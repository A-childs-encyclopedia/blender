# ***** BEGIN GPL LICENSE BLOCK *****
#
# This program is free software; you can redistribute it and/or
# modify it under the terms of the GNU General Public License
# as published by the Free Software Foundation; either version 2
# of the License, or (at your option) any later version.
#
# This program is distributed in the hope that it will be useful,
# but WITHOUT ANY WARRANTY; without even the implied warranty of
# MERCHANTABILITY or FITNESS FOR A PARTICULAR PURPOSE.  See the
# GNU General Public License for more details.
#
# You should have received a copy of the GNU General Public License
# along with this program; if not, write to the Free Software Foundation,
# Inc., 51 Franklin Street, Fifth Floor, Boston, MA 02110-1301, USA.
#
# The Original Code is Copyright (C) 2006, Blender Foundation
# All rights reserved.
#
# The Original Code is: all of this file.
#
# Contributor(s): Jacques Beaurain.
#
# ***** END GPL LICENSE BLOCK *****

# Otherwise we get warnings here that we cant fix in external projects
remove_strict_flags()

add_subdirectory(rangetree)
add_subdirectory(wcwidth)

if(WITH_BULLET)
	if(NOT WITH_SYSTEM_BULLET)
		add_subdirectory(bullet2)
	endif()
endif()

# now only available in a branch
#if(WITH_MOD_CLOTH_ELTOPO)
#	add_subdirectory(eltopo)
#endif()

if(WITH_BINRELOC)
	add_subdirectory(binreloc)
endif()

if(NOT WITH_SYSTEM_GLEW)
	if(WITH_GLEW_ES)
		add_subdirectory(glew-es)
	else()
		add_subdirectory(glew)
	endif()
endif()

if(WITH_GAMEENGINE)
	add_subdirectory(recastnavigation)
endif()

if(WITH_IMAGE_OPENJPEG AND (NOT WITH_SYSTEM_OPENJPEG))
	add_subdirectory(libopenjpeg)
endif()

if(WITH_LZO AND NOT WITH_SYSTEM_LZO)
	add_subdirectory(lzo)
endif()

if(WITH_LZMA)
	add_subdirectory(lzma)
endif()

if(WITH_CYCLES OR WITH_COMPOSITOR OR WITH_OPENSUBDIV)
	add_subdirectory(clew)
	if(WITH_CUDA_DYNLOAD)
		add_subdirectory(cuew)
	endif()
endif()

if(WITH_MOD_BOOLEAN)
	add_subdirectory(carve)
endif()

if(WITH_X11 AND WITH_GHOST_XDND)
	add_subdirectory(xdnd)
endif()

<<<<<<< HEAD
if(WITH_VORO)
	add_subdirectory(voro++)
=======
if(WITH_LIBMV)
	add_subdirectory(ceres)
endif()

if(WITH_LIBMV OR WITH_GTESTS OR (WITH_CYCLES AND WITH_CYCLES_LOGGING))
	add_subdirectory(gflags)
	add_subdirectory(glog)
>>>>>>> f6c11062
endif()

if(WITH_GTESTS)
	add_subdirectory(gtest)
endif()

if(WITH_SDL AND WITH_SDL_DYNLOAD)
	add_subdirectory(sdlew)
endif()<|MERGE_RESOLUTION|>--- conflicted
+++ resolved
@@ -83,10 +83,9 @@
 	add_subdirectory(xdnd)
 endif()
 
-<<<<<<< HEAD
 if(WITH_VORO)
 	add_subdirectory(voro++)
-=======
+
 if(WITH_LIBMV)
 	add_subdirectory(ceres)
 endif()
@@ -94,7 +93,7 @@
 if(WITH_LIBMV OR WITH_GTESTS OR (WITH_CYCLES AND WITH_CYCLES_LOGGING))
 	add_subdirectory(gflags)
 	add_subdirectory(glog)
->>>>>>> f6c11062
+	
 endif()
 
 if(WITH_GTESTS)
