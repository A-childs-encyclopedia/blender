#!/bin/sh

if [ "x$1" = "x--i-really-know-what-im-doing" ] ; then
  echo Proceeding as requested by command line ...
else
  echo "*** Please run again with --i-really-know-what-im-doing ..."
  exit 1
fi

repo="https://ceres-solver.googlesource.com/ceres-solver"
branch="master"
tag=""
tmp=`mktemp -d`
checkout="$tmp/ceres"

GIT="git --git-dir $tmp/ceres/.git --work-tree $checkout"

git clone $repo $checkout

if [ $branch != "master" ]; then
    $GIT checkout -t remotes/origin/$branch
else
  if [ "x$tag" != "x" ]; then
      $GIT checkout $tag
  fi
fi

$GIT log -n 50 > ChangeLog

for p in `cat ./patches/series`; do
  echo "Applying patch $p..."
  cat ./patches/$p | patch -d $tmp/ceres -p1
done

find include -type f -not -iwholename '*.svn*' -exec rm -rf {} \;
find internal -type f -not -iwholename '*.svn*' -exec rm -rf {} \;

cat "files.txt" | while read f; do
  mkdir -p `dirname $f`
  cp $tmp/ceres/$f $f
done

rm -rf $tmp

sources=`find ./include ./internal -type f -iname '*.cc' -or -iname '*.cpp' -or -iname '*.c' | sed -r 's/^\.\//\t/' | \
  grep -v -E 'schur_eliminator_[0-9]_[0-9d]_[0-9d].cc' | \
  grep -v -E 'partitioned_matrix_view_[0-9]_[0-9d]_[0-9d].cc' | sort -d`
generated_sources=`find ./include ./internal -type f -iname '*.cc' -or -iname '*.cpp' -or -iname '*.c' | sed -r 's/^\.\//\t\t/' | \
  grep -E 'schur_eliminator_[0-9]_[0-9d]_[0-9d].cc|partitioned_matrix_view_[0-9]_[0-9d]_[0-9d].cc' | sort -d`
headers=`find ./include ./internal -type f -iname '*.h' | sed -r 's/^\.\//\t/' | sort -d`

src_dir=`find ./internal -type f -iname '*.cc' -exec dirname {} \; -or -iname '*.cpp' -exec dirname {} \; -or -iname '*.c' -exec dirname {} \; | sed -r 's/^\.\//\t/' | sort -d | uniq`
src=""
for x in $src_dir $src_third_dir; do
  t=""

  if test  `echo "$x" | grep -c glog ` -eq 1; then
    continue;
  fi

  if test  `echo "$x" | grep -c generated` -eq 1; then
    continue;
  fi

  if stat $x/*.cpp > /dev/null 2>&1; then
    t="src += env.Glob('`echo $x'/*.cpp'`')"
  fi

  if stat $x/*.c > /dev/null 2>&1; then
    if [ -z "$t" ]; then
      t="src += env.Glob('`echo $x'/*.c'`')"
    else
      t="$t + env.Glob('`echo $x'/*.c'`')"
    fi
  fi

  if stat $x/*.cc > /dev/null 2>&1; then
    if [ -z "$t" ]; then
      t="src += env.Glob('`echo $x'/*.cc'`')"
    else
      t="$t + env.Glob('`echo $x'/*.cc'`')"
    fi
  fi

  if [ -z "$src" ]; then
    src=$t
  else
    src=`echo "$src\n$t"`
  fi
done

cat > CMakeLists.txt << EOF
# ***** BEGIN GPL LICENSE BLOCK *****
#
# This program is free software; you can redistribute it and/or
# modify it under the terms of the GNU General Public License
# as published by the Free Software Foundation; either version 2
# of the License, or (at your option) any later version.
#
# This program is distributed in the hope that it will be useful,
# but WITHOUT ANY WARRANTY; without even the implied warranty of
# MERCHANTABILITY or FITNESS FOR A PARTICULAR PURPOSE.  See the
# GNU General Public License for more details.
#
# You should have received a copy of the GNU General Public License
# along with this program; if not, write to the Free Software Foundation,
# Inc., 51 Franklin Street, Fifth Floor, Boston, MA 02110-1301, USA.
#
# The Original Code is Copyright (C) 2012, Blender Foundation
# All rights reserved.
# ***** END GPL LICENSE BLOCK *****

# NOTE: This file is automatically generated by bundle.sh script
#       If you're doing changes in this file, please update template
#       in that script too

set(INC
  .
  include
  internal
  config
  ../gflags/src
)

set(INC_SYS
  \${EIGEN3_INCLUDE_DIRS}
  \${GFLAGS_INCLUDE_DIRS}
  \${GLOG_INCLUDE_DIRS}
)

set(SRC
${sources}

${headers}
)

set(LIB
<<<<<<< HEAD
  extern_glog
=======
  \${GLOG_LIBRARIES}
  \${GFLAGS_LIBRARIES}
>>>>>>> 0e280b96
)

if(WITH_LIBMV_SCHUR_SPECIALIZATIONS)
  list(APPEND SRC
${generated_sources}
  )
else()
  add_definitions(-DCERES_RESTRICT_SCHUR_SPECIALIZATION)
endif()

add_definitions(\${GFLAGS_DEFINES})
add_definitions(\${GLOG_DEFINES})
add_definitions(\${CERES_DEFINES})

add_definitions(
  -DCERES_HAVE_PTHREAD
  -DCERES_NO_SUITESPARSE
  -DCERES_NO_CXSPARSE
  -DCERES_NO_LAPACK
<<<<<<< HEAD
  -DCERES_HAVE_RWLOCK
)

if(WITH_OPENMP)
  add_definitions(
    -DCERES_USE_OPENMP
  )
endif()

=======
  -DCERES_NO_ACCELERATE_SPARSE
  -DCERES_HAVE_RWLOCK
  -DCERES_USE_CXX_THREADS
)

>>>>>>> 0e280b96
blender_add_lib(extern_ceres "\${SRC}" "\${INC}" "\${INC_SYS}" "\${LIB}")
EOF<|MERGE_RESOLUTION|>--- conflicted
+++ resolved
@@ -135,12 +135,8 @@
 )
 
 set(LIB
-<<<<<<< HEAD
-  extern_glog
-=======
   \${GLOG_LIBRARIES}
   \${GFLAGS_LIBRARIES}
->>>>>>> 0e280b96
 )
 
 if(WITH_LIBMV_SCHUR_SPECIALIZATIONS)
@@ -160,22 +156,10 @@
   -DCERES_NO_SUITESPARSE
   -DCERES_NO_CXSPARSE
   -DCERES_NO_LAPACK
-<<<<<<< HEAD
-  -DCERES_HAVE_RWLOCK
-)
-
-if(WITH_OPENMP)
-  add_definitions(
-    -DCERES_USE_OPENMP
-  )
-endif()
-
-=======
   -DCERES_NO_ACCELERATE_SPARSE
   -DCERES_HAVE_RWLOCK
   -DCERES_USE_CXX_THREADS
 )
 
->>>>>>> 0e280b96
 blender_add_lib(extern_ceres "\${SRC}" "\${INC}" "\${INC_SYS}" "\${LIB}")
 EOF