--- conflicted
+++ resolved
@@ -30,25 +30,6 @@
 SETUP_LIBDIRS()
 
 INCLUDE_DIRECTORIES(../../intern/guardedalloc
-<<<<<<< HEAD
-  ../blender/blenlib
-  ../blender/blenkernel
-  ../blender/editors/include
-  ../blender/makesrna
-  ../blender/makesrna/intern
-  ../blender/nodes
-  ../blender/include
-  ../blender/blenloader
-  ../blender/imbuf
-  ../blender/renderconverter
-  ../blender/render/extern/include
-  ../blender/makesdna
-  ../blender/gpu
-  ../blender/windowmanager
-  ../kernel/gen_messaging
-  ../kernel/gen_system
-  ../../extern/glew/include
-=======
 	../blender/blenlib
 	../blender/blenkernel
 	../blender/editors/include
@@ -66,7 +47,6 @@
 	../kernel/gen_messaging
 	../kernel/gen_system
 	../../extern/glew/include
->>>>>>> 16c1a294
 )
 
 
@@ -80,37 +60,15 @@
 ENDIF(WITH_OPENEXR)
 
 IF(WITH_PYTHON)
-<<<<<<< HEAD
-  INCLUDE_DIRECTORIES(../blender/python)
-ELSE(WITH_PYTHON)
-  ADD_DEFINITIONS(-DDISABLE_PYTHON)
-ENDIF(WITH_PYTHON)
-
-IF(NOT WITH_SDL)
-  ADD_DEFINITIONS(-DDISABLE_SDL)
-ENDIF(NOT WITH_SDL)
-
-IF(CMAKE_SYSTEM_NAME MATCHES "Linux")
-  ADD_DEFINITIONS(-DWITH_BINRELOC)
-  INCLUDE_DIRECTORIES(${BINRELOC_INC})
-ENDIF(CMAKE_SYSTEM_NAME MATCHES "Linux")
-=======
 	INCLUDE_DIRECTORIES(../blender/python)
 ELSE(WITH_PYTHON)
 	ADD_DEFINITIONS(-DDISABLE_PYTHON)
 ENDIF(WITH_PYTHON)
->>>>>>> 16c1a294
 
 IF(NOT WITH_SDL)
 	ADD_DEFINITIONS(-DDISABLE_SDL)
 ENDIF(NOT WITH_SDL)
 
-<<<<<<< HEAD
-IF(WIN32)
-  ADD_EXECUTABLE(blender ${EXETYPE} creator.c ../icons/winblender.rc)
-ELSE(WIN32)
-  ADD_EXECUTABLE(blender ${EXETYPE} creator.c)
-=======
 IF(UNIX AND NOT APPLE)
 	SET(BLENDERPATH ${CMAKE_INSTALL_PREFIX}/share/blender/${BLENDER_VERSION})
 	# blender_path in creator.c
@@ -127,7 +85,6 @@
 
 IF(WIN32)
 	SET(EXESRC ${EXESRC} ../icons/winblender.rc)
->>>>>>> 16c1a294
 ENDIF(WIN32)
 
 IF(WITH_BUILDINFO)
@@ -150,212 +107,6 @@
 
 IF(WITH_INSTALL)
 
-<<<<<<< HEAD
-  IF(UNIX)
-    ADD_CUSTOM_COMMAND(TARGET blender
-      POST_BUILD
-      MAIN_DEPENDENCY blender
-      #COMMAND cp -R ${CMAKE_SOURCE_DIR}/release/plugins ${TARGETDIR}/
-      #COMMAND cp -R ${CMAKE_SOURCE_DIR}/release/text/* ${TARGETDIR}/
-    )
-  ENDIF(UNIX)
-
-  IF(UNIX AND NOT APPLE)
-    ADD_CUSTOM_COMMAND(
-      TARGET blender POST_BUILD MAIN_DEPENDENCY blender
-      COMMAND rm -Rf ${TARGETDIR}/.blender
-      COMMAND mkdir ${TARGETDIR}/.blender/
-      COMMAND cp ${CMAKE_SOURCE_DIR}/bin/.blender/.bfont.ttf ${TARGETDIR}/.blender/
-    )
-    
-    IF(WITH_INTERNATIONAL)
-      ADD_CUSTOM_COMMAND(
-        TARGET blender POST_BUILD MAIN_DEPENDENCY blender
-        COMMAND cp ${CMAKE_SOURCE_DIR}/bin/.blender/.Blanguages ${TARGETDIR}/.blender/
-        COMMAND cp -R ${CMAKE_SOURCE_DIR}/bin/.blender/locale ${TARGETDIR}/.blender/
-      )
-    ENDIF(WITH_INTERNATIONAL)
-    
-    IF(WITH_PYTHON)
-      ADD_CUSTOM_COMMAND(
-        TARGET blender POST_BUILD MAIN_DEPENDENCY blender
-        COMMENT "copying blender scripts..."
-        COMMAND cp -R ${CMAKE_SOURCE_DIR}/release/ui ${TARGETDIR}/.blender/
-        COMMAND cp -R ${CMAKE_SOURCE_DIR}/release/io ${TARGETDIR}/.blender/
-        COMMAND find ${TARGETDIR} -name "*.py?" -prune -exec rm -rf {} "\;"
-      )
-      
-      # Copy the systems python into the install directory
-      # Scons copy in tools/Blender.py
-      ADD_CUSTOM_COMMAND(
-        TARGET blender POST_BUILD MAIN_DEPENDENCY blender
-        COMMENT "copying a subset of the systems python..."
-        
-        COMMAND mkdir ${TARGETDIR}/.blender/python # PYTHONPATH and PYTHONHOME is set here
-        COMMAND mkdir ${TARGETDIR}/.blender/python/lib/
-        COMMAND cp -R ${PYTHON_LIBPATH}/python${PYTHON_VERSION} ${TARGETDIR}/.blender/python/lib/
-        
-        COMMAND rm -rf ${TARGETDIR}/.blender/python/lib/python${PYTHON_VERSION}/distutils
-        COMMAND rm -rf ${TARGETDIR}/.blender/python/lib/python${PYTHON_VERSION}/lib2to3
-        COMMAND rm -rf ${TARGETDIR}/.blender/python/lib/python${PYTHON_VERSION}/idlelib
-        COMMAND rm -rf ${TARGETDIR}/.blender/python/lib/python${PYTHON_VERSION}/tkinter
-        COMMAND rm -rf ${TARGETDIR}/.blender/python/lib/python${PYTHON_VERSION}/config
-        
-        COMMAND rm -rf ${TARGETDIR}/.blender/python/lib/python${PYTHON_VERSION}/site-packages
-        COMMAND mkdir ${TARGETDIR}/.blender/python/lib/python${PYTHON_VERSION}/site-packages    # python needs it.
-
-        COMMAND rm -f ${TARGETDIR}/.blender/python/lib/python${PYTHON_VERSION}/lib-dynload/_tkinter.so
-        COMMAND find ${TARGETDIR}/.blender/python/lib/python${PYTHON_VERSION} -name "test" -prune -exec rm -rf {} "\;"
-        COMMAND find ${TARGETDIR}/.blender/python/lib/python${PYTHON_VERSION} -name "*.py?" -exec rm -rf {} "\;"
-        COMMAND find ${TARGETDIR}/.blender/python/lib/python${PYTHON_VERSION} -name "*.so"-exec strip -s {} "\;"
-      )
-     
-    ENDIF(WITH_PYTHON)
-      
-    ADD_CUSTOM_COMMAND(
-      TARGET blender POST_BUILD MAIN_DEPENDENCY blender
-      COMMAND find ${TARGETDIR} -name .svn -prune -exec rm -rf {} "\;"
-    )
-    
-  ENDIF(UNIX AND NOT APPLE)
-
-  IF(APPLE)
-    SET(SOURCEDIR ${CMAKE_SOURCE_DIR}/source/darwin/blender.app)
-    SET(SOURCEINFO ${SOURCEDIR}/Contents/Info.plist)
-    SET(TARGETINFO ${TARGETDIR}/blender.app/Contents/Info.plist)
-
-    ADD_CUSTOM_COMMAND(
-      TARGET blender POST_BUILD MAIN_DEPENDENCY blender
-      COMMAND cp -R ${SOURCEINFO} ${TARGETDIR}/blender.app/Contents/
-      COMMAND cp -R ${SOURCEDIR}/Contents/PkgInfo ${TARGETDIR}/blender.app/Contents/
-      COMMAND cp -R ${SOURCEDIR}/Contents/Resources ${TARGETDIR}/blender.app/Contents/
-      COMMAND cat ${SOURCEINFO} | sed s/VERSION/`cat ${CMAKE_SOURCE_DIR}/release/VERSION`/ | sed s/DATE/`date +'%Y-%b-%d'`/ > ${TARGETINFO}
-      COMMAND rm -Rf ${TARGETDIR}/blender.app/Contents/MacOS/.blender
-      COMMAND mkdir ${TARGETDIR}/blender.app/Contents/MacOS/.blender/
-      COMMAND cp ${CMAKE_SOURCE_DIR}/bin/.blender/.bfont.ttf ${TARGETDIR}/blender.app/Contents/MacOS/.blender/
-    )
-      
-    IF(WITH_INTERNATIONAL)
-      ADD_CUSTOM_COMMAND(
-        TARGET blender POST_BUILD MAIN_DEPENDENCY blender
-        COMMAND cp ${CMAKE_SOURCE_DIR}/bin/.blender/.Blanguages ${TARGETDIR}/blender.app/Contents/MacOS/.blender/
-        COMMAND cp -R ${CMAKE_SOURCE_DIR}/bin/.blender/locale ${TARGETDIR}/blender.app/Contents/Resources/
-        COMMAND cp -R ${CMAKE_SOURCE_DIR}/bin/.blender/locale ${TARGETDIR}/blender.app/Contents/MacOS/.blender/
-        COMMAND cp ${CMAKE_SOURCE_DIR}/bin/.blender/.Blanguages ${TARGETDIR}/blender.app/Contents/Resources/
-      )
-    ENDIF(WITH_INTERNATIONAL)
-      
-    IF(WITH_PYTHON)
-      ADD_CUSTOM_COMMAND(
-        TARGET blender POST_BUILD MAIN_DEPENDENCY blender
-        COMMAND cp -Rf ${CMAKE_SOURCE_DIR}/release/ui ${TARGETDIR}/blender.app/Contents/MacOS/.blender/
-        COMMAND cp -Rf ${CMAKE_SOURCE_DIR}/release/io ${TARGETDIR}/blender.app/Contents/MacOS/.blender/
-        COMMAND mkdir ${TARGETDIR}/blender.app/Contents/MacOS/.blender/python/
-        COMMAND unzip -q ${LIBDIR}/release/python.zip -d ${TARGETDIR}/blender.app/Contents/MacOS/.blender/python/
-        COMMAND find ${TARGETDIR}/blender.app -name "*.py?" -prune -exec rm -rf {} "\;"
-      )
-    ENDIF(WITH_PYTHON)      
-    
-    ADD_CUSTOM_COMMAND(
-      TARGET blender POST_BUILD MAIN_DEPENDENCY blender    
-      COMMAND find ${TARGETDIR}/blender.app -name .DS_Store -prune -exec rm -rf {} "\;"
-      COMMAND find ${TARGETDIR}/blender.app -name .svn -prune -exec rm -rf {} "\;"
-    )
-  ENDIF(APPLE)
-
-  IF(WIN32)
-    FILE(TO_NATIVE_PATH ${CMAKE_SOURCE_DIR} WIN_SOURCE_DIR)
-    
-    ADD_CUSTOM_COMMAND(TARGET blender
-      POST_BUILD
-      MAIN_DEPENDENCY blender
-      COMMAND if not exist \"${TARGETDIR}\\.blender\" mkdir \"${TARGETDIR}\\.blender\"
-      COMMAND if not exist \"${TARGETDIR}\\.blender\\locale\" mkdir \"${TARGETDIR}\\.blender\\locale\"
-      COMMAND if not exist \"${TARGETDIR}\\.blender\\ui\" mkdir \"${TARGETDIR}\\.blender\\ui\"
-      COMMAND if not exist \"${TARGETDIR}\\.blender\\io\" mkdir \"${TARGETDIR}\\.blender\\io\"
-      COMMAND if not exist \"${TARGETDIR}\\plugins\" mkdir \"${TARGETDIR}\\plugins\"
-      COMMAND copy /Y \"${WIN_SOURCE_DIR}\\bin\\.blender\\.Blanguages\" \"${TARGETDIR}\\.blender\\\" 
-      COMMAND copy /Y \"${WIN_SOURCE_DIR}\\bin\\.blender\\.bfont.ttf\" \"${TARGETDIR}\\.blender\\\"
-      COMMAND xcopy /E /Y \"${WIN_SOURCE_DIR}\\bin\\.blender\\locale\\*.*\" \"${TARGETDIR}\\.blender\\locale\"
-      COMMAND xcopy /E /Y \"${WIN_SOURCE_DIR}\\release\\scripts\\*.*\" \"${TARGETDIR}\\.blender\\scripts\"
-      COMMAND xcopy /E /Y \"${WIN_SOURCE_DIR}\\release\\ui\\*.*\" \"${TARGETDIR}\\.blender\\ui\"
-      COMMAND xcopy /E /Y \"${WIN_SOURCE_DIR}\\release\\io\\*.*\" \"${TARGETDIR}\\.blender\\io\"
-      COMMAND xcopy /E /Y \"${WIN_SOURCE_DIR}\\release\\plugins\\*.*\" \"${TARGETDIR}\\plugins\"
-      COMMAND copy /Y \"${WIN_SOURCE_DIR}\\release\\text\\*.*\" \"${TARGETDIR}\"
-      COMMAND copy /Y \"${WIN_SOURCE_DIR}\\release\\windows\\extra\\python26.zip\" \"${TARGETDIR}\\\"
-    )
-    
-    FILE(TO_NATIVE_PATH "${LIBDIR}" WIN_LIBDIR)
-    
-    ADD_CUSTOM_COMMAND(TARGET blender
-      POST_BUILD
-      MAIN_DEPENDENCY blender
-      COMMAND copy /Y \"${WIN_LIBDIR}\\release\\python31.zip\" \"${TARGETDIR}\\\"
-      COMMAND copy /Y \"${WIN_LIBDIR}\\gettext\\lib\\gnu_gettext.dll\" \"${TARGETDIR}\\\"
-      COMMAND copy /Y \"${WIN_LIBDIR}\\png\\lib\\libpng.dll\" \"${TARGETDIR}\\\"
-      COMMAND copy /Y \"${WIN_LIBDIR}\\sdl\\lib\\SDL.dll\" \"${TARGETDIR}\\\"
-      COMMAND copy /Y \"${WIN_LIBDIR}\\zlib\\lib\\zlib.dll\" \"${TARGETDIR}\\\"
-      COMMAND copy /Y \"${WIN_LIBDIR}\\tiff\\lib\\libtiff.dll\" \"${TARGETDIR}\\\"
-      COMMAND copy /Y \"${WIN_LIBDIR}\\python\\lib\\python31.dll\" \"${TARGETDIR}\\\"
-      COMMAND copy /Y \"${WIN_LIBDIR}\\python\\lib\\python31_d.dll\" \"${TARGETDIR}\\\"
-      COMMAND copy /Y \"${WIN_LIBDIR}\\pthreads\\lib\\pthreadVC2.dll\" \"${TARGETDIR}\\\"
-      COMMAND copy /Y \"${WIN_LIBDIR}\\samplerate\\lib\\libsamplerate-0.dll\" \"${TARGETDIR}\\\"
-    )
-
-    IF(WITH_INTERNATIONAL)
-      ADD_CUSTOM_COMMAND(TARGET blender
-        POST_BUILD
-        MAIN_DEPENDENCY blender
-        COMMAND copy /Y \"${WIN_LIBDIR}\\iconv\\lib\\iconv.dll\" \"${TARGETDIR}\\\"
-      )
-    ENDIF(WITH_INTERNATIONAL)
-
-    IF(WITH_FFMPEG)
-      ADD_CUSTOM_COMMAND(TARGET blender
-        POST_BUILD
-        MAIN_DEPENDENCY blender
-        COMMAND copy /Y \"${WIN_LIBDIR}\\ffmpeg\\lib\\avcodec-52.dll\" \"${TARGETDIR}\\\"
-        COMMAND copy /Y \"${WIN_LIBDIR}\\ffmpeg\\lib\\avformat-52.dll\" \"${TARGETDIR}\\\"
-        COMMAND copy /Y \"${WIN_LIBDIR}\\ffmpeg\\lib\\avdevice-52.dll\" \"${TARGETDIR}\\\"
-        COMMAND copy /Y \"${WIN_LIBDIR}\\ffmpeg\\lib\\avutil-50.dll\" \"${TARGETDIR}\\\"
-        COMMAND copy /Y \"${WIN_LIBDIR}\\ffmpeg\\lib\\libfaac-0.dll\" \"${TARGETDIR}\\\"
-        COMMAND copy /Y \"${WIN_LIBDIR}\\ffmpeg\\lib\\libfaad-2.dll\" \"${TARGETDIR}\\\"
-        COMMAND copy /Y \"${WIN_LIBDIR}\\ffmpeg\\lib\\libmp3lame-0.dll\" \"${TARGETDIR}\\\"
-        COMMAND copy /Y \"${WIN_LIBDIR}\\ffmpeg\\lib\\libx264-67.dll\" \"${TARGETDIR}\\\"
-        COMMAND copy /Y \"${WIN_LIBDIR}\\ffmpeg\\lib\\swscale-0.dll\" \"${TARGETDIR}\\\"
-        COMMAND copy /Y \"${WIN_LIBDIR}\\ffmpeg\\lib\\xvidcore.dll\" \"${TARGETDIR}\\\"
-      )
-    ENDIF(WITH_FFMPEG)
-
-    IF(WITH_SNDFILE)
-      ADD_CUSTOM_COMMAND(TARGET blender
-        POST_BUILD
-        MAIN_DEPENDENCY blender
-        COMMAND copy /Y \"${WIN_LIBDIR}\\sndfile\\lib\\libsndfile-1.dll\" \"${TARGETDIR}\\\"
-      )
-    ENDIF(WITH_SNDFILE)
-
-    IF(WITH_JACK)
-      ADD_CUSTOM_COMMAND(TARGET blender
-        POST_BUILD
-        MAIN_DEPENDENCY blender
-        COMMAND copy /Y \"${WIN_LIBDIR}\\jack\\lib\\libjack.dll\" \"${TARGETDIR}\\\"
-      )
-    ENDIF(WITH_JACK)
-
-    IF(WITH_OPENAL)
-      ADD_CUSTOM_COMMAND(TARGET blender
-        POST_BUILD
-        MAIN_DEPENDENCY blender
-        COMMAND copy /Y \"${WIN_LIBDIR}\\openal\\lib\\OpenAL32.dll\" \"${TARGETDIR}\\\"
-        COMMAND copy /Y \"${WIN_LIBDIR}\\openal\\lib\\wrap_oal.dll\" \"${TARGETDIR}\\\"
-
-      )
-    ENDIF(WITH_OPENAL)
-
-
-  ENDIF(WIN32)
-=======
 	IF(UNIX)
 		ADD_CUSTOM_COMMAND(TARGET blender
 			POST_BUILD
@@ -585,7 +336,6 @@
 
 
 	ENDIF(WIN32)
->>>>>>> 16c1a294
 ENDIF(WITH_INSTALL)
 
 ADD_DEPENDENCIES(blender makesdna)
@@ -603,101 +353,6 @@
 ENDIF(CMAKE_SYSTEM_NAME MATCHES "Linux")
 
 IF(UNIX)
-<<<<<<< HEAD
-  # Sort libraries
-  SET(BLENDER_SORTED_LIBS
-    bf_windowmanager
-    bf_editors
-    bf_decimation 
-    blender_BSP 
-    bf_ghost 
-    bf_string 
-    blender_render 
-    blender_ONL 
-    bf_python 
-    bf_gen_python 
-    bf_blenkernel 
-    bf_nodes
-    bf_gpu
-    bf_blenloader 
-    bf_blenpluginapi 
-    bf_imbuf 
-    bf_blenlib 
-    bf_avi 
-    bf_cineon 
-    bf_openexr 
-    bf_dds
-    bf_readblenfile 
-    bf_collada
-    blender_bop 
-    bf_kernel 
-    bf_decimation 
-    bf_elbeem 
-    bf_IK 
-    bf_memutil 
-    bf_guardedalloc 
-    blender_CTR 
-    bf_moto 
-    bf_windowmanager
-    bf_editors
-    bf_blroutines 
-    bf_converter 
-    bf_dummy 
-    bf_bullet 
-    bf_smoke
-    bf_minilzo
-    bf_lzma
-    bf_common 
-    bf_ketsji 
-    bf_logic 
-    bf_rasterizer 
-    bf_oglrasterizer 
-    bf_expressions 
-    bf_scenegraph 
-    bf_moto 
-    bf_blroutines 
-    kx_network 
-    bf_kernel 
-    bf_ngnetwork 
-    extern_bullet 
-    bf_loopbacknetwork 
-    bf_common 
-    bf_moto 
-    bf_python
-    bf_gen_python
-    extern_binreloc
-    extern_glew
-    extern_libopenjpeg
-    bf_videotex
-    bf_rna
-    bf_dna
-    bf_blenfont
-    bf_audaspace
-  )
-
-  IF(WITH_CXX_GUARDEDALLOC)
-    SET(BLENDER_SORTED_LIBS ${BLENDER_SORTED_LIBS} bf_guardedalloc_cpp)
-  ENDIF(WITH_CXX_GUARDEDALLOC)
-
-  IF(WITH_QUICKTIME)
-    SET(BLENDER_SORTED_LIBS ${BLENDER_SORTED_LIBS} bf_quicktime)
-  ENDIF(WITH_QUICKTIME)
-
-
-  FOREACH(SORTLIB ${BLENDER_SORTED_LIBS})
-    SET(REMLIB ${SORTLIB})
-    FOREACH(SEARCHLIB ${BLENDER_LINK_LIBS})
-      IF(${SEARCHLIB} STREQUAL ${SORTLIB})
-        SET(REMLIB "")
-      ENDIF(${SEARCHLIB} STREQUAL ${SORTLIB})
-    ENDFOREACH(SEARCHLIB)
-    IF(REMLIB)
-      MESSAGE(STATUS "Removing library ${REMLIB} from blender linking because: not configured")
-      LIST(REMOVE_ITEM BLENDER_SORTED_LIBS ${REMLIB})
-    ENDIF(REMLIB)
-  ENDFOREACH(SORTLIB)
-  TARGET_LINK_LIBRARIES(blender ${BLENDER_SORTED_LIBS})
-=======
 	# Sort libraries
 	SET(BLENDER_SORTED_LIBS
 		bf_windowmanager
@@ -722,7 +377,8 @@
 		bf_cineon 
 		bf_openexr 
 		bf_dds
-		bf_readblenfile 
+		bf_readblenfile
+		bf_collada
 		blender_bop 
 		bf_kernel 
 		bf_decimation 
@@ -792,7 +448,6 @@
 		ENDIF(REMLIB)
 	ENDFOREACH(SORTLIB)
 	TARGET_LINK_LIBRARIES(blender ${BLENDER_SORTED_LIBS})
->>>>>>> 16c1a294
 ELSE(UNIX)
 	TARGET_LINK_LIBRARIES(blender ${BLENDER_LINK_LIBS})
 ENDIF(UNIX)
