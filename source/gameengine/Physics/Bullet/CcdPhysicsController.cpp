--- conflicted
+++ resolved
@@ -1016,16 +1016,6 @@
 		}
 		if (body)
 		{
-<<<<<<< HEAD
-			//workaround for incompatibility between 'DYNAMIC' game object, and angular factor
-			//a DYNAMIC object has some inconsistency: it has no angular effect due to collisions, but still has torque
-			const btVector3& angFac = body->getAngularFactor();
-			btVector3 tmpFac(0,0,1);
-			body->setAngularFactor(tmpFac);
-			body->applyTorque(torque);
-			body->setAngularFactor(angFac);
-		}
-=======
 			if 	(m_cci.m_bRigid)
 			{
 				body->applyTorque(torque);
@@ -1041,7 +1031,6 @@
 				body->setAngularFactor(angFac);
 			} 
 		} 
->>>>>>> 2f1e118c
 	}
 }
 
