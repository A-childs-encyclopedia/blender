/*
 * Value.h: interface for the CValue class.
 * $Id$
 * Copyright (c) 1996-2000 Erwin Coumans <coockie@acm.org>
 *
 * Permission to use, copy, modify, distribute and sell this software
 * and its documentation for any purpose is hereby granted without fee,
 * provided that the above copyright notice appear in all copies and
 * that both that copyright notice and this permission notice appear
 * in supporting documentation.  Erwin Coumans makes no
 * representations about the suitability of this software for any
 * purpose.  It is provided "as is" without express or implied warranty.
 *
 */

#ifdef WIN32
#pragma warning (disable:4786)
#endif //WIN32

/////////////////////////////////////////////////////////////////////////////////////
//// Baseclass CValue
//// Together with CExpression, CValue and it's derived classes can be used to
//// parse expressions into a parsetree with error detecting/correcting capabilities
//// also expandible by a CFactory pluginsystem 
//// 
//// Features:
//// Reference Counting (AddRef() / Release())
//// Calculations (Calc() / CalcFinal())
//// Configuration (Configure())
//// Serialization (EdSerialize() / EdIdSerialize() / EdPtrSerialize() and macro PLUGIN_DECLARE_SERIAL
//// Property system (SetProperty() / GetProperty() / FindIdentifier())
//// Replication (GetReplica())
//// Flags (IsSelected() / IsModified() / SetSelected()...)
//// 
//// Some small editor-specific things added
//// A helperclass CompressorArchive handles the serialization
//// 
/////////////////////////////////////////////////////////////////////////////////////
#ifndef __VALUE_H__
#define __VALUE_H__

#include <map>		// array functionality for the propertylist
#include "STR_String.h"	// STR_String class

#ifndef GEN_NO_ASSERT
#undef  assert
#define	assert(exp)			((void)NULL)
#endif


#ifndef GEN_NO_TRACE
#undef  trace
#define	trace(exp)			((void)NULL)
#endif

#ifndef GEN_NO_DEBUG
#undef  debug
#define	debug(exp)			((void)NULL)
#endif

#ifndef GEN_NO_ASSERTD
#undef  assertd
#define	assertd(exp)			((void)NULL)
#endif


#ifndef USE_PRAGMA_ONCE
#ifdef WIN32
	#pragma once

#endif //WIN32
#endif

#define EDITOR_LEVEL_VERSION 0x06

enum VALUE_OPERATOR {
	
	VALUE_MOD_OPERATOR,			// %
	VALUE_ADD_OPERATOR,			// +
	VALUE_SUB_OPERATOR,			// -
	VALUE_MUL_OPERATOR,			// *
	VALUE_DIV_OPERATOR,			// /
	VALUE_NEG_OPERATOR,			// -
	VALUE_POS_OPERATOR,			// +
	VALUE_AND_OPERATOR,			// &&
	VALUE_OR_OPERATOR,			// ||
	VALUE_EQL_OPERATOR,			// ==
	VALUE_NEQ_OPERATOR,			// !=
	VALUE_GRE_OPERATOR,			// >
	VALUE_LES_OPERATOR,			// <
	VALUE_GEQ_OPERATOR,			// >=
	VALUE_LEQ_OPERATOR,			// <=
	VALUE_NOT_OPERATOR,			// !
	VALUE_NO_OPERATOR			// no operation at all
};

enum VALUE_DATA_TYPE {
	VALUE_NO_TYPE,				// abstract baseclass
	VALUE_INT_TYPE,
	VALUE_FLOAT_TYPE,
	VALUE_STRING_TYPE,
	VALUE_BOOL_TYPE,
	VALUE_ERROR_TYPE,
	VALUE_EMPTY_TYPE,
	VALUE_SOLID_TYPE,
	VALUE_COMBISOLID_TYPE,
	VALUE_VECTOR_TYPE,
	VALUE_MENU_TYPE,
	VALUE_ACTOR_TYPE,
	VALUE_MAX_TYPE				//only here to provide number of types
};



#ifdef _DEBUG
//extern int gRefCountValue;		// debugonly variable to check if all CValue Refences are Dereferenced at programexit
#endif

struct HashableInt 
{
	HashableInt(int id)															: mData(id) { }

	unsigned long				Hash() const											{ return 0;} ////}gHash(&mData, sizeof(int));}
	
	bool				operator==(HashableInt rhs)								{ return mData == rhs.mData; }
	
	int					mData;
};


//
// Bitfield that stores the flags for each CValue derived class
//
struct ValueFlags {
	ValueFlags() :
		Modified(true),
		Selected(false),
		Affected(false),
		ReleaseRequested(false),
		Error(false),
		RefCountDisabled(false),
		HasProperties(false),
		HasName(false),
		Visible(true),
		CustomFlag1(false),
		CustomFlag2(false)
	{
	}

	unsigned short Modified : 1;
	unsigned short Selected : 1;
	unsigned short Affected : 1;
	unsigned short ReleaseRequested : 1;
	unsigned short Error : 1;
	unsigned short RefCountDisabled : 1;
	unsigned short HasProperties : 1;
	unsigned short HasName : 1;
	unsigned short Visible : 1;
	unsigned short CustomFlag1 : 1;
	unsigned short CustomFlag2 : 1;

	
};

/**
 *	Base Class for all Actions performed on CValue's. Can be extended for undo/redo system in future.
*/
class CAction
{
public:
	CAction() {
	};
	virtual ~CAction(){
	};
	virtual void Execute() const =0;
};

//
// CValue
//
// Base class for all editor functionality, flexible object type that allows
// calculations and uses reference counting for memory management.
// 
//




#ifndef NO_EXP_PYTHON_EMBEDDING
#include "PyObjectPlus.h"
#include "object.h"
class CValue  : public PyObjectPlus
#else
class CValue  
#endif //NO_EXP_PYTHON_EMBEDDING


{
#ifndef NO_EXP_PYTHON_EMBEDDING
Py_Header;
#endif //NO_EXP_PYTHON_EMBEDDING
public:
	enum AllocationTYPE {
		STACKVALUE		= 0,
		HEAPVALUE		= 1
	};
	
	enum DrawTYPE {
		STARTFRAME		= 0,
		ENDFRAME		= 1,
		INTERFRAME		= 2
	};


	// Construction / Destruction
#ifndef NO_EXP_PYTHON_EMBEDDING

	CValue(PyTypeObject *T = &Type);
	//static PyObject*	PyMake(PyObject*,PyObject*);
	virtual PyObject *py_repr(void)
	{
		return PyString_FromString((const char*)GetText());
	}



	virtual PyObject*			py_getattro(PyObject *attr);
<<<<<<< HEAD

	void	SpecialRelease()
	{
		int i=0;
		if (ob_refcnt == 0)
		{
			_Py_NewReference(this);
			
		} else
		{
			i++;
		}
		Release();
	}
	static void PyDestructor(PyObject *P)				// python wrapper
	{
	  ((CValue*)P)->SpecialRelease();
	};

=======
	virtual PyObject*			py_getattro_dict();
>>>>>>> 0c6ec76a
	virtual PyObject*	ConvertValueToPython() {
		return NULL;
	}

	virtual CValue*	ConvertPythonToValue(PyObject* pyobj, const char *error_prefix);


	virtual int				py_delattro(PyObject *attr);
	virtual int				py_setattro(PyObject *attr, PyObject* value);
	
	virtual PyObject* ConvertKeysToPython( void );
	
	KX_PYMETHOD_NOARGS(CValue,GetName);

#else
	CValue();
#endif //NO_EXP_PYTHON_EMBEDDING

	
	
	// Expression Calculation
	virtual CValue*		Calc(VALUE_OPERATOR op, CValue *val) = 0;
	virtual CValue*		CalcFinal(VALUE_DATA_TYPE dtype, VALUE_OPERATOR op, CValue *val) = 0;
	virtual void		SetOwnerExpression(class CExpression* expr);

	

	void				Execute(const CAction& a)
	{
		a.Execute();
	};

	/// Reference Counting
	int					GetRefCount()											
	{ 
		return m_refcount; 
	}

	// Add a reference to this value
	CValue*				AddRef()												
	{
		// Increase global reference count, used to see at the end of the program
		// if all CValue-derived classes have been dereferenced to 0
		//debug(gRefCountValue++);
	#ifdef _DEBUG
		//gRefCountValue++;
	#endif
		m_refcount++; 
		return this;
	}

	// Release a reference to this value (when reference count reaches 0, the value is removed from the heap)
	int			Release()								
	{
		// Decrease global reference count, used to see at the end of the program
		// if all CValue-derived classes have been dereferenced to 0
		//debug(gRefCountValue--);
	#ifdef _DEBUG
		//gRefCountValue--;
	#endif
		// Decrease local reference count, if it reaches 0 the object should be freed
		if (--m_refcount > 0)
		{
			// Reference count normal, return new reference count
			return m_refcount;
		}
		else
		{
			// Reference count reached 0, delete ourselves and return 0
	//		MT_assert(m_refcount==0, "Reference count reached sub-zero, object released too much");
			
			delete this;
			return 0;
		}
	}


	/// Property Management
	virtual void		SetProperty(const STR_String& name,CValue* ioProperty);						// Set property <ioProperty>, overwrites and releases a previous property with the same name if needed
	virtual void		SetProperty(const char* name,CValue* ioProperty);
	virtual CValue*		GetProperty(const char* inName);							// Get pointer to a property with name <inName>, returns NULL if there is no property named <inName>
	virtual CValue*		GetProperty(const STR_String & inName);
<<<<<<< HEAD
	STR_String			GetPropertyText(const STR_String & inName,const STR_String& deftext="");						// Get text description of property with name <inName>, returns an empty string if there is no property named <inName>
=======
	const STR_String&	GetPropertyText(const STR_String & inName,const char *deftext=NULL);						// Get text description of property with name <inName>, returns an empty string if there is no property named <inName>
>>>>>>> 0c6ec76a
	float				GetPropertyNumber(const STR_String& inName,float defnumber);
	virtual bool		RemoveProperty(const char *inName);						// Remove the property named <inName>, returns true if the property was succesfully removed, false if property was not found or could not be removed
	virtual vector<STR_String>	GetPropertyNames();
	virtual void		ClearProperties();										// Clear all properties

	virtual void		SetPropertiesModified(bool inModified);					// Set all properties' modified flag to <inModified>
	virtual bool		IsAnyPropertyModified();								// Check if any of the properties in this value have been modified

	virtual CValue*		GetProperty(int inIndex);								// Get property number <inIndex>
	virtual int			GetPropertyCount();										// Get the amount of properties assiocated with this value

	virtual CValue*		FindIdentifier(const STR_String& identifiername);
	/** Set the wireframe color of this value depending on the CSG
	 * operator type <op>
	 * @attention: not implemented */
	virtual void		SetColorOperator(VALUE_OPERATOR op);

	virtual const STR_String &	GetText() = 0;
	virtual double		GetNumber() = 0;
	double*				ZeroVector() { return m_sZeroVec; };
	virtual double*		GetVector3(bool bGetTransformedVec = false);

	virtual STR_String&	GetName() = 0;											// Retrieve the name of the value
	virtual void		SetName(const char *name) = 0;								// Set the name of the value
	/** Sets the value to this cvalue.
	 * @attention this particular function should never be called. Why not abstract? */
	virtual void		SetValue(CValue* newval);
	virtual CValue*		GetReplica() =0;
	virtual void			ProcessReplica();
	//virtual CValue*		Copy() = 0;
	
	
	STR_String				op2str(VALUE_OPERATOR op);
		
	// setting / getting flags
	inline void			SetSelected(bool bSelected)								{ m_ValFlags.Selected = bSelected; }
	virtual void		SetModified(bool bModified)								{ m_ValFlags.Modified = bModified; }
	virtual void		SetAffected(bool bAffected=true)						{ m_ValFlags.Affected = bAffected; }
	inline void			SetReleaseRequested(bool bReleaseRequested)				{ m_ValFlags.ReleaseRequested=bReleaseRequested; }
	inline void			SetError(bool err)										{ m_ValFlags.Error=err; }
	inline void			SetVisible (bool vis)									{ m_ValFlags.Visible=vis; }
																				
	virtual bool		IsModified()											{ return m_ValFlags.Modified; }
	inline bool			IsError()												{ return m_ValFlags.Error; }
	virtual bool		IsAffected()											{ return m_ValFlags.Affected || m_ValFlags.Modified; }
	virtual bool		IsSelected()											{ return m_ValFlags.Selected; }
	inline bool			IsReleaseRequested()									{ return m_ValFlags.ReleaseRequested; }
	virtual bool		IsVisible()												{ return m_ValFlags.Visible;}
	virtual void		SetCustomFlag1(bool bCustomFlag)						{ m_ValFlags.CustomFlag1 = bCustomFlag;};
	virtual bool		IsCustomFlag1()											{ return m_ValFlags.CustomFlag1;};

	virtual void		SetCustomFlag2(bool bCustomFlag)						{ m_ValFlags.CustomFlag2 = bCustomFlag;};
	virtual bool		IsCustomFlag2()											{ return m_ValFlags.CustomFlag2;};

protected:																		
	virtual void		DisableRefCount();										// Disable reference counting for this value
	//virtual void		AddDataToReplica(CValue* replica);						
	virtual				~CValue();
private:
	// Member variables															
	std::map<STR_String,CValue*>*		m_pNamedPropertyArray;									// Properties for user/game etc
	ValueFlags			m_ValFlags;												// Frequently used flags in a bitfield (low memoryusage)
	int					m_refcount;												// Reference Counter	
	static	double m_sZeroVec[3];	

};



//
// Declare a CValue or CExpression or CWhatever to be serialized by the editor.
//
// This macro introduces the EdSerialize() function (which must be implemented by
// the client) and the EdIdSerialize() function (which is implemented by this macro).
//
// The generated Copy() function returns a pointer to <root_base_class_name> type
// of object. So, for *any* CValue-derived object this should be set to CValue,
// for *any* CExpression-derived object this should be set to CExpression.
//
#define PLUGIN_DECLARE_SERIAL(class_name, root_base_class_name)											\
public:																									\
	virtual root_base_class_name *	Copy()					{ return new class_name; }					\
	virtual bool EdSerialize(CompressorArchive& arch,class CFactoryManager* facmgr,bool bIsStoring);    \
	virtual bool EdIdSerialize(CompressorArchive& arch,class CFactoryManager* facmgr,bool bIsStoring)	\
{																										\
	if (bIsStoring)																						\
		arch.StoreString(#class_name);																	\
																										\
	return false;																						\
}																										\
	

////////////////////////////////////////////////////////////////////////////////
////////////////////////////////////////////////////////////////////////////////
////////////////////////////////////////////////////////////////////////////////

// CPropValue is a CValue derived class, that implements the identification (String name)
// SetName() / GetName(), 
// normal classes should derive from CPropValue, real lightweight classes straight from CValue


class CPropValue : public CValue
{
public:

#ifndef NO_EXP_PYTHON_EMBEDDING	
	CPropValue(PyTypeObject* T=&Type) :
	  CValue(T),
#else
	CPropValue() :
#endif //NO_EXP_PYTHON_EMBEDDING
		m_strNewName()

	{
	}
	
	virtual ~CPropValue()
	{
	}
	
	virtual void			SetName(const char *name) {
		m_strNewName = name;
	}
	
	virtual STR_String&			GetName() {
		//STR_String namefromprop = GetPropertyText("Name");
		//if (namefromprop.Length() > 0)
		//	return namefromprop;
		return m_strNewName;
	};						// name of Value
	
protected:
	STR_String					m_strNewName;				    // Identification
};

#endif // !defined _VALUEBASECLASS_H
<|MERGE_RESOLUTION|>--- conflicted
+++ resolved
@@ -225,29 +225,7 @@
 
 
 	virtual PyObject*			py_getattro(PyObject *attr);
-<<<<<<< HEAD
-
-	void	SpecialRelease()
-	{
-		int i=0;
-		if (ob_refcnt == 0)
-		{
-			_Py_NewReference(this);
-			
-		} else
-		{
-			i++;
-		}
-		Release();
-	}
-	static void PyDestructor(PyObject *P)				// python wrapper
-	{
-	  ((CValue*)P)->SpecialRelease();
-	};
-
-=======
 	virtual PyObject*			py_getattro_dict();
->>>>>>> 0c6ec76a
 	virtual PyObject*	ConvertValueToPython() {
 		return NULL;
 	}
@@ -330,11 +308,7 @@
 	virtual void		SetProperty(const char* name,CValue* ioProperty);
 	virtual CValue*		GetProperty(const char* inName);							// Get pointer to a property with name <inName>, returns NULL if there is no property named <inName>
 	virtual CValue*		GetProperty(const STR_String & inName);
-<<<<<<< HEAD
-	STR_String			GetPropertyText(const STR_String & inName,const STR_String& deftext="");						// Get text description of property with name <inName>, returns an empty string if there is no property named <inName>
-=======
 	const STR_String&	GetPropertyText(const STR_String & inName,const char *deftext=NULL);						// Get text description of property with name <inName>, returns an empty string if there is no property named <inName>
->>>>>>> 0c6ec76a
 	float				GetPropertyNumber(const STR_String& inName,float defnumber);
 	virtual bool		RemoveProperty(const char *inName);						// Remove the property named <inName>, returns true if the property was succesfully removed, false if property was not found or could not be removed
 	virtual vector<STR_String>	GetPropertyNames();
