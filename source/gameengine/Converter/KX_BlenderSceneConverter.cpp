/*
 * ***** BEGIN GPL LICENSE BLOCK *****
 *
 * This program is free software; you can redistribute it and/or
 * modify it under the terms of the GNU General Public License
 * as published by the Free Software Foundation; either version 2
 * of the License, or (at your option) any later version.
 *
 * This program is distributed in the hope that it will be useful,
 * but WITHOUT ANY WARRANTY; without even the implied warranty of
 * MERCHANTABILITY or FITNESS FOR A PARTICULAR PURPOSE.  See the
 * GNU General Public License for more details.
 *
 * You should have received a copy of the GNU General Public License
 * along with this program; if not, write to the Free Software Foundation,
 * Inc., 51 Franklin Street, Fifth Floor, Boston, MA 02110-1301, USA.
 *
 * The Original Code is Copyright (C) 2001-2002 by NaN Holding BV.
 * All rights reserved.
 *
 * The Original Code is: all of this file.
 *
 * Contributor(s): none yet.
 *
 * ***** END GPL LICENSE BLOCK *****
 */

/** \file gameengine/Converter/KX_BlenderSceneConverter.cpp
 *  \ingroup bgeconv
 */

#ifdef _MSC_VER
#  pragma warning (disable:4786)  /* suppress stl-MSVC debug info warning */
#endif

#include "KX_Scene.h"
#include "KX_GameObject.h"
#include "KX_IpoConvert.h"
#include "RAS_MeshObject.h"
#include "KX_PhysicsEngineEnums.h"
#include "PHY_IPhysicsEnvironment.h"
#include "KX_KetsjiEngine.h"
#include "KX_PythonInit.h" // So we can handle adding new text datablocks for Python to import
#include "BL_Material.h"
#include "BL_ActionActuator.h"
#include "KX_BlenderMaterial.h"


#include "BL_System.h"

#include "DummyPhysicsEnvironment.h"


#ifdef WITH_BULLET
#include "CcdPhysicsEnvironment.h"
#endif

#include "KX_LibLoadStatus.h"
#include "KX_BlenderScalarInterpolator.h"
#include "BL_BlenderDataConversion.h"
#include "KX_WorldInfo.h"

/* This little block needed for linking to Blender... */
#ifdef WIN32
#include "BLI_winstuff.h"
#endif

/* This list includes only data type definitions */
#include "DNA_scene_types.h"
#include "DNA_world_types.h"
#include "BKE_main.h"

#include "BLI_math.h"

extern "C"
{
#include "DNA_object_types.h"
#include "DNA_curve_types.h"
#include "DNA_mesh_types.h"
#include "DNA_material_types.h"
#include "BLI_blenlib.h"
#include "MEM_guardedalloc.h"
#include "BKE_global.h"
#include "BKE_animsys.h"
#include "BKE_library.h"
#include "BKE_material.h" // BKE_material_copy
#include "BKE_mesh.h" // BKE_mesh_copy
#include "DNA_space_types.h"
#include "DNA_anim_types.h"
#include "RNA_define.h"
#include "../../blender/editors/include/ED_keyframing.h"
}

/* Only for dynamic loading and merging */
#include "RAS_BucketManager.h" // XXX cant stay
#include "KX_BlenderSceneConverter.h"
#include "KX_MeshProxy.h"
extern "C" {
	#include "PIL_time.h"
	#include "BKE_context.h"
	#include "BLO_readfile.h"
	#include "BKE_idcode.h"
	#include "BKE_report.h"
	#include "DNA_space_types.h"
	#include "DNA_windowmanager_types.h" /* report api */
	#include "../../blender/blenlib/BLI_linklist.h"
}

#include <pthread.h>

/* This is used to avoid including pthread.h in KX_BlenderSceneConverter.h */
typedef struct ThreadInfo {
	vector<pthread_t>	threads;
	pthread_mutex_t		merge_lock;
} ThreadInfo;

KX_BlenderSceneConverter::KX_BlenderSceneConverter(
							Main *maggie,
							KX_KetsjiEngine *engine)
							:m_maggie(maggie),
							m_ketsjiEngine(engine),
							m_alwaysUseExpandFraming(false),
							m_usemat(false),
							m_useglslmat(false),
							m_use_mat_cache(true)
{
	BKE_main_id_tag_all(maggie, false);  /* avoid re-tagging later on */
	m_newfilename = "";
	m_threadinfo = new ThreadInfo();
	pthread_mutex_init(&m_threadinfo->merge_lock, NULL);
}

KX_BlenderSceneConverter::~KX_BlenderSceneConverter()
{
	// clears meshes, and hashmaps from blender to gameengine data
	// delete sumoshapes

	if (m_threadinfo) {
		vector<pthread_t>::iterator pit = m_threadinfo->threads.begin();
		while (pit != m_threadinfo->threads.end()) {
			pthread_join((*pit), NULL);
			pit++;
		}

		pthread_mutex_destroy(&m_threadinfo->merge_lock);
		delete m_threadinfo;
	}

	int numAdtLists = m_map_blender_to_gameAdtList.size();
	for (int i = 0; i < numAdtLists; i++) {
		BL_InterpolatorList *adtList = *m_map_blender_to_gameAdtList.at(i);

		delete (adtList);
	}

	vector<pair<KX_Scene *, KX_WorldInfo *> >::iterator itw = m_worldinfos.begin();
	while (itw != m_worldinfos.end()) {
		delete itw->second;
		itw++;
	}
	m_worldinfos.clear();

	vector<pair<KX_Scene *,RAS_IPolyMaterial *> >::iterator itp = m_polymaterials.begin();
	while (itp != m_polymaterials.end()) {
		delete itp->second;
		itp++;
	}
	m_polymaterials.clear();

	// delete after RAS_IPolyMaterial
	vector<pair<KX_Scene *,BL_Material *> >::iterator itmat = m_materials.begin();
	while (itmat != m_materials.end()) {
		delete itmat->second;
		itmat++;
	}
	m_materials.clear();

	vector<pair<KX_Scene *,RAS_MeshObject *> >::iterator itm = m_meshobjects.begin();
	while (itm != m_meshobjects.end()) {
		delete itm->second;
		itm++;
	}
	m_meshobjects.clear();

	/* free any data that was dynamically loaded */
	while (m_DynamicMaggie.size() != 0) {
		FreeBlendFile(m_DynamicMaggie[0]);
	}

	m_DynamicMaggie.clear();
}

void KX_BlenderSceneConverter::SetNewFileName(const STR_String &filename)
{
	m_newfilename = filename;
}

bool KX_BlenderSceneConverter::TryAndLoadNewFile()
{
	bool result = false;

	return result;
}

Scene *KX_BlenderSceneConverter::GetBlenderSceneForName(const STR_String &name)
{
	Scene *sce;

	/**
	 * Find the specified scene by name, or NULL if nothing matches.
	 */
	if ((sce = (Scene *)BLI_findstring(&m_maggie->scene, name.ReadPtr(), offsetof(ID, name) + 2)))
		return sce;

	for (vector<Main *>::iterator it=m_DynamicMaggie.begin(); !(it == m_DynamicMaggie.end()); it++) {
		Main *main = *it;

		if ((sce= (Scene *)BLI_findstring(&main->scene, name.ReadPtr(), offsetof(ID, name) + 2)))
			return sce;
	}

	return NULL;
}

void KX_BlenderSceneConverter::ConvertScene(KX_Scene *destinationscene, RAS_IRasterizer *rendertools,
											RAS_ICanvas *canvas, bool libloading)
{
	//find out which physics engine
	Scene *blenderscene = destinationscene->GetBlenderScene();

	PHY_IPhysicsEnvironment *phy_env = NULL;

	e_PhysicsEngine physics_engine = UseBullet;
	// hook for registration function during conversion.
	m_currentScene = destinationscene;
	destinationscene->SetSceneConverter(this);

	// This doesn't really seem to do anything except cause potential issues
	// when doing threaded conversion, so it's disabled for now.
	// SG_SetActiveStage(SG_STAGE_CONVERTER);

	switch (blenderscene->gm.physicsEngine) {
#ifdef WITH_BULLET
	case WOPHY_BULLET:
		{
			SYS_SystemHandle syshandle = SYS_GetSystem(); /*unused*/
			int visualizePhysics = SYS_GetCommandLineInt(syshandle, "show_physics", 0);

			phy_env = CcdPhysicsEnvironment::Create(blenderscene, visualizePhysics);
			physics_engine = UseBullet;
			break;
		}
#endif
	default:
	case WOPHY_NONE:
		{
			// We should probably use some sort of factory here
			phy_env = new DummyPhysicsEnvironment();
			physics_engine = UseNone;
			break;
		}
	}

	destinationscene->SetPhysicsEnvironment(phy_env);

	BL_ConvertBlenderObjects(
		m_maggie,
		destinationscene,
		m_ketsjiEngine,
		physics_engine,
		rendertools,
		canvas,
		this,
		m_alwaysUseExpandFraming,
		libloading);

	//These lookup are not needed during game
	m_map_blender_to_gameactuator.clear();
	m_map_blender_to_gamecontroller.clear();
	m_map_blender_to_gameobject.clear();

	//Clearing this lookup table has the effect of disabling the cache of meshes
	//between scenes, even if they are shared in the blend file.
	//This cache mecanism is buggy so I leave it disable and the memory leak
	//that would result from this is fixed in RemoveScene()
	m_map_mesh_to_gamemesh.clear();
}

// This function removes all entities stored in the converter for that scene
// It should be used instead of direct delete scene
// Note that there was some provision for sharing entities (meshes...) between
// scenes but that is now disabled so all scene will have their own copy
// and we can delete them here. If the sharing is reactivated, change this code too..
// (see KX_BlenderSceneConverter::ConvertScene)
void KX_BlenderSceneConverter::RemoveScene(KX_Scene *scene)
{
	int i, size;
	// delete the scene first as it will stop the use of entities
	delete scene;
	// delete the entities of this scene
	vector<pair<KX_Scene *, KX_WorldInfo *> >::iterator worldit;
	size = m_worldinfos.size();
	for (i = 0, worldit = m_worldinfos.begin(); i < size; ) {
		if (worldit->first == scene) {
			delete worldit->second;
			*worldit = m_worldinfos.back();
			m_worldinfos.pop_back();
			size--;
		} 
		else {
			i++;
			worldit++;
		}
	}

	vector<pair<KX_Scene *, RAS_IPolyMaterial *> >::iterator polymit;
	size = m_polymaterials.size();
	for (i = 0, polymit = m_polymaterials.begin(); i < size; ) {
		if (polymit->first == scene) {
			m_polymat_cache[scene].erase(polymit->second->GetBlenderMaterial());
			delete polymit->second;
			*polymit = m_polymaterials.back();
			m_polymaterials.pop_back();
			size--;
		} 
		else {
			i++;
			polymit++;
		}
	}

	m_polymat_cache.erase(scene);

	vector<pair<KX_Scene *, BL_Material *> >::iterator matit;
	size = m_materials.size();
	for (i = 0, matit = m_materials.begin(); i < size; ) {
		if (matit->first == scene) {
			m_mat_cache[scene].erase(matit->second->material);
			delete matit->second;
			*matit = m_materials.back();
			m_materials.pop_back();
			size--;
		} 
		else {
			i++;
			matit++;
		}
	}

	m_mat_cache.erase(scene);

	vector<pair<KX_Scene *, RAS_MeshObject *> >::iterator meshit;
	size = m_meshobjects.size();
	for (i = 0, meshit = m_meshobjects.begin(); i < size; ) {
		if (meshit->first == scene) {
			delete meshit->second;
			*meshit = m_meshobjects.back();
			m_meshobjects.pop_back();
			size--;
		} 
		else {
			i++;
			meshit++;
		}
	}
}

// use blender materials
void KX_BlenderSceneConverter::SetMaterials(bool val)
{
	m_usemat = val;
	m_useglslmat = false;
}

void KX_BlenderSceneConverter::SetGLSLMaterials(bool val)
{
	m_usemat = val;
	m_useglslmat = val;
}

void KX_BlenderSceneConverter::SetCacheMaterials(bool val)
{
	m_use_mat_cache = val;
}

bool KX_BlenderSceneConverter::GetMaterials()
{
	return m_usemat;
}

bool KX_BlenderSceneConverter::GetGLSLMaterials()
{
	return m_useglslmat;
}

bool KX_BlenderSceneConverter::GetCacheMaterials()
{
	return m_use_mat_cache;
}

void KX_BlenderSceneConverter::RegisterBlenderMaterial(BL_Material *mat)
{
	// First make sure we don't register the material twice
	vector<pair<KX_Scene *, BL_Material *> >::iterator it;
	for (it = m_materials.begin(); it != m_materials.end(); ++it)
		if (it->second == mat)
			return;

	m_materials.push_back(pair<KX_Scene *, BL_Material *> (m_currentScene, mat));
}

void KX_BlenderSceneConverter::SetAlwaysUseExpandFraming(bool to_what)
{
	m_alwaysUseExpandFraming= to_what;
}

void KX_BlenderSceneConverter::RegisterGameObject(KX_GameObject *gameobject, Object *for_blenderobject) 
{
	/* only maintained while converting, freed during game runtime */
	m_map_blender_to_gameobject.insert(CHashedPtr(for_blenderobject), gameobject);
}

/* only need to run this during conversion since
 * m_map_blender_to_gameobject is freed after conversion */
void KX_BlenderSceneConverter::UnregisterGameObject(KX_GameObject *gameobject) 
{
	Object *bobp = gameobject->GetBlenderObject();
	if (bobp) {
		CHashedPtr bptr(bobp);
		KX_GameObject **gobp = m_map_blender_to_gameobject[bptr];
		if (gobp && *gobp == gameobject) {
			// also maintain m_map_blender_to_gameobject if the gameobject
			// being removed is matching the blender object
			m_map_blender_to_gameobject.remove(bptr);
		}
	}
}

KX_GameObject *KX_BlenderSceneConverter::FindGameObject(Object *for_blenderobject) 
{
	KX_GameObject **obp = m_map_blender_to_gameobject[CHashedPtr(for_blenderobject)];

	return obp ? *obp : NULL;
}

void KX_BlenderSceneConverter::RegisterGameMesh(RAS_MeshObject *gamemesh, Mesh *for_blendermesh)
{
	if (for_blendermesh) { /* dynamically loaded meshes we don't want to keep lookups for */
		m_map_mesh_to_gamemesh.insert(CHashedPtr(for_blendermesh),gamemesh);
	}
	m_meshobjects.push_back(pair<KX_Scene *, RAS_MeshObject *> (m_currentScene,gamemesh));
}

RAS_MeshObject *KX_BlenderSceneConverter::FindGameMesh(Mesh *for_blendermesh)
{
	RAS_MeshObject **meshp = m_map_mesh_to_gamemesh[CHashedPtr(for_blendermesh)];

	if (meshp) {
		return *meshp;
	} 
	else {
		return NULL;
	}
}

void KX_BlenderSceneConverter::RegisterPolyMaterial(RAS_IPolyMaterial *polymat)
{
	// First make sure we don't register the material twice
	vector<pair<KX_Scene *, RAS_IPolyMaterial *> >::iterator it;
	for (it = m_polymaterials.begin(); it != m_polymaterials.end(); ++it)
		if (it->second == polymat)
			return;
	m_polymaterials.push_back(pair<KX_Scene *, RAS_IPolyMaterial *> (m_currentScene, polymat));
}

void KX_BlenderSceneConverter::CachePolyMaterial(KX_Scene *scene, Material *mat, RAS_IPolyMaterial *polymat)
{
	if (m_use_mat_cache && mat)
		m_polymat_cache[scene][mat] = polymat;
}

RAS_IPolyMaterial *KX_BlenderSceneConverter::FindCachedPolyMaterial(KX_Scene *scene, Material *mat)
{
	return (m_use_mat_cache) ? m_polymat_cache[scene][mat] : NULL;
}

void KX_BlenderSceneConverter::CacheBlenderMaterial(KX_Scene *scene, Material *mat, BL_Material *blmat)
{
	if (m_use_mat_cache && mat)
		m_mat_cache[scene][mat] = blmat;
}

BL_Material *KX_BlenderSceneConverter::FindCachedBlenderMaterial(KX_Scene *scene, Material *mat)
{
	return (m_use_mat_cache) ? m_mat_cache[scene][mat] : NULL;
}

void KX_BlenderSceneConverter::RegisterInterpolatorList(BL_InterpolatorList *actList, bAction *for_act)
{
	m_map_blender_to_gameAdtList.insert(CHashedPtr(for_act), actList);
}

BL_InterpolatorList *KX_BlenderSceneConverter::FindInterpolatorList(bAction *for_act)
{
	BL_InterpolatorList **listp = m_map_blender_to_gameAdtList[CHashedPtr(for_act)];
	return listp ? *listp : NULL;
}

void KX_BlenderSceneConverter::RegisterGameActuator(SCA_IActuator *act, bActuator *for_actuator)
{
	m_map_blender_to_gameactuator.insert(CHashedPtr(for_actuator), act);
}

SCA_IActuator *KX_BlenderSceneConverter::FindGameActuator(bActuator *for_actuator)
{
	SCA_IActuator **actp = m_map_blender_to_gameactuator[CHashedPtr(for_actuator)];
	return actp ? *actp : NULL;
}

void KX_BlenderSceneConverter::RegisterGameController(SCA_IController *cont, bController *for_controller)
{
	m_map_blender_to_gamecontroller.insert(CHashedPtr(for_controller), cont);
}

SCA_IController *KX_BlenderSceneConverter::FindGameController(bController *for_controller)
{
	SCA_IController **contp = m_map_blender_to_gamecontroller[CHashedPtr(for_controller)];
	return contp ? *contp : NULL;
}

void KX_BlenderSceneConverter::RegisterWorldInfo(KX_WorldInfo *worldinfo)
{
	m_worldinfos.push_back(pair<KX_Scene *, KX_WorldInfo *> (m_currentScene, worldinfo));
}

void KX_BlenderSceneConverter::ResetPhysicsObjectsAnimationIpo(bool clearIpo)
{
	//TODO this entire function is deprecated, written for 2.4x
	//the functionality should be rewritten, currently it does nothing

	KX_SceneList *scenes = m_ketsjiEngine->CurrentScenes();
	int numScenes = scenes->size();
	int i;
	for (i = 0; i < numScenes; i++) {
		KX_Scene *scene = scenes->at(i);
		CListValue *parentList = scene->GetRootParentList();
		int numObjects = parentList->GetCount();
		int g;
		for (g = 0; g < numObjects; g++) {
			KX_GameObject *gameObj = (KX_GameObject *)parentList->GetValue(g);
			if (gameObj->IsRecordAnimation()) {
				Object *blenderObject = gameObj->GetBlenderObject();
				if (blenderObject) {
#if 0
					//erase existing ipo's
					Ipo* ipo = blenderObject->ipo;//findIpoForName(blenderObject->id.name+2);
					if (ipo) { 	//clear the curve data
						if (clearIpo) {//rcruiz
							IpoCurve *icu1;

							int numCurves = 0;
							for ( icu1 = (IpoCurve*)ipo->curve.first; icu1;  ) {

								IpoCurve* tmpicu = icu1;

								/*int i;
								BezTriple *bezt;
								for ( bezt = tmpicu->bezt, i = 0;	i < tmpicu->totvert; i++, bezt++) {
									printf("(%f,%f,%f),(%f,%f,%f),(%f,%f,%f)\n",bezt->vec[0][0],bezt->vec[0][1],bezt->vec[0][2],bezt->vec[1][0],bezt->vec[1][1],bezt->vec[1][2],bezt->vec[2][0],bezt->vec[2][1],bezt->vec[2][2]);
								}*/

								icu1 = icu1->next;
								numCurves++;

								BLI_remlink( &( blenderObject->ipo->curve ), tmpicu );
								if ( tmpicu->bezt )
									MEM_freeN( tmpicu->bezt );
								MEM_freeN( tmpicu );
								localDel_ipoCurve( tmpicu );
							}
						}
					} 
					else {
						ipo = NULL; // XXX add_ipo(blenderObject->id.name+2, ID_OB);
						blenderObject->ipo = ipo;
					}
#endif
				}
			}
		}
	}
}

void KX_BlenderSceneConverter::resetNoneDynamicObjectToIpo()
{
	//TODO the functionality should be rewritten
}

// this generates ipo curves for position, rotation, allowing to use game physics in animation
void KX_BlenderSceneConverter::WritePhysicsObjectToAnimationIpo(int frameNumber)
{
	KX_SceneList *scenes = m_ketsjiEngine->CurrentScenes();
	int numScenes = scenes->size();
	int i;
	for (i = 0; i < numScenes; i++) {
		KX_Scene *scene = scenes->at(i);
		//PHY_IPhysicsEnvironment* physEnv = scene->GetPhysicsEnvironment();
		CListValue *parentList = scene->GetObjectList();
		int numObjects = parentList->GetCount();
		int g;
		for (g = 0; g < numObjects; g++) {
			KX_GameObject *gameObj = (KX_GameObject *)parentList->GetValue(g);
			Object *blenderObject = gameObj->GetBlenderObject();
			if (blenderObject && blenderObject->parent == NULL && gameObj->IsRecordAnimation()) {
				if (blenderObject->adt == NULL)
					BKE_animdata_add_id(&blenderObject->id);

				if (blenderObject->adt) {
					const MT_Point3 &position = gameObj->NodeGetWorldPosition();
					//const MT_Vector3& scale = gameObj->NodeGetWorldScaling();
					const MT_Matrix3x3 &orn = gameObj->NodeGetWorldOrientation();

					position.getValue(blenderObject->loc);

					float tmat[3][3];
					for (int r = 0; r < 3; r++)
						for (int c = 0; c < 3; c++)
							tmat[r][c] = (float)orn[c][r];

					mat3_to_compatible_eul(blenderObject->rot, blenderObject->rot, tmat);

					insert_keyframe(NULL, &blenderObject->id, NULL, NULL, "location", -1, (float)frameNumber, INSERTKEY_FAST);
					insert_keyframe(NULL, &blenderObject->id, NULL, NULL, "rotation_euler", -1, (float)frameNumber, INSERTKEY_FAST);

#if 0
					const MT_Point3& position = gameObj->NodeGetWorldPosition();
					//const MT_Vector3& scale = gameObj->NodeGetWorldScaling();
					const MT_Matrix3x3& orn = gameObj->NodeGetWorldOrientation();
					
					float eulerAngles[3];
					float eulerAnglesOld[3] = {0.0f, 0.0f, 0.0f};
					float tmat[3][3];
					
					// XXX animato
					Ipo* ipo = blenderObject->ipo;

					//create the curves, if not existing, set linear if new

					IpoCurve *icu_lx = findIpoCurve((IpoCurve *)ipo->curve.first,"LocX");
					if (!icu_lx) {
						icu_lx = verify_ipocurve(&blenderObject->id, ipo->blocktype, NULL, NULL, NULL, OB_LOC_X, 1);
						if (icu_lx) icu_lx->ipo = IPO_LIN;
					}
					IpoCurve *icu_ly = findIpoCurve((IpoCurve *)ipo->curve.first,"LocY");
					if (!icu_ly) {
						icu_ly = verify_ipocurve(&blenderObject->id, ipo->blocktype, NULL, NULL, NULL, OB_LOC_Y, 1);
						if (icu_ly) icu_ly->ipo = IPO_LIN;
					}
					IpoCurve *icu_lz = findIpoCurve((IpoCurve *)ipo->curve.first,"LocZ");
					if (!icu_lz) {
						icu_lz = verify_ipocurve(&blenderObject->id, ipo->blocktype, NULL, NULL, NULL, OB_LOC_Z, 1);
						if (icu_lz) icu_lz->ipo = IPO_LIN;
					}
					IpoCurve *icu_rx = findIpoCurve((IpoCurve *)ipo->curve.first,"RotX");
					if (!icu_rx) {
						icu_rx = verify_ipocurve(&blenderObject->id, ipo->blocktype, NULL, NULL, NULL, OB_ROT_X, 1);
						if (icu_rx) icu_rx->ipo = IPO_LIN;
					}
					IpoCurve *icu_ry = findIpoCurve((IpoCurve *)ipo->curve.first,"RotY");
					if (!icu_ry) {
						icu_ry = verify_ipocurve(&blenderObject->id, ipo->blocktype, NULL, NULL, NULL, OB_ROT_Y, 1);
						if (icu_ry) icu_ry->ipo = IPO_LIN;
					}
					IpoCurve *icu_rz = findIpoCurve((IpoCurve *)ipo->curve.first,"RotZ");
					if (!icu_rz) {
						icu_rz = verify_ipocurve(&blenderObject->id, ipo->blocktype, NULL, NULL, NULL, OB_ROT_Z, 1);
						if (icu_rz) icu_rz->ipo = IPO_LIN;
					}
					
					if (icu_rx) eulerAnglesOld[0] = eval_icu( icu_rx, frameNumber - 1 ) / ((180 / 3.14159265f) / 10);
					if (icu_ry) eulerAnglesOld[1] = eval_icu( icu_ry, frameNumber - 1 ) / ((180 / 3.14159265f) / 10);
					if (icu_rz) eulerAnglesOld[2] = eval_icu( icu_rz, frameNumber - 1 ) / ((180 / 3.14159265f) / 10);
					
					// orn.getValue((float *)tmat); // uses the wrong ordering, cant use this
					for (int r = 0; r < 3; r++)
						for (int c = 0; c < 3; c++)
							tmat[r][c] = orn[c][r];
					
					// mat3_to_eul( eulerAngles,tmat); // better to use Mat3ToCompatibleEul
					mat3_to_compatible_eul( eulerAngles, eulerAnglesOld,tmat);
					
					//eval_icu
					for (int x = 0; x < 3; x++)
						eulerAngles[x] *= (float) ((180 / 3.14159265f) / 10.0);
					
					//fill the curves with data
					if (icu_lx) insert_vert_icu(icu_lx, frameNumber, position.x(), 1);
					if (icu_ly) insert_vert_icu(icu_ly, frameNumber, position.y(), 1);
					if (icu_lz) insert_vert_icu(icu_lz, frameNumber, position.z(), 1);
					if (icu_rx) insert_vert_icu(icu_rx, frameNumber, eulerAngles[0], 1);
					if (icu_ry) insert_vert_icu(icu_ry, frameNumber, eulerAngles[1], 1);
					if (icu_rz) insert_vert_icu(icu_rz, frameNumber, eulerAngles[2], 1);
					
					// Handles are corrected at the end, testhandles_ipocurve isn't needed yet
#endif
				}
			}
		}
	}
}

void KX_BlenderSceneConverter::TestHandlesPhysicsObjectToAnimationIpo()
{
	KX_SceneList *scenes = m_ketsjiEngine->CurrentScenes();
	int numScenes = scenes->size();
	int i;
	for (i = 0; i < numScenes; i++) {
		KX_Scene *scene = scenes->at(i);
		//PHY_IPhysicsEnvironment* physEnv = scene->GetPhysicsEnvironment();
		CListValue *parentList = scene->GetRootParentList();
		int numObjects = parentList->GetCount();
		int g;
		for (g = 0; g < numObjects; g++) {
			KX_GameObject *gameObj = (KX_GameObject *)parentList->GetValue(g);
			if (gameObj->IsRecordAnimation()) {
<<<<<<< HEAD
#if 0
				Object* blenderObject = gameObj->GetBlenderObject();
				if (blenderObject && blenderObject->ipo)
				{
=======
				Object *blenderObject = gameObj->GetBlenderObject();
				if (blenderObject && blenderObject->adt) {
					bAction *act = verify_adt_action(&blenderObject->id, false);
					FCurve *fcu;

					if (!act) {
						continue;
					}

					/* for now, not much choice but to run this on all curves... */
					for (fcu = (FCurve *)act->curves.first; fcu; fcu = fcu->next) {
						/* Note: calling `sort_time_fcurve()` here is not needed, since
						 *       all keys have been added in 'right' order. */
						calchandles_fcurve(fcu);
					}
#if 0
>>>>>>> 0951ea2c
					// XXX animato
					Ipo* ipo = blenderObject->ipo;
					
					//create the curves, if not existing
					//testhandles_ipocurve checks for NULL
					testhandles_ipocurve(findIpoCurve((IpoCurve *)ipo->curve.first,"LocX"));
					testhandles_ipocurve(findIpoCurve((IpoCurve *)ipo->curve.first,"LocY"));
					testhandles_ipocurve(findIpoCurve((IpoCurve *)ipo->curve.first,"LocZ"));
					testhandles_ipocurve(findIpoCurve((IpoCurve *)ipo->curve.first,"RotX"));
					testhandles_ipocurve(findIpoCurve((IpoCurve *)ipo->curve.first,"RotY"));
					testhandles_ipocurve(findIpoCurve((IpoCurve *)ipo->curve.first,"RotZ"));
				}
#endif
			}
		}
	}
}

#ifdef WITH_PYTHON
PyObject *KX_BlenderSceneConverter::GetPyNamespace()
{
	return m_ketsjiEngine->GetPyNamespace();
}
#endif

vector<Main *> &KX_BlenderSceneConverter::GetMainDynamic()
{
	return m_DynamicMaggie;
}

Main *KX_BlenderSceneConverter::GetMainDynamicPath(const char *path)
{
	for (vector<Main *>::iterator it = m_DynamicMaggie.begin(); !(it == m_DynamicMaggie.end()); it++)
		if (BLI_path_cmp((*it)->name, path) == 0)
			return *it;
	
	return NULL;
}

void KX_BlenderSceneConverter::MergeAsyncLoads()
{
	vector<KX_Scene *> *merge_scenes;

	vector<KX_LibLoadStatus *>::iterator mit;
	vector<KX_Scene *>::iterator sit;

	pthread_mutex_lock(&m_threadinfo->merge_lock);

	for (mit = m_mergequeue.begin(); mit != m_mergequeue.end(); ++mit) {
		merge_scenes = (vector<KX_Scene *> *)(*mit)->GetData();

		for (sit=merge_scenes->begin(); sit!=merge_scenes->end(); ++sit) {
			(*mit)->GetMergeScene()->MergeScene(*sit);
			delete (*sit);
		}

		delete merge_scenes;
		(*mit)->SetData(NULL);

		(*mit)->Finish();
	}

	m_mergequeue.clear();

	pthread_mutex_unlock(&m_threadinfo->merge_lock);
}

void KX_BlenderSceneConverter::AddScenesToMergeQueue(KX_LibLoadStatus *status)
{
	pthread_mutex_lock(&m_threadinfo->merge_lock);
	m_mergequeue.push_back(status);
	pthread_mutex_unlock(&m_threadinfo->merge_lock);
}

static void *async_convert(void *ptr)
{
	KX_Scene *new_scene = NULL;
	KX_LibLoadStatus *status = (KX_LibLoadStatus *)ptr;
	vector<Scene *> *scenes = (vector<Scene *> *)status->GetData();
	vector<KX_Scene *> *merge_scenes = new vector<KX_Scene *>(); // Deleted in MergeAsyncLoads

	for (unsigned int i = 0; i < scenes->size(); ++i) {
		new_scene = status->GetEngine()->CreateScene((*scenes)[i], true);

		if (new_scene)
			merge_scenes->push_back(new_scene);

		status->AddProgress((1.0f / scenes->size()) * 0.9f); // We'll call conversion 90% and merging 10% for now
	}

	delete scenes;
	status->SetData(merge_scenes);

	status->GetConverter()->AddScenesToMergeQueue(status);

	return NULL;
}

KX_LibLoadStatus *KX_BlenderSceneConverter::LinkBlendFileMemory(void *data, int length, const char *path, char *group, KX_Scene *scene_merge, char **err_str, short options)
{
	BlendHandle *bpy_openlib = BLO_blendhandle_from_memory(data, length);

	// Error checking is done in LinkBlendFile
	return LinkBlendFile(bpy_openlib, path, group, scene_merge, err_str, options);
}

KX_LibLoadStatus *KX_BlenderSceneConverter::LinkBlendFilePath(const char *filepath, char *group, KX_Scene *scene_merge, char **err_str, short options)
{
	BlendHandle *bpy_openlib = BLO_blendhandle_from_file(filepath, NULL);

	// Error checking is done in LinkBlendFile
	return LinkBlendFile(bpy_openlib, filepath, group, scene_merge, err_str, options);
}

static void load_datablocks(Main *main_tmp, BlendHandle *bpy_openlib, const char *path, int idcode)
{
	LinkNode *names = NULL;

	int totnames_dummy;
	names = BLO_blendhandle_get_datablock_names(bpy_openlib, idcode, &totnames_dummy);
	
	int i = 0;
	LinkNode *n = names;
	while (n) {
		BLO_library_append_named_part(main_tmp, &bpy_openlib, (char *)n->link, idcode);
		n = (LinkNode *)n->next;
		i++;
	}
	BLI_linklist_free(names, free);	/* free linklist *and* each node's data */
}

KX_LibLoadStatus *KX_BlenderSceneConverter::LinkBlendFile(BlendHandle *bpy_openlib, const char *path, char *group, KX_Scene *scene_merge, char **err_str, short options)
{
	Main *main_newlib; /* stored as a dynamic 'main' until we free it */
	const int idcode = BKE_idcode_from_name(group);
	ReportList reports;
	static char err_local[255];

//	TIMEIT_START(bge_link_blend_file);

	KX_LibLoadStatus *status;

	/* only scene and mesh supported right now */
	if (idcode != ID_SCE && idcode != ID_ME && idcode != ID_AC) {
		snprintf(err_local, sizeof(err_local), "invalid ID type given \"%s\"\n", group);
		*err_str = err_local;
		BLO_blendhandle_close(bpy_openlib);
		return NULL;
	}
	
	if (GetMainDynamicPath(path)) {
		snprintf(err_local, sizeof(err_local), "blend file already open \"%s\"\n", path);
		*err_str = err_local;
		BLO_blendhandle_close(bpy_openlib);
		return NULL;
	}

	if (bpy_openlib == NULL) {
		snprintf(err_local, sizeof(err_local), "could not open blendfile \"%s\"\n", path);
		*err_str = err_local;
		return NULL;
	}

	main_newlib = BKE_main_new();
	BKE_reports_init(&reports, RPT_STORE);

	short flag = 0; /* don't need any special options */
	/* created only for linking, then freed */
	Main *main_tmp = BLO_library_append_begin(main_newlib, &bpy_openlib, (char *)path);

	load_datablocks(main_tmp, bpy_openlib, path, idcode);

	if (idcode == ID_SCE && options & LIB_LOAD_LOAD_SCRIPTS) {
		load_datablocks(main_tmp, bpy_openlib, path, ID_TXT);
	}

	/* now do another round of linking for Scenes so all actions are properly loaded */
	if (idcode == ID_SCE && options & LIB_LOAD_LOAD_ACTIONS) {
		load_datablocks(main_tmp, bpy_openlib, path, ID_AC);
	}

	BLO_library_append_end(NULL, main_tmp, &bpy_openlib, idcode, flag);

	BLO_blendhandle_close(bpy_openlib);

	BKE_reports_clear(&reports);
	/* done linking */
	
	/* needed for lookups*/
	GetMainDynamic().push_back(main_newlib);
	BLI_strncpy(main_newlib->name, path, sizeof(main_newlib->name));
	
	
	status = new KX_LibLoadStatus(this, m_ketsjiEngine, scene_merge, path);

	if (idcode == ID_ME) {
		/* Convert all new meshes into BGE meshes */
		ID *mesh;
	
		for (mesh = (ID *)main_newlib->mesh.first; mesh; mesh = (ID *)mesh->next ) {
			if (options & LIB_LOAD_VERBOSE)
				printf("MeshName: %s\n", mesh->name + 2);
			RAS_MeshObject *meshobj = BL_ConvertMesh((Mesh *)mesh, NULL, scene_merge, this, false); // For now only use the libloading option for scenes, which need to handle materials/shaders
			scene_merge->GetLogicManager()->RegisterMeshName(meshobj->GetName(), meshobj);
		}
	}
	else if (idcode == ID_AC) {
		/* Convert all actions */
		ID *action;

		for (action= (ID *)main_newlib->action.first; action; action = (ID *)action->next) {
			if (options & LIB_LOAD_VERBOSE)
				printf("ActionName: %s\n", action->name + 2);
			scene_merge->GetLogicManager()->RegisterActionName(action->name + 2, action);
		}
	}
	else if (idcode == ID_SCE) {
		/* Merge all new linked in scene into the existing one */
		ID *scene;
		// scenes gets deleted by the thread when it's done using it (look in async_convert())
		vector<Scene *> *scenes = (options & LIB_LOAD_ASYNC) ? new vector<Scene *>() : NULL;

		for (scene = (ID *)main_newlib->scene.first; scene; scene = (ID *)scene->next ) {
			if (options & LIB_LOAD_VERBOSE)
				printf("SceneName: %s\n", scene->name + 2);
			
			if (options & LIB_LOAD_ASYNC) {
				scenes->push_back((Scene *)scene);
			} 
			else {
				/* merge into the base  scene */
				KX_Scene* other = m_ketsjiEngine->CreateScene((Scene *)scene, true);
				scene_merge->MergeScene(other);
			
				// RemoveScene(other); // Don't run this, it frees the entire scene converter data, just delete the scene
				delete other;
			}
		}

		if (options & LIB_LOAD_ASYNC) {
			pthread_t id;
			status->SetData(scenes);
			pthread_create(&id, NULL, &async_convert, (void *)status);
			m_threadinfo->threads.push_back(id);
		}

#ifdef WITH_PYTHON
		/* Handle any text datablocks */
		if (options & LIB_LOAD_LOAD_SCRIPTS)
			addImportMain(main_newlib);
#endif

		/* Now handle all the actions */
		if (options & LIB_LOAD_LOAD_ACTIONS) {
			ID *action;

			for (action = (ID *)main_newlib->action.first; action; action = (ID *)action->next) {
				if (options & LIB_LOAD_VERBOSE)
					printf("ActionName: %s\n", action->name + 2);
				scene_merge->GetLogicManager()->RegisterActionName(action->name + 2, action);
			}
		}
	}

	if (!(options & LIB_LOAD_ASYNC))
		status->Finish();

//	TIMEIT_END(bge_link_blend_file);

	m_status_map[main_newlib->name] = status;
	return status;
}

/* Note m_map_*** are all ok and don't need to be freed
 * most are temp and NewRemoveObject frees m_map_gameobject_to_blender */
bool KX_BlenderSceneConverter::FreeBlendFile(Main *maggie)
{
	int maggie_index = -1;
	int i = 0;

	if (maggie == NULL)
		return false;
	
	/* tag all false except the one we remove */
	for (vector<Main *>::iterator it = m_DynamicMaggie.begin(); !(it == m_DynamicMaggie.end()); it++) {
		Main *main = *it;
		if (main != maggie) {
			BKE_main_id_tag_all(main, false);
		}
		else {
			maggie_index = i;
		}
		i++;
	}

	/* should never happen but just to be safe */
	if (maggie_index == -1)
		return false;

	m_DynamicMaggie.erase(m_DynamicMaggie.begin() + maggie_index);
	BKE_main_id_tag_all(maggie, true);

	/* free all tagged objects */
	KX_SceneList *scenes = m_ketsjiEngine->CurrentScenes();
	int numScenes = scenes->size();

	for (int scene_idx = 0; scene_idx < numScenes; scene_idx++) {
		KX_Scene *scene = scenes->at(scene_idx);
		if (IS_TAGGED(scene->GetBlenderScene())) {
			m_ketsjiEngine->RemoveScene(scene->GetName());
			m_mat_cache.erase(scene);
			m_polymat_cache.erase(scene);
			scene_idx--;
			numScenes--;
		}
		else {
			/* in case the mesh might be refered to later */
			{
				CTR_Map<STR_HashedString, void *> &mapStringToMeshes = scene->GetLogicManager()->GetMeshMap();
				
				for (int i = 0; i < mapStringToMeshes.size(); i++) {
					RAS_MeshObject *meshobj = (RAS_MeshObject *) *mapStringToMeshes.at(i);
					if (meshobj && IS_TAGGED(meshobj->GetMesh())) {
						STR_HashedString mn = meshobj->GetName();
						mapStringToMeshes.remove(mn);
						m_map_mesh_to_gamemesh.remove(CHashedPtr(meshobj->GetMesh()));
						i--;
					}
				}
			}

			/* Now unregister actions */
			{
				CTR_Map<STR_HashedString, void *> &mapStringToActions = scene->GetLogicManager()->GetActionMap();

				for (int i = 0; i < mapStringToActions.size(); i++) {
					ID *action = (ID*) *mapStringToActions.at(i);

					if (IS_TAGGED(action)) {
						STR_HashedString an = action->name + 2;
						mapStringToActions.remove(an);
						m_map_blender_to_gameAdtList.remove(CHashedPtr(action));
						i--;
					}
				}
			}
			
			//scene->FreeTagged(); /* removed tagged objects and meshes*/
			CListValue *obj_lists[] = {scene->GetObjectList(), scene->GetInactiveList(), NULL};

			for (int ob_ls_idx = 0; obj_lists[ob_ls_idx]; ob_ls_idx++) {
				CListValue *obs = obj_lists[ob_ls_idx];
				RAS_MeshObject *mesh;

				for (int ob_idx = 0; ob_idx < obs->GetCount(); ob_idx++) {
					KX_GameObject *gameobj = (KX_GameObject*)obs->GetValue(ob_idx);
					if (IS_TAGGED(gameobj->GetBlenderObject())) {
						int size_before = obs->GetCount();

						/* Eventually calls RemoveNodeDestructObject
						 * frees m_map_gameobject_to_blender from UnregisterGameObject */
						scene->RemoveObject(gameobj);

						if (size_before != obs->GetCount())
							ob_idx--;
						else {
							printf("ERROR COULD NOT REMOVE \"%s\"\n", gameobj->GetName().ReadPtr());
						}
					}
					else {
						gameobj->RemoveTaggedActions();
						/* free the mesh, we could be referecing a linked one! */
						int mesh_index = gameobj->GetMeshCount();
						while (mesh_index--) {
							mesh = gameobj->GetMesh(mesh_index);
							if (IS_TAGGED(mesh->GetMesh())) {
								gameobj->RemoveMeshes(); /* XXX - slack, should only remove meshes that are library items but mostly objects only have 1 mesh */
								break;
							}
							else {
								/* also free the mesh if it's using a tagged material */
								int mat_index = mesh->NumMaterials();
								while (mat_index--) {
									if (IS_TAGGED(mesh->GetMeshMaterial(mat_index)->m_bucket->GetPolyMaterial()->GetBlenderMaterial())) {
										gameobj->RemoveMeshes(); /* XXX - slack, same as above */
										break;
									}
								}
							}
						}

						/* make sure action actuators are not referencing tagged actions */
						for (unsigned int act_idx = 0; act_idx < gameobj->GetActuators().size(); act_idx++) {
							if (gameobj->GetActuators()[act_idx]->IsType(SCA_IActuator::KX_ACT_ACTION)) {
								BL_ActionActuator *act = (BL_ActionActuator *)gameobj->GetActuators()[act_idx];
								if (IS_TAGGED(act->GetAction()))
									act->SetAction(NULL);
							}
						}
					}
				}
			}
		}
	}

	int size;

	// delete the entities of this scene
	/* TODO - */
#if 0
	vector<pair<KX_Scene*,KX_WorldInfo*> >::iterator worldit;
	size = m_worldinfos.size();
	for (i=0, worldit=m_worldinfos.begin(); i<size; ) {
		if ((*worldit).second) {
			delete (*worldit).second;
			*worldit = m_worldinfos.back();
			m_worldinfos.pop_back();
			size--;
		} else {
			i++;
			worldit++;
		}
	}
#endif


	/* Worlds don't reference original blender data so we need to make a set from them */
	typedef std::set<KX_WorldInfo *> KX_WorldInfoSet;
	KX_WorldInfoSet worldset;
	for (int scene_idx = 0; scene_idx < numScenes; scene_idx++) {
		KX_Scene *scene = scenes->at(scene_idx);
		if (scene->GetWorldInfo())
			worldset.insert(scene->GetWorldInfo());
	}

	vector<pair<KX_Scene *, KX_WorldInfo *> >::iterator worldit;
	size = m_worldinfos.size();
	for (i = 0, worldit = m_worldinfos.begin(); i < size;) {
		if (worldit->second && (worldset.count(worldit->second)) == 0) {
			delete worldit->second;
			*worldit = m_worldinfos.back();
			m_worldinfos.pop_back();
			size--;
		} 
		else {
			i++;
			worldit++;
		}
	}
	worldset.clear();
	/* done freeing the worlds */

	vector<pair<KX_Scene *, RAS_IPolyMaterial *> >::iterator polymit;
	size = m_polymaterials.size();

	for (i = 0, polymit = m_polymaterials.begin(); i < size; ) {
		RAS_IPolyMaterial *mat = polymit->second;
		Material *bmat = NULL;

		KX_BlenderMaterial *bl_mat = static_cast<KX_BlenderMaterial *>(mat);
		bmat = bl_mat->GetBlenderMaterial();

		if (IS_TAGGED(bmat)) {
			/* only remove from bucket */
			polymit->first->GetBucketManager()->RemoveMaterial(mat);
		}

		i++;
		polymit++;
	}

	for (i = 0, polymit = m_polymaterials.begin(); i < size; ) {
		RAS_IPolyMaterial *mat = polymit->second;
		Material *bmat = NULL;

		KX_BlenderMaterial *bl_mat = static_cast<KX_BlenderMaterial*>(mat);
		bmat = bl_mat->GetBlenderMaterial();

		if (IS_TAGGED(bmat)) {
			// Remove the poly material coresponding to this Blender Material.
			m_polymat_cache[polymit->first].erase(bmat);
			delete polymit->second;
			*polymit = m_polymaterials.back();
			m_polymaterials.pop_back();
			size--;
		} else {
			i++;
			polymit++;
		}
	}

	vector<pair<KX_Scene *, BL_Material *> >::iterator matit;
	size = m_materials.size();
	for (i = 0, matit = m_materials.begin(); i < size; ) {
		BL_Material *mat = matit->second;
		if (IS_TAGGED(mat->material)) {
			// Remove the bl material coresponding to this Blender Material.
			m_mat_cache[matit->first].erase(mat->material);
			delete matit->second;
			*matit = m_materials.back();
			m_materials.pop_back();
			size--;
		} 
		else {
			i++;
			matit++;
		}
	}

	vector<pair<KX_Scene *, RAS_MeshObject *> >::iterator meshit;
	RAS_BucketManager::BucketList::iterator bit;
	list<RAS_MeshSlot>::iterator msit;
	RAS_BucketManager::BucketList buckets;

	size = m_meshobjects.size();
	for (i = 0, meshit = m_meshobjects.begin(); i < size;) {
		RAS_MeshObject *me = meshit->second;
		if (IS_TAGGED(me->GetMesh())) {
			// Before deleting the mesh object, make sure the rasterizer is
			// no longer referencing it.
			buckets = meshit->first->GetBucketManager()->GetSolidBuckets();
			for (bit = buckets.begin(); bit != buckets.end(); bit++) {
				msit = (*bit)->msBegin();

				while (msit != (*bit)->msEnd()) {
					if (msit->m_mesh == meshit->second)
						(*bit)->RemoveMesh(&(*msit++));
					else
						msit++;
				}
			}

			// And now the alpha buckets
			buckets = meshit->first->GetBucketManager()->GetAlphaBuckets();
			for (bit = buckets.begin(); bit != buckets.end(); bit++) {
				msit = (*bit)->msBegin();

				while (msit != (*bit)->msEnd()) {
					if (msit->m_mesh == meshit->second)
						(*bit)->RemoveMesh(&(*msit++));
					else
						msit++;
				}
			}

			// Now it should be safe to delete
			delete meshit->second;
			*meshit = m_meshobjects.back();
			m_meshobjects.pop_back();
			size--;
		} 
		else {
			i++;
			meshit++;
		}
	}

#ifdef WITH_PYTHON
	/* make sure this maggie is removed from the import list if it's there
	 * (this operation is safe if it isn't in the list) */
	removeImportMain(maggie);
#endif

	delete m_status_map[maggie->name];
	m_status_map.erase(maggie->name);

	BKE_main_free(maggie);

	return true;
}

bool KX_BlenderSceneConverter::FreeBlendFile(const char *path)
{
	return FreeBlendFile(GetMainDynamicPath(path));
}

bool KX_BlenderSceneConverter::MergeScene(KX_Scene *to, KX_Scene *from)
{
	{
		vector<pair<KX_Scene *, KX_WorldInfo *> >::iterator itp = m_worldinfos.begin();
		while (itp != m_worldinfos.end()) {
			if (itp->first == from)
				itp->first = to;
			itp++;
		}
	}

	{
		vector<pair<KX_Scene *, RAS_IPolyMaterial *> >::iterator itp = m_polymaterials.begin();
		while (itp != m_polymaterials.end()) {
			if (itp->first == from) {
				itp->first = to;

				/* also switch internal data */
				RAS_IPolyMaterial *mat = itp->second;
				mat->Replace_IScene(to);
			}
			itp++;
		}
	}

	{
		vector<pair<KX_Scene *, RAS_MeshObject *> >::iterator itp = m_meshobjects.begin();
		while (itp != m_meshobjects.end()) {
			if (itp->first == from)
				itp->first = to;
			itp++;
		}
	}

	{
		vector<pair<KX_Scene *, BL_Material *> >::iterator itp = m_materials.begin();
		while (itp != m_materials.end()) {
			if (itp->first == from)
				itp->first = to;
			itp++;
		}
	}

	MaterialCache::iterator matcacheit = m_mat_cache.find(from);
	if (matcacheit != m_mat_cache.end()) {
		// Merge cached BL_Material map.
		m_mat_cache[to].insert(matcacheit->second.begin(), matcacheit->second.end());
		m_mat_cache.erase(matcacheit);
	}

	PolyMaterialCache::iterator polymatcacheit = m_polymat_cache.find(from);
	if (polymatcacheit != m_polymat_cache.end()) {
		// Merge cached RAS_IPolyMaterial map.
		m_polymat_cache[to].insert(polymatcacheit->second.begin(), polymatcacheit->second.end());
		m_polymat_cache.erase(polymatcacheit);
	}

	return true;
}

/* This function merges a mesh from the current scene into another main
 * it does not convert */
RAS_MeshObject *KX_BlenderSceneConverter::ConvertMeshSpecial(KX_Scene *kx_scene, Main *maggie, const char *name)
{
	/* Find a mesh in the current main */
	ID *me= static_cast<ID *>(BLI_findstring(&m_maggie->mesh, name, offsetof(ID, name) + 2));
	Main *from_maggie = m_maggie;

	if (me == NULL) {
		// The mesh wasn't in the current main, try any dynamic (i.e., LibLoaded) ones
		vector<Main *>::iterator it;

		for (it = GetMainDynamic().begin(); it != GetMainDynamic().end(); it++) {
			me = static_cast<ID *>(BLI_findstring(&(*it)->mesh, name, offsetof(ID, name) + 2));
			from_maggie = *it;

			if (me)
				break;
		}
	}

	if (me == NULL) {
		printf("Could not be found \"%s\"\n", name);
		return NULL;
	}

	/* Watch this!, if its used in the original scene can cause big troubles */
	if (me->us > 0) {
#ifdef DEBUG
		printf("Mesh has a user \"%s\"\n", name);
#endif
		me = (ID*)BKE_mesh_copy_ex(from_maggie, (Mesh*)me);
		me->us--;
	}
	BLI_remlink(&from_maggie->mesh, me); /* even if we made the copy it needs to be removed */
	BLI_addtail(&maggie->mesh, me);

	/* Must copy the materials this uses else we cant free them */
	{
		Mesh *mesh = (Mesh *)me;

		/* ensure all materials are tagged */
		for (int i = 0; i < mesh->totcol; i++) {
			if (mesh->mat[i])
				mesh->mat[i]->id.flag &= ~LIB_DOIT;
		}

		for (int i = 0; i < mesh->totcol; i++) {
			Material *mat_old = mesh->mat[i];

			/* if its tagged its a replaced material */
			if (mat_old && (mat_old->id.flag & LIB_DOIT) == 0) {
				Material *mat_old = mesh->mat[i];
				Material *mat_new = BKE_material_copy(mat_old);

				mat_new->id.flag |= LIB_DOIT;
				mat_old->id.us--;

				BLI_remlink(&G.main->mat, mat_new); // BKE_material_copy uses G.main, and there is no BKE_material_copy_ex
				BLI_addtail(&maggie->mat, mat_new);

				mesh->mat[i] = mat_new;

				/* the same material may be used twice */
				for (int j = i + 1; j < mesh->totcol; j++) {
					if (mesh->mat[j] == mat_old) {
						mesh->mat[j] = mat_new;
						mat_new->id.us++;
						mat_old->id.us--;
					}
				}
			}
		}
	}

	m_currentScene = kx_scene; // This needs to be set in case we LibLoaded earlier
	RAS_MeshObject *meshobj = BL_ConvertMesh((Mesh *)me, NULL, kx_scene, this, false);
	kx_scene->GetLogicManager()->RegisterMeshName(meshobj->GetName(),meshobj);
	m_map_mesh_to_gamemesh.clear(); /* This is at runtime so no need to keep this, BL_ConvertMesh adds */
	return meshobj;
}<|MERGE_RESOLUTION|>--- conflicted
+++ resolved
@@ -723,12 +723,6 @@
 		for (g = 0; g < numObjects; g++) {
 			KX_GameObject *gameObj = (KX_GameObject *)parentList->GetValue(g);
 			if (gameObj->IsRecordAnimation()) {
-<<<<<<< HEAD
-#if 0
-				Object* blenderObject = gameObj->GetBlenderObject();
-				if (blenderObject && blenderObject->ipo)
-				{
-=======
 				Object *blenderObject = gameObj->GetBlenderObject();
 				if (blenderObject && blenderObject->adt) {
 					bAction *act = verify_adt_action(&blenderObject->id, false);
@@ -745,7 +739,6 @@
 						calchandles_fcurve(fcu);
 					}
 #if 0
->>>>>>> 0951ea2c
 					// XXX animato
 					Ipo* ipo = blenderObject->ipo;
 					
