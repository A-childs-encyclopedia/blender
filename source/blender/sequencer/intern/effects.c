/*
 * This program is free software; you can redistribute it and/or
 * modify it under the terms of the GNU General Public License
 * as published by the Free Software Foundation; either version 2
 * of the License, or (at your option) any later version.
 *
 * This program is distributed in the hope that it will be useful,
 * but WITHOUT ANY WARRANTY; without even the implied warranty of
 * MERCHANTABILITY or FITNESS FOR A PARTICULAR PURPOSE.  See the
 * GNU General Public License for more details.
 *
 * You should have received a copy of the GNU General Public License
 * along with this program; if not, write to the Free Software Foundation,
 * Inc., 51 Franklin Street, Fifth Floor, Boston, MA 02110-1301, USA.
 *
 * The Original Code is Copyright (C) 2001-2002 by NaN Holding BV.
 * All rights reserved.
 *
 * - Blender Foundation, 2003-2009
 * - Peter Schlaile <peter [at] schlaile [dot] de> 2005/2006
 */

/** \file
 * \ingroup bke
 */

#include <math.h>
#include <stdlib.h>
#include <string.h>

#include "MEM_guardedalloc.h"

#include "BLI_listbase.h"
#include "BLI_math.h" /* windows needs for M_PI */
#include "BLI_path_util.h"
#include "BLI_rect.h"
#include "BLI_string.h"
#include "BLI_threads.h"
#include "BLI_utildefines.h"

#include "DNA_anim_types.h"
#include "DNA_scene_types.h"
#include "DNA_sequence_types.h"
#include "DNA_space_types.h"

#include "BKE_fcurve.h"
#include "BKE_lib_id.h"
#include "BKE_main.h"

#include "IMB_colormanagement.h"
#include "IMB_imbuf.h"
#include "IMB_imbuf_types.h"
#include "IMB_metadata.h"

#include "BLI_math_color_blend.h"

#include "RNA_access.h"

#include "RE_pipeline.h"

#include "SEQ_sequencer.h"

#include "BLF_api.h"

#include "effects.h"
#include "render.h"
#include "strip_time.h"
#include "utils.h"

static struct SeqEffectHandle get_sequence_effect_impl(int seq_type);

static void slice_get_byte_buffers(const SeqRenderData *context,
                                   const ImBuf *ibuf1,
                                   const ImBuf *ibuf2,
                                   const ImBuf *ibuf3,
                                   const ImBuf *out,
                                   int start_line,
                                   unsigned char **rect1,
                                   unsigned char **rect2,
                                   unsigned char **rect3,
                                   unsigned char **rect_out)
{
  int offset = 4 * start_line * context->rectx;

  *rect1 = (unsigned char *)ibuf1->rect + offset;
  *rect_out = (unsigned char *)out->rect + offset;

  if (ibuf2) {
    *rect2 = (unsigned char *)ibuf2->rect + offset;
  }

  if (ibuf3) {
    *rect3 = (unsigned char *)ibuf3->rect + offset;
  }
}

static void slice_get_float_buffers(const SeqRenderData *context,
                                    const ImBuf *ibuf1,
                                    const ImBuf *ibuf2,
                                    const ImBuf *ibuf3,
                                    const ImBuf *out,
                                    int start_line,
                                    float **rect1,
                                    float **rect2,
                                    float **rect3,
                                    float **rect_out)
{
  int offset = 4 * start_line * context->rectx;

  *rect1 = ibuf1->rect_float + offset;
  *rect_out = out->rect_float + offset;

  if (ibuf2) {
    *rect2 = ibuf2->rect_float + offset;
  }

  if (ibuf3) {
    *rect3 = ibuf3->rect_float + offset;
  }
}

/*********************** Glow effect *************************/

enum {
  GlowR = 0,
  GlowG = 1,
  GlowB = 2,
  GlowA = 3,
};

static ImBuf *prepare_effect_imbufs(const SeqRenderData *context,
                                    ImBuf *ibuf1,
                                    ImBuf *ibuf2,
                                    ImBuf *ibuf3)
{
  ImBuf *out;
  Scene *scene = context->scene;
  int x = context->rectx;
  int y = context->recty;

  if (!ibuf1 && !ibuf2 && !ibuf3) {
    /* hmmm, global float option ? */
    out = IMB_allocImBuf(x, y, 32, IB_rect);
  }
  else if ((ibuf1 && ibuf1->rect_float) || (ibuf2 && ibuf2->rect_float) ||
           (ibuf3 && ibuf3->rect_float)) {
    /* if any inputs are rectfloat, output is float too */

    out = IMB_allocImBuf(x, y, 32, IB_rectfloat);
  }
  else {
    out = IMB_allocImBuf(x, y, 32, IB_rect);
  }

  if (out->rect_float) {
    if (ibuf1 && !ibuf1->rect_float) {
      seq_imbuf_to_sequencer_space(scene, ibuf1, true);
    }

    if (ibuf2 && !ibuf2->rect_float) {
      seq_imbuf_to_sequencer_space(scene, ibuf2, true);
    }

    if (ibuf3 && !ibuf3->rect_float) {
      seq_imbuf_to_sequencer_space(scene, ibuf3, true);
    }

    IMB_colormanagement_assign_float_colorspace(out, scene->sequencer_colorspace_settings.name);
  }
  else {
    if (ibuf1 && !ibuf1->rect) {
      IMB_rect_from_float(ibuf1);
    }

    if (ibuf2 && !ibuf2->rect) {
      IMB_rect_from_float(ibuf2);
    }

    if (ibuf3 && !ibuf3->rect) {
      IMB_rect_from_float(ibuf3);
    }
  }

  /* If effect only affecting a single channel, forward input's metadata to the output. */
  if (ibuf1 != NULL && ibuf1 == ibuf2 && ibuf2 == ibuf3) {
    IMB_metadata_copy(out, ibuf1);
  }

  return out;
}

/*********************** Alpha Over *************************/

static void init_alpha_over_or_under(Sequence *seq)
{
  Sequence *seq1 = seq->seq1;
  Sequence *seq2 = seq->seq2;

  seq->seq2 = seq1;
  seq->seq1 = seq2;
}

static void do_alphaover_effect_byte(float facf0,
                                     float facf1,
                                     int x,
                                     int y,
                                     unsigned char *rect1,
                                     unsigned char *rect2,
                                     unsigned char *out)
{
  float fac2, mfac, fac, fac4;
  int xo;
  unsigned char *cp1, *cp2, *rt;
  float tempc[4], rt1[4], rt2[4];

  xo = x;
  cp1 = rect1;
  cp2 = rect2;
  rt = out;

  fac2 = facf0;
  fac4 = facf1;

  while (y--) {
    x = xo;
    while (x--) {
      /* rt = rt1 over rt2  (alpha from rt1) */

      straight_uchar_to_premul_float(rt1, cp1);
      straight_uchar_to_premul_float(rt2, cp2);

      fac = fac2;
      mfac = 1.0f - fac2 * rt1[3];

      if (fac <= 0.0f) {
        *((unsigned int *)rt) = *((unsigned int *)cp2);
      }
      else if (mfac <= 0.0f) {
        *((unsigned int *)rt) = *((unsigned int *)cp1);
      }
      else {
        tempc[0] = fac * rt1[0] + mfac * rt2[0];
        tempc[1] = fac * rt1[1] + mfac * rt2[1];
        tempc[2] = fac * rt1[2] + mfac * rt2[2];
        tempc[3] = fac * rt1[3] + mfac * rt2[3];

        premul_float_to_straight_uchar(rt, tempc);
      }
      cp1 += 4;
      cp2 += 4;
      rt += 4;
    }

    if (y == 0) {
      break;
    }
    y--;

    x = xo;
    while (x--) {
      straight_uchar_to_premul_float(rt1, cp1);
      straight_uchar_to_premul_float(rt2, cp2);

      fac = fac4;
      mfac = 1.0f - (fac4 * rt1[3]);

      if (fac <= 0.0f) {
        *((unsigned int *)rt) = *((unsigned int *)cp2);
      }
      else if (mfac <= 0.0f) {
        *((unsigned int *)rt) = *((unsigned int *)cp1);
      }
      else {
        tempc[0] = fac * rt1[0] + mfac * rt2[0];
        tempc[1] = fac * rt1[1] + mfac * rt2[1];
        tempc[2] = fac * rt1[2] + mfac * rt2[2];
        tempc[3] = fac * rt1[3] + mfac * rt2[3];

        premul_float_to_straight_uchar(rt, tempc);
      }
      cp1 += 4;
      cp2 += 4;
      rt += 4;
    }
  }
}

static void do_alphaover_effect_float(
    float facf0, float facf1, int x, int y, float *rect1, float *rect2, float *out)
{
  float fac2, mfac, fac, fac4;
  int xo;
  float *rt1, *rt2, *rt;

  xo = x;
  rt1 = rect1;
  rt2 = rect2;
  rt = out;

  fac2 = facf0;
  fac4 = facf1;

  while (y--) {
    x = xo;
    while (x--) {
      /* rt = rt1 over rt2  (alpha from rt1) */

      fac = fac2;
      mfac = 1.0f - (fac2 * rt1[3]);

      if (fac <= 0.0f) {
        memcpy(rt, rt2, sizeof(float[4]));
      }
      else if (mfac <= 0) {
        memcpy(rt, rt1, sizeof(float[4]));
      }
      else {
        rt[0] = fac * rt1[0] + mfac * rt2[0];
        rt[1] = fac * rt1[1] + mfac * rt2[1];
        rt[2] = fac * rt1[2] + mfac * rt2[2];
        rt[3] = fac * rt1[3] + mfac * rt2[3];
      }
      rt1 += 4;
      rt2 += 4;
      rt += 4;
    }

    if (y == 0) {
      break;
    }
    y--;

    x = xo;
    while (x--) {
      fac = fac4;
      mfac = 1.0f - (fac4 * rt1[3]);

      if (fac <= 0.0f) {
        memcpy(rt, rt2, sizeof(float[4]));
      }
      else if (mfac <= 0.0f) {
        memcpy(rt, rt1, sizeof(float[4]));
      }
      else {
        rt[0] = fac * rt1[0] + mfac * rt2[0];
        rt[1] = fac * rt1[1] + mfac * rt2[1];
        rt[2] = fac * rt1[2] + mfac * rt2[2];
        rt[3] = fac * rt1[3] + mfac * rt2[3];
      }
      rt1 += 4;
      rt2 += 4;
      rt += 4;
    }
  }
}

static void do_alphaover_effect(const SeqRenderData *context,
                                Sequence *UNUSED(seq),
                                float UNUSED(timeline_frame),
                                float facf0,
                                float facf1,
                                ImBuf *ibuf1,
                                ImBuf *ibuf2,
                                ImBuf *UNUSED(ibuf3),
                                int start_line,
                                int total_lines,
                                ImBuf *out)
{
  if (out->rect_float) {
    float *rect1 = NULL, *rect2 = NULL, *rect_out = NULL;

    slice_get_float_buffers(
        context, ibuf1, ibuf2, NULL, out, start_line, &rect1, &rect2, NULL, &rect_out);

    do_alphaover_effect_float(facf0, facf1, context->rectx, total_lines, rect1, rect2, rect_out);
  }
  else {
    unsigned char *rect1 = NULL, *rect2 = NULL, *rect_out = NULL;

    slice_get_byte_buffers(
        context, ibuf1, ibuf2, NULL, out, start_line, &rect1, &rect2, NULL, &rect_out);

    do_alphaover_effect_byte(facf0, facf1, context->rectx, total_lines, rect1, rect2, rect_out);
  }
}

/*********************** Alpha Under *************************/

static void do_alphaunder_effect_byte(float facf0,
                                      float facf1,
                                      int x,
                                      int y,
                                      unsigned char *rect1,
                                      unsigned char *rect2,
                                      unsigned char *out)
{
  float fac2, fac, fac4;
  int xo;
  unsigned char *cp1, *cp2, *rt;
  float tempc[4], rt1[4], rt2[4];

  xo = x;
  cp1 = rect1;
  cp2 = rect2;
  rt = out;

  fac2 = facf0;
  fac4 = facf1;

  while (y--) {
    x = xo;
    while (x--) {
      /* rt = rt1 under rt2  (alpha from rt2) */
      straight_uchar_to_premul_float(rt1, cp1);
      straight_uchar_to_premul_float(rt2, cp2);

      /* this complex optimization is because the
       * 'skybuf' can be crossed in
       */
      if (rt2[3] <= 0.0f && fac2 >= 1.0f) {
        *((unsigned int *)rt) = *((unsigned int *)cp1);
      }
      else if (rt2[3] >= 1.0f) {
        *((unsigned int *)rt) = *((unsigned int *)cp2);
      }
      else {
        fac = (fac2 * (1.0f - rt2[3]));

        if (fac <= 0) {
          *((unsigned int *)rt) = *((unsigned int *)cp2);
        }
        else {
          tempc[0] = (fac * rt1[0] + rt2[0]);
          tempc[1] = (fac * rt1[1] + rt2[1]);
          tempc[2] = (fac * rt1[2] + rt2[2]);
          tempc[3] = (fac * rt1[3] + rt2[3]);

          premul_float_to_straight_uchar(rt, tempc);
        }
      }
      cp1 += 4;
      cp2 += 4;
      rt += 4;
    }

    if (y == 0) {
      break;
    }
    y--;

    x = xo;
    while (x--) {
      straight_uchar_to_premul_float(rt1, cp1);
      straight_uchar_to_premul_float(rt2, cp2);

      if (rt2[3] <= 0.0f && fac4 >= 1.0f) {
        *((unsigned int *)rt) = *((unsigned int *)cp1);
      }
      else if (rt2[3] >= 1.0f) {
        *((unsigned int *)rt) = *((unsigned int *)cp2);
      }
      else {
        fac = (fac4 * (1.0f - rt2[3]));

        if (fac <= 0) {
          *((unsigned int *)rt) = *((unsigned int *)cp2);
        }
        else {
          tempc[0] = (fac * rt1[0] + rt2[0]);
          tempc[1] = (fac * rt1[1] + rt2[1]);
          tempc[2] = (fac * rt1[2] + rt2[2]);
          tempc[3] = (fac * rt1[3] + rt2[3]);

          premul_float_to_straight_uchar(rt, tempc);
        }
      }
      cp1 += 4;
      cp2 += 4;
      rt += 4;
    }
  }
}

static void do_alphaunder_effect_float(
    float facf0, float facf1, int x, int y, float *rect1, float *rect2, float *out)
{
  float fac2, fac, fac4;
  int xo;
  float *rt1, *rt2, *rt;

  xo = x;
  rt1 = rect1;
  rt2 = rect2;
  rt = out;

  fac2 = facf0;
  fac4 = facf1;

  while (y--) {
    x = xo;
    while (x--) {
      /* rt = rt1 under rt2  (alpha from rt2) */

      /* this complex optimization is because the
       * 'skybuf' can be crossed in
       */
      if (rt2[3] <= 0 && fac2 >= 1.0f) {
        memcpy(rt, rt1, sizeof(float[4]));
      }
      else if (rt2[3] >= 1.0f) {
        memcpy(rt, rt2, sizeof(float[4]));
      }
      else {
        fac = fac2 * (1.0f - rt2[3]);

        if (fac == 0) {
          memcpy(rt, rt2, sizeof(float[4]));
        }
        else {
          rt[0] = fac * rt1[0] + rt2[0];
          rt[1] = fac * rt1[1] + rt2[1];
          rt[2] = fac * rt1[2] + rt2[2];
          rt[3] = fac * rt1[3] + rt2[3];
        }
      }
      rt1 += 4;
      rt2 += 4;
      rt += 4;
    }

    if (y == 0) {
      break;
    }
    y--;

    x = xo;
    while (x--) {
      if (rt2[3] <= 0 && fac4 >= 1.0f) {
        memcpy(rt, rt1, sizeof(float[4]));
      }
      else if (rt2[3] >= 1.0f) {
        memcpy(rt, rt2, sizeof(float[4]));
      }
      else {
        fac = fac4 * (1.0f - rt2[3]);

        if (fac == 0) {
          memcpy(rt, rt2, sizeof(float[4]));
        }
        else {
          rt[0] = fac * rt1[0] + rt2[0];
          rt[1] = fac * rt1[1] + rt2[1];
          rt[2] = fac * rt1[2] + rt2[2];
          rt[3] = fac * rt1[3] + rt2[3];
        }
      }
      rt1 += 4;
      rt2 += 4;
      rt += 4;
    }
  }
}

static void do_alphaunder_effect(const SeqRenderData *context,
                                 Sequence *UNUSED(seq),
                                 float UNUSED(timeline_frame),
                                 float facf0,
                                 float facf1,
                                 ImBuf *ibuf1,
                                 ImBuf *ibuf2,
                                 ImBuf *UNUSED(ibuf3),
                                 int start_line,
                                 int total_lines,
                                 ImBuf *out)
{
  if (out->rect_float) {
    float *rect1 = NULL, *rect2 = NULL, *rect_out = NULL;

    slice_get_float_buffers(
        context, ibuf1, ibuf2, NULL, out, start_line, &rect1, &rect2, NULL, &rect_out);

    do_alphaunder_effect_float(facf0, facf1, context->rectx, total_lines, rect1, rect2, rect_out);
  }
  else {
    unsigned char *rect1 = NULL, *rect2 = NULL, *rect_out = NULL;

    slice_get_byte_buffers(
        context, ibuf1, ibuf2, NULL, out, start_line, &rect1, &rect2, NULL, &rect_out);

    do_alphaunder_effect_byte(facf0, facf1, context->rectx, total_lines, rect1, rect2, rect_out);
  }
}

/*********************** Cross *************************/

static void do_cross_effect_byte(float facf0,
                                 float facf1,
                                 int x,
                                 int y,
                                 unsigned char *rect1,
                                 unsigned char *rect2,
                                 unsigned char *out)
{
  int fac1, fac2, fac3, fac4;
  int xo;
  unsigned char *rt1, *rt2, *rt;

  xo = x;
  rt1 = rect1;
  rt2 = rect2;
  rt = out;

  fac2 = (int)(256.0f * facf0);
  fac1 = 256 - fac2;
  fac4 = (int)(256.0f * facf1);
  fac3 = 256 - fac4;

  while (y--) {
    x = xo;
    while (x--) {
      rt[0] = (fac1 * rt1[0] + fac2 * rt2[0]) >> 8;
      rt[1] = (fac1 * rt1[1] + fac2 * rt2[1]) >> 8;
      rt[2] = (fac1 * rt1[2] + fac2 * rt2[2]) >> 8;
      rt[3] = (fac1 * rt1[3] + fac2 * rt2[3]) >> 8;

      rt1 += 4;
      rt2 += 4;
      rt += 4;
    }

    if (y == 0) {
      break;
    }
    y--;

    x = xo;
    while (x--) {
      rt[0] = (fac3 * rt1[0] + fac4 * rt2[0]) >> 8;
      rt[1] = (fac3 * rt1[1] + fac4 * rt2[1]) >> 8;
      rt[2] = (fac3 * rt1[2] + fac4 * rt2[2]) >> 8;
      rt[3] = (fac3 * rt1[3] + fac4 * rt2[3]) >> 8;

      rt1 += 4;
      rt2 += 4;
      rt += 4;
    }
  }
}

static void do_cross_effect_float(
    float facf0, float facf1, int x, int y, float *rect1, float *rect2, float *out)
{
  float fac1, fac2, fac3, fac4;
  int xo;
  float *rt1, *rt2, *rt;

  xo = x;
  rt1 = rect1;
  rt2 = rect2;
  rt = out;

  fac2 = facf0;
  fac1 = 1.0f - fac2;
  fac4 = facf1;
  fac3 = 1.0f - fac4;

  while (y--) {
    x = xo;
    while (x--) {
      rt[0] = fac1 * rt1[0] + fac2 * rt2[0];
      rt[1] = fac1 * rt1[1] + fac2 * rt2[1];
      rt[2] = fac1 * rt1[2] + fac2 * rt2[2];
      rt[3] = fac1 * rt1[3] + fac2 * rt2[3];

      rt1 += 4;
      rt2 += 4;
      rt += 4;
    }

    if (y == 0) {
      break;
    }
    y--;

    x = xo;
    while (x--) {
      rt[0] = fac3 * rt1[0] + fac4 * rt2[0];
      rt[1] = fac3 * rt1[1] + fac4 * rt2[1];
      rt[2] = fac3 * rt1[2] + fac4 * rt2[2];
      rt[3] = fac3 * rt1[3] + fac4 * rt2[3];

      rt1 += 4;
      rt2 += 4;
      rt += 4;
    }
  }
}

static void do_cross_effect(const SeqRenderData *context,
                            Sequence *UNUSED(seq),
                            float UNUSED(timeline_frame),
                            float facf0,
                            float facf1,
                            ImBuf *ibuf1,
                            ImBuf *ibuf2,
                            ImBuf *UNUSED(ibuf3),
                            int start_line,
                            int total_lines,
                            ImBuf *out)
{
  if (out->rect_float) {
    float *rect1 = NULL, *rect2 = NULL, *rect_out = NULL;

    slice_get_float_buffers(
        context, ibuf1, ibuf2, NULL, out, start_line, &rect1, &rect2, NULL, &rect_out);

    do_cross_effect_float(facf0, facf1, context->rectx, total_lines, rect1, rect2, rect_out);
  }
  else {
    unsigned char *rect1 = NULL, *rect2 = NULL, *rect_out = NULL;

    slice_get_byte_buffers(
        context, ibuf1, ibuf2, NULL, out, start_line, &rect1, &rect2, NULL, &rect_out);

    do_cross_effect_byte(facf0, facf1, context->rectx, total_lines, rect1, rect2, rect_out);
  }
}

/*********************** Gamma Cross *************************/

/* copied code from initrender.c */
static unsigned short gamtab[65536];
static unsigned short igamtab1[256];
static bool gamma_tabs_init = false;

#define RE_GAMMA_TABLE_SIZE 400

static float gamma_range_table[RE_GAMMA_TABLE_SIZE + 1];
static float gamfactor_table[RE_GAMMA_TABLE_SIZE];
static float inv_gamma_range_table[RE_GAMMA_TABLE_SIZE + 1];
static float inv_gamfactor_table[RE_GAMMA_TABLE_SIZE];
static float color_domain_table[RE_GAMMA_TABLE_SIZE + 1];
static float color_step;
static float inv_color_step;
static float valid_gamma;
static float valid_inv_gamma;

static void makeGammaTables(float gamma)
{
  /* we need two tables: one forward, one backward */
  int i;

  valid_gamma = gamma;
  valid_inv_gamma = 1.0f / gamma;
  color_step = 1.0f / RE_GAMMA_TABLE_SIZE;
  inv_color_step = (float)RE_GAMMA_TABLE_SIZE;

  /* We could squeeze out the two range tables to gain some memory */
  for (i = 0; i < RE_GAMMA_TABLE_SIZE; i++) {
    color_domain_table[i] = i * color_step;
    gamma_range_table[i] = pow(color_domain_table[i], valid_gamma);
    inv_gamma_range_table[i] = pow(color_domain_table[i], valid_inv_gamma);
  }

  /* The end of the table should match 1.0 carefully. In order to avoid
   * rounding errors, we just set this explicitly. The last segment may
   * have a different length than the other segments, but our
   * interpolation is insensitive to that
   */
  color_domain_table[RE_GAMMA_TABLE_SIZE] = 1.0;
  gamma_range_table[RE_GAMMA_TABLE_SIZE] = 1.0;
  inv_gamma_range_table[RE_GAMMA_TABLE_SIZE] = 1.0;

  /* To speed up calculations, we make these calc factor tables. They are
   * multiplication factors used in scaling the interpolation
   */
  for (i = 0; i < RE_GAMMA_TABLE_SIZE; i++) {
    gamfactor_table[i] = inv_color_step * (gamma_range_table[i + 1] - gamma_range_table[i]);
    inv_gamfactor_table[i] = inv_color_step *
                             (inv_gamma_range_table[i + 1] - inv_gamma_range_table[i]);
  }
}

static float gammaCorrect(float c)
{
  int i;
  float res;

  i = floorf(c * inv_color_step);
  /* Clip to range [0, 1]: outside, just do the complete calculation.
   * We may have some performance problems here. Stretching up the LUT
   * may help solve that, by exchanging LUT size for the interpolation.
   * Negative colors are explicitly handled.
   */
  if (UNLIKELY(i < 0)) {
    res = -powf(-c, valid_gamma);
  }
  else if (i >= RE_GAMMA_TABLE_SIZE) {
    res = powf(c, valid_gamma);
  }
  else {
    res = gamma_range_table[i] + ((c - color_domain_table[i]) * gamfactor_table[i]);
  }

  return res;
}

/* ------------------------------------------------------------------------- */

static float invGammaCorrect(float c)
{
  int i;
  float res = 0.0;

  i = floorf(c * inv_color_step);
  /* Negative colors are explicitly handled */
  if (UNLIKELY(i < 0)) {
    res = -powf(-c, valid_inv_gamma);
  }
  else if (i >= RE_GAMMA_TABLE_SIZE) {
    res = powf(c, valid_inv_gamma);
  }
  else {
    res = inv_gamma_range_table[i] + ((c - color_domain_table[i]) * inv_gamfactor_table[i]);
  }

  return res;
}

static void gamtabs(float gamma)
{
  float val, igamma = 1.0f / gamma;
  int a;

  /* gamtab: in short, out short */
  for (a = 0; a < 65536; a++) {
    val = a;
    val /= 65535.0f;

    if (gamma == 2.0f) {
      val = sqrtf(val);
    }
    else if (gamma != 1.0f) {
      val = powf(val, igamma);
    }

    gamtab[a] = (65535.99f * val);
  }
  /* inverse gamtab1 : in byte, out short */
  for (a = 1; a <= 256; a++) {
    if (gamma == 2.0f) {
      igamtab1[a - 1] = a * a - 1;
    }
    else if (gamma == 1.0f) {
      igamtab1[a - 1] = 256 * a - 1;
    }
    else {
      val = a / 256.0f;
      igamtab1[a - 1] = (65535.0 * pow(val, gamma)) - 1;
    }
  }
}

static void build_gammatabs(void)
{
  if (gamma_tabs_init == false) {
    gamtabs(2.0f);
    makeGammaTables(2.0f);
    gamma_tabs_init = true;
  }
}

static void init_gammacross(Sequence *UNUSED(seq))
{
}

static void load_gammacross(Sequence *UNUSED(seq))
{
}

static void free_gammacross(Sequence *UNUSED(seq), const bool UNUSED(do_id_user))
{
}

static void do_gammacross_effect_byte(float facf0,
                                      float UNUSED(facf1),
                                      int x,
                                      int y,
                                      unsigned char *rect1,
                                      unsigned char *rect2,
                                      unsigned char *out)
{
  float fac1, fac2;
  int xo;
  unsigned char *cp1, *cp2, *rt;
  float rt1[4], rt2[4], tempc[4];

  xo = x;
  cp1 = rect1;
  cp2 = rect2;
  rt = out;

  fac2 = facf0;
  fac1 = 1.0f - fac2;

  while (y--) {
    x = xo;
    while (x--) {
      straight_uchar_to_premul_float(rt1, cp1);
      straight_uchar_to_premul_float(rt2, cp2);

      tempc[0] = gammaCorrect(fac1 * invGammaCorrect(rt1[0]) + fac2 * invGammaCorrect(rt2[0]));
      tempc[1] = gammaCorrect(fac1 * invGammaCorrect(rt1[1]) + fac2 * invGammaCorrect(rt2[1]));
      tempc[2] = gammaCorrect(fac1 * invGammaCorrect(rt1[2]) + fac2 * invGammaCorrect(rt2[2]));
      tempc[3] = gammaCorrect(fac1 * invGammaCorrect(rt1[3]) + fac2 * invGammaCorrect(rt2[3]));

      premul_float_to_straight_uchar(rt, tempc);
      cp1 += 4;
      cp2 += 4;
      rt += 4;
    }

    if (y == 0) {
      break;
    }
    y--;

    x = xo;
    while (x--) {
      straight_uchar_to_premul_float(rt1, cp1);
      straight_uchar_to_premul_float(rt2, cp2);

      tempc[0] = gammaCorrect(fac1 * invGammaCorrect(rt1[0]) + fac2 * invGammaCorrect(rt2[0]));
      tempc[1] = gammaCorrect(fac1 * invGammaCorrect(rt1[1]) + fac2 * invGammaCorrect(rt2[1]));
      tempc[2] = gammaCorrect(fac1 * invGammaCorrect(rt1[2]) + fac2 * invGammaCorrect(rt2[2]));
      tempc[3] = gammaCorrect(fac1 * invGammaCorrect(rt1[3]) + fac2 * invGammaCorrect(rt2[3]));

      premul_float_to_straight_uchar(rt, tempc);
      cp1 += 4;
      cp2 += 4;
      rt += 4;
    }
  }
}

static void do_gammacross_effect_float(
    float facf0, float UNUSED(facf1), int x, int y, float *rect1, float *rect2, float *out)
{
  float fac1, fac2;
  int xo;
  float *rt1, *rt2, *rt;

  xo = x;
  rt1 = rect1;
  rt2 = rect2;
  rt = out;

  fac2 = facf0;
  fac1 = 1.0f - fac2;

  while (y--) {
    x = xo * 4;
    while (x--) {
      *rt = gammaCorrect(fac1 * invGammaCorrect(*rt1) + fac2 * invGammaCorrect(*rt2));
      rt1++;
      rt2++;
      rt++;
    }

    if (y == 0) {
      break;
    }
    y--;

    x = xo * 4;
    while (x--) {
      *rt = gammaCorrect(fac1 * invGammaCorrect(*rt1) + fac2 * invGammaCorrect(*rt2));

      rt1++;
      rt2++;
      rt++;
    }
  }
}

static struct ImBuf *gammacross_init_execution(const SeqRenderData *context,
                                               ImBuf *ibuf1,
                                               ImBuf *ibuf2,
                                               ImBuf *ibuf3)
{
  ImBuf *out = prepare_effect_imbufs(context, ibuf1, ibuf2, ibuf3);
  build_gammatabs();

  return out;
}

static void do_gammacross_effect(const SeqRenderData *context,
                                 Sequence *UNUSED(seq),
                                 float UNUSED(timeline_frame),
                                 float facf0,
                                 float facf1,
                                 ImBuf *ibuf1,
                                 ImBuf *ibuf2,
                                 ImBuf *UNUSED(ibuf3),
                                 int start_line,
                                 int total_lines,
                                 ImBuf *out)
{
  if (out->rect_float) {
    float *rect1 = NULL, *rect2 = NULL, *rect_out = NULL;

    slice_get_float_buffers(
        context, ibuf1, ibuf2, NULL, out, start_line, &rect1, &rect2, NULL, &rect_out);

    do_gammacross_effect_float(facf0, facf1, context->rectx, total_lines, rect1, rect2, rect_out);
  }
  else {
    unsigned char *rect1 = NULL, *rect2 = NULL, *rect_out = NULL;

    slice_get_byte_buffers(
        context, ibuf1, ibuf2, NULL, out, start_line, &rect1, &rect2, NULL, &rect_out);

    do_gammacross_effect_byte(facf0, facf1, context->rectx, total_lines, rect1, rect2, rect_out);
  }
}

/*********************** Add *************************/

static void do_add_effect_byte(float facf0,
                               float facf1,
                               int x,
                               int y,
                               unsigned char *rect1,
                               unsigned char *rect2,
                               unsigned char *out)
{
  int xo, fac1, fac3;
  unsigned char *cp1, *cp2, *rt;

  xo = x;
  cp1 = rect1;
  cp2 = rect2;
  rt = out;

  fac1 = (int)(256.0f * facf0);
  fac3 = (int)(256.0f * facf1);

  while (y--) {
    x = xo;

    while (x--) {
      const int m = fac1 * (int)cp2[3];
      rt[0] = min_ii(cp1[0] + ((m * cp2[0]) >> 16), 255);
      rt[1] = min_ii(cp1[1] + ((m * cp2[1]) >> 16), 255);
      rt[2] = min_ii(cp1[2] + ((m * cp2[2]) >> 16), 255);
      rt[3] = cp1[3];

      cp1 += 4;
      cp2 += 4;
      rt += 4;
    }

    if (y == 0) {
      break;
    }
    y--;

    x = xo;
    while (x--) {
      const int m = fac3 * (int)cp2[3];
      rt[0] = min_ii(cp1[0] + ((m * cp2[0]) >> 16), 255);
      rt[1] = min_ii(cp1[1] + ((m * cp2[1]) >> 16), 255);
      rt[2] = min_ii(cp1[2] + ((m * cp2[2]) >> 16), 255);
      rt[3] = cp1[3];

      cp1 += 4;
      cp2 += 4;
      rt += 4;
    }
  }
}

static void do_add_effect_float(
    float facf0, float facf1, int x, int y, float *rect1, float *rect2, float *out)
{
  int xo;
  float fac1, fac3;
  float *rt1, *rt2, *rt;

  xo = x;
  rt1 = rect1;
  rt2 = rect2;
  rt = out;

  fac1 = facf0;
  fac3 = facf1;

  while (y--) {
    x = xo;
    while (x--) {
      const float m = (1.0f - (rt1[3] * (1.0f - fac1))) * rt2[3];
      rt[0] = rt1[0] + m * rt2[0];
      rt[1] = rt1[1] + m * rt2[1];
      rt[2] = rt1[2] + m * rt2[2];
      rt[3] = rt1[3];

      rt1 += 4;
      rt2 += 4;
      rt += 4;
    }

    if (y == 0) {
      break;
    }
    y--;

    x = xo;
    while (x--) {
      const float m = (1.0f - (rt1[3] * (1.0f - fac3))) * rt2[3];
      rt[0] = rt1[0] + m * rt2[0];
      rt[1] = rt1[1] + m * rt2[1];
      rt[2] = rt1[2] + m * rt2[2];
      rt[3] = rt1[3];

      rt1 += 4;
      rt2 += 4;
      rt += 4;
    }
  }
}

static void do_add_effect(const SeqRenderData *context,
                          Sequence *UNUSED(seq),
                          float UNUSED(timeline_frame),
                          float facf0,
                          float facf1,
                          ImBuf *ibuf1,
                          ImBuf *ibuf2,
                          ImBuf *UNUSED(ibuf3),
                          int start_line,
                          int total_lines,
                          ImBuf *out)
{
  if (out->rect_float) {
    float *rect1 = NULL, *rect2 = NULL, *rect_out = NULL;

    slice_get_float_buffers(
        context, ibuf1, ibuf2, NULL, out, start_line, &rect1, &rect2, NULL, &rect_out);

    do_add_effect_float(facf0, facf1, context->rectx, total_lines, rect1, rect2, rect_out);
  }
  else {
    unsigned char *rect1 = NULL, *rect2 = NULL, *rect_out = NULL;

    slice_get_byte_buffers(
        context, ibuf1, ibuf2, NULL, out, start_line, &rect1, &rect2, NULL, &rect_out);

    do_add_effect_byte(facf0, facf1, context->rectx, total_lines, rect1, rect2, rect_out);
  }
}

/*********************** Sub *************************/

static void do_sub_effect_byte(float facf0,
                               float facf1,
                               int x,
                               int y,
                               unsigned char *rect1,
                               unsigned char *rect2,
                               unsigned char *out)
{
  int xo, fac1, fac3;
  unsigned char *cp1, *cp2, *rt;

  xo = x;
  cp1 = rect1;
  cp2 = rect2;
  rt = out;

  fac1 = (int)(256.0f * facf0);
  fac3 = (int)(256.0f * facf1);

  while (y--) {
    x = xo;
    while (x--) {
      const int m = fac1 * (int)cp2[3];
      rt[0] = max_ii(cp1[0] - ((m * cp2[0]) >> 16), 0);
      rt[1] = max_ii(cp1[1] - ((m * cp2[1]) >> 16), 0);
      rt[2] = max_ii(cp1[2] - ((m * cp2[2]) >> 16), 0);
      rt[3] = cp1[3];

      cp1 += 4;
      cp2 += 4;
      rt += 4;
    }

    if (y == 0) {
      break;
    }
    y--;

    x = xo;
    while (x--) {
      const int m = fac3 * (int)cp2[3];
      rt[0] = max_ii(cp1[0] - ((m * cp2[0]) >> 16), 0);
      rt[1] = max_ii(cp1[1] - ((m * cp2[1]) >> 16), 0);
      rt[2] = max_ii(cp1[2] - ((m * cp2[2]) >> 16), 0);
      rt[3] = cp1[3];

      cp1 += 4;
      cp2 += 4;
      rt += 4;
    }
  }
}

static void do_sub_effect_float(
    float UNUSED(facf0), float facf1, int x, int y, float *rect1, float *rect2, float *out)
{
  int xo;
  float /* fac1, */ fac3_inv;
  float *rt1, *rt2, *rt;

  xo = x;
  rt1 = rect1;
  rt2 = rect2;
  rt = out;

  /* UNUSED */
  // fac1 = facf0;
  fac3_inv = 1.0f - facf1;

  while (y--) {
    x = xo;
    while (x--) {
      const float m = (1.0f - (rt1[3] * fac3_inv)) * rt2[3];
      rt[0] = max_ff(rt1[0] - m * rt2[0], 0.0f);
      rt[1] = max_ff(rt1[1] - m * rt2[1], 0.0f);
      rt[2] = max_ff(rt1[2] - m * rt2[2], 0.0f);
      rt[3] = rt1[3];

      rt1 += 4;
      rt2 += 4;
      rt += 4;
    }

    if (y == 0) {
      break;
    }
    y--;

    x = xo;
    while (x--) {
      const float m = (1.0f - (rt1[3] * fac3_inv)) * rt2[3];
      rt[0] = max_ff(rt1[0] - m * rt2[0], 0.0f);
      rt[1] = max_ff(rt1[1] - m * rt2[1], 0.0f);
      rt[2] = max_ff(rt1[2] - m * rt2[2], 0.0f);
      rt[3] = rt1[3];

      rt1 += 4;
      rt2 += 4;
      rt += 4;
    }
  }
}

static void do_sub_effect(const SeqRenderData *context,
                          Sequence *UNUSED(seq),
                          float UNUSED(timeline_frame),
                          float facf0,
                          float facf1,
                          ImBuf *ibuf1,
                          ImBuf *ibuf2,
                          ImBuf *UNUSED(ibuf3),
                          int start_line,
                          int total_lines,
                          ImBuf *out)
{
  if (out->rect_float) {
    float *rect1 = NULL, *rect2 = NULL, *rect_out = NULL;

    slice_get_float_buffers(
        context, ibuf1, ibuf2, NULL, out, start_line, &rect1, &rect2, NULL, &rect_out);

    do_sub_effect_float(facf0, facf1, context->rectx, total_lines, rect1, rect2, rect_out);
  }
  else {
    unsigned char *rect1 = NULL, *rect2 = NULL, *rect_out = NULL;

    slice_get_byte_buffers(
        context, ibuf1, ibuf2, NULL, out, start_line, &rect1, &rect2, NULL, &rect_out);

    do_sub_effect_byte(facf0, facf1, context->rectx, total_lines, rect1, rect2, rect_out);
  }
}

/*********************** Drop *************************/

/* Must be > 0 or add precopy, etc to the function */
#define XOFF 8
#define YOFF 8

static void do_drop_effect_byte(float facf0,
                                float facf1,
                                int x,
                                int y,
                                unsigned char *rect2i,
                                unsigned char *rect1i,
                                unsigned char *outi)
{
  int temp, fac, fac1, fac2;
  unsigned char *rt1, *rt2, *out;
  int field = 1;

  const int width = x;
  const int height = y;
  const int xoff = min_ii(XOFF, width);
  const int yoff = min_ii(YOFF, height);

  fac1 = (int)(70.0f * facf0);
  fac2 = (int)(70.0f * facf1);

  rt2 = rect2i + yoff * 4 * width;
  rt1 = rect1i;
  out = outi;
  for (y = 0; y < height - yoff; y++) {
    if (field) {
      fac = fac1;
    }
    else {
      fac = fac2;
    }
    field = !field;

    memcpy(out, rt1, sizeof(*out) * xoff * 4);
    rt1 += xoff * 4;
    out += xoff * 4;

    for (x = xoff; x < width; x++) {
      temp = ((fac * rt2[3]) >> 8);

      *(out++) = MAX2(0, *rt1 - temp);
      rt1++;
      *(out++) = MAX2(0, *rt1 - temp);
      rt1++;
      *(out++) = MAX2(0, *rt1 - temp);
      rt1++;
      *(out++) = MAX2(0, *rt1 - temp);
      rt1++;
      rt2 += 4;
    }
    rt2 += xoff * 4;
  }
  memcpy(out, rt1, sizeof(*out) * yoff * 4 * width);
}

static void do_drop_effect_float(
    float facf0, float facf1, int x, int y, float *rect2i, float *rect1i, float *outi)
{
  float temp, fac, fac1, fac2;
  float *rt1, *rt2, *out;
  int field = 1;

  const int width = x;
  const int height = y;
  const int xoff = min_ii(XOFF, width);
  const int yoff = min_ii(YOFF, height);

  fac1 = 70.0f * facf0;
  fac2 = 70.0f * facf1;

  rt2 = rect2i + yoff * 4 * width;
  rt1 = rect1i;
  out = outi;
  for (y = 0; y < height - yoff; y++) {
    if (field) {
      fac = fac1;
    }
    else {
      fac = fac2;
    }
    field = !field;

    memcpy(out, rt1, sizeof(*out) * xoff * 4);
    rt1 += xoff * 4;
    out += xoff * 4;

    for (x = xoff; x < width; x++) {
      temp = fac * rt2[3];

      *(out++) = MAX2(0.0f, *rt1 - temp);
      rt1++;
      *(out++) = MAX2(0.0f, *rt1 - temp);
      rt1++;
      *(out++) = MAX2(0.0f, *rt1 - temp);
      rt1++;
      *(out++) = MAX2(0.0f, *rt1 - temp);
      rt1++;
      rt2 += 4;
    }
    rt2 += xoff * 4;
  }
  memcpy(out, rt1, sizeof(*out) * yoff * 4 * width);
}

/*********************** Mul *************************/

static void do_mul_effect_byte(float facf0,
                               float facf1,
                               int x,
                               int y,
                               unsigned char *rect1,
                               unsigned char *rect2,
                               unsigned char *out)
{
  int xo, fac1, fac3;
  unsigned char *rt1, *rt2, *rt;

  xo = x;
  rt1 = rect1;
  rt2 = rect2;
  rt = out;

  fac1 = (int)(256.0f * facf0);
  fac3 = (int)(256.0f * facf1);

  /* formula:
   * fac * (a * b) + (1 - fac) * a  => fac * a * (b - 1) + axaux = c * px + py * s; //+centx
   * yaux = -s * px + c * py; //+centy
   */

  while (y--) {

    x = xo;
    while (x--) {

      rt[0] = rt1[0] + ((fac1 * rt1[0] * (rt2[0] - 255)) >> 16);
      rt[1] = rt1[1] + ((fac1 * rt1[1] * (rt2[1] - 255)) >> 16);
      rt[2] = rt1[2] + ((fac1 * rt1[2] * (rt2[2] - 255)) >> 16);
      rt[3] = rt1[3] + ((fac1 * rt1[3] * (rt2[3] - 255)) >> 16);

      rt1 += 4;
      rt2 += 4;
      rt += 4;
    }

    if (y == 0) {
      break;
    }
    y--;

    x = xo;
    while (x--) {

      rt[0] = rt1[0] + ((fac3 * rt1[0] * (rt2[0] - 255)) >> 16);
      rt[1] = rt1[1] + ((fac3 * rt1[1] * (rt2[1] - 255)) >> 16);
      rt[2] = rt1[2] + ((fac3 * rt1[2] * (rt2[2] - 255)) >> 16);
      rt[3] = rt1[3] + ((fac3 * rt1[3] * (rt2[3] - 255)) >> 16);

      rt1 += 4;
      rt2 += 4;
      rt += 4;
    }
  }
}

static void do_mul_effect_float(
    float facf0, float facf1, int x, int y, float *rect1, float *rect2, float *out)
{
  int xo;
  float fac1, fac3;
  float *rt1, *rt2, *rt;

  xo = x;
  rt1 = rect1;
  rt2 = rect2;
  rt = out;

  fac1 = facf0;
  fac3 = facf1;

  /* formula:
   * fac * (a * b) + (1 - fac) * a  =>  fac * a * (b - 1) + a
   */

  while (y--) {
    x = xo;
    while (x--) {
      rt[0] = rt1[0] + fac1 * rt1[0] * (rt2[0] - 1.0f);
      rt[1] = rt1[1] + fac1 * rt1[1] * (rt2[1] - 1.0f);
      rt[2] = rt1[2] + fac1 * rt1[2] * (rt2[2] - 1.0f);
      rt[3] = rt1[3] + fac1 * rt1[3] * (rt2[3] - 1.0f);

      rt1 += 4;
      rt2 += 4;
      rt += 4;
    }

    if (y == 0) {
      break;
    }
    y--;

    x = xo;
    while (x--) {
      rt[0] = rt1[0] + fac3 * rt1[0] * (rt2[0] - 1.0f);
      rt[1] = rt1[1] + fac3 * rt1[1] * (rt2[1] - 1.0f);
      rt[2] = rt1[2] + fac3 * rt1[2] * (rt2[2] - 1.0f);
      rt[3] = rt1[3] + fac3 * rt1[3] * (rt2[3] - 1.0f);

      rt1 += 4;
      rt2 += 4;
      rt += 4;
    }
  }
}

static void do_mul_effect(const SeqRenderData *context,
                          Sequence *UNUSED(seq),
                          float UNUSED(timeline_frame),
                          float facf0,
                          float facf1,
                          ImBuf *ibuf1,
                          ImBuf *ibuf2,
                          ImBuf *UNUSED(ibuf3),
                          int start_line,
                          int total_lines,
                          ImBuf *out)
{
  if (out->rect_float) {
    float *rect1 = NULL, *rect2 = NULL, *rect_out = NULL;

    slice_get_float_buffers(
        context, ibuf1, ibuf2, NULL, out, start_line, &rect1, &rect2, NULL, &rect_out);

    do_mul_effect_float(facf0, facf1, context->rectx, total_lines, rect1, rect2, rect_out);
  }
  else {
    unsigned char *rect1 = NULL, *rect2 = NULL, *rect_out = NULL;

    slice_get_byte_buffers(
        context, ibuf1, ibuf2, NULL, out, start_line, &rect1, &rect2, NULL, &rect_out);

    do_mul_effect_byte(facf0, facf1, context->rectx, total_lines, rect1, rect2, rect_out);
  }
}

/*********************** Blend Mode ***************************************/
typedef void (*IMB_blend_func_byte)(unsigned char *dst,
                                    const unsigned char *src1,
                                    const unsigned char *src2);
typedef void (*IMB_blend_func_float)(float *dst, const float *src1, const float *src2);

BLI_INLINE void apply_blend_function_byte(float facf0,
                                          float facf1,
                                          int x,
                                          int y,
                                          unsigned char *rect1,
                                          unsigned char *rect2,
                                          unsigned char *out,
                                          IMB_blend_func_byte blend_function)
{
  int xo;
  unsigned char *rt1, *rt2, *rt;
  unsigned int achannel;
  xo = x;
  rt1 = rect1;
  rt2 = rect2;
  rt = out;
  while (y--) {
    for (x = xo; x > 0; x--) {
      achannel = rt1[3];
      rt1[3] = (unsigned int)achannel * facf0;
      blend_function(rt, rt1, rt2);
      rt1[3] = achannel;
      rt[3] = rt1[3];
      rt1 += 4;
      rt2 += 4;
      rt += 4;
    }
    if (y == 0) {
      break;
    }
    y--;
    for (x = xo; x > 0; x--) {
      achannel = rt1[3];
      rt1[3] = (unsigned int)achannel * facf1;
      blend_function(rt, rt1, rt2);
      rt1[3] = achannel;
      rt[3] = rt1[3];
      rt1 += 4;
      rt2 += 4;
      rt += 4;
    }
  }
}

BLI_INLINE void apply_blend_function_float(float facf0,
                                           float facf1,
                                           int x,
                                           int y,
                                           float *rect1,
                                           float *rect2,
                                           float *out,
                                           IMB_blend_func_float blend_function)
{
  int xo;
  float *rt1, *rt2, *rt;
  float achannel;
  xo = x;
  rt1 = rect1;
  rt2 = rect2;
  rt = out;
  while (y--) {
    for (x = xo; x > 0; x--) {
      achannel = rt1[3];
      rt1[3] = achannel * facf0;
      blend_function(rt, rt1, rt2);
      rt1[3] = achannel;
      rt[3] = rt1[3];
      rt1 += 4;
      rt2 += 4;
      rt += 4;
    }
    if (y == 0) {
      break;
    }
    y--;
    for (x = xo; x > 0; x--) {
      achannel = rt1[3];
      rt1[3] = achannel * facf1;
      blend_function(rt, rt1, rt2);
      rt1[3] = achannel;
      rt[3] = rt1[3];
      rt1 += 4;
      rt2 += 4;
      rt += 4;
    }
  }
}

static void do_blend_effect_float(
    float facf0, float facf1, int x, int y, float *rect1, float *rect2, int btype, float *out)
{
  switch (btype) {
    case SEQ_TYPE_ADD:
      apply_blend_function_float(facf0, facf1, x, y, rect1, rect2, out, blend_color_add_float);
      break;
    case SEQ_TYPE_SUB:
      apply_blend_function_float(facf0, facf1, x, y, rect1, rect2, out, blend_color_sub_float);
      break;
    case SEQ_TYPE_MUL:
      apply_blend_function_float(facf0, facf1, x, y, rect1, rect2, out, blend_color_mul_float);
      break;
    case SEQ_TYPE_DARKEN:
      apply_blend_function_float(facf0, facf1, x, y, rect1, rect2, out, blend_color_darken_float);
      break;
    case SEQ_TYPE_COLOR_BURN:
      apply_blend_function_float(facf0, facf1, x, y, rect1, rect2, out, blend_color_burn_float);
      break;
    case SEQ_TYPE_LINEAR_BURN:
      apply_blend_function_float(
          facf0, facf1, x, y, rect1, rect2, out, blend_color_linearburn_float);
      break;
    case SEQ_TYPE_SCREEN:
      apply_blend_function_float(facf0, facf1, x, y, rect1, rect2, out, blend_color_screen_float);
      break;
    case SEQ_TYPE_LIGHTEN:
      apply_blend_function_float(facf0, facf1, x, y, rect1, rect2, out, blend_color_lighten_float);
      break;
    case SEQ_TYPE_DODGE:
      apply_blend_function_float(facf0, facf1, x, y, rect1, rect2, out, blend_color_dodge_float);
      break;
    case SEQ_TYPE_OVERLAY:
      apply_blend_function_float(facf0, facf1, x, y, rect1, rect2, out, blend_color_overlay_float);
      break;
    case SEQ_TYPE_SOFT_LIGHT:
      apply_blend_function_float(
          facf0, facf1, x, y, rect1, rect2, out, blend_color_softlight_float);
      break;
    case SEQ_TYPE_HARD_LIGHT:
      apply_blend_function_float(
          facf0, facf1, x, y, rect1, rect2, out, blend_color_hardlight_float);
      break;
    case SEQ_TYPE_PIN_LIGHT:
      apply_blend_function_float(
          facf0, facf1, x, y, rect1, rect2, out, blend_color_pinlight_float);
      break;
    case SEQ_TYPE_LIN_LIGHT:
      apply_blend_function_float(
          facf0, facf1, x, y, rect1, rect2, out, blend_color_linearlight_float);
      break;
    case SEQ_TYPE_VIVID_LIGHT:
      apply_blend_function_float(
          facf0, facf1, x, y, rect1, rect2, out, blend_color_vividlight_float);
      break;
    case SEQ_TYPE_BLEND_COLOR:
      apply_blend_function_float(facf0, facf1, x, y, rect1, rect2, out, blend_color_color_float);
      break;
    case SEQ_TYPE_HUE:
      apply_blend_function_float(facf0, facf1, x, y, rect1, rect2, out, blend_color_hue_float);
      break;
    case SEQ_TYPE_SATURATION:
      apply_blend_function_float(
          facf0, facf1, x, y, rect1, rect2, out, blend_color_saturation_float);
      break;
    case SEQ_TYPE_VALUE:
      apply_blend_function_float(
          facf0, facf1, x, y, rect1, rect2, out, blend_color_luminosity_float);
      break;
    case SEQ_TYPE_DIFFERENCE:
      apply_blend_function_float(
          facf0, facf1, x, y, rect1, rect2, out, blend_color_difference_float);
      break;
    case SEQ_TYPE_EXCLUSION:
      apply_blend_function_float(
          facf0, facf1, x, y, rect1, rect2, out, blend_color_exclusion_float);
      break;
    default:
      break;
  }
}

static void do_blend_effect_byte(float facf0,
                                 float facf1,
                                 int x,
                                 int y,
                                 unsigned char *rect1,
                                 unsigned char *rect2,
                                 int btype,
                                 unsigned char *out)
{
  switch (btype) {
    case SEQ_TYPE_ADD:
      apply_blend_function_byte(facf0, facf1, x, y, rect1, rect2, out, blend_color_add_byte);
      break;
    case SEQ_TYPE_SUB:
      apply_blend_function_byte(facf0, facf1, x, y, rect1, rect2, out, blend_color_sub_byte);
      break;
    case SEQ_TYPE_MUL:
      apply_blend_function_byte(facf0, facf1, x, y, rect1, rect2, out, blend_color_mul_byte);
      break;
    case SEQ_TYPE_DARKEN:
      apply_blend_function_byte(facf0, facf1, x, y, rect1, rect2, out, blend_color_darken_byte);
      break;
    case SEQ_TYPE_COLOR_BURN:
      apply_blend_function_byte(facf0, facf1, x, y, rect1, rect2, out, blend_color_burn_byte);
      break;
    case SEQ_TYPE_LINEAR_BURN:
      apply_blend_function_byte(
          facf0, facf1, x, y, rect1, rect2, out, blend_color_linearburn_byte);
      break;
    case SEQ_TYPE_SCREEN:
      apply_blend_function_byte(facf0, facf1, x, y, rect1, rect2, out, blend_color_screen_byte);
      break;
    case SEQ_TYPE_LIGHTEN:
      apply_blend_function_byte(facf0, facf1, x, y, rect1, rect2, out, blend_color_lighten_byte);
      break;
    case SEQ_TYPE_DODGE:
      apply_blend_function_byte(facf0, facf1, x, y, rect1, rect2, out, blend_color_dodge_byte);
      break;
    case SEQ_TYPE_OVERLAY:
      apply_blend_function_byte(facf0, facf1, x, y, rect1, rect2, out, blend_color_overlay_byte);
      break;
    case SEQ_TYPE_SOFT_LIGHT:
      apply_blend_function_byte(facf0, facf1, x, y, rect1, rect2, out, blend_color_softlight_byte);
      break;
    case SEQ_TYPE_HARD_LIGHT:
      apply_blend_function_byte(facf0, facf1, x, y, rect1, rect2, out, blend_color_hardlight_byte);
      break;
    case SEQ_TYPE_PIN_LIGHT:
      apply_blend_function_byte(facf0, facf1, x, y, rect1, rect2, out, blend_color_pinlight_byte);
      break;
    case SEQ_TYPE_LIN_LIGHT:
      apply_blend_function_byte(
          facf0, facf1, x, y, rect1, rect2, out, blend_color_linearlight_byte);
      break;
    case SEQ_TYPE_VIVID_LIGHT:
      apply_blend_function_byte(
          facf0, facf1, x, y, rect1, rect2, out, blend_color_vividlight_byte);
      break;
    case SEQ_TYPE_BLEND_COLOR:
      apply_blend_function_byte(facf0, facf1, x, y, rect1, rect2, out, blend_color_color_byte);
      break;
    case SEQ_TYPE_HUE:
      apply_blend_function_byte(facf0, facf1, x, y, rect1, rect2, out, blend_color_hue_byte);
      break;
    case SEQ_TYPE_SATURATION:
      apply_blend_function_byte(
          facf0, facf1, x, y, rect1, rect2, out, blend_color_saturation_byte);
      break;
    case SEQ_TYPE_VALUE:
      apply_blend_function_byte(
          facf0, facf1, x, y, rect1, rect2, out, blend_color_luminosity_byte);
      break;
    case SEQ_TYPE_DIFFERENCE:
      apply_blend_function_byte(
          facf0, facf1, x, y, rect1, rect2, out, blend_color_difference_byte);
      break;
    case SEQ_TYPE_EXCLUSION:
      apply_blend_function_byte(facf0, facf1, x, y, rect1, rect2, out, blend_color_exclusion_byte);
      break;
    default:
      break;
  }
}

static void do_blend_mode_effect(const SeqRenderData *context,
                                 Sequence *seq,
                                 float UNUSED(timeline_frame),
                                 float facf0,
                                 float facf1,
                                 ImBuf *ibuf1,
                                 ImBuf *ibuf2,
                                 ImBuf *UNUSED(ibuf3),
                                 int start_line,
                                 int total_lines,
                                 ImBuf *out)
{
  if (out->rect_float) {
    float *rect1 = NULL, *rect2 = NULL, *rect_out = NULL;
    slice_get_float_buffers(
        context, ibuf1, ibuf2, NULL, out, start_line, &rect1, &rect2, NULL, &rect_out);
    do_blend_effect_float(
        facf0, facf1, context->rectx, total_lines, rect1, rect2, seq->blend_mode, rect_out);
  }
  else {
    unsigned char *rect1 = NULL, *rect2 = NULL, *rect_out = NULL;
    slice_get_byte_buffers(
        context, ibuf1, ibuf2, NULL, out, start_line, &rect1, &rect2, NULL, &rect_out);
    do_blend_effect_byte(
        facf0, facf1, context->rectx, total_lines, rect1, rect2, seq->blend_mode, rect_out);
  }
}
/*********************** Color Mix Effect  *************************/
static void init_colormix_effect(Sequence *seq)
{
  ColorMixVars *data;

  if (seq->effectdata) {
    MEM_freeN(seq->effectdata);
  }
  seq->effectdata = MEM_callocN(sizeof(ColorMixVars), "colormixvars");
  data = (ColorMixVars *)seq->effectdata;
  data->blend_effect = SEQ_TYPE_OVERLAY;
  data->factor = 1.0f;
}

static void do_colormix_effect(const SeqRenderData *context,
                               Sequence *seq,
                               float UNUSED(timeline_frame),
                               float UNUSED(facf0),
                               float UNUSED(facf1),
                               ImBuf *ibuf1,
                               ImBuf *ibuf2,
                               ImBuf *UNUSED(ibuf3),
                               int start_line,
                               int total_lines,
                               ImBuf *out)
{
  float facf;

  ColorMixVars *data = seq->effectdata;
  facf = data->factor;

  if (out->rect_float) {
    float *rect1 = NULL, *rect2 = NULL, *rect_out = NULL;
    slice_get_float_buffers(
        context, ibuf1, ibuf2, NULL, out, start_line, &rect1, &rect2, NULL, &rect_out);
    do_blend_effect_float(
        facf, facf, context->rectx, total_lines, rect1, rect2, data->blend_effect, rect_out);
  }
  else {
    unsigned char *rect1 = NULL, *rect2 = NULL, *rect_out = NULL;
    slice_get_byte_buffers(
        context, ibuf1, ibuf2, NULL, out, start_line, &rect1, &rect2, NULL, &rect_out);
    do_blend_effect_byte(
        facf, facf, context->rectx, total_lines, rect1, rect2, data->blend_effect, rect_out);
  }
}

/*********************** Wipe *************************/

typedef struct WipeZone {
  float angle;
  int flip;
  int xo, yo;
  int width;
  float pythangle;
} WipeZone;

static void precalc_wipe_zone(WipeZone *wipezone, WipeVars *wipe, int xo, int yo)
{
  wipezone->flip = (wipe->angle < 0.0f);
  wipezone->angle = tanf(fabsf(wipe->angle));
  wipezone->xo = xo;
  wipezone->yo = yo;
  wipezone->width = (int)(wipe->edgeWidth * ((xo + yo) / 2.0f));
  wipezone->pythangle = 1.0f / sqrtf(wipezone->angle * wipezone->angle + 1.0f);
}

/* This function calculates the blur band for the wipe effects */
static float in_band(float width, float dist, int side, int dir)
{
  float alpha;

  if (width == 0) {
    return (float)side;
  }

  if (width < dist) {
    return (float)side;
  }

  if (side == 1) {
    alpha = (dist + 0.5f * width) / (width);
  }
  else {
    alpha = (0.5f * width - dist) / (width);
  }

  if (dir == 0) {
    alpha = 1 - alpha;
  }

  return alpha;
}

static float check_zone(WipeZone *wipezone, int x, int y, Sequence *seq, float facf0)
{
  float posx, posy, hyp, hyp2, angle, hwidth, b1, b2, b3, pointdist;
  /* some future stuff */
  /* float hyp3, hyp4, b4, b5 */
  float temp1, temp2, temp3, temp4; /* some placeholder variables */
  int xo = wipezone->xo;
  int yo = wipezone->yo;
  float halfx = xo * 0.5f;
  float halfy = yo * 0.5f;
  float widthf, output = 0;
  WipeVars *wipe = (WipeVars *)seq->effectdata;
  int width;

  if (wipezone->flip) {
    x = xo - x;
  }
  angle = wipezone->angle;

  if (wipe->forward) {
    posx = facf0 * xo;
    posy = facf0 * yo;
  }
  else {
    posx = xo - facf0 * xo;
    posy = yo - facf0 * yo;
  }

  switch (wipe->wipetype) {
    case DO_SINGLE_WIPE:
      width = min_ii(wipezone->width, facf0 * yo);
      width = min_ii(width, yo - facf0 * yo);

      if (angle == 0.0f) {
        b1 = posy;
        b2 = y;
        hyp = fabsf(y - posy);
      }
      else {
        b1 = posy - (-angle) * posx;
        b2 = y - (-angle) * x;
        hyp = fabsf(angle * x + y + (-posy - angle * posx)) * wipezone->pythangle;
      }

      if (angle < 0) {
        temp1 = b1;
        b1 = b2;
        b2 = temp1;
      }

      if (wipe->forward) {
        if (b1 < b2) {
          output = in_band(width, hyp, 1, 1);
        }
        else {
          output = in_band(width, hyp, 0, 1);
        }
      }
      else {
        if (b1 < b2) {
          output = in_band(width, hyp, 0, 1);
        }
        else {
          output = in_band(width, hyp, 1, 1);
        }
      }
      break;

    case DO_DOUBLE_WIPE:
      if (!wipe->forward) {
        facf0 = 1.0f - facf0; /* Go the other direction */
      }

      width = wipezone->width; /* calculate the blur width */
      hwidth = width * 0.5f;
      if (angle == 0) {
        b1 = posy * 0.5f;
        b3 = yo - posy * 0.5f;
        b2 = y;

        hyp = fabsf(y - posy * 0.5f);
        hyp2 = fabsf(y - (yo - posy * 0.5f));
      }
      else {
        b1 = posy * 0.5f - (-angle) * posx * 0.5f;
        b3 = (yo - posy * 0.5f) - (-angle) * (xo - posx * 0.5f);
        b2 = y - (-angle) * x;

        hyp = fabsf(angle * x + y + (-posy * 0.5f - angle * posx * 0.5f)) * wipezone->pythangle;
        hyp2 = fabsf(angle * x + y + (-(yo - posy * 0.5f) - angle * (xo - posx * 0.5f))) *
               wipezone->pythangle;
      }

      hwidth = min_ff(hwidth, fabsf(b3 - b1) / 2.0f);

      if (b2 < b1 && b2 < b3) {
        output = in_band(hwidth, hyp, 0, 1);
      }
      else if (b2 > b1 && b2 > b3) {
        output = in_band(hwidth, hyp2, 0, 1);
      }
      else {
        if (hyp < hwidth && hyp2 > hwidth) {
          output = in_band(hwidth, hyp, 1, 1);
        }
        else if (hyp > hwidth && hyp2 < hwidth) {
          output = in_band(hwidth, hyp2, 1, 1);
        }
        else {
          output = in_band(hwidth, hyp2, 1, 1) * in_band(hwidth, hyp, 1, 1);
        }
      }
      if (!wipe->forward) {
        output = 1 - output;
      }
      break;
    case DO_CLOCK_WIPE:
      /*
       * temp1: angle of effect center in rads
       * temp2: angle of line through (halfx, halfy) and (x, y) in rads
       * temp3: angle of low side of blur
       * temp4: angle of high side of blur
       */
      output = 1.0f - facf0;
      widthf = wipe->edgeWidth * 2.0f * (float)M_PI;
      temp1 = 2.0f * (float)M_PI * facf0;

      if (wipe->forward) {
        temp1 = 2.0f * (float)M_PI - temp1;
      }

      x = x - halfx;
      y = y - halfy;

      temp2 = asin(abs(y) / hypot(x, y));
      if (x <= 0 && y >= 0) {
        temp2 = (float)M_PI - temp2;
      }
      else if (x <= 0 && y <= 0) {
        temp2 += (float)M_PI;
      }
      else if (x >= 0 && y <= 0) {
        temp2 = 2.0f * (float)M_PI - temp2;
      }

      if (wipe->forward) {
        temp3 = temp1 - (widthf * 0.5f) * facf0;
        temp4 = temp1 + (widthf * 0.5f) * (1 - facf0);
      }
      else {
        temp3 = temp1 - (widthf * 0.5f) * (1 - facf0);
        temp4 = temp1 + (widthf * 0.5f) * facf0;
      }
      if (temp3 < 0) {
        temp3 = 0;
      }
      if (temp4 > 2.0f * (float)M_PI) {
        temp4 = 2.0f * (float)M_PI;
      }

      if (temp2 < temp3) {
        output = 0;
      }
      else if (temp2 > temp4) {
        output = 1;
      }
      else {
        output = (temp2 - temp3) / (temp4 - temp3);
      }
      if (x == 0 && y == 0) {
        output = 1;
      }
      if (output != output) {
        output = 1;
      }
      if (wipe->forward) {
        output = 1 - output;
      }
      break;
    case DO_IRIS_WIPE:
      if (xo > yo) {
        yo = xo;
      }
      else {
        xo = yo;
      }

      if (!wipe->forward) {
        facf0 = 1 - facf0;
      }

      width = wipezone->width;
      hwidth = width * 0.5f;

      temp1 = (halfx - (halfx)*facf0);
      pointdist = hypotf(temp1, temp1);

      temp2 = hypotf(halfx - x, halfy - y);
      if (temp2 > pointdist) {
        output = in_band(hwidth, fabsf(temp2 - pointdist), 0, 1);
      }
      else {
        output = in_band(hwidth, fabsf(temp2 - pointdist), 1, 1);
      }

      if (!wipe->forward) {
        output = 1 - output;
      }

      break;
  }
  if (output < 0) {
    output = 0;
  }
  else if (output > 1) {
    output = 1;
  }
  return output;
}

static void init_wipe_effect(Sequence *seq)
{
  if (seq->effectdata) {
    MEM_freeN(seq->effectdata);
  }

  seq->effectdata = MEM_callocN(sizeof(WipeVars), "wipevars");
}

static int num_inputs_wipe(void)
{
  return 2;
}

static void free_wipe_effect(Sequence *seq, const bool UNUSED(do_id_user))
{
  if (seq->effectdata) {
    MEM_freeN(seq->effectdata);
  }

  seq->effectdata = NULL;
}

static void copy_wipe_effect(Sequence *dst, Sequence *src, const int UNUSED(flag))
{
  dst->effectdata = MEM_dupallocN(src->effectdata);
}

static void do_wipe_effect_byte(Sequence *seq,
                                float facf0,
                                float UNUSED(facf1),
                                int x,
                                int y,
                                unsigned char *rect1,
                                unsigned char *rect2,
                                unsigned char *out)
{
  WipeZone wipezone;
  WipeVars *wipe = (WipeVars *)seq->effectdata;
  int xo, yo;
  unsigned char *cp1, *cp2, *rt;

  precalc_wipe_zone(&wipezone, wipe, x, y);

  cp1 = rect1;
  cp2 = rect2;
  rt = out;

  xo = x;
  yo = y;
  for (y = 0; y < yo; y++) {
    for (x = 0; x < xo; x++) {
      float check = check_zone(&wipezone, x, y, seq, facf0);
      if (check) {
        if (cp1) {
          float rt1[4], rt2[4], tempc[4];

          straight_uchar_to_premul_float(rt1, cp1);
          straight_uchar_to_premul_float(rt2, cp2);

          tempc[0] = rt1[0] * check + rt2[0] * (1 - check);
          tempc[1] = rt1[1] * check + rt2[1] * (1 - check);
          tempc[2] = rt1[2] * check + rt2[2] * (1 - check);
          tempc[3] = rt1[3] * check + rt2[3] * (1 - check);

          premul_float_to_straight_uchar(rt, tempc);
        }
        else {
          rt[0] = 0;
          rt[1] = 0;
          rt[2] = 0;
          rt[3] = 255;
        }
      }
      else {
        if (cp2) {
          rt[0] = cp2[0];
          rt[1] = cp2[1];
          rt[2] = cp2[2];
          rt[3] = cp2[3];
        }
        else {
          rt[0] = 0;
          rt[1] = 0;
          rt[2] = 0;
          rt[3] = 255;
        }
      }

      rt += 4;
      if (cp1 != NULL) {
        cp1 += 4;
      }
      if (cp2 != NULL) {
        cp2 += 4;
      }
    }
  }
}

static void do_wipe_effect_float(Sequence *seq,
                                 float facf0,
                                 float UNUSED(facf1),
                                 int x,
                                 int y,
                                 float *rect1,
                                 float *rect2,
                                 float *out)
{
  WipeZone wipezone;
  WipeVars *wipe = (WipeVars *)seq->effectdata;
  int xo, yo;
  float *rt1, *rt2, *rt;

  precalc_wipe_zone(&wipezone, wipe, x, y);

  rt1 = rect1;
  rt2 = rect2;
  rt = out;

  xo = x;
  yo = y;
  for (y = 0; y < yo; y++) {
    for (x = 0; x < xo; x++) {
      float check = check_zone(&wipezone, x, y, seq, facf0);
      if (check) {
        if (rt1) {
          rt[0] = rt1[0] * check + rt2[0] * (1 - check);
          rt[1] = rt1[1] * check + rt2[1] * (1 - check);
          rt[2] = rt1[2] * check + rt2[2] * (1 - check);
          rt[3] = rt1[3] * check + rt2[3] * (1 - check);
        }
        else {
          rt[0] = 0;
          rt[1] = 0;
          rt[2] = 0;
          rt[3] = 1.0;
        }
      }
      else {
        if (rt2) {
          rt[0] = rt2[0];
          rt[1] = rt2[1];
          rt[2] = rt2[2];
          rt[3] = rt2[3];
        }
        else {
          rt[0] = 0;
          rt[1] = 0;
          rt[2] = 0;
          rt[3] = 1.0;
        }
      }

      rt += 4;
      if (rt1 != NULL) {
        rt1 += 4;
      }
      if (rt2 != NULL) {
        rt2 += 4;
      }
    }
  }
}

static ImBuf *do_wipe_effect(const SeqRenderData *context,
                             Sequence *seq,
                             float UNUSED(timeline_frame),
                             float facf0,
                             float facf1,
                             ImBuf *ibuf1,
                             ImBuf *ibuf2,
                             ImBuf *ibuf3)
{
  ImBuf *out = prepare_effect_imbufs(context, ibuf1, ibuf2, ibuf3);

  if (out->rect_float) {
    do_wipe_effect_float(seq,
                         facf0,
                         facf1,
                         context->rectx,
                         context->recty,
                         ibuf1->rect_float,
                         ibuf2->rect_float,
                         out->rect_float);
  }
  else {
    do_wipe_effect_byte(seq,
                        facf0,
                        facf1,
                        context->rectx,
                        context->recty,
                        (unsigned char *)ibuf1->rect,
                        (unsigned char *)ibuf2->rect,
                        (unsigned char *)out->rect);
  }

  return out;
}

/*********************** Transform *************************/

static void init_transform_effect(Sequence *seq)
{
  TransformVars *transform;

  if (seq->effectdata) {
    MEM_freeN(seq->effectdata);
  }

  seq->effectdata = MEM_callocN(sizeof(TransformVars), "transformvars");

  transform = (TransformVars *)seq->effectdata;

  transform->ScalexIni = 1.0f;
  transform->ScaleyIni = 1.0f;

  transform->xIni = 0.0f;
  transform->yIni = 0.0f;

  transform->rotIni = 0.0f;

  transform->interpolation = 1;
  transform->percent = 1;
  transform->uniform_scale = 0;
}

static int num_inputs_transform(void)
{
  return 1;
}

static void free_transform_effect(Sequence *seq, const bool UNUSED(do_id_user))
{
  if (seq->effectdata) {
    MEM_freeN(seq->effectdata);
  }
  seq->effectdata = NULL;
}

static void copy_transform_effect(Sequence *dst, Sequence *src, const int UNUSED(flag))
{
  dst->effectdata = MEM_dupallocN(src->effectdata);
}

static void transform_image(int x,
                            int y,
                            int start_line,
                            int total_lines,
                            ImBuf *ibuf1,
                            ImBuf *out,
                            float scale_x,
                            float scale_y,
                            float translate_x,
                            float translate_y,
                            float rotate,
                            int interpolation)
{
  /* Rotate */
  float s = sinf(rotate);
  float c = cosf(rotate);

  for (int yi = start_line; yi < start_line + total_lines; yi++) {
    for (int xi = 0; xi < x; xi++) {
      /* translate point */
      float xt = xi - translate_x;
      float yt = yi - translate_y;

      /* rotate point with center ref */
      float xr = c * xt + s * yt;
      float yr = -s * xt + c * yt;

      /* scale point with center ref */
      xt = xr / scale_x;
      yt = yr / scale_y;

      /* undo reference center point  */
      xt += (x / 2.0f);
      yt += (y / 2.0f);

      /* interpolate */
      switch (interpolation) {
        case 0:
          nearest_interpolation(ibuf1, out, xt, yt, xi, yi);
          break;
        case 1:
          bilinear_interpolation(ibuf1, out, xt, yt, xi, yi);
          break;
        case 2:
          bicubic_interpolation(ibuf1, out, xt, yt, xi, yi);
          break;
      }
    }
  }
}

static void do_transform_effect(const SeqRenderData *context,
                                Sequence *seq,
                                float UNUSED(timeline_frame),
                                float UNUSED(facf0),
                                float UNUSED(facf1),
                                ImBuf *ibuf1,
                                ImBuf *UNUSED(ibuf2),
                                ImBuf *UNUSED(ibuf3),
                                int start_line,
                                int total_lines,
                                ImBuf *out)
{
  Scene *scene = context->scene;
  TransformVars *transform = (TransformVars *)seq->effectdata;
  float scale_x, scale_y, translate_x, translate_y, rotate_radians;

  /* Scale */
  if (transform->uniform_scale) {
    scale_x = scale_y = transform->ScalexIni;
  }
  else {
    scale_x = transform->ScalexIni;
    scale_y = transform->ScaleyIni;
  }

  int x = context->rectx;
  int y = context->recty;

  /* Translate */
  if (!transform->percent) {
    float rd_s = (scene->r.size / 100.0f);

    translate_x = transform->xIni * rd_s + (x / 2.0f);
    translate_y = transform->yIni * rd_s + (y / 2.0f);
  }
  else {
    translate_x = x * (transform->xIni / 100.0f) + (x / 2.0f);
    translate_y = y * (transform->yIni / 100.0f) + (y / 2.0f);
  }

  /* Rotate */
  rotate_radians = DEG2RADF(transform->rotIni);

  transform_image(x,
                  y,
                  start_line,
                  total_lines,
                  ibuf1,
                  out,
                  scale_x,
                  scale_y,
                  translate_x,
                  translate_y,
                  rotate_radians,
                  transform->interpolation);
}

/*********************** Glow *************************/

static void RVBlurBitmap2_float(float *map, int width, int height, float blur, int quality)
{
  /* Much better than the previous blur!
   * We do the blurring in two passes which is a whole lot faster.
   * I changed the math around to implement an actual Gaussian distribution.
   *
   * Watch out though, it tends to misbehave with large blur values on
   * a small bitmap. Avoid avoid! */

  float *temp = NULL, *swap;
  float *filter = NULL;
  int x, y, i, fx, fy;
  int index, ix, halfWidth;
  float fval, k, curColor[4], curColor2[4], weight = 0;

  /* If we're not really blurring, bail out */
  if (blur <= 0) {
    return;
  }

  /* Allocate memory for the tempmap and the blur filter matrix */
  temp = MEM_mallocN(sizeof(float[4]) * width * height, "blurbitmaptemp");
  if (!temp) {
    return;
  }

  /* Allocate memory for the filter elements */
  halfWidth = ((quality + 1) * blur);
  filter = (float *)MEM_mallocN(sizeof(float) * halfWidth * 2, "blurbitmapfilter");
  if (!filter) {
    MEM_freeN(temp);
    return;
  }

  /* Apparently we're calculating a bell curve based on the standard deviation (or radius)
   * This code is based on an example posted to comp.graphics.algorithms by
   * Blancmange <bmange@airdmhor.gen.nz>
   */

  k = -1.0f / (2.0f * (float)M_PI * blur * blur);

  for (ix = 0; ix < halfWidth; ix++) {
    weight = (float)exp(k * (ix * ix));
    filter[halfWidth - ix] = weight;
    filter[halfWidth + ix] = weight;
  }
  filter[0] = weight;

  /* Normalize the array */
  fval = 0;
  for (ix = 0; ix < halfWidth * 2; ix++) {
    fval += filter[ix];
  }

  for (ix = 0; ix < halfWidth * 2; ix++) {
    filter[ix] /= fval;
  }

  /* Blur the rows */
  for (y = 0; y < height; y++) {
    /* Do the left & right strips */
    for (x = 0; x < halfWidth; x++) {
      fx = 0;
      zero_v4(curColor);
      zero_v4(curColor2);

      for (i = x - halfWidth; i < x + halfWidth; i++) {
        if ((i >= 0) && (i < width)) {
          index = (i + y * width) * 4;
          madd_v4_v4fl(curColor, map + index, filter[fx]);

          index = (width - 1 - i + y * width) * 4;
          madd_v4_v4fl(curColor2, map + index, filter[fx]);
        }
        fx++;
      }
      index = (x + y * width) * 4;
      copy_v4_v4(temp + index, curColor);

      index = (width - 1 - x + y * width) * 4;
      copy_v4_v4(temp + index, curColor2);
    }

    /* Do the main body */
    for (x = halfWidth; x < width - halfWidth; x++) {
      fx = 0;
      zero_v4(curColor);
      for (i = x - halfWidth; i < x + halfWidth; i++) {
        index = (i + y * width) * 4;
        madd_v4_v4fl(curColor, map + index, filter[fx]);
        fx++;
      }
      index = (x + y * width) * 4;
      copy_v4_v4(temp + index, curColor);
    }
  }

  /* Swap buffers */
  swap = temp;
  temp = map;
  map = swap;

  /* Blur the columns */
  for (x = 0; x < width; x++) {
    /* Do the top & bottom strips */
    for (y = 0; y < halfWidth; y++) {
      fy = 0;
      zero_v4(curColor);
      zero_v4(curColor2);
      for (i = y - halfWidth; i < y + halfWidth; i++) {
        if ((i >= 0) && (i < height)) {
          /* Bottom */
          index = (x + i * width) * 4;
          madd_v4_v4fl(curColor, map + index, filter[fy]);

          /* Top */
          index = (x + (height - 1 - i) * width) * 4;
          madd_v4_v4fl(curColor2, map + index, filter[fy]);
        }
        fy++;
      }
      index = (x + y * width) * 4;
      copy_v4_v4(temp + index, curColor);

      index = (x + (height - 1 - y) * width) * 4;
      copy_v4_v4(temp + index, curColor2);
    }

    /* Do the main body */
    for (y = halfWidth; y < height - halfWidth; y++) {
      fy = 0;
      zero_v4(curColor);
      for (i = y - halfWidth; i < y + halfWidth; i++) {
        index = (x + i * width) * 4;
        madd_v4_v4fl(curColor, map + index, filter[fy]);
        fy++;
      }
      index = (x + y * width) * 4;
      copy_v4_v4(temp + index, curColor);
    }
  }

  /* Swap buffers */
  swap = temp;
  temp = map; /* map = swap; */ /* UNUSED */

  /* Tidy up   */
  MEM_freeN(filter);
  MEM_freeN(temp);
}

static void RVAddBitmaps_float(float *a, float *b, float *c, int width, int height)
{
  int x, y, index;

  for (y = 0; y < height; y++) {
    for (x = 0; x < width; x++) {
      index = (x + y * width) * 4;
      c[index + GlowR] = min_ff(1.0f, a[index + GlowR] + b[index + GlowR]);
      c[index + GlowG] = min_ff(1.0f, a[index + GlowG] + b[index + GlowG]);
      c[index + GlowB] = min_ff(1.0f, a[index + GlowB] + b[index + GlowB]);
      c[index + GlowA] = min_ff(1.0f, a[index + GlowA] + b[index + GlowA]);
    }
  }
}

static void RVIsolateHighlights_float(
    const float *in, float *out, int width, int height, float threshold, float boost, float clamp)
{
  int x, y, index;
  float intensity;

  for (y = 0; y < height; y++) {
    for (x = 0; x < width; x++) {
      index = (x + y * width) * 4;

      /* Isolate the intensity */
      intensity = (in[index + GlowR] + in[index + GlowG] + in[index + GlowB] - threshold);
      if (intensity > 0) {
        out[index + GlowR] = min_ff(clamp, (in[index + GlowR] * boost * intensity));
        out[index + GlowG] = min_ff(clamp, (in[index + GlowG] * boost * intensity));
        out[index + GlowB] = min_ff(clamp, (in[index + GlowB] * boost * intensity));
        out[index + GlowA] = min_ff(clamp, (in[index + GlowA] * boost * intensity));
      }
      else {
        out[index + GlowR] = 0;
        out[index + GlowG] = 0;
        out[index + GlowB] = 0;
        out[index + GlowA] = 0;
      }
    }
  }
}

static void init_glow_effect(Sequence *seq)
{
  GlowVars *glow;

  if (seq->effectdata) {
    MEM_freeN(seq->effectdata);
  }

  seq->effectdata = MEM_callocN(sizeof(GlowVars), "glowvars");

  glow = (GlowVars *)seq->effectdata;
  glow->fMini = 0.25;
  glow->fClamp = 1.0;
  glow->fBoost = 0.5;
  glow->dDist = 3.0;
  glow->dQuality = 3;
  glow->bNoComp = 0;
}

static int num_inputs_glow(void)
{
  return 1;
}

static void free_glow_effect(Sequence *seq, const bool UNUSED(do_id_user))
{
  if (seq->effectdata) {
    MEM_freeN(seq->effectdata);
  }

  seq->effectdata = NULL;
}

static void copy_glow_effect(Sequence *dst, Sequence *src, const int UNUSED(flag))
{
  dst->effectdata = MEM_dupallocN(src->effectdata);
}

static void do_glow_effect_byte(Sequence *seq,
                                int render_size,
                                float facf0,
                                float UNUSED(facf1),
                                int x,
                                int y,
                                unsigned char *rect1,
                                unsigned char *UNUSED(rect2),
                                unsigned char *out)
{
  float *outbuf, *inbuf;
  GlowVars *glow = (GlowVars *)seq->effectdata;

  inbuf = MEM_mallocN(sizeof(float[4]) * x * y, "glow effect input");
  outbuf = MEM_mallocN(sizeof(float[4]) * x * y, "glow effect output");

  IMB_buffer_float_from_byte(inbuf, rect1, IB_PROFILE_SRGB, IB_PROFILE_SRGB, false, x, y, x, x);
  IMB_buffer_float_premultiply(inbuf, x, y);

  RVIsolateHighlights_float(
      inbuf, outbuf, x, y, glow->fMini * 3.0f, glow->fBoost * facf0, glow->fClamp);
  RVBlurBitmap2_float(outbuf, x, y, glow->dDist * (render_size / 100.0f), glow->dQuality);
  if (!glow->bNoComp) {
    RVAddBitmaps_float(inbuf, outbuf, outbuf, x, y);
  }

  IMB_buffer_float_unpremultiply(outbuf, x, y);
  IMB_buffer_byte_from_float(
      out, outbuf, 4, 0.0f, IB_PROFILE_SRGB, IB_PROFILE_SRGB, false, x, y, x, x);

  MEM_freeN(inbuf);
  MEM_freeN(outbuf);
}

static void do_glow_effect_float(Sequence *seq,
                                 int render_size,
                                 float facf0,
                                 float UNUSED(facf1),
                                 int x,
                                 int y,
                                 float *rect1,
                                 float *UNUSED(rect2),
                                 float *out)
{
  float *outbuf = out;
  float *inbuf = rect1;
  GlowVars *glow = (GlowVars *)seq->effectdata;

  RVIsolateHighlights_float(
      inbuf, outbuf, x, y, glow->fMini * 3.0f, glow->fBoost * facf0, glow->fClamp);
  RVBlurBitmap2_float(outbuf, x, y, glow->dDist * (render_size / 100.0f), glow->dQuality);
  if (!glow->bNoComp) {
    RVAddBitmaps_float(inbuf, outbuf, outbuf, x, y);
  }
}

static ImBuf *do_glow_effect(const SeqRenderData *context,
                             Sequence *seq,
                             float UNUSED(timeline_frame),
                             float facf0,
                             float facf1,
                             ImBuf *ibuf1,
                             ImBuf *ibuf2,
                             ImBuf *ibuf3)
{
  ImBuf *out = prepare_effect_imbufs(context, ibuf1, ibuf2, ibuf3);

  int render_size = 100 * context->rectx / context->scene->r.xsch;

  if (out->rect_float) {
    do_glow_effect_float(seq,
                         render_size,
                         facf0,
                         facf1,
                         context->rectx,
                         context->recty,
                         ibuf1->rect_float,
                         NULL,
                         out->rect_float);
  }
  else {
    do_glow_effect_byte(seq,
                        render_size,
                        facf0,
                        facf1,
                        context->rectx,
                        context->recty,
                        (unsigned char *)ibuf1->rect,
                        NULL,
                        (unsigned char *)out->rect);
  }

  return out;
}

/*********************** Solid color *************************/

static void init_solid_color(Sequence *seq)
{
  SolidColorVars *cv;

  if (seq->effectdata) {
    MEM_freeN(seq->effectdata);
  }

  seq->effectdata = MEM_callocN(sizeof(SolidColorVars), "solidcolor");

  cv = (SolidColorVars *)seq->effectdata;
  cv->col[0] = cv->col[1] = cv->col[2] = 0.5;
}

static int num_inputs_color(void)
{
  return 0;
}

static void free_solid_color(Sequence *seq, const bool UNUSED(do_id_user))
{
  if (seq->effectdata) {
    MEM_freeN(seq->effectdata);
  }

  seq->effectdata = NULL;
}

static void copy_solid_color(Sequence *dst, Sequence *src, const int UNUSED(flag))
{
  dst->effectdata = MEM_dupallocN(src->effectdata);
}

static int early_out_color(Sequence *UNUSED(seq), float UNUSED(facf0), float UNUSED(facf1))
{
  return EARLY_NO_INPUT;
}

static ImBuf *do_solid_color(const SeqRenderData *context,
                             Sequence *seq,
                             float UNUSED(timeline_frame),
                             float facf0,
                             float facf1,
                             ImBuf *ibuf1,
                             ImBuf *ibuf2,
                             ImBuf *ibuf3)
{
  ImBuf *out = prepare_effect_imbufs(context, ibuf1, ibuf2, ibuf3);

  SolidColorVars *cv = (SolidColorVars *)seq->effectdata;

  unsigned char *rect;
  float *rect_float;
  int x; /*= context->rectx;*/ /*UNUSED*/
  int y; /*= context->recty;*/ /*UNUSED*/

  if (out->rect) {
    unsigned char col0[3];
    unsigned char col1[3];

    col0[0] = facf0 * cv->col[0] * 255;
    col0[1] = facf0 * cv->col[1] * 255;
    col0[2] = facf0 * cv->col[2] * 255;

    col1[0] = facf1 * cv->col[0] * 255;
    col1[1] = facf1 * cv->col[1] * 255;
    col1[2] = facf1 * cv->col[2] * 255;

    rect = (unsigned char *)out->rect;

    for (y = 0; y < out->y; y++) {
      for (x = 0; x < out->x; x++, rect += 4) {
        rect[0] = col0[0];
        rect[1] = col0[1];
        rect[2] = col0[2];
        rect[3] = 255;
      }
      y++;
      if (y < out->y) {
        for (x = 0; x < out->x; x++, rect += 4) {
          rect[0] = col1[0];
          rect[1] = col1[1];
          rect[2] = col1[2];
          rect[3] = 255;
        }
      }
    }
  }
  else if (out->rect_float) {
    float col0[3];
    float col1[3];

    col0[0] = facf0 * cv->col[0];
    col0[1] = facf0 * cv->col[1];
    col0[2] = facf0 * cv->col[2];

    col1[0] = facf1 * cv->col[0];
    col1[1] = facf1 * cv->col[1];
    col1[2] = facf1 * cv->col[2];

    rect_float = out->rect_float;

    for (y = 0; y < out->y; y++) {
      for (x = 0; x < out->x; x++, rect_float += 4) {
        rect_float[0] = col0[0];
        rect_float[1] = col0[1];
        rect_float[2] = col0[2];
        rect_float[3] = 1.0;
      }
      y++;
      if (y < out->y) {
        for (x = 0; x < out->x; x++, rect_float += 4) {
          rect_float[0] = col1[0];
          rect_float[1] = col1[1];
          rect_float[2] = col1[2];
          rect_float[3] = 1.0;
        }
      }
    }
  }
  return out;
}

/*********************** Mulitcam *************************/

/* no effect inputs for multicam, we use give_ibuf_seq */
static int num_inputs_multicam(void)
{
  return 0;
}

static int early_out_multicam(Sequence *UNUSED(seq), float UNUSED(facf0), float UNUSED(facf1))
{
  return EARLY_NO_INPUT;
}

static ImBuf *do_multicam(const SeqRenderData *context,
                          Sequence *seq,
                          float timeline_frame,
                          float UNUSED(facf0),
                          float UNUSED(facf1),
                          ImBuf *UNUSED(ibuf1),
                          ImBuf *UNUSED(ibuf2),
                          ImBuf *UNUSED(ibuf3))
{
  ImBuf *out;
  Editing *ed;
  ListBase *seqbasep;

  if (seq->multicam_source == 0 || seq->multicam_source >= seq->machine) {
    return NULL;
  }

  ed = context->scene->ed;
  if (!ed) {
    return NULL;
  }
  seqbasep = BKE_sequence_seqbase(&ed->seqbase, seq);
  if (!seqbasep) {
    return NULL;
  }

  out = seq_render_give_ibuf_seqbase(context, timeline_frame, seq->multicam_source, seqbasep);

  return out;
}

/*********************** Adjustment *************************/

/* no effect inputs for adjustment, we use give_ibuf_seq */
static int num_inputs_adjustment(void)
{
  return 0;
}

static int early_out_adjustment(Sequence *UNUSED(seq), float UNUSED(facf0), float UNUSED(facf1))
{
  return EARLY_NO_INPUT;
}

static ImBuf *do_adjustment_impl(const SeqRenderData *context, Sequence *seq, float timeline_frame)
{
  Editing *ed;
  ListBase *seqbasep;
  ImBuf *i = NULL;

  ed = context->scene->ed;

  seqbasep = BKE_sequence_seqbase(&ed->seqbase, seq);

  if (seq->machine > 1) {
    i = seq_render_give_ibuf_seqbase(context, timeline_frame, seq->machine - 1, seqbasep);
  }

  /* found nothing? so let's work the way up the metastrip stack, so
   * that it is possible to group a bunch of adjustment strips into
   * a metastrip and have that work on everything below the metastrip
   */

  if (!i) {
    Sequence *meta;

    meta = BKE_sequence_metastrip(&ed->seqbase, NULL, seq);

    if (meta) {
      i = do_adjustment_impl(context, meta, timeline_frame);
    }
  }

  return i;
}

static ImBuf *do_adjustment(const SeqRenderData *context,
                            Sequence *seq,
                            float timeline_frame,
                            float UNUSED(facf0),
                            float UNUSED(facf1),
                            ImBuf *UNUSED(ibuf1),
                            ImBuf *UNUSED(ibuf2),
                            ImBuf *UNUSED(ibuf3))
{
  ImBuf *out;
  Editing *ed;

  ed = context->scene->ed;

  if (!ed) {
    return NULL;
  }

  out = do_adjustment_impl(context, seq, timeline_frame);

  return out;
}

/*********************** Speed *************************/

static void init_speed_effect(Sequence *seq)
{
  SpeedControlVars *v;

  if (seq->effectdata) {
    MEM_freeN(seq->effectdata);
  }

  seq->effectdata = MEM_callocN(sizeof(SpeedControlVars), "speedcontrolvars");

  v = (SpeedControlVars *)seq->effectdata;
  v->globalSpeed = 1.0;
  v->frameMap = NULL;
  v->flags |= SEQ_SPEED_INTEGRATE; /* should be default behavior */
  v->length = 0;
}

static void load_speed_effect(Sequence *seq)
{
  SpeedControlVars *v = (SpeedControlVars *)seq->effectdata;

  v->frameMap = NULL;
  v->length = 0;
}

static int num_inputs_speed(void)
{
  return 1;
}

static void free_speed_effect(Sequence *seq, const bool UNUSED(do_id_user))
{
  SpeedControlVars *v = (SpeedControlVars *)seq->effectdata;
  if (v->frameMap) {
    MEM_freeN(v->frameMap);
  }
  if (seq->effectdata) {
    MEM_freeN(seq->effectdata);
  }
  seq->effectdata = NULL;
}

static void copy_speed_effect(Sequence *dst, Sequence *src, const int UNUSED(flag))
{
  SpeedControlVars *v;
  dst->effectdata = MEM_dupallocN(src->effectdata);
  v = (SpeedControlVars *)dst->effectdata;
  v->frameMap = NULL;
  v->length = 0;
}

static int early_out_speed(Sequence *UNUSED(seq), float UNUSED(facf0), float UNUSED(facf1))
{
  return EARLY_DO_EFFECT;
}

static void store_icu_yrange_speed(Sequence *seq, short UNUSED(adrcode), float *ymin, float *ymax)
{
  SpeedControlVars *v = (SpeedControlVars *)seq->effectdata;

  /* if not already done, load / initialize data */
  BKE_sequence_get_effect(seq);

  if ((v->flags & SEQ_SPEED_INTEGRATE) != 0) {
    *ymin = -100.0;
    *ymax = 100.0;
  }
  else {
    if (v->flags & SEQ_SPEED_COMPRESS_IPO_Y) {
      *ymin = 0.0;
      *ymax = 1.0;
    }
    else {
      *ymin = 0.0;
      *ymax = seq->len;
    }
  }
}

void BKE_sequence_effect_speed_rebuild_map(Scene *scene, Sequence *seq, bool force)
{
  int timeline_frame;
  float fallback_fac = 1.0f;
  SpeedControlVars *v = (SpeedControlVars *)seq->effectdata;
  FCurve *fcu = NULL;
  int flags = v->flags;

  /* if not already done, load / initialize data */
  BKE_sequence_get_effect(seq);

  if ((force == false) && (seq->len == v->length) && (v->frameMap != NULL)) {
    return;
  }
  if ((seq->seq1 == NULL) || (seq->len < 1)) {
    /* make coverity happy and check for (CID 598) input strip ... */
    return;
  }

  /* XXX - new in 2.5x. should we use the animation system this way?
   * The fcurve is needed because many frames need evaluating at once - campbell */
  fcu = id_data_find_fcurve(&scene->id, seq, &RNA_Sequence, "speed_factor", 0, NULL);
  if (!v->frameMap || v->length != seq->len) {
    if (v->frameMap) {
      MEM_freeN(v->frameMap);
    }

    v->length = seq->len;

    v->frameMap = MEM_callocN(sizeof(float) * v->length, "speedcontrol frameMap");
  }

  fallback_fac = 1.0;

  if (seq->flag & SEQ_USE_EFFECT_DEFAULT_FADE) {
    if ((seq->seq1->enddisp != seq->seq1->start) && (seq->seq1->len != 0)) {
      fallback_fac = (float)seq->seq1->len / (float)(seq->seq1->enddisp - seq->seq1->start);
      flags = SEQ_SPEED_INTEGRATE;
      fcu = NULL;
    }
  }
  else {
    /* if there is no fcurve, use value as simple multiplier */
    if (!fcu) {
      fallback_fac = seq->speed_fader; /* same as speed_factor in rna*/
    }
  }

  if (flags & SEQ_SPEED_INTEGRATE) {
    float cursor = 0;
    float facf;

    v->frameMap[0] = 0;
    v->lastValidFrame = 0;

    for (timeline_frame = 1; timeline_frame < v->length; timeline_frame++) {
      if (fcu) {
        facf = evaluate_fcurve(fcu, seq->startdisp + timeline_frame);
      }
      else {
        facf = fallback_fac;
      }
      facf *= v->globalSpeed;

      cursor += facf;

      if (cursor >= seq->seq1->len) {
        v->frameMap[timeline_frame] = seq->seq1->len - 1;
      }
      else {
        v->frameMap[timeline_frame] = cursor;
        v->lastValidFrame = timeline_frame;
      }
    }
  }
  else {
    float facf;

    v->lastValidFrame = 0;
    for (timeline_frame = 0; timeline_frame < v->length; timeline_frame++) {

      if (fcu) {
        facf = evaluate_fcurve(fcu, seq->startdisp + timeline_frame);
      }
      else {
        facf = fallback_fac;
      }

      if (flags & SEQ_SPEED_COMPRESS_IPO_Y) {
        facf *= seq->seq1->len;
      }
      facf *= v->globalSpeed;

      if (facf >= seq->seq1->len) {
        facf = seq->seq1->len - 1;
      }
      else {
        v->lastValidFrame = timeline_frame;
      }
      v->frameMap[timeline_frame] = facf;
    }
  }
}

/* Override timeline_frame when rendering speed effect input. */
float BKE_sequencer_speed_effect_target_frame_get(const SeqRenderData *context,
                                                  Sequence *seq,
                                                  float timeline_frame,
                                                  int input)
{
  int frame_index = seq_give_frame_index(seq, timeline_frame);
  SpeedControlVars *s = (SpeedControlVars *)seq->effectdata;
  BKE_sequence_effect_speed_rebuild_map(context->scene, seq, false);

  /* No interpolation. */
  if ((s->flags & SEQ_SPEED_USE_INTERPOLATION) == 0) {
    return seq->start + s->frameMap[frame_index];
  }

  /* We need to provide current and next image for interpolation. */
  if (input == 0) { /* Current frame. */
    return floor(seq->start + s->frameMap[frame_index]);
  }
  /* Next frame. */
  return ceil(seq->start + s->frameMap[frame_index]);
}

static float speed_effect_interpolation_ratio_get(SpeedControlVars *s,
                                                  Sequence *seq,
                                                  float timeline_frame)
{
  int frame_index = seq_give_frame_index(seq, timeline_frame);
  return s->frameMap[frame_index] - floor(s->frameMap[frame_index]);
}

static ImBuf *do_speed_effect(const SeqRenderData *context,
                              Sequence *seq,
                              float timeline_frame,
                              float facf0,
                              float facf1,
                              ImBuf *ibuf1,
                              ImBuf *ibuf2,
                              ImBuf *ibuf3)
{
  SpeedControlVars *s = (SpeedControlVars *)seq->effectdata;
  struct SeqEffectHandle cross_effect = get_sequence_effect_impl(SEQ_TYPE_CROSS);
  ImBuf *out;

  if (s->flags & SEQ_SPEED_USE_INTERPOLATION) {
    out = prepare_effect_imbufs(context, ibuf1, ibuf2, ibuf3);
    facf0 = facf1 = speed_effect_interpolation_ratio_get(s, seq, timeline_frame);
    /* Current frame is ibuf1, next frame is ibuf2. */
    out = seq_render_effect_execute_threaded(
        &cross_effect, context, NULL, timeline_frame, facf0, facf1, ibuf1, ibuf2, ibuf3);
    return out;
  }

  /* No interpolation. */
  return IMB_dupImBuf(ibuf1);
}

/*********************** overdrop *************************/

static void do_overdrop_effect(const SeqRenderData *context,
                               Sequence *UNUSED(seq),
                               float UNUSED(timeline_frame),
                               float facf0,
                               float facf1,
                               ImBuf *ibuf1,
                               ImBuf *ibuf2,
                               ImBuf *UNUSED(ibuf3),
                               int start_line,
                               int total_lines,
                               ImBuf *out)
{
  int x = context->rectx;
  int y = total_lines;

  if (out->rect_float) {
    float *rect1 = NULL, *rect2 = NULL, *rect_out = NULL;

    slice_get_float_buffers(
        context, ibuf1, ibuf2, NULL, out, start_line, &rect1, &rect2, NULL, &rect_out);

    do_drop_effect_float(facf0, facf1, x, y, rect1, rect2, rect_out);
    do_alphaover_effect_float(facf0, facf1, x, y, rect1, rect2, rect_out);
  }
  else {
    unsigned char *rect1 = NULL, *rect2 = NULL, *rect_out = NULL;

    slice_get_byte_buffers(
        context, ibuf1, ibuf2, NULL, out, start_line, &rect1, &rect2, NULL, &rect_out);

    do_drop_effect_byte(facf0, facf1, x, y, rect1, rect2, rect_out);
    do_alphaover_effect_byte(facf0, facf1, x, y, rect1, rect2, rect_out);
  }
}

/*********************** Gaussian Blur *************************/

/* NOTE: This gaussian blur implementation accumulates values in the square
 * kernel rather that doing X direction and then Y direction because of the
 * lack of using multiple-staged filters.
 *
 * Once we can we'll implement a way to apply filter as multiple stages we
 * can optimize hell of a lot in here.
 */

static void init_gaussian_blur_effect(Sequence *seq)
{
  if (seq->effectdata) {
    MEM_freeN(seq->effectdata);
  }

  seq->effectdata = MEM_callocN(sizeof(WipeVars), "wipevars");
}

static int num_inputs_gaussian_blur(void)
{
  return 1;
}

static void free_gaussian_blur_effect(Sequence *seq, const bool UNUSED(do_id_user))
{
  if (seq->effectdata) {
    MEM_freeN(seq->effectdata);
  }

  seq->effectdata = NULL;
}

static void copy_gaussian_blur_effect(Sequence *dst, Sequence *src, const int UNUSED(flag))
{
  dst->effectdata = MEM_dupallocN(src->effectdata);
}

static int early_out_gaussian_blur(Sequence *seq, float UNUSED(facf0), float UNUSED(facf1))
{
  GaussianBlurVars *data = seq->effectdata;
  if (data->size_x == 0.0f && data->size_y == 0) {
    return EARLY_USE_INPUT_1;
  }
  return EARLY_DO_EFFECT;
}

/* TODO(sergey): De-duplicate with compositor. */
static float *make_gaussian_blur_kernel(float rad, int size)
{
  float *gausstab, sum, val;
  float fac;
  int i, n;

  n = 2 * size + 1;

  gausstab = (float *)MEM_mallocN(sizeof(float) * n, __func__);

  sum = 0.0f;
  fac = (rad > 0.0f ? 1.0f / rad : 0.0f);
  for (i = -size; i <= size; i++) {
    val = RE_filter_value(R_FILTER_GAUSS, (float)i * fac);
    sum += val;
    gausstab[i + size] = val;
  }

  sum = 1.0f / sum;
  for (i = 0; i < n; i++) {
    gausstab[i] *= sum;
  }

  return gausstab;
}

static void do_gaussian_blur_effect_byte_x(Sequence *seq,
                                           int start_line,
                                           int x,
                                           int y,
                                           int frame_width,
                                           int UNUSED(frame_height),
                                           const unsigned char *rect,
                                           unsigned char *out)
{
#define INDEX(_x, _y) (((_y) * (x) + (_x)) * 4)
  GaussianBlurVars *data = seq->effectdata;
  const int size_x = (int)(data->size_x + 0.5f);
  int i, j;

  /* Make gaussian weight table. */
  float *gausstab_x;
  gausstab_x = make_gaussian_blur_kernel(data->size_x, size_x);

  for (i = 0; i < y; i++) {
    for (j = 0; j < x; j++) {
      int out_index = INDEX(j, i);
      float accum[4] = {0.0f, 0.0f, 0.0f, 0.0f};
      float accum_weight = 0.0f;

      for (int current_x = j - size_x; current_x <= j + size_x; current_x++) {
        if (current_x < 0 || current_x >= frame_width) {
          /* Out of bounds. */
          continue;
        }
        int index = INDEX(current_x, i + start_line);
        float weight = gausstab_x[current_x - j + size_x];
        accum[0] += rect[index] * weight;
        accum[1] += rect[index + 1] * weight;
        accum[2] += rect[index + 2] * weight;
        accum[3] += rect[index + 3] * weight;
        accum_weight += weight;
      }

      float inv_accum_weight = 1.0f / accum_weight;
      out[out_index + 0] = accum[0] * inv_accum_weight;
      out[out_index + 1] = accum[1] * inv_accum_weight;
      out[out_index + 2] = accum[2] * inv_accum_weight;
      out[out_index + 3] = accum[3] * inv_accum_weight;
    }
  }

  MEM_freeN(gausstab_x);
#undef INDEX
}

static void do_gaussian_blur_effect_byte_y(Sequence *seq,
                                           int start_line,
                                           int x,
                                           int y,
                                           int UNUSED(frame_width),
                                           int frame_height,
                                           const unsigned char *rect,
                                           unsigned char *out)
{
#define INDEX(_x, _y) (((_y) * (x) + (_x)) * 4)
  GaussianBlurVars *data = seq->effectdata;
  const int size_y = (int)(data->size_y + 0.5f);
  int i, j;

  /* Make gaussian weight table. */
  float *gausstab_y;
  gausstab_y = make_gaussian_blur_kernel(data->size_y, size_y);

  for (i = 0; i < y; i++) {
    for (j = 0; j < x; j++) {
      int out_index = INDEX(j, i);
      float accum[4] = {0.0f, 0.0f, 0.0f, 0.0f};
      float accum_weight = 0.0f;
      for (int current_y = i - size_y; current_y <= i + size_y; current_y++) {
        if (current_y < -start_line || current_y + start_line >= frame_height) {
          /* Out of bounds. */
          continue;
        }
        int index = INDEX(j, current_y + start_line);
        float weight = gausstab_y[current_y - i + size_y];
        accum[0] += rect[index] * weight;
        accum[1] += rect[index + 1] * weight;
        accum[2] += rect[index + 2] * weight;
        accum[3] += rect[index + 3] * weight;
        accum_weight += weight;
      }
      float inv_accum_weight = 1.0f / accum_weight;
      out[out_index + 0] = accum[0] * inv_accum_weight;
      out[out_index + 1] = accum[1] * inv_accum_weight;
      out[out_index + 2] = accum[2] * inv_accum_weight;
      out[out_index + 3] = accum[3] * inv_accum_weight;
    }
  }

  MEM_freeN(gausstab_y);
#undef INDEX
}

static void do_gaussian_blur_effect_float_x(Sequence *seq,
                                            int start_line,
                                            int x,
                                            int y,
                                            int frame_width,
                                            int UNUSED(frame_height),
                                            float *rect,
                                            float *out)
{
#define INDEX(_x, _y) (((_y) * (x) + (_x)) * 4)
  GaussianBlurVars *data = seq->effectdata;
  const int size_x = (int)(data->size_x + 0.5f);
  int i, j;

  /* Make gaussian weight table. */
  float *gausstab_x;
  gausstab_x = make_gaussian_blur_kernel(data->size_x, size_x);

  for (i = 0; i < y; i++) {
    for (j = 0; j < x; j++) {
      int out_index = INDEX(j, i);
      float accum[4] = {0.0f, 0.0f, 0.0f, 0.0f};
      float accum_weight = 0.0f;
      for (int current_x = j - size_x; current_x <= j + size_x; current_x++) {
        if (current_x < 0 || current_x >= frame_width) {
          /* Out of bounds. */
          continue;
        }
        int index = INDEX(current_x, i + start_line);
        float weight = gausstab_x[current_x - j + size_x];
        madd_v4_v4fl(accum, &rect[index], weight);
        accum_weight += weight;
      }
      mul_v4_v4fl(&out[out_index], accum, 1.0f / accum_weight);
    }
  }

  MEM_freeN(gausstab_x);
#undef INDEX
}

static void do_gaussian_blur_effect_float_y(Sequence *seq,
                                            int start_line,
                                            int x,
                                            int y,
                                            int UNUSED(frame_width),
                                            int frame_height,
                                            float *rect,
                                            float *out)
{
#define INDEX(_x, _y) (((_y) * (x) + (_x)) * 4)
  GaussianBlurVars *data = seq->effectdata;
  const int size_y = (int)(data->size_y + 0.5f);
  int i, j;

  /* Make gaussian weight table. */
  float *gausstab_y;
  gausstab_y = make_gaussian_blur_kernel(data->size_y, size_y);

  for (i = 0; i < y; i++) {
    for (j = 0; j < x; j++) {
      int out_index = INDEX(j, i);
      float accum[4] = {0.0f, 0.0f, 0.0f, 0.0f};
      float accum_weight = 0.0f;
      for (int current_y = i - size_y; current_y <= i + size_y; current_y++) {
        if (current_y < -start_line || current_y + start_line >= frame_height) {
          /* Out of bounds. */
          continue;
        }
        int index = INDEX(j, current_y + start_line);
        float weight = gausstab_y[current_y - i + size_y];
        madd_v4_v4fl(accum, &rect[index], weight);
        accum_weight += weight;
      }
      mul_v4_v4fl(&out[out_index], accum, 1.0f / accum_weight);
    }
  }

  MEM_freeN(gausstab_y);
#undef INDEX
}

static void do_gaussian_blur_effect_x_cb(const SeqRenderData *context,
                                         Sequence *seq,
                                         ImBuf *ibuf,
                                         int start_line,
                                         int total_lines,
                                         ImBuf *out)
{
  if (out->rect_float) {
    float *rect1 = NULL, *rect2 = NULL, *rect_out = NULL;

    slice_get_float_buffers(
        context, ibuf, NULL, NULL, out, start_line, &rect1, &rect2, NULL, &rect_out);

    do_gaussian_blur_effect_float_x(seq,
                                    start_line,
                                    context->rectx,
                                    total_lines,
                                    context->rectx,
                                    context->recty,
                                    ibuf->rect_float,
                                    rect_out);
  }
  else {
    unsigned char *rect1 = NULL, *rect2 = NULL, *rect_out = NULL;

    slice_get_byte_buffers(
        context, ibuf, NULL, NULL, out, start_line, &rect1, &rect2, NULL, &rect_out);

    do_gaussian_blur_effect_byte_x(seq,
                                   start_line,
                                   context->rectx,
                                   total_lines,
                                   context->rectx,
                                   context->recty,
                                   (unsigned char *)ibuf->rect,
                                   rect_out);
  }
}

static void do_gaussian_blur_effect_y_cb(const SeqRenderData *context,
                                         Sequence *seq,
                                         ImBuf *ibuf,
                                         int start_line,
                                         int total_lines,
                                         ImBuf *out)
{
  if (out->rect_float) {
    float *rect1 = NULL, *rect2 = NULL, *rect_out = NULL;

    slice_get_float_buffers(
        context, ibuf, NULL, NULL, out, start_line, &rect1, &rect2, NULL, &rect_out);

    do_gaussian_blur_effect_float_y(seq,
                                    start_line,
                                    context->rectx,
                                    total_lines,
                                    context->rectx,
                                    context->recty,
                                    ibuf->rect_float,
                                    rect_out);
  }
  else {
    unsigned char *rect1 = NULL, *rect2 = NULL, *rect_out = NULL;

    slice_get_byte_buffers(
        context, ibuf, NULL, NULL, out, start_line, &rect1, &rect2, NULL, &rect_out);

    do_gaussian_blur_effect_byte_y(seq,
                                   start_line,
                                   context->rectx,
                                   total_lines,
                                   context->rectx,
                                   context->recty,
                                   (unsigned char *)ibuf->rect,
                                   rect_out);
  }
}

typedef struct RenderGaussianBlurEffectInitData {
  const SeqRenderData *context;
  Sequence *seq;
  ImBuf *ibuf;
  ImBuf *out;
} RenderGaussianBlurEffectInitData;

typedef struct RenderGaussianBlurEffectThread {
  const SeqRenderData *context;
  Sequence *seq;
  ImBuf *ibuf;
  ImBuf *out;
  int start_line, tot_line;
} RenderGaussianBlurEffectThread;

static void render_effect_execute_init_handle(void *handle_v,
                                              int start_line,
                                              int tot_line,
                                              void *init_data_v)
{
  RenderGaussianBlurEffectThread *handle = (RenderGaussianBlurEffectThread *)handle_v;
  RenderGaussianBlurEffectInitData *init_data = (RenderGaussianBlurEffectInitData *)init_data_v;

  handle->context = init_data->context;
  handle->seq = init_data->seq;
  handle->ibuf = init_data->ibuf;
  handle->out = init_data->out;

  handle->start_line = start_line;
  handle->tot_line = tot_line;
}

static void *render_effect_execute_do_x_thread(void *thread_data_v)
{
  RenderGaussianBlurEffectThread *thread_data = (RenderGaussianBlurEffectThread *)thread_data_v;
  do_gaussian_blur_effect_x_cb(thread_data->context,
                               thread_data->seq,
                               thread_data->ibuf,
                               thread_data->start_line,
                               thread_data->tot_line,
                               thread_data->out);
  return NULL;
}

static void *render_effect_execute_do_y_thread(void *thread_data_v)
{
  RenderGaussianBlurEffectThread *thread_data = (RenderGaussianBlurEffectThread *)thread_data_v;
  do_gaussian_blur_effect_y_cb(thread_data->context,
                               thread_data->seq,
                               thread_data->ibuf,
                               thread_data->start_line,
                               thread_data->tot_line,
                               thread_data->out);

  return NULL;
}

static ImBuf *do_gaussian_blur_effect(const SeqRenderData *context,
                                      Sequence *seq,
                                      float UNUSED(timeline_frame),
                                      float UNUSED(facf0),
                                      float UNUSED(facf1),
                                      ImBuf *ibuf1,
                                      ImBuf *UNUSED(ibuf2),
                                      ImBuf *UNUSED(ibuf3))
{
  ImBuf *out = prepare_effect_imbufs(context, ibuf1, NULL, NULL);

  RenderGaussianBlurEffectInitData init_data;

  init_data.context = context;
  init_data.seq = seq;
  init_data.ibuf = ibuf1;
  init_data.out = out;

  IMB_processor_apply_threaded(out->y,
                               sizeof(RenderGaussianBlurEffectThread),
                               &init_data,
                               render_effect_execute_init_handle,
                               render_effect_execute_do_x_thread);

  ibuf1 = out;
  init_data.ibuf = ibuf1;
  out = prepare_effect_imbufs(context, ibuf1, NULL, NULL);
  init_data.out = out;

  IMB_processor_apply_threaded(out->y,
                               sizeof(RenderGaussianBlurEffectThread),
                               &init_data,
                               render_effect_execute_init_handle,
                               render_effect_execute_do_y_thread);

  IMB_freeImBuf(ibuf1);

  return out;
}

/*********************** text *************************/

static void init_text_effect(Sequence *seq)
{
  TextVars *data;

  if (seq->effectdata) {
    MEM_freeN(seq->effectdata);
  }

  data = seq->effectdata = MEM_callocN(sizeof(TextVars), "textvars");
  data->text_font = NULL;
  data->text_blf_id = -1;
  data->text_size = 30;

  copy_v4_fl(data->color, 1.0f);
  data->shadow_color[3] = 1.0f;
  data->box_color[0] = 0.5f;
  data->box_color[1] = 0.5f;
  data->box_color[2] = 0.5f;
  data->box_color[3] = 1.0f;
  data->box_margin = 0.01f;

  BLI_strncpy(data->text, "Text", sizeof(data->text));

  data->loc[0] = 0.5f;
  data->align = SEQ_TEXT_ALIGN_X_CENTER;
  data->align_y = SEQ_TEXT_ALIGN_Y_BOTTOM;
}

void BKE_sequencer_text_font_unload(TextVars *data, const bool do_id_user)
{
  if (data) {
    /* Unlink the VFont */
    if (do_id_user && data->text_font != NULL) {
      id_us_min(&data->text_font->id);
      data->text_font = NULL;
    }

    /* Unload the BLF font. */
    if (data->text_blf_id >= 0) {
      BLF_unload_id(data->text_blf_id);
    }
  }
}

void BKE_sequencer_text_font_load(TextVars *data, const bool do_id_user)
{
  if (data->text_font != NULL) {
    if (do_id_user) {
      id_us_plus(&data->text_font->id);
    }

    char path[FILE_MAX];
    STRNCPY(path, data->text_font->filepath);
    BLI_assert(BLI_thread_is_main());
    BLI_path_abs(path, ID_BLEND_PATH_FROM_GLOBAL(&data->text_font->id));

    data->text_blf_id = BLF_load(path);
  }
}

static void free_text_effect(Sequence *seq, const bool do_id_user)
{
  TextVars *data = seq->effectdata;
  BKE_sequencer_text_font_unload(data, do_id_user);

  if (data) {
    MEM_freeN(data);
    seq->effectdata = NULL;
  }
}

static void load_text_effect(Sequence *seq)
{
  TextVars *data = seq->effectdata;
  BKE_sequencer_text_font_load(data, false);
}

static void copy_text_effect(Sequence *dst, Sequence *src, const int flag)
{
  dst->effectdata = MEM_dupallocN(src->effectdata);
  TextVars *data = dst->effectdata;

  data->text_blf_id = -1;
  BKE_sequencer_text_font_load(data, (flag & LIB_ID_CREATE_NO_USER_REFCOUNT) == 0);
}

static int num_inputs_text(void)
{
  return 0;
}

static int early_out_text(Sequence *seq, float UNUSED(facf0), float UNUSED(facf1))
{
  TextVars *data = seq->effectdata;
  if (data->text[0] == 0 || data->text_size < 1 ||
      ((data->color[3] == 0.0f) &&
       (data->shadow_color[3] == 0.0f || (data->flag & SEQ_TEXT_SHADOW) == 0))) {
    return EARLY_USE_INPUT_1;
  }
  return EARLY_NO_INPUT;
}

static ImBuf *do_text_effect(const SeqRenderData *context,
                             Sequence *seq,
                             float UNUSED(timeline_frame),
                             float UNUSED(facf0),
                             float UNUSED(facf1),
                             ImBuf *ibuf1,
                             ImBuf *ibuf2,
                             ImBuf *ibuf3)
{
  ImBuf *out = prepare_effect_imbufs(context, ibuf1, ibuf2, ibuf3);
  TextVars *data = seq->effectdata;
  int width = out->x;
  int height = out->y;
  struct ColorManagedDisplay *display;
  const char *display_device;
  int font = blf_mono_font_render;
  int line_height;
  int y_ofs, x, y;
  double proxy_size_comp;

  if (data->text_blf_id == SEQ_FONT_NOT_LOADED) {
    data->text_blf_id = -1;

    if (data->text_font) {
      data->text_blf_id = BLF_load(data->text_font->filepath);
    }
  }

  if (data->text_blf_id >= 0) {
    font = data->text_blf_id;
  }

  display_device = context->scene->display_settings.display_device;
  display = IMB_colormanagement_display_get_named(display_device);

  /* Compensate text size for preview render size. */
  proxy_size_comp = context->scene->r.size / 100.0;
  if (context->preview_render_size != SEQ_RENDER_SIZE_SCENE) {
<<<<<<< HEAD
    proxy_size_comp *= SEQ_rendersize_to_scale_factor(context->preview_render_size);
=======
    proxy_size_comp = BKE_sequencer_rendersize_to_scale_factor(context->preview_render_size);
>>>>>>> 75bd2868
  }

  /* set before return */
  BLF_size(font, proxy_size_comp * data->text_size, 72);

  BLF_enable(font, BLF_WORD_WRAP);

  /* use max width to enable newlines only */
  BLF_wordwrap(font, (data->wrap_width != 0.0f) ? data->wrap_width * width : -1);

  BLF_buffer(
      font, out->rect_float, (unsigned char *)out->rect, width, height, out->channels, display);

  line_height = BLF_height_max(font);

  y_ofs = -BLF_descender(font);

  x = (data->loc[0] * width);
  y = (data->loc[1] * height) + y_ofs;

  /* vars for calculating wordwrap and optional box */
  struct {
    struct ResultBLF info;
    rctf rect;
  } wrap;

  BLF_boundbox_ex(font, data->text, sizeof(data->text), &wrap.rect, &wrap.info);

  if ((data->align == SEQ_TEXT_ALIGN_X_LEFT) && (data->align_y == SEQ_TEXT_ALIGN_Y_TOP)) {
    y -= line_height;
  }
  else {
    if (data->align == SEQ_TEXT_ALIGN_X_RIGHT) {
      x -= BLI_rctf_size_x(&wrap.rect);
    }
    else if (data->align == SEQ_TEXT_ALIGN_X_CENTER) {
      x -= BLI_rctf_size_x(&wrap.rect) / 2;
    }

    if (data->align_y == SEQ_TEXT_ALIGN_Y_TOP) {
      y -= line_height;
    }
    else if (data->align_y == SEQ_TEXT_ALIGN_Y_BOTTOM) {
      y += (wrap.info.lines - 1) * line_height;
    }
    else if (data->align_y == SEQ_TEXT_ALIGN_Y_CENTER) {
      y += (((wrap.info.lines - 1) / 2) * line_height) - (line_height / 2);
    }
  }

  if (data->flag & SEQ_TEXT_BOX) {
    if (out->rect) {
      const int margin = data->box_margin * width;
      const int minx = x + wrap.rect.xmin - margin;
      const int maxx = x + wrap.rect.xmax + margin;
      const int miny = y + wrap.rect.ymin - margin;
      const int maxy = y + wrap.rect.ymax + margin;

      if (data->flag & SEQ_TEXT_SHADOW) {
        /* draw a shadow behind the box */
        int shadow_offset = 0.005f * width;

        if (shadow_offset == 0) {
          shadow_offset = 1;
        }

        IMB_rectfill_area_replace(out,
                                  data->shadow_color,
                                  minx + shadow_offset,
                                  miny - shadow_offset,
                                  maxx + shadow_offset,
                                  maxy - shadow_offset);
      }
      IMB_rectfill_area_replace(out, data->box_color, minx, miny, maxx, maxy);
    }
  }
  /* BLF_SHADOW won't work with buffers, instead use cheap shadow trick */
  else if (data->flag & SEQ_TEXT_SHADOW) {
    int fontx, fonty;
    fontx = BLF_width_max(font);
    fonty = line_height;
    BLF_position(font, x + max_ii(fontx / 25, 1), y + max_ii(fonty / 25, 1), 0.0f);
    BLF_buffer_col(font, data->shadow_color);
    BLF_draw_buffer(font, data->text, BLF_DRAW_STR_DUMMY_MAX);
  }

  BLF_position(font, x, y, 0.0f);
  BLF_buffer_col(font, data->color);
  BLF_draw_buffer(font, data->text, BLF_DRAW_STR_DUMMY_MAX);

  BLF_buffer(font, NULL, NULL, 0, 0, 0, NULL);

  BLF_disable(font, BLF_WORD_WRAP);

  return out;
}

/*********************** sequence effect factory *************************/

static void init_noop(Sequence *UNUSED(seq))
{
}

static void load_noop(Sequence *UNUSED(seq))
{
}

static void free_noop(Sequence *UNUSED(seq), const bool UNUSED(do_id_user))
{
}

static int num_inputs_default(void)
{
  return 2;
}

static void copy_effect_default(Sequence *dst, Sequence *src, const int UNUSED(flag))
{
  dst->effectdata = MEM_dupallocN(src->effectdata);
}

static void free_effect_default(Sequence *seq, const bool UNUSED(do_id_user))
{
  if (seq->effectdata) {
    MEM_freeN(seq->effectdata);
  }

  seq->effectdata = NULL;
}

static int early_out_noop(Sequence *UNUSED(seq), float UNUSED(facf0), float UNUSED(facf1))
{
  return EARLY_DO_EFFECT;
}

static int early_out_fade(Sequence *UNUSED(seq), float facf0, float facf1)
{
  if (facf0 == 0.0f && facf1 == 0.0f) {
    return EARLY_USE_INPUT_1;
  }
  if (facf0 == 1.0f && facf1 == 1.0f) {
    return EARLY_USE_INPUT_2;
  }
  return EARLY_DO_EFFECT;
}

static int early_out_mul_input2(Sequence *UNUSED(seq), float facf0, float facf1)
{
  if (facf0 == 0.0f && facf1 == 0.0f) {
    return EARLY_USE_INPUT_1;
  }
  return EARLY_DO_EFFECT;
}

static void store_icu_yrange_noop(Sequence *UNUSED(seq),
                                  short UNUSED(adrcode),
                                  float *UNUSED(ymin),
                                  float *UNUSED(ymax))
{
  /* defaults are fine */
}

static void get_default_fac_noop(Sequence *UNUSED(seq),
                                 float UNUSED(timeline_frame),
                                 float *facf0,
                                 float *facf1)
{
  *facf0 = *facf1 = 1.0;
}

static void get_default_fac_fade(Sequence *seq, float timeline_frame, float *facf0, float *facf1)
{
  *facf0 = (float)(timeline_frame - seq->startdisp);
  *facf1 = (float)(*facf0 + 0.5f);
  *facf0 /= seq->len;
  *facf1 /= seq->len;
}

static struct ImBuf *init_execution(const SeqRenderData *context,
                                    ImBuf *ibuf1,
                                    ImBuf *ibuf2,
                                    ImBuf *ibuf3)
{
  ImBuf *out = prepare_effect_imbufs(context, ibuf1, ibuf2, ibuf3);

  return out;
}

static struct SeqEffectHandle get_sequence_effect_impl(int seq_type)
{
  struct SeqEffectHandle rval;
  int sequence_type = seq_type;

  rval.multithreaded = false;
  rval.supports_mask = false;
  rval.init = init_noop;
  rval.num_inputs = num_inputs_default;
  rval.load = load_noop;
  rval.free = free_noop;
  rval.early_out = early_out_noop;
  rval.get_default_fac = get_default_fac_noop;
  rval.store_icu_yrange = store_icu_yrange_noop;
  rval.execute = NULL;
  rval.init_execution = init_execution;
  rval.execute_slice = NULL;
  rval.copy = NULL;

  switch (sequence_type) {
    case SEQ_TYPE_CROSS:
      rval.multithreaded = true;
      rval.execute_slice = do_cross_effect;
      rval.early_out = early_out_fade;
      rval.get_default_fac = get_default_fac_fade;
      break;
    case SEQ_TYPE_GAMCROSS:
      rval.multithreaded = true;
      rval.init = init_gammacross;
      rval.load = load_gammacross;
      rval.free = free_gammacross;
      rval.early_out = early_out_fade;
      rval.get_default_fac = get_default_fac_fade;
      rval.init_execution = gammacross_init_execution;
      rval.execute_slice = do_gammacross_effect;
      break;
    case SEQ_TYPE_ADD:
      rval.multithreaded = true;
      rval.execute_slice = do_add_effect;
      rval.early_out = early_out_mul_input2;
      break;
    case SEQ_TYPE_SUB:
      rval.multithreaded = true;
      rval.execute_slice = do_sub_effect;
      rval.early_out = early_out_mul_input2;
      break;
    case SEQ_TYPE_MUL:
      rval.multithreaded = true;
      rval.execute_slice = do_mul_effect;
      rval.early_out = early_out_mul_input2;
      break;
    case SEQ_TYPE_SCREEN:
    case SEQ_TYPE_OVERLAY:
    case SEQ_TYPE_COLOR_BURN:
    case SEQ_TYPE_LINEAR_BURN:
    case SEQ_TYPE_DARKEN:
    case SEQ_TYPE_LIGHTEN:
    case SEQ_TYPE_DODGE:
    case SEQ_TYPE_SOFT_LIGHT:
    case SEQ_TYPE_HARD_LIGHT:
    case SEQ_TYPE_PIN_LIGHT:
    case SEQ_TYPE_LIN_LIGHT:
    case SEQ_TYPE_VIVID_LIGHT:
    case SEQ_TYPE_BLEND_COLOR:
    case SEQ_TYPE_HUE:
    case SEQ_TYPE_SATURATION:
    case SEQ_TYPE_VALUE:
    case SEQ_TYPE_DIFFERENCE:
    case SEQ_TYPE_EXCLUSION:
      rval.multithreaded = true;
      rval.execute_slice = do_blend_mode_effect;
      rval.early_out = early_out_mul_input2;
      break;
    case SEQ_TYPE_COLORMIX:
      rval.multithreaded = true;
      rval.init = init_colormix_effect;
      rval.free = free_effect_default;
      rval.copy = copy_effect_default;
      rval.execute_slice = do_colormix_effect;
      rval.early_out = early_out_mul_input2;
      break;
    case SEQ_TYPE_ALPHAOVER:
      rval.multithreaded = true;
      rval.init = init_alpha_over_or_under;
      rval.execute_slice = do_alphaover_effect;
      break;
    case SEQ_TYPE_OVERDROP:
      rval.multithreaded = true;
      rval.execute_slice = do_overdrop_effect;
      break;
    case SEQ_TYPE_ALPHAUNDER:
      rval.multithreaded = true;
      rval.init = init_alpha_over_or_under;
      rval.execute_slice = do_alphaunder_effect;
      break;
    case SEQ_TYPE_WIPE:
      rval.init = init_wipe_effect;
      rval.num_inputs = num_inputs_wipe;
      rval.free = free_wipe_effect;
      rval.copy = copy_wipe_effect;
      rval.early_out = early_out_fade;
      rval.get_default_fac = get_default_fac_fade;
      rval.execute = do_wipe_effect;
      break;
    case SEQ_TYPE_GLOW:
      rval.init = init_glow_effect;
      rval.num_inputs = num_inputs_glow;
      rval.free = free_glow_effect;
      rval.copy = copy_glow_effect;
      rval.execute = do_glow_effect;
      break;
    case SEQ_TYPE_TRANSFORM:
      rval.multithreaded = true;
      rval.init = init_transform_effect;
      rval.num_inputs = num_inputs_transform;
      rval.free = free_transform_effect;
      rval.copy = copy_transform_effect;
      rval.execute_slice = do_transform_effect;
      break;
    case SEQ_TYPE_SPEED:
      rval.init = init_speed_effect;
      rval.num_inputs = num_inputs_speed;
      rval.load = load_speed_effect;
      rval.free = free_speed_effect;
      rval.copy = copy_speed_effect;
      rval.execute = do_speed_effect;
      rval.early_out = early_out_speed;
      rval.store_icu_yrange = store_icu_yrange_speed;
      break;
    case SEQ_TYPE_COLOR:
      rval.init = init_solid_color;
      rval.num_inputs = num_inputs_color;
      rval.early_out = early_out_color;
      rval.free = free_solid_color;
      rval.copy = copy_solid_color;
      rval.execute = do_solid_color;
      break;
    case SEQ_TYPE_MULTICAM:
      rval.num_inputs = num_inputs_multicam;
      rval.early_out = early_out_multicam;
      rval.execute = do_multicam;
      break;
    case SEQ_TYPE_ADJUSTMENT:
      rval.supports_mask = true;
      rval.num_inputs = num_inputs_adjustment;
      rval.early_out = early_out_adjustment;
      rval.execute = do_adjustment;
      break;
    case SEQ_TYPE_GAUSSIAN_BLUR:
      rval.init = init_gaussian_blur_effect;
      rval.num_inputs = num_inputs_gaussian_blur;
      rval.free = free_gaussian_blur_effect;
      rval.copy = copy_gaussian_blur_effect;
      rval.early_out = early_out_gaussian_blur;
      rval.execute = do_gaussian_blur_effect;
      break;
    case SEQ_TYPE_TEXT:
      rval.num_inputs = num_inputs_text;
      rval.init = init_text_effect;
      rval.free = free_text_effect;
      rval.load = load_text_effect;
      rval.copy = copy_text_effect;
      rval.early_out = early_out_text;
      rval.execute = do_text_effect;
      break;
  }

  return rval;
}

struct SeqEffectHandle BKE_sequence_get_effect(Sequence *seq)
{
  struct SeqEffectHandle rval = {false, false, NULL};

  if (seq->type & SEQ_TYPE_EFFECT) {
    rval = get_sequence_effect_impl(seq->type);
    if ((seq->flag & SEQ_EFFECT_NOT_LOADED) != 0) {
      rval.load(seq);
      seq->flag &= ~SEQ_EFFECT_NOT_LOADED;
    }
  }

  return rval;
}

struct SeqEffectHandle BKE_sequence_get_blend(Sequence *seq)
{
  struct SeqEffectHandle rval = {false, false, NULL};

  if (seq->blend_mode != 0) {
    if ((seq->flag & SEQ_EFFECT_NOT_LOADED) != 0) {
      /* load the effect first */
      rval = get_sequence_effect_impl(seq->type);
      rval.load(seq);
    }

    rval = get_sequence_effect_impl(seq->blend_mode);
    if ((seq->flag & SEQ_EFFECT_NOT_LOADED) != 0) {
      /* now load the blend and unset unloaded flag */
      rval.load(seq);
      seq->flag &= ~SEQ_EFFECT_NOT_LOADED;
    }
  }

  return rval;
}

int BKE_sequence_effect_get_num_inputs(int seq_type)
{
  struct SeqEffectHandle rval = get_sequence_effect_impl(seq_type);

  int cnt = rval.num_inputs();
  if (rval.execute || (rval.execute_slice && rval.init_execution)) {
    return cnt;
  }
  return 0;
}<|MERGE_RESOLUTION|>--- conflicted
+++ resolved
@@ -3915,11 +3915,7 @@
   /* Compensate text size for preview render size. */
   proxy_size_comp = context->scene->r.size / 100.0;
   if (context->preview_render_size != SEQ_RENDER_SIZE_SCENE) {
-<<<<<<< HEAD
-    proxy_size_comp *= SEQ_rendersize_to_scale_factor(context->preview_render_size);
-=======
-    proxy_size_comp = BKE_sequencer_rendersize_to_scale_factor(context->preview_render_size);
->>>>>>> 75bd2868
+    proxy_size_comp = SEQ_rendersize_to_scale_factor(context->preview_render_size);
   }
 
   /* set before return */
