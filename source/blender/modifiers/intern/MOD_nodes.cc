--- conflicted
+++ resolved
@@ -301,23 +301,16 @@
   if (!checked_groups.add(&tree)) {
     return false;
   }
-<<<<<<< HEAD
-  LISTBASE_FOREACH (const bNode *, node, &tree.nodes) {
-    if (ELEM(node->type, GEO_NODE_INPUT_SCENE_TIME, GEO_NODE_SIMULATION_INPUT)) {
-      return true;
-    }
-    if (node->type == NODE_GROUP) {
-      const bNodeTree *sub_tree = reinterpret_cast<const bNodeTree *>(node->id);
-      if (sub_tree && check_tree_for_time_node(*sub_tree, r_checked_trees)) {
-=======
   tree.ensure_topology_cache();
   if (!tree.nodes_by_type("GeometryNodeInputSceneTime").is_empty()) {
     return true;
   }
+  if (!tree.nodes_by_type("GeometryNodeSimulationInput").is_empty()) {
+    return true;
+  }
   for (const bNode *node : tree.group_nodes()) {
     if (const bNodeTree *sub_tree = reinterpret_cast<const bNodeTree *>(node->id)) {
       if (check_tree_for_time_node(*sub_tree, checked_groups)) {
->>>>>>> 17e28626
         return true;
       }
     }
@@ -1179,14 +1172,10 @@
                                     NodesModifierData *nmd,
                                     const ModifierEvalContext *ctx)
 {
-<<<<<<< HEAD
   NodesModifierData *nmd_orig = reinterpret_cast<NodesModifierData *>(
       BKE_modifier_get_original(ctx->object, &nmd->modifier));
 
   const blender::nodes::GeometryNodeLazyFunctionGraphMapping &mapping = lf_graph_info.mapping;
-=======
-  const nodes::GeometryNodeLazyFunctionGraphMapping &mapping = lf_graph_info.mapping;
->>>>>>> 17e28626
 
   Vector<const lf::OutputSocket *> graph_inputs = mapping.group_input_sockets;
   graph_inputs.extend(mapping.group_output_used_sockets);
@@ -1211,7 +1200,6 @@
   geo_nodes_modifier_data.self_object = ctx->object;
   auto eval_log = std::make_unique<geo_log::GeoModifierLog>();
 
-<<<<<<< HEAD
   const float current_time = DEG_get_ctime(ctx->depsgraph);
   if (DEG_is_active(ctx->depsgraph)) {
     const Scene *scene = DEG_get_input_scene(ctx->depsgraph);
@@ -1247,9 +1235,6 @@
   }
 
   Set<blender::ComputeContextHash> socket_log_contexts;
-=======
-  Set<ComputeContextHash> socket_log_contexts;
->>>>>>> 17e28626
   if (logging_enabled(ctx)) {
     geo_nodes_modifier_data.eval_log = eval_log.get();
 
@@ -1329,13 +1314,7 @@
   }
 
   if (logging_enabled(ctx)) {
-<<<<<<< HEAD
-    delete static_cast<GeoModifierLog *>(nmd_orig->runtime_eval_log);
-=======
-    NodesModifierData *nmd_orig = reinterpret_cast<NodesModifierData *>(
-        BKE_modifier_get_original(ctx->object, &nmd->modifier));
     delete static_cast<geo_log::GeoModifierLog *>(nmd_orig->runtime_eval_log);
->>>>>>> 17e28626
     nmd_orig->runtime_eval_log = eval_log.release();
   }
 
