--- conflicted
+++ resolved
@@ -764,31 +764,17 @@
 }
 
 static void initialize_group_input(NodesModifierData &nmd,
-<<<<<<< HEAD
-                                   const bNodeSocket &bsocket,
-                                   const int input_index,
-                                   void *r_value)
-{
-  const bNodeSocketType &socket_type = *bsocket.typeinfo;
-  const eNodeSocketDatatype &socket_data_type = static_cast<eNodeSocketDatatype>(bsocket.type);
-=======
                                    const bNodeSocket &socket,
                                    void *r_value)
 {
-  const bNodeSocketType &socket_type = *socket.typeinfo;
-  const bNodeSocket &bsocket = socket;
-  const eNodeSocketDatatype socket_data_type = static_cast<eNodeSocketDatatype>(bsocket.type);
->>>>>>> 25e307d7
+  const bNodeSocketType &socket_type = *socket.typeinfo();
+  const eNodeSocketDatatype socket_data_type = static_cast<eNodeSocketDatatype>(socket.type);
   if (nmd.settings.properties == nullptr) {
-    socket_type.get_geometry_nodes_cpp_value(bsocket, r_value);
+    socket_type.get_geometry_nodes_cpp_value(socket, r_value);
     return;
   }
   const IDProperty *property = IDP_GetPropertyFromGroup(nmd.settings.properties,
-<<<<<<< HEAD
-                                                        bsocket.identifier);
-=======
                                                         socket.identifier);
->>>>>>> 25e307d7
   if (property == nullptr) {
     socket_type.get_geometry_nodes_cpp_value(bsocket, r_value);
     return;
@@ -798,25 +784,15 @@
     return;
   }
 
-<<<<<<< HEAD
-  if (!input_has_attribute_toggle(*nmd.node_group, input_index)) {
-=======
-  if (!input_has_attribute_toggle(*nmd.node_group, socket.runtime->index_in_node)) {
->>>>>>> 25e307d7
+  if (!input_has_attribute_toggle(*nmd.node_group, socket.index())) {
     init_socket_cpp_value_from_property(*property, socket_data_type, r_value);
     return;
   }
 
   const IDProperty *property_use_attribute = IDP_GetPropertyFromGroup(
-<<<<<<< HEAD
-      nmd.settings.properties, (bsocket.identifier + use_attribute_suffix).c_str());
-  const IDProperty *property_attribute_name = IDP_GetPropertyFromGroup(
-      nmd.settings.properties, (bsocket.identifier + attribute_name_suffix).c_str());
-=======
       nmd.settings.properties, (socket.identifier + use_attribute_suffix).c_str());
   const IDProperty *property_attribute_name = IDP_GetPropertyFromGroup(
       nmd.settings.properties, (socket.identifier + attribute_name_suffix).c_str());
->>>>>>> 25e307d7
   if (property_use_attribute == nullptr || property_attribute_name == nullptr) {
     init_socket_cpp_value_from_property(*property, socket_data_type, r_value);
     return;
@@ -1110,14 +1086,8 @@
 /**
  * Evaluate a node group to compute the output geometry.
  */
-<<<<<<< HEAD
-static GeometrySet compute_geometry(const NodeTreeRef &tree_ref,
-                                    const NodeRef &output_node,
-=======
-static GeometrySet compute_geometry(const DerivedNodeTree &tree,
-                                    Span<const bNode *> group_input_nodes,
+static GeometrySet compute_geometry(const bNodeTree &tree_ref,
                                     const bNode &output_node,
->>>>>>> 25e307d7
                                     GeometrySet input_geometry_set,
                                     NodesModifierData *nmd,
                                     const ModifierEvalContext *ctx)
@@ -1131,13 +1101,12 @@
   graph.update_node_indices();
   // std::cout << graph.to_dot() << "\n";
 
-<<<<<<< HEAD
   Vector<const lf::OutputSocket *> graph_inputs;
   Vector<const lf::InputSocket *> graph_outputs;
   for (const lf::OutputSocket *socket : mapping.group_input_sockets) {
     graph_inputs.append(socket);
   }
-  for (const InputSocketRef *socket_ref : output_node.inputs().drop_back(1)) {
+  for (const bNodeSocket *socket_ref : output_node.input_sockets().drop_back(1)) {
     const lf::InputSocket &socket = mapping.dummy_socket_map.lookup(socket_ref)->as_input();
     graph_outputs.append(&socket);
   }
@@ -1166,8 +1135,7 @@
   Vector<GMutablePointer> inputs_to_destruct;
 
   int input_index;
-  LISTBASE_FOREACH_INDEX (
-      bNodeSocket *, interface_socket, &tree_ref.btree()->inputs, input_index) {
+  LISTBASE_FOREACH_INDEX (bNodeSocket *, interface_socket, &tree_ref.inputs, input_index) {
     if (interface_socket->type == SOCK_GEOMETRY && input_index == 0) {
       param_inputs[input_index] = &input_geometry_set;
       continue;
@@ -1186,40 +1154,6 @@
     const CPPType &type = socket.type();
     void *buffer = allocator.allocate(type.size(), type.alignment());
     param_outputs[i] = {type, buffer};
-=======
-  const DTreeContext *root_context = &tree.root_context();
-  for (const bNode *group_input_node : group_input_nodes) {
-    Span<const bNodeSocket *> group_input_sockets = group_input_node->output_sockets().drop_back(
-        1);
-    if (group_input_sockets.is_empty()) {
-      continue;
-    }
-
-    Span<const bNodeSocket *> remaining_input_sockets = group_input_sockets;
-
-    /* If the group expects a geometry as first input, use the geometry that has been passed to
-     * modifier. */
-    const bNodeSocket *first_input_socket = group_input_sockets[0];
-    if (first_input_socket->type == SOCK_GEOMETRY) {
-      GeometrySet *geometry_set_in =
-          allocator.construct<GeometrySet>(input_geometry_set).release();
-      group_inputs.add_new({root_context, first_input_socket}, geometry_set_in);
-      remaining_input_sockets = remaining_input_sockets.drop_front(1);
-    }
-
-    /* Initialize remaining group inputs. */
-    for (const bNodeSocket *socket : remaining_input_sockets) {
-      const CPPType &cpp_type = *socket->typeinfo->geometry_nodes_cpp_type;
-      void *value_in = allocator.allocate(cpp_type.size(), cpp_type.alignment());
-      initialize_group_input(*nmd, *socket, value_in);
-      group_inputs.add_new({root_context, socket}, {cpp_type, value_in});
-    }
-  }
-
-  Vector<DInputSocket> group_outputs;
-  for (const bNodeSocket *socket_ref : output_node.input_sockets().drop_back(1)) {
-    group_outputs.append({root_context, socket_ref});
->>>>>>> 25e307d7
   }
 
   lf::Context lf_context;
@@ -1312,28 +1246,17 @@
     return;
   }
 
+  const bNodeTree &tree = *nmd->node_group;
   check_property_socket_sync(ctx->object, md);
 
-<<<<<<< HEAD
-  const NodeTreeRef &tree_ref{nmd->node_group};
-=======
-  const bNodeTree &root_tree_ref = *nmd->node_group;
-  DerivedNodeTree tree{root_tree_ref};
->>>>>>> 25e307d7
-
   /* Todo: Check for link cycles recursively. */
-  if (tree_ref.has_link_cycles()) {
+  if (tree.has_link_cycle()) {
     BKE_modifier_set_error(ctx->object, md, "Node group has cycles");
     geometry_set.clear();
     return;
   }
 
-<<<<<<< HEAD
-  Span<const NodeRef *> output_nodes = tree_ref.nodes_by_type("NodeGroupOutput");
-=======
-  Span<const bNode *> input_nodes = root_tree_ref.nodes_by_type("NodeGroupInput");
-  Span<const bNode *> output_nodes = root_tree_ref.nodes_by_type("NodeGroupOutput");
->>>>>>> 25e307d7
+  Span<const bNode *> output_nodes = tree.nodes_by_type("NodeGroupOutput");
   if (output_nodes.size() != 1) {
     BKE_modifier_set_error(ctx->object, md, "Node group must have a single output node");
     geometry_set.clear();
