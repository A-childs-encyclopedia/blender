--- conflicted
+++ resolved
@@ -61,8 +61,8 @@
 
 #include "bmesh.h"
 #include "bmesh_tools.h"
+#include "tools/bmesh_boolean.h"
 #include "tools/bmesh_intersect.h"
-#include "tools/bmesh_boolean.h"
 
 #ifdef DEBUG_TIME
 #  include "PIL_time.h"
@@ -171,12 +171,7 @@
   return BM_elem_flag_test(f, BM_FACE_TAG) ? 1 : 0;
 }
 
-<<<<<<< HEAD
-/* TODO: use Mesh's instead of BMesh's with new boolean code. */
-static Mesh *applyModifier(ModifierData *md, const ModifierEvalContext *ctx, Mesh *mesh)
-=======
 static Mesh *modifyMesh(ModifierData *md, const ModifierEvalContext *ctx, Mesh *mesh)
->>>>>>> aed11c67
 {
   BooleanModifierData *bmd = (BooleanModifierData *)md;
   Mesh *result = mesh;
@@ -329,22 +324,23 @@
         }
 
         if (newbool) {
-          BM_mesh_boolean(bm, bm_face_isect_pair, NULL, false, false, bmd->operation, bmd->double_threshold);
+          BM_mesh_boolean(
+              bm, bm_face_isect_pair, NULL, false, false, bmd->operation, bmd->double_threshold);
         }
         else {
           BM_mesh_intersect(bm,
-                          looptris,
-                          tottri,
-                          bm_face_isect_pair,
-                          NULL,
-                          false,
-                          use_separate,
-                          use_dissolve,
-                          use_island_connect,
-                          false,
-                          false,
-                          bmd->operation,
-                          bmd->double_threshold);
+                            looptris,
+                            tottri,
+                            bm_face_isect_pair,
+                            NULL,
+                            false,
+                            use_separate,
+                            use_dissolve,
+                            use_island_connect,
+                            false,
+                            false,
+                            bmd->operation,
+                            bmd->double_threshold);
 
           MEM_freeN(looptris);
         }
