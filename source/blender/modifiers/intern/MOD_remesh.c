/*
 * ***** BEGIN GPL LICENSE BLOCK *****
 *
 * This program is free software; you can redistribute it and/or
 * modify it under the terms of the GNU General Public License
 * as published by the Free Software Foundation; either version 2
 * of the License, or (at your option) any later version.
 *
 * This program is distributed in the hope that it will be useful,
 * but WITHOUT ANY WARRANTY; without even the implied warranty of
 * MERCHANTABILITY or FITNESS FOR A PARTICULAR PURPOSE.  See the
 * GNU General Public License for more details.
 *
 * You should have received a copy of the GNU General Public License
 * along with this program; if not, write to the Free Software Foundation,
 * Inc., 51 Franklin Street, Fifth Floor, Boston, MA 02110-1301, USA.
 *
 * The Original Code is Copyright (C) 2011 by Nicholas Bishop.
 *
 * Contributors: Martin Felke
 *
 * ***** END GPL LICENSE BLOCK *****
 */

/** \file blender/modifiers/intern/MOD_remesh.c
 *  \ingroup modifiers
 */

#include "MEM_guardedalloc.h"

#include "BLI_math_base.h"
#include "BLI_math_vector.h"
#include "BLI_utildefines.h"
#include "BLI_listbase.h"
#include "BLI_memarena.h"

<<<<<<< HEAD
#include "DNA_meshdata_types.h"
#include "DNA_modifier_types.h"
#include "DNA_object_types.h"
#include "DNA_mesh_types.h"
=======
#include "BKE_cdderivedmesh.h"
#include "BKE_DerivedMesh.h"
#include "BKE_mball_tessellate.h"
#include "BKE_deform.h"

#include "DNA_meshdata_types.h"
#include "DNA_modifier_types.h"
#include "DNA_object_types.h"
#include "DNA_particle_types.h"
>>>>>>> 16b07fb0

#include "MOD_modifiertypes.h"

#include "BKE_mesh.h"
#include "BKE_mesh_runtime.h"

#include <assert.h>
#include <stdlib.h>
#include <string.h>

#ifdef WITH_MOD_REMESH
#  include "dualcon.h"
#endif

static void initData(ModifierData *md)
{
	RemeshModifierData *rmd = (RemeshModifierData *) md;

	rmd->scale = 0.9;
	rmd->depth = 4;
	rmd->hermite_num = 1;
	rmd->flag = MOD_REMESH_FLOOD_FILL;
	rmd->mode = MOD_REMESH_SHARP_FEATURES;
	rmd->threshold = 1;

	rmd->basesize[0] = rmd->basesize[1] = rmd->basesize[2] = 1.0f;
	rmd->thresh = 0.6f;
	rmd->wiresize = 0.4f;
	rmd->rendersize = 0.2f;

	rmd->input = 0;
	rmd->pflag = 1;
	rmd->psys = 1;
}

#ifdef WITH_MOD_REMESH

static void init_dualcon_mesh(DualConInput *input, Mesh *mesh)
{
	memset(input, 0, sizeof(DualConInput));

	input->co = (void *)mesh->mvert;
	input->co_stride = sizeof(MVert);
	input->totco = mesh->totvert;

	input->mloop = (void *)mesh->mloop;
	input->loop_stride = sizeof(MLoop);

	BKE_mesh_runtime_looptri_ensure(mesh);
	input->looptri = (void *)mesh->runtime.looptris.array;
	input->tri_stride = sizeof(MLoopTri);
	input->tottri = mesh->runtime.looptris.len;

	INIT_MINMAX(input->min, input->max);
	BKE_mesh_minmax(mesh, input->min, input->max);
}

/* simple structure to hold the output: a CDDM and two counters to
 * keep track of the current elements */
typedef struct {
	Mesh *mesh;
	int curvert, curface;
} DualConOutput;

/* allocate and initialize a DualConOutput */
static void *dualcon_alloc_output(int totvert, int totquad)
{
	DualConOutput *output;

	if (!(output = MEM_callocN(sizeof(DualConOutput),
	                           "DualConOutput")))
	{
		return NULL;
	}

	output->mesh = BKE_mesh_new_nomain(totvert, 0, 0, 4 * totquad, totquad);
	return output;
}

static void dualcon_add_vert(void *output_v, const float co[3])
{
	DualConOutput *output = output_v;
	Mesh *mesh = output->mesh;

	assert(output->curvert < mesh->totvert);

	copy_v3_v3(mesh->mvert[output->curvert].co, co);
	output->curvert++;
}

static void dualcon_add_quad(void *output_v, const int vert_indices[4])
{
	DualConOutput *output = output_v;
	Mesh *mesh = output->mesh;
	MLoop *mloop;
	MPoly *cur_poly;
	int i;

	assert(output->curface < mesh->totpoly);

	mloop = mesh->mloop;
	cur_poly = &mesh->mpoly[output->curface];

	cur_poly->loopstart = output->curface * 4;
	cur_poly->totloop = 4;
	for (i = 0; i < 4; i++)
		mloop[output->curface * 4 + i].v = vert_indices[i];

	output->curface++;
}

<<<<<<< HEAD
static Mesh *applyModifier(
        ModifierData *md,
        const ModifierEvalContext *UNUSED(ctx),
        Mesh *mesh)
=======
static int get_particle_data(RemeshModifierData *rmd, ParticleSystem *psys, Object *ob,
                             float (**pos)[3], float **size, float (**vel)[3], float(**rot)[4],
                             int **index, MemArena *pardata)
{
	//take alive, for now
	ParticleData *pa;
	int i = 0, j = 0;
	float imat[4][4];
	invert_m4_m4(imat, ob->obmat);

	(*pos) = BLI_memarena_calloc(pardata, sizeof(float) * 3 * psys->totpart);
	(*size) = BLI_memarena_calloc(pardata, sizeof(float) * psys->totpart);
	(*vel) = BLI_memarena_calloc(pardata, sizeof(float) * 3 * psys->totpart);
	(*rot) = BLI_memarena_calloc(pardata, sizeof(float) * 4 * psys->totpart);
	(*index) = BLI_memarena_calloc(pardata, sizeof(int) * psys->totpart);

	for (i = 0; i < psys->totpart; i++)
	{
		float co[3];
		pa = psys->particles + i;
		if (pa->alive == PARS_UNBORN && (rmd->pflag & eRemeshFlag_Unborn) == 0) continue;
		if (pa->alive == PARS_ALIVE && (rmd->pflag & eRemeshFlag_Alive) == 0) continue;
		if (pa->alive == PARS_DEAD && (rmd->pflag & eRemeshFlag_Dead) == 0) continue;

		mul_v3_m4v3(co, imat, pa->state.co);
		copy_v3_v3((*pos)[j], co);
		(*size)[j] = pa->size;
		copy_v3_v3((*vel)[j], pa->state.vel);
		copy_qt_qt((*rot)[j], pa->state.rot);
		(*index)[j] = i;
		j++;
	}

	return j;
}

static ParticleSystem *get_psys(RemeshModifierData *rmd, Object *ob, bool render)
{
	ParticleSystem *psys;
	ModifierData *ob_md = (ModifierData*)rmd;

	psys = BLI_findlink(&ob->particlesystem, rmd->psys - 1);
	if (psys == NULL)
		return NULL;

	/* If the psys modifier is disabled we cannot use its data.
	 * First look up the psys modifier from the object, then check if it is enabled.
	 */

	for (ob_md = ob->modifiers.first; ob_md; ob_md = ob_md->next) {
		if (ob_md->type == eModifierType_ParticleSystem) {
			ParticleSystemModifierData *psmd = (ParticleSystemModifierData *)ob_md;
			if (psmd->psys == psys) {
				int required_mode;

				if (render) required_mode = eModifierMode_Render;
				else required_mode = eModifierMode_Realtime;

				if (modifier_isEnabled(ob_md->scene, ob_md, required_mode))
				{
					return psys;
				}

				return NULL;
			}
		}
	}

	return NULL;
}

static DerivedMesh *repolygonize(RemeshModifierData *rmd, Object* ob, DerivedMesh* derived, ParticleSystem *psys, bool render)
{
	DerivedMesh *dm = NULL, *result = NULL;
	MVert *mv = NULL, *mv2 = NULL;
	float (*pos)[3] = NULL, (*vel)[3] = NULL, (*rot)[4] = NULL;
	float *size = NULL, *psize = NULL, *velX = NULL, *velY = NULL, *velZ = NULL,
	      *quatX = NULL, *quatY = NULL, *quatZ = NULL, *quatW = NULL;
	int i = 0, n = 0, *index, *orig_index;
	bool override_size = rmd->pflag & eRemeshFlag_Size;
	bool verts_only = rmd->pflag & eRemeshFlag_Verts;
	MDeformVert *dvert = NULL;
	int defgrp_size = -1;

	if (rmd->size_defgrp_name[0])
	{
		defgrp_size = defgroup_name_index(ob, rmd->size_defgrp_name);
		dvert = CustomData_get_layer(&derived->vertData, CD_MDEFORMVERT);
	}

	if (((rmd->input & MOD_REMESH_VERTICES)==0) && (rmd->input & MOD_REMESH_PARTICLES))
	{
		//particles only
		MemArena *pardata = NULL;
		if (psys == NULL)
			return derived;

		pardata = BLI_memarena_new(BLI_MEMARENA_STD_BUFSIZE, "pardata");

		n = get_particle_data(rmd, psys, ob, &pos, &size, &vel, &rot, &index, pardata);
		dm = CDDM_new(n, 0, 0, 0, 0);
		mv = dm->getVertArray(dm);
		psize = CustomData_add_layer_named(&dm->vertData, CD_PROP_FLT, CD_CALLOC, NULL, n, "psize");
		velX = CustomData_add_layer_named(&dm->vertData, CD_PROP_FLT, CD_CALLOC, NULL, n, "velX");
		velY = CustomData_add_layer_named(&dm->vertData, CD_PROP_FLT, CD_CALLOC, NULL, n, "velY");
		velZ = CustomData_add_layer_named(&dm->vertData, CD_PROP_FLT, CD_CALLOC, NULL, n, "velZ");

		quatX = CustomData_add_layer_named(&dm->vertData, CD_PROP_FLT, CD_CALLOC, NULL, n, "quatX");
		quatY = CustomData_add_layer_named(&dm->vertData, CD_PROP_FLT, CD_CALLOC, NULL, n, "quatY");
		quatZ = CustomData_add_layer_named(&dm->vertData, CD_PROP_FLT, CD_CALLOC, NULL, n, "quatZ");
		quatW = CustomData_add_layer_named(&dm->vertData, CD_PROP_FLT, CD_CALLOC, NULL, n, "quatW");

		orig_index = CustomData_add_layer(&dm->vertData, CD_ORIGINDEX, CD_CALLOC, NULL, n);

//#pragma omp parallel for
		for (i = 0; i < n; i++)
		{
			copy_v3_v3(mv[i].co, pos[i]);
			psize[i] = size[i];
			velX[i] = vel[i][0];
			velY[i] = vel[i][1];
			velZ[i] = vel[i][2];

			quatX[i] = rot[i][0];
			quatY[i] = rot[i][1];
			quatZ[i] = rot[i][2];
			quatW[i] = rot[i][3];

			orig_index[i] = index[i];
		}

		if (verts_only)
		{
			BLI_memarena_free(pardata);
			return dm;
		}
		else {
			BLI_memarena_free(pardata);
//#pragma omp parallel num_threads(4)
			result = BKE_repolygonize_dm(dm, rmd->thresh, rmd->basesize, rmd->wiresize, rmd->rendersize, render,
			                             override_size, defgrp_size);
			dm->release(dm);
			return result;
		}
	}
	else if ((rmd->input & MOD_REMESH_VERTICES) && ((rmd->input & MOD_REMESH_PARTICLES) == 0))
	{
		//verts only
		DerivedMesh *result = NULL;
//#pragma omp parallel
		result = BKE_repolygonize_dm(derived, rmd->thresh, rmd->basesize, rmd->wiresize,
		                             rmd->rendersize, render, override_size, defgrp_size);
		return result;
	}
	else if ((rmd->input & MOD_REMESH_VERTICES) && (rmd->input & MOD_REMESH_PARTICLES))
	{
		//both, for simplicity only use vert data here
		float* ovX, *ovY, *ovZ, *oqX, *oqY, *oqZ, *oqW;
		n = 0;
		MemArena *pardata = BLI_memarena_new(BLI_MEMARENA_STD_BUFSIZE, "pardata");
		MDeformVert *dvert_new = NULL;

		if (psys)
			n = get_particle_data(rmd, psys, ob, &pos, &size, &vel, &rot, &index, pardata);

		dm = CDDM_new(n + derived->numVertData, 0, 0, 0, 0);
		psize = CustomData_add_layer_named(&dm->vertData, CD_PROP_FLT, CD_CALLOC, NULL, n + derived->numVertData, "psize");
		velX = CustomData_add_layer_named(&dm->vertData, CD_PROP_FLT, CD_CALLOC, NULL, n + derived->numVertData, "velX");
		velY = CustomData_add_layer_named(&dm->vertData, CD_PROP_FLT, CD_CALLOC, NULL, n + derived->numVertData, "velY");
		velZ = CustomData_add_layer_named(&dm->vertData, CD_PROP_FLT, CD_CALLOC, NULL, n + derived->numVertData, "velZ");

		quatX = CustomData_add_layer_named(&dm->vertData, CD_PROP_FLT, CD_CALLOC, NULL, n + derived->numVertData, "quatX");
		quatY = CustomData_add_layer_named(&dm->vertData, CD_PROP_FLT, CD_CALLOC, NULL, n + derived->numVertData, "quatY");
		quatZ = CustomData_add_layer_named(&dm->vertData, CD_PROP_FLT, CD_CALLOC, NULL, n + derived->numVertData, "quatZ");
		quatW = CustomData_add_layer_named(&dm->vertData, CD_PROP_FLT, CD_CALLOC, NULL, n + derived->numVertData, "quatW");

		orig_index = CustomData_add_layer(&dm->vertData, CD_ORIGINDEX, CD_CALLOC, NULL, n + derived->numVertData);

		if (dvert && defgrp_size > -1) {
			dvert_new = CustomData_add_layer(&dm->vertData, CD_MDEFORMVERT, CD_CALLOC, NULL, n + derived->numVertData);
		}

		mv = dm->getVertArray(dm);
		mv2 = derived->getVertArray(derived);

		ovX = CustomData_get_layer_named(&derived->vertData, CD_PROP_FLT, "velX");
		ovY = CustomData_get_layer_named(&derived->vertData, CD_PROP_FLT, "velY");
		ovZ = CustomData_get_layer_named(&derived->vertData, CD_PROP_FLT, "velZ");

		oqX = CustomData_get_layer_named(&derived->vertData, CD_PROP_FLT, "quatX");
		oqY = CustomData_get_layer_named(&derived->vertData, CD_PROP_FLT, "quatY");
		oqZ = CustomData_get_layer_named(&derived->vertData, CD_PROP_FLT, "quatZ");
		oqW = CustomData_get_layer_named(&derived->vertData, CD_PROP_FLT, "quatW");


//#pragma omp parallel for
		for (i = 0; i < n; i++)
		{
			copy_v3_v3(mv[i].co, pos[i]);
			psize[i] = size[i];
			velX[i] = vel[i][0];
			velY[i] = vel[i][1];
			velZ[i] = vel[i][2];

			quatX[i] = rot[i][0];
			quatY[i] = rot[i][1];
			quatZ[i] = rot[i][2];
			quatW[i] = rot[i][3];

			orig_index[i] = index[i];

			if (dvert_new && dvert && defgrp_size > -1)
			{
				defvert_add_index_notest(dvert_new + i, defgrp_size, 1.0f);
			}
		}

//#pragma omp parallel for
		for (i = n; i < n + derived->numVertData; i++)
		{
			copy_v3_v3(mv[i].co, mv2[i-n].co);
			psize[i] = -1.0f; //use mball sizep
			velX[i] = ovX ? ovX[i-n] : 0.0f;
			velY[i] = ovY ? ovY[i-n] : 0.0f;
			velZ[i] = ovZ ? ovZ[i-n] : 0.0f;

			quatX[i] = oqX ? oqX[i-n] : 1.0f;
			quatZ[i] = oqY ? oqY[i-n] : 0.0f;
			quatY[i] = oqZ ? oqZ[i-n] : 0.0f;
			quatW[i] = oqW ? oqW[i-n] : 0.0f;

			orig_index[i] = i;
			if (dvert_new && dvert && defgrp_size > -1)
			{
				int ind = i-n;
				MDeformWeight *dw = (dvert + ind)->dw;
				float w = 1.0f;
				if (dw)
				{
					w = dw[defgrp_size].weight;
				}

				defvert_add_index_notest(dvert_new + i, defgrp_size, w);
			}
		}

		if (verts_only)
		{
			BLI_memarena_free(pardata);
			return dm;
		}
		else {
			BLI_memarena_free(pardata);
//#pragma omp parallel
			result = BKE_repolygonize_dm(dm, rmd->thresh, rmd->basesize, rmd->wiresize, rmd->rendersize, render, override_size, defgrp_size);
			dm->release(dm);
			return result;
		}
	}

	return NULL;
}

static DerivedMesh *applyModifier(ModifierData *md,
                                  Object *ob,
                                  DerivedMesh *dm,
                                  ModifierApplyFlag flag)
>>>>>>> 16b07fb0
{
	RemeshModifierData *rmd;
	DualConOutput *output;
	DualConInput input;
	Mesh *result;
	DualConFlags flags = 0;
	DualConMode mode = 0;

	rmd = (RemeshModifierData *)md;
	
	if (rmd->mode != MOD_REMESH_MBALL)
	{
		init_dualcon_mesh(&input, dm);

		if (rmd->flag & MOD_REMESH_FLOOD_FILL)
			flags |= DUALCON_FLOOD_FILL;

		switch (rmd->mode) {
			case MOD_REMESH_CENTROID:
				mode = DUALCON_CENTROID;
				break;
			case MOD_REMESH_MASS_POINT:
				mode = DUALCON_MASS_POINT;
				break;
			case MOD_REMESH_SHARP_FEATURES:
				mode = DUALCON_SHARP_FEATURES;
				break;
		}

<<<<<<< HEAD
	init_dualcon_mesh(&input, mesh);

	if (rmd->flag & MOD_REMESH_FLOOD_FILL)
		flags |= DUALCON_FLOOD_FILL;

	switch (rmd->mode) {
		case MOD_REMESH_CENTROID:
			mode = DUALCON_CENTROID;
			break;
		case MOD_REMESH_MASS_POINT:
			mode = DUALCON_MASS_POINT;
			break;
		case MOD_REMESH_SHARP_FEATURES:
			mode = DUALCON_SHARP_FEATURES;
			break;
	}

	output = dualcon(&input,
	                 dualcon_alloc_output,
	                 dualcon_add_vert,
	                 dualcon_add_quad,
	                 flags,
	                 mode,
	                 rmd->threshold,
	                 rmd->hermite_num,
	                 rmd->scale,
	                 rmd->depth);
	result = output->mesh;
	MEM_freeN(output);

	if (rmd->flag & MOD_REMESH_SMOOTH_SHADING) {
		MPoly *mpoly = result->mpoly;
		int i, totpoly = result->totpoly;
=======
		output = dualcon(&input,
						 dualcon_alloc_output,
						 dualcon_add_vert,
						 dualcon_add_quad,
						 flags,
						 mode,
						 rmd->threshold,
						 rmd->hermite_num,
						 rmd->scale,
						 rmd->depth);
		result = output->dm;
		MEM_freeN(output);

		CDDM_calc_edges(result);
		result->dirty |= DM_DIRTY_NORMALS;
	}
	else {
		ParticleSystem* psys = NULL;
		bool render = flag & MOD_APPLY_RENDER;
		psys = get_psys(rmd, ob, render);
		result = repolygonize(rmd, ob, dm, psys, render);
	}

	if (result && (rmd->flag & MOD_REMESH_SMOOTH_SHADING)) {
		MPoly *mpoly = CDDM_get_polys(result);
		int i, totpoly = result->getNumPolys(result);
>>>>>>> 16b07fb0

		/* Apply smooth shading to output faces */
		for (i = 0; i < totpoly; i++) {
			mpoly[i].flag |= ME_SMOOTH;
		}
	}

<<<<<<< HEAD
	BKE_mesh_calc_edges(result, true, false);
	result->runtime.cd_dirty_vert |= CD_MASK_NORMAL;
=======
>>>>>>> 16b07fb0
	return result;
}

#else /* !WITH_MOD_REMESH */

static Mesh *applyModifier(
        ModifierData *UNUSED(md),
        const ModifierEvalContext *UNUSED(ctx),
        Mesh *mesh)
{
	return mesh;
}

#endif /* !WITH_MOD_REMESH */

ModifierTypeInfo modifierType_Remesh = {
	/* name */              "Remesh",
	/* structName */        "RemeshModifierData",
	/* structSize */        sizeof(RemeshModifierData),
	/* type */              eModifierTypeType_Nonconstructive,
	/* flags */             eModifierTypeFlag_AcceptsMesh |
	                        eModifierTypeFlag_AcceptsCVs |
                            eModifierTypeFlag_SupportsMapping |
	                        eModifierTypeFlag_SupportsEditmode,

	/* copyData */          modifier_copyData_generic,

	/* deformVerts_DM */    NULL,
	/* deformMatrices_DM */ NULL,
	/* deformVertsEM_DM */  NULL,
	/* deformMatricesEM_DM*/NULL,
	/* applyModifier_DM */  NULL,
	/* applyModifierEM_DM */NULL,

	/* deformVerts */       NULL,
	/* deformMatrices */    NULL,
	/* deformVertsEM */     NULL,
	/* deformMatricesEM */  NULL,
	/* applyModifier */     applyModifier,
	/* applyModifierEM */   NULL,

	/* initData */          initData,
	/* requiredDataMask */  NULL,
	/* freeData */          NULL,
	/* isDisabled */        NULL,
	/* updateDepsgraph */   NULL,
	/* dependsOnTime */     NULL,
	/* dependsOnNormals */	NULL,
	/* foreachObjectLink */ NULL,
	/* foreachIDLink */     NULL,
};<|MERGE_RESOLUTION|>--- conflicted
+++ resolved
@@ -34,22 +34,10 @@
 #include "BLI_listbase.h"
 #include "BLI_memarena.h"
 
-<<<<<<< HEAD
 #include "DNA_meshdata_types.h"
 #include "DNA_modifier_types.h"
 #include "DNA_object_types.h"
 #include "DNA_mesh_types.h"
-=======
-#include "BKE_cdderivedmesh.h"
-#include "BKE_DerivedMesh.h"
-#include "BKE_mball_tessellate.h"
-#include "BKE_deform.h"
-
-#include "DNA_meshdata_types.h"
-#include "DNA_modifier_types.h"
-#include "DNA_object_types.h"
-#include "DNA_particle_types.h"
->>>>>>> 16b07fb0
 
 #include "MOD_modifiertypes.h"
 
@@ -161,280 +149,10 @@
 	output->curface++;
 }
 
-<<<<<<< HEAD
 static Mesh *applyModifier(
         ModifierData *md,
         const ModifierEvalContext *UNUSED(ctx),
         Mesh *mesh)
-=======
-static int get_particle_data(RemeshModifierData *rmd, ParticleSystem *psys, Object *ob,
-                             float (**pos)[3], float **size, float (**vel)[3], float(**rot)[4],
-                             int **index, MemArena *pardata)
-{
-	//take alive, for now
-	ParticleData *pa;
-	int i = 0, j = 0;
-	float imat[4][4];
-	invert_m4_m4(imat, ob->obmat);
-
-	(*pos) = BLI_memarena_calloc(pardata, sizeof(float) * 3 * psys->totpart);
-	(*size) = BLI_memarena_calloc(pardata, sizeof(float) * psys->totpart);
-	(*vel) = BLI_memarena_calloc(pardata, sizeof(float) * 3 * psys->totpart);
-	(*rot) = BLI_memarena_calloc(pardata, sizeof(float) * 4 * psys->totpart);
-	(*index) = BLI_memarena_calloc(pardata, sizeof(int) * psys->totpart);
-
-	for (i = 0; i < psys->totpart; i++)
-	{
-		float co[3];
-		pa = psys->particles + i;
-		if (pa->alive == PARS_UNBORN && (rmd->pflag & eRemeshFlag_Unborn) == 0) continue;
-		if (pa->alive == PARS_ALIVE && (rmd->pflag & eRemeshFlag_Alive) == 0) continue;
-		if (pa->alive == PARS_DEAD && (rmd->pflag & eRemeshFlag_Dead) == 0) continue;
-
-		mul_v3_m4v3(co, imat, pa->state.co);
-		copy_v3_v3((*pos)[j], co);
-		(*size)[j] = pa->size;
-		copy_v3_v3((*vel)[j], pa->state.vel);
-		copy_qt_qt((*rot)[j], pa->state.rot);
-		(*index)[j] = i;
-		j++;
-	}
-
-	return j;
-}
-
-static ParticleSystem *get_psys(RemeshModifierData *rmd, Object *ob, bool render)
-{
-	ParticleSystem *psys;
-	ModifierData *ob_md = (ModifierData*)rmd;
-
-	psys = BLI_findlink(&ob->particlesystem, rmd->psys - 1);
-	if (psys == NULL)
-		return NULL;
-
-	/* If the psys modifier is disabled we cannot use its data.
-	 * First look up the psys modifier from the object, then check if it is enabled.
-	 */
-
-	for (ob_md = ob->modifiers.first; ob_md; ob_md = ob_md->next) {
-		if (ob_md->type == eModifierType_ParticleSystem) {
-			ParticleSystemModifierData *psmd = (ParticleSystemModifierData *)ob_md;
-			if (psmd->psys == psys) {
-				int required_mode;
-
-				if (render) required_mode = eModifierMode_Render;
-				else required_mode = eModifierMode_Realtime;
-
-				if (modifier_isEnabled(ob_md->scene, ob_md, required_mode))
-				{
-					return psys;
-				}
-
-				return NULL;
-			}
-		}
-	}
-
-	return NULL;
-}
-
-static DerivedMesh *repolygonize(RemeshModifierData *rmd, Object* ob, DerivedMesh* derived, ParticleSystem *psys, bool render)
-{
-	DerivedMesh *dm = NULL, *result = NULL;
-	MVert *mv = NULL, *mv2 = NULL;
-	float (*pos)[3] = NULL, (*vel)[3] = NULL, (*rot)[4] = NULL;
-	float *size = NULL, *psize = NULL, *velX = NULL, *velY = NULL, *velZ = NULL,
-	      *quatX = NULL, *quatY = NULL, *quatZ = NULL, *quatW = NULL;
-	int i = 0, n = 0, *index, *orig_index;
-	bool override_size = rmd->pflag & eRemeshFlag_Size;
-	bool verts_only = rmd->pflag & eRemeshFlag_Verts;
-	MDeformVert *dvert = NULL;
-	int defgrp_size = -1;
-
-	if (rmd->size_defgrp_name[0])
-	{
-		defgrp_size = defgroup_name_index(ob, rmd->size_defgrp_name);
-		dvert = CustomData_get_layer(&derived->vertData, CD_MDEFORMVERT);
-	}
-
-	if (((rmd->input & MOD_REMESH_VERTICES)==0) && (rmd->input & MOD_REMESH_PARTICLES))
-	{
-		//particles only
-		MemArena *pardata = NULL;
-		if (psys == NULL)
-			return derived;
-
-		pardata = BLI_memarena_new(BLI_MEMARENA_STD_BUFSIZE, "pardata");
-
-		n = get_particle_data(rmd, psys, ob, &pos, &size, &vel, &rot, &index, pardata);
-		dm = CDDM_new(n, 0, 0, 0, 0);
-		mv = dm->getVertArray(dm);
-		psize = CustomData_add_layer_named(&dm->vertData, CD_PROP_FLT, CD_CALLOC, NULL, n, "psize");
-		velX = CustomData_add_layer_named(&dm->vertData, CD_PROP_FLT, CD_CALLOC, NULL, n, "velX");
-		velY = CustomData_add_layer_named(&dm->vertData, CD_PROP_FLT, CD_CALLOC, NULL, n, "velY");
-		velZ = CustomData_add_layer_named(&dm->vertData, CD_PROP_FLT, CD_CALLOC, NULL, n, "velZ");
-
-		quatX = CustomData_add_layer_named(&dm->vertData, CD_PROP_FLT, CD_CALLOC, NULL, n, "quatX");
-		quatY = CustomData_add_layer_named(&dm->vertData, CD_PROP_FLT, CD_CALLOC, NULL, n, "quatY");
-		quatZ = CustomData_add_layer_named(&dm->vertData, CD_PROP_FLT, CD_CALLOC, NULL, n, "quatZ");
-		quatW = CustomData_add_layer_named(&dm->vertData, CD_PROP_FLT, CD_CALLOC, NULL, n, "quatW");
-
-		orig_index = CustomData_add_layer(&dm->vertData, CD_ORIGINDEX, CD_CALLOC, NULL, n);
-
-//#pragma omp parallel for
-		for (i = 0; i < n; i++)
-		{
-			copy_v3_v3(mv[i].co, pos[i]);
-			psize[i] = size[i];
-			velX[i] = vel[i][0];
-			velY[i] = vel[i][1];
-			velZ[i] = vel[i][2];
-
-			quatX[i] = rot[i][0];
-			quatY[i] = rot[i][1];
-			quatZ[i] = rot[i][2];
-			quatW[i] = rot[i][3];
-
-			orig_index[i] = index[i];
-		}
-
-		if (verts_only)
-		{
-			BLI_memarena_free(pardata);
-			return dm;
-		}
-		else {
-			BLI_memarena_free(pardata);
-//#pragma omp parallel num_threads(4)
-			result = BKE_repolygonize_dm(dm, rmd->thresh, rmd->basesize, rmd->wiresize, rmd->rendersize, render,
-			                             override_size, defgrp_size);
-			dm->release(dm);
-			return result;
-		}
-	}
-	else if ((rmd->input & MOD_REMESH_VERTICES) && ((rmd->input & MOD_REMESH_PARTICLES) == 0))
-	{
-		//verts only
-		DerivedMesh *result = NULL;
-//#pragma omp parallel
-		result = BKE_repolygonize_dm(derived, rmd->thresh, rmd->basesize, rmd->wiresize,
-		                             rmd->rendersize, render, override_size, defgrp_size);
-		return result;
-	}
-	else if ((rmd->input & MOD_REMESH_VERTICES) && (rmd->input & MOD_REMESH_PARTICLES))
-	{
-		//both, for simplicity only use vert data here
-		float* ovX, *ovY, *ovZ, *oqX, *oqY, *oqZ, *oqW;
-		n = 0;
-		MemArena *pardata = BLI_memarena_new(BLI_MEMARENA_STD_BUFSIZE, "pardata");
-		MDeformVert *dvert_new = NULL;
-
-		if (psys)
-			n = get_particle_data(rmd, psys, ob, &pos, &size, &vel, &rot, &index, pardata);
-
-		dm = CDDM_new(n + derived->numVertData, 0, 0, 0, 0);
-		psize = CustomData_add_layer_named(&dm->vertData, CD_PROP_FLT, CD_CALLOC, NULL, n + derived->numVertData, "psize");
-		velX = CustomData_add_layer_named(&dm->vertData, CD_PROP_FLT, CD_CALLOC, NULL, n + derived->numVertData, "velX");
-		velY = CustomData_add_layer_named(&dm->vertData, CD_PROP_FLT, CD_CALLOC, NULL, n + derived->numVertData, "velY");
-		velZ = CustomData_add_layer_named(&dm->vertData, CD_PROP_FLT, CD_CALLOC, NULL, n + derived->numVertData, "velZ");
-
-		quatX = CustomData_add_layer_named(&dm->vertData, CD_PROP_FLT, CD_CALLOC, NULL, n + derived->numVertData, "quatX");
-		quatY = CustomData_add_layer_named(&dm->vertData, CD_PROP_FLT, CD_CALLOC, NULL, n + derived->numVertData, "quatY");
-		quatZ = CustomData_add_layer_named(&dm->vertData, CD_PROP_FLT, CD_CALLOC, NULL, n + derived->numVertData, "quatZ");
-		quatW = CustomData_add_layer_named(&dm->vertData, CD_PROP_FLT, CD_CALLOC, NULL, n + derived->numVertData, "quatW");
-
-		orig_index = CustomData_add_layer(&dm->vertData, CD_ORIGINDEX, CD_CALLOC, NULL, n + derived->numVertData);
-
-		if (dvert && defgrp_size > -1) {
-			dvert_new = CustomData_add_layer(&dm->vertData, CD_MDEFORMVERT, CD_CALLOC, NULL, n + derived->numVertData);
-		}
-
-		mv = dm->getVertArray(dm);
-		mv2 = derived->getVertArray(derived);
-
-		ovX = CustomData_get_layer_named(&derived->vertData, CD_PROP_FLT, "velX");
-		ovY = CustomData_get_layer_named(&derived->vertData, CD_PROP_FLT, "velY");
-		ovZ = CustomData_get_layer_named(&derived->vertData, CD_PROP_FLT, "velZ");
-
-		oqX = CustomData_get_layer_named(&derived->vertData, CD_PROP_FLT, "quatX");
-		oqY = CustomData_get_layer_named(&derived->vertData, CD_PROP_FLT, "quatY");
-		oqZ = CustomData_get_layer_named(&derived->vertData, CD_PROP_FLT, "quatZ");
-		oqW = CustomData_get_layer_named(&derived->vertData, CD_PROP_FLT, "quatW");
-
-
-//#pragma omp parallel for
-		for (i = 0; i < n; i++)
-		{
-			copy_v3_v3(mv[i].co, pos[i]);
-			psize[i] = size[i];
-			velX[i] = vel[i][0];
-			velY[i] = vel[i][1];
-			velZ[i] = vel[i][2];
-
-			quatX[i] = rot[i][0];
-			quatY[i] = rot[i][1];
-			quatZ[i] = rot[i][2];
-			quatW[i] = rot[i][3];
-
-			orig_index[i] = index[i];
-
-			if (dvert_new && dvert && defgrp_size > -1)
-			{
-				defvert_add_index_notest(dvert_new + i, defgrp_size, 1.0f);
-			}
-		}
-
-//#pragma omp parallel for
-		for (i = n; i < n + derived->numVertData; i++)
-		{
-			copy_v3_v3(mv[i].co, mv2[i-n].co);
-			psize[i] = -1.0f; //use mball sizep
-			velX[i] = ovX ? ovX[i-n] : 0.0f;
-			velY[i] = ovY ? ovY[i-n] : 0.0f;
-			velZ[i] = ovZ ? ovZ[i-n] : 0.0f;
-
-			quatX[i] = oqX ? oqX[i-n] : 1.0f;
-			quatZ[i] = oqY ? oqY[i-n] : 0.0f;
-			quatY[i] = oqZ ? oqZ[i-n] : 0.0f;
-			quatW[i] = oqW ? oqW[i-n] : 0.0f;
-
-			orig_index[i] = i;
-			if (dvert_new && dvert && defgrp_size > -1)
-			{
-				int ind = i-n;
-				MDeformWeight *dw = (dvert + ind)->dw;
-				float w = 1.0f;
-				if (dw)
-				{
-					w = dw[defgrp_size].weight;
-				}
-
-				defvert_add_index_notest(dvert_new + i, defgrp_size, w);
-			}
-		}
-
-		if (verts_only)
-		{
-			BLI_memarena_free(pardata);
-			return dm;
-		}
-		else {
-			BLI_memarena_free(pardata);
-//#pragma omp parallel
-			result = BKE_repolygonize_dm(dm, rmd->thresh, rmd->basesize, rmd->wiresize, rmd->rendersize, render, override_size, defgrp_size);
-			dm->release(dm);
-			return result;
-		}
-	}
-
-	return NULL;
-}
-
-static DerivedMesh *applyModifier(ModifierData *md,
-                                  Object *ob,
-                                  DerivedMesh *dm,
-                                  ModifierApplyFlag flag)
->>>>>>> 16b07fb0
 {
 	RemeshModifierData *rmd;
 	DualConOutput *output;
@@ -444,27 +162,7 @@
 	DualConMode mode = 0;
 
 	rmd = (RemeshModifierData *)md;
-	
-	if (rmd->mode != MOD_REMESH_MBALL)
-	{
-		init_dualcon_mesh(&input, dm);
-
-		if (rmd->flag & MOD_REMESH_FLOOD_FILL)
-			flags |= DUALCON_FLOOD_FILL;
-
-		switch (rmd->mode) {
-			case MOD_REMESH_CENTROID:
-				mode = DUALCON_CENTROID;
-				break;
-			case MOD_REMESH_MASS_POINT:
-				mode = DUALCON_MASS_POINT;
-				break;
-			case MOD_REMESH_SHARP_FEATURES:
-				mode = DUALCON_SHARP_FEATURES;
-				break;
-		}
-
-<<<<<<< HEAD
+
 	init_dualcon_mesh(&input, mesh);
 
 	if (rmd->flag & MOD_REMESH_FLOOD_FILL)
@@ -498,34 +196,6 @@
 	if (rmd->flag & MOD_REMESH_SMOOTH_SHADING) {
 		MPoly *mpoly = result->mpoly;
 		int i, totpoly = result->totpoly;
-=======
-		output = dualcon(&input,
-						 dualcon_alloc_output,
-						 dualcon_add_vert,
-						 dualcon_add_quad,
-						 flags,
-						 mode,
-						 rmd->threshold,
-						 rmd->hermite_num,
-						 rmd->scale,
-						 rmd->depth);
-		result = output->dm;
-		MEM_freeN(output);
-
-		CDDM_calc_edges(result);
-		result->dirty |= DM_DIRTY_NORMALS;
-	}
-	else {
-		ParticleSystem* psys = NULL;
-		bool render = flag & MOD_APPLY_RENDER;
-		psys = get_psys(rmd, ob, render);
-		result = repolygonize(rmd, ob, dm, psys, render);
-	}
-
-	if (result && (rmd->flag & MOD_REMESH_SMOOTH_SHADING)) {
-		MPoly *mpoly = CDDM_get_polys(result);
-		int i, totpoly = result->getNumPolys(result);
->>>>>>> 16b07fb0
 
 		/* Apply smooth shading to output faces */
 		for (i = 0; i < totpoly; i++) {
@@ -533,11 +203,8 @@
 		}
 	}
 
-<<<<<<< HEAD
 	BKE_mesh_calc_edges(result, true, false);
 	result->runtime.cd_dirty_vert |= CD_MASK_NORMAL;
-=======
->>>>>>> 16b07fb0
 	return result;
 }
 
