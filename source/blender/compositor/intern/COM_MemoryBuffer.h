/*
 * This program is free software; you can redistribute it and/or
 * modify it under the terms of the GNU General Public License
 * as published by the Free Software Foundation; either version 2
 * of the License, or (at your option) any later version.
 *
 * This program is distributed in the hope that it will be useful,
 * but WITHOUT ANY WARRANTY; without even the implied warranty of
 * MERCHANTABILITY or FITNESS FOR A PARTICULAR PURPOSE.  See the
 * GNU General Public License for more details.
 *
 * You should have received a copy of the GNU General Public License
 * along with this program; if not, write to the Free Software Foundation,
 * Inc., 51 Franklin Street, Fifth Floor, Boston, MA 02110-1301, USA.
 *
 * Copyright 2011, Blender Foundation.
 */

#pragma once

#include "COM_BufferArea.h"
#include "COM_BufferRange.h"
#include "COM_BuffersIterator.h"
#include "COM_ExecutionGroup.h"
#include "COM_MemoryProxy.h"

#include "BLI_math.h"
#include "BLI_rect.h"

namespace blender::compositor {

/**
 * \brief state of a memory buffer
 * \ingroup Memory
 */
enum class MemoryBufferState {
  /** \brief memory has been allocated on creator device and CPU machine,
   * but kernel has not been executed */
  Default = 0,
  /** \brief chunk is consolidated from other chunks. special state. */
  Temporary = 6,
};

enum class MemoryBufferExtend {
  Clip,
  Extend,
  Repeat,
};

class MemoryProxy;

/**
 * \brief a MemoryBuffer contains access to the data of a chunk
 */
class MemoryBuffer {
 public:
  /**
   * Offset between elements.
   *
   * Should always be used for the x dimension when calculating buffer offsets.
   * It will be 0 when is_a_single_elem=true.
   * e.g: buffer_index = y * buffer.row_stride + x * buffer.elem_stride
   */
  int elem_stride;

  /**
   * Offset between rows.
   *
   * Should always be used for the y dimension when calculating buffer offsets.
   * It will be 0 when is_a_single_elem=true.
   * e.g: buffer_index = y * buffer.row_stride + x * buffer.elem_stride
   */
  int row_stride;

 private:
  /**
   * \brief proxy of the memory (same for all chunks in the same buffer)
   */
  MemoryProxy *m_memoryProxy;

  /**
   * \brief the type of buffer DataType::Value, DataType::Vector, DataType::Color
   */
  DataType m_datatype;

  /**
   * \brief region of this buffer inside relative to the MemoryProxy
   */
  rcti m_rect;

  /**
   * \brief state of the buffer
   */
  MemoryBufferState m_state;

  /**
   * \brief the actual float buffer/data
   */
  float *m_buffer;

  /**
   * \brief the number of channels of a single value in the buffer.
   * For value buffers this is 1, vector 3 and color 4
   */
  uint8_t m_num_channels;

  /**
   * Whether buffer is a single element in memory.
   */
  bool m_is_a_single_elem;

  /**
   * Whether MemoryBuffer owns buffer data.
   */
<<<<<<< HEAD
  bool is_owner_;
=======
  bool owns_data_;
>>>>>>> 1a91c573

 public:
  /**
   * \brief construct new temporarily MemoryBuffer for an area
   */
  MemoryBuffer(MemoryProxy *memoryProxy, const rcti &rect, MemoryBufferState state);

  /**
   * \brief construct new temporarily MemoryBuffer for an area
   */
  MemoryBuffer(DataType datatype, const rcti &rect, bool is_a_single_elem = false);

  MemoryBuffer(
      float *buffer, int num_channels, int width, int height, bool is_a_single_elem = false);

  MemoryBuffer(float *buffer, int num_channels, const rcti &rect, bool is_a_single_elem = false);

  /**
   * Construct MemoryBuffer from an existent float buffer. MemoryBuffer is not responsible for
   * freeing given buffer.
   */
  MemoryBuffer(
      float *buffer, int num_channels, int width, int height, bool is_a_single_elem = false);

  /**
   * Copy constructor
   */
  MemoryBuffer(const MemoryBuffer &src);

  /**
   * \brief destructor
   */
  ~MemoryBuffer();

  /**
   * Whether buffer is a single element in memory independently of its resolution. True for set
   * operations buffers.
   */
  bool is_a_single_elem() const
  {
    return m_is_a_single_elem;
  }

  float &operator[](int index)
  {
    BLI_assert(m_is_a_single_elem ? index < m_num_channels :
                                    index < get_coords_offset(getWidth(), getHeight()));
    return m_buffer[index];
  }

  const float &operator[](int index) const
  {
    BLI_assert(m_is_a_single_elem ? index < m_num_channels :
                                    index < get_coords_offset(getWidth(), getHeight()));
    return m_buffer[index];
  }

  /**
   * Get offset needed to jump from buffer start to given coordinates.
   */
  int get_coords_offset(int x, int y) const
  {
    return (y - m_rect.ymin) * row_stride + (x - m_rect.xmin) * elem_stride;
  }

  /**
   * Get buffer element at given coordinates.
   */
  float *get_elem(int x, int y)
  {
    BLI_assert(x >= m_rect.xmin && x < m_rect.xmax && y >= m_rect.ymin && y < m_rect.ymax);
    return m_buffer + get_coords_offset(x, y);
  }

  /**
   * Get buffer element at given coordinates.
   */
  const float *get_elem(int x, int y) const
  {
    BLI_assert(x >= m_rect.xmin && x < m_rect.xmax && y >= m_rect.ymin && y < m_rect.ymax);
    return m_buffer + get_coords_offset(x, y);
  }

  /**
   * Get channel value at given coordinates.
   */
  float &get_value(int x, int y, int channel)
  {
    BLI_assert(x >= m_rect.xmin && x < m_rect.xmax && y >= m_rect.ymin && y < m_rect.ymax &&
               channel >= 0 && channel < m_num_channels);
    return m_buffer[get_coords_offset(x, y) + channel];
  }

  /**
   * Get channel value at given coordinates.
   */
  const float &get_value(int x, int y, int channel) const
  {
    BLI_assert(x >= m_rect.xmin && x < m_rect.xmax && y >= m_rect.ymin && y < m_rect.ymax &&
               channel >= 0 && channel < m_num_channels);
    return m_buffer[get_coords_offset(x, y) + channel];
  }

  /**
   * Get the buffer row end.
   */
  const float *get_row_end(int y) const
  {
    BLI_assert(y >= 0 && y < getHeight());
    return m_buffer + (is_a_single_elem() ? m_num_channels : get_coords_offset(getWidth(), y));
  }

  /**
   * Get the number of elements in memory for a row. For single element buffers it will always
   * be 1.
   */
  int get_memory_width() const
  {
    return is_a_single_elem() ? 1 : getWidth();
  }

  /**
   * Get number of elements in memory for a column. For single element buffers it will
   * always be 1.
   */
  int get_memory_height() const
  {
    return is_a_single_elem() ? 1 : getHeight();
  }

  uint8_t get_num_channels() const
  {
    return this->m_num_channels;
  }

  /**
   * Get all buffer elements as a range with no offsets.
   */
  BufferRange<float> as_range()
  {
    return BufferRange<float>(m_buffer, 0, buffer_len(), elem_stride);
  }

  BufferRange<const float> as_range() const
  {
    return BufferRange<const float>(m_buffer, 0, buffer_len(), elem_stride);
  }

  BufferArea<float> get_buffer_area(const rcti &area)
  {
    return BufferArea<float>(m_buffer, getWidth(), area, elem_stride);
  }

  BufferArea<const float> get_buffer_area(const rcti &area) const
  {
    return BufferArea<const float>(m_buffer, getWidth(), area, elem_stride);
  }

  BuffersIterator<float> iterate_with(Span<MemoryBuffer *> inputs);
  BuffersIterator<float> iterate_with(Span<MemoryBuffer *> inputs, const rcti &area);

  /**
   * \brief get the data of this MemoryBuffer
   * \note buffer should already be available in memory
   */
  float *getBuffer()
  {
    return this->m_buffer;
  }

  MemoryBuffer *inflate() const;

  inline void wrap_pixel(int &x, int &y, MemoryBufferExtend extend_x, MemoryBufferExtend extend_y)
  {
    const int w = getWidth();
    const int h = getHeight();
    x = x - m_rect.xmin;
    y = y - m_rect.ymin;

    switch (extend_x) {
      case MemoryBufferExtend::Clip:
        break;
      case MemoryBufferExtend::Extend:
        if (x < 0) {
          x = 0;
        }
        if (x >= w) {
          x = w - 1;
        }
        break;
      case MemoryBufferExtend::Repeat:
        x %= w;
        if (x < 0) {
          x += w;
        }
        break;
    }

    switch (extend_y) {
      case MemoryBufferExtend::Clip:
        break;
      case MemoryBufferExtend::Extend:
        if (y < 0) {
          y = 0;
        }
        if (y >= h) {
          y = h - 1;
        }
        break;
      case MemoryBufferExtend::Repeat:
        y %= h;
        if (y < 0) {
          y += h;
        }
        break;
    }

    x = x + m_rect.xmin;
    y = y + m_rect.ymin;
  }

  inline void wrap_pixel(float &x,
                         float &y,
                         MemoryBufferExtend extend_x,
                         MemoryBufferExtend extend_y)
  {
    const float w = (float)getWidth();
    const float h = (float)getHeight();
    x = x - m_rect.xmin;
    y = y - m_rect.ymin;

    switch (extend_x) {
      case MemoryBufferExtend::Clip:
        break;
      case MemoryBufferExtend::Extend:
        if (x < 0) {
          x = 0.0f;
        }
        if (x >= w) {
          x = w - 1;
        }
        break;
      case MemoryBufferExtend::Repeat:
        x = fmodf(x, w);
        if (x < 0.0f) {
          x += w;
        }
        break;
    }

    switch (extend_y) {
      case MemoryBufferExtend::Clip:
        break;
      case MemoryBufferExtend::Extend:
        if (y < 0) {
          y = 0.0f;
        }
        if (y >= h) {
          y = h - 1;
        }
        break;
      case MemoryBufferExtend::Repeat:
        y = fmodf(y, h);
        if (y < 0.0f) {
          y += h;
        }
        break;
    }

    x = x + m_rect.xmin;
    y = y + m_rect.ymin;
  }

  inline void read(float *result,
                   int x,
                   int y,
                   MemoryBufferExtend extend_x = MemoryBufferExtend::Clip,
                   MemoryBufferExtend extend_y = MemoryBufferExtend::Clip)
  {
    bool clip_x = (extend_x == MemoryBufferExtend::Clip && (x < m_rect.xmin || x >= m_rect.xmax));
    bool clip_y = (extend_y == MemoryBufferExtend::Clip && (y < m_rect.ymin || y >= m_rect.ymax));
    if (clip_x || clip_y) {
      /* clip result outside rect is zero */
      memset(result, 0, this->m_num_channels * sizeof(float));
    }
    else {
      int u = x;
      int v = y;
      this->wrap_pixel(u, v, extend_x, extend_y);
      const int offset = get_coords_offset(u, v);
      float *buffer = &this->m_buffer[offset];
      memcpy(result, buffer, sizeof(float) * this->m_num_channels);
    }
  }

  inline void readNoCheck(float *result,
                          int x,
                          int y,
                          MemoryBufferExtend extend_x = MemoryBufferExtend::Clip,
                          MemoryBufferExtend extend_y = MemoryBufferExtend::Clip)
  {
    int u = x;
    int v = y;

    this->wrap_pixel(u, v, extend_x, extend_y);
    const int offset = get_coords_offset(u, v);

    BLI_assert(offset >= 0);
    BLI_assert(offset < this->buffer_len() * this->m_num_channels);
    BLI_assert(!(extend_x == MemoryBufferExtend::Clip && (u < m_rect.xmin || u >= m_rect.xmax)) &&
               !(extend_y == MemoryBufferExtend::Clip && (v < m_rect.ymin || v >= m_rect.ymax)));
    float *buffer = &this->m_buffer[offset];
    memcpy(result, buffer, sizeof(float) * this->m_num_channels);
  }

  void writePixel(int x, int y, const float color[4]);
  void addPixel(int x, int y, const float color[4]);
  inline void readBilinear(float *result,
                           float x,
                           float y,
                           MemoryBufferExtend extend_x = MemoryBufferExtend::Clip,
                           MemoryBufferExtend extend_y = MemoryBufferExtend::Clip)
  {
    float u = x;
    float v = y;
    this->wrap_pixel(u, v, extend_x, extend_y);
    if ((extend_x != MemoryBufferExtend::Repeat && (u < 0.0f || u >= getWidth())) ||
        (extend_y != MemoryBufferExtend::Repeat && (v < 0.0f || v >= getHeight()))) {
      copy_vn_fl(result, this->m_num_channels, 0.0f);
      return;
    }
    if (m_is_a_single_elem) {
      memcpy(result, m_buffer, sizeof(float) * this->m_num_channels);
    }
    else {
      BLI_bilinear_interpolation_wrap_fl(this->m_buffer,
                                         result,
                                         getWidth(),
                                         getHeight(),
                                         this->m_num_channels,
                                         u,
                                         v,
                                         extend_x == MemoryBufferExtend::Repeat,
                                         extend_y == MemoryBufferExtend::Repeat);
    }
  }

  void readEWA(float *result, const float uv[2], const float derivatives[2][2]);

  /**
   * \brief is this MemoryBuffer a temporarily buffer (based on an area, not on a chunk)
   */
  inline bool isTemporarily() const
  {
    return this->m_state == MemoryBufferState::Temporary;
  }

  void copy_from(const MemoryBuffer *src, const rcti &area);
  void copy_from(const MemoryBuffer *src, const rcti &area, int to_x, int to_y);
  void copy_from(const MemoryBuffer *src,
                 const rcti &area,
                 int channel_offset,
                 int elem_size,
                 int to_channel_offset);
  void copy_from(const MemoryBuffer *src,
                 const rcti &area,
                 int channel_offset,
                 int elem_size,
                 int to_x,
                 int to_y,
                 int to_channel_offset);
  void copy_from(const uchar *src, const rcti &area);
  void copy_from(const uchar *src,
                 const rcti &area,
                 int channel_offset,
                 int elem_size,
                 int elem_stride,
                 int to_channel_offset);
  void copy_from(const uchar *src,
                 const rcti &area,
                 int channel_offset,
                 int elem_size,
                 int elem_stride,
                 int to_x,
                 int to_y,
                 int to_channel_offset);
  void copy_from(const struct ImBuf *src, const rcti &area, bool ensure_linear_space = false);
  void copy_from(const struct ImBuf *src,
                 const rcti &area,
                 int channel_offset,
                 int elem_size,
                 int to_channel_offset,
                 bool ensure_linear_space = false);
  void copy_from(const struct ImBuf *src,
                 const rcti &src_area,
                 int channel_offset,
                 int elem_size,
                 int to_x,
                 int to_y,
                 int to_channel_offset,
                 bool ensure_linear_space = false);

  void fill(const rcti &area, const float *value);
  void fill(const rcti &area, int channel_offset, const float *value, int value_size);
  /**
   * \brief add the content from otherBuffer to this MemoryBuffer
   * \param otherBuffer: source buffer
   *
   * \note take care when running this on a new buffer since it won't fill in
   *       uninitialized values in areas where the buffers don't overlap.
   */
  void fill_from(const MemoryBuffer &src);

  /**
   * \brief get the rect of this MemoryBuffer
   */
  const rcti &get_rect() const
  {
    return this->m_rect;
  }

  /**
   * \brief get the width of this MemoryBuffer
   */
  const int getWidth() const
  {
    return BLI_rcti_size_x(&m_rect);
  }

  /**
   * \brief get the height of this MemoryBuffer
   */
  const int getHeight() const
  {
    return BLI_rcti_size_y(&m_rect);
  }

  /**
   * \brief clear the buffer. Make all pixels black transparent.
   */
  void clear();

  float get_max_value() const;
  float get_max_value(const rcti &rect) const;

 private:
  void set_strides();
  const int buffer_len() const
  {
    return get_memory_width() * get_memory_height();
  }

  void copy_single_elem_from(const MemoryBuffer *src,
                             int channel_offset,
                             int elem_size,
                             const int to_channel_offset);
  void copy_rows_from(const MemoryBuffer *src,
                      const rcti &src_area,
                      const int to_x,
                      const int to_y);
  void copy_elems_from(const MemoryBuffer *src,
                       const rcti &area,
                       const int channel_offset,
                       const int elem_size,
                       const int to_x,
                       const int to_y,
                       const int to_channel_offset);

#ifdef WITH_CXX_GUARDEDALLOC
  MEM_CXX_CLASS_ALLOC_FUNCS("COM:MemoryBuffer")
#endif
};

}  // namespace blender::compositor<|MERGE_RESOLUTION|>--- conflicted
+++ resolved
@@ -112,11 +112,7 @@
   /**
    * Whether MemoryBuffer owns buffer data.
    */
-<<<<<<< HEAD
-  bool is_owner_;
-=======
   bool owns_data_;
->>>>>>> 1a91c573
 
  public:
   /**
