--- conflicted
+++ resolved
@@ -85,12 +85,7 @@
 {
   const int percent = this->m_xSplit ? this->m_splitPercentage * this->getWidth() / 100.0f :
                                        this->m_splitPercentage * this->getHeight() / 100.0f;
-<<<<<<< HEAD
-  const size_t elem_bytes = COM_data_type_num_channels(getOutputSocket()->getDataType()) *
-                            sizeof(float);
-=======
   const size_t elem_bytes = COM_data_type_bytes_len(getOutputSocket()->getDataType());
->>>>>>> b6538e14
   for (BuffersIterator<float> it = output->iterate_with(inputs, area); !it.is_end(); ++it) {
     const bool is_image1 = this->m_xSplit ? it.x > percent : it.y > percent;
     memcpy(it.out, it.in(is_image1 ? 0 : 1), elem_bytes);
