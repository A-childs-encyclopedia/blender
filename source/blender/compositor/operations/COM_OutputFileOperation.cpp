/*
 * Copyright 2011, Blender Foundation.
 *
 * This program is free software; you can redistribute it and/or
 * modify it under the terms of the GNU General Public License
 * as published by the Free Software Foundation; either version 2
 * of the License, or (at your option) any later version.
 *
 * This program is distributed in the hope that it will be useful,
 * but WITHOUT ANY WARRANTY; without even the implied warranty of
 * MERCHANTABILITY or FITNESS FOR A PARTICULAR PURPOSE.  See the
 * GNU General Public License for more details.
 *
 * You should have received a copy of the GNU General Public License
 * along with this program; if not, write to the Free Software Foundation,
 * Inc., 51 Franklin Street, Fifth Floor, Boston, MA 02110-1301, USA.
 *
 * Contributor: 
 *		Jeroen Bakker 
 *		Monique Dewanchand
 *		Lukas Tönne
 */

#include "COM_OutputFileOperation.h"
#include <string.h>
#include "BLI_listbase.h"
#include "BLI_path_util.h"
#include "BLI_string.h"
#include "BKE_image.h"
#include "BKE_global.h"
#include "BKE_main.h"
#include "BKE_scene.h"

#include "DNA_color_types.h"

extern "C" {
#  include "MEM_guardedalloc.h"
#  include "IMB_imbuf.h"
#  include "IMB_colormanagement.h"
#  include "IMB_imbuf_types.h"
}

void add_exr_channels(void *exrhandle, const char *layerName, const DataType datatype, const char *viewName, const size_t width, float *buf)
{
	/* create channels */
	switch (datatype) {
		case COM_DT_VALUE:
			IMB_exr_add_channel(exrhandle, layerName, "V", viewName, 1, width, buf ? buf : NULL);
			break;
		case COM_DT_VECTOR:
			IMB_exr_add_channel(exrhandle, layerName, "X", viewName, 3, 3 * width, buf ? buf : NULL);
			IMB_exr_add_channel(exrhandle, layerName, "Y", viewName, 3, 3 * width, buf ? buf + 1 : NULL);
			IMB_exr_add_channel(exrhandle, layerName, "Z", viewName, 3, 3 * width, buf ? buf + 2 : NULL);
			break;
		case COM_DT_COLOR:
			IMB_exr_add_channel(exrhandle, layerName, "R", viewName, 4, 4 * width, buf ? buf : NULL);
			IMB_exr_add_channel(exrhandle, layerName, "G", viewName, 4, 4 * width, buf ? buf + 1 : NULL);
			IMB_exr_add_channel(exrhandle, layerName, "B", viewName, 4, 4 * width, buf ? buf + 2 : NULL);
			IMB_exr_add_channel(exrhandle, layerName, "A", viewName, 4, 4 * width, buf ? buf + 3 : NULL);
			break;
		default:
			break;
	}
}

void free_exr_channels(void *exrhandle, const RenderData *rd, const char *layerName, const DataType datatype)
{
	SceneRenderView *srv;

	/* check renderdata for amount of views */
	for (srv = (SceneRenderView *) rd->views.first; srv; srv = srv->next) {
		float *rect = NULL;

		if (BKE_scene_render_view_active(rd, srv) == false)
			continue;

		/* the pointer is stored in the first channel of each datatype */
		switch (datatype) {
			case COM_DT_VALUE:
				rect = IMB_exr_channel_rect(exrhandle, layerName, "V", srv->name);
				break;
			case COM_DT_VECTOR:
				rect = IMB_exr_channel_rect(exrhandle, layerName, "X", srv->name);
				break;
			case COM_DT_COLOR:
				rect = IMB_exr_channel_rect(exrhandle, layerName, "R", srv->name);
				break;
			default:
				break;
		}
		if (rect)
			MEM_freeN(rect);
	}
}

int get_datatype_size(DataType datatype)
{
	switch (datatype) {
		case COM_DT_VALUE:  return 1;
		case COM_DT_VECTOR: return 3;
		case COM_DT_COLOR:  return 4;
		default:            return 0;
	}
}

static float *init_buffer(unsigned int width, unsigned int height, DataType datatype)
{
	// When initializing the tree during initial load the width and height can be zero.
	if (width != 0 && height != 0) {
		int size = get_datatype_size(datatype);
		return (float *)MEM_callocN(width * height * size * sizeof(float), "OutputFile buffer");
	}
	else
		return NULL;
}

static void write_buffer_rect(rcti *rect, const bNodeTree *tree,
                              SocketReader *reader, float *buffer, unsigned int width, DataType datatype)
{
	float color[4];
	int i, size = get_datatype_size(datatype);

	if (!buffer) return;
	int x1 = rect->xmin;
	int y1 = rect->ymin;
	int x2 = rect->xmax;
	int y2 = rect->ymax;
	int offset = (y1 * width + x1) * size;
	int x;
	int y;
	bool breaked = false;

	for (y = y1; y < y2 && (!breaked); y++) {
		for (x = x1; x < x2 && (!breaked); x++) {
			reader->readSampled(color, x, y, COM_PS_NEAREST);
			
			for (i = 0; i < size; ++i)
				buffer[offset + i] = color[i];
			offset += size;
			
			if (tree->test_break && tree->test_break(tree->tbh))
				breaked = true;
		}
		offset += (width - (x2 - x1)) * size;
	}
}


OutputSingleLayerOperation::OutputSingleLayerOperation(
        const RenderData *rd, const bNodeTree *tree, DataType datatype, ImageFormatData *format, const char *path,
        const ColorManagedViewSettings *viewSettings, const ColorManagedDisplaySettings *displaySettings, const char *viewName)
{
	this->m_rd = rd;
	this->m_tree = tree;
	
	this->addInputSocket(datatype);
	
	this->m_outputBuffer = NULL;
	this->m_datatype = datatype;
	this->m_imageInput = NULL;
	
	this->m_format = format;
	BLI_strncpy(this->m_path, path, sizeof(this->m_path));

	this->m_viewSettings = viewSettings;
	this->m_displaySettings = displaySettings;
	this->m_viewName = viewName;
}

void OutputSingleLayerOperation::initExecution()
{
	this->m_imageInput = getInputSocketReader(0);
	this->m_outputBuffer = init_buffer(this->getWidth(), this->getHeight(), this->m_datatype);
}

void OutputSingleLayerOperation::executeRegion(rcti *rect, unsigned int tileNumber)
{
	write_buffer_rect(rect, this->m_tree, this->m_imageInput, this->m_outputBuffer, this->getWidth(), this->m_datatype);
}

void OutputSingleLayerOperation::deinitExecution()
{
	if (this->getWidth() * this->getHeight() != 0) {
		
		int size = get_datatype_size(this->m_datatype);
		ImBuf *ibuf = IMB_allocImBuf(this->getWidth(), this->getHeight(), this->m_format->planes, 0);
		Main *bmain = G.main; /* TODO, have this passed along */
		char filename[FILE_MAX];
		const char *suffix;
		
		ibuf->channels = size;
		ibuf->rect_float = this->m_outputBuffer;
		ibuf->mall |= IB_rectfloat; 
		ibuf->dither = this->m_rd->dither_intensity;
		
		IMB_colormanagement_imbuf_for_write(ibuf, true, false, m_viewSettings, m_displaySettings,
		                                    this->m_format);

<<<<<<< HEAD
		suffix = BKE_scene_view_suffix_get(this->m_rd, this->m_viewName);

		BKE_makepicstring(filename, this->m_path, bmain->name, this->m_rd->cfra, this->m_format,
		                  (this->m_rd->scemode & R_EXTENSION) != 0, true, suffix);

=======
		BKE_image_path_from_imformat(
		        filename, this->m_path, bmain->name, this->m_rd->cfra,
		        this->m_format, (this->m_rd->scemode & R_EXTENSION) != 0, true);
		
>>>>>>> d036ad55
		if (0 == BKE_imbuf_write(ibuf, filename, this->m_format))
			printf("Cannot save Node File Output to %s\n", filename);
		else
			printf("Saved: %s\n", filename);
		
		IMB_freeImBuf(ibuf);
	}
	this->m_outputBuffer = NULL;
	this->m_imageInput = NULL;
}

/******************************* MultiLayer *******************************/

OutputOpenExrLayer::OutputOpenExrLayer(const char *name_, DataType datatype_, bool use_layer_)
{
	BLI_strncpy(this->name, name_, sizeof(this->name));
	this->datatype = datatype_;
	this->use_layer = use_layer_;
	
	/* these are created in initExecution */
	this->outputBuffer = 0;
	this->imageInput = 0;
}

OutputOpenExrMultiLayerOperation::OutputOpenExrMultiLayerOperation(
        const RenderData *rd, const bNodeTree *tree, const char *path, char exr_codec, const char *viewName)
{
	this->m_rd = rd;
	this->m_tree = tree;
	
	BLI_strncpy(this->m_path, path, sizeof(this->m_path));
	this->m_exr_codec = exr_codec;
	this->m_viewName = viewName;
}

void OutputOpenExrMultiLayerOperation::add_layer(const char *name, DataType datatype, bool use_layer)
{
	this->addInputSocket(datatype);
	this->m_layers.push_back(OutputOpenExrLayer(name, datatype, use_layer));
}

void OutputOpenExrMultiLayerOperation::initExecution()
{
	for (unsigned int i = 0; i < this->m_layers.size(); ++i) {
		if (this->m_layers[i].use_layer) {
			SocketReader *reader = getInputSocketReader(i);
			this->m_layers[i].imageInput = reader;
			this->m_layers[i].outputBuffer = init_buffer(this->getWidth(), this->getHeight(), this->m_layers[i].datatype);
		}
	}
}

void OutputOpenExrMultiLayerOperation::executeRegion(rcti *rect, unsigned int tileNumber)
{
	for (unsigned int i = 0; i < this->m_layers.size(); ++i) {
		OutputOpenExrLayer &layer = this->m_layers[i];
		if (layer.imageInput)
			write_buffer_rect(rect, this->m_tree, layer.imageInput, layer.outputBuffer, this->getWidth(), layer.datatype);
	}
}

void OutputOpenExrMultiLayerOperation::deinitExecution()
{
	unsigned int width = this->getWidth();
	unsigned int height = this->getHeight();
	if (width != 0 && height != 0) {
		Main *bmain = G.main; /* TODO, have this passed along */
		char filename[FILE_MAX];
		const char *suffix;
		void *exrhandle = IMB_exr_get_handle();
<<<<<<< HEAD

		suffix = BKE_scene_view_suffix_get(this->m_rd, this->m_viewName);
		BKE_makepicstring_from_type(filename, this->m_path, bmain->name, this->m_rd->cfra, R_IMF_IMTYPE_MULTILAYER,
		                            (this->m_rd->scemode & R_EXTENSION) != 0, true, suffix);
=======
		
		BKE_image_path_from_imtype(
		        filename, this->m_path, bmain->name, this->m_rd->cfra, R_IMF_IMTYPE_MULTILAYER,
		        (this->m_rd->scemode & R_EXTENSION) != 0, true);
>>>>>>> d036ad55
		BLI_make_existing_file(filename);

		for (unsigned int i = 0; i < this->m_layers.size(); ++i) {
			OutputOpenExrLayer &layer = this->m_layers[i];
			if (!layer.imageInput)
				continue; /* skip unconnected sockets */
			
			add_exr_channels(exrhandle, this->m_layers[i].name, this->m_layers[i].datatype, "", width, this->m_layers[i].outputBuffer);
		}
		
		/* when the filename has no permissions, this can fail */
		if (IMB_exr_begin_write(exrhandle, filename, width, height, this->m_exr_codec)) {
			IMB_exr_write_channels(exrhandle);
		}
		else {
			/* TODO, get the error from openexr's exception */
			/* XXX nice way to do report? */
			printf("Error Writing Render Result, see console\n");
		}
		
		IMB_exr_close(exrhandle);
		for (unsigned int i = 0; i < this->m_layers.size(); ++i) {
			if (this->m_layers[i].outputBuffer) {
				MEM_freeN(this->m_layers[i].outputBuffer);
				this->m_layers[i].outputBuffer = NULL;
			}
			
			this->m_layers[i].imageInput = NULL;
		}
	}
}
<|MERGE_RESOLUTION|>--- conflicted
+++ resolved
@@ -196,18 +196,12 @@
 		IMB_colormanagement_imbuf_for_write(ibuf, true, false, m_viewSettings, m_displaySettings,
 		                                    this->m_format);
 
-<<<<<<< HEAD
 		suffix = BKE_scene_view_suffix_get(this->m_rd, this->m_viewName);
 
-		BKE_makepicstring(filename, this->m_path, bmain->name, this->m_rd->cfra, this->m_format,
-		                  (this->m_rd->scemode & R_EXTENSION) != 0, true, suffix);
-
-=======
 		BKE_image_path_from_imformat(
-		        filename, this->m_path, bmain->name, this->m_rd->cfra,
-		        this->m_format, (this->m_rd->scemode & R_EXTENSION) != 0, true);
-		
->>>>>>> d036ad55
+		        filename, this->m_path, bmain->name, this->m_rd->cfra, this->m_format,
+		        (this->m_rd->scemode & R_EXTENSION) != 0, true, suffix);
+
 		if (0 == BKE_imbuf_write(ibuf, filename, this->m_format))
 			printf("Cannot save Node File Output to %s\n", filename);
 		else
@@ -278,17 +272,11 @@
 		char filename[FILE_MAX];
 		const char *suffix;
 		void *exrhandle = IMB_exr_get_handle();
-<<<<<<< HEAD
 
 		suffix = BKE_scene_view_suffix_get(this->m_rd, this->m_viewName);
-		BKE_makepicstring_from_type(filename, this->m_path, bmain->name, this->m_rd->cfra, R_IMF_IMTYPE_MULTILAYER,
-		                            (this->m_rd->scemode & R_EXTENSION) != 0, true, suffix);
-=======
-		
 		BKE_image_path_from_imtype(
 		        filename, this->m_path, bmain->name, this->m_rd->cfra, R_IMF_IMTYPE_MULTILAYER,
-		        (this->m_rd->scemode & R_EXTENSION) != 0, true);
->>>>>>> d036ad55
+		        (this->m_rd->scemode & R_EXTENSION) != 0, true, suffix);
 		BLI_make_existing_file(filename);
 
 		for (unsigned int i = 0; i < this->m_layers.size(); ++i) {
