--- conflicted
+++ resolved
@@ -276,17 +276,6 @@
 #define BM_CHECK_TYPE_ELEM(ele) \
 	CHECK_TYPE_ANY(ele, _BM_GENERIC_TYPE_ELEM_NONCONST, _BM_GENERIC_TYPE_ELEM_CONST)
 
-<<<<<<< HEAD
-#ifndef __cplusplus
-#define BM_CHECK_TYPE_ELEM_ASSIGN(ele) \
-	(BM_CHECK_TYPE_ELEM(ele)), ele
-#else
-/* for C++: cast the lhs to a void*,
- * because C++ does not allow implicit void* casting of the rhs
- */
-#define BM_CHECK_TYPE_ELEM_ASSIGN(ele) \
-	(BM_CHECK_TYPE_ELEM(ele), CHECK_TYPE_NONCONST(ele)), *(void**)(&(ele))
-=======
 /* Assignment from a void* to a typed pointer is not allowed in C++,
  * casting the LHS to void works fine though.
  */
@@ -296,7 +285,6 @@
 #else
 #define BM_CHECK_TYPE_ELEM_ASSIGN(ele) \
 	(BM_CHECK_TYPE_ELEM(ele)), ele
->>>>>>> 5d6b695f
 #endif
 
 /* BMHeader->hflag (char) */
