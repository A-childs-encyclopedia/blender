/* SPDX-License-Identifier: GPL-2.0-or-later */

#pragma once

/** \file
 * \ingroup bmesh
 */

struct LinkNode;
struct MemArena;

<<<<<<< HEAD
typedef struct BMCustomLayerReq {
  int type;
  char *name;  // can be NULL
  int flag;
} BMCustomLayerReq;

void BM_face_multires_stitch(BMesh *bm, BMFace *f);
=======
#ifdef __cplusplus
extern "C" {
#endif

>>>>>>> ce16fa0f
void BM_loop_interp_multires_ex(BMesh *bm,
                                BMLoop *l_dst,
                                const BMFace *f_src,
                                const float f_dst_center[3],
                                const float f_src_center[3],
                                int cd_loop_mdisp_offset);
/**
 * Project the multi-resolution grid in target onto f_src's set of multi-resolution grids.
 */
void BM_loop_interp_multires(BMesh *bm, BMLoop *l_dst, const BMFace *f_src);

void BM_face_interp_multires_ex(BMesh *bm,
                                BMFace *f_dst,
                                const BMFace *f_src,
                                const float f_dst_center[3],
                                const float f_src_center[3],
                                int cd_loop_mdisp_offset);
void BM_face_interp_multires(BMesh *bm, BMFace *f_dst, const BMFace *f_src);

void BM_vert_interp_from_face(BMesh *bm, BMVert *v_dst, const BMFace *f_src);

/**
 * \brief Data, Interpolate From Verts
 *
 * Interpolates per-vertex data from two sources to \a v_dst
 *
 * \note This is an exact match to #BM_data_interp_from_edges.
 */
void BM_data_interp_from_verts(
    BMesh *bm, const BMVert *v_src_1, const BMVert *v_src_2, BMVert *v_dst, float fac);
/**
 * \brief Data, Interpolate From Edges
 *
 * Interpolates per-edge data from two sources to \a e_dst.
 *
 * \note This is an exact match to #BM_data_interp_from_verts.
 */
void BM_data_interp_from_edges(
    BMesh *bm, const BMEdge *e_src_1, const BMEdge *e_src_2, BMEdge *e_dst, float fac);
/**
 * \brief Data Face-Vert Edge Interpolate
 *
 * Walks around the faces of \a e and interpolates
 * the loop data between two sources.
 */
void BM_data_interp_face_vert_edge(BMesh *bm,
                                   const BMVert *v_src_1,
                                   const BMVert *v_src_2,
                                   BMVert *v,
                                   BMEdge *e,
                                   const float fac);

void BM_data_layers_ensure(BMesh *bm, CustomData *data, BMCustomLayerReq *layers, int totlayer);

void BM_data_layer_add(BMesh *bm, CustomData *data, int type);
void BM_data_layer_add_named(BMesh *bm, CustomData *data, int type, const char *name);
void BM_data_layer_free(BMesh *bm, CustomData *data, int type);
/**
 * Remove a named custom data layer, if it existed. Return true if the layer was removed.
 */
bool BM_data_layer_free_named(BMesh *bm, CustomData *data, const char *name);
void BM_data_layer_free_n(BMesh *bm, CustomData *data, int type, int n);
void BM_data_layer_copy(BMesh *bm, CustomData *data, int type, int src_n, int dst_n);

float BM_elem_float_data_get(CustomData *cd, void *element, int type);
void BM_elem_float_data_set(CustomData *cd, void *element, int type, float val);

/**
 * \brief Data Interpolate From Face
 *
 * Projects target onto source, and pulls interpolated custom-data from source.
 *
 * \note Only handles loop custom-data. multi-res is handled.
 */
void BM_face_interp_from_face_ex(BMesh *bm,
                                 BMFace *f_dst,
                                 const BMFace *f_src,
                                 bool do_vertex,
                                 const void **blocks,
                                 const void **blocks_v,
                                 float (*cos_2d)[2],
                                 float axis_mat[3][3]);
void BM_face_interp_from_face(BMesh *bm, BMFace *f_dst, const BMFace *f_src, bool do_vertex);
/**
 * Projects a single loop, target, onto f_src for custom-data interpolation.
 * multi-resolution is handled.
 * \param do_vertex: When true the target's vert data will also get interpolated.
 */
void BM_loop_interp_from_face(
    BMesh *bm, BMLoop *l_dst, const BMFace *f_src, bool do_vertex, bool do_multires);

/**
 * Smooths boundaries between multi-res grids,
 * including some borders in adjacent faces.
 */
void BM_face_multires_bounds_smooth(BMesh *bm, BMFace *f);

struct LinkNode *BM_vert_loop_groups_data_layer_create(
    BMesh *bm, BMVert *v, int layer_n, const float *loop_weights, struct MemArena *arena);
/**
 * Take existing custom data and merge each fan's data.
 */
void BM_vert_loop_groups_data_layer_merge(BMesh *bm, struct LinkNode *groups, int layer_n);
/**
 * A version of #BM_vert_loop_groups_data_layer_merge
 * that takes an array of loop-weights (aligned with #BM_LOOPS_OF_VERT iterator).
 */
void BM_vert_loop_groups_data_layer_merge_weights(BMesh *bm,
                                                  struct LinkNode *groups,
                                                  int layer_n,
                                                  const float *loop_weights);

#ifdef __cplusplus
}
#endif<|MERGE_RESOLUTION|>--- conflicted
+++ resolved
@@ -9,20 +9,18 @@
 struct LinkNode;
 struct MemArena;
 
-<<<<<<< HEAD
 typedef struct BMCustomLayerReq {
   int type;
   char *name;  // can be NULL
   int flag;
 } BMCustomLayerReq;
 
-void BM_face_multires_stitch(BMesh *bm, BMFace *f);
-=======
 #ifdef __cplusplus
 extern "C" {
 #endif
 
->>>>>>> ce16fa0f
+void BM_face_multires_stitch(BMesh *bm, BMFace *f);
+
 void BM_loop_interp_multires_ex(BMesh *bm,
                                 BMLoop *l_dst,
                                 const BMFace *f_src,
