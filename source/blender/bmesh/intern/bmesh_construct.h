--- conflicted
+++ resolved
@@ -175,12 +175,10 @@
 /* ME -> BM */
 char BM_face_flag_to_mflag(BMFace *f);
 short BM_edge_flag_to_mflag(BMEdge *e);
-<<<<<<< HEAD
+
 /* BM -> ME */
 void BM_sort_disk_cycle(BMVert *v);
-=======
 
 #ifdef __cplusplus
 }
-#endif
->>>>>>> ce16fa0f
+#endif