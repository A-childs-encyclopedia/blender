--- conflicted
+++ resolved
@@ -24,7 +24,6 @@
 #include "bmesh.h"
 #include "intern/bmesh_private.h"
 
-<<<<<<< HEAD
 #include "range_tree.h"
 
 #ifdef USE_BMESH_PAGE_CUSTOMDATA
@@ -326,8 +325,6 @@
  *
  * \returns false if any verts aren't found.
  */
-=======
->>>>>>> 46076e48
 bool BM_verts_from_edges(BMVert **vert_arr, BMEdge **edge_arr, const int len)
 {
   int i, i_prev = len - 1;
@@ -1216,19 +1213,11 @@
   return bm_new;
 }
 
-<<<<<<< HEAD
 BMesh *BM_mesh_copy(BMesh *bm_old)
 {
   return BM_mesh_copy_ex(bm_old, NULL);
 }
 
-/* ME -> BM */
-char BM_vert_flag_from_mflag(const char mflag)
-{
-  return ((mflag & SELECT) ? BM_ELEM_SELECT : 0);
-}
-=======
->>>>>>> 46076e48
 char BM_edge_flag_from_mflag(const short mflag)
 {
   return (((mflag & ME_SEAM) ? BM_ELEM_SEAM : 0) | ((mflag & ME_EDGEDRAW) ? BM_ELEM_DRAW : 0) |
@@ -1252,9 +1241,7 @@
 {
   const char hflag = f->head.hflag;
 
-<<<<<<< HEAD
-  return (((hflag & BM_ELEM_SELECT) ? ME_FACE_SEL : 0) |
-          ((hflag & BM_ELEM_SMOOTH) ? ME_SMOOTH : 0));
+  return ((hflag & BM_ELEM_SMOOTH) ? ME_SMOOTH : 0);
 }
 
 void bm_init_idmap_cdlayers(BMesh *bm)
@@ -1378,7 +1365,4 @@
       }
     }
   }
-=======
-  return ((hflag & BM_ELEM_SMOOTH) ? ME_SMOOTH : 0);
->>>>>>> 46076e48
 }