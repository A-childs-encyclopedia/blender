/*
 * This program is free software; you can redistribute it and/or
 * modify it under the terms of the GNU General Public License
 * as published by the Free Software Foundation; either version 2
 * of the License, or (at your option) any later version.
 *
 * This program is distributed in the hope that it will be useful,
 * but WITHOUT ANY WARRANTY; without even the implied warranty of
 * MERCHANTABILITY or FITNESS FOR A PARTICULAR PURPOSE.  See the
 * GNU General Public License for more details.
 *
 * You should have received a copy of the GNU General Public License
 * along with this program; if not, write to the Free Software Foundation,
 * Inc., 51 Franklin Street, Fifth Floor, Boston, MA 02110-1301, USA.
 */

#pragma once

/** \file
 * \ingroup bmesh
 */

struct BMFace;
struct BMVert;
struct BMesh;
struct RangeTreeUInt;

typedef struct BMLog BMLog;
typedef struct BMLogEntry BMLogEntry;

typedef struct BMLogCallbacks {
  void (*on_vert_add)(struct BMVert *v, void *userdata);
  void (*on_vert_kill)(struct BMVert *v, void *userdata);
  void (*on_vert_change)(struct BMVert *v, void *userdata, void *old_customdata);

  void (*on_edge_add)(struct BMEdge *e, void *userdata);
  void (*on_edge_kill)(struct BMEdge *e, void *userdata);
  void (*on_edge_change)(struct BMEdge *e, void *userdata, void *old_customdata);

  void (*on_face_add)(struct BMFace *f, void *userdata);
  void (*on_face_kill)(struct BMFace *f, void *userdata);
  void (*on_face_change)(struct BMFace *f, void *userdata, void *old_customdata);

  void (*on_full_mesh_load)(void *userdata);
  void (*on_mesh_id_restore)(void *userdata);
  void *userdata;
} BMLogCallbacks;

//#define DEBUG_LOG_CALL_STACKS

#ifdef DEBUG_LOG_CALL_STACKS
void _bm_logstack_pop();
const char *_bm_logstack_head();
void _bm_logstack_push(const char *name);
#  define bm_logstack_push() _bm_logstack_push(__func__)
#  define bm_logstack_pop() _bm_logstack_pop()
#else
#  define bm_logstack_push()
#  define bm_logstack_head ""
#  define bm_logstack_pop()
#endif

/* Allocate and initialize a new BMLog */
<<<<<<< HEAD
BMLog *BM_log_create(BMesh *bm, int cd_sculpt_vert);
void BM_log_set_cd_offsets(BMLog *log, int cd_sculpt_vert);
=======
/* Allocate, initialize, and assign a new BMLog */
BMLog *BM_log_create(BMesh *bm);
>>>>>>> 5ef5a9fc

/* Allocate and initialize a new BMLog using existing BMLogEntries */
/* Allocate and initialize a new BMLog using existing BMLogEntries
 *
 * The 'entry' should be the last entry in the BMLog. Its prev pointer
 * will be followed back to find the first entry.
 *
 * The unused IDs field of the log will be initialized by taking all
 * keys from all GHashes in the log entry.
 */
BMLog *BM_log_from_existing_entries_create(BMesh *bm, BMLogEntry *entry);

/* Free all the data in a BMLog including the log itself */
<<<<<<< HEAD
bool BM_log_free(BMLog *log, bool safe_mode);

BMLog *BM_log_unfreeze(BMesh *bm, BMLogEntry *entry);

void BM_log_set_bm(BMesh *bm, BMLog *log);
=======
/* Free all the data in a BMLog including the log itself */
void BM_log_free(BMLog *log);
>>>>>>> 5ef5a9fc

/* Get the number of log entries */
/* Get the number of log entries */
int BM_log_length(const BMLog *log);

/* Apply a consistent ordering to BMesh vertices and faces */
/* Apply a consistent ordering to BMesh vertices */
void BM_log_mesh_elems_reorder(BMesh *bm, BMLog *log);

/* Start a new log entry and update the log entry list */
<<<<<<< HEAD
BMLogEntry *BM_log_entry_add(BMesh *bm, BMLog *log);
BMLogEntry *BM_log_entry_add_ex(BMesh *bm, BMLog *log, bool combine_with_last);
BMLogEntry *BM_log_all_ids(BMesh *bm, BMLog *log, BMLogEntry *entry);

BMLogEntry *BM_log_entry_check_customdata(BMesh *bm, BMLog *log);
=======
/* Start a new log entry and update the log entry list
 *
 * If the log entry list is empty, or if the current log entry is the
 * last entry, the new entry is simply appended to the end.
 *
 * Otherwise, the new entry is added after the current entry and all
 * following entries are deleted.
 *
 * In either case, the new entry is set as the current log entry.
 */
BMLogEntry *BM_log_entry_add(BMLog *log);
>>>>>>> 5ef5a9fc

/* Mark all used ids as unused for this node */
void BM_log_cleanup_entry(BMLogEntry *entry);

<<<<<<< HEAD
/* Remove an entry from the log.
   returns true if the log's refcount
   reached zero and was freed*/
bool BM_log_entry_drop(BMLogEntry *entry);
bool BM_log_is_dead(BMLog *log);

/* Undo one BMLogEntry.  node_layer_id is necassary to preserve node idxs with customdata, whose
 * layout might have changed */
void BM_log_undo(BMesh *bm, BMLog *log, BMLogCallbacks *callbacks, const char *node_layer_id);

/* Redo one BMLogEntry */
void BM_log_redo(BMesh *bm, BMLog *log, BMLogCallbacks *callbacks, const char *node_layer_id);

/* Log a vertex before it is modified */
void BM_log_vert_before_modified(BMLog *log,
                                 struct BMVert *v,
                                 const int cd_vert_mask_offset,
                                 bool log_customdata);

/* Log an edge before it is modified */
void BM_log_edge_before_modified(BMLog *log, BMEdge *v, bool log_customdata);
=======
/* Remove an entry from the log */
/* Remove an entry from the log
 *
 * Uses entry->log as the log. If the log is NULL, the entry will be
 * free'd but not removed from any list, nor shall its IDs be
 * released.
 *
 * This operation is only valid on the first and last entries in the
 * log. Deleting from the middle will assert.
 */
void BM_log_entry_drop(BMLogEntry *entry);

/* Undo one BMLogEntry */
/* Undo one BMLogEntry
 *
 * Has no effect if there's nothing left to undo */
void BM_log_undo(BMesh *bm, BMLog *log);

/* Redo one BMLogEntry */
/* Redo one BMLogEntry
 *
 * Has no effect if there's nothing left to redo */
void BM_log_redo(BMesh *bm, BMLog *log);

/* Log a vertex before it is modified */
/* Log a vertex before it is modified
 *
 * Before modifying vertex coordinates, masks, or hflags, call this
 * function to log its current values. This is better than logging
 * after the coordinates have been modified, because only those
 * vertices that are modified need to have their original values
 * stored.
 *
 * Handles two separate cases:
 *
 * If the vertex was added in the current log entry, update the
 * vertex in the map of added vertices.
 *
 * If the vertex already existed prior to the current log entry, a
 * separate key/value map of modified vertices is used (using the
 * vertex's ID as the key). The values stored in that case are
 * the vertex's original state so that an undo can restore the
 * previous state.
 *
 * On undo, the current vertex state will be swapped with the stored
 * state so that a subsequent redo operation will restore the newer
 * vertex state.
 */
void BM_log_vert_before_modified(BMLog *log, struct BMVert *v, const int cd_vert_mask_offset);
>>>>>>> 5ef5a9fc

/* Log a new vertex as added to the BMesh */
/* Log a new vertex as added to the BMesh
 *
 * The new vertex gets a unique ID assigned. It is then added to a map
 * of added vertices, with the key being its ID and the value
 * containing everything needed to reconstruct that vertex.
 */
void BM_log_vert_added(BMLog *log, struct BMVert *v, const int cd_vert_mask_offset);

/* Log a new edge as added to the BMesh */
void BM_log_edge_added(BMLog *log, BMEdge *e);

/* Log a face before it is modified */
/* Log a face before it is modified
 *
 * This is intended to handle only header flags and we always
 * assume face has been added before
 */
void BM_log_face_modified(BMLog *log, struct BMFace *f);

/* Log a new face as added to the BMesh */
/* Log a new face as added to the BMesh
 *
 * The new face gets a unique ID assigned. It is then added to a map
 * of added faces, with the key being its ID and the value containing
 * everything needed to reconstruct that face.
 */
void BM_log_face_added(BMLog *log, struct BMFace *f);

/* Log a vertex as removed from the BMesh */
/* Log a vertex as removed from the BMesh
 *
 * A couple things can happen here:
 *
 * If the vertex was added as part of the current log entry, then it's
 * deleted and forgotten about entirely. Its unique ID is returned to
 * the unused pool.
 *
 * If the vertex was already part of the BMesh before the current log
 * entry, it is added to a map of deleted vertices, with the key being
 * its ID and the value containing everything needed to reconstruct
 * that vertex.
 *
 * If there's a move record for the vertex, that's used as the
 * vertices original location, then the move record is deleted.
 */
void BM_log_vert_removed(BMLog *log, struct BMVert *v, const int cd_vert_mask_offset);

/* Log an edge as removed from the BMesh */
void BM_log_edge_removed(BMLog *log, BMEdge *e);

/* Log a face as removed from the BMesh */
/* Log a face as removed from the BMesh
 *
 * A couple things can happen here:
 *
 * If the face was added as part of the current log entry, then it's
 * deleted and forgotten about entirely. Its unique ID is returned to
 * the unused pool.
 *
 * If the face was already part of the BMesh before the current log
 * entry, it is added to a map of deleted faces, with the key being
 * its ID and the value containing everything needed to reconstruct
 * that face.
 */
void BM_log_face_removed(BMLog *log, struct BMFace *f);

/* Log all vertices/faces in the BMesh as added */
/* Log all vertices/faces in the BMesh as added */
void BM_log_all_added(BMesh *bm, BMLog *log);

void BM_log_full_mesh(BMesh *bm, BMLog *log);

/* Log all vertices/faces in the BMesh as removed */
/* Log all vertices/faces in the BMesh as removed */
void BM_log_before_all_removed(BMesh *bm, BMLog *log);

/* Get the logged coordinates of a vertex */
/* Get the logged coordinates of a vertex
 *
 * Does not modify the log or the vertex */
const float *BM_log_original_vert_co(BMLog *log, BMVert *v);

/* Get the logged normal of a vertex */
<<<<<<< HEAD
const float *BM_log_original_vert_no(BMLog *log, BMVert *v);
=======
/* Get the logged normal of a vertex
 *
 * Does not modify the log or the vertex */
const short *BM_log_original_vert_no(BMLog *log, BMVert *v);
>>>>>>> 5ef5a9fc

/* Get the logged mask of a vertex */
/* Get the logged mask of a vertex
 *
 * Does not modify the log or the vertex */
float BM_log_original_mask(BMLog *log, BMVert *v);

/* Get the logged data of a vertex (avoid multiple lookups) */
void BM_log_original_vert_data(BMLog *log, BMVert *v, const float **r_co, const float **r_no);

/* For internal use only (unit testing) */
/* For internal use only (unit testing) */
BMLogEntry *BM_log_current_entry(BMLog *log);
<<<<<<< HEAD
void BM_log_set_current_entry(BMLog *log, BMLogEntry *entry);
BMLogEntry *BM_log_entry_prev(BMLogEntry *entry);
BMLogEntry *BM_log_entry_next(BMLogEntry *entry);

uint BM_log_vert_id_get(BMLog *log, BMVert *v);
BMVert *BM_log_id_vert_get(BMLog *log, uint id);
uint BM_log_face_id_get(BMLog *log, BMFace *f);
BMFace *BM_log_id_face_get(BMLog *log, uint id);

void BM_log_print_entry(BMLog *log, BMLogEntry *entry);
void BM_log_redo_skip(BMesh *bm, BMLog *log);
void BM_log_undo_skip(BMesh *bm, BMLog *log);
BMVert *BM_log_edge_split_do(BMLog *log, BMEdge *e, BMVert *v, BMEdge **newe, float t);

int BM_log_entry_size(BMLogEntry *entry);

bool BM_log_has_vert(BMLog *log, BMVert *v);
bool BM_log_has_edge(BMLog *log, BMEdge *e);
bool BM_log_has_face(BMLog *log, BMFace *f);

/*Log an edge before changing its topological connections*/
void BM_log_edge_topo_pre(BMLog *log, BMEdge *f);

/*Log an edge after changing its topological connections*/
void BM_log_edge_topo_post(BMLog *log, BMEdge *f);

/*Log a face before changing its topological connections*/
void BM_log_face_topo_pre(BMLog *log, BMFace *f);

/*Log a face after changing its topological connections*/
void BM_log_face_topo_post(BMLog *log, BMFace *f);

void BM_log_vert_topo_pre(BMLog *log, BMVert *v);
void BM_log_vert_topo_post(BMLog *log, BMVert *v);
=======
/* For internal use only (unit testing) */
struct RangeTreeUInt *BM_log_unused_ids(BMLog *log);
>>>>>>> 5ef5a9fc
<|MERGE_RESOLUTION|>--- conflicted
+++ resolved
@@ -61,13 +61,8 @@
 #endif
 
 /* Allocate and initialize a new BMLog */
-<<<<<<< HEAD
 BMLog *BM_log_create(BMesh *bm, int cd_sculpt_vert);
 void BM_log_set_cd_offsets(BMLog *log, int cd_sculpt_vert);
-=======
-/* Allocate, initialize, and assign a new BMLog */
-BMLog *BM_log_create(BMesh *bm);
->>>>>>> 5ef5a9fc
 
 /* Allocate and initialize a new BMLog using existing BMLogEntries */
 /* Allocate and initialize a new BMLog using existing BMLogEntries
@@ -81,16 +76,11 @@
 BMLog *BM_log_from_existing_entries_create(BMesh *bm, BMLogEntry *entry);
 
 /* Free all the data in a BMLog including the log itself */
-<<<<<<< HEAD
 bool BM_log_free(BMLog *log, bool safe_mode);
 
 BMLog *BM_log_unfreeze(BMesh *bm, BMLogEntry *entry);
 
 void BM_log_set_bm(BMesh *bm, BMLog *log);
-=======
-/* Free all the data in a BMLog including the log itself */
-void BM_log_free(BMLog *log);
->>>>>>> 5ef5a9fc
 
 /* Get the number of log entries */
 /* Get the number of log entries */
@@ -101,30 +91,15 @@
 void BM_log_mesh_elems_reorder(BMesh *bm, BMLog *log);
 
 /* Start a new log entry and update the log entry list */
-<<<<<<< HEAD
 BMLogEntry *BM_log_entry_add(BMesh *bm, BMLog *log);
 BMLogEntry *BM_log_entry_add_ex(BMesh *bm, BMLog *log, bool combine_with_last);
 BMLogEntry *BM_log_all_ids(BMesh *bm, BMLog *log, BMLogEntry *entry);
 
 BMLogEntry *BM_log_entry_check_customdata(BMesh *bm, BMLog *log);
-=======
-/* Start a new log entry and update the log entry list
- *
- * If the log entry list is empty, or if the current log entry is the
- * last entry, the new entry is simply appended to the end.
- *
- * Otherwise, the new entry is added after the current entry and all
- * following entries are deleted.
- *
- * In either case, the new entry is set as the current log entry.
- */
-BMLogEntry *BM_log_entry_add(BMLog *log);
->>>>>>> 5ef5a9fc
 
 /* Mark all used ids as unused for this node */
 void BM_log_cleanup_entry(BMLogEntry *entry);
 
-<<<<<<< HEAD
 /* Remove an entry from the log.
    returns true if the log's refcount
    reached zero and was freed*/
@@ -146,57 +121,6 @@
 
 /* Log an edge before it is modified */
 void BM_log_edge_before_modified(BMLog *log, BMEdge *v, bool log_customdata);
-=======
-/* Remove an entry from the log */
-/* Remove an entry from the log
- *
- * Uses entry->log as the log. If the log is NULL, the entry will be
- * free'd but not removed from any list, nor shall its IDs be
- * released.
- *
- * This operation is only valid on the first and last entries in the
- * log. Deleting from the middle will assert.
- */
-void BM_log_entry_drop(BMLogEntry *entry);
-
-/* Undo one BMLogEntry */
-/* Undo one BMLogEntry
- *
- * Has no effect if there's nothing left to undo */
-void BM_log_undo(BMesh *bm, BMLog *log);
-
-/* Redo one BMLogEntry */
-/* Redo one BMLogEntry
- *
- * Has no effect if there's nothing left to redo */
-void BM_log_redo(BMesh *bm, BMLog *log);
-
-/* Log a vertex before it is modified */
-/* Log a vertex before it is modified
- *
- * Before modifying vertex coordinates, masks, or hflags, call this
- * function to log its current values. This is better than logging
- * after the coordinates have been modified, because only those
- * vertices that are modified need to have their original values
- * stored.
- *
- * Handles two separate cases:
- *
- * If the vertex was added in the current log entry, update the
- * vertex in the map of added vertices.
- *
- * If the vertex already existed prior to the current log entry, a
- * separate key/value map of modified vertices is used (using the
- * vertex's ID as the key). The values stored in that case are
- * the vertex's original state so that an undo can restore the
- * previous state.
- *
- * On undo, the current vertex state will be swapped with the stored
- * state so that a subsequent redo operation will restore the newer
- * vertex state.
- */
-void BM_log_vert_before_modified(BMLog *log, struct BMVert *v, const int cd_vert_mask_offset);
->>>>>>> 5ef5a9fc
 
 /* Log a new vertex as added to the BMesh */
 /* Log a new vertex as added to the BMesh
@@ -282,14 +206,7 @@
 const float *BM_log_original_vert_co(BMLog *log, BMVert *v);
 
 /* Get the logged normal of a vertex */
-<<<<<<< HEAD
 const float *BM_log_original_vert_no(BMLog *log, BMVert *v);
-=======
-/* Get the logged normal of a vertex
- *
- * Does not modify the log or the vertex */
-const short *BM_log_original_vert_no(BMLog *log, BMVert *v);
->>>>>>> 5ef5a9fc
 
 /* Get the logged mask of a vertex */
 /* Get the logged mask of a vertex
@@ -303,7 +220,6 @@
 /* For internal use only (unit testing) */
 /* For internal use only (unit testing) */
 BMLogEntry *BM_log_current_entry(BMLog *log);
-<<<<<<< HEAD
 void BM_log_set_current_entry(BMLog *log, BMLogEntry *entry);
 BMLogEntry *BM_log_entry_prev(BMLogEntry *entry);
 BMLogEntry *BM_log_entry_next(BMLogEntry *entry);
@@ -337,8 +253,4 @@
 void BM_log_face_topo_post(BMLog *log, BMFace *f);
 
 void BM_log_vert_topo_pre(BMLog *log, BMVert *v);
-void BM_log_vert_topo_post(BMLog *log, BMVert *v);
-=======
-/* For internal use only (unit testing) */
-struct RangeTreeUInt *BM_log_unused_ids(BMLog *log);
->>>>>>> 5ef5a9fc
+void BM_log_vert_topo_post(BMLog *log, BMVert *v);