--- conflicted
+++ resolved
@@ -40,14 +40,10 @@
 #define EDGE_MARK	4
 #define EDGE_DONE	8
 
-<<<<<<< HEAD
 #define FACE_MARK   1
 #define EDGE_CONNECTED 7
 
-void bmo_connectverts_exec(BMesh *bm, BMOperator *op)
-=======
 void bmo_connect_verts_exec(BMesh *bm, BMOperator *op)
->>>>>>> 6e97ecee
 {
 	BMIter iter, liter;
 	BMFace *f, *nf;
@@ -185,7 +181,7 @@
 			BLI_array_append(arr2, arr_tmp[i]);                               \
 		}                                                                     \
 		BLI_array_free(arr_tmp);                                              \
-	} (void)0
+	}
 
 /* get the 2 loops matching 2 verts.
  * first attempt to get the face corners that use the edge defined by v1 & v2,
@@ -271,8 +267,8 @@
 }
 
 BMVert* get_cubic_seg(BMesh *bm, int seg, int n, BMVert *v1, BMVert *v2){
-    float co[3];
-    BMVert *v;
+    //float co[3];
+    BMVert *v = NULL;
     return v;
 }
 
@@ -381,6 +377,7 @@
 
     int i = 0, j = 0, loops_count = 0, cl1 = 0, cl2 = 0;
     BMFace *f;
+	_list_exist_vert_tmp = NULL;
 
     // find all edges in faces
     BMO_ITER (f, &siter, bm, op, "edgefacein", BM_FACE)
@@ -478,7 +475,7 @@
     if (ee1 && ee2)
     {
        float min = 1e32;
-       int min_i, min_j;
+       int min_j;
        float center1[3], center2[3];
        BMEdge **non_conected = NULL, **conected = NULL;
        BLI_array_declare(non_conected);
@@ -504,7 +501,7 @@
 
        for (i = 0; i < BLI_array_count(ee1); i++)
        {
-           BMVert *v_i, *v_j;
+           BMVert *v_i;
            float mid_V_i[3];
            float mid_V_j[3];
            get_middle_edge(ee1[i], mid_V_i);
