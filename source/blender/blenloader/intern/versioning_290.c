/*
 * This program is free software; you can redistribute it and/or
 * modify it under the terms of the GNU General Public License
 * as published by the Free Software Foundation; either version 2
 * of the License, or (at your option) any later version.
 *
 * This program is distributed in the hope that it will be useful,
 * but WITHOUT ANY WARRANTY; without even the implied warranty of
 * MERCHANTABILITY or FITNESS FOR A PARTICULAR PURPOSE.  See the
 * GNU General Public License for more details.
 *
 * You should have received a copy of the GNU General Public License
 * along with this program; if not, write to the Free Software Foundation,
 * Inc., 51 Franklin Street, Fifth Floor, Boston, MA 02110-1301, USA.
 */

/** \file
 * \ingroup blenloader
 */
/* allow readfile to use deprecated functionality */
#define DNA_DEPRECATED_ALLOW

#include "BLI_alloca.h"
#include "BLI_listbase.h"
#include "BLI_math.h"
#include "BLI_string.h"
#include "BLI_utildefines.h"

#include "DNA_anim_types.h"
#include "DNA_armature_types.h"
#include "DNA_brush_types.h"
#include "DNA_cachefile_types.h"
#include "DNA_collection_types.h"
#include "DNA_constraint_types.h"
#include "DNA_fluid_types.h"
#include "DNA_genfile.h"
#include "DNA_gpencil_modifier_types.h"
#include "DNA_gpencil_types.h"
#include "DNA_hair_types.h"
#include "DNA_light_types.h"
#include "DNA_mesh_types.h"
#include "DNA_meshdata_types.h"
#include "DNA_modifier_types.h"
#include "DNA_object_types.h"
#include "DNA_particle_types.h"
#include "DNA_pointcloud_types.h"
#include "DNA_rigidbody_types.h"
#include "DNA_screen_types.h"
#include "DNA_shader_fx_types.h"
#include "DNA_space_types.h"
#include "DNA_tracking_types.h"
#include "DNA_workspace_types.h"

#include "BKE_animsys.h"
#include "BKE_armature.h"
#include "BKE_attribute.h"
#include "BKE_collection.h"
#include "BKE_colortools.h"
#include "BKE_cryptomatte.h"
#include "BKE_curve.h"
#include "BKE_fcurve.h"
#include "BKE_gpencil.h"
#include "BKE_idprop.h"
#include "BKE_lib_id.h"
#include "BKE_main.h"
#include "BKE_mesh.h"
#include "BKE_multires.h"
#include "BKE_node.h"

#include "IMB_imbuf.h"
#include "MEM_guardedalloc.h"

#include "RNA_access.h"
#include "RNA_enum_types.h"

#include "SEQ_proxy.h"
#include "SEQ_render.h"
#include "SEQ_sequencer.h"
#include "SEQ_time.h"
#include "SEQ_transform.h"

#include "BLO_readfile.h"
#include "readfile.h"

/* Make preferences read-only, use versioning_userdef.c. */
#define U (*((const UserDef *)&U))

static IDProperty *idproperty_find_ui_container(IDProperty *idprop_group)
{
  LISTBASE_FOREACH (IDProperty *, prop, &idprop_group->data.group) {
    if (prop->type == IDP_GROUP && STREQ(prop->name, "_RNA_UI")) {
      return prop;
    }
  }
  return NULL;
}

static void version_idproperty_move_data_int(IDPropertyUIDataInt *ui_data,
                                             const IDProperty *prop_ui_data)
{
  IDProperty *min = IDP_GetPropertyFromGroup(prop_ui_data, "min");
  if (min != NULL) {
    ui_data->min = ui_data->soft_min = IDP_get_as_int(min);
  }
  IDProperty *max = IDP_GetPropertyFromGroup(prop_ui_data, "max");
  if (max != NULL) {
    ui_data->max = ui_data->soft_max = IDP_get_as_int(max);
  }
  IDProperty *soft_min = IDP_GetPropertyFromGroup(prop_ui_data, "soft_min");
  if (soft_min != NULL) {
    ui_data->soft_min = IDP_get_as_int(soft_min);
    ui_data->soft_min = MIN2(ui_data->soft_min, ui_data->min);
  }
  IDProperty *soft_max = IDP_GetPropertyFromGroup(prop_ui_data, "soft_max");
  if (soft_max != NULL) {
    ui_data->soft_max = IDP_get_as_int(soft_max);
    ui_data->soft_max = MAX2(ui_data->soft_max, ui_data->max);
  }
  IDProperty *step = IDP_GetPropertyFromGroup(prop_ui_data, "step");
  if (step != NULL) {
    ui_data->step = IDP_get_as_int(soft_max);
  }
  IDProperty *default_value = IDP_GetPropertyFromGroup(prop_ui_data, "default");
  if (default_value != NULL) {
    if (default_value->type == IDP_ARRAY) {
      if (default_value->subtype == IDP_INT) {
        ui_data->default_array = MEM_dupallocN(IDP_Array(default_value));
        ui_data->default_array_len = default_value->len;
      }
    }
    else if (default_value->type == IDP_INT) {
      ui_data->default_value = IDP_get_as_int(default_value);
    }
  }
}

static void version_idproperty_move_data_float(IDPropertyUIDataFloat *ui_data,
                                               const IDProperty *prop_ui_data)
{
  IDProperty *min = IDP_GetPropertyFromGroup(prop_ui_data, "min");
  if (min != NULL) {
    ui_data->min = ui_data->soft_min = IDP_get_as_double(min);
  }
  IDProperty *max = IDP_GetPropertyFromGroup(prop_ui_data, "max");
  if (max != NULL) {
    ui_data->max = ui_data->soft_max = IDP_get_as_double(min);
  }
  IDProperty *soft_min = IDP_GetPropertyFromGroup(prop_ui_data, "soft_min");
  if (soft_min != NULL) {
    ui_data->soft_min = IDP_get_as_double(soft_min);
    ui_data->soft_min = MAX2(ui_data->soft_min, ui_data->min);
  }
  IDProperty *soft_max = IDP_GetPropertyFromGroup(prop_ui_data, "soft_max");
  if (soft_max != NULL) {
    ui_data->soft_max = IDP_get_as_double(soft_max);
    ui_data->soft_max = MIN2(ui_data->soft_max, ui_data->max);
  }
  IDProperty *step = IDP_GetPropertyFromGroup(prop_ui_data, "step");
  if (step != NULL) {
    ui_data->step = IDP_get_as_float(step);
  }
  IDProperty *precision = IDP_GetPropertyFromGroup(prop_ui_data, "precision");
  if (precision != NULL) {
    ui_data->precision = IDP_get_as_int(precision);
  }
  IDProperty *default_value = IDP_GetPropertyFromGroup(prop_ui_data, "default");
  if (default_value != NULL) {
    if (default_value->type == IDP_ARRAY) {
      if (ELEM(default_value->subtype, IDP_FLOAT, IDP_DOUBLE)) {
        ui_data->default_array = MEM_dupallocN(IDP_Array(default_value));
        ui_data->default_array_len = default_value->len;
      }
    }
    else if (ELEM(default_value->type, IDP_DOUBLE, IDP_FLOAT)) {
      ui_data->default_value = IDP_get_as_double(default_value);
    }
  }
}

static void version_idproperty_move_data_string(IDPropertyUIDataString *ui_data,
                                                const IDProperty *prop_ui_data)
{
  IDProperty *default_value = IDP_GetPropertyFromGroup(prop_ui_data, "default");
  if (default_value != NULL && default_value->type == IDP_STRING) {
    ui_data->default_value = BLI_strdup(IDP_String(default_value));
  }
}

static void version_idproperty_ui_data(IDProperty *idprop_group)
{
  if (idprop_group == NULL) { /* NULL check here to reduce verbosity of calls to this function. */
    return;
  }

  IDProperty *ui_container = idproperty_find_ui_container(idprop_group);
  if (ui_container == NULL) {
    return;
  }

  LISTBASE_FOREACH (IDProperty *, prop, &idprop_group->data.group) {
    IDProperty *prop_ui_data = IDP_GetPropertyFromGroup(ui_container, prop->name);
    if (prop_ui_data == NULL) {
      continue;
    }

    if (!IDP_supports_ui_data(prop)) {
      continue;
    }

    IDPropertyUIData *ui_data = IDP_ui_data_ensure(prop);

    IDProperty *subtype = IDP_GetPropertyFromGroup(prop_ui_data, "subtype");
    if (subtype != NULL && subtype->type == IDP_STRING) {
      const char *subtype_string = IDP_String(subtype);
      int result = PROP_NONE;
      RNA_enum_value_from_id(rna_enum_property_subtype_items, subtype_string, &result);
      ui_data->rna_subtype = result;
    }

    IDProperty *description = IDP_GetPropertyFromGroup(prop_ui_data, "description");
    if (description != NULL && description->type == IDP_STRING) {
      ui_data->description = BLI_strdup(IDP_String(description));
    }

    /* Type specific data. */
    switch (IDP_ui_data_type(prop)) {
      case IDP_UI_DATA_TYPE_STRING:
        version_idproperty_move_data_string((IDPropertyUIDataString *)ui_data, prop_ui_data);
        break;
      case IDP_UI_DATA_TYPE_INT:
        version_idproperty_move_data_int((IDPropertyUIDataInt *)ui_data, prop_ui_data);
        break;
      case IDP_UI_DATA_TYPE_FLOAT:
        version_idproperty_move_data_float((IDPropertyUIDataFloat *)ui_data, prop_ui_data);
        break;
      case IDP_UI_DATA_TYPE_UNSUPPORTED:
        BLI_assert(false);
        break;
    }

    IDP_FreeFromGroup(ui_container, prop_ui_data);
  }

  IDP_FreeFromGroup(idprop_group, ui_container);
}

static void do_versions_idproperty_bones_recursive(Bone *bone)
{
  version_idproperty_ui_data(bone->prop);
  LISTBASE_FOREACH (Bone *, child_bone, &bone->childbase) {
    do_versions_idproperty_bones_recursive(child_bone);
  }
}

/**
 * For every data block that supports them, initialize the new IDProperty UI data struct based on
 * the old more complicated storage. Assumes only the top level of IDProperties below the parent
 * group had UI data in a "_RNA_UI" group.
 *
 * \note The following IDProperty groups in DNA aren't exposed in the UI or are runtime-only, so
 * they don't have UI data: wmOperator, bAddon, bUserMenuItem_Op, wmKeyMapItem, wmKeyConfigPref,
 * uiList, FFMpegCodecData, View3DShading, bToolRef, TimeMarker, ViewLayer, bPoseChannel.
 */
static void do_versions_idproperty_ui_data(Main *bmain)
{
  /* ID data. */
  ID *id;
  FOREACH_MAIN_ID_BEGIN (bmain, id) {
    IDProperty *idprop_group = IDP_GetProperties(id, false);
    if (idprop_group == NULL) {
      continue;
    }
    version_idproperty_ui_data(idprop_group);
  }
  FOREACH_MAIN_ID_END;

  /* Bones. */
  LISTBASE_FOREACH (bArmature *, armature, &bmain->armatures) {
    LISTBASE_FOREACH (Bone *, bone, &armature->bonebase) {
      do_versions_idproperty_bones_recursive(bone);
    }
  }

  /* Nodes and node sockets. */
  LISTBASE_FOREACH (bNodeTree *, ntree, &bmain->nodetrees) {
    LISTBASE_FOREACH (bNode *, node, &ntree->nodes) {
      version_idproperty_ui_data(node->prop);
    }
    LISTBASE_FOREACH (bNodeSocket *, socket, &ntree->inputs) {
      version_idproperty_ui_data(socket->prop);
    }
    LISTBASE_FOREACH (bNodeSocket *, socket, &ntree->outputs) {
      version_idproperty_ui_data(socket->prop);
    }
  }

  /* Sequences. */
  LISTBASE_FOREACH (Scene *, scene, &bmain->scenes) {
    if (scene->ed != NULL) {
      LISTBASE_FOREACH (Sequence *, seq, &scene->ed->seqbase) {
        version_idproperty_ui_data(seq->prop);
      }
    }
  }
}

static eSpaceSeq_Proxy_RenderSize get_sequencer_render_size(Main *bmain)
{
  eSpaceSeq_Proxy_RenderSize render_size = 100;

  for (bScreen *screen = bmain->screens.first; screen; screen = screen->id.next) {
    LISTBASE_FOREACH (ScrArea *, area, &screen->areabase) {
      LISTBASE_FOREACH (SpaceLink *, sl, &area->spacedata) {
        switch (sl->spacetype) {
          case SPACE_SEQ: {
            SpaceSeq *sseq = (SpaceSeq *)sl;
            if (sseq->mainb == SEQ_DRAW_IMG_IMBUF) {
              render_size = sseq->render_size;
              break;
            }
          }
        }
      }
    }
  }

  return render_size;
}

static bool can_use_proxy(const Sequence *seq, int psize)
{
  if (seq->strip->proxy == NULL) {
    return false;
  }
  short size_flags = seq->strip->proxy->build_size_flags;
  return (seq->flag & SEQ_USE_PROXY) != 0 && psize != IMB_PROXY_NONE && (size_flags & psize) != 0;
}

/* image_size is width or height depending what RNA property is converted - X or Y. */
static void seq_convert_transform_animation(const Scene *scene,
                                            const char *path,
                                            const int image_size)
{
  if (scene->adt == NULL || scene->adt->action == NULL) {
    return;
  }

  FCurve *fcu = BKE_fcurve_find(&scene->adt->action->curves, path, 0);
  if (fcu != NULL && !BKE_fcurve_is_empty(fcu)) {
    BezTriple *bezt = fcu->bezt;
    for (int i = 0; i < fcu->totvert; i++, bezt++) {
      /* Same math as with old_image_center_*, but simplified. */
      bezt->vec[0][1] = image_size / 2 + bezt->vec[0][1] - scene->r.xsch / 2;
      bezt->vec[1][1] = image_size / 2 + bezt->vec[1][1] - scene->r.xsch / 2;
      bezt->vec[2][1] = image_size / 2 + bezt->vec[2][1] - scene->r.xsch / 2;
    }
  }
}

static void seq_convert_transform_crop(const Scene *scene,
                                       Sequence *seq,
                                       const eSpaceSeq_Proxy_RenderSize render_size)
{
  if (seq->strip->transform == NULL) {
    seq->strip->transform = MEM_callocN(sizeof(struct StripTransform), "StripTransform");
  }
  if (seq->strip->crop == NULL) {
    seq->strip->crop = MEM_callocN(sizeof(struct StripCrop), "StripCrop");
  }

  StripCrop *c = seq->strip->crop;
  StripTransform *t = seq->strip->transform;
  int old_image_center_x = scene->r.xsch / 2;
  int old_image_center_y = scene->r.ysch / 2;
  int image_size_x = scene->r.xsch;
  int image_size_y = scene->r.ysch;

  /* Hardcoded legacy bit-flags which has been removed. */
  const uint32_t use_transform_flag = (1 << 16);
  const uint32_t use_crop_flag = (1 << 17);

  const StripElem *s_elem = SEQ_render_give_stripelem(seq, seq->start);
  if (s_elem != NULL) {
    image_size_x = s_elem->orig_width;
    image_size_y = s_elem->orig_height;

    if (can_use_proxy(seq, SEQ_rendersize_to_proxysize(render_size))) {
      image_size_x /= SEQ_rendersize_to_scale_factor(render_size);
      image_size_y /= SEQ_rendersize_to_scale_factor(render_size);
    }
  }

  /* Default scale. */
  if (t->scale_x == 0.0f && t->scale_y == 0.0f) {
    t->scale_x = 1.0f;
    t->scale_y = 1.0f;
  }

  /* Clear crop if it was unused. This must happen before converting values. */
  if ((seq->flag & use_crop_flag) == 0) {
    c->bottom = c->top = c->left = c->right = 0;
  }

  if ((seq->flag & use_transform_flag) == 0) {
    t->xofs = t->yofs = 0;

    /* Reverse scale to fit for strips not using offset. */
    float project_aspect = (float)scene->r.xsch / (float)scene->r.ysch;
    float image_aspect = (float)image_size_x / (float)image_size_y;
    if (project_aspect > image_aspect) {
      t->scale_x = project_aspect / image_aspect;
    }
    else {
      t->scale_y = image_aspect / project_aspect;
    }
  }

  if ((seq->flag & use_crop_flag) != 0 && (seq->flag & use_transform_flag) == 0) {
    /* Calculate image offset. */
    float s_x = scene->r.xsch / image_size_x;
    float s_y = scene->r.ysch / image_size_y;
    old_image_center_x += c->right * s_x - c->left * s_x;
    old_image_center_y += c->top * s_y - c->bottom * s_y;

    /* Convert crop to scale. */
    int cropped_image_size_x = image_size_x - c->right - c->left;
    int cropped_image_size_y = image_size_y - c->top - c->bottom;
    c->bottom = c->top = c->left = c->right = 0;
    t->scale_x *= (float)image_size_x / (float)cropped_image_size_x;
    t->scale_y *= (float)image_size_y / (float)cropped_image_size_y;
  }

  if ((seq->flag & use_transform_flag) != 0) {
    /* Convert image offset. */
    old_image_center_x = image_size_x / 2 - c->left + t->xofs;
    old_image_center_y = image_size_y / 2 - c->bottom + t->yofs;

    /* Preserve original image size. */
    t->scale_x = t->scale_y = MAX2((float)image_size_x / (float)scene->r.xsch,
                                   (float)image_size_y / (float)scene->r.ysch);

    /* Convert crop. */
    if ((seq->flag & use_crop_flag) != 0) {
      c->top /= t->scale_x;
      c->bottom /= t->scale_x;
      c->left /= t->scale_x;
      c->right /= t->scale_x;
    }
  }

  t->xofs = old_image_center_x - scene->r.xsch / 2;
  t->yofs = old_image_center_y - scene->r.ysch / 2;

  /* Convert offset animation, but only if crop is not used. */
  if ((seq->flag & use_transform_flag) != 0 && (seq->flag & use_crop_flag) == 0) {
    char name_esc[(sizeof(seq->name) - 2) * 2], *path;
    BLI_str_escape(name_esc, seq->name + 2, sizeof(name_esc));

    path = BLI_sprintfN("sequence_editor.sequences_all[\"%s\"].transform.offset_x", name_esc);
    seq_convert_transform_animation(scene, path, image_size_x);
    MEM_freeN(path);
    path = BLI_sprintfN("sequence_editor.sequences_all[\"%s\"].transform.offset_y", name_esc);
    seq_convert_transform_animation(scene, path, image_size_y);
    MEM_freeN(path);
  }

  seq->flag &= ~use_transform_flag;
  seq->flag &= ~use_crop_flag;
}

static void seq_convert_transform_crop_lb(const Scene *scene,
                                          const ListBase *lb,
                                          const eSpaceSeq_Proxy_RenderSize render_size)
{

  LISTBASE_FOREACH (Sequence *, seq, lb) {
    if (seq->type != SEQ_TYPE_SOUND_RAM) {
      seq_convert_transform_crop(scene, seq, render_size);
    }
    if (seq->type == SEQ_TYPE_META) {
      seq_convert_transform_crop_lb(scene, &seq->seqbase, render_size);
    }
  }
}

static void seq_convert_transform_animation_2(const Scene *scene,
                                              const char *path,
                                              const float scale_to_fit_factor)
{
  if (scene->adt == NULL || scene->adt->action == NULL) {
    return;
  }

  FCurve *fcu = BKE_fcurve_find(&scene->adt->action->curves, path, 0);
  if (fcu != NULL && !BKE_fcurve_is_empty(fcu)) {
    BezTriple *bezt = fcu->bezt;
    for (int i = 0; i < fcu->totvert; i++, bezt++) {
      /* Same math as with old_image_center_*, but simplified. */
      bezt->vec[0][1] *= scale_to_fit_factor;
      bezt->vec[1][1] *= scale_to_fit_factor;
      bezt->vec[2][1] *= scale_to_fit_factor;
    }
  }
}

static void seq_convert_transform_crop_2(const Scene *scene,
                                         Sequence *seq,
                                         const eSpaceSeq_Proxy_RenderSize render_size)
{
  const StripElem *s_elem = SEQ_render_give_stripelem(seq, seq->start);
  if (s_elem == NULL) {
    return;
  }

  StripCrop *c = seq->strip->crop;
  StripTransform *t = seq->strip->transform;
  int image_size_x = s_elem->orig_width;
  int image_size_y = s_elem->orig_height;

  if (can_use_proxy(seq, SEQ_rendersize_to_proxysize(render_size))) {
    image_size_x /= SEQ_rendersize_to_scale_factor(render_size);
    image_size_y /= SEQ_rendersize_to_scale_factor(render_size);
  }

  /* Calculate scale factor, so image fits in preview area with original aspect ratio. */
  const float scale_to_fit_factor = MIN2((float)scene->r.xsch / (float)image_size_x,
                                         (float)scene->r.ysch / (float)image_size_y);
  t->scale_x *= scale_to_fit_factor;
  t->scale_y *= scale_to_fit_factor;
  c->top /= scale_to_fit_factor;
  c->bottom /= scale_to_fit_factor;
  c->left /= scale_to_fit_factor;
  c->right /= scale_to_fit_factor;

  char name_esc[(sizeof(seq->name) - 2) * 2], *path;
  BLI_str_escape(name_esc, seq->name + 2, sizeof(name_esc));
  path = BLI_sprintfN("sequence_editor.sequences_all[\"%s\"].transform.scale_x", name_esc);
  seq_convert_transform_animation_2(scene, path, scale_to_fit_factor);
  MEM_freeN(path);
  path = BLI_sprintfN("sequence_editor.sequences_all[\"%s\"].transform.scale_y", name_esc);
  seq_convert_transform_animation_2(scene, path, scale_to_fit_factor);
  MEM_freeN(path);
  path = BLI_sprintfN("sequence_editor.sequences_all[\"%s\"].crop.min_x", name_esc);
  seq_convert_transform_animation_2(scene, path, 1 / scale_to_fit_factor);
  MEM_freeN(path);
  path = BLI_sprintfN("sequence_editor.sequences_all[\"%s\"].crop.max_x", name_esc);
  seq_convert_transform_animation_2(scene, path, 1 / scale_to_fit_factor);
  MEM_freeN(path);
  path = BLI_sprintfN("sequence_editor.sequences_all[\"%s\"].crop.min_y", name_esc);
  seq_convert_transform_animation_2(scene, path, 1 / scale_to_fit_factor);
  MEM_freeN(path);
  path = BLI_sprintfN("sequence_editor.sequences_all[\"%s\"].crop.max_x", name_esc);
  seq_convert_transform_animation_2(scene, path, 1 / scale_to_fit_factor);
  MEM_freeN(path);
}

static void seq_convert_transform_crop_lb_2(const Scene *scene,
                                            const ListBase *lb,
                                            const eSpaceSeq_Proxy_RenderSize render_size)
{

  LISTBASE_FOREACH (Sequence *, seq, lb) {
    if (seq->type != SEQ_TYPE_SOUND_RAM) {
      seq_convert_transform_crop_2(scene, seq, render_size);
    }
    if (seq->type == SEQ_TYPE_META) {
      seq_convert_transform_crop_lb_2(scene, &seq->seqbase, render_size);
    }
  }
}

static void seq_update_meta_disp_range(Editing *ed)
{
  if (ed == NULL) {
    return;
  }

  LISTBASE_FOREACH_BACKWARD (MetaStack *, ms, &ed->metastack) {
    /* Update ms->disp_range from meta. */
    if (ms->disp_range[0] == ms->disp_range[1]) {
      copy_v2_v2_int(ms->disp_range, &ms->parseq->startdisp);
    }

    /* Update meta strip endpoints. */
    SEQ_transform_set_left_handle_frame(ms->parseq, ms->disp_range[0]);
    SEQ_transform_set_right_handle_frame(ms->parseq, ms->disp_range[1]);
    SEQ_transform_fix_single_image_seq_offsets(ms->parseq);

    /* Recalculate effects using meta strip. */
    LISTBASE_FOREACH (Sequence *, seq, ms->oldbasep) {
      if (seq->seq2) {
        seq->start = seq->startdisp = max_ii(seq->seq1->startdisp, seq->seq2->startdisp);
        seq->enddisp = min_ii(seq->seq1->enddisp, seq->seq2->enddisp);
      }
    }

    /* Ensure that active seqbase points to active meta strip seqbase. */
    MetaStack *active_ms = SEQ_meta_stack_active_get(ed);
    SEQ_seqbase_active_set(ed, &active_ms->parseq->seqbase);
  }
}

static void version_node_socket_duplicate(bNodeTree *ntree,
                                          const int node_type,
                                          const char *old_name,
                                          const char *new_name)
{
  /* Duplicate a link going into the original socket. */
  LISTBASE_FOREACH_MUTABLE (bNodeLink *, link, &ntree->links) {
    if (link->tonode->type == node_type) {
      bNode *node = link->tonode;
      bNodeSocket *dest_socket = nodeFindSocket(node, SOCK_IN, new_name);
      BLI_assert(dest_socket);
      if (STREQ(link->tosock->name, old_name)) {
        nodeAddLink(ntree, link->fromnode, link->fromsock, node, dest_socket);
      }
    }
  }

  /* Duplicate the default value from the old socket and assign it to the new socket. */
  LISTBASE_FOREACH (bNode *, node, &ntree->nodes) {
    if (node->type == node_type) {
      bNodeSocket *source_socket = nodeFindSocket(node, SOCK_IN, old_name);
      bNodeSocket *dest_socket = nodeFindSocket(node, SOCK_IN, new_name);
      BLI_assert(source_socket && dest_socket);
      if (dest_socket->default_value) {
        MEM_freeN(dest_socket->default_value);
      }
      dest_socket->default_value = MEM_dupallocN(source_socket->default_value);
    }
  }
}

void do_versions_after_linking_290(Main *bmain, ReportList *UNUSED(reports))
{
  if (!MAIN_VERSION_ATLEAST(bmain, 290, 1)) {
    /* Patch old grease pencil modifiers material filter. */
    LISTBASE_FOREACH (Object *, ob, &bmain->objects) {
      LISTBASE_FOREACH (GpencilModifierData *, md, &ob->greasepencil_modifiers) {
        switch (md->type) {
          case eGpencilModifierType_Array: {
            ArrayGpencilModifierData *gpmd = (ArrayGpencilModifierData *)md;
            if (gpmd->materialname[0] != '\0') {
              gpmd->material = BLI_findstring(
                  &bmain->materials, gpmd->materialname, offsetof(ID, name) + 2);
              gpmd->materialname[0] = '\0';
            }
            break;
          }
          case eGpencilModifierType_Color: {
            ColorGpencilModifierData *gpmd = (ColorGpencilModifierData *)md;
            if (gpmd->materialname[0] != '\0') {
              gpmd->material = BLI_findstring(
                  &bmain->materials, gpmd->materialname, offsetof(ID, name) + 2);
              gpmd->materialname[0] = '\0';
            }
            break;
          }
          case eGpencilModifierType_Hook: {
            HookGpencilModifierData *gpmd = (HookGpencilModifierData *)md;
            if (gpmd->materialname[0] != '\0') {
              gpmd->material = BLI_findstring(
                  &bmain->materials, gpmd->materialname, offsetof(ID, name) + 2);
              gpmd->materialname[0] = '\0';
            }
            break;
          }
          case eGpencilModifierType_Lattice: {
            LatticeGpencilModifierData *gpmd = (LatticeGpencilModifierData *)md;
            if (gpmd->materialname[0] != '\0') {
              gpmd->material = BLI_findstring(
                  &bmain->materials, gpmd->materialname, offsetof(ID, name) + 2);
              gpmd->materialname[0] = '\0';
            }
            break;
          }
          case eGpencilModifierType_Mirror: {
            MirrorGpencilModifierData *gpmd = (MirrorGpencilModifierData *)md;
            if (gpmd->materialname[0] != '\0') {
              gpmd->material = BLI_findstring(
                  &bmain->materials, gpmd->materialname, offsetof(ID, name) + 2);
              gpmd->materialname[0] = '\0';
            }
            break;
          }
          case eGpencilModifierType_Multiply: {
            MultiplyGpencilModifierData *gpmd = (MultiplyGpencilModifierData *)md;
            if (gpmd->materialname[0] != '\0') {
              gpmd->material = BLI_findstring(
                  &bmain->materials, gpmd->materialname, offsetof(ID, name) + 2);
              gpmd->materialname[0] = '\0';
            }
            break;
          }
          case eGpencilModifierType_Noise: {
            NoiseGpencilModifierData *gpmd = (NoiseGpencilModifierData *)md;
            if (gpmd->materialname[0] != '\0') {
              gpmd->material = BLI_findstring(
                  &bmain->materials, gpmd->materialname, offsetof(ID, name) + 2);
              gpmd->materialname[0] = '\0';
            }
            break;
          }
          case eGpencilModifierType_Offset: {
            OffsetGpencilModifierData *gpmd = (OffsetGpencilModifierData *)md;
            if (gpmd->materialname[0] != '\0') {
              gpmd->material = BLI_findstring(
                  &bmain->materials, gpmd->materialname, offsetof(ID, name) + 2);
              gpmd->materialname[0] = '\0';
            }
            break;
          }
          case eGpencilModifierType_Opacity: {
            OpacityGpencilModifierData *gpmd = (OpacityGpencilModifierData *)md;
            if (gpmd->materialname[0] != '\0') {
              gpmd->material = BLI_findstring(
                  &bmain->materials, gpmd->materialname, offsetof(ID, name) + 2);
              gpmd->materialname[0] = '\0';
            }
            break;
          }
          case eGpencilModifierType_Simplify: {
            SimplifyGpencilModifierData *gpmd = (SimplifyGpencilModifierData *)md;
            if (gpmd->materialname[0] != '\0') {
              gpmd->material = BLI_findstring(
                  &bmain->materials, gpmd->materialname, offsetof(ID, name) + 2);
              gpmd->materialname[0] = '\0';
            }
            break;
          }
          case eGpencilModifierType_Smooth: {
            SmoothGpencilModifierData *gpmd = (SmoothGpencilModifierData *)md;
            if (gpmd->materialname[0] != '\0') {
              gpmd->material = BLI_findstring(
                  &bmain->materials, gpmd->materialname, offsetof(ID, name) + 2);
              gpmd->materialname[0] = '\0';
            }
            break;
          }
          case eGpencilModifierType_Subdiv: {
            SubdivGpencilModifierData *gpmd = (SubdivGpencilModifierData *)md;
            if (gpmd->materialname[0] != '\0') {
              gpmd->material = BLI_findstring(
                  &bmain->materials, gpmd->materialname, offsetof(ID, name) + 2);
              gpmd->materialname[0] = '\0';
            }
            break;
          }
          case eGpencilModifierType_Texture: {
            TextureGpencilModifierData *gpmd = (TextureGpencilModifierData *)md;
            if (gpmd->materialname[0] != '\0') {
              gpmd->material = BLI_findstring(
                  &bmain->materials, gpmd->materialname, offsetof(ID, name) + 2);
              gpmd->materialname[0] = '\0';
            }
            break;
          }
          case eGpencilModifierType_Thick: {
            ThickGpencilModifierData *gpmd = (ThickGpencilModifierData *)md;
            if (gpmd->materialname[0] != '\0') {
              gpmd->material = BLI_findstring(
                  &bmain->materials, gpmd->materialname, offsetof(ID, name) + 2);
              gpmd->materialname[0] = '\0';
            }
            break;
          }
          default:
            break;
        }
      }
    }

    /* Patch first frame for old files. */
    Scene *scene = bmain->scenes.first;
    if (scene != NULL) {
      LISTBASE_FOREACH (Object *, ob, &bmain->objects) {
        if (ob->type != OB_GPENCIL) {
          continue;
        }
        bGPdata *gpd = ob->data;
        LISTBASE_FOREACH (bGPDlayer *, gpl, &gpd->layers) {
          bGPDframe *gpf = gpl->frames.first;
          if (gpf && gpf->framenum > scene->r.sfra) {
            bGPDframe *gpf_dup = BKE_gpencil_frame_duplicate(gpf, true);
            gpf_dup->framenum = scene->r.sfra;
            BLI_addhead(&gpl->frames, gpf_dup);
          }
        }
      }
    }
  }

  if (!MAIN_VERSION_ATLEAST(bmain, 291, 1)) {
    LISTBASE_FOREACH (Collection *, collection, &bmain->collections) {
      if (BKE_collection_cycles_fix(bmain, collection)) {
        printf(
            "WARNING: Cycle detected in collection '%s', fixed as best as possible.\n"
            "You may have to reconstruct your View Layers...\n",
            collection->id.name);
      }
    }
  }

  if (!MAIN_VERSION_ATLEAST(bmain, 291, 8)) {
    /**
     * Make sure Emission Alpha fcurve and drivers is properly mapped after the Emission Strength
     * got introduced.
     */

    /**
     * Effectively we are replacing the (animation of) node socket input 18 with 19.
     * Emission Strength is the new socket input 18, pushing Emission Alpha to input 19.
     *
     * To play safe we move all the inputs beyond 18 to their rightful new place.
     * In case users are doing unexpected things with not-really supported keyframeable channels.
     *
     * The for loop for the input ids is at the top level otherwise we lose the animation
     * keyframe data.
     */
    for (int input_id = 21; input_id >= 18; input_id--) {
      FOREACH_NODETREE_BEGIN (bmain, ntree, id) {
        if (ntree->type == NTREE_SHADER) {
          LISTBASE_FOREACH (bNode *, node, &ntree->nodes) {
            if (node->type != SH_NODE_BSDF_PRINCIPLED) {
              continue;
            }

            const size_t node_name_length = strlen(node->name);
            const size_t node_name_escaped_max_length = (node_name_length * 2);
            char *node_name_escaped = MEM_mallocN(node_name_escaped_max_length + 1,
                                                  "escaped name");
            BLI_str_escape(node_name_escaped, node->name, node_name_escaped_max_length);
            char *rna_path_prefix = BLI_sprintfN("nodes[\"%s\"].inputs", node_name_escaped);

            BKE_animdata_fix_paths_rename_all_ex(
                bmain, id, rna_path_prefix, NULL, NULL, input_id, input_id + 1, false);
            MEM_freeN(rna_path_prefix);
            MEM_freeN(node_name_escaped);
          }
        }
      }
      FOREACH_NODETREE_END;
    }
  }

  /* Convert all Multires displacement to Catmull-Clark subdivision limit surface. */
  if (!MAIN_VERSION_ATLEAST(bmain, 292, 1)) {
    LISTBASE_FOREACH (Object *, ob, &bmain->objects) {
      ModifierData *md;
      for (md = ob->modifiers.first; md; md = md->next) {
        if (md->type == eModifierType_Multires) {
          MultiresModifierData *mmd = (MultiresModifierData *)md;
          if (mmd->simple) {
            multires_do_versions_simple_to_catmull_clark(ob, mmd);
          }
        }
      }
    }
  }

  if (!MAIN_VERSION_ATLEAST(bmain, 292, 2)) {

    eSpaceSeq_Proxy_RenderSize render_size = get_sequencer_render_size(bmain);

    LISTBASE_FOREACH (Scene *, scene, &bmain->scenes) {
      if (scene->ed != NULL) {
        seq_convert_transform_crop_lb(scene, &scene->ed->seqbase, render_size);
      }
    }
  }

  if (!MAIN_VERSION_ATLEAST(bmain, 292, 8)) {
    /* Systematically rebuild posebones to ensure consistent ordering matching the one of bones in
     * Armature obdata. */
    LISTBASE_FOREACH (Object *, ob, &bmain->objects) {
      if (ob->type == OB_ARMATURE) {
        BKE_pose_rebuild(bmain, ob, ob->data, true);
      }
    }

    /* Wet Paint Radius Factor */
    for (Brush *br = bmain->brushes.first; br; br = br->id.next) {
      if (br->ob_mode & OB_MODE_SCULPT && br->wet_paint_radius_factor == 0.0f) {
        br->wet_paint_radius_factor = 1.0f;
      }
    }

    eSpaceSeq_Proxy_RenderSize render_size = get_sequencer_render_size(bmain);
    LISTBASE_FOREACH (Scene *, scene, &bmain->scenes) {
      if (scene->ed != NULL) {
        seq_convert_transform_crop_lb_2(scene, &scene->ed->seqbase, render_size);
      }
    }
  }

  if (!MAIN_VERSION_ATLEAST(bmain, 293, 16)) {
    LISTBASE_FOREACH (Scene *, scene, &bmain->scenes) {
      seq_update_meta_disp_range(SEQ_editing_get(scene, false));
    }

    /* Add a separate socket for Grid node X and Y size. */
    FOREACH_NODETREE_BEGIN (bmain, ntree, id) {
      if (ntree->type == NTREE_GEOMETRY) {
        version_node_socket_duplicate(ntree, GEO_NODE_MESH_PRIMITIVE_GRID, "Size X", "Size Y");
      }
      FOREACH_NODETREE_END;
    }
  }

  /**
   * Versioning code until next subversion bump goes here.
   *
   * \note Be sure to check when bumping the version:
   * - #blo_do_versions_290 in this file.
   * - "versioning_userdef.c", #blo_do_versions_userdef
   * - "versioning_userdef.c", #do_versions_theme
   *
   * \note Keep this message at the bottom of the function.
   */
  {
    /* Keep this block, even when empty. */
<<<<<<< HEAD
    do_versions_idproperty_ui_data(bmain);

    LISTBASE_FOREACH (Scene *, scene, &bmain->scenes) {
      seq_update_meta_disp_range(SEQ_editing_get(scene, false));
    }
=======
>>>>>>> 14f59a03
  }
}

static void panels_remove_x_closed_flag_recursive(Panel *panel)
{
  const bool was_closed_x = panel->flag & PNL_UNUSED_1;
  const bool was_closed_y = panel->flag & PNL_CLOSED; /* That value was the Y closed flag. */

  SET_FLAG_FROM_TEST(panel->flag, was_closed_x || was_closed_y, PNL_CLOSED);

  /* Clear the old PNL_CLOSEDX flag. */
  panel->flag &= ~PNL_UNUSED_1;

  LISTBASE_FOREACH (Panel *, child_panel, &panel->children) {
    panels_remove_x_closed_flag_recursive(child_panel);
  }
}

static void do_versions_point_attributes(CustomData *pdata)
{
  /* Change to generic named float/float3 attributes. */
  const int CD_LOCATION = 43;
  const int CD_RADIUS = 44;

  for (int i = 0; i < pdata->totlayer; i++) {
    CustomDataLayer *layer = &pdata->layers[i];
    if (layer->type == CD_LOCATION) {
      STRNCPY(layer->name, "Position");
      layer->type = CD_PROP_FLOAT3;
    }
    else if (layer->type == CD_RADIUS) {
      STRNCPY(layer->name, "Radius");
      layer->type = CD_PROP_FLOAT;
    }
  }
}

static void do_versions_point_attribute_names(CustomData *pdata)
{
  /* Change from capital initial letter to lower case (T82693). */
  for (int i = 0; i < pdata->totlayer; i++) {
    CustomDataLayer *layer = &pdata->layers[i];
    if (layer->type == CD_PROP_FLOAT3 && STREQ(layer->name, "Position")) {
      STRNCPY(layer->name, "position");
    }
    else if (layer->type == CD_PROP_FLOAT && STREQ(layer->name, "Radius")) {
      STRNCPY(layer->name, "radius");
    }
  }
}

/* Move FCurve handles towards the control point in such a way that the curve itself doesn't
 * change. Since 2.91 FCurves are computed slightly differently, which requires this update to keep
 * the same animation result. Previous versions scaled down overlapping handles during evaluation.
 * This function applies the old correction to the actual animation data instead. */
static void do_versions_291_fcurve_handles_limit(FCurve *fcu)
{
  uint i = 1;
  for (BezTriple *bezt = fcu->bezt; i < fcu->totvert; i++, bezt++) {
    /* Only adjust bezier key-frames. */
    if (bezt->ipo != BEZT_IPO_BEZ) {
      continue;
    }

    BezTriple *nextbezt = bezt + 1;
    const float v1[2] = {bezt->vec[1][0], bezt->vec[1][1]};
    const float v2[2] = {bezt->vec[2][0], bezt->vec[2][1]};
    const float v3[2] = {nextbezt->vec[0][0], nextbezt->vec[0][1]};
    const float v4[2] = {nextbezt->vec[1][0], nextbezt->vec[1][1]};

    /* If the handles have no length, no need to do any corrections. */
    if (v1[0] == v2[0] && v3[0] == v4[0]) {
      continue;
    }

    /* Calculate handle deltas. */
    float delta1[2], delta2[2];
    sub_v2_v2v2(delta1, v1, v2);
    sub_v2_v2v2(delta2, v4, v3);

    const float len1 = fabsf(delta1[0]); /* Length of handle of first key. */
    const float len2 = fabsf(delta2[0]); /* Length of handle of second key. */

    /* Overlapping handles used to be internally scaled down in previous versions.
     * We bake the handles onto these previously virtual values. */
    const float time_delta = v4[0] - v1[0];
    const float total_len = len1 + len2;
    if (total_len <= time_delta) {
      continue;
    }

    const float factor = time_delta / total_len;
    /* Current keyframe's right handle: */
    madd_v2_v2v2fl(bezt->vec[2], v1, delta1, -factor); /* vec[2] = v1 - factor * delta1 */
    /* Next keyframe's left handle: */
    madd_v2_v2v2fl(nextbezt->vec[0], v4, delta2, -factor); /* vec[0] = v4 - factor * delta2 */
  }
}

static void do_versions_strip_cache_settings_recursive(const ListBase *seqbase)
{
  LISTBASE_FOREACH (Sequence *, seq, seqbase) {
    seq->cache_flag = 0;
    if (seq->type == SEQ_TYPE_META) {
      do_versions_strip_cache_settings_recursive(&seq->seqbase);
    }
  }
}

static void version_node_socket_name(bNodeTree *ntree,
                                     const int node_type,
                                     const char *old_name,
                                     const char *new_name)
{
  LISTBASE_FOREACH (bNode *, node, &ntree->nodes) {
    if (node->type == node_type) {
      LISTBASE_FOREACH (bNodeSocket *, socket, &node->inputs) {
        if (STREQ(socket->name, old_name)) {
          strcpy(socket->name, new_name);
        }
        if (STREQ(socket->identifier, old_name)) {
          strcpy(socket->identifier, new_name);
        }
      }
      LISTBASE_FOREACH (bNodeSocket *, socket, &node->outputs) {
        if (STREQ(socket->name, old_name)) {
          strcpy(socket->name, new_name);
        }
        if (STREQ(socket->identifier, old_name)) {
          strcpy(socket->identifier, new_name);
        }
      }
    }
  }
}

static void version_node_join_geometry_for_multi_input_socket(bNodeTree *ntree)
{
  LISTBASE_FOREACH_MUTABLE (bNodeLink *, link, &ntree->links) {
    if (link->tonode->type == GEO_NODE_JOIN_GEOMETRY && !(link->tosock->flag & SOCK_MULTI_INPUT)) {
      link->tosock = link->tonode->inputs.first;
    }
  }
  LISTBASE_FOREACH (bNode *, node, &ntree->nodes) {
    if (node->type == GEO_NODE_JOIN_GEOMETRY) {
      bNodeSocket *socket = node->inputs.first;
      socket->flag |= SOCK_MULTI_INPUT;
      socket->limit = 4095;
      nodeRemoveSocket(ntree, node, socket->next);
    }
  }
}

static ARegion *do_versions_add_region_if_not_found(ListBase *regionbase,
                                                    int region_type,
                                                    const char *name,
                                                    int link_after_region_type)
{
  ARegion *link_after_region = NULL;
  LISTBASE_FOREACH (ARegion *, region, regionbase) {
    if (region->regiontype == region_type) {
      return NULL;
    }
    if (region->regiontype == link_after_region_type) {
      link_after_region = region;
    }
  }
  ARegion *new_region = MEM_callocN(sizeof(ARegion), name);
  new_region->regiontype = region_type;
  BLI_insertlinkafter(regionbase, link_after_region, new_region);
  return new_region;
}

/* NOLINTNEXTLINE: readability-function-size */
void blo_do_versions_290(FileData *fd, Library *UNUSED(lib), Main *bmain)
{
  UNUSED_VARS(fd);

  if (MAIN_VERSION_ATLEAST(bmain, 290, 2) && MAIN_VERSION_OLDER(bmain, 291, 1)) {
    /* In this range, the extrude manifold could generate meshes with degenerated face. */
    LISTBASE_FOREACH (Mesh *, me, &bmain->meshes) {
      for (MPoly *mp = me->mpoly, *mp_end = mp + me->totpoly; mp < mp_end; mp++) {
        if (mp->totloop == 2) {
          bool changed;
          BKE_mesh_validate_arrays(me,
                                   me->mvert,
                                   me->totvert,
                                   me->medge,
                                   me->totedge,
                                   me->mface,
                                   me->totface,
                                   me->mloop,
                                   me->totloop,
                                   me->mpoly,
                                   me->totpoly,
                                   me->dvert,
                                   false,
                                   true,
                                   &changed);
          break;
        }
      }
    }
  }

  /** Repair files from duplicate brushes added to blend files, see: T76738. */
  if (!MAIN_VERSION_ATLEAST(bmain, 290, 2)) {
    {
      short id_codes[] = {ID_BR, ID_PAL};
      for (int i = 0; i < ARRAY_SIZE(id_codes); i++) {
        ListBase *lb = which_libbase(bmain, id_codes[i]);
        BKE_main_id_repair_duplicate_names_listbase(lb);
      }
    }

    if (!DNA_struct_elem_find(fd->filesdna, "SpaceImage", "float", "uv_opacity")) {
      for (bScreen *screen = bmain->screens.first; screen; screen = screen->id.next) {
        LISTBASE_FOREACH (ScrArea *, area, &screen->areabase) {
          LISTBASE_FOREACH (SpaceLink *, sl, &area->spacedata) {
            if (sl->spacetype == SPACE_IMAGE) {
              SpaceImage *sima = (SpaceImage *)sl;
              sima->uv_opacity = 1.0f;
            }
          }
        }
      }
    }

    /* Init Grease Pencil new random curves. */
    if (!DNA_struct_elem_find(fd->filesdna, "BrushGpencilSettings", "float", "random_hue")) {
      LISTBASE_FOREACH (Brush *, brush, &bmain->brushes) {
        if ((brush->gpencil_settings) && (brush->gpencil_settings->curve_rand_pressure == NULL)) {
          brush->gpencil_settings->curve_rand_pressure = BKE_curvemapping_add(
              1, 0.0f, 0.0f, 1.0f, 1.0f);
          brush->gpencil_settings->curve_rand_strength = BKE_curvemapping_add(
              1, 0.0f, 0.0f, 1.0f, 1.0f);
          brush->gpencil_settings->curve_rand_uv = BKE_curvemapping_add(1, 0.0f, 0.0f, 1.0f, 1.0f);
          brush->gpencil_settings->curve_rand_hue = BKE_curvemapping_add(
              1, 0.0f, 0.0f, 1.0f, 1.0f);
          brush->gpencil_settings->curve_rand_saturation = BKE_curvemapping_add(
              1, 0.0f, 0.0f, 1.0f, 1.0f);
          brush->gpencil_settings->curve_rand_value = BKE_curvemapping_add(
              1, 0.0f, 0.0f, 1.0f, 1.0f);
        }
      }
    }
  }

  if (!MAIN_VERSION_ATLEAST(bmain, 290, 4)) {
    /* Clear old deprecated bit-flag from edit weights modifiers, we now use it for something else.
     */
    LISTBASE_FOREACH (Object *, ob, &bmain->objects) {
      LISTBASE_FOREACH (ModifierData *, md, &ob->modifiers) {
        if (md->type == eModifierType_WeightVGEdit) {
          ((WeightVGEditModifierData *)md)->edit_flags &= ~MOD_WVG_EDIT_WEIGHTS_NORMALIZE;
        }
      }
    }

    /* Initialize parameters of the new Nishita sky model. */
    if (!DNA_struct_elem_find(fd->filesdna, "NodeTexSky", "float", "sun_size")) {
      FOREACH_NODETREE_BEGIN (bmain, ntree, id) {
        if (ntree->type == NTREE_SHADER) {
          LISTBASE_FOREACH (bNode *, node, &ntree->nodes) {
            if (node->type == SH_NODE_TEX_SKY && node->storage) {
              NodeTexSky *tex = (NodeTexSky *)node->storage;
              tex->sun_disc = true;
              tex->sun_size = DEG2RADF(0.545);
              tex->sun_elevation = M_PI_2;
              tex->sun_rotation = 0.0f;
              tex->altitude = 0.0f;
              tex->air_density = 1.0f;
              tex->dust_density = 1.0f;
              tex->ozone_density = 1.0f;
            }
          }
        }
      }
      FOREACH_NODETREE_END;
    }
  }

  if (!MAIN_VERSION_ATLEAST(bmain, 290, 6)) {
    /* Transition to saving expansion for all of a modifier's sub-panels. */
    if (!DNA_struct_elem_find(fd->filesdna, "ModifierData", "short", "ui_expand_flag")) {
      for (Object *object = bmain->objects.first; object != NULL; object = object->id.next) {
        LISTBASE_FOREACH (ModifierData *, md, &object->modifiers) {
          if (md->mode & eModifierMode_Expanded_DEPRECATED) {
            md->ui_expand_flag = 1;
          }
          else {
            md->ui_expand_flag = 0;
          }
        }
      }
    }

    /* EEVEE Motion blur new parameters. */
    if (!DNA_struct_elem_find(fd->filesdna, "SceneEEVEE", "float", "motion_blur_depth_scale")) {
      LISTBASE_FOREACH (Scene *, scene, &bmain->scenes) {
        scene->eevee.motion_blur_depth_scale = 100.0f;
        scene->eevee.motion_blur_max = 32;
      }
    }

    if (!DNA_struct_elem_find(fd->filesdna, "SceneEEVEE", "int", "motion_blur_steps")) {
      LISTBASE_FOREACH (Scene *, scene, &bmain->scenes) {
        scene->eevee.motion_blur_steps = 1;
      }
    }

    /* Transition to saving expansion for all of a constraint's sub-panels. */
    if (!DNA_struct_elem_find(fd->filesdna, "bConstraint", "short", "ui_expand_flag")) {
      for (Object *object = bmain->objects.first; object != NULL; object = object->id.next) {
        LISTBASE_FOREACH (bConstraint *, con, &object->constraints) {
          if (con->flag & CONSTRAINT_EXPAND_DEPRECATED) {
            con->ui_expand_flag = 1;
          }
          else {
            con->ui_expand_flag = 0;
          }
        }
      }
    }

    /* Transition to saving expansion for all of grease pencil modifier's sub-panels. */
    if (!DNA_struct_elem_find(fd->filesdna, "GpencilModifierData", "short", "ui_expand_flag")) {
      for (Object *object = bmain->objects.first; object != NULL; object = object->id.next) {
        LISTBASE_FOREACH (GpencilModifierData *, md, &object->greasepencil_modifiers) {
          if (md->mode & eGpencilModifierMode_Expanded_DEPRECATED) {
            md->ui_expand_flag = 1;
          }
          else {
            md->ui_expand_flag = 0;
          }
        }
      }
    }

    /* Transition to saving expansion for all of an effect's sub-panels. */
    if (!DNA_struct_elem_find(fd->filesdna, "ShaderFxData", "short", "ui_expand_flag")) {
      for (Object *object = bmain->objects.first; object != NULL; object = object->id.next) {
        LISTBASE_FOREACH (ShaderFxData *, fx, &object->shader_fx) {
          if (fx->mode & eShaderFxMode_Expanded_DEPRECATED) {
            fx->ui_expand_flag = 1;
          }
          else {
            fx->ui_expand_flag = 0;
          }
        }
      }
    }

    /* Refactor bevel profile type to use an enum. */
    if (!DNA_struct_elem_find(fd->filesdna, "BevelModifierData", "short", "profile_type")) {
      for (Object *object = bmain->objects.first; object != NULL; object = object->id.next) {
        LISTBASE_FOREACH (ModifierData *, md, &object->modifiers) {
          if (md->type == eModifierType_Bevel) {
            BevelModifierData *bmd = (BevelModifierData *)md;
            bool use_custom_profile = bmd->flags & MOD_BEVEL_CUSTOM_PROFILE_DEPRECATED;
            bmd->profile_type = use_custom_profile ? MOD_BEVEL_PROFILE_CUSTOM :
                                                     MOD_BEVEL_PROFILE_SUPERELLIPSE;
          }
        }
      }
    }

    /* Change ocean modifier values from [0, 10] to [0, 1] ranges. */
    for (Object *object = bmain->objects.first; object != NULL; object = object->id.next) {
      LISTBASE_FOREACH (ModifierData *, md, &object->modifiers) {
        if (md->type == eModifierType_Ocean) {
          OceanModifierData *omd = (OceanModifierData *)md;
          omd->wave_alignment *= 0.1f;
          omd->sharpen_peak_jonswap *= 0.1f;
        }
      }
    }
  }

  if (!MAIN_VERSION_ATLEAST(bmain, 291, 1)) {

    /* Initialize additional parameter of the Nishita sky model and change altitude unit. */
    if (!DNA_struct_elem_find(fd->filesdna, "NodeTexSky", "float", "sun_intensity")) {
      FOREACH_NODETREE_BEGIN (bmain, ntree, id) {
        if (ntree->type == NTREE_SHADER) {
          LISTBASE_FOREACH (bNode *, node, &ntree->nodes) {
            if (node->type == SH_NODE_TEX_SKY && node->storage) {
              NodeTexSky *tex = (NodeTexSky *)node->storage;
              tex->sun_intensity = 1.0f;
              tex->altitude *= 0.001f;
            }
          }
        }
      }
      FOREACH_NODETREE_END;
    }

    /* Refactor bevel affect type to use an enum. */
    if (!DNA_struct_elem_find(fd->filesdna, "BevelModifierData", "char", "affect_type")) {
      for (Object *object = bmain->objects.first; object != NULL; object = object->id.next) {
        LISTBASE_FOREACH (ModifierData *, md, &object->modifiers) {
          if (md->type == eModifierType_Bevel) {
            BevelModifierData *bmd = (BevelModifierData *)md;
            const bool use_vertex_bevel = bmd->flags & MOD_BEVEL_VERT_DEPRECATED;
            bmd->affect_type = use_vertex_bevel ? MOD_BEVEL_AFFECT_VERTICES :
                                                  MOD_BEVEL_AFFECT_EDGES;
          }
        }
      }
    }

    /* Initialize additional velocity parameter for #CacheFile's. */
    if (!DNA_struct_elem_find(
            fd->filesdna, "MeshSeqCacheModifierData", "float", "velocity_scale")) {
      for (Object *object = bmain->objects.first; object != NULL; object = object->id.next) {
        LISTBASE_FOREACH (ModifierData *, md, &object->modifiers) {
          if (md->type == eModifierType_MeshSequenceCache) {
            MeshSeqCacheModifierData *mcmd = (MeshSeqCacheModifierData *)md;
            mcmd->velocity_scale = 1.0f;
            mcmd->vertex_velocities = NULL;
            mcmd->num_vertices = 0;
          }
        }
      }
    }

    if (!DNA_struct_elem_find(fd->filesdna, "CacheFile", "char", "velocity_unit")) {
      for (CacheFile *cache_file = bmain->cachefiles.first; cache_file != NULL;
           cache_file = cache_file->id.next) {
        BLI_strncpy(cache_file->velocity_name, ".velocities", sizeof(cache_file->velocity_name));
        cache_file->velocity_unit = CACHEFILE_VELOCITY_UNIT_SECOND;
      }
    }

    if (!DNA_struct_elem_find(fd->filesdna, "OceanModifierData", "int", "viewport_resolution")) {
      for (Object *object = bmain->objects.first; object != NULL; object = object->id.next) {
        LISTBASE_FOREACH (ModifierData *, md, &object->modifiers) {
          if (md->type == eModifierType_Ocean) {
            OceanModifierData *omd = (OceanModifierData *)md;
            omd->viewport_resolution = omd->resolution;
          }
        }
      }
    }

    /* Remove panel X axis collapsing, a remnant of horizontal panel alignment. */
    LISTBASE_FOREACH (bScreen *, screen, &bmain->screens) {
      LISTBASE_FOREACH (ScrArea *, area, &screen->areabase) {
        LISTBASE_FOREACH (ARegion *, region, &area->regionbase) {
          LISTBASE_FOREACH (Panel *, panel, &region->panels) {
            panels_remove_x_closed_flag_recursive(panel);
          }
        }
      }
    }
  }

  if (!MAIN_VERSION_ATLEAST(bmain, 291, 2)) {
    for (Scene *scene = bmain->scenes.first; scene; scene = scene->id.next) {
      RigidBodyWorld *rbw = scene->rigidbody_world;

      if (rbw == NULL) {
        continue;
      }

      /* The substep method changed from "per second" to "per frame".
       * To get the new value simply divide the old bullet sim fps with the scene fps.
       */
      rbw->substeps_per_frame /= FPS;

      if (rbw->substeps_per_frame <= 0) {
        rbw->substeps_per_frame = 1;
      }
    }

    /* Hair and PointCloud attributes. */
    for (Hair *hair = bmain->hairs.first; hair != NULL; hair = hair->id.next) {
      do_versions_point_attributes(&hair->pdata);
    }
    for (PointCloud *pointcloud = bmain->pointclouds.first; pointcloud != NULL;
         pointcloud = pointcloud->id.next) {
      do_versions_point_attributes(&pointcloud->pdata);
    }

    /* Show outliner mode column by default. */
    LISTBASE_FOREACH (bScreen *, screen, &bmain->screens) {
      LISTBASE_FOREACH (ScrArea *, area, &screen->areabase) {
        LISTBASE_FOREACH (SpaceLink *, space, &area->spacedata) {
          if (space->spacetype == SPACE_OUTLINER) {
            SpaceOutliner *space_outliner = (SpaceOutliner *)space;

            space_outliner->flag |= SO_MODE_COLUMN;
          }
        }
      }
    }

    /* Solver and Collections for Boolean. */
    for (Object *object = bmain->objects.first; object != NULL; object = object->id.next) {
      LISTBASE_FOREACH (ModifierData *, md, &object->modifiers) {
        if (md->type == eModifierType_Boolean) {
          BooleanModifierData *bmd = (BooleanModifierData *)md;
          bmd->solver = eBooleanModifierSolver_Fast;
          bmd->flag = eBooleanModifierFlag_Object;
        }
      }
    }
  }

  if (!MAIN_VERSION_ATLEAST(bmain, 291, 4) && MAIN_VERSION_ATLEAST(bmain, 291, 1)) {
    /* Due to a48d78ce07f4f, CustomData.totlayer and CustomData.maxlayer has been written
     * incorrectly. Fortunately, the size of the layers array has been written to the .blend file
     * as well, so we can reconstruct totlayer and maxlayer from that. */
    LISTBASE_FOREACH (Mesh *, mesh, &bmain->meshes) {
      mesh->vdata.totlayer = mesh->vdata.maxlayer = MEM_allocN_len(mesh->vdata.layers) /
                                                    sizeof(CustomDataLayer);
      mesh->edata.totlayer = mesh->edata.maxlayer = MEM_allocN_len(mesh->edata.layers) /
                                                    sizeof(CustomDataLayer);
      /* We can be sure that mesh->fdata is empty for files written by 2.90. */
      mesh->ldata.totlayer = mesh->ldata.maxlayer = MEM_allocN_len(mesh->ldata.layers) /
                                                    sizeof(CustomDataLayer);
      mesh->pdata.totlayer = mesh->pdata.maxlayer = MEM_allocN_len(mesh->pdata.layers) /
                                                    sizeof(CustomDataLayer);
    }
  }

  if (!MAIN_VERSION_ATLEAST(bmain, 291, 5)) {
    /* Fix fcurves to allow for new bezier handles behavior (T75881 and D8752). */
    for (bAction *act = bmain->actions.first; act; act = act->id.next) {
      for (FCurve *fcu = act->curves.first; fcu; fcu = fcu->next) {
        /* Only need to fix Bezier curves with at least 2 key-frames. */
        if (fcu->totvert < 2 || fcu->bezt == NULL) {
          continue;
        }
        do_versions_291_fcurve_handles_limit(fcu);
      }
    }

    LISTBASE_FOREACH (Collection *, collection, &bmain->collections) {
      collection->color_tag = COLLECTION_COLOR_NONE;
    }
    LISTBASE_FOREACH (Scene *, scene, &bmain->scenes) {
      /* Old files do not have a master collection, but it will be created by
       * `BKE_collection_master_add()`. */
      if (scene->master_collection) {
        scene->master_collection->color_tag = COLLECTION_COLOR_NONE;
      }
    }

    /* Add custom profile and bevel mode to curve bevels. */
    if (!DNA_struct_elem_find(fd->filesdna, "Curve", "char", "bevel_mode")) {
      LISTBASE_FOREACH (Curve *, curve, &bmain->curves) {
        if (curve->bevobj != NULL) {
          curve->bevel_mode = CU_BEV_MODE_OBJECT;
        }
        else {
          curve->bevel_mode = CU_BEV_MODE_ROUND;
        }
      }
    }

    /* Ensure that new viewport display fields are initialized correctly. */
    LISTBASE_FOREACH (Object *, ob, &bmain->objects) {
      LISTBASE_FOREACH (ModifierData *, md, &ob->modifiers) {
        if (md->type == eModifierType_Fluid) {
          FluidModifierData *fmd = (FluidModifierData *)md;
          if (fmd->domain != NULL) {
            if (!fmd->domain->coba_field && fmd->domain->type == FLUID_DOMAIN_TYPE_LIQUID) {
              fmd->domain->coba_field = FLUID_DOMAIN_FIELD_PHI;
            }
            fmd->domain->grid_scale = 1.0;
            fmd->domain->gridlines_upper_bound = 1.0;
            fmd->domain->vector_scale_with_magnitude = true;
            const float grid_lines[4] = {1.0, 0.0, 0.0, 1.0};
            copy_v4_v4(fmd->domain->gridlines_range_color, grid_lines);
          }
        }
      }
    }
  }

  if (!MAIN_VERSION_ATLEAST(bmain, 291, 6)) {
    /* Darken Inactive Overlay. */
    if (!DNA_struct_elem_find(fd->filesdna, "View3DOverlay", "float", "fade_alpha")) {
      for (bScreen *screen = bmain->screens.first; screen; screen = screen->id.next) {
        LISTBASE_FOREACH (ScrArea *, area, &screen->areabase) {
          LISTBASE_FOREACH (SpaceLink *, sl, &area->spacedata) {
            if (sl->spacetype == SPACE_VIEW3D) {
              View3D *v3d = (View3D *)sl;
              v3d->overlay.fade_alpha = 0.40f;
              v3d->overlay.flag |= V3D_OVERLAY_FADE_INACTIVE;
            }
          }
        }
      }
    }

    /* Unify symmetry as a mesh property. */
    if (!DNA_struct_elem_find(fd->filesdna, "Mesh", "char", "symmetry")) {
      LISTBASE_FOREACH (Mesh *, mesh, &bmain->meshes) {
        /* The previous flags used to store mesh symmetry in edit-mode match the new ones that are
         * used in #Mesh.symmetry. */
        mesh->symmetry = mesh->editflag & (ME_SYMMETRY_X | ME_SYMMETRY_Y | ME_SYMMETRY_Z);
      }
    }

    /* Alembic importer: allow vertex interpolation by default. */
    for (Object *object = bmain->objects.first; object != NULL; object = object->id.next) {
      LISTBASE_FOREACH (ModifierData *, md, &object->modifiers) {
        if (md->type != eModifierType_MeshSequenceCache) {
          continue;
        }

        MeshSeqCacheModifierData *data = (MeshSeqCacheModifierData *)md;
        data->read_flag |= MOD_MESHSEQ_INTERPOLATE_VERTICES;
      }
    }
  }

  if (!MAIN_VERSION_ATLEAST(bmain, 291, 7)) {
    LISTBASE_FOREACH (Scene *, scene, &bmain->scenes) {
      scene->r.simplify_volumes = 1.0f;
    }
  }

  if (!MAIN_VERSION_ATLEAST(bmain, 291, 8)) {
    if (!DNA_struct_elem_find(fd->filesdna, "WorkSpaceDataRelation", "int", "parentid")) {
      LISTBASE_FOREACH (WorkSpace *, workspace, &bmain->workspaces) {
        LISTBASE_FOREACH_MUTABLE (
            WorkSpaceDataRelation *, relation, &workspace->hook_layout_relations) {
          relation->parent = blo_read_get_new_globaldata_address(fd, relation->parent);
          BLI_assert(relation->parentid == 0);
          if (relation->parent != NULL) {
            LISTBASE_FOREACH (wmWindowManager *, wm, &bmain->wm) {
              wmWindow *win = BLI_findptr(
                  &wm->windows, relation->parent, offsetof(wmWindow, workspace_hook));
              if (win != NULL) {
                relation->parentid = win->winid;
                break;
              }
            }
            if (relation->parentid == 0) {
              BLI_assert(
                  !"Found a valid parent for workspace data relation, but no valid parent id.");
            }
          }
          if (relation->parentid == 0) {
            BLI_freelinkN(&workspace->hook_layout_relations, relation);
          }
        }
      }
    }

    /* UV/Image show overlay option. */
    if (!DNA_struct_find(fd->filesdna, "SpaceImageOverlay")) {
      LISTBASE_FOREACH (bScreen *, screen, &bmain->screens) {
        LISTBASE_FOREACH (ScrArea *, area, &screen->areabase) {
          LISTBASE_FOREACH (SpaceLink *, space, &area->spacedata) {
            if (space->spacetype == SPACE_IMAGE) {
              SpaceImage *sima = (SpaceImage *)space;
              sima->overlay.flag = SI_OVERLAY_SHOW_OVERLAYS;
            }
          }
        }
      }
    }

    /* Ensure that particle systems generated by fluid modifier have correct phystype. */
    LISTBASE_FOREACH (ParticleSettings *, part, &bmain->particles) {
      if (ELEM(
              part->type, PART_FLUID_FLIP, PART_FLUID_SPRAY, PART_FLUID_BUBBLE, PART_FLUID_FOAM)) {
        part->phystype = PART_PHYS_NO;
      }
    }
  }

  if (!MAIN_VERSION_ATLEAST(bmain, 291, 9)) {
    /* Remove options of legacy UV/Image editor */
    for (bScreen *screen = bmain->screens.first; screen; screen = screen->id.next) {
      LISTBASE_FOREACH (ScrArea *, area, &screen->areabase) {
        LISTBASE_FOREACH (SpaceLink *, sl, &area->spacedata) {
          switch (sl->spacetype) {
            case SPACE_IMAGE: {
              SpaceImage *sima = (SpaceImage *)sl;
              sima->flag &= ~(SI_FLAG_UNUSED_20);
              break;
            }
          }
        }
      }
    }

    if (!DNA_struct_elem_find(fd->filesdna, "FluidModifierData", "float", "fractions_distance")) {
      LISTBASE_FOREACH (Object *, ob, &bmain->objects) {
        LISTBASE_FOREACH (ModifierData *, md, &ob->modifiers) {
          if (md->type == eModifierType_Fluid) {
            FluidModifierData *fmd = (FluidModifierData *)md;
            if (fmd->domain) {
              fmd->domain->fractions_distance = 0.5;
            }
          }
        }
      }
    }
  }

  if (!MAIN_VERSION_ATLEAST(bmain, 292, 1)) {
    {
      const int LEGACY_REFINE_RADIAL_DISTORTION_K1 = (1 << 2);

      LISTBASE_FOREACH (MovieClip *, clip, &bmain->movieclips) {
        MovieTracking *tracking = &clip->tracking;
        MovieTrackingSettings *settings = &tracking->settings;
        int new_refine_camera_intrinsics = 0;

        if (settings->refine_camera_intrinsics & REFINE_FOCAL_LENGTH) {
          new_refine_camera_intrinsics |= REFINE_FOCAL_LENGTH;
        }

        if (settings->refine_camera_intrinsics & REFINE_PRINCIPAL_POINT) {
          new_refine_camera_intrinsics |= REFINE_PRINCIPAL_POINT;
        }

        /* The end goal is to enable radial distortion refinement if either K1 or K2 were set for
         * refinement. It is enough to only check for L1 it was not possible to refine K2 without
         * K1. */
        if (settings->refine_camera_intrinsics & LEGACY_REFINE_RADIAL_DISTORTION_K1) {
          new_refine_camera_intrinsics |= REFINE_RADIAL_DISTORTION;
        }

        settings->refine_camera_intrinsics = new_refine_camera_intrinsics;
      }
    }
  }

  if (!MAIN_VERSION_ATLEAST(bmain, 292, 5)) {
    /* Initialize the opacity of the overlay wireframe */
    if (!DNA_struct_elem_find(fd->filesdna, "View3DOverlay", "float", "wireframe_opacity")) {
      for (bScreen *screen = bmain->screens.first; screen; screen = screen->id.next) {
        LISTBASE_FOREACH (ScrArea *, area, &screen->areabase) {
          LISTBASE_FOREACH (SpaceLink *, sl, &area->spacedata) {
            if (sl->spacetype == SPACE_VIEW3D) {
              View3D *v3d = (View3D *)sl;
              v3d->overlay.wireframe_opacity = 1.0f;
            }
          }
        }
      }
    }

    /* Replace object hidden filter with inverted object visible filter.  */
    LISTBASE_FOREACH (bScreen *, screen, &bmain->screens) {
      LISTBASE_FOREACH (ScrArea *, area, &screen->areabase) {
        LISTBASE_FOREACH (SpaceLink *, space, &area->spacedata) {
          if (space->spacetype == SPACE_OUTLINER) {
            SpaceOutliner *space_outliner = (SpaceOutliner *)space;
            if (space_outliner->filter_state == SO_FILTER_OB_HIDDEN) {
              space_outliner->filter_state = SO_FILTER_OB_VISIBLE;
              space_outliner->filter |= SO_FILTER_OB_STATE_INVERSE;
            }
          }
        }
      }
    }

    LISTBASE_FOREACH (Object *, ob, &bmain->objects) {
      LISTBASE_FOREACH (ModifierData *, md, &ob->modifiers) {
        if (md->type == eModifierType_WeightVGProximity) {
          WeightVGProximityModifierData *wmd = (WeightVGProximityModifierData *)md;
          if (wmd->cmap_curve == NULL) {
            wmd->cmap_curve = BKE_curvemapping_add(1, 0.0, 0.0, 1.0, 1.0);
            BKE_curvemapping_init(wmd->cmap_curve);
          }
        }
      }
    }

    /* Hair and PointCloud attributes names. */
    LISTBASE_FOREACH (Hair *, hair, &bmain->hairs) {
      do_versions_point_attribute_names(&hair->pdata);
    }
    LISTBASE_FOREACH (PointCloud *, pointcloud, &bmain->pointclouds) {
      do_versions_point_attribute_names(&pointcloud->pdata);
    }

    /* Cryptomatte render pass */
    if (!DNA_struct_elem_find(fd->filesdna, "ViewLayer", "short", "cryptomatte_levels")) {
      LISTBASE_FOREACH (Scene *, scene, &bmain->scenes) {
        LISTBASE_FOREACH (ViewLayer *, view_layer, &scene->view_layers) {
          view_layer->cryptomatte_levels = 6;
          view_layer->cryptomatte_flag = VIEW_LAYER_CRYPTOMATTE_ACCURATE;
        }
      }
    }
  }

  if (!MAIN_VERSION_ATLEAST(bmain, 292, 7)) {
    /* Make all IDProperties used as interface of geometry node trees overridable. */
    LISTBASE_FOREACH (Object *, ob, &bmain->objects) {
      LISTBASE_FOREACH (ModifierData *, md, &ob->modifiers) {
        if (md->type == eModifierType_Nodes) {
          NodesModifierData *nmd = (NodesModifierData *)md;
          IDProperty *nmd_properties = nmd->settings.properties;

          BLI_assert(nmd_properties->type == IDP_GROUP);
          LISTBASE_FOREACH (IDProperty *, nmd_socket_idprop, &nmd_properties->data.group) {
            nmd_socket_idprop->flag |= IDP_FLAG_OVERRIDABLE_LIBRARY;
          }
        }
      }
    }

    /* EEVEE/Cycles Volumes consistency */
    for (Scene *scene = bmain->scenes.first; scene; scene = scene->id.next) {
      /* Remove Volume Transmittance render pass from each view layer. */
      LISTBASE_FOREACH (ViewLayer *, view_layer, &scene->view_layers) {
        view_layer->eevee.render_passes &= ~EEVEE_RENDER_PASS_UNUSED_8;
      }

      /* Rename Renderlayer Socket `VolumeScatterCol` to `VolumeDir` */
      if (scene->nodetree) {
        LISTBASE_FOREACH (bNode *, node, &scene->nodetree->nodes) {
          if (node->type == CMP_NODE_R_LAYERS) {
            LISTBASE_FOREACH (bNodeSocket *, output_socket, &node->outputs) {
              const char *volume_scatter = "VolumeScatterCol";
              if (STREQLEN(output_socket->name, volume_scatter, MAX_NAME)) {
                BLI_strncpy(output_socket->name, RE_PASSNAME_VOLUME_LIGHT, MAX_NAME);
              }
            }
          }
        }
      }
    }

    /* Convert `NodeCryptomatte->storage->matte_id` to `NodeCryptomatte->storage->entries` */
    if (!DNA_struct_find(fd->filesdna, "CryptomatteEntry")) {
      LISTBASE_FOREACH (Scene *, scene, &bmain->scenes) {
        if (scene->nodetree) {
          LISTBASE_FOREACH (bNode *, node, &scene->nodetree->nodes) {
            if (node->type == CMP_NODE_CRYPTOMATTE_LEGACY) {
              NodeCryptomatte *storage = (NodeCryptomatte *)node->storage;
              char *matte_id = storage->matte_id;
              if (matte_id == NULL || strlen(storage->matte_id) == 0) {
                continue;
              }
              BKE_cryptomatte_matte_id_to_entries(storage, storage->matte_id);
            }
          }
        }
      }
    }

    /* Overlay elements in the sequencer. */
    LISTBASE_FOREACH (bScreen *, screen, &bmain->screens) {
      LISTBASE_FOREACH (ScrArea *, area, &screen->areabase) {
        LISTBASE_FOREACH (SpaceLink *, sl, &area->spacedata) {
          if (sl->spacetype == SPACE_SEQ) {
            SpaceSeq *sseq = (SpaceSeq *)sl;
            sseq->flag |= (SEQ_SHOW_STRIP_OVERLAY | SEQ_SHOW_STRIP_NAME | SEQ_SHOW_STRIP_SOURCE |
                           SEQ_SHOW_STRIP_DURATION);
          }
        }
      }
    }
  }

  if (!MAIN_VERSION_ATLEAST(bmain, 292, 8)) {
    LISTBASE_FOREACH (bNodeTree *, ntree, &bmain->nodetrees) {
      LISTBASE_FOREACH (bNode *, node, &ntree->nodes) {
        if (STREQ(node->idname, "GeometryNodeRandomAttribute")) {
          STRNCPY(node->idname, "GeometryNodeAttributeRandomize");
        }
      }
    }

    LISTBASE_FOREACH (Scene *, scene, &bmain->scenes) {
      if (scene->toolsettings->sequencer_tool_settings == NULL) {
        scene->toolsettings->sequencer_tool_settings = SEQ_tool_settings_init();
      }
    }
  }

  if (!MAIN_VERSION_ATLEAST(bmain, 292, 9)) {
    FOREACH_NODETREE_BEGIN (bmain, ntree, id) {
      if (ntree->type == NTREE_GEOMETRY) {
        LISTBASE_FOREACH (bNode *, node, &ntree->nodes) {
          if (node->type == GEO_NODE_ATTRIBUTE_MATH && node->storage == NULL) {
            const int old_use_attibute_a = (1 << 0);
            const int old_use_attibute_b = (1 << 1);
            NodeAttributeMath *data = MEM_callocN(sizeof(NodeAttributeMath), "NodeAttributeMath");
            data->operation = NODE_MATH_ADD;
            data->input_type_a = (node->custom2 & old_use_attibute_a) ?
                                     GEO_NODE_ATTRIBUTE_INPUT_ATTRIBUTE :
                                     GEO_NODE_ATTRIBUTE_INPUT_FLOAT;
            data->input_type_b = (node->custom2 & old_use_attibute_b) ?
                                     GEO_NODE_ATTRIBUTE_INPUT_ATTRIBUTE :
                                     GEO_NODE_ATTRIBUTE_INPUT_FLOAT;
            node->storage = data;
          }
        }
      }
    }
    FOREACH_NODETREE_END;

    /* Default properties editors to auto outliner sync. */
    LISTBASE_FOREACH (bScreen *, screen, &bmain->screens) {
      LISTBASE_FOREACH (ScrArea *, area, &screen->areabase) {
        LISTBASE_FOREACH (SpaceLink *, space, &area->spacedata) {
          if (space->spacetype == SPACE_PROPERTIES) {
            SpaceProperties *space_properties = (SpaceProperties *)space;
            space_properties->outliner_sync = PROPERTIES_SYNC_AUTO;
          }
        }
      }
    }

    /* Ensure that new viscosity strength field is initialized correctly. */
    if (!DNA_struct_elem_find(fd->filesdna, "FluidModifierData", "float", "viscosity_value")) {
      LISTBASE_FOREACH (Object *, ob, &bmain->objects) {
        LISTBASE_FOREACH (ModifierData *, md, &ob->modifiers) {
          if (md->type == eModifierType_Fluid) {
            FluidModifierData *fmd = (FluidModifierData *)md;
            if (fmd->domain != NULL) {
              fmd->domain->viscosity_value = 0.05;
            }
          }
        }
      }
    }
  }

  if (!MAIN_VERSION_ATLEAST(bmain, 292, 10)) {
    if (!DNA_struct_find(fd->filesdna, "NodeSetAlpha")) {
      FOREACH_NODETREE_BEGIN (bmain, ntree, id) {
        if (ntree->type != NTREE_COMPOSIT) {
          continue;
        }
        LISTBASE_FOREACH (bNode *, node, &ntree->nodes) {
          if (node->type != CMP_NODE_SETALPHA) {
            continue;
          }
          NodeSetAlpha *storage = MEM_callocN(sizeof(NodeSetAlpha), "NodeSetAlpha");
          storage->mode = CMP_NODE_SETALPHA_MODE_REPLACE_ALPHA;
          node->storage = storage;
        }
      }
      FOREACH_NODETREE_END;
    }

    LISTBASE_FOREACH (Scene *, scene, &bmain->scenes) {
      Editing *ed = SEQ_editing_get(scene, false);
      if (ed == NULL) {
        continue;
      }
      ed->cache_flag = (SEQ_CACHE_STORE_RAW | SEQ_CACHE_STORE_FINAL_OUT);
      do_versions_strip_cache_settings_recursive(&ed->seqbase);
    }
  }

  /* Enable "Save as Render" option for file output node by default (apply view transform to image
   * on save) */
  if (!MAIN_VERSION_ATLEAST(bmain, 292, 11)) {
    FOREACH_NODETREE_BEGIN (bmain, ntree, id) {
      if (ntree->type == NTREE_COMPOSIT) {
        LISTBASE_FOREACH (bNode *, node, &ntree->nodes) {
          if (node->type == CMP_NODE_OUTPUT_FILE) {
            LISTBASE_FOREACH (bNodeSocket *, sock, &node->inputs) {
              NodeImageMultiFileSocket *simf = sock->storage;
              simf->save_as_render = true;
            }
          }
        }
      }
    }
    FOREACH_NODETREE_END;
  }

  if (!MAIN_VERSION_ATLEAST(bmain, 293, 1)) {
    FOREACH_NODETREE_BEGIN (bmain, ntree, id) {
      if (ntree->type == NTREE_GEOMETRY) {
        version_node_socket_name(ntree, GEO_NODE_BOOLEAN, "Geometry A", "Geometry 1");
        version_node_socket_name(ntree, GEO_NODE_BOOLEAN, "Geometry B", "Geometry 2");
      }
    }
    FOREACH_NODETREE_END;

    /* Init grease pencil default curve resolution. */
    if (!DNA_struct_elem_find(fd->filesdna, "bGPdata", "int", "curve_edit_resolution")) {
      LISTBASE_FOREACH (bGPdata *, gpd, &bmain->gpencils) {
        gpd->curve_edit_resolution = GP_DEFAULT_CURVE_RESOLUTION;
        gpd->flag |= GP_DATA_CURVE_ADAPTIVE_RESOLUTION;
      }
    }
    /* Init grease pencil curve editing error threshold. */
    if (!DNA_struct_elem_find(fd->filesdna, "bGPdata", "float", "curve_edit_threshold")) {
      LISTBASE_FOREACH (bGPdata *, gpd, &bmain->gpencils) {
        gpd->curve_edit_threshold = GP_DEFAULT_CURVE_ERROR;
        gpd->curve_edit_corner_angle = GP_DEFAULT_CURVE_EDIT_CORNER_ANGLE;
      }
    }
  }

  if ((!MAIN_VERSION_ATLEAST(bmain, 292, 14)) ||
      ((bmain->versionfile == 293) && (!MAIN_VERSION_ATLEAST(bmain, 293, 1)))) {
    FOREACH_NODETREE_BEGIN (bmain, ntree, id) {
      if (ntree->type != NTREE_GEOMETRY) {
        continue;
      }
      LISTBASE_FOREACH (bNode *, node, &ntree->nodes) {
        if (node->type == GEO_NODE_OBJECT_INFO && node->storage == NULL) {
          NodeGeometryObjectInfo *data = (NodeGeometryObjectInfo *)MEM_callocN(
              sizeof(NodeGeometryObjectInfo), __func__);
          data->transform_space = GEO_NODE_TRANSFORM_SPACE_RELATIVE;
          node->storage = data;
        }
      }
    }
    FOREACH_NODETREE_END;
  }

  if (!MAIN_VERSION_ATLEAST(bmain, 293, 1)) {
    /* Grease pencil layer transform matrix. */
    if (!DNA_struct_elem_find(fd->filesdna, "bGPDlayer", "float", "location[0]")) {
      LISTBASE_FOREACH (bGPdata *, gpd, &bmain->gpencils) {
        LISTBASE_FOREACH (bGPDlayer *, gpl, &gpd->layers) {
          zero_v3(gpl->location);
          zero_v3(gpl->rotation);
          copy_v3_fl(gpl->scale, 1.0f);
          loc_eul_size_to_mat4(gpl->layer_mat, gpl->location, gpl->rotation, gpl->scale);
          invert_m4_m4(gpl->layer_invmat, gpl->layer_mat);
        }
      }
    }
    /* Fix Fill factor for grease pencil fill brushes. */
    LISTBASE_FOREACH (Brush *, brush, &bmain->brushes) {
      if ((brush->gpencil_settings) && (brush->gpencil_settings->fill_factor == 0.0f)) {
        brush->gpencil_settings->fill_factor = 1.0f;
      }
    }
  }

  if (!MAIN_VERSION_ATLEAST(bmain, 293, 3)) {
    FOREACH_NODETREE_BEGIN (bmain, ntree, id) {
      if (ntree->type != NTREE_GEOMETRY) {
        continue;
      }
      LISTBASE_FOREACH (bNode *, node, &ntree->nodes) {
        if (node->type == GEO_NODE_POINT_INSTANCE && node->storage == NULL) {
          NodeGeometryPointInstance *data = (NodeGeometryPointInstance *)MEM_callocN(
              sizeof(NodeGeometryPointInstance), __func__);
          data->instance_type = node->custom1;
          data->flag = (node->custom2 ? 0 : GEO_NODE_POINT_INSTANCE_WHOLE_COLLECTION);
          node->storage = data;
        }
      }
    }
    FOREACH_NODETREE_END;
  }

  if (!MAIN_VERSION_ATLEAST(bmain, 293, 4)) {
    /* Add support for all operations to the "Attribute Math" node. */
    FOREACH_NODETREE_BEGIN (bmain, ntree, id) {
      if (ntree->type == NTREE_GEOMETRY) {
        LISTBASE_FOREACH (bNode *, node, &ntree->nodes) {
          if (node->type == GEO_NODE_ATTRIBUTE_MATH) {
            NodeAttributeMath *data = (NodeAttributeMath *)node->storage;
            data->input_type_c = GEO_NODE_ATTRIBUTE_INPUT_ATTRIBUTE;
          }
        }
      }
    }
    FOREACH_NODETREE_END;
  }

  if (!MAIN_VERSION_ATLEAST(bmain, 293, 5)) {
    /* Change Nishita sky model Altitude unit. */
    FOREACH_NODETREE_BEGIN (bmain, ntree, id) {
      if (ntree->type == NTREE_SHADER) {
        LISTBASE_FOREACH (bNode *, node, &ntree->nodes) {
          if (node->type == SH_NODE_TEX_SKY && node->storage) {
            NodeTexSky *tex = (NodeTexSky *)node->storage;
            tex->altitude *= 1000.0f;
          }
        }
      }
    }
    FOREACH_NODETREE_END;
  }

  if (!MAIN_VERSION_ATLEAST(bmain, 293, 6)) {
    LISTBASE_FOREACH (bScreen *, screen, &bmain->screens) {
      LISTBASE_FOREACH (ScrArea *, area, &screen->areabase) {
        LISTBASE_FOREACH (SpaceLink *, space, &area->spacedata) {
          /* UV/Image Max resolution images in image editor. */
          if (space->spacetype == SPACE_IMAGE) {
            SpaceImage *sima = (SpaceImage *)space;
            sima->iuser.flag |= IMA_SHOW_MAX_RESOLUTION;
          }
          /* Enable Outliner render visibility column. */
          else if (space->spacetype == SPACE_OUTLINER) {
            SpaceOutliner *space_outliner = (SpaceOutliner *)space;
            space_outliner->show_restrict_flags |= SO_RESTRICT_RENDER;
          }
        }
      }
    }
  }

  if (!MAIN_VERSION_ATLEAST(bmain, 293, 7)) {
    FOREACH_NODETREE_BEGIN (bmain, ntree, id) {
      if (ntree->type == NTREE_GEOMETRY) {
        version_node_join_geometry_for_multi_input_socket(ntree);
      }
    }
    FOREACH_NODETREE_END;
  }

  if (!MAIN_VERSION_ATLEAST(bmain, 293, 8)) {
    FOREACH_NODETREE_BEGIN (bmain, ntree, id) {
      if (ntree->type != NTREE_GEOMETRY) {
        continue;
      }
      LISTBASE_FOREACH (bNode *, node, &ntree->nodes) {
        if (node->type == GEO_NODE_ATTRIBUTE_RANDOMIZE && node->storage == NULL) {
          NodeAttributeRandomize *data = (NodeAttributeRandomize *)MEM_callocN(
              sizeof(NodeAttributeRandomize), __func__);
          data->data_type = node->custom1;
          data->operation = GEO_NODE_ATTRIBUTE_RANDOMIZE_REPLACE_CREATE;
          node->storage = data;
        }
      }
    }
    FOREACH_NODETREE_END;
  }

  if (!MAIN_VERSION_ATLEAST(bmain, 293, 9)) {
    if (!DNA_struct_elem_find(fd->filesdna, "SceneEEVEE", "float", "bokeh_overblur")) {
      LISTBASE_FOREACH (Scene *, scene, &bmain->scenes) {
        scene->eevee.bokeh_neighbor_max = 10.0f;
        scene->eevee.bokeh_denoise_fac = 0.75f;
        scene->eevee.bokeh_overblur = 5.0f;
      }
    }

    /* Add subpanels for FModifiers, which requires a field to store expansion. */
    if (!DNA_struct_elem_find(fd->filesdna, "FModifier", "short", "ui_expand_flag")) {
      LISTBASE_FOREACH (bAction *, act, &bmain->actions) {
        LISTBASE_FOREACH (FCurve *, fcu, &act->curves) {
          LISTBASE_FOREACH (FModifier *, fcm, &fcu->modifiers) {
            SET_FLAG_FROM_TEST(fcm->ui_expand_flag,
                               fcm->flag & FMODIFIER_FLAG_EXPANDED,
                               UI_PANEL_DATA_EXPAND_ROOT);
          }
        }
      }
    }

    FOREACH_NODETREE_BEGIN (bmain, ntree, id) {
      if (ntree->type == NTREE_GEOMETRY) {
        version_node_socket_name(ntree, GEO_NODE_ATTRIBUTE_PROXIMITY, "Result", "Distance");
      }
    }
    FOREACH_NODETREE_END;
  }

  if (!MAIN_VERSION_ATLEAST(bmain, 293, 10)) {
    FOREACH_NODETREE_BEGIN (bmain, ntree, id) {
      if (ntree->type == NTREE_GEOMETRY) {
        version_node_socket_name(ntree, GEO_NODE_ATTRIBUTE_PROXIMITY, "Location", "Position");
      }
    }
    FOREACH_NODETREE_END;

    LISTBASE_FOREACH (Scene *, scene, &bmain->scenes) {
      /* Fix old scene with too many samples that were not being used.
       * Now they are properly used and might produce a huge slowdown.
       * So we clamp to what the old max actual was. */
      if (scene->eevee.volumetric_shadow_samples > 32) {
        scene->eevee.volumetric_shadow_samples = 32;
      }
    }
  }

  if (!MAIN_VERSION_ATLEAST(bmain, 293, 11)) {
    LISTBASE_FOREACH (bNodeTree *, ntree, &bmain->nodetrees) {
      if (ntree->type == NTREE_GEOMETRY) {
        LISTBASE_FOREACH (bNode *, node, &ntree->nodes) {
          if (STREQ(node->idname, "GeometryNodeSubdivisionSurfaceSimple")) {
            STRNCPY(node->idname, "GeometryNodeSubdivide");
          }
          if (STREQ(node->idname, "GeometryNodeSubdivisionSurface")) {
            STRNCPY(node->idname, "GeometryNodeSubdivideSmooth");
          }
        }
      }
    }
  }

  if (!MAIN_VERSION_ATLEAST(bmain, 293, 12)) {
    LISTBASE_FOREACH (bScreen *, screen, &bmain->screens) {
      LISTBASE_FOREACH (ScrArea *, area, &screen->areabase) {
        LISTBASE_FOREACH (SpaceLink *, sl, &area->spacedata) {
          switch (sl->spacetype) {
            case SPACE_SEQ: {
              SpaceSeq *sseq = (SpaceSeq *)sl;
              if (ELEM(sseq->render_size,
                       SEQ_RENDER_SIZE_PROXY_100,
                       SEQ_RENDER_SIZE_PROXY_75,
                       SEQ_RENDER_SIZE_PROXY_50,
                       SEQ_RENDER_SIZE_PROXY_25)) {
                sseq->flag |= SEQ_USE_PROXIES;
              }
              if (sseq->render_size == SEQ_RENDER_SIZE_FULL) {
                sseq->render_size = SEQ_RENDER_SIZE_PROXY_100;
              }
            }
          }
        }
      }
    }

    LISTBASE_FOREACH (bScreen *, screen, &bmain->screens) {
      LISTBASE_FOREACH (ScrArea *, area, &screen->areabase) {
        LISTBASE_FOREACH (SpaceLink *, sl, &area->spacedata) {
          if (sl->spacetype == SPACE_SPREADSHEET) {
            ListBase *regionbase = (sl == area->spacedata.first) ? &area->regionbase :
                                                                   &sl->regionbase;
            ARegion *new_footer = do_versions_add_region_if_not_found(
                regionbase, RGN_TYPE_FOOTER, "footer for spreadsheet", RGN_TYPE_HEADER);
            if (new_footer != NULL) {
              new_footer->alignment = (U.uiflag & USER_HEADER_BOTTOM) ? RGN_ALIGN_TOP :
                                                                        RGN_ALIGN_BOTTOM;
            }
          }
        }
      }
    }
  }

  if (!MAIN_VERSION_ATLEAST(bmain, 293, 13)) {
    LISTBASE_FOREACH (bNodeTree *, ntree, &bmain->nodetrees) {
      if (ntree->type == NTREE_GEOMETRY) {
        LISTBASE_FOREACH (bNode *, node, &ntree->nodes) {
          if (STREQ(node->idname, "GeometryNodeSubdivideSmooth")) {
            STRNCPY(node->idname, "GeometryNodeSubdivisionSurface");
          }
        }
      }
    }
  }

  if (!MAIN_VERSION_ATLEAST(bmain, 293, 14)) {
    if (!DNA_struct_elem_find(fd->filesdna, "Lamp", "float", "diff_fac")) {
      LISTBASE_FOREACH (Light *, light, &bmain->lights) {
        light->diff_fac = 1.0f;
        light->volume_fac = 1.0f;
      }
    }

    LISTBASE_FOREACH (bNodeTree *, ntree, &bmain->nodetrees) {
      if (ntree->type == NTREE_GEOMETRY) {
        LISTBASE_FOREACH (bNode *, node, &ntree->nodes) {
          if (node->type == GEO_NODE_ATTRIBUTE_FILL) {
            node->custom2 = ATTR_DOMAIN_AUTO;
          }
        }
      }
    }
  }

  if (!MAIN_VERSION_ATLEAST(bmain, 293, 15)) {
    LISTBASE_FOREACH (bNodeTree *, ntree, &bmain->nodetrees) {
      if (ntree->type == NTREE_GEOMETRY) {
        LISTBASE_FOREACH (bNode *, node, &ntree->nodes) {
          if (STREQ(node->idname, "GeometryNodeMeshPlane")) {
            STRNCPY(node->idname, "GeometryNodeMeshGrid");
          }
        }
      }
    }
  }

  if (!MAIN_VERSION_ATLEAST(bmain, 293, 16)) {
    FOREACH_NODETREE_BEGIN (bmain, ntree, id) {
      if (ntree->type == NTREE_GEOMETRY) {
        version_node_socket_name(ntree, GEO_NODE_MESH_PRIMITIVE_GRID, "Size", "Size X");
      }
      FOREACH_NODETREE_END;
    }

    /* The CU_2D flag has been removed. */
    LISTBASE_FOREACH (Curve *, cu, &bmain->curves) {
#define CU_2D (1 << 3)
      ListBase *nurbs = BKE_curve_nurbs_get(cu);
      bool is_2d = true;

      LISTBASE_FOREACH (Nurb *, nu, nurbs) {
        if (nu->flag & CU_2D) {
          nu->flag &= ~CU_2D;
        }
        else {
          is_2d = false;
        }
      }
#undef CU_2D
      if (!is_2d && CU_IS_2D(cu)) {
        cu->flag |= CU_3D;
      }
    }
  }

  if (!MAIN_VERSION_ATLEAST(bmain, 293, 18)) {
    FOREACH_NODETREE_BEGIN (bmain, ntree, id) {
      if (ntree->type == NTREE_GEOMETRY) {
        version_node_socket_name(ntree, GEO_NODE_VOLUME_TO_MESH, "Grid", "Density");
      }
    }
    FOREACH_NODETREE_END;

    if (!DNA_struct_elem_find(fd->filesdna, "bArmature", "float", "axes_position")) {
      /* Convert the axes draw position to its old default (tip of bone). */
      LISTBASE_FOREACH (struct bArmature *, arm, &bmain->armatures) {
        arm->axes_position = 1.0;
      }
    }

    /* Initialize the spread parameter for area lights*/
    if (!DNA_struct_elem_find(fd->filesdna, "Lamp", "float", "area_spread")) {
      LISTBASE_FOREACH (Light *, la, &bmain->lights) {
        la->area_spread = DEG2RADF(180.0f);
      }
    }

    LISTBASE_FOREACH (bScreen *, screen, &bmain->screens) {
      LISTBASE_FOREACH (ScrArea *, area, &screen->areabase) {
        LISTBASE_FOREACH (SpaceLink *, sl, &area->spacedata) {
          if (sl->spacetype == SPACE_NODE) {
            SpaceNode *snode = (SpaceNode *)sl;
            LISTBASE_FOREACH (bNodeTreePath *, path, &snode->treepath) {
              STRNCPY(path->display_name, path->node_name);
            }
          }
        }
      }
    }

    /* Consolidate node and final evaluation modes. */
    LISTBASE_FOREACH (bScreen *, screen, &bmain->screens) {
      LISTBASE_FOREACH (ScrArea *, area, &screen->areabase) {
        LISTBASE_FOREACH (SpaceLink *, sl, &area->spacedata) {
          if (sl->spacetype == SPACE_SPREADSHEET) {
            SpaceSpreadsheet *sspreadsheet = (SpaceSpreadsheet *)sl;
            if (sspreadsheet->object_eval_state == 2) {
              sspreadsheet->object_eval_state = SPREADSHEET_OBJECT_EVAL_STATE_EVALUATED;
            }
          }
        }
      }
    }
  }

  /**
   * Versioning code until next subversion bump goes here.
   *
   * \note Be sure to check when bumping the version:
   * - "versioning_userdef.c", #blo_do_versions_userdef
   * - "versioning_userdef.c", #do_versions_theme
   *
   * \note Keep this message at the bottom of the function.
   */
  {
    /* Keep this block, even when empty. */
  }
}<|MERGE_RESOLUTION|>--- conflicted
+++ resolved
@@ -919,14 +919,11 @@
    */
   {
     /* Keep this block, even when empty. */
-<<<<<<< HEAD
     do_versions_idproperty_ui_data(bmain);
 
     LISTBASE_FOREACH (Scene *, scene, &bmain->scenes) {
       seq_update_meta_disp_range(SEQ_editing_get(scene, false));
     }
-=======
->>>>>>> 14f59a03
   }
 }
 
