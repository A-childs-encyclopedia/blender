/*
 * ***** BEGIN GPL LICENSE BLOCK *****
 *
 * This program is free software; you can redistribute it and/or
 * modify it under the terms of the GNU General Public License
 * as published by the Free Software Foundation; either version 2
 * of the License, or (at your option) any later version.
 *
 * This program is distributed in the hope that it will be useful,
 * but WITHOUT ANY WARRANTY; without even the implied warranty of
 * MERCHANTABILITY or FITNESS FOR A PARTICULAR PURPOSE.  See the
 * GNU General Public License for more details.
 *
 * You should have received a copy of the GNU General Public License
 * along with this program; if not, write to the Free Software Foundation,
 * Inc., 51 Franklin Street, Fifth Floor, Boston, MA 02110-1301, USA.
 *
 * Contributor(s): Blender Foundation
 *
 * ***** END GPL LICENSE BLOCK *****
 *
 */

/** \file blender/blenloader/intern/versioning_270.c
 *  \ingroup blenloader
 */

#include "BLI_utildefines.h"
#include "BLI_compiler_attrs.h"

/* for MinGW32 definition of NULL, could use BLI_blenlib.h instead too */
#include <stddef.h>

/* allow readfile to use deprecated functionality */
#define DNA_DEPRECATED_ALLOW

#include "DNA_anim_types.h"
#include "DNA_armature_types.h"
#include "DNA_brush_types.h"
#include "DNA_camera_types.h"
#include "DNA_cloth_types.h"
#include "DNA_constraint_types.h"
#include "DNA_gpencil_types.h"
#include "DNA_sdna_types.h"
#include "DNA_sequence_types.h"
#include "DNA_space_types.h"
#include "DNA_screen_types.h"
#include "DNA_object_force.h"
#include "DNA_object_types.h"
#include "DNA_mask_types.h"
#include "DNA_mesh_types.h"
#include "DNA_modifier_types.h"
#include "DNA_particle_types.h"
#include "DNA_linestyle_types.h"
#include "DNA_actuator_types.h"
#include "DNA_view3d_types.h"
#include "DNA_smoke_types.h"
#include "DNA_rigidbody_types.h"

#include "DNA_genfile.h"

#include "BKE_animsys.h"
#include "BKE_colortools.h"
#include "BKE_library.h"
#include "BKE_main.h"
#include "BKE_mask.h"
#include "BKE_modifier.h"
#include "BKE_node.h"
#include "BKE_scene.h"
#include "BKE_sequencer.h"
#include "BKE_screen.h"
#include "BKE_tracking.h"
#include "BKE_gpencil.h"

#include "BLI_math.h"
#include "BLI_listbase.h"
#include "BLI_string.h"

#include "BLO_readfile.h"

#include "NOD_common.h"
#include "NOD_socket.h"
#include "NOD_composite.h"

#include "readfile.h"

#include "MEM_guardedalloc.h"

/**
 * Setup rotation stabilization from ancient single track spec.
 * Former Version of 2D stabilization used a single tracking marker to determine the rotation
 * to be compensated. Now several tracks can contribute to rotation detection and this feature
 * is enabled by the MovieTrackingTrack#flag on a per track base.
 */
static void migrate_single_rot_stabilization_track_settings(MovieTrackingStabilization *stab)
{
	if (stab->rot_track) {
		if (!(stab->rot_track->flag & TRACK_USE_2D_STAB_ROT)) {
			stab->tot_rot_track++;
			stab->rot_track->flag |= TRACK_USE_2D_STAB_ROT;
		}
	}
	stab->rot_track = NULL; /* this field is now ignored */
}

static void do_version_constraints_radians_degrees_270_1(ListBase *lb)
{
	bConstraint *con;

	for (con = lb->first; con; con = con->next) {
		if (con->type == CONSTRAINT_TYPE_TRANSFORM) {
			bTransformConstraint *data = (bTransformConstraint *)con->data;
			const float deg_to_rad_f = DEG2RADF(1.0f);

			if (data->from == TRANS_ROTATION) {
				mul_v3_fl(data->from_min, deg_to_rad_f);
				mul_v3_fl(data->from_max, deg_to_rad_f);
			}

			if (data->to == TRANS_ROTATION) {
				mul_v3_fl(data->to_min, deg_to_rad_f);
				mul_v3_fl(data->to_max, deg_to_rad_f);
			}
		}
	}
}

static void do_version_constraints_radians_degrees_270_5(ListBase *lb)
{
	bConstraint *con;

	for (con = lb->first; con; con = con->next) {
		if (con->type == CONSTRAINT_TYPE_TRANSFORM) {
			bTransformConstraint *data = (bTransformConstraint *)con->data;

			if (data->from == TRANS_ROTATION) {
				copy_v3_v3(data->from_min_rot, data->from_min);
				copy_v3_v3(data->from_max_rot, data->from_max);
			}
			else if (data->from == TRANS_SCALE) {
				copy_v3_v3(data->from_min_scale, data->from_min);
				copy_v3_v3(data->from_max_scale, data->from_max);
			}

			if (data->to == TRANS_ROTATION) {
				copy_v3_v3(data->to_min_rot, data->to_min);
				copy_v3_v3(data->to_max_rot, data->to_max);
			}
			else if (data->to == TRANS_SCALE) {
				copy_v3_v3(data->to_min_scale, data->to_min);
				copy_v3_v3(data->to_max_scale, data->to_max);
			}
		}
	}
}

static void do_version_constraints_stretch_to_limits(ListBase *lb)
{
	bConstraint *con;

	for (con = lb->first; con; con = con->next) {
		if (con->type == CONSTRAINT_TYPE_STRETCHTO) {
			bStretchToConstraint *data = (bStretchToConstraint *)con->data;
			data->bulge_min = 1.0f;
			data->bulge_max = 1.0f;
		}
	}
}

static void do_version_action_editor_properties_region(ListBase *regionbase)
{
	ARegion *ar;
	
	for (ar = regionbase->first; ar; ar = ar->next) {
		if (ar->regiontype == RGN_TYPE_UI) {
			/* already exists */
			return;
		}
		else if (ar->regiontype == RGN_TYPE_WINDOW) {
			/* add new region here */
			ARegion *arnew = MEM_callocN(sizeof(ARegion), "buttons for action");
			
			BLI_insertlinkbefore(regionbase, ar, arnew);
			
			arnew->regiontype = RGN_TYPE_UI;
			arnew->alignment = RGN_ALIGN_RIGHT;
			arnew->flag = RGN_FLAG_HIDDEN;
			
			return;
		}
	}
}

static void do_version_bones_super_bbone(ListBase *lb)
{
	for (Bone *bone = lb->first; bone; bone = bone->next) {
		bone->scaleIn = 1.0f;
		bone->scaleOut = 1.0f;
		
		do_version_bones_super_bbone(&bone->childbase);
	}
}

/* TODO(sergey): Consider making it somewhat more generic function in BLI_anim.h. */
static void anim_change_prop_name(FCurve *fcu,
                                  const char *prefix,
                                  const char *old_prop_name,
                                  const char *new_prop_name)
{
	const char *old_path = BLI_sprintfN("%s.%s", prefix, old_prop_name);
	if (STREQ(fcu->rna_path, old_path)) {
		MEM_freeN(fcu->rna_path);
		fcu->rna_path = BLI_sprintfN("%s.%s", prefix, new_prop_name);
	}
	MEM_freeN((char *)old_path);
}

static void do_version_hue_sat_node(bNodeTree *ntree, bNode *node)
{
	if (node->storage == NULL) {
		return;
	}

	/* Make sure new sockets are properly created. */
	node_verify_socket_templates(ntree, node);
	/* Convert value from old storage to new sockets. */
	NodeHueSat *nhs = node->storage;
	bNodeSocket *hue = nodeFindSocket(node, SOCK_IN, "Hue"),
	            *saturation = nodeFindSocket(node, SOCK_IN, "Saturation"),
	            *value = nodeFindSocket(node, SOCK_IN, "Value");
	((bNodeSocketValueFloat *)hue->default_value)->value = nhs->hue;
	((bNodeSocketValueFloat *)saturation->default_value)->value = nhs->sat;
	((bNodeSocketValueFloat *)value->default_value)->value = nhs->val;
	/* Take care of possible animation. */
	AnimData *adt = BKE_animdata_from_id(&ntree->id);
	if (adt != NULL && adt->action != NULL) {
		const char *prefix = BLI_sprintfN("nodes[\"%s\"]", node->name);
		for (FCurve *fcu = adt->action->curves.first; fcu != NULL; fcu = fcu->next) {
			if (STRPREFIX(fcu->rna_path, prefix)) {
				anim_change_prop_name(fcu, prefix, "color_hue", "inputs[1].default_value");
				anim_change_prop_name(fcu, prefix, "color_saturation", "inputs[2].default_value");
				anim_change_prop_name(fcu, prefix, "color_value", "inputs[3].default_value");
			}
		}
		MEM_freeN((char *)prefix);
	}
	/* Free storage, it is no longer used. */
	MEM_freeN(node->storage);
	node->storage = NULL;
}

void blo_do_versions_270(FileData *fd, Library *UNUSED(lib), Main *main)
{
	if (!MAIN_VERSION_ATLEAST(main, 270, 0)) {

		if (!DNA_struct_elem_find(fd->filesdna, "BevelModifierData", "float", "profile")) {
			Object *ob;

			for (ob = main->object.first; ob; ob = ob->id.next) {
				ModifierData *md;
				for (md = ob->modifiers.first; md; md = md->next) {
					if (md->type == eModifierType_Bevel) {
						BevelModifierData *bmd = (BevelModifierData *)md;
						bmd->profile = 0.5f;
						bmd->val_flags = MOD_BEVEL_AMT_OFFSET;
					}
				}
			}
		}

		/* nodes don't use fixed node->id any more, clean up */
		FOREACH_NODETREE(main, ntree, id) {
			if (ntree->type == NTREE_COMPOSIT) {
				bNode *node;
				for (node = ntree->nodes.first; node; node = node->next) {
					if (ELEM(node->type, CMP_NODE_COMPOSITE, CMP_NODE_OUTPUT_FILE)) {
						node->id = NULL;
					}
				}
			}
		} FOREACH_NODETREE_END

		{
			bScreen *screen;

			for (screen = main->screen.first; screen; screen = screen->id.next) {
				ScrArea *area;
				for (area = screen->areabase.first; area; area = area->next) {
					SpaceLink *space_link;
					for (space_link = area->spacedata.first; space_link; space_link = space_link->next) {
						if (space_link->spacetype == SPACE_CLIP) {
							SpaceClip *space_clip = (SpaceClip *) space_link;
							if (space_clip->mode != SC_MODE_MASKEDIT) {
								space_clip->mode = SC_MODE_TRACKING;
							}
						}
					}
				}
			}
		}

		if (!DNA_struct_elem_find(fd->filesdna, "MovieTrackingSettings", "float", "default_weight")) {
			MovieClip *clip;
			for (clip = main->movieclip.first; clip; clip = clip->id.next) {
				clip->tracking.settings.default_weight = 1.0f;
			}
		}
	}

	if (!MAIN_VERSION_ATLEAST(main, 270, 1)) {
		Scene *sce;
		Object *ob;

		/* Update Transform constraint (another deg -> rad stuff). */
		for (ob = main->object.first; ob; ob = ob->id.next) {
			do_version_constraints_radians_degrees_270_1(&ob->constraints);

			if (ob->pose) {
				/* Bones constraints! */
				bPoseChannel *pchan;
				for (pchan = ob->pose->chanbase.first; pchan; pchan = pchan->next) {
					do_version_constraints_radians_degrees_270_1(&pchan->constraints);
				}
			}
		}

		for (sce = main->scene.first; sce; sce = sce->id.next) {
			if (sce->r.raytrace_structure == R_RAYSTRUCTURE_BLIBVH) {
				sce->r.raytrace_structure = R_RAYSTRUCTURE_AUTO;
			}
		}
	}

	if (!MAIN_VERSION_ATLEAST(main, 270, 2)) {
		Mesh *me;

		/* Mesh smoothresh deg->rad. */
		for (me = main->mesh.first; me; me = me->id.next) {
			me->smoothresh = DEG2RADF(me->smoothresh);
		}
	}

	if (!MAIN_VERSION_ATLEAST(main, 270, 3)) {
		FreestyleLineStyle *linestyle;

		for (linestyle = main->linestyle.first; linestyle; linestyle = linestyle->id.next) {
			linestyle->flag |= LS_NO_SORTING;
			linestyle->sort_key = LS_SORT_KEY_DISTANCE_FROM_CAMERA;
			linestyle->integration_type = LS_INTEGRATION_MEAN;
		}
	}

	if (!MAIN_VERSION_ATLEAST(main, 270, 4)) {
		/* ui_previews were not handled correctly when copying areas, leading to corrupted files (see T39847).
		 * This will always reset situation to a valid state.
		 */
		bScreen *sc;

		for (sc = main->screen.first; sc; sc = sc->id.next) {
			ScrArea *sa;
			for (sa = sc->areabase.first; sa; sa = sa->next) {
				SpaceLink *sl;

				for (sl = sa->spacedata.first; sl; sl = sl->next) {
					ARegion *ar;
					ListBase *lb = (sl == sa->spacedata.first) ? &sa->regionbase : &sl->regionbase;

					for (ar = lb->first; ar; ar = ar->next) {
						BLI_listbase_clear(&ar->ui_previews);
					}
				}
			}
		}
	}

	if (!MAIN_VERSION_ATLEAST(main, 270, 5)) {
		Object *ob;

		/* Update Transform constraint (again :|). */
		for (ob = main->object.first; ob; ob = ob->id.next) {
			do_version_constraints_radians_degrees_270_5(&ob->constraints);

			if (ob->pose) {
				/* Bones constraints! */
				bPoseChannel *pchan;
				for (pchan = ob->pose->chanbase.first; pchan; pchan = pchan->next) {
					do_version_constraints_radians_degrees_270_5(&pchan->constraints);
				}
			}
		}
	}

	if (!MAIN_VERSION_ATLEAST(main, 271, 0)) {
		if (!DNA_struct_elem_find(fd->filesdna, "Material", "int", "mode2")) {
			Material *ma;

			for (ma = main->mat.first; ma; ma = ma->id.next)
				ma->mode2 = MA_CASTSHADOW;
		}

		if (!DNA_struct_elem_find(fd->filesdna, "RenderData", "BakeData", "bake")) {
			Scene *sce;

			for (sce = main->scene.first; sce; sce = sce->id.next) {
				sce->r.bake.flag = R_BAKE_CLEAR;
				sce->r.bake.width = 512;
				sce->r.bake.height = 512;
				sce->r.bake.margin = 16;
				sce->r.bake.normal_space = R_BAKE_SPACE_TANGENT;
				sce->r.bake.normal_swizzle[0] = R_BAKE_POSX;
				sce->r.bake.normal_swizzle[1] = R_BAKE_POSY;
				sce->r.bake.normal_swizzle[2] = R_BAKE_POSZ;
				BLI_strncpy(sce->r.bake.filepath, U.renderdir, sizeof(sce->r.bake.filepath));

				sce->r.bake.im_format.planes = R_IMF_PLANES_RGBA;
				sce->r.bake.im_format.imtype = R_IMF_IMTYPE_PNG;
				sce->r.bake.im_format.depth = R_IMF_CHAN_DEPTH_8;
				sce->r.bake.im_format.quality = 90;
				sce->r.bake.im_format.compress = 15;
			}
		}

		if (!DNA_struct_elem_find(fd->filesdna, "FreestyleLineStyle", "float", "texstep")) {
			FreestyleLineStyle *linestyle;

			for (linestyle = main->linestyle.first; linestyle; linestyle = linestyle->id.next) {
				linestyle->flag |= LS_TEXTURE;
				linestyle->texstep = 1.0;
			}
		}

		{
			Scene *scene;
			for (scene = main->scene.first; scene; scene = scene->id.next) {
				int num_layers = BLI_listbase_count(&scene->r.layers);
				scene->r.actlay = min_ff(scene->r.actlay, num_layers - 1);
			}
		}
	}

	if (!MAIN_VERSION_ATLEAST(main, 271, 1)) {
		if (!DNA_struct_elem_find(fd->filesdna, "Material", "float", "line_col[4]")) {
			Material *mat;

			for (mat = main->mat.first; mat; mat = mat->id.next) {
				mat->line_col[0] = mat->line_col[1] = mat->line_col[2] = 0.0f;
				mat->line_col[3] = mat->alpha;
			}
		}

		if (!DNA_struct_elem_find(fd->filesdna, "RenderData", "int", "preview_start_resolution")) {
			Scene *scene;
			for (scene = main->scene.first; scene; scene = scene->id.next) {
				scene->r.preview_start_resolution = 64;
			}
		}
	}

	if (!MAIN_VERSION_ATLEAST(main, 271, 2)) {
		/* init up & track axis property of trackto actuators */
		Object *ob;

		for (ob = main->object.first; ob; ob = ob->id.next) {
			bActuator *act;
			for (act = ob->actuators.first; act; act = act->next) {
				if (act->type == ACT_EDIT_OBJECT) {
					bEditObjectActuator *eoact = act->data;
					eoact->trackflag = ob->trackflag;
					/* if trackflag is pointing +-Z axis then upflag should point Y axis.
					 * Rest of trackflag cases, upflag should be point z axis */
					if ((ob->trackflag == OB_POSZ) || (ob->trackflag == OB_NEGZ)) {
						eoact->upflag = 1;
					}
					else {
						eoact->upflag = 2;
					}
				}
			}
		}
	}

	if (!MAIN_VERSION_ATLEAST(main, 271, 3)) {
		Brush *br;

		for (br = main->brush.first; br; br = br->id.next) {
			br->fill_threshold = 0.2f;
		}

		if (!DNA_struct_elem_find(fd->filesdna, "BevelModifierData", "int", "mat")) {
			Object *ob;
			for (ob = main->object.first; ob; ob = ob->id.next) {
				ModifierData *md;

				for (md = ob->modifiers.first; md; md = md->next) {
					if (md->type == eModifierType_Bevel) {
						BevelModifierData *bmd = (BevelModifierData *)md;
						bmd->mat = -1;
					}
				}
			}
		}
	}

	if (!MAIN_VERSION_ATLEAST(main, 271, 6)) {
		Object *ob;
		for (ob = main->object.first; ob; ob = ob->id.next) {
			ModifierData *md;

			for (md = ob->modifiers.first; md; md = md->next) {
				if (md->type == eModifierType_ParticleSystem) {
					ParticleSystemModifierData *pmd = (ParticleSystemModifierData *)md;
					if (pmd->psys && pmd->psys->clmd) {
						pmd->psys->clmd->sim_parms->vel_damping = 1.0f;
					}
				}
			}
		}
	}

	if (!MAIN_VERSION_ATLEAST(main, 272, 0)) {
		if (!DNA_struct_elem_find(fd->filesdna, "RenderData", "int", "preview_start_resolution")) {
			Scene *scene;
			for (scene = main->scene.first; scene; scene = scene->id.next) {
				scene->r.preview_start_resolution = 64;
			}
		}
	}

	if (!MAIN_VERSION_ATLEAST(main, 272, 1)) {
		Brush *br;
		for (br = main->brush.first; br; br = br->id.next) {
			if ((br->ob_mode & OB_MODE_SCULPT) && ELEM(br->sculpt_tool, SCULPT_TOOL_GRAB, SCULPT_TOOL_SNAKE_HOOK))
				br->alpha = 1.0f;
		}
	}

	if (!MAIN_VERSION_ATLEAST(main, 272, 2)) {
		if (!DNA_struct_elem_find(fd->filesdna, "Image", "float", "gen_color")) {
			Image *image;
			for (image = main->image.first; image != NULL; image = image->id.next) {
				image->gen_color[3] = 1.0f;
			}
		}

		if (!DNA_struct_elem_find(fd->filesdna, "bStretchToConstraint", "float", "bulge_min")) {
			Object *ob;

			/* Update Transform constraint (again :|). */
			for (ob = main->object.first; ob; ob = ob->id.next) {
				do_version_constraints_stretch_to_limits(&ob->constraints);

				if (ob->pose) {
					/* Bones constraints! */
					bPoseChannel *pchan;
					for (pchan = ob->pose->chanbase.first; pchan; pchan = pchan->next) {
						do_version_constraints_stretch_to_limits(&pchan->constraints);
					}
				}
			}
		}
	}

	if (!MAIN_VERSION_ATLEAST(main, 273, 1)) {
#define	BRUSH_RAKE (1 << 7)
#define BRUSH_RANDOM_ROTATION (1 << 25)

		Brush *br;

		for (br = main->brush.first; br; br = br->id.next) {
			if (br->flag & BRUSH_RAKE) {
				br->mtex.brush_angle_mode |= MTEX_ANGLE_RAKE;
				br->mask_mtex.brush_angle_mode |= MTEX_ANGLE_RAKE;
			}
			else if (br->flag & BRUSH_RANDOM_ROTATION) {
				br->mtex.brush_angle_mode |= MTEX_ANGLE_RANDOM;
				br->mask_mtex.brush_angle_mode |= MTEX_ANGLE_RANDOM;
			}
			br->mtex.random_angle = 2.0 * M_PI;
			br->mask_mtex.random_angle = 2.0 * M_PI;
		}
	}

#undef BRUSH_RAKE
#undef BRUSH_RANDOM_ROTATION

	/* Customizable Safe Areas */
	if (!MAIN_VERSION_ATLEAST(main, 273, 2)) {
		if (!DNA_struct_elem_find(fd->filesdna, "Scene", "DisplaySafeAreas", "safe_areas")) {
			Scene *scene;

			for (scene = main->scene.first; scene; scene = scene->id.next) {
				copy_v2_fl2(scene->safe_areas.title, 3.5f / 100.0f, 3.5f / 100.0f);
				copy_v2_fl2(scene->safe_areas.action, 10.0f / 100.0f, 5.0f / 100.0f);
				copy_v2_fl2(scene->safe_areas.title_center, 17.5f / 100.0f, 5.0f / 100.0f);
				copy_v2_fl2(scene->safe_areas.action_center, 15.0f / 100.0f, 5.0f / 100.0f);
			}
		}
	}
	
	if (!MAIN_VERSION_ATLEAST(main, 273, 3)) {
		ParticleSettings *part;
		for (part = main->particle.first; part; part = part->id.next) {
			if (part->clumpcurve)
				part->child_flag |= PART_CHILD_USE_CLUMP_CURVE;
			if (part->roughcurve)
				part->child_flag |= PART_CHILD_USE_ROUGH_CURVE;
		}
	}

	if (!MAIN_VERSION_ATLEAST(main, 273, 6)) {
		if (!DNA_struct_elem_find(fd->filesdna, "ClothSimSettings", "float", "bending_damping")) {
			Object *ob;
			ModifierData *md;
			for (ob = main->object.first; ob; ob = ob->id.next) {
				for (md = ob->modifiers.first; md; md = md->next) {
					if (md->type == eModifierType_Cloth) {
						ClothModifierData *clmd = (ClothModifierData *)md;
						clmd->sim_parms->bending_damping = 0.5f;
					}
					else if (md->type == eModifierType_ParticleSystem) {
						ParticleSystemModifierData *pmd = (ParticleSystemModifierData *)md;
						if (pmd->psys->clmd) {
							pmd->psys->clmd->sim_parms->bending_damping = 0.5f;
						}
					}
				}
			}
		}

		if (!DNA_struct_elem_find(fd->filesdna, "ParticleSettings", "float", "clump_noise_size")) {
			ParticleSettings *part;
			for (part = main->particle.first; part; part = part->id.next) {
				part->clump_noise_size = 1.0f;
			}
		}

		if (!DNA_struct_elem_find(fd->filesdna, "ParticleSettings", "int", "kink_extra_steps")) {
			ParticleSettings *part;
			for (part = main->particle.first; part; part = part->id.next) {
				part->kink_extra_steps = 4;
			}
		}

		if (!DNA_struct_elem_find(fd->filesdna, "MTex", "float", "kinkampfac")) {
			ParticleSettings *part;
			for (part = main->particle.first; part; part = part->id.next) {
				int a;
				for (a = 0; a < MAX_MTEX; a++) {
					MTex *mtex = part->mtex[a];
					if (mtex) {
						mtex->kinkampfac = 1.0f;
					}
				}
			}
		}

		if (!DNA_struct_elem_find(fd->filesdna, "HookModifierData", "char", "flag")) {
			Object *ob;

			for (ob = main->object.first; ob; ob = ob->id.next) {
				ModifierData *md;
				for (md = ob->modifiers.first; md; md = md->next) {
					if (md->type == eModifierType_Hook) {
						HookModifierData *hmd = (HookModifierData *)md;
						hmd->falloff_type = eHook_Falloff_InvSquare;
					}
				}
			}
		}

		if (!DNA_struct_elem_find(fd->filesdna, "NodePlaneTrackDeformData", "char", "flag")) {
			FOREACH_NODETREE(main, ntree, id) {
				if (ntree->type == NTREE_COMPOSIT) {
					bNode *node;
					for (node = ntree->nodes.first; node; node = node->next) {
						if (ELEM(node->type, CMP_NODE_PLANETRACKDEFORM)) {
							NodePlaneTrackDeformData *data = node->storage;
							data->flag = 0;
							data->motion_blur_samples = 16;
							data->motion_blur_shutter = 0.5f;
						}
					}
				}
			}
			FOREACH_NODETREE_END
		}

		if (!DNA_struct_elem_find(fd->filesdna, "Camera", "GPUDOFSettings", "gpu_dof")) {
			Camera *ca;
			for (ca = main->camera.first; ca; ca = ca->id.next) {
				ca->gpu_dof.fstop = 128.0f;
				ca->gpu_dof.focal_length = 1.0f;
				ca->gpu_dof.focus_distance = 1.0f;
				ca->gpu_dof.sensor = 1.0f;
			}
		}
	}

	if (!MAIN_VERSION_ATLEAST(main, 273, 8)) {
		Object *ob;
		for (ob = main->object.first; ob != NULL; ob = ob->id.next) {
			ModifierData *md;
			for (md = ob->modifiers.last; md != NULL; md = md->prev) {
				if (modifier_unique_name(&ob->modifiers, md)) {
					printf("Warning: Object '%s' had several modifiers with the "
					       "same name, renamed one of them to '%s'.\n",
					       ob->id.name + 2, md->name);
				}
			}
		}
	}

	if (!MAIN_VERSION_ATLEAST(main, 273, 9)) {
		bScreen *scr;
		ScrArea *sa;
		SpaceLink *sl;
		ARegion *ar;

		/* Make sure sequencer preview area limits zoom */
		for (scr = main->screen.first; scr; scr = scr->id.next) {
			for (sa = scr->areabase.first; sa; sa = sa->next) {
				for (sl = sa->spacedata.first; sl; sl = sl->next) {
					if (sl->spacetype == SPACE_SEQ) {
						for (ar = sl->regionbase.first; ar; ar = ar->next) {
							if (ar->regiontype == RGN_TYPE_PREVIEW) {
								ar->v2d.keepzoom |= V2D_LIMITZOOM;
								ar->v2d.minzoom = 0.001f;
								ar->v2d.maxzoom = 1000.0f;
								break;
							}
						}
					}
				}
			}
		}
	}

	if (!MAIN_VERSION_ATLEAST(main, 274, 1)) {
		/* particle systems need to be forced to redistribute for jitter mode fix */
		{
			Object *ob;
			ParticleSystem *psys;
			for (ob = main->object.first; ob; ob = ob->id.next) {
				for (psys = ob->particlesystem.first; psys; psys = psys->next) {
					if ((psys->pointcache->flag & PTCACHE_BAKED) == 0) {
						psys->recalc |= PSYS_RECALC_RESET;
					}
				}
			}
		}

		/* hysteresis setted to 10% but not actived */
		if (!DNA_struct_elem_find(fd->filesdna, "LodLevel", "int", "obhysteresis")) {
			Object *ob;
			for (ob = main->object.first; ob; ob = ob->id.next) {
				LodLevel *level;
				for (level = ob->lodlevels.first; level; level = level->next) {
					level->obhysteresis = 10;
				}
			}
		}

		if (!DNA_struct_elem_find(fd->filesdna, "GameData", "int", "scehysteresis")) {
			Scene *scene;
			for (scene = main->scene.first; scene; scene = scene->id.next) {
				scene->gm.scehysteresis = 10;
			}
		}
	}

	if (!MAIN_VERSION_ATLEAST(main, 274, 2)) {
		FOREACH_NODETREE(main, ntree, id) {
			bNode *node;
			bNodeSocket *sock;

			for (node = ntree->nodes.first; node; node = node->next) {
				if (node->type == SH_NODE_MATERIAL) {
					for (sock = node->inputs.first; sock; sock = sock->next) {
						if (STREQ(sock->name, "Refl")) {
							BLI_strncpy(sock->name, "DiffuseIntensity", sizeof(sock->name));
						}
					}
				}
				else if (node->type == SH_NODE_MATERIAL_EXT) {
					for (sock = node->outputs.first; sock; sock = sock->next) {
						if (STREQ(sock->name, "Refl")) {
							BLI_strncpy(sock->name, "DiffuseIntensity", sizeof(sock->name));
						}
						else if (STREQ(sock->name, "Ray Mirror")) {
							BLI_strncpy(sock->name, "Reflectivity", sizeof(sock->name));
						}
					}
				}
			}
		} FOREACH_NODETREE_END
	}

	if (!MAIN_VERSION_ATLEAST(main, 274, 4)) {
		SceneRenderView *srv;
		wmWindowManager *wm;
		bScreen *screen;
		wmWindow *win;
		Scene *scene;
		Camera *cam;
		Image *ima;

		for (scene = main->scene.first; scene; scene = scene->id.next) {
			Sequence *seq;

			BKE_scene_add_render_view(scene, STEREO_LEFT_NAME);
			srv = scene->r.views.first;
			BLI_strncpy(srv->suffix, STEREO_LEFT_SUFFIX, sizeof(srv->suffix));

			BKE_scene_add_render_view(scene, STEREO_RIGHT_NAME);
			srv = scene->r.views.last;
			BLI_strncpy(srv->suffix, STEREO_RIGHT_SUFFIX, sizeof(srv->suffix));

			SEQ_BEGIN (scene->ed, seq)
			{
				seq->stereo3d_format = MEM_callocN(sizeof(Stereo3dFormat), "Stereo Display 3d Format");

#define SEQ_USE_PROXY_CUSTOM_DIR (1 << 19)
#define SEQ_USE_PROXY_CUSTOM_FILE (1 << 21)
				if (seq->strip && seq->strip->proxy && !seq->strip->proxy->storage) {
					if (seq->flag & SEQ_USE_PROXY_CUSTOM_DIR)
						seq->strip->proxy->storage = SEQ_STORAGE_PROXY_CUSTOM_DIR;
					if (seq->flag & SEQ_USE_PROXY_CUSTOM_FILE)
						seq->strip->proxy->storage = SEQ_STORAGE_PROXY_CUSTOM_FILE;
				}
#undef SEQ_USE_PROXY_CUSTOM_DIR
#undef SEQ_USE_PROXY_CUSTOM_FILE

			}
			SEQ_END
		}

		for (screen = main->screen.first; screen; screen = screen->id.next) {
			ScrArea *sa;
			for (sa = screen->areabase.first; sa; sa = sa->next) {
				SpaceLink *sl;

				for (sl = sa->spacedata.first; sl; sl = sl->next) {
					switch (sl->spacetype) {
						case SPACE_VIEW3D:
						{
							View3D *v3d = (View3D *)sl;
							v3d->stereo3d_camera = STEREO_3D_ID;
							v3d->stereo3d_flag |= V3D_S3D_DISPPLANE;
							v3d->stereo3d_convergence_alpha = 0.15f;
							v3d->stereo3d_volume_alpha = 0.05f;
							break;
						}
						case SPACE_IMAGE:
						{
							SpaceImage *sima = (SpaceImage *) sl;
							sima->iuser.flag |= IMA_SHOW_STEREO;
							break;
						}
					}
				}
			}
		}

		for (cam = main->camera.first; cam; cam = cam->id.next) {
			cam->stereo.interocular_distance = 0.065f;
			cam->stereo.convergence_distance = 30.0f * 0.065f;
		}

		for (ima = main->image.first; ima; ima = ima->id.next) {
			ima->stereo3d_format = MEM_callocN(sizeof(Stereo3dFormat), "Image Stereo 3d Format");

			if (ima->packedfile) {
				ImagePackedFile *imapf = MEM_mallocN(sizeof(ImagePackedFile), "Image Packed File");
				BLI_addtail(&ima->packedfiles, imapf);

				imapf->packedfile = ima->packedfile;
				BLI_strncpy(imapf->filepath, ima->name, FILE_MAX);
				ima->packedfile = NULL;
			}
		}

		for (wm = main->wm.first; wm; wm = wm->id.next) {
			for (win = wm->windows.first; win; win = win->next) {
				win->stereo3d_format = MEM_callocN(sizeof(Stereo3dFormat), "Stereo Display 3d Format");
			}
		}
	}

	if (!MAIN_VERSION_ATLEAST(main, 274, 6)) {
		bScreen *screen;

		if (!DNA_struct_elem_find(fd->filesdna, "FileSelectParams", "int", "thumbnail_size")) {
			for (screen = main->screen.first; screen; screen = screen->id.next) {
				ScrArea *sa;

				for (sa = screen->areabase.first; sa; sa = sa->next) {
					SpaceLink *sl;

					for (sl = sa->spacedata.first; sl; sl = sl->next) {
						if (sl->spacetype == SPACE_FILE) {
							SpaceFile *sfile = (SpaceFile *)sl;

							if (sfile->params) {
								sfile->params->thumbnail_size = 128;
							}
						}
					}
				}
			}
		}

		if (!DNA_struct_elem_find(fd->filesdna, "RenderData", "short", "simplify_subsurf_render")) {
			Scene *scene;
			for (scene = main->scene.first; scene != NULL; scene = scene->id.next) {
				scene->r.simplify_subsurf_render = scene->r.simplify_subsurf;
				scene->r.simplify_particles_render = scene->r.simplify_particles;
			}
		}

		if (!DNA_struct_elem_find(fd->filesdna, "DecimateModifierData", "float", "defgrp_factor")) {
			Object *ob;

			for (ob = main->object.first; ob; ob = ob->id.next) {
				ModifierData *md;
				for (md = ob->modifiers.first; md; md = md->next) {
					if (md->type == eModifierType_Decimate) {
						DecimateModifierData *dmd = (DecimateModifierData *)md;
						dmd->defgrp_factor = 1.0f;
					}
				}
			}
		}
	}

	if (!MAIN_VERSION_ATLEAST(main, 275, 3)) {
		Brush *br;
#define BRUSH_TORUS (1 << 1)
		for (br = main->brush.first; br; br = br->id.next) {
			br->flag &= ~BRUSH_TORUS;
		}
#undef BRUSH_TORUS
	}

	if (!MAIN_VERSION_ATLEAST(main, 276, 2)) {
		if (!DNA_struct_elem_find(fd->filesdna, "bPoseChannel", "float", "custom_scale")) {
			Object *ob;

			for (ob = main->object.first; ob; ob = ob->id.next) {
				if (ob->pose) {
					bPoseChannel *pchan;
					for (pchan = ob->pose->chanbase.first; pchan; pchan = pchan->next) {
						pchan->custom_scale = 1.0f;
					}
				}
			}
		}

		{
			bScreen *screen;
#define RV3D_VIEW_PERSPORTHO	 7
			for (screen = main->screen.first; screen; screen = screen->id.next) {
				ScrArea *sa;
				for (sa = screen->areabase.first; sa; sa = sa->next) {
					SpaceLink *sl;
					for (sl = sa->spacedata.first; sl; sl = sl->next) {
						if (sl->spacetype == SPACE_VIEW3D) {
							ARegion *ar;
							ListBase *lb = (sl == sa->spacedata.first) ? &sa->regionbase : &sl->regionbase;
							for (ar = lb->first; ar; ar = ar->next) {
								if (ar->regiontype == RGN_TYPE_WINDOW) {
									if (ar->regiondata) {
										RegionView3D *rv3d = ar->regiondata;
										if (rv3d->view == RV3D_VIEW_PERSPORTHO) {
											rv3d->view = RV3D_VIEW_USER;
										}
									}
								}
							}
							break;
						}
					}
				}
			}
#undef RV3D_VIEW_PERSPORTHO
		}

		{
			Lamp *lamp;
#define LA_YF_PHOTON	5
			for (lamp = main->lamp.first; lamp; lamp = lamp->id.next) {
				if (lamp->type == LA_YF_PHOTON) {
					lamp->type = LA_LOCAL;
				}
			}
#undef LA_YF_PHOTON
		}

		{
			Object *ob;
			for (ob = main->object.first; ob; ob = ob->id.next) {
				if (ob->body_type == OB_BODY_TYPE_CHARACTER && (ob->gameflag & OB_BOUNDS) && ob->collision_boundtype == OB_BOUND_TRIANGLE_MESH) {
					ob->boundtype = ob->collision_boundtype = OB_BOUND_BOX;
				}
			}
		}

	}

	if (!MAIN_VERSION_ATLEAST(main, 276, 3)) {
		if (!DNA_struct_elem_find(fd->filesdna, "RenderData", "CurveMapping", "mblur_shutter_curve")) {
			Scene *scene;
			for (scene = main->scene.first; scene != NULL; scene = scene->id.next) {
				CurveMapping *curve_mapping = &scene->r.mblur_shutter_curve;
				curvemapping_set_defaults(curve_mapping, 1, 0.0f, 0.0f, 1.0f, 1.0f);
				curvemapping_initialize(curve_mapping);
				curvemap_reset(curve_mapping->cm,
				               &curve_mapping->clipr,
				               CURVE_PRESET_MAX,
				               CURVEMAP_SLOPE_POS_NEG);
			}
		}
	}

	if (!MAIN_VERSION_ATLEAST(main, 276, 4)) {
		for (Scene *scene = main->scene.first; scene; scene = scene->id.next) {
			ToolSettings *ts = scene->toolsettings;
			
			if (ts->gp_sculpt.brush[0].size == 0) {
				GP_BrushEdit_Settings *gset = &ts->gp_sculpt;
				GP_EditBrush_Data *brush;
				
				brush = &gset->brush[GP_EDITBRUSH_TYPE_SMOOTH];
				brush->size = 25;
				brush->strength = 0.3f;
				brush->flag = GP_EDITBRUSH_FLAG_USE_FALLOFF | GP_EDITBRUSH_FLAG_SMOOTH_PRESSURE;
				
				brush = &gset->brush[GP_EDITBRUSH_TYPE_THICKNESS];
				brush->size = 25;
				brush->strength = 0.5f;
				brush->flag = GP_EDITBRUSH_FLAG_USE_FALLOFF;
				
				brush = &gset->brush[GP_EDITBRUSH_TYPE_GRAB];
				brush->size = 50;
				brush->strength = 0.3f;
				brush->flag = GP_EDITBRUSH_FLAG_USE_FALLOFF;
				
				brush = &gset->brush[GP_EDITBRUSH_TYPE_PUSH];
				brush->size = 25;
				brush->strength = 0.3f;
				brush->flag = GP_EDITBRUSH_FLAG_USE_FALLOFF;
				
				brush = &gset->brush[GP_EDITBRUSH_TYPE_TWIST];
				brush->size = 50;
				brush->strength = 0.3f; // XXX?
				brush->flag = GP_EDITBRUSH_FLAG_USE_FALLOFF;
				
				brush = &gset->brush[GP_EDITBRUSH_TYPE_PINCH];
				brush->size = 50;
				brush->strength = 0.5f; // XXX?
				brush->flag = GP_EDITBRUSH_FLAG_USE_FALLOFF;
				
				brush = &gset->brush[GP_EDITBRUSH_TYPE_RANDOMIZE];
				brush->size = 25;
				brush->strength = 0.5f;
				brush->flag = GP_EDITBRUSH_FLAG_USE_FALLOFF;
				
				brush = &gset->brush[GP_EDITBRUSH_TYPE_CLONE];
				brush->size = 50;
				brush->strength = 1.0f;
			}
			
			if (!DNA_struct_elem_find(fd->filesdna, "ToolSettings", "char", "gpencil_v3d_align")) {
#if 0 /* XXX: Cannot do this, as we get random crashes... */
				if (scene->gpd) {
					bGPdata *gpd = scene->gpd;
					
					/* Copy over the settings stored in the GP datablock linked to the scene, for minimal disruption */
					ts->gpencil_v3d_align = 0;
					
					if (gpd->flag & GP_DATA_VIEWALIGN)    ts->gpencil_v3d_align |= GP_PROJECT_VIEWSPACE;
					if (gpd->flag & GP_DATA_DEPTH_VIEW)   ts->gpencil_v3d_align |= GP_PROJECT_DEPTH_VIEW;
					if (gpd->flag & GP_DATA_DEPTH_STROKE) ts->gpencil_v3d_align |= GP_PROJECT_DEPTH_STROKE;
					
					if (gpd->flag & GP_DATA_DEPTH_STROKE_ENDPOINTS)
						ts->gpencil_v3d_align |= GP_PROJECT_DEPTH_STROKE_ENDPOINTS;
				}
				else {
					/* Default to cursor for all standard 3D views */
					ts->gpencil_v3d_align = GP_PROJECT_VIEWSPACE;
				}
#endif
				
				ts->gpencil_v3d_align = GP_PROJECT_VIEWSPACE;
				ts->gpencil_v2d_align = GP_PROJECT_VIEWSPACE;
				ts->gpencil_seq_align = GP_PROJECT_VIEWSPACE;
				ts->gpencil_ima_align = GP_PROJECT_VIEWSPACE;
			}
		}
		
		for (bGPdata *gpd = main->gpencil.first; gpd; gpd = gpd->id.next) {
			bool enabled = false;
			
			/* Ensure that the datablock's onionskinning toggle flag
			 * stays in sync with the status of the actual layers
			 */
			for (bGPDlayer *gpl = gpd->layers.first; gpl; gpl = gpl->next) {
				if (gpl->flag & GP_LAYER_ONIONSKIN) {
					enabled = true;
				}
			}
			
			if (enabled)
				gpd->flag |= GP_DATA_SHOW_ONIONSKINS;
			else
				gpd->flag &= ~GP_DATA_SHOW_ONIONSKINS;
		}

		if (!DNA_struct_elem_find(fd->filesdna, "Object", "unsigned char", "max_jumps")) {
			for (Object *ob = main->object.first; ob; ob = ob->id.next) {
				ob->max_jumps = 1;
			}
		}
	}
	if (!MAIN_VERSION_ATLEAST(main, 276, 5)) {
		ListBase *lbarray[MAX_LIBARRAY];
		int a;

		/* Important to clear all non-persistent flags from older versions here, otherwise they could collide
		 * with any new persistent flag we may add in the future. */
		a = set_listbasepointers(main, lbarray);
		while (a--) {
			for (ID *id = lbarray[a]->first; id; id = id->next) {
				id->flag &= LIB_FAKEUSER;
			}
		}
	}

	if (!MAIN_VERSION_ATLEAST(main, 276, 7)) {
		Scene *scene;
		for (scene = main->scene.first; scene != NULL; scene = scene->id.next) {
			scene->r.bake.pass_filter = R_BAKE_PASS_FILTER_ALL;
		}
	}

	if (!MAIN_VERSION_ATLEAST(main, 277, 1)) {
		for (Scene *scene = main->scene.first; scene; scene = scene->id.next) {
			ParticleEditSettings *pset = &scene->toolsettings->particle;
			for (int a = 0; a < PE_TOT_BRUSH; a++) {
				if (pset->brush[a].strength > 1.0f) {
					pset->brush[a].strength *= 0.01f;
				}
			}
		}

		for (bScreen *screen = main->screen.first; screen; screen = screen->id.next) {
			for (ScrArea *sa = screen->areabase.first; sa; sa = sa->next) {
				for (SpaceLink *sl = sa->spacedata.first; sl; sl = sl->next) {
					ListBase *regionbase = (sl == sa->spacedata.first) ? &sa->regionbase : &sl->regionbase;
					/* Bug: Was possible to add preview region to sequencer view by using AZones. */
					if (sl->spacetype == SPACE_SEQ) {
						SpaceSeq *sseq = (SpaceSeq *)sl;
						if (sseq->view == SEQ_VIEW_SEQUENCE) {
							for (ARegion *ar = regionbase->first; ar; ar = ar->next) {
								/* remove preview region for sequencer-only view! */
								if (ar->regiontype == RGN_TYPE_PREVIEW) {
									ar->flag |= RGN_FLAG_HIDDEN;
									ar->alignment = RGN_ALIGN_NONE;
									break;
								}
							}
						}
					}
					/* Remove old deprecated region from filebrowsers */
					else if (sl->spacetype == SPACE_FILE) {
						for (ARegion *ar = regionbase->first; ar; ar = ar->next) {
							if (ar->regiontype == RGN_TYPE_CHANNELS) {
								/* Free old deprecated 'channel' region... */
								BKE_area_region_free(NULL, ar);
								BLI_freelinkN(regionbase, ar);
								break;
							}
						}
					}
				}
			}
		}

		for (Scene *scene = main->scene.first; scene; scene = scene->id.next) {
			CurvePaintSettings *cps = &scene->toolsettings->curve_paint_settings;
			if (cps->error_threshold == 0) {
				cps->curve_type = CU_BEZIER;
				cps->flag |= CURVE_PAINT_FLAG_CORNERS_DETECT;
				cps->error_threshold = 8;
				cps->radius_max = 1.0f;
				cps->corner_angle = DEG2RADF(70.0f);
			}
		}

		for (Scene *scene = main->scene.first; scene; scene = scene->id.next) {
			Sequence *seq;

			SEQ_BEGIN (scene->ed, seq)
			{
				if (seq->type == SEQ_TYPE_TEXT) {
					TextVars *data = seq->effectdata;
					if (data->color[3] == 0.0f) {
						copy_v4_fl(data->color, 1.0f);
						data->shadow_color[3] = 1.0f;
					}
				}
			}
			SEQ_END
		}

		/* Adding "Properties" region to DopeSheet */
		for (bScreen *screen = main->screen.first; screen; screen = screen->id.next) {
			for (ScrArea *sa = screen->areabase.first; sa; sa = sa->next) {
				/* handle pushed-back space data first */
				for (SpaceLink *sl = sa->spacedata.first; sl; sl = sl->next) {
					if (sl->spacetype == SPACE_ACTION) {
						SpaceAction *saction = (SpaceAction *)sl;
						do_version_action_editor_properties_region(&saction->regionbase);
					}
				}
				
				/* active spacedata info must be handled too... */
				if (sa->spacetype == SPACE_ACTION) {
					do_version_action_editor_properties_region(&sa->regionbase);
				}
			}
		}
	}

	if (!MAIN_VERSION_ATLEAST(main, 277, 2)) {
		if (!DNA_struct_elem_find(fd->filesdna, "Bone", "float", "scaleIn")) {
			for (bArmature *arm = main->armature.first; arm; arm = arm->id.next) {
				do_version_bones_super_bbone(&arm->bonebase);
			}
		}
		if (!DNA_struct_elem_find(fd->filesdna, "bPoseChannel", "float", "scaleIn")) {
			for (Object *ob = main->object.first; ob; ob = ob->id.next) {
				if (ob->pose) {
					for (bPoseChannel *pchan = ob->pose->chanbase.first; pchan; pchan = pchan->next) {
						/* see do_version_bones_super_bbone()... */
						pchan->scaleIn = 1.0f;
						pchan->scaleOut = 1.0f;
						
						/* also make sure some legacy (unused for over a decade) flags are unset,
						 * so that we can reuse them for stuff that matters now...
						 * (i.e. POSE_IK_MAT, (unknown/unused x 4), POSE_HAS_IK)
						 *
						 * These seem to have been runtime flags used by the IK solver, but that stuff
						 * should be able to be recalculated automatically anyway, so it should be fine.
						 */
						pchan->flag &= ~((1 << 3) | (1 << 4) | (1 << 5) | (1 << 6) | (1 << 7) | (1 << 8));
					}
				}
			}
		}

		for (Camera *camera = main->camera.first; camera != NULL; camera = camera->id.next) {
			if (camera->stereo.pole_merge_angle_from == 0.0f &&
			    camera->stereo.pole_merge_angle_to == 0.0f)
			{
				camera->stereo.pole_merge_angle_from = DEG2RADF(60.0f);
				camera->stereo.pole_merge_angle_to = DEG2RADF(75.0f);
			}
		}

		if (!DNA_struct_elem_find(fd->filesdna, "NormalEditModifierData", "float", "mix_limit")) {
			Object *ob;

			for (ob = main->object.first; ob; ob = ob->id.next) {
				ModifierData *md;
				for (md = ob->modifiers.first; md; md = md->next) {
					if (md->type == eModifierType_NormalEdit) {
						NormalEditModifierData *nemd = (NormalEditModifierData *)md;
						nemd->mix_limit = DEG2RADF(180.0f);
					}
				}
			}
		}

		if (!DNA_struct_elem_find(fd->filesdna, "BooleanModifierData", "float", "double_threshold")) {
			Object *ob;
			for (ob = main->object.first; ob; ob = ob->id.next) {
				ModifierData *md;
				for (md = ob->modifiers.first; md; md = md->next) {
					if (md->type == eModifierType_Boolean) {
						BooleanModifierData *bmd = (BooleanModifierData *)md;
						bmd->double_threshold = 1e-6f;
					}
				}
			}
		}

		for (Brush *br = main->brush.first; br; br = br->id.next) {
			if (br->sculpt_tool == SCULPT_TOOL_FLATTEN) {
				br->flag |= BRUSH_ACCUMULATE;
			}
		}

		if (!DNA_struct_elem_find(fd->filesdna, "ClothSimSettings", "float", "time_scale")) {
			Object *ob;
			ModifierData *md;
			for (ob = main->object.first; ob; ob = ob->id.next) {
				for (md = ob->modifiers.first; md; md = md->next) {
					if (md->type == eModifierType_Cloth) {
						ClothModifierData *clmd = (ClothModifierData *)md;
						clmd->sim_parms->time_scale = 1.0f;
					}
					else if (md->type == eModifierType_ParticleSystem) {
						ParticleSystemModifierData *pmd = (ParticleSystemModifierData *)md;
						if (pmd->psys->clmd) {
							pmd->psys->clmd->sim_parms->time_scale = 1.0f;
						}
					}
				}
			}
		}
	}

	if (!MAIN_VERSION_ATLEAST(main, 277, 3)) {
		/* ------- init of grease pencil initialization --------------- */
		if (!DNA_struct_elem_find(fd->filesdna, "bGPDstroke", "bGPDpalettecolor", "*palcolor")) {
			for (Scene *scene = main->scene.first; scene; scene = scene->id.next) {
				ToolSettings *ts = scene->toolsettings;
				/* initialize use position for sculpt brushes */
				ts->gp_sculpt.flag |= GP_BRUSHEDIT_FLAG_APPLY_POSITION;
				/* initialize  selected vertices alpha factor */
				ts->gp_sculpt.alpha = 1.0f;

				/* new strength sculpt brush */
				if (ts->gp_sculpt.brush[0].size >= 11) {
					GP_BrushEdit_Settings *gset = &ts->gp_sculpt;
					GP_EditBrush_Data *brush;

					brush = &gset->brush[GP_EDITBRUSH_TYPE_STRENGTH];
					brush->size = 25;
					brush->strength = 0.5f;
					brush->flag = GP_EDITBRUSH_FLAG_USE_FALLOFF;
				}
			}
			/* create a default grease pencil drawing brushes set */
			if (!BLI_listbase_is_empty(&main->gpencil)) {
				for (Scene *scene = main->scene.first; scene; scene = scene->id.next) {
					ToolSettings *ts = scene->toolsettings;
					if (BLI_listbase_is_empty(&ts->gp_brushes)) {
						BKE_gpencil_brush_init_presets(ts);
					}
				}
			}
			/* Convert Grease Pencil to new palettes/brushes
			 * Loop all strokes and create the palette and all colors
			 */
			for (bGPdata *gpd = main->gpencil.first; gpd; gpd = gpd->id.next) {
				if (BLI_listbase_is_empty(&gpd->palettes)) {
					/* create palette */
					bGPDpalette *palette = BKE_gpencil_palette_addnew(gpd, "GP_Palette", true);
					for (bGPDlayer *gpl = gpd->layers.first; gpl; gpl = gpl->next) {
						/* create color using layer name */
						bGPDpalettecolor *palcolor = BKE_gpencil_palettecolor_addnew(palette, gpl->info, true);
						if (palcolor != NULL) {
							/* set color attributes */
							copy_v4_v4(palcolor->color, gpl->color);
							copy_v4_v4(palcolor->fill, gpl->fill);
							
							if (gpl->flag & GP_LAYER_HIDE)       palcolor->flag |= PC_COLOR_HIDE;
							if (gpl->flag & GP_LAYER_LOCKED)     palcolor->flag |= PC_COLOR_LOCKED;
							if (gpl->flag & GP_LAYER_ONIONSKIN)  palcolor->flag |= PC_COLOR_ONIONSKIN;
							if (gpl->flag & GP_LAYER_VOLUMETRIC) palcolor->flag |= PC_COLOR_VOLUMETRIC;
							if (gpl->flag & GP_LAYER_HQ_FILL)    palcolor->flag |= PC_COLOR_HQ_FILL;
							
							/* set layer opacity to 1 */
							gpl->opacity = 1.0f;
							
							/* set tint color */
							ARRAY_SET_ITEMS(gpl->tintcolor, 0.0f, 0.0f, 0.0f, 0.0f);
							
							/* flush relevant layer-settings to strokes */
							for (bGPDframe *gpf = gpl->frames.first; gpf; gpf = gpf->next) {
								for (bGPDstroke *gps = gpf->strokes.first; gps; gps = gps->next) {
									/* set stroke to palette and force recalculation */
									BLI_strncpy(gps->colorname, gpl->info, sizeof(gps->colorname));
									gps->palcolor = NULL;
									gps->flag |= GP_STROKE_RECALC_COLOR;
									gps->thickness = gpl->thickness;
									
									/* set alpha strength to 1 */
									for (int i = 0; i < gps->totpoints; i++) {
										gps->points[i].strength = 1.0f;
									}
								}
							}
						}
						
						/* set thickness to 0 (now it is a factor to override stroke thickness) */
						gpl->thickness = 0.0f;
					}
					/* set first color as active */
					if (palette->colors.first)
						BKE_gpencil_palettecolor_setactive(palette, palette->colors.first);
				}
			}
		}
		/* ------- end of grease pencil initialization --------------- */
	}

	if (!MAIN_VERSION_ATLEAST(main, 278, 0)) {
		if (!DNA_struct_elem_find(fd->filesdna, "MovieTrackingTrack", "float", "weight_stab")) {
			MovieClip *clip;
			for (clip = main->movieclip.first; clip; clip = clip->id.next) {
				MovieTracking *tracking = &clip->tracking;
				MovieTrackingObject *tracking_object;
				for (tracking_object = tracking->objects.first;
				     tracking_object != NULL;
				     tracking_object = tracking_object->next)
				{
					ListBase *tracksbase = BKE_tracking_object_get_tracks(tracking, tracking_object);
					MovieTrackingTrack *track;
					for (track = tracksbase->first;
					     track != NULL;
					     track = track->next)
					{
						track->weight_stab = track->weight;
					}
				}
			}
		}

		if (!DNA_struct_elem_find(fd->filesdna, "MovieTrackingStabilization", "int", "tot_rot_track")) {
			MovieClip *clip;
			for (clip = main->movieclip.first; clip != NULL; clip = clip->id.next) {
				if (clip->tracking.stabilization.rot_track) {
					migrate_single_rot_stabilization_track_settings(&clip->tracking.stabilization);
				}
				if (clip->tracking.stabilization.scale == 0.0f) {
					/* ensure init.
					 * Was previously used for autoscale only,
					 * now used always (as "target scale") */
					clip->tracking.stabilization.scale = 1.0f;
				}
				/* blender prefers 1-based frame counting;
				 * thus using frame 1 as reference typically works best */
				clip->tracking.stabilization.anchor_frame = 1;
				/* by default show the track lists expanded, to improve "discoverability" */
				clip->tracking.stabilization.flag |= TRACKING_SHOW_STAB_TRACKS;
				/* deprecated, not used anymore */
				clip->tracking.stabilization.ok = false;
			}
		}
	}
	if (!MAIN_VERSION_ATLEAST(main, 278, 2)) {
		if (!DNA_struct_elem_find(fd->filesdna, "FFMpegCodecData", "int", "ffmpeg_preset")) {
			for (Scene *scene = main->scene.first; scene; scene = scene->id.next) {
				/* "medium" is the preset FFmpeg uses when no presets are given. */
				scene->r.ffcodecdata.ffmpeg_preset = FFM_PRESET_MEDIUM;
			}
		}
		if (!DNA_struct_elem_find(fd->filesdna, "FFMpegCodecData", "int", "constant_rate_factor")) {
			for (Scene *scene = main->scene.first; scene; scene = scene->id.next) {
				/* fall back to behaviour from before we introduced CRF for old files */
				scene->r.ffcodecdata.constant_rate_factor = FFM_CRF_NONE;
			}
		}

		if (!DNA_struct_elem_find(fd->filesdna, "SmokeModifierData", "float", "slice_per_voxel")) {
			Object *ob;
			ModifierData *md;

			for (ob = main->object.first; ob; ob = ob->id.next) {
				for (md = ob->modifiers.first; md; md = md->next) {
					if (md->type == eModifierType_Smoke) {
						SmokeModifierData *smd = (SmokeModifierData *)md;
						if (smd->domain) {
							smd->domain->slice_per_voxel = 5.0f;
							smd->domain->slice_depth = 0.5f;
							smd->domain->display_thickness = 1.0f;
						}
					}
				}
			}
		}
	}

	if (!MAIN_VERSION_ATLEAST(main, 278, 3)) {
		for (Scene *scene = main->scene.first; scene != NULL; scene = scene->id.next) {
			if (scene->toolsettings != NULL) {
				ToolSettings *ts = scene->toolsettings;
				ParticleEditSettings *pset = &ts->particle;
				for (int a = 0; a < PE_TOT_BRUSH; a++) {
					if (pset->brush[a].count == 0) {
						pset->brush[a].count = 10;
					}
				}
			}
		}

		if (!DNA_struct_elem_find(fd->filesdna, "RigidBodyCon", "float", "spring_stiffness_ang_x")) {
			Object *ob;
			for (ob = main->object.first; ob; ob = ob->id.next) {
				RigidBodyCon *rbc = ob->rigidbody_constraint;
				if (rbc) {
					rbc->spring_stiffness_ang_x = 10.0;
					rbc->spring_stiffness_ang_y = 10.0;
					rbc->spring_stiffness_ang_z = 10.0;
					rbc->spring_damping_ang_x = 0.5;
					rbc->spring_damping_ang_y = 0.5;
					rbc->spring_damping_ang_z = 0.5;
				}
			}
		}

		/* constant detail for sculpting is now a resolution value instead of
		 * a percentage, we reuse old DNA struct member but convert it */
		for (Scene *scene = main->scene.first; scene != NULL; scene = scene->id.next) {
			if (scene->toolsettings != NULL) {
				ToolSettings *ts = scene->toolsettings;
				if (ts->sculpt && ts->sculpt->constant_detail != 0.0f) {
					ts->sculpt->constant_detail = 100.0f / ts->sculpt->constant_detail;
				}
			}
		}
	}

	if (!MAIN_VERSION_ATLEAST(main, 278, 4)) {
		const float sqrt_3 = (float)M_SQRT3;
		for (Brush *br = main->brush.first; br; br = br->id.next) {
			br->fill_threshold /= sqrt_3;
		}

		/* Custom motion paths */
		if (!DNA_struct_elem_find(fd->filesdna, "bMotionPath", "int", "line_thickness")) {
			Object *ob;
			for (ob = main->object.first; ob; ob = ob->id.next) {
				bMotionPath *mpath;
				bPoseChannel *pchan;
				mpath = ob->mpath;
				if (mpath) {
					mpath->color[0] = 1.0f;
					mpath->color[1] = 0.0f;
					mpath->color[2] = 0.0f;
					mpath->line_thickness = 1;
					mpath->flag |= MOTIONPATH_FLAG_LINES;
				}
				/* bones motion path */
				if (ob->pose) {
					for (pchan = ob->pose->chanbase.first; pchan; pchan = pchan->next) {
						mpath = pchan->mpath;
						if (mpath) {
							mpath->color[0] = 1.0f;
							mpath->color[1] = 0.0f;
							mpath->color[2] = 0.0f;
							mpath->line_thickness = 1;
							mpath->flag |= MOTIONPATH_FLAG_LINES;
						}
					}
				}
			}
		}
	}

	if (!MAIN_VERSION_ATLEAST(main, 278, 5)) {
		/* Mask primitive adding code was not initializing correctly id_type of its points' parent. */
		for (Mask *mask = main->mask.first; mask; mask = mask->id.next) {
			for (MaskLayer *mlayer = mask->masklayers.first; mlayer; mlayer = mlayer->next) {
				for (MaskSpline *mspline = mlayer->splines.first; mspline; mspline = mspline->next) {
					int i = 0;
					for (MaskSplinePoint *mspoint = mspline->points; i < mspline->tot_point; mspoint++, i++) {
						if (mspoint->parent.id_type == 0) {
							BKE_mask_parent_init(&mspoint->parent);
						}
					}
				}
			}
		}

		/* Fix for T50736, Glare comp node using same var for two different things. */
		if (!DNA_struct_elem_find(fd->filesdna, "NodeGlare", "char", "star_45")) {
			FOREACH_NODETREE(main, ntree, id) {
				if (ntree->type == NTREE_COMPOSIT) {
					ntreeSetTypes(NULL, ntree);
					for (bNode *node = ntree->nodes.first; node; node = node->next) {
						if (node->type == CMP_NODE_GLARE) {
							NodeGlare *ndg = node->storage;
							switch (ndg->type) {
								case 2:  /* Grrrr! magic numbers :( */
									ndg->streaks = ndg->angle;
									break;
								case 0:
									ndg->star_45 = ndg->angle != 0;
									break;
								default:
									break;
							}
						}
					}
				}
			} FOREACH_NODETREE_END
		}

		if (!DNA_struct_elem_find(fd->filesdna, "SurfaceDeformModifierData", "float", "mat[4][4]")) {
			for (Object *ob = main->object.first; ob; ob = ob->id.next) {
				for (ModifierData *md = ob->modifiers.first; md; md = md->next) {
					if (md->type == eModifierType_SurfaceDeform) {
						SurfaceDeformModifierData *smd = (SurfaceDeformModifierData *)md;
						unit_m4(smd->mat);
					}
				}
			}
		}

		FOREACH_NODETREE(main, ntree, id) {
			if (ntree->type == NTREE_COMPOSIT) {
				bNode *node;
				for (node = ntree->nodes.first; node; node = node->next) {
					if (node->type == CMP_NODE_R_LAYERS) {
						int pass_index = 0;
						const char *sockname;
						for (bNodeSocket *sock = node->outputs.first; sock && pass_index < 31; sock = sock->next, pass_index++) {
							if (sock->storage == NULL) {
								NodeImageLayer *sockdata = MEM_callocN(sizeof(NodeImageLayer), "node image layer");
								sock->storage = sockdata;
								BLI_strncpy(sockdata->pass_name, node_cmp_rlayers_sock_to_pass(pass_index), sizeof(sockdata->pass_name));

								if (pass_index == 0) sockname = "Image";
								else if (pass_index == 1) sockname = "Alpha";
								else sockname = node_cmp_rlayers_sock_to_pass(pass_index);
								BLI_strncpy(sock->name, sockname, sizeof(sock->name));
							}
						}
					}
				}
			}
		} FOREACH_NODETREE_END
	}

	{
<<<<<<< HEAD
		if (!DNA_struct_elem_find(fd->filesdna, "View3DDebug", "char", "background")) {
			bScreen *screen;

			for (screen = main->screen.first; screen; screen = screen->id.next) {
				ScrArea *sa;
				for (sa = screen->areabase.first; sa; sa = sa->next) {
					SpaceLink *sl;

					for (sl = sa->spacedata.first; sl; sl = sl->next) {
						switch (sl->spacetype) {
							case SPACE_VIEW3D:
							{
								View3D *v3d = (View3D *)sl;
								v3d->debug.background = V3D_DEBUG_BACKGROUND_NONE;
							}
						}
					}
				}
=======
		for (Scene *scene = main->scene.first; scene; scene = scene->id.next) {
			if (scene->r.im_format.exr_codec == R_IMF_EXR_CODEC_DWAB) {
				scene->r.im_format.exr_codec = R_IMF_EXR_CODEC_DWAA;
>>>>>>> 4a04d7ae
			}
		}
	}
}

void do_versions_after_linking_270(Main *main)
{
	/* To be added to next subversion bump! */
	{
		FOREACH_NODETREE(main, ntree, id) {
			if (ntree->type == NTREE_COMPOSIT) {
				ntreeSetTypes(NULL, ntree);
				for (bNode *node = ntree->nodes.first; node; node = node->next) {
					if (node->type == CMP_NODE_HUE_SAT) {
						do_version_hue_sat_node(ntree, node);
					}
				}
			}
		} FOREACH_NODETREE_END
	}
}<|MERGE_RESOLUTION|>--- conflicted
+++ resolved
@@ -1636,7 +1636,12 @@
 	}
 
 	{
-<<<<<<< HEAD
+		for (Scene *scene = main->scene.first; scene; scene = scene->id.next) {
+			if (scene->r.im_format.exr_codec == R_IMF_EXR_CODEC_DWAB) {
+				scene->r.im_format.exr_codec = R_IMF_EXR_CODEC_DWAA;
+			}
+		}
+
 		if (!DNA_struct_elem_find(fd->filesdna, "View3DDebug", "char", "background")) {
 			bScreen *screen;
 
@@ -1655,11 +1660,6 @@
 						}
 					}
 				}
-=======
-		for (Scene *scene = main->scene.first; scene; scene = scene->id.next) {
-			if (scene->r.im_format.exr_codec == R_IMF_EXR_CODEC_DWAB) {
-				scene->r.im_format.exr_codec = R_IMF_EXR_CODEC_DWAA;
->>>>>>> 4a04d7ae
 			}
 		}
 	}
