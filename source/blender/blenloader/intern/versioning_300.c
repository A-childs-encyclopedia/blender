--- conflicted
+++ resolved
@@ -2500,8 +2500,59 @@
     }
   }
 
-<<<<<<< HEAD
-  if (!MAIN_VERSION_ATLEAST(bmain, 302, 8)) {
+  if (!MAIN_VERSION_ATLEAST(bmain, 302, 9)) {
+    /* Sequencer channels region. */
+    for (bScreen *screen = bmain->screens.first; screen; screen = screen->id.next) {
+      LISTBASE_FOREACH (ScrArea *, area, &screen->areabase) {
+        LISTBASE_FOREACH (SpaceLink *, sl, &area->spacedata) {
+          if (sl->spacetype != SPACE_SEQ) {
+            continue;
+          }
+          if (ELEM(((SpaceSeq *)sl)->view, SEQ_VIEW_PREVIEW, SEQ_VIEW_SEQUENCE_PREVIEW)) {
+            continue;
+          }
+
+          ListBase *regionbase = (sl == area->spacedata.first) ? &area->regionbase :
+                                                                 &sl->regionbase;
+          ARegion *region = BKE_area_find_region_type(area, RGN_TYPE_CHANNELS);
+          if (!region) {
+            ARegion *tools_region = BKE_area_find_region_type(area, RGN_TYPE_TOOLS);
+            region = do_versions_add_region(RGN_TYPE_CHANNELS, "channels region");
+            BLI_insertlinkafter(regionbase, tools_region, region);
+            region->alignment = RGN_ALIGN_LEFT;
+            region->v2d.flag |= V2D_VIEWSYNC_AREA_VERTICAL;
+          }
+
+          ARegion *timeline_region = BKE_area_find_region_type(area, RGN_TYPE_WINDOW);
+          if (timeline_region != NULL) {
+            timeline_region->v2d.flag |= V2D_VIEWSYNC_AREA_VERTICAL;
+          }
+        }
+      }
+    }
+
+    /* Initialize channels. */
+    LISTBASE_FOREACH (Scene *, scene, &bmain->scenes) {
+      Editing *ed = SEQ_editing_get(scene);
+      if (ed == NULL) {
+        continue;
+      }
+      SEQ_channels_ensure(&ed->channels);
+      SEQ_for_each_callback(&scene->ed->seqbase, seq_meta_channels_ensure, NULL);
+
+      ed->displayed_channels = &ed->channels;
+
+      ListBase *previous_channels = &ed->channels;
+      LISTBASE_FOREACH (MetaStack *, ms, &ed->metastack) {
+        ms->old_channels = previous_channels;
+        previous_channels = &ms->parseq->channels;
+        /* If `MetaStack` exists, active channels must point to last link. */
+        ed->displayed_channels = &ms->parseq->channels;
+      }
+    }
+  }
+
+  if (!MAIN_VERSION_ATLEAST(bmain, 302, 9)) {
     /* While vertex-colors were experimental the smear tool became corrupt due
      * to bugs in the wm_toolsystem API (auto-creation of sculpt brushes
      * was broken).  Go through and reset all smear brushes. */
@@ -2565,56 +2616,6 @@
             }
           }
         }
-=======
-  if (!MAIN_VERSION_ATLEAST(bmain, 302, 9)) {
-    /* Sequencer channels region. */
-    for (bScreen *screen = bmain->screens.first; screen; screen = screen->id.next) {
-      LISTBASE_FOREACH (ScrArea *, area, &screen->areabase) {
-        LISTBASE_FOREACH (SpaceLink *, sl, &area->spacedata) {
-          if (sl->spacetype != SPACE_SEQ) {
-            continue;
-          }
-          if (ELEM(((SpaceSeq *)sl)->view, SEQ_VIEW_PREVIEW, SEQ_VIEW_SEQUENCE_PREVIEW)) {
-            continue;
-          }
-
-          ListBase *regionbase = (sl == area->spacedata.first) ? &area->regionbase :
-                                                                 &sl->regionbase;
-          ARegion *region = BKE_area_find_region_type(area, RGN_TYPE_CHANNELS);
-          if (!region) {
-            ARegion *tools_region = BKE_area_find_region_type(area, RGN_TYPE_TOOLS);
-            region = do_versions_add_region(RGN_TYPE_CHANNELS, "channels region");
-            BLI_insertlinkafter(regionbase, tools_region, region);
-            region->alignment = RGN_ALIGN_LEFT;
-            region->v2d.flag |= V2D_VIEWSYNC_AREA_VERTICAL;
-          }
-
-          ARegion *timeline_region = BKE_area_find_region_type(area, RGN_TYPE_WINDOW);
-          if (timeline_region != NULL) {
-            timeline_region->v2d.flag |= V2D_VIEWSYNC_AREA_VERTICAL;
-          }
-        }
-      }
-    }
-
-    /* Initialize channels. */
-    LISTBASE_FOREACH (Scene *, scene, &bmain->scenes) {
-      Editing *ed = SEQ_editing_get(scene);
-      if (ed == NULL) {
-        continue;
-      }
-      SEQ_channels_ensure(&ed->channels);
-      SEQ_for_each_callback(&scene->ed->seqbase, seq_meta_channels_ensure, NULL);
-
-      ed->displayed_channels = &ed->channels;
-
-      ListBase *previous_channels = &ed->channels;
-      LISTBASE_FOREACH (MetaStack *, ms, &ed->metastack) {
-        ms->old_channels = previous_channels;
-        previous_channels = &ms->parseq->channels;
-        /* If `MetaStack` exists, active channels must point to last link. */
-        ed->displayed_channels = &ms->parseq->channels;
->>>>>>> 9eb4cb95
       }
     }
   }
