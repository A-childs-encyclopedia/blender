--- conflicted
+++ resolved
@@ -3978,7 +3978,7 @@
 /* ************ READ OBJECT ***************** */
 
 static void lib_link_modifiers__linkModifiers(void *userData, Object *ob,
-                                              ID **idpoin)
+											  ID **idpoin)
 {
 	FileData *fd = userData;
 
@@ -5374,10 +5374,7 @@
 						sclip->clip = newlibadr_us(fd, sc->id.lib, sclip->clip);
 						sclip->mask = newlibadr_us(fd, sc->id.lib, sclip->mask);
 						
-<<<<<<< HEAD
-=======
 						sclip->scopes.track_search = NULL;
->>>>>>> 200584e5
 						sclip->scopes.track_preview = NULL;
 						sclip->draw_context = NULL;
 						sclip->scopes.ok = 0;
@@ -5386,8 +5383,8 @@
 						SpaceLogic *slogic = (SpaceLogic *)sl;
 						
 						slogic->gpd = newlibadr_us(fd, sc->id.lib, slogic->gpd);
-					}
-				}
+				}
+			}
 			}
 			sc->id.flag -= LIB_NEEDLINK;
 		}
@@ -5667,9 +5664,9 @@
 					SpaceLogic *slogic = (SpaceLogic *)sl;
 					
 					slogic->gpd = restore_pointer_by_name(newmain, (ID *)slogic->gpd, 1);
-				}
-			}
-		}
+			}
+		}
+	}
 	}
 
 	/* update IDs stored in all possible clipboards */
@@ -5908,7 +5905,7 @@
 			}
 			else if (sl->spacetype == SPACE_LOGIC) {
 				SpaceLogic *slogic = (SpaceLogic *)sl;
-				
+					
 				/* XXX: this is new stuff, which shouldn't be directly linking to gpd... */
 				if (slogic->gpd) {
 					slogic->gpd = newdataadr(fd, slogic->gpd);
@@ -6796,11 +6793,11 @@
 			
 			/* looks like storage data can be messed up somehow, stupid check here */
 			if (old_data) {
-				/* split off filename from the old path, to be used as socket sub-path */
-				BLI_split_dirfile(old_data->name, basepath, filename, sizeof(basepath), sizeof(filename));
-				
-				BLI_strncpy(nimf->base_path, basepath, sizeof(nimf->base_path));
-				nimf->format = old_data->im_format;
+			/* split off filename from the old path, to be used as socket sub-path */
+			BLI_split_dirfile(old_data->name, basepath, filename, sizeof(basepath), sizeof(filename));
+			
+			BLI_strncpy(nimf->base_path, basepath, sizeof(nimf->base_path));
+			nimf->format = old_data->im_format;
 			}
 			else {
 				basepath[0] = '\0';
@@ -6847,7 +6844,7 @@
 			nodeRemoveSocket(ntree, node, old_image);
 			nodeRemoveSocket(ntree, node, old_z);
 			if (old_data)
-				MEM_freeN(old_data);
+			MEM_freeN(old_data);
 		}
 		else if (node->type==CMP_NODE_OUTPUT_MULTI_FILE__DEPRECATED) {
 			NodeImageMultiFile *nimf = node->storage;
@@ -7150,7 +7147,7 @@
 				while (track) {
 					if (track->minimum_correlation == 0.0f)
 						track->minimum_correlation = 0.75f;
-
+					
 					track = track->next;
 				}
 			}
@@ -7168,7 +7165,7 @@
 		
 		for (clip= main->movieclip.first; clip; clip= clip->id.next) {
 			MovieTrackingSettings *settings= &clip->tracking.settings;
-
+			
 			if (settings->default_pattern_size == 0.0f) {
 				settings->default_motion_model = TRACK_MOTION_MODEL_TRANSLATION;
 				settings->default_minimum_correlation = 0.75;
@@ -7697,12 +7694,8 @@
 			}
 		}
 	}
-<<<<<<< HEAD
-	
-=======
-
-
->>>>>>> 200584e5
+	
+
 	if (main->versionfile < 263 || (main->versionfile == 263 && main->subversionfile < 8))
 	{
 		/* set new deactivation values for game settings */
@@ -7724,39 +7717,39 @@
 	}
 
 	if (main->versionfile < 263 || (main->versionfile == 263 && main->subversionfile < 10)) {
-		{
-			Scene *scene;
-			// composite redesign
-			for (scene=main->scene.first; scene; scene=scene->id.next) {
-				if (scene->nodetree) {
-					if (scene->nodetree->chunksize == 0) {
-						scene->nodetree->chunksize = 256;
-					}
-				}
-			}
-		}
-
-		{
-			bScreen *sc;
-
-			for (sc = main->screen.first; sc; sc = sc->id.next) {
-				ScrArea *sa;
-
-				for (sa = sc->areabase.first; sa; sa = sa->next) {
-					SpaceLink *sl;
-
-					for (sl = sa->spacedata.first; sl; sl = sl->next) {
-						if (sl->spacetype == SPACE_CLIP) {
-							SpaceClip *sclip = (SpaceClip *)sl;
-
-							if (sclip->around == 0) {
-								sclip->around = V3D_CENTROID;
-							}
+	{
+		Scene *scene;
+		// composite redesign
+		for (scene=main->scene.first; scene; scene=scene->id.next) {
+			if (scene->nodetree) {
+				if (scene->nodetree->chunksize == 0) {
+					scene->nodetree->chunksize = 256;
+				}
+			}
+		}
+	}
+
+	{
+		bScreen *sc;
+
+		for (sc = main->screen.first; sc; sc = sc->id.next) {
+			ScrArea *sa;
+
+			for (sa = sc->areabase.first; sa; sa = sa->next) {
+				SpaceLink *sl;
+
+				for (sl = sa->spacedata.first; sl; sl = sl->next) {
+					if (sl->spacetype == SPACE_CLIP) {
+						SpaceClip *sclip = (SpaceClip *)sl;
+
+						if (sclip->around == 0) {
+							sclip->around = V3D_CENTROID;
 						}
 					}
 				}
 			}
 		}
+	}
 
 		{
 			MovieClip *clip;
@@ -7767,7 +7760,64 @@
 		}
 	}
 
-<<<<<<< HEAD
+	if (main->versionfile < 263 || (main->versionfile == 263 && main->subversionfile < 11)) {
+		MovieClip *clip;
+
+		for (clip = main->movieclip.first; clip; clip = clip->id.next) {
+			MovieTrackingTrack *track;
+
+			track = clip->tracking.tracks.first;
+			while (track) {
+				int i;
+
+				for (i = 0; i < track->markersnr; i++) {
+					MovieTrackingMarker *marker = &track->markers[i];
+
+					if (is_zero_v2(marker->pattern_corners[0]) && is_zero_v2(marker->pattern_corners[1]) &&
+					    is_zero_v2(marker->pattern_corners[3]) && is_zero_v2(marker->pattern_corners[3]))
+					{
+						marker->pattern_corners[0][0] = track->pat_min[0];
+						marker->pattern_corners[0][1] = track->pat_min[1];
+
+						marker->pattern_corners[1][0] = track->pat_max[0];
+						marker->pattern_corners[1][1] = track->pat_min[1];
+
+						marker->pattern_corners[2][0] = track->pat_max[0];
+						marker->pattern_corners[2][1] = track->pat_max[1];
+
+						marker->pattern_corners[3][0] = track->pat_min[0];
+						marker->pattern_corners[3][1] = track->pat_max[1];
+					}
+
+					if (is_zero_v2(marker->search_min) && is_zero_v2(marker->search_max)) {
+						copy_v2_v2(marker->search_min, track->search_min);
+						copy_v2_v2(marker->search_max, track->search_max);
+					}
+				}
+
+				track = track->next;
+			}
+		}
+	}
+
+	if (main->versionfile < 263 || (main->versionfile == 263 && main->subversionfile < 12)) {
+		Material *ma;
+
+		for (ma = main->mat.first; ma; ma = ma->id.next)
+			if (ma->strand_widthfade == 2.0f)
+				ma->strand_widthfade = 0.0f;
+	}
+
+	if (main->versionfile < 263 || (main->versionfile == 263 && main->subversionfile < 13)) {
+		bNodeTreeType *ntreetype = ntreeGetType(NTREE_COMPOSIT);
+
+		if (ntreetype && ntreetype->foreach_nodetree)
+			ntreetype->foreach_nodetree(main, NULL, do_version_ntree_dilateerode_264);
+	}
+
+	/* WATCH IT!!!: pointers from libdata have not been converted yet here! */
+	/* WATCH IT 2!: Userdef struct init has to be in editors/interface/resources.c! */
+
 	{
 		Object *ob;
 
@@ -7801,66 +7851,6 @@
 		}
 	}
 	
-=======
-	if (main->versionfile < 263 || (main->versionfile == 263 && main->subversionfile < 11)) {
-		MovieClip *clip;
-
-		for (clip = main->movieclip.first; clip; clip = clip->id.next) {
-			MovieTrackingTrack *track;
-
-			track = clip->tracking.tracks.first;
-			while (track) {
-				int i;
-
-				for (i = 0; i < track->markersnr; i++) {
-					MovieTrackingMarker *marker = &track->markers[i];
-
-					if (is_zero_v2(marker->pattern_corners[0]) && is_zero_v2(marker->pattern_corners[1]) &&
-					    is_zero_v2(marker->pattern_corners[3]) && is_zero_v2(marker->pattern_corners[3]))
-					{
-						marker->pattern_corners[0][0] = track->pat_min[0];
-						marker->pattern_corners[0][1] = track->pat_min[1];
-
-						marker->pattern_corners[1][0] = track->pat_max[0];
-						marker->pattern_corners[1][1] = track->pat_min[1];
-
-						marker->pattern_corners[2][0] = track->pat_max[0];
-						marker->pattern_corners[2][1] = track->pat_max[1];
-
-						marker->pattern_corners[3][0] = track->pat_min[0];
-						marker->pattern_corners[3][1] = track->pat_max[1];
-					}
-
-					if (is_zero_v2(marker->search_min) && is_zero_v2(marker->search_max)) {
-						copy_v2_v2(marker->search_min, track->search_min);
-						copy_v2_v2(marker->search_max, track->search_max);
-					}
-				}
-
-				track = track->next;
-			}
-		}
-	}
-
-	if (main->versionfile < 263 || (main->versionfile == 263 && main->subversionfile < 12)) {
-		Material *ma;
-
-		for (ma = main->mat.first; ma; ma = ma->id.next)
-			if (ma->strand_widthfade == 2.0f)
-				ma->strand_widthfade = 0.0f;
-	}
-
-	if (main->versionfile < 263 || (main->versionfile == 263 && main->subversionfile < 13)) {
-		bNodeTreeType *ntreetype = ntreeGetType(NTREE_COMPOSIT);
-
-		if (ntreetype && ntreetype->foreach_nodetree)
-			ntreetype->foreach_nodetree(main, NULL, do_version_ntree_dilateerode_264);
-	}
-
-	/* WATCH IT!!!: pointers from libdata have not been converted yet here! */
-	/* WATCH IT 2!: Userdef struct init has to be in editors/interface/resources.c! */
-
->>>>>>> 200584e5
 	/* don't forget to set version number in blender.c! */
 }
 
@@ -8620,7 +8610,7 @@
 }
 
 static void expand_armature(FileData *fd, Main *mainvar, bArmature *arm)
-{	
+{
 	if (arm->adt)
 		expand_animdata(fd, mainvar, arm->adt);
 	
@@ -8628,15 +8618,15 @@
 	{
 		Bone *curBone;
 		
-		for (curBone = arm->bonebase.first; curBone; curBone=curBone->next) {
-			expand_bones(fd, mainvar, curBone);
-		}
-	}
+	for (curBone = arm->bonebase.first; curBone; curBone=curBone->next) {
+		expand_bones(fd, mainvar, curBone);
+	}
+}
 #endif
 }
 
 static void expand_object_expandModifiers(void *userData, Object *UNUSED(ob),
-                                          ID **idpoin)
+											  ID **idpoin)
 {
 	struct { FileData *fd; Main *mainvar; } *data= userData;
 	
@@ -8842,7 +8832,7 @@
 #ifdef DURIAN_CAMERA_SWITCH
 	{
 		TimeMarker *marker;
-		
+
 		for (marker = sce->markers.first; marker; marker = marker->next) {
 			if (marker->camera) {
 				expand_doit(fd, mainvar, marker->camera);
