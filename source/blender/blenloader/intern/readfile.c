/*
 * ***** BEGIN GPL LICENSE BLOCK *****
 *
 * This program is free software; you can redistribute it and/or
 * modify it under the terms of the GNU General Public License
 * as published by the Free Software Foundation; either version 2
 * of the License, or (at your option) any later version.
 *
 * This program is distributed in the hope that it will be useful,
 * but WITHOUT ANY WARRANTY; without even the implied warranty of
 * MERCHANTABILITY or FITNESS FOR A PARTICULAR PURPOSE.  See the
 * GNU General Public License for more details.
 *
 * You should have received a copy of the GNU General Public License
 * along with this program; if not, write to the Free Software Foundation,
 * Inc., 51 Franklin Street, Fifth Floor, Boston, MA 02110-1301, USA.
 *
 * The Original Code is Copyright (C) 2001-2002 by NaN Holding BV.
 * All rights reserved.
 *
 *
 * Contributor(s): Blender Foundation
 *
 * ***** END GPL LICENSE BLOCK *****
 *
 */

/** \file blender/blenloader/intern/readfile.c
 *  \ingroup blenloader
 */


#include "zlib.h"

#include <limits.h>
#include <stdio.h> // for printf fopen fwrite fclose sprintf FILE
#include <stdlib.h> // for getenv atoi
#include <stddef.h> // for offsetof
#include <fcntl.h> // for open
#include <string.h> // for strrchr strncmp strstr
#include <math.h> // for fabs
#include <stdarg.h> /* for va_start/end */

#ifndef WIN32
	#include <unistd.h> // for read close
#else
	#include <io.h> // for open close read
#include "winsock2.h"
#include "BLI_winstuff.h"
#endif

/* allow readfile to use deprecated functionality */
#define DNA_DEPRECATED_ALLOW

#include "DNA_anim_types.h"
#include "DNA_armature_types.h"
#include "DNA_actuator_types.h"
#include "DNA_brush_types.h"
#include "DNA_camera_types.h"
#include "DNA_cloth_types.h"
#include "DNA_controller_types.h"
#include "DNA_constraint_types.h"
#include "DNA_dynamicpaint_types.h"
#include "DNA_effect_types.h"
#include "DNA_fileglobal_types.h"
#include "DNA_genfile.h"
#include "DNA_group_types.h"
#include "DNA_gpencil_types.h"
#include "DNA_ipo_types.h"
#include "DNA_key_types.h"
#include "DNA_lattice_types.h"
#include "DNA_lamp_types.h"
#include "DNA_linestyle_types.h"
#include "DNA_meta_types.h"
#include "DNA_material_types.h"
#include "DNA_mesh_types.h"
#include "DNA_meshdata_types.h"
#include "DNA_nla_types.h"
#include "DNA_node_types.h"
#include "DNA_object_fluidsim.h" // NT
#include "DNA_packedFile_types.h"
#include "DNA_particle_types.h"
#include "DNA_property_types.h"
#include "DNA_text_types.h"
#include "DNA_view3d_types.h"
#include "DNA_screen_types.h"
#include "DNA_sensor_types.h"
#include "DNA_sdna_types.h"
#include "DNA_scene_types.h"
#include "DNA_sequence_types.h"
#include "DNA_smoke_types.h"
#include "DNA_speaker_types.h"
#include "DNA_sound_types.h"
#include "DNA_space_types.h"
#include "DNA_vfont_types.h"
#include "DNA_world_types.h"
#include "DNA_movieclip_types.h"

#include "MEM_guardedalloc.h"

#include "BLI_utildefines.h"
#include "BLI_blenlib.h"
#include "BLI_math.h"
#include "BLI_edgehash.h"

#include "BKE_anim.h"
#include "BKE_action.h"
#include "BKE_armature.h"
#include "BKE_brush.h"
#include "BKE_colortools.h"
#include "BKE_constraint.h"
#include "BKE_context.h"
#include "BKE_curve.h"
#include "BKE_deform.h"
#include "BKE_effect.h"
#include "BKE_fcurve.h"
#include "BKE_global.h" // for G
#include "BKE_group.h"
#include "BKE_image.h"
#include "BKE_lattice.h"
#include "BKE_library.h" // for which_libbase
#include "BKE_idcode.h"
#include "BKE_material.h"
#include "BKE_main.h" // for Main
#include "BKE_mesh.h" // for ME_ defines (patching)
#include "BKE_modifier.h"
#include "BKE_multires.h"
#include "BKE_node.h" // for tree type defines
#include "BKE_ocean.h"
#include "BKE_object.h"
#include "BKE_paint.h"
#include "BKE_particle.h"
#include "BKE_pointcache.h"
#include "BKE_property.h" // for get_ob_property
#include "BKE_report.h"
#include "BKE_sca.h" // for init_actuator
#include "BKE_scene.h"
#include "BKE_screen.h"
#include "BKE_sequencer.h"
#include "BKE_text.h" // for txt_extended_ascii_as_utf8
#include "BKE_texture.h" // for open_plugin_tex
#include "BKE_tracking.h"
#include "BKE_utildefines.h" // SWITCH_INT DATA ENDB DNA1 O_BINARY GLOB USER TEST REND
#include "BKE_sound.h"

#include "IMB_imbuf.h"  // for proxy / timecode versioning stuff

#include "NOD_socket.h"

//XXX #include "BIF_butspace.h" // badlevel, for do_versions, patching event codes
//XXX #include "BIF_filelist.h" // badlevel too, where to move this? - elubie
//XXX #include "BIF_previewrender.h" // bedlelvel, for struct RenderInfo
#include "BLO_readfile.h"
#include "BLO_undofile.h"

#include "RE_engine.h"

#include "readfile.h"

#include "PIL_time.h"

#include <errno.h>

/*
 Remark: still a weak point is the newaddress() function, that doesnt solve reading from
 multiple files at the same time

 (added remark: oh, i thought that was solved? will look at that... (ton)

READ
- Existing Library (Main) push or free
- allocate new Main
- load file
- read SDNA
- for each LibBlock
	- read LibBlock
	- if a Library
		- make a new Main
		- attach ID's to it
	- else
		- read associated 'direct data'
		- link direct data (internal and to LibBlock)
- read FileGlobal
- read USER data, only when indicated (file is ~/X.XX/startup.blend)
- free file
- per Library (per Main)
	- read file
	- read SDNA
	- find LibBlocks and attach IDs to Main
		- if external LibBlock
			- search all Main's
				- or it's already read,
				- or not read yet
				- or make new Main
	- per LibBlock
		- read recursive
		- read associated direct data
		- link direct data (internal and to LibBlock)
	- free file
- per Library with unread LibBlocks
	- read file
	- read SDNA
	- per LibBlock
			   - read recursive
			   - read associated direct data
			   - link direct data (internal and to LibBlock)
		- free file
- join all Mains
- link all LibBlocks and indirect pointers to libblocks
- initialize FileGlobal and copy pointers to Global
*/

/* also occurs in library.c */
/* GS reads the memory pointed at in a specific ordering. There are,
 * however two definitions for it. I have jotted them down here, both,
 * but I think the first one is actually used. The thing is that
 * big-endian systems might read this the wrong way round. OTOH, we
 * constructed the IDs that are read out with this macro explicitly as
 * well. I expect we'll sort it out soon... */

/* from blendef: */
#define GS(a)	(*((short *)(a)))

/* from misc_util: flip the bytes from x  */
/*  #define GS(x) (((unsigned char *)(x))[0] << 8 | ((unsigned char *)(x))[1]) */

// only used here in readfile.c
#define SWITCH_LONGINT(a) { \
	char s_i, *p_i; \
	p_i= (char *)&(a);  \
	s_i=p_i[0]; p_i[0]=p_i[7]; p_i[7]=s_i; \
	s_i=p_i[1]; p_i[1]=p_i[6]; p_i[6]=s_i; \
	s_i=p_i[2]; p_i[2]=p_i[5]; p_i[5]=s_i; \
	s_i=p_i[3]; p_i[3]=p_i[4]; p_i[4]=s_i; }

/***/

typedef struct OldNew {
	void *old, *newp;
	int nr;
} OldNew;

typedef struct OldNewMap {
	OldNew *entries;
	int nentries, entriessize;
	int sorted;
	int lasthit;
} OldNewMap;


/* local prototypes */
static void *read_struct(FileData *fd, BHead *bh, const char *blockname);
static void direct_link_modifiers(FileData *fd, ListBase *lb);
static void convert_tface_mt(FileData *fd, Main *main);

/* this function ensures that reports are printed,
 * in the case of libraray linking errors this is important!
 *
 * bit kludge but better then doubling up on prints,
 * we could alternatively have a versions of a report function which foces printing - campbell
 */
static void BKE_reportf_wrap(ReportList *reports, ReportType type, const char *format, ...)
{
	char fixed_buf[1024]; /* should be long enough */

	va_list args;

	va_start(args, format);
	vsnprintf(fixed_buf, sizeof(fixed_buf), format, args);
	va_end(args);

	fixed_buf[sizeof(fixed_buf) - 1] = '\0';

	BKE_report(reports, type, fixed_buf);

	if(G.background==0) {
		printf("%s\n", fixed_buf);
	}
}

static OldNewMap *oldnewmap_new(void) 
{
	OldNewMap *onm= MEM_callocN(sizeof(*onm), "OldNewMap");
	
	onm->entriessize= 1024;
	onm->entries= MEM_mallocN(sizeof(*onm->entries)*onm->entriessize, "OldNewMap.entries");
	
	return onm;
}

static int verg_oldnewmap(const void *v1, const void *v2)
{
	const struct OldNew *x1=v1, *x2=v2;
	
	if( x1->old > x2->old) return 1;
	else if( x1->old < x2->old) return -1;
	return 0;
}


static void oldnewmap_sort(FileData *fd) 
{
	qsort(fd->libmap->entries, fd->libmap->nentries, sizeof(OldNew), verg_oldnewmap);
	fd->libmap->sorted= 1;
}

/* nr is zero for data, and ID code for libdata */
static void oldnewmap_insert(OldNewMap *onm, void *oldaddr, void *newaddr, int nr) 
{
	OldNew *entry;

	if(oldaddr==NULL || newaddr==NULL) return;
	
	if (onm->nentries==onm->entriessize) {
		int osize= onm->entriessize;
		OldNew *oentries= onm->entries;

		onm->entriessize*= 2;
		onm->entries= MEM_mallocN(sizeof(*onm->entries)*onm->entriessize, "OldNewMap.entries");

		memcpy(onm->entries, oentries, sizeof(*oentries)*osize);
		MEM_freeN(oentries);
	}

	entry= &onm->entries[onm->nentries++];
	entry->old= oldaddr;
	entry->newp= newaddr;
	entry->nr= nr;
}

static void *oldnewmap_lookup_and_inc(OldNewMap *onm, void *addr) 
{
	int i;

	if(addr==NULL) return NULL;

	if (onm->lasthit<onm->nentries-1) {
		OldNew *entry= &onm->entries[++onm->lasthit];

		if (entry->old==addr) {
			entry->nr++;
			return entry->newp;
		}
	}

	for (i=0; i<onm->nentries; i++) {
		OldNew *entry= &onm->entries[i];

		if (entry->old==addr) {
			onm->lasthit= i;

			entry->nr++;
			return entry->newp;
		}
	}

	return NULL;
}

/* for libdata, nr has ID code, no increment */
static void *oldnewmap_liblookup(OldNewMap *onm, void *addr, void *lib) 
{
	int i;
	
	if(addr==NULL) return NULL;
	
	/* lasthit works fine for non-libdata, linking there is done in same sequence as writing */
	if(onm->sorted) {
		OldNew entry_s, *entry;
		
		entry_s.old= addr;
		
		entry= bsearch(&entry_s, onm->entries, onm->nentries, sizeof(OldNew), verg_oldnewmap);
		if(entry) {
			ID *id= entry->newp;
			
			if (id && (!lib || id->lib)) {
				return entry->newp;
			}
		}
	}
	
	for (i=0; i<onm->nentries; i++) {
		OldNew *entry= &onm->entries[i];

		if (entry->old==addr) {
			ID *id= entry->newp;

			if (id && (!lib || id->lib)) {
				return entry->newp;
			}
		}
	}

	return NULL;
}

static void oldnewmap_free_unused(OldNewMap *onm) 
{
	int i;

	for (i=0; i<onm->nentries; i++) {
		OldNew *entry= &onm->entries[i];
		if (entry->nr==0) {
			MEM_freeN(entry->newp);
			entry->newp= NULL;
		}
	}
}

static void oldnewmap_clear(OldNewMap *onm) 
{
	onm->nentries= 0;
	onm->lasthit= 0;
}

static void oldnewmap_free(OldNewMap *onm) 
{
	MEM_freeN(onm->entries);
	MEM_freeN(onm);
}

/***/

static void read_libraries(FileData *basefd, ListBase *mainlist);

/* ************ help functions ***************** */

static void add_main_to_main(Main *mainvar, Main *from)
{
	ListBase *lbarray[MAX_LIBARRAY], *fromarray[MAX_LIBARRAY];
	int a;

	set_listbasepointers(mainvar, lbarray);
	a= set_listbasepointers(from, fromarray);
	while(a--) {
		BLI_movelisttolist(lbarray[a], fromarray[a]);
	}
}

void blo_join_main(ListBase *mainlist)
{
	Main *tojoin, *mainl;
	
	
	mainl= mainlist->first;
	while ((tojoin= mainl->next)) {
		add_main_to_main(mainl, tojoin);
		BLI_remlink(mainlist, tojoin);
		MEM_freeN(tojoin);
	}
}

static void split_libdata(ListBase *lb, Main *first)
{
	ListBase *lbn;
	ID *id, *idnext;
	Main *mainvar;

	id= lb->first;
	while(id) {
		idnext= id->next;
		if(id->lib) {
			mainvar= first;
			while(mainvar) {
				if(mainvar->curlib==id->lib) {
					lbn= which_libbase(mainvar, GS(id->name));
					BLI_remlink(lb, id);
					BLI_addtail(lbn, id);
					break;
				}
				mainvar= mainvar->next;
			}
			if(mainvar==NULL) printf("error split_libdata\n");
		}
		id= idnext;
	}
}

void blo_split_main(ListBase *mainlist, Main *main)
{
	ListBase *lbarray[MAX_LIBARRAY];
	Library *lib;
	int i;

	mainlist->first= mainlist->last= main;
	main->next= NULL;

	if(main->library.first==NULL)
		return;
	
	for (lib= main->library.first; lib; lib= lib->id.next) {
		Main *libmain= MEM_callocN(sizeof(Main), "libmain");
		libmain->curlib= lib;
		BLI_addtail(mainlist, libmain);
	}

	i= set_listbasepointers(main, lbarray);
	while(i--)
		split_libdata(lbarray[i], main->next);
}

/* removes things like /blah/blah/../../blah/ etc, then writes in *name the full path */
static void cleanup_path(const char *relabase, char *name)
{
	char filename[FILE_MAXFILE];
	
	BLI_splitdirstring(name, filename);
	BLI_cleanup_dir(relabase, name);
	strcat(name, filename);
}

static void read_file_version(FileData *fd, Main *main)
{
	BHead *bhead;
	
	for (bhead= blo_firstbhead(fd); bhead; bhead= blo_nextbhead(fd, bhead)) {
		if (bhead->code==GLOB) {
			FileGlobal *fg= read_struct(fd, bhead, "Global");
			if(fg) {
				main->subversionfile= fg->subversion;
				main->minversionfile= fg->minversion;
				main->minsubversionfile= fg->minsubversion;
				MEM_freeN(fg);
			}
			else if (bhead->code==ENDB)
				break;
		}
	}
}


static Main *blo_find_main(FileData *fd, ListBase *mainlist, const char *filepath, const char *relabase)
{
	Main *m;
	Library *lib;
	char name1[FILE_MAX];
	
	BLI_strncpy(name1, filepath, sizeof(name1));
	cleanup_path(relabase, name1);
//	printf("blo_find_main: original in  %s\n", name);
//	printf("blo_find_main: converted to %s\n", name1);

	for (m= mainlist->first; m; m= m->next) {
		char *libname= (m->curlib)?m->curlib->filepath:m->name;
		
		if (BLI_path_cmp(name1, libname) == 0) {
			if(G.f & G_DEBUG) printf("blo_find_main: found library %s\n", libname);
			return m;
		}
	}

	m= MEM_callocN(sizeof(Main), "find_main");
	BLI_addtail(mainlist, m);

	lib= alloc_libblock(&m->library, ID_LI, "lib");
	BLI_strncpy(lib->name, filepath, sizeof(lib->name));
	BLI_strncpy(lib->filepath, name1, sizeof(lib->filepath));
	
	m->curlib= lib;
	
	read_file_version(fd, m);
	
	if(G.f & G_DEBUG) printf("blo_find_main: added new lib %s\n", filepath);
	return m;
}


/* ************ FILE PARSING ****************** */

static void switch_endian_bh4(BHead4 *bhead)
{
	/* the ID_.. codes */
	if((bhead->code & 0xFFFF)==0) bhead->code >>=16;

	if (bhead->code != ENDB) {
		SWITCH_INT(bhead->len);
		SWITCH_INT(bhead->SDNAnr);
		SWITCH_INT(bhead->nr);
	}
}

static void switch_endian_bh8(BHead8 *bhead)
{
	/* the ID_.. codes */
	if((bhead->code & 0xFFFF)==0) bhead->code >>=16;

	if (bhead->code != ENDB) {
		SWITCH_INT(bhead->len);
		SWITCH_INT(bhead->SDNAnr);
		SWITCH_INT(bhead->nr);
	}
}

static void bh4_from_bh8(BHead *bhead, BHead8 *bhead8, int do_endian_swap)
{
	BHead4 *bhead4 = (BHead4 *) bhead;
#if defined(WIN32) && !defined(FREE_WINDOWS)
	__int64 old;
#else
	long long old;
#endif

	bhead4->code= bhead8->code;
	bhead4->len= bhead8->len;

	if (bhead4->code != ENDB) {

		//perform a endian swap on 64bit pointers, otherwise the pointer might map to zero
		//0x0000000000000000000012345678 would become 0x12345678000000000000000000000000
		if (do_endian_swap) {
			SWITCH_LONGINT(bhead8->old);
		}

		/* this patch is to avoid a long long being read from not-eight aligned positions
		   is necessary on any modern 64bit architecture) */
		memcpy(&old, &bhead8->old, 8);
		bhead4->old = (int) (old >> 3);

		bhead4->SDNAnr= bhead8->SDNAnr;
		bhead4->nr= bhead8->nr;
	}
}

static void bh8_from_bh4(BHead *bhead, BHead4 *bhead4)
{
	BHead8 *bhead8 = (BHead8 *) bhead;

	bhead8->code= bhead4->code;
	bhead8->len= bhead4->len;

	if (bhead8->code != ENDB) {
		bhead8->old= bhead4->old;
		bhead8->SDNAnr= bhead4->SDNAnr;
		bhead8->nr= bhead4->nr;
	}
}

static BHeadN *get_bhead(FileData *fd)
{
	BHeadN *new_bhead = NULL;
	int readsize;
	
	if (fd) {
		if ( ! fd->eof) {
			/* initializing to zero isn't strictly needed but shuts valgrind up
			 * since uninitialized memory gets compared */
			BHead8 bhead8= {0};
			BHead4 bhead4= {0};
			BHead  bhead= {0};
			
			// First read the bhead structure.
			// Depending on the platform the file was written on this can
			// be a big or little endian BHead4 or BHead8 structure.

			// As usual 'ENDB' (the last *partial* bhead of the file)
			// needs some special handling. We don't want to EOF just yet.

			if (fd->flags & FD_FLAGS_FILE_POINTSIZE_IS_4) {
				bhead4.code = DATA;
				readsize = fd->read(fd, &bhead4, sizeof(bhead4));

				if (readsize == sizeof(bhead4) || bhead4.code == ENDB) {
					if (fd->flags & FD_FLAGS_SWITCH_ENDIAN) {
						switch_endian_bh4(&bhead4);
					}

					if (fd->flags & FD_FLAGS_POINTSIZE_DIFFERS) {
						bh8_from_bh4(&bhead, &bhead4);
					} else {
						memcpy(&bhead, &bhead4, sizeof(bhead));
					}
				} else {
					fd->eof = 1;
					bhead.len= 0;
				}
			} else {
				bhead8.code = DATA;
				readsize = fd->read(fd, &bhead8, sizeof(bhead8));

				if (readsize == sizeof(bhead8) || bhead8.code == ENDB) {
					if (fd->flags & FD_FLAGS_SWITCH_ENDIAN) {
						switch_endian_bh8(&bhead8);
					}

					if (fd->flags & FD_FLAGS_POINTSIZE_DIFFERS) {
						bh4_from_bh8(&bhead, &bhead8, (fd->flags & FD_FLAGS_SWITCH_ENDIAN));
					} else {
						memcpy(&bhead, &bhead8, sizeof(bhead));
					}
				} else {
					fd->eof = 1;
					bhead.len= 0;
				}
			}

			/* make sure people are not trying to pass bad blend files */
			if (bhead.len < 0) fd->eof = 1;

			// bhead now contains the (converted) bhead structure. Now read
			// the associated data and put everything in a BHeadN (creative naming !)

			if ( ! fd->eof) {
				new_bhead = MEM_mallocN(sizeof(BHeadN) + bhead.len, "new_bhead");
				if (new_bhead) {
					new_bhead->next = new_bhead->prev = NULL;
					new_bhead->bhead = bhead;

					readsize = fd->read(fd, new_bhead + 1, bhead.len);

					if (readsize != bhead.len) {
						fd->eof = 1;
						MEM_freeN(new_bhead);
						new_bhead = NULL;
					}
				} else {
					fd->eof = 1;
				}
			}
		}
	}

	// We've read a new block. Now add it to the list
	// of blocks.

	if (new_bhead) {
		BLI_addtail(&fd->listbase, new_bhead);
	}

	return(new_bhead);
}

BHead *blo_firstbhead(FileData *fd)
{
	BHeadN *new_bhead;
	BHead *bhead = NULL;

	// Rewind the file
	// Read in a new block if necessary

	new_bhead = fd->listbase.first;
	if (new_bhead == NULL) {
		new_bhead = get_bhead(fd);
	}

	if (new_bhead) {
		bhead = &new_bhead->bhead;
	}

	return(bhead);
}

BHead *blo_prevbhead(FileData *UNUSED(fd), BHead *thisblock)
{
	BHeadN *bheadn= (BHeadN *) (((char *) thisblock) - GET_INT_FROM_POINTER( &((BHeadN*)0)->bhead) );
	BHeadN *prev= bheadn->prev;

	return prev?&prev->bhead:NULL;
}

BHead *blo_nextbhead(FileData *fd, BHead *thisblock)
{
	BHeadN *new_bhead = NULL;
	BHead *bhead = NULL;

	if (thisblock) {
		// bhead is actually a sub part of BHeadN
		// We calculate the BHeadN pointer from the BHead pointer below
		new_bhead = (BHeadN *) (((char *) thisblock) - GET_INT_FROM_POINTER( &((BHeadN*)0)->bhead) );

		// get the next BHeadN. If it doesn't exist we read in the next one
		new_bhead = new_bhead->next;
		if (new_bhead == NULL) {
			new_bhead = get_bhead(fd);
		}
	}

	if (new_bhead) {
		// here we do the reverse:
		// go from the BHeadN pointer to the BHead pointer
		bhead = &new_bhead->bhead;
	}

	return(bhead);
}

static void decode_blender_header(FileData *fd)
{
	char header[SIZEOFBLENDERHEADER], num[4];
	int readsize;

	// read in the header data
	readsize = fd->read(fd, header, sizeof(header));

	if (readsize == sizeof(header)) {
		if(strncmp(header, "BLENDER", 7) == 0) {
			int remove_this_endian_test= 1;

			fd->flags |= FD_FLAGS_FILE_OK;

			// what size are pointers in the file ?
			if(header[7]=='_') {
				fd->flags |= FD_FLAGS_FILE_POINTSIZE_IS_4;
				if (sizeof(void *) != 4) {
					fd->flags |= FD_FLAGS_POINTSIZE_DIFFERS;
				}
			} else {
				if (sizeof(void *) != 8) {
					fd->flags |= FD_FLAGS_POINTSIZE_DIFFERS;
				}
			}

			// is the file saved in a different endian
			// than we need ?
			if (((((char*)&remove_this_endian_test)[0]==1)?L_ENDIAN:B_ENDIAN) != ((header[8]=='v')?L_ENDIAN:B_ENDIAN)) {
				fd->flags |= FD_FLAGS_SWITCH_ENDIAN;
			}

			// get the version number

			memcpy(num, header+9, 3);
			num[3] = 0;
			fd->fileversion = atoi(num);
		}
	}
}

static int read_file_dna(FileData *fd)
{
	BHead *bhead;

	for (bhead= blo_firstbhead(fd); bhead; bhead= blo_nextbhead(fd, bhead)) {
		if (bhead->code==DNA1) {
			int do_endian_swap= (fd->flags&FD_FLAGS_SWITCH_ENDIAN)?1:0;

			fd->filesdna= DNA_sdna_from_data(&bhead[1], bhead->len, do_endian_swap);
			if (fd->filesdna) {
				
				fd->compflags= DNA_struct_get_compareflags(fd->filesdna, fd->memsdna);
				/* used to retrieve ID names from (bhead+1) */
				fd->id_name_offs= DNA_elem_offset(fd->filesdna, "ID", "char", "name[]");
			}

			return 1;
		} else if (bhead->code==ENDB)
			break;
	}

	return 0;
}

static int fd_read_from_file(FileData *filedata, void *buffer, unsigned int size)
{
	int readsize = read(filedata->filedes, buffer, size);

	if (readsize < 0) {
		readsize = EOF;
	} else {
		filedata->seek += readsize;
	}

	return (readsize);
}

static int fd_read_gzip_from_file(FileData *filedata, void *buffer, unsigned int size)
{
	int readsize = gzread(filedata->gzfiledes, buffer, size);

	if (readsize < 0) {
		readsize = EOF;
	} else {
		filedata->seek += readsize;
	}

	return (readsize);
}

static int fd_read_from_memory(FileData *filedata, void *buffer, unsigned int size)
{
	// don't read more bytes then there are available in the buffer
	int readsize = (int)MIN2(size, (unsigned int)(filedata->buffersize - filedata->seek));

	memcpy(buffer, filedata->buffer + filedata->seek, readsize);
	filedata->seek += readsize;

	return (readsize);
}

static int fd_read_from_memfile(FileData *filedata, void *buffer, unsigned int size)
{
	static unsigned int seek= 1<<30;	/* the current position */
	static unsigned int offset= 0;		/* size of previous chunks */
	static MemFileChunk *chunk=NULL;
	unsigned int chunkoffset, readsize, totread;
	
	if(size==0) return 0;
	
	if(seek != (unsigned int)filedata->seek) {
		chunk= filedata->memfile->chunks.first;
		seek= 0;
		
		while(chunk) {
			if(seek + chunk->size > (unsigned) filedata->seek) break;
			seek+= chunk->size;
			chunk= chunk->next;
		}
		offset= seek;
		seek= filedata->seek;
	}
	
	if(chunk) {
		totread= 0;

		do {
			/* first check if it's on the end if current chunk */
			if(seek-offset == chunk->size) {
				offset+= chunk->size;
				chunk= chunk->next;
			}

			/* debug, should never happen */
			if(chunk==NULL) {
				printf("illegal read, chunk zero\n");
				return 0;
			}

			chunkoffset= seek-offset;
			readsize= size-totread;

			/* data can be spread over multiple chunks, so clamp size
			 * to within this chunk, and then it will read further in
			 * the next chunk */
			if(chunkoffset+readsize > chunk->size)
				readsize= chunk->size-chunkoffset;

			memcpy((char*)buffer+totread, chunk->buf+chunkoffset, readsize);
			totread += readsize;
			filedata->seek += readsize;
			seek += readsize;
		} while(totread < size);
		
		return totread;
	}

	return 0;
}

static FileData *filedata_new(void)
{
	FileData *fd = MEM_callocN(sizeof(FileData), "FileData");

	fd->filedes = -1;
	fd->gzfiledes = NULL;

		/* XXX, this doesn't need to be done all the time,
		 * but it keeps us reentrant,  remove once we have
		 * a lib that provides a nice lock. - zr
		 */
	fd->memsdna = DNA_sdna_from_data(DNAstr,  DNAlen,  0);

	fd->datamap = oldnewmap_new();
	fd->globmap = oldnewmap_new();
	fd->libmap = oldnewmap_new();

	return fd;
}

static FileData *blo_decode_and_check(FileData *fd, ReportList *reports)
{
	decode_blender_header(fd);

	if (fd->flags & FD_FLAGS_FILE_OK) {
		if (!read_file_dna(fd)) {
			BKE_reportf(reports, RPT_ERROR, "Failed to read blend file: \"%s\", incomplete", fd->relabase);
			blo_freefiledata(fd);
			fd= NULL;
		}
	} 
	else {
		BKE_reportf(reports, RPT_ERROR, "Failed to read blend file: \"%s\", not a blend file", fd->relabase);
		blo_freefiledata(fd);
		fd= NULL;
	}

	return fd;
}

/* cannot be called with relative paths anymore! */
/* on each new library added, it now checks for the current FileData and expands relativeness */
FileData *blo_openblenderfile(const char *filepath, ReportList *reports)
{
	gzFile gzfile;
	errno= 0;
	gzfile= gzopen(filepath, "rb");

	if (gzfile == (gzFile)Z_NULL) {
		BKE_reportf(reports, RPT_ERROR, "Unable to open \"%s\": %s.", filepath, errno ? strerror(errno) : "Unknown error reading file");
		return NULL;
	} else {
		FileData *fd = filedata_new();
		fd->gzfiledes = gzfile;
		fd->read = fd_read_gzip_from_file;

		/* needed for library_append and read_libraries */
		BLI_strncpy(fd->relabase, filepath, sizeof(fd->relabase));

		return blo_decode_and_check(fd, reports);
	}
}

FileData *blo_openblendermemory(void *mem, int memsize, ReportList *reports)
{
	if (!mem || memsize<SIZEOFBLENDERHEADER) {
		BKE_report(reports, RPT_ERROR, (mem)? "Unable to read": "Unable to open");
		return NULL;
	} else {
		FileData *fd= filedata_new();
		fd->buffer= mem;
		fd->buffersize= memsize;
		fd->read= fd_read_from_memory;
		fd->flags|= FD_FLAGS_NOT_MY_BUFFER;

		return blo_decode_and_check(fd, reports);
	}
}

FileData *blo_openblendermemfile(MemFile *memfile, ReportList *reports)
{
	if (!memfile) {
		BKE_report(reports, RPT_ERROR, "Unable to open blend <memory>");
		return NULL;
	} else {
		FileData *fd= filedata_new();
		fd->memfile= memfile;

		fd->read= fd_read_from_memfile;
		fd->flags|= FD_FLAGS_NOT_MY_BUFFER;

		return blo_decode_and_check(fd, reports);
	}
}


void blo_freefiledata(FileData *fd)
{
	if (fd) {
		
		if (fd->filedes != -1) {
			close(fd->filedes);
		}

		if (fd->gzfiledes != NULL)
		{
			gzclose(fd->gzfiledes);
		}

		if (fd->buffer && !(fd->flags & FD_FLAGS_NOT_MY_BUFFER)) {
			MEM_freeN(fd->buffer);
			fd->buffer = NULL;
		}

		// Free all BHeadN data blocks
		BLI_freelistN(&fd->listbase);

		if (fd->memsdna)
			DNA_sdna_free(fd->memsdna);
		if (fd->filesdna)
			DNA_sdna_free(fd->filesdna);
		if (fd->compflags)
			MEM_freeN(fd->compflags);

		if (fd->datamap)
			oldnewmap_free(fd->datamap);
		if (fd->globmap)
			oldnewmap_free(fd->globmap);
		if (fd->imamap)
			oldnewmap_free(fd->imamap);
		if (fd->movieclipmap)
			oldnewmap_free(fd->movieclipmap);
		if (fd->libmap && !(fd->flags & FD_FLAGS_NOT_MY_LIBMAP))
			oldnewmap_free(fd->libmap);
		if (fd->bheadmap)
			MEM_freeN(fd->bheadmap);
		
		MEM_freeN(fd);
	}
}

/* ************ DIV ****************** */

int BLO_has_bfile_extension(const char *str)
{
	return (BLI_testextensie(str, ".ble") || BLI_testextensie(str, ".blend") || BLI_testextensie(str, ".blend.gz"));
}

int BLO_is_a_library(const char *path, char *dir, char *group)
{
	/* return ok when a blenderfile, in dir is the filename,
	 * in group the type of libdata
	 */
	int len;
	char *fd;
	
	strcpy(dir, path);
	len= strlen(dir);
	if(len<7) return 0;
	if( dir[len-1] != '/' && dir[len-1] != '\\') return 0;
	
	group[0]= 0;
	dir[len-1]= 0;

	/* Find the last slash */
	fd= BLI_last_slash(dir);

	if(fd==NULL) return 0;
	*fd= 0;
	if(BLO_has_bfile_extension(fd+1)) {
		/* the last part of the dir is a .blend file, no group follows */
		*fd= '/'; /* put back the removed slash separating the dir and the .blend file name */
	}
	else {		
		char *gp = fd+1; // in case we have a .blend file, gp points to the group

		/* Find the last slash */
		fd= BLI_last_slash(dir);
		if (!fd || !BLO_has_bfile_extension(fd+1)) return 0;

		/* now we know that we are in a blend file and it is safe to 
		   assume that gp actually points to a group */
		if (strcmp("Screen", gp)!=0)
			BLI_strncpy(group, gp, GROUP_MAX);
	}
	return 1;
}

/* ************** OLD POINTERS ******************* */

static void *newdataadr(FileData *fd, void *adr)		/* only direct databocks */
{
	return oldnewmap_lookup_and_inc(fd->datamap, adr);
}

static void *newglobadr(FileData *fd, void *adr)		/* direct datablocks with global linking */
{
	return oldnewmap_lookup_and_inc(fd->globmap, adr);
}

static void *newimaadr(FileData *fd, void *adr)		/* used to restore image data after undo */
{
	if(fd->imamap && adr)
		return oldnewmap_lookup_and_inc(fd->imamap, adr);
	return NULL;
}

static void *newmclipadr(FileData *fd, void *adr)              /* used to restore movie clip data after undo */
{
	if(fd->movieclipmap && adr)
		return oldnewmap_lookup_and_inc(fd->movieclipmap, adr);
	return NULL;
}


static void *newlibadr(FileData *fd, void *lib, void *adr)		/* only lib data */
{
	return oldnewmap_liblookup(fd->libmap, adr, lib);
}

static void *newlibadr_us(FileData *fd, void *lib, void *adr)	/* increases user number */
{
	ID *id= newlibadr(fd, lib, adr);

	if(id)
		id->us++;

	return id;
}

static void change_idid_adr_fd(FileData *fd, void *old, void *new)
{
	int i;
	
	for (i=0; i<fd->libmap->nentries; i++) {
		OldNew *entry= &fd->libmap->entries[i];
		
		if (old==entry->newp && entry->nr==ID_ID) {
			entry->newp= new;
			if(new) entry->nr= GS( ((ID *)new)->name );
			break;
		}
	}
}

static void change_idid_adr(ListBase *mainlist, FileData *basefd, void *old, void *new)
{
	Main *mainptr;
	
	for(mainptr= mainlist->first; mainptr; mainptr= mainptr->next) {
		FileData *fd;
		
		if(mainptr->curlib) fd= mainptr->curlib->filedata;
		else fd= basefd;
		
		if(fd) {
			change_idid_adr_fd(fd, old, new);
		}
	}
}

/* lib linked proxy objects point to our local data, we need
 * to clear that pointer before reading the undo memfile since
 * the object might be removed, it is set again in reading
 * if the local object still exists */
void blo_clear_proxy_pointers_from_lib(Main *oldmain)
{
	Object *ob= oldmain->object.first;
	
	for(;ob; ob= ob->id.next)
		if(ob->id.lib)
			ob->proxy_from= NULL;
}

void blo_make_image_pointer_map(FileData *fd, Main *oldmain)
{
	Image *ima= oldmain->image.first;
	Scene *sce= oldmain->scene.first;
	int a;
	
	fd->imamap= oldnewmap_new();
	
	for(;ima; ima= ima->id.next) {
		Link *ibuf= ima->ibufs.first;
		for(; ibuf; ibuf= ibuf->next) 
			oldnewmap_insert(fd->imamap, ibuf, ibuf, 0);
		if(ima->gputexture)
			oldnewmap_insert(fd->imamap, ima->gputexture, ima->gputexture, 0);
		for(a=0; a<IMA_MAX_RENDER_SLOT; a++)
			if(ima->renders[a])
				oldnewmap_insert(fd->imamap, ima->renders[a], ima->renders[a], 0);
	}
	for(; sce; sce= sce->id.next) {
		if(sce->nodetree) {
			bNode *node;
			for(node= sce->nodetree->nodes.first; node; node= node->next)
				oldnewmap_insert(fd->imamap, node->preview, node->preview, 0);
		}
	}
}

/* set old main image ibufs to zero if it has been restored */
/* this works because freeing old main only happens after this call */
void blo_end_image_pointer_map(FileData *fd, Main *oldmain)
{
	OldNew *entry= fd->imamap->entries;
	Image *ima= oldmain->image.first;
	Scene *sce= oldmain->scene.first;
	int i;
	
	/* used entries were restored, so we put them to zero */
	for (i=0; i<fd->imamap->nentries; i++, entry++) {
		if (entry->nr>0)
			entry->newp= NULL;
	}
	
	for(;ima; ima= ima->id.next) {
		Link *ibuf, *next;
		
		/* this mirrors direct_link_image */
		for(ibuf= ima->ibufs.first; ibuf; ibuf= next) {
			next= ibuf->next;
			if(NULL==newimaadr(fd, ibuf)) {	/* so was restored */
				BLI_remlink(&ima->ibufs, ibuf);
				ima->bindcode= 0;
				ima->gputexture= NULL;
			}
		}
		for(i=0; i<IMA_MAX_RENDER_SLOT; i++)
			ima->renders[i]= newimaadr(fd, ima->renders[i]);

		ima->gputexture= newimaadr(fd, ima->gputexture);
	}
	for(; sce; sce= sce->id.next) {
		if(sce->nodetree) {
			bNode *node;
			for(node= sce->nodetree->nodes.first; node; node= node->next)
				node->preview= newimaadr(fd, node->preview);
		}
	}
}

void blo_make_movieclip_pointer_map(FileData *fd, Main *oldmain)
{
	MovieClip *clip= oldmain->movieclip.first;
	Scene *sce= oldmain->scene.first;

	fd->movieclipmap= oldnewmap_new();

	for(;clip; clip= clip->id.next) {
		if(clip->cache)
			oldnewmap_insert(fd->movieclipmap, clip->cache, clip->cache, 0);

		if(clip->tracking.camera.intrinsics)
			oldnewmap_insert(fd->movieclipmap, clip->tracking.camera.intrinsics, clip->tracking.camera.intrinsics, 0);
	}

	for(; sce; sce= sce->id.next) {
		if(sce->nodetree) {
			bNode *node;
			for(node= sce->nodetree->nodes.first; node; node= node->next)
				if(node->type==CMP_NODE_MOVIEDISTORTION)
					oldnewmap_insert(fd->movieclipmap, node->storage, node->storage, 0);
		}
	}
}

/* set old main movie clips caches to zero if it has been restored */
/* this works because freeing old main only happens after this call */
void blo_end_movieclip_pointer_map(FileData *fd, Main *oldmain)
{
	OldNew *entry= fd->movieclipmap->entries;
	MovieClip *clip= oldmain->movieclip.first;
	Scene *sce= oldmain->scene.first;
	int i;

	/* used entries were restored, so we put them to zero */
	for (i=0; i<fd->movieclipmap->nentries; i++, entry++) {
		if (entry->nr>0)
				entry->newp= NULL;
	}

	for(;clip; clip= clip->id.next) {
		clip->cache= newmclipadr(fd, clip->cache);
		clip->tracking.camera.intrinsics= newmclipadr(fd, clip->tracking.camera.intrinsics);
	}

	for(; sce; sce= sce->id.next) {
		if(sce->nodetree) {
			bNode *node;
			for(node= sce->nodetree->nodes.first; node; node= node->next)
				if(node->type==CMP_NODE_MOVIEDISTORTION)
					node->storage= newmclipadr(fd, node->storage);
		}
	}
}


/* undo file support: add all library pointers in lookup */
void blo_add_library_pointer_map(ListBase *mainlist, FileData *fd)
{
	Main *ptr= mainlist->first;
	ListBase *lbarray[MAX_LIBARRAY];
	
	for(ptr= ptr->next; ptr; ptr= ptr->next) {
		int i= set_listbasepointers(ptr, lbarray);
		while(i--) {
			ID *id;
			for(id= lbarray[i]->first; id; id= id->next)
				oldnewmap_insert(fd->libmap, id, id, GS(id->name));
		}
	}
}
		

/* ********** END OLD POINTERS ****************** */
/* ********** READ FILE ****************** */

static void switch_endian_structs(struct SDNA *filesdna, BHead *bhead)
{
	int blocksize, nblocks;
	char *data;

	data= (char *)(bhead+1);
	blocksize= filesdna->typelens[ filesdna->structs[bhead->SDNAnr][0] ];

	nblocks= bhead->nr;
	while(nblocks--) {
		DNA_struct_switch_endian(filesdna, bhead->SDNAnr, data);

		data+= blocksize;
	}
}

static void *read_struct(FileData *fd, BHead *bh, const char *blockname)
{
	void *temp= NULL;

	if (bh->len) {
		/* switch is based on file dna */
		if (bh->SDNAnr && (fd->flags & FD_FLAGS_SWITCH_ENDIAN))
			switch_endian_structs(fd->filesdna, bh);

		if (fd->compflags[bh->SDNAnr]) {	/* flag==0: doesn't exist anymore */
			if(fd->compflags[bh->SDNAnr]==2) {
				temp= DNA_struct_reconstruct(fd->memsdna, fd->filesdna, fd->compflags, bh->SDNAnr, bh->nr, (bh+1));
			} else {
				temp= MEM_mallocN(bh->len, blockname);
				memcpy(temp, (bh+1), bh->len);
			}
		}
	}

	return temp;
}

static void link_list(FileData *fd, ListBase *lb)		/* only direct data */
{
	Link *ln, *prev;

	if(lb->first==NULL) return;

	lb->first= newdataadr(fd, lb->first);
	ln= lb->first;
	prev= NULL;
	while(ln) {
		ln->next= newdataadr(fd, ln->next);
		ln->prev= prev;
		prev= ln;
		ln= ln->next;
	}
	lb->last= prev;
}

static void link_glob_list(FileData *fd, ListBase *lb)		/* for glob data */
{
	Link *ln, *prev;
	void *poin;

	if(lb->first==NULL) return;
	poin= newdataadr(fd, lb->first);
	if(lb->first) {
		oldnewmap_insert(fd->globmap, lb->first, poin, 0);
	}
	lb->first= poin;

	ln= lb->first;
	prev= NULL;
	while(ln) {
		poin= newdataadr(fd, ln->next);
		if(ln->next) {
			oldnewmap_insert(fd->globmap, ln->next, poin, 0);
		}
		ln->next= poin;
		ln->prev= prev;
		prev= ln;
		ln= ln->next;
	}
	lb->last= prev;
}

static void test_pointer_array(FileData *fd, void **mat)
{
#if defined(WIN32) && !defined(FREE_WINDOWS)
	__int64 *lpoin, *lmat;
#else
	long long *lpoin, *lmat;
#endif
	int *ipoin, *imat;
	size_t len;

		/* manually convert the pointer array in
		 * the old dna format to a pointer array in
		 * the new dna format.
		 */
	if(*mat) {
		len= MEM_allocN_len(*mat)/fd->filesdna->pointerlen;

		if(fd->filesdna->pointerlen==8 && fd->memsdna->pointerlen==4) {
			ipoin=imat= MEM_mallocN( len*4, "newmatar");
			lpoin= *mat;

			while(len-- > 0) {
				if((fd->flags & FD_FLAGS_SWITCH_ENDIAN))
					SWITCH_LONGINT(*lpoin);
				*ipoin= (int) ((*lpoin) >> 3);
				ipoin++;
				lpoin++;
			}
			MEM_freeN(*mat);
			*mat= imat;
		}

		if(fd->filesdna->pointerlen==4 && fd->memsdna->pointerlen==8) {
			lpoin=lmat= MEM_mallocN( len*8, "newmatar");
			ipoin= *mat;

			while(len-- > 0) {
				*lpoin= *ipoin;
				ipoin++;
				lpoin++;
			}
			MEM_freeN(*mat);
			*mat= lmat;
		}
	}
}

/* ************ READ ID Properties *************** */

static void IDP_DirectLinkProperty(IDProperty *prop, int switch_endian, FileData *fd);
static void IDP_LibLinkProperty(IDProperty *prop, int switch_endian, FileData *fd);

static void IDP_DirectLinkIDPArray(IDProperty *prop, int switch_endian, FileData *fd)
{
	IDProperty *array;
	int i;

	/*since we didn't save the extra buffer, set totallen to len.*/
	prop->totallen = prop->len;
	prop->data.pointer = newdataadr(fd, prop->data.pointer);

	array= (IDProperty*) prop->data.pointer;
	
	/* note!, idp-arrays didn't exist in 2.4x, so the pointer will be cleared
	 * theres not really anything we can do to correct this, at least dont crash */
	if(array==NULL) {
		prop->len= 0;
		prop->totallen= 0;
	}
	

	for(i=0; i<prop->len; i++)
		IDP_DirectLinkProperty(&array[i], switch_endian, fd);
}

static void IDP_DirectLinkArray(IDProperty *prop, int switch_endian, FileData *fd)
{
	IDProperty **array;
	int i;

	/*since we didn't save the extra buffer, set totallen to len.*/
	prop->totallen = prop->len;
	prop->data.pointer = newdataadr(fd, prop->data.pointer);

	if(prop->subtype == IDP_GROUP) {
		test_pointer_array(fd, prop->data.pointer);
		array= prop->data.pointer;

		for(i=0; i<prop->len; i++)
			IDP_DirectLinkProperty(array[i], switch_endian, fd);
	}
	else if(prop->subtype == IDP_DOUBLE) {
		if (switch_endian) {
			for (i=0; i<prop->len; i++) {
				SWITCH_LONGINT(((double*)prop->data.pointer)[i]);
			}
		}
	}
	else {
		if (switch_endian) {
			for (i=0; i<prop->len; i++) {
				SWITCH_INT(((int*)prop->data.pointer)[i]);
			}
		}
	}
}

static void IDP_DirectLinkString(IDProperty *prop, FileData *fd)
{
	/*since we didn't save the extra string buffer, set totallen to len.*/
	prop->totallen = prop->len;
	prop->data.pointer = newdataadr(fd, prop->data.pointer);
}

static void IDP_DirectLinkGroup(IDProperty *prop, int switch_endian, FileData *fd)
{
	ListBase *lb = &prop->data.group;
	IDProperty *loop;

	link_list(fd, lb);

	/*Link child id properties now*/
	for (loop=prop->data.group.first; loop; loop=loop->next) {
		IDP_DirectLinkProperty(loop, switch_endian, fd);
	}
}

static void IDP_DirectLinkProperty(IDProperty *prop, int switch_endian, FileData *fd)
{
	switch (prop->type) {
		case IDP_GROUP:
			IDP_DirectLinkGroup(prop, switch_endian, fd);
			break;
		case IDP_STRING:
			IDP_DirectLinkString(prop, fd);
			break;
		case IDP_ARRAY:
			IDP_DirectLinkArray(prop, switch_endian, fd);
			break;
		case IDP_IDPARRAY:
			IDP_DirectLinkIDPArray(prop, switch_endian, fd);
			break;
		case IDP_DOUBLE:
			/* erg, stupid doubles.  since I'm storing them
			 * in the same field as int val; val2 in the
			 * IDPropertyData struct, they have to deal with
			 * endianness specifically

			 * in theory, val and val2 would've already been swapped
			 * if switch_endian is true, so we have to first unswap
			 * them then reswap them as a single 64-bit entity.
			 */
			
			if (switch_endian) {
				SWITCH_INT(prop->data.val);
				SWITCH_INT(prop->data.val2);
				SWITCH_LONGINT(prop->data.val);
			}
			
			break;
	}
}

/*stub function*/
static void IDP_LibLinkProperty(IDProperty *UNUSED(prop), int UNUSED(switch_endian), FileData *UNUSED(fd))
{
}

/* ************ READ CurveMapping *************** */

/* cuma itself has been read! */
static void direct_link_curvemapping(FileData *fd, CurveMapping *cumap)
{
	int a;
	
	/* flag seems to be able to hang? Maybe old files... not bad to clear anyway */
	cumap->flag &= ~CUMA_PREMULLED;
	
	for(a=0; a<CM_TOT; a++) {
		cumap->cm[a].curve= newdataadr(fd, cumap->cm[a].curve);
		cumap->cm[a].table= NULL;
		cumap->cm[a].premultable= NULL;
	}
}

/* ************ READ Brush *************** */
/* library brush linking after fileread */
static void lib_link_brush(FileData *fd, Main *main)
{
	Brush *brush;
	
	/* only link ID pointers */
	for(brush= main->brush.first; brush; brush= brush->id.next) {
		if(brush->id.flag & LIB_NEEDLINK) {
			brush->id.flag -= LIB_NEEDLINK;

			brush->mtex.tex= newlibadr_us(fd, brush->id.lib, brush->mtex.tex);
			brush->clone.image= newlibadr_us(fd, brush->id.lib, brush->clone.image);
		}
	}
}

static void direct_link_brush(FileData *fd, Brush *brush)
{
	/* brush itself has been read */

	/* fallof curve */
	brush->curve= newdataadr(fd, brush->curve);
	if(brush->curve)
		direct_link_curvemapping(fd, brush->curve);
	else
		brush_curve_preset(brush, CURVE_PRESET_SHARP);

	brush->preview= NULL;
	brush->icon_imbuf= NULL;
}

static void direct_link_script(FileData *UNUSED(fd), Script *script)
{
	script->id.us = 1;
	SCRIPT_SET_NULL(script)
}


/* ************ READ PACKEDFILE *************** */

static PackedFile *direct_link_packedfile(FileData *fd, PackedFile *oldpf)
{
	PackedFile *pf= newdataadr(fd, oldpf);

	if (pf) {
		pf->data= newdataadr(fd, pf->data);
	}

	return pf;
}

/* ************ READ IMAGE PREVIEW *************** */

static PreviewImage *direct_link_preview_image(FileData *fd, PreviewImage *old_prv)
{
	PreviewImage *prv= newdataadr(fd, old_prv);

	if (prv) {
		int i;
		for (i=0; i < NUM_ICON_SIZES; ++i) {
			if (prv->rect[i]) {
				prv->rect[i] = newdataadr(fd, prv->rect[i]);
			}
		}
	}

	return prv;
}

/* ************ READ ANIMATION STUFF ***************** */

/* Legacy Data Support (for Version Patching) ----------------------------- */

// XXX depreceated - old animation system
static void lib_link_ipo(FileData *fd, Main *main)
{
	Ipo *ipo;

	ipo= main->ipo.first;
	while(ipo) {
		if(ipo->id.flag & LIB_NEEDLINK) {
			IpoCurve *icu;
			for(icu= ipo->curve.first; icu; icu= icu->next) {
				if(icu->driver)
					icu->driver->ob= newlibadr(fd, ipo->id.lib, icu->driver->ob);
			}
			ipo->id.flag -= LIB_NEEDLINK;
		}
		ipo= ipo->id.next;
	}
}

// XXX depreceated - old animation system
static void direct_link_ipo(FileData *fd, Ipo *ipo)
{
	IpoCurve *icu;

	link_list(fd, &(ipo->curve));
	icu= ipo->curve.first;
	while(icu) {
		icu->bezt= newdataadr(fd, icu->bezt);
		icu->bp= newdataadr(fd, icu->bp);
		icu->driver= newdataadr(fd, icu->driver);
		icu= icu->next;
	}
}

// XXX depreceated - old animation system
static void lib_link_nlastrips(FileData *fd, ID *id, ListBase *striplist)
{
	bActionStrip *strip;
	bActionModifier *amod;
	
	for (strip=striplist->first; strip; strip=strip->next){
		strip->object = newlibadr(fd, id->lib, strip->object);
		strip->act = newlibadr_us(fd, id->lib, strip->act);
		strip->ipo = newlibadr(fd, id->lib, strip->ipo);
		for(amod= strip->modifiers.first; amod; amod= amod->next)
			amod->ob= newlibadr(fd, id->lib, amod->ob);
	}
}

// XXX depreceated - old animation system
static void direct_link_nlastrips(FileData *fd, ListBase *strips)
{
	bActionStrip *strip;
	
	link_list(fd, strips);
	
	for(strip= strips->first; strip; strip= strip->next)
		link_list(fd, &strip->modifiers);
}

// XXX depreceated - old animation system
static void lib_link_constraint_channels(FileData *fd, ID *id, ListBase *chanbase)
{
	bConstraintChannel *chan;

	for (chan=chanbase->first; chan; chan=chan->next){
		chan->ipo = newlibadr_us(fd, id->lib, chan->ipo);
	}
}

/* Data Linking ----------------------------- */

static void lib_link_fmodifiers(FileData *fd, ID *id, ListBase *list)
{
	FModifier *fcm;
	
	for (fcm= list->first; fcm; fcm= fcm->next) {
		/* data for specific modifiers */
		switch (fcm->type) {
			case FMODIFIER_TYPE_PYTHON:
			{
				FMod_Python *data= (FMod_Python *)fcm->data;
				data->script = newlibadr(fd, id->lib, data->script);
			}
				break;
		}
	}
}

static void lib_link_fcurves(FileData *fd, ID *id, ListBase *list) 
{
	FCurve *fcu;
	
	if (list == NULL)
		return;
	
	/* relink ID-block references... */
	for (fcu= list->first; fcu; fcu= fcu->next) {
		/* driver data */
		if (fcu->driver) {
			ChannelDriver *driver= fcu->driver;
			DriverVar *dvar;
			
			for (dvar= driver->variables.first; dvar; dvar= dvar->next) {
				DRIVER_TARGETS_LOOPER(dvar)
				{	
					/* only relink if still used */
					if (tarIndex < dvar->num_targets)
						dtar->id= newlibadr(fd, id->lib, dtar->id); 
					else
						dtar->id= NULL;
				}
				DRIVER_TARGETS_LOOPER_END
			}
		}
		
		/* modifiers */
		lib_link_fmodifiers(fd, id, &fcu->modifiers);
	}
}


/* NOTE: this assumes that link_list has already been called on the list */
static void direct_link_fmodifiers(FileData *fd, ListBase *list)
{
	FModifier *fcm;
	
	for (fcm= list->first; fcm; fcm= fcm->next) {
		/* relink general data */
		fcm->data = newdataadr(fd, fcm->data);
		fcm->edata= NULL;
		
		/* do relinking of data for specific types */
		switch (fcm->type) {
			case FMODIFIER_TYPE_GENERATOR:
			{
				FMod_Generator *data= (FMod_Generator *)fcm->data;
				
				data->coefficients= newdataadr(fd, data->coefficients);

				if(fd->flags & FD_FLAGS_SWITCH_ENDIAN) {
					unsigned int a;
					for(a = 0; a < data->arraysize; a++)
						SWITCH_INT(data->coefficients[a]);
				}
			}
				break;
			case FMODIFIER_TYPE_ENVELOPE:
			{
				FMod_Envelope *data= (FMod_Envelope *)fcm->data;
				
				data->data= newdataadr(fd, data->data);
			}
				break;
			case FMODIFIER_TYPE_PYTHON:
			{
				FMod_Python *data= (FMod_Python *)fcm->data;
				
				data->prop = newdataadr(fd, data->prop);
				IDP_DirectLinkProperty(data->prop, (fd->flags & FD_FLAGS_SWITCH_ENDIAN), fd);
			}
				break;
		}
	}
}

/* NOTE: this assumes that link_list has already been called on the list */
static void direct_link_fcurves(FileData *fd, ListBase *list)
{
	FCurve *fcu;
	
	/* link F-Curve data to F-Curve again (non ID-libs) */
	for (fcu= list->first; fcu; fcu= fcu->next) {
		/* curve data */
		fcu->bezt= newdataadr(fd, fcu->bezt);
		fcu->fpt= newdataadr(fd, fcu->fpt);
		
		/* rna path */
		fcu->rna_path= newdataadr(fd, fcu->rna_path);
		
		/* group */
		fcu->grp= newdataadr(fd, fcu->grp);
		
		/* driver */
		fcu->driver= newdataadr(fd, fcu->driver);
		if (fcu->driver) {
			ChannelDriver *driver= fcu->driver;
			DriverVar *dvar;

			driver->expr_comp= NULL;
			
			/* relink variables, targets and their paths */
			link_list(fd, &driver->variables);
			for (dvar= driver->variables.first; dvar; dvar= dvar->next) {
				DRIVER_TARGETS_LOOPER(dvar)
				{
					/* only relink the targets being used */
					if (tarIndex < dvar->num_targets)
						dtar->rna_path= newdataadr(fd, dtar->rna_path);
					else
						dtar->rna_path= NULL;
				}
				DRIVER_TARGETS_LOOPER_END
			}
		}
		
		/* modifiers */
		link_list(fd, &fcu->modifiers);
		direct_link_fmodifiers(fd, &fcu->modifiers);
	}
}


static void lib_link_action(FileData *fd, Main *main)
{
	bAction *act;
	bActionChannel *chan;

	for (act= main->action.first; act; act= act->id.next) {
		if (act->id.flag & LIB_NEEDLINK) {
			act->id.flag -= LIB_NEEDLINK;
			
// XXX depreceated - old animation system <<<
			for (chan=act->chanbase.first; chan; chan=chan->next) {
				chan->ipo= newlibadr_us(fd, act->id.lib, chan->ipo);
				lib_link_constraint_channels(fd, &act->id, &chan->constraintChannels);
			}
// >>> XXX depreceated - old animation system
			
			lib_link_fcurves(fd, &act->id, &act->curves);
		}
	}
}

static void direct_link_action(FileData *fd, bAction *act)
{
	bActionChannel *achan; // XXX depreceated - old animation system
	bActionGroup *agrp;

	link_list(fd, &act->curves);
	link_list(fd, &act->chanbase); // XXX depreceated - old animation system
	link_list(fd, &act->groups);
	link_list(fd, &act->markers);

// XXX depreceated - old animation system <<<
	for (achan = act->chanbase.first; achan; achan=achan->next) {
		achan->grp= newdataadr(fd, achan->grp);
		
		link_list(fd, &achan->constraintChannels);
	}
// >>> XXX depreceated - old animation system

	direct_link_fcurves(fd, &act->curves);
	
	for (agrp = act->groups.first; agrp; agrp= agrp->next) {
		agrp->channels.first= newdataadr(fd, agrp->channels.first);
		agrp->channels.last= newdataadr(fd, agrp->channels.last);
	}
}

static void lib_link_nladata_strips(FileData *fd, ID *id, ListBase *list)
{
	NlaStrip *strip;
	
	for (strip= list->first; strip; strip= strip->next) {
		/* check strip's children */
		lib_link_nladata_strips(fd, id, &strip->strips);
		
		/* check strip's F-Curves */
		lib_link_fcurves(fd, id, &strip->fcurves);
		
		/* reassign the counted-reference to action */
		strip->act = newlibadr_us(fd, id->lib, strip->act);
		
		/* fix action id-root (i.e. if it comes from a pre 2.57 .blend file) */
		if ((strip->act) && (strip->act->idroot == 0))
			strip->act->idroot = GS(id->name);
	}
}

static void lib_link_nladata(FileData *fd, ID *id, ListBase *list)
{
	NlaTrack *nlt;
	
	/* we only care about the NLA strips inside the tracks */
	for (nlt= list->first; nlt; nlt= nlt->next) {
		lib_link_nladata_strips(fd, id, &nlt->strips);
	}
}

/* This handles Animato NLA-Strips linking 
 * NOTE: this assumes that link_list has already been called on the list 
 */
static void direct_link_nladata_strips(FileData *fd, ListBase *list)
{
	NlaStrip *strip;
	
	for (strip= list->first; strip; strip= strip->next) {
		/* strip's child strips */
		link_list(fd, &strip->strips);
		direct_link_nladata_strips(fd, &strip->strips);
		
		/* strip's F-Curves */
		link_list(fd, &strip->fcurves);
		direct_link_fcurves(fd, &strip->fcurves);
		
		/* strip's F-Modifiers */
		link_list(fd, &strip->modifiers);
		direct_link_fmodifiers(fd, &strip->modifiers);
	}
}

/* NOTE: this assumes that link_list has already been called on the list */
static void direct_link_nladata(FileData *fd, ListBase *list)
{
	NlaTrack *nlt;
	
	for (nlt= list->first; nlt; nlt= nlt->next) {
		/* relink list of strips */
		link_list(fd, &nlt->strips);
		
		/* relink strip data */
		direct_link_nladata_strips(fd, &nlt->strips);
	}
}

/* ------- */

static void lib_link_keyingsets(FileData *fd, ID *id, ListBase *list)
{
	KeyingSet *ks;
	KS_Path *ksp;
	
	/* here, we're only interested in the ID pointer stored in some of the paths */
	for (ks= list->first; ks; ks= ks->next) {
		for (ksp= ks->paths.first; ksp; ksp= ksp->next) {
			ksp->id= newlibadr(fd, id->lib, ksp->id); 
		}
	}
}

/* NOTE: this assumes that link_list has already been called on the list */
static void direct_link_keyingsets(FileData *fd, ListBase *list)
{
	KeyingSet *ks;
	KS_Path *ksp;
	
	/* link KeyingSet data to KeyingSet again (non ID-libs) */
	for (ks= list->first; ks; ks= ks->next) {
		/* paths */
		link_list(fd, &ks->paths);
		
		for (ksp= ks->paths.first; ksp; ksp= ksp->next) {
			/* rna path */
			ksp->rna_path= newdataadr(fd, ksp->rna_path);
		}
	}
}

/* ------- */

static void lib_link_animdata(FileData *fd, ID *id, AnimData *adt)
{
	if (adt == NULL)
		return;
	
	/* link action data */
	adt->action= newlibadr_us(fd, id->lib, adt->action);
	adt->tmpact= newlibadr_us(fd, id->lib, adt->tmpact);
	
	/* fix action id-roots (i.e. if they come from a pre 2.57 .blend file) */
	if ((adt->action) && (adt->action->idroot == 0))
		adt->action->idroot = GS(id->name);
	if ((adt->tmpact) && (adt->tmpact->idroot == 0))
		adt->tmpact->idroot = GS(id->name);
	
	/* link drivers */
	lib_link_fcurves(fd, id, &adt->drivers);
	
	/* overrides don't have lib-link for now, so no need to do anything */
	
	/* link NLA-data */
	lib_link_nladata(fd, id, &adt->nla_tracks);
}

static void direct_link_animdata(FileData *fd, AnimData *adt)
{
	/* NOTE: must have called newdataadr already before doing this... */
	if (adt == NULL)
		return;
	
	/* link drivers */
	link_list(fd, &adt->drivers);
	direct_link_fcurves(fd, &adt->drivers);
	
	/* link overrides */
	// TODO...
	
	/* link NLA-data */
	link_list(fd, &adt->nla_tracks);
	direct_link_nladata(fd, &adt->nla_tracks);
	
	/* relink active strip - even though strictly speaking this should only be used
	 * if we're in 'tweaking mode', we need to be able to have this loaded back for
	 * undo, but also since users may not exit tweakmode before saving (#24535)
	 */
	// TODO: it's not really nice that anyone should be able to save the file in this
	//		state, but it's going to be too hard to enforce this single case...
	adt->actstrip= newdataadr(fd, adt->actstrip);
}	

/* ************ READ MOTION PATHS *************** */

/* direct data for cache */
static void direct_link_motionpath(FileData *fd, bMotionPath *mpath)
{
	/* sanity check */
	if (mpath == NULL)
		return;
	
	/* relink points cache */
	mpath->points= newdataadr(fd, mpath->points);
}

/* ************ READ NODE TREE *************** */

/* singe node tree (also used for material/scene trees), ntree is not NULL */
static void lib_link_ntree(FileData *fd, ID *id, bNodeTree *ntree)
{
	bNode *node;
	
	if(ntree->adt) lib_link_animdata(fd, &ntree->id, ntree->adt);
	
	ntree->gpd= newlibadr_us(fd, id->lib, ntree->gpd);
	
	for(node= ntree->nodes.first; node; node= node->next)
		node->id= newlibadr_us(fd, id->lib, node->id);
}

/* library ntree linking after fileread */
static void lib_link_nodetree(FileData *fd, Main *main)
{
	bNodeTree *ntree;
	
	/* only link ID pointers */
	for(ntree= main->nodetree.first; ntree; ntree= ntree->id.next) {
		if(ntree->id.flag & LIB_NEEDLINK) {
			ntree->id.flag -= LIB_NEEDLINK;
			lib_link_ntree(fd, &ntree->id, ntree);
		}
	}
}

static void do_versions_socket_default_value(bNodeSocket *sock)
{
	bNodeSocketValueFloat *valfloat;
	bNodeSocketValueVector *valvector;
	bNodeSocketValueRGBA *valrgba;
	
	if (sock->default_value)
		return;
	
	switch (sock->type) {
	case SOCK_FLOAT:
		valfloat = sock->default_value = MEM_callocN(sizeof(bNodeSocketValueFloat), "default socket value");
		valfloat->value = sock->ns.vec[0];
		valfloat->min = sock->ns.min;
		valfloat->max = sock->ns.max;
		valfloat->subtype = PROP_NONE;
		break;
	case SOCK_VECTOR:
		valvector = sock->default_value = MEM_callocN(sizeof(bNodeSocketValueVector), "default socket value");
		copy_v3_v3(valvector->value, sock->ns.vec);
		valvector->min = sock->ns.min;
		valvector->max = sock->ns.max;
		valvector->subtype = PROP_NONE;
		break;
	case SOCK_RGBA:
		valrgba = sock->default_value = MEM_callocN(sizeof(bNodeSocketValueRGBA), "default socket value");
		copy_v4_v4(valrgba->value, sock->ns.vec);
		break;
	}
}

static void do_versions_nodetree_default_value(bNodeTree *ntree)
{
	bNode *node;
	bNodeSocket *sock;
	for (node=ntree->nodes.first; node; node=node->next) {
		for (sock=node->inputs.first; sock; sock=sock->next)
			do_versions_socket_default_value(sock);
		for (sock=node->outputs.first; sock; sock=sock->next)
			do_versions_socket_default_value(sock);
	}
	for (sock=ntree->inputs.first; sock; sock=sock->next)
		do_versions_socket_default_value(sock);
	for (sock=ntree->outputs.first; sock; sock=sock->next)
		do_versions_socket_default_value(sock);
}

static void lib_nodetree_init_types_cb(void *UNUSED(data), ID *UNUSED(id), bNodeTree *ntree)
{
	bNode *node;
	
	ntreeInitTypes(ntree);

	/* need to do this here instead of in do_versions, otherwise next function can crash */
	do_versions_nodetree_default_value(ntree);
	
	/* XXX could be replaced by do_versions for new nodes */
	for (node=ntree->nodes.first; node; node=node->next)
		node_verify_socket_templates(ntree, node);
}

/* updates group node socket own_index so that
 * external links to/from the group node are preserved.
 */
static void lib_node_do_versions_group_indices(bNode *gnode)
{
	bNodeTree *ngroup= (bNodeTree*)gnode->id;
	bNode *intnode;
	bNodeSocket *sock, *gsock, *intsock;
	int found;
	
	for (sock=gnode->outputs.first; sock; sock=sock->next) {
		int old_index = sock->to_index;
		for (gsock=ngroup->outputs.first; gsock; gsock=gsock->next) {
			if (gsock->link && gsock->link->fromsock->own_index == old_index) {
				sock->own_index = gsock->own_index;
				break;
			}
		}
	}
	for (sock=gnode->inputs.first; sock; sock=sock->next) {
		int old_index = sock->to_index;
		/* can't use break in double loop */
		found = 0;
		for (intnode=ngroup->nodes.first; intnode && !found; intnode=intnode->next) {
			for (intsock=intnode->inputs.first; intsock; intsock=intsock->next) {
				if (intsock->own_index == old_index && intsock->link) {
					sock->own_index = intsock->link->fromsock->own_index;
					found = 1;
					break;
				}
			}
		}
	}
}

/* updates external links for all group nodes in a tree */
static void lib_nodetree_do_versions_group_indices_cb(void *UNUSED(data), ID *UNUSED(id), bNodeTree *ntree)
{
	bNode *node;
	
	for (node=ntree->nodes.first; node; node=node->next) {
		if (node->type==NODE_GROUP) {
			bNodeTree *ngroup= (bNodeTree*)node->id;
			if (ngroup && (ngroup->flag & NTREE_DO_VERSIONS_GROUP_EXPOSE))
				lib_node_do_versions_group_indices(node);
		}
	}
}

/* make an update call for the tree */
static void lib_nodetree_do_versions_update_cb(void *UNUSED(data), ID *UNUSED(id), bNodeTree *ntree)
{
	if (ntree->update)
		ntreeUpdateTree(ntree);
}

/* verify types for nodes and groups, all data has to be read */
/* open = 0: appending/linking, open = 1: open new file (need to clean out dynamic
* typedefs*/
static void lib_verify_nodetree(Main *main, int UNUSED(open))
{
	bNodeTree *ntree;
	int i;
	bNodeTreeType *ntreetype;

	/* this crashes blender on undo/redo
		if(open==1) {
			reinit_nodesystem();
		}*/
	
	/* set node->typeinfo pointers */
	for (i=0; i < NUM_NTREE_TYPES; ++i) {
		ntreetype= ntreeGetType(i);
		if (ntreetype && ntreetype->foreach_nodetree)
			ntreetype->foreach_nodetree(main, NULL, lib_nodetree_init_types_cb);
	}
	for(ntree= main->nodetree.first; ntree; ntree= ntree->id.next)
		lib_nodetree_init_types_cb(NULL, NULL, ntree);
	
	{
		int has_old_groups=0;
		/* XXX this should actually be part of do_versions, but since we need
		 * finished library linking, it is not possible there. Instead in do_versions
		 * we have set the NTREE_DO_VERSIONS flag, so at this point we can do the
		 * actual group node updates.
		 */
		for(ntree= main->nodetree.first; ntree; ntree= ntree->id.next) {
			if (ntree->flag & NTREE_DO_VERSIONS_GROUP_EXPOSE) {
				/* this adds copies and links from all unlinked internal sockets to group inputs/outputs. */
				node_group_expose_all_sockets(ntree);
				has_old_groups = 1;
			}
		}
		
		if (has_old_groups) {
			for (i=0; i < NUM_NTREE_TYPES; ++i) {
				ntreetype= ntreeGetType(i);
				if (ntreetype && ntreetype->foreach_nodetree)
					ntreetype->foreach_nodetree(main, NULL, lib_nodetree_do_versions_group_indices_cb);
			}
		}
		
		for(ntree= main->nodetree.first; ntree; ntree= ntree->id.next)
			ntree->flag &= ~NTREE_DO_VERSIONS_GROUP_EXPOSE;
	}
	
	/* verify all group user nodes */
	for(ntree= main->nodetree.first; ntree; ntree= ntree->id.next) {
		ntreeVerifyNodes(main, &ntree->id);
	}
	
	/* make update calls where necessary */
	{
		for(ntree= main->nodetree.first; ntree; ntree= ntree->id.next)
			if (ntree->update)
				ntreeUpdateTree(ntree);

		for (i=0; i < NUM_NTREE_TYPES; ++i) {
			ntreetype= ntreeGetType(i);
			if (ntreetype && ntreetype->foreach_nodetree)
				ntreetype->foreach_nodetree(main, NULL, lib_nodetree_do_versions_update_cb);
		}
	}
}

static void direct_link_node_socket(FileData *fd, bNodeSocket *sock)
{
	sock->link= newdataadr(fd, sock->link);
	sock->storage= newdataadr(fd, sock->storage);
	sock->default_value= newdataadr(fd, sock->default_value);
	sock->cache= NULL;
}

/* ntree itself has been read! */
static void direct_link_nodetree(FileData *fd, bNodeTree *ntree)
{
	/* note: writing and reading goes in sync, for speed */
	bNode *node;
	bNodeSocket *sock;
	bNodeLink *link;
	
	ntree->init= 0;		/* to set callbacks and force setting types */
	ntree->progress= NULL;
	ntree->execdata= NULL;
	
	ntree->adt= newdataadr(fd, ntree->adt);
	direct_link_animdata(fd, ntree->adt);
	
	link_list(fd, &ntree->nodes);
	for(node= ntree->nodes.first; node; node= node->next) {
		if(node->type == NODE_DYNAMIC) {
			node->custom1= 0;
			node->custom1= BSET(node->custom1, NODE_DYNAMIC_LOADED);
		}

		node->typeinfo= NULL;
		
		link_list(fd, &node->inputs);
		link_list(fd, &node->outputs);
		
		if(node->type == CMP_NODE_MOVIEDISTORTION) {
			node->storage= newmclipadr(fd, node->storage);
		} else
			node->storage= newdataadr(fd, node->storage);

		if(node->storage) {
			/* could be handlerized at some point */
			if(ntree->type==NTREE_SHADER && (node->type==SH_NODE_CURVE_VEC || node->type==SH_NODE_CURVE_RGB))
				direct_link_curvemapping(fd, node->storage);
			else if(ntree->type==NTREE_COMPOSIT) {
				if( ELEM4(node->type, CMP_NODE_TIME, CMP_NODE_CURVE_VEC, CMP_NODE_CURVE_RGB, CMP_NODE_HUECORRECT))
					direct_link_curvemapping(fd, node->storage);
				else if(ELEM3(node->type, CMP_NODE_IMAGE, CMP_NODE_VIEWER, CMP_NODE_SPLITVIEWER))
					((ImageUser *)node->storage)->ok= 1;
			}
			else if( ntree->type==NTREE_TEXTURE) {
				if(node->type==TEX_NODE_CURVE_RGB || node->type==TEX_NODE_CURVE_TIME)
					direct_link_curvemapping(fd, node->storage);
				else if(node->type==TEX_NODE_IMAGE)
					((ImageUser *)node->storage)->ok= 1;
			}
		}
	}
	link_list(fd, &ntree->links);
	
	/* external sockets */
	link_list(fd, &ntree->inputs);
	link_list(fd, &ntree->outputs);
	
	/* and we connect the rest */
	for(node= ntree->nodes.first; node; node= node->next) {
		node->parent = newdataadr(fd, node->parent);
		node->preview= newimaadr(fd, node->preview);
		node->lasty= 0;
		
		for(sock= node->inputs.first; sock; sock= sock->next)
			direct_link_node_socket(fd, sock);
		for(sock= node->outputs.first; sock; sock= sock->next)
			direct_link_node_socket(fd, sock);
	}
	for(sock= ntree->inputs.first; sock; sock= sock->next)
		direct_link_node_socket(fd, sock);
	for(sock= ntree->outputs.first; sock; sock= sock->next)
		direct_link_node_socket(fd, sock);
	
	for(link= ntree->links.first; link; link= link->next) {
		link->fromnode= newdataadr(fd, link->fromnode);
		link->tonode= newdataadr(fd, link->tonode);
		link->fromsock= newdataadr(fd, link->fromsock);
		link->tosock= newdataadr(fd, link->tosock);
	}
	
	/* type verification is in lib-link */
}

/* ************ READ ARMATURE ***************** */

/* temp struct used to transport needed info to lib_link_constraint_cb() */
typedef struct tConstraintLinkData {
	FileData *fd;
	ID *id;
} tConstraintLinkData;
/* callback function used to relink constraint ID-links */
static void lib_link_constraint_cb(bConstraint *UNUSED(con), ID **idpoin, void *userdata)
{
	tConstraintLinkData *cld= (tConstraintLinkData *)userdata;
	*idpoin = newlibadr(cld->fd, cld->id->lib, *idpoin);
}

static void lib_link_constraints(FileData *fd, ID *id, ListBase *conlist)
{
	tConstraintLinkData cld;
	bConstraint *con;
	
	/* legacy fixes */
	for (con = conlist->first; con; con=con->next) {
		/* patch for error introduced by changing constraints (dunno how) */
		/* if con->data type changes, dna cannot resolve the pointer! (ton) */
		if(con->data==NULL) {
			con->type= CONSTRAINT_TYPE_NULL;
		}
		/* own ipo, all constraints have it */
		con->ipo= newlibadr_us(fd, id->lib, con->ipo); // XXX depreceated - old animation system
	}
	
	/* relink all ID-blocks used by the constraints */
	cld.fd= fd;
	cld.id= id;
	
	id_loop_constraints(conlist, lib_link_constraint_cb, &cld);
}

static void direct_link_constraints(FileData *fd, ListBase *lb)
{
	bConstraint *con;

	link_list(fd, lb);
	for (con=lb->first; con; con=con->next) {
		con->data = newdataadr(fd, con->data);
		
		switch (con->type) {
			case CONSTRAINT_TYPE_PYTHON:
			{
				bPythonConstraint *data= con->data;
				
				link_list(fd, &data->targets);
				
				data->prop = newdataadr(fd, data->prop);
				if (data->prop)
					IDP_DirectLinkProperty(data->prop, (fd->flags & FD_FLAGS_SWITCH_ENDIAN), fd);
			}
				break;
			case CONSTRAINT_TYPE_SPLINEIK:
			{
				bSplineIKConstraint *data= con->data;
				
				data->points= newdataadr(fd, data->points);
			}
				break;
			case CONSTRAINT_TYPE_KINEMATIC:
			{
				con->lin_error = 0.f;
				con->rot_error = 0.f;
			}
			case CONSTRAINT_TYPE_CHILDOF:
			{
				/* XXX version patch, in older code this flag wasn't always set, and is inherent to type */
				if(con->ownspace == CONSTRAINT_SPACE_POSE)
					con->flag |= CONSTRAINT_SPACEONCE;
			}
				break;
		}
	}
}

static void lib_link_pose(FileData *fd, Object *ob, bPose *pose)
{
	bPoseChannel *pchan;
	bArmature *arm= ob->data;
	int rebuild;
	
	if (!pose || !arm)
		return;
	

	/* always rebuild to match proxy or lib changes */
	rebuild= ob->proxy || (ob->id.lib==NULL && arm->id.lib);

	if(ob->proxy) {
		/* sync proxy layer */
		if(pose->proxy_layer)
			arm->layer = pose->proxy_layer;
		
		/* sync proxy active bone */
		if(pose->proxy_act_bone[0]) {
			Bone *bone = get_named_bone(arm, pose->proxy_act_bone);
			if (bone)
				arm->act_bone = bone;
		}
	}

	for (pchan = pose->chanbase.first; pchan; pchan=pchan->next) {
		lib_link_constraints(fd, (ID *)ob, &pchan->constraints);
		
		/* hurms... loop in a loop, but yah... later... (ton) */
		pchan->bone= get_named_bone(arm, pchan->name);
		
		pchan->custom= newlibadr_us(fd, arm->id.lib, pchan->custom);
		if(pchan->bone==NULL)
			rebuild= 1;
		else if(ob->id.lib==NULL && arm->id.lib) {
			/* local pose selection copied to armature, bit hackish */
			pchan->bone->flag &= ~BONE_SELECTED;
			pchan->bone->flag |= pchan->selectflag;
		}
	}
	
	if(rebuild) {
		ob->recalc= OB_RECALC_OB|OB_RECALC_DATA|OB_RECALC_TIME;
		pose->flag |= POSE_RECALC;
	}
}

static void lib_link_armature(FileData *fd, Main *main)
{
	bArmature *arm;

	arm= main->armature.first;

	while(arm) {
		if(arm->id.flag & LIB_NEEDLINK) {
			if (arm->adt) lib_link_animdata(fd, &arm->id, arm->adt);
			arm->id.flag -= LIB_NEEDLINK;
		}
		arm= arm->id.next;
	}
}

static void direct_link_bones(FileData *fd, Bone* bone)
{
	Bone	*child;

	bone->parent= newdataadr(fd, bone->parent);
	bone->prop= newdataadr(fd, bone->prop);
	if(bone->prop)
		IDP_DirectLinkProperty(bone->prop, (fd->flags & FD_FLAGS_SWITCH_ENDIAN), fd);
		
	bone->flag &= ~BONE_DRAW_ACTIVE;

	link_list(fd, &bone->childbase);

	for(child=bone->childbase.first; child; child=child->next)
		direct_link_bones(fd, child);
}

static void direct_link_armature(FileData *fd, bArmature *arm)
{
	Bone	*bone;

	link_list(fd, &arm->bonebase);
	arm->edbo= NULL;
	arm->sketch = NULL;
	
	arm->adt= newdataadr(fd, arm->adt);
	direct_link_animdata(fd, arm->adt);
	
	bone=arm->bonebase.first;
	while (bone) {
		direct_link_bones(fd, bone);
		bone=bone->next;
	}

	arm->act_bone= newdataadr(fd, arm->act_bone);
	arm->act_edbone= NULL;
}

/* ************ READ CAMERA ***************** */

static void lib_link_camera(FileData *fd, Main *main)
{
	Camera *ca;

	ca= main->camera.first;
	while(ca) {
		if(ca->id.flag & LIB_NEEDLINK) {
			if (ca->adt) lib_link_animdata(fd, &ca->id, ca->adt);
			
			ca->ipo= newlibadr_us(fd, ca->id.lib, ca->ipo); // XXX depreceated - old animation system
			
			ca->dof_ob= newlibadr_us(fd, ca->id.lib, ca->dof_ob);
			
			ca->id.flag -= LIB_NEEDLINK;
		}
		ca= ca->id.next;
	}
}

static void direct_link_camera(FileData *fd, Camera *ca)
{
	ca->adt= newdataadr(fd, ca->adt);
	direct_link_animdata(fd, ca->adt);
}


/* ************ READ LAMP ***************** */

static void lib_link_lamp(FileData *fd, Main *main)
{
	Lamp *la;
	MTex *mtex;
	int a;

	la= main->lamp.first;
	while(la) {
		if(la->id.flag & LIB_NEEDLINK) {
			if (la->adt) lib_link_animdata(fd, &la->id, la->adt);
			
			for(a=0; a<MAX_MTEX; a++) {
				mtex= la->mtex[a];
				if(mtex) {
					mtex->tex= newlibadr_us(fd, la->id.lib, mtex->tex);
					mtex->object= newlibadr(fd, la->id.lib, mtex->object);
				}
			}
			
			la->ipo= newlibadr_us(fd, la->id.lib, la->ipo); // XXX depreceated - old animation system

			if(la->nodetree)
				lib_link_ntree(fd, &la->id, la->nodetree);
			
			la->id.flag -= LIB_NEEDLINK;
		}
		la= la->id.next;
	}
}

static void direct_link_lamp(FileData *fd, Lamp *la)
{
	int a;
	
	la->adt= newdataadr(fd, la->adt);
	direct_link_animdata(fd, la->adt);

	for(a=0; a<MAX_MTEX; a++) {
		la->mtex[a]= newdataadr(fd, la->mtex[a]);
	}
	
	la->curfalloff= newdataadr(fd, la->curfalloff);
	if(la->curfalloff)
		direct_link_curvemapping(fd, la->curfalloff);

	la->nodetree= newdataadr(fd, la->nodetree);
	if(la->nodetree)
		direct_link_nodetree(fd, la->nodetree);
	
	la->preview = direct_link_preview_image(fd, la->preview);
}

/* ************ READ keys ***************** */

static void lib_link_key(FileData *fd, Main *main)
{
	Key *key;

	key= main->key.first;
	while(key) {
		/*check if we need to generate unique ids for the shapekeys*/
		if (!key->uidgen) {
			KeyBlock *block;

			key->uidgen = 1;
			for (block=key->block.first; block; block=block->next) {
				block->uid = key->uidgen++;
			}
		}

		if(key->id.flag & LIB_NEEDLINK) {
			if(key->adt) lib_link_animdata(fd, &key->id, key->adt);
			
			key->ipo= newlibadr_us(fd, key->id.lib, key->ipo); // XXX depreceated - old animation system
			key->from= newlibadr(fd, key->id.lib, key->from);

			key->id.flag -= LIB_NEEDLINK;
		}
		key= key->id.next;
	}
}

static void switch_endian_keyblock(Key *key, KeyBlock *kb)
{
	int elemsize, a, b;
	char *data, *poin, *cp;

	elemsize= key->elemsize;
	data= kb->data;

	for(a=0; a<kb->totelem; a++) {

		cp= key->elemstr;
		poin= data;

		while( cp[0] ) {	/* cp[0]==amount */

			switch(cp[1]) {		/* cp[1]= type */
			case IPO_FLOAT:
			case IPO_BPOINT:
			case IPO_BEZTRIPLE:
				b= cp[0];
				while(b--) {
					SWITCH_INT((*poin));
					poin+= 4;
				}
				break;
			}

			cp+= 2;

		}
		data+= elemsize;
	}
}

static void direct_link_key(FileData *fd, Key *key)
{
	KeyBlock *kb;

	link_list(fd, &(key->block));

	key->adt= newdataadr(fd, key->adt);
	direct_link_animdata(fd, key->adt);
	
	key->refkey= newdataadr(fd, key->refkey);

	kb= key->block.first;
	while(kb) {

		kb->data= newdataadr(fd, kb->data);
		
		if(fd->flags & FD_FLAGS_SWITCH_ENDIAN)
			switch_endian_keyblock(key, kb);

		kb= kb->next;
	}
}

/* ************ READ mball ***************** */

static void lib_link_mball(FileData *fd, Main *main)
{
	MetaBall *mb;
	int a;

	mb= main->mball.first;
	while(mb) {
		if(mb->id.flag & LIB_NEEDLINK) {
			if (mb->adt) lib_link_animdata(fd, &mb->id, mb->adt);
			
			for(a=0; a<mb->totcol; a++) mb->mat[a]= newlibadr_us(fd, mb->id.lib, mb->mat[a]);

			mb->ipo= newlibadr_us(fd, mb->id.lib, mb->ipo); // XXX depreceated - old animation system

			mb->id.flag -= LIB_NEEDLINK;
		}
		mb= mb->id.next;
	}
}

static void direct_link_mball(FileData *fd, MetaBall *mb)
{
	mb->adt= newdataadr(fd, mb->adt);
	direct_link_animdata(fd, mb->adt);
	
	mb->mat= newdataadr(fd, mb->mat);
	test_pointer_array(fd, (void **)&mb->mat);

	link_list(fd, &(mb->elems));

	mb->disp.first= mb->disp.last= NULL;
	mb->editelems= NULL;
	mb->bb= NULL;
/*	mb->edit_elems.first= mb->edit_elems.last= NULL;*/
	mb->lastelem= NULL;
}

/* ************ READ WORLD ***************** */

static void lib_link_world(FileData *fd, Main *main)
{
	World *wrld;
	MTex *mtex;
	int a;

	wrld= main->world.first;
	while(wrld) {
		if(wrld->id.flag & LIB_NEEDLINK) {
			if (wrld->adt) lib_link_animdata(fd, &wrld->id, wrld->adt);
			
			wrld->ipo= newlibadr_us(fd, wrld->id.lib, wrld->ipo); // XXX depreceated - old animation system
			
			for(a=0; a<MAX_MTEX; a++) {
				mtex= wrld->mtex[a];
				if(mtex) {
					mtex->tex= newlibadr_us(fd, wrld->id.lib, mtex->tex);
					mtex->object= newlibadr(fd, wrld->id.lib, mtex->object);
				}
			}

			if(wrld->nodetree)
				lib_link_ntree(fd, &wrld->id, wrld->nodetree);
			
			wrld->id.flag -= LIB_NEEDLINK;
		}
		wrld= wrld->id.next;
	}
}

static void direct_link_world(FileData *fd, World *wrld)
{
	int a;

	wrld->adt= newdataadr(fd, wrld->adt);
	direct_link_animdata(fd, wrld->adt);

	for(a=0; a<MAX_MTEX; a++) {
		wrld->mtex[a]= newdataadr(fd, wrld->mtex[a]);
	}

	wrld->nodetree= newdataadr(fd, wrld->nodetree);
	if(wrld->nodetree)
		direct_link_nodetree(fd, wrld->nodetree);

	wrld->preview = direct_link_preview_image(fd, wrld->preview);
}


/* ************ READ VFONT ***************** */

static void lib_link_vfont(FileData *UNUSED(fd), Main *main)
{
	VFont *vf;

	vf= main->vfont.first;
	while(vf) {
		if(vf->id.flag & LIB_NEEDLINK) {
			vf->id.flag -= LIB_NEEDLINK;
		}
		vf= vf->id.next;
	}
}

static void direct_link_vfont(FileData *fd, VFont *vf)
{
	vf->data= NULL;
	vf->packedfile= direct_link_packedfile(fd, vf->packedfile);
}

/* ************ READ TEXT ****************** */

static void lib_link_text(FileData *UNUSED(fd), Main *main)
{
	Text *text;

	text= main->text.first;
	while(text) {
		if(text->id.flag & LIB_NEEDLINK) {
			text->id.flag -= LIB_NEEDLINK;
		}
		text= text->id.next;
	}
}

static void direct_link_text(FileData *fd, Text *text)
{
	TextLine *ln;

	text->name= newdataadr(fd, text->name);

	text->undo_pos= -1;
	text->undo_len= TXT_INIT_UNDO;
	text->undo_buf= MEM_mallocN(text->undo_len, "undo buf");

	text->compiled= NULL;

/*
	if(text->flags & TXT_ISEXT) {
		reopen_text(text);
	} else {
*/

	link_list(fd, &text->lines);
	link_list(fd, &text->markers);

	text->curl= newdataadr(fd, text->curl);
	text->sell= newdataadr(fd, text->sell);

	ln= text->lines.first;
	while(ln) {
		ln->line= newdataadr(fd, ln->line);
		ln->format= NULL;
		
		if (ln->len != (int) strlen(ln->line)) {
			printf("Error loading text, line lengths differ\n");
			ln->len = strlen(ln->line);
		}

		ln= ln->next;
	}

	text->flags = (text->flags) & ~TXT_ISEXT;

	text->id.us= 1;
}

/* ************ READ IMAGE ***************** */

static void lib_link_image(FileData *fd, Main *main)
{
	Image *ima;

	ima= main->image.first;
	while (ima) {
		if(ima->id.flag & LIB_NEEDLINK) {
			if (ima->id.properties) IDP_LibLinkProperty(ima->id.properties, (fd->flags & FD_FLAGS_SWITCH_ENDIAN), fd);

			ima->id.flag -= LIB_NEEDLINK;
		}
		ima= ima->id.next;
	}
}

static void link_ibuf_list(FileData *fd, ListBase *lb)
{
	Link *ln, *prev;
	
	if(lb->first==NULL) return;
	
	lb->first= newimaadr(fd, lb->first);
	ln= lb->first;
	prev= NULL;
	while(ln) {
		ln->next= newimaadr(fd, ln->next);
		ln->prev= prev;
		prev= ln;
		ln= ln->next;
	}
	lb->last= prev;
}

static void direct_link_image(FileData *fd, Image *ima)
{
	/* for undo system, pointers could be restored */
	if(fd->imamap)
		link_ibuf_list(fd, &ima->ibufs);
	else
		ima->ibufs.first= ima->ibufs.last= NULL;
	
	/* if not restored, we keep the binded opengl index */
	if(ima->ibufs.first==NULL) {
		ima->bindcode= 0;
		ima->gputexture= NULL;
	}
	
	ima->anim= NULL;
	ima->rr= NULL;
	ima->repbind= NULL;
	
	/* undo system, try to restore render buffers */
	if(fd->imamap) {
		int a;
		
		for(a=0; a<IMA_MAX_RENDER_SLOT; a++)
			ima->renders[a]= newimaadr(fd, ima->renders[a]);
	}
	else {
		memset(ima->renders, 0, sizeof(ima->renders));
		ima->last_render_slot= ima->render_slot;
	}
	
	ima->packedfile = direct_link_packedfile(fd, ima->packedfile);
	ima->preview = direct_link_preview_image(fd, ima->preview);
	ima->ok= 1;
}


/* ************ READ CURVE ***************** */

static void lib_link_curve(FileData *fd, Main *main)
{
	Curve *cu;
	int a;

	cu= main->curve.first;
	while(cu) {
		if(cu->id.flag & LIB_NEEDLINK) {
			if(cu->adt) lib_link_animdata(fd, &cu->id, cu->adt);

			for(a=0; a<cu->totcol; a++) cu->mat[a]= newlibadr_us(fd, cu->id.lib, cu->mat[a]);

			cu->bevobj= newlibadr(fd, cu->id.lib, cu->bevobj);
			cu->taperobj= newlibadr(fd, cu->id.lib, cu->taperobj);
			cu->textoncurve= newlibadr(fd, cu->id.lib, cu->textoncurve);
			cu->vfont= newlibadr_us(fd, cu->id.lib, cu->vfont);
			cu->vfontb= newlibadr_us(fd, cu->id.lib, cu->vfontb);			
			cu->vfonti= newlibadr_us(fd, cu->id.lib, cu->vfonti);
			cu->vfontbi= newlibadr_us(fd, cu->id.lib, cu->vfontbi);

			cu->ipo= newlibadr_us(fd, cu->id.lib, cu->ipo); // XXX depreceated - old animation system
			cu->key= newlibadr_us(fd, cu->id.lib, cu->key);

			cu->id.flag -= LIB_NEEDLINK;
		}
		cu= cu->id.next;
	}
}


static void switch_endian_knots(Nurb *nu)
{
	int len;

	if(nu->knotsu) {
		len= KNOTSU(nu);
		while(len--) {
			SWITCH_INT(nu->knotsu[len]);
		}
	}
	if(nu->knotsv) {
		len= KNOTSV(nu);
		while(len--) {
			SWITCH_INT(nu->knotsv[len]);
		}
	}
}

static void direct_link_curve(FileData *fd, Curve *cu)
{
	Nurb *nu;
	TextBox *tb;
	
	cu->adt= newdataadr(fd, cu->adt);
	direct_link_animdata(fd, cu->adt);
	
	cu->mat= newdataadr(fd, cu->mat);
	test_pointer_array(fd, (void **)&cu->mat);
	cu->str= newdataadr(fd, cu->str);
	cu->strinfo= newdataadr(fd, cu->strinfo);	
	cu->tb= newdataadr(fd, cu->tb);

	if(cu->vfont == NULL) link_list(fd, &(cu->nurb));
	else {
		cu->nurb.first=cu->nurb.last= NULL;

		tb= MEM_callocN(MAXTEXTBOX*sizeof(TextBox), "TextBoxread");
		if (cu->tb) {
			memcpy(tb, cu->tb, cu->totbox*sizeof(TextBox));
			MEM_freeN(cu->tb);
			cu->tb= tb;			
		} else {
			cu->totbox = 1;
			cu->actbox = 1;
			cu->tb = tb;
			cu->tb[0].w = cu->linewidth;
		}		
		if (cu->wordspace == 0.0f) cu->wordspace = 1.0f;
	}

	cu->bev.first=cu->bev.last= NULL;
	cu->disp.first=cu->disp.last= NULL;
	cu->editnurb= NULL;
	cu->lastsel= NULL;
	cu->path= NULL;
	cu->editfont= NULL;
	
	nu= cu->nurb.first;
	while(nu) {
		nu->bezt= newdataadr(fd, nu->bezt);
		nu->bp= newdataadr(fd, nu->bp);
		nu->knotsu= newdataadr(fd, nu->knotsu);
		nu->knotsv= newdataadr(fd, nu->knotsv);
		if (cu->vfont == NULL) nu->charidx= nu->mat_nr;

		if(fd->flags & FD_FLAGS_SWITCH_ENDIAN) {
			switch_endian_knots(nu);
		}

		nu= nu->next;
	}
	cu->bb= NULL;
}

/* ************ READ TEX ***************** */

static void lib_link_texture(FileData *fd, Main *main)
{
	Tex *tex;

	tex= main->tex.first;
	while(tex) {
		if(tex->id.flag & LIB_NEEDLINK) {
			if(tex->adt) lib_link_animdata(fd, &tex->id, tex->adt);

			tex->ima= newlibadr_us(fd, tex->id.lib, tex->ima);
			tex->ipo= newlibadr_us(fd, tex->id.lib, tex->ipo);
			if(tex->env) tex->env->object= newlibadr(fd, tex->id.lib, tex->env->object);
			if(tex->pd)
				tex->pd->object= newlibadr(fd, tex->id.lib, tex->pd->object);
			if(tex->vd) tex->vd->object= newlibadr(fd, tex->id.lib, tex->vd->object);
			if(tex->ot) tex->ot->object= newlibadr(fd, tex->id.lib, tex->ot->object);
				

			if(tex->nodetree)
				lib_link_ntree(fd, &tex->id, tex->nodetree);
			
			tex->id.flag -= LIB_NEEDLINK;
		}
		tex= tex->id.next;
	}
}

static void direct_link_texture(FileData *fd, Tex *tex)
{
	tex->adt= newdataadr(fd, tex->adt);
	direct_link_animdata(fd, tex->adt);
	
	tex->plugin= newdataadr(fd, tex->plugin);
	if(tex->plugin) {
		tex->plugin->handle= NULL;
		open_plugin_tex(tex->plugin);
		/* initialize data for this instance, if an initialization
		 * function exists.
		 */
		if (tex->plugin->instance_init)
			tex->plugin->instance_init((void *) tex->plugin->data);
	}
	tex->coba= newdataadr(fd, tex->coba);
	tex->env= newdataadr(fd, tex->env);
	if(tex->env) {
		tex->env->ima= NULL;
		memset(tex->env->cube, 0, 6*sizeof(void *));
		tex->env->ok= 0;
	}
	tex->pd= newdataadr(fd, tex->pd);
	if(tex->pd) {
		tex->pd->point_tree = NULL;
		tex->pd->coba= newdataadr(fd, tex->pd->coba);
		tex->pd->falloff_curve= newdataadr(fd, tex->pd->falloff_curve);
		if(tex->pd->falloff_curve) {
			direct_link_curvemapping(fd, tex->pd->falloff_curve);
		}
	}
	
	tex->vd= newdataadr(fd, tex->vd);
	if(tex->vd) {
		tex->vd->dataset = NULL;
		tex->vd->ok = 0;
	} else {
		if(tex->type == TEX_VOXELDATA)
			tex->vd= MEM_callocN(sizeof(VoxelData), "direct_link_texture VoxelData");
	}
	
	tex->ot= newdataadr(fd, tex->ot);
	
	tex->nodetree= newdataadr(fd, tex->nodetree);
	if(tex->nodetree)
		direct_link_nodetree(fd, tex->nodetree);
	
	tex->preview = direct_link_preview_image(fd, tex->preview);

	tex->iuser.ok= 1;
}



/* ************ READ MATERIAL ***************** */

static void lib_link_material(FileData *fd, Main *main)
{
	Material *ma;
	MTex *mtex;
	int a;

	ma= main->mat.first;
	while(ma) {
		if(ma->id.flag & LIB_NEEDLINK) {
			if(ma->adt) lib_link_animdata(fd, &ma->id, ma->adt);

			/*Link ID Properties -- and copy this comment EXACTLY for easy finding
			of library blocks that implement this.*/
			if (ma->id.properties) IDP_LibLinkProperty(ma->id.properties, (fd->flags & FD_FLAGS_SWITCH_ENDIAN), fd);

			ma->ipo= newlibadr_us(fd, ma->id.lib, ma->ipo);
			ma->group= newlibadr_us(fd, ma->id.lib, ma->group);
			
			for(a=0; a<MAX_MTEX; a++) {
				mtex= ma->mtex[a];
				if(mtex) {
					mtex->tex= newlibadr_us(fd, ma->id.lib, mtex->tex);
					mtex->object= newlibadr(fd, ma->id.lib, mtex->object);
				}
			}
			
			if(ma->nodetree)
				lib_link_ntree(fd, &ma->id, ma->nodetree);
			
			ma->id.flag -= LIB_NEEDLINK;
		}
		ma= ma->id.next;
	}
}

static void direct_link_material(FileData *fd, Material *ma)
{
	int a;

	ma->adt= newdataadr(fd, ma->adt);
	direct_link_animdata(fd, ma->adt);
	
	for(a=0; a<MAX_MTEX; a++) {
		ma->mtex[a]= newdataadr(fd, ma->mtex[a]);
	}

	ma->ramp_col= newdataadr(fd, ma->ramp_col);
	ma->ramp_spec= newdataadr(fd, ma->ramp_spec);
	
	ma->nodetree= newdataadr(fd, ma->nodetree);
	if(ma->nodetree)
		direct_link_nodetree(fd, ma->nodetree);

	ma->preview = direct_link_preview_image(fd, ma->preview);
	ma->gpumaterial.first = ma->gpumaterial.last = NULL;
}

/* ************ READ PARTICLE SETTINGS ***************** */
/* update this also to writefile.c */
static const char *ptcache_data_struct[] = {
	"", // BPHYS_DATA_INDEX
	"", // BPHYS_DATA_LOCATION
	"", // BPHYS_DATA_VELOCITY
	"", // BPHYS_DATA_ROTATION
	"", // BPHYS_DATA_AVELOCITY / BPHYS_DATA_XCONST */
	"", // BPHYS_DATA_SIZE:
	"", // BPHYS_DATA_TIMES:	
	"BoidData" // case BPHYS_DATA_BOIDS:
};
static void direct_link_pointcache(FileData *fd, PointCache *cache)
{
	if((cache->flag & PTCACHE_DISK_CACHE)==0) {
		PTCacheMem *pm;
		PTCacheExtra *extra;
		int i;

		link_list(fd, &cache->mem_cache);

		pm = cache->mem_cache.first;

		for(; pm; pm=pm->next) {
			for(i=0; i<BPHYS_TOT_DATA; i++) {
				pm->data[i] = newdataadr(fd, pm->data[i]);
				
				/* the cache saves non-struct data without DNA */
				if(pm->data[i] && ptcache_data_struct[i][0]=='\0' && (fd->flags & FD_FLAGS_SWITCH_ENDIAN)) {
					int j, tot= (BKE_ptcache_data_size (i) * pm->totpoint)/4; /* data_size returns bytes */
					int *poin= pm->data[i];
					
					for(j= 0; j<tot; j++)
						SWITCH_INT(poin[j]);
				}
			}
			
			link_list(fd, &pm->extradata);

			for(extra=pm->extradata.first; extra; extra=extra->next)
				extra->data = newdataadr(fd, extra->data);
		}
	}
	else
		cache->mem_cache.first = cache->mem_cache.last = NULL;

	cache->flag &= ~PTCACHE_SIMULATION_VALID;
	cache->simframe= 0;
	cache->edit= NULL;
	cache->free_edit= NULL;
	cache->cached_frames= NULL;
}

static void direct_link_pointcache_list(FileData *fd, ListBase *ptcaches, PointCache **ocache, int force_disk)
{
	if(ptcaches->first) {
		PointCache *cache= NULL;
		link_list(fd, ptcaches);
		for(cache=ptcaches->first; cache; cache=cache->next) {
			direct_link_pointcache(fd, cache);
			if(force_disk) {
				cache->flag |= PTCACHE_DISK_CACHE;
				cache->step = 1;
			}
		}

		*ocache = newdataadr(fd, *ocache);
	}
	else if(*ocache) {
		/* old "single" caches need to be linked too */
		*ocache = newdataadr(fd, *ocache);
		direct_link_pointcache(fd, *ocache);
		if(force_disk) {
			(*ocache)->flag |= PTCACHE_DISK_CACHE;
			(*ocache)->step = 1;
		}

		ptcaches->first = ptcaches->last = *ocache;
	}
}

static void lib_link_partdeflect(FileData *fd, ID *id, PartDeflect *pd)
{
	if(pd && pd->tex)
		pd->tex=newlibadr_us(fd, id->lib, pd->tex);
}

static void lib_link_particlesettings(FileData *fd, Main *main)
{
	ParticleSettings *part;
	ParticleDupliWeight *dw;
	MTex *mtex;
	int a;

	part= main->particle.first;
	while(part) {
		if(part->id.flag & LIB_NEEDLINK) {
			if (part->adt) lib_link_animdata(fd, &part->id, part->adt);
			part->ipo= newlibadr_us(fd, part->id.lib, part->ipo); // XXX depreceated - old animation system
			
			part->dup_ob = newlibadr(fd, part->id.lib, part->dup_ob);
			part->dup_group = newlibadr(fd, part->id.lib, part->dup_group);
			part->eff_group = newlibadr(fd, part->id.lib, part->eff_group);
			part->bb_ob = newlibadr(fd, part->id.lib, part->bb_ob);

			lib_link_partdeflect(fd, &part->id, part->pd);
			lib_link_partdeflect(fd, &part->id, part->pd2);

			if(part->effector_weights)
				part->effector_weights->group = newlibadr(fd, part->id.lib, part->effector_weights->group);

			if(part->dupliweights.first && part->dup_group) {
				int index_ok = 0;
				/* check for old files without indices (all indexes 0) */
				dw = part->dupliweights.first;
				if(part->dupliweights.first == part->dupliweights.last) {
					/* special case for only one object in the group */
					index_ok = 1;
				}
				else { 
					for(; dw; dw=dw->next) {
						if(dw->index > 0) {
							index_ok = 1;
							break;
						}
					}
				}

				if(index_ok) {
					/* if we have indexes, let's use them */
					dw = part->dupliweights.first;
					for(; dw; dw=dw->next) {
						GroupObject *go = (GroupObject *)BLI_findlink(&part->dup_group->gobject, dw->index);
						dw->ob = go ? go->ob : NULL;
					}
				}
				else {
					/* otherwise try to get objects from own library (won't work on library linked groups) */
					for(; dw; dw=dw->next)
						dw->ob = newlibadr(fd, part->id.lib, dw->ob);
				}
			}
			else {
				part->dupliweights.first = part->dupliweights.last = NULL;
			}

			if(part->boids) {
				BoidState *state = part->boids->states.first;
				BoidRule *rule;
				for(; state; state=state->next) {
					rule = state->rules.first;
				for(; rule; rule=rule->next)
					switch(rule->type) {
						case eBoidRuleType_Goal:
						case eBoidRuleType_Avoid:
						{
							BoidRuleGoalAvoid *brga = (BoidRuleGoalAvoid*)rule;
							brga->ob = newlibadr(fd, part->id.lib, brga->ob);
							break;
						}
						case eBoidRuleType_FollowLeader:
						{
							BoidRuleFollowLeader *brfl = (BoidRuleFollowLeader*)rule;
							brfl->ob = newlibadr(fd, part->id.lib, brfl->ob);
							break;
						}
					}
				}
			}
			
			for(a=0; a<MAX_MTEX; a++) {
				mtex= part->mtex[a];
				if(mtex) {
					mtex->tex = newlibadr_us(fd, part->id.lib, mtex->tex);
					mtex->object = newlibadr(fd, part->id.lib, mtex->object);
				}
			}

			part->id.flag -= LIB_NEEDLINK;
		}
		part= part->id.next;
	}
}

static void direct_link_partdeflect(PartDeflect *pd)
{
	if(pd) pd->rng=NULL;
}

static void direct_link_particlesettings(FileData *fd, ParticleSettings *part)
{
	int a;
	part->adt= newdataadr(fd, part->adt);
	part->pd= newdataadr(fd, part->pd);
	part->pd2= newdataadr(fd, part->pd2);

	direct_link_animdata(fd, part->adt);
	direct_link_partdeflect(part->pd);
	direct_link_partdeflect(part->pd2);

	part->effector_weights = newdataadr(fd, part->effector_weights);
	if(!part->effector_weights)
		part->effector_weights = BKE_add_effector_weights(part->eff_group);

	link_list(fd, &part->dupliweights);

	part->boids= newdataadr(fd, part->boids);
	part->fluid= newdataadr(fd, part->fluid);

	if(part->boids) {
		BoidState *state;
		link_list(fd, &part->boids->states);
		
		for(state=part->boids->states.first; state; state=state->next) {
			link_list(fd, &state->rules);
			link_list(fd, &state->conditions);
			link_list(fd, &state->actions);
		}
	}
	for(a=0; a<MAX_MTEX; a++) {
		part->mtex[a]= newdataadr(fd, part->mtex[a]);
	}
}

static void lib_link_particlesystems(FileData *fd, Object *ob, ID *id, ListBase *particles)
{
	ParticleSystem *psys, *psysnext;

	for(psys=particles->first; psys; psys=psysnext){
		psysnext= psys->next;
		
		psys->part = newlibadr_us(fd, id->lib, psys->part);
		if(psys->part) {
			ParticleTarget *pt = psys->targets.first;

			for(; pt; pt=pt->next)
				pt->ob=newlibadr(fd, id->lib, pt->ob);

			psys->parent= newlibadr_us(fd, id->lib, psys->parent);
			psys->target_ob = newlibadr(fd, id->lib, psys->target_ob);

			if(psys->clmd) {
				/* XXX - from reading existing code this seems correct but intended usage of
				 * pointcache should /w cloth should be added in 'ParticleSystem' - campbell */
				psys->clmd->point_cache= psys->pointcache;
				psys->clmd->ptcaches.first= psys->clmd->ptcaches.last= NULL;
				psys->clmd->coll_parms->group= newlibadr(fd, id->lib, psys->clmd->coll_parms->group);
			}
		}
		else {
			/* particle modifier must be removed before particle system */
			ParticleSystemModifierData *psmd= psys_get_modifier(ob,psys);
			BLI_remlink(&ob->modifiers, psmd);
			modifier_free((ModifierData *)psmd);

			BLI_remlink(particles, psys);
			MEM_freeN(psys);
		}
	}
}
static void direct_link_particlesystems(FileData *fd, ListBase *particles)
{
	ParticleSystem *psys;
	ParticleData *pa;
	int a;

	for(psys=particles->first; psys; psys=psys->next) {
		psys->particles=newdataadr(fd,psys->particles);
		
		if(psys->particles && psys->particles->hair){
			for(a=0,pa=psys->particles; a<psys->totpart; a++, pa++)
				pa->hair=newdataadr(fd,pa->hair);
		}
		
		if(psys->particles && psys->particles->keys){
			for(a=0,pa=psys->particles; a<psys->totpart; a++, pa++) {
				pa->keys= NULL;
				pa->totkey= 0;
			}

			psys->flag &= ~PSYS_KEYED;
		}

		if(psys->particles && psys->particles->boid) {
			pa = psys->particles;
			pa->boid = newdataadr(fd, pa->boid);
			for(a=1,pa++; a<psys->totpart; a++, pa++)
				pa->boid = (pa-1)->boid + 1;
		}
		else if(psys->particles) {
			for(a=0,pa=psys->particles; a<psys->totpart; a++, pa++)
				pa->boid = NULL;
		}

		psys->fluid_springs = newdataadr(fd, psys->fluid_springs);

		psys->child = newdataadr(fd,psys->child);
		psys->effectors = NULL;

		link_list(fd, &psys->targets);

		psys->edit = NULL;
		psys->free_edit = NULL;
		psys->pathcache = NULL;
		psys->childcache = NULL;
		psys->pathcachebufs.first = psys->pathcachebufs.last = NULL;
		psys->childcachebufs.first = psys->childcachebufs.last = NULL;
		psys->frand = NULL;
		psys->pdd = NULL;
		psys->renderdata = NULL;
		
		direct_link_pointcache_list(fd, &psys->ptcaches, &psys->pointcache, 0);

		if(psys->clmd) {
			psys->clmd = newdataadr(fd, psys->clmd);
			psys->clmd->clothObject = NULL;
			
			psys->clmd->sim_parms= newdataadr(fd, psys->clmd->sim_parms);
			psys->clmd->sim_parms->effector_weights = NULL;
			psys->clmd->coll_parms= newdataadr(fd, psys->clmd->coll_parms);
			
			if(psys->clmd->sim_parms) {
				if(psys->clmd->sim_parms->presets > 10)
					psys->clmd->sim_parms->presets = 0;
			}

			psys->hair_in_dm = psys->hair_out_dm = NULL;

			psys->clmd->point_cache = psys->pointcache;
		}

		psys->tree = NULL;
		psys->bvhtree = NULL;
	}
	return;
}

/* ************ READ MESH ***************** */

static void lib_link_mtface(FileData *fd, Mesh *me, MTFace *mtface, int totface)
{
	MTFace *tf= mtface;
	int i;

	/* Add pseudo-references (not fake users!) to images used by texface. A
	 * little bogus; it would be better if each mesh consistently added one ref
	 * to each image it used. - z0r */
	for (i=0; i<totface; i++, tf++) {
		tf->tpage= newlibadr(fd, me->id.lib, tf->tpage);
		if(tf->tpage && tf->tpage->id.us==0)
			tf->tpage->id.us= 1;
	}
}

static void lib_link_customdata_mtface(FileData *fd, Mesh *me, CustomData *fdata, int totface)
{
	int i;	
	for(i=0; i<fdata->totlayer; i++) {
		CustomDataLayer *layer = &fdata->layers[i];
		
		if(layer->type == CD_MTFACE)
			lib_link_mtface(fd, me, layer->data, totface);
	}

}

static void lib_link_customdata_mtpoly(FileData *fd, Mesh *me, CustomData *pdata, int totface)
{
	int i;

	for(i=0; i<pdata->totlayer; i++) {
		CustomDataLayer *layer = &pdata->layers[i];
		
		if(layer->type == CD_MTEXPOLY) {
			MTexPoly *tf= layer->data;
			int i;

			for (i=0; i<totface; i++, tf++) {
				tf->tpage= newlibadr(fd, me->id.lib, tf->tpage);
				if(tf->tpage && tf->tpage->id.us==0)
					tf->tpage->id.us= 1;
			}
		}
	}
}

static void lib_link_mesh(FileData *fd, Main *main)
{
	Mesh *me;

	me= main->mesh.first;
	while(me) {
		if(me->id.flag & LIB_NEEDLINK) {
			int i;

			/*Link ID Properties -- and copy this comment EXACTLY for easy finding
			of library blocks that implement this.*/
			if (me->id.properties) IDP_LibLinkProperty(me->id.properties, (fd->flags & FD_FLAGS_SWITCH_ENDIAN), fd);
			if (me->adt) lib_link_animdata(fd, &me->id, me->adt);

			/* this check added for python created meshes */
			if(me->mat) {
				for(i=0; i<me->totcol; i++) {
					me->mat[i]= newlibadr_us(fd, me->id.lib, me->mat[i]);
				}
			}
			else me->totcol= 0;

			me->ipo= newlibadr_us(fd, me->id.lib, me->ipo);
			me->key= newlibadr_us(fd, me->id.lib, me->key);
			me->texcomesh= newlibadr_us(fd, me->id.lib, me->texcomesh);

			lib_link_customdata_mtface(fd, me, &me->fdata, me->totface);
			lib_link_customdata_mtpoly(fd, me, &me->pdata, me->totpoly);
			if(me->mr && me->mr->levels.first)
				lib_link_customdata_mtface(fd, me, &me->mr->fdata,
							   ((MultiresLevel*)me->mr->levels.first)->totface);

			/*check if we need to convert mfaces to mpolys*/
			if (me->totface && !me->totpoly) {
				convert_mfaces_to_mpolys(me);
			}
			
			/*
			 * Re-tesselate, even if the polys were just created from tessfaces, this
			 * is important because it:
			 *  - fill the CD_POLYINDEX layer
			 *  - gives consistency of tessface between loading from a file and
			 *    converting an edited BMesh back into a mesh (i.e. it replaces
			 *    quad tessfaces in a loaded mesh immediately, instead of lazily
			 *    waiting until edit mode has been entered/exited, making it easier
			 *    to recognize problems that would otherwise only show up after edits).
			 */
#ifdef USE_TESSFACE_DEFAULT
			BKE_mesh_tessface_calc(me);
#else
			BKE_mesh_tessface_clear(me);
#endif

			me->id.flag -= LIB_NEEDLINK;
		}
		me= me->id.next;
	}

	/* convert texface options to material */
	convert_tface_mt(fd, main);
}

static void direct_link_dverts(FileData *fd, int count, MDeformVert *mdverts)
{
	int i;

	if (mdverts == NULL) {
		return;
	}

	for (i= count; i > 0; i--, mdverts++) {
		/*convert to vgroup allocation system*/
		MDeformWeight *dw;
		if(mdverts->dw && (dw= newdataadr(fd, mdverts->dw))) {
			const ssize_t dw_len= mdverts->totweight * sizeof(MDeformWeight);
			void *dw_tmp= MEM_mallocN(dw_len, "direct_link_dverts");
			memcpy(dw_tmp, dw, dw_len);
			mdverts->dw= dw_tmp;
			MEM_freeN(dw);
		}
		else {
			mdverts->dw= NULL;
			mdverts->totweight= 0;
		}
	}
}

static void direct_link_mdisps(FileData *fd, int count, MDisps *mdisps, int external)
{
	if(mdisps) {
		int i;

		for(i = 0; i < count; ++i) {
			mdisps[i].disps = newdataadr(fd, mdisps[i].disps);
			
			/*put .disps into cellalloc system*/
			if (mdisps[i].disps) {
				float *disp2;
				
				disp2 = MEM_mallocN(MEM_allocN_len(mdisps[i].disps), "cellalloc .disps copy");
				memcpy(disp2, mdisps[i].disps, MEM_allocN_len(mdisps[i].disps));
				
				MEM_freeN(mdisps[i].disps);
				mdisps[i].disps = (float (*)[3])disp2;
			}
			
			if( (fd->flags & FD_FLAGS_SWITCH_ENDIAN) && (mdisps[i].disps) ) {
				/* DNA_struct_switch_endian doesn't do endian swap for (*disps)[] */
				/* this does swap for data written at write_mdisps() - readfile.c */
				int x;
				float *tmpdisps= *mdisps[i].disps;
				for(x=0;x<mdisps[i].totdisp*3;x++) {
					SWITCH_INT(*tmpdisps);
					tmpdisps++;
				}
			}
			if(!external && !mdisps[i].disps)
				mdisps[i].totdisp = 0;
		}
	}
}

/*this isn't really a public api function, so prototyped here*/
static void direct_link_customdata(FileData *fd, CustomData *data, int count)
{
	int i = 0;

	data->layers= newdataadr(fd, data->layers);
	data->external= newdataadr(fd, data->external);

	while (i < data->totlayer) {
		CustomDataLayer *layer = &data->layers[i];

		if(layer->flag & CD_FLAG_EXTERNAL)
			layer->flag &= ~CD_FLAG_IN_MEMORY;

		if (CustomData_verify_versions(data, i)) {
			layer->data = newdataadr(fd, layer->data);
			if(layer->type == CD_MDISPS)
				direct_link_mdisps(fd, count, layer->data, layer->flag & CD_FLAG_EXTERNAL);
			i++;
		}
	}

	CustomData_update_typemap(data);
}

static void direct_link_mesh(FileData *fd, Mesh *mesh)
{
	mesh->mat= newdataadr(fd, mesh->mat);
	test_pointer_array(fd, (void **)&mesh->mat);

	mesh->mvert= newdataadr(fd, mesh->mvert);
	mesh->medge= newdataadr(fd, mesh->medge);
	mesh->mface= newdataadr(fd, mesh->mface);
	mesh->mloop= newdataadr(fd, mesh->mloop);
	mesh->mpoly= newdataadr(fd, mesh->mpoly);
	mesh->tface= newdataadr(fd, mesh->tface);
	mesh->mtface= newdataadr(fd, mesh->mtface);
	mesh->mcol= newdataadr(fd, mesh->mcol);
	mesh->msticky= newdataadr(fd, mesh->msticky);
	mesh->dvert= newdataadr(fd, mesh->dvert);
	mesh->mloopcol= newdataadr(fd, mesh->mloopcol);
	mesh->mloopuv= newdataadr(fd, mesh->mloopuv);
	mesh->mtpoly= newdataadr(fd, mesh->mtpoly);

	/* animdata */
	mesh->adt= newdataadr(fd, mesh->adt);
	direct_link_animdata(fd, mesh->adt);

	/* normally direct_link_dverts should be called in direct_link_customdata,
	   but for backwards compat in do_versions to work we do it here */
	direct_link_dverts(fd, mesh->totvert, mesh->dvert);

	direct_link_customdata(fd, &mesh->vdata, mesh->totvert);
	direct_link_customdata(fd, &mesh->edata, mesh->totedge);
	direct_link_customdata(fd, &mesh->fdata, mesh->totface);
	direct_link_customdata(fd, &mesh->ldata, mesh->totloop);
	direct_link_customdata(fd, &mesh->pdata, mesh->totpoly);
	

#ifdef USE_BMESH_FORWARD_COMPAT
	/* NEVER ENABLE THIS CODE INTO BMESH!
	 * THIS IS FOR LOADING BMESH INTO OLDER FILES ONLY */
	mesh->mpoly= newdataadr(fd, mesh->mpoly);
	mesh->mloop= newdataadr(fd, mesh->mloop);

	direct_link_customdata(fd, &mesh->pdata, mesh->totpoly);
	direct_link_customdata(fd, &mesh->ldata, mesh->totloop);

	if (mesh->mpoly) {
		/* be clever and load polygons as mfaces */

		mesh->totface= mesh_mpoly_to_mface(&mesh->fdata, &mesh->ldata, &mesh->pdata,
		                                   mesh->totface, mesh->totloop, mesh->totpoly);

		CustomData_free(&mesh->pdata, mesh->totpoly);
		memset(&mesh->pdata, 0, sizeof(CustomData));
		mesh->totpoly = 0;

		CustomData_free(&mesh->ldata, mesh->totloop);
		memset(&mesh->ldata, 0, sizeof(CustomData));
		mesh->totloop = 0;

		mesh_update_customdata_pointers(mesh);
	}

#endif


	mesh->bb= NULL;
	mesh->mselect = NULL;
	mesh->edit_btmesh= NULL;
	
	/* Multires data */
	mesh->mr= newdataadr(fd, mesh->mr);
	if(mesh->mr) {
		MultiresLevel *lvl;
		
		link_list(fd, &mesh->mr->levels);
		lvl= mesh->mr->levels.first;
		
		direct_link_customdata(fd, &mesh->mr->vdata, lvl->totvert);
		direct_link_dverts(fd, lvl->totvert, CustomData_get(&mesh->mr->vdata, 0, CD_MDEFORMVERT));
		direct_link_customdata(fd, &mesh->mr->fdata, lvl->totface);
		
		mesh->mr->edge_flags= newdataadr(fd, mesh->mr->edge_flags);
		mesh->mr->edge_creases= newdataadr(fd, mesh->mr->edge_creases);

		mesh->mr->verts = newdataadr(fd, mesh->mr->verts);
		
		/* If mesh has the same number of vertices as the
		   highest multires level, load the current mesh verts
		   into multires and discard the old data. Needed
		   because some saved files either do not have a verts
		   array, or the verts array contains out-of-date
		   data. */
		if(mesh->totvert == ((MultiresLevel*)mesh->mr->levels.last)->totvert) {
			if(mesh->mr->verts)
				MEM_freeN(mesh->mr->verts);
			mesh->mr->verts = MEM_dupallocN(mesh->mvert);
		}
			
		for(; lvl; lvl= lvl->next) {
			lvl->verts= newdataadr(fd, lvl->verts);
			lvl->faces= newdataadr(fd, lvl->faces);
			lvl->edges= newdataadr(fd, lvl->edges);
			lvl->colfaces= newdataadr(fd, lvl->colfaces);
		}
	}

	/* if multires is present but has no valid vertex data,
	 * there's no way to recover it; silently remove multires */
	if(mesh->mr && !mesh->mr->verts) {
		multires_free(mesh->mr);
		mesh->mr = NULL;
	}
	
	if((fd->flags & FD_FLAGS_SWITCH_ENDIAN) && mesh->tface) {
		TFace *tf= mesh->tface;
		int i;

		for (i=0; i< (mesh->totface); i++, tf++) {
			SWITCH_INT(tf->col[0]);
			SWITCH_INT(tf->col[1]);
			SWITCH_INT(tf->col[2]);
			SWITCH_INT(tf->col[3]);
		}
	}
}

/* ************ READ LATTICE ***************** */

static void lib_link_latt(FileData *fd, Main *main)
{
	Lattice *lt;
	
	lt= main->latt.first;
	while(lt) {
		if(lt->id.flag & LIB_NEEDLINK) {
			if(lt->adt) lib_link_animdata(fd, &lt->id, lt->adt);
			
			lt->ipo= newlibadr_us(fd, lt->id.lib, lt->ipo); // XXX depreceated - old animation system
			lt->key= newlibadr_us(fd, lt->id.lib, lt->key);
			
			lt->id.flag -= LIB_NEEDLINK;
		}
		lt= lt->id.next;
	}
}

static void direct_link_latt(FileData *fd, Lattice *lt)
{
	lt->def= newdataadr(fd, lt->def);
	
	lt->dvert= newdataadr(fd, lt->dvert);
	direct_link_dverts(fd, lt->pntsu*lt->pntsv*lt->pntsw, lt->dvert);
	
	lt->editlatt= NULL;
	
	lt->adt = newdataadr(fd, lt->adt);
	direct_link_animdata(fd, lt->adt);
}


/* ************ READ OBJECT ***************** */

static void lib_link_modifiers__linkModifiers(void *userData, Object *ob,
											  ID **idpoin)
{
	FileData *fd = userData;

	*idpoin = newlibadr(fd, ob->id.lib, *idpoin);
	/* hardcoded bad exception; non-object modifier data gets user count (texture, displace) */
	if(*idpoin && GS((*idpoin)->name)!=ID_OB)
		(*idpoin)->us++;
}
static void lib_link_modifiers(FileData *fd, Object *ob)
{
	modifiers_foreachIDLink(ob, lib_link_modifiers__linkModifiers, fd);
}

static void lib_link_object(FileData *fd, Main *main)
{
	Object *ob;
	PartEff *paf;
	bSensor *sens;
	bController *cont;
	bActuator *act;
	void *poin;
	int warn=0, a;

	ob= main->object.first;
	while(ob) {
		if(ob->id.flag & LIB_NEEDLINK) {
			if (ob->id.properties) IDP_LibLinkProperty(ob->id.properties, (fd->flags & FD_FLAGS_SWITCH_ENDIAN), fd);
			if (ob->adt) lib_link_animdata(fd, &ob->id, ob->adt);
			
// XXX depreceated - old animation system <<<			
			ob->ipo= newlibadr_us(fd, ob->id.lib, ob->ipo);
			ob->action = newlibadr_us(fd, ob->id.lib, ob->action);
// >>> XXX depreceated - old animation system

			ob->parent= newlibadr(fd, ob->id.lib, ob->parent);
			ob->track= newlibadr(fd, ob->id.lib, ob->track);
			ob->poselib= newlibadr_us(fd, ob->id.lib, ob->poselib);
			ob->dup_group= newlibadr_us(fd, ob->id.lib, ob->dup_group);
			
			ob->proxy= newlibadr_us(fd, ob->id.lib, ob->proxy);
			if(ob->proxy) {
				/* paranoia check, actually a proxy_from pointer should never be written... */
				if(ob->proxy->id.lib==NULL) {
					ob->proxy->proxy_from= NULL;
					ob->proxy= NULL;
					
					if (ob->id.lib)
						printf("Proxy lost from  object %s lib %s\n", ob->id.name+2, ob->id.lib->name);
					else
						printf("Proxy lost from  object %s lib <NONE>\n", ob->id.name+2);
				}
				else {
					/* this triggers object_update to always use a copy */
					ob->proxy->proxy_from= ob;
					/* force proxy updates after load/undo, a bit weak */
					ob->recalc= ob->proxy->recalc= OB_RECALC_OB|OB_RECALC_DATA|OB_RECALC_TIME;
				}
			}
			ob->proxy_group= newlibadr(fd, ob->id.lib, ob->proxy_group);
			
			poin= ob->data;
			ob->data= newlibadr_us(fd, ob->id.lib, ob->data);

			if(ob->data==NULL && poin!=NULL) {
				if(ob->id.lib)
					printf("Can't find obdata of %s lib %s\n", ob->id.name+2, ob->id.lib->name);
				else
					printf("Object %s lost data.\n", ob->id.name+2);

				ob->type= OB_EMPTY;
				warn= 1;

				if(ob->pose) {
					free_pose(ob->pose);
					ob->pose= NULL;
					ob->mode &= ~OB_MODE_POSE;
				}
			}
			for(a=0; a<ob->totcol; a++) ob->mat[a]= newlibadr_us(fd, ob->id.lib, ob->mat[a]);
			
			/* When the object is local and the data is library its possible
			 * the material list size gets out of sync. [#22663] */
			if(ob->data && ob->id.lib != ((ID *)ob->data)->lib) {
				short *totcol_data= give_totcolp(ob);
				/* Only expand so as not to loose any object materials that might be set. */
				if(totcol_data && *totcol_data > ob->totcol) {
					/* printf("'%s' %d -> %d\n", ob->id.name, ob->totcol, *totcol_data); */
					resize_object_material(ob, *totcol_data);
				}
			}

			ob->gpd= newlibadr_us(fd, ob->id.lib, ob->gpd);
			ob->duplilist= NULL;

			ob->id.flag -= LIB_NEEDLINK;
			/* if id.us==0 a new base will be created later on */
			
			/* WARNING! Also check expand_object(), should reflect the stuff below. */
			lib_link_pose(fd, ob, ob->pose);
			lib_link_constraints(fd, &ob->id, &ob->constraints);
			
// XXX depreceated - old animation system <<<	
			lib_link_constraint_channels(fd, &ob->id, &ob->constraintChannels);
			lib_link_nlastrips(fd, &ob->id, &ob->nlastrips);
// >>> XXX depreceated - old animation system

			for(paf= ob->effect.first; paf; paf= paf->next) {
				if(paf->type==EFF_PARTICLE) {
					paf->group= newlibadr_us(fd, ob->id.lib, paf->group);
				}
			}				

			sens= ob->sensors.first;
			while(sens) {
				for(a=0; a<sens->totlinks; a++)
					sens->links[a]= newglobadr(fd, sens->links[a]);

				if(sens->type==SENS_TOUCH) {
					bTouchSensor *ts= sens->data;
					ts->ma= newlibadr(fd, ob->id.lib, ts->ma);
				}
				else if(sens->type==SENS_MESSAGE) {
					bMessageSensor *ms= sens->data;
					ms->fromObject=
						newlibadr(fd, ob->id.lib, ms->fromObject);
				}
				sens= sens->next;
			}

			cont= ob->controllers.first;
			while(cont) {
				for(a=0; a<cont->totlinks; a++)
					cont->links[a]= newglobadr(fd, cont->links[a]);

				if(cont->type==CONT_PYTHON) {
					bPythonCont *pc= cont->data;
					pc->text= newlibadr(fd, ob->id.lib, pc->text);
				}
				cont->slinks= NULL;
				cont->totslinks= 0;

				cont= cont->next;
			}

			act= ob->actuators.first;
			while(act) {
				if(act->type==ACT_SOUND) {
					bSoundActuator *sa= act->data;
					sa->sound= newlibadr_us(fd, ob->id.lib, sa->sound);
				}
				else if(act->type==ACT_GAME) {
					/* bGameActuator *ga= act->data; */
				}
				else if(act->type==ACT_CAMERA) {
					bCameraActuator *ca= act->data;
					ca->ob= newlibadr(fd, ob->id.lib, ca->ob);
				}
					/* leave this one, it's obsolete but necessary to read for conversion */
				else if(act->type==ACT_ADD_OBJECT) {
					bAddObjectActuator *eoa= act->data;
					if(eoa) eoa->ob= newlibadr(fd, ob->id.lib, eoa->ob);
				}
				else if(act->type==ACT_OBJECT) {
					bObjectActuator *oa= act->data;
					if(oa==NULL) {
						init_actuator(act);
					}
					else {
						oa->reference= newlibadr(fd, ob->id.lib, oa->reference);
					}
				}
				else if(act->type==ACT_EDIT_OBJECT) {
					bEditObjectActuator *eoa= act->data;
					if(eoa==NULL) {
						init_actuator(act);
					}
					else {
						eoa->ob= newlibadr(fd, ob->id.lib, eoa->ob);
						eoa->me= newlibadr(fd, ob->id.lib, eoa->me);
					}
				}
				else if(act->type==ACT_SCENE) {
					bSceneActuator *sa= act->data;
					sa->camera= newlibadr(fd, ob->id.lib, sa->camera);
					sa->scene= newlibadr(fd, ob->id.lib, sa->scene);
				}
				else if(act->type==ACT_ACTION) {
					bActionActuator *aa= act->data;
					aa->act= newlibadr(fd, ob->id.lib, aa->act);
				}
				else if(act->type==ACT_SHAPEACTION) {
					bActionActuator *aa= act->data;
					aa->act= newlibadr(fd, ob->id.lib, aa->act);
				}
				else if(act->type==ACT_PROPERTY) {
					bPropertyActuator *pa= act->data;
					pa->ob= newlibadr(fd, ob->id.lib, pa->ob);
				}
				else if(act->type==ACT_MESSAGE) {
					bMessageActuator *ma= act->data;
					ma->toObject= newlibadr(fd, ob->id.lib, ma->toObject);
				}
				else if(act->type==ACT_2DFILTER){
					bTwoDFilterActuator *_2dfa = act->data; 
					_2dfa->text= newlibadr(fd, ob->id.lib, _2dfa->text);
				}
				else if(act->type==ACT_PARENT) {
					bParentActuator *parenta = act->data; 
					parenta->ob = newlibadr(fd, ob->id.lib, parenta->ob);
				}
				else if(act->type==ACT_STATE) {
					/* bStateActuator *statea = act->data; */
				}
				else if(act->type==ACT_ARMATURE) {
					bArmatureActuator *arma= act->data;
					arma->target= newlibadr(fd, ob->id.lib, arma->target);
					arma->subtarget= newlibadr(fd, ob->id.lib, arma->subtarget);
				}
				else if(act->type==ACT_STEERING) {
					bSteeringActuator *steeringa = act->data; 
					steeringa->target = newlibadr(fd, ob->id.lib, steeringa->target);
					steeringa->navmesh = newlibadr(fd, ob->id.lib, steeringa->navmesh);
				}
				act= act->next;
			}
			
			{
				FluidsimModifierData *fluidmd = (FluidsimModifierData *)modifiers_findByType(ob, eModifierType_Fluidsim);
				
				if(fluidmd && fluidmd->fss) 
					fluidmd->fss->ipo = newlibadr_us(fd, ob->id.lib, fluidmd->fss->ipo);
			}

			{
				SmokeModifierData *smd = (SmokeModifierData *)modifiers_findByType(ob, eModifierType_Smoke);
				
				if(smd && smd->type == MOD_SMOKE_TYPE_DOMAIN && smd->domain) 
				{
					smd->domain->flags |= MOD_SMOKE_FILE_LOAD; /* flag for refreshing the simulation after loading */
				}
			}

			/* texture field */
			if(ob->pd)
				lib_link_partdeflect(fd, &ob->id, ob->pd);

			if(ob->soft)
				ob->soft->effector_weights->group = newlibadr(fd, ob->id.lib, ob->soft->effector_weights->group);

			lib_link_particlesystems(fd, ob, &ob->id, &ob->particlesystem);
			lib_link_modifiers(fd, ob);
		}
		ob= ob->id.next;
	}

	if(warn) {
		BKE_report(fd->reports, RPT_WARNING, "Warning in console");
	}
}


static void direct_link_pose(FileData *fd, bPose *pose)
{
	bPoseChannel *pchan;

	if (!pose)
		return;

	link_list(fd, &pose->chanbase);
	link_list(fd, &pose->agroups);

	pose->chanhash= NULL;

	for (pchan = pose->chanbase.first; pchan; pchan=pchan->next) {
		pchan->bone= NULL;
		pchan->parent= newdataadr(fd, pchan->parent);
		pchan->child= newdataadr(fd, pchan->child);
		pchan->custom_tx= newdataadr(fd, pchan->custom_tx);
		
		direct_link_constraints(fd, &pchan->constraints);
		
		pchan->prop = newdataadr(fd, pchan->prop);
		if (pchan->prop)
			IDP_DirectLinkProperty(pchan->prop, (fd->flags & FD_FLAGS_SWITCH_ENDIAN), fd);
		
		pchan->mpath= newdataadr(fd, pchan->mpath);
		if (pchan->mpath)
			direct_link_motionpath(fd, pchan->mpath);
		
		pchan->iktree.first= pchan->iktree.last= NULL;
		pchan->siktree.first= pchan->siktree.last= NULL;
		
		/* incase this value changes in future, clamp else we get undefined behavior */
		CLAMP(pchan->rotmode, ROT_MODE_MIN, ROT_MODE_MAX);
	}
	pose->ikdata = NULL;
	if (pose->ikparam != NULL) {
		pose->ikparam= newdataadr(fd, pose->ikparam);
	}
}

static void direct_link_modifiers(FileData *fd, ListBase *lb)
{
	ModifierData *md;

	link_list(fd, lb);

	for (md=lb->first; md; md=md->next) {
		md->error = NULL;
		md->scene = NULL;
		
		/* if modifiers disappear, or for upward compatibility */
		if(NULL==modifierType_getInfo(md->type))
			md->type= eModifierType_None;
			
		if (md->type==eModifierType_Subsurf) {
			SubsurfModifierData *smd = (SubsurfModifierData*) md;

			smd->emCache = smd->mCache = NULL;
		}
		else if (md->type==eModifierType_Armature) {
			ArmatureModifierData *amd = (ArmatureModifierData*) md;
			
			amd->prevCos= NULL;
		}
		else if (md->type==eModifierType_Cloth) {
			ClothModifierData *clmd = (ClothModifierData*) md;
			
			clmd->clothObject = NULL;
			
			clmd->sim_parms= newdataadr(fd, clmd->sim_parms);
			clmd->coll_parms= newdataadr(fd, clmd->coll_parms);

			direct_link_pointcache_list(fd, &clmd->ptcaches, &clmd->point_cache, 0);
			
			if(clmd->sim_parms) {
				if(clmd->sim_parms->presets > 10)
					clmd->sim_parms->presets = 0;

				clmd->sim_parms->reset = 0;

				clmd->sim_parms->effector_weights = newdataadr(fd, clmd->sim_parms->effector_weights);

				if(!clmd->sim_parms->effector_weights) {
					clmd->sim_parms->effector_weights = BKE_add_effector_weights(NULL);
				}
			}
		}
		else if (md->type==eModifierType_Fluidsim) {
			FluidsimModifierData *fluidmd = (FluidsimModifierData*) md;
			
			fluidmd->fss= newdataadr(fd, fluidmd->fss);
			if(fluidmd->fss) {
				fluidmd->fss->fmd= fluidmd;
				fluidmd->fss->meshVelocities = NULL;
			}
		}
		else if (md->type==eModifierType_Smoke) {
			SmokeModifierData *smd = (SmokeModifierData*) md;

			if(smd->type==MOD_SMOKE_TYPE_DOMAIN)
			{
				smd->flow = NULL;
				smd->coll = NULL;
				smd->domain = newdataadr(fd, smd->domain);
				smd->domain->smd = smd;

				smd->domain->fluid = NULL;
				smd->domain->wt = NULL;
				smd->domain->shadow = NULL;
				smd->domain->tex = NULL;
				smd->domain->tex_shadow = NULL;
				smd->domain->tex_wt = NULL;

				smd->domain->effector_weights = newdataadr(fd, smd->domain->effector_weights);
				if(!smd->domain->effector_weights)
					smd->domain->effector_weights = BKE_add_effector_weights(NULL);

				direct_link_pointcache_list(fd, &(smd->domain->ptcaches[0]), &(smd->domain->point_cache[0]), 1);

				/* Smoke uses only one cache from now on, so store pointer convert */
				if(smd->domain->ptcaches[1].first || smd->domain->point_cache[1]) {
					if(smd->domain->point_cache[1]) {
						PointCache *cache = newdataadr(fd, smd->domain->point_cache[1]);
						if(cache->flag & PTCACHE_FAKE_SMOKE)
							; /* Smoke was already saved in "new format" and this cache is a fake one. */
						else
							printf("High resolution smoke cache not available due to pointcache update. Please reset the simulation.\n");
						BKE_ptcache_free(cache);
					}
					smd->domain->ptcaches[1].first = NULL;
					smd->domain->ptcaches[1].last = NULL;
					smd->domain->point_cache[1] = NULL;
				}
			}
			else if(smd->type==MOD_SMOKE_TYPE_FLOW)
			{
				smd->domain = NULL;
				smd->coll = NULL;
				smd->flow = newdataadr(fd, smd->flow);
				smd->flow->smd = smd;
				smd->flow->psys = newdataadr(fd, smd->flow->psys);
			}
			else if(smd->type==MOD_SMOKE_TYPE_COLL)
			{
				smd->flow = NULL;
				smd->domain = NULL;
				smd->coll = newdataadr(fd, smd->coll);
				if(smd->coll)
				{
					smd->coll->points = NULL;
					smd->coll->numpoints = 0;
				}
				else
					smd->type = 0;

			}
		}
		else if (md->type==eModifierType_DynamicPaint) {
			DynamicPaintModifierData *pmd = (DynamicPaintModifierData*) md;

			if(pmd->canvas)
			{
				pmd->canvas = newdataadr(fd, pmd->canvas);
				pmd->canvas->pmd = pmd;
				pmd->canvas->dm = NULL;
				pmd->canvas->flags &= ~MOD_DPAINT_BAKING; /* just in case */

				if (pmd->canvas->surfaces.first) {
					DynamicPaintSurface *surface;
					link_list(fd, &pmd->canvas->surfaces);

					for (surface=pmd->canvas->surfaces.first; surface; surface=surface->next) {
						surface->canvas = pmd->canvas;
						surface->data = NULL;
						direct_link_pointcache_list(fd, &(surface->ptcaches), &(surface->pointcache), 1);

						if(!(surface->effector_weights = newdataadr(fd, surface->effector_weights)))
							surface->effector_weights = BKE_add_effector_weights(NULL);
					}
				}
			}
			if(pmd->brush)
			{
				pmd->brush = newdataadr(fd, pmd->brush);
				pmd->brush->pmd = pmd;
				pmd->brush->psys = newdataadr(fd, pmd->brush->psys);
				pmd->brush->paint_ramp = newdataadr(fd, pmd->brush->paint_ramp);
				pmd->brush->vel_ramp = newdataadr(fd, pmd->brush->vel_ramp);
				pmd->brush->dm = NULL;
			}
		}
		else if (md->type==eModifierType_Collision) {
			
			CollisionModifierData *collmd = (CollisionModifierData*) md;
			/*
			// TODO: CollisionModifier should use pointcache 
			// + have proper reset events before enabling this
			collmd->x = newdataadr(fd, collmd->x);
			collmd->xnew = newdataadr(fd, collmd->xnew);
			collmd->mfaces = newdataadr(fd, collmd->mfaces);
			
			collmd->current_x = MEM_callocN(sizeof(MVert)*collmd->numverts,"current_x");
			collmd->current_xnew = MEM_callocN(sizeof(MVert)*collmd->numverts,"current_xnew");
			collmd->current_v = MEM_callocN(sizeof(MVert)*collmd->numverts,"current_v");
			*/
			
			collmd->x = NULL;
			collmd->xnew = NULL;
			collmd->current_x = NULL;
			collmd->current_xnew = NULL;
			collmd->current_v = NULL;
			collmd->time_x = collmd->time_xnew = -1000;
			collmd->numverts = 0;
			collmd->bvhtree = NULL;
			collmd->mfaces = NULL;
			
		}
		else if (md->type==eModifierType_Surface) {
			SurfaceModifierData *surmd = (SurfaceModifierData*) md;

			surmd->dm = NULL;
			surmd->bvhtree = NULL;
			surmd->x = NULL;
			surmd->v = NULL;
			surmd->numverts = 0;
		}
		else if (md->type==eModifierType_Hook) {
			HookModifierData *hmd = (HookModifierData*) md;

			hmd->indexar= newdataadr(fd, hmd->indexar);
			if(fd->flags & FD_FLAGS_SWITCH_ENDIAN) {
				int a;
				for(a=0; a<hmd->totindex; a++) {
					SWITCH_INT(hmd->indexar[a]);
				}
			}
		} else if (md->type==eModifierType_ParticleSystem) {
			ParticleSystemModifierData *psmd = (ParticleSystemModifierData*) md;

			psmd->dm= NULL;
			psmd->psys= newdataadr(fd, psmd->psys);
			psmd->flag &= ~eParticleSystemFlag_psys_updated;
			psmd->flag |= eParticleSystemFlag_file_loaded;
		} else if (md->type==eModifierType_Explode) {
			ExplodeModifierData *psmd = (ExplodeModifierData*) md;

			psmd->facepa=NULL;
		}
		else if (md->type==eModifierType_MeshDeform) {
			MeshDeformModifierData *mmd = (MeshDeformModifierData*) md;

			mmd->bindinfluences= newdataadr(fd, mmd->bindinfluences);
			mmd->bindoffsets= newdataadr(fd, mmd->bindoffsets);
			mmd->bindcagecos= newdataadr(fd, mmd->bindcagecos);
			mmd->dyngrid= newdataadr(fd, mmd->dyngrid);
			mmd->dyninfluences= newdataadr(fd, mmd->dyninfluences);
			mmd->dynverts= newdataadr(fd, mmd->dynverts);

			mmd->bindweights= newdataadr(fd, mmd->bindweights);
			mmd->bindcos= newdataadr(fd, mmd->bindcos);

			if(fd->flags & FD_FLAGS_SWITCH_ENDIAN) {
				int a;

				if(mmd->bindoffsets)
					for(a=0; a<mmd->totvert+1; a++)
						SWITCH_INT(mmd->bindoffsets[a])
				if(mmd->bindcagecos)
					for(a=0; a<mmd->totcagevert*3; a++)
						SWITCH_INT(mmd->bindcagecos[a])
				if(mmd->dynverts)
					for(a=0; a<mmd->totvert; a++)
						SWITCH_INT(mmd->dynverts[a])

				if(mmd->bindweights)
					for(a=0; a<mmd->totcagevert*mmd->totvert; a++)
						SWITCH_INT(mmd->bindweights[a])
				if(mmd->bindcos)
					for(a=0; a<mmd->totcagevert*3; a++)
						SWITCH_INT(mmd->bindcos[a])
			}
		}
		else if (md->type==eModifierType_Ocean) {
			OceanModifierData *omd = (OceanModifierData*) md;
			omd->oceancache = NULL;
			omd->ocean = NULL;
			omd->refresh = (MOD_OCEAN_REFRESH_ADD|MOD_OCEAN_REFRESH_RESET|MOD_OCEAN_REFRESH_SIM);
		}
		else if (md->type==eModifierType_Warp) {
			WarpModifierData *tmd = (WarpModifierData *) md;

			tmd->curfalloff= newdataadr(fd, tmd->curfalloff);
			if(tmd->curfalloff)
				direct_link_curvemapping(fd, tmd->curfalloff);
		}
		else if (md->type==eModifierType_WeightVGEdit) {
			WeightVGEditModifierData *wmd = (WeightVGEditModifierData*) md;

			wmd->cmap_curve = newdataadr(fd, wmd->cmap_curve);
			if(wmd->cmap_curve)
				direct_link_curvemapping(fd, wmd->cmap_curve);
		}
	}
}

static void direct_link_object(FileData *fd, Object *ob)
{
	PartEff *paf;
	bProperty *prop;
	bSensor *sens;
	bController *cont;
	bActuator *act;
	
	/* weak weak... this was only meant as draw flag, now is used in give_base_to_objects too */
	ob->flag &= ~OB_FROMGROUP;

	/* loading saved files with editmode enabled works, but for undo we like
	   to stay in object mode during undo presses so keep editmode disabled */
	if(fd->memfile)
		ob->mode &= ~(OB_MODE_EDIT|OB_MODE_PARTICLE_EDIT);
	
	ob->disp.first=ob->disp.last= NULL;
	
	ob->adt= newdataadr(fd, ob->adt);
	direct_link_animdata(fd, ob->adt);
	
	ob->pose= newdataadr(fd, ob->pose);
	direct_link_pose(fd, ob->pose);
	
	ob->mpath= newdataadr(fd, ob->mpath);
	if (ob->mpath)
		direct_link_motionpath(fd, ob->mpath);

	link_list(fd, &ob->defbase);
// XXX depreceated - old animation system <<<
	direct_link_nlastrips(fd, &ob->nlastrips);
	link_list(fd, &ob->constraintChannels);
// >>> XXX depreceated - old animation system 

	ob->mat= newdataadr(fd, ob->mat);
	test_pointer_array(fd, (void **)&ob->mat);
	ob->matbits= newdataadr(fd, ob->matbits);
	
	/* do it here, below old data gets converted */
	direct_link_modifiers(fd, &ob->modifiers);
	
	link_list(fd, &ob->effect);
	paf= ob->effect.first;
	while(paf) {
		if(paf->type==EFF_PARTICLE) {
			paf->keys= NULL;
		}
		if(paf->type==EFF_WAVE) {
			WaveEff *wav = (WaveEff*) paf;
			PartEff *next = paf->next;
			WaveModifierData *wmd = (WaveModifierData*) modifier_new(eModifierType_Wave);

			wmd->damp = wav->damp;
			wmd->flag = wav->flag;
			wmd->height = wav->height;
			wmd->lifetime = wav->lifetime;
			wmd->narrow = wav->narrow;
			wmd->speed = wav->speed;
			wmd->startx = wav->startx;
			wmd->starty = wav->startx;
			wmd->timeoffs = wav->timeoffs;
			wmd->width = wav->width;

			BLI_addtail(&ob->modifiers, wmd);

			BLI_remlink(&ob->effect, paf);
			MEM_freeN(paf);

			paf = next;
			continue;
		}
		if(paf->type==EFF_BUILD) {
			BuildEff *baf = (BuildEff*) paf;
			PartEff *next = paf->next;
			BuildModifierData *bmd = (BuildModifierData*) modifier_new(eModifierType_Build);

			bmd->start = baf->sfra;
			bmd->length = baf->len;
			bmd->randomize = 0;
			bmd->seed = 1;

			BLI_addtail(&ob->modifiers, bmd);

			BLI_remlink(&ob->effect, paf);
			MEM_freeN(paf);

			paf = next;
			continue;
		}
		paf= paf->next;
	}

	ob->pd= newdataadr(fd, ob->pd);
	direct_link_partdeflect(ob->pd);
	ob->soft= newdataadr(fd, ob->soft);
	if(ob->soft) {
		SoftBody *sb= ob->soft;		
		
		sb->bpoint= NULL;	// init pointers so it gets rebuilt nicely
		sb->bspring= NULL;
		sb->scratch= NULL;
		/* although not used anymore */
		/* still have to be loaded to be compatible with old files */
		sb->keys= newdataadr(fd, sb->keys);
		test_pointer_array(fd, (void **)&sb->keys);
		if(sb->keys) {
			int a;
			for(a=0; a<sb->totkey; a++) {
				sb->keys[a]= newdataadr(fd, sb->keys[a]);
			}
		}

		sb->effector_weights = newdataadr(fd, sb->effector_weights);
		if(!sb->effector_weights)
			sb->effector_weights = BKE_add_effector_weights(NULL);

		direct_link_pointcache_list(fd, &sb->ptcaches, &sb->pointcache, 0);
	}
	ob->bsoft= newdataadr(fd, ob->bsoft);
	ob->fluidsimSettings= newdataadr(fd, ob->fluidsimSettings); /* NT */

	link_list(fd, &ob->particlesystem);
	direct_link_particlesystems(fd,&ob->particlesystem);
	
	link_list(fd, &ob->prop);
	prop= ob->prop.first;
	while(prop) {
		prop->poin= newdataadr(fd, prop->poin);
		if(prop->poin==NULL) prop->poin= &prop->data;
		prop= prop->next;
	}

	link_list(fd, &ob->sensors);
	sens= ob->sensors.first;
	while(sens) {
		sens->data= newdataadr(fd, sens->data);
		sens->links= newdataadr(fd, sens->links);
		test_pointer_array(fd, (void **)&sens->links);
		sens= sens->next;
	}

	direct_link_constraints(fd, &ob->constraints);

	link_glob_list(fd, &ob->controllers);
	if (ob->init_state) {
		/* if a known first state is specified, set it so that the game will start ok */
		ob->state = ob->init_state;
	} else if (!ob->state) {
		ob->state = 1;
	}
	cont= ob->controllers.first;
	while(cont) {
		cont->data= newdataadr(fd, cont->data);
		cont->links= newdataadr(fd, cont->links);
		test_pointer_array(fd, (void **)&cont->links);
		if (cont->state_mask == 0)
			cont->state_mask = 1;
		cont= cont->next;
	}

	link_glob_list(fd, &ob->actuators);
	act= ob->actuators.first;
	while(act) {
		act->data= newdataadr(fd, act->data);
		act= act->next;
	}

	link_list(fd, &ob->hooks);
	while (ob->hooks.first) {
		ObHook *hook = ob->hooks.first;
		HookModifierData *hmd = (HookModifierData*) modifier_new(eModifierType_Hook);

		hook->indexar= newdataadr(fd, hook->indexar);
		if(fd->flags & FD_FLAGS_SWITCH_ENDIAN) {
			int a;
			for(a=0; a<hook->totindex; a++) {
				SWITCH_INT(hook->indexar[a]);
			}
		}

			/* Do conversion here because if we have loaded
			 * a hook we need to make sure it gets converted
			 * and free'd, regardless of version.
			 */
		copy_v3_v3(hmd->cent, hook->cent);
		hmd->falloff = hook->falloff;
		hmd->force = hook->force;
		hmd->indexar = hook->indexar;
		hmd->object = hook->parent;
		memcpy(hmd->parentinv, hook->parentinv, sizeof(hmd->parentinv));
		hmd->totindex = hook->totindex;

		BLI_addhead(&ob->modifiers, hmd);
		BLI_remlink(&ob->hooks, hook);
		
		modifier_unique_name(&ob->modifiers, (ModifierData*)hmd);

		MEM_freeN(hook);
	}
	
	ob->customdata_mask= 0;
	ob->bb= NULL;
	ob->derivedDeform= NULL;
	ob->derivedFinal= NULL;
	ob->gpulamp.first= ob->gpulamp.last= NULL;
	link_list(fd, &ob->pc_ids);

	/* incase this value changes in future, clamp else we get undefined behavior */
	CLAMP(ob->rotmode, ROT_MODE_MIN, ROT_MODE_MAX);

	if(ob->sculpt) {
		ob->sculpt= MEM_callocN(sizeof(SculptSession), "reload sculpt session");
	}
}

/* ************ READ SCENE ***************** */

/* patch for missing scene IDs, can't be in do-versions */
static void composite_patch(bNodeTree *ntree, Scene *scene)
{
	bNode *node;
	
	for(node= ntree->nodes.first; node; node= node->next)
		if(node->id==NULL && ELEM4(node->type, CMP_NODE_R_LAYERS, CMP_NODE_COMPOSITE, CMP_NODE_DEFOCUS, CMP_NODE_OUTPUT_FILE))
			node->id= &scene->id;
}

static void link_paint(FileData *fd, Scene *sce, Paint *p)
{
	if(p) {
		p->brush= newlibadr_us(fd, sce->id.lib, p->brush);
		p->paint_cursor= NULL;
	}
}

static void lib_link_scene(FileData *fd, Main *main)
{
	Scene *sce;
	Base *base, *next;
	Sequence *seq;
	SceneRenderLayer *srl;
	FreestyleLineSet *fls;
	TimeMarker *marker;
	
	sce= main->scene.first;
	while(sce) {
		if(sce->id.flag & LIB_NEEDLINK) {
			/*Link ID Properties -- and copy this comment EXACTLY for easy finding
			of library blocks that implement this.*/
			if (sce->id.properties) IDP_LibLinkProperty(sce->id.properties, (fd->flags & FD_FLAGS_SWITCH_ENDIAN), fd);
			if (sce->adt) lib_link_animdata(fd, &sce->id, sce->adt);
			
			lib_link_keyingsets(fd, &sce->id, &sce->keyingsets);
			
			sce->camera= newlibadr(fd, sce->id.lib, sce->camera);
			sce->world= newlibadr_us(fd, sce->id.lib, sce->world);
			sce->set= newlibadr(fd, sce->id.lib, sce->set);
			sce->gpd= newlibadr_us(fd, sce->id.lib, sce->gpd);
			
			link_paint(fd, sce, &sce->toolsettings->sculpt->paint);
			link_paint(fd, sce, &sce->toolsettings->vpaint->paint);
			link_paint(fd, sce, &sce->toolsettings->wpaint->paint);
			link_paint(fd, sce, &sce->toolsettings->imapaint.paint);
			link_paint(fd, sce, &sce->toolsettings->uvsculpt->paint);
			sce->toolsettings->skgen_template = newlibadr(fd, sce->id.lib, sce->toolsettings->skgen_template);

			for(base= sce->base.first; base; base= next) {
				next= base->next;

				/* base->object= newlibadr_us(fd, sce->id.lib, base->object); */
				base->object= newlibadr_us(fd, sce->id.lib, base->object);
				
				if(base->object==NULL) {
					BKE_reportf_wrap(fd->reports, RPT_ERROR,
					                 "LIB ERROR: Object lost from scene:'%s\'\n",
					                 sce->id.name+2);
					BLI_remlink(&sce->base, base);
					if(base==sce->basact) sce->basact= NULL;
					MEM_freeN(base);
				}
			}

			SEQ_BEGIN(sce->ed, seq) {
				if(seq->ipo) seq->ipo= newlibadr_us(fd, sce->id.lib, seq->ipo);
				seq->scene_sound = NULL;
				if(seq->scene) {
					seq->scene= newlibadr(fd, sce->id.lib, seq->scene);
					if(seq->scene) {
						seq->scene_sound = sound_scene_add_scene_sound_defaults(sce, seq);
					}
				}
				if(seq->scene_camera) seq->scene_camera= newlibadr(fd, sce->id.lib, seq->scene_camera);
				if(seq->sound) {
					seq->scene_sound = NULL;
					if(seq->type == SEQ_HD_SOUND)
						seq->type = SEQ_SOUND;
					else
						seq->sound= newlibadr(fd, sce->id.lib, seq->sound);
					if (seq->sound) {
						seq->sound->id.us++;
						seq->scene_sound = sound_add_scene_sound_defaults(sce, seq);
					}
				}
				seq->anim= NULL;
			}
			SEQ_END

#ifdef DURIAN_CAMERA_SWITCH
			for(marker= sce->markers.first; marker; marker= marker->next) {
				if(marker->camera) {
					marker->camera= newlibadr(fd, sce->id.lib, marker->camera);
				}
			}
#else
			(void)marker;
#endif

			seq_update_muting(sce->ed);
			seq_update_sound_bounds_all(sce);
			
			if(sce->nodetree) {
				lib_link_ntree(fd, &sce->id, sce->nodetree);
				composite_patch(sce->nodetree, sce);
			}
			
			for(srl= sce->r.layers.first; srl; srl= srl->next) {
				srl->mat_override= newlibadr_us(fd, sce->id.lib, srl->mat_override);
				srl->light_override= newlibadr_us(fd, sce->id.lib, srl->light_override);
				for(fls=srl->freestyleConfig.linesets.first; fls; fls= fls->next) {
					fls->linestyle= newlibadr_us(fd, sce->id.lib, fls->linestyle);
					fls->group= newlibadr_us(fd, sce->id.lib, fls->group);
				}
			}
			/*Game Settings: Dome Warp Text*/
			sce->gm.dome.warptext= newlibadr(fd, sce->id.lib, sce->gm.dome.warptext);

			/* Motion Tracking */
			sce->clip= newlibadr_us(fd, sce->id.lib, sce->clip);

			sce->id.flag -= LIB_NEEDLINK;
		}

		sce= sce->id.next;
	}
}

static void link_recurs_seq(FileData *fd, ListBase *lb)
{
	Sequence *seq;

	link_list(fd, lb);

	for(seq=lb->first; seq; seq=seq->next)
		if(seq->seqbase.first)
			link_recurs_seq(fd, &seq->seqbase);
}

static void direct_link_paint(FileData *fd, Paint **paint)
{
/* TODO. is this needed */
	(*paint)= newdataadr(fd, (*paint));
}

static void direct_link_scene(FileData *fd, Scene *sce)
{
	Editing *ed;
	Sequence *seq;
	MetaStack *ms;
	SceneRenderLayer *srl;

	sce->theDag = NULL;
	sce->dagisvalid = 0;
	sce->obedit= NULL;
	sce->stats= NULL;
	sce->fps_info= NULL;
	sce->customdata_mask_modal= 0;
	sce->lay_updated = 0;

	sound_create_scene(sce);

	/* set users to one by default, not in lib-link, this will increase it for compo nodes */
	sce->id.us= 1;

	link_list(fd, &(sce->base));
	
	sce->adt= newdataadr(fd, sce->adt);
	direct_link_animdata(fd, sce->adt);
	
	link_list(fd, &sce->keyingsets);
	direct_link_keyingsets(fd, &sce->keyingsets);
	
	sce->basact= newdataadr(fd, sce->basact);
	
	sce->toolsettings= newdataadr(fd, sce->toolsettings);
	if(sce->toolsettings) {
		direct_link_paint(fd, (Paint**)&sce->toolsettings->sculpt);
		direct_link_paint(fd, (Paint**)&sce->toolsettings->vpaint);
		direct_link_paint(fd, (Paint**)&sce->toolsettings->wpaint);
		direct_link_paint(fd, (Paint**)&sce->toolsettings->uvsculpt);

		sce->toolsettings->imapaint.paintcursor= NULL;
		sce->toolsettings->particle.paintcursor= NULL;
	}

	if(sce->ed) {
		ListBase *old_seqbasep= &((Editing *)sce->ed)->seqbase;
		
		ed= sce->ed= newdataadr(fd, sce->ed);

		ed->act_seq= newdataadr(fd, ed->act_seq);

		/* recursive link sequences, lb will be correctly initialized */
		link_recurs_seq(fd, &ed->seqbase);

		SEQ_BEGIN(ed, seq) {
			seq->seq1= newdataadr(fd, seq->seq1);
			seq->seq2= newdataadr(fd, seq->seq2);
			seq->seq3= newdataadr(fd, seq->seq3);
			/* a patch: after introduction of effects with 3 input strips */
			if(seq->seq3==NULL) seq->seq3= seq->seq2;

			seq->plugin= newdataadr(fd, seq->plugin);
			seq->effectdata= newdataadr(fd, seq->effectdata);
			
			if(seq->type & SEQ_EFFECT)
				seq->flag |= SEQ_EFFECT_NOT_LOADED;

			if(seq->type == SEQ_SPEED) {
				SpeedControlVars *s= seq->effectdata;
				s->frameMap= NULL;
			}

			seq->strip= newdataadr(fd, seq->strip);
			if(seq->strip && seq->strip->done==0) {
				seq->strip->done= 1;

				if(seq->type == SEQ_IMAGE ||
				   seq->type == SEQ_MOVIE ||
				   seq->type == SEQ_RAM_SOUND ||
				   seq->type == SEQ_HD_SOUND) {
					seq->strip->stripdata = newdataadr(
						fd, seq->strip->stripdata);
				} else {
					seq->strip->stripdata = NULL;
				}
				if (seq->flag & SEQ_USE_CROP) {
					seq->strip->crop = newdataadr(
						fd, seq->strip->crop);
				} else {
					seq->strip->crop = NULL;
				}
				if (seq->flag & SEQ_USE_TRANSFORM) {
					seq->strip->transform = newdataadr(
						fd, seq->strip->transform);
				} else {
					seq->strip->transform = NULL;
				}
				if (seq->flag & SEQ_USE_PROXY) {
					seq->strip->proxy = newdataadr(
						fd, seq->strip->proxy);
					seq->strip->proxy->anim = NULL;
				} else {
					seq->strip->proxy = NULL;
				}
				if (seq->flag & SEQ_USE_COLOR_BALANCE) {
					seq->strip->color_balance = newdataadr(
						fd, seq->strip->color_balance);
				} else {
					seq->strip->color_balance = NULL;
				}
				if (seq->strip->color_balance) {
					// seq->strip->color_balance->gui = 0; // XXX - peter, is this relevant in 2.5?
				}
			}
		}
		SEQ_END
		
		/* link metastack, slight abuse of structs here, have to restore pointer to internal part in struct */
		{
			Sequence temp;
			char *poin;
			intptr_t offset;
			
			offset= ((intptr_t)&(temp.seqbase)) - ((intptr_t)&temp);
			
			/* root pointer */
			if(ed->seqbasep == old_seqbasep) {
				ed->seqbasep= &ed->seqbase;
			}
			else {
				
				poin= (char *)ed->seqbasep;
				poin -= offset;
				
				poin= newdataadr(fd, poin);
				if(poin) ed->seqbasep= (ListBase *)(poin+offset);
				else ed->seqbasep= &ed->seqbase;
			}			
			/* stack */
			link_list(fd, &(ed->metastack));
			
			for(ms= ed->metastack.first; ms; ms= ms->next) {
				ms->parseq= newdataadr(fd, ms->parseq);
				
				if(ms->oldbasep == old_seqbasep)
					ms->oldbasep= &ed->seqbase;
				else {
					poin= (char *)ms->oldbasep;
					poin -= offset;
					poin= newdataadr(fd, poin);
					if(poin) ms->oldbasep= (ListBase *)(poin+offset);
					else ms->oldbasep= &ed->seqbase;
				}
			}
		}
	}
	
	sce->r.avicodecdata = newdataadr(fd, sce->r.avicodecdata);
	if (sce->r.avicodecdata) {
		sce->r.avicodecdata->lpFormat = newdataadr(fd, sce->r.avicodecdata->lpFormat);
		sce->r.avicodecdata->lpParms = newdataadr(fd, sce->r.avicodecdata->lpParms);
	}
	
	sce->r.qtcodecdata = newdataadr(fd, sce->r.qtcodecdata);
	if (sce->r.qtcodecdata) {
		sce->r.qtcodecdata->cdParms = newdataadr(fd, sce->r.qtcodecdata->cdParms);
	}
	if (sce->r.ffcodecdata.properties) {
		sce->r.ffcodecdata.properties = newdataadr(
			fd, sce->r.ffcodecdata.properties);
		if (sce->r.ffcodecdata.properties) { 
			IDP_DirectLinkProperty(
				sce->r.ffcodecdata.properties, 
				(fd->flags & FD_FLAGS_SWITCH_ENDIAN), fd);
		}
	}

	link_list(fd, &(sce->markers));
	link_list(fd, &(sce->transform_spaces));
	link_list(fd, &(sce->r.layers));

	for(srl= sce->r.layers.first; srl; srl= srl->next) {
		link_list(fd, &(srl->freestyleConfig.modules));
	}
	for(srl= sce->r.layers.first; srl; srl= srl->next) {
		link_list(fd, &(srl->freestyleConfig.linesets));
	}
	
	sce->nodetree= newdataadr(fd, sce->nodetree);
	if(sce->nodetree)
		direct_link_nodetree(fd, sce->nodetree);
}

/* ************ READ WM ***************** */

static void direct_link_windowmanager(FileData *fd, wmWindowManager *wm)
{
	wmWindow *win;
	
	wm->id.us= 1;
	link_list(fd, &(wm->windows));
	
	for(win= wm->windows.first; win; win= win->next) {
		win->ghostwin= NULL;
		win->eventstate= NULL;
		win->curswin= NULL;
		win->tweak= NULL;

		win->queue.first= win->queue.last= NULL;
		win->handlers.first= win->handlers.last= NULL;
		win->modalhandlers.first= win->modalhandlers.last= NULL;
		win->subwindows.first= win->subwindows.last= NULL;
		win->gesture.first= win->gesture.last= NULL;

		win->drawdata= NULL;
		win->drawmethod= -1;
		win->drawfail= 0;
	}
	
	wm->timers.first= wm->timers.last= NULL;
	wm->operators.first= wm->operators.last= NULL;
	wm->paintcursors.first= wm->paintcursors.last= NULL;
	wm->queue.first= wm->queue.last= NULL;
	BKE_reports_init(&wm->reports, RPT_STORE);

	wm->keyconfigs.first= wm->keyconfigs.last= NULL;
	wm->defaultconf= NULL;
	wm->addonconf= NULL;
	wm->userconf= NULL;

	wm->jobs.first= wm->jobs.last= NULL;
	wm->drags.first= wm->drags.last= NULL;
	
	wm->windrawable= NULL;
	wm->winactive= NULL;
	wm->initialized= 0;
	wm->op_undo_depth= 0;
}

static void lib_link_windowmanager(FileData *fd, Main *main)
{
	wmWindowManager *wm;
	wmWindow *win;
	
	for(wm= main->wm.first; wm; wm= wm->id.next) {
		if(wm->id.flag & LIB_NEEDLINK) {
			for(win= wm->windows.first; win; win= win->next)
				win->screen= newlibadr(fd, NULL, win->screen);

			wm->id.flag -= LIB_NEEDLINK;
		}
	}
}

/* ****************** READ GREASE PENCIL ***************** */

/* relinks grease-pencil data - used for direct_link and old file linkage */
static void direct_link_gpencil(FileData *fd, bGPdata *gpd)
{
	bGPDlayer *gpl;
	bGPDframe *gpf;
	bGPDstroke *gps;
	
	/* we must firstly have some grease-pencil data to link! */
	if (gpd == NULL)
		return;
	
	/* relink layers */
	link_list(fd, &gpd->layers);
	
	for (gpl= gpd->layers.first; gpl; gpl= gpl->next) {
		/* relink frames */
		link_list(fd, &gpl->frames);
		gpl->actframe= newdataadr(fd, gpl->actframe);
		
		for (gpf= gpl->frames.first; gpf; gpf= gpf->next) {
			/* relink strokes (and their points) */
			link_list(fd, &gpf->strokes);
			
			for (gps= gpf->strokes.first; gps; gps= gps->next) {
				gps->points= newdataadr(fd, gps->points);
			}
		}
	}
}

/* ****************** READ SCREEN ***************** */

static void butspace_version_132(SpaceButs *buts)
{
	buts->v2d.tot.xmin= 0.0f;
	buts->v2d.tot.ymin= 0.0f;
	buts->v2d.tot.xmax= 1279.0f;
	buts->v2d.tot.ymax= 228.0f;

	buts->v2d.min[0]= 256.0f;
	buts->v2d.min[1]= 42.0f;

	buts->v2d.max[0]= 2048.0f;
	buts->v2d.max[1]= 450.0f;

	buts->v2d.minzoom= 0.5f;
	buts->v2d.maxzoom= 1.21f;

	buts->v2d.scroll= 0;
	buts->v2d.keepzoom= 1;
	buts->v2d.keeptot= 1;
}

/* note: file read without screens option G_FILE_NO_UI; 
   check lib pointers in call below */
static void lib_link_screen(FileData *fd, Main *main)
{
	bScreen *sc;
	ScrArea *sa;

	for(sc= main->screen.first; sc; sc= sc->id.next) {
		if(sc->id.flag & LIB_NEEDLINK) {
			sc->id.us= 1;
			sc->scene= newlibadr(fd, sc->id.lib, sc->scene);
			sc->animtimer= NULL; /* saved in rare cases */
			
			sa= sc->areabase.first;
			while(sa) {
				SpaceLink *sl;
				
				sa->full= newlibadr(fd, sc->id.lib, sa->full);
				
				for (sl= sa->spacedata.first; sl; sl= sl->next) {
					if(sl->spacetype==SPACE_VIEW3D) {
						View3D *v3d= (View3D*) sl;
						BGpic *bgpic = NULL;
						
						v3d->camera= newlibadr(fd, sc->id.lib, v3d->camera);
						v3d->ob_centre= newlibadr(fd, sc->id.lib, v3d->ob_centre);
						
						/* should be do_versions but not easy adding into the listbase */
						if(v3d->bgpic) {
							v3d->bgpic= newlibadr(fd, sc->id.lib, v3d->bgpic);
							BLI_addtail(&v3d->bgpicbase, bgpic);
							v3d->bgpic= NULL;
						}

						for(bgpic= v3d->bgpicbase.first; bgpic; bgpic= bgpic->next) {
							bgpic->ima= newlibadr_us(fd, sc->id.lib, bgpic->ima);
							bgpic->clip= newlibadr_us(fd, sc->id.lib, bgpic->clip);
						}
						if(v3d->localvd) {
							v3d->localvd->camera= newlibadr(fd, sc->id.lib, v3d->localvd->camera);
						}
					}
					else if(sl->spacetype==SPACE_IPO) {
						SpaceIpo *sipo= (SpaceIpo *)sl;
						bDopeSheet *ads= sipo->ads;
						
						if (ads) {
							ads->source= newlibadr(fd, sc->id.lib, ads->source);
							ads->filter_grp= newlibadr(fd, sc->id.lib, ads->filter_grp);
						}
					}
					else if(sl->spacetype==SPACE_BUTS) {
						SpaceButs *sbuts= (SpaceButs *)sl;
						sbuts->pinid= newlibadr(fd, sc->id.lib, sbuts->pinid);
						sbuts->mainbo= sbuts->mainb;
						sbuts->mainbuser= sbuts->mainb;
						if(main->versionfile<132)
							butspace_version_132(sbuts);
					}
					else if(sl->spacetype==SPACE_FILE) {
						SpaceFile *sfile= (SpaceFile *)sl;
						sfile->files= NULL;
						sfile->op= NULL;
						sfile->layout= NULL;
						sfile->folders_prev= NULL;
						sfile->folders_next= NULL;
					}
					else if(sl->spacetype==SPACE_ACTION) {
						SpaceAction *saction= (SpaceAction *)sl;
						bDopeSheet *ads= &saction->ads;
						
						if (ads) {
							ads->source= newlibadr(fd, sc->id.lib, ads->source);
							ads->filter_grp= newlibadr(fd, sc->id.lib, ads->filter_grp);
						}
						
						saction->action = newlibadr(fd, sc->id.lib, saction->action);
					}
					else if(sl->spacetype==SPACE_IMAGE) {
						SpaceImage *sima= (SpaceImage *)sl;

						sima->image= newlibadr_us(fd, sc->id.lib, sima->image);
						
						/* NOTE: pre-2.5, this was local data not lib data, but now we need this as lib data
						 * so fingers crossed this works fine!
						 */
						sima->gpd= newlibadr_us(fd, sc->id.lib, sima->gpd);
					}
					else if(sl->spacetype==SPACE_NLA){
						SpaceNla *snla= (SpaceNla *)sl;
						bDopeSheet *ads= snla->ads;
						
						if (ads) {
							ads->source= newlibadr(fd, sc->id.lib, ads->source);
							ads->filter_grp= newlibadr(fd, sc->id.lib, ads->filter_grp);
						}
					}
					else if(sl->spacetype==SPACE_TEXT) {
						SpaceText *st= (SpaceText *)sl;

						st->text= newlibadr(fd, sc->id.lib, st->text);
						st->drawcache= NULL;

					}
					else if(sl->spacetype==SPACE_SCRIPT) {

						SpaceScript *scpt= (SpaceScript *)sl;
						/*scpt->script = NULL; - 2.45 set to null, better re-run the script */
						if (scpt->script) {
							scpt->script= newlibadr(fd, sc->id.lib, scpt->script);
							if (scpt->script) {
								SCRIPT_SET_NULL(scpt->script)
							}
						}
					}
					else if(sl->spacetype==SPACE_OUTLINER) {
						SpaceOops *so= (SpaceOops *)sl;
						TreeStoreElem *tselem;
						int a;

						so->tree.first= so->tree.last= NULL;
						so->search_tse.id= newlibadr(fd, NULL, so->search_tse.id);
						
						if(so->treestore) {
							tselem= so->treestore->data;
							for(a=0; a<so->treestore->usedelem; a++, tselem++) {
								tselem->id= newlibadr(fd, NULL, tselem->id);
							}
						}
					}
					else if(sl->spacetype==SPACE_NODE) {
						SpaceNode *snode= (SpaceNode *)sl;
						
						snode->id= newlibadr(fd, sc->id.lib, snode->id);
						snode->edittree= NULL;
						
						if (ELEM3(snode->treetype, NTREE_COMPOSIT, NTREE_SHADER, NTREE_TEXTURE)) {
							/* internal data, a bit patchy */
							snode->nodetree= NULL;
							if(snode->id) {
								if(GS(snode->id->name)==ID_MA)
									snode->nodetree= ((Material *)snode->id)->nodetree;
								else if(GS(snode->id->name)==ID_WO)
									snode->nodetree= ((World *)snode->id)->nodetree;
								else if(GS(snode->id->name)==ID_LA)
									snode->nodetree= ((Lamp *)snode->id)->nodetree;
								else if(GS(snode->id->name)==ID_SCE)
									snode->nodetree= ((Scene *)snode->id)->nodetree;
								else if(GS(snode->id->name)==ID_TE)
									snode->nodetree= ((Tex *)snode->id)->nodetree;
							}
						}
						else {
							snode->nodetree= newlibadr_us(fd, sc->id.lib, snode->nodetree);
						}
						
						snode->linkdrag.first = snode->linkdrag.last = NULL;
					}
					else if(sl->spacetype==SPACE_CLIP) {
						SpaceClip *sclip= (SpaceClip *)sl;

						sclip->clip= newlibadr_us(fd, sc->id.lib, sclip->clip);

						sclip->scopes.track_preview = NULL;
						sclip->scopes.ok = 0;
					}
				}
				sa= sa->next;
			}
			sc->id.flag -= LIB_NEEDLINK;
		}
	}
}

/* Only for undo files, or to restore a screen after reading without UI... */
static void *restore_pointer_by_name(Main *mainp, ID *id, int user)
{
		
	if(id) {
		ListBase *lb= which_libbase(mainp, GS(id->name));
		
		if(lb) {	// there's still risk of checking corrupt mem (freed Ids in oops)
			ID *idn= lb->first;
			char *name= id->name+2;
			
			while(idn) {
				if(idn->name[2]==name[0] && strcmp(idn->name+2, name)==0) {
					if(idn->lib==id->lib) {
						if(user && idn->us==0) idn->us++;
						break;
					}
				}
				idn= idn->next;
			}
			return idn;
		}
	}
	return NULL;
}

static int lib_link_seq_clipboard_cb(Sequence *seq, void *arg_pt)
{
	Main *newmain = (Main *)arg_pt;

	if(seq->sound) {
		seq->sound = restore_pointer_by_name(newmain, (ID *)seq->sound, 0);
		seq->sound->id.us++;
	}

	if(seq->scene)
		seq->scene = restore_pointer_by_name(newmain, (ID *)seq->scene, 1);

	if(seq->scene_camera)
		seq->scene_camera = restore_pointer_by_name(newmain, (ID *)seq->scene_camera, 1);

	return 1;
}

static void lib_link_clipboard_restore(Main *newmain)
{
	/* update IDs stored in sequencer clipboard */
	seqbase_recursive_apply(&seqbase_clipboard, lib_link_seq_clipboard_cb, newmain);
}

/* called from kernel/blender.c */
/* used to link a file (without UI) to the current UI */
/* note that it assumes the old pointers in UI are still valid, so old Main is not freed */
void lib_link_screen_restore(Main *newmain, bScreen *curscreen, Scene *curscene)
{
	wmWindow *win;
	wmWindowManager *wm;
	bScreen *sc;
	ScrArea *sa;

	/* first windowmanager */
	for(wm= newmain->wm.first; wm; wm= wm->id.next) {
		for(win= wm->windows.first; win; win= win->next) {
			win->screen= restore_pointer_by_name(newmain, (ID *)win->screen, 1);
			
			if(win->screen==NULL)
				win->screen= curscreen;

			win->screen->winid= win->winid;
		}
	}
	
	
	for(sc= newmain->screen.first; sc; sc= sc->id.next) {
		Scene *oldscene= sc->scene;

		sc->scene= restore_pointer_by_name(newmain, (ID *)sc->scene, 1);
		if(sc->scene==NULL)
			sc->scene= curscene;

		/* keep cursor location through undo */
		copy_v3_v3(sc->scene->cursor, oldscene->cursor);

		sa= sc->areabase.first;
		while(sa) {
			SpaceLink *sl;

			for (sl= sa->spacedata.first; sl; sl= sl->next) {
				if(sl->spacetype==SPACE_VIEW3D) {
					View3D *v3d= (View3D*) sl;
					BGpic *bgpic;
					ARegion *ar;
					
					if(v3d->scenelock)
						v3d->camera= NULL; /* always get from scene */
					else
						v3d->camera= restore_pointer_by_name(newmain, (ID *)v3d->camera, 1);
					if(v3d->camera==NULL)
						v3d->camera= sc->scene->camera;
					v3d->ob_centre= restore_pointer_by_name(newmain, (ID *)v3d->ob_centre, 1);
					
					for(bgpic= v3d->bgpicbase.first; bgpic; bgpic= bgpic->next) {
						bgpic->ima= restore_pointer_by_name(newmain, (ID *)bgpic->ima, 1);
						bgpic->clip= restore_pointer_by_name(newmain, (ID *)bgpic->clip, 1);
					}
					if(v3d->localvd) {
						/*Base *base;*/

						v3d->localvd->camera= sc->scene->camera;
						
						/* localview can become invalid during undo/redo steps, so we exit it when no could be found */
						/* XXX  regionlocalview ?
						for(base= sc->scene->base.first; base; base= base->next) {
							if(base->lay & v3d->lay) break;
						}
						if(base==NULL) {
							v3d->lay= v3d->localvd->lay;
							v3d->layact= v3d->localvd->layact;
							MEM_freeN(v3d->localvd); 
							v3d->localvd= NULL;
						}
						*/
					}
					else if(v3d->scenelock) v3d->lay= sc->scene->lay;

					/* not very nice, but could help */
					if((v3d->layact & v3d->lay)==0) v3d->layact= v3d->lay;
					
					/* free render engines for now */
					for(ar= sa->regionbase.first; ar; ar= ar->next) {
						RegionView3D *rv3d= ar->regiondata;

						if(rv3d && rv3d->render_engine) {
							RE_engine_free(rv3d->render_engine);
							rv3d->render_engine= NULL;
						}
					}
				}
				else if(sl->spacetype==SPACE_IPO) {
					SpaceIpo *sipo= (SpaceIpo *)sl;
					bDopeSheet *ads= sipo->ads;
					
					if (ads) {
						ads->source= restore_pointer_by_name(newmain, (ID *)ads->source, 1);
						
						if (ads->filter_grp)
							ads->filter_grp= restore_pointer_by_name(newmain, (ID *)ads->filter_grp, 0);
					}
				}
				else if(sl->spacetype==SPACE_BUTS) {
					SpaceButs *sbuts= (SpaceButs *)sl;
					sbuts->pinid = restore_pointer_by_name(newmain, sbuts->pinid, 0);
					//XXX if (sbuts->ri) sbuts->ri->curtile = 0;
				}
				else if(sl->spacetype==SPACE_FILE) {
					
					SpaceFile *sfile= (SpaceFile *)sl;
					sfile->op= NULL;
				}
				else if(sl->spacetype==SPACE_ACTION) {
					SpaceAction *saction= (SpaceAction *)sl;
					
					saction->action = restore_pointer_by_name(newmain, (ID *)saction->action, 1);
					saction->ads.source= restore_pointer_by_name(newmain, (ID *)saction->ads.source, 1);

					if (saction->ads.filter_grp)
						saction->ads.filter_grp= restore_pointer_by_name(newmain, (ID *)saction->ads.filter_grp, 0);
				}
				else if(sl->spacetype==SPACE_IMAGE) {
					SpaceImage *sima= (SpaceImage *)sl;

					sima->image= restore_pointer_by_name(newmain, (ID *)sima->image, 1);

					sima->scopes.waveform_1 = NULL;
					sima->scopes.waveform_2 = NULL;
					sima->scopes.waveform_3 = NULL;
					sima->scopes.vecscope = NULL;
					sima->scopes.ok = 0;
					
					/* NOTE: pre-2.5, this was local data not lib data, but now we need this as lib data
					 * so assume that here we're doing for undo only...
					 */
					sima->gpd= restore_pointer_by_name(newmain, (ID *)sima->gpd, 1);
				}
				else if(sl->spacetype==SPACE_NLA){
					SpaceNla *snla= (SpaceNla *)sl;
					bDopeSheet *ads= snla->ads;
					
					if (ads) {
						ads->source= restore_pointer_by_name(newmain, (ID *)ads->source, 1);
						
						if (ads->filter_grp)
							ads->filter_grp= restore_pointer_by_name(newmain, (ID *)ads->filter_grp, 0);
					}
				}
				else if(sl->spacetype==SPACE_TEXT) {
					SpaceText *st= (SpaceText *)sl;

					st->text= restore_pointer_by_name(newmain, (ID *)st->text, 1);
					if(st->text==NULL) st->text= newmain->text.first;
				}
				else if(sl->spacetype==SPACE_SCRIPT) {
					SpaceScript *scpt= (SpaceScript *)sl;
					
					scpt->script= restore_pointer_by_name(newmain, (ID *)scpt->script, 1);
					
					/*sc->script = NULL; - 2.45 set to null, better re-run the script */
					if (scpt->script) {
						SCRIPT_SET_NULL(scpt->script)
					}
				}
				else if(sl->spacetype==SPACE_OUTLINER) {
					SpaceOops *so= (SpaceOops *)sl;
					int a;
					
					so->search_tse.id= restore_pointer_by_name(newmain, so->search_tse.id, 0);
					
					if(so->treestore) {
						TreeStore *ts= so->treestore;
						TreeStoreElem *tselem=ts->data;
						for(a=0; a<ts->usedelem; a++, tselem++) {
							tselem->id= restore_pointer_by_name(newmain, tselem->id, 0);
						}
					}
				}
				else if(sl->spacetype==SPACE_NODE) {
					SpaceNode *snode= (SpaceNode *)sl;
					
					snode->id= restore_pointer_by_name(newmain, snode->id, 1);
					snode->edittree= NULL;
					
					if (ELEM3(snode->treetype, NTREE_COMPOSIT, NTREE_SHADER, NTREE_TEXTURE)) {
						snode->nodetree= NULL;
						if(snode->id) {
							if(GS(snode->id->name)==ID_MA)
								snode->nodetree= ((Material *)snode->id)->nodetree;
							else if(GS(snode->id->name)==ID_SCE)
								snode->nodetree= ((Scene *)snode->id)->nodetree;
							else if(GS(snode->id->name)==ID_TE)
								snode->nodetree= ((Tex *)snode->id)->nodetree;
						}
					}
					else {
						snode->nodetree= restore_pointer_by_name(newmain, &snode->nodetree->id, 1);
					}
				}
				else if(sl->spacetype==SPACE_CLIP) {
					SpaceClip *sclip= (SpaceClip *)sl;

					sclip->clip= restore_pointer_by_name(newmain, (ID *)sclip->clip, 1);

					sclip->scopes.ok = 0;
				}
			}
			sa= sa->next;
		}
	}

	/* update IDs stored in all possible clipboards */
	lib_link_clipboard_restore(newmain);
}

static void direct_link_region(FileData *fd, ARegion *ar, int spacetype)
{
	Panel *pa;

	link_list(fd, &(ar->panels));

	for(pa= ar->panels.first; pa; pa=pa->next) {
		pa->paneltab= newdataadr(fd, pa->paneltab);
		pa->runtime_flag= 0;
		pa->activedata= NULL;
		pa->type= NULL;
	}
	
	ar->regiondata= newdataadr(fd, ar->regiondata);
	if(ar->regiondata) {
		if(spacetype==SPACE_VIEW3D) {
			RegionView3D *rv3d= ar->regiondata;
			
			rv3d->localvd= newdataadr(fd, rv3d->localvd);
			rv3d->clipbb= newdataadr(fd, rv3d->clipbb);
			
			rv3d->depths= NULL;
			rv3d->ri= NULL;
			rv3d->render_engine= NULL;
			rv3d->sms= NULL;
			rv3d->smooth_timer= NULL;
		}
	}
	
	ar->v2d.tab_offset= NULL;
	ar->v2d.tab_num= 0;
	ar->v2d.tab_cur= 0;
	ar->handlers.first= ar->handlers.last= NULL;
	ar->uiblocks.first= ar->uiblocks.last= NULL;
	ar->headerstr= NULL;
	ar->swinid= 0;
	ar->type= NULL;
	ar->swap= 0;
	ar->do_draw= 0;
	memset(&ar->drawrct, 0, sizeof(ar->drawrct));
}

/* for the saved 2.50 files without regiondata */
/* and as patch for 2.48 and older */
static void view3d_split_250(View3D *v3d, ListBase *regions)
{
	ARegion *ar;
	
	for(ar= regions->first; ar; ar= ar->next) {
		if(ar->regiontype==RGN_TYPE_WINDOW && ar->regiondata==NULL) {
			RegionView3D *rv3d;
			
			rv3d= ar->regiondata= MEM_callocN(sizeof(RegionView3D), "region v3d patch");
			rv3d->persp= v3d->persp;
			rv3d->view= v3d->view;
			rv3d->dist= v3d->dist;
			copy_v3_v3(rv3d->ofs, v3d->ofs);
			copy_qt_qt(rv3d->viewquat, v3d->viewquat);
		}
	}

	/* this was not initialized correct always */
	if(v3d->twtype == 0)
		v3d->twtype= V3D_MANIP_TRANSLATE;
}

static void direct_link_screen(FileData *fd, bScreen *sc)
{
	ScrArea *sa;
	ScrVert *sv;
	ScrEdge *se;
	int a;
	
	link_list(fd, &(sc->vertbase));
	link_list(fd, &(sc->edgebase));
	link_list(fd, &(sc->areabase));
	sc->regionbase.first= sc->regionbase.last= NULL;
	sc->context= NULL;

	sc->mainwin= sc->subwinactive= 0;	/* indices */
	sc->swap= 0;
	
	/* hacky patch... but people have been saving files with the verse-blender,
	   causing the handler to keep running for ever, with no means to disable it */
	for(a=0; a<SCREEN_MAXHANDLER; a+=2) {
		if( sc->handler[a]==SCREEN_HANDLER_VERSE) {
			sc->handler[a]= 0;
			break;
		}
	}
	
	/* edges */
	for(se= sc->edgebase.first; se; se= se->next) {
		se->v1= newdataadr(fd, se->v1);
		se->v2= newdataadr(fd, se->v2);
		if( (intptr_t)se->v1 > (intptr_t)se->v2) {
			sv= se->v1;
			se->v1= se->v2;
			se->v2= sv;
		}

		if(se->v1==NULL) {
			printf("error reading screen... file corrupt\n");
			se->v1= se->v2;
		}
	}

	/* areas */
	for(sa= sc->areabase.first; sa; sa= sa->next) {
		SpaceLink *sl;
		ARegion *ar;

		link_list(fd, &(sa->spacedata));
		link_list(fd, &(sa->regionbase));

		sa->handlers.first= sa->handlers.last= NULL;
		sa->type= NULL;	/* spacetype callbacks */
		
		for(ar= sa->regionbase.first; ar; ar= ar->next)
			direct_link_region(fd, ar, sa->spacetype);
		
		/* accident can happen when read/save new file with older version */
		/* 2.50: we now always add spacedata for info */
		if(sa->spacedata.first==NULL) {
			SpaceInfo *sinfo= MEM_callocN(sizeof(SpaceInfo), "spaceinfo");
			sa->spacetype= sinfo->spacetype= SPACE_INFO;
			BLI_addtail(&sa->spacedata, sinfo);
		}
		/* add local view3d too */
		else if(sa->spacetype==SPACE_VIEW3D)
			view3d_split_250(sa->spacedata.first, &sa->regionbase);
		
		for (sl= sa->spacedata.first; sl; sl= sl->next) {
			link_list(fd, &(sl->regionbase));

			for(ar= sl->regionbase.first; ar; ar= ar->next)
				direct_link_region(fd, ar, sl->spacetype);

			if (sl->spacetype==SPACE_VIEW3D) {
				View3D *v3d= (View3D*) sl;
				BGpic *bgpic;

				v3d->flag |= V3D_INVALID_BACKBUF;

				link_list(fd, &(v3d->bgpicbase));

				/* should be do_versions except this doesnt fit well there */
				if(v3d->bgpic) {
					bgpic= newdataadr(fd, v3d->bgpic);
					BLI_addtail(&v3d->bgpicbase, bgpic);
					v3d->bgpic= NULL;
				}

				for(bgpic= v3d->bgpicbase.first; bgpic; bgpic= bgpic->next)
					bgpic->iuser.ok= 1;

				if(v3d->gpd) {
					v3d->gpd= newdataadr(fd, v3d->gpd);
					direct_link_gpencil(fd, v3d->gpd);
				}
				v3d->localvd= newdataadr(fd, v3d->localvd);
				v3d->afterdraw_transp.first= v3d->afterdraw_transp.last= NULL;
				v3d->afterdraw_xray.first= v3d->afterdraw_xray.last= NULL;
				v3d->afterdraw_xraytransp.first= v3d->afterdraw_xraytransp.last= NULL;
				v3d->properties_storage= NULL;

				/* render can be quite heavy, set to wire on load */
				if(v3d->drawtype == OB_RENDER)
					v3d->drawtype = OB_WIRE;
				
				view3d_split_250(v3d, &sl->regionbase);
			}
			else if (sl->spacetype==SPACE_IPO) {
				SpaceIpo *sipo= (SpaceIpo*)sl;
				
				sipo->ads= newdataadr(fd, sipo->ads);
				sipo->ghostCurves.first= sipo->ghostCurves.last= NULL;
			}
			else if (sl->spacetype==SPACE_NLA) {
				SpaceNla *snla= (SpaceNla*)sl;
				
				snla->ads= newdataadr(fd, snla->ads);
			}
			else if (sl->spacetype==SPACE_OUTLINER) {
				SpaceOops *soops= (SpaceOops*) sl;
				
				soops->treestore= newdataadr(fd, soops->treestore);
				if(soops->treestore) {
					soops->treestore->data= newdataadr(fd, soops->treestore->data);
					/* we only saved what was used */
					soops->treestore->totelem= soops->treestore->usedelem;
					soops->storeflag |= SO_TREESTORE_CLEANUP;	// at first draw
				}
			}
			else if(sl->spacetype==SPACE_IMAGE) {
				SpaceImage *sima= (SpaceImage *)sl;
				
				sima->cumap= newdataadr(fd, sima->cumap);
				if(sima->cumap)
					direct_link_curvemapping(fd, sima->cumap);
				
				sima->iuser.scene= NULL;
				sima->iuser.ok= 1;
				sima->scopes.waveform_1 = NULL;
				sima->scopes.waveform_2 = NULL;
				sima->scopes.waveform_3 = NULL;
				sima->scopes.vecscope = NULL;
				sima->scopes.ok = 0;
				
				/* WARNING: gpencil data is no longer stored directly in sima after 2.5 
				 * so sacrifice a few old files for now to avoid crashes with new files!
				 * committed: r28002 */
#if 0
				sima->gpd= newdataadr(fd, sima->gpd);
				if (sima->gpd)
					direct_link_gpencil(fd, sima->gpd);
#endif
			}
			else if(sl->spacetype==SPACE_NODE) {
				SpaceNode *snode= (SpaceNode *)sl;
				
				if(snode->gpd) {
					snode->gpd= newdataadr(fd, snode->gpd);
					direct_link_gpencil(fd, snode->gpd);
				}
			}
			else if(sl->spacetype==SPACE_TIME) {
				SpaceTime *stime= (SpaceTime *)sl;
				stime->caches.first= stime->caches.last= NULL;
			}
			else if(sl->spacetype==SPACE_LOGIC) {
				SpaceLogic *slogic= (SpaceLogic *)sl;
					
				if(slogic->gpd) {
					slogic->gpd= newdataadr(fd, slogic->gpd);
					direct_link_gpencil(fd, slogic->gpd);
				}
			}
			else if(sl->spacetype==SPACE_SEQ) {
				SpaceSeq *sseq= (SpaceSeq *)sl;
				if(sseq->gpd) {
					sseq->gpd= newdataadr(fd, sseq->gpd);
					direct_link_gpencil(fd, sseq->gpd);
				}
			}
			else if(sl->spacetype==SPACE_BUTS) {
				SpaceButs *sbuts= (SpaceButs *)sl;
				sbuts->path= NULL;
				sbuts->texuser= NULL;
			}
			else if(sl->spacetype==SPACE_CONSOLE) {
				SpaceConsole *sconsole= (SpaceConsole *)sl;
				ConsoleLine *cl, *cl_next;
				
				link_list(fd, &sconsole->scrollback);
				link_list(fd, &sconsole->history);
				
				//for(cl= sconsole->scrollback.first; cl; cl= cl->next)
				//	cl->line= newdataadr(fd, cl->line);
				
				/*comma expressions, (e.g. expr1, expr2, expr3) evalutate each expression,
				  from left to right.  the right-most expression sets the result of the comma
				  expression as a whole*/
				for(cl= sconsole->history.first; cl; cl= cl_next) {
					cl_next= cl->next;
					cl->line= newdataadr(fd, cl->line);
					if (cl->line) {
						/* the allocted length is not written, so reset here */
						cl->len_alloc= cl->len + 1;
					}
					else {
						BLI_remlink(&sconsole->history, cl);
						MEM_freeN(cl);
					}
				}
			}
			else if(sl->spacetype==SPACE_FILE) {
				SpaceFile *sfile= (SpaceFile *)sl;
				
				/* this sort of info is probably irrelevant for reloading...
				 * plus, it isn't saved to files yet!
				 */
				sfile->folders_prev= sfile->folders_next= NULL;
				sfile->files= NULL;
				sfile->layout= NULL;
				sfile->op= NULL;
				sfile->params= newdataadr(fd, sfile->params);
			}
		}
		
		sa->actionzones.first= sa->actionzones.last= NULL;

		sa->v1= newdataadr(fd, sa->v1);
		sa->v2= newdataadr(fd, sa->v2);
		sa->v3= newdataadr(fd, sa->v3);
		sa->v4= newdataadr(fd, sa->v4);
	}
}

/* ********** READ LIBRARY *************** */


static void direct_link_library(FileData *fd, Library *lib, Main *main)
{
	Main *newmain;
	
	for(newmain= fd->mainlist.first; newmain; newmain= newmain->next) {
		if(newmain->curlib) {
			if(BLI_path_cmp(newmain->curlib->filepath, lib->filepath) == 0) {
				BKE_reportf_wrap(fd->reports, RPT_WARNING,
				                 "Library '%s', '%s' had multiple instances, save and reload!",
				                 lib->name, lib->filepath);

				change_idid_adr(&fd->mainlist, fd, lib, newmain->curlib);
//				change_idid_adr_fd(fd, lib, newmain->curlib);
				
				BLI_remlink(&main->library, lib);
				MEM_freeN(lib);


				return;
			}
		}
	}
	/* make sure we have full path in lib->filename */
	BLI_strncpy(lib->filepath, lib->name, sizeof(lib->name));
	cleanup_path(fd->relabase, lib->filepath);
	
//	printf("direct_link_library: name %s\n", lib->name);
//	printf("direct_link_library: filename %s\n", lib->filename);
	
	/* new main */
	newmain= MEM_callocN(sizeof(Main), "directlink");
	BLI_addtail(&fd->mainlist, newmain);
	newmain->curlib= lib;

	lib->parent= NULL;
}

static void lib_link_library(FileData *UNUSED(fd), Main *main)
{
	Library *lib;
	for(lib= main->library.first; lib; lib= lib->id.next) {
		lib->id.us= 1;
	}
}

/* Always call this once you have loaded new library data to set the relative paths correctly in relation to the blend file */
static void fix_relpaths_library(const char *basepath, Main *main)
{
	Library *lib;
	/* BLO_read_from_memory uses a blank filename */
	if (basepath==NULL || basepath[0] == '\0') {
		for(lib= main->library.first; lib; lib= lib->id.next) {
			/* when loading a linked lib into a file which has not been saved,
			 * there is nothing we can be relative to, so instead we need to make
			 * it absolute. This can happen when appending an object with a relative
			 * link into an unsaved blend file. See [#27405].
			 * The remap relative option will make it relative again on save - campbell */
			if (strncmp(lib->name, "//", 2)==0) {
				BLI_strncpy(lib->name, lib->filepath, sizeof(lib->name));
			}
		}
	}
	else {
		for(lib= main->library.first; lib; lib= lib->id.next) {
			/* Libraries store both relative and abs paths, recreate relative paths,
			 * relative to the blend file since indirectly linked libs will be relative to their direct linked library */
			if (strncmp(lib->name, "//", 2)==0) { /* if this is relative to begin with? */
				BLI_strncpy(lib->name, lib->filepath, sizeof(lib->name));
				BLI_path_rel(lib->name, basepath);
			}
		}
	}
}

/* ************ READ SPEAKER ***************** */

static void lib_link_speaker(FileData *fd, Main *main)
{
	Speaker *spk;

	spk= main->speaker.first;
	while(spk) {
		if(spk->id.flag & LIB_NEEDLINK) {
			if (spk->adt) lib_link_animdata(fd, &spk->id, spk->adt);

			spk->sound= newlibadr(fd, spk->id.lib, spk->sound);
			if (spk->sound) {
				spk->sound->id.us++;
			}

			spk->id.flag -= LIB_NEEDLINK;
		}
		spk= spk->id.next;
	}
}

static void direct_link_speaker(FileData *fd, Speaker *spk)
{
	spk->adt= newdataadr(fd, spk->adt);
	direct_link_animdata(fd, spk->adt);

	/*spk->sound= newdataadr(fd, spk->sound);
	direct_link_sound(fd, spk->sound);*/
}

/* ************** READ SOUND ******************* */

static void direct_link_sound(FileData *fd, bSound *sound)
{
	sound->handle = NULL;
	sound->playback_handle = NULL;
	sound->waveform = NULL;

	// versioning stuff, if there was a cache, then we enable caching:
	if(sound->cache)
	{
		sound->flags |= SOUND_FLAGS_CACHING;
		sound->cache = NULL;
	}

	sound->packedfile = direct_link_packedfile(fd, sound->packedfile);
	sound->newpackedfile = direct_link_packedfile(fd, sound->newpackedfile);
}

static void lib_link_sound(FileData *fd, Main *main)
{
	bSound *sound;

	sound= main->sound.first;
	while(sound) {
		if(sound->id.flag & LIB_NEEDLINK) {
			sound->id.flag -= LIB_NEEDLINK;
			sound->ipo= newlibadr_us(fd, sound->id.lib, sound->ipo); // XXX depreceated - old animation system
			
			sound_load(main, sound);
		}
		sound= sound->id.next;
	}
}
/* ***************** READ GROUP *************** */

static void direct_link_group(FileData *fd, Group *group)
{
	link_list(fd, &group->gobject);
}

static void lib_link_group(FileData *fd, Main *main)
{
	Group *group= main->group.first;
	GroupObject *go;
	int add_us;
	
	while(group) {
		if(group->id.flag & LIB_NEEDLINK) {
			group->id.flag -= LIB_NEEDLINK;
			
			add_us= 0;
			
			go= group->gobject.first;
			while(go) {
				go->ob= newlibadr(fd, group->id.lib, go->ob);
				if(go->ob) {
					go->ob->flag |= OB_FROMGROUP;
					/* if group has an object, it increments user... */
					add_us= 1;
					if(go->ob->id.us==0) 
						go->ob->id.us= 1;
				}
				go= go->next;
			}
			if(add_us) group->id.us++;
			rem_from_group(group, NULL, NULL, NULL);	/* removes NULL entries */
		}
		group= group->id.next;
	}
}

/* ***************** READ MOVIECLIP *************** */

static void direct_link_movieReconstruction(FileData *fd, MovieTrackingReconstruction *reconstruction)
{
	reconstruction->cameras= newdataadr(fd, reconstruction->cameras);
}

static void direct_link_movieTracks(FileData *fd, ListBase *tracksbase)
{
	MovieTrackingTrack *track;

	link_list(fd, tracksbase);

	track= tracksbase->first;
	while(track) {
		track->markers= newdataadr(fd, track->markers);

		track= track->next;
	}
}

static void direct_link_movieclip(FileData *fd, MovieClip *clip)
{
	MovieTracking *tracking= &clip->tracking;
	MovieTrackingObject *object;

	clip->adt= newdataadr(fd, clip->adt);

	if(fd->movieclipmap) clip->cache= newmclipadr(fd, clip->cache);
	else clip->cache= NULL;

	if(fd->movieclipmap) clip->tracking.camera.intrinsics= newmclipadr(fd, clip->tracking.camera.intrinsics);
	else clip->tracking.camera.intrinsics= NULL;

	direct_link_movieTracks(fd, &tracking->tracks);
	direct_link_movieReconstruction(fd, &tracking->reconstruction);

	clip->tracking.act_track= newdataadr(fd, clip->tracking.act_track);

	clip->anim= NULL;
	clip->tracking_context= NULL;
	clip->tracking.stats= NULL;

	clip->tracking.stabilization.ok= 0;
	clip->tracking.stabilization.scaleibuf= NULL;
	clip->tracking.stabilization.rot_track= newdataadr(fd, clip->tracking.stabilization.rot_track);

	link_list(fd, &tracking->objects);

	object= tracking->objects.first;
	while(object) {
		direct_link_movieTracks(fd, &object->tracks);
		direct_link_movieReconstruction(fd, &object->reconstruction);

		object= object->next;
	}
}

static void lib_link_movieclip(FileData *fd, Main *main)
{
	MovieClip *clip;

	clip= main->movieclip.first;
	while(clip) {
		if(clip->id.flag & LIB_NEEDLINK) {
			if (clip->adt)
				lib_link_animdata(fd, &clip->id, clip->adt);

			clip->gpd= newlibadr_us(fd, clip->id.lib, clip->gpd);

			clip->id.flag -= LIB_NEEDLINK;
		}
		clip= clip->id.next;
	}
}

/* ************ READ LINE STYLE ***************** */

static void lib_link_linestyle(FileData *fd, Main *main)
{
	FreestyleLineStyle *linestyle;
	LineStyleModifier *m;

	linestyle = main->linestyle.first;
	while (linestyle) {
		if (linestyle->id.flag & LIB_NEEDLINK) {
			linestyle->id.flag -= LIB_NEEDLINK;

			if (linestyle->id.properties) IDP_LibLinkProperty(linestyle->id.properties, (fd->flags & FD_FLAGS_SWITCH_ENDIAN), fd);
			if (linestyle->adt) lib_link_animdata(fd, &linestyle->id, linestyle->adt);
			for (m = linestyle->color_modifiers.first; m; m = m->next) {
				switch (m->type) {
				case LS_MODIFIER_DISTANCE_FROM_OBJECT:
					{
						LineStyleColorModifier_DistanceFromObject *cm = (LineStyleColorModifier_DistanceFromObject *)m;
						cm->target = newlibadr(fd, linestyle->id.lib, cm->target);
					}
					break;
				}
			}
			for (m = linestyle->alpha_modifiers.first; m; m = m->next){
				switch (m->type) {
				case LS_MODIFIER_DISTANCE_FROM_OBJECT:
					{
						LineStyleAlphaModifier_DistanceFromObject *am = (LineStyleAlphaModifier_DistanceFromObject *)m;
						am->target = newlibadr(fd, linestyle->id.lib, am->target);
					}
					break;
				}
			}
			for (m = linestyle->thickness_modifiers.first; m; m = m->next){
				switch (m->type) {
				case LS_MODIFIER_DISTANCE_FROM_OBJECT:
					{
						LineStyleThicknessModifier_DistanceFromObject *tm = (LineStyleThicknessModifier_DistanceFromObject *)m;
						tm->target = newlibadr(fd, linestyle->id.lib, tm->target);
					}
					break;
				}
			}
		}
		linestyle = linestyle->id.next;
	}
}

static void direct_link_linestyle_color_modifier(FileData *fd, LineStyleModifier *modifier)
{
	switch (modifier->type) {
	case LS_MODIFIER_ALONG_STROKE:
		{
			LineStyleColorModifier_AlongStroke *m = (LineStyleColorModifier_AlongStroke *)modifier;
			m->color_ramp = newdataadr(fd, m->color_ramp);
		}
		break;
	case LS_MODIFIER_DISTANCE_FROM_CAMERA:
		{
			LineStyleColorModifier_DistanceFromCamera *m = (LineStyleColorModifier_DistanceFromCamera *)modifier;
			m->color_ramp = newdataadr(fd, m->color_ramp);
		}
		break;
	case LS_MODIFIER_DISTANCE_FROM_OBJECT:
		{
			LineStyleColorModifier_DistanceFromObject *m = (LineStyleColorModifier_DistanceFromObject *)modifier;
			m->color_ramp = newdataadr(fd, m->color_ramp);
		}
		break;
	case LS_MODIFIER_MATERIAL:
		{
			LineStyleColorModifier_Material *m = (LineStyleColorModifier_Material *)modifier;
			m->color_ramp = newdataadr(fd, m->color_ramp);
		}
		break;
	}
}

static void direct_link_linestyle_alpha_modifier(FileData *fd, LineStyleModifier *modifier)
{
	switch (modifier->type) {
	case LS_MODIFIER_ALONG_STROKE:
		{
			LineStyleAlphaModifier_AlongStroke *m = (LineStyleAlphaModifier_AlongStroke *)modifier;
			m->curve = newdataadr(fd, m->curve);
			direct_link_curvemapping(fd, m->curve);
		}
		break;
	case LS_MODIFIER_DISTANCE_FROM_CAMERA:
		{
			LineStyleAlphaModifier_DistanceFromCamera *m = (LineStyleAlphaModifier_DistanceFromCamera *)modifier;
			m->curve = newdataadr(fd, m->curve);
			direct_link_curvemapping(fd, m->curve);
		}
		break;
	case LS_MODIFIER_DISTANCE_FROM_OBJECT:
		{
			LineStyleAlphaModifier_DistanceFromObject *m = (LineStyleAlphaModifier_DistanceFromObject *)modifier;
			m->curve = newdataadr(fd, m->curve);
			direct_link_curvemapping(fd, m->curve);
		}
		break;
	case LS_MODIFIER_MATERIAL:
		{
			LineStyleAlphaModifier_Material *m = (LineStyleAlphaModifier_Material *)modifier;
			m->curve = newdataadr(fd, m->curve);
			direct_link_curvemapping(fd, m->curve);
		}
		break;
	}
}

static void direct_link_linestyle_thickness_modifier(FileData *fd, LineStyleModifier *modifier)
{
	switch (modifier->type) {
	case LS_MODIFIER_ALONG_STROKE:
		{
			LineStyleThicknessModifier_AlongStroke *m = (LineStyleThicknessModifier_AlongStroke *)modifier;
			m->curve = newdataadr(fd, m->curve);
			direct_link_curvemapping(fd, m->curve);
		}
		break;
	case LS_MODIFIER_DISTANCE_FROM_CAMERA:
		{
			LineStyleThicknessModifier_DistanceFromCamera *m = (LineStyleThicknessModifier_DistanceFromCamera *)modifier;
			m->curve = newdataadr(fd, m->curve);
			direct_link_curvemapping(fd, m->curve);
		}
		break;
	case LS_MODIFIER_DISTANCE_FROM_OBJECT:
		{
			LineStyleThicknessModifier_DistanceFromObject *m = (LineStyleThicknessModifier_DistanceFromObject *)modifier;
			m->curve = newdataadr(fd, m->curve);
			direct_link_curvemapping(fd, m->curve);
		}
		break;
	case LS_MODIFIER_MATERIAL:
		{
			LineStyleThicknessModifier_Material *m = (LineStyleThicknessModifier_Material *)modifier;
			m->curve = newdataadr(fd, m->curve);
			direct_link_curvemapping(fd, m->curve);
		}
		break;
	}
}

static void direct_link_linestyle_geometry_modifier(FileData *fd, LineStyleModifier *modifier)
{
}

static void direct_link_linestyle(FileData *fd, FreestyleLineStyle *linestyle)
{
	LineStyleModifier *modifier;

	linestyle->adt= newdataadr(fd, linestyle->adt);
	direct_link_animdata(fd, linestyle->adt);
	link_list(fd, &linestyle->color_modifiers);
	for(modifier=linestyle->color_modifiers.first; modifier; modifier= modifier->next)
		direct_link_linestyle_color_modifier(fd, modifier);
	link_list(fd, &linestyle->alpha_modifiers);
	for(modifier=linestyle->alpha_modifiers.first; modifier; modifier= modifier->next)
		direct_link_linestyle_alpha_modifier(fd, modifier);
	link_list(fd, &linestyle->thickness_modifiers);
	for(modifier=linestyle->thickness_modifiers.first; modifier; modifier= modifier->next)
		direct_link_linestyle_thickness_modifier(fd, modifier);
	link_list(fd, &linestyle->geometry_modifiers);
	for(modifier=linestyle->geometry_modifiers.first; modifier; modifier= modifier->next)
		direct_link_linestyle_geometry_modifier(fd, modifier);
}

/* ************** GENERAL & MAIN ******************** */


static const char *dataname(short id_code)
{
	
	switch( id_code ) {
		case ID_OB: return "Data from OB";
		case ID_ME: return "Data from ME";
		case ID_IP: return "Data from IP";
		case ID_SCE: return "Data from SCE";
		case ID_MA: return "Data from MA";
		case ID_TE: return "Data from TE";
		case ID_CU: return "Data from CU";
		case ID_GR: return "Data from GR";
		case ID_AR: return "Data from AR";
		case ID_AC: return "Data from AC";
		case ID_LI: return "Data from LI";
		case ID_MB: return "Data from MB";
		case ID_IM: return "Data from IM";
		case ID_LT: return "Data from LT";
		case ID_LA: return "Data from LA";
		case ID_CA: return "Data from CA";
		case ID_KE: return "Data from KE";
		case ID_WO: return "Data from WO";
		case ID_SCR: return "Data from SCR";
		case ID_VF: return "Data from VF";
		case ID_TXT	: return "Data from TXT";
		case ID_SPK: return "Data from SPK";
		case ID_SO: return "Data from SO";
		case ID_NT: return "Data from NT";
		case ID_BR: return "Data from BR";
		case ID_PA: return "Data from PA";
		case ID_GD: return "Data from GD";
		case ID_MC: return "Data from MC";
		case ID_LS: return "Data from LS";
	}
	return "Data from Lib Block";
	
}

static BHead *read_data_into_oldnewmap(FileData *fd, BHead *bhead, const char *allocname)
{
	bhead = blo_nextbhead(fd, bhead);

	while(bhead && bhead->code==DATA) {
		void *data;
#if 0
		/* XXX DUMB DEBUGGING OPTION TO GIVE NAMES for guarded malloc errors */
		short *sp= fd->filesdna->structs[bhead->SDNAnr];
		char *tmp= malloc(100);
		allocname = fd->filesdna->types[ sp[0] ];
		strcpy(tmp, allocname);
		data= read_struct(fd, bhead, tmp);
#else
		data= read_struct(fd, bhead, allocname);
#endif
		
		if (data) {
			oldnewmap_insert(fd->datamap, bhead->old, data, 0);
		}

		bhead = blo_nextbhead(fd, bhead);
	}

	return bhead;
}

static BHead *read_libblock(FileData *fd, Main *main, BHead *bhead, int flag, ID **id_r)
{
	/* this routine reads a libblock and its direct data. Use link functions
	 * to connect it all
	 */

	ID *id;
	ListBase *lb;
	const char *allocname;
	
	/* read libblock */
	id = read_struct(fd, bhead, "lib block");
	if (id_r)
		*id_r= id;
	if (!id)
		return blo_nextbhead(fd, bhead);
	
	oldnewmap_insert(fd->libmap, bhead->old, id, bhead->code);	/* for ID_ID check */
	
	/* do after read_struct, for dna reconstruct */
	if(bhead->code==ID_ID) {
		lb= which_libbase(main, GS(id->name));
	}
	else {
		lb= which_libbase(main, bhead->code);
	}
	
	BLI_addtail(lb, id);

	/* clear first 8 bits */
	id->flag= (id->flag & 0xFF00) | flag | LIB_NEEDLINK;
	id->lib= main->curlib;
	if(id->flag & LIB_FAKEUSER) id->us= 1;
	else id->us= 0;
	id->icon_id = 0;
	id->flag &= ~(LIB_ID_RECALC|LIB_ID_RECALC_DATA);

	/* this case cannot be direct_linked: it's just the ID part */
	if(bhead->code==ID_ID) {
		return blo_nextbhead(fd, bhead);
	}

	/* need a name for the mallocN, just for debugging and sane prints on leaks */
	allocname= dataname(GS(id->name));
	
	/* read all data into fd->datamap */
	bhead= read_data_into_oldnewmap(fd, bhead, allocname);

	/* init pointers direct data */
	switch( GS(id->name) ) {
		case ID_WM:
			direct_link_windowmanager(fd, (wmWindowManager *)id);
			break;
		case ID_SCR:
			direct_link_screen(fd, (bScreen *)id);
			break;
		case ID_SCE:
			direct_link_scene(fd, (Scene *)id);
			break;
		case ID_OB:
			direct_link_object(fd, (Object *)id);
			break;
		case ID_ME:
			direct_link_mesh(fd, (Mesh *)id);
			break;
		case ID_CU:
			direct_link_curve(fd, (Curve *)id);
			break;
		case ID_MB:
			direct_link_mball(fd, (MetaBall *)id);
			break;
		case ID_MA:
			direct_link_material(fd, (Material *)id);
			break;
		case ID_TE:
			direct_link_texture(fd, (Tex *)id);
			break;
		case ID_IM:
			direct_link_image(fd, (Image *)id);
			break;
		case ID_LA:
			direct_link_lamp(fd, (Lamp *)id);
			break;
		case ID_VF:
			direct_link_vfont(fd, (VFont *)id);
			break;
		case ID_TXT:
			direct_link_text(fd, (Text *)id);
			break;
		case ID_IP:
			direct_link_ipo(fd, (Ipo *)id);
			break;
		case ID_KE:
			direct_link_key(fd, (Key *)id);
			break;
		case ID_LT:
			direct_link_latt(fd, (Lattice *)id);
			break;
		case ID_WO:
			direct_link_world(fd, (World *)id);
			break;
		case ID_LI:
			direct_link_library(fd, (Library *)id, main);
			break;
		case ID_CA:
			direct_link_camera(fd, (Camera *)id);
			break;
		case ID_SPK:
			direct_link_speaker(fd, (Speaker *)id);
			break;
		case ID_SO:
			direct_link_sound(fd, (bSound *)id);
			break;
		case ID_GR:
			direct_link_group(fd, (Group *)id);
			break;
		case ID_AR:
			direct_link_armature(fd, (bArmature*)id);
			break;
		case ID_AC:
			direct_link_action(fd, (bAction*)id);
			break;
		case ID_NT:
			direct_link_nodetree(fd, (bNodeTree*)id);
			break;
		case ID_BR:
			direct_link_brush(fd, (Brush*)id);
			break;
		case ID_PA:
			direct_link_particlesettings(fd, (ParticleSettings*)id);
			break;
		case ID_SCRIPT:
			direct_link_script(fd, (Script*)id);
			break;
		case ID_GD:
			direct_link_gpencil(fd, (bGPdata *)id);
			break;
		case ID_MC:
			direct_link_movieclip(fd, (MovieClip *)id);
			break;
		case ID_LS:
			direct_link_linestyle(fd, (FreestyleLineStyle *)id);
			break;
	}
	
	/*link direct data of ID properties*/
	if (id->properties) {
		id->properties = newdataadr(fd, id->properties);
		if (id->properties) { /* this case means the data was written incorrectly, it should not happen */
			IDP_DirectLinkProperty(id->properties, (fd->flags & FD_FLAGS_SWITCH_ENDIAN), fd);
		}
	}

	oldnewmap_free_unused(fd->datamap);
	oldnewmap_clear(fd->datamap);

	return (bhead);
}

/* note, this has to be kept for reading older files... */
/* also version info is written here */
static BHead *read_global(BlendFileData *bfd, FileData *fd, BHead *bhead)
{
	FileGlobal *fg= read_struct(fd, bhead, "Global");
	
	/* copy to bfd handle */
	bfd->main->subversionfile= fg->subversion;
	bfd->main->minversionfile= fg->minversion;
	bfd->main->minsubversionfile= fg->minsubversion;
	bfd->main->revision= fg->revision;
	
	bfd->winpos= fg->winpos;
	bfd->fileflags= fg->fileflags;
	bfd->displaymode= fg->displaymode;
	bfd->globalf= fg->globalf;
	BLI_strncpy(bfd->filename, fg->filename, sizeof(bfd->filename));
	
	if(G.fileflags & G_FILE_RECOVER)
		BLI_strncpy(fd->relabase, fg->filename, sizeof(fd->relabase));
	
	bfd->curscreen= fg->curscreen;
	bfd->curscene= fg->curscene;
	
	MEM_freeN(fg);

	fd->globalf= bfd->globalf;
	fd->fileflags= bfd->fileflags;
	
	return blo_nextbhead(fd, bhead);
}

/* note, this has to be kept for reading older files... */
static void link_global(FileData *fd, BlendFileData *bfd)
{
	
	bfd->curscreen= newlibadr(fd, NULL, bfd->curscreen);
	bfd->curscene= newlibadr(fd, NULL, bfd->curscene);
	// this happens in files older than 2.35
	if(bfd->curscene==NULL) {
		if(bfd->curscreen) bfd->curscene= bfd->curscreen->scene;
	}
}

static void vcol_to_fcol(Mesh *me)
{
	MFace *mface;
	unsigned int *mcol, *mcoln, *mcolmain;
	int a;

	if(me->totface==0 || me->mcol==NULL) return;

	mcoln= mcolmain= MEM_mallocN(4*sizeof(int)*me->totface, "mcoln");
	mcol = (unsigned int *)me->mcol;
	mface= me->mface;
	for(a=me->totface; a>0; a--, mface++) {
		mcoln[0]= mcol[mface->v1];
		mcoln[1]= mcol[mface->v2];
		mcoln[2]= mcol[mface->v3];
		mcoln[3]= mcol[mface->v4];
		mcoln+= 4;
	}

	MEM_freeN(me->mcol);
	me->mcol= (MCol *)mcolmain;
}

static int map_223_keybd_code_to_224_keybd_code(int code)
{
	switch (code) {
		case 312:	return 311; /* F12KEY */
		case 159:	return 161; /* PADSLASHKEY */
		case 161:	return 150; /* PAD0 */
		case 154:	return 151; /* PAD1 */
		case 150:	return 152; /* PAD2 */
		case 155:	return 153; /* PAD3 */
		case 151:	return 154; /* PAD4 */
		case 156:	return 155; /* PAD5 */
		case 152:	return 156; /* PAD6 */
		case 157:	return 157; /* PAD7 */
		case 153:	return 158; /* PAD8 */
		case 158:	return 159; /* PAD9 */
		default: return code;
	}
}

static void do_version_bone_head_tail_237(Bone *bone)
{
	Bone *child;
	float vec[3];

	/* head */
	copy_v3_v3(bone->arm_head, bone->arm_mat[3]);

	/* tail is in current local coord system */
	copy_v3_v3(vec, bone->arm_mat[1]);
	mul_v3_fl(vec, bone->length);
	add_v3_v3v3(bone->arm_tail, bone->arm_head, vec);

	for(child= bone->childbase.first; child; child= child->next)
		do_version_bone_head_tail_237(child);
}

static void bone_version_238(ListBase *lb)
{
	Bone *bone;
	
	for(bone= lb->first; bone; bone= bone->next) {
		if(bone->rad_tail==0.0f && bone->rad_head==0.0f) {
			bone->rad_head= 0.25f*bone->length;
			bone->rad_tail= 0.1f*bone->length;
			
			bone->dist-= bone->rad_head;
			if(bone->dist<=0.0f) bone->dist= 0.0f;
		}
		bone_version_238(&bone->childbase);
	}
}

static void bone_version_239(ListBase *lb)
{
	Bone *bone;
	
	for(bone= lb->first; bone; bone= bone->next) {
		if(bone->layer==0) 
			bone->layer= 1;
		bone_version_239(&bone->childbase);
	}
}

static void ntree_version_241(bNodeTree *ntree)
{
	bNode *node;
	
	if(ntree->type==NTREE_COMPOSIT) {
		for(node= ntree->nodes.first; node; node= node->next) {
			if(node->type==CMP_NODE_BLUR) {
				if(node->storage==NULL) {
					NodeBlurData *nbd= MEM_callocN(sizeof(NodeBlurData), "node blur patch");
					nbd->sizex= node->custom1;
					nbd->sizey= node->custom2;
					nbd->filtertype= R_FILTER_QUAD;
					node->storage= nbd;
				}
			}
			else if(node->type==CMP_NODE_VECBLUR) {
				if(node->storage==NULL) {
					NodeBlurData *nbd= MEM_callocN(sizeof(NodeBlurData), "node blur patch");
					nbd->samples= node->custom1;
					nbd->maxspeed= node->custom2;
					nbd->fac= 1.0f;
					node->storage= nbd;
				}
			}
		}
	}
}

static void ntree_version_242(bNodeTree *ntree)
{
	bNode *node;
	
	if(ntree->type==NTREE_COMPOSIT) {
		for(node= ntree->nodes.first; node; node= node->next) {
			if(node->type==CMP_NODE_HUE_SAT) {
				if(node->storage) {
					NodeHueSat *nhs= node->storage;
					if(nhs->val==0.0f) nhs->val= 1.0f;
				}
			}
		}
	}
	else if(ntree->type==NTREE_SHADER) {
		for(node= ntree->nodes.first; node; node= node->next)
			if(node->type == SH_NODE_GEOMETRY && node->storage == NULL)
				node->storage= MEM_callocN(sizeof(NodeGeometry), "NodeGeometry");
	}
	
}


/* somehow, probably importing via python, keyblock adrcodes are not in order */
static void sort_shape_fix(Main *main)
{
	Key *key;
	KeyBlock *kb;
	int sorted= 0;
	
	while(sorted==0) {
		sorted= 1;
		for(key= main->key.first; key; key= key->id.next) {
			for(kb= key->block.first; kb; kb= kb->next) {
				if(kb->next && kb->adrcode>kb->next->adrcode) {
					KeyBlock *next= kb->next;
					BLI_remlink(&key->block, kb);
					BLI_insertlink(&key->block, next, kb);
					kb= next;
					sorted= 0;
				}
			}
		}
		if(sorted==0) printf("warning, shape keys were sorted incorrect, fixed it!\n");
	}
}

static void customdata_version_242(Mesh *me)
{
	CustomDataLayer *layer;
	MTFace *mtf;
	MCol *mcol;
	TFace *tf;
	int a, mtfacen, mcoln;

	if (!me->vdata.totlayer) {
		CustomData_add_layer(&me->vdata, CD_MVERT, CD_ASSIGN, me->mvert, me->totvert);

		if (me->msticky)
			CustomData_add_layer(&me->vdata, CD_MSTICKY, CD_ASSIGN, me->msticky, me->totvert);
		if (me->dvert)
			CustomData_add_layer(&me->vdata, CD_MDEFORMVERT, CD_ASSIGN, me->dvert, me->totvert);
	}

	if (!me->edata.totlayer)
		CustomData_add_layer(&me->edata, CD_MEDGE, CD_ASSIGN, me->medge, me->totedge);
	
	if (!me->fdata.totlayer) {
		CustomData_add_layer(&me->fdata, CD_MFACE, CD_ASSIGN, me->mface, me->totface);

		if (me->tface) {
			if (me->mcol)
				MEM_freeN(me->mcol);

			me->mcol= CustomData_add_layer(&me->fdata, CD_MCOL, CD_CALLOC, NULL, me->totface);
			me->mtface= CustomData_add_layer(&me->fdata, CD_MTFACE, CD_CALLOC, NULL, me->totface);

			mtf= me->mtface;
			mcol= me->mcol;
			tf= me->tface;

			for (a=0; a < me->totface; a++, mtf++, tf++, mcol+=4) {
				memcpy(mcol, tf->col, sizeof(tf->col));
				memcpy(mtf->uv, tf->uv, sizeof(tf->uv));

				mtf->flag= tf->flag;
				mtf->unwrap= tf->unwrap;
				mtf->mode= tf->mode;
				mtf->tile= tf->tile;
				mtf->tpage= tf->tpage;
				mtf->transp= tf->transp;
			}

			MEM_freeN(me->tface);
			me->tface= NULL;
		}
		else if (me->mcol) {
			me->mcol= CustomData_add_layer(&me->fdata, CD_MCOL, CD_ASSIGN, me->mcol, me->totface);
		}
	}

	if (me->tface) {
		MEM_freeN(me->tface);
		me->tface= NULL;
	}

	for (a=0, mtfacen=0, mcoln=0; a < me->fdata.totlayer; a++) {
		layer= &me->fdata.layers[a];

		if (layer->type == CD_MTFACE) {
			if (layer->name[0] == 0) {
				if (mtfacen == 0) strcpy(layer->name, "UVMap");
				else BLI_snprintf(layer->name, sizeof(layer->name), "UVMap.%.3d", mtfacen);
			}
			mtfacen++;
		}
		else if (layer->type == CD_MCOL) {
			if (layer->name[0] == 0) {
				if (mcoln == 0) strcpy(layer->name, "Col");
				else BLI_snprintf(layer->name, sizeof(layer->name), "Col.%.3d", mcoln);
			}
			mcoln++;
		}
	}

	mesh_update_customdata_pointers(me, TRUE);
}

/*only copy render texface layer from active*/
static void customdata_version_243(Mesh *me)
{
	CustomDataLayer *layer;
	int a;

	for (a=0; a < me->fdata.totlayer; a++) {
		layer= &me->fdata.layers[a];
		layer->active_rnd = layer->active;
	}
}

/* struct NodeImageAnim moved to ImageUser, and we make it default available */
static void do_version_ntree_242_2(bNodeTree *ntree)
{
	bNode *node;
	
	if(ntree->type==NTREE_COMPOSIT) {
		for(node= ntree->nodes.first; node; node= node->next) {
			if(ELEM3(node->type, CMP_NODE_IMAGE, CMP_NODE_VIEWER, CMP_NODE_SPLITVIEWER)) {
				/* only image had storage */
				if(node->storage) {
					NodeImageAnim *nia= node->storage;
					ImageUser *iuser= MEM_callocN(sizeof(ImageUser), "ima user node");

					iuser->frames= nia->frames;
					iuser->sfra= nia->sfra;
					iuser->offset= nia->nr-1;
					iuser->cycl= nia->cyclic;
					iuser->fie_ima= 2;
					iuser->ok= 1;
					
					node->storage= iuser;
					MEM_freeN(nia);
				}
				else {
					ImageUser *iuser= node->storage= MEM_callocN(sizeof(ImageUser), "node image user");
					iuser->sfra= 1;
					iuser->fie_ima= 2;
					iuser->ok= 1;
				}
			}
		}
	}
}

static void ntree_version_245(FileData *fd, Library *lib, bNodeTree *ntree)
{
	bNode *node;
	NodeTwoFloats *ntf;
	ID *nodeid;
	Image *image;
	ImageUser *iuser;

	if(ntree->type==NTREE_COMPOSIT) {
		for(node= ntree->nodes.first; node; node= node->next) {
			if(node->type == CMP_NODE_ALPHAOVER) {
				if(!node->storage) {
					ntf= MEM_callocN(sizeof(NodeTwoFloats), "NodeTwoFloats");
					node->storage= ntf;
					if(node->custom1)
						ntf->x= 1.0f;
				}
			}
			
			/* fix for temporary flag changes during 245 cycle */
			nodeid= newlibadr(fd, lib, node->id);
			if(node->storage && nodeid && GS(nodeid->name) == ID_IM) {
				image= (Image*)nodeid;
				iuser= node->storage;
				if(iuser->flag & IMA_OLD_PREMUL) {
					iuser->flag &= ~IMA_OLD_PREMUL;
					iuser->flag |= IMA_DO_PREMUL;
				}
				if(iuser->flag & IMA_DO_PREMUL) {
					image->flag &= ~IMA_OLD_PREMUL;
					image->flag |= IMA_DO_PREMUL;
				}
			}
		}
	}
}

static void idproperties_fix_groups_lengths_recurse(IDProperty *prop)
{
	IDProperty *loop;
	int i;
	
	for (loop=prop->data.group.first, i=0; loop; loop=loop->next, i++) {
		if (loop->type == IDP_GROUP) idproperties_fix_groups_lengths_recurse(loop);
	}
	
	if (prop->len != i) {
		printf("Found and fixed bad id property group length.\n");
		prop->len = i;
	}
}

static void idproperties_fix_group_lengths(ListBase idlist)
{
	ID *id;
	
	for (id=idlist.first; id; id=id->next) {
		if (id->properties) {
			idproperties_fix_groups_lengths_recurse(id->properties);
		}
	}
}

static void alphasort_version_246(FileData *fd, Library *lib, Mesh *me)
{
	Material *ma;
	MFace *mf;
	MTFace *tf;
	int a, b, texalpha;

	/* verify we have a tface layer */
	for(b=0; b<me->fdata.totlayer; b++)
		if(me->fdata.layers[b].type == CD_MTFACE)
			break;
	
	if(b == me->fdata.totlayer)
		return;

	/* if we do, set alpha sort if the game engine did it before */
	for(a=0, mf=me->mface; a<me->totface; a++, mf++) {
		if(mf->mat_nr < me->totcol) {
			ma= newlibadr(fd, lib, me->mat[mf->mat_nr]);
			texalpha = 0;

			/* we can't read from this if it comes from a library,
			 * because direct_link might not have happened on it,
			 * so ma->mtex is not pointing to valid memory yet */
			if(ma && ma->id.lib)
				ma= NULL;

			for(b=0; ma && b<MAX_MTEX; b++)
				if(ma->mtex && ma->mtex[b] && ma->mtex[b]->mapto & MAP_ALPHA)
					texalpha = 1;
		}
		else {
			ma= NULL;
			texalpha = 0;
		}

		for(b=0; b<me->fdata.totlayer; b++) {
			if(me->fdata.layers[b].type == CD_MTFACE) {
				tf = ((MTFace*)me->fdata.layers[b].data) + a;

				tf->mode &= ~TF_ALPHASORT;
				if(ma && (ma->mode & MA_ZTRANSP))
					if(ELEM(tf->transp, TF_ALPHA, TF_ADD) || (texalpha && (tf->transp != TF_CLIP)))
						tf->mode |= TF_ALPHASORT;
			}
		}
	}
}

/* 2.50 patch */
static void area_add_header_region(ScrArea *sa, ListBase *lb)
{
	ARegion *ar= MEM_callocN(sizeof(ARegion), "area region from do_versions");
	
	BLI_addtail(lb, ar);
	ar->regiontype= RGN_TYPE_HEADER;
	if(sa->headertype==HEADERDOWN)
		ar->alignment= RGN_ALIGN_BOTTOM;
	else
		ar->alignment= RGN_ALIGN_TOP;
	
	/* initialise view2d data for header region, to allow panning */
	/* is copy from ui_view2d.c */
	ar->v2d.keepzoom = (V2D_LOCKZOOM_X|V2D_LOCKZOOM_Y|V2D_LIMITZOOM|V2D_KEEPASPECT);
	ar->v2d.keepofs = V2D_LOCKOFS_Y;
	ar->v2d.keeptot = V2D_KEEPTOT_STRICT; 
	ar->v2d.align = V2D_ALIGN_NO_NEG_X|V2D_ALIGN_NO_NEG_Y;
	ar->v2d.flag = (V2D_PIXELOFS_X|V2D_PIXELOFS_Y);
}

static void sequencer_init_preview_region(ARegion* ar)
{
	// XXX a bit ugly still, copied from space_sequencer
	/* NOTE: if you change values here, also change them in space_sequencer.c, sequencer_new */
	ar->regiontype= RGN_TYPE_PREVIEW;
	ar->alignment= RGN_ALIGN_TOP;
	ar->flag |= RGN_FLAG_HIDDEN;
	ar->v2d.keepzoom= V2D_KEEPASPECT | V2D_KEEPZOOM;
	ar->v2d.minzoom= 0.00001f;
	ar->v2d.maxzoom= 100000.0f;
	ar->v2d.tot.xmin= -960.0f; /* 1920 width centered */
	ar->v2d.tot.ymin= -540.0f; /* 1080 height centered */
	ar->v2d.tot.xmax= 960.0f;
	ar->v2d.tot.ymax= 540.0f;
	ar->v2d.min[0]= 0.0f;
	ar->v2d.min[1]= 0.0f;
	ar->v2d.max[0]= 12000.0f;
	ar->v2d.max[1]= 12000.0f;
	ar->v2d.cur= ar->v2d.tot;
	ar->v2d.align= V2D_ALIGN_FREE; // (V2D_ALIGN_NO_NEG_X|V2D_ALIGN_NO_NEG_Y);
	ar->v2d.keeptot= V2D_KEEPTOT_FREE;
}

/* 2.50 patch */
static void area_add_window_regions(ScrArea *sa, SpaceLink *sl, ListBase *lb)
{
	ARegion *ar;
	ARegion *ar_main;

	if(sl) {
		/* first channels for ipo action nla... */
		switch(sl->spacetype) {
			case SPACE_IPO:
				ar= MEM_callocN(sizeof(ARegion), "area region from do_versions");
				BLI_addtail(lb, ar);
				ar->regiontype= RGN_TYPE_CHANNELS;
				ar->alignment= RGN_ALIGN_LEFT; 
				ar->v2d.scroll= (V2D_SCROLL_RIGHT|V2D_SCROLL_BOTTOM);
				
					// for some reason, this doesn't seem to go auto like for NLA...
				ar= MEM_callocN(sizeof(ARegion), "area region from do_versions");
				BLI_addtail(lb, ar);
				ar->regiontype= RGN_TYPE_UI;
				ar->alignment= RGN_ALIGN_RIGHT;
				ar->v2d.scroll= V2D_SCROLL_RIGHT;
				ar->v2d.flag = RGN_FLAG_HIDDEN;
				break;
				
			case SPACE_ACTION:
				ar= MEM_callocN(sizeof(ARegion), "area region from do_versions");
				BLI_addtail(lb, ar);
				ar->regiontype= RGN_TYPE_CHANNELS;
				ar->alignment= RGN_ALIGN_LEFT;
				ar->v2d.scroll= V2D_SCROLL_BOTTOM;
				ar->v2d.flag = V2D_VIEWSYNC_AREA_VERTICAL;
				break;
				
			case SPACE_NLA:
				ar= MEM_callocN(sizeof(ARegion), "area region from do_versions");
				BLI_addtail(lb, ar);
				ar->regiontype= RGN_TYPE_CHANNELS;
				ar->alignment= RGN_ALIGN_LEFT;
				ar->v2d.scroll= V2D_SCROLL_BOTTOM;
				ar->v2d.flag = V2D_VIEWSYNC_AREA_VERTICAL;
				
					// for some reason, some files still don't get this auto
				ar= MEM_callocN(sizeof(ARegion), "area region from do_versions");
				BLI_addtail(lb, ar);
				ar->regiontype= RGN_TYPE_UI;
				ar->alignment= RGN_ALIGN_RIGHT;
				ar->v2d.scroll= V2D_SCROLL_RIGHT;
				ar->v2d.flag = RGN_FLAG_HIDDEN;
				break;
				
			case SPACE_NODE:
				ar= MEM_callocN(sizeof(ARegion), "nodetree area for node");
				BLI_addtail(lb, ar);
				ar->regiontype= RGN_TYPE_UI;
				ar->alignment= RGN_ALIGN_LEFT;
				ar->v2d.scroll = (V2D_SCROLL_RIGHT|V2D_SCROLL_BOTTOM);
				ar->v2d.flag = V2D_VIEWSYNC_AREA_VERTICAL;
				/* temporarily hide it */
				ar->flag = RGN_FLAG_HIDDEN;
				break;
			case SPACE_FILE:
				ar= MEM_callocN(sizeof(ARegion), "nodetree area for node");
				BLI_addtail(lb, ar);
				ar->regiontype= RGN_TYPE_CHANNELS;
				ar->alignment= RGN_ALIGN_LEFT;

				ar= MEM_callocN(sizeof(ARegion), "ui area for file");
				BLI_addtail(lb, ar);
				ar->regiontype= RGN_TYPE_UI;
				ar->alignment= RGN_ALIGN_TOP;
				break;
			case SPACE_SEQ:
				ar_main = (ARegion*)lb->first;
				for (; ar_main; ar_main = ar_main->next) {
					if (ar_main->regiontype == RGN_TYPE_WINDOW)
						break;
				}
				ar= MEM_callocN(sizeof(ARegion), "preview area for sequencer");
				BLI_insertlinkbefore(lb, ar_main, ar);
				sequencer_init_preview_region(ar);
				break;
			case SPACE_VIEW3D:
				/* toolbar */
				ar= MEM_callocN(sizeof(ARegion), "toolbar for view3d");
				
				BLI_addtail(lb, ar);
				ar->regiontype= RGN_TYPE_TOOLS;
				ar->alignment= RGN_ALIGN_LEFT;
				ar->flag = RGN_FLAG_HIDDEN;
				
				/* tool properties */
				ar= MEM_callocN(sizeof(ARegion), "tool properties for view3d");
				
				BLI_addtail(lb, ar);
				ar->regiontype= RGN_TYPE_TOOL_PROPS;
				ar->alignment= RGN_ALIGN_BOTTOM|RGN_SPLIT_PREV;
				ar->flag = RGN_FLAG_HIDDEN;
				
				/* buttons/list view */
				ar= MEM_callocN(sizeof(ARegion), "buttons for view3d");
				
				BLI_addtail(lb, ar);
				ar->regiontype= RGN_TYPE_UI;
				ar->alignment= RGN_ALIGN_RIGHT;
				ar->flag = RGN_FLAG_HIDDEN;
#if 0
			case SPACE_BUTS:
				/* context UI region */
				ar= MEM_callocN(sizeof(ARegion), "area region from do_versions");
				BLI_addtail(lb, ar);
				ar->regiontype= RGN_TYPE_UI;
				ar->alignment= RGN_ALIGN_RIGHT;
				
				break;
#endif
		}
	}

	/* main region */
	ar= MEM_callocN(sizeof(ARegion), "area region from do_versions");
	
	BLI_addtail(lb, ar);
	ar->winrct= sa->totrct;
	
	ar->regiontype= RGN_TYPE_WINDOW;
	
	if(sl) {
		/* if active spacetype has view2d data, copy that over to main region */
		/* and we split view3d */
		switch(sl->spacetype) {
			case SPACE_VIEW3D:
				view3d_split_250((View3D *)sl, lb);
				break;		
						
			case SPACE_OUTLINER:
			{
				SpaceOops *soops= (SpaceOops *)sl;
				
				memcpy(&ar->v2d, &soops->v2d, sizeof(View2D));
				
				ar->v2d.scroll &= ~V2D_SCROLL_LEFT;
				ar->v2d.scroll |= (V2D_SCROLL_RIGHT|V2D_SCROLL_BOTTOM_O);
				ar->v2d.align = (V2D_ALIGN_NO_NEG_X|V2D_ALIGN_NO_POS_Y);
				ar->v2d.keepzoom |= (V2D_LOCKZOOM_X|V2D_LOCKZOOM_Y|V2D_KEEPASPECT);
				ar->v2d.keeptot = V2D_KEEPTOT_STRICT;
				ar->v2d.minzoom= ar->v2d.maxzoom= 1.0f;
				//ar->v2d.flag |= V2D_IS_INITIALISED;
			}
				break;
			case SPACE_TIME:
			{
				SpaceTime *stime= (SpaceTime *)sl;
				memcpy(&ar->v2d, &stime->v2d, sizeof(View2D));
				
				ar->v2d.scroll |= (V2D_SCROLL_BOTTOM|V2D_SCROLL_SCALE_HORIZONTAL);
				ar->v2d.align |= V2D_ALIGN_NO_NEG_Y;
				ar->v2d.keepofs |= V2D_LOCKOFS_Y;
				ar->v2d.keepzoom |= V2D_LOCKZOOM_Y;
				ar->v2d.tot.ymin= ar->v2d.cur.ymin= -10.0;
				ar->v2d.min[1]= ar->v2d.max[1]= 20.0;
			}
				break;
			case SPACE_IPO:
			{
				SpaceIpo *sipo= (SpaceIpo *)sl;
				memcpy(&ar->v2d, &sipo->v2d, sizeof(View2D));
				
				/* init mainarea view2d */
				ar->v2d.scroll |= (V2D_SCROLL_BOTTOM|V2D_SCROLL_SCALE_HORIZONTAL);
				ar->v2d.scroll |= (V2D_SCROLL_LEFT|V2D_SCROLL_SCALE_VERTICAL);
				
				ar->v2d.min[0]= FLT_MIN;
				ar->v2d.min[1]= FLT_MIN;
				
				ar->v2d.max[0]= MAXFRAMEF;
				ar->v2d.max[1]= FLT_MAX;
				
				//ar->v2d.flag |= V2D_IS_INITIALISED;
				break;
			}
			case SPACE_NLA:
			{
				SpaceNla *snla= (SpaceNla *)sl;
				memcpy(&ar->v2d, &snla->v2d, sizeof(View2D));
				
				ar->v2d.tot.ymin= (float)(-sa->winy)/3.0f;
				ar->v2d.tot.ymax= 0.0f;
				
				ar->v2d.scroll |= (V2D_SCROLL_BOTTOM|V2D_SCROLL_SCALE_HORIZONTAL);
				ar->v2d.scroll |= (V2D_SCROLL_RIGHT);
				ar->v2d.align = V2D_ALIGN_NO_POS_Y;
				ar->v2d.flag |= V2D_VIEWSYNC_AREA_VERTICAL;
				break;
			}
			case SPACE_ACTION:
			{
				SpaceAction *saction= (SpaceAction *)sl;
				
				/* we totally reinit the view for the Action Editor, as some old instances had some weird cruft set */
				ar->v2d.tot.xmin= -20.0f;
				ar->v2d.tot.ymin= (float)(-sa->winy)/3.0f;
				ar->v2d.tot.xmax= (float)((sa->winx > 120)? (sa->winx) : 120);
				ar->v2d.tot.ymax= 0.0f;
				
				ar->v2d.cur= ar->v2d.tot;
				
				ar->v2d.min[0]= 0.0f;
				ar->v2d.min[1]= 0.0f;
				
				ar->v2d.max[0]= MAXFRAMEF;
				ar->v2d.max[1]= FLT_MAX;

				ar->v2d.minzoom= 0.01f;
				ar->v2d.maxzoom= 50;
				ar->v2d.scroll = (V2D_SCROLL_BOTTOM|V2D_SCROLL_SCALE_HORIZONTAL);
				ar->v2d.scroll |= (V2D_SCROLL_RIGHT);
				ar->v2d.keepzoom= V2D_LOCKZOOM_Y;
				ar->v2d.align= V2D_ALIGN_NO_POS_Y;
				ar->v2d.flag = V2D_VIEWSYNC_AREA_VERTICAL;
				
				/* for old files with ShapeKey editors open + an action set, clear the action as 
				 * it doesn't make sense in the new system (i.e. violates concept that ShapeKey edit
				 * only shows ShapeKey-rooted actions only)
				 */
				if (saction->mode == SACTCONT_SHAPEKEY)
					saction->action = NULL;
				break;
			}
			case SPACE_SEQ:
			{
				SpaceSeq *sseq= (SpaceSeq *)sl;
				memcpy(&ar->v2d, &sseq->v2d, sizeof(View2D));
				
				ar->v2d.scroll |= (V2D_SCROLL_BOTTOM|V2D_SCROLL_SCALE_HORIZONTAL);
				ar->v2d.scroll |= (V2D_SCROLL_LEFT|V2D_SCROLL_SCALE_VERTICAL);
				ar->v2d.align= V2D_ALIGN_NO_NEG_Y;
				ar->v2d.flag |= V2D_IS_INITIALISED;
				break;
			}
			case SPACE_NODE:
			{
				SpaceNode *snode= (SpaceNode *)sl;
				memcpy(&ar->v2d, &snode->v2d, sizeof(View2D));
				
				ar->v2d.scroll= (V2D_SCROLL_RIGHT|V2D_SCROLL_BOTTOM);
				ar->v2d.keepzoom= V2D_LIMITZOOM|V2D_KEEPASPECT;
				break;
			}
			case SPACE_BUTS:
			{
				SpaceButs *sbuts= (SpaceButs *)sl;
				memcpy(&ar->v2d, &sbuts->v2d, sizeof(View2D));
				
				ar->v2d.scroll |= (V2D_SCROLL_RIGHT|V2D_SCROLL_BOTTOM); 
				break;
			}
			case SPACE_FILE:
			 {
				// SpaceFile *sfile= (SpaceFile *)sl;
				ar->v2d.tot.xmin = ar->v2d.tot.ymin = 0;
				ar->v2d.tot.xmax = ar->winx;
				ar->v2d.tot.ymax = ar->winy;
				ar->v2d.cur = ar->v2d.tot;
				ar->regiontype= RGN_TYPE_WINDOW;
				ar->v2d.scroll = (V2D_SCROLL_RIGHT|V2D_SCROLL_BOTTOM_O);
				ar->v2d.align = (V2D_ALIGN_NO_NEG_X|V2D_ALIGN_NO_POS_Y);
				ar->v2d.keepzoom = (V2D_LOCKZOOM_X|V2D_LOCKZOOM_Y|V2D_LIMITZOOM|V2D_KEEPASPECT);
				break;
			}
			case SPACE_TEXT:
			{
				SpaceText *st= (SpaceText *)sl;
				st->flags |= ST_FIND_WRAP;
			}
				//case SPACE_XXX: // FIXME... add other ones
				//	memcpy(&ar->v2d, &((SpaceXxx *)sl)->v2d, sizeof(View2D));
				//	break;
		}
	}
}

static void do_versions_windowmanager_2_50(bScreen *screen)
{
	ScrArea *sa;
	SpaceLink *sl;
	
	/* add regions */
	for(sa= screen->areabase.first; sa; sa= sa->next) {
		
		/* we keep headertype variable to convert old files only */
		if(sa->headertype)
			area_add_header_region(sa, &sa->regionbase);
		
		area_add_window_regions(sa, sa->spacedata.first, &sa->regionbase);
		
		/* space imageselect is deprecated */
		for(sl= sa->spacedata.first; sl; sl= sl->next) {
			if(sl->spacetype==SPACE_IMASEL)
				sl->spacetype= SPACE_EMPTY;	/* spacedata then matches */
		}
		
		/* space sound is deprecated */
		for(sl= sa->spacedata.first; sl; sl= sl->next) {
			if(sl->spacetype==SPACE_SOUND)
				sl->spacetype= SPACE_EMPTY;	/* spacedata then matches */
		}
		
		/* it seems to be possible in 2.5 to have this saved, filewindow probably */
		sa->butspacetype= sa->spacetype;
		
		/* pushed back spaces also need regions! */
		if(sa->spacedata.first) {
			sl= sa->spacedata.first;
			for(sl= sl->next; sl; sl= sl->next) {
				if(sa->headertype)
					area_add_header_region(sa, &sl->regionbase);
				area_add_window_regions(sa, sl, &sl->regionbase);
			}
		}
	}
}

static void versions_gpencil_add_main(ListBase *lb, ID *id, const char *name)
{
	
	BLI_addtail(lb, id);
	id->us= 1;
	id->flag= LIB_FAKEUSER;
	*( (short *)id->name )= ID_GD;
	
	new_id(lb, id, name);
	/* alphabetic insterion: is in new_id */
	
	if(G.f & G_DEBUG)
		printf("Converted GPencil to ID: %s\n", id->name+2);
}

static void do_versions_gpencil_2_50(Main *main, bScreen *screen)
{
	ScrArea *sa;
	SpaceLink *sl;
	
	/* add regions */
	for(sa= screen->areabase.first; sa; sa= sa->next) {
		for(sl= sa->spacedata.first; sl; sl= sl->next) {
			if (sl->spacetype==SPACE_VIEW3D) {
				View3D *v3d= (View3D*) sl;
				if(v3d->gpd) {
					versions_gpencil_add_main(&main->gpencil, (ID *)v3d->gpd, "GPencil View3D");
					v3d->gpd= NULL;
				}
			}
			else if (sl->spacetype==SPACE_NODE) {
				SpaceNode *snode= (SpaceNode *)sl;
				if(snode->gpd) {
					versions_gpencil_add_main(&main->gpencil, (ID *)snode->gpd, "GPencil Node");
					snode->gpd= NULL;
				}
			}
			else if (sl->spacetype==SPACE_SEQ) {
				SpaceSeq *sseq= (SpaceSeq *)sl;
				if(sseq->gpd) {
					versions_gpencil_add_main(&main->gpencil, (ID *)sseq->gpd, "GPencil Node");
					sseq->gpd= NULL;
				}
			}
			else if (sl->spacetype==SPACE_IMAGE) {
				SpaceImage *sima= (SpaceImage *)sl;
#if 0			/* see comment on r28002 */
				if(sima->gpd) {
					versions_gpencil_add_main(&main->gpencil, (ID *)sima->gpd, "GPencil Image");
					sima->gpd= NULL;
				}
#else
				sima->gpd= NULL;
#endif
			}
		}
	}		
}

/* deprecated, only keep this for readfile.c */
static PartEff *do_version_give_parteff_245(Object *ob)
{
	PartEff *paf;

	paf= ob->effect.first;
	while(paf) {
		if(paf->type==EFF_PARTICLE) return paf;
		paf= paf->next;
	}
	return NULL;
}
static void do_version_free_effect_245(Effect *eff)
{
	PartEff *paf;

	if(eff->type==EFF_PARTICLE) {
		paf= (PartEff *)eff;
		if(paf->keys) MEM_freeN(paf->keys);
	}
	MEM_freeN(eff);
}
static void do_version_free_effects_245(ListBase *lb)
{
	Effect *eff;

	eff= lb->first;
	while(eff) {
		BLI_remlink(lb, eff);
		do_version_free_effect_245(eff);
		eff= lb->first;
	}
}

static void do_version_mtex_factor_2_50(MTex **mtex_array, short idtype)
{
	MTex *mtex;
	float varfac, colfac;
	int a, neg;

	if(!mtex_array)
		return;

	for(a=0; a<MAX_MTEX; a++) {
		if(mtex_array[a]) {
			mtex= mtex_array[a];

			neg= mtex->maptoneg;
			varfac= mtex->varfac;
			colfac= mtex->colfac;

			if(neg & MAP_DISP) mtex->dispfac= -mtex->dispfac;
			if(neg & MAP_NORM) mtex->norfac= -mtex->norfac;
			if(neg & MAP_WARP) mtex->warpfac= -mtex->warpfac;

			mtex->colspecfac= (neg & MAP_COLSPEC)? -colfac: colfac;
			mtex->mirrfac= (neg & MAP_COLMIR)? -colfac: colfac;
			mtex->alphafac= (neg & MAP_ALPHA)? -varfac: varfac;
			mtex->difffac= (neg & MAP_REF)? -varfac: varfac;
			mtex->specfac= (neg & MAP_SPEC)? -varfac: varfac;
			mtex->emitfac= (neg & MAP_EMIT)? -varfac: varfac;
			mtex->hardfac= (neg & MAP_HAR)? -varfac: varfac;
			mtex->raymirrfac= (neg & MAP_RAYMIRR)? -varfac: varfac;
			mtex->translfac= (neg & MAP_TRANSLU)? -varfac: varfac;
			mtex->ambfac= (neg & MAP_AMB)? -varfac: varfac;
			mtex->colemitfac= (neg & MAP_EMISSION_COL)? -colfac: colfac;
			mtex->colreflfac= (neg & MAP_REFLECTION_COL)? -colfac: colfac;
			mtex->coltransfac= (neg & MAP_TRANSMISSION_COL)? -colfac: colfac;
			mtex->densfac= (neg & MAP_DENSITY)? -varfac: varfac;
			mtex->scatterfac= (neg & MAP_SCATTERING)? -varfac: varfac;
			mtex->reflfac= (neg & MAP_REFLECTION)? -varfac: varfac;

			mtex->timefac= (neg & MAP_PA_TIME)? -varfac: varfac;
			mtex->lengthfac= (neg & MAP_PA_LENGTH)? -varfac: varfac;
			mtex->clumpfac= (neg & MAP_PA_CLUMP)? -varfac: varfac;
			mtex->kinkfac= (neg & MAP_PA_KINK)? -varfac: varfac;
			mtex->roughfac= (neg & MAP_PA_ROUGH)? -varfac: varfac;
			mtex->padensfac= (neg & MAP_PA_DENS)? -varfac: varfac;
			mtex->lifefac= (neg & MAP_PA_LIFE)? -varfac: varfac;
			mtex->sizefac= (neg & MAP_PA_SIZE)? -varfac: varfac;
			mtex->ivelfac= (neg & MAP_PA_IVEL)? -varfac: varfac;

			mtex->shadowfac= (neg & LAMAP_SHAD)? -colfac: colfac;

			mtex->zenupfac= (neg & WOMAP_ZENUP)? -colfac: colfac;
			mtex->zendownfac= (neg & WOMAP_ZENDOWN)? -colfac: colfac;
			mtex->blendfac= (neg & WOMAP_BLEND)? -varfac: varfac;

			if(idtype == ID_MA)
				mtex->colfac= (neg & MAP_COL)? -colfac: colfac;
			else if(idtype == ID_LA)
				mtex->colfac= (neg & LAMAP_COL)? -colfac: colfac;
			else if(idtype == ID_WO)
				mtex->colfac= (neg & WOMAP_HORIZ)? -colfac: colfac;
		}
	}
}

static void do_version_mdef_250(Main *main)
{
	Object *ob;
	ModifierData *md;
	MeshDeformModifierData *mmd;

	for(ob= main->object.first; ob; ob=ob->id.next) {
		for(md=ob->modifiers.first; md; md=md->next) {
			if(md->type == eModifierType_MeshDeform) {
				mmd= (MeshDeformModifierData*)md;

				if(mmd->bindcos) {
					/* make bindcos NULL in order to trick older versions
					   into thinking that the mesh was not bound yet */
					mmd->bindcagecos= mmd->bindcos;
					mmd->bindcos= NULL;

					modifier_mdef_compact_influences(md);
				}
			}
		}
	}
}

static void do_version_constraints_radians_degrees_250(ListBase *lb)
{
	bConstraint *con;

	for	(con=lb->first; con; con=con->next) {
		if(con->type==CONSTRAINT_TYPE_RIGIDBODYJOINT) {
			bRigidBodyJointConstraint *data = con->data;
			data->axX *= (float)(M_PI/180.0);
			data->axY *= (float)(M_PI/180.0);
			data->axZ *= (float)(M_PI/180.0);
		}
		else if(con->type==CONSTRAINT_TYPE_KINEMATIC) {
			bKinematicConstraint *data = con->data;
			data->poleangle *= (float)(M_PI/180.0);
		}
		else if(con->type==CONSTRAINT_TYPE_ROTLIMIT) {
			bRotLimitConstraint *data = con->data;

			data->xmin *= (float)(M_PI/180.0);
			data->xmax *= (float)(M_PI/180.0);
			data->ymin *= (float)(M_PI/180.0);
			data->ymax *= (float)(M_PI/180.0);
			data->zmin *= (float)(M_PI/180.0);
			data->zmax *= (float)(M_PI/180.0);
		}
	}
}

/* NOTE: this version patch is intended for versions < 2.52.2, but was initially introduced in 2.27 already */
static void do_version_old_trackto_to_constraints(Object *ob)
{
	/* create new trackto constraint from the relationship */
	if (ob->track)
	{
		bConstraint *con= add_ob_constraint(ob, "AutoTrack", CONSTRAINT_TYPE_TRACKTO);
		bTrackToConstraint *data = con->data;
		
		/* copy tracking settings from the object */
		data->tar = ob->track;
		data->reserved1 = ob->trackflag;
		data->reserved2 = ob->upflag;
	}
	
	/* clear old track setting */
	ob->track = NULL;
}

static void do_versions_seq_unique_name_all_strips(
	Scene * sce, ListBase *seqbasep)
{
	Sequence * seq = seqbasep->first;

	while(seq) {
		seqbase_unique_name_recursive(&sce->ed->seqbase, seq);
		if (seq->seqbase.first) {
			do_versions_seq_unique_name_all_strips(
				sce, &seq->seqbase);
		}
		seq=seq->next;
	}
}


static void do_version_bone_roll_256(Bone *bone)
{
	Bone *child;
	float submat[3][3];
	
	copy_m3_m4(submat, bone->arm_mat);
	mat3_to_vec_roll(submat, NULL, &bone->arm_roll);
	
	for(child = bone->childbase.first; child; child = child->next)
		do_version_bone_roll_256(child);
}

static void do_versions_nodetree_dynamic_sockets(bNodeTree *ntree)
{
	bNodeSocket *sock;
	for (sock=ntree->inputs.first; sock; sock=sock->next)
		sock->flag |= SOCK_DYNAMIC;
	for (sock=ntree->outputs.first; sock; sock=sock->next)
		sock->flag |= SOCK_DYNAMIC;
}

void convert_tface_mt(FileData *fd, Main *main)
{
	Main *gmain;

	/* this is a delayed do_version (so it can create new materials) */
	if (main->versionfile < 259 || (main->versionfile == 259 && main->subversionfile < 3)) {

		//XXX hack, material.c uses G.main all over the place, instead of main
		// temporarily set G.main to the current main
		gmain = G.main;
		G.main = main;

		if(!(do_version_tface(main, 1))) {
			BKE_report(fd->reports, RPT_WARNING, "Texface conversion problem. Error in console");
		}

		//XXX hack, material.c uses G.main allover the place, instead of main
		G.main = gmain;
	}
}

static void do_versions_nodetree_image_default_alpha_output(bNodeTree *ntree)
{
	bNode *node;
	bNodeSocket *sock;
	for (node=ntree->nodes.first; node; node=node->next) {
		if (ELEM(node->type, CMP_NODE_IMAGE, CMP_NODE_R_LAYERS)) {
			/* default Image output value should have 0 alpha */
			sock = node->outputs.first;
			((bNodeSocketValueRGBA*)sock->default_value)->value[3] = 0.0f;
		}
	}
}

static void do_version_ntree_tex_mapping_260(void *UNUSED(data), ID *UNUSED(id), bNodeTree *ntree)
{
	bNode *node;

	for(node=ntree->nodes.first; node; node=node->next) {
		if(node->type == SH_NODE_MAPPING) {
			TexMapping *tex_mapping;

			tex_mapping= node->storage;
			tex_mapping->projx= PROJ_X;
			tex_mapping->projy= PROJ_Y;
			tex_mapping->projz= PROJ_Z;
		}
	}
}

static void do_versions_nodetree_convert_angle(bNodeTree *ntree)
{
	bNode *node;
	for (node=ntree->nodes.first; node; node=node->next) {
		if (node->type == CMP_NODE_ROTATE) {
			/* Convert degrees to radians. */
			bNodeSocket *sock = ((bNodeSocket*)node->inputs.first)->next;
			((bNodeSocketValueFloat*)sock->default_value)->value = DEG2RADF(((bNodeSocketValueFloat*)sock->default_value)->value);
		}
		else if (node->type == CMP_NODE_DBLUR) {
			/* Convert degrees to radians. */
			NodeDBlurData *ndbd= node->storage;
			ndbd->angle = DEG2RADF(ndbd->angle);
			ndbd->spin = DEG2RADF(ndbd->spin);
		}
		else if (node->type == CMP_NODE_DEFOCUS) {
			/* Convert degrees to radians. */
			NodeDefocus *nqd = node->storage;
			/* XXX DNA char to float conversion seems to map the char value into the [0.0f, 1.0f] range... */
			nqd->rotation = DEG2RADF(nqd->rotation*255.0f);
		}
		else if (node->type == CMP_NODE_CHROMA_MATTE) {
			/* Convert degrees to radians. */
			NodeChroma *ndc = node->storage;
			ndc->t1 = DEG2RADF(ndc->t1);
			ndc->t2 = DEG2RADF(ndc->t2);
		}
		else if (node->type == CMP_NODE_GLARE) {
			/* Convert degrees to radians. */
			NodeGlare* ndg = node->storage;
			/* XXX DNA char to float conversion seems to map the char value into the [0.0f, 1.0f] range... */
			ndg->angle_ofs = DEG2RADF(ndg->angle_ofs*255.0f);
		}
		/* XXX TexMapping struct is used by other nodes too (at least node_composite_mapValue),
		 *     but not the rot part...
		 */
		else if (node->type == SH_NODE_MAPPING) {
			/* Convert degrees to radians. */
			TexMapping* tmap = node->storage;
			tmap->rot[0] = DEG2RADF(tmap->rot[0]);
			tmap->rot[1] = DEG2RADF(tmap->rot[1]);
			tmap->rot[2] = DEG2RADF(tmap->rot[2]);
		}
	}
}

void do_versions_image_settings_2_60(Scene *sce)
{
	/* note: rd->subimtype is moved into individual settings now and no longer
	 * exists */
	RenderData *rd= &sce->r;
	ImageFormatData *imf= &sce->r.im_format;

	/* we know no data loss happens here, the old values were in char range */
	imf->imtype=   (char)rd->imtype;
	imf->planes=   (char)rd->planes;
	imf->compress= (char)rd->quality;
	imf->quality=  (char)rd->quality;

	/* default, was stored in multiple places, may override later */
	imf->depth= R_IMF_CHAN_DEPTH_8;

	/* openexr */
	imf->exr_codec = rd->quality & 7; /* strange but true! 0-4 are valid values, OPENEXR_COMPRESS */

	switch (imf->imtype) {
	case R_IMF_IMTYPE_OPENEXR:
		imf->depth=  (rd->subimtype & R_OPENEXR_HALF) ? R_IMF_CHAN_DEPTH_16 : R_IMF_CHAN_DEPTH_32;
		if (rd->subimtype & R_PREVIEW_JPG) {
			imf->flag |= R_IMF_FLAG_PREVIEW_JPG;
		}
		if (rd->subimtype & R_OPENEXR_ZBUF) {
			imf->flag |= R_IMF_FLAG_ZBUF;
		}
		break;
	case R_IMF_IMTYPE_TIFF:
		if (rd->subimtype & R_TIFF_16BIT) {
			imf->depth= R_IMF_CHAN_DEPTH_16;
		}
		break;
	case R_IMF_IMTYPE_JP2:
		if (rd->subimtype & R_JPEG2K_16BIT) {
			imf->depth= R_IMF_CHAN_DEPTH_16;
		}
		else if (rd->subimtype & R_JPEG2K_12BIT) {
			imf->depth= R_IMF_CHAN_DEPTH_12;
		}

		if (rd->subimtype & R_JPEG2K_YCC) {
			imf->jp2_flag |= R_IMF_JP2_FLAG_YCC;
		}
		if (rd->subimtype & R_JPEG2K_CINE_PRESET) {
			imf->jp2_flag |= R_IMF_JP2_FLAG_CINE_PRESET;
		}
		if (rd->subimtype & R_JPEG2K_CINE_48FPS) {
			imf->jp2_flag |= R_IMF_JP2_FLAG_CINE_48;
		}
		break;
	case R_IMF_IMTYPE_CINEON:
	case R_IMF_IMTYPE_DPX:
		if (rd->subimtype & R_CINEON_LOG) {
			imf->cineon_flag |= R_IMF_CINEON_FLAG_LOG;
		}
		break;
	}

}

/* socket use flags were only temporary before */
static void do_versions_nodetree_socket_use_flags_2_62(bNodeTree *ntree)
{
	bNode *node;
	bNodeSocket *sock;
	bNodeLink *link;
	
	for (node=ntree->nodes.first; node; node=node->next) {
		for (sock=node->inputs.first; sock; sock=sock->next)
			sock->flag &= ~SOCK_IN_USE;
		for (sock=node->outputs.first; sock; sock=sock->next)
			sock->flag &= ~SOCK_IN_USE;
	}
	for (sock=ntree->inputs.first; sock; sock=sock->next)
		sock->flag &= ~SOCK_IN_USE;
	for (sock=ntree->outputs.first; sock; sock=sock->next)
		sock->flag &= ~SOCK_IN_USE;
	
	for (link=ntree->links.first; link; link=link->next) {
		link->fromsock->flag |= SOCK_IN_USE;
		link->tosock->flag |= SOCK_IN_USE;
	}
}

/* set the SOCK_AUTO_HIDDEN flag on collapsed nodes */
static void do_versions_nodetree_socket_auto_hidden_flags_2_62(bNodeTree *ntree)
{
	bNode *node;
	bNodeSocket *sock;
	
	for (node=ntree->nodes.first; node; node=node->next) {
		if (node->flag & NODE_HIDDEN) {
			for (sock=node->inputs.first; sock; sock=sock->next) {
				if (sock->link==NULL)
					sock->flag |= SOCK_AUTO_HIDDEN;
			}
			for(sock=node->outputs.first; sock; sock= sock->next) {
				if(nodeCountSocketLinks(ntree, sock)==0)
					sock->flag |= SOCK_AUTO_HIDDEN;
			}
		}
		else {
			for(sock=node->inputs.first; sock; sock= sock->next)
				sock->flag &= ~SOCK_AUTO_HIDDEN;
			for(sock=node->outputs.first; sock; sock= sock->next)
				sock->flag &= ~SOCK_AUTO_HIDDEN;
		}
	}
}

static void do_versions(FileData *fd, Library *lib, Main *main)
{
	/* WATCH IT!!!: pointers from libdata have not been converted */

	if(G.f & G_DEBUG)
		printf("read file %s\n  Version %d sub %d svn r%d\n", fd->relabase, main->versionfile, main->subversionfile, main->revision);
	
	if(main->versionfile == 100) {
		/* tex->extend and tex->imageflag have changed: */
		Tex *tex = main->tex.first;
		while(tex) {
			if(tex->id.flag & LIB_NEEDLINK) {

				if(tex->extend==0) {
					if(tex->xrepeat || tex->yrepeat) tex->extend= TEX_REPEAT;
					else {
						tex->extend= TEX_EXTEND;
						tex->xrepeat= tex->yrepeat= 1;
					}
				}

			}
			tex= tex->id.next;
		}
	}
	if(main->versionfile <= 101) {
		/* frame mapping */
		Scene *sce = main->scene.first;
		while(sce) {
			sce->r.framapto= 100;
			sce->r.images= 100;
			sce->r.framelen= 1.0;
			sce= sce->id.next;
		}
	}
	if(main->versionfile <= 102) {
		/* init halo's at 1.0 */
		Material *ma = main->mat.first;
		while(ma) {
			ma->add= 1.0;
			ma= ma->id.next;
		}
	}
	if(main->versionfile <= 103) {
		/* new variable in object: colbits */
		Object *ob = main->object.first;
		int a;
		while(ob) {
			ob->colbits= 0;
			if(ob->totcol) {
				for(a=0; a<ob->totcol; a++) {
					if(ob->mat[a]) ob->colbits |= (1<<a);
				}
			}
			ob= ob->id.next;
		}
	}
	if(main->versionfile <= 104) {
		/* timeoffs moved */
		Object *ob = main->object.first;
		while(ob) {
			if(ob->transflag & 1) {
				ob->transflag -= 1;
				//ob->ipoflag |= OB_OFFS_OB;
			}
			ob= ob->id.next;
		}
	}
	if(main->versionfile <= 105) {
		Object *ob = main->object.first;
		while(ob) {
			ob->dupon= 1; ob->dupoff= 0;
			ob->dupsta= 1; ob->dupend= 100;
			ob= ob->id.next;
		}
	}
	if(main->versionfile <= 106) {
		/* mcol changed */
		Mesh *me = main->mesh.first;
		while(me) {
			if(me->mcol) vcol_to_fcol(me);
			me= me->id.next;
		}

	}
	if(main->versionfile <= 107) {
		Object *ob;
		Scene *sce = main->scene.first;
		while(sce) {
			sce->r.mode |= R_GAMMA;
			sce= sce->id.next;
		}
		ob= main->object.first;
		while(ob) {
			//ob->ipoflag |= OB_OFFS_PARENT;
			if(ob->dt==0) ob->dt= OB_SOLID;
			ob= ob->id.next;
		}

	}
	if(main->versionfile <= 109) {
		/* new variable: gridlines */
		bScreen *sc = main->screen.first;
		while(sc) {
			ScrArea *sa= sc->areabase.first;
			while(sa) {
				SpaceLink *sl= sa->spacedata.first;
				while (sl) {
					if (sl->spacetype==SPACE_VIEW3D) {
						View3D *v3d= (View3D*) sl;

						if (v3d->gridlines==0) v3d->gridlines= 20;
					}
					sl= sl->next;
				}
				sa= sa->next;
			}
			sc= sc->id.next;
		}
	}
	if(main->versionfile <= 113) {
		Material *ma = main->mat.first;
		while(ma) {
			if(ma->flaresize==0.0f) ma->flaresize= 1.0f;
			ma->subsize= 1.0f;
			ma->flareboost= 1.0f;
			ma= ma->id.next;
		}
	}

	if(main->versionfile <= 134) {
		Tex *tex = main->tex.first;
		while (tex) {
			if ((tex->rfac == 0.0f) &&
				(tex->gfac == 0.0f) &&
				(tex->bfac == 0.0f)) {
				tex->rfac = 1.0f;
				tex->gfac = 1.0f;
				tex->bfac = 1.0f;
				tex->filtersize = 1.0f;
			}
			tex = tex->id.next;
		}
	}
	if(main->versionfile <= 140) {
		/* r-g-b-fac in texture */
		Tex *tex = main->tex.first;
		while (tex) {
			if ((tex->rfac == 0.0f) &&
				(tex->gfac == 0.0f) &&
				(tex->bfac == 0.0f)) {
				tex->rfac = 1.0f;
				tex->gfac = 1.0f;
				tex->bfac = 1.0f;
				tex->filtersize = 1.0f;
			}
			tex = tex->id.next;
		}
	}
	if(main->versionfile <= 153) {
		Scene *sce = main->scene.first;
		while(sce) {
			if(sce->r.blurfac==0.0f) sce->r.blurfac= 1.0f;
			sce= sce->id.next;
		}
	}
	if(main->versionfile <= 163) {
		Scene *sce = main->scene.first;
		while(sce) {
			if(sce->r.frs_sec==0) sce->r.frs_sec= 25;
			sce= sce->id.next;
		}
	}
	if(main->versionfile <= 164) {
		Mesh *me= main->mesh.first;
		while(me) {
			me->smoothresh= 30;
			me= me->id.next;
		}
	}
	if(main->versionfile <= 165) {
		Mesh *me= main->mesh.first;
		TFace *tface;
		int nr;
		char *cp;

		while(me) {
			if(me->tface) {
				nr= me->totface;
				tface= me->tface;
				while(nr--) {
					cp= (char *)&tface->col[0];
					if(cp[1]>126) cp[1]= 255; else cp[1]*=2;
					if(cp[2]>126) cp[2]= 255; else cp[2]*=2;
					if(cp[3]>126) cp[3]= 255; else cp[3]*=2;
					cp= (char *)&tface->col[1];
					if(cp[1]>126) cp[1]= 255; else cp[1]*=2;
					if(cp[2]>126) cp[2]= 255; else cp[2]*=2;
					if(cp[3]>126) cp[3]= 255; else cp[3]*=2;
					cp= (char *)&tface->col[2];
					if(cp[1]>126) cp[1]= 255; else cp[1]*=2;
					if(cp[2]>126) cp[2]= 255; else cp[2]*=2;
					if(cp[3]>126) cp[3]= 255; else cp[3]*=2;
					cp= (char *)&tface->col[3];
					if(cp[1]>126) cp[1]= 255; else cp[1]*=2;
					if(cp[2]>126) cp[2]= 255; else cp[2]*=2;
					if(cp[3]>126) cp[3]= 255; else cp[3]*=2;

					tface++;
				}
			}
			me= me->id.next;
		}
	}

	if(main->versionfile <= 169) {
		Mesh *me= main->mesh.first;
		while(me) {
			if(me->subdiv==0) me->subdiv= 1;
			me= me->id.next;
		}
	}

	if(main->versionfile <= 169) {
		bScreen *sc= main->screen.first;
		while(sc) {
			ScrArea *sa= sc->areabase.first;
			while(sa) {
				SpaceLink *sl= sa->spacedata.first;
				while(sl) {
					if(sl->spacetype==SPACE_IPO) {
						SpaceIpo *sipo= (SpaceIpo*) sl;
						sipo->v2d.max[0]= 15000.0;
					}
					sl= sl->next;
				}
				sa= sa->next;
			}
			sc= sc->id.next;
		}
	}

	if(main->versionfile <= 170) {
		Object *ob = main->object.first;
		PartEff *paf;
		while (ob) {
			paf = do_version_give_parteff_245(ob);
			if (paf) {
				if (paf->staticstep == 0) {
					paf->staticstep= 5;
				}
			}
			ob = ob->id.next;
		}
	}

	if(main->versionfile <= 171) {
		bScreen *sc= main->screen.first;
		while(sc) {
			ScrArea *sa= sc->areabase.first;
			while(sa) {
				SpaceLink *sl= sa->spacedata.first;
				while(sl) {
					if(sl->spacetype==SPACE_TEXT) {
						SpaceText *st= (SpaceText*) sl;
						st->lheight= 12;
					}
					sl= sl->next;
				}
				sa= sa->next;
			}
			sc= sc->id.next;
		}
	}

	if(main->versionfile <= 173) {
		int a, b;
		Mesh *me= main->mesh.first;
		while(me) {
			if(me->tface) {
				TFace *tface= me->tface;
				for(a=0; a<me->totface; a++, tface++) {
					for(b=0; b<4; b++) {
						tface->uv[b][0]/= 32767.0f;
						tface->uv[b][1]/= 32767.0f;
					}
				}
			}
			me= me->id.next;
		}
	}

	if(main->versionfile <= 191) {
		Object *ob= main->object.first;
		Material *ma = main->mat.first;

		/* let faces have default add factor of 0.0 */
		while(ma) {
		  if (!(ma->mode & MA_HALO)) ma->add = 0.0;
		  ma = ma->id.next;
		}

		while(ob) {
			ob->mass= 1.0f;
			ob->damping= 0.1f;
			/*ob->quat[1]= 1.0f;*/ /* quats arnt used yet */
			ob= ob->id.next;
		}
	}

	if(main->versionfile <= 193) {
		Object *ob= main->object.first;
		while(ob) {
			ob->inertia= 1.0f;
			ob->rdamping= 0.1f;
			ob= ob->id.next;
		}
	}

	if(main->versionfile <= 196) {
		Mesh *me= main->mesh.first;
		int a, b;
		while(me) {
			if(me->tface) {
				TFace *tface= me->tface;
				for(a=0; a<me->totface; a++, tface++) {
					for(b=0; b<4; b++) {
						tface->mode |= TF_DYNAMIC;
						tface->mode &= ~TF_INVISIBLE;
					}
				}
			}
			me= me->id.next;
		}
	}

	if(main->versionfile <= 200) {
		Object *ob= main->object.first;
		while(ob) {
			ob->scaflag = ob->gameflag & (OB_DO_FH|OB_ROT_FH|OB_ANISOTROPIC_FRICTION|OB_GHOST|OB_RIGID_BODY|OB_BOUNDS);
				/* 64 is do_fh */
			ob->gameflag &= ~(OB_ROT_FH|OB_ANISOTROPIC_FRICTION|OB_GHOST|OB_RIGID_BODY|OB_BOUNDS);
			ob = ob->id.next;
		}
	}

	if(main->versionfile <= 201) {
		/* add-object + end-object are joined to edit-object actuator */
		Object *ob = main->object.first;
		bProperty *prop;
		bActuator *act;
		bIpoActuator *ia;
		bEditObjectActuator *eoa;
		bAddObjectActuator *aoa;
		while (ob) {
			act = ob->actuators.first;
			while (act) {
				if(act->type==ACT_IPO) {
					ia= act->data;
					prop= get_ob_property(ob, ia->name);
					if(prop) {
						ia->type= ACT_IPO_FROM_PROP;
					}
				}
				else if(act->type==ACT_ADD_OBJECT) {
					aoa= act->data;
					eoa= MEM_callocN(sizeof(bEditObjectActuator), "edit ob act");
					eoa->type= ACT_EDOB_ADD_OBJECT;
					eoa->ob= aoa->ob;
					eoa->time= aoa->time;
					MEM_freeN(aoa);
					act->data= eoa;
					act->type= act->otype= ACT_EDIT_OBJECT;
				}
				else if(act->type==ACT_END_OBJECT) {
					eoa= MEM_callocN(sizeof(bEditObjectActuator), "edit ob act");
					eoa->type= ACT_EDOB_END_OBJECT;
					act->data= eoa;
					act->type= act->otype= ACT_EDIT_OBJECT;
				}
				act= act->next;
			}
			ob = ob->id.next;
		}
	}

	if(main->versionfile <= 202) {
		/* add-object and end-object are joined to edit-object
		 * actuator */
		Object *ob= main->object.first;
		bActuator *act;
		bObjectActuator *oa;
		while(ob) {
			act= ob->actuators.first;
			while(act) {
				if(act->type==ACT_OBJECT) {
					oa= act->data;
					oa->flag &= ~(ACT_TORQUE_LOCAL|ACT_DROT_LOCAL);		/* this actuator didn't do local/glob rot before */
				}
				act= act->next;
			}
			ob= ob->id.next;
		}
	}

	if(main->versionfile <= 204) {
		/* patches for new physics */
		Object *ob= main->object.first;
		bActuator *act;
		bObjectActuator *oa;
		bSound *sound;
		while(ob) {

			/* please check this for demo20 files like
			 * original Egypt levels etc.  converted
			 * rotation factor of 50 is not workable */
			act= ob->actuators.first;
			while(act) {
				if(act->type==ACT_OBJECT) {
					oa= act->data;

					oa->forceloc[0]*= 25.0f;
					oa->forceloc[1]*= 25.0f;
					oa->forceloc[2]*= 25.0f;

					oa->forcerot[0]*= 10.0f;
					oa->forcerot[1]*= 10.0f;
					oa->forcerot[2]*= 10.0f;
				}
				act= act->next;
			}
			ob= ob->id.next;
		}

		sound = main->sound.first;
		while (sound) {
			if (sound->volume < 0.01f) {
				sound->volume = 1.0f;
			}
			sound = sound->id.next;
		}
	}

	if(main->versionfile <= 205) {
		/* patches for new physics */
		Object *ob= main->object.first;
		bActuator *act;
		bSensor *sens;
		bEditObjectActuator *oa;
		bRaySensor *rs;
		bCollisionSensor *cs;
		while(ob) {
			/* Set anisotropic friction off for old objects,
			 * values to 1.0.  */
			ob->gameflag &= ~OB_ANISOTROPIC_FRICTION;
			ob->anisotropicFriction[0] = 1.0;
			ob->anisotropicFriction[1] = 1.0;
			ob->anisotropicFriction[2] = 1.0;

			act= ob->actuators.first;
			while(act) {
				if(act->type==ACT_EDIT_OBJECT) {
					/* Zero initial velocity for newly
					 * added objects */
					oa= act->data;
					oa->linVelocity[0] = 0.0;
					oa->linVelocity[1] = 0.0;
					oa->linVelocity[2] = 0.0;
					oa->localflag = 0;
				}
				act= act->next;
			}

			sens= ob->sensors.first;
			while (sens) {
				/* Extra fields for radar sensors. */
				if(sens->type == SENS_RADAR) {
					bRadarSensor *s = sens->data;
					s->range = 10000.0;
				}

				/* Pulsing: defaults for new sensors. */
				if(sens->type != SENS_ALWAYS) {
					sens->pulse = 0;
					sens->freq = 0;
				} else {
					sens->pulse = 1;
				}

				/* Invert: off. */
				sens->invert = 0;

				/* Collision and ray: default = trigger
				 * on property. The material field can
				 * remain empty. */
				if(sens->type == SENS_COLLISION) {
					cs = (bCollisionSensor*) sens->data;
					cs->mode = 0;
				}
				if(sens->type == SENS_RAY) {
					rs = (bRaySensor*) sens->data;
					rs->mode = 0;
				}
				sens = sens->next;
			}
			ob= ob->id.next;
		}
		/* have to check the exact multiplier */
	}

	if(main->versionfile <= 211) {
		/* Render setting: per scene, the applicable gamma value
		 * can be set. Default is 1.0, which means no
		 * correction.  */
		bActuator *act;
		bObjectActuator *oa;
		Object *ob;

		/* added alpha in obcolor */
		ob= main->object.first;
		while(ob) {
			ob->col[3]= 1.0;
			ob= ob->id.next;
		}

		/* added alpha in obcolor */
		ob= main->object.first;
		while(ob) {
			act= ob->actuators.first;
			while(act) {
				if (act->type==ACT_OBJECT) {
					/* multiply velocity with 50 in old files */
					oa= act->data;
					if (fabsf(oa->linearvelocity[0]) >= 0.01f)
						oa->linearvelocity[0] *= 50.0f;
					if (fabsf(oa->linearvelocity[1]) >= 0.01f)
						oa->linearvelocity[1] *= 50.0f;
					if (fabsf(oa->linearvelocity[2]) >= 0.01f)
						oa->linearvelocity[2] *= 50.0f;
					if (fabsf(oa->angularvelocity[0])>=0.01f)
						oa->angularvelocity[0] *= 50.0f;
					if (fabsf(oa->angularvelocity[1])>=0.01f)
						oa->angularvelocity[1] *= 50.0f;
					if (fabsf(oa->angularvelocity[2])>=0.01f)
						oa->angularvelocity[2] *= 50.0f;
				}
				act= act->next;
			}
			ob= ob->id.next;
		}
	}

	if(main->versionfile <= 212) {

		bSound* sound;
		bProperty *prop;
		Object *ob;
		Mesh *me;

		sound = main->sound.first;
		while (sound)
		{
			sound->max_gain = 1.0;
			sound->min_gain = 0.0;
			sound->distance = 1.0;

			if (sound->attenuation > 0.0f)
				sound->flags |= SOUND_FLAGS_3D;
			else
				sound->flags &= ~SOUND_FLAGS_3D;

			sound = sound->id.next;
		}

		ob = main->object.first;

		while (ob) {
			prop= ob->prop.first;
			while(prop) {
				if (prop->type == GPROP_TIME) {
					// convert old GPROP_TIME values from int to float
					*((float *)&prop->data) = (float) prop->data;
				}

				prop= prop->next;
			}
			ob = ob->id.next;
		}

			/* me->subdiv changed to reflect the actual reparametization
			 * better, and smeshes were removed - if it was a smesh make
			 * it a subsurf, and reset the subdiv level because subsurf
			 * takes a lot more work to calculate.
			 */
		for (me= main->mesh.first; me; me= me->id.next) {
			if (me->flag&ME_SMESH) {
				me->flag&= ~ME_SMESH;
				me->flag|= ME_SUBSURF;

				me->subdiv= 1;
			} else {
				if (me->subdiv<2)
					me->subdiv= 1;
				else
					me->subdiv--;
			}
		}
	}

	if(main->versionfile <= 220) {
		Object *ob;
		Mesh *me;

		ob = main->object.first;

		/* adapt form factor in order to get the 'old' physics
		 * behaviour back...*/

		while (ob) {
			/* in future, distinguish between different
			 * object bounding shapes */
			ob->formfactor = 0.4f;
			/* patch form factor , note that inertia equiv radius
			 * of a rotation symmetrical obj */
			if (ob->inertia != 1.0f) {
				ob->formfactor /= ob->inertia * ob->inertia;
			}
			ob = ob->id.next;
		}

			/* Began using alpha component of vertex colors, but
			 * old file vertex colors are undefined, reset them
			 * to be fully opaque. -zr
			 */
		for (me= main->mesh.first; me; me= me->id.next) {
			if (me->mcol) {
				int i;

				for (i=0; i<me->totface*4; i++) {
					MCol *mcol= &me->mcol[i];
					mcol->a= 255;
				}
			}
			if (me->tface) {
				int i, j;

				for (i=0; i<me->totface; i++) {
					TFace *tf= &((TFace*) me->tface)[i];

					for (j=0; j<4; j++) {
						char *col= (char*) &tf->col[j];

						col[0]= 255;
					}
				}
			}
		}
	}
	if(main->versionfile <= 221) {
		Scene *sce= main->scene.first;

		// new variables for std-alone player and runtime
		while(sce) {

			sce->r.xplay= 640;
			sce->r.yplay= 480;
			sce->r.freqplay= 60;

			sce= sce->id.next;
		}

	}
	if(main->versionfile <= 222) {
		Scene *sce= main->scene.first;

		// new variables for std-alone player and runtime
		while(sce) {

			sce->r.depth= 32;

			sce= sce->id.next;
		}
	}


	if(main->versionfile <= 223) {
		VFont *vf;
		Image *ima;
		Object *ob;

		for (vf= main->vfont.first; vf; vf= vf->id.next) {
			if (strcmp(vf->name+strlen(vf->name)-6, ".Bfont")==0) {
				strcpy(vf->name, FO_BUILTIN_NAME);
			}
		}

		/* Old textures animate at 25 FPS */
		for (ima = main->image.first; ima; ima=ima->id.next){
			ima->animspeed = 25;
		}

			/* Zr remapped some keyboard codes to be linear (stupid zr) */
		for (ob= main->object.first; ob; ob= ob->id.next) {
			bSensor *sens;

			for (sens= ob->sensors.first; sens; sens= sens->next) {
				if (sens->type==SENS_KEYBOARD) {
					bKeyboardSensor *ks= sens->data;

					ks->key= map_223_keybd_code_to_224_keybd_code(ks->key);
					ks->qual= map_223_keybd_code_to_224_keybd_code(ks->qual);
					ks->qual2= map_223_keybd_code_to_224_keybd_code(ks->qual2);
				}
			}
		}
	}
	if(main->versionfile <= 224) {
		bSound* sound;
		Scene *sce;
		Mesh *me;
		bScreen *sc;

		for (sound=main->sound.first; sound; sound=sound->id.next) {
			if (sound->packedfile) {
				if (sound->newpackedfile == NULL) {
					sound->newpackedfile = sound->packedfile;
				}
				sound->packedfile = NULL;
			}
		}
		/* Make sure that old subsurf meshes don't have zero subdivision level for rendering */
		for (me=main->mesh.first; me; me=me->id.next){
			if ((me->flag & ME_SUBSURF) && (me->subdivr==0))
				me->subdivr=me->subdiv;
		}

		for (sce= main->scene.first; sce; sce= sce->id.next) {
			sce->r.stereomode = 1;  // no stereo
		}

			/* some oldfile patch, moved from set_func_space */
		for (sc= main->screen.first; sc; sc= sc->id.next) {
			ScrArea *sa;

			for (sa= sc->areabase.first; sa; sa= sa->next) {
				SpaceLink *sl;

				for (sl= sa->spacedata.first; sl; sl= sl->next) {
					if (sl->spacetype==SPACE_IPO) {
						SpaceSeq *sseq= (SpaceSeq*) sl;
						sseq->v2d.keeptot= 0;
					}
				}
			}
		}

	}


	if(main->versionfile <= 225) {
		World *wo;
		/* Use Sumo for old games */
		for (wo = main->world.first; wo; wo= wo->id.next) {
			wo->physicsEngine = 2;
		}
	}

	if(main->versionfile <= 227) {
		Scene *sce;
		Material *ma;
		bScreen *sc;
		Object *ob;

		/*  As of now, this insures that the transition from the old Track system
			to the new full constraint Track is painless for everyone. - theeth
		*/
		ob = main->object.first;

		while (ob) {
			ListBase *list;
			list = &ob->constraints;

			/* check for already existing TrackTo constraint
			   set their track and up flag correctly */

			if (list){
				bConstraint *curcon;
				for (curcon = list->first; curcon; curcon=curcon->next){
					if (curcon->type == CONSTRAINT_TYPE_TRACKTO){
						bTrackToConstraint *data = curcon->data;
						data->reserved1 = ob->trackflag;
						data->reserved2 = ob->upflag;
					}
				}
			}

			if (ob->type == OB_ARMATURE) {
				if (ob->pose){
					bConstraint *curcon;
					bPoseChannel *pchan;
					for (pchan = ob->pose->chanbase.first;
						 pchan; pchan=pchan->next){
						for (curcon = pchan->constraints.first;
							 curcon; curcon=curcon->next){
							if (curcon->type == CONSTRAINT_TYPE_TRACKTO){
								bTrackToConstraint *data = curcon->data;
								data->reserved1 = ob->trackflag;
								data->reserved2 = ob->upflag;
							}
						}
					}
				}
			}

			/* Change Ob->Track in real TrackTo constraint */
			do_version_old_trackto_to_constraints(ob);
			
			ob = ob->id.next;
		}


		for (sce= main->scene.first; sce; sce= sce->id.next) {
			sce->audio.mixrate = 44100;
			sce->audio.flag |= AUDIO_SCRUB;
			sce->r.mode |= R_ENVMAP;
		}
		// init new shader vars
		for (ma= main->mat.first; ma; ma= ma->id.next) {
			ma->refrac= 4.0f;
			ma->roughness= 0.5f;
			ma->param[0]= 0.5f;
			ma->param[1]= 0.1f;
			ma->param[2]= 0.1f;
			ma->param[3]= 0.05f;
		}
		// patch for old wrong max view2d settings, allows zooming out more
		for (sc= main->screen.first; sc; sc= sc->id.next) {
			ScrArea *sa;

			for (sa= sc->areabase.first; sa; sa= sa->next) {
				SpaceLink *sl;

				for (sl= sa->spacedata.first; sl; sl= sl->next) {
					if (sl->spacetype==SPACE_ACTION) {
						SpaceAction *sac= (SpaceAction *) sl;
						sac->v2d.max[0]= 32000;
					}
					else if (sl->spacetype==SPACE_NLA) {
						SpaceNla *sla= (SpaceNla *) sl;
						sla->v2d.max[0]= 32000;
					}
				}
			}
		}
	}
	if(main->versionfile <= 228) {
		Scene *sce;
		bScreen *sc;
		Object *ob;


		/*  As of now, this insures that the transition from the old Track system
			to the new full constraint Track is painless for everyone.*/
		ob = main->object.first;

		while (ob) {
			ListBase *list;
			list = &ob->constraints;

			/* check for already existing TrackTo constraint
			   set their track and up flag correctly */

			if (list){
				bConstraint *curcon;
				for (curcon = list->first; curcon; curcon=curcon->next){
					if (curcon->type == CONSTRAINT_TYPE_TRACKTO){
						bTrackToConstraint *data = curcon->data;
						data->reserved1 = ob->trackflag;
						data->reserved2 = ob->upflag;
					}
				}
			}

			if (ob->type == OB_ARMATURE) {
				if (ob->pose){
					bConstraint *curcon;
					bPoseChannel *pchan;
					for (pchan = ob->pose->chanbase.first;
						 pchan; pchan=pchan->next){
						for (curcon = pchan->constraints.first;
							 curcon; curcon=curcon->next){
							if (curcon->type == CONSTRAINT_TYPE_TRACKTO){
								bTrackToConstraint *data = curcon->data;
								data->reserved1 = ob->trackflag;
								data->reserved2 = ob->upflag;
							}
						}
					}
				}
			}

			ob = ob->id.next;
		}

		for (sce= main->scene.first; sce; sce= sce->id.next) {
			sce->r.mode |= R_ENVMAP;
		}

		// convert old mainb values for new button panels
		for (sc= main->screen.first; sc; sc= sc->id.next) {
			ScrArea *sa;

			for (sa= sc->areabase.first; sa; sa= sa->next) {
				SpaceLink *sl;

				for (sl= sa->spacedata.first; sl; sl= sl->next) {
					if (sl->spacetype==SPACE_BUTS) {
						SpaceButs *sbuts= (SpaceButs *) sl;

						sbuts->v2d.maxzoom= 1.2f;
						sbuts->align= 1;	/* horizontal default */
					
						if(sbuts->mainb==BUTS_LAMP) {
							sbuts->mainb= CONTEXT_SHADING;
							//sbuts->tab[CONTEXT_SHADING]= TAB_SHADING_LAMP;
						}
						else if(sbuts->mainb==BUTS_MAT) {
							sbuts->mainb= CONTEXT_SHADING;
							//sbuts->tab[CONTEXT_SHADING]= TAB_SHADING_MAT;
						}
						else if(sbuts->mainb==BUTS_TEX) {
							sbuts->mainb= CONTEXT_SHADING;
							//sbuts->tab[CONTEXT_SHADING]= TAB_SHADING_TEX;
						}
						else if(sbuts->mainb==BUTS_ANIM) {
							sbuts->mainb= CONTEXT_OBJECT;
						}
						else if(sbuts->mainb==BUTS_WORLD) {
							sbuts->mainb= CONTEXT_SCENE;
							//sbuts->tab[CONTEXT_SCENE]= TAB_SCENE_WORLD;
						}
						else if(sbuts->mainb==BUTS_RENDER) {
							sbuts->mainb= CONTEXT_SCENE;
							//sbuts->tab[CONTEXT_SCENE]= TAB_SCENE_RENDER;
						}
						else if(sbuts->mainb==BUTS_GAME) {
							sbuts->mainb= CONTEXT_LOGIC;
						}
						else if(sbuts->mainb==BUTS_FPAINT) {
							sbuts->mainb= CONTEXT_EDITING;
						}
						else if(sbuts->mainb==BUTS_RADIO) {
							sbuts->mainb= CONTEXT_SHADING;
							//sbuts->tab[CONTEXT_SHADING]= TAB_SHADING_RAD;
						}
						else if(sbuts->mainb==BUTS_CONSTRAINT) {
							sbuts->mainb= CONTEXT_OBJECT;
						}
						else if(sbuts->mainb==BUTS_SCRIPT) {
							sbuts->mainb= CONTEXT_OBJECT;
						}
						else if(sbuts->mainb==BUTS_EDIT) {
							sbuts->mainb= CONTEXT_EDITING;
						}
						else sbuts->mainb= CONTEXT_SCENE;
					}
				}
			}
		}
	}
	/* ton: made this 230 instead of 229,
	   to be sure (tuho files) and this is a reliable check anyway
	   nevertheless, we might need to think over a fitness (initialize)
	   check apart from the do_versions() */

	if(main->versionfile <= 230) {
		bScreen *sc;

		// new variable blockscale, for panels in any area
		for (sc= main->screen.first; sc; sc= sc->id.next) {
			ScrArea *sa;

			for (sa= sc->areabase.first; sa; sa= sa->next) {
				SpaceLink *sl;

				for (sl= sa->spacedata.first; sl; sl= sl->next) {
					if(sl->blockscale==0.0f) sl->blockscale= 0.7f;
					/* added: 5x better zoom in for action */
					if(sl->spacetype==SPACE_ACTION) {
						SpaceAction *sac= (SpaceAction *)sl;
						sac->v2d.maxzoom= 50;
					}
				}
			}
		}
	}
	if(main->versionfile <= 231) {
		/* new bit flags for showing/hiding grid floor and axes */
		bScreen *sc = main->screen.first;
		while(sc) {
			ScrArea *sa= sc->areabase.first;
			while(sa) {
				SpaceLink *sl= sa->spacedata.first;
				while (sl) {
					if (sl->spacetype==SPACE_VIEW3D) {
						View3D *v3d= (View3D*) sl;

						if (v3d->gridflag==0) {
							v3d->gridflag |= V3D_SHOW_X;
							v3d->gridflag |= V3D_SHOW_Y;
							v3d->gridflag |= V3D_SHOW_FLOOR;
							v3d->gridflag &= ~V3D_SHOW_Z;
						}
					}
					sl= sl->next;
				}
				sa= sa->next;
			}
			sc= sc->id.next;
		}
	}
	if(main->versionfile <= 231) {
		Material *ma= main->mat.first;
		bScreen *sc = main->screen.first;
		Scene *sce;
		Lamp *la;
		World *wrld;

		/* introduction of raytrace */
		while(ma) {
			if(ma->fresnel_tra_i==0.0f) ma->fresnel_tra_i= 1.25f;
			if(ma->fresnel_mir_i==0.0f) ma->fresnel_mir_i= 1.25f;

			ma->ang= 1.0;
			ma->ray_depth= 2;
			ma->ray_depth_tra= 2;
			ma->fresnel_tra= 0.0;
			ma->fresnel_mir= 0.0;

			ma= ma->id.next;
		}
		sce= main->scene.first;
		while(sce) {
			if(sce->r.gauss==0.0f) sce->r.gauss= 1.0f;
			sce= sce->id.next;
		}
		la= main->lamp.first;
		while(la) {
			if(la->k==0.0f) la->k= 1.0;
			if(la->ray_samp==0) la->ray_samp= 1;
			if(la->ray_sampy==0) la->ray_sampy= 1;
			if(la->ray_sampz==0) la->ray_sampz= 1;
			if(la->area_size==0.0f) la->area_size= 1.0f;
			if(la->area_sizey==0.0f) la->area_sizey= 1.0f;
			if(la->area_sizez==0.0f) la->area_sizez= 1.0f;
			la= la->id.next;
		}
		wrld= main->world.first;
		while(wrld) {
			if(wrld->range==0.0f) {
				wrld->range= 1.0f/wrld->exposure;
			}
			wrld= wrld->id.next;
		}

		/* new bit flags for showing/hiding grid floor and axes */

		while(sc) {
			ScrArea *sa= sc->areabase.first;
			while(sa) {
				SpaceLink *sl= sa->spacedata.first;
				while (sl) {
					if (sl->spacetype==SPACE_VIEW3D) {
						View3D *v3d= (View3D*) sl;

						if (v3d->gridflag==0) {
							v3d->gridflag |= V3D_SHOW_X;
							v3d->gridflag |= V3D_SHOW_Y;
							v3d->gridflag |= V3D_SHOW_FLOOR;
							v3d->gridflag &= ~V3D_SHOW_Z;
						}
					}
					sl= sl->next;
				}
				sa= sa->next;
			}
			sc= sc->id.next;
		}
	}
	if(main->versionfile <= 232) {
		Tex *tex= main->tex.first;
		World *wrld= main->world.first;
		bScreen *sc;
		Scene *sce;

		while(tex) {
			if((tex->flag & (TEX_CHECKER_ODD+TEX_CHECKER_EVEN))==0) {
				tex->flag |= TEX_CHECKER_ODD;
			}
			/* copied from kernel texture.c */
			if(tex->ns_outscale==0.0f) {
				/* musgrave */
				tex->mg_H = 1.0f;
				tex->mg_lacunarity = 2.0f;
				tex->mg_octaves = 2.0f;
				tex->mg_offset = 1.0f;
				tex->mg_gain = 1.0f;
				tex->ns_outscale = 1.0f;
				/* distnoise */
				tex->dist_amount = 1.0f;
				/* voronoi */
				tex->vn_w1 = 1.0f;
				tex->vn_mexp = 2.5f;
			}
			tex= tex->id.next;
		}

		while(wrld) {
			if(wrld->aodist==0.0f) {
				wrld->aodist= 10.0f;
				wrld->aobias= 0.05f;
			}
			if(wrld->aosamp==0) wrld->aosamp= 5;
			if(wrld->aoenergy==0.0f) wrld->aoenergy= 1.0f;
			wrld= wrld->id.next;
		}


		// new variable blockscale, for panels in any area, do again because new
		// areas didnt initialize it to 0.7 yet
		for (sc= main->screen.first; sc; sc= sc->id.next) {
			ScrArea *sa;
			for (sa= sc->areabase.first; sa; sa= sa->next) {
				SpaceLink *sl;
				for (sl= sa->spacedata.first; sl; sl= sl->next) {
					if(sl->blockscale==0.0f) sl->blockscale= 0.7f;

					/* added: 5x better zoom in for nla */
					if(sl->spacetype==SPACE_NLA) {
						SpaceNla *snla= (SpaceNla *)sl;
						snla->v2d.maxzoom= 50;
					}
				}
			}
		}
		sce= main->scene.first;
		while(sce) {
			if(sce->r.ocres==0) sce->r.ocres= 64;
			sce= sce->id.next;
		}

	}
	if(main->versionfile <= 233) {
		bScreen *sc;
		Material *ma= main->mat.first;
		/* Object *ob= main->object.first; */
		
		while(ma) {
			if(ma->rampfac_col==0.0f) ma->rampfac_col= 1.0;
			if(ma->rampfac_spec==0.0f) ma->rampfac_spec= 1.0;
			if(ma->pr_lamp==0) ma->pr_lamp= 3;
			ma= ma->id.next;
		}
		
		/* this should have been done loooong before! */
#if 0   /* deprecated in 2.5+ */
		while(ob) {
			if(ob->ipowin==0) ob->ipowin= ID_OB;
			ob= ob->id.next;
		}
#endif
		for (sc= main->screen.first; sc; sc= sc->id.next) {
			ScrArea *sa;
			for (sa= sc->areabase.first; sa; sa= sa->next) {
				SpaceLink *sl;
				for (sl= sa->spacedata.first; sl; sl= sl->next) {
					if(sl->spacetype==SPACE_VIEW3D) {
						View3D *v3d= (View3D *)sl;
						v3d->flag |= V3D_SELECT_OUTLINE;
					}
				}
			}
		}
	}


	

	if(main->versionfile <= 234) {
		World *wo;
		bScreen *sc;
		
		// force sumo engine to be active
		for (wo = main->world.first; wo; wo= wo->id.next) {
			if(wo->physicsEngine==0) wo->physicsEngine = 2;
		}
		
		for (sc= main->screen.first; sc; sc= sc->id.next) {
			ScrArea *sa;
			for (sa= sc->areabase.first; sa; sa= sa->next) {
				SpaceLink *sl;
				for (sl= sa->spacedata.first; sl; sl= sl->next) {
					if(sl->spacetype==SPACE_VIEW3D) {
						View3D *v3d= (View3D *)sl;
						v3d->flag |= V3D_ZBUF_SELECT;
					}
					else if(sl->spacetype==SPACE_TEXT) {
						SpaceText *st= (SpaceText *)sl;
						if(st->tabnumber==0) st->tabnumber= 2;
					}
				}
			}
		}
	}
	if(main->versionfile <= 235) {
		Tex *tex= main->tex.first;
		Scene *sce= main->scene.first;
		Sequence *seq;
		Editing *ed;
		
		while(tex) {
			if(tex->nabla==0.0f) tex->nabla= 0.025f;
			tex= tex->id.next;
		}
		while(sce) {
			ed= sce->ed;
			if(ed) {
				SEQ_BEGIN(sce->ed, seq) {
					if(seq->type==SEQ_IMAGE || seq->type==SEQ_MOVIE)
						seq->flag |= SEQ_MAKE_PREMUL;
				}
				SEQ_END
			}
			
			sce= sce->id.next;
		}
	}
	if(main->versionfile <= 236) {
		Object *ob;
		Camera *cam= main->camera.first;
		Material *ma;
		bScreen *sc;

		while(cam) {
			if(cam->ortho_scale==0.0f) {
				cam->ortho_scale= 256.0f/cam->lens;
				if(cam->type==CAM_ORTHO) printf("NOTE: ortho render has changed, tweak new Camera 'scale' value.\n");
			}
			cam= cam->id.next;
		}
		/* set manipulator type */
		/* force oops draw if depgraph was set*/
		/* set time line var */
		for (sc= main->screen.first; sc; sc= sc->id.next) {
			ScrArea *sa;
			for (sa= sc->areabase.first; sa; sa= sa->next) {
				SpaceLink *sl;
				for (sl= sa->spacedata.first; sl; sl= sl->next) {
					if(sl->spacetype==SPACE_VIEW3D) {
						View3D *v3d= (View3D *)sl;
						if(v3d->twtype==0) v3d->twtype= V3D_MANIP_TRANSLATE;
					}
				}
			}
		}
		// init new shader vars
		for (ma= main->mat.first; ma; ma= ma->id.next) {
			if(ma->darkness==0.0f) {
				ma->rms=0.1f;
				ma->darkness=1.0f;
			}
		}
		
		/* softbody init new vars */
		for(ob= main->object.first; ob; ob= ob->id.next) {
			if(ob->soft) {
				if(ob->soft->defgoal==0.0f) ob->soft->defgoal= 0.7f;
				if(ob->soft->physics_speed==0.0f) ob->soft->physics_speed= 1.0f;
				
				if(ob->soft->interval==0) {
					ob->soft->interval= 2;
					ob->soft->sfra= 1;
					ob->soft->efra= 100;
				}
			}
			if(ob->soft && ob->soft->vertgroup==0) {
				bDeformGroup *locGroup = defgroup_find_name(ob, "SOFTGOAL");
				if (locGroup) {
					/* retrieve index for that group */
					ob->soft->vertgroup =  1 + BLI_findindex(&ob->defbase, locGroup);
				}
			}
		}
	}
	if(main->versionfile <= 237) {
		bArmature *arm;
		bConstraint *con;
		Object *ob;
		Bone *bone;
		
		// armature recode checks 
		for(arm= main->armature.first; arm; arm= arm->id.next) {
			where_is_armature(arm);

			for(bone= arm->bonebase.first; bone; bone= bone->next)
				do_version_bone_head_tail_237(bone);
		}
		for(ob= main->object.first; ob; ob= ob->id.next) {
			if(ob->parent) {
				Object *parent= newlibadr(fd, lib, ob->parent);
				if (parent && parent->type==OB_LATTICE)
					ob->partype = PARSKEL;
			}

			// btw. armature_rebuild_pose is further only called on leave editmode
			if(ob->type==OB_ARMATURE) {
				if(ob->pose)
					ob->pose->flag |= POSE_RECALC;
				ob->recalc |= OB_RECALC_OB|OB_RECALC_DATA|OB_RECALC_TIME;	// cannot call stuff now (pointers!), done in setup_app_data

				/* new generic xray option */
				arm= newlibadr(fd, lib, ob->data);
				if(arm->flag & ARM_DRAWXRAY) {
					ob->dtx |= OB_DRAWXRAY;
				}
			} else if (ob->type==OB_MESH) {
				Mesh *me = newlibadr(fd, lib, ob->data);
				
				if ((me->flag&ME_SUBSURF)) {
					SubsurfModifierData *smd = (SubsurfModifierData*) modifier_new(eModifierType_Subsurf);
					
					smd->levels = MAX2(1, me->subdiv);
					smd->renderLevels = MAX2(1, me->subdivr);
					smd->subdivType = me->subsurftype;
					
					smd->modifier.mode = 0;
					if (me->subdiv!=0)
						smd->modifier.mode |= 1;
					if (me->subdivr!=0)
						smd->modifier.mode |= 2;
					if (me->flag&ME_OPT_EDGES)
						smd->flags |= eSubsurfModifierFlag_ControlEdges;
					
					BLI_addtail(&ob->modifiers, smd);
					
					modifier_unique_name(&ob->modifiers, (ModifierData*)smd);
				}
			}
			
			// follow path constraint needs to set the 'path' option in curves...
			for(con=ob->constraints.first; con; con= con->next) {
				if(con->type==CONSTRAINT_TYPE_FOLLOWPATH) {
					bFollowPathConstraint *data = con->data;
					Object *obc= newlibadr(fd, lib, data->tar);
					
					if(obc && obc->type==OB_CURVE) {
						Curve *cu= newlibadr(fd, lib, obc->data);
						if(cu) cu->flag |= CU_PATH;
					}
				}
			}
		}
	}
	if(main->versionfile <= 238) {
		Lattice *lt;
		Object *ob;
		bArmature *arm;
		Mesh *me;
		Key *key;
		Scene *sce= main->scene.first;

		while(sce){
			if(sce->toolsettings == NULL){
				sce->toolsettings = MEM_callocN(sizeof(struct ToolSettings),"Tool Settings Struct");	
				sce->toolsettings->cornertype=0;
				sce->toolsettings->degr = 90; 
				sce->toolsettings->step = 9;
				sce->toolsettings->turn = 1; 				
				sce->toolsettings->extr_offs = 1; 
				sce->toolsettings->doublimit = 0.001f;
				sce->toolsettings->segments = 32;
				sce->toolsettings->rings = 32;
				sce->toolsettings->vertices = 32;
				sce->toolsettings->editbutflag =1;
			}
			sce= sce->id.next;	
		}

		for (lt=main->latt.first; lt; lt=lt->id.next) {
			if (lt->fu==0.0f && lt->fv==0.0f && lt->fw==0.0f) {
				calc_lat_fudu(lt->flag, lt->pntsu, &lt->fu, &lt->du);
				calc_lat_fudu(lt->flag, lt->pntsv, &lt->fv, &lt->dv);
				calc_lat_fudu(lt->flag, lt->pntsw, &lt->fw, &lt->dw);
			}
		}

		for(ob=main->object.first; ob; ob= ob->id.next) {
			ModifierData *md;
			PartEff *paf;

			for (md=ob->modifiers.first; md; md=md->next) {
				if (md->type==eModifierType_Subsurf) {
					SubsurfModifierData *smd = (SubsurfModifierData*) md;

					smd->flags &= ~(eSubsurfModifierFlag_Incremental|eSubsurfModifierFlag_DebugIncr);
				}
			}

			if ((ob->softflag&OB_SB_ENABLE) && !modifiers_findByType(ob, eModifierType_Softbody)) {
				if (ob->softflag&OB_SB_POSTDEF) {
					md = ob->modifiers.first;

					while (md && modifierType_getInfo(md->type)->type==eModifierTypeType_OnlyDeform) {
						md = md->next;
					}

					BLI_insertlinkbefore(&ob->modifiers, md, modifier_new(eModifierType_Softbody));
				} else {
					BLI_addhead(&ob->modifiers, modifier_new(eModifierType_Softbody));
				}

				ob->softflag &= ~OB_SB_ENABLE;
			}
			if(ob->pose) {
				bPoseChannel *pchan;
				bConstraint *con;
				for(pchan= ob->pose->chanbase.first; pchan; pchan= pchan->next) {
					// note, pchan->bone is also lib-link stuff
					if (pchan->limitmin[0] == 0.0f && pchan->limitmax[0] == 0.0f) {
						pchan->limitmin[0]= pchan->limitmin[1]= pchan->limitmin[2]= -180.0f;
						pchan->limitmax[0]= pchan->limitmax[1]= pchan->limitmax[2]= 180.0f;
						
						for(con= pchan->constraints.first; con; con= con->next) {
							if(con->type == CONSTRAINT_TYPE_KINEMATIC) {
								bKinematicConstraint *data = (bKinematicConstraint*)con->data;
								data->weight = 1.0f;
								data->orientweight = 1.0f;
								data->flag &= ~CONSTRAINT_IK_ROT;
								
								/* enforce conversion from old IK_TOPARENT to rootbone index */
								data->rootbone= -1;
								
								/* update_pose_etc handles rootbone==-1 */
								ob->pose->flag |= POSE_RECALC;
							}	
						}
					}
				}
			}

			paf = do_version_give_parteff_245(ob);
			if (paf) {
				if(paf->disp == 0)
					paf->disp = 100;
				if(paf->speedtex == 0)
					paf->speedtex = 8;
				if(paf->omat == 0)
					paf->omat = 1;
			}
		}
		
		for(arm=main->armature.first; arm; arm= arm->id.next) {
			bone_version_238(&arm->bonebase);
			arm->deformflag |= ARM_DEF_VGROUP;
		}

		for(me=main->mesh.first; me; me= me->id.next) {
			if (!me->medge) {
				make_edges(me, 1);	/* 1 = use mface->edcode */
			} else {
				mesh_strip_loose_faces(me);
			}
		}
		
		for(key= main->key.first; key; key= key->id.next) {
			KeyBlock *kb;
			int index= 1;
			
			/* trick to find out if we already introduced adrcode */
			for(kb= key->block.first; kb; kb= kb->next)
				if(kb->adrcode) break;
			
			if(kb==NULL) {
				for(kb= key->block.first; kb; kb= kb->next) {
					if(kb==key->refkey) {
						if(kb->name[0]==0)
							strcpy(kb->name, "Basis");
					}
					else {
						if (kb->name[0]==0) {
							BLI_snprintf(kb->name, sizeof(kb->name), "Key %d", index);
						}
						kb->adrcode= index++;
					}
				}
			}
		}
	}
	if(main->versionfile <= 239) {
		bArmature *arm;
		Object *ob;
		Scene *sce= main->scene.first;
		Camera *cam= main->camera.first;
		Material *ma= main->mat.first;
		int set_passepartout= 0;
		
		/* deformflag is local in modifier now */
		for(ob=main->object.first; ob; ob= ob->id.next) {
			ModifierData *md;
			
			for (md=ob->modifiers.first; md; md=md->next) {
				if (md->type==eModifierType_Armature) {
					ArmatureModifierData *amd = (ArmatureModifierData*) md;
					if(amd->object && amd->deformflag==0) {
						Object *oba= newlibadr(fd, lib, amd->object);
						arm= newlibadr(fd, lib, oba->data);
						amd->deformflag= arm->deformflag;
					}
				}
			}
		}
		
		/* updating stepsize for ghost drawing */
		for(arm= main->armature.first; arm; arm= arm->id.next) {
			if (arm->ghostsize==0) arm->ghostsize=1;
			bone_version_239(&arm->bonebase);
			if(arm->layer==0) arm->layer= 1;
		}
		
		for(;sce;sce= sce->id.next) {
			/* make 'innervert' the default subdivide type, for backwards compat */
			sce->toolsettings->cornertype=1;
		
			if(sce->r.scemode & R_PASSEPARTOUT) {
				set_passepartout= 1;
				sce->r.scemode &= ~R_PASSEPARTOUT;
			}
			/* gauss is filter variable now */
			if(sce->r.mode & R_GAUSS) {
				sce->r.filtertype= R_FILTER_GAUSS;
				sce->r.mode &= ~R_GAUSS;
			}
		}
		
		for(;cam; cam= cam->id.next) {
			if(set_passepartout)
				cam->flag |= CAM_SHOWPASSEPARTOUT;
			
			/* make sure old cameras have title safe on */
			if (!(cam->flag & CAM_SHOWTITLESAFE))
				cam->flag |= CAM_SHOWTITLESAFE;
			
			/* set an appropriate camera passepartout alpha */
			if (!(cam->passepartalpha)) cam->passepartalpha = 0.2f;
		}
		
		for(; ma; ma= ma->id.next) {
			if(ma->strand_sta==0.0f) {
				ma->strand_sta= ma->strand_end= 1.0f;
				ma->mode |= MA_TANGENT_STR;
			}
			if(ma->mode & MA_TRACEBLE) ma->mode |= MA_SHADBUF;
		}
	}
	
	if(main->versionfile <= 241) {
		Object *ob;
		Tex *tex;
		Scene *sce;
		World *wo;
		Lamp *la;
		Material *ma;
		bArmature *arm;
		bNodeTree *ntree;
		
		for (wo = main->world.first; wo; wo= wo->id.next) {
			/* Migrate to Bullet for games, except for the NaN versions */
			/* People can still explicitly choose for Sumo (after 2.42 is out) */
			if(main->versionfile > 225)
				wo->physicsEngine = WOPHY_BULLET;
			if(WO_AODIST == wo->aomode)
				wo->aocolor= WO_AOPLAIN;
		}
		
		/* updating layers still */
		for(arm= main->armature.first; arm; arm= arm->id.next) {
			bone_version_239(&arm->bonebase);
			if(arm->layer==0) arm->layer= 1;
		}
		for(sce= main->scene.first; sce; sce= sce->id.next) {
			if(sce->audio.mixrate==0) sce->audio.mixrate= 44100;

			if(sce->r.xparts<2) sce->r.xparts= 4;
			if(sce->r.yparts<2) sce->r.yparts= 4;
			/* adds default layer */
			if(sce->r.layers.first==NULL)
				scene_add_render_layer(sce, NULL);
			else {
				SceneRenderLayer *srl;
				/* new layer flag for sky, was default for solid */
				for(srl= sce->r.layers.first; srl; srl= srl->next) {
					if(srl->layflag & SCE_LAY_SOLID)
						srl->layflag |= SCE_LAY_SKY;
					srl->passflag &= (SCE_PASS_COMBINED|SCE_PASS_Z|SCE_PASS_NORMAL|SCE_PASS_VECTOR);
				}
			}
			
			/* node version changes */
			if(sce->nodetree)
				ntree_version_241(sce->nodetree);

			/* uv calculation options moved to toolsettings */
			if (sce->toolsettings->uvcalc_radius == 0.0f) {
				sce->toolsettings->uvcalc_radius = 1.0f;
				sce->toolsettings->uvcalc_cubesize = 1.0f;
				sce->toolsettings->uvcalc_mapdir = 1;
				sce->toolsettings->uvcalc_mapalign = 1;
				sce->toolsettings->uvcalc_flag = UVCALC_FILLHOLES;
				sce->toolsettings->unwrapper = 1;
			}

			if(sce->r.mode & R_PANORAMA) {
				/* all these checks to ensure saved files with svn version keep working... */
				if(sce->r.xsch < sce->r.ysch) {
					Object *obc= newlibadr(fd, lib, sce->camera);
					if(obc && obc->type==OB_CAMERA) {
						Camera *cam= newlibadr(fd, lib, obc->data);
						if(cam->lens>=10.0f) {
							sce->r.xsch*= sce->r.xparts;
							cam->lens*= (float)sce->r.ysch/(float)sce->r.xsch;
						}
					}
				}
			}
		}
		
		for(ntree= main->nodetree.first; ntree; ntree= ntree->id.next)
			ntree_version_241(ntree);
		
		for(la= main->lamp.first; la; la= la->id.next)
			if(la->buffers==0)
				la->buffers= 1;
		
		for(tex= main->tex.first; tex; tex= tex->id.next) {
			if(tex->env && tex->env->viewscale==0.0f)
				tex->env->viewscale= 1.0f;
//			tex->imaflag |= TEX_GAUSS_MIP;
		}
		
		/* for empty drawsize and drawtype */
		for(ob=main->object.first; ob; ob= ob->id.next) {
			if(ob->empty_drawsize==0.0f) {
				ob->empty_drawtype = OB_ARROWS;
				ob->empty_drawsize = 1.0;
			}
		}
		
		for(ma= main->mat.first; ma; ma= ma->id.next) {
			/* stucci returns intensity from now on */
			int a;
			for(a=0; a<MAX_MTEX; a++) {
				if(ma->mtex[a] && ma->mtex[a]->tex) {
					tex= newlibadr(fd, lib, ma->mtex[a]->tex);
					if(tex && tex->type==TEX_STUCCI)
						ma->mtex[a]->mapto &= ~(MAP_COL|MAP_SPEC|MAP_REF);
				}
			}
			/* transmissivity defaults */
			if(ma->tx_falloff==0.0f) ma->tx_falloff= 1.0f;
		}
		
		/* during 2.41 images with this name were used for viewer node output, lets fix that */
		if(main->versionfile == 241) {
			Image *ima;
			for(ima= main->image.first; ima; ima= ima->id.next)
				if(strcmp(ima->name, "Compositor")==0) {
					strcpy(ima->id.name+2, "Viewer Node");
					strcpy(ima->name, "Viewer Node");
				}
		}
	}
		
	if(main->versionfile <= 242) {
		Scene *sce;
		bScreen *sc;
		Object *ob;
		Curve *cu;
		Material *ma;
		Mesh *me;
		Group *group;
		Nurb *nu;
		BezTriple *bezt;
		BPoint *bp;
		bNodeTree *ntree;
		int a;
		
		for(sc= main->screen.first; sc; sc= sc->id.next) {
			ScrArea *sa;
			sa= sc->areabase.first;
			while(sa) {
				SpaceLink *sl;

				for (sl= sa->spacedata.first; sl; sl= sl->next) {
					if(sl->spacetype==SPACE_VIEW3D) {
						View3D *v3d= (View3D*) sl;
						if (v3d->gridsubdiv == 0)
							v3d->gridsubdiv = 10;
					}
				}
				sa = sa->next;
			}
		}
		
		for(sce= main->scene.first; sce; sce= sce->id.next) {
			if (sce->toolsettings->select_thresh == 0.0f)
				sce->toolsettings->select_thresh= 0.01f;
			if (sce->toolsettings->clean_thresh == 0.0f) 
				sce->toolsettings->clean_thresh = 0.1f;
				
			if (sce->r.threads==0) {
				if (sce->r.mode & R_THREADS)
					sce->r.threads= 2;
				else
					sce->r.threads= 1;
			}
			if(sce->nodetree)
				ntree_version_242(sce->nodetree);
		}
		
		for(ntree= main->nodetree.first; ntree; ntree= ntree->id.next)
			ntree_version_242(ntree);
		
		/* add default radius values to old curve points */
		for(cu= main->curve.first; cu; cu= cu->id.next) {
			for(nu= cu->nurb.first; nu; nu= nu->next) {
				if (nu) {
					if(nu->bezt) {
						for(bezt=nu->bezt, a=0; a<nu->pntsu; a++, bezt++) {
							if (!bezt->radius) bezt->radius= 1.0;
						}
					}
					else if(nu->bp) {
						for(bp=nu->bp, a=0; a<nu->pntsu*nu->pntsv; a++, bp++) {
							if(!bp->radius) bp->radius= 1.0;
						}
					}
				}
			}
		}
		
		for(ob = main->object.first; ob; ob= ob->id.next) {
			ModifierData *md;
			ListBase *list;
			list = &ob->constraints;

			/* check for already existing MinMax (floor) constraint
			   and update the sticky flagging */

			if (list){
				bConstraint *curcon;
				for (curcon = list->first; curcon; curcon=curcon->next){
					switch (curcon->type) {
						case CONSTRAINT_TYPE_MINMAX:
						{
							bMinMaxConstraint *data = curcon->data;
							if (data->sticky==1) 
								data->flag |= MINMAX_STICKY;
							else 
								data->flag &= ~MINMAX_STICKY;
						}
							break;
						case CONSTRAINT_TYPE_ROTLIKE:
						{
							bRotateLikeConstraint *data = curcon->data;
							
							/* version patch from buttons_object.c */
							if(data->flag==0) 
								data->flag = ROTLIKE_X|ROTLIKE_Y|ROTLIKE_Z;
						}
							break;
					}
				}
			}

			if (ob->type == OB_ARMATURE) {
				if (ob->pose){
					bConstraint *curcon;
					bPoseChannel *pchan;
					for (pchan = ob->pose->chanbase.first; pchan; pchan=pchan->next){
						for (curcon = pchan->constraints.first; curcon; curcon=curcon->next){
							switch (curcon->type) {
								case CONSTRAINT_TYPE_MINMAX:
								{
									bMinMaxConstraint *data = curcon->data;
									if (data->sticky==1) 
										data->flag |= MINMAX_STICKY;
									else 
										data->flag &= ~MINMAX_STICKY;
								}
									break;
								case CONSTRAINT_TYPE_KINEMATIC:
								{
									bKinematicConstraint *data = curcon->data;
									if (!(data->flag & CONSTRAINT_IK_POS)) {
										data->flag |= CONSTRAINT_IK_POS;
										data->flag |= CONSTRAINT_IK_STRETCH;
									}
								}
									break;
								case CONSTRAINT_TYPE_ROTLIKE:
								{
									bRotateLikeConstraint *data = curcon->data;
									
									/* version patch from buttons_object.c */
									if(data->flag==0) 
										data->flag = ROTLIKE_X|ROTLIKE_Y|ROTLIKE_Z;
								}
									break;
							}
						}
					}
				}
			}
			
			/* copy old object level track settings to curve modifers */
			for (md=ob->modifiers.first; md; md=md->next) {
				if (md->type==eModifierType_Curve) {
					CurveModifierData *cmd = (CurveModifierData*) md;

					if (cmd->defaxis == 0) cmd->defaxis = ob->trackflag+1;
				}
			}
			
		}
		
		for(ma = main->mat.first; ma; ma= ma->id.next) {
			if(ma->shad_alpha==0.0f)
				ma->shad_alpha= 1.0f;
			if(ma->nodetree)
				ntree_version_242(ma->nodetree);
		}

		for(me=main->mesh.first; me; me=me->id.next)
			customdata_version_242(me);
		
		for(group= main->group.first; group; group= group->id.next)
			if(group->layer==0)
				group->layer= (1<<20)-1;
		
		/* History fix (python?), shape key adrcode numbers have to be sorted */
		sort_shape_fix(main);
				
		/* now, subversion control! */
		if(main->subversionfile < 3) {
			Image *ima;
			Tex *tex;
			
			/* Image refactor initialize */
			for(ima= main->image.first; ima; ima= ima->id.next) {
				ima->source= IMA_SRC_FILE;
				ima->type= IMA_TYPE_IMAGE;
				
				ima->gen_x= 256; ima->gen_y= 256;
				ima->gen_type= 1;
				
				if(0==strncmp(ima->id.name+2, "Viewer Node", sizeof(ima->id.name)-2)) {
					ima->source= IMA_SRC_VIEWER;
					ima->type= IMA_TYPE_COMPOSITE;
				}
				if(0==strncmp(ima->id.name+2, "Render Result", sizeof(ima->id.name)-2)) {
					ima->source= IMA_SRC_VIEWER;
					ima->type= IMA_TYPE_R_RESULT;
				}
				
			}
			for(tex= main->tex.first; tex; tex= tex->id.next) {
				if(tex->type==TEX_IMAGE && tex->ima) {
					ima= newlibadr(fd, lib, tex->ima);
					if(tex->imaflag & TEX_ANIM5_)
						ima->source= IMA_SRC_MOVIE;
					if(tex->imaflag & TEX_FIELDS_)
						ima->flag |= IMA_FIELDS;
					if(tex->imaflag & TEX_STD_FIELD_)
						ima->flag |= IMA_STD_FIELD;
				}
				tex->iuser.frames= tex->frames;
				tex->iuser.fie_ima= (char)tex->fie_ima;
				tex->iuser.offset= tex->offset;
				tex->iuser.sfra= tex->sfra;
				tex->iuser.cycl= (tex->imaflag & TEX_ANIMCYCLIC_)!=0;
			}
			for(sce= main->scene.first; sce; sce= sce->id.next) {
				if(sce->nodetree)
					do_version_ntree_242_2(sce->nodetree);
			}
			for(ntree= main->nodetree.first; ntree; ntree= ntree->id.next)
				do_version_ntree_242_2(ntree);
			for(ma = main->mat.first; ma; ma= ma->id.next)
				if(ma->nodetree)
					do_version_ntree_242_2(ma->nodetree);
			
			for(sc= main->screen.first; sc; sc= sc->id.next) {
				ScrArea *sa;
				for(sa= sc->areabase.first; sa; sa= sa->next) {
					SpaceLink *sl;
					for (sl= sa->spacedata.first; sl; sl= sl->next) {
						if(sl->spacetype==SPACE_IMAGE)
							((SpaceImage *)sl)->iuser.fie_ima= 2;
						else if(sl->spacetype==SPACE_VIEW3D) {
							View3D *v3d= (View3D *)sl;
							BGpic *bgpic;
							for(bgpic= v3d->bgpicbase.first; bgpic; bgpic= bgpic->next)
								bgpic->iuser.fie_ima= 2;
						}
					}
				}
			}
		}
		
		if(main->subversionfile < 4) {
			for(sce= main->scene.first; sce; sce= sce->id.next) {
				sce->r.bake_mode= 1;	/* prevent to include render stuff here */
				sce->r.bake_filter= 2;
				sce->r.bake_osa= 5;
				sce->r.bake_flag= R_BAKE_CLEAR;
			}
		}

		if(main->subversionfile < 5) {
			for(sce= main->scene.first; sce; sce= sce->id.next) {
				/* improved triangle to quad conversion settings */
				if(sce->toolsettings->jointrilimit==0.0f)
					sce->toolsettings->jointrilimit= 0.8f;
			}
		}
	}
	if(main->versionfile <= 243) {
		Object *ob= main->object.first;
		Material *ma;

		for(ma=main->mat.first; ma; ma= ma->id.next) {
			if(ma->sss_scale==0.0f) {
				ma->sss_radius[0]= 1.0f;
				ma->sss_radius[1]= 1.0f;
				ma->sss_radius[2]= 1.0f;
				ma->sss_col[0]= 0.8f;
				ma->sss_col[1]= 0.8f;
				ma->sss_col[2]= 0.8f;
				ma->sss_error= 0.05f;
				ma->sss_scale= 0.1f;
				ma->sss_ior= 1.3f;
				ma->sss_colfac= 1.0f;
				ma->sss_texfac= 0.0f;
			}
			if(ma->sss_front==0 && ma->sss_back==0) {
				ma->sss_front= 1.0f;
				ma->sss_back= 1.0f;
			}
			if(ma->sss_col[0]==0 && ma->sss_col[1]==0 && ma->sss_col[2]==0) {
				ma->sss_col[0]= ma->r;
				ma->sss_col[1]= ma->g;
				ma->sss_col[2]= ma->b;
			}
		}
		
		for(; ob; ob= ob->id.next) {
			bDeformGroup *curdef;
			
			for(curdef= ob->defbase.first; curdef; curdef=curdef->next) {
				/* replace an empty-string name with unique name */
				if (curdef->name[0] == '\0') {
					defgroup_unique_name(curdef, ob);
				}
			}

			if(main->versionfile < 243 || main->subversionfile < 1) {
				ModifierData *md;

				/* translate old mirror modifier axis values to new flags */
				for (md=ob->modifiers.first; md; md=md->next) {
					if (md->type==eModifierType_Mirror) {
						MirrorModifierData *mmd = (MirrorModifierData*) md;

						switch(mmd->axis)
						{
						case 0:
							mmd->flag |= MOD_MIR_AXIS_X;
							break;
						case 1:
							mmd->flag |= MOD_MIR_AXIS_Y;
							break;
						case 2:
							mmd->flag |= MOD_MIR_AXIS_Z;
							break;
						}

						mmd->axis = 0;
					}
				}
			}
		}
		
		/* render layer added, this is not the active layer */
		if(main->versionfile <= 243 || main->subversionfile < 2) {
			Mesh *me;
			for(me=main->mesh.first; me; me=me->id.next)
				customdata_version_243(me);
		}		

	}
	
	if(main->versionfile <= 244) {
		Scene *sce;
		bScreen *sc;
		Lamp *la;
		World *wrld;
		
		if(main->versionfile != 244 || main->subversionfile < 2) {
			for(sce= main->scene.first; sce; sce= sce->id.next)
				sce->r.mode |= R_SSS;

			/* correct older action editors - incorrect scrolling */
			for(sc= main->screen.first; sc; sc= sc->id.next) {
				ScrArea *sa;
				sa= sc->areabase.first;
				while(sa) {
					SpaceLink *sl;

					for (sl= sa->spacedata.first; sl; sl= sl->next) {
						if(sl->spacetype==SPACE_ACTION) {
							SpaceAction *saction= (SpaceAction*) sl;
							
							saction->v2d.tot.ymin= -1000.0;
							saction->v2d.tot.ymax= 0.0;
							
							saction->v2d.cur.ymin= -75.0;
							saction->v2d.cur.ymax= 5.0;
						}
					}
					sa = sa->next;
				}
			}
		}
		if (main->versionfile != 244 || main->subversionfile < 3) {	
			/* constraints recode version patch used to be here. Moved to 245 now... */
			
			
			for(wrld=main->world.first; wrld; wrld= wrld->id.next) {
				if (wrld->mode & WO_AMB_OCC)
					wrld->ao_samp_method = WO_AOSAMP_CONSTANT;
				else
					wrld->ao_samp_method = WO_AOSAMP_HAMMERSLEY;
				
				wrld->ao_adapt_thresh = 0.005f;
			}
			
			for(la=main->lamp.first; la; la= la->id.next) {
				if (la->type == LA_AREA)
					la->ray_samp_method = LA_SAMP_CONSTANT;
				else
					la->ray_samp_method = LA_SAMP_HALTON;
				
				la->adapt_thresh = 0.001f;
			}
		}
	}
	if(main->versionfile <= 245) {
		Scene *sce;
		Object *ob;
		Image *ima;
		Lamp *la;
		Material *ma;
		ParticleSettings *part;
		World *wrld;
		Mesh *me;
		bNodeTree *ntree;
		Tex *tex;
		ModifierData *md;
		ParticleSystem *psys;
		
		/* unless the file was created 2.44.3 but not 2.45, update the constraints */
		if ( !(main->versionfile==244 && main->subversionfile==3) &&
			 ((main->versionfile<245) || (main->versionfile==245 && main->subversionfile==0)) ) 
		{
			for (ob = main->object.first; ob; ob= ob->id.next) {
				ListBase *list;
				list = &ob->constraints;
				
				/* fix up constraints due to constraint recode changes (originally at 2.44.3) */
				if (list) {
					bConstraint *curcon;
					for (curcon = list->first; curcon; curcon=curcon->next) {
						/* old CONSTRAINT_LOCAL check -> convert to CONSTRAINT_SPACE_LOCAL */
						if (curcon->flag & 0x20) {
							curcon->ownspace = CONSTRAINT_SPACE_LOCAL;
							curcon->tarspace = CONSTRAINT_SPACE_LOCAL;
						}
						
						switch (curcon->type) {
							case CONSTRAINT_TYPE_LOCLIMIT:
							{
								bLocLimitConstraint *data= (bLocLimitConstraint *)curcon->data;
								
								/* old limit without parent option for objects */
								if (data->flag2)
									curcon->ownspace = CONSTRAINT_SPACE_LOCAL;
							}
								break;
						}	
					}
				}
				
				/* correctly initialise constinv matrix */
				unit_m4(ob->constinv);
				
				if (ob->type == OB_ARMATURE) {
					if (ob->pose) {
						bConstraint *curcon;
						bPoseChannel *pchan;
						
						for (pchan = ob->pose->chanbase.first; pchan; pchan=pchan->next) {
							/* make sure constraints are all up to date */
							for (curcon = pchan->constraints.first; curcon; curcon=curcon->next) {
								/* old CONSTRAINT_LOCAL check -> convert to CONSTRAINT_SPACE_LOCAL */
								if (curcon->flag & 0x20) {
									curcon->ownspace = CONSTRAINT_SPACE_LOCAL;
									curcon->tarspace = CONSTRAINT_SPACE_LOCAL;
								}
								
								switch (curcon->type) {
									case CONSTRAINT_TYPE_ACTION:
									{
										bActionConstraint *data= (bActionConstraint *)curcon->data;
										
										/* 'data->local' used to mean that target was in local-space */
										if (data->local)
											curcon->tarspace = CONSTRAINT_SPACE_LOCAL;
									}							
										break;
								}
							}
							
							/* correctly initialise constinv matrix */
							unit_m4(pchan->constinv);
						}
					}
				}
			}
		}
		
		/* fix all versions before 2.45 */
		if (main->versionfile != 245) {

			/* repair preview from 242 - 244*/
			for(ima= main->image.first; ima; ima= ima->id.next) {
				ima->preview = NULL;
			}
		}

		/* add point caches */
		for(ob=main->object.first; ob; ob=ob->id.next) {
			if(ob->soft && !ob->soft->pointcache)
				ob->soft->pointcache= BKE_ptcache_add(&ob->soft->ptcaches);

			for(psys=ob->particlesystem.first; psys; psys=psys->next) {
				if(psys->pointcache) {
					if(psys->pointcache->flag & PTCACHE_BAKED && (psys->pointcache->flag & PTCACHE_DISK_CACHE)==0) {
						printf("Old memory cache isn't supported for particles, so re-bake the simulation!\n");
						psys->pointcache->flag &= ~PTCACHE_BAKED;
					}
				}
				else
					psys->pointcache= BKE_ptcache_add(&psys->ptcaches);
			}

			for(md=ob->modifiers.first; md; md=md->next) {
				if(md->type==eModifierType_Cloth) {
					ClothModifierData *clmd = (ClothModifierData*) md;
					if(!clmd->point_cache)
						clmd->point_cache= BKE_ptcache_add(&clmd->ptcaches);
				}
			}
		}

		/* Copy over old per-level multires vertex data
		   into a single vertex array in struct Multires */
		for(me = main->mesh.first; me; me=me->id.next) {
			if(me->mr && !me->mr->verts) {
				MultiresLevel *lvl = me->mr->levels.last;
				if(lvl) {
					me->mr->verts = lvl->verts;
					lvl->verts = NULL;
					/* Don't need the other vert arrays */
					for(lvl = lvl->prev; lvl; lvl = lvl->prev) {
						MEM_freeN(lvl->verts);
						lvl->verts = NULL;
					}
				}
			}
		}
		
		if (main->versionfile != 245 || main->subversionfile < 1) {
			for(la=main->lamp.first; la; la= la->id.next) {
				if (la->mode & LA_QUAD) la->falloff_type = LA_FALLOFF_SLIDERS;
				else la->falloff_type = LA_FALLOFF_INVLINEAR;
				
				if (la->curfalloff == NULL) {
					la->curfalloff = curvemapping_add(1, 0.0f, 1.0f, 1.0f, 0.0f);
					curvemapping_initialize(la->curfalloff);
				}
			}
		}		
		
		for(ma=main->mat.first; ma; ma= ma->id.next) {
			if(ma->samp_gloss_mir == 0) {
				ma->gloss_mir = ma->gloss_tra= 1.0f;
				ma->aniso_gloss_mir = 1.0f;
				ma->samp_gloss_mir = ma->samp_gloss_tra= 18;
				ma->adapt_thresh_mir = ma->adapt_thresh_tra = 0.005f;
				ma->dist_mir = 0.0f;
				ma->fadeto_mir = MA_RAYMIR_FADETOSKY;
			}

			if(ma->strand_min == 0.0f)
				ma->strand_min= 1.0f;
		}

		for(part=main->particle.first; part; part=part->id.next) {
			if(part->ren_child_nbr==0)
				part->ren_child_nbr= part->child_nbr;

			if(part->simplify_refsize==0) {
				part->simplify_refsize= 1920;
				part->simplify_rate= 1.0f;
				part->simplify_transition= 0.1f;
				part->simplify_viewport= 0.8f;
			}
		}

		for(wrld=main->world.first; wrld; wrld= wrld->id.next) {
			if(wrld->ao_approx_error == 0.0f)
				wrld->ao_approx_error= 0.25f;
		}

		for(sce= main->scene.first; sce; sce= sce->id.next) {
			if(sce->nodetree)
				ntree_version_245(fd, lib, sce->nodetree);

			if(sce->r.simplify_shadowsamples == 0) {
				sce->r.simplify_subsurf= 6;
				sce->r.simplify_particles= 1.0f;
				sce->r.simplify_shadowsamples= 16;
				sce->r.simplify_aosss= 1.0f;
			}

			if(sce->r.cineongamma == 0) {
				sce->r.cineonblack= 95;
				sce->r.cineonwhite= 685;
				sce->r.cineongamma= 1.7f;
			}
		}

		for(ntree=main->nodetree.first; ntree; ntree= ntree->id.next)
			ntree_version_245(fd, lib, ntree);

		/* fix for temporary flag changes during 245 cycle */
		for(ima= main->image.first; ima; ima= ima->id.next) {
			if(ima->flag & IMA_OLD_PREMUL) {
				ima->flag &= ~IMA_OLD_PREMUL;
				ima->flag |= IMA_DO_PREMUL;
			}
		}

		for(tex=main->tex.first; tex; tex=tex->id.next) {
			if(tex->iuser.flag & IMA_OLD_PREMUL) {
				tex->iuser.flag &= ~IMA_OLD_PREMUL;
				tex->iuser.flag |= IMA_DO_PREMUL;

			}

			ima= newlibadr(fd, lib, tex->ima);
			if(ima && (tex->iuser.flag & IMA_DO_PREMUL)) { 
				ima->flag &= ~IMA_OLD_PREMUL;
				ima->flag |= IMA_DO_PREMUL;
			}
		}
	}
	
	/* sanity check for skgen
	 * */
	{
		Scene *sce;
		for(sce=main->scene.first; sce; sce = sce->id.next)
		{
			if (sce->toolsettings->skgen_subdivisions[0] == sce->toolsettings->skgen_subdivisions[1] ||
				sce->toolsettings->skgen_subdivisions[0] == sce->toolsettings->skgen_subdivisions[2] ||
				sce->toolsettings->skgen_subdivisions[1] == sce->toolsettings->skgen_subdivisions[2])
			{
					sce->toolsettings->skgen_subdivisions[0] = SKGEN_SUB_CORRELATION;
					sce->toolsettings->skgen_subdivisions[1] = SKGEN_SUB_LENGTH;
					sce->toolsettings->skgen_subdivisions[2] = SKGEN_SUB_ANGLE;
			}
		}
	}
	

	if ((main->versionfile < 245) || (main->versionfile == 245 && main->subversionfile < 2)) {
		Image *ima;

		/* initialize 1:1 Aspect */
		for(ima= main->image.first; ima; ima= ima->id.next) {
			ima->aspx = ima->aspy = 1.0f;				
		}

	}

	if ((main->versionfile < 245) || (main->versionfile == 245 && main->subversionfile < 4)) {
		bArmature *arm;
		ModifierData *md;
		Object *ob;
		
		for(arm= main->armature.first; arm; arm= arm->id.next)
			arm->deformflag |= ARM_DEF_B_BONE_REST;
		
		for(ob = main->object.first; ob; ob= ob->id.next) {
			for(md=ob->modifiers.first; md; md=md->next) {
				if(md->type==eModifierType_Armature)
					((ArmatureModifierData*)md)->deformflag |= ARM_DEF_B_BONE_REST;
			}
		}
	}

	if ((main->versionfile < 245) || (main->versionfile == 245 && main->subversionfile < 5)) {
		/* foreground color needs to be somthing other then black */
		Scene *sce;
		for(sce= main->scene.first; sce; sce=sce->id.next) {
			sce->r.fg_stamp[0] = sce->r.fg_stamp[1] = sce->r.fg_stamp[2] = 0.8f;
			sce->r.fg_stamp[3] = 1.0f; /* dont use text alpha yet */
			sce->r.bg_stamp[3] = 0.25f; /* make sure the background has full alpha */
		}
	}

	
	if ((main->versionfile < 245) || (main->versionfile == 245 && main->subversionfile < 6)) {
		Scene *sce;
		/* fix frs_sec_base */
		for(sce= main->scene.first; sce; sce= sce->id.next) {
			if (sce->r.frs_sec_base == 0) {
				sce->r.frs_sec_base = 1;
			}
		}
	}
	
	if ((main->versionfile < 245) || (main->versionfile == 245 && main->subversionfile < 7)) {
		Object *ob;
		bPoseChannel *pchan;
		bConstraint *con;
		bConstraintTarget *ct;
		
		for (ob = main->object.first; ob; ob= ob->id.next) {
			if (ob->pose) {
				for (pchan=ob->pose->chanbase.first; pchan; pchan=pchan->next) {
					for (con=pchan->constraints.first; con; con=con->next) {
						if (con->type == CONSTRAINT_TYPE_PYTHON) {
							bPythonConstraint *data= (bPythonConstraint *)con->data;
							if (data->tar) {
								/* version patching needs to be done */
								ct= MEM_callocN(sizeof(bConstraintTarget), "PyConTarget");
								
								ct->tar = data->tar;
								BLI_strncpy(ct->subtarget, data->subtarget, sizeof(ct->subtarget));
								ct->space = con->tarspace;
								
								BLI_addtail(&data->targets, ct);
								data->tarnum++;
								
								/* clear old targets to avoid problems */
								data->tar = NULL;
								data->subtarget[0]= '\0';
							}
						}
						else if (con->type == CONSTRAINT_TYPE_LOCLIKE) {
							bLocateLikeConstraint *data= (bLocateLikeConstraint *)con->data;
							
							/* new headtail functionality makes Bone-Tip function obsolete */
							if (data->flag & LOCLIKE_TIP)
								con->headtail = 1.0f;
						}
					}
				}
			}
			
			for (con=ob->constraints.first; con; con=con->next) {
				if (con->type==CONSTRAINT_TYPE_PYTHON) {
					bPythonConstraint *data= (bPythonConstraint *)con->data;
					if (data->tar) {
						/* version patching needs to be done */
						ct= MEM_callocN(sizeof(bConstraintTarget), "PyConTarget");
						
						ct->tar = data->tar;
						BLI_strncpy(ct->subtarget, data->subtarget, sizeof(ct->subtarget));
						ct->space = con->tarspace;
						
						BLI_addtail(&data->targets, ct);
						data->tarnum++;
						
						/* clear old targets to avoid problems */
						data->tar = NULL;
						data->subtarget[0]= '\0';
					}
				}
				else if (con->type == CONSTRAINT_TYPE_LOCLIKE) {
					bLocateLikeConstraint *data= (bLocateLikeConstraint *)con->data;
					
					/* new headtail functionality makes Bone-Tip function obsolete */
					if (data->flag & LOCLIKE_TIP)
						con->headtail = 1.0f;
				}
			}

			if(ob->soft && ob->soft->keys) {
				SoftBody *sb = ob->soft;
				int k;

				for(k=0; k<sb->totkey; k++) {
					if(sb->keys[k])
						MEM_freeN(sb->keys[k]);
				}

				MEM_freeN(sb->keys);

				sb->keys = NULL;
				sb->totkey = 0;
			}
		}
	}

	if ((main->versionfile < 245) || (main->versionfile == 245 && main->subversionfile < 8)) {
		Scene *sce;
		Object *ob;
		PartEff *paf=NULL;

		for(ob = main->object.first; ob; ob= ob->id.next) {
			if(ob->soft && ob->soft->keys) {
				SoftBody *sb = ob->soft;
				int k;

				for(k=0; k<sb->totkey; k++) {
					if(sb->keys[k])
						MEM_freeN(sb->keys[k]);
				}

				MEM_freeN(sb->keys);

				sb->keys = NULL;
				sb->totkey = 0;
			}

			/* convert old particles to new system */
			if((paf = do_version_give_parteff_245(ob))) {
				ParticleSystem *psys;
				ModifierData *md;
				ParticleSystemModifierData *psmd;
				ParticleSettings *part;

				/* create new particle system */
				psys = MEM_callocN(sizeof(ParticleSystem), "particle_system");
				psys->pointcache = BKE_ptcache_add(&psys->ptcaches);

				part = psys->part = psys_new_settings("ParticleSettings", main);
				
				/* needed for proper libdata lookup */
				oldnewmap_insert(fd->libmap, psys->part, psys->part, 0);
				part->id.lib= ob->id.lib;

				part->id.us--;
				part->id.flag |= (ob->id.flag & LIB_NEEDLINK);
				
				psys->totpart=0;
				psys->flag= PSYS_ENABLED|PSYS_CURRENT;

				BLI_addtail(&ob->particlesystem, psys);

				md= modifier_new(eModifierType_ParticleSystem);
				BLI_snprintf(md->name, sizeof(md->name), "ParticleSystem %i", BLI_countlist(&ob->particlesystem));
				psmd= (ParticleSystemModifierData*) md;
				psmd->psys=psys;
				BLI_addtail(&ob->modifiers, md);

				/* convert settings from old particle system */
				/* general settings */
				part->totpart = MIN2(paf->totpart, 100000);
				part->sta = paf->sta;
				part->end = paf->end;
				part->lifetime = paf->lifetime;
				part->randlife = paf->randlife;
				psys->seed = paf->seed;
				part->disp = paf->disp;
				part->omat = paf->mat[0];
				part->hair_step = paf->totkey;

				part->eff_group = paf->group;

				/* old system didn't interpolate between keypoints at render time */
				part->draw_step = part->ren_step = 0;

				/* physics */
				part->normfac = paf->normfac * 25.0f;
				part->obfac = paf->obfac;
				part->randfac = paf->randfac * 25.0f;
				part->dampfac = paf->damp;
				copy_v3_v3(part->acc, paf->force);

				/* flags */
				if(paf->stype & PAF_VECT) {
					if(paf->flag & PAF_STATIC) {
						/* new hair lifetime is always 100.0f */
						float fac = paf->lifetime / 100.0f;

						part->draw_as = PART_DRAW_PATH;
						part->type = PART_HAIR;
						psys->recalc |= PSYS_RECALC_REDO;

						part->normfac *= fac;
						part->randfac *= fac;
					}
					else {
						part->draw_as = PART_DRAW_LINE;
						part->draw |= PART_DRAW_VEL_LENGTH;
						part->draw_line[1] = 0.04f;
					}
				}

				part->rotmode = PART_ROT_VEL;
				
				part->flag |= (paf->flag & PAF_BSPLINE) ? PART_HAIR_BSPLINE : 0;
				part->flag |= (paf->flag & PAF_TRAND) ? PART_TRAND : 0;
				part->flag |= (paf->flag & PAF_EDISTR) ? PART_EDISTR : 0;
				part->flag |= (paf->flag & PAF_UNBORN) ? PART_UNBORN : 0;
				part->flag |= (paf->flag & PAF_DIED) ? PART_DIED : 0;
				part->from |= (paf->flag & PAF_FACE) ? PART_FROM_FACE : 0;
				part->draw |= (paf->flag & PAF_SHOWE) ? PART_DRAW_EMITTER : 0;

				psys->vgroup[PSYS_VG_DENSITY] = paf->vertgroup;
				psys->vgroup[PSYS_VG_VEL] = paf->vertgroup_v;
				psys->vgroup[PSYS_VG_LENGTH] = paf->vertgroup_v;

				/* dupliobjects */
				if(ob->transflag & OB_DUPLIVERTS) {
					Object *dup = main->object.first;

					for(; dup; dup= dup->id.next) {
						if(ob == newlibadr(fd, lib, dup->parent)) {
							part->dup_ob = dup;
							ob->transflag |= OB_DUPLIPARTS;
							ob->transflag &= ~OB_DUPLIVERTS;

							part->draw_as = PART_DRAW_OB;

							/* needed for proper libdata lookup */
							oldnewmap_insert(fd->libmap, dup, dup, 0);
						}
					}
				}

				
				{
					FluidsimModifierData *fluidmd = (FluidsimModifierData *)modifiers_findByType(ob, eModifierType_Fluidsim);
					if(fluidmd && fluidmd->fss && fluidmd->fss->type == OB_FLUIDSIM_PARTICLE)
						part->type = PART_FLUID;
				}

				do_version_free_effects_245(&ob->effect);

				printf("Old particle system converted to new system.\n");
			}
		}

		for(sce= main->scene.first; sce; sce=sce->id.next) {
			ParticleEditSettings *pset= &sce->toolsettings->particle;
			int a;

			if(pset->brush[0].size == 0) {
				pset->flag= PE_KEEP_LENGTHS|PE_LOCK_FIRST|PE_DEFLECT_EMITTER;
				pset->emitterdist= 0.25f;
				pset->totrekey= 5;
				pset->totaddkey= 5;
				pset->brushtype= PE_BRUSH_NONE;

				for(a=0; a<PE_TOT_BRUSH; a++) {
					pset->brush[a].strength= 50;
					pset->brush[a].size= 50;
					pset->brush[a].step= 10;
				}

				pset->brush[PE_BRUSH_CUT].strength= 100;
			}
		}
	}
	if ((main->versionfile < 245) || (main->versionfile == 245 && main->subversionfile < 9)) {
		Material *ma;
		int a;

		for(ma=main->mat.first; ma; ma= ma->id.next)
			if(ma->mode & MA_NORMAP_TANG)
				for(a=0; a<MAX_MTEX; a++)
					if(ma->mtex[a] && ma->mtex[a]->tex)
						ma->mtex[a]->normapspace = MTEX_NSPACE_TANGENT;
	}
	
	if ((main->versionfile < 245) || (main->versionfile == 245 && main->subversionfile < 10)) {
		Object *ob;
		
		/* dupliface scale */
		for(ob= main->object.first; ob; ob= ob->id.next)
			ob->dupfacesca = 1.0f;
	}
	
	if ((main->versionfile < 245) || (main->versionfile == 245 && main->subversionfile < 11)) {
		Object *ob;
		bActionStrip *strip;
		
		/* nla-strips - scale */		
		for (ob= main->object.first; ob; ob= ob->id.next) {
			for (strip= ob->nlastrips.first; strip; strip= strip->next) {
				float length, actlength, repeat;
				
				if (strip->flag & ACTSTRIP_USESTRIDE)
					repeat= 1.0f;
				else
					repeat= strip->repeat;
				
				length = strip->end-strip->start;
				if (length == 0.0f) length= 1.0f;
				actlength = strip->actend-strip->actstart;
				
				strip->scale = length / (repeat * actlength);
				if (strip->scale == 0.0f) strip->scale= 1.0f;
			}	
			if(ob->soft){
				ob->soft->inpush =  ob->soft->inspring;
				ob->soft->shearstiff = 1.0f; 
			}
		}
	}

	if ((main->versionfile < 245) || (main->versionfile == 245 && main->subversionfile < 14)) {
		Scene *sce;
		Sequence *seq;
		
		for(sce=main->scene.first; sce; sce=sce->id.next) {
			SEQ_BEGIN(sce->ed, seq) {
				if (seq->blend_mode == 0)
					seq->blend_opacity = 100.0f;
			}
			SEQ_END
		}
	}
	
	/*fix broken group lengths in id properties*/
	if ((main->versionfile < 245) || (main->versionfile == 245 && main->subversionfile < 15)) {
		idproperties_fix_group_lengths(main->scene);
		idproperties_fix_group_lengths(main->library);
		idproperties_fix_group_lengths(main->object);
		idproperties_fix_group_lengths(main->mesh);
		idproperties_fix_group_lengths(main->curve);
		idproperties_fix_group_lengths(main->mball);
		idproperties_fix_group_lengths(main->mat);
		idproperties_fix_group_lengths(main->tex);
		idproperties_fix_group_lengths(main->image);
		idproperties_fix_group_lengths(main->latt);
		idproperties_fix_group_lengths(main->lamp);
		idproperties_fix_group_lengths(main->camera);
		idproperties_fix_group_lengths(main->ipo);
		idproperties_fix_group_lengths(main->key);
		idproperties_fix_group_lengths(main->world);
		idproperties_fix_group_lengths(main->screen);
		idproperties_fix_group_lengths(main->script);
		idproperties_fix_group_lengths(main->vfont);
		idproperties_fix_group_lengths(main->text);
		idproperties_fix_group_lengths(main->sound);
		idproperties_fix_group_lengths(main->group);
		idproperties_fix_group_lengths(main->armature);
		idproperties_fix_group_lengths(main->action);
		idproperties_fix_group_lengths(main->nodetree);
		idproperties_fix_group_lengths(main->brush);
		idproperties_fix_group_lengths(main->particle);		
	}

	/* sun/sky */
	if(main->versionfile < 246) {
		Object *ob;
		bActuator *act;

		/* dRot actuator change direction in 2.46 */
		for(ob = main->object.first; ob; ob= ob->id.next) {
			for(act= ob->actuators.first; act; act= act->next) {
				if (act->type == ACT_OBJECT) {
					bObjectActuator *ba= act->data;

					ba->drot[0] = -ba->drot[0];
					ba->drot[1] = -ba->drot[1];
					ba->drot[2] = -ba->drot[2];
				}
			}
		}
	}
	
	// convert fluids to modifier
	if(main->versionfile < 246 || (main->versionfile == 246 && main->subversionfile < 1))
	{
		Object *ob;
		
		for(ob = main->object.first; ob; ob= ob->id.next) {
			if(ob->fluidsimSettings)
			{
				FluidsimModifierData *fluidmd = (FluidsimModifierData *)modifier_new(eModifierType_Fluidsim);
				BLI_addhead(&ob->modifiers, (ModifierData *)fluidmd);
				
				MEM_freeN(fluidmd->fss);
				fluidmd->fss = MEM_dupallocN(ob->fluidsimSettings);
				fluidmd->fss->ipo = newlibadr_us(fd, ob->id.lib, ob->fluidsimSettings->ipo);
				MEM_freeN(ob->fluidsimSettings);
				
				fluidmd->fss->lastgoodframe = INT_MAX;
				fluidmd->fss->flag = 0;
				fluidmd->fss->meshVelocities = NULL;
			}
		}
	}
	

	if(main->versionfile < 246 || (main->versionfile == 246 && main->subversionfile < 1)) {
		Mesh *me;

		for(me=main->mesh.first; me; me= me->id.next)
			alphasort_version_246(fd, lib, me);
	}
	
	if(main->versionfile < 246 || (main->versionfile == 246 && main->subversionfile < 1)){
		Object *ob;
		for(ob = main->object.first; ob; ob= ob->id.next) {
			if(ob->pd && (ob->pd->forcefield == PFIELD_WIND))
				ob->pd->f_noise = 0.0f;
		}
	}

	if (main->versionfile < 247 || (main->versionfile == 247 && main->subversionfile < 2)){
		Object *ob;
		for(ob = main->object.first; ob; ob= ob->id.next) {
			ob->gameflag |= OB_COLLISION;
			ob->margin = 0.06f;
		}
	}

	if (main->versionfile < 247 || (main->versionfile == 247 && main->subversionfile < 3)){
		Object *ob;
		for(ob = main->object.first; ob; ob= ob->id.next) {
			// Starting from subversion 3, ACTOR is a separate feature.
			// Before it was conditioning all the other dynamic flags
			if (!(ob->gameflag & OB_ACTOR))
				ob->gameflag &= ~(OB_GHOST|OB_DYNAMIC|OB_RIGID_BODY|OB_SOFT_BODY|OB_COLLISION_RESPONSE);
			/* suitable default for older files */
		}
	}

	if (main->versionfile < 247 || (main->versionfile == 247 && main->subversionfile < 5)) {
		Lamp *la= main->lamp.first;
		for(; la; la= la->id.next) {
			la->skyblendtype= MA_RAMP_ADD;
			la->skyblendfac= 1.0f;
		}
	}
	
	/* set the curve radius interpolation to 2.47 default - easy */
	if (main->versionfile < 247 || (main->versionfile == 247 && main->subversionfile < 6)) {
		Curve *cu;
		Nurb *nu;
		
		for(cu= main->curve.first; cu; cu= cu->id.next) {
			for(nu= cu->nurb.first; nu; nu= nu->next) {
				if (nu) {
					nu->radius_interp = 3;
					
					/* resolu and resolv are now used differently for surfaces
					 * rather than using the resolution to define the entire number of divisions,
					 * use it for the number of divisions per segment
					 */
					if (nu->pntsv > 1) {
						nu->resolu = MAX2( 1, (int)(((float)nu->resolu / (float)nu->pntsu)+0.5f) );
						nu->resolv = MAX2( 1, (int)(((float)nu->resolv / (float)nu->pntsv)+0.5f) );
					}
				}
			}
		}
	}
	/* direction constraint actuators were always local in previous version */
	if (main->versionfile < 247 || (main->versionfile == 247 && main->subversionfile < 7)) {
		bActuator *act;
		Object *ob;
		
		for(ob = main->object.first; ob; ob= ob->id.next) {
			for(act= ob->actuators.first; act; act= act->next) {
				if (act->type == ACT_CONSTRAINT) {
					bConstraintActuator *coa = act->data;
					if (coa->type == ACT_CONST_TYPE_DIST) {
						coa->flag |= ACT_CONST_LOCAL;
					}
				}
			}
		}
	}

	if (main->versionfile < 247 || (main->versionfile == 247 && main->subversionfile < 9)) {
		Lamp *la= main->lamp.first;
		for(; la; la= la->id.next) {
			la->sky_exposure= 1.0f;
		}
	}
	
	/* BGE message actuators needed OB prefix, very confusing */
	if (main->versionfile < 247 || (main->versionfile == 247 && main->subversionfile < 10)) {
		bActuator *act;
		Object *ob;
		
		for(ob = main->object.first; ob; ob= ob->id.next) {
			for(act= ob->actuators.first; act; act= act->next) {
				if (act->type == ACT_MESSAGE) {
					bMessageActuator *msgAct = (bMessageActuator *) act->data;
					if (BLI_strnlen(msgAct->toPropName, 3) > 2) {
						/* strip first 2 chars, would have only worked if these were OB anyway */
						memmove( msgAct->toPropName, msgAct->toPropName+2, sizeof(msgAct->toPropName)-2 );
					} else {
						msgAct->toPropName[0] = '\0';
					}
				}
			}
		}
	}

	if (main->versionfile < 248) {
		Lamp *la;

		for(la=main->lamp.first; la; la= la->id.next) {
			if(la->atm_turbidity == 0.0f) {
				la->sun_effect_type = 0;
				la->horizon_brightness = 1.0f;
				la->spread = 1.0f;
				la->sun_brightness = 1.0f;
				la->sun_size = 1.0f;
				la->backscattered_light = 1.0f;
				la->atm_turbidity = 2.0f;
				la->atm_inscattering_factor = 1.0f;
				la->atm_extinction_factor = 1.0f;
				la->atm_distance_factor = 1.0f;
				la->sun_intensity = 1.0f;
			}
		}
	}

	if (main->versionfile < 248 || (main->versionfile == 248 && main->subversionfile < 2)) {
		Scene *sce;
		
		/* Note, these will need to be added for painting */
		for (sce= main->scene.first; sce; sce= sce->id.next) {
			sce->toolsettings->imapaint.seam_bleed = 2;
			sce->toolsettings->imapaint.normal_angle = 80;

			/* initialize skeleton generation toolsettings */
			sce->toolsettings->skgen_resolution = 250;
			sce->toolsettings->skgen_threshold_internal 	= 0.1f;
			sce->toolsettings->skgen_threshold_external 	= 0.1f;
			sce->toolsettings->skgen_angle_limit			= 30.0f;
			sce->toolsettings->skgen_length_ratio			= 1.3f;
			sce->toolsettings->skgen_length_limit			= 1.5f;
			sce->toolsettings->skgen_correlation_limit		= 0.98f;
			sce->toolsettings->skgen_symmetry_limit			= 0.1f;
			sce->toolsettings->skgen_postpro = SKGEN_SMOOTH;
			sce->toolsettings->skgen_postpro_passes = 3;
			sce->toolsettings->skgen_options = SKGEN_FILTER_INTERNAL|SKGEN_FILTER_EXTERNAL|SKGEN_FILTER_SMART|SKGEN_SUB_CORRELATION|SKGEN_HARMONIC;
			sce->toolsettings->skgen_subdivisions[0] = SKGEN_SUB_CORRELATION;
			sce->toolsettings->skgen_subdivisions[1] = SKGEN_SUB_LENGTH;
			sce->toolsettings->skgen_subdivisions[2] = SKGEN_SUB_ANGLE;

			
			sce->toolsettings->skgen_retarget_angle_weight = 1.0f;
			sce->toolsettings->skgen_retarget_length_weight = 1.0f;
			sce->toolsettings->skgen_retarget_distance_weight = 1.0f;
	
			/* Skeleton Sketching */
			sce->toolsettings->bone_sketching = 0;
			sce->toolsettings->skgen_retarget_roll = SK_RETARGET_ROLL_VIEW;
		}
	}
	if (main->versionfile < 248 || (main->versionfile == 248 && main->subversionfile < 3)) {
		bScreen *sc;
		
		/* adjust default settings for Animation Editors */
		for (sc= main->screen.first; sc; sc= sc->id.next) {
			ScrArea *sa;
			
			for (sa= sc->areabase.first; sa; sa= sa->next) { 
				SpaceLink *sl;
				
				for (sl= sa->spacedata.first; sl; sl= sl->next) {
					switch (sl->spacetype) {
						case SPACE_ACTION:
						{
							SpaceAction *sact= (SpaceAction *)sl;
							
							sact->mode= SACTCONT_DOPESHEET;
							sact->autosnap= SACTSNAP_FRAME;
						}
							break;
						case SPACE_IPO:
						{
							SpaceIpo *sipo= (SpaceIpo *)sl;
							sipo->autosnap= SACTSNAP_FRAME;
						}
							break;
						case SPACE_NLA:
						{
							SpaceNla *snla= (SpaceNla *)sl;
							snla->autosnap= SACTSNAP_FRAME;
						}
							break;
					}
				}
			}
		}
	}

	if (main->versionfile < 248 || (main->versionfile == 248 && main->subversionfile < 3)) {
		Object *ob;

		/* Adjustments needed after Bullets update */
		for(ob = main->object.first; ob; ob= ob->id.next) {
			ob->damping *= 0.635f;
			ob->rdamping = 0.1f + (0.8f * ob->rdamping);
		}
	}
	
	if (main->versionfile < 248 || (main->versionfile == 248 && main->subversionfile < 4)) {
		Scene *sce;
		World *wrld;

		/*  Dome (Fisheye) default parameters  */
		for (sce= main->scene.first; sce; sce= sce->id.next) {
			sce->r.domeangle = 180;
			sce->r.domemode = 1;
			sce->r.domeres = 4;
			sce->r.domeresbuf = 1.0f;
			sce->r.dometilt = 0;
		}
		/* DBVT culling by default */
		for(wrld=main->world.first; wrld; wrld= wrld->id.next) {
			wrld->mode |= WO_DBVT_CULLING;
			wrld->occlusionRes = 128;
		}
	}

	if (main->versionfile < 248 || (main->versionfile == 248 && main->subversionfile < 5)) {
		Object *ob;
		World *wrld;
		for(ob = main->object.first; ob; ob= ob->id.next) {
			ob->m_contactProcessingThreshold = 1.; //pad3 is used for m_contactProcessingThreshold
			if(ob->parent) {
				/* check if top parent has compound shape set and if yes, set this object
				   to compound shaper as well (was the behaviour before, now it's optional) */
				Object *parent= newlibadr(fd, lib, ob->parent);
				while (parent && parent != ob &&  parent->parent != NULL) {
					parent = newlibadr(fd, lib, parent->parent);
				}
				if(parent) {
					if (parent->gameflag & OB_CHILD)
						ob->gameflag |= OB_CHILD;
				}
			}
		}
		for(wrld=main->world.first; wrld; wrld= wrld->id.next) {
			wrld->ticrate = 60;
			wrld->maxlogicstep = 5;
			wrld->physubstep = 1;
			wrld->maxphystep = 5;
		}
	}
	
	// correct introduce of seed for wind force
	if (main->versionfile < 249 && main->subversionfile < 1) {
		Object *ob;
		for(ob = main->object.first; ob; ob= ob->id.next) {
			if(ob->pd)
				ob->pd->seed = ((unsigned int)(ceil(PIL_check_seconds_timer()))+1) % 128;
		}
	
	}

	if (main->versionfile < 249 && main->subversionfile < 2) {
		Scene *sce= main->scene.first;
		Sequence *seq;
		Editing *ed;
		
		while(sce) {
			ed= sce->ed;
			if(ed) {
				SEQP_BEGIN(ed, seq) {
					if (seq->strip && seq->strip->proxy){
						seq->strip->proxy->quality =90;
					}
				}
				SEQ_END
			}
			
			sce= sce->id.next;
		}

	}

	if (main->versionfile < 250) {
		bScreen *screen;
		Scene *scene;
		Base *base;
		Material *ma;
		Camera *cam;
		Mesh *me;
		Curve *cu;
		Scene *sce;
		Tex *tx;
		ParticleSettings *part;
		Object *ob;
		//PTCacheID *pid;
		//ListBase pidlist;

		bSound *sound;
		Sequence *seq;
		bActuator *act;
		int a;

		for(sound = main->sound.first; sound; sound = sound->id.next)
		{
			if(sound->newpackedfile)
			{
				sound->packedfile = sound->newpackedfile;
				sound->newpackedfile = NULL;
			}
		}

		for(ob = main->object.first; ob; ob= ob->id.next) {
			for(act= ob->actuators.first; act; act= act->next) {
				if (act->type == ACT_SOUND) {
					bSoundActuator *sAct = (bSoundActuator*) act->data;
					if(sAct->sound)
					{
						sound = newlibadr(fd, lib, sAct->sound);
						sAct->flag = sound->flags & SOUND_FLAGS_3D ? ACT_SND_3D_SOUND : 0;
						sAct->pitch = sound->pitch;
						sAct->volume = sound->volume;
						sAct->sound3D.reference_distance = sound->distance;
						sAct->sound3D.max_gain = sound->max_gain;
						sAct->sound3D.min_gain = sound->min_gain;
						sAct->sound3D.rolloff_factor = sound->attenuation;
					}
					else
					{
						sAct->sound3D.reference_distance = 1.0f;
						sAct->volume = 1.0f;
						sAct->sound3D.max_gain = 1.0f;
						sAct->sound3D.rolloff_factor = 1.0f;
					}
					sAct->sound3D.cone_inner_angle = 360.0f;
					sAct->sound3D.cone_outer_angle = 360.0f;
					sAct->sound3D.max_distance = FLT_MAX;
				}
			}
		}

		for(scene = main->scene.first; scene; scene = scene->id.next)
		{
			if(scene->ed && scene->ed->seqbasep)
			{
				SEQ_BEGIN(scene->ed, seq) {
					if(seq->type == SEQ_HD_SOUND)
					{
						char str[FILE_MAX];
						BLI_join_dirfile(str, sizeof(str), seq->strip->dir, seq->strip->stripdata->name);
						BLI_path_abs(str, main->name);
						seq->sound = sound_new_file(main, str);
					}
					/* don't know, if anybody used that
					   this way, but just in case, upgrade
					   to new way... */
					if((seq->flag & SEQ_USE_PROXY_CUSTOM_FILE) &&
					   !(seq->flag & SEQ_USE_PROXY_CUSTOM_DIR))
					{
						
						BLI_snprintf(seq->strip->proxy->dir, 
							 FILE_MAXDIR, "%s/BL_proxy", 
							 seq->strip->dir);
					}
				}
				SEQ_END
			}
		}

		for(screen= main->screen.first; screen; screen= screen->id.next) {
			do_versions_windowmanager_2_50(screen);
			do_versions_gpencil_2_50(main, screen);
		}
		
		/* shader, composit and texture node trees have id.name empty, put something in
		 * to have them show in RNA viewer and accessible otherwise.
		 */
		for(ma= main->mat.first; ma; ma= ma->id.next) {
			if(ma->nodetree && ma->nodetree->id.name[0] == '\0')
				strcpy(ma->nodetree->id.name, "NTShader Nodetree");
			
			/* which_output 0 is now "not specified" */
			for(a=0; a<MAX_MTEX; a++) {
				if(ma->mtex[a]) {
					tx= newlibadr(fd, lib, ma->mtex[a]->tex);
					if(tx && tx->use_nodes)
						ma->mtex[a]->which_output++;
				}
			}
		}
		/* and composit trees */
		for(sce= main->scene.first; sce; sce= sce->id.next) {
			if(sce->nodetree && sce->nodetree->id.name[0] == '\0')
				strcpy(sce->nodetree->id.name, "NTCompositing Nodetree");

			/* move to cameras */
			if(sce->r.mode & R_PANORAMA) {
				for(base=sce->base.first; base; base=base->next) {
					ob= newlibadr(fd, lib, base->object);

					if(ob->type == OB_CAMERA && !ob->id.lib) {
						cam= newlibadr(fd, lib, ob->data);
						cam->flag |= CAM_PANORAMA;
					}
				}

				sce->r.mode &= ~R_PANORAMA;
			}
		}
		/* and texture trees */
		for(tx= main->tex.first; tx; tx= tx->id.next) {
			bNode *node;

			if(tx->nodetree) {
				if(tx->nodetree->id.name[0] == '\0')
					strcpy(tx->nodetree->id.name, "NTTexture Nodetree");

				/* which_output 0 is now "not specified" */
				for(node=tx->nodetree->nodes.first; node; node=node->next)
					if(node->type == TEX_NODE_OUTPUT)
						node->custom1++;
			}
		}
		
		/* copy standard draw flag to meshes(used to be global, is not available here) */
		for(me= main->mesh.first; me; me= me->id.next) {
			me->drawflag= ME_DRAWEDGES|ME_DRAWFACES|ME_DRAWCREASES;
		}

		/* particle draw and render types */
		for(part= main->particle.first; part; part= part->id.next) {
			if(part->draw_as) {
				if(part->draw_as == PART_DRAW_DOT) {
					part->ren_as = PART_DRAW_HALO;
					part->draw_as = PART_DRAW_REND;
				}
				else if(part->draw_as <= PART_DRAW_AXIS) {
					part->ren_as = PART_DRAW_HALO;
				}
				else {
					part->ren_as = part->draw_as;
					part->draw_as = PART_DRAW_REND;
				}
			}
			part->path_end = 1.0f;
			part->clength = 1.0f;
		}
		/* set old pointcaches to have disk cache flag */
		for(ob = main->object.first; ob; ob= ob->id.next) {

			//BKE_ptcache_ids_from_object(&pidlist, ob);

			//for(pid=pidlist.first; pid; pid=pid->next)
			//	pid->cache->flag |= PTCACHE_DISK_CACHE;

			//BLI_freelistN(&pidlist);
		}

		/* type was a mixed flag & enum. move the 2d flag elsewhere */
		for(cu = main->curve.first; cu; cu= cu->id.next) {
			Nurb *nu;

			for(nu= cu->nurb.first; nu; nu= nu->next) {
				nu->flag |= (nu->type & CU_2D);
				nu->type &= CU_TYPE;
			}
		}
	}

	if (main->versionfile < 250 || (main->versionfile == 250 && main->subversionfile < 1)) {
		Object *ob;
		Material *ma;
		Tex *tex;
		Scene *sce;
		ToolSettings *ts;
		//PTCacheID *pid;
		//ListBase pidlist;

		for(ob = main->object.first; ob; ob = ob->id.next) {
			//BKE_ptcache_ids_from_object(&pidlist, ob);

			//for(pid=pidlist.first; pid; pid=pid->next) {
			//	if(pid->ptcaches->first == NULL)
			//		pid->ptcaches->first = pid->ptcaches->last = pid->cache;
			//}

			//BLI_freelistN(&pidlist);

			if(ob->type == OB_MESH) {
				Mesh *me = newlibadr(fd, lib, ob->data);
				void *olddata = ob->data;
				ob->data = me;

				/* XXX - library meshes crash on loading most yoFrankie levels,
				 * the multires pointer gets invalid -  Campbell */
				if(me && me->id.lib==NULL && me->mr && me->mr->level_count > 1) {
					multires_load_old(ob, me);
				}

				ob->data = olddata;
			}

			if(ob->totcol && ob->matbits == NULL) {
				int a;

				ob->matbits= MEM_callocN(sizeof(char)*ob->totcol, "ob->matbits");
				for(a=0; a<ob->totcol; a++)
					ob->matbits[a]= ob->colbits & (1<<a);
			}
		}

		/* texture filter */
		for(tex = main->tex.first; tex; tex = tex->id.next) {
			if(tex->afmax == 0)
				tex->afmax= 8;
		}

		for(ma = main->mat.first; ma; ma = ma->id.next) {
			int a;
			if(ma->mode & MA_WIRE) {
				ma->material_type= MA_TYPE_WIRE;
				ma->mode &= ~MA_WIRE;
			}
			if(ma->mode & MA_HALO) {
				ma->material_type= MA_TYPE_HALO;
				ma->mode &= ~MA_HALO;
			}

			if(ma->mode & (MA_ZTRANSP|MA_RAYTRANSP)) {
				ma->mode |= MA_TRANSP;
			}
			else {
				/* ma->mode |= MA_ZTRANSP; */ /* leave ztransp as is even if its not used [#28113] */
				ma->mode &= ~MA_TRANSP;
			}

			/* set new bump for unused slots */
			for(a=0; a<MAX_MTEX; a++) {
				if(ma->mtex[a]) {
					tex= ma->mtex[a]->tex;
					if(!tex) {
						ma->mtex[a]->texflag |= MTEX_3TAP_BUMP;
						ma->mtex[a]->texflag |= MTEX_BUMP_OBJECTSPACE;
					} else {
						tex= (Tex*)newlibadr(fd, ma->id.lib, tex);
						if(tex && tex->type == 0) { /* invalid type */
							ma->mtex[a]->texflag |= MTEX_3TAP_BUMP;
							ma->mtex[a]->texflag |= MTEX_BUMP_OBJECTSPACE;
						}
					}
				}
			}
			
			/* volume rendering settings */
			if (ma->vol.stepsize < 0.0001f) {
				ma->vol.density = 1.0f;
				ma->vol.emission = 0.0f;
				ma->vol.scattering = 1.0f;
				ma->vol.emission_col[0] = ma->vol.emission_col[1] = ma->vol.emission_col[2] = 1.0f;
				ma->vol.density_scale = 1.0f;
				ma->vol.depth_cutoff = 0.01f;
				ma->vol.stepsize_type = MA_VOL_STEP_RANDOMIZED;
				ma->vol.stepsize = 0.2f;
				ma->vol.shade_type = MA_VOL_SHADE_SHADED;
				ma->vol.shadeflag |= MA_VOL_PRECACHESHADING;
				ma->vol.precache_resolution = 50;
			}
		}

		for(sce = main->scene.first; sce; sce = sce->id.next) {
			ts= sce->toolsettings;
			if(ts->normalsize == 0.0f || !ts->uv_selectmode || ts->vgroup_weight == 0.0f) {
				ts->normalsize= 0.1f;
				ts->selectmode= SCE_SELECT_VERTEX;
				
				/* autokeying - setting should be taken from the user-prefs
				 * but the userprefs version may not have correct flags set 
				 * (i.e. will result in blank box when enabled)
				 */
				ts->autokey_mode= U.autokey_mode;
				if (ts->autokey_mode == 0) 
					ts->autokey_mode= 2; /* 'add/replace' but not on */
				ts->uv_selectmode= UV_SELECT_VERTEX;
				ts->vgroup_weight= 1.0f;
			}

			/* Game Settings */
			//Dome
			sce->gm.dome.angle = sce->r.domeangle;
			sce->gm.dome.mode = sce->r.domemode;
			sce->gm.dome.res = sce->r.domeres;
			sce->gm.dome.resbuf = sce->r.domeresbuf;
			sce->gm.dome.tilt = sce->r.dometilt;
			sce->gm.dome.warptext = sce->r.dometext;

			//Stand Alone
			sce->gm.playerflag |= (sce->r.fullscreen?GAME_PLAYER_FULLSCREEN:0);
			sce->gm.xplay = sce->r.xplay;
			sce->gm.yplay = sce->r.yplay;
			sce->gm.freqplay = sce->r.freqplay;
			sce->gm.depth = sce->r.depth;
			sce->gm.attrib = sce->r.attrib;

			//Stereo
			sce->gm.stereomode = sce->r.stereomode;
			/* reassigning stereomode NO_STEREO and DOME to a separeted flag*/
			if (sce->gm.stereomode == 1){ //1 = STEREO_NOSTEREO
				sce->gm.stereoflag = STEREO_NOSTEREO;
				sce->gm.stereomode = STEREO_ANAGLYPH;
			}
			else if(sce->gm.stereomode == 8){ //8 = STEREO_DOME
				sce->gm.stereoflag = STEREO_DOME;
				sce->gm.stereomode = STEREO_ANAGLYPH;
			}
			else
				sce->gm.stereoflag = STEREO_ENABLED;

			//Framing
			sce->gm.framing = sce->framing;
			sce->gm.xplay = sce->r.xplay;
			sce->gm.yplay = sce->r.yplay;
			sce->gm.freqplay= sce->r.freqplay;
			sce->gm.depth= sce->r.depth;

			//Physic (previously stored in world)
			sce->gm.gravity =9.8f;
			sce->gm.physicsEngine= WOPHY_BULLET;// Bullet by default
			sce->gm.mode = WO_DBVT_CULLING;	// DBVT culling by default
			sce->gm.occlusionRes = 128;
			sce->gm.ticrate = 60;
			sce->gm.maxlogicstep = 5;
			sce->gm.physubstep = 1;
			sce->gm.maxphystep = 5;
		}
	}

	if (main->versionfile < 250 || (main->versionfile == 250 && main->subversionfile < 2)) {
		Scene *sce;
		Object *ob;

		for(sce = main->scene.first; sce; sce = sce->id.next) {
			if(fd->fileflags & G_FILE_ENABLE_ALL_FRAMES)
				sce->gm.flag |= GAME_ENABLE_ALL_FRAMES;
			if(fd->fileflags & G_FILE_SHOW_DEBUG_PROPS)
				sce->gm.flag |= GAME_SHOW_DEBUG_PROPS;
			if(fd->fileflags & G_FILE_SHOW_FRAMERATE)
				sce->gm.flag |= GAME_SHOW_FRAMERATE;
			if(fd->fileflags & G_FILE_SHOW_PHYSICS)
				sce->gm.flag |= GAME_SHOW_PHYSICS;
			if(fd->fileflags & G_FILE_GLSL_NO_SHADOWS)
				sce->gm.flag |= GAME_GLSL_NO_SHADOWS;
			if(fd->fileflags & G_FILE_GLSL_NO_SHADERS)
				sce->gm.flag |= GAME_GLSL_NO_SHADERS;
			if(fd->fileflags & G_FILE_GLSL_NO_RAMPS)
				sce->gm.flag |= GAME_GLSL_NO_RAMPS;
			if(fd->fileflags & G_FILE_GLSL_NO_NODES)
				sce->gm.flag |= GAME_GLSL_NO_NODES;
			if(fd->fileflags & G_FILE_GLSL_NO_EXTRA_TEX)
				sce->gm.flag |= GAME_GLSL_NO_EXTRA_TEX;
			if(fd->fileflags & G_FILE_IGNORE_DEPRECATION_WARNINGS)
				sce->gm.flag |= GAME_IGNORE_DEPRECATION_WARNINGS;

			if(fd->fileflags & G_FILE_GAME_MAT_GLSL)
				sce->gm.matmode= GAME_MAT_GLSL;
			else if(fd->fileflags & G_FILE_GAME_MAT)
				sce->gm.matmode= GAME_MAT_MULTITEX;
			else
				sce->gm.matmode= GAME_MAT_TEXFACE;

			sce->gm.flag |= GAME_DISPLAY_LISTS;
		}
		
		for(ob = main->object.first; ob; ob = ob->id.next) {
			if(ob->flag & 8192) // OB_POSEMODE = 8192
				ob->mode |= OB_MODE_POSE;
		}
	}

	if (main->versionfile < 250 || (main->versionfile == 250 && main->subversionfile < 4)) {
		Scene *sce;
		Object *ob;
		Material *ma;
		Lamp *la;
		World *wo;
		Tex *tex;
		ParticleSettings *part;
		int do_gravity = 0;

		for(sce = main->scene.first; sce; sce = sce->id.next)
			if(sce->unit.scale_length == 0.0f)
				sce->unit.scale_length= 1.0f;
		
		for(ob = main->object.first; ob; ob = ob->id.next) {
			/* fluid-sim stuff */
			FluidsimModifierData *fluidmd = (FluidsimModifierData *)modifiers_findByType(ob, eModifierType_Fluidsim);
			if (fluidmd) fluidmd->fss->fmd = fluidmd;
			
			/* rotation modes were added, but old objects would now default to being 'quaternion based' */
			ob->rotmode= ROT_MODE_EUL;
		}
		
		for(ma = main->mat.first; ma; ma=ma->id.next) {
			if(ma->vol.reflection == 0.f) {
				ma->vol.reflection = 1.f;
				ma->vol.transmission_col[0] = ma->vol.transmission_col[1] = ma->vol.transmission_col[2] = 1.0f;
				ma->vol.reflection_col[0] = ma->vol.reflection_col[1] = ma->vol.reflection_col[2] = 1.0f;
			}

			do_version_mtex_factor_2_50(ma->mtex, ID_MA);
		}

		for(la = main->lamp.first; la; la=la->id.next)
			do_version_mtex_factor_2_50(la->mtex, ID_LA);

		for(wo = main->world.first; wo; wo=wo->id.next)
			do_version_mtex_factor_2_50(wo->mtex, ID_WO);

		for(tex = main->tex.first; tex; tex=tex->id.next)
			if(tex->vd)
				if(tex->vd->extend == 0)
					tex->vd->extend = TEX_CLIP;
		
		for(sce= main->scene.first; sce; sce= sce->id.next)
		{
			if(sce->audio.main == 0.0f)
				sce->audio.main = 1.0f;

			sce->r.ffcodecdata.audio_mixrate = sce->audio.mixrate;
			sce->r.ffcodecdata.audio_volume = sce->audio.main;
			sce->audio.distance_model = 2;
			sce->audio.doppler_factor = 1.0f;
			sce->audio.speed_of_sound = 343.3f;
		}

		/* Add default gravity to scenes */
		for(sce= main->scene.first; sce; sce= sce->id.next) {
			if((sce->physics_settings.flag & PHYS_GLOBAL_GRAVITY) == 0
				&& len_v3(sce->physics_settings.gravity) == 0.0f) {

				sce->physics_settings.gravity[0] = sce->physics_settings.gravity[1] = 0.0f;
				sce->physics_settings.gravity[2] = -9.81f;
				sce->physics_settings.flag = PHYS_GLOBAL_GRAVITY;
				do_gravity = 1;
			}
		}

		/* Assign proper global gravity weights for dynamics (only z-coordinate is taken into account) */
		if(do_gravity) for(part= main->particle.first; part; part= part->id.next)
			part->effector_weights->global_gravity = part->acc[2]/-9.81f;

		for(ob = main->object.first; ob; ob = ob->id.next) {
			ModifierData *md;

			if(do_gravity) {
				for(md= ob->modifiers.first; md; md= md->next) {
					ClothModifierData *clmd = (ClothModifierData *)modifiers_findByType(ob, eModifierType_Cloth);
					if(clmd)
						clmd->sim_parms->effector_weights->global_gravity = clmd->sim_parms->gravity[2]/-9.81f;
				}

				if(ob->soft)
					ob->soft->effector_weights->global_gravity = ob->soft->grav/9.81f;
			}

			/* Normal wind shape is plane */
			if(ob->pd) {
				if(ob->pd->forcefield == PFIELD_WIND)
					ob->pd->shape = PFIELD_SHAPE_PLANE;
				
				if(ob->pd->flag & PFIELD_PLANAR)
					ob->pd->shape = PFIELD_SHAPE_PLANE;
				else if(ob->pd->flag & PFIELD_SURFACE)
					ob->pd->shape = PFIELD_SHAPE_SURFACE;

				ob->pd->flag |= PFIELD_DO_LOCATION;
			}
		}
	}

	if (main->versionfile < 250 || (main->versionfile == 250 && main->subversionfile < 6)) {
		Object *ob;
		Lamp *la;
		
		/* New variables for axis-angle rotations and/or quaternion rotations were added, and need proper initialisation */
		for (ob= main->object.first; ob; ob= ob->id.next) {
			/* new variables for all objects */
			ob->quat[0]= 1.0f;
			ob->rotAxis[1]= 1.0f;
			
			/* bones */
			if (ob->pose) {
				bPoseChannel *pchan;
				
				for (pchan= ob->pose->chanbase.first; pchan; pchan= pchan->next) {
					/* just need to initalise rotation axis properly... */
					pchan->rotAxis[1]= 1.0f;
				}
			}
		}

		for(la = main->lamp.first; la; la=la->id.next)
			la->compressthresh= 0.05f;
	}

	if (main->versionfile < 250 || (main->versionfile == 250 && main->subversionfile < 7)) {
		Mesh *me;
		Nurb *nu;
		Lattice *lt;
		Curve *cu;
		Key *key;
		float *data;
		int a, tot;

		/* shape keys are no longer applied to the mesh itself, but rather
		   to the derivedmesh/displist, so here we ensure that the basis
		   shape key is always set in the mesh coordinates. */

		for(me= main->mesh.first; me; me= me->id.next) {
			if((key = newlibadr(fd, lib, me->key)) && key->refkey) {
				data= key->refkey->data;
				tot= MIN2(me->totvert, key->refkey->totelem);

				for(a=0; a<tot; a++, data+=3)
					copy_v3_v3(me->mvert[a].co, data);
			}
		}

		for(lt= main->latt.first; lt; lt= lt->id.next) {
			if((key = newlibadr(fd, lib, lt->key)) && key->refkey) {
				data= key->refkey->data;
				tot= MIN2(lt->pntsu*lt->pntsv*lt->pntsw, key->refkey->totelem);

				for(a=0; a<tot; a++, data+=3)
					copy_v3_v3(lt->def[a].vec, data);
			}
		}

		for(cu= main->curve.first; cu; cu= cu->id.next) {
			if((key = newlibadr(fd, lib, cu->key)) && key->refkey) {
				data= key->refkey->data;

				for(nu=cu->nurb.first; nu; nu=nu->next) {
					if(nu->bezt) {
						BezTriple *bezt = nu->bezt;

						for(a=0; a<nu->pntsu; a++, bezt++) {
							copy_v3_v3(bezt->vec[0], data); data+=3;
							copy_v3_v3(bezt->vec[1], data); data+=3;
							copy_v3_v3(bezt->vec[2], data); data+=3;
							bezt->alfa= *data; data++;
						}
					}
					else if(nu->bp) {
						BPoint *bp = nu->bp;

						for(a=0; a<nu->pntsu*nu->pntsv; a++, bp++) {
							copy_v3_v3(bp->vec, data); data+=3;
							bp->alfa= *data; data++;
						}
					}
				}
			}
		}
	}

	if (main->versionfile < 250 || (main->versionfile == 250 && main->subversionfile < 8))
	{
		{
			Scene *sce= main->scene.first;
			while(sce) {
				if(sce->r.frame_step==0)
					sce->r.frame_step= 1;
				if (sce->r.mblur_samples==0)
					sce->r.mblur_samples = sce->r.osa;
				
				if (sce->ed && sce->ed->seqbase.first) {
					do_versions_seq_unique_name_all_strips(
						sce, &sce->ed->seqbase);
				}
			
				sce= sce->id.next;
			}
		}
		{
			/* ensure all nodes have unique names */
			bNodeTree *ntree= main->nodetree.first;
			while(ntree) {
				bNode *node=ntree->nodes.first;
				
				while(node) {
					nodeUniqueName(ntree, node);
					node= node->next;
				}
				
				ntree= ntree->id.next;
			}
		}
		{
			Object *ob=main->object.first;
			while (ob) {
				/* shaded mode disabled for now */
				if (ob->dt == OB_MATERIAL) ob->dt = OB_TEXTURE;
				ob=ob->id.next;
			}
		}
		
		{
			bScreen *screen;
			ScrArea *sa;
			SpaceLink *sl;
			
			for(screen= main->screen.first; screen; screen= screen->id.next) {
				for(sa= screen->areabase.first; sa; sa= sa->next) {
					for(sl= sa->spacedata.first; sl; sl= sl->next) {
						if(sl->spacetype==SPACE_VIEW3D) {
							View3D *v3d = (View3D *)sl;
							if (v3d->drawtype == OB_MATERIAL) v3d->drawtype = OB_SOLID;
						}
					}
				}
			}
		}
		
		/* only convert old 2.50 files with color management */
		if (main->versionfile == 250) {
			Scene *sce=main->scene.first;
			Material *ma=main->mat.first;
			World *wo=main->world.first;
			Tex *tex=main->tex.first;
			int i, convert=0;
			
			/* convert to new color management system:
			 while previously colors were stored as srgb, 
			 now they are stored as linear internally, 
			 with screen gamma correction in certain places in the UI. */

			/* don't know what scene is active, so we'll convert if any scene has it enabled... */
			while (sce) {
				if(sce->r.color_mgt_flag & R_COLOR_MANAGEMENT)
					convert=1;
				sce=sce->id.next;
			}
			
			if (convert) {
				while(ma) {
					if (ma->ramp_col) {
						ColorBand *band = (ColorBand *)ma->ramp_col;
						for (i=0; i<band->tot; i++) {
							CBData *data = band->data + i;
							srgb_to_linearrgb_v3_v3(&data->r, &data->r);
						}
					}
					if (ma->ramp_spec) {
						ColorBand *band = (ColorBand *)ma->ramp_spec;
						for (i=0; i<band->tot; i++) {
							CBData *data = band->data + i;
							srgb_to_linearrgb_v3_v3(&data->r, &data->r);
						}
					}
					
					srgb_to_linearrgb_v3_v3(&ma->r, &ma->r);
					srgb_to_linearrgb_v3_v3(&ma->specr, &ma->specr);
					srgb_to_linearrgb_v3_v3(&ma->mirr, &ma->mirr);
					srgb_to_linearrgb_v3_v3(ma->sss_col, ma->sss_col);
					ma=ma->id.next;
				}
				
				while(tex) {
					if (tex->coba) {
						ColorBand *band = (ColorBand *)tex->coba;
						for (i=0; i<band->tot; i++) {
							CBData *data = band->data + i;
							srgb_to_linearrgb_v3_v3(&data->r, &data->r);
						}
					}
					tex=tex->id.next;
				}
				
				while(wo) {
					srgb_to_linearrgb_v3_v3(&wo->ambr, &wo->ambr);
					srgb_to_linearrgb_v3_v3(&wo->horr, &wo->horr);
					srgb_to_linearrgb_v3_v3(&wo->zenr, &wo->zenr);
					wo=wo->id.next;
				}
			}
		}
	}
	
	if (main->versionfile < 250 || (main->versionfile == 250 && main->subversionfile < 9))
	{
		Scene *sce;
		Mesh *me;
		Object *ob;

		for(sce=main->scene.first; sce; sce=sce->id.next)
			if(!sce->toolsettings->particle.selectmode)
				sce->toolsettings->particle.selectmode= SCE_SELECT_PATH;

		if (main->versionfile == 250 && main->subversionfile > 1) {
			for(me=main->mesh.first; me; me=me->id.next)
				multires_load_old_250(me);

			for(ob=main->object.first; ob; ob=ob->id.next) {
				MultiresModifierData *mmd = (MultiresModifierData *)modifiers_findByType(ob, eModifierType_Multires);

				if(mmd) {
					mmd->totlvl--;
					mmd->lvl--;
					mmd->sculptlvl= mmd->lvl;
					mmd->renderlvl= mmd->lvl;
				}
			}
		}
	}

	if (main->versionfile < 250 || (main->versionfile == 250 && main->subversionfile < 10))
	{
		Object *ob;

		/* properly initialise hair clothsim data on old files */
		for(ob = main->object.first; ob; ob = ob->id.next) {
			ModifierData *md;
			for(md= ob->modifiers.first; md; md= md->next) {
				if (md->type == eModifierType_Cloth) {
					ClothModifierData *clmd = (ClothModifierData *)md;
					if (clmd->sim_parms->velocity_smooth < 0.01f)
						clmd->sim_parms->velocity_smooth = 0.f;
				}
			}
		}
	}

	/* fix bad area setup in subversion 10 */
	if (main->versionfile == 250 && main->subversionfile == 10)
	{
		/* fix for new view type in sequencer */
		bScreen *screen;
		ScrArea *sa;
		SpaceLink *sl;


		/* remove all preview window in wrong spaces */
		for(screen= main->screen.first; screen; screen= screen->id.next) {
			for(sa= screen->areabase.first; sa; sa= sa->next) {
				for(sl= sa->spacedata.first; sl; sl= sl->next) {
					if(sl->spacetype!=SPACE_SEQ) {
						ARegion *ar;
						ListBase *regionbase;

						if (sl == sa->spacedata.first) {
							regionbase = &sa->regionbase;
						} else {
							regionbase = &sl->regionbase;
						}


						for( ar = regionbase->first; ar; ar = ar->next) {
							if (ar->regiontype == RGN_TYPE_PREVIEW)
								break;
						}

						if (ar && (ar->regiontype == RGN_TYPE_PREVIEW)) {
							SpaceType *st= BKE_spacetype_from_id(SPACE_SEQ);
							BKE_area_region_free(st, ar);
							BLI_freelinkN(regionbase, ar);
						}
					}
				}
			}
		}
	}

	if (main->versionfile < 250 || (main->versionfile == 250 && main->subversionfile < 11))
	{
		{
			/* fix for new view type in sequencer */
			bScreen *screen;
			ScrArea *sa;
			SpaceLink *sl;


			for(screen= main->screen.first; screen; screen= screen->id.next) {
				for(sa= screen->areabase.first; sa; sa= sa->next) {
					for(sl= sa->spacedata.first; sl; sl= sl->next) {
						if(sl->spacetype==SPACE_SEQ) {
							ARegion *ar;
							ARegion *ar_main;
							ListBase *regionbase;
							SpaceSeq *sseq = (SpaceSeq *)sl;

							if (sl == sa->spacedata.first) {
								regionbase = &sa->regionbase;
							} else {
								regionbase = &sl->regionbase;
							}

							if (sseq->view == 0) sseq->view = SEQ_VIEW_SEQUENCE;
							if (sseq->mainb == 0) sseq->mainb = SEQ_DRAW_IMG_IMBUF;

							ar_main = (ARegion*)regionbase->first;
							for (; ar_main; ar_main = ar_main->next) {
								if (ar_main->regiontype == RGN_TYPE_WINDOW)
									break;
							}
							ar= MEM_callocN(sizeof(ARegion), "preview area for sequencer");
							BLI_insertlinkbefore(regionbase, ar_main, ar);
							sequencer_init_preview_region(ar);
						}
					}
				}
			}
		}
	}

	if (main->versionfile < 250 || (main->versionfile == 250 && main->subversionfile < 12))
	{
		Scene *sce;
		Object *ob;
		Brush *brush;
		Material *ma;
		
		/* game engine changes */
		for(sce = main->scene.first; sce; sce = sce->id.next) {
			sce->gm.eyeseparation = 0.10f;
		}
		
		/* anim viz changes */
		for (ob= main->object.first; ob; ob= ob->id.next) {
			/* initialise object defaults */
			animviz_settings_init(&ob->avs);
			
			/* if armature, copy settings for pose from armature data 
			 * performing initialisation where appropriate 
			 */
			if (ob->pose && ob->data) {
				bArmature *arm= newlibadr(fd, lib, ob->data);
				if(arm) { /* XXX - why does this fail in some cases? */
					bAnimVizSettings *avs= &ob->pose->avs;
					
					/* ghosting settings ---------------- */
						/* ranges */
					avs->ghost_bc= avs->ghost_ac= arm->ghostep;
					
					avs->ghost_sf= arm->ghostsf;
					avs->ghost_ef= arm->ghostef;
					if ((avs->ghost_sf == avs->ghost_ef) && (avs->ghost_sf == 0)) {
						avs->ghost_sf= 1;
						avs->ghost_ef= 100;
					}
					
						/* type */
					if (arm->ghostep == 0)
						avs->ghost_type= GHOST_TYPE_NONE;
					else
						avs->ghost_type= arm->ghosttype + 1;
					
						/* stepsize */
					avs->ghost_step= arm->ghostsize;
					if (avs->ghost_step == 0)
						avs->ghost_step= 1;
					
					/* path settings --------------------- */
						/* ranges */
					avs->path_bc= arm->pathbc;
					avs->path_ac= arm->pathac;
					if ((avs->path_bc == avs->path_ac) && (avs->path_bc == 0))
						avs->path_bc= avs->path_ac= 10;
					
					avs->path_sf= arm->pathsf;
					avs->path_ef= arm->pathef;
					if ((avs->path_sf == avs->path_ef) && (avs->path_sf == 0)) {
						avs->path_sf= 1;
						avs->path_ef= 250;
					}
					
						/* flags */
					if (arm->pathflag & ARM_PATH_FNUMS)
						avs->path_viewflag |= MOTIONPATH_VIEW_FNUMS;
					if (arm->pathflag & ARM_PATH_KFRAS)
						avs->path_viewflag |= MOTIONPATH_VIEW_KFRAS;
					if (arm->pathflag & ARM_PATH_KFNOS)
						avs->path_viewflag |= MOTIONPATH_VIEW_KFNOS;
					
						/* bake flags */
					if (arm->pathflag & ARM_PATH_HEADS)
						avs->path_bakeflag |= MOTIONPATH_BAKE_HEADS;
					
						/* type */
					if (arm->pathflag & ARM_PATH_ACFRA)
						avs->path_type = MOTIONPATH_TYPE_ACFRA;
					
						/* stepsize */
					avs->path_step= arm->pathsize;
					if (avs->path_step == 0)
						avs->path_step= 1;
				}
				else
					animviz_settings_init(&ob->pose->avs);
			}
		}
		
		/* brush texture changes */
		for (brush= main->brush.first; brush; brush= brush->id.next) {
			default_mtex(&brush->mtex);
		}

		for (ma= main->mat.first; ma; ma= ma->id.next) {
			if (ma->vol.ms_spread < 0.0001f) {
				ma->vol.ms_spread = 0.2f;
				ma->vol.ms_diff = 1.f;
				ma->vol.ms_intensity = 1.f;	
			}
		}
	}
	
	if (main->versionfile < 250 || (main->versionfile == 250 && main->subversionfile < 13)) {
		/* NOTE: if you do more conversion, be sure to do it outside of this and
		   increase subversion again, otherwise it will not be correct */
		Object *ob;
		
		/* convert degrees to radians for internal use */
		for (ob=main->object.first; ob; ob=ob->id.next) {
			bPoseChannel *pchan;

			do_version_constraints_radians_degrees_250(&ob->constraints);

			if (ob->pose) {
				for (pchan=ob->pose->chanbase.first; pchan; pchan=pchan->next) {
					pchan->limitmin[0] *= (float)(M_PI/180.0);
					pchan->limitmin[1] *= (float)(M_PI/180.0);
					pchan->limitmin[2] *= (float)(M_PI/180.0);
					pchan->limitmax[0] *= (float)(M_PI/180.0);
					pchan->limitmax[1] *= (float)(M_PI/180.0);
					pchan->limitmax[2] *= (float)(M_PI/180.0);

					do_version_constraints_radians_degrees_250(&pchan->constraints);
				}
			}
		}
	}
	
	if (main->versionfile < 250 || (main->versionfile == 250 && main->subversionfile < 14)) {
		/* fix for bad View2D extents for Animation Editors */
		bScreen *screen;
		ScrArea *sa;
		SpaceLink *sl;
		
		for (screen= main->screen.first; screen; screen= screen->id.next) {
			for (sa= screen->areabase.first; sa; sa= sa->next) {
				for (sl= sa->spacedata.first; sl; sl= sl->next) {
					ListBase *regionbase;
					ARegion *ar;
					
					if (sl == sa->spacedata.first)
						regionbase = &sa->regionbase;
					else
						regionbase = &sl->regionbase;
						
					if (ELEM(sl->spacetype, SPACE_ACTION, SPACE_NLA)) {
						for (ar = (ARegion*)regionbase->first; ar; ar = ar->next) {
							if (ar->regiontype == RGN_TYPE_WINDOW) {
								ar->v2d.cur.ymax= ar->v2d.tot.ymax= 0.0f;
								ar->v2d.cur.ymin= ar->v2d.tot.ymin= (float)(-sa->winy) / 3.0f;
							}
						}
					}
				}
			}
		}
	}
	
	if (main->versionfile < 250 || (main->versionfile == 250 && main->subversionfile < 15)) {
		World *wo;
		Material *ma;

		/* ambient default from 0.5f to 1.0f */
		for(ma= main->mat.first; ma; ma=ma->id.next)
			ma->amb *= 2.0f;

		for(wo= main->world.first; wo; wo=wo->id.next) {
			/* ao splitting into ao/env/indirect */
			wo->ao_env_energy= wo->aoenergy;
			wo->aoenergy= 1.0f;

			if(wo->ao_indirect_bounces == 0)
				wo->ao_indirect_bounces= 1;
			else
				wo->mode |= WO_INDIRECT_LIGHT;

			if(wo->aomix == WO_AOSUB)
				wo->ao_env_energy= -wo->ao_env_energy;
			else if(wo->aomix == WO_AOADDSUB)
				wo->mode |= WO_AMB_OCC;

			wo->aomix= WO_AOMUL;

			/* ambient default from 0.5f to 1.0f */
			mul_v3_fl(&wo->ambr, 0.5f);
			wo->ao_env_energy *= 0.5f;
		}
	}
	
	if (main->versionfile < 250 || (main->versionfile == 250 && main->subversionfile < 17)) {
		Scene *sce;
		Sequence *seq;
		Material *ma;

		/* initialize to sane default so toggling on border shows something */
		for(sce = main->scene.first; sce; sce = sce->id.next) {
			if(sce->r.border.xmin == 0.0f && sce->r.border.ymin == 0.0f &&
			   sce->r.border.xmax == 0.0f && sce->r.border.ymax == 0.0f) {
				sce->r.border.xmin= 0.0f;
				sce->r.border.ymin= 0.0f;
				sce->r.border.xmax= 1.0f;
				sce->r.border.ymax= 1.0f;
			}

			if((sce->r.ffcodecdata.flags & FFMPEG_MULTIPLEX_AUDIO) == 0)
				sce->r.ffcodecdata.audio_codec = 0x0; // CODEC_ID_NONE

			SEQ_BEGIN(sce->ed, seq) {
				seq->volume = 1.0f;
			}
			SEQ_END
		}

		/* particle brush strength factor was changed from int to float */
		for(sce= main->scene.first; sce; sce=sce->id.next) {
			ParticleEditSettings *pset= &sce->toolsettings->particle;
			int a;

			for(a=0; a<PE_TOT_BRUSH; a++)
				pset->brush[a].strength /= 100.0f;
		}

		for(ma = main->mat.first; ma; ma=ma->id.next)
			if(ma->mode & MA_TRACEBLE)
				ma->shade_flag |= MA_APPROX_OCCLUSION;

		/* sequencer changes */
		{
			bScreen *screen;
			ScrArea *sa;
			SpaceLink *sl;

			for(screen= main->screen.first; screen; screen= screen->id.next) {
				for(sa= screen->areabase.first; sa; sa= sa->next) {
					for(sl= sa->spacedata.first; sl; sl= sl->next) {
						if(sl->spacetype==SPACE_SEQ) {
							ARegion *ar_preview;
							ListBase *regionbase;

							if (sl == sa->spacedata.first) {
								regionbase = &sa->regionbase;
							} else {
								regionbase = &sl->regionbase;
							}

							ar_preview = (ARegion*)regionbase->first;
							for (; ar_preview; ar_preview = ar_preview->next) {
								if (ar_preview->regiontype == RGN_TYPE_PREVIEW)
									break;
							}
							if (ar_preview && (ar_preview->regiontype == RGN_TYPE_PREVIEW)) {
								sequencer_init_preview_region(ar_preview);
							}
						}
					}
				}
			}
		} /* sequencer changes */
	}
	
	if (main->versionfile <= 251) {	/* 2.5.1 had no subversions */
		bScreen *sc;
		
		/* Blender 2.5.2 - subversion 0 introduced a new setting: V3D_RENDER_OVERRIDE.
		 * This bit was used in the past for V3D_TRANSFORM_SNAP, which is now deprecated. 
		 * Here we clear it for old files so they don't come in with V3D_RENDER_OVERRIDE set,
		 * which would cause cameras, lamps, etc to become invisible */
		for(sc= main->screen.first; sc; sc= sc->id.next) {
			ScrArea *sa;
			for(sa= sc->areabase.first; sa; sa= sa->next) {
				SpaceLink *sl;
				for (sl= sa->spacedata.first; sl; sl= sl->next) {
					if(sl->spacetype==SPACE_VIEW3D) {
						View3D* v3d = (View3D *)sl;
						v3d->flag2 &= ~V3D_RENDER_OVERRIDE;
					}
				}
			}
		}
	}

	if (main->versionfile < 252 || (main->versionfile == 252 && main->subversionfile < 1)) {
		Brush *brush;
		Object *ob;
		Scene *scene;
		bNodeTree *ntree;
		
		for (brush= main->brush.first; brush; brush= brush->id.next) {
			if (brush->curve) brush->curve->preset = CURVE_PRESET_SMOOTH;
		}
		
		/* properly initialise active flag for fluidsim modifiers */
		for(ob = main->object.first; ob; ob = ob->id.next) {
			ModifierData *md;
			for(md= ob->modifiers.first; md; md= md->next) {
				if (md->type == eModifierType_Fluidsim) {
					FluidsimModifierData *fmd = (FluidsimModifierData *)md;
					fmd->fss->flag |= OB_FLUIDSIM_ACTIVE; 
					fmd->fss->flag |= OB_FLUIDSIM_OVERRIDE_TIME;
				}
			}
		}
		
		/* adjustment to color balance node values */
		for(scene= main->scene.first; scene; scene= scene->id.next) {
			if(scene->nodetree) {
				bNode *node=scene->nodetree->nodes.first;
				
				while(node) {
					if (node->type == CMP_NODE_COLORBALANCE) {
						NodeColorBalance *n= (NodeColorBalance *)node->storage;
						n->lift[0] += 1.f;
						n->lift[1] += 1.f;
						n->lift[2] += 1.f;
					}
					node= node->next;
				}
			}
		}
		/* check inside node groups too */
		for (ntree= main->nodetree.first; ntree; ntree=ntree->id.next) {
			bNode *node=ntree->nodes.first;
			
			while(node) {
				if (node->type == CMP_NODE_COLORBALANCE) {
					NodeColorBalance *n= (NodeColorBalance *)node->storage;
					n->lift[0] += 1.f;
					n->lift[1] += 1.f;
					n->lift[2] += 1.f;
				}
				node= node->next;
			}
		}
	}
	
	/* old-track -> constraints (this time we're really doing it!) */
	if (main->versionfile < 252 || (main->versionfile == 252 && main->subversionfile < 2)) {
		Object *ob;
		
		for (ob = main->object.first; ob; ob = ob->id.next)
			do_version_old_trackto_to_constraints(ob);
	}
	
	if (main->versionfile < 252 || (main->versionfile == 252 && main->subversionfile < 5)) {
		bScreen *sc;
		
		/* Image editor scopes */
		for(sc= main->screen.first; sc; sc= sc->id.next) {
			ScrArea *sa;
			for(sa= sc->areabase.first; sa; sa= sa->next) {
				SpaceLink *sl;
				for (sl= sa->spacedata.first; sl; sl= sl->next) {
					if(sl->spacetype==SPACE_IMAGE) {
						SpaceImage *sima = (SpaceImage *)sl;
						scopes_new(&sima->scopes);
					}
				}
			}
		}
	}
	

	if (main->versionfile < 253)
	{
		Object *ob;
		Scene *scene;
		bScreen *sc;
		Tex *tex;
		Brush *brush;

		for (sc= main->screen.first; sc; sc= sc->id.next) {
			ScrArea *sa;
			for (sa= sc->areabase.first; sa; sa= sa->next) {
				SpaceLink *sl;
				for (sl= sa->spacedata.first; sl; sl= sl->next) {
					if (sl->spacetype == SPACE_NODE) {
						SpaceNode *snode= (SpaceNode *)sl;
						ListBase *regionbase;
						ARegion *ar;

						if (sl == sa->spacedata.first)
							regionbase = &sa->regionbase;
						else
							regionbase = &sl->regionbase;

						if (snode->v2d.minzoom > 0.09f)
							snode->v2d.minzoom= 0.09f;
						if (snode->v2d.maxzoom < 2.31f)
							snode->v2d.maxzoom= 2.31f;

						for (ar= regionbase->first; ar; ar= ar->next) {
							if (ar->regiontype == RGN_TYPE_WINDOW) {
								if (ar->v2d.minzoom > 0.09f)
									ar->v2d.minzoom= 0.09f;
								if (ar->v2d.maxzoom < 2.31f)
									ar->v2d.maxzoom= 2.31f;
							}
						}
					}
					else if (sl->spacetype == SPACE_TIME) {
						SpaceTime *stime= (SpaceTime *)sl;
						
						/* enable all cache display */
						stime->cache_display |= TIME_CACHE_DISPLAY;
						stime->cache_display |= (TIME_CACHE_SOFTBODY|TIME_CACHE_PARTICLES);
						stime->cache_display |= (TIME_CACHE_CLOTH|TIME_CACHE_SMOKE|TIME_CACHE_DYNAMICPAINT);
					}
				}
			}
		}

		do_version_mdef_250(main);

		/* parent type to modifier */
		for(ob = main->object.first; ob; ob = ob->id.next) {
			if(ob->parent) {
				Object *parent= (Object *)newlibadr(fd, lib, ob->parent);
				if(parent) { /* parent may not be in group */
					if(parent->type==OB_ARMATURE && ob->partype==PARSKEL) {
						ArmatureModifierData *amd;
						bArmature *arm= (bArmature *)newlibadr(fd, lib, parent->data);

						amd = (ArmatureModifierData*) modifier_new(eModifierType_Armature);
						amd->object = ob->parent;
						BLI_addtail((ListBase*)&ob->modifiers, amd);
						amd->deformflag= arm->deformflag;
						ob->partype = PAROBJECT;
					}
					else if(parent->type==OB_LATTICE && ob->partype==PARSKEL) {
						LatticeModifierData *lmd;

						lmd = (LatticeModifierData*) modifier_new(eModifierType_Lattice);
						lmd->object = ob->parent;
						BLI_addtail((ListBase*)&ob->modifiers, lmd);
						ob->partype = PAROBJECT;
					}
					else if(parent->type==OB_CURVE && ob->partype==PARCURVE) {
						CurveModifierData *cmd;

						cmd = (CurveModifierData*) modifier_new(eModifierType_Curve);
						cmd->object = ob->parent;
						BLI_addtail((ListBase*)&ob->modifiers, cmd);
						ob->partype = PAROBJECT;
					}
				}
			}
		}
		
		/* initialise scene active layer */
		for (scene= main->scene.first; scene; scene=scene->id.next) {
			int i;
			for(i=0; i<20; i++) {
				if(scene->lay & (1<<i)) {
					scene->layact= 1<<i;
					break;
				}
			}
		}

		for(tex= main->tex.first; tex; tex= tex->id.next) {
			/* if youre picky, this isn't correct until we do a version bump
			 * since you could set saturation to be 0.0*/
			if(tex->saturation==0.0f)
				tex->saturation= 1.0f;
		}

		{
			Curve *cu;
			for(cu= main->curve.first; cu; cu= cu->id.next) {
				cu->smallcaps_scale= 0.75f;
			}
		}

		for (scene= main->scene.first; scene; scene=scene->id.next) {
			if(scene) {
				Sequence *seq;
				SEQ_BEGIN(scene->ed, seq) {
					if(seq->sat==0.0f) {
						seq->sat= 1.0f;
					}
				}
				SEQ_END
			}
		}

		/* GSOC 2010 Sculpt - New settings for Brush */

		for (brush= main->brush.first; brush; brush= brush->id.next) {
			/* Sanity Check */

			// infinite number of dabs
			if (brush->spacing == 0)
				brush->spacing = 10;

			// will have no effect
			if (brush->alpha == 0)
				brush->alpha = 0.5f;

			// bad radius
			if (brush->unprojected_radius == 0)
				brush->unprojected_radius = 0.125f;

			// unusable size
			if (brush->size == 0)
				brush->size = 35;

			// can't see overlay
			if (brush->texture_overlay_alpha == 0)
				brush->texture_overlay_alpha = 33;

			// same as draw brush
			if (brush->crease_pinch_factor == 0)
				brush->crease_pinch_factor = 0.5f;

			// will sculpt no vertexes
			if (brush->plane_trim == 0)
				brush->plane_trim = 0.5f;

			// same as smooth stroke off
			if (brush->smooth_stroke_radius == 0)
				brush->smooth_stroke_radius= 75;

			// will keep cursor in one spot
			if (brush->smooth_stroke_radius == 1)
				brush->smooth_stroke_factor= 0.9f;

			// same as dots
			if (brush->rate == 0)
				brush->rate = 0.1f;

			/* New Settings */
			if (main->versionfile < 252 || (main->versionfile == 252 && main->subversionfile < 5)) {
				brush->flag |= BRUSH_SPACE_ATTEN; // explicitly enable adaptive space

				// spacing was originally in pixels, convert it to percentage for new version
				// size should not be zero due to sanity check above
				brush->spacing = (int)(100*((float)brush->spacing) / ((float)brush->size));

				if (brush->add_col[0] == 0 &&
					brush->add_col[1] == 0 &&
					brush->add_col[2] == 0)
				{
					brush->add_col[0] = 1.00f;
					brush->add_col[1] = 0.39f;
					brush->add_col[2] = 0.39f;
				}

				if (brush->sub_col[0] == 0 &&
					brush->sub_col[1] == 0 &&
					brush->sub_col[2] == 0)
				{
					brush->sub_col[0] = 0.39f;
					brush->sub_col[1] = 0.39f;
					brush->sub_col[2] = 1.00f;
				}
			}
		}
	}

	/* GSOC Sculpt 2010 - Sanity check on Sculpt/Paint settings */
	if (main->versionfile < 253) {
		Scene *sce;
		for (sce= main->scene.first; sce; sce= sce->id.next) {
			if (sce->toolsettings->sculpt_paint_unified_alpha == 0)
				sce->toolsettings->sculpt_paint_unified_alpha = 0.5f;

			if (sce->toolsettings->sculpt_paint_unified_unprojected_radius == 0) 
				sce->toolsettings->sculpt_paint_unified_unprojected_radius = 0.125f;

			if (sce->toolsettings->sculpt_paint_unified_size == 0)
				sce->toolsettings->sculpt_paint_unified_size = 35;
		}
	}

	if (main->versionfile < 253 || (main->versionfile == 253 && main->subversionfile < 1))
		{
			Object *ob;

			for(ob = main->object.first; ob; ob = ob->id.next) {
				ModifierData *md;
				for(md= ob->modifiers.first; md; md= md->next) {
					if (md->type == eModifierType_Smoke) {
						SmokeModifierData *smd = (SmokeModifierData *)md;

						if((smd->type & MOD_SMOKE_TYPE_DOMAIN) && smd->domain)
						{
							smd->domain->vorticity = 2.0f;
							smd->domain->time_scale = 1.0f;

							if(!(smd->domain->flags & (1<<4)))
								continue;

							/* delete old MOD_SMOKE_INITVELOCITY flag */
							smd->domain->flags &= ~(1<<4);

							/* for now just add it to all flow objects in the scene */
							{
								Object *ob2;
								for(ob2 = main->object.first; ob2; ob2 = ob2->id.next) {
									ModifierData *md2;
									for(md2= ob2->modifiers.first; md2; md2= md2->next) {
										if (md2->type == eModifierType_Smoke) {
											SmokeModifierData *smd2 = (SmokeModifierData *)md2;

											if((smd2->type & MOD_SMOKE_TYPE_FLOW) && smd2->flow)
											{
												smd2->flow->flags |= MOD_SMOKE_FLOW_INITVELOCITY;
											}
										}
									}
								}
							}

						}
						else if((smd->type & MOD_SMOKE_TYPE_FLOW) && smd->flow)
						{
							smd->flow->vel_multi = 1.0f;
						}

					}
				}
			}
		}

	if (main->versionfile < 255 || (main->versionfile == 255 && main->subversionfile < 1)) {
		Brush *br;
		ParticleSettings *part;
		bScreen *sc;
		Object *ob;

		for(br= main->brush.first; br; br= br->id.next) {
			if(br->ob_mode==0)
				br->ob_mode= OB_MODE_ALL_PAINT;
		}

		for(part = main->particle.first; part; part = part->id.next) {
			if(part->boids)
				part->boids->pitch = 1.0f;

			part->flag &= ~PART_HAIR_REGROW; /* this was a deprecated flag before */
			part->kink_amp_clump = 1.f; /* keep old files looking similar */
		}

		for (sc= main->screen.first; sc; sc= sc->id.next) {
			ScrArea *sa;
			for (sa= sc->areabase.first; sa; sa= sa->next) {
				SpaceLink *sl;
				for (sl= sa->spacedata.first; sl; sl= sl->next) {
					if (sl->spacetype == SPACE_INFO) {
						SpaceInfo *sinfo= (SpaceInfo *)sl;
						ARegion *ar;

						sinfo->rpt_mask= INFO_RPT_OP;

						for (ar= sa->regionbase.first; ar; ar= ar->next) {
							if (ar->regiontype == RGN_TYPE_WINDOW) {
								ar->v2d.scroll = (V2D_SCROLL_RIGHT);
								ar->v2d.align = V2D_ALIGN_NO_NEG_X|V2D_ALIGN_NO_NEG_Y; /* align bottom left */
								ar->v2d.keepofs = V2D_LOCKOFS_X;
								ar->v2d.keepzoom = (V2D_LOCKZOOM_X|V2D_LOCKZOOM_Y|V2D_LIMITZOOM|V2D_KEEPASPECT);
								ar->v2d.keeptot= V2D_KEEPTOT_BOUNDS;
								ar->v2d.minzoom= ar->v2d.maxzoom= 1.0f;
							}
						}
					}
				}
			}
		}

		/* fix rotation actuators for objects so they use real angles (radians)
		 * since before blender went opensource this strange scalar was used: (1 / 0.02) * 2 * math.pi/360 */
		for(ob= main->object.first; ob; ob= ob->id.next) {
			bActuator *act= ob->actuators.first;
			while(act) {
				if (act->type==ACT_OBJECT) {
					/* multiply velocity with 50 in old files */
					bObjectActuator *oa= act->data;
					mul_v3_fl(oa->drot, 0.8726646259971648f);
				}
				act= act->next;
			}
		}
	}
	
	// init facing axis property of steering actuators
	{					
		Object *ob;
		for(ob = main->object.first; ob; ob = ob->id.next) {
			bActuator *act;
			for(act= ob->actuators.first; act; act= act->next) {
				if(act->type==ACT_STEERING) {
					bSteeringActuator* stact = act->data;
					if (stact->facingaxis==0)
					{
						stact->facingaxis=1;
					}						
				}
			}
		}
	}

	if (main->versionfile < 255 || (main->versionfile == 255 && main->subversionfile < 3)) {
		Object *ob;

		/* ocean res is now squared, reset old ones - will be massive */
		for(ob = main->object.first; ob; ob = ob->id.next) {
			ModifierData *md;
			for(md= ob->modifiers.first; md; md= md->next) {
				if (md->type == eModifierType_Ocean) {
					OceanModifierData *omd = (OceanModifierData *)md;
					omd->resolution = 7;
					omd->oceancache = NULL;
				}
			}
		}		
	}

	if (main->versionfile < 256) {
		bScreen *sc;
		ScrArea *sa;
		Key *key;
		
		/* Fix for sample line scope initializing with no height */
		for(sc= main->screen.first; sc; sc= sc->id.next) {
			sa= sc->areabase.first;
			while(sa) {
				SpaceLink *sl;
				for (sl= sa->spacedata.first; sl; sl= sl->next) {
					if(sl->spacetype==SPACE_IMAGE) {
						SpaceImage *sima= (SpaceImage *)sl;
						if (sima->sample_line_hist.height == 0 )
							sima->sample_line_hist.height = 100;
					}
				}
				sa= sa->next;
			}
		}
		
		/* old files could have been saved with slidermin = slidermax = 0.0, but the UI in
		 * 2.4x would never reveal this to users as a dummy value always ended up getting used
		 * instead
		 */
		for (key = main->key.first; key; key = key->id.next) {
			KeyBlock *kb;
			
			for (kb = key->block.first; kb; kb = kb->next) {
				if (IS_EQF(kb->slidermin, kb->slidermax) && IS_EQ(kb->slidermax, 0))
					kb->slidermax = kb->slidermin + 1.0f;
			}
		}
	}
	
	if (main->versionfile < 256 || (main->versionfile == 256 && main->subversionfile < 1)) {
		/* fix for bones that didn't have arm_roll before */
		bArmature* arm;
		Bone* bone;
		Object *ob;

		for (arm = main->armature.first; arm; arm = arm->id.next)
			for (bone = arm->bonebase.first; bone; bone = bone->next)
				do_version_bone_roll_256(bone);

		/* fix for objects which have zero dquat's
		 * since this is multiplied with the quat rather than added */
		for(ob= main->object.first; ob; ob= ob->id.next) {
			if(is_zero_v4(ob->dquat)) {
				unit_qt(ob->dquat);
			}
			if(is_zero_v3(ob->drotAxis) && ob->drotAngle == 0.0f) {
				unit_axis_angle(ob->drotAxis, &ob->drotAngle);
			}
		}
	}

	if (main->versionfile < 256 || (main->versionfile == 256 && main->subversionfile < 2)) {
		bNodeTree *ntree;
		
		/* node sockets are not exposed automatically any more,
		 * this mimics the old behaviour by adding all unlinked sockets to groups.
		 */
		for (ntree=main->nodetree.first; ntree; ntree=ntree->id.next) {
			/* XXX Only setting a flag here. Actual adding of group sockets
			 * is done in lib_verify_nodetree, because at this point the internal
			 * nodes may not be up-to-date! (missing lib-link)
			 */
			ntree->flag |= NTREE_DO_VERSIONS_GROUP_EXPOSE;
		}
	}

	if (main->versionfile < 256 || (main->versionfile == 256 && main->subversionfile <3)){
		bScreen *sc;
		Brush *brush;
		Object *ob;
		ParticleSettings *part;
		Material *mat;
		int tex_nr, transp_tex;
		
		for(mat = main->mat.first; mat; mat = mat->id.next){
			if(!(mat->mode & MA_TRANSP) && !(mat->material_type & MA_TYPE_VOLUME)){
				
				transp_tex= 0;
				
				for(tex_nr=0; tex_nr<MAX_MTEX; tex_nr++){
					if(!mat->mtex[tex_nr]) continue;
					if(mat->mtex[tex_nr]->mapto & MAP_ALPHA) transp_tex= 1;
				}

				/* weak! material alpha could be animated */
				if(mat->alpha < 1.0f || mat->fresnel_tra > 0.0f || transp_tex){
					mat->mode |= MA_TRANSP;
					mat->mode &= ~(MA_ZTRANSP|MA_RAYTRANSP);
				}
			}
		}

		/* redraws flag in SpaceTime has been moved to Screen level */
		for (sc = main->screen.first; sc; sc= sc->id.next) {
			if (sc->redraws_flag == 0) {
				/* just initialise to default? */
				// XXX: we could also have iterated through areas, and taken them from the first timeline available...
				sc->redraws_flag = TIME_ALL_3D_WIN|TIME_ALL_ANIM_WIN;
			}
		}

		for (brush= main->brush.first; brush; brush= brush->id.next) {
			if(brush->height == 0)
				brush->height= 0.4f;
		}

		/* replace 'rim material' option for in offset*/
		for(ob = main->object.first; ob; ob = ob->id.next) {
			ModifierData *md;
			for(md= ob->modifiers.first; md; md= md->next) {
				if (md->type == eModifierType_Solidify) {
					SolidifyModifierData *smd = (SolidifyModifierData *)md;
					if(smd->flag & MOD_SOLIDIFY_RIM_MATERIAL) {
						smd->mat_ofs_rim= 1;
						smd->flag &= ~MOD_SOLIDIFY_RIM_MATERIAL;
					}
				}
			}
		}

		/* particle draw color from material */
		for(part = main->particle.first; part; part = part->id.next) {
			if(part->draw & PART_DRAW_MAT_COL)
				part->draw_col = PART_DRAW_COL_MAT;
		}
	}

	if (main->versionfile < 256 || (main->versionfile == 256 && main->subversionfile < 6)){
		Mesh *me;

		for(me= main->mesh.first; me; me= me->id.next)
			mesh_calc_normals_tessface(me->mvert, me->totvert, me->mface, me->totface, NULL);
	}

	if (main->versionfile < 256 || (main->versionfile == 256 && main->subversionfile < 2)){
		/* update blur area sizes from 0..1 range to 0..100 percentage */
		Scene *scene;
		bNode *node;
		for (scene=main->scene.first; scene; scene=scene->id.next)
			if (scene->nodetree)
				for (node=scene->nodetree->nodes.first; node; node=node->next)
					if (node->type==CMP_NODE_BLUR) {
						NodeBlurData *nbd= node->storage;
						nbd->percentx *= 100.0f;
						nbd->percenty *= 100.0f;
					}
	}

	if (main->versionfile < 258 || (main->versionfile == 258 && main->subversionfile < 1)){
		/* screen view2d settings were not properly initialized [#27164]
		 * v2d->scroll caused the bug but best reset other values too which are in old blend files only.
		 * need to make less ugly - possibly an iterator? */
		bScreen *screen;
		for(screen= main->screen.first; screen; screen= screen->id.next) {
			ScrArea *sa;
			/* add regions */
			for(sa= screen->areabase.first; sa; sa= sa->next) {
				SpaceLink *sl= sa->spacedata.first;
				if(sl->spacetype==SPACE_IMAGE) {
					ARegion *ar;
					for (ar=sa->regionbase.first; ar; ar= ar->next) {
						if(ar->regiontype == RGN_TYPE_WINDOW) {
							View2D *v2d= &ar->v2d;
							v2d->minzoom= v2d->maxzoom= v2d->scroll= v2d->keeptot= v2d->keepzoom= v2d->keepofs= v2d->align= 0;
						}
					}
				}
				for (sl= sa->spacedata.first; sl; sl= sl->next) {
					if(sl->spacetype==SPACE_IMAGE) {
						ARegion *ar;
						for (ar=sl->regionbase.first; ar; ar= ar->next) {
							if(ar->regiontype == RGN_TYPE_WINDOW) {
								View2D *v2d= &ar->v2d;
								v2d->minzoom= v2d->maxzoom= v2d->scroll= v2d->keeptot= v2d->keepzoom= v2d->keepofs= v2d->align= 0;
							}
						}
					}
				}
			}
		}

		{
			/* Initialize texture point density curve falloff */
			Tex *tex;
			for(tex= main->tex.first; tex; tex= tex->id.next) {
				if(tex->pd) {
					if (tex->pd->falloff_speed_scale == 0.0f)
						tex->pd->falloff_speed_scale = 100.0f;
					
					if (!tex->pd->falloff_curve) {
						tex->pd->falloff_curve = curvemapping_add(1, 0, 0, 1, 1);
						
						tex->pd->falloff_curve->preset = CURVE_PRESET_LINE;
						tex->pd->falloff_curve->cm->flag &= ~CUMA_EXTEND_EXTRAPOLATE;
						curvemap_reset(tex->pd->falloff_curve->cm, &tex->pd->falloff_curve->clipr, tex->pd->falloff_curve->preset, CURVEMAP_SLOPE_POSITIVE);
						curvemapping_changed(tex->pd->falloff_curve, 0);
					}
				}
			}
		}

		{
			/* add default value for behind strength of camera actuator */
			Object *ob;
			bActuator *act;
			for(ob = main->object.first; ob; ob= ob->id.next) {
				for(act= ob->actuators.first; act; act= act->next) {
					if (act->type == ACT_CAMERA) {
						bCameraActuator *ba= act->data;

						ba->damping = 1.0/32.0;
					}
				}
			}
		}

		{
			ParticleSettings *part;
			for(part = main->particle.first; part; part = part->id.next) {
				/* Initialize particle billboard scale */
				part->bb_size[0] = part->bb_size[1] = 1.0f;
			}
		}
	}

	if (main->versionfile < 259 || (main->versionfile == 259 && main->subversionfile < 1)){
		{
			Scene *scene;
			Sequence *seq;

			for (scene=main->scene.first; scene; scene=scene->id.next)
			{
				scene->r.ffcodecdata.audio_channels = 2;
				scene->audio.volume = 1.0f;
				SEQ_BEGIN(scene->ed, seq) {
					seq->pitch = 1.0f;
				}
				SEQ_END
			}
		}
		{
			bScreen *screen;
			for(screen= main->screen.first; screen; screen= screen->id.next) {
				ScrArea *sa;
				/* add regions */
				for(sa= screen->areabase.first; sa; sa= sa->next) {
					SpaceLink *sl= sa->spacedata.first;
					if(sl->spacetype==SPACE_SEQ) {
						ARegion *ar;
						for (ar=sa->regionbase.first; ar; ar= ar->next) {
							if(ar->regiontype == RGN_TYPE_WINDOW) {
								if(ar->v2d.min[1] == 4.0f)
									ar->v2d.min[1]= 0.5f;
							}
						}
					}
					for (sl= sa->spacedata.first; sl; sl= sl->next) {
						if(sl->spacetype==SPACE_SEQ) {
							ARegion *ar;
							for (ar=sl->regionbase.first; ar; ar= ar->next) {
								if(ar->regiontype == RGN_TYPE_WINDOW) {
									if(ar->v2d.min[1] == 4.0f)
										ar->v2d.min[1]= 0.5f;
								}
							}
						}
					}
				}
			}
		}
		{
			/* Make "auto-clamped" handles a per-keyframe setting instead of per-FCurve 
			 *
			 * We're only patching F-Curves in Actions here, since it is assumed that most
			 * drivers out there won't be using this (and if they are, they're in the minority).
			 * While we should aim to fix everything ideally, in practice it's far too hard
			 * to get to every animdata block, not to mention the performance hit that'd have
			 */
			bAction *act;
			FCurve *fcu;
			
			for (act = main->action.first; act; act = act->id.next) {
				for (fcu = act->curves.first; fcu; fcu = fcu->next) {
					BezTriple *bezt;
					unsigned int i = 0;
					
					/* only need to touch curves that had this flag set */
					if ((fcu->flag & FCURVE_AUTO_HANDLES) == 0)
						continue;
					if ((fcu->totvert == 0) || (fcu->bezt == NULL))
						continue;
						
					/* only change auto-handles to auto-clamped */
					for (bezt=fcu->bezt; i < fcu->totvert; i++, bezt++) {
						if (bezt->h1 == HD_AUTO) bezt->h1 = HD_AUTO_ANIM;
						if (bezt->h2 == HD_AUTO) bezt->h2 = HD_AUTO_ANIM;
					}
					
					fcu->flag &= ~FCURVE_AUTO_HANDLES;
				}
			}
		}
		{
			/* convert fcurve and shape action actuators to action actuators */
			Object *ob;
			bActuator *act;
			bIpoActuator *ia;
			bActionActuator *aa;

			for (ob= main->object.first; ob; ob= ob->id.next) {
				for (act= ob->actuators.first; act; act= act->next) {
					if (act->type == ACT_IPO) {
						// Create the new actuator
						ia= act->data;
						aa= MEM_callocN(sizeof(bActionActuator), "fcurve -> action actuator do_version");

						// Copy values
						aa->type = ia->type;
						aa->flag = ia->flag;
						aa->sta = ia->sta;
						aa->end = ia->end;
						BLI_strncpy(aa->name, ia->name, sizeof(aa->name));
						BLI_strncpy(aa->frameProp, ia->frameProp, sizeof(aa->frameProp));
						if (ob->adt)
							aa->act = ob->adt->action;

						// Get rid of the old actuator
						MEM_freeN(ia);

						// Assign the new actuator
						act->data = aa;
						act->type= act->otype= ACT_ACTION;
						
					}
					else if (act->type == ACT_SHAPEACTION)  {
						act->type = act->otype = ACT_ACTION;
					}
				}
			}
		}
	}

	if (main->versionfile < 259 || (main->versionfile == 259 && main->subversionfile < 2)){
		{
			/* Convert default socket values from bNodeStack */
			Scene *sce;
			Material *mat;
			Tex *tex;
			bNodeTree *ntree;
			for (ntree=main->nodetree.first; ntree; ntree=ntree->id.next) {
				do_versions_nodetree_default_value(ntree);
				ntree->update |= NTREE_UPDATE;
			}
			for (sce=main->scene.first; sce; sce=sce->id.next)
				if (sce->nodetree) {
				do_versions_nodetree_default_value(sce->nodetree);
				sce->nodetree->update |= NTREE_UPDATE;
			}
			for (mat=main->mat.first; mat; mat=mat->id.next)
				if (mat->nodetree) {
				do_versions_nodetree_default_value(mat->nodetree);
				mat->nodetree->update |= NTREE_UPDATE;
			}
			for (tex=main->tex.first; tex; tex=tex->id.next)
				if (tex->nodetree) {
				do_versions_nodetree_default_value(tex->nodetree);
				tex->nodetree->update |= NTREE_UPDATE;
			}
		}

		/* add SOCK_DYNAMIC flag to existing group sockets */
		{
			bNodeTree *ntree;
			/* only need to do this for trees in main, local trees are not used as groups */
			for (ntree=main->nodetree.first; ntree; ntree=ntree->id.next) {
				do_versions_nodetree_dynamic_sockets(ntree);
				ntree->update |= NTREE_UPDATE;
			}
		}

		{
			/* Initialize group tree nodetypes.
			 * These are used to distinguish tree types and
			 * associate them with specific node types for polling.
			 */
			bNodeTree *ntree;
			/* all node trees in main->nodetree are considered groups */
			for (ntree=main->nodetree.first; ntree; ntree=ntree->id.next)
				ntree->nodetype = NODE_GROUP;
		}
	}

	if (main->versionfile < 259 || (main->versionfile == 259 && main->subversionfile < 4)){
		{
			/* Adaptive time step for particle systems */
			ParticleSettings *part;
			for (part = main->particle.first; part; part = part->id.next) {
				part->courant_target = 0.2f;
				part->time_flag &= ~PART_TIME_AUTOSF;
			}
		}

		{
			/* set defaults for obstacle avoidance, recast data */
			Scene *sce;
			for(sce = main->scene.first; sce; sce = sce->id.next)
			{
				if (sce->gm.levelHeight == 0.f)
					sce->gm.levelHeight = 2.f;

				if(sce->gm.recastData.cellsize == 0.0f)
					sce->gm.recastData.cellsize = 0.3f;
				if(sce->gm.recastData.cellheight == 0.0f)
					sce->gm.recastData.cellheight = 0.2f;
				if(sce->gm.recastData.agentmaxslope == 0.0f)
					sce->gm.recastData.agentmaxslope = (float)M_PI/4;
				if(sce->gm.recastData.agentmaxclimb == 0.0f)
					sce->gm.recastData.agentmaxclimb = 0.9f;
				if(sce->gm.recastData.agentheight == 0.0f)
					sce->gm.recastData.agentheight = 2.0f;
				if(sce->gm.recastData.agentradius == 0.0f)
					sce->gm.recastData.agentradius = 0.6f;
				if(sce->gm.recastData.edgemaxlen == 0.0f)
					sce->gm.recastData.edgemaxlen = 12.0f;
				if(sce->gm.recastData.edgemaxerror == 0.0f)
					sce->gm.recastData.edgemaxerror = 1.3f;
				if(sce->gm.recastData.regionminsize == 0.0f)
					sce->gm.recastData.regionminsize = 8.f;
				if(sce->gm.recastData.regionmergesize == 0.0f)
					sce->gm.recastData.regionmergesize = 20.f;
				if(sce->gm.recastData.vertsperpoly<3)
					sce->gm.recastData.vertsperpoly = 6;
				if(sce->gm.recastData.detailsampledist == 0.0f)
					sce->gm.recastData.detailsampledist = 6.0f;
				if(sce->gm.recastData.detailsamplemaxerror == 0.0f)
					sce->gm.recastData.detailsamplemaxerror = 1.0f;
			}
		}
	}

	if (main->versionfile < 260){
		{
			/* set default alpha value of Image outputs in image and render layer nodes to 0 */
			Scene *sce;
			bNodeTree *ntree;
			
			for (sce=main->scene.first; sce; sce=sce->id.next) {
				/* there are files with invalid audio_channels value, the real cause
				   is unknown, but we fix it here anyway to avoid crashes */
				if(sce->r.ffcodecdata.audio_channels == 0)
					sce->r.ffcodecdata.audio_channels = 2;

				if (sce->nodetree)
					do_versions_nodetree_image_default_alpha_output(sce->nodetree);
			}

			for (ntree=main->nodetree.first; ntree; ntree=ntree->id.next)
				do_versions_nodetree_image_default_alpha_output(ntree);
		}

		{
			/* support old particle dupliobject rotation settings */
			ParticleSettings *part;

			for (part=main->particle.first; part; part=part->id.next) {
				if(ELEM(part->ren_as, PART_DRAW_OB, PART_DRAW_GR)) {
					part->draw |= PART_DRAW_ROTATE_OB;

					if(part->rotmode == 0)
						part->rotmode = PART_ROT_VEL;
				}
			}
		}
	}

	if (main->versionfile < 260 || (main->versionfile == 260 && main->subversionfile < 1)){
		Object *ob;

		for (ob= main->object.first; ob; ob= ob->id.next) {
			ob->collision_boundtype= ob->boundtype;
		}

		{
			Camera *cam;
			for(cam= main->camera.first; cam; cam= cam->id.next) {
				if (cam->sensor_x < 0.01f)
					cam->sensor_x = DEFAULT_SENSOR_WIDTH;

				if (cam->sensor_y < 0.01f)
					cam->sensor_y = DEFAULT_SENSOR_HEIGHT;
			}
		}
	}

	if (main->versionfile < 260 || (main->versionfile == 260 && main->subversionfile < 2)) {
		bNodeTreeType *ntreetype= ntreeGetType(NTREE_SHADER);

		if(ntreetype && ntreetype->foreach_nodetree)
			ntreetype->foreach_nodetree(main, NULL, do_version_ntree_tex_mapping_260);
	}

	if (main->versionfile < 260 || (main->versionfile == 260 && main->subversionfile < 4)){
		{
			/* Convert node angles to radians! */
			Scene *sce;
			Material *mat;
			bNodeTree *ntree;

			for (sce=main->scene.first; sce; sce=sce->id.next) {
				if (sce->nodetree)
					do_versions_nodetree_convert_angle(sce->nodetree);
			}

			for (mat=main->mat.first; mat; mat=mat->id.next) {
				if (mat->nodetree)
					do_versions_nodetree_convert_angle(mat->nodetree);
			}

			for (ntree=main->nodetree.first; ntree; ntree=ntree->id.next)
				do_versions_nodetree_convert_angle(ntree);
		}

		{
			/* Tomato compatibility code. */
			bScreen *sc;
			MovieClip *clip;

			for (sc= main->screen.first; sc; sc= sc->id.next) {
				ScrArea *sa;
				for (sa= sc->areabase.first; sa; sa= sa->next) {
					SpaceLink *sl;
					for (sl= sa->spacedata.first; sl; sl= sl->next) {
						if(sl->spacetype==SPACE_VIEW3D) {
							View3D *v3d= (View3D *)sl;
							if(v3d->bundle_size==0.0f) {
								v3d->bundle_size= 0.2f;
								v3d->flag2 |= V3D_SHOW_RECONSTRUCTION;
							}
							else if(sl->spacetype==SPACE_CLIP) {
								SpaceClip *sc= (SpaceClip *)sl;
								if(sc->scopes.track_preview_height==0)
									sc->scopes.track_preview_height= 120;
							}

							if(v3d->bundle_drawtype==0)
								v3d->bundle_drawtype= OB_PLAINAXES;
						}
					}
				}
			}

			for (clip= main->movieclip.first; clip; clip= clip->id.next) {
				MovieTrackingTrack *track;

				if(clip->aspx<1.0f) {
					clip->aspx= 1.0f;
					clip->aspy= 1.0f;
				}

				clip->proxy.build_tc_flag= IMB_TC_RECORD_RUN |
				                           IMB_TC_FREE_RUN |
				                           IMB_TC_INTERPOLATED_REC_DATE_FREE_RUN;

				if(clip->proxy.build_size_flag==0)
					clip->proxy.build_size_flag= IMB_PROXY_25;

				if(clip->proxy.quality==0)
					clip->proxy.quality= 90;

				if(clip->tracking.camera.pixel_aspect<0.01f)
					clip->tracking.camera.pixel_aspect= 1.f;

				track= clip->tracking.tracks.first;
				while(track) {
					if(track->pyramid_levels==0)
						track->pyramid_levels= 2;

					if(track->minimum_correlation==0.0f)
						track->minimum_correlation= 0.75f;

					track= track->next;
				}
			}
		}
	}

	if (main->versionfile < 260 || (main->versionfile == 260 && main->subversionfile < 6))
	{
		Scene *sce;
		MovieClip *clip;
		bScreen *sc;

		for(sce = main->scene.first; sce; sce = sce->id.next) {
			do_versions_image_settings_2_60(sce);
		}

		for (clip= main->movieclip.first; clip; clip= clip->id.next) {
			MovieTrackingSettings *settings= &clip->tracking.settings;

			if(settings->default_pyramid_levels==0) {
				settings->default_tracker= TRACKER_KLT;
				settings->default_pyramid_levels= 2;
				settings->default_minimum_correlation= 0.75;
				settings->default_pattern_size= 11;
				settings->default_search_size= 51;
			}
		}

		for (sc= main->screen.first; sc; sc= sc->id.next) {
			ScrArea *sa;
			for (sa= sc->areabase.first; sa; sa= sa->next) {
				SpaceLink *sl;
				for (sl= sa->spacedata.first; sl; sl= sl->next) {
					if(sl->spacetype==SPACE_VIEW3D) {
						View3D *v3d= (View3D *)sl;
						v3d->flag2&= ~V3D_RENDER_SHADOW;
					}
				}
			}
		}

		{
			Object *ob;
			for (ob= main->object.first; ob; ob= ob->id.next) {
				/* convert delta addition into delta scale */
				int i;
				for (i= 0; i < 3; i++) {
					if ( (ob->dsize[i] == 0.0f) || /* simple case, user never touched dsize */
					     (ob->size[i]  == 0.0f))   /* cant scale the dsize to give a non zero result, so fallback to 1.0f */
					{
						ob->dscale[i]= 1.0f;
					}
					else {
						ob->dscale[i]= (ob->size[i] + ob->dsize[i]) / ob->size[i];
					}
				}
			}
		}
	}
	/* sigh, this dscale vs dsize version patching was not done right, fix for fix,
	 * this intentionally checks an exact subversion, also note this was never in a release,
	 * at some point this could be removed. */
	else if (main->versionfile == 260 && main->subversionfile == 6)
	{
		Object *ob;
		for (ob= main->object.first; ob; ob= ob->id.next) {
			if (is_zero_v3(ob->dscale)) {
				fill_vn_fl(ob->dscale, 3, 1.0f);
			}
		}
	}

	if (main->versionfile < 260 || (main->versionfile == 260 && main->subversionfile < 8))
	{
		Brush *brush;

		for (brush= main->brush.first; brush; brush= brush->id.next) {
			if (brush->sculpt_tool == SCULPT_TOOL_ROTATE)
				brush->alpha= 1.0f;
		}
	}

	if (main->versionfile < 261 || (main->versionfile == 261 && main->subversionfile < 1))
	{
		{
			/* update use flags for node sockets (was only temporary before) */
			Scene *sce;
			Material *mat;
			Tex *tex;
			Lamp *lamp;
			World *world;
			bNodeTree *ntree;

			for (sce=main->scene.first; sce; sce=sce->id.next)
				if (sce->nodetree)
					do_versions_nodetree_socket_use_flags_2_62(sce->nodetree);

			for (mat=main->mat.first; mat; mat=mat->id.next)
				if (mat->nodetree)
					do_versions_nodetree_socket_use_flags_2_62(mat->nodetree);

			for (tex=main->tex.first; tex; tex=tex->id.next)
				if (tex->nodetree)
					do_versions_nodetree_socket_use_flags_2_62(tex->nodetree);

			for (lamp=main->lamp.first; lamp; lamp=lamp->id.next)
				if (lamp->nodetree)
					do_versions_nodetree_socket_use_flags_2_62(lamp->nodetree);

			for (world=main->world.first; world; world=world->id.next)
				if (world->nodetree)
					do_versions_nodetree_socket_use_flags_2_62(world->nodetree);

			for (ntree=main->nodetree.first; ntree; ntree=ntree->id.next)
				do_versions_nodetree_socket_use_flags_2_62(ntree);
		}
		{
			/* Initialize BGE exit key to esc key */
			Scene *scene;
			for(scene= main->scene.first; scene; scene= scene->id.next) {
				if (!scene->gm.exitkey)
					scene->gm.exitkey = 218; // Blender key code for ESC
			}
		}
		{
			MovieClip *clip;
			Object *ob;

			for (clip= main->movieclip.first; clip; clip= clip->id.next) {
				MovieTracking *tracking= &clip->tracking;
				MovieTrackingObject *tracking_object= tracking->objects.first;

				clip->proxy.build_tc_flag|= IMB_TC_RECORD_RUN_NO_GAPS;

				if(!tracking->settings.object_distance)
					tracking->settings.object_distance= 1.0f;

				if(tracking->objects.first == NULL)
					BKE_tracking_new_object(tracking, "Camera");

				while(tracking_object) {
					if(!tracking_object->scale)
						tracking_object->scale= 1.0f;

					tracking_object= tracking_object->next;
				}
			}

			for (ob= main->object.first; ob; ob= ob->id.next) {
				bConstraint *con;
				for (con= ob->constraints.first; con; con=con->next) {
					bConstraintTypeInfo *cti= constraint_get_typeinfo(con);

					if(!cti)
						continue;

					if(cti->type==CONSTRAINT_TYPE_OBJECTSOLVER) {
						bObjectSolverConstraint *data= (bObjectSolverConstraint *)con->data;

						if(data->invmat[3][3]==0.0f)
							unit_m4(data->invmat);
					}
				}
			}
		}
		{
		/* Warn the user if he is using ["Text"] properties for Font objects */
			Object *ob;
			bProperty *prop;

			for (ob= main->object.first; ob; ob= ob->id.next) {
				if (ob->type == OB_FONT) {
					prop = get_ob_property(ob, "Text");
					if (prop) {
						BKE_reportf_wrap(fd->reports, RPT_WARNING,
						                 "Game property name conflict in object: \"%s\".\nText objects reserve the "
						                 "[\"Text\"] game property to change their content through Logic Bricks.\n",
						                 ob->id.name+2);
					}
				}
			}
		}
		{
			/* set the SOCK_AUTO_HIDDEN flag on collapsed nodes */
			Scene *sce;
			Material *mat;
			Tex *tex;
			Lamp *lamp;
			World *world;
			bNodeTree *ntree;

			for (sce=main->scene.first; sce; sce=sce->id.next)
				if (sce->nodetree)
					do_versions_nodetree_socket_auto_hidden_flags_2_62(sce->nodetree);

			for (mat=main->mat.first; mat; mat=mat->id.next)
				if (mat->nodetree)
					do_versions_nodetree_socket_auto_hidden_flags_2_62(mat->nodetree);

			for (tex=main->tex.first; tex; tex=tex->id.next)
				if (tex->nodetree)
					do_versions_nodetree_socket_auto_hidden_flags_2_62(tex->nodetree);

			for (lamp=main->lamp.first; lamp; lamp=lamp->id.next)
				if (lamp->nodetree)
					do_versions_nodetree_socket_auto_hidden_flags_2_62(lamp->nodetree);

			for (world=main->world.first; world; world=world->id.next)
				if (world->nodetree)
					do_versions_nodetree_socket_auto_hidden_flags_2_62(world->nodetree);

			for (ntree=main->nodetree.first; ntree; ntree=ntree->id.next)
				do_versions_nodetree_socket_auto_hidden_flags_2_62(ntree);
		}
	}

	if (main->versionfile < 261 || (main->versionfile == 261 && main->subversionfile < 2))
	{
		{
			/* convert Camera Actuator values to defines */
			Object *ob;
			bActuator *act;
			for(ob = main->object.first; ob; ob= ob->id.next) {
				for(act= ob->actuators.first; act; act= act->next) {
					if (act->type == ACT_CAMERA) {
						bCameraActuator *ba= act->data;

						if(ba->axis==(float) 'x') ba->axis=OB_POSX;
						else if (ba->axis==(float)'y') ba->axis=OB_POSY;
						/* don't do an if/else to avoid imediate subversion bump*/
//					ba->axis=((ba->axis == (float) 'x')?OB_POSX_X:OB_POSY);
					}
				}
			}
		}

		{
			/* convert deprecated sculpt_paint_unified_* fields to
			   UnifiedPaintSettings */
			Scene *scene;
			for(scene= main->scene.first; scene; scene= scene->id.next) {
				ToolSettings *ts= scene->toolsettings;
				UnifiedPaintSettings *ups= &ts->unified_paint_settings;
				ups->size= ts->sculpt_paint_unified_size;
				ups->unprojected_radius= ts->sculpt_paint_unified_unprojected_radius;
				ups->alpha= ts->sculpt_paint_unified_alpha;
				ups->flag= ts->sculpt_paint_settings;
			}
		}
	}

	if (main->versionfile < 261 || (main->versionfile == 261 && main->subversionfile < 3))
	{
		{
			/* convert extended ascii to utf-8 for text editor */
			Text *text;
			for (text= main->text.first; text; text= text->id.next)
				if(!(text->flags & TXT_ISEXT)) {
					TextLine *tl;
					
					for (tl= text->lines.first; tl; tl= tl->next) {
						int added= txt_extended_ascii_as_utf8(&tl->line);
						tl->len+= added;
						
						/* reset cursor position if line was changed */
						if (added && tl == text->curl)
							text->curc = 0;
					}
				}
		}
		{
			/* set new dynamic paint values */
			Object *ob;
			for(ob = main->object.first; ob; ob = ob->id.next) {
				ModifierData *md;
				for(md= ob->modifiers.first; md; md= md->next) {
					if (md->type == eModifierType_DynamicPaint) {
						DynamicPaintModifierData *pmd = (DynamicPaintModifierData *)md;
						if(pmd->canvas)
						{
							DynamicPaintSurface *surface = pmd->canvas->surfaces.first;
							for (; surface; surface=surface->next) {
								surface->color_dry_threshold = 1.0f;
								surface->influence_scale = 1.0f;
								surface->radius_scale = 1.0f;
								surface->flags |= MOD_DPAINT_USE_DRYING;
							}
						}
					}
				}
			}
		}
	}
	
	if (main->versionfile < 262)
	{
		Object *ob;
		for(ob=main->object.first; ob; ob= ob->id.next) {
			ModifierData *md;

			for (md=ob->modifiers.first; md; md=md->next) {
				if (md->type==eModifierType_Cloth) {
					ClothModifierData *clmd = (ClothModifierData*) md;
					if(clmd->sim_parms)
						clmd->sim_parms->vel_damping = 1.0f;
				}
			}
		}
	}

<<<<<<< HEAD
	/* default values in Freestyle settings */
	{
		Scene *sce;
		SceneRenderLayer *srl;
		FreestyleLineStyle *linestyle;

		for(sce = main->scene.first; sce; sce = sce->id.next) {
			for(srl= sce->r.layers.first; srl; srl= srl->next) {
				if (srl->freestyleConfig.mode == 0)
					srl->freestyleConfig.mode= FREESTYLE_CONTROL_EDITOR_MODE;
				if (srl->freestyleConfig.raycasting_algorithm == 0)
					srl->freestyleConfig.raycasting_algorithm= FREESTYLE_ALGO_CULLED_ADAPTIVE_CUMULATIVE;
			}
		}
		for(linestyle = main->linestyle.first; linestyle; linestyle = linestyle->id.next) {
			if (linestyle->chaining == 0)
				linestyle->chaining= LS_CHAINING_PLAIN;
			if (linestyle->rounds == 0)
				linestyle->rounds= 3;
		}
	}
	
=======
	if (main->versionfile < 263)
	{
		/* set fluidsim rate. the version patch for this in 2.62 was wrong, so
		   try to correct it, if rate is 0.0 that's likely not intentional */
		Object *ob;

		for (ob = main->object.first; ob; ob = ob->id.next) {
			ModifierData *md;
			for (md = ob->modifiers.first; md; md = md->next) {
				if (md->type == eModifierType_Fluidsim) {
					FluidsimModifierData *fmd = (FluidsimModifierData *)md;
					if(fmd->fss->animRate == 0.0f)
						fmd->fss->animRate = 1.0f;
				}
			}
		}
	}


>>>>>>> 2d8227f2
	/* WATCH IT!!!: pointers from libdata have not been converted yet here! */
	/* WATCH IT 2!: Userdef struct init has to be in editors/interface/resources.c! */

	/* don't forget to set version number in blender.c! */
}

#if 0 // XXX: disabled for now... we still don't have this in the right place in the loading code for it to work
static void do_versions_after_linking(FileData *fd, Library *lib, Main *main)
{
	/* old Animation System (using IPO's) needs to be converted to the new Animato system */
	if(main->versionfile < 250)
		do_versions_ipos_to_animato(main);
}
#endif

static void lib_link_all(FileData *fd, Main *main)
{
	oldnewmap_sort(fd);
	
	lib_link_windowmanager(fd, main);
	lib_link_screen(fd, main);
	lib_link_scene(fd, main);
	lib_link_object(fd, main);
	lib_link_curve(fd, main);
	lib_link_mball(fd, main);
	lib_link_material(fd, main);
	lib_link_texture(fd, main);
	lib_link_image(fd, main);
	lib_link_ipo(fd, main);		// XXX depreceated... still needs to be maintained for version patches still
	lib_link_key(fd, main);
	lib_link_world(fd, main);
	lib_link_lamp(fd, main);
	lib_link_latt(fd, main);
	lib_link_text(fd, main);
	lib_link_camera(fd, main);
	lib_link_speaker(fd, main);
	lib_link_sound(fd, main);
	lib_link_group(fd, main);
	lib_link_armature(fd, main);
	lib_link_action(fd, main);
	lib_link_vfont(fd, main);
	lib_link_nodetree(fd, main);	/* has to be done after scene/materials, this will verify group nodes */
	lib_link_brush(fd, main);
	lib_link_particlesettings(fd, main);
	lib_link_movieclip(fd, main);
	lib_link_linestyle(fd, main);

	lib_link_mesh(fd, main);		/* as last: tpage images with users at zero */

	lib_link_library(fd, main);		/* only init users */
}

static void direct_link_keymapitem(FileData *fd, wmKeyMapItem *kmi)
{
	kmi->properties= newdataadr(fd, kmi->properties);
	if(kmi->properties)
		IDP_DirectLinkProperty(kmi->properties, (fd->flags & FD_FLAGS_SWITCH_ENDIAN), fd);
	kmi->ptr= NULL;
	kmi->flag &= ~KMI_UPDATE;
}

static BHead *read_userdef(BlendFileData *bfd, FileData *fd, BHead *bhead)
{
	UserDef *user;
	wmKeyMap *keymap;
	wmKeyMapItem *kmi;
	wmKeyMapDiffItem *kmdi;

	bfd->user= user= read_struct(fd, bhead, "user def");

	/* read all data into fd->datamap */
	bhead= read_data_into_oldnewmap(fd, bhead, "user def");

	if(user->keymaps.first) {
		/* backwards compatibility */
		user->user_keymaps= user->keymaps;
		user->keymaps.first= user->keymaps.last= NULL;
	}

	link_list(fd, &user->themes);
	link_list(fd, &user->user_keymaps);
	link_list(fd, &user->addons);

	for(keymap=user->user_keymaps.first; keymap; keymap=keymap->next) {
		keymap->modal_items= NULL;
		keymap->poll= NULL;
		keymap->flag &= ~KEYMAP_UPDATE;

		link_list(fd, &keymap->diff_items);
		link_list(fd, &keymap->items);
		
		for(kmdi=keymap->diff_items.first; kmdi; kmdi=kmdi->next) {
			kmdi->remove_item= newdataadr(fd, kmdi->remove_item);
			kmdi->add_item= newdataadr(fd, kmdi->add_item);

			if(kmdi->remove_item)
				direct_link_keymapitem(fd, kmdi->remove_item);
			if(kmdi->add_item)
				direct_link_keymapitem(fd, kmdi->add_item);
		}

		for(kmi=keymap->items.first; kmi; kmi=kmi->next)
			direct_link_keymapitem(fd, kmi);
	}

	// XXX
	user->uifonts.first= user->uifonts.last= NULL;
	
	link_list(fd, &user->uistyles);

	/* free fd->datamap again */
	oldnewmap_free_unused(fd->datamap);
	oldnewmap_clear(fd->datamap);

	return bhead;
}

BlendFileData *blo_read_file_internal(FileData *fd, const char *filepath)
{
	BHead *bhead= blo_firstbhead(fd);
	BlendFileData *bfd;

	bfd= MEM_callocN(sizeof(BlendFileData), "blendfiledata");
	bfd->main= MEM_callocN(sizeof(Main), "readfile_Main");
	BLI_addtail(&fd->mainlist, bfd->main);

	bfd->main->versionfile= fd->fileversion;
	
	bfd->type= BLENFILETYPE_BLEND;
	BLI_strncpy(bfd->main->name, filepath, sizeof(bfd->main->name));

	while(bhead) {
		switch(bhead->code) {
		case DATA:
		case DNA1:
		case TEST: /* used as preview since 2.5x */
		case REND:
			bhead = blo_nextbhead(fd, bhead);
			break;
		case GLOB:
			bhead= read_global(bfd, fd, bhead);
			break;
		case USER:
			bhead= read_userdef(bfd, fd, bhead);
			break;
		case ENDB:
			bhead = NULL;
			break;

		case ID_LI:
			/* skip library datablocks in undo, this works together with
			   BLO_read_from_memfile, where the old main->library is restored
			   overwriting  the libraries from the memory file. previously
			   it did not save ID_LI/ID_ID blocks in this case, but they are
			   needed to make quit.blend recover them correctly. */
			if(fd->memfile)
				bhead= blo_nextbhead(fd, bhead);
			else
				bhead= read_libblock(fd, bfd->main, bhead, LIB_LOCAL, NULL);
			break;
		case ID_ID:
			/* same as above */
			if(fd->memfile)
				bhead= blo_nextbhead(fd, bhead);
			else
				/* always adds to the most recently loaded
				 * ID_LI block, see direct_link_library.
				 * this is part of the file format definition. */
				bhead = read_libblock(fd, fd->mainlist.last, bhead, LIB_READ+LIB_EXTERN, NULL);
			break;
			
			/* in 2.50+ files, the file identifier for screens is patched, forward compatibility */
		case ID_SCRN:
			bhead->code= ID_SCR;
			/* deliberate pass on to default */
		default:
			bhead = read_libblock(fd, bfd->main, bhead, LIB_LOCAL, NULL);
		}
	}

	/* do before read_libraries, but skip undo case */
//	if(fd->memfile==NULL) (the mesh shuffle hacks don't work yet? ton)
		do_versions(fd, NULL, bfd->main);

	read_libraries(fd, &fd->mainlist);
	
	blo_join_main(&fd->mainlist);

	lib_link_all(fd, bfd->main);
	//do_versions_after_linking(fd, NULL, bfd->main); // XXX: not here (or even in this function at all)! this causes crashes on many files - Aligorith (July 04, 2010)
	lib_verify_nodetree(bfd->main, TRUE);
	fix_relpaths_library(fd->relabase, bfd->main); /* make all relative paths, relative to the open blend file */
	
	link_global(fd, bfd);	/* as last */
	
	return bfd;
}

/* ************* APPEND LIBRARY ************** */

struct bheadsort {
	BHead *bhead;
	void *old;
};

static int verg_bheadsort(const void *v1, const void *v2)
{
	const struct bheadsort *x1=v1, *x2=v2;
	
	if( x1->old > x2->old) return 1;
	else if( x1->old < x2->old) return -1;
	return 0;
}

static void sort_bhead_old_map(FileData *fd)
{
	BHead *bhead;
	struct bheadsort *bhs;
	int tot= 0;
	
	for (bhead= blo_firstbhead(fd); bhead; bhead= blo_nextbhead(fd, bhead))
		tot++;
	
	fd->tot_bheadmap= tot;
	if(tot==0) return;
	
	bhs= fd->bheadmap= MEM_mallocN(tot*sizeof(struct bheadsort), "bheadsort");
	
	for (bhead= blo_firstbhead(fd); bhead; bhead= blo_nextbhead(fd, bhead), bhs++) {
		bhs->bhead= bhead;
		bhs->old= bhead->old;
	}
	
	qsort(fd->bheadmap, tot, sizeof(struct bheadsort), verg_bheadsort);
		
}

static BHead *find_previous_lib(FileData *fd, BHead *bhead)
{
	/* skip library datablocks in undo, see comment in read_libblock */
	if(fd->memfile)
		return NULL;

	for (; bhead; bhead= blo_prevbhead(fd, bhead))
		if (bhead->code==ID_LI)
			break;

	return bhead;
}

static BHead *find_bhead(FileData *fd, void *old)
{
#if 0
	BHead *bhead;
#endif
	struct bheadsort *bhs, bhs_s;
	
	if (!old)
		return NULL;

	if (fd->bheadmap==NULL)
		sort_bhead_old_map(fd);
	
	bhs_s.old= old;
	bhs= bsearch(&bhs_s, fd->bheadmap, fd->tot_bheadmap, sizeof(struct bheadsort), verg_bheadsort);

	if(bhs)
		return bhs->bhead;
	
#if 0
	for (bhead= blo_firstbhead(fd); bhead; bhead= blo_nextbhead(fd, bhead))
		if (bhead->old==old)
			return bhead;
#endif

	return NULL;
}

char *bhead_id_name(FileData *fd, BHead *bhead)
{
	return ((char *)(bhead+1)) + fd->id_name_offs;
}

static ID *is_yet_read(FileData *fd, Main *mainvar, BHead *bhead)
{
	const char *idname= bhead_id_name(fd, bhead);
	/* which_libbase can be NULL, intentionally not using idname+2 */
	return BLI_findstring(which_libbase(mainvar, GS(idname)), idname, offsetof(ID, name));
}

static void expand_doit(FileData *fd, Main *mainvar, void *old)
{
	BHead *bhead;
	ID *id;

	bhead= find_bhead(fd, old);
	if(bhead) {
			/* from another library? */
		if(bhead->code==ID_ID) {
			BHead *bheadlib= find_previous_lib(fd, bhead);

			if(bheadlib) {
				Library *lib= read_struct(fd, bheadlib, "Library");
				Main *ptr= blo_find_main(fd, &fd->mainlist, lib->name, fd->relabase);

				id= is_yet_read(fd, ptr, bhead);

				if(id==NULL) {
					read_libblock(fd, ptr, bhead, LIB_READ+LIB_INDIRECT, NULL);
					// commented because this can print way too much
					// if(G.f & G_DEBUG) printf("expand_doit: other lib %s\n", lib->name);
					
					/* for outliner dependency only */
					ptr->curlib->parent= mainvar->curlib;
				}
				else {
					/* The line below was commented by Ton (I assume), when Hos did the merge from the orange branch. rev 6568
					 * This line is NEEDED, the case is that you have 3 blend files...
					 * user.blend, lib.blend and lib_indirect.blend - if user.blend already references a "tree" from
					 * lib_indirect.blend but lib.blend does too, linking in a Scene or Group from lib.blend can result in an
					 * empty without the dupli group referenced. Once you save and reload the group would appier. - Campbell */
					/* This crashes files, must look further into it */
					
					/* Update: the issue is that in file reading, the oldnewmap is OK, but for existing data, it has to be
					   inserted in the map to be found! */
					if(id->flag & LIB_PRE_EXISTING)
						oldnewmap_insert(fd->libmap, bhead->old, id, 1);
					
					change_idid_adr_fd(fd, bhead->old, id);
					// commented because this can print way too much
					// if(G.f & G_DEBUG) printf("expand_doit: already linked: %s lib: %s\n", id->name, lib->name);
				}
				
				MEM_freeN(lib);
			}
		}
		else {
			id= is_yet_read(fd, mainvar, bhead);
			if(id==NULL) {
				read_libblock(fd, mainvar, bhead, LIB_TESTIND, NULL);
			}
			else {
				/* this is actually only needed on UI call? when ID was already read before, and another append
				   happens which invokes same ID... in that case the lookup table needs this entry */
				oldnewmap_insert(fd->libmap, bhead->old, id, 1);
				// commented because this can print way too much
				// if(G.f & G_DEBUG) printf("expand: already read %s\n", id->name);
			}
		}
	}
}



// XXX depreceated - old animation system
static void expand_ipo(FileData *fd, Main *mainvar, Ipo *ipo)
{
	IpoCurve *icu;
	for(icu= ipo->curve.first; icu; icu= icu->next) {
		if(icu->driver)
			expand_doit(fd, mainvar, icu->driver->ob);
	}
}

// XXX depreceated - old animation system
static void expand_constraint_channels(FileData *fd, Main *mainvar, ListBase *chanbase)
{
	bConstraintChannel *chan;
	for (chan=chanbase->first; chan; chan=chan->next) {
		expand_doit(fd, mainvar, chan->ipo);
	}
}

static void expand_fmodifiers(FileData *fd, Main *mainvar, ListBase *list)
{
	FModifier *fcm;
	
	for (fcm= list->first; fcm; fcm= fcm->next) {
		/* library data for specific F-Modifier types */
		switch (fcm->type) {
			case FMODIFIER_TYPE_PYTHON:
			{
				FMod_Python *data= (FMod_Python *)fcm->data;
				
				expand_doit(fd, mainvar, data->script);
			}
				break;
		}
	}
}

static void expand_fcurves(FileData *fd, Main *mainvar, ListBase *list)
{
	FCurve *fcu;
	
	for (fcu= list->first; fcu; fcu= fcu->next) {
		/* Driver targets if there is a driver */
		if (fcu->driver) {
			ChannelDriver *driver= fcu->driver;
			DriverVar *dvar;
			
			for (dvar= driver->variables.first; dvar; dvar= dvar->next) {
				DRIVER_TARGETS_LOOPER(dvar) 
				{
					// TODO: only expand those that are going to get used?
					expand_doit(fd, mainvar, dtar->id);
				}
				DRIVER_TARGETS_LOOPER_END
			}
		}
		
		/* F-Curve Modifiers */
		expand_fmodifiers(fd, mainvar, &fcu->modifiers);
	}
}

static void expand_action(FileData *fd, Main *mainvar, bAction *act)
{
	bActionChannel *chan;
	
	// XXX depreceated - old animation system --------------
	for (chan=act->chanbase.first; chan; chan=chan->next) {
		expand_doit(fd, mainvar, chan->ipo);
		expand_constraint_channels(fd, mainvar, &chan->constraintChannels);
	}
	// ---------------------------------------------------
	
	/* F-Curves in Action */
	expand_fcurves(fd, mainvar, &act->curves);
}

static void expand_keyingsets(FileData *fd, Main *mainvar, ListBase *list)
{
	KeyingSet *ks;
	KS_Path *ksp;
	
	/* expand the ID-pointers in KeyingSets's paths */
	for (ks= list->first; ks; ks= ks->next) {
		for (ksp= ks->paths.first; ksp; ksp= ksp->next) {
			expand_doit(fd, mainvar, ksp->id);
		}
	}
}

static void expand_animdata_nlastrips(FileData *fd, Main *mainvar, ListBase *list)
{
	NlaStrip *strip;
	
	for (strip= list->first; strip; strip= strip->next) {
		/* check child strips */
		expand_animdata_nlastrips(fd, mainvar, &strip->strips);
		
		/* check F-Curves */
		expand_fcurves(fd, mainvar, &strip->fcurves);
		
		/* check F-Modifiers */
		expand_fmodifiers(fd, mainvar, &strip->modifiers);
		
		/* relink referenced action */
		expand_doit(fd, mainvar, strip->act);
	}
}

static void expand_animdata(FileData *fd, Main *mainvar, AnimData *adt)
{
	NlaTrack *nlt;
	
	/* own action */
	expand_doit(fd, mainvar, adt->action);
	expand_doit(fd, mainvar, adt->tmpact);
	
	/* drivers - assume that these F-Curves have driver data to be in this list... */
	expand_fcurves(fd, mainvar, &adt->drivers);
	
	/* nla-data - referenced actions */
	for (nlt= adt->nla_tracks.first; nlt; nlt= nlt->next) 
		expand_animdata_nlastrips(fd, mainvar, &nlt->strips);
}	

static void expand_particlesettings(FileData *fd, Main *mainvar, ParticleSettings *part)
{
	int a;

	expand_doit(fd, mainvar, part->dup_ob);
	expand_doit(fd, mainvar, part->dup_group);
	expand_doit(fd, mainvar, part->eff_group);
	expand_doit(fd, mainvar, part->bb_ob);
	
	if(part->adt)
		expand_animdata(fd, mainvar, part->adt);

	for(a=0; a<MAX_MTEX; a++) {
		if(part->mtex[a]) {
			expand_doit(fd, mainvar, part->mtex[a]->tex);
			expand_doit(fd, mainvar, part->mtex[a]->object);
		}
	}
}

static void expand_group(FileData *fd, Main *mainvar, Group *group)
{
	GroupObject *go;
	
	for(go= group->gobject.first; go; go= go->next) {
		expand_doit(fd, mainvar, go->ob);
	}
}

static void expand_key(FileData *fd, Main *mainvar, Key *key)
{
	expand_doit(fd, mainvar, key->ipo); // XXX depreceated - old animation system
	
	if(key->adt)
		expand_animdata(fd, mainvar, key->adt);
}

static void expand_nodetree(FileData *fd, Main *mainvar, bNodeTree *ntree)
{
	bNode *node;
	
	if(ntree->adt)
		expand_animdata(fd, mainvar, ntree->adt);
		
	if(ntree->gpd)
		expand_doit(fd, mainvar, ntree->gpd);
	
	for(node= ntree->nodes.first; node; node= node->next)
		if(node->id && node->type!=CMP_NODE_R_LAYERS)
			expand_doit(fd, mainvar, node->id);

}

static void expand_texture(FileData *fd, Main *mainvar, Tex *tex)
{
	expand_doit(fd, mainvar, tex->ima);
	expand_doit(fd, mainvar, tex->ipo); // XXX depreceated - old animation system
	
	if(tex->adt)
		expand_animdata(fd, mainvar, tex->adt);
	
	if(tex->nodetree)
		expand_nodetree(fd, mainvar, tex->nodetree);
}

static void expand_brush(FileData *fd, Main *mainvar, Brush *brush)
{
	expand_doit(fd, mainvar, brush->mtex.tex);
	expand_doit(fd, mainvar, brush->clone.image);
}

static void expand_material(FileData *fd, Main *mainvar, Material *ma)
{
	int a;

	for(a=0; a<MAX_MTEX; a++) {
		if(ma->mtex[a]) {
			expand_doit(fd, mainvar, ma->mtex[a]->tex);
			expand_doit(fd, mainvar, ma->mtex[a]->object);
		}
	}
	
	expand_doit(fd, mainvar, ma->ipo); // XXX depreceated - old animation system
	
	if(ma->adt)
		expand_animdata(fd, mainvar, ma->adt);
	
	if(ma->nodetree)
		expand_nodetree(fd, mainvar, ma->nodetree);
	
	if(ma->group)
		expand_doit(fd, mainvar, ma->group);
}

static void expand_lamp(FileData *fd, Main *mainvar, Lamp *la)
{
	int a;

	for(a=0; a<MAX_MTEX; a++) {
		if(la->mtex[a]) {
			expand_doit(fd, mainvar, la->mtex[a]->tex);
			expand_doit(fd, mainvar, la->mtex[a]->object);
		}
	}
	
	expand_doit(fd, mainvar, la->ipo); // XXX depreceated - old animation system
	
	if (la->adt)
		expand_animdata(fd, mainvar, la->adt);

	if(la->nodetree)
		expand_nodetree(fd, mainvar, la->nodetree);
}

static void expand_lattice(FileData *fd, Main *mainvar, Lattice *lt)
{
	expand_doit(fd, mainvar, lt->ipo); // XXX depreceated - old animation system
	expand_doit(fd, mainvar, lt->key);
	
	if (lt->adt)
		expand_animdata(fd, mainvar, lt->adt);
}


static void expand_world(FileData *fd, Main *mainvar, World *wrld)
{
	int a;

	for(a=0; a<MAX_MTEX; a++) {
		if(wrld->mtex[a]) {
			expand_doit(fd, mainvar, wrld->mtex[a]->tex);
			expand_doit(fd, mainvar, wrld->mtex[a]->object);
		}
	}
	
	expand_doit(fd, mainvar, wrld->ipo); // XXX depreceated - old animation system
	
	if (wrld->adt)
		expand_animdata(fd, mainvar, wrld->adt);

	if(wrld->nodetree)
		expand_nodetree(fd, mainvar, wrld->nodetree);
}


static void expand_mball(FileData *fd, Main *mainvar, MetaBall *mb)
{
	int a;

	for(a=0; a<mb->totcol; a++) {
		expand_doit(fd, mainvar, mb->mat[a]);
	}
	
	if(mb->adt)
		expand_animdata(fd, mainvar, mb->adt);
}

static void expand_curve(FileData *fd, Main *mainvar, Curve *cu)
{
	int a;

	for(a=0; a<cu->totcol; a++) {
		expand_doit(fd, mainvar, cu->mat[a]);
	}
	
	expand_doit(fd, mainvar, cu->vfont);
	expand_doit(fd, mainvar, cu->vfontb);	
	expand_doit(fd, mainvar, cu->vfonti);
	expand_doit(fd, mainvar, cu->vfontbi);
	expand_doit(fd, mainvar, cu->key);
	expand_doit(fd, mainvar, cu->ipo); // XXX depreceated - old animation system
	expand_doit(fd, mainvar, cu->bevobj);
	expand_doit(fd, mainvar, cu->taperobj);
	expand_doit(fd, mainvar, cu->textoncurve);
	
	if(cu->adt)
		expand_animdata(fd, mainvar, cu->adt);
}

static void expand_mesh(FileData *fd, Main *mainvar, Mesh *me)
{
	CustomDataLayer *layer;
	MTFace *mtf;
	TFace *tf;
	int a, i;
	
	if(me->adt)
		expand_animdata(fd, mainvar, me->adt);
		
	for(a=0; a<me->totcol; a++) {
		expand_doit(fd, mainvar, me->mat[a]);
	}

	expand_doit(fd, mainvar, me->key);
	expand_doit(fd, mainvar, me->texcomesh);

	if(me->tface) {
		tf= me->tface;
		for(i=0; i<me->totface; i++, tf++)
			if(tf->tpage)
				expand_doit(fd, mainvar, tf->tpage);
	}

	for(a=0; a<me->fdata.totlayer; a++) {
		layer= &me->fdata.layers[a];

		if(layer->type == CD_MTFACE) {
			mtf= (MTFace*)layer->data;
			for(i=0; i<me->totface; i++, mtf++)
				if(mtf->tpage)
					expand_doit(fd, mainvar, mtf->tpage);
		}
	}
}

/* temp struct used to transport needed info to expand_constraint_cb() */
typedef struct tConstraintExpandData {
	FileData *fd;
	Main *mainvar;
} tConstraintExpandData;
/* callback function used to expand constraint ID-links */
static void expand_constraint_cb(bConstraint *UNUSED(con), ID **idpoin, void *userdata)
{
	tConstraintExpandData *ced= (tConstraintExpandData *)userdata;
	expand_doit(ced->fd, ced->mainvar, *idpoin);
}

static void expand_constraints(FileData *fd, Main *mainvar, ListBase *lb)
{
	tConstraintExpandData ced;
	bConstraint *curcon;
	
	/* relink all ID-blocks used by the constraints */
	ced.fd= fd;
	ced.mainvar= mainvar;
	
	id_loop_constraints(lb, expand_constraint_cb, &ced);
	
	/* depreceated manual expansion stuff */
	for (curcon=lb->first; curcon; curcon=curcon->next) {
		if (curcon->ipo)
			expand_doit(fd, mainvar, curcon->ipo); // XXX depreceated - old animation system
	}
}

static void expand_bones(FileData *fd, Main *mainvar, Bone *bone)
{
	Bone *curBone;

	for (curBone = bone->childbase.first; curBone; curBone=curBone->next) {
		expand_bones(fd, mainvar, curBone);
	}

}

static void expand_pose(FileData *fd, Main *mainvar, bPose *pose)
{
	bPoseChannel *chan;

	if (!pose)
		return;

	for (chan = pose->chanbase.first; chan; chan=chan->next) {
		expand_constraints(fd, mainvar, &chan->constraints);
		expand_doit(fd, mainvar, chan->custom);
	}
}

static void expand_armature(FileData *fd, Main *mainvar, bArmature *arm)
{
	Bone *curBone;

	if(arm->adt)
		expand_animdata(fd, mainvar, arm->adt);

	for (curBone = arm->bonebase.first; curBone; curBone=curBone->next) {
		expand_bones(fd, mainvar, curBone);
	}
}

static void expand_object_expandModifiers(void *userData, Object *UNUSED(ob),
											  ID **idpoin)
{
	struct { FileData *fd; Main *mainvar; } *data= userData;

	FileData *fd= data->fd;
	Main *mainvar= data->mainvar;

	expand_doit(fd, mainvar, *idpoin);
}

static void expand_object(FileData *fd, Main *mainvar, Object *ob)
{
	ParticleSystem *psys;
	bSensor *sens;
	bController *cont;
	bActuator *act;
	bActionStrip *strip;
	PartEff *paf;
	int a;

	expand_doit(fd, mainvar, ob->data);

	/* expand_object_expandModifier() */
	if(ob->modifiers.first) {
		struct { FileData *fd; Main *mainvar; } data;
		data.fd= fd;
		data.mainvar= mainvar;

		modifiers_foreachIDLink(ob, expand_object_expandModifiers, (void *)&data);
	}

	expand_pose(fd, mainvar, ob->pose);
	expand_doit(fd, mainvar, ob->poselib);
	expand_constraints(fd, mainvar, &ob->constraints);
	
	expand_doit(fd, mainvar, ob->gpd);
	
// XXX depreceated - old animation system (for version patching only) 
	expand_doit(fd, mainvar, ob->ipo);
	expand_doit(fd, mainvar, ob->action);
	
	expand_constraint_channels(fd, mainvar, &ob->constraintChannels);

	for (strip=ob->nlastrips.first; strip; strip=strip->next){
		expand_doit(fd, mainvar, strip->object);
		expand_doit(fd, mainvar, strip->act);
		expand_doit(fd, mainvar, strip->ipo);
	}
// XXX depreceated - old animation system (for version patching only)
	
	if(ob->adt)
		expand_animdata(fd, mainvar, ob->adt);
	
	for(a=0; a<ob->totcol; a++) {
		expand_doit(fd, mainvar, ob->mat[a]);
	}
	
	paf = do_version_give_parteff_245(ob);
	if (paf && paf->group) 
		expand_doit(fd, mainvar, paf->group);

	if(ob->dup_group)
		expand_doit(fd, mainvar, ob->dup_group);
	
	if(ob->proxy)
		expand_doit(fd, mainvar, ob->proxy);
	if(ob->proxy_group)
		expand_doit(fd, mainvar, ob->proxy_group);

	for(psys=ob->particlesystem.first; psys; psys=psys->next)
		expand_doit(fd, mainvar, psys->part);

	sens= ob->sensors.first;
	while(sens) {
		if(sens->type==SENS_TOUCH) {
			bTouchSensor *ts= sens->data;
			expand_doit(fd, mainvar, ts->ma);
		}
		else if(sens->type==SENS_MESSAGE) {
			bMessageSensor *ms= sens->data;
			expand_doit(fd, mainvar, ms->fromObject);
		}
		sens= sens->next;
	}

	cont= ob->controllers.first;
	while(cont) {
		if(cont->type==CONT_PYTHON) {
			bPythonCont *pc= cont->data;
			expand_doit(fd, mainvar, pc->text);
		}
		cont= cont->next;
	}

	act= ob->actuators.first;
	while(act) {
		if(act->type==ACT_SOUND) {
			bSoundActuator *sa= act->data;
			expand_doit(fd, mainvar, sa->sound);
		}
		else if(act->type==ACT_CAMERA) {
			bCameraActuator *ca= act->data;
			expand_doit(fd, mainvar, ca->ob);
		}
		else if(act->type==ACT_EDIT_OBJECT) {
			bEditObjectActuator *eoa= act->data;
			if(eoa) {
				expand_doit(fd, mainvar, eoa->ob);
				expand_doit(fd, mainvar, eoa->me);
			}
		}
		else if(act->type==ACT_OBJECT) {
			bObjectActuator *oa= act->data;
			expand_doit(fd, mainvar, oa->reference);
		}
		else if(act->type==ACT_ADD_OBJECT) {
			bAddObjectActuator *aoa= act->data;
			expand_doit(fd, mainvar, aoa->ob);
		}
		else if(act->type==ACT_SCENE) {
			bSceneActuator *sa= act->data;
			expand_doit(fd, mainvar, sa->camera);
			expand_doit(fd, mainvar, sa->scene);
		}
		else if(act->type==ACT_2DFILTER) {
			bTwoDFilterActuator *tdfa= act->data;
			expand_doit(fd, mainvar, tdfa->text);
		}
		else if(act->type==ACT_ACTION) {
			bActionActuator *aa= act->data;
			expand_doit(fd, mainvar, aa->act);
		}
		else if(act->type==ACT_SHAPEACTION) {
			bActionActuator *aa= act->data;
			expand_doit(fd, mainvar, aa->act);
		}
		else if(act->type==ACT_PROPERTY) {
			bPropertyActuator *pa= act->data;
			expand_doit(fd, mainvar, pa->ob);
		}
		else if(act->type==ACT_MESSAGE) {
			bMessageActuator *ma= act->data;
			expand_doit(fd, mainvar, ma->toObject);
		}
		else if(act->type==ACT_PARENT) {
			bParentActuator *pa= act->data;
			expand_doit(fd, mainvar, pa->ob);
		}
		else if(act->type==ACT_ARMATURE) {
			bArmatureActuator *arma= act->data;
			expand_doit(fd, mainvar, arma->target);
		}
		else if(act->type==ACT_STEERING) {
			bSteeringActuator *sta= act->data;
			expand_doit(fd, mainvar, sta->target);
			expand_doit(fd, mainvar, sta->navmesh);
		}
		act= act->next;
	}

	if(ob->pd && ob->pd->tex)
		expand_doit(fd, mainvar, ob->pd->tex);
	
}

static void expand_scene(FileData *fd, Main *mainvar, Scene *sce)
{
	Base *base;
	SceneRenderLayer *srl;
	FreestyleLineSet *lineset;

	for(base= sce->base.first; base; base= base->next) {
		expand_doit(fd, mainvar, base->object);
	}
	expand_doit(fd, mainvar, sce->camera);
	expand_doit(fd, mainvar, sce->world);
	
	if(sce->adt)
		expand_animdata(fd, mainvar, sce->adt);
	expand_keyingsets(fd, mainvar, &sce->keyingsets);
	
	if(sce->set)
		expand_doit(fd, mainvar, sce->set);
	
	if(sce->nodetree)
		expand_nodetree(fd, mainvar, sce->nodetree);
	
	for(srl= sce->r.layers.first; srl; srl= srl->next) {
		expand_doit(fd, mainvar, srl->mat_override);
		expand_doit(fd, mainvar, srl->light_override);

		for (lineset= srl->freestyleConfig.linesets.first; lineset; lineset= lineset->next) {
			if (lineset->group)
				expand_doit(fd, mainvar, lineset->group);
			expand_doit(fd, mainvar, lineset->linestyle);
		}
	}

	if(sce->r.dometext)
		expand_doit(fd, mainvar, sce->gm.dome.warptext);
		
	if(sce->gpd)
		expand_doit(fd, mainvar, sce->gpd);

	if(sce->ed) {
		Sequence *seq;

		SEQ_BEGIN(sce->ed, seq) {
			if(seq->scene) expand_doit(fd, mainvar, seq->scene);
			if(seq->scene_camera) expand_doit(fd, mainvar, seq->scene_camera);
			if(seq->sound) expand_doit(fd, mainvar, seq->sound);
		}
		SEQ_END
	}

#ifdef DURIAN_CAMERA_SWITCH
	{
		TimeMarker *marker;

		for(marker= sce->markers.first; marker; marker= marker->next) {
			if(marker->camera) {
				expand_doit(fd, mainvar, marker->camera);
			}
		}
	}
#endif
}

static void expand_camera(FileData *fd, Main *mainvar, Camera *ca)
{
	expand_doit(fd, mainvar, ca->ipo); // XXX depreceated - old animation system
	
	if(ca->adt)
		expand_animdata(fd, mainvar, ca->adt);
}

static void expand_speaker(FileData *fd, Main *mainvar, Speaker *spk)
{
	expand_doit(fd, mainvar, spk->sound);

	if (spk->adt)
		expand_animdata(fd, mainvar, spk->adt);
}

static void expand_sound(FileData *fd, Main *mainvar, bSound *snd)
{
	expand_doit(fd, mainvar, snd->ipo); // XXX depreceated - old animation system
}

static void expand_movieclip(FileData *fd, Main *mainvar, MovieClip *clip)
{
	if (clip->adt)
		expand_animdata(fd, mainvar, clip->adt);
}
static void expand_linestyle(FileData *fd, Main *mainvar, FreestyleLineStyle *linestyle)
{
	LineStyleModifier *m;

	if (linestyle->adt)
		expand_animdata(fd, mainvar, linestyle->adt);
	for (m = linestyle->color_modifiers.first; m; m = m->next) {
		if (m->type == LS_MODIFIER_DISTANCE_FROM_OBJECT)
			expand_doit(fd, mainvar, ((LineStyleColorModifier_DistanceFromObject *)m)->target);
	}
	for (m = linestyle->alpha_modifiers.first; m; m = m->next){
		if (m->type == LS_MODIFIER_DISTANCE_FROM_OBJECT)
			expand_doit(fd, mainvar, ((LineStyleAlphaModifier_DistanceFromObject *)m)->target);
	}
	for (m = linestyle->thickness_modifiers.first; m; m = m->next){
		if (m->type == LS_MODIFIER_DISTANCE_FROM_OBJECT)
			expand_doit(fd, mainvar, ((LineStyleThicknessModifier_DistanceFromObject *)m)->target);
	}
}

static void expand_main(FileData *fd, Main *mainvar)
{
	ListBase *lbarray[MAX_LIBARRAY];
	ID *id;
	int a, doit= 1;

	if(fd==NULL) return;

	while(doit) {
		doit= 0;

		a= set_listbasepointers(mainvar, lbarray);
		while(a--) {
			id= lbarray[a]->first;

			while(id) {
				if(id->flag & LIB_TEST) {

					switch(GS(id->name)) {

					case ID_OB:
						expand_object(fd, mainvar, (Object *)id);
						break;
					case ID_ME:
						expand_mesh(fd, mainvar, (Mesh *)id);
						break;
					case ID_CU:
						expand_curve(fd, mainvar, (Curve *)id);
						break;
					case ID_MB:
						expand_mball(fd, mainvar, (MetaBall *)id);
						break;
					case ID_SCE:
						expand_scene(fd, mainvar, (Scene *)id);
						break;
					case ID_MA:
						expand_material(fd, mainvar, (Material *)id);
						break;
					case ID_TE:
						expand_texture(fd, mainvar, (Tex *)id);
						break;
					case ID_WO:
						expand_world(fd, mainvar, (World *)id);
						break;
					case ID_LT:
						expand_lattice(fd, mainvar, (Lattice *)id);
						break;
					case ID_LA:
						expand_lamp(fd, mainvar,(Lamp *)id);
						break;
					case ID_KE:
						expand_key(fd, mainvar, (Key *)id);
						break;
					case ID_CA:
						expand_camera(fd, mainvar, (Camera *)id);
						break;
					case ID_SPK:
						expand_speaker(fd, mainvar,(Speaker *)id);
						break;
					case ID_SO:
						expand_sound(fd, mainvar, (bSound *)id);
						break;
					case ID_AR:
						expand_armature(fd, mainvar, (bArmature *)id);
						break;
					case ID_AC:
						expand_action(fd, mainvar, (bAction *)id); // XXX depreceated - old animation system
						break;
					case ID_GR:
						expand_group(fd, mainvar, (Group *)id);
						break;
					case ID_NT:
						expand_nodetree(fd, mainvar, (bNodeTree *)id);
						break;
					case ID_BR:
						expand_brush(fd, mainvar, (Brush *)id);
						break;
					case ID_IP:
						expand_ipo(fd, mainvar, (Ipo *)id); // XXX depreceated - old animation system
						break;
					case ID_PA:
						expand_particlesettings(fd, mainvar, (ParticleSettings *)id);
						break;
					case ID_MC:
						expand_movieclip(fd, mainvar, (MovieClip *)id);
						break;
					case ID_LS:
						expand_linestyle(fd, mainvar, (FreestyleLineStyle *)id);
						break;
					}

					doit= 1;
					id->flag -= LIB_TEST;

				}
				id= id->next;
			}
		}
	}
}

static int object_in_any_scene(Main *mainvar, Object *ob)
{
	Scene *sce;
	
	for(sce= mainvar->scene.first; sce; sce= sce->id.next)
		if(object_in_scene(ob, sce))
			return 1;
	return 0;
}

static void give_base_to_objects(Main *mainvar, Scene *sce, Library *lib, const short idcode, const short is_link)
{
	Object *ob;
	Base *base;
	const short is_group_append= (is_link==FALSE && idcode==ID_GR);

	/* give all objects which are LIB_INDIRECT a base, or for a group when *lib has been set */
	for(ob= mainvar->object.first; ob; ob= ob->id.next) {
		
		if( ob->id.flag & LIB_INDIRECT ) {
			
				/* IF below is quite confusing!
				if we are appending, but this object wasnt just added along with a group,
				then this is already used indirectly in the scene somewhere else and we didnt just append it.
				
				(ob->id.flag & LIB_PRE_EXISTING)==0 means that this is a newly appended object - Campbell */
			if (is_group_append==0 || (ob->id.flag & LIB_PRE_EXISTING)==0) {
				
				int do_it= 0;
				
				if(ob->id.us==0) {
					do_it= 1;
				}
				else if(idcode==ID_GR) {
					if(ob->id.us==1 && is_link==FALSE && ob->id.lib==lib) {
						if((ob->flag & OB_FROMGROUP) && object_in_any_scene(mainvar, ob)==0) {
							do_it= 1;
						}
					}
				}
				else {
					/* when appending, make sure any indirectly loaded objects
					 * get a base else they cant be accessed at all [#27437] */
					if(ob->id.us==1 && is_link==FALSE && ob->id.lib==lib) {

						/* we may be appending from a scene where we already
						 *  have a linked object which is not in any scene [#27616] */
						if((ob->id.flag & LIB_PRE_EXISTING)==0) {

							if(object_in_any_scene(mainvar, ob)==0) {
								do_it= 1;
							}
						}
					}
				}

				if(do_it) {
					base= MEM_callocN( sizeof(Base), "add_ext_base");
					BLI_addtail(&(sce->base), base);
					base->lay= ob->lay;
					base->object= ob;
					base->flag= ob->flag;
					ob->id.us= 1;
					
					ob->id.flag -= LIB_INDIRECT;
					ob->id.flag |= LIB_EXTERN;
				}
			}
		}
	}
}

static void give_base_to_groups(Main *mainvar, Scene *scene)
{
	Group *group;

	/* give all objects which are LIB_INDIRECT a base, or for a group when *lib has been set */
	for(group= mainvar->group.first; group; group= group->id.next) {
		if(((group->id.flag & LIB_INDIRECT)==0 && (group->id.flag & LIB_PRE_EXISTING)==0)) {
			Base *base;

			/* add_object(...) messes with the selection */
			Object *ob= add_only_object(OB_EMPTY, group->id.name+2);
			ob->type= OB_EMPTY;
			ob->lay= scene->lay;

			/* assign the base */
			base= scene_add_base(scene, ob);
			base->flag |= SELECT;
			base->object->flag= base->flag;
			ob->recalc |= OB_RECALC_OB|OB_RECALC_DATA|OB_RECALC_TIME;
			scene->basact= base;

			/* assign the group */
			ob->dup_group= group;
			ob->transflag |= OB_DUPLIGROUP;
			rename_id(&ob->id, group->id.name+2);
			copy_v3_v3(ob->loc, scene->cursor);
		}
	}
}

/* returns true if the item was found
* but it may already have already been appended/linked */
static ID *append_named_part(Main *mainl, FileData *fd, const char *idname, const short idcode)
{
	BHead *bhead;
	ID *id= NULL;
	int found=0;

	for(bhead= blo_firstbhead(fd); bhead; bhead= blo_nextbhead(fd, bhead)) {
		if(bhead->code==idcode) {
			const char *idname_test= bhead_id_name(fd, bhead);

			if(strcmp(idname_test + 2, idname)==0) {
				found= 1;
				id= is_yet_read(fd, mainl, bhead);
				if(id==NULL) {
					read_libblock(fd, mainl, bhead, LIB_TESTEXT, &id);
				}
				else {
					printf("append: already linked\n");
					oldnewmap_insert(fd->libmap, bhead->old, id, 1);
					if(id->flag & LIB_INDIRECT) {
						id->flag -= LIB_INDIRECT;
						id->flag |= LIB_EXTERN;
					}
				}

				break;
			}
		}
		else if(bhead->code==ENDB) {
			break;
		}
	}

	/* if we found the id but the id is NULL, this is really bad */
	BLI_assert((found != 0) == (id != NULL));

	return found ? id : NULL;
}

static ID *append_named_part_ex(const bContext *C, Main *mainl, FileData *fd, const char *idname, const int idcode, const int flag)
{
	ID *id= append_named_part(mainl, fd, idname, idcode);

	if(id && (GS(id->name) == ID_OB)) {	/* loose object: give a base */
		Scene *scene= CTX_data_scene(C); /* can be NULL */
		if(scene) {
			Base *base;
			Object *ob;

			base= MEM_callocN( sizeof(Base), "app_nam_part");
			BLI_addtail(&scene->base, base);

			ob= (Object *)id;

			/* link at active layer (view3d->lay if in context, else scene->lay */
			if((flag & FILE_ACTIVELAY)) {
				View3D *v3d = CTX_wm_view3d(C);
				ob->lay = v3d ? v3d->layact : scene->lay;
			}

			ob->mode= 0;
			base->lay= ob->lay;
			base->object= ob;
			ob->id.us++;

			if(flag & FILE_AUTOSELECT) {
				base->flag |= SELECT;
				base->object->flag = base->flag;
				/* do NOT make base active here! screws up GUI stuff, if you want it do it on src/ level */
			}
		}
	}

	return id;
}

ID *BLO_library_append_named_part(Main *mainl, BlendHandle** bh, const char *idname, const int idcode)
{
	FileData *fd= (FileData*)(*bh);
	return append_named_part(mainl, fd, idname, idcode);
}

ID *BLO_library_append_named_part_ex(const bContext *C, Main *mainl, BlendHandle** bh, const char *idname, const int idcode, const short flag)
{
	FileData *fd= (FileData*)(*bh);
	return append_named_part_ex(C, mainl, fd, idname, idcode, flag);
}

static void append_id_part(FileData *fd, Main *mainvar, ID *id, ID **id_r)
{
	BHead *bhead;

	for (bhead= blo_firstbhead(fd); bhead; bhead= blo_nextbhead(fd, bhead)) {
		if (bhead->code == GS(id->name)) {

			if (strcmp(id->name, bhead_id_name(fd, bhead))==0) {
				id->flag &= ~LIB_READ;
				id->flag |= LIB_TEST;
//				printf("read lib block %s\n", id->name);
				read_libblock(fd, mainvar, bhead, id->flag, id_r);

				break;
			}
		} else if (bhead->code==ENDB)
			break;
	}
}

/* common routine to append/link something from a library */

static Main* library_append_begin(Main *mainvar, FileData **fd, const char *filepath)
{
	Main *mainl;

	/* make mains */
	blo_split_main(&(*fd)->mainlist, mainvar);

	/* which one do we need? */
	mainl = blo_find_main(*fd, &(*fd)->mainlist, filepath, G.main->name);
	
	/* needed for do_version */
	mainl->versionfile= (*fd)->fileversion;
	read_file_version(*fd, mainl);
	
	return mainl;
}

Main* BLO_library_append_begin(Main *mainvar, BlendHandle** bh, const char *filepath)
{
	FileData *fd= (FileData*)(*bh);
	return library_append_begin(mainvar, &fd, filepath);
}


/* Context == NULL signifies not to do any scene manipulation */
static void library_append_end(const bContext *C, Main *mainl, FileData **fd, int idcode, short flag)
{
	Main *mainvar;
	Library *curlib;

	/* make main consistent */
	expand_main(*fd, mainl);

	/* do this when expand found other libs */
	read_libraries(*fd, &(*fd)->mainlist);
	
	curlib= mainl->curlib;

	/* make the lib path relative if required */
	if(flag & FILE_RELPATH) {

		/* use the full path, this could have been read by other library even */
		BLI_strncpy(curlib->name, curlib->filepath, sizeof(curlib->name));
		
		/* uses current .blend file as reference */
		BLI_path_rel(curlib->name, G.main->name);
	}

	blo_join_main(&(*fd)->mainlist);
	mainvar= (*fd)->mainlist.first;
	mainl= NULL; /* blo_join_main free's mainl, cant use anymore */

	lib_link_all(*fd, mainvar);
	lib_verify_nodetree(mainvar, FALSE);
	fix_relpaths_library(G.main->name, mainvar); /* make all relative paths, relative to the open blend file */

	if(C) {
		Scene *scene= CTX_data_scene(C);

		/* give a base to loose objects. If group append, do it for objects too */
		if(scene) {
			const short is_link= (flag & FILE_LINK) != 0;
			if(idcode==ID_SCE) {
				/* dont instance anything when linking in scenes, assume the scene its self instances the data */
			}
			else {
				give_base_to_objects(mainvar, scene, curlib, idcode, is_link);

				if (flag & FILE_GROUP_INSTANCE) {
					give_base_to_groups(mainvar, scene);
				}
			}
		}
		else {
			printf("library_append_end, scene is NULL (objects wont get bases)\n");
		}
	}
	/* has been removed... erm, why? s..ton) */
	/* 20040907: looks like they are give base already in append_named_part(); -Nathan L */
	/* 20041208: put back. It only linked direct, not indirect objects (ton) */
	
	/* patch to prevent switch_endian happens twice */
	if((*fd)->flags & FD_FLAGS_SWITCH_ENDIAN) {
		blo_freefiledata( *fd );
		*fd = NULL;
	}	
}

void BLO_library_append_end(const bContext *C, struct Main *mainl, BlendHandle** bh, int idcode, short flag)
{
	FileData *fd= (FileData*)(*bh);
	library_append_end(C, mainl, &fd, idcode, flag);
	*bh= (BlendHandle*)fd;
}

void *BLO_library_read_struct(FileData *fd, BHead *bh, const char *blockname)
{
	return read_struct(fd, bh, blockname);
}

/* ************* READ LIBRARY ************** */

static int mainvar_count_libread_blocks(Main *mainvar)
{
	ListBase *lbarray[MAX_LIBARRAY];
	int a, tot= 0;

	a= set_listbasepointers(mainvar, lbarray);
	while(a--) {
		ID *id;

		for (id= lbarray[a]->first; id; id= id->next)
			if (id->flag & LIB_READ)
				tot++;
	}
	return tot;
}

static void read_libraries(FileData *basefd, ListBase *mainlist)
{
	Main *mainl= mainlist->first;
	Main *mainptr;
	ListBase *lbarray[MAX_LIBARRAY];
	int a, doit= 1;

	while(doit) {
		doit= 0;

		/* test 1: read libdata */
		mainptr= mainl->next;
		while(mainptr) {
			int tot= mainvar_count_libread_blocks(mainptr);
			
			// printf("found LIB_READ %s\n", mainptr->curlib->name);
			if(tot) {
				FileData *fd= mainptr->curlib->filedata;

				if(fd==NULL) {

					/* printf and reports for now... its important users know this */
					BKE_reportf_wrap(basefd->reports, RPT_INFO,
					                 "read library:  '%s', '%s'\n",
					                 mainptr->curlib->filepath, mainptr->curlib->name);

					fd= blo_openblenderfile(mainptr->curlib->filepath, basefd->reports);
					
					/* allow typing in a new lib path */
					if(G.rt==-666) {
						while(fd==NULL) {
							char newlib_path[FILE_MAX] = { 0 };
							printf("Missing library...'\n");
							printf("	current file: %s\n", G.main->name);
							printf("	absolute lib: %s\n", mainptr->curlib->filepath);
							printf("	relative lib: %s\n", mainptr->curlib->name);
							printf("  enter a new path:\n");

							if(scanf("%s", newlib_path) > 0) {
								BLI_strncpy(mainptr->curlib->name, newlib_path, sizeof(mainptr->curlib->name));
								BLI_strncpy(mainptr->curlib->filepath, newlib_path, sizeof(mainptr->curlib->filepath));
								cleanup_path(G.main->name, mainptr->curlib->filepath);
								
								fd= blo_openblenderfile(mainptr->curlib->filepath, basefd->reports);

								if(fd) {
									printf("found: '%s', party on macuno!\n", mainptr->curlib->filepath);
								}
							}
						}
					}

					if (fd) {
						fd->reports= basefd->reports;
						
						if (fd->libmap)
							oldnewmap_free(fd->libmap);

						fd->libmap = oldnewmap_new();
						
						mainptr->curlib->filedata= fd;
						mainptr->versionfile= fd->fileversion;
						
						/* subversion */
						read_file_version(fd, mainptr);
					}
					else mainptr->curlib->filedata= NULL;

					if (fd==NULL) {
						BKE_reportf_wrap(basefd->reports, RPT_ERROR,
						                 "Can't find lib '%s'\n",
						                 mainptr->curlib->filepath);
					}
				}
				if(fd) {
					doit= 1;
					a= set_listbasepointers(mainptr, lbarray);
					while(a--) {
						ID *id= lbarray[a]->first;

						while(id) {
							ID *idn= id->next;
							if(id->flag & LIB_READ) {
								ID *realid= NULL;
								BLI_remlink(lbarray[a], id);

								append_id_part(fd, mainptr, id, &realid);
								if (!realid) {
									BKE_reportf_wrap(fd->reports, RPT_ERROR,
									                 "LIB ERROR: %s:'%s' missing from '%s'\n",
									                 BKE_idcode_to_name(GS(id->name)),
									                 id->name+2, mainptr->curlib->filepath);
								}
								
								change_idid_adr(mainlist, basefd, id, realid);

								MEM_freeN(id);
							}
							id= idn;
						}
					}

					expand_main(fd, mainptr);
					
					/* dang FileData... now new libraries need to be appended to original filedata,
					 * it is not a good replacement for the old global (ton) */
					while( fd->mainlist.first ) {
						Main *mp= fd->mainlist.first;
						BLI_remlink(&fd->mainlist, mp);
						BLI_addtail(&basefd->mainlist, mp);
					}
				}
			}

			mainptr= mainptr->next;
		}
	}
	
	/* test if there are unread libblocks */
	for(mainptr= mainl->next; mainptr; mainptr= mainptr->next) {
		a= set_listbasepointers(mainptr, lbarray);
		while(a--) {
			ID *id= lbarray[a]->first;
			while(id) {
				ID *idn= id->next;
				if(id->flag & LIB_READ) {
					BLI_remlink(lbarray[a], id);
					BKE_reportf_wrap(basefd->reports, RPT_ERROR,
					                 "LIB ERROR: %s:'%s' unread libblock missing from '%s'\n",
					                 BKE_idcode_to_name(GS(id->name)), id->name+2, mainptr->curlib->filepath);
					change_idid_adr(mainlist, basefd, id, NULL);

					MEM_freeN(id);
				}
				id= idn;
			}
		}
	}
	
	/* do versions, link, and free */
	for(mainptr= mainl->next; mainptr; mainptr= mainptr->next) {
		/* some mains still have to be read, then
		 * versionfile is still zero! */
		if(mainptr->versionfile) {
			if(mainptr->curlib->filedata) // can be zero... with shift+f1 append
				do_versions(mainptr->curlib->filedata, mainptr->curlib, mainptr);
			else
				do_versions(basefd, NULL, mainptr);
		}
		
		if(mainptr->curlib->filedata)
			lib_link_all(mainptr->curlib->filedata, mainptr);
		
		if(mainptr->curlib->filedata) blo_freefiledata(mainptr->curlib->filedata);
		mainptr->curlib->filedata= NULL;
	}
}


/* reading runtime */

BlendFileData *blo_read_blendafterruntime(int file, const char *name, int actualsize, ReportList *reports)
{
	BlendFileData *bfd = NULL;
	FileData *fd = filedata_new();
	fd->filedes = file;
	fd->buffersize = actualsize;
	fd->read = fd_read_from_file;

	/* needed for library_append and read_libraries */
	BLI_strncpy(fd->relabase, name, sizeof(fd->relabase));

	fd = blo_decode_and_check(fd, reports);
	if (!fd)
		return NULL;

	fd->reports= reports;
	bfd= blo_read_file_internal(fd, "");
	blo_freefiledata(fd);

	return bfd;
}<|MERGE_RESOLUTION|>--- conflicted
+++ resolved
@@ -13335,30 +13335,6 @@
 		}
 	}
 
-<<<<<<< HEAD
-	/* default values in Freestyle settings */
-	{
-		Scene *sce;
-		SceneRenderLayer *srl;
-		FreestyleLineStyle *linestyle;
-
-		for(sce = main->scene.first; sce; sce = sce->id.next) {
-			for(srl= sce->r.layers.first; srl; srl= srl->next) {
-				if (srl->freestyleConfig.mode == 0)
-					srl->freestyleConfig.mode= FREESTYLE_CONTROL_EDITOR_MODE;
-				if (srl->freestyleConfig.raycasting_algorithm == 0)
-					srl->freestyleConfig.raycasting_algorithm= FREESTYLE_ALGO_CULLED_ADAPTIVE_CUMULATIVE;
-			}
-		}
-		for(linestyle = main->linestyle.first; linestyle; linestyle = linestyle->id.next) {
-			if (linestyle->chaining == 0)
-				linestyle->chaining= LS_CHAINING_PLAIN;
-			if (linestyle->rounds == 0)
-				linestyle->rounds= 3;
-		}
-	}
-	
-=======
 	if (main->versionfile < 263)
 	{
 		/* set fluidsim rate. the version patch for this in 2.62 was wrong, so
@@ -13378,7 +13354,28 @@
 	}
 
 
->>>>>>> 2d8227f2
+	/* default values in Freestyle settings */
+	{
+		Scene *sce;
+		SceneRenderLayer *srl;
+		FreestyleLineStyle *linestyle;
+
+		for(sce = main->scene.first; sce; sce = sce->id.next) {
+			for(srl= sce->r.layers.first; srl; srl= srl->next) {
+				if (srl->freestyleConfig.mode == 0)
+					srl->freestyleConfig.mode= FREESTYLE_CONTROL_EDITOR_MODE;
+				if (srl->freestyleConfig.raycasting_algorithm == 0)
+					srl->freestyleConfig.raycasting_algorithm= FREESTYLE_ALGO_CULLED_ADAPTIVE_CUMULATIVE;
+			}
+		}
+		for(linestyle = main->linestyle.first; linestyle; linestyle = linestyle->id.next) {
+			if (linestyle->chaining == 0)
+				linestyle->chaining= LS_CHAINING_PLAIN;
+			if (linestyle->rounds == 0)
+				linestyle->rounds= 3;
+		}
+	}
+	
 	/* WATCH IT!!!: pointers from libdata have not been converted yet here! */
 	/* WATCH IT 2!: Userdef struct init has to be in editors/interface/resources.c! */
 
