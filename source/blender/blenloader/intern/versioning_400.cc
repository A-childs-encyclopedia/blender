/* SPDX-FileCopyrightText: 2023 Blender Authors
 *
 * SPDX-License-Identifier: GPL-2.0-or-later */

/** \file
 * \ingroup blenloader
 */

#define DNA_DEPRECATED_ALLOW

#include <algorithm>
#include <cmath>

#include "CLG_log.h"

/* Define macros in `DNA_genfile.h`. */
#define DNA_GENFILE_VERSIONING_MACROS

#include "DNA_brush_types.h"
#include "DNA_camera_types.h"
#include "DNA_curve_types.h"
#include "DNA_defaults.h"
#include "DNA_light_types.h"
#include "DNA_lightprobe_types.h"
#include "DNA_material_types.h"
#include "DNA_mesh_types.h"
#include "DNA_modifier_types.h"
#include "DNA_movieclip_types.h"
#include "DNA_scene_types.h"
#include "DNA_sequence_types.h"
#include "DNA_world_types.h"

#include "DNA_defaults.h"
#include "DNA_defs.h"
#include "DNA_genfile.h"
#include "DNA_particle_types.h"

#undef DNA_GENFILE_VERSIONING_MACROS

#include "BLI_assert.h"
#include "BLI_listbase.h"
#include "BLI_map.hh"
#include "BLI_math_vector.h"
#include "BLI_set.hh"
#include "BLI_string.h"
#include "BLI_string_ref.hh"

#include "BKE_anim_data.h"
#include "BKE_animsys.h"
#include "BKE_armature.hh"
#include "BKE_attribute.hh"
#include "BKE_collection.h"
#include "BKE_curve.hh"
#include "BKE_effect.h"
#include "BKE_grease_pencil.hh"
#include "BKE_idprop.hh"
#include "BKE_main.hh"
#include "BKE_material.h"
#include "BKE_mesh_legacy_convert.hh"
#include "BKE_node.hh"
#include "BKE_node_runtime.hh"
#include "BKE_scene.h"
#include "BKE_tracking.h"

#include "SEQ_iterator.hh"
#include "SEQ_retiming.hh"
#include "SEQ_sequencer.hh"

#include "ANIM_armature_iter.hh"
#include "ANIM_bone_collections.hh"

#include "ED_armature.hh"

#include "BLT_translation.h"

#include "BLO_read_write.hh"
#include "BLO_readfile.h"

#include "readfile.hh"

#include "versioning_common.hh"

// static CLG_LogRef LOG = {"blo.readfile.doversion"};

static void version_composite_nodetree_null_id(bNodeTree *ntree, Scene *scene)
{
  for (bNode *node : ntree->all_nodes()) {
    if (node->id == nullptr && ((node->type == CMP_NODE_R_LAYERS) ||
                                (node->type == CMP_NODE_CRYPTOMATTE &&
                                 node->custom1 == CMP_NODE_CRYPTOMATTE_SOURCE_RENDER)))
    {
      node->id = &scene->id;
    }
  }
}

/* Move bone-group color to the individual bones. */
static void version_bonegroup_migrate_color(Main *bmain)
{
  using PoseSet = blender::Set<bPose *>;
  blender::Map<bArmature *, PoseSet> armature_poses;

  /* Gather a mapping from armature to the poses that use it. */
  LISTBASE_FOREACH (Object *, ob, &bmain->objects) {
    if (ob->type != OB_ARMATURE || !ob->pose) {
      continue;
    }

    bArmature *arm = reinterpret_cast<bArmature *>(ob->data);
    BLI_assert_msg(GS(arm->id.name) == ID_AR,
                   "Expected ARMATURE object to have an Armature as data");

    /* There is no guarantee that the current state of poses is in sync with the Armature data.
     *
     * NOTE: No need to handle user reference-counting in readfile code. */
    BKE_pose_ensure(bmain, ob, arm, false);

    PoseSet &pose_set = armature_poses.lookup_or_add_default(arm);
    pose_set.add(ob->pose);
  }

  /* Move colors from the pose's bone-group to either the armature bones or the
   * pose bones, depending on how many poses use the Armature. */
  for (const PoseSet &pose_set : armature_poses.values()) {
    /* If the Armature is shared, the bone group colors might be different, and thus they have to
     * be stored on the pose bones. If the Armature is NOT shared, the bone colors can be stored
     * directly on the Armature bones. */
    const bool store_on_armature = pose_set.size() == 1;

    for (bPose *pose : pose_set) {
      LISTBASE_FOREACH (bPoseChannel *, pchan, &pose->chanbase) {
        const bActionGroup *bgrp = (const bActionGroup *)BLI_findlink(&pose->agroups,
                                                                      (pchan->agrp_index - 1));
        if (!bgrp) {
          continue;
        }

        BoneColor &bone_color = store_on_armature ? pchan->bone->color : pchan->color;
        bone_color.palette_index = bgrp->customCol;
        memcpy(&bone_color.custom, &bgrp->cs, sizeof(bone_color.custom));
      }
    }
  }
}

static void version_bonelayers_to_bonecollections(Main *bmain)
{
  char bcoll_name[MAX_NAME];
  char custom_prop_name[MAX_NAME];

  LISTBASE_FOREACH (bArmature *, arm, &bmain->armatures) {
    IDProperty *arm_idprops = IDP_GetProperties(&arm->id);

    BLI_assert_msg(arm->edbo == nullptr, "did not expect an Armature to be saved in edit mode");
    const uint layer_used = arm->layer_used;

    /* Construct a bone collection for each layer that contains at least one bone. */
    blender::Vector<std::pair<uint, BoneCollection *>> layermask_collection;
    for (uint layer = 0; layer < 32; ++layer) {
      const uint layer_mask = 1u << layer;
      if ((layer_used & layer_mask) == 0) {
        /* Layer is empty, so no need to convert to collection. */
        continue;
      }

      /* Construct a suitable name for this bone layer. */
      bcoll_name[0] = '\0';
      if (arm_idprops) {
        /* See if we can use the layer name from the Bone Manager add-on. This is a popular add-on
         * for managing bone layers and giving them names. */
        SNPRINTF(custom_prop_name, "layer_name_%u", layer);
        IDProperty *prop = IDP_GetPropertyFromGroup(arm_idprops, custom_prop_name);
        if (prop != nullptr && prop->type == IDP_STRING && IDP_String(prop)[0] != '\0') {
          SNPRINTF(bcoll_name, "Layer %u - %s", layer + 1, IDP_String(prop));
        }
      }
      if (bcoll_name[0] == '\0') {
        /* Either there was no name defined in the custom property, or
         * it was the empty string. */
        SNPRINTF(bcoll_name, "Layer %u", layer + 1);
      }

      /* Create a new bone collection for this layer. */
      BoneCollection *bcoll = ANIM_armature_bonecoll_new(arm, bcoll_name);
      layermask_collection.append(std::make_pair(layer_mask, bcoll));

      if ((arm->layer & layer_mask) == 0) {
        ANIM_bonecoll_hide(arm, bcoll);
      }
    }

    /* Iterate over the bones to assign them to their layers. */
    blender::animrig::ANIM_armature_foreach_bone(&arm->bonebase, [&](Bone *bone) {
      for (auto layer_bcoll : layermask_collection) {
        const uint layer_mask = layer_bcoll.first;
        if ((bone->layer & layer_mask) == 0) {
          continue;
        }

        BoneCollection *bcoll = layer_bcoll.second;
        ANIM_armature_bonecoll_assign(bcoll, bone);
      }
    });
  }
}

static void version_bonegroups_to_bonecollections(Main *bmain)
{
  LISTBASE_FOREACH (Object *, ob, &bmain->objects) {
    if (ob->type != OB_ARMATURE || !ob->pose) {
      continue;
    }

    /* Convert the bone groups on a bone-by-bone basis. */
    bArmature *arm = reinterpret_cast<bArmature *>(ob->data);
    bPose *pose = ob->pose;

    blender::Map<const bActionGroup *, BoneCollection *> collections_by_group;
    /* Convert all bone groups, regardless of whether they contain any bones. */
    LISTBASE_FOREACH (bActionGroup *, bgrp, &pose->agroups) {
      BoneCollection *bcoll = ANIM_armature_bonecoll_new(arm, bgrp->name);
      collections_by_group.add_new(bgrp, bcoll);

      /* Before now, bone visibility was determined by armature layers, and bone
       * groups did not have any impact on this. To retain the behavior, that
       * hiding all layers a bone is on hides the bone, the
       * bone-group-collections should be created hidden. */
      ANIM_bonecoll_hide(arm, bcoll);
    }

    /* Assign the bones to their bone group based collection. */
    LISTBASE_FOREACH (bPoseChannel *, pchan, &pose->chanbase) {
      /* Find the bone group of this pose channel. */
      const bActionGroup *bgrp = (const bActionGroup *)BLI_findlink(&pose->agroups,
                                                                    (pchan->agrp_index - 1));
      if (!bgrp) {
        continue;
      }

      /* Assign the bone. */
      BoneCollection *bcoll = collections_by_group.lookup(bgrp);
      ANIM_armature_bonecoll_assign(bcoll, pchan->bone);
    }

    /* The list of bone groups (pose->agroups) is intentionally left alone here. This will allow
     * for older versions of Blender to open the file with bone groups intact. Of course the bone
     * groups will not be updated any more, but this way the data at least survives an accidental
     * save with Blender 4.0. */
  }
}

static void version_principled_bsdf_update_animdata(ID *owner_id, bNodeTree *ntree)
{
  ID *id = &ntree->id;
  AnimData *adt = BKE_animdata_from_id(id);

  LISTBASE_FOREACH (bNode *, node, &ntree->nodes) {
    if (node->type != SH_NODE_BSDF_PRINCIPLED) {
      continue;
    }

    char node_name_escaped[MAX_NAME * 2];
    BLI_str_escape(node_name_escaped, node->name, sizeof(node_name_escaped));
    std::string prefix = "nodes[\"" + std::string(node_name_escaped) + "\"].inputs";

    /* Remove animdata for inputs 18 (Transmission Roughness) and 3 (Subsurface Color). */
    BKE_animdata_fix_paths_remove(id, (prefix + "[18]").c_str());
    BKE_animdata_fix_paths_remove(id, (prefix + "[3]").c_str());

    /* Order is important here: If we e.g. want to change A->B and B->C, but perform A->B first,
     * then later we don't know whether a B entry is an original B (and therefore should be
     * changed to C) or used to be A and was already handled.
     * In practice, going reverse mostly works, the two notable dependency chains are:
     * - 8->13, then 2->8, then 9->2 (13 was changed before)
     * - 1->9, then 6->1 (9 was changed before)
     * - 4->10, then 21->4 (10 was changed before)
     *
     * 0 (Base Color) and 17 (Transmission) are fine as-is. */
    std::pair<int, int> remap_table[] = {
        {20, 27}, /* Emission Strength */
        {19, 26}, /* Emission */
        {16, 3},  /* IOR */
        {15, 19}, /* Clearcoat Roughness */
        {14, 18}, /* Clearcoat */
        {13, 25}, /* Sheen Tint */
        {12, 23}, /* Sheen */
        {11, 15}, /* Anisotropic Rotation */
        {10, 14}, /* Anisotropic */
        {8, 13},  /* Specular Tint */
        {2, 8},   /* Subsurface Radius */
        {9, 2},   /* Roughness */
        {7, 12},  /* Specular */
        {1, 9},   /* Subsurface Scale */
        {6, 1},   /* Metallic */
        {5, 11},  /* Subsurface Anisotropy */
        {4, 10},  /* Subsurface IOR */
        {21, 4}   /* Alpha */
    };
    for (const auto &entry : remap_table) {
      BKE_animdata_fix_paths_rename(
          id, adt, owner_id, prefix.c_str(), nullptr, nullptr, entry.first, entry.second, false);
    }
  }
}

static void versioning_eevee_shadow_settings(Object *object)
{
  /** EEVEE no longer uses the Material::blend_shadow property.
   * Instead, it uses Object::visibility_flag for disabling shadow casting
   */

  short *material_len = BKE_object_material_len_p(object);
  if (!material_len) {
    return;
  }

  using namespace blender;
  bool hide_shadows = *material_len > 0;
  for (int i : IndexRange(*material_len)) {
    Material *material = BKE_object_material_get(object, i + 1);
    if (!material || material->blend_shadow != MA_BS_NONE) {
      hide_shadows = false;
    }
  }

  /* Enable the hide_shadow flag only if there's not any shadow casting material. */
  SET_FLAG_FROM_TEST(object->visibility_flag, hide_shadows, OB_HIDE_SHADOW);
}

static void versioning_replace_splitviewer(bNodeTree *ntree)
{
  /* Split viewer was replaced with a regular split node, so add a viewer node,
   * and link it to the new split node to achieve the same behavior of the split viewer node. */

  LISTBASE_FOREACH_MUTABLE (bNode *, node, &ntree->nodes) {
    if (node->type != CMP_NODE_SPLITVIEWER__DEPRECATED) {
      continue;
    }

    STRNCPY(node->idname, "CompositorNodeSplit");
    node->type = CMP_NODE_SPLIT;
    MEM_freeN(node->storage);
    node->storage = nullptr;

    bNode *viewer_node = nodeAddStaticNode(nullptr, ntree, CMP_NODE_VIEWER);
    /* Nodes are created stacked on top of each other, so separate them a bit. */
    viewer_node->locx = node->locx + node->width + viewer_node->width / 4.0f;
    viewer_node->locy = node->locy;
    viewer_node->flag &= ~NODE_PREVIEW;

    bNodeSocket *split_out_socket = nodeAddStaticSocket(
        ntree, node, SOCK_OUT, SOCK_IMAGE, PROP_NONE, "Image", "Image");
    bNodeSocket *viewer_in_socket = nodeFindSocket(viewer_node, SOCK_IN, "Image");

    nodeAddLink(ntree, node, split_out_socket, viewer_node, viewer_in_socket);
  }
}

void do_versions_after_linking_400(FileData *fd, Main *bmain)
{
  if (!MAIN_VERSION_FILE_ATLEAST(bmain, 400, 9)) {
    /* Fix area light scaling. */
    LISTBASE_FOREACH (Light *, light, &bmain->lights) {
      light->energy = light->energy_deprecated;
      if (light->type == LA_AREA) {
        light->energy *= M_PI_4;
      }
    }

    /* XXX This was added several years ago in 'lib_link` code of Scene... Should be safe enough
     * here. */
    LISTBASE_FOREACH (Scene *, scene, &bmain->scenes) {
      if (scene->nodetree) {
        version_composite_nodetree_null_id(scene->nodetree, scene);
      }
    }

    /* XXX This was added many years ago (1c19940198) in 'lib_link` code of particles as a bug-fix.
     * But this is actually versioning. Should be safe enough here. */
    LISTBASE_FOREACH (ParticleSettings *, part, &bmain->particles) {
      if (!part->effector_weights) {
        part->effector_weights = BKE_effector_add_weights(part->force_group);
      }
    }

    /* Object proxies have been deprecated sine 3.x era, so their update & sanity check can now
     * happen in do_versions code. */
    LISTBASE_FOREACH (Object *, ob, &bmain->objects) {
      if (ob->proxy) {
        /* Paranoia check, actually a proxy_from pointer should never be written... */
        if (!ID_IS_LINKED(ob->proxy)) {
          ob->proxy->proxy_from = nullptr;
          ob->proxy = nullptr;

          if (ob->id.lib) {
            BLO_reportf_wrap(fd->reports,
                             RPT_INFO,
                             RPT_("Proxy lost from object %s lib %s\n"),
                             ob->id.name + 2,
                             ob->id.lib->filepath);
          }
          else {
            BLO_reportf_wrap(fd->reports,
                             RPT_INFO,
                             RPT_("Proxy lost from object %s lib <NONE>\n"),
                             ob->id.name + 2);
          }
          fd->reports->count.missing_obproxies++;
        }
        else {
          /* This triggers object_update to always use a copy. */
          ob->proxy->proxy_from = ob;
        }
      }
    }
  }

  if (!MAIN_VERSION_FILE_ATLEAST(bmain, 400, 21)) {
    if (!DNA_struct_member_exists(fd->filesdna, "bPoseChannel", "BoneColor", "color")) {
      version_bonegroup_migrate_color(bmain);
    }

    if (!DNA_struct_member_exists(fd->filesdna, "bArmature", "ListBase", "collections")) {
      version_bonelayers_to_bonecollections(bmain);
      version_bonegroups_to_bonecollections(bmain);
    }
  }

  if (!MAIN_VERSION_FILE_ATLEAST(bmain, 400, 24)) {
    FOREACH_NODETREE_BEGIN (bmain, ntree, id) {
      if (ntree->type == NTREE_SHADER) {
        /* Convert animdata on the Principled BSDF sockets. */
        version_principled_bsdf_update_animdata(id, ntree);
      }
    }
    FOREACH_NODETREE_END;
  }

  if (!MAIN_VERSION_FILE_ATLEAST(bmain, 400, 34)) {
    BKE_mesh_legacy_face_map_to_generic(bmain);
  }

  if (!MAIN_VERSION_FILE_ATLEAST(bmain, 401, 5)) {
    Scene *scene = static_cast<Scene *>(bmain->scenes.first);
    bool is_cycles = scene && STREQ(scene->r.engine, RE_engine_id_CYCLES);
    if (!is_cycles) {
      LISTBASE_FOREACH (Object *, object, &bmain->objects) {
        versioning_eevee_shadow_settings(object);
      }
    }
  }

  /**
   * Always bump subversion in BKE_blender_version.h when adding versioning
   * code here, and wrap it inside a MAIN_VERSION_FILE_ATLEAST check.
   *
   * \note Keep this message at the bottom of the function.
   */
}

static void version_mesh_legacy_to_struct_of_array_format(Mesh &mesh)
{
  BKE_mesh_legacy_convert_flags_to_selection_layers(&mesh);
  BKE_mesh_legacy_convert_flags_to_hide_layers(&mesh);
  BKE_mesh_legacy_convert_uvs_to_generic(&mesh);
  BKE_mesh_legacy_convert_mpoly_to_material_indices(&mesh);
  BKE_mesh_legacy_sharp_faces_from_flags(&mesh);
  BKE_mesh_legacy_bevel_weight_to_layers(&mesh);
  BKE_mesh_legacy_sharp_edges_from_flags(&mesh);
  BKE_mesh_legacy_face_set_to_generic(&mesh);
  BKE_mesh_legacy_edge_crease_to_layers(&mesh);
  BKE_mesh_legacy_uv_seam_from_flags(&mesh);
  BKE_mesh_legacy_convert_verts_to_positions(&mesh);
  BKE_mesh_legacy_attribute_flags_to_strings(&mesh);
  BKE_mesh_legacy_convert_loops_to_corners(&mesh);
  BKE_mesh_legacy_convert_polys_to_offsets(&mesh);
  BKE_mesh_legacy_convert_edges_to_generic(&mesh);
}

static void version_motion_tracking_legacy_camera_object(MovieClip &movieclip)
{
  MovieTracking &tracking = movieclip.tracking;
  MovieTrackingObject *active_tracking_object = BKE_tracking_object_get_active(&tracking);
  MovieTrackingObject *tracking_camera_object = BKE_tracking_object_get_camera(&tracking);

  BLI_assert(tracking_camera_object != nullptr);

  if (BLI_listbase_is_empty(&tracking_camera_object->tracks)) {
    tracking_camera_object->tracks = tracking.tracks_legacy;
    active_tracking_object->active_track = tracking.act_track_legacy;
  }

  if (BLI_listbase_is_empty(&tracking_camera_object->plane_tracks)) {
    tracking_camera_object->plane_tracks = tracking.plane_tracks_legacy;
    active_tracking_object->active_plane_track = tracking.act_plane_track_legacy;
  }

  if (tracking_camera_object->reconstruction.cameras == nullptr) {
    tracking_camera_object->reconstruction = tracking.reconstruction_legacy;
  }

  /* Clear pointers in the legacy storage.
   * Always do it, in the case something got missed in the logic above, so that the legacy storage
   * is always ensured to be empty after load. */
  BLI_listbase_clear(&tracking.tracks_legacy);
  BLI_listbase_clear(&tracking.plane_tracks_legacy);
  tracking.act_track_legacy = nullptr;
  tracking.act_plane_track_legacy = nullptr;
  memset(&tracking.reconstruction_legacy, 0, sizeof(tracking.reconstruction_legacy));
}

static void version_movieclips_legacy_camera_object(Main *bmain)
{
  LISTBASE_FOREACH (MovieClip *, movieclip, &bmain->movieclips) {
    version_motion_tracking_legacy_camera_object(*movieclip);
  }
}

/* Version VertexWeightEdit modifier to make existing weights exclusive of the threshold. */
static void version_vertex_weight_edit_preserve_threshold_exclusivity(Main *bmain)
{
  LISTBASE_FOREACH (Object *, ob, &bmain->objects) {
    if (ob->type != OB_MESH) {
      continue;
    }

    LISTBASE_FOREACH (ModifierData *, md, &ob->modifiers) {
      if (md->type == eModifierType_WeightVGEdit) {
        WeightVGEditModifierData *wmd = reinterpret_cast<WeightVGEditModifierData *>(md);
        wmd->add_threshold = nexttoward(wmd->add_threshold, 2.0);
        wmd->rem_threshold = nexttoward(wmd->rem_threshold, -1.0);
      }
    }
  }
}

static void version_mesh_crease_generic(Main &bmain)
{
  LISTBASE_FOREACH (Mesh *, mesh, &bmain.meshes) {
    BKE_mesh_legacy_crease_to_generic(mesh);
  }

  LISTBASE_FOREACH (bNodeTree *, ntree, &bmain.nodetrees) {
    if (ntree->type == NTREE_GEOMETRY) {
      LISTBASE_FOREACH (bNode *, node, &ntree->nodes) {
        if (STR_ELEM(node->idname,
                     "GeometryNodeStoreNamedAttribute",
                     "GeometryNodeInputNamedAttribute"))
        {
          bNodeSocket *socket = nodeFindSocket(node, SOCK_IN, "Name");
          if (STREQ(socket->default_value_typed<bNodeSocketValueString>()->value, "crease")) {
            STRNCPY(socket->default_value_typed<bNodeSocketValueString>()->value, "crease_edge");
          }
        }
      }
    }
  }

  LISTBASE_FOREACH (Object *, object, &bmain.objects) {
    LISTBASE_FOREACH (ModifierData *, md, &object->modifiers) {
      if (md->type != eModifierType_Nodes) {
        continue;
      }
      if (IDProperty *settings = reinterpret_cast<NodesModifierData *>(md)->settings.properties) {
        LISTBASE_FOREACH (IDProperty *, prop, &settings->data.group) {
          if (blender::StringRef(prop->name).endswith("_attribute_name")) {
            if (STREQ(IDP_String(prop), "crease")) {
              IDP_AssignString(prop, "crease_edge");
            }
          }
        }
      }
    }
  }
}

static void versioning_replace_legacy_glossy_node(bNodeTree *ntree)
{
  LISTBASE_FOREACH (bNode *, node, &ntree->nodes) {
    if (node->type == SH_NODE_BSDF_GLOSSY_LEGACY) {
      STRNCPY(node->idname, "ShaderNodeBsdfAnisotropic");
      node->type = SH_NODE_BSDF_GLOSSY;
    }
  }
}

static void versioning_remove_microfacet_sharp_distribution(bNodeTree *ntree)
{
  /* Find all glossy, glass and refraction BSDF nodes that have their distribution
   * set to SHARP and set them to GGX, disconnect any link to the Roughness input
   * and set its value to zero. */
  LISTBASE_FOREACH (bNode *, node, &ntree->nodes) {
    if (!ELEM(node->type, SH_NODE_BSDF_GLOSSY, SH_NODE_BSDF_GLASS, SH_NODE_BSDF_REFRACTION)) {
      continue;
    }
    if (node->custom1 != SHD_GLOSSY_SHARP_DEPRECATED) {
      continue;
    }

    node->custom1 = SHD_GLOSSY_GGX;
    LISTBASE_FOREACH (bNodeSocket *, socket, &node->inputs) {
      if (!STREQ(socket->identifier, "Roughness")) {
        continue;
      }

      if (socket->link != nullptr) {
        nodeRemLink(ntree, socket->link);
      }
      bNodeSocketValueFloat *socket_value = (bNodeSocketValueFloat *)socket->default_value;
      socket_value->value = 0.0f;

      break;
    }
  }
}

static void version_replace_texcoord_normal_socket(bNodeTree *ntree)
{
  /* The normal of a spot light was set to the incoming light direction, replace with the
   * `Incoming` socket from the Geometry shader node. */
  bNode *geometry_node = nullptr;
  bNode *transform_node = nullptr;
  bNodeSocket *incoming_socket = nullptr;
  bNodeSocket *vec_in_socket = nullptr;
  bNodeSocket *vec_out_socket = nullptr;

  LISTBASE_FOREACH_MUTABLE (bNodeLink *, link, &ntree->links) {
    if (link->fromnode->type == SH_NODE_TEX_COORD && STREQ(link->fromsock->identifier, "Normal")) {
      if (geometry_node == nullptr) {
        geometry_node = nodeAddStaticNode(nullptr, ntree, SH_NODE_NEW_GEOMETRY);
        incoming_socket = nodeFindSocket(geometry_node, SOCK_OUT, "Incoming");

        transform_node = nodeAddStaticNode(nullptr, ntree, SH_NODE_VECT_TRANSFORM);
        vec_in_socket = nodeFindSocket(transform_node, SOCK_IN, "Vector");
        vec_out_socket = nodeFindSocket(transform_node, SOCK_OUT, "Vector");

        NodeShaderVectTransform *nodeprop = (NodeShaderVectTransform *)transform_node->storage;
        nodeprop->type = SHD_VECT_TRANSFORM_TYPE_NORMAL;

        nodeAddLink(ntree, geometry_node, incoming_socket, transform_node, vec_in_socket);
      }
      nodeAddLink(ntree, transform_node, vec_out_socket, link->tonode, link->tosock);
      nodeRemLink(ntree, link);
    }
  }
}

static void version_principled_transmission_roughness(bNodeTree *ntree)
{
  LISTBASE_FOREACH (bNode *, node, &ntree->nodes) {
    if (node->type != SH_NODE_BSDF_PRINCIPLED) {
      continue;
    }
    bNodeSocket *sock = nodeFindSocket(node, SOCK_IN, "Transmission Roughness");
    if (sock != nullptr) {
      nodeRemoveSocket(ntree, node, sock);
    }
  }
}

/* Convert legacy Velvet BSDF nodes into the new Sheen BSDF node. */
static void version_replace_velvet_sheen_node(bNodeTree *ntree)
{
  LISTBASE_FOREACH (bNode *, node, &ntree->nodes) {
    if (node->type == SH_NODE_BSDF_SHEEN) {
      STRNCPY(node->idname, "ShaderNodeBsdfSheen");

      bNodeSocket *sigmaInput = nodeFindSocket(node, SOCK_IN, "Sigma");
      if (sigmaInput != nullptr) {
        node->custom1 = SHD_SHEEN_ASHIKHMIN;
        STRNCPY(sigmaInput->identifier, "Roughness");
        STRNCPY(sigmaInput->name, "Roughness");
      }
    }
  }
}

/* Convert sheen inputs on the Principled BSDF. */
static void version_principled_bsdf_sheen(bNodeTree *ntree)
{
  auto check_node = [](const bNode *node) {
    return (node->type == SH_NODE_BSDF_PRINCIPLED) &&
           (nodeFindSocket(node, SOCK_IN, "Sheen Roughness") == nullptr);
  };
  auto update_input = [ntree](bNode *node, bNodeSocket *input) {
    /* Change socket type to Color. */
    nodeModifySocketTypeStatic(ntree, node, input, SOCK_RGBA, 0);

    /* Account for the change in intensity between the old and new model.
     * If the Sheen input is set to a fixed value, adjust it and set the tint to white.
     * Otherwise, if it's connected, keep it as-is but set the tint to 0.2 instead. */
    bNodeSocket *sheen = nodeFindSocket(node, SOCK_IN, "Sheen");
    if (sheen != nullptr && sheen->link == nullptr) {
      *version_cycles_node_socket_float_value(sheen) *= 0.2f;

      static float default_value[] = {1.0f, 1.0f, 1.0f, 1.0f};
      copy_v4_v4(version_cycles_node_socket_rgba_value(input), default_value);
    }
    else {
      static float default_value[] = {0.2f, 0.2f, 0.2f, 1.0f};
      copy_v4_v4(version_cycles_node_socket_rgba_value(input), default_value);
    }
  };
  auto update_input_link = [](bNode *, bNodeSocket *, bNode *, bNodeSocket *) {
    /* Don't replace the link here, tint works differently enough now to make conversion
     * impractical. */
  };

  version_update_node_input(ntree, check_node, "Sheen Tint", update_input, update_input_link);

  LISTBASE_FOREACH (bNode *, node, &ntree->nodes) {
    if (check_node(node)) {
      bNodeSocket *input = nodeAddStaticSocket(
          ntree, node, SOCK_IN, SOCK_FLOAT, PROP_FACTOR, "Sheen Roughness", "Sheen Roughness");
      *version_cycles_node_socket_float_value(input) = 0.5f;
    }
  }
}

static void versioning_update_noise_texture_node(bNodeTree *ntree)
{
  LISTBASE_FOREACH (bNode *, node, &ntree->nodes) {
    if (node->type != SH_NODE_TEX_NOISE) {
      continue;
    }

    (static_cast<NodeTexNoise *>(node->storage))->type = SHD_NOISE_FBM;

    bNodeSocket *roughness_socket = nodeFindSocket(node, SOCK_IN, "Roughness");
    if (roughness_socket == nullptr) {
      /* Noise Texture node was created before the Roughness input was added. */
      continue;
    }

    float *roughness = version_cycles_node_socket_float_value(roughness_socket);

    bNodeLink *roughness_link = nullptr;
    bNode *roughness_from_node = nullptr;
    bNodeSocket *roughness_from_socket = nullptr;

    LISTBASE_FOREACH (bNodeLink *, link, &ntree->links) {
      /* Find links, nodes and sockets. */
      if (link->tosock == roughness_socket) {
        roughness_link = link;
        roughness_from_node = link->fromnode;
        roughness_from_socket = link->fromsock;
      }
    }

    if (roughness_link != nullptr) {
      /* Add Clamp node before Roughness input. */

      bNode *clamp_node = nodeAddStaticNode(nullptr, ntree, SH_NODE_CLAMP);
      clamp_node->parent = node->parent;
      clamp_node->custom1 = NODE_CLAMP_MINMAX;
      clamp_node->locx = node->locx;
      clamp_node->locy = node->locy - 300.0f;
      clamp_node->flag |= NODE_HIDDEN;
      bNodeSocket *clamp_socket_value = nodeFindSocket(clamp_node, SOCK_IN, "Value");
      bNodeSocket *clamp_socket_min = nodeFindSocket(clamp_node, SOCK_IN, "Min");
      bNodeSocket *clamp_socket_max = nodeFindSocket(clamp_node, SOCK_IN, "Max");
      bNodeSocket *clamp_socket_out = nodeFindSocket(clamp_node, SOCK_OUT, "Result");

      *version_cycles_node_socket_float_value(clamp_socket_min) = 0.0f;
      *version_cycles_node_socket_float_value(clamp_socket_max) = 1.0f;

      nodeRemLink(ntree, roughness_link);
      nodeAddLink(
          ntree, roughness_from_node, roughness_from_socket, clamp_node, clamp_socket_value);
      nodeAddLink(ntree, clamp_node, clamp_socket_out, node, roughness_socket);
    }
    else {
      *roughness = std::clamp(*roughness, 0.0f, 1.0f);
    }
  }

  version_socket_update_is_used(ntree);
}

static void versioning_replace_musgrave_texture_node(bNodeTree *ntree)
{
  version_node_input_socket_name(ntree, SH_NODE_TEX_MUSGRAVE_DEPRECATED, "Dimension", "Roughness");
  LISTBASE_FOREACH (bNode *, node, &ntree->nodes) {
    if (node->type != SH_NODE_TEX_MUSGRAVE_DEPRECATED) {
      continue;
    }

    STRNCPY(node->idname, "ShaderNodeTexNoise");
    node->type = SH_NODE_TEX_NOISE;
    NodeTexNoise *data = MEM_cnew<NodeTexNoise>(__func__);
    data->base = (static_cast<NodeTexMusgrave *>(node->storage))->base;
    data->dimensions = (static_cast<NodeTexMusgrave *>(node->storage))->dimensions;
    data->normalize = false;
    data->type = (static_cast<NodeTexMusgrave *>(node->storage))->musgrave_type;
    MEM_freeN(node->storage);
    node->storage = data;

    bNodeLink *detail_link = nullptr;
    bNode *detail_from_node = nullptr;
    bNodeSocket *detail_from_socket = nullptr;

    bNodeLink *roughness_link = nullptr;
    bNode *roughness_from_node = nullptr;
    bNodeSocket *roughness_from_socket = nullptr;

    bNodeLink *lacunarity_link = nullptr;
    bNode *lacunarity_from_node = nullptr;
    bNodeSocket *lacunarity_from_socket = nullptr;

    LISTBASE_FOREACH (bNodeLink *, link, &ntree->links) {
      /* Find links, nodes and sockets. */
      if (link->tonode == node) {
        if (STREQ(link->tosock->identifier, "Detail")) {
          detail_link = link;
          detail_from_node = link->fromnode;
          detail_from_socket = link->fromsock;
        }
        if (STREQ(link->tosock->identifier, "Roughness")) {
          roughness_link = link;
          roughness_from_node = link->fromnode;
          roughness_from_socket = link->fromsock;
        }
        if (STREQ(link->tosock->identifier, "Lacunarity")) {
          lacunarity_link = link;
          lacunarity_from_node = link->fromnode;
          lacunarity_from_socket = link->fromsock;
        }
      }
    }

    uint8_t noise_type = (static_cast<NodeTexNoise *>(node->storage))->type;
    float locy_offset = 0.0f;

    bNodeSocket *fac_socket = nodeFindSocket(node, SOCK_OUT, "Fac");
    /* Clear label because Musgrave output socket label is set to "Height" instead of "Fac". */
    fac_socket->label[0] = '\0';

    bNodeSocket *detail_socket = nodeFindSocket(node, SOCK_IN, "Detail");
    float *detail = version_cycles_node_socket_float_value(detail_socket);

    if (detail_link != nullptr) {
      locy_offset -= 80.0f;

      /* Add Minimum Math node and Subtract Math node before Detail input. */

      bNode *min_node = nodeAddStaticNode(nullptr, ntree, SH_NODE_MATH);
      min_node->parent = node->parent;
      min_node->custom1 = NODE_MATH_MINIMUM;
      min_node->locx = node->locx;
      min_node->locy = node->locy - 320.0f;
      min_node->flag |= NODE_HIDDEN;
      bNodeSocket *min_socket_A = static_cast<bNodeSocket *>(BLI_findlink(&min_node->inputs, 0));
      bNodeSocket *min_socket_B = static_cast<bNodeSocket *>(BLI_findlink(&min_node->inputs, 1));
      bNodeSocket *min_socket_out = nodeFindSocket(min_node, SOCK_OUT, "Value");

      bNode *sub1_node = nodeAddStaticNode(nullptr, ntree, SH_NODE_MATH);
      sub1_node->parent = node->parent;
      sub1_node->custom1 = NODE_MATH_SUBTRACT;
      sub1_node->locx = node->locx;
      sub1_node->locy = node->locy - 360.0f;
      sub1_node->flag |= NODE_HIDDEN;
      bNodeSocket *sub1_socket_A = static_cast<bNodeSocket *>(BLI_findlink(&sub1_node->inputs, 0));
      bNodeSocket *sub1_socket_B = static_cast<bNodeSocket *>(BLI_findlink(&sub1_node->inputs, 1));
      bNodeSocket *sub1_socket_out = nodeFindSocket(sub1_node, SOCK_OUT, "Value");

      *version_cycles_node_socket_float_value(min_socket_B) = 14.0f;
      *version_cycles_node_socket_float_value(sub1_socket_B) = 1.0f;

      nodeRemLink(ntree, detail_link);
      nodeAddLink(ntree, detail_from_node, detail_from_socket, sub1_node, sub1_socket_A);
      nodeAddLink(ntree, sub1_node, sub1_socket_out, min_node, min_socket_A);
      nodeAddLink(ntree, min_node, min_socket_out, node, detail_socket);

      if (ELEM(noise_type, SHD_NOISE_RIDGED_MULTIFRACTAL, SHD_NOISE_HETERO_TERRAIN)) {
        locy_offset -= 40.0f;

        /* Add Greater Than Math node before Subtract Math node. */

        bNode *greater_node = nodeAddStaticNode(nullptr, ntree, SH_NODE_MATH);
        greater_node->parent = node->parent;
        greater_node->custom1 = NODE_MATH_GREATER_THAN;
        greater_node->locx = node->locx;
        greater_node->locy = node->locy - 400.0f;
        greater_node->flag |= NODE_HIDDEN;
        bNodeSocket *greater_socket_A = static_cast<bNodeSocket *>(
            BLI_findlink(&greater_node->inputs, 0));
        bNodeSocket *greater_socket_B = static_cast<bNodeSocket *>(
            BLI_findlink(&greater_node->inputs, 1));
        bNodeSocket *greater_socket_out = nodeFindSocket(greater_node, SOCK_OUT, "Value");

        *version_cycles_node_socket_float_value(greater_socket_B) = 1.0f;

        nodeAddLink(ntree, detail_from_node, detail_from_socket, greater_node, greater_socket_A);
        nodeAddLink(ntree, greater_node, greater_socket_out, sub1_node, sub1_socket_B);
      }
      else {
        /* Add Clamp node and Multiply Math node behind Fac output. */

        bNode *clamp_node = nodeAddStaticNode(nullptr, ntree, SH_NODE_CLAMP);
        clamp_node->parent = node->parent;
        clamp_node->custom1 = NODE_CLAMP_MINMAX;
        clamp_node->locx = node->locx;
        clamp_node->locy = node->locy + 40.0f;
        clamp_node->flag |= NODE_HIDDEN;
        bNodeSocket *clamp_socket_value = nodeFindSocket(clamp_node, SOCK_IN, "Value");
        bNodeSocket *clamp_socket_min = nodeFindSocket(clamp_node, SOCK_IN, "Min");
        bNodeSocket *clamp_socket_max = nodeFindSocket(clamp_node, SOCK_IN, "Max");
        bNodeSocket *clamp_socket_out = nodeFindSocket(clamp_node, SOCK_OUT, "Result");

        bNode *mul_node = nodeAddStaticNode(nullptr, ntree, SH_NODE_MATH);
        mul_node->parent = node->parent;
        mul_node->custom1 = NODE_MATH_MULTIPLY;
        mul_node->locx = node->locx;
        mul_node->locy = node->locy + 80.0f;
        mul_node->flag |= NODE_HIDDEN;
        bNodeSocket *mul_socket_A = static_cast<bNodeSocket *>(BLI_findlink(&mul_node->inputs, 0));
        bNodeSocket *mul_socket_B = static_cast<bNodeSocket *>(BLI_findlink(&mul_node->inputs, 1));
        bNodeSocket *mul_socket_out = nodeFindSocket(mul_node, SOCK_OUT, "Value");

        *version_cycles_node_socket_float_value(clamp_socket_min) = 0.0f;
        *version_cycles_node_socket_float_value(clamp_socket_max) = 1.0f;

        if (noise_type == SHD_NOISE_MULTIFRACTAL) {
          /* Add Subtract Math node and Add Math node after Multiply Math node. */

          bNode *sub2_node = nodeAddStaticNode(nullptr, ntree, SH_NODE_MATH);
          sub2_node->parent = node->parent;
          sub2_node->custom1 = NODE_MATH_SUBTRACT;
          sub2_node->custom2 = SHD_MATH_CLAMP;
          sub2_node->locx = node->locx;
          sub2_node->locy = node->locy + 120.0f;
          sub2_node->flag |= NODE_HIDDEN;
          bNodeSocket *sub2_socket_A = static_cast<bNodeSocket *>(
              BLI_findlink(&sub2_node->inputs, 0));
          bNodeSocket *sub2_socket_B = static_cast<bNodeSocket *>(
              BLI_findlink(&sub2_node->inputs, 1));
          bNodeSocket *sub2_socket_out = nodeFindSocket(sub2_node, SOCK_OUT, "Value");

          bNode *add_node = nodeAddStaticNode(nullptr, ntree, SH_NODE_MATH);
          add_node->parent = node->parent;
          add_node->custom1 = NODE_MATH_ADD;
          add_node->locx = node->locx;
          add_node->locy = node->locy + 160.0f;
          add_node->flag |= NODE_HIDDEN;
          bNodeSocket *add_socket_A = static_cast<bNodeSocket *>(
              BLI_findlink(&add_node->inputs, 0));
          bNodeSocket *add_socket_B = static_cast<bNodeSocket *>(
              BLI_findlink(&add_node->inputs, 1));
          bNodeSocket *add_socket_out = nodeFindSocket(add_node, SOCK_OUT, "Value");

          *version_cycles_node_socket_float_value(sub2_socket_A) = 1.0f;

          LISTBASE_FOREACH_BACKWARD_MUTABLE (bNodeLink *, link, &ntree->links) {
            if (link->fromsock == fac_socket) {
              nodeAddLink(ntree, add_node, add_socket_out, link->tonode, link->tosock);
              nodeRemLink(ntree, link);
            }
          }

          nodeAddLink(ntree, mul_node, mul_socket_out, add_node, add_socket_A);
          nodeAddLink(ntree, detail_from_node, detail_from_socket, sub2_node, sub2_socket_B);
          nodeAddLink(ntree, sub2_node, sub2_socket_out, add_node, add_socket_B);
        }
        else {
          LISTBASE_FOREACH_BACKWARD_MUTABLE (bNodeLink *, link, &ntree->links) {
            if (link->fromsock == fac_socket) {
              nodeAddLink(ntree, mul_node, mul_socket_out, link->tonode, link->tosock);
              nodeRemLink(ntree, link);
            }
          }
        }

        nodeAddLink(ntree, node, fac_socket, mul_node, mul_socket_A);
        nodeAddLink(ntree, detail_from_node, detail_from_socket, clamp_node, clamp_socket_value);
        nodeAddLink(ntree, clamp_node, clamp_socket_out, mul_node, mul_socket_B);
      }
    }
    else {
      if (*detail < 1.0f) {
        if ((noise_type != SHD_NOISE_RIDGED_MULTIFRACTAL) &&
            (noise_type != SHD_NOISE_HETERO_TERRAIN))
        {
          /* Add Multiply Math node behind Fac output. */

          bNode *mul_node = nodeAddStaticNode(nullptr, ntree, SH_NODE_MATH);
          mul_node->parent = node->parent;
          mul_node->custom1 = NODE_MATH_MULTIPLY;
          mul_node->locx = node->locx;
          mul_node->locy = node->locy + 40.0f;
          mul_node->flag |= NODE_HIDDEN;
          bNodeSocket *mul_socket_A = static_cast<bNodeSocket *>(
              BLI_findlink(&mul_node->inputs, 0));
          bNodeSocket *mul_socket_B = static_cast<bNodeSocket *>(
              BLI_findlink(&mul_node->inputs, 1));
          bNodeSocket *mul_socket_out = nodeFindSocket(mul_node, SOCK_OUT, "Value");

          *version_cycles_node_socket_float_value(mul_socket_B) = *detail;

          if (noise_type == SHD_NOISE_MULTIFRACTAL) {
            /* Add an Add Math node after Multiply Math node. */

            bNode *add_node = nodeAddStaticNode(nullptr, ntree, SH_NODE_MATH);
            add_node->parent = node->parent;
            add_node->custom1 = NODE_MATH_ADD;
            add_node->locx = node->locx;
            add_node->locy = node->locy + 80.0f;
            add_node->flag |= NODE_HIDDEN;
            bNodeSocket *add_socket_A = static_cast<bNodeSocket *>(
                BLI_findlink(&add_node->inputs, 0));
            bNodeSocket *add_socket_B = static_cast<bNodeSocket *>(
                BLI_findlink(&add_node->inputs, 1));
            bNodeSocket *add_socket_out = nodeFindSocket(add_node, SOCK_OUT, "Value");

            *version_cycles_node_socket_float_value(add_socket_B) = 1.0f - *detail;

            LISTBASE_FOREACH_BACKWARD_MUTABLE (bNodeLink *, link, &ntree->links) {
              if (link->fromsock == fac_socket) {
                nodeAddLink(ntree, add_node, add_socket_out, link->tonode, link->tosock);
                nodeRemLink(ntree, link);
              }
            }

            nodeAddLink(ntree, mul_node, mul_socket_out, add_node, add_socket_A);
          }
          else {
            LISTBASE_FOREACH_BACKWARD_MUTABLE (bNodeLink *, link, &ntree->links) {
              if (link->fromsock == fac_socket) {
                nodeAddLink(ntree, mul_node, mul_socket_out, link->tonode, link->tosock);
                nodeRemLink(ntree, link);
              }
            }
          }

          nodeAddLink(ntree, node, fac_socket, mul_node, mul_socket_A);

          *detail = 0.0f;
        }
      }
      else {
        *detail = std::fminf(*detail - 1.0f, 14.0f);
      }
    }

    bNodeSocket *roughness_socket = nodeFindSocket(node, SOCK_IN, "Roughness");
    float *roughness = version_cycles_node_socket_float_value(roughness_socket);
    bNodeSocket *lacunarity_socket = nodeFindSocket(node, SOCK_IN, "Lacunarity");
    float *lacunarity = version_cycles_node_socket_float_value(lacunarity_socket);

    *roughness = std::fmaxf(*roughness, 1e-5f);
    *lacunarity = std::fmaxf(*lacunarity, 1e-5f);

    if (roughness_link != nullptr) {
      /* Add Maximum Math node after output of roughness_from_node. Add Multiply Math node and
       * Power Math node before Roughness input. */

      bNode *max1_node = nodeAddStaticNode(nullptr, ntree, SH_NODE_MATH);
      max1_node->parent = node->parent;
      max1_node->custom1 = NODE_MATH_MAXIMUM;
      max1_node->locx = node->locx;
      max1_node->locy = node->locy - 400.0f + locy_offset;
      max1_node->flag |= NODE_HIDDEN;
      bNodeSocket *max1_socket_A = static_cast<bNodeSocket *>(BLI_findlink(&max1_node->inputs, 0));
      bNodeSocket *max1_socket_B = static_cast<bNodeSocket *>(BLI_findlink(&max1_node->inputs, 1));
      bNodeSocket *max1_socket_out = nodeFindSocket(max1_node, SOCK_OUT, "Value");

      bNode *mul_node = nodeAddStaticNode(nullptr, ntree, SH_NODE_MATH);
      mul_node->parent = node->parent;
      mul_node->custom1 = NODE_MATH_MULTIPLY;
      mul_node->locx = node->locx;
      mul_node->locy = node->locy - 360.0f + locy_offset;
      mul_node->flag |= NODE_HIDDEN;
      bNodeSocket *mul_socket_A = static_cast<bNodeSocket *>(BLI_findlink(&mul_node->inputs, 0));
      bNodeSocket *mul_socket_B = static_cast<bNodeSocket *>(BLI_findlink(&mul_node->inputs, 1));
      bNodeSocket *mul_socket_out = nodeFindSocket(mul_node, SOCK_OUT, "Value");

      bNode *pow_node = nodeAddStaticNode(nullptr, ntree, SH_NODE_MATH);
      pow_node->parent = node->parent;
      pow_node->custom1 = NODE_MATH_POWER;
      pow_node->locx = node->locx;
      pow_node->locy = node->locy - 320.0f + locy_offset;
      pow_node->flag |= NODE_HIDDEN;
      bNodeSocket *pow_socket_A = static_cast<bNodeSocket *>(BLI_findlink(&pow_node->inputs, 0));
      bNodeSocket *pow_socket_B = static_cast<bNodeSocket *>(BLI_findlink(&pow_node->inputs, 1));
      bNodeSocket *pow_socket_out = nodeFindSocket(pow_node, SOCK_OUT, "Value");

      *version_cycles_node_socket_float_value(max1_socket_B) = -1e-5f;
      *version_cycles_node_socket_float_value(mul_socket_B) = -1.0f;
      *version_cycles_node_socket_float_value(pow_socket_A) = *lacunarity;

      nodeRemLink(ntree, roughness_link);
      nodeAddLink(ntree, roughness_from_node, roughness_from_socket, max1_node, max1_socket_A);
      nodeAddLink(ntree, max1_node, max1_socket_out, mul_node, mul_socket_A);
      nodeAddLink(ntree, mul_node, mul_socket_out, pow_node, pow_socket_B);
      nodeAddLink(ntree, pow_node, pow_socket_out, node, roughness_socket);

      if (lacunarity_link != nullptr) {
        /* Add Maximum Math node after output of lacunarity_from_node. */

        bNode *max2_node = nodeAddStaticNode(nullptr, ntree, SH_NODE_MATH);
        max2_node->parent = node->parent;
        max2_node->custom1 = NODE_MATH_MAXIMUM;
        max2_node->locx = node->locx;
        max2_node->locy = node->locy - 440.0f + locy_offset;
        max2_node->flag |= NODE_HIDDEN;
        bNodeSocket *max2_socket_A = static_cast<bNodeSocket *>(
            BLI_findlink(&max2_node->inputs, 0));
        bNodeSocket *max2_socket_B = static_cast<bNodeSocket *>(
            BLI_findlink(&max2_node->inputs, 1));
        bNodeSocket *max2_socket_out = nodeFindSocket(max2_node, SOCK_OUT, "Value");

        *version_cycles_node_socket_float_value(max2_socket_B) = -1e-5f;

        nodeRemLink(ntree, lacunarity_link);
        nodeAddLink(ntree, lacunarity_from_node, lacunarity_from_socket, max2_node, max2_socket_A);
        nodeAddLink(ntree, max2_node, max2_socket_out, pow_node, pow_socket_A);
        nodeAddLink(ntree, max2_node, max2_socket_out, node, lacunarity_socket);
      }
    }
    else if ((lacunarity_link != nullptr) && (roughness_link == nullptr)) {
      /* Add Maximum Math node after output of lacunarity_from_node. Add Power Math node before
       * Roughness input. */

      bNode *max2_node = nodeAddStaticNode(nullptr, ntree, SH_NODE_MATH);
      max2_node->parent = node->parent;
      max2_node->custom1 = NODE_MATH_MAXIMUM;
      max2_node->locx = node->locx;
      max2_node->locy = node->locy - 360.0f + locy_offset;
      max2_node->flag |= NODE_HIDDEN;
      bNodeSocket *max2_socket_A = static_cast<bNodeSocket *>(BLI_findlink(&max2_node->inputs, 0));
      bNodeSocket *max2_socket_B = static_cast<bNodeSocket *>(BLI_findlink(&max2_node->inputs, 1));
      bNodeSocket *max2_socket_out = nodeFindSocket(max2_node, SOCK_OUT, "Value");

      bNode *pow_node = nodeAddStaticNode(nullptr, ntree, SH_NODE_MATH);
      pow_node->parent = node->parent;
      pow_node->custom1 = NODE_MATH_POWER;
      pow_node->locx = node->locx;
      pow_node->locy = node->locy - 320.0f + locy_offset;
      pow_node->flag |= NODE_HIDDEN;
      bNodeSocket *pow_socket_A = static_cast<bNodeSocket *>(BLI_findlink(&pow_node->inputs, 0));
      bNodeSocket *pow_socket_B = static_cast<bNodeSocket *>(BLI_findlink(&pow_node->inputs, 1));
      bNodeSocket *pow_socket_out = nodeFindSocket(pow_node, SOCK_OUT, "Value");

      *version_cycles_node_socket_float_value(max2_socket_B) = -1e-5f;
      *version_cycles_node_socket_float_value(pow_socket_A) = *lacunarity;
      *version_cycles_node_socket_float_value(pow_socket_B) = -(*roughness);

      nodeRemLink(ntree, lacunarity_link);
      nodeAddLink(ntree, lacunarity_from_node, lacunarity_from_socket, max2_node, max2_socket_A);
      nodeAddLink(ntree, max2_node, max2_socket_out, pow_node, pow_socket_A);
      nodeAddLink(ntree, max2_node, max2_socket_out, node, lacunarity_socket);
      nodeAddLink(ntree, pow_node, pow_socket_out, node, roughness_socket);
    }
    else {
      *roughness = std::pow(*lacunarity, -(*roughness));
    }
  }

  version_socket_update_is_used(ntree);
}

/* Convert subsurface inputs on the Principled BSDF. */
static void version_principled_bsdf_subsurface(bNodeTree *ntree)
{
  /* - Create Subsurface Scale input
   * - If a node's Subsurface input was connected or nonzero:
   *   - Make the Base Color a mix of old Base Color and Subsurface Color,
   *     using Subsurface as the mix factor
   *   - Move Subsurface link and default value to the new Subsurface Scale input
   *   - Set the Subsurface input to 1.0
   * - Remove Subsurface Color input
   */
  LISTBASE_FOREACH (bNode *, node, &ntree->nodes) {
    if (node->type != SH_NODE_BSDF_PRINCIPLED) {
      continue;
    }
    if (nodeFindSocket(node, SOCK_IN, "Subsurface Scale")) {
      /* Node is already updated. */
      continue;
    }

    /* Add Scale input */
    bNodeSocket *scale_in = nodeAddStaticSocket(
        ntree, node, SOCK_IN, SOCK_FLOAT, PROP_DISTANCE, "Subsurface Scale", "Subsurface Scale");

    bNodeSocket *subsurf = nodeFindSocket(node, SOCK_IN, "Subsurface");
    float *subsurf_val = version_cycles_node_socket_float_value(subsurf);

    if (!subsurf->link && *subsurf_val == 0.0f) {
      *version_cycles_node_socket_float_value(scale_in) = 0.05f;
    }
    else {
      *version_cycles_node_socket_float_value(scale_in) = *subsurf_val;
    }

    if (subsurf->link == nullptr && *subsurf_val == 0.0f) {
      /* Node doesn't use Subsurf, we're done here. */
      continue;
    }

    /* Fix up Subsurface Color input */
    bNodeSocket *base_col = nodeFindSocket(node, SOCK_IN, "Base Color");
    bNodeSocket *subsurf_col = nodeFindSocket(node, SOCK_IN, "Subsurface Color");
    float *base_col_val = version_cycles_node_socket_rgba_value(base_col);
    float *subsurf_col_val = version_cycles_node_socket_rgba_value(subsurf_col);
    /* If any of the three inputs is dynamic, we need a Mix node. */
    if (subsurf->link || subsurf_col->link || base_col->link) {
      bNode *mix = nodeAddStaticNode(nullptr, ntree, SH_NODE_MIX);
      static_cast<NodeShaderMix *>(mix->storage)->data_type = SOCK_RGBA;
      mix->locx = node->locx - 170;
      mix->locy = node->locy - 120;

      bNodeSocket *a_in = nodeFindSocket(mix, SOCK_IN, "A_Color");
      bNodeSocket *b_in = nodeFindSocket(mix, SOCK_IN, "B_Color");
      bNodeSocket *fac_in = nodeFindSocket(mix, SOCK_IN, "Factor_Float");
      bNodeSocket *result_out = nodeFindSocket(mix, SOCK_OUT, "Result_Color");

      copy_v4_v4(version_cycles_node_socket_rgba_value(a_in), base_col_val);
      copy_v4_v4(version_cycles_node_socket_rgba_value(b_in), subsurf_col_val);
      *version_cycles_node_socket_float_value(fac_in) = *subsurf_val;

      if (base_col->link) {
        nodeAddLink(ntree, base_col->link->fromnode, base_col->link->fromsock, mix, a_in);
        nodeRemLink(ntree, base_col->link);
      }
      if (subsurf_col->link) {
        nodeAddLink(ntree, subsurf_col->link->fromnode, subsurf_col->link->fromsock, mix, b_in);
        nodeRemLink(ntree, subsurf_col->link);
      }
      if (subsurf->link) {
        nodeAddLink(ntree, subsurf->link->fromnode, subsurf->link->fromsock, mix, fac_in);
        nodeAddLink(ntree, subsurf->link->fromnode, subsurf->link->fromsock, node, scale_in);
        nodeRemLink(ntree, subsurf->link);
      }
      nodeAddLink(ntree, mix, result_out, node, base_col);
    }
    /* Mix the fixed values. */
    interp_v4_v4v4(base_col_val, base_col_val, subsurf_col_val, *subsurf_val);

    /* Set node to 100% subsurface, 0% diffuse. */
    *subsurf_val = 1.0f;

    /* Delete Subsurface Color input */
    nodeRemoveSocket(ntree, node, subsurf_col);
  }
}

/* Convert emission inputs on the Principled BSDF. */
static void version_principled_bsdf_emission(bNodeTree *ntree)
{
  /* Blender 3.x and before would default to Emission = 0.0, Emission Strength = 1.0.
   * Now we default the other way around (1.0 and 0.0), but because the Strength input was added
   * a bit later, a file that only has the Emission socket would now end up as (1.0, 0.0) instead
   * of (1.0, 1.0).
   * Therefore, set strength to 1.0 for those files.
   */
  LISTBASE_FOREACH (bNode *, node, &ntree->nodes) {
    if (node->type != SH_NODE_BSDF_PRINCIPLED) {
      continue;
    }
    if (!nodeFindSocket(node, SOCK_IN, "Emission")) {
      /* Old enough to have neither, new defaults are fine. */
      continue;
    }
    if (nodeFindSocket(node, SOCK_IN, "Emission Strength")) {
      /* New enough to have both, no need to do anything. */
      continue;
    }
    bNodeSocket *sock = nodeAddStaticSocket(
        ntree, node, SOCK_IN, SOCK_FLOAT, PROP_NONE, "Emission Strength", "Emission Strength");
    *version_cycles_node_socket_float_value(sock) = 1.0f;
  }
}

/* Rename various Principled BSDF sockets. */
static void version_principled_bsdf_rename_sockets(bNodeTree *ntree)
{
  version_node_input_socket_name(ntree, SH_NODE_BSDF_PRINCIPLED, "Emission", "Emission Color");
  version_node_input_socket_name(ntree, SH_NODE_BSDF_PRINCIPLED, "Specular", "Specular IOR Level");
  version_node_input_socket_name(
      ntree, SH_NODE_BSDF_PRINCIPLED, "Subsurface", "Subsurface Weight");
  version_node_input_socket_name(
      ntree, SH_NODE_BSDF_PRINCIPLED, "Transmission", "Transmission Weight");
  version_node_input_socket_name(ntree, SH_NODE_BSDF_PRINCIPLED, "Coat", "Coat Weight");
  version_node_input_socket_name(ntree, SH_NODE_BSDF_PRINCIPLED, "Sheen", "Sheen Weight");
}

/* Replace old Principled Hair BSDF as a variant in the new Principled Hair BSDF. */
static void version_replace_principled_hair_model(bNodeTree *ntree)
{
  LISTBASE_FOREACH (bNode *, node, &ntree->nodes) {
    if (node->type != SH_NODE_BSDF_HAIR_PRINCIPLED) {
      continue;
    }
    NodeShaderHairPrincipled *data = MEM_cnew<NodeShaderHairPrincipled>(__func__);
    data->model = SHD_PRINCIPLED_HAIR_CHIANG;
    data->parametrization = node->custom1;

    node->storage = data;
  }
}

static void change_input_socket_to_rotation_type(bNodeTree &ntree,
                                                 bNode &node,
                                                 bNodeSocket &socket)
{
  if (socket.type == SOCK_ROTATION) {
    return;
  }
  socket.type = SOCK_ROTATION;
  STRNCPY(socket.idname, "NodeSocketRotation");
  auto *old_value = static_cast<bNodeSocketValueVector *>(socket.default_value);
  auto *new_value = MEM_new<bNodeSocketValueRotation>(__func__);
  copy_v3_v3(new_value->value_euler, old_value->value);
  socket.default_value = new_value;
  MEM_freeN(old_value);
  LISTBASE_FOREACH_MUTABLE (bNodeLink *, link, &ntree.links) {
    if (link->tosock != &socket) {
      continue;
    }
    if (ELEM(link->fromsock->type, SOCK_ROTATION, SOCK_VECTOR, SOCK_FLOAT) &&
        link->fromnode->type != NODE_REROUTE)
    {
      /* No need to add the conversion node when implicit conversions will work. */
      continue;
    }
    if (STREQ(link->fromnode->idname, "FunctionNodeEulerToRotation")) {
      /* Make versioning idempotent. */
      continue;
    }
    bNode *convert = nodeAddNode(nullptr, &ntree, "FunctionNodeEulerToRotation");
    convert->parent = node.parent;
    convert->locx = node.locx - 40;
    convert->locy = node.locy;
    link->tonode = convert;
    link->tosock = nodeFindSocket(convert, SOCK_IN, "Euler");

    nodeAddLink(&ntree, convert, nodeFindSocket(convert, SOCK_OUT, "Rotation"), &node, &socket);
  }
}

static void change_output_socket_to_rotation_type(bNodeTree &ntree,
                                                  bNode &node,
                                                  bNodeSocket &socket)
{
  /* Rely on generic node declaration update to change the socket type. */
  LISTBASE_FOREACH_MUTABLE (bNodeLink *, link, &ntree.links) {
    if (link->fromsock != &socket) {
      continue;
    }
    if (ELEM(link->tosock->type, SOCK_ROTATION, SOCK_VECTOR) && link->tonode->type != NODE_REROUTE)
    {
      /* No need to add the conversion node when implicit conversions will work. */
      continue;
    }
    if (STREQ(link->tonode->idname, "FunctionNodeRotationToEuler"))
    { /* Make versioning idempotent. */
      continue;
    }
    bNode *convert = nodeAddNode(nullptr, &ntree, "FunctionNodeRotationToEuler");
    convert->parent = node.parent;
    convert->locx = node.locx + 40;
    convert->locy = node.locy;
    link->fromnode = convert;
    link->fromsock = nodeFindSocket(convert, SOCK_OUT, "Euler");

    nodeAddLink(&ntree, &node, &socket, convert, nodeFindSocket(convert, SOCK_IN, "Rotation"));
  }
}

static void version_geometry_nodes_use_rotation_socket(bNodeTree &ntree)
{
  LISTBASE_FOREACH_MUTABLE (bNode *, node, &ntree.nodes) {
    if (STR_ELEM(node->idname,
                 "GeometryNodeInstanceOnPoints",
                 "GeometryNodeRotateInstances",
                 "GeometryNodeTransform"))
    {
      bNodeSocket *socket = nodeFindSocket(node, SOCK_IN, "Rotation");
      change_input_socket_to_rotation_type(ntree, *node, *socket);
    }
    if (STR_ELEM(node->idname,
                 "GeometryNodeDistributePointsOnFaces",
                 "GeometryNodeObjectInfo",
                 "GeometryNodeInputInstanceRotation"))
    {
      bNodeSocket *socket = nodeFindSocket(node, SOCK_OUT, "Rotation");
      change_output_socket_to_rotation_type(ntree, *node, *socket);
    }
  }
}

/* Find the base socket name for an idname that may include a subtype. */
static blender::StringRef legacy_socket_idname_to_socket_type(blender::StringRef idname)
{
  using string_pair = std::pair<const char *, const char *>;
  static const string_pair subtypes_map[] = {{"NodeSocketFloatUnsigned", "NodeSocketFloat"},
                                             {"NodeSocketFloatPercentage", "NodeSocketFloat"},
                                             {"NodeSocketFloatFactor", "NodeSocketFloat"},
                                             {"NodeSocketFloatAngle", "NodeSocketFloat"},
                                             {"NodeSocketFloatTime", "NodeSocketFloat"},
                                             {"NodeSocketFloatTimeAbsolute", "NodeSocketFloat"},
                                             {"NodeSocketFloatDistance", "NodeSocketFloat"},
                                             {"NodeSocketIntUnsigned", "NodeSocketInt"},
                                             {"NodeSocketIntPercentage", "NodeSocketInt"},
                                             {"NodeSocketIntFactor", "NodeSocketInt"},
                                             {"NodeSocketVectorTranslation", "NodeSocketVector"},
                                             {"NodeSocketVectorDirection", "NodeSocketVector"},
                                             {"NodeSocketVectorVelocity", "NodeSocketVector"},
                                             {"NodeSocketVectorAcceleration", "NodeSocketVector"},
                                             {"NodeSocketVectorEuler", "NodeSocketVector"},
                                             {"NodeSocketVectorXYZ", "NodeSocketVector"}};
  for (const string_pair &pair : subtypes_map) {
    if (pair.first == idname) {
      return pair.second;
    }
  }
  /* Unchanged socket idname. */
  return idname;
}

static bNodeTreeInterfaceItem *legacy_socket_move_to_interface(bNodeSocket &legacy_socket,
                                                               const eNodeSocketInOut in_out)
{
  bNodeTreeInterfaceSocket *new_socket = MEM_cnew<bNodeTreeInterfaceSocket>(__func__);
  new_socket->item.item_type = NODE_INTERFACE_SOCKET;

  /* Move reusable data. */
  new_socket->name = BLI_strdup(legacy_socket.name);
  new_socket->identifier = BLI_strdup(legacy_socket.identifier);
  new_socket->description = BLI_strdup(legacy_socket.description);
  /* If the socket idname includes a subtype (e.g. "NodeSocketFloatFactor") this will convert it to
   * the base type name ("NodeSocketFloat"). */
  new_socket->socket_type = BLI_strdup(
      legacy_socket_idname_to_socket_type(legacy_socket.idname).data());
  new_socket->flag = (in_out == SOCK_IN ? NODE_INTERFACE_SOCKET_INPUT :
                                          NODE_INTERFACE_SOCKET_OUTPUT);
  SET_FLAG_FROM_TEST(
      new_socket->flag, legacy_socket.flag & SOCK_HIDE_VALUE, NODE_INTERFACE_SOCKET_HIDE_VALUE);
  SET_FLAG_FROM_TEST(new_socket->flag,
                     legacy_socket.flag & SOCK_HIDE_IN_MODIFIER,
                     NODE_INTERFACE_SOCKET_HIDE_IN_MODIFIER);
  new_socket->attribute_domain = legacy_socket.attribute_domain;

  /* The following data are stolen from the old data, the ownership of their memory is directly
   * transferred to the new data. */
  new_socket->default_attribute_name = legacy_socket.default_attribute_name;
  legacy_socket.default_attribute_name = nullptr;
  new_socket->socket_data = legacy_socket.default_value;
  legacy_socket.default_value = nullptr;
  new_socket->properties = legacy_socket.prop;
  legacy_socket.prop = nullptr;

  /* Unused data. */
  MEM_delete(legacy_socket.runtime);
  legacy_socket.runtime = nullptr;

  return &new_socket->item;
}

static void versioning_convert_node_tree_socket_lists_to_interface(bNodeTree *ntree)
{
  bNodeTreeInterface &tree_interface = ntree->tree_interface;

  const int num_inputs = BLI_listbase_count(&ntree->inputs_legacy);
  const int num_outputs = BLI_listbase_count(&ntree->outputs_legacy);
  tree_interface.root_panel.items_num = num_inputs + num_outputs;
  tree_interface.root_panel.items_array = static_cast<bNodeTreeInterfaceItem **>(MEM_malloc_arrayN(
      tree_interface.root_panel.items_num, sizeof(bNodeTreeInterfaceItem *), __func__));

  /* Convert outputs first to retain old outputs/inputs ordering. */
  int index;
  LISTBASE_FOREACH_INDEX (bNodeSocket *, socket, &ntree->outputs_legacy, index) {
    tree_interface.root_panel.items_array[index] = legacy_socket_move_to_interface(*socket,
                                                                                   SOCK_OUT);
  }
  LISTBASE_FOREACH_INDEX (bNodeSocket *, socket, &ntree->inputs_legacy, index) {
    tree_interface.root_panel.items_array[num_outputs + index] = legacy_socket_move_to_interface(
        *socket, SOCK_IN);
  }
}

/**
 * Original node tree interface conversion in did not convert socket idnames with subtype suffixes
 * to correct socket base types (see #versioning_convert_node_tree_socket_lists_to_interface).
 */
static void versioning_fix_socket_subtype_idnames(bNodeTree *ntree)
{
  bNodeTreeInterface &tree_interface = ntree->tree_interface;

  tree_interface.foreach_item([](bNodeTreeInterfaceItem &item) -> bool {
    if (item.item_type == NODE_INTERFACE_SOCKET) {
      bNodeTreeInterfaceSocket &socket = reinterpret_cast<bNodeTreeInterfaceSocket &>(item);
      blender::StringRef corrected_socket_type = legacy_socket_idname_to_socket_type(
          socket.socket_type);
      if (socket.socket_type != corrected_socket_type) {
        MEM_freeN(socket.socket_type);
        socket.socket_type = BLI_strdup(corrected_socket_type.data());
      }
    }
    return true;
  });
}

/* Convert coat inputs on the Principled BSDF. */
static void version_principled_bsdf_coat(bNodeTree *ntree)
{
  LISTBASE_FOREACH (bNode *, node, &ntree->nodes) {
    if (node->type != SH_NODE_BSDF_PRINCIPLED) {
      continue;
    }
    if (nodeFindSocket(node, SOCK_IN, "Coat IOR") != nullptr) {
      continue;
    }
    bNodeSocket *coat_ior_input = nodeAddStaticSocket(
        ntree, node, SOCK_IN, SOCK_FLOAT, PROP_NONE, "Coat IOR", "Coat IOR");

    /* Adjust for 4x change in intensity. */
    bNodeSocket *coat_input = nodeFindSocket(node, SOCK_IN, "Clearcoat");
    *version_cycles_node_socket_float_value(coat_input) *= 0.25f;
    /* When the coat input is dynamic, instead of inserting a *0.25 math node, set the Coat IOR
     * to 1.2 instead - this also roughly quarters reflectivity compared to the 1.5 default. */
    *version_cycles_node_socket_float_value(coat_ior_input) = (coat_input->link) ? 1.2f : 1.5f;
  }

  /* Rename sockets. */
  version_node_input_socket_name(ntree, SH_NODE_BSDF_PRINCIPLED, "Clearcoat", "Coat");
  version_node_input_socket_name(
      ntree, SH_NODE_BSDF_PRINCIPLED, "Clearcoat Roughness", "Coat Roughness");
  version_node_input_socket_name(
      ntree, SH_NODE_BSDF_PRINCIPLED, "Clearcoat Normal", "Coat Normal");
}

/* Convert specular tint in Principled BSDF. */
static void version_principled_bsdf_specular_tint(bNodeTree *ntree)
{
  LISTBASE_FOREACH (bNode *, node, &ntree->nodes) {
    if (node->type != SH_NODE_BSDF_PRINCIPLED) {
      continue;
    }
    bNodeSocket *specular_tint_sock = nodeFindSocket(node, SOCK_IN, "Specular Tint");
    if (specular_tint_sock->type == SOCK_RGBA) {
      /* Node is already updated. */
      continue;
    }

    bNodeSocket *base_color_sock = nodeFindSocket(node, SOCK_IN, "Base Color");
    bNodeSocket *metallic_sock = nodeFindSocket(node, SOCK_IN, "Metallic");
    float specular_tint_old = *version_cycles_node_socket_float_value(specular_tint_sock);
    float *base_color = version_cycles_node_socket_rgba_value(base_color_sock);
    float metallic = *version_cycles_node_socket_float_value(metallic_sock);

    /* Change socket type to Color. */
    nodeModifySocketTypeStatic(ntree, node, specular_tint_sock, SOCK_RGBA, 0);
    float *specular_tint = version_cycles_node_socket_rgba_value(specular_tint_sock);

    /* The conversion logic here is that the new Specular Tint should be
     * mix(one, mix(base_color, one, metallic), old_specular_tint).
     * This needs to be handled both for the fixed values, as well as for any potential connected
     * inputs. */

    static float one[] = {1.0f, 1.0f, 1.0f, 1.0f};

    /* Mix the fixed values. */
    float metallic_mix[4];
    interp_v4_v4v4(metallic_mix, base_color, one, metallic);
    interp_v4_v4v4(specular_tint, one, metallic_mix, specular_tint_old);

    if (specular_tint_sock->link == nullptr && specular_tint_old <= 0.0f) {
      /* Specular Tint was fixed at zero, we don't need any conversion node setup. */
      continue;
    }

    /* If the Metallic input is dynamic, or fixed > 0 and base color is dynamic,
     * we need to insert a node to compute the metallic_mix.
     * Otherwise, use whatever is connected to the base color, or the static value
     * if it's unconnected. */
    bNodeSocket *metallic_mix_out = nullptr;
    bNode *metallic_mix_node = nullptr;
    if (metallic_sock->link || (base_color_sock->link && metallic > 0.0f)) {
      /* Metallic Mix needs to be dynamically mixed. */
      bNode *mix = nodeAddStaticNode(nullptr, ntree, SH_NODE_MIX);
      static_cast<NodeShaderMix *>(mix->storage)->data_type = SOCK_RGBA;
      mix->locx = node->locx - 270;
      mix->locy = node->locy - 120;

      bNodeSocket *a_in = nodeFindSocket(mix, SOCK_IN, "A_Color");
      bNodeSocket *b_in = nodeFindSocket(mix, SOCK_IN, "B_Color");
      bNodeSocket *fac_in = nodeFindSocket(mix, SOCK_IN, "Factor_Float");
      metallic_mix_out = nodeFindSocket(mix, SOCK_OUT, "Result_Color");
      metallic_mix_node = mix;

      copy_v4_v4(version_cycles_node_socket_rgba_value(a_in), base_color);
      if (base_color_sock->link) {
        nodeAddLink(
            ntree, base_color_sock->link->fromnode, base_color_sock->link->fromsock, mix, a_in);
      }
      copy_v4_v4(version_cycles_node_socket_rgba_value(b_in), one);
      *version_cycles_node_socket_float_value(fac_in) = metallic;
      if (metallic_sock->link) {
        nodeAddLink(
            ntree, metallic_sock->link->fromnode, metallic_sock->link->fromsock, mix, fac_in);
      }
    }
    else if (base_color_sock->link) {
      /* Metallic Mix is a no-op and equivalent to Base Color*/
      metallic_mix_out = base_color_sock->link->fromsock;
      metallic_mix_node = base_color_sock->link->fromnode;
    }

    /* Similar to above, if the Specular Tint input is dynamic, or fixed > 0 and metallic mix
     * is dynamic, we need to insert a node to compute the new specular tint. */
    if (specular_tint_sock->link || (metallic_mix_out && specular_tint_old > 0.0f)) {
      bNode *mix = nodeAddStaticNode(nullptr, ntree, SH_NODE_MIX);
      static_cast<NodeShaderMix *>(mix->storage)->data_type = SOCK_RGBA;
      mix->locx = node->locx - 170;
      mix->locy = node->locy - 120;

      bNodeSocket *a_in = nodeFindSocket(mix, SOCK_IN, "A_Color");
      bNodeSocket *b_in = nodeFindSocket(mix, SOCK_IN, "B_Color");
      bNodeSocket *fac_in = nodeFindSocket(mix, SOCK_IN, "Factor_Float");
      bNodeSocket *result_out = nodeFindSocket(mix, SOCK_OUT, "Result_Color");

      copy_v4_v4(version_cycles_node_socket_rgba_value(a_in), one);
      copy_v4_v4(version_cycles_node_socket_rgba_value(b_in), metallic_mix);
      if (metallic_mix_out) {
        nodeAddLink(ntree, metallic_mix_node, metallic_mix_out, mix, b_in);
      }
      *version_cycles_node_socket_float_value(fac_in) = specular_tint_old;
      if (specular_tint_sock->link) {
        nodeAddLink(ntree,
                    specular_tint_sock->link->fromnode,
                    specular_tint_sock->link->fromsock,
                    mix,
                    fac_in);
        nodeRemLink(ntree, specular_tint_sock->link);
      }
      nodeAddLink(ntree, mix, result_out, node, specular_tint_sock);
    }
  }
}

static void version_copy_socket(bNodeTreeInterfaceSocket &dst,
                                const bNodeTreeInterfaceSocket &src,
                                char *identifier)
{
  /* Node socket copy function based on bNodeTreeInterface::item_copy to avoid using blenkernel. */
  dst.name = BLI_strdup_null(src.name);
  dst.description = BLI_strdup_null(src.description);
  dst.socket_type = BLI_strdup(src.socket_type);
  dst.default_attribute_name = BLI_strdup_null(src.default_attribute_name);
  dst.identifier = identifier;
  if (src.properties) {
    dst.properties = IDP_CopyProperty_ex(src.properties, 0);
  }
  if (src.socket_data != nullptr) {
    dst.socket_data = MEM_dupallocN(src.socket_data);
    /* No user count increment needed, gets reset after versioning. */
  }
}

static int version_nodes_find_valid_insert_position_for_item(const bNodeTreeInterfacePanel &panel,
                                                             const bNodeTreeInterfaceItem &item,
                                                             const int initial_pos)
{
  const bool sockets_above_panels = !(panel.flag &
                                      NODE_INTERFACE_PANEL_ALLOW_SOCKETS_AFTER_PANELS);
  const blender::Span<const bNodeTreeInterfaceItem *> items = {panel.items_array, panel.items_num};

  int pos = initial_pos;

  if (sockets_above_panels) {
    if (item.item_type == NODE_INTERFACE_PANEL) {
      /* Find the closest valid position from the end, only panels at or after #position. */
      for (int test_pos = items.size() - 1; test_pos >= initial_pos; test_pos--) {
        if (test_pos < 0) {
          /* Initial position is out of range but valid. */
          break;
        }
        if (items[test_pos]->item_type != NODE_INTERFACE_PANEL) {
          /* Found valid position, insert after the last socket item. */
          pos = test_pos + 1;
          break;
        }
      }
    }
    else {
      /* Find the closest valid position from the start, no panels at or after #position. */
      for (int test_pos = 0; test_pos <= initial_pos; test_pos++) {
        if (test_pos >= items.size()) {
          /* Initial position is out of range but valid. */
          break;
        }
        if (items[test_pos]->item_type == NODE_INTERFACE_PANEL) {
          /* Found valid position, inserting moves the first panel. */
          pos = test_pos;
          break;
        }
      }
    }
  }

  return pos;
}

static void version_nodes_insert_item(bNodeTreeInterfacePanel &parent,
                                      bNodeTreeInterfaceSocket &socket,
                                      int position)
{
  /* Apply any constraints on the item positions. */
  position = version_nodes_find_valid_insert_position_for_item(parent, socket.item, position);
  position = std::min(std::max(position, 0), parent.items_num);

  blender::MutableSpan<bNodeTreeInterfaceItem *> old_items = {parent.items_array,
                                                              parent.items_num};
  parent.items_num++;
  parent.items_array = MEM_cnew_array<bNodeTreeInterfaceItem *>(parent.items_num, __func__);
  parent.items().take_front(position).copy_from(old_items.take_front(position));
  parent.items().drop_front(position + 1).copy_from(old_items.drop_front(position));
  parent.items()[position] = &socket.item;

  if (old_items.data()) {
    MEM_freeN(old_items.data());
  }
}

/* Node group interface copy function based on bNodeTreeInterface::insert_item_copy. */
static void version_node_group_split_socket(bNodeTreeInterface &tree_interface,
                                            bNodeTreeInterfaceSocket &socket,
                                            bNodeTreeInterfacePanel *parent,
                                            int position)
{
  if (parent == nullptr) {
    parent = &tree_interface.root_panel;
  }

  bNodeTreeInterfaceSocket *csocket = static_cast<bNodeTreeInterfaceSocket *>(
      MEM_dupallocN(&socket));
  /* Generate a new unique identifier.
   * This might break existing links, but the identifiers were duplicate anyway. */
  char *dst_identifier = BLI_sprintfN("Socket_%d", tree_interface.next_uid++);
  version_copy_socket(*csocket, socket, dst_identifier);

  version_nodes_insert_item(*parent, *csocket, position);

  /* Original socket becomes output. */
  socket.flag &= ~NODE_INTERFACE_SOCKET_INPUT;
  /* Copied socket becomes input. */
  csocket->flag &= ~NODE_INTERFACE_SOCKET_OUTPUT;
}

static void versioning_node_group_sort_sockets_recursive(bNodeTreeInterfacePanel &panel)
{
  /* True if item a should be above item b. */
  auto item_compare = [](const bNodeTreeInterfaceItem *a,
                         const bNodeTreeInterfaceItem *b) -> bool {
    if (a->item_type != b->item_type) {
      /* Keep sockets above panels. */
      return a->item_type == NODE_INTERFACE_SOCKET;
    }
    else {
      /* Keep outputs above inputs. */
      if (a->item_type == NODE_INTERFACE_SOCKET) {
        const bNodeTreeInterfaceSocket *sa = reinterpret_cast<const bNodeTreeInterfaceSocket *>(a);
        const bNodeTreeInterfaceSocket *sb = reinterpret_cast<const bNodeTreeInterfaceSocket *>(b);
        const bool is_output_a = sa->flag & NODE_INTERFACE_SOCKET_OUTPUT;
        const bool is_output_b = sb->flag & NODE_INTERFACE_SOCKET_OUTPUT;
        if (is_output_a != is_output_b) {
          return is_output_a;
        }
      }
    }
    return false;
  };

  /* Sort panel content. */
  std::stable_sort(panel.items().begin(), panel.items().end(), item_compare);

  /* Sort any child panels too. */
  for (bNodeTreeInterfaceItem *item : panel.items()) {
    if (item->item_type == NODE_INTERFACE_PANEL) {
      versioning_node_group_sort_sockets_recursive(
          *reinterpret_cast<bNodeTreeInterfacePanel *>(item));
    }
  }
}

static void enable_geometry_nodes_is_modifier(Main &bmain)
{
  /* Any node group with a first socket geometry output can potentially be a modifier. Previously
   * this wasn't an explicit option, so better to enable too many groups rather than too few. */
  LISTBASE_FOREACH (bNodeTree *, group, &bmain.nodetrees) {
    if (group->type != NTREE_GEOMETRY) {
      continue;
    }
    group->tree_interface.foreach_item([&](const bNodeTreeInterfaceItem &item) {
      if (item.item_type != NODE_INTERFACE_SOCKET) {
        return true;
      }
      const auto &socket = reinterpret_cast<const bNodeTreeInterfaceSocket &>(item);
      if ((socket.flag & NODE_INTERFACE_SOCKET_OUTPUT) == 0) {
        return true;
      }
      if (!STREQ(socket.socket_type, "NodeSocketGeometry")) {
        return true;
      }
      if (!group->geometry_node_asset_traits) {
        group->geometry_node_asset_traits = MEM_new<GeometryNodeAssetTraits>(__func__);
      }
      group->geometry_node_asset_traits->flag |= GEO_NODE_ASSET_MODIFIER;
      return false;
    });
  }
}

static void version_socket_identifier_suffixes_for_dynamic_types(
    ListBase sockets, const char *separator, const std::optional<int> total = std::nullopt)
{
  int index = 0;
  LISTBASE_FOREACH (bNodeSocket *, socket, &sockets) {
    if (socket->is_available()) {
      if (char *pos = strstr(socket->identifier, separator)) {
        /* End the identifier at the separator so that the old suffix is ignored. */
        *pos = '\0';

        if (total.has_value()) {
          index++;
          if (index == *total) {
            return;
          }
        }
      }
    }
    else {
      /* Rename existing identifiers so that they don't conflict with the renamed one. Those will
       * be removed after versioning code. */
      BLI_strncat(socket->identifier, "_deprecated", sizeof(socket->identifier));
    }
  }
}

static void versioning_nodes_dynamic_sockets(bNodeTree &ntree)
{
  LISTBASE_FOREACH (bNode *, node, &ntree.nodes) {
    switch (node->type) {
      case GEO_NODE_ACCUMULATE_FIELD:
        /* This node requires the extra `total` parameter, because the `Group Index` identifier
         * also has a space in the name, that should not be treated as separator. */
        version_socket_identifier_suffixes_for_dynamic_types(node->inputs, " ", 1);
        version_socket_identifier_suffixes_for_dynamic_types(node->outputs, " ", 3);
        break;
      case GEO_NODE_CAPTURE_ATTRIBUTE:
      case GEO_NODE_ATTRIBUTE_STATISTIC:
      case GEO_NODE_BLUR_ATTRIBUTE:
      case GEO_NODE_EVALUATE_AT_INDEX:
      case GEO_NODE_EVALUATE_ON_DOMAIN:
      case GEO_NODE_INPUT_NAMED_ATTRIBUTE:
      case GEO_NODE_RAYCAST:
      case GEO_NODE_SAMPLE_INDEX:
      case GEO_NODE_SAMPLE_NEAREST_SURFACE:
      case GEO_NODE_SAMPLE_UV_SURFACE:
      case GEO_NODE_STORE_NAMED_ATTRIBUTE:
      case GEO_NODE_VIEWER:
        version_socket_identifier_suffixes_for_dynamic_types(node->inputs, "_");
        version_socket_identifier_suffixes_for_dynamic_types(node->outputs, "_");
        break;
    }
  }
}

static void versioning_nodes_dynamic_sockets_2(bNodeTree &ntree)
{
  LISTBASE_FOREACH (bNode *, node, &ntree.nodes) {
    if (!ELEM(node->type, GEO_NODE_SWITCH, GEO_NODE_SAMPLE_CURVE)) {
      continue;
    }
    version_socket_identifier_suffixes_for_dynamic_types(node->inputs, "_");
    version_socket_identifier_suffixes_for_dynamic_types(node->outputs, "_");
  }
}

static void versioning_grease_pencil_stroke_radii_scaling(GreasePencil *grease_pencil)
{
  using namespace blender;
  /* Previously, Grease Pencil used a radius convention where 1 `px` = 0.001 units. This `px` was
   * the brush size which would be stored in the stroke thickness and then scaled by the point
   * pressure factor. Finally, the render engine would divide this thickness value by 2000 (we're
   * going from a thickness to a radius, hence the factor of two) to convert back into blender
   * units.
   * Store the radius now directly in blender units. This makes it consistent with how hair curves
   * handle the radius. */
  for (GreasePencilDrawingBase *base : grease_pencil->drawings()) {
    if (base->type != GP_DRAWING) {
      continue;
    }
    bke::greasepencil::Drawing &drawing = reinterpret_cast<GreasePencilDrawing *>(base)->wrap();
    MutableSpan<float> radii = drawing.radii_for_write();
    threading::parallel_for(radii.index_range(), 8192, [&](const IndexRange range) {
      for (const int i : range) {
        radii[i] /= 2000.0f;
      }
    });
  }
}

static void fix_geometry_nodes_object_info_scale(bNodeTree &ntree)
{
  using namespace blender;
  MultiValueMap<bNodeSocket *, bNodeLink *> out_links_per_socket;
  LISTBASE_FOREACH (bNodeLink *, link, &ntree.links) {
    if (link->fromnode->type == GEO_NODE_OBJECT_INFO) {
      out_links_per_socket.add(link->fromsock, link);
    }
  }

  LISTBASE_FOREACH_MUTABLE (bNode *, node, &ntree.nodes) {
    if (node->type != GEO_NODE_OBJECT_INFO) {
      continue;
    }
    bNodeSocket *scale = nodeFindSocket(node, SOCK_OUT, "Scale");
    const Span<bNodeLink *> links = out_links_per_socket.lookup(scale);
    if (links.is_empty()) {
      continue;
    }
    bNode *absolute_value = nodeAddNode(nullptr, &ntree, "ShaderNodeVectorMath");
    absolute_value->custom1 = NODE_VECTOR_MATH_ABSOLUTE;
    absolute_value->parent = node->parent;
    absolute_value->locx = node->locx + 100;
    absolute_value->locy = node->locy - 50;
    nodeAddLink(&ntree,
                node,
                scale,
                absolute_value,
                static_cast<bNodeSocket *>(absolute_value->inputs.first));
    for (bNodeLink *link : links) {
      link->fromnode = absolute_value;
      link->fromsock = static_cast<bNodeSocket *>(absolute_value->outputs.first);
    }
  }
}

static bool seq_filter_bilinear_to_auto(Sequence *seq, void * /*user_data*/)
{
  StripTransform *transform = seq->strip->transform;
  if (transform != nullptr && transform->filter == SEQ_TRANSFORM_FILTER_BILINEAR) {
    transform->filter = SEQ_TRANSFORM_FILTER_AUTO;
  }
  return true;
}

void blo_do_versions_400(FileData *fd, Library * /*lib*/, Main *bmain)
{
  if (!MAIN_VERSION_FILE_ATLEAST(bmain, 400, 1)) {
    LISTBASE_FOREACH (Mesh *, mesh, &bmain->meshes) {
      version_mesh_legacy_to_struct_of_array_format(*mesh);
    }
    version_movieclips_legacy_camera_object(bmain);
  }

  if (!MAIN_VERSION_FILE_ATLEAST(bmain, 400, 2)) {
    LISTBASE_FOREACH (Mesh *, mesh, &bmain->meshes) {
      BKE_mesh_legacy_bevel_weight_to_generic(mesh);
    }
  }

  /* 400 4 did not require any do_version here. */

  if (!MAIN_VERSION_FILE_ATLEAST(bmain, 400, 5)) {
    LISTBASE_FOREACH (Scene *, scene, &bmain->scenes) {
      ToolSettings *ts = scene->toolsettings;
      if (ts->snap_mode_tools != SCE_SNAP_TO_NONE) {
        ts->snap_mode_tools = SCE_SNAP_TO_GEOM;
      }

#define SCE_SNAP_PROJECT (1 << 3)
      if (ts->snap_flag & SCE_SNAP_PROJECT) {
        ts->snap_mode &= ~(1 << 2); /* SCE_SNAP_TO_FACE */
        ts->snap_mode |= (1 << 8);  /* SCE_SNAP_INDIVIDUAL_PROJECT */
      }
#undef SCE_SNAP_PROJECT
    }
  }

  if (!MAIN_VERSION_FILE_ATLEAST(bmain, 400, 6)) {
    FOREACH_NODETREE_BEGIN (bmain, ntree, id) {
      versioning_replace_legacy_glossy_node(ntree);
      versioning_remove_microfacet_sharp_distribution(ntree);
    }
    FOREACH_NODETREE_END;
  }

  if (!MAIN_VERSION_FILE_ATLEAST(bmain, 400, 7)) {
    LISTBASE_FOREACH (Mesh *, mesh, &bmain->meshes) {
      version_mesh_crease_generic(*bmain);
    }
  }

  if (!MAIN_VERSION_FILE_ATLEAST(bmain, 400, 8)) {
    LISTBASE_FOREACH (bAction *, act, &bmain->actions) {
      act->frame_start = max_ff(act->frame_start, MINAFRAMEF);
      act->frame_end = min_ff(act->frame_end, MAXFRAMEF);
    }
  }

  if (!MAIN_VERSION_FILE_ATLEAST(bmain, 400, 9)) {
    LISTBASE_FOREACH (Light *, light, &bmain->lights) {
      if (light->type == LA_SPOT && light->nodetree) {
        version_replace_texcoord_normal_socket(light->nodetree);
      }
    }
  }

  /* Fix brush->tip_scale_x which should never be zero. */
  LISTBASE_FOREACH (Brush *, brush, &bmain->brushes) {
    if (brush->tip_scale_x == 0.0f) {
      brush->tip_scale_x = 1.0f;
    }
  }

  if (!MAIN_VERSION_FILE_ATLEAST(bmain, 400, 10)) {
    LISTBASE_FOREACH (bScreen *, screen, &bmain->screens) {
      LISTBASE_FOREACH (ScrArea *, area, &screen->areabase) {
        LISTBASE_FOREACH (SpaceLink *, space, &area->spacedata) {
          if (space->spacetype == SPACE_NODE) {
            SpaceNode *snode = reinterpret_cast<SpaceNode *>(space);
            snode->overlay.flag |= SN_OVERLAY_SHOW_PREVIEWS;
          }
        }
      }
    }
  }

  if (!MAIN_VERSION_FILE_ATLEAST(bmain, 400, 11)) {
    version_vertex_weight_edit_preserve_threshold_exclusivity(bmain);
  }

  if (!MAIN_VERSION_FILE_ATLEAST(bmain, 400, 12)) {
    if (!DNA_struct_member_exists(fd->filesdna, "LightProbe", "int", "grid_bake_samples")) {
      LISTBASE_FOREACH (LightProbe *, lightprobe, &bmain->lightprobes) {
        lightprobe->grid_bake_samples = 2048;
        lightprobe->surfel_density = 1.0f;
        lightprobe->grid_normal_bias = 0.3f;
        lightprobe->grid_view_bias = 0.0f;
        lightprobe->grid_facing_bias = 0.5f;
        lightprobe->grid_dilation_threshold = 0.5f;
        lightprobe->grid_dilation_radius = 1.0f;
      }
    }

    /* Set default bake resolution. */
    if (!DNA_struct_member_exists(fd->filesdna, "World", "int", "probe_resolution")) {
      LISTBASE_FOREACH (World *, world, &bmain->worlds) {
        world->probe_resolution = LIGHT_PROBE_RESOLUTION_1024;
      }
    }

    if (!DNA_struct_member_exists(fd->filesdna, "LightProbe", "float", "grid_surface_bias")) {
      LISTBASE_FOREACH (LightProbe *, lightprobe, &bmain->lightprobes) {
        lightprobe->grid_surface_bias = 0.05f;
        lightprobe->grid_escape_bias = 0.1f;
      }
    }

    /* Clear removed "Z Buffer" flag. */
    {
      const int R_IMF_FLAG_ZBUF_LEGACY = 1 << 0;
      LISTBASE_FOREACH (Scene *, scene, &bmain->scenes) {
        scene->r.im_format.flag &= ~R_IMF_FLAG_ZBUF_LEGACY;
      }
    }

    /* Reset the layer opacity for all layers to 1. */
    LISTBASE_FOREACH (GreasePencil *, grease_pencil, &bmain->grease_pencils) {
      for (blender::bke::greasepencil::Layer *layer : grease_pencil->layers_for_write()) {
        layer->opacity = 1.0f;
      }
    }

    FOREACH_NODETREE_BEGIN (bmain, ntree, id) {
      if (ntree->type == NTREE_SHADER) {
        /* Remove Transmission Roughness from Principled BSDF. */
        version_principled_transmission_roughness(ntree);
        /* Convert legacy Velvet BSDF nodes into the new Sheen BSDF node. */
        version_replace_velvet_sheen_node(ntree);
        /* Convert sheen inputs on the Principled BSDF. */
        version_principled_bsdf_sheen(ntree);
      }
    }
    FOREACH_NODETREE_END;

    LISTBASE_FOREACH (bScreen *, screen, &bmain->screens) {
      LISTBASE_FOREACH (ScrArea *, area, &screen->areabase) {
        LISTBASE_FOREACH (SpaceLink *, sl, &area->spacedata) {
          ListBase *regionbase = (sl == area->spacedata.first) ? &area->regionbase :
                                                                 &sl->regionbase;

          /* Layout based regions used to also disallow resizing, now these are separate flags.
           * Make sure they are set together for old regions. */
          LISTBASE_FOREACH (ARegion *, region, regionbase) {
            if (region->flag & RGN_FLAG_DYNAMIC_SIZE) {
              region->flag |= RGN_FLAG_NO_USER_RESIZE;
            }
          }
        }
      }
    }
  }

  if (!MAIN_VERSION_FILE_ATLEAST(bmain, 400, 13)) {
    /* For the scenes configured to use the "None" display disable the color management
     * again. This will handle situation when the "None" display is removed and is replaced with
     * a "Raw" view instead.
     *
     * Note that this versioning will do nothing if the "None" display exists in the OCIO
     * configuration. */
    LISTBASE_FOREACH (Scene *, scene, &bmain->scenes) {
      const ColorManagedDisplaySettings &display_settings = scene->display_settings;
      if (STREQ(display_settings.display_device, "None")) {
        BKE_scene_disable_color_management(scene);
      }
    }
  }

  if (!MAIN_VERSION_FILE_ATLEAST(bmain, 400, 14)) {
    if (!DNA_struct_member_exists(fd->filesdna, "SceneEEVEE", "int", "ray_tracing_method")) {
      LISTBASE_FOREACH (Scene *, scene, &bmain->scenes) {
        scene->eevee.ray_tracing_method = RAYTRACE_EEVEE_METHOD_SCREEN;
      }
    }

    if (!DNA_struct_exists(fd->filesdna, "RegionAssetShelf")) {
      LISTBASE_FOREACH (bScreen *, screen, &bmain->screens) {
        LISTBASE_FOREACH (ScrArea *, area, &screen->areabase) {
          LISTBASE_FOREACH (SpaceLink *, sl, &area->spacedata) {
            if (sl->spacetype != SPACE_VIEW3D) {
              continue;
            }

            ListBase *regionbase = (sl == area->spacedata.first) ? &area->regionbase :
                                                                   &sl->regionbase;

            if (ARegion *new_shelf_region = do_versions_add_region_if_not_found(
                    regionbase,
                    RGN_TYPE_ASSET_SHELF,
                    "asset shelf for view3d (versioning)",
                    RGN_TYPE_TOOL_HEADER))
            {
              new_shelf_region->alignment = RGN_ALIGN_BOTTOM;
            }
            if (ARegion *new_shelf_header = do_versions_add_region_if_not_found(
                    regionbase,
                    RGN_TYPE_ASSET_SHELF_HEADER,
                    "asset shelf header for view3d (versioning)",
                    RGN_TYPE_ASSET_SHELF))
            {
              new_shelf_header->alignment = RGN_ALIGN_BOTTOM | RGN_SPLIT_PREV;
            }
          }
        }
      }
    }
  }

  if (!MAIN_VERSION_FILE_ATLEAST(bmain, 400, 16)) {
    /* Set Normalize property of Noise Texture node to true. */
    FOREACH_NODETREE_BEGIN (bmain, ntree, id) {
      if (ntree->type != NTREE_CUSTOM) {
        LISTBASE_FOREACH (bNode *, node, &ntree->nodes) {
          if (node->type == SH_NODE_TEX_NOISE) {
            ((NodeTexNoise *)node->storage)->normalize = true;
          }
        }
      }
    }
    FOREACH_NODETREE_END;
  }

  if (!MAIN_VERSION_FILE_ATLEAST(bmain, 400, 17)) {
    if (!DNA_struct_exists(fd->filesdna, "NodeShaderHairPrincipled")) {
      FOREACH_NODETREE_BEGIN (bmain, ntree, id) {
        if (ntree->type == NTREE_SHADER) {
          version_replace_principled_hair_model(ntree);
        }
      }
      FOREACH_NODETREE_END;
    }

    /* Panorama properties shared with Eevee. */
    if (!DNA_struct_member_exists(fd->filesdna, "Camera", "float", "fisheye_fov")) {
      Camera default_cam = *DNA_struct_default_get(Camera);
      LISTBASE_FOREACH (Camera *, camera, &bmain->cameras) {
        IDProperty *ccam = version_cycles_properties_from_ID(&camera->id);
        if (ccam) {
          camera->panorama_type = version_cycles_property_int(
              ccam, "panorama_type", default_cam.panorama_type);
          camera->fisheye_fov = version_cycles_property_float(
              ccam, "fisheye_fov", default_cam.fisheye_fov);
          camera->fisheye_lens = version_cycles_property_float(
              ccam, "fisheye_lens", default_cam.fisheye_lens);
          camera->latitude_min = version_cycles_property_float(
              ccam, "latitude_min", default_cam.latitude_min);
          camera->latitude_max = version_cycles_property_float(
              ccam, "latitude_max", default_cam.latitude_max);
          camera->longitude_min = version_cycles_property_float(
              ccam, "longitude_min", default_cam.longitude_min);
          camera->longitude_max = version_cycles_property_float(
              ccam, "longitude_max", default_cam.longitude_max);
          /* Fit to match default projective camera with focal_length 50 and sensor_width 36. */
          camera->fisheye_polynomial_k0 = version_cycles_property_float(
              ccam, "fisheye_polynomial_k0", default_cam.fisheye_polynomial_k0);
          camera->fisheye_polynomial_k1 = version_cycles_property_float(
              ccam, "fisheye_polynomial_k1", default_cam.fisheye_polynomial_k1);
          camera->fisheye_polynomial_k2 = version_cycles_property_float(
              ccam, "fisheye_polynomial_k2", default_cam.fisheye_polynomial_k2);
          camera->fisheye_polynomial_k3 = version_cycles_property_float(
              ccam, "fisheye_polynomial_k3", default_cam.fisheye_polynomial_k3);
          camera->fisheye_polynomial_k4 = version_cycles_property_float(
              ccam, "fisheye_polynomial_k4", default_cam.fisheye_polynomial_k4);
        }
        else {
          camera->panorama_type = default_cam.panorama_type;
          camera->fisheye_fov = default_cam.fisheye_fov;
          camera->fisheye_lens = default_cam.fisheye_lens;
          camera->latitude_min = default_cam.latitude_min;
          camera->latitude_max = default_cam.latitude_max;
          camera->longitude_min = default_cam.longitude_min;
          camera->longitude_max = default_cam.longitude_max;
          /* Fit to match default projective camera with focal_length 50 and sensor_width 36. */
          camera->fisheye_polynomial_k0 = default_cam.fisheye_polynomial_k0;
          camera->fisheye_polynomial_k1 = default_cam.fisheye_polynomial_k1;
          camera->fisheye_polynomial_k2 = default_cam.fisheye_polynomial_k2;
          camera->fisheye_polynomial_k3 = default_cam.fisheye_polynomial_k3;
          camera->fisheye_polynomial_k4 = default_cam.fisheye_polynomial_k4;
        }
      }
    }

    if (!DNA_struct_member_exists(fd->filesdna, "LightProbe", "float", "grid_flag")) {
      LISTBASE_FOREACH (LightProbe *, lightprobe, &bmain->lightprobes) {
        /* Keep old behavior of baking the whole lighting. */
        lightprobe->grid_flag = LIGHTPROBE_GRID_CAPTURE_WORLD | LIGHTPROBE_GRID_CAPTURE_INDIRECT |
                                LIGHTPROBE_GRID_CAPTURE_EMISSION;
      }
    }

    if (!DNA_struct_member_exists(fd->filesdna, "SceneEEVEE", "int", "gi_irradiance_pool_size")) {
      LISTBASE_FOREACH (Scene *, scene, &bmain->scenes) {
        scene->eevee.gi_irradiance_pool_size = 16;
      }
    }

    LISTBASE_FOREACH (Scene *, scene, &bmain->scenes) {
      scene->toolsettings->snap_flag_anim |= SCE_SNAP;
      scene->toolsettings->snap_anim_mode |= (1 << 10); /* SCE_SNAP_TO_FRAME */
    }
  }

  if (!MAIN_VERSION_FILE_ATLEAST(bmain, 400, 20)) {
    /* Convert old socket lists into new interface items. */
    FOREACH_NODETREE_BEGIN (bmain, ntree, id) {
      versioning_convert_node_tree_socket_lists_to_interface(ntree);
      /* Clear legacy sockets after conversion.
       * Internal data pointers have been moved or freed already. */
      BLI_freelistN(&ntree->inputs_legacy);
      BLI_freelistN(&ntree->outputs_legacy);
    }
    FOREACH_NODETREE_END;
  }
  else {
    /* Legacy node tree sockets are created for forward compatibility,
     * but have to be freed after loading and versioning. */
    FOREACH_NODETREE_BEGIN (bmain, ntree, id) {
      LISTBASE_FOREACH_MUTABLE (bNodeSocket *, legacy_socket, &ntree->inputs_legacy) {
        MEM_SAFE_FREE(legacy_socket->default_attribute_name);
        MEM_SAFE_FREE(legacy_socket->default_value);
        if (legacy_socket->prop) {
          IDP_FreeProperty(legacy_socket->prop);
        }
        MEM_delete(legacy_socket->runtime);
        MEM_freeN(legacy_socket);
      }
      LISTBASE_FOREACH_MUTABLE (bNodeSocket *, legacy_socket, &ntree->outputs_legacy) {
        MEM_SAFE_FREE(legacy_socket->default_attribute_name);
        MEM_SAFE_FREE(legacy_socket->default_value);
        if (legacy_socket->prop) {
          IDP_FreeProperty(legacy_socket->prop);
        }
        MEM_delete(legacy_socket->runtime);
        MEM_freeN(legacy_socket);
      }
      BLI_listbase_clear(&ntree->inputs_legacy);
      BLI_listbase_clear(&ntree->outputs_legacy);
    }
    FOREACH_NODETREE_END;
  }

  if (!MAIN_VERSION_FILE_ATLEAST(bmain, 400, 22)) {
    /* Initialize root panel flags in files created before these flags were added. */
    FOREACH_NODETREE_BEGIN (bmain, ntree, id) {
      ntree->tree_interface.root_panel.flag |= NODE_INTERFACE_PANEL_ALLOW_CHILD_PANELS;
    }
    FOREACH_NODETREE_END;
  }

  if (!MAIN_VERSION_FILE_ATLEAST(bmain, 400, 23)) {
    LISTBASE_FOREACH (bNodeTree *, ntree, &bmain->nodetrees) {
      if (ntree->type == NTREE_GEOMETRY) {
        LISTBASE_FOREACH (bNode *, node, &ntree->nodes) {
          if (node->type == GEO_NODE_SET_SHADE_SMOOTH) {
            node->custom1 = int8_t(blender::bke::AttrDomain::Face);
          }
        }
      }
    }
  }

  if (!MAIN_VERSION_FILE_ATLEAST(bmain, 400, 24)) {
    FOREACH_NODETREE_BEGIN (bmain, ntree, id) {
      if (ntree->type == NTREE_SHADER) {
        /* Convert coat inputs on the Principled BSDF. */
        version_principled_bsdf_coat(ntree);
        /* Convert subsurface inputs on the Principled BSDF. */
        version_principled_bsdf_subsurface(ntree);
        /* Convert emission on the Principled BSDF. */
        version_principled_bsdf_emission(ntree);
      }
    }
    FOREACH_NODETREE_END;

    {
      LISTBASE_FOREACH (bScreen *, screen, &bmain->screens) {
        LISTBASE_FOREACH (ScrArea *, area, &screen->areabase) {
          LISTBASE_FOREACH (SpaceLink *, sl, &area->spacedata) {
            const ListBase *regionbase = (sl == area->spacedata.first) ? &area->regionbase :
                                                                         &sl->regionbase;
            LISTBASE_FOREACH (ARegion *, region, regionbase) {
              if (region->regiontype != RGN_TYPE_ASSET_SHELF) {
                continue;
              }

              RegionAssetShelf *shelf_data = static_cast<RegionAssetShelf *>(region->regiondata);
              if (shelf_data && shelf_data->active_shelf &&
                  (shelf_data->active_shelf->preferred_row_count == 0))
              {
                shelf_data->active_shelf->preferred_row_count = 1;
              }
            }
          }
        }
      }
    }

    /* Convert sockets with both input and output flag into two separate sockets. */
    FOREACH_NODETREE_BEGIN (bmain, ntree, id) {
      blender::Vector<bNodeTreeInterfaceSocket *> sockets_to_split;
      ntree->tree_interface.foreach_item([&](bNodeTreeInterfaceItem &item) {
        if (item.item_type == NODE_INTERFACE_SOCKET) {
          bNodeTreeInterfaceSocket &socket = reinterpret_cast<bNodeTreeInterfaceSocket &>(item);
          if ((socket.flag & NODE_INTERFACE_SOCKET_INPUT) &&
              (socket.flag & NODE_INTERFACE_SOCKET_OUTPUT))
          {
            sockets_to_split.append(&socket);
          }
        }
        return true;
      });

      for (bNodeTreeInterfaceSocket *socket : sockets_to_split) {
        const int position = ntree->tree_interface.find_item_position(socket->item);
        bNodeTreeInterfacePanel *parent = ntree->tree_interface.find_item_parent(socket->item);
        version_node_group_split_socket(ntree->tree_interface, *socket, parent, position + 1);
      }
    }
    FOREACH_NODETREE_END;
  }

  if (!MAIN_VERSION_FILE_ATLEAST(bmain, 400, 25)) {
    FOREACH_NODETREE_BEGIN (bmain, ntree, id) {
      if (ntree->type == NTREE_SHADER) {
        /* Convert specular tint on the Principled BSDF. */
        version_principled_bsdf_specular_tint(ntree);
        /* Rename some sockets. */
        version_principled_bsdf_rename_sockets(ntree);
      }
    }
    FOREACH_NODETREE_END;
  }

  if (!MAIN_VERSION_FILE_ATLEAST(bmain, 400, 26)) {
    enable_geometry_nodes_is_modifier(*bmain);

    LISTBASE_FOREACH (Scene *, scene, &bmain->scenes) {
      scene->simulation_frame_start = scene->r.sfra;
      scene->simulation_frame_end = scene->r.efra;
    }
  }

  if (!MAIN_VERSION_FILE_ATLEAST(bmain, 400, 27)) {
    LISTBASE_FOREACH (bScreen *, screen, &bmain->screens) {
      LISTBASE_FOREACH (ScrArea *, area, &screen->areabase) {
        LISTBASE_FOREACH (SpaceLink *, sl, &area->spacedata) {
          if (sl->spacetype == SPACE_SEQ) {
            SpaceSeq *sseq = (SpaceSeq *)sl;
            sseq->timeline_overlay.flag |= SEQ_TIMELINE_SHOW_STRIP_RETIMING;
          }
        }
      }
    }

    if (!DNA_struct_member_exists(fd->filesdna, "SceneEEVEE", "float", "shadow_normal_bias")) {
      SceneEEVEE default_scene_eevee = *DNA_struct_default_get(SceneEEVEE);
      LISTBASE_FOREACH (Scene *, scene, &bmain->scenes) {
        scene->eevee.shadow_ray_count = default_scene_eevee.shadow_ray_count;
        scene->eevee.shadow_step_count = default_scene_eevee.shadow_step_count;
        scene->eevee.shadow_normal_bias = default_scene_eevee.shadow_normal_bias;
      }
    }

    if (!DNA_struct_member_exists(fd->filesdna, "Light", "float", "shadow_softness_factor")) {
      Light default_light = blender::dna::shallow_copy(*DNA_struct_default_get(Light));
      LISTBASE_FOREACH (Light *, light, &bmain->lights) {
        light->shadow_softness_factor = default_light.shadow_softness_factor;
        light->shadow_trace_distance = default_light.shadow_trace_distance;
      }
    }
  }

  if (!MAIN_VERSION_FILE_ATLEAST(bmain, 400, 28)) {
    LISTBASE_FOREACH (bScreen *, screen, &bmain->screens) {
      LISTBASE_FOREACH (ScrArea *, area, &screen->areabase) {
        LISTBASE_FOREACH (SpaceLink *, sl, &area->spacedata) {
          const ListBase *regionbase = (sl == area->spacedata.first) ? &area->regionbase :
                                                                       &sl->regionbase;
          LISTBASE_FOREACH (ARegion *, region, regionbase) {
            if (region->regiontype != RGN_TYPE_ASSET_SHELF) {
              continue;
            }

            RegionAssetShelf *shelf_data = static_cast<RegionAssetShelf *>(region->regiondata);
            if (shelf_data && shelf_data->active_shelf) {
              AssetShelfSettings &settings = shelf_data->active_shelf->settings;
              settings.asset_library_reference.custom_library_index = -1;
              settings.asset_library_reference.type = ASSET_LIBRARY_ALL;
            }

            region->flag |= RGN_FLAG_HIDDEN;
          }
        }
      }
    }
  }

  if (!MAIN_VERSION_FILE_ATLEAST(bmain, 400, 29)) {
    /* Unhide all Reroute nodes. */
    FOREACH_NODETREE_BEGIN (bmain, ntree, id) {
      LISTBASE_FOREACH (bNode *, node, &ntree->nodes) {
        if (node->is_reroute()) {
          static_cast<bNodeSocket *>(node->inputs.first)->flag &= ~SOCK_HIDDEN;
          static_cast<bNodeSocket *>(node->outputs.first)->flag &= ~SOCK_HIDDEN;
        }
      }
    }
    FOREACH_NODETREE_END;
  }

  if (!MAIN_VERSION_FILE_ATLEAST(bmain, 400, 30)) {
    LISTBASE_FOREACH (Scene *, scene, &bmain->scenes) {
      ToolSettings *ts = scene->toolsettings;
      enum { IS_DEFAULT = 0, IS_UV, IS_NODE, IS_ANIM };
      auto versioning_snap_to = [](short snap_to_old, int type) {
        eSnapMode snap_to_new = SCE_SNAP_TO_NONE;
        if (snap_to_old & (1 << 0)) {
          snap_to_new |= type == IS_NODE ? SCE_SNAP_TO_NODE_X :
                         type == IS_ANIM ? SCE_SNAP_TO_FRAME :
                                           SCE_SNAP_TO_VERTEX;
        }
        if (snap_to_old & (1 << 1)) {
          snap_to_new |= type == IS_NODE ? SCE_SNAP_TO_NODE_Y :
                         type == IS_ANIM ? SCE_SNAP_TO_SECOND :
                                           SCE_SNAP_TO_EDGE;
        }
        if (ELEM(type, IS_DEFAULT, IS_ANIM) && snap_to_old & (1 << 2)) {
          snap_to_new |= type == IS_DEFAULT ? SCE_SNAP_TO_FACE : SCE_SNAP_TO_MARKERS;
        }
        if (type == IS_DEFAULT && snap_to_old & (1 << 3)) {
          snap_to_new |= SCE_SNAP_TO_VOLUME;
        }
        if (type == IS_DEFAULT && snap_to_old & (1 << 4)) {
          snap_to_new |= SCE_SNAP_TO_EDGE_MIDPOINT;
        }
        if (type == IS_DEFAULT && snap_to_old & (1 << 5)) {
          snap_to_new |= SCE_SNAP_TO_EDGE_PERPENDICULAR;
        }
        if (ELEM(type, IS_DEFAULT, IS_UV, IS_NODE) && snap_to_old & (1 << 6)) {
          snap_to_new |= SCE_SNAP_TO_INCREMENT;
        }
        if (ELEM(type, IS_DEFAULT, IS_UV, IS_NODE) && snap_to_old & (1 << 7)) {
          snap_to_new |= SCE_SNAP_TO_GRID;
        }
        if (type == IS_DEFAULT && snap_to_old & (1 << 8)) {
          snap_to_new |= SCE_SNAP_INDIVIDUAL_NEAREST;
        }
        if (type == IS_DEFAULT && snap_to_old & (1 << 9)) {
          snap_to_new |= SCE_SNAP_INDIVIDUAL_PROJECT;
        }
        if (snap_to_old & (1 << 10)) {
          snap_to_new |= SCE_SNAP_TO_FRAME;
        }
        if (snap_to_old & (1 << 11)) {
          snap_to_new |= SCE_SNAP_TO_SECOND;
        }
        if (snap_to_old & (1 << 12)) {
          snap_to_new |= SCE_SNAP_TO_MARKERS;
        }

        if (!snap_to_new) {
          snap_to_new = eSnapMode(1 << 0);
        }

        return snap_to_new;
      };

      ts->snap_mode = versioning_snap_to(ts->snap_mode, IS_DEFAULT);
      ts->snap_uv_mode = versioning_snap_to(ts->snap_uv_mode, IS_UV);
      ts->snap_node_mode = versioning_snap_to(ts->snap_node_mode, IS_NODE);
      ts->snap_anim_mode = versioning_snap_to(ts->snap_anim_mode, IS_ANIM);
    }
  }

  if (!MAIN_VERSION_FILE_ATLEAST(bmain, 400, 31)) {
    LISTBASE_FOREACH (Curve *, curve, &bmain->curves) {
      const int curvetype = BKE_curve_type_get(curve);
      if (curvetype == OB_FONT) {
        CharInfo *info = curve->strinfo;
        if (info != nullptr) {
          for (int i = curve->len_char32 - 1; i >= 0; i--, info++) {
            if (info->mat_nr > 0) {
              /** CharInfo mat_nr used to start at 1, unlike mesh & nurbs, now zero-based. */
              info->mat_nr--;
            }
          }
        }
      }
    }
  }

  if (!MAIN_VERSION_FILE_ATLEAST(bmain, 400, 33)) {
    /* Fix node group socket order by sorting outputs and inputs. */
    LISTBASE_FOREACH (bNodeTree *, ntree, &bmain->nodetrees) {
      versioning_node_group_sort_sockets_recursive(ntree->tree_interface.root_panel);
    }
  }

  if (!MAIN_VERSION_FILE_ATLEAST(bmain, 401, 1)) {
    LISTBASE_FOREACH (GreasePencil *, grease_pencil, &bmain->grease_pencils) {
      versioning_grease_pencil_stroke_radii_scaling(grease_pencil);
    }
  }

  if (!MAIN_VERSION_FILE_ATLEAST(bmain, 401, 4)) {
    FOREACH_NODETREE_BEGIN (bmain, ntree, id) {
      if (ntree->type != NTREE_CUSTOM) {
        /* versioning_update_noise_texture_node must be done before
         * versioning_replace_musgrave_texture_node. */
        versioning_update_noise_texture_node(ntree);

        /* Convert Musgrave Texture nodes to Noise Texture nodes. */
        versioning_replace_musgrave_texture_node(ntree);
      }
    }
    FOREACH_NODETREE_END;
  }

  if (!MAIN_VERSION_FILE_ATLEAST(bmain, 401, 5)) {
    /* Unify Material::blend_shadow and Cycles.use_transparent_shadows into the
     * Material::blend_flag. */
    Scene *scene = static_cast<Scene *>(bmain->scenes.first);
    bool is_cycles = scene && STREQ(scene->r.engine, RE_engine_id_CYCLES);
    if (is_cycles) {
      LISTBASE_FOREACH (Material *, material, &bmain->materials) {
        bool transparent_shadows = true;
        if (IDProperty *cmat = version_cycles_properties_from_ID(&material->id)) {
          transparent_shadows = version_cycles_property_boolean(
              cmat, "use_transparent_shadow", true);
        }
        SET_FLAG_FROM_TEST(material->blend_flag, transparent_shadows, MA_BL_TRANSPARENT_SHADOW);
      }
    }
    else {
      LISTBASE_FOREACH (Material *, material, &bmain->materials) {
        bool transparent_shadow = material->blend_shadow != MA_BS_SOLID;
        SET_FLAG_FROM_TEST(material->blend_flag, transparent_shadow, MA_BL_TRANSPARENT_SHADOW);
      }
    }

    FOREACH_NODETREE_BEGIN (bmain, ntree, id) {
      if (ntree->type == NTREE_COMPOSIT) {
        versioning_replace_splitviewer(ntree);
      }
    }
    FOREACH_NODETREE_END;
  }

  /* 401 6 did not require any do_version here. */

  if (!MAIN_VERSION_FILE_ATLEAST(bmain, 401, 7)) {
    if (!DNA_struct_member_exists(fd->filesdna, "SceneEEVEE", "int", "volumetric_ray_depth")) {
      SceneEEVEE default_eevee = *DNA_struct_default_get(SceneEEVEE);
      LISTBASE_FOREACH (Scene *, scene, &bmain->scenes) {
        scene->eevee.volumetric_ray_depth = default_eevee.volumetric_ray_depth;
      }
    }

    if (!DNA_struct_member_exists(fd->filesdna, "Material", "char", "surface_render_method")) {
      LISTBASE_FOREACH (Material *, mat, &bmain->materials) {
        mat->surface_render_method = (mat->blend_method == MA_BM_BLEND) ?
                                         MA_SURFACE_METHOD_FORWARD :
                                         MA_SURFACE_METHOD_DEFERRED;
      }
    }

    LISTBASE_FOREACH (bScreen *, screen, &bmain->screens) {
      LISTBASE_FOREACH (ScrArea *, area, &screen->areabase) {
        LISTBASE_FOREACH (SpaceLink *, sl, &area->spacedata) {
          const ListBase *regionbase = (sl == area->spacedata.first) ? &area->regionbase :
                                                                       &sl->regionbase;
          LISTBASE_FOREACH (ARegion *, region, regionbase) {
            if (region->regiontype != RGN_TYPE_ASSET_SHELF_HEADER) {
              continue;
            }
            region->alignment &= ~RGN_SPLIT_PREV;
            region->alignment |= RGN_ALIGN_HIDE_WITH_PREV;
          }
        }
      }
    }

    if (!DNA_struct_member_exists(fd->filesdna, "SceneEEVEE", "float", "gtao_thickness")) {
      SceneEEVEE default_eevee = *DNA_struct_default_get(SceneEEVEE);
      LISTBASE_FOREACH (Scene *, scene, &bmain->scenes) {
        scene->eevee.gtao_thickness = default_eevee.gtao_thickness;
        scene->eevee.gtao_focus = default_eevee.gtao_focus;
      }
    }

    if (!DNA_struct_member_exists(fd->filesdna, "LightProbe", "float", "data_display_size")) {
      LightProbe default_probe = *DNA_struct_default_get(LightProbe);
      LISTBASE_FOREACH (LightProbe *, probe, &bmain->lightprobes) {
        probe->data_display_size = default_probe.data_display_size;
      }
    }

    LISTBASE_FOREACH (Mesh *, mesh, &bmain->meshes) {
      mesh->flag &= ~ME_NO_OVERLAPPING_TOPOLOGY;
    }
  }

  if (!MAIN_VERSION_FILE_ATLEAST(bmain, 401, 8)) {
    LISTBASE_FOREACH (bNodeTree *, ntree, &bmain->nodetrees) {
      if (ntree->type != NTREE_GEOMETRY) {
        continue;
      }
      versioning_nodes_dynamic_sockets(*ntree);
    }
  }

  if (!MAIN_VERSION_FILE_ATLEAST(bmain, 401, 9)) {
    if (!DNA_struct_member_exists(fd->filesdna, "Material", "char", "displacement_method")) {
      /* Replace Cycles.displacement_method by Material::displacement_method. */
      LISTBASE_FOREACH (Material *, material, &bmain->materials) {
        int displacement_method = MA_DISPLACEMENT_BUMP;
        if (IDProperty *cmat = version_cycles_properties_from_ID(&material->id)) {
          displacement_method = version_cycles_property_int(
              cmat, "displacement_method", MA_DISPLACEMENT_BUMP);
        }
        material->displacement_method = displacement_method;
      }
    }

    /* Prevent custom bone colors from having alpha zero.
     * Part of the fix for issue #115434. */
    LISTBASE_FOREACH (bArmature *, arm, &bmain->armatures) {
      blender::animrig::ANIM_armature_foreach_bone(&arm->bonebase, [](Bone *bone) {
        bone->color.custom.solid[3] = 255;
        bone->color.custom.select[3] = 255;
        bone->color.custom.active[3] = 255;
      });
      if (arm->edbo) {
        LISTBASE_FOREACH (EditBone *, ebone, arm->edbo) {
          ebone->color.custom.solid[3] = 255;
          ebone->color.custom.select[3] = 255;
          ebone->color.custom.active[3] = 255;
        }
      }
    }
    LISTBASE_FOREACH (Object *, obj, &bmain->objects) {
      if (obj->pose == nullptr) {
        continue;
      }
      LISTBASE_FOREACH (bPoseChannel *, pchan, &obj->pose->chanbase) {
        pchan->color.custom.solid[3] = 255;
        pchan->color.custom.select[3] = 255;
        pchan->color.custom.active[3] = 255;
      }
    }
  }

  if (!MAIN_VERSION_FILE_ATLEAST(bmain, 401, 10)) {
    if (!DNA_struct_member_exists(
            fd->filesdna, "SceneEEVEE", "RaytraceEEVEE", "ray_tracing_options"))
    {
      LISTBASE_FOREACH (Scene *, scene, &bmain->scenes) {
        scene->eevee.ray_tracing_options.flag = RAYTRACE_EEVEE_USE_DENOISE;
        scene->eevee.ray_tracing_options.denoise_stages = RAYTRACE_EEVEE_DENOISE_SPATIAL |
                                                          RAYTRACE_EEVEE_DENOISE_TEMPORAL |
                                                          RAYTRACE_EEVEE_DENOISE_BILATERAL;
        scene->eevee.ray_tracing_options.screen_trace_quality = 0.25f;
        scene->eevee.ray_tracing_options.screen_trace_thickness = 0.2f;
        scene->eevee.ray_tracing_options.screen_trace_max_roughness = 0.5f;
        scene->eevee.ray_tracing_options.sample_clamp = 10.0f;
        scene->eevee.ray_tracing_options.resolution_scale = 2;
      }
    }

    LISTBASE_FOREACH (bNodeTree *, ntree, &bmain->nodetrees) {
      if (ntree->type == NTREE_GEOMETRY) {
        version_geometry_nodes_use_rotation_socket(*ntree);
        versioning_nodes_dynamic_sockets_2(*ntree);
        fix_geometry_nodes_object_info_scale(*ntree);
      }
    }
  }

  if (MAIN_VERSION_FILE_ATLEAST(bmain, 400, 20) && !MAIN_VERSION_FILE_ATLEAST(bmain, 401, 11)) {
    /* Convert old socket lists into new interface items. */
    FOREACH_NODETREE_BEGIN (bmain, ntree, id) {
      versioning_fix_socket_subtype_idnames(ntree);
    }
    FOREACH_NODETREE_END;
  }

  if (!MAIN_VERSION_FILE_ATLEAST(bmain, 401, 12)) {
    FOREACH_NODETREE_BEGIN (bmain, ntree, id) {
      if (ntree->type == NTREE_COMPOSIT) {
        LISTBASE_FOREACH (bNode *, node, &ntree->nodes) {
          if (node->type == CMP_NODE_PIXELATE) {
            node->custom1 = 1;
          }
        }
      }
    }
    FOREACH_NODETREE_END;
  }

  if (!MAIN_VERSION_FILE_ATLEAST(bmain, 401, 13)) {
    FOREACH_NODETREE_BEGIN (bmain, ntree, id) {
      if (ntree->type == NTREE_COMPOSIT) {
        LISTBASE_FOREACH (bNode *, node, &ntree->nodes) {
          if (node->type == CMP_NODE_MAP_UV) {
            node->custom2 = CMP_NODE_MAP_UV_FILTERING_ANISOTROPIC;
          }
        }
      }
    }
    FOREACH_NODETREE_END;
  }

  if (!MAIN_VERSION_FILE_ATLEAST(bmain, 401, 14)) {
    const Brush *default_brush = DNA_struct_default_get(Brush);
    LISTBASE_FOREACH (Brush *, brush, &bmain->brushes) {
      brush->automasking_start_normal_limit = default_brush->automasking_start_normal_limit;
      brush->automasking_start_normal_falloff = default_brush->automasking_start_normal_falloff;

      brush->automasking_view_normal_limit = default_brush->automasking_view_normal_limit;
      brush->automasking_view_normal_falloff = default_brush->automasking_view_normal_falloff;
    }
  }

  if (!MAIN_VERSION_FILE_ATLEAST(bmain, 401, 15)) {
    FOREACH_NODETREE_BEGIN (bmain, ntree, id) {
      if (ntree->type == NTREE_COMPOSIT) {
        LISTBASE_FOREACH (bNode *, node, &ntree->nodes) {
          if (node->type == CMP_NODE_KEYING) {
            NodeKeyingData &keying_data = *static_cast<NodeKeyingData *>(node->storage);
            keying_data.edge_kernel_radius = max_ii(keying_data.edge_kernel_radius - 1, 0);
          }
        }
      }
    }
    FOREACH_NODETREE_END;
  }

  if (!MAIN_VERSION_FILE_ATLEAST(bmain, 401, 16)) {
    LISTBASE_FOREACH (Scene *, scene, &bmain->scenes) {
      Sculpt *sculpt = scene->toolsettings->sculpt;
      if (sculpt != nullptr) {
        Sculpt default_sculpt = *DNA_struct_default_get(Sculpt);
        sculpt->automasking_boundary_edges_propagation_steps =
            default_sculpt.automasking_boundary_edges_propagation_steps;
      }
    }
  }

  if (!MAIN_VERSION_FILE_ATLEAST(bmain, 401, 17)) {
    LISTBASE_FOREACH (Scene *, scene, &bmain->scenes) {
      ToolSettings *ts = scene->toolsettings;
      int input_sample_values[10];

      input_sample_values[0] = ts->imapaint.paint.num_input_samples_deprecated;
      input_sample_values[1] = ts->sculpt != nullptr ?
                                   ts->sculpt->paint.num_input_samples_deprecated :
                                   1;
      input_sample_values[2] = ts->curves_sculpt != nullptr ?
                                   ts->curves_sculpt->paint.num_input_samples_deprecated :
                                   1;
      input_sample_values[3] = ts->uvsculpt != nullptr ?
                                   ts->uvsculpt->paint.num_input_samples_deprecated :
                                   1;

      input_sample_values[4] = ts->gp_paint != nullptr ?
                                   ts->gp_paint->paint.num_input_samples_deprecated :
                                   1;
      input_sample_values[5] = ts->gp_vertexpaint != nullptr ?
                                   ts->gp_vertexpaint->paint.num_input_samples_deprecated :
                                   1;
      input_sample_values[6] = ts->gp_sculptpaint != nullptr ?
                                   ts->gp_sculptpaint->paint.num_input_samples_deprecated :
                                   1;
      input_sample_values[7] = ts->gp_weightpaint != nullptr ?
                                   ts->gp_weightpaint->paint.num_input_samples_deprecated :
                                   1;

      input_sample_values[8] = ts->vpaint != nullptr ?
                                   ts->vpaint->paint.num_input_samples_deprecated :
                                   1;
      input_sample_values[9] = ts->wpaint != nullptr ?
                                   ts->wpaint->paint.num_input_samples_deprecated :
                                   1;

      int unified_value = 1;
      for (int i = 0; i < 10; i++) {
        if (input_sample_values[i] != 1) {
          if (unified_value == 1) {
            unified_value = input_sample_values[i];
          }
          else {
            /* In the case of a user having multiple tools with different num_input_value values
             * set we cannot support this in the single UnifiedPaintSettings value, so fallback
             * to 1 instead of deciding that one value is more canonical than the other.
             */
            break;
          }
        }
      }

      ts->unified_paint_settings.input_samples = unified_value;
    }
    LISTBASE_FOREACH (Brush *, brush, &bmain->brushes) {
      brush->input_samples = 1;
    }
  }

  if (!MAIN_VERSION_FILE_ATLEAST(bmain, 401, 18)) {
    LISTBASE_FOREACH (Scene *, scene, &bmain->scenes) {
      if (scene->ed != nullptr) {
        SEQ_for_each_callback(&scene->ed->seqbase, seq_filter_bilinear_to_auto, nullptr);
      }
    }
  }

  if (!MAIN_VERSION_FILE_ATLEAST(bmain, 401, 19)) {
    LISTBASE_FOREACH (bNodeTree *, ntree, &bmain->nodetrees) {
      if (ntree->type == NTREE_GEOMETRY) {
        version_node_socket_name(ntree, FN_NODE_ROTATE_ROTATION, "Rotation 1", "Rotation");
        version_node_socket_name(ntree, FN_NODE_ROTATE_ROTATION, "Rotation 2", "Rotate By");
      }
    }
  }

  if (!MAIN_VERSION_FILE_ATLEAST(bmain, 401, 20)) {
    LISTBASE_FOREACH (Object *, ob, &bmain->objects) {
      int uid = 1;
      LISTBASE_FOREACH (ModifierData *, md, &ob->modifiers) {
        /* These identifiers are not necessarily stable for linked data. If the linked data has a
         * new modifier inserted, the identifiers of other modifiers can change. */
        md->persistent_uid = uid++;
      }
    }
  }

<<<<<<< HEAD
  if (!MAIN_VERSION_FILE_ATLEAST(bmain, 402, 1)) {
    using namespace blender::bke::greasepencil;
    /* Initialize newly added scale layer transform to one. */
    LISTBASE_FOREACH (GreasePencil *, grease_pencil, &bmain->grease_pencils) {
      for (Layer *layer : grease_pencil->layers_for_write()) {
        copy_v3_fl(layer->scale, 1.0f);
=======
  /* Keep point/spot light soft falloff for files created before 4.0. */
  if (!MAIN_VERSION_FILE_ATLEAST(bmain, 400, 0)) {
    LISTBASE_FOREACH (Light *, light, &bmain->lights) {
      if (light->type == LA_LOCAL || light->type == LA_SPOT) {
        light->mode |= LA_USE_SOFT_FALLOFF;
>>>>>>> bd8a44e1
      }
    }
  }

  /**
   * Always bump subversion in BKE_blender_version.h when adding versioning
   * code here, and wrap it inside a MAIN_VERSION_FILE_ATLEAST check.
   *
   * \note Keep this message at the bottom of the function.
   */

  /* Always run this versioning; meshes are written with the legacy format which always needs to
   * be converted to the new format on file load. Can be moved to a subversion check in a larger
   * breaking release. */
  LISTBASE_FOREACH (Mesh *, mesh, &bmain->meshes) {
    blender::bke::mesh_sculpt_mask_to_generic(*mesh);
  }
}<|MERGE_RESOLUTION|>--- conflicted
+++ resolved
@@ -2887,20 +2887,21 @@
     }
   }
 
-<<<<<<< HEAD
+  /* Keep point/spot light soft falloff for files created before 4.0. */
+  if (!MAIN_VERSION_FILE_ATLEAST(bmain, 400, 0)) {
+    LISTBASE_FOREACH (Light *, light, &bmain->lights) {
+      if (light->type == LA_LOCAL || light->type == LA_SPOT) {
+        light->mode |= LA_USE_SOFT_FALLOFF;
+      }
+    }
+  }
+
   if (!MAIN_VERSION_FILE_ATLEAST(bmain, 402, 1)) {
     using namespace blender::bke::greasepencil;
     /* Initialize newly added scale layer transform to one. */
     LISTBASE_FOREACH (GreasePencil *, grease_pencil, &bmain->grease_pencils) {
       for (Layer *layer : grease_pencil->layers_for_write()) {
         copy_v3_fl(layer->scale, 1.0f);
-=======
-  /* Keep point/spot light soft falloff for files created before 4.0. */
-  if (!MAIN_VERSION_FILE_ATLEAST(bmain, 400, 0)) {
-    LISTBASE_FOREACH (Light *, light, &bmain->lights) {
-      if (light->type == LA_LOCAL || light->type == LA_SPOT) {
-        light->mode |= LA_USE_SOFT_FALLOFF;
->>>>>>> bd8a44e1
       }
     }
   }
