--- conflicted
+++ resolved
@@ -62,12 +62,8 @@
 #include "DNA_curve_types.h"
 #include "DNA_armature_types.h"
 
-<<<<<<< HEAD
-#include "BKE_screen.h"
-=======
 #include "BKE_action.h"
 #include "BKE_cloth.h"
->>>>>>> e815784a
 #include "BKE_collection.h"
 #include "BKE_constraint.h"
 #include "BKE_colortools.h"
@@ -1211,44 +1207,6 @@
 				probe->intensity = 1.0f;
 			}
 		}
-
-		for (Object *ob = bmain->object.first; ob; ob = ob->id.next) {
-			bConstraint *con, *con_next;
-			con = ob->constraints.first;
-			while (con) {
-				con_next = con->next;
-				if (con->type == 17) { /* CONSTRAINT_TYPE_RIGIDBODYJOINT */
-					BLI_remlink(&ob->constraints, con);
-					BKE_constraint_free_data(con);
-					MEM_freeN(con);
-				}
-				con = con_next;
-			}
-		}
-
-		if (!DNA_struct_elem_find(fd->filesdna, "Scene", "int", "orientation_index_custom")) {
-			for (Scene *scene = bmain->scene.first; scene; scene = scene->id.next) {
-				scene->orientation_index_custom = -1;
-			}
-		}
-
-		for (bScreen *sc = bmain->screen.first; sc; sc = sc->id.next) {
-			for (ScrArea *sa = sc->areabase.first; sa; sa = sa->next) {
-				for (SpaceLink *sl = sa->spacedata.first; sl; sl = sl->next) {
-					if (sl->spacetype == SPACE_VIEW3D) {
-						View3D *v3d = (View3D *)sl;
-						v3d->shading.light = V3D_LIGHTING_STUDIO;
-						v3d->shading.flag |= V3D_SHADING_OBJECT_OUTLINE;
-
-						/* Assume (demo) files written with 2.8 want to show
-						 * Eevee renders in the viewport. */
-						if (MAIN_VERSION_ATLEAST(bmain, 280, 0)) {
-							v3d->drawtype = OB_MATERIAL;
-						}
-					}
-				}
-			}
-		}
 	}
 
 	if (!MAIN_VERSION_ATLEAST(bmain, 280, 7)) {
@@ -1649,30 +1607,6 @@
 
 	}
 
-<<<<<<< HEAD
-	{
-		for (bScreen *screen = main->screen.first; screen; screen = screen->id.next) {
-			for (ScrArea *area = screen->areabase.first; area; area = area->next) {
-				for (SpaceLink *slink = area->spacedata.first; slink; slink = slink->next) {
-					if (slink->spacetype == SPACE_USERPREF) {
-						ARegion *navigation_region = BKE_spacedata_find_region_type(slink, area, RGN_TYPE_UI);
-
-						if (!navigation_region) {
-							ListBase *regionbase = (slink == area->spacedata.first) ?
-							                           &area->regionbase : &slink->regionbase;
-
-							navigation_region = MEM_callocN(sizeof(ARegion), "userpref navigation-region do_versions");
-
-							BLI_addhead(regionbase, navigation_region); /* order matters, addhead not addtail! */
-							navigation_region->regiontype = RGN_TYPE_UI;
-							navigation_region->alignment = RGN_ALIGN_LEFT;
-						}
-					}
-				}
-			}
-		}
-	}
-=======
 	if (!MAIN_VERSION_ATLEAST(bmain, 280, 18)) {
 		if (!DNA_struct_elem_find(fd->filesdna, "Material", "float", "roughness")) {
 			for (Material *mat = bmain->mat.first; mat; mat = mat->id.next) {
@@ -2456,5 +2390,26 @@
 		}
 	}
 
->>>>>>> e815784a
+	{
+		for (bScreen *screen = bmain->screen.first; screen; screen = screen->id.next) {
+			for (ScrArea *area = screen->areabase.first; area; area = area->next) {
+				for (SpaceLink *slink = area->spacedata.first; slink; slink = slink->next) {
+					if (slink->spacetype == SPACE_USERPREF) {
+						ARegion *navigation_region = BKE_spacedata_find_region_type(slink, area, RGN_TYPE_UI);
+
+						if (!navigation_region) {
+							ListBase *regionbase = (slink == area->spacedata.first) ?
+							                           &area->regionbase : &slink->regionbase;
+
+							navigation_region = MEM_callocN(sizeof(ARegion), "userpref navigation-region do_versions");
+
+							BLI_addhead(regionbase, navigation_region); /* order matters, addhead not addtail! */
+							navigation_region->regiontype = RGN_TYPE_UI;
+							navigation_region->alignment = RGN_ALIGN_LEFT;
+						}
+					}
+				}
+			}
+		}
+	}
 }