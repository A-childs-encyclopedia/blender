--- conflicted
+++ resolved
@@ -4412,7 +4412,13 @@
       br->sub_col[3] = 0.9f;
     }
 
-<<<<<<< HEAD
+    /* Pose brush IK segments. */
+    if (!DNA_struct_elem_find(fd->filesdna, "Brush", "int", "pose_ik_segments")) {
+      for (Brush *br = bmain->brushes.first; br; br = br->id.next) {
+        br->pose_ik_segments = 1;
+      }
+    }
+
 #ifdef WITH_OPENXR
     if (!DNA_struct_find(fd->filesdna, "bXrSessionSettings")) {
       for (wmWindowManager *wm = bmain->wm.first; wm; wm = wm->id.next) {
@@ -4426,13 +4432,5 @@
       }
     }
 #endif
-=======
-    /* Pose brush IK segments. */
-    if (!DNA_struct_elem_find(fd->filesdna, "Brush", "int", "pose_ik_segments")) {
-      for (Brush *br = bmain->brushes.first; br; br = br->id.next) {
-        br->pose_ik_segments = 1;
-      }
-    }
->>>>>>> f430f6fa
   }
 }