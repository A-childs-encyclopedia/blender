--- conflicted
+++ resolved
@@ -283,7 +283,6 @@
 				scene->basact = NULL;
 			}
 		}
-<<<<<<< HEAD
 	}
 
 	if (!MAIN_VERSION_ATLEAST(main, 280, 0)) {
@@ -292,48 +291,6 @@
 			scene->collection_properties = IDP_New(IDP_GROUP, &val, ROOT_PROP);
 			BKE_layer_collection_engine_settings_create(scene->collection_properties);
 		}
-	}
-
-	{
-		/* New workspace design */
-		if (!MAIN_VERSION_ATLEAST(main, 280, 1)) {
-			do_version_workspaces_after_lib_link(main);
-		}
-
-		if (!MAIN_VERSION_ATLEAST(main, 280, 1)) {
-			BKE_WORKSPACE_ITER_BEGIN (workspace, main->workspaces.first) {
-				SceneLayer *layer = BKE_workspace_render_layer_get(workspace);
-				const bool is_single_collection = BLI_listbase_count_ex(&layer->layer_collections, 2) == 1;
-				ListBase *layouts = BKE_workspace_layouts_get(workspace);
-
-				BKE_WORKSPACE_LAYOUT_ITER_BEGIN (layout, layouts->first) {
-					bScreen *screen = BKE_workspace_layout_screen_get(layout);
-
-					for (ScrArea *sa = screen->areabase.first; sa; sa = sa->next) {
-						for (SpaceLink *sl = sa->spacedata.first; sl; sl = sl->next) {
-							if (sl->spacetype == SPACE_OUTLINER) {
-								SpaceOops *soutliner = (SpaceOops *)sl;
-
-								soutliner->outlinevis = SO_ACT_LAYER;
-
-								if (is_single_collection) {
-									/* Create a tree store element for the collection. This is normally
-									 * done in check_persistent (outliner_tree.c), but we need to access
-									 * it here :/ (expand element if it's the only one) */
-									TreeStoreElem *tselem = BLI_mempool_calloc(soutliner->treestore);
-									tselem->type = TSE_LAYER_COLLECTION;
-									tselem->id = layer->layer_collections.first;
-									tselem->nr = tselem->used = 0;
-									tselem->flag &= ~TSE_CLOSED;
-								}
-							}
-						}
-					}
-				} BKE_WORKSPACE_LAYOUT_ITER_END;
-			} BKE_WORKSPACE_ITER_END;
-		}
-	}
-=======
 
 		for (bScreen *screen = main->screen.first; screen; screen = screen->id.next) {
 			for (ScrArea *sa = screen->areabase.first; sa; sa = sa->next) {
@@ -364,7 +321,13 @@
 			}
 		}
 	}
->>>>>>> 606d1f2b
+
+	{
+		/* New workspace design */
+		if (!MAIN_VERSION_ATLEAST(main, 280, 1)) {
+			do_version_workspaces_after_lib_link(main);
+		}
+	}
 }
 
 static void do_version_layer_collections_idproperties(ListBase *lb)
