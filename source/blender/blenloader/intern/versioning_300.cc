/* SPDX-License-Identifier: GPL-2.0-or-later */

/** \file
 * \ingroup blenloader
 */
/* allow readfile to use deprecated functionality */
#define DNA_DEPRECATED_ALLOW

#include <cstring>

#include "CLG_log.h"

#include "MEM_guardedalloc.h"

#include "BLI_listbase.h"
#include "BLI_math_vector.h"
#include "BLI_multi_value_map.hh"
#include "BLI_path_util.h"
#include "BLI_string.h"
#include "BLI_string_utils.h"
#include "BLI_utildefines.h"

#include "DNA_anim_types.h"
#include "DNA_armature_types.h"
#include "DNA_brush_types.h"
#include "DNA_collection_types.h"
#include "DNA_constraint_types.h"
#include "DNA_curve_types.h"
#include "DNA_curves_types.h"
#include "DNA_defaults.h"
#include "DNA_genfile.h"
#include "DNA_gpencil_modifier_types.h"
#include "DNA_light_types.h"
#include "DNA_lineart_types.h"
#include "DNA_listBase.h"
#include "DNA_mask_types.h"
#include "DNA_material_types.h"
#include "DNA_mesh_types.h"
#include "DNA_modifier_types.h"
#include "DNA_movieclip_types.h"
#include "DNA_screen_types.h"
#include "DNA_space_types.h"
#include "DNA_text_types.h"
#include "DNA_tracking_types.h"
#include "DNA_workspace_types.h"

#include "BKE_action.h"
#include "BKE_anim_data.h"
#include "BKE_animsys.h"
#include "BKE_armature.h"
#include "BKE_asset.h"
#include "BKE_attribute.h"
#include "BKE_brush.h"
#include "BKE_collection.h"
#include "BKE_colortools.h"
#include "BKE_curve.h"
#include "BKE_curves.hh"
#include "BKE_data_transfer.h"
#include "BKE_deform.h"
#include "BKE_fcurve.h"
#include "BKE_fcurve_driver.h"
#include "BKE_idprop.h"
#include "BKE_image.h"
#include "BKE_lib_id.h"
#include "BKE_lib_override.h"
#include "BKE_main.h"
#include "BKE_main_namemap.h"
#include "BKE_mesh.hh"
#include "BKE_modifier.h"
#include "BKE_node.h"
#include "BKE_screen.h"

#include "RNA_access.h"
#include "RNA_enum_types.h"
#include "RNA_prototypes.h"

#include "BLO_readfile.h"

#include "readfile.h"

#include "SEQ_channels.h"
#include "SEQ_effects.h"
#include "SEQ_iterator.h"
#include "SEQ_retiming.h"
#include "SEQ_sequencer.h"
#include "SEQ_time.h"

#include "versioning_common.h"

static CLG_LogRef LOG = {"blo.readfile.doversion"};

static IDProperty *idproperty_find_ui_container(IDProperty *idprop_group)
{
  LISTBASE_FOREACH (IDProperty *, prop, &idprop_group->data.group) {
    if (prop->type == IDP_GROUP && STREQ(prop->name, "_RNA_UI")) {
      return prop;
    }
  }
  return nullptr;
}

static void version_idproperty_move_data_int(IDPropertyUIDataInt *ui_data,
                                             const IDProperty *prop_ui_data)
{
  IDProperty *min = IDP_GetPropertyFromGroup(prop_ui_data, "min");
  if (min != nullptr) {
    ui_data->min = ui_data->soft_min = IDP_coerce_to_int_or_zero(min);
  }
  IDProperty *max = IDP_GetPropertyFromGroup(prop_ui_data, "max");
  if (max != nullptr) {
    ui_data->max = ui_data->soft_max = IDP_coerce_to_int_or_zero(max);
  }
  IDProperty *soft_min = IDP_GetPropertyFromGroup(prop_ui_data, "soft_min");
  if (soft_min != nullptr) {
    ui_data->soft_min = IDP_coerce_to_int_or_zero(soft_min);
    ui_data->soft_min = MIN2(ui_data->soft_min, ui_data->min);
  }
  IDProperty *soft_max = IDP_GetPropertyFromGroup(prop_ui_data, "soft_max");
  if (soft_max != nullptr) {
    ui_data->soft_max = IDP_coerce_to_int_or_zero(soft_max);
    ui_data->soft_max = MAX2(ui_data->soft_max, ui_data->max);
  }
  IDProperty *step = IDP_GetPropertyFromGroup(prop_ui_data, "step");
  if (step != nullptr) {
    ui_data->step = IDP_coerce_to_int_or_zero(soft_max);
  }
  IDProperty *default_value = IDP_GetPropertyFromGroup(prop_ui_data, "default");
  if (default_value != nullptr) {
    if (default_value->type == IDP_ARRAY) {
      if (default_value->subtype == IDP_INT) {
        ui_data->default_array = static_cast<int *>(
            MEM_malloc_arrayN(default_value->len, sizeof(int), __func__));
        memcpy(ui_data->default_array, IDP_Array(default_value), sizeof(int) * default_value->len);
        ui_data->default_array_len = default_value->len;
      }
    }
    else if (default_value->type == IDP_INT) {
      ui_data->default_value = IDP_coerce_to_int_or_zero(default_value);
    }
  }
}

static void version_idproperty_move_data_float(IDPropertyUIDataFloat *ui_data,
                                               const IDProperty *prop_ui_data)
{
  IDProperty *min = IDP_GetPropertyFromGroup(prop_ui_data, "min");
  if (min != nullptr) {
    ui_data->min = ui_data->soft_min = IDP_coerce_to_double_or_zero(min);
  }
  IDProperty *max = IDP_GetPropertyFromGroup(prop_ui_data, "max");
  if (max != nullptr) {
    ui_data->max = ui_data->soft_max = IDP_coerce_to_double_or_zero(max);
  }
  IDProperty *soft_min = IDP_GetPropertyFromGroup(prop_ui_data, "soft_min");
  if (soft_min != nullptr) {
    ui_data->soft_min = IDP_coerce_to_double_or_zero(soft_min);
    ui_data->soft_min = MAX2(ui_data->soft_min, ui_data->min);
  }
  IDProperty *soft_max = IDP_GetPropertyFromGroup(prop_ui_data, "soft_max");
  if (soft_max != nullptr) {
    ui_data->soft_max = IDP_coerce_to_double_or_zero(soft_max);
    ui_data->soft_max = MIN2(ui_data->soft_max, ui_data->max);
  }
  IDProperty *step = IDP_GetPropertyFromGroup(prop_ui_data, "step");
  if (step != nullptr) {
    ui_data->step = IDP_coerce_to_float_or_zero(step);
  }
  IDProperty *precision = IDP_GetPropertyFromGroup(prop_ui_data, "precision");
  if (precision != nullptr) {
    ui_data->precision = IDP_coerce_to_int_or_zero(precision);
  }
  IDProperty *default_value = IDP_GetPropertyFromGroup(prop_ui_data, "default");
  if (default_value != nullptr) {
    if (default_value->type == IDP_ARRAY) {
      const int array_len = default_value->len;
      ui_data->default_array_len = array_len;
      if (default_value->subtype == IDP_FLOAT) {
        ui_data->default_array = static_cast<double *>(
            MEM_malloc_arrayN(array_len, sizeof(double), __func__));
        const float *old_default_array = static_cast<const float *>(IDP_Array(default_value));
        for (int i = 0; i < ui_data->default_array_len; i++) {
          ui_data->default_array[i] = double(old_default_array[i]);
        }
      }
      else if (default_value->subtype == IDP_DOUBLE) {
        ui_data->default_array = static_cast<double *>(
            MEM_malloc_arrayN(array_len, sizeof(double), __func__));
        memcpy(ui_data->default_array, IDP_Array(default_value), sizeof(double) * array_len);
      }
    }
    else if (ELEM(default_value->type, IDP_DOUBLE, IDP_FLOAT)) {
      ui_data->default_value = IDP_coerce_to_double_or_zero(default_value);
    }
  }
}

static void version_idproperty_move_data_string(IDPropertyUIDataString *ui_data,
                                                const IDProperty *prop_ui_data)
{
  IDProperty *default_value = IDP_GetPropertyFromGroup(prop_ui_data, "default");
  if (default_value != nullptr && default_value->type == IDP_STRING) {
    ui_data->default_value = BLI_strdup(IDP_String(default_value));
  }
}

static void version_idproperty_ui_data(IDProperty *idprop_group)
{
  if (idprop_group ==
      nullptr) { /* nullptr check here to reduce verbosity of calls to this function. */
    return;
  }

  IDProperty *ui_container = idproperty_find_ui_container(idprop_group);
  if (ui_container == nullptr) {
    return;
  }

  LISTBASE_FOREACH (IDProperty *, prop, &idprop_group->data.group) {
    IDProperty *prop_ui_data = IDP_GetPropertyFromGroup(ui_container, prop->name);
    if (prop_ui_data == nullptr) {
      continue;
    }

    if (!IDP_ui_data_supported(prop)) {
      continue;
    }

    IDPropertyUIData *ui_data = IDP_ui_data_ensure(prop);

    IDProperty *subtype = IDP_GetPropertyFromGroup(prop_ui_data, "subtype");
    if (subtype != nullptr && subtype->type == IDP_STRING) {
      const char *subtype_string = IDP_String(subtype);
      int result = PROP_NONE;
      RNA_enum_value_from_id(rna_enum_property_subtype_items, subtype_string, &result);
      ui_data->rna_subtype = result;
    }

    IDProperty *description = IDP_GetPropertyFromGroup(prop_ui_data, "description");
    if (description != nullptr && description->type == IDP_STRING) {
      ui_data->description = BLI_strdup(IDP_String(description));
    }

    /* Type specific data. */
    switch (IDP_ui_data_type(prop)) {
      case IDP_UI_DATA_TYPE_STRING:
        version_idproperty_move_data_string((IDPropertyUIDataString *)ui_data, prop_ui_data);
        break;
      case IDP_UI_DATA_TYPE_ID:
        break;
      case IDP_UI_DATA_TYPE_INT:
        version_idproperty_move_data_int((IDPropertyUIDataInt *)ui_data, prop_ui_data);
        break;
      case IDP_UI_DATA_TYPE_FLOAT:
        version_idproperty_move_data_float((IDPropertyUIDataFloat *)ui_data, prop_ui_data);
        break;
      case IDP_UI_DATA_TYPE_BOOLEAN:
      case IDP_UI_DATA_TYPE_UNSUPPORTED:
        BLI_assert_unreachable();
        break;
    }

    IDP_FreeFromGroup(ui_container, prop_ui_data);
  }

  IDP_FreeFromGroup(idprop_group, ui_container);
}

static void do_versions_idproperty_bones_recursive(Bone *bone)
{
  version_idproperty_ui_data(bone->prop);
  LISTBASE_FOREACH (Bone *, child_bone, &bone->childbase) {
    do_versions_idproperty_bones_recursive(child_bone);
  }
}

static void do_versions_idproperty_seq_recursive(ListBase *seqbase)
{
  LISTBASE_FOREACH (Sequence *, seq, seqbase) {
    version_idproperty_ui_data(seq->prop);
    if (seq->type == SEQ_TYPE_META) {
      do_versions_idproperty_seq_recursive(&seq->seqbase);
    }
  }
}

/**
 * For every data block that supports them, initialize the new IDProperty UI data struct based on
 * the old more complicated storage. Assumes only the top level of IDProperties below the parent
 * group had UI data in a "_RNA_UI" group.
 *
 * \note The following IDProperty groups in DNA aren't exposed in the UI or are runtime-only, so
 * they don't have UI data: wmOperator, bAddon, bUserMenuItem_Op, wmKeyMapItem, wmKeyConfigPref,
 * uiList, FFMpegCodecData, View3DShading, bToolRef, TimeMarker, ViewLayer, bPoseChannel.
 */
static void do_versions_idproperty_ui_data(Main *bmain)
{
  /* ID data. */
  ID *id;
  FOREACH_MAIN_ID_BEGIN (bmain, id) {
    IDProperty *idprop_group = IDP_GetProperties(id, false);
    version_idproperty_ui_data(idprop_group);
  }
  FOREACH_MAIN_ID_END;

  /* Bones. */
  LISTBASE_FOREACH (bArmature *, armature, &bmain->armatures) {
    LISTBASE_FOREACH (Bone *, bone, &armature->bonebase) {
      do_versions_idproperty_bones_recursive(bone);
    }
  }

  /* Nodes and node sockets. */
  LISTBASE_FOREACH (bNodeTree *, ntree, &bmain->nodetrees) {
    LISTBASE_FOREACH (bNode *, node, &ntree->nodes) {
      version_idproperty_ui_data(node->prop);
    }
    LISTBASE_FOREACH (bNodeSocket *, socket, &ntree->inputs) {
      version_idproperty_ui_data(socket->prop);
    }
    LISTBASE_FOREACH (bNodeSocket *, socket, &ntree->outputs) {
      version_idproperty_ui_data(socket->prop);
    }
  }

  LISTBASE_FOREACH (Object *, ob, &bmain->objects) {
    /* The UI data from exposed node modifier properties is just copied from the corresponding node
     * group, but the copying only runs when necessary, so we still need to version data here. */
    LISTBASE_FOREACH (ModifierData *, md, &ob->modifiers) {
      if (md->type == eModifierType_Nodes) {
        NodesModifierData *nmd = (NodesModifierData *)md;
        version_idproperty_ui_data(nmd->settings.properties);
      }
    }

    /* Object post bones. */
    if (ob->type == OB_ARMATURE && ob->pose != nullptr) {
      LISTBASE_FOREACH (bPoseChannel *, pchan, &ob->pose->chanbase) {
        version_idproperty_ui_data(pchan->prop);
      }
    }
  }

  /* Sequences. */
  LISTBASE_FOREACH (Scene *, scene, &bmain->scenes) {
    if (scene->ed != nullptr) {
      do_versions_idproperty_seq_recursive(&scene->ed->seqbase);
    }
  }
}

static void sort_linked_ids(Main *bmain)
{
  ListBase *lb;
  FOREACH_MAIN_LISTBASE_BEGIN (bmain, lb) {
    ListBase temp_list;
    BLI_listbase_clear(&temp_list);
    LISTBASE_FOREACH_MUTABLE (ID *, id, lb) {
      if (ID_IS_LINKED(id)) {
        BLI_remlink(lb, id);
        BLI_addtail(&temp_list, id);
        id_sort_by_name(&temp_list, id, nullptr);
      }
    }
    BLI_movelisttolist(lb, &temp_list);
  }
  FOREACH_MAIN_LISTBASE_END;
}

static void assert_sorted_ids(Main *bmain)
{
#ifndef NDEBUG
  ListBase *lb;
  FOREACH_MAIN_LISTBASE_BEGIN (bmain, lb) {
    ID *id_prev = nullptr;
    LISTBASE_FOREACH (ID *, id, lb) {
      if (id_prev == nullptr) {
        continue;
      }
      BLI_assert(id_prev->lib != id->lib || BLI_strcasecmp(id_prev->name, id->name) < 0);
    }
  }
  FOREACH_MAIN_LISTBASE_END;
#else
  UNUSED_VARS_NDEBUG(bmain);
#endif
}

static void move_vertex_group_names_to_object_data(Main *bmain)
{
  LISTBASE_FOREACH (Object *, object, &bmain->objects) {
    if (ELEM(object->type, OB_MESH, OB_LATTICE, OB_GPENCIL_LEGACY)) {
      ListBase *new_defbase = BKE_object_defgroup_list_mutable(object);

      /* Choose the longest vertex group name list among all linked duplicates. */
      if (BLI_listbase_count(&object->defbase) < BLI_listbase_count(new_defbase)) {
        BLI_freelistN(&object->defbase);
      }
      else {
        /* Clear the list in case the it was already assigned from another object. */
        BLI_freelistN(new_defbase);
        *new_defbase = object->defbase;
        BKE_object_defgroup_active_index_set(object, object->actdef);
      }
    }
  }
}

static void do_versions_sequencer_speed_effect_recursive(Scene *scene, const ListBase *seqbase)
{
  /* Old SpeedControlVars->flags. */
#define SEQ_SPEED_INTEGRATE (1 << 0)
#define SEQ_SPEED_COMPRESS_IPO_Y (1 << 2)

  LISTBASE_FOREACH (Sequence *, seq, seqbase) {
    if (seq->type == SEQ_TYPE_SPEED) {
      SpeedControlVars *v = (SpeedControlVars *)seq->effectdata;
      const char *substr = nullptr;
      float globalSpeed = v->globalSpeed;
      if (seq->flag & SEQ_USE_EFFECT_DEFAULT_FADE) {
        if (globalSpeed == 1.0f) {
          v->speed_control_type = SEQ_SPEED_STRETCH;
        }
        else {
          v->speed_control_type = SEQ_SPEED_MULTIPLY;
          v->speed_fader = globalSpeed *
                           (float(seq->seq1->len) /
                            max_ff(float(SEQ_time_right_handle_frame_get(scene, seq->seq1) -
                                         seq->seq1->start),
                                   1.0f));
        }
      }
      else if (v->flags & SEQ_SPEED_INTEGRATE) {
        v->speed_control_type = SEQ_SPEED_MULTIPLY;
        v->speed_fader = seq->speed_fader * globalSpeed;
      }
      else if (v->flags & SEQ_SPEED_COMPRESS_IPO_Y) {
        globalSpeed *= 100.0f;
        v->speed_control_type = SEQ_SPEED_LENGTH;
        v->speed_fader_length = seq->speed_fader * globalSpeed;
        substr = "speed_length";
      }
      else {
        v->speed_control_type = SEQ_SPEED_FRAME_NUMBER;
        v->speed_fader_frame_number = int(seq->speed_fader * globalSpeed);
        substr = "speed_frame_number";
      }

      v->flags &= ~(SEQ_SPEED_INTEGRATE | SEQ_SPEED_COMPRESS_IPO_Y);

      if (substr || globalSpeed != 1.0f) {
        FCurve *fcu = id_data_find_fcurve(
            &scene->id, seq, &RNA_Sequence, "speed_factor", 0, nullptr);
        if (fcu) {
          if (globalSpeed != 1.0f) {
            for (int i = 0; i < fcu->totvert; i++) {
              BezTriple *bezt = &fcu->bezt[i];
              bezt->vec[0][1] *= globalSpeed;
              bezt->vec[1][1] *= globalSpeed;
              bezt->vec[2][1] *= globalSpeed;
            }
          }
          if (substr) {
            char *new_path = BLI_str_replaceN(fcu->rna_path, "speed_factor", substr);
            MEM_freeN(fcu->rna_path);
            fcu->rna_path = new_path;
          }
        }
      }
    }
    else if (seq->type == SEQ_TYPE_META) {
      do_versions_sequencer_speed_effect_recursive(scene, &seq->seqbase);
    }
  }

#undef SEQ_SPEED_INTEGRATE
#undef SEQ_SPEED_COMPRESS_IPO_Y
}

static bool do_versions_sequencer_color_tags(Sequence *seq, void * /*user_data*/)
{
  seq->color_tag = SEQUENCE_COLOR_NONE;
  return true;
}

static bool do_versions_sequencer_color_balance_sop(Sequence *seq, void * /*user_data*/)
{
  LISTBASE_FOREACH (SequenceModifierData *, smd, &seq->modifiers) {
    if (smd->type == seqModifierType_ColorBalance) {
      StripColorBalance *cb = &((ColorBalanceModifierData *)smd)->color_balance;
      cb->method = SEQ_COLOR_BALANCE_METHOD_LIFTGAMMAGAIN;
      for (int i = 0; i < 3; i++) {
        copy_v3_fl(cb->slope, 1.0f);
        copy_v3_fl(cb->offset, 1.0f);
        copy_v3_fl(cb->power, 1.0f);
      }
    }
  }
  return true;
}

static bNodeLink *find_connected_link(bNodeTree *ntree, bNodeSocket *in_socket)
{
  LISTBASE_FOREACH (bNodeLink *, link, &ntree->links) {
    if (link->tosock == in_socket) {
      return link;
    }
  }
  return nullptr;
}

static void add_realize_instances_before_socket(bNodeTree *ntree,
                                                bNode *node,
                                                bNodeSocket *geometry_socket)
{
  BLI_assert(geometry_socket->type == SOCK_GEOMETRY);
  bNodeLink *link = find_connected_link(ntree, geometry_socket);
  if (link == nullptr) {
    return;
  }

  /* If the realize instances node is already before this socket, no need to continue. */
  if (link->fromnode->type == GEO_NODE_REALIZE_INSTANCES) {
    return;
  }

  bNode *realize_node = nodeAddStaticNode(nullptr, ntree, GEO_NODE_REALIZE_INSTANCES);
  realize_node->parent = node->parent;
  realize_node->locx = node->locx - 100;
  realize_node->locy = node->locy;
  nodeAddLink(ntree,
              link->fromnode,
              link->fromsock,
              realize_node,
              static_cast<bNodeSocket *>(realize_node->inputs.first));
  link->fromnode = realize_node;
  link->fromsock = static_cast<bNodeSocket *>(realize_node->outputs.first);
}

/**
 * If a node used to realize instances implicitly and will no longer do so in 3.0, add a "Realize
 * Instances" node in front of it to avoid changing behavior. Don't do this if the node will be
 * replaced anyway though.
 */
static void version_geometry_nodes_add_realize_instance_nodes(bNodeTree *ntree)
{
  LISTBASE_FOREACH_MUTABLE (bNode *, node, &ntree->nodes) {
    if (ELEM(node->type,
             GEO_NODE_CAPTURE_ATTRIBUTE,
             GEO_NODE_SEPARATE_COMPONENTS,
             GEO_NODE_CONVEX_HULL,
             GEO_NODE_CURVE_LENGTH,
             GEO_NODE_MESH_BOOLEAN,
             GEO_NODE_FILLET_CURVE,
             GEO_NODE_RESAMPLE_CURVE,
             GEO_NODE_CURVE_TO_MESH,
             GEO_NODE_TRIM_CURVE,
             GEO_NODE_REPLACE_MATERIAL,
             GEO_NODE_SUBDIVIDE_MESH,
             GEO_NODE_TRIANGULATE)) {
      bNodeSocket *geometry_socket = static_cast<bNodeSocket *>(node->inputs.first);
      add_realize_instances_before_socket(ntree, node, geometry_socket);
    }
    /* Also realize instances for the profile input of the curve to mesh node. */
    if (node->type == GEO_NODE_CURVE_TO_MESH) {
      bNodeSocket *profile_socket = (bNodeSocket *)BLI_findlink(&node->inputs, 1);
      add_realize_instances_before_socket(ntree, node, profile_socket);
    }
  }
}

/**
 * The geometry nodes modifier used to realize instances for the next modifier implicitly. Now it
 * is done with the realize instances node. It also used to convert meshes to point clouds
 * automatically, which is also now done with a specific node.
 */
static bNodeTree *add_realize_node_tree(Main *bmain)
{
  bNodeTree *node_tree = ntreeAddTree(bmain, "Realize Instances 2.93 Legacy", "GeometryNodeTree");

  ntreeAddSocketInterface(node_tree, SOCK_IN, "NodeSocketGeometry", "Geometry");
  ntreeAddSocketInterface(node_tree, SOCK_OUT, "NodeSocketGeometry", "Geometry");

  bNode *group_input = nodeAddStaticNode(nullptr, node_tree, NODE_GROUP_INPUT);
  group_input->locx = -400.0f;
  bNode *group_output = nodeAddStaticNode(nullptr, node_tree, NODE_GROUP_OUTPUT);
  group_output->locx = 500.0f;
  group_output->flag |= NODE_DO_OUTPUT;

  bNode *join = nodeAddStaticNode(nullptr, node_tree, GEO_NODE_JOIN_GEOMETRY);
  join->locx = group_output->locx - 175.0f;
  join->locy = group_output->locy;
  bNode *conv = nodeAddStaticNode(nullptr, node_tree, GEO_NODE_POINTS_TO_VERTICES);
  conv->locx = join->locx - 175.0f;
  conv->locy = join->locy - 70.0;
  bNode *separate = nodeAddStaticNode(nullptr, node_tree, GEO_NODE_SEPARATE_COMPONENTS);
  separate->locx = join->locx - 350.0f;
  separate->locy = join->locy + 50.0f;
  bNode *realize = nodeAddStaticNode(nullptr, node_tree, GEO_NODE_REALIZE_INSTANCES);
  realize->locx = separate->locx - 200.0f;
  realize->locy = join->locy;

  nodeAddLink(node_tree,
              group_input,
              static_cast<bNodeSocket *>(group_input->outputs.first),
              realize,
              static_cast<bNodeSocket *>(realize->inputs.first));
  nodeAddLink(node_tree,
              realize,
              static_cast<bNodeSocket *>(realize->outputs.first),
              separate,
              static_cast<bNodeSocket *>(separate->inputs.first));
  nodeAddLink(node_tree,
              conv,
              static_cast<bNodeSocket *>(conv->outputs.first),
              join,
              static_cast<bNodeSocket *>(join->inputs.first));
  nodeAddLink(node_tree,
              separate,
              static_cast<bNodeSocket *>(BLI_findlink(&separate->outputs, 3)),
              join,
              static_cast<bNodeSocket *>(join->inputs.first));
  nodeAddLink(node_tree,
              separate,
              static_cast<bNodeSocket *>(BLI_findlink(&separate->outputs, 1)),
              conv,
              static_cast<bNodeSocket *>(conv->inputs.first));
  nodeAddLink(node_tree,
              separate,
              static_cast<bNodeSocket *>(BLI_findlink(&separate->outputs, 2)),
              join,
              static_cast<bNodeSocket *>(join->inputs.first));
  nodeAddLink(node_tree,
              separate,
              static_cast<bNodeSocket *>(separate->outputs.first),
              join,
              static_cast<bNodeSocket *>(join->inputs.first));
  nodeAddLink(node_tree,
              join,
              static_cast<bNodeSocket *>(join->outputs.first),
              group_output,
              static_cast<bNodeSocket *>(group_output->inputs.first));

  LISTBASE_FOREACH (bNode *, node, &node_tree->nodes) {
    nodeSetSelected(node, false);
  }

  version_socket_update_is_used(node_tree);
  return node_tree;
}

static void seq_speed_factor_fix_rna_path(Sequence *seq, ListBase *fcurves)
{
  char name_esc[(sizeof(seq->name) - 2) * 2];
  BLI_str_escape(name_esc, seq->name + 2, sizeof(name_esc));
  char *path = BLI_sprintfN("sequence_editor.sequences_all[\"%s\"].pitch", name_esc);
  FCurve *fcu = BKE_fcurve_find(fcurves, path, 0);
  if (fcu != nullptr) {
    MEM_freeN(fcu->rna_path);
    fcu->rna_path = BLI_sprintfN("sequence_editor.sequences_all[\"%s\"].speed_factor", name_esc);
  }
  MEM_freeN(path);
}

static bool version_fix_seq_meta_range(Sequence *seq, void *user_data)
{
  Scene *scene = (Scene *)user_data;
  if (seq->type == SEQ_TYPE_META) {
    SEQ_time_update_meta_strip_range(scene, seq);
  }
  return true;
}

static bool seq_speed_factor_set(Sequence *seq, void *user_data)
{
  const Scene *scene = static_cast<const Scene *>(user_data);
  if (seq->type == SEQ_TYPE_SOUND_RAM) {
    /* Move `pitch` animation to `speed_factor` */
    if (scene->adt && scene->adt->action) {
      seq_speed_factor_fix_rna_path(seq, &scene->adt->action->curves);
    }
    if (scene->adt && !BLI_listbase_is_empty(&scene->adt->drivers)) {
      seq_speed_factor_fix_rna_path(seq, &scene->adt->drivers);
    }

    seq->speed_factor = seq->pitch;
  }
  else {
    seq->speed_factor = 1.0f;
  }
  return true;
}

static bool do_versions_sequencer_init_retiming_tool_data(Sequence *seq, void *user_data)
{
  const Scene *scene = static_cast<const Scene *>(user_data);

  if (seq->speed_factor == 1 || !SEQ_retiming_is_allowed(seq)) {
    return true;
  }

  const int content_length = SEQ_time_strip_length_get(scene, seq);

  SEQ_retiming_data_ensure(seq);

  SeqRetimingHandle *handle = &seq->retiming_handles[seq->retiming_handle_num - 1];
  handle->strip_frame_index = round_fl_to_int(content_length / seq->speed_factor);
  seq->speed_factor = 0.0f;

  return true;
}

static void version_geometry_nodes_replace_transfer_attribute_node(bNodeTree *ntree)
{
  using namespace blender;
  /* Otherwise `ntree->typeInfo` is null. */
  ntreeSetTypes(nullptr, ntree);
  LISTBASE_FOREACH_MUTABLE (bNode *, node, &ntree->nodes) {
    if (node->type != GEO_NODE_TRANSFER_ATTRIBUTE_DEPRECATED) {
      continue;
    }
    bNodeSocket *old_geometry_socket = nodeFindSocket(node, SOCK_IN, "Source");
    const NodeGeometryTransferAttribute *storage = (const NodeGeometryTransferAttribute *)
                                                       node->storage;
    switch (storage->mode) {
      case GEO_NODE_ATTRIBUTE_TRANSFER_NEAREST_FACE_INTERPOLATED: {
        bNode *sample_nearest_surface = nodeAddStaticNode(
            nullptr, ntree, GEO_NODE_SAMPLE_NEAREST_SURFACE);
        sample_nearest_surface->parent = node->parent;
        sample_nearest_surface->custom1 = storage->data_type;
        sample_nearest_surface->locx = node->locx;
        sample_nearest_surface->locy = node->locy;
        static auto socket_remap = []() {
          Map<std::string, std::string> map;
          map.add_new("Attribute", "Value_Vector");
          map.add_new("Attribute_001", "Value_Float");
          map.add_new("Attribute_002", "Value_Color");
          map.add_new("Attribute_003", "Value_Bool");
          map.add_new("Attribute_004", "Value_Int");
          map.add_new("Source", "Mesh");
          map.add_new("Source Position", "Sample Position");
          return map;
        }();
        node_tree_relink_with_socket_id_map(*ntree, *node, *sample_nearest_surface, socket_remap);
        break;
      }
      case GEO_NODE_ATTRIBUTE_TRANSFER_NEAREST: {
        /* These domains weren't supported by the index transfer mode, but were selectable. */
        const eAttrDomain domain = ELEM(storage->domain, ATTR_DOMAIN_INSTANCE, ATTR_DOMAIN_CURVE) ?
                                       ATTR_DOMAIN_POINT :
                                       eAttrDomain(storage->domain);

        /* Use a sample index node to retrieve the data with this node's index output. */
        bNode *sample_index = nodeAddStaticNode(nullptr, ntree, GEO_NODE_SAMPLE_INDEX);
        NodeGeometrySampleIndex *sample_storage = static_cast<NodeGeometrySampleIndex *>(
            sample_index->storage);
        sample_storage->data_type = storage->data_type;
        sample_storage->domain = domain;
        sample_index->parent = node->parent;
        sample_index->locx = node->locx + 25.0f;
        sample_index->locy = node->locy;
        if (old_geometry_socket->link) {
          nodeAddLink(ntree,
                      old_geometry_socket->link->fromnode,
                      old_geometry_socket->link->fromsock,
                      sample_index,
                      nodeFindSocket(sample_index, SOCK_IN, "Geometry"));
        }

        bNode *sample_nearest = nodeAddStaticNode(nullptr, ntree, GEO_NODE_SAMPLE_NEAREST);
        sample_nearest->parent = node->parent;
        sample_nearest->custom1 = storage->data_type;
        sample_nearest->custom2 = domain;
        sample_nearest->locx = node->locx - 25.0f;
        sample_nearest->locy = node->locy;
        if (old_geometry_socket->link) {
          nodeAddLink(ntree,
                      old_geometry_socket->link->fromnode,
                      old_geometry_socket->link->fromsock,
                      sample_nearest,
                      nodeFindSocket(sample_nearest, SOCK_IN, "Geometry"));
        }
        static auto sample_nearest_remap = []() {
          Map<std::string, std::string> map;
          map.add_new("Source Position", "Sample Position");
          return map;
        }();
        node_tree_relink_with_socket_id_map(*ntree, *node, *sample_nearest, sample_nearest_remap);

        static auto sample_index_remap = []() {
          Map<std::string, std::string> map;
          map.add_new("Attribute", "Value_Vector");
          map.add_new("Attribute_001", "Value_Float");
          map.add_new("Attribute_002", "Value_Color");
          map.add_new("Attribute_003", "Value_Bool");
          map.add_new("Attribute_004", "Value_Int");
          map.add_new("Source Position", "Sample Position");
          return map;
        }();
        node_tree_relink_with_socket_id_map(*ntree, *node, *sample_index, sample_index_remap);

        nodeAddLink(ntree,
                    sample_nearest,
                    nodeFindSocket(sample_nearest, SOCK_OUT, "Index"),
                    sample_index,
                    nodeFindSocket(sample_index, SOCK_IN, "Index"));
        break;
      }
      case GEO_NODE_ATTRIBUTE_TRANSFER_INDEX: {
        bNode *sample_index = nodeAddStaticNode(nullptr, ntree, GEO_NODE_SAMPLE_INDEX);
        NodeGeometrySampleIndex *sample_storage = static_cast<NodeGeometrySampleIndex *>(
            sample_index->storage);
        sample_storage->data_type = storage->data_type;
        sample_storage->domain = storage->domain;
        sample_storage->clamp = 1;
        sample_index->parent = node->parent;
        sample_index->locx = node->locx;
        sample_index->locy = node->locy;
        const bool index_was_linked = nodeFindSocket(node, SOCK_IN, "Index")->link != nullptr;
        static auto socket_remap = []() {
          Map<std::string, std::string> map;
          map.add_new("Attribute", "Value_Vector");
          map.add_new("Attribute_001", "Value_Float");
          map.add_new("Attribute_002", "Value_Color");
          map.add_new("Attribute_003", "Value_Bool");
          map.add_new("Attribute_004", "Value_Int");
          map.add_new("Source", "Geometry");
          map.add_new("Index", "Index");
          return map;
        }();
        node_tree_relink_with_socket_id_map(*ntree, *node, *sample_index, socket_remap);

        if (!index_was_linked) {
          /* Add an index input node, since the new node doesn't use an implicit input. */
          bNode *index = nodeAddStaticNode(nullptr, ntree, GEO_NODE_INPUT_INDEX);
          index->parent = node->parent;
          index->locx = node->locx - 25.0f;
          index->locy = node->locy - 25.0f;
          nodeAddLink(ntree,
                      index,
                      nodeFindSocket(index, SOCK_OUT, "Index"),
                      sample_index,
                      nodeFindSocket(sample_index, SOCK_IN, "Index"));
        }
        break;
      }
    }
    /* The storage must be freed manually because the node type isn't defined anymore. */
    MEM_freeN(node->storage);
    nodeRemoveNode(nullptr, ntree, node, false);
  }
}

/**
 * The mesh primitive nodes created a uv map with a hardcoded name. Now they are outputting the uv
 * map as a socket instead. The versioning just inserts a Store Named Attribute node after
 * primitive nodes.
 */
static void version_geometry_nodes_primitive_uv_maps(bNodeTree &ntree)
{
  blender::Vector<bNode *> new_nodes;
  LISTBASE_FOREACH_MUTABLE (bNode *, node, &ntree.nodes) {
    if (!ELEM(node->type,
              GEO_NODE_MESH_PRIMITIVE_CONE,
              GEO_NODE_MESH_PRIMITIVE_CUBE,
              GEO_NODE_MESH_PRIMITIVE_CYLINDER,
              GEO_NODE_MESH_PRIMITIVE_GRID,
              GEO_NODE_MESH_PRIMITIVE_ICO_SPHERE,
              GEO_NODE_MESH_PRIMITIVE_UV_SPHERE)) {
      continue;
    }
    bNodeSocket *primitive_output_socket = nullptr;
    bNodeSocket *uv_map_output_socket = nullptr;
    LISTBASE_FOREACH (bNodeSocket *, socket, &node->outputs) {
      if (STREQ(socket->name, "UV Map")) {
        uv_map_output_socket = socket;
      }
      if (socket->type == SOCK_GEOMETRY) {
        primitive_output_socket = socket;
      }
    }
    if (uv_map_output_socket != nullptr) {
      continue;
    }
    uv_map_output_socket = nodeAddStaticSocket(
        &ntree, node, SOCK_OUT, SOCK_VECTOR, PROP_NONE, "UV Map", "UV Map");

    bNode *store_attribute_node = nodeAddStaticNode(
        nullptr, &ntree, GEO_NODE_STORE_NAMED_ATTRIBUTE);
    new_nodes.append(store_attribute_node);
    store_attribute_node->parent = node->parent;
    store_attribute_node->locx = node->locx + 25;
    store_attribute_node->locy = node->locy;
    store_attribute_node->offsetx = node->offsetx;
    store_attribute_node->offsety = node->offsety;
    NodeGeometryStoreNamedAttribute &storage = *static_cast<NodeGeometryStoreNamedAttribute *>(
        store_attribute_node->storage);
    storage.domain = ATTR_DOMAIN_CORNER;
    /* Intentionally use 3D instead of 2D vectors, because 2D vectors did not exist in older
     * releases and would make the file crash when trying to open it. */
    storage.data_type = CD_PROP_FLOAT3;

    bNodeSocket *store_attribute_geometry_input = static_cast<bNodeSocket *>(
        store_attribute_node->inputs.first);
    bNodeSocket *store_attribute_name_input = store_attribute_geometry_input->next->next;
    bNodeSocket *store_attribute_value_input = nullptr;
    LISTBASE_FOREACH (bNodeSocket *, socket, &store_attribute_node->inputs) {
      if (socket->type == SOCK_VECTOR) {
        store_attribute_value_input = socket;
        break;
      }
    }
    bNodeSocket *store_attribute_geometry_output = static_cast<bNodeSocket *>(
        store_attribute_node->outputs.first);
    LISTBASE_FOREACH (bNodeLink *, link, &ntree.links) {
      if (link->fromsock == primitive_output_socket) {
        link->fromnode = store_attribute_node;
        link->fromsock = store_attribute_geometry_output;
      }
    }

    bNodeSocketValueString *name_value = static_cast<bNodeSocketValueString *>(
        store_attribute_name_input->default_value);
    const char *uv_map_name = node->type == GEO_NODE_MESH_PRIMITIVE_ICO_SPHERE ? "UVMap" :
                                                                                 "uv_map";
    BLI_strncpy(name_value->value, uv_map_name, sizeof(name_value->value));

    nodeAddLink(&ntree,
                node,
                primitive_output_socket,
                store_attribute_node,
                store_attribute_geometry_input);
    nodeAddLink(
        &ntree, node, uv_map_output_socket, store_attribute_node, store_attribute_value_input);
  }

  /* Move nodes to the front so that they are drawn behind existing nodes. */
  for (bNode *node : new_nodes) {
    BLI_remlink(&ntree.nodes, node);
    BLI_addhead(&ntree.nodes, node);
  }
  if (!new_nodes.is_empty()) {
    nodeRebuildIDVector(&ntree);
  }
}

/**
 * When extruding from loose edges, the extrude geometry node used to create flat faces due to the
 * default of the old "shade_smooth" attribute. Since the "false" value has changed with the
 * "sharp_face" attribute, add nodes to propagate the new attribute in its inverted "smooth" form.
 */
static void version_geometry_nodes_extrude_smooth_propagation(bNodeTree &ntree)
{
  using namespace blender;
  Vector<bNode *> new_nodes;
  LISTBASE_FOREACH_MUTABLE (bNode *, node, &ntree.nodes) {
    if (node->idname != StringRef("GeometryNodeExtrudeMesh")) {
      continue;
    }
    if (static_cast<const NodeGeometryExtrudeMesh *>(node->storage)->mode !=
        GEO_NODE_EXTRUDE_MESH_EDGES) {
      continue;
    }
    bNodeSocket *geometry_in_socket = nodeFindSocket(node, SOCK_IN, "Mesh");
    bNodeSocket *geometry_out_socket = nodeFindSocket(node, SOCK_OUT, "Mesh");

    Map<bNodeSocket *, bNodeLink *> in_links_per_socket;
    MultiValueMap<bNodeSocket *, bNodeLink *> out_links_per_socket;
    LISTBASE_FOREACH (bNodeLink *, link, &ntree.links) {
      in_links_per_socket.add(link->tosock, link);
      out_links_per_socket.add(link->fromsock, link);
    }

    bNodeLink *geometry_in_link = in_links_per_socket.lookup_default(geometry_in_socket, nullptr);
    Span<bNodeLink *> geometry_out_links = out_links_per_socket.lookup(geometry_out_socket);
    if (!geometry_in_link || geometry_out_links.is_empty()) {
      continue;
    }

    const bool versioning_already_done = [&]() {
      if (geometry_in_link->fromnode->idname != StringRef("GeometryNodeCaptureAttribute")) {
        return false;
      }
      bNode *capture_node = geometry_in_link->fromnode;
      const NodeGeometryAttributeCapture &capture_storage =
          *static_cast<const NodeGeometryAttributeCapture *>(capture_node->storage);
      if (capture_storage.data_type != CD_PROP_BOOL ||
          capture_storage.domain != ATTR_DOMAIN_FACE) {
        return false;
      }
      bNodeSocket *capture_in_socket = nodeFindSocket(capture_node, SOCK_IN, "Value_003");
      bNodeLink *capture_in_link = in_links_per_socket.lookup_default(capture_in_socket, nullptr);
      if (!capture_in_link) {
        return false;
      }
      if (capture_in_link->fromnode->idname != StringRef("GeometryNodeInputShadeSmooth")) {
        return false;
      }
      if (geometry_out_links.size() != 1) {
        return false;
      }
      bNodeLink *geometry_out_link = geometry_out_links.first();
      if (geometry_out_link->tonode->idname != StringRef("GeometryNodeSetShadeSmooth")) {
        return false;
      }
      bNode *set_smooth_node = geometry_out_link->tonode;
      bNodeSocket *smooth_in_socket = nodeFindSocket(set_smooth_node, SOCK_IN, "Shade Smooth");
      bNodeLink *connecting_link = in_links_per_socket.lookup_default(smooth_in_socket, nullptr);
      if (!connecting_link) {
        return false;
      }
      if (connecting_link->fromnode != capture_node) {
        return false;
      }
      return true;
    }();
    if (versioning_already_done) {
      continue;
    }

    bNode *capture_node = nodeAddNode(nullptr, &ntree, "GeometryNodeCaptureAttribute");
    capture_node->parent = node->parent;
    capture_node->locx = node->locx - 25;
    capture_node->locy = node->locy;
    new_nodes.append(capture_node);
    static_cast<NodeGeometryAttributeCapture *>(capture_node->storage)->data_type = CD_PROP_BOOL;
    static_cast<NodeGeometryAttributeCapture *>(capture_node->storage)->domain = ATTR_DOMAIN_FACE;

    bNode *is_smooth_node = nodeAddNode(nullptr, &ntree, "GeometryNodeInputShadeSmooth");
    is_smooth_node->parent = node->parent;
    is_smooth_node->locx = capture_node->locx - 25;
    is_smooth_node->locy = capture_node->locy;
    new_nodes.append(is_smooth_node);
    nodeAddLink(&ntree,
                is_smooth_node,
                nodeFindSocket(is_smooth_node, SOCK_OUT, "Smooth"),
                capture_node,
                nodeFindSocket(capture_node, SOCK_IN, "Value_003"));
    nodeAddLink(&ntree,
                capture_node,
                nodeFindSocket(capture_node, SOCK_OUT, "Geometry"),
                node,
                geometry_in_socket);
    geometry_in_link->tonode = capture_node;
    geometry_in_link->tosock = nodeFindSocket(capture_node, SOCK_IN, "Geometry");

    bNode *set_smooth_node = nodeAddNode(nullptr, &ntree, "GeometryNodeSetShadeSmooth");
    set_smooth_node->parent = node->parent;
    set_smooth_node->locx = node->locx + 25;
    set_smooth_node->locy = node->locy;
    new_nodes.append(set_smooth_node);
    nodeAddLink(&ntree,
                node,
                geometry_out_socket,
                set_smooth_node,
                nodeFindSocket(set_smooth_node, SOCK_IN, "Geometry"));

    bNodeSocket *smooth_geometry_out = nodeFindSocket(set_smooth_node, SOCK_OUT, "Geometry");
    for (bNodeLink *link : geometry_out_links) {
      link->fromnode = set_smooth_node;
      link->fromsock = smooth_geometry_out;
    }
    nodeAddLink(&ntree,
                capture_node,
                nodeFindSocket(capture_node, SOCK_OUT, "Attribute_003"),
                set_smooth_node,
                nodeFindSocket(set_smooth_node, SOCK_IN, "Shade Smooth"));
  }

  /* Move nodes to the front so that they are drawn behind existing nodes. */
  for (bNode *node : new_nodes) {
    BLI_remlink(&ntree.nodes, node);
    BLI_addhead(&ntree.nodes, node);
  }
  if (!new_nodes.is_empty()) {
    nodeRebuildIDVector(&ntree);
  }
}

void do_versions_after_linking_300(FileData * /*fd*/, Main *bmain)
{
  if (MAIN_VERSION_ATLEAST(bmain, 300, 0) && !MAIN_VERSION_ATLEAST(bmain, 300, 1)) {
    /* Set zero user text objects to have a fake user. */
    LISTBASE_FOREACH (Text *, text, &bmain->texts) {
      if (text->id.us == 0) {
        id_fake_user_set(&text->id);
      }
    }
  }

  if (!MAIN_VERSION_ATLEAST(bmain, 300, 3)) {
    sort_linked_ids(bmain);
    assert_sorted_ids(bmain);
  }

  if (MAIN_VERSION_ATLEAST(bmain, 300, 3)) {
    assert_sorted_ids(bmain);
  }

  if (!MAIN_VERSION_ATLEAST(bmain, 300, 11)) {
    move_vertex_group_names_to_object_data(bmain);
  }

  if (!MAIN_VERSION_ATLEAST(bmain, 300, 13)) {
    LISTBASE_FOREACH (Scene *, scene, &bmain->scenes) {
      if (scene->ed != nullptr) {
        do_versions_sequencer_speed_effect_recursive(scene, &scene->ed->seqbase);
      }
    }
  }

  if (!MAIN_VERSION_ATLEAST(bmain, 300, 25)) {
    version_node_socket_index_animdata(bmain, NTREE_SHADER, SH_NODE_BSDF_PRINCIPLED, 4, 2, 25);
  }

  if (!MAIN_VERSION_ATLEAST(bmain, 300, 26)) {
    LISTBASE_FOREACH (Scene *, scene, &bmain->scenes) {
      ToolSettings *tool_settings = scene->toolsettings;
      ImagePaintSettings *imapaint = &tool_settings->imapaint;
      if (imapaint->canvas != nullptr &&
          ELEM(imapaint->canvas->type, IMA_TYPE_R_RESULT, IMA_TYPE_COMPOSITE)) {
        imapaint->canvas = nullptr;
      }
      if (imapaint->stencil != nullptr &&
          ELEM(imapaint->stencil->type, IMA_TYPE_R_RESULT, IMA_TYPE_COMPOSITE)) {
        imapaint->stencil = nullptr;
      }
      if (imapaint->clone != nullptr &&
          ELEM(imapaint->clone->type, IMA_TYPE_R_RESULT, IMA_TYPE_COMPOSITE)) {
        imapaint->clone = nullptr;
      }
    }

    LISTBASE_FOREACH (Brush *, brush, &bmain->brushes) {
      if (brush->clone.image != nullptr &&
          ELEM(brush->clone.image->type, IMA_TYPE_R_RESULT, IMA_TYPE_COMPOSITE)) {
        brush->clone.image = nullptr;
      }
    }
  }

  if (!MAIN_VERSION_ATLEAST(bmain, 300, 28)) {
    LISTBASE_FOREACH (bNodeTree *, ntree, &bmain->nodetrees) {
      if (ntree->type == NTREE_GEOMETRY) {
        version_geometry_nodes_add_realize_instance_nodes(ntree);
      }
    }
  }

  if (!MAIN_VERSION_ATLEAST(bmain, 300, 30)) {
    do_versions_idproperty_ui_data(bmain);
  }

  if (!MAIN_VERSION_ATLEAST(bmain, 300, 32)) {
    /* Update Switch Node Non-Fields switch input to Switch_001. */
    LISTBASE_FOREACH (bNodeTree *, ntree, &bmain->nodetrees) {
      if (ntree->type != NTREE_GEOMETRY) {
        continue;
      }

      LISTBASE_FOREACH (bNodeLink *, link, &ntree->links) {
        if (link->tonode->type == GEO_NODE_SWITCH) {
          if (STREQ(link->tosock->identifier, "Switch")) {
            bNode *to_node = link->tonode;

            uint8_t mode = ((NodeSwitch *)to_node->storage)->input_type;
            if (ELEM(mode,
                     SOCK_GEOMETRY,
                     SOCK_OBJECT,
                     SOCK_COLLECTION,
                     SOCK_TEXTURE,
                     SOCK_MATERIAL)) {
              link->tosock = link->tosock->next;
            }
          }
        }
      }
    }
  }

  if (!MAIN_VERSION_ATLEAST(bmain, 300, 33)) {
    /* This was missing from #move_vertex_group_names_to_object_data. */
    LISTBASE_FOREACH (Object *, object, &bmain->objects) {
      if (ELEM(object->type, OB_MESH, OB_LATTICE, OB_GPENCIL_LEGACY)) {
        /* This uses the fact that the active vertex group index starts counting at 1. */
        if (BKE_object_defgroup_active_index_get(object) == 0) {
          BKE_object_defgroup_active_index_set(object, object->actdef);
        }
      }
    }
  }

  if (!MAIN_VERSION_ATLEAST(bmain, 300, 35)) {
    /* Add a new modifier to realize instances from previous modifiers.
     * Previously that was done automatically by geometry nodes. */
    bNodeTree *realize_instances_node_tree = nullptr;
    LISTBASE_FOREACH (Object *, ob, &bmain->objects) {
      LISTBASE_FOREACH_MUTABLE (ModifierData *, md, &ob->modifiers) {
        if (md->type != eModifierType_Nodes) {
          continue;
        }
        if (md->next == nullptr) {
          break;
        }
        if (md->next->type == eModifierType_Nodes) {
          continue;
        }
        NodesModifierData *nmd = (NodesModifierData *)md;
        if (nmd->node_group == nullptr) {
          continue;
        }

        NodesModifierData *new_nmd = (NodesModifierData *)BKE_modifier_new(eModifierType_Nodes);
        STRNCPY(new_nmd->modifier.name, "Realize Instances 2.93 Legacy");
        BKE_modifier_unique_name(&ob->modifiers, &new_nmd->modifier);
        BLI_insertlinkafter(&ob->modifiers, md, new_nmd);
        if (realize_instances_node_tree == nullptr) {
          realize_instances_node_tree = add_realize_node_tree(bmain);
        }
        new_nmd->node_group = realize_instances_node_tree;
      }
    }
  }

  if (!MAIN_VERSION_ATLEAST(bmain, 300, 37)) {
    LISTBASE_FOREACH (bNodeTree *, ntree, &bmain->nodetrees) {
      if (ntree->type == NTREE_GEOMETRY) {
        LISTBASE_FOREACH_MUTABLE (bNode *, node, &ntree->nodes) {
          if (node->type == GEO_NODE_BOUNDING_BOX) {
            bNodeSocket *geometry_socket = static_cast<bNodeSocket *>(node->inputs.first);
            add_realize_instances_before_socket(ntree, node, geometry_socket);
          }
        }
      }
    }
  }

  if (!MAIN_VERSION_ATLEAST(bmain, 301, 6)) {
    { /* Ensure driver variable names are unique within the driver. */
      ID *id;
      FOREACH_MAIN_ID_BEGIN (bmain, id) {
        AnimData *adt = BKE_animdata_from_id(id);
        if (adt == nullptr) {
          continue;
        }
        LISTBASE_FOREACH (FCurve *, fcu, &adt->drivers) {
          ChannelDriver *driver = fcu->driver;
          /* Ensure the uniqueness front to back. Given a list of identically
           * named variables, the last one gets to keep its original name. This
           * matches the evaluation order, and thus shouldn't change the evaluated
           * value of the driver expression. */
          LISTBASE_FOREACH (DriverVar *, dvar, &driver->variables) {
            BLI_uniquename(&driver->variables,
                           dvar,
                           dvar->name,
                           '_',
                           offsetof(DriverVar, name),
                           sizeof(dvar->name));
          }
        }
      }
      FOREACH_MAIN_ID_END;
    }

    /* Ensure tiled image sources contain a UDIM token. */
    LISTBASE_FOREACH (Image *, ima, &bmain->images) {
      if (ima->source == IMA_SRC_TILED) {
        char *filename = (char *)BLI_path_basename(ima->filepath);
        BKE_image_ensure_tile_token(filename);
      }
    }
  }

  if (!MAIN_VERSION_ATLEAST(bmain, 302, 14)) {
    /* Sequencer channels region. */
    LISTBASE_FOREACH (bScreen *, screen, &bmain->screens) {
      LISTBASE_FOREACH (ScrArea *, area, &screen->areabase) {
        LISTBASE_FOREACH (SpaceLink *, sl, &area->spacedata) {
          if (sl->spacetype != SPACE_SEQ) {
            continue;
          }
          SpaceSeq *sseq = (SpaceSeq *)sl;
          ListBase *regionbase = (sl == area->spacedata.first) ? &area->regionbase :
                                                                 &sl->regionbase;
          sseq->flag |= SEQ_CLAMP_VIEW;

          if (ELEM(sseq->view, SEQ_VIEW_PREVIEW, SEQ_VIEW_SEQUENCE_PREVIEW)) {
            continue;
          }

          ARegion *timeline_region = BKE_region_find_in_listbase_by_type(regionbase,
                                                                         RGN_TYPE_WINDOW);

          if (timeline_region == nullptr) {
            continue;
          }

          timeline_region->v2d.cur.ymax = 8.5f;
          timeline_region->v2d.align &= ~V2D_ALIGN_NO_NEG_Y;
        }
      }
    }
  }

  if (!MAIN_VERSION_ATLEAST(bmain, 303, 5)) {
    LISTBASE_FOREACH (Scene *, scene, &bmain->scenes) {
      Editing *ed = SEQ_editing_get(scene);
      if (ed == nullptr) {
        continue;
      }
      SEQ_for_each_callback(&ed->seqbase, seq_speed_factor_set, scene);
      SEQ_for_each_callback(&ed->seqbase, version_fix_seq_meta_range, scene);
    }
  }

  if (!MAIN_VERSION_ATLEAST(bmain, 303, 6)) {
    /* In the Dope Sheet, for every mode other than Timeline, open the Properties panel. */
    LISTBASE_FOREACH (bScreen *, screen, &bmain->screens) {
      LISTBASE_FOREACH (ScrArea *, area, &screen->areabase) {
        LISTBASE_FOREACH (SpaceLink *, sl, &area->spacedata) {
          if (sl->spacetype != SPACE_ACTION) {
            continue;
          }

          /* Skip the timeline, it shouldn't get its Properties panel opened. */
          SpaceAction *saction = (SpaceAction *)sl;
          if (saction->mode == SACTCONT_TIMELINE) {
            continue;
          }

          const bool is_first_space = sl == area->spacedata.first;
          ListBase *regionbase = is_first_space ? &area->regionbase : &sl->regionbase;
          ARegion *region = BKE_region_find_in_listbase_by_type(regionbase, RGN_TYPE_UI);
          if (region == nullptr) {
            continue;
          }

          region->flag &= ~RGN_FLAG_HIDDEN;
        }
      }
    }
  }

  if (!MAIN_VERSION_ATLEAST(bmain, 304, 1)) {
    /* Split the transfer attribute node into multiple smaller nodes. */
    FOREACH_NODETREE_BEGIN (bmain, ntree, id) {
      if (ntree->type == NTREE_GEOMETRY) {
        version_geometry_nodes_replace_transfer_attribute_node(ntree);
      }
    }
    FOREACH_NODETREE_END;
  }

  /**
   * Versioning code until next subversion bump goes here.
   *
   * \note Be sure to check when bumping the version:
   * - #blo_do_versions_300 in this file.
   * - "versioning_userdef.c", #blo_do_versions_userdef
   * - "versioning_userdef.c", #do_versions_theme
   *
   * \note Keep this message at the bottom of the function.
   */
  {
    /* Keep this block, even when empty. */

    LISTBASE_FOREACH (Scene *, scene, &bmain->scenes) {
      Editing *ed = SEQ_editing_get(scene);
      if (ed == nullptr) {
        continue;
      }

      SEQ_for_each_callback(
          &scene->ed->seqbase, do_versions_sequencer_init_retiming_tool_data, scene);
    }
  }
}

static void version_switch_node_input_prefix(Main *bmain)
{
  FOREACH_NODETREE_BEGIN (bmain, ntree, id) {
    if (ntree->type == NTREE_GEOMETRY) {
      LISTBASE_FOREACH (bNode *, node, &ntree->nodes) {
        if (node->type == GEO_NODE_SWITCH) {
          LISTBASE_FOREACH (bNodeSocket *, socket, &node->inputs) {
            /* Skip the "switch" socket. */
            if (socket == node->inputs.first) {
              continue;
            }
            strcpy(socket->name, socket->name[0] == 'A' ? "False" : "True");

            /* Replace "A" and "B", but keep the unique number suffix at the end. */
            char number_suffix[8];
            BLI_strncpy(number_suffix, socket->identifier + 1, sizeof(number_suffix));
            strcpy(socket->identifier, socket->name);
            strcat(socket->identifier, number_suffix);
          }
        }
      }
    }
  }
  FOREACH_NODETREE_END;
}

static bool replace_bbone_len_scale_rnapath(char **p_old_path, int *p_index)
{
  char *old_path = *p_old_path;

  if (old_path == nullptr) {
    return false;
  }

  int len = strlen(old_path);

  if (BLI_str_endswith(old_path, ".bbone_curveiny") ||
      BLI_str_endswith(old_path, ".bbone_curveouty")) {
    old_path[len - 1] = 'z';
    return true;
  }

  if (BLI_str_endswith(old_path, ".bbone_scaleinx") ||
      BLI_str_endswith(old_path, ".bbone_scaleiny") ||
      BLI_str_endswith(old_path, ".bbone_scaleoutx") ||
      BLI_str_endswith(old_path, ".bbone_scaleouty")) {
    int index = (old_path[len - 1] == 'y' ? 2 : 0);

    old_path[len - 1] = 0;

    if (p_index) {
      *p_index = index;
    }
    else {
      *p_old_path = BLI_sprintfN("%s[%d]", old_path, index);
      MEM_freeN(old_path);
    }

    return true;
  }

  return false;
}

static void do_version_bbone_len_scale_fcurve_fix(FCurve *fcu)
{
  /* Update driver variable paths. */
  if (fcu->driver) {
    LISTBASE_FOREACH (DriverVar *, dvar, &fcu->driver->variables) {
      DRIVER_TARGETS_LOOPER_BEGIN (dvar) {
        replace_bbone_len_scale_rnapath(&dtar->rna_path, nullptr);
      }
      DRIVER_TARGETS_LOOPER_END;
    }
  }

  /* Update F-Curve's path. */
  replace_bbone_len_scale_rnapath(&fcu->rna_path, &fcu->array_index);
}

static void do_version_bbone_len_scale_animdata_cb(ID * /*id*/,
                                                   AnimData *adt,
                                                   void * /*wrapper_data*/)
{
  LISTBASE_FOREACH_MUTABLE (FCurve *, fcu, &adt->drivers) {
    do_version_bbone_len_scale_fcurve_fix(fcu);
  }
}

static void do_version_bones_bbone_len_scale(ListBase *lb)
{
  LISTBASE_FOREACH (Bone *, bone, lb) {
    if (bone->flag & BONE_ADD_PARENT_END_ROLL) {
      bone->bbone_flag |= BBONE_ADD_PARENT_END_ROLL;
    }

    copy_v3_fl3(bone->scale_in, bone->scale_in_x, 1.0f, bone->scale_in_z);
    copy_v3_fl3(bone->scale_out, bone->scale_out_x, 1.0f, bone->scale_out_z);

    do_version_bones_bbone_len_scale(&bone->childbase);
  }
}

static void do_version_constraints_spline_ik_joint_bindings(ListBase *lb)
{
  /* Binding array data could be freed without properly resetting its size data. */
  LISTBASE_FOREACH (bConstraint *, con, lb) {
    if (con->type == CONSTRAINT_TYPE_SPLINEIK) {
      bSplineIKConstraint *data = (bSplineIKConstraint *)con->data;
      if (data->points == nullptr) {
        data->numpoints = 0;
      }
    }
  }
}

static bNodeSocket *do_version_replace_float_size_with_vector(bNodeTree *ntree,
                                                              bNode *node,
                                                              bNodeSocket *socket)
{
  const bNodeSocketValueFloat *socket_value = (const bNodeSocketValueFloat *)socket->default_value;
  const float old_value = socket_value->value;
  nodeRemoveSocket(ntree, node, socket);
  bNodeSocket *new_socket = nodeAddSocket(
      ntree, node, SOCK_IN, nodeStaticSocketType(SOCK_VECTOR, PROP_TRANSLATION), "Size", "Size");
  bNodeSocketValueVector *value_vector = (bNodeSocketValueVector *)new_socket->default_value;
  copy_v3_fl(value_vector->value, old_value);
  return new_socket;
}

static bool seq_transform_origin_set(Sequence *seq, void * /*user_data*/)
{
  StripTransform *transform = seq->strip->transform;
  if (seq->strip->transform != nullptr) {
    transform->origin[0] = transform->origin[1] = 0.5f;
  }
  return true;
}

static bool seq_transform_filter_set(Sequence *seq, void * /*user_data*/)
{
  StripTransform *transform = seq->strip->transform;
  if (seq->strip->transform != nullptr) {
    transform->filter = SEQ_TRANSFORM_FILTER_BILINEAR;
  }
  return true;
}

static bool seq_meta_channels_ensure(Sequence *seq, void * /*user_data*/)
{
  if (seq->type == SEQ_TYPE_META) {
    SEQ_channels_ensure(&seq->channels);
  }
  return true;
}

static void do_version_subsurface_methods(bNode *node)
{
  if (node->type == SH_NODE_SUBSURFACE_SCATTERING) {
    if (!ELEM(node->custom1, SHD_SUBSURFACE_BURLEY, SHD_SUBSURFACE_RANDOM_WALK)) {
      node->custom1 = SHD_SUBSURFACE_RANDOM_WALK_FIXED_RADIUS;
    }
  }
  else if (node->type == SH_NODE_BSDF_PRINCIPLED) {
    if (!ELEM(node->custom2, SHD_SUBSURFACE_BURLEY, SHD_SUBSURFACE_RANDOM_WALK)) {
      node->custom2 = SHD_SUBSURFACE_RANDOM_WALK_FIXED_RADIUS;
    }
  }
}

static void version_geometry_nodes_add_attribute_input_settings(NodesModifierData *nmd)
{
  if (nmd->settings.properties == nullptr) {
    return;
  }
  /* Before versioning the properties, make sure it hasn't been done already. */
  LISTBASE_FOREACH (const IDProperty *, property, &nmd->settings.properties->data.group) {
    if (strstr(property->name, "_use_attribute") || strstr(property->name, "_attribute_name")) {
      return;
    }
  }

  LISTBASE_FOREACH_MUTABLE (IDProperty *, property, &nmd->settings.properties->data.group) {
    if (!ELEM(property->type, IDP_FLOAT, IDP_INT, IDP_ARRAY)) {
      continue;
    }

    if (strstr(property->name, "_use_attribute") || strstr(property->name, "_attribute_name")) {
      continue;
    }

    char use_attribute_prop_name[MAX_IDPROP_NAME];
    BLI_snprintf(use_attribute_prop_name,
                 sizeof(use_attribute_prop_name),
                 "%s%s",
                 property->name,
                 "_use_attribute");

    IDPropertyTemplate idprop = {0};
    IDProperty *use_attribute_prop = IDP_New(IDP_INT, &idprop, use_attribute_prop_name);
    IDP_AddToGroup(nmd->settings.properties, use_attribute_prop);

    char attribute_name_prop_name[MAX_IDPROP_NAME];
    BLI_snprintf(attribute_name_prop_name,
                 sizeof(attribute_name_prop_name),
                 "%s%s",
                 property->name,
                 "_attribute_name");

    IDProperty *attribute_prop = IDP_New(IDP_STRING, &idprop, attribute_name_prop_name);
    IDP_AddToGroup(nmd->settings.properties, attribute_prop);
  }
}

/* Copy of the function before the fixes. */
static void legacy_vec_roll_to_mat3_normalized(const float nor[3],
                                               const float roll,
                                               float r_mat[3][3])
{
  const float SAFE_THRESHOLD = 1.0e-5f;     /* theta above this value has good enough precision. */
  const float CRITICAL_THRESHOLD = 1.0e-9f; /* above this is safe under certain conditions. */
  const float THRESHOLD_SQUARED = CRITICAL_THRESHOLD * CRITICAL_THRESHOLD;

  const float x = nor[0];
  const float y = nor[1];
  const float z = nor[2];

  const float theta = 1.0f + y;          /* remapping Y from [-1,+1] to [0,2]. */
  const float theta_alt = x * x + z * z; /* Helper value for matrix calculations. */
  float rMatrix[3][3], bMatrix[3][3];

  BLI_ASSERT_UNIT_V3(nor);

  /* When theta is close to zero (nor is aligned close to negative Y Axis),
   * we have to check we do have non-null X/Z components as well.
   * Also, due to float precision errors, nor can be (0.0, -0.99999994, 0.0) which results
   * in theta being close to zero. This will cause problems when theta is used as divisor.
   */
  if (theta > SAFE_THRESHOLD || (theta > CRITICAL_THRESHOLD && theta_alt > THRESHOLD_SQUARED)) {
    /* nor is *not* aligned to negative Y-axis (0,-1,0). */

    bMatrix[0][1] = -x;
    bMatrix[1][0] = x;
    bMatrix[1][1] = y;
    bMatrix[1][2] = z;
    bMatrix[2][1] = -z;

    if (theta > SAFE_THRESHOLD) {
      /* nor differs significantly from negative Y axis (0,-1,0): apply the general case. */
      bMatrix[0][0] = 1 - x * x / theta;
      bMatrix[2][2] = 1 - z * z / theta;
      bMatrix[2][0] = bMatrix[0][2] = -x * z / theta;
    }
    else {
      /* nor is close to negative Y axis (0,-1,0): apply the special case. */
      bMatrix[0][0] = (x + z) * (x - z) / -theta_alt;
      bMatrix[2][2] = -bMatrix[0][0];
      bMatrix[2][0] = bMatrix[0][2] = 2.0f * x * z / theta_alt;
    }
  }
  else {
    /* nor is very close to negative Y axis (0,-1,0): use simple symmetry by Z axis. */
    unit_m3(bMatrix);
    bMatrix[0][0] = bMatrix[1][1] = -1.0;
  }

  /* Make Roll matrix */
  axis_angle_normalized_to_mat3(rMatrix, nor, roll);

  /* Combine and output result */
  mul_m3_m3m3(r_mat, rMatrix, bMatrix);
}

static void correct_bone_roll_value(const float head[3],
                                    const float tail[3],
                                    const float check_x_axis[3],
                                    const float check_y_axis[3],
                                    float *r_roll)
{
  const float SAFE_THRESHOLD = 1.0e-5f;
  float vec[3], bone_mat[3][3], vec2[3];

  /* Compute the Y axis vector. */
  sub_v3_v3v3(vec, tail, head);
  normalize_v3(vec);

  /* Only correct when in the danger zone. */
  if (1.0f + vec[1] < SAFE_THRESHOLD * 2 && (vec[0] || vec[2])) {
    /* Use the armature matrix to double-check if adjustment is needed.
     * This should minimize issues if the file is bounced back and forth between
     * 2.92 and 2.91, provided Edit Mode isn't entered on the armature in 2.91. */
    vec_roll_to_mat3(vec, *r_roll, bone_mat);

    UNUSED_VARS_NDEBUG(check_y_axis);
    BLI_assert(dot_v3v3(bone_mat[1], check_y_axis) > 0.999f);

    if (dot_v3v3(bone_mat[0], check_x_axis) < 0.999f) {
      /* Recompute roll using legacy code to interpret the old value. */
      legacy_vec_roll_to_mat3_normalized(vec, *r_roll, bone_mat);
      mat3_to_vec_roll(bone_mat, vec2, r_roll);
      BLI_assert(compare_v3v3(vec, vec2, 0.001f));
    }
  }
}

/* Update the armature Bone roll fields for bones very close to -Y direction. */
static void do_version_bones_roll(ListBase *lb)
{
  LISTBASE_FOREACH (Bone *, bone, lb) {
    /* Parent-relative orientation (used for posing). */
    correct_bone_roll_value(
        bone->head, bone->tail, bone->bone_mat[0], bone->bone_mat[1], &bone->roll);

    /* Absolute orientation (used for Edit mode). */
    correct_bone_roll_value(
        bone->arm_head, bone->arm_tail, bone->arm_mat[0], bone->arm_mat[1], &bone->arm_roll);

    do_version_bones_roll(&bone->childbase);
  }
}

static void version_geometry_nodes_set_position_node_offset(bNodeTree *ntree)
{
  /* Add the new Offset socket. */
  LISTBASE_FOREACH (bNode *, node, &ntree->nodes) {
    if (node->type != GEO_NODE_SET_POSITION) {
      continue;
    }
    if (BLI_listbase_count(&node->inputs) < 4) {
      /* The offset socket didn't exist in the file yet. */
      return;
    }
    bNodeSocket *old_offset_socket = static_cast<bNodeSocket *>(BLI_findlink(&node->inputs, 3));
    if (old_offset_socket->type == SOCK_VECTOR) {
      /* Versioning happened already. */
      return;
    }
    /* Change identifier of old socket, so that the there is no name collision. */
    STRNCPY(old_offset_socket->identifier, "Offset_old");
    nodeAddStaticSocket(ntree, node, SOCK_IN, SOCK_VECTOR, PROP_TRANSLATION, "Offset", "Offset");
  }

  /* Relink links that were connected to Position while Offset was enabled. */
  LISTBASE_FOREACH (bNodeLink *, link, &ntree->links) {
    if (link->tonode->type != GEO_NODE_SET_POSITION) {
      continue;
    }
    if (!STREQ(link->tosock->identifier, "Position")) {
      continue;
    }
    bNodeSocket *old_offset_socket = static_cast<bNodeSocket *>(
        BLI_findlink(&link->tonode->inputs, 3));
    /* This assumes that the offset is not linked to something else. That seems to be a reasonable
     * assumption, because the node is probably only ever used in one or the other mode. */
    const bool offset_enabled =
        ((bNodeSocketValueBoolean *)old_offset_socket->default_value)->value;
    if (offset_enabled) {
      /* Relink to new offset socket. */
      link->tosock = old_offset_socket->next;
    }
  }

  /* Remove old Offset socket. */
  LISTBASE_FOREACH (bNode *, node, &ntree->nodes) {
    if (node->type != GEO_NODE_SET_POSITION) {
      continue;
    }
    bNodeSocket *old_offset_socket = static_cast<bNodeSocket *>(BLI_findlink(&node->inputs, 3));
    nodeRemoveSocket(ntree, node, old_offset_socket);
  }
}

static void version_node_tree_socket_id_delim(bNodeTree *ntree)
{
  LISTBASE_FOREACH (bNode *, node, &ntree->nodes) {
    LISTBASE_FOREACH (bNodeSocket *, socket, &node->inputs) {
      version_node_socket_id_delim(socket);
    }
    LISTBASE_FOREACH (bNodeSocket *, socket, &node->outputs) {
      version_node_socket_id_delim(socket);
    }
  }
}

static bool version_merge_still_offsets(Sequence *seq, void * /*user_data*/)
{
  seq->startofs -= seq->startstill;
  seq->endofs -= seq->endstill;
  seq->startstill = 0;
  seq->endstill = 0;
  return true;
}

static bool version_fix_delete_flag(Sequence *seq, void * /*user_data*/)
{
  seq->flag &= ~SEQ_FLAG_DELETE;
  return true;
}

static bool version_set_seq_single_frame_content(Sequence *seq, void * /*user_data*/)
{
  if ((seq->len == 1) &&
      (seq->type == SEQ_TYPE_IMAGE ||
       ((seq->type & SEQ_TYPE_EFFECT) && SEQ_effect_get_num_inputs(seq->type) == 0))) {
    seq->flag |= SEQ_SINGLE_FRAME_CONTENT;
  }
  return true;
}

/* Those `version_liboverride_rnacollections_*` functions mimic the old, pre-3.0 code to find
 * anchor and source items in the given list of modifiers, constraints etc., using only the
 * `subitem_local` data of the override property operation.
 *
 * Then they convert it into the new, proper `subitem_reference` data for the anchor, and
 * `subitem_local` for the source.
 *
 * NOTE: Here only the stored override ID is available, unlike in the `override_apply` functions.
 */

static void version_liboverride_rnacollections_insertion_object_constraints(
    ListBase *constraints, IDOverrideLibraryProperty *op)
{
  LISTBASE_FOREACH_MUTABLE (IDOverrideLibraryPropertyOperation *, opop, &op->operations) {
    if (opop->operation != IDOVERRIDE_LIBRARY_OP_INSERT_AFTER) {
      continue;
    }
    bConstraint *constraint_anchor = static_cast<bConstraint *>(
        BLI_listbase_string_or_index_find(constraints,
                                          opop->subitem_local_name,
                                          offsetof(bConstraint, name),
                                          opop->subitem_local_index));
    bConstraint *constraint_src = constraint_anchor != nullptr ?
                                      constraint_anchor->next :
                                      static_cast<bConstraint *>(constraints->first);

    if (constraint_src == nullptr) {
      /* Invalid case, just remove that override property operation. */
      CLOG_ERROR(&LOG, "Could not find source constraint in stored override data");
      BKE_lib_override_library_property_operation_delete(op, opop);
      continue;
    }

    opop->subitem_reference_name = opop->subitem_local_name;
    opop->subitem_local_name = BLI_strdup(constraint_src->name);
    opop->subitem_reference_index = opop->subitem_local_index;
    opop->subitem_local_index++;
  }
}

static void version_liboverride_rnacollections_insertion_object(Object *object)
{
  IDOverrideLibrary *liboverride = object->id.override_library;
  IDOverrideLibraryProperty *op;

  op = BKE_lib_override_library_property_find(liboverride, "modifiers");
  if (op != nullptr) {
    LISTBASE_FOREACH_MUTABLE (IDOverrideLibraryPropertyOperation *, opop, &op->operations) {
      if (opop->operation != IDOVERRIDE_LIBRARY_OP_INSERT_AFTER) {
        continue;
      }
      ModifierData *mod_anchor = static_cast<ModifierData *>(
          BLI_listbase_string_or_index_find(&object->modifiers,
                                            opop->subitem_local_name,
                                            offsetof(ModifierData, name),
                                            opop->subitem_local_index));
      ModifierData *mod_src = mod_anchor != nullptr ?
                                  mod_anchor->next :
                                  static_cast<ModifierData *>(object->modifiers.first);

      if (mod_src == nullptr) {
        /* Invalid case, just remove that override property operation. */
        CLOG_ERROR(&LOG, "Could not find source modifier in stored override data");
        BKE_lib_override_library_property_operation_delete(op, opop);
        continue;
      }

      opop->subitem_reference_name = opop->subitem_local_name;
      opop->subitem_local_name = BLI_strdup(mod_src->name);
      opop->subitem_reference_index = opop->subitem_local_index;
      opop->subitem_local_index++;
    }
  }

  op = BKE_lib_override_library_property_find(liboverride, "grease_pencil_modifiers");
  if (op != nullptr) {
    LISTBASE_FOREACH_MUTABLE (IDOverrideLibraryPropertyOperation *, opop, &op->operations) {
      if (opop->operation != IDOVERRIDE_LIBRARY_OP_INSERT_AFTER) {
        continue;
      }
      GpencilModifierData *gp_mod_anchor = static_cast<GpencilModifierData *>(
          BLI_listbase_string_or_index_find(&object->greasepencil_modifiers,
                                            opop->subitem_local_name,
                                            offsetof(GpencilModifierData, name),
                                            opop->subitem_local_index));
      GpencilModifierData *gp_mod_src = gp_mod_anchor != nullptr ?
                                            gp_mod_anchor->next :
                                            static_cast<GpencilModifierData *>(
                                                object->greasepencil_modifiers.first);

      if (gp_mod_src == nullptr) {
        /* Invalid case, just remove that override property operation. */
        CLOG_ERROR(&LOG, "Could not find source GP modifier in stored override data");
        BKE_lib_override_library_property_operation_delete(op, opop);
        continue;
      }

      opop->subitem_reference_name = opop->subitem_local_name;
      opop->subitem_local_name = BLI_strdup(gp_mod_src->name);
      opop->subitem_reference_index = opop->subitem_local_index;
      opop->subitem_local_index++;
    }
  }

  op = BKE_lib_override_library_property_find(liboverride, "constraints");
  if (op != nullptr) {
    version_liboverride_rnacollections_insertion_object_constraints(&object->constraints, op);
  }

  if (object->pose != nullptr) {
    LISTBASE_FOREACH (bPoseChannel *, pchan, &object->pose->chanbase) {
      char rna_path[26 + (sizeof(pchan->name) * 2) + 1];
      char name_esc[sizeof(pchan->name) * 2];
      BLI_str_escape(name_esc, pchan->name, sizeof(name_esc));
      SNPRINTF(rna_path, "pose.bones[\"%s\"].constraints", name_esc);
      op = BKE_lib_override_library_property_find(liboverride, rna_path);
      if (op != nullptr) {
        version_liboverride_rnacollections_insertion_object_constraints(&pchan->constraints, op);
      }
    }
  }
}

static void version_liboverride_rnacollections_insertion_animdata(ID *id)
{
  AnimData *anim_data = BKE_animdata_from_id(id);
  if (anim_data == nullptr) {
    return;
  }

  IDOverrideLibrary *liboverride = id->override_library;
  IDOverrideLibraryProperty *op;

  op = BKE_lib_override_library_property_find(liboverride, "animation_data.nla_tracks");
  if (op != nullptr) {
    LISTBASE_FOREACH (IDOverrideLibraryPropertyOperation *, opop, &op->operations) {
      if (opop->operation != IDOVERRIDE_LIBRARY_OP_INSERT_AFTER) {
        continue;
      }
      /* NLA tracks are only referenced by index, which limits possibilities, basically they are
       * always added at the end of the list, see #rna_NLA_tracks_override_apply.
       *
       * This makes things simple here. */
      opop->subitem_reference_name = opop->subitem_local_name;
      opop->subitem_local_name = nullptr;
      opop->subitem_reference_index = opop->subitem_local_index;
      opop->subitem_local_index++;
    }
  }
}

static void versioning_replace_legacy_combined_and_separate_color_nodes(bNodeTree *ntree)
{
  /* In geometry nodes, replace shader combine/separate color nodes with function nodes */
  if (ntree->type == NTREE_GEOMETRY) {
    version_node_input_socket_name(ntree, SH_NODE_COMBRGB_LEGACY, "R", "Red");
    version_node_input_socket_name(ntree, SH_NODE_COMBRGB_LEGACY, "G", "Green");
    version_node_input_socket_name(ntree, SH_NODE_COMBRGB_LEGACY, "B", "Blue");
    version_node_output_socket_name(ntree, SH_NODE_COMBRGB_LEGACY, "Image", "Color");

    version_node_output_socket_name(ntree, SH_NODE_SEPRGB_LEGACY, "R", "Red");
    version_node_output_socket_name(ntree, SH_NODE_SEPRGB_LEGACY, "G", "Green");
    version_node_output_socket_name(ntree, SH_NODE_SEPRGB_LEGACY, "B", "Blue");
    version_node_input_socket_name(ntree, SH_NODE_SEPRGB_LEGACY, "Image", "Color");

    LISTBASE_FOREACH (bNode *, node, &ntree->nodes) {
      switch (node->type) {
        case SH_NODE_COMBRGB_LEGACY: {
          node->type = FN_NODE_COMBINE_COLOR;
          NodeCombSepColor *storage = (NodeCombSepColor *)MEM_callocN(sizeof(NodeCombSepColor),
                                                                      __func__);
          storage->mode = NODE_COMBSEP_COLOR_RGB;
          strcpy(node->idname, "FunctionNodeCombineColor");
          node->storage = storage;
          break;
        }
        case SH_NODE_SEPRGB_LEGACY: {
          node->type = FN_NODE_SEPARATE_COLOR;
          NodeCombSepColor *storage = (NodeCombSepColor *)MEM_callocN(sizeof(NodeCombSepColor),
                                                                      __func__);
          storage->mode = NODE_COMBSEP_COLOR_RGB;
          strcpy(node->idname, "FunctionNodeSeparateColor");
          node->storage = storage;
          break;
        }
      }
    }
  }

  /* In compositing nodes, replace combine/separate RGBA/HSVA/YCbCrA/YCCA nodes with
   * combine/separate color */
  if (ntree->type == NTREE_COMPOSIT) {
    version_node_input_socket_name(ntree, CMP_NODE_COMBRGBA_LEGACY, "R", "Red");
    version_node_input_socket_name(ntree, CMP_NODE_COMBRGBA_LEGACY, "G", "Green");
    version_node_input_socket_name(ntree, CMP_NODE_COMBRGBA_LEGACY, "B", "Blue");
    version_node_input_socket_name(ntree, CMP_NODE_COMBRGBA_LEGACY, "A", "Alpha");

    version_node_input_socket_name(ntree, CMP_NODE_COMBHSVA_LEGACY, "H", "Red");
    version_node_input_socket_name(ntree, CMP_NODE_COMBHSVA_LEGACY, "S", "Green");
    version_node_input_socket_name(ntree, CMP_NODE_COMBHSVA_LEGACY, "V", "Blue");
    version_node_input_socket_name(ntree, CMP_NODE_COMBHSVA_LEGACY, "A", "Alpha");

    version_node_input_socket_name(ntree, CMP_NODE_COMBYCCA_LEGACY, "Y", "Red");
    version_node_input_socket_name(ntree, CMP_NODE_COMBYCCA_LEGACY, "Cb", "Green");
    version_node_input_socket_name(ntree, CMP_NODE_COMBYCCA_LEGACY, "Cr", "Blue");
    version_node_input_socket_name(ntree, CMP_NODE_COMBYCCA_LEGACY, "A", "Alpha");

    version_node_input_socket_name(ntree, CMP_NODE_COMBYUVA_LEGACY, "Y", "Red");
    version_node_input_socket_name(ntree, CMP_NODE_COMBYUVA_LEGACY, "U", "Green");
    version_node_input_socket_name(ntree, CMP_NODE_COMBYUVA_LEGACY, "V", "Blue");
    version_node_input_socket_name(ntree, CMP_NODE_COMBYUVA_LEGACY, "A", "Alpha");

    version_node_output_socket_name(ntree, CMP_NODE_SEPRGBA_LEGACY, "R", "Red");
    version_node_output_socket_name(ntree, CMP_NODE_SEPRGBA_LEGACY, "G", "Green");
    version_node_output_socket_name(ntree, CMP_NODE_SEPRGBA_LEGACY, "B", "Blue");
    version_node_output_socket_name(ntree, CMP_NODE_SEPRGBA_LEGACY, "A", "Alpha");

    version_node_output_socket_name(ntree, CMP_NODE_SEPHSVA_LEGACY, "H", "Red");
    version_node_output_socket_name(ntree, CMP_NODE_SEPHSVA_LEGACY, "S", "Green");
    version_node_output_socket_name(ntree, CMP_NODE_SEPHSVA_LEGACY, "V", "Blue");
    version_node_output_socket_name(ntree, CMP_NODE_SEPHSVA_LEGACY, "A", "Alpha");

    version_node_output_socket_name(ntree, CMP_NODE_SEPYCCA_LEGACY, "Y", "Red");
    version_node_output_socket_name(ntree, CMP_NODE_SEPYCCA_LEGACY, "Cb", "Green");
    version_node_output_socket_name(ntree, CMP_NODE_SEPYCCA_LEGACY, "Cr", "Blue");
    version_node_output_socket_name(ntree, CMP_NODE_SEPYCCA_LEGACY, "A", "Alpha");

    version_node_output_socket_name(ntree, CMP_NODE_SEPYUVA_LEGACY, "Y", "Red");
    version_node_output_socket_name(ntree, CMP_NODE_SEPYUVA_LEGACY, "U", "Green");
    version_node_output_socket_name(ntree, CMP_NODE_SEPYUVA_LEGACY, "V", "Blue");
    version_node_output_socket_name(ntree, CMP_NODE_SEPYUVA_LEGACY, "A", "Alpha");

    LISTBASE_FOREACH (bNode *, node, &ntree->nodes) {
      switch (node->type) {
        case CMP_NODE_COMBRGBA_LEGACY: {
          node->type = CMP_NODE_COMBINE_COLOR;
          NodeCMPCombSepColor *storage = (NodeCMPCombSepColor *)MEM_callocN(
              sizeof(NodeCMPCombSepColor), __func__);
          storage->mode = CMP_NODE_COMBSEP_COLOR_RGB;
          strcpy(node->idname, "CompositorNodeCombineColor");
          node->storage = storage;
          break;
        }
        case CMP_NODE_COMBHSVA_LEGACY: {
          node->type = CMP_NODE_COMBINE_COLOR;
          NodeCMPCombSepColor *storage = (NodeCMPCombSepColor *)MEM_callocN(
              sizeof(NodeCMPCombSepColor), __func__);
          storage->mode = CMP_NODE_COMBSEP_COLOR_HSV;
          strcpy(node->idname, "CompositorNodeCombineColor");
          node->storage = storage;
          break;
        }
        case CMP_NODE_COMBYCCA_LEGACY: {
          node->type = CMP_NODE_COMBINE_COLOR;
          NodeCMPCombSepColor *storage = (NodeCMPCombSepColor *)MEM_callocN(
              sizeof(NodeCMPCombSepColor), __func__);
          storage->mode = CMP_NODE_COMBSEP_COLOR_YCC;
          storage->ycc_mode = node->custom1;
          strcpy(node->idname, "CompositorNodeCombineColor");
          node->storage = storage;
          break;
        }
        case CMP_NODE_COMBYUVA_LEGACY: {
          node->type = CMP_NODE_COMBINE_COLOR;
          NodeCMPCombSepColor *storage = (NodeCMPCombSepColor *)MEM_callocN(
              sizeof(NodeCMPCombSepColor), __func__);
          storage->mode = CMP_NODE_COMBSEP_COLOR_YUV;
          strcpy(node->idname, "CompositorNodeCombineColor");
          node->storage = storage;
          break;
        }
        case CMP_NODE_SEPRGBA_LEGACY: {
          node->type = CMP_NODE_SEPARATE_COLOR;
          NodeCMPCombSepColor *storage = (NodeCMPCombSepColor *)MEM_callocN(
              sizeof(NodeCMPCombSepColor), __func__);
          storage->mode = CMP_NODE_COMBSEP_COLOR_RGB;
          strcpy(node->idname, "CompositorNodeSeparateColor");
          node->storage = storage;
          break;
        }
        case CMP_NODE_SEPHSVA_LEGACY: {
          node->type = CMP_NODE_SEPARATE_COLOR;
          NodeCMPCombSepColor *storage = (NodeCMPCombSepColor *)MEM_callocN(
              sizeof(NodeCMPCombSepColor), __func__);
          storage->mode = CMP_NODE_COMBSEP_COLOR_HSV;
          strcpy(node->idname, "CompositorNodeSeparateColor");
          node->storage = storage;
          break;
        }
        case CMP_NODE_SEPYCCA_LEGACY: {
          node->type = CMP_NODE_SEPARATE_COLOR;
          NodeCMPCombSepColor *storage = (NodeCMPCombSepColor *)MEM_callocN(
              sizeof(NodeCMPCombSepColor), __func__);
          storage->mode = CMP_NODE_COMBSEP_COLOR_YCC;
          storage->ycc_mode = node->custom1;
          strcpy(node->idname, "CompositorNodeSeparateColor");
          node->storage = storage;
          break;
        }
        case CMP_NODE_SEPYUVA_LEGACY: {
          node->type = CMP_NODE_SEPARATE_COLOR;
          NodeCMPCombSepColor *storage = (NodeCMPCombSepColor *)MEM_callocN(
              sizeof(NodeCMPCombSepColor), __func__);
          storage->mode = CMP_NODE_COMBSEP_COLOR_YUV;
          strcpy(node->idname, "CompositorNodeSeparateColor");
          node->storage = storage;
          break;
        }
      }
    }
  }

  /* In texture nodes, replace combine/separate RGBA with combine/separate color */
  if (ntree->type == NTREE_TEXTURE) {
    LISTBASE_FOREACH (bNode *, node, &ntree->nodes) {
      switch (node->type) {
        case TEX_NODE_COMPOSE_LEGACY: {
          node->type = TEX_NODE_COMBINE_COLOR;
          node->custom1 = NODE_COMBSEP_COLOR_RGB;
          strcpy(node->idname, "TextureNodeCombineColor");
          break;
        }
        case TEX_NODE_DECOMPOSE_LEGACY: {
          node->type = TEX_NODE_SEPARATE_COLOR;
          node->custom1 = NODE_COMBSEP_COLOR_RGB;
          strcpy(node->idname, "TextureNodeSeparateColor");
          break;
        }
      }
    }
  }

  /* In shader nodes, replace combine/separate RGB/HSV with combine/separate color */
  if (ntree->type == NTREE_SHADER) {
    version_node_input_socket_name(ntree, SH_NODE_COMBRGB_LEGACY, "R", "Red");
    version_node_input_socket_name(ntree, SH_NODE_COMBRGB_LEGACY, "G", "Green");
    version_node_input_socket_name(ntree, SH_NODE_COMBRGB_LEGACY, "B", "Blue");
    version_node_output_socket_name(ntree, SH_NODE_COMBRGB_LEGACY, "Image", "Color");

    version_node_input_socket_name(ntree, SH_NODE_COMBHSV_LEGACY, "H", "Red");
    version_node_input_socket_name(ntree, SH_NODE_COMBHSV_LEGACY, "S", "Green");
    version_node_input_socket_name(ntree, SH_NODE_COMBHSV_LEGACY, "V", "Blue");

    version_node_output_socket_name(ntree, SH_NODE_SEPRGB_LEGACY, "R", "Red");
    version_node_output_socket_name(ntree, SH_NODE_SEPRGB_LEGACY, "G", "Green");
    version_node_output_socket_name(ntree, SH_NODE_SEPRGB_LEGACY, "B", "Blue");
    version_node_input_socket_name(ntree, SH_NODE_SEPRGB_LEGACY, "Image", "Color");

    version_node_output_socket_name(ntree, SH_NODE_SEPHSV_LEGACY, "H", "Red");
    version_node_output_socket_name(ntree, SH_NODE_SEPHSV_LEGACY, "S", "Green");
    version_node_output_socket_name(ntree, SH_NODE_SEPHSV_LEGACY, "V", "Blue");

    LISTBASE_FOREACH (bNode *, node, &ntree->nodes) {
      switch (node->type) {
        case SH_NODE_COMBRGB_LEGACY: {
          node->type = SH_NODE_COMBINE_COLOR;
          NodeCombSepColor *storage = (NodeCombSepColor *)MEM_callocN(sizeof(NodeCombSepColor),
                                                                      __func__);
          storage->mode = NODE_COMBSEP_COLOR_RGB;
          strcpy(node->idname, "ShaderNodeCombineColor");
          node->storage = storage;
          break;
        }
        case SH_NODE_COMBHSV_LEGACY: {
          node->type = SH_NODE_COMBINE_COLOR;
          NodeCombSepColor *storage = (NodeCombSepColor *)MEM_callocN(sizeof(NodeCombSepColor),
                                                                      __func__);
          storage->mode = NODE_COMBSEP_COLOR_HSV;
          strcpy(node->idname, "ShaderNodeCombineColor");
          node->storage = storage;
          break;
        }
        case SH_NODE_SEPRGB_LEGACY: {
          node->type = SH_NODE_SEPARATE_COLOR;
          NodeCombSepColor *storage = (NodeCombSepColor *)MEM_callocN(sizeof(NodeCombSepColor),
                                                                      __func__);
          storage->mode = NODE_COMBSEP_COLOR_RGB;
          strcpy(node->idname, "ShaderNodeSeparateColor");
          node->storage = storage;
          break;
        }
        case SH_NODE_SEPHSV_LEGACY: {
          node->type = SH_NODE_SEPARATE_COLOR;
          NodeCombSepColor *storage = (NodeCombSepColor *)MEM_callocN(sizeof(NodeCombSepColor),
                                                                      __func__);
          storage->mode = NODE_COMBSEP_COLOR_HSV;
          strcpy(node->idname, "ShaderNodeSeparateColor");
          node->storage = storage;
          break;
        }
      }
    }
  }
}

static void versioning_replace_legacy_mix_rgb_node(bNodeTree *ntree)
{
  version_node_input_socket_name(ntree, SH_NODE_MIX_RGB_LEGACY, "Fac", "Factor_Float");
  version_node_input_socket_name(ntree, SH_NODE_MIX_RGB_LEGACY, "Color1", "A_Color");
  version_node_input_socket_name(ntree, SH_NODE_MIX_RGB_LEGACY, "Color2", "B_Color");
  version_node_output_socket_name(ntree, SH_NODE_MIX_RGB_LEGACY, "Color", "Result_Color");
  LISTBASE_FOREACH (bNode *, node, &ntree->nodes) {
    if (node->type == SH_NODE_MIX_RGB_LEGACY) {
      strcpy(node->idname, "ShaderNodeMix");
      node->type = SH_NODE_MIX;
      NodeShaderMix *data = (NodeShaderMix *)MEM_callocN(sizeof(NodeShaderMix), __func__);
      data->blend_type = node->custom1;
      data->clamp_result = (node->custom2 & SHD_MIXRGB_CLAMP) ? 1 : 0;
      data->clamp_factor = 1;
      data->data_type = SOCK_RGBA;
      data->factor_mode = NODE_MIX_MODE_UNIFORM;
      node->storage = data;
    }
  }
}

static void version_fix_image_format_copy(Main *bmain, ImageFormatData *format)
{
  /* Fix bug where curves in image format were not properly copied to file output
   * node, incorrectly sharing a pointer with the scene settings. Copy the data
   * structure now as it should have been done in the first place. */
  if (format->view_settings.curve_mapping) {
    LISTBASE_FOREACH (Scene *, scene, &bmain->scenes) {
      if (format != &scene->r.im_format && ELEM(format->view_settings.curve_mapping,
                                                scene->view_settings.curve_mapping,
                                                scene->r.im_format.view_settings.curve_mapping)) {
        format->view_settings.curve_mapping = BKE_curvemapping_copy(
            format->view_settings.curve_mapping);
        break;
      }
    }

    /* Remove any invalid curves with missing data. */
    if (format->view_settings.curve_mapping->cm[0].curve == nullptr) {
      BKE_curvemapping_free(format->view_settings.curve_mapping);
      format->view_settings.curve_mapping = nullptr;
      format->view_settings.flag &= ~COLORMANAGE_VIEW_USE_CURVES;
    }
  }
}

/**
 * Some editors would manually manage visibility of regions, or lazy create them based on
 * context. Ensure they are always there now, and use the new #ARegionType.poll().
 */
static void version_ensure_missing_regions(ScrArea *area, SpaceLink *sl)
{
  ListBase *regionbase = (sl == area->spacedata.first) ? &area->regionbase : &sl->regionbase;

  switch (sl->spacetype) {
    case SPACE_FILE: {
      if (ARegion *ui_region = do_versions_add_region_if_not_found(
              regionbase, RGN_TYPE_UI, "versioning: UI region for file", RGN_TYPE_TOOLS)) {
        ui_region->alignment = RGN_ALIGN_TOP;
        ui_region->flag |= RGN_FLAG_DYNAMIC_SIZE;
      }

      if (ARegion *exec_region = do_versions_add_region_if_not_found(
              regionbase, RGN_TYPE_EXECUTE, "versioning: execute region for file", RGN_TYPE_UI)) {
        exec_region->alignment = RGN_ALIGN_BOTTOM;
        exec_region->flag = RGN_FLAG_DYNAMIC_SIZE;
      }

      if (ARegion *tool_props_region = do_versions_add_region_if_not_found(
              regionbase,
              RGN_TYPE_TOOL_PROPS,
              "versioning: tool props region for file",
              RGN_TYPE_EXECUTE)) {
        tool_props_region->alignment = RGN_ALIGN_RIGHT;
        tool_props_region->flag = RGN_FLAG_HIDDEN;
      }
      break;
    }
    case SPACE_CLIP: {
      ARegion *region;

      region = do_versions_ensure_region(
          regionbase, RGN_TYPE_UI, "versioning: properties region for clip", RGN_TYPE_HEADER);
      region->alignment = RGN_ALIGN_RIGHT;
      region->flag &= ~RGN_FLAG_HIDDEN;

      region = do_versions_ensure_region(
          regionbase, RGN_TYPE_CHANNELS, "versioning: channels region for clip", RGN_TYPE_UI);
      region->alignment = RGN_ALIGN_LEFT;
      region->flag &= ~RGN_FLAG_HIDDEN;
      region->v2d.scroll = V2D_SCROLL_BOTTOM;
      region->v2d.flag = V2D_VIEWSYNC_AREA_VERTICAL;

      region = do_versions_ensure_region(
          regionbase, RGN_TYPE_PREVIEW, "versioning: preview region for clip", RGN_TYPE_WINDOW);
      region->flag &= ~RGN_FLAG_HIDDEN;

      break;
    }
    case SPACE_SEQ: {
      ARegion *region;

      do_versions_ensure_region(regionbase,
                                RGN_TYPE_CHANNELS,
                                "versioning: channels region for sequencer",
                                RGN_TYPE_TOOLS);

      region = do_versions_ensure_region(regionbase,
                                         RGN_TYPE_PREVIEW,
                                         "versioning: preview region for sequencer",
                                         RGN_TYPE_CHANNELS);
      sequencer_init_preview_region(region);

      break;
    }
  }
}

/* NOLINTNEXTLINE: readability-function-size */
void blo_do_versions_300(FileData *fd, Library * /*lib*/, Main *bmain)
{
  /* The #SCE_SNAP_SEQ flag has been removed in favor of the #SCE_SNAP which can be used for each
   * snap_flag member individually. */
  enum { SCE_SNAP_SEQ = (1 << 7) };

  if (!MAIN_VERSION_ATLEAST(bmain, 300, 1)) {
    /* Set default value for the new bisect_threshold parameter in the mirror modifier. */
    if (!DNA_struct_elem_find(fd->filesdna, "MirrorModifierData", "float", "bisect_threshold")) {
      LISTBASE_FOREACH (Object *, ob, &bmain->objects) {
        LISTBASE_FOREACH (ModifierData *, md, &ob->modifiers) {
          if (md->type == eModifierType_Mirror) {
            MirrorModifierData *mmd = (MirrorModifierData *)md;
            /* This was the previous hard-coded value. */
            mmd->bisect_threshold = 0.001f;
          }
        }
      }
    }
    /* Grease Pencil: Set default value for dilate pixels. */
    if (!DNA_struct_elem_find(fd->filesdna, "BrushGpencilSettings", "int", "dilate_pixels")) {
      LISTBASE_FOREACH (Brush *, brush, &bmain->brushes) {
        if (brush->gpencil_settings) {
          brush->gpencil_settings->dilate_pixels = 1;
        }
      }
    }
  }

  if (!MAIN_VERSION_ATLEAST(bmain, 300, 2)) {
    version_switch_node_input_prefix(bmain);

    if (!DNA_struct_elem_find(fd->filesdna, "bPoseChannel", "float", "custom_scale_xyz[3]")) {
      LISTBASE_FOREACH (Object *, ob, &bmain->objects) {
        if (ob->pose == nullptr) {
          continue;
        }
        LISTBASE_FOREACH (bPoseChannel *, pchan, &ob->pose->chanbase) {
          copy_v3_fl(pchan->custom_scale_xyz, pchan->custom_scale);
        }
      }
    }
  }

  if (!MAIN_VERSION_ATLEAST(bmain, 300, 4)) {
    /* Add a properties sidebar to the spreadsheet editor. */
    LISTBASE_FOREACH (bScreen *, screen, &bmain->screens) {
      LISTBASE_FOREACH (ScrArea *, area, &screen->areabase) {
        LISTBASE_FOREACH (SpaceLink *, sl, &area->spacedata) {
          if (sl->spacetype == SPACE_SPREADSHEET) {
            ListBase *regionbase = (sl == area->spacedata.first) ? &area->regionbase :
                                                                   &sl->regionbase;
            ARegion *new_sidebar = do_versions_add_region_if_not_found(
                regionbase, RGN_TYPE_UI, "sidebar for spreadsheet", RGN_TYPE_FOOTER);
            if (new_sidebar != nullptr) {
              new_sidebar->alignment = RGN_ALIGN_RIGHT;
              new_sidebar->flag |= RGN_FLAG_HIDDEN;
            }
          }
        }
      }
    }

    /* Enable spreadsheet filtering in old files without row filters. */
    LISTBASE_FOREACH (bScreen *, screen, &bmain->screens) {
      LISTBASE_FOREACH (ScrArea *, area, &screen->areabase) {
        LISTBASE_FOREACH (SpaceLink *, sl, &area->spacedata) {
          if (sl->spacetype == SPACE_SPREADSHEET) {
            SpaceSpreadsheet *sspreadsheet = (SpaceSpreadsheet *)sl;
            sspreadsheet->filter_flag |= SPREADSHEET_FILTER_ENABLE;
          }
        }
      }
    }

    FOREACH_NODETREE_BEGIN (bmain, ntree, id) {
      if (ntree->type == NTREE_GEOMETRY) {
        version_node_socket_name(ntree, GEO_NODE_BOUNDING_BOX, "Mesh", "Bounding Box");
      }
    }
    FOREACH_NODETREE_END;

    if (!DNA_struct_elem_find(fd->filesdna, "FileAssetSelectParams", "short", "import_type")) {
      LISTBASE_FOREACH (bScreen *, screen, &bmain->screens) {
        LISTBASE_FOREACH (ScrArea *, area, &screen->areabase) {
          LISTBASE_FOREACH (SpaceLink *, sl, &area->spacedata) {
            if (sl->spacetype == SPACE_FILE) {
              SpaceFile *sfile = (SpaceFile *)sl;
              if (sfile->asset_params) {
                sfile->asset_params->import_type = FILE_ASSET_IMPORT_APPEND;
              }
            }
          }
        }
      }
    }

    /* Initialize length-wise scale B-Bone settings. */
    if (!DNA_struct_elem_find(fd->filesdna, "Bone", "int", "bbone_flag")) {
      /* Update armature data and pose channels. */
      LISTBASE_FOREACH (bArmature *, arm, &bmain->armatures) {
        do_version_bones_bbone_len_scale(&arm->bonebase);
      }

      LISTBASE_FOREACH (Object *, ob, &bmain->objects) {
        if (ob->pose) {
          LISTBASE_FOREACH (bPoseChannel *, pchan, &ob->pose->chanbase) {
            copy_v3_fl3(pchan->scale_in, pchan->scale_in_x, 1.0f, pchan->scale_in_z);
            copy_v3_fl3(pchan->scale_out, pchan->scale_out_x, 1.0f, pchan->scale_out_z);
          }
        }
      }

      /* Update action curves and drivers. */
      LISTBASE_FOREACH (bAction *, act, &bmain->actions) {
        LISTBASE_FOREACH_MUTABLE (FCurve *, fcu, &act->curves) {
          do_version_bbone_len_scale_fcurve_fix(fcu);
        }
      }

      BKE_animdata_main_cb(bmain, do_version_bbone_len_scale_animdata_cb, nullptr);
    }
  }

  if (!MAIN_VERSION_ATLEAST(bmain, 300, 5)) {
    /* Add a dataset sidebar to the spreadsheet editor. */
    LISTBASE_FOREACH (bScreen *, screen, &bmain->screens) {
      LISTBASE_FOREACH (ScrArea *, area, &screen->areabase) {
        LISTBASE_FOREACH (SpaceLink *, sl, &area->spacedata) {
          if (sl->spacetype == SPACE_SPREADSHEET) {
            ListBase *regionbase = (sl == area->spacedata.first) ? &area->regionbase :
                                                                   &sl->regionbase;
            ARegion *spreadsheet_dataset_region = do_versions_add_region_if_not_found(
                regionbase, RGN_TYPE_CHANNELS, "spreadsheet dataset region", RGN_TYPE_FOOTER);

            if (spreadsheet_dataset_region) {
              spreadsheet_dataset_region->alignment = RGN_ALIGN_LEFT;
              spreadsheet_dataset_region->v2d.scroll = (V2D_SCROLL_RIGHT | V2D_SCROLL_BOTTOM);
            }
          }
        }
      }
    }
  }

  if (!MAIN_VERSION_ATLEAST(bmain, 300, 6)) {
    LISTBASE_FOREACH (bScreen *, screen, &bmain->screens) {
      LISTBASE_FOREACH (ScrArea *, area, &screen->areabase) {
        LISTBASE_FOREACH (SpaceLink *, space, &area->spacedata) {
          /* Disable View Layers filter. */
          if (space->spacetype == SPACE_OUTLINER) {
            SpaceOutliner *space_outliner = (SpaceOutliner *)space;
            space_outliner->filter |= SO_FILTER_NO_VIEW_LAYERS;
          }
        }
      }
    }
  }

  if (!MAIN_VERSION_ATLEAST(bmain, 300, 7)) {
    LISTBASE_FOREACH (Scene *, scene, &bmain->scenes) {
      ToolSettings *tool_settings = scene->toolsettings;
      tool_settings->snap_flag |= SCE_SNAP_SEQ;
      short snap_mode = tool_settings->snap_mode;
      short snap_node_mode = tool_settings->snap_node_mode;
      short snap_uv_mode = tool_settings->snap_uv_mode;
      tool_settings->snap_mode &= ~((1 << 4) | (1 << 5) | (1 << 6));
      tool_settings->snap_node_mode &= ~((1 << 5) | (1 << 6));
      tool_settings->snap_uv_mode &= ~(1 << 4);
      if (snap_mode & (1 << 4)) {
        tool_settings->snap_mode |= (1 << 6); /* SCE_SNAP_MODE_INCREMENT */
      }
      if (snap_mode & (1 << 5)) {
        tool_settings->snap_mode |= (1 << 4); /* SCE_SNAP_MODE_EDGE_MIDPOINT */
      }
      if (snap_mode & (1 << 6)) {
        tool_settings->snap_mode |= (1 << 5); /* SCE_SNAP_MODE_EDGE_PERPENDICULAR */
      }
      if (snap_node_mode & (1 << 5)) {
        tool_settings->snap_node_mode |= (1 << 0); /* SCE_SNAP_MODE_NODE_X */
      }
      if (snap_node_mode & (1 << 6)) {
        tool_settings->snap_node_mode |= (1 << 1); /* SCE_SNAP_MODE_NODE_Y */
      }
      if (snap_uv_mode & (1 << 4)) {
        tool_settings->snap_uv_mode |= (1 << 6); /* SCE_SNAP_MODE_INCREMENT */
      }

      SequencerToolSettings *sequencer_tool_settings = SEQ_tool_settings_ensure(scene);
      sequencer_tool_settings->snap_mode = SEQ_SNAP_TO_STRIPS | SEQ_SNAP_TO_CURRENT_FRAME |
                                           SEQ_SNAP_TO_STRIP_HOLD;
      sequencer_tool_settings->snap_distance = 15;
    }
  }

  if (!MAIN_VERSION_ATLEAST(bmain, 300, 8)) {
    LISTBASE_FOREACH (Scene *, scene, &bmain->scenes) {
      if (scene->master_collection != nullptr) {
        BLI_strncpy(scene->master_collection->id.name + 2,
                    BKE_SCENE_COLLECTION_NAME,
                    sizeof(scene->master_collection->id.name) - 2);
      }
    }
  }

  if (!MAIN_VERSION_ATLEAST(bmain, 300, 9)) {
    /* Fix a bug where reordering FCurves and bActionGroups could cause some corruption. Just
     * reconstruct all the action groups & ensure that the FCurves of a group are continuously
     * stored (i.e. not mixed with other groups) to be sure. See #89435. */
    LISTBASE_FOREACH (bAction *, act, &bmain->actions) {
      BKE_action_groups_reconstruct(act);
    }

    FOREACH_NODETREE_BEGIN (bmain, ntree, id) {
      if (ntree->type == NTREE_GEOMETRY) {
        LISTBASE_FOREACH (bNode *, node, &ntree->nodes) {
          if (node->type == GEO_NODE_SUBDIVIDE_MESH) {
            strcpy(node->idname, "GeometryNodeMeshSubdivide");
          }
        }
      }
    }
    FOREACH_NODETREE_END;
  }

  if (!MAIN_VERSION_ATLEAST(bmain, 300, 10)) {
    LISTBASE_FOREACH (Scene *, scene, &bmain->scenes) {
      ToolSettings *tool_settings = scene->toolsettings;
      if (tool_settings->snap_uv_mode & (1 << 4)) {
        tool_settings->snap_uv_mode |= (1 << 6); /* SCE_SNAP_MODE_INCREMENT */
        tool_settings->snap_uv_mode &= ~(1 << 4);
      }
    }
    LISTBASE_FOREACH (Material *, mat, &bmain->materials) {
      if (!(mat->lineart.flags & LRT_MATERIAL_CUSTOM_OCCLUSION_EFFECTIVENESS)) {
        mat->lineart.mat_occlusion = 1;
      }
    }
  }

  if (!MAIN_VERSION_ATLEAST(bmain, 300, 13)) {
    /* Convert Surface Deform to sparse-capable bind structure. */
    if (!DNA_struct_elem_find(
            fd->filesdna, "SurfaceDeformModifierData", "int", "num_mesh_verts")) {
      LISTBASE_FOREACH (Object *, ob, &bmain->objects) {
        LISTBASE_FOREACH (ModifierData *, md, &ob->modifiers) {
          if (md->type == eModifierType_SurfaceDeform) {
            SurfaceDeformModifierData *smd = (SurfaceDeformModifierData *)md;
            if (smd->bind_verts_num && smd->verts) {
              smd->mesh_verts_num = smd->bind_verts_num;

              for (uint i = 0; i < smd->bind_verts_num; i++) {
                smd->verts[i].vertex_idx = i;
              }
            }
          }
        }
        if (ob->type == OB_GPENCIL_LEGACY) {
          LISTBASE_FOREACH (GpencilModifierData *, md, &ob->greasepencil_modifiers) {
            if (md->type == eGpencilModifierType_Lineart) {
              LineartGpencilModifierData *lmd = (LineartGpencilModifierData *)md;
              lmd->flags |= LRT_GPENCIL_USE_CACHE;
              lmd->chain_smooth_tolerance = 0.2f;
            }
          }
        }
      }
    }

    if (!DNA_struct_elem_find(
            fd->filesdna, "WorkSpace", "AssetLibraryReference", "asset_library")) {
      LISTBASE_FOREACH (WorkSpace *, workspace, &bmain->workspaces) {
        BKE_asset_library_reference_init_default(&workspace->asset_library_ref);
      }
    }

    if (!DNA_struct_elem_find(
            fd->filesdna, "FileAssetSelectParams", "AssetLibraryReference", "asset_library_ref")) {
      LISTBASE_FOREACH (bScreen *, screen, &bmain->screens) {
        LISTBASE_FOREACH (ScrArea *, area, &screen->areabase) {
          LISTBASE_FOREACH (SpaceLink *, space, &area->spacedata) {
            if (space->spacetype == SPACE_FILE) {
              SpaceFile *sfile = (SpaceFile *)space;
              if (sfile->browse_mode != FILE_BROWSE_MODE_ASSETS) {
                continue;
              }
              BKE_asset_library_reference_init_default(&sfile->asset_params->asset_library_ref);
            }
          }
        }
      }
    }

    /* Set default 2D annotation placement. */
    LISTBASE_FOREACH (Scene *, scene, &bmain->scenes) {
      ToolSettings *ts = scene->toolsettings;
      ts->gpencil_v2d_align = GP_PROJECT_VIEWSPACE | GP_PROJECT_CURSOR;
    }
  }

  if (!MAIN_VERSION_ATLEAST(bmain, 300, 14)) {
    LISTBASE_FOREACH (Scene *, scene, &bmain->scenes) {
      ToolSettings *tool_settings = scene->toolsettings;
      tool_settings->snap_flag &= ~SCE_SNAP_SEQ;
    }
  }

  if (!MAIN_VERSION_ATLEAST(bmain, 300, 15)) {
    LISTBASE_FOREACH (bScreen *, screen, &bmain->screens) {
      LISTBASE_FOREACH (ScrArea *, area, &screen->areabase) {
        LISTBASE_FOREACH (SpaceLink *, sl, &area->spacedata) {
          if (sl->spacetype == SPACE_SEQ) {
            SpaceSeq *sseq = (SpaceSeq *)sl;
            sseq->flag |= SEQ_TIMELINE_SHOW_GRID;
          }
        }
      }
    }
  }

  /* Font names were copied directly into ID names, see: #90417. */
  if (!MAIN_VERSION_ATLEAST(bmain, 300, 16)) {
    ListBase *lb = which_libbase(bmain, ID_VF);
    BKE_main_id_repair_duplicate_names_listbase(bmain, lb);
  }

  if (!MAIN_VERSION_ATLEAST(bmain, 300, 17)) {
    if (!DNA_struct_elem_find(
            fd->filesdna, "View3DOverlay", "float", "normals_constant_screen_size")) {
      LISTBASE_FOREACH (bScreen *, screen, &bmain->screens) {
        LISTBASE_FOREACH (ScrArea *, area, &screen->areabase) {
          LISTBASE_FOREACH (SpaceLink *, sl, &area->spacedata) {
            if (sl->spacetype == SPACE_VIEW3D) {
              View3D *v3d = (View3D *)sl;
              v3d->overlay.normals_constant_screen_size = 7.0f;
            }
          }
        }
      }
    }

    /* Fix SplineIK constraint's inconsistency between binding points array and its stored size.
     */
    LISTBASE_FOREACH (Object *, ob, &bmain->objects) {
      /* NOTE: Objects should never have SplineIK constraint, so no need to apply this fix on
       * their constraints. */
      if (ob->pose) {
        LISTBASE_FOREACH (bPoseChannel *, pchan, &ob->pose->chanbase) {
          do_version_constraints_spline_ik_joint_bindings(&pchan->constraints);
        }
      }
    }
  }

  if (!MAIN_VERSION_ATLEAST(bmain, 300, 18)) {
    if (!DNA_struct_elem_find(
            fd->filesdna, "WorkSpace", "AssetLibraryReference", "asset_library_ref")) {
      LISTBASE_FOREACH (WorkSpace *, workspace, &bmain->workspaces) {
        BKE_asset_library_reference_init_default(&workspace->asset_library_ref);
      }
    }

    if (!DNA_struct_elem_find(
            fd->filesdna, "FileAssetSelectParams", "AssetLibraryReference", "asset_library_ref")) {
      LISTBASE_FOREACH (bScreen *, screen, &bmain->screens) {
        LISTBASE_FOREACH (ScrArea *, area, &screen->areabase) {
          LISTBASE_FOREACH (SpaceLink *, space, &area->spacedata) {
            if (space->spacetype != SPACE_FILE) {
              continue;
            }

            SpaceFile *sfile = (SpaceFile *)space;
            if (sfile->browse_mode != FILE_BROWSE_MODE_ASSETS) {
              continue;
            }
            BKE_asset_library_reference_init_default(&sfile->asset_params->asset_library_ref);
          }
        }
      }
    }

    /* Previously, only text ending with `.py` would run, apply this logic
     * to existing files so text that happens to have the "Register" enabled
     * doesn't suddenly start running code on startup that was previously ignored. */
    LISTBASE_FOREACH (Text *, text, &bmain->texts) {
      if ((text->flags & TXT_ISSCRIPT) && !BLI_path_extension_check(text->id.name + 2, ".py")) {
        text->flags &= ~TXT_ISSCRIPT;
      }
    }
  }

  if (!MAIN_VERSION_ATLEAST(bmain, 300, 19)) {
    /* Disable Fade Inactive Overlay by default as it is redundant after introducing flash on
     * mode transfer. */
    LISTBASE_FOREACH (bScreen *, screen, &bmain->screens) {
      LISTBASE_FOREACH (ScrArea *, area, &screen->areabase) {
        LISTBASE_FOREACH (SpaceLink *, sl, &area->spacedata) {
          if (sl->spacetype == SPACE_VIEW3D) {
            View3D *v3d = (View3D *)sl;
            v3d->overlay.flag &= ~V3D_OVERLAY_FADE_INACTIVE;
          }
        }
      }
    }

    LISTBASE_FOREACH (Scene *, scene, &bmain->scenes) {
      SequencerToolSettings *sequencer_tool_settings = SEQ_tool_settings_ensure(scene);
      sequencer_tool_settings->overlap_mode = SEQ_OVERLAP_SHUFFLE;
    }
  }

  if (!MAIN_VERSION_ATLEAST(bmain, 300, 20)) {
    /* Use new vector Size socket in Cube Mesh Primitive node. */
    LISTBASE_FOREACH (bNodeTree *, ntree, &bmain->nodetrees) {
      if (ntree->type != NTREE_GEOMETRY) {
        continue;
      }

      LISTBASE_FOREACH_MUTABLE (bNodeLink *, link, &ntree->links) {
        if (link->tonode->type == GEO_NODE_MESH_PRIMITIVE_CUBE) {
          bNode *node = link->tonode;
          if (STREQ(link->tosock->identifier, "Size") && link->tosock->type == SOCK_FLOAT) {
            bNode *link_fromnode = link->fromnode;
            bNodeSocket *link_fromsock = link->fromsock;
            bNodeSocket *socket = link->tosock;
            BLI_assert(socket);

            bNodeSocket *new_socket = do_version_replace_float_size_with_vector(
                ntree, node, socket);
            nodeAddLink(ntree, link_fromnode, link_fromsock, node, new_socket);
          }
        }
      }

      LISTBASE_FOREACH (bNode *, node, &ntree->nodes) {
        if (node->type != GEO_NODE_MESH_PRIMITIVE_CUBE) {
          continue;
        }
        LISTBASE_FOREACH (bNodeSocket *, socket, &node->inputs) {
          if (STREQ(socket->identifier, "Size") && (socket->type == SOCK_FLOAT)) {
            do_version_replace_float_size_with_vector(ntree, node, socket);
            break;
          }
        }
      }
    }
  }

  if (!MAIN_VERSION_ATLEAST(bmain, 300, 22)) {
    if (!DNA_struct_elem_find(
            fd->filesdna, "LineartGpencilModifierData", "bool", "use_crease_on_smooth")) {
      LISTBASE_FOREACH (Object *, ob, &bmain->objects) {
        if (ob->type == OB_GPENCIL_LEGACY) {
          LISTBASE_FOREACH (GpencilModifierData *, md, &ob->greasepencil_modifiers) {
            if (md->type == eGpencilModifierType_Lineart) {
              LineartGpencilModifierData *lmd = (LineartGpencilModifierData *)md;
              lmd->calculation_flags |= LRT_USE_CREASE_ON_SMOOTH_SURFACES;
            }
          }
        }
      }
    }
  }

  if (!MAIN_VERSION_ATLEAST(bmain, 300, 23)) {
    LISTBASE_FOREACH (bScreen *, screen, &bmain->screens) {
      LISTBASE_FOREACH (ScrArea *, area, &screen->areabase) {
        LISTBASE_FOREACH (SpaceLink *, sl, &area->spacedata) {
          if (sl->spacetype == SPACE_FILE) {
            SpaceFile *sfile = (SpaceFile *)sl;
            if (sfile->asset_params) {
              sfile->asset_params->base_params.recursion_level = FILE_SELECT_MAX_RECURSIONS;
            }
          }
        }
      }
    }

    LISTBASE_FOREACH (bScreen *, screen, &bmain->screens) {
      LISTBASE_FOREACH (ScrArea *, area, &screen->areabase) {
        LISTBASE_FOREACH (SpaceLink *, sl, &area->spacedata) {
          if (sl->spacetype == SPACE_SEQ) {
            SpaceSeq *sseq = (SpaceSeq *)sl;
            int seq_show_safe_margins = (sseq->flag & SEQ_PREVIEW_SHOW_SAFE_MARGINS);
            int seq_show_gpencil = (sseq->flag & SEQ_PREVIEW_SHOW_GPENCIL);
            int seq_show_fcurves = (sseq->flag & SEQ_TIMELINE_SHOW_FCURVES);
            int seq_show_safe_center = (sseq->flag & SEQ_PREVIEW_SHOW_SAFE_CENTER);
            int seq_show_metadata = (sseq->flag & SEQ_PREVIEW_SHOW_METADATA);
            int seq_show_strip_name = (sseq->flag & SEQ_TIMELINE_SHOW_STRIP_NAME);
            int seq_show_strip_source = (sseq->flag & SEQ_TIMELINE_SHOW_STRIP_SOURCE);
            int seq_show_strip_duration = (sseq->flag & SEQ_TIMELINE_SHOW_STRIP_DURATION);
            int seq_show_grid = (sseq->flag & SEQ_TIMELINE_SHOW_GRID);
            int show_strip_offset = (sseq->draw_flag & SEQ_TIMELINE_SHOW_STRIP_OFFSETS);
            sseq->preview_overlay.flag = (seq_show_safe_margins | seq_show_gpencil |
                                          seq_show_safe_center | seq_show_metadata);
            sseq->timeline_overlay.flag = (seq_show_fcurves | seq_show_strip_name |
                                           seq_show_strip_source | seq_show_strip_duration |
                                           seq_show_grid | show_strip_offset);
          }
        }
      }
    }
  }

  if (!MAIN_VERSION_ATLEAST(bmain, 300, 24)) {
    LISTBASE_FOREACH (Scene *, scene, &bmain->scenes) {
      SequencerToolSettings *sequencer_tool_settings = SEQ_tool_settings_ensure(scene);
      sequencer_tool_settings->pivot_point = V3D_AROUND_CENTER_MEDIAN;

      if (scene->ed != nullptr) {
        SEQ_for_each_callback(&scene->ed->seqbase, seq_transform_origin_set, nullptr);
      }
    }
    LISTBASE_FOREACH (bScreen *, screen, &bmain->screens) {
      LISTBASE_FOREACH (ScrArea *, area, &screen->areabase) {
        LISTBASE_FOREACH (SpaceLink *, sl, &area->spacedata) {
          if (sl->spacetype == SPACE_SEQ) {
            SpaceSeq *sseq = (SpaceSeq *)sl;
            sseq->preview_overlay.flag |= SEQ_PREVIEW_SHOW_OUTLINE_SELECTED;
          }
        }
      }
    }

    LISTBASE_FOREACH (bScreen *, screen, &bmain->screens) {
      LISTBASE_FOREACH (ScrArea *, area, &screen->areabase) {
        LISTBASE_FOREACH (SpaceLink *, sl, &area->spacedata) {
          if (sl->spacetype == SPACE_SEQ) {
            ListBase *regionbase = (sl == area->spacedata.first) ? &area->regionbase :
                                                                   &sl->regionbase;
            LISTBASE_FOREACH (ARegion *, region, regionbase) {
              if (region->regiontype == RGN_TYPE_WINDOW) {
                region->v2d.min[1] = 4.0f;
              }
            }
          }
        }
      }
    }
  }

  if (!MAIN_VERSION_ATLEAST(bmain, 300, 25)) {
    FOREACH_NODETREE_BEGIN (bmain, ntree, id) {
      if (ntree->type == NTREE_SHADER) {
        LISTBASE_FOREACH (bNode *, node, &ntree->nodes) {
          do_version_subsurface_methods(node);
        }
      }
    }
    FOREACH_NODETREE_END;

    enum {
      R_EXR_TILE_FILE = (1 << 10),
      R_FULL_SAMPLE = (1 << 15),
    };
    LISTBASE_FOREACH (Scene *, scene, &bmain->scenes) {
      scene->r.scemode &= ~(R_EXR_TILE_FILE | R_FULL_SAMPLE);
    }
  }

  if (!MAIN_VERSION_ATLEAST(bmain, 300, 26)) {
    LISTBASE_FOREACH (Object *, ob, &bmain->objects) {
      LISTBASE_FOREACH (ModifierData *, md, &ob->modifiers) {
        if (md->type == eModifierType_Nodes) {
          version_geometry_nodes_add_attribute_input_settings((NodesModifierData *)md);
        }
      }
    }

    LISTBASE_FOREACH (bScreen *, screen, &bmain->screens) {
      LISTBASE_FOREACH (ScrArea *, area, &screen->areabase) {
        LISTBASE_FOREACH (SpaceLink *, sl, &area->spacedata) {
          switch (sl->spacetype) {
            case SPACE_FILE: {
              SpaceFile *sfile = (SpaceFile *)sl;
              if (sfile->params) {
                sfile->params->flag &= ~(FILE_PARAMS_FLAG_UNUSED_1 | FILE_PARAMS_FLAG_UNUSED_2 |
                                         FILE_PARAMS_FLAG_UNUSED_3 | FILE_PATH_TOKENS_ALLOW);
              }

              /* New default import type: Append with reuse. */
              if (sfile->asset_params) {
                sfile->asset_params->import_type = FILE_ASSET_IMPORT_APPEND_REUSE;
              }
              break;
            }
            default:
              break;
          }
        }
      }
    }
  }

  if (!MAIN_VERSION_ATLEAST(bmain, 300, 29)) {
    LISTBASE_FOREACH (bScreen *, screen, &bmain->screens) {
      LISTBASE_FOREACH (ScrArea *, area, &screen->areabase) {
        LISTBASE_FOREACH (SpaceLink *, sl, &area->spacedata) {
          switch (sl->spacetype) {
            case SPACE_SEQ: {
              ListBase *regionbase = (sl == area->spacedata.first) ? &area->regionbase :
                                                                     &sl->regionbase;
              LISTBASE_FOREACH (ARegion *, region, regionbase) {
                if (region->regiontype == RGN_TYPE_WINDOW) {
                  region->v2d.max[1] = MAXSEQ;
                }
              }
              break;
            }
          }
        }
      }
    }
  }

  if (!MAIN_VERSION_ATLEAST(bmain, 300, 31)) {
    /* Swap header with the tool header so the regular header is always on the edge. */
    LISTBASE_FOREACH (bScreen *, screen, &bmain->screens) {
      LISTBASE_FOREACH (ScrArea *, area, &screen->areabase) {
        LISTBASE_FOREACH (SpaceLink *, sl, &area->spacedata) {
          ListBase *regionbase = (sl == area->spacedata.first) ? &area->regionbase :
                                                                 &sl->regionbase;
          ARegion *region_tool = nullptr, *region_head = nullptr;
          int region_tool_index = -1, region_head_index = -1, i;
          LISTBASE_FOREACH_INDEX (ARegion *, region, regionbase, i) {
            if (region->regiontype == RGN_TYPE_TOOL_HEADER) {
              region_tool = region;
              region_tool_index = i;
            }
            else if (region->regiontype == RGN_TYPE_HEADER) {
              region_head = region;
              region_head_index = i;
            }
          }
          if ((region_tool && region_head) && (region_head_index > region_tool_index)) {
            BLI_listbase_swaplinks(regionbase, region_tool, region_head);
          }
        }
      }
    }

    /* Set strip color tags to SEQUENCE_COLOR_NONE. */
    LISTBASE_FOREACH (Scene *, scene, &bmain->scenes) {
      if (scene->ed != nullptr) {
        SEQ_for_each_callback(&scene->ed->seqbase, do_versions_sequencer_color_tags, nullptr);
      }
    }

    /* Show sequencer color tags by default. */
    LISTBASE_FOREACH (bScreen *, screen, &bmain->screens) {
      LISTBASE_FOREACH (ScrArea *, area, &screen->areabase) {
        LISTBASE_FOREACH (SpaceLink *, sl, &area->spacedata) {
          if (sl->spacetype == SPACE_SEQ) {
            SpaceSeq *sseq = (SpaceSeq *)sl;
            sseq->timeline_overlay.flag |= SEQ_TIMELINE_SHOW_STRIP_COLOR_TAG;
          }
        }
      }
    }

    /* Set defaults for new color balance modifier parameters. */
    LISTBASE_FOREACH (Scene *, scene, &bmain->scenes) {
      if (scene->ed != nullptr) {
        SEQ_for_each_callback(
            &scene->ed->seqbase, do_versions_sequencer_color_balance_sop, nullptr);
      }
    }
  }

  if (!MAIN_VERSION_ATLEAST(bmain, 300, 33)) {
    LISTBASE_FOREACH (bScreen *, screen, &bmain->screens) {
      LISTBASE_FOREACH (ScrArea *, area, &screen->areabase) {
        LISTBASE_FOREACH (SpaceLink *, sl, &area->spacedata) {
          switch (sl->spacetype) {
            case SPACE_SEQ: {
              SpaceSeq *sseq = (SpaceSeq *)sl;
              enum { SEQ_DRAW_SEQUENCE = 0 };
              if (sseq->mainb == SEQ_DRAW_SEQUENCE) {
                sseq->mainb = SEQ_DRAW_IMG_IMBUF;
              }
              break;
            }
            case SPACE_TEXT: {
              SpaceText *st = (SpaceText *)sl;
              st->flags &= ~ST_FLAG_UNUSED_4;
              break;
            }
          }
        }
      }
    }
  }

  if (!MAIN_VERSION_ATLEAST(bmain, 300, 36)) {
    /* Update the `idnames` for renamed geometry and function nodes. */
    LISTBASE_FOREACH (bNodeTree *, ntree, &bmain->nodetrees) {
      if (ntree->type != NTREE_GEOMETRY) {
        continue;
      }
      version_node_id(ntree, FN_NODE_COMPARE, "FunctionNodeCompareFloats");
      version_node_id(ntree, GEO_NODE_CAPTURE_ATTRIBUTE, "GeometryNodeCaptureAttribute");
      version_node_id(ntree, GEO_NODE_MESH_BOOLEAN, "GeometryNodeMeshBoolean");
      version_node_id(ntree, GEO_NODE_FILL_CURVE, "GeometryNodeFillCurve");
      version_node_id(ntree, GEO_NODE_FILLET_CURVE, "GeometryNodeFilletCurve");
      version_node_id(ntree, GEO_NODE_REVERSE_CURVE, "GeometryNodeReverseCurve");
      version_node_id(ntree, GEO_NODE_SAMPLE_CURVE, "GeometryNodeSampleCurve");
      version_node_id(ntree, GEO_NODE_RESAMPLE_CURVE, "GeometryNodeResampleCurve");
      version_node_id(ntree, GEO_NODE_SUBDIVIDE_CURVE, "GeometryNodeSubdivideCurve");
      version_node_id(ntree, GEO_NODE_TRIM_CURVE, "GeometryNodeTrimCurve");
      version_node_id(ntree, GEO_NODE_REPLACE_MATERIAL, "GeometryNodeReplaceMaterial");
      version_node_id(ntree, GEO_NODE_SUBDIVIDE_MESH, "GeometryNodeSubdivideMesh");
      version_node_id(ntree, GEO_NODE_SET_MATERIAL, "GeometryNodeSetMaterial");
      version_node_id(ntree, GEO_NODE_SPLIT_EDGES, "GeometryNodeSplitEdges");
    }

    /* Update bone roll after a fix to vec_roll_to_mat3_normalized. */
    LISTBASE_FOREACH (bArmature *, arm, &bmain->armatures) {
      do_version_bones_roll(&arm->bonebase);
    }
  }

  if (!MAIN_VERSION_ATLEAST(bmain, 300, 37)) {
    /* Node Editor: toggle overlays on. */
    if (!DNA_struct_find(fd->filesdna, "SpaceNodeOverlay")) {
      LISTBASE_FOREACH (bScreen *, screen, &bmain->screens) {
        LISTBASE_FOREACH (ScrArea *, area, &screen->areabase) {
          LISTBASE_FOREACH (SpaceLink *, space, &area->spacedata) {
            if (space->spacetype == SPACE_NODE) {
              SpaceNode *snode = (SpaceNode *)space;
              snode->overlay.flag |= SN_OVERLAY_SHOW_OVERLAYS;
              snode->overlay.flag |= SN_OVERLAY_SHOW_WIRE_COLORS;
            }
          }
        }
      }
    }
  }

  if (!MAIN_VERSION_ATLEAST(bmain, 300, 38)) {
    LISTBASE_FOREACH (bScreen *, screen, &bmain->screens) {
      LISTBASE_FOREACH (ScrArea *, area, &screen->areabase) {
        LISTBASE_FOREACH (SpaceLink *, space, &area->spacedata) {
          if (space->spacetype == SPACE_FILE) {
            SpaceFile *sfile = (SpaceFile *)space;
            FileAssetSelectParams *asset_params = sfile->asset_params;
            if (asset_params) {
              asset_params->base_params.filter_id = FILTER_ID_ALL;
            }
          }
        }
      }
    }
  }

  if (!MAIN_VERSION_ATLEAST(bmain, 300, 39)) {
    LISTBASE_FOREACH (wmWindowManager *, wm, &bmain->wm) {
      wm->xr.session_settings.base_scale = 1.0f;
      wm->xr.session_settings.draw_flags |= (V3D_OFSDRAW_SHOW_SELECTION |
                                             V3D_OFSDRAW_XR_SHOW_CONTROLLERS |
                                             V3D_OFSDRAW_XR_SHOW_CUSTOM_OVERLAYS);
    }
  }

  if (!MAIN_VERSION_ATLEAST(bmain, 300, 40)) {
    /* Update the `idnames` for renamed geometry and function nodes. */
    LISTBASE_FOREACH (bNodeTree *, ntree, &bmain->nodetrees) {
      if (ntree->type != NTREE_GEOMETRY) {
        continue;
      }
      version_node_id(ntree, FN_NODE_SLICE_STRING, "FunctionNodeSliceString");
      version_geometry_nodes_set_position_node_offset(ntree);
    }

    /* Add storage to viewer node. */
    LISTBASE_FOREACH (bNodeTree *, ntree, &bmain->nodetrees) {
      if (ntree->type != NTREE_GEOMETRY) {
        continue;
      }
      LISTBASE_FOREACH (bNode *, node, &ntree->nodes) {
        if (node->type == GEO_NODE_VIEWER) {
          if (node->storage == nullptr) {
            NodeGeometryViewer *data = (NodeGeometryViewer *)MEM_callocN(
                sizeof(NodeGeometryViewer), __func__);
            data->data_type = CD_PROP_FLOAT;
            node->storage = data;
          }
        }
      }
    }

    LISTBASE_FOREACH (bNodeTree *, ntree, &bmain->nodetrees) {
      if (ntree->type == NTREE_GEOMETRY) {
        version_node_input_socket_name(
            ntree, GEO_NODE_DISTRIBUTE_POINTS_ON_FACES, "Geometry", "Mesh");
        version_node_input_socket_name(ntree, GEO_NODE_POINTS_TO_VOLUME, "Geometry", "Points");
        version_node_output_socket_name(ntree, GEO_NODE_POINTS_TO_VOLUME, "Geometry", "Volume");
        version_node_socket_name(ntree, GEO_NODE_SUBDIVISION_SURFACE, "Geometry", "Mesh");
        version_node_socket_name(ntree, GEO_NODE_RESAMPLE_CURVE, "Geometry", "Curve");
        version_node_socket_name(ntree, GEO_NODE_SUBDIVIDE_CURVE, "Geometry", "Curve");
        version_node_socket_name(ntree, GEO_NODE_SET_CURVE_RADIUS, "Geometry", "Curve");
        version_node_socket_name(ntree, GEO_NODE_SET_CURVE_TILT, "Geometry", "Curve");
        version_node_socket_name(ntree, GEO_NODE_SET_CURVE_HANDLES, "Geometry", "Curve");
        version_node_socket_name(ntree, GEO_NODE_TRANSLATE_INSTANCES, "Geometry", "Instances");
        version_node_socket_name(ntree, GEO_NODE_ROTATE_INSTANCES, "Geometry", "Instances");
        version_node_socket_name(ntree, GEO_NODE_SCALE_INSTANCES, "Geometry", "Instances");
        version_node_output_socket_name(ntree, GEO_NODE_MESH_BOOLEAN, "Geometry", "Mesh");
        version_node_input_socket_name(ntree, GEO_NODE_MESH_BOOLEAN, "Geometry 1", "Mesh 1");
        version_node_input_socket_name(ntree, GEO_NODE_MESH_BOOLEAN, "Geometry 2", "Mesh 2");
        version_node_socket_name(ntree, GEO_NODE_SUBDIVIDE_MESH, "Geometry", "Mesh");
        version_node_socket_name(ntree, GEO_NODE_TRIANGULATE, "Geometry", "Mesh");
        version_node_output_socket_name(ntree, GEO_NODE_MESH_PRIMITIVE_CONE, "Geometry", "Mesh");
        version_node_output_socket_name(ntree, GEO_NODE_MESH_PRIMITIVE_CUBE, "Geometry", "Mesh");
        version_node_output_socket_name(
            ntree, GEO_NODE_MESH_PRIMITIVE_CYLINDER, "Geometry", "Mesh");
        version_node_output_socket_name(ntree, GEO_NODE_MESH_PRIMITIVE_GRID, "Geometry", "Mesh");
        version_node_output_socket_name(
            ntree, GEO_NODE_MESH_PRIMITIVE_ICO_SPHERE, "Geometry", "Mesh");
        version_node_output_socket_name(ntree, GEO_NODE_MESH_PRIMITIVE_CIRCLE, "Geometry", "Mesh");
        version_node_output_socket_name(ntree, GEO_NODE_MESH_PRIMITIVE_LINE, "Geometry", "Mesh");
        version_node_output_socket_name(
            ntree, GEO_NODE_MESH_PRIMITIVE_UV_SPHERE, "Geometry", "Mesh");
        version_node_socket_name(ntree, GEO_NODE_SET_POINT_RADIUS, "Geometry", "Points");
      }
    }
  }

  if (!MAIN_VERSION_ATLEAST(bmain, 300, 42)) {
    /* Use consistent socket identifiers for the math node.
     * The code to make unique identifiers from the names was inconsistent. */
    FOREACH_NODETREE_BEGIN (bmain, ntree, id) {
      if (ntree->type != NTREE_CUSTOM) {
        version_node_tree_socket_id_delim(ntree);
      }
    }
    FOREACH_NODETREE_END;

    LISTBASE_FOREACH (bScreen *, screen, &bmain->screens) {
      LISTBASE_FOREACH (ScrArea *, area, &screen->areabase) {
        LISTBASE_FOREACH (SpaceLink *, sl, &area->spacedata) {
          if (sl->spacetype == SPACE_SEQ) {
            ListBase *regionbase = (sl == area->spacedata.first) ? &area->regionbase :
                                                                   &sl->regionbase;
            LISTBASE_FOREACH (ARegion *, region, regionbase) {
              if (region->regiontype == RGN_TYPE_WINDOW) {
                region->v2d.min[1] = 1.0f;
              }
            }
          }
        }
      }
    }

    /* Change minimum zoom to 0.05f in the node editor. */
    LISTBASE_FOREACH (bScreen *, screen, &bmain->screens) {
      LISTBASE_FOREACH (ScrArea *, area, &screen->areabase) {
        LISTBASE_FOREACH (SpaceLink *, sl, &area->spacedata) {
          if (sl->spacetype == SPACE_NODE) {
            ListBase *regionbase = (sl == area->spacedata.first) ? &area->regionbase :
                                                                   &sl->regionbase;
            LISTBASE_FOREACH (ARegion *, region, regionbase) {
              if (region->regiontype == RGN_TYPE_WINDOW) {
                if (region->v2d.minzoom > 0.05f) {
                  region->v2d.minzoom = 0.05f;
                }
              }
            }
          }
        }
      }
    }
  }

  /* Special case to handle older in-development 3.1 files, before change from 3.0 branch gets
   * merged in master. */
  if (!MAIN_VERSION_ATLEAST(bmain, 300, 42) ||
      (bmain->versionfile == 301 && !MAIN_VERSION_ATLEAST(bmain, 301, 3))) {
    /* Update LibOverride operations regarding insertions in RNA collections (i.e. modifiers,
     * constraints and NLA tracks). */
    ID *id_iter;
    FOREACH_MAIN_ID_BEGIN (bmain, id_iter) {
      if (ID_IS_OVERRIDE_LIBRARY_REAL(id_iter)) {
        version_liboverride_rnacollections_insertion_animdata(id_iter);
        if (GS(id_iter->name) == ID_OB) {
          version_liboverride_rnacollections_insertion_object((Object *)id_iter);
        }
      }
    }
    FOREACH_MAIN_ID_END;
  }

  if (!MAIN_VERSION_ATLEAST(bmain, 301, 4)) {
    LISTBASE_FOREACH (bNodeTree *, ntree, &bmain->nodetrees) {
      if (ntree->type != NTREE_GEOMETRY) {
        continue;
      }
      version_node_id(ntree, GEO_NODE_CURVE_SPLINE_PARAMETER, "GeometryNodeSplineParameter");
      LISTBASE_FOREACH (bNode *, node, &ntree->nodes) {
        if (node->type == GEO_NODE_CURVE_SPLINE_PARAMETER) {
          version_node_add_socket_if_not_exist(
              ntree, node, SOCK_OUT, SOCK_INT, PROP_NONE, "Index", "Index");
        }

        /* Convert float compare into a more general compare node. */
        if (node->type == FN_NODE_COMPARE) {
          if (node->storage == nullptr) {
            NodeFunctionCompare *data = (NodeFunctionCompare *)MEM_callocN(
                sizeof(NodeFunctionCompare), __func__);
            data->data_type = SOCK_FLOAT;
            data->operation = node->custom1;
            strcpy(node->idname, "FunctionNodeCompare");
            node->storage = data;
          }
        }
      }
    }

    /* Add a toggle for the breadcrumbs overlay in the node editor. */
    LISTBASE_FOREACH (bScreen *, screen, &bmain->screens) {
      LISTBASE_FOREACH (ScrArea *, area, &screen->areabase) {
        LISTBASE_FOREACH (SpaceLink *, space, &area->spacedata) {
          if (space->spacetype == SPACE_NODE) {
            SpaceNode *snode = (SpaceNode *)space;
            snode->overlay.flag |= SN_OVERLAY_SHOW_PATH;
          }
        }
      }
    }
  }

  if (!MAIN_VERSION_ATLEAST(bmain, 301, 5)) {
    LISTBASE_FOREACH (bNodeTree *, ntree, &bmain->nodetrees) {
      if (ntree->type != NTREE_GEOMETRY) {
        continue;
      }
      LISTBASE_FOREACH (bNode *, node, &ntree->nodes) {
        if (node->type != GEO_NODE_REALIZE_INSTANCES) {
          continue;
        }
        node->custom1 |= GEO_NODE_REALIZE_INSTANCES_LEGACY_BEHAVIOR;
      }
    }
  }

  if (!MAIN_VERSION_ATLEAST(bmain, 301, 6)) {
    /* Add node storage for map range node. */
    FOREACH_NODETREE_BEGIN (bmain, ntree, id) {
      LISTBASE_FOREACH (bNode *, node, &ntree->nodes) {
        if (node->type == SH_NODE_MAP_RANGE) {
          if (node->storage == nullptr) {
            NodeMapRange *data = MEM_cnew<NodeMapRange>(__func__);
            data->clamp = node->custom1;
            data->data_type = CD_PROP_FLOAT;
            data->interpolation_type = node->custom2;
            node->storage = data;
          }
        }
      }
    }
    FOREACH_NODETREE_END;

    /* Update spreadsheet data set region type. */
    LISTBASE_FOREACH (bScreen *, screen, &bmain->screens) {
      LISTBASE_FOREACH (ScrArea *, area, &screen->areabase) {
        LISTBASE_FOREACH (SpaceLink *, sl, &area->spacedata) {
          if (sl->spacetype == SPACE_SPREADSHEET) {
            ListBase *regionbase = (sl == area->spacedata.first) ? &area->regionbase :
                                                                   &sl->regionbase;
            LISTBASE_FOREACH (ARegion *, region, regionbase) {
              if (region->regiontype == RGN_TYPE_CHANNELS) {
                region->regiontype = RGN_TYPE_TOOLS;
              }
            }
          }
        }
      }
    }

    LISTBASE_FOREACH (Curve *, curve, &bmain->curves) {
      LISTBASE_FOREACH (Nurb *, nurb, &curve->nurb) {
        /* Previously other flags were ignored if CU_NURB_CYCLIC is set. */
        if (nurb->flagu & CU_NURB_CYCLIC) {
          nurb->flagu = CU_NURB_CYCLIC;
          BKE_nurb_knot_calc_u(nurb);
        }
        /* Previously other flags were ignored if CU_NURB_CYCLIC is set. */
        if (nurb->flagv & CU_NURB_CYCLIC) {
          nurb->flagv = CU_NURB_CYCLIC;
          BKE_nurb_knot_calc_v(nurb);
        }
      }
    }

    /* Initialize the bone wireframe opacity setting. */
    if (!DNA_struct_elem_find(fd->filesdna, "View3DOverlay", "float", "bone_wire_alpha")) {
      LISTBASE_FOREACH (bScreen *, screen, &bmain->screens) {
        LISTBASE_FOREACH (ScrArea *, area, &screen->areabase) {
          LISTBASE_FOREACH (SpaceLink *, sl, &area->spacedata) {
            if (sl->spacetype == SPACE_VIEW3D) {
              View3D *v3d = (View3D *)sl;
              v3d->overlay.bone_wire_alpha = 1.0f;
            }
          }
        }
      }
    }

    /* Rename sockets on multiple nodes */
    LISTBASE_FOREACH (bNodeTree *, ntree, &bmain->nodetrees) {
      if (ntree->type == NTREE_GEOMETRY) {
        version_node_output_socket_name(
            ntree, GEO_NODE_STRING_TO_CURVES, "Curves", "Curve Instances");
        version_node_output_socket_name(
            ntree, GEO_NODE_INPUT_MESH_EDGE_ANGLE, "Angle", "Unsigned Angle");
        version_node_output_socket_name(
            ntree, GEO_NODE_INPUT_MESH_ISLAND, "Index", "Island Index");
        version_node_input_socket_name(
            ntree, GEO_NODE_TRANSFER_ATTRIBUTE_DEPRECATED, "Target", "Source");
      }
    }
  }

  if (!MAIN_VERSION_ATLEAST(bmain, 301, 7) ||
      (bmain->versionfile == 302 && !MAIN_VERSION_ATLEAST(bmain, 302, 4))) {
    /* Duplicate value for two flags that mistakenly had the same numeric value. */
    LISTBASE_FOREACH (Object *, ob, &bmain->objects) {
      LISTBASE_FOREACH (ModifierData *, md, &ob->modifiers) {
        if (md->type == eModifierType_WeightVGProximity) {
          WeightVGProximityModifierData *wpmd = (WeightVGProximityModifierData *)md;
          if (wpmd->proximity_flags & MOD_WVG_PROXIMITY_INVERT_VGROUP_MASK) {
            wpmd->proximity_flags |= MOD_WVG_PROXIMITY_WEIGHTS_NORMALIZE;
          }
        }
      }
    }
  }

  if (!MAIN_VERSION_ATLEAST(bmain, 302, 2)) {
    LISTBASE_FOREACH (Scene *, scene, &bmain->scenes) {
      if (scene->ed != nullptr) {
        SEQ_for_each_callback(&scene->ed->seqbase, seq_transform_filter_set, nullptr);
      }
    }
  }

  if (!MAIN_VERSION_ATLEAST(bmain, 302, 6)) {
    LISTBASE_FOREACH (Scene *, scene, &bmain->scenes) {
      ToolSettings *ts = scene->toolsettings;
      if (ts->uv_relax_method == 0) {
        ts->uv_relax_method = UV_SCULPT_TOOL_RELAX_LAPLACIAN;
      }
    }
    LISTBASE_FOREACH (Scene *, scene, &bmain->scenes) {
      ToolSettings *tool_settings = scene->toolsettings;
      tool_settings->snap_flag_seq = tool_settings->snap_flag &
                                     ~(short(SCE_SNAP) | short(SCE_SNAP_SEQ));
      if (tool_settings->snap_flag & SCE_SNAP_SEQ) {
        tool_settings->snap_flag_seq |= SCE_SNAP;
        tool_settings->snap_flag &= ~SCE_SNAP_SEQ;
      }

      tool_settings->snap_flag_node = tool_settings->snap_flag;
      tool_settings->snap_uv_flag |= tool_settings->snap_flag & SCE_SNAP;
    }

    /* Alter NURBS knot mode flags to fit new modes. */
    LISTBASE_FOREACH (Curve *, curve, &bmain->curves) {
      LISTBASE_FOREACH (Nurb *, nurb, &curve->nurb) {
        /* CU_NURB_BEZIER and CU_NURB_ENDPOINT were ignored if combined. */
        if (nurb->flagu & CU_NURB_BEZIER && nurb->flagu & CU_NURB_ENDPOINT) {
          nurb->flagu &= ~(CU_NURB_BEZIER | CU_NURB_ENDPOINT);
          BKE_nurb_knot_calc_u(nurb);
        }
        else if (nurb->flagu & CU_NURB_CYCLIC) {
          /* In 45d038181ae2 cyclic bezier support is added, but CU_NURB_ENDPOINT still ignored. */
          nurb->flagu = CU_NURB_CYCLIC | (nurb->flagu & CU_NURB_BEZIER);
          BKE_nurb_knot_calc_u(nurb);
        }
        /* Bezier NURBS of order 3 were clamped to first control point. */
        if (nurb->orderu == 3 && (nurb->flagu & CU_NURB_BEZIER)) {
          nurb->flagu |= CU_NURB_ENDPOINT;
          BKE_nurb_knot_calc_u(nurb);
        }
        /* CU_NURB_BEZIER and CU_NURB_ENDPOINT were ignored if combined. */
        if (nurb->flagv & CU_NURB_BEZIER && nurb->flagv & CU_NURB_ENDPOINT) {
          nurb->flagv &= ~(CU_NURB_BEZIER | CU_NURB_ENDPOINT);
          BKE_nurb_knot_calc_v(nurb);
        }
        else if (nurb->flagv & CU_NURB_CYCLIC) {
          /* In 45d038181ae2 cyclic bezier support is added, but CU_NURB_ENDPOINT still ignored. */
          nurb->flagv = CU_NURB_CYCLIC | (nurb->flagv & CU_NURB_BEZIER);
          BKE_nurb_knot_calc_v(nurb);
        }
        /* Bezier NURBS of order 3 were clamped to first control point. */
        if (nurb->orderv == 3 && (nurb->flagv & CU_NURB_BEZIER)) {
          nurb->flagv |= CU_NURB_ENDPOINT;
          BKE_nurb_knot_calc_v(nurb);
        }
      }
    }

    /* Change grease pencil smooth iterations to match old results with new algorithm. */
    LISTBASE_FOREACH (Object *, ob, &bmain->objects) {
      LISTBASE_FOREACH (GpencilModifierData *, md, &ob->greasepencil_modifiers) {
        if (md->type == eGpencilModifierType_Smooth) {
          SmoothGpencilModifierData *gpmd = (SmoothGpencilModifierData *)md;
          if (gpmd->step == 1 && gpmd->factor <= 0.5f) {
            gpmd->factor *= 2.0f;
          }
          else {
            gpmd->step = 1 + int(gpmd->factor * max_ff(0.0f,
                                                       min_ff(5.1f * sqrtf(gpmd->step) - 3.0f,
                                                              gpmd->step + 2.0f)));
            gpmd->factor = 1.0f;
          }
        }
      }
    }
  }

  /* Rebuild active/render color attribute references. */
  if (!MAIN_VERSION_ATLEAST(bmain, 302, 6)) {
    LISTBASE_FOREACH (Brush *, br, &bmain->brushes) {
      /* Buggy code in wm_toolsystem broke smear in old files,
       * reset to defaults. */
      if (br->sculpt_tool == SCULPT_TOOL_SMEAR) {
        br->alpha = 1.0f;
        br->spacing = 5;
        br->flag &= ~BRUSH_ALPHA_PRESSURE;
        br->flag &= ~BRUSH_SPACE_ATTEN;
        br->curve_preset = BRUSH_CURVE_SPHERE;
      }
    }

    LISTBASE_FOREACH (Mesh *, me, &bmain->meshes) {
      for (int step = 0; step < 2; step++) {
        CustomDataLayer *actlayer = nullptr;

        int vact1, vact2;

        if (step) {
          vact1 = CustomData_get_render_layer_index(&me->vdata, CD_PROP_COLOR);
          vact2 = CustomData_get_render_layer_index(&me->ldata, CD_PROP_BYTE_COLOR);
        }
        else {
          vact1 = CustomData_get_active_layer_index(&me->vdata, CD_PROP_COLOR);
          vact2 = CustomData_get_active_layer_index(&me->ldata, CD_PROP_BYTE_COLOR);
        }

        if (vact1 != -1) {
          actlayer = me->vdata.layers + vact1;
        }
        else if (vact2 != -1) {
          actlayer = me->ldata.layers + vact2;
        }

        if (actlayer) {
          if (step) {
            BKE_id_attributes_default_color_set(&me->id, actlayer->name);
          }
          else {
            BKE_id_attributes_active_color_set(&me->id, actlayer->name);
          }
        }
      }
    }
  }

  if (!MAIN_VERSION_ATLEAST(bmain, 302, 7)) {
    /* Generate 'system' liboverrides IDs.
     * NOTE: This is a fairly rough process, based on very basic heuristics. Should be enough for a
     * do_version code though, this is a new optional feature, not a critical conversion. */
    ID *id;
    FOREACH_MAIN_ID_BEGIN (bmain, id) {
      if (!ID_IS_OVERRIDE_LIBRARY_REAL(id) || ID_IS_LINKED(id)) {
        /* Ignore non-real liboverrides, and linked ones. */
        continue;
      }
      if (GS(id->name) == ID_OB) {
        /* Never 'lock' an object into a system override for now. */
        continue;
      }
      if (BKE_lib_override_library_is_user_edited(id)) {
        /* Do not 'lock' an ID already edited by the user. */
        continue;
      }
      id->override_library->flag |= IDOVERRIDE_LIBRARY_FLAG_SYSTEM_DEFINED;
    }
    FOREACH_MAIN_ID_END;

    /* Initialize brush curves sculpt settings. */
    LISTBASE_FOREACH (Brush *, brush, &bmain->brushes) {
      if (brush->ob_mode != OB_MODE_SCULPT_CURVES) {
        continue;
      }
      if (brush->curves_sculpt_settings != nullptr) {
        continue;
      }
      brush->curves_sculpt_settings = MEM_cnew<BrushCurvesSculptSettings>(__func__);
      brush->curves_sculpt_settings->add_amount = 1;
    }

    LISTBASE_FOREACH (bScreen *, screen, &bmain->screens) {
      LISTBASE_FOREACH (ScrArea *, area, &screen->areabase) {
        LISTBASE_FOREACH (SpaceLink *, sl, &area->spacedata) {
          if (sl->spacetype == SPACE_OUTLINER) {
            SpaceOutliner *space_outliner = (SpaceOutliner *)sl;
            space_outliner->filter &= ~SO_FILTER_CLEARED_1;
          }
        }
      }
    }
  }

  if (!MAIN_VERSION_ATLEAST(bmain, 302, 9)) {
    /* Sequencer channels region. */
    LISTBASE_FOREACH (bScreen *, screen, &bmain->screens) {
      LISTBASE_FOREACH (ScrArea *, area, &screen->areabase) {
        LISTBASE_FOREACH (SpaceLink *, sl, &area->spacedata) {
          if (sl->spacetype != SPACE_SEQ) {
            continue;
          }
          if (ELEM(((SpaceSeq *)sl)->view, SEQ_VIEW_PREVIEW, SEQ_VIEW_SEQUENCE_PREVIEW)) {
            continue;
          }

          ListBase *regionbase = (sl == area->spacedata.first) ? &area->regionbase :
                                                                 &sl->regionbase;
          ARegion *region = BKE_region_find_in_listbase_by_type(regionbase, RGN_TYPE_CHANNELS);
          if (!region) {
            /* Find sequencer tools region. */
            ARegion *tools_region = BKE_region_find_in_listbase_by_type(regionbase,
                                                                        RGN_TYPE_TOOLS);
            region = do_versions_add_region(RGN_TYPE_CHANNELS, "channels region");
            BLI_insertlinkafter(regionbase, tools_region, region);
            region->alignment = RGN_ALIGN_LEFT;
            region->v2d.flag |= V2D_VIEWSYNC_AREA_VERTICAL;
          }

          ARegion *timeline_region = BKE_region_find_in_listbase_by_type(regionbase,
                                                                         RGN_TYPE_WINDOW);
          if (timeline_region != nullptr) {
            timeline_region->v2d.flag |= V2D_VIEWSYNC_AREA_VERTICAL;
          }
        }
      }
    }

    /* Initialize channels. */
    LISTBASE_FOREACH (Scene *, scene, &bmain->scenes) {
      Editing *ed = SEQ_editing_get(scene);
      if (ed == nullptr) {
        continue;
      }
      SEQ_channels_ensure(&ed->channels);
      SEQ_for_each_callback(&scene->ed->seqbase, seq_meta_channels_ensure, nullptr);

      ed->displayed_channels = &ed->channels;

      ListBase *previous_channels = &ed->channels;
      LISTBASE_FOREACH (MetaStack *, ms, &ed->metastack) {
        ms->old_channels = previous_channels;
        previous_channels = &ms->parseq->channels;
        /* If `MetaStack` exists, active channels must point to last link. */
        ed->displayed_channels = &ms->parseq->channels;
      }
    }
  }

  if (!MAIN_VERSION_ATLEAST(bmain, 302, 10)) {
    LISTBASE_FOREACH (bScreen *, screen, &bmain->screens) {
      LISTBASE_FOREACH (ScrArea *, area, &screen->areabase) {
        LISTBASE_FOREACH (SpaceLink *, sl, &area->spacedata) {
          if (sl->spacetype != SPACE_FILE) {
            continue;
          }
          SpaceFile *sfile = (SpaceFile *)sl;
          if (sfile->browse_mode != FILE_BROWSE_MODE_ASSETS) {
            continue;
          }
          sfile->asset_params->base_params.filter_id |= FILTER_ID_GR;
        }
      }
    }

    /* While vertex-colors were experimental the smear tool became corrupt due
     * to bugs in the wm_toolsystem API (auto-creation of sculpt brushes
     * was broken).  Go through and reset all smear brushes. */
    LISTBASE_FOREACH (Brush *, br, &bmain->brushes) {
      if (br->sculpt_tool == SCULPT_TOOL_SMEAR) {
        br->alpha = 1.0f;
        br->spacing = 5;
        br->flag &= ~BRUSH_ALPHA_PRESSURE;
        br->flag &= ~BRUSH_SPACE_ATTEN;
        br->curve_preset = BRUSH_CURVE_SPHERE;
      }
    }

    /* Rebuild active/render color attribute references. */
    LISTBASE_FOREACH (Mesh *, me, &bmain->meshes) {
      for (int step = 0; step < 2; step++) {
        CustomDataLayer *actlayer = nullptr;

        int vact1, vact2;

        if (step) {
          vact1 = CustomData_get_render_layer_index(&me->vdata, CD_PROP_COLOR);
          vact2 = CustomData_get_render_layer_index(&me->ldata, CD_PROP_BYTE_COLOR);
        }
        else {
          vact1 = CustomData_get_active_layer_index(&me->vdata, CD_PROP_COLOR);
          vact2 = CustomData_get_active_layer_index(&me->ldata, CD_PROP_BYTE_COLOR);
        }

        if (vact1 != -1) {
          actlayer = me->vdata.layers + vact1;
        }
        else if (vact2 != -1) {
          actlayer = me->ldata.layers + vact2;
        }

        if (actlayer) {
          if (step) {
            BKE_id_attributes_default_color_set(&me->id, actlayer->name);
          }
          else {
            BKE_id_attributes_active_color_set(&me->id, actlayer->name);
          }
        }
      }
    }

    /* Update data transfer modifiers */
    LISTBASE_FOREACH (Object *, ob, &bmain->objects) {
      LISTBASE_FOREACH (ModifierData *, md, &ob->modifiers) {
        if (md->type == eModifierType_DataTransfer) {
          DataTransferModifierData *dtmd = (DataTransferModifierData *)md;

          for (int i = 0; i < DT_MULTILAYER_INDEX_MAX; i++) {
            if (dtmd->layers_select_src[i] == 0) {
              dtmd->layers_select_src[i] = DT_LAYERS_ALL_SRC;
            }

            if (dtmd->layers_select_dst[i] == 0) {
              dtmd->layers_select_dst[i] = DT_LAYERS_NAME_DST;
            }
          }
        }
      }
    }
  }

  if (!MAIN_VERSION_ATLEAST(bmain, 302, 12)) {
    /* UV/Image show background grid option. */
    LISTBASE_FOREACH (bScreen *, screen, &bmain->screens) {
      LISTBASE_FOREACH (ScrArea *, area, &screen->areabase) {
        LISTBASE_FOREACH (SpaceLink *, space, &area->spacedata) {
          if (space->spacetype == SPACE_IMAGE) {
            SpaceImage *sima = (SpaceImage *)space;
            sima->overlay.flag |= SI_OVERLAY_SHOW_GRID_BACKGROUND;
          }
        }
      }
    }

    /* Add node storage for the merge by distance node. */
    FOREACH_NODETREE_BEGIN (bmain, ntree, id) {
      if (ntree->type == NTREE_GEOMETRY) {
        LISTBASE_FOREACH (bNode *, node, &ntree->nodes) {
          if (node->type == GEO_NODE_MERGE_BY_DISTANCE) {
            if (node->storage == nullptr) {
              NodeGeometryMergeByDistance *data = MEM_cnew<NodeGeometryMergeByDistance>(__func__);
              data->mode = GEO_NODE_MERGE_BY_DISTANCE_MODE_ALL;
              node->storage = data;
            }
          }
        }
      }
    }
    FOREACH_NODETREE_END;

    LISTBASE_FOREACH (bNodeTree *, ntree, &bmain->nodetrees) {
      if (ntree->type == NTREE_GEOMETRY) {
        version_node_input_socket_name(
            ntree, GEO_NODE_SUBDIVISION_SURFACE, "Crease", "Edge Crease");
      }
    }
  }

  if (!MAIN_VERSION_ATLEAST(bmain, 302, 13)) {
    /* Enable named attributes overlay in node editor. */
    LISTBASE_FOREACH (bScreen *, screen, &bmain->screens) {
      LISTBASE_FOREACH (ScrArea *, area, &screen->areabase) {
        LISTBASE_FOREACH (SpaceLink *, space, &area->spacedata) {
          if (space->spacetype == SPACE_NODE) {
            SpaceNode *snode = (SpaceNode *)space;
            snode->overlay.flag |= SN_OVERLAY_SHOW_NAMED_ATTRIBUTES;
          }
        }
      }
    }

    LISTBASE_FOREACH (Brush *, brush, &bmain->brushes) {
      BrushCurvesSculptSettings *settings = brush->curves_sculpt_settings;
      if (settings == nullptr) {
        continue;
      }
      if (settings->curve_length == 0.0f) {
        settings->curve_length = 0.3f;
      }
    }
  }

  if (!DNA_struct_elem_find(fd->filesdna, "Sculpt", "float", "automasking_cavity_factor")) {
    LISTBASE_FOREACH (Scene *, scene, &bmain->scenes) {
      if (scene->toolsettings && scene->toolsettings->sculpt) {
        scene->toolsettings->sculpt->automasking_cavity_factor = 0.5f;
      }
    }
  }

  if (!MAIN_VERSION_ATLEAST(bmain, 302, 14)) {
    /* Compensate for previously wrong squared distance. */
    LISTBASE_FOREACH (Scene *, scene, &bmain->scenes) {
      scene->r.bake.max_ray_distance = sasqrt(scene->r.bake.max_ray_distance);
    }
  }

  if (!MAIN_VERSION_ATLEAST(bmain, 303, 1)) {
    FOREACH_NODETREE_BEGIN (bmain, ntree, id) {
      versioning_replace_legacy_combined_and_separate_color_nodes(ntree);
    }
    FOREACH_NODETREE_END;

    /* Initialize brush curves sculpt settings. */
    LISTBASE_FOREACH (Brush *, brush, &bmain->brushes) {
      if (brush->ob_mode != OB_MODE_SCULPT_CURVES) {
        continue;
      }
      if (brush->curves_sculpt_settings->points_per_curve == 0) {
        brush->curves_sculpt_settings->points_per_curve = 8;
      }
    }

    /* UDIM Packing. */
    if (!DNA_struct_elem_find(fd->filesdna, "ImagePackedFile", "int", "tile_number")) {
      LISTBASE_FOREACH (Image *, ima, &bmain->images) {
        int view;
        LISTBASE_FOREACH_INDEX (ImagePackedFile *, imapf, &ima->packedfiles, view) {
          imapf->view = view;
          imapf->tile_number = 1001;
        }
      }
    }

    /* Merge still offsets into start/end offsets. */
    LISTBASE_FOREACH (Scene *, scene, &bmain->scenes) {
      Editing *ed = SEQ_editing_get(scene);
      if (ed != nullptr) {
        SEQ_for_each_callback(&ed->seqbase, version_merge_still_offsets, nullptr);
      }
    }

    /* Use the curves type enum for the set spline type node, instead of a special one. */
    FOREACH_NODETREE_BEGIN (bmain, ntree, id) {
      if (ntree->type == NTREE_GEOMETRY) {
        LISTBASE_FOREACH (bNode *, node, &ntree->nodes) {
          if (node->type == GEO_NODE_CURVE_SPLINE_TYPE) {
            NodeGeometryCurveSplineType *storage = (NodeGeometryCurveSplineType *)node->storage;
            switch (storage->spline_type) {
              case 0: /* GEO_NODE_SPLINE_TYPE_BEZIER */
                storage->spline_type = CURVE_TYPE_BEZIER;
                break;
              case 1: /* GEO_NODE_SPLINE_TYPE_NURBS */
                storage->spline_type = CURVE_TYPE_NURBS;
                break;
              case 2: /* GEO_NODE_SPLINE_TYPE_POLY */
                storage->spline_type = CURVE_TYPE_POLY;
                break;
            }
          }
        }
      }
    }
    FOREACH_NODETREE_END;

    LISTBASE_FOREACH (Object *, ob, &bmain->objects) {
      LISTBASE_FOREACH (GpencilModifierData *, gpd, &ob->greasepencil_modifiers) {
        if (gpd->type == eGpencilModifierType_Lineart) {
          LineartGpencilModifierData *lmd = (LineartGpencilModifierData *)gpd;
          lmd->shadow_camera_near = 0.1f;
          lmd->shadow_camera_far = 200.0f;
          lmd->shadow_camera_size = 200.0f;
        }
      }
    }
  }

  if (!MAIN_VERSION_ATLEAST(bmain, 303, 2)) {
    LISTBASE_FOREACH (bScreen *, screen, &bmain->screens) {
      LISTBASE_FOREACH (ScrArea *, area, &screen->areabase) {
        LISTBASE_FOREACH (SpaceLink *, sl, &area->spacedata) {
          if (sl->spacetype == SPACE_CLIP) {
            ((SpaceClip *)sl)->mask_info.blend_factor = 1.0;
          }
        }
      }
    }
  }

  if (!MAIN_VERSION_ATLEAST(bmain, 303, 3)) {
    LISTBASE_FOREACH (bScreen *, screen, &bmain->screens) {
      LISTBASE_FOREACH (ScrArea *, area, &screen->areabase) {
        LISTBASE_FOREACH (SpaceLink *, sl, &area->spacedata) {
          if (sl->spacetype == SPACE_CLIP) {
            ((SpaceClip *)sl)->mask_info.draw_flag |= MASK_DRAWFLAG_SPLINE;
          }
          else if (sl->spacetype == SPACE_IMAGE) {
            ((SpaceImage *)sl)->mask_info.draw_flag |= MASK_DRAWFLAG_SPLINE;
          }
        }
      }
    }

    LISTBASE_FOREACH (Scene *, scene, &bmain->scenes) {
      ToolSettings *tool_settings = scene->toolsettings;
      /* Zero isn't a valid value, use for versioning. */
      if (tool_settings->snap_face_nearest_steps == 0) {
        /* Minimum of snap steps for face nearest is 1. */
        tool_settings->snap_face_nearest_steps = 1;
        /* Set snap to edited and non-edited as default. */
        tool_settings->snap_flag |= SCE_SNAP_TO_INCLUDE_EDITED | SCE_SNAP_TO_INCLUDE_NONEDITED;
      }
    }
  }

  if (!MAIN_VERSION_ATLEAST(bmain, 303, 4)) {
    FOREACH_NODETREE_BEGIN (bmain, ntree, id) {
      if (ntree->type == NTREE_COMPOSIT) {
        LISTBASE_FOREACH (bNode *, node, &ntree->nodes) {
          if (node->type == CMP_NODE_OUTPUT_FILE) {
            LISTBASE_FOREACH (bNodeSocket *, sock, &node->inputs) {
              if (sock->storage) {
                NodeImageMultiFileSocket *sockdata = (NodeImageMultiFileSocket *)sock->storage;
                version_fix_image_format_copy(bmain, &sockdata->format);
              }
            }

            if (node->storage) {
              NodeImageMultiFile *nimf = (NodeImageMultiFile *)node->storage;
              version_fix_image_format_copy(bmain, &nimf->format);
            }
          }
        }
      }
    }
    FOREACH_NODETREE_END;

    LISTBASE_FOREACH (Scene *, scene, &bmain->scenes) {
      version_fix_image_format_copy(bmain, &scene->r.im_format);
    }
  }

  if (!MAIN_VERSION_ATLEAST(bmain, 303, 5)) {
    /* Fix for #98925 - remove channels region, that was initialized in incorrect editor types. */
    LISTBASE_FOREACH (bScreen *, screen, &bmain->screens) {
      LISTBASE_FOREACH (ScrArea *, area, &screen->areabase) {
        LISTBASE_FOREACH (SpaceLink *, sl, &area->spacedata) {
          if (ELEM(sl->spacetype, SPACE_ACTION, SPACE_CLIP, SPACE_GRAPH, SPACE_NLA, SPACE_SEQ)) {
            continue;
          }

          ListBase *regionbase = (sl == area->spacedata.first) ? &area->regionbase :
                                                                 &sl->regionbase;
          ARegion *channels_region = BKE_region_find_in_listbase_by_type(regionbase,
                                                                         RGN_TYPE_CHANNELS);
          if (channels_region) {
            BLI_freelinkN(regionbase, channels_region);
          }
        }
      }
    }
  }

  if (!MAIN_VERSION_ATLEAST(bmain, 303, 6)) {
    /* Initialize brush curves sculpt settings. */
    LISTBASE_FOREACH (Brush *, brush, &bmain->brushes) {
      if (brush->ob_mode != OB_MODE_SCULPT_CURVES) {
        continue;
      }
      brush->curves_sculpt_settings->density_add_attempts = 100;
    }

    /* Disable 'show_bounds' option of curve objects. Option was set as there was no object mode
     * outline implementation. See #95933. */
    LISTBASE_FOREACH (Object *, ob, &bmain->objects) {
      if (ob->type == OB_CURVES) {
        ob->dtx &= ~OB_DRAWBOUNDOX;
      }
    }

    BKE_main_namemap_validate_and_fix(bmain);
  }

  if (!MAIN_VERSION_ATLEAST(bmain, 304, 1)) {
    /* Image generation information transferred to tiles. */
    if (!DNA_struct_elem_find(fd->filesdna, "ImageTile", "int", "gen_x")) {
      LISTBASE_FOREACH (Image *, ima, &bmain->images) {
        LISTBASE_FOREACH (ImageTile *, tile, &ima->tiles) {
          tile->gen_x = ima->gen_x;
          tile->gen_y = ima->gen_y;
          tile->gen_type = ima->gen_type;
          tile->gen_flag = ima->gen_flag;
          tile->gen_depth = ima->gen_depth;
          copy_v4_v4(tile->gen_color, ima->gen_color);
        }
      }
    }

    /* Convert mix rgb node to new mix node and add storage. */
    FOREACH_NODETREE_BEGIN (bmain, ntree, id) {
      versioning_replace_legacy_mix_rgb_node(ntree);
    }
    FOREACH_NODETREE_END;

    /* Face sets no longer store whether the corresponding face is hidden. */
    LISTBASE_FOREACH (Mesh *, mesh, &bmain->meshes) {
      int *face_sets = (int *)CustomData_get_layer(&mesh->pdata, CD_SCULPT_FACE_SETS);
      if (face_sets) {
        for (int i = 0; i < mesh->totpoly; i++) {
          face_sets[i] = abs(face_sets[i]);
        }
      }
    }

    /* Custom grids in UV Editor have separate X and Y divisions. */
    LISTBASE_FOREACH (bScreen *, screen, &bmain->screens) {
      LISTBASE_FOREACH (ScrArea *, area, &screen->areabase) {
        LISTBASE_FOREACH (SpaceLink *, sl, &area->spacedata) {
          switch (sl->spacetype) {
            case SPACE_IMAGE: {
              SpaceImage *sima = (SpaceImage *)sl;
              sima->custom_grid_subdiv[0] = 10;
              sima->custom_grid_subdiv[1] = 10;
              break;
            }
          }
        }
      }
    }
  }

  if (!MAIN_VERSION_ATLEAST(bmain, 304, 2)) {
    /* Initialize brush curves sculpt settings. */
    LISTBASE_FOREACH (Brush *, brush, &bmain->brushes) {
      brush->automasking_cavity_factor = 0.5f;
    }
  }

  if (!MAIN_VERSION_ATLEAST(bmain, 304, 3)) {
    LISTBASE_FOREACH (bScreen *, screen, &bmain->screens) {
      LISTBASE_FOREACH (ScrArea *, area, &screen->areabase) {
        LISTBASE_FOREACH (SpaceLink *, sl, &area->spacedata) {
          if (sl->spacetype == SPACE_VIEW3D) {
            View3D *v3d = (View3D *)sl;
            v3d->flag2 |= V3D_SHOW_VIEWER;
            v3d->overlay.flag |= V3D_OVERLAY_VIEWER_ATTRIBUTE;
            v3d->overlay.viewer_attribute_opacity = 1.0f;
          }
          if (sl->spacetype == SPACE_IMAGE) {
            SpaceImage *sima = (SpaceImage *)sl;
            if (sima->flag & SI_FLAG_UNUSED_18) { /* Was #SI_CUSTOM_GRID. */
              sima->grid_shape_source = SI_GRID_SHAPE_FIXED;
              sima->flag &= ~SI_FLAG_UNUSED_18;
            }
          }
        }
      }
    }

    LISTBASE_FOREACH (bNodeTree *, ntree, &bmain->nodetrees) {
      if (ntree->type != NTREE_GEOMETRY) {
        continue;
      }
      version_node_id(ntree, GEO_NODE_OFFSET_POINT_IN_CURVE, "GeometryNodeOffsetPointInCurve");
    }
  }

  if (!MAIN_VERSION_ATLEAST(bmain, 304, 4)) {
    /* Update brush sculpt settings. */
    LISTBASE_FOREACH (Brush *, brush, &bmain->brushes) {
      brush->automasking_cavity_factor = 1.0f;
    }
  }

  if (!MAIN_VERSION_ATLEAST(bmain, 304, 5)) {
    /* Fix for #101622 - update flags of sequence editor regions that were not initialized
     * properly. */
    LISTBASE_FOREACH (bScreen *, screen, &bmain->screens) {
      LISTBASE_FOREACH (ScrArea *, area, &screen->areabase) {
        LISTBASE_FOREACH (SpaceLink *, sl, &area->spacedata) {
          ListBase *regionbase = (sl == area->spacedata.first) ? &area->regionbase :
                                                                 &sl->regionbase;
          if (sl->spacetype == SPACE_SEQ) {
            LISTBASE_FOREACH (ARegion *, region, regionbase) {
              if (region->regiontype == RGN_TYPE_TOOLS) {
                region->v2d.flag &= ~V2D_VIEWSYNC_AREA_VERTICAL;
              }
              if (region->regiontype == RGN_TYPE_CHANNELS) {
                region->v2d.flag |= V2D_VIEWSYNC_AREA_VERTICAL;
              }
            }
          }
        }
      }
    }
  }

  if (!MAIN_VERSION_ATLEAST(bmain, 304, 6)) {
    LISTBASE_FOREACH (bNodeTree *, ntree, &bmain->nodetrees) {
      if (ntree->type != NTREE_GEOMETRY) {
        continue;
      }
      LISTBASE_FOREACH (bNode *, node, &ntree->nodes) {
        if (node->type != GEO_NODE_SAMPLE_CURVE) {
          continue;
        }
        static_cast<NodeGeometryCurveSample *>(node->storage)->use_all_curves = true;
        static_cast<NodeGeometryCurveSample *>(node->storage)->data_type = CD_PROP_FLOAT;
        bNodeSocket *curve_socket = nodeFindSocket(node, SOCK_IN, "Curve");
        BLI_assert(curve_socket != nullptr);
        STRNCPY(curve_socket->name, "Curves");
        STRNCPY(curve_socket->identifier, "Curves");
      }
    }
  }

  if (!MAIN_VERSION_ATLEAST(bmain, 305, 2)) {
    LISTBASE_FOREACH (MovieClip *, clip, &bmain->movieclips) {
      MovieTracking *tracking = &clip->tracking;

      const float frame_center_x = float(clip->lastsize[0]) / 2;
      const float frame_center_y = float(clip->lastsize[1]) / 2;

      tracking->camera.principal_point[0] = (tracking->camera.principal_legacy[0] -
                                             frame_center_x) /
                                            frame_center_x;
      tracking->camera.principal_point[1] = (tracking->camera.principal_legacy[1] -
                                             frame_center_y) /
                                            frame_center_y;
    }
  }

  if (!MAIN_VERSION_ATLEAST(bmain, 305, 4)) {
    LISTBASE_FOREACH (bNodeTree *, ntree, &bmain->nodetrees) {
      if (ntree->type == NTREE_GEOMETRY) {
        version_node_socket_name(ntree, GEO_NODE_COLLECTION_INFO, "Geometry", "Instances");
      }
    }

    /* UVSeam fixing distance. */
    if (!DNA_struct_elem_find(fd->filesdna, "Image", "short", "seam_margin")) {
      LISTBASE_FOREACH (Image *, image, &bmain->images) {
        image->seam_margin = 8;
      }
    }

    LISTBASE_FOREACH (bNodeTree *, ntree, &bmain->nodetrees) {
      if (ntree->type == NTREE_GEOMETRY) {
        version_geometry_nodes_primitive_uv_maps(*ntree);
      }
    }
  }

  if (!MAIN_VERSION_ATLEAST(bmain, 305, 6)) {
    LISTBASE_FOREACH (bScreen *, screen, &bmain->screens) {
      LISTBASE_FOREACH (ScrArea *, area, &screen->areabase) {
        LISTBASE_FOREACH (SpaceLink *, sl, &area->spacedata) {
          if (sl->spacetype == SPACE_VIEW3D) {
            View3D *v3d = (View3D *)sl;
            v3d->overlay.flag |= int(V3D_OVERLAY_SCULPT_SHOW_MASK |
                                     V3D_OVERLAY_SCULPT_SHOW_FACE_SETS);
          }
        }
      }
    }
  }

  if (!MAIN_VERSION_ATLEAST(bmain, 305, 7)) {
    LISTBASE_FOREACH (Light *, light, &bmain->lights) {
      light->radius = light->area_size;
    }
    /* Grease Pencil Build modifier:
     * Set default value for new natural draw-speed factor and maximum gap. */
    if (!DNA_struct_elem_find(fd->filesdna, "BuildGpencilModifierData", "float", "speed_fac") ||
        !DNA_struct_elem_find(fd->filesdna, "BuildGpencilModifierData", "float", "speed_maxgap")) {
      LISTBASE_FOREACH (Object *, ob, &bmain->objects) {
        LISTBASE_FOREACH (GpencilModifierData *, md, &ob->greasepencil_modifiers) {
          if (md->type == eGpencilModifierType_Build) {
            BuildGpencilModifierData *mmd = (BuildGpencilModifierData *)md;
            mmd->speed_fac = 1.2f;
            mmd->speed_maxgap = 0.5f;
          }
        }
      }
    }
  }

  if (!MAIN_VERSION_ATLEAST(bmain, 305, 8)) {
    const int CV_SCULPT_SELECTION_ENABLED = (1 << 1);
    LISTBASE_FOREACH (Curves *, curves_id, &bmain->hair_curves) {
      curves_id->flag &= ~CV_SCULPT_SELECTION_ENABLED;
    }
    LISTBASE_FOREACH (Curves *, curves_id, &bmain->hair_curves) {
      BKE_id_attribute_rename(&curves_id->id, ".selection_point_float", ".selection", nullptr);
      BKE_id_attribute_rename(&curves_id->id, ".selection_curve_float", ".selection", nullptr);
    }

    /* Toggle the Invert Vertex Group flag on Armature modifiers in some cases. */
    LISTBASE_FOREACH (Object *, ob, &bmain->objects) {
      bool after_armature = false;
      LISTBASE_FOREACH (ModifierData *, md, &ob->modifiers) {
        if (md->type == eModifierType_Armature) {
          ArmatureModifierData *amd = (ArmatureModifierData *)md;
          if (amd->multi) {
            /* Toggle the invert vertex group flag on operational Multi Modifier entries. */
            if (after_armature && amd->defgrp_name[0]) {
              amd->deformflag ^= ARM_DEF_INVERT_VGROUP;
            }
          }
          else {
            /* Disabled multi modifiers don't reset propagation, but non-multi ones do. */
            after_armature = false;
          }
          /* Multi Modifier is only valid and operational after an active Armature modifier. */
          if (md->mode & (eModifierMode_Realtime | eModifierMode_Render)) {
            after_armature = true;
          }
        }
        else if (ELEM(md->type, eModifierType_Lattice, eModifierType_MeshDeform)) {
          /* These modifiers will also allow a following Multi Modifier to work. */
          after_armature = (md->mode & (eModifierMode_Realtime | eModifierMode_Render)) != 0;
        }
        else {
          after_armature = false;
        }
      }
    }
  }

  if (!MAIN_VERSION_ATLEAST(bmain, 305, 9)) {
    /* Enable legacy normal and rotation outputs in Distribute Points on Faces node. */
    LISTBASE_FOREACH (bNodeTree *, ntree, &bmain->nodetrees) {
      if (ntree->type != NTREE_GEOMETRY) {
        continue;
      }
      LISTBASE_FOREACH (bNode *, node, &ntree->nodes) {
        if (node->type != GEO_NODE_DISTRIBUTE_POINTS_ON_FACES) {
          continue;
        }
        node->custom2 = true;
      }
    }
  }

  if (!MAIN_VERSION_ATLEAST(bmain, 305, 10)) {
    LISTBASE_FOREACH (bScreen *, screen, &bmain->screens) {
      LISTBASE_FOREACH (ScrArea *, area, &screen->areabase) {
        LISTBASE_FOREACH (SpaceLink *, sl, &area->spacedata) {
          if (sl->spacetype != SPACE_FILE) {
            continue;
          }
          SpaceFile *sfile = reinterpret_cast<SpaceFile *>(sl);
          if (!sfile->asset_params) {
            continue;
          }

          /* When an asset browser uses the default import method, make it follow the new
           * preference setting. This means no effective default behavior change. */
          if (sfile->asset_params->import_type == FILE_ASSET_IMPORT_APPEND_REUSE) {
            sfile->asset_params->import_type = FILE_ASSET_IMPORT_FOLLOW_PREFS;
          }
        }
      }
    }

    if (!DNA_struct_elem_find(fd->filesdna, "SceneEEVEE", "int", "shadow_pool_size")) {
      LISTBASE_FOREACH (Scene *, scene, &bmain->scenes) {
        scene->eevee.flag |= SCE_EEVEE_SHADOW_ENABLED;
        scene->eevee.shadow_pool_size = 512;
        scene->r.simplify_shadows = 1.0f;
        scene->r.simplify_shadows_render = 1.0f;
      }
    }

    LISTBASE_FOREACH (bScreen *, screen, &bmain->screens) {
      LISTBASE_FOREACH (ScrArea *, area, &screen->areabase) {
        LISTBASE_FOREACH (SpaceLink *, sl, &area->spacedata) {
          if (sl->spacetype == SPACE_VIEW3D) {
            View3D *v3d = (View3D *)sl;
            v3d->overlay.flag |= V3D_OVERLAY_SCULPT_CURVES_CAGE;
            v3d->overlay.sculpt_curves_cage_opacity = 0.5f;
          }
        }
      }
    }

    /* Fix possible uncleared `SEQ_FLAG_DELETE` flag */
    LISTBASE_FOREACH (Scene *, scene, &bmain->scenes) {
      Editing *ed = SEQ_editing_get(scene);
      if (ed != nullptr) {
        SEQ_for_each_callback(&ed->seqbase, version_fix_delete_flag, nullptr);
      }
    }

    LISTBASE_FOREACH (Brush *, brush, &bmain->brushes) {
      if (brush->ob_mode == OB_MODE_SCULPT_CURVES) {
        if (brush->curves_sculpt_settings->curve_parameter_falloff == nullptr) {
          brush->curves_sculpt_settings->curve_parameter_falloff = BKE_curvemapping_add(
              1, 0.0f, 0.0f, 1.0f, 1.0f);
        }
      }
    }
  }

  if (!DNA_struct_elem_find(fd->filesdna, "Brush", "float", "autosmooth_fset_slide")) {
    LISTBASE_FOREACH (Brush *, brush, &bmain->brushes) {
      brush->autosmooth_fset_slide = 1.0f;
    }
  }

  if (!DNA_struct_elem_find(fd->filesdna, "Sculpt", "DynTopoSettings", "dyntopo")) {
    LISTBASE_FOREACH (Scene *, scene, &bmain->scenes) {
      if (!scene->toolsettings || !scene->toolsettings->sculpt) {
        continue;
      }

      Sculpt *sculpt = scene->toolsettings->sculpt;
      sculpt->dyntopo = *DNA_struct_default_get(DynTopoSettings);

      DynTopoSettings *ds = &sculpt->dyntopo;

      ds->detail_percent = sculpt->detail_percent;
      ds->detail_size = sculpt->detail_size;
      ds->detail_range = sculpt->detail_range;
      ds->constant_detail = sculpt->constant_detail;

      sculpt->flags |= SCULPT_DYNTOPO_ENABLED;

      ds->flag = 0;
      if (sculpt->flags & SCULPT_DYNTOPO_SUBDIVIDE) {
        ds->flag |= DYNTOPO_SUBDIVIDE;
      }
      if (sculpt->flags & SCULPT_DYNTOPO_COLLAPSE) {
        ds->flag |= DYNTOPO_COLLAPSE;
      }

      if (sculpt->flags & SCULPT_DYNTOPO_DETAIL_CONSTANT) {
        ds->mode = DYNTOPO_DETAIL_CONSTANT;
      }
      else if (sculpt->flags & SCULPT_DYNTOPO_DETAIL_BRUSH) {
        ds->mode = DYNTOPO_DETAIL_BRUSH;
      }
      else if (sculpt->flags & SCULPT_DYNTOPO_DETAIL_MANUAL) {
        ds->mode = DYNTOPO_DETAIL_MANUAL;
      }
      else {
        ds->mode = DYNTOPO_DETAIL_RELATIVE;
      }

      if (sculpt->flags & SCULPT_DYNTOPO_SUBDIVIDE) {
        ds->flag |= DYNTOPO_SUBDIVIDE;
      }
      if (sculpt->flags & SCULPT_DYNTOPO_COLLAPSE) {
        ds->flag |= DYNTOPO_COLLAPSE;
      }
    }
  }

  if (!DNA_struct_elem_find(fd->filesdna, "Brush", "DynTopoSettings", "dyntopo") ||
      !MAIN_VERSION_ATLEAST(bmain, 306, 4)) {
    LISTBASE_FOREACH (Brush *, brush, &bmain->brushes) {
      DynTopoSettings *ds = &brush->dyntopo;
      brush->dyntopo = *DNA_struct_default_get(DynTopoSettings);

      if (ELEM(brush->sculpt_tool,
               SCULPT_TOOL_SMOOTH,
               SCULPT_TOOL_DISPLACEMENT_ERASER,
               SCULPT_TOOL_SLIDE_RELAX,
               SCULPT_TOOL_ROTATE,
               SCULPT_TOOL_GRAB,
               SCULPT_TOOL_CLOTH,
               SCULPT_TOOL_PAINT)) {
        brush->dyntopo.flag |= DYNTOPO_DISABLED;
      }

      if (ELEM(brush->sculpt_tool, SCULPT_TOOL_SMOOTH, SCULPT_TOOL_SLIDE_RELAX)) {
        brush->flag2 |= BRUSH_SMOOTH_USE_AREA_WEIGHT;
      }

      /* Some tools need special dyntopo overrides; copy from defaults. */
      if (ELEM(brush->sculpt_tool, SCULPT_TOOL_SNAKE_HOOK, SCULPT_TOOL_SIMPLIFY)) {
        Brush dummy = {};
        dummy.sculpt_tool = brush->sculpt_tool;

        BKE_brush_sculpt_reset(&dummy);
        if (dummy.curve) {
          BKE_curvemapping_free(dummy.curve);
        }

        brush->dyntopo = dummy.dyntopo;
      }
    }
  }

  if (!MAIN_VERSION_ATLEAST(bmain, 306, 3)) {
    /* Z bias for retopology overlay. */
    if (!DNA_struct_elem_find(fd->filesdna, "View3DOverlay", "float", "retopology_offset")) {
      LISTBASE_FOREACH (bScreen *, screen, &bmain->screens) {
        LISTBASE_FOREACH (ScrArea *, area, &screen->areabase) {
          LISTBASE_FOREACH (SpaceLink *, sl, &area->spacedata) {
            if (sl->spacetype == SPACE_VIEW3D) {
              View3D *v3d = (View3D *)sl;
              v3d->overlay.retopology_offset = 0.2f;
            }
          }
        }
      }
    }

    /* Use `SEQ_SINGLE_FRAME_CONTENT` flag instead of weird function to check if strip has multiple
     * frames. */
    LISTBASE_FOREACH (Scene *, scene, &bmain->scenes) {
      Editing *ed = SEQ_editing_get(scene);
      if (ed != nullptr) {
        SEQ_for_each_callback(&ed->seqbase, version_set_seq_single_frame_content, nullptr);
      }
    }

    LISTBASE_FOREACH (bNodeTree *, ntree, &bmain->nodetrees) {
      if (ntree->type == NTREE_GEOMETRY) {
        version_geometry_nodes_extrude_smooth_propagation(*ntree);
      }
    }
  }

<<<<<<< HEAD
  /* Delete any mesh id layers from old versions of sculpt-dev. */
  if (!MAIN_VERSION_ATLEAST(bmain, 306, 1)) {
    LISTBASE_FOREACH (Mesh *, mesh, &bmain->meshes) {
      CustomData *data = &mesh->vdata;

      for (int i = 0; i < 4; i++, data++) {
        for (int j = 0; j < data->totlayer; j++) {
          /* CD_DYNTOPO_VERT used to be CD_MESH_ID. */
          if (data->layers[j].type == CD_DYNTOPO_VERT) {
            CustomData_free_layer(data, CD_DYNTOPO_VERT, 0, j);
            j--;
          }
        }
      }
    }
  }

  /**
   * Versioning code until next subversion bump goes here.
   *
   * \note Be sure to check when bumping the version:
   * - "versioning_userdef.c", #blo_do_versions_userdef
   * - "versioning_userdef.c", #do_versions_theme
   *
   * \note Keep this message at the bottom of the function.
   */
  {
    /* Keep this block, even when empty. */

=======
  if (!MAIN_VERSION_ATLEAST(bmain, 306, 5)) {
>>>>>>> 8df6974a
    /* Some regions used to be added/removed dynamically. Ensure they are always there, there is a
     * `ARegionType.poll()` now. */
    LISTBASE_FOREACH (bScreen *, screen, &bmain->screens) {
      LISTBASE_FOREACH (ScrArea *, area, &screen->areabase) {
        LISTBASE_FOREACH (SpaceLink *, sl, &area->spacedata) {
          version_ensure_missing_regions(area, sl);

          /* Ensure expected region state. Previously this was modified to hide/unhide regions. */

          const ListBase *regionbase = (sl == area->spacedata.first) ? &area->regionbase :
                                                                       &sl->regionbase;
          if (sl->spacetype == SPACE_SEQ) {
            ARegion *region_main = BKE_region_find_in_listbase_by_type(regionbase,
                                                                       RGN_TYPE_WINDOW);
            region_main->flag &= ~RGN_FLAG_HIDDEN;
            region_main->alignment = RGN_ALIGN_NONE;

            ARegion *region_preview = BKE_region_find_in_listbase_by_type(regionbase,
                                                                          RGN_TYPE_PREVIEW);
            region_preview->flag &= ~RGN_FLAG_HIDDEN;
            region_preview->alignment = RGN_ALIGN_NONE;

            ARegion *region_channels = BKE_region_find_in_listbase_by_type(regionbase,
                                                                           RGN_TYPE_CHANNELS);
            region_channels->alignment = RGN_ALIGN_LEFT;
          }
        }
      }
    }
  }

  /**
   * Versioning code until next subversion bump goes here.
   *
   * \note Be sure to check when bumping the version:
   * - "versioning_userdef.c", #blo_do_versions_userdef
   * - "versioning_userdef.c", #do_versions_theme
   *
   * \note Keep this message at the bottom of the function.
   */
  {
    /* Keep this block, even when empty. */
  }
}<|MERGE_RESOLUTION|>--- conflicted
+++ resolved
@@ -4343,7 +4343,6 @@
     }
   }
 
-<<<<<<< HEAD
   /* Delete any mesh id layers from old versions of sculpt-dev. */
   if (!MAIN_VERSION_ATLEAST(bmain, 306, 1)) {
     LISTBASE_FOREACH (Mesh *, mesh, &bmain->meshes) {
@@ -4355,6 +4354,38 @@
           if (data->layers[j].type == CD_DYNTOPO_VERT) {
             CustomData_free_layer(data, CD_DYNTOPO_VERT, 0, j);
             j--;
+          }
+        }
+      }
+    }
+  }
+
+  if (!MAIN_VERSION_ATLEAST(bmain, 306, 5)) {
+    /* Some regions used to be added/removed dynamically. Ensure they are always there, there is a
+     * `ARegionType.poll()` now. */
+    LISTBASE_FOREACH (bScreen *, screen, &bmain->screens) {
+      LISTBASE_FOREACH (ScrArea *, area, &screen->areabase) {
+        LISTBASE_FOREACH (SpaceLink *, sl, &area->spacedata) {
+          version_ensure_missing_regions(area, sl);
+
+          /* Ensure expected region state. Previously this was modified to hide/unhide regions. */
+
+          const ListBase *regionbase = (sl == area->spacedata.first) ? &area->regionbase :
+                                                                       &sl->regionbase;
+          if (sl->spacetype == SPACE_SEQ) {
+            ARegion *region_main = BKE_region_find_in_listbase_by_type(regionbase,
+                                                                       RGN_TYPE_WINDOW);
+            region_main->flag &= ~RGN_FLAG_HIDDEN;
+            region_main->alignment = RGN_ALIGN_NONE;
+
+            ARegion *region_preview = BKE_region_find_in_listbase_by_type(regionbase,
+                                                                          RGN_TYPE_PREVIEW);
+            region_preview->flag &= ~RGN_FLAG_HIDDEN;
+            region_preview->alignment = RGN_ALIGN_NONE;
+
+            ARegion *region_channels = BKE_region_find_in_listbase_by_type(regionbase,
+                                                                           RGN_TYPE_CHANNELS);
+            region_channels->alignment = RGN_ALIGN_LEFT;
           }
         }
       }
@@ -4372,51 +4403,5 @@
    */
   {
     /* Keep this block, even when empty. */
-
-=======
-  if (!MAIN_VERSION_ATLEAST(bmain, 306, 5)) {
->>>>>>> 8df6974a
-    /* Some regions used to be added/removed dynamically. Ensure they are always there, there is a
-     * `ARegionType.poll()` now. */
-    LISTBASE_FOREACH (bScreen *, screen, &bmain->screens) {
-      LISTBASE_FOREACH (ScrArea *, area, &screen->areabase) {
-        LISTBASE_FOREACH (SpaceLink *, sl, &area->spacedata) {
-          version_ensure_missing_regions(area, sl);
-
-          /* Ensure expected region state. Previously this was modified to hide/unhide regions. */
-
-          const ListBase *regionbase = (sl == area->spacedata.first) ? &area->regionbase :
-                                                                       &sl->regionbase;
-          if (sl->spacetype == SPACE_SEQ) {
-            ARegion *region_main = BKE_region_find_in_listbase_by_type(regionbase,
-                                                                       RGN_TYPE_WINDOW);
-            region_main->flag &= ~RGN_FLAG_HIDDEN;
-            region_main->alignment = RGN_ALIGN_NONE;
-
-            ARegion *region_preview = BKE_region_find_in_listbase_by_type(regionbase,
-                                                                          RGN_TYPE_PREVIEW);
-            region_preview->flag &= ~RGN_FLAG_HIDDEN;
-            region_preview->alignment = RGN_ALIGN_NONE;
-
-            ARegion *region_channels = BKE_region_find_in_listbase_by_type(regionbase,
-                                                                           RGN_TYPE_CHANNELS);
-            region_channels->alignment = RGN_ALIGN_LEFT;
-          }
-        }
-      }
-    }
-  }
-
-  /**
-   * Versioning code until next subversion bump goes here.
-   *
-   * \note Be sure to check when bumping the version:
-   * - "versioning_userdef.c", #blo_do_versions_userdef
-   * - "versioning_userdef.c", #do_versions_theme
-   *
-   * \note Keep this message at the bottom of the function.
-   */
-  {
-    /* Keep this block, even when empty. */
   }
 }