--- conflicted
+++ resolved
@@ -42,73 +42,8 @@
 using fn::GField;
 using fn::LFParams;
 using fn::ValueOrField;
-<<<<<<< HEAD
 using geo_eval_log::NamedAttributeUsage;
 using geo_eval_log::NodeWarningType;
-=======
-using geometry_nodes_eval_log::eNamedAttrUsage;
-using geometry_nodes_eval_log::NodeWarningType;
-
-/**
- * This class exists to separate the memory management details of the geometry nodes evaluator
- * from the node execution functions and related utilities.
- */
-class GeoNodeExecParamsProvider {
- public:
-  DNode dnode;
-  const Object *self_object = nullptr;
-  const ModifierData *modifier = nullptr;
-  Depsgraph *depsgraph = nullptr;
-  geometry_nodes_eval_log::GeoLogger *logger = nullptr;
-
-  /**
-   * Returns true when the node is allowed to get/extract the input value. The identifier is
-   * expected to be valid. This may return false if the input value has been consumed already.
-   */
-  virtual bool can_get_input(StringRef identifier) const = 0;
-
-  /**
-   * Returns true when the node is allowed to set the output value. The identifier is expected to
-   * be valid. This may return false if the output value has been set already.
-   */
-  virtual bool can_set_output(StringRef identifier) const = 0;
-
-  /**
-   * Take ownership of an input value. The caller is responsible for destructing the value. It does
-   * not have to be freed, because the memory is managed by the geometry nodes evaluator.
-   */
-  virtual GMutablePointer extract_input(StringRef identifier) = 0;
-
-  /**
-   * Similar to #extract_input, but has to be used for multi-input sockets.
-   */
-  virtual Vector<GMutablePointer> extract_multi_input(StringRef identifier) = 0;
-
-  /**
-   * Get the input value for the identifier without taking ownership of it.
-   */
-  virtual GPointer get_input(StringRef identifier) const = 0;
-
-  /**
-   * Prepare a memory buffer for an output value of the node. The returned memory has to be
-   * initialized by the caller. The identifier and type are expected to be correct.
-   */
-  virtual GMutablePointer alloc_output_value(const CPPType &type) = 0;
-
-  /**
-   * The value has been allocated with #alloc_output_value.
-   */
-  virtual void set_output(StringRef identifier, GMutablePointer value) = 0;
-
-  /* A description for these methods is provided in GeoNodeExecParams. */
-  virtual void set_input_unused(StringRef identifier) = 0;
-  virtual bool output_is_required(StringRef identifier) const = 0;
-  virtual bool lazy_require_input(StringRef identifier) = 0;
-  virtual bool lazy_output_is_required(StringRef identifier) const = 0;
-
-  virtual void set_default_remaining_outputs() = 0;
-};
->>>>>>> f37a37ca
 
 class GeoNodeExecParams {
  private:
