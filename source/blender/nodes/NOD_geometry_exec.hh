/* SPDX-License-Identifier: GPL-2.0-or-later */

#pragma once

#include "FN_field.hh"
#include "FN_lazy_function.hh"
#include "FN_multi_function_builder.hh"

#include "BKE_geometry_fields.hh"
#include "BKE_geometry_set.hh"

#include "DNA_node_types.h"

#include "NOD_derived_node_tree.hh"
#include "NOD_geometry_nodes_to_lazy_function_graph.hh"

struct ModifierData;

namespace blender::nodes {

using bke::AnonymousAttributeFieldInput;
using bke::AttributeAccessor;
using bke::AttributeFieldInput;
using bke::AttributeIDRef;
using bke::AttributeKind;
using bke::AttributeMetaData;
using bke::AttributeReader;
using bke::AttributeWriter;
using bke::GAttributeReader;
using bke::GAttributeWriter;
using bke::GeometryComponentFieldContext;
using bke::GeometryFieldInput;
using bke::GSpanAttributeWriter;
using bke::MutableAttributeAccessor;
using bke::SpanAttributeWriter;
using bke::StrongAnonymousAttributeID;
using bke::WeakAnonymousAttributeID;
using fn::Field;
using fn::FieldContext;
using fn::FieldEvaluator;
using fn::FieldInput;
using fn::FieldOperation;
using fn::GField;
using fn::ValueOrField;
using geo_eval_log::NamedAttributeUsage;
using geo_eval_log::NodeWarningType;

class GeoNodeExecParams {
 private:
  const NodeRef &node_;
  lf::Params &params_;
  const lf::Context &lf_context_;

 public:
  GeoNodeExecParams(const NodeRef &node, lf::Params &params, const lf::Context &lf_context)
      : node_(node), params_(params), lf_context_(lf_context)
  {
  }

  template<typename T>
  static inline constexpr bool is_field_base_type_v =
      is_same_any_v<T, float, int, bool, ColorGeometry4f, float3, std::string>;

  /**
   * Get the input value for the input socket with the given identifier.
   *
   * This method can only be called once for each identifier.
   */
  template<typename T> T extract_input(StringRef identifier)
  {
    if constexpr (is_field_base_type_v<T>) {
      ValueOrField<T> value_or_field = this->extract_input<ValueOrField<T>>(identifier);
      return value_or_field.as_value();
    }
    else if constexpr (fn::is_field_v<T>) {
      using BaseType = typename T::base_type;
      ValueOrField<BaseType> value_or_field = this->extract_input<ValueOrField<BaseType>>(
          identifier);
      return value_or_field.as_field();
    }
    else {
#ifdef DEBUG
      this->check_input_access(identifier, &CPPType::get<T>());
#endif
      const int index = this->get_input_index(identifier);
      T value = params_.extract_input<T>(index);
      if constexpr (std::is_same_v<T, GeometrySet>) {
        this->check_input_geometry_set(identifier, value);
      }
      return value;
    }
  }

  void check_input_geometry_set(StringRef identifier, const GeometrySet &geometry_set) const;
  void check_output_geometry_set(const GeometrySet &geometry_set) const;

  /**
   * Get the input value for the input socket with the given identifier.
   */
  template<typename T> T get_input(StringRef identifier) const
  {
    if constexpr (is_field_base_type_v<T>) {
      ValueOrField<T> value_or_field = this->get_input<ValueOrField<T>>(identifier);
      return value_or_field.as_value();
    }
    else if constexpr (fn::is_field_v<T>) {
      using BaseType = typename T::base_type;
      ValueOrField<BaseType> value_or_field = this->get_input<ValueOrField<BaseType>>(identifier);
      return value_or_field.as_field();
    }
    else {
#ifdef DEBUG
      this->check_input_access(identifier, &CPPType::get<T>());
#endif
      const int index = this->get_input_index(identifier);
      const T &value = params_.get_input<T>(index);
      if constexpr (std::is_same_v<T, GeometrySet>) {
        this->check_input_geometry_set(identifier, value);
      }
      return value;
    }
  }

  /**
   * Store the output value for the given socket identifier.
   */
  template<typename T> void set_output(StringRef identifier, T &&value)
  {
    using StoredT = std::decay_t<T>;
    if constexpr (is_field_base_type_v<StoredT>) {
      this->set_output(identifier, ValueOrField<StoredT>(std::forward<T>(value)));
    }
    else if constexpr (fn::is_field_v<StoredT>) {
      using BaseType = typename StoredT::base_type;
      this->set_output(identifier, ValueOrField<BaseType>(std::forward<T>(value)));
    }
    else {
#ifdef DEBUG
      const CPPType &type = CPPType::get<StoredT>();
      this->check_output_access(identifier, type);
#endif
<<<<<<< HEAD
      const int index = this->get_output_index(identifier);
      const bNodeSocket *socket = node_.output_by_identifier(identifier).bsocket();

      geo_eval_log::GeoTreeLogger &tree_log = this->get_local_tree_logger();
      StoredT *logged_value = static_cast<StoredT *>(
          tree_log.allocator.allocate(sizeof(StoredT), alignof(StoredT)));
      new (logged_value) StoredT(value);
      destruct_ptr<geo_eval_log::GenericValueLog> value_log =
          tree_log.allocator.construct<geo_eval_log::GenericValueLog>(logged_value);
      tree_log.output_socket_values.append({node_.name(), socket->identifier, value_log.get()});
      tree_log.socket_values_owner.append(std::move(value_log));

      params_.set_output(index, std::forward<T>(value));
=======
      if constexpr (std::is_same_v<StoredT, GeometrySet>) {
        this->check_output_geometry_set(value);
      }
      GMutablePointer gvalue = provider_->alloc_output_value(type);
      new (gvalue.get()) StoredT(std::forward<T>(value));
      provider_->set_output(identifier, gvalue);
>>>>>>> 65c68862
    }
  }

  geo_eval_log::GeoTreeLogger &get_local_tree_logger() const
  {
    GeoNodesLFUserData *user_data = this->user_data();
    BLI_assert(user_data != nullptr);
    const ContextStack *context_stack = user_data->context_stack;
    BLI_assert(context_stack != nullptr);
    return user_data->modifier_data->eval_log->get_local_tree_logger(*context_stack);
  }

  /**
   * Tell the evaluator that a specific input won't be used anymore.
   */
  void set_input_unused(StringRef identifier)
  {
    const int index = this->get_input_index(identifier);
    params_.set_input_unused(index);
  }

  /**
   * Returns true when the output has to be computed.
   * Nodes that support laziness could use the #lazy_output_is_required variant to possibly avoid
   * some computations.
   */
  bool output_is_required(StringRef identifier) const
  {
    const int index = this->get_output_index(identifier);
    return params_.get_output_usage(index) != lf::ValueUsage::Unused;
  }

  /**
   * Tell the evaluator that a specific input is required.
   * This returns true when the input will only be available in the next execution.
   * False is returned if the input is available already.
   * This can only be used when the node supports laziness.
   */
  bool lazy_require_input(StringRef identifier)
  {
    const int index = this->get_input_index(identifier);
    return params_.try_get_input_data_ptr_or_request(index) == nullptr;
  }

  /**
   * Asks the evaluator if a specific output is required right now. If this returns false, the
   * value might still need to be computed later.
   * This can only be used when the node supports laziness.
   */
  bool lazy_output_is_required(StringRef identifier)
  {
    const int index = this->get_output_index(identifier);
    return params_.get_output_usage(index) == lf::ValueUsage::Used;
  }

  /**
   * Get the node that is currently being executed.
   */
  const bNode &node() const
  {
    return *node_.bnode();
  }

  const Object *self_object() const
  {
    if (const auto *data = this->user_data()) {
      if (data->modifier_data) {
        return data->modifier_data->self_object;
      }
    }
    return nullptr;
  }

  Depsgraph *depsgraph() const
  {
    if (const auto *data = this->user_data()) {
      if (data->modifier_data) {
        return data->modifier_data->depsgraph;
      }
    }
    return nullptr;
  }

  GeoNodesLFUserData *user_data() const
  {
    return dynamic_cast<GeoNodesLFUserData *>(lf_context_.user_data);
  }

  /**
   * Add an error message displayed at the top of the node when displaying the node tree,
   * and potentially elsewhere in Blender.
   */
  void error_message_add(const NodeWarningType type, std::string message) const;

  std::string attribute_producer_name() const;

  void set_default_remaining_outputs();

  void used_named_attribute(std::string attribute_name, NamedAttributeUsage usage);

 private:
  /* Utilities for detecting common errors at when using this class. */
  void check_input_access(StringRef identifier, const CPPType *requested_type = nullptr) const;
  void check_output_access(StringRef identifier, const CPPType &value_type) const;

  /* Find the active socket with the input name (not the identifier). */
  const bNodeSocket *find_available_socket(const StringRef name) const;

  int get_input_index(const StringRef identifier) const
  {
    int counter = 0;
    for (const InputSocketRef *socket : node_.inputs()) {
      if (!socket->is_available()) {
        continue;
      }
      if (socket->identifier() == identifier) {
        return counter;
      }
      counter++;
    }
    BLI_assert_unreachable();
    return -1;
  }

  int get_output_index(const StringRef identifier) const
  {
    int counter = 0;
    for (const OutputSocketRef *socket : node_.outputs()) {
      if (!socket->is_available()) {
        continue;
      }
      if (socket->identifier() == identifier) {
        return counter;
      }
      counter++;
    }
    BLI_assert_unreachable();
    return -1;
  }
};

}  // namespace blender::nodes<|MERGE_RESOLUTION|>--- conflicted
+++ resolved
@@ -139,7 +139,9 @@
       const CPPType &type = CPPType::get<StoredT>();
       this->check_output_access(identifier, type);
 #endif
-<<<<<<< HEAD
+      if constexpr (std::is_same_v<StoredT, GeometrySet>) {
+        this->check_output_geometry_set(value);
+      }
       const int index = this->get_output_index(identifier);
       const bNodeSocket *socket = node_.output_by_identifier(identifier).bsocket();
 
@@ -153,14 +155,6 @@
       tree_log.socket_values_owner.append(std::move(value_log));
 
       params_.set_output(index, std::forward<T>(value));
-=======
-      if constexpr (std::is_same_v<StoredT, GeometrySet>) {
-        this->check_output_geometry_set(value);
-      }
-      GMutablePointer gvalue = provider_->alloc_output_value(type);
-      new (gvalue.get()) StoredT(std::forward<T>(value));
-      provider_->set_output(identifier, gvalue);
->>>>>>> 65c68862
     }
   }
 
