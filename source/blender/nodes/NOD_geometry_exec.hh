--- conflicted
+++ resolved
@@ -45,13 +45,10 @@
 
 class GeoNodeExecParams {
  private:
-  const NodeRef &node_;
-  lf::Params &params_;
-  const lf::Context &lf_context_;
+  GeoNodeExecParamsProvider *provider_;
 
  public:
-  GeoNodeExecParams(const NodeRef &node, lf::Params &params, const lf::Context &lf_context)
-      : node_(node), params_(params), lf_context_(lf_context)
+  GeoNodeExecParams(GeoNodeExecParamsProvider &provider) : provider_(&provider)
   {
   }
 
@@ -206,11 +203,7 @@
    */
   const bNode &node() const
   {
-<<<<<<< HEAD
-    return *node_.bnode();
-=======
-    return *provider_->dnode;
->>>>>>> 25e307d7
+    return node_;
   }
 
   const Object *self_object() const
