/* SPDX-License-Identifier: GPL-2.0-or-later */

#pragma once

#include "FN_field.hh"
#include "FN_lazy_function.hh"
#include "FN_multi_function_builder.hh"

#include "BKE_geometry_fields.hh"
#include "BKE_geometry_set.hh"

#include "DNA_node_types.h"

#include "NOD_derived_node_tree.hh"
#include "NOD_geometry_nodes_lazy_function.hh"

namespace blender::nodes {

using bke::AnonymousAttributeFieldInput;
using bke::AnonymousAttributeID;
using bke::AnonymousAttributePropagationInfo;
using bke::AttributeAccessor;
using bke::AttributeFieldInput;
using bke::AttributeIDRef;
using bke::AttributeKind;
using bke::AttributeMetaData;
using bke::AttributeReader;
using bke::AttributeWriter;
using bke::AutoAnonymousAttributeID;
using bke::GAttributeReader;
using bke::GAttributeWriter;
using bke::GSpanAttributeWriter;
using bke::MutableAttributeAccessor;
using bke::SpanAttributeWriter;
using fn::Field;
using fn::FieldContext;
using fn::FieldEvaluator;
using fn::FieldInput;
using fn::FieldOperation;
using fn::GField;
using fn::ValueOrField;
using geo_eval_log::NamedAttributeUsage;
using geo_eval_log::NodeWarningType;

/**
 * An anonymous attribute created by a node.
 */
class NodeAnonymousAttributeID : public AnonymousAttributeID {
  std::string long_name_;
  std::string socket_name_;

 public:
  NodeAnonymousAttributeID(const Object &object,
                           const ComputeContext &compute_context,
                           const bNode &bnode,
                           const StringRef identifier,
                           const StringRef name);

  std::string user_name() const override;
};

class GeoNodeExecParams {
 private:
  const bNode &node_;
  lf::Params &params_;
  const lf::Context &lf_context_;
  const Map<StringRef, int> &lf_input_for_output_bsocket_usage_;
  const Map<StringRef, int> &lf_input_for_attribute_propagation_to_output_;

 public:
  GeoNodeExecParams(const bNode &node,
                    lf::Params &params,
                    const lf::Context &lf_context,
                    const Map<StringRef, int> &lf_input_for_output_bsocket_usage,
                    const Map<StringRef, int> &lf_input_for_attribute_propagation_to_output)
      : node_(node),
        params_(params),
        lf_context_(lf_context),
        lf_input_for_output_bsocket_usage_(lf_input_for_output_bsocket_usage),
        lf_input_for_attribute_propagation_to_output_(lf_input_for_attribute_propagation_to_output)
  {
  }

  template<typename T>
  static inline constexpr bool is_field_base_type_v =
      is_same_any_v<T, float, int, bool, ColorGeometry4f, float3, std::string>;

  /**
   * Get the input value for the input socket with the given identifier.
   *
   * This method can only be called once for each identifier.
   */
  template<typename T> T extract_input(StringRef identifier)
  {
    if constexpr (is_field_base_type_v<T>) {
      ValueOrField<T> value_or_field = this->extract_input<ValueOrField<T>>(identifier);
      return value_or_field.as_value();
    }
    else if constexpr (fn::is_field_v<T>) {
      using BaseType = typename T::base_type;
      ValueOrField<BaseType> value_or_field = this->extract_input<ValueOrField<BaseType>>(
          identifier);
      return value_or_field.as_field();
    }
    else {
#ifdef DEBUG
      this->check_input_access(identifier, &CPPType::get<T>());
#endif
      const int index = this->get_input_index(identifier);
      T value = params_.extract_input<T>(index);
      if constexpr (std::is_same_v<T, GeometrySet>) {
        this->check_input_geometry_set(identifier, value);
      }
      return value;
    }
  }

  void check_input_geometry_set(StringRef identifier, const GeometrySet &geometry_set) const;
  void check_output_geometry_set(const GeometrySet &geometry_set) const;

  /**
   * Get the input value for the input socket with the given identifier.
   */
  template<typename T> T get_input(StringRef identifier) const
  {
    if constexpr (is_field_base_type_v<T>) {
      ValueOrField<T> value_or_field = this->get_input<ValueOrField<T>>(identifier);
      return value_or_field.as_value();
    }
    else if constexpr (fn::is_field_v<T>) {
      using BaseType = typename T::base_type;
      ValueOrField<BaseType> value_or_field = this->get_input<ValueOrField<BaseType>>(identifier);
      return value_or_field.as_field();
    }
    else {
#ifdef DEBUG
      this->check_input_access(identifier, &CPPType::get<T>());
#endif
      const int index = this->get_input_index(identifier);
      const T &value = params_.get_input<T>(index);
      if constexpr (std::is_same_v<T, GeometrySet>) {
        this->check_input_geometry_set(identifier, value);
      }
      return value;
    }
  }

  /**
   * Store the output value for the given socket identifier.
   */
  template<typename T> void set_output(StringRef identifier, T &&value)
  {
    using StoredT = std::decay_t<T>;
    if constexpr (is_field_base_type_v<StoredT>) {
      this->set_output(identifier, ValueOrField<StoredT>(std::forward<T>(value)));
    }
    else if constexpr (fn::is_field_v<StoredT>) {
      using BaseType = typename StoredT::base_type;
      this->set_output(identifier, ValueOrField<BaseType>(std::forward<T>(value)));
    }
    else {
#ifdef DEBUG
      const CPPType &type = CPPType::get<StoredT>();
      this->check_output_access(identifier, type);
#endif
      if constexpr (std::is_same_v<StoredT, GeometrySet>) {
        this->check_output_geometry_set(value);
      }
      const int index = this->get_output_index(identifier);
      params_.set_output(index, std::forward<T>(value));
    }
  }

  geo_eval_log::GeoTreeLogger *get_local_tree_logger() const
  {
    GeoNodesLFUserData *user_data = this->user_data();
    BLI_assert(user_data != nullptr);
    const ComputeContext *compute_context = user_data->compute_context;
    BLI_assert(compute_context != nullptr);
    if (user_data->modifier_data->eval_log == nullptr) {
      return nullptr;
    }
    return &user_data->modifier_data->eval_log->get_local_tree_logger(*compute_context);
  }

  /**
   * Tell the evaluator that a specific input won't be used anymore.
   */
  void set_input_unused(StringRef identifier)
  {
    const int index = this->get_input_index(identifier);
    params_.set_input_unused(index);
  }

  /**
   * Returns true when the output has to be computed.
   */
  bool output_is_required(StringRef identifier) const
  {
    const int index = this->get_output_index(identifier);
    return params_.get_output_usage(index) != lf::ValueUsage::Unused;
  }

  /**
<<<<<<< HEAD
   * Tell the evaluator that a specific input is required.
   * This returns true when the input will only be available in the next execution.
   * False is returned if the input is available already.
   * This can only be used when the node supports laziness.
   */
  bool lazy_require_input(StringRef identifier)
  {
    const int index = this->get_input_index(identifier);
    return params_.try_get_input_data_ptr_or_request(index) == nullptr;
  }

  /**
   * Asks the evaluator if a specific output is required right now. If this returns false, the
   * value might still need to be computed later.
   * This can only be used when the node supports laziness.
   */
  bool lazy_output_is_required(StringRef identifier)
  {
    const int index = this->get_output_index(identifier);
    /* TODO: Why was this necessary to make the Delta Time socket not crash? */
    // if (params_.output_was_set(index)) {
    //   return false;
    // }
    return params_.get_output_usage(index) == lf::ValueUsage::Used;
  }

  /**
=======
>>>>>>> 5e0cc9d2
   * Get the node that is currently being executed.
   */
  const bNode &node() const
  {
    return node_;
  }

  const Object *self_object() const
  {
    if (const auto *data = this->user_data()) {
      if (data->modifier_data) {
        return data->modifier_data->self_object;
      }
    }
    return nullptr;
  }

  Depsgraph *depsgraph() const
  {
    if (const auto *data = this->user_data()) {
      if (data->modifier_data) {
        return data->modifier_data->depsgraph;
      }
    }
    return nullptr;
  }

  GeoNodesLFUserData *user_data() const
  {
    return dynamic_cast<GeoNodesLFUserData *>(lf_context_.user_data);
  }

  /**
   * Add an error message displayed at the top of the node when displaying the node tree,
   * and potentially elsewhere in Blender.
   */
  void error_message_add(const NodeWarningType type, StringRef message) const;

  std::string attribute_producer_name() const;

  void set_default_remaining_outputs();

  void used_named_attribute(StringRef attribute_name, NamedAttributeUsage usage);

  /**
   * Return true when the anonymous attribute referenced by the given output should be created.
   */
  bool anonymous_attribute_output_is_required(const StringRef output_identifier)
  {
    const int lf_index = lf_input_for_output_bsocket_usage_.lookup(output_identifier);
    return params_.get_input<bool>(lf_index);
  }

  /**
   * Return a new anonymous attribute id for the given output. None is returned if the anonymous
   * attribute is not needed.
   */
  AutoAnonymousAttributeID get_output_anonymous_attribute_id_if_needed(
      const StringRef output_identifier, const bool force_create = false)
  {
    if (!this->anonymous_attribute_output_is_required(output_identifier) && !force_create) {
      return {};
    }
    const bNodeSocket &output_socket = node_.output_by_identifier(output_identifier);
    const GeoNodesLFUserData &user_data = *this->user_data();
    const ComputeContext &compute_context = *user_data.compute_context;
    return MEM_new<NodeAnonymousAttributeID>(__func__,
                                             *user_data.modifier_data->self_object,
                                             compute_context,
                                             node_,
                                             output_identifier,
                                             output_socket.name);
  }

  /**
   * Get information about which anonymous attributes should be propagated to the given output.
   */
  AnonymousAttributePropagationInfo get_output_propagation_info(
      const StringRef output_identifier) const
  {
    const int lf_index = lf_input_for_attribute_propagation_to_output_.lookup(output_identifier);
    const bke::AnonymousAttributeSet &set = params_.get_input<bke::AnonymousAttributeSet>(
        lf_index);
    AnonymousAttributePropagationInfo info;
    info.names = set.names;
    info.propagate_all = false;
    return info;
  }

 private:
  /* Utilities for detecting common errors at when using this class. */
  void check_input_access(StringRef identifier, const CPPType *requested_type = nullptr) const;
  void check_output_access(StringRef identifier, const CPPType &value_type) const;

  /* Find the active socket with the input name (not the identifier). */
  const bNodeSocket *find_available_socket(const StringRef name) const;

  int get_input_index(const StringRef identifier) const
  {
    int counter = 0;
    for (const bNodeSocket *socket : node_.input_sockets()) {
      if (!socket->is_available()) {
        continue;
      }
      if (socket->identifier == identifier) {
        return counter;
      }
      counter++;
    }
    BLI_assert_unreachable();
    return -1;
  }

  int get_output_index(const StringRef identifier) const
  {
    int counter = 0;
    for (const bNodeSocket *socket : node_.output_sockets()) {
      if (!socket->is_available()) {
        continue;
      }
      if (socket->identifier == identifier) {
        return counter;
      }
      counter++;
    }
    BLI_assert_unreachable();
    return -1;
  }
};

}  // namespace blender::nodes<|MERGE_RESOLUTION|>--- conflicted
+++ resolved
@@ -202,36 +202,6 @@
   }
 
   /**
-<<<<<<< HEAD
-   * Tell the evaluator that a specific input is required.
-   * This returns true when the input will only be available in the next execution.
-   * False is returned if the input is available already.
-   * This can only be used when the node supports laziness.
-   */
-  bool lazy_require_input(StringRef identifier)
-  {
-    const int index = this->get_input_index(identifier);
-    return params_.try_get_input_data_ptr_or_request(index) == nullptr;
-  }
-
-  /**
-   * Asks the evaluator if a specific output is required right now. If this returns false, the
-   * value might still need to be computed later.
-   * This can only be used when the node supports laziness.
-   */
-  bool lazy_output_is_required(StringRef identifier)
-  {
-    const int index = this->get_output_index(identifier);
-    /* TODO: Why was this necessary to make the Delta Time socket not crash? */
-    // if (params_.output_was_set(index)) {
-    //   return false;
-    // }
-    return params_.get_output_usage(index) == lf::ValueUsage::Used;
-  }
-
-  /**
-=======
->>>>>>> 5e0cc9d2
    * Get the node that is currently being executed.
    */
   const bNode &node() const
