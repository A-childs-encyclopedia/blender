/*
 * This program is free software; you can redistribute it and/or
 * modify it under the terms of the GNU General Public License
 * as published by the Free Software Foundation; either version 2
 * of the License, or (at your option) any later version.
 *
 * This program is distributed in the hope that it will be useful,
 * but WITHOUT ANY WARRANTY; without even the implied warranty of
 * MERCHANTABILITY or FITNESS FOR A PARTICULAR PURPOSE.  See the
 * GNU General Public License for more details.
 *
 * You should have received a copy of the GNU General Public License
 * along with this program; if not, write to the Free Software Foundation,
 * Inc., 51 Franklin Street, Fifth Floor, Boston, MA 02110-1301, USA.
 */

#include "DNA_curve_types.h"
#include "DNA_vfont_types.h"

#include "BKE_curve.h"
#include "BKE_spline.hh"
#include "BKE_vfont.h"

#include "BLI_hash.h"
#include "BLI_string_utf8.h"
#include "BLI_task.hh"

#include "UI_interface.h"
#include "UI_resources.h"

#include "node_geometry_util.hh"

namespace blender::nodes::node_geo_string_to_curves_cc {

static void node_declare(NodeDeclarationBuilder &b)
{
  b.add_input<decl::String>(N_("String")).default_value("Text");
  b.add_input<decl::Float>(N_("Size")).default_value(1.0f).min(0.0f).subtype(PROP_DISTANCE);
  b.add_input<decl::Float>(N_("Character Spacing"))
      .default_value(1.0f)
      .min(0.0f)
      .subtype(PROP_DISTANCE);
  b.add_input<decl::Float>(N_("Word Spacing"))
      .default_value(1.0f)
      .min(0.0f)
      .subtype(PROP_DISTANCE);
  b.add_input<decl::Float>(N_("Line Spacing"))
      .default_value(1.0f)
      .min(0.0f)
      .subtype(PROP_DISTANCE);
  b.add_input<decl::Float>(N_("Text Box Width"))
      .default_value(0.0f)
      .min(0.0f)
      .subtype(PROP_DISTANCE);
  b.add_input<decl::Float>(N_("Text Box Height"))
      .default_value(0.0f)
      .min(0.0f)
      .subtype(PROP_DISTANCE);
  b.add_output<decl::Geometry>(N_("Curve Instances"));
  b.add_output<decl::String>(N_("Remainder"));
  b.add_output<decl::Int>(N_("Line")).field_source();
  b.add_output<decl::Vector>(N_("Pivot Point")).field_source();
}

static void node_layout(uiLayout *layout, struct bContext *C, PointerRNA *ptr)
{
  uiLayoutSetPropSep(layout, true);
  uiLayoutSetPropDecorate(layout, false);
  uiTemplateID(layout,
               C,
               ptr,
               "font",
               nullptr,
               "FONT_OT_open",
               "FONT_OT_unlink",
               UI_TEMPLATE_ID_FILTER_ALL,
               false,
               nullptr);
  uiItemR(layout, ptr, "overflow", 0, "", ICON_NONE);
  uiItemR(layout, ptr, "align_x", 0, "", ICON_NONE);
  uiItemR(layout, ptr, "align_y", 0, "", ICON_NONE);
  uiItemR(layout, ptr, "pivot_mode", 0, IFACE_("Pivot Point"), ICON_NONE);
}

static void node_init(bNodeTree *UNUSED(ntree), bNode *node)
{
  NodeGeometryStringToCurves *data = (NodeGeometryStringToCurves *)MEM_callocN(
      sizeof(NodeGeometryStringToCurves), __func__);

  data->overflow = GEO_NODE_STRING_TO_CURVES_MODE_OVERFLOW;
  data->align_x = GEO_NODE_STRING_TO_CURVES_ALIGN_X_LEFT;
  data->align_y = GEO_NODE_STRING_TO_CURVES_ALIGN_Y_TOP_BASELINE;
  data->pivot_mode = GEO_NODE_STRING_TO_CURVES_PIVOT_MODE_BOTTOM_LEFT;
  node->storage = data;
  node->id = (ID *)BKE_vfont_builtin_get();
}

static void node_update(bNodeTree *ntree, bNode *node)
{
  const NodeGeometryStringToCurves *storage = (const NodeGeometryStringToCurves *)node->storage;
  const GeometryNodeStringToCurvesOverflowMode overflow = (GeometryNodeStringToCurvesOverflowMode)
                                                              storage->overflow;
  bNodeSocket *socket_remainder = ((bNodeSocket *)node->outputs.first)->next;
  nodeSetSocketAvailability(
      ntree, socket_remainder, overflow == GEO_NODE_STRING_TO_CURVES_MODE_TRUNCATE);

  bNodeSocket *height_socket = (bNodeSocket *)node->inputs.last;
  bNodeSocket *width_socket = height_socket->prev;
  nodeSetSocketAvailability(
      ntree, height_socket, overflow != GEO_NODE_STRING_TO_CURVES_MODE_OVERFLOW);
  node_sock_label(width_socket,
                  overflow == GEO_NODE_STRING_TO_CURVES_MODE_OVERFLOW ? N_("Max Width") :
                                                                        N_("Text Box Width"));
}

static float3 get_pivot_point(GeoNodeExecParams &params, CurveEval &curve)
{
  const NodeGeometryStringToCurves &storage =
      *(const NodeGeometryStringToCurves *)params.node().storage;
  const GeometryNodeStringToCurvesPivotMode pivot_mode = (GeometryNodeStringToCurvesPivotMode)
                                                             storage.pivot_mode;

  float3 min(FLT_MAX), max(FLT_MIN), pivot;
  curve.bounds_min_max(min, max, false);

  /* Check if curve is empty. */
  if (min.x == FLT_MAX) {
    return {0.0f, 0.0f, 0.0f};
  }

  switch (pivot_mode) {
    case GEO_NODE_STRING_TO_CURVES_PIVOT_MODE_MIDPOINT:
      pivot = (min + max) / 2;
      break;
    case GEO_NODE_STRING_TO_CURVES_PIVOT_MODE_BOTTOM_LEFT:
      pivot = float3(min.x, min.y, 0.0f);
      break;
    case GEO_NODE_STRING_TO_CURVES_PIVOT_MODE_BOTTOM_CENTER:
      pivot = float3((min.x + max.x) / 2, min.y, 0.0f);
      break;
    case GEO_NODE_STRING_TO_CURVES_PIVOT_MODE_BOTTOM_RIGHT:
      pivot = float3(max.x, min.y, 0.0f);
      break;
    case GEO_NODE_STRING_TO_CURVES_PIVOT_MODE_TOP_LEFT:
      pivot = float3(min.x, max.y, 0.0f);
      break;
    case GEO_NODE_STRING_TO_CURVES_PIVOT_MODE_TOP_CENTER:
      pivot = float3((min.x + max.x) / 2, max.y, 0.0f);
      break;
    case GEO_NODE_STRING_TO_CURVES_PIVOT_MODE_TOP_RIGHT:
      pivot = float3(max.x, max.y, 0.0f);
      break;
  }

  return pivot;
}

struct TextLayout {
  /* Position of each character. */
  Vector<float2> positions;

  /* Line number of each character. */
  Vector<int> line_numbers;

  /* Map of Pivot point for each character code. */
  Map<int, float3> pivot_points;

  /* UTF-32 Character codes. */
  Array<char32_t> char_codes;

  /* The text that fit into the text box, with newline character sequences replaced. */
  std::string text;

  /* The text that didn't fit into the text box in 'Truncate' mode. May be empty. */
  std::string truncated_text;

  /* Font size could be modified if in 'Scale to fit'-mode. */
  float final_font_size;
};

static TextLayout get_text_layout(GeoNodeExecParams &params)
{
  TextLayout layout;
  layout.text = params.extract_input<std::string>("String");
  if (layout.text.empty()) {
    return {};
  }

  const NodeGeometryStringToCurves &storage =
      *(const NodeGeometryStringToCurves *)params.node().storage;
  const GeometryNodeStringToCurvesOverflowMode overflow = (GeometryNodeStringToCurvesOverflowMode)
                                                              storage.overflow;
  const GeometryNodeStringToCurvesAlignXMode align_x = (GeometryNodeStringToCurvesAlignXMode)
                                                           storage.align_x;
  const GeometryNodeStringToCurvesAlignYMode align_y = (GeometryNodeStringToCurvesAlignYMode)
                                                           storage.align_y;

  const float font_size = std::max(params.extract_input<float>("Size"), 0.0f);
  const float char_spacing = params.extract_input<float>("Character Spacing");
  const float word_spacing = params.extract_input<float>("Word Spacing");
  const float line_spacing = params.extract_input<float>("Line Spacing");
  const float textbox_w = params.extract_input<float>("Text Box Width");
  const float textbox_h = overflow == GEO_NODE_STRING_TO_CURVES_MODE_OVERFLOW ?
                              0.0f :
                              params.extract_input<float>("Text Box Height");
  VFont *vfont = (VFont *)params.node().id;

  Curve cu = {{nullptr}};
  cu.type = OB_FONT;
  /* Set defaults */
  cu.resolu = 12;
  cu.smallcaps_scale = 0.75f;
  cu.wordspace = 1.0f;
  /* Set values from inputs */
  cu.spacemode = align_x;
  cu.align_y = align_y;
  cu.fsize = font_size;
  cu.spacing = char_spacing;
  cu.wordspace = word_spacing;
  cu.linedist = line_spacing;
  cu.vfont = vfont;
  cu.overflow = overflow;
  cu.tb = (TextBox *)MEM_calloc_arrayN(MAXTEXTBOX, sizeof(TextBox), __func__);
  cu.tb->w = textbox_w;
  cu.tb->h = textbox_h;
  cu.totbox = 1;
  size_t len_bytes;
  size_t len_chars = BLI_strlen_utf8_ex(layout.text.c_str(), &len_bytes);
  cu.len_char32 = len_chars;
  cu.len = len_bytes;
  cu.pos = len_chars;
  /* The reason for the additional character here is unknown, but reflects other code elsewhere. */
  cu.str = (char *)MEM_mallocN(len_bytes + sizeof(char32_t), __func__);
  cu.strinfo = (CharInfo *)MEM_callocN((len_chars + 1) * sizeof(CharInfo), __func__);
  BLI_strncpy(cu.str, layout.text.c_str(), len_bytes + 1);

  struct CharTrans *chartransdata = nullptr;
  int text_len;
  bool text_free;
  const char32_t *r_text = nullptr;
  /* Mode FO_DUPLI used because it doesn't create curve splines. */
  BKE_vfont_to_curve_ex(
      nullptr, &cu, FO_DUPLI, nullptr, &r_text, &text_len, &text_free, &chartransdata);

  if (text_free) {
    MEM_freeN((void *)r_text);
  }

  Span<CharInfo> info{cu.strinfo, text_len};
  layout.final_font_size = cu.fsize_realtime;
  layout.positions.reserve(text_len);
  layout.line_numbers.reserve(text_len);

  for (const int i : IndexRange(text_len)) {
    CharTrans &ct = chartransdata[i];
    layout.positions.append(float2(ct.xof, ct.yof) * layout.final_font_size);
    layout.line_numbers.append(ct.linenr);

    if ((info[i].flag & CU_CHINFO_OVERFLOW) && (cu.overflow == CU_OVERFLOW_TRUNCATE)) {
      const int offset = BLI_str_utf8_offset_from_index(layout.text.c_str(), i + 1);
      layout.truncated_text = layout.text.substr(offset);
      layout.text = layout.text.substr(0, offset);
      break;
    }
  }

  /* Convert UTF-8 encoded string to UTF-32. */
  len_chars = BLI_strlen_utf8_ex(layout.text.c_str(), &len_bytes);
  Array<char32_t> char_codes_with_null(len_chars + 1);
  BLI_str_utf8_as_utf32(char_codes_with_null.data(), layout.text.c_str(), len_chars + 1);
  layout.char_codes = char_codes_with_null.as_span().drop_back(1);

  MEM_SAFE_FREE(chartransdata);
  MEM_SAFE_FREE(cu.str);
  MEM_SAFE_FREE(cu.strinfo);
  MEM_SAFE_FREE(cu.tb);

  return layout;
}

/* Returns a mapping of UTF-32 character code to instance handle. */
static Map<int, int> create_curve_instances(GeoNodeExecParams &params,
                                            TextLayout &layout,
                                            InstancesComponent &instance_component)
{
  VFont *vfont = (VFont *)params.node().id;
  Map<int, int> handles;

  for (int i : layout.char_codes.index_range()) {
    if (handles.contains(layout.char_codes[i])) {
      continue;
    }
    Curve cu = {{nullptr}};
    cu.type = OB_FONT;
    cu.resolu = 12;
    cu.vfont = vfont;
    CharInfo charinfo = {0};
    charinfo.mat_nr = 1;

    BKE_vfont_build_char(&cu, &cu.nurb, layout.char_codes[i], &charinfo, 0, 0, 0, i, 1);
    std::unique_ptr<CurveEval> curve_eval = curve_eval_from_dna_curve(cu);
    BKE_nurbList_free(&cu.nurb);

    float3 pivot_point = get_pivot_point(params, *curve_eval);
    layout.pivot_points.add_new(layout.char_codes[i], pivot_point);

    float4x4 size_matrix = float4x4::identity();
    size_matrix.apply_scale(layout.final_font_size);
    curve_eval->transform(size_matrix);

    GeometrySet geometry_set_curve = GeometrySet::create_with_curve(curve_eval.release());
    handles.add_new(layout.char_codes[i],
                    instance_component.add_reference(std::move(geometry_set_curve)));
  }
  return handles;
}

static void add_instances_from_handles(InstancesComponent &instances,
                                       const Map<int, int> &char_handles,
                                       const TextLayout &layout)
{
  instances.resize(layout.positions.size());
  MutableSpan<int> handles = instances.instance_reference_handles();
  MutableSpan<float4x4> transforms = instances.instance_transforms();

  threading::parallel_for(IndexRange(layout.positions.size()), 256, [&](IndexRange range) {
    for (const int i : range) {
      handles[i] = char_handles.lookup(layout.char_codes[i]);
      transforms[i] = float4x4::from_location({layout.positions[i].x, layout.positions[i].y, 0});
    }
  });
}

<<<<<<< HEAD
static void create_attributes(GeoNodeExecParams &params,
                              TextLayout &layout,
                              InstancesComponent &instances)
{
  StrongAnonymousAttributeID line_id;
  StrongAnonymousAttributeID pivot_id;
  if (params.output_is_required("Line")) {
    line_id = StrongAnonymousAttributeID("Line");
  }
  if (params.output_is_required("Pivot Point")) {
    pivot_id = StrongAnonymousAttributeID("Pivot");
  }

  MutableSpan<int> lines;
  MutableSpan<float3> pivots;
  OutputAttribute_Typed<int> line_attribute;
  OutputAttribute_Typed<float3> pivot_attribute;

  if (line_id) {
    line_attribute = instances.attribute_try_get_for_output_only<int>(line_id.get(),
                                                                      ATTR_DOMAIN_POINT);
    lines = line_attribute.as_span();
  }

  if (!lines.is_empty()) {
    for (const int i : layout.line_numbers.index_range()) {
      lines[i] = layout.line_numbers[i];
    }
  }

  if (pivot_id) {
    pivot_attribute = instances.attribute_try_get_for_output_only<float3>(pivot_id.get(),
                                                                          ATTR_DOMAIN_POINT);
    pivots = pivot_attribute.as_span();
  }

  if (!pivots.is_empty()) {
    for (const int i : layout.char_codes.index_range()) {
      pivots[i] = layout.pivot_points.lookup(layout.char_codes[i]);
    }
  }

  if (line_attribute) {
    line_attribute.save();
  }

  if (pivot_attribute) {
    pivot_attribute.save();
  }

  if (line_id) {
    params.set_output("Line",
                      AnonymousAttributeFieldInput::Create<int>(std::move(line_id),
                                                                params.attribute_producer_name()));
  }

  if (pivot_id) {
    params.set_output("Pivot Point",
                      AnonymousAttributeFieldInput::Create<float3>(
                          std::move(pivot_id), params.attribute_producer_name()));
  }
}

static void geo_node_string_to_curves_exec(GeoNodeExecParams params)
=======
static void node_geo_exec(GeoNodeExecParams params)
>>>>>>> e4986f92
{
  TextLayout layout = get_text_layout(params);

  const NodeGeometryStringToCurves &storage =
      *(const NodeGeometryStringToCurves *)params.node().storage;
  if (storage.overflow == GEO_NODE_STRING_TO_CURVES_MODE_TRUNCATE) {
    params.set_output("Remainder", std::move(layout.truncated_text));
  }

  if (layout.positions.size() == 0) {
    params.set_output("Curve Instances", GeometrySet());
    return;
  }

  /* Create and add instances. */
  GeometrySet geometry_set_out;
  InstancesComponent &instances = geometry_set_out.get_component_for_write<InstancesComponent>();
  Map<int, int> char_handles = create_curve_instances(params, layout, instances);
  add_instances_from_handles(instances, char_handles, layout);
  create_attributes(params, layout, instances);

  params.set_output("Curve Instances", std::move(geometry_set_out));
}

}  // namespace blender::nodes::node_geo_string_to_curves_cc

void register_node_type_geo_string_to_curves()
{
  namespace file_ns = blender::nodes::node_geo_string_to_curves_cc;

  static bNodeType ntype;

  geo_node_type_base(
      &ntype, GEO_NODE_STRING_TO_CURVES, "String to Curves", NODE_CLASS_GEOMETRY, 0);
  ntype.declare = file_ns::node_declare;
  ntype.geometry_node_execute = file_ns::node_geo_exec;
  node_type_init(&ntype, file_ns::node_init);
  node_type_update(&ntype, file_ns::node_update);
  node_type_size(&ntype, 190, 120, 700);
  node_type_storage(&ntype,
                    "NodeGeometryStringToCurves",
                    node_free_standard_storage,
                    node_copy_standard_storage);
  ntype.draw_buttons = file_ns::node_layout;
  nodeRegisterType(&ntype);
}<|MERGE_RESOLUTION|>--- conflicted
+++ resolved
@@ -331,7 +331,6 @@
   });
 }
 
-<<<<<<< HEAD
 static void create_attributes(GeoNodeExecParams &params,
                               TextLayout &layout,
                               InstancesComponent &instances)
@@ -396,9 +395,6 @@
 }
 
 static void geo_node_string_to_curves_exec(GeoNodeExecParams params)
-=======
-static void node_geo_exec(GeoNodeExecParams params)
->>>>>>> e4986f92
 {
   TextLayout layout = get_text_layout(params);
 
