--- conflicted
+++ resolved
@@ -24,16 +24,11 @@
   const BMAllocTemplate allocsize = {0, 0, 0, 0};
   BMesh *bm = BM_mesh_create(&allocsize, &bmesh_create_params);
 
-<<<<<<< HEAD
-  BMeshFromMeshParams bmesh_from_mesh_params = {0};
-  BM_mesh_bm_from_me(NULL, bm, &mesh, &bmesh_from_mesh_params);
-=======
   BMeshFromMeshParams bmesh_from_mesh_params{};
   bmesh_from_mesh_params.cd_mask_extra.vmask = CD_MASK_ORIGINDEX;
   bmesh_from_mesh_params.cd_mask_extra.emask = CD_MASK_ORIGINDEX;
   bmesh_from_mesh_params.cd_mask_extra.pmask = CD_MASK_ORIGINDEX;
-  BM_mesh_bm_from_me(bm, &mesh, &bmesh_from_mesh_params);
->>>>>>> fe4b5331
+  BM_mesh_bm_from_me(nullptr, bm, &mesh, &bmesh_from_mesh_params);
 
   BM_mesh_elem_table_ensure(bm, BM_EDGE);
   for (const int i : selection) {
