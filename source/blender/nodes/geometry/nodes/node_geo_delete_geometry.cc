/*
 * This program is free software; you can redistribute it and/or
 * modify it under the terms of the GNU General Public License
 * as published by the Free Software Foundation; either version 2
 * of the License, or (at your option) any later version.
 *
 * This program is distributed in the hope that it will be useful,
 * but WITHOUT ANY WARRANTY; without even the implied warranty of
 * MERCHANTABILITY or FITNESS FOR A PARTICULAR PURPOSE.  See the
 * GNU General Public License for more details.
 *
 * You should have received a copy of the GNU General Public License
 * along with this program; if not, write to the Free Software Foundation,
 * Inc., 51 Franklin Street, Fifth Floor, Boston, MA 02110-1301, USA.
 */

#include "BLI_array.hh"

#include "DNA_mesh_types.h"
#include "DNA_meshdata_types.h"

#include "BKE_customdata.h"
#include "BKE_mesh.h"
#include "BKE_pointcloud.h"
#include "BKE_spline.hh"

#include "node_geometry_util.hh"

using blender::bke::CustomDataAttributes;

/* Code from the mask modifier in MOD_mask.cc. */
extern void copy_masked_vertices_to_new_mesh(const Mesh &src_mesh,
                                             Mesh &dst_mesh,
                                             blender::Span<int> vertex_map);
extern void copy_masked_edges_to_new_mesh(const Mesh &src_mesh,
                                          Mesh &dst_mesh,
                                          blender::Span<int> vertex_map,
                                          blender::Span<int> edge_map);
extern void copy_masked_polys_to_new_mesh(const Mesh &src_mesh,
                                          Mesh &dst_mesh,
                                          blender::Span<int> vertex_map,
                                          blender::Span<int> edge_map,
                                          blender::Span<int> masked_poly_indices,
                                          blender::Span<int> new_loop_starts);

namespace blender::nodes {

static void geo_node_delete_geometry_declare(NodeDeclarationBuilder &b)
{
  b.add_input<decl::Geometry>("Geometry");
  b.add_input<decl::String>("Selection");
  b.add_input<decl::Bool>("Invert");
  b.add_output<decl::Geometry>("Geometry");
}

template<typename T> static void copy_data(Span<T> data, MutableSpan<T> r_data, IndexMask mask)
{
  for (const int i_out : mask.index_range()) {
    r_data[i_out] = data[mask[i_out]];
  }
}

static void spline_copy_builtin_attributes(const Spline &spline,
                                           Spline &r_spline,
                                           const IndexMask mask)
{
  copy_data(spline.positions(), r_spline.positions(), mask);
  copy_data(spline.radii(), r_spline.radii(), mask);
  copy_data(spline.tilts(), r_spline.tilts(), mask);
  switch (spline.type()) {
    case Spline::Type::Poly:
      break;
    case Spline::Type::Bezier: {
      const BezierSpline &src = static_cast<const BezierSpline &>(spline);
      BezierSpline &dst = static_cast<BezierSpline &>(r_spline);
      copy_data(src.handle_positions_left(), dst.handle_positions_left(), mask);
      copy_data(src.handle_positions_right(), dst.handle_positions_right(), mask);
      copy_data(src.handle_types_left(), dst.handle_types_left(), mask);
      copy_data(src.handle_types_right(), dst.handle_types_right(), mask);
      break;
    }
    case Spline::Type::NURBS: {
      const NURBSpline &src = static_cast<const NURBSpline &>(spline);
      NURBSpline &dst = static_cast<NURBSpline &>(r_spline);
      copy_data(src.weights(), dst.weights(), mask);
      break;
    }
  }
}

static void copy_dynamic_attributes(const CustomDataAttributes &src,
                                    CustomDataAttributes &dst,
                                    const IndexMask mask)
{
  src.foreach_attribute(
      [&](const AttributeIDRef &attribute_id, const AttributeMetaData &meta_data) {
        std::optional<GSpan> src_attribute = src.get_for_read(attribute_id);
        BLI_assert(src_attribute);

<<<<<<< HEAD
        if (!dst.create(attribute_id, meta_data.data_type)) {
          /* Since the source spline of the same type had the attribute, adding it should work. */
=======
        if (!dst.create(name, meta_data.data_type)) {
          /* Since the source spline of the same type had the attribute, adding it should work.
           */
>>>>>>> 0ccbf506
          BLI_assert_unreachable();
        }

        std::optional<GMutableSpan> new_attribute = dst.get_for_write(attribute_id);
        BLI_assert(new_attribute);

        attribute_math::convert_to_static_type(new_attribute->type(), [&](auto dummy) {
          using T = decltype(dummy);
          copy_data(src_attribute->typed<T>(), new_attribute->typed<T>(), mask);
        });
        return true;
      },
      ATTR_DOMAIN_POINT);
}

static SplinePtr spline_delete(const Spline &spline, const IndexMask mask)
{
  SplinePtr new_spline = spline.copy_only_settings();
  new_spline->resize(mask.size());

  spline_copy_builtin_attributes(spline, *new_spline, mask);
  copy_dynamic_attributes(spline.attributes, new_spline->attributes, mask);

  return new_spline;
}

static std::unique_ptr<CurveEval> curve_delete(const CurveEval &input_curve,
                                               const StringRef name,
                                               const bool invert)
{
  Span<SplinePtr> input_splines = input_curve.splines();
  std::unique_ptr<CurveEval> output_curve = std::make_unique<CurveEval>();

  /* Keep track of which splines were copied to the result to copy spline domain attributes. */
  Vector<int64_t> copied_splines;

  if (input_curve.attributes.get_for_read(name)) {
    GVArray_Typed<bool> selection = input_curve.attributes.get_for_read<bool>(name, false);
    for (const int i : input_splines.index_range()) {
      if (selection[i] == invert) {
        output_curve->add_spline(input_splines[i]->copy());
        copied_splines.append(i);
      }
    }
  }
  else {
    /* Reuse index vector for each spline. */
    Vector<int64_t> indices_to_copy;

    for (const int i : input_splines.index_range()) {
      const Spline &spline = *input_splines[i];
      GVArray_Typed<bool> selection = spline.attributes.get_for_read<bool>(name, false);

      indices_to_copy.clear();
      for (const int i_point : IndexRange(spline.size())) {
        if (selection[i_point] == invert) {
          indices_to_copy.append(i_point);
        }
      }

      /* Avoid creating an empty spline. */
      if (indices_to_copy.is_empty()) {
        continue;
      }

      SplinePtr new_spline = spline_delete(spline, IndexMask(indices_to_copy));
      output_curve->add_spline(std::move(new_spline));
      copied_splines.append(i);
    }
  }

  if (copied_splines.is_empty()) {
    return {};
  }

  output_curve->attributes.reallocate(output_curve->splines().size());
  copy_dynamic_attributes(
      input_curve.attributes, output_curve->attributes, IndexMask(copied_splines));

  return output_curve;
}

static void delete_curve_selection(const CurveComponent &in_component,
                                   CurveComponent &r_component,
                                   const StringRef selection_name,
                                   const bool invert)
{
  std::unique_ptr<CurveEval> r_curve = curve_delete(
      *in_component.get_for_read(), selection_name, invert);
  if (r_curve) {
    r_component.replace(r_curve.release());
  }
  else {
    r_component.clear();
  }
}

static void delete_point_cloud_selection(const PointCloudComponent &in_component,
                                         PointCloudComponent &out_component,
                                         const StringRef selection_name,
                                         const bool invert)
{
  const GVArray_Typed<bool> selection_attribute = in_component.attribute_get_for_read<bool>(
      selection_name, ATTR_DOMAIN_POINT, false);
  VArray_Span<bool> selection{selection_attribute};

  const int total = selection.count(invert);
  if (total == 0) {
    out_component.clear();
    return;
  }
  out_component.replace(BKE_pointcloud_new_nomain(total));

  /* Invert the inversion, because this deletes the selected points instead of keeping them. */
  copy_point_attributes_based_on_mask(in_component, out_component, selection, !invert);
}

static void compute_selected_vertices_from_vertex_selection(const VArray<bool> &vertex_selection,
                                                            const bool invert,
                                                            MutableSpan<int> r_vertex_map,
                                                            uint *r_num_selected_vertices)
{
  BLI_assert(vertex_selection.size() == r_vertex_map.size());

  uint num_selected_vertices = 0;
  for (const int i : r_vertex_map.index_range()) {
    if (vertex_selection[i] != invert) {
      r_vertex_map[i] = num_selected_vertices;
      num_selected_vertices++;
    }
    else {
      r_vertex_map[i] = -1;
    }
  }

  *r_num_selected_vertices = num_selected_vertices;
}

static void compute_selected_edges_from_vertex_selection(const Mesh &mesh,
                                                         const VArray<bool> &vertex_selection,
                                                         const bool invert,
                                                         MutableSpan<int> r_edge_map,
                                                         uint *r_num_selected_edges)
{
  BLI_assert(mesh.totedge == r_edge_map.size());

  uint num_selected_edges = 0;
  for (const int i : IndexRange(mesh.totedge)) {
    const MEdge &edge = mesh.medge[i];

    /* Only add the edge if both vertices will be in the new mesh. */
    if (vertex_selection[edge.v1] != invert && vertex_selection[edge.v2] != invert) {
      r_edge_map[i] = num_selected_edges;
      num_selected_edges++;
    }
    else {
      r_edge_map[i] = -1;
    }
  }

  *r_num_selected_edges = num_selected_edges;
}

static void compute_selected_polygons_from_vertex_selection(const Mesh &mesh,
                                                            const VArray<bool> &vertex_selection,
                                                            const bool invert,
                                                            Vector<int> &r_selected_poly_indices,
                                                            Vector<int> &r_loop_starts,
                                                            uint *r_num_selected_polys,
                                                            uint *r_num_selected_loops)
{
  BLI_assert(mesh.totvert == vertex_selection.size());

  r_selected_poly_indices.reserve(mesh.totpoly);
  r_loop_starts.reserve(mesh.totloop);

  uint num_selected_loops = 0;
  for (const int i : IndexRange(mesh.totpoly)) {
    const MPoly &poly_src = mesh.mpoly[i];

    bool all_verts_in_selection = true;
    Span<MLoop> loops_src(&mesh.mloop[poly_src.loopstart], poly_src.totloop);
    for (const MLoop &loop : loops_src) {
      if (vertex_selection[loop.v] == invert) {
        all_verts_in_selection = false;
        break;
      }
    }

    if (all_verts_in_selection) {
      r_selected_poly_indices.append_unchecked(i);
      r_loop_starts.append_unchecked(num_selected_loops);
      num_selected_loops += poly_src.totloop;
    }
  }

  *r_num_selected_polys = r_selected_poly_indices.size();
  *r_num_selected_loops = num_selected_loops;
}

/**
 * Checks for every edge if it is in `edge_selection`. If it is, then the two vertices of the
 * edge are kept along with the edge.
 */
static void compute_selected_vertices_and_edges_from_edge_selection(
    const Mesh &mesh,
    const VArray<bool> &edge_selection,
    const bool invert,
    MutableSpan<int> r_vertex_map,
    MutableSpan<int> r_edge_map,
    uint *r_num_selected_vertices,
    uint *r_num_selected_edges)
{
  BLI_assert(mesh.totedge == edge_selection.size());

  uint num_selected_edges = 0;
  uint num_selected_vertices = 0;
  for (const int i : IndexRange(mesh.totedge)) {
    const MEdge &edge = mesh.medge[i];
    if (edge_selection[i] != invert) {
      r_edge_map[i] = num_selected_edges;
      num_selected_edges++;
      if (r_vertex_map[edge.v1] == -1) {
        r_vertex_map[edge.v1] = num_selected_vertices;
        num_selected_vertices++;
      }
      if (r_vertex_map[edge.v2] == -1) {
        r_vertex_map[edge.v2] = num_selected_vertices;
        num_selected_vertices++;
      }
    }
    else {
      r_edge_map[i] = -1;
    }
  }

  *r_num_selected_vertices = num_selected_vertices;
  *r_num_selected_edges = num_selected_edges;
}

/**
 * Checks for every polygon if all the edges are in `edge_selection`. If they are, then that
 * polygon is kept.
 */
static void compute_selected_polygons_from_edge_selection(const Mesh &mesh,
                                                          const VArray<bool> &edge_selection,
                                                          const bool invert,
                                                          Vector<int> &r_selected_poly_indices,
                                                          Vector<int> &r_loop_starts,
                                                          uint *r_num_selected_polys,
                                                          uint *r_num_selected_loops)
{
  r_selected_poly_indices.reserve(mesh.totpoly);
  r_loop_starts.reserve(mesh.totloop);

  uint num_selected_loops = 0;
  for (const int i : IndexRange(mesh.totpoly)) {
    const MPoly &poly_src = mesh.mpoly[i];

    bool all_edges_in_selection = true;
    Span<MLoop> loops_src(&mesh.mloop[poly_src.loopstart], poly_src.totloop);
    for (const MLoop &loop : loops_src) {
      if (edge_selection[loop.e] == invert) {
        all_edges_in_selection = false;
        break;
      }
    }

    if (all_edges_in_selection) {
      r_selected_poly_indices.append_unchecked(i);
      r_loop_starts.append_unchecked(num_selected_loops);
      num_selected_loops += poly_src.totloop;
    }
  }

  *r_num_selected_polys = r_selected_poly_indices.size();
  *r_num_selected_loops = num_selected_loops;
}

/**
 * Checks for every vertex if it is in `vertex_selection`. The polygons and edges are kept if all
 * vertices of that polygon or edge are in the selection.
 */
static void compute_selected_mesh_data_from_vertex_selection(const Mesh &mesh,
                                                             const VArray<bool> &vertex_selection,
                                                             const bool invert,
                                                             MutableSpan<int> r_vertex_map,
                                                             MutableSpan<int> r_edge_map,
                                                             Vector<int> &r_selected_poly_indices,
                                                             Vector<int> &r_loop_starts,
                                                             uint *r_num_selected_vertices,
                                                             uint *r_num_selected_edges,
                                                             uint *r_num_selected_polys,
                                                             uint *r_num_selected_loops)
{
  compute_selected_vertices_from_vertex_selection(
      vertex_selection, invert, r_vertex_map, r_num_selected_vertices);

  compute_selected_edges_from_vertex_selection(
      mesh, vertex_selection, invert, r_edge_map, r_num_selected_edges);

  compute_selected_polygons_from_vertex_selection(mesh,
                                                  vertex_selection,
                                                  invert,
                                                  r_selected_poly_indices,
                                                  r_loop_starts,
                                                  r_num_selected_polys,
                                                  r_num_selected_loops);
}

/**
 * Checks for every edge if it is in `edge_selection`. If it is, the vertices belonging to
 * that edge are kept as well. The polygons are kept if all edges are in the selection.
 */
static void compute_selected_mesh_data_from_edge_selection(const Mesh &mesh,
                                                           const VArray<bool> &edge_selection,
                                                           const bool invert,
                                                           MutableSpan<int> r_vertex_map,
                                                           MutableSpan<int> r_edge_map,
                                                           Vector<int> &r_selected_poly_indices,
                                                           Vector<int> &r_loop_starts,
                                                           uint *r_num_selected_vertices,
                                                           uint *r_num_selected_edges,
                                                           uint *r_num_selected_polys,
                                                           uint *r_num_selected_loops)
{
  r_vertex_map.fill(-1);
  compute_selected_vertices_and_edges_from_edge_selection(mesh,
                                                          edge_selection,
                                                          invert,
                                                          r_vertex_map,
                                                          r_edge_map,
                                                          r_num_selected_vertices,
                                                          r_num_selected_edges);
  compute_selected_polygons_from_edge_selection(mesh,
                                                edge_selection,
                                                invert,
                                                r_selected_poly_indices,
                                                r_loop_starts,
                                                r_num_selected_polys,
                                                r_num_selected_loops);
}

/**
 * Checks for every polygon if it is in `poly_selection`. If it is, the edges and vertices
 * belonging to that polygon are kept as well.
 */
static void compute_selected_mesh_data_from_poly_selection(const Mesh &mesh,
                                                           const VArray<bool> &poly_selection,
                                                           const bool invert,
                                                           MutableSpan<int> r_vertex_map,
                                                           MutableSpan<int> r_edge_map,
                                                           Vector<int> &r_selected_poly_indices,
                                                           Vector<int> &r_loop_starts,
                                                           uint *r_num_selected_vertices,
                                                           uint *r_num_selected_edges,
                                                           uint *r_num_selected_polys,
                                                           uint *r_num_selected_loops)
{
  BLI_assert(mesh.totpoly == poly_selection.size());
  BLI_assert(mesh.totedge == r_edge_map.size());
  r_vertex_map.fill(-1);
  r_edge_map.fill(-1);

  r_selected_poly_indices.reserve(mesh.totpoly);
  r_loop_starts.reserve(mesh.totloop);

  uint num_selected_loops = 0;
  uint num_selected_vertices = 0;
  uint num_selected_edges = 0;
  for (const int i : IndexRange(mesh.totpoly)) {
    const MPoly &poly_src = mesh.mpoly[i];
    /* We keep this one. */
    if (poly_selection[i] != invert) {
      r_selected_poly_indices.append_unchecked(i);
      r_loop_starts.append_unchecked(num_selected_loops);
      num_selected_loops += poly_src.totloop;

      /* Add the vertices and the edges. */
      Span<MLoop> loops_src(&mesh.mloop[poly_src.loopstart], poly_src.totloop);
      for (const MLoop &loop : loops_src) {
        /* Check first if it has not yet been added. */
        if (r_vertex_map[loop.v] == -1) {
          r_vertex_map[loop.v] = num_selected_vertices;
          num_selected_vertices++;
        }
        if (r_edge_map[loop.e] == -1) {
          r_edge_map[loop.e] = num_selected_edges;
          num_selected_edges++;
        }
      }
    }
  }
  *r_num_selected_vertices = num_selected_vertices;
  *r_num_selected_edges = num_selected_edges;
  *r_num_selected_polys = r_selected_poly_indices.size();
  *r_num_selected_loops = num_selected_loops;
}

using FillMapsFunction = void (*)(const Mesh &mesh,
                                  const VArray<bool> &selection,
                                  const bool invert,
                                  MutableSpan<int> r_vertex_map,
                                  MutableSpan<int> r_edge_map,
                                  Vector<int> &r_selected_poly_indices,
                                  Vector<int> &r_loop_starts,
                                  uint *r_num_selected_vertices,
                                  uint *r_num_selected_edges,
                                  uint *r_num_selected_polys,
                                  uint *r_num_selected_loops);

/**
 * Delete the parts of the mesh that are in the selection. The `fill_maps_function`
 * depends on the selection type: vertices, edges or faces.
 */
static Mesh *delete_mesh_selection(const Mesh &mesh_in,
                                   const VArray<bool> &selection,
                                   const bool invert,
                                   FillMapsFunction fill_maps_function)
{
  Array<int> vertex_map(mesh_in.totvert);
  uint num_selected_vertices;

  Array<int> edge_map(mesh_in.totedge);
  uint num_selected_edges;

  Vector<int> selected_poly_indices;
  Vector<int> new_loop_starts;
  uint num_selected_polys;
  uint num_selected_loops;

  /* Fill all the maps based on the selection. We delete everything
   * in the selection instead of keeping it, so we need to invert it. */
  fill_maps_function(mesh_in,
                     selection,
                     !invert,
                     vertex_map,
                     edge_map,
                     selected_poly_indices,
                     new_loop_starts,
                     &num_selected_vertices,
                     &num_selected_edges,
                     &num_selected_polys,
                     &num_selected_loops);

  Mesh *result = BKE_mesh_new_nomain_from_template(&mesh_in,
                                                   num_selected_vertices,
                                                   num_selected_edges,
                                                   0,
                                                   num_selected_loops,
                                                   num_selected_polys);

  /* Copy the selected parts of the mesh over to the new mesh. */
  copy_masked_vertices_to_new_mesh(mesh_in, *result, vertex_map);
  copy_masked_edges_to_new_mesh(mesh_in, *result, vertex_map, edge_map);
  copy_masked_polys_to_new_mesh(
      mesh_in, *result, vertex_map, edge_map, selected_poly_indices, new_loop_starts);
  BKE_mesh_calc_edges_loose(result);
  /* Tag to recalculate normals later. */
  result->runtime.cd_dirty_vert |= CD_MASK_NORMAL;

  return result;
}

static AttributeDomain get_mesh_selection_domain(MeshComponent &component, const StringRef name)
{
  std::optional<AttributeMetaData> selection_attribute = component.attribute_get_meta_data(name);
  if (!selection_attribute) {
    /* The node will not do anything in this case, but this function must return something. */
    return ATTR_DOMAIN_POINT;
  }

  /* Corners can't be deleted separately, so interpolate corner attributes
   * to the face domain. Note that this choice is somewhat arbitrary. */
  if (selection_attribute->domain == ATTR_DOMAIN_CORNER) {
    return ATTR_DOMAIN_FACE;
  }

  return selection_attribute->domain;
}

static void delete_mesh_selection(MeshComponent &component,
                                  const Mesh &mesh_in,
                                  const StringRef selection_name,
                                  const bool invert)
{
  /* Figure out the best domain to use. */
  const AttributeDomain selection_domain = get_mesh_selection_domain(component, selection_name);

  /* This already checks if the attribute exists, and displays a warning in that case. */
  GVArray_Typed<bool> selection = component.attribute_get_for_read<bool>(
      selection_name, selection_domain, false);

  /* Check if there is anything to delete. */
  bool delete_nothing = true;
  for (const int i : selection.index_range()) {
    if (selection[i] != invert) {
      delete_nothing = false;
      break;
    }
  }
  if (delete_nothing) {
    return;
  }

  Mesh *mesh_out;
  switch (selection_domain) {
    case ATTR_DOMAIN_POINT:
      mesh_out = delete_mesh_selection(
          mesh_in, selection, invert, compute_selected_mesh_data_from_vertex_selection);
      break;
    case ATTR_DOMAIN_EDGE:
      mesh_out = delete_mesh_selection(
          mesh_in, selection, invert, compute_selected_mesh_data_from_edge_selection);
      break;
    case ATTR_DOMAIN_FACE:
      mesh_out = delete_mesh_selection(
          mesh_in, selection, invert, compute_selected_mesh_data_from_poly_selection);
      break;
    default:
      BLI_assert_unreachable();
      mesh_out = nullptr;
      break;
  }
  component.replace(mesh_out);
}

static void geo_node_delete_geometry_exec(GeoNodeExecParams params)
{
  GeometrySet geometry_set = params.extract_input<GeometrySet>("Geometry");
  geometry_set = bke::geometry_set_realize_instances(geometry_set);

  const bool invert = params.extract_input<bool>("Invert");
  const std::string selection_name = params.extract_input<std::string>("Selection");
  if (selection_name.empty()) {
    params.set_output("Geometry", std::move(geometry_set));
    return;
  }

  GeometrySet out_set(geometry_set);
  if (geometry_set.has<PointCloudComponent>()) {
    delete_point_cloud_selection(*geometry_set.get_component_for_read<PointCloudComponent>(),
                                 out_set.get_component_for_write<PointCloudComponent>(),
                                 selection_name,
                                 invert);
  }
  if (geometry_set.has<MeshComponent>()) {
    delete_mesh_selection(out_set.get_component_for_write<MeshComponent>(),
                          *geometry_set.get_mesh_for_read(),
                          selection_name,
                          invert);
  }
  if (geometry_set.has<CurveComponent>()) {
    delete_curve_selection(*geometry_set.get_component_for_read<CurveComponent>(),
                           out_set.get_component_for_write<CurveComponent>(),
                           selection_name,
                           invert);
  }

  params.set_output("Geometry", std::move(out_set));
}

}  // namespace blender::nodes

void register_node_type_geo_delete_geometry()
{
  static bNodeType ntype;

  geo_node_type_base(&ntype, GEO_NODE_DELETE_GEOMETRY, "Delete Geometry", NODE_CLASS_GEOMETRY, 0);

  ntype.declare = blender::nodes::geo_node_delete_geometry_declare;
  ntype.geometry_node_execute = blender::nodes::geo_node_delete_geometry_exec;
  nodeRegisterType(&ntype);
}<|MERGE_RESOLUTION|>--- conflicted
+++ resolved
@@ -97,14 +97,9 @@
         std::optional<GSpan> src_attribute = src.get_for_read(attribute_id);
         BLI_assert(src_attribute);
 
-<<<<<<< HEAD
         if (!dst.create(attribute_id, meta_data.data_type)) {
-          /* Since the source spline of the same type had the attribute, adding it should work. */
-=======
-        if (!dst.create(name, meta_data.data_type)) {
           /* Since the source spline of the same type had the attribute, adding it should work.
            */
->>>>>>> 0ccbf506
           BLI_assert_unreachable();
         }
 
