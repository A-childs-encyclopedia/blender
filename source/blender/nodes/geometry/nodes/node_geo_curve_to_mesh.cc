/*
 * This program is free software; you can redistribute it and/or
 * modify it under the terms of the GNU General Public License
 * as published by the Free Software Foundation; either version 2
 * of the License, or (at your option) any later version.
 *
 * This program is distributed in the hope that it will be useful,
 * but WITHOUT ANY WARRANTY; without even the implied warranty of
 * MERCHANTABILITY or FITNESS FOR A PARTICULAR PURPOSE.  See the
 * GNU General Public License for more details.
 *
 * You should have received a copy of the GNU General Public License
 * along with this program; if not, write to the Free Software Foundation,
 * Inc., 51 Franklin Street, Fifth Floor, Boston, MA 02110-1301, USA.
 */

#include "BLI_array.hh"
#include "BLI_float4x4.hh"
#include "BLI_task.hh"

#include "DNA_mesh_types.h"
#include "DNA_meshdata_types.h"

#include "BKE_material.h"
#include "BKE_mesh.h"
#include "BKE_spline.hh"

#include "UI_interface.h"
#include "UI_resources.h"

#include "node_geometry_util.hh"

static bNodeSocketTemplate geo_node_curve_to_mesh_in[] = {
    {SOCK_GEOMETRY, N_("Curve")},
    {SOCK_GEOMETRY, N_("Profile Curve")},
    {-1, ""},
};

static bNodeSocketTemplate geo_node_curve_to_mesh_out[] = {
    {SOCK_GEOMETRY, N_("Mesh")},
    {-1, ""},
};

namespace blender::nodes {

static void vert_extrude_to_mesh_data(const Spline &spline,
                                      const float3 profile_vert,
                                      MutableSpan<MVert> r_verts,
                                      MutableSpan<MEdge> r_edges,
                                      int vert_offset,
                                      int edge_offset)
{
  Span<float3> positions = spline.evaluated_positions();

  for (const int i : IndexRange(positions.size() - 1)) {
    MEdge &edge = r_edges[edge_offset++];
    edge.v1 = vert_offset + i;
    edge.v2 = vert_offset + i + 1;
    edge.flag = ME_LOOSEEDGE;
  }

  if (spline.is_cyclic() && spline.evaluated_edges_size() > 1) {
    MEdge &edge = r_edges[edge_offset++];
    edge.v1 = vert_offset;
    edge.v2 = vert_offset + positions.size() - 1;
    edge.flag = ME_LOOSEEDGE;
  }

  for (const int i : positions.index_range()) {
    MVert &vert = r_verts[vert_offset++];
    copy_v3_v3(vert.co, positions[i] + profile_vert);
  }
}

static void mark_edges_sharp(MutableSpan<MEdge> edges)
{
  for (MEdge &edge : edges) {
    edge.flag |= ME_SHARP;
  }
}

static void spline_extrude_to_mesh_data(const Spline &spline,
                                        const Spline &profile_spline,
                                        MutableSpan<MVert> r_verts,
                                        MutableSpan<MEdge> r_edges,
                                        MutableSpan<MLoop> r_loops,
                                        MutableSpan<MPoly> r_polys,
                                        int vert_offset,
                                        int edge_offset,
                                        int loop_offset,
                                        int poly_offset)
{
  const int spline_vert_len = spline.evaluated_points_size();
  const int spline_edge_len = spline.evaluated_edges_size();
  const int profile_vert_len = profile_spline.evaluated_points_size();
  const int profile_edge_len = profile_spline.evaluated_edges_size();
  if (spline_vert_len == 0) {
    return;
  }

  if (profile_vert_len == 1) {
    vert_extrude_to_mesh_data(spline,
                              profile_spline.evaluated_positions()[0],
                              r_verts,
                              r_edges,
                              vert_offset,
                              edge_offset);
    return;
  }

  /* Add the edges running along the length of the curve, starting at each profile vertex. */
  const int spline_edges_start = edge_offset;
  for (const int i_profile : IndexRange(profile_vert_len)) {
    for (const int i_ring : IndexRange(spline_edge_len)) {
      const int i_next_ring = (i_ring == spline_vert_len - 1) ? 0 : i_ring + 1;

      const int ring_vert_offset = vert_offset + profile_vert_len * i_ring;
      const int next_ring_vert_offset = vert_offset + profile_vert_len * i_next_ring;

      MEdge &edge = r_edges[edge_offset++];
      edge.v1 = ring_vert_offset + i_profile;
      edge.v2 = next_ring_vert_offset + i_profile;
      edge.flag = ME_EDGEDRAW | ME_EDGERENDER;
    }
  }

  /* Add the edges running along each profile ring. */
  const int profile_edges_start = edge_offset;
  for (const int i_ring : IndexRange(spline_vert_len)) {
    const int ring_vert_offset = vert_offset + profile_vert_len * i_ring;

    for (const int i_profile : IndexRange(profile_edge_len)) {
      const int i_next_profile = (i_profile == profile_vert_len - 1) ? 0 : i_profile + 1;

      MEdge &edge = r_edges[edge_offset++];
      edge.v1 = ring_vert_offset + i_profile;
      edge.v2 = ring_vert_offset + i_next_profile;
      edge.flag = ME_EDGEDRAW | ME_EDGERENDER;
    }
  }

  /* Calculate poly and corner indices. */
  for (const int i_ring : IndexRange(spline_edge_len)) {
    const int i_next_ring = (i_ring == spline_vert_len - 1) ? 0 : i_ring + 1;

    const int ring_vert_offset = vert_offset + profile_vert_len * i_ring;
    const int next_ring_vert_offset = vert_offset + profile_vert_len * i_next_ring;

    const int ring_edge_start = profile_edges_start + profile_edge_len * i_ring;
    const int next_ring_edge_offset = profile_edges_start + profile_edge_len * i_next_ring;

    for (const int i_profile : IndexRange(profile_edge_len)) {
      const int i_next_profile = (i_profile == profile_vert_len - 1) ? 0 : i_profile + 1;

      const int spline_edge_start = spline_edges_start + spline_edge_len * i_profile;
      const int next_spline_edge_start = spline_edges_start + spline_edge_len * i_next_profile;

      MPoly &poly = r_polys[poly_offset++];
      poly.loopstart = loop_offset;
      poly.totloop = 4;
      poly.flag = ME_SMOOTH;

      MLoop &loop_a = r_loops[loop_offset++];
      loop_a.v = ring_vert_offset + i_profile;
      loop_a.e = ring_edge_start + i_profile;
      MLoop &loop_b = r_loops[loop_offset++];
      loop_b.v = ring_vert_offset + i_next_profile;
      loop_b.e = next_spline_edge_start + i_ring;
      MLoop &loop_c = r_loops[loop_offset++];
      loop_c.v = next_ring_vert_offset + i_next_profile;
      loop_c.e = next_ring_edge_offset + i_profile;
      MLoop &loop_d = r_loops[loop_offset++];
      loop_d.v = next_ring_vert_offset + i_profile;
      loop_d.e = spline_edge_start + i_ring;
    }
  }

  /* Calculate the positions of each profile ring profile along the spline. */
  Span<float3> positions = spline.evaluated_positions();
  Span<float3> tangents = spline.evaluated_tangents();
  Span<float3> normals = spline.evaluated_normals();
  Span<float3> profile_positions = profile_spline.evaluated_positions();

  GVArray_Typed<float> radii = spline.interpolate_to_evaluated(spline.radii());
  for (const int i_ring : IndexRange(spline_vert_len)) {
    float4x4 point_matrix = float4x4::from_normalized_axis_data(
        positions[i_ring], normals[i_ring], tangents[i_ring]);

    point_matrix.apply_scale(radii[i_ring]);

    for (const int i_profile : IndexRange(profile_vert_len)) {
      MVert &vert = r_verts[vert_offset++];
      copy_v3_v3(vert.co, point_matrix * profile_positions[i_profile]);
    }
  }

  /* Mark edge loops from sharp vector control points sharp. */
  if (profile_spline.type() == Spline::Type::Bezier) {
    const BezierSpline &bezier_spline = static_cast<const BezierSpline &>(profile_spline);
    Span<int> control_point_offsets = bezier_spline.control_point_offsets();
    for (const int i : IndexRange(bezier_spline.size())) {
      if (bezier_spline.point_is_sharp(i)) {
        mark_edges_sharp(r_edges.slice(
            spline_edges_start + spline_edge_len * control_point_offsets[i], spline_edge_len));
      }
    }
  }
}

static inline int spline_extrude_vert_size(const Spline &curve, const Spline &profile)
{
  return curve.evaluated_points_size() * profile.evaluated_points_size();
}

static inline int spline_extrude_edge_size(const Spline &curve, const Spline &profile)
{
  /* Add the ring edges, with one ring for every curve vertex, and the edge loops
   * that run along the length of the curve, starting on the first profile. */
  return curve.evaluated_points_size() * profile.evaluated_edges_size() +
         curve.evaluated_edges_size() * profile.evaluated_points_size();
}

static inline int spline_extrude_loop_size(const Spline &curve, const Spline &profile)
{
  return curve.evaluated_edges_size() * profile.evaluated_edges_size() * 4;
}

static inline int spline_extrude_poly_size(const Spline &curve, const Spline &profile)
{
  return curve.evaluated_edges_size() * profile.evaluated_edges_size();
}

struct ResultOffsets {
  Array<int> vert;
  Array<int> edge;
  Array<int> loop;
  Array<int> poly;
};
static ResultOffsets calculate_result_offsets(Span<SplinePtr> profiles, Span<SplinePtr> curves)
{
  const int total = profiles.size() * curves.size();
  Array<int> vert(total + 1);
  Array<int> edge(total + 1);
  Array<int> loop(total + 1);
  Array<int> poly(total + 1);

  int mesh_index = 0;
  int vert_offset = 0;
  int edge_offset = 0;
  int loop_offset = 0;
  int poly_offset = 0;
  for (const int i_spline : curves.index_range()) {
    for (const int i_profile : profiles.index_range()) {
      vert[mesh_index] = vert_offset;
      edge[mesh_index] = edge_offset;
      loop[mesh_index] = loop_offset;
      poly[mesh_index] = poly_offset;
      vert_offset += spline_extrude_vert_size(*curves[i_spline], *profiles[i_profile]);
      edge_offset += spline_extrude_edge_size(*curves[i_spline], *profiles[i_profile]);
      loop_offset += spline_extrude_loop_size(*curves[i_spline], *profiles[i_profile]);
      poly_offset += spline_extrude_poly_size(*curves[i_spline], *profiles[i_profile]);
      mesh_index++;
    }
  }
  vert.last() = vert_offset;
  edge.last() = edge_offset;
  loop.last() = loop_offset;
  poly.last() = poly_offset;

  return {std::move(vert), std::move(edge), std::move(loop), std::move(poly)};
}

/**
 * \note Normal calculation is by far the slowest part of calculations relating to the result mesh.
 * Although it would be a sensible decision to use the better topology information available while
 * generating the mesh to also generate the normals, that work may wasted if the output mesh is
 * changed anyway in a way that affects the normals. So currently this code uses the safer /
 * simpler solution of not calculating normals.
 */
static Mesh *curve_to_mesh_calculate(const CurveEval &curve, const CurveEval &profile)
{
  Span<SplinePtr> profiles = profile.splines();
  Span<SplinePtr> curves = curve.splines();

  const ResultOffsets offsets = calculate_result_offsets(profiles, curves);
  if (offsets.vert.last() == 0) {
    return nullptr;
  }

  Mesh *mesh = BKE_mesh_new_nomain(
      offsets.vert.last(), offsets.edge.last(), 0, offsets.loop.last(), offsets.poly.last());
  BKE_id_material_eval_ensure_default_slot(&mesh->id);
  mesh->flag |= ME_AUTOSMOOTH;
  mesh->smoothresh = DEG2RADF(180.0f);
  mesh->runtime.cd_dirty_vert |= CD_MASK_NORMAL;
  mesh->runtime.cd_dirty_poly |= CD_MASK_NORMAL;

  threading::parallel_for(curves.index_range(), 128, [&](IndexRange curves_range) {
    for (const int i_spline : curves_range) {
      const int spline_start_index = i_spline * profiles.size();
      threading::parallel_for(profiles.index_range(), 128, [&](IndexRange profiles_range) {
        for (const int i_profile : profiles_range) {
          const int i_mesh = spline_start_index + i_profile;
          spline_extrude_to_mesh_data(*curves[i_spline],
                                      *profiles[i_profile],
                                      {mesh->mvert, mesh->totvert},
                                      {mesh->medge, mesh->totedge},
                                      {mesh->mloop, mesh->totloop},
                                      {mesh->mpoly, mesh->totpoly},
                                      offsets.vert[i_mesh],
                                      offsets.edge[i_mesh],
                                      offsets.loop[i_mesh],
                                      offsets.poly[i_mesh]);
        }
      });
    }
  });

  return mesh;
}

static CurveEval get_curve_single_vert()
{
  CurveEval curve;
  std::unique_ptr<PolySpline> spline = std::make_unique<PolySpline>();
  spline->add_point(float3(0), 0, 0.0f);
  curve.add_spline(std::move(spline));

  return curve;
}

static void geo_node_curve_to_mesh_exec(GeoNodeExecParams params)
{
  GeometrySet curve_set = params.extract_input<GeometrySet>("Curve");
  GeometrySet profile_set = params.extract_input<GeometrySet>("Profile Curve");

  curve_set = bke::geometry_set_realize_instances(curve_set);
  profile_set = bke::geometry_set_realize_instances(profile_set);

<<<<<<< HEAD
  /* Note: Theoretically an "is empty" check would be more correct for errors. */
=======
  /* NOTE: Theoretically an "is empty" check would be more correct for errors. */
>>>>>>> b73dc368
  if (profile_set.has_mesh() && !profile_set.has_curve()) {
    params.error_message_add(NodeWarningType::Warning,
                             TIP_("No curve data available in profile input"));
  }

  if (!curve_set.has_curve()) {
    if (curve_set.has_mesh()) {
      params.error_message_add(NodeWarningType::Warning,
                               TIP_("No curve data available in curve input"));
    }
    params.set_output("Mesh", GeometrySet());
    return;
  }

  const CurveEval *profile_curve = profile_set.get_curve_for_read();

  static const CurveEval vert_curve = get_curve_single_vert();

  Mesh *mesh = curve_to_mesh_calculate(*curve_set.get_curve_for_read(),
                                       (profile_curve == nullptr) ? vert_curve : *profile_curve);
  params.set_output("Mesh", GeometrySet::create_with_mesh(mesh));
}

}  // namespace blender::nodes

void register_node_type_geo_curve_to_mesh()
{
  static bNodeType ntype;

  geo_node_type_base(&ntype, GEO_NODE_CURVE_TO_MESH, "Curve to Mesh", NODE_CLASS_GEOMETRY, 0);
  node_type_socket_templates(&ntype, geo_node_curve_to_mesh_in, geo_node_curve_to_mesh_out);
  ntype.geometry_node_execute = blender::nodes::geo_node_curve_to_mesh_exec;
  nodeRegisterType(&ntype);
}<|MERGE_RESOLUTION|>--- conflicted
+++ resolved
@@ -337,11 +337,7 @@
   curve_set = bke::geometry_set_realize_instances(curve_set);
   profile_set = bke::geometry_set_realize_instances(profile_set);
 
-<<<<<<< HEAD
-  /* Note: Theoretically an "is empty" check would be more correct for errors. */
-=======
   /* NOTE: Theoretically an "is empty" check would be more correct for errors. */
->>>>>>> b73dc368
   if (profile_set.has_mesh() && !profile_set.has_curve()) {
     params.error_message_add(NodeWarningType::Warning,
                              TIP_("No curve data available in profile input"));
