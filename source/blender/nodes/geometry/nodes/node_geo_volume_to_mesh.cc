/*
 * This program is free software; you can redistribute it and/or
 * modify it under the terms of the GNU General Public License
 * as published by the Free Software Foundation; either version 2
 * of the License, or (at your option) any later version.
 *
 * This program is distributed in the hope that it will be useful,
 * but WITHOUT ANY WARRANTY; without even the implied warranty of
 * MERCHANTABILITY or FITNESS FOR A PARTICULAR PURPOSE.  See the
 * GNU General Public License for more details.
 *
 * You should have received a copy of the GNU General Public License
 * along with this program; if not, write to the Free Software Foundation,
 * Inc., 51 Franklin Street, Fifth Floor, Boston, MA 02110-1301, USA.
 */

#include "DEG_depsgraph_query.h"
#ifdef WITH_OPENVDB
#  include <openvdb/tools/GridTransformer.h>
#  include <openvdb/tools/VolumeToMesh.h>
#endif

#include "node_geometry_util.hh"

#include "BKE_lib_id.h"
#include "BKE_material.h"
#include "BKE_mesh.h"
#include "BKE_mesh_runtime.h"
#include "BKE_volume.h"
#include "BKE_volume_to_mesh.hh"

#include "DNA_mesh_types.h"
#include "DNA_meshdata_types.h"

#include "UI_interface.h"
#include "UI_resources.h"

namespace blender::nodes {

static void geo_node_volume_to_mesh_declare(NodeDeclarationBuilder &b)
{
<<<<<<< HEAD
  b.add_input<decl::Geometry>("Geometry");
  b.add_input<decl::Float>("Voxel Size").default_value(0.3f).min(0.01f).subtype(PROP_DISTANCE);
  b.add_input<decl::Float>("Voxel Amount").default_value(64.0f).min(0.0f);
  b.add_input<decl::Float>("Threshold").default_value(0.1f).min(0.0f);
  b.add_input<decl::Float>("Adaptivity").min(0.0f).max(1.0f).subtype(PROP_FACTOR);
  b.add_output<decl::Geometry>("Geometry");
=======
  b.add_input<decl::Geometry>(N_("Volume")).supported_type(GEO_COMPONENT_TYPE_VOLUME);
  b.add_input<decl::Float>(N_("Voxel Size")).default_value(0.3f).min(0.01f).subtype(PROP_DISTANCE);
  b.add_input<decl::Float>(N_("Voxel Amount")).default_value(64.0f).min(0.0f);
  b.add_input<decl::Float>(N_("Threshold")).default_value(0.1f).min(0.0f);
  b.add_input<decl::Float>(N_("Adaptivity")).min(0.0f).max(1.0f).subtype(PROP_FACTOR);
  b.add_output<decl::Geometry>(N_("Mesh"));
>>>>>>> ae9052a3
}

static void geo_node_volume_to_mesh_layout(uiLayout *layout, bContext *UNUSED(C), PointerRNA *ptr)
{
  uiLayoutSetPropSep(layout, true);
  uiLayoutSetPropDecorate(layout, false);
  uiItemR(layout, ptr, "resolution_mode", 0, IFACE_("Resolution"), ICON_NONE);
}

static void geo_node_volume_to_mesh_init(bNodeTree *UNUSED(ntree), bNode *node)
{
  NodeGeometryVolumeToMesh *data = (NodeGeometryVolumeToMesh *)MEM_callocN(
      sizeof(NodeGeometryVolumeToMesh), __func__);
  data->resolution_mode = VOLUME_TO_MESH_RESOLUTION_MODE_GRID;
  node->storage = data;
}

static void geo_node_volume_to_mesh_update(bNodeTree *UNUSED(ntree), bNode *node)
{
  NodeGeometryVolumeToMesh *data = (NodeGeometryVolumeToMesh *)node->storage;

  bNodeSocket *voxel_size_socket = nodeFindSocket(node, SOCK_IN, "Voxel Size");
  bNodeSocket *voxel_amount_socket = nodeFindSocket(node, SOCK_IN, "Voxel Amount");
  nodeSetSocketAvailability(voxel_amount_socket,
                            data->resolution_mode == VOLUME_TO_MESH_RESOLUTION_MODE_VOXEL_AMOUNT);
  nodeSetSocketAvailability(voxel_size_socket,
                            data->resolution_mode == VOLUME_TO_MESH_RESOLUTION_MODE_VOXEL_SIZE);
}

#ifdef WITH_OPENVDB

<<<<<<< HEAD
struct GridInstanceInfo {
  openvdb::GridBase::ConstPtr grid;
  Span<float4x4> transforms;
};

=======
>>>>>>> ae9052a3
static bke::VolumeToMeshResolution get_resolution_param(const GeoNodeExecParams &params)
{
  const NodeGeometryVolumeToMesh &storage =
      *(const NodeGeometryVolumeToMesh *)params.node().storage;

  bke::VolumeToMeshResolution resolution;
  resolution.mode = (VolumeToMeshResolutionMode)storage.resolution_mode;
  if (resolution.mode == VOLUME_TO_MESH_RESOLUTION_MODE_VOXEL_AMOUNT) {
    resolution.settings.voxel_amount = std::max(params.get_input<float>("Voxel Amount"), 0.0f);
  }
  else if (resolution.mode == VOLUME_TO_MESH_RESOLUTION_MODE_VOXEL_SIZE) {
    resolution.settings.voxel_size = std::max(params.get_input<float>("Voxel Size"), 0.0f);
<<<<<<< HEAD
  }

  return resolution;
}

static bool can_use_single_conversion(const bke::VolumeToMeshResolution &resolution,
                                      Span<float4x4> transforms)
{
  /* TODO: Check if this makes any sense. */
  if (resolution.mode == VOLUME_TO_MESH_RESOLUTION_MODE_GRID) {
    return true;
=======
  }

  return resolution;
}

static Mesh *create_mesh_from_volume_grids(Span<openvdb::GridBase::ConstPtr> grids,
                                           const float threshold,
                                           const float adaptivity,
                                           const bke::VolumeToMeshResolution &resolution)
{
  Array<bke::OpenVDBMeshData> mesh_data(grids.size());
  for (const int i : grids.index_range()) {
    mesh_data[i] = bke::volume_to_mesh_data(*grids[i], resolution, threshold, adaptivity);
  }

  int vert_offset = 0;
  int poly_offset = 0;
  int loop_offset = 0;
  Array<int> vert_offsets(mesh_data.size());
  Array<int> poly_offsets(mesh_data.size());
  Array<int> loop_offsets(mesh_data.size());
  for (const int i : grids.index_range()) {
    const bke::OpenVDBMeshData &data = mesh_data[i];
    vert_offsets[i] = vert_offset;
    poly_offsets[i] = poly_offset;
    loop_offsets[i] = loop_offset;
    vert_offset += data.verts.size();
    poly_offset += (data.tris.size() + data.quads.size());
    loop_offset += (3 * data.tris.size() + 4 * data.quads.size());
  }

  Mesh *mesh = BKE_mesh_new_nomain(vert_offset, 0, 0, loop_offset, poly_offset);
  BKE_id_material_eval_ensure_default_slot(&mesh->id);
  MutableSpan<MVert> verts{mesh->mvert, mesh->totvert};
  MutableSpan<MLoop> loops{mesh->mloop, mesh->totloop};
  MutableSpan<MPoly> polys{mesh->mpoly, mesh->totpoly};

  for (const int i : grids.index_range()) {
    const bke::OpenVDBMeshData &data = mesh_data[i];
    bke::fill_mesh_from_openvdb_data(data.verts,
                                     data.tris,
                                     data.quads,
                                     vert_offsets[i],
                                     poly_offsets[i],
                                     loop_offsets[i],
                                     verts,
                                     polys,
                                     loops);
  }

  BKE_mesh_calc_edges(mesh, false, false);
  BKE_mesh_normals_tag_dirty(mesh);

  return mesh;
}

static Mesh *create_mesh_from_volume(GeometrySet &geometry_set, GeoNodeExecParams &params)
{
  const Volume *volume = geometry_set.get_volume_for_read();
  if (volume == nullptr) {
    return nullptr;
  }

  const bke::VolumeToMeshResolution resolution = get_resolution_param(params);
  const Main *bmain = DEG_get_bmain(params.depsgraph());
  BKE_volume_load(volume, bmain);

  Vector<openvdb::GridBase::ConstPtr> grids;
  for (const int i : IndexRange(BKE_volume_num_grids(volume))) {
    const VolumeGrid *volume_grid = BKE_volume_grid_get_for_read(volume, i);
    openvdb::GridBase::ConstPtr grid = BKE_volume_grid_openvdb_for_read(volume, volume_grid);
    grids.append(std::move(grid));
>>>>>>> ae9052a3
  }
  return false;
}

<<<<<<< HEAD
static Mesh *create_mesh_from_volume_grids(Span<GridInstanceInfo> instances,
                                           const float threshold,
                                           const float adaptivity,
                                           const bke::VolumeToMeshResolution &resolution)
{
  Array<bke::OpenVDBMeshData> mesh_data(instances.size());
  for (const int i : instances.index_range()) {
    mesh_data[i] = bke::volume_to_mesh_data(*instances[i].grid, resolution, threshold, adaptivity);
  }

  int vert_offset = 0;
  int poly_offset = 0;
  int loop_offset = 0;
  Array<int> vert_offsets(mesh_data.size());
  Array<int> poly_offsets(mesh_data.size());
  Array<int> loop_offsets(mesh_data.size());
  for (const int i : instances.index_range()) {
    const bke::OpenVDBMeshData &data = mesh_data[i];
    const int instance_count = instances[i].transforms.size();
    vert_offsets[i] = vert_offset;
    poly_offsets[i] = poly_offset;
    loop_offsets[i] = loop_offset;
    vert_offset += data.verts.size() * instance_count;
    poly_offset += (data.tris.size() + data.quads.size()) * instance_count;
    loop_offset += (3 * data.tris.size() + 4 * data.quads.size()) * instance_count;
  }

  Mesh *mesh = BKE_mesh_new_nomain(vert_offset, 0, 0, loop_offset, poly_offset);
  BKE_id_material_eval_ensure_default_slot(&mesh->id);
  MutableSpan<MVert> verts{mesh->mvert, mesh->totvert};
  MutableSpan<MLoop> loops{mesh->mloop, mesh->totloop};
  MutableSpan<MPoly> polys{mesh->mpoly, mesh->totpoly};

  for (const int i : instances.index_range()) {
    const bke::OpenVDBMeshData &data = mesh_data[i];
    bke::fill_mesh_from_openvdb_data(data.verts,
                                     data.tris,
                                     data.quads,
                                     vert_offsets[i],
                                     poly_offsets[i],
                                     loop_offsets[i],
                                     verts,
                                     polys,
                                     loops);
    /* TODO: Duplicate data for every transform. */
    BLI_assert(instances[i].transforms.size() == 1);
    const float4x4 &transform = instances[i].transforms.first();
    for (const int i_vert : IndexRange(data.verts.size())) {
      mul_m4_v3(transform.values, verts[vert_offsets[i] + i_vert].co);
    }
  }

  BKE_mesh_calc_edges(mesh, false, false);
  BKE_mesh_normals_tag_dirty(mesh);

  return mesh;
=======
  if (grids.is_empty()) {
    return nullptr;
  }

  return create_mesh_from_volume_grids(grids,
                                       params.get_input<float>("Threshold"),
                                       params.get_input<float>("Adaptivity"),
                                       resolution);
>>>>>>> ae9052a3
}

#endif /* WITH_OPENVDB */

static void geo_node_volume_to_mesh_exec(GeoNodeExecParams params)
{
<<<<<<< HEAD
#ifdef WITH_OPENVDB
  GeometrySet geometry_set_in = params.extract_input<GeometrySet>("Geometry");

  const bke::VolumeToMeshResolution resolution = get_resolution_param(params);

  Vector<GridInstanceInfo> grid_instances;
  Vector<bke::GeometryInstanceGroup> set_groups;
  bke::geometry_set_gather_instances(geometry_set_in, set_groups);
  for (const bke::GeometryInstanceGroup &set_group : set_groups) {
    const GeometrySet &set = set_group.geometry_set;
    const Volume *volume = set.get_volume_for_read();
    if (volume == nullptr) {
      continue;
    }
    const Main *bmain = DEG_get_bmain(params.depsgraph());
    BKE_volume_load(volume, bmain);

    /* TODO: Check if this makes any sense. */
    const bool use_single_conversion = can_use_single_conversion(resolution, set_group.transforms);

    for (const int i : IndexRange(BKE_volume_num_grids(volume))) {
      const VolumeGrid *volume_grid = BKE_volume_grid_get_for_read(volume, i);
      openvdb::GridBase::ConstPtr grid = BKE_volume_grid_openvdb_for_read(volume, volume_grid);

      grid_instances.append({grid, set_group.transforms});
    }
  }

  Mesh *mesh = create_mesh_from_volume_grids(grid_instances,
                                             params.get_input<float>("Threshold"),
                                             params.get_input<float>("Adaptivity"),
                                             resolution);
  params.set_output("Geometry", GeometrySet::create_with_mesh(mesh));
=======
  GeometrySet geometry_set = params.extract_input<GeometrySet>("Volume");

#ifdef WITH_OPENVDB
  geometry_set.modify_geometry_sets([&](GeometrySet &geometry_set) {
    Mesh *mesh = create_mesh_from_volume(geometry_set, params);
    geometry_set.replace_mesh(mesh);
    geometry_set.keep_only({GEO_COMPONENT_TYPE_MESH, GEO_COMPONENT_TYPE_INSTANCES});
  });
>>>>>>> ae9052a3
#else
  params.error_message_add(NodeWarningType::Error,
                           TIP_("Disabled, Blender was compiled without OpenVDB"));
  params.set_output("Geometry", GeometrySet());
#endif
<<<<<<< HEAD
=======

  params.set_output("Mesh", std::move(geometry_set));
>>>>>>> ae9052a3
}

}  // namespace blender::nodes

void register_node_type_geo_volume_to_mesh()
{
  static bNodeType ntype;

  geo_node_type_base(&ntype, GEO_NODE_VOLUME_TO_MESH, "Volume to Mesh", NODE_CLASS_GEOMETRY, 0);
  ntype.declare = blender::nodes::geo_node_volume_to_mesh_declare;
  node_type_storage(
      &ntype, "NodeGeometryVolumeToMesh", node_free_standard_storage, node_copy_standard_storage);
  node_type_size(&ntype, 170, 120, 700);
  node_type_init(&ntype, blender::nodes::geo_node_volume_to_mesh_init);
  node_type_update(&ntype, blender::nodes::geo_node_volume_to_mesh_update);
  ntype.geometry_node_execute = blender::nodes::geo_node_volume_to_mesh_exec;
  ntype.draw_buttons = blender::nodes::geo_node_volume_to_mesh_layout;
  nodeRegisterType(&ntype);
}<|MERGE_RESOLUTION|>--- conflicted
+++ resolved
@@ -39,21 +39,12 @@
 
 static void geo_node_volume_to_mesh_declare(NodeDeclarationBuilder &b)
 {
-<<<<<<< HEAD
-  b.add_input<decl::Geometry>("Geometry");
-  b.add_input<decl::Float>("Voxel Size").default_value(0.3f).min(0.01f).subtype(PROP_DISTANCE);
-  b.add_input<decl::Float>("Voxel Amount").default_value(64.0f).min(0.0f);
-  b.add_input<decl::Float>("Threshold").default_value(0.1f).min(0.0f);
-  b.add_input<decl::Float>("Adaptivity").min(0.0f).max(1.0f).subtype(PROP_FACTOR);
-  b.add_output<decl::Geometry>("Geometry");
-=======
   b.add_input<decl::Geometry>(N_("Volume")).supported_type(GEO_COMPONENT_TYPE_VOLUME);
   b.add_input<decl::Float>(N_("Voxel Size")).default_value(0.3f).min(0.01f).subtype(PROP_DISTANCE);
   b.add_input<decl::Float>(N_("Voxel Amount")).default_value(64.0f).min(0.0f);
   b.add_input<decl::Float>(N_("Threshold")).default_value(0.1f).min(0.0f);
   b.add_input<decl::Float>(N_("Adaptivity")).min(0.0f).max(1.0f).subtype(PROP_FACTOR);
   b.add_output<decl::Geometry>(N_("Mesh"));
->>>>>>> ae9052a3
 }
 
 static void geo_node_volume_to_mesh_layout(uiLayout *layout, bContext *UNUSED(C), PointerRNA *ptr)
@@ -85,14 +76,6 @@
 
 #ifdef WITH_OPENVDB
 
-<<<<<<< HEAD
-struct GridInstanceInfo {
-  openvdb::GridBase::ConstPtr grid;
-  Span<float4x4> transforms;
-};
-
-=======
->>>>>>> ae9052a3
 static bke::VolumeToMeshResolution get_resolution_param(const GeoNodeExecParams &params)
 {
   const NodeGeometryVolumeToMesh &storage =
@@ -105,19 +88,6 @@
   }
   else if (resolution.mode == VOLUME_TO_MESH_RESOLUTION_MODE_VOXEL_SIZE) {
     resolution.settings.voxel_size = std::max(params.get_input<float>("Voxel Size"), 0.0f);
-<<<<<<< HEAD
-  }
-
-  return resolution;
-}
-
-static bool can_use_single_conversion(const bke::VolumeToMeshResolution &resolution,
-                                      Span<float4x4> transforms)
-{
-  /* TODO: Check if this makes any sense. */
-  if (resolution.mode == VOLUME_TO_MESH_RESOLUTION_MODE_GRID) {
-    return true;
-=======
   }
 
   return resolution;
@@ -190,69 +160,8 @@
     const VolumeGrid *volume_grid = BKE_volume_grid_get_for_read(volume, i);
     openvdb::GridBase::ConstPtr grid = BKE_volume_grid_openvdb_for_read(volume, volume_grid);
     grids.append(std::move(grid));
->>>>>>> ae9052a3
-  }
-  return false;
-}
-
-<<<<<<< HEAD
-static Mesh *create_mesh_from_volume_grids(Span<GridInstanceInfo> instances,
-                                           const float threshold,
-                                           const float adaptivity,
-                                           const bke::VolumeToMeshResolution &resolution)
-{
-  Array<bke::OpenVDBMeshData> mesh_data(instances.size());
-  for (const int i : instances.index_range()) {
-    mesh_data[i] = bke::volume_to_mesh_data(*instances[i].grid, resolution, threshold, adaptivity);
-  }
-
-  int vert_offset = 0;
-  int poly_offset = 0;
-  int loop_offset = 0;
-  Array<int> vert_offsets(mesh_data.size());
-  Array<int> poly_offsets(mesh_data.size());
-  Array<int> loop_offsets(mesh_data.size());
-  for (const int i : instances.index_range()) {
-    const bke::OpenVDBMeshData &data = mesh_data[i];
-    const int instance_count = instances[i].transforms.size();
-    vert_offsets[i] = vert_offset;
-    poly_offsets[i] = poly_offset;
-    loop_offsets[i] = loop_offset;
-    vert_offset += data.verts.size() * instance_count;
-    poly_offset += (data.tris.size() + data.quads.size()) * instance_count;
-    loop_offset += (3 * data.tris.size() + 4 * data.quads.size()) * instance_count;
-  }
-
-  Mesh *mesh = BKE_mesh_new_nomain(vert_offset, 0, 0, loop_offset, poly_offset);
-  BKE_id_material_eval_ensure_default_slot(&mesh->id);
-  MutableSpan<MVert> verts{mesh->mvert, mesh->totvert};
-  MutableSpan<MLoop> loops{mesh->mloop, mesh->totloop};
-  MutableSpan<MPoly> polys{mesh->mpoly, mesh->totpoly};
-
-  for (const int i : instances.index_range()) {
-    const bke::OpenVDBMeshData &data = mesh_data[i];
-    bke::fill_mesh_from_openvdb_data(data.verts,
-                                     data.tris,
-                                     data.quads,
-                                     vert_offsets[i],
-                                     poly_offsets[i],
-                                     loop_offsets[i],
-                                     verts,
-                                     polys,
-                                     loops);
-    /* TODO: Duplicate data for every transform. */
-    BLI_assert(instances[i].transforms.size() == 1);
-    const float4x4 &transform = instances[i].transforms.first();
-    for (const int i_vert : IndexRange(data.verts.size())) {
-      mul_m4_v3(transform.values, verts[vert_offsets[i] + i_vert].co);
-    }
-  }
-
-  BKE_mesh_calc_edges(mesh, false, false);
-  BKE_mesh_normals_tag_dirty(mesh);
-
-  return mesh;
-=======
+  }
+
   if (grids.is_empty()) {
     return nullptr;
   }
@@ -261,48 +170,12 @@
                                        params.get_input<float>("Threshold"),
                                        params.get_input<float>("Adaptivity"),
                                        resolution);
->>>>>>> ae9052a3
 }
 
 #endif /* WITH_OPENVDB */
 
 static void geo_node_volume_to_mesh_exec(GeoNodeExecParams params)
 {
-<<<<<<< HEAD
-#ifdef WITH_OPENVDB
-  GeometrySet geometry_set_in = params.extract_input<GeometrySet>("Geometry");
-
-  const bke::VolumeToMeshResolution resolution = get_resolution_param(params);
-
-  Vector<GridInstanceInfo> grid_instances;
-  Vector<bke::GeometryInstanceGroup> set_groups;
-  bke::geometry_set_gather_instances(geometry_set_in, set_groups);
-  for (const bke::GeometryInstanceGroup &set_group : set_groups) {
-    const GeometrySet &set = set_group.geometry_set;
-    const Volume *volume = set.get_volume_for_read();
-    if (volume == nullptr) {
-      continue;
-    }
-    const Main *bmain = DEG_get_bmain(params.depsgraph());
-    BKE_volume_load(volume, bmain);
-
-    /* TODO: Check if this makes any sense. */
-    const bool use_single_conversion = can_use_single_conversion(resolution, set_group.transforms);
-
-    for (const int i : IndexRange(BKE_volume_num_grids(volume))) {
-      const VolumeGrid *volume_grid = BKE_volume_grid_get_for_read(volume, i);
-      openvdb::GridBase::ConstPtr grid = BKE_volume_grid_openvdb_for_read(volume, volume_grid);
-
-      grid_instances.append({grid, set_group.transforms});
-    }
-  }
-
-  Mesh *mesh = create_mesh_from_volume_grids(grid_instances,
-                                             params.get_input<float>("Threshold"),
-                                             params.get_input<float>("Adaptivity"),
-                                             resolution);
-  params.set_output("Geometry", GeometrySet::create_with_mesh(mesh));
-=======
   GeometrySet geometry_set = params.extract_input<GeometrySet>("Volume");
 
 #ifdef WITH_OPENVDB
@@ -311,17 +184,12 @@
     geometry_set.replace_mesh(mesh);
     geometry_set.keep_only({GEO_COMPONENT_TYPE_MESH, GEO_COMPONENT_TYPE_INSTANCES});
   });
->>>>>>> ae9052a3
 #else
   params.error_message_add(NodeWarningType::Error,
                            TIP_("Disabled, Blender was compiled without OpenVDB"));
-  params.set_output("Geometry", GeometrySet());
 #endif
-<<<<<<< HEAD
-=======
 
   params.set_output("Mesh", std::move(geometry_set));
->>>>>>> ae9052a3
 }
 
 }  // namespace blender::nodes
