/* SPDX-License-Identifier: GPL-2.0-or-later */

#pragma once

#include "NOD_node_declaration.hh"

#include "RNA_types.h"

#include "BLI_color.hh"
#include "BLI_math_vector_types.hh"

namespace blender::nodes::decl {

class FloatBuilder;

class Float : public SocketDeclaration {
 public:
  float default_value = 0.0f;
  float soft_min_value = -FLT_MAX;
  float soft_max_value = FLT_MAX;
  PropertySubType subtype = PROP_NONE;

  friend FloatBuilder;

  using Builder = FloatBuilder;

  bNodeSocket &build(bNodeTree &ntree, bNode &node) const override;
  bool matches(const bNodeSocket &socket) const override;
  bNodeSocket &update_or_build(bNodeTree &ntree, bNode &node, bNodeSocket &socket) const override;
  bool can_connect(const bNodeSocket &socket) const override;
};

class FloatBuilder : public SocketDeclarationBuilder<Float> {
 public:
  FloatBuilder &min(float value);
  FloatBuilder &max(float value);
  FloatBuilder &default_value(float value);
  FloatBuilder &subtype(PropertySubType subtype);
};

class IntBuilder;

class Int : public SocketDeclaration {
 public:
  int default_value = 0;
  int soft_min_value = INT32_MIN;
  int soft_max_value = INT32_MAX;
  PropertySubType subtype = PROP_NONE;

  friend IntBuilder;

  using Builder = IntBuilder;

  bNodeSocket &build(bNodeTree &ntree, bNode &node) const override;
  bool matches(const bNodeSocket &socket) const override;
  bNodeSocket &update_or_build(bNodeTree &ntree, bNode &node, bNodeSocket &socket) const override;
  bool can_connect(const bNodeSocket &socket) const override;
};

class IntBuilder : public SocketDeclarationBuilder<Int> {
 public:
  IntBuilder &min(int value);
  IntBuilder &max(int value);
  IntBuilder &default_value(int value);
  IntBuilder &subtype(PropertySubType subtype);
};

class VectorBuilder;

class Vector : public SocketDeclaration {
 public:
  float3 default_value = {0, 0, 0};
  float soft_min_value = -FLT_MAX;
  float soft_max_value = FLT_MAX;
  PropertySubType subtype = PROP_NONE;

  friend VectorBuilder;

  using Builder = VectorBuilder;

  bNodeSocket &build(bNodeTree &ntree, bNode &node) const override;
  bool matches(const bNodeSocket &socket) const override;
  bNodeSocket &update_or_build(bNodeTree &ntree, bNode &node, bNodeSocket &socket) const override;
  bool can_connect(const bNodeSocket &socket) const override;
};

class VectorBuilder : public SocketDeclarationBuilder<Vector> {
 public:
  VectorBuilder &default_value(const float3 value);
  VectorBuilder &subtype(PropertySubType subtype);
  VectorBuilder &min(float min);
  VectorBuilder &max(float max);
  VectorBuilder &compact();
};

class BoolBuilder;

class Bool : public SocketDeclaration {
 public:
  bool default_value = false;
  friend BoolBuilder;

  using Builder = BoolBuilder;

  bNodeSocket &build(bNodeTree &ntree, bNode &node) const override;
  bool matches(const bNodeSocket &socket) const override;
  bNodeSocket &update_or_build(bNodeTree &ntree, bNode &node, bNodeSocket &socket) const override;
  bool can_connect(const bNodeSocket &socket) const override;
};

class BoolBuilder : public SocketDeclarationBuilder<Bool> {
 public:
  BoolBuilder &default_value(bool value);
};

class ColorBuilder;

class Color : public SocketDeclaration {
 public:
  ColorGeometry4f default_value;

  friend ColorBuilder;

  using Builder = ColorBuilder;

  bNodeSocket &build(bNodeTree &ntree, bNode &node) const override;
  bool matches(const bNodeSocket &socket) const override;
  bNodeSocket &update_or_build(bNodeTree &ntree, bNode &node, bNodeSocket &socket) const override;
  bool can_connect(const bNodeSocket &socket) const override;
};

class ColorBuilder : public SocketDeclarationBuilder<Color> {
 public:
  ColorBuilder &default_value(const ColorGeometry4f value);
};

class StringBuilder;

class String : public SocketDeclaration {
 public:
  std::string default_value;

  friend StringBuilder;

  using Builder = StringBuilder;

  bNodeSocket &build(bNodeTree &ntree, bNode &node) const override;
  bool matches(const bNodeSocket &socket) const override;
  bNodeSocket &update_or_build(bNodeTree &ntree, bNode &node, bNodeSocket &socket) const override;
  bool can_connect(const bNodeSocket &socket) const override;
};

class StringBuilder : public SocketDeclarationBuilder<String> {
 public:
  StringBuilder &default_value(const std::string value);
};

class IDSocketDeclaration : public SocketDeclaration {
 public:
  const char *idname;

 public:
  IDSocketDeclaration(const char *idname);

  bNodeSocket &build(bNodeTree &ntree, bNode &node) const override;
  bool matches(const bNodeSocket &socket) const override;
  bNodeSocket &update_or_build(bNodeTree &ntree, bNode &node, bNodeSocket &socket) const override;
  bool can_connect(const bNodeSocket &socket) const override;
};

class Object : public IDSocketDeclaration {
 public:
  using Builder = SocketDeclarationBuilder<Object>;

  Object();
};

class Material : public IDSocketDeclaration {
 public:
  using Builder = SocketDeclarationBuilder<Material>;

  Material();
};

class Collection : public IDSocketDeclaration {
 public:
  using Builder = SocketDeclarationBuilder<Collection>;

  Collection();
};

class Texture : public IDSocketDeclaration {
 public:
  using Builder = SocketDeclarationBuilder<Texture>;

  Texture();
};

class Image : public IDSocketDeclaration {
 public:
  using Builder = SocketDeclarationBuilder<Image>;

  Image();
};

class ShaderBuilder;

class Shader : public SocketDeclaration {
 public:
  friend ShaderBuilder;

  using Builder = ShaderBuilder;

  bNodeSocket &build(bNodeTree &ntree, bNode &node) const override;
  bool matches(const bNodeSocket &socket) const override;
  bool can_connect(const bNodeSocket &socket) const override;
};

class ShaderBuilder : public SocketDeclarationBuilder<Shader> {
};

class ExtendBuilder;

class Extend : public SocketDeclaration {
 private:
  friend ExtendBuilder;

 public:
  using Builder = ExtendBuilder;

  bNodeSocket &build(bNodeTree &ntree, bNode &node) const override;
  bool matches(const bNodeSocket &socket) const override;
  bNodeSocket &update_or_build(bNodeTree &ntree, bNode &node, bNodeSocket &socket) const override;
  bool can_connect(const bNodeSocket &socket) const override;
};

class ExtendBuilder : public SocketDeclarationBuilder<Extend> {
};

<<<<<<< HEAD
=======
class Custom : public SocketDeclaration {
 public:
  const char *idname_;

  bNodeSocket &build(bNodeTree &ntree, bNode &node) const override;
  bool matches(const bNodeSocket &socket) const override;
  bNodeSocket &update_or_build(bNodeTree &ntree, bNode &node, bNodeSocket &socket) const override;
  bool can_connect(const bNodeSocket &socket) const override;
};

>>>>>>> d9398bb5
/* -------------------------------------------------------------------- */
/** \name #FloatBuilder Inline Methods
 * \{ */

inline FloatBuilder &FloatBuilder::min(const float value)
{
  decl_->soft_min_value = value;
  return *this;
}

inline FloatBuilder &FloatBuilder::max(const float value)
{
  decl_->soft_max_value = value;
  return *this;
}

inline FloatBuilder &FloatBuilder::default_value(const float value)
{
  decl_->default_value = value;
  return *this;
}

inline FloatBuilder &FloatBuilder::subtype(PropertySubType subtype)
{
  decl_->subtype = subtype;
  return *this;
}

/** \} */

/* -------------------------------------------------------------------- */
/** \name #IntBuilder Inline Methods
 * \{ */

inline IntBuilder &IntBuilder::min(const int value)
{
  decl_->soft_min_value = value;
  return *this;
}

inline IntBuilder &IntBuilder::max(const int value)
{
  decl_->soft_max_value = value;
  return *this;
}

inline IntBuilder &IntBuilder::default_value(const int value)
{
  decl_->default_value = value;
  return *this;
}

inline IntBuilder &IntBuilder::subtype(PropertySubType subtype)
{
  decl_->subtype = subtype;
  return *this;
}

/** \} */

/* -------------------------------------------------------------------- */
/** \name #VectorBuilder Inline Methods
 * \{ */

inline VectorBuilder &VectorBuilder::default_value(const float3 value)
{
  decl_->default_value = value;
  return *this;
}

inline VectorBuilder &VectorBuilder::subtype(PropertySubType subtype)
{
  decl_->subtype = subtype;
  return *this;
}

inline VectorBuilder &VectorBuilder::min(const float min)
{
  decl_->soft_min_value = min;
  return *this;
}

inline VectorBuilder &VectorBuilder::max(const float max)
{
  decl_->soft_max_value = max;
  return *this;
}

inline VectorBuilder &VectorBuilder::compact()
{
  decl_->compact = true;
  return *this;
}

/** \} */

/* -------------------------------------------------------------------- */
/** \name #BoolBuilder Inline Methods
 * \{ */

inline BoolBuilder &BoolBuilder::default_value(const bool value)
{
  decl_->default_value = value;
  return *this;
}

/** \} */

/* -------------------------------------------------------------------- */
/** \name #ColorBuilder Inline Methods
 * \{ */

inline ColorBuilder &ColorBuilder::default_value(const ColorGeometry4f value)
{
  decl_->default_value = value;
  return *this;
}

/** \} */

/* -------------------------------------------------------------------- */
/** \name #StringBuilder Inline Methods
 * \{ */

inline StringBuilder &StringBuilder::default_value(std::string value)
{
  decl_->default_value = std::move(value);
  return *this;
}

/** \} */

/* -------------------------------------------------------------------- */
/** \name #IDSocketDeclaration and Children Inline Methods
 * \{ */

inline IDSocketDeclaration::IDSocketDeclaration(const char *idname) : idname(idname)
{
}

inline Object::Object() : IDSocketDeclaration("NodeSocketObject")
{
}

inline Material::Material() : IDSocketDeclaration("NodeSocketMaterial")
{
}

inline Collection::Collection() : IDSocketDeclaration("NodeSocketCollection")
{
}

inline Texture::Texture() : IDSocketDeclaration("NodeSocketTexture")
{
}

inline Image::Image() : IDSocketDeclaration("NodeSocketImage")
{
}

/** \} */

}  // namespace blender::nodes::decl<|MERGE_RESOLUTION|>--- conflicted
+++ resolved
@@ -237,8 +237,6 @@
 class ExtendBuilder : public SocketDeclarationBuilder<Extend> {
 };
 
-<<<<<<< HEAD
-=======
 class Custom : public SocketDeclaration {
  public:
   const char *idname_;
@@ -249,7 +247,6 @@
   bool can_connect(const bNodeSocket &socket) const override;
 };
 
->>>>>>> d9398bb5
 /* -------------------------------------------------------------------- */
 /** \name #FloatBuilder Inline Methods
  * \{ */
