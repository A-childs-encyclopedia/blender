--- conflicted
+++ resolved
@@ -1328,17 +1328,16 @@
           this->handle_viewer_node(*bnode);
           break;
         }
-<<<<<<< HEAD
         case GEO_NODE_SIMULATION_INPUT: {
           this->handle_simulation_input_node(btree_, *bnode);
           break;
         }
         case GEO_NODE_SIMULATION_OUTPUT: {
           this->handle_simulation_output_node(*bnode);
-=======
+          break;
+        }
         case GEO_NODE_SWITCH: {
           this->handle_switch_node(*bnode);
->>>>>>> 5e0cc9d2
           break;
         }
         default: {
@@ -1582,7 +1581,6 @@
     mapping_->viewer_node_map.add(&bnode, &lf_node);
   }
 
-<<<<<<< HEAD
   void handle_simulation_input_node(const bNodeTree &node_tree, const bNode &bnode)
   {
     std::unique_ptr<LazyFunction> lazy_function = get_simulation_input_lazy_function(node_tree,
@@ -1626,7 +1624,6 @@
     mapping_->sim_output_node_map.add(&bnode, &lf_node);
   }
 
-=======
   void handle_switch_node(const bNode &bnode)
   {
     std::unique_ptr<LazyFunction> lazy_function = get_switch_node_lazy_function(bnode);
@@ -1652,7 +1649,6 @@
     }
   }
 
->>>>>>> 5e0cc9d2
   void handle_undefined_node(const bNode &bnode)
   {
     Vector<const bNodeSocket *> used_outputs;
