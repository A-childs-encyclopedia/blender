--- conflicted
+++ resolved
@@ -586,52 +586,28 @@
 /** \} */
 
 /* -------------------------------------------------------------------- */
-<<<<<<< HEAD
-/** \name #IDSocketDeclaration
-=======
 /** \name #Extend
->>>>>>> d9398bb5
  * \{ */
 
 bNodeSocket &Extend::build(bNodeTree &ntree, bNode &node) const
 {
-<<<<<<< HEAD
-  bNodeSocket &socket = *nodeAddSocket(
-      &ntree, &node, in_out_, "NodeSocketVirtual", identifier_.c_str(), name_.c_str());
-  this->set_common_flags(socket);
-=======
   bNodeSocket &socket = *nodeAddSocket(&ntree,
                                        &node,
                                        this->in_out,
                                        "NodeSocketVirtual",
                                        this->identifier.c_str(),
                                        this->name.c_str());
->>>>>>> d9398bb5
   return socket;
 }
 
 bool Extend::matches(const bNodeSocket &socket) const
 {
-<<<<<<< HEAD
-  if (!this->matches_common_data(socket)) {
-=======
   if (socket.identifier != this->identifier) {
->>>>>>> d9398bb5
-    return false;
-  }
-  return true;
-}
-
-<<<<<<< HEAD
-bool Extend::can_connect(const bNodeSocket &socket) const
-{
-  return true;
-}
-
-bNodeSocket &Extend::update_or_build(bNodeTree &ntree, bNode &node, bNodeSocket &socket) const
-{
-  this->set_common_flags(socket);
-=======
+    return false;
+  }
+  return true;
+}
+
 bool Extend::can_connect(const bNodeSocket & /*socket*/) const
 {
   return false;
@@ -677,7 +653,6 @@
                                      bNode & /*node*/,
                                      bNodeSocket &socket) const
 {
->>>>>>> d9398bb5
   return socket;
 }
 
