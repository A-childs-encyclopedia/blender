/*
 * This program is free software; you can redistribute it and/or
 * modify it under the terms of the GNU General Public License
 * as published by the Free Software Foundation; either version 2
 * of the License, or (at your option) any later version.
 *
 * This program is distributed in the hope that it will be useful,
 * but WITHOUT ANY WARRANTY; without even the implied warranty of
 * MERCHANTABILITY or FITNESS FOR A PARTICULAR PURPOSE.  See the
 * GNU General Public License for more details.
 *
 * You should have received a copy of the GNU General Public License
 * along with this program; if not, write to the Free Software Foundation,
 * Inc., 51 Franklin Street, Fifth Floor, Boston, MA 02110-1301, USA.
 *
 * The Original Code is Copyright (C) 2006 Blender Foundation.
 * All rights reserved.
 */

/** \file
 * \ingroup cmpnodes
 */

#include "BKE_global.h"
#include "BKE_image.h"

#include "RNA_access.h"

#include "UI_interface.h"
#include "UI_resources.h"

#include "node_composite_util.hh"

/* **************** VIEWER ******************** */

namespace blender::nodes::node_composite_viewer_cc {

static void cmp_node_viewer_declare(NodeDeclarationBuilder &b)
{
  b.add_input<decl::Color>(N_("Image")).default_value({0.0f, 0.0f, 0.0f, 1.0f});
  b.add_input<decl::Float>(N_("Alpha")).default_value(1.0f).min(0.0f).max(1.0f);
  b.add_input<decl::Float>(N_("Z")).default_value(1.0f).min(0.0f).max(1.0f);
}

static void node_composit_init_viewer(bNodeTree *UNUSED(ntree), bNode *node)
{
  ImageUser *iuser = MEM_cnew<ImageUser>(__func__);
  node->storage = iuser;
  iuser->sfra = 1;
  node->custom3 = 0.5f;
  node->custom4 = 0.5f;

  node->id = (ID *)BKE_image_ensure_viewer(G.main, IMA_TYPE_COMPOSITE, "Viewer Node");
}

<<<<<<< HEAD
static int node_composit_gpu_viewer(GPUMaterial *mat,
                                    bNode *node,
                                    bNodeExecData *UNUSED(execdata),
                                    GPUNodeStack *in,
                                    GPUNodeStack *out)
{
  GPUNodeLink *outlink;

  GPU_stack_link(mat, node, "node_composite", in, out, &outlink);
  GPU_material_output_surface(mat, outlink);

  return true;
}

void register_node_type_cmp_viewer(void)
=======
static void node_composit_buts_viewer(uiLayout *layout, bContext *UNUSED(C), PointerRNA *ptr)
{
  uiItemR(layout, ptr, "use_alpha", UI_ITEM_R_SPLIT_EMPTY_NAME, nullptr, ICON_NONE);
}

static void node_composit_buts_viewer_ex(uiLayout *layout, bContext *UNUSED(C), PointerRNA *ptr)
{
  uiLayout *col;

  uiItemR(layout, ptr, "use_alpha", UI_ITEM_R_SPLIT_EMPTY_NAME, nullptr, ICON_NONE);
  uiItemR(layout, ptr, "tile_order", UI_ITEM_R_SPLIT_EMPTY_NAME, nullptr, ICON_NONE);
  if (RNA_enum_get(ptr, "tile_order") == 0) {
    col = uiLayoutColumn(layout, true);
    uiItemR(col, ptr, "center_x", UI_ITEM_R_SPLIT_EMPTY_NAME, nullptr, ICON_NONE);
    uiItemR(col, ptr, "center_y", UI_ITEM_R_SPLIT_EMPTY_NAME, nullptr, ICON_NONE);
  }
}

}  // namespace blender::nodes::node_composite_viewer_cc

void register_node_type_cmp_viewer()
>>>>>>> f7b03a79
{
  namespace file_ns = blender::nodes::node_composite_viewer_cc;

  static bNodeType ntype;

  cmp_node_type_base(&ntype, CMP_NODE_VIEWER, "Viewer", NODE_CLASS_OUTPUT);
  ntype.declare = file_ns::cmp_node_viewer_declare;
  ntype.draw_buttons = file_ns::node_composit_buts_viewer;
  ntype.draw_buttons_ex = file_ns::node_composit_buts_viewer_ex;
  ntype.flag |= NODE_PREVIEW;
  node_type_init(&ntype, file_ns::node_composit_init_viewer);
  node_type_storage(&ntype, "ImageUser", node_free_standard_storage, node_copy_standard_storage);
  node_type_gpu(&ntype, node_composit_gpu_viewer);

  ntype.no_muting = true;

  nodeRegisterType(&ntype);
}<|MERGE_RESOLUTION|>--- conflicted
+++ resolved
@@ -53,7 +53,6 @@
   node->id = (ID *)BKE_image_ensure_viewer(G.main, IMA_TYPE_COMPOSITE, "Viewer Node");
 }
 
-<<<<<<< HEAD
 static int node_composit_gpu_viewer(GPUMaterial *mat,
                                     bNode *node,
                                     bNodeExecData *UNUSED(execdata),
@@ -68,8 +67,6 @@
   return true;
 }
 
-void register_node_type_cmp_viewer(void)
-=======
 static void node_composit_buts_viewer(uiLayout *layout, bContext *UNUSED(C), PointerRNA *ptr)
 {
   uiItemR(layout, ptr, "use_alpha", UI_ITEM_R_SPLIT_EMPTY_NAME, nullptr, ICON_NONE);
@@ -91,7 +88,6 @@
 }  // namespace blender::nodes::node_composite_viewer_cc
 
 void register_node_type_cmp_viewer()
->>>>>>> f7b03a79
 {
   namespace file_ns = blender::nodes::node_composite_viewer_cc;
 
@@ -104,7 +100,7 @@
   ntype.flag |= NODE_PREVIEW;
   node_type_init(&ntype, file_ns::node_composit_init_viewer);
   node_type_storage(&ntype, "ImageUser", node_free_standard_storage, node_copy_standard_storage);
-  node_type_gpu(&ntype, node_composit_gpu_viewer);
+  node_type_gpu(&ntype, file_ns::node_composit_gpu_viewer);
 
   ntype.no_muting = true;
 
