--- conflicted
+++ resolved
@@ -20,7 +20,6 @@
 
 static void cmp_node_map_range_declare(NodeDeclarationBuilder &b)
 {
-<<<<<<< HEAD
   b.add_input<decl::Float>(N_("Value"))
       .default_value(1.0f)
       .min(0.0f)
@@ -32,7 +31,7 @@
       .max(10000.0f)
       .compositor_domain_priority(1);
   b.add_input<decl::Float>(N_("From Max"))
-      .default_value(0.0f)
+      .default_value(1.0f)
       .min(-10000.0f)
       .max(10000.0f)
       .compositor_domain_priority(2);
@@ -42,17 +41,10 @@
       .max(10000.0f)
       .compositor_domain_priority(3);
   b.add_input<decl::Float>(N_("To Max"))
-      .default_value(0.0f)
+      .default_value(1.0f)
       .min(-10000.0f)
       .max(10000.0f)
       .compositor_domain_priority(4);
-=======
-  b.add_input<decl::Float>(N_("Value")).default_value(1.0f).min(0.0f).max(1.0f);
-  b.add_input<decl::Float>(N_("From Min")).default_value(0.0f).min(-10000.0f).max(10000.0f);
-  b.add_input<decl::Float>(N_("From Max")).default_value(1.0f).min(-10000.0f).max(10000.0f);
-  b.add_input<decl::Float>(N_("To Min")).default_value(0.0f).min(-10000.0f).max(10000.0f);
-  b.add_input<decl::Float>(N_("To Max")).default_value(1.0f).min(-10000.0f).max(10000.0f);
->>>>>>> a8471459
   b.add_output<decl::Float>(N_("Value"));
 }
 
