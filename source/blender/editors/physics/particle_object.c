--- conflicted
+++ resolved
@@ -674,11 +674,7 @@
 	invert_m4_m4(to_ob_imat, target_ob->obmat);
 	invert_m4_m4(from_imat, from_mat);
 	invert_m4_m4(to_imat, to_mat);
-<<<<<<< HEAD
-	
-=======
-
->>>>>>> 95011f6d
+
 	if (target_psmd->mesh_final->runtime.deformed_only) {
 		/* we don't want to mess up target_psmd->dm when converting to global coordinates below */
 		mesh = target_psmd->mesh_final;
@@ -852,11 +848,7 @@
 
 	if (!psys)
 		return false;
-<<<<<<< HEAD
-	
-=======
-
->>>>>>> 95011f6d
+
 	ok = remap_hair_emitter(
 	         depsgraph, scene, ob, psys, ob, psys, psys->edit,
 	         ob->obmat, ob->obmat, psys->flag & PSYS_GLOBAL_HAIR, false);
@@ -963,11 +955,7 @@
 		pa++;
 	}
 	update_world_cos(depsgraph, ob, edit);
-<<<<<<< HEAD
-	
-=======
-
->>>>>>> 95011f6d
+
 	UI_GetThemeColor3ubv(TH_EDGE_SELECT, edit->sel_col);
 	UI_GetThemeColor3ubv(TH_WIRE, edit->nosel_col);
 
@@ -1141,11 +1129,7 @@
 
 	#undef PSYS_FROM_FIRST
 	#undef PSYS_FROM_NEXT
-<<<<<<< HEAD
-	
-=======
-
->>>>>>> 95011f6d
+
 	DEG_id_tag_update(&ob_to->id, OB_RECALC_DATA);
 	WM_main_add_notifier(NC_OBJECT | ND_PARTICLE | NA_EDITED, ob_to);
 	return true;
