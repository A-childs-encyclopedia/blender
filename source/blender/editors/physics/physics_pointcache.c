--- conflicted
+++ resolved
@@ -66,19 +66,13 @@
   }
 
   if (ID_IS_OVERRIDE_LIBRARY_REAL(id) && (point_cache->flag & PTCACHE_DISK_CACHE) == false) {
-<<<<<<< HEAD
-=======
     CTX_wm_operator_poll_msg_set(C,
                                  "Library override data-blocks only support Disk Cache storage");
->>>>>>> c2f0ee01
     return false;
   }
 
   if (ID_IS_LINKED(id) && (point_cache->flag & PTCACHE_DISK_CACHE) == false) {
-<<<<<<< HEAD
-=======
     CTX_wm_operator_poll_msg_set(C, "Linked data-blocks do not allow editing caches");
->>>>>>> c2f0ee01
     return false;
   }
 
@@ -97,11 +91,8 @@
   }
 
   if (ID_IS_OVERRIDE_LIBRARY_REAL(id) || ID_IS_LINKED(id)) {
-<<<<<<< HEAD
-=======
     CTX_wm_operator_poll_msg_set(
         C, "Linked or library override data-blocks do not allow adding or removing caches");
->>>>>>> c2f0ee01
     return false;
   }
 
