/*
 * This program is free software; you can redistribute it and/or
 * modify it under the terms of the GNU General Public License
 * as published by the Free Software Foundation; either version 2
 * of the License, or (at your option) any later version.
 *
 * This program is distributed in the hope that it will be useful,
 * but WITHOUT ANY WARRANTY; without even the implied warranty of
 * GNU General Public License for more details.
 *
 * You should have received a copy of the GNU General Public License
 * along with this program; if not, write to the Free Software Foundation,
 * Inc., 51 Franklin Street, Fifth Floor, Boston, MA 02110-1301, USA.
 *
 * The Original Code is Copyright (C) 2001-2002 by NaN Holding BV.
 * All rights reserved.
 */

/** \file
 * \ingroup sptext
 */

#include "MEM_guardedalloc.h"

#include "BLF_api.h"

#include "BLI_blenlib.h"
#include "BLI_math.h"

#include "DNA_text_types.h"
#include "DNA_space_types.h"
#include "DNA_screen_types.h"

#include "BKE_context.h"
#include "BKE_text.h"
#include "BKE_text_suggestions.h"
#include "BKE_screen.h"

#include "ED_text.h"

#include "GPU_immediate.h"
#include "GPU_state.h"

#include "UI_interface.h"
#include "UI_resources.h"
#include "UI_view2d.h"

#include "text_intern.h"
#include "text_format.h"

/******************** text font drawing ******************/

typedef struct TextDrawContext {
  int font_id;
  int cwidth_px;
  int lheight_px;
  bool syntax_highlight;
} TextDrawContext;

static void text_draw_context_init(const SpaceText *st, TextDrawContext *tdc)
{
  tdc->font_id = blf_mono_font;
  tdc->cwidth_px = 0;
  tdc->lheight_px = st->runtime.lheight_px;
  tdc->syntax_highlight = st->showsyntax && ED_text_is_syntax_highlight_supported(st->text);
}

static void text_font_begin(const TextDrawContext *tdc)
{
  BLF_size(tdc->font_id, tdc->lheight_px, 72);
}

static void text_font_end(const TextDrawContext *UNUSED(tdc))
{
}

static int text_font_draw(const TextDrawContext *tdc, int x, int y, const char *str)
{
  int columns;

  BLF_position(tdc->font_id, x, y, 0);
  columns = BLF_draw_mono(tdc->font_id, str, BLF_DRAW_STR_DUMMY_MAX, tdc->cwidth_px);

  return tdc->cwidth_px * columns;
}

static int text_font_draw_character(const TextDrawContext *tdc, int x, int y, char c)
{
  BLF_position(tdc->font_id, x, y, 0);
  BLF_draw(tdc->font_id, &c, 1);

  return tdc->cwidth_px;
}

static int text_font_draw_character_utf8(const TextDrawContext *tdc, int x, int y, const char *c)
{
  int columns;

  const size_t len = BLI_str_utf8_size_safe(c);
  BLF_position(tdc->font_id, x, y, 0);
  columns = BLF_draw_mono(tdc->font_id, c, len, tdc->cwidth_px);

  return tdc->cwidth_px * columns;
}

#if 0
/* Formats every line of the current text */
static void txt_format_text(SpaceText *st)
{
  TextLine *linep;

  if (!st->text) {
    return;
  }

  for (linep = st->text->lines.first; linep; linep = linep->next) {
    txt_format_line(st, linep, 0);
  }
}
#endif

/* Sets the current drawing color based on the format character specified */
static void format_draw_color(const TextDrawContext *tdc, char formatchar)
{
  switch (formatchar) {
    case FMT_TYPE_WHITESPACE:
      break;
    case FMT_TYPE_SYMBOL:
      UI_FontThemeColor(tdc->font_id, TH_SYNTAX_S);
      break;
    case FMT_TYPE_COMMENT:
      UI_FontThemeColor(tdc->font_id, TH_SYNTAX_C);
      break;
    case FMT_TYPE_NUMERAL:
      UI_FontThemeColor(tdc->font_id, TH_SYNTAX_N);
      break;
    case FMT_TYPE_STRING:
      UI_FontThemeColor(tdc->font_id, TH_SYNTAX_L);
      break;
    case FMT_TYPE_DIRECTIVE:
      UI_FontThemeColor(tdc->font_id, TH_SYNTAX_D);
      break;
    case FMT_TYPE_SPECIAL:
      UI_FontThemeColor(tdc->font_id, TH_SYNTAX_V);
      break;
    case FMT_TYPE_RESERVED:
      UI_FontThemeColor(tdc->font_id, TH_SYNTAX_R);
      break;
    case FMT_TYPE_KEYWORD:
      UI_FontThemeColor(tdc->font_id, TH_SYNTAX_B);
      break;
    case FMT_TYPE_DEFAULT:
    default:
      UI_FontThemeColor(tdc->font_id, TH_TEXT);
      break;
  }
}

/************************** draw text *****************************/

/**
 * Notes on word-wrap
 * --
 * All word-wrap functions follow the algorithm below to maintain consistency:
 * - line:
 *   The line to wrap (tabs converted to spaces)
 * - view_width:
 *   The maximum number of characters displayable in the region
 *   This equals region_width/font_width for the region
 * - wrap_chars:
 *   Characters that allow wrapping. This equals [' ', '\t', '-']
 *
 * \code{.py}
 * def wrap(line, view_width, wrap_chars):
 *     draw_start = 0
 *     draw_end = view_width
 *     pos = 0
 *     for c in line:
 *         if pos-draw_start >= view_width:
 *             print line[draw_start:draw_end]
 *             draw_start = draw_end
 *             draw_end += view_width
 *         elif c in wrap_chars:
 *             draw_end = pos+1
 *         pos += 1
 *     print line[draw_start:]
 * \encode
 */

int wrap_width(const SpaceText *st, ARegion *ar)
{
  int winx = ar->winx - TXT_SCROLL_WIDTH;
  int x, max;

  x = TXT_BODY_LEFT(st);
<<<<<<< HEAD
  max = st->cwidth ? (winx - x) / st->cwidth : 0;
=======
  max = st->runtime.cwidth_px ? (winx - x) / st->runtime.cwidth_px : 0;
>>>>>>> fcc6e948
  return max > 8 ? max : 8;
}

/* Sets (offl, offc) for transforming (line, curs) to its wrapped position */
void wrap_offset(
    const SpaceText *st, ARegion *ar, TextLine *linein, int cursin, int *offl, int *offc)
{
  Text *text;
  TextLine *linep;
  int i, j, start, end, max, chop;
  char ch;

  *offl = *offc = 0;

  if (!st->text) {
    return;
  }
  if (!st->wordwrap) {
    return;
  }

  text = st->text;

  /* Move pointer to first visible line (top) */
  linep = text->lines.first;
  i = st->top;
  while (i > 0 && linep) {
    int lines = text_get_visible_lines(st, ar, linep->line);

    /* Line before top */
    if (linep == linein) {
      if (lines <= i) {
        /* no visible part of line */
        return;
      }
    }

    if (i - lines < 0) {
      break;
    }
    else {
      linep = linep->next;
      (*offl) += lines - 1;
      i -= lines;
    }
  }

  max = wrap_width(st, ar);
  cursin = BLI_str_utf8_offset_to_column(linein->line, cursin);

  while (linep) {
    start = 0;
    end = max;
    chop = 1;
    *offc = 0;
    for (i = 0, j = 0; linep->line[j]; j += BLI_str_utf8_size_safe(linep->line + j)) {
      int chars;
      int columns = BLI_str_utf8_char_width_safe(linep->line + j); /* = 1 for tab */

      /* Mimic replacement of tabs */
      ch = linep->line[j];
      if (ch == '\t') {
        chars = st->tabnumber - i % st->tabnumber;
        if (linep == linein && i < cursin) {
          cursin += chars - 1;
        }
        ch = ' ';
      }
      else {
        chars = 1;
      }

      while (chars--) {
        if (i + columns - start > max) {
          end = MIN2(end, i);

          if (chop && linep == linein && i >= cursin) {
            if (i == cursin) {
              (*offl)++;
              *offc -= end - start;
            }

            return;
          }

          (*offl)++;
          *offc -= end - start;

          start = end;
          end += max;
          chop = 1;
        }
        else if (ch == ' ' || ch == '-') {
          end = i + 1;
          chop = 0;
          if (linep == linein && i >= cursin) {
            return;
          }
        }
        i += columns;
      }
    }
    if (linep == linein) {
      break;
    }
    linep = linep->next;
  }
}

/* cursin - mem, offc - view */
void wrap_offset_in_line(
    const SpaceText *st, ARegion *ar, TextLine *linein, int cursin, int *offl, int *offc)
{
  int i, j, start, end, chars, max, chop;
  char ch;

  *offl = *offc = 0;

  if (!st->text) {
    return;
  }
  if (!st->wordwrap) {
    return;
  }

  max = wrap_width(st, ar);

  start = 0;
  end = max;
  chop = 1;
  *offc = 0;
  cursin = BLI_str_utf8_offset_to_column(linein->line, cursin);

  for (i = 0, j = 0; linein->line[j]; j += BLI_str_utf8_size_safe(linein->line + j)) {
    int columns = BLI_str_utf8_char_width_safe(linein->line + j); /* = 1 for tab */

    /* Mimic replacement of tabs */
    ch = linein->line[j];
    if (ch == '\t') {
      chars = st->tabnumber - i % st->tabnumber;
      if (i < cursin) {
        cursin += chars - 1;
      }
      ch = ' ';
    }
    else {
      chars = 1;
    }

    while (chars--) {
      if (i + columns - start > max) {
        end = MIN2(end, i);

        if (chop && i >= cursin) {
          if (i == cursin) {
            (*offl)++;
            *offc -= end - start;
          }

          return;
        }

        (*offl)++;
        *offc -= end - start;

        start = end;
        end += max;
        chop = 1;
      }
      else if (ch == ' ' || ch == '-') {
        end = i + 1;
        chop = 0;
        if (i >= cursin) {
          return;
        }
      }
      i += columns;
    }
  }
}

int text_get_char_pos(const SpaceText *st, const char *line, int cur)
{
  int a = 0, i;

  for (i = 0; i < cur && line[i]; i += BLI_str_utf8_size_safe(line + i)) {
    if (line[i] == '\t') {
      a += st->tabnumber - a % st->tabnumber;
    }
    else {
      a += BLI_str_utf8_char_width_safe(line + i);
    }
  }
  return a;
}

static const char *txt_utf8_forward_columns(const char *str, int columns, int *padding)
{
  int col;
  const char *p = str;
  while (*p) {
    col = BLI_str_utf8_char_width(p);
    if (columns - col < 0) {
      break;
    }
    columns -= col;
    p += BLI_str_utf8_size_safe(p);
    if (columns == 0) {
      break;
    }
  }
  if (padding) {
    *padding = *p ? columns : 0;
  }
  return p;
}

static int text_draw_wrapped(const SpaceText *st,
                             const TextDrawContext *tdc,
                             const char *str,
                             int x,
                             int y,
                             int w,
                             const char *format,
                             int skip)
{
  const bool use_syntax = (tdc->syntax_highlight && format);
  FlattenString fs;
  int basex, lines;
  int i, wrap, end, max, columns, padding; /* column */
  /* warning, only valid when 'use_syntax' is set */
  int a, fstart, fpos;      /* utf8 chars */
  int mi, ma, mstart, mend; /* mem */
  char fmt_prev = 0xff;
  /* don't draw lines below this */
  const int clip_min_y = -(int)(st->runtime.lheight_px - 1);

  flatten_string(st, &fs, str);
  str = fs.buf;
  max = w / st->runtime.cwidth_px;
  if (max < 8) {
    max = 8;
  }
  basex = x;
  lines = 1;

  fpos = fstart = 0;
  mstart = 0;
  mend = txt_utf8_forward_columns(str, max, &padding) - str;
  end = wrap = max - padding;

  for (i = 0, mi = 0; str[mi]; i += columns, mi += BLI_str_utf8_size_safe(str + mi)) {
    columns = BLI_str_utf8_char_width_safe(str + mi);
    if (i + columns > end) {
      /* skip hidden part of line */
      if (skip) {
        skip--;
        if (use_syntax) {
          /* currently fpos only used when formatting */
          fpos += BLI_strnlen_utf8(str + mstart, mend - mstart);
        }
        fstart = fpos;
        mstart = mend;
        mend = txt_utf8_forward_columns(str + mend, max, &padding) - str;
        end = (wrap += max - padding);
        continue;
      }

      /* Draw the visible portion of text on the overshot line */
      for (a = fstart, ma = mstart; ma < mend; a++, ma += BLI_str_utf8_size_safe(str + ma)) {
        if (use_syntax) {
          if (fmt_prev != format[a]) {
            format_draw_color(tdc, fmt_prev = format[a]);
          }
        }
        x += text_font_draw_character_utf8(tdc, x, y, str + ma);
        fpos++;
      }
      y -= TXT_LINE_HEIGHT(st);
      x = basex;
      lines++;
      fstart = fpos;
      mstart = mend;
      mend = txt_utf8_forward_columns(str + mend, max, &padding) - str;
      end = (wrap += max - padding);

      if (y <= clip_min_y) {
        break;
      }
    }
    else if (str[mi] == ' ' || str[mi] == '-') {
      wrap = i + 1;
      mend = mi + 1;
    }
  }

  /* Draw the remaining text */
  for (a = fstart, ma = mstart; str[ma] && y > clip_min_y;
       a++, ma += BLI_str_utf8_size_safe(str + ma)) {
    if (use_syntax) {
      if (fmt_prev != format[a]) {
        format_draw_color(tdc, fmt_prev = format[a]);
      }
    }

    x += text_font_draw_character_utf8(tdc, x, y, str + ma);
  }

  flatten_string_free(&fs);

  return lines;
}

static void text_draw(const SpaceText *st,
                      const TextDrawContext *tdc,
                      char *str,
                      int cshift,
                      int maxwidth,
                      int x,
                      int y,
                      const char *format)
{
  const bool use_syntax = (tdc->syntax_highlight && format);
  FlattenString fs;
  int columns, size, n, w = 0, padding, amount = 0;
  const char *in = NULL;

  for (n = flatten_string(st, &fs, str), str = fs.buf; n > 0; n--) {
    columns = BLI_str_utf8_char_width_safe(str);
    size = BLI_str_utf8_size_safe(str);

    if (!in) {
      if (w >= cshift) {
        padding = w - cshift;
        in = str;
      }
      else if (format) {
        format++;
      }
    }
    if (in) {
      if (maxwidth && w + columns > cshift + maxwidth) {
        break;
      }
      amount++;
    }

    w += columns;
    str += size;
  }
  if (!in) {
    flatten_string_free(&fs);
    return; /* String is shorter than shift or ends with a padding */
  }

  x += tdc->cwidth_px * padding;

  if (use_syntax) {
    int a, str_shift = 0;
    char fmt_prev = 0xff;

    for (a = 0; a < amount; a++) {
      if (format[a] != fmt_prev) {
        format_draw_color(tdc, fmt_prev = format[a]);
      }
      x += text_font_draw_character_utf8(tdc, x, y, in + str_shift);
      str_shift += BLI_str_utf8_size_safe(in + str_shift);
    }
  }
  else {
    text_font_draw(tdc, x, y, in);
  }

  flatten_string_free(&fs);
}

/************************ cache utilities *****************************/

typedef struct DrawCache {
  int *line_height;
  int total_lines, nlines;

  /* this is needed to check cache relevance */
  int winx, wordwrap, showlinenrs, tabnumber;
  short lheight;
  char cwidth_px;
  char text_id[MAX_ID_NAME];

  /* for partial lines recalculation */
  short update_flag;
  int valid_head, valid_tail; /* amount of unchanged lines */
} DrawCache;

static void text_drawcache_init(SpaceText *st)
{
  DrawCache *drawcache = MEM_callocN(sizeof(DrawCache), "text draw cache");

  drawcache->winx = -1;
  drawcache->nlines = BLI_listbase_count(&st->text->lines);
  drawcache->text_id[0] = '\0';

  st->runtime.drawcache = drawcache;
}

static void text_update_drawcache(SpaceText *st, ARegion *ar)
{
  DrawCache *drawcache;
  int full_update = 0, nlines = 0;
  Text *txt = st->text;

  if (st->runtime.drawcache == NULL) {
    text_drawcache_init(st);
  }

  text_update_character_width(st);

  drawcache = st->runtime.drawcache;
  nlines = drawcache->nlines;

  /* check if full cache update is needed */

  /* area was resized */
  full_update |= drawcache->winx != ar->winx;
  /* word-wrapping option was toggled */
  full_update |= drawcache->wordwrap != st->wordwrap;
  /* word-wrapping option was toggled */
  full_update |= drawcache->showlinenrs != st->showlinenrs;
  /* word-wrapping option was toggled */
  full_update |= drawcache->tabnumber != st->tabnumber;
  /* word-wrapping option was toggled */
  full_update |= drawcache->lheight != st->runtime.lheight_px;
  /* word-wrapping option was toggled */
  full_update |= drawcache->cwidth_px != st->runtime.cwidth_px;
  /* text datablock was changed */
  full_update |= !STREQLEN(drawcache->text_id, txt->id.name, MAX_ID_NAME);

  if (st->wordwrap) {
    /* update line heights */
    if (full_update || !drawcache->line_height) {
      drawcache->valid_head = 0;
      drawcache->valid_tail = 0;
      drawcache->update_flag = 1;
    }

    if (drawcache->update_flag) {
      TextLine *line = st->text->lines.first;
      int lineno = 0, size, lines_count;
      int *fp = drawcache->line_height, *new_tail, *old_tail;

      nlines = BLI_listbase_count(&txt->lines);
      size = sizeof(int) * nlines;

      if (fp) {
        fp = MEM_reallocN(fp, size);
      }
      else {
        fp = MEM_callocN(size, "text drawcache line_height");
      }

      drawcache->valid_tail = drawcache->valid_head = 0;
      old_tail = fp + drawcache->nlines - drawcache->valid_tail;
      new_tail = fp + nlines - drawcache->valid_tail;
      memmove(new_tail, old_tail, drawcache->valid_tail);

      drawcache->total_lines = 0;

      if (st->showlinenrs) {
        st->runtime.line_number_display_digits = integer_digits_i(nlines);
      }

      while (line) {
        if (drawcache->valid_head) { /* we're inside valid head lines */
          lines_count = fp[lineno];
          drawcache->valid_head--;
        }
        else if (lineno > new_tail - fp) { /* we-re inside valid tail lines */
          lines_count = fp[lineno];
        }
        else {
          lines_count = text_get_visible_lines(st, ar, line->line);
        }

        fp[lineno] = lines_count;

        line = line->next;
        lineno++;
        drawcache->total_lines += lines_count;
      }

      drawcache->line_height = fp;
    }
  }
  else {
    if (drawcache->line_height) {
      MEM_freeN(drawcache->line_height);
      drawcache->line_height = NULL;
    }

    if (full_update || drawcache->update_flag) {
      nlines = BLI_listbase_count(&txt->lines);

      if (st->showlinenrs) {
        st->runtime.line_number_display_digits = integer_digits_i(nlines);
      }
    }

    drawcache->total_lines = nlines;
  }

  drawcache->nlines = nlines;

  /* store settings */
  drawcache->winx = ar->winx;
  drawcache->wordwrap = st->wordwrap;
  drawcache->lheight = st->runtime.lheight_px;
  drawcache->cwidth_px = st->runtime.cwidth_px;
  drawcache->showlinenrs = st->showlinenrs;
  drawcache->tabnumber = st->tabnumber;

  strncpy(drawcache->text_id, txt->id.name, MAX_ID_NAME);

  /* clear update flag */
  drawcache->update_flag = 0;
  drawcache->valid_head = 0;
  drawcache->valid_tail = 0;
}

void text_drawcache_tag_update(SpaceText *st, int full)
{
  /* this happens if text editor ops are caled from python */
  if (st == NULL) {
    return;
  }

  if (st->runtime.drawcache != NULL) {
    DrawCache *drawcache = st->runtime.drawcache;
    Text *txt = st->text;

    if (drawcache->update_flag) {
      /* happens when tagging update from space listener */
      /* should do nothing to prevent locally tagged cache be fully recalculated */
      return;
    }

    if (!full) {
      int sellno = BLI_findindex(&txt->lines, txt->sell);
      int curlno = BLI_findindex(&txt->lines, txt->curl);

      if (curlno < sellno) {
        drawcache->valid_head = curlno;
        drawcache->valid_tail = drawcache->nlines - sellno - 1;
      }
      else {
        drawcache->valid_head = sellno;
        drawcache->valid_tail = drawcache->nlines - curlno - 1;
      }

      /* quick cache recalculation is also used in delete operator,
       * which could merge lines which are adjacent to current selection lines
       * expand recalculate area to this lines */
      if (drawcache->valid_head > 0) {
        drawcache->valid_head--;
      }
      if (drawcache->valid_tail > 0) {
        drawcache->valid_tail--;
      }
    }
    else {
      drawcache->valid_head = 0;
      drawcache->valid_tail = 0;
    }

    drawcache->update_flag = 1;
  }
}

void text_free_caches(SpaceText *st)
{
  DrawCache *drawcache = st->runtime.drawcache;

  if (drawcache) {
    if (drawcache->line_height) {
      MEM_freeN(drawcache->line_height);
    }

    MEM_freeN(drawcache);
  }
}

/************************ word-wrap utilities *****************************/

/* cache should be updated in caller */
static int text_get_visible_lines_no(const SpaceText *st, int lineno)
{
  const DrawCache *drawcache = st->runtime.drawcache;

  return drawcache->line_height[lineno];
}

int text_get_visible_lines(const SpaceText *st, ARegion *ar, const char *str)
{
  int i, j, start, end, max, lines, chars;
  char ch;

  max = wrap_width(st, ar);
  lines = 1;
  start = 0;
  end = max;
  for (i = 0, j = 0; str[j]; j += BLI_str_utf8_size_safe(str + j)) {
    int columns = BLI_str_utf8_char_width_safe(str + j); /* = 1 for tab */

    /* Mimic replacement of tabs */
    ch = str[j];
    if (ch == '\t') {
      chars = st->tabnumber - i % st->tabnumber;
      ch = ' ';
    }
    else {
      chars = 1;
    }

    while (chars--) {
      if (i + columns - start > max) {
        lines++;
        start = MIN2(end, i);
        end += max;
      }
      else if (ch == ' ' || ch == '-') {
        end = i + 1;
      }

      i += columns;
    }
  }

  return lines;
}

int text_get_span_wrap(const SpaceText *st, ARegion *ar, TextLine *from, TextLine *to)
{
  if (st->wordwrap) {
    int ret = 0;
    TextLine *tmp = from;

    /* Look forwards */
    while (tmp) {
      if (tmp == to) {
        return ret;
      }
      ret += text_get_visible_lines(st, ar, tmp->line);
      tmp = tmp->next;
    }

    return ret;
  }
  else {
    return txt_get_span(from, to);
  }
}

int text_get_total_lines(SpaceText *st, ARegion *ar)
{
  DrawCache *drawcache;

  text_update_drawcache(st, ar);
  drawcache = st->runtime.drawcache;

  return drawcache->total_lines;
}

/************************ draw scrollbar *****************************/

static void calc_text_rcts(SpaceText *st, ARegion *ar, rcti *scroll, rcti *back)
{
  int lhlstart, lhlend, ltexth, sell_off, curl_off;
  short barheight, barstart, hlstart, hlend, blank_lines;
  short pix_available, pix_top_margin, pix_bottom_margin, pix_bardiff;

  pix_top_margin = (0.4 * U.widget_unit);
  pix_bottom_margin = (0.4 * U.widget_unit);
  pix_available = ar->winy - pix_top_margin - pix_bottom_margin;
  ltexth = text_get_total_lines(st, ar);
  blank_lines = st->runtime.viewlines / 2;

  /* nicer code: use scroll rect for entire bar */
  back->xmin = ar->winx - (0.6 * U.widget_unit);
  back->xmax = ar->winx;
  back->ymin = 0;
  back->ymax = ar->winy;

  scroll->xmax = ar->winx - (0.2 * U.widget_unit);
  scroll->xmin = scroll->xmax - (0.4 * U.widget_unit);
  scroll->ymin = pix_top_margin;
  scroll->ymax = pix_available;

  /* when re-sizing a view-port with the bar at the bottom to a greater height
   * more blank lines will be added */
  if (ltexth + blank_lines < st->top + st->runtime.viewlines) {
    blank_lines = st->top + st->runtime.viewlines - ltexth;
  }

  ltexth += blank_lines;

  barheight = (ltexth > 0) ? (st->runtime.viewlines * pix_available) / ltexth : 0;
  pix_bardiff = 0;
  if (barheight < 20) {
    pix_bardiff = 20 - barheight; /* take into account the now non-linear sizing of the bar */
    barheight = 20;
  }
  barstart = (ltexth > 0) ? ((pix_available - pix_bardiff) * st->top) / ltexth : 0;

  st->runtime.scroll_region_handle = *scroll;
  st->runtime.scroll_region_handle.ymax -= barstart;
  st->runtime.scroll_region_handle.ymin = st->runtime.scroll_region_handle.ymax - barheight;

  CLAMP(st->runtime.scroll_region_handle.ymin, pix_bottom_margin, ar->winy - pix_top_margin);
  CLAMP(st->runtime.scroll_region_handle.ymax, pix_bottom_margin, ar->winy - pix_top_margin);

  st->runtime.scroll_px_per_line = (pix_available > 0) ? (float)ltexth / pix_available : 0;
  if (st->runtime.scroll_px_per_line < 0.1f) {
    st->runtime.scroll_px_per_line = 0.1f;
  }

  curl_off = text_get_span_wrap(st, ar, st->text->lines.first, st->text->curl);
  sell_off = text_get_span_wrap(st, ar, st->text->lines.first, st->text->sell);
  lhlstart = MIN2(curl_off, sell_off);
  lhlend = MAX2(curl_off, sell_off);

  if (ltexth > 0) {
    hlstart = (lhlstart * pix_available) / ltexth;
    hlend = (lhlend * pix_available) / ltexth;

    /* the scrollbar is non-linear sized */
    if (pix_bardiff > 0) {
      /* the start of the highlight is in the current viewport */
      if (st->runtime.viewlines && lhlstart >= st->top &&
          lhlstart <= st->top + st->runtime.viewlines) {
        /* speed the progresion of the start of the highlight through the scrollbar */
        hlstart = (((pix_available - pix_bardiff) * lhlstart) / ltexth) +
                  (pix_bardiff * (lhlstart - st->top) / st->runtime.viewlines);
      }
      else if (lhlstart > st->top + st->runtime.viewlines && hlstart < barstart + barheight &&
               hlstart > barstart) {
        /* push hl start down */
        hlstart = barstart + barheight;
      }
      else if (lhlend > st->top && lhlstart < st->top && hlstart > barstart) {
        /*fill out start */
        hlstart = barstart;
      }

      if (hlend <= hlstart) {
        hlend = hlstart + 2;
      }

      /* the end of the highlight is in the current viewport */
      if (st->runtime.viewlines && lhlend >= st->top &&
          lhlend <= st->top + st->runtime.viewlines) {
        /* speed the progresion of the end of the highlight through the scrollbar */
        hlend = (((pix_available - pix_bardiff) * lhlend) / ltexth) +
                (pix_bardiff * (lhlend - st->top) / st->runtime.viewlines);
      }
      else if (lhlend < st->top && hlend >= barstart - 2 && hlend < barstart + barheight) {
        /* push hl end up */
        hlend = barstart;
      }
      else if (lhlend > st->top + st->runtime.viewlines &&
               lhlstart < st->top + st->runtime.viewlines && hlend < barstart + barheight) {
        /* fill out end */
        hlend = barstart + barheight;
      }

      if (hlend <= hlstart) {
        hlstart = hlend - 2;
      }
    }
  }
  else {
    hlstart = 0;
    hlend = 0;
  }

  if (hlend - hlstart < 2) {
    hlend = hlstart + 2;
  }

  st->runtime.scroll_region_select = *scroll;
  st->runtime.scroll_region_select.ymax = ar->winy - pix_top_margin - hlstart;
  st->runtime.scroll_region_select.ymin = ar->winy - pix_top_margin - hlend;

  CLAMP(st->runtime.scroll_region_select.ymin, pix_bottom_margin, ar->winy - pix_top_margin);
  CLAMP(st->runtime.scroll_region_select.ymax, pix_bottom_margin, ar->winy - pix_top_margin);
}

static void draw_textscroll(const SpaceText *st, rcti *scroll, rcti *back)
{
  bTheme *btheme = UI_GetTheme();
  uiWidgetColors wcol = btheme->tui.wcol_scroll;
  float col[4];
  float rad;

  /* background so highlights don't go behind the scrollbar */
  uint pos = GPU_vertformat_attr_add(
      immVertexFormat(), "pos", GPU_COMP_I32, 2, GPU_FETCH_INT_TO_FLOAT);
  immBindBuiltinProgram(GPU_SHADER_2D_UNIFORM_COLOR);
  immUniformThemeColor(TH_BACK);
  immRecti(pos, back->xmin, back->ymin, back->xmax, back->ymax);
  immUnbindProgram();

  UI_draw_widget_scroll(&wcol,
                        scroll,
                        &st->runtime.scroll_region_handle,
                        (st->flags & ST_SCROLL_SELECT) ? UI_SCROLL_PRESSED : 0);

  UI_draw_roundbox_corner_set(UI_CNR_ALL);
  rad = 0.4f * min_ii(BLI_rcti_size_x(&st->runtime.scroll_region_select),
                      BLI_rcti_size_y(&st->runtime.scroll_region_select));
  UI_GetThemeColor3fv(TH_HILITE, col);
  col[3] = 0.18f;
  UI_draw_roundbox_aa(true,
                      st->runtime.scroll_region_select.xmin + 1,
                      st->runtime.scroll_region_select.ymin,
                      st->runtime.scroll_region_select.xmax - 1,
                      st->runtime.scroll_region_select.ymax,
                      rad,
                      col);
}

/*********************** draw documentation *******************************/

#if 0
static void draw_documentation(const SpaceText *st, ARegion *ar)
{
  TextDrawContext tdc = {0};
  TextLine *tmp;
  char *docs, buf[DOC_WIDTH + 1], *p;
  int i, br, lines;
  int boxw, boxh, l, x, y /* , top */ /* UNUSED */;

  if (!st || !st->text) {
    return;
  }
  if (!texttool_text_is_active(st->text)) {
    return;
  }

  docs = texttool_docs_get();

  if (!docs) {
    return;
  }

  text_draw_context_init(st, &tdc);

  /* Count the visible lines to the cursor */
  for (tmp = st->text->curl, l = -st->top; tmp; tmp = tmp->prev, l++) {
    /* pass */
  }

  if (l < 0) {
    return;
  }

<<<<<<< HEAD
  x = TXT_BODY_LEFT(st) + (st->cwidth * (st->text->curc - st->left));
=======
  x = TXT_BODY_LEFT(st) + (st->runtime.cwidth_px * (st->text->curc - st->left));
>>>>>>> fcc6e948
  if (texttool_suggest_first()) {
    x += SUGG_LIST_WIDTH * st->runtime.cwidth_px + 50;
  }

<<<<<<< HEAD
  /* top = */ /* UNUSED */ y = ar->winy - st->lheight_dpi * l - 2;
  boxw = DOC_WIDTH * st->cwidth + 20;
=======
  /* top = */ /* UNUSED */ y = ar->winy - st->runtime.lheight_px * l - 2;
  boxw = DOC_WIDTH * st->runtime.cwidth_px + 20;
>>>>>>> fcc6e948
  boxh = (DOC_HEIGHT + 1) * TXT_LINE_HEIGHT(st);

  /* Draw panel */
  uint pos = GPU_vertformat_attr_add(
      immVertexFormat(), "pos", GPU_COMP_I32, 2, GPU_FETCH_INT_TO_FLOAT);
  immBindBuiltinProgram(GPU_SHADER_2D_UNIFORM_COLOR);

  immUniformThemeColor(TH_BACK);
  immRecti(pos, x, y, x + boxw, y - boxh);
  immUniformThemeColor(TH_SHADE1);
  immBegin(GPU_PRIM_LINE_LOOP, 4);
  immVertex2i(pos, x, y);
  immVertex2i(pos, x + boxw, y);
  immVertex2i(pos, x + boxw, y - boxh);
  immVertex2i(pos, x, y - boxh);
  immEnd();
  immBegin(GPU_PRIM_LINE_LOOP, 3);
  immVertex2i(pos, x + boxw - 10, y - 7);
  immVertex2i(pos, x + boxw - 4, y - 7);
  immVertex2i(pos, x + boxw - 7, y - 2);
  immEnd();
  immBegin(GPU_PRIM_LINE_LOOP, 3);
  immVertex2i(pos, x + boxw - 10, y - boxh + 7);
  immVertex2i(pos, x + boxw - 4, y - boxh + 7);
  immVertex2i(pos, x + boxw - 7, y - boxh + 2);
  immEnd();

  immUnbindProgram();

  UI_FontThemeColor(tdc.font_id, TH_TEXT);

  i = 0;
  br = DOC_WIDTH;
  lines = 0;  // XXX -doc_scroll;
  for (p = docs; *p; p++) {
    if (*p == '\r' && *(++p) != '\n') {
      *(--p) = '\n'; /* Fix line endings */
    }
    if (*p == ' ' || *p == '\t') {
      br = i;
    }
    else if (*p == '\n') {
      buf[i] = '\0';
      if (lines >= 0) {
        y -= st->runtime.lheight_px;
        text_draw(st, &tdc, buf, 0, 0, x + 4, y - 3, NULL);
      }
      i = 0;
      br = DOC_WIDTH;
      lines++;
    }
    buf[i++] = *p;
    if (i == DOC_WIDTH) { /* Reached the width, go to last break and wrap there */
      buf[br] = '\0';
      if (lines >= 0) {
        y -= st->runtime.lheight_px;
        text_draw(st, &tdc, buf, 0, 0, x + 4, y - 3, NULL);
      }
      p -= i - br - 1; /* Rewind pointer to last break */
      i = 0;
      br = DOC_WIDTH;
      lines++;
    }
    if (lines >= DOC_HEIGHT) {
      break;
    }
  }
}
#endif

/*********************** draw suggestion list *******************************/

static void draw_suggestion_list(const SpaceText *st, const TextDrawContext *tdc, ARegion *ar)
{
  SuggItem *item, *first, *last, *sel;
  char str[SUGG_LIST_WIDTH * BLI_UTF8_MAX + 1];
  int offl, offc, vcurl, vcurc;
  int w, boxw = 0, boxh, i, x, y, *top;
  const int lheight = TXT_LINE_HEIGHT(st);
  const int margin_x = 2;

  if (!st->text) {
    return;
  }
  if (!texttool_text_is_active(st->text)) {
    return;
  }

  first = texttool_suggest_first();
  last = texttool_suggest_last();

  if (!first || !last) {
    return;
  }

  text_pop_suggest_list();
  sel = texttool_suggest_selected();
  top = texttool_suggest_top();

  wrap_offset(st, ar, st->text->curl, st->text->curc, &offl, &offc);
  vcurl = txt_get_span(st->text->lines.first, st->text->curl) - st->top + offl;
  vcurc = text_get_char_pos(st, st->text->curl->line, st->text->curc) - st->left + offc;

<<<<<<< HEAD
  x = TXT_BODY_LEFT(st) + (vcurc * st->cwidth);
=======
  x = TXT_BODY_LEFT(st) + (vcurc * st->runtime.cwidth_px);
>>>>>>> fcc6e948
  y = ar->winy - (vcurl + 1) * lheight - 2;

  /* offset back so the start of the text lines up with the suggestions,
   * not essential but makes suggestions easier to follow */
  x -= st->runtime.cwidth_px *
       (st->text->curc - text_find_identifier_start(st->text->curl->line, st->text->curc));

  boxw = SUGG_LIST_WIDTH * st->runtime.cwidth_px + 20;
  boxh = SUGG_LIST_SIZE * lheight + 8;

  if (x + boxw > ar->winx) {
    x = MAX2(0, ar->winx - boxw);
  }

  /* not needed but stands out nicer */
  UI_draw_box_shadow(220, x, y - boxh, x + boxw, y);

  uint pos = GPU_vertformat_attr_add(
      immVertexFormat(), "pos", GPU_COMP_I32, 2, GPU_FETCH_INT_TO_FLOAT);
  immBindBuiltinProgram(GPU_SHADER_2D_UNIFORM_COLOR);

  immUniformThemeColor(TH_SHADE1);
  immRecti(pos, x - 1, y + 1, x + boxw + 1, y - boxh - 1);
  immUniformThemeColorShade(TH_BACK, 16);
  immRecti(pos, x, y, x + boxw, y - boxh);

  immUnbindProgram();

  /* Set the top 'item' of the visible list */
  for (i = 0, item = first; i < *top && item->next; i++, item = item->next) {
    /* pass */
  }

  for (i = 0; i < SUGG_LIST_SIZE && item; i++, item = item->next) {
    int len = txt_utf8_forward_columns(item->name, SUGG_LIST_WIDTH, NULL) - item->name;

    y -= lheight;

    BLI_strncpy(str, item->name, len + 1);

    w = st->runtime.cwidth_px * text_get_char_pos(st, str, len);

    if (item == sel) {
      uint posi = GPU_vertformat_attr_add(
          immVertexFormat(), "pos", GPU_COMP_I32, 2, GPU_FETCH_INT_TO_FLOAT);
      immBindBuiltinProgram(GPU_SHADER_2D_UNIFORM_COLOR);

      immUniformThemeColor(TH_SHADE2);
      immRecti(posi, x + margin_x, y - 3, x + margin_x + w, y + lheight - 3);

      immUnbindProgram();
    }

    format_draw_color(tdc, item->type);
    text_draw(st, tdc, str, 0, 0, x + margin_x, y - 1, NULL);

    if (item == last) {
      break;
    }
  }
}

/*********************** draw cursor ************************/

static void draw_text_decoration(SpaceText *st, ARegion *ar)
{
  Text *text = st->text;
  int vcurl, vcurc, vsell, vselc, hidden = 0;
  int x, y, w, i;
  int offl, offc;
  const int lheight = TXT_LINE_HEIGHT(st);

  /* Convert to view space character coordinates to determine if cursor is hidden */
  wrap_offset(st, ar, text->sell, text->selc, &offl, &offc);
  vsell = txt_get_span(text->lines.first, text->sell) - st->top + offl;
  vselc = text_get_char_pos(st, text->sell->line, text->selc) - st->left + offc;

  if (vselc < 0) {
    vselc = 0;
    hidden = 1;
  }

  if (text->curl == text->sell && text->curc == text->selc && !st->line_hlight && hidden) {
    /* Nothing to draw here */
    return;
  }

  uint pos = GPU_vertformat_attr_add(
      immVertexFormat(), "pos", GPU_COMP_I32, 2, GPU_FETCH_INT_TO_FLOAT);
  immBindBuiltinProgram(GPU_SHADER_2D_UNIFORM_COLOR);

  /* Draw the selection */
  if (text->curl != text->sell || text->curc != text->selc) {
    /* Convert all to view space character coordinates */
    wrap_offset(st, ar, text->curl, text->curc, &offl, &offc);
    vcurl = txt_get_span(text->lines.first, text->curl) - st->top + offl;
    vcurc = text_get_char_pos(st, text->curl->line, text->curc) - st->left + offc;

    if (vcurc < 0) {
      vcurc = 0;
    }

    immUniformThemeColor(TH_SHADE2);

    x = TXT_BODY_LEFT(st);
    y = ar->winy;
    if (st->flags & ST_SCROLL_SELECT) {
<<<<<<< HEAD
      y += st->scroll_ofs_px[1];
=======
      y += st->runtime.scroll_ofs_px[1];
>>>>>>> fcc6e948
    }

    if (vcurl == vsell) {
      y -= vcurl * lheight;

      if (vcurc < vselc) {
<<<<<<< HEAD
        immRecti(pos, x + vcurc * st->cwidth, y, x + vselc * st->cwidth, y - lheight);
      }
      else {
        immRecti(pos, x + vselc * st->cwidth, y, x + vcurc * st->cwidth, y - lheight);
=======
        immRecti(pos,
                 x + vcurc * st->runtime.cwidth_px,
                 y,
                 x + vselc * st->runtime.cwidth_px,
                 y - lheight);
      }
      else {
        immRecti(pos,
                 x + vselc * st->runtime.cwidth_px,
                 y,
                 x + vcurc * st->runtime.cwidth_px,
                 y - lheight);
>>>>>>> fcc6e948
      }
    }
    else {
      int froml, fromc, tol, toc;

      if (vcurl < vsell) {
        froml = vcurl;
        tol = vsell;
        fromc = vcurc;
        toc = vselc;
      }
      else {
        froml = vsell;
        tol = vcurl;
        fromc = vselc;
        toc = vcurc;
      }

      y -= froml * lheight;

<<<<<<< HEAD
      immRecti(pos, x + fromc * st->cwidth - U.pixelsize, y, ar->winx, y - lheight);
=======
      immRecti(pos, x + fromc * st->runtime.cwidth_px - U.pixelsize, y, ar->winx, y - lheight);
>>>>>>> fcc6e948
      y -= lheight;

      for (i = froml + 1; i < tol; i++) {
        immRecti(pos, x - U.pixelsize, y, ar->winx, y - lheight);
        y -= lheight;
      }

<<<<<<< HEAD
      if (x + toc * st->cwidth > x) {
        immRecti(pos, x - U.pixelsize, y, x + toc * st->cwidth, y - lheight);
=======
      if (x + toc * st->runtime.cwidth_px > x) {
        immRecti(pos, x - U.pixelsize, y, x + toc * st->runtime.cwidth_px, y - lheight);
>>>>>>> fcc6e948
      }
      y -= lheight;
    }
  }

  if (st->line_hlight) {
    int y1, y2;

    if (st->wordwrap) {
      int visible_lines = text_get_visible_lines(st, ar, text->sell->line);

      wrap_offset_in_line(st, ar, text->sell, text->selc, &offl, &offc);

      y1 = ar->winy - (vsell - offl) * lheight;
      y2 = y1 - (lheight * visible_lines);
    }
    else {
      y1 = ar->winy - vsell * lheight;
      y2 = y1 - (lheight);
    }

    if (!(y1 < 0 || y2 > ar->winy)) { /* check we need to draw */
      float highlight_color[4];
      UI_GetThemeColor4fv(TH_TEXT, highlight_color);
      highlight_color[3] = 0.1f;
      immUniformColor4fv(highlight_color);
      GPU_blend_set_func_separate(
          GPU_SRC_ALPHA, GPU_ONE_MINUS_SRC_ALPHA, GPU_ONE, GPU_ONE_MINUS_SRC_ALPHA);
      GPU_blend(true);
      immRecti(pos, 0, y1, ar->winx, y2);
      GPU_blend(false);
    }
  }

  if (!hidden) {
    /* Draw the cursor itself (we draw the sel. cursor as this is the leading edge) */
<<<<<<< HEAD
    x = TXT_BODY_LEFT(st) + (vselc * st->cwidth);
    y = ar->winy - vsell * lheight;
    if (st->flags & ST_SCROLL_SELECT) {
      y += st->scroll_ofs_px[1];
=======
    x = TXT_BODY_LEFT(st) + (vselc * st->runtime.cwidth_px);
    y = ar->winy - vsell * lheight;
    if (st->flags & ST_SCROLL_SELECT) {
      y += st->runtime.scroll_ofs_px[1];
>>>>>>> fcc6e948
    }

    immUniformThemeColor(TH_HILITE);

    if (st->overwrite) {
      char ch = text->sell->line[text->selc];

      y += TXT_LINE_SPACING(st);
<<<<<<< HEAD
      w = st->cwidth;
=======
      w = st->runtime.cwidth_px;
>>>>>>> fcc6e948
      if (ch == '\t') {
        w *= st->tabnumber - (vselc + st->left) % st->tabnumber;
      }

      immRecti(
          pos, x, y - lheight - U.pixelsize, x + w + U.pixelsize, y - lheight - (3 * U.pixelsize));
    }
    else {
      immRecti(pos, x - U.pixelsize, y, x + U.pixelsize, y - lheight);
    }
  }

  immUnbindProgram();
}

/******************* draw matching brackets *********************/

static void draw_brackets(const SpaceText *st, const TextDrawContext *tdc, ARegion *ar)
{
  TextLine *startl, *endl, *linep;
  Text *text = st->text;
  int b, fc, find, stack, viewc, viewl, offl, offc, x, y;
  int startc, endc, c;

  char ch;

  // syntax_highlight must be on or else the format string will be null
  if (!text->curl || !tdc->syntax_highlight) {
    return;
  }

  startl = text->curl;
  startc = text->curc;
  b = text_check_bracket(startl->line[startc]);
  if (b == 0 && startc > 0) {
    b = text_check_bracket(startl->line[--startc]);
  }
  if (b == 0) {
    return;
  }

  linep = startl;
  c = startc;
  fc = BLI_str_utf8_offset_to_index(linep->line, startc);
  endl = NULL;
  endc = -1;
  find = -b;
  stack = 0;

  /* Don't highlight backets if syntax HL is off or bracket in string or comment. */
  if (!linep->format || linep->format[fc] == FMT_TYPE_STRING ||
      linep->format[fc] == FMT_TYPE_COMMENT) {
    return;
  }

  if (b > 0) {
    /* opening bracket, search forward for close */
    fc++;
    c += BLI_str_utf8_size_safe(linep->line + c);
    while (linep) {
      while (c < linep->len) {
        if (linep->format && linep->format[fc] != FMT_TYPE_STRING &&
            linep->format[fc] != FMT_TYPE_COMMENT) {
          b = text_check_bracket(linep->line[c]);
          if (b == find) {
            if (stack == 0) {
              endl = linep;
              endc = c;
              break;
            }
            stack--;
          }
          else if (b == -find) {
            stack++;
          }
        }
        fc++;
        c += BLI_str_utf8_size_safe(linep->line + c);
      }
      if (endl) {
        break;
      }
      linep = linep->next;
      c = 0;
      fc = 0;
    }
  }
  else {
    /* closing bracket, search backward for open */
    fc--;
    if (c > 0) {
      c -= linep->line + c - BLI_str_prev_char_utf8(linep->line + c);
    }
    while (linep) {
      while (fc >= 0) {
        if (linep->format && linep->format[fc] != FMT_TYPE_STRING &&
            linep->format[fc] != FMT_TYPE_COMMENT) {
          b = text_check_bracket(linep->line[c]);
          if (b == find) {
            if (stack == 0) {
              endl = linep;
              endc = c;
              break;
            }
            stack--;
          }
          else if (b == -find) {
            stack++;
          }
        }
        fc--;
        if (c > 0) {
          c -= linep->line + c - BLI_str_prev_char_utf8(linep->line + c);
        }
      }
      if (endl) {
        break;
      }
      linep = linep->prev;
      if (linep) {
        if (linep->format) {
          fc = strlen(linep->format) - 1;
        }
        else {
          fc = -1;
        }
        if (linep->len) {
          c = BLI_str_prev_char_utf8(linep->line + linep->len) - linep->line;
        }
        else {
          fc = -1;
        }
      }
    }
  }

  if (!endl || endc == -1) {
    return;
  }

  UI_FontThemeColor(tdc->font_id, TH_HILITE);
  x = TXT_BODY_LEFT(st);
<<<<<<< HEAD
  y = ar->winy - st->lheight_dpi;
  if (st->flags & ST_SCROLL_SELECT) {
    y += st->scroll_ofs_px[1];
=======
  y = ar->winy - st->runtime.lheight_px;
  if (st->flags & ST_SCROLL_SELECT) {
    y += st->runtime.scroll_ofs_px[1];
>>>>>>> fcc6e948
  }

  /* draw opening bracket */
  ch = startl->line[startc];
  wrap_offset(st, ar, startl, startc, &offl, &offc);
  viewc = text_get_char_pos(st, startl->line, startc) - st->left + offc;

  if (viewc >= 0) {
    viewl = txt_get_span(text->lines.first, startl) - st->top + offl;

<<<<<<< HEAD
    text_font_draw_character(tdc, x + viewc * st->cwidth, y - viewl * TXT_LINE_HEIGHT(st), ch);
    text_font_draw_character(tdc, x + viewc * st->cwidth + 1, y - viewl * TXT_LINE_HEIGHT(st), ch);
=======
    text_font_draw_character(
        tdc, x + viewc * st->runtime.cwidth_px, y - viewl * TXT_LINE_HEIGHT(st), ch);
    text_font_draw_character(
        tdc, x + viewc * st->runtime.cwidth_px + 1, y - viewl * TXT_LINE_HEIGHT(st), ch);
>>>>>>> fcc6e948
  }

  /* draw closing bracket */
  ch = endl->line[endc];
  wrap_offset(st, ar, endl, endc, &offl, &offc);
  viewc = text_get_char_pos(st, endl->line, endc) - st->left + offc;

  if (viewc >= 0) {
    viewl = txt_get_span(text->lines.first, endl) - st->top + offl;

<<<<<<< HEAD
    text_font_draw_character(tdc, x + viewc * st->cwidth, y - viewl * TXT_LINE_HEIGHT(st), ch);
    text_font_draw_character(tdc, x + viewc * st->cwidth + 1, y - viewl * TXT_LINE_HEIGHT(st), ch);
=======
    text_font_draw_character(
        tdc, x + viewc * st->runtime.cwidth_px, y - viewl * TXT_LINE_HEIGHT(st), ch);
    text_font_draw_character(
        tdc, x + viewc * st->runtime.cwidth_px + 1, y - viewl * TXT_LINE_HEIGHT(st), ch);
>>>>>>> fcc6e948
  }
}

/*********************** main region drawing *************************/

void draw_text_main(SpaceText *st, ARegion *ar)
{
  TextDrawContext tdc = {0};
  Text *text = st->text;
  TextFormatType *tft;
  TextLine *tmp;
  rcti scroll, back;
  char linenr[12];
  int i, x, y, winx, linecount = 0, lineno = 0;
  int wraplinecount = 0, wrap_skip = 0;
  int margin_column_x;

  /* if no text, nothing to do */
  if (!text) {
    return;
  }

  /* dpi controlled line height and font size */
  st->runtime.lheight_px = (U.widget_unit * st->lheight) / 20;

  /* don't draw lines below this */
  const int clip_min_y = -(int)(st->runtime.lheight_px - 1);

<<<<<<< HEAD
  st->viewlines = (st->lheight_dpi) ? (int)(ar->winy - clip_min_y) / TXT_LINE_HEIGHT(st) : 0;
=======
  st->runtime.viewlines = (st->runtime.lheight_px) ?
                              (int)(ar->winy - clip_min_y) / TXT_LINE_HEIGHT(st) :
                              0;
>>>>>>> fcc6e948

  text_draw_context_init(st, &tdc);

  text_update_drawcache(st, ar);

  /* make sure all the positional pointers exist */
  if (!text->curl || !text->sell || !text->lines.first || !text->lines.last) {
    txt_clean_text(text);
  }

  /* update rects for scroll */
  calc_text_rcts(st, ar, &scroll, &back); /* scroll will hold the entire bar size */

  /* update syntax formatting if needed */
  tft = ED_text_format_get(text);
  tmp = text->lines.first;
  lineno = 0;
  for (i = 0; i < st->top && tmp; i++) {
    if (tdc.syntax_highlight && !tmp->format) {
      tft->format_line(st, tmp, false);
    }

    if (st->wordwrap) {
      int lines = text_get_visible_lines_no(st, lineno);

      if (wraplinecount + lines > st->top) {
        wrap_skip = st->top - wraplinecount;
        break;
      }
      else {
        wraplinecount += lines;
        tmp = tmp->next;
        linecount++;
      }
    }
    else {
      tmp = tmp->next;
      linecount++;
    }

    lineno++;
  }

  text_font_begin(&tdc);

  tdc.cwidth_px = max_ii((int)BLF_fixed_width(tdc.font_id), 1);
  st->runtime.cwidth_px = tdc.cwidth_px;

  /* draw line numbers background */
  if (st->showlinenrs) {
    uint pos = GPU_vertformat_attr_add(
        immVertexFormat(), "pos", GPU_COMP_I32, 2, GPU_FETCH_INT_TO_FLOAT);
    immBindBuiltinProgram(GPU_SHADER_2D_UNIFORM_COLOR);
    immUniformThemeColor(TH_GRID);
    immRecti(pos, 0, 0, TXT_NUMCOL_WIDTH(st), ar->winy);
    immUnbindProgram();
  }
  else {
<<<<<<< HEAD
    st->linenrs_tot = 0; /* not used */
  }

  x = TXT_BODY_LEFT(st);
  y = ar->winy - st->lheight_dpi;
  int viewlines = st->viewlines;
  if (st->flags & ST_SCROLL_SELECT) {
    y += st->scroll_ofs_px[1];
    viewlines += 1;
  }

=======
    st->runtime.line_number_display_digits = 0; /* not used */
  }

  x = TXT_BODY_LEFT(st);
  y = ar->winy - st->runtime.lheight_px;
  int viewlines = st->runtime.viewlines;
  if (st->flags & ST_SCROLL_SELECT) {
    y += st->runtime.scroll_ofs_px[1];
    viewlines += 1;
  }

>>>>>>> fcc6e948
  winx = ar->winx - TXT_SCROLL_WIDTH;

  /* draw cursor, margin, selection and highlight */
  draw_text_decoration(st, ar);

  /* draw the text */
  UI_FontThemeColor(tdc.font_id, TH_TEXT);

  for (i = 0; y > clip_min_y && i < viewlines && tmp; i++, tmp = tmp->next) {
    if (tdc.syntax_highlight && !tmp->format) {
      tft->format_line(st, tmp, false);
    }

    if (st->showlinenrs && !wrap_skip) {
      /* draw line number */
      if (tmp == text->curl) {
        UI_FontThemeColor(tdc.font_id, TH_HILITE);
      }
      else {
        UI_FontThemeColor(tdc.font_id, TH_LINENUMBERS);
      }

      BLI_snprintf(linenr,
                   sizeof(linenr),
                   "%*d",
                   st->runtime.line_number_display_digits,
                   i + linecount + 1);
      /* itoa(i + linecount + 1, linenr, 10); */ /* not ansi-c :/ */
<<<<<<< HEAD
      text_font_draw(&tdc, TXT_NUMCOL_PAD * st->cwidth, y, linenr);
=======
      text_font_draw(&tdc, TXT_NUMCOL_PAD * st->runtime.cwidth_px, y, linenr);
>>>>>>> fcc6e948

      if (tmp == text->curl) {
        UI_FontThemeColor(tdc.font_id, TH_TEXT);
      }
    }

    if (st->wordwrap) {
      /* draw word wrapped text */
      int lines = text_draw_wrapped(st, &tdc, tmp->line, x, y, winx - x, tmp->format, wrap_skip);
      y -= lines * TXT_LINE_HEIGHT(st);
    }
    else {
      /* draw unwrapped text */
<<<<<<< HEAD
      text_draw(st, &tdc, tmp->line, st->left, ar->winx / st->cwidth, x, y, tmp->format);
=======
      text_draw(
          st, &tdc, tmp->line, st->left, ar->winx / st->runtime.cwidth_px, x, y, tmp->format);
>>>>>>> fcc6e948
      y -= TXT_LINE_HEIGHT(st);
    }

    wrap_skip = 0;
  }

  if (st->flags & ST_SHOW_MARGIN) {
<<<<<<< HEAD
    margin_column_x = x + st->cwidth * (st->margin_column - st->left);
=======
    margin_column_x = x + st->runtime.cwidth_px * (st->margin_column - st->left);
>>>>>>> fcc6e948
    if (margin_column_x >= x) {
      uint pos = GPU_vertformat_attr_add(
          immVertexFormat(), "pos", GPU_COMP_I32, 2, GPU_FETCH_INT_TO_FLOAT);
      immBindBuiltinProgram(GPU_SHADER_2D_UNIFORM_COLOR);
      float margin_color[4];
      UI_GetThemeColor4fv(TH_TEXT, margin_color);
      margin_color[3] = 0.2f;
      immUniformColor4fv(margin_color);
      GPU_blend(true);
      immRecti(pos, margin_column_x, 0, margin_column_x + U.pixelsize, ar->winy);
      GPU_blend(false);
      immUnbindProgram();
    }
  }

  /* draw other stuff */
  draw_brackets(st, &tdc, ar);
  draw_textscroll(st, &scroll, &back);
  /* draw_documentation(st, ar); - No longer supported */
  draw_suggestion_list(st, &tdc, ar);

  text_font_end(&tdc);
}

/************************** update ***************************/

void text_update_character_width(SpaceText *st)
{
  TextDrawContext tdc = {0};

  text_draw_context_init(st, &tdc);

  text_font_begin(&tdc);
  st->runtime.cwidth_px = BLF_fixed_width(tdc.font_id);
  st->runtime.cwidth_px = MAX2(st->runtime.cwidth_px, (char)1);
  text_font_end(&tdc);
}

/* Moves the view to the cursor location,
 * also used to make sure the view isn't outside the file */
void text_scroll_to_cursor(SpaceText *st, ARegion *ar, const bool center)
{
  Text *text;
  int i, x, winx = ar->winx;

  if (ELEM(NULL, st, st->text, st->text->curl)) {
    return;
  }

  text = st->text;

  text_update_character_width(st);

  i = txt_get_span(text->lines.first, text->sell);
  if (st->wordwrap) {
    int offl, offc;
    wrap_offset(st, ar, text->sell, text->selc, &offl, &offc);
    i += offl;
  }

  if (center) {
    if (st->top + st->runtime.viewlines <= i || st->top > i) {
      st->top = i - st->runtime.viewlines / 2;
    }
  }
  else {
    if (st->top + st->runtime.viewlines <= i) {
      st->top = i - (st->runtime.viewlines - 1);
    }
    else if (st->top > i) {
      st->top = i;
    }
  }

  if (st->wordwrap) {
    st->left = 0;
  }
  else {
<<<<<<< HEAD
    x = st->cwidth * (text_get_char_pos(st, text->sell->line, text->selc) - st->left);
=======
    x = st->runtime.cwidth_px * (text_get_char_pos(st, text->sell->line, text->selc) - st->left);
>>>>>>> fcc6e948
    winx -= TXT_BODY_LEFT(st) + TXT_SCROLL_WIDTH;

    if (center) {
      if (x <= 0 || x > winx) {
        st->left += (x - winx / 2) / st->runtime.cwidth_px;
      }
    }
    else {
      if (x <= 0) {
        st->left += ((x + 1) / st->runtime.cwidth_px) - 1;
      }
      else if (x > winx) {
        st->left += ((x - (winx + 1)) / st->runtime.cwidth_px) + 1;
      }
    }
  }

  if (st->top < 0) {
    st->top = 0;
  }
  if (st->left < 0) {
    st->left = 0;
  }

<<<<<<< HEAD
  st->scroll_ofs_px[0] = 0;
  st->scroll_ofs_px[1] = 0;
=======
  st->runtime.scroll_ofs_px[0] = 0;
  st->runtime.scroll_ofs_px[1] = 0;
>>>>>>> fcc6e948
}

/* takes an area instead of a region, use for listeners */
void text_scroll_to_cursor__area(SpaceText *st, ScrArea *sa, const bool center)
{
  ARegion *ar;

  if (ELEM(NULL, st, st->text, st->text->curl)) {
    return;
  }

  ar = BKE_area_find_region_type(sa, RGN_TYPE_WINDOW);

  if (ar) {
    text_scroll_to_cursor(st, ar, center);
  }
}

void text_update_cursor_moved(bContext *C)
{
  ScrArea *sa = CTX_wm_area(C);
  SpaceText *st = CTX_wm_space_text(C);

  text_scroll_to_cursor__area(st, sa, true);
}

/**
 * Takes a cursor (row, character) and returns x,y pixel coords.
 */
bool ED_text_region_location_from_cursor(SpaceText *st,
                                         ARegion *ar,
                                         const int cursor_co[2],
                                         int r_pixel_co[2])
{
  TextLine *line = NULL;

  if (!st->text) {
    goto error;
  }

  line = BLI_findlink(&st->text->lines, cursor_co[0]);
  if (!line || (cursor_co[1] < 0) || (cursor_co[1] > line->len)) {
    goto error;
  }
  else {
    int offl, offc;
    int linenr_offset = TXT_BODY_LEFT(st);
    /* handle tabs as well! */
    int char_pos = text_get_char_pos(st, line->line, cursor_co[1]);

    wrap_offset(st, ar, line, cursor_co[1], &offl, &offc);
<<<<<<< HEAD
    r_pixel_co[0] = (char_pos + offc - st->left) * st->cwidth + linenr_offset;
    r_pixel_co[1] = (cursor_co[0] + offl - st->top) * TXT_LINE_HEIGHT(st);
    r_pixel_co[1] = (ar->winy - (r_pixel_co[1] + (TXT_BODY_LPAD * st->cwidth))) - st->lheight_dpi;
=======
    r_pixel_co[0] = (char_pos + offc - st->left) * st->runtime.cwidth_px + linenr_offset;
    r_pixel_co[1] = (cursor_co[0] + offl - st->top) * TXT_LINE_HEIGHT(st);
    r_pixel_co[1] = (ar->winy - (r_pixel_co[1] + (TXT_BODY_LPAD * st->runtime.cwidth_px))) -
                    st->runtime.lheight_px;
>>>>>>> fcc6e948
  }
  return true;

error:
  r_pixel_co[0] = r_pixel_co[1] = -1;
  return false;
}<|MERGE_RESOLUTION|>--- conflicted
+++ resolved
@@ -193,11 +193,7 @@
   int x, max;
 
   x = TXT_BODY_LEFT(st);
-<<<<<<< HEAD
-  max = st->cwidth ? (winx - x) / st->cwidth : 0;
-=======
   max = st->runtime.cwidth_px ? (winx - x) / st->runtime.cwidth_px : 0;
->>>>>>> fcc6e948
   return max > 8 ? max : 8;
 }
 
@@ -1061,22 +1057,13 @@
     return;
   }
 
-<<<<<<< HEAD
-  x = TXT_BODY_LEFT(st) + (st->cwidth * (st->text->curc - st->left));
-=======
   x = TXT_BODY_LEFT(st) + (st->runtime.cwidth_px * (st->text->curc - st->left));
->>>>>>> fcc6e948
   if (texttool_suggest_first()) {
     x += SUGG_LIST_WIDTH * st->runtime.cwidth_px + 50;
   }
 
-<<<<<<< HEAD
-  /* top = */ /* UNUSED */ y = ar->winy - st->lheight_dpi * l - 2;
-  boxw = DOC_WIDTH * st->cwidth + 20;
-=======
   /* top = */ /* UNUSED */ y = ar->winy - st->runtime.lheight_px * l - 2;
   boxw = DOC_WIDTH * st->runtime.cwidth_px + 20;
->>>>>>> fcc6e948
   boxh = (DOC_HEIGHT + 1) * TXT_LINE_HEIGHT(st);
 
   /* Draw panel */
@@ -1180,11 +1167,7 @@
   vcurl = txt_get_span(st->text->lines.first, st->text->curl) - st->top + offl;
   vcurc = text_get_char_pos(st, st->text->curl->line, st->text->curc) - st->left + offc;
 
-<<<<<<< HEAD
-  x = TXT_BODY_LEFT(st) + (vcurc * st->cwidth);
-=======
   x = TXT_BODY_LEFT(st) + (vcurc * st->runtime.cwidth_px);
->>>>>>> fcc6e948
   y = ar->winy - (vcurl + 1) * lheight - 2;
 
   /* offset back so the start of the text lines up with the suggestions,
@@ -1292,23 +1275,13 @@
     x = TXT_BODY_LEFT(st);
     y = ar->winy;
     if (st->flags & ST_SCROLL_SELECT) {
-<<<<<<< HEAD
-      y += st->scroll_ofs_px[1];
-=======
       y += st->runtime.scroll_ofs_px[1];
->>>>>>> fcc6e948
     }
 
     if (vcurl == vsell) {
       y -= vcurl * lheight;
 
       if (vcurc < vselc) {
-<<<<<<< HEAD
-        immRecti(pos, x + vcurc * st->cwidth, y, x + vselc * st->cwidth, y - lheight);
-      }
-      else {
-        immRecti(pos, x + vselc * st->cwidth, y, x + vcurc * st->cwidth, y - lheight);
-=======
         immRecti(pos,
                  x + vcurc * st->runtime.cwidth_px,
                  y,
@@ -1321,7 +1294,6 @@
                  y,
                  x + vcurc * st->runtime.cwidth_px,
                  y - lheight);
->>>>>>> fcc6e948
       }
     }
     else {
@@ -1342,11 +1314,7 @@
 
       y -= froml * lheight;
 
-<<<<<<< HEAD
-      immRecti(pos, x + fromc * st->cwidth - U.pixelsize, y, ar->winx, y - lheight);
-=======
       immRecti(pos, x + fromc * st->runtime.cwidth_px - U.pixelsize, y, ar->winx, y - lheight);
->>>>>>> fcc6e948
       y -= lheight;
 
       for (i = froml + 1; i < tol; i++) {
@@ -1354,13 +1322,8 @@
         y -= lheight;
       }
 
-<<<<<<< HEAD
-      if (x + toc * st->cwidth > x) {
-        immRecti(pos, x - U.pixelsize, y, x + toc * st->cwidth, y - lheight);
-=======
       if (x + toc * st->runtime.cwidth_px > x) {
         immRecti(pos, x - U.pixelsize, y, x + toc * st->runtime.cwidth_px, y - lheight);
->>>>>>> fcc6e948
       }
       y -= lheight;
     }
@@ -1397,17 +1360,10 @@
 
   if (!hidden) {
     /* Draw the cursor itself (we draw the sel. cursor as this is the leading edge) */
-<<<<<<< HEAD
-    x = TXT_BODY_LEFT(st) + (vselc * st->cwidth);
-    y = ar->winy - vsell * lheight;
-    if (st->flags & ST_SCROLL_SELECT) {
-      y += st->scroll_ofs_px[1];
-=======
     x = TXT_BODY_LEFT(st) + (vselc * st->runtime.cwidth_px);
     y = ar->winy - vsell * lheight;
     if (st->flags & ST_SCROLL_SELECT) {
       y += st->runtime.scroll_ofs_px[1];
->>>>>>> fcc6e948
     }
 
     immUniformThemeColor(TH_HILITE);
@@ -1416,11 +1372,7 @@
       char ch = text->sell->line[text->selc];
 
       y += TXT_LINE_SPACING(st);
-<<<<<<< HEAD
-      w = st->cwidth;
-=======
       w = st->runtime.cwidth_px;
->>>>>>> fcc6e948
       if (ch == '\t') {
         w *= st->tabnumber - (vselc + st->left) % st->tabnumber;
       }
@@ -1563,15 +1515,9 @@
 
   UI_FontThemeColor(tdc->font_id, TH_HILITE);
   x = TXT_BODY_LEFT(st);
-<<<<<<< HEAD
-  y = ar->winy - st->lheight_dpi;
-  if (st->flags & ST_SCROLL_SELECT) {
-    y += st->scroll_ofs_px[1];
-=======
   y = ar->winy - st->runtime.lheight_px;
   if (st->flags & ST_SCROLL_SELECT) {
     y += st->runtime.scroll_ofs_px[1];
->>>>>>> fcc6e948
   }
 
   /* draw opening bracket */
@@ -1582,15 +1528,10 @@
   if (viewc >= 0) {
     viewl = txt_get_span(text->lines.first, startl) - st->top + offl;
 
-<<<<<<< HEAD
-    text_font_draw_character(tdc, x + viewc * st->cwidth, y - viewl * TXT_LINE_HEIGHT(st), ch);
-    text_font_draw_character(tdc, x + viewc * st->cwidth + 1, y - viewl * TXT_LINE_HEIGHT(st), ch);
-=======
     text_font_draw_character(
         tdc, x + viewc * st->runtime.cwidth_px, y - viewl * TXT_LINE_HEIGHT(st), ch);
     text_font_draw_character(
         tdc, x + viewc * st->runtime.cwidth_px + 1, y - viewl * TXT_LINE_HEIGHT(st), ch);
->>>>>>> fcc6e948
   }
 
   /* draw closing bracket */
@@ -1601,15 +1542,10 @@
   if (viewc >= 0) {
     viewl = txt_get_span(text->lines.first, endl) - st->top + offl;
 
-<<<<<<< HEAD
-    text_font_draw_character(tdc, x + viewc * st->cwidth, y - viewl * TXT_LINE_HEIGHT(st), ch);
-    text_font_draw_character(tdc, x + viewc * st->cwidth + 1, y - viewl * TXT_LINE_HEIGHT(st), ch);
-=======
     text_font_draw_character(
         tdc, x + viewc * st->runtime.cwidth_px, y - viewl * TXT_LINE_HEIGHT(st), ch);
     text_font_draw_character(
         tdc, x + viewc * st->runtime.cwidth_px + 1, y - viewl * TXT_LINE_HEIGHT(st), ch);
->>>>>>> fcc6e948
   }
 }
 
@@ -1638,13 +1574,9 @@
   /* don't draw lines below this */
   const int clip_min_y = -(int)(st->runtime.lheight_px - 1);
 
-<<<<<<< HEAD
-  st->viewlines = (st->lheight_dpi) ? (int)(ar->winy - clip_min_y) / TXT_LINE_HEIGHT(st) : 0;
-=======
   st->runtime.viewlines = (st->runtime.lheight_px) ?
                               (int)(ar->winy - clip_min_y) / TXT_LINE_HEIGHT(st) :
                               0;
->>>>>>> fcc6e948
 
   text_draw_context_init(st, &tdc);
 
@@ -1703,19 +1635,6 @@
     immUnbindProgram();
   }
   else {
-<<<<<<< HEAD
-    st->linenrs_tot = 0; /* not used */
-  }
-
-  x = TXT_BODY_LEFT(st);
-  y = ar->winy - st->lheight_dpi;
-  int viewlines = st->viewlines;
-  if (st->flags & ST_SCROLL_SELECT) {
-    y += st->scroll_ofs_px[1];
-    viewlines += 1;
-  }
-
-=======
     st->runtime.line_number_display_digits = 0; /* not used */
   }
 
@@ -1727,7 +1646,6 @@
     viewlines += 1;
   }
 
->>>>>>> fcc6e948
   winx = ar->winx - TXT_SCROLL_WIDTH;
 
   /* draw cursor, margin, selection and highlight */
@@ -1756,11 +1674,7 @@
                    st->runtime.line_number_display_digits,
                    i + linecount + 1);
       /* itoa(i + linecount + 1, linenr, 10); */ /* not ansi-c :/ */
-<<<<<<< HEAD
-      text_font_draw(&tdc, TXT_NUMCOL_PAD * st->cwidth, y, linenr);
-=======
       text_font_draw(&tdc, TXT_NUMCOL_PAD * st->runtime.cwidth_px, y, linenr);
->>>>>>> fcc6e948
 
       if (tmp == text->curl) {
         UI_FontThemeColor(tdc.font_id, TH_TEXT);
@@ -1774,12 +1688,8 @@
     }
     else {
       /* draw unwrapped text */
-<<<<<<< HEAD
-      text_draw(st, &tdc, tmp->line, st->left, ar->winx / st->cwidth, x, y, tmp->format);
-=======
       text_draw(
           st, &tdc, tmp->line, st->left, ar->winx / st->runtime.cwidth_px, x, y, tmp->format);
->>>>>>> fcc6e948
       y -= TXT_LINE_HEIGHT(st);
     }
 
@@ -1787,11 +1697,7 @@
   }
 
   if (st->flags & ST_SHOW_MARGIN) {
-<<<<<<< HEAD
-    margin_column_x = x + st->cwidth * (st->margin_column - st->left);
-=======
     margin_column_x = x + st->runtime.cwidth_px * (st->margin_column - st->left);
->>>>>>> fcc6e948
     if (margin_column_x >= x) {
       uint pos = GPU_vertformat_attr_add(
           immVertexFormat(), "pos", GPU_COMP_I32, 2, GPU_FETCH_INT_TO_FLOAT);
@@ -1870,11 +1776,7 @@
     st->left = 0;
   }
   else {
-<<<<<<< HEAD
-    x = st->cwidth * (text_get_char_pos(st, text->sell->line, text->selc) - st->left);
-=======
     x = st->runtime.cwidth_px * (text_get_char_pos(st, text->sell->line, text->selc) - st->left);
->>>>>>> fcc6e948
     winx -= TXT_BODY_LEFT(st) + TXT_SCROLL_WIDTH;
 
     if (center) {
@@ -1899,13 +1801,8 @@
     st->left = 0;
   }
 
-<<<<<<< HEAD
-  st->scroll_ofs_px[0] = 0;
-  st->scroll_ofs_px[1] = 0;
-=======
   st->runtime.scroll_ofs_px[0] = 0;
   st->runtime.scroll_ofs_px[1] = 0;
->>>>>>> fcc6e948
 }
 
 /* takes an area instead of a region, use for listeners */
@@ -1957,16 +1854,10 @@
     int char_pos = text_get_char_pos(st, line->line, cursor_co[1]);
 
     wrap_offset(st, ar, line, cursor_co[1], &offl, &offc);
-<<<<<<< HEAD
-    r_pixel_co[0] = (char_pos + offc - st->left) * st->cwidth + linenr_offset;
-    r_pixel_co[1] = (cursor_co[0] + offl - st->top) * TXT_LINE_HEIGHT(st);
-    r_pixel_co[1] = (ar->winy - (r_pixel_co[1] + (TXT_BODY_LPAD * st->cwidth))) - st->lheight_dpi;
-=======
     r_pixel_co[0] = (char_pos + offc - st->left) * st->runtime.cwidth_px + linenr_offset;
     r_pixel_co[1] = (cursor_co[0] + offl - st->top) * TXT_LINE_HEIGHT(st);
     r_pixel_co[1] = (ar->winy - (r_pixel_co[1] + (TXT_BODY_LPAD * st->runtime.cwidth_px))) -
                     st->runtime.lheight_px;
->>>>>>> fcc6e948
   }
   return true;
 
