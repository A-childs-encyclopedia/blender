--- conflicted
+++ resolved
@@ -758,17 +758,13 @@
 
 				x += st->cwidth;
 			}
-<<<<<<< HEAD
 
 			/* draw last chunk */
 			memcpy(buffer, str + ma - len, len);
 			buffer[len] = '\0';
 			text_font_draw(st, ox, y, buffer);
 
-			y -= st->lheight;
-=======
 			y -= st->lheight + TXT_LINE_SPACING;
->>>>>>> 9b32776b
 			x = basex;
 			lines++;
 			start = end; mstart = mend;
@@ -1313,97 +1309,6 @@
 	glDisable(GL_BLEND);
 }
 
-<<<<<<< HEAD
-/************************** draw markers **************************/
-
-static void draw_markers(SpaceText *st, ARegion *ar)
-{
-	Text *text = st->text;
-	TextMarker *marker, *next;
-	TextLine *top, *line;
-	int offl, offc, i, x1, x2, y1, y2, x, y;
-	int topi, topy;
-
-	/* Move pointer to first visible line (top) */
-	top = first_visible_line(st, ar, NULL);
-	topi = BLI_findindex(&text->lines, top);
-
-	topy = txt_get_span(text->lines.first, top);
-
-	for (marker = text->markers.first; marker; marker = next) {
-		next = marker->next;
-
-		/* invisible line (before top) */
-		if (marker->lineno < topi) continue;
-
-		line = BLI_findlink(&text->lines, marker->lineno);
-
-		/* Remove broken markers */
-		if (marker->end > line->len || marker->start > marker->end) {
-			BLI_freelinkN(&text->markers, marker);
-			continue;
-		}
-
-		wrap_offset(st, ar, line, marker->start, &offl, &offc);
-		y1 = txt_get_span(top, line) - st->top + offl + topy;
-		x1 = text_get_char_pos(st, line->line, marker->start) - st->left + offc;
-
-		wrap_offset(st, ar, line, marker->end, &offl, &offc);
-		y2 = txt_get_span(top, line) - st->top + offl + topy;
-		x2 = text_get_char_pos(st, line->line, marker->end) - st->left + offc;
-
-		/* invisible part of line (before top, after last visible line) */
-		if (y2 < 0 || y1 > st->top + st->viewlines) continue;
-
-		gpuCurrentColor3ubv(marker->color);
-		x = st->showlinenrs ? TXT_OFFSET + TEXTXLOC : TXT_OFFSET;
-		y = ar->winy - 3;
-
-		gpuImmediateFormat_V2();
-
-		if (y1 == y2) {
-			y -= y1 * st->lheight;
-			gpuBegin(GL_LINE_LOOP);
-			gpuVertex2i(x + x2 * st->cwidth + 1, y);
-			gpuVertex2i(x + x1 * st->cwidth - 2, y);
-			gpuVertex2i(x + x1 * st->cwidth - 2, y - st->lheight);
-			gpuVertex2i(x + x2 * st->cwidth + 1, y - st->lheight);
-			gpuEnd();
-		}
-		else {
-			y -= y1 * st->lheight;
-			gpuBegin(GL_LINE_STRIP);
-			gpuVertex2i(ar->winx, y);
-			gpuVertex2i(x + x1 * st->cwidth - 2, y);
-			gpuVertex2i(x + x1 * st->cwidth - 2, y - st->lheight);
-			gpuVertex2i(ar->winx, y - st->lheight);
-			gpuEnd();
-			y -= st->lheight;
-
-			for (i = y1 + 1; i < y2; i++) {
-				gpuBegin(GL_LINES);
-				gpuVertex2i(x, y);
-				gpuVertex2i(ar->winx, y);
-				gpuVertex2i(x, y - st->lheight);
-				gpuVertex2i(ar->winx, y - st->lheight);
-				gpuEnd();
-				y -= st->lheight;
-			}
-
-			gpuBegin(GL_LINE_STRIP);
-			gpuVertex2i(x, y);
-			gpuVertex2i(x + x2 * st->cwidth + 1, y);
-			gpuVertex2i(x + x2 * st->cwidth + 1, y - st->lheight);
-			gpuVertex2i(x, y - st->lheight);
-			gpuEnd();
-		}
-
-		gpuImmediateUnformat();
-	}
-}
-
-=======
->>>>>>> 9b32776b
 /*********************** draw documentation *******************************/
 
 static void draw_documentation(SpaceText *st, ARegion *ar)
@@ -1606,15 +1511,9 @@
 		if (vcurl == vsell) {
 			y -= vcurl * lheight;
 			if (vcurc < vselc)
-<<<<<<< HEAD
-				gpuSingleFilledRecti(x + vcurc * st->cwidth - 1, y, x + vselc * st->cwidth, y - st->lheight);
+				gpuSingleFilledRecti(x + vcurc * st->cwidth - 1, y, x + vselc * st->cwidth, y - st->lheight + TXT_LINE_SPACING);
 			else
-				gpuSingleFilledRecti(x + vselc * st->cwidth - 1, y, x + vcurc * st->cwidth, y - st->lheight);
-=======
-				glRecti(x + vcurc * st->cwidth - 1, y, x + vselc * st->cwidth, y - lheight + TXT_LINE_SPACING);
-			else
-				glRecti(x + vselc * st->cwidth - 1, y, x + vcurc * st->cwidth, y - lheight + TXT_LINE_SPACING);
->>>>>>> 9b32776b
+				gpuSingleFilledRecti(x + vselc * st->cwidth - 1, y, x + vcurc * st->cwidth, y - st->lheight + TXT_LINE_SPACING);
 		}
 		else {
 			int froml, fromc, tol, toc;
@@ -1628,25 +1527,17 @@
 				fromc = vselc; toc = vcurc;
 			}
 
-<<<<<<< HEAD
-			y -= froml * st->lheight;
+			y -= froml * lheight;
 			gpuSingleFilledRecti(x + fromc * st->cwidth - 1, y, ar->winx, y - st->lheight);
 			y -= st->lheight;
+			for (i = froml + 1; i < tol; i++)
 
 			for (i = froml + 1; i < tol; i++) {
-				gpuSingleFilledRecti(x - 4, y, ar->winx, y - st->lheight);
+				gpuSingleFilledRecti(x - 4, y, ar->winx, y - st->lheight + TXT_LINE_SPACING);
 				y -= st->lheight;
 			}
 
 			gpuSingleFilledRecti(x - 4, y, x + toc * st->cwidth, y - st->lheight);
-=======
-			y -= froml * lheight;
-			glRecti(x + fromc * st->cwidth - 1, y, ar->winx, y - lheight); y -= lheight;
-			for (i = froml + 1; i < tol; i++)
-				glRecti(x - 4, y, ar->winx, y - lheight),  y -= lheight;
-
-			glRecti(x - 4, y, x + toc * st->cwidth, y - lheight + TXT_LINE_SPACING);  y -= lheight;
->>>>>>> 9b32776b
 		}
 	}
 	else {
@@ -1685,11 +1576,7 @@
 			gpuCurrentColor4x(CPACK_WHITE, 0.125f);
 			
 			glEnable(GL_BLEND);
-<<<<<<< HEAD
-			gpuSingleFilledRecti(x1 - 4, y1, x2, y2);
-=======
-			glRecti(x1 - 4, y1, x2, y2 + TXT_LINE_SPACING);
->>>>>>> 9b32776b
+			gpuSingleFilledRecti(x1 - 4, y1, x2, y2 + TXT_LINE_SPACING);
 			glDisable(GL_BLEND);
 		}
 	}
@@ -1708,19 +1595,11 @@
 			if (ch == '\t') w *= st->tabnumber - (vselc + st->left) % st->tabnumber;
 			
 			UI_ThemeColor(TH_HILITE);
-<<<<<<< HEAD
-			gpuSingleFilledRecti(x, y - st->lheight - 1, x + w, y - st->lheight + 1);
+			gpuSingleFilledRecti(x, y - lheight - 1, x + w, y - lheight + 1);
 		}
 		else {
 			UI_ThemeColor(TH_HILITE);
-			gpuSingleFilledRecti(x - 1, y, x + 1, y - st->lheight);
-=======
-			glRecti(x, y - lheight - 1, x + w, y - lheight + 1);
-		}
-		else {
-			UI_ThemeColor(TH_HILITE);
-			glRecti(x - 1, y, x + 1, y - lheight + TXT_LINE_SPACING);
->>>>>>> 9b32776b
+			gpuSingleFilledRecti(x - 1, y, x + 1, y - lheight + TXT_LINE_SPACING);
 		}
 	}
 }
@@ -1989,12 +1868,7 @@
 
 	/* draw other stuff */
 	draw_brackets(st, ar);
-<<<<<<< HEAD
-	draw_markers(st, ar);
 	gpuTranslate(GLA_PIXEL_OFS, GLA_PIXEL_OFS, 0.0f); /* XXX scroll requires exact pixel space */
-=======
-	glTranslatef(GLA_PIXEL_OFS, GLA_PIXEL_OFS, 0.0f); /* XXX scroll requires exact pixel space */
->>>>>>> 9b32776b
 	draw_textscroll(st, &scroll, &back);
 	draw_documentation(st, ar);
 	draw_suggestion_list(st, ar);
