/* SPDX-License-Identifier: GPL-2.0-or-later
 * Copyright 2008 Blender Foundation. All rights reserved. */

/** \file
 * \ingroup edscr
 */

#include <stdio.h>
#include <string.h>

#include "MEM_guardedalloc.h"

#include "DNA_userdef_types.h"

#include "BLI_blenlib.h"
#include "BLI_linklist_stack.h"
#include "BLI_math.h"
#include "BLI_rand.h"
#include "BLI_utildefines.h"

#include "BKE_context.h"
#include "BKE_global.h"
#include "BKE_image.h"
#include "BKE_screen.h"
#include "BKE_workspace.h"

#include "RNA_access.h"
#include "RNA_types.h"

#include "WM_api.h"
#include "WM_message.h"
#include "WM_toolsystem.h"
#include "WM_types.h"

#include "ED_buttons.h"
#include "ED_screen.h"
#include "ED_screen_types.h"
#include "ED_space_api.h"
#include "ED_time_scrub_ui.h"

#include "GPU_framebuffer.h"
#include "GPU_immediate.h"
#include "GPU_immediate_util.h"
#include "GPU_matrix.h"
#include "GPU_state.h"

#include "BLF_api.h"

#include "IMB_imbuf_types.h"
#include "IMB_metadata.h"

#include "UI_interface.h"
#include "UI_interface_icons.h"
#include "UI_resources.h"
#include "UI_view2d.h"

#include "screen_intern.h"

enum RegionEmbossSide {
  REGION_EMBOSS_LEFT = (1 << 0),
  REGION_EMBOSS_TOP = (1 << 1),
  REGION_EMBOSS_BOTTOM = (1 << 2),
  REGION_EMBOSS_RIGHT = (1 << 3),
  REGION_EMBOSS_ALL = REGION_EMBOSS_LEFT | REGION_EMBOSS_TOP | REGION_EMBOSS_RIGHT |
                      REGION_EMBOSS_BOTTOM,
};

/* general area and region code */

static void region_draw_emboss(const ARegion *region, const rcti *scirct, int sides)
{
  /* translate scissor rect to region space */
  const rcti rect = {.xmin = scirct->xmin - region->winrct.xmin,
                     .xmax = scirct->xmax - region->winrct.xmin,
                     .ymin = scirct->ymin - region->winrct.ymin,
                     .ymax = scirct->ymax - region->winrct.ymin};

  /* set transp line */
  GPU_blend(GPU_BLEND_ALPHA);

  float color[4] = {0.0f, 0.0f, 0.0f, 0.25f};
  UI_GetThemeColor3fv(TH_EDITOR_OUTLINE, color);

  GPUVertFormat *format = immVertexFormat();
  uint pos = GPU_vertformat_attr_add(format, "pos", GPU_COMP_F32, 2, GPU_FETCH_FLOAT);
  immBindBuiltinProgram(GPU_SHADER_2D_UNIFORM_COLOR);
  immUniformColor4fv(color);

  immBeginAtMost(GPU_PRIM_LINES, 8);

  /* right */
  if (sides & REGION_EMBOSS_RIGHT) {
    immVertex2f(pos, rect.xmax, rect.ymax);
    immVertex2f(pos, rect.xmax, rect.ymin);
  }

  /* bottom */
  if (sides & REGION_EMBOSS_BOTTOM) {
    immVertex2f(pos, rect.xmax, rect.ymin);
    immVertex2f(pos, rect.xmin, rect.ymin);
  }

  /* left */
  if (sides & REGION_EMBOSS_LEFT) {
    immVertex2f(pos, rect.xmin, rect.ymin);
    immVertex2f(pos, rect.xmin, rect.ymax);
  }

  /* top */
  if (sides & REGION_EMBOSS_TOP) {
    immVertex2f(pos, rect.xmin, rect.ymax);
    immVertex2f(pos, rect.xmax, rect.ymax);
  }

  immEnd();
  immUnbindProgram();

  GPU_blend(GPU_BLEND_NONE);
}

void ED_region_pixelspace(const ARegion *region)
{
  wmOrtho2_region_pixelspace(region);
  GPU_matrix_identity_set();
}

void ED_region_do_listen(wmRegionListenerParams *params)
{
  ARegion *region = params->region;
  wmNotifier *notifier = params->notifier;

  /* generic notes first */
  switch (notifier->category) {
    case NC_WM:
      if (notifier->data == ND_FILEREAD) {
        ED_region_tag_redraw(region);
      }
      break;
    case NC_WINDOW:
      ED_region_tag_redraw(region);
      break;
  }

  if (region->type && region->type->listener) {
    region->type->listener(params);
  }

  LISTBASE_FOREACH (uiList *, list, &region->ui_lists) {
    if (list->type && list->type->listener) {
      list->type->listener(list, params);
    }
  }
}

void ED_area_do_listen(wmSpaceTypeListenerParams *params)
{
  /* no generic notes? */
  if (params->area->type && params->area->type->listener) {
    params->area->type->listener(params);
  }
}

void ED_area_do_refresh(bContext *C, ScrArea *area)
{
  /* no generic notes? */
  if (area->type && area->type->refresh) {
    area->type->refresh(C, area);
  }
  area->do_refresh = false;
}

/**
 * \brief Corner widget use for quitting fullscreen.
 */
static void area_draw_azone_fullscreen(
    short UNUSED(x1), short UNUSED(y1), short x2, short y2, float alpha)
{
  UI_icon_draw_ex(x2 - U.widget_unit,
                  y2 - U.widget_unit,
                  ICON_FULLSCREEN_EXIT,
                  U.inv_dpi_fac,
                  min_ff(alpha, 0.75f),
                  0.0f,
                  NULL,
                  false);
}

/**
 * \brief Corner widgets use for dragging and splitting the view.
 */
static void area_draw_azone(short UNUSED(x1), short UNUSED(y1), short UNUSED(x2), short UNUSED(y2))
{
  /* No drawing needed since all corners are action zone, and visually distinguishable. */
}

/**
 * \brief Edge widgets to show hidden panels such as the toolbar and headers.
 */
static void draw_azone_arrow(float x1, float y1, float x2, float y2, AZEdge edge)
{
  const float size = 0.2f * U.widget_unit;
  const float l = 1.0f;  /* arrow length */
  const float s = 0.25f; /* arrow thickness */
  const float hl = l / 2.0f;
  const float points[6][2] = {
      {0, -hl}, {l, hl}, {l - s, hl + s}, {0, s + s - hl}, {s - l, hl + s}, {-l, hl}};
  const float center[2] = {(x1 + x2) / 2, (y1 + y2) / 2};

  int axis;
  int sign;
  switch (edge) {
    case AE_BOTTOM_TO_TOPLEFT:
      axis = 0;
      sign = 1;
      break;
    case AE_TOP_TO_BOTTOMRIGHT:
      axis = 0;
      sign = -1;
      break;
    case AE_LEFT_TO_TOPRIGHT:
      axis = 1;
      sign = 1;
      break;
    case AE_RIGHT_TO_TOPLEFT:
      axis = 1;
      sign = -1;
      break;
    default:
      BLI_assert(0);
      return;
  }

  GPUVertFormat *format = immVertexFormat();
  uint pos = GPU_vertformat_attr_add(format, "pos", GPU_COMP_F32, 2, GPU_FETCH_FLOAT);

  GPU_blend(GPU_BLEND_ALPHA);
  /* NOTE(fclem): There is something strange going on with Mesa and GPU_SHADER_2D_UNIFORM_COLOR
   * that causes a crash on some GPUs (see T76113). Using 3D variant avoid the issue. */
  immBindBuiltinProgram(GPU_SHADER_3D_UNIFORM_COLOR);
  immUniformColor4f(0.8f, 0.8f, 0.8f, 0.4f);

  immBegin(GPU_PRIM_TRI_FAN, 6);
  for (int i = 0; i < 6; i++) {
    if (axis == 0) {
      immVertex2f(pos, center[0] + points[i][0] * size, center[1] + points[i][1] * sign * size);
    }
    else {
      immVertex2f(pos, center[0] + points[i][1] * sign * size, center[1] + points[i][0] * size);
    }
  }
  immEnd();

  immUnbindProgram();
  GPU_blend(GPU_BLEND_NONE);
}

static void region_draw_azone_tab_arrow(ScrArea *area, ARegion *region, AZone *az)
{
  GPU_blend(GPU_BLEND_ALPHA);

  /* add code to draw region hidden as 'too small' */
  switch (az->edge) {
    case AE_TOP_TO_BOTTOMRIGHT:
      UI_draw_roundbox_corner_set(UI_CNR_TOP_LEFT | UI_CNR_TOP_RIGHT);
      break;
    case AE_BOTTOM_TO_TOPLEFT:
      UI_draw_roundbox_corner_set(UI_CNR_BOTTOM_RIGHT | UI_CNR_BOTTOM_LEFT);
      break;
    case AE_LEFT_TO_TOPRIGHT:
      UI_draw_roundbox_corner_set(UI_CNR_TOP_LEFT | UI_CNR_BOTTOM_LEFT);
      break;
    case AE_RIGHT_TO_TOPLEFT:
      UI_draw_roundbox_corner_set(UI_CNR_TOP_RIGHT | UI_CNR_BOTTOM_RIGHT);
      break;
  }

  /* Workaround for different color spaces between normal areas and the ones using GPUViewports. */
  float alpha = WM_region_use_viewport(area, region) ? 0.6f : 0.4f;
  const float color[4] = {0.05f, 0.05f, 0.05f, alpha};
  UI_draw_roundbox_aa(
      &(const rctf){
          .xmin = (float)az->x1,
          .xmax = (float)az->x2,
          .ymin = (float)az->y1,
          .ymax = (float)az->y2,
      },
      true,
      4.0f,
      color);

  draw_azone_arrow((float)az->x1, (float)az->y1, (float)az->x2, (float)az->y2, az->edge);
}

static void area_azone_tag_update(ScrArea *area)
{
  area->flag |= AREA_FLAG_ACTIONZONES_UPDATE;
}

static void region_draw_azones(ScrArea *area, ARegion *region)
{
  if (!area) {
    return;
  }

  GPU_line_width(1.0f);
  GPU_blend(GPU_BLEND_ALPHA);

  GPU_matrix_push();
  GPU_matrix_translate_2f(-region->winrct.xmin, -region->winrct.ymin);

  LISTBASE_FOREACH (AZone *, az, &area->actionzones) {
    /* test if action zone is over this region */
    rcti azrct;
    BLI_rcti_init(&azrct, az->x1, az->x2, az->y1, az->y2);

    if (BLI_rcti_isect(&region->drawrct, &azrct, NULL)) {
      if (az->type == AZONE_AREA) {
        area_draw_azone(az->x1, az->y1, az->x2, az->y2);
      }
      else if (az->type == AZONE_REGION) {
        if (az->region) {
          /* only display tab or icons when the region is hidden */
          if (az->region->flag & (RGN_FLAG_HIDDEN | RGN_FLAG_TOO_SMALL)) {
            region_draw_azone_tab_arrow(area, region, az);
          }
        }
      }
      else if (az->type == AZONE_FULLSCREEN) {
        if (az->alpha > 0.0f) {
          area_draw_azone_fullscreen(az->x1, az->y1, az->x2, az->y2, az->alpha);
        }
      }
    }
    if (!IS_EQF(az->alpha, 0.0f) && ELEM(az->type, AZONE_FULLSCREEN, AZONE_REGION_SCROLL)) {
      area_azone_tag_update(area);
    }
  }

  GPU_matrix_pop();

  GPU_blend(GPU_BLEND_NONE);
}

static void region_draw_status_text(ScrArea *area, ARegion *region)
{
  bool overlap = ED_region_is_overlap(area->spacetype, region->regiontype);

  if (overlap) {
    GPU_clear_color(0.0f, 0.0f, 0.0f, 0.0f);
  }
  else {
    UI_ThemeClearColor(TH_HEADER);
  }

  int fontid = BLF_set_default();

  const float width = BLF_width(fontid, region->headerstr, BLF_DRAW_STR_DUMMY_MAX);
  const float x = UI_UNIT_X;
  const float y = 0.4f * UI_UNIT_Y;

  if (overlap) {
    const float pad = 2.0f * UI_DPI_FAC;
    const float x1 = x - (UI_UNIT_X - pad);
    const float x2 = x + width + (UI_UNIT_X - pad);
    const float y1 = pad;
    const float y2 = region->winy - pad;

    GPU_blend(GPU_BLEND_ALPHA);

    float color[4] = {0.0f, 0.0f, 0.0f, 0.5f};
    UI_GetThemeColor3fv(TH_BACK, color);
    UI_draw_roundbox_corner_set(UI_CNR_ALL);
    UI_draw_roundbox_aa(
        &(const rctf){
            .xmin = x1,
            .xmax = x2,
            .ymin = y1,
            .ymax = y2,
        },
        true,
        4.0f,
        color);

    UI_FontThemeColor(fontid, TH_TEXT);
  }
  else {
    UI_FontThemeColor(fontid, TH_TEXT);
  }

  BLF_position(fontid, x, y, 0.0f);
  BLF_draw(fontid, region->headerstr, BLF_DRAW_STR_DUMMY_MAX);
}

void ED_region_do_msg_notify_tag_redraw(
    /* Follow wmMsgNotifyFn spec */
    bContext *UNUSED(C),
    wmMsgSubscribeKey *UNUSED(msg_key),
    wmMsgSubscribeValue *msg_val)
{
  ARegion *region = msg_val->owner;
  ED_region_tag_redraw(region);

  /* This avoids _many_ situations where header/properties control display settings.
   * the common case is space properties in the header */
  if (ELEM(region->regiontype, RGN_TYPE_HEADER, RGN_TYPE_TOOL_HEADER, RGN_TYPE_UI)) {
    while (region && region->prev) {
      region = region->prev;
    }
    for (; region; region = region->next) {
      if (ELEM(region->regiontype, RGN_TYPE_WINDOW, RGN_TYPE_CHANNELS)) {
        ED_region_tag_redraw(region);
      }
    }
  }
}

void ED_area_do_msg_notify_tag_refresh(
    /* Follow wmMsgNotifyFn spec */
    bContext *UNUSED(C),
    wmMsgSubscribeKey *UNUSED(msg_key),
    wmMsgSubscribeValue *msg_val)
{
  ScrArea *area = msg_val->user_data;
  ED_area_tag_refresh(area);
}

void ED_area_do_mgs_subscribe_for_tool_header(const wmRegionMessageSubscribeParams *params)
{
  struct wmMsgBus *mbus = params->message_bus;
  WorkSpace *workspace = params->workspace;
  ARegion *region = params->region;

  BLI_assert(region->regiontype == RGN_TYPE_TOOL_HEADER);
  wmMsgSubscribeValue msg_sub_value_region_tag_redraw = {
      .owner = region,
      .user_data = region,
      .notify = ED_region_do_msg_notify_tag_redraw,
  };
  WM_msg_subscribe_rna_prop(
      mbus, &workspace->id, workspace, WorkSpace, tools, &msg_sub_value_region_tag_redraw);
}

void ED_area_do_mgs_subscribe_for_tool_ui(const wmRegionMessageSubscribeParams *params)
{
  struct wmMsgBus *mbus = params->message_bus;
  WorkSpace *workspace = params->workspace;
  ARegion *region = params->region;

  BLI_assert(region->regiontype == RGN_TYPE_UI);
  const char *panel_category_tool = "Tool";
  const char *category = UI_panel_category_active_get(region, false);

  bool update_region = false;
  if (category && STREQ(category, panel_category_tool)) {
    update_region = true;
  }
  else {
    /* Check if a tool category panel is pinned and visible in another category. */
    LISTBASE_FOREACH (Panel *, panel, &region->panels) {
      if (UI_panel_is_active(panel) && panel->flag & PNL_PIN &&
          STREQ(panel->type->category, panel_category_tool)) {
        update_region = true;
        break;
      }
    }
  }

  if (update_region) {
    wmMsgSubscribeValue msg_sub_value_region_tag_redraw = {
        .owner = region,
        .user_data = region,
        .notify = ED_region_do_msg_notify_tag_redraw,
    };
    WM_msg_subscribe_rna_prop(
        mbus, &workspace->id, workspace, WorkSpace, tools, &msg_sub_value_region_tag_redraw);
  }
}

/**
 * Although there's no general support for minimizing areas, the status-bar can
 * be snapped to be only a few pixels high. A few pixels rather than 0 so it
 * can be un-minimized again. We consider it pseudo-minimized and don't draw
 * it then.
 */
static bool area_is_pseudo_minimized(const ScrArea *area)
{
  return (area->winx < 3) || (area->winy < 3);
}

void ED_region_do_layout(bContext *C, ARegion *region)
{
  /* This is optional, only needed for dynamically sized regions. */
  ScrArea *area = CTX_wm_area(C);
  ARegionType *at = region->type;

  if (!at->layout) {
    return;
  }

  if (at->do_lock || (area && area_is_pseudo_minimized(area))) {
    return;
  }

  region->do_draw |= RGN_DRAWING;

  UI_SetTheme(area ? area->spacetype : 0, at->regionid);
  at->layout(C, region);

  /* Clear temporary update flag. */
  region->flag &= ~RGN_FLAG_SEARCH_FILTER_UPDATE;
}

void ED_region_do_draw(bContext *C, ARegion *region)
{
  wmWindow *win = CTX_wm_window(C);
  ScrArea *area = CTX_wm_area(C);
  ARegionType *at = region->type;

  /* see BKE_spacedata_draw_locks() */
  if (at->do_lock) {
    return;
  }

  region->do_draw |= RGN_DRAWING;

  /* Set viewport, scissor, ortho and region->drawrct. */
  wmPartialViewport(&region->drawrct, &region->winrct, &region->drawrct);

  wmOrtho2_region_pixelspace(region);

  UI_SetTheme(area ? area->spacetype : 0, at->regionid);

  if (area && area_is_pseudo_minimized(area)) {
    UI_ThemeClearColor(TH_EDITOR_OUTLINE);
    return;
  }
  /* optional header info instead? */
  if (region->headerstr) {
    region_draw_status_text(area, region);
  }
  else if (at->draw) {
    at->draw(C, region);
  }

  /* XXX test: add convention to end regions always in pixel space,
   * for drawing of borders/gestures etc */
  ED_region_pixelspace(region);

  /* Remove sRGB override by rebinding the framebuffer. */
  GPUFrameBuffer *fb = GPU_framebuffer_active_get();
  GPU_framebuffer_bind(fb);

  ED_region_draw_cb_draw(C, region, REGION_DRAW_POST_PIXEL);

  region_draw_azones(area, region);

  /* for debugging unneeded area redraws and partial redraw */
  if (G.debug_value == 888) {
    GPU_blend(GPU_BLEND_ALPHA);
    GPUVertFormat *format = immVertexFormat();
    uint pos = GPU_vertformat_attr_add(format, "pos", GPU_COMP_F32, 2, GPU_FETCH_FLOAT);
    immBindBuiltinProgram(GPU_SHADER_2D_UNIFORM_COLOR);
    immUniformColor4f(BLI_thread_frand(0), BLI_thread_frand(0), BLI_thread_frand(0), 0.1f);
    immRectf(pos,
             region->drawrct.xmin - region->winrct.xmin,
             region->drawrct.ymin - region->winrct.ymin,
             region->drawrct.xmax - region->winrct.xmin,
             region->drawrct.ymax - region->winrct.ymin);
    immUnbindProgram();
    GPU_blend(GPU_BLEND_NONE);
  }

  memset(&region->drawrct, 0, sizeof(region->drawrct));

  UI_blocklist_free_inactive(C, region);

  if (area) {
    const bScreen *screen = WM_window_get_active_screen(win);

    /* Only region emboss for top-bar */
    if ((screen->state != SCREENFULL) && ED_area_is_global(area)) {
      region_draw_emboss(region, &region->winrct, (REGION_EMBOSS_LEFT | REGION_EMBOSS_RIGHT));
    }
    else if ((region->regiontype == RGN_TYPE_WINDOW) && (region->alignment == RGN_ALIGN_QSPLIT)) {

      /* draw separating lines between the quad views */

      float color[4] = {0.0f, 0.0f, 0.0f, 0.8f};
      UI_GetThemeColor3fv(TH_EDITOR_OUTLINE, color);
      GPUVertFormat *format = immVertexFormat();
      uint pos = GPU_vertformat_attr_add(format, "pos", GPU_COMP_F32, 2, GPU_FETCH_FLOAT);
      immBindBuiltinProgram(GPU_SHADER_2D_UNIFORM_COLOR);
      immUniformColor4fv(color);
      GPU_line_width(1.0f);
      imm_draw_box_wire_2d(pos,
                           0,
                           0,
                           region->winrct.xmax - region->winrct.xmin + 1,
                           region->winrct.ymax - region->winrct.ymin + 1);
      immUnbindProgram();
    }
  }

  /* We may want to detach message-subscriptions from drawing. */
  {
    WorkSpace *workspace = CTX_wm_workspace(C);
    wmWindowManager *wm = CTX_wm_manager(C);
    bScreen *screen = WM_window_get_active_screen(win);
    Scene *scene = CTX_data_scene(C);
    struct wmMsgBus *mbus = wm->message_bus;
    WM_msgbus_clear_by_owner(mbus, region);

    /* Cheat, always subscribe to this space type properties.
     *
     * This covers most cases and avoids copy-paste similar code for each space type.
     */
    if (ELEM(
            region->regiontype, RGN_TYPE_WINDOW, RGN_TYPE_CHANNELS, RGN_TYPE_UI, RGN_TYPE_TOOLS)) {
      SpaceLink *sl = area->spacedata.first;

      PointerRNA ptr;
      RNA_pointer_create(&screen->id, &RNA_Space, sl, &ptr);

      wmMsgSubscribeValue msg_sub_value_region_tag_redraw = {
          .owner = region,
          .user_data = region,
          .notify = ED_region_do_msg_notify_tag_redraw,
      };
      /* All properties for this space type. */
      WM_msg_subscribe_rna(mbus, &ptr, NULL, &msg_sub_value_region_tag_redraw, __func__);
    }

    wmRegionMessageSubscribeParams message_subscribe_params = {
        .context = C,
        .message_bus = mbus,
        .workspace = workspace,
        .scene = scene,
        .screen = screen,
        .area = area,
        .region = region,
    };
    ED_region_message_subscribe(&message_subscribe_params);
  }
}

/* **********************************
 * maybe silly, but let's try for now
 * to keep these tags protected
 * ********************************** */

void ED_region_tag_redraw(ARegion *region)
{
  /* don't tag redraw while drawing, it shouldn't happen normally
   * but python scripts can cause this to happen indirectly */
  if (region && !(region->do_draw & RGN_DRAWING)) {
    /* zero region means full region redraw */
    region->do_draw &= ~(RGN_DRAW_PARTIAL | RGN_DRAW_NO_REBUILD | RGN_DRAW_EDITOR_OVERLAYS);
    region->do_draw |= RGN_DRAW;
    memset(&region->drawrct, 0, sizeof(region->drawrct));
  }
}

void ED_region_tag_redraw_cursor(ARegion *region)
{
  if (region) {
    region->do_draw_paintcursor = RGN_DRAW;
  }
}

void ED_region_tag_redraw_no_rebuild(ARegion *region)
{
  if (region && !(region->do_draw & (RGN_DRAWING | RGN_DRAW))) {
    region->do_draw &= ~(RGN_DRAW_PARTIAL | RGN_DRAW_EDITOR_OVERLAYS);
    region->do_draw |= RGN_DRAW_NO_REBUILD;
    memset(&region->drawrct, 0, sizeof(region->drawrct));
  }
}

void ED_region_tag_refresh_ui(ARegion *region)
{
  if (region) {
    region->do_draw |= RGN_REFRESH_UI;
  }
}

void ED_region_tag_redraw_editor_overlays(struct ARegion *region)
{
  if (region && !(region->do_draw & (RGN_DRAWING | RGN_DRAW))) {
    if (region->do_draw & RGN_DRAW_PARTIAL) {
      ED_region_tag_redraw(region);
    }
    else {
      region->do_draw |= RGN_DRAW_EDITOR_OVERLAYS;
    }
  }
}

void ED_region_tag_redraw_partial(ARegion *region, const rcti *rct, bool rebuild)
{
  if (region && !(region->do_draw & RGN_DRAWING)) {
    if (region->do_draw & RGN_DRAW_PARTIAL) {
      /* Partial redraw already set, expand region. */
      BLI_rcti_union(&region->drawrct, rct);
      if (rebuild) {
        region->do_draw &= ~RGN_DRAW_NO_REBUILD;
      }
    }
    else if (region->do_draw & (RGN_DRAW | RGN_DRAW_NO_REBUILD)) {
      /* Full redraw already requested. */
      if (rebuild) {
        region->do_draw &= ~RGN_DRAW_NO_REBUILD;
      }
    }
    else {
      /* No redraw set yet, set partial region. */
      region->drawrct = *rct;
      region->do_draw |= RGN_DRAW_PARTIAL;
      if (!rebuild) {
        region->do_draw |= RGN_DRAW_NO_REBUILD;
      }
    }
  }
}

void ED_area_tag_redraw(ScrArea *area)
{
  if (area) {
    LISTBASE_FOREACH (ARegion *, region, &area->regionbase) {
      ED_region_tag_redraw(region);
    }
  }
}

void ED_area_tag_redraw_no_rebuild(ScrArea *area)
{
  if (area) {
    LISTBASE_FOREACH (ARegion *, region, &area->regionbase) {
      ED_region_tag_redraw_no_rebuild(region);
    }
  }
}

void ED_area_tag_redraw_regiontype(ScrArea *area, int regiontype)
{
  if (area) {
    LISTBASE_FOREACH (ARegion *, region, &area->regionbase) {
      if (region->regiontype == regiontype) {
        ED_region_tag_redraw(region);
      }
    }
  }
}

void ED_area_tag_refresh(ScrArea *area)
{
  if (area) {
    area->do_refresh = true;
  }
}

/* *************************************************************** */

const char *ED_area_region_search_filter_get(const ScrArea *area, const ARegion *region)
{
  /* Only the properties editor has a search string for now. */
  if (area->spacetype == SPACE_PROPERTIES) {
    SpaceProperties *sbuts = area->spacedata.first;
    if (region->regiontype == RGN_TYPE_WINDOW) {
      return ED_buttons_search_string_get(sbuts);
    }
  }

  return NULL;
}

void ED_region_search_filter_update(const ScrArea *area, ARegion *region)
{
  region->flag |= RGN_FLAG_SEARCH_FILTER_UPDATE;

  const char *search_filter = ED_area_region_search_filter_get(area, region);
  SET_FLAG_FROM_TEST(region->flag,
                     region->regiontype == RGN_TYPE_WINDOW && search_filter[0] != '\0',
                     RGN_FLAG_SEARCH_FILTER_ACTIVE);
}

/* *************************************************************** */

void ED_area_status_text(ScrArea *area, const char *str)
{
  /* happens when running transform operators in background mode */
  if (area == NULL) {
    return;
  }

  LISTBASE_FOREACH (ARegion *, region, &area->regionbase) {
    if (region->regiontype == RGN_TYPE_HEADER) {
      if (str) {
        if (region->headerstr == NULL) {
          region->headerstr = MEM_mallocN(UI_MAX_DRAW_STR, "headerprint");
        }
        BLI_strncpy(region->headerstr, str, UI_MAX_DRAW_STR);
        BLI_str_rstrip(region->headerstr);
      }
      else {
        MEM_SAFE_FREE(region->headerstr);
      }
      ED_region_tag_redraw(region);
    }
  }
}

void ED_workspace_status_text(bContext *C, const char *str)
{
  wmWindow *win = CTX_wm_window(C);
  WorkSpace *workspace = CTX_wm_workspace(C);

  /* Can be NULL when running operators in background mode. */
  if (workspace == NULL) {
    return;
  }

  if (str) {
    if (workspace->status_text == NULL) {
      workspace->status_text = MEM_mallocN(UI_MAX_DRAW_STR, "headerprint");
    }
    BLI_strncpy(workspace->status_text, str, UI_MAX_DRAW_STR);
  }
  else {
    MEM_SAFE_FREE(workspace->status_text);
  }

  /* Redraw status bar. */
  LISTBASE_FOREACH (ScrArea *, area, &win->global_areas.areabase) {
    if (area->spacetype == SPACE_STATUSBAR) {
      ED_area_tag_redraw(area);
      break;
    }
  }
}

/* ************************************************************ */

static void area_azone_init(wmWindow *win, const bScreen *screen, ScrArea *area)
{
  /* reinitialize entirely, regions and fullscreen add azones too */
  BLI_freelistN(&area->actionzones);

  if (screen->state != SCREENNORMAL) {
    return;
  }

  if (U.app_flag & USER_APP_LOCK_CORNER_SPLIT) {
    return;
  }

  if (ED_area_is_global(area)) {
    return;
  }

  if (screen->temp) {
    return;
  }

  const float coords[4][4] = {
      /* Bottom-left. */
      {area->totrct.xmin - U.pixelsize,
       area->totrct.ymin - U.pixelsize,
       area->totrct.xmin + AZONESPOTW,
       area->totrct.ymin + AZONESPOTH},
      /* Bottom-right. */
      {area->totrct.xmax - AZONESPOTW,
       area->totrct.ymin - U.pixelsize,
       area->totrct.xmax + U.pixelsize,
       area->totrct.ymin + AZONESPOTH},
      /* Top-left. */
      {area->totrct.xmin - U.pixelsize,
       area->totrct.ymax - AZONESPOTH,
       area->totrct.xmin + AZONESPOTW,
       area->totrct.ymax + U.pixelsize},
      /* Top-right. */
      {area->totrct.xmax - AZONESPOTW,
       area->totrct.ymax - AZONESPOTH,
       area->totrct.xmax + U.pixelsize,
       area->totrct.ymax + U.pixelsize},
  };

  for (int i = 0; i < 4; i++) {
    /* can't click on bottom corners on OS X, already used for resizing */
#ifdef __APPLE__
    if (!WM_window_is_fullscreen(win) &&
        ((coords[i][0] == 0 && coords[i][1] == 0) ||
         (coords[i][0] == WM_window_pixels_x(win) && coords[i][1] == 0))) {
      continue;
    }
#else
    (void)win;
#endif

    /* set area action zones */
    AZone *az = (AZone *)MEM_callocN(sizeof(AZone), "actionzone");
    BLI_addtail(&(area->actionzones), az);
    az->type = AZONE_AREA;
    az->x1 = coords[i][0];
    az->y1 = coords[i][1];
    az->x2 = coords[i][2];
    az->y2 = coords[i][3];
    BLI_rcti_init(&az->rect, az->x1, az->x2, az->y1, az->y2);
  }
}

static void fullscreen_azone_init(ScrArea *area, ARegion *region)
{
  if (ED_area_is_global(area) || (region->regiontype != RGN_TYPE_WINDOW)) {
    return;
  }

  AZone *az = (AZone *)MEM_callocN(sizeof(AZone), "fullscreen action zone");
  BLI_addtail(&(area->actionzones), az);
  az->type = AZONE_FULLSCREEN;
  az->region = region;
  az->alpha = 0.0f;

  if (U.uiflag2 & USER_REGION_OVERLAP) {
    const rcti *rect_visible = ED_region_visible_rect(region);
    az->x2 = region->winrct.xmin + rect_visible->xmax;
    az->y2 = region->winrct.ymin + rect_visible->ymax;
  }
  else {
    az->x2 = region->winrct.xmax;
    az->y2 = region->winrct.ymax;
  }
  az->x1 = az->x2 - AZONEFADEOUT;
  az->y1 = az->y2 - AZONEFADEOUT;

  BLI_rcti_init(&az->rect, az->x1, az->x2, az->y1, az->y2);
}

#define AZONEPAD_EDGE (0.1f * U.widget_unit)
#define AZONEPAD_ICON (0.45f * U.widget_unit)
static void region_azone_edge(AZone *az, ARegion *region)
{
  /* If region is overlapped (transparent background), move #AZone to content.
   * Note this is an arbitrary amount that matches nicely with numbers elsewhere. */
  int overlap_padding = (region->overlap) ? (int)(0.4f * U.widget_unit) : 0;

  switch (az->edge) {
    case AE_TOP_TO_BOTTOMRIGHT:
      az->x1 = region->winrct.xmin;
      az->y1 = region->winrct.ymax - AZONEPAD_EDGE - overlap_padding;
      az->x2 = region->winrct.xmax;
      az->y2 = region->winrct.ymax + AZONEPAD_EDGE - overlap_padding;
      break;
    case AE_BOTTOM_TO_TOPLEFT:
      az->x1 = region->winrct.xmin;
      az->y1 = region->winrct.ymin + AZONEPAD_EDGE + overlap_padding;
      az->x2 = region->winrct.xmax;
      az->y2 = region->winrct.ymin - AZONEPAD_EDGE + overlap_padding;
      break;
    case AE_LEFT_TO_TOPRIGHT:
      az->x1 = region->winrct.xmin - AZONEPAD_EDGE + overlap_padding;
      az->y1 = region->winrct.ymin;
      az->x2 = region->winrct.xmin + AZONEPAD_EDGE + overlap_padding;
      az->y2 = region->winrct.ymax;
      break;
    case AE_RIGHT_TO_TOPLEFT:
      az->x1 = region->winrct.xmax + AZONEPAD_EDGE - overlap_padding;
      az->y1 = region->winrct.ymin;
      az->x2 = region->winrct.xmax - AZONEPAD_EDGE - overlap_padding;
      az->y2 = region->winrct.ymax;
      break;
  }
  BLI_rcti_init(&az->rect, az->x1, az->x2, az->y1, az->y2);
}

/* region already made zero sized, in shape of edge */
static void region_azone_tab_plus(ScrArea *area, AZone *az, ARegion *region)
{
  float edge_offset = 1.0f;
  const float tab_size_x = 0.7f * U.widget_unit;
  const float tab_size_y = 0.4f * U.widget_unit;

  int tot = 0;
  LISTBASE_FOREACH (AZone *, azt, &area->actionzones) {
    if (azt->edge == az->edge) {
      tot++;
    }
  }

  switch (az->edge) {
    case AE_TOP_TO_BOTTOMRIGHT: {
      int add = (region->winrct.ymax == area->totrct.ymin) ? 1 : 0;
      az->x1 = region->winrct.xmax - ((edge_offset + 1.0f) * tab_size_x);
      az->y1 = region->winrct.ymax - add;
      az->x2 = region->winrct.xmax - (edge_offset * tab_size_x);
      az->y2 = region->winrct.ymax - add + tab_size_y;
      break;
    }
    case AE_BOTTOM_TO_TOPLEFT:
      az->x1 = region->winrct.xmax - ((edge_offset + 1.0f) * tab_size_x);
      az->y1 = region->winrct.ymin - tab_size_y;
      az->x2 = region->winrct.xmax - (edge_offset * tab_size_x);
      az->y2 = region->winrct.ymin;
      break;
    case AE_LEFT_TO_TOPRIGHT:
      az->x1 = region->winrct.xmin - tab_size_y;
      az->y1 = region->winrct.ymax - ((edge_offset + 1.0f) * tab_size_x);
      az->x2 = region->winrct.xmin;
      az->y2 = region->winrct.ymax - (edge_offset * tab_size_x);
      break;
    case AE_RIGHT_TO_TOPLEFT:
      az->x1 = region->winrct.xmax;
      az->y1 = region->winrct.ymax - ((edge_offset + 1.0f) * tab_size_x);
      az->x2 = region->winrct.xmax + tab_size_y;
      az->y2 = region->winrct.ymax - (edge_offset * tab_size_x);
      break;
  }
  /* rect needed for mouse pointer test */
  BLI_rcti_init(&az->rect, az->x1, az->x2, az->y1, az->y2);
}

static bool region_azone_edge_poll(const ARegion *region, const bool is_fullscreen)
{
  const bool is_hidden = (region->flag & (RGN_FLAG_HIDDEN | RGN_FLAG_TOO_SMALL));

  if (is_hidden && is_fullscreen) {
    return false;
  }
  if (!is_hidden && ELEM(region->regiontype, RGN_TYPE_HEADER, RGN_TYPE_TOOL_HEADER)) {
    return false;
  }

  if (is_hidden && (U.app_flag & USER_APP_HIDE_REGION_TOGGLE)) {
    return false;
  }

  if (!is_hidden && (U.app_flag & USER_APP_LOCK_EDGE_RESIZE)) {
    return false;
  }

  return true;
}

static void region_azone_edge_init(ScrArea *area,
                                   ARegion *region,
                                   AZEdge edge,
                                   const bool is_fullscreen)
{
  const bool is_hidden = (region->flag & (RGN_FLAG_HIDDEN | RGN_FLAG_TOO_SMALL));

  if (!region_azone_edge_poll(region, is_fullscreen)) {
    return;
  }

  AZone *az = (AZone *)MEM_callocN(sizeof(AZone), "actionzone");
  BLI_addtail(&(area->actionzones), az);
  az->type = AZONE_REGION;
  az->region = region;
  az->edge = edge;

  if (is_hidden) {
    region_azone_tab_plus(area, az, region);
  }
  else {
    region_azone_edge(az, region);
  }
}

static void region_azone_scrollbar_init(ScrArea *area,
                                        ARegion *region,
                                        AZScrollDirection direction)
{
  rcti scroller_vert = (direction == AZ_SCROLL_VERT) ? region->v2d.vert : region->v2d.hor;
  AZone *az = MEM_callocN(sizeof(*az), __func__);

  BLI_addtail(&area->actionzones, az);
  az->type = AZONE_REGION_SCROLL;
  az->region = region;
  az->direction = direction;

  if (direction == AZ_SCROLL_VERT) {
    az->region->v2d.alpha_vert = 0;
  }
  else if (direction == AZ_SCROLL_HOR) {
    az->region->v2d.alpha_hor = 0;
  }

  BLI_rcti_translate(&scroller_vert, region->winrct.xmin, region->winrct.ymin);
  az->x1 = scroller_vert.xmin - AZONEFADEIN;
  az->y1 = scroller_vert.ymin - AZONEFADEIN;
  az->x2 = scroller_vert.xmax + AZONEFADEIN;
  az->y2 = scroller_vert.ymax + AZONEFADEIN;

  BLI_rcti_init(&az->rect, az->x1, az->x2, az->y1, az->y2);
}

static void region_azones_scrollbars_init(ScrArea *area, ARegion *region)
{
  const View2D *v2d = &region->v2d;

  if ((v2d->scroll & V2D_SCROLL_VERTICAL) && ((v2d->scroll & V2D_SCROLL_VERTICAL_HANDLES) == 0)) {
    region_azone_scrollbar_init(area, region, AZ_SCROLL_VERT);
  }
  if ((v2d->scroll & V2D_SCROLL_HORIZONTAL) &&
      ((v2d->scroll & V2D_SCROLL_HORIZONTAL_HANDLES) == 0)) {
    region_azone_scrollbar_init(area, region, AZ_SCROLL_HOR);
  }
}

/* *************************************************************** */
static void region_azones_add_edge(ScrArea *area,
                                   ARegion *region,
                                   const int alignment,
                                   const bool is_fullscreen)
{

  /* edge code (t b l r) is along which area edge azone will be drawn */
  if (alignment == RGN_ALIGN_TOP) {
    region_azone_edge_init(area, region, AE_BOTTOM_TO_TOPLEFT, is_fullscreen);
  }
  else if (alignment == RGN_ALIGN_BOTTOM) {
    region_azone_edge_init(area, region, AE_TOP_TO_BOTTOMRIGHT, is_fullscreen);
  }
  else if (alignment == RGN_ALIGN_RIGHT) {
    region_azone_edge_init(area, region, AE_LEFT_TO_TOPRIGHT, is_fullscreen);
  }
  else if (alignment == RGN_ALIGN_LEFT) {
    region_azone_edge_init(area, region, AE_RIGHT_TO_TOPLEFT, is_fullscreen);
  }
}

static void region_azones_add(const bScreen *screen, ScrArea *area, ARegion *region)
{
  const bool is_fullscreen = screen->state == SCREENFULL;

  /* Only display tab or icons when the header region is hidden
   * (not the tool header - they overlap). */
  if (region->regiontype == RGN_TYPE_TOOL_HEADER) {
    return;
  }

  region_azones_add_edge(area, region, RGN_ALIGN_ENUM_FROM_MASK(region->alignment), is_fullscreen);

  /* For a split region also continue the azone edge from the next region if this region is aligned
   * with the next */
  if ((region->alignment & RGN_SPLIT_PREV) && region->prev) {
    region_azones_add_edge(
        area, region, RGN_ALIGN_ENUM_FROM_MASK(region->prev->alignment), is_fullscreen);
  }

  if (is_fullscreen) {
    fullscreen_azone_init(area, region);
  }

  region_azones_scrollbars_init(area, region);
}

/* dir is direction to check, not the splitting edge direction! */
static int rct_fits(const rcti *rect, const eScreenAxis dir_axis, int size)
{
  if (dir_axis == SCREEN_AXIS_H) {
    return BLI_rcti_size_x(rect) + 1 - size;
  }
  /* Vertical. */
  return BLI_rcti_size_y(rect) + 1 - size;
}

/* *************************************************************** */

/* region should be overlapping */
/* function checks if some overlapping region was defined before - on same place */
static void region_overlap_fix(ScrArea *area, ARegion *region)
{
  /* find overlapping previous region on same place */
  ARegion *region_iter;
  int align1 = 0;
  const int align = RGN_ALIGN_ENUM_FROM_MASK(region->alignment);
  for (region_iter = region->prev; region_iter; region_iter = region_iter->prev) {
    if (region_iter->flag & RGN_FLAG_HIDDEN) {
      continue;
    }

    if (region_iter->overlap && ((region_iter->alignment & RGN_SPLIT_PREV) == 0)) {
      if (ELEM(region_iter->alignment, RGN_ALIGN_FLOAT)) {
        continue;
      }
      align1 = region_iter->alignment;
      if (BLI_rcti_isect(&region_iter->winrct, &region->winrct, NULL)) {
        if (align1 != align) {
          /* Left overlapping right or vice-versa, forbid this! */
          region->flag |= RGN_FLAG_TOO_SMALL;
          return;
        }
        /* Else, we have our previous region on same side. */
        break;
      }
    }
  }

  /* Guard against flags slipping through that would have to be masked out in usages below. */
  BLI_assert(align1 == RGN_ALIGN_ENUM_FROM_MASK(align1));

  /* translate or close */
  if (region_iter) {
    if (align1 == RGN_ALIGN_LEFT) {
      if (region->winrct.xmax + region_iter->winx > area->winx - U.widget_unit) {
        region->flag |= RGN_FLAG_TOO_SMALL;
        return;
      }
      BLI_rcti_translate(&region->winrct, region_iter->winx, 0);
    }
    else if (align1 == RGN_ALIGN_RIGHT) {
      if (region->winrct.xmin - region_iter->winx < U.widget_unit) {
        region->flag |= RGN_FLAG_TOO_SMALL;
        return;
      }
      BLI_rcti_translate(&region->winrct, -region_iter->winx, 0);
    }
  }

  /* At this point, 'region' is in its final position and still open.
   * Make a final check it does not overlap any previous 'other side' region. */
  for (region_iter = region->prev; region_iter; region_iter = region_iter->prev) {
    if (region_iter->flag & RGN_FLAG_HIDDEN) {
      continue;
    }
    if (ELEM(region_iter->alignment, RGN_ALIGN_FLOAT)) {
      continue;
    }

    if (region_iter->overlap && (region_iter->alignment & RGN_SPLIT_PREV) == 0) {
      if ((region_iter->alignment != align) &&
          BLI_rcti_isect(&region_iter->winrct, &region->winrct, NULL)) {
        /* Left overlapping right or vice-versa, forbid this! */
        region->flag |= RGN_FLAG_TOO_SMALL;
        return;
      }
    }
  }
}

bool ED_region_is_overlap(int spacetype, int regiontype)
{
  if (regiontype == RGN_TYPE_HUD) {
    return true;
  }
  if (U.uiflag2 & USER_REGION_OVERLAP) {
    if (spacetype == SPACE_NODE) {
      if (regiontype == RGN_TYPE_TOOLS) {
        return true;
      }
    }
    else if (ELEM(spacetype, SPACE_VIEW3D, SPACE_IMAGE)) {
      if (ELEM(regiontype,
               RGN_TYPE_TOOLS,
               RGN_TYPE_UI,
               RGN_TYPE_TOOL_PROPS,
               RGN_TYPE_FOOTER,
               RGN_TYPE_TOOL_HEADER)) {
        return true;
      }
    }
  }

  return false;
}

static void region_rect_recursive(
    ScrArea *area, ARegion *region, rcti *remainder, rcti *overlap_remainder, int quad)
{
  rcti *remainder_prev = remainder;

  if (region == NULL) {
    return;
  }

  int prev_winx = region->winx;
  int prev_winy = region->winy;

  /* no returns in function, winrct gets set in the end again */
  BLI_rcti_init(&region->winrct, 0, 0, 0, 0);

  /* for test; allow split of previously defined region */
  if (region->alignment & RGN_SPLIT_PREV) {
    if (region->prev) {
      remainder = &region->prev->winrct;
    }
  }

  int alignment = RGN_ALIGN_ENUM_FROM_MASK(region->alignment);

  /* set here, assuming userpref switching forces to call this again */
  region->overlap = ED_region_is_overlap(area->spacetype, region->regiontype);

  /* clear state flags first */
  region->flag &= ~(RGN_FLAG_TOO_SMALL | RGN_FLAG_SIZE_CLAMP_X | RGN_FLAG_SIZE_CLAMP_Y);
  /* user errors */
  if ((region->next == NULL) && !ELEM(alignment, RGN_ALIGN_QSPLIT, RGN_ALIGN_FLOAT)) {
    alignment = RGN_ALIGN_NONE;
  }

  /* If both the ARegion.sizex/y and the prefsize are 0, the region is tagged as too small, even
   * before the layout for dynamic regions is created. #wm_draw_window_offscreen() allows the
   * layout to be created despite the RGN_FLAG_TOO_SMALL flag being set. But there may still be
   * regions that don't have a separate ARegionType.layout callback. For those, set a default
   * prefsize so they can become visible. */
  if ((region->flag & RGN_FLAG_DYNAMIC_SIZE) && !(region->type->layout)) {
    if ((region->sizex == 0) && (region->type->prefsizex == 0)) {
      region->type->prefsizex = AREAMINX;
    }
    if ((region->sizey == 0) && (region->type->prefsizey == 0)) {
      region->type->prefsizey = HEADERY;
    }
  }

  /* prefsize, taking into account DPI */
  int prefsizex = UI_DPI_FAC *
                  ((region->sizex > 1) ? region->sizex + 0.5f : region->type->prefsizex);
  int prefsizey;

  if (region->flag & RGN_FLAG_PREFSIZE_OR_HIDDEN) {
    prefsizex = UI_DPI_FAC * region->type->prefsizex;
    prefsizey = UI_DPI_FAC * region->type->prefsizey;
  }
  else if (region->regiontype == RGN_TYPE_HEADER) {
    prefsizey = ED_area_headersize();
  }
  else if (region->regiontype == RGN_TYPE_TOOL_HEADER) {
    prefsizey = ED_area_headersize();
  }
  else if (region->regiontype == RGN_TYPE_FOOTER) {
    prefsizey = ED_area_footersize();
  }
  else if (ED_area_is_global(area)) {
    prefsizey = ED_region_global_size_y();
  }
  else {
    prefsizey = UI_DPI_FAC * (region->sizey > 1 ? region->sizey + 0.5f : region->type->prefsizey);
  }

  if (region->flag & RGN_FLAG_HIDDEN) {
    /* hidden is user flag */
  }
  else if (alignment == RGN_ALIGN_FLOAT) {
    /**
     * \note Currently this window type is only used for #RGN_TYPE_HUD,
     * We expect the panel to resize itself to be larger.
     *
     * This aligns to the lower left of the area.
     */
    const int size_min[2] = {UI_UNIT_X, UI_UNIT_Y};
    rcti overlap_remainder_margin = *overlap_remainder;

    BLI_rcti_resize(&overlap_remainder_margin,
                    max_ii(0, BLI_rcti_size_x(overlap_remainder) - UI_UNIT_X / 2),
                    max_ii(0, BLI_rcti_size_y(overlap_remainder) - UI_UNIT_Y / 2));
    region->winrct.xmin = overlap_remainder_margin.xmin + region->runtime.offset_x;
    region->winrct.ymin = overlap_remainder_margin.ymin + region->runtime.offset_y;
    region->winrct.xmax = region->winrct.xmin + prefsizex - 1;
    region->winrct.ymax = region->winrct.ymin + prefsizey - 1;

    BLI_rcti_isect(&region->winrct, &overlap_remainder_margin, &region->winrct);

    if (BLI_rcti_size_x(&region->winrct) != prefsizex - 1) {
      region->flag |= RGN_FLAG_SIZE_CLAMP_X;
    }
    if (BLI_rcti_size_y(&region->winrct) != prefsizey - 1) {
      region->flag |= RGN_FLAG_SIZE_CLAMP_Y;
    }

    /* We need to use a test that won't have been previously clamped. */
    rcti winrct_test = {
        .xmin = region->winrct.xmin,
        .ymin = region->winrct.ymin,
        .xmax = region->winrct.xmin + size_min[0],
        .ymax = region->winrct.ymin + size_min[1],
    };
    BLI_rcti_isect(&winrct_test, &overlap_remainder_margin, &winrct_test);
    if (BLI_rcti_size_x(&winrct_test) < size_min[0] ||
        BLI_rcti_size_y(&winrct_test) < size_min[1]) {
      region->flag |= RGN_FLAG_TOO_SMALL;
    }
  }
  else if (rct_fits(remainder, SCREEN_AXIS_V, 1) < 0 ||
           rct_fits(remainder, SCREEN_AXIS_H, 1) < 0) {
    /* remainder is too small for any usage */
    region->flag |= RGN_FLAG_TOO_SMALL;
  }
  else if (alignment == RGN_ALIGN_NONE) {
    /* typically last region */
    region->winrct = *remainder;
    BLI_rcti_init(remainder, 0, 0, 0, 0);
  }
  else if (ELEM(alignment, RGN_ALIGN_TOP, RGN_ALIGN_BOTTOM)) {
    rcti *winrct = (region->overlap) ? overlap_remainder : remainder;

    if ((prefsizey == 0) || (rct_fits(winrct, SCREEN_AXIS_V, prefsizey) < 0)) {
      region->flag |= RGN_FLAG_TOO_SMALL;
    }
    else {
      int fac = rct_fits(winrct, SCREEN_AXIS_V, prefsizey);

      if (fac < 0) {
        prefsizey += fac;
      }

      region->winrct = *winrct;

      if (alignment == RGN_ALIGN_TOP) {
        region->winrct.ymin = region->winrct.ymax - prefsizey + 1;
        winrct->ymax = region->winrct.ymin - 1;
      }
      else {
        region->winrct.ymax = region->winrct.ymin + prefsizey - 1;
        winrct->ymin = region->winrct.ymax + 1;
      }
      BLI_rcti_sanitize(winrct);
    }
  }
  else if (ELEM(alignment, RGN_ALIGN_LEFT, RGN_ALIGN_RIGHT)) {
    rcti *winrct = (region->overlap) ? overlap_remainder : remainder;

    if ((prefsizex == 0) || (rct_fits(winrct, SCREEN_AXIS_H, prefsizex) < 0)) {
      region->flag |= RGN_FLAG_TOO_SMALL;
    }
    else {
      int fac = rct_fits(winrct, SCREEN_AXIS_H, prefsizex);

      if (fac < 0) {
        prefsizex += fac;
      }

      region->winrct = *winrct;

      if (alignment == RGN_ALIGN_RIGHT) {
        region->winrct.xmin = region->winrct.xmax - prefsizex + 1;
        winrct->xmax = region->winrct.xmin - 1;
      }
      else {
        region->winrct.xmax = region->winrct.xmin + prefsizex - 1;
        winrct->xmin = region->winrct.xmax + 1;
      }
      BLI_rcti_sanitize(winrct);
    }
  }
  else if (ELEM(alignment, RGN_ALIGN_VSPLIT, RGN_ALIGN_HSPLIT)) {
    /* Percentage subdiv. */
    region->winrct = *remainder;

    if (alignment == RGN_ALIGN_HSPLIT) {
      if (rct_fits(remainder, SCREEN_AXIS_H, prefsizex) > 4) {
        region->winrct.xmax = BLI_rcti_cent_x(remainder);
        remainder->xmin = region->winrct.xmax + 1;
      }
      else {
        BLI_rcti_init(remainder, 0, 0, 0, 0);
      }
    }
    else {
      if (rct_fits(remainder, SCREEN_AXIS_V, prefsizey) > 4) {
        region->winrct.ymax = BLI_rcti_cent_y(remainder);
        remainder->ymin = region->winrct.ymax + 1;
      }
      else {
        BLI_rcti_init(remainder, 0, 0, 0, 0);
      }
    }
  }
  else if (alignment == RGN_ALIGN_QSPLIT) {
    region->winrct = *remainder;

    /* test if there's still 4 regions left */
    if (quad == 0) {
      ARegion *region_test = region->next;
      int count = 1;

      while (region_test) {
        region_test->alignment = RGN_ALIGN_QSPLIT;
        region_test = region_test->next;
        count++;
      }

      if (count != 4) {
        /* let's stop adding regions */
        BLI_rcti_init(remainder, 0, 0, 0, 0);
        if (G.debug & G_DEBUG) {
          printf("region quadsplit failed\n");
        }
      }
      else {
        quad = 1;
      }
    }
    if (quad) {
      if (quad == 1) { /* left bottom */
        region->winrct.xmax = BLI_rcti_cent_x(remainder);
        region->winrct.ymax = BLI_rcti_cent_y(remainder);
      }
      else if (quad == 2) { /* left top */
        region->winrct.xmax = BLI_rcti_cent_x(remainder);
        region->winrct.ymin = BLI_rcti_cent_y(remainder) + 1;
      }
      else if (quad == 3) { /* right bottom */
        region->winrct.xmin = BLI_rcti_cent_x(remainder) + 1;
        region->winrct.ymax = BLI_rcti_cent_y(remainder);
      }
      else { /* right top */
        region->winrct.xmin = BLI_rcti_cent_x(remainder) + 1;
        region->winrct.ymin = BLI_rcti_cent_y(remainder) + 1;
        BLI_rcti_init(remainder, 0, 0, 0, 0);
      }

      /* Fix any negative dimensions. This can happen when a quad split 3d view gets too small.
       * (see T72200). */
      BLI_rcti_sanitize(&region->winrct);

      quad++;
    }
  }

  /* for speedup */
  region->winx = BLI_rcti_size_x(&region->winrct) + 1;
  region->winy = BLI_rcti_size_y(&region->winrct) + 1;

  /* If region opened normally, we store this for hide/reveal usage. */
  /* Prevent rounding errors for UI_DPI_FAC multiply and divide. */
  if (region->winx > 1) {
    region->sizex = (region->winx + 0.5f) / UI_DPI_FAC;
  }
  if (region->winy > 1) {
    region->sizey = (region->winy + 0.5f) / UI_DPI_FAC;
  }

  /* exception for multiple overlapping regions on same spot */
  if (region->overlap && (alignment != RGN_ALIGN_FLOAT)) {
    region_overlap_fix(area, region);
  }

  /* set winrect for azones */
  if (region->flag & (RGN_FLAG_HIDDEN | RGN_FLAG_TOO_SMALL)) {
    region->winrct = (region->overlap) ? *overlap_remainder : *remainder;

    switch (alignment) {
      case RGN_ALIGN_TOP:
        region->winrct.ymin = region->winrct.ymax;
        break;
      case RGN_ALIGN_BOTTOM:
        region->winrct.ymax = region->winrct.ymin;
        break;
      case RGN_ALIGN_RIGHT:
        region->winrct.xmin = region->winrct.xmax;
        break;
      case RGN_ALIGN_LEFT:
        region->winrct.xmax = region->winrct.xmin;
        break;
      default:
        /* prevent winrct to be valid */
        region->winrct.xmax = region->winrct.xmin;
        break;
    }

    /* Size on one axis is now 0, the other axis may still be invalid (negative) though. */
    BLI_rcti_sanitize(&region->winrct);
  }

  /* restore prev-split exception */
  if (region->alignment & RGN_SPLIT_PREV) {
    if (region->prev) {
      remainder = remainder_prev;
      region->prev->winx = BLI_rcti_size_x(&region->prev->winrct) + 1;
      region->prev->winy = BLI_rcti_size_y(&region->prev->winrct) + 1;
    }
  }

  /* After non-overlapping region, all following overlapping regions
   * fit within the remaining space again. */
  if (!region->overlap) {
    *overlap_remainder = *remainder;
  }

  BLI_assert(BLI_rcti_is_valid(&region->winrct));

  region_rect_recursive(area, region->next, remainder, overlap_remainder, quad);

  /* Tag for redraw if size changes. */
  if (region->winx != prev_winx || region->winy != prev_winy) {
    /* 3D View needs a full rebuild in case a progressive render runs. Rest can live with
     * no-rebuild (e.g. Outliner) */
    if (area->spacetype == SPACE_VIEW3D) {
      ED_region_tag_redraw(region);
    }
    else {
      ED_region_tag_redraw_no_rebuild(region);
    }
  }

  /* Clear, initialize on demand. */
  memset(&region->runtime.visible_rect, 0, sizeof(region->runtime.visible_rect));
}

static void area_calc_totrct(ScrArea *area, const rcti *window_rect)
{
  short px = (short)U.pixelsize;

  area->totrct.xmin = area->v1->vec.x;
  area->totrct.xmax = area->v4->vec.x;
  area->totrct.ymin = area->v1->vec.y;
  area->totrct.ymax = area->v2->vec.y;

  /* scale down totrct by 1 pixel on all sides not matching window borders */
  if (area->totrct.xmin > window_rect->xmin) {
    area->totrct.xmin += px;
  }
  if (area->totrct.xmax < (window_rect->xmax - 1)) {
    area->totrct.xmax -= px;
  }
  if (area->totrct.ymin > window_rect->ymin) {
    area->totrct.ymin += px;
  }
  if (area->totrct.ymax < (window_rect->ymax - 1)) {
    area->totrct.ymax -= px;
  }
  /* Although the following asserts are correct they lead to a very unstable Blender.
   * And the asserts would fail even in 2.7x
   * (they were added in 2.8x as part of the top-bar commit).
   * For more details see T54864. */
#if 0
  BLI_assert(area->totrct.xmin >= 0);
  BLI_assert(area->totrct.xmax >= 0);
  BLI_assert(area->totrct.ymin >= 0);
  BLI_assert(area->totrct.ymax >= 0);
#endif

  /* for speedup */
  area->winx = BLI_rcti_size_x(&area->totrct) + 1;
  area->winy = BLI_rcti_size_y(&area->totrct) + 1;
}

/* used for area initialize below */
static void region_subwindow(ARegion *region)
{
  bool hidden = (region->flag & (RGN_FLAG_HIDDEN | RGN_FLAG_TOO_SMALL)) != 0;

  if ((region->alignment & RGN_SPLIT_PREV) && region->prev) {
    hidden = hidden || (region->prev->flag & (RGN_FLAG_HIDDEN | RGN_FLAG_TOO_SMALL));
  }

  region->visible = !hidden;
}

static bool event_in_markers_region(const ARegion *region, const wmEvent *event)
{
  rcti rect = region->winrct;
  rect.ymax = rect.ymin + UI_MARKER_MARGIN_Y;
  return BLI_rcti_isect_pt_v(&rect, event->xy);
}

/**
 * \param region: Region, may be NULL when adding handlers for \a area.
 */
static void ed_default_handlers(
    wmWindowManager *wm, ScrArea *area, ARegion *region, ListBase *handlers, int flag)
{
  BLI_assert(region ? (&region->handlers == handlers) : (&area->handlers == handlers));

  /* NOTE: add-handler checks if it already exists. */

  /* XXX: it would be good to have bound-box checks for some of these. */
  if (flag & ED_KEYMAP_UI) {
    wmKeyMap *keymap = WM_keymap_ensure(wm->defaultconf, "User Interface", 0, 0);
    WM_event_add_keymap_handler(handlers, keymap);

    ListBase *dropboxes = WM_dropboxmap_find("User Interface", 0, 0);
    WM_event_add_dropbox_handler(handlers, dropboxes);

    /* user interface widgets */
    UI_region_handlers_add(handlers);
  }
  if (flag & ED_KEYMAP_GIZMO) {
    BLI_assert(region && ELEM(region->type->regionid, RGN_TYPE_WINDOW, RGN_TYPE_PREVIEW));
    if (region) {
      /* Anything else is confusing, only allow this. */
      BLI_assert(&region->handlers == handlers);
      if (region->gizmo_map == NULL) {
        region->gizmo_map = WM_gizmomap_new_from_type(
            &(const struct wmGizmoMapType_Params){area->spacetype, region->type->regionid});
      }
      WM_gizmomap_add_handlers(region, region->gizmo_map);
    }
  }
  if (flag & ED_KEYMAP_VIEW2D) {
    /* 2d-viewport handling+manipulation */
    wmKeyMap *keymap = WM_keymap_ensure(wm->defaultconf, "View2D", 0, 0);
    WM_event_add_keymap_handler(handlers, keymap);
  }
  if (flag & ED_KEYMAP_ANIMATION) {
    wmKeyMap *keymap;

    /* time-markers */
    keymap = WM_keymap_ensure(wm->defaultconf, "Markers", 0, 0);
    WM_event_add_keymap_handler_poll(handlers, keymap, event_in_markers_region);

    /* time-scrub */
    keymap = WM_keymap_ensure(wm->defaultconf, "Time Scrub", 0, 0);
    WM_event_add_keymap_handler_poll(handlers, keymap, ED_time_scrub_event_in_region);

    /* frame changing and timeline operators (for time spaces) */
    keymap = WM_keymap_ensure(wm->defaultconf, "Animation", 0, 0);
    WM_event_add_keymap_handler(handlers, keymap);
  }
  if (flag & ED_KEYMAP_TOOL) {
    if (flag & ED_KEYMAP_GIZMO) {
      WM_event_add_keymap_handler_dynamic(
          &region->handlers, WM_event_get_keymap_from_toolsystem_with_gizmos, area);
    }
    else {
      WM_event_add_keymap_handler_dynamic(
          &region->handlers, WM_event_get_keymap_from_toolsystem, area);
    }
  }
  if (flag & ED_KEYMAP_FRAMES) {
    /* frame changing/jumping (for all spaces) */
    wmKeyMap *keymap = WM_keymap_ensure(wm->defaultconf, "Frames", 0, 0);
    WM_event_add_keymap_handler(handlers, keymap);
  }
  if (flag & ED_KEYMAP_HEADER) {
    /* standard keymap for headers regions */
    wmKeyMap *keymap = WM_keymap_ensure(wm->defaultconf, "Region Context Menu", 0, 0);
    WM_event_add_keymap_handler(handlers, keymap);
  }
  if (flag & ED_KEYMAP_FOOTER) {
    /* standard keymap for footer regions */
    wmKeyMap *keymap = WM_keymap_ensure(wm->defaultconf, "Region Context Menu", 0, 0);
    WM_event_add_keymap_handler(handlers, keymap);
  }
  if (flag & ED_KEYMAP_NAVBAR) {
    /* standard keymap for Navigation bar regions */
    wmKeyMap *keymap = WM_keymap_ensure(wm->defaultconf, "Region Context Menu", 0, 0);
    WM_event_add_keymap_handler(&region->handlers, keymap);
  }

  /* Keep last because of LMB/RMB handling, see: T57527. */
  if (flag & ED_KEYMAP_GPENCIL) {
    /* grease pencil */
    /* NOTE: This is now 4 keymaps - One for basic functionality,
     *       and others for special stroke modes (edit, paint and sculpt).
     *
     *       For now, it's easier to just include all,
     *       since you hardly want one without the others.
     */
    wmKeyMap *keymap_general = WM_keymap_ensure(wm->defaultconf, "Grease Pencil", 0, 0);
    WM_event_add_keymap_handler(handlers, keymap_general);

    wmKeyMap *keymap_curve_edit = WM_keymap_ensure(
        wm->defaultconf, "Grease Pencil Stroke Curve Edit Mode", 0, 0);
    WM_event_add_keymap_handler(handlers, keymap_curve_edit);

    wmKeyMap *keymap_edit = WM_keymap_ensure(
        wm->defaultconf, "Grease Pencil Stroke Edit Mode", 0, 0);
    WM_event_add_keymap_handler(handlers, keymap_edit);

    wmKeyMap *keymap_paint = WM_keymap_ensure(
        wm->defaultconf, "Grease Pencil Stroke Paint Mode", 0, 0);
    WM_event_add_keymap_handler(handlers, keymap_paint);

    wmKeyMap *keymap_paint_draw = WM_keymap_ensure(
        wm->defaultconf, "Grease Pencil Stroke Paint (Draw brush)", 0, 0);
    WM_event_add_keymap_handler(handlers, keymap_paint_draw);

    wmKeyMap *keymap_paint_erase = WM_keymap_ensure(
        wm->defaultconf, "Grease Pencil Stroke Paint (Erase)", 0, 0);
    WM_event_add_keymap_handler(handlers, keymap_paint_erase);

    wmKeyMap *keymap_paint_fill = WM_keymap_ensure(
        wm->defaultconf, "Grease Pencil Stroke Paint (Fill)", 0, 0);
    WM_event_add_keymap_handler(handlers, keymap_paint_fill);

    wmKeyMap *keymap_paint_tint = WM_keymap_ensure(
        wm->defaultconf, "Grease Pencil Stroke Paint (Tint)", 0, 0);
    WM_event_add_keymap_handler(handlers, keymap_paint_tint);

    wmKeyMap *keymap_sculpt = WM_keymap_ensure(
        wm->defaultconf, "Grease Pencil Stroke Sculpt Mode", 0, 0);
    WM_event_add_keymap_handler(handlers, keymap_sculpt);

    wmKeyMap *keymap_vertex = WM_keymap_ensure(
        wm->defaultconf, "Grease Pencil Stroke Vertex Mode", 0, 0);
    WM_event_add_keymap_handler(handlers, keymap_vertex);

    wmKeyMap *keymap_vertex_draw = WM_keymap_ensure(
        wm->defaultconf, "Grease Pencil Stroke Vertex (Draw)", 0, 0);
    WM_event_add_keymap_handler(handlers, keymap_vertex_draw);

    wmKeyMap *keymap_vertex_blur = WM_keymap_ensure(
        wm->defaultconf, "Grease Pencil Stroke Vertex (Blur)", 0, 0);
    WM_event_add_keymap_handler(handlers, keymap_vertex_blur);

    wmKeyMap *keymap_vertex_average = WM_keymap_ensure(
        wm->defaultconf, "Grease Pencil Stroke Vertex (Average)", 0, 0);
    WM_event_add_keymap_handler(handlers, keymap_vertex_average);

    wmKeyMap *keymap_vertex_smear = WM_keymap_ensure(
        wm->defaultconf, "Grease Pencil Stroke Vertex (Smear)", 0, 0);
    WM_event_add_keymap_handler(handlers, keymap_vertex_smear);

    wmKeyMap *keymap_vertex_replace = WM_keymap_ensure(
        wm->defaultconf, "Grease Pencil Stroke Vertex (Replace)", 0, 0);
    WM_event_add_keymap_handler(handlers, keymap_vertex_replace);

    wmKeyMap *keymap_sculpt_smooth = WM_keymap_ensure(
        wm->defaultconf, "Grease Pencil Stroke Sculpt (Smooth)", 0, 0);
    WM_event_add_keymap_handler(handlers, keymap_sculpt_smooth);

    wmKeyMap *keymap_sculpt_thickness = WM_keymap_ensure(
        wm->defaultconf, "Grease Pencil Stroke Sculpt (Thickness)", 0, 0);
    WM_event_add_keymap_handler(handlers, keymap_sculpt_thickness);

    wmKeyMap *keymap_sculpt_strength = WM_keymap_ensure(
        wm->defaultconf, "Grease Pencil Stroke Sculpt (Strength)", 0, 0);
    WM_event_add_keymap_handler(handlers, keymap_sculpt_strength);

    wmKeyMap *keymap_sculpt_grab = WM_keymap_ensure(
        wm->defaultconf, "Grease Pencil Stroke Sculpt (Grab)", 0, 0);
    WM_event_add_keymap_handler(handlers, keymap_sculpt_grab);

    wmKeyMap *keymap_sculpt_push = WM_keymap_ensure(
        wm->defaultconf, "Grease Pencil Stroke Sculpt (Push)", 0, 0);
    WM_event_add_keymap_handler(handlers, keymap_sculpt_push);

    wmKeyMap *keymap_sculpt_twist = WM_keymap_ensure(
        wm->defaultconf, "Grease Pencil Stroke Sculpt (Twist)", 0, 0);
    WM_event_add_keymap_handler(handlers, keymap_sculpt_twist);

    wmKeyMap *keymap_sculpt_pinch = WM_keymap_ensure(
        wm->defaultconf, "Grease Pencil Stroke Sculpt (Pinch)", 0, 0);
    WM_event_add_keymap_handler(handlers, keymap_sculpt_pinch);

    wmKeyMap *keymap_sculpt_randomize = WM_keymap_ensure(
        wm->defaultconf, "Grease Pencil Stroke Sculpt (Randomize)", 0, 0);
    WM_event_add_keymap_handler(handlers, keymap_sculpt_randomize);

    wmKeyMap *keymap_sculpt_clone = WM_keymap_ensure(
        wm->defaultconf, "Grease Pencil Stroke Sculpt (Clone)", 0, 0);
    WM_event_add_keymap_handler(handlers, keymap_sculpt_clone);

    wmKeyMap *keymap_weight = WM_keymap_ensure(
        wm->defaultconf, "Grease Pencil Stroke Weight Mode", 0, 0);
    WM_event_add_keymap_handler(handlers, keymap_weight);

    wmKeyMap *keymap_weight_draw = WM_keymap_ensure(
        wm->defaultconf, "Grease Pencil Stroke Weight (Draw)", 0, 0);
    WM_event_add_keymap_handler(handlers, keymap_weight_draw);
  }
}

void ED_area_update_region_sizes(wmWindowManager *wm, wmWindow *win, ScrArea *area)
{
  if (!(area->flag & AREA_FLAG_REGION_SIZE_UPDATE)) {
    return;
  }
  const bScreen *screen = WM_window_get_active_screen(win);

  rcti window_rect;
  WM_window_rect_calc(win, &window_rect);
  area_calc_totrct(area, &window_rect);

  /* region rect sizes */
  rcti rect = area->totrct;
  rcti overlap_rect = rect;
  region_rect_recursive(area, area->regionbase.first, &rect, &overlap_rect, 0);

  /* Dynamically sized regions may have changed region sizes, so we have to force azone update. */
  area_azone_init(win, screen, area);

  LISTBASE_FOREACH (ARegion *, region, &area->regionbase) {
    region_subwindow(region);

    /* region size may have changed, init does necessary adjustments */
    if (region->type->init) {
      region->type->init(wm, region);
    }

    /* Some AZones use View2D data which is only updated in region init, so call that first! */
    region_azones_add(screen, area, region);
  }
  ED_area_azones_update(area, win->eventstate->xy);

  area->flag &= ~AREA_FLAG_REGION_SIZE_UPDATE;
}

bool ED_area_has_shared_border(struct ScrArea *a, struct ScrArea *b)
{
  return area_getorientation(a, b) != -1;
}

void ED_area_init(wmWindowManager *wm, wmWindow *win, ScrArea *area)
{
  WorkSpace *workspace = WM_window_get_active_workspace(win);
  const bScreen *screen = BKE_workspace_active_screen_get(win->workspace_hook);
  ViewLayer *view_layer = WM_window_get_active_view_layer(win);

  if (ED_area_is_global(area) && (area->global->flag & GLOBAL_AREA_IS_HIDDEN)) {
    return;
  }

  rcti window_rect;
  WM_window_rect_calc(win, &window_rect);

  /* Set type-definitions. */
  area->type = BKE_spacetype_from_id(area->spacetype);

  if (area->type == NULL) {
    area->spacetype = SPACE_VIEW3D;
    area->type = BKE_spacetype_from_id(area->spacetype);
  }

  LISTBASE_FOREACH (ARegion *, region, &area->regionbase) {
    region->type = BKE_regiontype_from_id_or_first(area->type, region->regiontype);
  }

  /* area sizes */
  area_calc_totrct(area, &window_rect);

  /* region rect sizes */
  rcti rect = area->totrct;
  rcti overlap_rect = rect;
  region_rect_recursive(area, area->regionbase.first, &rect, &overlap_rect, 0);
  area->flag &= ~AREA_FLAG_REGION_SIZE_UPDATE;

  /* default area handlers */
  ed_default_handlers(wm, area, NULL, &area->handlers, area->type->keymapflag);
  /* checks spacedata, adds own handlers */
  if (area->type->init) {
    area->type->init(wm, area);
  }

  /* clear all azones, add the area triangle widgets */
  area_azone_init(win, screen, area);

  /* region windows, default and own handlers */
  LISTBASE_FOREACH (ARegion *, region, &area->regionbase) {
    region_subwindow(region);

    if (region->visible) {
      /* default region handlers */
      ed_default_handlers(wm, area, region, &region->handlers, region->type->keymapflag);
      /* own handlers */
      if (region->type->init) {
        region->type->init(wm, region);
      }
    }
    else {
      /* prevent uiblocks to run */
      UI_blocklist_free(NULL, region);
    }

    /* Some AZones use View2D data which is only updated in region init, so call that first! */
    region_azones_add(screen, area, region);
  }

  /* Avoid re-initializing tools while resizing the window. */
  if ((G.moving & G_TRANSFORM_WM) == 0) {
    if ((1 << area->spacetype) & WM_TOOLSYSTEM_SPACE_MASK) {
      WM_toolsystem_refresh_screen_area(workspace, view_layer, area);
      area->flag |= AREA_FLAG_ACTIVE_TOOL_UPDATE;
    }
    else {
      area->runtime.tool = NULL;
      area->runtime.is_tool_set = true;
    }
  }
}

static void area_offscreen_init(ScrArea *area)
{
  area->flag |= AREA_FLAG_OFFSCREEN;
  area->type = BKE_spacetype_from_id(area->spacetype);

  if (area->type == NULL) {
    area->spacetype = SPACE_VIEW3D;
    area->type = BKE_spacetype_from_id(area->spacetype);
  }

  LISTBASE_FOREACH (ARegion *, region, &area->regionbase) {
    region->type = BKE_regiontype_from_id_or_first(area->type, region->regiontype);
  }
}

ScrArea *ED_area_offscreen_create(wmWindow *win, eSpace_Type space_type)
{
  ScrArea *area = MEM_callocN(sizeof(*area), __func__);
  area->spacetype = space_type;

  screen_area_spacelink_add(WM_window_get_active_scene(win), area, space_type);
  area_offscreen_init(area);

  return area;
}

static void area_offscreen_exit(wmWindowManager *wm, wmWindow *win, ScrArea *area)
{
  if (area->type && area->type->exit) {
    area->type->exit(wm, area);
  }

  LISTBASE_FOREACH (ARegion *, region, &area->regionbase) {
    if (region->type && region->type->exit) {
      region->type->exit(wm, region);
    }

    WM_event_modal_handler_region_replace(win, region, NULL);
    WM_draw_region_free(region, true);

    MEM_SAFE_FREE(region->headerstr);

    if (region->regiontimer) {
      WM_event_remove_timer(wm, win, region->regiontimer);
      region->regiontimer = NULL;
    }

    if (wm->message_bus) {
      WM_msgbus_clear_by_owner(wm->message_bus, region);
    }
  }

  WM_event_modal_handler_area_replace(win, area, NULL);
}

void ED_area_offscreen_free(wmWindowManager *wm, wmWindow *win, ScrArea *area)
{
  area_offscreen_exit(wm, win, area);

  BKE_screen_area_free(area);
  MEM_freeN(area);
}

static void region_update_rect(ARegion *region)
{
  region->winx = BLI_rcti_size_x(&region->winrct) + 1;
  region->winy = BLI_rcti_size_y(&region->winrct) + 1;

  /* v2d mask is used to subtract scrollbars from a 2d view. Needs initialize here. */
  BLI_rcti_init(&region->v2d.mask, 0, region->winx - 1, 0, region->winy - 1);
}

void ED_region_update_rect(ARegion *region)
{
  region_update_rect(region);
}

void ED_region_floating_init(ARegion *region)
{
  BLI_assert(region->alignment == RGN_ALIGN_FLOAT);

  /* refresh can be called before window opened */
  region_subwindow(region);

  region_update_rect(region);
}

void ED_region_cursor_set(wmWindow *win, ScrArea *area, ARegion *region)
{
  if (region != NULL) {
    if ((region->gizmo_map != NULL) && WM_gizmomap_cursor_set(region->gizmo_map, win)) {
      return;
    }
    if (area && region->type && region->type->cursor) {
      region->type->cursor(win, area, region);
      return;
    }
  }

  if (WM_cursor_set_from_tool(win, area, region)) {
    return;
  }

  WM_cursor_set(win, WM_CURSOR_DEFAULT);
}

void ED_region_visibility_change_update(bContext *C, ScrArea *area, ARegion *region)
{
  if (region->flag & RGN_FLAG_HIDDEN) {
    WM_event_remove_handlers(C, &region->handlers);
    /* Needed to close any open pop-overs which would otherwise remain open,
     * crashing on attempting to refresh. See: T93410.
     *
     * When #ED_area_init frees buttons via #UI_blocklist_free a NULL context
     * is passed, causing the free not to remove menus or their handlers. */
    UI_region_free_active_but_all(C, region);
  }

  ED_area_init(CTX_wm_manager(C), CTX_wm_window(C), area);
  ED_area_tag_redraw(area);
}

void region_toggle_hidden(bContext *C, ARegion *region, const bool do_fade)
{
  ScrArea *area = CTX_wm_area(C);

  region->flag ^= RGN_FLAG_HIDDEN;

  if (do_fade && region->overlap) {
    /* starts a timer, and in end calls the stuff below itself (region_sblend_invoke()) */
    ED_region_visibility_change_update_animated(C, area, region);
  }
  else {
    ED_region_visibility_change_update(C, area, region);
  }
}

void ED_region_toggle_hidden(bContext *C, ARegion *region)
{
  region_toggle_hidden(C, region, true);
}

void ED_area_data_copy(ScrArea *area_dst, ScrArea *area_src, const bool do_free)
{
  const char spacetype = area_dst->spacetype;
  const short flag_copy = HEADER_NO_PULLDOWN;

  area_dst->spacetype = area_src->spacetype;
  area_dst->type = area_src->type;

  area_dst->flag = (area_dst->flag & ~flag_copy) | (area_src->flag & flag_copy);

  /* area */
  if (do_free) {
    BKE_spacedata_freelist(&area_dst->spacedata);
  }
  BKE_spacedata_copylist(&area_dst->spacedata, &area_src->spacedata);

  /* NOTE: SPACE_EMPTY is possible on new screens. */

  /* regions */
  if (do_free) {
    SpaceType *st = BKE_spacetype_from_id(spacetype);
    LISTBASE_FOREACH (ARegion *, region, &area_dst->regionbase) {
      BKE_area_region_free(st, region);
    }
    BLI_freelistN(&area_dst->regionbase);
  }
  SpaceType *st = BKE_spacetype_from_id(area_src->spacetype);
  LISTBASE_FOREACH (ARegion *, region, &area_src->regionbase) {
    ARegion *newar = BKE_area_region_copy(st, region);
    BLI_addtail(&area_dst->regionbase, newar);
  }
}

void ED_area_data_swap(ScrArea *area_dst, ScrArea *area_src)
{
  SWAP(char, area_dst->spacetype, area_src->spacetype);
  SWAP(SpaceType *, area_dst->type, area_src->type);

  SWAP(ListBase, area_dst->spacedata, area_src->spacedata);
  SWAP(ListBase, area_dst->regionbase, area_src->regionbase);
}

/* -------------------------------------------------------------------- */
/** \name Region Alignment Syncing for Space Switching
 * \{ */

/**
 * Store the alignment & other info per region type
 * (use as a region-type aligned array).
 *
 * \note Currently this is only done for headers,
 * we might want to do this with the tool-bar in the future too.
 */
struct RegionTypeAlignInfo {
  struct {
    /**
     * Values match #ARegion.alignment without flags (see #RGN_ALIGN_ENUM_FROM_MASK).
     * store all so we can sync alignment without adding extra checks.
     */
    short alignment;
    /**
     * Needed for detecting which header displays the space-type switcher.
     */
    bool hidden;
  } by_type[RGN_TYPE_LEN];
};

static void region_align_info_from_area(ScrArea *area, struct RegionTypeAlignInfo *r_align_info)
{
  for (int index = 0; index < RGN_TYPE_LEN; index++) {
    r_align_info->by_type[index].alignment = -1;
    /* Default to true, when it doesn't exist - it's effectively hidden. */
    r_align_info->by_type[index].hidden = true;
  }

  LISTBASE_FOREACH (ARegion *, region, &area->regionbase) {
    const int index = region->regiontype;
    if ((uint)index < RGN_TYPE_LEN) {
      r_align_info->by_type[index].alignment = RGN_ALIGN_ENUM_FROM_MASK(region->alignment);
      r_align_info->by_type[index].hidden = (region->flag & RGN_FLAG_HIDDEN) != 0;
    }
  }
}

/**
 * Keeping alignment between headers keep the space-type selector button in the same place.
 * This is complicated by the editor-type selector being placed on the header
 * closest to the screen edge which changes based on hidden state.
 *
 * The tool-header is used when visible, otherwise the header is used.
 */
static short region_alignment_from_header_and_tool_header_state(
    const struct RegionTypeAlignInfo *region_align_info, const short fallback)
{
  const short header_alignment = region_align_info->by_type[RGN_TYPE_HEADER].alignment;
  const short tool_header_alignment = region_align_info->by_type[RGN_TYPE_TOOL_HEADER].alignment;

  const bool header_hidden = region_align_info->by_type[RGN_TYPE_HEADER].hidden;
  const bool tool_header_hidden = region_align_info->by_type[RGN_TYPE_TOOL_HEADER].hidden;

  if ((tool_header_alignment != -1) &&
      /* If tool-header is hidden, use header alignment. */
      ((tool_header_hidden == false) ||
       /* Don't prioritize the tool-header if both are hidden (behave as if both are visible).
        * Without this, switching to a space with headers hidden will flip the alignment
        * upon switching to a space with visible headers. */
       (header_hidden && tool_header_hidden))) {
    return tool_header_alignment;
  }
  if (header_alignment != -1) {
    return header_alignment;
  }
  return fallback;
}

/**
 * Notes on header alignment syncing.
 *
 * This is as involved as it is because:
 *
 * - There are currently 3 kinds of headers.
 * - All headers can independently visible & flipped to another side
 *   (except for the tool-header that depends on the header visibility).
 * - We don't want the space-switching button to flip when switching spaces.
 *   From the user perspective it feels like a bug to move the button you click on
 *   to the opposite side of the area.
 * - The space-switcher may be on either the header or the tool-header
 *   depending on the tool-header visibility.
 *
 * How this works:
 *
 * - When headers match on both spaces, we copy the alignment
 *   from the previous regions to the next regions when syncing.
 * - Otherwise detect the _primary_ header (the one that shows the space type)
 *   and use this to set alignment for the headers in the destination area.
 * - Header & tool-header/footer may be on opposite sides, this is preserved when syncing.
 */
static void region_align_info_to_area_for_headers(
    const struct RegionTypeAlignInfo *region_align_info_src,
    const struct RegionTypeAlignInfo *region_align_info_dst,
    ARegion *region_by_type[RGN_TYPE_LEN])
{
  /* Abbreviate access. */
  const short header_alignment_src = region_align_info_src->by_type[RGN_TYPE_HEADER].alignment;
  const short tool_header_alignment_src =
      region_align_info_src->by_type[RGN_TYPE_TOOL_HEADER].alignment;

  const bool tool_header_hidden_src = region_align_info_src->by_type[RGN_TYPE_TOOL_HEADER].hidden;

  const short primary_header_alignment_src = region_alignment_from_header_and_tool_header_state(
      region_align_info_src, -1);

  /* Neither alignments are usable, don't sync. */
  if (primary_header_alignment_src == -1) {
    return;
  }

  const short header_alignment_dst = region_align_info_dst->by_type[RGN_TYPE_HEADER].alignment;
  const short tool_header_alignment_dst =
      region_align_info_dst->by_type[RGN_TYPE_TOOL_HEADER].alignment;
  const short footer_alignment_dst = region_align_info_dst->by_type[RGN_TYPE_FOOTER].alignment;

  const bool tool_header_hidden_dst = region_align_info_dst->by_type[RGN_TYPE_TOOL_HEADER].hidden;

  /* New synchronized alignments to set (or ignore when left as -1). */
  short header_alignment_sync = -1;
  short tool_header_alignment_sync = -1;
  short footer_alignment_sync = -1;

  /* Both source/destination areas have same region configurations regarding headers.
   * Simply copy the values. */
  if (((header_alignment_src != -1) == (header_alignment_dst != -1)) &&
      ((tool_header_alignment_src != -1) == (tool_header_alignment_dst != -1)) &&
      (tool_header_hidden_src == tool_header_hidden_dst)) {
    if (header_alignment_dst != -1) {
      header_alignment_sync = header_alignment_src;
    }
    if (tool_header_alignment_dst != -1) {
      tool_header_alignment_sync = tool_header_alignment_src;
    }
  }
  else {
    /* Not an exact match, check the space selector isn't moving. */
    const short primary_header_alignment_dst = region_alignment_from_header_and_tool_header_state(
        region_align_info_dst, -1);

    if (primary_header_alignment_src != primary_header_alignment_dst) {
      if ((header_alignment_dst != -1) && (tool_header_alignment_dst != -1)) {
        if (header_alignment_dst == tool_header_alignment_dst) {
          /* Apply to both. */
          tool_header_alignment_sync = primary_header_alignment_src;
          header_alignment_sync = primary_header_alignment_src;
        }
        else {
          /* Keep on opposite sides. */
          tool_header_alignment_sync = primary_header_alignment_src;
          header_alignment_sync = (tool_header_alignment_sync == RGN_ALIGN_BOTTOM) ?
                                      RGN_ALIGN_TOP :
                                      RGN_ALIGN_BOTTOM;
        }
      }
      else {
        /* Apply what we can to regions that exist. */
        if (header_alignment_dst != -1) {
          header_alignment_sync = primary_header_alignment_src;
        }
        if (tool_header_alignment_dst != -1) {
          tool_header_alignment_sync = primary_header_alignment_src;
        }
      }
    }
  }

  if (footer_alignment_dst != -1) {
    if ((header_alignment_dst != -1) && (header_alignment_dst == footer_alignment_dst)) {
      /* Apply to both. */
      footer_alignment_sync = primary_header_alignment_src;
    }
    else {
      /* Keep on opposite sides. */
      footer_alignment_sync = (primary_header_alignment_src == RGN_ALIGN_BOTTOM) ?
                                  RGN_ALIGN_TOP :
                                  RGN_ALIGN_BOTTOM;
    }
  }

  /* Finally apply synchronized flags. */
  if (header_alignment_sync != -1) {
    ARegion *region = region_by_type[RGN_TYPE_HEADER];
    if (region != NULL) {
      region->alignment = RGN_ALIGN_ENUM_FROM_MASK(header_alignment_sync) |
                          RGN_ALIGN_FLAG_FROM_MASK(region->alignment);
    }
  }

  if (tool_header_alignment_sync != -1) {
    ARegion *region = region_by_type[RGN_TYPE_TOOL_HEADER];
    if (region != NULL) {
      region->alignment = RGN_ALIGN_ENUM_FROM_MASK(tool_header_alignment_sync) |
                          RGN_ALIGN_FLAG_FROM_MASK(region->alignment);
    }
  }

  if (footer_alignment_sync != -1) {
    ARegion *region = region_by_type[RGN_TYPE_FOOTER];
    if (region != NULL) {
      region->alignment = RGN_ALIGN_ENUM_FROM_MASK(footer_alignment_sync) |
                          RGN_ALIGN_FLAG_FROM_MASK(region->alignment);
    }
  }
}

static void region_align_info_to_area(
    ScrArea *area, const struct RegionTypeAlignInfo region_align_info_src[RGN_TYPE_LEN])
{
  ARegion *region_by_type[RGN_TYPE_LEN] = {NULL};
  LISTBASE_FOREACH (ARegion *, region, &area->regionbase) {
    const int index = region->regiontype;
    if ((uint)index < RGN_TYPE_LEN) {
      region_by_type[index] = region;
    }
  }

  struct RegionTypeAlignInfo region_align_info_dst;
  region_align_info_from_area(area, &region_align_info_dst);

  if ((region_by_type[RGN_TYPE_HEADER] != NULL) ||
      (region_by_type[RGN_TYPE_TOOL_HEADER] != NULL)) {
    region_align_info_to_area_for_headers(
        region_align_info_src, &region_align_info_dst, region_by_type);
  }

  /* Note that we could support other region types. */
}

/** \} */

/* *********** Space switching code *********** */

void ED_area_swapspace(bContext *C, ScrArea *sa1, ScrArea *sa2)
{
  ScrArea *tmp = MEM_callocN(sizeof(ScrArea), "addscrarea");
  wmWindow *win = CTX_wm_window(C);

  ED_area_exit(C, sa1);
  ED_area_exit(C, sa2);

  ED_area_data_copy(tmp, sa1, false);
  ED_area_data_copy(sa1, sa2, true);
  ED_area_data_copy(sa2, tmp, true);
  ED_area_init(CTX_wm_manager(C), win, sa1);
  ED_area_init(CTX_wm_manager(C), win, sa2);

  BKE_screen_area_free(tmp);
  MEM_freeN(tmp);

  /* tell WM to refresh, cursor types etc */
  WM_event_add_mousemove(win);

  ED_area_tag_redraw(sa1);
  ED_area_tag_refresh(sa1);
  ED_area_tag_redraw(sa2);
  ED_area_tag_refresh(sa2);
}

void ED_area_newspace(bContext *C, ScrArea *area, int type, const bool skip_region_exit)
{
  wmWindow *win = CTX_wm_window(C);

  if (area->spacetype != type) {
    SpaceLink *slold = area->spacedata.first;
    /* store area->type->exit callback */
    void *area_exit = area->type ? area->type->exit : NULL;
    /* When the user switches between space-types from the type-selector,
     * changing the header-type is jarring (especially when using Ctrl-MouseWheel).
     *
     * However, add-on install for example, forces the header to the top which shouldn't
     * be applied back to the previous space type when closing - see: T57724
     *
     * Newly-created windows won't have any space data, use the alignment
     * the space type defaults to in this case instead
     * (needed for preferences to have space-type on bottom).
     */

    bool sync_header_alignment = false;
    struct RegionTypeAlignInfo region_align_info[RGN_TYPE_LEN];
    if ((slold != NULL) && (slold->link_flag & SPACE_FLAG_TYPE_TEMPORARY) == 0) {
      region_align_info_from_area(area, region_align_info);
      sync_header_alignment = true;
    }

    /* in some cases (opening temp space) we don't want to
     * call area exit callback, so we temporarily unset it */
    if (skip_region_exit && area->type) {
      area->type->exit = NULL;
    }

    ED_area_exit(C, area);

    /* restore old area exit callback */
    if (skip_region_exit && area->type) {
      area->type->exit = area_exit;
    }

    SpaceType *st = BKE_spacetype_from_id(type);

    area->spacetype = type;
    area->type = st;

    /* If st->create may be called, don't use context until then. The
     * area->type->context() callback has changed but data may be invalid
     * (e.g. with properties editor) until space-data is properly created */

    /* check previously stored space */
    SpaceLink *sl = NULL;
    LISTBASE_FOREACH (SpaceLink *, sl_iter, &area->spacedata) {
      if (sl_iter->spacetype == type) {
        sl = sl_iter;
        break;
      }
    }

    /* old spacedata... happened during work on 2.50, remove */
    if (sl && BLI_listbase_is_empty(&sl->regionbase)) {
      st->free(sl);
      BLI_freelinkN(&area->spacedata, sl);
      if (slold == sl) {
        slold = NULL;
      }
      sl = NULL;
    }

    if (sl) {
      /* swap regions */
      slold->regionbase = area->regionbase;
      area->regionbase = sl->regionbase;
      BLI_listbase_clear(&sl->regionbase);
      /* SPACE_FLAG_TYPE_WAS_ACTIVE is only used to go back to a previously active space that is
       * overlapped by temporary ones. It's now properly activated, so the flag should be cleared
       * at this point. */
      sl->link_flag &= ~SPACE_FLAG_TYPE_WAS_ACTIVE;

      /* put in front of list */
      BLI_remlink(&area->spacedata, sl);
      BLI_addhead(&area->spacedata, sl);
    }
    else {
      /* new space */
      if (st) {
        /* Don't get scene from context here which may depend on space-data. */
        Scene *scene = WM_window_get_active_scene(win);
        sl = st->create(area, scene);
        BLI_addhead(&area->spacedata, sl);

        /* swap regions */
        if (slold) {
          slold->regionbase = area->regionbase;
        }
        area->regionbase = sl->regionbase;
        BLI_listbase_clear(&sl->regionbase);
      }
    }

    /* Sync header alignment. */
    if (sync_header_alignment) {
      region_align_info_to_area(area, region_align_info);
    }

    ED_area_init(CTX_wm_manager(C), win, area);

    /* tell WM to refresh, cursor types etc */
    WM_event_add_mousemove(win);

    /* send space change notifier */
    WM_event_add_notifier(C, NC_SPACE | ND_SPACE_CHANGED, area);

    ED_area_tag_refresh(area);
  }

  /* also redraw when re-used */
  ED_area_tag_redraw(area);
}

static SpaceLink *area_get_prevspace(ScrArea *area)
{
  SpaceLink *sl = area->spacedata.first;

  /* First toggle to the next temporary space in the list. */
  for (SpaceLink *sl_iter = sl->next; sl_iter; sl_iter = sl_iter->next) {
    if (sl_iter->link_flag & SPACE_FLAG_TYPE_TEMPORARY) {
      return sl_iter;
    }
  }

  /* No temporary space, find the item marked as last active. */
  for (SpaceLink *sl_iter = sl->next; sl_iter; sl_iter = sl_iter->next) {
    if (sl_iter->link_flag & SPACE_FLAG_TYPE_WAS_ACTIVE) {
      return sl_iter;
    }
  }

  /* If neither is found, we can just return to the regular previous one. */
  return sl->next;
}

void ED_area_prevspace(bContext *C, ScrArea *area)
{
  SpaceLink *sl = area->spacedata.first;
  SpaceLink *prevspace = sl ? area_get_prevspace(area) : NULL;

  if (prevspace) {
    ED_area_newspace(C, area, prevspace->spacetype, false);
    /* We've exited the space, so it can't be considered temporary anymore. */
    sl->link_flag &= ~SPACE_FLAG_TYPE_TEMPORARY;
  }
  else {
    /* no change */
    return;
  }
  /* If this is a stacked fullscreen, changing to previous area exits it (meaning we're still in a
   * fullscreen, but not in a stacked one). */
  area->flag &= ~AREA_FLAG_STACKED_FULLSCREEN;

  ED_area_tag_redraw(area);

  /* send space change notifier */
  WM_event_add_notifier(C, NC_SPACE | ND_SPACE_CHANGED, area);
}

int ED_area_header_switchbutton(const bContext *C, uiBlock *block, int yco)
{
  ScrArea *area = CTX_wm_area(C);
  bScreen *screen = CTX_wm_screen(C);
  PointerRNA areaptr;
  int xco = 0.4 * U.widget_unit;

  RNA_pointer_create(&(screen->id), &RNA_Area, area, &areaptr);

  uiDefButR(block,
            UI_BTYPE_MENU,
            0,
            "",
            xco,
            yco,
            1.6 * U.widget_unit,
            U.widget_unit,
            &areaptr,
            "ui_type",
            0,
            0.0f,
            0.0f,
            0.0f,
            0.0f,
            "");

  return xco + 1.7 * U.widget_unit;
}

/************************ standard UI regions ************************/

static ThemeColorID region_background_color_id(const bContext *C, const ARegion *region)
{
  ScrArea *area = CTX_wm_area(C);

  switch (region->regiontype) {
    case RGN_TYPE_HEADER:
    case RGN_TYPE_TOOL_HEADER:
      if (ED_screen_area_active(C) || ED_area_is_global(area)) {
        return TH_HEADER_ACTIVE;
      }
      else {
        return TH_HEADER;
      }
    case RGN_TYPE_PREVIEW:
      return TH_PREVIEW_BACK;
    default:
      return TH_BACK;
  }
}

static void region_clear_color(const bContext *C, const ARegion *region, ThemeColorID colorid)
{
  if (region->alignment == RGN_ALIGN_FLOAT) {
    /* handle our own drawing. */
  }
  else if (region->overlap) {
    /* view should be in pixelspace */
    UI_view2d_view_restore(C);

    float back[4];
    UI_GetThemeColor4fv(colorid, back);
    GPU_clear_color(back[3] * back[0], back[3] * back[1], back[3] * back[2], back[3]);
  }
  else {
    UI_ThemeClearColor(colorid);
  }
}

BLI_INLINE bool streq_array_any(const char *s, const char *arr[])
{
  for (uint i = 0; arr[i]; i++) {
    if (STREQ(arr[i], s)) {
      return true;
    }
  }
  return false;
}

/**
 * Builds the panel layout for the input \a panel or type \a pt.
 *
 * \param panel: The panel to draw. Can be null,
 * in which case a panel with the type of \a pt will be created.
 * \param unique_panel_str: A unique identifier for the name of the \a uiBlock associated with the
 * panel. Used when the panel is an instanced panel so a unique identifier is needed to find the
 * correct old \a uiBlock, and NULL otherwise.
 */
static void ed_panel_draw(const bContext *C,
                          ARegion *region,
                          ListBase *lb,
                          PanelType *pt,
                          Panel *panel,
                          int w,
                          int em,
                          char *unique_panel_str,
                          const char *search_filter)
{
  const uiStyle *style = UI_style_get_dpi();

  /* Draw panel. */

  char block_name[BKE_ST_MAXNAME + INSTANCED_PANEL_UNIQUE_STR_LEN];
  strncpy(block_name, pt->idname, BKE_ST_MAXNAME);
  if (unique_panel_str != NULL) {
    /* Instanced panels should have already been added at this point. */
    strncat(block_name, unique_panel_str, INSTANCED_PANEL_UNIQUE_STR_LEN);
  }
  uiBlock *block = UI_block_begin(C, region, block_name, UI_EMBOSS);

  bool open;
  panel = UI_panel_begin(region, lb, block, pt, panel, &open);

  const bool search_filter_active = search_filter != NULL && search_filter[0] != '\0';

  /* bad fixed values */
  int xco, yco, h = 0;
  int headerend = w - UI_UNIT_X;

  UI_panel_header_buttons_begin(panel);
  if (pt->draw_header_preset && !(pt->flag & PANEL_TYPE_NO_HEADER)) {
    /* for preset menu */
    panel->layout = UI_block_layout(block,
                                    UI_LAYOUT_HORIZONTAL,
                                    UI_LAYOUT_HEADER,
                                    0,
                                    (UI_UNIT_Y * 1.1f) + style->panelspace,
                                    UI_UNIT_Y,
                                    1,
                                    0,
                                    style);

    pt->draw_header_preset(C, panel);

    UI_block_apply_search_filter(block, search_filter);
    UI_block_layout_resolve(block, &xco, &yco);
    UI_block_translate(block, headerend - xco, 0);
    panel->layout = NULL;
  }

  if (pt->draw_header && !(pt->flag & PANEL_TYPE_NO_HEADER)) {
    int labelx, labely;
    UI_panel_label_offset(block, &labelx, &labely);

    /* Unusual case: Use expanding layout (buttons stretch to available width). */
    if (pt->flag & PANEL_TYPE_HEADER_EXPAND) {
      uiLayout *layout = UI_block_layout(block,
                                         UI_LAYOUT_VERTICAL,
                                         UI_LAYOUT_PANEL,
                                         labelx,
                                         labely,
                                         headerend - 2 * style->panelspace,
                                         1,
                                         0,
                                         style);
      panel->layout = uiLayoutRow(layout, false);
    }
    /* Regular case: Normal panel with fixed size buttons. */
    else {
      panel->layout = UI_block_layout(
          block, UI_LAYOUT_HORIZONTAL, UI_LAYOUT_HEADER, labelx, labely, UI_UNIT_Y, 1, 0, style);
    }

    pt->draw_header(C, panel);

    UI_block_apply_search_filter(block, search_filter);
    UI_block_layout_resolve(block, &xco, &yco);
    panel->labelofs = xco - labelx;
    panel->layout = NULL;
  }
  else {
    panel->labelofs = 0;
  }
  UI_panel_header_buttons_end(panel);

  if (open || search_filter_active) {
    short panelContext;

    /* panel context can either be toolbar region or normal panels region */
    if (pt->flag & PANEL_TYPE_LAYOUT_VERT_BAR) {
      panelContext = UI_LAYOUT_VERT_BAR;
    }
    else if (region->regiontype == RGN_TYPE_TOOLS) {
      panelContext = UI_LAYOUT_TOOLBAR;
    }
    else {
      panelContext = UI_LAYOUT_PANEL;
    }

    panel->layout = UI_block_layout(
        block,
        UI_LAYOUT_VERTICAL,
        panelContext,
        (pt->flag & PANEL_TYPE_LAYOUT_VERT_BAR) ? 0 : style->panelspace,
        0,
        (pt->flag & PANEL_TYPE_LAYOUT_VERT_BAR) ? 0 : w - 2 * style->panelspace,
        em,
        0,
        style);

    pt->draw(C, panel);

    UI_block_apply_search_filter(block, search_filter);
    UI_block_layout_resolve(block, &xco, &yco);
    panel->layout = NULL;

    if (yco != 0) {
      h = -yco + 2 * style->panelspace;
    }
  }

  UI_block_end(C, block);

  /* Draw child panels. */
  if (open || search_filter_active) {
    LISTBASE_FOREACH (LinkData *, link, &pt->children) {
      PanelType *child_pt = link->data;
      Panel *child_panel = UI_panel_find_by_type(&panel->children, child_pt);

      if (child_pt->draw && (!child_pt->poll || child_pt->poll(C, child_pt))) {
        ed_panel_draw(C,
                      region,
                      &panel->children,
                      child_pt,
                      child_panel,
                      w,
                      em,
                      unique_panel_str,
                      search_filter);
      }
    }
  }

  UI_panel_end(panel, w, h);
}

/**
 * Check whether a panel should be added to the region's panel layout.
 */
static bool panel_add_check(const bContext *C,
                            const WorkSpace *workspace,
                            const char *contexts[],
                            const char *category_override,
                            PanelType *panel_type)
{
  /* Only add top level panels. */
  if (panel_type->parent) {
    return false;
  }
  /* Check the category override first. */
  if (category_override) {
    if (!STREQ(panel_type->category, category_override)) {
      return false;
    }
  }

  /* Verify context. */
  if (contexts != NULL && panel_type->context[0]) {
    if (!streq_array_any(panel_type->context, contexts)) {
      return false;
    }
  }

  /* If we're tagged, only use compatible. */
  if (panel_type->owner_id[0]) {
    if (!BKE_workspace_owner_id_check(workspace, panel_type->owner_id)) {
      return false;
    }
  }

  if (LIKELY(panel_type->draw)) {
    if (panel_type->poll && !panel_type->poll(C, panel_type)) {
      return false;
    }
  }

  return true;
}

static bool region_uses_category_tabs(const ScrArea *area, const ARegion *region)
{
  /* XXX, should use some better check? */
  /* For now also has hardcoded check for clip editor until it supports actual toolbar. */
  return ((1 << region->regiontype) & RGN_TYPE_HAS_CATEGORY_MASK) ||
         (region->regiontype == RGN_TYPE_TOOLS && area->spacetype == SPACE_CLIP);
}

static const char *region_panels_collect_categories(ARegion *region,
                                                    LinkNode *panel_types_stack,
                                                    bool *use_category_tabs)
{
  UI_panel_category_clear_all(region);

  /* gather unique categories */
  for (LinkNode *pt_link = panel_types_stack; pt_link; pt_link = pt_link->next) {
    PanelType *pt = pt_link->link;
    if (pt->category[0]) {
      if (!UI_panel_category_find(region, pt->category)) {
        UI_panel_category_add(region, pt->category);
      }
    }
  }

  if (UI_panel_category_is_visible(region)) {
    return UI_panel_category_active_get(region, true);
  }

  *use_category_tabs = false;
  return NULL;
}

static int panel_draw_width_from_max_width_get(const ARegion *region,
                                               const PanelType *panel_type,
                                               const int max_width)
{
  /* With a background, we want some extra padding. */
  return UI_panel_should_show_background(region, panel_type) ?
             max_width - UI_PANEL_MARGIN_X * 2.0f :
             max_width;
}

void ED_region_panels_layout_ex(const bContext *C,
                                ARegion *region,
                                ListBase *paneltypes,
                                const char *contexts[],
                                const char *category_override)
{
  /* collect panels to draw */
  WorkSpace *workspace = CTX_wm_workspace(C);
  LinkNode *panel_types_stack = NULL;
  LISTBASE_FOREACH_BACKWARD (PanelType *, pt, paneltypes) {
    if (panel_add_check(C, workspace, contexts, category_override, pt)) {
      BLI_linklist_prepend_alloca(&panel_types_stack, pt);
    }
  }

  region->runtime.category = NULL;

  ScrArea *area = CTX_wm_area(C);
  View2D *v2d = &region->v2d;

  bool use_category_tabs = (category_override == NULL) && region_uses_category_tabs(area, region);
  /* offset panels for small vertical tab area */
  const char *category = NULL;
  const int category_tabs_width = UI_PANEL_CATEGORY_MARGIN_WIDTH;
  int margin_x = 0;
  const bool region_layout_based = region->flag & RGN_FLAG_DYNAMIC_SIZE;
  bool update_tot_size = true;

  /* only allow scrolling in vertical direction */
  v2d->keepofs |= V2D_LOCKOFS_X | V2D_KEEPOFS_Y;
  v2d->keepofs &= ~(V2D_LOCKOFS_Y | V2D_KEEPOFS_X);
  v2d->scroll &= ~V2D_SCROLL_BOTTOM;
  v2d->scroll |= V2D_SCROLL_RIGHT;

  /* collect categories */
  if (use_category_tabs) {
    category = region_panels_collect_categories(region, panel_types_stack, &use_category_tabs);
  }
  if (use_category_tabs) {
    margin_x = category_tabs_width;
  }

  const int width_no_header = BLI_rctf_size_x(&v2d->cur) - margin_x;
  /* Works out to 10 * UI_UNIT_X or 20 * UI_UNIT_X. */
  const int em = (region->type->prefsizex) ? 10 : 20;

  /* create panels */
  UI_panels_begin(C, region);

  /* Get search string for property search. */
  const char *search_filter = ED_area_region_search_filter_get(area, region);

  /* set view2d view matrix  - UI_block_begin() stores it */
  UI_view2d_view_ortho(v2d);

  bool has_instanced_panel = false;
  for (LinkNode *pt_link = panel_types_stack; pt_link; pt_link = pt_link->next) {
    PanelType *pt = pt_link->link;

    if (pt->flag & PANEL_TYPE_INSTANCED) {
      has_instanced_panel = true;
      continue;
    }
    Panel *panel = UI_panel_find_by_type(&region->panels, pt);

    if (use_category_tabs && pt->category[0] && !STREQ(category, pt->category)) {
      if ((panel == NULL) || ((panel->flag & PNL_PIN) == 0)) {
        continue;
      }
    }
    const int width = panel_draw_width_from_max_width_get(region, pt, width_no_header);

    if (panel && UI_panel_is_dragging(panel)) {
      /* Prevent View2d.tot rectangle size changes while dragging panels. */
      update_tot_size = false;
    }

    ed_panel_draw(C,
                  region,
                  &region->panels,
                  pt,
                  panel,
                  (pt->flag & PANEL_TYPE_NO_HEADER) ? width_no_header : width,
                  em,
                  NULL,
                  search_filter);
  }

  /* Draw "poly-instantiated" panels that don't have a 1 to 1 correspondence with their types. */
  if (has_instanced_panel) {
    LISTBASE_FOREACH (Panel *, panel, &region->panels) {
      if (panel->type == NULL) {
        continue; /* Some panels don't have a type. */
      }
      if (!(panel->type->flag & PANEL_TYPE_INSTANCED)) {
        continue;
      }
      if (use_category_tabs && panel->type->category[0] &&
          !STREQ(category, panel->type->category)) {
        continue;
      }
      const int width = panel_draw_width_from_max_width_get(region, panel->type, width_no_header);

      if (panel && UI_panel_is_dragging(panel)) {
        /* Prevent View2d.tot rectangle size changes while dragging panels. */
        update_tot_size = false;
      }

      /* Use a unique identifier for instanced panels, otherwise an old block for a different
       * panel of the same type might be found. */
      char unique_panel_str[INSTANCED_PANEL_UNIQUE_STR_LEN];
      UI_list_panel_unique_str(panel, unique_panel_str);
      ed_panel_draw(C,
                    region,
                    &region->panels,
                    panel->type,
                    panel,
                    (panel->type->flag & PANEL_TYPE_NO_HEADER) ? width_no_header : width,
                    em,
                    unique_panel_str,
                    search_filter);
    }
  }

  /* align panels and return size */
  int x, y;
  UI_panels_end(C, region, &x, &y);

  /* before setting the view */
  if (region_layout_based) {
    /* XXX, only single panel support at the moment.
     * Can't use x/y values calculated above because they're not using the real height of panels,
     * instead they calculate offsets for the next panel to start drawing. */
    Panel *panel = region->panels.last;
    if (panel != NULL) {
      const int size_dyn[2] = {
          UI_UNIT_X * (UI_panel_is_closed(panel) ? 8 : 14) / UI_DPI_FAC,
          UI_panel_size_y(panel) / UI_DPI_FAC,
      };
      /* region size is layout based and needs to be updated */
      if ((region->sizex != size_dyn[0]) || (region->sizey != size_dyn[1])) {
        region->sizex = size_dyn[0];
        region->sizey = size_dyn[1];
        area->flag |= AREA_FLAG_REGION_SIZE_UPDATE;
      }
      y = fabsf(region->sizey * UI_DPI_FAC - 1);
    }
  }
  else {
    /* We always keep the scroll offset -
     * so the total view gets increased with the scrolled away part. */
    if (v2d->cur.ymax < -FLT_EPSILON) {
      /* Clamp to lower view boundary */
      if (v2d->tot.ymin < -v2d->winy) {
        y = min_ii(y, 0);
      }
      else {
        y = min_ii(y, v2d->cur.ymin);
      }
    }

    y = -y;
  }

  UI_blocklist_update_view_for_buttons(C, &region->uiblocks);

  if (update_tot_size) {
    /* this also changes the 'cur' */
    UI_view2d_totRect_set(v2d, x, y);
  }

  if (use_category_tabs) {
    region->runtime.category = category;
  }
}

void ED_region_panels_layout(const bContext *C, ARegion *region)
{
  ED_region_panels_layout_ex(C, region, &region->type->paneltypes, NULL, NULL);
}

void ED_region_panels_draw(const bContext *C, ARegion *region)
{
  View2D *v2d = &region->v2d;

  if (region->alignment != RGN_ALIGN_FLOAT) {
    region_clear_color(
        C, region, (region->type->regionid == RGN_TYPE_PREVIEW) ? TH_PREVIEW_BACK : TH_BACK);
  }

  /* reset line width for drawing tabs */
  GPU_line_width(1.0f);

  /* set the view */
  UI_view2d_view_ortho(v2d);

  /* View2D matrix might have changed due to dynamic sized regions. */
  UI_blocklist_update_window_matrix(C, &region->uiblocks);

  /* draw panels */
  UI_panels_draw(C, region);

  /* restore view matrix */
  UI_view2d_view_restore(C);

  /* Set in layout. */
  if (region->runtime.category) {
    UI_panel_category_draw_all(region, region->runtime.category);
  }

  /* scrollers */
  bool use_mask = false;
  rcti mask;
  if (region->runtime.category &&
      (RGN_ALIGN_ENUM_FROM_MASK(region->alignment) == RGN_ALIGN_RIGHT)) {
    use_mask = true;
    UI_view2d_mask_from_win(v2d, &mask);
    mask.xmax -= UI_PANEL_CATEGORY_MARGIN_WIDTH;
  }
  UI_view2d_scrollers_draw(v2d, use_mask ? &mask : NULL);
}

void ED_region_panels_ex(const bContext *C, ARegion *region, const char *contexts[])
{
  /* TODO: remove? */
  ED_region_panels_layout_ex(C, region, &region->type->paneltypes, contexts, NULL);
  ED_region_panels_draw(C, region);
}

void ED_region_panels(const bContext *C, ARegion *region)
{
  /* TODO: remove? */
  ED_region_panels_layout(C, region);
  ED_region_panels_draw(C, region);
}

void ED_region_panels_init(wmWindowManager *wm, ARegion *region)
{
  UI_view2d_region_reinit(&region->v2d, V2D_COMMONVIEW_PANELS_UI, region->winx, region->winy);

  wmKeyMap *keymap = WM_keymap_ensure(wm->defaultconf, "View2D Buttons List", 0, 0);
  WM_event_add_keymap_handler(&region->handlers, keymap);
}

/**
 * Check whether any of the buttons generated by the \a panel_type's
 * layout callbacks match the \a search_filter.
 *
 * \param panel: If non-NULL, use this instead of adding a new panel for the \a panel_type.
 */
static bool panel_property_search(const bContext *C,
                                  ARegion *region,
                                  const uiStyle *style,
                                  Panel *panel,
                                  PanelType *panel_type,
                                  const char *search_filter)
{
  uiBlock *block = UI_block_begin(C, region, panel_type->idname, UI_EMBOSS);
  UI_block_set_search_only(block, true);

  /* Skip panels that give meaningless search results. */
  if (panel_type->flag & PANEL_TYPE_NO_SEARCH) {
    return false;
  }

  if (panel == NULL) {
    bool open; /* Dummy variable. */
    panel = UI_panel_begin(region, &region->panels, block, panel_type, panel, &open);
  }

  /* Build the layouts. Because they are only used for search,
   * they don't need any of the proper style or layout information. */
  if (panel->type->draw_header_preset != NULL) {
    panel->layout = UI_block_layout(
        block, UI_LAYOUT_HORIZONTAL, UI_LAYOUT_HEADER, 0, 0, 0, 0, 0, style);
    panel_type->draw_header_preset(C, panel);
  }
  if (panel->type->draw_header != NULL) {
    panel->layout = UI_block_layout(
        block, UI_LAYOUT_HORIZONTAL, UI_LAYOUT_HEADER, 0, 0, 0, 0, 0, style);
    panel_type->draw_header(C, panel);
  }
  if (LIKELY(panel->type->draw != NULL)) {
    panel->layout = UI_block_layout(
        block, UI_LAYOUT_VERTICAL, UI_LAYOUT_PANEL, 0, 0, 0, 0, 0, style);
    panel_type->draw(C, panel);
  }

  UI_block_layout_free(block);

  /* We could check after each layout to increase the likelihood of returning early,
   * but that probably wouldn't make much of a difference anyway. */
  if (UI_block_apply_search_filter(block, search_filter)) {
    return true;
  }

  LISTBASE_FOREACH (LinkData *, link, &panel_type->children) {
    PanelType *panel_type_child = link->data;
    if (!panel_type_child->poll || panel_type_child->poll(C, panel_type_child)) {
      /* Search for the existing child panel here because it might be an instanced
       * child panel with a custom data field that will be needed to build the layout. */
      Panel *child_panel = UI_panel_find_by_type(&panel->children, panel_type_child);
      if (panel_property_search(C, region, style, child_panel, panel_type_child, search_filter)) {
        return true;
      }
    }
  }

  return false;
}

bool ED_region_property_search(const bContext *C,
                               ARegion *region,
                               ListBase *paneltypes,
                               const char *contexts[],
                               const char *category_override)
{
  ScrArea *area = CTX_wm_area(C);
  WorkSpace *workspace = CTX_wm_workspace(C);
  const uiStyle *style = UI_style_get_dpi();
  const char *search_filter = ED_area_region_search_filter_get(area, region);

  LinkNode *panel_types_stack = NULL;
  LISTBASE_FOREACH_BACKWARD (PanelType *, pt, paneltypes) {
    if (panel_add_check(C, workspace, contexts, category_override, pt)) {
      BLI_linklist_prepend_alloca(&panel_types_stack, pt);
    }
  }

  const char *category = NULL;
  bool use_category_tabs = (category_override == NULL) && region_uses_category_tabs(area, region);
  if (use_category_tabs) {
    category = region_panels_collect_categories(region, panel_types_stack, &use_category_tabs);
  }

  /* Run property search for each panel, stopping if a result is found. */
  bool has_result = true;
  bool has_instanced_panel = false;
  for (LinkNode *pt_link = panel_types_stack; pt_link; pt_link = pt_link->next) {
    PanelType *panel_type = pt_link->link;
    /* Note that these checks are duplicated from #ED_region_panels_layout_ex. */
    if (panel_type->flag & PANEL_TYPE_INSTANCED) {
      has_instanced_panel = true;
      continue;
    }

    if (use_category_tabs) {
      if (panel_type->category[0] && !STREQ(category, panel_type->category)) {
        continue;
      }
    }

    /* We start property search with an empty panel list, so there's
     * no point in trying to find an existing panel with this type. */
    has_result = panel_property_search(C, region, style, NULL, panel_type, search_filter);
    if (has_result) {
      break;
    }
  }

  /* Run property search for instanced panels (created in the layout calls of previous panels). */
  if (!has_result && has_instanced_panel) {
    LISTBASE_FOREACH (Panel *, panel, &region->panels) {
      /* Note that these checks are duplicated from #ED_region_panels_layout_ex. */
      if (panel->type == NULL || !(panel->type->flag & PANEL_TYPE_INSTANCED)) {
        continue;
      }
      if (use_category_tabs) {
        if (panel->type->category[0] && !STREQ(category, panel->type->category)) {
          continue;
        }
      }

      has_result = panel_property_search(C, region, style, panel, panel->type, search_filter);
      if (has_result) {
        break;
      }
    }
  }

  /* Free the panels and blocks, as they are only used for search. */
  UI_blocklist_free(C, region);
  UI_panels_free_instanced(C, region);
  BKE_area_region_panels_free(&region->panels);

  return has_result;
}

void ED_region_header_layout(const bContext *C, ARegion *region)
{
  const uiStyle *style = UI_style_get_dpi();
  bool region_layout_based = region->flag & RGN_FLAG_DYNAMIC_SIZE;

  /* Height of buttons and scaling needed to achieve it. */
  const int buttony = min_ii(UI_UNIT_Y, region->winy - 2 * UI_DPI_FAC);
  const float buttony_scale = buttony / (float)UI_UNIT_Y;

  /* Vertically center buttons. */
  int xco = UI_HEADER_OFFSET;
  int yco = buttony + (region->winy - buttony) / 2;
  int maxco = xco;

  /* XXX workaround for 1 px alignment issue. Not sure what causes it...
   * Would prefer a proper fix - Julian */
  if (!ELEM(CTX_wm_area(C)->spacetype, SPACE_TOPBAR, SPACE_STATUSBAR)) {
    yco -= 1;
  }

  /* set view2d view matrix for scrolling (without scrollers) */
  UI_view2d_view_ortho(&region->v2d);

  /* draw all headers types */
  LISTBASE_FOREACH (HeaderType *, ht, &region->type->headertypes) {
    if (ht->poll && !ht->poll(C, ht)) {
      continue;
    }

    uiBlock *block = UI_block_begin(C, region, ht->idname, UI_EMBOSS);
    uiLayout *layout = UI_block_layout(
        block, UI_LAYOUT_HORIZONTAL, UI_LAYOUT_HEADER, xco, yco, buttony, 1, 0, style);

    if (buttony_scale != 1.0f) {
      uiLayoutSetScaleY(layout, buttony_scale);
    }

    Header header = {NULL};
    if (ht->draw) {
      header.type = ht;
      header.layout = layout;
      ht->draw(C, &header);
      if (ht->next) {
        uiItemS(layout);
      }

      /* for view2d */
      xco = uiLayoutGetWidth(layout);
      if (xco > maxco) {
        maxco = xco;
      }
    }

    UI_block_layout_resolve(block, &xco, &yco);

    /* for view2d */
    if (xco > maxco) {
      maxco = xco;
    }

    int new_sizex = (maxco + UI_HEADER_OFFSET) / UI_DPI_FAC;

    if (region_layout_based && (region->sizex != new_sizex)) {
      /* region size is layout based and needs to be updated */
      ScrArea *area = CTX_wm_area(C);

      region->sizex = new_sizex;
      area->flag |= AREA_FLAG_REGION_SIZE_UPDATE;
    }

    UI_block_end(C, block);

    /* In most cases there is only ever one header, it never makes sense to draw more than one
     * header in the same region, this results in overlapping buttons, see: T60195. */
    break;
  }

  if (!region_layout_based) {
    maxco += UI_HEADER_OFFSET;
  }

  /* Always as last. */
  UI_view2d_totRect_set(&region->v2d, maxco, region->winy);

  /* Restore view matrix. */
  UI_view2d_view_restore(C);
}

void ED_region_header_draw(const bContext *C, ARegion *region)
{
  /* clear */
  region_clear_color(C, region, region_background_color_id(C, region));

  UI_view2d_view_ortho(&region->v2d);

  /* View2D matrix might have changed due to dynamic sized regions. */
  UI_blocklist_update_window_matrix(C, &region->uiblocks);

  /* draw blocks */
  UI_blocklist_draw(C, &region->uiblocks);

  /* restore view matrix */
  UI_view2d_view_restore(C);
}

void ED_region_header(const bContext *C, ARegion *region)
{
  /* TODO: remove? */
  ED_region_header_layout(C, region);
  ED_region_header_draw(C, region);
}

void ED_region_header_init(ARegion *region)
{
  UI_view2d_region_reinit(&region->v2d, V2D_COMMONVIEW_HEADER, region->winx, region->winy);
}

int ED_area_headersize(void)
{
  /* Accommodate widget and padding. */
  return U.widget_unit + (int)(UI_DPI_FAC * HEADER_PADDING_Y);
}

int ED_area_footersize(void)
{
  return ED_area_headersize();
}

int ED_area_global_size_y(const ScrArea *area)
{
  BLI_assert(ED_area_is_global(area));
  return round_fl_to_int(area->global->cur_fixed_height * UI_DPI_FAC);
}
int ED_area_global_min_size_y(const ScrArea *area)
{
  BLI_assert(ED_area_is_global(area));
  return round_fl_to_int(area->global->size_min * UI_DPI_FAC);
}
int ED_area_global_max_size_y(const ScrArea *area)
{
  BLI_assert(ED_area_is_global(area));
  return round_fl_to_int(area->global->size_max * UI_DPI_FAC);
}

bool ED_area_is_global(const ScrArea *area)
{
  return area->global != NULL;
}

ScrArea *ED_area_find_under_cursor(const bContext *C, int spacetype, const int xy[2])
{
  bScreen *screen = CTX_wm_screen(C);
  wmWindow *win = CTX_wm_window(C);
<<<<<<< HEAD
  wmWindowManager *wm = CTX_wm_manager(C);
=======
>>>>>>> 5e47056e

  ScrArea *area = NULL;

  if (win->parent) {
    /* If active window is a child, check itself first. */
    area = BKE_screen_find_area_xy(screen, spacetype, xy);
  }

  if (!area) {
    /* Check all windows except the active one. */
    int scr_pos[2];
<<<<<<< HEAD
    wmWindow *r_win = WM_window_find_under_cursor(wm, win, win, xy, scr_pos);
    if (r_win) {
=======
    wmWindow *r_win = WM_window_find_under_cursor(win, xy, scr_pos);
    if (r_win && r_win != win) {
>>>>>>> 5e47056e
      win = r_win;
      screen = WM_window_get_active_screen(win);
      area = BKE_screen_find_area_xy(screen, spacetype, scr_pos);
    }
  }

  if (!area && !win->parent) {
    /* If active window is a parent window, check itself last. */
    area = BKE_screen_find_area_xy(screen, spacetype, xy);
  }

  return area;
}

ScrArea *ED_screen_areas_iter_first(const wmWindow *win, const bScreen *screen)
{
  ScrArea *global_area = win->global_areas.areabase.first;

  if (!global_area) {
    return screen->areabase.first;
  }
  if ((global_area->global->flag & GLOBAL_AREA_IS_HIDDEN) == 0) {
    return global_area;
  }
  /* Find next visible area. */
  return ED_screen_areas_iter_next(screen, global_area);
}
ScrArea *ED_screen_areas_iter_next(const bScreen *screen, const ScrArea *area)
{
  if (area->global == NULL) {
    return area->next;
  }

  for (ScrArea *area_iter = area->next; area_iter; area_iter = area_iter->next) {
    if ((area_iter->global->flag & GLOBAL_AREA_IS_HIDDEN) == 0) {
      return area_iter;
    }
  }
  /* No visible next global area found, start iterating over layout areas. */
  return screen->areabase.first;
}

int ED_region_global_size_y(void)
{
  return ED_area_headersize(); /* same size as header */
}

void ED_region_info_draw_multiline(ARegion *region,
                                   const char *text_array[],
                                   float fill_color[4],
                                   const bool full_redraw)
{
  const int header_height = UI_UNIT_Y;
  const uiStyle *style = UI_style_get_dpi();
  int fontid = style->widget.uifont_id;
  int scissor[4];
  int num_lines = 0;

  /* background box */
  rcti rect = *ED_region_visible_rect(region);

  /* Box fill entire width or just around text. */
  if (!full_redraw) {
    const char **text = &text_array[0];
    while (*text) {
      rect.xmax = min_ii(rect.xmax,
                         rect.xmin + BLF_width(fontid, *text, BLF_DRAW_STR_DUMMY_MAX) +
                             1.2f * U.widget_unit);
      text++;
      num_lines++;
    }
  }
  /* Just count the line number. */
  else {
    const char **text = &text_array[0];
    while (*text) {
      text++;
      num_lines++;
    }
  }

  rect.ymin = rect.ymax - header_height * num_lines;

  /* setup scissor */
  GPU_scissor_get(scissor);
  GPU_scissor(rect.xmin, rect.ymin, BLI_rcti_size_x(&rect) + 1, BLI_rcti_size_y(&rect) + 1);

  GPU_blend(GPU_BLEND_ALPHA);
  GPUVertFormat *format = immVertexFormat();
  uint pos = GPU_vertformat_attr_add(format, "pos", GPU_COMP_I32, 2, GPU_FETCH_INT_TO_FLOAT);
  immBindBuiltinProgram(GPU_SHADER_2D_UNIFORM_COLOR);
  immUniformColor4fv(fill_color);
  immRecti(pos, rect.xmin, rect.ymin, rect.xmax + 1, rect.ymax + 1);
  immUnbindProgram();
  GPU_blend(GPU_BLEND_NONE);

  /* text */
  UI_FontThemeColor(fontid, TH_TEXT_HI);
  BLF_clipping(fontid, rect.xmin, rect.ymin, rect.xmax, rect.ymax);
  BLF_enable(fontid, BLF_CLIPPING);
  int offset = num_lines - 1;
  {
    const char **text = &text_array[0];
    while (*text) {
      BLF_position(fontid,
                   rect.xmin + 0.6f * U.widget_unit,
                   rect.ymin + 0.3f * U.widget_unit + offset * header_height,
                   0.0f);
      BLF_draw(fontid, *text, BLF_DRAW_STR_DUMMY_MAX);
      text++;
      offset--;
    }
  }

  BLF_disable(fontid, BLF_CLIPPING);

  /* restore scissor as it was before */
  GPU_scissor(scissor[0], scissor[1], scissor[2], scissor[3]);
}

void ED_region_info_draw(ARegion *region,
                         const char *text,
                         float fill_color[4],
                         const bool full_redraw)
{
  const char *text_array[2] = {text, NULL};
  ED_region_info_draw_multiline(region, text_array, fill_color, full_redraw);
}

typedef struct MetadataPanelDrawContext {
  uiLayout *layout;
} MetadataPanelDrawContext;

static void metadata_panel_draw_field(const char *field, const char *value, void *ctx_v)
{
  MetadataPanelDrawContext *ctx = (MetadataPanelDrawContext *)ctx_v;
  uiLayout *row = uiLayoutRow(ctx->layout, false);
  uiItemL(row, field, ICON_NONE);
  uiItemL(row, value, ICON_NONE);
}

void ED_region_image_metadata_panel_draw(ImBuf *ibuf, uiLayout *layout)
{
  MetadataPanelDrawContext ctx;
  ctx.layout = layout;
  IMB_metadata_foreach(ibuf, metadata_panel_draw_field, &ctx);
}

void ED_region_grid_draw(ARegion *region, float zoomx, float zoomy, float x0, float y0)
{
  /* the image is located inside (x0, y0), (x0+1, y0+1) as set by view2d */
  int x1, y1, x2, y2;
  UI_view2d_view_to_region(&region->v2d, x0, y0, &x1, &y1);
  UI_view2d_view_to_region(&region->v2d, x0 + 1.0f, y0 + 1.0f, &x2, &y2);

  GPUVertFormat *format = immVertexFormat();
  uint pos = GPU_vertformat_attr_add(format, "pos", GPU_COMP_F32, 2, GPU_FETCH_FLOAT);

  float gridcolor[4];
  UI_GetThemeColor4fv(TH_GRID, gridcolor);

  immBindBuiltinProgram(GPU_SHADER_2D_UNIFORM_COLOR);
  /* To fake alpha-blending, color shading is reduced when alpha is nearing 0. */
  immUniformThemeColorBlendShade(TH_BACK, TH_GRID, gridcolor[3], 20 * gridcolor[3]);
  immRectf(pos, x1, y1, x2, y2);
  immUnbindProgram();

  /* gridsize adapted to zoom level */
  float gridsize = 0.5f * (zoomx + zoomy);
  float gridstep = 1.0f / 32.0f;
  if (gridsize <= 0.0f) {
    return;
  }

  if (gridsize < 1.0f) {
    while (gridsize < 1.0f) {
      gridsize *= 4.0f;
      gridstep *= 4.0f;
    }
  }
  else {
    while (gridsize >= 4.0f) {
      gridsize /= 4.0f;
      gridstep /= 4.0f;
    }
  }

  float blendfac = 0.25f * gridsize - floorf(0.25f * gridsize);
  CLAMP(blendfac, 0.0f, 1.0f);

  int count_fine = 1.0f / gridstep;
  int count_large = 1.0f / (4.0f * gridstep);

  if (count_fine > 0) {
    GPU_vertformat_clear(format);
    pos = GPU_vertformat_attr_add(format, "pos", GPU_COMP_F32, 2, GPU_FETCH_FLOAT);
    uint color = GPU_vertformat_attr_add(format, "color", GPU_COMP_F32, 3, GPU_FETCH_FLOAT);

    immBindBuiltinProgram(GPU_SHADER_2D_FLAT_COLOR);
    immBegin(GPU_PRIM_LINES, 4 * count_fine + 4 * count_large);

    float theme_color[3];
    UI_GetThemeColorShade3fv(TH_GRID, (int)(20.0f * (1.0f - blendfac)), theme_color);
    float fac = 0.0f;

    /* the fine resolution level */
    for (int i = 0; i < count_fine; i++) {
      immAttr3fv(color, theme_color);
      immVertex2f(pos, x1, y1 * (1.0f - fac) + y2 * fac);
      immAttr3fv(color, theme_color);
      immVertex2f(pos, x2, y1 * (1.0f - fac) + y2 * fac);
      immAttr3fv(color, theme_color);
      immVertex2f(pos, x1 * (1.0f - fac) + x2 * fac, y1);
      immAttr3fv(color, theme_color);
      immVertex2f(pos, x1 * (1.0f - fac) + x2 * fac, y2);
      fac += gridstep;
    }

    if (count_large > 0) {
      UI_GetThemeColor3fv(TH_GRID, theme_color);
      fac = 0.0f;

      /* the large resolution level */
      for (int i = 0; i < count_large; i++) {
        immAttr3fv(color, theme_color);
        immVertex2f(pos, x1, y1 * (1.0f - fac) + y2 * fac);
        immAttr3fv(color, theme_color);
        immVertex2f(pos, x2, y1 * (1.0f - fac) + y2 * fac);
        immAttr3fv(color, theme_color);
        immVertex2f(pos, x1 * (1.0f - fac) + x2 * fac, y1);
        immAttr3fv(color, theme_color);
        immVertex2f(pos, x1 * (1.0f - fac) + x2 * fac, y2);
        fac += 4.0f * gridstep;
      }
    }

    immEnd();
    immUnbindProgram();
  }
}

/* If the area has overlapping regions, it returns visible rect for Region *region */
/* rect gets returned in local region coordinates */
static void region_visible_rect_calc(ARegion *region, rcti *rect)
{
  ARegion *region_iter = region;

  /* allow function to be called without area */
  while (region_iter->prev) {
    region_iter = region_iter->prev;
  }

  *rect = region->winrct;

  /* check if a region overlaps with the current one */
  for (; region_iter; region_iter = region_iter->next) {
    if (region != region_iter && region_iter->overlap) {
      if (BLI_rcti_isect(rect, &region_iter->winrct, NULL)) {
        int alignment = RGN_ALIGN_ENUM_FROM_MASK(region_iter->alignment);

        if (ELEM(alignment, RGN_ALIGN_LEFT, RGN_ALIGN_RIGHT)) {
          /* Overlap left, also check 1 pixel offset (2 regions on one side). */
          if (abs(rect->xmin - region_iter->winrct.xmin) < 2) {
            rect->xmin = region_iter->winrct.xmax;
          }

          /* Overlap right. */
          if (abs(rect->xmax - region_iter->winrct.xmax) < 2) {
            rect->xmax = region_iter->winrct.xmin;
          }
        }
        else if (ELEM(alignment, RGN_ALIGN_TOP, RGN_ALIGN_BOTTOM)) {
          /* Same logic as above for vertical regions. */
          if (abs(rect->ymin - region_iter->winrct.ymin) < 2) {
            rect->ymin = region_iter->winrct.ymax;
          }
          if (abs(rect->ymax - region_iter->winrct.ymax) < 2) {
            rect->ymax = region_iter->winrct.ymin;
          }
        }
        else if (alignment == RGN_ALIGN_FLOAT) {
          /* Skip floating. */
        }
        else {
          BLI_assert_msg(0, "Region overlap with unknown alignment");
        }
      }
    }
  }
  BLI_rcti_translate(rect, -region->winrct.xmin, -region->winrct.ymin);
}

const rcti *ED_region_visible_rect(ARegion *region)
{
  rcti *rect = &region->runtime.visible_rect;
  if (rect->xmin == 0 && rect->ymin == 0 && rect->xmax == 0 && rect->ymax == 0) {
    region_visible_rect_calc(region, rect);
  }
  return rect;
}

/* Cache display helpers */

void ED_region_cache_draw_background(ARegion *region)
{
  /* Local coordinate visible rect inside region, to accommodate overlapping ui. */
  const rcti *rect_visible = ED_region_visible_rect(region);
  const int region_bottom = rect_visible->ymin;

  uint pos = GPU_vertformat_attr_add(
      immVertexFormat(), "pos", GPU_COMP_I32, 2, GPU_FETCH_INT_TO_FLOAT);
  immBindBuiltinProgram(GPU_SHADER_2D_UNIFORM_COLOR);
  immUniformColor4ub(128, 128, 255, 64);
  immRecti(pos, 0, region_bottom, region->winx, region_bottom + 8 * UI_DPI_FAC);
  immUnbindProgram();
}

void ED_region_cache_draw_curfra_label(const int framenr, const float x, const float y)
{
  const uiStyle *style = UI_style_get();
  int fontid = style->widget.uifont_id;
  char numstr[32];
  float font_dims[2] = {0.0f, 0.0f};

  /* frame number */
  BLF_size(fontid, 11.0f * U.pixelsize, U.dpi);
  BLI_snprintf(numstr, sizeof(numstr), "%d", framenr);

  BLF_width_and_height(fontid, numstr, sizeof(numstr), &font_dims[0], &font_dims[1]);

  uint pos = GPU_vertformat_attr_add(
      immVertexFormat(), "pos", GPU_COMP_I32, 2, GPU_FETCH_INT_TO_FLOAT);
  immBindBuiltinProgram(GPU_SHADER_2D_UNIFORM_COLOR);
  immUniformThemeColor(TH_CFRAME);
  immRecti(pos, x, y, x + font_dims[0] + 6.0f, y + font_dims[1] + 4.0f);
  immUnbindProgram();

  UI_FontThemeColor(fontid, TH_TEXT);
  BLF_position(fontid, x + 2.0f, y + 2.0f, 0.0f);
  BLF_draw(fontid, numstr, sizeof(numstr));
}

void ED_region_cache_draw_cached_segments(
    ARegion *region, const int num_segments, const int *points, const int sfra, const int efra)
{
  if (num_segments) {
    /* Local coordinate visible rect inside region, to accommodate overlapping ui. */
    const rcti *rect_visible = ED_region_visible_rect(region);
    const int region_bottom = rect_visible->ymin;

    uint pos = GPU_vertformat_attr_add(
        immVertexFormat(), "pos", GPU_COMP_I32, 2, GPU_FETCH_INT_TO_FLOAT);
    immBindBuiltinProgram(GPU_SHADER_2D_UNIFORM_COLOR);
    immUniformColor4ub(128, 128, 255, 128);

    for (int a = 0; a < num_segments; a++) {
      float x1 = (float)(points[a * 2] - sfra) / (efra - sfra + 1) * region->winx;
      float x2 = (float)(points[a * 2 + 1] - sfra + 1) / (efra - sfra + 1) * region->winx;

      immRecti(pos, x1, region_bottom, x2, region_bottom + 8 * UI_DPI_FAC);
      /* TODO(merwin): use primitive restart to draw multiple rects more efficiently */
    }

    immUnbindProgram();
  }
}

void ED_region_message_subscribe(wmRegionMessageSubscribeParams *params)
{
  ARegion *region = params->region;
  const bContext *C = params->context;
  struct wmMsgBus *mbus = params->message_bus;

  if (region->gizmo_map != NULL) {
    WM_gizmomap_message_subscribe(C, region->gizmo_map, region, mbus);
  }

  if (!BLI_listbase_is_empty(&region->uiblocks)) {
    UI_region_message_subscribe(region, mbus);
  }

  if (region->type->message_subscribe != NULL) {
    region->type->message_subscribe(params);
  }
}

int ED_region_snap_size_test(const ARegion *region)
{
  /* Use a larger value because toggling scrollbars can jump in size. */
  const int snap_match_threshold = 16;
  if (region->type->snap_size != NULL) {
    return ((((region->sizex - region->type->snap_size(region, region->sizex, 0)) <=
              snap_match_threshold)
             << 0) |
            (((region->sizey - region->type->snap_size(region, region->sizey, 1)) <=
              snap_match_threshold)
             << 1));
  }
  return 0;
}

bool ED_region_snap_size_apply(ARegion *region, int snap_flag)
{
  bool changed = false;
  if (region->type->snap_size != NULL) {
    if (snap_flag & (1 << 0)) {
      short snap_size = region->type->snap_size(region, region->sizex, 0);
      if (snap_size != region->sizex) {
        region->sizex = snap_size;
        changed = true;
      }
    }
    if (snap_flag & (1 << 1)) {
      short snap_size = region->type->snap_size(region, region->sizey, 1);
      if (snap_size != region->sizey) {
        region->sizey = snap_size;
        changed = true;
      }
    }
  }
  return changed;
}<|MERGE_RESOLUTION|>--- conflicted
+++ resolved
@@ -3443,10 +3443,6 @@
 {
   bScreen *screen = CTX_wm_screen(C);
   wmWindow *win = CTX_wm_window(C);
-<<<<<<< HEAD
-  wmWindowManager *wm = CTX_wm_manager(C);
-=======
->>>>>>> 5e47056e
 
   ScrArea *area = NULL;
 
@@ -3458,13 +3454,8 @@
   if (!area) {
     /* Check all windows except the active one. */
     int scr_pos[2];
-<<<<<<< HEAD
-    wmWindow *r_win = WM_window_find_under_cursor(wm, win, win, xy, scr_pos);
-    if (r_win) {
-=======
     wmWindow *r_win = WM_window_find_under_cursor(win, xy, scr_pos);
     if (r_win && r_win != win) {
->>>>>>> 5e47056e
       win = r_win;
       screen = WM_window_get_active_screen(win);
       area = BKE_screen_find_area_xy(screen, spacetype, scr_pos);
