--- conflicted
+++ resolved
@@ -1749,11 +1749,7 @@
     WM_event_add_keymap_handler(&region->handlers, keymap);
   }
   if (flag & ED_KEYMAP_ASSET_SHELF) {
-<<<<<<< HEAD
-    /* standard keymap for Navigation bar regions */
-=======
     /* standard keymap for asset shelf regions */
->>>>>>> 2b64282d
     wmKeyMap *keymap = WM_keymap_ensure(wm->defaultconf, "Asset Shelf", 0, 0);
     WM_event_add_keymap_handler(&region->handlers, keymap);
   }
