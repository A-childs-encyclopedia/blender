/* SPDX-License-Identifier: GPL-2.0-or-later
 * Copyright 2008 Blender Foundation. All rights reserved. */

/** \file
 * \ingroup edscr
 */

#include <stdio.h>
#include <string.h>

#include "MEM_guardedalloc.h"

#include "DNA_userdef_types.h"

#include "BLI_blenlib.h"
#include "BLI_linklist_stack.h"
#include "BLI_math.h"
#include "BLI_rand.h"
#include "BLI_string_utils.h"
#include "BLI_utildefines.h"

#include "BKE_context.h"
#include "BKE_global.h"
#include "BKE_image.h"
#include "BKE_screen.h"
#include "BKE_workspace.h"

#include "RNA_access.h"
#include "RNA_types.h"

#include "WM_api.h"
#include "WM_message.h"
#include "WM_toolsystem.h"
#include "WM_types.h"

#include "ED_buttons.h"
#include "ED_screen.h"
#include "ED_screen_types.h"
#include "ED_space_api.h"
#include "ED_time_scrub_ui.h"

#include "GPU_framebuffer.h"
#include "GPU_immediate.h"
#include "GPU_immediate_util.h"
#include "GPU_matrix.h"
#include "GPU_state.h"

#include "BLF_api.h"

#include "IMB_imbuf_types.h"
#include "IMB_metadata.h"

#include "UI_interface.h"
#include "UI_interface_icons.h"
#include "UI_resources.h"
#include "UI_view2d.h"

#include "screen_intern.h"

enum RegionEmbossSide {
  REGION_EMBOSS_LEFT = (1 << 0),
  REGION_EMBOSS_TOP = (1 << 1),
  REGION_EMBOSS_BOTTOM = (1 << 2),
  REGION_EMBOSS_RIGHT = (1 << 3),
  REGION_EMBOSS_ALL = REGION_EMBOSS_LEFT | REGION_EMBOSS_TOP | REGION_EMBOSS_RIGHT |
                      REGION_EMBOSS_BOTTOM,
};

/* general area and region code */

static void region_draw_emboss(const ARegion *region, const rcti *scirct, int sides)
{
  /* translate scissor rect to region space */
  const rcti rect = {.xmin = scirct->xmin - region->winrct.xmin,
                     .xmax = scirct->xmax - region->winrct.xmin,
                     .ymin = scirct->ymin - region->winrct.ymin,
                     .ymax = scirct->ymax - region->winrct.ymin};

  /* set transp line */
  GPU_blend(GPU_BLEND_ALPHA);

  float color[4] = {0.0f, 0.0f, 0.0f, 0.25f};
  UI_GetThemeColor3fv(TH_EDITOR_OUTLINE, color);

  GPUVertFormat *format = immVertexFormat();
  uint pos = GPU_vertformat_attr_add(format, "pos", GPU_COMP_F32, 2, GPU_FETCH_FLOAT);
  immBindBuiltinProgram(GPU_SHADER_3D_UNIFORM_COLOR);
  immUniformColor4fv(color);

  immBeginAtMost(GPU_PRIM_LINES, 8);

  /* right */
  if (sides & REGION_EMBOSS_RIGHT) {
    immVertex2f(pos, rect.xmax, rect.ymax);
    immVertex2f(pos, rect.xmax, rect.ymin);
  }

  /* bottom */
  if (sides & REGION_EMBOSS_BOTTOM) {
    immVertex2f(pos, rect.xmax, rect.ymin);
    immVertex2f(pos, rect.xmin, rect.ymin);
  }

  /* left */
  if (sides & REGION_EMBOSS_LEFT) {
    immVertex2f(pos, rect.xmin, rect.ymin);
    immVertex2f(pos, rect.xmin, rect.ymax);
  }

  /* top */
  if (sides & REGION_EMBOSS_TOP) {
    immVertex2f(pos, rect.xmin, rect.ymax);
    immVertex2f(pos, rect.xmax, rect.ymax);
  }

  immEnd();
  immUnbindProgram();

  GPU_blend(GPU_BLEND_NONE);
}

void ED_region_pixelspace(const ARegion *region)
{
  wmOrtho2_region_pixelspace(region);
  GPU_matrix_identity_set();
}

void ED_region_do_listen(wmRegionListenerParams *params)
{
  ARegion *region = params->region;
  const wmNotifier *notifier = params->notifier;

  /* generic notes first */
  switch (notifier->category) {
    case NC_WM:
      if (notifier->data == ND_FILEREAD) {
        ED_region_tag_redraw(region);
      }
      break;
    case NC_WINDOW:
      ED_region_tag_redraw(region);
      break;
  }

  if (region->type && region->type->listener) {
    region->type->listener(params);
  }

  LISTBASE_FOREACH (uiBlock *, block, &region->uiblocks) {
    UI_block_views_listen(block, params);
  }

  LISTBASE_FOREACH (uiList *, list, &region->ui_lists) {
    if (list->type && list->type->listener) {
      list->type->listener(list, params);
    }
  }
}

void ED_area_do_listen(wmSpaceTypeListenerParams *params)
{
  /* no generic notes? */
  if (params->area->type && params->area->type->listener) {
    params->area->type->listener(params);
  }
}

void ED_area_do_refresh(bContext *C, ScrArea *area)
{
  /* no generic notes? */
  if (area->type && area->type->refresh) {
    area->type->refresh(C, area);
  }
  area->do_refresh = false;
}

/**
 * \brief Corner widget use for quitting full-screen.
 */
static void area_draw_azone_fullscreen(
    short UNUSED(x1), short UNUSED(y1), short x2, short y2, float alpha)
{
  UI_icon_draw_ex(x2 - U.widget_unit,
                  y2 - U.widget_unit,
                  ICON_FULLSCREEN_EXIT,
                  U.inv_dpi_fac,
                  min_ff(alpha, 0.75f),
                  0.0f,
                  NULL,
                  false);
}

/**
 * \brief Corner widgets use for dragging and splitting the view.
 */
static void area_draw_azone(short UNUSED(x1), short UNUSED(y1), short UNUSED(x2), short UNUSED(y2))
{
  /* No drawing needed since all corners are action zone, and visually distinguishable. */
}

/**
 * \brief Edge widgets to show hidden panels such as the toolbar and headers.
 */
static void draw_azone_arrow(float x1, float y1, float x2, float y2, AZEdge edge)
{
  const float size = 0.2f * U.widget_unit;
  const float l = 1.0f;  /* arrow length */
  const float s = 0.25f; /* arrow thickness */
  const float hl = l / 2.0f;
  const float points[6][2] = {
      {0, -hl}, {l, hl}, {l - s, hl + s}, {0, s + s - hl}, {s - l, hl + s}, {-l, hl}};
  const float center[2] = {(x1 + x2) / 2, (y1 + y2) / 2};

  int axis;
  int sign;
  switch (edge) {
    case AE_BOTTOM_TO_TOPLEFT:
      axis = 0;
      sign = 1;
      break;
    case AE_TOP_TO_BOTTOMRIGHT:
      axis = 0;
      sign = -1;
      break;
    case AE_LEFT_TO_TOPRIGHT:
      axis = 1;
      sign = 1;
      break;
    case AE_RIGHT_TO_TOPLEFT:
      axis = 1;
      sign = -1;
      break;
    default:
      BLI_assert(0);
      return;
  }

  GPUVertFormat *format = immVertexFormat();
  uint pos = GPU_vertformat_attr_add(format, "pos", GPU_COMP_F32, 2, GPU_FETCH_FLOAT);

  GPU_blend(GPU_BLEND_ALPHA);
  immBindBuiltinProgram(GPU_SHADER_3D_UNIFORM_COLOR);
  immUniformColor4f(0.8f, 0.8f, 0.8f, 0.4f);

  immBegin(GPU_PRIM_TRI_FAN, 6);
  for (int i = 0; i < 6; i++) {
    if (axis == 0) {
      immVertex2f(pos, center[0] + points[i][0] * size, center[1] + points[i][1] * sign * size);
    }
    else {
      immVertex2f(pos, center[0] + points[i][1] * sign * size, center[1] + points[i][0] * size);
    }
  }
  immEnd();

  immUnbindProgram();
  GPU_blend(GPU_BLEND_NONE);
}

static void region_draw_azone_tab_arrow(ScrArea *area, ARegion *region, AZone *az)
{
  GPU_blend(GPU_BLEND_ALPHA);

  /* add code to draw region hidden as 'too small' */
  switch (az->edge) {
    case AE_TOP_TO_BOTTOMRIGHT:
      UI_draw_roundbox_corner_set(UI_CNR_TOP_LEFT | UI_CNR_TOP_RIGHT);
      break;
    case AE_BOTTOM_TO_TOPLEFT:
      UI_draw_roundbox_corner_set(UI_CNR_BOTTOM_RIGHT | UI_CNR_BOTTOM_LEFT);
      break;
    case AE_LEFT_TO_TOPRIGHT:
      UI_draw_roundbox_corner_set(UI_CNR_TOP_LEFT | UI_CNR_BOTTOM_LEFT);
      break;
    case AE_RIGHT_TO_TOPLEFT:
      UI_draw_roundbox_corner_set(UI_CNR_TOP_RIGHT | UI_CNR_BOTTOM_RIGHT);
      break;
  }

  /* Workaround for different color spaces between normal areas and the ones using GPUViewports. */
  float alpha = WM_region_use_viewport(area, region) ? 0.6f : 0.4f;
  const float color[4] = {0.05f, 0.05f, 0.05f, alpha};
  UI_draw_roundbox_aa(
      &(const rctf){
          .xmin = (float)az->x1,
          .xmax = (float)az->x2,
          .ymin = (float)az->y1,
          .ymax = (float)az->y2,
      },
      true,
      4.0f,
      color);

  draw_azone_arrow((float)az->x1, (float)az->y1, (float)az->x2, (float)az->y2, az->edge);
}

static void area_azone_tag_update(ScrArea *area)
{
  area->flag |= AREA_FLAG_ACTIONZONES_UPDATE;
}

static void region_draw_azones(ScrArea *area, ARegion *region)
{
  if (!area) {
    return;
  }

  GPU_line_width(1.0f);
  GPU_blend(GPU_BLEND_ALPHA);

  GPU_matrix_push();
  GPU_matrix_translate_2f(-region->winrct.xmin, -region->winrct.ymin);

  LISTBASE_FOREACH (AZone *, az, &area->actionzones) {
    /* test if action zone is over this region */
    rcti azrct;
    BLI_rcti_init(&azrct, az->x1, az->x2, az->y1, az->y2);

    if (BLI_rcti_isect(&region->drawrct, &azrct, NULL)) {
      if (az->type == AZONE_AREA) {
        area_draw_azone(az->x1, az->y1, az->x2, az->y2);
      }
      else if (az->type == AZONE_REGION) {
        if (az->region) {
          /* only display tab or icons when the region is hidden */
          if (az->region->flag & (RGN_FLAG_HIDDEN | RGN_FLAG_TOO_SMALL)) {
            region_draw_azone_tab_arrow(area, region, az);
          }
        }
      }
      else if (az->type == AZONE_FULLSCREEN) {
        if (az->alpha > 0.0f) {
          area_draw_azone_fullscreen(az->x1, az->y1, az->x2, az->y2, az->alpha);
        }
      }
    }
    if (!IS_EQF(az->alpha, 0.0f) && ELEM(az->type, AZONE_FULLSCREEN, AZONE_REGION_SCROLL)) {
      area_azone_tag_update(area);
    }
  }

  GPU_matrix_pop();

  GPU_blend(GPU_BLEND_NONE);
}

static void region_draw_status_text(ScrArea *area, ARegion *region)
{
  bool overlap = ED_region_is_overlap(area->spacetype, region->regiontype);

  if (overlap) {
    GPU_clear_color(0.0f, 0.0f, 0.0f, 0.0f);
  }
  else {
    UI_ThemeClearColor(TH_HEADER);
  }

  int fontid = BLF_set_default();

  const float width = BLF_width(fontid, region->headerstr, BLF_DRAW_STR_DUMMY_MAX);
  const float x = UI_UNIT_X;
  const float y = 0.4f * UI_UNIT_Y;

  if (overlap) {
    const float pad = 2.0f * UI_DPI_FAC;
    const float x1 = x - (UI_UNIT_X - pad);
    const float x2 = x + width + (UI_UNIT_X - pad);
    const float y1 = pad;
    const float y2 = region->winy - pad;

    GPU_blend(GPU_BLEND_ALPHA);

    float color[4] = {0.0f, 0.0f, 0.0f, 0.5f};
    UI_GetThemeColor3fv(TH_BACK, color);
    UI_draw_roundbox_corner_set(UI_CNR_ALL);
    UI_draw_roundbox_aa(
        &(const rctf){
            .xmin = x1,
            .xmax = x2,
            .ymin = y1,
            .ymax = y2,
        },
        true,
        4.0f,
        color);

    UI_FontThemeColor(fontid, TH_TEXT);
  }
  else {
    UI_FontThemeColor(fontid, TH_TEXT);
  }

  BLF_position(fontid, x, y, 0.0f);
  BLF_draw(fontid, region->headerstr, BLF_DRAW_STR_DUMMY_MAX);
}

void ED_region_do_msg_notify_tag_redraw(
    /* Follow wmMsgNotifyFn spec */
    bContext *UNUSED(C),
    wmMsgSubscribeKey *UNUSED(msg_key),
    wmMsgSubscribeValue *msg_val)
{
  ARegion *region = msg_val->owner;
  ED_region_tag_redraw(region);

  /* This avoids _many_ situations where header/properties control display settings.
   * the common case is space properties in the header */
  if (ELEM(region->regiontype, RGN_TYPE_HEADER, RGN_TYPE_TOOL_HEADER, RGN_TYPE_UI)) {
    while (region && region->prev) {
      region = region->prev;
    }
    for (; region; region = region->next) {
      if (ELEM(region->regiontype, RGN_TYPE_WINDOW, RGN_TYPE_CHANNELS)) {
        ED_region_tag_redraw(region);
      }
    }
  }
}

void ED_area_do_msg_notify_tag_refresh(
    /* Follow wmMsgNotifyFn spec */
    bContext *UNUSED(C),
    wmMsgSubscribeKey *UNUSED(msg_key),
    wmMsgSubscribeValue *msg_val)
{
  ScrArea *area = msg_val->user_data;
  ED_area_tag_refresh(area);
}

void ED_area_do_mgs_subscribe_for_tool_header(const wmRegionMessageSubscribeParams *params)
{
  struct wmMsgBus *mbus = params->message_bus;
  WorkSpace *workspace = params->workspace;
  ARegion *region = params->region;

  BLI_assert(region->regiontype == RGN_TYPE_TOOL_HEADER);
  wmMsgSubscribeValue msg_sub_value_region_tag_redraw = {
      .owner = region,
      .user_data = region,
      .notify = ED_region_do_msg_notify_tag_redraw,
  };
  WM_msg_subscribe_rna_prop(
      mbus, &workspace->id, workspace, WorkSpace, tools, &msg_sub_value_region_tag_redraw);
}

void ED_area_do_mgs_subscribe_for_tool_ui(const wmRegionMessageSubscribeParams *params)
{
  struct wmMsgBus *mbus = params->message_bus;
  WorkSpace *workspace = params->workspace;
  ARegion *region = params->region;

  BLI_assert(region->regiontype == RGN_TYPE_UI);
  const char *panel_category_tool = "Tool";
  const char *category = UI_panel_category_active_get(region, false);

  bool update_region = false;
  if (category && STREQ(category, panel_category_tool)) {
    update_region = true;
  }
  else {
    /* Check if a tool category panel is pinned and visible in another category. */
    LISTBASE_FOREACH (Panel *, panel, &region->panels) {
      if (UI_panel_is_active(panel) && panel->flag & PNL_PIN &&
          STREQ(panel->type->category, panel_category_tool)) {
        update_region = true;
        break;
      }
    }
  }

  if (update_region) {
    wmMsgSubscribeValue msg_sub_value_region_tag_redraw = {
        .owner = region,
        .user_data = region,
        .notify = ED_region_do_msg_notify_tag_redraw,
    };
    WM_msg_subscribe_rna_prop(
        mbus, &workspace->id, workspace, WorkSpace, tools, &msg_sub_value_region_tag_redraw);
  }
}

/**
 * Although there's no general support for minimizing areas, the status-bar can
 * be snapped to be only a few pixels high. A few pixels rather than 0 so it
 * can be un-minimized again. We consider it pseudo-minimized and don't draw
 * it then.
 */
static bool area_is_pseudo_minimized(const ScrArea *area)
{
  return (area->winx < 3) || (area->winy < 3);
}

void ED_region_do_layout(bContext *C, ARegion *region)
{
  /* This is optional, only needed for dynamically sized regions. */
  ScrArea *area = CTX_wm_area(C);
  ARegionType *at = region->type;

  if (!at->layout) {
    return;
  }

  if (at->do_lock || (area && area_is_pseudo_minimized(area))) {
    return;
  }

  region->do_draw |= RGN_DRAWING;

  UI_SetTheme(area ? area->spacetype : 0, at->regionid);
  at->layout(C, region);

  /* Clear temporary update flag. */
  region->flag &= ~RGN_FLAG_SEARCH_FILTER_UPDATE;
}

void ED_region_do_draw(bContext *C, ARegion *region)
{
  wmWindow *win = CTX_wm_window(C);
  ScrArea *area = CTX_wm_area(C);
  ARegionType *at = region->type;

  /* see BKE_spacedata_draw_locks() */
  if (at->do_lock) {
    return;
  }

  region->do_draw |= RGN_DRAWING;

  /* Set viewport, scissor, ortho and region->drawrct. */
  wmPartialViewport(&region->drawrct, &region->winrct, &region->drawrct);

  wmOrtho2_region_pixelspace(region);

  UI_SetTheme(area ? area->spacetype : 0, at->regionid);

  if (area && area_is_pseudo_minimized(area)) {
    UI_ThemeClearColor(TH_EDITOR_OUTLINE);
    return;
  }
  /* optional header info instead? */
  if (region->headerstr) {
    region_draw_status_text(area, region);
  }
  else if (at->draw) {
    at->draw(C, region);
  }

  /* XXX test: add convention to end regions always in pixel space,
   * for drawing of borders/gestures etc */
  ED_region_pixelspace(region);

  /* Remove sRGB override by rebinding the framebuffer. */
  GPUFrameBuffer *fb = GPU_framebuffer_active_get();
  GPU_framebuffer_bind(fb);

  ED_region_draw_cb_draw(C, region, REGION_DRAW_POST_PIXEL);

  region_draw_azones(area, region);

  /* for debugging unneeded area redraws and partial redraw */
  if (G.debug_value == 888) {
    GPU_blend(GPU_BLEND_ALPHA);
    GPUVertFormat *format = immVertexFormat();
    uint pos = GPU_vertformat_attr_add(format, "pos", GPU_COMP_F32, 2, GPU_FETCH_FLOAT);
    immBindBuiltinProgram(GPU_SHADER_3D_UNIFORM_COLOR);
    immUniformColor4f(BLI_thread_frand(0), BLI_thread_frand(0), BLI_thread_frand(0), 0.1f);
    immRectf(pos,
             region->drawrct.xmin - region->winrct.xmin,
             region->drawrct.ymin - region->winrct.ymin,
             region->drawrct.xmax - region->winrct.xmin,
             region->drawrct.ymax - region->winrct.ymin);
    immUnbindProgram();
    GPU_blend(GPU_BLEND_NONE);
  }

  memset(&region->drawrct, 0, sizeof(region->drawrct));

  UI_blocklist_free_inactive(C, region);

  if (area) {
    const bScreen *screen = WM_window_get_active_screen(win);

    /* Only region emboss for top-bar */
    if ((screen->state != SCREENFULL) && ED_area_is_global(area)) {
      region_draw_emboss(region, &region->winrct, (REGION_EMBOSS_LEFT | REGION_EMBOSS_RIGHT));
    }
    else if ((region->regiontype == RGN_TYPE_WINDOW) && (region->alignment == RGN_ALIGN_QSPLIT)) {

      /* draw separating lines between the quad views */

      float color[4] = {0.0f, 0.0f, 0.0f, 0.8f};
      UI_GetThemeColor3fv(TH_EDITOR_OUTLINE, color);
      GPUVertFormat *format = immVertexFormat();
      uint pos = GPU_vertformat_attr_add(format, "pos", GPU_COMP_F32, 2, GPU_FETCH_FLOAT);
      immBindBuiltinProgram(GPU_SHADER_3D_UNIFORM_COLOR);
      immUniformColor4fv(color);
      GPU_line_width(1.0f);
      imm_draw_box_wire_2d(pos,
                           0,
                           0,
                           region->winrct.xmax - region->winrct.xmin + 1,
                           region->winrct.ymax - region->winrct.ymin + 1);
      immUnbindProgram();
    }
  }

  /* We may want to detach message-subscriptions from drawing. */
  {
    WorkSpace *workspace = CTX_wm_workspace(C);
    wmWindowManager *wm = CTX_wm_manager(C);
    bScreen *screen = WM_window_get_active_screen(win);
    Scene *scene = CTX_data_scene(C);
    struct wmMsgBus *mbus = wm->message_bus;
    WM_msgbus_clear_by_owner(mbus, region);

    /* Cheat, always subscribe to this space type properties.
     *
     * This covers most cases and avoids copy-paste similar code for each space type.
     */
    if (ELEM(
            region->regiontype, RGN_TYPE_WINDOW, RGN_TYPE_CHANNELS, RGN_TYPE_UI, RGN_TYPE_TOOLS)) {
      SpaceLink *sl = area->spacedata.first;

      PointerRNA ptr;
      RNA_pointer_create(&screen->id, &RNA_Space, sl, &ptr);

      wmMsgSubscribeValue msg_sub_value_region_tag_redraw = {
          .owner = region,
          .user_data = region,
          .notify = ED_region_do_msg_notify_tag_redraw,
      };
      /* All properties for this space type. */
      WM_msg_subscribe_rna(mbus, &ptr, NULL, &msg_sub_value_region_tag_redraw, __func__);
    }

    wmRegionMessageSubscribeParams message_subscribe_params = {
        .context = C,
        .message_bus = mbus,
        .workspace = workspace,
        .scene = scene,
        .screen = screen,
        .area = area,
        .region = region,
    };
    ED_region_message_subscribe(&message_subscribe_params);
  }
}

/* **********************************
 * maybe silly, but let's try for now
 * to keep these tags protected
 * ********************************** */

void ED_region_tag_redraw(ARegion *region)
{
  /* don't tag redraw while drawing, it shouldn't happen normally
   * but python scripts can cause this to happen indirectly */
  if (region && !(region->do_draw & RGN_DRAWING)) {
    /* zero region means full region redraw */
    region->do_draw &= ~(RGN_DRAW_PARTIAL | RGN_DRAW_NO_REBUILD | RGN_DRAW_EDITOR_OVERLAYS);
    region->do_draw |= RGN_DRAW;
    memset(&region->drawrct, 0, sizeof(region->drawrct));
  }
}

void ED_region_tag_redraw_cursor(ARegion *region)
{
  if (region) {
    region->do_draw_paintcursor = RGN_DRAW;
  }
}

void ED_region_tag_redraw_no_rebuild(ARegion *region)
{
  if (region && !(region->do_draw & (RGN_DRAWING | RGN_DRAW))) {
    region->do_draw &= ~(RGN_DRAW_PARTIAL | RGN_DRAW_EDITOR_OVERLAYS);
    region->do_draw |= RGN_DRAW_NO_REBUILD;
    memset(&region->drawrct, 0, sizeof(region->drawrct));
  }
}

void ED_region_tag_refresh_ui(ARegion *region)
{
  if (region) {
    region->do_draw |= RGN_REFRESH_UI;
  }
}

void ED_region_tag_redraw_editor_overlays(struct ARegion *region)
{
  if (region && !(region->do_draw & (RGN_DRAWING | RGN_DRAW))) {
    if (region->do_draw & RGN_DRAW_PARTIAL) {
      ED_region_tag_redraw(region);
    }
    else {
      region->do_draw |= RGN_DRAW_EDITOR_OVERLAYS;
    }
  }
}

void ED_region_tag_redraw_partial(ARegion *region, const rcti *rct, bool rebuild)
{
  if (region && !(region->do_draw & RGN_DRAWING)) {
    if (region->do_draw & RGN_DRAW_PARTIAL) {
      /* Partial redraw already set, expand region. */
      BLI_rcti_union(&region->drawrct, rct);
      if (rebuild) {
        region->do_draw &= ~RGN_DRAW_NO_REBUILD;
      }
    }
    else if (region->do_draw & (RGN_DRAW | RGN_DRAW_NO_REBUILD)) {
      /* Full redraw already requested. */
      if (rebuild) {
        region->do_draw &= ~RGN_DRAW_NO_REBUILD;
      }
    }
    else {
      /* No redraw set yet, set partial region. */
      region->drawrct = *rct;
      region->do_draw |= RGN_DRAW_PARTIAL;
      if (!rebuild) {
        region->do_draw |= RGN_DRAW_NO_REBUILD;
      }
    }
  }
}

void ED_area_tag_redraw(ScrArea *area)
{
  if (area) {
    LISTBASE_FOREACH (ARegion *, region, &area->regionbase) {
      ED_region_tag_redraw(region);
    }
  }
}

void ED_area_tag_redraw_no_rebuild(ScrArea *area)
{
  if (area) {
    LISTBASE_FOREACH (ARegion *, region, &area->regionbase) {
      ED_region_tag_redraw_no_rebuild(region);
    }
  }
}

void ED_area_tag_redraw_regiontype(ScrArea *area, int regiontype)
{
  if (area) {
    LISTBASE_FOREACH (ARegion *, region, &area->regionbase) {
      if (region->regiontype == regiontype) {
        ED_region_tag_redraw(region);
      }
    }
  }
}

void ED_area_tag_refresh(ScrArea *area)
{
  if (area) {
    area->do_refresh = true;
  }
}

/* *************************************************************** */

const char *ED_area_region_search_filter_get(const ScrArea *area, const ARegion *region)
{
  /* Only the properties editor has a search string for now. */
  if (area->spacetype == SPACE_PROPERTIES) {
    SpaceProperties *sbuts = area->spacedata.first;
    if (region->regiontype == RGN_TYPE_WINDOW) {
      return ED_buttons_search_string_get(sbuts);
    }
  }

  return NULL;
}

void ED_region_search_filter_update(const ScrArea *area, ARegion *region)
{
  region->flag |= RGN_FLAG_SEARCH_FILTER_UPDATE;

  const char *search_filter = ED_area_region_search_filter_get(area, region);
  SET_FLAG_FROM_TEST(region->flag,
                     region->regiontype == RGN_TYPE_WINDOW && search_filter[0] != '\0',
                     RGN_FLAG_SEARCH_FILTER_ACTIVE);
}

/* *************************************************************** */

void ED_area_status_text(ScrArea *area, const char *str)
{
  /* happens when running transform operators in background mode */
  if (area == NULL) {
    return;
  }

  LISTBASE_FOREACH (ARegion *, region, &area->regionbase) {
    if (region->regiontype == RGN_TYPE_HEADER) {
      if (str) {
        if (region->headerstr == NULL) {
          region->headerstr = MEM_mallocN(UI_MAX_DRAW_STR, "headerprint");
        }
        BLI_strncpy(region->headerstr, str, UI_MAX_DRAW_STR);
        BLI_str_rstrip(region->headerstr);
      }
      else {
        MEM_SAFE_FREE(region->headerstr);
      }
      ED_region_tag_redraw(region);
    }
  }
}

void ED_workspace_status_text(bContext *C, const char *str)
{
  wmWindow *win = CTX_wm_window(C);
  WorkSpace *workspace = CTX_wm_workspace(C);

  /* Can be NULL when running operators in background mode. */
  if (workspace == NULL) {
    return;
  }

  if (str) {
    if (workspace->status_text == NULL) {
      workspace->status_text = MEM_mallocN(UI_MAX_DRAW_STR, "headerprint");
    }
    BLI_strncpy(workspace->status_text, str, UI_MAX_DRAW_STR);
  }
  else {
    MEM_SAFE_FREE(workspace->status_text);
  }

  /* Redraw status bar. */
  LISTBASE_FOREACH (ScrArea *, area, &win->global_areas.areabase) {
    if (area->spacetype == SPACE_STATUSBAR) {
      ED_area_tag_redraw(area);
      break;
    }
  }
}

/* ************************************************************ */

static void area_azone_init(wmWindow *win, const bScreen *screen, ScrArea *area)
{
  /* reinitialize entirely, regions and full-screen add azones too */
  BLI_freelistN(&area->actionzones);

  if (screen->state != SCREENNORMAL) {
    return;
  }

  if (U.app_flag & USER_APP_LOCK_CORNER_SPLIT) {
    return;
  }

  if (ED_area_is_global(area)) {
    return;
  }

  if (screen->temp) {
    return;
  }

  const float coords[4][4] = {
      /* Bottom-left. */
      {area->totrct.xmin - U.pixelsize,
       area->totrct.ymin - U.pixelsize,
       area->totrct.xmin + AZONESPOTW,
       area->totrct.ymin + AZONESPOTH},
      /* Bottom-right. */
      {area->totrct.xmax - AZONESPOTW,
       area->totrct.ymin - U.pixelsize,
       area->totrct.xmax + U.pixelsize,
       area->totrct.ymin + AZONESPOTH},
      /* Top-left. */
      {area->totrct.xmin - U.pixelsize,
       area->totrct.ymax - AZONESPOTH,
       area->totrct.xmin + AZONESPOTW,
       area->totrct.ymax + U.pixelsize},
      /* Top-right. */
      {area->totrct.xmax - AZONESPOTW,
       area->totrct.ymax - AZONESPOTH,
       area->totrct.xmax + U.pixelsize,
       area->totrct.ymax + U.pixelsize},
  };

  for (int i = 0; i < 4; i++) {
    /* can't click on bottom corners on OS X, already used for resizing */
#ifdef __APPLE__
    if (!WM_window_is_fullscreen(win) &&
        ((coords[i][0] == 0 && coords[i][1] == 0) ||
         (coords[i][0] == WM_window_pixels_x(win) && coords[i][1] == 0))) {
      continue;
    }
#else
    (void)win;
#endif

    /* set area action zones */
    AZone *az = (AZone *)MEM_callocN(sizeof(AZone), "actionzone");
    BLI_addtail(&(area->actionzones), az);
    az->type = AZONE_AREA;
    az->x1 = coords[i][0];
    az->y1 = coords[i][1];
    az->x2 = coords[i][2];
    az->y2 = coords[i][3];
    BLI_rcti_init(&az->rect, az->x1, az->x2, az->y1, az->y2);
  }
}

static void fullscreen_azone_init(ScrArea *area, ARegion *region)
{
  if (ED_area_is_global(area) || (region->regiontype != RGN_TYPE_WINDOW)) {
    return;
  }

  AZone *az = (AZone *)MEM_callocN(sizeof(AZone), "fullscreen action zone");
  BLI_addtail(&(area->actionzones), az);
  az->type = AZONE_FULLSCREEN;
  az->region = region;
  az->alpha = 0.0f;

  if (U.uiflag2 & USER_REGION_OVERLAP) {
    const rcti *rect_visible = ED_region_visible_rect(region);
    az->x2 = region->winrct.xmin + rect_visible->xmax;
    az->y2 = region->winrct.ymin + rect_visible->ymax;
  }
  else {
    az->x2 = region->winrct.xmax;
    az->y2 = region->winrct.ymax;
  }
  az->x1 = az->x2 - AZONEFADEOUT;
  az->y1 = az->y2 - AZONEFADEOUT;

  BLI_rcti_init(&az->rect, az->x1, az->x2, az->y1, az->y2);
}

#define AZONEPAD_EDGE (0.1f * U.widget_unit)
#define AZONEPAD_ICON (0.45f * U.widget_unit)
static void region_azone_edge(AZone *az, ARegion *region)
{
  /* If region is overlapped (transparent background), move #AZone to content.
   * Note this is an arbitrary amount that matches nicely with numbers elsewhere. */
  int overlap_padding = (region->overlap) ? (int)(0.4f * U.widget_unit) : 0;

  switch (az->edge) {
    case AE_TOP_TO_BOTTOMRIGHT:
      az->x1 = region->winrct.xmin;
      az->y1 = region->winrct.ymax - AZONEPAD_EDGE - overlap_padding;
      az->x2 = region->winrct.xmax;
      az->y2 = region->winrct.ymax + AZONEPAD_EDGE - overlap_padding;
      break;
    case AE_BOTTOM_TO_TOPLEFT:
      az->x1 = region->winrct.xmin;
      az->y1 = region->winrct.ymin + AZONEPAD_EDGE + overlap_padding;
      az->x2 = region->winrct.xmax;
      az->y2 = region->winrct.ymin - AZONEPAD_EDGE + overlap_padding;
      break;
    case AE_LEFT_TO_TOPRIGHT:
      az->x1 = region->winrct.xmin - AZONEPAD_EDGE + overlap_padding;
      az->y1 = region->winrct.ymin;
      az->x2 = region->winrct.xmin + AZONEPAD_EDGE + overlap_padding;
      az->y2 = region->winrct.ymax;
      break;
    case AE_RIGHT_TO_TOPLEFT:
      az->x1 = region->winrct.xmax + AZONEPAD_EDGE - overlap_padding;
      az->y1 = region->winrct.ymin;
      az->x2 = region->winrct.xmax - AZONEPAD_EDGE - overlap_padding;
      az->y2 = region->winrct.ymax;
      break;
  }
  BLI_rcti_init(&az->rect, az->x1, az->x2, az->y1, az->y2);
}

/* region already made zero sized, in shape of edge */
static void region_azone_tab_plus(ScrArea *area, AZone *az, ARegion *region)
{
  float edge_offset = 1.0f;
  const float tab_size_x = 0.7f * U.widget_unit;
  const float tab_size_y = 0.4f * U.widget_unit;

  int tot = 0;
  LISTBASE_FOREACH (AZone *, azt, &area->actionzones) {
    if (azt->edge == az->edge) {
      tot++;
    }
  }

  switch (az->edge) {
    case AE_TOP_TO_BOTTOMRIGHT: {
      int add = (region->winrct.ymax == area->totrct.ymin) ? 1 : 0;
      az->x1 = region->winrct.xmax - ((edge_offset + 1.0f) * tab_size_x);
      az->y1 = region->winrct.ymax - add;
      az->x2 = region->winrct.xmax - (edge_offset * tab_size_x);
      az->y2 = region->winrct.ymax - add + tab_size_y;
      break;
    }
    case AE_BOTTOM_TO_TOPLEFT:
      az->x1 = region->winrct.xmax - ((edge_offset + 1.0f) * tab_size_x);
      az->y1 = region->winrct.ymin - tab_size_y;
      az->x2 = region->winrct.xmax - (edge_offset * tab_size_x);
      az->y2 = region->winrct.ymin;
      break;
    case AE_LEFT_TO_TOPRIGHT:
      az->x1 = region->winrct.xmin - tab_size_y;
      az->y1 = region->winrct.ymax - ((edge_offset + 1.0f) * tab_size_x);
      az->x2 = region->winrct.xmin;
      az->y2 = region->winrct.ymax - (edge_offset * tab_size_x);
      break;
    case AE_RIGHT_TO_TOPLEFT:
      az->x1 = region->winrct.xmax;
      az->y1 = region->winrct.ymax - ((edge_offset + 1.0f) * tab_size_x);
      az->x2 = region->winrct.xmax + tab_size_y;
      az->y2 = region->winrct.ymax - (edge_offset * tab_size_x);
      break;
  }
  /* rect needed for mouse pointer test */
  BLI_rcti_init(&az->rect, az->x1, az->x2, az->y1, az->y2);
}

static bool region_azone_edge_poll(const ARegion *region, const bool is_fullscreen)
{
  const bool is_hidden = (region->flag & (RGN_FLAG_HIDDEN | RGN_FLAG_TOO_SMALL));

  if (is_hidden && is_fullscreen) {
    return false;
  }
  if (!is_hidden && ELEM(region->regiontype, RGN_TYPE_HEADER, RGN_TYPE_TOOL_HEADER)) {
    return false;
  }

  if (is_hidden && (U.app_flag & USER_APP_HIDE_REGION_TOGGLE)) {
    return false;
  }

  if (!is_hidden && (U.app_flag & USER_APP_LOCK_EDGE_RESIZE)) {
    return false;
  }

  return true;
}

static void region_azone_edge_init(ScrArea *area,
                                   ARegion *region,
                                   AZEdge edge,
                                   const bool is_fullscreen)
{
  const bool is_hidden = (region->flag & (RGN_FLAG_HIDDEN | RGN_FLAG_TOO_SMALL));

  if (!region_azone_edge_poll(region, is_fullscreen)) {
    return;
  }

  AZone *az = (AZone *)MEM_callocN(sizeof(AZone), "actionzone");
  BLI_addtail(&(area->actionzones), az);
  az->type = AZONE_REGION;
  az->region = region;
  az->edge = edge;

  if (is_hidden) {
    region_azone_tab_plus(area, az, region);
  }
  else {
    region_azone_edge(az, region);
  }
}

static void region_azone_scrollbar_init(ScrArea *area,
                                        ARegion *region,
                                        AZScrollDirection direction)
{
  rcti scroller_vert = (direction == AZ_SCROLL_VERT) ? region->v2d.vert : region->v2d.hor;
  AZone *az = MEM_callocN(sizeof(*az), __func__);
  float hide_width;

  BLI_addtail(&area->actionzones, az);
  az->type = AZONE_REGION_SCROLL;
  az->region = region;
  az->direction = direction;

  if (direction == AZ_SCROLL_VERT) {
    az->region->v2d.alpha_vert = 0;
    hide_width = V2D_SCROLL_HIDE_HEIGHT;
  }
  else if (direction == AZ_SCROLL_HOR) {
    az->region->v2d.alpha_hor = 0;
    hide_width = V2D_SCROLL_HIDE_WIDTH;
  }

  BLI_rcti_translate(&scroller_vert, region->winrct.xmin, region->winrct.ymin);
  az->x1 = scroller_vert.xmin - ((direction == AZ_SCROLL_VERT) ? hide_width : 0);
  az->y1 = scroller_vert.ymin - ((direction == AZ_SCROLL_HOR) ? hide_width : 0);
  az->x2 = scroller_vert.xmax + ((direction == AZ_SCROLL_VERT) ? hide_width : 0);
  az->y2 = scroller_vert.ymax + ((direction == AZ_SCROLL_HOR) ? hide_width : 0);

  BLI_rcti_init(&az->rect, az->x1, az->x2, az->y1, az->y2);
}

static void region_azones_scrollbars_init(ScrArea *area, ARegion *region)
{
  const View2D *v2d = &region->v2d;

  if ((v2d->scroll & V2D_SCROLL_VERTICAL) && ((v2d->scroll & V2D_SCROLL_VERTICAL_HANDLES) == 0)) {
    region_azone_scrollbar_init(area, region, AZ_SCROLL_VERT);
  }
  if ((v2d->scroll & V2D_SCROLL_HORIZONTAL) &&
      ((v2d->scroll & V2D_SCROLL_HORIZONTAL_HANDLES) == 0)) {
    region_azone_scrollbar_init(area, region, AZ_SCROLL_HOR);
  }
}

/* *************************************************************** */
static void region_azones_add_edge(ScrArea *area,
                                   ARegion *region,
                                   const int alignment,
                                   const bool is_fullscreen)
{

  /* edge code (t b l r) is along which area edge azone will be drawn */
  if (alignment == RGN_ALIGN_TOP) {
    region_azone_edge_init(area, region, AE_BOTTOM_TO_TOPLEFT, is_fullscreen);
  }
  else if (alignment == RGN_ALIGN_BOTTOM) {
    region_azone_edge_init(area, region, AE_TOP_TO_BOTTOMRIGHT, is_fullscreen);
  }
  else if (alignment == RGN_ALIGN_RIGHT) {
    region_azone_edge_init(area, region, AE_LEFT_TO_TOPRIGHT, is_fullscreen);
  }
  else if (alignment == RGN_ALIGN_LEFT) {
    region_azone_edge_init(area, region, AE_RIGHT_TO_TOPLEFT, is_fullscreen);
  }
}

static void region_azones_add(const bScreen *screen, ScrArea *area, ARegion *region)
{
  const bool is_fullscreen = screen->state == SCREENFULL;

  /* Only display tab or icons when the header region is hidden
   * (not the tool header - they overlap). */
  if (region->regiontype == RGN_TYPE_TOOL_HEADER) {
    return;
  }

  region_azones_add_edge(area, region, RGN_ALIGN_ENUM_FROM_MASK(region->alignment), is_fullscreen);

  /* For a split region also continue the azone edge from the next region if this region is aligned
   * with the next */
  if ((region->alignment & RGN_SPLIT_PREV) && region->prev) {
    region_azones_add_edge(
        area, region, RGN_ALIGN_ENUM_FROM_MASK(region->prev->alignment), is_fullscreen);
  }

  if (is_fullscreen) {
    fullscreen_azone_init(area, region);
  }

  region_azones_scrollbars_init(area, region);
}

/* dir is direction to check, not the splitting edge direction! */
static int rct_fits(const rcti *rect, const eScreenAxis dir_axis, int size)
{
  if (dir_axis == SCREEN_AXIS_H) {
    return BLI_rcti_size_x(rect) + 1 - size;
  }
  /* Vertical. */
  return BLI_rcti_size_y(rect) + 1 - size;
}

/* *************************************************************** */

/* region should be overlapping */
/* function checks if some overlapping region was defined before - on same place */
static void region_overlap_fix(ScrArea *area, ARegion *region)
{
  /* find overlapping previous region on same place */
  ARegion *region_iter;
  int align1 = 0;
  const int align = RGN_ALIGN_ENUM_FROM_MASK(region->alignment);
  for (region_iter = region->prev; region_iter; region_iter = region_iter->prev) {
    if (region_iter->flag & RGN_FLAG_HIDDEN) {
      continue;
    }

    if (region_iter->overlap && ((region_iter->alignment & RGN_SPLIT_PREV) == 0)) {
      if (ELEM(region_iter->alignment, RGN_ALIGN_FLOAT)) {
        continue;
      }
      align1 = region_iter->alignment;
      if (BLI_rcti_isect(&region_iter->winrct, &region->winrct, NULL)) {
        if (align1 != align) {
          /* Left overlapping right or vice-versa, forbid this! */
          region->flag |= RGN_FLAG_TOO_SMALL;
          return;
        }
        /* Else, we have our previous region on same side. */
        break;
      }
    }
  }

  /* Guard against flags slipping through that would have to be masked out in usages below. */
  BLI_assert(align1 == RGN_ALIGN_ENUM_FROM_MASK(align1));

  /* translate or close */
  if (region_iter) {
    if (align1 == RGN_ALIGN_LEFT) {
      if (region->winrct.xmax + region_iter->winx > area->winx - U.widget_unit) {
        region->flag |= RGN_FLAG_TOO_SMALL;
        return;
      }
      BLI_rcti_translate(&region->winrct, region_iter->winx, 0);
    }
    else if (align1 == RGN_ALIGN_RIGHT) {
      if (region->winrct.xmin - region_iter->winx < U.widget_unit) {
        region->flag |= RGN_FLAG_TOO_SMALL;
        return;
      }
      BLI_rcti_translate(&region->winrct, -region_iter->winx, 0);
    }
  }

  /* At this point, 'region' is in its final position and still open.
   * Make a final check it does not overlap any previous 'other side' region. */
  for (region_iter = region->prev; region_iter; region_iter = region_iter->prev) {
    if (region_iter->flag & RGN_FLAG_HIDDEN) {
      continue;
    }
    if (ELEM(region_iter->alignment, RGN_ALIGN_FLOAT)) {
      continue;
    }

    if (region_iter->overlap && (region_iter->alignment & RGN_SPLIT_PREV) == 0) {
      if ((region_iter->alignment != align) &&
          BLI_rcti_isect(&region_iter->winrct, &region->winrct, NULL)) {
        /* Left overlapping right or vice-versa, forbid this! */
        region->flag |= RGN_FLAG_TOO_SMALL;
        return;
      }
    }
  }
}

bool ED_region_is_overlap(int spacetype, int regiontype)
{
  if (regiontype == RGN_TYPE_HUD) {
    return true;
  }
  if (U.uiflag2 & USER_REGION_OVERLAP) {
    if (spacetype == SPACE_NODE) {
      if (regiontype == RGN_TYPE_TOOLS) {
        return true;
      }
    }
    else if (ELEM(spacetype, SPACE_VIEW3D, SPACE_IMAGE)) {
      if (ELEM(regiontype,
               RGN_TYPE_TOOLS,
               RGN_TYPE_UI,
               RGN_TYPE_TOOL_PROPS,
               RGN_TYPE_FOOTER,
               RGN_TYPE_TOOL_HEADER)) {
        return true;
      }
    }
  }

  return false;
}

static void region_rect_recursive(
    ScrArea *area, ARegion *region, rcti *remainder, rcti *overlap_remainder, int quad)
{
  rcti *remainder_prev = remainder;

  if (region == NULL) {
    return;
  }

  int prev_winx = region->winx;
  int prev_winy = region->winy;

  /* no returns in function, winrct gets set in the end again */
  BLI_rcti_init(&region->winrct, 0, 0, 0, 0);

  /* for test; allow split of previously defined region */
  if (region->alignment & RGN_SPLIT_PREV) {
    if (region->prev) {
      remainder = &region->prev->winrct;
    }
  }

  int alignment = RGN_ALIGN_ENUM_FROM_MASK(region->alignment);

  /* set here, assuming userpref switching forces to call this again */
  region->overlap = ED_region_is_overlap(area->spacetype, region->regiontype);

  /* clear state flags first */
  region->flag &= ~(RGN_FLAG_TOO_SMALL | RGN_FLAG_SIZE_CLAMP_X | RGN_FLAG_SIZE_CLAMP_Y);
  /* user errors */
  if ((region->next == NULL) && !ELEM(alignment, RGN_ALIGN_QSPLIT, RGN_ALIGN_FLOAT)) {
    alignment = RGN_ALIGN_NONE;
  }

  /* If both the ARegion.sizex/y and the prefsize are 0, the region is tagged as too small, even
   * before the layout for dynamic regions is created. #wm_draw_window_offscreen() allows the
   * layout to be created despite the RGN_FLAG_TOO_SMALL flag being set. But there may still be
   * regions that don't have a separate ARegionType.layout callback. For those, set a default
   * prefsize so they can become visible. */
  if ((region->flag & RGN_FLAG_DYNAMIC_SIZE) && !(region->type->layout)) {
    if ((region->sizex == 0) && (region->type->prefsizex == 0)) {
      region->type->prefsizex = AREAMINX;
    }
    if ((region->sizey == 0) && (region->type->prefsizey == 0)) {
      region->type->prefsizey = HEADERY;
    }
  }

  /* prefsize, taking into account DPI */
  int prefsizex = UI_DPI_FAC *
                  ((region->sizex > 1) ? region->sizex + 0.5f : region->type->prefsizex);
  int prefsizey;

  if (region->flag & RGN_FLAG_PREFSIZE_OR_HIDDEN) {
    prefsizex = UI_DPI_FAC * region->type->prefsizex;
    prefsizey = UI_DPI_FAC * region->type->prefsizey;
  }
  else if (region->regiontype == RGN_TYPE_HEADER) {
    prefsizey = ED_area_headersize();
  }
  else if (region->regiontype == RGN_TYPE_TOOL_HEADER) {
    prefsizey = ED_area_headersize();
  }
  else if (region->regiontype == RGN_TYPE_FOOTER) {
    prefsizey = ED_area_footersize();
  }
  else if (ED_area_is_global(area)) {
    prefsizey = ED_region_global_size_y();
  }
  else {
    prefsizey = UI_DPI_FAC * (region->sizey > 1 ? region->sizey + 0.5f : region->type->prefsizey);
  }

  if (region->flag & RGN_FLAG_HIDDEN) {
    /* hidden is user flag */
  }
  else if (alignment == RGN_ALIGN_FLOAT) {
    /**
     * \note Currently this window type is only used for #RGN_TYPE_HUD,
     * We expect the panel to resize itself to be larger.
     *
     * This aligns to the lower left of the area.
     */
    const int size_min[2] = {UI_UNIT_X, UI_UNIT_Y};
    rcti overlap_remainder_margin = *overlap_remainder;

    BLI_rcti_resize(&overlap_remainder_margin,
                    max_ii(0, BLI_rcti_size_x(overlap_remainder) - UI_UNIT_X / 2),
                    max_ii(0, BLI_rcti_size_y(overlap_remainder) - UI_UNIT_Y / 2));
    region->winrct.xmin = overlap_remainder_margin.xmin + region->runtime.offset_x;
    region->winrct.ymin = overlap_remainder_margin.ymin + region->runtime.offset_y;
    region->winrct.xmax = region->winrct.xmin + prefsizex - 1;
    region->winrct.ymax = region->winrct.ymin + prefsizey - 1;

    BLI_rcti_isect(&region->winrct, &overlap_remainder_margin, &region->winrct);

    if (BLI_rcti_size_x(&region->winrct) != prefsizex - 1) {
      region->flag |= RGN_FLAG_SIZE_CLAMP_X;
    }
    if (BLI_rcti_size_y(&region->winrct) != prefsizey - 1) {
      region->flag |= RGN_FLAG_SIZE_CLAMP_Y;
    }

    /* We need to use a test that won't have been previously clamped. */
    rcti winrct_test = {
        .xmin = region->winrct.xmin,
        .ymin = region->winrct.ymin,
        .xmax = region->winrct.xmin + size_min[0],
        .ymax = region->winrct.ymin + size_min[1],
    };
    BLI_rcti_isect(&winrct_test, &overlap_remainder_margin, &winrct_test);
    if (BLI_rcti_size_x(&winrct_test) < size_min[0] ||
        BLI_rcti_size_y(&winrct_test) < size_min[1]) {
      region->flag |= RGN_FLAG_TOO_SMALL;
    }
  }
  else if (rct_fits(remainder, SCREEN_AXIS_V, 1) < 0 ||
           rct_fits(remainder, SCREEN_AXIS_H, 1) < 0) {
    /* remainder is too small for any usage */
    region->flag |= RGN_FLAG_TOO_SMALL;
  }
  else if (alignment == RGN_ALIGN_NONE) {
    /* typically last region */
    region->winrct = *remainder;
    BLI_rcti_init(remainder, 0, 0, 0, 0);
  }
  else if (ELEM(alignment, RGN_ALIGN_TOP, RGN_ALIGN_BOTTOM)) {
    rcti *winrct = (region->overlap) ? overlap_remainder : remainder;

    if ((prefsizey == 0) || (rct_fits(winrct, SCREEN_AXIS_V, prefsizey) < 0)) {
      region->flag |= RGN_FLAG_TOO_SMALL;
    }
    else {
      int fac = rct_fits(winrct, SCREEN_AXIS_V, prefsizey);

      if (fac < 0) {
        prefsizey += fac;
      }

      region->winrct = *winrct;

      if (alignment == RGN_ALIGN_TOP) {
        region->winrct.ymin = region->winrct.ymax - prefsizey + 1;
        winrct->ymax = region->winrct.ymin - 1;
      }
      else {
        region->winrct.ymax = region->winrct.ymin + prefsizey - 1;
        winrct->ymin = region->winrct.ymax + 1;
      }
      BLI_rcti_sanitize(winrct);
    }
  }
  else if (ELEM(alignment, RGN_ALIGN_LEFT, RGN_ALIGN_RIGHT)) {
    rcti *winrct = (region->overlap) ? overlap_remainder : remainder;

    if ((prefsizex == 0) || (rct_fits(winrct, SCREEN_AXIS_H, prefsizex) < 0)) {
      region->flag |= RGN_FLAG_TOO_SMALL;
    }
    else {
      int fac = rct_fits(winrct, SCREEN_AXIS_H, prefsizex);

      if (fac < 0) {
        prefsizex += fac;
      }

      region->winrct = *winrct;

      if (alignment == RGN_ALIGN_RIGHT) {
        region->winrct.xmin = region->winrct.xmax - prefsizex + 1;
        winrct->xmax = region->winrct.xmin - 1;
      }
      else {
        region->winrct.xmax = region->winrct.xmin + prefsizex - 1;
        winrct->xmin = region->winrct.xmax + 1;
      }
      BLI_rcti_sanitize(winrct);
    }
  }
  else if (ELEM(alignment, RGN_ALIGN_VSPLIT, RGN_ALIGN_HSPLIT)) {
    /* Percentage subdiv. */
    region->winrct = *remainder;

    if (alignment == RGN_ALIGN_HSPLIT) {
      if (rct_fits(remainder, SCREEN_AXIS_H, prefsizex) > 4) {
        region->winrct.xmax = BLI_rcti_cent_x(remainder);
        remainder->xmin = region->winrct.xmax + 1;
      }
      else {
        BLI_rcti_init(remainder, 0, 0, 0, 0);
      }
    }
    else {
      if (rct_fits(remainder, SCREEN_AXIS_V, prefsizey) > 4) {
        region->winrct.ymax = BLI_rcti_cent_y(remainder);
        remainder->ymin = region->winrct.ymax + 1;
      }
      else {
        BLI_rcti_init(remainder, 0, 0, 0, 0);
      }
    }
  }
  else if (alignment == RGN_ALIGN_QSPLIT) {
    region->winrct = *remainder;

    /* test if there's still 4 regions left */
    if (quad == 0) {
      ARegion *region_test = region->next;
      int count = 1;

      while (region_test) {
        region_test->alignment = RGN_ALIGN_QSPLIT;
        region_test = region_test->next;
        count++;
      }

      if (count != 4) {
        /* let's stop adding regions */
        BLI_rcti_init(remainder, 0, 0, 0, 0);
        if (G.debug & G_DEBUG) {
          printf("region quadsplit failed\n");
        }
      }
      else {
        quad = 1;
      }
    }
    if (quad) {
      if (quad == 1) { /* left bottom */
        region->winrct.xmax = BLI_rcti_cent_x(remainder);
        region->winrct.ymax = BLI_rcti_cent_y(remainder);
      }
      else if (quad == 2) { /* left top */
        region->winrct.xmax = BLI_rcti_cent_x(remainder);
        region->winrct.ymin = BLI_rcti_cent_y(remainder) + 1;
      }
      else if (quad == 3) { /* right bottom */
        region->winrct.xmin = BLI_rcti_cent_x(remainder) + 1;
        region->winrct.ymax = BLI_rcti_cent_y(remainder);
      }
      else { /* right top */
        region->winrct.xmin = BLI_rcti_cent_x(remainder) + 1;
        region->winrct.ymin = BLI_rcti_cent_y(remainder) + 1;
        BLI_rcti_init(remainder, 0, 0, 0, 0);
      }

      /* Fix any negative dimensions. This can happen when a quad split 3d view gets too small.
       * (see T72200). */
      BLI_rcti_sanitize(&region->winrct);

      quad++;
    }
  }

  /* for speedup */
  region->winx = BLI_rcti_size_x(&region->winrct) + 1;
  region->winy = BLI_rcti_size_y(&region->winrct) + 1;

  /* If region opened normally, we store this for hide/reveal usage. */
  /* Prevent rounding errors for UI_DPI_FAC multiply and divide. */
  if (region->winx > 1) {
    region->sizex = (region->winx + 0.5f) / UI_DPI_FAC;
  }
  if (region->winy > 1) {
    region->sizey = (region->winy + 0.5f) / UI_DPI_FAC;
  }

  /* exception for multiple overlapping regions on same spot */
  if (region->overlap && (alignment != RGN_ALIGN_FLOAT)) {
    region_overlap_fix(area, region);
  }

  /* set winrect for azones */
  if (region->flag & (RGN_FLAG_HIDDEN | RGN_FLAG_TOO_SMALL)) {
    region->winrct = (region->overlap) ? *overlap_remainder : *remainder;

    switch (alignment) {
      case RGN_ALIGN_TOP:
        region->winrct.ymin = region->winrct.ymax;
        break;
      case RGN_ALIGN_BOTTOM:
        region->winrct.ymax = region->winrct.ymin;
        break;
      case RGN_ALIGN_RIGHT:
        region->winrct.xmin = region->winrct.xmax;
        break;
      case RGN_ALIGN_LEFT:
        region->winrct.xmax = region->winrct.xmin;
        break;
      default:
        /* prevent winrct to be valid */
        region->winrct.xmax = region->winrct.xmin;
        break;
    }

    /* Size on one axis is now 0, the other axis may still be invalid (negative) though. */
    BLI_rcti_sanitize(&region->winrct);
  }

  /* restore prev-split exception */
  if (region->alignment & RGN_SPLIT_PREV) {
    if (region->prev) {
      remainder = remainder_prev;
      region->prev->winx = BLI_rcti_size_x(&region->prev->winrct) + 1;
      region->prev->winy = BLI_rcti_size_y(&region->prev->winrct) + 1;
    }
  }

  /* After non-overlapping region, all following overlapping regions
   * fit within the remaining space again. */
  if (!region->overlap) {
    *overlap_remainder = *remainder;
  }

  BLI_assert(BLI_rcti_is_valid(&region->winrct));

  region_rect_recursive(area, region->next, remainder, overlap_remainder, quad);

  /* Tag for redraw if size changes. */
  if (region->winx != prev_winx || region->winy != prev_winy) {
    /* 3D View needs a full rebuild in case a progressive render runs. Rest can live with
     * no-rebuild (e.g. Outliner) */
    if (area->spacetype == SPACE_VIEW3D) {
      ED_region_tag_redraw(region);
    }
    else {
      ED_region_tag_redraw_no_rebuild(region);
    }
  }

  /* Clear, initialize on demand. */
  memset(&region->runtime.visible_rect, 0, sizeof(region->runtime.visible_rect));
}

static void area_calc_totrct(ScrArea *area, const rcti *window_rect)
{
  short px = (short)U.pixelsize;

  area->totrct.xmin = area->v1->vec.x;
  area->totrct.xmax = area->v4->vec.x;
  area->totrct.ymin = area->v1->vec.y;
  area->totrct.ymax = area->v2->vec.y;

  /* scale down totrct by 1 pixel on all sides not matching window borders */
  if (area->totrct.xmin > window_rect->xmin) {
    area->totrct.xmin += px;
  }
  if (area->totrct.xmax < (window_rect->xmax - 1)) {
    area->totrct.xmax -= px;
  }
  if (area->totrct.ymin > window_rect->ymin) {
    area->totrct.ymin += px;
  }
  if (area->totrct.ymax < (window_rect->ymax - 1)) {
    area->totrct.ymax -= px;
  }
  /* Although the following asserts are correct they lead to a very unstable Blender.
   * And the asserts would fail even in 2.7x
   * (they were added in 2.8x as part of the top-bar commit).
   * For more details see T54864. */
#if 0
  BLI_assert(area->totrct.xmin >= 0);
  BLI_assert(area->totrct.xmax >= 0);
  BLI_assert(area->totrct.ymin >= 0);
  BLI_assert(area->totrct.ymax >= 0);
#endif

  /* for speedup */
  area->winx = BLI_rcti_size_x(&area->totrct) + 1;
  area->winy = BLI_rcti_size_y(&area->totrct) + 1;
}

/* used for area initialize below */
static void region_subwindow(ARegion *region)
{
  bool hidden = (region->flag & (RGN_FLAG_HIDDEN | RGN_FLAG_TOO_SMALL)) != 0;

  if ((region->alignment & RGN_SPLIT_PREV) && region->prev) {
    hidden = hidden || (region->prev->flag & (RGN_FLAG_HIDDEN | RGN_FLAG_TOO_SMALL));
  }

  region->visible = !hidden;
}

static bool event_in_markers_region(const ARegion *region, const wmEvent *event)
{
  rcti rect = region->winrct;
  rect.ymax = rect.ymin + UI_MARKER_MARGIN_Y;
  return BLI_rcti_isect_pt_v(&rect, event->xy);
}

/**
 * \param region: Region, may be NULL when adding handlers for \a area.
 */
static void ed_default_handlers(
    wmWindowManager *wm, ScrArea *area, ARegion *region, ListBase *handlers, int flag)
{
  BLI_assert(region ? (&region->handlers == handlers) : (&area->handlers == handlers));

  /* NOTE: add-handler checks if it already exists. */

  /* XXX: it would be good to have bound-box checks for some of these. */
  if (flag & ED_KEYMAP_UI) {
    wmKeyMap *keymap = WM_keymap_ensure(wm->defaultconf, "User Interface", 0, 0);
    WM_event_add_keymap_handler(handlers, keymap);

    ListBase *dropboxes = WM_dropboxmap_find("User Interface", 0, 0);
    WM_event_add_dropbox_handler(handlers, dropboxes);

    /* user interface widgets */
    UI_region_handlers_add(handlers);
  }
  if (flag & ED_KEYMAP_GIZMO) {
    BLI_assert(region && ELEM(region->type->regionid, RGN_TYPE_WINDOW, RGN_TYPE_PREVIEW));
    if (region) {
      /* Anything else is confusing, only allow this. */
      BLI_assert(&region->handlers == handlers);
      if (region->gizmo_map == NULL) {
        region->gizmo_map = WM_gizmomap_new_from_type(
            &(const struct wmGizmoMapType_Params){area->spacetype, region->type->regionid});
      }
      WM_gizmomap_add_handlers(region, region->gizmo_map);
    }
  }
  if (flag & ED_KEYMAP_VIEW2D) {
    /* 2d-viewport handling+manipulation */
    wmKeyMap *keymap = WM_keymap_ensure(wm->defaultconf, "View2D", 0, 0);
    WM_event_add_keymap_handler(handlers, keymap);
  }
  if (flag & ED_KEYMAP_ANIMATION) {
    wmKeyMap *keymap;

    /* time-markers */
    keymap = WM_keymap_ensure(wm->defaultconf, "Markers", 0, 0);
    WM_event_add_keymap_handler_poll(handlers, keymap, event_in_markers_region);

    /* time-scrub */
    keymap = WM_keymap_ensure(wm->defaultconf, "Time Scrub", 0, 0);
    WM_event_add_keymap_handler_poll(handlers, keymap, ED_time_scrub_event_in_region);

    /* frame changing and timeline operators (for time spaces) */
    keymap = WM_keymap_ensure(wm->defaultconf, "Animation", 0, 0);
    WM_event_add_keymap_handler(handlers, keymap);
  }
  if (flag & ED_KEYMAP_TOOL) {
    if (flag & ED_KEYMAP_GIZMO) {
      WM_event_add_keymap_handler_dynamic(
          &region->handlers, WM_event_get_keymap_from_toolsystem_with_gizmos, area);
    }
    else {
      WM_event_add_keymap_handler_dynamic(
          &region->handlers, WM_event_get_keymap_from_toolsystem, area);
    }
  }
  if (flag & ED_KEYMAP_FRAMES) {
    /* frame changing/jumping (for all spaces) */
    wmKeyMap *keymap = WM_keymap_ensure(wm->defaultconf, "Frames", 0, 0);
    WM_event_add_keymap_handler(handlers, keymap);
  }
  if (flag & ED_KEYMAP_HEADER) {
    /* standard keymap for headers regions */
    wmKeyMap *keymap = WM_keymap_ensure(wm->defaultconf, "Region Context Menu", 0, 0);
    WM_event_add_keymap_handler(handlers, keymap);
  }
  if (flag & ED_KEYMAP_FOOTER) {
    /* standard keymap for footer regions */
    wmKeyMap *keymap = WM_keymap_ensure(wm->defaultconf, "Region Context Menu", 0, 0);
    WM_event_add_keymap_handler(handlers, keymap);
  }
  if (flag & ED_KEYMAP_NAVBAR) {
    /* standard keymap for Navigation bar regions */
    wmKeyMap *keymap = WM_keymap_ensure(wm->defaultconf, "Region Context Menu", 0, 0);
    WM_event_add_keymap_handler(&region->handlers, keymap);
  }

  /* Keep last because of LMB/RMB handling, see: T57527. */
  if (flag & ED_KEYMAP_GPENCIL) {
    /* grease pencil */
    /* NOTE: This is now 4 keymaps - One for basic functionality,
     *       and others for special stroke modes (edit, paint and sculpt).
     *
     *       For now, it's easier to just include all,
     *       since you hardly want one without the others.
     */
    wmKeyMap *keymap_general = WM_keymap_ensure(wm->defaultconf, "Grease Pencil", 0, 0);
    WM_event_add_keymap_handler(handlers, keymap_general);

    wmKeyMap *keymap_curve_edit = WM_keymap_ensure(
        wm->defaultconf, "Grease Pencil Stroke Curve Edit Mode", 0, 0);
    WM_event_add_keymap_handler(handlers, keymap_curve_edit);

    wmKeyMap *keymap_edit = WM_keymap_ensure(
        wm->defaultconf, "Grease Pencil Stroke Edit Mode", 0, 0);
    WM_event_add_keymap_handler(handlers, keymap_edit);

    wmKeyMap *keymap_paint = WM_keymap_ensure(
        wm->defaultconf, "Grease Pencil Stroke Paint Mode", 0, 0);
    WM_event_add_keymap_handler(handlers, keymap_paint);

    wmKeyMap *keymap_paint_draw = WM_keymap_ensure(
        wm->defaultconf, "Grease Pencil Stroke Paint (Draw brush)", 0, 0);
    WM_event_add_keymap_handler(handlers, keymap_paint_draw);

    wmKeyMap *keymap_paint_erase = WM_keymap_ensure(
        wm->defaultconf, "Grease Pencil Stroke Paint (Erase)", 0, 0);
    WM_event_add_keymap_handler(handlers, keymap_paint_erase);

    wmKeyMap *keymap_paint_fill = WM_keymap_ensure(
        wm->defaultconf, "Grease Pencil Stroke Paint (Fill)", 0, 0);
    WM_event_add_keymap_handler(handlers, keymap_paint_fill);

    wmKeyMap *keymap_paint_tint = WM_keymap_ensure(
        wm->defaultconf, "Grease Pencil Stroke Paint (Tint)", 0, 0);
    WM_event_add_keymap_handler(handlers, keymap_paint_tint);

    wmKeyMap *keymap_sculpt = WM_keymap_ensure(
        wm->defaultconf, "Grease Pencil Stroke Sculpt Mode", 0, 0);
    WM_event_add_keymap_handler(handlers, keymap_sculpt);

    wmKeyMap *keymap_vertex = WM_keymap_ensure(
        wm->defaultconf, "Grease Pencil Stroke Vertex Mode", 0, 0);
    WM_event_add_keymap_handler(handlers, keymap_vertex);

    wmKeyMap *keymap_vertex_draw = WM_keymap_ensure(
        wm->defaultconf, "Grease Pencil Stroke Vertex (Draw)", 0, 0);
    WM_event_add_keymap_handler(handlers, keymap_vertex_draw);

    wmKeyMap *keymap_vertex_blur = WM_keymap_ensure(
        wm->defaultconf, "Grease Pencil Stroke Vertex (Blur)", 0, 0);
    WM_event_add_keymap_handler(handlers, keymap_vertex_blur);

    wmKeyMap *keymap_vertex_average = WM_keymap_ensure(
        wm->defaultconf, "Grease Pencil Stroke Vertex (Average)", 0, 0);
    WM_event_add_keymap_handler(handlers, keymap_vertex_average);

    wmKeyMap *keymap_vertex_smear = WM_keymap_ensure(
        wm->defaultconf, "Grease Pencil Stroke Vertex (Smear)", 0, 0);
    WM_event_add_keymap_handler(handlers, keymap_vertex_smear);

    wmKeyMap *keymap_vertex_replace = WM_keymap_ensure(
        wm->defaultconf, "Grease Pencil Stroke Vertex (Replace)", 0, 0);
    WM_event_add_keymap_handler(handlers, keymap_vertex_replace);

    wmKeyMap *keymap_sculpt_smooth = WM_keymap_ensure(
        wm->defaultconf, "Grease Pencil Stroke Sculpt (Smooth)", 0, 0);
    WM_event_add_keymap_handler(handlers, keymap_sculpt_smooth);

    wmKeyMap *keymap_sculpt_thickness = WM_keymap_ensure(
        wm->defaultconf, "Grease Pencil Stroke Sculpt (Thickness)", 0, 0);
    WM_event_add_keymap_handler(handlers, keymap_sculpt_thickness);

    wmKeyMap *keymap_sculpt_strength = WM_keymap_ensure(
        wm->defaultconf, "Grease Pencil Stroke Sculpt (Strength)", 0, 0);
    WM_event_add_keymap_handler(handlers, keymap_sculpt_strength);

    wmKeyMap *keymap_sculpt_grab = WM_keymap_ensure(
        wm->defaultconf, "Grease Pencil Stroke Sculpt (Grab)", 0, 0);
    WM_event_add_keymap_handler(handlers, keymap_sculpt_grab);

    wmKeyMap *keymap_sculpt_push = WM_keymap_ensure(
        wm->defaultconf, "Grease Pencil Stroke Sculpt (Push)", 0, 0);
    WM_event_add_keymap_handler(handlers, keymap_sculpt_push);

    wmKeyMap *keymap_sculpt_twist = WM_keymap_ensure(
        wm->defaultconf, "Grease Pencil Stroke Sculpt (Twist)", 0, 0);
    WM_event_add_keymap_handler(handlers, keymap_sculpt_twist);

    wmKeyMap *keymap_sculpt_pinch = WM_keymap_ensure(
        wm->defaultconf, "Grease Pencil Stroke Sculpt (Pinch)", 0, 0);
    WM_event_add_keymap_handler(handlers, keymap_sculpt_pinch);

    wmKeyMap *keymap_sculpt_randomize = WM_keymap_ensure(
        wm->defaultconf, "Grease Pencil Stroke Sculpt (Randomize)", 0, 0);
    WM_event_add_keymap_handler(handlers, keymap_sculpt_randomize);

    wmKeyMap *keymap_sculpt_clone = WM_keymap_ensure(
        wm->defaultconf, "Grease Pencil Stroke Sculpt (Clone)", 0, 0);
    WM_event_add_keymap_handler(handlers, keymap_sculpt_clone);

    wmKeyMap *keymap_weight = WM_keymap_ensure(
        wm->defaultconf, "Grease Pencil Stroke Weight Mode", 0, 0);
    WM_event_add_keymap_handler(handlers, keymap_weight);

    wmKeyMap *keymap_weight_draw = WM_keymap_ensure(
        wm->defaultconf, "Grease Pencil Stroke Weight (Draw)", 0, 0);
    WM_event_add_keymap_handler(handlers, keymap_weight_draw);
  }
}

void ED_area_update_region_sizes(wmWindowManager *wm, wmWindow *win, ScrArea *area)
{
  if (!(area->flag & AREA_FLAG_REGION_SIZE_UPDATE)) {
    return;
  }
  const bScreen *screen = WM_window_get_active_screen(win);

  rcti window_rect;
  WM_window_rect_calc(win, &window_rect);
  area_calc_totrct(area, &window_rect);

  /* region rect sizes */
  rcti rect = area->totrct;
  rcti overlap_rect = rect;
  region_rect_recursive(area, area->regionbase.first, &rect, &overlap_rect, 0);

  /* Dynamically sized regions may have changed region sizes, so we have to force azone update. */
  area_azone_init(win, screen, area);

  LISTBASE_FOREACH (ARegion *, region, &area->regionbase) {
    region_subwindow(region);

    /* region size may have changed, init does necessary adjustments */
    if (region->type->init) {
      region->type->init(wm, region);
    }

    /* Some AZones use View2D data which is only updated in region init, so call that first! */
    region_azones_add(screen, area, region);
  }
  ED_area_azones_update(area, win->eventstate->xy);

  area->flag &= ~AREA_FLAG_REGION_SIZE_UPDATE;
}

bool ED_area_has_shared_border(struct ScrArea *a, struct ScrArea *b)
{
  return area_getorientation(a, b) != -1;
}

void ED_area_init(wmWindowManager *wm, wmWindow *win, ScrArea *area)
{
  WorkSpace *workspace = WM_window_get_active_workspace(win);
  const bScreen *screen = BKE_workspace_active_screen_get(win->workspace_hook);
  const Scene *scene = WM_window_get_active_scene(win);
  ViewLayer *view_layer = WM_window_get_active_view_layer(win);

  if (ED_area_is_global(area) && (area->global->flag & GLOBAL_AREA_IS_HIDDEN)) {
    return;
  }

  rcti window_rect;
  WM_window_rect_calc(win, &window_rect);

  /* Set type-definitions. */
  area->type = BKE_spacetype_from_id(area->spacetype);

  if (area->type == NULL) {
    area->spacetype = SPACE_VIEW3D;
    area->type = BKE_spacetype_from_id(area->spacetype);
  }

  LISTBASE_FOREACH (ARegion *, region, &area->regionbase) {
    region->type = BKE_regiontype_from_id_or_first(area->type, region->regiontype);
  }

  /* area sizes */
  area_calc_totrct(area, &window_rect);

  /* region rect sizes */
  rcti rect = area->totrct;
  rcti overlap_rect = rect;
  region_rect_recursive(area, area->regionbase.first, &rect, &overlap_rect, 0);
  area->flag &= ~AREA_FLAG_REGION_SIZE_UPDATE;

  /* default area handlers */
  ed_default_handlers(wm, area, NULL, &area->handlers, area->type->keymapflag);
  /* checks spacedata, adds own handlers */
  if (area->type->init) {
    area->type->init(wm, area);
  }

  /* clear all azones, add the area triangle widgets */
  area_azone_init(win, screen, area);

  /* region windows, default and own handlers */
  LISTBASE_FOREACH (ARegion *, region, &area->regionbase) {
    region_subwindow(region);

    if (region->visible) {
      /* default region handlers */
      ed_default_handlers(wm, area, region, &region->handlers, region->type->keymapflag);
      /* own handlers */
      if (region->type->init) {
        region->type->init(wm, region);
      }
    }
    else {
      /* prevent uiblocks to run */
      UI_blocklist_free(NULL, region);
    }

    /* Some AZones use View2D data which is only updated in region init, so call that first! */
    region_azones_add(screen, area, region);
  }

  /* Avoid re-initializing tools while resizing the window. */
  if ((G.moving & G_TRANSFORM_WM) == 0) {
    if ((1 << area->spacetype) & WM_TOOLSYSTEM_SPACE_MASK) {
<<<<<<< HEAD
      WM_toolsystem_refresh_screen_area(workspace, view_layer, area);
=======
      WM_toolsystem_refresh_screen_area(workspace, scene, view_layer, area);
      area->flag |= AREA_FLAG_ACTIVE_TOOL_UPDATE;
>>>>>>> 87ef423e
    }
    else {
      area->runtime.tool = NULL;
      area->runtime.is_tool_set = true;
    }
  }
}

static void area_offscreen_init(ScrArea *area)
{
  area->flag |= AREA_FLAG_OFFSCREEN;
  area->type = BKE_spacetype_from_id(area->spacetype);

  if (area->type == NULL) {
    area->spacetype = SPACE_VIEW3D;
    area->type = BKE_spacetype_from_id(area->spacetype);
  }

  LISTBASE_FOREACH (ARegion *, region, &area->regionbase) {
    region->type = BKE_regiontype_from_id_or_first(area->type, region->regiontype);
  }
}

ScrArea *ED_area_offscreen_create(wmWindow *win, eSpace_Type space_type)
{
  ScrArea *area = MEM_callocN(sizeof(*area), __func__);
  area->spacetype = space_type;

  screen_area_spacelink_add(WM_window_get_active_scene(win), area, space_type);
  area_offscreen_init(area);

  return area;
}

static void area_offscreen_exit(wmWindowManager *wm, wmWindow *win, ScrArea *area)
{
  if (area->type && area->type->exit) {
    area->type->exit(wm, area);
  }

  LISTBASE_FOREACH (ARegion *, region, &area->regionbase) {
    if (region->type && region->type->exit) {
      region->type->exit(wm, region);
    }

    WM_event_modal_handler_region_replace(win, region, NULL);
    WM_draw_region_free(region, true);

    MEM_SAFE_FREE(region->headerstr);

    if (region->regiontimer) {
      WM_event_remove_timer(wm, win, region->regiontimer);
      region->regiontimer = NULL;
    }

    if (wm->message_bus) {
      WM_msgbus_clear_by_owner(wm->message_bus, region);
    }
  }

  WM_event_modal_handler_area_replace(win, area, NULL);
}

void ED_area_offscreen_free(wmWindowManager *wm, wmWindow *win, ScrArea *area)
{
  area_offscreen_exit(wm, win, area);

  BKE_screen_area_free(area);
  MEM_freeN(area);
}

static void region_update_rect(ARegion *region)
{
  region->winx = BLI_rcti_size_x(&region->winrct) + 1;
  region->winy = BLI_rcti_size_y(&region->winrct) + 1;

  /* v2d mask is used to subtract scrollbars from a 2d view. Needs initialize here. */
  BLI_rcti_init(&region->v2d.mask, 0, region->winx - 1, 0, region->winy - 1);
}

void ED_region_update_rect(ARegion *region)
{
  region_update_rect(region);
}

void ED_region_floating_init(ARegion *region)
{
  BLI_assert(region->alignment == RGN_ALIGN_FLOAT);

  /* refresh can be called before window opened */
  region_subwindow(region);

  region_update_rect(region);
}

void ED_region_cursor_set(wmWindow *win, ScrArea *area, ARegion *region)
{
  if (region != NULL) {
    if ((region->gizmo_map != NULL) && WM_gizmomap_cursor_set(region->gizmo_map, win)) {
      return;
    }
    if (area && region->type && region->type->cursor) {
      region->type->cursor(win, area, region);
      return;
    }
  }

  if (WM_cursor_set_from_tool(win, area, region)) {
    return;
  }

  WM_cursor_set(win, WM_CURSOR_DEFAULT);
}

void ED_region_visibility_change_update(bContext *C, ScrArea *area, ARegion *region)
{
  if (region->flag & RGN_FLAG_HIDDEN) {
    WM_event_remove_handlers(C, &region->handlers);
    /* Needed to close any open pop-overs which would otherwise remain open,
     * crashing on attempting to refresh. See: T93410.
     *
     * When #ED_area_init frees buttons via #UI_blocklist_free a NULL context
     * is passed, causing the free not to remove menus or their handlers. */
    UI_region_free_active_but_all(C, region);
  }

  ED_area_init(CTX_wm_manager(C), CTX_wm_window(C), area);
  ED_area_tag_redraw(area);
}

void region_toggle_hidden(bContext *C, ARegion *region, const bool do_fade)
{
  ScrArea *area = CTX_wm_area(C);

  region->flag ^= RGN_FLAG_HIDDEN;

  if (do_fade && region->overlap) {
    /* starts a timer, and in end calls the stuff below itself (region_sblend_invoke()) */
    ED_region_visibility_change_update_animated(C, area, region);
  }
  else {
    ED_region_visibility_change_update(C, area, region);
  }
}

void ED_region_toggle_hidden(bContext *C, ARegion *region)
{
  region_toggle_hidden(C, region, true);
}

void ED_area_data_copy(ScrArea *area_dst, ScrArea *area_src, const bool do_free)
{
  const char spacetype = area_dst->spacetype;
  const short flag_copy = HEADER_NO_PULLDOWN;

  area_dst->spacetype = area_src->spacetype;
  area_dst->type = area_src->type;

  area_dst->flag = (area_dst->flag & ~flag_copy) | (area_src->flag & flag_copy);

  /* area */
  if (do_free) {
    BKE_spacedata_freelist(&area_dst->spacedata);
  }
  BKE_spacedata_copylist(&area_dst->spacedata, &area_src->spacedata);

  /* NOTE: SPACE_EMPTY is possible on new screens. */

  /* regions */
  if (do_free) {
    SpaceType *st = BKE_spacetype_from_id(spacetype);
    LISTBASE_FOREACH (ARegion *, region, &area_dst->regionbase) {
      BKE_area_region_free(st, region);
    }
    BLI_freelistN(&area_dst->regionbase);
  }
  SpaceType *st = BKE_spacetype_from_id(area_src->spacetype);
  LISTBASE_FOREACH (ARegion *, region, &area_src->regionbase) {
    ARegion *newar = BKE_area_region_copy(st, region);
    BLI_addtail(&area_dst->regionbase, newar);
  }
}

void ED_area_data_swap(ScrArea *area_dst, ScrArea *area_src)
{
  SWAP(char, area_dst->spacetype, area_src->spacetype);
  SWAP(SpaceType *, area_dst->type, area_src->type);

  SWAP(ListBase, area_dst->spacedata, area_src->spacedata);
  SWAP(ListBase, area_dst->regionbase, area_src->regionbase);
}

/* -------------------------------------------------------------------- */
/** \name Region Alignment Syncing for Space Switching
 * \{ */

/**
 * Store the alignment & other info per region type
 * (use as a region-type aligned array).
 *
 * \note Currently this is only done for headers,
 * we might want to do this with the tool-bar in the future too.
 */
struct RegionTypeAlignInfo {
  struct {
    /**
     * Values match #ARegion.alignment without flags (see #RGN_ALIGN_ENUM_FROM_MASK).
     * store all so we can sync alignment without adding extra checks.
     */
    short alignment;
    /**
     * Needed for detecting which header displays the space-type switcher.
     */
    bool hidden;
  } by_type[RGN_TYPE_NUM];
};

static void region_align_info_from_area(ScrArea *area, struct RegionTypeAlignInfo *r_align_info)
{
  for (int index = 0; index < RGN_TYPE_NUM; index++) {
    r_align_info->by_type[index].alignment = -1;
    /* Default to true, when it doesn't exist - it's effectively hidden. */
    r_align_info->by_type[index].hidden = true;
  }

  LISTBASE_FOREACH (ARegion *, region, &area->regionbase) {
    const int index = region->regiontype;
    if ((uint)index < RGN_TYPE_NUM) {
      r_align_info->by_type[index].alignment = RGN_ALIGN_ENUM_FROM_MASK(region->alignment);
      r_align_info->by_type[index].hidden = (region->flag & RGN_FLAG_HIDDEN) != 0;
    }
  }
}

/**
 * Keeping alignment between headers keep the space-type selector button in the same place.
 * This is complicated by the editor-type selector being placed on the header
 * closest to the screen edge which changes based on hidden state.
 *
 * The tool-header is used when visible, otherwise the header is used.
 */
static short region_alignment_from_header_and_tool_header_state(
    const struct RegionTypeAlignInfo *region_align_info, const short fallback)
{
  const short header_alignment = region_align_info->by_type[RGN_TYPE_HEADER].alignment;
  const short tool_header_alignment = region_align_info->by_type[RGN_TYPE_TOOL_HEADER].alignment;

  const bool header_hidden = region_align_info->by_type[RGN_TYPE_HEADER].hidden;
  const bool tool_header_hidden = region_align_info->by_type[RGN_TYPE_TOOL_HEADER].hidden;

  if ((tool_header_alignment != -1) &&
      /* If tool-header is hidden, use header alignment. */
      ((tool_header_hidden == false) ||
       /* Don't prioritize the tool-header if both are hidden (behave as if both are visible).
        * Without this, switching to a space with headers hidden will flip the alignment
        * upon switching to a space with visible headers. */
       (header_hidden && tool_header_hidden))) {
    return tool_header_alignment;
  }
  if (header_alignment != -1) {
    return header_alignment;
  }
  return fallback;
}

/**
 * Notes on header alignment syncing.
 *
 * This is as involved as it is because:
 *
 * - There are currently 3 kinds of headers.
 * - All headers can independently visible & flipped to another side
 *   (except for the tool-header that depends on the header visibility).
 * - We don't want the space-switching button to flip when switching spaces.
 *   From the user perspective it feels like a bug to move the button you click on
 *   to the opposite side of the area.
 * - The space-switcher may be on either the header or the tool-header
 *   depending on the tool-header visibility.
 *
 * How this works:
 *
 * - When headers match on both spaces, we copy the alignment
 *   from the previous regions to the next regions when syncing.
 * - Otherwise detect the _primary_ header (the one that shows the space type)
 *   and use this to set alignment for the headers in the destination area.
 * - Header & tool-header/footer may be on opposite sides, this is preserved when syncing.
 */
static void region_align_info_to_area_for_headers(
    const struct RegionTypeAlignInfo *region_align_info_src,
    const struct RegionTypeAlignInfo *region_align_info_dst,
    ARegion *region_by_type[RGN_TYPE_NUM])
{
  /* Abbreviate access. */
  const short header_alignment_src = region_align_info_src->by_type[RGN_TYPE_HEADER].alignment;
  const short tool_header_alignment_src =
      region_align_info_src->by_type[RGN_TYPE_TOOL_HEADER].alignment;

  const bool tool_header_hidden_src = region_align_info_src->by_type[RGN_TYPE_TOOL_HEADER].hidden;

  const short primary_header_alignment_src = region_alignment_from_header_and_tool_header_state(
      region_align_info_src, -1);

  /* Neither alignments are usable, don't sync. */
  if (primary_header_alignment_src == -1) {
    return;
  }

  const short header_alignment_dst = region_align_info_dst->by_type[RGN_TYPE_HEADER].alignment;
  const short tool_header_alignment_dst =
      region_align_info_dst->by_type[RGN_TYPE_TOOL_HEADER].alignment;
  const short footer_alignment_dst = region_align_info_dst->by_type[RGN_TYPE_FOOTER].alignment;

  const bool tool_header_hidden_dst = region_align_info_dst->by_type[RGN_TYPE_TOOL_HEADER].hidden;

  /* New synchronized alignments to set (or ignore when left as -1). */
  short header_alignment_sync = -1;
  short tool_header_alignment_sync = -1;
  short footer_alignment_sync = -1;

  /* Both source/destination areas have same region configurations regarding headers.
   * Simply copy the values. */
  if (((header_alignment_src != -1) == (header_alignment_dst != -1)) &&
      ((tool_header_alignment_src != -1) == (tool_header_alignment_dst != -1)) &&
      (tool_header_hidden_src == tool_header_hidden_dst)) {
    if (header_alignment_dst != -1) {
      header_alignment_sync = header_alignment_src;
    }
    if (tool_header_alignment_dst != -1) {
      tool_header_alignment_sync = tool_header_alignment_src;
    }
  }
  else {
    /* Not an exact match, check the space selector isn't moving. */
    const short primary_header_alignment_dst = region_alignment_from_header_and_tool_header_state(
        region_align_info_dst, -1);

    if (primary_header_alignment_src != primary_header_alignment_dst) {
      if ((header_alignment_dst != -1) && (tool_header_alignment_dst != -1)) {
        if (header_alignment_dst == tool_header_alignment_dst) {
          /* Apply to both. */
          tool_header_alignment_sync = primary_header_alignment_src;
          header_alignment_sync = primary_header_alignment_src;
        }
        else {
          /* Keep on opposite sides. */
          tool_header_alignment_sync = primary_header_alignment_src;
          header_alignment_sync = (tool_header_alignment_sync == RGN_ALIGN_BOTTOM) ?
                                      RGN_ALIGN_TOP :
                                      RGN_ALIGN_BOTTOM;
        }
      }
      else {
        /* Apply what we can to regions that exist. */
        if (header_alignment_dst != -1) {
          header_alignment_sync = primary_header_alignment_src;
        }
        if (tool_header_alignment_dst != -1) {
          tool_header_alignment_sync = primary_header_alignment_src;
        }
      }
    }
  }

  if (footer_alignment_dst != -1) {
    if ((header_alignment_dst != -1) && (header_alignment_dst == footer_alignment_dst)) {
      /* Apply to both. */
      footer_alignment_sync = primary_header_alignment_src;
    }
    else {
      /* Keep on opposite sides. */
      footer_alignment_sync = (primary_header_alignment_src == RGN_ALIGN_BOTTOM) ?
                                  RGN_ALIGN_TOP :
                                  RGN_ALIGN_BOTTOM;
    }
  }

  /* Finally apply synchronized flags. */
  if (header_alignment_sync != -1) {
    ARegion *region = region_by_type[RGN_TYPE_HEADER];
    if (region != NULL) {
      region->alignment = RGN_ALIGN_ENUM_FROM_MASK(header_alignment_sync) |
                          RGN_ALIGN_FLAG_FROM_MASK(region->alignment);
    }
  }

  if (tool_header_alignment_sync != -1) {
    ARegion *region = region_by_type[RGN_TYPE_TOOL_HEADER];
    if (region != NULL) {
      region->alignment = RGN_ALIGN_ENUM_FROM_MASK(tool_header_alignment_sync) |
                          RGN_ALIGN_FLAG_FROM_MASK(region->alignment);
    }
  }

  if (footer_alignment_sync != -1) {
    ARegion *region = region_by_type[RGN_TYPE_FOOTER];
    if (region != NULL) {
      region->alignment = RGN_ALIGN_ENUM_FROM_MASK(footer_alignment_sync) |
                          RGN_ALIGN_FLAG_FROM_MASK(region->alignment);
    }
  }
}

static void region_align_info_to_area(
    ScrArea *area, const struct RegionTypeAlignInfo region_align_info_src[RGN_TYPE_NUM])
{
  ARegion *region_by_type[RGN_TYPE_NUM] = {NULL};
  LISTBASE_FOREACH (ARegion *, region, &area->regionbase) {
    const int index = region->regiontype;
    if ((uint)index < RGN_TYPE_NUM) {
      region_by_type[index] = region;
    }
  }

  struct RegionTypeAlignInfo region_align_info_dst;
  region_align_info_from_area(area, &region_align_info_dst);

  if ((region_by_type[RGN_TYPE_HEADER] != NULL) ||
      (region_by_type[RGN_TYPE_TOOL_HEADER] != NULL)) {
    region_align_info_to_area_for_headers(
        region_align_info_src, &region_align_info_dst, region_by_type);
  }

  /* Note that we could support other region types. */
}

/** \} */

/* *********** Space switching code *********** */

void ED_area_swapspace(bContext *C, ScrArea *sa1, ScrArea *sa2)
{
  ScrArea *tmp = MEM_callocN(sizeof(ScrArea), "addscrarea");
  wmWindow *win = CTX_wm_window(C);

  ED_area_exit(C, sa1);
  ED_area_exit(C, sa2);

  ED_area_data_copy(tmp, sa1, false);
  ED_area_data_copy(sa1, sa2, true);
  ED_area_data_copy(sa2, tmp, true);
  ED_area_init(CTX_wm_manager(C), win, sa1);
  ED_area_init(CTX_wm_manager(C), win, sa2);

  BKE_screen_area_free(tmp);
  MEM_freeN(tmp);

  /* tell WM to refresh, cursor types etc */
  WM_event_add_mousemove(win);

  ED_area_tag_redraw(sa1);
  ED_area_tag_refresh(sa1);
  ED_area_tag_redraw(sa2);
  ED_area_tag_refresh(sa2);
}

void ED_area_newspace(bContext *C, ScrArea *area, int type, const bool skip_region_exit)
{
  wmWindow *win = CTX_wm_window(C);

  if (area->spacetype != type) {
    SpaceLink *slold = area->spacedata.first;
    /* store area->type->exit callback */
    void *area_exit = area->type ? area->type->exit : NULL;
    /* When the user switches between space-types from the type-selector,
     * changing the header-type is jarring (especially when using Ctrl-MouseWheel).
     *
     * However, add-on install for example, forces the header to the top which shouldn't
     * be applied back to the previous space type when closing - see: T57724
     *
     * Newly-created windows won't have any space data, use the alignment
     * the space type defaults to in this case instead
     * (needed for preferences to have space-type on bottom).
     */

    bool sync_header_alignment = false;
    struct RegionTypeAlignInfo region_align_info[RGN_TYPE_NUM];
    if ((slold != NULL) && (slold->link_flag & SPACE_FLAG_TYPE_TEMPORARY) == 0) {
      region_align_info_from_area(area, region_align_info);
      sync_header_alignment = true;
    }

    /* in some cases (opening temp space) we don't want to
     * call area exit callback, so we temporarily unset it */
    if (skip_region_exit && area->type) {
      area->type->exit = NULL;
    }

    ED_area_exit(C, area);

    /* restore old area exit callback */
    if (skip_region_exit && area->type) {
      area->type->exit = area_exit;
    }

    SpaceType *st = BKE_spacetype_from_id(type);

    area->spacetype = type;
    area->type = st;

    /* If st->create may be called, don't use context until then. The
     * area->type->context() callback has changed but data may be invalid
     * (e.g. with properties editor) until space-data is properly created */

    /* check previously stored space */
    SpaceLink *sl = NULL;
    LISTBASE_FOREACH (SpaceLink *, sl_iter, &area->spacedata) {
      if (sl_iter->spacetype == type) {
        sl = sl_iter;
        break;
      }
    }

    /* old spacedata... happened during work on 2.50, remove */
    if (sl && BLI_listbase_is_empty(&sl->regionbase)) {
      st->free(sl);
      BLI_freelinkN(&area->spacedata, sl);
      if (slold == sl) {
        slold = NULL;
      }
      sl = NULL;
    }

    if (sl) {
      /* swap regions */
      slold->regionbase = area->regionbase;
      area->regionbase = sl->regionbase;
      BLI_listbase_clear(&sl->regionbase);
      /* SPACE_FLAG_TYPE_WAS_ACTIVE is only used to go back to a previously active space that is
       * overlapped by temporary ones. It's now properly activated, so the flag should be cleared
       * at this point. */
      sl->link_flag &= ~SPACE_FLAG_TYPE_WAS_ACTIVE;

      /* put in front of list */
      BLI_remlink(&area->spacedata, sl);
      BLI_addhead(&area->spacedata, sl);
    }
    else {
      /* new space */
      if (st) {
        /* Don't get scene from context here which may depend on space-data. */
        Scene *scene = WM_window_get_active_scene(win);
        sl = st->create(area, scene);
        BLI_addhead(&area->spacedata, sl);

        /* swap regions */
        if (slold) {
          slold->regionbase = area->regionbase;
        }
        area->regionbase = sl->regionbase;
        BLI_listbase_clear(&sl->regionbase);
      }
    }

    /* Sync header alignment. */
    if (sync_header_alignment) {
      region_align_info_to_area(area, region_align_info);
    }

    ED_area_init(CTX_wm_manager(C), win, area);

    /* tell WM to refresh, cursor types etc */
    WM_event_add_mousemove(win);

    /* send space change notifier */
    WM_event_add_notifier(C, NC_SPACE | ND_SPACE_CHANGED, area);

    ED_area_tag_refresh(area);
  }

  /* also redraw when re-used */
  ED_area_tag_redraw(area);
}

static SpaceLink *area_get_prevspace(ScrArea *area)
{
  SpaceLink *sl = area->spacedata.first;

  /* First toggle to the next temporary space in the list. */
  for (SpaceLink *sl_iter = sl->next; sl_iter; sl_iter = sl_iter->next) {
    if (sl_iter->link_flag & SPACE_FLAG_TYPE_TEMPORARY) {
      return sl_iter;
    }
  }

  /* No temporary space, find the item marked as last active. */
  for (SpaceLink *sl_iter = sl->next; sl_iter; sl_iter = sl_iter->next) {
    if (sl_iter->link_flag & SPACE_FLAG_TYPE_WAS_ACTIVE) {
      return sl_iter;
    }
  }

  /* If neither is found, we can just return to the regular previous one. */
  return sl->next;
}

void ED_area_prevspace(bContext *C, ScrArea *area)
{
  SpaceLink *sl = area->spacedata.first;
  SpaceLink *prevspace = sl ? area_get_prevspace(area) : NULL;

  if (prevspace) {
    ED_area_newspace(C, area, prevspace->spacetype, false);
    /* We've exited the space, so it can't be considered temporary anymore. */
    sl->link_flag &= ~SPACE_FLAG_TYPE_TEMPORARY;
  }
  else {
    /* no change */
    return;
  }
  /* If this is a stacked full-screen, changing to previous area exits it (meaning we're still in a
   * full-screen, but not in a stacked one). */
  area->flag &= ~AREA_FLAG_STACKED_FULLSCREEN;

  ED_area_tag_redraw(area);

  /* send space change notifier */
  WM_event_add_notifier(C, NC_SPACE | ND_SPACE_CHANGED, area);
}

int ED_area_header_switchbutton(const bContext *C, uiBlock *block, int yco)
{
  ScrArea *area = CTX_wm_area(C);
  bScreen *screen = CTX_wm_screen(C);
  PointerRNA areaptr;
  int xco = 0.4 * U.widget_unit;

  RNA_pointer_create(&(screen->id), &RNA_Area, area, &areaptr);

  uiDefButR(block,
            UI_BTYPE_MENU,
            0,
            "",
            xco,
            yco,
            1.6 * U.widget_unit,
            U.widget_unit,
            &areaptr,
            "ui_type",
            0,
            0.0f,
            0.0f,
            0.0f,
            0.0f,
            "");

  return xco + 1.7 * U.widget_unit;
}

/************************ standard UI regions ************************/

static ThemeColorID region_background_color_id(const bContext *C, const ARegion *region)
{
  ScrArea *area = CTX_wm_area(C);

  switch (region->regiontype) {
    case RGN_TYPE_HEADER:
    case RGN_TYPE_TOOL_HEADER:
      if (ED_screen_area_active(C) || ED_area_is_global(area)) {
        return TH_HEADER_ACTIVE;
      }
      else {
        return TH_HEADER;
      }
    case RGN_TYPE_PREVIEW:
      return TH_PREVIEW_BACK;
    default:
      return TH_BACK;
  }
}

static void region_clear_color(const bContext *C, const ARegion *region, ThemeColorID colorid)
{
  if (region->alignment == RGN_ALIGN_FLOAT) {
    /* handle our own drawing. */
  }
  else if (region->overlap) {
    /* view should be in pixelspace */
    UI_view2d_view_restore(C);

    float back[4];
    UI_GetThemeColor4fv(colorid, back);
    GPU_clear_color(back[3] * back[0], back[3] * back[1], back[3] * back[2], back[3]);
  }
  else {
    UI_ThemeClearColor(colorid);
  }
}

BLI_INLINE bool streq_array_any(const char *s, const char *arr[])
{
  for (uint i = 0; arr[i]; i++) {
    if (STREQ(arr[i], s)) {
      return true;
    }
  }
  return false;
}

/**
 * Builds the panel layout for the input \a panel or type \a pt.
 *
 * \param panel: The panel to draw. Can be null,
 * in which case a panel with the type of \a pt will be created.
 * \param unique_panel_str: A unique identifier for the name of the \a uiBlock associated with the
 * panel. Used when the panel is an instanced panel so a unique identifier is needed to find the
 * correct old \a uiBlock, and NULL otherwise.
 */
static void ed_panel_draw(const bContext *C,
                          ARegion *region,
                          ListBase *lb,
                          PanelType *pt,
                          Panel *panel,
                          int w,
                          int em,
                          char *unique_panel_str,
                          const char *search_filter)
{
  const uiStyle *style = UI_style_get_dpi();

  /* Draw panel. */
  char block_name[BKE_ST_MAXNAME + INSTANCED_PANEL_UNIQUE_STR_LEN];
  if (unique_panel_str) {
    /* Instanced panels should have already been added at this point. */
    BLI_string_join(block_name, sizeof(block_name), pt->idname, unique_panel_str);
  }
  else {
    STRNCPY(block_name, pt->idname);
  }
  uiBlock *block = UI_block_begin(C, region, block_name, UI_EMBOSS);

  bool open;
  panel = UI_panel_begin(region, lb, block, pt, panel, &open);

  const bool search_filter_active = search_filter != NULL && search_filter[0] != '\0';

  /* bad fixed values */
  int xco, yco, h = 0;
  int headerend = w - UI_UNIT_X;

  UI_panel_header_buttons_begin(panel);
  if (pt->draw_header_preset && !(pt->flag & PANEL_TYPE_NO_HEADER)) {
    /* for preset menu */
    panel->layout = UI_block_layout(block,
                                    UI_LAYOUT_HORIZONTAL,
                                    UI_LAYOUT_HEADER,
                                    0,
                                    (UI_UNIT_Y * 1.1f) + style->panelspace,
                                    UI_UNIT_Y,
                                    1,
                                    0,
                                    style);

    pt->draw_header_preset(C, panel);

    UI_block_apply_search_filter(block, search_filter);
    UI_block_layout_resolve(block, &xco, &yco);
    UI_block_translate(block, headerend - xco, 0);
    panel->layout = NULL;
  }

  if (pt->draw_header && !(pt->flag & PANEL_TYPE_NO_HEADER)) {
    int labelx, labely;
    UI_panel_label_offset(block, &labelx, &labely);

    /* Unusual case: Use expanding layout (buttons stretch to available width). */
    if (pt->flag & PANEL_TYPE_HEADER_EXPAND) {
      uiLayout *layout = UI_block_layout(block,
                                         UI_LAYOUT_VERTICAL,
                                         UI_LAYOUT_PANEL,
                                         labelx,
                                         labely,
                                         headerend - 2 * style->panelspace,
                                         1,
                                         0,
                                         style);
      panel->layout = uiLayoutRow(layout, false);
    }
    /* Regular case: Normal panel with fixed size buttons. */
    else {
      panel->layout = UI_block_layout(
          block, UI_LAYOUT_HORIZONTAL, UI_LAYOUT_HEADER, labelx, labely, UI_UNIT_Y, 1, 0, style);
    }

    pt->draw_header(C, panel);

    UI_block_apply_search_filter(block, search_filter);
    UI_block_layout_resolve(block, &xco, &yco);
    panel->labelofs = xco - labelx;
    panel->layout = NULL;
  }
  else {
    panel->labelofs = 0;
  }
  UI_panel_header_buttons_end(panel);

  if (open || search_filter_active) {
    short panelContext;

    /* panel context can either be toolbar region or normal panels region */
    if (pt->flag & PANEL_TYPE_LAYOUT_VERT_BAR) {
      panelContext = UI_LAYOUT_VERT_BAR;
    }
    else if (region->regiontype == RGN_TYPE_TOOLS) {
      panelContext = UI_LAYOUT_TOOLBAR;
    }
    else {
      panelContext = UI_LAYOUT_PANEL;
    }

    panel->layout = UI_block_layout(
        block,
        UI_LAYOUT_VERTICAL,
        panelContext,
        (pt->flag & PANEL_TYPE_LAYOUT_VERT_BAR) ? 0 : style->panelspace,
        0,
        (pt->flag & PANEL_TYPE_LAYOUT_VERT_BAR) ? 0 : w - 2 * style->panelspace,
        em,
        0,
        style);

    pt->draw(C, panel);

    UI_block_apply_search_filter(block, search_filter);
    UI_block_layout_resolve(block, &xco, &yco);
    panel->layout = NULL;

    if (yco != 0) {
      h = -yco + 2 * style->panelspace;
    }
  }

  UI_block_end(C, block);

  /* Draw child panels. */
  if (open || search_filter_active) {
    LISTBASE_FOREACH (LinkData *, link, &pt->children) {
      PanelType *child_pt = link->data;
      Panel *child_panel = UI_panel_find_by_type(&panel->children, child_pt);

      if (child_pt->draw && (!child_pt->poll || child_pt->poll(C, child_pt))) {
        ed_panel_draw(C,
                      region,
                      &panel->children,
                      child_pt,
                      child_panel,
                      w,
                      em,
                      unique_panel_str,
                      search_filter);
      }
    }
  }

  UI_panel_end(panel, w, h);
}

/**
 * Check whether a panel should be added to the region's panel layout.
 */
static bool panel_add_check(const bContext *C,
                            const WorkSpace *workspace,
                            const char *contexts[],
                            const char *category_override,
                            PanelType *panel_type)
{
  /* Only add top level panels. */
  if (panel_type->parent) {
    return false;
  }
  /* Check the category override first. */
  if (category_override) {
    if (!STREQ(panel_type->category, category_override)) {
      return false;
    }
  }

  /* Verify context. */
  if (contexts != NULL && panel_type->context[0]) {
    if (!streq_array_any(panel_type->context, contexts)) {
      return false;
    }
  }

  /* If we're tagged, only use compatible. */
  if (panel_type->owner_id[0]) {
    if (!BKE_workspace_owner_id_check(workspace, panel_type->owner_id)) {
      return false;
    }
  }

  if (LIKELY(panel_type->draw)) {
    if (panel_type->poll && !panel_type->poll(C, panel_type)) {
      return false;
    }
  }

  return true;
}

static bool region_uses_category_tabs(const ScrArea *area, const ARegion *region)
{
  /* XXX, should use some better check? */
  /* For now also has hardcoded check for clip editor until it supports actual toolbar. */
  return ((1 << region->regiontype) & RGN_TYPE_HAS_CATEGORY_MASK) ||
         (region->regiontype == RGN_TYPE_TOOLS && area->spacetype == SPACE_CLIP);
}

static const char *region_panels_collect_categories(ARegion *region,
                                                    LinkNode *panel_types_stack,
                                                    bool *use_category_tabs)
{
  UI_panel_category_clear_all(region);

  /* gather unique categories */
  for (LinkNode *pt_link = panel_types_stack; pt_link; pt_link = pt_link->next) {
    PanelType *pt = pt_link->link;
    if (pt->category[0]) {
      if (!UI_panel_category_find(region, pt->category)) {
        UI_panel_category_add(region, pt->category);
      }
    }
  }

  if (UI_panel_category_is_visible(region)) {
    return UI_panel_category_active_get(region, true);
  }

  *use_category_tabs = false;
  return NULL;
}

static int panel_draw_width_from_max_width_get(const ARegion *region,
                                               const PanelType *panel_type,
                                               const int max_width)
{
  /* With a background, we want some extra padding. */
  return UI_panel_should_show_background(region, panel_type) ?
             max_width - UI_PANEL_MARGIN_X * 2.0f :
             max_width;
}

void ED_region_panels_layout_ex(const bContext *C,
                                ARegion *region,
                                ListBase *paneltypes,
                                const char *contexts[],
                                const char *category_override)
{
  /* collect panels to draw */
  WorkSpace *workspace = CTX_wm_workspace(C);
  LinkNode *panel_types_stack = NULL;
  LISTBASE_FOREACH_BACKWARD (PanelType *, pt, paneltypes) {
    if (panel_add_check(C, workspace, contexts, category_override, pt)) {
      BLI_linklist_prepend_alloca(&panel_types_stack, pt);
    }
  }

  region->runtime.category = NULL;

  ScrArea *area = CTX_wm_area(C);
  View2D *v2d = &region->v2d;

  bool use_category_tabs = (category_override == NULL) && region_uses_category_tabs(area, region);
  /* offset panels for small vertical tab area */
  const char *category = NULL;
  const int category_tabs_width = UI_PANEL_CATEGORY_MARGIN_WIDTH;
  int margin_x = 0;
  const bool region_layout_based = region->flag & RGN_FLAG_DYNAMIC_SIZE;
  bool update_tot_size = true;

  /* only allow scrolling in vertical direction */
  v2d->keepofs |= V2D_LOCKOFS_X | V2D_KEEPOFS_Y;
  v2d->keepofs &= ~(V2D_LOCKOFS_Y | V2D_KEEPOFS_X);
  v2d->scroll &= ~V2D_SCROLL_BOTTOM;
  v2d->scroll |= V2D_SCROLL_RIGHT;

  /* collect categories */
  if (use_category_tabs) {
    category = region_panels_collect_categories(region, panel_types_stack, &use_category_tabs);
  }
  if (use_category_tabs) {
    margin_x = category_tabs_width;
  }

  const int width_no_header = BLI_rctf_size_x(&v2d->cur) - margin_x;
  /* Works out to 10 * UI_UNIT_X or 20 * UI_UNIT_X. */
  const int em = (region->type->prefsizex) ? 10 : 20;

  /* create panels */
  UI_panels_begin(C, region);

  /* Get search string for property search. */
  const char *search_filter = ED_area_region_search_filter_get(area, region);

  /* set view2d view matrix  - UI_block_begin() stores it */
  UI_view2d_view_ortho(v2d);

  bool has_instanced_panel = false;
  for (LinkNode *pt_link = panel_types_stack; pt_link; pt_link = pt_link->next) {
    PanelType *pt = pt_link->link;

    if (pt->flag & PANEL_TYPE_INSTANCED) {
      has_instanced_panel = true;
      continue;
    }
    Panel *panel = UI_panel_find_by_type(&region->panels, pt);

    if (use_category_tabs && pt->category[0] && !STREQ(category, pt->category)) {
      if ((panel == NULL) || ((panel->flag & PNL_PIN) == 0)) {
        continue;
      }
    }
    const int width = panel_draw_width_from_max_width_get(region, pt, width_no_header);

    if (panel && UI_panel_is_dragging(panel)) {
      /* Prevent View2d.tot rectangle size changes while dragging panels. */
      update_tot_size = false;
    }

    ed_panel_draw(C,
                  region,
                  &region->panels,
                  pt,
                  panel,
                  (pt->flag & PANEL_TYPE_NO_HEADER) ? width_no_header : width,
                  em,
                  NULL,
                  search_filter);
  }

  /* Draw "poly-instantiated" panels that don't have a 1 to 1 correspondence with their types. */
  if (has_instanced_panel) {
    LISTBASE_FOREACH (Panel *, panel, &region->panels) {
      if (panel->type == NULL) {
        continue; /* Some panels don't have a type. */
      }
      if (!(panel->type->flag & PANEL_TYPE_INSTANCED)) {
        continue;
      }
      if (use_category_tabs && panel->type->category[0] &&
          !STREQ(category, panel->type->category)) {
        continue;
      }
      const int width = panel_draw_width_from_max_width_get(region, panel->type, width_no_header);

      if (panel && UI_panel_is_dragging(panel)) {
        /* Prevent View2d.tot rectangle size changes while dragging panels. */
        update_tot_size = false;
      }

      /* Use a unique identifier for instanced panels, otherwise an old block for a different
       * panel of the same type might be found. */
      char unique_panel_str[INSTANCED_PANEL_UNIQUE_STR_LEN];
      UI_list_panel_unique_str(panel, unique_panel_str);
      ed_panel_draw(C,
                    region,
                    &region->panels,
                    panel->type,
                    panel,
                    (panel->type->flag & PANEL_TYPE_NO_HEADER) ? width_no_header : width,
                    em,
                    unique_panel_str,
                    search_filter);
    }
  }

  /* align panels and return size */
  int x, y;
  UI_panels_end(C, region, &x, &y);

  /* before setting the view */
  if (region_layout_based) {
    /* XXX, only single panel support at the moment.
     * Can't use x/y values calculated above because they're not using the real height of panels,
     * instead they calculate offsets for the next panel to start drawing. */
    Panel *panel = region->panels.last;
    if (panel != NULL) {
      const int size_dyn[2] = {
          UI_UNIT_X * (UI_panel_is_closed(panel) ? 8 : 14) / UI_DPI_FAC,
          UI_panel_size_y(panel) / UI_DPI_FAC,
      };
      /* region size is layout based and needs to be updated */
      if ((region->sizex != size_dyn[0]) || (region->sizey != size_dyn[1])) {
        region->sizex = size_dyn[0];
        region->sizey = size_dyn[1];
        area->flag |= AREA_FLAG_REGION_SIZE_UPDATE;
      }
      y = fabsf(region->sizey * UI_DPI_FAC - 1);
    }
  }
  else {
    /* We always keep the scroll offset -
     * so the total view gets increased with the scrolled away part. */
    if (v2d->cur.ymax < -FLT_EPSILON) {
      /* Clamp to lower view boundary */
      if (v2d->tot.ymin < -v2d->winy) {
        y = min_ii(y, 0);
      }
      else {
        y = min_ii(y, v2d->cur.ymin);
      }
    }

    y = -y;
  }

  UI_blocklist_update_view_for_buttons(C, &region->uiblocks);

  if (update_tot_size) {
    /* this also changes the 'cur' */
    UI_view2d_totRect_set(v2d, x, y);
  }

  if (use_category_tabs) {
    region->runtime.category = category;
  }
}

void ED_region_panels_layout(const bContext *C, ARegion *region)
{
  ED_region_panels_layout_ex(C, region, &region->type->paneltypes, NULL, NULL);
}

void ED_region_panels_draw(const bContext *C, ARegion *region)
{
  View2D *v2d = &region->v2d;

  if (region->alignment != RGN_ALIGN_FLOAT) {
    region_clear_color(
        C, region, (region->type->regionid == RGN_TYPE_PREVIEW) ? TH_PREVIEW_BACK : TH_BACK);
  }

  /* reset line width for drawing tabs */
  GPU_line_width(1.0f);

  /* set the view */
  UI_view2d_view_ortho(v2d);

  /* View2D matrix might have changed due to dynamic sized regions. */
  UI_blocklist_update_window_matrix(C, &region->uiblocks);

  /* draw panels */
  UI_panels_draw(C, region);

  /* restore view matrix */
  UI_view2d_view_restore(C);

  /* Set in layout. */
  if (region->runtime.category) {
    UI_panel_category_draw_all(region, region->runtime.category);
  }

  /* scrollers */
  bool use_mask = false;
  rcti mask;
  if (region->runtime.category &&
      (RGN_ALIGN_ENUM_FROM_MASK(region->alignment) == RGN_ALIGN_RIGHT)) {
    use_mask = true;
    UI_view2d_mask_from_win(v2d, &mask);
    mask.xmax -= UI_PANEL_CATEGORY_MARGIN_WIDTH;
  }
  bool use_full_hide = false;
  if (region->overlap) {
    /* Don't always show scrollbars for transparent regions as it's distracting. */
    use_full_hide = true;
  }
  UI_view2d_scrollers_draw_ex(v2d, use_mask ? &mask : NULL, use_full_hide);
}

void ED_region_panels_ex(const bContext *C, ARegion *region, const char *contexts[])
{
  /* TODO: remove? */
  ED_region_panels_layout_ex(C, region, &region->type->paneltypes, contexts, NULL);
  ED_region_panels_draw(C, region);
}

void ED_region_panels(const bContext *C, ARegion *region)
{
  /* TODO: remove? */
  ED_region_panels_layout(C, region);
  ED_region_panels_draw(C, region);
}

void ED_region_panels_init(wmWindowManager *wm, ARegion *region)
{
  UI_view2d_region_reinit(&region->v2d, V2D_COMMONVIEW_PANELS_UI, region->winx, region->winy);

  wmKeyMap *keymap = WM_keymap_ensure(wm->defaultconf, "View2D Buttons List", 0, 0);
  WM_event_add_keymap_handler(&region->handlers, keymap);
}

/**
 * Check whether any of the buttons generated by the \a panel_type's
 * layout callbacks match the \a search_filter.
 *
 * \param panel: If non-NULL, use this instead of adding a new panel for the \a panel_type.
 */
static bool panel_property_search(const bContext *C,
                                  ARegion *region,
                                  const uiStyle *style,
                                  Panel *panel,
                                  PanelType *panel_type,
                                  const char *search_filter)
{
  uiBlock *block = UI_block_begin(C, region, panel_type->idname, UI_EMBOSS);
  UI_block_set_search_only(block, true);

  /* Skip panels that give meaningless search results. */
  if (panel_type->flag & PANEL_TYPE_NO_SEARCH) {
    return false;
  }

  if (panel == NULL) {
    bool open; /* Dummy variable. */
    panel = UI_panel_begin(region, &region->panels, block, panel_type, panel, &open);
  }

  /* Build the layouts. Because they are only used for search,
   * they don't need any of the proper style or layout information. */
  if (panel->type->draw_header_preset != NULL) {
    panel->layout = UI_block_layout(
        block, UI_LAYOUT_HORIZONTAL, UI_LAYOUT_HEADER, 0, 0, 0, 0, 0, style);
    panel_type->draw_header_preset(C, panel);
  }
  if (panel->type->draw_header != NULL) {
    panel->layout = UI_block_layout(
        block, UI_LAYOUT_HORIZONTAL, UI_LAYOUT_HEADER, 0, 0, 0, 0, 0, style);
    panel_type->draw_header(C, panel);
  }
  if (LIKELY(panel->type->draw != NULL)) {
    panel->layout = UI_block_layout(
        block, UI_LAYOUT_VERTICAL, UI_LAYOUT_PANEL, 0, 0, 0, 0, 0, style);
    panel_type->draw(C, panel);
  }

  UI_block_layout_free(block);

  /* We could check after each layout to increase the likelihood of returning early,
   * but that probably wouldn't make much of a difference anyway. */
  if (UI_block_apply_search_filter(block, search_filter)) {
    return true;
  }

  LISTBASE_FOREACH (LinkData *, link, &panel_type->children) {
    PanelType *panel_type_child = link->data;
    if (!panel_type_child->poll || panel_type_child->poll(C, panel_type_child)) {
      /* Search for the existing child panel here because it might be an instanced
       * child panel with a custom data field that will be needed to build the layout. */
      Panel *child_panel = UI_panel_find_by_type(&panel->children, panel_type_child);
      if (panel_property_search(C, region, style, child_panel, panel_type_child, search_filter)) {
        return true;
      }
    }
  }

  return false;
}

bool ED_region_property_search(const bContext *C,
                               ARegion *region,
                               ListBase *paneltypes,
                               const char *contexts[],
                               const char *category_override)
{
  ScrArea *area = CTX_wm_area(C);
  WorkSpace *workspace = CTX_wm_workspace(C);
  const uiStyle *style = UI_style_get_dpi();
  const char *search_filter = ED_area_region_search_filter_get(area, region);

  LinkNode *panel_types_stack = NULL;
  LISTBASE_FOREACH_BACKWARD (PanelType *, pt, paneltypes) {
    if (panel_add_check(C, workspace, contexts, category_override, pt)) {
      BLI_linklist_prepend_alloca(&panel_types_stack, pt);
    }
  }

  const char *category = NULL;
  bool use_category_tabs = (category_override == NULL) && region_uses_category_tabs(area, region);
  if (use_category_tabs) {
    category = region_panels_collect_categories(region, panel_types_stack, &use_category_tabs);
  }

  /* Run property search for each panel, stopping if a result is found. */
  bool has_result = true;
  bool has_instanced_panel = false;
  for (LinkNode *pt_link = panel_types_stack; pt_link; pt_link = pt_link->next) {
    PanelType *panel_type = pt_link->link;
    /* Note that these checks are duplicated from #ED_region_panels_layout_ex. */
    if (panel_type->flag & PANEL_TYPE_INSTANCED) {
      has_instanced_panel = true;
      continue;
    }

    if (use_category_tabs) {
      if (panel_type->category[0] && !STREQ(category, panel_type->category)) {
        continue;
      }
    }

    /* We start property search with an empty panel list, so there's
     * no point in trying to find an existing panel with this type. */
    has_result = panel_property_search(C, region, style, NULL, panel_type, search_filter);
    if (has_result) {
      break;
    }
  }

  /* Run property search for instanced panels (created in the layout calls of previous panels). */
  if (!has_result && has_instanced_panel) {
    LISTBASE_FOREACH (Panel *, panel, &region->panels) {
      /* Note that these checks are duplicated from #ED_region_panels_layout_ex. */
      if (panel->type == NULL || !(panel->type->flag & PANEL_TYPE_INSTANCED)) {
        continue;
      }
      if (use_category_tabs) {
        if (panel->type->category[0] && !STREQ(category, panel->type->category)) {
          continue;
        }
      }

      has_result = panel_property_search(C, region, style, panel, panel->type, search_filter);
      if (has_result) {
        break;
      }
    }
  }

  /* Free the panels and blocks, as they are only used for search. */
  UI_blocklist_free(C, region);
  UI_panels_free_instanced(C, region);
  BKE_area_region_panels_free(&region->panels);

  return has_result;
}

void ED_region_header_layout(const bContext *C, ARegion *region)
{
  const uiStyle *style = UI_style_get_dpi();
  bool region_layout_based = region->flag & RGN_FLAG_DYNAMIC_SIZE;

  /* Height of buttons and scaling needed to achieve it. */
  const int buttony = min_ii(UI_UNIT_Y, region->winy - 2 * UI_DPI_FAC);
  const float buttony_scale = buttony / (float)UI_UNIT_Y;

  /* Vertically center buttons. */
  int xco = UI_HEADER_OFFSET;
  int yco = buttony + (region->winy - buttony) / 2;
  int maxco = xco;

  /* XXX workaround for 1 px alignment issue. Not sure what causes it...
   * Would prefer a proper fix - Julian */
  if (!ELEM(CTX_wm_area(C)->spacetype, SPACE_TOPBAR, SPACE_STATUSBAR)) {
    yco -= 1;
  }

  /* set view2d view matrix for scrolling (without scrollers) */
  UI_view2d_view_ortho(&region->v2d);

  /* draw all headers types */
  LISTBASE_FOREACH (HeaderType *, ht, &region->type->headertypes) {
    if (ht->poll && !ht->poll(C, ht)) {
      continue;
    }

    uiBlock *block = UI_block_begin(C, region, ht->idname, UI_EMBOSS);
    uiLayout *layout = UI_block_layout(
        block, UI_LAYOUT_HORIZONTAL, UI_LAYOUT_HEADER, xco, yco, buttony, 1, 0, style);

    if (buttony_scale != 1.0f) {
      uiLayoutSetScaleY(layout, buttony_scale);
    }

    Header header = {NULL};
    if (ht->draw) {
      header.type = ht;
      header.layout = layout;
      ht->draw(C, &header);
      if (ht->next) {
        uiItemS(layout);
      }

      /* for view2d */
      xco = uiLayoutGetWidth(layout);
      if (xco > maxco) {
        maxco = xco;
      }
    }

    UI_block_layout_resolve(block, &xco, &yco);

    /* for view2d */
    if (xco > maxco) {
      maxco = xco;
    }

    int new_sizex = (maxco + UI_HEADER_OFFSET) / UI_DPI_FAC;

    if (region_layout_based && (region->sizex != new_sizex)) {
      /* region size is layout based and needs to be updated */
      ScrArea *area = CTX_wm_area(C);

      region->sizex = new_sizex;
      area->flag |= AREA_FLAG_REGION_SIZE_UPDATE;
    }

    UI_block_end(C, block);

    /* In most cases there is only ever one header, it never makes sense to draw more than one
     * header in the same region, this results in overlapping buttons, see: T60195. */
    break;
  }

  if (!region_layout_based) {
    maxco += UI_HEADER_OFFSET;
  }

  /* Always as last. */
  UI_view2d_totRect_set(&region->v2d, maxco, region->winy);

  /* Restore view matrix. */
  UI_view2d_view_restore(C);
}

void ED_region_header_draw(const bContext *C, ARegion *region)
{
  /* clear */
  region_clear_color(C, region, region_background_color_id(C, region));

  UI_view2d_view_ortho(&region->v2d);

  /* View2D matrix might have changed due to dynamic sized regions. */
  UI_blocklist_update_window_matrix(C, &region->uiblocks);

  /* draw blocks */
  UI_blocklist_draw(C, &region->uiblocks);

  /* restore view matrix */
  UI_view2d_view_restore(C);
}

void ED_region_header(const bContext *C, ARegion *region)
{
  /* TODO: remove? */
  ED_region_header_layout(C, region);
  ED_region_header_draw(C, region);
}

void ED_region_header_init(ARegion *region)
{
  UI_view2d_region_reinit(&region->v2d, V2D_COMMONVIEW_HEADER, region->winx, region->winy);
}

int ED_area_headersize(void)
{
  /* Accommodate widget and padding. */
  return U.widget_unit + (int)(UI_DPI_FAC * HEADER_PADDING_Y);
}

int ED_area_footersize(void)
{
  return ED_area_headersize();
}

int ED_area_global_size_y(const ScrArea *area)
{
  BLI_assert(ED_area_is_global(area));
  return round_fl_to_int(area->global->cur_fixed_height * UI_DPI_FAC);
}
int ED_area_global_min_size_y(const ScrArea *area)
{
  BLI_assert(ED_area_is_global(area));
  return round_fl_to_int(area->global->size_min * UI_DPI_FAC);
}
int ED_area_global_max_size_y(const ScrArea *area)
{
  BLI_assert(ED_area_is_global(area));
  return round_fl_to_int(area->global->size_max * UI_DPI_FAC);
}

bool ED_area_is_global(const ScrArea *area)
{
  return area->global != NULL;
}

ScrArea *ED_area_find_under_cursor(const bContext *C, int spacetype, const int xy[2])
{
  bScreen *screen = CTX_wm_screen(C);
  wmWindow *win = CTX_wm_window(C);

  ScrArea *area = NULL;

  if (win->parent) {
    /* If active window is a child, check itself first. */
    area = BKE_screen_find_area_xy(screen, spacetype, xy);
  }

  if (!area) {
    /* Check all windows except the active one. */
    int scr_pos[2];
    wmWindow *win_other = WM_window_find_under_cursor(win, xy, scr_pos);
    if (win_other && win_other != win) {
      win = win_other;
      screen = WM_window_get_active_screen(win);
      area = BKE_screen_find_area_xy(screen, spacetype, scr_pos);
    }
  }

  if (!area && !win->parent) {
    /* If active window is a parent window, check itself last. */
    area = BKE_screen_find_area_xy(screen, spacetype, xy);
  }

  return area;
}

ScrArea *ED_screen_areas_iter_first(const wmWindow *win, const bScreen *screen)
{
  ScrArea *global_area = win->global_areas.areabase.first;

  if (!global_area) {
    return screen->areabase.first;
  }
  if ((global_area->global->flag & GLOBAL_AREA_IS_HIDDEN) == 0) {
    return global_area;
  }
  /* Find next visible area. */
  return ED_screen_areas_iter_next(screen, global_area);
}
ScrArea *ED_screen_areas_iter_next(const bScreen *screen, const ScrArea *area)
{
  if (area->global == NULL) {
    return area->next;
  }

  for (ScrArea *area_iter = area->next; area_iter; area_iter = area_iter->next) {
    if ((area_iter->global->flag & GLOBAL_AREA_IS_HIDDEN) == 0) {
      return area_iter;
    }
  }
  /* No visible next global area found, start iterating over layout areas. */
  return screen->areabase.first;
}

int ED_region_global_size_y(void)
{
  return ED_area_headersize(); /* same size as header */
}

void ED_region_info_draw_multiline(ARegion *region,
                                   const char *text_array[],
                                   float fill_color[4],
                                   const bool full_redraw)
{
  const int header_height = UI_UNIT_Y;
  const uiStyle *style = UI_style_get_dpi();
  int fontid = style->widget.uifont_id;
  int scissor[4];
  int num_lines = 0;

  /* background box */
  rcti rect = *ED_region_visible_rect(region);

  /* Box fill entire width or just around text. */
  if (!full_redraw) {
    const char **text = &text_array[0];
    while (*text) {
      rect.xmax = min_ii(rect.xmax,
                         rect.xmin + BLF_width(fontid, *text, BLF_DRAW_STR_DUMMY_MAX) +
                             1.2f * U.widget_unit);
      text++;
      num_lines++;
    }
  }
  /* Just count the line number. */
  else {
    const char **text = &text_array[0];
    while (*text) {
      text++;
      num_lines++;
    }
  }

  rect.ymin = rect.ymax - header_height * num_lines;

  /* setup scissor */
  GPU_scissor_get(scissor);
  GPU_scissor(rect.xmin, rect.ymin, BLI_rcti_size_x(&rect) + 1, BLI_rcti_size_y(&rect) + 1);

  GPU_blend(GPU_BLEND_ALPHA);
  GPUVertFormat *format = immVertexFormat();
  uint pos = GPU_vertformat_attr_add(format, "pos", GPU_COMP_I32, 2, GPU_FETCH_INT_TO_FLOAT);
  immBindBuiltinProgram(GPU_SHADER_3D_UNIFORM_COLOR);
  immUniformColor4fv(fill_color);
  immRecti(pos, rect.xmin, rect.ymin, rect.xmax + 1, rect.ymax + 1);
  immUnbindProgram();
  GPU_blend(GPU_BLEND_NONE);

  /* text */
  UI_FontThemeColor(fontid, TH_TEXT_HI);
  BLF_clipping(fontid, rect.xmin, rect.ymin, rect.xmax, rect.ymax);
  BLF_enable(fontid, BLF_CLIPPING);
  int offset = num_lines - 1;
  {
    const char **text = &text_array[0];
    while (*text) {
      BLF_position(fontid,
                   rect.xmin + 0.6f * U.widget_unit,
                   rect.ymin + 0.3f * U.widget_unit + offset * header_height,
                   0.0f);
      BLF_draw(fontid, *text, BLF_DRAW_STR_DUMMY_MAX);
      text++;
      offset--;
    }
  }

  BLF_disable(fontid, BLF_CLIPPING);

  /* restore scissor as it was before */
  GPU_scissor(scissor[0], scissor[1], scissor[2], scissor[3]);
}

void ED_region_info_draw(ARegion *region,
                         const char *text,
                         float fill_color[4],
                         const bool full_redraw)
{
  const char *text_array[2] = {text, NULL};
  ED_region_info_draw_multiline(region, text_array, fill_color, full_redraw);
}

typedef struct MetadataPanelDrawContext {
  uiLayout *layout;
} MetadataPanelDrawContext;

static void metadata_panel_draw_field(const char *field, const char *value, void *ctx_v)
{
  MetadataPanelDrawContext *ctx = (MetadataPanelDrawContext *)ctx_v;
  uiLayout *row = uiLayoutRow(ctx->layout, false);
  uiItemL(row, field, ICON_NONE);
  uiItemL(row, value, ICON_NONE);
}

void ED_region_image_metadata_panel_draw(ImBuf *ibuf, uiLayout *layout)
{
  MetadataPanelDrawContext ctx;
  ctx.layout = layout;
  IMB_metadata_foreach(ibuf, metadata_panel_draw_field, &ctx);
}

void ED_region_grid_draw(ARegion *region, float zoomx, float zoomy, float x0, float y0)
{
  /* the image is located inside (x0, y0), (x0+1, y0+1) as set by view2d */
  int x1, y1, x2, y2;
  UI_view2d_view_to_region(&region->v2d, x0, y0, &x1, &y1);
  UI_view2d_view_to_region(&region->v2d, x0 + 1.0f, y0 + 1.0f, &x2, &y2);

  GPUVertFormat *format = immVertexFormat();
  uint pos = GPU_vertformat_attr_add(format, "pos", GPU_COMP_F32, 2, GPU_FETCH_FLOAT);

  float gridcolor[4];
  UI_GetThemeColor4fv(TH_GRID, gridcolor);

  immBindBuiltinProgram(GPU_SHADER_3D_UNIFORM_COLOR);
  /* To fake alpha-blending, color shading is reduced when alpha is nearing 0. */
  immUniformThemeColorBlendShade(TH_BACK, TH_GRID, gridcolor[3], 20 * gridcolor[3]);
  immRectf(pos, x1, y1, x2, y2);
  immUnbindProgram();

  /* gridsize adapted to zoom level */
  float gridsize = 0.5f * (zoomx + zoomy);
  float gridstep = 1.0f / 32.0f;
  if (gridsize <= 0.0f) {
    return;
  }

  if (gridsize < 1.0f) {
    while (gridsize < 1.0f) {
      gridsize *= 4.0f;
      gridstep *= 4.0f;
    }
  }
  else {
    while (gridsize >= 4.0f) {
      gridsize /= 4.0f;
      gridstep /= 4.0f;
    }
  }

  float blendfac = 0.25f * gridsize - floorf(0.25f * gridsize);
  CLAMP(blendfac, 0.0f, 1.0f);

  int count_fine = 1.0f / gridstep;
  int count_large = 1.0f / (4.0f * gridstep);

  if (count_fine > 0) {
    GPU_vertformat_clear(format);
    pos = GPU_vertformat_attr_add(format, "pos", GPU_COMP_F32, 2, GPU_FETCH_FLOAT);
    uint color = GPU_vertformat_attr_add(format, "color", GPU_COMP_F32, 3, GPU_FETCH_FLOAT);

    immBindBuiltinProgram(GPU_SHADER_3D_FLAT_COLOR);
    immBegin(GPU_PRIM_LINES, 4 * count_fine + 4 * count_large);

    float theme_color[3];
    UI_GetThemeColorShade3fv(TH_GRID, (int)(20.0f * (1.0f - blendfac)), theme_color);
    float fac = 0.0f;

    /* the fine resolution level */
    for (int i = 0; i < count_fine; i++) {
      immAttr3fv(color, theme_color);
      immVertex2f(pos, x1, y1 * (1.0f - fac) + y2 * fac);
      immAttr3fv(color, theme_color);
      immVertex2f(pos, x2, y1 * (1.0f - fac) + y2 * fac);
      immAttr3fv(color, theme_color);
      immVertex2f(pos, x1 * (1.0f - fac) + x2 * fac, y1);
      immAttr3fv(color, theme_color);
      immVertex2f(pos, x1 * (1.0f - fac) + x2 * fac, y2);
      fac += gridstep;
    }

    if (count_large > 0) {
      UI_GetThemeColor3fv(TH_GRID, theme_color);
      fac = 0.0f;

      /* the large resolution level */
      for (int i = 0; i < count_large; i++) {
        immAttr3fv(color, theme_color);
        immVertex2f(pos, x1, y1 * (1.0f - fac) + y2 * fac);
        immAttr3fv(color, theme_color);
        immVertex2f(pos, x2, y1 * (1.0f - fac) + y2 * fac);
        immAttr3fv(color, theme_color);
        immVertex2f(pos, x1 * (1.0f - fac) + x2 * fac, y1);
        immAttr3fv(color, theme_color);
        immVertex2f(pos, x1 * (1.0f - fac) + x2 * fac, y2);
        fac += 4.0f * gridstep;
      }
    }

    immEnd();
    immUnbindProgram();
  }
}

/* If the area has overlapping regions, it returns visible rect for Region *region */
/* rect gets returned in local region coordinates */
static void region_visible_rect_calc(ARegion *region, rcti *rect)
{
  ARegion *region_iter = region;

  /* allow function to be called without area */
  while (region_iter->prev) {
    region_iter = region_iter->prev;
  }

  *rect = region->winrct;

  /* check if a region overlaps with the current one */
  for (; region_iter; region_iter = region_iter->next) {
    if (region != region_iter && region_iter->overlap) {
      if (BLI_rcti_isect(rect, &region_iter->winrct, NULL)) {
        int alignment = RGN_ALIGN_ENUM_FROM_MASK(region_iter->alignment);

        if (ELEM(alignment, RGN_ALIGN_LEFT, RGN_ALIGN_RIGHT)) {
          /* Overlap left, also check 1 pixel offset (2 regions on one side). */
          if (abs(rect->xmin - region_iter->winrct.xmin) < 2) {
            rect->xmin = region_iter->winrct.xmax;
          }

          /* Overlap right. */
          if (abs(rect->xmax - region_iter->winrct.xmax) < 2) {
            rect->xmax = region_iter->winrct.xmin;
          }
        }
        else if (ELEM(alignment, RGN_ALIGN_TOP, RGN_ALIGN_BOTTOM)) {
          /* Same logic as above for vertical regions. */
          if (abs(rect->ymin - region_iter->winrct.ymin) < 2) {
            rect->ymin = region_iter->winrct.ymax;
          }
          if (abs(rect->ymax - region_iter->winrct.ymax) < 2) {
            rect->ymax = region_iter->winrct.ymin;
          }
        }
        else if (alignment == RGN_ALIGN_FLOAT) {
          /* Skip floating. */
        }
        else {
          BLI_assert_msg(0, "Region overlap with unknown alignment");
        }
      }
    }
  }
  BLI_rcti_translate(rect, -region->winrct.xmin, -region->winrct.ymin);
}

const rcti *ED_region_visible_rect(ARegion *region)
{
  rcti *rect = &region->runtime.visible_rect;
  if (rect->xmin == 0 && rect->ymin == 0 && rect->xmax == 0 && rect->ymax == 0) {
    region_visible_rect_calc(region, rect);
  }
  return rect;
}

/* Cache display helpers */

void ED_region_cache_draw_background(ARegion *region)
{
  /* Local coordinate visible rect inside region, to accommodate overlapping ui. */
  const rcti *rect_visible = ED_region_visible_rect(region);
  const int region_bottom = rect_visible->ymin;

  uint pos = GPU_vertformat_attr_add(
      immVertexFormat(), "pos", GPU_COMP_I32, 2, GPU_FETCH_INT_TO_FLOAT);
  immBindBuiltinProgram(GPU_SHADER_3D_UNIFORM_COLOR);
  immUniformColor4ub(128, 128, 255, 64);
  immRecti(pos, 0, region_bottom, region->winx, region_bottom + 8 * UI_DPI_FAC);
  immUnbindProgram();
}

void ED_region_cache_draw_curfra_label(const int framenr, const float x, const float y)
{
  const uiStyle *style = UI_style_get();
  int fontid = style->widget.uifont_id;
  char numstr[32];
  float font_dims[2] = {0.0f, 0.0f};

  /* frame number */
  BLF_size(fontid, 11.0f * U.dpi_fac);
  BLI_snprintf(numstr, sizeof(numstr), "%d", framenr);

  BLF_width_and_height(fontid, numstr, sizeof(numstr), &font_dims[0], &font_dims[1]);

  uint pos = GPU_vertformat_attr_add(
      immVertexFormat(), "pos", GPU_COMP_I32, 2, GPU_FETCH_INT_TO_FLOAT);
  immBindBuiltinProgram(GPU_SHADER_3D_UNIFORM_COLOR);
  immUniformThemeColor(TH_CFRAME);
  immRecti(pos, x, y, x + font_dims[0] + 6.0f, y + font_dims[1] + 4.0f);
  immUnbindProgram();

  UI_FontThemeColor(fontid, TH_TEXT);
  BLF_position(fontid, x + 2.0f, y + 2.0f, 0.0f);
  BLF_draw(fontid, numstr, sizeof(numstr));
}

void ED_region_cache_draw_cached_segments(
    ARegion *region, const int num_segments, const int *points, const int sfra, const int efra)
{
  if (num_segments) {
    /* Local coordinate visible rect inside region, to accommodate overlapping ui. */
    const rcti *rect_visible = ED_region_visible_rect(region);
    const int region_bottom = rect_visible->ymin;

    uint pos = GPU_vertformat_attr_add(
        immVertexFormat(), "pos", GPU_COMP_I32, 2, GPU_FETCH_INT_TO_FLOAT);
    immBindBuiltinProgram(GPU_SHADER_3D_UNIFORM_COLOR);
    immUniformColor4ub(128, 128, 255, 128);

    for (int a = 0; a < num_segments; a++) {
      float x1 = (float)(points[a * 2] - sfra) / (efra - sfra + 1) * region->winx;
      float x2 = (float)(points[a * 2 + 1] - sfra + 1) / (efra - sfra + 1) * region->winx;

      immRecti(pos, x1, region_bottom, x2, region_bottom + 8 * UI_DPI_FAC);
      /* TODO(merwin): use primitive restart to draw multiple rects more efficiently */
    }

    immUnbindProgram();
  }
}

void ED_region_message_subscribe(wmRegionMessageSubscribeParams *params)
{
  ARegion *region = params->region;
  const bContext *C = params->context;
  struct wmMsgBus *mbus = params->message_bus;

  if (region->gizmo_map != NULL) {
    WM_gizmomap_message_subscribe(C, region->gizmo_map, region, mbus);
  }

  if (!BLI_listbase_is_empty(&region->uiblocks)) {
    UI_region_message_subscribe(region, mbus);
  }

  if (region->type->message_subscribe != NULL) {
    region->type->message_subscribe(params);
  }
}

int ED_region_snap_size_test(const ARegion *region)
{
  /* Use a larger value because toggling scrollbars can jump in size. */
  const int snap_match_threshold = 16;
  if (region->type->snap_size != NULL) {
    return ((((region->sizex - region->type->snap_size(region, region->sizex, 0)) <=
              snap_match_threshold)
             << 0) |
            (((region->sizey - region->type->snap_size(region, region->sizey, 1)) <=
              snap_match_threshold)
             << 1));
  }
  return 0;
}

bool ED_region_snap_size_apply(ARegion *region, int snap_flag)
{
  bool changed = false;
  if (region->type->snap_size != NULL) {
    if (snap_flag & (1 << 0)) {
      short snap_size = region->type->snap_size(region, region->sizex, 0);
      if (snap_size != region->sizex) {
        region->sizex = snap_size;
        changed = true;
      }
    }
    if (snap_flag & (1 << 1)) {
      short snap_size = region->type->snap_size(region, region->sizey, 1);
      if (snap_size != region->sizey) {
        region->sizey = snap_size;
        changed = true;
      }
    }
  }
  return changed;
}<|MERGE_RESOLUTION|>--- conflicted
+++ resolved
@@ -1967,12 +1967,7 @@
   /* Avoid re-initializing tools while resizing the window. */
   if ((G.moving & G_TRANSFORM_WM) == 0) {
     if ((1 << area->spacetype) & WM_TOOLSYSTEM_SPACE_MASK) {
-<<<<<<< HEAD
-      WM_toolsystem_refresh_screen_area(workspace, view_layer, area);
-=======
       WM_toolsystem_refresh_screen_area(workspace, scene, view_layer, area);
-      area->flag |= AREA_FLAG_ACTIVE_TOOL_UPDATE;
->>>>>>> 87ef423e
     }
     else {
       area->runtime.tool = NULL;
