/*
 * ***** BEGIN GPL LICENSE BLOCK *****
 *
 * This program is free software; you can redistribute it and/or
 * modify it under the terms of the GNU General Public License
 * as published by the Free Software Foundation; either version 2
 * of the License, or (at your option) any later version. 
 *
 * This program is distributed in the hope that it will be useful,
 * but WITHOUT ANY WARRANTY; without even the implied warranty of
 * MERCHANTABILITY or FITNESS FOR A PARTICULAR PURPOSE.  See the
 * GNU General Public License for more details.
 *
 * You should have received a copy of the GNU General Public License
 * along with this program; if not, write to the Free Software Foundation,
 * Inc., 51 Franklin Street, Fifth Floor, Boston, MA 02110-1301, USA.
 *
 * The Original Code is Copyright (C) 2001-2002 by NaN Holding BV.
 * All rights reserved.
 *
 * Contributor(s): Blender Foundation
 *
 * ***** END GPL LICENSE BLOCK *****
 */

/** \file blender/editors/screen/glutil.c
 *  \ingroup edscr
 */


#include <stdio.h>
#include <string.h>

#include "MEM_guardedalloc.h"

#include "DNA_userdef_types.h"
#include "DNA_vec_types.h"

#include "BLI_rect.h"
#include "BLI_utildefines.h"
#include "BLI_math.h"

#include "BKE_context.h"

#include "BIF_gl.h"
#include "BIF_glutil.h"

#include "IMB_colormanagement.h"
#include "IMB_imbuf_types.h"

#include "GPU_basic_shader.h"

#include "UI_interface.h"

#include "GPU_matrix.h"
#include "GPU_immediate.h"

#ifndef GL_CLAMP_TO_EDGE
#define GL_CLAMP_TO_EDGE                        0x812F
#endif

<<<<<<< HEAD

/* ******************************************** */

/* defined in BIF_gl.h */
const GLubyte stipple_halftone[128] = {
	0xAA, 0xAA, 0xAA, 0xAA, 0x55, 0x55, 0x55, 0x55, 
	0xAA, 0xAA, 0xAA, 0xAA, 0x55, 0x55, 0x55, 0x55, 
	0xAA, 0xAA, 0xAA, 0xAA, 0x55, 0x55, 0x55, 0x55,
	0xAA, 0xAA, 0xAA, 0xAA, 0x55, 0x55, 0x55, 0x55, 
	0xAA, 0xAA, 0xAA, 0xAA, 0x55, 0x55, 0x55, 0x55, 
	0xAA, 0xAA, 0xAA, 0xAA, 0x55, 0x55, 0x55, 0x55,
	0xAA, 0xAA, 0xAA, 0xAA, 0x55, 0x55, 0x55, 0x55, 
	0xAA, 0xAA, 0xAA, 0xAA, 0x55, 0x55, 0x55, 0x55, 
	0xAA, 0xAA, 0xAA, 0xAA, 0x55, 0x55, 0x55, 0x55,
	0xAA, 0xAA, 0xAA, 0xAA, 0x55, 0x55, 0x55, 0x55, 
	0xAA, 0xAA, 0xAA, 0xAA, 0x55, 0x55, 0x55, 0x55, 
	0xAA, 0xAA, 0xAA, 0xAA, 0x55, 0x55, 0x55, 0x55,
	0xAA, 0xAA, 0xAA, 0xAA, 0x55, 0x55, 0x55, 0x55, 
	0xAA, 0xAA, 0xAA, 0xAA, 0x55, 0x55, 0x55, 0x55, 
	0xAA, 0xAA, 0xAA, 0xAA, 0x55, 0x55, 0x55, 0x55,
	0xAA, 0xAA, 0xAA, 0xAA, 0x55, 0x55, 0x55, 0x55};


/*  repeat this pattern
 *
 *     X000X000
 *     00000000
 *     00X000X0
 *     00000000 */


const GLubyte stipple_quarttone[128] = {
	136, 136, 136, 136, 0, 0, 0, 0, 34, 34, 34, 34, 0, 0, 0, 0,
	136, 136, 136, 136, 0, 0, 0, 0, 34, 34, 34, 34, 0, 0, 0, 0,
	136, 136, 136, 136, 0, 0, 0, 0, 34, 34, 34, 34, 0, 0, 0, 0,
	136, 136, 136, 136, 0, 0, 0, 0, 34, 34, 34, 34, 0, 0, 0, 0,
	136, 136, 136, 136, 0, 0, 0, 0, 34, 34, 34, 34, 0, 0, 0, 0,
	136, 136, 136, 136, 0, 0, 0, 0, 34, 34, 34, 34, 0, 0, 0, 0,
	136, 136, 136, 136, 0, 0, 0, 0, 34, 34, 34, 34, 0, 0, 0, 0,
	136, 136, 136, 136, 0, 0, 0, 0, 34, 34, 34, 34, 0, 0, 0, 0};


const GLubyte stipple_diag_stripes_pos[128] = {
	0x00, 0xff, 0x00, 0xff, 0x01, 0xfe, 0x01, 0xfe,
	0x03, 0xfc, 0x03, 0xfc, 0x07, 0xf8, 0x07, 0xf8,
	0x0f, 0xf0, 0x0f, 0xf0, 0x1f, 0xe0, 0x1f, 0xe0,
	0x3f, 0xc0, 0x3f, 0xc0, 0x7f, 0x80, 0x7f, 0x80,
	0xff, 0x00, 0xff, 0x00, 0xfe, 0x01, 0xfe, 0x01,
	0xfc, 0x03, 0xfc, 0x03, 0xf8, 0x07, 0xf8, 0x07,
	0xf0, 0x0f, 0xf0, 0x0f, 0xe0, 0x1f, 0xe0, 0x1f,
	0xc0, 0x3f, 0xc0, 0x3f, 0x80, 0x7f, 0x80, 0x7f,
	0x00, 0xff, 0x00, 0xff, 0x01, 0xfe, 0x01, 0xfe,
	0x03, 0xfc, 0x03, 0xfc, 0x07, 0xf8, 0x07, 0xf8,
	0x0f, 0xf0, 0x0f, 0xf0, 0x1f, 0xe0, 0x1f, 0xe0,
	0x3f, 0xc0, 0x3f, 0xc0, 0x7f, 0x80, 0x7f, 0x80,
	0xff, 0x00, 0xff, 0x00, 0xfe, 0x01, 0xfe, 0x01,
	0xfc, 0x03, 0xfc, 0x03, 0xf8, 0x07, 0xf8, 0x07,
	0xf0, 0x0f, 0xf0, 0x0f, 0xe0, 0x1f, 0xe0, 0x1f,
	0xc0, 0x3f, 0xc0, 0x3f, 0x80, 0x7f, 0x80, 0x7f};


const GLubyte stipple_diag_stripes_neg[128] = {
	0xff, 0x00, 0xff, 0x00, 0xfe, 0x01, 0xfe, 0x01,
	0xfc, 0x03, 0xfc, 0x03, 0xf8, 0x07, 0xf8, 0x07,
	0xf0, 0x0f, 0xf0, 0x0f, 0xe0, 0x1f, 0xe0, 0x1f,
	0xc0, 0x3f, 0xc0, 0x3f, 0x80, 0x7f, 0x80, 0x7f,
	0x00, 0xff, 0x00, 0xff, 0x01, 0xfe, 0x01, 0xfe,
	0x03, 0xfc, 0x03, 0xfc, 0x07, 0xf8, 0x07, 0xf8,
	0x0f, 0xf0, 0x0f, 0xf0, 0x1f, 0xe0, 0x1f, 0xe0,
	0x3f, 0xc0, 0x3f, 0xc0, 0x7f, 0x80, 0x7f, 0x80,
	0xff, 0x00, 0xff, 0x00, 0xfe, 0x01, 0xfe, 0x01,
	0xfc, 0x03, 0xfc, 0x03, 0xf8, 0x07, 0xf8, 0x07,
	0xf0, 0x0f, 0xf0, 0x0f, 0xe0, 0x1f, 0xe0, 0x1f,
	0xc0, 0x3f, 0xc0, 0x3f, 0x80, 0x7f, 0x80, 0x7f,
	0x00, 0xff, 0x00, 0xff, 0x01, 0xfe, 0x01, 0xfe,
	0x03, 0xfc, 0x03, 0xfc, 0x07, 0xf8, 0x07, 0xf8,
	0x0f, 0xf0, 0x0f, 0xf0, 0x1f, 0xe0, 0x1f, 0xe0,
	0x3f, 0xc0, 0x3f, 0xc0, 0x7f, 0x80, 0x7f, 0x80};

=======
>>>>>>> 7da189b4
/* UNUSED */
#if 0
void fdrawbezier(float vec[4][3])
{
	float dist;
	float curve_res = 24, spline_step = 0.0f;
	
	dist = 0.5f * fabsf(vec[0][0] - vec[3][0]);
	
	/* check direction later, for top sockets */
	vec[1][0] = vec[0][0] + dist;
	vec[1][1] = vec[0][1];
	
	vec[2][0] = vec[3][0] - dist;
	vec[2][1] = vec[3][1];
	/* we can reuse the dist variable here to increment the GL curve eval amount */
	dist = 1.0f / curve_res;
	
	cpack(0x0);
	glMap1f(GL_MAP1_VERTEX_3, 0.0, 1.0, 3, 4, vec[0]);
	GPUBegin(GL_LINE_STRIP);
	while (spline_step < 1.000001f) {
#if 0
		if (do_shaded)
			UI_ThemeColorBlend(th_col1, th_col2, spline_step);
#endif
		glEvalCoord1f(spline_step);
		spline_step += dist;
	}
	glEnd();
}
#endif

void fdrawline(float x1, float y1, float x2, float y2)
{
<<<<<<< HEAD
	float v[2];

	GPUBegin(GL_LINE_STRIP);
	v[0] = x1; v[1] = y1;
	glVertex2fv(v);
	v[0] = x2; v[1] = y2;
	glVertex2fv(v);
=======
	glBegin(GL_LINES);
	glVertex2f(x1, y1);
	glVertex2f(x2, y2);
>>>>>>> 7da189b4
	glEnd();
}

void fdrawbox(float x1, float y1, float x2, float y2)
{
<<<<<<< HEAD
	float v[2];

	GPUBegin(GL_LINE_STRIP);

	v[0] = x1; v[1] = y1;
	glVertex2fv(v);
	v[0] = x1; v[1] = y2;
	glVertex2fv(v);
	v[0] = x2; v[1] = y2;
	glVertex2fv(v);
	v[0] = x2; v[1] = y1;
	glVertex2fv(v);
	v[0] = x1; v[1] = y1;
	glVertex2fv(v);
=======
	glBegin(GL_LINE_LOOP);
	
	glVertex2f(x1, y1);
	glVertex2f(x1, y2);
	glVertex2f(x2, y2);
	glVertex2f(x2, y1);
>>>>>>> 7da189b4
	
	glEnd();
}

void fdrawcheckerboard(float x1, float y1, float x2, float y2)
{
	unsigned char col1[4] = {40, 40, 40}, col2[4] = {50, 50, 50};

	glColor3ubv(col1);
	GPURectf(x1, y1, x2, y2);
	glColor3ubv(col2);

<<<<<<< HEAD
	glEnable(GL_POLYGON_STIPPLE);
	glPolygonStipple(stipple_checker_8px);
	GPURectf(x1, y1, x2, y2);
	glDisable(GL_POLYGON_STIPPLE);
=======
	GPU_basic_shader_bind(GPU_SHADER_STIPPLE | GPU_SHADER_USE_COLOR);
	GPU_basic_shader_stipple(GPU_SHADER_STIPPLE_CHECKER_8PX);
	glRectf(x1, y1, x2, y2);
	GPU_basic_shader_bind(GPU_SHADER_USE_COLOR);
>>>>>>> 7da189b4
}

void sdrawline(int x1, int y1, int x2, int y2)
{
<<<<<<< HEAD
	int v[2];

	GPUBegin(GL_LINE_STRIP);
	v[0] = x1; v[1] = y1;
	glVertex2iv(v);
	v[0] = x2; v[1] = y2;
	glVertex2iv(v);
=======
	glBegin(GL_LINES);
	glVertex2i(x1, y1);
	glVertex2i(x2, y2);
>>>>>>> 7da189b4
	glEnd();
}

/* UNUSED */
#if 0
/*
 *     x1,y2
 *     |  \
 *     |   \
 *     |    \
 *     x1,y1-- x2,y1
 */

static void sdrawtripoints(int x1, int y1, int x2, int y2)
{
	glVertex2i(x1, y1);
	glVertex2i(x1, y2);
	glVertex2i(x2, y1);
}

void sdrawtri(int x1, int y1, int x2, int y2)
{
	GPUBegin(GL_LINE_STRIP);
	sdrawtripoints(x1, y1, x2, y2);
	glEnd();
}

void sdrawtrifill(int x1, int y1, int x2, int y2)
{
	GPUBegin(GL_TRIANGLES);
	sdrawtripoints(x1, y1, x2, y2);
	glEnd();
}
#endif

void sdrawbox(int x1, int y1, int x2, int y2)
{
<<<<<<< HEAD
	int v[2];

	GPUBegin(GL_LINE_STRIP);
	
	v[0] = x1; v[1] = y1;
	glVertex2iv(v);
	v[0] = x1; v[1] = y2;
	glVertex2iv(v);
	v[0] = x2; v[1] = y2;
	glVertex2iv(v);
	v[0] = x2; v[1] = y1;
	glVertex2iv(v);
	v[0] = x1; v[1] = y1;
	glVertex2iv(v);
=======
	glBegin(GL_LINE_LOOP);
	
	glVertex2i(x1, y1);
	glVertex2i(x1, y2);
	glVertex2i(x2, y2);
	glVertex2i(x2, y1);
>>>>>>> 7da189b4
	
	glEnd();
}


/* ******************************************** */

void setlinestyle(int nr)
{
	if (nr == 0) {
		glDisable(GL_LINE_STIPPLE);
	}
	else {
		
		glEnable(GL_LINE_STIPPLE);
		if (U.pixelsize > 1.0f)
			glLineStipple(nr, 0xCCCC);
		else
			glLineStipple(nr, 0xAAAA);
	}
}

/* Invert line handling */
	
#define GL_TOGGLE(mode, onoff)  (((onoff) ? glEnable : glDisable)(mode))

void set_inverted_drawing(int enable) 
{
	glLogicOp(enable ? GL_INVERT : GL_COPY);
	GL_TOGGLE(GL_COLOR_LOGIC_OP, enable);
	GL_TOGGLE(GL_DITHER, !enable);
}

/* UNUSED */
#if 0
void sdrawXORline(int x0, int y0, int x1, int y1)
{
	if (x0 == x1 && y0 == y1) return;

	set_inverted_drawing(1);

	GPUBegin(GL_LINES);
	glVertex2i(x0, y0);
	glVertex2i(x1, y1);
	glEnd();
	
	set_inverted_drawing(0);
}

void sdrawXORline4(int nr, int x0, int y0, int x1, int y1)
{
	static int old[4][2][2];
	static char flags[4] = {0, 0, 0, 0};
	
	/* with builtin memory, max 4 lines */

	set_inverted_drawing(1);

	GPUBegin(GL_LINES);
	if (nr == -1) { /* flush */
		for (nr = 0; nr < 4; nr++) {
			if (flags[nr]) {
				glVertex2iv(old[nr][0]);
				glVertex2iv(old[nr][1]);
				flags[nr] = 0;
			}
		}
	}
	else {
		if (nr >= 0 && nr < 4) {
			if (flags[nr]) {
				glVertex2iv(old[nr][0]);
				glVertex2iv(old[nr][1]);
			}

			old[nr][0][0] = x0;
			old[nr][0][1] = y0;
			old[nr][1][0] = x1;
			old[nr][1][1] = y1;
			
			flags[nr] = 1;
		}
		
		glVertex2i(x0, y0);
		glVertex2i(x1, y1);
	}
	glEnd();
	
	set_inverted_drawing(0);
}

void fdrawXORellipse(float xofs, float yofs, float hw, float hh)
{
	if (hw == 0) return;

	set_inverted_drawing(1);

	gpuPushMatrix();
	gpuTranslate(xofs, yofs, 0.0f);
	gpuScale(1.0f, hh / hw, 1.0f);
	glutil_draw_lined_arc(0.0, M_PI * 2.0, hw, 20);
	gpuPopMatrix();

	set_inverted_drawing(0);
}

#endif

void fdrawXORcirc(float xofs, float yofs, float rad)
{
	set_inverted_drawing(1);

	gpuPushMatrix(GPU_MODELVIEW_MATRIX);
	gpuTranslate(GPU_MODELVIEW_MATRIX, xofs, yofs, 0.0);
	glutil_draw_lined_arc(0.0, M_PI * 2.0, rad, 20);
	gpuPopMatrix(GPU_MODELVIEW_MATRIX);

	set_inverted_drawing(0);
}

void glutil_draw_filled_arc(float start, float angle, float radius, int nsegments)
{
	int i;

	GPUBegin(GL_TRIANGLE_FAN);
	glVertex2f(0.0, 0.0);
	for (i = 0; i < nsegments; i++) {
		float t = (float) i / (nsegments - 1);
		float cur = start + t * angle;
		
		glVertex2f(cosf(cur) * radius, sinf(cur) * radius);
	}
	glEnd();
}

void glutil_draw_lined_arc(float start, float angle, float radius, int nsegments)
{
	int i;

	GPUBegin(GL_LINE_STRIP);
	for (i = 0; i < nsegments; i++) {
		float t = (float) i / (nsegments - 1);
		float cur = start + t * angle;
		
		glVertex2f(cosf(cur) * radius, sinf(cur) * radius);
	}
	glEnd();
}

float glaGetOneFloat(int param)
{
	GLfloat v;
	glGetFloatv(param, &v);
	return v;
}

int glaGetOneInt(int param)
{
	GLint v;
	glGetIntegerv(param, &v);
	return v;
}

void glaRasterPosSafe2f(float x, float y, float known_good_x, float known_good_y)
{
	GLubyte dummy = 0;

	/* As long as known good coordinates are correct
	 * this is guaranteed to generate an ok raster
	 * position (ignoring potential (real) overflow
	 * issues).
	 */
	glRasterPos2f(known_good_x, known_good_y);

	/* Now shift the raster position to where we wanted
	 * it in the first place using the glBitmap trick.
	 */
	glBitmap(0, 0, 0, 0, x - known_good_x, y - known_good_y, &dummy);
}

static int get_cached_work_texture(int *r_w, int *r_h)
{
	static GLint texid = -1;
	static int tex_w = 256;
	static int tex_h = 256;

	if (texid == -1) {
		glGenTextures(1, (GLuint *)&texid);

		glBindTexture(GL_TEXTURE_2D, texid);

		glTexParameteri(GL_TEXTURE_2D, GL_TEXTURE_MIN_FILTER, GL_LINEAR);
		glTexParameteri(GL_TEXTURE_2D, GL_TEXTURE_MAG_FILTER, GL_LINEAR);

		glTexImage2D(GL_TEXTURE_2D, 0, GL_RGBA8, tex_w, tex_h, 0, GL_RGBA, GL_UNSIGNED_BYTE, NULL);

		glBindTexture(GL_TEXTURE_2D, 0);
	}

	*r_w = tex_w;
	*r_h = tex_h;
	return texid;
}

void glaDrawPixelsTexScaled_clipping(float x, float y, int img_w, int img_h,
                                     int format, int type, int zoomfilter, void *rect,
                                     float scaleX, float scaleY,
                                     float clip_min_x, float clip_min_y,
                                     float clip_max_x, float clip_max_y)
{
	unsigned char *uc_rect = (unsigned char *) rect;
	const float *f_rect = (float *)rect;
	float xzoom = glaGetOneFloat(GL_ZOOM_X), yzoom = glaGetOneFloat(GL_ZOOM_Y);
	int subpart_x, subpart_y, tex_w, tex_h;
	int seamless, offset_x, offset_y, nsubparts_x, nsubparts_y;
	int texid = get_cached_work_texture(&tex_w, &tex_h);
	int components;
	const bool use_clipping = ((clip_min_x < clip_max_x) && (clip_min_y < clip_max_y));

	/* Specify the color outside this function, and tex will modulate it.
	 * This is useful for changing alpha without using glPixelTransferf()
	 */
	glPixelStorei(GL_UNPACK_ROW_LENGTH, img_w);
	glBindTexture(GL_TEXTURE_2D, texid);

	/* don't want nasty border artifacts */
	glTexParameteri(GL_TEXTURE_2D, GL_TEXTURE_WRAP_S, GL_CLAMP_TO_EDGE);
	glTexParameteri(GL_TEXTURE_2D, GL_TEXTURE_WRAP_T, GL_CLAMP_TO_EDGE);
	glTexParameteri(GL_TEXTURE_2D, GL_TEXTURE_MAG_FILTER, zoomfilter);

#if defined(__APPLE__) && 0
	/* [merwin] disable this workaround and see if anyone is affected. If not scrap it! Also at end of this function */
	/* workaround for os x 10.5/10.6 driver bug: http://lists.apple.com/archives/Mac-opengl/2008/Jul/msg00117.html */
	glPixelZoom(1.0f, 1.0f);
#endif
	
	/* setup seamless 2=on, 0=off */
	seamless = ((tex_w < img_w || tex_h < img_h) && tex_w > 2 && tex_h > 2) ? 2 : 0;
	
	offset_x = tex_w - seamless;
	offset_y = tex_h - seamless;
	
	nsubparts_x = (img_w + (offset_x - 1)) / (offset_x);
	nsubparts_y = (img_h + (offset_y - 1)) / (offset_y);

	if (format == GL_RGBA)
		components = 4;
	else if (format == GL_RGB)
		components = 3;
	else if (ELEM(format, GL_LUMINANCE, GL_ALPHA))
		components = 1;
	else {
		BLI_assert(!"Incompatible format passed to glaDrawPixelsTexScaled");
		return;
	}

	if (type == GL_FLOAT) {
		/* need to set internal format to higher range float */

		/* NOTE: this could fail on some drivers, like mesa,
		 *       but currently this code is only used by color
		 *       management stuff which already checks on whether
		 *       it's possible to use GL_RGBA16F_ARB
		 */

		glTexImage2D(GL_TEXTURE_2D, 0, GL_RGBA16F_ARB, tex_w, tex_h, 0, format, GL_FLOAT, NULL);
	}
	else {
		/* switch to 8bit RGBA for byte buffer */
		glTexImage2D(GL_TEXTURE_2D, 0, GL_RGBA8, tex_w, tex_h, 0, format, GL_UNSIGNED_BYTE, NULL);
	}

	for (subpart_y = 0; subpart_y < nsubparts_y; subpart_y++) {
		for (subpart_x = 0; subpart_x < nsubparts_x; subpart_x++) {
			int remainder_x = img_w - subpart_x * offset_x;
			int remainder_y = img_h - subpart_y * offset_y;
			int subpart_w = (remainder_x < tex_w) ? remainder_x : tex_w;
			int subpart_h = (remainder_y < tex_h) ? remainder_y : tex_h;
			int offset_left = (seamless && subpart_x != 0) ? 1 : 0;
			int offset_bot = (seamless && subpart_y != 0) ? 1 : 0;
			int offset_right = (seamless && remainder_x > tex_w) ? 1 : 0;
			int offset_top = (seamless && remainder_y > tex_h) ? 1 : 0;
			float rast_x = x + subpart_x * offset_x * xzoom;
			float rast_y = y + subpart_y * offset_y * yzoom;
			/* check if we already got these because we always get 2 more when doing seamless */
			if (subpart_w <= seamless || subpart_h <= seamless)
				continue;

			if (use_clipping) {
				if (rast_x + (float)(subpart_w - offset_right) * xzoom * scaleX < clip_min_x ||
				    rast_y + (float)(subpart_h - offset_top) * yzoom * scaleY < clip_min_y)
				{
					continue;
				}
				if (rast_x + (float)offset_left * xzoom > clip_max_x ||
				    rast_y + (float)offset_bot * yzoom > clip_max_y)
				{
					continue;
				}
			}

			if (type == GL_FLOAT) {
				glTexSubImage2D(GL_TEXTURE_2D, 0, 0, 0, subpart_w, subpart_h, format, GL_FLOAT, &f_rect[((size_t)subpart_y) * offset_y * img_w * components + subpart_x * offset_x * components]);
				
				/* add an extra border of pixels so linear looks ok at edges of full image */
				if (subpart_w < tex_w)
					glTexSubImage2D(GL_TEXTURE_2D, 0, subpart_w, 0, 1, subpart_h, format, GL_FLOAT, &f_rect[((size_t)subpart_y) * offset_y * img_w * components + (subpart_x * offset_x + subpart_w - 1) * components]);
				if (subpart_h < tex_h)
					glTexSubImage2D(GL_TEXTURE_2D, 0, 0, subpart_h, subpart_w, 1, format, GL_FLOAT, &f_rect[(((size_t)subpart_y) * offset_y + subpart_h - 1) * img_w * components + subpart_x * offset_x * components]);
				if (subpart_w < tex_w && subpart_h < tex_h)
					glTexSubImage2D(GL_TEXTURE_2D, 0, subpart_w, subpart_h, 1, 1, format, GL_FLOAT, &f_rect[(((size_t)subpart_y) * offset_y + subpart_h - 1) * img_w * components + (subpart_x * offset_x + subpart_w - 1) * components]);
			}
			else {
				glTexSubImage2D(GL_TEXTURE_2D, 0, 0, 0, subpart_w, subpart_h, format, GL_UNSIGNED_BYTE, &uc_rect[((size_t)subpart_y) * offset_y * img_w * components + subpart_x * offset_x * components]);
				
				if (subpart_w < tex_w)
					glTexSubImage2D(GL_TEXTURE_2D, 0, subpart_w, 0, 1, subpart_h, format, GL_UNSIGNED_BYTE, &uc_rect[((size_t)subpart_y) * offset_y * img_w * components + (subpart_x * offset_x + subpart_w - 1) * components]);
				if (subpart_h < tex_h)
					glTexSubImage2D(GL_TEXTURE_2D, 0, 0, subpart_h, subpart_w, 1, format, GL_UNSIGNED_BYTE, &uc_rect[(((size_t)subpart_y) * offset_y + subpart_h - 1) * img_w * components + subpart_x * offset_x * components]);
				if (subpart_w < tex_w && subpart_h < tex_h)
					glTexSubImage2D(GL_TEXTURE_2D, 0, subpart_w, subpart_h, 1, 1, format, GL_UNSIGNED_BYTE, &uc_rect[(((size_t)subpart_y) * offset_y + subpart_h - 1) * img_w * components + (subpart_x * offset_x + subpart_w - 1) * components]);
			}

<<<<<<< HEAD
			glEnable(GL_TEXTURE_2D);
			GPUBegin(GL_QUADS);
=======
			GPU_basic_shader_bind(GPU_SHADER_TEXTURE_2D | GPU_SHADER_USE_COLOR);
			glBegin(GL_QUADS);
>>>>>>> 7da189b4
			glTexCoord2f((float)(0 + offset_left) / tex_w, (float)(0 + offset_bot) / tex_h);
			glVertex2f(rast_x + (float)offset_left * xzoom, rast_y + (float)offset_bot * yzoom);

			glTexCoord2f((float)(subpart_w - offset_right) / tex_w, (float)(0 + offset_bot) / tex_h);
			glVertex2f(rast_x + (float)(subpart_w - offset_right) * xzoom * scaleX, rast_y + (float)offset_bot * yzoom);

			glTexCoord2f((float)(subpart_w - offset_right) / tex_w, (float)(subpart_h - offset_top) / tex_h);
			glVertex2f(rast_x + (float)(subpart_w - offset_right) * xzoom * scaleX, rast_y + (float)(subpart_h - offset_top) * yzoom * scaleY);

			glTexCoord2f((float)(0 + offset_left) / tex_w, (float)(subpart_h - offset_top) / tex_h);
			glVertex2f(rast_x + (float)offset_left * xzoom, rast_y + (float)(subpart_h - offset_top) * yzoom * scaleY);
			glEnd();
			GPU_basic_shader_bind(GPU_SHADER_USE_COLOR);
		}
	}

	glBindTexture(GL_TEXTURE_2D, 0);
	glPixelStorei(GL_UNPACK_ROW_LENGTH, 0);
	
#if defined(__APPLE__) && 0
	/* workaround for os x 10.5/10.6 driver bug (above) */
	glPixelZoom(xzoom, yzoom);
#endif
}

void glaDrawPixelsTexScaled(float x, float y, int img_w, int img_h,
                            int format, int type, int zoomfilter, void *rect,
                            float scaleX, float scaleY)
{
	glaDrawPixelsTexScaled_clipping(x, y, img_w, img_h, format, type, zoomfilter, rect,
	                                scaleX, scaleY, 0.0f, 0.0f, 0.0f, 0.0f);
}

void glaDrawPixelsTex(float x, float y, int img_w, int img_h, int format, int type, int zoomfilter, void *rect)
{
	glaDrawPixelsTexScaled_clipping(x, y, img_w, img_h, format, type, zoomfilter, rect, 1.0f, 1.0f,
	                                0.0f, 0.0f, 0.0f, 0.0f);
}

void glaDrawPixelsTex_clipping(float x, float y, int img_w, int img_h,
                               int format, int type, int zoomfilter, void *rect,
                               float clip_min_x, float clip_min_y, float clip_max_x, float clip_max_y)
{
	glaDrawPixelsTexScaled_clipping(x, y, img_w, img_h, format, type, zoomfilter, rect, 1.0f, 1.0f,
	                                clip_min_x, clip_min_y, clip_max_x, clip_max_y);
}

void glaDrawPixelsSafe(float x, float y, int img_w, int img_h, int row_w, int format, int type, void *rect)
{
	float xzoom = glaGetOneFloat(GL_ZOOM_X);
	float yzoom = glaGetOneFloat(GL_ZOOM_Y);

	/* The pixel space coordinate of the intersection of
	 * the [zoomed] image with the origin.
	 */
	float ix = -x / xzoom;
	float iy = -y / yzoom;
		
	/* The maximum pixel amounts the image can be cropped
	 * at the lower left without exceeding the origin.
	 */
	int off_x = floor(max_ff(ix, 0.0f));
	int off_y = floor(max_ff(iy, 0.0f));

	/* The zoomed space coordinate of the raster position
	 * (starting at the lower left most unclipped pixel).
	 */
	float rast_x = x + off_x * xzoom;
	float rast_y = y + off_y * yzoom;

	GLfloat scissor[4];
	int draw_w, draw_h;

	/* Determine the smallest number of pixels we need to draw
	 * before the image would go off the upper right corner.
	 *
	 * It may seem this is just an optimization but some graphics
	 * cards (ATI) freak out if there is a large zoom factor and
	 * a large number of pixels off the screen (probably at some
	 * level the number of image pixels to draw is getting multiplied
	 * by the zoom and then clamped). Making sure we draw the
	 * fewest pixels possible keeps everyone mostly happy (still
	 * fails if we zoom in on one really huge pixel so that it
	 * covers the entire screen).
	 */
	glGetFloatv(GL_SCISSOR_BOX, scissor);
	draw_w = min_ii(img_w - off_x, ceil((scissor[2] - rast_x) / xzoom));
	draw_h = min_ii(img_h - off_y, ceil((scissor[3] - rast_y) / yzoom));

	if (draw_w > 0 && draw_h > 0) {

		int bound_options;
		GPU_BASIC_SHADER_DISABLE_AND_STORE(bound_options);

		/* Don't use safe RasterPos (slower) if we can avoid it. */
		if (rast_x >= 0 && rast_y >= 0) {
			glRasterPos2f(rast_x, rast_y);
		}
		else {
			glaRasterPosSafe2f(rast_x, rast_y, 0, 0);
		}

		glPixelStorei(GL_UNPACK_ROW_LENGTH, row_w);
		if (format == GL_LUMINANCE || format == GL_RED) {
			if (type == GL_FLOAT) {
				const float *f_rect = (float *)rect;
				glDrawPixels(draw_w, draw_h, format, type, f_rect + (off_y * row_w + off_x));
			}
			else if (type == GL_INT || type == GL_UNSIGNED_INT) {
				const int *i_rect = (int *)rect;
				glDrawPixels(draw_w, draw_h, format, type, i_rect + (off_y * row_w + off_x));
			}
		}
		else { /* RGBA */
			if (type == GL_FLOAT) {
				const float *f_rect = (float *)rect;
				glDrawPixels(draw_w, draw_h, format, type, f_rect + (off_y * row_w + off_x) * 4);
			}
			else if (type == GL_UNSIGNED_BYTE) {
				unsigned char *uc_rect = (unsigned char *) rect;
				glDrawPixels(draw_w, draw_h, format, type, uc_rect + (off_y * row_w + off_x) * 4);
			}
		}
		
		glPixelStorei(GL_UNPACK_ROW_LENGTH,  0);

		GPU_BASIC_SHADER_ENABLE_AND_RESTORE(bound_options);
	}
}

/* uses either DrawPixelsSafe or DrawPixelsTex, based on user defined maximum */
void glaDrawPixelsAuto_clipping(float x, float y, int img_w, int img_h,
                                int format, int type, int zoomfilter, void *rect,
                                float clip_min_x, float clip_min_y,
                                float clip_max_x, float clip_max_y)
{
	if (U.image_draw_method != IMAGE_DRAW_METHOD_DRAWPIXELS) {
		glColor4f(1.0, 1.0, 1.0, 1.0);
		glaDrawPixelsTex_clipping(x, y, img_w, img_h, format, type, zoomfilter, rect,
		                          clip_min_x, clip_min_y, clip_max_x, clip_max_y);
	}
	else {
		glaDrawPixelsSafe(x, y, img_w, img_h, img_w, format, type, rect);
	}
}

void glaDrawPixelsAuto(float x, float y, int img_w, int img_h, int format, int type, int zoomfilter, void *rect)
{
	glaDrawPixelsAuto_clipping(x, y, img_w, img_h, format, type, zoomfilter, rect,
	                           0.0f, 0.0f, 0.0f, 0.0f);
}

/* 2D Drawing Assistance */

void glaDefine2DArea(rcti *screen_rect)
{
	const int sc_w = BLI_rcti_size_x(screen_rect) + 1;
	const int sc_h = BLI_rcti_size_y(screen_rect) + 1;

	glViewport(screen_rect->xmin, screen_rect->ymin, sc_w, sc_h);
	glScissor(screen_rect->xmin, screen_rect->ymin, sc_w, sc_h);

	/* The GLA_PIXEL_OFS magic number is to shift the matrix so that
	 * both raster and vertex integer coordinates fall at pixel
	 * centers properly. For a longer discussion see the OpenGL
	 * Programming Guide, Appendix H, Correctness Tips.
	 */

	gpuLoadIdentity(GPU_PROJECTION_MATRIX);
	gpuOrtho(GPU_PROJECTION_MATRIX, 0.0, sc_w, 0.0, sc_h, -1, 1);
	gpuTranslate(GPU_PROJECTION_MATRIX, GLA_PIXEL_OFS, GLA_PIXEL_OFS, 0.0);

	gpuLoadIdentity(GPU_MODELVIEW_MATRIX);
}

#if 0 /* UNUSED */

struct gla2DDrawInfo {
	int orig_vp[4], orig_sc[4];
	float orig_projmat[16], orig_viewmat[16];

	rcti screen_rect;
	rctf world_rect;

	float wo_to_sc[2];
};

void gla2DGetMap(gla2DDrawInfo *di, rctf *rect) 
{
	*rect = di->world_rect;
}

void gla2DSetMap(gla2DDrawInfo *di, rctf *rect) 
{
	int sc_w, sc_h;
	float wo_w, wo_h;

	di->world_rect = *rect;
	
	sc_w = BLI_rcti_size_x(&di->screen_rect);
	sc_h = BLI_rcti_size_y(&di->screen_rect);
	wo_w = BLI_rcti_size_x(&di->world_rect);
	wo_h = BLI_rcti_size_y(&di->world_rect);
	
	di->wo_to_sc[0] = sc_w / wo_w;
	di->wo_to_sc[1] = sc_h / wo_h;
}

/** Save the current OpenGL state and initialize OpenGL for 2D
 * rendering. glaEnd2DDraw should be called on the returned structure
 * to free it and to return OpenGL to its previous state. The
 * scissor rectangle is set to match the viewport.
 *
 * See glaDefine2DArea for an explanation of why this function uses integers.
 *
 * \param screen_rect The screen rectangle to be used for 2D drawing.
 * \param world_rect The world rectangle that the 2D area represented
 * by \a screen_rect is supposed to represent. If NULL it is assumed the
 * world has a 1 to 1 mapping to the screen.
 */
gla2DDrawInfo *glaBegin2DDraw(rcti *screen_rect, rctf *world_rect) 
{
	gla2DDrawInfo *di = MEM_mallocN(sizeof(*di), "gla2DDrawInfo");
	int sc_w, sc_h;
	float wo_w, wo_h;

	glGetIntegerv(GL_VIEWPORT, (GLint *)di->orig_vp);
	glGetIntegerv(GL_SCISSOR_BOX, (GLint *)di->orig_sc);
	gpuGetMatrix(GPU_PROJECTION_MATRIX, (float *)di->orig_projmat);
	gpuGetMatrix(GPU_MODELVIEW_MATRIX, (float *)di->orig_viewmat);

	di->screen_rect = *screen_rect;
	if (world_rect) {
		di->world_rect = *world_rect;
	}
	else {
		di->world_rect.xmin = di->screen_rect.xmin;
		di->world_rect.ymin = di->screen_rect.ymin;
		di->world_rect.xmax = di->screen_rect.xmax;
		di->world_rect.ymax = di->screen_rect.ymax;
	}

	sc_w = BLI_rcti_size_x(&di->screen_rect);
	sc_h = BLI_rcti_size_y(&di->screen_rect);
	wo_w = BLI_rcti_size_x(&di->world_rect);
	wo_h = BLI_rcti_size_y(&di->world_rect);

	di->wo_to_sc[0] = sc_w / wo_w;
	di->wo_to_sc[1] = sc_h / wo_h;

	glaDefine2DArea(&di->screen_rect);

	return di;
}

/**
 * Translate the (\a wo_x, \a wo_y) point from world coordinates into screen space.
 */
void gla2DDrawTranslatePt(gla2DDrawInfo *di, float wo_x, float wo_y, int *r_sc_x, int *r_sc_y)
{
	*r_sc_x = (wo_x - di->world_rect.xmin) * di->wo_to_sc[0];
	*r_sc_y = (wo_y - di->world_rect.ymin) * di->wo_to_sc[1];
}

/**
 * Translate the \a world point from world coordinates into screen space.
 */
void gla2DDrawTranslatePtv(gla2DDrawInfo *di, float world[2], int r_screen[2])
{
	screen_r[0] = (world[0] - di->world_rect.xmin) * di->wo_to_sc[0];
	screen_r[1] = (world[1] - di->world_rect.ymin) * di->wo_to_sc[1];
}

/**
 * Restores the previous OpenGL state and frees the auxiliary gla data.
 */
void glaEnd2DDraw(gla2DDrawInfo *di)
{
	glViewport(di->orig_vp[0], di->orig_vp[1], di->orig_vp[2], di->orig_vp[3]);
	glScissor(di->orig_vp[0], di->orig_vp[1], di->orig_vp[2], di->orig_vp[3]);
	gpuMatrixMode(GL_PROJECTION);
	gpuLoadMatrix(di->orig_projmat);
	gpuMatrixMode(GL_MODELVIEW);
	gpuLoadMatrix(di->orig_viewmat);

	MEM_freeN(di);
}
#endif

<<<<<<< HEAD
/* **************** GL_POINT hack ************************ */

static int curmode = 0;
static int pointhack = 0;
static GLubyte Squaredot[16] = {0xff, 0xff, 0xff, 0xff,
                                0xff, 0xff, 0xff, 0xff,
                                0xff, 0xff, 0xff, 0xff,
                                0xff, 0xff, 0xff, 0xff};

void bglBegin(int mode)
{
	curmode = mode;
	
	if (mode == GL_POINTS) {
		float value[4];
		glGetFloatv(GL_POINT_SIZE_RANGE, value);
		if (value[1] < 2.0f) {
			glGetFloatv(GL_POINT_SIZE, value);
			pointhack = iroundf(value[0]);
			if (pointhack > 4) pointhack = 4;
		}
		else {
			GPUBegin(mode);
		}
	}
}

#if 0 /* UNUSED */
int bglPointHack(void)
{
	float value[4];
	int pointhack_px;
	glGetFloatv(GL_POINT_SIZE_RANGE, value);
	if (value[1] < 2.0f) {
		glGetFloatv(GL_POINT_SIZE, value);
		pointhack_px = floorf(value[0] + 0.5f);
		if (pointhack_px > 4) pointhack_px = 4;
		return pointhack_px;
	}
	return 0;
}
#endif

void bglVertex3fv(const float vec[3])
{
	switch (curmode) {
		case GL_POINTS:
			if (pointhack) {
				glRasterPos3fv(vec);
				glBitmap(pointhack, pointhack, (float)pointhack / 2.0f, (float)pointhack / 2.0f, 0.0, 0.0, Squaredot);
			}
			else {
				glVertex3fv(vec);
			}
			break;
	}
}

void bglVertex3f(float x, float y, float z)
{
	switch (curmode) {
		case GL_POINTS:
			if (pointhack) {
				glRasterPos3f(x, y, z);
				glBitmap(pointhack, pointhack, (float)pointhack / 2.0f, (float)pointhack / 2.0f, 0.0, 0.0, Squaredot);
			}
			else {
				glVertex3f(x, y, z);
			}
			break;
	}
}

void bglVertex2fv(const float vec[2])
{
	switch (curmode) {
		case GL_POINTS:
			if (pointhack) {
				glRasterPos2fv(vec);
				glBitmap(pointhack, pointhack, (float)pointhack / 2, pointhack / 2, 0.0, 0.0, Squaredot);
			}
			else {
				glVertex2fv(vec);
			}
			break;
	}
}


void bglEnd(void)
{
	if (pointhack) pointhack = 0;
	else glEnd();
	
}
=======
>>>>>>> 7da189b4

/* Uses current OpenGL state to get view matrices for gluProject/gluUnProject */
void bgl_get_mats(bglMats *mats)
{
	const double badvalue = 1.0e-6;

	gpuGetMatrix(GPU_MODELVIEW_MATRIX, mats->modelview);
	gpuGetMatrix(GPU_PROJECTION_MATRIX, mats->projection);
	glGetIntegerv(GL_VIEWPORT, (GLint *)mats->viewport);
	
	/* Very strange code here - it seems that certain bad values in the
	 * modelview matrix can cause gluUnProject to give bad results. */
	if (mats->modelview[0] < badvalue &&
	    mats->modelview[0] > -badvalue)
	{
		mats->modelview[0] = 0;
	}
	if (mats->modelview[5] < badvalue &&
	    mats->modelview[5] > -badvalue)
	{
		mats->modelview[5] = 0;
	}
	
	/* Set up viewport so that gluUnProject will give correct values */
	mats->viewport[0] = 0;
	mats->viewport[1] = 0;
}

/* *************** glPolygonOffset hack ************* */

/**
 * \note \a viewdist is only for ortho at the moment.
 */
void bglPolygonOffset(float viewdist, float dist)
{
	static float winmat[16], offset = 0.0f;
	
	if (dist != 0.0f) {
		float offs;
		
		// glEnable(GL_POLYGON_OFFSET_FILL);
		// glPolygonOffset(-1.0, -1.0);

		/* hack below is to mimic polygon offset */
		gpuGetMatrix(GPU_PROJECTION_MATRIX, winmat);
		
		/* dist is from camera to center point */
		
		if (winmat[15] > 0.5f) {
#if 1
			offs = 0.00001f * dist * viewdist;  // ortho tweaking
#else
			static float depth_fac = 0.0f;
			if (depth_fac == 0.0f) {
				int depthbits;
				glGetIntegerv(GL_DEPTH_BITS, &depthbits);
				depth_fac = 1.0f / (float)((1 << depthbits) - 1);
			}
			offs = (-1.0 / winmat[10]) * dist * depth_fac;

			UNUSED_VARS(viewdist);
#endif
		}
		else {
			/* This adjustment effectively results in reducing the Z value by 0.25%.
			 *
			 * winmat[14] actually evaluates to `-2 * far * near / (far - near)`,
			 * is very close to -0.2 with default clip range, and is used as the coefficient multiplied by `w / z`,
			 * thus controlling the z dependent part of the depth value.
			 */
			offs = winmat[14] * -0.0025f * dist;
		}
		
		winmat[14] -= offs;
		offset += offs;
		
		gpuLoadMatrix(GPU_PROJECTION_MATRIX, winmat);
	}
	else {
<<<<<<< HEAD

=======
		glMatrixMode(GL_PROJECTION);
>>>>>>> 7da189b4
		winmat[14] += offset;
		offset = 0.0;
		gpuLoadMatrix(GPU_PROJECTION_MATRIX, winmat);
	}
}

/* **** Color management helper functions for GLSL display/transform ***** */

/* Draw given image buffer on a screen using GLSL for display transform */
void glaDrawImBuf_glsl_clipping(ImBuf *ibuf, float x, float y, int zoomfilter,
                                ColorManagedViewSettings *view_settings,
                                ColorManagedDisplaySettings *display_settings,
                                float clip_min_x, float clip_min_y,
                                float clip_max_x, float clip_max_y)
{
	bool force_fallback = false;
	bool need_fallback = true;

	/* Early out */
	if (ibuf->rect == NULL && ibuf->rect_float == NULL)
		return;

	/* Single channel images could not be transformed using GLSL yet */
	force_fallback |= ibuf->channels == 1;

	/* If user decided not to use GLSL, fallback to glaDrawPixelsAuto */
	force_fallback |= (U.image_draw_method != IMAGE_DRAW_METHOD_GLSL);

	/* Try to draw buffer using GLSL display transform */
	if (force_fallback == false) {
		int ok;

		if (ibuf->rect_float) {
			if (ibuf->float_colorspace) {
				ok = IMB_colormanagement_setup_glsl_draw_from_space(view_settings, display_settings,
				                                                    ibuf->float_colorspace,
				                                                    ibuf->dither, true);
			}
			else {
				ok = IMB_colormanagement_setup_glsl_draw(view_settings, display_settings,
				                                         ibuf->dither, true);
			}
		}
		else {
			ok = IMB_colormanagement_setup_glsl_draw_from_space(view_settings, display_settings,
			                                                    ibuf->rect_colorspace,
			                                                    ibuf->dither, false);
		}

		if (ok) {
			glColor4f(1.0, 1.0, 1.0, 1.0);

			if (ibuf->rect_float) {
				int format = 0;

				if (ibuf->channels == 3)
					format = GL_RGB;
				else if (ibuf->channels == 4)
					format = GL_RGBA;
				else
					BLI_assert(!"Incompatible number of channels for GLSL display");

				if (format != 0) {
					glaDrawPixelsTex_clipping(x, y, ibuf->x, ibuf->y, format, GL_FLOAT,
					                          zoomfilter, ibuf->rect_float,
					                          clip_min_x, clip_min_y, clip_max_x, clip_max_y);
				}
			}
			else if (ibuf->rect) {
				/* ibuf->rect is always RGBA */
				glaDrawPixelsTex_clipping(x, y, ibuf->x, ibuf->y, GL_RGBA, GL_UNSIGNED_BYTE,
				                          zoomfilter, ibuf->rect,
				                          clip_min_x, clip_min_y, clip_max_x, clip_max_y);
			}

			IMB_colormanagement_finish_glsl_draw();

			need_fallback = false;
		}
	}

	/* In case GLSL failed or not usable, fallback to glaDrawPixelsAuto */
	if (need_fallback) {
		unsigned char *display_buffer;
		void *cache_handle;

		display_buffer = IMB_display_buffer_acquire(ibuf, view_settings, display_settings, &cache_handle);

		if (display_buffer) {
			glaDrawPixelsAuto_clipping(x, y, ibuf->x, ibuf->y, GL_RGBA, GL_UNSIGNED_BYTE,
			                           zoomfilter, display_buffer,
			                           clip_min_x, clip_min_y, clip_max_x, clip_max_y);
		}

		IMB_display_buffer_release(cache_handle);
	}
}

void glaDrawImBuf_glsl(ImBuf *ibuf, float x, float y, int zoomfilter,
                       ColorManagedViewSettings *view_settings,
                       ColorManagedDisplaySettings *display_settings)
{
	glaDrawImBuf_glsl_clipping(ibuf, x, y, zoomfilter, view_settings, display_settings,
	                           0.0f, 0.0f, 0.0f, 0.0f);
}

void glaDrawImBuf_glsl_ctx_clipping(const bContext *C,
                                    ImBuf *ibuf,
                                    float x, float y,
                                    int zoomfilter,
                                    float clip_min_x, float clip_min_y,
                                    float clip_max_x, float clip_max_y)
{
	ColorManagedViewSettings *view_settings;
	ColorManagedDisplaySettings *display_settings;

	IMB_colormanagement_display_settings_from_ctx(C, &view_settings, &display_settings);

	glaDrawImBuf_glsl_clipping(ibuf, x, y, zoomfilter, view_settings, display_settings,
	                           clip_min_x, clip_min_y, clip_max_x, clip_max_y);
}

void glaDrawImBuf_glsl_ctx(const bContext *C, ImBuf *ibuf, float x, float y, int zoomfilter)
{
	glaDrawImBuf_glsl_ctx_clipping(C, ibuf, x, y, zoomfilter, 0.0f, 0.0f, 0.0f, 0.0f);
}

void cpack(unsigned int x)
{
	glColor3ub(( (x)        & 0xFF),
	           (((x) >>  8) & 0xFF),
	           (((x) >> 16) & 0xFF));
}

void glaDrawBorderCorners(const rcti *border, float zoomx, float zoomy)
{
	float delta_x = 4.0f * UI_DPI_FAC / zoomx;
	float delta_y = 4.0f * UI_DPI_FAC / zoomy;

	delta_x = min_ff(delta_x, border->xmax - border->xmin);
	delta_y = min_ff(delta_y, border->ymax - border->ymin);

	/* left bottom corner */
	GPUBegin(GL_LINE_STRIP);
	glVertex2f(border->xmin, border->ymin + delta_y);
	glVertex2f(border->xmin, border->ymin);
	glVertex2f(border->xmin + delta_x, border->ymin);
	glEnd();

	/* left top corner */
	GPUBegin(GL_LINE_STRIP);
	glVertex2f(border->xmin, border->ymax - delta_y);
	glVertex2f(border->xmin, border->ymax);
	glVertex2f(border->xmin + delta_x, border->ymax);
	glEnd();

	/* right bottom corner */
	GPUBegin(GL_LINE_STRIP);
	glVertex2f(border->xmax - delta_x, border->ymin);
	glVertex2f(border->xmax, border->ymin);
	glVertex2f(border->xmax, border->ymin + delta_y);
	glEnd();

	/* right top corner */
	GPUBegin(GL_LINE_STRIP);
	glVertex2f(border->xmax - delta_x, border->ymax);
	glVertex2f(border->xmax, border->ymax);
	glVertex2f(border->xmax, border->ymax - delta_y);
	glEnd();
}<|MERGE_RESOLUTION|>--- conflicted
+++ resolved
@@ -59,88 +59,6 @@
 #define GL_CLAMP_TO_EDGE                        0x812F
 #endif
 
-<<<<<<< HEAD
-
-/* ******************************************** */
-
-/* defined in BIF_gl.h */
-const GLubyte stipple_halftone[128] = {
-	0xAA, 0xAA, 0xAA, 0xAA, 0x55, 0x55, 0x55, 0x55, 
-	0xAA, 0xAA, 0xAA, 0xAA, 0x55, 0x55, 0x55, 0x55, 
-	0xAA, 0xAA, 0xAA, 0xAA, 0x55, 0x55, 0x55, 0x55,
-	0xAA, 0xAA, 0xAA, 0xAA, 0x55, 0x55, 0x55, 0x55, 
-	0xAA, 0xAA, 0xAA, 0xAA, 0x55, 0x55, 0x55, 0x55, 
-	0xAA, 0xAA, 0xAA, 0xAA, 0x55, 0x55, 0x55, 0x55,
-	0xAA, 0xAA, 0xAA, 0xAA, 0x55, 0x55, 0x55, 0x55, 
-	0xAA, 0xAA, 0xAA, 0xAA, 0x55, 0x55, 0x55, 0x55, 
-	0xAA, 0xAA, 0xAA, 0xAA, 0x55, 0x55, 0x55, 0x55,
-	0xAA, 0xAA, 0xAA, 0xAA, 0x55, 0x55, 0x55, 0x55, 
-	0xAA, 0xAA, 0xAA, 0xAA, 0x55, 0x55, 0x55, 0x55, 
-	0xAA, 0xAA, 0xAA, 0xAA, 0x55, 0x55, 0x55, 0x55,
-	0xAA, 0xAA, 0xAA, 0xAA, 0x55, 0x55, 0x55, 0x55, 
-	0xAA, 0xAA, 0xAA, 0xAA, 0x55, 0x55, 0x55, 0x55, 
-	0xAA, 0xAA, 0xAA, 0xAA, 0x55, 0x55, 0x55, 0x55,
-	0xAA, 0xAA, 0xAA, 0xAA, 0x55, 0x55, 0x55, 0x55};
-
-
-/*  repeat this pattern
- *
- *     X000X000
- *     00000000
- *     00X000X0
- *     00000000 */
-
-
-const GLubyte stipple_quarttone[128] = {
-	136, 136, 136, 136, 0, 0, 0, 0, 34, 34, 34, 34, 0, 0, 0, 0,
-	136, 136, 136, 136, 0, 0, 0, 0, 34, 34, 34, 34, 0, 0, 0, 0,
-	136, 136, 136, 136, 0, 0, 0, 0, 34, 34, 34, 34, 0, 0, 0, 0,
-	136, 136, 136, 136, 0, 0, 0, 0, 34, 34, 34, 34, 0, 0, 0, 0,
-	136, 136, 136, 136, 0, 0, 0, 0, 34, 34, 34, 34, 0, 0, 0, 0,
-	136, 136, 136, 136, 0, 0, 0, 0, 34, 34, 34, 34, 0, 0, 0, 0,
-	136, 136, 136, 136, 0, 0, 0, 0, 34, 34, 34, 34, 0, 0, 0, 0,
-	136, 136, 136, 136, 0, 0, 0, 0, 34, 34, 34, 34, 0, 0, 0, 0};
-
-
-const GLubyte stipple_diag_stripes_pos[128] = {
-	0x00, 0xff, 0x00, 0xff, 0x01, 0xfe, 0x01, 0xfe,
-	0x03, 0xfc, 0x03, 0xfc, 0x07, 0xf8, 0x07, 0xf8,
-	0x0f, 0xf0, 0x0f, 0xf0, 0x1f, 0xe0, 0x1f, 0xe0,
-	0x3f, 0xc0, 0x3f, 0xc0, 0x7f, 0x80, 0x7f, 0x80,
-	0xff, 0x00, 0xff, 0x00, 0xfe, 0x01, 0xfe, 0x01,
-	0xfc, 0x03, 0xfc, 0x03, 0xf8, 0x07, 0xf8, 0x07,
-	0xf0, 0x0f, 0xf0, 0x0f, 0xe0, 0x1f, 0xe0, 0x1f,
-	0xc0, 0x3f, 0xc0, 0x3f, 0x80, 0x7f, 0x80, 0x7f,
-	0x00, 0xff, 0x00, 0xff, 0x01, 0xfe, 0x01, 0xfe,
-	0x03, 0xfc, 0x03, 0xfc, 0x07, 0xf8, 0x07, 0xf8,
-	0x0f, 0xf0, 0x0f, 0xf0, 0x1f, 0xe0, 0x1f, 0xe0,
-	0x3f, 0xc0, 0x3f, 0xc0, 0x7f, 0x80, 0x7f, 0x80,
-	0xff, 0x00, 0xff, 0x00, 0xfe, 0x01, 0xfe, 0x01,
-	0xfc, 0x03, 0xfc, 0x03, 0xf8, 0x07, 0xf8, 0x07,
-	0xf0, 0x0f, 0xf0, 0x0f, 0xe0, 0x1f, 0xe0, 0x1f,
-	0xc0, 0x3f, 0xc0, 0x3f, 0x80, 0x7f, 0x80, 0x7f};
-
-
-const GLubyte stipple_diag_stripes_neg[128] = {
-	0xff, 0x00, 0xff, 0x00, 0xfe, 0x01, 0xfe, 0x01,
-	0xfc, 0x03, 0xfc, 0x03, 0xf8, 0x07, 0xf8, 0x07,
-	0xf0, 0x0f, 0xf0, 0x0f, 0xe0, 0x1f, 0xe0, 0x1f,
-	0xc0, 0x3f, 0xc0, 0x3f, 0x80, 0x7f, 0x80, 0x7f,
-	0x00, 0xff, 0x00, 0xff, 0x01, 0xfe, 0x01, 0xfe,
-	0x03, 0xfc, 0x03, 0xfc, 0x07, 0xf8, 0x07, 0xf8,
-	0x0f, 0xf0, 0x0f, 0xf0, 0x1f, 0xe0, 0x1f, 0xe0,
-	0x3f, 0xc0, 0x3f, 0xc0, 0x7f, 0x80, 0x7f, 0x80,
-	0xff, 0x00, 0xff, 0x00, 0xfe, 0x01, 0xfe, 0x01,
-	0xfc, 0x03, 0xfc, 0x03, 0xf8, 0x07, 0xf8, 0x07,
-	0xf0, 0x0f, 0xf0, 0x0f, 0xe0, 0x1f, 0xe0, 0x1f,
-	0xc0, 0x3f, 0xc0, 0x3f, 0x80, 0x7f, 0x80, 0x7f,
-	0x00, 0xff, 0x00, 0xff, 0x01, 0xfe, 0x01, 0xfe,
-	0x03, 0xfc, 0x03, 0xfc, 0x07, 0xf8, 0x07, 0xf8,
-	0x0f, 0xf0, 0x0f, 0xf0, 0x1f, 0xe0, 0x1f, 0xe0,
-	0x3f, 0xc0, 0x3f, 0xc0, 0x7f, 0x80, 0x7f, 0x80};
-
-=======
->>>>>>> 7da189b4
 /* UNUSED */
 #if 0
 void fdrawbezier(float vec[4][3])
@@ -176,47 +94,20 @@
 
 void fdrawline(float x1, float y1, float x2, float y2)
 {
-<<<<<<< HEAD
-	float v[2];
-
-	GPUBegin(GL_LINE_STRIP);
-	v[0] = x1; v[1] = y1;
-	glVertex2fv(v);
-	v[0] = x2; v[1] = y2;
-	glVertex2fv(v);
-=======
-	glBegin(GL_LINES);
+	GPUBegin(GL_LINES);
 	glVertex2f(x1, y1);
 	glVertex2f(x2, y2);
->>>>>>> 7da189b4
 	glEnd();
 }
 
 void fdrawbox(float x1, float y1, float x2, float y2)
 {
-<<<<<<< HEAD
-	float v[2];
-
-	GPUBegin(GL_LINE_STRIP);
-
-	v[0] = x1; v[1] = y1;
-	glVertex2fv(v);
-	v[0] = x1; v[1] = y2;
-	glVertex2fv(v);
-	v[0] = x2; v[1] = y2;
-	glVertex2fv(v);
-	v[0] = x2; v[1] = y1;
-	glVertex2fv(v);
-	v[0] = x1; v[1] = y1;
-	glVertex2fv(v);
-=======
-	glBegin(GL_LINE_LOOP);
+	GPUBegin(GL_LINE_LOOP);
 	
 	glVertex2f(x1, y1);
 	glVertex2f(x1, y2);
 	glVertex2f(x2, y2);
 	glVertex2f(x2, y1);
->>>>>>> 7da189b4
 	
 	glEnd();
 }
@@ -229,34 +120,17 @@
 	GPURectf(x1, y1, x2, y2);
 	glColor3ubv(col2);
 
-<<<<<<< HEAD
-	glEnable(GL_POLYGON_STIPPLE);
-	glPolygonStipple(stipple_checker_8px);
-	GPURectf(x1, y1, x2, y2);
-	glDisable(GL_POLYGON_STIPPLE);
-=======
 	GPU_basic_shader_bind(GPU_SHADER_STIPPLE | GPU_SHADER_USE_COLOR);
 	GPU_basic_shader_stipple(GPU_SHADER_STIPPLE_CHECKER_8PX);
-	glRectf(x1, y1, x2, y2);
+	GPURectf(x1, y1, x2, y2);
 	GPU_basic_shader_bind(GPU_SHADER_USE_COLOR);
->>>>>>> 7da189b4
 }
 
 void sdrawline(int x1, int y1, int x2, int y2)
 {
-<<<<<<< HEAD
-	int v[2];
-
-	GPUBegin(GL_LINE_STRIP);
-	v[0] = x1; v[1] = y1;
-	glVertex2iv(v);
-	v[0] = x2; v[1] = y2;
-	glVertex2iv(v);
-=======
-	glBegin(GL_LINES);
+	GPUBegin(GL_LINES);
 	glVertex2i(x1, y1);
 	glVertex2i(x2, y2);
->>>>>>> 7da189b4
 	glEnd();
 }
 
@@ -294,29 +168,12 @@
 
 void sdrawbox(int x1, int y1, int x2, int y2)
 {
-<<<<<<< HEAD
-	int v[2];
-
-	GPUBegin(GL_LINE_STRIP);
-	
-	v[0] = x1; v[1] = y1;
-	glVertex2iv(v);
-	v[0] = x1; v[1] = y2;
-	glVertex2iv(v);
-	v[0] = x2; v[1] = y2;
-	glVertex2iv(v);
-	v[0] = x2; v[1] = y1;
-	glVertex2iv(v);
-	v[0] = x1; v[1] = y1;
-	glVertex2iv(v);
-=======
-	glBegin(GL_LINE_LOOP);
+	GPUBegin(GL_LINE_LOOP);
 	
 	glVertex2i(x1, y1);
 	glVertex2i(x1, y2);
 	glVertex2i(x2, y2);
 	glVertex2i(x2, y1);
->>>>>>> 7da189b4
 	
 	glEnd();
 }
@@ -640,13 +497,8 @@
 					glTexSubImage2D(GL_TEXTURE_2D, 0, subpart_w, subpart_h, 1, 1, format, GL_UNSIGNED_BYTE, &uc_rect[(((size_t)subpart_y) * offset_y + subpart_h - 1) * img_w * components + (subpart_x * offset_x + subpart_w - 1) * components]);
 			}
 
-<<<<<<< HEAD
-			glEnable(GL_TEXTURE_2D);
+			GPU_basic_shader_bind(GPU_SHADER_TEXTURE_2D | GPU_SHADER_USE_COLOR);
 			GPUBegin(GL_QUADS);
-=======
-			GPU_basic_shader_bind(GPU_SHADER_TEXTURE_2D | GPU_SHADER_USE_COLOR);
-			glBegin(GL_QUADS);
->>>>>>> 7da189b4
 			glTexCoord2f((float)(0 + offset_left) / tex_w, (float)(0 + offset_bot) / tex_h);
 			glVertex2f(rast_x + (float)offset_left * xzoom, rast_y + (float)offset_bot * yzoom);
 
@@ -927,113 +779,12 @@
 {
 	glViewport(di->orig_vp[0], di->orig_vp[1], di->orig_vp[2], di->orig_vp[3]);
 	glScissor(di->orig_vp[0], di->orig_vp[1], di->orig_vp[2], di->orig_vp[3]);
-	gpuMatrixMode(GL_PROJECTION);
-	gpuLoadMatrix(di->orig_projmat);
-	gpuMatrixMode(GL_MODELVIEW);
-	gpuLoadMatrix(di->orig_viewmat);
+	gpuLoadMatrix(GPU_PROJECTION_MATRIX, di->orig_projmat);
+	gpuLoadMatrix(GPU_MODELVIEW_MATRIX, di->orig_viewmat);
 
 	MEM_freeN(di);
 }
 #endif
-
-<<<<<<< HEAD
-/* **************** GL_POINT hack ************************ */
-
-static int curmode = 0;
-static int pointhack = 0;
-static GLubyte Squaredot[16] = {0xff, 0xff, 0xff, 0xff,
-                                0xff, 0xff, 0xff, 0xff,
-                                0xff, 0xff, 0xff, 0xff,
-                                0xff, 0xff, 0xff, 0xff};
-
-void bglBegin(int mode)
-{
-	curmode = mode;
-	
-	if (mode == GL_POINTS) {
-		float value[4];
-		glGetFloatv(GL_POINT_SIZE_RANGE, value);
-		if (value[1] < 2.0f) {
-			glGetFloatv(GL_POINT_SIZE, value);
-			pointhack = iroundf(value[0]);
-			if (pointhack > 4) pointhack = 4;
-		}
-		else {
-			GPUBegin(mode);
-		}
-	}
-}
-
-#if 0 /* UNUSED */
-int bglPointHack(void)
-{
-	float value[4];
-	int pointhack_px;
-	glGetFloatv(GL_POINT_SIZE_RANGE, value);
-	if (value[1] < 2.0f) {
-		glGetFloatv(GL_POINT_SIZE, value);
-		pointhack_px = floorf(value[0] + 0.5f);
-		if (pointhack_px > 4) pointhack_px = 4;
-		return pointhack_px;
-	}
-	return 0;
-}
-#endif
-
-void bglVertex3fv(const float vec[3])
-{
-	switch (curmode) {
-		case GL_POINTS:
-			if (pointhack) {
-				glRasterPos3fv(vec);
-				glBitmap(pointhack, pointhack, (float)pointhack / 2.0f, (float)pointhack / 2.0f, 0.0, 0.0, Squaredot);
-			}
-			else {
-				glVertex3fv(vec);
-			}
-			break;
-	}
-}
-
-void bglVertex3f(float x, float y, float z)
-{
-	switch (curmode) {
-		case GL_POINTS:
-			if (pointhack) {
-				glRasterPos3f(x, y, z);
-				glBitmap(pointhack, pointhack, (float)pointhack / 2.0f, (float)pointhack / 2.0f, 0.0, 0.0, Squaredot);
-			}
-			else {
-				glVertex3f(x, y, z);
-			}
-			break;
-	}
-}
-
-void bglVertex2fv(const float vec[2])
-{
-	switch (curmode) {
-		case GL_POINTS:
-			if (pointhack) {
-				glRasterPos2fv(vec);
-				glBitmap(pointhack, pointhack, (float)pointhack / 2, pointhack / 2, 0.0, 0.0, Squaredot);
-			}
-			else {
-				glVertex2fv(vec);
-			}
-			break;
-	}
-}
-
-
-void bglEnd(void)
-{
-	if (pointhack) pointhack = 0;
-	else glEnd();
-	
-}
-=======
->>>>>>> 7da189b4
 
 /* Uses current OpenGL state to get view matrices for gluProject/gluUnProject */
 void bgl_get_mats(bglMats *mats)
@@ -1113,11 +864,6 @@
 		gpuLoadMatrix(GPU_PROJECTION_MATRIX, winmat);
 	}
 	else {
-<<<<<<< HEAD
-
-=======
-		glMatrixMode(GL_PROJECTION);
->>>>>>> 7da189b4
 		winmat[14] += offset;
 		offset = 0.0;
 		gpuLoadMatrix(GPU_PROJECTION_MATRIX, winmat);
