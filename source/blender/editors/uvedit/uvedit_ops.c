--- conflicted
+++ resolved
@@ -707,14 +707,11 @@
 
 /************************** find nearest ****************************/
 
-<<<<<<< HEAD
-void uv_find_nearest_edge(Scene *scene, Image *ima, Object *obedit, BMEditMesh *em, const float co[2], NearestHit *hit)
-=======
 bool uv_find_nearest_edge(
-        Scene *scene, Image *ima, BMEditMesh *em, const float co[2],
+        Scene *scene, Image *ima, Object *obedit, const float co[2],
         UvNearestHit *hit)
->>>>>>> 19669244
-{
+{
+	BMEditMesh *em = BKE_editmesh_from_object(obedit);
 	BMFace *efa;
 	BMLoop *l;
 	BMIter iter, liter;
@@ -727,12 +724,7 @@
 	BM_mesh_elem_index_ensure(em->bm, BM_VERT);
 
 	BM_ITER_MESH (efa, &iter, em->bm, BM_FACES_OF_MESH) {
-<<<<<<< HEAD
-		if (!uvedit_face_visible_test(scene, obedit, ima, efa))
-=======
-		tf = BM_ELEM_CD_GET_VOID_P(efa, cd_poly_tex_offset);
-		if (!uvedit_face_visible_test(scene, ima, efa, tf)) {
->>>>>>> 19669244
+		if (!uvedit_face_visible_test(scene, obedit, ima, efa)) {
 			continue;
 		}
 		BM_ITER_ELEM_INDEX (l, &liter, efa, BM_LOOPS_OF_FACE, i) {
@@ -741,12 +733,7 @@
 
 			const float dist_test_sq = dist_squared_to_line_segment_v2(co, luv->uv, luv_next->uv);
 
-<<<<<<< HEAD
-			if (dist_squared < mindist_squared) {
-=======
 			if (dist_test_sq < hit->dist_sq) {
-				hit->tf = tf;
->>>>>>> 19669244
 				hit->efa = efa;
 
 				hit->l = l;
@@ -762,67 +749,41 @@
 	return found;
 }
 
-<<<<<<< HEAD
-static void uv_find_nearest_face(
-        Scene *scene, Image *ima, Object *obedit, BMEditMesh *em, const float co[2], NearestHit *hit)
-{
-	BMFace *efa;
-	BMIter iter;
-	float mindist, dist, cent[2];
-=======
 bool uv_find_nearest_face(
-        Scene *scene, Image *ima, BMEditMesh *em, const float co[2],
+        Scene *scene, Image *ima, Object *obedit, const float co[2],
         UvNearestHit *hit_final)
 {
+	BMEditMesh *em = BKE_editmesh_from_object(obedit);
 	bool found = false;
->>>>>>> 19669244
 
 	const int cd_loop_uv_offset = CustomData_get_offset(&em->bm->ldata, CD_MLOOPUV);
 
 	/* this will fill in hit.vert1 and hit.vert2 */
 	float dist_sq_init = hit_final->dist_sq;
 	UvNearestHit hit = *hit_final;
-	if (uv_find_nearest_edge(scene, ima, em, co, &hit)) {
+	if (uv_find_nearest_edge(scene, ima, obedit, co, &hit)) {
 		hit.dist_sq = dist_sq_init;
 		hit.l = NULL;
 		hit.luv = hit.luv_next = NULL;
 
-<<<<<<< HEAD
-	/*this will fill in hit.vert1 and hit.vert2*/
-	uv_find_nearest_edge(scene, ima, obedit, em, co, hit);
-	hit->l = NULL;
-	hit->luv = hit->luv_next = NULL;
-
-	BM_ITER_MESH (efa, &iter, em->bm, BM_FACES_OF_MESH) {
-		if (!uvedit_face_visible_test(scene, obedit, ima, efa))
-			continue;
-=======
 		BMIter iter;
 		BMFace *efa;
 
 		BM_ITER_MESH (efa, &iter, em->bm, BM_FACES_OF_MESH) {
-			MTexPoly *tf = BM_ELEM_CD_GET_VOID_P(efa, cd_poly_tex_offset);
-			if (!uvedit_face_visible_test(scene, ima, efa, tf)) {
+			if (!uvedit_face_visible_test(scene, obedit, ima, efa)) {
 				continue;
 			}
->>>>>>> 19669244
 
 			float cent[2];
 			uv_poly_center(efa, cent, cd_loop_uv_offset);
 
 			const float dist_test_sq = len_squared_v2v2(co, cent);
 
-<<<<<<< HEAD
-		if (dist < mindist) {
-			hit->efa = efa;
-			mindist = dist;
-=======
 			if (dist_test_sq < hit.dist_sq) {
 				hit.efa = efa;
 				hit.dist_sq = dist_test_sq;
 				found = true;
 			}
->>>>>>> 19669244
 		}
 	}
 	if (found) {
@@ -842,27 +803,8 @@
 	        (line_point_side_v2(uv_next, uv_curr, co) <= 0.0f));
 }
 
-<<<<<<< HEAD
-void uv_find_nearest_vert(
-        Scene *scene, Image *ima, Object *obedit, BMEditMesh *em,
-        float const co[2], const float penalty[2], NearestHit *hit)
-{
-	BMFace *efa;
-	BMLoop *l;
-	BMIter iter, liter;
-	MLoopUV *luv;
-	float mindist, dist;
-	int i;
-
-	const int cd_loop_uv_offset  = CustomData_get_offset(&em->bm->ldata, CD_MLOOPUV);
-
-	/*this will fill in hit.vert1 and hit.vert2*/
-	uv_find_nearest_edge(scene, ima, obedit, em, co, hit);
-	hit->l = NULL;
-	hit->luv = hit->luv_next = NULL;
-=======
 bool uv_find_nearest_vert(
-        Scene *scene, Image *ima, BMEditMesh *em,
+        Scene *scene, Image *ima, Object *obedit,
         float const co[2], const float penalty_dist, UvNearestHit *hit_final)
 {
 	bool found = false;
@@ -870,30 +812,22 @@
 	/* this will fill in hit.vert1 and hit.vert2 */
 	float dist_sq_init = hit_final->dist_sq;
 	UvNearestHit hit = *hit_final;
-	if (uv_find_nearest_edge(scene, ima, em, co, &hit)) {
+	if (uv_find_nearest_edge(scene, ima, obedit, co, &hit)) {
 		hit.dist_sq = dist_sq_init;
 
 		hit.l = NULL;
 		hit.luv = hit.luv_next = NULL;
->>>>>>> 19669244
-
+
+		BMEditMesh *em = BKE_editmesh_from_object(obedit);
 		BMFace *efa;
 		BMIter iter;
 
-<<<<<<< HEAD
-	BM_ITER_MESH (efa, &iter, em->bm, BM_FACES_OF_MESH) {
-		if (!uvedit_face_visible_test(scene, obedit, ima, efa))
-			continue;
-=======
 		BM_mesh_elem_index_ensure(em->bm, BM_VERT);
->>>>>>> 19669244
 
 		const int cd_loop_uv_offset  = CustomData_get_offset(&em->bm->ldata, CD_MLOOPUV);
-		const int cd_poly_tex_offset = CustomData_get_offset(&em->bm->pdata, CD_MTEXPOLY);
 
 		BM_ITER_MESH (efa, &iter, em->bm, BM_FACES_OF_MESH) {
-			MTexPoly *tf = BM_ELEM_CD_GET_VOID_P(efa, cd_poly_tex_offset);
-			if (!uvedit_face_visible_test(scene, ima, efa, tf)) {
+			if (!uvedit_face_visible_test(scene, obedit, ima, efa)) {
 				continue;
 			}
 
@@ -918,13 +852,6 @@
 						}
 					}
 
-<<<<<<< HEAD
-				hit->l = l;
-				hit->luv = luv;
-				hit->luv_next = BM_ELEM_CD_GET_VOID_P(l->next, cd_loop_uv_offset);
-				hit->efa = efa;
-				hit->lindex = i;
-=======
 					hit.dist_sq = dist_test_sq;
 
 					hit.l = l;
@@ -934,7 +861,6 @@
 					hit.lindex = i;
 					found = true;
 				}
->>>>>>> 19669244
 			}
 		}
 	}
@@ -1067,11 +993,7 @@
 }
 
 static int uv_select_edgeloop(
-<<<<<<< HEAD
-        Scene *scene, Image *ima, Object *obedit, BMEditMesh *em, NearestHit *hit,
-=======
-        Scene *scene, Image *ima, BMEditMesh *em, UvNearestHit *hit,
->>>>>>> 19669244
+        Scene *scene, Image *ima, Object *obedit, BMEditMesh *em, UvNearestHit *hit,
         const float limit[2], const bool extend)
 {
 	BMFace *efa;
@@ -1172,13 +1094,8 @@
 /*********************** linked select ***********************/
 
 static void uv_select_linked(
-<<<<<<< HEAD
-        Scene *scene, Image *ima, Object *obedit, BMEditMesh *em,
-        const float limit[2], NearestHit *hit, bool extend, bool select_faces)
-=======
-        Scene *scene, Image *ima, BMEditMesh *em, const float limit[2], UvNearestHit *hit_final,
-        bool extend, bool select_faces)
->>>>>>> 19669244
+        Scene *scene, Image *ima, Object *obedit, BMEditMesh *em, const float limit[2],
+        UvNearestHit *hit_final, bool extend, bool select_faces)
 {
 	BMFace *efa;
 	BMLoop *l;
@@ -1211,13 +1128,7 @@
 	if (hit_final == NULL) {
 		/* Use existing selection */
 		BM_ITER_MESH_INDEX (efa, &iter, em->bm, BM_FACES_OF_MESH, a) {
-<<<<<<< HEAD
 			if (uvedit_face_visible_test(scene, obedit, ima, efa)) {
-=======
-			MTexPoly *tf = BM_ELEM_CD_GET_VOID_P(efa, cd_poly_tex_offset);
-
-			if (uvedit_face_visible_test(scene, ima, efa, tf)) {
->>>>>>> 19669244
 				if (select_faces) {
 					if (BM_elem_flag_test(efa, BM_ELEM_SELECT)) {
 						stack[stacksize] = a;
@@ -2149,12 +2060,7 @@
 	/* find nearest element */
 	if (loop) {
 		/* find edge */
-<<<<<<< HEAD
-		uv_find_nearest_edge(scene, ima, obedit, em, co, &hit);
-		if (hit.efa == NULL) {
-=======
-		if (!uv_find_nearest_edge(scene, ima, em, co, &hit)) {
->>>>>>> 19669244
+		if (!uv_find_nearest_edge(scene, ima, obedit, co, &hit)) {
 			return OPERATOR_CANCELLED;
 		}
 
@@ -2162,12 +2068,7 @@
 	}
 	else if (selectmode == UV_SELECT_VERTEX) {
 		/* find vertex */
-<<<<<<< HEAD
-		uv_find_nearest_vert(scene, ima, obedit, em, co, penalty, &hit);
-		if (hit.efa == NULL) {
-=======
-		if (!uv_find_nearest_vert(scene, ima, em, co, penalty_dist, &hit)) {
->>>>>>> 19669244
+		if (!uv_find_nearest_vert(scene, ima, obedit, co, penalty_dist, &hit)) {
 			return OPERATOR_CANCELLED;
 		}
 
@@ -2183,12 +2084,7 @@
 	}
 	else if (selectmode == UV_SELECT_EDGE) {
 		/* find edge */
-<<<<<<< HEAD
-		uv_find_nearest_edge(scene, ima, obedit, em, co, &hit);
-		if (hit.efa == NULL) {
-=======
-		if (!uv_find_nearest_edge(scene, ima, em, co, &hit)) {
->>>>>>> 19669244
+		if (!uv_find_nearest_edge(scene, ima, obedit, co, &hit)) {
 			return OPERATOR_CANCELLED;
 		}
 
@@ -2206,12 +2102,7 @@
 	}
 	else if (selectmode == UV_SELECT_FACE) {
 		/* find face */
-<<<<<<< HEAD
-		uv_find_nearest_face(scene, ima, obedit, em, co, &hit);
-		if (hit.efa == NULL) {
-=======
-		if (!uv_find_nearest_face(scene, ima, em, co, &hit)) {
->>>>>>> 19669244
+		if (!uv_find_nearest_face(scene, ima, obedit, co, &hit)) {
 			return OPERATOR_CANCELLED;
 		}
 
@@ -2231,13 +2122,7 @@
 		hitlen = hit.efa->len;
 	}
 	else if (selectmode == UV_SELECT_ISLAND) {
-<<<<<<< HEAD
-		uv_find_nearest_edge(scene, ima, obedit, em, co, &hit);
-
-		if (hit.efa == NULL) {
-=======
-		if (!uv_find_nearest_edge(scene, ima, em, co, &hit)) {
->>>>>>> 19669244
+		if (!uv_find_nearest_edge(scene, ima, obedit, co, &hit)) {
 			return OPERATOR_CANCELLED;
 		}
 
@@ -2499,20 +2384,12 @@
 			RNA_float_get_array(op->ptr, "location", co);
 		}
 
-<<<<<<< HEAD
-		uv_find_nearest_edge(scene, ima, obedit, em, co, &hit);
-		hit_p = &hit;
-	}
-
-	uv_select_linked(scene, ima, obedit, em, limit, hit_p, extend, select_faces);
-=======
-		if (!uv_find_nearest_edge(scene, ima, em, co, &hit)) {
+		if (!uv_find_nearest_edge(scene, ima, obedit, co, &hit)) {
 			return OPERATOR_CANCELLED;
 		}
 	}
 
-	uv_select_linked(scene, ima, em, limit, pick ? &hit : NULL, extend, select_faces);
->>>>>>> 19669244
+	uv_select_linked(scene, ima, obedit, em, limit, pick ? &hit : NULL, extend, select_faces);
 
 	DEG_id_tag_update(obedit->data, 0);
 	WM_event_add_notifier(C, NC_GEOM | ND_SELECT, obedit->data);
