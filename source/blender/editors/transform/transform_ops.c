/* SPDX-License-Identifier: GPL-2.0-or-later */

/** \file
 * \ingroup edtransform
 */

#include "MEM_guardedalloc.h"

#include "DNA_object_types.h"
#include "DNA_scene_types.h"

#include "BLI_math.h"
#include "BLI_utildefines.h"

#include "BLT_translation.h"

#include "BKE_context.h"
#include "BKE_editmesh.h"
#include "BKE_global.h"
#include "BKE_report.h"
#include "BKE_scene.h"

#include "RNA_access.h"
#include "RNA_define.h"
#include "RNA_enum_types.h"

#include "WM_api.h"
#include "WM_message.h"
#include "WM_toolsystem.h"
#include "WM_types.h"

#include "UI_interface.h"
#include "UI_resources.h"

#include "ED_screen.h"
/* for USE_LOOPSLIDE_HACK only */
#include "ED_mesh.h"

#include "transform.h"
#include "transform_convert.h"

typedef struct TransformModeItem {
  const char *idname;
  int mode;
  void (*opfunc)(wmOperatorType *);
} TransformModeItem;

static const float VecZero[3] = {0, 0, 0};
static const float VecOne[3] = {1, 1, 1};

static const char OP_TRANSLATION[] = "TRANSFORM_OT_translate";
static const char OP_ROTATION[] = "TRANSFORM_OT_rotate";
static const char OP_TOSPHERE[] = "TRANSFORM_OT_tosphere";
static const char OP_RESIZE[] = "TRANSFORM_OT_resize";
static const char OP_SKIN_RESIZE[] = "TRANSFORM_OT_skin_resize";
static const char OP_SHEAR[] = "TRANSFORM_OT_shear";
static const char OP_BEND[] = "TRANSFORM_OT_bend";
static const char OP_SHRINK_FATTEN[] = "TRANSFORM_OT_shrink_fatten";
static const char OP_PUSH_PULL[] = "TRANSFORM_OT_push_pull";
static const char OP_TILT[] = "TRANSFORM_OT_tilt";
static const char OP_TRACKBALL[] = "TRANSFORM_OT_trackball";
static const char OP_MIRROR[] = "TRANSFORM_OT_mirror";
static const char OP_BONE_SIZE[] = "TRANSFORM_OT_bbone_resize";
static const char OP_EDGE_SLIDE[] = "TRANSFORM_OT_edge_slide";
static const char OP_VERT_SLIDE[] = "TRANSFORM_OT_vert_slide";
static const char OP_EDGE_CREASE[] = "TRANSFORM_OT_edge_crease";
static const char OP_VERT_CREASE[] = "TRANSFORM_OT_vert_crease";
static const char OP_EDGE_BWEIGHT[] = "TRANSFORM_OT_edge_bevelweight";
static const char OP_SEQ_SLIDE[] = "TRANSFORM_OT_seq_slide";
static const char OP_NORMAL_ROTATION[] = "TRANSFORM_OT_rotate_normal";

static void TRANSFORM_OT_translate(struct wmOperatorType *ot);
static void TRANSFORM_OT_rotate(struct wmOperatorType *ot);
static void TRANSFORM_OT_tosphere(struct wmOperatorType *ot);
static void TRANSFORM_OT_resize(struct wmOperatorType *ot);
static void TRANSFORM_OT_skin_resize(struct wmOperatorType *ot);
static void TRANSFORM_OT_shear(struct wmOperatorType *ot);
static void TRANSFORM_OT_bend(struct wmOperatorType *ot);
static void TRANSFORM_OT_shrink_fatten(struct wmOperatorType *ot);
static void TRANSFORM_OT_push_pull(struct wmOperatorType *ot);
static void TRANSFORM_OT_tilt(struct wmOperatorType *ot);
static void TRANSFORM_OT_trackball(struct wmOperatorType *ot);
static void TRANSFORM_OT_mirror(struct wmOperatorType *ot);
static void TRANSFORM_OT_bbone_resize(struct wmOperatorType *ot);
static void TRANSFORM_OT_edge_slide(struct wmOperatorType *ot);
static void TRANSFORM_OT_vert_slide(struct wmOperatorType *ot);
static void TRANSFORM_OT_edge_crease(struct wmOperatorType *ot);
static void TRANSFORM_OT_vert_crease(struct wmOperatorType *ot);
static void TRANSFORM_OT_edge_bevelweight(struct wmOperatorType *ot);
static void TRANSFORM_OT_seq_slide(struct wmOperatorType *ot);
static void TRANSFORM_OT_rotate_normal(struct wmOperatorType *ot);

static TransformModeItem transform_modes[] = {
    {OP_TRANSLATION, TFM_TRANSLATION, TRANSFORM_OT_translate},
    {OP_ROTATION, TFM_ROTATION, TRANSFORM_OT_rotate},
    {OP_TOSPHERE, TFM_TOSPHERE, TRANSFORM_OT_tosphere},
    {OP_RESIZE, TFM_RESIZE, TRANSFORM_OT_resize},
    {OP_SKIN_RESIZE, TFM_SKIN_RESIZE, TRANSFORM_OT_skin_resize},
    {OP_SHEAR, TFM_SHEAR, TRANSFORM_OT_shear},
    {OP_BEND, TFM_BEND, TRANSFORM_OT_bend},
    {OP_SHRINK_FATTEN, TFM_SHRINKFATTEN, TRANSFORM_OT_shrink_fatten},
    {OP_PUSH_PULL, TFM_PUSHPULL, TRANSFORM_OT_push_pull},
    {OP_TILT, TFM_TILT, TRANSFORM_OT_tilt},
    {OP_TRACKBALL, TFM_TRACKBALL, TRANSFORM_OT_trackball},
    {OP_MIRROR, TFM_MIRROR, TRANSFORM_OT_mirror},
    {OP_BONE_SIZE, TFM_BONESIZE, TRANSFORM_OT_bbone_resize},
    {OP_EDGE_SLIDE, TFM_EDGE_SLIDE, TRANSFORM_OT_edge_slide},
    {OP_VERT_SLIDE, TFM_VERT_SLIDE, TRANSFORM_OT_vert_slide},
    {OP_EDGE_CREASE, TFM_EDGE_CREASE, TRANSFORM_OT_edge_crease},
    {OP_VERT_CREASE, TFM_VERT_CREASE, TRANSFORM_OT_vert_crease},
    {OP_EDGE_BWEIGHT, TFM_BWEIGHT, TRANSFORM_OT_edge_bevelweight},
    {OP_SEQ_SLIDE, TFM_SEQ_SLIDE, TRANSFORM_OT_seq_slide},
    {OP_NORMAL_ROTATION, TFM_NORMAL_ROTATION, TRANSFORM_OT_rotate_normal},
    {NULL, 0},
};

const EnumPropertyItem rna_enum_transform_mode_types[] = {
    {TFM_INIT, "INIT", 0, "Init", ""},
    {TFM_DUMMY, "DUMMY", 0, "Dummy", ""},
    {TFM_TRANSLATION, "TRANSLATION", 0, "Translation", ""},
    {TFM_ROTATION, "ROTATION", 0, "Rotation", ""},
    {TFM_RESIZE, "RESIZE", 0, "Resize", ""},
    {TFM_SKIN_RESIZE, "SKIN_RESIZE", 0, "Skin Resize", ""},
    {TFM_TOSPHERE, "TOSPHERE", 0, "To Sphere", ""},
    {TFM_SHEAR, "SHEAR", 0, "Shear", ""},
    {TFM_BEND, "BEND", 0, "Bend", ""},
    {TFM_SHRINKFATTEN, "SHRINKFATTEN", 0, "Shrink/Fatten", ""},
    {TFM_TILT, "TILT", 0, "Tilt", ""},
    {TFM_TRACKBALL, "TRACKBALL", 0, "Trackball", ""},
    {TFM_PUSHPULL, "PUSHPULL", 0, "Push/Pull", ""},
    {TFM_EDGE_CREASE, "CREASE", 0, "Crease", ""},
    {TFM_VERT_CREASE, "VERTEX_CREASE", 0, "Vertex Crease", ""},
    {TFM_MIRROR, "MIRROR", 0, "Mirror", ""},
    {TFM_BONESIZE, "BONE_SIZE", 0, "Bone Size", ""},
    {TFM_BONE_ENVELOPE, "BONE_ENVELOPE", 0, "Bone Envelope", ""},
    {TFM_BONE_ENVELOPE_DIST, "BONE_ENVELOPE_DIST", 0, "Bone Envelope Distance", ""},
    {TFM_CURVE_SHRINKFATTEN, "CURVE_SHRINKFATTEN", 0, "Curve Shrink/Fatten", ""},
    {TFM_MASK_SHRINKFATTEN, "MASK_SHRINKFATTEN", 0, "Mask Shrink/Fatten", ""},
    {TFM_GPENCIL_SHRINKFATTEN, "GPENCIL_SHRINKFATTEN", 0, "Grease Pencil Shrink/Fatten", ""},
    {TFM_BONE_ROLL, "BONE_ROLL", 0, "Bone Roll", ""},
    {TFM_TIME_TRANSLATE, "TIME_TRANSLATE", 0, "Time Translate", ""},
    {TFM_TIME_SLIDE, "TIME_SLIDE", 0, "Time Slide", ""},
    {TFM_TIME_SCALE, "TIME_SCALE", 0, "Time Scale", ""},
    {TFM_TIME_EXTEND, "TIME_EXTEND", 0, "Time Extend", ""},
    {TFM_BAKE_TIME, "BAKE_TIME", 0, "Bake Time", ""},
    {TFM_BWEIGHT, "BWEIGHT", 0, "Bevel Weight", ""},
    {TFM_ALIGN, "ALIGN", 0, "Align", ""},
    {TFM_EDGE_SLIDE, "EDGESLIDE", 0, "Edge Slide", ""},
    {TFM_SEQ_SLIDE, "SEQSLIDE", 0, "Sequence Slide", ""},
    {TFM_GPENCIL_OPACITY, "GPENCIL_OPACITY", 0, "Grease Pencil Opacity", ""},
    {0, NULL, 0, NULL, NULL},
};

static int select_orientation_exec(bContext *C, wmOperator *op)
{
  Scene *scene = CTX_data_scene(C);

  int orientation = RNA_enum_get(op->ptr, "orientation");

  BKE_scene_orientation_slot_set_index(&scene->orientation_slots[SCE_ORIENT_DEFAULT], orientation);

  WM_event_add_notifier(C, NC_SCENE | ND_TOOLSETTINGS, NULL);
  WM_event_add_notifier(C, NC_SPACE | ND_SPACE_VIEW3D, NULL);

  struct wmMsgBus *mbus = CTX_wm_message_bus(C);
  WM_msg_publish_rna_prop(mbus, &scene->id, scene, TransformOrientationSlot, type);

  return OPERATOR_FINISHED;
}

static int select_orientation_invoke(bContext *C,
                                     wmOperator *UNUSED(op),
                                     const wmEvent *UNUSED(event))
{
  uiPopupMenu *pup;
  uiLayout *layout;

  pup = UI_popup_menu_begin(C, IFACE_("Orientation"), ICON_NONE);
  layout = UI_popup_menu_layout(pup);
  uiItemsEnumO(layout, "TRANSFORM_OT_select_orientation", "orientation");
  UI_popup_menu_end(C, pup);

  return OPERATOR_INTERFACE;
}

static void TRANSFORM_OT_select_orientation(struct wmOperatorType *ot)
{
  PropertyRNA *prop;

  /* identifiers */
  ot->name = "Select Orientation";
  ot->description = "Select transformation orientation";
  ot->idname = "TRANSFORM_OT_select_orientation";
  ot->flag = OPTYPE_UNDO;

  /* api callbacks */
  ot->invoke = select_orientation_invoke;
  ot->exec = select_orientation_exec;
  ot->poll = ED_operator_view3d_active;

  prop = RNA_def_property(ot->srna, "orientation", PROP_ENUM, PROP_NONE);
  RNA_def_property_ui_text(prop, "Orientation", "Transformation orientation");
  RNA_def_enum_funcs(prop, rna_TransformOrientation_itemf);
}

static int delete_orientation_exec(bContext *C, wmOperator *UNUSED(op))
{
  Scene *scene = CTX_data_scene(C);
  BIF_removeTransformOrientationIndex(C,
                                      scene->orientation_slots[SCE_ORIENT_DEFAULT].index_custom);

  WM_event_add_notifier(C, NC_SCENE | NA_EDITED, scene);

  struct wmMsgBus *mbus = CTX_wm_message_bus(C);
  WM_msg_publish_rna_prop(mbus, &scene->id, scene, Scene, transform_orientation_slots);

  return OPERATOR_FINISHED;
}

static int delete_orientation_invoke(bContext *C, wmOperator *op, const wmEvent *UNUSED(event))
{
  return delete_orientation_exec(C, op);
}

static bool delete_orientation_poll(bContext *C)
{
  if (ED_operator_areaactive(C) == 0) {
    return 0;
  }

  Scene *scene = CTX_data_scene(C);
  return ((scene->orientation_slots[SCE_ORIENT_DEFAULT].type >= V3D_ORIENT_CUSTOM) &&
          (scene->orientation_slots[SCE_ORIENT_DEFAULT].index_custom != -1));
}

static void TRANSFORM_OT_delete_orientation(struct wmOperatorType *ot)
{
  /* identifiers */
  ot->name = "Delete Orientation";
  ot->description = "Delete transformation orientation";
  ot->idname = "TRANSFORM_OT_delete_orientation";
  ot->flag = OPTYPE_UNDO;

  /* api callbacks */
  ot->invoke = delete_orientation_invoke;
  ot->exec = delete_orientation_exec;
  ot->poll = delete_orientation_poll;
}

static int create_orientation_exec(bContext *C, wmOperator *op)
{
  char name[MAX_NAME];
  const bool use = RNA_boolean_get(op->ptr, "use");
  const bool overwrite = RNA_boolean_get(op->ptr, "overwrite");
  const bool use_view = RNA_boolean_get(op->ptr, "use_view");
  View3D *v3d = CTX_wm_view3d(C);
  Scene *scene = CTX_data_scene(C);

  RNA_string_get(op->ptr, "name", name);

  if (use && !v3d) {
    BKE_report(op->reports,
               RPT_ERROR,
               "Create Orientation's 'use' parameter only valid in a 3DView context");
    return OPERATOR_CANCELLED;
  }

  if (!BIF_createTransformOrientation(C, op->reports, name, use_view, use, overwrite)) {
    BKE_report(op->reports, RPT_ERROR, "Unable to create orientation");
    return OPERATOR_CANCELLED;
  }

  if (use) {
    struct wmMsgBus *mbus = CTX_wm_message_bus(C);
    WM_msg_publish_rna_prop(mbus, &scene->id, scene, Scene, transform_orientation_slots);
    WM_event_add_notifier(C, NC_SCENE | NA_EDITED, scene);
  }

  WM_event_add_notifier(C, NC_SPACE | ND_SPACE_VIEW3D, NULL);

  return OPERATOR_FINISHED;
}

static void TRANSFORM_OT_create_orientation(struct wmOperatorType *ot)
{
  /* identifiers */
  ot->name = "Create Orientation";
  ot->description = "Create transformation orientation from selection";
  ot->idname = "TRANSFORM_OT_create_orientation";
  ot->flag = OPTYPE_REGISTER | OPTYPE_UNDO;

  /* api callbacks */
  ot->exec = create_orientation_exec;
  ot->poll = ED_operator_areaactive;

  RNA_def_string(ot->srna, "name", NULL, MAX_NAME, "Name", "Name of the new custom orientation");
  RNA_def_boolean(
      ot->srna,
      "use_view",
      false,
      "Use View",
      "Use the current view instead of the active object to create the new orientation");

  WM_operatortype_props_advanced_begin(ot);

  RNA_def_boolean(
      ot->srna, "use", false, "Use After Creation", "Select orientation after its creation");
  RNA_def_boolean(ot->srna,
                  "overwrite",
                  false,
                  "Overwrite Previous",
                  "Overwrite previously created orientation with same name");
}

#ifdef USE_LOOPSLIDE_HACK
/**
 * Special hack for MESH_OT_loopcut_slide so we get back to the selection mode
 * Do this for all meshes in multi-object editmode so their selectmode is in sync for following
 * operators
 */
static void transformops_loopsel_hack(bContext *C, wmOperator *op)
{
  if (op->type->idname == OP_EDGE_SLIDE) {
    if (op->opm && op->opm->opm && op->opm->opm->prev) {
      wmOperator *op_prev = op->opm->opm->prev;
      Scene *scene = CTX_data_scene(C);
      bool mesh_select_mode[3];
      PropertyRNA *prop = RNA_struct_find_property(op_prev->ptr, "mesh_select_mode_init");

      if (prop && RNA_property_is_set(op_prev->ptr, prop)) {
        ToolSettings *ts = scene->toolsettings;
        short selectmode_orig;

        RNA_property_boolean_get_array(op_prev->ptr, prop, mesh_select_mode);
        selectmode_orig = ((mesh_select_mode[0] ? SCE_SELECT_VERTEX : 0) |
                           (mesh_select_mode[1] ? SCE_SELECT_EDGE : 0) |
                           (mesh_select_mode[2] ? SCE_SELECT_FACE : 0));

        /* Still switch if we were originally in face select mode. */
        if ((ts->selectmode != selectmode_orig) && (selectmode_orig != SCE_SELECT_FACE)) {
          ts->selectmode = selectmode_orig;
          EDBM_selectmode_set_multi(C, selectmode_orig);
        }
      }
    }
  }
}
#else
/* prevent removal by cleanup */
#  error "loopslide hack removed!"
#endif /* USE_LOOPSLIDE_HACK */

static void transformops_exit(bContext *C, wmOperator *op)
{
#ifdef USE_LOOPSLIDE_HACK
  transformops_loopsel_hack(C, op);
#endif

  saveTransform(C, op->customdata, op);
  MEM_freeN(op->customdata);
  op->customdata = NULL;
  G.moving = 0;
}

static int transformops_mode(wmOperator *op)
{
  for (TransformModeItem *tmode = transform_modes; tmode->idname; tmode++) {
    if (op->type->idname == tmode->idname) {
      return tmode->mode;
    }
  }

  return RNA_enum_get(op->ptr, "mode");
}

static int transformops_data(bContext *C, wmOperator *op, const wmEvent *event)
{
  int retval = 1;
  if (op->customdata == NULL) {
    TransInfo *t = MEM_callocN(sizeof(TransInfo), "TransInfo data2");

    int mode = transformops_mode(op);
    retval = initTransform(C, t, op, event, mode);

    /* store data */
    if (retval) {
      G.moving = special_transform_moving(t);
      op->customdata = t;
    }
    else {
      MEM_freeN(t);
    }
  }

  return retval; /* return 0 on error */
}

static int transform_modal(bContext *C, wmOperator *op, const wmEvent *event)
{
  int exit_code;

  TransInfo *t = op->customdata;
  const eTfmMode mode_prev = t->mode;

#if defined(WITH_INPUT_NDOF) && 0
  /* Stable 2D mouse coords map to different 3D coords while the 3D mouse is active
   * in other words, 2D deltas are no longer good enough!
   * disable until individual 'transformers' behave better. */

  if (event->type == NDOF_MOTION) {
    return OPERATOR_PASS_THROUGH;
  }
#endif

  /* XXX insert keys are called here, and require context */
  t->context = C;
  exit_code = transformEvent(t, event);
  t->context = NULL;

  /* XXX, workaround: active needs to be calculated before transforming,
   * since we're not reading from 'td->center' in this case. see: T40241 */
  if (t->tsnap.source_select == SCE_SNAP_SOURCE_ACTIVE) {
    /* In camera view, tsnap callback is not set
     * (see #initSnappingMode() in transform_snap.c, and T40348). */
    if (t->tsnap.targetSnap && ((t->tsnap.status & TARGET_INIT) == 0)) {
      t->tsnap.targetSnap(t);
    }
  }

  transformApply(C, t);

  exit_code |= transformEnd(C, t);

  if ((exit_code & OPERATOR_RUNNING_MODAL) == 0) {
    transformops_exit(C, op);
    exit_code &= ~OPERATOR_PASS_THROUGH; /* Preventively remove pass-through. */
  }
  else {
    if (mode_prev != t->mode) {
      /* WARNING: this is not normal to switch operator types
       * normally it would not be supported but transform happens
       * to share callbacks between different operators. */
      wmOperatorType *ot_new = NULL;
      TransformModeItem *item = transform_modes;
      while (item->idname) {
        if (item->mode == t->mode) {
          ot_new = WM_operatortype_find(item->idname, false);
          break;
        }
        item++;
      }

      BLI_assert(ot_new != NULL);
      if (ot_new) {
        WM_operator_type_set(op, ot_new);
      }
      /* end suspicious code */
    }
  }

  return exit_code;
}

static void transform_cancel(bContext *C, wmOperator *op)
{
  TransInfo *t = op->customdata;

  t->state = TRANS_CANCEL;
  transformEnd(C, t);
  transformops_exit(C, op);
}

static int transform_exec(bContext *C, wmOperator *op)
{
  TransInfo *t;

  if (!transformops_data(C, op, NULL)) {
    G.moving = 0;
    return OPERATOR_CANCELLED;
  }

  t = op->customdata;

  t->options |= CTX_AUTOCONFIRM;

  transformApply(C, t);

  transformEnd(C, t);

  transformops_exit(C, op);

  WM_event_add_notifier(C, NC_OBJECT | ND_TRANSFORM, NULL);

  return OPERATOR_FINISHED;
}

static int transform_invoke(bContext *C, wmOperator *op, const wmEvent *event)
{
  if (!transformops_data(C, op, event)) {
    G.moving = 0;
    return OPERATOR_CANCELLED;
  }

  /* When modal, allow 'value' to set initial offset. */
  if ((event == NULL) && RNA_struct_property_is_set(op->ptr, "value")) {
    return transform_exec(C, op);
  }

  /* add temp handler */
  WM_event_add_modal_handler(C, op);

  /* Use when modal input has some transformation to begin with. */
  TransInfo *t = op->customdata;
  if ((t->flag & T_NO_CURSOR_WRAP) == 0) {
    op->flag |= OP_IS_MODAL_GRAB_CURSOR; /* XXX maybe we want this with the gizmo only? */
  }
  if (UNLIKELY(!is_zero_v4(t->values_modal_offset))) {
    transformApply(C, t);
  }

  return OPERATOR_RUNNING_MODAL;
}

static bool transform_poll_property(const bContext *UNUSED(C),
                                    wmOperator *op,
                                    const PropertyRNA *prop)
{
  const char *prop_id = RNA_property_identifier(prop);

  /* Orientation/Constraints. */
  {
    /* Hide orientation axis if no constraints are set, since it won't be used. */
    PropertyRNA *prop_con = RNA_struct_find_property(op->ptr, "orient_type");
    if (!ELEM(prop_con, NULL, prop)) {
      if (STRPREFIX(prop_id, "constraint")) {

        /* Special case: show constraint axis if we don't have values,
         * needed for mirror operator. */
        if (STREQ(prop_id, "constraint_axis") &&
            (RNA_struct_find_property(op->ptr, "value") == NULL)) {
          return true;
        }

        return false;
      }
    }
  }

  /* Orientation Axis. */
  {
    if (STREQ(prop_id, "orient_axis")) {
      eTfmMode mode = (eTfmMode)transformops_mode(op);
      if (mode == TFM_ALIGN) {
        return false;
      }
    }
  }

  /* Proportional Editing. */
  {
    PropertyRNA *prop_pet = RNA_struct_find_property(op->ptr, "use_proportional_edit");
    if (prop_pet && (prop_pet != prop) && (RNA_property_boolean_get(op->ptr, prop_pet) == false)) {
      if (STRPREFIX(prop_id, "proportional") || STRPREFIX(prop_id, "use_proportional")) {
        return false;
      }
    }
  }

  /* Snapping. */
  {
    PropertyRNA *prop_snap = RNA_struct_find_property(op->ptr, "snap");
    if (prop_snap && (prop_snap != prop) &&
        (RNA_property_boolean_get(op->ptr, prop_snap) == false)) {
      if (STRPREFIX(prop_id, "snap") || STRPREFIX(prop_id, "use_snap")) {
        return false;
      }
    }
  }

  return true;
}

void Transform_Properties(struct wmOperatorType *ot, int flags)
{
  PropertyRNA *prop;

  if (flags & P_ORIENT_AXIS) {
    prop = RNA_def_property(ot->srna, "orient_axis", PROP_ENUM, PROP_NONE);
    RNA_def_property_ui_text(prop, "Axis", "");
    RNA_def_property_enum_default(prop, 2);
    RNA_def_property_enum_items(prop, rna_enum_axis_xyz_items);
    RNA_def_property_flag(prop, PROP_SKIP_SAVE);
  }
  if (flags & P_ORIENT_AXIS_ORTHO) {
    prop = RNA_def_property(ot->srna, "orient_axis_ortho", PROP_ENUM, PROP_NONE);
    RNA_def_property_ui_text(prop, "Axis Ortho", "");
    RNA_def_property_enum_default(prop, 0);
    RNA_def_property_enum_items(prop, rna_enum_axis_xyz_items);
    RNA_def_property_flag(prop, PROP_SKIP_SAVE);
  }

  if (flags & P_ORIENT_MATRIX) {
    prop = RNA_def_property(ot->srna, "orient_type", PROP_ENUM, PROP_NONE);
    RNA_def_property_ui_text(prop, "Orientation", "Transformation orientation");
    RNA_def_enum_funcs(prop, rna_TransformOrientation_itemf);

    /* Set by 'orient_type' or gizmo which acts on non-standard orientation. */
    prop = RNA_def_float_matrix(
        ot->srna, "orient_matrix", 3, 3, NULL, 0.0f, 0.0f, "Matrix", "", 0.0f, 0.0f);
    RNA_def_property_flag(prop, PROP_HIDDEN | PROP_SKIP_SAVE);

    /* Only use 'orient_matrix' when 'orient_matrix_type == orient_type',
     * this allows us to reuse the orientation set by a gizmo for eg, without disabling the ability
     * to switch over to other orientations. */
    prop = RNA_def_property(ot->srna, "orient_matrix_type", PROP_ENUM, PROP_NONE);
    RNA_def_property_ui_text(prop, "Matrix Orientation", "");
    RNA_def_enum_funcs(prop, rna_TransformOrientation_itemf);
    RNA_def_property_flag(prop, PROP_HIDDEN);
  }

  if (flags & P_CONSTRAINT) {
    RNA_def_boolean_vector(ot->srna, "constraint_axis", 3, NULL, "Constraint Axis", "");
  }

  if (flags & P_MIRROR) {
    prop = RNA_def_boolean(ot->srna, "mirror", 0, "Mirror Editing", "");
    if (flags & P_MIRROR_DUMMY) {
      /* only used so macros can disable this option */
      RNA_def_property_flag(prop, PROP_HIDDEN);
    }
  }

  if (flags & P_PROPORTIONAL) {
    RNA_def_boolean(ot->srna, "use_proportional_edit", 0, "Proportional Editing", "");
    prop = RNA_def_enum(ot->srna,
                        "proportional_edit_falloff",
                        rna_enum_proportional_falloff_items,
                        0,
                        "Proportional Falloff",
                        "Falloff type for proportional editing mode");
    /* Abusing id_curve :/ */
    RNA_def_property_translation_context(prop, BLT_I18NCONTEXT_ID_CURVE_LEGACY);
    RNA_def_float(ot->srna,
                  "proportional_size",
                  1,
                  T_PROP_SIZE_MIN,
                  T_PROP_SIZE_MAX,
                  "Proportional Size",
                  "",
                  0.001f,
                  100.0f);

    RNA_def_boolean(ot->srna, "use_proportional_connected", 0, "Connected", "");
    RNA_def_boolean(ot->srna, "use_proportional_projected", 0, "Projected (2D)", "");
  }

  if (flags & P_SNAP) {
<<<<<<< HEAD
    // TODO: rename `snap` to `use_snap`?
    prop = RNA_def_boolean(ot->srna, "snap", false, "Use Snapping Options", "");
    RNA_def_property_flag(prop, PROP_HIDDEN);

    prop = RNA_def_enum(
        ot->srna, "snap_elements", rna_enum_snap_element_items, 0, "Snap to Elements", "");
=======
    prop = RNA_def_boolean(ot->srna, "snap", false, "Use Snapping Options", "");
    RNA_def_property_flag(prop, PROP_HIDDEN);

    prop = RNA_def_enum(ot->srna,
                        "snap_elements",
                        rna_enum_snap_element_items,
                        SCE_SNAP_MODE_INCREMENT,
                        "Snap to Elements",
                        "");
>>>>>>> bb376da6
    RNA_def_property_flag(prop, PROP_ENUM_FLAG);

    RNA_def_boolean(ot->srna, "use_snap_project", false, "Project Individual Elements", "");

    if (flags & P_GEO_SNAP) {
      /* TODO(@gfxcoder): Rename `snap_target` to `snap_source` to avoid previous ambiguity of
       * "target" (now, "source" is geometry to be moved and "target" is geometry to which moved
       * geometry is snapped).  Use "Source snap point" and "Point on source that will snap to
       * target" for name and description, respectively. */
      prop = RNA_def_enum(ot->srna, "snap_target", rna_enum_snap_source_items, 0, "Snap With", "");
      RNA_def_property_flag(prop, PROP_HIDDEN);

      /* Target selection. */
      prop = RNA_def_boolean(ot->srna, "use_snap_self", true, "Target: Include Active", "");
<<<<<<< HEAD
      RNA_def_property_flag(prop, PROP_HIDDEN);
      prop = RNA_def_boolean(ot->srna, "use_snap_edit", true, "Target: Include Edit", "");
      RNA_def_property_flag(prop, PROP_HIDDEN);
      prop = RNA_def_boolean(
          ot->srna, "use_snap_nonedit", false, "Target: Include Non-Edited", "");
      RNA_def_property_flag(prop, PROP_HIDDEN);
      prop = RNA_def_boolean(
          ot->srna, "use_snap_selectable", true, "Target: Exclude Non-Selectable", "");
      RNA_def_property_flag(prop, PROP_HIDDEN);
      prop = RNA_def_boolean(ot->srna,
                             "use_snap_retopology_mode",
                             true,
                             "Target: Retopology Mode",
                             "Snap grabbed geometry to vertices and edges of edited objects (if "
                             "enabled) and to faces of non-edited objects (if enabled)");
=======
      RNA_def_property_flag(prop, PROP_HIDDEN);
      prop = RNA_def_boolean(ot->srna, "use_snap_edit", true, "Target: Include Edit", "");
      RNA_def_property_flag(prop, PROP_HIDDEN);
      prop = RNA_def_boolean(ot->srna, "use_snap_nonedit", true, "Target: Include Non-Edited", "");
      RNA_def_property_flag(prop, PROP_HIDDEN);
      prop = RNA_def_boolean(
          ot->srna, "use_snap_selectable_only", false, "Target: Exclude Non-Selectable", "");
>>>>>>> bb376da6
      RNA_def_property_flag(prop, PROP_HIDDEN);

      /* Face Nearest options */
      prop = RNA_def_boolean(
          ot->srna, "use_snap_to_same_target", false, "Snap to Same Target", "");
      RNA_def_property_flag(prop, PROP_HIDDEN);
      prop = RNA_def_int(
          ot->srna, "snap_face_nearest_steps", 1, 1, 32767, "Face Nearest Steps", "", 1, 32767);
      RNA_def_property_flag(prop, PROP_HIDDEN);

      prop = RNA_def_float_vector(
          ot->srna, "snap_point", 3, NULL, -FLT_MAX, FLT_MAX, "Point", "", -FLT_MAX, FLT_MAX);
      RNA_def_property_flag(prop, PROP_HIDDEN);

      if (flags & P_ALIGN_SNAP) {
        prop = RNA_def_boolean(ot->srna, "snap_align", false, "Align with Point Normal", "");
        RNA_def_property_flag(prop, PROP_HIDDEN);
        prop = RNA_def_float_vector(
            ot->srna, "snap_normal", 3, NULL, -FLT_MAX, FLT_MAX, "Normal", "", -FLT_MAX, FLT_MAX);
        RNA_def_property_flag(prop, PROP_HIDDEN);
      }
    }
    else {
      prop = RNA_def_boolean(
<<<<<<< HEAD
          ot->srna, "use_snap_selectable", true, "Target: Exclude Non-Selectable", "");
=======
          ot->srna, "use_snap_selectable_only", false, "Target: Exclude Non-Selectable", "");
>>>>>>> bb376da6
      RNA_def_property_flag(prop, PROP_HIDDEN);
    }
  }

  if (flags & P_GPENCIL_EDIT) {
    prop = RNA_def_boolean(ot->srna,
                           "gpencil_strokes",
                           0,
                           "Edit Grease Pencil",
                           "Edit selected Grease Pencil strokes");
    RNA_def_property_flag(prop, PROP_HIDDEN | PROP_SKIP_SAVE);
  }

  if (flags & P_CURSOR_EDIT) {
    prop = RNA_def_boolean(ot->srna, "cursor_transform", 0, "Transform Cursor", "");
    RNA_def_property_flag(prop, PROP_HIDDEN | PROP_SKIP_SAVE);
  }

  if ((flags & P_OPTIONS) && !(flags & P_NO_TEXSPACE)) {
    prop = RNA_def_boolean(
        ot->srna, "texture_space", 0, "Edit Texture Space", "Edit object data texture space");
    RNA_def_property_flag(prop, PROP_HIDDEN | PROP_SKIP_SAVE);
    prop = RNA_def_boolean(
        ot->srna, "remove_on_cancel", 0, "Remove on Cancel", "Remove elements on cancel");
    RNA_def_property_flag(prop, PROP_HIDDEN | PROP_SKIP_SAVE);
  }

  if (flags & P_CORRECT_UV) {
    RNA_def_boolean(
        ot->srna, "correct_uv", true, "Correct UVs", "Correct UV coordinates when transforming");
  }

  if (flags & P_CENTER) {
    /* For gizmos that define their own center. */
    prop = RNA_def_property(ot->srna, "center_override", PROP_FLOAT, PROP_XYZ);
    RNA_def_property_array(prop, 3);
    RNA_def_property_flag(prop, PROP_HIDDEN | PROP_SKIP_SAVE);
    RNA_def_property_ui_text(prop, "Center Override", "Force using this center value (when set)");
  }

  if (flags & P_VIEW2D_EDGE_PAN) {
    prop = RNA_def_boolean(
        ot->srna, "view2d_edge_pan", false, "Edge Pan", "Enable edge panning in 2D view");
    RNA_def_property_flag(prop, PROP_HIDDEN | PROP_SKIP_SAVE);
  }

  if ((flags & P_NO_DEFAULTS) == 0) {
    prop = RNA_def_boolean(ot->srna,
                           "release_confirm",
                           0,
                           "Confirm on Release",
                           "Always confirm operation when releasing button");
    RNA_def_property_flag(prop, PROP_HIDDEN);

    prop = RNA_def_boolean(ot->srna, "use_accurate", 0, "Accurate", "Use accurate transformation");
    RNA_def_property_flag(prop, PROP_HIDDEN);
  }

  if (flags & P_POST_TRANSFORM) {
    prop = RNA_def_boolean(ot->srna,
                           "use_automerge_and_split",
                           0,
                           "Auto Merge & Split",
                           "Forces the use of Auto Merge and Split");
    RNA_def_property_flag(prop, PROP_HIDDEN);
  }
}

static void TRANSFORM_OT_translate(struct wmOperatorType *ot)
{
  /* identifiers */
  ot->name = "Move";
  ot->description = "Move selected items";
  ot->idname = OP_TRANSLATION;
  ot->flag = OPTYPE_REGISTER | OPTYPE_UNDO | OPTYPE_BLOCKING;

  /* api callbacks */
  ot->invoke = transform_invoke;
  ot->exec = transform_exec;
  ot->modal = transform_modal;
  ot->cancel = transform_cancel;
  ot->poll = ED_operator_screenactive;
  ot->poll_property = transform_poll_property;

  RNA_def_float_translation(
      ot->srna, "value", 3, NULL, -FLT_MAX, FLT_MAX, "Move", "", -FLT_MAX, FLT_MAX);

  WM_operatortype_props_advanced_begin(ot);

  Transform_Properties(ot,
                       P_ORIENT_MATRIX | P_CONSTRAINT | P_PROPORTIONAL | P_MIRROR | P_ALIGN_SNAP |
                           P_OPTIONS | P_GPENCIL_EDIT | P_CURSOR_EDIT | P_VIEW2D_EDGE_PAN |
                           P_POST_TRANSFORM);
}

static void TRANSFORM_OT_resize(struct wmOperatorType *ot)
{
  /* identifiers */
  ot->name = "Resize";
  ot->description = "Scale (resize) selected items";
  ot->idname = OP_RESIZE;
  ot->flag = OPTYPE_REGISTER | OPTYPE_UNDO | OPTYPE_BLOCKING;

  /* api callbacks */
  ot->invoke = transform_invoke;
  ot->exec = transform_exec;
  ot->modal = transform_modal;
  ot->cancel = transform_cancel;
  ot->poll = ED_operator_screenactive;
  ot->poll_property = transform_poll_property;

  RNA_def_float_vector(
      ot->srna, "value", 3, VecOne, -FLT_MAX, FLT_MAX, "Scale", "", -FLT_MAX, FLT_MAX);

  PropertyRNA *prop;
  prop = RNA_def_float_vector(ot->srna,
                              "mouse_dir_constraint",
                              3,
                              VecZero,
                              -FLT_MAX,
                              FLT_MAX,
                              "Mouse Directional Constraint",
                              "",
                              -FLT_MAX,
                              FLT_MAX);
  RNA_def_property_flag(prop, PROP_HIDDEN | PROP_SKIP_SAVE);

  WM_operatortype_props_advanced_begin(ot);

  Transform_Properties(ot,
                       P_ORIENT_MATRIX | P_CONSTRAINT | P_PROPORTIONAL | P_MIRROR | P_GEO_SNAP |
                           P_OPTIONS | P_GPENCIL_EDIT | P_CENTER);
}

static void TRANSFORM_OT_skin_resize(struct wmOperatorType *ot)
{
  /* identifiers */
  ot->name = "Skin Resize";
  ot->description = "Scale selected vertices' skin radii";
  ot->idname = OP_SKIN_RESIZE;
  ot->flag = OPTYPE_REGISTER | OPTYPE_UNDO | OPTYPE_BLOCKING;

  /* api callbacks */
  ot->invoke = transform_invoke;
  ot->exec = transform_exec;
  ot->modal = transform_modal;
  ot->cancel = transform_cancel;
  ot->poll = ED_operator_editmesh;
  ot->poll_property = transform_poll_property;

  RNA_def_float_vector(
      ot->srna, "value", 3, VecOne, -FLT_MAX, FLT_MAX, "Scale", "", -FLT_MAX, FLT_MAX);

  WM_operatortype_props_advanced_begin(ot);

  Transform_Properties(ot,
                       P_ORIENT_MATRIX | P_CONSTRAINT | P_PROPORTIONAL | P_MIRROR | P_GEO_SNAP |
                           P_OPTIONS | P_NO_TEXSPACE);
}

static void TRANSFORM_OT_trackball(struct wmOperatorType *ot)
{
  /* identifiers */
  ot->name = "Trackball";
  ot->description = "Trackball style rotation of selected items";
  ot->idname = OP_TRACKBALL;
  ot->flag = OPTYPE_REGISTER | OPTYPE_UNDO | OPTYPE_BLOCKING;

  /* api callbacks */
  ot->invoke = transform_invoke;
  ot->exec = transform_exec;
  ot->modal = transform_modal;
  ot->cancel = transform_cancel;
  ot->poll = ED_operator_screenactive;
  ot->poll_property = transform_poll_property;

  /* Maybe we could use float_vector_xyz here too? */
  RNA_def_float_rotation(
      ot->srna, "value", 2, NULL, -FLT_MAX, FLT_MAX, "Angle", "", -FLT_MAX, FLT_MAX);

  WM_operatortype_props_advanced_begin(ot);

  Transform_Properties(ot, P_PROPORTIONAL | P_MIRROR | P_SNAP | P_GPENCIL_EDIT | P_CENTER);
}

static void TRANSFORM_OT_rotate(struct wmOperatorType *ot)
{
  /* identifiers */
  ot->name = "Rotate";
  ot->description = "Rotate selected items";
  ot->idname = OP_ROTATION;
  ot->flag = OPTYPE_REGISTER | OPTYPE_UNDO | OPTYPE_BLOCKING;

  /* api callbacks */
  ot->invoke = transform_invoke;
  ot->exec = transform_exec;
  ot->modal = transform_modal;
  ot->cancel = transform_cancel;
  ot->poll = ED_operator_screenactive;
  ot->poll_property = transform_poll_property;

  RNA_def_float_rotation(
      ot->srna, "value", 0, NULL, -FLT_MAX, FLT_MAX, "Angle", "", -M_PI * 2, M_PI * 2);

  WM_operatortype_props_advanced_begin(ot);

  Transform_Properties(ot,
                       P_ORIENT_AXIS | P_ORIENT_MATRIX | P_CONSTRAINT | P_PROPORTIONAL | P_MIRROR |
                           P_GEO_SNAP | P_GPENCIL_EDIT | P_CENTER);
}

static void TRANSFORM_OT_tilt(struct wmOperatorType *ot)
{
  /* identifiers */
  ot->name = "Tilt";
  /* optional -
   * "Tilt selected vertices"
   * "Specify an extra axis rotation for selected vertices of 3D curve" */
  ot->description = "Tilt selected control vertices of 3D curve";
  ot->idname = OP_TILT;
  ot->flag = OPTYPE_REGISTER | OPTYPE_UNDO | OPTYPE_BLOCKING;

  /* api callbacks */
  ot->invoke = transform_invoke;
  ot->exec = transform_exec;
  ot->modal = transform_modal;
  ot->cancel = transform_cancel;
  ot->poll = ED_operator_editcurve_3d;
  ot->poll_property = transform_poll_property;

  RNA_def_float_rotation(
      ot->srna, "value", 0, NULL, -FLT_MAX, FLT_MAX, "Angle", "", -M_PI * 2, M_PI * 2);

  WM_operatortype_props_advanced_begin(ot);

  Transform_Properties(ot, P_PROPORTIONAL | P_MIRROR | P_SNAP);
}

static void TRANSFORM_OT_bend(struct wmOperatorType *ot)
{
  /* identifiers */
  ot->name = "Bend";
  ot->description = "Bend selected items between the 3D cursor and the mouse";
  ot->idname = OP_BEND;
  /* Depend on cursor location because the cursor location is used to define the region to bend. */
  ot->flag = OPTYPE_REGISTER | OPTYPE_UNDO | OPTYPE_BLOCKING | OPTYPE_DEPENDS_ON_CURSOR;

  /* api callbacks */
  ot->invoke = transform_invoke;
  // ot->exec = transform_exec; /* unsupported */
  ot->modal = transform_modal;
  ot->cancel = transform_cancel;
  ot->poll = ED_operator_region_view3d_active;
  ot->poll_property = transform_poll_property;

  RNA_def_float_rotation(
      ot->srna, "value", 1, NULL, -FLT_MAX, FLT_MAX, "Angle", "", -M_PI * 2, M_PI * 2);

  WM_operatortype_props_advanced_begin(ot);

  Transform_Properties(ot, P_PROPORTIONAL | P_MIRROR | P_SNAP | P_GPENCIL_EDIT | P_CENTER);
}

static bool transform_shear_poll(bContext *C)
{
  if (!ED_operator_screenactive(C)) {
    return false;
  }

  ScrArea *area = CTX_wm_area(C);
  return area && !ELEM(area->spacetype, SPACE_ACTION);
}

static void TRANSFORM_OT_shear(struct wmOperatorType *ot)
{
  /* identifiers */
  ot->name = "Shear";
  ot->description = "Shear selected items along the horizontal screen axis";
  ot->idname = OP_SHEAR;
  ot->flag = OPTYPE_REGISTER | OPTYPE_UNDO | OPTYPE_BLOCKING;

  /* api callbacks */
  ot->invoke = transform_invoke;
  ot->exec = transform_exec;
  ot->modal = transform_modal;
  ot->cancel = transform_cancel;
  ot->poll = transform_shear_poll;
  ot->poll_property = transform_poll_property;

  RNA_def_float(ot->srna, "value", 0, -FLT_MAX, FLT_MAX, "Offset", "", -FLT_MAX, FLT_MAX);

  WM_operatortype_props_advanced_begin(ot);

  Transform_Properties(ot,
                       P_ORIENT_AXIS | P_ORIENT_AXIS_ORTHO | P_ORIENT_MATRIX | P_PROPORTIONAL |
                           P_MIRROR | P_SNAP | P_GPENCIL_EDIT);
}

static void TRANSFORM_OT_push_pull(struct wmOperatorType *ot)
{
  /* identifiers */
  ot->name = "Push/Pull";
  ot->description = "Push/Pull selected items";
  ot->idname = OP_PUSH_PULL;
  ot->flag = OPTYPE_REGISTER | OPTYPE_UNDO | OPTYPE_BLOCKING;

  /* api callbacks */
  ot->invoke = transform_invoke;
  ot->exec = transform_exec;
  ot->modal = transform_modal;
  ot->cancel = transform_cancel;
  ot->poll = ED_operator_screenactive;
  ot->poll_property = transform_poll_property;

  RNA_def_float(ot->srna, "value", 0, -FLT_MAX, FLT_MAX, "Distance", "", -FLT_MAX, FLT_MAX);

  WM_operatortype_props_advanced_begin(ot);

  Transform_Properties(ot, P_PROPORTIONAL | P_MIRROR | P_SNAP | P_CENTER);
}

static void TRANSFORM_OT_shrink_fatten(struct wmOperatorType *ot)
{
  /* identifiers */
  ot->name = "Shrink/Fatten";
  ot->description = "Shrink/fatten selected vertices along normals";
  ot->idname = OP_SHRINK_FATTEN;
  ot->flag = OPTYPE_REGISTER | OPTYPE_UNDO | OPTYPE_BLOCKING;

  /* api callbacks */
  ot->invoke = transform_invoke;
  ot->exec = transform_exec;
  ot->modal = transform_modal;
  ot->cancel = transform_cancel;
  ot->poll = ED_operator_editmesh;
  ot->poll_property = transform_poll_property;

  RNA_def_float_distance(ot->srna, "value", 0, -FLT_MAX, FLT_MAX, "Offset", "", -FLT_MAX, FLT_MAX);

  RNA_def_boolean(ot->srna,
                  "use_even_offset",
                  false,
                  "Offset Even",
                  "Scale the offset to give more even thickness");

  WM_operatortype_props_advanced_begin(ot);

  Transform_Properties(ot, P_PROPORTIONAL | P_MIRROR | P_SNAP);
}

static void TRANSFORM_OT_tosphere(struct wmOperatorType *ot)
{
  /* identifiers */
  ot->name = "To Sphere";
  ot->description = "Move selected items outward in a spherical shape around geometric center";
  ot->idname = OP_TOSPHERE;
  ot->flag = OPTYPE_REGISTER | OPTYPE_UNDO | OPTYPE_BLOCKING;

  /* api callbacks */
  ot->invoke = transform_invoke;
  ot->exec = transform_exec;
  ot->modal = transform_modal;
  ot->cancel = transform_cancel;
  ot->poll = ED_operator_screenactive;
  ot->poll_property = transform_poll_property;

  RNA_def_float_factor(ot->srna, "value", 0, 0, 1, "Factor", "", 0, 1);

  WM_operatortype_props_advanced_begin(ot);

  Transform_Properties(ot, P_PROPORTIONAL | P_MIRROR | P_SNAP | P_GPENCIL_EDIT | P_CENTER);
}

static void TRANSFORM_OT_mirror(struct wmOperatorType *ot)
{
  /* identifiers */
  ot->name = "Mirror";
  ot->description = "Mirror selected items around one or more axes";
  ot->idname = OP_MIRROR;
  ot->flag = OPTYPE_REGISTER | OPTYPE_UNDO | OPTYPE_BLOCKING;

  /* api callbacks */
  ot->invoke = transform_invoke;
  ot->exec = transform_exec;
  ot->modal = transform_modal;
  ot->cancel = transform_cancel;
  ot->poll = ED_operator_screenactive;
  ot->poll_property = transform_poll_property;

  Transform_Properties(ot, P_ORIENT_MATRIX | P_CONSTRAINT | P_GPENCIL_EDIT | P_CENTER);
}

static void TRANSFORM_OT_bbone_resize(struct wmOperatorType *ot)
{
  /* identifiers */
  ot->name = "Scale B-Bone";
  ot->description = "Scale selected bendy bones display size";
  ot->idname = OP_BONE_SIZE;
  ot->flag = OPTYPE_REGISTER | OPTYPE_UNDO | OPTYPE_BLOCKING;

  /* api callbacks */
  ot->invoke = transform_invoke;
  ot->exec = transform_exec;
  ot->modal = transform_modal;
  ot->cancel = transform_cancel;
  ot->poll = ED_operator_object_active;
  ot->poll_property = transform_poll_property;

  RNA_def_float_translation(
      ot->srna, "value", 3, VecOne, -FLT_MAX, FLT_MAX, "Display Size", "", -FLT_MAX, FLT_MAX);

  WM_operatortype_props_advanced_begin(ot);

  Transform_Properties(ot, P_ORIENT_MATRIX | P_CONSTRAINT | P_MIRROR);
}

static void TRANSFORM_OT_edge_slide(struct wmOperatorType *ot)
{
  PropertyRNA *prop;

  /* identifiers */
  ot->name = "Edge Slide";
  ot->description = "Slide an edge loop along a mesh";
  ot->idname = OP_EDGE_SLIDE;
  ot->flag = OPTYPE_REGISTER | OPTYPE_UNDO | OPTYPE_BLOCKING | OPTYPE_DEPENDS_ON_CURSOR;

  /* api callbacks */
  ot->invoke = transform_invoke;
  ot->exec = transform_exec;
  ot->modal = transform_modal;
  ot->cancel = transform_cancel;
  ot->poll = ED_operator_editmesh_region_view3d;
  ot->poll_property = transform_poll_property;

  RNA_def_float_factor(ot->srna, "value", 0, -10.0f, 10.0f, "Factor", "", -1.0f, 1.0f);

  prop = RNA_def_boolean(ot->srna, "single_side", false, "Single Side", "");
  RNA_def_property_flag(prop, PROP_HIDDEN | PROP_SKIP_SAVE);
  RNA_def_boolean(ot->srna,
                  "use_even",
                  false,
                  "Even",
                  "Make the edge loop match the shape of the adjacent edge loop");

  WM_operatortype_props_advanced_begin(ot);

  RNA_def_boolean(ot->srna,
                  "flipped",
                  false,
                  "Flipped",
                  "When Even mode is active, flips between the two adjacent edge loops");
  RNA_def_boolean(ot->srna, "use_clamp", true, "Clamp", "Clamp within the edge extents");

  Transform_Properties(ot, P_MIRROR | P_SNAP | P_CORRECT_UV);
}

static void TRANSFORM_OT_vert_slide(struct wmOperatorType *ot)
{
  /* identifiers */
  ot->name = "Vertex Slide";
  ot->description = "Slide a vertex along a mesh";
  ot->idname = OP_VERT_SLIDE;
  ot->flag = OPTYPE_REGISTER | OPTYPE_UNDO | OPTYPE_BLOCKING | OPTYPE_DEPENDS_ON_CURSOR;

  /* api callbacks */
  ot->invoke = transform_invoke;
  ot->exec = transform_exec;
  ot->modal = transform_modal;
  ot->cancel = transform_cancel;
  ot->poll = ED_operator_editmesh_region_view3d;
  ot->poll_property = transform_poll_property;

  RNA_def_float_factor(ot->srna, "value", 0, -10.0f, 10.0f, "Factor", "", -1.0f, 1.0f);
  RNA_def_boolean(ot->srna,
                  "use_even",
                  false,
                  "Even",
                  "Make the edge loop match the shape of the adjacent edge loop");

  WM_operatortype_props_advanced_begin(ot);

  RNA_def_boolean(ot->srna,
                  "flipped",
                  false,
                  "Flipped",
                  "When Even mode is active, flips between the two adjacent edge loops");
  RNA_def_boolean(ot->srna, "use_clamp", true, "Clamp", "Clamp within the edge extents");

  Transform_Properties(ot, P_MIRROR | P_SNAP | P_CORRECT_UV);
}

static void TRANSFORM_OT_edge_crease(struct wmOperatorType *ot)
{
  /* identifiers */
  ot->name = "Edge Crease";
  ot->description = "Change the crease of edges";
  ot->idname = OP_EDGE_CREASE;
  ot->flag = OPTYPE_REGISTER | OPTYPE_UNDO | OPTYPE_BLOCKING;

  /* api callbacks */
  ot->invoke = transform_invoke;
  ot->exec = transform_exec;
  ot->modal = transform_modal;
  ot->cancel = transform_cancel;
  ot->poll = ED_operator_editmesh;
  ot->poll_property = transform_poll_property;

  RNA_def_float_factor(ot->srna, "value", 0, -1.0f, 1.0f, "Factor", "", -1.0f, 1.0f);

  WM_operatortype_props_advanced_begin(ot);

  Transform_Properties(ot, P_SNAP);
}

static void TRANSFORM_OT_vert_crease(struct wmOperatorType *ot)
{
  /* identifiers */
  ot->name = "Vertex Crease";
  ot->description = "Change the crease of vertices";
  ot->idname = OP_VERT_CREASE;
  ot->flag = OPTYPE_REGISTER | OPTYPE_UNDO | OPTYPE_BLOCKING;

  /* api callbacks */
  ot->invoke = transform_invoke;
  ot->exec = transform_exec;
  ot->modal = transform_modal;
  ot->cancel = transform_cancel;
  ot->poll = ED_operator_editmesh;
  ot->poll_property = transform_poll_property;

  RNA_def_float_factor(ot->srna, "value", 0, -1.0f, 1.0f, "Factor", "", -1.0f, 1.0f);

  WM_operatortype_props_advanced_begin(ot);

  Transform_Properties(ot, P_SNAP);
}

static void TRANSFORM_OT_edge_bevelweight(struct wmOperatorType *ot)
{
  /* identifiers */
  ot->name = "Edge Bevel Weight";
  ot->description = "Change the bevel weight of edges";
  ot->idname = OP_EDGE_BWEIGHT;
  ot->flag = OPTYPE_REGISTER | OPTYPE_UNDO | OPTYPE_BLOCKING;

  /* api callbacks */
  ot->invoke = transform_invoke;
  ot->exec = transform_exec;
  ot->modal = transform_modal;
  ot->cancel = transform_cancel;
  ot->poll = ED_operator_editmesh;

  RNA_def_float_factor(ot->srna, "value", 0, -1.0f, 1.0f, "Factor", "", -1.0f, 1.0f);

  WM_operatortype_props_advanced_begin(ot);

  Transform_Properties(ot, P_SNAP);
}

static void TRANSFORM_OT_seq_slide(struct wmOperatorType *ot)
{
  /* identifiers */
  ot->name = "Sequence Slide";
  ot->description = "Slide a sequence strip in time";
  ot->idname = OP_SEQ_SLIDE;
  ot->flag = OPTYPE_REGISTER | OPTYPE_UNDO | OPTYPE_BLOCKING;

  /* api callbacks */
  ot->invoke = transform_invoke;
  ot->exec = transform_exec;
  ot->modal = transform_modal;
  ot->cancel = transform_cancel;
  ot->poll = ED_operator_sequencer_active;

  /* properties */
  PropertyRNA *prop;

  prop = RNA_def_float_vector(
      ot->srna, "value", 2, NULL, -FLT_MAX, FLT_MAX, "Offset", "", -FLT_MAX, FLT_MAX);
  RNA_def_property_ui_range(prop, -FLT_MAX, FLT_MAX, 1, 0);

  WM_operatortype_props_advanced_begin(ot);

  Transform_Properties(ot, P_SNAP | P_VIEW2D_EDGE_PAN);
}

static void TRANSFORM_OT_rotate_normal(struct wmOperatorType *ot)
{
  /* identifiers */
  ot->name = "Rotate Normals";
  ot->description = "Rotate split normal of selected items";
  ot->idname = OP_NORMAL_ROTATION;
  ot->flag = OPTYPE_REGISTER | OPTYPE_UNDO | OPTYPE_BLOCKING;

  /* api callbacks */
  ot->invoke = transform_invoke;
  ot->exec = transform_exec;
  ot->modal = transform_modal;
  ot->cancel = transform_cancel;
  ot->poll = ED_operator_editmesh;

  RNA_def_float_rotation(
      ot->srna, "value", 0, NULL, -FLT_MAX, FLT_MAX, "Angle", "", -M_PI * 2, M_PI * 2);

  Transform_Properties(ot, P_ORIENT_AXIS | P_ORIENT_MATRIX | P_CONSTRAINT | P_MIRROR);
}

static void TRANSFORM_OT_transform(struct wmOperatorType *ot)
{
  PropertyRNA *prop;

  /* identifiers */
  ot->name = "Transform";
  ot->description = "Transform selected items by mode type";
  ot->idname = "TRANSFORM_OT_transform";
  ot->flag = OPTYPE_REGISTER | OPTYPE_UNDO | OPTYPE_BLOCKING;

  /* api callbacks */
  ot->invoke = transform_invoke;
  ot->exec = transform_exec;
  ot->modal = transform_modal;
  ot->cancel = transform_cancel;
  ot->poll = ED_operator_screenactive;
  ot->poll_property = transform_poll_property;

  prop = RNA_def_enum(
      ot->srna, "mode", rna_enum_transform_mode_types, TFM_TRANSLATION, "Mode", "");
  RNA_def_property_flag(prop, PROP_HIDDEN);

  RNA_def_float_vector(
      ot->srna, "value", 4, NULL, -FLT_MAX, FLT_MAX, "Values", "", -FLT_MAX, FLT_MAX);

  WM_operatortype_props_advanced_begin(ot);

  Transform_Properties(ot,
                       P_ORIENT_AXIS | P_ORIENT_MATRIX | P_CONSTRAINT | P_PROPORTIONAL | P_MIRROR |
                           P_ALIGN_SNAP | P_GPENCIL_EDIT | P_CENTER);
}

static int transform_from_gizmo_invoke(bContext *C, wmOperator *UNUSED(op), const wmEvent *event)
{
  bToolRef *tref = WM_toolsystem_ref_from_context(C);
  if (tref) {
    ARegion *region = CTX_wm_region(C);
    wmGizmoMap *gzmap = region->gizmo_map;
    wmGizmoGroup *gzgroup = gzmap ? WM_gizmomap_group_find(gzmap, "VIEW3D_GGT_xform_gizmo") : NULL;
    if (gzgroup != NULL) {
      PointerRNA gzg_ptr;
      WM_toolsystem_ref_properties_ensure_from_gizmo_group(tref, gzgroup->type, &gzg_ptr);
      const int drag_action = RNA_enum_get(&gzg_ptr, "drag_action");
      const char *op_id = NULL;
      switch (drag_action) {
        case V3D_GIZMO_SHOW_OBJECT_TRANSLATE:
          op_id = "TRANSFORM_OT_translate";
          break;
        case V3D_GIZMO_SHOW_OBJECT_ROTATE:
          op_id = "TRANSFORM_OT_rotate";
          break;
        case V3D_GIZMO_SHOW_OBJECT_SCALE:
          op_id = "TRANSFORM_OT_resize";
          break;
        default:
          break;
      }
      if (op_id) {
        wmOperatorType *ot = WM_operatortype_find(op_id, true);
        PointerRNA op_ptr;
        WM_operator_properties_create_ptr(&op_ptr, ot);
        RNA_boolean_set(&op_ptr, "release_confirm", true);
        WM_operator_name_call_ptr(C, ot, WM_OP_INVOKE_DEFAULT, &op_ptr, event);
        WM_operator_properties_free(&op_ptr);
        return OPERATOR_FINISHED;
      }
    }
  }
  return OPERATOR_PASS_THROUGH;
}

/* Use with 'TRANSFORM_GGT_gizmo'. */
static void TRANSFORM_OT_from_gizmo(struct wmOperatorType *ot)
{
  /* identifiers */
  ot->name = "Transform from Gizmo";
  ot->description = "Transform selected items by mode type";
  ot->idname = "TRANSFORM_OT_from_gizmo";
  ot->flag = 0;

  /* api callbacks */
  ot->invoke = transform_from_gizmo_invoke;
}

void transform_operatortypes(void)
{
  TransformModeItem *tmode;

  for (tmode = transform_modes; tmode->idname; tmode++) {
    WM_operatortype_append(tmode->opfunc);
  }

  WM_operatortype_append(TRANSFORM_OT_transform);

  WM_operatortype_append(TRANSFORM_OT_select_orientation);
  WM_operatortype_append(TRANSFORM_OT_create_orientation);
  WM_operatortype_append(TRANSFORM_OT_delete_orientation);

  WM_operatortype_append(TRANSFORM_OT_from_gizmo);
}

void ED_keymap_transform(wmKeyConfig *keyconf)
{
  wmKeyMap *modalmap = transform_modal_keymap(keyconf);

  TransformModeItem *tmode;

  for (tmode = transform_modes; tmode->idname; tmode++) {
    WM_modalkeymap_assign(modalmap, tmode->idname);
  }
  WM_modalkeymap_assign(modalmap, "TRANSFORM_OT_transform");
}<|MERGE_RESOLUTION|>--- conflicted
+++ resolved
@@ -655,14 +655,7 @@
   }
 
   if (flags & P_SNAP) {
-<<<<<<< HEAD
     // TODO: rename `snap` to `use_snap`?
-    prop = RNA_def_boolean(ot->srna, "snap", false, "Use Snapping Options", "");
-    RNA_def_property_flag(prop, PROP_HIDDEN);
-
-    prop = RNA_def_enum(
-        ot->srna, "snap_elements", rna_enum_snap_element_items, 0, "Snap to Elements", "");
-=======
     prop = RNA_def_boolean(ot->srna, "snap", false, "Use Snapping Options", "");
     RNA_def_property_flag(prop, PROP_HIDDEN);
 
@@ -672,7 +665,6 @@
                         SCE_SNAP_MODE_INCREMENT,
                         "Snap to Elements",
                         "");
->>>>>>> bb376da6
     RNA_def_property_flag(prop, PROP_ENUM_FLAG);
 
     RNA_def_boolean(ot->srna, "use_snap_project", false, "Project Individual Elements", "");
@@ -687,15 +679,13 @@
 
       /* Target selection. */
       prop = RNA_def_boolean(ot->srna, "use_snap_self", true, "Target: Include Active", "");
-<<<<<<< HEAD
       RNA_def_property_flag(prop, PROP_HIDDEN);
       prop = RNA_def_boolean(ot->srna, "use_snap_edit", true, "Target: Include Edit", "");
       RNA_def_property_flag(prop, PROP_HIDDEN);
-      prop = RNA_def_boolean(
-          ot->srna, "use_snap_nonedit", false, "Target: Include Non-Edited", "");
+      prop = RNA_def_boolean(ot->srna, "use_snap_nonedit", true, "Target: Include Non-Edited", "");
       RNA_def_property_flag(prop, PROP_HIDDEN);
       prop = RNA_def_boolean(
-          ot->srna, "use_snap_selectable", true, "Target: Exclude Non-Selectable", "");
+          ot->srna, "use_snap_selectable_only", false, "Target: Exclude Non-Selectable", "");
       RNA_def_property_flag(prop, PROP_HIDDEN);
       prop = RNA_def_boolean(ot->srna,
                              "use_snap_retopology_mode",
@@ -703,15 +693,6 @@
                              "Target: Retopology Mode",
                              "Snap grabbed geometry to vertices and edges of edited objects (if "
                              "enabled) and to faces of non-edited objects (if enabled)");
-=======
-      RNA_def_property_flag(prop, PROP_HIDDEN);
-      prop = RNA_def_boolean(ot->srna, "use_snap_edit", true, "Target: Include Edit", "");
-      RNA_def_property_flag(prop, PROP_HIDDEN);
-      prop = RNA_def_boolean(ot->srna, "use_snap_nonedit", true, "Target: Include Non-Edited", "");
-      RNA_def_property_flag(prop, PROP_HIDDEN);
-      prop = RNA_def_boolean(
-          ot->srna, "use_snap_selectable_only", false, "Target: Exclude Non-Selectable", "");
->>>>>>> bb376da6
       RNA_def_property_flag(prop, PROP_HIDDEN);
 
       /* Face Nearest options */
@@ -736,11 +717,7 @@
     }
     else {
       prop = RNA_def_boolean(
-<<<<<<< HEAD
-          ot->srna, "use_snap_selectable", true, "Target: Exclude Non-Selectable", "");
-=======
           ot->srna, "use_snap_selectable_only", false, "Target: Exclude Non-Selectable", "");
->>>>>>> bb376da6
       RNA_def_property_flag(prop, PROP_HIDDEN);
     }
   }
