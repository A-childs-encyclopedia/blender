--- conflicted
+++ resolved
@@ -663,16 +663,12 @@
     RNA_def_boolean(ot->srna, "use_snap_project", false, "Project Individual Elements", "");
 
     if (flags & P_GEO_SNAP) {
-<<<<<<< HEAD
-      RNA_def_enum(ot->srna, "snap_target", rna_enum_snap_target_items, 0, "Target", "");
-=======
       /* TODO(@gfxcoder): Rename `snap_target` to `snap_source` to avoid
        * previous ambiguity of "target" (now, "source" is geometry to be moved and "target" is
        * geometry to which moved geometry is snapped).  Use "Source snap point" and "Point on
        * source that will snap to target" for name and description, respectively. */
       prop = RNA_def_enum(ot->srna, "snap_target", rna_enum_snap_source_items, 0, "Target", "");
-      RNA_def_property_flag(prop, PROP_HIDDEN);
->>>>>>> f700aa67
+      // RNA_def_property_flag(prop, PROP_HIDDEN);
       prop = RNA_def_float_vector(
           ot->srna, "snap_point", 3, NULL, -FLT_MAX, FLT_MAX, "Point", "", -FLT_MAX, FLT_MAX);
       RNA_def_property_flag(prop, PROP_HIDDEN);
