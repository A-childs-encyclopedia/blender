--- conflicted
+++ resolved
@@ -79,11 +79,7 @@
 /** \name Implementations
  * \{ */
 
-<<<<<<< HEAD
 static bool snapNodeTest(View2D *v2d, bNode *node, eSnapTargetSelect snap_target_select);
-=======
-static bool snapNodeTest(View2D *v2d, bNode *node, eSnapTargetSelect snap_select);
->>>>>>> f700aa67
 static NodeBorder snapNodeBorder(eSnapMode snap_node_mode);
 
 #if 0
@@ -492,7 +488,6 @@
     return;
   }
 
-<<<<<<< HEAD
 #if 0
   if (tc->use_local_mat) {
     mul_m4_v3(tc->imat, loc);
@@ -536,68 +531,13 @@
 
       if ((t->flag & T_PROP_EDIT) && (td->factor == 0.0f)) {
         continue;
-=======
-      if (ED_view3d_project_float_global(t->region, iloc, mval_fl, V3D_PROJ_TEST_NOP) ==
-          V3D_PROJ_RET_OK) {
-        eSnapMode hit = ED_transform_snap_object_project_view3d(
-            t->tsnap.object_context,
-            t->depsgraph,
-            t->region,
-            t->view,
-            SCE_SNAP_MODE_FACE,
-            &(const struct SnapObjectParams){
-                .snap_target_select = t->tsnap.target_select,
-                .edit_mode_type = (t->flag & T_EDIT) != 0 ? SNAP_GEOM_EDIT : SNAP_GEOM_FINAL,
-                .use_occlusion_test = false,
-                .use_backface_culling = t->tsnap.use_backface_culling,
-            },
-            mval_fl,
-            NULL,
-            0,
-            loc,
-            no);
-        if (hit != SCE_SNAP_MODE_FACE) {
-          return;
-        }
-
-#if 0
-          if (tc->use_local_mat) {
-            mul_m4_v3(tc->imat, loc);
-          }
-#endif
-
-        sub_v3_v3v3(tvec, loc, iloc);
-
-        mul_m3_v3(td->smtx, tvec);
-
-        add_v3_v3(td->loc, tvec);
-
-        if (t->tsnap.align && (t->options & CTX_OBJECT)) {
-          /* handle alignment as well */
-          const float *original_normal;
-          float mat[3][3];
-
-          /* In pose mode, we want to align normals with Y axis of bones... */
-          original_normal = td->axismtx[2];
-
-          rotation_between_vecs_to_mat3(mat, original_normal, no);
-
-          transform_data_ext_rotate(td, mat, true);
-
-          /* TODO: support constraints for rotation too? see #ElementRotation. */
-        }
->>>>>>> f700aa67
-      }
-    }
-
-      applyFaceProject(t, tc, td);
-      applyFaceNearest(t, tc, td);
+      }
+    }
+
+    applyFaceProject(t, tc, td);
+    applyFaceNearest(t, tc, td);
 #if 0 /* TODO: support this? */
-<<<<<<< HEAD
       constraintTransLim(t, td);
-=======
-        constraintTransLim(t, td);
->>>>>>> f700aa67
 #endif
   }
 }
@@ -694,11 +634,7 @@
   t->tsnap.project = false;
   t->tsnap.mode = SCE_SNAP_MODE_NONE;
   t->tsnap.target_select = SCE_SNAP_TARGET_ALL;
-<<<<<<< HEAD
-  t->tsnap.target = SCE_SNAP_TARGET_CLOSEST;
-=======
   t->tsnap.source_select = SCE_SNAP_SOURCE_CLOSEST;
->>>>>>> f700aa67
   t->tsnap.last = 0;
 
   t->tsnap.snapNormal[0] = 0;
@@ -811,11 +747,7 @@
   return SCE_SNAP_MODE_INCREMENT;
 }
 
-<<<<<<< HEAD
 static eSnapTargetSelect snap_select_target_get(TransInfo *t)
-=======
-static eSnapTargetSelect snap_select_type_get(TransInfo *t)
->>>>>>> f700aa67
 {
   ViewLayer *view_layer = t->view_layer;
   Base *base_act = view_layer->basact;
@@ -843,17 +775,12 @@
        * TODO: perform self snap in gpencil_strokes.
        *
        * When we're moving the origins, allow snapping onto our own geometry (see T69132). */
-<<<<<<< HEAD
       return ret;
-=======
-      return SCE_SNAP_TARGET_ALL;
->>>>>>> f700aa67
     }
 
     const int obedit_type = t->obedit_type;
     if (obedit_type != -1) {
       /* Edit mode */
-<<<<<<< HEAD
       if (obedit_type == OB_MESH) {
         /* Editing a mesh */
         if ((t->flag & T_PROP_EDIT) != 0) {
@@ -885,59 +812,11 @@
   }
 
   return ret;
-=======
-      if (ELEM(obedit_type,
-               OB_MESH,
-               OB_ARMATURE,
-               OB_CURVES_LEGACY,
-               OB_SURF,
-               OB_LATTICE,
-               OB_MBALL)) {
-        /* Temporary limited to edit mode meshes, armature, curves, lattice and metaballs. */
-
-        if ((obedit_type == OB_MESH) && (t->flag & T_PROP_EDIT)) {
-          /* Exclude editmesh if using proportional edit */
-          return SCE_SNAP_TARGET_NOT_EDITED;
-        }
-
-        if (!t->tsnap.snap_self) {
-          return SCE_SNAP_TARGET_NOT_ACTIVE;
-        }
-
-        return SCE_SNAP_TARGET_NOT_SELECTED;
-      }
-
-      return SCE_SNAP_TARGET_ALL;
-    }
-
-    if (base_act && (base_act->object->mode & OB_MODE_PARTICLE_EDIT)) {
-      /* Particles edit mode. */
-      return SCE_SNAP_TARGET_ALL;
-    }
-
-    /* Object or pose mode. */
-    return SCE_SNAP_TARGET_NOT_SELECTED;
-  }
-
-  if (ELEM(t->spacetype, SPACE_NODE, SPACE_SEQ)) {
-    return SCE_SNAP_TARGET_NOT_SELECTED;
-  }
-
-  return SCE_SNAP_TARGET_ALL;
->>>>>>> f700aa67
 }
 
 static void initSnappingMode(TransInfo *t)
 {
-<<<<<<< HEAD
   if ((t->spacetype != SPACE_VIEW3D) || !(t->tsnap.mode & SCE_SNAP_MODE_FACE_RAYCAST)) {
-=======
-  ToolSettings *ts = t->settings;
-  t->tsnap.mode = snap_mode_from_spacetype(t);
-  t->tsnap.target_select = snap_select_type_get(t);
-
-  if ((t->spacetype != SPACE_VIEW3D) || !(ts->snap_mode & SCE_SNAP_MODE_FACE)) {
->>>>>>> f700aa67
     /* Force project off when not supported. */
     t->tsnap.project = false;
   }
@@ -989,12 +868,8 @@
   resetSnapping(t);
   t->tsnap.mode = snap_mode_from_spacetype(t);
   t->tsnap.flag = snap_flag_from_spacetype(t);
-<<<<<<< HEAD
   t->tsnap.target_select = snap_select_target_get(t);
   t->tsnap.face_nearest_steps = max_ii(ts->snap_face_nearest_steps, 1);
-=======
-  eSnapSourceSelect snap_source = t->settings->snap_target;
->>>>>>> f700aa67
 
   /* if snap property exists */
   PropertyRNA *prop;
@@ -1306,11 +1181,7 @@
                                    objects,
                                    objects_len,
                                    t->mval,
-<<<<<<< HEAD
-                                   t->tsnap.mode == SCE_SNAP_MODE_NONE,
-=======
-                                   t->tsnap.target_select == SCE_SNAP_TARGET_NOT_SELECTED,
->>>>>>> f700aa67
+                                   t->tsnap.target_select & SCE_SNAP_TARGET_NOT_SELECTED,
                                    &dist_sq,
                                    t->tsnap.snapPoint)) {
       t->tsnap.snapPoint[0] *= t->aspect[0];
@@ -1708,11 +1579,7 @@
 static bool snapNodeTest(View2D *v2d, bNode *node, eSnapTargetSelect snap_target_select)
 {
   /* node is use for snapping only if a) snap mode matches and b) node is inside the view */
-<<<<<<< HEAD
   return (((snap_target_select & SCE_SNAP_TARGET_NOT_SELECTED) && !(node->flag & NODE_SELECT)) ||
-=======
-  return ((snap_target_select == SCE_SNAP_TARGET_NOT_SELECTED && !(node->flag & NODE_SELECT)) ||
->>>>>>> f700aa67
           (snap_target_select == SCE_SNAP_TARGET_ALL && !(node->flag & NODE_ACTIVE))) &&
          (node->totr.xmin < v2d->cur.xmax && node->totr.xmax > v2d->cur.xmin &&
           node->totr.ymin < v2d->cur.ymax && node->totr.ymax > v2d->cur.ymin);
