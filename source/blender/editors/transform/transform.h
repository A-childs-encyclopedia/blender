/*
 * ***** BEGIN GPL LICENSE BLOCK *****
 *
 * This program is free software; you can redistribute it and/or
 * modify it under the terms of the GNU General Public License
 * as published by the Free Software Foundation; either version 2
 * of the License, or (at your option) any later version.
 *
 * This program is distributed in the hope that it will be useful,
 * but WITHOUT ANY WARRANTY; without even the implied warranty of
 * MERCHANTABILITY or FITNESS FOR A PARTICULAR PURPOSE.  See the
 * GNU General Public License for more details.
 *
 * You should have received a copy of the GNU General Public License
 * along with this program; if not, write to the Free Software Foundation,
 * Inc., 51 Franklin Street, Fifth Floor, Boston, MA 02110-1301, USA.
 *
 * The Original Code is Copyright (C) 2001-2002 by NaN Holding BV.
 * All rights reserved.
 *
 * The Original Code is: all of this file.
 *
 * Contributor(s): none yet.
 *
 * ***** END GPL LICENSE BLOCK *****
 */

/** \file blender/editors/transform/transform.h
 *  \ingroup edtransform
 */


#ifndef __TRANSFORM_H__
#define __TRANSFORM_H__

#include "ED_transform.h"
#include "ED_numinput.h"
#include "ED_view3d.h"

#include "RE_engine.h"

#include "DNA_listBase.h"

#include "DEG_depsgraph.h"

/* ************************** Types ***************************** */

struct Depsgraph;
struct TransInfo;
struct TransData;
struct TransformOrientation;
struct TransSnap;
struct NumInput;
struct Object;
struct View3D;
struct ScrArea;
struct Scene;
struct ViewLayer;
struct bConstraint;
struct wmKeyMap;
struct wmKeyConfig;
struct bContext;
struct wmEvent;
struct wmTimer;
struct ARegion;
struct ReportList;
struct EditBone;
struct RenderEngineType;
struct SnapObjectContext;

/* transinfo->redraw */
typedef enum {
	TREDRAW_NOTHING   = 0,
	TREDRAW_HARD      = 1,
	TREDRAW_SOFT      = 2,
} eRedrawFlag;

typedef struct TransSnapPoint {
	struct TransSnapPoint *next, *prev;
	float co[3];
} TransSnapPoint;

typedef struct TransSnap {
	short	mode;
	short	target;
	short	modePoint;
	short	modeSelect;
	bool	align;
	bool	project;
	bool	snap_self;
	bool	peel;
	bool	snap_spatial_grid;
	short  	status;
	float	snapPoint[3]; /* snapping from this point (in global-space)*/
	float	snapTarget[3]; /* to this point (in global-space)*/
	float	snapNormal[3];
	char	snapNodeBorder;
	ListBase points;
	TransSnapPoint	*selectedPoint;
	double	last;
	void  (*applySnap)(struct TransInfo *, float *);
	void  (*calcSnap)(struct TransInfo *, float *);
	void  (*targetSnap)(struct TransInfo *);
	/**
	 * Get the transform distance between two points (used by Closest snap)
	 *
	 * \note Return value can be anything,
	 * where the smallest absolute value defines whats closest.
	 */
	float  (*distance)(struct TransInfo *, const float p1[3], const float p2[3]);

	/**
	 * Re-usable snap context data.
	 */
	struct SnapObjectContext *object_context;
} TransSnap;

typedef struct TransCon {
	short orientation;	 /**/
	char  text[50];      /* Description of the Constraint for header_print                            */
	float mtx[3][3];     /* Matrix of the Constraint space                                            */
	float imtx[3][3];    /* Inverse Matrix of the Constraint space                                    */
	float pmtx[3][3];    /* Projection Constraint Matrix (same as imtx with some axis == 0)           */
	int   imval[2];	     /* initial mouse value for visual calculation                                */
	                     /* the one in TransInfo is not garanty to stay the same (Rotates change it)  */
	int   mode;          /* Mode flags of the Constraint                                              */
	void  (*drawExtra)(struct TransInfo *t);
	                     /* For constraints that needs to draw differently from the other
	                      * uses this instead of the generic draw function                            */
	void  (*applyVec)(struct TransInfo *t, struct TransData *td, const float in[3], float out[3], float pvec[3]);
	                     /* Apply function pointer for linear vectorial transformation                */
	                     /* The last three parameters are pointers to the in/out/printable vectors    */
	void  (*applySize)(struct TransInfo *t, struct TransData *td, float smat[3][3]);
	                     /* Apply function pointer for size transformation */
	void  (*applyRot)(struct TransInfo *t, struct TransData *td, float vec[3], float *angle);
	                     /* Apply function pointer for rotation transformation */
} TransCon;

typedef struct TransDataExtension {
	float drot[3];		 /* Initial object drot */
	// float drotAngle;	 /* Initial object drotAngle,    TODO: not yet implemented */
	// float drotAxis[3];	 /* Initial object drotAxis, TODO: not yet implemented */
	float dquat[4];		 /* Initial object dquat */
	float dscale[3];     /* Initial object dscale */
	float *rot;          /* Rotation of the data to transform                                              */
	float  irot[3];      /* Initial rotation                                                               */
	float *quat;         /* Rotation quaternion of the data to transform                                   */
	float  iquat[4];	 /* Initial rotation quaternion                                                    */
	float *rotAngle;	 /* Rotation angle of the data to transform                                        */
	float  irotAngle;	 /* Initial rotation angle                                                         */
	float *rotAxis;		 /* Rotation axis of the data to transform                                         */
	float  irotAxis[4];	 /* Initial rotation axis                                                          */
	float *size;         /* Size of the data to transform                                                  */
	float  isize[3];	 /* Initial size                                                                   */
	float  obmat[4][4];	 /* Object matrix */
	float  l_smtx[3][3]; /* use instead of td->smtx, It is the same but without the 'bone->bone_mat', see TD_PBONE_LOCAL_MTX_C */
	float  r_mtx[3][3];  /* The rotscale matrix of pose bone, to allow using snap-align in translation mode,
	                      * when td->mtx is the loc pose bone matrix (and hence can't be used to apply rotation in some cases,
	                      * namely when a bone is in "NoLocal" or "Hinge" mode)... */
	float  r_smtx[3][3]; /* Invers of previous one. */
	int    rotOrder;	/* rotation mode,  as defined in eRotationModes (DNA_action_types.h) */
	float oloc[3], orot[3], oquat[4], orotAxis[3], orotAngle; /* Original object transformation used for rigid bodies */
} TransDataExtension;

typedef struct TransData2D {
	float loc[3];		/* Location of data used to transform (x,y,0) */
	float *loc2d;		/* Pointer to real 2d location of data */

	float *h1, *h2;     /* Pointer to handle locations, if handles aren't being moved independently */
	float ih1[2], ih2[2];
} TransData2D;

/* we need to store 2 handles for each transdata in case the other handle wasnt selected */
typedef struct TransDataCurveHandleFlags {
	char ih1, ih2;
	char *h1, *h2;
} TransDataCurveHandleFlags;

/* for sequencer transform */
typedef struct TransDataSeq {
	struct Sequence *seq;
	int flag;		/* a copy of seq->flag that may be modified for nested strips */
	int start_offset; /* use this so we can have transform data at the strips start, but apply correctly to the start frame  */
	short sel_flag; /* one of SELECT, SEQ_LEFTSEL and SEQ_RIGHTSEL */

} TransDataSeq;

typedef struct TransSeq {
	TransDataSeq *tdseq;
	int min;
	int max;
	bool snap_left;
} TransSeq;

/* for NLA transform (stored in td->extra pointer) */
typedef struct TransDataNla {
	ID *id;						/* ID-block NLA-data is attached to */
	
	struct NlaTrack *oldTrack;	/* Original NLA-Track that the strip belongs to */
	struct NlaTrack *nlt;		/* Current NLA-Track that the strip belongs to */
	
	struct NlaStrip *strip;		/* NLA-strip this data represents */
	
	/* dummy values for transform to write in - must have 3 elements... */
	float h1[3];				/* start handle */
	float h2[3];				/* end handle */
	
	int trackIndex;				/* index of track that strip is currently in */
	int handle;					/* handle-index: 0 for dummy entry, -1 for start, 1 for end, 2 for both ends */
} TransDataNla;

struct LinkNode;
struct GHash;

/* header of TransDataEdgeSlideVert, TransDataEdgeSlideEdge */
typedef struct TransDataGenericSlideVert {
	struct BMVert *v;
	struct LinkNode **cd_loop_groups;
	float co_orig_3d[3];
} TransDataGenericSlideVert;

typedef struct TransDataEdgeSlideVert {
	/* TransDataGenericSlideVert */
	struct BMVert *v;
	struct LinkNode **cd_loop_groups;
	float v_co_orig[3];
	/* end generic */

	float edge_len;

	struct BMVert *v_side[2];

	/* add origvert.co to get the original locations */
	float dir_side[2][3];

	int loop_nr;
} TransDataEdgeSlideVert;


/* store original data so we can correct UV's and similar when sliding */
typedef struct SlideOrigData {
	/* flag that is set when origfaces is initialized */
	bool use_origfaces;
	int cd_loop_mdisp_offset;

	struct GHash    *origverts;  /* map {BMVert: TransDataGenericSlideVert} */
	struct GHash    *origfaces;
	struct BMesh *bm_origfaces;

	struct MemArena *arena;
	/* number of math BMLoop layers */
	int  layer_math_map_num;
	/* array size of 'layer_math_map_num'
	 * maps TransDataVertSlideVert.cd_group index to absolute CustomData layer index */
	int *layer_math_map;

	/* array of slide vert data especially for mirror verts */
	TransDataGenericSlideVert *sv_mirror;
	int totsv_mirror;
} SlideOrigData;

typedef struct EdgeSlideData {
	TransDataEdgeSlideVert *sv;
	int totsv;

	int mval_start[2], mval_end[2];
	struct BMEditMesh *em;

	SlideOrigData orig_data;

	float perc;

	bool use_even;
	bool flipped;

	int curr_sv_index;

	/** when un-clamped - use this index: #TransDataEdgeSlideVert.dir_side */
	int curr_side_unclamp;
} EdgeSlideData;


typedef struct TransDataVertSlideVert {
	/* TransDataGenericSlideVert */
	struct BMVert *v;
	struct LinkNode **cd_loop_groups;
	float   co_orig_3d[3];
	/* end generic */

	float (*co_link_orig_3d)[3];
	int     co_link_tot;
	int     co_link_curr;
} TransDataVertSlideVert;

typedef struct VertSlideData {
	TransDataVertSlideVert *sv;
	int totsv;

	struct BMEditMesh *em;

	SlideOrigData orig_data;

	float perc;

	bool use_even;
	bool flipped;

	int curr_sv_index;

	/* result of ED_view3d_ob_project_mat_get */
	float proj_mat[4][4];
} VertSlideData;

typedef struct BoneInitData {
	struct EditBone *bone;
	float tail[3];
	float rad_tail;
	float roll;
	float head[3];
	float dist;
	float xwidth;
	float zwidth;
} BoneInitData;

typedef struct TransData {
	float  dist;         /* Distance needed to affect element (for Proportionnal Editing)                  */
	float  rdist;        /* Distance to the nearest element (for Proportionnal Editing)                    */
	float  factor;       /* Factor of the transformation (for Proportionnal Editing)                       */
	float *loc;          /* Location of the data to transform                                              */
	float  iloc[3];      /* Initial location                                                               */
	float *val;          /* Value pointer for special transforms */
	float  ival;         /* Old value*/
	float  center[3];	 /* Individual data center                                                         */
	float  mtx[3][3];    /* Transformation matrix from data space to global space                          */
	float  smtx[3][3];   /* Transformation matrix from global space to data space                          */
	float  axismtx[3][3];/* Axis orientation matrix of the data                                            */
	struct Object *ob;
	struct bConstraint *con;	/* for objects/bones, the first constraint in its constraint stack */
	TransDataExtension *ext;	/* for objects, poses. 1 single malloc per TransInfo! */
	TransDataCurveHandleFlags *hdata; /* for curves, stores handle flags for modification/cancel */
	void  *extra;		 /* extra data (mirrored element pointer, in editmode mesh to BMVert) (editbone for roll fixing) (...) */
	int  flag;           /* Various flags */
	short  protectflag;	 /* If set, copy of Object or PoseChannel protection */
} TransData;

typedef struct MouseInput {
	void	(*apply)(struct TransInfo *t, struct MouseInput *mi, const double mval[2], float output[3]);
	void	(*post)(struct TransInfo *t, float values[3]);

	int     imval[2];       	/* initial mouse position                */
	bool	precision;
	float   precision_factor;
	float	center[2];
	float	factor;
	void 	*data; /* additional data, if needed by the particular function */

	/**
	 * Use virtual cursor, which takes precision into account
	 * keeping track of the cursors 'virtual' location,
	 * to avoid jumping values when its toggled.
	 *
	 * This works well for scaling drag motion,
	 * but not for rotating around a point (rotaton needs its own custom accumulator)
	 */
	bool use_virtual_mval;
	struct {
		double prev[2];
		double accum[2];
	} virtual_mval;
} MouseInput;

typedef struct TransCustomData {
	void       *data;
	void      (*free_cb)(struct TransInfo *, struct TransCustomData *);
	unsigned int use_free : 1;
} TransCustomData;

typedef struct TransCenterData {
	float local[3], global[3];
	unsigned int is_set : 1;
} TransCenterData;

typedef struct TransInfo {
	int         mode;           /* current mode                         */
	int	        flag;           /* generic flags for special behaviors  */
	int			modifiers;		/* special modifiers, by function, not key */
	short		state;			/* current state (running, canceled,...)*/
	int         options;        /* current context/options for transform                      */
	float       val;            /* init value for some transformations (and rotation angle)  */
	void      (*transform)(struct TransInfo *, const int[2]);
								/* transform function pointer           */
	eRedrawFlag (*handleEvent)(struct TransInfo *, const struct wmEvent *);
								/* event handler function pointer  RETURN 1 if redraw is needed */
	int         total;          /* total number of transformed data     */
	TransData  *data;           /* transformed data (array)             */
	TransDataExtension *ext;	/* transformed data extension (array)   */
	TransData2D *data2d;		/* transformed data for 2d (array)      */
	TransCon    con;            /* transformed constraint               */
	TransSnap	tsnap;
	NumInput    num;            /* numerical input                      */
	MouseInput	mouse;			/* mouse input                          */
	eRedrawFlag redraw;         /* redraw flag                          */
	float		prop_size;		/* proportional circle radius           */
	char		proptext[20];	/* proportional falloff text			*/
	float       aspect[3];      /* spaces using non 1:1 aspect, (uv's, f-curve, movie-clip... etc)
	                             * use for conversion and snapping. */
	float       center[3];      /* center of transformation (in local-space) */
	float       center_global[3];  /* center of transformation (in global-space) */
	float       center2d[2];    /* center in screen coordinates         */
	/* Lazy initialize center data for when we need other center values.
	 * V3D_AROUND_ACTIVE + 1 (static assert checks this) */
	TransCenterData center_cache[5];
	short       idx_max;		/* maximum index on the input vector	*/
	float		snap[3];		/* Snapping Gears						*/
	float		snap_spatial[3]; /* Spatial snapping gears(even when rotating, scaling... etc) */
	char		frame_side;		/* Mouse side of the cfra, 'L', 'R' or 'B' */

	float		viewmat[4][4];	/* copy from G.vd, prevents feedback,   */
	float		viewinv[4][4];  /* and to make sure we don't have to    */
	float		persmat[4][4];  /* access G.vd from other space types   */
	float		persinv[4][4];
	short		persp;
	short		around;
	char		spacetype;		/* spacetype where transforming is      */
	char		helpline;		/* helpline modes (not to be confused with hotline) */

	float		vec[3];			/* translation, to show for widget   	*/
	float		mat[3][3];		/* rot/rescale, to show for widget   	*/

	float		spacemtx[3][3];	/* orientation matrix of the current space	*/
	char		spacename[64];	/* name of the current space, MAX_NAME		*/

	struct Object *poseobj;		/* if t->flag & T_POSE, this denotes pose object */

	/**
	 * Rule of thumb for choosing between mode/type:
	 * - If transform mode uses the data, assign to `mode`
	 *   (typically in transform.c).
	 * - If conversion uses the data as an extension to the #TransData, assign to `type`
	 *   (typically in transform_conversion.c).
	 */
	struct {
		/* owned by the mode (grab, scale, bend... )*/
		union {
			TransCustomData mode, first_elem;
		};
		/* owned by the type (mesh, armature, nla...) */
		TransCustomData type;
	} custom;
#define TRANS_CUSTOM_DATA_ELEM_MAX (sizeof(((TransInfo *)NULL)->custom) / sizeof(TransCustomData))

	/*************** NEW STUFF *********************/
	short		launch_event; 	/* event type used to launch transform */

	short		current_orientation;
	TransformOrientation *custom_orientation; /* this gets used when current_orientation is V3D_MANIP_CUSTOM */
	short		twtype;			/* backup from view3d, to restore on end */

	short		prop_mode;
	
	short		mirror;

	float		values[4];
	float		auto_values[4];
	float		axis[3];
	float		axis_orig[3];	/* TransCon can change 'axis', store the original value here */

	bool		remove_on_cancel; /* remove elements if operator is canceled */

	EvaluationContext eval_ctx;
	void		*view;
	struct bContext *context; /* Only valid (non null) during an operator called function. */
	struct ScrArea	*sa;
	struct ARegion	*ar;
	struct Depsgraph *depsgraph;
	struct Scene	*scene;
	struct ViewLayer *view_layer;
	struct RenderEngineType *engine_type;
	struct ToolSettings *settings;
	struct wmTimer *animtimer;
	struct wmKeyMap *keymap;  /* so we can do lookups for header text */
	struct ReportList *reports;  /* assign from the operator, or can be NULL */
	int         mval[2];        /* current mouse position               */
	float       zfac;           /* use for 3d view */
	struct Object *obedit;
	float          obedit_mat[3][3]; /* normalized editmode matrix (T_EDIT only) */
	void		*draw_handle_apply;
	void		*draw_handle_view;
	void		*draw_handle_pixel;
	void		*draw_handle_cursor;
} TransInfo;


/* ******************** Macros & Prototypes *********************** */

/* transinfo->state */
#define TRANS_STARTING  0
#define TRANS_RUNNING	1
#define TRANS_CONFIRM	2
#define TRANS_CANCEL	3

/* transinfo->flag */
#define T_OBJECT		(1 << 0)
#define T_EDIT			(1 << 1)
#define T_POSE			(1 << 2)
#define T_TEXTURE		(1 << 3)
	/* transforming the camera while in camera view */
#define T_CAMERA		(1 << 4)
		 // trans on points, having no rotation/scale
#define T_POINTS		(1 << 6)
/* empty slot - (1 << 7) */

	/* restrictions flags */
#define T_ALL_RESTRICTIONS	((1 << 8)|(1 << 9)|(1 << 10))
#define T_NO_CONSTRAINT		(1 << 8)
#define T_NULL_ONE			(1 << 9)
#define T_NO_ZERO			(1 << 10)

#define T_PROP_EDIT			(1 << 11)
#define T_PROP_CONNECTED	(1 << 12)
#define T_PROP_PROJECTED	(1 << 25)
#define T_PROP_EDIT_ALL		(T_PROP_EDIT | T_PROP_CONNECTED | T_PROP_PROJECTED)

#define T_V3D_ALIGN			(1 << 14)
	/* for 2d views like uv or ipo */
#define T_2D_EDIT			(1 << 15)
#define T_CLIP_UV			(1 << 16)

	/* auto-ik is on */
#define T_AUTOIK			(1 << 18)

#define T_MIRROR			(1 << 19)

#define T_AUTOVALUES		(1 << 20)

	/* to specificy if we save back settings at the end */
#define	T_MODAL				(1 << 21)

	/* no retopo */
#define T_NO_PROJECT		(1 << 22)

#define T_RELEASE_CONFIRM	(1 << 23)

	/* alternative transformation. used to add offset to tracking markers */
#define T_ALT_TRANSFORM		(1 << 24)

	/** #TransInfo.center has been set, don't change it. */
#define T_OVERRIDE_CENTER	(1 << 25)

/* TransInfo->modifiers */
#define	MOD_CONSTRAINT_SELECT	0x01
#define	MOD_PRECISION			0x02
#define	MOD_SNAP				0x04
#define	MOD_SNAP_INVERT			0x08
#define	MOD_CONSTRAINT_PLANE	0x10

/* use node center for transform instead of upper-left corner.
 * disabled since it makes absolute snapping not work so nicely
 */
// #define USE_NODE_CENTER


/* ******************************************************************************** */

/* transinfo->helpline */
#define HLP_NONE		0
#define HLP_SPRING		1
#define HLP_ANGLE		2
#define HLP_HARROW		3
#define HLP_VARROW		4
#define HLP_TRACKBALL	5

/* transinfo->con->mode */
#define CON_APPLY		1
#define CON_AXIS0		2
#define CON_AXIS1		4
#define CON_AXIS2		8
#define CON_SELECT		16
#define CON_NOFLIP		32	/* does not reorient vector to face viewport when on */
#define CON_USER		64

/* transdata->flag */
#define TD_SELECTED			1
#define	TD_NOACTION			(1 << 2)
#define	TD_USEQUAT			(1 << 3)
#define TD_NOTCONNECTED		(1 << 4)
#define TD_SINGLESIZE		(1 << 5)	/* used for scaling of MetaElem->rad */
#define TD_INDIVIDUAL_SCALE	(1 << 8) /* Scale relative to individual element center */
#define TD_NOCENTER			(1 << 9)
#define TD_NO_EXT			(1 << 10)	/* ext abused for particle key timing */
#define TD_SKIP				(1 << 11)	/* don't transform this data */
#define TD_BEZTRIPLE		(1 << 12)	/* if this is a bez triple, we need to restore the handles, if this is set transdata->misc.hdata needs freeing */
#define TD_NO_LOC			(1 << 13)	/* when this is set, don't apply translation changes to this element */
#define TD_NOTIMESNAP		(1 << 14)	/* for Graph Editor autosnap, indicates that point should not undergo autosnapping */
#define TD_INTVALUES		(1 << 15) 	/* for Graph Editor - curves that can only have int-values need their keyframes tagged with this */
#define TD_MIRROR_EDGE		(1 << 16) 	/* For editmode mirror, clamp to x = 0 */
#define TD_MOVEHANDLE1		(1 << 17)	/* For fcurve handles, move them along with their keyframes */
#define TD_MOVEHANDLE2		(1 << 18)
#define TD_PBONE_LOCAL_MTX_P (1 << 19)	/* exceptional case with pose bone rotating when a parent bone has 'Local Location' option enabled and rotating also transforms it. */
#define TD_PBONE_LOCAL_MTX_C (1 << 20)	/* same as above but for a child bone */

/* transsnap->status */
#define SNAP_FORCED		1
#define TARGET_INIT		2
#define POINT_INIT		4
#define MULTI_POINTS	8

/* Hard min/max for proportional size. */
#define T_PROP_SIZE_MIN 1e-6f
#define T_PROP_SIZE_MAX 1e12f

bool initTransform(struct bContext *C, struct TransInfo *t, struct wmOperator *op, const struct wmEvent *event, int mode);
void saveTransform(struct bContext *C, struct TransInfo *t, struct wmOperator *op);
int  transformEvent(TransInfo *t, const struct wmEvent *event);
void transformApply(struct bContext *C, TransInfo *t);
int  transformEnd(struct bContext *C, TransInfo *t);

void setTransformViewMatrices(TransInfo *t);
void setTransformViewAspect(TransInfo *t, float r_aspect[3]);
void convertViewVec(TransInfo *t, float r_vec[3], double dx, double dy);
void projectIntViewEx(TransInfo *t, const float vec[3], int adr[2], const eV3DProjTest flag);
void projectIntView(TransInfo *t, const float vec[3], int adr[2]);
void projectFloatViewEx(TransInfo *t, const float vec[3], float adr[2], const eV3DProjTest flag);
void projectFloatView(TransInfo *t, const float vec[3], float adr[2]);

void applyAspectRatio(TransInfo *t, float vec[2]);
void removeAspectRatio(TransInfo *t, float vec[2]);

void drawPropCircle(const struct bContext *C, TransInfo *t);

struct wmKeyMap *transform_modal_keymap(struct wmKeyConfig *keyconf);


/*********************** transform_conversions.c ********** */
struct ListBase;

void flushTransIntFrameActionData(TransInfo *t);
void flushTransGraphData(TransInfo *t);
void remake_graph_transdata(TransInfo *t, struct ListBase *anim_data);
void flushTransUVs(TransInfo *t);
void flushTransParticles(TransInfo *t);
bool clipUVTransform(TransInfo *t, float vec[2], const bool resize);
void clipUVData(TransInfo *t);
void flushTransNodes(TransInfo *t);
void flushTransSeq(TransInfo *t);
void flushTransTracking(TransInfo *t);
void flushTransMasking(TransInfo *t);
void flushTransPaintCurve(TransInfo *t);
void restoreBones(TransInfo *t);

/*********************** transform_manipulator.c ********** */

#define MANIPULATOR_AXIS_LINE_WIDTH 2.0f

/* return 0 when no gimbal for selection */
<<<<<<< HEAD
bool gimbal_axis(
        const struct EvaluationContext *eval_ctx, struct Object *ob, float gmat[3][3]);
=======
bool gimbal_axis(struct Object *ob, float gmat[3][3], const short object_mode);
>>>>>>> 74f7fb08

/*********************** TransData Creation and General Handling *********** */
void createTransData(struct bContext *C, TransInfo *t);
void sort_trans_data_dist(TransInfo *t);
void special_aftertrans_update(struct bContext *C, TransInfo *t);
int  special_transform_moving(TransInfo *t);

void transform_autoik_update(TransInfo *t, short mode);
bool transdata_check_local_islands(TransInfo *t, short around);

int count_set_pose_transflags(int *out_mode, short around, struct Object *ob);

/* auto-keying stuff used by special_aftertrans_update */
void autokeyframe_ob_cb_func(struct bContext *C, struct Scene *scene, struct ViewLayer *view_layer, struct View3D *v3d, struct Object *ob, int tmode);
void autokeyframe_pose_cb_func(struct bContext *C, struct Scene *scene, struct View3D *v3d, struct Object *ob, int tmode, short targetless_ik);

/*********************** Constraints *****************************/

void drawConstraint(TransInfo *t);

void getConstraintMatrix(TransInfo *t);
void setConstraint(TransInfo *t, float space[3][3], int mode, const char text[]);
void setAxisMatrixConstraint(TransInfo *t, int mode, const char text[]);
void setLocalConstraint(TransInfo *t, int mode, const char text[]);
void setUserConstraint(TransInfo *t, short orientation, int mode, const char text[]);

void constraintNumInput(TransInfo *t, float vec[3]);

bool isLockConstraint(TransInfo *t);
int  getConstraintSpaceDimension(TransInfo *t);
char constraintModeToChar(TransInfo *t);

void startConstraint(TransInfo *t);
void stopConstraint(TransInfo *t);

void initSelectConstraint(TransInfo *t, float mtx[3][3]);
void selectConstraint(TransInfo *t);
void postSelectConstraint(TransInfo *t);

void setNearestAxis(TransInfo *t);

/*********************** Snapping ********************************/

typedef enum {
	NO_GEARS 	= 0,
	BIG_GEARS	= 1,
	SMALL_GEARS	= 2
} GearsType;

void snapGridIncrement(TransInfo *t, float *val);
void snapGridIncrementAction(TransInfo *t, float *val, GearsType action);

void snapSequenceBounds(TransInfo *t, const int mval[2]);

bool activeSnap(TransInfo *t);
bool validSnap(TransInfo *t);

void initSnapping(struct TransInfo *t, struct wmOperator *op);
void freeSnapping(struct TransInfo *t);
void applyProject(TransInfo *t);
void applyGridAbsolute(TransInfo *t);
void applySnapping(TransInfo *t, float *vec);
void resetSnapping(TransInfo *t);
eRedrawFlag handleSnapping(TransInfo *t, const struct wmEvent *event);
void drawSnapping(const struct bContext *C, TransInfo *t);
bool usingSnappingNormal(TransInfo *t);
bool validSnappingNormal(TransInfo *t);

void getSnapPoint(TransInfo *t, float vec[3]);
void addSnapPoint(TransInfo *t);
eRedrawFlag updateSelectedSnapPoint(TransInfo *t);
void removeSnapPoint(TransInfo *t);

/********************** Mouse Input ******************************/

typedef enum {
	INPUT_NONE,
	INPUT_VECTOR,
	INPUT_SPRING,
	INPUT_SPRING_FLIP,
	INPUT_SPRING_DELTA,
	INPUT_ANGLE,
	INPUT_ANGLE_SPRING,
	INPUT_TRACKBALL,
	INPUT_HORIZONTAL_RATIO,
	INPUT_HORIZONTAL_ABSOLUTE,
	INPUT_VERTICAL_RATIO,
	INPUT_VERTICAL_ABSOLUTE,
	INPUT_CUSTOM_RATIO,
	INPUT_CUSTOM_RATIO_FLIP,
} MouseInputMode;

void initMouseInput(TransInfo *t, MouseInput *mi, const float center[2], const int mval[2], const bool precision);
void initMouseInputMode(TransInfo *t, MouseInput *mi, MouseInputMode mode);
eRedrawFlag handleMouseInput(struct TransInfo *t, struct MouseInput *mi, const struct wmEvent *event);
void applyMouseInput(struct TransInfo *t, struct MouseInput *mi, const int mval[2], float output[3]);

void setCustomPoints(TransInfo *t, MouseInput *mi, const int start[2], const int end[2]);
void setInputPostFct(MouseInput *mi, void	(*post)(struct TransInfo *t, float values[3]));

/*********************** Generics ********************************/

void initTransInfo(struct bContext *C, TransInfo *t, struct wmOperator *op, const struct wmEvent *event);
void postTrans(struct bContext *C, TransInfo *t);
void resetTransModal(TransInfo *t);
void resetTransRestrictions(TransInfo *t);

void drawLine(TransInfo *t, const float center[3], const float dir[3], char axis, short options);

/* DRAWLINE options flags */
#define DRAWLIGHT	1

void applyTransObjects(TransInfo *t);
void restoreTransObjects(TransInfo *t);
void recalcData(TransInfo *t);

void calculateCenter2D(TransInfo *t);
void calculateCenterGlobal(
        TransInfo *t, const float center_local[3],
        float r_center_global[3]);

const TransCenterData *transformCenter_from_type(TransInfo *t, int around);
void calculateCenter(TransInfo *t);

/* API functions for getting center points */
void calculateCenterBound(TransInfo *t, float r_center[3]);
void calculateCenterMedian(TransInfo *t, float r_center[3]);
void calculateCenterCursor(TransInfo *t, float r_center[3]);
void calculateCenterCursor2D(TransInfo *t, float r_center[2]);
void calculateCenterCursorGraph2D(TransInfo *t, float r_center[2]);
bool calculateCenterActive(TransInfo *t, bool select_only, float r_center[3]);

void calculatePropRatio(TransInfo *t);

void getViewVector(TransInfo *t, float coord[3], float vec[3]);

void transform_data_ext_rotate(TransData *td, float mat[3][3], bool use_drot);

/*********************** Transform Orientations ******************************/

void initTransformOrientation(struct bContext *C, TransInfo *t);

/* Those two fill in mat and return non-zero on success */
bool createSpaceNormal(float mat[3][3], const float normal[3]);
bool createSpaceNormalTangent(float mat[3][3], const float normal[3], const float tangent[3]);

struct TransformOrientation *addMatrixSpace(struct bContext *C, float mat[3][3],
                                            const char *name, const bool overwrite);
bool applyTransformOrientation(const struct TransformOrientation *ts, float r_mat[3][3], char r_name[64]);

#define ORIENTATION_NONE	0
#define ORIENTATION_NORMAL	1
#define ORIENTATION_VERT	2
#define ORIENTATION_EDGE	3
#define ORIENTATION_FACE	4

int getTransformOrientation_ex(const struct bContext *C, float normal[3], float plane[3], const short around);
int getTransformOrientation(const struct bContext *C, float normal[3], float plane[3]);

void freeEdgeSlideTempFaces(EdgeSlideData *sld);
void freeEdgeSlideVerts(TransInfo *t, TransCustomData *custom_data);
void projectEdgeSlideData(TransInfo *t, bool is_final);

void freeVertSlideTempFaces(VertSlideData *sld);
void freeVertSlideVerts(TransInfo *t, TransCustomData *custom_data);
void projectVertSlideData(TransInfo *t, bool is_final);


/* TODO. transform_queries.c */
bool checkUseAxisMatrix(TransInfo *t);

#define TRANSFORM_DIST_MAX_PX 1000.0f
#define TRANSFORM_SNAP_MAX_PX 100.0f
#define TRANSFORM_DIST_INVALID -FLT_MAX

#endif<|MERGE_RESOLUTION|>--- conflicted
+++ resolved
@@ -653,12 +653,7 @@
 #define MANIPULATOR_AXIS_LINE_WIDTH 2.0f
 
 /* return 0 when no gimbal for selection */
-<<<<<<< HEAD
-bool gimbal_axis(
-        const struct EvaluationContext *eval_ctx, struct Object *ob, float gmat[3][3]);
-=======
 bool gimbal_axis(struct Object *ob, float gmat[3][3], const short object_mode);
->>>>>>> 74f7fb08
 
 /*********************** TransData Creation and General Handling *********** */
 void createTransData(struct bContext *C, TransInfo *t);
