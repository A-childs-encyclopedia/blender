/*
 * ***** BEGIN GPL LICENSE BLOCK *****
 *
 * This program is free software; you can redistribute it and/or
 * modify it under the terms of the GNU General Public License
 * as published by the Free Software Foundation; either version 2
 * of the License, or (at your option) any later version. 
 *
 * This program is distributed in the hope that it will be useful,
 * but WITHOUT ANY WARRANTY; without even the implied warranty of
 * MERCHANTABILITY or FITNESS FOR A PARTICULAR PURPOSE.  See the
 * GNU General Public License for more details.
 *
 * You should have received a copy of the GNU General Public License
 * along with this program; if not, write to the Free Software Foundation,
 * Inc., 51 Franklin Street, Fifth Floor, Boston, MA 02110-1301, USA.
 *
 * The Original Code is Copyright (C) 2008 Blender Foundation.
 * All rights reserved.
 *
 * 
 * Contributor(s): Blender Foundation
 *
 * ***** END GPL LICENSE BLOCK *****
 */

/** \file blender/editors/space_image/space_image.c
 *  \ingroup spimage
 */

#include "DNA_gpencil_types.h"
#include "DNA_mesh_types.h"
#include "DNA_mask_types.h"
#include "DNA_meshdata_types.h"
#include "DNA_object_types.h"
#include "DNA_scene_types.h"
#include "DNA_image_types.h"

#include "MEM_guardedalloc.h"

#include "BLI_blenlib.h"
#include "BLI_math.h"
#include "BLI_threads.h"

#include "BKE_colortools.h"
#include "BKE_context.h"
#include "BKE_image.h"
#include "BKE_layer.h"
#include "BKE_library.h"
#include "BKE_scene.h"
#include "BKE_screen.h"

#include "DEG_depsgraph.h"

#include "IMB_imbuf_types.h"

#include "ED_image.h"
#include "ED_mask.h"
#include "ED_mesh.h"
#include "ED_node.h"
#include "ED_render.h"
#include "ED_space_api.h"
#include "ED_screen.h"
#include "ED_uvedit.h"
#include "ED_transform.h"

#include "BIF_gl.h"

#include "RNA_access.h"

#include "WM_api.h"
#include "WM_types.h"

#include "UI_resources.h"
#include "UI_interface.h"
#include "UI_view2d.h"

#include "image_intern.h"

/**************************** common state *****************************/

static void image_scopes_tag_refresh(ScrArea *sa)
{
	SpaceImage *sima = (SpaceImage *)sa->spacedata.first;
	ARegion *ar;

	/* only while histogram is visible */
	for (ar = sa->regionbase.first; ar; ar = ar->next) {
		if (ar->regiontype == RGN_TYPE_TOOLS && ar->flag & RGN_FLAG_HIDDEN)
			return;
	}

	sima->scopes.ok = 0;
}


/* ******************** manage regions ********************* */

ARegion *image_has_buttons_region(ScrArea *sa)
{
	ARegion *ar, *arnew;

	ar = BKE_area_find_region_type(sa, RGN_TYPE_UI);
	if (ar) return ar;
	
	/* add subdiv level; after header */
	ar = BKE_area_find_region_type(sa, RGN_TYPE_HEADER);

	/* is error! */
	if (ar == NULL) return NULL;
	
	arnew = MEM_callocN(sizeof(ARegion), "buttons for image");
	
	BLI_insertlinkafter(&sa->regionbase, ar, arnew);
	arnew->regiontype = RGN_TYPE_UI;
	arnew->alignment = RGN_ALIGN_RIGHT;
	
	arnew->flag = RGN_FLAG_HIDDEN;
	
	return arnew;
}

ARegion *image_has_tools_region(ScrArea *sa)
{
	ARegion *ar, *arnew;

	ar = BKE_area_find_region_type(sa, RGN_TYPE_TOOLS);
	if (ar) return ar;

	/* add subdiv level; after buttons */
	ar = BKE_area_find_region_type(sa, RGN_TYPE_UI);

	/* is error! */
	if (ar == NULL) return NULL;
	
	arnew = MEM_callocN(sizeof(ARegion), "scopes for image");
	
	BLI_insertlinkafter(&sa->regionbase, ar, arnew);
	arnew->regiontype = RGN_TYPE_TOOLS;
	arnew->alignment = RGN_ALIGN_LEFT;
	
	arnew->flag = RGN_FLAG_HIDDEN;

	image_scopes_tag_refresh(sa);
	
	return arnew;
}

/* ******************** default callbacks for image space ***************** */

static SpaceLink *image_new(const bContext *UNUSED(C))
{
	ARegion *ar;
	SpaceImage *simage;
	
	simage = MEM_callocN(sizeof(SpaceImage), "initimage");
	simage->spacetype = SPACE_IMAGE;
	simage->zoom = 1.0f;
	simage->lock = true;
	simage->flag = SI_SHOW_GPENCIL | SI_USE_ALPHA;

	simage->iuser.ok = true;
	simage->iuser.fie_ima = 2;
	simage->iuser.frames = 100;
	simage->iuser.flag = IMA_SHOW_STEREO;

	scopes_new(&simage->scopes);
	simage->sample_line_hist.height = 100;

	/* header */
	ar = MEM_callocN(sizeof(ARegion), "header for image");
	
	BLI_addtail(&simage->regionbase, ar);
	ar->regiontype = RGN_TYPE_HEADER;
	ar->alignment = RGN_ALIGN_BOTTOM;
	
	/* buttons/list view */
	ar = MEM_callocN(sizeof(ARegion), "buttons for image");
	
	BLI_addtail(&simage->regionbase, ar);
	ar->regiontype = RGN_TYPE_UI;
	ar->alignment = RGN_ALIGN_RIGHT;
	ar->flag = RGN_FLAG_HIDDEN;
	
	/* scopes/uv sculpt/paint */
	ar = MEM_callocN(sizeof(ARegion), "buttons for image");
	
	BLI_addtail(&simage->regionbase, ar);
	ar->regiontype = RGN_TYPE_TOOLS;
	ar->alignment = RGN_ALIGN_LEFT;
	ar->flag = RGN_FLAG_HIDDEN;

	/* main area */
	ar = MEM_callocN(sizeof(ARegion), "main area for image");
	
	BLI_addtail(&simage->regionbase, ar);
	ar->regiontype = RGN_TYPE_WINDOW;
	
	return (SpaceLink *)simage;
}

/* not spacelink itself */
static void image_free(SpaceLink *sl)
{	
	SpaceImage *simage = (SpaceImage *) sl;

	scopes_free(&simage->scopes);
}


/* spacetype; init callback, add handlers */
static void image_init(struct wmWindowManager *UNUSED(wm), ScrArea *sa)
{
	ListBase *lb = WM_dropboxmap_find("Image", SPACE_IMAGE, 0);

	/* add drop boxes */
	WM_event_add_dropbox_handler(&sa->handlers, lb);
	
}

static SpaceLink *image_duplicate(SpaceLink *sl)
{
	SpaceImage *simagen = MEM_dupallocN(sl);
	
	/* clear or remove stuff from old */

	scopes_new(&simagen->scopes);

	return (SpaceLink *)simagen;
}

static void image_operatortypes(void)
{
	WM_operatortype_append(IMAGE_OT_view_all);
	WM_operatortype_append(IMAGE_OT_view_pan);
	WM_operatortype_append(IMAGE_OT_view_selected);
	WM_operatortype_append(IMAGE_OT_view_zoom);
	WM_operatortype_append(IMAGE_OT_view_zoom_in);
	WM_operatortype_append(IMAGE_OT_view_zoom_out);
	WM_operatortype_append(IMAGE_OT_view_zoom_ratio);
	WM_operatortype_append(IMAGE_OT_view_zoom_border);
#ifdef WITH_INPUT_NDOF
	WM_operatortype_append(IMAGE_OT_view_ndof);
#endif

	WM_operatortype_append(IMAGE_OT_new);
	WM_operatortype_append(IMAGE_OT_open);
	WM_operatortype_append(IMAGE_OT_match_movie_length);
	WM_operatortype_append(IMAGE_OT_replace);
	WM_operatortype_append(IMAGE_OT_reload);
	WM_operatortype_append(IMAGE_OT_save);
	WM_operatortype_append(IMAGE_OT_save_as);
	WM_operatortype_append(IMAGE_OT_save_sequence);
	WM_operatortype_append(IMAGE_OT_pack);
	WM_operatortype_append(IMAGE_OT_unpack);
	
	WM_operatortype_append(IMAGE_OT_invert);

	WM_operatortype_append(IMAGE_OT_cycle_render_slot);

	WM_operatortype_append(IMAGE_OT_sample);
	WM_operatortype_append(IMAGE_OT_sample_line);
	WM_operatortype_append(IMAGE_OT_curves_point_set);

	WM_operatortype_append(IMAGE_OT_properties);
	WM_operatortype_append(IMAGE_OT_toolshelf);

	WM_operatortype_append(IMAGE_OT_change_frame);

	WM_operatortype_append(IMAGE_OT_read_renderlayers);
	WM_operatortype_append(IMAGE_OT_render_border);
	WM_operatortype_append(IMAGE_OT_clear_render_border);
}

static void image_keymap(struct wmKeyConfig *keyconf)
{
	wmKeyMap *keymap = WM_keymap_find(keyconf, "Image Generic", SPACE_IMAGE, 0);
	wmKeyMapItem *kmi;
	int i;
	
	WM_keymap_add_item(keymap, "IMAGE_OT_new", NKEY, KM_PRESS, KM_ALT, 0);
	WM_keymap_add_item(keymap, "IMAGE_OT_open", OKEY, KM_PRESS, KM_ALT, 0);
	WM_keymap_add_item(keymap, "IMAGE_OT_reload", RKEY, KM_PRESS, KM_ALT, 0);
	WM_keymap_add_item(keymap, "IMAGE_OT_read_renderlayers", RKEY, KM_PRESS, KM_CTRL, 0);
	WM_keymap_add_item(keymap, "IMAGE_OT_save", SKEY, KM_PRESS, KM_ALT, 0);
	WM_keymap_add_item(keymap, "IMAGE_OT_save_as", F3KEY, KM_PRESS, 0, 0);
	WM_keymap_add_item(keymap, "IMAGE_OT_properties", NKEY, KM_PRESS, 0, 0);
	WM_keymap_add_item(keymap, "IMAGE_OT_toolshelf", TKEY, KM_PRESS, 0, 0);

	WM_keymap_add_item(keymap, "IMAGE_OT_cycle_render_slot", JKEY, KM_PRESS, 0, 0);
	RNA_boolean_set(WM_keymap_add_item(keymap, "IMAGE_OT_cycle_render_slot", JKEY, KM_PRESS, KM_ALT, 0)->ptr, "reverse", true);
	
	keymap = WM_keymap_find(keyconf, "Image", SPACE_IMAGE, 0);
	
	WM_keymap_add_item(keymap, "IMAGE_OT_view_all", HOMEKEY, KM_PRESS, 0, 0);

	kmi = WM_keymap_add_item(keymap, "IMAGE_OT_view_all", HOMEKEY, KM_PRESS, KM_SHIFT, 0);
	RNA_boolean_set(kmi->ptr, "fit_view", true);

	WM_keymap_add_item(keymap, "IMAGE_OT_view_selected", PADPERIOD, KM_PRESS, 0, 0);
	WM_keymap_add_item(keymap, "IMAGE_OT_view_pan", MIDDLEMOUSE, KM_PRESS, 0, 0);
	WM_keymap_add_item(keymap, "IMAGE_OT_view_pan", MIDDLEMOUSE, KM_PRESS, KM_SHIFT, 0);
	WM_keymap_add_item(keymap, "IMAGE_OT_view_pan", MOUSEPAN, 0, 0, 0);

#ifdef WITH_INPUT_NDOF
	WM_keymap_add_item(keymap, "IMAGE_OT_view_all", NDOF_BUTTON_FIT, KM_PRESS, 0, 0); // or view selected?
	WM_keymap_add_item(keymap, "IMAGE_OT_view_ndof", NDOF_MOTION, 0, 0, 0);
#endif

	WM_keymap_add_item(keymap, "IMAGE_OT_view_zoom_in", WHEELINMOUSE, KM_PRESS, 0, 0);
	WM_keymap_add_item(keymap, "IMAGE_OT_view_zoom_out", WHEELOUTMOUSE, KM_PRESS, 0, 0);
	WM_keymap_add_item(keymap, "IMAGE_OT_view_zoom_in", PADPLUSKEY, KM_PRESS, 0, 0);
	WM_keymap_add_item(keymap, "IMAGE_OT_view_zoom_out", PADMINUS, KM_PRESS, 0, 0);
	WM_keymap_add_item(keymap, "IMAGE_OT_view_zoom", MIDDLEMOUSE, KM_PRESS, KM_CTRL, 0);
	WM_keymap_add_item(keymap, "IMAGE_OT_view_zoom", MOUSEZOOM, 0, 0, 0);
	WM_keymap_add_item(keymap, "IMAGE_OT_view_zoom", MOUSEPAN, 0, KM_CTRL, 0);
	WM_keymap_add_item(keymap, "IMAGE_OT_view_zoom_border", BKEY, KM_PRESS, KM_SHIFT, 0);

	/* ctrl now works as well, shift + numpad works as arrow keys on Windows */
	RNA_float_set(WM_keymap_add_item(keymap, "IMAGE_OT_view_zoom_ratio", PAD8, KM_PRESS, KM_CTRL, 0)->ptr, "ratio", 8.0f);
	RNA_float_set(WM_keymap_add_item(keymap, "IMAGE_OT_view_zoom_ratio", PAD4, KM_PRESS, KM_CTRL, 0)->ptr, "ratio", 4.0f);
	RNA_float_set(WM_keymap_add_item(keymap, "IMAGE_OT_view_zoom_ratio", PAD2, KM_PRESS, KM_CTRL, 0)->ptr, "ratio", 2.0f);
	RNA_float_set(WM_keymap_add_item(keymap, "IMAGE_OT_view_zoom_ratio", PAD8, KM_PRESS, KM_SHIFT, 0)->ptr, "ratio", 8.0f);
	RNA_float_set(WM_keymap_add_item(keymap, "IMAGE_OT_view_zoom_ratio", PAD4, KM_PRESS, KM_SHIFT, 0)->ptr, "ratio", 4.0f);
	RNA_float_set(WM_keymap_add_item(keymap, "IMAGE_OT_view_zoom_ratio", PAD2, KM_PRESS, KM_SHIFT, 0)->ptr, "ratio", 2.0f);

	RNA_float_set(WM_keymap_add_item(keymap, "IMAGE_OT_view_zoom_ratio", PAD1, KM_PRESS, 0, 0)->ptr, "ratio", 1.0f);
	RNA_float_set(WM_keymap_add_item(keymap, "IMAGE_OT_view_zoom_ratio", PAD2, KM_PRESS, 0, 0)->ptr, "ratio", 0.5f);
	RNA_float_set(WM_keymap_add_item(keymap, "IMAGE_OT_view_zoom_ratio", PAD4, KM_PRESS, 0, 0)->ptr, "ratio", 0.25f);
	RNA_float_set(WM_keymap_add_item(keymap, "IMAGE_OT_view_zoom_ratio", PAD8, KM_PRESS, 0, 0)->ptr, "ratio", 0.125f);

	WM_keymap_add_item(keymap, "IMAGE_OT_change_frame", LEFTMOUSE, KM_PRESS, 0, 0);

	WM_keymap_add_item(keymap, "IMAGE_OT_sample", ACTIONMOUSE, KM_PRESS, 0, 0);
	RNA_enum_set(WM_keymap_add_item(keymap, "IMAGE_OT_curves_point_set", ACTIONMOUSE, KM_PRESS, KM_CTRL, 0)->ptr, "point", 0);
	RNA_enum_set(WM_keymap_add_item(keymap, "IMAGE_OT_curves_point_set", ACTIONMOUSE, KM_PRESS, KM_SHIFT, 0)->ptr, "point", 1);

	/* toggle editmode is handy to have while UV unwrapping */
	kmi = WM_keymap_add_item(keymap, "OBJECT_OT_mode_set", TABKEY, KM_PRESS, 0, 0);
	RNA_enum_set(kmi->ptr, "mode", OB_MODE_EDIT);
	RNA_boolean_set(kmi->ptr, "toggle", true);

	/* fast switch to render slots */
	for (i = 0; i < MIN2(IMA_MAX_RENDER_SLOT, 9); i++) {
		kmi = WM_keymap_add_item(keymap, "WM_OT_context_set_int", ONEKEY + i, KM_PRESS, 0, 0);
		RNA_string_set(kmi->ptr, "data_path", "space_data.image.render_slots.active_index");
		RNA_int_set(kmi->ptr, "value", i);
	}

	/* pivot */
	kmi = WM_keymap_add_item(keymap, "WM_OT_context_set_enum", COMMAKEY, KM_PRESS, 0, 0);
	RNA_string_set(kmi->ptr, "data_path", "space_data.pivot_point");
	RNA_string_set(kmi->ptr, "value", "CENTER");

	kmi = WM_keymap_add_item(keymap, "WM_OT_context_set_enum", COMMAKEY, KM_PRESS, KM_CTRL, 0);
	RNA_string_set(kmi->ptr, "data_path", "space_data.pivot_point");
	RNA_string_set(kmi->ptr, "value", "MEDIAN");

	kmi = WM_keymap_add_item(keymap, "WM_OT_context_set_enum", PERIODKEY, KM_PRESS, 0, 0);
	RNA_string_set(kmi->ptr, "data_path", "space_data.pivot_point");
	RNA_string_set(kmi->ptr, "value", "CURSOR");

	/* render border */
	WM_keymap_add_item(keymap, "IMAGE_OT_render_border", BKEY, KM_PRESS, KM_CTRL, 0);
	WM_keymap_add_item(keymap, "IMAGE_OT_clear_render_border", BKEY, KM_PRESS, KM_CTRL | KM_ALT, 0);
}

/* dropboxes */
static int image_drop_poll(bContext *UNUSED(C), wmDrag *drag, const wmEvent *UNUSED(event))
{
	if (drag->type == WM_DRAG_PATH)
		if (ELEM(drag->icon, 0, ICON_FILE_IMAGE, ICON_FILE_MOVIE, ICON_FILE_BLANK)) /* rule might not work? */
			return 1;
	return 0;
}

static void image_drop_copy(wmDrag *drag, wmDropBox *drop)
{
	/* copy drag path to properties */
	RNA_string_set(drop->ptr, "filepath", drag->path);
}

/* area+region dropbox definition */
static void image_dropboxes(void)
{
	ListBase *lb = WM_dropboxmap_find("Image", SPACE_IMAGE, 0);
	
	WM_dropbox_add(lb, "IMAGE_OT_open", image_drop_poll, image_drop_copy);
}

/**
 * \note take care not to get into feedback loop here,
 *       calling composite job causes viewer to refresh.
 */
static void image_refresh(const bContext *C, ScrArea *sa)
{
	Scene *scene = CTX_data_scene(C);
	SpaceImage *sima = sa->spacedata.first;
	Object *obedit = CTX_data_edit_object(C);
	Image *ima;

	ima = ED_space_image(sima);

	BKE_image_user_check_frame_calc(&sima->iuser, scene->r.cfra, 0);
	
	/* check if we have to set the image from the editmesh */
	if (ima && (ima->source == IMA_SRC_VIEWER && sima->mode == SI_MODE_MASK)) {
		if (scene->nodetree) {
			Mask *mask = ED_space_image_get_mask(sima);
			if (mask) {
				ED_node_composite_job(C, scene->nodetree, scene);
			}
		}
	}
	else if (ima && (ima->source == IMA_SRC_VIEWER || sima->pin)) {
		/* pass */
	}
	else if (obedit && obedit->type == OB_MESH) {
		Mesh *me = (Mesh *)obedit->data;
		struct BMEditMesh *em = me->edit_btmesh;
		bool sloppy = true; /* partially selected face is ok */
		bool selected = !(scene->toolsettings->uv_flag & UV_SYNC_SELECTION); /* only selected active face? */

		if (BKE_scene_use_new_shading_nodes(scene)) {
			/* new shading system does not alter image */
		}
		else {
			/* old shading system, we set texface */
			MTexPoly *tf;
			
			if (em && EDBM_mtexpoly_check(em)) {
				tf = EDBM_mtexpoly_active_get(em, NULL, sloppy, selected);

				if (tf) {
					/* don't need to check for pin here, see above */
					sima->image = tf->tpage;
					
					if ((sima->flag & SI_EDITTILE) == 0) {
						sima->curtile = tf->tile;
					}
				}
			}
		}
	}
}

static void image_listener(bScreen *sc, ScrArea *sa, wmNotifier *wmn)
{
	Scene *scene = sc->scene;
	SpaceImage *sima = (SpaceImage *)sa->spacedata.first;
	
	/* context changes */
	switch (wmn->category) {
		case NC_WINDOW:
			/* notifier comes from editing color space */
			image_scopes_tag_refresh(sa);
			ED_area_tag_redraw(sa);
			break;
		case NC_SCENE:
			switch (wmn->data) {
				case ND_FRAME:
					image_scopes_tag_refresh(sa);
					ED_area_tag_refresh(sa);
					ED_area_tag_redraw(sa);
					break;
				case ND_MODE:
					if (wmn->subtype == NS_EDITMODE_MESH)
						ED_area_tag_refresh(sa);
					ED_area_tag_redraw(sa);
					break;
				case ND_RENDER_RESULT:
				case ND_RENDER_OPTIONS:
				case ND_COMPO_RESULT:
					if (ED_space_image_show_render(sima))
						image_scopes_tag_refresh(sa);
					ED_area_tag_redraw(sa);
					break;
			}
			break;
		case NC_IMAGE:
			if (wmn->reference == sima->image || !wmn->reference) {
				if (wmn->action != NA_PAINTING) {
					image_scopes_tag_refresh(sa);
					ED_area_tag_refresh(sa);
					ED_area_tag_redraw(sa);
				}
			}
			break;
		case NC_SPACE:
			if (wmn->data == ND_SPACE_IMAGE) {
				image_scopes_tag_refresh(sa);
				ED_area_tag_redraw(sa);
			}
			break;
		case NC_MASK:
		{
			// Scene *scene = wmn->window->screen->scene;
			/* ideally would check for: ED_space_image_check_show_maskedit(scene, sima) but we cant get the scene */
			if (sima->mode == SI_MODE_MASK) {
				switch (wmn->data) {
					case ND_SELECT:
						ED_area_tag_redraw(sa);
						break;
					case ND_DATA:
					case ND_DRAW:
						/* causes node-recalc */
						ED_area_tag_redraw(sa);
						ED_area_tag_refresh(sa);
						break;
				}
				switch (wmn->action) {
					case NA_SELECTED:
						ED_area_tag_redraw(sa);
						break;
					case NA_EDITED:
						/* causes node-recalc */
						ED_area_tag_redraw(sa);
						ED_area_tag_refresh(sa);
						break;
				}
			}
			break;
		}
		case NC_GEOM:
		{
			switch (wmn->data) {
				case ND_DATA:
				case ND_SELECT:
					image_scopes_tag_refresh(sa);
					ED_area_tag_refresh(sa);
					ED_area_tag_redraw(sa);
					break;
			}
			break;
		}
		case NC_OBJECT:
		{
			switch (wmn->data) {
				case ND_TRANSFORM:
				case ND_MODIFIER:
				{
					TODO_LAYER_CONTEXT; /* need to use OBACT_NEW */
					Object *ob = OBACT;
					if (ob && (ob == wmn->reference) && (ob->mode & OB_MODE_EDIT)) {
						if (sima->lock && (sima->flag & SI_DRAWSHADOW)) {
							ED_area_tag_refresh(sa);
							ED_area_tag_redraw(sa);
						}
					}
					break;
				}
			}

			break;
		}
		case NC_ID:
		{
			if (wmn->action == NA_RENAME) {
				ED_area_tag_redraw(sa);
			}
			break;
		}
		case NC_WM:
			if (wmn->data == ND_UNDO) {
				ED_area_tag_redraw(sa);
				ED_area_tag_refresh(sa);
			}
			break;
	}
}

const char *image_context_dir[] = {"edit_image", "edit_mask", NULL};

static int image_context(const bContext *C, const char *member, bContextDataResult *result)
{
	SpaceImage *sima = CTX_wm_space_image(C);

	if (CTX_data_dir(member)) {
		CTX_data_dir_set(result, image_context_dir);
	}
	else if (CTX_data_equals(member, "edit_image")) {
		CTX_data_id_pointer_set(result, (ID *)ED_space_image(sima));
		return 1;
	}
	else if (CTX_data_equals(member, "edit_mask")) {
		Mask *mask = ED_space_image_get_mask(sima);
		if (mask) {
			CTX_data_id_pointer_set(result, &mask->id);
		}
		return true;
	}
	return 0;
}

static void IMAGE_WGT_manipulator2d(wmManipulatorGroupType *wgt)
{
	wgt->name = "UV Transform Manipulator";

	wgt->poll = WIDGETGROUP_manipulator2d_poll;
	wgt->init = WIDGETGROUP_manipulator2d_init;
	wgt->refresh = WIDGETGROUP_manipulator2d_refresh;
	wgt->draw_prepare = WIDGETGROUP_manipulator2d_draw_prepare;
}

static void image_widgets(void)
{
	const struct wmManipulatorMapType_Params wmap_params = {
		.idname = "Image_UV",
		.spaceid = SPACE_IMAGE, .regionid = RGN_TYPE_WINDOW
	};
	wmManipulatorMapType *wmaptype = WM_manipulatormaptype_ensure(&wmap_params);

	WM_manipulatorgrouptype_append(wmaptype, IMAGE_WGT_manipulator2d);
}

/************************** main region ***************************/

/* sets up the fields of the View2D from zoom and offset */
static void image_main_region_set_view2d(SpaceImage *sima, ARegion *ar)
{
	Image *ima = ED_space_image(sima);
	float x1, y1, w, h;
	int width, height, winx, winy;
	
#if 0
	if (image_preview_active(curarea, &width, &height)) {}
	else
#endif
	ED_space_image_get_size(sima, &width, &height);

	w = width;
	h = height;
	
	if (ima)
		h *= ima->aspy / ima->aspx;

	winx = BLI_rcti_size_x(&ar->winrct) + 1;
	winy = BLI_rcti_size_y(&ar->winrct) + 1;
		
	ar->v2d.tot.xmin = 0;
	ar->v2d.tot.ymin = 0;
	ar->v2d.tot.xmax = w;
	ar->v2d.tot.ymax = h;
	
	ar->v2d.mask.xmin = ar->v2d.mask.ymin = 0;
	ar->v2d.mask.xmax = winx;
	ar->v2d.mask.ymax = winy;

	/* which part of the image space do we see? */
	x1 = ar->winrct.xmin + (winx - sima->zoom * w) / 2.0f;
	y1 = ar->winrct.ymin + (winy - sima->zoom * h) / 2.0f;

	x1 -= sima->zoom * sima->xof;
	y1 -= sima->zoom * sima->yof;
	
	/* relative display right */
	ar->v2d.cur.xmin = ((ar->winrct.xmin - (float)x1) / sima->zoom);
	ar->v2d.cur.xmax = ar->v2d.cur.xmin + ((float)winx / sima->zoom);
	
	/* relative display left */
	ar->v2d.cur.ymin = ((ar->winrct.ymin - (float)y1) / sima->zoom);
	ar->v2d.cur.ymax = ar->v2d.cur.ymin + ((float)winy / sima->zoom);
	
	/* normalize 0.0..1.0 */
	ar->v2d.cur.xmin /= w;
	ar->v2d.cur.xmax /= w;
	ar->v2d.cur.ymin /= h;
	ar->v2d.cur.ymax /= h;
}

/* add handlers, stuff you only do once or on area/region changes */
static void image_main_region_init(wmWindowManager *wm, ARegion *ar)
{
	wmKeyMap *keymap;
	
	// image space manages own v2d
	// UI_view2d_region_reinit(&ar->v2d, V2D_COMMONVIEW_STANDARD, ar->winx, ar->winy);

	/* manipulators */
	if (!ar->manipulator_map) {
		ar->manipulator_map = WM_manipulatormap_new_from_type(&(const struct wmManipulatorMapType_Params) {
		        "Image_UV", SPACE_IMAGE, RGN_TYPE_WINDOW});
	}
	WM_manipulatormap_add_handlers(ar, ar->manipulator_map);

	/* mask polls mode */
	keymap = WM_keymap_find(wm->defaultconf, "Mask Editing", 0, 0);
	WM_event_add_keymap_handler_bb(&ar->handlers, keymap, &ar->v2d.mask, &ar->winrct);

	/* image paint polls for mode */
	keymap = WM_keymap_find(wm->defaultconf, "Curve", 0, 0);
	WM_event_add_keymap_handler_bb(&ar->handlers, keymap, &ar->v2d.mask, &ar->winrct);

	keymap = WM_keymap_find(wm->defaultconf, "Paint Curve", 0, 0);
	WM_event_add_keymap_handler(&ar->handlers, keymap);

	keymap = WM_keymap_find(wm->defaultconf, "Image Paint", 0, 0);
	WM_event_add_keymap_handler_bb(&ar->handlers, keymap, &ar->v2d.mask, &ar->winrct);

	keymap = WM_keymap_find(wm->defaultconf, "UV Editor", 0, 0);
	WM_event_add_keymap_handler(&ar->handlers, keymap);
	
	keymap = WM_keymap_find(wm->defaultconf, "UV Sculpt", 0, 0);
	WM_event_add_keymap_handler(&ar->handlers, keymap);

	/* own keymaps */
	keymap = WM_keymap_find(wm->defaultconf, "Image Generic", SPACE_IMAGE, 0);
	WM_event_add_keymap_handler(&ar->handlers, keymap);
	keymap = WM_keymap_find(wm->defaultconf, "Image", SPACE_IMAGE, 0);
	WM_event_add_keymap_handler_bb(&ar->handlers, keymap, &ar->v2d.mask, &ar->winrct);
}

static void image_main_region_draw(const bContext *C, ARegion *ar)
{
	/* draw entirely, view changes should be handled here */
	SpaceImage *sima = CTX_wm_space_image(C);
	Object *obact = CTX_data_active_object(C);
	Object *obedit = CTX_data_edit_object(C);
	Depsgraph *depsgraph = CTX_data_depsgraph(C);
	Mask *mask = NULL;
	bool curve = false;
	Scene *scene = CTX_data_scene(C);
	SceneLayer *sl = CTX_data_scene_layer(C);
	View2D *v2d = &ar->v2d;
	//View2DScrollers *scrollers;
	float col[3];

	/* XXX not supported yet, disabling for now */
	scene->r.scemode &= ~R_COMP_CROP;
	
	/* clear and setup matrix */
	UI_GetThemeColor3fv(TH_BACK, col);
	glClearColor(col[0], col[1], col[2], 0.0);
	glClear(GL_COLOR_BUFFER_BIT);

	/* put scene context variable in iuser */
	if (sima->image && sima->image->type == IMA_TYPE_R_RESULT) {
		/* for render result, try to use the currently rendering scene */
		Scene *render_scene = ED_render_job_get_current_scene(C);
		if (render_scene)
			sima->iuser.scene = render_scene;
		else
			sima->iuser.scene = scene;
	}
	else
		sima->iuser.scene = scene;

	/* we set view2d from own zoom and offset each time */
	image_main_region_set_view2d(sima, ar);

	/* we draw image in pixelspace */
	draw_image_main(C, ar);

	/* and uvs in 0.0-1.0 space */
	UI_view2d_view_ortho(v2d);

	ED_region_draw_cb_draw(C, ar, REGION_DRAW_PRE_VIEW);

<<<<<<< HEAD
	ED_uvedit_draw_main(sima, ar, scene, sl, obedit, obact);
=======
	ED_uvedit_draw_main(sima, ar, scene, sl, obedit, obact, depsgraph);
>>>>>>> c8cff319

	/* check for mask (delay draw) */
	if (ED_space_image_show_uvedit(sima, obedit)) {
		/* pass */
	}
	else if (sima->mode == SI_MODE_MASK) {
		mask = ED_space_image_get_mask(sima);
	}
	else if (ED_space_image_paint_curve(C)) {
		curve = true;
	}

	ED_region_draw_cb_draw(C, ar, REGION_DRAW_POST_VIEW);

	if (sima->flag & SI_SHOW_GPENCIL) {
		/* Grease Pencil too (in addition to UV's) */
		draw_image_grease_pencil((bContext *)C, true);
	}

	/* sample line */
	draw_image_sample_line(sima);

	UI_view2d_view_restore(C);

	if (sima->flag & SI_SHOW_GPENCIL) {
		/* draw Grease Pencil - screen space only */
		draw_image_grease_pencil((bContext *)C, false);
	}

	if (mask) {
		Image *image = ED_space_image(sima);
		int width, height, show_viewer;
		float aspx, aspy;

		show_viewer = (image && image->source == IMA_SRC_VIEWER);

		if (show_viewer) {
			/* ED_space_image_get* will acquire image buffer which requires
			 * lock here by the same reason why lock is needed in draw_image_main
			 */
			BLI_lock_thread(LOCK_DRAW_IMAGE);
		}

		ED_space_image_get_size(sima, &width, &height);
		ED_space_image_get_aspect(sima, &aspx, &aspy);

		if (show_viewer)
			BLI_unlock_thread(LOCK_DRAW_IMAGE);

		ED_mask_draw_region(mask, ar,
		                    sima->mask_info.draw_flag,
		                    sima->mask_info.draw_type,
		                    sima->mask_info.overlay_mode,
		                    width, height,
		                    aspx, aspy,
		                    true, false,
		                    NULL, C);

		UI_view2d_view_ortho(v2d);
		ED_image_draw_cursor(ar, sima->cursor);
		UI_view2d_view_restore(C);
	}
	else if (curve) {
		UI_view2d_view_ortho(v2d);
		ED_image_draw_cursor(ar, sima->cursor);
		UI_view2d_view_restore(C);
	}

	WM_manipulatormap_draw(ar->manipulator_map, C, WM_MANIPULATORMAP_DRAWSTEP_2D);

	draw_image_cache(C, ar);

	/* scrollers? */
#if 0
	scrollers = UI_view2d_scrollers_calc(C, v2d, V2D_UNIT_VALUES, V2D_GRID_CLAMP, V2D_ARG_DUMMY, V2D_ARG_DUMMY);
	UI_view2d_scrollers_draw(C, v2d, scrollers);
	UI_view2d_scrollers_free(scrollers);
#endif
}

static void image_main_region_listener(bScreen *UNUSED(sc), ScrArea *sa, ARegion *ar, wmNotifier *wmn)
{
	/* context changes */
	switch (wmn->category) {
		case NC_GEOM:
			if (ELEM(wmn->data, ND_DATA, ND_SELECT))
				WM_manipulatormap_tag_refresh(ar->manipulator_map);
			break;
		case NC_GPENCIL:
			if (ELEM(wmn->action, NA_EDITED, NA_SELECTED))
				ED_region_tag_redraw(ar);
			else if (wmn->data & ND_GPENCIL_EDITMODE)
				ED_region_tag_redraw(ar);
			break;
		case NC_IMAGE:
			if (wmn->action == NA_PAINTING)
				ED_region_tag_redraw(ar);
			WM_manipulatormap_tag_refresh(ar->manipulator_map);
			break;
		case NC_MATERIAL:
			if (wmn->data == ND_SHADING_LINKS) {
				SpaceImage *sima = sa->spacedata.first;

				if (sima->iuser.scene && (sima->iuser.scene->toolsettings->uv_flag & UV_SHOW_SAME_IMAGE))
					ED_region_tag_redraw(ar);
			}
			break;
	}
}

/* *********************** buttons region ************************ */

/* add handlers, stuff you only do once or on area/region changes */
static void image_buttons_region_init(wmWindowManager *wm, ARegion *ar)
{
	wmKeyMap *keymap;

	ar->v2d.scroll = V2D_SCROLL_RIGHT | V2D_SCROLL_VERTICAL_HIDE;
	ED_region_panels_init(wm, ar);
	
	keymap = WM_keymap_find(wm->defaultconf, "Image Generic", SPACE_IMAGE, 0);
	WM_event_add_keymap_handler(&ar->handlers, keymap);
}

static void image_buttons_region_draw(const bContext *C, ARegion *ar)
{
	ED_region_panels(C, ar, NULL, -1, true);
}

static void image_buttons_region_listener(bScreen *UNUSED(sc), ScrArea *UNUSED(sa), ARegion *ar, wmNotifier *wmn)
{
	/* context changes */
	switch (wmn->category) {
		case NC_TEXTURE:
		case NC_MATERIAL:
			/* sending by texture render job and needed to properly update displaying
			 * brush texture icon */
			ED_region_tag_redraw(ar);
			break;
		case NC_SCENE:
			switch (wmn->data) {
				case ND_MODE:
				case ND_RENDER_RESULT:
				case ND_COMPO_RESULT:
					ED_region_tag_redraw(ar);
					break;
			}
			break;
		case NC_IMAGE:
			if (wmn->action != NA_PAINTING)
				ED_region_tag_redraw(ar);
			break;
		case NC_NODE:
			ED_region_tag_redraw(ar);
			break;
		case NC_GPENCIL:
			if (ELEM(wmn->action, NA_EDITED, NA_SELECTED))
				ED_region_tag_redraw(ar);
			break;
	}
}

/* *********************** scopes region ************************ */

/* add handlers, stuff you only do once or on area/region changes */
static void image_tools_region_init(wmWindowManager *wm, ARegion *ar)
{
	wmKeyMap *keymap;
	
	ar->v2d.scroll = V2D_SCROLL_RIGHT | V2D_SCROLL_VERTICAL_HIDE;
	ED_region_panels_init(wm, ar);
	
	keymap = WM_keymap_find(wm->defaultconf, "Image Generic", SPACE_IMAGE, 0);
	WM_event_add_keymap_handler(&ar->handlers, keymap);
}

static void image_tools_region_draw(const bContext *C, ARegion *ar)
{
	SpaceImage *sima = CTX_wm_space_image(C);
	Scene *scene = CTX_data_scene(C);
	void *lock;
	ImBuf *ibuf = ED_space_image_acquire_buffer(sima, &lock);
	/* XXX performance regression if name of scopes category changes! */
	PanelCategoryStack *category = UI_panel_category_active_find(ar, "Scopes");

	/* only update scopes if scope category is active */
	if (category) {
		if (ibuf) {
			if (!sima->scopes.ok) {
				BKE_histogram_update_sample_line(&sima->sample_line_hist, ibuf, &scene->view_settings, &scene->display_settings);
			}
			if (sima->image->flag & IMA_VIEW_AS_RENDER)
				ED_space_image_scopes_update(C, sima, ibuf, true);
			else
				ED_space_image_scopes_update(C, sima, ibuf, false);
		}
	}
	ED_space_image_release_buffer(sima, ibuf, lock);
	
	ED_region_panels(C, ar, NULL, -1, true);
}

static void image_tools_region_listener(bScreen *UNUSED(sc), ScrArea *UNUSED(sa), ARegion *ar, wmNotifier *wmn)
{
	/* context changes */
	switch (wmn->category) {
		case NC_GPENCIL:
			if (wmn->data == ND_DATA || ELEM(wmn->action, NA_EDITED, NA_SELECTED))
				ED_region_tag_redraw(ar);
			break;
		case NC_BRUSH:
			/* NA_SELECTED is used on brush changes */
			if (ELEM(wmn->action, NA_EDITED, NA_SELECTED))
				ED_region_tag_redraw(ar);
			break;
		case NC_SCENE:
			switch (wmn->data) {
				case ND_MODE:
				case ND_RENDER_RESULT:
				case ND_COMPO_RESULT:
					ED_region_tag_redraw(ar);
					break;
			}
			break;
		case NC_IMAGE:
			if (wmn->action != NA_PAINTING)
				ED_region_tag_redraw(ar);
			break;
		case NC_NODE:
			ED_region_tag_redraw(ar);
			break;
			
	}
}

/************************* header region **************************/

/* add handlers, stuff you only do once or on area/region changes */
static void image_header_region_init(wmWindowManager *UNUSED(wm), ARegion *ar)
{
	ED_region_header_init(ar);
}

static void image_header_region_draw(const bContext *C, ARegion *ar)
{
	ED_region_header(C, ar);
}

static void image_header_region_listener(bScreen *UNUSED(sc), ScrArea *UNUSED(sa), ARegion *ar, wmNotifier *wmn)
{
	/* context changes */
	switch (wmn->category) {
		case NC_SCENE:
			switch (wmn->data) {
				case ND_MODE:
				case ND_TOOLSETTINGS:
					ED_region_tag_redraw(ar);
					break;
			}
			break;
		case NC_GEOM:
			switch (wmn->data) {
				case ND_DATA:
				case ND_SELECT:
					ED_region_tag_redraw(ar);
					break;
			}
			break;
	}
}

static void image_id_remap(ScrArea *UNUSED(sa), SpaceLink *slink, ID *old_id, ID *new_id)
{
	SpaceImage *simg = (SpaceImage *)slink;

	if (!ELEM(GS(old_id->name), ID_IM, ID_GD, ID_MSK)) {
		return;
	}

	if ((ID *)simg->image == old_id) {
		simg->image = (Image *)new_id;
		id_us_ensure_real(new_id);
	}

	if ((ID *)simg->gpd == old_id) {
		simg->gpd = (bGPdata *)new_id;
		id_us_min(old_id);
		id_us_plus(new_id);
	}

	if ((ID *)simg->mask_info.mask == old_id) {
		simg->mask_info.mask = (Mask *)new_id;
		id_us_ensure_real(new_id);
	}
}

/**************************** spacetype *****************************/

/* only called once, from space/spacetypes.c */
void ED_spacetype_image(void)
{
	SpaceType *st = MEM_callocN(sizeof(SpaceType), "spacetype image");
	ARegionType *art;
	
	st->spaceid = SPACE_IMAGE;
	strncpy(st->name, "Image", BKE_ST_MAXNAME);
	
	st->new = image_new;
	st->free = image_free;
	st->init = image_init;
	st->duplicate = image_duplicate;
	st->operatortypes = image_operatortypes;
	st->keymap = image_keymap;
	st->dropboxes = image_dropboxes;
	st->refresh = image_refresh;
	st->listener = image_listener;
	st->context = image_context;
	st->manipulators = image_widgets;
	st->id_remap = image_id_remap;

	/* regions: main window */
	art = MEM_callocN(sizeof(ARegionType), "spacetype image region");
	art->regionid = RGN_TYPE_WINDOW;
	art->keymapflag = ED_KEYMAP_FRAMES | ED_KEYMAP_GPENCIL;
	art->init = image_main_region_init;
	art->draw = image_main_region_draw;
	art->listener = image_main_region_listener;

	BLI_addhead(&st->regiontypes, art);
	
	/* regions: listview/buttons */
	art = MEM_callocN(sizeof(ARegionType), "spacetype image region");
	art->regionid = RGN_TYPE_UI;
	art->prefsizex = 220; // XXX
	art->keymapflag = ED_KEYMAP_UI | ED_KEYMAP_FRAMES;
	art->listener = image_buttons_region_listener;
	art->init = image_buttons_region_init;
	art->draw = image_buttons_region_draw;
	BLI_addhead(&st->regiontypes, art);

	ED_uvedit_buttons_register(art);
	image_buttons_register(art);

	/* regions: statistics/scope buttons */
	art = MEM_callocN(sizeof(ARegionType), "spacetype image region");
	art->regionid = RGN_TYPE_TOOLS;
	art->prefsizex = 220; // XXX
	art->keymapflag = ED_KEYMAP_UI | ED_KEYMAP_FRAMES;
	art->listener = image_tools_region_listener;
	art->init = image_tools_region_init;
	art->draw = image_tools_region_draw;
	BLI_addhead(&st->regiontypes, art);

	/* regions: header */
	art = MEM_callocN(sizeof(ARegionType), "spacetype image region");
	art->regionid = RGN_TYPE_HEADER;
	art->prefsizey = HEADERY;
	art->keymapflag = ED_KEYMAP_UI | ED_KEYMAP_VIEW2D | ED_KEYMAP_FRAMES | ED_KEYMAP_HEADER;
	art->listener = image_header_region_listener;
	art->init = image_header_region_init;
	art->draw = image_header_region_draw;
	
	BLI_addhead(&st->regiontypes, art);
	
	BKE_spacetype_register(st);
}
<|MERGE_RESOLUTION|>--- conflicted
+++ resolved
@@ -756,11 +756,7 @@
 
 	ED_region_draw_cb_draw(C, ar, REGION_DRAW_PRE_VIEW);
 
-<<<<<<< HEAD
-	ED_uvedit_draw_main(sima, ar, scene, sl, obedit, obact);
-=======
 	ED_uvedit_draw_main(sima, ar, scene, sl, obedit, obact, depsgraph);
->>>>>>> c8cff319
 
 	/* check for mask (delay draw) */
 	if (ED_space_image_show_uvedit(sima, obedit)) {
