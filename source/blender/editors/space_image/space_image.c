--- conflicted
+++ resolved
@@ -186,18 +186,6 @@
   BKE_scopes_free(&simage->scopes);
 }
 
-<<<<<<< HEAD
-=======
-/* spacetype; init callback, add handlers */
-static void image_init(struct wmWindowManager *UNUSED(wm), ScrArea *area)
-{
-  ListBase *lb = WM_dropboxmap_find("Image", SPACE_IMAGE, 0);
-
-  /* add drop boxes */
-  WM_event_add_dropbox_handler(&area->handlers, lb);
-}
-
->>>>>>> a1d55bdd
 static SpaceLink *image_duplicate(SpaceLink *sl)
 {
   SpaceImage *simagen = MEM_dupallocN(sl);
