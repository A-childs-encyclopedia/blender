/*
 * ***** BEGIN GPL LICENSE BLOCK *****
 *
 * This program is free software; you can redistribute it and/or
 * modify it under the terms of the GNU General Public License
 * as published by the Free Software Foundation; either version 2
 * of the License, or (at your option) any later version. 
 *
 * This program is distributed in the hope that it will be useful,
 * but WITHOUT ANY WARRANTY; without even the implied warranty of
 * MERCHANTABILITY or FITNESS FOR A PARTICULAR PURPOSE.  See the
 * GNU General Public License for more details.
 *
 * You should have received a copy of the GNU General Public License
 * along with this program; if not, write to the Free Software Foundation,
 * Inc., 51 Franklin Street, Fifth Floor, Boston, MA 02110-1301, USA.
 *
 * The Original Code is Copyright (C) 2009 Blender Foundation.
 * All rights reserved.
 *
 * 
 * Contributor(s): Blender Foundation
 *
 * ***** END GPL LICENSE BLOCK *****
 */

/** \file blender/editors/gpencil/gpencil_intern.h
 *  \ingroup edgpencil
 */

#ifndef __GPENCIL_INTERN_H__
#define __GPENCIL_INTERN_H__


#include "DNA_vec_types.h"


/* internal exports only */
struct bGPdata;
struct bGPDstroke;
struct bGPDspoint;

struct GHash;

struct ARegion;
struct View2D;
struct wmOperatorType;

struct PointerRNA;
struct PropertyRNA;
struct EnumPropertyItem;


/* ***************************************************** */
/* Internal API */

/* Stroke Coordinates API ------------------------------ */
/* gpencil_utils.c */

typedef struct GP_SpaceConversion {
	struct bGPdata *gpd;
	struct bGPDlayer *gpl;

	struct ScrArea *sa;
	struct ARegion *ar;
	struct View2D *v2d;

	rctf *subrect;       /* for using the camera rect within the 3d view */
	rctf subrect_data;

	float mat[4][4];     /* transform matrix on the strokes (introduced in [b770964]) */
} GP_SpaceConversion;

bool gp_stroke_inside_circle(const int mval[2], const int UNUSED(mvalo[2]),
                             int rad, int x0, int y0, int x1, int y1);

void gp_point_conversion_init(struct bContext *C, GP_SpaceConversion *r_gsc);

void gp_point_to_xy(GP_SpaceConversion *settings, struct bGPDstroke *gps, struct bGPDspoint *pt,
                    int *r_x, int *r_y);

void gp_point_to_xy_fl(GP_SpaceConversion *gsc, bGPDstroke *gps, bGPDspoint *pt,
                       float *r_x, float *r_y);

void gp_point_to_parent_space(bGPDspoint *pt, float diff_mat[4][4], bGPDspoint *r_pt);
<<<<<<< HEAD
/**
 * Change points position relative to parent object
 */
void gp_apply_parent(struct Object *obact, bGPdata *gpd, bGPDlayer *gpl, bGPDstroke *gps);
/**
 * Change point position relative to parent object
 */
void gp_apply_parent_point(struct Object *obact, bGPdata *gpd, bGPDlayer *gpl, bGPDspoint *pt);
=======

void gp_apply_parent(bGPDlayer *gpl, bGPDstroke *gps);

void gp_apply_parent_point(bGPDlayer *gpl, bGPDspoint *pt);
>>>>>>> 4ceb0067

bool gp_point_xy_to_3d(GP_SpaceConversion *gsc, struct Scene *scene, const float screen_co[2], float r_out[3]);

/* Poll Callbacks ------------------------------------ */
/* gpencil_utils.c */

int gp_add_poll(struct bContext *C);
int gp_active_layer_poll(struct bContext *C);
int gp_active_brush_poll(struct bContext *C);
int gp_brush_crt_presets_poll(bContext *C);

/* Copy/Paste Buffer --------------------------------- */
/* gpencil_edit.c */

extern ListBase gp_strokes_copypastebuf;

/* Build a map for converting between old colornames and destination-color-refs */
struct GHash *gp_copybuf_validate_colormap(struct bContext *C);

/* Stroke Editing ------------------------------------ */

void gp_stroke_delete_tagged_points(bGPDframe *gpf, bGPDstroke *gps, bGPDstroke *next_stroke, int tag_flags);


bool gp_smooth_stroke(bGPDstroke *gps, int i, float inf, bool affect_pressure);
bool gp_smooth_stroke_strength(bGPDstroke *gps, int i, float inf);
bool gp_smooth_stroke_thickness(bGPDstroke *gps, int i, float inf);
void gp_subdivide_stroke(bGPDstroke *gps, const int new_totpoints);
void gp_randomize_stroke(bGPDstroke *gps, bGPDbrush *brush);

/* set sculpt cursor */
void ED_gpencil_toggle_brush_cursor(struct bContext *C, bool enable);

/* Layers Enums -------------------------------------- */

struct EnumPropertyItem *ED_gpencil_layers_enum_itemf(struct bContext *C, struct PointerRNA *ptr, struct PropertyRNA *prop, bool *r_free);
struct EnumPropertyItem *ED_gpencil_layers_with_new_enum_itemf(struct bContext *C, struct PointerRNA *ptr, struct PropertyRNA *prop, bool *r_free);

/* Enums of GP Brushes */
EnumPropertyItem *ED_gpencil_brushes_enum_itemf(bContext *C, PointerRNA *UNUSED(ptr), PropertyRNA *UNUSED(prop),
                                                bool *r_free);

/* Enums of GP palettes */
EnumPropertyItem *ED_gpencil_palettes_enum_itemf(bContext *C, PointerRNA *UNUSED(ptr), PropertyRNA *UNUSED(prop),
                                                 bool *r_free);

/* ***************************************************** */
/* Operator Defines */

/* drawing ---------- */

void GPENCIL_OT_draw(struct wmOperatorType *ot);

/* Paint Modes for operator */
typedef enum eGPencil_PaintModes {
	GP_PAINTMODE_DRAW = 0,
	GP_PAINTMODE_ERASER,
	GP_PAINTMODE_DRAW_STRAIGHT,
	GP_PAINTMODE_DRAW_POLY
} eGPencil_PaintModes;

/* maximum sizes of gp-session buffer */
#define GP_STROKE_BUFFER_MAX    5000

/* stroke editing ----- */

void GPENCIL_OT_editmode_toggle(struct wmOperatorType *ot);
void GPENCIL_OT_paintmode_toggle(struct wmOperatorType *ot);
void GPENCIL_OT_sculptmode_toggle(struct wmOperatorType *ot);
void GPENCIL_OT_selection_opacity_toggle(struct wmOperatorType *ot);

void GPENCIL_OT_select(struct wmOperatorType *ot);
void GPENCIL_OT_select_all(struct wmOperatorType *ot);
void GPENCIL_OT_select_circle(struct wmOperatorType *ot);
void GPENCIL_OT_select_border(struct wmOperatorType *ot);
void GPENCIL_OT_select_lasso(struct wmOperatorType *ot);

void GPENCIL_OT_select_linked(struct wmOperatorType *ot);
void GPENCIL_OT_select_grouped(struct wmOperatorType *ot);
void GPENCIL_OT_select_more(struct wmOperatorType *ot);
void GPENCIL_OT_select_less(struct wmOperatorType *ot);
void GPENCIL_OT_select_first(struct wmOperatorType *ot);
void GPENCIL_OT_select_last(struct wmOperatorType *ot);

void GPENCIL_OT_duplicate(struct wmOperatorType *ot);
void GPENCIL_OT_delete(struct wmOperatorType *ot);
void GPENCIL_OT_dissolve(struct wmOperatorType *ot);
void GPENCIL_OT_copy(struct wmOperatorType *ot);
void GPENCIL_OT_paste(struct wmOperatorType *ot);

void GPENCIL_OT_move_to_layer(struct wmOperatorType *ot);
void GPENCIL_OT_layer_change(struct wmOperatorType *ot);

void GPENCIL_OT_snap_to_grid(struct wmOperatorType *ot);
void GPENCIL_OT_snap_to_cursor(struct wmOperatorType *ot);
void GPENCIL_OT_snap_cursor_to_selected(struct wmOperatorType *ot);
void GPENCIL_OT_snap_cursor_to_center(struct wmOperatorType *ot);

void GPENCIL_OT_reproject(struct wmOperatorType *ot);

/* stroke sculpting -- */

void GPENCIL_OT_brush_paint(struct wmOperatorType *ot);

/* buttons editing --- */

void GPENCIL_OT_data_add(struct wmOperatorType *ot);
void GPENCIL_OT_data_unlink(struct wmOperatorType *ot);

void GPENCIL_OT_layer_add(struct wmOperatorType *ot);
void GPENCIL_OT_layer_remove(struct wmOperatorType *ot);
void GPENCIL_OT_layer_move(struct wmOperatorType *ot);
void GPENCIL_OT_layer_duplicate(struct wmOperatorType *ot);

void GPENCIL_OT_hide(struct wmOperatorType *ot);
void GPENCIL_OT_reveal(struct wmOperatorType *ot);

void GPENCIL_OT_lock_all(struct wmOperatorType *ot);
void GPENCIL_OT_unlock_all(struct wmOperatorType *ot);

void GPENCIL_OT_layer_isolate(struct wmOperatorType *ot);
void GPENCIL_OT_layer_merge(struct wmOperatorType *ot);

void GPENCIL_OT_blank_frame_add(struct wmOperatorType *ot);

void GPENCIL_OT_active_frame_delete(struct wmOperatorType *ot);
void GPENCIL_OT_active_frames_delete_all(struct wmOperatorType *ot);

void GPENCIL_OT_convert(struct wmOperatorType *ot);
void GPENCIL_OT_convert_scene_to_object(struct wmOperatorType *ot);

enum {
	GP_STROKE_JOIN = -1,
	GP_STROKE_JOINCOPY = 1
};

/* move strokes to new palette */
enum {
	GP_MOVE_PALETTE_SELECT = -1,
	GP_MOVE_PALETTE_ALL = 1,
	GP_MOVE_PALETTE_BEFORE = 2,
	GP_MOVE_PALETTE_AFTER = 3,
	GP_MOVE_PALETTE_CURRENT = 4
};


void GPENCIL_OT_stroke_arrange(struct wmOperatorType *ot);
void GPENCIL_OT_stroke_change_palette(struct wmOperatorType *ot);
void GPENCIL_OT_stroke_change_color(struct wmOperatorType *ot);
void GPENCIL_OT_stroke_lock_color(struct wmOperatorType *ot);
void GPENCIL_OT_stroke_apply_thickness(struct wmOperatorType *ot);
void GPENCIL_OT_stroke_cyclical_set(struct wmOperatorType *ot);
void GPENCIL_OT_stroke_join(struct wmOperatorType *ot);
void GPENCIL_OT_stroke_flip(struct wmOperatorType *ot);
void GPENCIL_OT_stroke_subdivide(struct wmOperatorType *ot);

void GPENCIL_OT_brush_add(struct wmOperatorType *ot);
void GPENCIL_OT_brush_remove(struct wmOperatorType *ot);
void GPENCIL_OT_brush_change(struct wmOperatorType *ot);
void GPENCIL_OT_brush_move(struct wmOperatorType *ot);
void GPENCIL_OT_brush_presets_create(struct wmOperatorType *ot);
void GPENCIL_OT_brush_copy(struct wmOperatorType *ot);
void GPENCIL_OT_brush_select(struct wmOperatorType *ot);

void GPENCIL_OT_sculpt_select(struct wmOperatorType *ot);

void GPENCIL_OT_palette_add(struct wmOperatorType *ot);
void GPENCIL_OT_palette_remove(struct wmOperatorType *ot);
void GPENCIL_OT_palette_change(struct wmOperatorType *ot);

void GPENCIL_OT_palettecolor_add(struct wmOperatorType *ot);
void GPENCIL_OT_palettecolor_remove(struct wmOperatorType *ot);

/* undo stack ---------- */

void gpencil_undo_init(struct bGPdata *gpd);
void gpencil_undo_push(struct bGPdata *gpd);
void gpencil_undo_finish(void);

/* interpolation ---------- */

void GPENCIL_OT_interpolate(struct wmOperatorType *ot);
void GPENCIL_OT_interpolate_sequence(struct wmOperatorType *ot);
void GPENCIL_OT_interpolate_reverse(struct wmOperatorType *ot);

void GPENCIL_OT_convert_old_palettes(struct wmOperatorType *ot);

/* ****************************************************** */
/* FILTERED ACTION DATA - TYPES  ---> XXX DEPRECEATED OLD ANIM SYSTEM CODE! */

/* XXX - TODO: replace this with the modern bAnimListElem... */
/* This struct defines a structure used for quick access */
typedef struct bActListElem {
	struct bActListElem *next, *prev;

	void *data;   /* source data this elem represents */
	int   type;   /* one of the ACTTYPE_* values */
	int   flag;   /* copy of elem's flags for quick access */
	int   index;  /* copy of adrcode where applicable */

	void  *key_data;  /* motion data - ipo or ipo-curve */
	short  datatype;  /* type of motion data to expect */

	struct bActionGroup *grp;   /* action group that owns the channel */

	void  *owner;      /* will either be an action channel or fake ipo-channel (for keys) */
	short  ownertype;  /* type of owner */
} bActListElem;

/* ****************************************************** */
/* FILTER ACTION DATA - METHODS/TYPES */

/* filtering flags  - under what circumstances should a channel be added */
typedef enum ACTFILTER_FLAGS {
	ACTFILTER_VISIBLE       = (1 << 0),   /* should channels be visible */
	ACTFILTER_SEL           = (1 << 1),   /* should channels be selected */
	ACTFILTER_FOREDIT       = (1 << 2),   /* does editable status matter */
	ACTFILTER_CHANNELS      = (1 << 3),   /* do we only care that it is a channel */
	ACTFILTER_IPOKEYS       = (1 << 4),   /* only channels referencing ipo's */
	ACTFILTER_ONLYICU       = (1 << 5),   /* only reference ipo-curves */
	ACTFILTER_FORDRAWING    = (1 << 6),   /* make list for interface drawing */
	ACTFILTER_ACTGROUPED    = (1 << 7)    /* belongs to the active group */
} ACTFILTER_FLAGS;

/* Action Editor - Main Data types */
typedef enum ACTCONT_TYPES {
	ACTCONT_NONE = 0,
	ACTCONT_ACTION,
	ACTCONT_SHAPEKEY,
	ACTCONT_GPENCIL
} ACTCONT_TYPES;

/* ****************************************************** */
/* Stroke Iteration Utilities */

/**
* Iterate over all editable strokes in the current context,
* stopping on each usable layer + stroke pair (i.e. gpl and gps)
* to perform some operations on the stroke.
*
* \param gpl  The identifier to use for the layer of the stroke being processed.
*                    Choose a suitable value to avoid name clashes.
* \param gps The identifier to use for current stroke being processed.
*                    Choose a suitable value to avoid name clashes.
*/
#define GP_EDITABLE_STROKES_BEGIN(C, gpl, gps)                                          \
{                                                                                       \
	Object *obact_ = CTX_data_active_object(C);                                          \
	bGPdata *gpd_ = CTX_data_gpencil_data(C);                                            \
	CTX_DATA_BEGIN(C, bGPDlayer*, gpl, editable_gpencil_layers)                         \
	{                                                                                   \
		if (gpl->actframe == NULL)                                                      \
			continue;                                                                   \
		/* calculate difference matrix */                                               \
		float diff_mat[4][4];                                                           \
		ED_gpencil_parent_location(obact_, gpd_, gpl, diff_mat);                          \
		/* loop over strokes */                                                         \
		for (bGPDstroke *gps = gpl->actframe->strokes.first; gps; gps = gps->next) {    \
			/* skip strokes that are invalid for current view */                        \
			if (ED_gpencil_stroke_can_use(C, gps) == false)                             \
				continue;                                                               \
			/* check if the color is editable */                                        \
			if (ED_gpencil_stroke_color_use(gpl, gps) == false)                         \
				continue;                                                               \
			/* ... Do Stuff With Strokes ...  */

#define GP_EDITABLE_STROKES_END    \
		}                          \
	}                              \
	CTX_DATA_END;                  \
} (void)0

/* ****************************************************** */

#endif /* __GPENCIL_INTERN_H__ */<|MERGE_RESOLUTION|>--- conflicted
+++ resolved
@@ -83,7 +83,6 @@
                        float *r_x, float *r_y);
 
 void gp_point_to_parent_space(bGPDspoint *pt, float diff_mat[4][4], bGPDspoint *r_pt);
-<<<<<<< HEAD
 /**
  * Change points position relative to parent object
  */
@@ -92,12 +91,6 @@
  * Change point position relative to parent object
  */
 void gp_apply_parent_point(struct Object *obact, bGPdata *gpd, bGPDlayer *gpl, bGPDspoint *pt);
-=======
-
-void gp_apply_parent(bGPDlayer *gpl, bGPDstroke *gps);
-
-void gp_apply_parent_point(bGPDlayer *gpl, bGPDspoint *pt);
->>>>>>> 4ceb0067
 
 bool gp_point_xy_to_3d(GP_SpaceConversion *gsc, struct Scene *scene, const float screen_co[2], float r_out[3]);
 
