--- conflicted
+++ resolved
@@ -425,12 +425,7 @@
 }
 
 /* apply jitter to stroke */
-<<<<<<< HEAD
 static void gp_brush_jitter(bGPdata *gpd, Brush *brush, tGPspoint *pt, const int mval[2], int r_mval[2])
-=======
-static void gp_brush_jitter(
-        bGPdata *gpd, bGPDbrush *brush, tGPspoint *pt, const int mval[2], int r_mval[2], RNG *rng)
->>>>>>> c21499ba
 {
 	float pressure = pt->pressure;
 	float tmp_pressure = pt->pressure;
@@ -438,13 +433,8 @@
 		float curvef = curvemapping_evaluateF(brush->gpencil_settings->curve_jitter, 0, pressure);
 		tmp_pressure = curvef * brush->gpencil_settings->draw_sensitivity;
 	}
-<<<<<<< HEAD
 	const float exfactor = (brush->gpencil_settings->draw_jitter + 2.0f) * (brush->gpencil_settings->draw_jitter + 2.0f); /* exponential value */
 	const float fac = BLI_frand() * exfactor * tmp_pressure;
-=======
-	const float exfactor = (brush->draw_jitter + 2.0f) * (brush->draw_jitter + 2.0f); /* exponential value */
-	const float fac = BLI_rng_get_float(rng) * exfactor * tmp_pressure;
->>>>>>> c21499ba
 	/* Jitter is applied perpendicular to the mouse movement vector (2D space) */
 	float mvec[2], svec[2];
 	/* mouse movement in ints -> floats */
@@ -650,7 +640,6 @@
 			copy_v2_v2_int(&pt->x, mval);
 		}
 		/* apply randomness to pressure */
-<<<<<<< HEAD
 		if ((brush->gpencil_settings->flag & GP_BRUSH_GROUP_RANDOM) &&
 			(brush->gpencil_settings->draw_random_press > 0.0f))
 		{
@@ -661,16 +650,6 @@
 			}
 			else {
 				pt->pressure += tmp_pressure * brush->gpencil_settings->draw_random_press * BLI_frand();
-=======
-		if ((brush->draw_random_press > 0.0f) && (brush->flag & GP_BRUSH_USE_RANDOM_PRESSURE)) {
-			float curvef = curvemapping_evaluateF(brush->cur_sensitivity, 0, pressure);
-			float tmp_pressure = curvef * brush->draw_sensitivity;
-			if (BLI_rng_get_float(p->rng) > 0.5f) {
-				pt->pressure -= tmp_pressure * brush->draw_random_press * BLI_rng_get_float(p->rng);
-			}
-			else {
-				pt->pressure += tmp_pressure * brush->draw_random_press * BLI_rng_get_float(p->rng);
->>>>>>> c21499ba
 			}
 			CLAMP(pt->pressure, GPENCIL_STRENGTH_MIN, 1.0f);
 		}
@@ -709,7 +688,6 @@
 		CLAMP(pt->strength, GPENCIL_STRENGTH_MIN, 1.0f);
 
 		/* apply randomness to color strength */
-<<<<<<< HEAD
 		if ((brush->gpencil_settings->flag & GP_BRUSH_GROUP_RANDOM) &&
 			(brush->gpencil_settings->draw_random_strength > 0.0f))
 		{
@@ -718,14 +696,6 @@
 			}
 			else {
 				pt->strength += pt->strength * brush->gpencil_settings->draw_random_strength * BLI_frand();
-=======
-		if ((brush->draw_random_press > 0.0f) && (brush->flag & GP_BRUSH_USE_RANDOM_STRENGTH)) {
-			if (BLI_rng_get_float(p->rng) > 0.5f) {
-				pt->strength -= pt->strength * brush->draw_random_press * BLI_rng_get_float(p->rng);
-			}
-			else {
-				pt->strength += pt->strength * brush->draw_random_press * BLI_rng_get_float(p->rng);
->>>>>>> c21499ba
 			}
 			CLAMP(pt->strength, GPENCIL_STRENGTH_MIN, 1.0f);
 		}
@@ -1156,15 +1126,10 @@
 			gp_subdivide_stroke(gps, subdivide);
 		}
 		/* apply randomness to stroke */
-<<<<<<< HEAD
 		if ((brush->gpencil_settings->flag & GP_BRUSH_GROUP_RANDOM) &&
 		    (brush->gpencil_settings->draw_random_sub > 0.0f))
 		{
 			gp_randomize_stroke(gps, brush);
-=======
-		if (brush->draw_random_sub > 0.0f) {
-			gp_randomize_stroke(gps, brush, p->rng);
->>>>>>> c21499ba
 		}
 
 		/* smooth stroke after subdiv - only if there's something to do
@@ -2290,14 +2255,10 @@
 		/* cleanup */
 		gp_paint_cleanup(p);
 		gp_session_cleanup(p);
-<<<<<<< HEAD
 		ED_gpencil_toggle_brush_cursor(C, true, NULL);
 
 		/* finally, free the temp data */
 		MEM_freeN(p);
-=======
-		gp_session_free(p);
->>>>>>> c21499ba
 	}
 
 	op->customdata = NULL;
