--- conflicted
+++ resolved
@@ -4583,11 +4583,7 @@
 }
 
 /* ** merge by distance *** */
-<<<<<<< HEAD
-bool gp_merge_by_distance_poll(bContext *C)
-=======
 static bool gp_merge_by_distance_poll(bContext *C)
->>>>>>> 5ca3bc7a
 {
   Object *ob = CTX_data_active_object(C);
   if (ob == NULL) {
