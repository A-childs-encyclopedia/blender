/*
 * This program is free software; you can redistribute it and/or
 * modify it under the terms of the GNU General Public License
 * as published by the Free Software Foundation; either version 2
 * of the License, or (at your option) any later version.
 *
 * This program is distributed in the hope that it will be useful,
 * but WITHOUT ANY WARRANTY; without even the implied warranty of
 * MERCHANTABILITY or FITNESS FOR A PARTICULAR PURPOSE.  See the
 * GNU General Public License for more details.
 *
 * You should have received a copy of the GNU General Public License
 * along with this program; if not, write to the Free Software Foundation,
 * Inc., 51 Franklin Street, Fifth Floor, Boston, MA 02110-1301, USA.
 *
 * The Original Code is Copyright (C) 2008, Blender Foundation
 * This is a new part of Blender
 * Operators for editing Grease Pencil strokes
 */

/** \file
 * \ingroup edgpencil
 */

#include <math.h>
#include <stddef.h>
#include <stdio.h>
#include <stdlib.h>
#include <string.h>

#include "MEM_guardedalloc.h"

#include "BLI_blenlib.h"
#include "BLI_ghash.h"
#include "BLI_lasso_2d.h"
#include "BLI_math.h"
#include "BLI_string.h"
#include "BLI_utildefines.h"

#include "BLT_translation.h"

#include "DNA_gpencil_modifier_types.h"
#include "DNA_gpencil_types.h"
#include "DNA_material_types.h"
#include "DNA_meshdata_types.h"
#include "DNA_object_types.h"
#include "DNA_scene_types.h"
#include "DNA_screen_types.h"
#include "DNA_space_types.h"
#include "DNA_view3d_types.h"

#include "BKE_brush.h"
#include "BKE_context.h"
#include "BKE_global.h"
#include "BKE_gpencil.h"
#include "BKE_gpencil_curve.h"
#include "BKE_gpencil_geom.h"
#include "BKE_layer.h"
#include "BKE_lib_id.h"
#include "BKE_library.h"
#include "BKE_main.h"
#include "BKE_material.h"
#include "BKE_object.h"
#include "BKE_paint.h"
#include "BKE_report.h"
#include "BKE_scene.h"
#include "BKE_workspace.h"

#include "UI_interface.h"
#include "UI_resources.h"

#include "WM_api.h"
#include "WM_message.h"
#include "WM_toolsystem.h"
#include "WM_types.h"

#include "RNA_access.h"
#include "RNA_define.h"
#include "RNA_enum_types.h"

#include "UI_view2d.h"

#include "ED_armature.h"
#include "ED_gpencil.h"
#include "ED_object.h"
#include "ED_outliner.h"
#include "ED_screen.h"
#include "ED_select_utils.h"
#include "ED_space_api.h"
#include "ED_transform_snap_object_context.h"
#include "ED_view3d.h"

#include "DEG_depsgraph.h"
#include "DEG_depsgraph_build.h"
#include "DEG_depsgraph_query.h"

#include "gpencil_intern.h"

/* -------------------------------------------------------------------- */
/** \name Stroke Edit Mode Management
 * \{ */

/* poll callback for all stroke editing operators */
static bool gpencil_stroke_edit_poll(bContext *C)
{
  /* edit only supported with grease pencil objects */
  Object *ob = CTX_data_active_object(C);
  if ((ob == NULL) || (ob->type != OB_GPENCIL)) {
    return false;
  }

  /* NOTE: this is a bit slower, but is the most accurate... */
  return CTX_DATA_COUNT(C, editable_gpencil_strokes) != 0;
}

/* poll callback to verify edit mode in 3D view only */
static bool gpencil_strokes_edit3d_poll(bContext *C)
{
  /* edit only supported with grease pencil objects */
  Object *ob = CTX_data_active_object(C);
  if ((ob == NULL) || (ob->type != OB_GPENCIL)) {
    return false;
  }

  /* 2 Requirements:
   * - 1) Editable GP data
   * - 2) 3D View only
   */
  return (gpencil_stroke_edit_poll(C) && ED_operator_view3d_active(C));
}

static bool gpencil_editmode_toggle_poll(bContext *C)
{
  /* edit only supported with grease pencil objects */
  Object *ob = CTX_data_active_object(C);
  if ((ob == NULL) || (ob->type != OB_GPENCIL)) {
    return false;
  }

  /* if using gpencil object, use this gpd */
  if (ob->type == OB_GPENCIL) {
    return ob->data != NULL;
  }

  return ED_gpencil_data_get_active(C) != NULL;
}

static bool gpencil_stroke_not_in_curve_edit_mode(bContext *C)
{
  Object *ob = CTX_data_active_object(C);
  if ((ob == NULL) || (ob->type != OB_GPENCIL)) {
    return false;
  }
  bGPdata *gpd = (bGPdata *)ob->data;
  bGPDlayer *gpl = BKE_gpencil_layer_active_get(gpd);

  return (gpl != NULL && !GPENCIL_CURVE_EDIT_SESSIONS_ON(gpd));
}

/** \} */

/* -------------------------------------------------------------------- */
/** \name Toggle Edit Mode Operator
 * \{ */

static int gpencil_editmode_toggle_exec(bContext *C, wmOperator *op)
{
  const int back = RNA_boolean_get(op->ptr, "back");

  struct wmMsgBus *mbus = CTX_wm_message_bus(C);
  bGPdata *gpd = ED_gpencil_data_get_active(C);
  bool is_object = false;
  short mode;
  /* if using a gpencil object, use this datablock */
  Object *ob = CTX_data_active_object(C);
  if ((ob) && (ob->type == OB_GPENCIL)) {
    gpd = ob->data;
    is_object = true;
  }

  if (gpd == NULL) {
    BKE_report(op->reports, RPT_ERROR, "No active GP data");
    return OPERATOR_CANCELLED;
  }

  /* Just toggle editmode flag... */
  gpd->flag ^= GP_DATA_STROKE_EDITMODE;
  /* recalculate parent matrix */
  if (gpd->flag & GP_DATA_STROKE_EDITMODE) {
    Depsgraph *depsgraph = CTX_data_ensure_evaluated_depsgraph(C);
    ED_gpencil_reset_layers_parent(depsgraph, ob, gpd);
  }
  /* set mode */
  if (gpd->flag & GP_DATA_STROKE_EDITMODE) {
    mode = OB_MODE_EDIT_GPENCIL;
  }
  else {
    mode = OB_MODE_OBJECT;
  }

  if (is_object) {
    /* try to back previous mode */
    if ((ob->restore_mode) && ((gpd->flag & GP_DATA_STROKE_EDITMODE) == 0) && (back == 1)) {
      mode = ob->restore_mode;
    }
    ob->restore_mode = ob->mode;
    ob->mode = mode;
  }

  /* Recalculate editcurves for strokes where the geometry/vertex colors have changed */
  if (GPENCIL_CURVE_EDIT_SESSIONS_ON(gpd)) {
    GP_EDITABLE_CURVES_BEGIN(gps_iter, C, gpl, gps, gpc)
    {
      if (gpc->flag & GP_CURVE_NEEDS_STROKE_UPDATE) {
        BKE_gpencil_stroke_editcurve_update(gpd, gpl, gps);
        /* Update the selection from the stroke to the curve. */
        BKE_gpencil_editcurve_stroke_sync_selection(gps, gps->editcurve);

        gps->flag |= GP_STROKE_NEEDS_CURVE_UPDATE;
        BKE_gpencil_stroke_geometry_update(gpd, gps);
      }
    }
    GP_EDITABLE_CURVES_END(gps_iter);
  }

  /* setup other modes */
  ED_gpencil_setup_modes(C, gpd, mode);
  /* set cache as dirty */
  DEG_id_tag_update(&gpd->id, ID_RECALC_TRANSFORM | ID_RECALC_GEOMETRY);

  WM_event_add_notifier(C, NC_GPENCIL | ND_DATA, NULL);
  WM_event_add_notifier(C, NC_GPENCIL | ND_GPENCIL_EDITMODE, NULL);
  WM_event_add_notifier(C, NC_SCENE | ND_MODE, NULL);

  if (is_object) {
    WM_msg_publish_rna_prop(mbus, &ob->id, ob, Object, mode);
  }
  if (G.background == false) {
    WM_toolsystem_update_from_context_view3d(C);
  }

  return OPERATOR_FINISHED;
}

void GPENCIL_OT_editmode_toggle(wmOperatorType *ot)
{
  PropertyRNA *prop;

  /* identifiers */
  ot->name = "Strokes Edit Mode Toggle";
  ot->idname = "GPENCIL_OT_editmode_toggle";
  ot->description = "Enter/Exit edit mode for Grease Pencil strokes";

  /* callbacks */
  ot->exec = gpencil_editmode_toggle_exec;
  ot->poll = gpencil_editmode_toggle_poll;

  /* flags */
  ot->flag = OPTYPE_UNDO | OPTYPE_REGISTER;

  /* properties */
  prop = RNA_def_boolean(
      ot->srna, "back", 0, "Return to Previous Mode", "Return to previous mode");
  RNA_def_property_flag(prop, PROP_HIDDEN | PROP_SKIP_SAVE);
}

/** \} */

/* -------------------------------------------------------------------- */
/** \name Toggle Select Mode Operator
 * \{ */

/* set select mode */
static bool gpencil_selectmode_toggle_poll(bContext *C)
{
  /* edit only supported with grease pencil objects */
  Object *ob = CTX_data_active_object(C);
  if ((ob == NULL) || (ob->type != OB_GPENCIL) || (ob->mode != OB_MODE_EDIT_GPENCIL)) {
    return false;
  }

  return ED_operator_view3d_active(C);
}

static int gpencil_selectmode_toggle_exec(bContext *C, wmOperator *op)
{
  Scene *scene = CTX_data_scene(C);
  ToolSettings *ts = CTX_data_tool_settings(C);
  Object *ob = CTX_data_active_object(C);
  const int mode = RNA_int_get(op->ptr, "mode");
  bool changed = false;

  if (ts->gpencil_selectmode_edit == mode) {
    return OPERATOR_FINISHED;
  }

  /* Just set mode */
  ts->gpencil_selectmode_edit = mode;

  /* If the mode is Stroke, extend selection. */
  if ((ob) && (ts->gpencil_selectmode_edit == GP_SELECTMODE_STROKE)) {
    bGPdata *gpd = (bGPdata *)ob->data;
    /* Extend selection to all points in all selected strokes. */
    CTX_DATA_BEGIN (C, bGPDstroke *, gps, editable_gpencil_strokes) {
      if ((gps->flag & GP_STROKE_SELECT) && (gps->totpoints > 1)) {
        changed = true;
        bGPDspoint *pt;
        for (int i = 0; i < gps->totpoints; i++) {
          pt = &gps->points[i];
          pt->flag |= GP_SPOINT_SELECT;
        }
      }
    }
    CTX_DATA_END;
    if (changed) {
      DEG_id_tag_update(&gpd->id, ID_RECALC_TRANSFORM | ID_RECALC_GEOMETRY);
    }
  }

  WM_event_add_notifier(C, NC_GPENCIL | NA_SELECTED, NULL);
  WM_main_add_notifier(NC_SCENE | ND_TOOLSETTINGS, NULL);
  DEG_id_tag_update(&scene->id, ID_RECALC_COPY_ON_WRITE);

  return OPERATOR_FINISHED;
}

void GPENCIL_OT_selectmode_toggle(wmOperatorType *ot)
{
  PropertyRNA *prop;

  /* identifiers */
  ot->name = "Select Mode Toggle";
  ot->idname = "GPENCIL_OT_selectmode_toggle";
  ot->description = "Set selection mode for Grease Pencil strokes";

  /* callbacks */
  ot->exec = gpencil_selectmode_toggle_exec;
  ot->poll = gpencil_selectmode_toggle_poll;

  /* flags */
  ot->flag = OPTYPE_UNDO | OPTYPE_REGISTER;

  /* properties */
  prop = RNA_def_int(ot->srna, "mode", 0, 0, 2, "Select mode", "Select mode", 0, 2);
  RNA_def_property_flag(prop, PROP_HIDDEN | PROP_SKIP_SAVE);
}

/** \} */

/* -------------------------------------------------------------------- */
/** \name Toggle Stroke Paint Mode Operator
 * \{ */

static bool gpencil_paintmode_toggle_poll(bContext *C)
{
  /* if using gpencil object, use this gpd */
  Object *ob = CTX_data_active_object(C);
  if ((ob) && (ob->type == OB_GPENCIL)) {
    return ob->data != NULL;
  }
  return ED_gpencil_data_get_active(C) != NULL;
}

static int gpencil_paintmode_toggle_exec(bContext *C, wmOperator *op)
{
  const bool back = RNA_boolean_get(op->ptr, "back");

  struct wmMsgBus *mbus = CTX_wm_message_bus(C);
  Main *bmain = CTX_data_main(C);
  bGPdata *gpd = ED_gpencil_data_get_active(C);
  ToolSettings *ts = CTX_data_tool_settings(C);

  bool is_object = false;
  short mode;
  /* if using a gpencil object, use this datablock */
  Object *ob = CTX_data_active_object(C);
  if ((ob) && (ob->type == OB_GPENCIL)) {
    gpd = ob->data;
    is_object = true;
  }

  if (gpd == NULL) {
    return OPERATOR_CANCELLED;
  }

  /* Just toggle paintmode flag... */
  gpd->flag ^= GP_DATA_STROKE_PAINTMODE;
  /* set mode */
  if (gpd->flag & GP_DATA_STROKE_PAINTMODE) {
    mode = OB_MODE_PAINT_GPENCIL;
  }
  else {
    mode = OB_MODE_OBJECT;
  }

  if (is_object) {
    /* try to back previous mode */
    if ((ob->restore_mode) && ((gpd->flag & GP_DATA_STROKE_PAINTMODE) == 0) && (back == 1)) {
      mode = ob->restore_mode;
    }
    ob->restore_mode = ob->mode;
    ob->mode = mode;
  }

  if (mode == OB_MODE_PAINT_GPENCIL) {
    /* Be sure we have brushes and Paint settings.
     * Need Draw and Vertex (used for Tint). */
    BKE_paint_ensure(ts, (Paint **)&ts->gp_paint);
    BKE_paint_ensure(ts, (Paint **)&ts->gp_vertexpaint);

    BKE_brush_gpencil_paint_presets(bmain, ts, false);

    /* Ensure Palette by default. */
    BKE_gpencil_palette_ensure(bmain, CTX_data_scene(C));

    Paint *paint = &ts->gp_paint->paint;
    /* if not exist, create a new one */
    if ((paint->brush == NULL) || (paint->brush->gpencil_settings == NULL)) {
      BKE_brush_gpencil_paint_presets(bmain, ts, true);
    }
    BKE_paint_toolslots_brush_validate(bmain, &ts->gp_paint->paint);
  }

  /* setup other modes */
  ED_gpencil_setup_modes(C, gpd, mode);
  /* set cache as dirty */
  DEG_id_tag_update(&gpd->id, ID_RECALC_TRANSFORM | ID_RECALC_GEOMETRY);

  WM_event_add_notifier(C, NC_GPENCIL | ND_DATA | ND_GPENCIL_EDITMODE, NULL);
  WM_event_add_notifier(C, NC_SCENE | ND_MODE, NULL);

  if (is_object) {
    WM_msg_publish_rna_prop(mbus, &ob->id, ob, Object, mode);
  }
  if (G.background == false) {
    WM_toolsystem_update_from_context_view3d(C);
  }

  return OPERATOR_FINISHED;
}

void GPENCIL_OT_paintmode_toggle(wmOperatorType *ot)
{
  PropertyRNA *prop;

  /* identifiers */
  ot->name = "Strokes Paint Mode Toggle";
  ot->idname = "GPENCIL_OT_paintmode_toggle";
  ot->description = "Enter/Exit paint mode for Grease Pencil strokes";

  /* callbacks */
  ot->exec = gpencil_paintmode_toggle_exec;
  ot->poll = gpencil_paintmode_toggle_poll;

  /* flags */
  ot->flag = OPTYPE_UNDO | OPTYPE_REGISTER;

  /* properties */
  prop = RNA_def_boolean(
      ot->srna, "back", 0, "Return to Previous Mode", "Return to previous mode");
  RNA_def_property_flag(prop, PROP_HIDDEN | PROP_SKIP_SAVE);
}

/** \} */

/* -------------------------------------------------------------------- */
/** \name Toggle Stroke Sculpt Mode Operator
 * \{ */

static bool gpencil_sculptmode_toggle_poll(bContext *C)
{
  /* if using gpencil object, use this gpd */
  Object *ob = CTX_data_active_object(C);
  if ((ob) && (ob->type == OB_GPENCIL)) {
    return ob->data != NULL;
  }
  return ED_gpencil_data_get_active(C) != NULL;
}

static int gpencil_sculptmode_toggle_exec(bContext *C, wmOperator *op)
{
  Main *bmain = CTX_data_main(C);
  ToolSettings *ts = CTX_data_tool_settings(C);

  const bool back = RNA_boolean_get(op->ptr, "back");

  struct wmMsgBus *mbus = CTX_wm_message_bus(C);
  bGPdata *gpd = ED_gpencil_data_get_active(C);
  bool is_object = false;
  short mode;
  /* if using a gpencil object, use this datablock */
  Object *ob = CTX_data_active_object(C);
  if ((ob) && (ob->type == OB_GPENCIL)) {
    gpd = ob->data;
    is_object = true;
  }

  if (gpd == NULL) {
    return OPERATOR_CANCELLED;
  }

  /* Just toggle sculptmode flag... */
  gpd->flag ^= GP_DATA_STROKE_SCULPTMODE;
  /* set mode */
  if (gpd->flag & GP_DATA_STROKE_SCULPTMODE) {
    mode = OB_MODE_SCULPT_GPENCIL;
  }
  else {
    mode = OB_MODE_OBJECT;
  }

  if (is_object) {
    /* try to back previous mode */
    if ((ob->restore_mode) && ((gpd->flag & GP_DATA_STROKE_SCULPTMODE) == 0) && (back == 1)) {
      mode = ob->restore_mode;
    }
    ob->restore_mode = ob->mode;
    ob->mode = mode;
  }

  if (mode == OB_MODE_SCULPT_GPENCIL) {
    /* Be sure we have brushes. */
    BKE_paint_ensure(ts, (Paint **)&ts->gp_sculptpaint);

    const bool reset_mode = (ts->gp_sculptpaint->paint.brush == NULL);
    BKE_brush_gpencil_sculpt_presets(bmain, ts, reset_mode);

    BKE_paint_toolslots_brush_validate(bmain, &ts->gp_sculptpaint->paint);
  }

  /* setup other modes */
  ED_gpencil_setup_modes(C, gpd, mode);
  /* set cache as dirty */
  DEG_id_tag_update(&gpd->id, ID_RECALC_TRANSFORM | ID_RECALC_GEOMETRY);

  WM_event_add_notifier(C, NC_GPENCIL | ND_DATA | ND_GPENCIL_EDITMODE, NULL);
  WM_event_add_notifier(C, NC_SCENE | ND_MODE, NULL);

  if (is_object) {
    WM_msg_publish_rna_prop(mbus, &ob->id, ob, Object, mode);
  }
  if (G.background == false) {
    WM_toolsystem_update_from_context_view3d(C);
  }

  return OPERATOR_FINISHED;
}

/** \} */

/* -------------------------------------------------------------------- */
/** \name Toggle Weight Paint Mode Operator
 * \{ */

void GPENCIL_OT_sculptmode_toggle(wmOperatorType *ot)
{
  PropertyRNA *prop;

  /* identifiers */
  ot->name = "Strokes Sculpt Mode Toggle";
  ot->idname = "GPENCIL_OT_sculptmode_toggle";
  ot->description = "Enter/Exit sculpt mode for Grease Pencil strokes";

  /* callbacks */
  ot->exec = gpencil_sculptmode_toggle_exec;
  ot->poll = gpencil_sculptmode_toggle_poll;

  /* flags */
  ot->flag = OPTYPE_UNDO | OPTYPE_REGISTER;

  /* properties */
  prop = RNA_def_boolean(
      ot->srna, "back", 0, "Return to Previous Mode", "Return to previous mode");
  RNA_def_property_flag(prop, PROP_HIDDEN | PROP_SKIP_SAVE);
}

/* Stroke Weight Paint Mode Management */

static bool gpencil_weightmode_toggle_poll(bContext *C)
{
  /* if using gpencil object, use this gpd */
  Object *ob = CTX_data_active_object(C);
  if ((ob) && (ob->type == OB_GPENCIL)) {
    return ob->data != NULL;
  }
  return ED_gpencil_data_get_active(C) != NULL;
}

static int gpencil_weightmode_toggle_exec(bContext *C, wmOperator *op)
{
  Main *bmain = CTX_data_main(C);
  ToolSettings *ts = CTX_data_tool_settings(C);

  const bool back = RNA_boolean_get(op->ptr, "back");

  struct wmMsgBus *mbus = CTX_wm_message_bus(C);
  bGPdata *gpd = ED_gpencil_data_get_active(C);
  bool is_object = false;
  short mode;
  /* if using a gpencil object, use this datablock */
  Object *ob = CTX_data_active_object(C);
  if ((ob) && (ob->type == OB_GPENCIL)) {
    gpd = ob->data;
    is_object = true;
  }
  const int mode_flag = OB_MODE_WEIGHT_GPENCIL;
  const bool is_mode_set = (ob->mode & mode_flag) != 0;

  if (gpd == NULL) {
    return OPERATOR_CANCELLED;
  }

  /* Just toggle weightmode flag... */
  gpd->flag ^= GP_DATA_STROKE_WEIGHTMODE;
  /* set mode */
  if (gpd->flag & GP_DATA_STROKE_WEIGHTMODE) {
    mode = OB_MODE_WEIGHT_GPENCIL;
  }
  else {
    mode = OB_MODE_OBJECT;
  }

  if (is_object) {
    /* try to back previous mode */
    if ((ob->restore_mode) && ((gpd->flag & GP_DATA_STROKE_WEIGHTMODE) == 0) && (back == 1)) {
      mode = ob->restore_mode;
    }
    ob->restore_mode = ob->mode;
    ob->mode = mode;

    /* Prepare armature posemode. */
    ED_object_posemode_set_for_weight_paint(C, bmain, ob, is_mode_set);
  }

  if (mode == OB_MODE_WEIGHT_GPENCIL) {
    /* Be sure we have brushes. */
    BKE_paint_ensure(ts, (Paint **)&ts->gp_weightpaint);

    const bool reset_mode = (ts->gp_weightpaint->paint.brush == NULL);
    BKE_brush_gpencil_weight_presets(bmain, ts, reset_mode);

    BKE_paint_toolslots_brush_validate(bmain, &ts->gp_weightpaint->paint);
  }

  /* setup other modes */
  ED_gpencil_setup_modes(C, gpd, mode);
  /* set cache as dirty */
  DEG_id_tag_update(&gpd->id, ID_RECALC_TRANSFORM | ID_RECALC_GEOMETRY);

  WM_event_add_notifier(C, NC_GPENCIL | ND_DATA | ND_GPENCIL_EDITMODE, NULL);
  WM_event_add_notifier(C, NC_SCENE | ND_MODE, NULL);

  if (is_object) {
    WM_msg_publish_rna_prop(mbus, &ob->id, ob, Object, mode);
  }
  if (G.background == false) {
    WM_toolsystem_update_from_context_view3d(C);
  }

  return OPERATOR_FINISHED;
}

void GPENCIL_OT_weightmode_toggle(wmOperatorType *ot)
{
  PropertyRNA *prop;

  /* identifiers */
  ot->name = "Strokes Weight Mode Toggle";
  ot->idname = "GPENCIL_OT_weightmode_toggle";
  ot->description = "Enter/Exit weight paint mode for Grease Pencil strokes";

  /* callbacks */
  ot->exec = gpencil_weightmode_toggle_exec;
  ot->poll = gpencil_weightmode_toggle_poll;

  /* flags */
  ot->flag = OPTYPE_UNDO | OPTYPE_REGISTER;

  /* properties */
  prop = RNA_def_boolean(
      ot->srna, "back", 0, "Return to Previous Mode", "Return to previous mode");
  RNA_def_property_flag(prop, PROP_HIDDEN | PROP_SKIP_SAVE);
}

/** \} */

/* -------------------------------------------------------------------- */
/** \name Toggle Vertex Paint Mode Operator
 * \{ */

static bool gpencil_vertexmode_toggle_poll(bContext *C)
{
  /* if using gpencil object, use this gpd */
  Object *ob = CTX_data_active_object(C);
  if ((ob) && (ob->type == OB_GPENCIL)) {
    return ob->data != NULL;
  }
  return ED_gpencil_data_get_active(C) != NULL;
}
static int gpencil_vertexmode_toggle_exec(bContext *C, wmOperator *op)
{
  const bool back = RNA_boolean_get(op->ptr, "back");

  struct wmMsgBus *mbus = CTX_wm_message_bus(C);
  Main *bmain = CTX_data_main(C);
  bGPdata *gpd = ED_gpencil_data_get_active(C);
  ToolSettings *ts = CTX_data_tool_settings(C);

  bool is_object = false;
  short mode;
  /* if using a gpencil object, use this datablock */
  Object *ob = CTX_data_active_object(C);
  if ((ob) && (ob->type == OB_GPENCIL)) {
    gpd = ob->data;
    is_object = true;
  }

  if (gpd == NULL) {
    return OPERATOR_CANCELLED;
  }

  /* Just toggle paintmode flag... */
  gpd->flag ^= GP_DATA_STROKE_VERTEXMODE;
  /* set mode */
  if (gpd->flag & GP_DATA_STROKE_VERTEXMODE) {
    mode = OB_MODE_VERTEX_GPENCIL;
  }
  else {
    mode = OB_MODE_OBJECT;
  }

  if (is_object) {
    /* try to back previous mode */
    if ((ob->restore_mode) && ((gpd->flag & GP_DATA_STROKE_VERTEXMODE) == 0) && (back == 1)) {
      mode = ob->restore_mode;
    }
    ob->restore_mode = ob->mode;
    ob->mode = mode;
  }

  if (mode == OB_MODE_VERTEX_GPENCIL) {
    /* Be sure we have brushes. */
    BKE_paint_ensure(ts, (Paint **)&ts->gp_vertexpaint);

    const bool reset_mode = (ts->gp_vertexpaint->paint.brush == NULL);
    BKE_brush_gpencil_vertex_presets(bmain, ts, reset_mode);

    BKE_paint_toolslots_brush_validate(bmain, &ts->gp_vertexpaint->paint);

    /* Ensure Palette by default. */
    BKE_gpencil_palette_ensure(bmain, CTX_data_scene(C));
  }

  /* setup other modes */
  ED_gpencil_setup_modes(C, gpd, mode);
  /* set cache as dirty */
  DEG_id_tag_update(&gpd->id, ID_RECALC_TRANSFORM | ID_RECALC_GEOMETRY);

  WM_event_add_notifier(C, NC_GPENCIL | ND_DATA | ND_GPENCIL_EDITMODE, NULL);
  WM_event_add_notifier(C, NC_SCENE | ND_MODE, NULL);

  if (is_object) {
    WM_msg_publish_rna_prop(mbus, &ob->id, ob, Object, mode);
  }
  if (G.background == false) {
    WM_toolsystem_update_from_context_view3d(C);
  }

  return OPERATOR_FINISHED;
}

void GPENCIL_OT_vertexmode_toggle(wmOperatorType *ot)
{
  PropertyRNA *prop;

  /* identifiers */
  ot->name = "Strokes Vertex Mode Toggle";
  ot->idname = "GPENCIL_OT_vertexmode_toggle";
  ot->description = "Enter/Exit vertex paint mode for Grease Pencil strokes";

  /* callbacks */
  ot->exec = gpencil_vertexmode_toggle_exec;
  ot->poll = gpencil_vertexmode_toggle_poll;

  /* flags */
  ot->flag = OPTYPE_UNDO | OPTYPE_REGISTER;

  /* properties */
  prop = RNA_def_boolean(
      ot->srna, "back", 0, "Return to Previous Mode", "Return to previous mode");
  RNA_def_property_flag(prop, PROP_HIDDEN | PROP_SKIP_SAVE);
}

/** \} */

/* -------------------------------------------------------------------- */
/** \name Stroke Hide Selection Toggle Operator
 * \{ */

static int gpencil_hideselect_toggle_exec(bContext *C, wmOperator *UNUSED(op))
{
  View3D *v3d = CTX_wm_view3d(C);
  if (v3d == NULL) {
    return OPERATOR_CANCELLED;
  }

  /* Just toggle alpha... */
  if (v3d->vertex_opacity > 0.0f) {
    v3d->vertex_opacity = 0.0f;
  }
  else {
    v3d->vertex_opacity = 1.0f;
  }

  WM_event_add_notifier(C, NC_GPENCIL | ND_DATA, NULL);
  WM_event_add_notifier(C, NC_GPENCIL | ND_GPENCIL_EDITMODE, NULL);
  WM_event_add_notifier(C, NC_SCENE | ND_MODE, NULL);

  return OPERATOR_FINISHED;
}

void GPENCIL_OT_selection_opacity_toggle(wmOperatorType *ot)
{
  /* identifiers */
  ot->name = "Hide Selected";
  ot->idname = "GPENCIL_OT_selection_opacity_toggle";
  ot->description = "Hide/Unhide selected points for Grease Pencil strokes setting alpha factor";

  /* callbacks */
  ot->exec = gpencil_hideselect_toggle_exec;
  ot->poll = gpencil_stroke_edit_poll;

  /* flags */
  ot->flag = OPTYPE_UNDO | OPTYPE_REGISTER;
}

/** \} */

/* -------------------------------------------------------------------- */
/** \name Duplicate Selected Strokes Operator
 * \{ */

/* Make copies of selected point segments in a selected stroke */
static void gpencil_duplicate_points(bGPdata *gpd,
                                     const bGPDstroke *gps,
                                     ListBase *new_strokes,
                                     const char *layername)
{
  bGPDspoint *pt;
  int i;

  int start_idx = -1;

  /* Step through the original stroke's points:
   * - We accumulate selected points (from start_idx to current index)
   *   and then convert that to a new stroke
   */
  for (i = 0, pt = gps->points; i < gps->totpoints; i++, pt++) {
    /* searching for start, are waiting for end? */
    if (start_idx == -1) {
      /* is this the first selected point for a new island? */
      if (pt->flag & GP_SPOINT_SELECT) {
        start_idx = i;
      }
    }
    else {
      size_t len = 0;

      /* is this the end of current island yet?
       * 1) Point i-1 was the last one that was selected
       * 2) Point i is the last in the array
       */
      if ((pt->flag & GP_SPOINT_SELECT) == 0) {
        len = i - start_idx;
      }
      else if (i == gps->totpoints - 1) {
        len = i - start_idx + 1;
      }

      /* make copies of the relevant data */
      if (len) {
        bGPDstroke *gpsd;

        /* make a stupid copy first of the entire stroke (to get the flags too) */
        gpsd = BKE_gpencil_stroke_duplicate((bGPDstroke *)gps, false, true);

        /* saves original layer name */
        BLI_strncpy(gpsd->runtime.tmp_layerinfo, layername, sizeof(gpsd->runtime.tmp_layerinfo));

        /* now, make a new points array, and copy of the relevant parts */
        gpsd->points = MEM_mallocN(sizeof(bGPDspoint) * len, "gps stroke points copy");
        memcpy(gpsd->points, gps->points + start_idx, sizeof(bGPDspoint) * len);
        gpsd->totpoints = len;

        if (gps->dvert != NULL) {
          gpsd->dvert = MEM_mallocN(sizeof(MDeformVert) * len, "gps stroke weights copy");
          memcpy(gpsd->dvert, gps->dvert + start_idx, sizeof(MDeformVert) * len);

          /* Copy weights */
          int e = start_idx;
          for (int j = 0; j < gpsd->totpoints; j++) {
            MDeformVert *dvert_dst = &gps->dvert[e];
            MDeformVert *dvert_src = &gps->dvert[j];
            dvert_dst->dw = MEM_dupallocN(dvert_src->dw);
            e++;
          }
        }

        BKE_gpencil_stroke_geometry_update(gpd, gpsd);

        /* add to temp buffer */
        gpsd->next = gpsd->prev = NULL;

        BLI_addtail(new_strokes, gpsd);

        /* cleanup + reset for next */
        start_idx = -1;
      }
    }
  }
}

static int gpencil_duplicate_exec(bContext *C, wmOperator *op)
{
  bGPdata *gpd = ED_gpencil_data_get_active(C);
  const bool is_curve_edit = (bool)GPENCIL_CURVE_EDIT_SESSIONS_ON(gpd);

  if (gpd == NULL) {
    BKE_report(op->reports, RPT_ERROR, "No Grease Pencil data");
    return OPERATOR_CANCELLED;
  }

  if (GPENCIL_MULTIEDIT_SESSIONS_ON(gpd)) {
    BKE_report(op->reports, RPT_ERROR, "Operator not supported in multiframe edition");
    return OPERATOR_CANCELLED;
  }

  bool changed = false;
  if (is_curve_edit) {
    BKE_report(op->reports, RPT_ERROR, "Not implemented!");
  }
  else {
    /* for each visible (and editable) layer's selected strokes,
     * copy the strokes into a temporary buffer, then append
     * once all done
     */
    CTX_DATA_BEGIN (C, bGPDlayer *, gpl, editable_gpencil_layers) {
      ListBase new_strokes = {NULL, NULL};
      bGPDframe *gpf = gpl->actframe;
      bGPDstroke *gps;

      if (gpf == NULL) {
        continue;
      }

      /* make copies of selected strokes, and deselect these once we're done */
      for (gps = gpf->strokes.first; gps; gps = gps->next) {
        /* skip strokes that are invalid for current view */
        if (ED_gpencil_stroke_can_use(C, gps) == false) {
          continue;
        }

        if (gps->flag & GP_STROKE_SELECT) {
          if (gps->totpoints == 1) {
            /* Special Case: If there's just a single point in this stroke... */
            bGPDstroke *gpsd;

            /* make direct copies of the stroke and its points */
            gpsd = BKE_gpencil_stroke_duplicate(gps, true, true);

            BLI_strncpy(
                gpsd->runtime.tmp_layerinfo, gpl->info, sizeof(gpsd->runtime.tmp_layerinfo));

            /* Initialize triangle information. */
            BKE_gpencil_stroke_geometry_update(gpd, gpsd);

            /* add to temp buffer */
            gpsd->next = gpsd->prev = NULL;
            BLI_addtail(&new_strokes, gpsd);
          }
          else {
            /* delegate to a helper, as there's too much to fit in here (for copying subsets)... */
            gpencil_duplicate_points(gpd, gps, &new_strokes, gpl->info);
          }

          /* deselect original stroke, or else the originals get moved too
           * (when using the copy + move macro)
           */
          bGPDspoint *pt;
          int i;
          for (i = 0, pt = gps->points; i < gps->totpoints; i++, pt++) {
            pt->flag &= ~GP_SPOINT_SELECT;
          }
          gps->flag &= ~GP_STROKE_SELECT;

          changed = true;
        }
      }

      /* add all new strokes in temp buffer to the frame (preventing double-copies) */
      BLI_movelisttolist(&gpf->strokes, &new_strokes);
      BLI_assert(new_strokes.first == NULL);
    }
    CTX_DATA_END;
  }

  if (changed) {
    /* updates */
    DEG_id_tag_update(&gpd->id, ID_RECALC_TRANSFORM | ID_RECALC_GEOMETRY);
    WM_event_add_notifier(C, NC_GPENCIL | ND_DATA | NA_EDITED, NULL);
  }

  return OPERATOR_FINISHED;
}

void GPENCIL_OT_duplicate(wmOperatorType *ot)
{
  /* identifiers */
  ot->name = "Duplicate Strokes";
  ot->idname = "GPENCIL_OT_duplicate";
  ot->description = "Duplicate the selected Grease Pencil strokes";

  /* callbacks */
  ot->exec = gpencil_duplicate_exec;
  ot->poll = gpencil_stroke_edit_poll;

  /* flags */
  ot->flag = OPTYPE_REGISTER | OPTYPE_UNDO;
}

/** \} */

/* -------------------------------------------------------------------- */
/** \name Extrude Selected Strokes Operator
 * \{ */

/* helper to copy a point to temp area */
static void gpencil_copy_move_point(bGPDstroke *gps,
                                    bGPDspoint *temp_points,
                                    MDeformVert *temp_dverts,
                                    int from_idx,
                                    int to_idx,
                                    const bool copy)
{
  bGPDspoint *pt = &temp_points[from_idx];
  bGPDspoint *pt_final = &gps->points[to_idx];

  copy_v3_v3(&pt_final->x, &pt->x);
  pt_final->pressure = pt->pressure;
  pt_final->strength = pt->strength;
  pt_final->time = pt->time;
  pt_final->flag = pt->flag;
  pt_final->uv_fac = pt->uv_fac;
  pt_final->uv_rot = pt->uv_rot;
  copy_v4_v4(pt_final->vert_color, pt->vert_color);

  if (gps->dvert != NULL) {
    MDeformVert *dvert = &temp_dverts[from_idx];
    MDeformVert *dvert_final = &gps->dvert[to_idx];

    dvert_final->totweight = dvert->totweight;
    /* if copy, duplicate memory, otherwise move only the pointer */
    if (copy) {
      dvert_final->dw = MEM_dupallocN(dvert->dw);
    }
    else {
      dvert_final->dw = dvert->dw;
    }
  }
}

static void gpencil_add_move_points(bGPdata *gpd, bGPDframe *gpf, bGPDstroke *gps)
{
  bGPDspoint *temp_points = NULL;
  MDeformVert *temp_dverts = NULL;
  bGPDspoint *pt = NULL;
  const bGPDspoint *pt_start = &gps->points[0];
  const bGPDspoint *pt_last = &gps->points[gps->totpoints - 1];
  const bool do_first = (pt_start->flag & GP_SPOINT_SELECT);
  const bool do_last = ((pt_last->flag & GP_SPOINT_SELECT) && (pt_start != pt_last));
  const bool do_stroke = (do_first || do_last);

  /* review points in the middle of stroke to create new strokes */
  for (int i = 0; i < gps->totpoints; i++) {
    /* skip first and last point */
    if (ELEM(i, 0, gps->totpoints - 1)) {
      continue;
    }

    pt = &gps->points[i];
    if (pt->flag == GP_SPOINT_SELECT) {
      /* duplicate original stroke data */
      bGPDstroke *gps_new = BKE_gpencil_stroke_duplicate(gps, false, true);
      gps_new->prev = gps_new->next = NULL;

      /* add new points array */
      gps_new->totpoints = 1;
      gps_new->points = MEM_callocN(sizeof(bGPDspoint), __func__);
      gps_new->dvert = NULL;

      if (gps->dvert != NULL) {
        gps_new->dvert = MEM_callocN(sizeof(MDeformVert), __func__);
      }

      BLI_insertlinkafter(&gpf->strokes, gps, gps_new);

      /* copy selected point data to new stroke */
      gpencil_copy_move_point(gps_new, gps->points, gps->dvert, i, 0, true);

      /* Calc geometry data. */
      BKE_gpencil_stroke_geometry_update(gpd, gps);
      BKE_gpencil_stroke_geometry_update(gpd, gps_new);

      /* deselect orinal point */
      pt->flag &= ~GP_SPOINT_SELECT;
    }
  }

  /* review first and last point to reuse same stroke */
  int i2 = 0;
  int totnewpoints, oldtotpoints;
  /* if first or last, reuse stroke and resize */
  if ((do_first) || (do_last)) {
    totnewpoints = gps->totpoints;
    if (do_first) {
      totnewpoints++;
    }
    if (do_last) {
      totnewpoints++;
    }

    /* duplicate points in a temp area */
    temp_points = MEM_dupallocN(gps->points);
    oldtotpoints = gps->totpoints;
    if (gps->dvert != NULL) {
      temp_dverts = MEM_dupallocN(gps->dvert);
    }

    /* if first point, need move all one position */
    if (do_first) {
      i2 = 1;
    }

    /* resize the points arrays */
    gps->totpoints = totnewpoints;
    gps->points = MEM_recallocN(gps->points, sizeof(*gps->points) * gps->totpoints);
    if (gps->dvert != NULL) {
      gps->dvert = MEM_recallocN(gps->dvert, sizeof(*gps->dvert) * gps->totpoints);
    }

    /* move points to new position */
    for (int i = 0; i < oldtotpoints; i++) {
      gpencil_copy_move_point(gps, temp_points, temp_dverts, i, i2, false);
      i2++;
    }

    /* If first point, add new point at the beginning. */
    if (do_first) {
      gpencil_copy_move_point(gps, temp_points, temp_dverts, 0, 0, true);
      /* deselect old */
      pt = &gps->points[1];
      pt->flag &= ~GP_SPOINT_SELECT;
      /* select new */
      pt = &gps->points[0];
      pt->flag |= GP_SPOINT_SELECT;
    }

    /* if last point, add new point at the end */
    if (do_last) {
      gpencil_copy_move_point(
          gps, temp_points, temp_dverts, oldtotpoints - 1, gps->totpoints - 1, true);

      /* deselect old */
      pt = &gps->points[gps->totpoints - 2];
      pt->flag &= ~GP_SPOINT_SELECT;
      /* select new */
      pt = &gps->points[gps->totpoints - 1];
      pt->flag |= GP_SPOINT_SELECT;
    }

    /* Flip stroke if it was only one point to consider extrude point as last point. */
    if (gps->totpoints == 2) {
      BKE_gpencil_stroke_flip(gps);
    }

    /* Calc geometry data. */
    BKE_gpencil_stroke_geometry_update(gpd, gps);

    MEM_SAFE_FREE(temp_points);
    MEM_SAFE_FREE(temp_dverts);
  }

  /* if the stroke is not reused, deselect */
  if (!do_stroke) {
    gps->flag &= ~GP_STROKE_SELECT;
  }
}

static void gpencil_curve_extrude_points(bGPdata *gpd,
                                         bGPDframe *gpf,
                                         bGPDstroke *gps,
                                         bGPDcurve *gpc)
{
  const int old_num_points = gpc->tot_curve_points;
  const bool first_select = gpc->curve_points[0].flag & GP_CURVE_POINT_SELECT;
  bool last_select = gpc->curve_points[old_num_points - 1].flag & GP_CURVE_POINT_SELECT;

  /* iterate over middle points */
  for (int i = 1; i < gpc->tot_curve_points - 1; i++) {
    bGPDcurve_point *gpc_pt = &gpc->curve_points[i];

    /* Create new stroke if selected point */
    if (gpc_pt->flag & GP_CURVE_POINT_SELECT) {
      bGPDstroke *gps_new = BKE_gpencil_stroke_duplicate(gps, false, false);
      gps_new->points = NULL;
      gps_new->flag &= ~GP_STROKE_CYCLIC;
      gps_new->prev = gps_new->next = NULL;

      gps_new->editcurve = BKE_gpencil_stroke_editcurve_new(2);
      bGPDcurve *new_gpc = gps_new->editcurve;
      for (int j = 0; j < new_gpc->tot_curve_points; j++) {
        bGPDcurve_point *gpc_pt_new = &new_gpc->curve_points[j];
        memcpy(gpc_pt_new, gpc_pt, sizeof(bGPDcurve_point));
        gpc_pt_new->flag &= ~GP_CURVE_POINT_SELECT;
        BEZT_DESEL_ALL(&gpc_pt_new->bezt);
      }

      /* select last point */
      bGPDcurve_point *gpc_pt_last = &new_gpc->curve_points[1];
      gpc_pt_last->flag |= GP_CURVE_POINT_SELECT;
      BEZT_SEL_IDX(&gpc_pt_last->bezt, 1);
      gps_new->editcurve->flag |= GP_CURVE_SELECT;

      BLI_insertlinkafter(&gpf->strokes, gps, gps_new);

      gps_new->flag |= GP_STROKE_NEEDS_CURVE_UPDATE;
      BKE_gpencil_stroke_geometry_update(gpd, gps_new);

      gpc_pt->flag &= ~GP_CURVE_POINT_SELECT;
      BEZT_DESEL_ALL(&gpc_pt->bezt);
    }
  }

  /* Edgcase for single curve point. */
  if (gpc->tot_curve_points == 1) {
    last_select = false;
  }

  if (first_select || last_select) {
    int new_num_points = old_num_points;

    if (first_select) {
      new_num_points++;
    }
    if (last_select) {
      new_num_points++;
    }

    /* Grow the array */
    gpc->tot_curve_points = new_num_points;
    gpc->curve_points = MEM_recallocN(gpc->curve_points, sizeof(bGPDcurve_point) * new_num_points);

    if (first_select) {
      /* shift points by one */
      memmove(
          &gpc->curve_points[1], &gpc->curve_points[0], sizeof(bGPDcurve_point) * old_num_points);

      bGPDcurve_point *old_first = &gpc->curve_points[1];

      old_first->flag &= ~GP_CURVE_POINT_SELECT;
      BEZT_DESEL_ALL(&old_first->bezt);
    }

    if (last_select) {
      bGPDcurve_point *old_last = &gpc->curve_points[gpc->tot_curve_points - 2];
      bGPDcurve_point *new_last = &gpc->curve_points[gpc->tot_curve_points - 1];
      memcpy(new_last, old_last, sizeof(bGPDcurve_point));

      old_last->flag &= ~GP_CURVE_POINT_SELECT;
      BEZT_DESEL_ALL(&old_last->bezt);
    }

    gps->flag |= GP_STROKE_NEEDS_CURVE_UPDATE;
    BKE_gpencil_stroke_geometry_update(gpd, gps);
  }
}

static int gpencil_extrude_exec(bContext *C, wmOperator *op)
{
  Object *obact = CTX_data_active_object(C);
  bGPdata *gpd = (bGPdata *)obact->data;
  const bool is_curve_edit = (bool)GPENCIL_CURVE_EDIT_SESSIONS_ON(gpd);
  const bool is_multiedit = (bool)GPENCIL_MULTIEDIT_SESSIONS_ON(gpd);
  bGPDstroke *gps = NULL;

  if (gpd == NULL) {
    BKE_report(op->reports, RPT_ERROR, "No Grease Pencil data");
    return OPERATOR_CANCELLED;
  }

  bool changed = false;
  CTX_DATA_BEGIN (C, bGPDlayer *, gpl, editable_gpencil_layers) {
    bGPDframe *init_gpf = (is_multiedit) ? gpl->frames.first : gpl->actframe;

    for (bGPDframe *gpf = init_gpf; gpf; gpf = gpf->next) {
      if ((gpf == gpl->actframe) || ((gpf->flag & GP_FRAME_SELECT) && (is_multiedit))) {
        if (gpf == NULL) {
          continue;
        }

        for (gps = gpf->strokes.first; gps; gps = gps->next) {
          /* skip strokes that are invalid for current view */
          if (ED_gpencil_stroke_can_use(C, gps) == false) {
            continue;
          }

          if (is_curve_edit) {
            if (gps->editcurve == NULL) {
              continue;
            }
            bGPDcurve *gpc = gps->editcurve;
            if (gpc->flag & GP_CURVE_SELECT) {
              gpencil_curve_extrude_points(gpd, gpf, gps, gpc);
            }
          }
          else {
            if (gps->flag & GP_STROKE_SELECT) {
              gpencil_add_move_points(gpd, gpf, gps);
            }
          }

          changed = true;
        }
        /* if not multiedit, exit loop*/
        if (!is_multiedit) {
          break;
        }
      }
    }
  }
  CTX_DATA_END;

  if (changed) {
    /* updates */
    DEG_id_tag_update(&gpd->id,
                      ID_RECALC_TRANSFORM | ID_RECALC_GEOMETRY | ID_RECALC_COPY_ON_WRITE);
    DEG_id_tag_update(&obact->id, ID_RECALC_COPY_ON_WRITE);
    WM_event_add_notifier(C, NC_GPENCIL | ND_DATA | NA_EDITED, NULL);
  }

  return OPERATOR_FINISHED;
}

void GPENCIL_OT_extrude(wmOperatorType *ot)
{
  /* identifiers */
  ot->name = "Extrude Stroke Points";
  ot->idname = "GPENCIL_OT_extrude";
  ot->description = "Extrude the selected Grease Pencil points";

  /* callbacks */
  ot->exec = gpencil_extrude_exec;
  ot->poll = gpencil_stroke_edit_poll;

  /* flags */
  ot->flag = OPTYPE_REGISTER | OPTYPE_UNDO;
}

/** \} */

/* -------------------------------------------------------------------- */
/** \name Copy/Paste Strokes Utilities
 *
 * Grease Pencil stroke data copy/paste buffer:
 * - The copy operation collects all segments of selected strokes,
 *   dumping "ready to be copied" copies of the strokes into the buffer.
 * - The paste operation makes a copy of those elements, and adds them
 *   to the active layer. This effectively flattens down the strokes
 *   from several different layers into a single layer.
 * \{ */

/* list of bGPDstroke instances */
/* NOTE: is exposed within the editors/gpencil module so that other tools can use it too */
ListBase gpencil_strokes_copypastebuf = {NULL, NULL};

/* Hash for hanging on to all the colors used by strokes in the buffer
 *
 * This is needed to prevent dangling and unsafe pointers when pasting across data-blocks,
 * or after a color used by a stroke in the buffer gets deleted (via user action or undo).
 */
static GHash *gpencil_strokes_copypastebuf_colors = NULL;

static GHash *gpencil_strokes_copypastebuf_colors_material_to_name_create(Main *bmain)
{
  GHash *ma_to_name = BLI_ghash_ptr_new(__func__);

  for (Material *ma = bmain->materials.first; ma != NULL; ma = ma->id.next) {
    char *name = BKE_id_to_unique_string_key(&ma->id);
    BLI_ghash_insert(ma_to_name, ma, name);
  }

  return ma_to_name;
}

static void gpencil_strokes_copypastebuf_colors_material_to_name_free(GHash *ma_to_name)
{
  BLI_ghash_free(ma_to_name, NULL, MEM_freeN);
}

static GHash *gpencil_strokes_copypastebuf_colors_name_to_material_create(Main *bmain)
{
  GHash *name_to_ma = BLI_ghash_str_new(__func__);

  for (Material *ma = bmain->materials.first; ma != NULL; ma = ma->id.next) {
    char *name = BKE_id_to_unique_string_key(&ma->id);
    BLI_ghash_insert(name_to_ma, name, ma);
  }

  return name_to_ma;
}

static void gpencil_strokes_copypastebuf_colors_name_to_material_free(GHash *name_to_ma)
{
  BLI_ghash_free(name_to_ma, MEM_freeN, NULL);
}

/* Free copy/paste buffer data */
void ED_gpencil_strokes_copybuf_free(void)
{
  bGPDstroke *gps, *gpsn;

  /* Free the colors buffer
   * NOTE: This is done before the strokes so that the ptrs are still safe
   */
  if (gpencil_strokes_copypastebuf_colors) {
    BLI_ghash_free(gpencil_strokes_copypastebuf_colors, NULL, MEM_freeN);
    gpencil_strokes_copypastebuf_colors = NULL;
  }

  /* Free the stroke buffer */
  for (gps = gpencil_strokes_copypastebuf.first; gps; gps = gpsn) {
    gpsn = gps->next;

    if (gps->points) {
      MEM_freeN(gps->points);
    }
    if (gps->dvert) {
      BKE_gpencil_free_stroke_weights(gps);
      MEM_freeN(gps->dvert);
    }

    MEM_SAFE_FREE(gps->triangles);

    BLI_freelinkN(&gpencil_strokes_copypastebuf, gps);
  }

  gpencil_strokes_copypastebuf.first = gpencil_strokes_copypastebuf.last = NULL;
}

/**
 * Ensure that destination datablock has all the colors the pasted strokes need.
 * Helper function for copy-pasting strokes
 */
GHash *gpencil_copybuf_validate_colormap(bContext *C)
{
  Main *bmain = CTX_data_main(C);
  Object *ob = CTX_data_active_object(C);
  GHash *new_colors = BLI_ghash_int_new("GPencil Paste Dst Colors");
  GHashIterator gh_iter;

  /* For each color, check if exist and add if not */
  GHash *name_to_ma = gpencil_strokes_copypastebuf_colors_name_to_material_create(bmain);

  GHASH_ITER (gh_iter, gpencil_strokes_copypastebuf_colors) {
    int *key = BLI_ghashIterator_getKey(&gh_iter);
    char *ma_name = BLI_ghashIterator_getValue(&gh_iter);
    Material *ma = BLI_ghash_lookup(name_to_ma, ma_name);

    BKE_gpencil_object_material_ensure(bmain, ob, ma);

    /* Store this mapping (for use later when pasting) */
    if (!BLI_ghash_haskey(new_colors, POINTER_FROM_INT(*key))) {
      BLI_ghash_insert(new_colors, POINTER_FROM_INT(*key), ma);
    }
  }

  gpencil_strokes_copypastebuf_colors_name_to_material_free(name_to_ma);

  return new_colors;
}

/** \} */

/* -------------------------------------------------------------------- */
/** \name Copy Selected Strokes Operator
 * \{ */

static int gpencil_strokes_copy_exec(bContext *C, wmOperator *op)
{
  Main *bmain = CTX_data_main(C);
  Object *ob = CTX_data_active_object(C);
  bGPdata *gpd = ED_gpencil_data_get_active(C);
  const bool is_curve_edit = (bool)GPENCIL_CURVE_EDIT_SESSIONS_ON(gpd);

  if (gpd == NULL) {
    BKE_report(op->reports, RPT_ERROR, "No Grease Pencil data");
    return OPERATOR_CANCELLED;
  }

  if (GPENCIL_MULTIEDIT_SESSIONS_ON(gpd)) {
    BKE_report(op->reports, RPT_ERROR, "Operator not supported in multiframe edition");
    return OPERATOR_CANCELLED;
  }

  /* clear the buffer first */
  ED_gpencil_strokes_copybuf_free();

  if (is_curve_edit) {
    BKE_report(op->reports, RPT_ERROR, "Not implemented!");
  }
  else {
    /* for each visible (and editable) layer's selected strokes,
     * copy the strokes into a temporary buffer, then append
     * once all done
     */
    CTX_DATA_BEGIN (C, bGPDlayer *, gpl, editable_gpencil_layers) {
      bGPDframe *gpf = gpl->actframe;
      bGPDstroke *gps;

      if (gpf == NULL) {
        continue;
      }

      /* make copies of selected strokes, and deselect these once we're done */
      for (gps = gpf->strokes.first; gps; gps = gps->next) {
        /* skip strokes that are invalid for current view */
        if (ED_gpencil_stroke_can_use(C, gps) == false) {
          continue;
        }

        if (gps->flag & GP_STROKE_SELECT) {
          if (gps->totpoints == 1) {
            /* Special Case: If there's just a single point in this stroke... */
            bGPDstroke *gpsd;

            /* make direct copies of the stroke and its points */
            gpsd = BKE_gpencil_stroke_duplicate(gps, false, true);

            /* saves original layer name */
            BLI_strncpy(
                gpsd->runtime.tmp_layerinfo, gpl->info, sizeof(gpsd->runtime.tmp_layerinfo));
            gpsd->points = MEM_dupallocN(gps->points);
            if (gps->dvert != NULL) {
              gpsd->dvert = MEM_dupallocN(gps->dvert);
              BKE_gpencil_stroke_weights_duplicate(gps, gpsd);
            }

            /* Calc geometry data. */
            BKE_gpencil_stroke_geometry_update(gpd, gpsd);

            /* add to temp buffer */
            gpsd->next = gpsd->prev = NULL;
            BLI_addtail(&gpencil_strokes_copypastebuf, gpsd);
          }
          else {
            /* delegate to a helper, as there's too much to fit in here (for copying subsets)... */
            gpencil_duplicate_points(gpd, gps, &gpencil_strokes_copypastebuf, gpl->info);
          }
        }
      }
    }
    CTX_DATA_END;
  }

  /* Build up hash of material colors used in these strokes */
  if (gpencil_strokes_copypastebuf.first) {
    gpencil_strokes_copypastebuf_colors = BLI_ghash_int_new("GPencil CopyBuf Colors");
    GHash *ma_to_name = gpencil_strokes_copypastebuf_colors_material_to_name_create(bmain);
    LISTBASE_FOREACH (bGPDstroke *, gps, &gpencil_strokes_copypastebuf) {
      if (ED_gpencil_stroke_can_use(C, gps)) {
        Material *ma = BKE_object_material_get(ob, gps->mat_nr + 1);
        /* Avoid default material. */
        if (ma == NULL) {
          continue;
        }

        char **ma_name_val;
        if (!BLI_ghash_ensure_p(
                gpencil_strokes_copypastebuf_colors, &gps->mat_nr, (void ***)&ma_name_val)) {
          char *ma_name = BLI_ghash_lookup(ma_to_name, ma);
          *ma_name_val = MEM_dupallocN(ma_name);
        }
      }
    }
    gpencil_strokes_copypastebuf_colors_material_to_name_free(ma_to_name);
  }

  /* updates (to ensure operator buttons are refreshed, when used via hotkeys) */
  WM_event_add_notifier(C, NC_GPENCIL | ND_DATA, NULL); /* XXX? */

  /* done */
  return OPERATOR_FINISHED;
}

void GPENCIL_OT_copy(wmOperatorType *ot)
{
  /* identifiers */
  ot->name = "Copy Strokes";
  ot->idname = "GPENCIL_OT_copy";
  ot->description = "Copy selected Grease Pencil points and strokes";

  /* callbacks */
  ot->exec = gpencil_strokes_copy_exec;
  ot->poll = gpencil_stroke_edit_poll;

  /* flags */
  // ot->flag = OPTYPE_REGISTER;
}

/** \} */

/* -------------------------------------------------------------------- */
/** \name Paste Selected Strokes Operator
 * \{ */

static bool gpencil_strokes_paste_poll(bContext *C)
{
  ScrArea *area = CTX_wm_area(C);
  if (!((area != NULL) && (area->spacetype == SPACE_VIEW3D))) {
    return false;
  }
  /* 1) Must have GP datablock to paste to
   *    - We don't need to have an active layer though, as that can easily get added
   *    - If the active layer is locked, we can't paste there,
   *      but that should prompt a warning instead.
   * 2) Copy buffer must at least have something (though it may be the wrong sort...).
   */
  return (ED_gpencil_data_get_active(C) != NULL) &&
         (!BLI_listbase_is_empty(&gpencil_strokes_copypastebuf));
}

typedef enum eGP_PasteMode {
  GP_COPY_BY_LAYER = -1,
  GP_COPY_TO_ACTIVE = 1,
} eGP_PasteMode;

static int gpencil_strokes_paste_exec(bContext *C, wmOperator *op)
{
  Object *ob = CTX_data_active_object(C);
  bGPdata *gpd = (bGPdata *)ob->data;
  const bool is_curve_edit = (bool)GPENCIL_CURVE_EDIT_SESSIONS_ON(gpd);
  bGPDlayer *gpl = BKE_gpencil_layer_active_get(gpd); /* only use active for copy merge */
  Scene *scene = CTX_data_scene(C);
  bGPDframe *gpf;

  eGP_PasteMode type = RNA_enum_get(op->ptr, "type");
  const bool on_back = RNA_boolean_get(op->ptr, "paste_back");
  GHash *new_colors;

  /* Check for various error conditions. */
  if (GPENCIL_MULTIEDIT_SESSIONS_ON(gpd)) {
    BKE_report(op->reports, RPT_ERROR, "Operator not supported in multiframe edition");
    return OPERATOR_CANCELLED;
  }

  if (BLI_listbase_is_empty(&gpencil_strokes_copypastebuf)) {
    BKE_report(op->reports,
               RPT_ERROR,
               "No strokes to paste, select and copy some points before trying again");
    return OPERATOR_CANCELLED;
  }

  if (gpl == NULL) {
    /* no active layer - let's just create one */
    gpl = BKE_gpencil_layer_addnew(gpd, DATA_("GP_Layer"), true);
  }
  else if ((BKE_gpencil_layer_is_editable(gpl) == false) && (type == GP_COPY_TO_ACTIVE)) {
    BKE_report(
        op->reports, RPT_ERROR, "Can not paste strokes when active layer is hidden or locked");
    return OPERATOR_CANCELLED;
  }
  else {
    /* Check that some of the strokes in the buffer can be used */
    bGPDstroke *gps;
    bool ok = false;

    for (gps = gpencil_strokes_copypastebuf.first; gps; gps = gps->next) {
      if (ED_gpencil_stroke_can_use(C, gps)) {
        ok = true;
        break;
      }
    }

    if (ok == false) {
      return OPERATOR_CANCELLED;
    }
  }

  /* Deselect all strokes first */
  CTX_DATA_BEGIN (C, bGPDstroke *, gps, editable_gpencil_strokes) {
    bGPDspoint *pt;
    int i;

    for (i = 0, pt = gps->points; i < gps->totpoints; i++, pt++) {
      pt->flag &= ~GP_SPOINT_SELECT;
    }

    gps->flag &= ~GP_STROKE_SELECT;
  }
  CTX_DATA_END;

  /* Ensure that all the necessary colors exist */
  new_colors = gpencil_copybuf_validate_colormap(C);

  if (is_curve_edit) {
    BKE_report(op->reports, RPT_ERROR, "Not implemented!");
  }
  else {
    /* Copy over the strokes from the buffer (and adjust the colors) */
    bGPDstroke *gps_init = (!on_back) ? gpencil_strokes_copypastebuf.first :
                                        gpencil_strokes_copypastebuf.last;
    for (bGPDstroke *gps = gps_init; gps; gps = (!on_back) ? gps->next : gps->prev) {
      if (ED_gpencil_stroke_can_use(C, gps)) {
        /* Need to verify if layer exists */
        if (type != GP_COPY_TO_ACTIVE) {
          gpl = BLI_findstring(
              &gpd->layers, gps->runtime.tmp_layerinfo, offsetof(bGPDlayer, info));
          if (gpl == NULL) {
            /* no layer - use active (only if layer deleted before paste) */
            gpl = BKE_gpencil_layer_active_get(gpd);
          }
        }

        /* Ensure we have a frame to draw into
         * NOTE: Since this is an op which creates strokes,
         *       we are obliged to add a new frame if one
         *       doesn't exist already
         */
        gpf = BKE_gpencil_layer_frame_get(gpl, CFRA, GP_GETFRAME_ADD_NEW);
        if (gpf) {
          /* Create new stroke */
          bGPDstroke *new_stroke = BKE_gpencil_stroke_duplicate(gps, true, true);
          new_stroke->runtime.tmp_layerinfo[0] = '\0';
          new_stroke->next = new_stroke->prev = NULL;

          /* Calc geometry data. */
          BKE_gpencil_stroke_geometry_update(gpd, new_stroke);

          if (on_back) {
            BLI_addhead(&gpf->strokes, new_stroke);
          }
          else {
            BLI_addtail(&gpf->strokes, new_stroke);
          }

          /* Remap material */
          Material *ma = BLI_ghash_lookup(new_colors, POINTER_FROM_INT(new_stroke->mat_nr));
          new_stroke->mat_nr = BKE_gpencil_object_material_index_get(ob, ma);
          CLAMP_MIN(new_stroke->mat_nr, 0);
        }
      }
    }
  }

  /* free temp data */
  BLI_ghash_free(new_colors, NULL, NULL);

  /* updates */
  DEG_id_tag_update(&gpd->id, ID_RECALC_TRANSFORM | ID_RECALC_GEOMETRY);
  WM_event_add_notifier(C, NC_GPENCIL | ND_DATA | NA_EDITED, NULL);

  return OPERATOR_FINISHED;
}

void GPENCIL_OT_paste(wmOperatorType *ot)
{
  PropertyRNA *prop;

  static const EnumPropertyItem copy_type[] = {
      {GP_COPY_TO_ACTIVE, "ACTIVE", 0, "Paste to Active", ""},
      {GP_COPY_BY_LAYER, "LAYER", 0, "Paste by Layer", ""},
      {0, NULL, 0, NULL, NULL},
  };

  /* identifiers */
  ot->name = "Paste Strokes";
  ot->idname = "GPENCIL_OT_paste";
  ot->description = "Paste previously copied strokes to active layer or to original layer";

  /* callbacks */
  ot->exec = gpencil_strokes_paste_exec;
  ot->poll = gpencil_strokes_paste_poll;

  /* flags */
  ot->flag = OPTYPE_REGISTER | OPTYPE_UNDO;

  /* properties */
  ot->prop = RNA_def_enum(ot->srna, "type", copy_type, GP_COPY_TO_ACTIVE, "Type", "");

  prop = RNA_def_boolean(
      ot->srna, "paste_back", 0, "Paste on Back", "Add pasted strokes behind all strokes");
  RNA_def_property_flag(prop, PROP_SKIP_SAVE);
}

/** \} */

/* -------------------------------------------------------------------- */
/** \name Move To Layer Operator
 * \{ */

static int gpencil_move_to_layer_exec(bContext *C, wmOperator *op)
{
  Object *ob = CTX_data_active_object(C);
  bGPdata *gpd = (bGPdata *)ob->data;
  Scene *scene = CTX_data_scene(C);
  bGPDlayer *target_layer = NULL;
  ListBase strokes = {NULL, NULL};
  int layer_num = RNA_int_get(op->ptr, "layer");
  const bool use_autolock = (bool)(gpd->flag & GP_DATA_AUTOLOCK_LAYERS);

  if (GPENCIL_MULTIEDIT_SESSIONS_ON(gpd)) {
    BKE_report(op->reports, RPT_ERROR, "Operator not supported in multiframe edition");
    return OPERATOR_CANCELLED;
  }

  /* if autolock enabled, disabled now */
  if (use_autolock) {
    gpd->flag &= ~GP_DATA_AUTOLOCK_LAYERS;
  }

  /* Try to get layer */
  if (layer_num > -1) {
    target_layer = BLI_findlink(&gpd->layers, layer_num);
  }
  else {
    /* Create a new layer. */
    target_layer = BKE_gpencil_layer_addnew(gpd, "GP_Layer", true);
  }

  if (target_layer == NULL) {
    /* back autolock status */
    if (use_autolock) {
      gpd->flag |= GP_DATA_AUTOLOCK_LAYERS;
    }
    BKE_reportf(op->reports, RPT_ERROR, "There is no layer number %d", layer_num);
    return OPERATOR_CANCELLED;
  }

  /* Extract all strokes to move to this layer
   * NOTE: We need to do this in a two-pass system to avoid conflicts with strokes
   *       getting repeatedly moved
   */
  CTX_DATA_BEGIN (C, bGPDlayer *, gpl, editable_gpencil_layers) {
    bGPDframe *gpf = gpl->actframe;

    /* skip if no frame with strokes, or if this is the layer we're moving strokes to */
    if ((gpl == target_layer) || (gpf == NULL)) {
      continue;
    }

    /* make copies of selected strokes, and deselect these once we're done */
    LISTBASE_FOREACH_MUTABLE (bGPDstroke *, gps, &gpf->strokes) {

      /* skip strokes that are invalid for current view */
      if (ED_gpencil_stroke_can_use(C, gps) == false) {
        continue;
      }

      /* Check if the color is editable. */
      if (ED_gpencil_stroke_color_use(ob, gpl, gps) == false) {
        continue;
      }

      /* TODO: Don't just move entire strokes - instead, only copy the selected portions... */
      if (gps->flag & GP_STROKE_SELECT) {
        BLI_remlink(&gpf->strokes, gps);
        BLI_addtail(&strokes, gps);
      }
    }

    /* if new layer and autolock, lock old layer */
    if ((layer_num == -1) && (use_autolock)) {
      gpl->flag |= GP_LAYER_LOCKED;
    }
  }
  CTX_DATA_END;

  /* Paste them all in one go */
  if (strokes.first) {
    bGPDframe *gpf = BKE_gpencil_layer_frame_get(target_layer, CFRA, GP_GETFRAME_ADD_NEW);

    BLI_movelisttolist(&gpf->strokes, &strokes);
    BLI_assert((strokes.first == strokes.last) && (strokes.first == NULL));
  }

  /* back autolock status */
  if (use_autolock) {
    gpd->flag |= GP_DATA_AUTOLOCK_LAYERS;
  }

  /* updates */
  DEG_id_tag_update(&gpd->id, ID_RECALC_TRANSFORM | ID_RECALC_GEOMETRY);
  WM_event_add_notifier(C, NC_GPENCIL | ND_DATA | NA_EDITED, NULL);

  return OPERATOR_FINISHED;
}

void GPENCIL_OT_move_to_layer(wmOperatorType *ot)
{
  /* identifiers */
  ot->name = "Move Strokes to Layer";
  ot->idname = "GPENCIL_OT_move_to_layer";
  ot->description =
      "Move selected strokes to another layer"; /* XXX: allow moving individual points too? */

  /* callbacks */
  ot->exec = gpencil_move_to_layer_exec;
  ot->poll = gpencil_stroke_edit_poll; /* XXX? */

  /* flags */
  ot->flag = OPTYPE_REGISTER | OPTYPE_UNDO;

  /* GPencil layer to use. */
  ot->prop = RNA_def_int(
      ot->srna, "layer", 0, -1, INT_MAX, "Grease Pencil Layer", "", -1, INT_MAX);
  RNA_def_property_flag(ot->prop, PROP_HIDDEN | PROP_SKIP_SAVE);
}

/** \} */

/* -------------------------------------------------------------------- */
/** \name Add Blank Frame Operator
 * \{ */

static int gpencil_blank_frame_add_exec(bContext *C, wmOperator *op)
{
  bGPdata *gpd = ED_gpencil_data_get_active(C);
  Scene *scene = CTX_data_scene(C);
  int cfra = CFRA;

  bGPDlayer *active_gpl = BKE_gpencil_layer_active_get(gpd);

  const bool all_layers = RNA_boolean_get(op->ptr, "all_layers");

  /* Initialize data-block and an active layer if nothing exists yet. */
  if (ELEM(NULL, gpd, active_gpl)) {
    /* Let's just be lazy, and call the "Add New Layer" operator,
     * which sets everything up as required. */
    WM_operator_name_call(C, "GPENCIL_OT_layer_add", WM_OP_EXEC_DEFAULT, NULL);
  }

  /* Go through each layer, adding a frame after the active one
   * and/or shunting all the others out of the way
   */
  CTX_DATA_BEGIN (C, bGPDlayer *, gpl, editable_gpencil_layers) {
    if ((all_layers == false) && (gpl != active_gpl)) {
      continue;
    }

    /* 1) Check for an existing frame on the current frame */
    bGPDframe *gpf = BKE_gpencil_layer_frame_find(gpl, cfra);
    if (gpf) {
      /* Shunt all frames after (and including) the existing one later by 1-frame */
      for (; gpf; gpf = gpf->next) {
        gpf->framenum += 1;
      }
    }

    /* 2) Now add a new frame, with nothing in it */
    gpl->actframe = BKE_gpencil_layer_frame_get(gpl, cfra, GP_GETFRAME_ADD_NEW);
  }
  CTX_DATA_END;

  /* notifiers */
  DEG_id_tag_update(&gpd->id, ID_RECALC_TRANSFORM | ID_RECALC_GEOMETRY);
  WM_event_add_notifier(C, NC_GPENCIL | ND_DATA | NA_EDITED, NULL);

  return OPERATOR_FINISHED;
}

void GPENCIL_OT_blank_frame_add(wmOperatorType *ot)
{
  PropertyRNA *prop;

  /* identifiers */
  ot->name = "Insert Blank Frame";
  ot->idname = "GPENCIL_OT_blank_frame_add";
  ot->description =
      "Insert a blank frame on the current frame "
      "(all subsequently existing frames, if any, are shifted right by one frame)";

  /* callbacks */
  ot->exec = gpencil_blank_frame_add_exec;
  ot->poll = gpencil_add_poll;

  ot->flag = OPTYPE_REGISTER | OPTYPE_UNDO;

  /* properties */
  prop = RNA_def_boolean(ot->srna,
                         "all_layers",
                         false,
                         "All Layers",
                         "Create blank frame in all layers, not only active");
  RNA_def_property_flag(prop, PROP_SKIP_SAVE);
}

/** \} */

/* -------------------------------------------------------------------- */
/** \name Delete Active Frame Operator
 * \{ */

static bool gpencil_actframe_delete_poll(bContext *C)
{
  bGPdata *gpd = ED_gpencil_data_get_active(C);
  bGPDlayer *gpl = BKE_gpencil_layer_active_get(gpd);

  /* only if there's an active layer with an active frame */
  return (gpl && gpl->actframe);
}

static bool annotation_actframe_delete_poll(bContext *C)
{
  bGPdata *gpd = ED_annotation_data_get_active(C);
  bGPDlayer *gpl = BKE_gpencil_layer_active_get(gpd);

  /* only if there's an active layer with an active frame */
  return (gpl && gpl->actframe);
}

/* delete active frame - wrapper around API calls */
static int gpencil_actframe_delete_exec(bContext *C, wmOperator *op)
{
  const bool is_annotation = STREQ(op->idname, "GPENCIL_OT_annotation_active_frame_delete");

  bGPdata *gpd = (!is_annotation) ? ED_gpencil_data_get_active(C) :
                                    ED_annotation_data_get_active(C);

  bGPDlayer *gpl = BKE_gpencil_layer_active_get(gpd);

  Scene *scene = CTX_data_scene(C);

  bGPDframe *gpf = BKE_gpencil_layer_frame_get(gpl, CFRA, GP_GETFRAME_USE_PREV);

  /* if there's no existing Grease-Pencil data there, add some */
  if (gpd == NULL) {
    BKE_report(op->reports, RPT_ERROR, "No grease pencil data");
    return OPERATOR_CANCELLED;
  }
  if (ELEM(NULL, gpl, gpf)) {
    BKE_report(op->reports, RPT_ERROR, "No active frame to delete");
    return OPERATOR_CANCELLED;
  }

  /* delete it... */
  BKE_gpencil_layer_frame_delete(gpl, gpf);

  /* notifiers */
  DEG_id_tag_update(&gpd->id, ID_RECALC_TRANSFORM | ID_RECALC_GEOMETRY);
  WM_event_add_notifier(C, NC_GPENCIL | ND_DATA | NA_EDITED, NULL);

  return OPERATOR_FINISHED;
}

void GPENCIL_OT_active_frame_delete(wmOperatorType *ot)
{
  /* identifiers */
  ot->name = "Delete Active Frame";
  ot->idname = "GPENCIL_OT_active_frame_delete";
  ot->description = "Delete the active frame for the active Grease Pencil Layer";

  ot->flag = OPTYPE_REGISTER | OPTYPE_UNDO;

  /* callbacks */
  ot->exec = gpencil_actframe_delete_exec;
  ot->poll = gpencil_actframe_delete_poll;
}

void GPENCIL_OT_annotation_active_frame_delete(wmOperatorType *ot)
{
  /* identifiers */
  ot->name = "Delete Active Frame";
  ot->idname = "GPENCIL_OT_annotation_active_frame_delete";
  ot->description = "Delete the active frame for the active Annotation Layer";

  ot->flag = OPTYPE_REGISTER | OPTYPE_UNDO;

  /* callbacks */
  ot->exec = gpencil_actframe_delete_exec;
  ot->poll = annotation_actframe_delete_poll;
}

/** \} */

/* -------------------------------------------------------------------- */
/** \name Delete All Active Frames
 * \{ */

static bool gpencil_actframe_delete_all_poll(bContext *C)
{
  bGPdata *gpd = ED_gpencil_data_get_active(C);

  /* 1) There must be grease pencil data
   * 2) Hopefully some of the layers have stuff we can use
   */
  return (gpd && gpd->layers.first);
}

static int gpencil_actframe_delete_all_exec(bContext *C, wmOperator *op)
{
  bGPdata *gpd = ED_gpencil_data_get_active(C);
  Scene *scene = CTX_data_scene(C);

  bool success = false;

  CTX_DATA_BEGIN (C, bGPDlayer *, gpl, editable_gpencil_layers) {
    /* try to get the "active" frame - but only if it actually occurs on this frame */
    bGPDframe *gpf = BKE_gpencil_layer_frame_get(gpl, CFRA, GP_GETFRAME_USE_PREV);

    if (gpf == NULL) {
      continue;
    }

    /* delete it... */
    BKE_gpencil_layer_frame_delete(gpl, gpf);

    /* we successfully modified something */
    success = true;
  }
  CTX_DATA_END;

  /* updates */
  if (success) {
    DEG_id_tag_update(&gpd->id, ID_RECALC_TRANSFORM | ID_RECALC_GEOMETRY);
    WM_event_add_notifier(C, NC_GPENCIL | ND_DATA | NA_EDITED, NULL);
    return OPERATOR_FINISHED;
  }
  BKE_report(op->reports, RPT_ERROR, "No active frame(s) to delete");
  return OPERATOR_CANCELLED;
}

void GPENCIL_OT_active_frames_delete_all(wmOperatorType *ot)
{
  /* identifiers */
  ot->name = "Delete All Active Frames";
  ot->idname = "GPENCIL_OT_active_frames_delete_all";
  ot->description = "Delete the active frame(s) of all editable Grease Pencil layers";

  ot->flag = OPTYPE_REGISTER | OPTYPE_UNDO;

  /* callbacks */
  ot->exec = gpencil_actframe_delete_all_exec;
  ot->poll = gpencil_actframe_delete_all_poll;
}

/** \} */

/* -------------------------------------------------------------------- */
/** \name Delete/Dissolve Utilities
 * \{ */

typedef enum eGP_DeleteMode {
  /* delete selected stroke points */
  GP_DELETEOP_POINTS = 0,
  /* delete selected strokes */
  GP_DELETEOP_STROKES = 1,
  /* delete active frame */
  GP_DELETEOP_FRAME = 2,
} eGP_DeleteMode;

typedef enum eGP_DissolveMode {
  /* dissolve all selected points */
  GP_DISSOLVE_POINTS = 0,
  /* dissolve between selected points */
  GP_DISSOLVE_BETWEEN = 1,
  /* dissolve unselected points */
  GP_DISSOLVE_UNSELECT = 2,
} eGP_DissolveMode;

/* Delete selected strokes */
static int gpencil_delete_selected_strokes(bContext *C)
{
  bGPdata *gpd = ED_gpencil_data_get_active(C);
  const bool is_multiedit = (bool)GPENCIL_MULTIEDIT_SESSIONS_ON(gpd);

  bool changed = false;
  CTX_DATA_BEGIN (C, bGPDlayer *, gpl, editable_gpencil_layers) {
    bGPDframe *init_gpf = (is_multiedit) ? gpl->frames.first : gpl->actframe;

    for (bGPDframe *gpf = init_gpf; gpf; gpf = gpf->next) {
      if ((gpf == gpl->actframe) || ((gpf->flag & GP_FRAME_SELECT) && (is_multiedit))) {

        if (gpf == NULL) {
          continue;
        }

        /* simply delete strokes which are selected */
        LISTBASE_FOREACH_MUTABLE (bGPDstroke *, gps, &gpf->strokes) {

          /* skip strokes that are invalid for current view */
          if (ED_gpencil_stroke_can_use(C, gps) == false) {
            continue;
          }

          /* free stroke if selected */
          if (gps->flag & GP_STROKE_SELECT) {
            BLI_remlink(&gpf->strokes, gps);
            /* free stroke memory arrays, then stroke itself */
            BKE_gpencil_free_stroke(gps);

            changed = true;
          }
        }
      }
    }
  }
  CTX_DATA_END;

  if (changed) {
    DEG_id_tag_update(&gpd->id, ID_RECALC_TRANSFORM | ID_RECALC_GEOMETRY);
    WM_event_add_notifier(C, NC_GPENCIL | ND_DATA | NA_EDITED, NULL);
    return OPERATOR_FINISHED;
  }
  return OPERATOR_CANCELLED;
}

/* ----------------------------------- */

static bool gpencil_dissolve_selected_curve_points(bContext *C,
                                                   bGPdata *gpd,
                                                   eGP_DissolveMode mode)
{
  bool changed = false;
  GP_EDITABLE_CURVES_BEGIN(gps_iter, C, gpl, gps, gpc)
  {
    if (gpc->flag & GP_CURVE_SELECT) {
      int first = 0, last = 0;
      int num_points_remaining = gpc->tot_curve_points;

      switch (mode) {
        case GP_DISSOLVE_POINTS:
          for (int i = 0; i < gpc->tot_curve_points; i++) {
            bGPDcurve_point *cpt = &gpc->curve_points[i];
            if (cpt->flag & GP_CURVE_POINT_SELECT) {
              num_points_remaining--;
            }
          }
          break;
        case GP_DISSOLVE_BETWEEN:
          first = -1;
          for (int i = 0; i < gpc->tot_curve_points; i++) {
            bGPDcurve_point *cpt = &gpc->curve_points[i];
            if (cpt->flag & GP_CURVE_POINT_SELECT) {
              if (first < 0) {
                first = i;
              }
              last = i;
            }
          }

          for (int i = first + 1; i < last; i++) {
            bGPDcurve_point *cpt = &gpc->curve_points[i];
            if ((cpt->flag & GP_CURVE_POINT_SELECT) == 0) {
              num_points_remaining--;
            }
          }
          break;
        case GP_DISSOLVE_UNSELECT:
          for (int i = 0; i < gpc->tot_curve_points; i++) {
            bGPDcurve_point *cpt = &gpc->curve_points[i];
            if ((cpt->flag & GP_CURVE_POINT_SELECT) == 0) {
              num_points_remaining--;
            }
          }
          break;
        default:
          return false;
          break;
      }

      if (num_points_remaining < 1) {
        /* Delete stroke */
        BLI_remlink(&gpf_->strokes, gps);
        BKE_gpencil_free_stroke(gps);
      }
      else {
        bGPDcurve_point *new_points = MEM_callocN(sizeof(bGPDcurve_point) * num_points_remaining,
                                                  __func__);

        int idx = 0;
        switch (mode) {
          case GP_DISSOLVE_POINTS:
            for (int i = 0; i < gpc->tot_curve_points; i++) {
              bGPDcurve_point *cpt = &gpc->curve_points[i];
              bGPDcurve_point *new_cpt = &new_points[idx];
              if ((cpt->flag & GP_CURVE_POINT_SELECT) == 0) {
                *new_cpt = *cpt;
                idx++;
              }
            }
            break;
          case GP_DISSOLVE_BETWEEN:
            for (int i = 0; i < first; i++) {
              bGPDcurve_point *cpt = &gpc->curve_points[i];
              bGPDcurve_point *new_cpt = &new_points[idx];

              *new_cpt = *cpt;
              idx++;
            }

            for (int i = first; i < last; i++) {
              bGPDcurve_point *cpt = &gpc->curve_points[i];
              bGPDcurve_point *new_cpt = &new_points[idx];
              if (cpt->flag & GP_CURVE_POINT_SELECT) {
                *new_cpt = *cpt;
                idx++;
              }
            }

            for (int i = last; i < gpc->tot_curve_points; i++) {
              bGPDcurve_point *cpt = &gpc->curve_points[i];
              bGPDcurve_point *new_cpt = &new_points[idx];

              *new_cpt = *cpt;
              idx++;
            }
            break;
          case GP_DISSOLVE_UNSELECT:
            for (int i = 0; i < gpc->tot_curve_points; i++) {
              bGPDcurve_point *cpt = &gpc->curve_points[i];
              bGPDcurve_point *new_cpt = &new_points[idx];
              if (cpt->flag & GP_CURVE_POINT_SELECT) {
                *new_cpt = *cpt;
                idx++;
              }
            }
            break;
          default:
            return false;
            break;
        }

        if (gpc->curve_points != NULL) {
          MEM_freeN(gpc->curve_points);
        }

        gpc->curve_points = new_points;
        gpc->tot_curve_points = num_points_remaining;

        BKE_gpencil_editcurve_recalculate_handles(gps);
        gps->flag |= GP_STROKE_NEEDS_CURVE_UPDATE;
        BKE_gpencil_stroke_geometry_update(gpd, gps);
      }

      changed = true;
    }
  }
  GP_EDITABLE_CURVES_END(gps_iter);

  return changed;
}

static bool gpencil_dissolve_selected_stroke_points(bContext *C,
                                                    bGPdata *gpd,
                                                    eGP_DissolveMode mode)
{
  bool changed = false;
  int first = 0;
  int last = 0;

  GP_EDITABLE_STROKES_BEGIN (gpstroke_iter, C, gpl, gps) {
    /* the stroke must have at least one point selected for any operator */
    if (gps->flag & GP_STROKE_SELECT) {
      bGPDspoint *pt;
      MDeformVert *dvert = NULL;
      int i;

      int tot = gps->totpoints; /* number of points in new buffer */

      /* first pass: count points to remove */
      switch (mode) {
        case GP_DISSOLVE_POINTS:
          /* Count how many points are selected (i.e. how many to remove) */
          for (i = 0, pt = gps->points; i < gps->totpoints; i++, pt++) {
            if (pt->flag & GP_SPOINT_SELECT) {
              /* selected point - one of the points to remove */
              tot--;
            }
          }
          break;
        case GP_DISSOLVE_BETWEEN:
          /* need to find first and last point selected */
          first = -1;
          last = 0;
          for (i = 0, pt = gps->points; i < gps->totpoints; i++, pt++) {
            if (pt->flag & GP_SPOINT_SELECT) {
              if (first < 0) {
                first = i;
              }
              last = i;
            }
          }
          /* count unselected points in the range */
          for (i = first, pt = gps->points + first; i < last; i++, pt++) {
            if ((pt->flag & GP_SPOINT_SELECT) == 0) {
              tot--;
            }
          }
          break;
        case GP_DISSOLVE_UNSELECT:
          /* count number of unselected points */
          for (i = 0, pt = gps->points; i < gps->totpoints; i++, pt++) {
            if ((pt->flag & GP_SPOINT_SELECT) == 0) {
              tot--;
            }
          }
          break;
        default:
          return false;
          break;
      }

      /* if no points are left, we simply delete the entire stroke */
      if (tot <= 0) {
        /* remove the entire stroke */
        BLI_remlink(&gpf_->strokes, gps);
        BKE_gpencil_free_stroke(gps);
      }
      else {
        /* just copy all points to keep into a smaller buffer */
        bGPDspoint *new_points = MEM_callocN(sizeof(bGPDspoint) * tot,
                                             "new gp stroke points copy");
        bGPDspoint *npt = new_points;

        MDeformVert *new_dvert = NULL;
        MDeformVert *ndvert = NULL;

        if (gps->dvert != NULL) {
          new_dvert = MEM_callocN(sizeof(MDeformVert) * tot, "new gp stroke weights copy");
          ndvert = new_dvert;
        }

        switch (mode) {
          case GP_DISSOLVE_POINTS:
            (gps->dvert != NULL) ? dvert = gps->dvert : NULL;
            for (i = 0, pt = gps->points; i < gps->totpoints; i++, pt++) {
              if ((pt->flag & GP_SPOINT_SELECT) == 0) {
                *npt = *pt;
                npt++;

                if (gps->dvert != NULL) {
                  *ndvert = *dvert;
                  ndvert->dw = MEM_dupallocN(dvert->dw);
                  ndvert++;
                }
              }
              if (gps->dvert != NULL) {
                dvert++;
              }
            }
            break;
          case GP_DISSOLVE_BETWEEN:
            /* copy first segment */
            (gps->dvert != NULL) ? dvert = gps->dvert : NULL;
            for (i = 0, pt = gps->points; i < first; i++, pt++) {
              *npt = *pt;
              npt++;

              if (gps->dvert != NULL) {
                *ndvert = *dvert;
                ndvert->dw = MEM_dupallocN(dvert->dw);
                ndvert++;
                dvert++;
              }
            }
            /* copy segment (selected points) */
            (gps->dvert != NULL) ? dvert = gps->dvert + first : NULL;
            for (i = first, pt = gps->points + first; i < last; i++, pt++) {
              if (pt->flag & GP_SPOINT_SELECT) {
                *npt = *pt;
                npt++;

                if (gps->dvert != NULL) {
                  *ndvert = *dvert;
                  ndvert->dw = MEM_dupallocN(dvert->dw);
                  ndvert++;
                }
              }
              if (gps->dvert != NULL) {
                dvert++;
              }
            }
            /* copy last segment */
            (gps->dvert != NULL) ? dvert = gps->dvert + last : NULL;
            for (i = last, pt = gps->points + last; i < gps->totpoints; i++, pt++) {
              *npt = *pt;
              npt++;

              if (gps->dvert != NULL) {
                *ndvert = *dvert;
                ndvert->dw = MEM_dupallocN(dvert->dw);
                ndvert++;
                dvert++;
              }
            }

            break;
          case GP_DISSOLVE_UNSELECT:
            /* copy any selected point */
            (gps->dvert != NULL) ? dvert = gps->dvert : NULL;
            for (i = 0, pt = gps->points; i < gps->totpoints; i++, pt++) {
              if (pt->flag & GP_SPOINT_SELECT) {
                *npt = *pt;
                npt++;

                if (gps->dvert != NULL) {
                  *ndvert = *dvert;
                  ndvert->dw = MEM_dupallocN(dvert->dw);
                  ndvert++;
                }
              }
              if (gps->dvert != NULL) {
                dvert++;
              }
            }
            break;
        }

        /* free the old buffer */
        if (gps->points) {
          MEM_freeN(gps->points);
        }
        if (gps->dvert) {
          BKE_gpencil_free_stroke_weights(gps);
          MEM_freeN(gps->dvert);
        }

        /* save the new buffer */
        gps->points = new_points;
        gps->dvert = new_dvert;
        gps->totpoints = tot;

        /* Calc geometry data. */
        BKE_gpencil_stroke_geometry_update(gpd, gps);

        /* deselect the stroke, since none of its selected points will still be selected */
        gps->flag &= ~GP_STROKE_SELECT;
        for (i = 0, pt = gps->points; i < gps->totpoints; i++, pt++) {
          pt->flag &= ~GP_SPOINT_SELECT;
        }
      }

      changed = true;
    }
  }
  GP_EDITABLE_STROKES_END(gpstroke_iter);

  return changed;
}

/* Delete selected points but keep the stroke */
static int gpencil_dissolve_selected_points(bContext *C, eGP_DissolveMode mode)
{
  Object *ob = CTX_data_active_object(C);
  bGPdata *gpd = (bGPdata *)ob->data;
  const bool is_curve_edit = (bool)GPENCIL_CURVE_EDIT_SESSIONS_ON(gpd);
  bool changed = false;

  if (is_curve_edit) {
    changed = gpencil_dissolve_selected_curve_points(C, gpd, mode);
  }
  else {
    changed = gpencil_dissolve_selected_stroke_points(C, gpd, mode);
  }

  if (changed) {
    DEG_id_tag_update(&gpd->id, ID_RECALC_TRANSFORM | ID_RECALC_GEOMETRY);
    WM_event_add_notifier(C, NC_GPENCIL | ND_DATA | NA_EDITED, NULL);
    return OPERATOR_FINISHED;
  }
  return OPERATOR_CANCELLED;
}

/* ----------------------------------- */

<<<<<<< HEAD
/* Temp data for storing information about an "island" of points
 * that should be kept when splitting up a stroke. Used in:
 * gpencil_stroke_delete_tagged_points()
 */
typedef struct tGPDeleteIsland {
  int start_idx;
  int end_idx;
} tGPDeleteIsland;

static void gpencil_stroke_join_islands(bGPdata *gpd,
                                        bGPDframe *gpf,
                                        bGPDstroke *gps_first,
                                        bGPDstroke *gps_last)
{
  bGPDspoint *pt = NULL;
  bGPDspoint *pt_final = NULL;
  const int totpoints = gps_first->totpoints + gps_last->totpoints;

  /* create new stroke */
  bGPDstroke *join_stroke = BKE_gpencil_stroke_duplicate(gps_first, false, true);

  join_stroke->points = MEM_callocN(sizeof(bGPDspoint) * totpoints, __func__);
  join_stroke->totpoints = totpoints;
  join_stroke->flag &= ~GP_STROKE_CYCLIC;

  /* copy points (last before) */
  int e1 = 0;
  int e2 = 0;
  float delta = 0.0f;

  for (int i = 0; i < totpoints; i++) {
    pt_final = &join_stroke->points[i];
    if (i < gps_last->totpoints) {
      pt = &gps_last->points[e1];
      e1++;
    }
    else {
      pt = &gps_first->points[e2];
      e2++;
    }

    /* copy current point */
    copy_v3_v3(&pt_final->x, &pt->x);
    pt_final->pressure = pt->pressure;
    pt_final->strength = pt->strength;
    pt_final->time = delta;
    pt_final->flag = pt->flag;
    copy_v4_v4(pt_final->vert_color, pt->vert_color);

    /* retiming with fixed time interval (we cannot determine real time) */
    delta += 0.01f;
  }

  /* Copy over vertex weight data (if available) */
  if ((gps_first->dvert != NULL) || (gps_last->dvert != NULL)) {
    join_stroke->dvert = MEM_callocN(sizeof(MDeformVert) * totpoints, __func__);
    MDeformVert *dvert_src = NULL;
    MDeformVert *dvert_dst = NULL;

    /* Copy weights (last before)*/
    e1 = 0;
    e2 = 0;
    for (int i = 0; i < totpoints; i++) {
      dvert_dst = &join_stroke->dvert[i];
      dvert_src = NULL;
      if (i < gps_last->totpoints) {
        if (gps_last->dvert) {
          dvert_src = &gps_last->dvert[e1];
          e1++;
        }
      }
      else {
        if (gps_first->dvert) {
          dvert_src = &gps_first->dvert[e2];
          e2++;
        }
      }

      if ((dvert_src) && (dvert_src->dw)) {
        dvert_dst->dw = MEM_dupallocN(dvert_src->dw);
      }
    }
  }

  /* add new stroke at head */
  BLI_addhead(&gpf->strokes, join_stroke);
  /* Calc geometry data. */
  BKE_gpencil_stroke_geometry_update(gpd, join_stroke);

  /* remove first stroke */
  BLI_remlink(&gpf->strokes, gps_first);
  BKE_gpencil_free_stroke(gps_first);

  /* remove last stroke */
  BLI_remlink(&gpf->strokes, gps_last);
  BKE_gpencil_free_stroke(gps_last);
}

/* Split the given stroke into several new strokes, partitioning
 * it based on whether the stroke points have a particular flag
 * is set (e.g. "GP_SPOINT_SELECT" in most cases, but not always)
 *
 * The algorithm used here is as follows:
 * 1) We firstly identify the number of "islands" of non-tagged points
 *    which will all end up being in new strokes.
 *    - In the most extreme case (i.e. every other vert is a 1-vert island),
 *      we have at most n / 2 islands
 *    - Once we start having larger islands than that, the number required
 *      becomes much less
 * 2) Each island gets converted to a new stroke
 * If the number of points is <= limit, the stroke is deleted
 */
void gpencil_stroke_delete_tagged_points(bGPdata *gpd,
                                         bGPDframe *gpf,
                                         bGPDstroke *gps,
                                         bGPDstroke *next_stroke,
                                         int tag_flags,
                                         bool select,
                                         int limit)
{
  tGPDeleteIsland *islands = MEM_callocN(sizeof(tGPDeleteIsland) * (gps->totpoints + 1) / 2,
                                         "gp_point_islands");
  bool in_island = false;
  int num_islands = 0;

  bGPDstroke *gps_first = NULL;
  const bool is_cyclic = (bool)(gps->flag & GP_STROKE_CYCLIC);

  /* First Pass: Identify start/end of islands */
  bGPDspoint *pt = gps->points;
  for (int i = 0; i < gps->totpoints; i++, pt++) {
    if (pt->flag & tag_flags) {
      /* selected - stop accumulating to island */
      in_island = false;
    }
    else {
      /* unselected - start of a new island? */
      int idx;

      if (in_island) {
        /* extend existing island */
        idx = num_islands - 1;
        islands[idx].end_idx = i;
      }
      else {
        /* start of new island */
        in_island = true;
        num_islands++;

        idx = num_islands - 1;
        islands[idx].start_idx = islands[idx].end_idx = i;
      }
    }
  }

  /* Watch out for special case where No islands = All points selected = Delete Stroke only */
  if (num_islands) {
    /* There are islands, so create a series of new strokes,
     * adding them before the "next" stroke. */
    int idx;
    bGPDstroke *new_stroke = NULL;

    /* Create each new stroke... */
    for (idx = 0; idx < num_islands; idx++) {
      tGPDeleteIsland *island = &islands[idx];
      new_stroke = BKE_gpencil_stroke_duplicate(gps, false, true);

      /* if cyclic and first stroke, save to join later */
      if ((is_cyclic) && (gps_first == NULL)) {
        gps_first = new_stroke;
      }

      new_stroke->flag &= ~GP_STROKE_CYCLIC;

      /* Compute new buffer size (+ 1 needed as the endpoint index is "inclusive") */
      new_stroke->totpoints = island->end_idx - island->start_idx + 1;

      /* Copy over the relevant point data */
      new_stroke->points = MEM_callocN(sizeof(bGPDspoint) * new_stroke->totpoints,
                                       "gp delete stroke fragment");
      memcpy(new_stroke->points,
             gps->points + island->start_idx,
             sizeof(bGPDspoint) * new_stroke->totpoints);

      /* Copy over vertex weight data (if available) */
      if (gps->dvert != NULL) {
        /* Copy over the relevant vertex-weight points */
        new_stroke->dvert = MEM_callocN(sizeof(MDeformVert) * new_stroke->totpoints,
                                        "gp delete stroke fragment weight");
        memcpy(new_stroke->dvert,
               gps->dvert + island->start_idx,
               sizeof(MDeformVert) * new_stroke->totpoints);

        /* Copy weights */
        int e = island->start_idx;
        for (int i = 0; i < new_stroke->totpoints; i++) {
          MDeformVert *dvert_src = &gps->dvert[e];
          MDeformVert *dvert_dst = &new_stroke->dvert[i];
          if (dvert_src->dw) {
            dvert_dst->dw = MEM_dupallocN(dvert_src->dw);
          }
          e++;
        }
      }
      /* Each island corresponds to a new stroke.
       * We must adjust the timings of these new strokes:
       *
       * Each point's timing data is a delta from stroke's inittime, so as we erase some points
       * from the start of the stroke, we have to offset this inittime and all remaining points'
       * delta values. This way we get a new stroke with exactly the same timing as if user had
       * started drawing from the first non-removed point.
       */
      {
        bGPDspoint *pts;
        float delta = gps->points[island->start_idx].time;
        int j;

        new_stroke->inittime += (double)delta;

        pts = new_stroke->points;
        for (j = 0; j < new_stroke->totpoints; j++, pts++) {
          pts->time -= delta;
          /* set flag for select again later */
          if (select == true) {
            pts->flag &= ~GP_SPOINT_SELECT;
            pts->flag |= GP_SPOINT_TAG;
          }
        }
      }

      /* Add new stroke to the frame or delete if below limit */
      if ((limit > 0) && (new_stroke->totpoints <= limit)) {
        BKE_gpencil_free_stroke(new_stroke);
      }
      else {
        /* Calc geometry data. */
        BKE_gpencil_stroke_geometry_update(gpd, new_stroke);

        if (next_stroke) {
          BLI_insertlinkbefore(&gpf->strokes, next_stroke, new_stroke);
        }
        else {
          BLI_addtail(&gpf->strokes, new_stroke);
        }
      }
    }
    /* if cyclic, need to join last stroke with first stroke */
    if ((is_cyclic) && (gps_first != NULL) && (gps_first != new_stroke)) {
      gpencil_stroke_join_islands(gpd, gpf, gps_first, new_stroke);
    }
  }

  /* free islands */
  MEM_freeN(islands);

  /* Delete the old stroke */
  BLI_remlink(&gpf->strokes, gps);
  BKE_gpencil_free_stroke(gps);
}

static void gpencil_curve_delete_tagged_points(bGPdata *gpd,
                                               bGPDframe *gpf,
                                               bGPDstroke *gps,
                                               bGPDstroke *next_stroke,
                                               bGPDcurve *gpc,
                                               int tag_flags)
{
  if (gpc == NULL) {
    return;
  }
  const bool is_cyclic = gps->flag & GP_STROKE_CYCLIC;
  const int idx_last = gpc->tot_curve_points - 1;
  bGPDstroke *gps_first = NULL;
  bGPDstroke *gps_last = NULL;

  int idx_start = 0;
  int idx_end = 0;
  bool prev_selected = gpc->curve_points[0].flag & tag_flags;
  for (int i = 1; i < gpc->tot_curve_points; i++) {
    bool selected = gpc->curve_points[i].flag & tag_flags;
    if (prev_selected == true && selected == false) {
      idx_start = i;
    }
    /* Island ends if the current point is selected or if we reached the end of the stroke */
    if ((prev_selected == false && selected == true) || (selected == false && i == idx_last)) {

      idx_end = selected ? i - 1 : i;
      int island_length = idx_end - idx_start + 1;

      /* If an island has only a single curve point, there is no curve segment, so skip island */
      if (island_length == 1) {
        if (is_cyclic) {
          if (idx_start > 0 && idx_end < idx_last) {
            prev_selected = selected;
            continue;
          }
        }
        else {
          prev_selected = selected;
          continue;
        }
      }

      bGPDstroke *new_stroke = BKE_gpencil_stroke_duplicate(gps, false, false);
      new_stroke->points = NULL;
      new_stroke->flag &= ~GP_STROKE_CYCLIC;
      new_stroke->editcurve = BKE_gpencil_stroke_editcurve_new(island_length);

      if (gps_first == NULL) {
        gps_first = new_stroke;
      }

      bGPDcurve *new_gpc = new_stroke->editcurve;
      memcpy(new_gpc->curve_points,
             gpc->curve_points + idx_start,
             sizeof(bGPDcurve_point) * island_length);

      BKE_gpencil_editcurve_recalculate_handles(new_stroke);
      new_stroke->flag |= GP_STROKE_NEEDS_CURVE_UPDATE;

      /* Calc geometry data. */
      BKE_gpencil_stroke_geometry_update(gpd, new_stroke);

      if (next_stroke) {
        BLI_insertlinkbefore(&gpf->strokes, next_stroke, new_stroke);
      }
      else {
        BLI_addtail(&gpf->strokes, new_stroke);
      }

      gps_last = new_stroke;
    }
    prev_selected = selected;
  }

  /* join first and last stroke if cyclic */
  if (is_cyclic && gps_first != NULL && gps_last != NULL && gps_first != gps_last) {
    bGPDcurve *gpc_first = gps_first->editcurve;
    bGPDcurve *gpc_last = gps_last->editcurve;
    int first_tot_points = gpc_first->tot_curve_points;
    int old_tot_points = gpc_last->tot_curve_points;

    gpc_last->tot_curve_points = first_tot_points + old_tot_points;
    gpc_last->curve_points = MEM_recallocN(gpc_last->curve_points,
                                           sizeof(bGPDcurve_point) * gpc_last->tot_curve_points);
    /* copy data from first to last */
    memcpy(gpc_last->curve_points + old_tot_points,
           gpc_first->curve_points,
           sizeof(bGPDcurve_point) * first_tot_points);

    BKE_gpencil_editcurve_recalculate_handles(gps_last);
    gps_last->flag |= GP_STROKE_NEEDS_CURVE_UPDATE;

    /* Calc geometry data. */
    BKE_gpencil_stroke_geometry_update(gpd, gps_last);

    /* remove first one */
    BLI_remlink(&gpf->strokes, gps_first);
    BKE_gpencil_free_stroke(gps_first);
  }

  /* Delete the old stroke */
  BLI_remlink(&gpf->strokes, gps);
  BKE_gpencil_free_stroke(gps);
}

/* Split selected strokes into segments, splitting on selected points */
static int gpencil_delete_selected_points(bContext *C)
{
=======
/* Split selected strokes into segments, splitting on selected points */
static int gpencil_delete_selected_points(bContext *C)
{
>>>>>>> c2f0ee01
  Object *ob = CTX_data_active_object(C);
  bGPdata *gpd = ED_gpencil_data_get_active(C);
  const bool is_curve_edit = (bool)GPENCIL_CURVE_EDIT_SESSIONS_ON(gpd);
  const bool is_multiedit = (bool)GPENCIL_MULTIEDIT_SESSIONS_ON(gpd);
  bool changed = false;

  CTX_DATA_BEGIN (C, bGPDlayer *, gpl, editable_gpencil_layers) {
    bGPDframe *init_gpf = (is_multiedit) ? gpl->frames.first : gpl->actframe;

    for (bGPDframe *gpf = init_gpf; gpf; gpf = gpf->next) {
      if ((gpf == gpl->actframe) || ((gpf->flag & GP_FRAME_SELECT) && (is_multiedit))) {

        if (gpf == NULL) {
          continue;
        }

        /* simply delete strokes which are selected */
        LISTBASE_FOREACH_MUTABLE (bGPDstroke *, gps, &gpf->strokes) {

          /* skip strokes that are invalid for current view */
          if (ED_gpencil_stroke_can_use(C, gps) == false) {
            continue;
          }
          /* check if the color is editable */
          if (ED_gpencil_stroke_color_use(ob, gpl, gps) == false) {
            continue;
          }

          if (gps->flag & GP_STROKE_SELECT) {
            /* deselect old stroke, since it will be used as template for the new strokes */
            gps->flag &= ~GP_STROKE_SELECT;

            if (is_curve_edit) {
              bGPDcurve *gpc = gps->editcurve;
<<<<<<< HEAD
              gpencil_curve_delete_tagged_points(
=======
              BKE_gpencil_curve_delete_tagged_points(
>>>>>>> c2f0ee01
                  gpd, gpf, gps, gps->next, gpc, GP_CURVE_POINT_SELECT);
            }
            else {
              /* delete unwanted points by splitting stroke into several smaller ones */
<<<<<<< HEAD
              gpencil_stroke_delete_tagged_points(
=======
              BKE_gpencil_stroke_delete_tagged_points(
>>>>>>> c2f0ee01
                  gpd, gpf, gps, gps->next, GP_SPOINT_SELECT, false, 0);
            }

            changed = true;
          }
        }
      }
    }
  }
  CTX_DATA_END;

  if (changed) {
    DEG_id_tag_update(&gpd->id, ID_RECALC_TRANSFORM | ID_RECALC_GEOMETRY);
    WM_event_add_notifier(C, NC_GPENCIL | ND_DATA | NA_EDITED, NULL);
    return OPERATOR_FINISHED;
  }
  return OPERATOR_CANCELLED;
}

/* simple wrapper to external call */
int gpencil_delete_selected_point_wrap(bContext *C)
{
  return gpencil_delete_selected_points(C);
}

/** \} */

/* -------------------------------------------------------------------- */
/** \name Delete Operator
 * \{ */

static int gpencil_delete_exec(bContext *C, wmOperator *op)
{
  eGP_DeleteMode mode = RNA_enum_get(op->ptr, "type");
  int result = OPERATOR_CANCELLED;

  switch (mode) {
    case GP_DELETEOP_STROKES: /* selected strokes */
      result = gpencil_delete_selected_strokes(C);
      break;

    case GP_DELETEOP_POINTS: /* selected points (breaks the stroke into segments) */
      result = gpencil_delete_selected_points(C);
      break;

    case GP_DELETEOP_FRAME: /* active frame */
      result = gpencil_actframe_delete_exec(C, op);
      break;
  }

  return result;
}

void GPENCIL_OT_delete(wmOperatorType *ot)
{
  static const EnumPropertyItem prop_gpencil_delete_types[] = {
      {GP_DELETEOP_POINTS,
       "POINTS",
       0,
       "Points",
       "Delete selected points and split strokes into segments"},
      {GP_DELETEOP_STROKES, "STROKES", 0, "Strokes", "Delete selected strokes"},
      {GP_DELETEOP_FRAME, "FRAME", 0, "Frame", "Delete active frame"},
      {0, NULL, 0, NULL, NULL},
  };

  /* identifiers */
  ot->name = "Delete";
  ot->idname = "GPENCIL_OT_delete";
  ot->description = "Delete selected Grease Pencil strokes, vertices, or frames";

  /* callbacks */
  ot->invoke = WM_menu_invoke;
  ot->exec = gpencil_delete_exec;
  ot->poll = gpencil_stroke_edit_poll;

  /* flags */
  ot->flag = OPTYPE_UNDO | OPTYPE_REGISTER;

  /* props */
  ot->prop = RNA_def_enum(ot->srna,
                          "type",
                          prop_gpencil_delete_types,
                          0,
                          "Type",
                          "Method used for deleting Grease Pencil data");
}

/** \} */

/* -------------------------------------------------------------------- */
/** \name Dissolve Operator
 * \{ */

static int gpencil_dissolve_exec(bContext *C, wmOperator *op)
{
  eGP_DissolveMode mode = RNA_enum_get(op->ptr, "type");

  return gpencil_dissolve_selected_points(C, mode);
}

void GPENCIL_OT_dissolve(wmOperatorType *ot)
{
  static EnumPropertyItem prop_gpencil_dissolve_types[] = {
      {GP_DISSOLVE_POINTS, "POINTS", 0, "Dissolve", "Dissolve selected points"},
      {GP_DISSOLVE_BETWEEN,
       "BETWEEN",
       0,
       "Dissolve Between",
       "Dissolve points between selected points"},
      {GP_DISSOLVE_UNSELECT, "UNSELECT", 0, "Dissolve Unselect", "Dissolve all unselected points"},
      {0, NULL, 0, NULL, NULL},
  };

  /* identifiers */
  ot->name = "Dissolve";
  ot->idname = "GPENCIL_OT_dissolve";
  ot->description = "Delete selected points without splitting strokes";

  /* callbacks */
  ot->invoke = WM_menu_invoke;
  ot->exec = gpencil_dissolve_exec;
  ot->poll = gpencil_stroke_edit_poll;

  /* flags */
  ot->flag = OPTYPE_UNDO | OPTYPE_REGISTER;

  /* props */
  ot->prop = RNA_def_enum(ot->srna,
                          "type",
                          prop_gpencil_dissolve_types,
                          0,
                          "Type",
                          "Method used for dissolving Stroke points");
}

/** \} */

/* -------------------------------------------------------------------- */
/** \name Snapping Selection to Grid Operator
 * \{ */

/* Poll callback for snap operators */
/* NOTE: For now, we only allow these in the 3D view, as other editors do not
 *       define a cursor or gridstep which can be used
 */
static bool gpencil_snap_poll(bContext *C)
{
  ScrArea *area = CTX_wm_area(C);
  Object *ob = CTX_data_active_object(C);

  return (ob != NULL) && (ob->type == OB_GPENCIL) &&
         ((area != NULL) && (area->spacetype == SPACE_VIEW3D));
}

static int gpencil_snap_to_grid(bContext *C, wmOperator *UNUSED(op))
{
  bGPdata *gpd = ED_gpencil_data_get_active(C);
  ARegion *region = CTX_wm_region(C);
  View3D *v3d = CTX_wm_view3d(C);
  Scene *scene = CTX_data_scene(C);
  Depsgraph *depsgraph = CTX_data_ensure_evaluated_depsgraph(C);
  Object *obact = CTX_data_active_object(C);
  const float gridf = ED_view3d_grid_view_scale(scene, v3d, region, NULL);
  const bool is_curve_edit = (bool)GPENCIL_CURVE_EDIT_SESSIONS_ON(gpd);

  bool changed = false;
  LISTBASE_FOREACH (bGPDlayer *, gpl, &gpd->layers) {
    /* only editable and visible layers are considered */
    if (BKE_gpencil_layer_is_editable(gpl) && (gpl->actframe != NULL)) {
      bGPDframe *gpf = gpl->actframe;
      float diff_mat[4][4];

      /* calculate difference matrix object */
      BKE_gpencil_parent_matrix_get(depsgraph, obact, gpl, diff_mat);

      LISTBASE_FOREACH (bGPDstroke *, gps, &gpf->strokes) {
        /* skip strokes that are invalid for current view */
        if (ED_gpencil_stroke_can_use(C, gps) == false) {
          continue;
        }
        /* check if the color is editable */
        if (ED_gpencil_stroke_color_use(obact, gpl, gps) == false) {
          continue;
        }

        if (is_curve_edit) {
          if (gps->editcurve == NULL) {
            continue;
          }
          float inv_diff_mat[4][4];
          invert_m4_m4_safe(inv_diff_mat, diff_mat);

          bGPDcurve *gpc = gps->editcurve;
          for (int i = 0; i < gpc->tot_curve_points; i++) {
            bGPDcurve_point *gpc_pt = &gpc->curve_points[i];
            BezTriple *bezt = &gpc_pt->bezt;
            if (gpc_pt->flag & GP_CURVE_POINT_SELECT) {
              float tmp0[3], tmp1[3], tmp2[3], offset[3];
              mul_v3_m4v3(tmp0, diff_mat, bezt->vec[0]);
              mul_v3_m4v3(tmp1, diff_mat, bezt->vec[1]);
              mul_v3_m4v3(tmp2, diff_mat, bezt->vec[2]);

              /* calculate the offset vector */
              offset[0] = gridf * floorf(0.5f + tmp1[0] / gridf) - tmp1[0];
              offset[1] = gridf * floorf(0.5f + tmp1[1] / gridf) - tmp1[1];
              offset[2] = gridf * floorf(0.5f + tmp1[2] / gridf) - tmp1[2];

              /* shift bezTriple */
              add_v3_v3(bezt->vec[0], offset);
              add_v3_v3(bezt->vec[1], offset);
              add_v3_v3(bezt->vec[2], offset);

              mul_v3_m4v3(tmp0, inv_diff_mat, bezt->vec[0]);
              mul_v3_m4v3(tmp1, inv_diff_mat, bezt->vec[1]);
              mul_v3_m4v3(tmp2, inv_diff_mat, bezt->vec[2]);
              copy_v3_v3(bezt->vec[0], tmp0);
              copy_v3_v3(bezt->vec[1], tmp1);
              copy_v3_v3(bezt->vec[2], tmp2);

              changed = true;
            }
          }
<<<<<<< HEAD

          if (changed) {
            BKE_gpencil_editcurve_recalculate_handles(gps);
            gps->flag |= GP_STROKE_NEEDS_CURVE_UPDATE;
            BKE_gpencil_stroke_geometry_update(gpd, gps);
          }
        }
        else {
          /* TODO: if entire stroke is selected, offset entire stroke by same amount? */
          for (int i = 0; i < gps->totpoints; i++) {
            bGPDspoint *pt = &gps->points[i];
            /* only if point is selected */
            if (pt->flag & GP_SPOINT_SELECT) {
              /* apply parent transformations */
              float fpt[3];
              mul_v3_m4v3(fpt, diff_mat, &pt->x);

              fpt[0] = gridf * floorf(0.5f + fpt[0] / gridf);
              fpt[1] = gridf * floorf(0.5f + fpt[1] / gridf);
              fpt[2] = gridf * floorf(0.5f + fpt[2] / gridf);

              /* return data */
              copy_v3_v3(&pt->x, fpt);
              gpencil_apply_parent_point(depsgraph, obact, gpl, pt);

=======

          if (changed) {
            BKE_gpencil_editcurve_recalculate_handles(gps);
            gps->flag |= GP_STROKE_NEEDS_CURVE_UPDATE;
            BKE_gpencil_stroke_geometry_update(gpd, gps);
          }
        }
        else {
          /* TODO: if entire stroke is selected, offset entire stroke by same amount? */
          for (int i = 0; i < gps->totpoints; i++) {
            bGPDspoint *pt = &gps->points[i];
            /* only if point is selected */
            if (pt->flag & GP_SPOINT_SELECT) {
              /* apply parent transformations */
              float fpt[3];
              mul_v3_m4v3(fpt, diff_mat, &pt->x);

              fpt[0] = gridf * floorf(0.5f + fpt[0] / gridf);
              fpt[1] = gridf * floorf(0.5f + fpt[1] / gridf);
              fpt[2] = gridf * floorf(0.5f + fpt[2] / gridf);

              /* return data */
              copy_v3_v3(&pt->x, fpt);
              gpencil_apply_parent_point(depsgraph, obact, gpl, pt);

>>>>>>> c2f0ee01
              changed = true;
            }
          }
        }
      }
    }
  }

  if (changed) {
    DEG_id_tag_update(&gpd->id, ID_RECALC_TRANSFORM | ID_RECALC_GEOMETRY);
    DEG_id_tag_update(&obact->id, ID_RECALC_COPY_ON_WRITE);
    WM_event_add_notifier(C, NC_GPENCIL | ND_DATA | NA_EDITED, NULL);
  }

  return OPERATOR_FINISHED;
}

void GPENCIL_OT_snap_to_grid(wmOperatorType *ot)
{
  /* identifiers */
  ot->name = "Snap Selection to Grid";
  ot->idname = "GPENCIL_OT_snap_to_grid";
  ot->description = "Snap selected points to the nearest grid points";

  /* callbacks */
  ot->exec = gpencil_snap_to_grid;
  ot->poll = gpencil_snap_poll;

  /* flags */
  ot->flag = OPTYPE_REGISTER | OPTYPE_UNDO;
}

/** \} */

/* -------------------------------------------------------------------- */
/** \name Snapping Selection to Cursor Operator
 * \{ */

static int gpencil_snap_to_cursor(bContext *C, wmOperator *op)
{
  bGPdata *gpd = ED_gpencil_data_get_active(C);
  const bool is_curve_edit = (bool)GPENCIL_CURVE_EDIT_SESSIONS_ON(gpd);
  Scene *scene = CTX_data_scene(C);
  Depsgraph *depsgraph = CTX_data_ensure_evaluated_depsgraph(C);
  Object *obact = CTX_data_active_object(C);

  const bool use_offset = RNA_boolean_get(op->ptr, "use_offset");
  const float *cursor_global = scene->cursor.location;

  bool changed = false;
  if (is_curve_edit) {
    BKE_report(op->reports, RPT_ERROR, "Not implemented!");
  }
  else {
    LISTBASE_FOREACH (bGPDlayer *, gpl, &gpd->layers) {
      /* only editable and visible layers are considered */
      if (BKE_gpencil_layer_is_editable(gpl) && (gpl->actframe != NULL)) {
        bGPDframe *gpf = gpl->actframe;
        float diff_mat[4][4];

        /* calculate difference matrix */
        BKE_gpencil_parent_matrix_get(depsgraph, obact, gpl, diff_mat);

        LISTBASE_FOREACH (bGPDstroke *, gps, &gpf->strokes) {
          bGPDspoint *pt;
          int i;

          /* skip strokes that are invalid for current view */
          if (ED_gpencil_stroke_can_use(C, gps) == false) {
            continue;
          }
          /* check if the color is editable */
          if (ED_gpencil_stroke_color_use(obact, gpl, gps) == false) {
            continue;
          }
          /* only continue if this stroke is selected (editable doesn't guarantee this)... */
          if ((gps->flag & GP_STROKE_SELECT) == 0) {
            continue;
          }

          if (use_offset) {
            float offset[3];

            /* compute offset from first point of stroke to cursor */
            /* TODO: Allow using midpoint instead? */
            sub_v3_v3v3(offset, cursor_global, &gps->points->x);

            /* apply offset to all points in the stroke */
            for (i = 0, pt = gps->points; i < gps->totpoints; i++, pt++) {
              add_v3_v3(&pt->x, offset);
            }

            changed = true;
          }
          else {
            /* affect each selected point */
            for (i = 0, pt = gps->points; i < gps->totpoints; i++, pt++) {
              if (pt->flag & GP_SPOINT_SELECT) {
                copy_v3_v3(&pt->x, cursor_global);
                gpencil_apply_parent_point(depsgraph, obact, gpl, pt);

                changed = true;
              }
            }
          }
        }
      }
    }
  }

  if (changed) {
    DEG_id_tag_update(&gpd->id, ID_RECALC_TRANSFORM | ID_RECALC_GEOMETRY);
    DEG_id_tag_update(&obact->id, ID_RECALC_COPY_ON_WRITE);
    WM_event_add_notifier(C, NC_GPENCIL | ND_DATA | NA_EDITED, NULL);
  }

  return OPERATOR_FINISHED;
}

void GPENCIL_OT_snap_to_cursor(wmOperatorType *ot)
{
  /* identifiers */
  ot->name = "Snap Selection to Cursor";
  ot->idname = "GPENCIL_OT_snap_to_cursor";
  ot->description = "Snap selected points/strokes to the cursor";

  /* callbacks */
  ot->exec = gpencil_snap_to_cursor;
  ot->poll = gpencil_snap_poll;

  /* flags */
  ot->flag = OPTYPE_REGISTER | OPTYPE_UNDO;

  /* props */
  ot->prop = RNA_def_boolean(ot->srna,
                             "use_offset",
                             true,
                             "With Offset",
                             "Offset the entire stroke instead of selected points only");
}

/** \} */

/* -------------------------------------------------------------------- */
/** \name Snapping Cursor to Selection Operator
 * \{ */

static bool gpencil_stroke_points_centroid(Depsgraph *depsgraph,
                                           bContext *C,
                                           Object *obact,
                                           bGPdata *gpd,
                                           float r_centroid[3],
                                           float r_min[3],
                                           float r_max[3],
                                           size_t *count)
{
  bool changed = false;
  /* calculate midpoints from selected points */
  LISTBASE_FOREACH (bGPDlayer *, gpl, &gpd->layers) {
    /* only editable and visible layers are considered */
    if (BKE_gpencil_layer_is_editable(gpl) && (gpl->actframe != NULL)) {
      bGPDframe *gpf = gpl->actframe;
      float diff_mat[4][4];

      /* calculate difference matrix */
      BKE_gpencil_parent_matrix_get(depsgraph, obact, gpl, diff_mat);

      LISTBASE_FOREACH (bGPDstroke *, gps, &gpf->strokes) {
        bGPDspoint *pt;
        int i;

        /* skip strokes that are invalid for current view */
        if (ED_gpencil_stroke_can_use(C, gps) == false) {
          continue;
        }
        /* check if the color is editable */
        if (ED_gpencil_stroke_color_use(obact, gpl, gps) == false) {
          continue;
        }
        /* only continue if this stroke is selected (editable doesn't guarantee this)... */
        if ((gps->flag & GP_STROKE_SELECT) == 0) {
          continue;
        }

        for (i = 0, pt = gps->points; i < gps->totpoints; i++, pt++) {
          if (pt->flag & GP_SPOINT_SELECT) {
            /* apply parent transformations */
            float fpt[3];
            mul_v3_m4v3(fpt, diff_mat, &pt->x);

            add_v3_v3(r_centroid, fpt);
            minmax_v3v3_v3(r_min, r_max, fpt);

            (*count)++;
          }
        }

        changed = true;
      }
    }
  }

  return changed;
}

static int gpencil_snap_cursor_to_sel(bContext *C, wmOperator *op)
{
  Depsgraph *depsgraph = CTX_data_ensure_evaluated_depsgraph(C);
  Object *obact = CTX_data_active_object(C);
  bGPdata *gpd = ED_gpencil_data_get_active(C);
  const bool is_curve_edit = (bool)GPENCIL_CURVE_EDIT_SESSIONS_ON(gpd);

  Scene *scene = CTX_data_scene(C);
  View3D *v3d = CTX_wm_view3d(C);

  float *cursor = scene->cursor.location;
  float centroid[3] = {0.0f};
  float min[3], max[3];
  size_t count = 0;

  INIT_MINMAX(min, max);

  bool changed = false;
  if (is_curve_edit) {
    BKE_report(op->reports, RPT_ERROR, "Not implemented!");
  }
  else {
    changed = gpencil_stroke_points_centroid(depsgraph, C, obact, gpd, centroid, min, max, &count);
  }

  if (changed) {
    if (scene->toolsettings->transform_pivot_point == V3D_AROUND_CENTER_BOUNDS) {
      mid_v3_v3v3(cursor, min, max);
    }
    else { /* #V3D_AROUND_CENTER_MEDIAN. */
      zero_v3(cursor);
      if (count) {
        mul_v3_fl(centroid, 1.0f / (float)count);
        copy_v3_v3(cursor, centroid);
      }
    }

    DEG_id_tag_update(&scene->id, ID_RECALC_COPY_ON_WRITE);
    WM_event_add_notifier(C, NC_SPACE | ND_SPACE_VIEW3D, v3d);
  }

  return OPERATOR_FINISHED;
}

void GPENCIL_OT_snap_cursor_to_selected(wmOperatorType *ot)
{
  /* identifiers */
  ot->name = "Snap Cursor to Selected Points";
  ot->idname = "GPENCIL_OT_snap_cursor_to_selected";
  ot->description = "Snap cursor to center of selected points";

  /* callbacks */
  ot->exec = gpencil_snap_cursor_to_sel;
  ot->poll = gpencil_snap_poll;

  /* flags */
  ot->flag = OPTYPE_REGISTER | OPTYPE_UNDO;
}

/** \} */

/* -------------------------------------------------------------------- */
/** \name Apply Layer Thickness Change to Strokes Operator
 * \{ */

static int gpencil_stroke_apply_thickness_exec(bContext *C, wmOperator *UNUSED(op))
{
  bGPdata *gpd = ED_gpencil_data_get_active(C);
  bGPDlayer *gpl = BKE_gpencil_layer_active_get(gpd);

  /* sanity checks */
  if (ELEM(NULL, gpd, gpl, gpl->frames.first)) {
    return OPERATOR_CANCELLED;
  }

  /* loop all strokes */
  LISTBASE_FOREACH (bGPDframe *, gpf, &gpl->frames) {
    LISTBASE_FOREACH (bGPDstroke *, gps, &gpf->strokes) {
      /* Apply thickness */
      if ((gps->thickness == 0) && (gpl->line_change == 0)) {
        gps->thickness = gpl->thickness;
      }
      else {
        gps->thickness = gps->thickness + gpl->line_change;
      }
    }
  }

  /* clear value */
  gpl->thickness = 0.0f;
  gpl->line_change = 0;

  /* notifiers */
  DEG_id_tag_update(&gpd->id, ID_RECALC_TRANSFORM | ID_RECALC_GEOMETRY);
  WM_event_add_notifier(C, NC_GPENCIL | ND_DATA | NA_EDITED, NULL);

  return OPERATOR_FINISHED;
}

void GPENCIL_OT_stroke_apply_thickness(wmOperatorType *ot)
{
  /* identifiers */
  ot->name = "Apply Stroke Thickness";
  ot->idname = "GPENCIL_OT_stroke_apply_thickness";
  ot->description = "Apply the thickness change of the layer to its strokes";

  /* api callbacks */
  ot->exec = gpencil_stroke_apply_thickness_exec;
  ot->poll = gpencil_active_layer_poll;
}

/** \} */

/* -------------------------------------------------------------------- */
/** \name Stroke Toggle Cyclic Operator
 * \{ */

enum {
  GP_STROKE_CYCLIC_CLOSE = 1,
  GP_STROKE_CYCLIC_OPEN = 2,
  GP_STROKE_CYCLIC_TOGGLE = 3,
};

static int gpencil_stroke_cyclical_set_exec(bContext *C, wmOperator *op)
{
  bGPdata *gpd = ED_gpencil_data_get_active(C);
  Object *ob = CTX_data_active_object(C);

  const int type = RNA_enum_get(op->ptr, "type");
  const bool geometry = RNA_boolean_get(op->ptr, "geometry");
  const bool is_multiedit = (bool)GPENCIL_MULTIEDIT_SESSIONS_ON(gpd);
  const bool is_curve_edit = (bool)GPENCIL_CURVE_EDIT_SESSIONS_ON(gpd);
  bGPDstroke *gps = NULL;

  /* sanity checks */
  if (ELEM(NULL, gpd)) {
    return OPERATOR_CANCELLED;
  }

  bool changed = false;
  /* loop all selected strokes */
  CTX_DATA_BEGIN (C, bGPDlayer *, gpl, editable_gpencil_layers) {
    bGPDframe *init_gpf = (is_multiedit) ? gpl->frames.first : gpl->actframe;

    for (bGPDframe *gpf = init_gpf; gpf; gpf = gpf->next) {
      if ((gpf == gpl->actframe) || ((gpf->flag & GP_FRAME_SELECT) && (is_multiedit))) {
        if (gpf == NULL) {
          continue;
        }

        for (gps = gpf->strokes.first; gps; gps = gps->next) {
          MaterialGPencilStyle *gp_style = BKE_gpencil_material_settings(ob, gps->mat_nr + 1);
          /* skip strokes that are not selected or invalid for current view */
          if (((gps->flag & GP_STROKE_SELECT) == 0) ||
              ED_gpencil_stroke_can_use(C, gps) == false) {
            continue;
          }
          /* skip hidden or locked colors */
          if (!gp_style || (gp_style->flag & GP_MATERIAL_HIDE) ||
              (gp_style->flag & GP_MATERIAL_LOCKED)) {
            continue;
          }

          bool before = (bool)(gps->flag & GP_STROKE_CYCLIC);
          switch (type) {
            case GP_STROKE_CYCLIC_CLOSE:
              /* Close all (enable) */
              gps->flag |= GP_STROKE_CYCLIC;
              break;
            case GP_STROKE_CYCLIC_OPEN:
              /* Open all (disable) */
              gps->flag &= ~GP_STROKE_CYCLIC;
              break;
            case GP_STROKE_CYCLIC_TOGGLE:
              /* Just toggle flag... */
              gps->flag ^= GP_STROKE_CYCLIC;
              break;
            default:
              BLI_assert(0);
              break;
          }

          if (before != (gps->flag & GP_STROKE_CYCLIC)) {
            /* Create new geometry. */
            if (is_curve_edit) {
              BKE_gpencil_editcurve_recalculate_handles(gps);
              gps->flag |= GP_STROKE_NEEDS_CURVE_UPDATE;
              BKE_gpencil_stroke_geometry_update(gpd, gps);
            }
            else if ((gps->flag & GP_STROKE_CYCLIC) && geometry) {
              BKE_gpencil_stroke_close(gps);
              BKE_gpencil_stroke_geometry_update(gpd, gps);
            }

            changed = true;
          }
        }

        /* if not multiedit, exit loop*/
        if (!is_multiedit) {
          break;
        }
      }
    }
  }
  CTX_DATA_END;

  if (changed) {
    /* notifiers */
    DEG_id_tag_update(&gpd->id, ID_RECALC_TRANSFORM | ID_RECALC_GEOMETRY);
    WM_event_add_notifier(C, NC_GPENCIL | ND_DATA | NA_EDITED, NULL);
  }

  return OPERATOR_FINISHED;
}

static bool gpencil_cyclical_set_curve_edit_poll_property(const bContext *C,
                                                          wmOperator *UNUSED(op),
                                                          const PropertyRNA *prop)
{
  bGPdata *gpd = ED_gpencil_data_get_active(C);
  if (gpd != NULL && GPENCIL_CURVE_EDIT_SESSIONS_ON(gpd)) {
    const char *prop_id = RNA_property_identifier(prop);
    /* Only show type in curve edit mode */
    if (!STREQ(prop_id, "type")) {
      return false;
    }
  }

  return true;
}

/**
 * Similar to #CURVE_OT_cyclic_toggle or #MASK_OT_cyclic_toggle, but with
 * option to force opened/closed strokes instead of just toggle behavior.
 */
void GPENCIL_OT_stroke_cyclical_set(wmOperatorType *ot)
{
  PropertyRNA *prop;

  static const EnumPropertyItem cyclic_type[] = {
      {GP_STROKE_CYCLIC_CLOSE, "CLOSE", 0, "Close All", ""},
      {GP_STROKE_CYCLIC_OPEN, "OPEN", 0, "Open All", ""},
      {GP_STROKE_CYCLIC_TOGGLE, "TOGGLE", 0, "Toggle", ""},
      {0, NULL, 0, NULL, NULL},
  };

  /* identifiers */
  ot->name = "Set Cyclical State";
  ot->idname = "GPENCIL_OT_stroke_cyclical_set";
  ot->description = "Close or open the selected stroke adding an edge from last to first point";

  /* api callbacks */
  ot->exec = gpencil_stroke_cyclical_set_exec;
  ot->poll = gpencil_active_layer_poll;
  ot->poll_property = gpencil_cyclical_set_curve_edit_poll_property;

  /* flags */
  ot->flag = OPTYPE_REGISTER | OPTYPE_UNDO;

  /* properties */
  ot->prop = RNA_def_enum(ot->srna, "type", cyclic_type, GP_STROKE_CYCLIC_TOGGLE, "Type", "");
  prop = RNA_def_boolean(
      ot->srna, "geometry", false, "Create Geometry", "Create new geometry for closing stroke");
  RNA_def_property_flag(prop, PROP_SKIP_SAVE);
}

/** \} */

/* -------------------------------------------------------------------- */
/** \name Stroke Toggle Flat Caps Operator
 * \{ */

enum {
  GP_STROKE_CAPS_TOGGLE_BOTH = 0,
  GP_STROKE_CAPS_TOGGLE_START = 1,
  GP_STROKE_CAPS_TOGGLE_END = 2,
  GP_STROKE_CAPS_TOGGLE_DEFAULT = 3,
};

static int gpencil_stroke_caps_set_exec(bContext *C, wmOperator *op)
{
  bGPdata *gpd = ED_gpencil_data_get_active(C);
  Object *ob = CTX_data_active_object(C);
  const int type = RNA_enum_get(op->ptr, "type");

  /* sanity checks */
  if (ELEM(NULL, gpd)) {
    return OPERATOR_CANCELLED;
  }

  bool changed = false;
  /* loop all selected strokes */
  CTX_DATA_BEGIN (C, bGPDlayer *, gpl, editable_gpencil_layers) {
    if (gpl->actframe == NULL) {
      continue;
    }

    for (bGPDstroke *gps = gpl->actframe->strokes.last; gps; gps = gps->prev) {
      MaterialGPencilStyle *gp_style = BKE_gpencil_material_settings(ob, gps->mat_nr + 1);

      /* skip strokes that are not selected or invalid for current view */
      if (((gps->flag & GP_STROKE_SELECT) == 0) || (ED_gpencil_stroke_can_use(C, gps) == false)) {
        continue;
      }
      /* skip hidden or locked colors */
      if (!gp_style || (gp_style->flag & GP_MATERIAL_HIDE) ||
          (gp_style->flag & GP_MATERIAL_LOCKED)) {
        continue;
      }

      short prev_first = gps->caps[0];
      short prev_last = gps->caps[1];

      if (ELEM(type, GP_STROKE_CAPS_TOGGLE_BOTH, GP_STROKE_CAPS_TOGGLE_START)) {
        ++gps->caps[0];
        if (gps->caps[0] >= GP_STROKE_CAP_MAX) {
          gps->caps[0] = GP_STROKE_CAP_ROUND;
        }
      }
      if (ELEM(type, GP_STROKE_CAPS_TOGGLE_BOTH, GP_STROKE_CAPS_TOGGLE_END)) {
        ++gps->caps[1];
        if (gps->caps[1] >= GP_STROKE_CAP_MAX) {
          gps->caps[1] = GP_STROKE_CAP_ROUND;
        }
      }
      if (type == GP_STROKE_CAPS_TOGGLE_DEFAULT) {
        gps->caps[0] = GP_STROKE_CAP_ROUND;
        gps->caps[1] = GP_STROKE_CAP_ROUND;
      }

      if (prev_first != gps->caps[0] || prev_last != gps->caps[1]) {
        changed = true;
      }
    }
  }
  CTX_DATA_END;

  if (changed) {
    /* notifiers */
    DEG_id_tag_update(&gpd->id, ID_RECALC_TRANSFORM | ID_RECALC_GEOMETRY);
    WM_event_add_notifier(C, NC_GPENCIL | ND_DATA | NA_EDITED, NULL);
  }

  return OPERATOR_FINISHED;
}

/**
 * Change Stroke caps mode Rounded or Flat
 */
void GPENCIL_OT_stroke_caps_set(wmOperatorType *ot)
{
  static const EnumPropertyItem toggle_type[] = {
      {GP_STROKE_CAPS_TOGGLE_BOTH, "TOGGLE", 0, "Both", ""},
      {GP_STROKE_CAPS_TOGGLE_START, "START", 0, "Start", ""},
      {GP_STROKE_CAPS_TOGGLE_END, "END", 0, "End", ""},
      {GP_STROKE_CAPS_TOGGLE_DEFAULT, "TOGGLE", 0, "Default", "Set as default rounded"},
      {0, NULL, 0, NULL, NULL},
  };

  /* identifiers */
  ot->name = "Set Caps Mode";
  ot->idname = "GPENCIL_OT_stroke_caps_set";
  ot->description = "Change Stroke caps mode (rounded or flat)";

  /* api callbacks */
  ot->exec = gpencil_stroke_caps_set_exec;
  ot->poll = gpencil_active_layer_poll;

  /* flags */
  ot->flag = OPTYPE_REGISTER | OPTYPE_UNDO;

  /* properties */
  ot->prop = RNA_def_enum(ot->srna, "type", toggle_type, GP_STROKE_CAPS_TOGGLE_BOTH, "Type", "");
}

/** \} */

/* -------------------------------------------------------------------- */
/** \name Stroke Join Operator
 * \{ */

typedef struct tJoinStrokes {
  bGPDframe *gpf;
  bGPDstroke *gps;
  bool used;
} tJoinStrokes;

static int gpencil_get_nearest_stroke_index(tJoinStrokes *strokes_list,
                                            const bGPDstroke *gps,
                                            const int totstrokes)
{
  int index = -1;
  float min_dist = FLT_MAX;
  float dist, start_a[3], end_a[3], start_b[3], end_b[3];

  bGPDspoint *pt = &gps->points[0];
  copy_v3_v3(start_a, &pt->x);

  pt = &gps->points[gps->totpoints - 1];
  copy_v3_v3(end_a, &pt->x);

  for (int i = 0; i < totstrokes; i++) {
    tJoinStrokes *elem = &strokes_list[i];
    if (elem->used) {
      continue;
    }
    pt = &elem->gps->points[0];
    copy_v3_v3(start_b, &pt->x);

    pt = &elem->gps->points[elem->gps->totpoints - 1];
    copy_v3_v3(end_b, &pt->x);

    dist = len_squared_v3v3(start_a, start_b);
    if (dist < min_dist) {
      min_dist = dist;
      index = i;
    }
    dist = len_squared_v3v3(start_a, end_b);
    if (dist < min_dist) {
      min_dist = dist;
      index = i;
    }
    dist = len_squared_v3v3(end_a, start_b);
    if (dist < min_dist) {
      min_dist = dist;
      index = i;
    }
    dist = len_squared_v3v3(end_a, end_b);
    if (dist < min_dist) {
      min_dist = dist;
      index = i;
    }
  }

  return index;
}

static int gpencil_stroke_join_exec(bContext *C, wmOperator *op)
{
  bGPdata *gpd = ED_gpencil_data_get_active(C);
  bGPDlayer *activegpl = BKE_gpencil_layer_active_get(gpd);
  Object *ob = CTX_data_active_object(C);
  /* Limit the number of strokes to join. It makes no sense to allow an very high number of strokes
   * for CPU time and because to have a stroke with thousands of points is unpractical, so limit
   * this number avoid to joining a full frame scene in one single stroke. */
  const int max_join_strokes = 128;

  const int type = RNA_enum_get(op->ptr, "type");
  const bool leave_gaps = RNA_boolean_get(op->ptr, "leave_gaps");

  /* sanity checks */
  if (ELEM(NULL, gpd)) {
    return OPERATOR_CANCELLED;
  }

  const bool is_curve_edit = (bool)GPENCIL_CURVE_EDIT_SESSIONS_ON(gpd);
  if (is_curve_edit) {
    return OPERATOR_CANCELLED;
  }

  if (activegpl->flag & GP_LAYER_LOCKED) {
    return OPERATOR_CANCELLED;
  }

  BLI_assert(ELEM(type, GP_STROKE_JOIN, GP_STROKE_JOINCOPY));

  int tot_strokes = 0;
  /** Alloc memory  */
  tJoinStrokes *strokes_list = MEM_malloc_arrayN(sizeof(tJoinStrokes), max_join_strokes, __func__);
  tJoinStrokes *elem = NULL;
  /* Read all selected strokes to create a list. */
  CTX_DATA_BEGIN (C, bGPDlayer *, gpl, editable_gpencil_layers) {
    bGPDframe *gpf = gpl->actframe;
    if (gpf == NULL) {
      continue;
    }

    /* Add all stroke selected of the frame. */
    LISTBASE_FOREACH (bGPDstroke *, gps, &gpf->strokes) {
      if (gps->flag & GP_STROKE_SELECT) {
        /* skip strokes that are invalid for current view */
        if (ED_gpencil_stroke_can_use(C, gps) == false) {
          continue;
        }
        /* check if the color is editable. */
        if (ED_gpencil_stroke_color_use(ob, gpl, gps) == false) {
          continue;
        }
        elem = &strokes_list[tot_strokes];
        elem->gpf = gpf;
        elem->gps = gps;
        elem->used = false;

        tot_strokes++;
        /* Limit the number of strokes. */
        if (tot_strokes == max_join_strokes) {
          BKE_reportf(op->reports,
                      RPT_WARNING,
                      "Too many strokes selected, only joined first %d strokes",
                      max_join_strokes);
          break;
        }
      }
    }
  }
  CTX_DATA_END;

  /* Nothing to join. */
  if (tot_strokes < 2) {
    MEM_SAFE_FREE(strokes_list);
    return OPERATOR_CANCELLED;
  }

  /* Take first stroke. */
  elem = &strokes_list[0];
  elem->used = true;

  /* Create a new stroke. */
  bGPDstroke *gps_new = BKE_gpencil_stroke_duplicate(elem->gps, true, true);
  gps_new->flag &= ~GP_STROKE_CYCLIC;
  BLI_insertlinkbefore(&elem->gpf->strokes, elem->gps, gps_new);

  /* Join all strokes until the list is completed. */
  while (true) {
    int i = gpencil_get_nearest_stroke_index(strokes_list, gps_new, tot_strokes);
    if (i < 0) {
      break;
    }
    elem = &strokes_list[i];
    /* Join new_stroke and stroke B. */
    BKE_gpencil_stroke_join(gps_new, elem->gps, leave_gaps, true);
    elem->used = true;
  }

  /* Calc geometry data for new stroke. */
  BKE_gpencil_stroke_geometry_update(gpd, gps_new);

  /* If join only, delete old strokes. */
  if (type == GP_STROKE_JOIN) {
    for (int i = 0; i < tot_strokes; i++) {
      elem = &strokes_list[i];
      BLI_remlink(&elem->gpf->strokes, elem->gps);
      BKE_gpencil_free_stroke(elem->gps);
    }
  }

  /* Free memory. */
  MEM_SAFE_FREE(strokes_list);

  /* notifiers */
  DEG_id_tag_update(&gpd->id, ID_RECALC_TRANSFORM | ID_RECALC_GEOMETRY);
  WM_event_add_notifier(C, NC_GPENCIL | ND_DATA | NA_EDITED, NULL);

  return OPERATOR_FINISHED;
}

void GPENCIL_OT_stroke_join(wmOperatorType *ot)
{
  static const EnumPropertyItem join_type[] = {
      {GP_STROKE_JOIN, "JOIN", 0, "Join", ""},
      {GP_STROKE_JOINCOPY, "JOINCOPY", 0, "Join and Copy", ""},
      {0, NULL, 0, NULL, NULL},
  };

  /* identifiers */
  ot->name = "Join Strokes";
  ot->idname = "GPENCIL_OT_stroke_join";
  ot->description = "Join selected strokes (optionally as new stroke)";

  /* api callbacks */
  ot->exec = gpencil_stroke_join_exec;
  ot->poll = gpencil_active_layer_poll;

  /* flags */
  ot->flag = OPTYPE_REGISTER | OPTYPE_UNDO;

  /* properties */
  ot->prop = RNA_def_enum(ot->srna, "type", join_type, GP_STROKE_JOIN, "Type", "");
  RNA_def_boolean(ot->srna,
                  "leave_gaps",
                  false,
                  "Leave Gaps",
                  "Leave gaps between joined strokes instead of linking them");
}

/** \} */

/* -------------------------------------------------------------------- */
/** \name Stroke Flip Operator
 * \{ */

static int gpencil_stroke_flip_exec(bContext *C, wmOperator *op)
{
  bGPdata *gpd = ED_gpencil_data_get_active(C);
  Object *ob = CTX_data_active_object(C);

  /* sanity checks */
  if (ELEM(NULL, gpd)) {
    return OPERATOR_CANCELLED;
  }

  const bool is_curve_edit = (bool)GPENCIL_CURVE_EDIT_SESSIONS_ON(gpd);
  bool changed = false;
  /* read all selected strokes */
  CTX_DATA_BEGIN (C, bGPDlayer *, gpl, editable_gpencil_layers) {
    bGPDframe *gpf = gpl->actframe;
    if (gpf == NULL) {
      continue;
    }

    LISTBASE_FOREACH (bGPDstroke *, gps, &gpf->strokes) {
      if (gps->flag & GP_STROKE_SELECT) {
        /* skip strokes that are invalid for current view */
        if (ED_gpencil_stroke_can_use(C, gps) == false) {
          continue;
        }
        /* check if the color is editable */
        if (ED_gpencil_stroke_color_use(ob, gpl, gps) == false) {
          continue;
        }

        if (is_curve_edit) {
          BKE_report(op->reports, RPT_ERROR, "Not implemented!");
        }
        else {
<<<<<<< HEAD
          /* flip stroke */
          gpencil_flip_stroke(gps);
=======
          /* Flip stroke. */
          BKE_gpencil_stroke_flip(gps);
>>>>>>> c2f0ee01
        }

        changed = true;
      }
    }
  }
  CTX_DATA_END;

  if (changed) {
    /* notifiers */
    DEG_id_tag_update(&gpd->id, ID_RECALC_TRANSFORM | ID_RECALC_GEOMETRY);
    WM_event_add_notifier(C, NC_GPENCIL | ND_DATA | NA_EDITED, NULL);
  }

  return OPERATOR_FINISHED;
}

void GPENCIL_OT_stroke_flip(wmOperatorType *ot)
{
  /* identifiers */
  ot->name = "Flip Stroke";
  ot->idname = "GPENCIL_OT_stroke_flip";
  ot->description = "Change direction of the points of the selected strokes";

  /* api callbacks */
  ot->exec = gpencil_stroke_flip_exec;
  ot->poll = gpencil_active_layer_poll;

  /* flags */
  ot->flag = OPTYPE_REGISTER | OPTYPE_UNDO;
}

/** \} */

/* -------------------------------------------------------------------- */
/** \name Stroke Re-project Operator
 * \{ */

static int gpencil_strokes_reproject_exec(bContext *C, wmOperator *op)
{
  bGPdata *gpd = ED_gpencil_data_get_active(C);
  Scene *scene = CTX_data_scene(C);
  Depsgraph *depsgraph = CTX_data_ensure_evaluated_depsgraph(C);
  ARegion *region = CTX_wm_region(C);
  int oldframe = (int)DEG_get_ctime(depsgraph);
  const eGP_ReprojectModes mode = RNA_enum_get(op->ptr, "type");
  const bool keep_original = RNA_boolean_get(op->ptr, "keep_original");
  const bool is_curve_edit = (bool)GPENCIL_CURVE_EDIT_SESSIONS_ON(gpd);

  /* Init snap context for geometry projection. */
  SnapObjectContext *sctx = NULL;
  sctx = ED_transform_snap_object_context_create_view3d(scene, 0, region, CTX_wm_view3d(C));

  bool changed = false;
  /* Init space conversion stuff. */
  GP_SpaceConversion gsc = {NULL};
  gpencil_point_conversion_init(C, &gsc);
  int cfra_prv = INT_MIN;

  /* Go through each editable + selected stroke, adjusting each of its points one by one... */
  GP_EDITABLE_STROKES_BEGIN (gpstroke_iter, C, gpl, gps) {
    bool curve_select = false;
    if (is_curve_edit && gps->editcurve != NULL) {
      curve_select = gps->editcurve->flag & GP_CURVE_SELECT;
    }

    if (gps->flag & GP_STROKE_SELECT || curve_select) {

      /* update frame to get the new location of objects */
      if ((mode == GP_REPROJECT_SURFACE) && (cfra_prv != gpf_->framenum)) {
        cfra_prv = gpf_->framenum;
        CFRA = gpf_->framenum;
        BKE_scene_graph_update_for_newframe(depsgraph);
      }

      ED_gpencil_stroke_reproject(depsgraph, &gsc, sctx, gpl, gpf_, gps, mode, keep_original);

      if (is_curve_edit && gps->editcurve != NULL) {
        BKE_gpencil_stroke_editcurve_update(gpd, gpl, gps);
        /* Update the selection from the stroke to the curve. */
        BKE_gpencil_editcurve_stroke_sync_selection(gps, gps->editcurve);

        gps->flag |= GP_STROKE_NEEDS_CURVE_UPDATE;
        BKE_gpencil_stroke_geometry_update(gpd, gps);
      }

      changed = true;
    }
  }
  GP_EDITABLE_STROKES_END(gpstroke_iter);

  /* return frame state and DB to original state */
  CFRA = oldframe;
  BKE_scene_graph_update_for_newframe(depsgraph);

  if (sctx != NULL) {
    ED_transform_snap_object_context_destroy(sctx);
  }

  if (changed) {
    /* update changed data */
    DEG_id_tag_update(&gpd->id, ID_RECALC_TRANSFORM | ID_RECALC_GEOMETRY);
    WM_event_add_notifier(C, NC_GPENCIL | ND_DATA | NA_EDITED, NULL);
  }

  return OPERATOR_FINISHED;
}

void GPENCIL_OT_reproject(wmOperatorType *ot)
{
  static const EnumPropertyItem reproject_type[] = {
      {GP_REPROJECT_FRONT, "FRONT", 0, "Front", "Reproject the strokes using the X-Z plane"},
      {GP_REPROJECT_SIDE, "SIDE", 0, "Side", "Reproject the strokes using the Y-Z plane"},
      {GP_REPROJECT_TOP, "TOP", 0, "Top", "Reproject the strokes using the X-Y plane"},
      {GP_REPROJECT_VIEW,
       "VIEW",
       0,
       "View",
       "Reproject the strokes to end up on the same plane, as if drawn from the current viewpoint "
       "using 'Cursor' Stroke Placement"},
      {GP_REPROJECT_SURFACE,
       "SURFACE",
       0,
       "Surface",
       "Reproject the strokes on to the scene geometry, as if drawn using 'Surface' placement"},
      {GP_REPROJECT_CURSOR,
       "CURSOR",
       0,
       "Cursor",
       "Reproject the strokes using the orientation of 3D cursor"},
      {0, NULL, 0, NULL, NULL},
  };

  /* identifiers */
  ot->name = "Reproject Strokes";
  ot->idname = "GPENCIL_OT_reproject";
  ot->description =
      "Reproject the selected strokes from the current viewpoint as if they had been newly drawn "
      "(e.g. to fix problems from accidental 3D cursor movement or accidental viewport changes, "
      "or for matching deforming geometry)";

  /* callbacks */
  ot->invoke = WM_menu_invoke;
  ot->exec = gpencil_strokes_reproject_exec;
  ot->poll = gpencil_strokes_edit3d_poll;

  /* flags */
  ot->flag = OPTYPE_REGISTER | OPTYPE_UNDO;

  /* properties */
  ot->prop = RNA_def_enum(
      ot->srna, "type", reproject_type, GP_REPROJECT_VIEW, "Projection Type", "");

  RNA_def_boolean(
      ot->srna,
      "keep_original",
      0,
      "Keep Original",
      "Keep original strokes and create a copy before reprojecting instead of reproject them");
}

static int gpencil_recalc_geometry_exec(bContext *C, wmOperator *UNUSED(op))
{
  Object *ob = CTX_data_active_object(C);
  if ((ob == NULL) || (ob->type != OB_GPENCIL)) {
    return OPERATOR_CANCELLED;
  }

  bGPdata *gpd = (bGPdata *)ob->data;
  LISTBASE_FOREACH (bGPDlayer *, gpl, &gpd->layers) {
    LISTBASE_FOREACH (bGPDframe *, gpf, &gpl->frames) {
      LISTBASE_FOREACH (bGPDstroke *, gps, &gpf->strokes) {
        BKE_gpencil_stroke_geometry_update(gpd, gps);
      }
    }
  }

  /* update changed data */
  DEG_id_tag_update(&gpd->id, ID_RECALC_TRANSFORM | ID_RECALC_GEOMETRY);
  WM_event_add_notifier(C, NC_GPENCIL | ND_DATA | NA_EDITED, NULL);
  return OPERATOR_FINISHED;
}

void GPENCIL_OT_recalc_geometry(wmOperatorType *ot)
{
  /* identifiers */
  ot->name = "Recalculate internal geometry";
  ot->idname = "GPENCIL_OT_recalc_geometry";
  ot->description = "Update all internal geometry data";

  /* callbacks */
  ot->exec = gpencil_recalc_geometry_exec;
  ot->poll = gpencil_active_layer_poll;

  /* flags */
  ot->flag = OPTYPE_REGISTER | OPTYPE_UNDO;
}

/** \} */

/* -------------------------------------------------------------------- */
/** \name Stroke Subdivide Operator
 * \{ */

/* helper to smooth */
static void gpencil_smooth_stroke(bContext *C, wmOperator *op)
{
  const int repeat = RNA_int_get(op->ptr, "repeat");
  float factor = RNA_float_get(op->ptr, "factor");
  const bool only_selected = RNA_boolean_get(op->ptr, "only_selected");
  const bool smooth_position = RNA_boolean_get(op->ptr, "smooth_position");
  const bool smooth_thickness = RNA_boolean_get(op->ptr, "smooth_thickness");
  const bool smooth_strength = RNA_boolean_get(op->ptr, "smooth_strength");
  const bool smooth_uv = RNA_boolean_get(op->ptr, "smooth_uv");

  if (factor == 0.0f) {
    return;
  }

  GP_EDITABLE_STROKES_BEGIN (gpstroke_iter, C, gpl, gps) {
    if (gps->flag & GP_STROKE_SELECT) {
      for (int r = 0; r < repeat; r++) {
        for (int i = 0; i < gps->totpoints; i++) {
          bGPDspoint *pt = &gps->points[i];
          if ((only_selected) && ((pt->flag & GP_SPOINT_SELECT) == 0)) {
            continue;
          }

          /* perform smoothing */
          if (smooth_position) {
            BKE_gpencil_stroke_smooth(gps, i, factor);
          }
          if (smooth_strength) {
            BKE_gpencil_stroke_smooth_strength(gps, i, factor);
          }
          if (smooth_thickness) {
            /* thickness need to repeat process several times */
            for (int r2 = 0; r2 < r * 20; r2++) {
              BKE_gpencil_stroke_smooth_thickness(gps, i, factor);
            }
          }
          if (smooth_uv) {
            BKE_gpencil_stroke_smooth_uv(gps, i, factor);
          }
        }
      }
    }
  }
  GP_EDITABLE_STROKES_END(gpstroke_iter);
}

/* helper: Count how many points need to be inserted */
static int gpencil_count_subdivision_cuts(bGPDstroke *gps)
{
  bGPDspoint *pt;
  int i;
  int totnewpoints = 0;
  for (i = 0, pt = gps->points; i < gps->totpoints && pt; i++, pt++) {
    if (pt->flag & GP_SPOINT_SELECT) {
      if (i + 1 < gps->totpoints) {
        if (gps->points[i + 1].flag & GP_SPOINT_SELECT) {
          totnewpoints++;
        }
      }
    }
  }

  return totnewpoints;
}

static void gpencil_stroke_subdivide(bGPDstroke *gps, const int cuts)
{
  bGPDspoint *temp_points;
  int totnewpoints, oldtotpoints;
  int i2;
  /* loop as many times as cuts */
  for (int s = 0; s < cuts; s++) {
    totnewpoints = gpencil_count_subdivision_cuts(gps);
    if (totnewpoints == 0) {
      continue;
    }
    /* duplicate points in a temp area */
    temp_points = MEM_dupallocN(gps->points);
    oldtotpoints = gps->totpoints;

    MDeformVert *temp_dverts = NULL;
    MDeformVert *dvert_final = NULL;
    MDeformVert *dvert = NULL;
    MDeformVert *dvert_next = NULL;
    if (gps->dvert != NULL) {
      temp_dverts = MEM_dupallocN(gps->dvert);
    }

    /* resize the points arrays */
    gps->totpoints += totnewpoints;
    gps->points = MEM_recallocN(gps->points, sizeof(*gps->points) * gps->totpoints);
    if (gps->dvert != NULL) {
      gps->dvert = MEM_recallocN(gps->dvert, sizeof(*gps->dvert) * gps->totpoints);
    }

    /* loop and interpolate */
    i2 = 0;
    for (int i = 0; i < oldtotpoints; i++) {
      bGPDspoint *pt = &temp_points[i];
      bGPDspoint *pt_final = &gps->points[i2];

      /* copy current point */
      copy_v3_v3(&pt_final->x, &pt->x);
      pt_final->pressure = pt->pressure;
      pt_final->strength = pt->strength;
      pt_final->time = pt->time;
      pt_final->flag = pt->flag;
      copy_v4_v4(pt_final->vert_color, pt->vert_color);

      if (gps->dvert != NULL) {
        dvert = &temp_dverts[i];
        dvert_final = &gps->dvert[i2];
        dvert_final->totweight = dvert->totweight;
        dvert_final->dw = dvert->dw;
      }
      i2++;

      /* if next point is selected add a half way point */
      if (pt->flag & GP_SPOINT_SELECT) {
        if (i + 1 < oldtotpoints) {
          if (temp_points[i + 1].flag & GP_SPOINT_SELECT) {
            pt_final = &gps->points[i2];
            if (gps->dvert != NULL) {
              dvert_final = &gps->dvert[i2];
            }
            /* Interpolate all values */
            bGPDspoint *next = &temp_points[i + 1];
            interp_v3_v3v3(&pt_final->x, &pt->x, &next->x, 0.5f);
            pt_final->pressure = interpf(pt->pressure, next->pressure, 0.5f);
            pt_final->strength = interpf(pt->strength, next->strength, 0.5f);
            CLAMP(pt_final->strength, GPENCIL_STRENGTH_MIN, 1.0f);
            interp_v4_v4v4(pt_final->vert_color, pt->vert_color, next->vert_color, 0.5f);
            pt_final->time = interpf(pt->time, next->time, 0.5f);
            pt_final->flag |= GP_SPOINT_SELECT;

            /* interpolate weights */
            if (gps->dvert != NULL) {
              dvert = &temp_dverts[i];
              dvert_next = &temp_dverts[i + 1];
              dvert_final = &gps->dvert[i2];

              dvert_final->totweight = dvert->totweight;
              dvert_final->dw = MEM_dupallocN(dvert->dw);

              /* interpolate weight values */
              for (int d = 0; d < dvert->totweight; d++) {
                MDeformWeight *dw_a = &dvert->dw[d];
                if (dvert_next->totweight > d) {
                  MDeformWeight *dw_b = &dvert_next->dw[d];
                  MDeformWeight *dw_final = &dvert_final->dw[d];
                  dw_final->weight = interpf(dw_a->weight, dw_b->weight, 0.5f);
                }
              }
            }

            i2++;
          }
        }
      }
    }
    /* free temp memory */
    MEM_SAFE_FREE(temp_points);
    MEM_SAFE_FREE(temp_dverts);
  }
}

static int gpencil_stroke_subdivide_exec(bContext *C, wmOperator *op)
{
  bGPdata *gpd = ED_gpencil_data_get_active(C);
  const int cuts = RNA_int_get(op->ptr, "number_cuts");

  /* sanity checks */
  if (ELEM(NULL, gpd)) {
    return OPERATOR_CANCELLED;
  }

  const bool is_curve_edit = (bool)GPENCIL_CURVE_EDIT_SESSIONS_ON(gpd);

  bool changed = false;
  if (is_curve_edit) {
    GP_EDITABLE_CURVES_BEGIN(gps_iter, C, gpl, gps, gpc)
    {
      if (gpc->flag & GP_CURVE_SELECT) {
        BKE_gpencil_editcurve_subdivide(gps, cuts);
        BKE_gpencil_editcurve_recalculate_handles(gps);
        gps->flag |= GP_STROKE_NEEDS_CURVE_UPDATE;
        BKE_gpencil_stroke_geometry_update(gpd, gps);
        changed = true;
      }
    }
    GP_EDITABLE_CURVES_END(gps_iter);
  }
  else {
    /* Go through each editable + selected stroke */
    GP_EDITABLE_STROKES_BEGIN (gpstroke_iter, C, gpl, gps) {
      if (gps->flag & GP_STROKE_SELECT) {
        gpencil_stroke_subdivide(gps, cuts);
        /* Calc geometry data. */
        BKE_gpencil_stroke_geometry_update(gpd, gps);
        changed = true;
      }
    }
    GP_EDITABLE_STROKES_END(gpstroke_iter);

    if (changed) {
      /* smooth stroke */
      gpencil_smooth_stroke(C, op);
    }
  }

  if (changed) {
    /* notifiers */
    DEG_id_tag_update(&gpd->id, ID_RECALC_TRANSFORM | ID_RECALC_GEOMETRY);
    WM_event_add_notifier(C, NC_GPENCIL | ND_DATA | NA_EDITED, NULL);
  }

  return OPERATOR_FINISHED;
}

static bool gpencil_subdivide_curve_edit_poll_property(const bContext *C,
                                                       wmOperator *UNUSED(op),
                                                       const PropertyRNA *prop)
{
  bGPdata *gpd = ED_gpencil_data_get_active(C);
  if (gpd != NULL && GPENCIL_CURVE_EDIT_SESSIONS_ON(gpd)) {
    const char *prop_id = RNA_property_identifier(prop);
    /* Only show number_cuts in curve edit mode */
    if (!STREQ(prop_id, "number_cuts")) {
      return false;
    }
  }

  return true;
}

void GPENCIL_OT_stroke_subdivide(wmOperatorType *ot)
{
  PropertyRNA *prop;

  /* identifiers */
  ot->name = "Subdivide Stroke";
  ot->idname = "GPENCIL_OT_stroke_subdivide";
  ot->description =
      "Subdivide between continuous selected points of the stroke adding a point half way between "
      "them";

  /* api callbacks */
  ot->exec = gpencil_stroke_subdivide_exec;
  ot->poll = gpencil_active_layer_poll;
  ot->poll_property = gpencil_subdivide_curve_edit_poll_property;

  /* flags */
  ot->flag = OPTYPE_REGISTER | OPTYPE_UNDO;

  /* properties */
  prop = RNA_def_int(ot->srna, "number_cuts", 1, 1, 10, "Number of Cuts", "", 1, 5);
  /* avoid re-using last var because it can cause _very_ high value and annoy users */
  RNA_def_property_flag(prop, PROP_SKIP_SAVE);

  /* Smooth parameters */
  RNA_def_float(ot->srna, "factor", 0.0f, 0.0f, 2.0f, "Smooth", "", 0.0f, 2.0f);
  prop = RNA_def_int(ot->srna, "repeat", 1, 1, 10, "Repeat", "", 1, 5);
  RNA_def_property_flag(prop, PROP_SKIP_SAVE);
  RNA_def_boolean(ot->srna,
                  "only_selected",
                  true,
                  "Selected Points",
                  "Smooth only selected points in the stroke");
  RNA_def_boolean(ot->srna, "smooth_position", true, "Position", "");
  RNA_def_boolean(ot->srna, "smooth_thickness", true, "Thickness", "");
  RNA_def_boolean(ot->srna, "smooth_strength", false, "Strength", "");
  RNA_def_boolean(ot->srna, "smooth_uv", false, "UV", "");
}

/* ** simplify stroke *** */
static int gpencil_stroke_simplify_exec(bContext *C, wmOperator *op)
{
  bGPdata *gpd = ED_gpencil_data_get_active(C);
  float factor = RNA_float_get(op->ptr, "factor");

  /* sanity checks */
  if (ELEM(NULL, gpd)) {
    return OPERATOR_CANCELLED;
  }

  const bool is_curve_edit = (bool)GPENCIL_CURVE_EDIT_SESSIONS_ON(gpd);

  bool changed = false;
  if (is_curve_edit) {
    BKE_report(op->reports, RPT_ERROR, "Not implemented!");
  }
  else {
    /* Go through each editable + selected stroke */
    GP_EDITABLE_STROKES_BEGIN (gpstroke_iter, C, gpl, gps) {
      if (gps->flag & GP_STROKE_SELECT) {
        /* simplify stroke using Ramer-Douglas-Peucker algorithm */
        BKE_gpencil_stroke_simplify_adaptive(gpd, gps, factor);
        changed = true;
      }
    }
    GP_EDITABLE_STROKES_END(gpstroke_iter);
  }

  if (changed) {
    /* notifiers */
    DEG_id_tag_update(&gpd->id, ID_RECALC_TRANSFORM | ID_RECALC_GEOMETRY);
    WM_event_add_notifier(C, NC_GPENCIL | ND_DATA | NA_EDITED, NULL);
  }

  return OPERATOR_FINISHED;
}

void GPENCIL_OT_stroke_simplify(wmOperatorType *ot)
{
  PropertyRNA *prop;

  /* identifiers */
  ot->name = "Simplify Stroke";
  ot->idname = "GPENCIL_OT_stroke_simplify";
  ot->description = "Simplify selected stroked reducing number of points";

  /* api callbacks */
  ot->exec = gpencil_stroke_simplify_exec;
  ot->poll = gpencil_active_layer_poll;

  /* flags */
  ot->flag = OPTYPE_REGISTER | OPTYPE_UNDO;

  /* properties */
  prop = RNA_def_float(ot->srna, "factor", 0.0f, 0.0f, 100.0f, "Factor", "", 0.0f, 100.0f);
  /* avoid re-using last var */
  RNA_def_property_flag(prop, PROP_SKIP_SAVE);
}

/* ** simplify stroke using fixed algorithm *** */
static int gpencil_stroke_simplify_fixed_exec(bContext *C, wmOperator *op)
{
  bGPdata *gpd = ED_gpencil_data_get_active(C);
  int steps = RNA_int_get(op->ptr, "step");

  /* sanity checks */
  if (ELEM(NULL, gpd)) {
    return OPERATOR_CANCELLED;
  }

  const bool is_curve_edit = (bool)GPENCIL_CURVE_EDIT_SESSIONS_ON(gpd);

  bool changed = false;
  if (is_curve_edit) {
    BKE_report(op->reports, RPT_ERROR, "Not implemented!");
  }
  else {
    /* Go through each editable + selected stroke */
    GP_EDITABLE_STROKES_BEGIN (gpstroke_iter, C, gpl, gps) {
      if (gps->flag & GP_STROKE_SELECT) {
        changed |= true;
        for (int i = 0; i < steps; i++) {
          BKE_gpencil_stroke_simplify_fixed(gpd, gps);
        }
      }
    }
    GP_EDITABLE_STROKES_END(gpstroke_iter);
  }

  if (changed) {
    /* notifiers */
    DEG_id_tag_update(&gpd->id, ID_RECALC_TRANSFORM | ID_RECALC_GEOMETRY);
    WM_event_add_notifier(C, NC_GPENCIL | ND_DATA | NA_EDITED, NULL);
  }

  return OPERATOR_FINISHED;
}

void GPENCIL_OT_stroke_simplify_fixed(wmOperatorType *ot)
{
  PropertyRNA *prop;

  /* identifiers */
  ot->name = "Simplify Fixed Stroke";
  ot->idname = "GPENCIL_OT_stroke_simplify_fixed";
  ot->description = "Simplify selected stroked reducing number of points using fixed algorithm";

  /* api callbacks */
  ot->exec = gpencil_stroke_simplify_fixed_exec;
  ot->poll = gpencil_active_layer_poll;

  /* flags */
  ot->flag = OPTYPE_REGISTER | OPTYPE_UNDO;

  /* properties */
  prop = RNA_def_int(ot->srna, "step", 1, 1, 100, "Steps", "Number of simplify steps", 1, 10);

  /* avoid re-using last var */
  RNA_def_property_flag(prop, PROP_SKIP_SAVE);
}

/* ** Resample stroke *** */
static int gpencil_stroke_sample_exec(bContext *C, wmOperator *op)
{
  bGPdata *gpd = ED_gpencil_data_get_active(C);
  const float length = RNA_float_get(op->ptr, "length");

  /* sanity checks */
  if (ELEM(NULL, gpd)) {
    return OPERATOR_CANCELLED;
  }

  /* Go through each editable + selected stroke */
  GP_EDITABLE_STROKES_BEGIN (gpstroke_iter, C, gpl, gps) {
    if (gps->flag & GP_STROKE_SELECT) {
      BKE_gpencil_stroke_sample(gpd, gps, length, true);
    }
  }
  GP_EDITABLE_STROKES_END(gpstroke_iter);

  /* notifiers */
  DEG_id_tag_update(&gpd->id, ID_RECALC_TRANSFORM | ID_RECALC_GEOMETRY);
  WM_event_add_notifier(C, NC_GPENCIL | ND_DATA | NA_EDITED, NULL);

  return OPERATOR_FINISHED;
}

void GPENCIL_OT_stroke_sample(wmOperatorType *ot)
{
  PropertyRNA *prop;

  /* identifiers */
  ot->name = "Sample Stroke";
  ot->idname = "GPENCIL_OT_stroke_sample";
  ot->description = "Sample stroke points to predefined segment length";

  /* api callbacks */
  ot->exec = gpencil_stroke_sample_exec;
  ot->poll = gpencil_stroke_not_in_curve_edit_mode;

  /* flags */
  ot->flag = OPTYPE_REGISTER | OPTYPE_UNDO;

  /* properties */
  prop = RNA_def_float(ot->srna, "length", 0.1f, 0.0f, 100.0f, "Length", "", 0.0f, 100.0f);
  /* avoid re-using last var */
  RNA_def_property_flag(prop, PROP_SKIP_SAVE);
}

/** \} */

/* -------------------------------------------------------------------- */
/** \name Stroke Trim Operator
 * \{ */

static int gpencil_stroke_trim_exec(bContext *C, wmOperator *op)
{
  bGPdata *gpd = ED_gpencil_data_get_active(C);

  /* sanity checks */
  if (ELEM(NULL, gpd)) {
    return OPERATOR_CANCELLED;
  }

  /* Go through each editable + selected stroke */
  const bool is_multiedit = (bool)GPENCIL_MULTIEDIT_SESSIONS_ON(gpd);
  const bool is_curve_edit = (bool)GPENCIL_CURVE_EDIT_SESSIONS_ON(gpd);

  CTX_DATA_BEGIN (C, bGPDlayer *, gpl, editable_gpencil_layers) {
    bGPDframe *init_gpf = (is_multiedit) ? gpl->frames.first : gpl->actframe;

    for (bGPDframe *gpf = init_gpf; gpf; gpf = gpf->next) {
      if ((gpf == gpl->actframe) || ((gpf->flag & GP_FRAME_SELECT) && (is_multiedit))) {

        if (gpf == NULL) {
          continue;
        }

        LISTBASE_FOREACH_MUTABLE (bGPDstroke *, gps, &gpf->strokes) {

          /* skip strokes that are invalid for current view */
          if (ED_gpencil_stroke_can_use(C, gps) == false) {
            continue;
          }

          if (gps->flag & GP_STROKE_SELECT) {
            if (is_curve_edit) {
              BKE_report(op->reports, RPT_ERROR, "Not implemented!");
            }
            else {
              BKE_gpencil_stroke_trim(gpd, gps);
            }
          }
        }
        /* if not multiedit, exit loop*/
        if (!is_multiedit) {
          break;
        }
      }
    }
  }
  CTX_DATA_END;

  /* notifiers */
  DEG_id_tag_update(&gpd->id, ID_RECALC_TRANSFORM | ID_RECALC_GEOMETRY);
  WM_event_add_notifier(C, NC_GPENCIL | ND_DATA | NA_EDITED, NULL);

  return OPERATOR_FINISHED;
}

void GPENCIL_OT_stroke_trim(wmOperatorType *ot)
{
  /* identifiers */
  ot->name = "Trim Stroke";
  ot->idname = "GPENCIL_OT_stroke_trim";
  ot->description = "Trim selected stroke to first loop or intersection";

  /* api callbacks */
  ot->exec = gpencil_stroke_trim_exec;
  ot->poll = gpencil_active_layer_poll;

  /* flags */
  ot->flag = OPTYPE_REGISTER | OPTYPE_UNDO;
}

/** \} */

/* -------------------------------------------------------------------- */
/** \name Stroke Separate Operator
 * \{ */

typedef enum eGP_SeparateModes {
  /* Points */
  GP_SEPARATE_POINT = 0,
  /* Selected Strokes */
  GP_SEPARATE_STROKE,
  /* Current Layer */
  GP_SEPARATE_LAYER,
} eGP_SeparateModes;

static int gpencil_stroke_separate_exec(bContext *C, wmOperator *op)
{
  Base *base_new;
  Main *bmain = CTX_data_main(C);
  Scene *scene = CTX_data_scene(C);
  ViewLayer *view_layer = CTX_data_view_layer(C);
  Base *base_prev = CTX_data_active_base(C);
  bGPdata *gpd_src = ED_gpencil_data_get_active(C);
  Object *ob = CTX_data_active_object(C);

  Object *ob_dst = NULL;
  bGPdata *gpd_dst = NULL;
  bGPDlayer *gpl_dst = NULL;
  bGPDframe *gpf_dst = NULL;
  bGPDspoint *pt;
  Material *ma = NULL;
  int i, idx;

  eGP_SeparateModes mode = RNA_enum_get(op->ptr, "mode");

  /* sanity checks */
  if (ELEM(NULL, gpd_src)) {
    return OPERATOR_CANCELLED;
  }

  if ((mode == GP_SEPARATE_LAYER) && (BLI_listbase_is_single(&gpd_src->layers))) {
    BKE_report(op->reports, RPT_ERROR, "Cannot separate an object with one layer only");
    return OPERATOR_CANCELLED;
  }

  const bool is_multiedit = (bool)GPENCIL_MULTIEDIT_SESSIONS_ON(gpd_src);
  const bool is_curve_edit = (bool)GPENCIL_CURVE_EDIT_SESSIONS_ON(gpd_src);

  /* Create a new object. */
  /* Take into account user preferences for duplicating actions. */
  const eDupli_ID_Flags dupflag = (U.dupflag & USER_DUP_ACT);

  base_new = ED_object_add_duplicate(bmain, scene, view_layer, base_prev, dupflag);
  ob_dst = base_new->object;
  ob_dst->mode = OB_MODE_OBJECT;
  /* Duplication will increment #bGPdata user-count, but since we create a new grease-pencil
   * data-block for ob_dst (which gets its own user automatically),
   * we have to decrement the user-count again. */
  gpd_dst = BKE_gpencil_data_addnew(bmain, gpd_src->id.name + 2);
  id_us_min(ob_dst->data);
  ob_dst->data = (bGPdata *)gpd_dst;

  /* Loop old data-block and separate parts. */
  if (ELEM(mode, GP_SEPARATE_POINT, GP_SEPARATE_STROKE)) {
    CTX_DATA_BEGIN (C, bGPDlayer *, gpl, editable_gpencil_layers) {
      gpl_dst = NULL;
      bGPDframe *init_gpf = (is_multiedit) ? gpl->frames.first : gpl->actframe;

      for (bGPDframe *gpf = init_gpf; gpf; gpf = gpf->next) {
        if ((gpf == gpl->actframe) || ((gpf->flag & GP_FRAME_SELECT) && (is_multiedit))) {

          if (gpf == NULL) {
            continue;
          }

          gpf_dst = NULL;

          LISTBASE_FOREACH_MUTABLE (bGPDstroke *, gps, &gpf->strokes) {

            /* skip strokes that are invalid for current view */
            if (ED_gpencil_stroke_can_use(C, gps) == false) {
              continue;
            }
            /* check if the color is editable */
            if (ED_gpencil_stroke_color_use(ob, gpl, gps) == false) {
              continue;
            }
            /* Separate selected strokes. */
            if (gps->flag & GP_STROKE_SELECT) {
              /* add layer if not created before */
              if (gpl_dst == NULL) {
                gpl_dst = BKE_gpencil_layer_addnew(gpd_dst, gpl->info, false);
              }

              /* add frame if not created before */
              if (gpf_dst == NULL) {
                gpf_dst = BKE_gpencil_layer_frame_get(gpl_dst, gpf->framenum, GP_GETFRAME_ADD_NEW);
              }

              /* add duplicate materials */

              /* XXX same material can be in multiple slots. */
              ma = BKE_gpencil_material(ob, gps->mat_nr + 1);

              idx = BKE_gpencil_object_material_ensure(bmain, ob_dst, ma);

              /* selected points mode */
              if (mode == GP_SEPARATE_POINT) {
                if (is_curve_edit) {
                  BKE_report(op->reports, RPT_ERROR, "Not implemented!");
                }
                else {
                  /* make copy of source stroke */
                  bGPDstroke *gps_dst = BKE_gpencil_stroke_duplicate(gps, true, true);

                  /* Reassign material. */
                  gps_dst->mat_nr = idx;

                  /* link to destination frame */
                  BLI_addtail(&gpf_dst->strokes, gps_dst);

                  /* Invert selection status of all points in destination stroke */
                  for (i = 0, pt = gps_dst->points; i < gps_dst->totpoints; i++, pt++) {
                    pt->flag ^= GP_SPOINT_SELECT;
                  }

                  /* delete selected points from destination stroke */
<<<<<<< HEAD
                  gpencil_stroke_delete_tagged_points(
                      gpd_dst, gpf_dst, gps_dst, NULL, GP_SPOINT_SELECT, false, 0);

                  /* delete selected points from origin stroke */
                  gpencil_stroke_delete_tagged_points(
=======
                  BKE_gpencil_stroke_delete_tagged_points(
                      gpd_dst, gpf_dst, gps_dst, NULL, GP_SPOINT_SELECT, false, 0);

                  /* delete selected points from origin stroke */
                  BKE_gpencil_stroke_delete_tagged_points(
>>>>>>> c2f0ee01
                      gpd_src, gpf, gps, gps->next, GP_SPOINT_SELECT, false, 0);
                }
              }
              /* selected strokes mode */
              else if (mode == GP_SEPARATE_STROKE) {
                /* deselect old stroke */
                gps->flag &= ~GP_STROKE_SELECT;
                /* unlink from source frame */
                BLI_remlink(&gpf->strokes, gps);
                gps->prev = gps->next = NULL;
                /* relink to destination frame */
                BLI_addtail(&gpf_dst->strokes, gps);
                /* Reassign material. */
                gps->mat_nr = idx;
              }
            }
          }
        }

        /* if not multiedit, exit loop*/
        if (!is_multiedit) {
          break;
        }
      }
    }
    CTX_DATA_END;
  }
  else if (mode == GP_SEPARATE_LAYER) {
    bGPDlayer *gpl = CTX_data_active_gpencil_layer(C);
    if (gpl) {
      /* try to set a new active layer in source datablock */
      if (gpl->prev) {
        BKE_gpencil_layer_active_set(gpd_src, gpl->prev);
      }
      else if (gpl->next) {
        BKE_gpencil_layer_active_set(gpd_src, gpl->next);
      }
      /* unlink from source datablock */
      BLI_remlink(&gpd_src->layers, gpl);
      gpl->prev = gpl->next = NULL;
      /* relink to destination datablock */
      BLI_addtail(&gpd_dst->layers, gpl);

      /* add duplicate materials */
      LISTBASE_FOREACH (bGPDframe *, gpf, &gpl->frames) {
        LISTBASE_FOREACH (bGPDstroke *, gps, &gpf->strokes) {
          /* skip strokes that are invalid for current view */
          if (ED_gpencil_stroke_can_use(C, gps) == false) {
            continue;
          }
          ma = BKE_gpencil_material(ob, gps->mat_nr + 1);
          gps->mat_nr = BKE_gpencil_object_material_ensure(bmain, ob_dst, ma);
        }
      }
    }
  }

  /* Ensure destination object has one active layer. */
  if (gpd_dst->layers.first != NULL) {
    if (BKE_gpencil_layer_active_get(gpd_dst) == NULL) {
      BKE_gpencil_layer_active_set(gpd_dst, gpd_dst->layers.first);
    }
  }

  /* Remove unused slots. */
  int actcol = ob_dst->actcol;
  for (int slot = 1; slot <= ob_dst->totcol; slot++) {
    while (slot <= ob_dst->totcol && !BKE_object_material_slot_used(ob_dst->data, slot)) {
      ob_dst->actcol = slot;
      BKE_object_material_slot_remove(bmain, ob_dst);
      if (actcol >= slot) {
        actcol--;
      }
    }
  }
  ob_dst->actcol = actcol;

  DEG_id_tag_update(&gpd_src->id, ID_RECALC_TRANSFORM | ID_RECALC_GEOMETRY);
  DEG_id_tag_update(&gpd_dst->id, ID_RECALC_TRANSFORM | ID_RECALC_GEOMETRY);

  DEG_relations_tag_update(bmain);
  WM_event_add_notifier(C, NC_OBJECT | ND_DRAW, NULL);
  WM_event_add_notifier(C, NC_GPENCIL | ND_DATA | NA_EDITED, NULL);
  WM_event_add_notifier(C, NC_GPENCIL | ND_DATA | NA_SELECTED, NULL);
  ED_outliner_select_sync_from_object_tag(C);

  return OPERATOR_FINISHED;
}

void GPENCIL_OT_stroke_separate(wmOperatorType *ot)
{
  static const EnumPropertyItem separate_type[] = {
      {GP_SEPARATE_POINT, "POINT", 0, "Selected Points", "Separate the selected points"},
      {GP_SEPARATE_STROKE, "STROKE", 0, "Selected Strokes", "Separate the selected strokes"},
      {GP_SEPARATE_LAYER, "LAYER", 0, "Active Layer", "Separate the strokes of the current layer"},
      {0, NULL, 0, NULL, NULL},
  };

  /* identifiers */
  ot->name = "Separate Strokes";
  ot->idname = "GPENCIL_OT_stroke_separate";
  ot->description = "Separate the selected strokes or layer in a new grease pencil object";

  /* callbacks */
  ot->invoke = WM_menu_invoke;
  ot->exec = gpencil_stroke_separate_exec;
  ot->poll = gpencil_strokes_edit3d_poll;

  /* flags */
  ot->flag = OPTYPE_REGISTER | OPTYPE_UNDO;

  /* properties */
  ot->prop = RNA_def_enum(ot->srna, "mode", separate_type, GP_SEPARATE_POINT, "Mode", "");
}

/** \} */

/* -------------------------------------------------------------------- */
/** \name Stroke Split Operator
 * \{ */

static int gpencil_stroke_split_exec(bContext *C, wmOperator *op)
{
  Object *ob = CTX_data_active_object(C);
  bGPdata *gpd = ED_gpencil_data_get_active(C);
  bGPDspoint *pt;
  int i;

  /* sanity checks */
  if (ELEM(NULL, gpd)) {
    return OPERATOR_CANCELLED;
  }
  const bool is_multiedit = (bool)GPENCIL_MULTIEDIT_SESSIONS_ON(gpd);
  const bool is_curve_edit = (bool)GPENCIL_CURVE_EDIT_SESSIONS_ON(gpd);

  /* loop strokes and split parts */
  CTX_DATA_BEGIN (C, bGPDlayer *, gpl, editable_gpencil_layers) {
    bGPDframe *init_gpf = (is_multiedit) ? gpl->frames.first : gpl->actframe;

    for (bGPDframe *gpf = init_gpf; gpf; gpf = gpf->next) {
      if ((gpf == gpl->actframe) || ((gpf->flag & GP_FRAME_SELECT) && (is_multiedit))) {

        if (gpf == NULL) {
          continue;
        }

        LISTBASE_FOREACH_MUTABLE (bGPDstroke *, gps, &gpf->strokes) {

          /* skip strokes that are invalid for current view */
          if (ED_gpencil_stroke_can_use(C, gps) == false) {
            continue;
          }
          /* check if the color is editable */
          if (ED_gpencil_stroke_color_use(ob, gpl, gps) == false) {
            continue;
          }
          /* Split selected strokes. */
          if (gps->flag & GP_STROKE_SELECT) {
            if (is_curve_edit) {
              BKE_report(op->reports, RPT_ERROR, "Not implemented!");
            }
            else {
              /* make copy of source stroke */
              bGPDstroke *gps_dst = BKE_gpencil_stroke_duplicate(gps, true, true);

              /* link to same frame */
              BLI_addtail(&gpf->strokes, gps_dst);

              /* invert selection status of all points in destination stroke */
              for (i = 0, pt = gps_dst->points; i < gps_dst->totpoints; i++, pt++) {
                pt->flag ^= GP_SPOINT_SELECT;
              }

              /* delete selected points from destination stroke */
<<<<<<< HEAD
              gpencil_stroke_delete_tagged_points(
                  gpd, gpf, gps_dst, NULL, GP_SPOINT_SELECT, true, 0);

              /* delete selected points from origin stroke */
              gpencil_stroke_delete_tagged_points(
=======
              BKE_gpencil_stroke_delete_tagged_points(
                  gpd, gpf, gps_dst, NULL, GP_SPOINT_SELECT, true, 0);

              /* delete selected points from origin stroke */
              BKE_gpencil_stroke_delete_tagged_points(
>>>>>>> c2f0ee01
                  gpd, gpf, gps, gps->next, GP_SPOINT_SELECT, false, 0);
            }
          }
        }
        /* select again tagged points */
        LISTBASE_FOREACH (bGPDstroke *, gps, &gpf->strokes) {
          bGPDspoint *ptn = gps->points;
          for (int i2 = 0; i2 < gps->totpoints; i2++, ptn++) {
            if (ptn->flag & GP_SPOINT_TAG) {
              ptn->flag |= GP_SPOINT_SELECT;
              ptn->flag &= ~GP_SPOINT_TAG;
            }
          }
        }
      }

      /* if not multiedit, exit loop*/
      if (!is_multiedit) {
        break;
      }
    }
  }
  CTX_DATA_END;

  DEG_id_tag_update(&gpd->id, ID_RECALC_TRANSFORM | ID_RECALC_GEOMETRY);

  WM_event_add_notifier(C, NC_GPENCIL | ND_DATA | NA_EDITED, NULL);

  return OPERATOR_FINISHED;
}

void GPENCIL_OT_stroke_split(wmOperatorType *ot)
{
  /* identifiers */
  ot->name = "Split Strokes";
  ot->idname = "GPENCIL_OT_stroke_split";
  ot->description = "Split selected points as new stroke on same frame";

  /* callbacks */
  ot->exec = gpencil_stroke_split_exec;
  ot->poll = gpencil_strokes_edit3d_poll;

  /* flags */
  ot->flag = OPTYPE_REGISTER | OPTYPE_UNDO;
}

/** \} */

/* -------------------------------------------------------------------- */
/** \name Stroke Smooth Operator
 * \{ */

static int gpencil_stroke_smooth_exec(bContext *C, wmOperator *op)
{
  bGPdata *gpd = ED_gpencil_data_get_active(C);

  /* sanity checks */
  if (ELEM(NULL, gpd)) {
    return OPERATOR_CANCELLED;
  }

  gpencil_smooth_stroke(C, op);

  /* notifiers */
  DEG_id_tag_update(&gpd->id, ID_RECALC_TRANSFORM | ID_RECALC_GEOMETRY);
  WM_event_add_notifier(C, NC_GPENCIL | ND_DATA | NA_EDITED, NULL);

  return OPERATOR_FINISHED;
}

void GPENCIL_OT_stroke_smooth(wmOperatorType *ot)
{
  PropertyRNA *prop;

  /* identifiers */
  ot->name = "Smooth Stroke";
  ot->idname = "GPENCIL_OT_stroke_smooth";
  ot->description = "Smooth selected strokes";

  /* api callbacks */
  ot->exec = gpencil_stroke_smooth_exec;
  ot->poll = gpencil_stroke_not_in_curve_edit_mode;

  /* flags */
  ot->flag = OPTYPE_REGISTER | OPTYPE_UNDO;

  /* properties */
  prop = RNA_def_int(ot->srna, "repeat", 1, 1, 50, "Repeat", "", 1, 20);
  RNA_def_property_flag(prop, PROP_SKIP_SAVE);

  RNA_def_float(ot->srna, "factor", 0.5f, 0.0f, 2.0f, "Factor", "", 0.0f, 2.0f);
  RNA_def_boolean(ot->srna,
                  "only_selected",
                  true,
                  "Selected Points",
                  "Smooth only selected points in the stroke");
  RNA_def_boolean(ot->srna, "smooth_position", true, "Position", "");
  RNA_def_boolean(ot->srna, "smooth_thickness", true, "Thickness", "");
  RNA_def_boolean(ot->srna, "smooth_strength", false, "Strength", "");
  RNA_def_boolean(ot->srna, "smooth_uv", false, "UV", "");
}

/** \} */

/* -------------------------------------------------------------------- */
/** \name Stroke Cutter Operator
 * \{ */

/* smart stroke cutter for trimming stroke ends */
struct GP_SelectLassoUserData {
  rcti rect;
  const int (*mcoords)[2];
  int mcoords_len;
};

static bool gpencil_test_lasso(bGPDstroke *gps,
                               bGPDspoint *pt,
                               const GP_SpaceConversion *gsc,
                               const float diff_mat[4][4],
                               void *user_data)
{
  const struct GP_SelectLassoUserData *data = user_data;
  bGPDspoint pt2;
  int x0, y0;
  gpencil_point_to_parent_space(pt, diff_mat, &pt2);
  gpencil_point_to_xy(gsc, gps, &pt2, &x0, &y0);
  /* test if in lasso */
  return ((!ELEM(V2D_IS_CLIPPED, x0, y0)) && BLI_rcti_isect_pt(&data->rect, x0, y0) &&
          BLI_lasso_is_point_inside(data->mcoords, data->mcoords_len, x0, y0, INT_MAX));
}

typedef bool (*GPencilTestFn)(bGPDstroke *gps,
                              bGPDspoint *pt,
                              const GP_SpaceConversion *gsc,
                              const float diff_mat[4][4],
                              void *user_data);

static void gpencil_cutter_dissolve(bGPdata *gpd,
                                    bGPDlayer *hit_layer,
                                    bGPDstroke *hit_stroke,
                                    const bool flat_caps)
{
  bGPDspoint *pt = NULL;
  bGPDspoint *pt1 = NULL;
  int i;

  bGPDstroke *gpsn = hit_stroke->next;

  int totselect = 0;
  for (i = 0, pt = hit_stroke->points; i < hit_stroke->totpoints; i++, pt++) {
    if (pt->flag & GP_SPOINT_SELECT) {
      totselect++;
    }
  }

  /* if all points selected delete or only 2 points and 1 selected */
  if (((totselect == 1) && (hit_stroke->totpoints == 2)) || (hit_stroke->totpoints == totselect)) {
    BLI_remlink(&hit_layer->actframe->strokes, hit_stroke);
    BKE_gpencil_free_stroke(hit_stroke);
    hit_stroke = NULL;
  }

  /* if very small distance delete */
  if ((hit_stroke) && (hit_stroke->totpoints == 2)) {
    pt = &hit_stroke->points[0];
    pt1 = &hit_stroke->points[1];
    if (len_v3v3(&pt->x, &pt1->x) < 0.001f) {
      BLI_remlink(&hit_layer->actframe->strokes, hit_stroke);
      BKE_gpencil_free_stroke(hit_stroke);
      hit_stroke = NULL;
    }
  }

  if (hit_stroke) {
    /* tag and dissolve (untag new points) */
    for (i = 0, pt = hit_stroke->points; i < hit_stroke->totpoints; i++, pt++) {
      if (pt->flag & GP_SPOINT_SELECT) {
        pt->flag &= ~GP_SPOINT_SELECT;
        pt->flag |= GP_SPOINT_TAG;
      }
      else if (pt->flag & GP_SPOINT_TAG) {
        pt->flag &= ~GP_SPOINT_TAG;
      }
    }
    /* If flat caps mode check extremes. */
    if (flat_caps) {
      if (hit_stroke->points[0].flag & GP_SPOINT_TAG) {
        hit_stroke->caps[0] = GP_STROKE_CAP_FLAT;
      }

      if (hit_stroke->points[hit_stroke->totpoints - 1].flag & GP_SPOINT_TAG) {
        hit_stroke->caps[1] = GP_STROKE_CAP_FLAT;
      }
    }

<<<<<<< HEAD
    gpencil_stroke_delete_tagged_points(
=======
    BKE_gpencil_stroke_delete_tagged_points(
>>>>>>> c2f0ee01
        gpd, hit_layer->actframe, hit_stroke, gpsn, GP_SPOINT_TAG, false, 1);
  }
}

static int gpencil_cutter_lasso_select(bContext *C,
                                       wmOperator *op,
                                       GPencilTestFn is_inside_fn,
                                       void *user_data)
{
  bGPdata *gpd = ED_gpencil_data_get_active(C);
  ScrArea *area = CTX_wm_area(C);
  ToolSettings *ts = CTX_data_tool_settings(C);
  const float scale = ts->gp_sculpt.isect_threshold;
  const bool flat_caps = RNA_boolean_get(op->ptr, "flat_caps");

  bGPDspoint *pt;
  GP_SpaceConversion gsc = {NULL};

  bool changed = false;

  /* sanity checks */
  if (area == NULL) {
    BKE_report(op->reports, RPT_ERROR, "No active area");
    return OPERATOR_CANCELLED;
  }

  /* init space conversion stuff */
  gpencil_point_conversion_init(C, &gsc);

  /* deselect all strokes first */
  CTX_DATA_BEGIN (C, bGPDstroke *, gps, editable_gpencil_strokes) {
    int i;
    for (i = 0, pt = gps->points; i < gps->totpoints; i++, pt++) {
      pt->flag &= ~GP_SPOINT_SELECT;
    }

    gps->flag &= ~GP_STROKE_SELECT;
  }
  CTX_DATA_END;

  /* select points */
  GP_EDITABLE_STROKES_BEGIN (gpstroke_iter, C, gpl, gps) {
    int tot_inside = 0;
    const int oldtot = gps->totpoints;
    for (int i = 0; i < gps->totpoints; i++) {
      pt = &gps->points[i];
      if ((pt->flag & GP_SPOINT_SELECT) || (pt->flag & GP_SPOINT_TAG)) {
        continue;
      }
      /* convert point coords to screen-space */
      const bool is_inside = is_inside_fn(gps, pt, &gsc, gpstroke_iter.diff_mat, user_data);
      if (is_inside) {
        tot_inside++;
        changed = true;
        pt->flag |= GP_SPOINT_SELECT;
        gps->flag |= GP_STROKE_SELECT;
        float r_hita[3], r_hitb[3];
        if (gps->totpoints > 1) {
          ED_gpencil_select_stroke_segment(gpd, gpl, gps, pt, true, true, scale, r_hita, r_hitb);
        }
        /* avoid infinite loops */
        if (gps->totpoints > oldtot) {
          break;
        }
      }
    }
    /* if mark all points inside lasso set to remove all stroke */
    if ((tot_inside == oldtot) || ((tot_inside == 1) && (oldtot == 2))) {
      for (int i = 0; i < gps->totpoints; i++) {
        pt = &gps->points[i];
        pt->flag |= GP_SPOINT_SELECT;
      }
    }
  }
  GP_EDITABLE_STROKES_END(gpstroke_iter);

  /* dissolve selected points */
  LISTBASE_FOREACH (bGPDlayer *, gpl, &gpd->layers) {
    if (gpl->flag & GP_LAYER_LOCKED) {
      continue;
    }

    bGPDframe *gpf = gpl->actframe;
    if (gpf == NULL) {
      continue;
    }
    LISTBASE_FOREACH_MUTABLE (bGPDstroke *, gps, &gpf->strokes) {
      if (gps->flag & GP_STROKE_SELECT) {
        gpencil_cutter_dissolve(gpd, gpl, gps, flat_caps);
      }
    }
  }

  /* updates */
  if (changed) {
    DEG_id_tag_update(&gpd->id, ID_RECALC_GEOMETRY | ID_RECALC_COPY_ON_WRITE);
    WM_event_add_notifier(C, NC_GPENCIL | NA_SELECTED, NULL);
    WM_event_add_notifier(C, NC_GEOM | ND_SELECT, NULL);
  }

  return OPERATOR_FINISHED;
}

static bool gpencil_cutter_poll(bContext *C)
{
  bGPdata *gpd = ED_gpencil_data_get_active(C);

  if (GPENCIL_PAINT_MODE(gpd)) {
    if (gpd->layers.first) {
      return true;
    }
  }

  return false;
}

static int gpencil_cutter_exec(bContext *C, wmOperator *op)
{
  ScrArea *area = CTX_wm_area(C);
  /* sanity checks */
  if (area == NULL) {
    BKE_report(op->reports, RPT_ERROR, "No active area");
    return OPERATOR_CANCELLED;
  }

  struct GP_SelectLassoUserData data = {0};
  data.mcoords = WM_gesture_lasso_path_to_array(C, op, &data.mcoords_len);

  /* Sanity check. */
  if (data.mcoords == NULL) {
    return OPERATOR_PASS_THROUGH;
  }

  /* Compute boundbox of lasso (for faster testing later). */
  BLI_lasso_boundbox(&data.rect, data.mcoords, data.mcoords_len);

  gpencil_cutter_lasso_select(C, op, gpencil_test_lasso, &data);

  MEM_freeN((void *)data.mcoords);

  return OPERATOR_FINISHED;
}

void GPENCIL_OT_stroke_cutter(wmOperatorType *ot)
{
  /* identifiers */
  ot->name = "Stroke Cutter";
  ot->description = "Select section and cut";
  ot->idname = "GPENCIL_OT_stroke_cutter";

  /* callbacks */
  ot->invoke = WM_gesture_lasso_invoke;
  ot->modal = WM_gesture_lasso_modal;
  ot->exec = gpencil_cutter_exec;
  ot->poll = gpencil_cutter_poll;
  ot->cancel = WM_gesture_lasso_cancel;

  /* flag */
  ot->flag = OPTYPE_UNDO;

  /* properties */
  WM_operator_properties_gesture_lasso(ot);

  RNA_def_boolean(ot->srna, "flat_caps", 0, "Flat Caps", "");
}

bool ED_object_gpencil_exit(struct Main *bmain, Object *ob)
{
  bool ok = false;
  if (ob) {
    bGPdata *gpd = (bGPdata *)ob->data;

    gpd->flag &= ~(GP_DATA_STROKE_PAINTMODE | GP_DATA_STROKE_EDITMODE | GP_DATA_STROKE_SCULPTMODE |
                   GP_DATA_STROKE_WEIGHTMODE | GP_DATA_STROKE_VERTEXMODE);

    ob->restore_mode = ob->mode;
    ob->mode &= ~(OB_MODE_PAINT_GPENCIL | OB_MODE_EDIT_GPENCIL | OB_MODE_SCULPT_GPENCIL |
                  OB_MODE_WEIGHT_GPENCIL | OB_MODE_VERTEX_GPENCIL);

    /* Inform all CoW versions that we changed the mode. */
    DEG_id_tag_update_ex(bmain, &ob->id, ID_RECALC_COPY_ON_WRITE);
    ok = true;
  }
  return ok;
}

/** \} */

/* -------------------------------------------------------------------- */
/** \name Merge By Distance Operator
 * \{ */

static bool gpencil_merge_by_distance_poll(bContext *C)
{
  Object *ob = CTX_data_active_object(C);
  if ((ob == NULL) || (ob->type != OB_GPENCIL)) {
    return false;
  }
  bGPdata *gpd = (bGPdata *)ob->data;
  if (gpd == NULL) {
    return false;
  }

  bGPDlayer *gpl = BKE_gpencil_layer_active_get(gpd);

  return ((gpl != NULL) && (ob->mode == OB_MODE_EDIT_GPENCIL));
}

static int gpencil_merge_by_distance_exec(bContext *C, wmOperator *op)
{
  Object *ob = CTX_data_active_object(C);
  bGPdata *gpd = (bGPdata *)ob->data;
  const float threshold = RNA_float_get(op->ptr, "threshold");
  const bool unselected = RNA_boolean_get(op->ptr, "use_unselected");

  /* sanity checks */
  if (ELEM(NULL, gpd)) {
    return OPERATOR_CANCELLED;
  }

  const bool is_curve_edit = (bool)GPENCIL_CURVE_EDIT_SESSIONS_ON(gpd);

  if (is_curve_edit) {
    /* TODO: merge curve points by distance */
  }
  else {
    /* Go through each editable selected stroke */
    GP_EDITABLE_STROKES_BEGIN (gpstroke_iter, C, gpl, gps) {
      if (gps->flag & GP_STROKE_SELECT) {
        BKE_gpencil_stroke_merge_distance(gpd, gpf_, gps, threshold, unselected);
      }
    }
    GP_EDITABLE_STROKES_END(gpstroke_iter);
  }

  /* notifiers */
  DEG_id_tag_update(&gpd->id, ID_RECALC_TRANSFORM | ID_RECALC_GEOMETRY);
  WM_event_add_notifier(C, NC_GPENCIL | ND_DATA | NA_EDITED, NULL);

  return OPERATOR_FINISHED;
}

void GPENCIL_OT_stroke_merge_by_distance(wmOperatorType *ot)
{
  PropertyRNA *prop;

  /* identifiers */
  ot->name = "Merge by Distance";
  ot->idname = "GPENCIL_OT_stroke_merge_by_distance";
  ot->description = "Merge points by distance";

  /* api callbacks */
  ot->exec = gpencil_merge_by_distance_exec;
  ot->poll = gpencil_merge_by_distance_poll;

  /* flags */
  ot->flag = OPTYPE_REGISTER | OPTYPE_UNDO;

  /* properties */
  prop = RNA_def_float(ot->srna, "threshold", 0.001f, 0.0f, 100.0f, "Threshold", "", 0.0f, 100.0f);
  /* avoid re-using last var */
  RNA_def_property_flag(prop, PROP_SKIP_SAVE);

  prop = RNA_def_boolean(
      ot->srna, "use_unselected", 0, "Unselected", "Use whole stroke, not only selected points");
  RNA_def_property_flag(prop, PROP_SKIP_SAVE);
}
/** \} */<|MERGE_RESOLUTION|>--- conflicted
+++ resolved
@@ -2583,381 +2583,9 @@
 
 /* ----------------------------------- */
 
-<<<<<<< HEAD
-/* Temp data for storing information about an "island" of points
- * that should be kept when splitting up a stroke. Used in:
- * gpencil_stroke_delete_tagged_points()
- */
-typedef struct tGPDeleteIsland {
-  int start_idx;
-  int end_idx;
-} tGPDeleteIsland;
-
-static void gpencil_stroke_join_islands(bGPdata *gpd,
-                                        bGPDframe *gpf,
-                                        bGPDstroke *gps_first,
-                                        bGPDstroke *gps_last)
-{
-  bGPDspoint *pt = NULL;
-  bGPDspoint *pt_final = NULL;
-  const int totpoints = gps_first->totpoints + gps_last->totpoints;
-
-  /* create new stroke */
-  bGPDstroke *join_stroke = BKE_gpencil_stroke_duplicate(gps_first, false, true);
-
-  join_stroke->points = MEM_callocN(sizeof(bGPDspoint) * totpoints, __func__);
-  join_stroke->totpoints = totpoints;
-  join_stroke->flag &= ~GP_STROKE_CYCLIC;
-
-  /* copy points (last before) */
-  int e1 = 0;
-  int e2 = 0;
-  float delta = 0.0f;
-
-  for (int i = 0; i < totpoints; i++) {
-    pt_final = &join_stroke->points[i];
-    if (i < gps_last->totpoints) {
-      pt = &gps_last->points[e1];
-      e1++;
-    }
-    else {
-      pt = &gps_first->points[e2];
-      e2++;
-    }
-
-    /* copy current point */
-    copy_v3_v3(&pt_final->x, &pt->x);
-    pt_final->pressure = pt->pressure;
-    pt_final->strength = pt->strength;
-    pt_final->time = delta;
-    pt_final->flag = pt->flag;
-    copy_v4_v4(pt_final->vert_color, pt->vert_color);
-
-    /* retiming with fixed time interval (we cannot determine real time) */
-    delta += 0.01f;
-  }
-
-  /* Copy over vertex weight data (if available) */
-  if ((gps_first->dvert != NULL) || (gps_last->dvert != NULL)) {
-    join_stroke->dvert = MEM_callocN(sizeof(MDeformVert) * totpoints, __func__);
-    MDeformVert *dvert_src = NULL;
-    MDeformVert *dvert_dst = NULL;
-
-    /* Copy weights (last before)*/
-    e1 = 0;
-    e2 = 0;
-    for (int i = 0; i < totpoints; i++) {
-      dvert_dst = &join_stroke->dvert[i];
-      dvert_src = NULL;
-      if (i < gps_last->totpoints) {
-        if (gps_last->dvert) {
-          dvert_src = &gps_last->dvert[e1];
-          e1++;
-        }
-      }
-      else {
-        if (gps_first->dvert) {
-          dvert_src = &gps_first->dvert[e2];
-          e2++;
-        }
-      }
-
-      if ((dvert_src) && (dvert_src->dw)) {
-        dvert_dst->dw = MEM_dupallocN(dvert_src->dw);
-      }
-    }
-  }
-
-  /* add new stroke at head */
-  BLI_addhead(&gpf->strokes, join_stroke);
-  /* Calc geometry data. */
-  BKE_gpencil_stroke_geometry_update(gpd, join_stroke);
-
-  /* remove first stroke */
-  BLI_remlink(&gpf->strokes, gps_first);
-  BKE_gpencil_free_stroke(gps_first);
-
-  /* remove last stroke */
-  BLI_remlink(&gpf->strokes, gps_last);
-  BKE_gpencil_free_stroke(gps_last);
-}
-
-/* Split the given stroke into several new strokes, partitioning
- * it based on whether the stroke points have a particular flag
- * is set (e.g. "GP_SPOINT_SELECT" in most cases, but not always)
- *
- * The algorithm used here is as follows:
- * 1) We firstly identify the number of "islands" of non-tagged points
- *    which will all end up being in new strokes.
- *    - In the most extreme case (i.e. every other vert is a 1-vert island),
- *      we have at most n / 2 islands
- *    - Once we start having larger islands than that, the number required
- *      becomes much less
- * 2) Each island gets converted to a new stroke
- * If the number of points is <= limit, the stroke is deleted
- */
-void gpencil_stroke_delete_tagged_points(bGPdata *gpd,
-                                         bGPDframe *gpf,
-                                         bGPDstroke *gps,
-                                         bGPDstroke *next_stroke,
-                                         int tag_flags,
-                                         bool select,
-                                         int limit)
-{
-  tGPDeleteIsland *islands = MEM_callocN(sizeof(tGPDeleteIsland) * (gps->totpoints + 1) / 2,
-                                         "gp_point_islands");
-  bool in_island = false;
-  int num_islands = 0;
-
-  bGPDstroke *gps_first = NULL;
-  const bool is_cyclic = (bool)(gps->flag & GP_STROKE_CYCLIC);
-
-  /* First Pass: Identify start/end of islands */
-  bGPDspoint *pt = gps->points;
-  for (int i = 0; i < gps->totpoints; i++, pt++) {
-    if (pt->flag & tag_flags) {
-      /* selected - stop accumulating to island */
-      in_island = false;
-    }
-    else {
-      /* unselected - start of a new island? */
-      int idx;
-
-      if (in_island) {
-        /* extend existing island */
-        idx = num_islands - 1;
-        islands[idx].end_idx = i;
-      }
-      else {
-        /* start of new island */
-        in_island = true;
-        num_islands++;
-
-        idx = num_islands - 1;
-        islands[idx].start_idx = islands[idx].end_idx = i;
-      }
-    }
-  }
-
-  /* Watch out for special case where No islands = All points selected = Delete Stroke only */
-  if (num_islands) {
-    /* There are islands, so create a series of new strokes,
-     * adding them before the "next" stroke. */
-    int idx;
-    bGPDstroke *new_stroke = NULL;
-
-    /* Create each new stroke... */
-    for (idx = 0; idx < num_islands; idx++) {
-      tGPDeleteIsland *island = &islands[idx];
-      new_stroke = BKE_gpencil_stroke_duplicate(gps, false, true);
-
-      /* if cyclic and first stroke, save to join later */
-      if ((is_cyclic) && (gps_first == NULL)) {
-        gps_first = new_stroke;
-      }
-
-      new_stroke->flag &= ~GP_STROKE_CYCLIC;
-
-      /* Compute new buffer size (+ 1 needed as the endpoint index is "inclusive") */
-      new_stroke->totpoints = island->end_idx - island->start_idx + 1;
-
-      /* Copy over the relevant point data */
-      new_stroke->points = MEM_callocN(sizeof(bGPDspoint) * new_stroke->totpoints,
-                                       "gp delete stroke fragment");
-      memcpy(new_stroke->points,
-             gps->points + island->start_idx,
-             sizeof(bGPDspoint) * new_stroke->totpoints);
-
-      /* Copy over vertex weight data (if available) */
-      if (gps->dvert != NULL) {
-        /* Copy over the relevant vertex-weight points */
-        new_stroke->dvert = MEM_callocN(sizeof(MDeformVert) * new_stroke->totpoints,
-                                        "gp delete stroke fragment weight");
-        memcpy(new_stroke->dvert,
-               gps->dvert + island->start_idx,
-               sizeof(MDeformVert) * new_stroke->totpoints);
-
-        /* Copy weights */
-        int e = island->start_idx;
-        for (int i = 0; i < new_stroke->totpoints; i++) {
-          MDeformVert *dvert_src = &gps->dvert[e];
-          MDeformVert *dvert_dst = &new_stroke->dvert[i];
-          if (dvert_src->dw) {
-            dvert_dst->dw = MEM_dupallocN(dvert_src->dw);
-          }
-          e++;
-        }
-      }
-      /* Each island corresponds to a new stroke.
-       * We must adjust the timings of these new strokes:
-       *
-       * Each point's timing data is a delta from stroke's inittime, so as we erase some points
-       * from the start of the stroke, we have to offset this inittime and all remaining points'
-       * delta values. This way we get a new stroke with exactly the same timing as if user had
-       * started drawing from the first non-removed point.
-       */
-      {
-        bGPDspoint *pts;
-        float delta = gps->points[island->start_idx].time;
-        int j;
-
-        new_stroke->inittime += (double)delta;
-
-        pts = new_stroke->points;
-        for (j = 0; j < new_stroke->totpoints; j++, pts++) {
-          pts->time -= delta;
-          /* set flag for select again later */
-          if (select == true) {
-            pts->flag &= ~GP_SPOINT_SELECT;
-            pts->flag |= GP_SPOINT_TAG;
-          }
-        }
-      }
-
-      /* Add new stroke to the frame or delete if below limit */
-      if ((limit > 0) && (new_stroke->totpoints <= limit)) {
-        BKE_gpencil_free_stroke(new_stroke);
-      }
-      else {
-        /* Calc geometry data. */
-        BKE_gpencil_stroke_geometry_update(gpd, new_stroke);
-
-        if (next_stroke) {
-          BLI_insertlinkbefore(&gpf->strokes, next_stroke, new_stroke);
-        }
-        else {
-          BLI_addtail(&gpf->strokes, new_stroke);
-        }
-      }
-    }
-    /* if cyclic, need to join last stroke with first stroke */
-    if ((is_cyclic) && (gps_first != NULL) && (gps_first != new_stroke)) {
-      gpencil_stroke_join_islands(gpd, gpf, gps_first, new_stroke);
-    }
-  }
-
-  /* free islands */
-  MEM_freeN(islands);
-
-  /* Delete the old stroke */
-  BLI_remlink(&gpf->strokes, gps);
-  BKE_gpencil_free_stroke(gps);
-}
-
-static void gpencil_curve_delete_tagged_points(bGPdata *gpd,
-                                               bGPDframe *gpf,
-                                               bGPDstroke *gps,
-                                               bGPDstroke *next_stroke,
-                                               bGPDcurve *gpc,
-                                               int tag_flags)
-{
-  if (gpc == NULL) {
-    return;
-  }
-  const bool is_cyclic = gps->flag & GP_STROKE_CYCLIC;
-  const int idx_last = gpc->tot_curve_points - 1;
-  bGPDstroke *gps_first = NULL;
-  bGPDstroke *gps_last = NULL;
-
-  int idx_start = 0;
-  int idx_end = 0;
-  bool prev_selected = gpc->curve_points[0].flag & tag_flags;
-  for (int i = 1; i < gpc->tot_curve_points; i++) {
-    bool selected = gpc->curve_points[i].flag & tag_flags;
-    if (prev_selected == true && selected == false) {
-      idx_start = i;
-    }
-    /* Island ends if the current point is selected or if we reached the end of the stroke */
-    if ((prev_selected == false && selected == true) || (selected == false && i == idx_last)) {
-
-      idx_end = selected ? i - 1 : i;
-      int island_length = idx_end - idx_start + 1;
-
-      /* If an island has only a single curve point, there is no curve segment, so skip island */
-      if (island_length == 1) {
-        if (is_cyclic) {
-          if (idx_start > 0 && idx_end < idx_last) {
-            prev_selected = selected;
-            continue;
-          }
-        }
-        else {
-          prev_selected = selected;
-          continue;
-        }
-      }
-
-      bGPDstroke *new_stroke = BKE_gpencil_stroke_duplicate(gps, false, false);
-      new_stroke->points = NULL;
-      new_stroke->flag &= ~GP_STROKE_CYCLIC;
-      new_stroke->editcurve = BKE_gpencil_stroke_editcurve_new(island_length);
-
-      if (gps_first == NULL) {
-        gps_first = new_stroke;
-      }
-
-      bGPDcurve *new_gpc = new_stroke->editcurve;
-      memcpy(new_gpc->curve_points,
-             gpc->curve_points + idx_start,
-             sizeof(bGPDcurve_point) * island_length);
-
-      BKE_gpencil_editcurve_recalculate_handles(new_stroke);
-      new_stroke->flag |= GP_STROKE_NEEDS_CURVE_UPDATE;
-
-      /* Calc geometry data. */
-      BKE_gpencil_stroke_geometry_update(gpd, new_stroke);
-
-      if (next_stroke) {
-        BLI_insertlinkbefore(&gpf->strokes, next_stroke, new_stroke);
-      }
-      else {
-        BLI_addtail(&gpf->strokes, new_stroke);
-      }
-
-      gps_last = new_stroke;
-    }
-    prev_selected = selected;
-  }
-
-  /* join first and last stroke if cyclic */
-  if (is_cyclic && gps_first != NULL && gps_last != NULL && gps_first != gps_last) {
-    bGPDcurve *gpc_first = gps_first->editcurve;
-    bGPDcurve *gpc_last = gps_last->editcurve;
-    int first_tot_points = gpc_first->tot_curve_points;
-    int old_tot_points = gpc_last->tot_curve_points;
-
-    gpc_last->tot_curve_points = first_tot_points + old_tot_points;
-    gpc_last->curve_points = MEM_recallocN(gpc_last->curve_points,
-                                           sizeof(bGPDcurve_point) * gpc_last->tot_curve_points);
-    /* copy data from first to last */
-    memcpy(gpc_last->curve_points + old_tot_points,
-           gpc_first->curve_points,
-           sizeof(bGPDcurve_point) * first_tot_points);
-
-    BKE_gpencil_editcurve_recalculate_handles(gps_last);
-    gps_last->flag |= GP_STROKE_NEEDS_CURVE_UPDATE;
-
-    /* Calc geometry data. */
-    BKE_gpencil_stroke_geometry_update(gpd, gps_last);
-
-    /* remove first one */
-    BLI_remlink(&gpf->strokes, gps_first);
-    BKE_gpencil_free_stroke(gps_first);
-  }
-
-  /* Delete the old stroke */
-  BLI_remlink(&gpf->strokes, gps);
-  BKE_gpencil_free_stroke(gps);
-}
-
 /* Split selected strokes into segments, splitting on selected points */
 static int gpencil_delete_selected_points(bContext *C)
 {
-=======
-/* Split selected strokes into segments, splitting on selected points */
-static int gpencil_delete_selected_points(bContext *C)
-{
->>>>>>> c2f0ee01
   Object *ob = CTX_data_active_object(C);
   bGPdata *gpd = ED_gpencil_data_get_active(C);
   const bool is_curve_edit = (bool)GPENCIL_CURVE_EDIT_SESSIONS_ON(gpd);
@@ -2992,20 +2620,12 @@
 
             if (is_curve_edit) {
               bGPDcurve *gpc = gps->editcurve;
-<<<<<<< HEAD
-              gpencil_curve_delete_tagged_points(
-=======
               BKE_gpencil_curve_delete_tagged_points(
->>>>>>> c2f0ee01
                   gpd, gpf, gps, gps->next, gpc, GP_CURVE_POINT_SELECT);
             }
             else {
               /* delete unwanted points by splitting stroke into several smaller ones */
-<<<<<<< HEAD
-              gpencil_stroke_delete_tagged_points(
-=======
               BKE_gpencil_stroke_delete_tagged_points(
->>>>>>> c2f0ee01
                   gpd, gpf, gps, gps->next, GP_SPOINT_SELECT, false, 0);
             }
 
@@ -3229,7 +2849,6 @@
               changed = true;
             }
           }
-<<<<<<< HEAD
 
           if (changed) {
             BKE_gpencil_editcurve_recalculate_handles(gps);
@@ -3255,33 +2874,6 @@
               copy_v3_v3(&pt->x, fpt);
               gpencil_apply_parent_point(depsgraph, obact, gpl, pt);
 
-=======
-
-          if (changed) {
-            BKE_gpencil_editcurve_recalculate_handles(gps);
-            gps->flag |= GP_STROKE_NEEDS_CURVE_UPDATE;
-            BKE_gpencil_stroke_geometry_update(gpd, gps);
-          }
-        }
-        else {
-          /* TODO: if entire stroke is selected, offset entire stroke by same amount? */
-          for (int i = 0; i < gps->totpoints; i++) {
-            bGPDspoint *pt = &gps->points[i];
-            /* only if point is selected */
-            if (pt->flag & GP_SPOINT_SELECT) {
-              /* apply parent transformations */
-              float fpt[3];
-              mul_v3_m4v3(fpt, diff_mat, &pt->x);
-
-              fpt[0] = gridf * floorf(0.5f + fpt[0] / gridf);
-              fpt[1] = gridf * floorf(0.5f + fpt[1] / gridf);
-              fpt[2] = gridf * floorf(0.5f + fpt[2] / gridf);
-
-              /* return data */
-              copy_v3_v3(&pt->x, fpt);
-              gpencil_apply_parent_point(depsgraph, obact, gpl, pt);
-
->>>>>>> c2f0ee01
               changed = true;
             }
           }
@@ -4113,13 +3705,8 @@
           BKE_report(op->reports, RPT_ERROR, "Not implemented!");
         }
         else {
-<<<<<<< HEAD
-          /* flip stroke */
-          gpencil_flip_stroke(gps);
-=======
           /* Flip stroke. */
           BKE_gpencil_stroke_flip(gps);
->>>>>>> c2f0ee01
         }
 
         changed = true;
@@ -4972,19 +4559,11 @@
                   }
 
                   /* delete selected points from destination stroke */
-<<<<<<< HEAD
-                  gpencil_stroke_delete_tagged_points(
-                      gpd_dst, gpf_dst, gps_dst, NULL, GP_SPOINT_SELECT, false, 0);
-
-                  /* delete selected points from origin stroke */
-                  gpencil_stroke_delete_tagged_points(
-=======
                   BKE_gpencil_stroke_delete_tagged_points(
                       gpd_dst, gpf_dst, gps_dst, NULL, GP_SPOINT_SELECT, false, 0);
 
                   /* delete selected points from origin stroke */
                   BKE_gpencil_stroke_delete_tagged_points(
->>>>>>> c2f0ee01
                       gpd_src, gpf, gps, gps->next, GP_SPOINT_SELECT, false, 0);
                 }
               }
@@ -5159,19 +4738,11 @@
               }
 
               /* delete selected points from destination stroke */
-<<<<<<< HEAD
-              gpencil_stroke_delete_tagged_points(
-                  gpd, gpf, gps_dst, NULL, GP_SPOINT_SELECT, true, 0);
-
-              /* delete selected points from origin stroke */
-              gpencil_stroke_delete_tagged_points(
-=======
               BKE_gpencil_stroke_delete_tagged_points(
                   gpd, gpf, gps_dst, NULL, GP_SPOINT_SELECT, true, 0);
 
               /* delete selected points from origin stroke */
               BKE_gpencil_stroke_delete_tagged_points(
->>>>>>> c2f0ee01
                   gpd, gpf, gps, gps->next, GP_SPOINT_SELECT, false, 0);
             }
           }
@@ -5367,11 +4938,7 @@
       }
     }
 
-<<<<<<< HEAD
-    gpencil_stroke_delete_tagged_points(
-=======
     BKE_gpencil_stroke_delete_tagged_points(
->>>>>>> c2f0ee01
         gpd, hit_layer->actframe, hit_stroke, gpsn, GP_SPOINT_TAG, false, 1);
   }
 }
