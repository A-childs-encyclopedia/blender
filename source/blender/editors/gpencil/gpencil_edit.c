--- conflicted
+++ resolved
@@ -3155,12 +3155,8 @@
   Scene *scene = CTX_data_scene(C);
   Depsgraph *depsgraph = CTX_data_ensure_evaluated_depsgraph(C);
   Object *obact = CTX_data_active_object(C);
-<<<<<<< HEAD
   const float gridf = ED_view3d_grid_view_scale(scene, v3d, rv3d, NULL);
   const bool is_curve_edit = (bool)GPENCIL_CURVE_EDIT_SESSIONS_ON(gpd);
-=======
-  const float gridf = ED_view3d_grid_view_scale(scene, v3d, region, NULL);
->>>>>>> abc5e7d5
 
   bool changed = false;
   LISTBASE_FOREACH (bGPDlayer *, gpl, &gpd->layers) {
