--- conflicted
+++ resolved
@@ -113,23 +113,9 @@
 		/* TODO: if a datablock exists, we should make a copy of it instead of starting fresh (as in other areas) */
 		Main *bmain = CTX_data_main(C);
 		bGPdata *gpd = (*gpd_ptr);
-<<<<<<< HEAD
-		
+
 		id_us_min((ID *)gpd);
 		*gpd_ptr = BKE_gpencil_data_addnew(bmain, DATA_("GPencil"));
-=======
-
-		id_us_min(&gpd->id);
-		*gpd_ptr = BKE_gpencil_data_addnew(DATA_("GPencil"));
-
-		/* if not exist brushes, create a new set */
-		if (ts) {
-			if (BLI_listbase_is_empty(&ts->gp_brushes)) {
-				/* create new brushes */
-				BKE_gpencil_brush_init_presets(ts);
-			}
-		}
->>>>>>> 95011f6d
 
 		/* add default sets of colors and brushes */
 		ED_gpencil_add_defaults(C);
@@ -218,22 +204,10 @@
 		BKE_report(op->reports, RPT_ERROR, "Nowhere for grease pencil data to go");
 		return OPERATOR_CANCELLED;
 	}
-<<<<<<< HEAD
 	if (*gpd_ptr == NULL) {
 		*gpd_ptr = BKE_gpencil_data_addnew(CTX_data_main(C), DATA_("GPencil"));
-=======
-	if (*gpd_ptr == NULL)
-		*gpd_ptr = BKE_gpencil_data_addnew(DATA_("GPencil"));
-
-	/* if not exist brushes, create a new set */
-	if (ts) {
-		if (BLI_listbase_is_empty(&ts->gp_brushes)) {
-			/* create new brushes */
-			BKE_gpencil_brush_init_presets(ts);
-		}
->>>>>>> 95011f6d
-	}
-	
+	}
+
 	/* add default sets of colors and brushes */
 	ED_gpencil_add_defaults(C);
 
@@ -415,7 +389,7 @@
 	int cfra_eval = (int)DEG_get_ctime(depsgraph);
 
 	int mode = RNA_enum_get(op->ptr, "mode");
-	
+
 	/* sanity checks */
 	if (ELEM(NULL, gpd, gpl))
 		return OPERATOR_CANCELLED;
@@ -1108,7 +1082,7 @@
 
 	/* flags */
 	ot->flag = OPTYPE_REGISTER | OPTYPE_UNDO;
-	
+
 	/* properties */
 	ot->prop = RNA_def_enum(ot->srna, "direction", slot_move, GP_STROKE_MOVE_UP, "Direction", "");
 }
@@ -1181,7 +1155,7 @@
 	/* callbacks */
 	ot->exec = gp_stroke_change_color_exec;
 	ot->poll = gp_active_layer_poll;
-	
+
 	/* flags */
 	ot->flag = OPTYPE_REGISTER | OPTYPE_UNDO;
 }
@@ -1243,7 +1217,7 @@
 	/* api callbacks */
 	ot->exec = gp_stroke_lock_color_exec;
 	ot->poll = gp_active_layer_poll;
-	
+
 	/* flags */
 	ot->flag = OPTYPE_REGISTER | OPTYPE_UNDO;
 }
@@ -1291,7 +1265,7 @@
 	}
 
 	const int index = RNA_int_get(op->ptr, "index");
-	
+
 	Paint *paint = BKE_brush_get_gpencil_paint(ts);
 	int i = 0;
 	for (Brush *brush = bmain->brush.first; brush; brush = brush->id.next) {
@@ -1386,7 +1360,7 @@
 				     OB_MODE_GPENCIL_EDIT,
 				     OB_MODE_GPENCIL_SCULPT))
 			{
-				return true;	
+				return true;
 			}
 		}
 	}
@@ -1402,7 +1376,7 @@
 		if (!ID_IS_LINKED(ob) && !ID_IS_LINKED(ob->data) && ob->defbase.first) {
 			if (ob->mode == OB_MODE_GPENCIL_WEIGHT)
 			{
-				return true;	
+				return true;
 			}
 		}
 	}
@@ -1694,7 +1668,7 @@
 typedef struct tJoinGPencil_AdtFixData {
 	bGPdata *src_gpd;
 	bGPdata *tar_gpd;
-	
+
 	GHash *names_map;
 } tJoinGPencil_AdtFixData;
 
@@ -1704,28 +1678,28 @@
 	tJoinGPencil_AdtFixData *afd = (tJoinGPencil_AdtFixData *)user_data;
 	ID *src_id = &afd->src_gpd->id;
 	ID *dst_id = &afd->tar_gpd->id;
-	
+
 	GHashIterator gh_iter;
-	
+
 	/* Fix paths - If this is the target datablock, it will have some "dirty" paths */
 	if ((id == src_id) && fcu->rna_path && strstr(fcu->rna_path, "layers[")) {
 		GHASH_ITER(gh_iter, afd->names_map) {
 			const char *old_name = BLI_ghashIterator_getKey(&gh_iter);
 			const char *new_name = BLI_ghashIterator_getValue(&gh_iter);
-			
+
 			/* only remap if changed; this still means there will be some waste if there aren't many drivers/keys */
 			if (!STREQ(old_name, new_name) && strstr(fcu->rna_path, old_name)) {
 				fcu->rna_path = BKE_animsys_fix_rna_path_rename(id, fcu->rna_path, "layers",
 				                                                old_name, new_name, 0, 0, false);
-				
-				/* we don't want to apply a second remapping on this F-Curve now, 
+
+				/* we don't want to apply a second remapping on this F-Curve now,
 				 * so stop trying to fix names names
 				 */
 				break;
 			}
 		}
 	}
-	
+
 	/* Fix driver targets */
 	if (fcu->driver) {
 		/* Fix driver references to invalid ID's */
@@ -1736,7 +1710,7 @@
 				/* change the ID's used... */
 				if (dtar->id == src_id) {
 					dtar->id = dst_id;
-					
+
 					/* also check on the subtarget...
 					 * XXX: We duplicate the logic from drivers_path_rename_fix() here, with our own
 					 *      little twists so that we know that it isn't going to clobber the wrong data
@@ -1745,7 +1719,7 @@
 						GHASH_ITER(gh_iter, afd->names_map) {
 							const char *old_name = BLI_ghashIterator_getKey(&gh_iter);
 							const char *new_name = BLI_ghashIterator_getValue(&gh_iter);
-							
+
 							/* only remap if changed */
 							if (!STREQ(old_name, new_name)) {
 								if ((dtar->rna_path) && strstr(dtar->rna_path, old_name)) {
@@ -1788,9 +1762,9 @@
 	CTX_DATA_BEGIN(C, Base *, base, selected_editable_bases)
 	{
 		if (base->object->type == OB_GPENCIL) {
-			if ((base->object->rot[0] != 0) || 
-				(base->object->rot[1] != 0) || 
-				(base->object->rot[2] != 0)) 
+			if ((base->object->rot[0] != 0) ||
+				(base->object->rot[1] != 0) ||
+				(base->object->rot[2] != 0))
 			{
 				BKE_report(op->reports, RPT_ERROR, "Apply all rotations before join objects");
 				return OPERATOR_CANCELLED;
@@ -1877,7 +1851,7 @@
 				afd.src_gpd = gpd_src;
 				afd.tar_gpd = gpd_dst;
 				afd.names_map = BLI_ghash_str_new("joined_gp_layers_map");
-				
+
 				float imat[3][3], bmat[3][3];
 				float offset_global[3];
 				float offset_local[3];
@@ -1914,7 +1888,7 @@
 									gps->mat_nr = 0;
 								}
 							}
-							else { 
+							else {
 								gps->mat_nr = 0;
 							}
 
@@ -1928,20 +1902,20 @@
 							}
 						}
 					}
-					
+
 					/* be sure name is unique in new object */
 					BLI_uniquename(&gpd_dst->layers, gpl_new, DATA_("GP_Layer"), '.', offsetof(bGPDlayer, info), sizeof(gpl_new->info));
 					BLI_ghash_insert(afd.names_map, BLI_strdup(gpl_src->info), gpl_new->info);
-					
+
 					/* add to destination datablock */
 					BLI_addtail(&gpd_dst->layers, gpl_new);
 				}
-				
+
 				/* Fix all the animation data */
 				BKE_fcurves_main_cb(bmain, joined_gpencil_fix_animdata_cb, &afd);
 				BLI_ghash_free(afd.names_map, MEM_freeN, NULL);
-				
-				/* Only copy over animdata now, after all the remapping has been done, 
+
+				/* Only copy over animdata now, after all the remapping has been done,
 				 * so that we don't have to worry about ambiguities re which datablock
 				 * a layer came from!
 				 */
@@ -1955,7 +1929,7 @@
 						BKE_animdata_merge_copy(&obact->id, &base->object->id, ADT_MERGECOPY_KEEP_DST, false);
 					}
 				}
-				
+
 				if (gpd_src->adt) {
 					if (gpd_dst->adt == NULL) {
 						/* no animdata, so just use a copy of the whole thing */
