--- conflicted
+++ resolved
@@ -598,16 +598,10 @@
 
 	ibuf = BKE_image_acquire_ibuf(image, &iuser, &lock);
 
-<<<<<<< HEAD
 	if (ibuf == NULL || ibuf->rect == NULL) {
 		BKE_image_release_ibuf(image, ibuf, NULL);
 		return (int)GL_INVALID_OPERATION;
 	}
-=======
-		/* Draw all triangles for filling the polygon (cache must be calculated before) */
-		immBegin(PRIM_TRIANGLES, gps->tot_triangles * 3);
-		/* TODO: use batch instead of immediate mode, to share vertices */
->>>>>>> 928f5df1
 
 	GPU_create_gl_tex(bind, ibuf->rect, ibuf->rect_float, ibuf->x, ibuf->y, GL_TEXTURE_2D,
 		false, false, image);
@@ -669,7 +663,7 @@
 	}
 
 	/* Draw all triangles for filling the polygon (cache must be calculated before) */
-	immBegin(GL_TRIANGLES, gps->tot_triangles * 3);
+	immBegin(PRIM_TRIANGLES, gps->tot_triangles * 3);
 	/* TODO: use batch instead of immediate mode, to share vertices */
 
 	bGPDtriangle *stroke_triangle = gps->triangles;
@@ -752,33 +746,8 @@
 
 	/* draw stroke curve */
 	glLineWidth(max_ff(curpressure * thickness, 1.0f));
-<<<<<<< HEAD
 	immBeginAtMost(PRIM_LINE_STRIP_ADJACENCY, totpoints + cyclic_add + 2);
 	const bGPDspoint *pt = points;
-=======
-	immBeginAtMost(PRIM_LINE_STRIP, totpoints + cyclic_add);
-	const bGPDspoint *pt = points;
-	for (int i = 0; i < totpoints; i++, pt++) {
-		gp_set_point_varying_color(pt, ink, color);
-
-		/* if there was a significant pressure change, stop the curve, change the thickness of the stroke,
-		 * and continue drawing again (since line-width cannot change in middle of GL_LINE_STRIP)
-		 * Note: we want more visible levels of pressures when thickness is bigger.
-		 */
-		if (fabsf(pt->pressure - curpressure) > 0.2f / (float)thickness) {
-			/* if the pressure changes before get at least 2 vertices, need to repeat last point to avoid assert in immEnd() */
-			if (draw_points < 2) {
-				const bGPDspoint *pt2 = pt - 1;
-				mul_v3_m4v3(fpt, diff_mat, &pt2->x);
-				immVertex3fv(pos, fpt);
-			}
-			immEnd();
-			draw_points = 0;
-
-			curpressure = pt->pressure;
-			glLineWidth(max_ff(curpressure * thickness, 1.0f));
-			immBeginAtMost(PRIM_LINE_STRIP, totpoints - i + 1 + cyclic_add);
->>>>>>> 928f5df1
 
 	for (int i = 0; i < totpoints; i++, pt++) {
 		/* first point for adjacency (not drawn) */
