--- conflicted
+++ resolved
@@ -442,7 +442,6 @@
 			if (v3d->zbuf) {
 				glDisable(GL_DEPTH_TEST);
 			}
-<<<<<<< HEAD
 
 			for (int i = 0; i < stroke_len; i++) {
 				immVertex3fv(pos, coord_array[i]);
@@ -450,15 +449,6 @@
 
 			immEnd();
 
-=======
-
-			for (int i = 0; i < stroke_len; i++) {
-				immVertex3fv(pos, coord_array[i]);
-			}
-
-			immEnd();
-
->>>>>>> 95011f6d
 			imm_cpack(0xffffffff);
 			immBegin(GWN_PRIM_LINE_STRIP, stroke_len);
 			glLineWidth(1.0f);
