/* SPDX-License-Identifier: GPL-2.0-or-later */

/** \file
 * \ingroup edasset
 *
 * Abstractions to manage runtime asset lists with a global cache for multiple UI elements to
 * access.
 * Internally this uses the #FileList API and structures from `filelist.c`. This is just because it
 * contains most necessary logic already and there's not much time for a more long-term solution.
 */

#include <optional>
#include <string>

#include "AS_asset_library.hh"

#include "BKE_context.h"

#include "BLI_map.hh"
#include "BLI_utility_mixins.hh"

#include "DNA_space_types.h"

#include "BKE_preferences.h"

#include "WM_api.h"

/* XXX uses private header of file-space. */
#include "../space_file/file_indexer.h"
#include "../space_file/filelist.h"

#include "ED_asset_handle.h"
#include "ED_asset_indexer.h"
#include "ED_asset_list.h"
#include "ED_asset_list.hh"
#include "asset_library_reference.hh"

namespace blender::ed::asset {

/* -------------------------------------------------------------------- */
/** \name Asset list API
 *
 * Internally re-uses #FileList from the File Browser. It does all the heavy lifting already.
 * \{ */

/**
 * RAII wrapper for `FileList`
 */
class FileListWrapper {
  static void filelist_free_fn(FileList *list)
  {
    filelist_free(list);
    MEM_freeN(list);
  }

  std::unique_ptr<FileList, decltype(&filelist_free_fn)> file_list_;

 public:
  explicit FileListWrapper(eFileSelectType filesel_type)
      : file_list_(filelist_new(filesel_type), filelist_free_fn)
  {
  }
  FileListWrapper(FileListWrapper &&other) = default;
  FileListWrapper &operator=(FileListWrapper &&other) = default;
  ~FileListWrapper()
  {
    /* Destructs the owned pointer. */
    file_list_ = nullptr;
  }

  operator FileList *() const
  {
    return file_list_.get();
  }
};

class PreviewTimer {
  /* Non-owning! The Window-Manager registers and owns this. */
  wmTimer *timer_ = nullptr;

 public:
  void ensureRunning(const bContext *C)
  {
    if (!timer_) {
      timer_ = WM_event_add_timer_notifier(
          CTX_wm_manager(C), CTX_wm_window(C), NC_ASSET | ND_ASSET_LIST_PREVIEW, 0.01);
    }
  }

  void stop(const bContext *C)
  {
    if (timer_) {
      WM_event_remove_timer_notifier(CTX_wm_manager(C), CTX_wm_window(C), timer_);
      timer_ = nullptr;
    }
  }
};

class AssetList : NonCopyable {
  FileListWrapper filelist_;
  AssetLibraryReference library_ref_;
  PreviewTimer previews_timer_;

 public:
  AssetList() = delete;
  AssetList(eFileSelectType filesel_type, const AssetLibraryReference &asset_library_ref);
  AssetList(AssetList &&other) = default;
  ~AssetList() = default;

  void setup();
  void fetch(const bContext &C);
  void ensurePreviewsJob(const bContext *C);
  void clear(bContext *C);

  bool needsRefetch() const;
<<<<<<< HEAD
  asset_system::AssetLibrary *asset_library() const;
=======
  bool isLoaded() const;
>>>>>>> f3df7b4f
  void iterate(AssetListIterFn fn) const;
  bool listen(const wmNotifier &notifier) const;
  int size() const;
  void tagMainDataDirty() const;
  void remapID(ID *id_old, ID *id_new) const;
};

AssetList::AssetList(eFileSelectType filesel_type, const AssetLibraryReference &asset_library_ref)
    : filelist_(filesel_type), library_ref_(asset_library_ref)
{
}

void AssetList::setup()
{
  FileList *files = filelist_;
  std::string asset_lib_path = AS_asset_library_root_path_from_library_ref(library_ref_);

  /* Relevant bits from file_refresh(). */
  /* TODO pass options properly. */
  filelist_setrecursion(files, FILE_SELECT_MAX_RECURSIONS);
  filelist_setsorting(files, FILE_SORT_ALPHA, false);
  filelist_setlibrary(files, &library_ref_);
  filelist_setfilter_options(
      files,
      false,
      true,
      true, /* Just always hide parent, prefer to not add an extra user option for this. */
      FILE_TYPE_BLENDERLIB,
      FILTER_ID_ALL,
      true,
      "",
      "");

  const bool use_asset_indexer = !USER_EXPERIMENTAL_TEST(&U, no_asset_indexing);
  filelist_setindexer(files, use_asset_indexer ? &file_indexer_asset : &file_indexer_noop);

  char path[FILE_MAXDIR] = "";
  if (!asset_lib_path.empty()) {
    BLI_strncpy(path, asset_lib_path.c_str(), sizeof(path));
  }
  filelist_setdir(files, path);
}

void AssetList::fetch(const bContext &C)
{
  FileList *files = filelist_;

  if (filelist_needs_force_reset(files)) {
    filelist_readjob_stop(files, CTX_wm_manager(&C));
    filelist_clear_from_reset_tag(files);
  }

  if (filelist_needs_reading(files)) {
    if (!filelist_pending(files)) {
      filelist_readjob_start(files, NC_ASSET | ND_ASSET_LIST_READING, &C);
    }
  }
  filelist_sort(files);
  filelist_filter(files);
}

bool AssetList::needsRefetch() const
{
  return filelist_needs_force_reset(filelist_) || filelist_needs_reading(filelist_);
}

<<<<<<< HEAD
asset_system::AssetLibrary *AssetList::asset_library() const
{
  return reinterpret_cast<asset_system::AssetLibrary *>(filelist_asset_library(filelist_));
=======
bool AssetList::isLoaded() const
{
  return filelist_is_ready(filelist_);
>>>>>>> f3df7b4f
}

void AssetList::iterate(AssetListIterFn fn) const
{
  FileList *files = filelist_;
  int numfiles = filelist_files_ensure(files);

  for (int i = 0; i < numfiles; i++) {
    FileDirEntry *file = filelist_file(files, i);
    if ((file->typeflag & FILE_TYPE_ASSET) == 0) {
      continue;
    }

    AssetHandle asset_handle = {file};
    if (!fn(asset_handle)) {
      /* If the callback returns false, we stop iterating. */
      break;
    }
  }
}

void AssetList::ensurePreviewsJob(const bContext *C)
{
  FileList *files = filelist_;
  int numfiles = filelist_files_ensure(files);

  filelist_cache_previews_set(files, true);
  filelist_file_cache_slidingwindow_set(files, 256);
  /* TODO fetch all previews for now. */
  filelist_file_cache_block(files, numfiles / 2);
  filelist_cache_previews_update(files);

  {
    const bool previews_running = filelist_cache_previews_running(files) &&
                                  !filelist_cache_previews_done(files);
    if (previews_running) {
      previews_timer_.ensureRunning(C);
    }
    else {
      /* Preview is not running, no need to keep generating update events! */
      previews_timer_.stop(C);
    }
  }
}

void AssetList::clear(bContext *C)
{
  /* Based on #ED_fileselect_clear() */

  FileList *files = filelist_;
  filelist_readjob_stop(files, CTX_wm_manager(C));
  filelist_freelib(files);
  filelist_clear(files);

  WM_main_add_notifier(NC_ASSET | ND_ASSET_LIST, nullptr);
}

/**
 * \return True if the asset-list needs a UI redraw.
 */
bool AssetList::listen(const wmNotifier &notifier) const
{
  switch (notifier.category) {
    case NC_ID: {
      if (ELEM(notifier.action, NA_RENAME)) {
        return true;
      }
      break;
    }
    case NC_ASSET:
      if (ELEM(notifier.data, ND_ASSET_LIST, ND_ASSET_LIST_READING, ND_ASSET_LIST_PREVIEW)) {
        return true;
      }
      if (ELEM(notifier.action, NA_ADDED, NA_REMOVED, NA_EDITED)) {
        return true;
      }
      break;
  }

  return false;
}

/**
 * \return The number of assets in the list.
 */
int AssetList::size() const
{
  return filelist_files_ensure(filelist_);
}

void AssetList::tagMainDataDirty() const
{
  if (filelist_needs_reset_on_main_changes(filelist_)) {
    filelist_tag_force_reset_mainfiles(filelist_);
  }
}

void AssetList::remapID(ID * /*id_old*/, ID * /*id_new*/) const
{
  /* Trigger full re-fetch of the file list if main data was changed, don't even attempt remap
   * pointers. We could give file list types a id-remap callback, but it's probably not worth it.
   * Refreshing local file lists is relatively cheap. */
  tagMainDataDirty();
}

/** \} */

/* -------------------------------------------------------------------- */
/** \name Runtime asset list cache
 * \{ */

/**
 * Class managing a global asset list map, each entry being a list for a specific asset library.
 */
class AssetListStorage {
  using AssetListMap = Map<AssetLibraryReferenceWrapper, AssetList>;

 public:
  /* Purely static class, can't instantiate this. */
  AssetListStorage() = delete;

  static void fetch_library(const AssetLibraryReference &library_reference, const bContext &C);
  static void destruct();
  static AssetList *lookup_list(const AssetLibraryReference &library_ref);
  static void tagMainDataDirty();
  static void remapID(ID *id_new, ID *id_old);

 private:
  static std::optional<eFileSelectType> asset_library_reference_to_fileselect_type(
      const AssetLibraryReference &library_reference);

  using is_new_t = bool;
  static std::tuple<AssetList &, is_new_t> ensure_list_storage(
      const AssetLibraryReference &library_reference, eFileSelectType filesel_type);

  static AssetListMap &global_storage();
};

void AssetListStorage::fetch_library(const AssetLibraryReference &library_reference,
                                     const bContext &C)
{
  std::optional filesel_type = asset_library_reference_to_fileselect_type(library_reference);
  if (!filesel_type) {
    return;
  }

  auto [list, is_new] = ensure_list_storage(library_reference, *filesel_type);
  if (is_new || list.needsRefetch()) {
    list.setup();
    list.fetch(C);
  }
}

void AssetListStorage::destruct()
{
  global_storage().clear();
}

AssetList *AssetListStorage::lookup_list(const AssetLibraryReference &library_ref)
{
  return global_storage().lookup_ptr(library_ref);
}

void AssetListStorage::tagMainDataDirty()
{
  for (AssetList &list : global_storage().values()) {
    list.tagMainDataDirty();
  }
}

void AssetListStorage::remapID(ID *id_new, ID *id_old)
{
  for (AssetList &list : global_storage().values()) {
    list.remapID(id_new, id_old);
  }
}

std::optional<eFileSelectType> AssetListStorage::asset_library_reference_to_fileselect_type(
    const AssetLibraryReference &library_reference)
{
  switch (eAssetLibraryType(library_reference.type)) {
    case ASSET_LIBRARY_ALL:
      return FILE_ASSET_LIBRARY_ALL;
    case ASSET_LIBRARY_CUSTOM:
      return FILE_ASSET_LIBRARY;
    case ASSET_LIBRARY_LOCAL:
      return FILE_MAIN_ASSET;
  }

  return std::nullopt;
}

std::tuple<AssetList &, AssetListStorage::is_new_t> AssetListStorage::ensure_list_storage(
    const AssetLibraryReference &library_reference, eFileSelectType filesel_type)
{
  AssetListMap &storage = global_storage();

  if (AssetList *list = storage.lookup_ptr(library_reference)) {
    return {*list, false};
  }
  storage.add(library_reference, AssetList(filesel_type, library_reference));
  return {storage.lookup(library_reference), true};
}

/**
 * Wrapper for Construct on First Use idiom, to avoid the Static Initialization Fiasco.
 */
AssetListStorage::AssetListMap &AssetListStorage::global_storage()
{
  static AssetListMap global_storage_;
  return global_storage_;
}

/** \} */

}  // namespace blender::ed::asset

/* -------------------------------------------------------------------- */
/** \name C-API
 * \{ */

using namespace blender;
using namespace blender::ed::asset;

void ED_assetlist_storage_fetch(const AssetLibraryReference *library_reference, const bContext *C)
{
  AssetListStorage::fetch_library(*library_reference, *C);
}

bool ED_assetlist_is_loaded(const AssetLibraryReference *library_reference)
{
  AssetList *list = AssetListStorage::lookup_list(*library_reference);
  if (!list) {
    return false;
  }
  if (list->needsRefetch()) {
    return false;
  }
  return list->isLoaded();
}

void ED_assetlist_ensure_previews_job(const AssetLibraryReference *library_reference,
                                      const bContext *C)
{

  AssetList *list = AssetListStorage::lookup_list(*library_reference);
  if (list) {
    list->ensurePreviewsJob(C);
  }
}

void ED_assetlist_clear(const AssetLibraryReference *library_reference, bContext *C)
{
  AssetList *list = AssetListStorage::lookup_list(*library_reference);
  if (list) {
    list->clear(C);
  }
}

bool ED_assetlist_storage_has_list_for_library(const AssetLibraryReference *library_reference)
{
  return AssetListStorage::lookup_list(*library_reference) != nullptr;
}

void ED_assetlist_iterate(const AssetLibraryReference &library_reference, AssetListIterFn fn)
{
  AssetList *list = AssetListStorage::lookup_list(library_reference);
  if (list) {
    list->iterate(fn);
  }
}

asset_system::AssetLibrary *ED_assetlist_library_get(
    const AssetLibraryReference &library_reference)
{
  const AssetList *list = AssetListStorage::lookup_list(library_reference);
  if (!list) {
    return nullptr;
  }
  return list->asset_library();
}

ImBuf *ED_assetlist_asset_image_get(const AssetHandle *asset_handle)
{
  ImBuf *imbuf = filelist_file_getimage(asset_handle->file_data);
  if (imbuf) {
    return imbuf;
  }

  return filelist_geticon_image_ex(asset_handle->file_data);
}

bool ED_assetlist_listen(const AssetLibraryReference *library_reference,
                         const wmNotifier *notifier)
{
  AssetList *list = AssetListStorage::lookup_list(*library_reference);
  if (list) {
    return list->listen(*notifier);
  }
  return false;
}

int ED_assetlist_size(const AssetLibraryReference *library_reference)
{
  AssetList *list = AssetListStorage::lookup_list(*library_reference);
  if (list) {
    return list->size();
  }
  return -1;
}

void ED_assetlist_storage_tag_main_data_dirty()
{
  AssetListStorage::tagMainDataDirty();
}

void ED_assetlist_storage_id_remap(ID *id_old, ID *id_new)
{
  AssetListStorage::remapID(id_old, id_new);
}

void ED_assetlist_storage_exit()
{
  AssetListStorage::destruct();
}

/** \} */<|MERGE_RESOLUTION|>--- conflicted
+++ resolved
@@ -113,11 +113,8 @@
   void clear(bContext *C);
 
   bool needsRefetch() const;
-<<<<<<< HEAD
+  bool isLoaded() const;
   asset_system::AssetLibrary *asset_library() const;
-=======
-  bool isLoaded() const;
->>>>>>> f3df7b4f
   void iterate(AssetListIterFn fn) const;
   bool listen(const wmNotifier &notifier) const;
   int size() const;
@@ -184,15 +181,14 @@
   return filelist_needs_force_reset(filelist_) || filelist_needs_reading(filelist_);
 }
 
-<<<<<<< HEAD
+bool AssetList::isLoaded() const
+{
+  return filelist_is_ready(filelist_);
+}
+
 asset_system::AssetLibrary *AssetList::asset_library() const
 {
   return reinterpret_cast<asset_system::AssetLibrary *>(filelist_asset_library(filelist_));
-=======
-bool AssetList::isLoaded() const
-{
-  return filelist_is_ready(filelist_);
->>>>>>> f3df7b4f
 }
 
 void AssetList::iterate(AssetListIterFn fn) const
