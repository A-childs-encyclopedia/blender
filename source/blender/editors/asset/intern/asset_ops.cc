--- conflicted
+++ resolved
@@ -445,14 +445,11 @@
 
 static bool asset_catalog_operator_poll(bContext *C)
 {
-<<<<<<< HEAD
-  return get_asset_library(C) != nullptr;
-=======
   const SpaceFile *sfile = CTX_wm_space_file(C);
   if (!sfile) {
     return false;
   }
-  const AssetLibrary *asset_library = ED_fileselect_active_asset_library_get(sfile);
+  const AssetLibrary *asset_library = get_asset_library(C);
   if (!asset_library) {
     return false;
   }
@@ -461,7 +458,6 @@
     return false;
   }
   return true;
->>>>>>> 82ab491a
 }
 
 static int asset_catalog_new_exec(bContext *C, wmOperator *op)
@@ -547,19 +543,14 @@
 {
   if (const SpaceFile *sfile = CTX_wm_space_file(C)) {
     AssetLibrary *asset_lib = ED_fileselect_active_asset_library_get(sfile);
-    return BKE_asset_library_get_catalog_service(asset_lib);
+    return AS_asset_library_get_catalog_service(asset_lib);
   }
   if (const AssetLibraryReference *library_ref = CTX_wm_asset_library_ref(C)) {
     AssetLibrary *asset_lib = ED_assetlist_library_get(library_ref);
-    return BKE_asset_library_get_catalog_service(asset_lib);
-  }
-
-<<<<<<< HEAD
+    return AS_asset_library_get_catalog_service(asset_lib);
+  }
+
   return nullptr;
-=======
-  AssetLibrary *asset_lib = ED_fileselect_active_asset_library_get(sfile);
-  return AS_asset_library_get_catalog_service(asset_lib);
->>>>>>> 82ab491a
 }
 
 static int asset_catalog_undo_exec(bContext *C, wmOperator * /*op*/)
