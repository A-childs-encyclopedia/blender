# ***** BEGIN GPL LICENSE BLOCK *****
#
# This program is free software; you can redistribute it and/or
# modify it under the terms of the GNU General Public License
# as published by the Free Software Foundation; either version 2
# of the License, or (at your option) any later version.
#
# This program is distributed in the hope that it will be useful,
# but WITHOUT ANY WARRANTY; without even the implied warranty of
# MERCHANTABILITY or FITNESS FOR A PARTICULAR PURPOSE.  See the
# GNU General Public License for more details.
#
# You should have received a copy of the GNU General Public License
# along with this program; if not, write to the Free Software Foundation,
# Inc., 51 Franklin Street, Fifth Floor, Boston, MA 02110-1301, USA.
# ***** END GPL LICENSE BLOCK *****

set(INC
    ../include
    ../../blenkernel
    ../../blenlib
    ../../blenloader
    ../../makesdna
    ../../makesrna
    ../../windowmanager
    ../../../../intern/guardedalloc
)

set(INC_SYS
)

set(SRC
  asset_edit.cc
  asset_list.cc
  asset_ops.cc
  asset_temp_id_consumer.cc
<<<<<<< HEAD
  intern/asset_library_reference.cc

  intern/asset_library_reference.hh
=======
>>>>>>> ff01070b
)

set(LIB
  bf_blenloader
  bf_blenkernel
)

blender_add_lib(bf_editor_asset "${SRC}" "${INC}" "${INC_SYS}" "${LIB}")<|MERGE_RESOLUTION|>--- conflicted
+++ resolved
@@ -34,12 +34,6 @@
   asset_list.cc
   asset_ops.cc
   asset_temp_id_consumer.cc
-<<<<<<< HEAD
-  intern/asset_library_reference.cc
-
-  intern/asset_library_reference.hh
-=======
->>>>>>> ff01070b
 )
 
 set(LIB
