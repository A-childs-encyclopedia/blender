--- conflicted
+++ resolved
@@ -33,17 +33,13 @@
                                                int index);
 
 /* Can return false to stop iterating. */
-<<<<<<< HEAD
-using AssetListIterFn = blender::FunctionRef<bool(AssetHandle &)>;
+using AssetListIterFn = blender::FunctionRef<bool(AssetHandle)>;
 /**
  * Iterate the currently loaded assets for the referenced asset library, calling \a fn for each
  * asset. This may be executed while the asset list is loading asynchronously. Assets will then be
  * included as they get done loading.
-=======
-using AssetListIterFn = blender::FunctionRef<bool(AssetHandle)>;
-/**
+ * 
  * \warning Never keep the asset handle passed to \a fn outside of \a fn's scope. While iterating,
  * the file data wrapped by the asset handle can be freed, since the file cache has a maximum size.
->>>>>>> 892f9852
  */
 void ED_assetlist_iterate(const AssetLibraryReference &library_reference, AssetListIterFn fn);