/* SPDX-License-Identifier: GPL-2.0-or-later
 * Copyright 2022 Blender Foundation. All rights reserved. */

/* Paint a color made from hash of node pointer. */
//#define DEBUG_PIXEL_NODES

#include "DNA_image_types.h"
#include "DNA_object_types.h"

#include "ED_paint.h"

#include "BLI_math.h"
#include "BLI_math_color_blend.h"
#include "BLI_task.h"
#ifdef DEBUG_PIXEL_NODES
#  include "BLI_rand.h"
#endif

#include "IMB_colormanagement.h"
#include "IMB_imbuf.h"

#include "BKE_brush.h"
#include "BKE_image_wrappers.hh"
#include "BKE_pbvh.h"
#include "BKE_pbvh_pixels.hh"

#include "bmesh.h"

#include "sculpt_intern.h"

namespace blender::ed::sculpt_paint::paint::image {

using namespace blender::bke::pbvh::pixels;
using namespace blender::bke::image;

struct ImageData {
  Image *image = nullptr;
  ImageUser *image_user = nullptr;

  ~ImageData() = default;

  static bool init_active_image(Object *ob,
                                ImageData *r_image_data,
                                PaintModeSettings *paint_mode_settings)
  {
    return BKE_paint_canvas_image_get(
        paint_mode_settings, ob, &r_image_data->image, &r_image_data->image_user);
  }
};

struct TexturePaintingUserData {
  Object *ob;
  Brush *brush;
  PBVHNode **nodes;
  ImageData image_data;
};

/** Reading and writing to image buffer with 4 float channels. */
class ImageBufferFloat4 {
 private:
  int pixel_offset;

 public:
  void set_image_position(ImBuf *image_buffer, ushort2 image_pixel_position)
  {
    pixel_offset = int(image_pixel_position.y) * image_buffer->x + int(image_pixel_position.x);
  }

  void next_pixel()
  {
    pixel_offset += 1;
  }

  float4 read_pixel(ImBuf *image_buffer) const
  {
    return &image_buffer->rect_float[pixel_offset * 4];
  }

  void write_pixel(ImBuf *image_buffer, const float4 pixel_data) const
  {
    copy_v4_v4(&image_buffer->rect_float[pixel_offset * 4], pixel_data);
  }

  const char *get_colorspace_name(ImBuf *image_buffer)
  {
    return IMB_colormanagement_get_float_colorspace(image_buffer);
  }
};

/** Reading and writing to image buffer with 4 byte channels. */
class ImageBufferByte4 {
 private:
  int pixel_offset;

 public:
  void set_image_position(ImBuf *image_buffer, ushort2 image_pixel_position)
  {
    pixel_offset = int(image_pixel_position.y) * image_buffer->x + int(image_pixel_position.x);
  }

  void next_pixel()
  {
    pixel_offset += 1;
  }

  float4 read_pixel(ImBuf *image_buffer) const
  {
    float4 result;
    rgba_uchar_to_float(result,
                        static_cast<const uchar *>(
                            static_cast<const void *>(&(image_buffer->rect[pixel_offset]))));
    return result;
  }

  void write_pixel(ImBuf *image_buffer, const float4 pixel_data) const
  {
    rgba_float_to_uchar(
        static_cast<uchar *>(static_cast<void *>(&image_buffer->rect[pixel_offset])), pixel_data);
  }

  const char *get_colorspace_name(ImBuf *image_buffer)
  {
    return IMB_colormanagement_get_rect_colorspace(image_buffer);
  }
};

template<typename ImageBuffer> class PaintingKernel {
  ImageBuffer image_accessor;

  SculptSession *ss;
  const Brush *brush;
  const int thread_id;
  const MVert *mvert;

  float4 brush_color;
  float brush_strength;

  SculptBrushTestFn brush_test_fn;
  SculptBrushTest test;
  /* Pointer to the last used image buffer to detect when buffers are switched. */
  void *last_used_image_buffer_ptr = nullptr;
  const char *last_used_color_space = nullptr;

 public:
  explicit PaintingKernel(SculptSession *ss,
                          const Brush *brush,
                          const int thread_id,
                          const MVert *mvert)
      : ss(ss), brush(brush), thread_id(thread_id), mvert(mvert)
  {
    init_brush_strength();
    init_brush_test();
  }

  bool paint(const PaintGeometryPrimitives &geom_primitives,
             const PaintUVPrimitives &uv_primitives,
             const PackedPixelRow &pixel_row,
             ImBuf *image_buffer,
             AutomaskingNodeData *automask_data)
  {
    image_accessor.set_image_position(image_buffer, pixel_row.start_image_coordinate);
    const UVPrimitivePaintInput paint_input = uv_primitives.get_paint_input(
        pixel_row.uv_primitive_index);
    float3 pixel_pos = get_start_pixel_pos(geom_primitives, paint_input, pixel_row);
    const float3 delta_pixel_pos = get_delta_pixel_pos(
        geom_primitives, paint_input, pixel_row, pixel_pos);
    bool pixels_painted = false;
    for (int x = 0; x < pixel_row.num_pixels; x++) {
      if (!brush_test_fn(&test, pixel_pos)) {
        pixel_pos += delta_pixel_pos;
        image_accessor.next_pixel();
        continue;
      }

      float4 color = image_accessor.read_pixel(image_buffer);
      const float3 normal(0.0f, 0.0f, 0.0f);
      const float3 face_normal(0.0f, 0.0f, 0.0f);
      const float mask = 0.0f;

      const float falloff_strength = SCULPT_brush_strength_factor(
          ss,
          brush,
          pixel_pos,
          sqrtf(test.dist),
          normal,
          face_normal,
          mask,
          BKE_pbvh_make_vref(PBVH_REF_NONE),
          thread_id,
          automask_data);
      float4 paint_color = brush_color * falloff_strength * brush_strength;
      float4 buffer_color;

#ifdef DEBUG_PIXEL_NODES
      if ((pixel_row.start_image_coordinate.y >> 3) & 1) {
        paint_color[0] *= 0.5f;
        paint_color[1] *= 0.5f;
        paint_color[2] *= 0.5f;
      }
#endif

      blend_color_mix_float(buffer_color, color, paint_color);
      buffer_color *= brush->alpha;
      IMB_blend_color_float(color, color, buffer_color, static_cast<IMB_BlendMode>(brush->blend));
      image_accessor.write_pixel(image_buffer, color);
      pixels_painted = true;

      image_accessor.next_pixel();
      pixel_pos += delta_pixel_pos;
    }
    return pixels_painted;
  }

  void init_brush_color(ImBuf *image_buffer, float in_brush_color[3])
  {
    const char *to_colorspace = image_accessor.get_colorspace_name(image_buffer);
    if (last_used_color_space == to_colorspace) {
      return;
    }

    /* NOTE: Brush colors are stored in sRGB. We use math color to follow other areas that
     * use brush colors. From there on we use IMB_colormanagement to convert the brush color to the
     * colorspace of the texture. This isn't ideal, but would need more refactoring to make sure
     * that brush colors are stored in scene linear by default. */
    srgb_to_linearrgb_v3_v3(brush_color, in_brush_color);
    brush_color[3] = 1.0f;

    const char *from_colorspace = IMB_colormanagement_role_colorspace_name_get(
        COLOR_ROLE_SCENE_LINEAR);
    ColormanageProcessor *cm_processor = IMB_colormanagement_colorspace_processor_new(
        from_colorspace, to_colorspace);
    IMB_colormanagement_processor_apply_v4(cm_processor, brush_color);
    IMB_colormanagement_processor_free(cm_processor);
    last_used_color_space = to_colorspace;
  }

 private:
  void init_brush_strength()
  {
    brush_strength = ss->cache->bstrength;
  }
  void init_brush_test()
  {
    brush_test_fn = SCULPT_brush_test_init_with_falloff_shape(ss, &test, brush->falloff_shape);
  }

  /**
   * Extract the starting pixel position from the given encoded_pixels belonging to the triangle.
   */
  float3 get_start_pixel_pos(const PaintGeometryPrimitives &geom_primitives,
                             const UVPrimitivePaintInput &paint_input,
                             const PackedPixelRow &encoded_pixels) const
  {
    return init_pixel_pos(geom_primitives, paint_input, encoded_pixels.start_barycentric_coord);
  }

  /**
   * Extract the delta pixel position that will be used to advance a Pixel instance to the next
   * pixel.
   */
  float3 get_delta_pixel_pos(const PaintGeometryPrimitives &geom_primitives,
                             const UVPrimitivePaintInput &paint_input,
                             const PackedPixelRow &encoded_pixels,
                             const float3 &start_pixel) const
  {
    float3 result = init_pixel_pos(geom_primitives,
                                   paint_input,
                                   encoded_pixels.start_barycentric_coord +
                                       paint_input.delta_barycentric_coord_u);
    return result - start_pixel;
  }

  float3 init_pixel_pos(const PaintGeometryPrimitives &geom_primitives,
                        const UVPrimitivePaintInput &paint_input,
                        const float2 &barycentric_weights) const
  {
    const int3 &vert_indices = geom_primitives.get_vert_indices(
        paint_input.geometry_primitive_index);
    float3 result;
    const float3 barycentric(barycentric_weights.x,
                             barycentric_weights.y,
                             1.0f - barycentric_weights.x - barycentric_weights.y);
    interp_v3_v3v3v3(result,
                     mvert[vert_indices[0]].co,
                     mvert[vert_indices[1]].co,
                     mvert[vert_indices[2]].co,
                     barycentric);
    return result;
  }
};

static std::vector<bool> init_uv_primitives_brush_test(SculptSession *ss,
                                                       PaintGeometryPrimitives &geom_primitives,
                                                       PaintUVPrimitives &uv_primitives,
                                                       const MVert *mvert)
{
  std::vector<bool> brush_test(uv_primitives.size());
  SculptBrushTest test;
  SCULPT_brush_test_init(ss, &test);
  float3 brush_min_bounds(test.location[0] - test.radius,
                          test.location[1] - test.radius,
                          test.location[2] - test.radius);
  float3 brush_max_bounds(test.location[0] + test.radius,
                          test.location[1] + test.radius,
                          test.location[2] + test.radius);
  for (int uv_prim_index = 0; uv_prim_index < uv_primitives.size(); uv_prim_index++) {
    const UVPrimitivePaintInput &paint_input = uv_primitives.get_paint_input(uv_prim_index);
    const int3 &vert_indices = geom_primitives.get_vert_indices(
        paint_input.geometry_primitive_index);

    float3 triangle_min_bounds(mvert[vert_indices[0]].co);
    float3 triangle_max_bounds(triangle_min_bounds);
    for (int i = 1; i < 3; i++) {
      const float3 &pos = mvert[vert_indices[i]].co;
      triangle_min_bounds.x = min_ff(triangle_min_bounds.x, pos.x);
      triangle_min_bounds.y = min_ff(triangle_min_bounds.y, pos.y);
      triangle_min_bounds.z = min_ff(triangle_min_bounds.z, pos.z);
      triangle_max_bounds.x = max_ff(triangle_max_bounds.x, pos.x);
      triangle_max_bounds.y = max_ff(triangle_max_bounds.y, pos.y);
      triangle_max_bounds.z = max_ff(triangle_max_bounds.z, pos.z);
    }
    brush_test[uv_prim_index] = isect_aabb_aabb_v3(
        brush_min_bounds, brush_max_bounds, triangle_min_bounds, triangle_max_bounds);
  }
  return brush_test;
}

static void do_paint_pixels(void *__restrict userdata,
                            const int n,
                            const TaskParallelTLS *__restrict tls)
{
  TexturePaintingUserData *data = static_cast<TexturePaintingUserData *>(userdata);
  Object *ob = data->ob;
  SculptSession *ss = ob->sculpt;
  const Brush *brush = data->brush;
  PBVH *pbvh = ss->pbvh;
  PBVHNode *node = data->nodes[n];
  PBVHData &pbvh_data = BKE_pbvh_pixels_data_get(*pbvh);
  NodeData &node_data = BKE_pbvh_pixels_node_data_get(*node);
  const int thread_id = BLI_task_parallel_thread_id(tls);
  MVert *mvert = SCULPT_mesh_deformed_mverts_get(ss);

<<<<<<< HEAD
  std::vector<bool> brush_test = init_triangle_brush_test(ss, *node_data.triangles, mvert);
=======
  std::vector<bool> brush_test = init_uv_primitives_brush_test(
      ss, pbvh_data.geom_primitives, node_data.uv_primitives, mvert);
>>>>>>> 3340cc81

  PaintingKernel<ImageBufferFloat4> kernel_float4(ss, brush, thread_id, mvert);
  PaintingKernel<ImageBufferByte4> kernel_byte4(ss, brush, thread_id, mvert);

  float brush_color[4];

#ifdef DEBUG_PIXEL_NODES
  RNG *rng = BLI_rng_new(POINTER_AS_UINT(node));

  brush_color[0] = BLI_rng_get_float(rng);
  brush_color[1] = BLI_rng_get_float(rng);
  brush_color[2] = BLI_rng_get_float(rng);
#else
  copy_v3_v3(brush_color,
             ss->cache->invert ? BKE_brush_secondary_color_get(ss->scene, brush) :
                                 BKE_brush_color_get(ss->scene, brush));
#endif

  brush_color[3] = 1.0f;

  AutomaskingNodeData automask_data;
  SCULPT_automasking_node_begin(ob, ss, ss->cache->automasking, &automask_data, data->nodes[n]);

  ImageUser image_user = *data->image_data.image_user;
  bool pixels_updated = false;
  for (UDIMTilePixels &tile_data : node_data.tiles) {
    LISTBASE_FOREACH (ImageTile *, tile, &data->image_data.image->tiles) {
      ImageTileWrapper image_tile(tile);
      if (image_tile.get_tile_number() == tile_data.tile_number) {
        image_user.tile = image_tile.get_tile_number();

        ImBuf *image_buffer = BKE_image_acquire_ibuf(data->image_data.image, &image_user, nullptr);
        if (image_buffer == nullptr) {
          continue;
        }

        if (image_buffer->rect_float != nullptr) {
          kernel_float4.init_brush_color(image_buffer, brush_color);
        }
        else {
          kernel_byte4.init_brush_color(image_buffer, brush_color);
        }

        for (const PackedPixelRow &pixel_row : tile_data.pixel_rows) {
          if (!brush_test[pixel_row.uv_primitive_index]) {
            continue;
          }
          bool pixels_painted = false;
          if (image_buffer->rect_float != nullptr) {
<<<<<<< HEAD
            pixels_painted = kernel_float4.paint(
                *node_data.triangles, pixel_row, image_buffer, &automask_data);
          }
          else {
            pixels_painted = kernel_byte4.paint(
                *node_data.triangles, pixel_row, image_buffer, &automask_data);
=======
            pixels_painted = kernel_float4.paint(pbvh_data.geom_primitives,
                                                 node_data.uv_primitives,
                                                 pixel_row,
                                                 image_buffer,
                                                 &automask_data);
          }
          else {
            pixels_painted = kernel_byte4.paint(pbvh_data.geom_primitives,
                                                node_data.uv_primitives,
                                                pixel_row,
                                                image_buffer,
                                                &automask_data);
>>>>>>> 3340cc81
          }

          if (pixels_painted) {
            tile_data.mark_dirty(pixel_row);
          }
        }

        BKE_image_release_ibuf(data->image_data.image, image_buffer, nullptr);
        pixels_updated |= tile_data.flags.dirty;
        break;
      }
    }
  }

  node_data.flags.dirty |= pixels_updated;
}

static void undo_region_tiles(
    ImBuf *ibuf, int x, int y, int w, int h, int *tx, int *ty, int *tw, int *th)
{
  int srcx = 0, srcy = 0;
  IMB_rectclip(ibuf, nullptr, &x, &y, &srcx, &srcy, &w, &h);
  *tw = ((x + w - 1) >> ED_IMAGE_UNDO_TILE_BITS);
  *th = ((y + h - 1) >> ED_IMAGE_UNDO_TILE_BITS);
  *tx = (x >> ED_IMAGE_UNDO_TILE_BITS);
  *ty = (y >> ED_IMAGE_UNDO_TILE_BITS);
}

static void push_undo(const NodeData &node_data,
                      Image &image,
                      ImageUser &image_user,
                      const image::ImageTileWrapper &image_tile,
                      ImBuf &image_buffer,
                      ImBuf **tmpibuf)
{
  for (const UDIMTileUndo &tile_undo : node_data.undo_regions) {
    if (tile_undo.tile_number != image_tile.get_tile_number()) {
      continue;
    }
    int tilex, tiley, tilew, tileh;
    PaintTileMap *undo_tiles = ED_image_paint_tile_map_get();
    undo_region_tiles(&image_buffer,
                      tile_undo.region.xmin,
                      tile_undo.region.ymin,
                      BLI_rcti_size_x(&tile_undo.region),
                      BLI_rcti_size_y(&tile_undo.region),
                      &tilex,
                      &tiley,
                      &tilew,
                      &tileh);
    for (int ty = tiley; ty <= tileh; ty++) {
      for (int tx = tilex; tx <= tilew; tx++) {
        ED_image_paint_tile_push(undo_tiles,
                                 &image,
                                 &image_buffer,
                                 tmpibuf,
                                 &image_user,
                                 tx,
                                 ty,
                                 nullptr,
                                 nullptr,
                                 true,
                                 true);
      }
    }
  }
}

static void do_push_undo_tile(void *__restrict userdata,
                              const int n,
                              const TaskParallelTLS *__restrict /*tls*/)
{
  TexturePaintingUserData *data = static_cast<TexturePaintingUserData *>(userdata);
  PBVHNode *node = data->nodes[n];

  NodeData &node_data = BKE_pbvh_pixels_node_data_get(*node);
  Image *image = data->image_data.image;
  ImageUser *image_user = data->image_data.image_user;

  ImBuf *tmpibuf = nullptr;
  ImageUser local_image_user = *image_user;
  LISTBASE_FOREACH (ImageTile *, tile, &image->tiles) {
    image::ImageTileWrapper image_tile(tile);
    local_image_user.tile = image_tile.get_tile_number();
    ImBuf *image_buffer = BKE_image_acquire_ibuf(image, &local_image_user, nullptr);
    if (image_buffer == nullptr) {
      continue;
    }

    push_undo(node_data, *image, *image_user, image_tile, *image_buffer, &tmpibuf);
    BKE_image_release_ibuf(image, image_buffer, nullptr);
  }
  if (tmpibuf) {
    IMB_freeImBuf(tmpibuf);
  }
}

static void do_mark_dirty_regions(void *__restrict userdata,
                                  const int n,
                                  const TaskParallelTLS *__restrict /*tls*/)
{
  TexturePaintingUserData *data = static_cast<TexturePaintingUserData *>(userdata);
  PBVHNode *node = data->nodes[n];
  BKE_pbvh_pixels_mark_image_dirty(*node, *data->image_data.image, *data->image_data.image_user);
}

}  // namespace blender::ed::sculpt_paint::paint::image

extern "C" {

using namespace blender::ed::sculpt_paint::paint::image;

bool SCULPT_paint_image_canvas_get(PaintModeSettings *paint_mode_settings,
                                   Object *ob,
                                   Image **r_image,
                                   ImageUser **r_image_user)
{
  *r_image = nullptr;
  *r_image_user = nullptr;

  ImageData image_data;
  if (!ImageData::init_active_image(ob, &image_data, paint_mode_settings)) {
    return false;
  }

  *r_image = image_data.image;
  *r_image_user = image_data.image_user;
  return true;
}

bool SCULPT_use_image_paint_brush(PaintModeSettings *settings, Object *ob)
{
  if (!U.experimental.use_sculpt_texture_paint) {
    return false;
  }
  if (ob->type != OB_MESH) {
    return false;
  }
  Image *image;
  ImageUser *image_user;
  return BKE_paint_canvas_image_get(settings, ob, &image, &image_user);
}

void SCULPT_do_paint_brush_image(PaintModeSettings *paint_mode_settings,
                                 Sculpt *sd,
                                 Object *ob,
                                 PBVHNode **nodes,
                                 int totnode,
                                 PBVHNode **texnodes,
                                 int texnodes_num)
{
  Brush *brush = BKE_paint_brush(&sd->paint);

  TexturePaintingUserData data = {nullptr};
  data.ob = ob;
  data.brush = brush;
  data.nodes = texnodes;

  if (!ImageData::init_active_image(ob, &data.image_data, paint_mode_settings)) {
    return;
  }

  TaskParallelSettings settings;
  BKE_pbvh_parallel_range_settings(&settings, true, texnodes_num);
  BLI_task_parallel_range(0, texnodes_num, &data, do_push_undo_tile, &settings);
  BLI_task_parallel_range(0, texnodes_num, &data, do_paint_pixels, &settings);

  TaskParallelSettings settings_flush;

  BKE_pbvh_parallel_range_settings(&settings_flush, false, texnodes_num);
  BLI_task_parallel_range(0, texnodes_num, &data, do_mark_dirty_regions, &settings_flush);
}
}<|MERGE_RESOLUTION|>--- conflicted
+++ resolved
@@ -340,12 +340,8 @@
   const int thread_id = BLI_task_parallel_thread_id(tls);
   MVert *mvert = SCULPT_mesh_deformed_mverts_get(ss);
 
-<<<<<<< HEAD
-  std::vector<bool> brush_test = init_triangle_brush_test(ss, *node_data.triangles, mvert);
-=======
   std::vector<bool> brush_test = init_uv_primitives_brush_test(
       ss, pbvh_data.geom_primitives, node_data.uv_primitives, mvert);
->>>>>>> 3340cc81
 
   PaintingKernel<ImageBufferFloat4> kernel_float4(ss, brush, thread_id, mvert);
   PaintingKernel<ImageBufferByte4> kernel_byte4(ss, brush, thread_id, mvert);
@@ -395,14 +391,6 @@
           }
           bool pixels_painted = false;
           if (image_buffer->rect_float != nullptr) {
-<<<<<<< HEAD
-            pixels_painted = kernel_float4.paint(
-                *node_data.triangles, pixel_row, image_buffer, &automask_data);
-          }
-          else {
-            pixels_painted = kernel_byte4.paint(
-                *node_data.triangles, pixel_row, image_buffer, &automask_data);
-=======
             pixels_painted = kernel_float4.paint(pbvh_data.geom_primitives,
                                                  node_data.uv_primitives,
                                                  pixel_row,
@@ -415,7 +403,6 @@
                                                 pixel_row,
                                                 image_buffer,
                                                 &automask_data);
->>>>>>> 3340cc81
           }
 
           if (pixels_painted) {
