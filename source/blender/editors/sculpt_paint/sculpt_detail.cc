/* SPDX-License-Identifier: GPL-2.0-or-later
 * Copyright 2020 Blender Foundation */

/** \file
 * \ingroup edsculpt
 */

#include "MEM_guardedalloc.h"

#include "BLI_blenlib.h"
#include "BLI_math.h"

#include "BLT_translation.h"

#include "DNA_mesh_types.h"

#include "BKE_context.h"
#include "BKE_paint.h"
#include "BKE_pbvh.h"
#include "BKE_screen.h"

#include "DEG_depsgraph.h"

#include "GPU_immediate.h"
#include "GPU_immediate_util.h"
#include "GPU_matrix.h"
#include "GPU_state.h"

#include "WM_api.h"
#include "WM_types.h"

#include "ED_screen.h"
#include "ED_space_api.h"
#include "ED_view3d.h"
#include "sculpt_intern.hh"

#include "RNA_access.h"
#include "RNA_define.h"

#include <cmath>
#include <cstdlib>

/* -------------------------------------------------------------------- */
/** \name Internal Utilities
 * \{ */

struct SculptDetailRaycastData {
  const float *ray_start;
  bool hit;
  float depth;
  float edge_length;

  struct IsectRayPrecalc isect_precalc;
  SculptSession *ss;
};

static bool sculpt_and_constant_or_manual_detail_poll(bContext *C)
{
  Object *ob = CTX_data_active_object(C);
  // Sculpt *sd = CTX_data_tool_settings(C)->sculpt;

  /*checking for constant/manual mode isn't necassary since we do this on the python side
    in the ui scripts*/
  return SCULPT_mode_poll(C) && ob->sculpt->bm; /*&&
         (sd->flags & (SCULPT_DYNTOPO_DETAIL_CONSTANT | SCULPT_DYNTOPO_DETAIL_MANUAL));*/
}

static bool sculpt_and_dynamic_topology_poll(bContext *C)
{
  Object *ob = CTX_data_active_object(C);

  return SCULPT_mode_poll(C) && ob->sculpt->bm;
}

/** \} */

/* -------------------------------------------------------------------- */
/** \name Detail Flood Fill
 * \{ */

static int sculpt_detail_flood_fill_exec(bContext *C, wmOperator *op)
{
  Sculpt *sd = CTX_data_tool_settings(C)->sculpt;
  Object *ob = CTX_data_active_object(C);
  Brush *brush = BKE_paint_brush(&sd->paint);

  SculptSession *ss = ob->sculpt;
  float size;
  float bb_min[3], bb_max[3], center[3], dim[3];

  Vector<PBVHNode *> nodes = blender::bke::pbvh::search_gather(ss->pbvh, nullptr, nullptr);

  if (nodes.is_empty()) {
    return OPERATOR_CANCELLED;
  }

  for (PBVHNode *node : nodes) {
    BKE_pbvh_node_mark_topology_update(node);
  }
  /* Get the bounding box, its center and size. */
  BKE_pbvh_bounding_box(ob->sculpt->pbvh, bb_min, bb_max);
  add_v3_v3v3(center, bb_min, bb_max);
  mul_v3_fl(center, 0.5f);
  sub_v3_v3v3(dim, bb_max, bb_min);
  size = max_fff(dim[0], dim[1], dim[2]);

  float constant_detail = brush->dyntopo.constant_detail;
  float detail_range = brush->dyntopo.detail_range;

  /* Update topology size. */
  float object_space_constant_detail = 1.0f /
                                       (sd->constant_detail * mat4_to_scale(ob->object_to_world));
  BKE_pbvh_bmesh_detail_size_set(ss->pbvh, object_space_constant_detail, detail_range);
  BKE_pbvh_set_bm_log(ss->pbvh, ss->bm_log);

  bool enable_surface_relax = true; /* XXX should be user-configurable. */

  SCULPT_undo_push_begin(ob, op);
  SCULPT_undo_push_node(ob, nullptr, SCULPT_UNDO_COORDS);

<<<<<<< HEAD
  DyntopoMaskCB mask_cb;
  void *mask_cb_data;

  SCULPT_dyntopo_automasking_init(ss, sd, nullptr, ob, &mask_cb, &mask_cb_data);

  const int max_steps = 2;
  const int max_dyntopo_steps_coll = 1 << 13;
  const int max_dyntopo_steps_subd = 1 << 15;

  int i = 0;
  bool modified = true;

  while (modified) {
    modified = BKE_pbvh_bmesh_update_topology(ss->pbvh,
                                              PBVH_Collapse,
                                              center,
                                              nullptr,
                                              size,
                                              false,
                                              false,
                                              -1,
                                              false,
                                              mask_cb,
                                              mask_cb_data,
                                              max_dyntopo_steps_coll,
                                              enable_surface_relax,
                                              false);

    for (int j = 0; j < totnodes; j++) {
      BKE_pbvh_node_mark_topology_update(nodes[j]);
    }

    modified |= BKE_pbvh_bmesh_update_topology(ss->pbvh,
                                               PBVH_Subdivide,
                                               center,
                                               nullptr,
                                               size,
                                               false,
                                               false,
                                               -1,
                                               false,
                                               mask_cb,
                                               mask_cb_data,
                                               max_dyntopo_steps_subd,
                                               enable_surface_relax,
                                               false);
    for (int j = 0; j < totnodes; j++) {
      BKE_pbvh_node_mark_topology_update(nodes[j]);
    }

    if (i++ > max_steps) {
      break;
    }
  }

  /* one more time, but with cleanup valence 3/4 verts enabled */
  for (i = 0; i < 2; i++) {
    for (int j = 0; j < totnodes; j++) {
      BKE_pbvh_node_mark_topology_update(nodes[j]);
    }

    BKE_pbvh_bmesh_update_topology(ss->pbvh,
                                   PBVH_Cleanup,
                                   center,
                                   nullptr,
                                   size,
                                   false,
                                   false,
                                   -1,
                                   false,
                                   mask_cb,
                                   mask_cb_data,
                                   max_dyntopo_steps_coll,
                                   enable_surface_relax,
                                   false);
  }

  SCULPT_dyntopo_automasking_end(mask_cb_data);

  MEM_SAFE_FREE(nodes);
=======
  while (BKE_pbvh_bmesh_update_topology(
      ss->pbvh, PBVH_Collapse | PBVH_Subdivide, center, nullptr, size, false, false)) {
    for (PBVHNode *node : nodes) {
      BKE_pbvh_node_mark_topology_update(node);
    }
  }

>>>>>>> b86fc55d
  SCULPT_undo_push_end(ob);

  /* Force rebuild of PBVH for better BB placement. */
  SCULPT_pbvh_clear(ob);
  /* Redraw. */
  WM_event_add_notifier(C, NC_OBJECT | ND_DRAW, ob);

  return OPERATOR_FINISHED;
}

void SCULPT_OT_detail_flood_fill(wmOperatorType *ot)
{
  /* Identifiers. */
  ot->name = "Detail Flood Fill";
  ot->idname = "SCULPT_OT_detail_flood_fill";
  ot->description = "Flood fill the mesh with the selected detail setting";

  /* API callbacks. */
  ot->exec = sculpt_detail_flood_fill_exec;
  ot->poll = sculpt_and_constant_or_manual_detail_poll;

  ot->flag = OPTYPE_REGISTER | OPTYPE_UNDO;
}

/** \} */

/* -------------------------------------------------------------------- */
/** \name Sample Detail Size
 * \{ */

typedef enum eSculptSampleDetailModeTypes {
  SAMPLE_DETAIL_DYNTOPO = 0,
  SAMPLE_DETAIL_VOXEL = 1,
} eSculptSampleDetailModeTypes;

static EnumPropertyItem prop_sculpt_sample_detail_mode_types[] = {
    {SAMPLE_DETAIL_DYNTOPO, "DYNTOPO", 0, "Dyntopo", "Sample dyntopo detail"},
    {SAMPLE_DETAIL_VOXEL, "VOXEL", 0, "Voxel", "Sample mesh voxel size"},
    {0, nullptr, 0, nullptr, nullptr},
};

static void sample_detail_voxel(bContext *C, ViewContext *vc, const int mval[2])
{
  Depsgraph *depsgraph = CTX_data_depsgraph_pointer(C);
  Object *ob = vc->obact;
  Mesh *mesh = static_cast<Mesh *>(ob->data);

  SculptSession *ss = ob->sculpt;
  SculptCursorGeometryInfo sgi;
  SCULPT_vertex_random_access_ensure(ss);

  /* Update the active vertex. */
  const float mval_fl[2] = {float(mval[0]), float(mval[1])};
  SCULPT_cursor_geometry_info_update(C, &sgi, mval_fl, false, false);
  BKE_sculpt_update_object_for_edit(depsgraph, ob, true, false, false);

  /* Average the edge length of the connected edges to the active vertex. */
  PBVHVertRef active_vertex = SCULPT_active_vertex_get(ss);
  const float *active_vertex_co = SCULPT_active_vertex_co_get(ss);
  float edge_length = 0.0f;
  int tot = 0;
  SculptVertexNeighborIter ni;
  SCULPT_VERTEX_NEIGHBORS_ITER_BEGIN (ss, active_vertex, ni) {
    edge_length += len_v3v3(active_vertex_co, SCULPT_vertex_co_get(ss, ni.vertex));
    tot += 1;
  }
  SCULPT_VERTEX_NEIGHBORS_ITER_END(ni);
  if (tot > 0) {
    mesh->remesh_voxel_size = edge_length / float(tot);
  }
}

static void sculpt_raycast_detail_cb(PBVHNode *node, void *data_v, float *tmin)
{
  if (BKE_pbvh_node_get_tmin(node) < *tmin) {
    SculptDetailRaycastData *srd = static_cast<SculptDetailRaycastData *>(data_v);

    if (BKE_pbvh_bmesh_node_raycast_detail(srd->ss->pbvh,
                                           node,
                                           srd->ray_start,
                                           &srd->isect_precalc,
                                           &srd->depth,
                                           &srd->edge_length)) {
      srd->hit = true;
      *tmin = srd->depth;
    }
  }
}

static void sample_detail_dyntopo(bContext *C, ViewContext *vc, const int mval[2])
{
  Sculpt *sd = CTX_data_tool_settings(C)->sculpt;
  Object *ob = vc->obact;
  Brush *brush = BKE_paint_brush(&sd->paint);

  SCULPT_stroke_modifiers_check(C, ob, brush);

  const float mval_fl[2] = {float(mval[0]), float(mval[1])};
  float ray_start[3], ray_end[3], ray_normal[3];
  float depth = SCULPT_raycast_init(vc, mval_fl, ray_start, ray_end, ray_normal, false);

  SculptDetailRaycastData srd;
  srd.hit = 0;
  srd.ss = ob->sculpt;

  srd.ray_start = ray_start;
  srd.depth = depth;
  srd.edge_length = 0.0f;
  isect_ray_tri_watertight_v3_precalc(&srd.isect_precalc, ray_normal);

  BKE_pbvh_raycast(ob->sculpt->pbvh,
                   sculpt_raycast_detail_cb,
                   &srd,
                   ray_start,
                   ray_normal,
                   false,
                   srd.ss->stroke_id);

  if (srd.hit && srd.edge_length > 0.0f) {
    DynTopoSettings *dyntopo = brush->dyntopo.inherit & DYNTOPO_INHERIT_CONSTANT_DETAIL ?
                                   &brush->dyntopo :
                                   &sd->dyntopo;

    /* Convert edge length to world space detail resolution. */
    dyntopo->constant_detail = 1.0f / (srd.edge_length * mat4_to_scale(ob->object_to_world));
  }
}

static int sample_detail(bContext *C, const int event_xy[2], int mode)
{
  /* Find 3D view to pick from. */
  bScreen *screen = CTX_wm_screen(C);
  ScrArea *area = BKE_screen_find_area_xy(screen, SPACE_VIEW3D, event_xy);
  ARegion *region = (area) ? BKE_area_find_region_xy(area, RGN_TYPE_WINDOW, event_xy) : nullptr;
  if (region == nullptr) {
    return OPERATOR_CANCELLED;
  }

  /* Set context to 3D view. */
  ScrArea *prev_area = CTX_wm_area(C);
  ARegion *prev_region = CTX_wm_region(C);
  CTX_wm_area_set(C, area);
  CTX_wm_region_set(C, region);

  Depsgraph *depsgraph = CTX_data_ensure_evaluated_depsgraph(C);
  ViewContext vc;
  ED_view3d_viewcontext_init(C, &vc, depsgraph);

  Object *ob = vc.obact;
  if (ob == nullptr) {
    return OPERATOR_CANCELLED;
  }

  SculptSession *ss = ob->sculpt;
  if (!ss->pbvh) {
    return OPERATOR_CANCELLED;
  }

  const int mval[2] = {
      event_xy[0] - region->winrct.xmin,
      event_xy[1] - region->winrct.ymin,
  };

  /* Pick sample detail. */
  switch (mode) {
    case SAMPLE_DETAIL_DYNTOPO:
      if (BKE_pbvh_type(ss->pbvh) != PBVH_BMESH) {
        CTX_wm_area_set(C, prev_area);
        CTX_wm_region_set(C, prev_region);
        return OPERATOR_CANCELLED;
      }
      sample_detail_dyntopo(C, &vc, mval);
      break;
    case SAMPLE_DETAIL_VOXEL:
      if (BKE_pbvh_type(ss->pbvh) != PBVH_FACES) {
        CTX_wm_area_set(C, prev_area);
        CTX_wm_region_set(C, prev_region);
        return OPERATOR_CANCELLED;
      }
      sample_detail_voxel(C, &vc, mval);
      break;
  }

  /* Restore context. */
  CTX_wm_area_set(C, prev_area);
  CTX_wm_region_set(C, prev_region);

  return OPERATOR_FINISHED;
}

static int sculpt_sample_detail_size_exec(bContext *C, wmOperator *op)
{
  int ss_co[2];
  RNA_int_get_array(op->ptr, "location", ss_co);
  int mode = RNA_enum_get(op->ptr, "mode");
  return sample_detail(C, ss_co, mode);
}

static int sculpt_sample_detail_size_invoke(bContext *C, wmOperator *op, const wmEvent * /*event*/)
{
  ED_workspace_status_text(C, TIP_("Click on the mesh to set the detail"));
  WM_cursor_modal_set(CTX_wm_window(C), WM_CURSOR_EYEDROPPER);
  WM_event_add_modal_handler(C, op);
  return OPERATOR_RUNNING_MODAL;
}

static int sculpt_sample_detail_size_modal(bContext *C, wmOperator *op, const wmEvent *event)
{
  switch (event->type) {
    case LEFTMOUSE:
      if (event->val == KM_PRESS) {
        int mode = RNA_enum_get(op->ptr, "mode");
        sample_detail(C, event->xy, mode);

        RNA_int_set_array(op->ptr, "location", event->xy);
        WM_cursor_modal_restore(CTX_wm_window(C));
        ED_workspace_status_text(C, nullptr);
        WM_main_add_notifier(NC_SCENE | ND_TOOLSETTINGS, nullptr);

        return OPERATOR_FINISHED;
      }
      break;
    case EVT_ESCKEY:
    case RIGHTMOUSE: {
      WM_cursor_modal_restore(CTX_wm_window(C));
      ED_workspace_status_text(C, nullptr);

      return OPERATOR_CANCELLED;
    }
  }

  return OPERATOR_RUNNING_MODAL;
}

void SCULPT_OT_sample_detail_size(wmOperatorType *ot)
{
  /* Identifiers. */
  ot->name = "Sample Detail Size";
  ot->idname = "SCULPT_OT_sample_detail_size";
  ot->description = "Sample the mesh detail on clicked point";

  /* API callbacks. */
  ot->invoke = sculpt_sample_detail_size_invoke;
  ot->exec = sculpt_sample_detail_size_exec;
  ot->modal = sculpt_sample_detail_size_modal;
  ot->poll = SCULPT_mode_poll;

  ot->flag = OPTYPE_REGISTER | OPTYPE_UNDO;

  RNA_def_int_array(ot->srna,
                    "location",
                    2,
                    nullptr,
                    0,
                    SHRT_MAX,
                    "Location",
                    "Screen coordinates of sampling",
                    0,
                    SHRT_MAX);
  RNA_def_enum(ot->srna,
               "mode",
               prop_sculpt_sample_detail_mode_types,
               SAMPLE_DETAIL_DYNTOPO,
               "Detail Mode",
               "Target sculpting workflow that is going to use the sampled size");
}

/** \} */

/* -------------------------------------------------------------------- */
/** \name Dynamic-topology detail size
 *
 * Currently, there are two operators editing the detail size:
 * - #SCULPT_OT_set_detail_size uses radial control for all methods
 * - #SCULPT_OT_dyntopo_detail_size_edit shows a triangle grid representation of the detail
 *   resolution (for constant detail method,
 *   falls back to radial control for the remaining methods).
 * \{ */

static void set_brush_rc_props(PointerRNA *ptr, const char *prop)
{
  char *path = BLI_sprintfN("tool_settings.sculpt.brush.%s", prop);
  RNA_string_set(ptr, "data_path_primary", path);
  MEM_freeN(path);
}

static void sculpt_detail_size_set_radial_control(bContext *C)
{
  Sculpt *sd = CTX_data_tool_settings(C)->sculpt;

  PointerRNA props_ptr;
  wmOperatorType *ot = WM_operatortype_find("WM_OT_radial_control", true);

  WM_operator_properties_create_ptr(&props_ptr, ot);

  if (sd->flags & (SCULPT_DYNTOPO_DETAIL_CONSTANT | SCULPT_DYNTOPO_DETAIL_MANUAL)) {
    set_brush_rc_props(&props_ptr, "constant_detail_resolution");
    RNA_string_set(
        &props_ptr, "data_path_primary", "tool_settings.sculpt.constant_detail_resolution");
  }
  else if (sd->flags & SCULPT_DYNTOPO_DETAIL_BRUSH) {
    set_brush_rc_props(&props_ptr, "constant_detail_resolution");
    RNA_string_set(&props_ptr, "data_path_primary", "tool_settings.sculpt.detail_percent");
  }
  else {
    set_brush_rc_props(&props_ptr, "detail_size");
    RNA_string_set(&props_ptr, "data_path_primary", "tool_settings.sculpt.detail_size");
  }

  WM_operator_name_call_ptr(C, ot, WM_OP_INVOKE_DEFAULT, &props_ptr, nullptr);

  WM_operator_properties_free(&props_ptr);
}

static int sculpt_set_detail_size_exec(bContext *C, wmOperator * /*op*/)
{
  sculpt_detail_size_set_radial_control(C);

  return OPERATOR_FINISHED;
}

void SCULPT_OT_set_detail_size(wmOperatorType *ot)
{
  /* Identifiers. */
  ot->name = "Set Detail Size";
  ot->idname = "SCULPT_OT_set_detail_size";
  ot->description =
      "Set the mesh detail (either relative or constant one, depending on current dyntopo mode)";

  /* API callbacks. */
  ot->exec = sculpt_set_detail_size_exec;
  ot->poll = sculpt_and_dynamic_topology_poll;

  ot->flag = OPTYPE_REGISTER | OPTYPE_UNDO;
}

/** \} */

/* -------------------------------------------------------------------- */
/** \name Dyntopo Detail Size Edit Operator
 * \{ */

/* Defines how much the mouse movement will modify the detail size value. */
#define DETAIL_SIZE_DELTA_SPEED 0.08f
#define DETAIL_SIZE_DELTA_ACCURATE_SPEED 0.004f

struct DyntopoDetailSizeEditCustomData {
  void *draw_handle;
  Object *active_object;

  float init_mval[2];
  float accurate_mval[2];

  float outline_col[4];

  bool accurate_mode;
  bool sample_mode;

  float init_detail_size;
  float accurate_detail_size;
  float detail_size;
  float radius;

  float preview_tri[3][3];
  float gizmo_mat[4][4];
};

static void dyntopo_detail_size_parallel_lines_draw(uint pos3d,
                                                    DyntopoDetailSizeEditCustomData *cd,
                                                    const float start_co[3],
                                                    const float end_co[3],
                                                    bool flip,
                                                    const float angle)
{
  float object_space_constant_detail = 1.0f / (cd->detail_size *
                                               mat4_to_scale(cd->active_object->object_to_world));

  /* The constant detail represents the maximum edge length allowed before subdividing it. If the
   * triangle grid preview is created with this value it will represent an ideal mesh density where
   * all edges have the exact maximum length, which never happens in practice. As the minimum edge
   * length for dyntopo is 0.4 * max_edge_length, this adjust the detail size to the average
   * between max and min edge length so the preview is more accurate. */
  object_space_constant_detail *= 0.7f;

  const float total_len = len_v3v3(cd->preview_tri[0], cd->preview_tri[1]);
  const int tot_lines = int(total_len / object_space_constant_detail) + 1;
  const float tot_lines_fl = total_len / object_space_constant_detail;
  float spacing_disp[3];
  sub_v3_v3v3(spacing_disp, end_co, start_co);
  normalize_v3(spacing_disp);

  float line_disp[3];
  rotate_v2_v2fl(line_disp, spacing_disp, DEG2RAD(angle));
  mul_v3_fl(spacing_disp, total_len / tot_lines_fl);

  immBegin(GPU_PRIM_LINES, uint(tot_lines) * 2);
  for (int i = 0; i < tot_lines; i++) {
    float line_length;
    if (flip) {
      line_length = total_len * (float(i) / float(tot_lines_fl));
    }
    else {
      line_length = total_len * (1.0f - (float(i) / float(tot_lines_fl)));
    }
    float line_start[3];
    copy_v3_v3(line_start, start_co);
    madd_v3_v3v3fl(line_start, line_start, spacing_disp, i);
    float line_end[3];
    madd_v3_v3v3fl(line_end, line_start, line_disp, line_length);
    immVertex3fv(pos3d, line_start);
    immVertex3fv(pos3d, line_end);
  }
  immEnd();
}

static void dyntopo_detail_size_edit_draw(const bContext * /*C*/, ARegion * /*region*/, void *arg)
{
  DyntopoDetailSizeEditCustomData *cd = static_cast<DyntopoDetailSizeEditCustomData *>(arg);
  GPU_blend(GPU_BLEND_ALPHA);
  GPU_line_smooth(true);

  uint pos3d = GPU_vertformat_attr_add(immVertexFormat(), "pos", GPU_COMP_F32, 3, GPU_FETCH_FLOAT);
  immBindBuiltinProgram(GPU_SHADER_3D_UNIFORM_COLOR);
  GPU_matrix_push();
  GPU_matrix_mul(cd->gizmo_mat);

  /* Draw Cursor */
  immUniformColor4fv(cd->outline_col);
  GPU_line_width(3.0f);

  imm_draw_circle_wire_3d(pos3d, 0, 0, cd->radius, 80);

  /* Draw Triangle. */
  immUniformColor4f(0.9f, 0.9f, 0.9f, 0.8f);
  immBegin(GPU_PRIM_LINES, 6);
  immVertex3fv(pos3d, cd->preview_tri[0]);
  immVertex3fv(pos3d, cd->preview_tri[1]);

  immVertex3fv(pos3d, cd->preview_tri[1]);
  immVertex3fv(pos3d, cd->preview_tri[2]);

  immVertex3fv(pos3d, cd->preview_tri[2]);
  immVertex3fv(pos3d, cd->preview_tri[0]);
  immEnd();

  /* Draw Grid */
  GPU_line_width(1.0f);
  dyntopo_detail_size_parallel_lines_draw(
      pos3d, cd, cd->preview_tri[0], cd->preview_tri[1], false, 60.0f);
  dyntopo_detail_size_parallel_lines_draw(
      pos3d, cd, cd->preview_tri[0], cd->preview_tri[1], true, 120.0f);
  dyntopo_detail_size_parallel_lines_draw(
      pos3d, cd, cd->preview_tri[0], cd->preview_tri[2], false, -60.0f);

  immUnbindProgram();
  GPU_matrix_pop();
  GPU_blend(GPU_BLEND_NONE);
  GPU_line_smooth(false);
}

static void dyntopo_detail_size_edit_cancel(bContext *C, wmOperator *op)
{
  Object *active_object = CTX_data_active_object(C);
  SculptSession *ss = active_object->sculpt;
  ARegion *region = CTX_wm_region(C);
  DyntopoDetailSizeEditCustomData *cd = static_cast<DyntopoDetailSizeEditCustomData *>(
      op->customdata);
  ED_region_draw_cb_exit(region->type, cd->draw_handle);
  ss->draw_faded_cursor = false;
  MEM_freeN(op->customdata);
  ED_workspace_status_text(C, nullptr);
}

static void dyntopo_detail_size_sample_from_surface(Object *ob,
                                                    DyntopoDetailSizeEditCustomData *cd)
{
  SculptSession *ss = ob->sculpt;
  const PBVHVertRef active_vertex = SCULPT_active_vertex_get(ss);

  float len_accum = 0;
  int num_neighbors = 0;
  SculptVertexNeighborIter ni;
  SCULPT_VERTEX_NEIGHBORS_ITER_BEGIN (ss, active_vertex, ni) {
    len_accum += len_v3v3(SCULPT_vertex_co_get(ss, active_vertex),
                          SCULPT_vertex_co_get(ss, ni.vertex));
    num_neighbors++;
  }
  SCULPT_VERTEX_NEIGHBORS_ITER_END(ni);

  if (num_neighbors > 0) {
    const float avg_edge_len = len_accum / num_neighbors;
    /* Use 0.7 as the average of min and max dyntopo edge length. */
    const float detail_size = 0.7f /
                              (avg_edge_len * mat4_to_scale(cd->active_object->object_to_world));
    cd->detail_size = clamp_f(detail_size, 1.0f, 500.0f);
  }
}

static void dyntopo_detail_size_update_from_mouse_delta(DyntopoDetailSizeEditCustomData *cd,
                                                        const wmEvent *event)
{
  const float mval[2] = {float(event->mval[0]), float(event->mval[1])};

  float detail_size_delta;
  if (cd->accurate_mode) {
    detail_size_delta = mval[0] - cd->accurate_mval[0];
    cd->detail_size = cd->accurate_detail_size +
                      detail_size_delta * DETAIL_SIZE_DELTA_ACCURATE_SPEED;
  }
  else {
    detail_size_delta = mval[0] - cd->init_mval[0];
    cd->detail_size = cd->init_detail_size + detail_size_delta * DETAIL_SIZE_DELTA_SPEED;
  }

  if (event->type == EVT_LEFTSHIFTKEY && event->val == KM_PRESS) {
    cd->accurate_mode = true;
    copy_v2_v2(cd->accurate_mval, mval);
    cd->accurate_detail_size = cd->detail_size;
  }
  if (event->type == EVT_LEFTSHIFTKEY && event->val == KM_RELEASE) {
    cd->accurate_mode = false;
    cd->accurate_detail_size = 0.0f;
  }

  cd->detail_size = clamp_f(cd->detail_size, 1.0f, 500.0f);
}

static int dyntopo_detail_size_edit_modal(bContext *C, wmOperator *op, const wmEvent *event)
{
  Object *active_object = CTX_data_active_object(C);
  SculptSession *ss = active_object->sculpt;
  ARegion *region = CTX_wm_region(C);
  DyntopoDetailSizeEditCustomData *cd = static_cast<DyntopoDetailSizeEditCustomData *>(
      op->customdata);
  Sculpt *sd = CTX_data_tool_settings(C)->sculpt;

  /* Cancel modal operator */
  if ((event->type == EVT_ESCKEY && event->val == KM_PRESS) ||
      (event->type == RIGHTMOUSE && event->val == KM_PRESS)) {
    dyntopo_detail_size_edit_cancel(C, op);
    ED_region_tag_redraw(region);
    return OPERATOR_FINISHED;
  }

  /* Finish modal operator */
  if ((event->type == LEFTMOUSE && event->val == KM_RELEASE) ||
      (event->type == EVT_RETKEY && event->val == KM_PRESS) ||
      (event->type == EVT_PADENTER && event->val == KM_PRESS)) {
    ED_region_draw_cb_exit(region->type, cd->draw_handle);
    sd->constant_detail = cd->detail_size;
    ss->draw_faded_cursor = false;
    MEM_freeN(op->customdata);
    ED_region_tag_redraw(region);
    ED_workspace_status_text(C, nullptr);
    return OPERATOR_FINISHED;
  }

  ED_region_tag_redraw(region);

  if (ELEM(event->type, EVT_LEFTCTRLKEY, EVT_RIGHTCTRLKEY)) {
    if (event->val == KM_PRESS) {
      cd->sample_mode = true;
    }
    else if (event->val == KM_RELEASE) {
      cd->sample_mode = false;
    }
  }

  /* Sample mode sets the detail size sampling the average edge length under the surface. */
  if (cd->sample_mode) {
    dyntopo_detail_size_sample_from_surface(active_object, cd);
    return OPERATOR_RUNNING_MODAL;
  }
  /* Regular mode, changes the detail size by moving the cursor. */
  dyntopo_detail_size_update_from_mouse_delta(cd, event);

  return OPERATOR_RUNNING_MODAL;
}

static int dyntopo_detail_size_edit_invoke(bContext *C, wmOperator *op, const wmEvent *event)
{
  Sculpt *sd = CTX_data_tool_settings(C)->sculpt;

  /* Fallback to radial control for modes other than SCULPT_DYNTOPO_DETAIL_CONSTANT [same as in
   * SCULPT_OT_set_detail_size]. */
  if (!(sd->flags & (SCULPT_DYNTOPO_DETAIL_CONSTANT | SCULPT_DYNTOPO_DETAIL_MANUAL))) {
    sculpt_detail_size_set_radial_control(C);

    return OPERATOR_FINISHED;
  }

  /* Special method for SCULPT_DYNTOPO_DETAIL_CONSTANT. */
  ARegion *region = CTX_wm_region(C);
  Object *active_object = CTX_data_active_object(C);
  Brush *brush = BKE_paint_brush(&sd->paint);

  DyntopoDetailSizeEditCustomData *cd = MEM_cnew<DyntopoDetailSizeEditCustomData>(__func__);

  /* Initial operator Custom Data setup. */
  cd->draw_handle = ED_region_draw_cb_activate(
      region->type, dyntopo_detail_size_edit_draw, cd, REGION_DRAW_POST_VIEW);
  cd->active_object = active_object;
  cd->init_mval[0] = event->mval[0];
  cd->init_mval[1] = event->mval[1];
  cd->detail_size = sd->constant_detail;
  cd->init_detail_size = sd->constant_detail;
  copy_v4_v4(cd->outline_col, brush->add_col);
  op->customdata = cd;

  SculptSession *ss = active_object->sculpt;
  cd->radius = ss->cursor_radius;

  /* Generates the matrix to position the gizmo in the surface of the mesh using the same location
   * and orientation as the brush cursor. */
  float cursor_trans[4][4], cursor_rot[4][4];
  const float z_axis[4] = {0.0f, 0.0f, 1.0f, 0.0f};
  float quat[4];
  copy_m4_m4(cursor_trans, active_object->object_to_world);
  translate_m4(
      cursor_trans, ss->cursor_location[0], ss->cursor_location[1], ss->cursor_location[2]);

  float cursor_normal[3];
  if (!is_zero_v3(ss->cursor_sampled_normal)) {
    copy_v3_v3(cursor_normal, ss->cursor_sampled_normal);
  }
  else {
    copy_v3_v3(cursor_normal, ss->cursor_normal);
  }

  rotation_between_vecs_to_quat(quat, z_axis, cursor_normal);
  quat_to_mat4(cursor_rot, quat);
  copy_m4_m4(cd->gizmo_mat, cursor_trans);
  mul_m4_m4_post(cd->gizmo_mat, cursor_rot);

  /* Initialize the position of the triangle vertices. */
  const float y_axis[3] = {0.0f, cd->radius, 0.0f};
  for (int i = 0; i < 3; i++) {
    zero_v3(cd->preview_tri[i]);
    rotate_v2_v2fl(cd->preview_tri[i], y_axis, DEG2RAD(120.0f * i));
  }

  SCULPT_vertex_random_access_ensure(ss);

  WM_event_add_modal_handler(C, op);
  ED_region_tag_redraw(region);

  ss->draw_faded_cursor = true;

  const char *status_str = TIP_(
      "Move the mouse to change the dyntopo detail size. LMB: confirm size, ESC/RMB: cancel");
  ED_workspace_status_text(C, status_str);

  return OPERATOR_RUNNING_MODAL;
}

void SCULPT_OT_dyntopo_detail_size_edit(wmOperatorType *ot)
{
  /* identifiers */
  ot->name = "Edit Dyntopo Detail Size";
  ot->description = "Modify the detail size of dyntopo interactively";
  ot->idname = "SCULPT_OT_dyntopo_detail_size_edit";

  /* api callbacks */
  ot->poll = sculpt_and_dynamic_topology_poll;
  ot->invoke = dyntopo_detail_size_edit_invoke;
  ot->modal = dyntopo_detail_size_edit_modal;
  ot->cancel = dyntopo_detail_size_edit_cancel;

  ot->flag = OPTYPE_REGISTER | OPTYPE_UNDO;
}

/** \} */<|MERGE_RESOLUTION|>--- conflicted
+++ resolved
@@ -118,7 +118,6 @@
   SCULPT_undo_push_begin(ob, op);
   SCULPT_undo_push_node(ob, nullptr, SCULPT_UNDO_COORDS);
 
-<<<<<<< HEAD
   DyntopoMaskCB mask_cb;
   void *mask_cb_data;
 
@@ -147,7 +146,7 @@
                                               enable_surface_relax,
                                               false);
 
-    for (int j = 0; j < totnodes; j++) {
+    for (int j = 0; j < nodes.size(); j++) {
       BKE_pbvh_node_mark_topology_update(nodes[j]);
     }
 
@@ -165,7 +164,7 @@
                                                max_dyntopo_steps_subd,
                                                enable_surface_relax,
                                                false);
-    for (int j = 0; j < totnodes; j++) {
+    for (int j = 0; j < nodes.size(); j++) {
       BKE_pbvh_node_mark_topology_update(nodes[j]);
     }
 
@@ -176,7 +175,7 @@
 
   /* one more time, but with cleanup valence 3/4 verts enabled */
   for (i = 0; i < 2; i++) {
-    for (int j = 0; j < totnodes; j++) {
+    for (int j = 0; j < nodes.size(); j++) {
       BKE_pbvh_node_mark_topology_update(nodes[j]);
     }
 
@@ -198,16 +197,6 @@
 
   SCULPT_dyntopo_automasking_end(mask_cb_data);
 
-  MEM_SAFE_FREE(nodes);
-=======
-  while (BKE_pbvh_bmesh_update_topology(
-      ss->pbvh, PBVH_Collapse | PBVH_Subdivide, center, nullptr, size, false, false)) {
-    for (PBVHNode *node : nodes) {
-      BKE_pbvh_node_mark_topology_update(node);
-    }
-  }
-
->>>>>>> b86fc55d
   SCULPT_undo_push_end(ob);
 
   /* Force rebuild of PBVH for better BB placement. */
