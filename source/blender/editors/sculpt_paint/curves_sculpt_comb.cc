/* SPDX-License-Identifier: GPL-2.0-or-later */

#include <algorithm>

#include "curves_sculpt_intern.hh"

#include "BLI_float4x4.hh"
#include "BLI_index_mask_ops.hh"
#include "BLI_kdtree.h"
#include "BLI_rand.hh"
#include "BLI_vector.hh"

#include "PIL_time.h"

#include "DEG_depsgraph.h"
#include "DEG_depsgraph_query.h"

#include "BKE_attribute_math.hh"
#include "BKE_brush.h"
#include "BKE_bvhutils.h"
#include "BKE_context.h"
#include "BKE_crazyspace.hh"
#include "BKE_curves.hh"
<<<<<<< HEAD
#include "BKE_curves_constraints.hh"
=======
#include "BKE_geometry_set.hh"
>>>>>>> 462f99bf
#include "BKE_mesh.h"
#include "BKE_mesh_runtime.h"
#include "BKE_paint.h"

#include "DNA_brush_enums.h"
#include "DNA_brush_types.h"
#include "DNA_curves_types.h"
#include "DNA_mesh_types.h"
#include "DNA_meshdata_types.h"
#include "DNA_object_types.h"
#include "DNA_screen_types.h"
#include "DNA_space_types.h"

#include "ED_screen.h"
#include "ED_view3d.h"

#include "UI_interface.h"

#include "WM_api.h"

/**
 * The code below uses a prefix naming convention to indicate the coordinate space:
 * cu: Local space of the curves object that is being edited.
 * su: Local space of the surface object.
 * wo: World space.
 * re: 2D coordinates within the region.
 */

namespace blender::ed::sculpt_paint {

using blender::bke::CurvesGeometry;
using blender::bke::curves::ConstraintSolver;
using threading::EnumerableThreadSpecific;

/**
 * Moves individual points under the brush and does a length preservation step afterwards.
 */
class CombOperation : public CurvesSculptStrokeOperation {
 private:
  /** Last mouse position. */
  float2 brush_pos_last_re_;

  /** Only used when a 3D brush is used. */
  CurvesBrush3D brush_3d_;

  /** Solver for length and contact constraints. */
  ConstraintSolver constraint_solver_;

  friend struct CombOperationExecutor;

 public:
  void on_stroke_extended(const bContext &C, const StrokeExtension &stroke_extension) override;
};

/**
 * Utility class that actually executes the update when the stroke is updated. That's useful
 * because it avoids passing a very large number of parameters between functions.
 */
struct CombOperationExecutor {
  CombOperation *self_ = nullptr;
  CurvesSculptCommonContext ctx_;

  const CurvesSculpt *curves_sculpt_ = nullptr;
  const Brush *brush_ = nullptr;
  float brush_radius_base_re_;
  float brush_radius_factor_;
  float brush_strength_;

  eBrushFalloffShape falloff_shape_;

  Object *curves_ob_orig_ = nullptr;
  Curves *curves_id_orig_ = nullptr;
  CurvesGeometry *curves_orig_ = nullptr;

  VArray<float> point_factors_;
  Vector<int64_t> selected_curve_indices_;
  IndexMask curve_selection_;
  Array<float3> orig_positions_;

  float2 brush_pos_prev_re_;
  float2 brush_pos_re_;
  float2 brush_pos_diff_re_;

  CurvesSurfaceTransforms transforms_;

  CombOperationExecutor(const bContext &C) : ctx_(C)
  {
  }

  void execute(CombOperation &self, const bContext &C, const StrokeExtension &stroke_extension)
  {
    self_ = &self;

    BLI_SCOPED_DEFER([&]() { self_->brush_pos_last_re_ = stroke_extension.mouse_position; });

    curves_ob_orig_ = CTX_data_active_object(&C);
    curves_id_orig_ = static_cast<Curves *>(curves_ob_orig_->data);
    curves_orig_ = &CurvesGeometry::wrap(curves_id_orig_->geometry);
    if (curves_orig_->curves_num() == 0) {
      return;
    }

    curves_sculpt_ = ctx_.scene->toolsettings->curves_sculpt;
    brush_ = BKE_paint_brush_for_read(&curves_sculpt_->paint);
    brush_radius_base_re_ = BKE_brush_size_get(ctx_.scene, brush_);
    brush_radius_factor_ = brush_radius_factor(*brush_, stroke_extension);
    brush_strength_ = brush_strength_get(*ctx_.scene, *brush_, stroke_extension);

    falloff_shape_ = static_cast<eBrushFalloffShape>(brush_->falloff_shape);

    transforms_ = CurvesSurfaceTransforms(*curves_ob_orig_, curves_id_orig_->surface);

    point_factors_ = get_point_selection(*curves_id_orig_);
    curve_selection_ = retrieve_selected_curves(*curves_id_orig_, selected_curve_indices_);

    brush_pos_prev_re_ = self_->brush_pos_last_re_;
    brush_pos_re_ = stroke_extension.mouse_position;
    brush_pos_diff_re_ = brush_pos_re_ - brush_pos_prev_re_;

    if (stroke_extension.is_first) {
      if (falloff_shape_ == PAINT_FALLOFF_SHAPE_SPHERE) {
        this->initialize_spherical_brush_reference_point();
      }

      ConstraintSolver::Params params;
      params.use_collision_constraints = curves_id_->flag & CV_SCULPT_COLLISION_ENABLED;
      self_->constraint_solver_.initialize(params, *curves_);

      /* Combing does nothing when there is no mouse movement, so return directly. */
      return;
    }

    orig_positions_ = curves_->positions();

    EnumerableThreadSpecific<Vector<int>> changed_curves;

    if (falloff_shape_ == PAINT_FALLOFF_SHAPE_TUBE) {
      this->comb_projected_with_symmetry(changed_curves);
    }
    else if (falloff_shape_ == PAINT_FALLOFF_SHAPE_SPHERE) {
      this->comb_spherical_with_symmetry(changed_curves);
    }
    else {
      BLI_assert_unreachable();
    }

    const Mesh *surface = curves_id_->surface && curves_id_->surface->type == OB_MESH ?
                              static_cast<Mesh *>(curves_id_->surface->data) :
                              nullptr;
    self_->constraint_solver_.clear_result();
    for (auto curves : changed_curves) {
      self_->constraint_solver_.step_curves(
          *curves_, surface, transforms_, orig_positions_, VArray<int>::ForSpan(curves));
    }

    curves_orig_->tag_positions_changed();
    DEG_id_tag_update(&curves_id_orig_->id, ID_RECALC_GEOMETRY);
    WM_main_add_notifier(NC_GEOM | ND_DATA, &curves_id_orig_->id);
    ED_region_tag_redraw(ctx_.region);
  }

  /**
   * Do combing in screen space.
   */
  void comb_projected_with_symmetry(EnumerableThreadSpecific<Vector<int>> &r_changed_curves)
  {
    const Vector<float4x4> symmetry_brush_transforms = get_symmetry_brush_transforms(
        eCurvesSymmetryType(curves_id_orig_->symmetry));
    for (const float4x4 &brush_transform : symmetry_brush_transforms) {
      this->comb_projected(r_changed_curves, brush_transform);
    }
  }

  void comb_projected(EnumerableThreadSpecific<Vector<int>> &r_changed_curves,
                      const float4x4 &brush_transform)
  {
    const float4x4 brush_transform_inv = brush_transform.inverted();

    MutableSpan<float3> positions_cu_orig = curves_orig_->positions_for_write();
    const bke::crazyspace::GeometryDeformation deformation =
        bke::crazyspace::get_evaluated_curves_deformation(*ctx_.depsgraph, *curves_ob_orig_);

    float4x4 projection;
    ED_view3d_ob_project_mat_get(ctx_.rv3d, curves_ob_orig_, projection.values);

    const float brush_radius_re = brush_radius_base_re_ * brush_radius_factor_;
    const float brush_radius_sq_re = pow2f(brush_radius_re);

    threading::parallel_for(curve_selection_.index_range(), 256, [&](const IndexRange range) {
      Vector<int> &local_changed_curves = r_changed_curves.local();
      for (const int curve_i : curve_selection_.slice(range)) {
        bool curve_changed = false;
        const IndexRange points = curves_orig_->points_for_curve(curve_i);
        for (const int point_i : points.drop_front(1)) {
          const float3 old_pos_cu = deformation.positions[point_i];
          const float3 old_symm_pos_cu = brush_transform_inv * old_pos_cu;

          /* Find the position of the point in screen space. */
          float2 old_symm_pos_re;
          ED_view3d_project_float_v2_m4(
              ctx_.region, old_symm_pos_cu, old_symm_pos_re, projection.values);

          const float distance_to_brush_sq_re = dist_squared_to_line_segment_v2(
              old_symm_pos_re, brush_pos_prev_re_, brush_pos_re_);
          if (distance_to_brush_sq_re > brush_radius_sq_re) {
            /* Ignore the point because it's too far away. */
            continue;
          }

          const float distance_to_brush_re = std::sqrt(distance_to_brush_sq_re);
          /* A falloff that is based on how far away the point is from the stroke. */
          const float radius_falloff = BKE_brush_curve_strength(
              brush_, distance_to_brush_re, brush_radius_re);
          /* Combine the falloff and brush strength. */
          const float weight = brush_strength_ * radius_falloff * point_factors_[point_i];

          /* Offset the old point position in screen space and transform it back into 3D space.
           */
          const float2 new_symm_pos_re = old_symm_pos_re + brush_pos_diff_re_ * weight;
          float3 new_symm_pos_wo;
          ED_view3d_win_to_3d(ctx_.v3d,
                              ctx_.region,
                              transforms_.curves_to_world * old_symm_pos_cu,
                              new_symm_pos_re,
                              new_symm_pos_wo);
          const float3 new_pos_cu = brush_transform *
                                    (transforms_.world_to_curves * new_symm_pos_wo);

          const float3 translation_eval = new_pos_cu - old_pos_cu;
          const float3 translation_orig = deformation.translation_from_deformed_to_original(
              point_i, translation_eval);
          positions_cu_orig[point_i] += translation_orig;

          curve_changed = true;
        }
        if (curve_changed) {
          local_changed_curves.append(curve_i);
        }
      }
    });
  }

  /**
   * Do combing in 3D space.
   */
  void comb_spherical_with_symmetry(EnumerableThreadSpecific<Vector<int>> &r_changed_curves)
  {
    float4x4 projection;
    ED_view3d_ob_project_mat_get(ctx_.rv3d, curves_ob_orig_, projection.values);

    float3 brush_start_wo, brush_end_wo;
    ED_view3d_win_to_3d(ctx_.v3d,
                        ctx_.region,
                        transforms_.curves_to_world * self_->brush_3d_.position_cu,
                        brush_pos_prev_re_,
                        brush_start_wo);
    ED_view3d_win_to_3d(ctx_.v3d,
                        ctx_.region,
                        transforms_.curves_to_world * self_->brush_3d_.position_cu,
                        brush_pos_re_,
                        brush_end_wo);
    const float3 brush_start_cu = transforms_.world_to_curves * brush_start_wo;
    const float3 brush_end_cu = transforms_.world_to_curves * brush_end_wo;

    const float brush_radius_cu = self_->brush_3d_.radius_cu * brush_radius_factor_;

    const Vector<float4x4> symmetry_brush_transforms = get_symmetry_brush_transforms(
        eCurvesSymmetryType(curves_id_orig_->symmetry));
    for (const float4x4 &brush_transform : symmetry_brush_transforms) {
      this->comb_spherical(r_changed_curves,
                           brush_transform * brush_start_cu,
                           brush_transform * brush_end_cu,
                           brush_radius_cu);
    }
  }

  void comb_spherical(EnumerableThreadSpecific<Vector<int>> &r_changed_curves,
                      const float3 &brush_start_cu,
                      const float3 &brush_end_cu,
                      const float brush_radius_cu)
  {
    MutableSpan<float3> positions_cu = curves_orig_->positions_for_write();
    const float brush_radius_sq_cu = pow2f(brush_radius_cu);
    const float3 brush_diff_cu = brush_end_cu - brush_start_cu;

    const bke::crazyspace::GeometryDeformation deformation =
        bke::crazyspace::get_evaluated_curves_deformation(*ctx_.depsgraph, *curves_ob_orig_);

    threading::parallel_for(curve_selection_.index_range(), 256, [&](const IndexRange range) {
      Vector<int> &local_changed_curves = r_changed_curves.local();
      for (const int curve_i : curve_selection_.slice(range)) {
        bool curve_changed = false;
        const IndexRange points = curves_orig_->points_for_curve(curve_i);
        for (const int point_i : points.drop_front(1)) {
          const float3 pos_old_cu = deformation.positions[point_i];

          /* Compute distance to the brush. */
          const float distance_to_brush_sq_cu = dist_squared_to_line_segment_v3(
              pos_old_cu, brush_start_cu, brush_end_cu);
          if (distance_to_brush_sq_cu > brush_radius_sq_cu) {
            /* Ignore the point because it's too far away. */
            continue;
          }

          const float distance_to_brush_cu = std::sqrt(distance_to_brush_sq_cu);

          /* A falloff that is based on how far away the point is from the stroke. */
          const float radius_falloff = BKE_brush_curve_strength(
              brush_, distance_to_brush_cu, brush_radius_cu);
          /* Combine the falloff and brush strength. */
          const float weight = brush_strength_ * radius_falloff * point_factors_[point_i];

          const float3 translation_eval_cu = weight * brush_diff_cu;
          const float3 translation_orig_cu = deformation.translation_from_deformed_to_original(
              point_i, translation_eval_cu);

          /* Update the point position. */
          positions_cu[point_i] += translation_orig_cu;
          curve_changed = true;
        }
        if (curve_changed) {
          local_changed_curves.append(curve_i);
        }
      }
    });
  }

  /**
   * Sample depth under mouse by looking at curves and the surface.
   */
  void initialize_spherical_brush_reference_point()
  {
    std::optional<CurvesBrush3D> brush_3d = sample_curves_3d_brush(*ctx_.depsgraph,
                                                                   *ctx_.region,
                                                                   *ctx_.v3d,
                                                                   *ctx_.rv3d,
                                                                   *curves_ob_orig_,
                                                                   brush_pos_re_,
                                                                   brush_radius_base_re_);
    if (brush_3d.has_value()) {
      self_->brush_3d_ = *brush_3d;
    }
  }
<<<<<<< HEAD
=======

  /**
   * Remember the initial length of all curve segments. This allows restoring the length after
   * combing.
   */
  void initialize_segment_lengths()
  {
    const Span<float3> positions_cu = curves_orig_->positions();
    self_->segment_lengths_cu_.reinitialize(curves_orig_->points_num());
    threading::parallel_for(curves_orig_->curves_range(), 128, [&](const IndexRange range) {
      for (const int curve_i : range) {
        const IndexRange points = curves_orig_->points_for_curve(curve_i);
        for (const int point_i : points.drop_back(1)) {
          const float3 &p1_cu = positions_cu[point_i];
          const float3 &p2_cu = positions_cu[point_i + 1];
          const float length_cu = math::distance(p1_cu, p2_cu);
          self_->segment_lengths_cu_[point_i] = length_cu;
        }
      }
    });
  }

  /**
   * Restore previously stored length for each segment in the changed curves.
   */
  void restore_segment_lengths(EnumerableThreadSpecific<Vector<int>> &changed_curves)
  {
    const Span<float> expected_lengths_cu = self_->segment_lengths_cu_;
    MutableSpan<float3> positions_cu = curves_orig_->positions_for_write();

    threading::parallel_for_each(changed_curves, [&](const Vector<int> &changed_curves) {
      threading::parallel_for(changed_curves.index_range(), 256, [&](const IndexRange range) {
        for (const int curve_i : changed_curves.as_span().slice(range)) {
          const IndexRange points = curves_orig_->points_for_curve(curve_i);
          for (const int segment_i : points.drop_back(1)) {
            const float3 &p1_cu = positions_cu[segment_i];
            float3 &p2_cu = positions_cu[segment_i + 1];
            const float3 direction = math::normalize(p2_cu - p1_cu);
            const float expected_length_cu = expected_lengths_cu[segment_i];
            p2_cu = p1_cu + direction * expected_length_cu;
          }
        }
      });
    });
  }
>>>>>>> 462f99bf
};

void CombOperation::on_stroke_extended(const bContext &C, const StrokeExtension &stroke_extension)
{
  CombOperationExecutor executor{C};
  executor.execute(*this, C, stroke_extension);
}

std::unique_ptr<CurvesSculptStrokeOperation> new_comb_operation()
{
  return std::make_unique<CombOperation>();
}

}  // namespace blender::ed::sculpt_paint<|MERGE_RESOLUTION|>--- conflicted
+++ resolved
@@ -21,11 +21,8 @@
 #include "BKE_context.h"
 #include "BKE_crazyspace.hh"
 #include "BKE_curves.hh"
-<<<<<<< HEAD
 #include "BKE_curves_constraints.hh"
-=======
 #include "BKE_geometry_set.hh"
->>>>>>> 462f99bf
 #include "BKE_mesh.h"
 #include "BKE_mesh_runtime.h"
 #include "BKE_paint.h"
@@ -103,7 +100,7 @@
   VArray<float> point_factors_;
   Vector<int64_t> selected_curve_indices_;
   IndexMask curve_selection_;
-  Array<float3> orig_positions_;
+  Array<float3> start_positions_;
 
   float2 brush_pos_prev_re_;
   float2 brush_pos_re_;
@@ -151,14 +148,14 @@
       }
 
       ConstraintSolver::Params params;
-      params.use_collision_constraints = curves_id_->flag & CV_SCULPT_COLLISION_ENABLED;
-      self_->constraint_solver_.initialize(params, *curves_);
+      params.use_collision_constraints = curves_id_orig_->flag & CV_SCULPT_COLLISION_ENABLED;
+      self_->constraint_solver_.initialize(params, *curves_orig_);
 
       /* Combing does nothing when there is no mouse movement, so return directly. */
       return;
     }
 
-    orig_positions_ = curves_->positions();
+    start_positions_ = curves_orig_->positions();
 
     EnumerableThreadSpecific<Vector<int>> changed_curves;
 
@@ -172,13 +169,13 @@
       BLI_assert_unreachable();
     }
 
-    const Mesh *surface = curves_id_->surface && curves_id_->surface->type == OB_MESH ?
-                              static_cast<Mesh *>(curves_id_->surface->data) :
+    const Mesh *surface = curves_id_orig_->surface && curves_id_orig_->surface->type == OB_MESH ?
+                              static_cast<Mesh *>(curves_id_orig_->surface->data) :
                               nullptr;
     self_->constraint_solver_.clear_result();
     for (auto curves : changed_curves) {
       self_->constraint_solver_.step_curves(
-          *curves_, surface, transforms_, orig_positions_, VArray<int>::ForSpan(curves));
+          *curves_orig_, surface, transforms_, start_positions_, VArray<int>::ForSpan(curves));
     }
 
     curves_orig_->tag_positions_changed();
@@ -369,54 +366,6 @@
       self_->brush_3d_ = *brush_3d;
     }
   }
-<<<<<<< HEAD
-=======
-
-  /**
-   * Remember the initial length of all curve segments. This allows restoring the length after
-   * combing.
-   */
-  void initialize_segment_lengths()
-  {
-    const Span<float3> positions_cu = curves_orig_->positions();
-    self_->segment_lengths_cu_.reinitialize(curves_orig_->points_num());
-    threading::parallel_for(curves_orig_->curves_range(), 128, [&](const IndexRange range) {
-      for (const int curve_i : range) {
-        const IndexRange points = curves_orig_->points_for_curve(curve_i);
-        for (const int point_i : points.drop_back(1)) {
-          const float3 &p1_cu = positions_cu[point_i];
-          const float3 &p2_cu = positions_cu[point_i + 1];
-          const float length_cu = math::distance(p1_cu, p2_cu);
-          self_->segment_lengths_cu_[point_i] = length_cu;
-        }
-      }
-    });
-  }
-
-  /**
-   * Restore previously stored length for each segment in the changed curves.
-   */
-  void restore_segment_lengths(EnumerableThreadSpecific<Vector<int>> &changed_curves)
-  {
-    const Span<float> expected_lengths_cu = self_->segment_lengths_cu_;
-    MutableSpan<float3> positions_cu = curves_orig_->positions_for_write();
-
-    threading::parallel_for_each(changed_curves, [&](const Vector<int> &changed_curves) {
-      threading::parallel_for(changed_curves.index_range(), 256, [&](const IndexRange range) {
-        for (const int curve_i : changed_curves.as_span().slice(range)) {
-          const IndexRange points = curves_orig_->points_for_curve(curve_i);
-          for (const int segment_i : points.drop_back(1)) {
-            const float3 &p1_cu = positions_cu[segment_i];
-            float3 &p2_cu = positions_cu[segment_i + 1];
-            const float3 direction = math::normalize(p2_cu - p1_cu);
-            const float expected_length_cu = expected_lengths_cu[segment_i];
-            p2_cu = p1_cu + direction * expected_length_cu;
-          }
-        }
-      });
-    });
-  }
->>>>>>> 462f99bf
 };
 
 void CombOperation::on_stroke_extended(const bContext &C, const StrokeExtension &stroke_extension)
