--- conflicted
+++ resolved
@@ -364,8 +364,6 @@
                 1.0f);
 }
 
-<<<<<<< HEAD
-=======
 /**** Toggle operator for turning sculpt mode on or off ****/
 
 static void sculpt_init_session(Main *bmain, Depsgraph *depsgraph, Scene *scene, Object *ob)
@@ -377,8 +375,14 @@
   if (ob->sculpt != NULL) {
     BKE_sculptsession_free(ob);
   }
+
   ob->sculpt = MEM_callocN(sizeof(SculptSession), "sculpt session");
   ob->sculpt->mode_type = OB_MODE_SCULPT;
+  ob->sculpt->active_face_index.i = SCULPT_REF_NONE;
+  ob->sculpt->active_vertex_index.i = SCULPT_REF_NONE;
+
+  CustomData_reset(&ob->sculpt->temp_vdata);
+  CustomData_reset(&ob->sculpt->temp_pdata);
 
   BKE_sculpt_ensure_orig_mesh_data(scene, ob);
 
@@ -390,10 +394,10 @@
   /* Here we can detect geometry that was just added to Sculpt Mode as it has the
    * SCULPT_FACE_SET_NONE assigned, so we can create a new Face Set for it. */
   /* In sculpt mode all geometry that is assigned to SCULPT_FACE_SET_NONE is considered as not
-   * initialized, which is used is some operators that modify the mesh topology to perform certain
-   * actions in the new polys. After these operations are finished, all polys should have a valid
-   * face set ID assigned (different from SCULPT_FACE_SET_NONE) to manage their visibility
-   * correctly. */
+   * initialized, which is used is some operators that modify the mesh topology to perform
+   * certain actions in the new polys. After these operations are finished, all polys should have
+   * a valid face set ID assigned (different from SCULPT_FACE_SET_NONE) to manage their
+   * visibility correctly. */
   /* TODO(pablodp606): Based on this we can improve the UX in future tools for creating new
    * objects, like moving the transform pivot position to the new area or masking existing
    * geometry. */
@@ -411,7 +415,8 @@
                                    Scene *scene,
                                    Object *ob,
                                    const bool force_dyntopo,
-                                   ReportList *reports)
+                                   ReportList *reports,
+                                   bool do_undo)
 {
   const int mode_flag = OB_MODE_SCULPT;
   Mesh *me = BKE_mesh_from_object(ob);
@@ -427,13 +432,18 @@
         reports, RPT_WARNING, "Object has non-uniform scale, sculpting may be unpredictable");
   }
   else if (is_negative_m4(ob->obmat)) {
-    BKE_report(reports, RPT_WARNING, "Object has negative scale, sculpting may be unpredictable");
+    BKE_report(reports,
+               RPT_ERROR,
+               "Object has negative scale. \nSculpting may be unpredictable.\nApply scale in "
+               "object mode with Ctrl A->Scale.");
   }
 
   Paint *paint = BKE_paint_get_active_from_paintmode(scene, PAINT_MODE_SCULPT);
   BKE_paint_init(bmain, scene, PAINT_MODE_SCULPT, PAINT_CURSOR_SCULPT);
 
   ED_paint_cursor_start(paint, SCULPT_mode_poll_view3d);
+
+  bool has_multires = false;
 
   /* Check dynamic-topology flag; re-enter dynamic-topology mode when changing modes,
    * As long as no data was added that is not supported. */
@@ -441,25 +451,17 @@
     MultiresModifierData *mmd = BKE_sculpt_multires_active(scene, ob);
 
     const char *message_unsupported = NULL;
-    if (me->totloop != me->totpoly * 3) {
-      message_unsupported = TIP_("non-triangle face");
-    }
-    else if (mmd != NULL) {
+    if (mmd != NULL) {
       message_unsupported = TIP_("multi-res modifier");
+      has_multires = true;
     }
     else {
       enum eDynTopoWarnFlag flag = SCULPT_dynamic_topology_check(scene, ob);
       if (flag == 0) {
         /* pass */
       }
-      else if (flag & DYNTOPO_WARN_VDATA) {
-        message_unsupported = TIP_("vertex data");
-      }
       else if (flag & DYNTOPO_WARN_EDATA) {
         message_unsupported = TIP_("edge data");
-      }
-      else if (flag & DYNTOPO_WARN_LDATA) {
-        message_unsupported = TIP_("face data");
       }
       else if (flag & DYNTOPO_WARN_MODIFIER) {
         message_unsupported = TIP_("constructive modifier");
@@ -469,19 +471,37 @@
       }
     }
 
-    if ((message_unsupported == NULL) || force_dyntopo) {
+    if (!has_multires && ((message_unsupported == NULL) || force_dyntopo)) {
       /* Needed because we may be entering this mode before the undo system loads. */
       wmWindowManager *wm = bmain->wm.first;
-      bool has_undo = wm->undo_stack != NULL;
+      bool has_undo = do_undo && wm->undo_stack != NULL;
+
       /* Undo push is needed to prevent memory leak. */
       if (has_undo) {
         SCULPT_undo_push_begin(ob, "Dynamic topology enable");
       }
+
+      bool need_bmlog = !ob->sculpt->bm_log;
+
       SCULPT_dynamic_topology_enable_ex(bmain, depsgraph, scene, ob);
+
       if (has_undo) {
         SCULPT_undo_push_node(ob, NULL, SCULPT_UNDO_DYNTOPO_BEGIN);
         SCULPT_undo_push_end(ob);
       }
+      else if (need_bmlog) {
+        if (ob->sculpt->bm_log) {
+          BM_log_free(ob->sculpt->bm_log, true);
+          ob->sculpt->bm_log = NULL;
+        }
+
+        SCULPT_undo_ensure_bmlog(ob);
+
+        // SCULPT_undo_ensure_bmlog failed to find a sculpt undo step
+        if (!ob->sculpt->bm_log) {
+          ob->sculpt->bm_log = BM_log_create(ob->sculpt->bm, ob->sculpt->cd_sculpt_vert);
+        }
+      }
     }
     else {
       BKE_reportf(
@@ -500,7 +520,7 @@
   Scene *scene = CTX_data_scene(C);
   ViewLayer *view_layer = CTX_data_view_layer(C);
   Object *ob = OBACT(view_layer);
-  ED_object_sculptmode_enter_ex(bmain, depsgraph, scene, ob, false, reports);
+  ED_object_sculptmode_enter_ex(bmain, depsgraph, scene, ob, false, reports, true);
 }
 
 void ED_object_sculptmode_exit_ex(Main *bmain, Depsgraph *depsgraph, Scene *scene, Object *ob)
@@ -522,6 +542,11 @@
     DEG_id_tag_update(&ob->id, ID_RECALC_GEOMETRY);
   }
 
+  /* Leave sculpt mode. We do this here to prevent
+   * the depsgraph spawning a PBVH_FACES after disabling
+   * dynamic topology below. */
+  ob->mode &= ~mode_flag;
+
   if (me->flag & ME_SCULPT_DYNAMIC_TOPOLOGY) {
     /* Dynamic topology must be disabled before exiting sculpt
      * mode to ensure the undo stack stays in a consistent
@@ -532,9 +557,6 @@
     me->flag |= ME_SCULPT_DYNAMIC_TOPOLOGY;
   }
 
-  /* Leave sculpt mode. */
-  ob->mode &= ~mode_flag;
-
   BKE_sculptsession_free(ob);
 
   paint_cursor_delete_textures();
@@ -555,7 +577,6 @@
   ED_object_sculptmode_exit_ex(bmain, depsgraph, scene, ob);
 }
 
->>>>>>> 67f5596f
 static int sculpt_mode_toggle_exec(bContext *C, wmOperator *op)
 {
   struct wmMsgBus *mbus = CTX_wm_message_bus(C);
