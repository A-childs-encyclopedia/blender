--- conflicted
+++ resolved
@@ -13,10 +13,7 @@
 #include "BLI_index_range.hh"
 #include "BLI_math.h"
 #include "BLI_math_vec_types.hh"
-<<<<<<< HEAD
-=======
 #include "BLI_set.hh"
->>>>>>> c087d09c
 #include "BLI_task.h"
 #include "BLI_vector.hh"
 
@@ -101,19 +98,16 @@
   if (SCULPT_is_automasking_mode_enabled(sd, br, BRUSH_AUTOMASKING_BOUNDARY_FACE_SETS)) {
     return true;
   }
-<<<<<<< HEAD
   if (SCULPT_is_automasking_mode_enabled(sd, br, BRUSH_AUTOMASKING_BRUSH_NORMAL)) {
     return true;
   }
   if (SCULPT_is_automasking_mode_enabled(sd, br, BRUSH_AUTOMASKING_VIEW_NORMAL)) {
     return true;
   }
-=======
   if (SCULPT_is_automasking_mode_enabled(sd, br, BRUSH_AUTOMASKING_CAVITY_ALL)) {
     return true;
   }
 
->>>>>>> c087d09c
   return false;
 }
 
@@ -191,21 +185,16 @@
   if (automasking_flags & BRUSH_AUTOMASKING_TOPOLOGY) {
     return true;
   }
-<<<<<<< HEAD
+
   if (automasking_flags & (BRUSH_AUTOMASKING_BOUNDARY_EDGES,
                            BRUSH_AUTOMASKING_BOUNDARY_FACE_SETS,
                            BRUSH_AUTOMASKING_BRUSH_NORMAL,
                            BRUSH_AUTOMASKING_VIEW_NORMAL)) {
-=======
-  if (automasking_flags &
-      (BRUSH_AUTOMASKING_BOUNDARY_FACE_SETS | BRUSH_AUTOMASKING_BOUNDARY_EDGES)) {
->>>>>>> c087d09c
     return brush && brush->automasking_boundary_edges_propagation_steps != 1;
   }
   return false;
 }
 
-<<<<<<< HEAD
 static float automasking_brush_normal_factor(AutomaskingCache *automasking,
                                              SculptSession *ss,
                                              PBVHVertRef vertex,
@@ -263,7 +252,7 @@
 {
   char f = *(char *)SCULPT_vertex_attr_get(vertex, ss->attrs.automasking_occlusion);
 
-  if (stroke_id != ss->stroke_id) {
+  if (stroke_id != automasking->current_stroke_id) {
     f = *(char *)SCULPT_vertex_attr_get(
         vertex,
         ss->attrs.automasking_occlusion) = SCULPT_vertex_is_occluded(ss, vertex, true) ? 2 : 1;
@@ -273,16 +262,20 @@
 }
 
 /* Updates vertex stroke id. */
-static float automasking_factor_end(SculptSession *ss, PBVHVertRef vertex, float value)
-{
-  if (ss->attrs.stroke_id) {
-    *(uchar *)SCULPT_vertex_attr_get(vertex, ss->attrs.stroke_id) = ss->stroke_id;
+static float automasking_factor_end(SculptSession *ss,
+                                    AutomaskingCache *automasking,
+                                    PBVHVertRef vertex,
+                                    float value)
+{
+  if (ss->attrs.automasking_stroke_id) {
+    *(uchar *)SCULPT_vertex_attr_get(
+        vertex, ss->attrs.automasking_stroke_id) = automasking->current_stroke_id;
   }
 
   return value;
-=======
-static float sculpt_cavity_calc_factor(AutomaskingCache *automasking,
-                                       float factor)
+}
+
+static float sculpt_cavity_calc_factor(AutomaskingCache *automasking, float factor)
 {
   float sign = signf(factor);
 
@@ -447,8 +440,7 @@
 
   factor_sum = sculpt_cavity_calc_factor(automasking, factor_sum);
 
-  *(float *)SCULPT_vertex_attr_get(vertex, ss->attrs.cavity) = factor_sum;
-  *(uchar *)SCULPT_vertex_attr_get(vertex, ss->attrs.stroke_id) = automasking->cavity_stroke_id;
+  *(float *)SCULPT_vertex_attr_get(vertex, ss->attrs.automasking_cavity) = factor_sum;
 }
 
 int SCULPT_automasking_settings_hash(Object *ob, AutomaskingCache *automasking)
@@ -463,14 +455,14 @@
 
   if (automasking->settings.flags & BRUSH_AUTOMASKING_CAVITY_ALL) {
     hash = BLI_hash_int_2d(hash, automasking->settings.cavity_blur_steps);
-    hash = BLI_hash_int_2d(hash, *reinterpret_cast<uint*>(&automasking->settings.cavity_factor));
+    hash = BLI_hash_int_2d(hash, *reinterpret_cast<uint *>(&automasking->settings.cavity_factor));
 
     if (automasking->settings.cavity_curve) {
       CurveMap *cm = automasking->settings.cavity_curve->cm;
 
       for (int i = 0; i < cm->totpoint; i++) {
-        hash = BLI_hash_int_2d(hash, *reinterpret_cast<uint*>(&cm->curve[i].x));
-        hash = BLI_hash_int_2d(hash, *reinterpret_cast<uint*>(&cm->curve[i].y));
+        hash = BLI_hash_int_2d(hash, *reinterpret_cast<uint *>(&cm->curve[i].x));
+        hash = BLI_hash_int_2d(hash, *reinterpret_cast<uint *>(&cm->curve[i].y));
         hash = BLI_hash_int_2d(hash, (uint)cm->curve[i].flag);
         hash = BLI_hash_int_2d(hash, (uint)cm->curve[i].shorty);
       }
@@ -481,6 +473,20 @@
     hash = BLI_hash_int_2d(hash, automasking->settings.initial_face_set);
   }
 
+  if (automasking->settings.flags & BRUSH_AUTOMASKING_VIEW_NORMAL) {
+    hash = BLI_hash_int_2d(hash,
+                           *reinterpret_cast<uint *>(&automasking->settings.view_normal_falloff));
+    hash = BLI_hash_int_2d(hash,
+                           *reinterpret_cast<uint *>(&automasking->settings.view_normal_limit));
+  }
+
+  if (automasking->settings.flags & BRUSH_AUTOMASKING_BRUSH_NORMAL) {
+    hash = BLI_hash_int_2d(hash,
+                           *reinterpret_cast<uint *>(&automasking->settings.start_normal_falloff));
+    hash = BLI_hash_int_2d(hash,
+                           *reinterpret_cast<uint *>(&automasking->settings.start_normal_limit));
+  }
+
   return hash;
 }
 
@@ -488,13 +494,13 @@
                                               SculptSession *ss,
                                               PBVHVertRef vertex)
 {
-  uchar stroke_id = *(uchar *)SCULPT_vertex_attr_get(vertex, ss->attrs.stroke_id);
-
-  if (stroke_id != automasking->cavity_stroke_id) {
+  uchar stroke_id = *(uchar *)SCULPT_vertex_attr_get(vertex, ss->attrs.automasking_stroke_id);
+
+  if (stroke_id != automasking->current_stroke_id) {
     sculpt_calc_blurred_cavity(ss, automasking, automasking->settings.cavity_blur_steps, vertex);
   }
 
-  float factor = *(float *)SCULPT_vertex_attr_get(vertex, ss->attrs.cavity);
+  float factor = *(float *)SCULPT_vertex_attr_get(vertex, ss->attrs.automasking_cavity);
   bool inverted = automasking->settings.flags & BRUSH_AUTOMASKING_CAVITY_INVERTED;
 
   if ((automasking->settings.flags & BRUSH_AUTOMASKING_CAVITY_ALL) &&
@@ -505,7 +511,6 @@
   }
 
   return factor;
->>>>>>> c087d09c
 }
 
 float SCULPT_automasking_factor_get(AutomaskingCache *automasking,
@@ -530,8 +535,8 @@
     return factor;
   }
 
-  uchar stroke_id = ss->attrs.stroke_id ?
-                        *(uchar *)(SCULPT_vertex_attr_get(vert, ss->attrs.stroke_id)) :
+  uchar stroke_id = ss->attrs.automasking_stroke_id ?
+                        *(uchar *)(SCULPT_vertex_attr_get(vert, ss->attrs.automasking_stroke_id)) :
                         -1;
 
   bool do_occlusion = (automasking->settings.flags &
@@ -539,28 +544,27 @@
                       (BRUSH_AUTOMASKING_VIEW_OCCLUSION | BRUSH_AUTOMASKING_VIEW_NORMAL);
   if (do_occlusion &&
       automasking_view_occlusion_factor(automasking, ss, vert, stroke_id, automask_data)) {
-    return automasking_factor_end(ss, vert, 0.0f);
+    return automasking_factor_end(ss, automasking, vert, 0.0f);
   }
 
   if (automasking->settings.flags & BRUSH_AUTOMASKING_FACE_SETS) {
     if (!SCULPT_vertex_has_face_set(ss, vert, automasking->settings.initial_face_set)) {
-      return automasking_factor_end(ss, vert, 0.0f);
+      return 0.0f;
     }
   }
 
   if (automasking->settings.flags & BRUSH_AUTOMASKING_BOUNDARY_EDGES) {
     if (SCULPT_vertex_is_boundary(ss, vert)) {
-      return automasking_factor_end(ss, vert, 0.0f);
+      return 0.0f;
     }
   }
 
   if (automasking->settings.flags & BRUSH_AUTOMASKING_BOUNDARY_FACE_SETS) {
     if (!SCULPT_vertex_has_unique_face_set(ss, vert)) {
-      return automasking_factor_end(ss, vert, 0.0f);
-    }
-  }
-
-<<<<<<< HEAD
+      return 0.0f;
+    }
+  }
+
   float mask = 1.0f;
 
   if ((ss->cache || ss->filter_cache) &&
@@ -573,14 +577,11 @@
     mask *= automasking_view_normal_factor(automasking, ss, vert, automask_data);
   }
 
-  return automasking_factor_end(ss, vert, mask);
-=======
   if (automasking->settings.flags & BRUSH_AUTOMASKING_CAVITY_ALL) {
-    return sculpt_automasking_cavity_factor(automasking, ss, vert);
-  }
-
-  return 1.0f;
->>>>>>> c087d09c
+    mask *= sculpt_automasking_cavity_factor(automasking, ss, vert);
+  }
+
+  return automasking_factor_end(ss, automasking, vert, mask);
 }
 
 void SCULPT_automasking_cache_free(AutomaskingCache *automasking)
@@ -762,11 +763,21 @@
   automasking->settings.flags = sculpt_automasking_mode_effective_bits(sd, brush);
   automasking->settings.initial_face_set = SCULPT_active_face_set_get(ss);
 
-<<<<<<< HEAD
   automasking->settings.view_normal_limit = sd->automasking_view_normal_limit;
   automasking->settings.view_normal_falloff = sd->automasking_view_normal_falloff;
   automasking->settings.start_normal_limit = sd->automasking_start_normal_limit;
   automasking->settings.start_normal_falloff = sd->automasking_start_normal_falloff;
+
+  if (brush && (brush->automasking_flags & BRUSH_AUTOMASKING_CAVITY_ALL)) {
+    automasking->settings.cavity_curve = brush->automasking_cavity_curve;
+    automasking->settings.cavity_factor = brush->automasking_cavity_factor;
+    automasking->settings.cavity_blur_steps = brush->automasking_cavity_blur_steps;
+  }
+  else {
+    automasking->settings.cavity_curve = sd->automasking_cavity_curve;
+    automasking->settings.cavity_factor = sd->automasking_cavity_factor;
+    automasking->settings.cavity_blur_steps = sd->automasking_cavity_blur_steps;
+  }
 }
 
 void sculpt_normal_occlusion_automasking_fill(AutomaskingCache *automasking,
@@ -796,33 +807,21 @@
       f *= automasking_view_normal_factor(automasking, ss, vertex, &nodedata);
     }
 
-    if (ss->attrs.stroke_id) {
-      *(uchar *)SCULPT_vertex_attr_get(vertex, ss->attrs.stroke_id) = ss->stroke_id;
+    if (ss->attrs.automasking_stroke_id) {
+      *(uchar *)SCULPT_vertex_attr_get(vertex, ss->attrs.automasking_stroke_id) = ss->stroke_id;
     }
 
     *(float *)SCULPT_vertex_attr_get(vertex, ss->attrs.automasking_factor) = f;
   }
-=======
-  if (brush && (brush->automasking_flags & BRUSH_AUTOMASKING_CAVITY_ALL)) {
-    automasking->settings.cavity_curve = brush->automasking_cavity_curve;
-    automasking->settings.cavity_factor = brush->automasking_cavity_factor;
-    automasking->settings.cavity_blur_steps = brush->automasking_cavity_blur_steps;
-  }
-  else {
-    automasking->settings.cavity_curve = sd->automasking_cavity_curve;
-    automasking->settings.cavity_factor = sd->automasking_cavity_factor;
-    automasking->settings.cavity_blur_steps = sd->automasking_cavity_blur_steps;
-  }
-}
-
-bool SCULPT_tool_can_reuse_cavity_mask(int sculpt_tool)
+}
+
+bool SCULPT_tool_can_reuse_automask(int sculpt_tool)
 {
   return ELEM(sculpt_tool,
               SCULPT_TOOL_PAINT,
               SCULPT_TOOL_SMEAR,
               SCULPT_TOOL_MASK,
               SCULPT_TOOL_DRAW_FACE_SETS);
->>>>>>> c087d09c
 }
 
 AutomaskingCache *SCULPT_automasking_cache_init(Sculpt *sd, Brush *brush, Object *ob)
@@ -839,9 +838,13 @@
   SCULPT_automasking_cache_settings_update(automasking, ss, sd, brush);
   SCULPT_boundary_info_ensure(ob);
 
-<<<<<<< HEAD
-  if (sculpt_automasking_mode_effective_bits(sd, brush) & BRUSH_AUTOMASKING_VIEW_OCCLUSION) {
-    SCULPT_stroke_id_ensure(ob);
+  automasking->current_stroke_id = ss->stroke_id;
+
+  bool use_stroke_id = false;
+  int mode = sculpt_automasking_mode_effective_bits(sd, brush);
+
+  if ((mode & BRUSH_AUTOMASKING_VIEW_OCCLUSION) && (mode & BRUSH_AUTOMASKING_VIEW_NORMAL)) {
+    use_stroke_id = true;
 
     if (!ss->attrs.automasking_occlusion) {
       SculptAttributeParams params = {0};
@@ -851,34 +854,37 @@
           CD_PROP_INT8,
           SCULPT_ATTRIBUTE_NAME(automasking_occlusion),
           &params);
-=======
+    }
+  }
+
   if (SCULPT_is_automasking_mode_enabled(sd, brush, BRUSH_AUTOMASKING_CAVITY_ALL)) {
+    use_stroke_id = true;
+
     if (SCULPT_is_automasking_mode_enabled(sd, brush, BRUSH_AUTOMASKING_CAVITY_USE_CURVE)) {
       BKE_curvemapping_init(brush->automasking_cavity_curve);
       BKE_curvemapping_init(sd->automasking_cavity_curve);
     }
 
+    if (!ss->attrs.automasking_cavity) {
+      SculptAttributeParams params = {0};
+      ss->attrs.automasking_cavity = BKE_sculpt_attribute_ensure(
+          ob, ATTR_DOMAIN_POINT, CD_PROP_FLOAT, SCULPT_ATTRIBUTE_NAME(automasking_cavity), &params);
+    }
+  }
+
+  if (use_stroke_id) {
     SCULPT_stroke_id_ensure(ob);
-    automasking->cavity_stroke_id = ss->stroke_id;
-
-    if (!ss->attrs.cavity) {
-      SculptAttributeParams params = {0};
-      ss->attrs.cavity = BKE_sculpt_attribute_ensure(
-          ob, ATTR_DOMAIN_POINT, CD_PROP_FLOAT, SCULPT_ATTRIBUTE_NAME(cavity), &params);
-    }
-    /* Can we reuse the previous stroke's cavity mask? */
-    else if (brush && SCULPT_tool_can_reuse_cavity_mask(brush->sculpt_tool)) {
+
+    if (brush && SCULPT_tool_can_reuse_automask(brush->sculpt_tool)) {
       int hash = SCULPT_automasking_settings_hash(ob, automasking);
 
       if (hash == ss->last_automasking_settings_hash) {
-        automasking->cavity_stroke_id = ss->last_automasking_settings_hash;
-        automasking->can_reuse_cavity = true;
+        automasking->current_stroke_id = ss->last_automask_stroke_id;
+        automasking->can_reuse_mask = true;
       }
     }
-
-    if (!automasking->can_reuse_cavity) {
-      ss->last_cavity_stroke_id = ss->stroke_id;
->>>>>>> c087d09c
+    else {
+      ss->last_automask_stroke_id = ss->stroke_id;
     }
   }
 
@@ -932,23 +938,10 @@
   return automasking;
 }
 
-<<<<<<< HEAD
-bool SCULPT_automasking_needs_origco(const SculptSession *ss, const Sculpt *sd, const Brush *br)
-{
-  if (br &&
-      br->automasking_flags & (BRUSH_AUTOMASKING_BRUSH_NORMAL | BRUSH_AUTOMASKING_VIEW_NORMAL)) {
-    return true;
-  }
-
-  if (sd &&
-      sd->automasking_flags & (BRUSH_AUTOMASKING_BRUSH_NORMAL | BRUSH_AUTOMASKING_VIEW_NORMAL)) {
-    return true;
-  }
-
-  return false;
-=======
 bool SCULPT_automasking_needs_original(const Sculpt *sd, const Brush *brush)
 {
-  return sculpt_automasking_mode_effective_bits(sd, brush) & BRUSH_AUTOMASKING_CAVITY_ALL;
->>>>>>> c087d09c
+
+  return sculpt_automasking_mode_effective_bits(sd, brush) &
+         (BRUSH_AUTOMASKING_CAVITY_ALL | BRUSH_AUTOMASKING_BRUSH_NORMAL |
+          BRUSH_AUTOMASKING_VIEW_NORMAL);
 }