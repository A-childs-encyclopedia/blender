/* SPDX-License-Identifier: GPL-2.0-or-later
 * Copyright 2020 Blender Foundation. All rights reserved. */

/** \file
 * \ingroup edsculpt
 */

#include "MEM_guardedalloc.h"

#include "BLI_array.hh"
#include "BLI_blenlib.h"
#include "BLI_hash.h"
#include "BLI_index_range.hh"
#include "BLI_math.h"
#include "BLI_math_vec_types.hh"
#include "BLI_set.hh"
#include "BLI_task.h"
#include "BLI_task.hh"
#include "BLI_vector.hh"

#include "DNA_brush_types.h"
#include "DNA_mesh_types.h"
#include "DNA_meshdata_types.h"

#include "BKE_brush.h"
#include "BKE_colortools.h"
#include "BKE_context.h"
#include "BKE_mesh.h"
#include "BKE_mesh_mapping.h"
#include "BKE_object.h"
#include "BKE_paint.h"
#include "BKE_pbvh.h"
#include "BKE_scene.h"

#include "DEG_depsgraph.h"

#include "WM_api.h"
#include "WM_message.h"
#include "WM_toolsystem.h"
#include "WM_types.h"

#include "ED_object.h"
#include "ED_screen.h"
#include "ED_sculpt.h"
#include "paint_intern.h"
#include "sculpt_intern.h"

#include "RNA_access.h"
#include "RNA_define.h"

#include "bmesh.h"

#include <cmath>
#include <cstdlib>

using blender::float3;
using blender::IndexRange;
using blender::Set;
using blender::Vector;

AutomaskingCache *SCULPT_automasking_active_cache_get(SculptSession *ss)
{
  if (ss->cache) {
    return ss->cache->automasking;
  }
  if (ss->filter_cache) {
    return ss->filter_cache->automasking;
  }
  return nullptr;
}

bool SCULPT_is_automasking_mode_enabled(const Sculpt *sd,
                                        const Brush *br,
                                        const eAutomasking_flag mode)
{
  int automasking = sd->automasking_flags;

  if (br) {
    automasking |= br->automasking_flags;
  }

  return (eAutomasking_flag)automasking & mode;
}

bool SCULPT_is_automasking_enabled(const Sculpt *sd, const SculptSession *ss, const Brush *br)
{
  if (br && SCULPT_stroke_is_dynamic_topology(ss, br)) {
    return false;
  }
  if (SCULPT_is_automasking_mode_enabled(sd, br, BRUSH_AUTOMASKING_TOPOLOGY)) {
    return true;
  }
  if (SCULPT_is_automasking_mode_enabled(sd, br, BRUSH_AUTOMASKING_FACE_SETS)) {
    return true;
  }
  if (SCULPT_is_automasking_mode_enabled(sd, br, BRUSH_AUTOMASKING_BOUNDARY_EDGES)) {
    return true;
  }
  if (SCULPT_is_automasking_mode_enabled(sd, br, BRUSH_AUTOMASKING_BOUNDARY_FACE_SETS)) {
    return true;
  }
  if (SCULPT_is_automasking_mode_enabled(sd, br, BRUSH_AUTOMASKING_BRUSH_NORMAL)) {
    return true;
  }
  if (SCULPT_is_automasking_mode_enabled(sd, br, BRUSH_AUTOMASKING_VIEW_NORMAL)) {
    return true;
  }
  if (SCULPT_is_automasking_mode_enabled(sd, br, BRUSH_AUTOMASKING_CAVITY_ALL)) {
    return true;
  }

  return false;
}

static int sculpt_automasking_mode_effective_bits(const Sculpt *sculpt, const Brush *brush)
{
  if (brush) {
    int flags = sculpt->automasking_flags | brush->automasking_flags;

    /* Check if we are using brush cavity settings. */
    if (brush->automasking_flags & BRUSH_AUTOMASKING_CAVITY_ALL) {
      flags &= ~(BRUSH_AUTOMASKING_CAVITY_ALL | BRUSH_AUTOMASKING_CAVITY_USE_CURVE |
                 BRUSH_AUTOMASKING_CAVITY_NORMAL);
      flags |= brush->automasking_flags;
    }
    else if (sculpt->automasking_flags & BRUSH_AUTOMASKING_CAVITY_ALL) {
      flags &= ~(BRUSH_AUTOMASKING_CAVITY_ALL | BRUSH_AUTOMASKING_CAVITY_USE_CURVE |
                 BRUSH_AUTOMASKING_CAVITY_NORMAL);
      flags |= sculpt->automasking_flags;
    }

    return flags;
  }
  return sculpt->automasking_flags;
}

bool SCULPT_automasking_needs_normal(const SculptSession * /*ss*/,
                                     const Sculpt *sculpt,
                                     const Brush *brush)
{
  int flags = sculpt_automasking_mode_effective_bits(sculpt, brush);

  return flags & (BRUSH_AUTOMASKING_BRUSH_NORMAL | BRUSH_AUTOMASKING_VIEW_NORMAL);
}

static float sculpt_automasking_normal_calc(SculptSession *ss,
                                            PBVHVertRef vertex,
                                            float3 &normal,
                                            float limit_lower,
                                            float limit_upper,
                                            AutomaskingNodeData *automask_data)
{
  float3 normal_v;

  if (automask_data->have_orig_data) {
    normal_v = automask_data->orig_data.no;
  }
  else {
    SCULPT_vertex_normal_get(ss, vertex, normal_v);
  }

  float angle = saacos(dot_v3v3(normal, normal_v));

  /* note that limit is pre-divided by M_PI */

  if (angle > limit_lower && angle < limit_upper) {
    float t = 1.0f - (angle - limit_lower) / (limit_upper - limit_lower);

    /* smoothstep */
    t = t * t * (3.0 - 2.0 * t);

    return t;
  }
  if (angle > limit_upper) {
    return 0.0f;
  }

  return 1.0f;
}

static bool SCULPT_automasking_needs_factors_cache(const Sculpt *sd, const Brush *brush)
{

  const int automasking_flags = sculpt_automasking_mode_effective_bits(sd, brush);
  if (automasking_flags & BRUSH_AUTOMASKING_TOPOLOGY) {
    return true;
  }

  if (automasking_flags & (BRUSH_AUTOMASKING_BOUNDARY_EDGES |
                           BRUSH_AUTOMASKING_BOUNDARY_FACE_SETS | BRUSH_AUTOMASKING_VIEW_NORMAL)) {
    return brush && brush->automasking_boundary_edges_propagation_steps != 1;
  }
  return false;
}

static float automasking_brush_normal_factor(AutomaskingCache *automasking,
                                             SculptSession *ss,
                                             PBVHVertRef vertex,
                                             AutomaskingNodeData *automask_data)
{
  float falloff = automasking->settings.start_normal_falloff * M_PI;
  float3 initial_normal;

  if (ss->cache) {
    initial_normal = ss->cache->initial_normal;
  }
  else {
    initial_normal = ss->filter_cache->initial_normal;
  }

  return sculpt_automasking_normal_calc(ss,
                                        vertex,
                                        initial_normal,
                                        automasking->settings.start_normal_limit - falloff * 0.5f,
                                        automasking->settings.start_normal_limit + falloff * 0.5f,
                                        automask_data);
}

static float automasking_view_normal_factor(AutomaskingCache *automasking,
                                            SculptSession *ss,
                                            PBVHVertRef vertex,
                                            AutomaskingNodeData *automask_data)
{
  float falloff = automasking->settings.view_normal_falloff * M_PI;

  float3 view_normal;

  if (ss->cache) {
    view_normal = ss->cache->view_normal;
  }
  else {
    view_normal = ss->filter_cache->view_normal;
  }

  return sculpt_automasking_normal_calc(ss,
                                        vertex,
                                        view_normal,
                                        automasking->settings.view_normal_limit,
                                        automasking->settings.view_normal_limit + falloff,
                                        automask_data);
}

static float automasking_view_occlusion_factor(AutomaskingCache *automasking,
                                               SculptSession *ss,
                                               PBVHVertRef vertex,
                                               uchar stroke_id,
                                               AutomaskingNodeData *automask_data)
{
  char f = *(char *)SCULPT_vertex_attr_get(vertex, ss->attrs.automasking_occlusion);

  if (stroke_id != automasking->current_stroke_id) {
    f = *(char *)SCULPT_vertex_attr_get(vertex, ss->attrs.automasking_occlusion) =
        SCULPT_vertex_is_occluded(ss, vertex, automask_data->have_orig_data) ? 2 : 1;
  }

  return f == 2;
}

/* Updates vertex stroke id. */
static float automasking_factor_end(SculptSession *ss,
                                    AutomaskingCache *automasking,
                                    PBVHVertRef vertex,
                                    float value)
{
  if (ss->attrs.automasking_stroke_id) {
    *(uchar *)SCULPT_vertex_attr_get(
        vertex, ss->attrs.automasking_stroke_id) = automasking->current_stroke_id;
  }

  return value;
}

static float sculpt_cavity_calc_factor(AutomaskingCache *automasking, float factor)
{
  float sign = signf(factor);

  factor = fabsf(factor) * automasking->settings.cavity_factor * 50.0f;

  factor = factor * sign * 0.5f + 0.5f;
  CLAMP(factor, 0.0f, 1.0f);

  return (automasking->settings.flags & BRUSH_AUTOMASKING_CAVITY_INVERTED) ? 1.0f - factor :
                                                                             factor;
}

struct CavityBlurVert {
  PBVHVertRef vertex;
  float dist;
  int depth;

  CavityBlurVert(PBVHVertRef vertex_, float dist_, int depth_)
      : vertex(vertex_), dist(dist_), depth(depth_)
  {
  }

  CavityBlurVert() = default;
};

static void sculpt_calc_blurred_cavity(SculptSession *ss,
                                       AutomaskingCache *automasking,
                                       int steps,
                                       PBVHVertRef vertex)
{
  float3 sno1(0.0f);
  float3 sno2(0.0f);
  float3 sco1(0.0f);
  float3 sco2(0.0f);
  float len1_sum = 0.0f;
  int sco1_len = 0, sco2_len = 0;

  /* Steps starts at 1, but API and user interface
   * are zero-based.
   */
  steps++;

  Vector<CavityBlurVert, 64> queue;
  Set<int64_t, 64> visit;

  int start = 0, end = 0;

  queue.resize(64);

  CavityBlurVert initial(vertex, 0.0f, 0);

  visit.add_new(vertex.i);
  queue[0] = initial;
  end = 1;

  const float *co1 = SCULPT_vertex_co_get(ss, vertex);

  while (start != end) {
    CavityBlurVert &blurvert = queue[start];
    PBVHVertRef v = blurvert.vertex;
    start = (start + 1) % queue.size();

    float3 no;

    const float *co = SCULPT_vertex_co_get(ss, v);
    SCULPT_vertex_normal_get(ss, v, no);

    float centdist = len_v3v3(co, co1);

    sco1 += co;
    sno1 += no;
    len1_sum += centdist;
    sco1_len++;

    if (blurvert.depth < steps) {
      sco2 += co;
      sno2 += no;
      sco2_len++;
    }

    if (blurvert.depth >= steps) {
      continue;
    }

    SculptVertexNeighborIter ni;
    SCULPT_VERTEX_NEIGHBORS_ITER_BEGIN (ss, v, ni) {
      PBVHVertRef v2 = ni.vertex;

      if (visit.contains(v2.i)) {
        continue;
      }

      float dist = len_v3v3(SCULPT_vertex_co_get(ss, v2), SCULPT_vertex_co_get(ss, v));

      visit.add_new(v2.i);
      CavityBlurVert blurvert2(v2, dist, blurvert.depth + 1);

      int nextend = (end + 1) % queue.size();

      if (nextend == start) {
        int oldsize = queue.size();

        queue.resize(queue.size() << 1);

        if (end < start) {
          int n = oldsize - start;

          for (int i = 0; i < n; i++) {
            queue[queue.size() - n + i] = queue[i + start];
          }

          start = queue.size() - n;
        }
      }

      queue[end] = blurvert2;
      end = (end + 1) % queue.size();
    }
    SCULPT_VERTEX_NEIGHBORS_ITER_END(ni);
  }

  BLI_assert(sco1_len != sco2_len);

  if (!sco1_len) {
    sco1 = SCULPT_vertex_co_get(ss, vertex);
  }
  else {
    sco1 /= float(sco1_len);
    len1_sum /= sco1_len;
  }

  if (!sco2_len) {
    sco2 = SCULPT_vertex_co_get(ss, vertex);
  }
  else {
    sco2 /= float(sco2_len);
  }

  normalize_v3(sno1);
  if (dot_v3v3(sno1, sno1) == 0.0f) {
    SCULPT_vertex_normal_get(ss, vertex, sno1);
  }

  normalize_v3(sno2);
  if (dot_v3v3(sno2, sno2) == 0.0f) {
    SCULPT_vertex_normal_get(ss, vertex, sno2);
  }

  float3 vec = sco1 - sco2;
  float factor_sum = dot_v3v3(vec, sno2) / len1_sum;

  factor_sum = sculpt_cavity_calc_factor(automasking, factor_sum);

  *(float *)SCULPT_vertex_attr_get(vertex, ss->attrs.automasking_cavity) = factor_sum;
}

int SCULPT_automasking_settings_hash(Object *ob, AutomaskingCache *automasking)
{
  SculptSession *ss = ob->sculpt;

  int hash;
  int totvert = SCULPT_vertex_count_get(ss);

  hash = BLI_hash_int(automasking->settings.flags);
  hash = BLI_hash_int_2d(hash, totvert);

  if (automasking->settings.flags & BRUSH_AUTOMASKING_CAVITY_ALL) {
    hash = BLI_hash_int_2d(hash, automasking->settings.cavity_blur_steps);
    hash = BLI_hash_int_2d(hash, *reinterpret_cast<uint *>(&automasking->settings.cavity_factor));

    if (automasking->settings.cavity_curve) {
      CurveMap *cm = automasking->settings.cavity_curve->cm;

      for (int i = 0; i < cm->totpoint; i++) {
        hash = BLI_hash_int_2d(hash, *reinterpret_cast<uint *>(&cm->curve[i].x));
        hash = BLI_hash_int_2d(hash, *reinterpret_cast<uint *>(&cm->curve[i].y));
        hash = BLI_hash_int_2d(hash, uint(cm->curve[i].flag));
        hash = BLI_hash_int_2d(hash, uint(cm->curve[i].shorty));
      }
    }
  }

  if (automasking->settings.flags & BRUSH_AUTOMASKING_FACE_SETS) {
    hash = BLI_hash_int_2d(hash, automasking->settings.initial_face_set);
  }

  if (automasking->settings.flags & BRUSH_AUTOMASKING_VIEW_NORMAL) {
    hash = BLI_hash_int_2d(hash,
                           *reinterpret_cast<uint *>(&automasking->settings.view_normal_falloff));
    hash = BLI_hash_int_2d(hash,
                           *reinterpret_cast<uint *>(&automasking->settings.view_normal_limit));
  }

  if (automasking->settings.flags & BRUSH_AUTOMASKING_BRUSH_NORMAL) {
    hash = BLI_hash_int_2d(hash,
                           *reinterpret_cast<uint *>(&automasking->settings.start_normal_falloff));
    hash = BLI_hash_int_2d(hash,
                           *reinterpret_cast<uint *>(&automasking->settings.start_normal_limit));
  }

  return hash;
}

static float sculpt_automasking_cavity_factor(AutomaskingCache *automasking,
                                              SculptSession *ss,
                                              PBVHVertRef vertex)
{
  uchar stroke_id = *(uchar *)SCULPT_vertex_attr_get(vertex, ss->attrs.automasking_stroke_id);

  if (stroke_id != automasking->current_stroke_id) {
    sculpt_calc_blurred_cavity(ss, automasking, automasking->settings.cavity_blur_steps, vertex);
  }

  float factor = *(float *)SCULPT_vertex_attr_get(vertex, ss->attrs.automasking_cavity);
  bool inverted = automasking->settings.flags & BRUSH_AUTOMASKING_CAVITY_INVERTED;

  if ((automasking->settings.flags & BRUSH_AUTOMASKING_CAVITY_ALL) &&
      (automasking->settings.flags & BRUSH_AUTOMASKING_CAVITY_USE_CURVE)) {
    factor = inverted ? 1.0f - factor : factor;
    factor = BKE_curvemapping_evaluateF(automasking->settings.cavity_curve, 0, factor);
    factor = inverted ? 1.0f - factor : factor;
  }

  return factor;
}

float sculpt_automasking_factor_calc(AutomaskingCache *automasking,
                                     SculptSession *ss,
                                     PBVHVertRef vert,
                                     AutomaskingNodeData *automask_data)
{
<<<<<<< HEAD
=======
  if (!automasking || vert.i == PBVH_REF_NONE) {
    return 1.0f;
  }

  float mask = 1.0f;

  /* Since brush normal mode depends on the current mirror symmetry pass
   * it is not folded into the factor cache (when it exists). */
  if ((ss->cache || ss->filter_cache) &&
      (automasking->settings.flags & BRUSH_AUTOMASKING_BRUSH_NORMAL)) {
    mask *= automasking_brush_normal_factor(automasking, ss, vert, automask_data);
  }

  /* If the cache is initialized with valid info, use the cache. This is used when the
   * automasking information can't be computed in real time per vertex and needs to be
   * initialized for the whole mesh when the stroke starts. */
  if (ss->attrs.automasking_factor) {
    float factor = *(float *)SCULPT_vertex_attr_get(vert, ss->attrs.automasking_factor);

    if (automasking->settings.flags & BRUSH_AUTOMASKING_CAVITY_ALL) {
      factor *= sculpt_automasking_cavity_factor(automasking, ss, vert);
    }

    return factor * mask;
  }

  uchar stroke_id = ss->attrs.automasking_stroke_id ?
                        *(uchar *)SCULPT_vertex_attr_get(vert, ss->attrs.automasking_stroke_id) :
                        -1;

  bool do_occlusion = (automasking->settings.flags &
                       (BRUSH_AUTOMASKING_VIEW_OCCLUSION | BRUSH_AUTOMASKING_VIEW_NORMAL)) ==
                      (BRUSH_AUTOMASKING_VIEW_OCCLUSION | BRUSH_AUTOMASKING_VIEW_NORMAL);
  if (do_occlusion &&
      automasking_view_occlusion_factor(automasking, ss, vert, stroke_id, automask_data)) {
    return automasking_factor_end(ss, automasking, vert, 0.0f);
  }

>>>>>>> 760f2636
  if (automasking->settings.flags & BRUSH_AUTOMASKING_FACE_SETS) {
    if (!SCULPT_vertex_has_face_set(ss, vert, automasking->settings.initial_face_set)) {
      return 0.0f;
    }
  }

  if (automasking->settings.flags & BRUSH_AUTOMASKING_BOUNDARY_EDGES) {
    if (SCULPT_vertex_is_boundary(ss, vert)) {
      return 0.0f;
    }
  }

  if (automasking->settings.flags & BRUSH_AUTOMASKING_BOUNDARY_FACE_SETS) {
    bool ignore = ss->cache && ss->cache->brush &&
                  ss->cache->brush->sculpt_tool == SCULPT_TOOL_DRAW_FACE_SETS &&
                  SCULPT_vertex_face_set_get(ss, vert) == ss->cache->paint_face_set;

    if (!ignore && !SCULPT_vertex_has_unique_face_set(ss, vert)) {
      return 0.0f;
    }
  }

  if ((ss->cache || ss->filter_cache) &&
      (automasking->settings.flags & BRUSH_AUTOMASKING_VIEW_NORMAL)) {
    mask *= automasking_view_normal_factor(automasking, ss, vert, automask_data);
  }

  if (automasking->settings.flags & BRUSH_AUTOMASKING_CAVITY_ALL) {
    mask *= sculpt_automasking_cavity_factor(automasking, ss, vert);
  }

  return automasking_factor_end(ss, automasking, vert, mask);
}

float SCULPT_automasking_factor_get(AutomaskingCache *automasking,
                                    SculptSession *ss,
                                    PBVHVertRef vert,
                                    AutomaskingNodeData *automask_data)
{
  if (!automasking || vert.i == PBVH_REF_NONE) {
    return 1.0f;
  }

  /* If the cache is initialized with valid info, use the cache. This is used when the
   * automasking information can't be computed in real time per vertex and needs to be
   * initialized for the whole mesh when the stroke starts. */
  if (automasking->has_full_factor_cache) {
    float factor = *(float *)SCULPT_vertex_attr_get(vert, ss->attrs.automasking_factor);

    if (automasking->settings.flags & BRUSH_AUTOMASKING_CAVITY_ALL) {
      factor *= sculpt_automasking_cavity_factor(automasking, ss, vert);
    }

    return factor;
  }

  uchar stroke_id = ss->attrs.automasking_stroke_id ?
                        *(uchar *)SCULPT_vertex_attr_get(vert, ss->attrs.automasking_stroke_id) :
                        -1;

  bool do_occlusion = (automasking->settings.flags &
                       (BRUSH_AUTOMASKING_VIEW_OCCLUSION | BRUSH_AUTOMASKING_VIEW_NORMAL)) ==
                      (BRUSH_AUTOMASKING_VIEW_OCCLUSION | BRUSH_AUTOMASKING_VIEW_NORMAL);
  if (do_occlusion &&
      automasking_view_occlusion_factor(automasking, ss, vert, stroke_id, automask_data)) {
    return automasking_factor_end(ss, automasking, vert, 0.0f);
  }

  return sculpt_automasking_factor_calc(automasking, ss, vert, automask_data);
}

void SCULPT_automasking_cache_free(AutomaskingCache *automasking)
{
  if (!automasking) {
    return;
  }

  MEM_SAFE_FREE(automasking);
}

static bool sculpt_automasking_is_constrained_by_radius(Brush *br)
{
  /* 2D falloff is not constrained by radius. */
  if (br->falloff_shape == PAINT_FALLOFF_SHAPE_TUBE) {
    return false;
  }

  if (ELEM(br->sculpt_tool, SCULPT_TOOL_GRAB, SCULPT_TOOL_THUMB, SCULPT_TOOL_ROTATE)) {
    return true;
  }
  return false;
}

struct AutomaskFloodFillData {
  float radius;
  bool use_radius;
  float location[3];
  char symm;
};

static bool automask_floodfill_cb(
    SculptSession *ss, PBVHVertRef from_v, PBVHVertRef to_v, bool /*is_duplicate*/, void *userdata)
{
  AutomaskFloodFillData *data = (AutomaskFloodFillData *)userdata;

  *(float *)SCULPT_vertex_attr_get(to_v, ss->attrs.automasking_factor) = 1.0f;
  *(float *)SCULPT_vertex_attr_get(from_v, ss->attrs.automasking_factor) = 1.0f;
  return (!data->use_radius ||
          SCULPT_is_vertex_inside_brush_radius_symm(
              SCULPT_vertex_co_get(ss, to_v), data->location, data->radius, data->symm));
}

static void SCULPT_topology_automasking_init(Sculpt *sd, Object *ob)
{
  SculptSession *ss = ob->sculpt;
  Brush *brush = BKE_paint_brush(&sd->paint);

  if (BKE_pbvh_type(ss->pbvh) == PBVH_FACES && !ss->pmap) {
    BLI_assert_unreachable();
    return;
  }

  const int totvert = SCULPT_vertex_count_get(ss);
  for (int i : IndexRange(totvert)) {
    PBVHVertRef vertex = BKE_pbvh_index_to_vertex(ss->pbvh, i);

    (*(float *)SCULPT_vertex_attr_get(vertex, ss->attrs.automasking_factor)) = 0.0f;
  }

  /* Flood fill automask to connected vertices. Limited to vertices inside
   * the brush radius if the tool requires it. */
  SculptFloodFill flood;
  SCULPT_floodfill_init(ss, &flood);
  const float radius = ss->cache ? ss->cache->radius : FLT_MAX;
  SCULPT_floodfill_add_active(sd, ob, ss, &flood, radius);

  AutomaskFloodFillData fdata = {0};

  fdata.radius = radius;
  fdata.use_radius = ss->cache && sculpt_automasking_is_constrained_by_radius(brush);
  fdata.symm = SCULPT_mesh_symmetry_xyz_get(ob);

  copy_v3_v3(fdata.location, SCULPT_active_vertex_co_get(ss));
  SCULPT_floodfill_execute(ss, &flood, automask_floodfill_cb, &fdata);
  SCULPT_floodfill_free(&flood);
}

static void sculpt_face_sets_automasking_init(Sculpt *sd, Object *ob)
{
  SculptSession *ss = ob->sculpt;
  Brush *brush = BKE_paint_brush(&sd->paint);

  if (!SCULPT_is_automasking_enabled(sd, ss, brush)) {
    return;
  }

  if (BKE_pbvh_type(ss->pbvh) == PBVH_FACES && !ss->pmap) {
    BLI_assert_msg(0, "Face Sets automasking: pmap missing");
    return;
  }

  int tot_vert = SCULPT_vertex_count_get(ss);
  int active_face_set = SCULPT_active_face_set_get(ss);
  for (int i : IndexRange(tot_vert)) {
    PBVHVertRef vertex = BKE_pbvh_index_to_vertex(ss->pbvh, i);

    if (!SCULPT_vertex_has_face_set(ss, vertex, active_face_set)) {
      *(float *)SCULPT_vertex_attr_get(vertex, ss->attrs.automasking_factor) = 0.0f;
    }
  }
}

#define EDGE_DISTANCE_INF -1

static void SCULPT_boundary_automasking_init(Object *ob,
                                             eBoundaryAutomaskMode mode,
                                             int propagation_steps)
{
  SculptSession *ss = ob->sculpt;

  if (!ss->pmap) {
    BLI_assert_msg(0, "Boundary Edges masking: pmap missing");
    return;
  }

  const int totvert = SCULPT_vertex_count_get(ss);
  int *edge_distance = (int *)MEM_callocN(sizeof(int) * totvert, "automask_factor");

  for (int i : IndexRange(totvert)) {
    PBVHVertRef vertex = BKE_pbvh_index_to_vertex(ss->pbvh, i);

    edge_distance[i] = EDGE_DISTANCE_INF;
    switch (mode) {
      case AUTOMASK_INIT_BOUNDARY_EDGES:
        if (SCULPT_vertex_is_boundary(ss, vertex)) {
          edge_distance[i] = 0;
        }
        break;
      case AUTOMASK_INIT_BOUNDARY_FACE_SETS:
        if (!SCULPT_vertex_has_unique_face_set(ss, vertex)) {
          edge_distance[i] = 0;
        }
        break;
    }
  }

  for (int propagation_it : IndexRange(propagation_steps)) {
    for (int i : IndexRange(totvert)) {
      PBVHVertRef vertex = BKE_pbvh_index_to_vertex(ss->pbvh, i);

      if (edge_distance[i] != EDGE_DISTANCE_INF) {
        continue;
      }
      SculptVertexNeighborIter ni;
      SCULPT_VERTEX_NEIGHBORS_ITER_BEGIN (ss, vertex, ni) {
        if (edge_distance[ni.index] == propagation_it) {
          edge_distance[i] = propagation_it + 1;
        }
      }
      SCULPT_VERTEX_NEIGHBORS_ITER_END(ni);
    }
  }

  for (int i : IndexRange(totvert)) {
    PBVHVertRef vertex = BKE_pbvh_index_to_vertex(ss->pbvh, i);

    if (edge_distance[i] == EDGE_DISTANCE_INF) {
      continue;
    }
    const float p = 1.0f - (float(edge_distance[i]) / float(propagation_steps));
    const float edge_boundary_automask = pow2f(p);

    *(float *)SCULPT_vertex_attr_get(
        vertex, ss->attrs.automasking_factor) *= (1.0f - edge_boundary_automask);
  }

  MEM_SAFE_FREE(edge_distance);
}

static void SCULPT_automasking_cache_settings_update(AutomaskingCache *automasking,
                                                     SculptSession *ss,
                                                     Sculpt *sd,
                                                     Brush *brush)
{
  automasking->settings.flags = sculpt_automasking_mode_effective_bits(sd, brush);
  automasking->settings.initial_face_set = SCULPT_active_face_set_get(ss);

  automasking->settings.view_normal_limit = sd->automasking_view_normal_limit;
  automasking->settings.view_normal_falloff = sd->automasking_view_normal_falloff;
  automasking->settings.start_normal_limit = sd->automasking_start_normal_limit;
  automasking->settings.start_normal_falloff = sd->automasking_start_normal_falloff;

  if (brush && (brush->automasking_flags & BRUSH_AUTOMASKING_CAVITY_ALL)) {
    automasking->settings.cavity_curve = brush->automasking_cavity_curve;
    automasking->settings.cavity_factor = brush->automasking_cavity_factor;
    automasking->settings.cavity_blur_steps = brush->automasking_cavity_blur_steps;
  }
  else {
    automasking->settings.cavity_curve = sd->automasking_cavity_curve;
    automasking->settings.cavity_factor = sd->automasking_cavity_factor;
    automasking->settings.cavity_blur_steps = sd->automasking_cavity_blur_steps;
  }
}

static void sculpt_normal_occlusion_automasking_fill(AutomaskingCache *automasking,
                                                     Object *ob,
                                                     eAutomasking_flag mode)
{
  SculptSession *ss = ob->sculpt;
  const int totvert = SCULPT_vertex_count_get(ss);

  /* No need to build original data since this is only called at the beginning of strokes. */
  AutomaskingNodeData nodedata;
  nodedata.have_orig_data = false;

  for (int i = 0; i < totvert; i++) {
    PBVHVertRef vertex = BKE_pbvh_index_to_vertex(ss->pbvh, i);

    float f = *(float *)SCULPT_vertex_attr_get(vertex, ss->attrs.automasking_factor);

    if (int(mode) & BRUSH_AUTOMASKING_VIEW_NORMAL) {
      if (int(mode) & BRUSH_AUTOMASKING_VIEW_OCCLUSION) {
        f *= automasking_view_occlusion_factor(automasking, ss, vertex, -1, &nodedata);
      }

      f *= automasking_view_normal_factor(automasking, ss, vertex, &nodedata);
    }

    if (ss->attrs.automasking_stroke_id) {
      *(uchar *)SCULPT_vertex_attr_get(vertex, ss->attrs.automasking_stroke_id) = ss->stroke_id;
    }

    *(float *)SCULPT_vertex_attr_get(vertex, ss->attrs.automasking_factor) = f;
  }
}

bool SCULPT_tool_can_reuse_automask(int sculpt_tool)
{
  return ELEM(sculpt_tool,
              SCULPT_TOOL_PAINT,
              SCULPT_TOOL_SMEAR,
              SCULPT_TOOL_MASK,
              SCULPT_TOOL_DRAW_FACE_SETS);
}

AutomaskingCache *SCULPT_automasking_cache_init(Sculpt *sd, Brush *brush, Object *ob)
{
  SculptSession *ss = ob->sculpt;
  const int totvert = SCULPT_vertex_count_get(ss);

  if (!SCULPT_is_automasking_enabled(sd, ss, brush)) {
    return nullptr;
  }

  AutomaskingCache *automasking = (AutomaskingCache *)MEM_callocN(sizeof(AutomaskingCache),
                                                                  "automasking cache");
  SCULPT_automasking_cache_settings_update(automasking, ss, sd, brush);
  SCULPT_boundary_info_ensure(ob);

  automasking->current_stroke_id = ss->stroke_id;

  bool use_stroke_id = false;
  int mode = sculpt_automasking_mode_effective_bits(sd, brush);

  if ((mode & BRUSH_AUTOMASKING_VIEW_OCCLUSION) && (mode & BRUSH_AUTOMASKING_VIEW_NORMAL)) {
    use_stroke_id = true;

    if (!ss->attrs.automasking_occlusion) {
      SculptAttributeParams params = {0};
      ss->attrs.automasking_occlusion = BKE_sculpt_attribute_ensure(
          ob,
          ATTR_DOMAIN_POINT,
          CD_PROP_INT8,
          SCULPT_ATTRIBUTE_NAME(automasking_occlusion),
          &params);
    }
  }

  if (mode & BRUSH_AUTOMASKING_CAVITY_ALL) {
    use_stroke_id = true;

    if (SCULPT_is_automasking_mode_enabled(sd, brush, BRUSH_AUTOMASKING_CAVITY_USE_CURVE)) {
      if (brush) {
        BKE_curvemapping_init(brush->automasking_cavity_curve);
      }

      BKE_curvemapping_init(sd->automasking_cavity_curve);
    }

    if (!ss->attrs.automasking_cavity) {
      SculptAttributeParams params = {0};
      ss->attrs.automasking_cavity = BKE_sculpt_attribute_ensure(
          ob,
          ATTR_DOMAIN_POINT,
          CD_PROP_FLOAT,
          SCULPT_ATTRIBUTE_NAME(automasking_cavity),
          &params);
    }
  }

  if (use_stroke_id) {
    SCULPT_stroke_id_ensure(ob);

    bool have_occlusion = (mode & BRUSH_AUTOMASKING_VIEW_OCCLUSION) &&
                          (mode & BRUSH_AUTOMASKING_VIEW_NORMAL);

    if (brush && SCULPT_tool_can_reuse_automask(brush->sculpt_tool) && !have_occlusion) {
      int hash = SCULPT_automasking_settings_hash(ob, automasking);

      if (hash == ss->last_automasking_settings_hash) {
        automasking->current_stroke_id = ss->last_automask_stroke_id;
        automasking->can_reuse_mask = true;
      }
    }

    if (!automasking->can_reuse_mask) {
      ss->last_automask_stroke_id = ss->stroke_id;
    }
  }

  if (!SCULPT_automasking_needs_factors_cache(sd, brush) && ss->cache && ss->cache->use_pixels) {
    SculptAttributeParams params = {0};
    params.stroke_only = true;

    /*
     * Allocate factor cache but don't initialize it.
     * Will be filled in by SCULPT_automasking_cache_check.
     */
    ss->attrs.automasking_factor = BKE_sculpt_attribute_ensure(
        ob, ATTR_DOMAIN_POINT, CD_PROP_FLOAT, SCULPT_ATTRIBUTE_NAME(automasking_factor), &params);

    return automasking;
  }

  if (!SCULPT_automasking_needs_factors_cache(sd, brush)) {
    return automasking;
  }

  automasking->has_full_factor_cache = true;
  SculptAttributeParams params = {0};
  params.stroke_only = true;

  ss->attrs.automasking_factor = BKE_sculpt_attribute_ensure(
      ob, ATTR_DOMAIN_POINT, CD_PROP_FLOAT, SCULPT_ATTRIBUTE_NAME(automasking_factor), &params);

  float initial_value;

  /* Topology, boundary and boundary face sets build up the mask
   * from zero which other modes can subtract from.  If none of them are
   * enabled initialize to 1.
   */
  if (!(mode & BRUSH_AUTOMASKING_TOPOLOGY)) {
    initial_value = 1.0f;
  }
  else {
    initial_value = 0.0f;
  }

  for (int i : IndexRange(totvert)) {
    PBVHVertRef vertex = BKE_pbvh_index_to_vertex(ss->pbvh, i);

    (*(float *)SCULPT_vertex_attr_get(vertex, ss->attrs.automasking_factor)) = initial_value;
  }

  const int boundary_propagation_steps = brush ?
                                             brush->automasking_boundary_edges_propagation_steps :
                                             1;

  /* Additive modes. */
  if (SCULPT_is_automasking_mode_enabled(sd, brush, BRUSH_AUTOMASKING_TOPOLOGY)) {
    SCULPT_vertex_random_access_ensure(ss);
    SCULPT_topology_automasking_init(sd, ob);
  }
  if (SCULPT_is_automasking_mode_enabled(sd, brush, BRUSH_AUTOMASKING_FACE_SETS)) {
    SCULPT_vertex_random_access_ensure(ss);
    sculpt_face_sets_automasking_init(sd, ob);
  }

  if (SCULPT_is_automasking_mode_enabled(sd, brush, BRUSH_AUTOMASKING_BOUNDARY_EDGES)) {
    SCULPT_vertex_random_access_ensure(ss);
    SCULPT_boundary_automasking_init(ob, AUTOMASK_INIT_BOUNDARY_EDGES, boundary_propagation_steps);
  }
  if (SCULPT_is_automasking_mode_enabled(sd, brush, BRUSH_AUTOMASKING_BOUNDARY_FACE_SETS)) {
    SCULPT_vertex_random_access_ensure(ss);
    SCULPT_boundary_automasking_init(
        ob, AUTOMASK_INIT_BOUNDARY_FACE_SETS, boundary_propagation_steps);
  }

  /* Subtractive modes. */
  int normal_bits = sculpt_automasking_mode_effective_bits(sd, brush) &
                    (BRUSH_AUTOMASKING_VIEW_NORMAL | BRUSH_AUTOMASKING_VIEW_OCCLUSION);

  if (normal_bits) {
    sculpt_normal_occlusion_automasking_fill(automasking, ob, (eAutomasking_flag)normal_bits);
  }

  return automasking;
}

void SCULPT_automasking_cache_check(
    Object *ob, SculptSession *ss, AutomaskingCache *automasking, PBVHNode **nodes, int totnode)
{
  if (!automasking || automasking->has_full_factor_cache) {
    return;
  }

  Vector<Vector<PBVHVertRef>> node_other_verts;
  node_other_verts.resize(totnode);

  blender::threading::parallel_for(IndexRange(totnode), 2, [&](IndexRange range) {
    for (int i : range) {
      PBVHNode *node = nodes[i];

      if (!BKE_pbvh_node_needs_automasking(ss->pbvh, node)) {
        return;
      }

      BKE_pbvh_node_automasking_unmark(ss->pbvh, node);

      PBVHVertexIter vd;
      AutomaskingNodeData automask_data;

      SCULPT_automasking_node_begin(ob, ss, automasking, &automask_data, nodes[i]);

      BKE_pbvh_vertex_iter_begin (ss->pbvh, node, vd, PBVH_ITER_ALL) {
        SCULPT_automasking_node_update(ss, &automask_data, &vd);

        if (vd.i >= vd.unique_vert_len) {
          node_other_verts[i].append(vd.vertex);
        }
        else {
          *(float *)SCULPT_vertex_attr_get(vd.vertex, ss->attrs.automasking_factor) =
              SCULPT_automasking_factor_get(automasking, ss, ss->active_vertex, &automask_data);
        }
      }
      BKE_pbvh_vertex_iter_end;
    }
  });

  Set<intptr_t> done_set;

  for (int i : IndexRange(totnode)) {
    PBVHNode *node = nodes[i];
    AutomaskingNodeData automask_data;

    SCULPT_automasking_node_begin(ob, ss, automasking, &automask_data, node);
    PBVHVertexIter vd = {0};

    for (PBVHVertRef vertex : node_other_verts[i]) {
      float co[3], no[3], mask = 1.0f;

      copy_v3_v3(co, SCULPT_vertex_co_get(ss, vertex));
      SCULPT_vertex_normal_get(ss, vertex, no);
      mask = SCULPT_vertex_mask_get(ss, vertex);

      vd.co = co;
      vd.no = vd.fno = no;
      vd.mask = &mask;
      vd.i = 0;
      vd.vertex = vertex;
      vd.index = BKE_pbvh_vertex_to_index(ss->pbvh, vertex);

      SCULPT_automasking_node_update(ss, &automask_data, &vd);

      if (!done_set.contains(vertex.i)) {
        done_set.add(vertex.i);

        *(float *)SCULPT_vertex_attr_get(vd.vertex, ss->attrs.automasking_factor) =
            SCULPT_automasking_factor_get(automasking, ss, ss->active_vertex, &automask_data);
      }
    }
  }
}

bool SCULPT_automasking_needs_original(const Sculpt *sd, const Brush *brush)
{

  return sculpt_automasking_mode_effective_bits(sd, brush) &
         (BRUSH_AUTOMASKING_CAVITY_ALL | BRUSH_AUTOMASKING_BRUSH_NORMAL |
          BRUSH_AUTOMASKING_VIEW_NORMAL);
}<|MERGE_RESOLUTION|>--- conflicted
+++ resolved
@@ -497,13 +497,11 @@
   return factor;
 }
 
-float sculpt_automasking_factor_calc(AutomaskingCache *automasking,
-                                     SculptSession *ss,
-                                     PBVHVertRef vert,
-                                     AutomaskingNodeData *automask_data)
-{
-<<<<<<< HEAD
-=======
+static float sculpt_automasking_factor_calc(AutomaskingCache *automasking,
+                                            SculptSession *ss,
+                                            PBVHVertRef vert,
+                                            AutomaskingNodeData *automask_data)
+{
   if (!automasking || vert.i == PBVH_REF_NONE) {
     return 1.0f;
   }
@@ -520,7 +518,7 @@
   /* If the cache is initialized with valid info, use the cache. This is used when the
    * automasking information can't be computed in real time per vertex and needs to be
    * initialized for the whole mesh when the stroke starts. */
-  if (ss->attrs.automasking_factor) {
+  if (ss->attrs.automasking_factor && !(automask_data && automask_data->initializing)) {
     float factor = *(float *)SCULPT_vertex_attr_get(vert, ss->attrs.automasking_factor);
 
     if (automasking->settings.flags & BRUSH_AUTOMASKING_CAVITY_ALL) {
@@ -542,7 +540,6 @@
     return automasking_factor_end(ss, automasking, vert, 0.0f);
   }
 
->>>>>>> 760f2636
   if (automasking->settings.flags & BRUSH_AUTOMASKING_FACE_SETS) {
     if (!SCULPT_vertex_has_face_set(ss, vert, automasking->settings.initial_face_set)) {
       return 0.0f;
@@ -1026,6 +1023,7 @@
       AutomaskingNodeData automask_data;
 
       SCULPT_automasking_node_begin(ob, ss, automasking, &automask_data, nodes[i]);
+      automask_data.initializing = true;
 
       BKE_pbvh_vertex_iter_begin (ss->pbvh, node, vd, PBVH_ITER_ALL) {
         SCULPT_automasking_node_update(ss, &automask_data, &vd);
@@ -1034,8 +1032,8 @@
           node_other_verts[i].append(vd.vertex);
         }
         else {
-          *(float *)SCULPT_vertex_attr_get(vd.vertex, ss->attrs.automasking_factor) =
-              SCULPT_automasking_factor_get(automasking, ss, ss->active_vertex, &automask_data);
+          float value = SCULPT_automasking_factor_get(automasking, ss, vd.vertex, &automask_data);
+          *(float *)SCULPT_vertex_attr_get(vd.vertex, ss->attrs.automasking_factor) = value;
         }
       }
       BKE_pbvh_vertex_iter_end;
@@ -1049,6 +1047,8 @@
     AutomaskingNodeData automask_data;
 
     SCULPT_automasking_node_begin(ob, ss, automasking, &automask_data, node);
+    automask_data.initializing = true;
+
     PBVHVertexIter vd = {0};
 
     for (PBVHVertRef vertex : node_other_verts[i]) {
@@ -1070,8 +1070,8 @@
       if (!done_set.contains(vertex.i)) {
         done_set.add(vertex.i);
 
-        *(float *)SCULPT_vertex_attr_get(vd.vertex, ss->attrs.automasking_factor) =
-            SCULPT_automasking_factor_get(automasking, ss, ss->active_vertex, &automask_data);
+        float value = SCULPT_automasking_factor_get(automasking, ss, vd.vertex, &automask_data);
+        *(float *)SCULPT_vertex_attr_get(vd.vertex, ss->attrs.automasking_factor) = value;
       }
     }
   }
