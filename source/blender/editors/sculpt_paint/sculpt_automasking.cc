--- conflicted
+++ resolved
@@ -118,7 +118,7 @@
 
 static float sculpt_automasking_normal_calc(AutomaskingCache *automasking,
                                             SculptSession *ss,
-                                            int vertex,
+                                            PBVHVertRef vertex,
                                             const float normal[3],
                                             float limit_lower,
                                             float limit_upper,
@@ -169,10 +169,9 @@
   return false;
 }
 
-<<<<<<< HEAD
 static float automasking_brush_normal_factor(AutomaskingCache *automasking,
                                              SculptSession *ss,
-                                             int vertex,
+                                             PBVHVertRef vertex,
                                              AutomaskingNodeData *automask_data)
 {
   float falloff = automasking->settings.start_normal_falloff * M_PI;
@@ -196,7 +195,7 @@
 
 static float automasking_view_normal_factor(AutomaskingCache *automasking,
                                             SculptSession *ss,
-                                            int vertex,
+                                            PBVHVertRef vertex,
                                             AutomaskingNodeData *automask_data)
 {
   float falloff = automasking->settings.view_normal_falloff * M_PI;
@@ -221,35 +220,29 @@
 
 static float automasking_view_occlusion_factor(AutomaskingCache *automasking,
                                                SculptSession *ss,
-                                               int vertex,
+                                               PBVHVertRef vertex,
                                                AutomaskingNodeData *automask_data)
 {
-  if (!automasking->occluded[vertex]) {
-    automasking->occluded[vertex] = SCULPT_vertex_is_occluded(ss, vertex, true) ? 2 : 1;
-  }
-
-  return automasking->occluded[vertex] == 2;
+  int index = BKE_pbvh_vertex_to_index(ss->pbvh, vertex);
+
+  if (!automasking->occluded[index]) {
+    automasking->occluded[index] = SCULPT_vertex_is_occluded(ss, vertex, true) ? 2 : 1;
+  }
+
+  return automasking->occluded[index] == 2;
 }
 
 float SCULPT_automasking_factor_get(AutomaskingCache *automasking,
                                     SculptSession *ss,
-                                    int vert,
+                                    PBVHVertRef vert,
                                     AutomaskingNodeData *automask_data)
-=======
-float SCULPT_automasking_factor_get(AutomaskingCache *automasking,
-                                    SculptSession *ss,
-                                    PBVHVertRef vert)
->>>>>>> af6f0f17
 {
   if (!automasking) {
     return 1.0f;
   }
 
-<<<<<<< HEAD
-=======
   int index = BKE_pbvh_vertex_to_index(ss->pbvh, vert);
 
->>>>>>> af6f0f17
   /* If the cache is initialized with valid info, use the cache. This is used when the
    * automasking information can't be computed in real time per vertex and needs to be
    * initialized for the whole mesh when the stroke starts. */
@@ -499,14 +492,16 @@
   nodedata.have_orig_data = false;
 
   for (int i = 0; i < totvert; i++) {
+    PBVHVertRef vertex = BKE_pbvh_index_to_vertex(ss->pbvh, i);
+
     if ((int)mode & BRUSH_AUTOMASKING_BRUSH_NORMAL) {
-      factor[i] *= automasking_brush_normal_factor(automasking, ss, i, &nodedata);
+      factor[i] *= automasking_brush_normal_factor(automasking, ss, vertex, &nodedata);
     }
     if ((int)mode & BRUSH_AUTOMASKING_VIEW_NORMAL) {
-      factor[i] *= automasking_view_normal_factor(automasking, ss, i, &nodedata);
+      factor[i] *= automasking_view_normal_factor(automasking, ss, vertex, &nodedata);
     }
     if ((int)mode & BRUSH_AUTOMASKING_VIEW_OCCLUSION) {
-      factor[i] *= automasking_view_occlusion_factor(automasking, ss, i, &nodedata);
+      factor[i] *= automasking_view_occlusion_factor(automasking, ss, vertex, &nodedata);
     }
   }
 }
