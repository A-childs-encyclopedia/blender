--- conflicted
+++ resolved
@@ -397,14 +397,7 @@
   }
 
   /* Disable for multires and dyntopo for now */
-<<<<<<< HEAD
-  if (!ss->pbvh) {
-    return OPERATOR_CANCELLED;
-  }
-  if (BKE_pbvh_type(pbvh) == PBVH_GRIDS) {
-=======
   if (!ss->pbvh || !SCULPT_handles_colors_report(ss, op->reports)) {
->>>>>>> 2fc6563a
     return OPERATOR_CANCELLED;
   }
 
