/*
 * ***** BEGIN GPL LICENSE BLOCK *****
 *
 * This program is free software; you can redistribute it and/or
 * modify it under the terms of the GNU General Public License
 * as published by the Free Software Foundation; either version 2
 * of the License, or (at your option) any later version.
 *
 * This program is distributed in the hope that it will be useful,
 * but WITHOUT ANY WARRANTY; without even the implied warranty of
 * MERCHANTABILITY or FITNESS FOR A PARTICULAR PURPOSE.  See the
 * GNU General Public License for more details.
 *
 * You should have received a copy of the GNU General Public License
 * along with this program; if not, write to the Free Software  Foundation,
 * Inc., 51 Franklin Street, Fifth Floor, Boston, MA 02110-1301, USA.
 *
 * The Original Code is Copyright (C) 2006 by Nicholas Bishop
 * All rights reserved.
 *
 * The Original Code is: all of this file.
 *
 * Contributor(s): Jason Wilkins, Tom Musgrove.
 *
 * ***** END GPL LICENSE BLOCK *****
 *
 * Implements the Sculpt Mode tools
 *
 */

/** \file blender/editors/sculpt_paint/sculpt.c
 *  \ingroup edsculpt
 */


#include "MEM_guardedalloc.h"

#include "BLI_math.h"
#include "BLI_blenlib.h"
#include "BLI_utildefines.h"
#include "BLI_ghash.h"

#include "BLT_translation.h"

#include "DNA_customdata_types.h"
#include "DNA_mesh_types.h"
#include "DNA_meshdata_types.h"
#include "DNA_node_types.h"
#include "DNA_object_types.h"

#include "BKE_pbvh.h"
#include "BKE_brush.h"
#include "BKE_ccg.h"
#include "BKE_context.h"
#include "BKE_depsgraph.h"
#include "BKE_global.h"
#include "BKE_image.h"
#include "BKE_key.h"
#include "BKE_library.h"
#include "BKE_mesh.h"
#include "BKE_mesh_mapping.h"
#include "BKE_modifier.h"
#include "BKE_multires.h"
#include "BKE_paint.h"
#include "BKE_report.h"
#include "BKE_node.h"
#include "BKE_object.h"
#include "BKE_subsurf.h"
#include "BKE_colortools.h"

#include "WM_api.h"
#include "WM_types.h"

#include "ED_sculpt.h"
#include "ED_object.h"
#include "ED_screen.h"
#include "paint_intern.h"
#include "sculpt_intern.h"

#include "RNA_access.h"
#include "RNA_define.h"

#include "GPU_buffers.h"
#include "GPU_extensions.h"

#include "UI_interface.h"
#include "UI_resources.h"

#include "bmesh.h"
#include "bmesh_tools.h"

#include <math.h>
#include <stdlib.h>
#include <string.h>

/** \name Tool Capabilities
 *
 * Avoid duplicate checks, internal logic only,
 * share logic with #rna_def_sculpt_capabilities where possible.
 *
 * \{ */

/* Check if there are any active modifiers in stack (used for flushing updates at enter/exit sculpt mode) */
static bool sculpt_has_active_modifiers(Scene *scene, Object *ob)
{
	ModifierData *md;
	VirtualModifierData virtualModifierData;

	md = modifiers_getVirtualModifierList(ob, &virtualModifierData);

	/* exception for shape keys because we can edit those */
	for (; md; md = md->next) {
		if (modifier_isEnabled(scene, md, eModifierMode_Realtime))
			return 1;
	}

	return 0;
}

static bool sculpt_tool_needs_original(const char sculpt_tool)
{
	return ELEM(sculpt_tool,
	            SCULPT_TOOL_GRAB,
	            SCULPT_TOOL_ROTATE,
	            SCULPT_TOOL_THUMB,
	            SCULPT_TOOL_LAYER);
}

static bool sculpt_tool_is_proxy_used(const char sculpt_tool)
{
	return ELEM(sculpt_tool,
	            SCULPT_TOOL_SMOOTH,
	            SCULPT_TOOL_LAYER);
}

/**
 * Test whether the #StrokeCache.sculpt_normal needs update in #do_brush_action
 */
static int sculpt_brush_needs_normal(const Brush *brush, float normal_weight)
{
	return ((SCULPT_TOOL_HAS_NORMAL_WEIGHT(brush->sculpt_tool) &&
	         (normal_weight > 0.0f)) ||

	        ELEM(brush->sculpt_tool,
	             SCULPT_TOOL_BLOB,
	             SCULPT_TOOL_CREASE,
	             SCULPT_TOOL_DRAW,
	             SCULPT_TOOL_LAYER,
	             SCULPT_TOOL_NUDGE,
	             SCULPT_TOOL_ROTATE,
	             SCULPT_TOOL_THUMB) ||

	        (brush->mtex.brush_map_mode == MTEX_MAP_MODE_AREA));
}
/** \} */

static bool sculpt_brush_needs_rake_rotation(const Brush *brush)
{
	return SCULPT_TOOL_HAS_RAKE(brush->sculpt_tool) && (brush->rake_factor != 0.0f);
}

typedef enum StrokeFlags {
	CLIP_X = 1,
	CLIP_Y = 2,
	CLIP_Z = 4
} StrokeFlags;

/************** Access to original unmodified vertex data *************/

typedef struct {
	BMLog *bm_log;

	SculptUndoNode *unode;
	float (*coords)[3];
	short (*normals)[3];
	const float *vmasks;

	/* Original coordinate, normal, and mask */
	const float *co;
	const short *no;
	float mask;
} SculptOrigVertData;


/* Initialize a SculptOrigVertData for accessing original vertex data;
 * handles BMesh, mesh, and multires */
static void sculpt_orig_vert_data_unode_init(SculptOrigVertData *data,
                                             Object *ob,
                                             SculptUndoNode *unode)
{
	SculptSession *ss = ob->sculpt;
	BMesh *bm = ss->bm;

	memset(data, 0, sizeof(*data));
	data->unode = unode;

	if (bm) {
		data->bm_log = ss->bm_log;
	}
	else {
		data->coords = data->unode->co;
		data->normals = data->unode->no;
		data->vmasks = data->unode->mask;
	}
}

/* Initialize a SculptOrigVertData for accessing original vertex data;
 * handles BMesh, mesh, and multires */
static void sculpt_orig_vert_data_init(SculptOrigVertData *data,
                                       Object *ob,
                                       PBVHNode *node)
{
	SculptUndoNode *unode;
	unode = sculpt_undo_push_node(ob, node, SCULPT_UNDO_COORDS);
	sculpt_orig_vert_data_unode_init(data, ob, unode);
}

/* Update a SculptOrigVertData for a particular vertex from the PBVH
 * iterator */
static void sculpt_orig_vert_data_update(SculptOrigVertData *orig_data,
                                         PBVHVertexIter *iter)
{
	if (orig_data->unode->type == SCULPT_UNDO_COORDS) {
		if (orig_data->bm_log) {
			BM_log_original_vert_data(
			        orig_data->bm_log, iter->bm_vert,
			        &orig_data->co, &orig_data->no);
		}
		else {
			orig_data->co = orig_data->coords[iter->i];
			orig_data->no = orig_data->normals[iter->i];
		}
	}
	else if (orig_data->unode->type == SCULPT_UNDO_MASK) {
		if (orig_data->bm_log) {
			orig_data->mask = BM_log_original_mask(orig_data->bm_log, iter->bm_vert);
		}
		else {
			orig_data->mask = orig_data->vmasks[iter->i];
		}
	}
}

static void sculpt_rake_data_update(struct SculptRakeData *srd, const float co[3])
{
	float rake_dist = len_v3v3(srd->follow_co, co);
	if (rake_dist > srd->follow_dist) {
		interp_v3_v3v3(srd->follow_co, srd->follow_co, co, rake_dist - srd->follow_dist);
	}
}


static void sculpt_rake_rotate(
        const SculptSession *ss, const float sculpt_co[3], const float v_co[3], float factor, float r_delta[3])
{
	float vec_rot[3];

#if 0
	/* lerp */
	sub_v3_v3v3(vec_rot, v_co, sculpt_co);
	mul_qt_v3(ss->cache->rake_rotation_symmetry, vec_rot);
	add_v3_v3(vec_rot, sculpt_co);
	sub_v3_v3v3(r_delta, vec_rot, v_co);
	mul_v3_fl(r_delta, factor);
#else
	/* slerp */
	float q_interp[4];
	sub_v3_v3v3(vec_rot, v_co, sculpt_co);

	copy_qt_qt(q_interp, ss->cache->rake_rotation_symmetry);
	mul_fac_qt_fl(q_interp, factor);
	mul_qt_v3(q_interp, vec_rot);

	add_v3_v3(vec_rot, sculpt_co);
	sub_v3_v3v3(r_delta, vec_rot, v_co);
#endif

}

/**
 * Align the grab delta to the brush normal.
 *
 * \param grab_delta: Typically from `ss->cache->grab_delta_symmetry`.
 */
static void sculpt_project_v3_normal_align(SculptSession *ss, const float normal_weight, float grab_delta[3])
{
	/* signed to support grabbing in (to make a hole) as well as out. */
	const float len_signed = dot_v3v3(ss->cache->sculpt_normal_symm, grab_delta);

	/* this scale effectively projects the offset so dragging follows the cursor,
	 * as the normal points towards the view, the scale increases. */
	float len_view_scale;
	{
		float view_aligned_normal[3];
		project_plane_v3_v3v3(view_aligned_normal, ss->cache->sculpt_normal_symm, ss->cache->view_normal);
		len_view_scale = fabsf(dot_v3v3(view_aligned_normal, ss->cache->sculpt_normal_symm));
		len_view_scale = (len_view_scale > FLT_EPSILON) ? 1.0f / len_view_scale : 1.0f;
	}

	mul_v3_fl(grab_delta, 1.0f - normal_weight);
	madd_v3_v3fl(grab_delta, ss->cache->sculpt_normal_symm, (len_signed * normal_weight) * len_view_scale);
}

/**
 * \param plane  Direction, can be any length.
 */
static void sculpt_project_v3_cache_init(
        SculptProjectVector *spvc, const float plane[3])
{
	copy_v3_v3(spvc->plane, plane);
	spvc->len_sq = len_squared_v3(spvc->plane);
	spvc->is_valid = (spvc->len_sq > FLT_EPSILON);
	spvc->len_sq_inv_neg = (spvc->is_valid) ? -1.0f / spvc->len_sq : 0.0f;
}

/**
 * Calculate the projection.
 */
static void sculpt_project_v3(
        const SculptProjectVector *spvc, const float vec[3],
        float r_vec[3])
{
#if 0
	project_plane_v3_v3v3(r_vec, vec, spvc->plane);
#else
	/* inline the projection, cache `-1.0 / dot_v3_v3(v_proj, v_proj)` */
	madd_v3_v3fl(r_vec, spvc->plane, dot_v3v3(vec, spvc->plane) * spvc->len_sq_inv_neg);
#endif
}

/** \} */


/**********************************************************************/

/* Returns true if the stroke will use dynamic topology, false
 * otherwise.
 *
 * Factors: some brushes like grab cannot do dynamic topology.
 * Others, like smooth, are better without. Same goes for alt-
 * key smoothing. */
static bool sculpt_stroke_is_dynamic_topology(
        const SculptSession *ss, const Brush *brush)
{
	return ((BKE_pbvh_type(ss->pbvh) == PBVH_BMESH) &&

	        (!ss->cache || (!ss->cache->alt_smooth)) &&

	        /* Requires mesh restore, which doesn't work with
	         * dynamic-topology */
	        !(brush->flag & BRUSH_ANCHORED) &&
	        !(brush->flag & BRUSH_DRAG_DOT) &&

	        SCULPT_TOOL_HAS_DYNTOPO(brush->sculpt_tool));
}

/*** paint mesh ***/

static void paint_mesh_restore_co_task_cb(void *userdata, const int n)
{
	SculptThreadedTaskData *data = userdata;
	SculptSession *ss = data->ob->sculpt;

	SculptUndoNode *unode;
	SculptUndoType type = (data->brush->sculpt_tool == SCULPT_TOOL_MASK ? SCULPT_UNDO_MASK : SCULPT_UNDO_COORDS);

	if (ss->bm) {
		unode = sculpt_undo_push_node(data->ob, data->nodes[n], type);
	}
	else {
		unode = sculpt_undo_get_node(data->nodes[n]);
	}

	if (unode) {
		PBVHVertexIter vd;
		SculptOrigVertData orig_data;

		sculpt_orig_vert_data_unode_init(&orig_data, data->ob, unode);

		BKE_pbvh_vertex_iter_begin(ss->pbvh, data->nodes[n], vd, PBVH_ITER_UNIQUE)
		{
			sculpt_orig_vert_data_update(&orig_data, &vd);

			if (orig_data.unode->type == SCULPT_UNDO_COORDS) {
				copy_v3_v3(vd.co, orig_data.co);
				if (vd.no)
					copy_v3_v3_short(vd.no, orig_data.no);
				else
					normal_short_to_float_v3(vd.fno, orig_data.no);
			}
			else if (orig_data.unode->type == SCULPT_UNDO_MASK) {
				*vd.mask = orig_data.mask;
			}

			if (vd.mvert)
				vd.mvert->flag |= ME_VERT_PBVH_UPDATE;
		}
		BKE_pbvh_vertex_iter_end;

		BKE_pbvh_node_mark_update(data->nodes[n]);
	}
}

static void paint_mesh_restore_co(Sculpt *sd, Object *ob)
{
	SculptSession *ss = ob->sculpt;
	Brush *brush = BKE_paint_brush(&sd->paint);

	PBVHNode **nodes;
	int totnode;

	BKE_pbvh_search_gather(ss->pbvh, NULL, NULL, &nodes, &totnode);

	/* Disable OpenMP when dynamic-topology is enabled. Otherwise, new entries might be inserted by
	 * sculpt_undo_push_node() into the GHash used internally by BM_log_original_vert_co() by a different thread.
	 * See T33787. */
	SculptThreadedTaskData data = {
		.sd = sd, .ob = ob, .brush = brush, .nodes = nodes,
	};

	BLI_task_parallel_range(
	            0, totnode, &data, paint_mesh_restore_co_task_cb,
	            ((sd->flags & SCULPT_USE_OPENMP) && !ss->bm && totnode > SCULPT_THREADED_LIMIT));

	if (nodes)
		MEM_freeN(nodes);
}

/*** BVH Tree ***/

static void sculpt_extend_redraw_rect_previous(Object *ob, rcti *rect)
{
	/* expand redraw rect with redraw rect from previous step to
	 * prevent partial-redraw issues caused by fast strokes. This is
	 * needed here (not in sculpt_flush_update) as it was before
	 * because redraw rectangle should be the same in both of
	 * optimized PBVH draw function and 3d view redraw (if not -- some
	 * mesh parts could disappear from screen (sergey) */
	SculptSession *ss = ob->sculpt;

	if (ss->cache) {
		if (!BLI_rcti_is_empty(&ss->cache->previous_r))
			BLI_rcti_union(rect, &ss->cache->previous_r);
	}
}

/* Get a screen-space rectangle of the modified area */
bool sculpt_get_redraw_rect(ARegion *ar, RegionView3D *rv3d,
                                   Object *ob, rcti *rect)
{
	PBVH *pbvh = ob->sculpt->pbvh;
	float bb_min[3], bb_max[3];

	if (!pbvh)
		return 0;

	BKE_pbvh_redraw_BB(pbvh, bb_min, bb_max);

	/* convert 3D bounding box to screen space */
	if (!paint_convert_bb_to_rect(rect,
	                              bb_min,
	                              bb_max,
	                              ar,
	                              rv3d,
	                              ob))
	{
		return 0;
	}


	return 1;
}

void ED_sculpt_redraw_planes_get(float planes[4][4], ARegion *ar,
                                 RegionView3D *rv3d, Object *ob)
{
	PBVH *pbvh = ob->sculpt->pbvh;
	/* copy here, original will be used below */
	rcti rect = ob->sculpt->cache->current_r;

	sculpt_extend_redraw_rect_previous(ob, &rect);

	paint_calc_redraw_planes(planes, ar, rv3d, ob, &rect);

	/* we will draw this rect, so now we can set it as the previous partial rect.
	 * Note that we don't update with the union of previous/current (rect), only with
	 * the current. Thus we avoid the rectangle needlessly growing to include
	 * all the stroke area */
	ob->sculpt->cache->previous_r = ob->sculpt->cache->current_r;

	/* clear redraw flag from nodes */
	if (pbvh)
		BKE_pbvh_update(pbvh, PBVH_UpdateRedraw, NULL);
}

/************************ Brush Testing *******************/

void sculpt_brush_test_init(SculptSession *ss, SculptBrushTest *test)
{
	RegionView3D *rv3d = ss->cache->vc->rv3d;

	test->radius_squared = ss->cache->radius_squared;
	
	copy_v3_v3(test->location, ss->cache->location);
	test->dist = 0.0f;   /* just for initialize */

	test->mirror_symmetry_pass = ss->cache->mirror_symmetry_pass;

	if (rv3d->rflag & RV3D_CLIPPING) {
		test->clip_rv3d = rv3d;
	}
	else {
		test->clip_rv3d = NULL;
	}
}

BLI_INLINE bool sculpt_brush_test_clipping(const SculptBrushTest *test, const float co[3])
{
	RegionView3D *rv3d = test->clip_rv3d;
	if (!rv3d) {
		return false;
	}
	float symm_co[3];
	flip_v3_v3(symm_co, co, test->mirror_symmetry_pass);
	return ED_view3d_clipping_test(rv3d, symm_co, true);
}

bool sculpt_brush_test(SculptBrushTest *test, const float co[3])
{
	float distsq = len_squared_v3v3(co, test->location);
	if (distsq <= test->radius_squared) {
		if (sculpt_brush_test_clipping(test, co)) {
			return 0;
		}
		test->dist = sqrtf(distsq);
		return 1;
	}
	else {
		return 0;
	}
}

bool sculpt_brush_test_sq(SculptBrushTest *test, const float co[3])
{
	float distsq = len_squared_v3v3(co, test->location);

	if (distsq <= test->radius_squared) {
		if (sculpt_brush_test_clipping(test, co)) {
			return 0;
		}
		test->dist = distsq;
		return 1;
	}
	else {
		return 0;
	}
}

bool sculpt_brush_test_fast(const SculptBrushTest *test, const float co[3])
{
	if (sculpt_brush_test_clipping(test, co)) {
		return 0;
	}
	return len_squared_v3v3(co, test->location) <= test->radius_squared;
}

bool sculpt_brush_test_cube(SculptBrushTest *test, const float co[3], float local[4][4])
{
	float side = M_SQRT1_2;
	float local_co[3];

	if (sculpt_brush_test_clipping(test, co)) {
		return 0;
	}

	mul_v3_m4v3(local_co, local, co);

	local_co[0] = fabsf(local_co[0]);
	local_co[1] = fabsf(local_co[1]);
	local_co[2] = fabsf(local_co[2]);

	if (local_co[0] <= side && local_co[1] <= side && local_co[2] <= side) {
		float p = 4.0f;
		
		test->dist = ((powf(local_co[0], p) +
		               powf(local_co[1], p) +
		               powf(local_co[2], p)) / powf(side, p));

		return 1;
	}
	else {
		return 0;
	}
}

static float frontface(Brush *br, const float sculpt_normal[3],
                       const short no[3], const float fno[3])
{
	if (br->flag & BRUSH_FRONTFACE) {
		float dot;

		if (no) {
			float tmp[3];

			normal_short_to_float_v3(tmp, no);
			dot = dot_v3v3(tmp, sculpt_normal);
		}
		else {
			dot = dot_v3v3(fno, sculpt_normal);
		}
		return dot > 0 ? dot : 0;
	}
	else {
		return 1;
	}
}

#if 0

static bool sculpt_brush_test_cyl(SculptBrushTest *test, float co[3], float location[3], const float area_no[3])
{
	if (sculpt_brush_test_fast(test, co)) {
		float t1[3], t2[3], t3[3], dist;

		sub_v3_v3v3(t1, location, co);
		sub_v3_v3v3(t2, x2, location);

		cross_v3_v3v3(t3, area_no, t1);

		dist = len_v3(t3) / len_v3(t2);

		test->dist = dist;

		return 1;
	}

	return 0;
}

#endif

/* ===== Sculpting =====
 *
 */
static void flip_v3(float v[3], const char symm)
{
	flip_v3_v3(v, v, symm);
}

static float calc_overlap(StrokeCache *cache, const char symm, const char axis, const float angle)
{
	float mirror[3];
	float distsq;
	
	/* flip_v3_v3(mirror, cache->traced_location, symm); */
	flip_v3_v3(mirror, cache->true_location, symm);

	if (axis != 0) {
		float mat[4][4];
		unit_m4(mat);
		rotate_m4(mat, axis, angle);
		mul_m4_v3(mat, mirror);
	}

	/* distsq = len_squared_v3v3(mirror, cache->traced_location); */
	distsq = len_squared_v3v3(mirror, cache->true_location);

	if (distsq <= 4.0f * (cache->radius_squared))
		return (2.0f * (cache->radius) - sqrtf(distsq)) / (2.0f * (cache->radius));
	else
		return 0;
}

static float calc_radial_symmetry_feather(Sculpt *sd, StrokeCache *cache, const char symm, const char axis)
{
	int i;
	float overlap;

	overlap = 0;
	for (i = 1; i < sd->radial_symm[axis - 'X']; ++i) {
		const float angle = 2 * M_PI * i / sd->radial_symm[axis - 'X'];
		overlap += calc_overlap(cache, symm, axis, angle);
	}

	return overlap;
}

static float calc_symmetry_feather(Sculpt *sd, StrokeCache *cache)
{
	if (sd->paint.symmetry_flags & PAINT_SYMMETRY_FEATHER) {
		float overlap;
		int symm = cache->symmetry;
		int i;

		overlap = 0;
		for (i = 0; i <= symm; i++) {
			if (i == 0 || (symm & i && (symm != 5 || i != 3) && (symm != 6 || (i != 3 && i != 5)))) {

				overlap += calc_overlap(cache, i, 0, 0);

				overlap += calc_radial_symmetry_feather(sd, cache, i, 'X');
				overlap += calc_radial_symmetry_feather(sd, cache, i, 'Y');
				overlap += calc_radial_symmetry_feather(sd, cache, i, 'Z');
			}
		}

		return 1 / overlap;
	}
	else {
		return 1;
	}
}

/** \name Calculate Normal and Center
 *
 * Calculate geometry surrounding the brush center.
 * (optionally using original coordinates).
 *
 * Functions are:
 * - #calc_area_center
 * - #calc_area_normal
 * - #calc_area_normal_and_center
 *
 * \note These are all _very_ similar, when changing one, check others.
 * \{ */

static void calc_area_normal_and_center_task_cb(void *userdata, const int n)
{
	SculptThreadedTaskData *data = userdata;
	SculptSession *ss = data->ob->sculpt;
	float (*area_nos)[3] = data->area_nos;
	float (*area_cos)[3] = data->area_cos;

	PBVHVertexIter vd;
	SculptBrushTest test;
	SculptUndoNode *unode;

	float private_co[2][3] = {{0.0f}};
	float private_no[2][3] = {{0.0f}};
	int   private_count[2] = {0};
	bool use_original;

	unode = sculpt_undo_push_node(data->ob, data->nodes[n], SCULPT_UNDO_COORDS);
	sculpt_brush_test_init(ss, &test);

	use_original = (ss->cache->original && (unode->co || unode->bm_entry));

	/* when the mesh is edited we can't rely on original coords
	 * (original mesh may not even have verts in brush radius) */
	if (use_original && data->has_bm_orco) {
		float (*orco_coords)[3];
		int   (*orco_tris)[3];
		int     orco_tris_num;
		int i;

		BKE_pbvh_node_get_bm_orco_data(data->nodes[n], &orco_tris, &orco_tris_num, &orco_coords);

		for (i = 0; i < orco_tris_num; i++) {
			const float *co_tri[3] = {
			    orco_coords[orco_tris[i][0]],
			    orco_coords[orco_tris[i][1]],
			    orco_coords[orco_tris[i][2]],
			};
			float co[3];

			closest_on_tri_to_point_v3(co, test.location, UNPACK3(co_tri));

			if (sculpt_brush_test_fast(&test, co)) {
				float no[3];
				int flip_index;

				normal_tri_v3(no, UNPACK3(co_tri));

				flip_index = (dot_v3v3(ss->cache->view_normal, no) <= 0.0f);
				if (area_cos)
					add_v3_v3(private_co[flip_index], co);
				if (area_nos)
					add_v3_v3(private_no[flip_index], no);
				private_count[flip_index] += 1;
			}
		}
	}
	else {
		BKE_pbvh_vertex_iter_begin(ss->pbvh, data->nodes[n], vd, PBVH_ITER_UNIQUE)
		{
			const float *co;
			const short *no_s;  /* bm_vert only */

			if (use_original) {
				if (unode->bm_entry) {
					BM_log_original_vert_data(ss->bm_log, vd.bm_vert, &co, &no_s);
				}
				else {
					co = unode->co[vd.i];
					no_s = unode->no[vd.i];
				}
			}
			else {
				co = vd.co;
			}

			if (sculpt_brush_test_fast(&test, co)) {
				float no_buf[3];
				const float *no;
				int flip_index;

				if (use_original) {
					normal_short_to_float_v3(no_buf, no_s);
					no = no_buf;
				}
				else {
					if (vd.no) {
						normal_short_to_float_v3(no_buf, vd.no);
						no = no_buf;
					}
					else {
						no = vd.fno;
					}
				}

				flip_index = (dot_v3v3(ss->cache->view_normal, no) <= 0.0f);
				if (area_cos)
					add_v3_v3(private_co[flip_index], co);
				if (area_nos)
					add_v3_v3(private_no[flip_index], no);
				private_count[flip_index] += 1;
			}
		}
		BKE_pbvh_vertex_iter_end;
	}

	BLI_mutex_lock(&data->mutex);

	/* for flatten center */
	if (area_cos) {
		add_v3_v3(area_cos[0], private_co[0]);
		add_v3_v3(area_cos[1], private_co[1]);
	}

	/* for area normal */
	if (area_nos) {
		add_v3_v3(area_nos[0], private_no[0]);
		add_v3_v3(area_nos[1], private_no[1]);
	}

	/* weights */
	data->count[0] += private_count[0];
	data->count[1] += private_count[1];

	BLI_mutex_unlock(&data->mutex);
}

static void calc_area_center(
        Sculpt *sd, Object *ob,
        PBVHNode **nodes, int totnode,
        float r_area_co[3])
{
	const Brush *brush = BKE_paint_brush(&sd->paint);
	SculptSession *ss = ob->sculpt;
	const bool has_bm_orco = ss->bm && sculpt_stroke_is_dynamic_topology(ss, brush);
	int n;

	/* 0=towards view, 1=flipped */
	float area_cos[2][3] = {{0.0f}};

	int count[2] = {0};

	SculptThreadedTaskData data = {
		.sd = sd, .ob = ob, .nodes = nodes, .totnode = totnode,
		.has_bm_orco = has_bm_orco, .area_cos = area_cos, .area_nos = NULL, .count = count,
	};
	BLI_mutex_init(&data.mutex);

	BLI_task_parallel_range(
	            0, totnode, &data, calc_area_normal_and_center_task_cb,
	            ((sd->flags & SCULPT_USE_OPENMP) && totnode > SCULPT_THREADED_LIMIT));

	BLI_mutex_end(&data.mutex);

	/* for flatten center */
	for (n = 0; n < ARRAY_SIZE(area_cos); n++) {
		if (count[n] != 0) {
			mul_v3_v3fl(r_area_co, area_cos[n], 1.0f / count[n]);
			break;
		}
	}
	if (n == 2) {
		zero_v3(r_area_co);
	}
}


static void calc_area_normal(
        Sculpt *sd, Object *ob,
        PBVHNode **nodes, int totnode,
        float r_area_no[3])
{
	const Brush *brush = BKE_paint_brush(&sd->paint);
	SculptSession *ss = ob->sculpt;
	const bool has_bm_orco = ss->bm && sculpt_stroke_is_dynamic_topology(ss, brush);
	int n;

	/* 0=towards view, 1=flipped */
	float area_nos[2][3] = {{0.0f}};

	int count[2] = {0};

	SculptThreadedTaskData data = {
		.sd = sd, .ob = ob, .nodes = nodes, .totnode = totnode,
		.has_bm_orco = has_bm_orco, .area_cos = NULL, .area_nos = area_nos, .count = count,
	};
	BLI_mutex_init(&data.mutex);

	BLI_task_parallel_range(
	            0, totnode, &data, calc_area_normal_and_center_task_cb,
	            ((sd->flags & SCULPT_USE_OPENMP) && totnode > SCULPT_THREADED_LIMIT));

	BLI_mutex_end(&data.mutex);

	/* for area normal */
	for (n = 0; n < ARRAY_SIZE(area_nos); n++) {
		if (normalize_v3_v3(r_area_no, area_nos[n]) != 0.0f) {
			break;
		}
	}
}

/* this calculates flatten center and area normal together,
 * amortizing the memory bandwidth and loop overhead to calculate both at the same time */
static void calc_area_normal_and_center(
        Sculpt *sd, Object *ob,
        PBVHNode **nodes, int totnode,
        float r_area_no[3], float r_area_co[3])
{
	const Brush *brush = BKE_paint_brush(&sd->paint);
	SculptSession *ss = ob->sculpt;
	const bool has_bm_orco = ss->bm && sculpt_stroke_is_dynamic_topology(ss, brush);
	int n;

	/* 0=towards view, 1=flipped */
	float area_cos[2][3] = {{0.0f}};
	float area_nos[2][3] = {{0.0f}};

	int count[2] = {0};

	SculptThreadedTaskData data = {
		.sd = sd, .ob = ob, .nodes = nodes, .totnode = totnode,
		.has_bm_orco = has_bm_orco, .area_cos = area_cos, .area_nos = area_nos, .count = count,
	};
	BLI_mutex_init(&data.mutex);

	BLI_task_parallel_range(
	            0, totnode, &data, calc_area_normal_and_center_task_cb,
	            ((sd->flags & SCULPT_USE_OPENMP) && totnode > SCULPT_THREADED_LIMIT));

	BLI_mutex_end(&data.mutex);

	/* for flatten center */
	for (n = 0; n < ARRAY_SIZE(area_cos); n++) {
		if (count[n] != 0) {
			mul_v3_v3fl(r_area_co, area_cos[n], 1.0f / count[n]);
			break;
		}
	}
	if (n == 2) {
		zero_v3(r_area_co);
	}

	/* for area normal */
	for (n = 0; n < ARRAY_SIZE(area_nos); n++) {
		if (normalize_v3_v3(r_area_no, area_nos[n]) != 0.0f) {
			break;
		}
	}
}

/** \} */


/* Return modified brush strength. Includes the direction of the brush, positive
 * values pull vertices, negative values push. Uses tablet pressure and a
 * special multiplier found experimentally to scale the strength factor. */
static float brush_strength(
        const Sculpt *sd, const StrokeCache *cache,
        const float feather, const UnifiedPaintSettings *ups)
{
	const Scene *scene = cache->vc->scene;
	const Brush *brush = BKE_paint_brush((Paint *)&sd->paint);

	/* Primary strength input; square it to make lower values more sensitive */
	const float root_alpha = BKE_brush_alpha_get(scene, brush);
	float alpha        = root_alpha * root_alpha;
	float dir          = (brush->flag & BRUSH_DIR_IN) ? -1 : 1;
	float pressure     = BKE_brush_use_alpha_pressure(scene, brush) ? cache->pressure : 1;
	float pen_flip     = cache->pen_flip ? -1 : 1;
	float invert       = cache->invert ? -1 : 1;
	float overlap       = ups->overlap_factor;
	/* spacing is integer percentage of radius, divide by 50 to get
	 * normalized diameter */

	float flip         = dir * invert * pen_flip;

	switch (brush->sculpt_tool) {
		case SCULPT_TOOL_CLAY:
		case SCULPT_TOOL_CLAY_STRIPS:
		case SCULPT_TOOL_DRAW:
		case SCULPT_TOOL_LAYER:
			return alpha * flip * pressure * overlap * feather;
			
		case SCULPT_TOOL_MASK:
			overlap = (1 + overlap) / 2;
			switch ((BrushMaskTool)brush->mask_tool) {
				case BRUSH_MASK_DRAW:
					return alpha * flip * pressure * overlap * feather;
				case BRUSH_MASK_SMOOTH:
					return alpha * pressure * feather;
			}

		case SCULPT_TOOL_CREASE:
		case SCULPT_TOOL_BLOB:
			return alpha * flip * pressure * overlap * feather;

		case SCULPT_TOOL_INFLATE:
			if (flip > 0) {
				return 0.250f * alpha * flip * pressure * overlap * feather;
			}
			else {
				return 0.125f * alpha * flip * pressure * overlap * feather;
			}

		case SCULPT_TOOL_FILL:
		case SCULPT_TOOL_SCRAPE:
		case SCULPT_TOOL_FLATTEN:
			if (flip > 0) {
				overlap = (1 + overlap) / 2;
				return alpha * flip * pressure * overlap * feather;
			}
			else {
				/* reduce strength for DEEPEN, PEAKS, and CONTRAST */
				return 0.5f * alpha * flip * pressure * overlap * feather; 
			}

		case SCULPT_TOOL_SMOOTH:
			return alpha * pressure * feather;

		case SCULPT_TOOL_PINCH:
			if (flip > 0) {
				return alpha * flip * pressure * overlap * feather;
			}
			else {
				return 0.25f * alpha * flip * pressure * overlap * feather;
			}

		case SCULPT_TOOL_NUDGE:
			overlap = (1 + overlap) / 2;
			return alpha * pressure * overlap * feather;

		case SCULPT_TOOL_THUMB:
			return alpha * pressure * feather;

		case SCULPT_TOOL_SNAKE_HOOK:
			return root_alpha * feather;

		case SCULPT_TOOL_GRAB:
			return root_alpha * feather;

		case SCULPT_TOOL_ROTATE:
			return alpha * pressure * feather;

		default:
			return 0;
	}
}

/* Return a multiplier for brush strength on a particular vertex. */
<<<<<<< HEAD
float tex_strength(SculptSession *ss, Brush *br,
                          const float point[3],
=======
static float tex_strength(SculptSession *ss, Brush *br,
                          const float brush_point[3],
>>>>>>> 40931643
                          const float len,
                          const short vno[3],
                          const float fno[3],
                          const float mask,
                          const int thread_id)
{
	StrokeCache *cache = ss->cache;
	const Scene *scene = cache->vc->scene;
	MTex *mtex = &br->mtex;
	float avg = 1;
	float rgba[4];
	float point[3];

	sub_v3_v3v3(point, brush_point, cache->plane_offset);

	if (!mtex->tex) {
		avg = 1;
	}
	else if (mtex->brush_map_mode == MTEX_MAP_MODE_3D) {
		/* Get strength by feeding the vertex 
		 * location directly into a texture */
		avg = BKE_brush_sample_tex_3D(scene, br, point, rgba, 0, ss->tex_pool);
	}
	else if (ss->texcache) {
		float symm_point[3], point_2d[2];
		float x = 0.0f, y = 0.0f; /* Quite warnings */

		/* if the active area is being applied for symmetry, flip it
		 * across the symmetry axis and rotate it back to the original
		 * position in order to project it. This insures that the 
		 * brush texture will be oriented correctly. */

		flip_v3_v3(symm_point, point, cache->mirror_symmetry_pass);

		if (cache->radial_symmetry_pass)
			mul_m4_v3(cache->symm_rot_mat_inv, symm_point);

		ED_view3d_project_float_v2_m4(cache->vc->ar, symm_point, point_2d, cache->projection_mat);

		/* still no symmetry supported for other paint modes.
		 * Sculpt does it DIY */
		if (mtex->brush_map_mode == MTEX_MAP_MODE_AREA) {
			/* Similar to fixed mode, but projects from brush angle
			 * rather than view direction */

			mul_m4_v3(cache->brush_local_mat, symm_point);

			x = symm_point[0];
			y = symm_point[1];

			x *= br->mtex.size[0];
			y *= br->mtex.size[1];

			x += br->mtex.ofs[0];
			y += br->mtex.ofs[1];

			avg = paint_get_tex_pixel(&br->mtex, x, y, ss->tex_pool, thread_id);

			avg += br->texture_sample_bias;
		}
		else {
			const float point_3d[3] = {point_2d[0], point_2d[1], 0.0f};
			avg = BKE_brush_sample_tex_3D(scene, br, point_3d, rgba, 0, ss->tex_pool);
		}
	}

	/* Falloff curve */
	avg *= BKE_brush_curve_strength(br, len, cache->radius);
	
	avg *= frontface(br, cache->view_normal, vno, fno);
	
	/* Paint mask */
	avg *= 1.0f - mask;
	
	return avg;
}

/* Test AABB against sphere */
bool sculpt_search_sphere_cb(PBVHNode *node, void *data_v)
{
	SculptSearchSphereData *data = data_v;
	float *center = data->ss->cache->location, nearest[3];
	float t[3], bb_min[3], bb_max[3];
	int i;

	if (data->original)
		BKE_pbvh_node_get_original_BB(node, bb_min, bb_max);
	else
		BKE_pbvh_node_get_BB(node, bb_min, bb_max);
	
	for (i = 0; i < 3; ++i) {
		if (bb_min[i] > center[i])
			nearest[i] = bb_min[i];
		else if (bb_max[i] < center[i])
			nearest[i] = bb_max[i];
		else
			nearest[i] = center[i]; 
	}
	
	sub_v3_v3v3(t, center, nearest);

	//printf("%s\n", len_squared_v3(t) < data->radius_squared ? "true" : "false");
	return len_squared_v3(t) < data->radius_squared;
}

/* Handles clipping against a mirror modifier and SCULPT_LOCK axis flags */
static void sculpt_clip(Sculpt *sd, SculptSession *ss, float co[3], const float val[3])
{
	int i;

	for (i = 0; i < 3; ++i) {
		if (sd->flags & (SCULPT_LOCK_X << i))
			continue;

		if ((ss->cache->flag & (CLIP_X << i)) && (fabsf(co[i]) <= ss->cache->clip_tolerance[i]))
			co[i] = 0.0f;
		else
			co[i] = val[i];
	}
}

/* Calculate primary direction of movement for many brushes */
static void calc_sculpt_normal(
        Sculpt *sd, Object *ob,
        PBVHNode **nodes, int totnode,
        float r_area_no[3])
{
	const Brush *brush = BKE_paint_brush(&sd->paint);
	const SculptSession *ss = ob->sculpt;

	switch (brush->sculpt_plane) {
		case SCULPT_DISP_DIR_VIEW:
			copy_v3_v3(r_area_no, ss->cache->true_view_normal);
			break;

		case SCULPT_DISP_DIR_X:
			ARRAY_SET_ITEMS(r_area_no, 1, 0, 0);
			break;

		case SCULPT_DISP_DIR_Y:
			ARRAY_SET_ITEMS(r_area_no, 0, 1, 0);
			break;

		case SCULPT_DISP_DIR_Z:
			ARRAY_SET_ITEMS(r_area_no, 0, 0, 1);
			break;

		case SCULPT_DISP_DIR_AREA:
			calc_area_normal(sd, ob, nodes, totnode, r_area_no);
			break;

		default:
			break;
	}
}

static void update_sculpt_normal(Sculpt *sd, Object *ob,
                                 PBVHNode **nodes, int totnode)
{
	const Brush *brush = BKE_paint_brush(&sd->paint);
	StrokeCache *cache = ob->sculpt->cache;
	
	if (cache->mirror_symmetry_pass == 0 &&
	    cache->radial_symmetry_pass == 0 &&
	    (cache->first_time || !(brush->flag & BRUSH_ORIGINAL_NORMAL)))
	{
		calc_sculpt_normal(sd, ob, nodes, totnode, cache->sculpt_normal);
		copy_v3_v3(cache->sculpt_normal_symm, cache->sculpt_normal);
	}
	else {
		copy_v3_v3(cache->sculpt_normal_symm, cache->sculpt_normal);
		flip_v3(cache->sculpt_normal_symm, cache->mirror_symmetry_pass);
		mul_m4_v3(cache->symm_rot_mat, cache->sculpt_normal_symm);
	}
}

static void calc_local_y(ViewContext *vc, const float center[3], float y[3])
{
	Object *ob = vc->obact;
	float loc[3], mval_f[2] = {0.0f, 1.0f};
	float zfac;

	mul_v3_m4v3(loc, ob->imat, center);
	zfac = ED_view3d_calc_zfac(vc->rv3d, loc, NULL);

	ED_view3d_win_to_delta(vc->ar, mval_f, y, zfac);
	normalize_v3(y);

	add_v3_v3(y, ob->loc);
	mul_m4_v3(ob->imat, y);
}

static void calc_brush_local_mat(const Brush *brush, Object *ob,
                                 float local_mat[4][4])
{
	const StrokeCache *cache = ob->sculpt->cache;
	float tmat[4][4];
	float mat[4][4];
	float scale[4][4];
	float angle, v[3];
	float up[3];

	/* Ensure ob->imat is up to date */
	invert_m4_m4(ob->imat, ob->obmat);

	/* Initialize last column of matrix */
	mat[0][3] = 0;
	mat[1][3] = 0;
	mat[2][3] = 0;
	mat[3][3] = 1;

	/* Get view's up vector in object-space */
	calc_local_y(cache->vc, cache->location, up);

	/* Calculate the X axis of the local matrix */
	cross_v3_v3v3(v, up, cache->sculpt_normal);
	/* Apply rotation (user angle, rake, etc.) to X axis */
	angle = brush->mtex.rot - cache->special_rotation;
	rotate_v3_v3v3fl(mat[0], v, cache->sculpt_normal, angle);

	/* Get other axes */
	cross_v3_v3v3(mat[1], cache->sculpt_normal, mat[0]);
	copy_v3_v3(mat[2], cache->sculpt_normal);

	/* Set location */
	copy_v3_v3(mat[3], cache->location);

	/* Scale by brush radius */
	normalize_m4(mat);
	scale_m4_fl(scale, cache->radius);
	mul_m4_m4m4(tmat, mat, scale);

	/* Return inverse (for converting from modelspace coords to local
	 * area coords) */
	invert_m4_m4(local_mat, tmat);
}

static void update_brush_local_mat(Sculpt *sd, Object *ob)
{
	StrokeCache *cache = ob->sculpt->cache;

	if (cache->mirror_symmetry_pass == 0 &&
	    cache->radial_symmetry_pass == 0)
	{
		calc_brush_local_mat(BKE_paint_brush(&sd->paint), ob,
		                     cache->brush_local_mat);
	}
}

/* For the smooth brush, uses the neighboring vertices around vert to calculate
 * a smoothed location for vert. Skips corner vertices (used by only one
 * polygon.) */
static void neighbor_average(SculptSession *ss, float avg[3], unsigned vert)
{
	const MeshElemMap *vert_map = &ss->pmap[vert];
	const MVert *mvert = ss->mvert;
	float (*deform_co)[3] = ss->deform_cos;

	/* Don't modify corner vertices */
	if (vert_map->count > 1) {
		int i, total = 0;

		zero_v3(avg);

		for (i = 0; i < vert_map->count; i++) {
			const MPoly *p = &ss->mpoly[vert_map->indices[i]];
			unsigned f_adj_v[2];

			if (poly_get_adj_loops_from_vert(p, ss->mloop, vert, f_adj_v) != -1) {
				int j;
				for (j = 0; j < ARRAY_SIZE(f_adj_v); j += 1) {
					if (vert_map->count != 2 || ss->pmap[f_adj_v[j]].count <= 2) {
						add_v3_v3(avg, deform_co ? deform_co[f_adj_v[j]] :
						          mvert[f_adj_v[j]].co);

						total++;
					}
				}
			}
		}

		if (total > 0) {
			mul_v3_fl(avg, 1.0f / total);
			return;
		}
	}

	copy_v3_v3(avg, deform_co ? deform_co[vert] : mvert[vert].co);
}

/* Similar to neighbor_average(), but returns an averaged mask value
 * instead of coordinate. Also does not restrict based on border or
 * corner vertices. */
static float neighbor_average_mask(SculptSession *ss, unsigned vert)
{
	const float *vmask = ss->vmask;
	float avg = 0;
	int i, total = 0;

	for (i = 0; i < ss->pmap[vert].count; i++) {
		const MPoly *p = &ss->mpoly[ss->pmap[vert].indices[i]];
		unsigned f_adj_v[2];

		if (poly_get_adj_loops_from_vert(p, ss->mloop, vert, f_adj_v) != -1) {
			int j;
			for (j = 0; j < ARRAY_SIZE(f_adj_v); j += 1) {
				avg += vmask[f_adj_v[j]];
				total++;
			}
		}
	}

	if (total > 0)
		return avg / (float)total;
	else
		return vmask[vert];
}

/* Same logic as neighbor_average(), but for bmesh rather than mesh */
static void bmesh_neighbor_average(float avg[3], BMVert *v)
{
	/* logic for 3 or more is identical */
	const int vfcount = BM_vert_face_count_ex(v, 3);

	/* Don't modify corner vertices */
	if (vfcount > 1) {
		BMIter liter;
		BMLoop *l;
		int i, total = 0;

		zero_v3(avg);

		BM_ITER_ELEM (l, &liter, v, BM_LOOPS_OF_VERT) {
			const BMVert *adj_v[2] = {l->prev->v, l->next->v};

			for (i = 0; i < ARRAY_SIZE(adj_v); i++) {
				const BMVert *v_other = adj_v[i];
				if (vfcount != 2 || BM_vert_face_count_ex(v_other, 2) <= 2) {
					add_v3_v3(avg, v_other->co);
					total++;
				}
			}
		}

		if (total > 0) {
			mul_v3_fl(avg, 1.0f / total);
			return;
		}
	}

	copy_v3_v3(avg, v->co);
}

/* Same logic as neighbor_average_mask(), but for bmesh rather than mesh */
static float bmesh_neighbor_average_mask(BMVert *v, const int cd_vert_mask_offset)
{
	BMIter liter;
	BMLoop *l;
	float avg = 0;
	int i, total = 0;

	BM_ITER_ELEM (l, &liter, v, BM_LOOPS_OF_VERT) {
		/* skip this vertex */
		const BMVert *adj_v[2] = {l->prev->v, l->next->v};

		for (i = 0; i < ARRAY_SIZE(adj_v); i++) {
			const BMVert *v_other = adj_v[i];
			const float *vmask = BM_ELEM_CD_GET_VOID_P(v_other, cd_vert_mask_offset);
			avg += (*vmask);
			total++;
		}
	}

	if (total > 0) {
		return avg / (float)total;
	}
	else {
		const float *vmask = BM_ELEM_CD_GET_VOID_P(v, cd_vert_mask_offset);
		return (*vmask);
	}
}

/* Note: uses after-struct allocated mem to store actual cache... */
typedef struct SculptDoBrushSmoothGridDataChunk {
	size_t tmpgrid_size;
} SculptDoBrushSmoothGridDataChunk;

typedef struct {
	SculptSession *ss;
	const float *ray_start, *ray_normal;
	bool hit;
	float dist;
	bool original;
	PBVHNode* node;
} SculptRaycastData;

typedef struct {
	const float *ray_start, *ray_normal;
	bool hit;
	float dist;
	float detail;
} SculptDetailRaycastData;

static void do_smooth_brush_mesh_task_cb_ex(
        void *userdata, void *UNUSED(userdata_chunk), const int n, const int thread_id)
{
	SculptThreadedTaskData *data = userdata;
	SculptSession *ss = data->ob->sculpt;
	Sculpt *sd = data->sd;
	Brush *brush = data->brush;
	const bool smooth_mask = data->smooth_mask;
	float bstrength = data->strength;

	PBVHVertexIter vd;
	SculptBrushTest test;

	CLAMP(bstrength, 0.0f, 1.0f);

	sculpt_brush_test_init(ss, &test);

	BKE_pbvh_vertex_iter_begin(ss->pbvh, data->nodes[n], vd, PBVH_ITER_UNIQUE)
	{
		if (sculpt_brush_test(&test, vd.co)) {
			const float fade = bstrength * tex_strength(
			                       ss, brush, vd.co, test.dist, vd.no, vd.fno,
			                       smooth_mask ? 0.0f : (vd.mask ? *vd.mask : 0.0f),
			                       thread_id);

			if (smooth_mask) {
				float val = neighbor_average_mask(ss, vd.vert_indices[vd.i]) - *vd.mask;
				val *= fade * bstrength;
				*vd.mask += val;
				CLAMP(*vd.mask, 0.0f, 1.0f);
			}
			else {
				float avg[3], val[3];

				neighbor_average(ss, avg, vd.vert_indices[vd.i]);
				sub_v3_v3v3(val, avg, vd.co);

				madd_v3_v3v3fl(val, vd.co, val, fade);

				sculpt_clip(sd, ss, vd.co, val);
			}

			if (vd.mvert)
				vd.mvert->flag |= ME_VERT_PBVH_UPDATE;
		}
	}
	BKE_pbvh_vertex_iter_end;
}

static void do_smooth_brush_bmesh_task_cb_ex(
        void *userdata, void *UNUSED(userdata_chunk), const int n, const int thread_id)
{
	SculptThreadedTaskData *data = userdata;
	SculptSession *ss = data->ob->sculpt;
	Sculpt *sd = data->sd;
	Brush *brush = data->brush;
	const bool smooth_mask = data->smooth_mask;
	float bstrength = data->strength;

	PBVHVertexIter vd;
	SculptBrushTest test;

	CLAMP(bstrength, 0.0f, 1.0f);

	sculpt_brush_test_init(ss, &test);

	BKE_pbvh_vertex_iter_begin(ss->pbvh, data->nodes[n], vd, PBVH_ITER_UNIQUE)
	{
		if (sculpt_brush_test(&test, vd.co)) {
			const float fade = bstrength * tex_strength(
			                       ss, brush, vd.co, test.dist, vd.no, vd.fno, smooth_mask ? 0.0f : *vd.mask,
			                       thread_id);
			if (smooth_mask) {
				float val = bmesh_neighbor_average_mask(vd.bm_vert, vd.cd_vert_mask_offset) - *vd.mask;
				val *= fade * bstrength;
				*vd.mask += val;
				CLAMP(*vd.mask, 0.0f, 1.0f);
			}
			else {
				float avg[3], val[3];

				bmesh_neighbor_average(avg, vd.bm_vert);
				sub_v3_v3v3(val, avg, vd.co);

				madd_v3_v3v3fl(val, vd.co, val, fade);

				sculpt_clip(sd, ss, vd.co, val);
			}

			if (vd.mvert)
				vd.mvert->flag |= ME_VERT_PBVH_UPDATE;
		}
	}
	BKE_pbvh_vertex_iter_end;
}

static void do_smooth_brush_multires_task_cb_ex(
        void *userdata, void *userdata_chunk, const int n, const int thread_id)
{
	SculptThreadedTaskData *data = userdata;
	SculptDoBrushSmoothGridDataChunk *data_chunk = userdata_chunk;
	SculptSession *ss = data->ob->sculpt;
	Sculpt *sd = data->sd;
	Brush *brush = data->brush;
	const bool smooth_mask = data->smooth_mask;
	float bstrength = data->strength;

	SculptBrushTest test;
	CCGElem **griddata, *gddata;
	CCGKey key;

	float (*tmpgrid_co)[3] = NULL;
	float tmprow_co[2][3];
	float *tmpgrid_mask = NULL;
	float tmprow_mask[2];

	BLI_bitmap * const *grid_hidden;
	int *grid_indices, totgrid, gridsize;
	int i, x, y;

	sculpt_brush_test_init(ss, &test);

	CLAMP(bstrength, 0.0f, 1.0f);

	BKE_pbvh_node_get_grids(ss->pbvh, data->nodes[n], &grid_indices, &totgrid, NULL, &gridsize, &griddata);
	BKE_pbvh_get_grid_key(ss->pbvh, &key);

	grid_hidden = BKE_pbvh_grid_hidden(ss->pbvh);

	if (smooth_mask)
		tmpgrid_mask = (void *)(data_chunk + 1);
	else
		tmpgrid_co = (void *)(data_chunk + 1);

	for (i = 0; i < totgrid; i++) {
		int gi = grid_indices[i];
		const BLI_bitmap *gh = grid_hidden[gi];
		gddata = griddata[gi];

		if (smooth_mask)
			memset(tmpgrid_mask, 0, data_chunk->tmpgrid_size);
		else
			memset(tmpgrid_co, 0, data_chunk->tmpgrid_size);

		for (y = 0; y < gridsize - 1; y++) {
			const int v = y * gridsize;
			if (smooth_mask) {
				tmprow_mask[0] = (*CCG_elem_offset_mask(&key, gddata, v) +
				                  *CCG_elem_offset_mask(&key, gddata, v + gridsize));
			}
			else {
				add_v3_v3v3(tmprow_co[0],
				            CCG_elem_offset_co(&key, gddata, v),
				            CCG_elem_offset_co(&key, gddata, v + gridsize));
			}

			for (x = 0; x < gridsize - 1; x++) {
				const int v1 = x + y * gridsize;
				const int v2 = v1 + 1;
				const int v3 = v1 + gridsize;
				const int v4 = v3 + 1;

				if (smooth_mask) {
					float tmp;

					tmprow_mask[(x + 1) % 2] = (*CCG_elem_offset_mask(&key, gddata, v2) +
					                            *CCG_elem_offset_mask(&key, gddata, v4));
					tmp = tmprow_mask[(x + 1) % 2] + tmprow_mask[x % 2];

					tmpgrid_mask[v1] += tmp;
					tmpgrid_mask[v2] += tmp;
					tmpgrid_mask[v3] += tmp;
					tmpgrid_mask[v4] += tmp;
				}
				else {
					float tmp[3];

					add_v3_v3v3(tmprow_co[(x + 1) % 2],
					            CCG_elem_offset_co(&key, gddata, v2),
					            CCG_elem_offset_co(&key, gddata, v4));
					add_v3_v3v3(tmp, tmprow_co[(x + 1) % 2], tmprow_co[x % 2]);

					add_v3_v3(tmpgrid_co[v1], tmp);
					add_v3_v3(tmpgrid_co[v2], tmp);
					add_v3_v3(tmpgrid_co[v3], tmp);
					add_v3_v3(tmpgrid_co[v4], tmp);
				}
			}
		}

		/* blend with existing coordinates */
		for (y = 0; y < gridsize; y++) {
			for (x = 0; x < gridsize; x++) {
				float *co;
				const float *fno;
				float *mask;
				const int index = y * gridsize + x;

				if (gh) {
					if (BLI_BITMAP_TEST(gh, index))
						continue;
				}

				co = CCG_elem_offset_co(&key, gddata, index);
				fno = CCG_elem_offset_no(&key, gddata, index);
				mask = CCG_elem_offset_mask(&key, gddata, index);

				if (sculpt_brush_test(&test, co)) {
					const float strength_mask = (smooth_mask ? 0.0f : *mask);
					const float fade = bstrength * tex_strength(
					                       ss, brush, co, test.dist, NULL, fno, strength_mask, thread_id);
					float f = 1.0f / 16.0f;

					if (x == 0 || x == gridsize - 1)
						f *= 2.0f;

					if (y == 0 || y == gridsize - 1)
						f *= 2.0f;

					if (smooth_mask) {
						*mask += ((tmpgrid_mask[index] * f) - *mask) * fade;
					}
					else {
						float *avg = tmpgrid_co[index];
						float val[3];

						mul_v3_fl(avg, f);
						sub_v3_v3v3(val, avg, co);
						madd_v3_v3v3fl(val, co, val, fade);

						sculpt_clip(sd, ss, co, val);
					}
				}
			}
		}
	}
}

static void smooth(
        Sculpt *sd, Object *ob, PBVHNode **nodes, const int totnode, float bstrength, const bool smooth_mask)
{
	SculptSession *ss = ob->sculpt;
	Brush *brush = BKE_paint_brush(&sd->paint);

	const int max_iterations = 4;
	const float fract = 1.0f / max_iterations;
	PBVHType type = BKE_pbvh_type(ss->pbvh);
	int iteration, count;
	float last;

	CLAMP(bstrength, 0.0f, 1.0f);

	count = (int)(bstrength * max_iterations);
	last  = max_iterations * (bstrength - count * fract);

	if (type == PBVH_FACES && !ss->pmap) {
		BLI_assert(!"sculpt smooth: pmap missing");
		return;
	}

	for (iteration = 0; iteration <= count; ++iteration) {
		const float strength = (iteration != count) ? 1.0f : last;

		SculptThreadedTaskData data = {
		    .sd = sd, .ob = ob, .brush = brush, .nodes = nodes,
		    .smooth_mask = smooth_mask, .strength = strength,
		};

		switch (type) {
			case PBVH_GRIDS:
			{
				int gridsize;
				size_t size;
				SculptDoBrushSmoothGridDataChunk *data_chunk;

				BKE_pbvh_node_get_grids(ss->pbvh, NULL, NULL, NULL, NULL, &gridsize, NULL);
				size = (size_t)gridsize;
				size = sizeof(float) * size * size * (smooth_mask ? 1 : 3);
				data_chunk = MEM_mallocN(sizeof(*data_chunk) + size, __func__);
				data_chunk->tmpgrid_size = size;
				size += sizeof(*data_chunk);

				BLI_task_parallel_range_ex(
				            0, totnode, &data, data_chunk, size, do_smooth_brush_multires_task_cb_ex,
				            ((sd->flags & SCULPT_USE_OPENMP) && totnode > SCULPT_THREADED_LIMIT), false);

				MEM_freeN(data_chunk);
				break;
			}
			case PBVH_FACES:
				BLI_task_parallel_range_ex(
				            0, totnode, &data, NULL, 0, do_smooth_brush_mesh_task_cb_ex,
				            ((sd->flags & SCULPT_USE_OPENMP) && totnode > SCULPT_THREADED_LIMIT), false);
				break;
			case PBVH_BMESH:
				BLI_task_parallel_range_ex(
				            0, totnode, &data, NULL, 0, do_smooth_brush_bmesh_task_cb_ex,
				            ((sd->flags & SCULPT_USE_OPENMP) && totnode > SCULPT_THREADED_LIMIT), false);
				break;
		}

		if (ss->multires)
			multires_stitch_grids(ob);
	}
}

static void do_smooth_brush(Sculpt *sd, Object *ob, PBVHNode **nodes, int totnode)
{
	SculptSession *ss = ob->sculpt;
	smooth(sd, ob, nodes, totnode, ss->cache->bstrength, false);
}

static void do_mask_brush_draw_task_cb_ex(
        void *userdata, void *UNUSED(userdata_chunk), const int n, const int thread_id)
{
	SculptThreadedTaskData *data = userdata;
	SculptSession *ss = data->ob->sculpt;
	Brush *brush = data->brush;
	const float bstrength = ss->cache->bstrength;

	PBVHVertexIter vd;
	SculptBrushTest test;

	sculpt_brush_test_init(ss, &test);

	BKE_pbvh_vertex_iter_begin(ss->pbvh, data->nodes[n], vd, PBVH_ITER_UNIQUE)
	{
		if (sculpt_brush_test(&test, vd.co)) {
			const float fade = tex_strength(ss, brush, vd.co, test.dist, vd.no, vd.fno, 0.0f, thread_id);

			(*vd.mask) += fade * bstrength;
			CLAMP(*vd.mask, 0, 1);

			if (vd.mvert)
				vd.mvert->flag |= ME_VERT_PBVH_UPDATE;
		}
		BKE_pbvh_vertex_iter_end;
	}
}

static void do_mask_brush_draw(Sculpt *sd, Object *ob, PBVHNode **nodes, int totnode)
{
	Brush *brush = BKE_paint_brush(&sd->paint);

	/* threaded loop over nodes */
	SculptThreadedTaskData data = {
	    .sd = sd, .ob = ob, .brush = brush, .nodes = nodes,
	};

	BLI_task_parallel_range_ex(
	            0, totnode, &data, NULL, 0, do_mask_brush_draw_task_cb_ex,
	            ((sd->flags & SCULPT_USE_OPENMP) && totnode > SCULPT_THREADED_LIMIT), false);
}

static void do_mask_brush(Sculpt *sd, Object *ob, PBVHNode **nodes, int totnode)
{
	SculptSession *ss = ob->sculpt;
	Brush *brush = BKE_paint_brush(&sd->paint);
	
	switch ((BrushMaskTool)brush->mask_tool) {
		case BRUSH_MASK_DRAW:
			do_mask_brush_draw(sd, ob, nodes, totnode);
			break;
		case BRUSH_MASK_SMOOTH:
			smooth(sd, ob, nodes, totnode, ss->cache->bstrength, true);
			break;
	}
}

static void do_draw_brush_task_cb_ex(
        void *userdata, void *UNUSED(userdata_chunk), const int n, const int thread_id)
{
	SculptThreadedTaskData *data = userdata;
	SculptSession *ss = data->ob->sculpt;
	Brush *brush = data->brush;
	const float *offset = data->offset;

	PBVHVertexIter vd;
	SculptBrushTest test;
	float (*proxy)[3];

	proxy = BKE_pbvh_node_add_proxy(ss->pbvh, data->nodes[n])->co;

	sculpt_brush_test_init(ss, &test);

	BKE_pbvh_vertex_iter_begin(ss->pbvh, data->nodes[n], vd, PBVH_ITER_UNIQUE)
	{
		if (sculpt_brush_test(&test, vd.co)) {
			/* offset vertex */
			const float fade = tex_strength(
			                       ss, brush, vd.co, test.dist, vd.no, vd.fno, vd.mask ? *vd.mask : 0.0f, thread_id);

			mul_v3_v3fl(proxy[vd.i], offset, fade);

			if (vd.mvert)
				vd.mvert->flag |= ME_VERT_PBVH_UPDATE;
		}
	}
	BKE_pbvh_vertex_iter_end;
}

static void do_draw_brush(Sculpt *sd, Object *ob, PBVHNode **nodes, int totnode)
{
	SculptSession *ss = ob->sculpt;
	Brush *brush = BKE_paint_brush(&sd->paint);
	float offset[3];
	const float bstrength = ss->cache->bstrength;

	/* offset with as much as possible factored in already */
	mul_v3_v3fl(offset, ss->cache->sculpt_normal_symm, ss->cache->radius);
	mul_v3_v3(offset, ss->cache->scale);
	mul_v3_fl(offset, bstrength);

	/* threaded loop over nodes */
	SculptThreadedTaskData data = {
	    .sd = sd, .ob = ob, .brush = brush, .nodes = nodes,
	    .offset = offset,
	};

	BLI_task_parallel_range_ex(
	            0, totnode, &data, NULL, 0, do_draw_brush_task_cb_ex,
	            ((sd->flags & SCULPT_USE_OPENMP) && totnode > SCULPT_THREADED_LIMIT), false);
}

static void do_crease_brush_task_cb_ex(
        void *userdata, void *UNUSED(userdata_chunk), const int n, const int thread_id)
{
	SculptThreadedTaskData *data = userdata;
	SculptSession *ss = data->ob->sculpt;
	Brush *brush = data->brush;
	SculptProjectVector *spvc = data->spvc;
	const float flippedbstrength = data->flippedbstrength;
	const float *offset = data->offset;

	PBVHVertexIter vd;
	SculptBrushTest test;
	float (*proxy)[3];

	proxy = BKE_pbvh_node_add_proxy(ss->pbvh, data->nodes[n])->co;

	sculpt_brush_test_init(ss, &test);

	BKE_pbvh_vertex_iter_begin(ss->pbvh, data->nodes[n], vd, PBVH_ITER_UNIQUE)
	{
		if (sculpt_brush_test(&test, vd.co)) {
			/* offset vertex */
			const float fade = tex_strength(
			                       ss, brush, vd.co, test.dist, vd.no, vd.fno, vd.mask ? *vd.mask : 0.0f, thread_id);
			float val1[3];
			float val2[3];

			/* first we pinch */
			sub_v3_v3v3(val1, test.location, vd.co);
			mul_v3_fl(val1, fade * flippedbstrength);

			sculpt_project_v3(spvc, val1, val1);

			/* then we draw */
			mul_v3_v3fl(val2, offset, fade);

			add_v3_v3v3(proxy[vd.i], val1, val2);

			if (vd.mvert)
				vd.mvert->flag |= ME_VERT_PBVH_UPDATE;
		}
	}
	BKE_pbvh_vertex_iter_end;
}

static void do_crease_brush(Sculpt *sd, Object *ob, PBVHNode **nodes, int totnode)
{
	SculptSession *ss = ob->sculpt;
	const Scene *scene = ss->cache->vc->scene;
	Brush *brush = BKE_paint_brush(&sd->paint);
	float offset[3];
	float bstrength = ss->cache->bstrength;
	float flippedbstrength, crease_correction;
	float brush_alpha;

	SculptProjectVector spvc;

	/* offset with as much as possible factored in already */
	mul_v3_v3fl(offset, ss->cache->sculpt_normal_symm, ss->cache->radius);
	mul_v3_v3(offset, ss->cache->scale);
	mul_v3_fl(offset, bstrength);
	
	/* we divide out the squared alpha and multiply by the squared crease to give us the pinch strength */
	crease_correction = brush->crease_pinch_factor * brush->crease_pinch_factor;
	brush_alpha = BKE_brush_alpha_get(scene, brush);
	if (brush_alpha > 0.0f)
		crease_correction /= brush_alpha * brush_alpha;

	/* we always want crease to pinch or blob to relax even when draw is negative */
	flippedbstrength = (bstrength < 0) ? -crease_correction * bstrength : crease_correction * bstrength;

	if (brush->sculpt_tool == SCULPT_TOOL_BLOB) flippedbstrength *= -1.0f;

	/* Use surface normal for 'spvc', so the vertices are pinched towards a line instead of a single point.
	 * Without this we get a 'flat' surface surrounding the pinch */
	sculpt_project_v3_cache_init(&spvc, ss->cache->sculpt_normal_symm);

	/* threaded loop over nodes */
	SculptThreadedTaskData data = {
	    .sd = sd, .ob = ob, .brush = brush, .nodes = nodes,
	    .spvc = &spvc, .offset = offset, .flippedbstrength = flippedbstrength,
	};

	BLI_task_parallel_range_ex(
	            0, totnode, &data, NULL, 0, do_crease_brush_task_cb_ex,
	            ((sd->flags & SCULPT_USE_OPENMP) && totnode > SCULPT_THREADED_LIMIT), false);
}

static void do_pinch_brush_task_cb_ex(
        void *userdata, void *UNUSED(userdata_chunk), const int n, const int thread_id)
{
	SculptThreadedTaskData *data = userdata;
	SculptSession *ss = data->ob->sculpt;
	Brush *brush = data->brush;

	PBVHVertexIter vd;
	SculptBrushTest test;
	float (*proxy)[3];
	const float bstrength = ss->cache->bstrength;

	proxy = BKE_pbvh_node_add_proxy(ss->pbvh, data->nodes[n])->co;

	sculpt_brush_test_init(ss, &test);

	BKE_pbvh_vertex_iter_begin(ss->pbvh, data->nodes[n], vd, PBVH_ITER_UNIQUE)
	{
		if (sculpt_brush_test(&test, vd.co)) {
			const float fade = bstrength * tex_strength(
			                       ss, brush, vd.co, test.dist, vd.no, vd.fno, vd.mask ? *vd.mask : 0.0f, thread_id);
			float val[3];

			sub_v3_v3v3(val, test.location, vd.co);
			mul_v3_v3fl(proxy[vd.i], val, fade);

			if (vd.mvert)
				vd.mvert->flag |= ME_VERT_PBVH_UPDATE;
		}
	}
	BKE_pbvh_vertex_iter_end;
}

static void do_pinch_brush(Sculpt *sd, Object *ob, PBVHNode **nodes, int totnode)
{
	Brush *brush = BKE_paint_brush(&sd->paint);

	SculptThreadedTaskData data = {
	    .sd = sd, .ob = ob, .brush = brush, .nodes = nodes,
	};

	BLI_task_parallel_range_ex(
	            0, totnode, &data, NULL, 0, do_pinch_brush_task_cb_ex,
	            ((sd->flags & SCULPT_USE_OPENMP) && totnode > SCULPT_THREADED_LIMIT), false);
}

static void do_grab_brush_task_cb_ex(
        void *userdata, void *UNUSED(userdata_chunk), const int n, const int thread_id)
{
	SculptThreadedTaskData *data = userdata;
	SculptSession *ss = data->ob->sculpt;
	Brush *brush = data->brush;
	const float *grab_delta = data->grab_delta;

	PBVHVertexIter vd;
	SculptBrushTest test;
	SculptOrigVertData orig_data;
	float (*proxy)[3];
	const float bstrength = ss->cache->bstrength;

	sculpt_orig_vert_data_init(&orig_data, data->ob, data->nodes[n]);

	proxy = BKE_pbvh_node_add_proxy(ss->pbvh, data->nodes[n])->co;

	sculpt_brush_test_init(ss, &test);

	BKE_pbvh_vertex_iter_begin(ss->pbvh, data->nodes[n], vd, PBVH_ITER_UNIQUE)
	{
		sculpt_orig_vert_data_update(&orig_data, &vd);

		if (sculpt_brush_test(&test, orig_data.co)) {
			const float fade = bstrength * tex_strength(
			                       ss, brush, orig_data.co, test.dist, orig_data.no, NULL, vd.mask ? *vd.mask : 0.0f,
			                       thread_id);

			mul_v3_v3fl(proxy[vd.i], grab_delta, fade);

			if (vd.mvert)
				vd.mvert->flag |= ME_VERT_PBVH_UPDATE;
		}
	}
	BKE_pbvh_vertex_iter_end;
}

static void do_grab_brush(Sculpt *sd, Object *ob, PBVHNode **nodes, int totnode)
{
	SculptSession *ss = ob->sculpt;
	Brush *brush = BKE_paint_brush(&sd->paint);
	float grab_delta[3];

	copy_v3_v3(grab_delta, ss->cache->grab_delta_symmetry);

	if (ss->cache->normal_weight > 0.0f) {
		sculpt_project_v3_normal_align(ss, ss->cache->normal_weight, grab_delta);
	}

	SculptThreadedTaskData data = {
	    .sd = sd, .ob = ob, .brush = brush, .nodes = nodes,
	    .grab_delta = grab_delta,
	};

	BLI_task_parallel_range_ex(
	            0, totnode, &data, NULL, 0, do_grab_brush_task_cb_ex,
	            ((sd->flags & SCULPT_USE_OPENMP) && totnode > SCULPT_THREADED_LIMIT), false);
}

static void do_nudge_brush_task_cb_ex(
        void *userdata, void *UNUSED(userdata_chunk), const int n, const int thread_id)
{
	SculptThreadedTaskData *data = userdata;
	SculptSession *ss = data->ob->sculpt;
	Brush *brush = data->brush;
	const float *cono = data->cono;

	PBVHVertexIter vd;
	SculptBrushTest test;
	float (*proxy)[3];
	const float bstrength = ss->cache->bstrength;

	proxy = BKE_pbvh_node_add_proxy(ss->pbvh, data->nodes[n])->co;

	sculpt_brush_test_init(ss, &test);

	BKE_pbvh_vertex_iter_begin(ss->pbvh, data->nodes[n], vd, PBVH_ITER_UNIQUE)
	{
		if (sculpt_brush_test(&test, vd.co)) {
			const float fade = bstrength * tex_strength(
			                       ss, brush, vd.co, test.dist, vd.no, vd.fno, vd.mask ? *vd.mask : 0.0f, thread_id);

			mul_v3_v3fl(proxy[vd.i], cono, fade);

			if (vd.mvert)
				vd.mvert->flag |= ME_VERT_PBVH_UPDATE;
		}
	}
	BKE_pbvh_vertex_iter_end;
}

static void do_nudge_brush(Sculpt *sd, Object *ob, PBVHNode **nodes, int totnode)
{
	SculptSession *ss = ob->sculpt;
	Brush *brush = BKE_paint_brush(&sd->paint);
	float grab_delta[3];
	float tmp[3], cono[3];

	copy_v3_v3(grab_delta, ss->cache->grab_delta_symmetry);

	cross_v3_v3v3(tmp, ss->cache->sculpt_normal_symm, grab_delta);
	cross_v3_v3v3(cono, tmp, ss->cache->sculpt_normal_symm);

	SculptThreadedTaskData data = {
	    .sd = sd, .ob = ob, .brush = brush, .nodes = nodes,
	    .cono = cono,
	};

	BLI_task_parallel_range_ex(
	            0, totnode, &data, NULL, 0, do_nudge_brush_task_cb_ex,
	            ((sd->flags & SCULPT_USE_OPENMP) && totnode > SCULPT_THREADED_LIMIT), false);
}

static void do_snake_hook_brush_task_cb_ex(
        void *userdata, void *UNUSED(userdata_chunk), const int n, const int thread_id)
{
	SculptThreadedTaskData *data = userdata;
	SculptSession *ss = data->ob->sculpt;
	Brush *brush = data->brush;
	SculptProjectVector *spvc = data->spvc;
	const float *grab_delta = data->grab_delta;

	PBVHVertexIter vd;
	SculptBrushTest test;
	float (*proxy)[3];
	const float bstrength = ss->cache->bstrength;
	const bool do_rake_rotation = ss->cache->is_rake_rotation_valid;
	const bool do_pinch = (brush->crease_pinch_factor != 0.5f);
	const float pinch = do_pinch ?
	        (2.0f * (0.5f - brush->crease_pinch_factor) * (len_v3(grab_delta) / ss->cache->radius)) : 0.0f;

	proxy = BKE_pbvh_node_add_proxy(ss->pbvh, data->nodes[n])->co;

	sculpt_brush_test_init(ss, &test);

	BKE_pbvh_vertex_iter_begin(ss->pbvh, data->nodes[n], vd, PBVH_ITER_UNIQUE)
	{
		if (sculpt_brush_test(&test, vd.co)) {
			const float fade = bstrength * tex_strength(
			                       ss, brush, vd.co, test.dist, vd.no, vd.fno, vd.mask ? *vd.mask : 0.0f, thread_id);

			mul_v3_v3fl(proxy[vd.i], grab_delta, fade);

			/* negative pinch will inflate, helps maintain volume */
			if (do_pinch) {
				float delta_pinch_init[3], delta_pinch[3];

				sub_v3_v3v3(delta_pinch, vd.co, test.location);

				/* important to calculate based on the grabbed location (intentionally ignore fade here). */
				add_v3_v3(delta_pinch, grab_delta);

				sculpt_project_v3(spvc, delta_pinch, delta_pinch);

				copy_v3_v3(delta_pinch_init, delta_pinch);

				float pinch_fade = pinch * fade;
				/* when reducing, scale reduction back by how close to the center we are,
				 * so we don't pinch into nothingness */
				if (pinch > 0.0f) {
					/* square to have even less impact for close vertices */
					pinch_fade *= pow2f(min_ff(1.0f, len_v3(delta_pinch) / ss->cache->radius));
				}
				mul_v3_fl(delta_pinch, 1.0f + pinch_fade);
				sub_v3_v3v3(delta_pinch, delta_pinch_init, delta_pinch);
				add_v3_v3(proxy[vd.i], delta_pinch);
			}

			if (do_rake_rotation) {
				float delta_rotate[3];
				sculpt_rake_rotate(ss, test.location, vd.co, fade, delta_rotate);
				add_v3_v3(proxy[vd.i], delta_rotate);
			}

			if (vd.mvert)
				vd.mvert->flag |= ME_VERT_PBVH_UPDATE;
		}
	}
	BKE_pbvh_vertex_iter_end;
}

static void do_snake_hook_brush(Sculpt *sd, Object *ob, PBVHNode **nodes, int totnode)
{
	SculptSession *ss = ob->sculpt;
	Brush *brush = BKE_paint_brush(&sd->paint);
	const float bstrength = ss->cache->bstrength;
	float grab_delta[3];

	SculptProjectVector spvc;

	copy_v3_v3(grab_delta, ss->cache->grab_delta_symmetry);

	if (bstrength < 0)
		negate_v3(grab_delta);

	if (ss->cache->normal_weight > 0.0f) {
		sculpt_project_v3_normal_align(ss, ss->cache->normal_weight, grab_delta);
	}

	/* optionally pinch while painting */
	if (brush->crease_pinch_factor != 0.5f) {
		sculpt_project_v3_cache_init(&spvc, grab_delta);
	}

	SculptThreadedTaskData data = {
	    .sd = sd, .ob = ob, .brush = brush, .nodes = nodes,
	    .spvc = &spvc, .grab_delta = grab_delta,
	};

	BLI_task_parallel_range_ex(
	            0, totnode, &data, NULL, 0, do_snake_hook_brush_task_cb_ex,
	            ((sd->flags & SCULPT_USE_OPENMP) && totnode > SCULPT_THREADED_LIMIT), false);
}

static void do_thumb_brush_task_cb_ex(
        void *userdata, void *UNUSED(userdata_chunk), const int n, const int thread_id)
{
	SculptThreadedTaskData *data = userdata;
	SculptSession *ss = data->ob->sculpt;
	Brush *brush = data->brush;
	const float *cono = data->cono;

	PBVHVertexIter vd;
	SculptBrushTest test;
	SculptOrigVertData orig_data;
	float (*proxy)[3];
	const float bstrength = ss->cache->bstrength;

	sculpt_orig_vert_data_init(&orig_data, data->ob, data->nodes[n]);

	proxy = BKE_pbvh_node_add_proxy(ss->pbvh, data->nodes[n])->co;

	sculpt_brush_test_init(ss, &test);

	BKE_pbvh_vertex_iter_begin(ss->pbvh, data->nodes[n], vd, PBVH_ITER_UNIQUE)
	{
		sculpt_orig_vert_data_update(&orig_data, &vd);

		if (sculpt_brush_test(&test, orig_data.co)) {
			const float fade = bstrength * tex_strength(
			                       ss, brush, orig_data.co, test.dist, orig_data.no, NULL, vd.mask ? *vd.mask : 0.0f,
			                       thread_id);

			mul_v3_v3fl(proxy[vd.i], cono, fade);

			if (vd.mvert)
				vd.mvert->flag |= ME_VERT_PBVH_UPDATE;
		}
	}
	BKE_pbvh_vertex_iter_end;
}

static void do_thumb_brush(Sculpt *sd, Object *ob, PBVHNode **nodes, int totnode)
{
	SculptSession *ss = ob->sculpt;
	Brush *brush = BKE_paint_brush(&sd->paint);
	float grab_delta[3];
	float tmp[3], cono[3];

	copy_v3_v3(grab_delta, ss->cache->grab_delta_symmetry);

	cross_v3_v3v3(tmp, ss->cache->sculpt_normal_symm, grab_delta);
	cross_v3_v3v3(cono, tmp, ss->cache->sculpt_normal_symm);

	SculptThreadedTaskData data = {
	    .sd = sd, .ob = ob, .brush = brush, .nodes = nodes,
	    .cono = cono,
	};

	BLI_task_parallel_range_ex(
	            0, totnode, &data, NULL, 0, do_thumb_brush_task_cb_ex,
	            ((sd->flags & SCULPT_USE_OPENMP) && totnode > SCULPT_THREADED_LIMIT), false);
}

static void do_rotate_brush_task_cb_ex(
        void *userdata, void *UNUSED(userdata_chunk), const int n, const int thread_id)
{
	SculptThreadedTaskData *data = userdata;
	SculptSession *ss = data->ob->sculpt;
	Brush *brush = data->brush;
	const float angle = data->angle;

	PBVHVertexIter vd;
	SculptBrushTest test;
	SculptOrigVertData orig_data;
	float (*proxy)[3];
	const float bstrength = ss->cache->bstrength;

	sculpt_orig_vert_data_init(&orig_data, data->ob, data->nodes[n]);

	proxy = BKE_pbvh_node_add_proxy(ss->pbvh, data->nodes[n])->co;

	sculpt_brush_test_init(ss, &test);

	BKE_pbvh_vertex_iter_begin(ss->pbvh, data->nodes[n], vd, PBVH_ITER_UNIQUE)
	{
		sculpt_orig_vert_data_update(&orig_data, &vd);

		if (sculpt_brush_test(&test, orig_data.co)) {
			float vec[3], rot[3][3];
			const float fade = bstrength * tex_strength(
			                       ss, brush, orig_data.co, test.dist, orig_data.no, NULL, vd.mask ? *vd.mask : 0.0f,
			                       thread_id);

			sub_v3_v3v3(vec, orig_data.co, ss->cache->location);
			axis_angle_normalized_to_mat3(rot, ss->cache->sculpt_normal_symm, angle * fade);
			mul_v3_m3v3(proxy[vd.i], rot, vec);
			add_v3_v3(proxy[vd.i], ss->cache->location);
			sub_v3_v3(proxy[vd.i], orig_data.co);

			if (vd.mvert)
				vd.mvert->flag |= ME_VERT_PBVH_UPDATE;
		}
	}
	BKE_pbvh_vertex_iter_end;
}

static void do_rotate_brush(Sculpt *sd, Object *ob, PBVHNode **nodes, int totnode)
{
	SculptSession *ss = ob->sculpt;
	Brush *brush = BKE_paint_brush(&sd->paint);

	static const int flip[8] = { 1, -1, -1, 1, -1, 1, 1, -1 };
	const float angle = ss->cache->vertex_rotation * flip[ss->cache->mirror_symmetry_pass];

	SculptThreadedTaskData data = {
	    .sd = sd, .ob = ob, .brush = brush, .nodes = nodes,
	    .angle = angle,
	};

	BLI_task_parallel_range_ex(
	            0, totnode, &data, NULL, 0, do_rotate_brush_task_cb_ex,
	            ((sd->flags & SCULPT_USE_OPENMP) && totnode > SCULPT_THREADED_LIMIT), false);
}

static void do_layer_brush_task_cb_ex(
        void *userdata, void *UNUSED(userdata_chunk), const int n, const int thread_id)
{
	SculptThreadedTaskData *data = userdata;
	SculptSession *ss = data->ob->sculpt;
	Sculpt *sd = data->sd;
	Brush *brush = data->brush;
	const float *offset = data->offset;

	PBVHVertexIter vd;
	SculptBrushTest test;
	SculptOrigVertData orig_data;
	float *layer_disp;
	const float bstrength = ss->cache->bstrength;
	const float lim = (bstrength < 0) ? -data->brush->height : data->brush->height;
	/* XXX: layer brush needs conversion to proxy but its more complicated */
	/* proxy = BKE_pbvh_node_add_proxy(ss->pbvh, nodes[n])->co; */

	sculpt_orig_vert_data_init(&orig_data, data->ob, data->nodes[n]);

	/* Why does this have to be thread-protected? */
	BLI_mutex_lock(&data->mutex);
	layer_disp = BKE_pbvh_node_layer_disp_get(ss->pbvh, data->nodes[n]);
	BLI_mutex_unlock(&data->mutex);

	sculpt_brush_test_init(ss, &test);

	BKE_pbvh_vertex_iter_begin(ss->pbvh, data->nodes[n], vd, PBVH_ITER_UNIQUE)
	{
		sculpt_orig_vert_data_update(&orig_data, &vd);

		if (sculpt_brush_test(&test, orig_data.co)) {
			const float fade = bstrength * tex_strength(
			                       ss, brush, vd.co, test.dist, vd.no, vd.fno, vd.mask ? *vd.mask : 0.0f, thread_id);
			float *disp = &layer_disp[vd.i];
			float val[3];

			*disp += fade;

			/* Don't let the displacement go past the limit */
			if ((lim < 0.0f && *disp < lim) || (lim >= 0.0f && *disp > lim))
				*disp = lim;

			mul_v3_v3fl(val, offset, *disp);

			if (!ss->multires && !ss->bm && ss->layer_co && (brush->flag & BRUSH_PERSISTENT)) {
				int index = vd.vert_indices[vd.i];

				/* persistent base */
				add_v3_v3(val, ss->layer_co[index]);
			}
			else {
				add_v3_v3(val, orig_data.co);
			}

			sculpt_clip(sd, ss, vd.co, val);

			if (vd.mvert)
				vd.mvert->flag |= ME_VERT_PBVH_UPDATE;
		}
	}
	BKE_pbvh_vertex_iter_end;
}

static void do_layer_brush(Sculpt *sd, Object *ob, PBVHNode **nodes, int totnode)
{
	SculptSession *ss = ob->sculpt;
	Brush *brush = BKE_paint_brush(&sd->paint);
	float offset[3];

	mul_v3_v3v3(offset, ss->cache->scale, ss->cache->sculpt_normal_symm);

	SculptThreadedTaskData data = {
	    .sd = sd, .ob = ob, .brush = brush, .nodes = nodes,
	    .offset = offset,
	};
	BLI_mutex_init(&data.mutex);

	BLI_task_parallel_range_ex(
	            0, totnode, &data, NULL, 0, do_layer_brush_task_cb_ex,
	            ((sd->flags & SCULPT_USE_OPENMP) && totnode > SCULPT_THREADED_LIMIT), false);

	BLI_mutex_end(&data.mutex);
}

static void do_inflate_brush_task_cb_ex(
        void *userdata, void *UNUSED(userdata_chunk), const int n, const int thread_id)
{
	SculptThreadedTaskData *data = userdata;
	SculptSession *ss = data->ob->sculpt;
	Brush *brush = data->brush;

	PBVHVertexIter vd;
	SculptBrushTest test;
	float (*proxy)[3];
	const float bstrength = ss->cache->bstrength;

	proxy = BKE_pbvh_node_add_proxy(ss->pbvh, data->nodes[n])->co;

	sculpt_brush_test_init(ss, &test);

	BKE_pbvh_vertex_iter_begin(ss->pbvh, data->nodes[n], vd, PBVH_ITER_UNIQUE)
	{
		if (sculpt_brush_test(&test, vd.co)) {
			const float fade = bstrength * tex_strength(
			                       ss, brush, vd.co, test.dist, vd.no, vd.fno, vd.mask ? *vd.mask : 0.0f, thread_id);
			float val[3];

			if (vd.fno)
				copy_v3_v3(val, vd.fno);
			else
				normal_short_to_float_v3(val, vd.no);

			mul_v3_fl(val, fade * ss->cache->radius);
			mul_v3_v3v3(proxy[vd.i], val, ss->cache->scale);

			if (vd.mvert)
				vd.mvert->flag |= ME_VERT_PBVH_UPDATE;
		}
	}
	BKE_pbvh_vertex_iter_end;
}

static void do_inflate_brush(Sculpt *sd, Object *ob, PBVHNode **nodes, int totnode)
{
	Brush *brush = BKE_paint_brush(&sd->paint);

	SculptThreadedTaskData data = {
	    .sd = sd, .ob = ob, .brush = brush, .nodes = nodes,
	};

	BLI_task_parallel_range_ex(
	            0, totnode, &data, NULL, 0, do_inflate_brush_task_cb_ex,
	            ((sd->flags & SCULPT_USE_OPENMP) && totnode > SCULPT_THREADED_LIMIT), false);
}

static void calc_sculpt_plane(
        Sculpt *sd, Object *ob,
        PBVHNode **nodes, int totnode,
        float r_area_no[3], float r_area_co[3])
{
	SculptSession *ss = ob->sculpt;
	Brush *brush = BKE_paint_brush(&sd->paint);

	if (ss->cache->mirror_symmetry_pass == 0 &&
	    ss->cache->radial_symmetry_pass == 0 &&
	    ss->cache->tile_pass == 0 &&
	    (ss->cache->first_time || !(brush->flag & BRUSH_ORIGINAL_NORMAL)))
	{
		switch (brush->sculpt_plane) {
			case SCULPT_DISP_DIR_VIEW:
				copy_v3_v3(r_area_no, ss->cache->true_view_normal);
				break;

			case SCULPT_DISP_DIR_X:
				ARRAY_SET_ITEMS(r_area_no, 1, 0, 0);
				break;

			case SCULPT_DISP_DIR_Y:
				ARRAY_SET_ITEMS(r_area_no, 0, 1, 0);
				break;

			case SCULPT_DISP_DIR_Z:
				ARRAY_SET_ITEMS(r_area_no, 0, 0, 1);
				break;

			case SCULPT_DISP_DIR_AREA:
				calc_area_normal_and_center(sd, ob, nodes, totnode, r_area_no, r_area_co);
				break;

			default:
				break;
		}

		/* for flatten center */
		/* flatten center has not been calculated yet if we are not using the area normal */
		if (brush->sculpt_plane != SCULPT_DISP_DIR_AREA)
			calc_area_center(sd, ob, nodes, totnode, r_area_co);

		/* for area normal */
		copy_v3_v3(ss->cache->sculpt_normal, r_area_no);

		/* for flatten center */
		copy_v3_v3(ss->cache->last_center, r_area_co);
	}
	else {
		/* for area normal */
		copy_v3_v3(r_area_no, ss->cache->sculpt_normal);

		/* for flatten center */
		copy_v3_v3(r_area_co, ss->cache->last_center);

		/* for area normal */
		flip_v3(r_area_no, ss->cache->mirror_symmetry_pass);

		/* for flatten center */
		flip_v3(r_area_co, ss->cache->mirror_symmetry_pass);

		/* for area normal */
		mul_m4_v3(ss->cache->symm_rot_mat, r_area_no);

		/* for flatten center */
		mul_m4_v3(ss->cache->symm_rot_mat, r_area_co);

		/* shift the plane for the current tile */
		add_v3_v3(r_area_co, ss->cache->plane_offset);
	}
}

/* Projects a point onto a plane along the plane's normal */
static void point_plane_project(
        float intr[3],
        const float co[3], const float plane_normal[3], const float plane_center[3])
{
	sub_v3_v3v3(intr, co, plane_center);
	mul_v3_v3fl(intr, plane_normal, dot_v3v3(plane_normal, intr));
	sub_v3_v3v3(intr, co, intr);
}

static int plane_trim(const StrokeCache *cache, const Brush *brush, const float val[3])
{
	return (!(brush->flag & BRUSH_PLANE_TRIM) ||
	        ((dot_v3v3(val, val) <= cache->radius_squared * cache->plane_trim_squared)));
}

static bool plane_point_side_flip(
        const float co[3], const float plane_normal[3], const float plane_center[3],
        const bool flip)
{
	float delta[3];
	float d;

	sub_v3_v3v3(delta, co, plane_center);
	d = dot_v3v3(plane_normal, delta);

	if (flip) d = -d;

	return d <= 0.0f;
}

static int plane_point_side(const float co[3], const float plane_normal[3], const float plane_center[3])
{
	float delta[3];

	sub_v3_v3v3(delta, co, plane_center);
	return dot_v3v3(plane_normal, delta) <= 0.0f;
}

static float get_offset(Sculpt *sd, SculptSession *ss)
{
	Brush *brush = BKE_paint_brush(&sd->paint);

	float rv = brush->plane_offset;

	if (brush->flag & BRUSH_OFFSET_PRESSURE) {
		rv *= ss->cache->pressure;
	}

	return rv;
}

static void do_flatten_brush_task_cb_ex(
        void *userdata, void *UNUSED(userdata_chunk), const int n, const int thread_id)
{
	SculptThreadedTaskData *data = userdata;
	SculptSession *ss = data->ob->sculpt;
	Brush *brush = data->brush;
	const float *area_no = data->area_no;
	const float *area_co = data->area_co;

	PBVHVertexIter vd;
	SculptBrushTest test;
	float (*proxy)[3];
	const float bstrength = ss->cache->bstrength;

	proxy = BKE_pbvh_node_add_proxy(ss->pbvh, data->nodes[n])->co;

	sculpt_brush_test_init(ss, &test);

	BKE_pbvh_vertex_iter_begin(ss->pbvh, data->nodes[n], vd, PBVH_ITER_UNIQUE)
	{
		if (sculpt_brush_test_sq(&test, vd.co)) {

			float intr[3];
			float val[3];

			point_plane_project(intr, vd.co, area_no, area_co);

			sub_v3_v3v3(val, intr, vd.co);

			if (plane_trim(ss->cache, brush, val)) {
				const float fade = bstrength * tex_strength(
				                       ss, brush, vd.co, sqrtf(test.dist), vd.no, vd.fno, vd.mask ? *vd.mask : 0.0f,
				                       thread_id);

				mul_v3_v3fl(proxy[vd.i], val, fade);

				if (vd.mvert)
					vd.mvert->flag |= ME_VERT_PBVH_UPDATE;
			}
		}
	}
	BKE_pbvh_vertex_iter_end;
}

static void do_flatten_brush(Sculpt *sd, Object *ob, PBVHNode **nodes, int totnode)
{
	SculptSession *ss = ob->sculpt;
	Brush *brush = BKE_paint_brush(&sd->paint);

	const float radius = ss->cache->radius;

	float area_no[3];
	float area_co[3];

	float offset = get_offset(sd, ss);
	float displace;
	float temp[3];

	calc_sculpt_plane(sd, ob, nodes, totnode, area_no, area_co);

	displace = radius * offset;

	mul_v3_v3v3(temp, area_no, ss->cache->scale);
	mul_v3_fl(temp, displace);
	add_v3_v3(area_co, temp);

	SculptThreadedTaskData data = {
	    .sd = sd, .ob = ob, .brush = brush, .nodes = nodes,
	    .area_no = area_no, .area_co = area_co,
	};

	BLI_task_parallel_range_ex(
	            0, totnode, &data, NULL, 0, do_flatten_brush_task_cb_ex,
	            ((sd->flags & SCULPT_USE_OPENMP) && totnode > SCULPT_THREADED_LIMIT), false);
}

static void do_clay_brush_task_cb_ex(
        void *userdata, void *UNUSED(userdata_chunk), const int n, const int thread_id)
{
	SculptThreadedTaskData *data = userdata;
	SculptSession *ss = data->ob->sculpt;
	Brush *brush = data->brush;
	const float *area_no = data->area_no;
	const float *area_co = data->area_co;

	PBVHVertexIter vd;
	SculptBrushTest test;
	float (*proxy)[3];
	const bool flip = (ss->cache->bstrength < 0);
	const float bstrength = flip ? -ss->cache->bstrength : ss->cache->bstrength;

	proxy = BKE_pbvh_node_add_proxy(ss->pbvh, data->nodes[n])->co;

	sculpt_brush_test_init(ss, &test);

	BKE_pbvh_vertex_iter_begin(ss->pbvh, data->nodes[n], vd, PBVH_ITER_UNIQUE)
	{
		if (sculpt_brush_test_sq(&test, vd.co)) {
			if (plane_point_side_flip(vd.co, area_no, area_co, flip)) {
				float intr[3];
				float val[3];

				point_plane_project(intr, vd.co, area_no, area_co);

				sub_v3_v3v3(val, intr, vd.co);

				if (plane_trim(ss->cache, brush, val)) {
					/* note, the normal from the vertices is ignored,
					 * causes glitch with planes, see: T44390 */
					const float fade = bstrength * tex_strength(
					                       ss, brush, vd.co, sqrtf(test.dist), vd.no, vd.fno, vd.mask ? *vd.mask : 0.0f,
					                       thread_id);

					mul_v3_v3fl(proxy[vd.i], val, fade);

					if (vd.mvert)
						vd.mvert->flag |= ME_VERT_PBVH_UPDATE;
				}
			}
		}
	}
	BKE_pbvh_vertex_iter_end;
}

static void do_clay_brush(Sculpt *sd, Object *ob, PBVHNode **nodes, int totnode)
{
	SculptSession *ss = ob->sculpt;
	Brush *brush = BKE_paint_brush(&sd->paint);

	const bool flip = (ss->cache->bstrength < 0);
	const float radius = flip ? -ss->cache->radius : ss->cache->radius;

	float offset = get_offset(sd, ss);
	float displace;

	float area_no[3];
	float area_co[3];
	float temp[3];

	calc_sculpt_plane(sd, ob, nodes, totnode, area_no, area_co);

	displace = radius * (0.25f + offset);

	mul_v3_v3v3(temp, area_no, ss->cache->scale);
	mul_v3_fl(temp, displace);
	add_v3_v3(area_co, temp);

	/* add_v3_v3v3(p, ss->cache->location, area_no); */

	SculptThreadedTaskData data = {
	    .sd = sd, .ob = ob, .brush = brush, .nodes = nodes,
	    .area_no = area_no, .area_co = area_co,
	};

	BLI_task_parallel_range_ex(
	            0, totnode, &data, NULL, 0, do_clay_brush_task_cb_ex,
	            ((sd->flags & SCULPT_USE_OPENMP) && totnode > SCULPT_THREADED_LIMIT), false);
}

static void do_clay_strips_brush_task_cb_ex(
        void *userdata, void *UNUSED(userdata_chunk), const int n, const int thread_id)
{
	SculptThreadedTaskData *data = userdata;
	SculptSession *ss = data->ob->sculpt;
	Brush *brush = data->brush;
	float (*mat)[4] = data->mat;
	const float *area_no_sp = data->area_no_sp;
	const float *area_co = data->area_co;

	PBVHVertexIter vd;
	SculptBrushTest test;
	float (*proxy)[3];
	const bool flip = (ss->cache->bstrength < 0);
	const float bstrength = flip ? -ss->cache->bstrength : ss->cache->bstrength;

	proxy = BKE_pbvh_node_add_proxy(ss->pbvh, data->nodes[n])->co;

	sculpt_brush_test_init(ss, &test);

	BKE_pbvh_vertex_iter_begin(ss->pbvh, data->nodes[n], vd, PBVH_ITER_UNIQUE)
	{
		if (sculpt_brush_test_cube(&test, vd.co, mat)) {
			if (plane_point_side_flip(vd.co, area_no_sp, area_co, flip)) {
				float intr[3];
				float val[3];

				point_plane_project(intr, vd.co, area_no_sp, area_co);

				sub_v3_v3v3(val, intr, vd.co);

				if (plane_trim(ss->cache, brush, val)) {
					/* note, the normal from the vertices is ignored,
					 * causes glitch with planes, see: T44390 */
					const float fade = bstrength * tex_strength(
					                       ss, brush, vd.co, ss->cache->radius * test.dist,
					                       vd.no, vd.fno, vd.mask ? *vd.mask : 0.0f, thread_id);

					mul_v3_v3fl(proxy[vd.i], val, fade);

					if (vd.mvert)
						vd.mvert->flag |= ME_VERT_PBVH_UPDATE;
				}
			}
		}
	}
	BKE_pbvh_vertex_iter_end;
}

static void do_clay_strips_brush(Sculpt *sd, Object *ob, PBVHNode **nodes, int totnode)
{
	SculptSession *ss = ob->sculpt;
	Brush *brush = BKE_paint_brush(&sd->paint);

	const bool flip = (ss->cache->bstrength < 0);
	const float radius    = flip ? -ss->cache->radius : ss->cache->radius;
	const float offset    = get_offset(sd, ss);
	const float displace  = radius * (0.25f + offset);

	float area_no_sp[3];  /* the sculpt-plane normal (whatever its set to) */
	float area_no[3];     /* geometry normal */
	float area_co[3];

	float temp[3];
	float mat[4][4];
	float scale[4][4];
	float tmat[4][4];

	calc_sculpt_plane(sd, ob, nodes, totnode, area_no_sp, area_co);

	if (brush->sculpt_plane != SCULPT_DISP_DIR_AREA || (brush->flag & BRUSH_ORIGINAL_NORMAL))
		calc_area_normal(sd, ob, nodes, totnode, area_no);
	else
		copy_v3_v3(area_no, area_no_sp);

	/* delay the first daub because grab delta is not setup */
	if (ss->cache->first_time)
		return;

	mul_v3_v3v3(temp, area_no_sp, ss->cache->scale);
	mul_v3_fl(temp, displace);
	add_v3_v3(area_co, temp);

	/* init mat */
	cross_v3_v3v3(mat[0], area_no, ss->cache->grab_delta_symmetry);
	mat[0][3] = 0;
	cross_v3_v3v3(mat[1], area_no, mat[0]);
	mat[1][3] = 0;
	copy_v3_v3(mat[2], area_no);
	mat[2][3] = 0;
	copy_v3_v3(mat[3], ss->cache->location);
	mat[3][3] = 1;
	normalize_m4(mat);

	/* scale mat */
	scale_m4_fl(scale, ss->cache->radius);
	mul_m4_m4m4(tmat, mat, scale);
	invert_m4_m4(mat, tmat);

	SculptThreadedTaskData data = {
	    .sd = sd, .ob = ob, .brush = brush, .nodes = nodes,
	    .area_no_sp = area_no_sp, .area_co = area_co, .mat = mat,
	};

	BLI_task_parallel_range_ex(
	            0, totnode, &data, NULL, 0, do_clay_strips_brush_task_cb_ex,
	            ((sd->flags & SCULPT_USE_OPENMP) && totnode > SCULPT_THREADED_LIMIT), false);
}

static void do_fill_brush_task_cb_ex(
        void *userdata, void *UNUSED(userdata_chunk), const int n, const int thread_id)
{
	SculptThreadedTaskData *data = userdata;
	SculptSession *ss = data->ob->sculpt;
	Brush *brush = data->brush;
	const float *area_no = data->area_no;
	const float *area_co = data->area_co;

	PBVHVertexIter vd;
	SculptBrushTest test;
	float (*proxy)[3];
	const float bstrength = ss->cache->bstrength;

	proxy = BKE_pbvh_node_add_proxy(ss->pbvh, data->nodes[n])->co;

	sculpt_brush_test_init(ss, &test);

	BKE_pbvh_vertex_iter_begin(ss->pbvh, data->nodes[n], vd, PBVH_ITER_UNIQUE)
	{
		if (sculpt_brush_test_sq(&test, vd.co)) {
			if (plane_point_side(vd.co, area_no, area_co)) {
				float intr[3];
				float val[3];

				point_plane_project(intr, vd.co, area_no, area_co);

				sub_v3_v3v3(val, intr, vd.co);

				if (plane_trim(ss->cache, brush, val)) {
					const float fade = bstrength * tex_strength(
					                       ss, brush, vd.co, sqrtf(test.dist),
					                       vd.no, vd.fno, vd.mask ? *vd.mask : 0.0f, thread_id);

					mul_v3_v3fl(proxy[vd.i], val, fade);

					if (vd.mvert)
						vd.mvert->flag |= ME_VERT_PBVH_UPDATE;
				}
			}
		}
	}
	BKE_pbvh_vertex_iter_end;
}

static void do_fill_brush(Sculpt *sd, Object *ob, PBVHNode **nodes, int totnode)
{
	SculptSession *ss = ob->sculpt;
	Brush *brush = BKE_paint_brush(&sd->paint);

	const float radius = ss->cache->radius;

	float area_no[3];
	float area_co[3];
	float offset = get_offset(sd, ss);

	float displace;

	float temp[3];

	calc_sculpt_plane(sd, ob, nodes, totnode, area_no, area_co);

	displace = radius * offset;

	mul_v3_v3v3(temp, area_no, ss->cache->scale);
	mul_v3_fl(temp, displace);
	add_v3_v3(area_co, temp);

	SculptThreadedTaskData data = {
	    .sd = sd, .ob = ob, .brush = brush, .nodes = nodes,
	    .area_no = area_no, .area_co = area_co,
	};

	BLI_task_parallel_range_ex(
	            0, totnode, &data, NULL, 0, do_fill_brush_task_cb_ex,
	            ((sd->flags & SCULPT_USE_OPENMP) && totnode > SCULPT_THREADED_LIMIT), false);
}

static void do_scrape_brush_task_cb_ex(
        void *userdata, void *UNUSED(userdata_chunk), const int n, const int thread_id)
{
	SculptThreadedTaskData *data = userdata;
	SculptSession *ss = data->ob->sculpt;
	Brush *brush = data->brush;
	const float *area_no = data->area_no;
	const float *area_co = data->area_co;

	PBVHVertexIter vd;
	SculptBrushTest test;
	float (*proxy)[3];
	const float bstrength = ss->cache->bstrength;

	proxy = BKE_pbvh_node_add_proxy(ss->pbvh, data->nodes[n])->co;

	sculpt_brush_test_init(ss, &test);

	BKE_pbvh_vertex_iter_begin(ss->pbvh, data->nodes[n], vd, PBVH_ITER_UNIQUE)
	{
		if (sculpt_brush_test_sq(&test, vd.co)) {
			if (!plane_point_side(vd.co, area_no, area_co)) {
				float intr[3];
				float val[3];

				point_plane_project(intr, vd.co, area_no, area_co);

				sub_v3_v3v3(val, intr, vd.co);

				if (plane_trim(ss->cache, brush, val)) {
					const float fade = bstrength * tex_strength(
					                       ss, brush, vd.co, sqrtf(test.dist), vd.no, vd.fno, vd.mask ? *vd.mask : 0.0f,
					                       thread_id);

					mul_v3_v3fl(proxy[vd.i], val, fade);

					if (vd.mvert)
						vd.mvert->flag |= ME_VERT_PBVH_UPDATE;
				}
			}
		}
	}
	BKE_pbvh_vertex_iter_end;
}

static void do_scrape_brush(Sculpt *sd, Object *ob, PBVHNode **nodes, int totnode)
{
	SculptSession *ss = ob->sculpt;
	Brush *brush = BKE_paint_brush(&sd->paint);

	const float radius = ss->cache->radius;

	float area_no[3];
	float area_co[3];
	float offset = get_offset(sd, ss);

	float displace;

	float temp[3];

	calc_sculpt_plane(sd, ob, nodes, totnode, area_no, area_co);

	displace = -radius * offset;

	mul_v3_v3v3(temp, area_no, ss->cache->scale);
	mul_v3_fl(temp, displace);
	add_v3_v3(area_co, temp);

	SculptThreadedTaskData data = {
	    .sd = sd, .ob = ob, .brush = brush, .nodes = nodes,
	    .area_no = area_no, .area_co = area_co,
	};

	BLI_task_parallel_range_ex(
	            0, totnode, &data, NULL, 0, do_scrape_brush_task_cb_ex,
	            ((sd->flags & SCULPT_USE_OPENMP) && totnode > SCULPT_THREADED_LIMIT), false);
}

static void do_gravity_task_cb_ex(
        void *userdata, void *UNUSED(userdata_chunk), const int n, const int thread_id)
{
	SculptThreadedTaskData *data = userdata;
	SculptSession *ss = data->ob->sculpt;
	Brush *brush = data->brush;
	float *offset = data->offset;

	PBVHVertexIter vd;
	SculptBrushTest test;
	float (*proxy)[3];

	proxy = BKE_pbvh_node_add_proxy(ss->pbvh, data->nodes[n])->co;

	sculpt_brush_test_init(ss, &test);

	BKE_pbvh_vertex_iter_begin(ss->pbvh, data->nodes[n], vd, PBVH_ITER_UNIQUE) {
		if (sculpt_brush_test_sq(&test, vd.co)) {
			const float fade = tex_strength(
			                       ss, brush, vd.co, sqrtf(test.dist), vd.no, vd.fno, vd.mask ? *vd.mask : 0.0f,
			                       thread_id);

			mul_v3_v3fl(proxy[vd.i], offset, fade);

			if (vd.mvert)
				vd.mvert->flag |= ME_VERT_PBVH_UPDATE;
		}
	}
	BKE_pbvh_vertex_iter_end;
}

static void do_gravity(Sculpt *sd, Object *ob, PBVHNode **nodes, int totnode, float bstrength)
{
	SculptSession *ss = ob->sculpt;
	Brush *brush = BKE_paint_brush(&sd->paint);

	float offset[3]/*, area_no[3]*/;
	float gravity_vector[3];

	mul_v3_v3fl(gravity_vector, ss->cache->gravity_direction, -ss->cache->radius_squared);

	/* offset with as much as possible factored in already */
	mul_v3_v3v3(offset, gravity_vector, ss->cache->scale);
	mul_v3_fl(offset, bstrength);

	/* threaded loop over nodes */
	SculptThreadedTaskData data = {
	    .sd = sd, .ob = ob, .brush = brush, .nodes = nodes,
	    .offset = offset,
	};

	BLI_task_parallel_range_ex(
	            0, totnode, &data, NULL, 0, do_gravity_task_cb_ex,
	            ((sd->flags & SCULPT_USE_OPENMP) && totnode > SCULPT_THREADED_LIMIT), false);
}


void sculpt_vertcos_to_key(Object *ob, KeyBlock *kb, float (*vertCos)[3])
{
	Mesh *me = (Mesh *)ob->data;
	float (*ofs)[3] = NULL;
	int a;
	const int kb_act_idx = ob->shapenr - 1;
	KeyBlock *currkey;

	/* for relative keys editing of base should update other keys */
	if (BKE_keyblock_is_basis(me->key, kb_act_idx)) {
		ofs = BKE_keyblock_convert_to_vertcos(ob, kb);

		/* calculate key coord offsets (from previous location) */
		for (a = 0; a < me->totvert; a++) {
			sub_v3_v3v3(ofs[a], vertCos[a], ofs[a]);
		}

		/* apply offsets on other keys */
		for (currkey = me->key->block.first; currkey; currkey = currkey->next) {
			if ((currkey != kb) && (currkey->relative == kb_act_idx)) {
				BKE_keyblock_update_from_offset(ob, currkey, ofs);
			}
		}

		MEM_freeN(ofs);
	}

	/* modifying of basis key should update mesh */
	if (kb == me->key->refkey) {
		MVert *mvert = me->mvert;

		for (a = 0; a < me->totvert; a++, mvert++)
			copy_v3_v3(mvert->co, vertCos[a]);

		BKE_mesh_calc_normals(me);
	}

	/* apply new coords on active key block, no need to re-allocate kb->data here! */
	BKE_keyblock_update_from_vertcos(ob, kb, vertCos);
}

/* Note: we do the topology update before any brush actions to avoid
 * issues with the proxies. The size of the proxy can't change, so
 * topology must be updated first. */
static void sculpt_topology_update(Sculpt *sd, Object *ob, Brush *brush, UnifiedPaintSettings *UNUSED(ups))
{
	SculptSession *ss = ob->sculpt;
	SculptSearchSphereData data;
	PBVHNode **nodes = NULL;
	float radius;
	int n, totnode;

	/* Build a list of all nodes that are potentially within the
	 * brush's area of influence */
	data.ss = ss;
	data.sd = sd;

	radius = ss->cache->radius * 1.25f;

	data.radius_squared = radius * radius;
	data.original = sculpt_tool_needs_original(brush->sculpt_tool) ? true : ss->cache->original;

	BKE_pbvh_search_gather(ss->pbvh, sculpt_search_sphere_cb, &data, &nodes, &totnode);

	/* Only act if some verts are inside the brush area */
	if (totnode) {
		PBVHTopologyUpdateMode mode = 0;
		float location[3];

		if (sd->flags & SCULPT_DYNTOPO_SUBDIVIDE)
			mode |= PBVH_Subdivide;

		if ((sd->flags & SCULPT_DYNTOPO_COLLAPSE) ||
		    (brush->sculpt_tool == SCULPT_TOOL_SIMPLIFY))
		{
			mode |= PBVH_Collapse;
		}

		for (n = 0; n < totnode; n++) {
			sculpt_undo_push_node(ob, nodes[n],
			                      brush->sculpt_tool == SCULPT_TOOL_MASK ?
			                      SCULPT_UNDO_MASK : SCULPT_UNDO_COORDS);
			BKE_pbvh_node_mark_update(nodes[n]);

			if (BKE_pbvh_type(ss->pbvh) == PBVH_BMESH) {
				BKE_pbvh_node_mark_topology_update(nodes[n]);
				BKE_pbvh_bmesh_node_save_orig(nodes[n]);
			}
		}

		if (BKE_pbvh_type(ss->pbvh) == PBVH_BMESH) {
			BKE_pbvh_bmesh_update_topology(
			        ss->pbvh, mode,
			        ss->cache->location,
			        (brush->flag & BRUSH_FRONTFACE) ? ss->cache->view_normal : NULL,
			        ss->cache->radius);
		}

		MEM_freeN(nodes);

		/* update average stroke position */
		copy_v3_v3(location, ss->cache->true_location);
		mul_m4_v3(ob->obmat, location);
	}
}

static void do_brush_action_task_cb(void *userdata, const int n)
{
	SculptThreadedTaskData *data = userdata;

	sculpt_undo_push_node(data->ob, data->nodes[n],
	                      data->brush->sculpt_tool == SCULPT_TOOL_MASK ? SCULPT_UNDO_MASK : SCULPT_UNDO_COORDS);
	BKE_pbvh_node_mark_update(data->nodes[n]);
}

static void do_brush_action(Sculpt *sd, Object *ob, Brush *brush, UnifiedPaintSettings *ups)
{
	SculptSession *ss = ob->sculpt;
	SculptSearchSphereData data;
	PBVHNode **nodes = NULL;
	int totnode;

	/* Build a list of all nodes that are potentially within the brush's area of influence */
	data.ss = ss;
	data.sd = sd;
	data.radius_squared = ss->cache->radius_squared;
	data.original = sculpt_tool_needs_original(brush->sculpt_tool) ? true : ss->cache->original;
	BKE_pbvh_search_gather(ss->pbvh, sculpt_search_sphere_cb, &data, &nodes, &totnode);

	/* Only act if some verts are inside the brush area */
	if (totnode) {
		float location[3];

		SculptThreadedTaskData task_data = {
			.sd = sd, .ob = ob, .brush = brush, .nodes = nodes,
		};

		BLI_task_parallel_range(
		            0, totnode, &task_data, do_brush_action_task_cb,
		            ((sd->flags & SCULPT_USE_OPENMP) && totnode > SCULPT_THREADED_LIMIT));

		if (sculpt_brush_needs_normal(brush, ss->cache->normal_weight))
			update_sculpt_normal(sd, ob, nodes, totnode);

		if (brush->mtex.brush_map_mode == MTEX_MAP_MODE_AREA)
			update_brush_local_mat(sd, ob);

		/* Apply one type of brush action */
		switch (brush->sculpt_tool) {
			case SCULPT_TOOL_DRAW:
				do_draw_brush(sd, ob, nodes, totnode);
				break;
			case SCULPT_TOOL_SMOOTH:
				do_smooth_brush(sd, ob, nodes, totnode);
				break;
			case SCULPT_TOOL_CREASE:
				do_crease_brush(sd, ob, nodes, totnode);
				break;
			case SCULPT_TOOL_BLOB:
				do_crease_brush(sd, ob, nodes, totnode);
				break;
			case SCULPT_TOOL_PINCH:
				do_pinch_brush(sd, ob, nodes, totnode);
				break;
			case SCULPT_TOOL_INFLATE:
				do_inflate_brush(sd, ob, nodes, totnode);
				break;
			case SCULPT_TOOL_GRAB:
				do_grab_brush(sd, ob, nodes, totnode);
				break;
			case SCULPT_TOOL_ROTATE:
				do_rotate_brush(sd, ob, nodes, totnode);
				break;
			case SCULPT_TOOL_SNAKE_HOOK:
				do_snake_hook_brush(sd, ob, nodes, totnode);
				break;
			case SCULPT_TOOL_NUDGE:
				do_nudge_brush(sd, ob, nodes, totnode);
				break;
			case SCULPT_TOOL_THUMB:
				do_thumb_brush(sd, ob, nodes, totnode);
				break;
			case SCULPT_TOOL_LAYER:
				do_layer_brush(sd, ob, nodes, totnode);
				break;
			case SCULPT_TOOL_FLATTEN:
				do_flatten_brush(sd, ob, nodes, totnode);
				break;
			case SCULPT_TOOL_CLAY:
				do_clay_brush(sd, ob, nodes, totnode);
				break;
			case SCULPT_TOOL_CLAY_STRIPS:
				do_clay_strips_brush(sd, ob, nodes, totnode);
				break;
			case SCULPT_TOOL_FILL:
				do_fill_brush(sd, ob, nodes, totnode);
				break;
			case SCULPT_TOOL_SCRAPE:
				do_scrape_brush(sd, ob, nodes, totnode);
				break;
			case SCULPT_TOOL_MASK:
				do_mask_brush(sd, ob, nodes, totnode);
				break;
		}

		if (!ELEM(brush->sculpt_tool, SCULPT_TOOL_SMOOTH, SCULPT_TOOL_MASK) &&
		    brush->autosmooth_factor > 0)
		{
			if (brush->flag & BRUSH_INVERSE_SMOOTH_PRESSURE) {
				smooth(sd, ob, nodes, totnode, brush->autosmooth_factor * (1 - ss->cache->pressure), false);
			}
			else {
				smooth(sd, ob, nodes, totnode, brush->autosmooth_factor, false);
			}
		}

		if (ss->cache->supports_gravity)
			do_gravity(sd, ob, nodes, totnode, sd->gravity_factor);

		MEM_freeN(nodes);

		/* update average stroke position */
		copy_v3_v3(location, ss->cache->true_location);
		mul_m4_v3(ob->obmat, location);

		add_v3_v3(ups->average_stroke_accum, location);
		ups->average_stroke_counter++;
		/* update last stroke position */
		ups->last_stroke_valid = true;
	}
}

/* flush displacement from deformed PBVH vertex to original mesh */
static void sculpt_flush_pbvhvert_deform(Object *ob, PBVHVertexIter *vd)
{
	SculptSession *ss = ob->sculpt;
	Mesh *me = ob->data;
	float disp[3], newco[3];
	int index = vd->vert_indices[vd->i];

	sub_v3_v3v3(disp, vd->co, ss->deform_cos[index]);
	mul_m3_v3(ss->deform_imats[index], disp);
	add_v3_v3v3(newco, disp, ss->orig_cos[index]);

	copy_v3_v3(ss->deform_cos[index], vd->co);
	copy_v3_v3(ss->orig_cos[index], newco);

	if (!ss->kb)
		copy_v3_v3(me->mvert[index].co, newco);
}

static void sculpt_combine_proxies_task_cb(void *userdata, const int n)
{
	SculptThreadedTaskData *data = userdata;
	SculptSession *ss = data->ob->sculpt;
	Sculpt *sd = data->sd;
	Object *ob = data->ob;

	/* these brushes start from original coordinates */
	const bool use_orco = ELEM(data->brush->sculpt_tool, SCULPT_TOOL_GRAB, SCULPT_TOOL_ROTATE, SCULPT_TOOL_THUMB);

	PBVHVertexIter vd;
	PBVHProxyNode *proxies;
	int proxy_count;
	float (*orco)[3] = NULL;

	if (use_orco && !ss->bm)
		orco = sculpt_undo_push_node(data->ob, data->nodes[n], SCULPT_UNDO_COORDS)->co;

	BKE_pbvh_node_get_proxies(data->nodes[n], &proxies, &proxy_count);

	BKE_pbvh_vertex_iter_begin(ss->pbvh, data->nodes[n], vd, PBVH_ITER_UNIQUE)
	{
		float val[3];
		int p;

		if (use_orco) {
			if (ss->bm) {
				copy_v3_v3(val, BM_log_original_vert_co(ss->bm_log, vd.bm_vert));
			}
			else {
				copy_v3_v3(val, orco[vd.i]);
			}
		}
		else {
			copy_v3_v3(val, vd.co);
		}

		for (p = 0; p < proxy_count; p++)
			add_v3_v3(val, proxies[p].co[vd.i]);

		sculpt_clip(sd, ss, vd.co, val);

		if (ss->modifiers_active)
			sculpt_flush_pbvhvert_deform(ob, &vd);
	}
	BKE_pbvh_vertex_iter_end;

	BKE_pbvh_node_free_proxies(data->nodes[n]);
}

static void sculpt_combine_proxies(Sculpt *sd, Object *ob)
{
	SculptSession *ss = ob->sculpt;
	Brush *brush = BKE_paint_brush(&sd->paint);
	PBVHNode **nodes;
	int totnode;

	BKE_pbvh_gather_proxies(ss->pbvh, &nodes, &totnode);

	/* first line is tools that don't support proxies */
	if (ss->cache->supports_gravity ||
	    (sculpt_tool_is_proxy_used(brush->sculpt_tool) == false))
	{
		SculptThreadedTaskData data = {
			.sd = sd, .ob = ob, .brush = brush, .nodes = nodes,
		};

		BLI_task_parallel_range(
		            0, totnode, &data, sculpt_combine_proxies_task_cb,
		            ((sd->flags & SCULPT_USE_OPENMP) && totnode > SCULPT_THREADED_LIMIT));
	}

	if (nodes)
		MEM_freeN(nodes);
}

/* copy the modified vertices from bvh to the active key */
static void sculpt_update_keyblock(Object *ob)
{
	SculptSession *ss = ob->sculpt;
	float (*vertCos)[3];

	/* Keyblock update happens after handling deformation caused by modifiers,
	 * so ss->orig_cos would be updated with new stroke */
	if (ss->orig_cos) vertCos = ss->orig_cos;
	else vertCos = BKE_pbvh_get_vertCos(ss->pbvh);

	if (vertCos) {
		sculpt_vertcos_to_key(ob, ss->kb, vertCos);

		if (vertCos != ss->orig_cos)
			MEM_freeN(vertCos);
	}
}

static void sculpt_flush_stroke_deform_task_cb(void *userdata, const int n)
{
	SculptThreadedTaskData *data = userdata;
	SculptSession *ss = data->ob->sculpt;
	Object *ob = data->ob;
	float (*vertCos)[3] = data->vertCos;

	PBVHVertexIter vd;

	BKE_pbvh_vertex_iter_begin(ss->pbvh, data->nodes[n], vd, PBVH_ITER_UNIQUE)
	{
		sculpt_flush_pbvhvert_deform(ob, &vd);

		if (vertCos) {
			int index = vd.vert_indices[vd.i];
			copy_v3_v3(vertCos[index], ss->orig_cos[index]);
		}
	}
	BKE_pbvh_vertex_iter_end;
}

/* flush displacement from deformed PBVH to original layer */
static void sculpt_flush_stroke_deform(Sculpt *sd, Object *ob)
{
	SculptSession *ss = ob->sculpt;
	Brush *brush = BKE_paint_brush(&sd->paint);

	if (sculpt_tool_is_proxy_used(brush->sculpt_tool)) {
		/* this brushes aren't using proxies, so sculpt_combine_proxies() wouldn't
		 * propagate needed deformation to original base */

		int totnode;
		Mesh *me = (Mesh *)ob->data;
		PBVHNode **nodes;
		float (*vertCos)[3] = NULL;

		if (ss->kb) {
			vertCos = MEM_mallocN(sizeof(*vertCos) * me->totvert, "flushStrokeDeofrm keyVerts");

			/* mesh could have isolated verts which wouldn't be in BVH,
			 * to deal with this we copy old coordinates over new ones
			 * and then update coordinates for all vertices from BVH
			 */
			memcpy(vertCos, ss->orig_cos, sizeof(*vertCos) * me->totvert);
		}

		BKE_pbvh_search_gather(ss->pbvh, NULL, NULL, &nodes, &totnode);

		SculptThreadedTaskData data = {
			.sd = sd, .ob = ob, .brush = brush, .nodes = nodes,
			.vertCos = vertCos,
		};

		BLI_task_parallel_range(
		            0, totnode, &data, sculpt_flush_stroke_deform_task_cb,
		            ((sd->flags & SCULPT_USE_OPENMP) && totnode > SCULPT_THREADED_LIMIT));

		if (vertCos) {
			sculpt_vertcos_to_key(ob, ss->kb, vertCos);
			MEM_freeN(vertCos);
		}

		MEM_freeN(nodes);

		/* Modifiers could depend on mesh normals, so we should update them/
		 * Note, then if sculpting happens on locked key, normals should be re-calculated
		 * after applying coords from keyblock on base mesh */
		BKE_mesh_calc_normals(me);
	}
	else if (ss->kb) {
		sculpt_update_keyblock(ob);
	}
}

/* Flip all the editdata across the axis/axes specified by symm. Used to
 * calculate multiple modifications to the mesh when symmetry is enabled. */
static void calc_brushdata_symm(Sculpt *sd, StrokeCache *cache, const char symm,
                                const char axis, const float angle,
                                const float UNUSED(feather))
{
	(void)sd; /* unused */

	flip_v3_v3(cache->location, cache->true_location, symm);
	flip_v3_v3(cache->grab_delta_symmetry, cache->grab_delta, symm);
	flip_v3_v3(cache->view_normal, cache->true_view_normal, symm);

	/* XXX This reduces the length of the grab delta if it approaches the line of symmetry
	 * XXX However, a different approach appears to be needed */
#if 0
	if (sd->paint.symmetry_flags & SCULPT_SYMMETRY_FEATHER) {
		float frac = 1.0f / max_overlap_count(sd);
		float reduce = (feather - frac) / (1 - frac);

		printf("feather: %f frac: %f reduce: %f\n", feather, frac, reduce);

		if (frac < 1)
			mul_v3_fl(cache->grab_delta_symmetry, reduce);
	}
#endif

	unit_m4(cache->symm_rot_mat);
	unit_m4(cache->symm_rot_mat_inv);
	zero_v3(cache->plane_offset);

	if (axis) { /* expects XYZ */
		rotate_m4(cache->symm_rot_mat, axis, angle);
		rotate_m4(cache->symm_rot_mat_inv, axis, -angle);
	}

	mul_m4_v3(cache->symm_rot_mat, cache->location);
	mul_m4_v3(cache->symm_rot_mat, cache->grab_delta_symmetry);

	if (cache->supports_gravity) {
		flip_v3_v3(cache->gravity_direction, cache->true_gravity_direction, symm);
		mul_m4_v3(cache->symm_rot_mat, cache->gravity_direction);
	}

	if (cache->is_rake_rotation_valid) {
		flip_qt_qt(cache->rake_rotation_symmetry, cache->rake_rotation, symm);
	}
}

typedef void (*BrushActionFunc)(Sculpt *sd, Object *ob, Brush *brush, UnifiedPaintSettings *ups);

static void do_tiled(Sculpt *sd, Object *ob, Brush *brush, UnifiedPaintSettings *ups, BrushActionFunc action)
{
	SculptSession *ss = ob->sculpt;
	StrokeCache *cache = ss->cache;
	const float radius = cache->radius;
	const float *bbMin = ob->bb->vec[0];
	const float *bbMax = ob->bb->vec[6];
	const float *step = sd->paint.tile_offset;
	int dim;

	/* These are integer locations, for real location: multiply with step and add orgLoc. So 0,0,0 is at orgLoc. */
	int start[3];
	int end[3];
	int cur[3];

	float orgLoc[3]; /* position of the "prototype" stroke for tiling */
	copy_v3_v3(orgLoc, cache->location);

	for (dim = 0; dim < 3; ++dim) {
		if ((sd->paint.symmetry_flags & (PAINT_TILE_X << dim)) && step[dim] > 0) {
			start[dim] = (bbMin[dim] - orgLoc[dim] - radius) / step[dim];
			end[dim] = (bbMax[dim] - orgLoc[dim] + radius) / step[dim];
		}
		else
			start[dim] = end[dim] = 0;
	}

	/* first do the "untiled" position to initialize the stroke for this location */
	cache->tile_pass = 0;
	action(sd, ob, brush, ups);

	/* now do it for all the tiles */
	copy_v3_v3_int(cur, start);
	for (cur[0] = start[0]; cur[0] <= end[0]; ++cur[0]) {
		for (cur[1] = start[1]; cur[1] <= end[1]; ++cur[1]) {
			for (cur[2] = start[2]; cur[2] <= end[2]; ++cur[2]) {
				if (!cur[0] && !cur[1] && !cur[2])
					continue; /* skip tile at orgLoc, this was already handled before all others */

				++cache->tile_pass;

				for (dim = 0; dim < 3; ++dim) {
					cache->location[dim] = cur[dim] * step[dim] + orgLoc[dim];
					cache->plane_offset[dim] = cur[dim] * step[dim];
				}
				action(sd, ob, brush, ups);
			}
		}
	}
}


static void do_radial_symmetry(Sculpt *sd, Object *ob, Brush *brush, UnifiedPaintSettings *ups,
                               BrushActionFunc action,
                               const char symm, const int axis,
                               const float feather)
{
	SculptSession *ss = ob->sculpt;
	int i;

	for (i = 1; i < sd->radial_symm[axis - 'X']; ++i) {
		const float angle = 2 * M_PI * i / sd->radial_symm[axis - 'X'];
		ss->cache->radial_symmetry_pass = i;
		calc_brushdata_symm(sd, ss->cache, symm, axis, angle, feather);
		do_tiled(sd, ob, brush, ups, action);
	}
}

/* noise texture gives different values for the same input coord; this
 * can tear a multires mesh during sculpting so do a stitch in this
 * case */
static void sculpt_fix_noise_tear(Sculpt *sd, Object *ob)
{
	SculptSession *ss = ob->sculpt;
	Brush *brush = BKE_paint_brush(&sd->paint);
	MTex *mtex = &brush->mtex;

	if (ss->multires && mtex->tex && mtex->tex->type == TEX_NOISE)
		multires_stitch_grids(ob);
}

static void do_symmetrical_brush_actions(Sculpt *sd, Object *ob,
                                         BrushActionFunc action, UnifiedPaintSettings *ups)
{
	Brush *brush = BKE_paint_brush(&sd->paint);
	SculptSession *ss = ob->sculpt;
	StrokeCache *cache = ss->cache;
	const char symm = sd->paint.symmetry_flags & PAINT_SYMM_AXIS_ALL;
	int i;

	float feather = calc_symmetry_feather(sd, ss->cache);

	cache->bstrength = brush_strength(sd, cache, feather, ups);
	cache->symmetry = symm;

	/* symm is a bit combination of XYZ - 1 is mirror X; 2 is Y; 3 is XY; 4 is Z; 5 is XZ; 6 is YZ; 7 is XYZ */ 
	for (i = 0; i <= symm; ++i) {
		if (i == 0 || (symm & i && (symm != 5 || i != 3) && (symm != 6 || (i != 3 && i != 5)))) {
			cache->mirror_symmetry_pass = i;
			cache->radial_symmetry_pass = 0;

			calc_brushdata_symm(sd, cache, i, 0, 0, feather);
			do_tiled(sd, ob, brush, ups, action);

			do_radial_symmetry(sd, ob, brush, ups, action, i, 'X', feather);
			do_radial_symmetry(sd, ob, brush, ups, action, i, 'Y', feather);
			do_radial_symmetry(sd, ob, brush, ups, action, i, 'Z', feather);
		}
	}
}

static void sculpt_update_tex(const Scene *scene, Sculpt *sd, SculptSession *ss)
{
	Brush *brush = BKE_paint_brush(&sd->paint);
	const int radius = BKE_brush_size_get(scene, brush);

	if (ss->texcache) {
		MEM_freeN(ss->texcache);
		ss->texcache = NULL;
	}

	if (ss->tex_pool) {
		BKE_image_pool_free(ss->tex_pool);
		ss->tex_pool = NULL;
	}

	/* Need to allocate a bigger buffer for bigger brush size */
	ss->texcache_side = 2 * radius;
	if (!ss->texcache || ss->texcache_side > ss->texcache_actual) {
		ss->texcache = BKE_brush_gen_texture_cache(brush, radius, false);
		ss->texcache_actual = ss->texcache_side;
		ss->tex_pool = BKE_image_pool_new();
	}
}



int sculpt_mode_poll(bContext *C)
{
	Object *ob = CTX_data_active_object(C);
	return ob && ob->mode & OB_MODE_SCULPT;
}

int sculpt_mode_poll_view3d(bContext *C)
{
	return (sculpt_mode_poll(C) &&
	        CTX_wm_region_view3d(C));
}

int sculpt_poll_view3d(bContext *C)
{
	return (sculpt_poll(C) &&
	        CTX_wm_region_view3d(C));
}

int sculpt_poll(bContext *C)
{
	return sculpt_mode_poll(C) && paint_poll(C);
}

static const char *sculpt_tool_name(Sculpt *sd)
{
	Brush *brush = BKE_paint_brush(&sd->paint);

	switch ((BrushSculptTool)brush->sculpt_tool) {
		case SCULPT_TOOL_DRAW:
			return "Draw Brush";
		case SCULPT_TOOL_SMOOTH:
			return "Smooth Brush";
		case SCULPT_TOOL_CREASE:
			return "Crease Brush";
		case SCULPT_TOOL_BLOB:
			return "Blob Brush";
		case SCULPT_TOOL_PINCH:
			return "Pinch Brush";
		case SCULPT_TOOL_INFLATE:
			return "Inflate Brush";
		case SCULPT_TOOL_GRAB:
			return "Grab Brush";
		case SCULPT_TOOL_NUDGE:
			return "Nudge Brush";
		case SCULPT_TOOL_THUMB:
			return "Thumb Brush";
		case SCULPT_TOOL_LAYER:
			return "Layer Brush";
		case SCULPT_TOOL_FLATTEN:
			return "Flatten Brush";
		case SCULPT_TOOL_CLAY:
			return "Clay Brush";
		case SCULPT_TOOL_CLAY_STRIPS:
			return "Clay Strips Brush";
		case SCULPT_TOOL_FILL:
			return "Fill Brush";
		case SCULPT_TOOL_SCRAPE:
			return "Scrape Brush";
		case SCULPT_TOOL_SNAKE_HOOK:
			return "Snake Hook Brush";
		case SCULPT_TOOL_ROTATE:
			return "Rotate Brush";
		case SCULPT_TOOL_MASK:
			return "Mask Brush";
		case SCULPT_TOOL_SIMPLIFY:
			return "Simplify Brush";
	}

	return "Sculpting";
}

/**
 * Operator for applying a stroke (various attributes including mouse path)
 * using the current brush. */

void sculpt_cache_free(StrokeCache *cache)
{
	if (cache->dial)
		MEM_freeN(cache->dial);
	
	MEM_freeN(cache);
}

/* Initialize mirror modifier clipping */
static void sculpt_init_mirror_clipping(Object *ob, SculptSession *ss)
{
	ModifierData *md;
	int i;

	for (md = ob->modifiers.first; md; md = md->next) {
		if (md->type == eModifierType_Mirror &&
		    (md->mode & eModifierMode_Realtime))
		{
			MirrorModifierData *mmd = (MirrorModifierData *)md;
			
			if (mmd->flag & MOD_MIR_CLIPPING) {
				/* check each axis for mirroring */
				for (i = 0; i < 3; ++i) {
					if (mmd->flag & (MOD_MIR_AXIS_X << i)) {
						/* enable sculpt clipping */
						ss->cache->flag |= CLIP_X << i;
						
						/* update the clip tolerance */
						if (mmd->tolerance >
						    ss->cache->clip_tolerance[i])
						{
							ss->cache->clip_tolerance[i] =
							    mmd->tolerance;
						}
					}
				}
			}
		}
	}
}

/* Initialize the stroke cache invariants from operator properties */
static void sculpt_update_cache_invariants(
        bContext *C, Sculpt *sd, SculptSession *ss,
        wmOperator *op, const float mouse[2])
{
	StrokeCache *cache = MEM_callocN(sizeof(StrokeCache), "stroke cache");
	ss->cache = cache;
	Scene *scene = CTX_data_scene(C);
	UnifiedPaintSettings *ups = &CTX_data_tool_settings(C)->unified_paint_settings;
	Brush *brush = BKE_paint_brush(&sd->paint);
	ViewContext *vc = paint_stroke_view_context(op->customdata);
	Object *ob = CTX_data_active_object(C);
	float mat[3][3];
	float viewDir[3] = {0.0f, 0.0f, 1.0f};
	float max_scale;
	int i;
	int mode;

	/* Set scaling adjustment */
	if (brush->sculpt_tool == SCULPT_TOOL_LAYER) {
		max_scale = 1.0f;
	}
	else {
		max_scale = 0.0f;
		for (i = 0; i < 3; i ++) {
			max_scale = max_ff(max_scale, fabsf(ob->size[i]));
		}
	}
	cache->scale[0] = max_scale / ob->size[0];
	cache->scale[1] = max_scale / ob->size[1];
	cache->scale[2] = max_scale / ob->size[2];

	cache->plane_trim_squared = brush->plane_trim * brush->plane_trim;

	cache->flag = 0;

	sculpt_init_mirror_clipping(ob, ss);

	/* Initial mouse location */
	if (mouse)
		copy_v2_v2(cache->initial_mouse, mouse);
	else
		zero_v2(cache->initial_mouse);

	mode = RNA_enum_get(op->ptr, "mode");
	cache->invert = mode == BRUSH_STROKE_INVERT;
	cache->alt_smooth = mode == BRUSH_STROKE_SMOOTH;
	cache->normal_weight = brush->normal_weight;

	/* interpret invert as following normal, for grab brushes */
	if (SCULPT_TOOL_HAS_NORMAL_WEIGHT(brush->sculpt_tool)) {
		if (cache->invert) {
			cache->invert = false;
			cache->normal_weight = (cache->normal_weight == 0.0f);
		}
	}

	/* not very nice, but with current events system implementation
	 * we can't handle brush appearance inversion hotkey separately (sergey) */
	if (cache->invert) ups->draw_inverted = true;
	else ups->draw_inverted = false;

	/* Alt-Smooth */
	if (cache->alt_smooth) {
		if (brush->sculpt_tool == SCULPT_TOOL_MASK) {
			cache->saved_mask_brush_tool = brush->mask_tool;
			brush->mask_tool = BRUSH_MASK_SMOOTH;
		}
		else {
			Paint *p = &sd->paint;
			Brush *br;
			int size = BKE_brush_size_get(scene, brush);
		
			BLI_strncpy(cache->saved_active_brush_name, brush->id.name + 2,
			            sizeof(cache->saved_active_brush_name));

			br = (Brush *)BKE_libblock_find_name(ID_BR, "Smooth");
			if (br) {
				BKE_paint_brush_set(p, br);
				brush = br;
				cache->saved_smooth_size = BKE_brush_size_get(scene, brush);
				BKE_brush_size_set(scene, brush, size);
				curvemapping_initialize(brush->curve);
			}
		}
	}

	copy_v2_v2(cache->mouse, cache->initial_mouse);
	copy_v2_v2(ups->tex_mouse, cache->initial_mouse);

	/* Truly temporary data that isn't stored in properties */

	cache->vc = vc;

	cache->brush = brush;

	/* cache projection matrix */
	ED_view3d_ob_project_mat_get(cache->vc->rv3d, ob, cache->projection_mat);

	invert_m4_m4(ob->imat, ob->obmat);
	copy_m3_m4(mat, cache->vc->rv3d->viewinv);
	mul_m3_v3(mat, viewDir);
	copy_m3_m4(mat, ob->imat);
	mul_m3_v3(mat, viewDir);
	normalize_v3_v3(cache->true_view_normal, viewDir);

	cache->supports_gravity = (!ELEM(brush->sculpt_tool, SCULPT_TOOL_MASK, SCULPT_TOOL_SMOOTH, SCULPT_TOOL_SIMPLIFY) &&
	                           (sd->gravity_factor > 0.0f));
	/* get gravity vector in world space */
	if (cache->supports_gravity) {
		if (sd->gravity_object) {
			Object *gravity_object = sd->gravity_object;

			copy_v3_v3(cache->true_gravity_direction, gravity_object->obmat[2]);
		}
		else {
			cache->true_gravity_direction[0] = cache->true_gravity_direction[1] = 0.0;
			cache->true_gravity_direction[2] = 1.0;
		}

		/* transform to sculpted object space */
		mul_m3_v3(mat, cache->true_gravity_direction);
		normalize_v3(cache->true_gravity_direction);
	}

	/* Initialize layer brush displacements and persistent coords */
	if (brush->sculpt_tool == SCULPT_TOOL_LAYER) {
		/* not supported yet for multires or dynamic topology */
		if (!ss->multires && !ss->bm && !ss->layer_co &&
		    (brush->flag & BRUSH_PERSISTENT))
		{
			if (!ss->layer_co)
				ss->layer_co = MEM_mallocN(sizeof(float) * 3 * ss->totvert,
				                           "sculpt mesh vertices copy");

			if (ss->deform_cos) {
				memcpy(ss->layer_co, ss->deform_cos, ss->totvert);
			}
			else {
				for (i = 0; i < ss->totvert; ++i) {
					copy_v3_v3(ss->layer_co[i], ss->mvert[i].co);
				}
			}
		}

		if (ss->bm) {
			/* Free any remaining layer displacements from nodes. If not and topology changes
			 * from using another tool, then next layer toolstroke can access past disp array bounds */
			BKE_pbvh_free_layer_disp(ss->pbvh);
		}
	}

	/* Make copies of the mesh vertex locations and normals for some tools */
	if (brush->flag & BRUSH_ANCHORED) {
		cache->original = 1;
	}

	if (SCULPT_TOOL_HAS_ACCUMULATE(brush->sculpt_tool)) {
		if (!(brush->flag & BRUSH_ACCUMULATE)) {
			cache->original = 1;
		}
	}

	cache->first_time = 1;

#define PIXEL_INPUT_THRESHHOLD 5
	if (brush->sculpt_tool == SCULPT_TOOL_ROTATE)
		cache->dial = BLI_dial_initialize(cache->initial_mouse, PIXEL_INPUT_THRESHHOLD);
		
#undef PIXEL_INPUT_THRESHHOLD
}

static void sculpt_update_brush_delta(UnifiedPaintSettings *ups, Object *ob, Brush *brush)
{
	SculptSession *ss = ob->sculpt;
	StrokeCache *cache = ss->cache;
	const float mouse[2] = {
		cache->mouse[0],
		cache->mouse[1]
	};
	int tool = brush->sculpt_tool;

	if (ELEM(tool,
	         SCULPT_TOOL_GRAB, SCULPT_TOOL_NUDGE,
	         SCULPT_TOOL_CLAY_STRIPS, SCULPT_TOOL_SNAKE_HOOK,
	         SCULPT_TOOL_THUMB))
	{
		float grab_location[3], imat[4][4], delta[3], loc[3];

		if (cache->first_time) {
			copy_v3_v3(cache->orig_grab_location,
			           cache->true_location);
		}
		else if (tool == SCULPT_TOOL_SNAKE_HOOK)
			add_v3_v3(cache->true_location, cache->grab_delta);

		/* compute 3d coordinate at same z from original location + mouse */
		mul_v3_m4v3(loc, ob->obmat, cache->orig_grab_location);
		ED_view3d_win_to_3d(cache->vc->ar, loc, mouse, grab_location);

		/* compute delta to move verts by */
		if (!cache->first_time) {
			switch (tool) {
				case SCULPT_TOOL_GRAB:
				case SCULPT_TOOL_THUMB:
					sub_v3_v3v3(delta, grab_location, cache->old_grab_location);
					invert_m4_m4(imat, ob->obmat);
					mul_mat3_m4_v3(imat, delta);
					add_v3_v3(cache->grab_delta, delta);
					break;
				case SCULPT_TOOL_CLAY_STRIPS:
				case SCULPT_TOOL_NUDGE:
				case SCULPT_TOOL_SNAKE_HOOK:
					if (brush->flag & BRUSH_ANCHORED) {
						float orig[3];
						mul_v3_m4v3(orig, ob->obmat, cache->orig_grab_location);
						sub_v3_v3v3(cache->grab_delta, grab_location, orig);
					}
					else {
						sub_v3_v3v3(cache->grab_delta, grab_location,
						            cache->old_grab_location);
					}
				
					invert_m4_m4(imat, ob->obmat);
					mul_mat3_m4_v3(imat, cache->grab_delta);
					break;
			}
		}
		else {
			zero_v3(cache->grab_delta);
		}

		copy_v3_v3(cache->old_grab_location, grab_location);

		if (tool == SCULPT_TOOL_GRAB)
			copy_v3_v3(cache->anchored_location, cache->true_location);
		else if (tool == SCULPT_TOOL_THUMB)
			copy_v3_v3(cache->anchored_location, cache->orig_grab_location);

		if (ELEM(tool, SCULPT_TOOL_GRAB, SCULPT_TOOL_THUMB)) {
			/* location stays the same for finding vertices in brush radius */
			copy_v3_v3(cache->true_location, cache->orig_grab_location);

			ups->draw_anchored = true;
			copy_v2_v2(ups->anchored_initial_mouse, cache->initial_mouse);
			ups->anchored_size = ups->pixel_radius;
		}


		/* handle 'rake' */
		cache->is_rake_rotation_valid = false;

		if (cache->first_time) {
			copy_v3_v3(cache->rake_data.follow_co, grab_location);
		}

		if (sculpt_brush_needs_rake_rotation(brush)) {
			cache->rake_data.follow_dist = cache->radius * SCULPT_RAKE_BRUSH_FACTOR;

			if (!is_zero_v3(cache->grab_delta)) {
				const float eps = 0.00001f;

				float v1[3], v2[3];

				copy_v3_v3(v1, cache->rake_data.follow_co);
				copy_v3_v3(v2, cache->rake_data.follow_co);
				sub_v3_v3(v2, cache->grab_delta);

				sub_v3_v3(v1, grab_location);
				sub_v3_v3(v2, grab_location);

				if ((normalize_v3(v2) > eps) &&
				    (normalize_v3(v1) > eps) &&
				    (len_squared_v3v3(v1, v2) > eps))
				{
					const float rake_dist_sq = len_squared_v3v3(cache->rake_data.follow_co, grab_location);
					const float rake_fade = (rake_dist_sq > SQUARE(cache->rake_data.follow_dist)) ?
					        1.0f : sqrtf(rake_dist_sq) / cache->rake_data.follow_dist;

					float axis[3], angle;
					float tquat[4];

					rotation_between_vecs_to_quat(tquat, v1, v2);

					/* use axis-angle to scale rotation since the factor may be above 1 */
					quat_to_axis_angle(axis, &angle, tquat);
					normalize_v3(axis);

					angle *= brush->rake_factor * rake_fade;
					axis_angle_normalized_to_quat(cache->rake_rotation, axis, angle);
					cache->is_rake_rotation_valid = true;
				}
			}
			sculpt_rake_data_update(&cache->rake_data, grab_location);
		}
	}
}

/* Initialize the stroke cache variants from operator properties */
static void sculpt_update_cache_variants(bContext *C, Sculpt *sd, Object *ob,
                                         PointerRNA *ptr)
{
	Scene *scene = CTX_data_scene(C);
	UnifiedPaintSettings *ups = &scene->toolsettings->unified_paint_settings;
	SculptSession *ss = ob->sculpt;
	StrokeCache *cache = ss->cache;
	Brush *brush = BKE_paint_brush(&sd->paint);

	/* RNA_float_get_array(ptr, "location", cache->traced_location); */

	if (cache->first_time ||
	    !((brush->flag & BRUSH_ANCHORED) ||
	      (brush->sculpt_tool == SCULPT_TOOL_SNAKE_HOOK) ||
	      (brush->sculpt_tool == SCULPT_TOOL_ROTATE))
	    )
	{
		RNA_float_get_array(ptr, "location", cache->true_location);
	}

	cache->pen_flip = RNA_boolean_get(ptr, "pen_flip");
	RNA_float_get_array(ptr, "mouse", cache->mouse);

	/* XXX: Use pressure value from first brush step for brushes which don't
	 *      support strokes (grab, thumb). They depends on initial state and
	 *      brush coord/pressure/etc.
	 *      It's more an events design issue, which doesn't split coordinate/pressure/angle
	 *      changing events. We should avoid this after events system re-design */
	if (paint_supports_dynamic_size(brush, ePaintSculpt) || cache->first_time) {
		cache->pressure = RNA_float_get(ptr, "pressure");
	}

	/* Truly temporary data that isn't stored in properties */
	if (cache->first_time) {
		if (!BKE_brush_use_locked_size(scene, brush)) {
			cache->initial_radius = paint_calc_object_space_radius(cache->vc,
			                                                       cache->true_location,
			                                                       BKE_brush_size_get(scene, brush));

			BKE_brush_unprojected_radius_set(scene, brush, cache->initial_radius);
		}
		else {
			cache->initial_radius = BKE_brush_unprojected_radius_get(scene, brush);
		}
	}

	if (BKE_brush_use_size_pressure(scene, brush) && paint_supports_dynamic_size(brush, ePaintSculpt)) {
		cache->radius = cache->initial_radius * cache->pressure;
	}
	else {
		cache->radius = cache->initial_radius;
	}

	cache->radius_squared = cache->radius * cache->radius;


	if (brush->flag & BRUSH_ANCHORED) {
		/* true location has been calculated as part of the stroke system already here */
		if (brush->flag & BRUSH_EDGE_TO_EDGE) {
			RNA_float_get_array(ptr, "location", cache->true_location);
		}

		cache->radius = paint_calc_object_space_radius(cache->vc,
		                                               cache->true_location,
		                                               ups->pixel_radius);
		cache->radius_squared = cache->radius * cache->radius;


		copy_v3_v3(cache->anchored_location, cache->true_location);
	}

	sculpt_update_brush_delta(ups, ob, brush);

	if (brush->sculpt_tool == SCULPT_TOOL_ROTATE) {
		cache->vertex_rotation = -BLI_dial_angle(cache->dial, cache->mouse) * cache->bstrength;

		ups->draw_anchored = true;
		copy_v2_v2(ups->anchored_initial_mouse, cache->initial_mouse);
		copy_v3_v3(cache->anchored_location, cache->true_location);
		ups->anchored_size = ups->pixel_radius;
	}

	cache->special_rotation = ups->brush_rotation;
}

/* Returns true if any of the smoothing modes are active (currently
 * one of smooth brush, autosmooth, mask smooth, or shift-key
 * smooth) */
static bool sculpt_any_smooth_mode(const Brush *brush,
                                   StrokeCache *cache,
                                   int stroke_mode)
{
	return ((stroke_mode == BRUSH_STROKE_SMOOTH) ||
	        (cache && cache->alt_smooth) ||
	        (brush->sculpt_tool == SCULPT_TOOL_SMOOTH) ||
	        (brush->autosmooth_factor > 0) ||
	        ((brush->sculpt_tool == SCULPT_TOOL_MASK) &&
	         (brush->mask_tool == BRUSH_MASK_SMOOTH)));
}

static void sculpt_stroke_modifiers_check(const bContext *C, Object *ob)
{
	SculptSession *ss = ob->sculpt;

	if (ss->kb || ss->modifiers_active) {
		Sculpt *sd = CTX_data_tool_settings(C)->sculpt;
		Brush *brush = BKE_paint_brush(&sd->paint);

		BKE_sculpt_update_mesh_elements(CTX_data_scene(C), sd, ob,
		                            sculpt_any_smooth_mode(brush, ss->cache, 0), false);
	}
}

static void sculpt_raycast_cb(PBVHNode *node, void *data_v, float *tmin)
{
	if (BKE_pbvh_node_get_tmin(node) < *tmin) {
		SculptRaycastData *srd = data_v;
		float (*origco)[3] = NULL;
		bool use_origco = false;

		if (srd->original && srd->ss->cache) {
			if (BKE_pbvh_type(srd->ss->pbvh) == PBVH_BMESH) {
				use_origco = true;
			}
			else {
				/* intersect with coordinates from before we started stroke */
				SculptUndoNode *unode = sculpt_undo_get_node(node);
				origco = (unode) ? unode->co : NULL;
				use_origco = origco ? true : false;
			}
		}

		if (BKE_pbvh_node_raycast(srd->ss->pbvh, node, origco, use_origco,
		                          srd->ray_start, srd->ray_normal, &srd->dist))
		{
			srd->hit = 1;
			*tmin = srd->dist;

			//for vwpaint testing
			srd->node = node;
		}
	}
}

static void sculpt_raycast_detail_cb(PBVHNode *node, void *data_v, float *tmin)
{
	if (BKE_pbvh_node_get_tmin(node) < *tmin) {
		SculptDetailRaycastData *srd = data_v;
		if (BKE_pbvh_bmesh_node_raycast_detail(node, srd->ray_start, srd->ray_normal,
		                                       &srd->dist, &srd->detail))
		{
			srd->hit = 1;
			*tmin = srd->dist;
		}
	}
}

static float sculpt_raycast_init(
        ViewContext *vc, const float mouse[2],
        float ray_start[3], float ray_end[3], float ray_normal[3], bool original)
{
	float obimat[4][4];
	float dist;
	Object *ob = vc->obact;
	RegionView3D *rv3d = vc->ar->regiondata;

	/* TODO: what if the segment is totally clipped? (return == 0) */
	ED_view3d_win_to_segment(vc->ar, vc->v3d, mouse, ray_start, ray_end, true);

	invert_m4_m4(obimat, ob->obmat);
	mul_m4_v3(obimat, ray_start);
	mul_m4_v3(obimat, ray_end);

	sub_v3_v3v3(ray_normal, ray_end, ray_start);
	dist = normalize_v3(ray_normal);

	if ((rv3d->is_persp == false) &&
	    /* if the ray is clipped, don't adjust its start/end */
	    ((rv3d->rflag & RV3D_CLIPPING) == 0))
	{
		BKE_pbvh_raycast_project_ray_root(ob->sculpt->pbvh, original, ray_start, ray_end, ray_normal);

		/* recalculate the normal */
		sub_v3_v3v3(ray_normal, ray_end, ray_start);
		dist = normalize_v3(ray_normal);
	}

	return dist;
}

/* Do a raycast in the tree to find the 3d brush location
 * (This allows us to ignore the GL depth buffer)
 * Returns 0 if the ray doesn't hit the mesh, non-zero otherwise
 */
bool sculpt_stroke_get_location(bContext *C, float out[3], const float mouse[2])
{
	Object *ob;
	SculptSession *ss;
	StrokeCache *cache;
	float ray_start[3], ray_end[3], ray_normal[3], dist;
	SculptRaycastData srd;
	bool original;
	ViewContext vc;

	view3d_set_viewcontext(C, &vc);

	ob = vc.obact;

	ss = ob->sculpt;
	cache = ss->cache;
	original = (cache) ? cache->original : 0;

	sculpt_stroke_modifiers_check(C, ob);

	dist = sculpt_raycast_init(&vc, mouse, ray_start, ray_end, ray_normal, original);

	srd.original = original;
	srd.ss = ob->sculpt;
	srd.hit = 0;
	srd.ray_start = ray_start;
	srd.ray_normal = ray_normal;
	srd.dist = dist;

	BKE_pbvh_raycast(ss->pbvh, sculpt_raycast_cb, &srd,
		ray_start, ray_normal, srd.original);

	copy_v3_v3(out, ray_normal);
	mul_v3_fl(out, srd.dist);
	add_v3_v3(out, ray_start);

	//used in vwpaint
	if (cache && srd.hit){
		copy_v3_v3(cache->true_location, out);
	}

	return srd.hit;
}

static void sculpt_brush_init_tex(const Scene *scene, Sculpt *sd, SculptSession *ss)
{
	Brush *brush = BKE_paint_brush(&sd->paint);
	MTex *mtex = &brush->mtex;

	/* init mtex nodes */
	if (mtex->tex && mtex->tex->nodetree)
		ntreeTexBeginExecTree(mtex->tex->nodetree);  /* has internal flag to detect it only does it once */

	/* TODO: Shouldn't really have to do this at the start of every
	 * stroke, but sculpt would need some sort of notification when
	 * changes are made to the texture. */
	sculpt_update_tex(scene, sd, ss);
}

static bool sculpt_brush_stroke_init(bContext *C, wmOperator *op)
{
	Scene *scene = CTX_data_scene(C);
	Object *ob = CTX_data_active_object(C);
	Sculpt *sd = CTX_data_tool_settings(C)->sculpt;
	SculptSession *ss = CTX_data_active_object(C)->sculpt;
	Brush *brush = BKE_paint_brush(&sd->paint);
	int mode = RNA_enum_get(op->ptr, "mode");
	bool is_smooth;
	bool need_mask = false;

	if (brush->sculpt_tool == SCULPT_TOOL_MASK) {
		need_mask = true;
	}

	view3d_operator_needs_opengl(C);
	sculpt_brush_init_tex(scene, sd, ss);

	is_smooth = sculpt_any_smooth_mode(brush, NULL, mode);
	BKE_sculpt_update_mesh_elements(scene, sd, ob, is_smooth, need_mask);

	return 1;
}

static void sculpt_restore_mesh(Sculpt *sd, Object *ob)
{
	SculptSession *ss = ob->sculpt;
	Brush *brush = BKE_paint_brush(&sd->paint);

	/* Restore the mesh before continuing with anchored stroke */
	if ((brush->flag & BRUSH_ANCHORED) ||
	    (brush->sculpt_tool == SCULPT_TOOL_GRAB &&
	     BKE_brush_use_size_pressure(ss->cache->vc->scene, brush)) ||
	    (brush->flag & BRUSH_DRAG_DOT))
	{
		paint_mesh_restore_co(sd, ob);
	}
}

/* Copy the PBVH bounding box into the object's bounding box */
void sculpt_update_object_bounding_box(Object *ob)
{
	if (ob->bb) {
		float bb_min[3], bb_max[3];

		BKE_pbvh_bounding_box(ob->sculpt->pbvh, bb_min, bb_max);
		BKE_boundbox_init_from_minmax(ob->bb, bb_min, bb_max);
	}
}

static void sculpt_flush_update(bContext *C)
{
	Object *ob = CTX_data_active_object(C);
	SculptSession *ss = ob->sculpt;
	ARegion *ar = CTX_wm_region(C);
	MultiresModifierData *mmd = ss->multires;

	if (mmd)
		multires_mark_as_modified(ob, MULTIRES_COORDS_MODIFIED);
	if (ob->derivedFinal) /* VBO no longer valid */
		GPU_drawobject_free(ob->derivedFinal);

	if (ss->kb || ss->modifiers_active) {
		DAG_id_tag_update(&ob->id, OB_RECALC_DATA);
		ED_region_tag_redraw(ar);
	}
	else {
		rcti r;

		BKE_pbvh_update(ss->pbvh, PBVH_UpdateBB, NULL);
		/* Update the object's bounding box too so that the object
		 * doesn't get incorrectly clipped during drawing in
		 * draw_mesh_object(). [#33790] */
		sculpt_update_object_bounding_box(ob);

		if (sculpt_get_redraw_rect(ar, CTX_wm_region_view3d(C), ob, &r)) {
			if (ss->cache) {
				ss->cache->current_r = r;
			}

			/* previous is not set in the current cache else
			 * the partial rect will always grow */
			sculpt_extend_redraw_rect_previous(ob, &r);

			r.xmin += ar->winrct.xmin - 2;
			r.xmax += ar->winrct.xmin + 2;
			r.ymin += ar->winrct.ymin - 2;
			r.ymax += ar->winrct.ymin + 2;

			ss->partial_redraw = 1;
			ED_region_tag_redraw_partial(ar, &r);
		}
	}
}

/* Returns whether the mouse/stylus is over the mesh (1)
 * or over the background (0) */
static bool over_mesh(bContext *C, struct wmOperator *UNUSED(op), float x, float y)
{
	float mouse[2], co[3];

	mouse[0] = x;
	mouse[1] = y;

	return sculpt_stroke_get_location(C, co, mouse);
}

static bool sculpt_stroke_test_start(bContext *C, struct wmOperator *op,
                                    const float mouse[2])
{
	/* Don't start the stroke until mouse goes over the mesh.
	 * note: mouse will only be null when re-executing the saved stroke. */
	if (!mouse || over_mesh(C, op, mouse[0], mouse[1])) {
		Object *ob = CTX_data_active_object(C);
		SculptSession *ss = ob->sculpt;
		Sculpt *sd = CTX_data_tool_settings(C)->sculpt;

		ED_view3d_init_mats_rv3d(ob, CTX_wm_region_view3d(C));

		sculpt_update_cache_invariants(C, sd, ss, op, mouse);

		sculpt_undo_push_begin(sculpt_tool_name(sd));

		return 1;
	}
	else
		return 0;
}

static void sculpt_stroke_update_step(bContext *C, struct PaintStroke *UNUSED(stroke), PointerRNA *itemptr)
{
	UnifiedPaintSettings *ups = &CTX_data_tool_settings(C)->unified_paint_settings;
	Sculpt *sd = CTX_data_tool_settings(C)->sculpt;
	Object *ob = CTX_data_active_object(C);
	SculptSession *ss = ob->sculpt;
	const Brush *brush = BKE_paint_brush(&sd->paint);
	
	sculpt_stroke_modifiers_check(C, ob);
	sculpt_update_cache_variants(C, sd, ob, itemptr);
	sculpt_restore_mesh(sd, ob);

	if (sd->flags & SCULPT_DYNTOPO_DETAIL_CONSTANT) {
		BKE_pbvh_bmesh_detail_size_set(ss->pbvh, sd->constant_detail / 100.0f);
	}
	else if (sd->flags & SCULPT_DYNTOPO_DETAIL_BRUSH) {
		BKE_pbvh_bmesh_detail_size_set(ss->pbvh, ss->cache->radius * sd->detail_percent / 100.0f);
	}
	else {
		BKE_pbvh_bmesh_detail_size_set(
		        ss->pbvh,
		        (ss->cache->radius /
		        (float)ups->pixel_radius) *
		        (float)(sd->detail_size * U.pixelsize) / 0.4f);
	}

	if (sculpt_stroke_is_dynamic_topology(ss, brush)) {
		do_symmetrical_brush_actions(sd, ob, sculpt_topology_update, ups);
	}

	do_symmetrical_brush_actions(sd, ob, do_brush_action, ups);

	sculpt_combine_proxies(sd, ob);

	/* hack to fix noise texture tearing mesh */
	sculpt_fix_noise_tear(sd, ob);

	/* TODO(sergey): This is not really needed for the solid shading,
	 * which does use pBVH drawing anyway, but texture and wireframe
	 * requires this.
	 *
	 * Could be optimized later, but currently don't think it's so
	 * much common scenario.
	 *
	 * Same applies to the DAG_id_tag_update() invoked from
	 * sculpt_flush_update().
	 */
	if (ss->modifiers_active) {
		sculpt_flush_stroke_deform(sd, ob);
	}
	else if (ss->kb) {
		sculpt_update_keyblock(ob);
	}

	ss->cache->first_time = false;

	/* Cleanup */
	sculpt_flush_update(C);
}

static void sculpt_brush_exit_tex(Sculpt *sd)
{
	Brush *brush = BKE_paint_brush(&sd->paint);
	MTex *mtex = &brush->mtex;

	if (mtex->tex && mtex->tex->nodetree)
		ntreeTexEndExecTree(mtex->tex->nodetree->execdata);
}

static void sculpt_stroke_done(const bContext *C, struct PaintStroke *UNUSED(stroke))
{
	Object *ob = CTX_data_active_object(C);
	Scene *scene = CTX_data_scene(C);
	SculptSession *ss = ob->sculpt;
	Sculpt *sd = CTX_data_tool_settings(C)->sculpt;

	/* Finished */
	if (ss->cache) {
		UnifiedPaintSettings *ups = &CTX_data_tool_settings(C)->unified_paint_settings;
		Brush *brush = BKE_paint_brush(&sd->paint);
		ups->draw_inverted = false;

		sculpt_stroke_modifiers_check(C, ob);

		/* Alt-Smooth */
		if (ss->cache->alt_smooth) {
			if (brush->sculpt_tool == SCULPT_TOOL_MASK) {
				brush->mask_tool = ss->cache->saved_mask_brush_tool;
			}
			else {
				Paint *p = &sd->paint;
				BKE_brush_size_set(scene, ss->cache->brush, ss->cache->saved_smooth_size);
				brush = (Brush *)BKE_libblock_find_name(ID_BR, ss->cache->saved_active_brush_name);
				if (brush) {
					BKE_paint_brush_set(p, brush);
				}
			}
		}

		sculpt_cache_free(ss->cache);
		ss->cache = NULL;

		sculpt_undo_push_end(C);

		BKE_pbvh_update(ss->pbvh, PBVH_UpdateOriginalBB, NULL);
		
		if (BKE_pbvh_type(ss->pbvh) == PBVH_BMESH)
			BKE_pbvh_bmesh_after_stroke(ss->pbvh);

		/* optimization: if there is locked key and active modifiers present in */
		/* the stack, keyblock is updating at each step. otherwise we could update */
		/* keyblock only when stroke is finished */
		if (ss->kb && !ss->modifiers_active) sculpt_update_keyblock(ob);

		ss->partial_redraw = 0;

		/* try to avoid calling this, only for e.g. linked duplicates now */
		if (((Mesh *)ob->data)->id.us > 1)
			DAG_id_tag_update(&ob->id, OB_RECALC_DATA);

		WM_event_add_notifier(C, NC_OBJECT | ND_DRAW, ob);
	}

	sculpt_brush_exit_tex(sd);
}

static int sculpt_brush_stroke_invoke(bContext *C, wmOperator *op, const wmEvent *event)
{
	struct PaintStroke *stroke;
	int ignore_background_click;
	int retval;

	if (!sculpt_brush_stroke_init(C, op))
		return OPERATOR_CANCELLED;

	stroke = paint_stroke_new(C, op, sculpt_stroke_get_location,
	                          sculpt_stroke_test_start,
	                          sculpt_stroke_update_step, NULL,
	                          sculpt_stroke_done, event->type);

	op->customdata = stroke;

	/* For tablet rotation */
	ignore_background_click = RNA_boolean_get(op->ptr, "ignore_background_click");

	if (ignore_background_click && !over_mesh(C, op, event->x, event->y)) {
		paint_stroke_data_free(op);
		return OPERATOR_PASS_THROUGH;
	}
	
	if ((retval = op->type->modal(C, op, event)) == OPERATOR_FINISHED) {
		paint_stroke_data_free(op);
		return OPERATOR_FINISHED;
	}
	/* add modal handler */
	WM_event_add_modal_handler(C, op);

	OPERATOR_RETVAL_CHECK(retval);
	BLI_assert(retval == OPERATOR_RUNNING_MODAL);
	
	return OPERATOR_RUNNING_MODAL;
}

static int sculpt_brush_stroke_exec(bContext *C, wmOperator *op)
{
	if (!sculpt_brush_stroke_init(C, op))
		return OPERATOR_CANCELLED;

	op->customdata = paint_stroke_new(C, op, sculpt_stroke_get_location, sculpt_stroke_test_start,
	                                  sculpt_stroke_update_step, NULL, sculpt_stroke_done, 0);

	/* frees op->customdata */
	paint_stroke_exec(C, op);

	return OPERATOR_FINISHED;
}

static void sculpt_brush_stroke_cancel(bContext *C, wmOperator *op)
{
	Object *ob = CTX_data_active_object(C);
	SculptSession *ss = ob->sculpt;
	Sculpt *sd = CTX_data_tool_settings(C)->sculpt;
	const Brush *brush = BKE_paint_brush(&sd->paint);

	/* XXX Canceling strokes that way does not work with dynamic topology, user will have to do real undo for now.
	 *     See T46456. */
	if (ss->cache && !sculpt_stroke_is_dynamic_topology(ss, brush)) {
		paint_mesh_restore_co(sd, ob);
	}

	paint_stroke_cancel(C, op);

	if (ss->cache) {
		sculpt_cache_free(ss->cache);
		ss->cache = NULL;
	}

	sculpt_brush_exit_tex(sd);
}

static void SCULPT_OT_brush_stroke(wmOperatorType *ot)
{
	/* identifiers */
	ot->name = "Sculpt";
	ot->idname = "SCULPT_OT_brush_stroke";
	ot->description = "Sculpt a stroke into the geometry";
	
	/* api callbacks */
	ot->invoke = sculpt_brush_stroke_invoke;
	ot->modal = paint_stroke_modal;
	ot->exec = sculpt_brush_stroke_exec;
	ot->poll = sculpt_poll;
	ot->cancel = sculpt_brush_stroke_cancel;

	/* flags (sculpt does own undo? (ton) */
	ot->flag = OPTYPE_BLOCKING;

	/* properties */

	paint_stroke_operator_properties(ot);

	RNA_def_boolean(ot->srna, "ignore_background_click", 0,
	                "Ignore Background Click",
	                "Clicks on the background do not start the stroke");	
}

/**** Reset the copy of the mesh that is being sculpted on (currently just for the layer brush) ****/

static int sculpt_set_persistent_base_exec(bContext *C, wmOperator *UNUSED(op))
{
	SculptSession *ss = CTX_data_active_object(C)->sculpt;

	if (ss) {
		if (ss->layer_co)
			MEM_freeN(ss->layer_co);
		ss->layer_co = NULL;
	}

	return OPERATOR_FINISHED;
}

static void SCULPT_OT_set_persistent_base(wmOperatorType *ot)
{
	/* identifiers */
	ot->name = "Set Persistent Base";
	ot->idname = "SCULPT_OT_set_persistent_base";
	ot->description = "Reset the copy of the mesh that is being sculpted on";
	
	/* api callbacks */
	ot->exec = sculpt_set_persistent_base_exec;
	ot->poll = sculpt_mode_poll;
	
	ot->flag = OPTYPE_REGISTER | OPTYPE_UNDO;
}

/************************** Dynamic Topology **************************/

static void sculpt_dynamic_topology_triangulate(BMesh *bm)
{
	if (bm->totloop != bm->totface * 3) {
		BM_mesh_triangulate(bm, MOD_TRIANGULATE_QUAD_BEAUTY, MOD_TRIANGULATE_NGON_EARCLIP, false, NULL, NULL, NULL);
	}
}

void sculpt_pbvh_clear(Object *ob)
{
	SculptSession *ss = ob->sculpt;
	DerivedMesh *dm = ob->derivedFinal;

	/* Clear out any existing DM and PBVH */
	if (ss->pbvh)
		BKE_pbvh_free(ss->pbvh);
	ss->pbvh = NULL;
	if (dm)
		dm->getPBVH(NULL, dm);
	BKE_object_free_derived_caches(ob);
}

void sculpt_dyntopo_node_layers_add(SculptSession *ss)
{
	int cd_node_layer_index;

	char layer_id[] = "_dyntopo_node_id";

	cd_node_layer_index = CustomData_get_named_layer_index(&ss->bm->vdata, CD_PROP_INT, layer_id);
	if (cd_node_layer_index == -1) {
		BM_data_layer_add_named(ss->bm, &ss->bm->vdata, CD_PROP_INT, layer_id);
		cd_node_layer_index = CustomData_get_named_layer_index(&ss->bm->vdata, CD_PROP_INT, layer_id);
	}

	ss->cd_vert_node_offset = CustomData_get_n_offset(
	        &ss->bm->vdata, CD_PROP_INT,
	        cd_node_layer_index - CustomData_get_layer_index(&ss->bm->vdata, CD_PROP_INT));

	ss->bm->vdata.layers[cd_node_layer_index].flag |= CD_FLAG_TEMPORARY;

	cd_node_layer_index = CustomData_get_named_layer_index(&ss->bm->pdata, CD_PROP_INT, layer_id);
	if (cd_node_layer_index == -1) {
		BM_data_layer_add_named(ss->bm, &ss->bm->pdata, CD_PROP_INT, layer_id);
		cd_node_layer_index = CustomData_get_named_layer_index(&ss->bm->pdata, CD_PROP_INT, layer_id);
	}

	ss->cd_face_node_offset = CustomData_get_n_offset(
	        &ss->bm->pdata, CD_PROP_INT,
	        cd_node_layer_index - CustomData_get_layer_index(&ss->bm->pdata, CD_PROP_INT));

	ss->bm->pdata.layers[cd_node_layer_index].flag |= CD_FLAG_TEMPORARY;
}


void sculpt_update_after_dynamic_topology_toggle(bContext *C)
{
	Scene *scene = CTX_data_scene(C);
	Object *ob = CTX_data_active_object(C);
	Sculpt *sd = scene->toolsettings->sculpt;

	/* Create the PBVH */
	BKE_sculpt_update_mesh_elements(scene, sd, ob, false, false);
	WM_event_add_notifier(C, NC_OBJECT | ND_DRAW, ob);
}

void sculpt_dynamic_topology_enable(bContext *C)
{
	Scene *scene = CTX_data_scene(C);
	Object *ob = CTX_data_active_object(C);
	SculptSession *ss = ob->sculpt;
	Mesh *me = ob->data;
	const BMAllocTemplate allocsize = BMALLOC_TEMPLATE_FROM_ME(me);

	sculpt_pbvh_clear(ob);

	ss->bm_smooth_shading = (scene->toolsettings->sculpt->flags & SCULPT_DYNTOPO_SMOOTH_SHADING) != 0;

	/* Dynamic topology doesn't ensure selection state is valid, so remove [#36280] */
	BKE_mesh_mselect_clear(me);

	/* Create triangles-only BMesh */
	ss->bm = BM_mesh_create(
	        &allocsize,
	        &((struct BMeshCreateParams){.use_toolflags = false,}));

	BM_mesh_bm_from_me(
	        ss->bm, me, (&(struct BMeshFromMeshParams){
	            .calc_face_normal = true, .use_shapekey = true, .active_shapekey = ob->shapenr,
	        }));
	sculpt_dynamic_topology_triangulate(ss->bm);
	BM_data_layer_add(ss->bm, &ss->bm->vdata, CD_PAINT_MASK);
	sculpt_dyntopo_node_layers_add(ss);
	/* make sure the data for existing faces are initialized */
	if (me->totpoly != ss->bm->totface) {
		BM_mesh_normals_update(ss->bm);
	}

	/* Enable dynamic topology */
	me->flag |= ME_SCULPT_DYNAMIC_TOPOLOGY;
	
	/* Enable logging for undo/redo */
	ss->bm_log = BM_log_create(ss->bm);

	/* Refresh */
	sculpt_update_after_dynamic_topology_toggle(C);
}

/* Free the sculpt BMesh and BMLog
 *
 * If 'unode' is given, the BMesh's data is copied out to the unode
 * before the BMesh is deleted so that it can be restored from */
void sculpt_dynamic_topology_disable(bContext *C,
                                     SculptUndoNode *unode)
{
	Object *ob = CTX_data_active_object(C);
	SculptSession *ss = ob->sculpt;
	Mesh *me = ob->data;

	sculpt_pbvh_clear(ob);

	if (unode) {
		/* Free all existing custom data */
		CustomData_free(&me->vdata, me->totvert);
		CustomData_free(&me->edata, me->totedge);
		CustomData_free(&me->fdata, me->totface);
		CustomData_free(&me->ldata, me->totloop);
		CustomData_free(&me->pdata, me->totpoly);

		/* Copy over stored custom data */
		me->totvert = unode->bm_enter_totvert;
		me->totloop = unode->bm_enter_totloop;
		me->totpoly = unode->bm_enter_totpoly;
		me->totedge = unode->bm_enter_totedge;
		me->totface = 0;
		CustomData_copy(&unode->bm_enter_vdata, &me->vdata, CD_MASK_MESH,
		                CD_DUPLICATE, unode->bm_enter_totvert);
		CustomData_copy(&unode->bm_enter_edata, &me->edata, CD_MASK_MESH,
		                CD_DUPLICATE, unode->bm_enter_totedge);
		CustomData_copy(&unode->bm_enter_ldata, &me->ldata, CD_MASK_MESH,
		                CD_DUPLICATE, unode->bm_enter_totloop);
		CustomData_copy(&unode->bm_enter_pdata, &me->pdata, CD_MASK_MESH,
		                CD_DUPLICATE, unode->bm_enter_totpoly);

		BKE_mesh_update_customdata_pointers(me, false);
	}
	else {
		BKE_sculptsession_bm_to_me(ob, true);
	}

	/* Clear data */
	me->flag &= ~ME_SCULPT_DYNAMIC_TOPOLOGY;

	/* typically valid but with global-undo they can be NULL, [#36234] */
	if (ss->bm) {
		BM_mesh_free(ss->bm);
		ss->bm = NULL;
	}
	if (ss->bm_log) {
		BM_log_free(ss->bm_log);
		ss->bm_log = NULL;
	}

	/* Refresh */
	sculpt_update_after_dynamic_topology_toggle(C);
}


static int sculpt_dynamic_topology_toggle_exec(bContext *C, wmOperator *UNUSED(op))
{
	Object *ob = CTX_data_active_object(C);
	SculptSession *ss = ob->sculpt;

	WM_cursor_wait(1);

	if (ss->bm) {
		sculpt_undo_push_begin("Dynamic topology disable");
		sculpt_undo_push_node(ob, NULL, SCULPT_UNDO_DYNTOPO_END);
		sculpt_dynamic_topology_disable(C, NULL);
	}
	else {
		sculpt_undo_push_begin("Dynamic topology enable");
		sculpt_dynamic_topology_enable(C);
		sculpt_undo_push_node(ob, NULL, SCULPT_UNDO_DYNTOPO_BEGIN);
	}
	sculpt_undo_push_end(C);

	WM_cursor_wait(0);

	return OPERATOR_FINISHED;
}

enum eDynTopoWarnFlag {
	DYNTOPO_WARN_VDATA = (1 << 0),
	DYNTOPO_WARN_EDATA = (1 << 1),
	DYNTOPO_WARN_LDATA = (1 << 2),
	DYNTOPO_WARN_MODIFIER = (1 << 3),
};

static int dyntopo_warning_popup(bContext *C, wmOperatorType *ot, enum eDynTopoWarnFlag flag)
{
	uiPopupMenu *pup = UI_popup_menu_begin(C, IFACE_("Warning!"), ICON_ERROR);
	uiLayout *layout = UI_popup_menu_layout(pup);

	if (flag & (DYNTOPO_WARN_VDATA | DYNTOPO_WARN_EDATA | DYNTOPO_WARN_LDATA)) {
		const char *msg_error = TIP_("Vertex Data Detected!");
		const char *msg = TIP_("Dyntopo will not preserve vertex colors, UVs, or other customdata");
		uiItemL(layout, msg_error, ICON_INFO);
		uiItemL(layout, msg, ICON_NONE);
		uiItemS(layout);
	}

	if (flag & DYNTOPO_WARN_MODIFIER) {
		const char *msg_error = TIP_("Generative Modifiers Detected!");
		const char *msg = TIP_("Keeping the modifiers will increase polycount when returning to object mode");

		uiItemL(layout, msg_error, ICON_INFO);
		uiItemL(layout, msg, ICON_NONE);
		uiItemS(layout);
	}

	uiItemFullO_ptr(layout, ot, IFACE_("OK"), ICON_NONE, NULL, WM_OP_EXEC_DEFAULT, 0);

	UI_popup_menu_end(C, pup);

	return OPERATOR_INTERFACE;
}

static enum eDynTopoWarnFlag sculpt_dynamic_topology_check(bContext *C)
{
	Object *ob = CTX_data_active_object(C);
	Mesh *me = ob->data;
	SculptSession *ss = ob->sculpt;

	Scene *scene = CTX_data_scene(C);
	enum eDynTopoWarnFlag flag = 0;

	BLI_assert(ss->bm == NULL);
	UNUSED_VARS_NDEBUG(ss);

	for (int i = 0; i < CD_NUMTYPES; i++) {
		if (!ELEM(i, CD_MVERT, CD_MEDGE, CD_MFACE, CD_MLOOP, CD_MPOLY, CD_PAINT_MASK, CD_ORIGINDEX)) {
			if (CustomData_has_layer(&me->vdata, i)) {
				flag |= DYNTOPO_WARN_VDATA;
			}
			if (CustomData_has_layer(&me->edata, i)) {
				flag |= DYNTOPO_WARN_EDATA;
			}
			if (CustomData_has_layer(&me->ldata, i)) {
				flag |= DYNTOPO_WARN_LDATA;
			}
		}
	}

	{
		VirtualModifierData virtualModifierData;
		ModifierData *md = modifiers_getVirtualModifierList(ob, &virtualModifierData);

		/* exception for shape keys because we can edit those */
		for (; md; md = md->next) {
			const ModifierTypeInfo *mti = modifierType_getInfo(md->type);
			if (!modifier_isEnabled(scene, md, eModifierMode_Realtime)) continue;

			if (mti->type == eModifierTypeType_Constructive) {
				flag |= DYNTOPO_WARN_MODIFIER;
				break;
			}
		}
	}

	return flag;
}

static int sculpt_dynamic_topology_toggle_invoke(bContext *C, wmOperator *op, const wmEvent *UNUSED(event))
{
	Object *ob = CTX_data_active_object(C);
	SculptSession *ss = ob->sculpt;

	if (!ss->bm) {
		enum eDynTopoWarnFlag flag = sculpt_dynamic_topology_check(C);

		if (flag) {
			/* The mesh has customdata that will be lost, let the user confirm this is OK */
			return dyntopo_warning_popup(C, op->type, flag);
		}
	}

	return sculpt_dynamic_topology_toggle_exec(C, op);
}

static void SCULPT_OT_dynamic_topology_toggle(wmOperatorType *ot)
{
	/* identifiers */
	ot->name = "Dynamic Topology Toggle";
	ot->idname = "SCULPT_OT_dynamic_topology_toggle";
	ot->description = "Dynamic topology alters the mesh topology while sculpting";
	
	/* api callbacks */
	ot->invoke = sculpt_dynamic_topology_toggle_invoke;
	ot->exec = sculpt_dynamic_topology_toggle_exec;
	ot->poll = sculpt_mode_poll;
	
	ot->flag = OPTYPE_REGISTER | OPTYPE_UNDO;
}

/************************* SCULPT_OT_optimize *************************/

static int sculpt_optimize_exec(bContext *C, wmOperator *UNUSED(op))
{
	Object *ob = CTX_data_active_object(C);

	sculpt_pbvh_clear(ob);
	WM_event_add_notifier(C, NC_OBJECT | ND_DRAW, ob);

	return OPERATOR_FINISHED;
}

static int sculpt_and_dynamic_topology_poll(bContext *C)
{
	Object *ob = CTX_data_active_object(C);

	return sculpt_mode_poll(C) && ob->sculpt->bm;
}

/* The BVH gets less optimal more quickly with dynamic topology than
 * regular sculpting. There is no doubt more clever stuff we can do to
 * optimize it on the fly, but for now this gives the user a nicer way
 * to recalculate it than toggling modes. */
static void SCULPT_OT_optimize(wmOperatorType *ot)
{
	/* identifiers */
	ot->name = "Optimize";
	ot->idname = "SCULPT_OT_optimize";
	ot->description = "Recalculate the sculpt BVH to improve performance";
	
	/* api callbacks */
	ot->exec = sculpt_optimize_exec;
	ot->poll = sculpt_and_dynamic_topology_poll;
	
	ot->flag = OPTYPE_REGISTER | OPTYPE_UNDO;
}

/********************* Dynamic topology symmetrize ********************/

static int sculpt_symmetrize_exec(bContext *C, wmOperator *UNUSED(op))
{
	Object *ob = CTX_data_active_object(C);
	const Sculpt *sd = CTX_data_tool_settings(C)->sculpt;
	SculptSession *ss = ob->sculpt;

	/* To simplify undo for symmetrize, all BMesh elements are logged
	 * as deleted, then after symmetrize operation all BMesh elements
	 * are logged as added (as opposed to attempting to store just the
	 * parts that symmetrize modifies) */
	sculpt_undo_push_begin("Dynamic topology symmetrize");
	sculpt_undo_push_node(ob, NULL, SCULPT_UNDO_DYNTOPO_SYMMETRIZE);
	BM_log_before_all_removed(ss->bm, ss->bm_log);

	BM_mesh_toolflags_set(ss->bm, true);

	/* Symmetrize and re-triangulate */
	BMO_op_callf(ss->bm, BMO_FLAG_DEFAULTS,
	             "symmetrize input=%avef direction=%i  dist=%f",
	             sd->symmetrize_direction, 0.00001f);
	sculpt_dynamic_topology_triangulate(ss->bm);

	/* bisect operator flags edges (keep tags clean for edge queue) */
	BM_mesh_elem_hflag_disable_all(ss->bm, BM_EDGE, BM_ELEM_TAG, false);

	BM_mesh_toolflags_set(ss->bm, false);

	/* Finish undo */
	BM_log_all_added(ss->bm, ss->bm_log);
	sculpt_undo_push_end(C);

	/* Redraw */
	sculpt_pbvh_clear(ob);
	WM_event_add_notifier(C, NC_OBJECT | ND_DRAW, ob);

	return OPERATOR_FINISHED;
}

static void SCULPT_OT_symmetrize(wmOperatorType *ot)
{
	/* identifiers */
	ot->name = "Symmetrize";
	ot->idname = "SCULPT_OT_symmetrize";
	ot->description = "Symmetrize the topology modifications";
	
	/* api callbacks */
	ot->exec = sculpt_symmetrize_exec;
	ot->poll = sculpt_and_dynamic_topology_poll;
}

/**** Toggle operator for turning sculpt mode on or off ****/

static void sculpt_init_session(Scene *scene, Object *ob)
{
	ob->sculpt = MEM_callocN(sizeof(SculptSession), "sculpt session");

	BKE_sculpt_update_mesh_elements(scene, scene->toolsettings->sculpt, ob, 0, false);
}


static int sculpt_mode_toggle_exec(bContext *C, wmOperator *op)
{
	Scene *scene = CTX_data_scene(C);
	ToolSettings *ts = CTX_data_tool_settings(C);
	Object *ob = CTX_data_active_object(C);
	const int mode_flag = OB_MODE_SCULPT;
	const bool is_mode_set = (ob->mode & mode_flag) != 0;
	Mesh *me;
	MultiresModifierData *mmd = BKE_sculpt_multires_active(scene, ob);
	int flush_recalc = 0;

	if (!is_mode_set) {
		if (!ED_object_mode_compat_set(C, ob, mode_flag, op->reports)) {
			return OPERATOR_CANCELLED;
		}
	}

	me = BKE_mesh_from_object(ob);

	/* multires in sculpt mode could have different from object mode subdivision level */
	flush_recalc |= mmd && mmd->sculptlvl != mmd->lvl;
	/* if object has got active modifiers, it's dm could be different in sculpt mode  */
	flush_recalc |= sculpt_has_active_modifiers(scene, ob);

	if (is_mode_set) {
		if (mmd)
			multires_force_update(ob);

		if (flush_recalc || (ob->sculpt && ob->sculpt->bm))
			DAG_id_tag_update(&ob->id, OB_RECALC_DATA);

		if (me->flag & ME_SCULPT_DYNAMIC_TOPOLOGY) {
			/* Dynamic topology must be disabled before exiting sculpt
			 * mode to ensure the undo stack stays in a consistent
			 * state */
			sculpt_dynamic_topology_toggle_exec(C, NULL);

			/* store so we know to re-enable when entering sculpt mode */
			me->flag |= ME_SCULPT_DYNAMIC_TOPOLOGY;
		}

		/* Leave sculptmode */
		ob->mode &= ~mode_flag;

		BKE_sculptsession_free(ob);

		paint_cursor_delete_textures();
	}
	else {
		/* Enter sculptmode */
		ob->mode |= mode_flag;

		if (flush_recalc)
			DAG_id_tag_update(&ob->id, OB_RECALC_DATA);

		/* Create persistent sculpt mode data */
		if (!ts->sculpt) {
			ts->sculpt = MEM_callocN(sizeof(Sculpt), "sculpt mode data");

			/* Turn on X plane mirror symmetry by default */
			ts->sculpt->paint.symmetry_flags |= PAINT_SYMM_X;
			ts->sculpt->paint.flags |= PAINT_SHOW_BRUSH;

			/* Make sure at least dyntopo subdivision is enabled */
			ts->sculpt->flags |= SCULPT_DYNTOPO_SUBDIVIDE | SCULPT_DYNTOPO_COLLAPSE;
		}

		if (!ts->sculpt->detail_size)
			ts->sculpt->detail_size = 12;
		if (!ts->sculpt->detail_percent)
			ts->sculpt->detail_percent = 25;
		if (ts->sculpt->constant_detail == 0.0f)
			ts->sculpt->constant_detail = 30.0f;

		/* Set sane default tiling offsets */
		if (!ts->sculpt->paint.tile_offset[0]) ts->sculpt->paint.tile_offset[0] = 1.0f;
		if (!ts->sculpt->paint.tile_offset[1]) ts->sculpt->paint.tile_offset[1] = 1.0f;
		if (!ts->sculpt->paint.tile_offset[2]) ts->sculpt->paint.tile_offset[2] = 1.0f;


		/* Create sculpt mode session data */
		if (ob->sculpt)
			BKE_sculptsession_free(ob);

		sculpt_init_session(scene, ob);

		/* Mask layer is required */
		if (mmd) {
			/* XXX, we could attempt to support adding mask data mid-sculpt mode (with multi-res)
			 * but this ends up being quite tricky (and slow) */
			BKE_sculpt_mask_layers_ensure(ob, mmd);
		}

		if (!(fabsf(ob->size[0] - ob->size[1]) < 1e-4f && fabsf(ob->size[1] - ob->size[2]) < 1e-4f)) {
			BKE_report(op->reports, RPT_WARNING,
			           "Object has non-uniform scale, sculpting may be unpredictable");
		}
		else if (is_negative_m4(ob->obmat)) {
			BKE_report(op->reports, RPT_WARNING,
			           "Object has negative scale, sculpting may be unpredictable");
		}

		BKE_paint_init(scene, ePaintSculpt, PAINT_CURSOR_SCULPT);

		paint_cursor_start(C, sculpt_poll_view3d);

		/* Check dynamic-topology flag; re-enter dynamic-topology mode when changing modes,
		 * As long as no data was added that is not supported. */
		if (me->flag & ME_SCULPT_DYNAMIC_TOPOLOGY) {
			const char *message_unsupported = NULL;
			if (me->totloop != me->totpoly * 3) {
				message_unsupported = TIP_("non-triangle face");
			}
			else if (mmd != NULL) {
				message_unsupported = TIP_("multi-res modifier");
			}
			else {
				enum eDynTopoWarnFlag flag = sculpt_dynamic_topology_check(C);
				if (flag == 0) {
					/* pass */
				}
				else if (flag & DYNTOPO_WARN_VDATA) {
					message_unsupported = TIP_("vertex data");
				}
				else if (flag & DYNTOPO_WARN_EDATA) {
					message_unsupported = TIP_("edge data");
				}
				else if (flag & DYNTOPO_WARN_LDATA) {
					message_unsupported = TIP_("face data");
				}
				else if (flag & DYNTOPO_WARN_MODIFIER) {
					message_unsupported = TIP_("constructive modifier");
				}
				else {
					BLI_assert(0);
				}
			}

			if (message_unsupported == NULL) {
				/* undo push is needed to prevent memory leak */
				sculpt_undo_push_begin("Dynamic topology enable");
				sculpt_dynamic_topology_enable(C);
				sculpt_undo_push_node(ob, NULL, SCULPT_UNDO_DYNTOPO_BEGIN);
			}
			else {
				BKE_reportf(op->reports, RPT_WARNING,
				            "Dynamic Topology found: %s, disabled",
				            message_unsupported);
				me->flag &= ~ME_SCULPT_DYNAMIC_TOPOLOGY;
			}
		}
	}

	if (ob->derivedFinal) /* VBO no longer valid */
		GPU_drawobject_free(ob->derivedFinal);

	WM_event_add_notifier(C, NC_SCENE | ND_MODE, scene);

	return OPERATOR_FINISHED;
}

static void SCULPT_OT_sculptmode_toggle(wmOperatorType *ot)
{
	/* identifiers */
	ot->name = "Sculpt Mode";
	ot->idname = "SCULPT_OT_sculptmode_toggle";
	ot->description = "Toggle sculpt mode in 3D view";
	
	/* api callbacks */
	ot->exec = sculpt_mode_toggle_exec;
	ot->poll = ED_operator_object_active_editable_mesh;
	
	/* flags */
	ot->flag = OPTYPE_REGISTER | OPTYPE_UNDO;
}


static int sculpt_and_dynamic_topology_constant_detail_poll(bContext *C)
{
	Object *ob = CTX_data_active_object(C);
	Sculpt *sd = CTX_data_tool_settings(C)->sculpt;

	return sculpt_mode_poll(C) && ob->sculpt->bm && (sd->flags & SCULPT_DYNTOPO_DETAIL_CONSTANT);
}

static int sculpt_detail_flood_fill_exec(bContext *C, wmOperator *UNUSED(op))
{
	Sculpt *sd = CTX_data_tool_settings(C)->sculpt;
	Object *ob = CTX_data_active_object(C);
	SculptSession *ss = ob->sculpt;
	float size;
	float bb_min[3], bb_max[3];
	int i, totnodes;
	PBVHNode **nodes;

	BKE_pbvh_search_gather(ss->pbvh, NULL, NULL, &nodes, &totnodes);

	if (!totnodes)
		return OPERATOR_CANCELLED;

	for (i = 0; i < totnodes; i++) {
		BKE_pbvh_node_mark_topology_update(nodes[i]);
	}
	/* get the bounding box, store the size to bb_max and center (zero) to bb_min */
	BKE_pbvh_bounding_box(ob->sculpt->pbvh, bb_min, bb_max);
	sub_v3_v3(bb_max, bb_min);
	zero_v3(bb_min);
	size = max_fff(bb_max[0], bb_max[1], bb_max[2]);

	/* update topology size */
	BKE_pbvh_bmesh_detail_size_set(ss->pbvh, sd->constant_detail / 100.0f);

	sculpt_undo_push_begin("Dynamic topology flood fill");
	sculpt_undo_push_node(ob, NULL, SCULPT_UNDO_COORDS);

	while (BKE_pbvh_bmesh_update_topology(
	               ss->pbvh, PBVH_Collapse | PBVH_Subdivide,
	               bb_min, NULL, size))
	{
		for (i = 0; i < totnodes; i++)
			BKE_pbvh_node_mark_topology_update(nodes[i]);
	}

	MEM_freeN(nodes);
	sculpt_undo_push_end(C);

	/* force rebuild of pbvh for better BB placement */
	sculpt_pbvh_clear(ob);
	/* Redraw */
	WM_event_add_notifier(C, NC_OBJECT | ND_DRAW, ob);

	return OPERATOR_FINISHED;
}

static void SCULPT_OT_detail_flood_fill(wmOperatorType *ot)
{
	/* identifiers */
	ot->name = "Detail Flood Fill";
	ot->idname = "SCULPT_OT_detail_flood_fill";
	ot->description = "Flood fill the mesh with the selected detail setting";

	/* api callbacks */
	ot->exec = sculpt_detail_flood_fill_exec;
	ot->poll = sculpt_and_dynamic_topology_constant_detail_poll;

	ot->flag = OPTYPE_REGISTER | OPTYPE_UNDO;
}

static void sample_detail(bContext *C, int ss_co[2])
{
	ViewContext vc;
	Object *ob;
	Sculpt *sd;
	float ray_start[3], ray_end[3], ray_normal[3], dist;
	SculptDetailRaycastData srd;
	float mouse[2] = {ss_co[0], ss_co[1]};
	view3d_set_viewcontext(C, &vc);

	sd = CTX_data_tool_settings(C)->sculpt;
	ob = vc.obact;

	sculpt_stroke_modifiers_check(C, ob);

	dist = sculpt_raycast_init(&vc, mouse, ray_start, ray_end, ray_normal, false);

	srd.hit = 0;
	srd.ray_start = ray_start;
	srd.ray_normal = ray_normal;
	srd.dist = dist;
	srd.detail = sd->constant_detail;

	BKE_pbvh_raycast(ob->sculpt->pbvh, sculpt_raycast_detail_cb, &srd,
	                 ray_start, ray_normal, false);

	if (srd.hit) {
		sd->constant_detail = srd.detail * 100.0f;
	}
}

static int sculpt_sample_detail_size_exec(bContext *C, wmOperator *op)
{
	int ss_co[2];
	RNA_int_get_array(op->ptr, "location", ss_co);
	sample_detail(C, ss_co);
	return OPERATOR_FINISHED;
}


static int sculpt_sample_detail_size_invoke(bContext *C, wmOperator *op, const wmEvent *UNUSED(e))
{
	ScrArea *sa = CTX_wm_area(C);
	ED_area_headerprint(sa, "Click on the mesh to set the detail");
	WM_cursor_modal_set(CTX_wm_window(C), BC_EYEDROPPER_CURSOR);
	WM_event_add_modal_handler(C, op);
	return OPERATOR_RUNNING_MODAL;
}

static int sculpt_sample_detail_size_modal(bContext *C, wmOperator *op, const wmEvent *e)
{
	switch (e->type) {
		case LEFTMOUSE:
			if (e->val == KM_PRESS) {
				ScrArea *sa = CTX_wm_area(C);
				int ss_co[2] = {e->mval[0], e->mval[1]};

				sample_detail(C, ss_co);

				RNA_int_set_array(op->ptr, "location", ss_co);
				WM_cursor_modal_restore(CTX_wm_window(C));
				ED_area_headerprint(sa, NULL);
				WM_main_add_notifier(NC_SCENE | ND_TOOLSETTINGS, NULL);

				return OPERATOR_FINISHED;
			}
			break;

		case RIGHTMOUSE:
		{
			ScrArea *sa = CTX_wm_area(C);
			WM_cursor_modal_restore(CTX_wm_window(C));
			ED_area_headerprint(sa, NULL);

			return OPERATOR_CANCELLED;
		}
	}

	return OPERATOR_RUNNING_MODAL;
}


static void SCULPT_OT_sample_detail_size(wmOperatorType *ot)
{
	/* identifiers */
	ot->name = "Sample Detail Size";
	ot->idname = "SCULPT_OT_sample_detail_size";
	ot->description = "Sample the mesh detail on clicked point";

	/* api callbacks */
	ot->invoke = sculpt_sample_detail_size_invoke;
	ot->exec = sculpt_sample_detail_size_exec;
	ot->modal = sculpt_sample_detail_size_modal;
	ot->poll = sculpt_and_dynamic_topology_constant_detail_poll;

	ot->flag = OPTYPE_REGISTER | OPTYPE_UNDO;

	RNA_def_int_array(ot->srna, "location", 2, NULL, 0, SHRT_MAX,
	                  "Location", "Screen Coordinates of sampling", 0, SHRT_MAX);
}


static int sculpt_set_detail_size_exec(bContext *C, wmOperator *UNUSED(op))
{
	Sculpt *sd = CTX_data_tool_settings(C)->sculpt;

	PointerRNA props_ptr;
	wmOperatorType *ot = WM_operatortype_find("WM_OT_radial_control", true);

	WM_operator_properties_create_ptr(&props_ptr, ot);

	if (sd->flags & SCULPT_DYNTOPO_DETAIL_CONSTANT) {
		set_brush_rc_props(&props_ptr, "sculpt", "constant_detail", NULL, 0);
		RNA_string_set(&props_ptr, "data_path_primary", "tool_settings.sculpt.constant_detail");
	}
	else if (sd->flags & SCULPT_DYNTOPO_DETAIL_BRUSH) {
		set_brush_rc_props(&props_ptr, "sculpt", "constant_detail", NULL, 0);
		RNA_string_set(&props_ptr, "data_path_primary", "tool_settings.sculpt.detail_percent");
	}
	else {
		set_brush_rc_props(&props_ptr, "sculpt", "detail_size", NULL, 0);
		RNA_string_set(&props_ptr, "data_path_primary", "tool_settings.sculpt.detail_size");
	}

	WM_operator_name_call_ptr(C, ot, WM_OP_INVOKE_DEFAULT, &props_ptr);

	WM_operator_properties_free(&props_ptr);

	return OPERATOR_FINISHED;
}

static void SCULPT_OT_set_detail_size(wmOperatorType *ot)
{
	/* identifiers */
	ot->name = "Set Detail Size";
	ot->idname = "SCULPT_OT_set_detail_size";
	ot->description = "Set the mesh detail (either relative or constant one, depending on current dyntopo mode)";

	/* api callbacks */
	ot->exec = sculpt_set_detail_size_exec;
	ot->poll = sculpt_and_dynamic_topology_poll;

	ot->flag = OPTYPE_REGISTER | OPTYPE_UNDO;
}

void ED_operatortypes_sculpt(void)
{
	WM_operatortype_append(SCULPT_OT_brush_stroke);
	WM_operatortype_append(SCULPT_OT_sculptmode_toggle);
	WM_operatortype_append(SCULPT_OT_set_persistent_base);
	WM_operatortype_append(SCULPT_OT_dynamic_topology_toggle);
	WM_operatortype_append(SCULPT_OT_optimize);
	WM_operatortype_append(SCULPT_OT_symmetrize);
	WM_operatortype_append(SCULPT_OT_detail_flood_fill);
	WM_operatortype_append(SCULPT_OT_sample_detail_size);
	WM_operatortype_append(SCULPT_OT_set_detail_size);
}<|MERGE_RESOLUTION|>--- conflicted
+++ resolved
@@ -1073,13 +1073,8 @@
 }
 
 /* Return a multiplier for brush strength on a particular vertex. */
-<<<<<<< HEAD
-float tex_strength(SculptSession *ss, Brush *br,
-                          const float point[3],
-=======
 static float tex_strength(SculptSession *ss, Brush *br,
                           const float brush_point[3],
->>>>>>> 40931643
                           const float len,
                           const short vno[3],
                           const float fno[3],
