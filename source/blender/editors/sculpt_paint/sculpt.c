/* SPDX-License-Identifier: GPL-2.0-or-later
 * Copyright 2006 by Nicholas Bishop. All rights reserved. */

/** \file
 * \ingroup edsculpt
 * Implements the Sculpt Mode tools.
 */

#include "MEM_guardedalloc.h"

#include "BLI_blenlib.h"
#include "BLI_dial_2d.h"
#include "BLI_ghash.h"
#include "BLI_gsqueue.h"
#include "BLI_hash.h"
#include "BLI_math.h"
#include "BLI_math_color.h"
#include "BLI_math_color_blend.h"
#include "BLI_task.h"
#include "BLI_utildefines.h"

#include "BLT_translation.h"

#include "PIL_time.h"

#include "DNA_brush_types.h"
#include "DNA_customdata_types.h"
#include "DNA_mesh_types.h"
#include "DNA_meshdata_types.h"
#include "DNA_node_types.h"
#include "DNA_object_types.h"
#include "DNA_scene_types.h"

#include "BKE_attribute.h"
#include "BKE_brush.h"
#include "BKE_ccg.h"
#include "BKE_colortools.h"
#include "BKE_context.h"
#include "BKE_image.h"
#include "BKE_kelvinlet.h"
#include "BKE_key.h"
#include "BKE_lib_id.h"
#include "BKE_main.h"
#include "BKE_mesh.h"
#include "BKE_mesh_mapping.h"
#include "BKE_mesh_mirror.h"
#include "BKE_modifier.h"
#include "BKE_multires.h"
#include "BKE_node.h"
#include "BKE_object.h"
#include "BKE_paint.h"
#include "BKE_particle.h"
#include "BKE_pbvh.h"
#include "BKE_pointcache.h"
#include "BKE_report.h"
#include "BKE_scene.h"
#include "BKE_screen.h"
#include "BKE_subdiv_ccg.h"
#include "BKE_subsurf.h"

#include "NOD_texture.h"

#include "DEG_depsgraph.h"

#include "IMB_colormanagement.h"

#include "WM_api.h"
#include "WM_message.h"
#include "WM_toolsystem.h"
#include "WM_types.h"

#include "ED_object.h"
#include "ED_paint.h"
#include "ED_screen.h"
#include "ED_sculpt.h"
#include "ED_view3d.h"
#include "paint_intern.h"
#include "sculpt_intern.h"

#include "RNA_access.h"
#include "RNA_define.h"

#include "UI_interface.h"
#include "UI_resources.h"

#include "bmesh.h"
#include "bmesh_tools.h"

#include <math.h>
#include <stdlib.h>
#include <string.h>

/* -------------------------------------------------------------------- */
/** \name Sculpt PBVH Abstraction API
 *
 * This is read-only, for writing use PBVH vertex iterators. There vd.index matches
 * the indices used here.
 *
 * For multi-resolution, the same vertex in multiple grids is counted multiple times, with
 * different index for each grid.
 * \{ */

void SCULPT_vertex_random_access_ensure(SculptSession *ss)
{
  if (BKE_pbvh_type(ss->pbvh) == PBVH_BMESH) {
    BM_mesh_elem_index_ensure(ss->bm, BM_VERT);
    BM_mesh_elem_table_ensure(ss->bm, BM_VERT);
  }
}

int SCULPT_vertex_count_get(SculptSession *ss)
{
  switch (BKE_pbvh_type(ss->pbvh)) {
    case PBVH_FACES:
      return ss->totvert;
    case PBVH_BMESH:
      return BM_mesh_elem_count(BKE_pbvh_get_bmesh(ss->pbvh), BM_VERT);
    case PBVH_GRIDS:
      return BKE_pbvh_get_grid_num_verts(ss->pbvh);
  }

  return 0;
}

const float *SCULPT_vertex_co_get(SculptSession *ss, PBVHVertRef vertex)
{
  switch (BKE_pbvh_type(ss->pbvh)) {
    case PBVH_FACES: {
      if (ss->shapekey_active || ss->deform_modifiers_active) {
        const MVert *mverts = BKE_pbvh_get_verts(ss->pbvh);
        return mverts[vertex.i].co;
      }
      return ss->mvert[vertex.i].co;
    }
    case PBVH_BMESH:
      return ((BMVert *)vertex.i)->co;
    case PBVH_GRIDS: {
      const CCGKey *key = BKE_pbvh_get_grid_key(ss->pbvh);
      const int grid_index = vertex.i / key->grid_area;
      const int vertex_index = vertex.i - grid_index * key->grid_area;
      CCGElem *elem = BKE_pbvh_get_grids(ss->pbvh)[grid_index];
      return CCG_elem_co(key, CCG_elem_offset(key, elem, vertex_index));
    }
  }
  return NULL;
}

bool SCULPT_has_loop_colors(const Object *ob)
{
  Mesh *me = BKE_object_get_original_mesh(ob);
  const CustomDataLayer *layer = BKE_id_attributes_active_color_get(&me->id);

  return layer && BKE_id_attribute_domain(&me->id, layer) == ATTR_DOMAIN_CORNER;
}

bool SCULPT_has_colors(const SculptSession *ss)
{
  return ss->vcol || ss->mcol;
}

void SCULPT_vertex_color_get(const SculptSession *ss, PBVHVertRef vertex, float r_color[4])
{
  BKE_pbvh_vertex_color_get(ss->pbvh, vertex, r_color);
}

void SCULPT_vertex_color_set(SculptSession *ss, PBVHVertRef vertex, const float color[4])
{
  BKE_pbvh_vertex_color_set(ss->pbvh, vertex, color);
}

void SCULPT_vertex_normal_get(SculptSession *ss, PBVHVertRef vertex, float no[3])
{
  switch (BKE_pbvh_type(ss->pbvh)) {
    case PBVH_FACES: {
      const float(*vert_normals)[3] = BKE_pbvh_get_vert_normals(ss->pbvh);
      copy_v3_v3(no, vert_normals[vertex.i]);
      break;
    }
    case PBVH_BMESH: {
      BMVert *v = (BMVert *)vertex.i;
      copy_v3_v3(no, v->no);
      break;
    }
    case PBVH_GRIDS: {
      const CCGKey *key = BKE_pbvh_get_grid_key(ss->pbvh);
      const int grid_index = vertex.i / key->grid_area;
      const int vertex_index = vertex.i - grid_index * key->grid_area;
      CCGElem *elem = BKE_pbvh_get_grids(ss->pbvh)[grid_index];
      copy_v3_v3(no, CCG_elem_no(key, CCG_elem_offset(key, elem, vertex_index)));
      break;
    }
  }
}

const float *SCULPT_vertex_persistent_co_get(SculptSession *ss, PBVHVertRef vertex)
{
  if (ss->attrs.persistent_co) {
    return (const float *)SCULPT_vertex_attr_get(vertex, ss->attrs.persistent_co);
  }

  return SCULPT_vertex_co_get(ss, vertex);
}

const float *SCULPT_vertex_co_for_grab_active_get(SculptSession *ss, PBVHVertRef vertex)
{
  if (BKE_pbvh_type(ss->pbvh) == PBVH_FACES) {
    /* Always grab active shape key if the sculpt happens on shapekey. */
    if (ss->shapekey_active) {
      const MVert *mverts = BKE_pbvh_get_verts(ss->pbvh);
      return mverts[vertex.i].co;
    }

    /* Sculpting on the base mesh. */
    return ss->mvert[vertex.i].co;
  }

  /* Everything else, such as sculpting on multires. */
  return SCULPT_vertex_co_get(ss, vertex);
}

void SCULPT_vertex_limit_surface_get(SculptSession *ss, PBVHVertRef vertex, float r_co[3])
{
  switch (BKE_pbvh_type(ss->pbvh)) {
    case PBVH_FACES:
    case PBVH_BMESH:
      copy_v3_v3(r_co, SCULPT_vertex_co_get(ss, vertex));
      break;
    case PBVH_GRIDS: {
      const CCGKey *key = BKE_pbvh_get_grid_key(ss->pbvh);
      const int grid_index = vertex.i / key->grid_area;
      const int vertex_index = vertex.i - grid_index * key->grid_area;

      SubdivCCGCoord coord = {.grid_index = grid_index,
                              .x = vertex_index % key->grid_size,
                              .y = vertex_index / key->grid_size};
      BKE_subdiv_ccg_eval_limit_point(ss->subdiv_ccg, &coord, r_co);
      break;
    }
  }
}

void SCULPT_vertex_persistent_normal_get(SculptSession *ss, PBVHVertRef vertex, float no[3])
{
  if (ss->attrs.persistent_no) {
    copy_v3_v3(no, (float *)SCULPT_vertex_attr_get(vertex, ss->attrs.persistent_no));
    return;
  }
  SCULPT_vertex_normal_get(ss, vertex, no);
}

float SCULPT_vertex_mask_get(SculptSession *ss, PBVHVertRef vertex)
{
  switch (BKE_pbvh_type(ss->pbvh)) {
    case PBVH_FACES:
      return ss->vmask ? ss->vmask[vertex.i] : 0.0f;
    case PBVH_BMESH: {
      BMVert *v;
      int cd_mask = CustomData_get_offset(&ss->bm->vdata, CD_PAINT_MASK);

      v = (BMVert *)vertex.i;
      return cd_mask != -1 ? BM_ELEM_CD_GET_FLOAT(v, cd_mask) : 0.0f;
    }
    case PBVH_GRIDS: {
      const CCGKey *key = BKE_pbvh_get_grid_key(ss->pbvh);
      const int grid_index = vertex.i / key->grid_area;
      const int vertex_index = vertex.i - grid_index * key->grid_area;
      CCGElem *elem = BKE_pbvh_get_grids(ss->pbvh)[grid_index];
      return *CCG_elem_mask(key, CCG_elem_offset(key, elem, vertex_index));
    }
  }

  return 0.0f;
}

PBVHVertRef SCULPT_active_vertex_get(SculptSession *ss)
{
  if (ELEM(BKE_pbvh_type(ss->pbvh), PBVH_FACES, PBVH_BMESH, PBVH_GRIDS)) {
    return ss->active_vertex;
  }

  return BKE_pbvh_make_vref(PBVH_REF_NONE);
}

const float *SCULPT_active_vertex_co_get(SculptSession *ss)
{
  return SCULPT_vertex_co_get(ss, SCULPT_active_vertex_get(ss));
}

void SCULPT_active_vertex_normal_get(SculptSession *ss, float normal[3])
{
  SCULPT_vertex_normal_get(ss, SCULPT_active_vertex_get(ss), normal);
}

MVert *SCULPT_mesh_deformed_mverts_get(SculptSession *ss)
{
  switch (BKE_pbvh_type(ss->pbvh)) {
    case PBVH_FACES:
      if (ss->shapekey_active || ss->deform_modifiers_active) {
        return BKE_pbvh_get_verts(ss->pbvh);
      }
      return ss->mvert;
    case PBVH_BMESH:
    case PBVH_GRIDS:
      return NULL;
  }
  return NULL;
}

float *SCULPT_brush_deform_target_vertex_co_get(SculptSession *ss,
                                                const int deform_target,
                                                PBVHVertexIter *iter)
{
  switch (deform_target) {
    case BRUSH_DEFORM_TARGET_GEOMETRY:
      return iter->co;
    case BRUSH_DEFORM_TARGET_CLOTH_SIM:
      return ss->cache->cloth_sim->deformation_pos[iter->index];
  }
  return iter->co;
}

char SCULPT_mesh_symmetry_xyz_get(Object *object)
{
  const Mesh *mesh = BKE_mesh_from_object(object);
  return mesh->symmetry;
}

/* Sculpt Face Sets and Visibility. */

int SCULPT_active_face_set_get(SculptSession *ss)
{
  switch (BKE_pbvh_type(ss->pbvh)) {
    case PBVH_FACES:
      if (!ss->face_sets) {
        return SCULPT_FACE_SET_NONE;
      }
      return ss->face_sets[ss->active_face_index];
    case PBVH_GRIDS: {
      if (!ss->face_sets) {
        return SCULPT_FACE_SET_NONE;
      }
      const int face_index = BKE_subdiv_ccg_grid_to_face_index(ss->subdiv_ccg,
                                                               ss->active_grid_index);
      return ss->face_sets[face_index];
    }
    case PBVH_BMESH:
      return SCULPT_FACE_SET_NONE;
  }
  return SCULPT_FACE_SET_NONE;
}

void SCULPT_vertex_visible_set(SculptSession *ss, PBVHVertRef vertex, bool visible)
{
  switch (BKE_pbvh_type(ss->pbvh)) {
    case PBVH_FACES: {
      bool *hide_vert = BKE_pbvh_get_vert_hide_for_write(ss->pbvh);
      hide_vert[vertex.i] = visible;
      break;
    }
    case PBVH_BMESH: {
      BMVert *v = (BMVert *)vertex.i;
      BM_elem_flag_set(v, BM_ELEM_HIDDEN, !visible);
      break;
    }
    case PBVH_GRIDS:
      break;
  }
}

bool SCULPT_vertex_visible_get(SculptSession *ss, PBVHVertRef vertex)
{
  switch (BKE_pbvh_type(ss->pbvh)) {
    case PBVH_FACES: {
      const bool *hide_vert = BKE_pbvh_get_vert_hide(ss->pbvh);
      return hide_vert == NULL || !hide_vert[vertex.i];
    }
    case PBVH_BMESH:
      return !BM_elem_flag_test((BMVert *)vertex.i, BM_ELEM_HIDDEN);
    case PBVH_GRIDS: {
      const CCGKey *key = BKE_pbvh_get_grid_key(ss->pbvh);
      const int grid_index = vertex.i / key->grid_area;
      const int vertex_index = vertex.i - grid_index * key->grid_area;
      BLI_bitmap **grid_hidden = BKE_pbvh_get_grid_visibility(ss->pbvh);
      if (grid_hidden && grid_hidden[grid_index]) {
        return !BLI_BITMAP_TEST(grid_hidden[grid_index], vertex_index);
      }
    }
  }
  return true;
}

void SCULPT_face_set_visibility_set(SculptSession *ss, int face_set, bool visible)
{
  BLI_assert(ss->face_sets != NULL);
  BLI_assert(ss->hide_poly != NULL);
  switch (BKE_pbvh_type(ss->pbvh)) {
    case PBVH_FACES:
    case PBVH_GRIDS:
      for (int i = 0; i < ss->totfaces; i++) {
        if (ss->face_sets[i] != face_set) {
          continue;
        }
        ss->hide_poly[i] = !visible;
      }
      break;
    case PBVH_BMESH:
      break;
  }
}

void SCULPT_face_visibility_all_invert(SculptSession *ss)
{
  BLI_assert(ss->face_sets != NULL);
  BLI_assert(ss->hide_poly != NULL);
  switch (BKE_pbvh_type(ss->pbvh)) {
    case PBVH_FACES:
    case PBVH_GRIDS:
      for (int i = 0; i < ss->totfaces; i++) {
        ss->hide_poly[i] = !ss->hide_poly[i];
      }
      break;
    case PBVH_BMESH:
      break;
  }
}

void SCULPT_face_visibility_all_set(SculptSession *ss, bool visible)
{
  switch (BKE_pbvh_type(ss->pbvh)) {
    case PBVH_FACES:
    case PBVH_GRIDS:
      BLI_assert(ss->hide_poly != NULL);
      memset(ss->hide_poly, !visible, sizeof(bool) * ss->totfaces);
      break;
    case PBVH_BMESH:
      break;
  }
}

bool SCULPT_vertex_any_face_visible_get(SculptSession *ss, PBVHVertRef vertex)
{
  switch (BKE_pbvh_type(ss->pbvh)) {
    case PBVH_FACES: {
      if (!ss->hide_poly) {
        return true;
      }
      const MeshElemMap *vert_map = &ss->pmap[vertex.i];
      for (int j = 0; j < ss->pmap[vertex.i].count; j++) {
        if (!ss->hide_poly[vert_map->indices[j]]) {
          return true;
        }
      }
      return false;
    }
    case PBVH_BMESH:
      return true;
    case PBVH_GRIDS:
      return true;
  }
  return true;
}

bool SCULPT_vertex_all_faces_visible_get(const SculptSession *ss, PBVHVertRef vertex)
{
  switch (BKE_pbvh_type(ss->pbvh)) {
    case PBVH_FACES: {
      if (!ss->hide_poly) {
        return true;
      }
      const MeshElemMap *vert_map = &ss->pmap[vertex.i];
      for (int j = 0; j < vert_map->count; j++) {
        if (ss->hide_poly[vert_map->indices[j]]) {
          return false;
        }
      }
      return true;
    }
    case PBVH_BMESH:
      return true;
    case PBVH_GRIDS: {
      if (!ss->hide_poly) {
        return true;
      }
      const CCGKey *key = BKE_pbvh_get_grid_key(ss->pbvh);
      const int grid_index = vertex.i / key->grid_area;
      const int face_index = BKE_subdiv_ccg_grid_to_face_index(ss->subdiv_ccg, grid_index);
      return !ss->hide_poly[face_index];
    }
  }
  return true;
}

void SCULPT_vertex_face_set_set(SculptSession *ss, PBVHVertRef vertex, int face_set)
{
  switch (BKE_pbvh_type(ss->pbvh)) {
    case PBVH_FACES: {
      BLI_assert(ss->face_sets != NULL);
      const MeshElemMap *vert_map = &ss->pmap[vertex.i];
      for (int j = 0; j < vert_map->count; j++) {
        const int poly_index = vert_map->indices[j];
        if (ss->hide_poly && ss->hide_poly[poly_index]) {
          /* Skip hidden faces connected to the vertex. */
          continue;
        }
        ss->face_sets[poly_index] = face_set;
      }
      break;
    }
    case PBVH_BMESH:
      break;
    case PBVH_GRIDS: {
      BLI_assert(ss->face_sets != NULL);
      const CCGKey *key = BKE_pbvh_get_grid_key(ss->pbvh);
      const int grid_index = vertex.i / key->grid_area;
      const int face_index = BKE_subdiv_ccg_grid_to_face_index(ss->subdiv_ccg, grid_index);
      if (ss->hide_poly && ss->hide_poly[face_index]) {
        /* Skip the vertex if it's in a hidden face. */
        return;
      }
      ss->face_sets[face_index] = face_set;
      break;
    }
  }
}

int SCULPT_vertex_face_set_get(SculptSession *ss, PBVHVertRef vertex)
{
  switch (BKE_pbvh_type(ss->pbvh)) {
    case PBVH_FACES: {
      if (!ss->face_sets) {
        return SCULPT_FACE_SET_NONE;
      }
      const MeshElemMap *vert_map = &ss->pmap[vertex.i];
      int face_set = 0;
      for (int i = 0; i < vert_map->count; i++) {
        if (ss->face_sets[vert_map->indices[i]] > face_set) {
          face_set = abs(ss->face_sets[vert_map->indices[i]]);
        }
      }
      return face_set;
    }
    case PBVH_BMESH:
      return 0;
    case PBVH_GRIDS: {
      if (!ss->face_sets) {
        return SCULPT_FACE_SET_NONE;
      }
      const CCGKey *key = BKE_pbvh_get_grid_key(ss->pbvh);
      const int grid_index = vertex.i / key->grid_area;
      const int face_index = BKE_subdiv_ccg_grid_to_face_index(ss->subdiv_ccg, grid_index);
      return ss->face_sets[face_index];
    }
  }
  return 0;
}

bool SCULPT_vertex_has_face_set(SculptSession *ss, PBVHVertRef vertex, int face_set)
{
  switch (BKE_pbvh_type(ss->pbvh)) {
    case PBVH_FACES: {
      if (!ss->face_sets) {
        return face_set == SCULPT_FACE_SET_NONE;
      }
      const MeshElemMap *vert_map = &ss->pmap[vertex.i];
      for (int i = 0; i < vert_map->count; i++) {
        if (ss->face_sets[vert_map->indices[i]] == face_set) {
          return true;
        }
      }
      return false;
    }
    case PBVH_BMESH:
      return true;
    case PBVH_GRIDS: {
      if (!ss->face_sets) {
        return face_set == SCULPT_FACE_SET_NONE;
      }
      const CCGKey *key = BKE_pbvh_get_grid_key(ss->pbvh);
      const int grid_index = vertex.i / key->grid_area;
      const int face_index = BKE_subdiv_ccg_grid_to_face_index(ss->subdiv_ccg, grid_index);
      return ss->face_sets[face_index] == face_set;
    }
  }
  return true;
}

void SCULPT_visibility_sync_all_from_faces(Object *ob)
{
  SculptSession *ss = ob->sculpt;
  Mesh *mesh = BKE_object_get_original_mesh(ob);
  switch (BKE_pbvh_type(ss->pbvh)) {
    case PBVH_FACES: {
      /* We may have adjusted the ".hide_poly" attribute, now make the hide status attributes for
       * vertices and edges consistent. */
      BKE_mesh_flush_hidden_from_polys(mesh);
      BKE_pbvh_update_hide_attributes_from_mesh(ss->pbvh);
      break;
    }
    case PBVH_GRIDS: {
      /* In addition to making the hide status of the base mesh consistent, we also have to
       * propagate the status to the Multires grids. */
      BKE_mesh_flush_hidden_from_polys(mesh);
      BKE_sculpt_sync_face_visibility_to_grids(mesh, ss->subdiv_ccg);
      break;
    }
    case PBVH_BMESH:
      break;
  }
}

static bool sculpt_check_unique_face_set_in_base_mesh(SculptSession *ss, int index)
{
  if (!ss->face_sets) {
    return true;
  }
  const MeshElemMap *vert_map = &ss->pmap[index];
  int face_set = -1;
  for (int i = 0; i < vert_map->count; i++) {
    if (face_set == -1) {
      face_set = ss->face_sets[vert_map->indices[i]];
    }
    else {
      if (ss->face_sets[vert_map->indices[i]] != face_set) {
        return false;
      }
    }
  }
  return true;
}

/**
 * Checks if the face sets of the adjacent faces to the edge between \a v1 and \a v2
 * in the base mesh are equal.
 */
static bool sculpt_check_unique_face_set_for_edge_in_base_mesh(SculptSession *ss, int v1, int v2)
{
  const MeshElemMap *vert_map = &ss->pmap[v1];
  int p1 = -1, p2 = -1;
  for (int i = 0; i < vert_map->count; i++) {
    const MPoly *p = &ss->mpoly[vert_map->indices[i]];
    for (int l = 0; l < p->totloop; l++) {
      const MLoop *loop = &ss->mloop[p->loopstart + l];
      if (loop->v == v2) {
        if (p1 == -1) {
          p1 = vert_map->indices[i];
          break;
        }

        if (p2 == -1) {
          p2 = vert_map->indices[i];
          break;
        }
      }
    }
  }

  if (p1 != -1 && p2 != -1) {
    return abs(ss->face_sets[p1]) == (ss->face_sets[p2]);
  }
  return true;
}

bool SCULPT_vertex_has_unique_face_set(SculptSession *ss, PBVHVertRef vertex)
{
  switch (BKE_pbvh_type(ss->pbvh)) {
    case PBVH_FACES: {
      return sculpt_check_unique_face_set_in_base_mesh(ss, vertex.i);
    }
    case PBVH_BMESH:
      return true;
    case PBVH_GRIDS: {
      if (!ss->face_sets) {
        return true;
      }
      const CCGKey *key = BKE_pbvh_get_grid_key(ss->pbvh);
      const int grid_index = vertex.i / key->grid_area;
      const int vertex_index = vertex.i - grid_index * key->grid_area;
      const SubdivCCGCoord coord = {.grid_index = grid_index,
                                    .x = vertex_index % key->grid_size,
                                    .y = vertex_index / key->grid_size};
      int v1, v2;
      const SubdivCCGAdjacencyType adjacency = BKE_subdiv_ccg_coarse_mesh_adjacency_info_get(
          ss->subdiv_ccg, &coord, ss->mloop, ss->mpoly, &v1, &v2);
      switch (adjacency) {
        case SUBDIV_CCG_ADJACENT_VERTEX:
          return sculpt_check_unique_face_set_in_base_mesh(ss, v1);
        case SUBDIV_CCG_ADJACENT_EDGE:
          return sculpt_check_unique_face_set_for_edge_in_base_mesh(ss, v1, v2);
        case SUBDIV_CCG_ADJACENT_NONE:
          return true;
      }
    }
  }
  return false;
}

int SCULPT_face_set_next_available_get(SculptSession *ss)
{
  switch (BKE_pbvh_type(ss->pbvh)) {
    case PBVH_FACES:
    case PBVH_GRIDS: {
      if (!ss->face_sets) {
        return 0;
      }
      int next_face_set = 0;
      for (int i = 0; i < ss->totfaces; i++) {
        if (ss->face_sets[i] > next_face_set) {
          next_face_set = ss->face_sets[i];
        }
      }
      next_face_set++;
      return next_face_set;
    }
    case PBVH_BMESH:
      return 0;
  }
  return 0;
}

/* Sculpt Neighbor Iterators */

#define SCULPT_VERTEX_NEIGHBOR_FIXED_CAPACITY 256

static void sculpt_vertex_neighbor_add(SculptVertexNeighborIter *iter,
                                       PBVHVertRef neighbor,
                                       int neighbor_index)
{
  for (int i = 0; i < iter->size; i++) {
    if (iter->neighbors[i].i == neighbor.i) {
      return;
    }
  }

  if (iter->size >= iter->capacity) {
    iter->capacity += SCULPT_VERTEX_NEIGHBOR_FIXED_CAPACITY;

    if (iter->neighbors == iter->neighbors_fixed) {
      iter->neighbors = MEM_mallocN(iter->capacity * sizeof(PBVHVertRef), "neighbor array");
      memcpy(iter->neighbors, iter->neighbors_fixed, sizeof(PBVHVertRef) * iter->size);
    }
    else {
      iter->neighbors = MEM_reallocN_id(
          iter->neighbors, iter->capacity * sizeof(PBVHVertRef), "neighbor array");
    }

    if (iter->neighbor_indices == iter->neighbor_indices_fixed) {
      iter->neighbor_indices = MEM_mallocN(iter->capacity * sizeof(int), "neighbor array");
      memcpy(iter->neighbor_indices, iter->neighbor_indices_fixed, sizeof(int) * iter->size);
    }
    else {
      iter->neighbor_indices = MEM_reallocN_id(
          iter->neighbor_indices, iter->capacity * sizeof(int), "neighbor array");
    }
  }

  iter->neighbors[iter->size] = neighbor;
  iter->neighbor_indices[iter->size] = neighbor_index;
  iter->size++;
}

static void sculpt_vertex_neighbors_get_bmesh(PBVHVertRef vertex, SculptVertexNeighborIter *iter)
{
  BMVert *v = (BMVert *)vertex.i;
  BMIter liter;
  BMLoop *l;
  iter->size = 0;
  iter->num_duplicates = 0;
  iter->capacity = SCULPT_VERTEX_NEIGHBOR_FIXED_CAPACITY;
  iter->neighbors = iter->neighbors_fixed;
  iter->neighbor_indices = iter->neighbor_indices_fixed;

  BM_ITER_ELEM (l, &liter, v, BM_LOOPS_OF_VERT) {
    const BMVert *adj_v[2] = {l->prev->v, l->next->v};
    for (int i = 0; i < ARRAY_SIZE(adj_v); i++) {
      const BMVert *v_other = adj_v[i];
      if (v_other != v) {
        sculpt_vertex_neighbor_add(
            iter, BKE_pbvh_make_vref((intptr_t)v_other), BM_elem_index_get(v_other));
      }
    }
  }
}

static void sculpt_vertex_neighbors_get_faces(SculptSession *ss,
                                              PBVHVertRef vertex,
                                              SculptVertexNeighborIter *iter)
{
  const MeshElemMap *vert_map = &ss->pmap[vertex.i];
  iter->size = 0;
  iter->num_duplicates = 0;
  iter->capacity = SCULPT_VERTEX_NEIGHBOR_FIXED_CAPACITY;
  iter->neighbors = iter->neighbors_fixed;
  iter->neighbor_indices = iter->neighbor_indices_fixed;

  for (int i = 0; i < vert_map->count; i++) {
    if (ss->hide_poly && ss->hide_poly[vert_map->indices[i]]) {
      /* Skip connectivity from hidden faces. */
      continue;
    }
    const MPoly *p = &ss->mpoly[vert_map->indices[i]];
    int f_adj_v[2];
    if (poly_get_adj_loops_from_vert(p, ss->mloop, vertex.i, f_adj_v) != -1) {
      for (int j = 0; j < ARRAY_SIZE(f_adj_v); j += 1) {
        if (f_adj_v[j] != vertex.i) {
          sculpt_vertex_neighbor_add(iter, BKE_pbvh_make_vref(f_adj_v[j]), f_adj_v[j]);
        }
      }
    }
  }

  if (ss->fake_neighbors.use_fake_neighbors) {
    BLI_assert(ss->fake_neighbors.fake_neighbor_index != NULL);
    if (ss->fake_neighbors.fake_neighbor_index[vertex.i] != FAKE_NEIGHBOR_NONE) {
      sculpt_vertex_neighbor_add(
          iter,
          BKE_pbvh_make_vref(ss->fake_neighbors.fake_neighbor_index[vertex.i]),
          ss->fake_neighbors.fake_neighbor_index[vertex.i]);
    }
  }
}

static void sculpt_vertex_neighbors_get_grids(SculptSession *ss,
                                              const PBVHVertRef vertex,
                                              const bool include_duplicates,
                                              SculptVertexNeighborIter *iter)
{
  /* TODO: optimize this. We could fill #SculptVertexNeighborIter directly,
   * maybe provide coordinate and mask pointers directly rather than converting
   * back and forth between #CCGElem and global index. */
  const CCGKey *key = BKE_pbvh_get_grid_key(ss->pbvh);
  const int grid_index = vertex.i / key->grid_area;
  const int vertex_index = vertex.i - grid_index * key->grid_area;

  SubdivCCGCoord coord = {.grid_index = grid_index,
                          .x = vertex_index % key->grid_size,
                          .y = vertex_index / key->grid_size};

  SubdivCCGNeighbors neighbors;
  BKE_subdiv_ccg_neighbor_coords_get(ss->subdiv_ccg, &coord, include_duplicates, &neighbors);

  iter->size = 0;
  iter->num_duplicates = neighbors.num_duplicates;
  iter->capacity = SCULPT_VERTEX_NEIGHBOR_FIXED_CAPACITY;
  iter->neighbors = iter->neighbors_fixed;
  iter->neighbor_indices = iter->neighbor_indices_fixed;

  for (int i = 0; i < neighbors.size; i++) {
    int v = neighbors.coords[i].grid_index * key->grid_area +
            neighbors.coords[i].y * key->grid_size + neighbors.coords[i].x;

    sculpt_vertex_neighbor_add(iter, BKE_pbvh_make_vref(v), v);
  }

  if (ss->fake_neighbors.use_fake_neighbors) {
    BLI_assert(ss->fake_neighbors.fake_neighbor_index != NULL);
    if (ss->fake_neighbors.fake_neighbor_index[vertex.i] != FAKE_NEIGHBOR_NONE) {
      int v = ss->fake_neighbors.fake_neighbor_index[vertex.i];
      sculpt_vertex_neighbor_add(iter, BKE_pbvh_make_vref(v), v);
    }
  }

  if (neighbors.coords != neighbors.coords_fixed) {
    MEM_freeN(neighbors.coords);
  }
}

void SCULPT_vertex_neighbors_get(SculptSession *ss,
                                 const PBVHVertRef vertex,
                                 const bool include_duplicates,
                                 SculptVertexNeighborIter *iter)
{
  switch (BKE_pbvh_type(ss->pbvh)) {
    case PBVH_FACES:
      sculpt_vertex_neighbors_get_faces(ss, vertex, iter);
      return;
    case PBVH_BMESH:
      sculpt_vertex_neighbors_get_bmesh(vertex, iter);
      return;
    case PBVH_GRIDS:
      sculpt_vertex_neighbors_get_grids(ss, vertex, include_duplicates, iter);
      return;
  }
}

static bool sculpt_check_boundary_vertex_in_base_mesh(const SculptSession *ss, const int index)
{
  BLI_assert(ss->vertex_info.boundary);
  return BLI_BITMAP_TEST(ss->vertex_info.boundary, index);
}

bool SCULPT_vertex_is_boundary(const SculptSession *ss, const PBVHVertRef vertex)
{
  switch (BKE_pbvh_type(ss->pbvh)) {
    case PBVH_FACES: {
      if (!SCULPT_vertex_all_faces_visible_get(ss, vertex)) {
        return true;
      }
      return sculpt_check_boundary_vertex_in_base_mesh(ss, vertex.i);
    }
    case PBVH_BMESH: {
      BMVert *v = (BMVert *)vertex.i;
      return BM_vert_is_boundary(v);
    }

    case PBVH_GRIDS: {
      const CCGKey *key = BKE_pbvh_get_grid_key(ss->pbvh);
      const int grid_index = vertex.i / key->grid_area;
      const int vertex_index = vertex.i - grid_index * key->grid_area;
      const SubdivCCGCoord coord = {.grid_index = grid_index,
                                    .x = vertex_index % key->grid_size,
                                    .y = vertex_index / key->grid_size};
      int v1, v2;
      const SubdivCCGAdjacencyType adjacency = BKE_subdiv_ccg_coarse_mesh_adjacency_info_get(
          ss->subdiv_ccg, &coord, ss->mloop, ss->mpoly, &v1, &v2);
      switch (adjacency) {
        case SUBDIV_CCG_ADJACENT_VERTEX:
          return sculpt_check_boundary_vertex_in_base_mesh(ss, v1);
        case SUBDIV_CCG_ADJACENT_EDGE:
          return sculpt_check_boundary_vertex_in_base_mesh(ss, v1) &&
                 sculpt_check_boundary_vertex_in_base_mesh(ss, v2);
        case SUBDIV_CCG_ADJACENT_NONE:
          return false;
      }
    }
  }

  return false;
}

/* Utilities */

bool SCULPT_stroke_is_main_symmetry_pass(StrokeCache *cache)
{
  return cache->mirror_symmetry_pass == 0 && cache->radial_symmetry_pass == 0 &&
         cache->tile_pass == 0;
}

bool SCULPT_stroke_is_first_brush_step(StrokeCache *cache)
{
  return cache->first_time && cache->mirror_symmetry_pass == 0 &&
         cache->radial_symmetry_pass == 0 && cache->tile_pass == 0;
}

bool SCULPT_stroke_is_first_brush_step_of_symmetry_pass(StrokeCache *cache)
{
  return cache->first_time;
}

bool SCULPT_check_vertex_pivot_symmetry(const float vco[3], const float pco[3], const char symm)
{
  bool is_in_symmetry_area = true;
  for (int i = 0; i < 3; i++) {
    char symm_it = 1 << i;
    if (symm & symm_it) {
      if (pco[i] == 0.0f) {
        if (vco[i] > 0.0f) {
          is_in_symmetry_area = false;
        }
      }
      if (vco[i] * pco[i] < 0.0f) {
        is_in_symmetry_area = false;
      }
    }
  }
  return is_in_symmetry_area;
}

typedef struct NearestVertexTLSData {
  PBVHVertRef nearest_vertex;
  float nearest_vertex_distance_squared;
} NearestVertexTLSData;

static void do_nearest_vertex_get_task_cb(void *__restrict userdata,
                                          const int n,
                                          const TaskParallelTLS *__restrict tls)
{
  SculptThreadedTaskData *data = userdata;
  SculptSession *ss = data->ob->sculpt;
  NearestVertexTLSData *nvtd = tls->userdata_chunk;
  PBVHVertexIter vd;

  BKE_pbvh_vertex_iter_begin (ss->pbvh, data->nodes[n], vd, PBVH_ITER_UNIQUE) {
    float distance_squared = len_squared_v3v3(vd.co, data->nearest_vertex_search_co);
    if (distance_squared < nvtd->nearest_vertex_distance_squared &&
        distance_squared < data->max_distance_squared) {
      nvtd->nearest_vertex = vd.vertex;
      nvtd->nearest_vertex_distance_squared = distance_squared;
    }
  }
  BKE_pbvh_vertex_iter_end;
}

static void nearest_vertex_get_reduce(const void *__restrict UNUSED(userdata),
                                      void *__restrict chunk_join,
                                      void *__restrict chunk)
{
  NearestVertexTLSData *join = chunk_join;
  NearestVertexTLSData *nvtd = chunk;
  if (join->nearest_vertex.i == PBVH_REF_NONE) {
    join->nearest_vertex = nvtd->nearest_vertex;
    join->nearest_vertex_distance_squared = nvtd->nearest_vertex_distance_squared;
  }
  else if (nvtd->nearest_vertex_distance_squared < join->nearest_vertex_distance_squared) {
    join->nearest_vertex = nvtd->nearest_vertex;
    join->nearest_vertex_distance_squared = nvtd->nearest_vertex_distance_squared;
  }
}

PBVHVertRef SCULPT_nearest_vertex_get(
    Sculpt *sd, Object *ob, const float co[3], float max_distance, bool use_original)
{
  SculptSession *ss = ob->sculpt;
  PBVHNode **nodes = NULL;
  int totnode;
  SculptSearchSphereData data = {
      .ss = ss,
      .sd = sd,
      .radius_squared = max_distance * max_distance,
      .original = use_original,
      .center = co,
  };
  BKE_pbvh_search_gather(ss->pbvh, SCULPT_search_sphere_cb, &data, &nodes, &totnode);
  if (totnode == 0) {
    return BKE_pbvh_make_vref(PBVH_REF_NONE);
  }

  SculptThreadedTaskData task_data = {
      .sd = sd,
      .ob = ob,
      .nodes = nodes,
      .max_distance_squared = max_distance * max_distance,
  };

  copy_v3_v3(task_data.nearest_vertex_search_co, co);
  NearestVertexTLSData nvtd;
  nvtd.nearest_vertex.i = PBVH_REF_NONE;
  nvtd.nearest_vertex_distance_squared = FLT_MAX;

  TaskParallelSettings settings;
  BKE_pbvh_parallel_range_settings(&settings, true, totnode);
  settings.func_reduce = nearest_vertex_get_reduce;
  settings.userdata_chunk = &nvtd;
  settings.userdata_chunk_size = sizeof(NearestVertexTLSData);
  BLI_task_parallel_range(0, totnode, &task_data, do_nearest_vertex_get_task_cb, &settings);

  MEM_SAFE_FREE(nodes);

  return nvtd.nearest_vertex;
}

bool SCULPT_is_symmetry_iteration_valid(char i, char symm)
{
  return i == 0 || (symm & i && (symm != 5 || i != 3) && (symm != 6 || (!ELEM(i, 3, 5))));
}

bool SCULPT_is_vertex_inside_brush_radius_symm(const float vertex[3],
                                               const float br_co[3],
                                               float radius,
                                               char symm)
{
  for (char i = 0; i <= symm; ++i) {
    if (!SCULPT_is_symmetry_iteration_valid(i, symm)) {
      continue;
    }
    float location[3];
    flip_v3_v3(location, br_co, (char)i);
    if (len_squared_v3v3(location, vertex) < radius * radius) {
      return true;
    }
  }
  return false;
}

void SCULPT_tag_update_overlays(bContext *C)
{
  ARegion *region = CTX_wm_region(C);
  ED_region_tag_redraw(region);

  Object *ob = CTX_data_active_object(C);
  WM_event_add_notifier(C, NC_OBJECT | ND_DRAW, ob);

  DEG_id_tag_update(&ob->id, ID_RECALC_SHADING);

  View3D *v3d = CTX_wm_view3d(C);
  if (!BKE_sculptsession_use_pbvh_draw(ob, v3d)) {
    DEG_id_tag_update(&ob->id, ID_RECALC_GEOMETRY);
  }
}

/** \} */

/* -------------------------------------------------------------------- */
/** \name Sculpt Flood Fill API
 *
 * Iterate over connected vertices, starting from one or more initial vertices.
 * \{ */

void SCULPT_floodfill_init(SculptSession *ss, SculptFloodFill *flood)
{
  int vertex_count = SCULPT_vertex_count_get(ss);
  SCULPT_vertex_random_access_ensure(ss);

  flood->queue = BLI_gsqueue_new(sizeof(intptr_t));
  flood->visited_verts = BLI_BITMAP_NEW(vertex_count, "visited verts");
}

void SCULPT_floodfill_add_initial(SculptFloodFill *flood, PBVHVertRef vertex)
{
  BLI_gsqueue_push(flood->queue, &vertex);
}

void SCULPT_floodfill_add_and_skip_initial(SculptFloodFill *flood, PBVHVertRef vertex)
{
  BLI_gsqueue_push(flood->queue, &vertex);
  BLI_BITMAP_ENABLE(flood->visited_verts, vertex.i);
}

void SCULPT_floodfill_add_initial_with_symmetry(Sculpt *sd,
                                                Object *ob,
                                                SculptSession *ss,
                                                SculptFloodFill *flood,
                                                PBVHVertRef vertex,
                                                float radius)
{
  /* Add active vertex and symmetric vertices to the queue. */
  const char symm = SCULPT_mesh_symmetry_xyz_get(ob);
  for (char i = 0; i <= symm; ++i) {
    if (!SCULPT_is_symmetry_iteration_valid(i, symm)) {
      continue;
    }
    PBVHVertRef v = {PBVH_REF_NONE};

    if (i == 0) {
      v = vertex;
    }
    else if (radius > 0.0f) {
      float radius_squared = (radius == FLT_MAX) ? FLT_MAX : radius * radius;
      float location[3];
      flip_v3_v3(location, SCULPT_vertex_co_get(ss, vertex), i);
      v = SCULPT_nearest_vertex_get(sd, ob, location, radius_squared, false);
    }

    if (v.i != PBVH_REF_NONE) {
      SCULPT_floodfill_add_initial(flood, v);
    }
  }
}

void SCULPT_floodfill_add_active(
    Sculpt *sd, Object *ob, SculptSession *ss, SculptFloodFill *flood, float radius)
{
  /* Add active vertex and symmetric vertices to the queue. */
  const char symm = SCULPT_mesh_symmetry_xyz_get(ob);
  for (char i = 0; i <= symm; ++i) {
    if (!SCULPT_is_symmetry_iteration_valid(i, symm)) {
      continue;
    }

    PBVHVertRef v = {PBVH_REF_NONE};

    if (i == 0) {
      v = SCULPT_active_vertex_get(ss);
    }
    else if (radius > 0.0f) {
      float location[3];
      flip_v3_v3(location, SCULPT_active_vertex_co_get(ss), i);
      v = SCULPT_nearest_vertex_get(sd, ob, location, radius, false);
    }

    if (v.i != PBVH_REF_NONE) {
      SCULPT_floodfill_add_initial(flood, v);
    }
  }
}

void SCULPT_floodfill_execute(SculptSession *ss,
                              SculptFloodFill *flood,
                              bool (*func)(SculptSession *ss,
                                           PBVHVertRef from_v,
                                           PBVHVertRef to_v,
                                           bool is_duplicate,
                                           void *userdata),
                              void *userdata)
{
  while (!BLI_gsqueue_is_empty(flood->queue)) {
    PBVHVertRef from_v;

    BLI_gsqueue_pop(flood->queue, &from_v);
    SculptVertexNeighborIter ni;
    SCULPT_VERTEX_DUPLICATES_AND_NEIGHBORS_ITER_BEGIN (ss, from_v, ni) {
      const PBVHVertRef to_v = ni.vertex;
      int to_v_i = BKE_pbvh_vertex_to_index(ss->pbvh, to_v);

      if (BLI_BITMAP_TEST(flood->visited_verts, to_v_i)) {
        continue;
      }

      if (!SCULPT_vertex_visible_get(ss, to_v)) {
        continue;
      }

      BLI_BITMAP_ENABLE(flood->visited_verts, BKE_pbvh_vertex_to_index(ss->pbvh, to_v));

      if (func(ss, from_v, to_v, ni.is_duplicate, userdata)) {
        BLI_gsqueue_push(flood->queue, &to_v);
      }
    }
    SCULPT_VERTEX_NEIGHBORS_ITER_END(ni);
  }
}

void SCULPT_floodfill_free(SculptFloodFill *flood)
{
  MEM_SAFE_FREE(flood->visited_verts);
  BLI_gsqueue_free(flood->queue);
  flood->queue = NULL;
}

/** \} */

static bool sculpt_tool_has_cube_tip(const char sculpt_tool)
{
  return ELEM(
      sculpt_tool, SCULPT_TOOL_CLAY_STRIPS, SCULPT_TOOL_PAINT, SCULPT_TOOL_MULTIPLANE_SCRAPE);
}

/* -------------------------------------------------------------------- */
/** \name Tool Capabilities
 *
 * Avoid duplicate checks, internal logic only,
 * share logic with #rna_def_sculpt_capabilities where possible.
 * \{ */

static bool sculpt_tool_needs_original(const char sculpt_tool)
{
  return ELEM(sculpt_tool,
              SCULPT_TOOL_GRAB,
              SCULPT_TOOL_ROTATE,
              SCULPT_TOOL_THUMB,
              SCULPT_TOOL_LAYER,
              SCULPT_TOOL_DRAW_SHARP,
              SCULPT_TOOL_ELASTIC_DEFORM,
              SCULPT_TOOL_SMOOTH,
              SCULPT_TOOL_BOUNDARY,
              SCULPT_TOOL_POSE);
}

static bool sculpt_tool_is_proxy_used(const char sculpt_tool)
{
  return ELEM(sculpt_tool,
              SCULPT_TOOL_SMOOTH,
              SCULPT_TOOL_LAYER,
              SCULPT_TOOL_POSE,
              SCULPT_TOOL_DISPLACEMENT_SMEAR,
              SCULPT_TOOL_BOUNDARY,
              SCULPT_TOOL_CLOTH,
              SCULPT_TOOL_PAINT,
              SCULPT_TOOL_SMEAR,
              SCULPT_TOOL_DRAW_FACE_SETS);
}

static bool sculpt_brush_use_topology_rake(const SculptSession *ss, const Brush *brush)
{
  return SCULPT_TOOL_HAS_TOPOLOGY_RAKE(brush->sculpt_tool) &&
         (brush->topology_rake_factor > 0.0f) && (ss->bm != NULL);
}

/**
 * Test whether the #StrokeCache.sculpt_normal needs update in #do_brush_action
 */
static int sculpt_brush_needs_normal(const SculptSession *ss, Sculpt *sd, const Brush *brush)
{
  return ((SCULPT_TOOL_HAS_NORMAL_WEIGHT(brush->sculpt_tool) &&
           (ss->cache->normal_weight > 0.0f)) ||
          SCULPT_automasking_needs_normal(ss, sd, brush) ||
          ELEM(brush->sculpt_tool,
               SCULPT_TOOL_BLOB,
               SCULPT_TOOL_CREASE,
               SCULPT_TOOL_DRAW,
               SCULPT_TOOL_DRAW_SHARP,
               SCULPT_TOOL_CLOTH,
               SCULPT_TOOL_LAYER,
               SCULPT_TOOL_NUDGE,
               SCULPT_TOOL_ROTATE,
               SCULPT_TOOL_ELASTIC_DEFORM,
               SCULPT_TOOL_THUMB) ||

          (brush->mtex.brush_map_mode == MTEX_MAP_MODE_AREA)) ||
         sculpt_brush_use_topology_rake(ss, brush);
}

static bool sculpt_brush_needs_rake_rotation(const Brush *brush)
{
  return SCULPT_TOOL_HAS_RAKE(brush->sculpt_tool) && (brush->rake_factor != 0.0f);
}

/** \} */

/* -------------------------------------------------------------------- */
/** \name Sculpt Init/Update
 * \{ */

typedef enum StrokeFlags {
  CLIP_X = 1,
  CLIP_Y = 2,
  CLIP_Z = 4,
} StrokeFlags;

void SCULPT_orig_vert_data_unode_init(SculptOrigVertData *data, Object *ob, SculptUndoNode *unode)
{
  SculptSession *ss = ob->sculpt;
  BMesh *bm = ss->bm;

  memset(data, 0, sizeof(*data));
  data->unode = unode;

  if (bm) {
    data->bm_log = ss->bm_log;
  }
  else {
    data->coords = data->unode->co;
    data->normals = data->unode->no;
    data->vmasks = data->unode->mask;
    data->colors = data->unode->col;
  }
}

void SCULPT_orig_vert_data_init(SculptOrigVertData *data,
                                Object *ob,
                                PBVHNode *node,
                                SculptUndoType type)
{
  SculptUndoNode *unode;
  unode = SCULPT_undo_push_node(ob, node, type);
  SCULPT_orig_vert_data_unode_init(data, ob, unode);
}

void SCULPT_orig_vert_data_update(SculptOrigVertData *orig_data, PBVHVertexIter *iter)
{
  if (orig_data->unode->type == SCULPT_UNDO_COORDS) {
    if (orig_data->bm_log) {
      BM_log_original_vert_data(orig_data->bm_log, iter->bm_vert, &orig_data->co, &orig_data->no);
    }
    else {
      orig_data->co = orig_data->coords[iter->i];
      orig_data->no = orig_data->normals[iter->i];
    }
  }
  else if (orig_data->unode->type == SCULPT_UNDO_COLOR) {
    orig_data->col = orig_data->colors[iter->i];
  }
  else if (orig_data->unode->type == SCULPT_UNDO_MASK) {
    if (orig_data->bm_log) {
      orig_data->mask = BM_log_original_mask(orig_data->bm_log, iter->bm_vert);
    }
    else {
      orig_data->mask = orig_data->vmasks[iter->i];
    }
  }
}

static void sculpt_rake_data_update(struct SculptRakeData *srd, const float co[3])
{
  float rake_dist = len_v3v3(srd->follow_co, co);
  if (rake_dist > srd->follow_dist) {
    interp_v3_v3v3(srd->follow_co, srd->follow_co, co, rake_dist - srd->follow_dist);
  }
}

/** \} */

/* -------------------------------------------------------------------- */
/** \name Sculpt Dynamic Topology
 * \{ */

bool SCULPT_stroke_is_dynamic_topology(const SculptSession *ss, const Brush *brush)
{
  return ((BKE_pbvh_type(ss->pbvh) == PBVH_BMESH) &&

          (!ss->cache || (!ss->cache->alt_smooth)) &&

          /* Requires mesh restore, which doesn't work with
           * dynamic-topology. */
          !(brush->flag & BRUSH_ANCHORED) && !(brush->flag & BRUSH_DRAG_DOT) &&

          SCULPT_TOOL_HAS_DYNTOPO(brush->sculpt_tool));
}

/** \} */

/* -------------------------------------------------------------------- */
/** \name Sculpt Paint Mesh
 * \{ */

static void paint_mesh_restore_co_task_cb(void *__restrict userdata,
                                          const int n,
                                          const TaskParallelTLS *__restrict UNUSED(tls))
{
  SculptThreadedTaskData *data = userdata;
  SculptSession *ss = data->ob->sculpt;

  SculptUndoNode *unode;
  SculptUndoType type;

  switch (data->brush->sculpt_tool) {
    case SCULPT_TOOL_MASK:
      type = SCULPT_UNDO_MASK;
      break;
    case SCULPT_TOOL_PAINT:
    case SCULPT_TOOL_SMEAR:
      type = SCULPT_UNDO_COLOR;
      break;
    default:
      type = SCULPT_UNDO_COORDS;
      break;
  }

  if (ss->bm) {
    unode = SCULPT_undo_push_node(data->ob, data->nodes[n], type);
  }
  else {
    unode = SCULPT_undo_get_node(data->nodes[n], type);
  }

  if (!unode) {
    return;
  }

  switch (type) {
    case SCULPT_UNDO_MASK:
      BKE_pbvh_node_mark_update_mask(data->nodes[n]);
      break;
    case SCULPT_UNDO_COLOR:
      BKE_pbvh_node_mark_update_color(data->nodes[n]);
      break;
    case SCULPT_UNDO_COORDS:
      BKE_pbvh_node_mark_update(data->nodes[n]);
      break;
    default:
      break;
  }

  PBVHVertexIter vd;
  SculptOrigVertData orig_data;

  SCULPT_orig_vert_data_unode_init(&orig_data, data->ob, unode);

  BKE_pbvh_vertex_iter_begin (ss->pbvh, data->nodes[n], vd, PBVH_ITER_UNIQUE) {
    SCULPT_orig_vert_data_update(&orig_data, &vd);

    if (orig_data.unode->type == SCULPT_UNDO_COORDS) {
      copy_v3_v3(vd.co, orig_data.co);
      if (vd.no) {
        copy_v3_v3(vd.no, orig_data.no);
      }
      else {
        copy_v3_v3(vd.fno, orig_data.no);
      }
      if (vd.mvert) {
        BKE_pbvh_vert_tag_update_normal(ss->pbvh, vd.vertex);
      }
    }
    else if (orig_data.unode->type == SCULPT_UNDO_MASK) {
      *vd.mask = orig_data.mask;
    }
    else if (orig_data.unode->type == SCULPT_UNDO_COLOR) {
      SCULPT_vertex_color_set(ss, vd.vertex, orig_data.col);
    }
  }
  BKE_pbvh_vertex_iter_end;
}

static void paint_mesh_restore_co(Sculpt *sd, Object *ob)
{
  SculptSession *ss = ob->sculpt;
  Brush *brush = BKE_paint_brush(&sd->paint);

  PBVHNode **nodes;
  int totnode;

  BKE_pbvh_search_gather(ss->pbvh, NULL, NULL, &nodes, &totnode);

  /**
   * Disable multi-threading when dynamic-topology is enabled. Otherwise,
   * new entries might be inserted by #SCULPT_undo_push_node() into the #GHash
   * used internally by #BM_log_original_vert_co() by a different thread. See T33787.
   */
  SculptThreadedTaskData data = {
      .sd = sd,
      .ob = ob,
      .brush = brush,
      .nodes = nodes,
  };

  TaskParallelSettings settings;
  BKE_pbvh_parallel_range_settings(&settings, true && !ss->bm, totnode);
  BLI_task_parallel_range(0, totnode, &data, paint_mesh_restore_co_task_cb, &settings);

  BKE_pbvh_node_color_buffer_free(ss->pbvh);

  MEM_SAFE_FREE(nodes);
}

/*** BVH Tree ***/

static void sculpt_extend_redraw_rect_previous(Object *ob, rcti *rect)
{
  /* Expand redraw \a rect with redraw \a rect from previous step to
   * prevent partial-redraw issues caused by fast strokes. This is
   * needed here (not in sculpt_flush_update) as it was before
   * because redraw rectangle should be the same in both of
   * optimized PBVH draw function and 3d view redraw, if not -- some
   * mesh parts could disappear from screen (sergey). */
  SculptSession *ss = ob->sculpt;

  if (!ss->cache) {
    return;
  }

  if (BLI_rcti_is_empty(&ss->cache->previous_r)) {
    return;
  }

  BLI_rcti_union(rect, &ss->cache->previous_r);
}

bool SCULPT_get_redraw_rect(ARegion *region, RegionView3D *rv3d, Object *ob, rcti *rect)
{
  PBVH *pbvh = ob->sculpt->pbvh;
  float bb_min[3], bb_max[3];

  if (!pbvh) {
    return false;
  }

  BKE_pbvh_redraw_BB(pbvh, bb_min, bb_max);

  /* Convert 3D bounding box to screen space. */
  if (!paint_convert_bb_to_rect(rect, bb_min, bb_max, region, rv3d, ob)) {
    return false;
  }

  return true;
}

void ED_sculpt_redraw_planes_get(float planes[4][4], ARegion *region, Object *ob)
{
  PBVH *pbvh = ob->sculpt->pbvh;
  /* Copy here, original will be used below. */
  rcti rect = ob->sculpt->cache->current_r;

  sculpt_extend_redraw_rect_previous(ob, &rect);

  paint_calc_redraw_planes(planes, region, ob, &rect);

  /* We will draw this \a rect, so now we can set it as the previous partial \a rect.
   * Note that we don't update with the union of previous/current (\a rect), only with
   * the current. Thus we avoid the rectangle needlessly growing to include
   * all the stroke area. */
  ob->sculpt->cache->previous_r = ob->sculpt->cache->current_r;

  /* Clear redraw flag from nodes. */
  if (pbvh) {
    BKE_pbvh_update_bounds(pbvh, PBVH_UpdateRedraw);
  }
}

/************************ Brush Testing *******************/

void SCULPT_brush_test_init(SculptSession *ss, SculptBrushTest *test)
{
  RegionView3D *rv3d = ss->cache ? ss->cache->vc->rv3d : ss->rv3d;
  View3D *v3d = ss->cache ? ss->cache->vc->v3d : ss->v3d;

  test->radius_squared = ss->cache ? ss->cache->radius_squared :
                                     ss->cursor_radius * ss->cursor_radius;
  test->radius = sqrtf(test->radius_squared);

  if (ss->cache) {
    copy_v3_v3(test->location, ss->cache->location);
    test->mirror_symmetry_pass = ss->cache->mirror_symmetry_pass;
    test->radial_symmetry_pass = ss->cache->radial_symmetry_pass;
    copy_m4_m4(test->symm_rot_mat_inv, ss->cache->symm_rot_mat_inv);
  }
  else {
    copy_v3_v3(test->location, ss->cursor_location);
    test->mirror_symmetry_pass = 0;
    test->radial_symmetry_pass = 0;
    unit_m4(test->symm_rot_mat_inv);
  }

  /* Just for initialize. */
  test->dist = 0.0f;

  /* Only for 2D projection. */
  zero_v4(test->plane_view);
  zero_v4(test->plane_tool);

  if (RV3D_CLIPPING_ENABLED(v3d, rv3d)) {
    test->clip_rv3d = rv3d;
  }
  else {
    test->clip_rv3d = NULL;
  }
}

BLI_INLINE bool sculpt_brush_test_clipping(const SculptBrushTest *test, const float co[3])
{
  RegionView3D *rv3d = test->clip_rv3d;
  if (!rv3d) {
    return false;
  }
  float symm_co[3];
  flip_v3_v3(symm_co, co, test->mirror_symmetry_pass);
  if (test->radial_symmetry_pass) {
    mul_m4_v3(test->symm_rot_mat_inv, symm_co);
  }
  return ED_view3d_clipping_test(rv3d, symm_co, true);
}

bool SCULPT_brush_test_sphere(SculptBrushTest *test, const float co[3])
{
  float distsq = len_squared_v3v3(co, test->location);

  if (distsq > test->radius_squared) {
    return false;
  }

  if (sculpt_brush_test_clipping(test, co)) {
    return false;
  }

  test->dist = sqrtf(distsq);
  return true;
}

bool SCULPT_brush_test_sphere_sq(SculptBrushTest *test, const float co[3])
{
  float distsq = len_squared_v3v3(co, test->location);

  if (distsq > test->radius_squared) {
    return false;
  }
  if (sculpt_brush_test_clipping(test, co)) {
    return false;
  }
  test->dist = distsq;
  return true;
}

bool SCULPT_brush_test_sphere_fast(const SculptBrushTest *test, const float co[3])
{
  if (sculpt_brush_test_clipping(test, co)) {
    return false;
  }
  return len_squared_v3v3(co, test->location) <= test->radius_squared;
}

bool SCULPT_brush_test_circle_sq(SculptBrushTest *test, const float co[3])
{
  float co_proj[3];
  closest_to_plane_normalized_v3(co_proj, test->plane_view, co);
  float distsq = len_squared_v3v3(co_proj, test->location);

  if (distsq > test->radius_squared) {
    return false;
  }

  if (sculpt_brush_test_clipping(test, co)) {
    return false;
  }

  test->dist = distsq;
  return true;
}

bool SCULPT_brush_test_cube(SculptBrushTest *test,
                            const float co[3],
                            const float local[4][4],
                            const float roundness)
{
  float side = 1.0f;
  float local_co[3];

  if (sculpt_brush_test_clipping(test, co)) {
    return false;
  }

  mul_v3_m4v3(local_co, local, co);

  local_co[0] = fabsf(local_co[0]);
  local_co[1] = fabsf(local_co[1]);
  local_co[2] = fabsf(local_co[2]);

  /* Keep the square and circular brush tips the same size. */
  side += (1.0f - side) * roundness;

  const float hardness = 1.0f - roundness;
  const float constant_side = hardness * side;
  const float falloff_side = roundness * side;

  if (!(local_co[0] <= side && local_co[1] <= side && local_co[2] <= side)) {
    /* Outside the square. */
    return false;
  }
  if (min_ff(local_co[0], local_co[1]) > constant_side) {
    /* Corner, distance to the center of the corner circle. */
    float r_point[3];
    copy_v3_fl(r_point, constant_side);
    test->dist = len_v2v2(r_point, local_co) / falloff_side;
    return true;
  }
  if (max_ff(local_co[0], local_co[1]) > constant_side) {
    /* Side, distance to the square XY axis. */
    test->dist = (max_ff(local_co[0], local_co[1]) - constant_side) / falloff_side;
    return true;
  }

  /* Inside the square, constant distance. */
  test->dist = 0.0f;
  return true;
}

SculptBrushTestFn SCULPT_brush_test_init_with_falloff_shape(SculptSession *ss,
                                                            SculptBrushTest *test,
                                                            char falloff_shape)
{
  SCULPT_brush_test_init(ss, test);
  SculptBrushTestFn sculpt_brush_test_sq_fn;
  if (falloff_shape == PAINT_FALLOFF_SHAPE_SPHERE) {
    sculpt_brush_test_sq_fn = SCULPT_brush_test_sphere_sq;
  }
  else {
    /* PAINT_FALLOFF_SHAPE_TUBE */
    plane_from_point_normal_v3(test->plane_view, test->location, ss->cache->view_normal);
    sculpt_brush_test_sq_fn = SCULPT_brush_test_circle_sq;
  }
  return sculpt_brush_test_sq_fn;
}

const float *SCULPT_brush_frontface_normal_from_falloff_shape(SculptSession *ss,
                                                              char falloff_shape)
{
  if (falloff_shape == PAINT_FALLOFF_SHAPE_SPHERE) {
    return ss->cache->sculpt_normal_symm;
  }
  /* PAINT_FALLOFF_SHAPE_TUBE */
  return ss->cache->view_normal;
}

static float frontface(const Brush *br,
                       const float sculpt_normal[3],
                       const float no[3],
                       const float fno[3])
{
  if (!(br->flag & BRUSH_FRONTFACE)) {
    return 1.0f;
  }

  float dot;
  if (no) {
    dot = dot_v3v3(no, sculpt_normal);
  }
  else {
    dot = dot_v3v3(fno, sculpt_normal);
  }
  return dot > 0.0f ? dot : 0.0f;
}

#if 0

static bool sculpt_brush_test_cyl(SculptBrushTest *test,
                                  float co[3],
                                  float location[3],
                                  const float area_no[3])
{
  if (sculpt_brush_test_sphere_fast(test, co)) {
    float t1[3], t2[3], t3[3], dist;

    sub_v3_v3v3(t1, location, co);
    sub_v3_v3v3(t2, x2, location);

    cross_v3_v3v3(t3, area_no, t1);

    dist = len_v3(t3) / len_v3(t2);

    test->dist = dist;

    return true;
  }

  return false;
}

#endif

/* ===== Sculpting =====
 */

static float calc_overlap(StrokeCache *cache, const char symm, const char axis, const float angle)
{
  float mirror[3];
  float distsq;

  flip_v3_v3(mirror, cache->true_location, symm);

  if (axis != 0) {
    float mat[3][3];
    axis_angle_to_mat3_single(mat, axis, angle);
    mul_m3_v3(mat, mirror);
  }

  distsq = len_squared_v3v3(mirror, cache->true_location);

  if (distsq <= 4.0f * (cache->radius_squared)) {
    return (2.0f * (cache->radius) - sqrtf(distsq)) / (2.0f * (cache->radius));
  }
  return 0.0f;
}

static float calc_radial_symmetry_feather(Sculpt *sd,
                                          StrokeCache *cache,
                                          const char symm,
                                          const char axis)
{
  float overlap = 0.0f;

  for (int i = 1; i < sd->radial_symm[axis - 'X']; i++) {
    const float angle = 2.0f * M_PI * i / sd->radial_symm[axis - 'X'];
    overlap += calc_overlap(cache, symm, axis, angle);
  }

  return overlap;
}

static float calc_symmetry_feather(Sculpt *sd, StrokeCache *cache)
{
  if (!(sd->paint.symmetry_flags & PAINT_SYMMETRY_FEATHER)) {
    return 1.0f;
  }
  float overlap;
  const int symm = cache->symmetry;

  overlap = 0.0f;
  for (int i = 0; i <= symm; i++) {
    if (!SCULPT_is_symmetry_iteration_valid(i, symm)) {
      continue;
    }

    overlap += calc_overlap(cache, i, 0, 0);

    overlap += calc_radial_symmetry_feather(sd, cache, i, 'X');
    overlap += calc_radial_symmetry_feather(sd, cache, i, 'Y');
    overlap += calc_radial_symmetry_feather(sd, cache, i, 'Z');
  }
  return 1.0f / overlap;
}

/** \} */

/* -------------------------------------------------------------------- */
/** \name Calculate Normal and Center
 *
 * Calculate geometry surrounding the brush center.
 * (optionally using original coordinates).
 *
 * Functions are:
 * - #SCULPT_calc_area_center
 * - #SCULPT_calc_area_normal
 * - #SCULPT_calc_area_normal_and_center
 *
 * \note These are all _very_ similar, when changing one, check others.
 * \{ */

typedef struct AreaNormalCenterTLSData {
  /* 0 = towards view, 1 = flipped */
  float area_cos[2][3];
  float area_nos[2][3];
  int count_no[2];
  int count_co[2];
} AreaNormalCenterTLSData;

static void calc_area_normal_and_center_task_cb(void *__restrict userdata,
                                                const int n,
                                                const TaskParallelTLS *__restrict tls)
{
  SculptThreadedTaskData *data = userdata;
  SculptSession *ss = data->ob->sculpt;
  AreaNormalCenterTLSData *anctd = tls->userdata_chunk;
  const bool use_area_nos = data->use_area_nos;
  const bool use_area_cos = data->use_area_cos;

  PBVHVertexIter vd;
  SculptUndoNode *unode = NULL;

  bool use_original = false;
  bool normal_test_r, area_test_r;

  if (ss->cache && ss->cache->original) {
    unode = SCULPT_undo_push_node(data->ob, data->nodes[n], SCULPT_UNDO_COORDS);
    use_original = (unode->co || unode->bm_entry);
  }

  SculptBrushTest normal_test;
  SculptBrushTestFn sculpt_brush_normal_test_sq_fn = SCULPT_brush_test_init_with_falloff_shape(
      ss, &normal_test, data->brush->falloff_shape);

  /* Update the test radius to sample the normal using the normal radius of the brush. */
  if (data->brush->ob_mode == OB_MODE_SCULPT) {
    float test_radius = sqrtf(normal_test.radius_squared);
    test_radius *= data->brush->normal_radius_factor;
    normal_test.radius = test_radius;
    normal_test.radius_squared = test_radius * test_radius;
  }

  SculptBrushTest area_test;
  SculptBrushTestFn sculpt_brush_area_test_sq_fn = SCULPT_brush_test_init_with_falloff_shape(
      ss, &area_test, data->brush->falloff_shape);

  if (data->brush->ob_mode == OB_MODE_SCULPT) {
    float test_radius = sqrtf(area_test.radius_squared);
    /* Layer brush produces artifacts with normal and area radius */
    /* Enable area radius control only on Scrape for now */
    if (ELEM(data->brush->sculpt_tool, SCULPT_TOOL_SCRAPE, SCULPT_TOOL_FILL) &&
        data->brush->area_radius_factor > 0.0f) {
      test_radius *= data->brush->area_radius_factor;
      if (ss->cache && data->brush->flag2 & BRUSH_AREA_RADIUS_PRESSURE) {
        test_radius *= ss->cache->pressure;
      }
    }
    else {
      test_radius *= data->brush->normal_radius_factor;
    }
    area_test.radius = test_radius;
    area_test.radius_squared = test_radius * test_radius;
  }

  /* When the mesh is edited we can't rely on original coords
   * (original mesh may not even have verts in brush radius). */
  if (use_original && data->has_bm_orco) {
    float(*orco_coords)[3];
    int(*orco_tris)[3];
    int orco_tris_num;

    BKE_pbvh_node_get_bm_orco_data(data->nodes[n], &orco_tris, &orco_tris_num, &orco_coords);

    for (int i = 0; i < orco_tris_num; i++) {
      const float *co_tri[3] = {
          orco_coords[orco_tris[i][0]],
          orco_coords[orco_tris[i][1]],
          orco_coords[orco_tris[i][2]],
      };
      float co[3];

      closest_on_tri_to_point_v3(co, normal_test.location, UNPACK3(co_tri));

      normal_test_r = sculpt_brush_normal_test_sq_fn(&normal_test, co);
      area_test_r = sculpt_brush_area_test_sq_fn(&area_test, co);

      if (!normal_test_r && !area_test_r) {
        continue;
      }

      float no[3];
      int flip_index;

      normal_tri_v3(no, UNPACK3(co_tri));

      flip_index = (dot_v3v3(ss->cache->view_normal, no) <= 0.0f);
      if (use_area_cos && area_test_r) {
        /* Weight the coordinates towards the center. */
        float p = 1.0f - (sqrtf(area_test.dist) / area_test.radius);
        const float afactor = clamp_f(3.0f * p * p - 2.0f * p * p * p, 0.0f, 1.0f);

        float disp[3];
        sub_v3_v3v3(disp, co, area_test.location);
        mul_v3_fl(disp, 1.0f - afactor);
        add_v3_v3v3(co, area_test.location, disp);
        add_v3_v3(anctd->area_cos[flip_index], co);

        anctd->count_co[flip_index] += 1;
      }
      if (use_area_nos && normal_test_r) {
        /* Weight the normals towards the center. */
        float p = 1.0f - (sqrtf(normal_test.dist) / normal_test.radius);
        const float nfactor = clamp_f(3.0f * p * p - 2.0f * p * p * p, 0.0f, 1.0f);
        mul_v3_fl(no, nfactor);

        add_v3_v3(anctd->area_nos[flip_index], no);
        anctd->count_no[flip_index] += 1;
      }
    }
  }
  else {
    BKE_pbvh_vertex_iter_begin (ss->pbvh, data->nodes[n], vd, PBVH_ITER_UNIQUE) {
      float co[3];

      /* For bm_vert only. */
      float no_s[3];

      if (use_original) {
        if (unode->bm_entry) {
          const float *temp_co;
          const float *temp_no_s;
          BM_log_original_vert_data(ss->bm_log, vd.bm_vert, &temp_co, &temp_no_s);
          copy_v3_v3(co, temp_co);
          copy_v3_v3(no_s, temp_no_s);
        }
        else {
          copy_v3_v3(co, unode->co[vd.i]);
          copy_v3_v3(no_s, unode->no[vd.i]);
        }
      }
      else {
        copy_v3_v3(co, vd.co);
      }

      normal_test_r = sculpt_brush_normal_test_sq_fn(&normal_test, co);
      area_test_r = sculpt_brush_area_test_sq_fn(&area_test, co);

      if (!normal_test_r && !area_test_r) {
        continue;
      }

      float no[3];
      int flip_index;

      data->any_vertex_sampled = true;

      if (use_original) {
        copy_v3_v3(no, no_s);
      }
      else {
        if (vd.no) {
          copy_v3_v3(no, vd.no);
        }
        else {
          copy_v3_v3(no, vd.fno);
        }
      }

      flip_index = (dot_v3v3(ss->cache ? ss->cache->view_normal : ss->cursor_view_normal, no) <=
                    0.0f);

      if (use_area_cos && area_test_r) {
        /* Weight the coordinates towards the center. */
        float p = 1.0f - (sqrtf(area_test.dist) / area_test.radius);
        const float afactor = clamp_f(3.0f * p * p - 2.0f * p * p * p, 0.0f, 1.0f);

        float disp[3];
        sub_v3_v3v3(disp, co, area_test.location);
        mul_v3_fl(disp, 1.0f - afactor);
        add_v3_v3v3(co, area_test.location, disp);

        add_v3_v3(anctd->area_cos[flip_index], co);
        anctd->count_co[flip_index] += 1;
      }
      if (use_area_nos && normal_test_r) {
        /* Weight the normals towards the center. */
        float p = 1.0f - (sqrtf(normal_test.dist) / normal_test.radius);
        const float nfactor = clamp_f(3.0f * p * p - 2.0f * p * p * p, 0.0f, 1.0f);
        mul_v3_fl(no, nfactor);

        add_v3_v3(anctd->area_nos[flip_index], no);
        anctd->count_no[flip_index] += 1;
      }
    }
    BKE_pbvh_vertex_iter_end;
  }
}

static void calc_area_normal_and_center_reduce(const void *__restrict UNUSED(userdata),
                                               void *__restrict chunk_join,
                                               void *__restrict chunk)
{
  AreaNormalCenterTLSData *join = chunk_join;
  AreaNormalCenterTLSData *anctd = chunk;

  /* For flatten center. */
  add_v3_v3(join->area_cos[0], anctd->area_cos[0]);
  add_v3_v3(join->area_cos[1], anctd->area_cos[1]);

  /* For area normal. */
  add_v3_v3(join->area_nos[0], anctd->area_nos[0]);
  add_v3_v3(join->area_nos[1], anctd->area_nos[1]);

  /* Weights. */
  add_v2_v2_int(join->count_no, anctd->count_no);
  add_v2_v2_int(join->count_co, anctd->count_co);
}

void SCULPT_calc_area_center(
    Sculpt *sd, Object *ob, PBVHNode **nodes, int totnode, float r_area_co[3])
{
  const Brush *brush = BKE_paint_brush(&sd->paint);
  SculptSession *ss = ob->sculpt;
  const bool has_bm_orco = ss->bm && SCULPT_stroke_is_dynamic_topology(ss, brush);
  int n;

  /* Intentionally set 'sd' to NULL since we share logic with vertex paint. */
  SculptThreadedTaskData data = {
      .sd = NULL,
      .ob = ob,
      .brush = brush,
      .nodes = nodes,
      .totnode = totnode,
      .has_bm_orco = has_bm_orco,
      .use_area_cos = true,
  };

  AreaNormalCenterTLSData anctd = {{{0}}};

  TaskParallelSettings settings;
  BKE_pbvh_parallel_range_settings(&settings, true, totnode);
  settings.func_reduce = calc_area_normal_and_center_reduce;
  settings.userdata_chunk = &anctd;
  settings.userdata_chunk_size = sizeof(AreaNormalCenterTLSData);
  BLI_task_parallel_range(0, totnode, &data, calc_area_normal_and_center_task_cb, &settings);

  /* For flatten center. */
  for (n = 0; n < ARRAY_SIZE(anctd.area_cos); n++) {
    if (anctd.count_co[n] == 0) {
      continue;
    }

    mul_v3_v3fl(r_area_co, anctd.area_cos[n], 1.0f / anctd.count_co[n]);
    break;
  }

  if (n == 2) {
    zero_v3(r_area_co);
  }

  if (anctd.count_co[0] == 0 && anctd.count_co[1] == 0) {
    if (ss->cache) {
      copy_v3_v3(r_area_co, ss->cache->location);
    }
  }
}

void SCULPT_calc_area_normal(
    Sculpt *sd, Object *ob, PBVHNode **nodes, int totnode, float r_area_no[3])
{
  const Brush *brush = BKE_paint_brush(&sd->paint);
  SCULPT_pbvh_calc_area_normal(brush, ob, nodes, totnode, true, r_area_no);
}

bool SCULPT_pbvh_calc_area_normal(const Brush *brush,
                                  Object *ob,
                                  PBVHNode **nodes,
                                  int totnode,
                                  bool use_threading,
                                  float r_area_no[3])
{
  SculptSession *ss = ob->sculpt;
  const bool has_bm_orco = ss->bm && SCULPT_stroke_is_dynamic_topology(ss, brush);

  /* Intentionally set 'sd' to NULL since this is used for vertex paint too. */
  SculptThreadedTaskData data = {
      .sd = NULL,
      .ob = ob,
      .brush = brush,
      .nodes = nodes,
      .totnode = totnode,
      .has_bm_orco = has_bm_orco,
      .use_area_nos = true,
      .any_vertex_sampled = false,
  };

  AreaNormalCenterTLSData anctd = {{{0}}};

  TaskParallelSettings settings;
  BKE_pbvh_parallel_range_settings(&settings, use_threading, totnode);
  settings.func_reduce = calc_area_normal_and_center_reduce;
  settings.userdata_chunk = &anctd;
  settings.userdata_chunk_size = sizeof(AreaNormalCenterTLSData);
  BLI_task_parallel_range(0, totnode, &data, calc_area_normal_and_center_task_cb, &settings);

  /* For area normal. */
  for (int i = 0; i < ARRAY_SIZE(anctd.area_nos); i++) {
    if (normalize_v3_v3(r_area_no, anctd.area_nos[i]) != 0.0f) {
      break;
    }
  }

  return data.any_vertex_sampled;
}

void SCULPT_calc_area_normal_and_center(
    Sculpt *sd, Object *ob, PBVHNode **nodes, int totnode, float r_area_no[3], float r_area_co[3])
{
  const Brush *brush = BKE_paint_brush(&sd->paint);
  SculptSession *ss = ob->sculpt;
  const bool has_bm_orco = ss->bm && SCULPT_stroke_is_dynamic_topology(ss, brush);
  int n;

  /* Intentionally set 'sd' to NULL since this is used for vertex paint too. */
  SculptThreadedTaskData data = {
      .sd = NULL,
      .ob = ob,
      .brush = brush,
      .nodes = nodes,
      .totnode = totnode,
      .has_bm_orco = has_bm_orco,
      .use_area_cos = true,
      .use_area_nos = true,
  };

  AreaNormalCenterTLSData anctd = {{{0}}};

  TaskParallelSettings settings;
  BKE_pbvh_parallel_range_settings(&settings, true, totnode);
  settings.func_reduce = calc_area_normal_and_center_reduce;
  settings.userdata_chunk = &anctd;
  settings.userdata_chunk_size = sizeof(AreaNormalCenterTLSData);
  BLI_task_parallel_range(0, totnode, &data, calc_area_normal_and_center_task_cb, &settings);

  /* For flatten center. */
  for (n = 0; n < ARRAY_SIZE(anctd.area_cos); n++) {
    if (anctd.count_co[n] == 0) {
      continue;
    }

    mul_v3_v3fl(r_area_co, anctd.area_cos[n], 1.0f / anctd.count_co[n]);
    break;
  }

  if (n == 2) {
    zero_v3(r_area_co);
  }

  if (anctd.count_co[0] == 0 && anctd.count_co[1] == 0) {
    if (ss->cache) {
      copy_v3_v3(r_area_co, ss->cache->location);
    }
  }

  /* For area normal. */
  for (n = 0; n < ARRAY_SIZE(anctd.area_nos); n++) {
    if (normalize_v3_v3(r_area_no, anctd.area_nos[n]) != 0.0f) {
      break;
    }
  }
}

/** \} */

/* -------------------------------------------------------------------- */
/** \name Generic Brush Utilities
 * \{ */

/**
 * Return modified brush strength. Includes the direction of the brush, positive
 * values pull vertices, negative values push. Uses tablet pressure and a
 * special multiplier found experimentally to scale the strength factor.
 */
static float brush_strength(const Sculpt *sd,
                            const StrokeCache *cache,
                            const float feather,
                            const UnifiedPaintSettings *ups,
                            const PaintModeSettings *UNUSED(paint_mode_settings))
{
  const Scene *scene = cache->vc->scene;
  const Brush *brush = BKE_paint_brush((Paint *)&sd->paint);

  /* Primary strength input; square it to make lower values more sensitive. */
  const float root_alpha = BKE_brush_alpha_get(scene, brush);
  const float alpha = root_alpha * root_alpha;
  const float dir = (brush->flag & BRUSH_DIR_IN) ? -1.0f : 1.0f;
  const float pressure = BKE_brush_use_alpha_pressure(brush) ? cache->pressure : 1.0f;
  const float pen_flip = cache->pen_flip ? -1.0f : 1.0f;
  const float invert = cache->invert ? -1.0f : 1.0f;
  float overlap = ups->overlap_factor;
  /* Spacing is integer percentage of radius, divide by 50 to get
   * normalized diameter. */

  float flip = dir * invert * pen_flip;
  if (brush->flag & BRUSH_INVERT_TO_SCRAPE_FILL) {
    flip = 1.0f;
  }

  /* Pressure final value after being tweaked depending on the brush. */
  float final_pressure;

  switch (brush->sculpt_tool) {
    case SCULPT_TOOL_CLAY:
      final_pressure = pow4f(pressure);
      overlap = (1.0f + overlap) / 2.0f;
      return 0.25f * alpha * flip * final_pressure * overlap * feather;
    case SCULPT_TOOL_DRAW:
    case SCULPT_TOOL_DRAW_SHARP:
    case SCULPT_TOOL_LAYER:
      return alpha * flip * pressure * overlap * feather;
    case SCULPT_TOOL_DISPLACEMENT_ERASER:
      return alpha * pressure * overlap * feather;
    case SCULPT_TOOL_CLOTH:
      if (brush->cloth_deform_type == BRUSH_CLOTH_DEFORM_GRAB) {
        /* Grab deform uses the same falloff as a regular grab brush. */
        return root_alpha * feather;
      }
      else if (brush->cloth_deform_type == BRUSH_CLOTH_DEFORM_SNAKE_HOOK) {
        return root_alpha * feather * pressure * overlap;
      }
      else if (brush->cloth_deform_type == BRUSH_CLOTH_DEFORM_EXPAND) {
        /* Expand is more sensible to strength as it keeps expanding the cloth when sculpting over
         * the same vertices. */
        return 0.1f * alpha * flip * pressure * overlap * feather;
      }
      else {
        /* Multiply by 10 by default to get a larger range of strength depending on the size of the
         * brush and object. */
        return 10.0f * alpha * flip * pressure * overlap * feather;
      }
    case SCULPT_TOOL_DRAW_FACE_SETS:
      return alpha * pressure * overlap * feather;
    case SCULPT_TOOL_SLIDE_RELAX:
      return alpha * pressure * overlap * feather * 2.0f;
    case SCULPT_TOOL_PAINT:
      final_pressure = pressure * pressure;
      return final_pressure * overlap * feather;
    case SCULPT_TOOL_SMEAR:
    case SCULPT_TOOL_DISPLACEMENT_SMEAR:
      return alpha * pressure * overlap * feather;
    case SCULPT_TOOL_CLAY_STRIPS:
      /* Clay Strips needs less strength to compensate the curve. */
      final_pressure = powf(pressure, 1.5f);
      return alpha * flip * final_pressure * overlap * feather * 0.3f;
    case SCULPT_TOOL_CLAY_THUMB:
      final_pressure = pressure * pressure;
      return alpha * flip * final_pressure * overlap * feather * 1.3f;

    case SCULPT_TOOL_MASK:
      overlap = (1.0f + overlap) / 2.0f;
      switch ((BrushMaskTool)brush->mask_tool) {
        case BRUSH_MASK_DRAW:
          return alpha * flip * pressure * overlap * feather;
        case BRUSH_MASK_SMOOTH:
          return alpha * pressure * feather;
      }
      BLI_assert_msg(0, "Not supposed to happen");
      return 0.0f;

    case SCULPT_TOOL_CREASE:
    case SCULPT_TOOL_BLOB:
      return alpha * flip * pressure * overlap * feather;

    case SCULPT_TOOL_INFLATE:
      if (flip > 0.0f) {
        return 0.250f * alpha * flip * pressure * overlap * feather;
      }
      else {
        return 0.125f * alpha * flip * pressure * overlap * feather;
      }

    case SCULPT_TOOL_MULTIPLANE_SCRAPE:
      overlap = (1.0f + overlap) / 2.0f;
      return alpha * flip * pressure * overlap * feather;

    case SCULPT_TOOL_FILL:
    case SCULPT_TOOL_SCRAPE:
    case SCULPT_TOOL_FLATTEN:
      if (flip > 0.0f) {
        overlap = (1.0f + overlap) / 2.0f;
        return alpha * flip * pressure * overlap * feather;
      }
      else {
        /* Reduce strength for DEEPEN, PEAKS, and CONTRAST. */
        return 0.5f * alpha * flip * pressure * overlap * feather;
      }

    case SCULPT_TOOL_SMOOTH:
      return flip * alpha * pressure * feather;

    case SCULPT_TOOL_PINCH:
      if (flip > 0.0f) {
        return alpha * flip * pressure * overlap * feather;
      }
      else {
        return 0.25f * alpha * flip * pressure * overlap * feather;
      }

    case SCULPT_TOOL_NUDGE:
      overlap = (1.0f + overlap) / 2.0f;
      return alpha * pressure * overlap * feather;

    case SCULPT_TOOL_THUMB:
      return alpha * pressure * feather;

    case SCULPT_TOOL_SNAKE_HOOK:
      return root_alpha * feather;

    case SCULPT_TOOL_GRAB:
      return root_alpha * feather;

    case SCULPT_TOOL_ROTATE:
      return alpha * pressure * feather;

    case SCULPT_TOOL_ELASTIC_DEFORM:
    case SCULPT_TOOL_POSE:
    case SCULPT_TOOL_BOUNDARY:
      return root_alpha * feather;

    default:
      return 0.0f;
  }
}

float SCULPT_brush_strength_factor(SculptSession *ss,
                                   const Brush *br,
                                   const float brush_point[3],
                                   float len,
                                   const float vno[3],
                                   const float fno[3],
                                   float mask,
                                   const PBVHVertRef vertex,
                                   const int thread_id,
                                   AutomaskingNodeData *automask_data)
{
  StrokeCache *cache = ss->cache;
  const Scene *scene = cache->vc->scene;
  const MTex *mtex = &br->mtex;
  float avg = 1.0f;
  float rgba[4];
  float point[3];

  sub_v3_v3v3(point, brush_point, cache->plane_offset);

  if (!mtex->tex) {
    avg = 1.0f;
  }
  else if (mtex->brush_map_mode == MTEX_MAP_MODE_3D) {
    /* Get strength by feeding the vertex location directly into a texture. */
    avg = BKE_brush_sample_tex_3d(scene, br, point, rgba, 0, ss->tex_pool);
  }
  else {
    float symm_point[3], point_2d[2];
    /* Quite warnings. */
    float x = 0.0f, y = 0.0f;

    /* If the active area is being applied for symmetry, flip it
     * across the symmetry axis and rotate it back to the original
     * position in order to project it. This insures that the
     * brush texture will be oriented correctly. */
    if (cache->radial_symmetry_pass) {
      mul_m4_v3(cache->symm_rot_mat_inv, point);
    }
    flip_v3_v3(symm_point, point, cache->mirror_symmetry_pass);

    ED_view3d_project_float_v2_m4(cache->vc->region, symm_point, point_2d, cache->projection_mat);

    /* Still no symmetry supported for other paint modes.
     * Sculpt does it DIY. */
    if (mtex->brush_map_mode == MTEX_MAP_MODE_AREA) {
      /* Similar to fixed mode, but projects from brush angle
       * rather than view direction. */

      mul_m4_v3(cache->brush_local_mat, symm_point);

      x = symm_point[0];
      y = symm_point[1];

      x *= br->mtex.size[0];
      y *= br->mtex.size[1];

      x += br->mtex.ofs[0];
      y += br->mtex.ofs[1];

      avg = paint_get_tex_pixel(&br->mtex, x, y, ss->tex_pool, thread_id);

      avg += br->texture_sample_bias;
    }
    else {
      const float point_3d[3] = {point_2d[0], point_2d[1], 0.0f};
      avg = BKE_brush_sample_tex_3d(scene, br, point_3d, rgba, 0, ss->tex_pool);
    }
  }

  /* Hardness. */
  float final_len = len;
  const float hardness = cache->paint_brush.hardness;
  float p = len / cache->radius;
  if (p < hardness) {
    final_len = 0.0f;
  }
  else if (hardness == 1.0f) {
    final_len = cache->radius;
  }
  else {
    p = (p - hardness) / (1.0f - hardness);
    final_len = p * cache->radius;
  }

  /* Falloff curve. */
  avg *= BKE_brush_curve_strength(br, final_len, cache->radius);
  avg *= frontface(br, cache->view_normal, vno, fno);

  /* Paint mask. */
  avg *= 1.0f - mask;

  /* Auto-masking. */
  avg *= SCULPT_automasking_factor_get(cache->automasking, ss, vertex, automask_data);

  return avg;
}

bool SCULPT_search_sphere_cb(PBVHNode *node, void *data_v)
{
  SculptSearchSphereData *data = data_v;
  const float *center;
  float nearest[3];
  if (data->center) {
    center = data->center;
  }
  else {
    center = data->ss->cache ? data->ss->cache->location : data->ss->cursor_location;
  }
  float t[3], bb_min[3], bb_max[3];

  if (data->ignore_fully_ineffective) {
    if (BKE_pbvh_node_fully_hidden_get(node)) {
      return false;
    }
    if (BKE_pbvh_node_fully_masked_get(node)) {
      return false;
    }
  }

  if (data->original) {
    BKE_pbvh_node_get_original_BB(node, bb_min, bb_max);
  }
  else {
    BKE_pbvh_node_get_BB(node, bb_min, bb_max);
  }

  for (int i = 0; i < 3; i++) {
    if (bb_min[i] > center[i]) {
      nearest[i] = bb_min[i];
    }
    else if (bb_max[i] < center[i]) {
      nearest[i] = bb_max[i];
    }
    else {
      nearest[i] = center[i];
    }
  }

  sub_v3_v3v3(t, center, nearest);

  return len_squared_v3(t) < data->radius_squared;
}

bool SCULPT_search_circle_cb(PBVHNode *node, void *data_v)
{
  SculptSearchCircleData *data = data_v;
  float bb_min[3], bb_max[3];

  if (data->ignore_fully_ineffective) {
    if (BKE_pbvh_node_fully_masked_get(node)) {
      return false;
    }
  }

  if (data->original) {
    BKE_pbvh_node_get_original_BB(node, bb_min, bb_max);
  }
  else {
    BKE_pbvh_node_get_BB(node, bb_min, bb_min);
  }

  float dummy_co[3], dummy_depth;
  const float dist_sq = dist_squared_ray_to_aabb_v3(
      data->dist_ray_to_aabb_precalc, bb_min, bb_max, dummy_co, &dummy_depth);

  /* Seems like debug code.
   * Maybe this function can just return true if the node is not fully masked. */
  return dist_sq < data->radius_squared || true;
}

void SCULPT_clip(Sculpt *sd, SculptSession *ss, float co[3], const float val[3])
{
  for (int i = 0; i < 3; i++) {
    if (sd->flags & (SCULPT_LOCK_X << i)) {
      continue;
    }

    bool do_clip = false;
    float co_clip[3];
    if (ss->cache && (ss->cache->flag & (CLIP_X << i))) {
      /* Take possible mirror object into account. */
      mul_v3_m4v3(co_clip, ss->cache->clip_mirror_mtx, co);

      if (fabsf(co_clip[i]) <= ss->cache->clip_tolerance[i]) {
        co_clip[i] = 0.0f;
        float imtx[4][4];
        invert_m4_m4(imtx, ss->cache->clip_mirror_mtx);
        mul_m4_v3(imtx, co_clip);
        do_clip = true;
      }
    }

    if (do_clip) {
      co[i] = co_clip[i];
    }
    else {
      co[i] = val[i];
    }
  }
}

static PBVHNode **sculpt_pbvh_gather_cursor_update(Object *ob,
                                                   Sculpt *sd,
                                                   bool use_original,
                                                   int *r_totnode)
{
  SculptSession *ss = ob->sculpt;
  PBVHNode **nodes = NULL;
  SculptSearchSphereData data = {
      .ss = ss,
      .sd = sd,
      .radius_squared = ss->cursor_radius,
      .original = use_original,
      .ignore_fully_ineffective = false,
      .center = NULL,
  };
  BKE_pbvh_search_gather(ss->pbvh, SCULPT_search_sphere_cb, &data, &nodes, r_totnode);
  return nodes;
}

static PBVHNode **sculpt_pbvh_gather_generic(Object *ob,
                                             Sculpt *sd,
                                             const Brush *brush,
                                             bool use_original,
                                             float radius_scale,
                                             int *r_totnode)
{
  SculptSession *ss = ob->sculpt;
  PBVHNode **nodes = NULL;

  /* Build a list of all nodes that are potentially within the cursor or brush's area of influence.
   */
  if (brush->falloff_shape == PAINT_FALLOFF_SHAPE_SPHERE) {
    SculptSearchSphereData data = {
        .ss = ss,
        .sd = sd,
        .radius_squared = square_f(ss->cache->radius * radius_scale),
        .original = use_original,
        .ignore_fully_ineffective = brush->sculpt_tool != SCULPT_TOOL_MASK,
        .center = NULL,
    };
    BKE_pbvh_search_gather(ss->pbvh, SCULPT_search_sphere_cb, &data, &nodes, r_totnode);
  }
  else {
    struct DistRayAABB_Precalc dist_ray_to_aabb_precalc;
    dist_squared_ray_to_aabb_v3_precalc(
        &dist_ray_to_aabb_precalc, ss->cache->location, ss->cache->view_normal);
    SculptSearchCircleData data = {
        .ss = ss,
        .sd = sd,
        .radius_squared = ss->cache ? square_f(ss->cache->radius * radius_scale) :
                                      ss->cursor_radius,
        .original = use_original,
        .dist_ray_to_aabb_precalc = &dist_ray_to_aabb_precalc,
        .ignore_fully_ineffective = brush->sculpt_tool != SCULPT_TOOL_MASK,
    };
    BKE_pbvh_search_gather(ss->pbvh, SCULPT_search_circle_cb, &data, &nodes, r_totnode);
  }
  return nodes;
}

/* Calculate primary direction of movement for many brushes. */
static void calc_sculpt_normal(
    Sculpt *sd, Object *ob, PBVHNode **nodes, int totnode, float r_area_no[3])
{
  const Brush *brush = BKE_paint_brush(&sd->paint);
  const SculptSession *ss = ob->sculpt;

  switch (brush->sculpt_plane) {
    case SCULPT_DISP_DIR_VIEW:
      copy_v3_v3(r_area_no, ss->cache->true_view_normal);
      break;

    case SCULPT_DISP_DIR_X:
      ARRAY_SET_ITEMS(r_area_no, 1.0f, 0.0f, 0.0f);
      break;

    case SCULPT_DISP_DIR_Y:
      ARRAY_SET_ITEMS(r_area_no, 0.0f, 1.0f, 0.0f);
      break;

    case SCULPT_DISP_DIR_Z:
      ARRAY_SET_ITEMS(r_area_no, 0.0f, 0.0f, 1.0f);
      break;

    case SCULPT_DISP_DIR_AREA:
      SCULPT_calc_area_normal(sd, ob, nodes, totnode, r_area_no);
      break;

    default:
      break;
  }
}

static void update_sculpt_normal(Sculpt *sd, Object *ob, PBVHNode **nodes, int totnode)
{
  const Brush *brush = BKE_paint_brush(&sd->paint);
  StrokeCache *cache = ob->sculpt->cache;
  /* Grab brush does not update the sculpt normal during a stroke. */
  const bool update_normal =
      !(brush->flag & BRUSH_ORIGINAL_NORMAL) && !(brush->sculpt_tool == SCULPT_TOOL_GRAB) &&
      !(brush->sculpt_tool == SCULPT_TOOL_THUMB && !(brush->flag & BRUSH_ANCHORED)) &&
      !(brush->sculpt_tool == SCULPT_TOOL_ELASTIC_DEFORM) &&
      !(brush->sculpt_tool == SCULPT_TOOL_SNAKE_HOOK && cache->normal_weight > 0.0f);

  if (cache->mirror_symmetry_pass == 0 && cache->radial_symmetry_pass == 0 &&
      (SCULPT_stroke_is_first_brush_step_of_symmetry_pass(cache) || update_normal)) {
    calc_sculpt_normal(sd, ob, nodes, totnode, cache->sculpt_normal);
    if (brush->falloff_shape == PAINT_FALLOFF_SHAPE_TUBE) {
      project_plane_v3_v3v3(cache->sculpt_normal, cache->sculpt_normal, cache->view_normal);
      normalize_v3(cache->sculpt_normal);
    }
    copy_v3_v3(cache->sculpt_normal_symm, cache->sculpt_normal);
  }
  else {
    copy_v3_v3(cache->sculpt_normal_symm, cache->sculpt_normal);
    flip_v3(cache->sculpt_normal_symm, cache->mirror_symmetry_pass);
    mul_m4_v3(cache->symm_rot_mat, cache->sculpt_normal_symm);
  }
}

static void calc_local_y(ViewContext *vc, const float center[3], float y[3])
{
  Object *ob = vc->obact;
  float loc[3];
  const float xy_delta[2] = {0.0f, 1.0f};

  mul_v3_m4v3(loc, ob->imat, center);
  const float zfac = ED_view3d_calc_zfac(vc->rv3d, loc);

  ED_view3d_win_to_delta(vc->region, xy_delta, zfac, y);
  normalize_v3(y);

  add_v3_v3(y, ob->loc);
  mul_m4_v3(ob->imat, y);
}

static void calc_brush_local_mat(const Brush *brush, Object *ob, float local_mat[4][4])
{
  const StrokeCache *cache = ob->sculpt->cache;
  float tmat[4][4];
  float mat[4][4];
  float scale[4][4];
  float angle, v[3];
  float up[3];

  /* Ensure `ob->imat` is up to date. */
  invert_m4_m4(ob->imat, ob->obmat);

  /* Initialize last column of matrix. */
  mat[0][3] = 0.0f;
  mat[1][3] = 0.0f;
  mat[2][3] = 0.0f;
  mat[3][3] = 1.0f;

  /* Get view's up vector in object-space. */
  calc_local_y(cache->vc, cache->location, up);

  /* Calculate the X axis of the local matrix. */
  cross_v3_v3v3(v, up, cache->sculpt_normal);
  /* Apply rotation (user angle, rake, etc.) to X axis. */
  angle = brush->mtex.rot - cache->special_rotation;
  rotate_v3_v3v3fl(mat[0], v, cache->sculpt_normal, angle);

  /* Get other axes. */
  cross_v3_v3v3(mat[1], cache->sculpt_normal, mat[0]);
  copy_v3_v3(mat[2], cache->sculpt_normal);

  /* Set location. */
  copy_v3_v3(mat[3], cache->location);

  /* Scale by brush radius. */
  normalize_m4(mat);
  scale_m4_fl(scale, cache->radius);
  mul_m4_m4m4(tmat, mat, scale);

  /* Return inverse (for converting from model-space coords to local area coords). */
  invert_m4_m4(local_mat, tmat);
}

#define SCULPT_TILT_SENSITIVITY 0.7f
void SCULPT_tilt_apply_to_normal(float r_normal[3], StrokeCache *cache, const float tilt_strength)
{
  if (!U.experimental.use_sculpt_tools_tilt) {
    return;
  }
  const float rot_max = M_PI_2 * tilt_strength * SCULPT_TILT_SENSITIVITY;
  mul_v3_mat3_m4v3(r_normal, cache->vc->obact->obmat, r_normal);
  float normal_tilt_y[3];
  rotate_v3_v3v3fl(normal_tilt_y, r_normal, cache->vc->rv3d->viewinv[0], cache->y_tilt * rot_max);
  float normal_tilt_xy[3];
  rotate_v3_v3v3fl(
      normal_tilt_xy, normal_tilt_y, cache->vc->rv3d->viewinv[1], cache->x_tilt * rot_max);
  mul_v3_mat3_m4v3(r_normal, cache->vc->obact->imat, normal_tilt_xy);
  normalize_v3(r_normal);
}

void SCULPT_tilt_effective_normal_get(const SculptSession *ss, const Brush *brush, float r_no[3])
{
  copy_v3_v3(r_no, ss->cache->sculpt_normal_symm);
  SCULPT_tilt_apply_to_normal(r_no, ss->cache, brush->tilt_strength_factor);
}

static void update_brush_local_mat(Sculpt *sd, Object *ob)
{
  StrokeCache *cache = ob->sculpt->cache;

  if (cache->mirror_symmetry_pass == 0 && cache->radial_symmetry_pass == 0) {
    calc_brush_local_mat(BKE_paint_brush(&sd->paint), ob, cache->brush_local_mat);
  }
}

/** \} */

/* -------------------------------------------------------------------- */
/** \name Texture painting
 * \{ */

static bool sculpt_needs_pbvh_pixels(PaintModeSettings *paint_mode_settings,
                                     const Brush *brush,
                                     Object *ob)
{
  if (brush->sculpt_tool == SCULPT_TOOL_PAINT && U.experimental.use_sculpt_texture_paint) {
    Image *image;
    ImageUser *image_user;
    return SCULPT_paint_image_canvas_get(paint_mode_settings, ob, &image, &image_user);
  }

  return false;
}

static void sculpt_pbvh_update_pixels(PaintModeSettings *paint_mode_settings,
                                      SculptSession *ss,
                                      Object *ob)
{
  BLI_assert(ob->type == OB_MESH);
  Mesh *mesh = (Mesh *)ob->data;

  Image *image;
  ImageUser *image_user;
  if (!SCULPT_paint_image_canvas_get(paint_mode_settings, ob, &image, &image_user)) {
    return;
  }

  BKE_pbvh_build_pixels(ss->pbvh, mesh, image, image_user);
}

/** \} */

/* -------------------------------------------------------------------- */
/** \name Generic Brush Plane & Symmetry Utilities
 * \{ */

typedef struct {
  SculptSession *ss;
  const float *ray_start;
  const float *ray_normal;
  bool hit;
  float depth;
  bool original;

  PBVHVertRef active_vertex;
  float *face_normal;

  int active_face_grid_index;

  struct IsectRayPrecalc isect_precalc;
} SculptRaycastData;

typedef struct {
  SculptSession *ss;
  const float *ray_start, *ray_normal;
  bool hit;
  float depth;
  float dist_sq_to_ray;
  bool original;
} SculptFindNearestToRayData;

ePaintSymmetryAreas SCULPT_get_vertex_symm_area(const float co[3])
{
  ePaintSymmetryAreas symm_area = PAINT_SYMM_AREA_DEFAULT;
  if (co[0] < 0.0f) {
    symm_area |= PAINT_SYMM_AREA_X;
  }
  if (co[1] < 0.0f) {
    symm_area |= PAINT_SYMM_AREA_Y;
  }
  if (co[2] < 0.0f) {
    symm_area |= PAINT_SYMM_AREA_Z;
  }
  return symm_area;
}

void SCULPT_flip_v3_by_symm_area(float v[3],
                                 const ePaintSymmetryFlags symm,
                                 const ePaintSymmetryAreas symmarea,
                                 const float pivot[3])
{
  for (int i = 0; i < 3; i++) {
    ePaintSymmetryFlags symm_it = 1 << i;
    if (!(symm & symm_it)) {
      continue;
    }
    if (symmarea & symm_it) {
      flip_v3(v, symm_it);
    }
    if (pivot[i] < 0.0f) {
      flip_v3(v, symm_it);
    }
  }
}

void SCULPT_flip_quat_by_symm_area(float quat[4],
                                   const ePaintSymmetryFlags symm,
                                   const ePaintSymmetryAreas symmarea,
                                   const float pivot[3])
{
  for (int i = 0; i < 3; i++) {
    ePaintSymmetryFlags symm_it = 1 << i;
    if (!(symm & symm_it)) {
      continue;
    }
    if (symmarea & symm_it) {
      flip_qt(quat, symm_it);
    }
    if (pivot[i] < 0.0f) {
      flip_qt(quat, symm_it);
    }
  }
}

void SCULPT_calc_brush_plane(
    Sculpt *sd, Object *ob, PBVHNode **nodes, int totnode, float r_area_no[3], float r_area_co[3])
{
  SculptSession *ss = ob->sculpt;
  Brush *brush = BKE_paint_brush(&sd->paint);

  zero_v3(r_area_co);
  zero_v3(r_area_no);

  if (SCULPT_stroke_is_main_symmetry_pass(ss->cache) &&
      (SCULPT_stroke_is_first_brush_step_of_symmetry_pass(ss->cache) ||
       !(brush->flag & BRUSH_ORIGINAL_PLANE) || !(brush->flag & BRUSH_ORIGINAL_NORMAL))) {
    switch (brush->sculpt_plane) {
      case SCULPT_DISP_DIR_VIEW:
        copy_v3_v3(r_area_no, ss->cache->true_view_normal);
        break;

      case SCULPT_DISP_DIR_X:
        ARRAY_SET_ITEMS(r_area_no, 1.0f, 0.0f, 0.0f);
        break;

      case SCULPT_DISP_DIR_Y:
        ARRAY_SET_ITEMS(r_area_no, 0.0f, 1.0f, 0.0f);
        break;

      case SCULPT_DISP_DIR_Z:
        ARRAY_SET_ITEMS(r_area_no, 0.0f, 0.0f, 1.0f);
        break;

      case SCULPT_DISP_DIR_AREA:
        SCULPT_calc_area_normal_and_center(sd, ob, nodes, totnode, r_area_no, r_area_co);
        if (brush->falloff_shape == PAINT_FALLOFF_SHAPE_TUBE) {
          project_plane_v3_v3v3(r_area_no, r_area_no, ss->cache->view_normal);
          normalize_v3(r_area_no);
        }
        break;

      default:
        break;
    }

    /* For flatten center. */
    /* Flatten center has not been calculated yet if we are not using the area normal. */
    if (brush->sculpt_plane != SCULPT_DISP_DIR_AREA) {
      SCULPT_calc_area_center(sd, ob, nodes, totnode, r_area_co);
    }

    /* For area normal. */
    if ((!SCULPT_stroke_is_first_brush_step_of_symmetry_pass(ss->cache)) &&
        (brush->flag & BRUSH_ORIGINAL_NORMAL)) {
      copy_v3_v3(r_area_no, ss->cache->sculpt_normal);
    }
    else {
      copy_v3_v3(ss->cache->sculpt_normal, r_area_no);
    }

    /* For flatten center. */
    if ((!SCULPT_stroke_is_first_brush_step_of_symmetry_pass(ss->cache)) &&
        (brush->flag & BRUSH_ORIGINAL_PLANE)) {
      copy_v3_v3(r_area_co, ss->cache->last_center);
    }
    else {
      copy_v3_v3(ss->cache->last_center, r_area_co);
    }
  }
  else {
    /* For area normal. */
    copy_v3_v3(r_area_no, ss->cache->sculpt_normal);

    /* For flatten center. */
    copy_v3_v3(r_area_co, ss->cache->last_center);

    /* For area normal. */
    flip_v3(r_area_no, ss->cache->mirror_symmetry_pass);

    /* For flatten center. */
    flip_v3(r_area_co, ss->cache->mirror_symmetry_pass);

    /* For area normal. */
    mul_m4_v3(ss->cache->symm_rot_mat, r_area_no);

    /* For flatten center. */
    mul_m4_v3(ss->cache->symm_rot_mat, r_area_co);

    /* Shift the plane for the current tile. */
    add_v3_v3(r_area_co, ss->cache->plane_offset);
  }
}

int SCULPT_plane_trim(const StrokeCache *cache, const Brush *brush, const float val[3])
{
  return (!(brush->flag & BRUSH_PLANE_TRIM) ||
          (dot_v3v3(val, val) <= cache->radius_squared * cache->plane_trim_squared));
}

int SCULPT_plane_point_side(const float co[3], const float plane[4])
{
  float d = plane_point_side_v3(plane, co);
  return d <= 0.0f;
}

float SCULPT_brush_plane_offset_get(Sculpt *sd, SculptSession *ss)
{
  Brush *brush = BKE_paint_brush(&sd->paint);

  float rv = brush->plane_offset;

  if (brush->flag & BRUSH_OFFSET_PRESSURE) {
    rv *= ss->cache->pressure;
  }

  return rv;
}

/** \} */

/* -------------------------------------------------------------------- */
/** \name Sculpt Gravity Brush
 * \{ */

static void do_gravity_task_cb_ex(void *__restrict userdata,
                                  const int n,
                                  const TaskParallelTLS *__restrict tls)
{
  SculptThreadedTaskData *data = userdata;
  SculptSession *ss = data->ob->sculpt;
  const Brush *brush = data->brush;
  float *offset = data->offset;

  PBVHVertexIter vd;
  float(*proxy)[3];

  proxy = BKE_pbvh_node_add_proxy(ss->pbvh, data->nodes[n])->co;

  SculptBrushTest test;
  SculptBrushTestFn sculpt_brush_test_sq_fn = SCULPT_brush_test_init_with_falloff_shape(
      ss, &test, data->brush->falloff_shape);
  const int thread_id = BLI_task_parallel_thread_id(tls);

  BKE_pbvh_vertex_iter_begin (ss->pbvh, data->nodes[n], vd, PBVH_ITER_UNIQUE) {
    if (!sculpt_brush_test_sq_fn(&test, vd.co)) {
      continue;
    }
    const float fade = SCULPT_brush_strength_factor(ss,
                                                    brush,
                                                    vd.co,
                                                    sqrtf(test.dist),
                                                    vd.no,
                                                    vd.fno,
                                                    vd.mask ? *vd.mask : 0.0f,
                                                    vd.vertex,
                                                    thread_id,
                                                    NULL);

    mul_v3_v3fl(proxy[vd.i], offset, fade);

    if (vd.mvert) {
      BKE_pbvh_vert_tag_update_normal(ss->pbvh, vd.vertex);
    }
  }
  BKE_pbvh_vertex_iter_end;
}

static void do_gravity(Sculpt *sd, Object *ob, PBVHNode **nodes, int totnode, float bstrength)
{
  SculptSession *ss = ob->sculpt;
  Brush *brush = BKE_paint_brush(&sd->paint);

  float offset[3];
  float gravity_vector[3];

  mul_v3_v3fl(gravity_vector, ss->cache->gravity_direction, -ss->cache->radius_squared);

  /* Offset with as much as possible factored in already. */
  mul_v3_v3v3(offset, gravity_vector, ss->cache->scale);
  mul_v3_fl(offset, bstrength);

  /* Threaded loop over nodes. */
  SculptThreadedTaskData data = {
      .sd = sd,
      .ob = ob,
      .brush = brush,
      .nodes = nodes,
      .offset = offset,
  };

  TaskParallelSettings settings;
  BKE_pbvh_parallel_range_settings(&settings, true, totnode);
  BLI_task_parallel_range(0, totnode, &data, do_gravity_task_cb_ex, &settings);
}

/** \} */

/* -------------------------------------------------------------------- */
/** \name Sculpt Brush Utilities
 * \{ */

void SCULPT_vertcos_to_key(Object *ob, KeyBlock *kb, const float (*vertCos)[3])
{
  Mesh *me = (Mesh *)ob->data;
  float(*ofs)[3] = NULL;
  int a;
  const int kb_act_idx = ob->shapenr - 1;
  KeyBlock *currkey;

  /* For relative keys editing of base should update other keys. */
  if (BKE_keyblock_is_basis(me->key, kb_act_idx)) {
    ofs = BKE_keyblock_convert_to_vertcos(ob, kb);

    /* Calculate key coord offsets (from previous location). */
    for (a = 0; a < me->totvert; a++) {
      sub_v3_v3v3(ofs[a], vertCos[a], ofs[a]);
    }

    /* Apply offsets on other keys. */
    for (currkey = me->key->block.first; currkey; currkey = currkey->next) {
      if ((currkey != kb) && (currkey->relative == kb_act_idx)) {
        BKE_keyblock_update_from_offset(ob, currkey, ofs);
      }
    }

    MEM_freeN(ofs);
  }

  /* Modifying of basis key should update mesh. */
  if (kb == me->key->refkey) {
    MVert *verts = BKE_mesh_verts_for_write(me);

    for (a = 0; a < me->totvert; a++) {
      copy_v3_v3(verts[a].co, vertCos[a]);
    }
    BKE_mesh_tag_coords_changed(me);
  }

  /* Apply new coords on active key block, no need to re-allocate kb->data here! */
  BKE_keyblock_update_from_vertcos(ob, kb, vertCos);
}

/* NOTE: we do the topology update before any brush actions to avoid
 * issues with the proxies. The size of the proxy can't change, so
 * topology must be updated first. */
static void sculpt_topology_update(Sculpt *sd,
                                   Object *ob,
                                   Brush *brush,
                                   UnifiedPaintSettings *UNUSED(ups),
                                   PaintModeSettings *UNUSED(paint_mode_settings))
{
  SculptSession *ss = ob->sculpt;

  int n, totnode;
  /* Build a list of all nodes that are potentially within the brush's area of influence. */
  const bool use_original = sculpt_tool_needs_original(brush->sculpt_tool) ? true :
                                                                             ss->cache->original;
  const float radius_scale = 1.25f;
  PBVHNode **nodes = sculpt_pbvh_gather_generic(
      ob, sd, brush, use_original, radius_scale, &totnode);

  /* Only act if some verts are inside the brush area. */
  if (totnode == 0) {
    return;
  }

  /* Free index based vertex info as it will become invalid after modifying the topology during the
   * stroke. */
  MEM_SAFE_FREE(ss->vertex_info.boundary);
  MEM_SAFE_FREE(ss->vertex_info.connected_component);

  PBVHTopologyUpdateMode mode = 0;
  float location[3];

  if (!(sd->flags & SCULPT_DYNTOPO_DETAIL_MANUAL)) {
    if (sd->flags & SCULPT_DYNTOPO_SUBDIVIDE) {
      mode |= PBVH_Subdivide;
    }

    if ((sd->flags & SCULPT_DYNTOPO_COLLAPSE) || (brush->sculpt_tool == SCULPT_TOOL_SIMPLIFY)) {
      mode |= PBVH_Collapse;
    }
  }

  for (n = 0; n < totnode; n++) {
    SCULPT_undo_push_node(ob,
                          nodes[n],
                          brush->sculpt_tool == SCULPT_TOOL_MASK ? SCULPT_UNDO_MASK :
                                                                   SCULPT_UNDO_COORDS);
    BKE_pbvh_node_mark_update(nodes[n]);

    if (BKE_pbvh_type(ss->pbvh) == PBVH_BMESH) {
      BKE_pbvh_node_mark_topology_update(nodes[n]);
      BKE_pbvh_bmesh_node_save_orig(ss->bm, nodes[n]);
    }
  }

  if (BKE_pbvh_type(ss->pbvh) == PBVH_BMESH) {
    BKE_pbvh_bmesh_update_topology(ss->pbvh,
                                   mode,
                                   ss->cache->location,
                                   ss->cache->view_normal,
                                   ss->cache->radius,
                                   (brush->flag & BRUSH_FRONTFACE) != 0,
                                   (brush->falloff_shape != PAINT_FALLOFF_SHAPE_SPHERE));
  }

  MEM_SAFE_FREE(nodes);

  /* Update average stroke position. */
  copy_v3_v3(location, ss->cache->true_location);
  mul_m4_v3(ob->obmat, location);
}

static void do_brush_action_task_cb(void *__restrict userdata,
                                    const int n,
                                    const TaskParallelTLS *__restrict UNUSED(tls))
{
  SculptThreadedTaskData *data = userdata;
  SculptSession *ss = data->ob->sculpt;

  bool need_coords = ss->cache->supports_gravity;

  /* Face Sets modifications do a single undo push */
  if (data->brush->sculpt_tool == SCULPT_TOOL_DRAW_FACE_SETS) {
    BKE_pbvh_node_mark_redraw(data->nodes[n]);
    /* Draw face sets in smooth mode moves the vertices. */
    if (ss->cache->alt_smooth) {
      need_coords = true;
    }
  }
  else if (data->brush->sculpt_tool == SCULPT_TOOL_MASK) {
    SCULPT_undo_push_node(data->ob, data->nodes[n], SCULPT_UNDO_MASK);
    BKE_pbvh_node_mark_update_mask(data->nodes[n]);
  }
  else if (SCULPT_tool_is_paint(data->brush->sculpt_tool)) {
    SCULPT_undo_push_node(data->ob, data->nodes[n], SCULPT_UNDO_COLOR);
    BKE_pbvh_node_mark_update_color(data->nodes[n]);
  }
  else {
    need_coords = true;
  }

  if (need_coords) {
    SCULPT_undo_push_node(data->ob, data->nodes[n], SCULPT_UNDO_COORDS);
    BKE_pbvh_node_mark_update(data->nodes[n]);
  }
}

static void do_brush_action(Sculpt *sd,
                            Object *ob,
                            Brush *brush,
                            UnifiedPaintSettings *ups,
                            PaintModeSettings *paint_mode_settings)
{
  SculptSession *ss = ob->sculpt;
  int totnode;
  PBVHNode **nodes;

  /* Check for unsupported features. */
  PBVHType type = BKE_pbvh_type(ss->pbvh);

  if (SCULPT_tool_is_paint(brush->sculpt_tool) && SCULPT_has_loop_colors(ob)) {
    if (type != PBVH_FACES) {
      return;
    }

    BKE_pbvh_ensure_node_loops(ss->pbvh);
  }

  /* Build a list of all nodes that are potentially within the brush's area of influence */

  if (SCULPT_tool_needs_all_pbvh_nodes(brush)) {
    /* These brushes need to update all nodes as they are not constrained by the brush radius */
    BKE_pbvh_search_gather(ss->pbvh, NULL, NULL, &nodes, &totnode);
  }
  else if (brush->sculpt_tool == SCULPT_TOOL_CLOTH) {
    nodes = SCULPT_cloth_brush_affected_nodes_gather(ss, brush, &totnode);
  }
  else {
    const bool use_original = sculpt_tool_needs_original(brush->sculpt_tool) ? true :
                                                                               ss->cache->original;
    float radius_scale = 1.0f;

    /* Corners of square brushes can go outside the brush radius. */
    if (sculpt_tool_has_cube_tip(brush->sculpt_tool)) {
      radius_scale = M_SQRT2;
    }

    /* With these options enabled not all required nodes are inside the original brush radius, so
     * the brush can produce artifacts in some situations. */
    if (brush->sculpt_tool == SCULPT_TOOL_DRAW && brush->flag & BRUSH_ORIGINAL_NORMAL) {
      radius_scale = 2.0f;
    }
    nodes = sculpt_pbvh_gather_generic(ob, sd, brush, use_original, radius_scale, &totnode);
  }
  const bool use_pixels = sculpt_needs_pbvh_pixels(paint_mode_settings, brush, ob);
  if (use_pixels) {
    sculpt_pbvh_update_pixels(paint_mode_settings, ss, ob);
  }

  /* Draw Face Sets in draw mode makes a single undo push, in alt-smooth mode deforms the
   * vertices and uses regular coords undo. */
  /* It also assigns the paint_face_set here as it needs to be done regardless of the stroke type
   * and the number of nodes under the brush influence. */
  if (brush->sculpt_tool == SCULPT_TOOL_DRAW_FACE_SETS &&
      SCULPT_stroke_is_first_brush_step(ss->cache) && !ss->cache->alt_smooth) {

    /* Dynamic-topology does not support Face Sets data, so it can't store/restore it from undo. */
    /* TODO(pablodp606): This check should be done in the undo code and not here, but the rest of
     * the sculpt code is not checking for unsupported undo types that may return a null node. */
    if (BKE_pbvh_type(ss->pbvh) != PBVH_BMESH) {
      SCULPT_undo_push_node(ob, NULL, SCULPT_UNDO_FACE_SETS);
    }

    if (ss->cache->invert) {
      /* When inverting the brush, pick the paint face mask ID from the mesh. */
      ss->cache->paint_face_set = SCULPT_active_face_set_get(ss);
    }
    else {
      /* By default create a new Face Sets. */
      ss->cache->paint_face_set = SCULPT_face_set_next_available_get(ss);
    }
  }

  /* For anchored brushes with spherical falloff, we start off with zero radius, thus we have no
   * PBVH nodes on the first brush step. */
  if (totnode ||
      ((brush->falloff_shape == PAINT_FALLOFF_SHAPE_SPHERE) && (brush->flag & BRUSH_ANCHORED))) {
    if (SCULPT_stroke_is_first_brush_step(ss->cache)) {
      /* Initialize auto-masking cache. */
      if (SCULPT_is_automasking_enabled(sd, ss, brush)) {
        ss->cache->automasking = SCULPT_automasking_cache_init(sd, brush, ob);
        ss->last_automasking_settings_hash = SCULPT_automasking_settings_hash(
            ob, ss->cache->automasking);
      }
      /* Initialize surface smooth cache. */
      if ((brush->sculpt_tool == SCULPT_TOOL_SMOOTH) &&
          (brush->smooth_deform_type == BRUSH_SMOOTH_DEFORM_SURFACE)) {
        BLI_assert(ss->cache->surface_smooth_laplacian_disp == NULL);
        ss->cache->surface_smooth_laplacian_disp = MEM_callocN(
            sizeof(float[3]) * SCULPT_vertex_count_get(ss), "HC smooth laplacian b");
      }
    }
  }

  /* Only act if some verts are inside the brush area. */
  if (totnode == 0) {
    return;
  }
  float location[3];

  if (!use_pixels) {
    SculptThreadedTaskData task_data = {
        .sd = sd,
        .ob = ob,
        .brush = brush,
        .nodes = nodes,
    };

    TaskParallelSettings settings;
    BKE_pbvh_parallel_range_settings(&settings, true, totnode);
    BLI_task_parallel_range(0, totnode, &task_data, do_brush_action_task_cb, &settings);
  }

  if (sculpt_brush_needs_normal(ss, sd, brush)) {
    update_sculpt_normal(sd, ob, nodes, totnode);
  }

  if (brush->mtex.brush_map_mode == MTEX_MAP_MODE_AREA) {
    update_brush_local_mat(sd, ob);
  }

  if (brush->sculpt_tool == SCULPT_TOOL_POSE && SCULPT_stroke_is_first_brush_step(ss->cache)) {
    SCULPT_pose_brush_init(sd, ob, ss, brush);
  }

  if (brush->deform_target == BRUSH_DEFORM_TARGET_CLOTH_SIM) {
    if (!ss->cache->cloth_sim) {
      ss->cache->cloth_sim = SCULPT_cloth_brush_simulation_create(
          ob, 1.0f, 0.0f, 0.0f, false, true);
      SCULPT_cloth_brush_simulation_init(ss, ss->cache->cloth_sim);
    }
    SCULPT_cloth_brush_store_simulation_state(ss, ss->cache->cloth_sim);
    SCULPT_cloth_brush_ensure_nodes_constraints(
        sd, ob, nodes, totnode, ss->cache->cloth_sim, ss->cache->location, FLT_MAX);
  }

  bool invert = ss->cache->pen_flip || ss->cache->invert || brush->flag & BRUSH_DIR_IN;

  /* Apply one type of brush action. */
  switch (brush->sculpt_tool) {
    case SCULPT_TOOL_DRAW:
      SCULPT_do_draw_brush(sd, ob, nodes, totnode);
      break;
    case SCULPT_TOOL_SMOOTH:
      if (brush->smooth_deform_type == BRUSH_SMOOTH_DEFORM_LAPLACIAN) {
        SCULPT_do_smooth_brush(sd, ob, nodes, totnode);
      }
      else if (brush->smooth_deform_type == BRUSH_SMOOTH_DEFORM_SURFACE) {
        SCULPT_do_surface_smooth_brush(sd, ob, nodes, totnode);
      }
      break;
    case SCULPT_TOOL_CREASE:
      SCULPT_do_crease_brush(sd, ob, nodes, totnode);
      break;
    case SCULPT_TOOL_BLOB:
      SCULPT_do_crease_brush(sd, ob, nodes, totnode);
      break;
    case SCULPT_TOOL_PINCH:
      SCULPT_do_pinch_brush(sd, ob, nodes, totnode);
      break;
    case SCULPT_TOOL_INFLATE:
      SCULPT_do_inflate_brush(sd, ob, nodes, totnode);
      break;
    case SCULPT_TOOL_GRAB:
      SCULPT_do_grab_brush(sd, ob, nodes, totnode);
      break;
    case SCULPT_TOOL_ROTATE:
      SCULPT_do_rotate_brush(sd, ob, nodes, totnode);
      break;
    case SCULPT_TOOL_SNAKE_HOOK:
      SCULPT_do_snake_hook_brush(sd, ob, nodes, totnode);
      break;
    case SCULPT_TOOL_NUDGE:
      SCULPT_do_nudge_brush(sd, ob, nodes, totnode);
      break;
    case SCULPT_TOOL_THUMB:
      SCULPT_do_thumb_brush(sd, ob, nodes, totnode);
      break;
    case SCULPT_TOOL_LAYER:
      SCULPT_do_layer_brush(sd, ob, nodes, totnode);
      break;
    case SCULPT_TOOL_FLATTEN:
      SCULPT_do_flatten_brush(sd, ob, nodes, totnode);
      break;
    case SCULPT_TOOL_CLAY:
      SCULPT_do_clay_brush(sd, ob, nodes, totnode);
      break;
    case SCULPT_TOOL_CLAY_STRIPS:
      SCULPT_do_clay_strips_brush(sd, ob, nodes, totnode);
      break;
    case SCULPT_TOOL_MULTIPLANE_SCRAPE:
      SCULPT_do_multiplane_scrape_brush(sd, ob, nodes, totnode);
      break;
    case SCULPT_TOOL_CLAY_THUMB:
      SCULPT_do_clay_thumb_brush(sd, ob, nodes, totnode);
      break;
    case SCULPT_TOOL_FILL:
      if (invert && brush->flag & BRUSH_INVERT_TO_SCRAPE_FILL) {
        SCULPT_do_scrape_brush(sd, ob, nodes, totnode);
      }
      else {
        SCULPT_do_fill_brush(sd, ob, nodes, totnode);
      }
      break;
    case SCULPT_TOOL_SCRAPE:
      if (invert && brush->flag & BRUSH_INVERT_TO_SCRAPE_FILL) {
        SCULPT_do_fill_brush(sd, ob, nodes, totnode);
      }
      else {
        SCULPT_do_scrape_brush(sd, ob, nodes, totnode);
      }
      break;
    case SCULPT_TOOL_MASK:
      SCULPT_do_mask_brush(sd, ob, nodes, totnode);
      break;
    case SCULPT_TOOL_POSE:
      SCULPT_do_pose_brush(sd, ob, nodes, totnode);
      break;
    case SCULPT_TOOL_DRAW_SHARP:
      SCULPT_do_draw_sharp_brush(sd, ob, nodes, totnode);
      break;
    case SCULPT_TOOL_ELASTIC_DEFORM:
      SCULPT_do_elastic_deform_brush(sd, ob, nodes, totnode);
      break;
    case SCULPT_TOOL_SLIDE_RELAX:
      SCULPT_do_slide_relax_brush(sd, ob, nodes, totnode);
      break;
    case SCULPT_TOOL_BOUNDARY:
      SCULPT_do_boundary_brush(sd, ob, nodes, totnode);
      break;
    case SCULPT_TOOL_CLOTH:
      SCULPT_do_cloth_brush(sd, ob, nodes, totnode);
      break;
    case SCULPT_TOOL_DRAW_FACE_SETS:
      SCULPT_do_draw_face_sets_brush(sd, ob, nodes, totnode);
      break;
    case SCULPT_TOOL_DISPLACEMENT_ERASER:
      SCULPT_do_displacement_eraser_brush(sd, ob, nodes, totnode);
      break;
    case SCULPT_TOOL_DISPLACEMENT_SMEAR:
      SCULPT_do_displacement_smear_brush(sd, ob, nodes, totnode);
      break;
    case SCULPT_TOOL_PAINT:
      SCULPT_do_paint_brush(paint_mode_settings, sd, ob, nodes, totnode);
      break;
    case SCULPT_TOOL_SMEAR:
      SCULPT_do_smear_brush(sd, ob, nodes, totnode);
      break;
  }

  if (!ELEM(brush->sculpt_tool, SCULPT_TOOL_SMOOTH, SCULPT_TOOL_MASK) &&
      brush->autosmooth_factor > 0) {
    if (brush->flag & BRUSH_INVERSE_SMOOTH_PRESSURE) {
      SCULPT_smooth(
          sd, ob, nodes, totnode, brush->autosmooth_factor * (1.0f - ss->cache->pressure), false);
    }
    else {
      SCULPT_smooth(sd, ob, nodes, totnode, brush->autosmooth_factor, false);
    }
  }

  if (sculpt_brush_use_topology_rake(ss, brush)) {
    SCULPT_bmesh_topology_rake(sd, ob, nodes, totnode, brush->topology_rake_factor);
  }

  if (!SCULPT_tool_can_reuse_cavity_mask(brush->sculpt_tool) || (ss->cache->supports_gravity && sd->gravity_factor > 0.0f)) {
    /* Clear cavity mask cache. */
    ss->last_automasking_settings_hash = 0;
  }

  /* The cloth brush adds the gravity as a regular force and it is processed in the solver. */
  if (ss->cache->supports_gravity && !ELEM(brush->sculpt_tool,
                                           SCULPT_TOOL_CLOTH,
                                           SCULPT_TOOL_DRAW_FACE_SETS,
                                           SCULPT_TOOL_BOUNDARY)) {
    do_gravity(sd, ob, nodes, totnode, sd->gravity_factor);
  }

  if (brush->deform_target == BRUSH_DEFORM_TARGET_CLOTH_SIM) {
    if (SCULPT_stroke_is_main_symmetry_pass(ss->cache)) {
      SCULPT_cloth_sim_activate_nodes(ss->cache->cloth_sim, nodes, totnode);
      SCULPT_cloth_brush_do_simulation_step(sd, ob, ss->cache->cloth_sim, nodes, totnode);
    }
  }

  MEM_SAFE_FREE(nodes);

  /* Update average stroke position. */
  copy_v3_v3(location, ss->cache->true_location);
  mul_m4_v3(ob->obmat, location);

  add_v3_v3(ups->average_stroke_accum, location);
  ups->average_stroke_counter++;
  /* Update last stroke position. */
  ups->last_stroke_valid = true;
}

/* Flush displacement from deformed PBVH vertex to original mesh. */
static void sculpt_flush_pbvhvert_deform(Object *ob, PBVHVertexIter *vd)
{
  SculptSession *ss = ob->sculpt;
  Mesh *me = ob->data;
  float disp[3], newco[3];
  int index = vd->vert_indices[vd->i];

  sub_v3_v3v3(disp, vd->co, ss->deform_cos[index]);
  mul_m3_v3(ss->deform_imats[index], disp);
  add_v3_v3v3(newco, disp, ss->orig_cos[index]);

  copy_v3_v3(ss->deform_cos[index], vd->co);
  copy_v3_v3(ss->orig_cos[index], newco);

  MVert *verts = BKE_mesh_verts_for_write(me);
  if (!ss->shapekey_active) {
    copy_v3_v3(verts[index].co, newco);
  }
}

static void sculpt_combine_proxies_task_cb(void *__restrict userdata,
                                           const int n,
                                           const TaskParallelTLS *__restrict UNUSED(tls))
{
  SculptThreadedTaskData *data = userdata;
  SculptSession *ss = data->ob->sculpt;
  Sculpt *sd = data->sd;
  Object *ob = data->ob;
  const bool use_orco = data->use_proxies_orco;

  PBVHVertexIter vd;
  PBVHProxyNode *proxies;
  int proxy_count;
  float(*orco)[3] = NULL;

  if (use_orco && !ss->bm) {
    orco = SCULPT_undo_push_node(data->ob, data->nodes[n], SCULPT_UNDO_COORDS)->co;
  }

  BKE_pbvh_node_get_proxies(data->nodes[n], &proxies, &proxy_count);

  BKE_pbvh_vertex_iter_begin (ss->pbvh, data->nodes[n], vd, PBVH_ITER_UNIQUE) {
    float val[3];

    if (use_orco) {
      if (ss->bm) {
        copy_v3_v3(val, BM_log_original_vert_co(ss->bm_log, vd.bm_vert));
      }
      else {
        copy_v3_v3(val, orco[vd.i]);
      }
    }
    else {
      copy_v3_v3(val, vd.co);
    }

    for (int p = 0; p < proxy_count; p++) {
      add_v3_v3(val, proxies[p].co[vd.i]);
    }

    SCULPT_clip(sd, ss, vd.co, val);

    if (ss->deform_modifiers_active) {
      sculpt_flush_pbvhvert_deform(ob, &vd);
    }
  }
  BKE_pbvh_vertex_iter_end;

  BKE_pbvh_node_free_proxies(data->nodes[n]);
}

static void sculpt_combine_proxies(Sculpt *sd, Object *ob)
{
  SculptSession *ss = ob->sculpt;
  Brush *brush = BKE_paint_brush(&sd->paint);
  PBVHNode **nodes;
  int totnode;

  if (!ss->cache->supports_gravity && sculpt_tool_is_proxy_used(brush->sculpt_tool)) {
    /* First line is tools that don't support proxies. */
    return;
  }

  /* First line is tools that don't support proxies. */
  const bool use_orco = ELEM(brush->sculpt_tool,
                             SCULPT_TOOL_GRAB,
                             SCULPT_TOOL_ROTATE,
                             SCULPT_TOOL_THUMB,
                             SCULPT_TOOL_ELASTIC_DEFORM,
                             SCULPT_TOOL_BOUNDARY,
                             SCULPT_TOOL_POSE);

  BKE_pbvh_gather_proxies(ss->pbvh, &nodes, &totnode);

  SculptThreadedTaskData data = {
      .sd = sd,
      .ob = ob,
      .brush = brush,
      .nodes = nodes,
      .use_proxies_orco = use_orco,
  };

  TaskParallelSettings settings;
  BKE_pbvh_parallel_range_settings(&settings, true, totnode);
  BLI_task_parallel_range(0, totnode, &data, sculpt_combine_proxies_task_cb, &settings);
  MEM_SAFE_FREE(nodes);
}

void SCULPT_combine_transform_proxies(Sculpt *sd, Object *ob)
{
  SculptSession *ss = ob->sculpt;
  PBVHNode **nodes;
  int totnode;

  BKE_pbvh_gather_proxies(ss->pbvh, &nodes, &totnode);
  SculptThreadedTaskData data = {
      .sd = sd,
      .ob = ob,
      .nodes = nodes,
      .use_proxies_orco = false,
  };

  TaskParallelSettings settings;
  BKE_pbvh_parallel_range_settings(&settings, true, totnode);
  BLI_task_parallel_range(0, totnode, &data, sculpt_combine_proxies_task_cb, &settings);

  MEM_SAFE_FREE(nodes);
}

/**
 * Copy the modified vertices from the #PBVH to the active key.
 */
static void sculpt_update_keyblock(Object *ob)
{
  SculptSession *ss = ob->sculpt;
  float(*vertCos)[3];

  /* Key-block update happens after handling deformation caused by modifiers,
   * so ss->orig_cos would be updated with new stroke. */
  if (ss->orig_cos) {
    vertCos = ss->orig_cos;
  }
  else {
    vertCos = BKE_pbvh_vert_coords_alloc(ss->pbvh);
  }

  if (!vertCos) {
    return;
  }

  SCULPT_vertcos_to_key(ob, ss->shapekey_active, vertCos);

  if (vertCos != ss->orig_cos) {
    MEM_freeN(vertCos);
  }
}

static void SCULPT_flush_stroke_deform_task_cb(void *__restrict userdata,
                                               const int n,
                                               const TaskParallelTLS *__restrict UNUSED(tls))
{
  SculptThreadedTaskData *data = userdata;
  SculptSession *ss = data->ob->sculpt;
  Object *ob = data->ob;
  float(*vertCos)[3] = data->vertCos;

  PBVHVertexIter vd;

  BKE_pbvh_vertex_iter_begin (ss->pbvh, data->nodes[n], vd, PBVH_ITER_UNIQUE) {
    sculpt_flush_pbvhvert_deform(ob, &vd);

    if (!vertCos) {
      continue;
    }

    int index = vd.vert_indices[vd.i];
    copy_v3_v3(vertCos[index], ss->orig_cos[index]);
  }
  BKE_pbvh_vertex_iter_end;
}

void SCULPT_flush_stroke_deform(Sculpt *sd, Object *ob, bool is_proxy_used)
{
  SculptSession *ss = ob->sculpt;
  Brush *brush = BKE_paint_brush(&sd->paint);

  if (is_proxy_used && ss->deform_modifiers_active) {
    /* This brushes aren't using proxies, so sculpt_combine_proxies() wouldn't propagate needed
     * deformation to original base. */

    int totnode;
    Mesh *me = (Mesh *)ob->data;
    PBVHNode **nodes;
    float(*vertCos)[3] = NULL;

    if (ss->shapekey_active) {
      vertCos = MEM_mallocN(sizeof(*vertCos) * me->totvert, "flushStrokeDeofrm keyVerts");

      /* Mesh could have isolated verts which wouldn't be in BVH, to deal with this we copy old
       * coordinates over new ones and then update coordinates for all vertices from BVH. */
      memcpy(vertCos, ss->orig_cos, sizeof(*vertCos) * me->totvert);
    }

    BKE_pbvh_search_gather(ss->pbvh, NULL, NULL, &nodes, &totnode);

    SculptThreadedTaskData data = {
        .sd = sd,
        .ob = ob,
        .brush = brush,
        .nodes = nodes,
        .vertCos = vertCos,
    };

    TaskParallelSettings settings;
    BKE_pbvh_parallel_range_settings(&settings, true, totnode);
    BLI_task_parallel_range(0, totnode, &data, SCULPT_flush_stroke_deform_task_cb, &settings);

    if (vertCos) {
      SCULPT_vertcos_to_key(ob, ss->shapekey_active, vertCos);
      MEM_freeN(vertCos);
    }

    MEM_SAFE_FREE(nodes);
  }
  else if (ss->shapekey_active) {
    sculpt_update_keyblock(ob);
  }
}

void SCULPT_cache_calc_brushdata_symm(StrokeCache *cache,
                                      const char symm,
                                      const char axis,
                                      const float angle)
{
  flip_v3_v3(cache->location, cache->true_location, symm);
  flip_v3_v3(cache->last_location, cache->true_last_location, symm);
  flip_v3_v3(cache->grab_delta_symmetry, cache->grab_delta, symm);
  flip_v3_v3(cache->view_normal, cache->true_view_normal, symm);

  flip_v3_v3(cache->initial_location, cache->true_initial_location, symm);
  flip_v3_v3(cache->initial_normal, cache->true_initial_normal, symm);

  /* XXX This reduces the length of the grab delta if it approaches the line of symmetry
   * XXX However, a different approach appears to be needed. */
#if 0
  if (sd->paint.symmetry_flags & PAINT_SYMMETRY_FEATHER) {
    float frac = 1.0f / max_overlap_count(sd);
    float reduce = (feather - frac) / (1.0f - frac);

    printf("feather: %f frac: %f reduce: %f\n", feather, frac, reduce);

    if (frac < 1.0f) {
      mul_v3_fl(cache->grab_delta_symmetry, reduce);
    }
  }
#endif

  unit_m4(cache->symm_rot_mat);
  unit_m4(cache->symm_rot_mat_inv);
  zero_v3(cache->plane_offset);

  /* Expects XYZ. */
  if (axis) {
    rotate_m4(cache->symm_rot_mat, axis, angle);
    rotate_m4(cache->symm_rot_mat_inv, axis, -angle);
  }

  mul_m4_v3(cache->symm_rot_mat, cache->location);
  mul_m4_v3(cache->symm_rot_mat, cache->grab_delta_symmetry);

  if (cache->supports_gravity) {
    flip_v3_v3(cache->gravity_direction, cache->true_gravity_direction, symm);
    mul_m4_v3(cache->symm_rot_mat, cache->gravity_direction);
  }

  if (cache->is_rake_rotation_valid) {
    flip_qt_qt(cache->rake_rotation_symmetry, cache->rake_rotation, symm);
  }
}

typedef void (*BrushActionFunc)(Sculpt *sd,
                                Object *ob,
                                Brush *brush,
                                UnifiedPaintSettings *ups,
                                PaintModeSettings *paint_mode_settings);

static void do_tiled(Sculpt *sd,
                     Object *ob,
                     Brush *brush,
                     UnifiedPaintSettings *ups,
                     PaintModeSettings *paint_mode_settings,
                     BrushActionFunc action)
{
  SculptSession *ss = ob->sculpt;
  StrokeCache *cache = ss->cache;
  const float radius = cache->radius;
  const BoundBox *bb = BKE_object_boundbox_get(ob);
  const float *bbMin = bb->vec[0];
  const float *bbMax = bb->vec[6];
  const float *step = sd->paint.tile_offset;

  /* These are integer locations, for real location: multiply with step and add orgLoc.
   * So 0,0,0 is at orgLoc. */
  int start[3];
  int end[3];
  int cur[3];

  /* Position of the "prototype" stroke for tiling. */
  float orgLoc[3];
  float original_initial_location[3];
  copy_v3_v3(orgLoc, cache->location);
  copy_v3_v3(original_initial_location, cache->initial_location);

  for (int dim = 0; dim < 3; dim++) {
    if ((sd->paint.symmetry_flags & (PAINT_TILE_X << dim)) && step[dim] > 0) {
      start[dim] = (bbMin[dim] - orgLoc[dim] - radius) / step[dim];
      end[dim] = (bbMax[dim] - orgLoc[dim] + radius) / step[dim];
    }
    else {
      start[dim] = end[dim] = 0;
    }
  }

  /* First do the "un-tiled" position to initialize the stroke for this location. */
  cache->tile_pass = 0;
  action(sd, ob, brush, ups, paint_mode_settings);

  /* Now do it for all the tiles. */
  copy_v3_v3_int(cur, start);
  for (cur[0] = start[0]; cur[0] <= end[0]; cur[0]++) {
    for (cur[1] = start[1]; cur[1] <= end[1]; cur[1]++) {
      for (cur[2] = start[2]; cur[2] <= end[2]; cur[2]++) {
        if (!cur[0] && !cur[1] && !cur[2]) {
          /* Skip tile at orgLoc, this was already handled before all others. */
          continue;
        }

        ++cache->tile_pass;

        for (int dim = 0; dim < 3; dim++) {
          cache->location[dim] = cur[dim] * step[dim] + orgLoc[dim];
          cache->plane_offset[dim] = cur[dim] * step[dim];
          cache->initial_location[dim] = cur[dim] * step[dim] + original_initial_location[dim];
        }
        action(sd, ob, brush, ups, paint_mode_settings);
      }
    }
  }
}

static void do_radial_symmetry(Sculpt *sd,
                               Object *ob,
                               Brush *brush,
                               UnifiedPaintSettings *ups,
                               PaintModeSettings *paint_mode_settings,
                               BrushActionFunc action,
                               const char symm,
                               const int axis,
                               const float UNUSED(feather))
{
  SculptSession *ss = ob->sculpt;

  for (int i = 1; i < sd->radial_symm[axis - 'X']; i++) {
    const float angle = 2.0f * M_PI * i / sd->radial_symm[axis - 'X'];
    ss->cache->radial_symmetry_pass = i;
    SCULPT_cache_calc_brushdata_symm(ss->cache, symm, axis, angle);
    do_tiled(sd, ob, brush, ups, paint_mode_settings, action);
  }
}

/**
 * Noise texture gives different values for the same input coord; this
 * can tear a multi-resolution mesh during sculpting so do a stitch in this case.
 */
static void sculpt_fix_noise_tear(Sculpt *sd, Object *ob)
{
  SculptSession *ss = ob->sculpt;
  Brush *brush = BKE_paint_brush(&sd->paint);
  MTex *mtex = &brush->mtex;

  if (ss->multires.active && mtex->tex && mtex->tex->type == TEX_NOISE) {
    multires_stitch_grids(ob);
  }
}

static void do_symmetrical_brush_actions(Sculpt *sd,
                                         Object *ob,
                                         BrushActionFunc action,
                                         UnifiedPaintSettings *ups,
                                         PaintModeSettings *paint_mode_settings)
{
  Brush *brush = BKE_paint_brush(&sd->paint);
  SculptSession *ss = ob->sculpt;
  StrokeCache *cache = ss->cache;
  const char symm = SCULPT_mesh_symmetry_xyz_get(ob);

  float feather = calc_symmetry_feather(sd, ss->cache);

  cache->bstrength = brush_strength(sd, cache, feather, ups, paint_mode_settings);
  cache->symmetry = symm;

  /* `symm` is a bit combination of XYZ -
   * 1 is mirror X; 2 is Y; 3 is XY; 4 is Z; 5 is XZ; 6 is YZ; 7 is XYZ */
  for (int i = 0; i <= symm; i++) {
    if (!SCULPT_is_symmetry_iteration_valid(i, symm)) {
      continue;
    }
    cache->mirror_symmetry_pass = i;
    cache->radial_symmetry_pass = 0;

    SCULPT_cache_calc_brushdata_symm(cache, i, 0, 0);
    do_tiled(sd, ob, brush, ups, paint_mode_settings, action);

    do_radial_symmetry(sd, ob, brush, ups, paint_mode_settings, action, i, 'X', feather);
    do_radial_symmetry(sd, ob, brush, ups, paint_mode_settings, action, i, 'Y', feather);
    do_radial_symmetry(sd, ob, brush, ups, paint_mode_settings, action, i, 'Z', feather);
  }
}

bool SCULPT_mode_poll(bContext *C)
{
  Object *ob = CTX_data_active_object(C);
  return ob && ob->mode & OB_MODE_SCULPT;
}

bool SCULPT_mode_poll_view3d(bContext *C)
{
  return (SCULPT_mode_poll(C) && CTX_wm_region_view3d(C));
}

bool SCULPT_poll_view3d(bContext *C)
{
  return (SCULPT_poll(C) && CTX_wm_region_view3d(C));
}

bool SCULPT_poll(bContext *C)
{
  return SCULPT_mode_poll(C) && PAINT_brush_tool_poll(C);
}

static const char *sculpt_tool_name(Sculpt *sd)
{
  Brush *brush = BKE_paint_brush(&sd->paint);

  switch ((eBrushSculptTool)brush->sculpt_tool) {
    case SCULPT_TOOL_DRAW:
      return "Draw Brush";
    case SCULPT_TOOL_SMOOTH:
      return "Smooth Brush";
    case SCULPT_TOOL_CREASE:
      return "Crease Brush";
    case SCULPT_TOOL_BLOB:
      return "Blob Brush";
    case SCULPT_TOOL_PINCH:
      return "Pinch Brush";
    case SCULPT_TOOL_INFLATE:
      return "Inflate Brush";
    case SCULPT_TOOL_GRAB:
      return "Grab Brush";
    case SCULPT_TOOL_NUDGE:
      return "Nudge Brush";
    case SCULPT_TOOL_THUMB:
      return "Thumb Brush";
    case SCULPT_TOOL_LAYER:
      return "Layer Brush";
    case SCULPT_TOOL_FLATTEN:
      return "Flatten Brush";
    case SCULPT_TOOL_CLAY:
      return "Clay Brush";
    case SCULPT_TOOL_CLAY_STRIPS:
      return "Clay Strips Brush";
    case SCULPT_TOOL_CLAY_THUMB:
      return "Clay Thumb Brush";
    case SCULPT_TOOL_FILL:
      return "Fill Brush";
    case SCULPT_TOOL_SCRAPE:
      return "Scrape Brush";
    case SCULPT_TOOL_SNAKE_HOOK:
      return "Snake Hook Brush";
    case SCULPT_TOOL_ROTATE:
      return "Rotate Brush";
    case SCULPT_TOOL_MASK:
      return "Mask Brush";
    case SCULPT_TOOL_SIMPLIFY:
      return "Simplify Brush";
    case SCULPT_TOOL_DRAW_SHARP:
      return "Draw Sharp Brush";
    case SCULPT_TOOL_ELASTIC_DEFORM:
      return "Elastic Deform Brush";
    case SCULPT_TOOL_POSE:
      return "Pose Brush";
    case SCULPT_TOOL_MULTIPLANE_SCRAPE:
      return "Multi-plane Scrape Brush";
    case SCULPT_TOOL_SLIDE_RELAX:
      return "Slide/Relax Brush";
    case SCULPT_TOOL_BOUNDARY:
      return "Boundary Brush";
    case SCULPT_TOOL_CLOTH:
      return "Cloth Brush";
    case SCULPT_TOOL_DRAW_FACE_SETS:
      return "Draw Face Sets";
    case SCULPT_TOOL_DISPLACEMENT_ERASER:
      return "Multires Displacement Eraser";
    case SCULPT_TOOL_DISPLACEMENT_SMEAR:
      return "Multires Displacement Smear";
    case SCULPT_TOOL_PAINT:
      return "Paint Brush";
    case SCULPT_TOOL_SMEAR:
      return "Smear Brush";
  }

  return "Sculpting";
}

/* Operator for applying a stroke (various attributes including mouse path)
 * using the current brush. */

void SCULPT_cache_free(StrokeCache *cache)
{
  MEM_SAFE_FREE(cache->dial);
  MEM_SAFE_FREE(cache->surface_smooth_laplacian_disp);
  MEM_SAFE_FREE(cache->layer_displacement_factor);
  MEM_SAFE_FREE(cache->prev_colors);
  MEM_SAFE_FREE(cache->detail_directions);
  MEM_SAFE_FREE(cache->prev_displacement);
  MEM_SAFE_FREE(cache->limit_surface_co);
  MEM_SAFE_FREE(cache->prev_colors_vpaint);

  if (cache->pose_ik_chain) {
    SCULPT_pose_ik_chain_free(cache->pose_ik_chain);
  }

  for (int i = 0; i < PAINT_SYMM_AREAS; i++) {
    if (cache->boundaries[i]) {
      SCULPT_boundary_data_free(cache->boundaries[i]);
    }
  }

  if (cache->cloth_sim) {
    SCULPT_cloth_simulation_free(cache->cloth_sim);
  }

  MEM_freeN(cache);
}

/* Initialize mirror modifier clipping. */
static void sculpt_init_mirror_clipping(Object *ob, SculptSession *ss)
{
  ModifierData *md;

  unit_m4(ss->cache->clip_mirror_mtx);

  for (md = ob->modifiers.first; md; md = md->next) {
    if (!(md->type == eModifierType_Mirror && (md->mode & eModifierMode_Realtime))) {
      continue;
    }
    MirrorModifierData *mmd = (MirrorModifierData *)md;

    if (!(mmd->flag & MOD_MIR_CLIPPING)) {
      continue;
    }
    /* Check each axis for mirroring. */
    for (int i = 0; i < 3; i++) {
      if (!(mmd->flag & (MOD_MIR_AXIS_X << i))) {
        continue;
      }
      /* Enable sculpt clipping. */
      ss->cache->flag |= CLIP_X << i;

      /* Update the clip tolerance. */
      if (mmd->tolerance > ss->cache->clip_tolerance[i]) {
        ss->cache->clip_tolerance[i] = mmd->tolerance;
      }

      /* Store matrix for mirror object clipping. */
      if (mmd->mirror_ob) {
        float imtx_mirror_ob[4][4];
        invert_m4_m4(imtx_mirror_ob, mmd->mirror_ob->obmat);
        mul_m4_m4m4(ss->cache->clip_mirror_mtx, imtx_mirror_ob, ob->obmat);
      }
    }
  }
}

static void smooth_brush_toggle_on(const bContext *C, Paint *paint, StrokeCache *cache)
{
  Scene *scene = CTX_data_scene(C);
  Brush *brush = paint->brush;

  if (brush->sculpt_tool == SCULPT_TOOL_MASK) {
    cache->saved_mask_brush_tool = brush->mask_tool;
    brush->mask_tool = BRUSH_MASK_SMOOTH;
  }
  else if (ELEM(brush->sculpt_tool,
                SCULPT_TOOL_SLIDE_RELAX,
                SCULPT_TOOL_DRAW_FACE_SETS,
                SCULPT_TOOL_PAINT,
                SCULPT_TOOL_SMEAR)) {
    /* Do nothing, this tool has its own smooth mode. */
  }
  else {
    int cur_brush_size = BKE_brush_size_get(scene, brush);

    BLI_strncpy(cache->saved_active_brush_name,
                brush->id.name + 2,
                sizeof(cache->saved_active_brush_name));

    /* Switch to the smooth brush. */
    brush = BKE_paint_toolslots_brush_get(paint, SCULPT_TOOL_SMOOTH);
    if (brush) {
      BKE_paint_brush_set(paint, brush);
      cache->saved_smooth_size = BKE_brush_size_get(scene, brush);
      BKE_brush_size_set(scene, brush, cur_brush_size);
      BKE_curvemapping_init(brush->curve);
    }
  }
}

static void smooth_brush_toggle_off(const bContext *C, Paint *paint, StrokeCache *cache)
{
  Main *bmain = CTX_data_main(C);
  Scene *scene = CTX_data_scene(C);
  Brush *brush = BKE_paint_brush(paint);

  if (brush->sculpt_tool == SCULPT_TOOL_MASK) {
    brush->mask_tool = cache->saved_mask_brush_tool;
  }
  else if (ELEM(brush->sculpt_tool,
                SCULPT_TOOL_SLIDE_RELAX,
                SCULPT_TOOL_DRAW_FACE_SETS,
                SCULPT_TOOL_PAINT,
                SCULPT_TOOL_SMEAR)) {
    /* Do nothing. */
  }
  else {
    /* Try to switch back to the saved/previous brush. */
    BKE_brush_size_set(scene, brush, cache->saved_smooth_size);
    brush = (Brush *)BKE_libblock_find_name(bmain, ID_BR, cache->saved_active_brush_name);
    if (brush) {
      BKE_paint_brush_set(paint, brush);
    }
  }
}

/* Initialize the stroke cache invariants from operator properties. */
static void sculpt_update_cache_invariants(
    bContext *C, Sculpt *sd, SculptSession *ss, wmOperator *op, const float mval[2])
{
  StrokeCache *cache = MEM_callocN(sizeof(StrokeCache), "stroke cache");
  UnifiedPaintSettings *ups = &CTX_data_tool_settings(C)->unified_paint_settings;
  Brush *brush = BKE_paint_brush(&sd->paint);
  ViewContext *vc = paint_stroke_view_context(op->customdata);
  Object *ob = CTX_data_active_object(C);
  float mat[3][3];
  float viewDir[3] = {0.0f, 0.0f, 1.0f};
  float max_scale;
  int mode;

  ss->cache = cache;
  ss->stroke_id++;

  cache->stroke_id = ss->stroke_id;

  /* Set scaling adjustment. */
  max_scale = 0.0f;
  for (int i = 0; i < 3; i++) {
    max_scale = max_ff(max_scale, fabsf(ob->scale[i]));
  }
  cache->scale[0] = max_scale / ob->scale[0];
  cache->scale[1] = max_scale / ob->scale[1];
  cache->scale[2] = max_scale / ob->scale[2];

  cache->plane_trim_squared = brush->plane_trim * brush->plane_trim;

  cache->flag = 0;

  sculpt_init_mirror_clipping(ob, ss);

  /* Initial mouse location. */
  if (mval) {
    copy_v2_v2(cache->initial_mouse, mval);
  }
  else {
    zero_v2(cache->initial_mouse);
  }

  copy_v3_v3(cache->initial_location, ss->cursor_location);
  copy_v3_v3(cache->true_initial_location, ss->cursor_location);

  copy_v3_v3(cache->initial_normal, ss->cursor_normal);
  copy_v3_v3(cache->true_initial_normal, ss->cursor_normal);

  mode = RNA_enum_get(op->ptr, "mode");
  cache->invert = mode == BRUSH_STROKE_INVERT;
  cache->alt_smooth = mode == BRUSH_STROKE_SMOOTH;
  cache->normal_weight = brush->normal_weight;

  /* Interpret invert as following normal, for grab brushes. */
  if (SCULPT_TOOL_HAS_NORMAL_WEIGHT(brush->sculpt_tool)) {
    if (cache->invert) {
      cache->invert = false;
      cache->normal_weight = (cache->normal_weight == 0.0f);
    }
  }

  /* Not very nice, but with current events system implementation
   * we can't handle brush appearance inversion hotkey separately (sergey). */
  if (cache->invert) {
    ups->draw_inverted = true;
  }
  else {
    ups->draw_inverted = false;
  }

  /* Alt-Smooth. */
  if (cache->alt_smooth) {
    smooth_brush_toggle_on(C, &sd->paint, cache);
    /* Refresh the brush pointer in case we switched brush in the toggle function. */
    brush = BKE_paint_brush(&sd->paint);
  }

  copy_v2_v2(cache->mouse, cache->initial_mouse);
  copy_v2_v2(cache->mouse_event, cache->initial_mouse);
  copy_v2_v2(ups->tex_mouse, cache->initial_mouse);

  /* Truly temporary data that isn't stored in properties. */
  cache->vc = vc;
  cache->brush = brush;

  /* Cache projection matrix. */
  ED_view3d_ob_project_mat_get(cache->vc->rv3d, ob, cache->projection_mat);

  invert_m4_m4(ob->imat, ob->obmat);
  copy_m3_m4(mat, cache->vc->rv3d->viewinv);
  mul_m3_v3(mat, viewDir);
  copy_m3_m4(mat, ob->imat);
  mul_m3_v3(mat, viewDir);
  normalize_v3_v3(cache->true_view_normal, viewDir);

  cache->supports_gravity = (!ELEM(brush->sculpt_tool,
                                   SCULPT_TOOL_MASK,
                                   SCULPT_TOOL_SMOOTH,
                                   SCULPT_TOOL_SIMPLIFY,
                                   SCULPT_TOOL_DISPLACEMENT_SMEAR,
                                   SCULPT_TOOL_DISPLACEMENT_ERASER) &&
                             (sd->gravity_factor > 0.0f));
  /* Get gravity vector in world space. */
  if (cache->supports_gravity) {
    if (sd->gravity_object) {
      Object *gravity_object = sd->gravity_object;

      copy_v3_v3(cache->true_gravity_direction, gravity_object->obmat[2]);
    }
    else {
      cache->true_gravity_direction[0] = cache->true_gravity_direction[1] = 0.0f;
      cache->true_gravity_direction[2] = 1.0f;
    }

    /* Transform to sculpted object space. */
    mul_m3_v3(mat, cache->true_gravity_direction);
    normalize_v3(cache->true_gravity_direction);
  }

  /* Make copies of the mesh vertex locations and normals for some tools. */
  if (brush->flag & BRUSH_ANCHORED) {
    cache->original = true;
  }

  if (SCULPT_automasking_needs_original(sd, brush)) {
    cache->original = true;
  }

  /* Draw sharp does not need the original coordinates to produce the accumulate effect, so it
   * should work the opposite way. */
  if (brush->sculpt_tool == SCULPT_TOOL_DRAW_SHARP) {
    cache->original = true;
  }

  if (SCULPT_TOOL_HAS_ACCUMULATE(brush->sculpt_tool)) {
    if (!(brush->flag & BRUSH_ACCUMULATE)) {
      cache->original = true;
      if (brush->sculpt_tool == SCULPT_TOOL_DRAW_SHARP) {
        cache->original = false;
      }
    }
  }

  cache->first_time = true;

#define PIXEL_INPUT_THRESHHOLD 5
  if (brush->sculpt_tool == SCULPT_TOOL_ROTATE) {
    cache->dial = BLI_dial_init(cache->initial_mouse, PIXEL_INPUT_THRESHHOLD);
  }

#undef PIXEL_INPUT_THRESHHOLD
}

static float sculpt_brush_dynamic_size_get(Brush *brush, StrokeCache *cache, float initial_size)
{
  switch (brush->sculpt_tool) {
    case SCULPT_TOOL_CLAY:
      return max_ff(initial_size * 0.20f, initial_size * pow3f(cache->pressure));
    case SCULPT_TOOL_CLAY_STRIPS:
      return max_ff(initial_size * 0.30f, initial_size * powf(cache->pressure, 1.5f));
    case SCULPT_TOOL_CLAY_THUMB: {
      float clay_stabilized_pressure = SCULPT_clay_thumb_get_stabilized_pressure(cache);
      return initial_size * clay_stabilized_pressure;
    }
    default:
      return initial_size * cache->pressure;
  }
}

/* In these brushes the grab delta is calculated always from the initial stroke location, which is
 * generally used to create grab deformations. */
static bool sculpt_needs_delta_from_anchored_origin(Brush *brush)
{
  if (brush->sculpt_tool == SCULPT_TOOL_SMEAR && (brush->flag & BRUSH_ANCHORED)) {
    return true;
  }

  if (ELEM(brush->sculpt_tool,
           SCULPT_TOOL_GRAB,
           SCULPT_TOOL_POSE,
           SCULPT_TOOL_BOUNDARY,
           SCULPT_TOOL_THUMB,
           SCULPT_TOOL_ELASTIC_DEFORM)) {
    return true;
  }
  if (brush->sculpt_tool == SCULPT_TOOL_CLOTH &&
      brush->cloth_deform_type == BRUSH_CLOTH_DEFORM_GRAB) {
    return true;
  }
  return false;
}

/* In these brushes the grab delta is calculated from the previous stroke location, which is used
 * to calculate to orientate the brush tip and deformation towards the stroke direction. */
static bool sculpt_needs_delta_for_tip_orientation(Brush *brush)
{
  if (brush->sculpt_tool == SCULPT_TOOL_CLOTH) {
    return brush->cloth_deform_type != BRUSH_CLOTH_DEFORM_GRAB;
  }
  return ELEM(brush->sculpt_tool,
              SCULPT_TOOL_CLAY_STRIPS,
              SCULPT_TOOL_PINCH,
              SCULPT_TOOL_MULTIPLANE_SCRAPE,
              SCULPT_TOOL_CLAY_THUMB,
              SCULPT_TOOL_NUDGE,
              SCULPT_TOOL_SNAKE_HOOK);
}

static void sculpt_update_brush_delta(UnifiedPaintSettings *ups, Object *ob, Brush *brush)
{
  SculptSession *ss = ob->sculpt;
  StrokeCache *cache = ss->cache;
  const float mval[2] = {
      cache->mouse_event[0],
      cache->mouse_event[1],
  };
  int tool = brush->sculpt_tool;

  if (!ELEM(tool,
            SCULPT_TOOL_PAINT,
            SCULPT_TOOL_GRAB,
            SCULPT_TOOL_ELASTIC_DEFORM,
            SCULPT_TOOL_CLOTH,
            SCULPT_TOOL_NUDGE,
            SCULPT_TOOL_CLAY_STRIPS,
            SCULPT_TOOL_PINCH,
            SCULPT_TOOL_MULTIPLANE_SCRAPE,
            SCULPT_TOOL_CLAY_THUMB,
            SCULPT_TOOL_SNAKE_HOOK,
            SCULPT_TOOL_POSE,
            SCULPT_TOOL_BOUNDARY,
            SCULPT_TOOL_SMEAR,
            SCULPT_TOOL_THUMB) &&
      !sculpt_brush_use_topology_rake(ss, brush)) {
    return;
  }
  float grab_location[3], imat[4][4], delta[3], loc[3];

  if (SCULPT_stroke_is_first_brush_step_of_symmetry_pass(ss->cache)) {
    if (tool == SCULPT_TOOL_GRAB && brush->flag & BRUSH_GRAB_ACTIVE_VERTEX) {
      copy_v3_v3(cache->orig_grab_location,
                 SCULPT_vertex_co_for_grab_active_get(ss, SCULPT_active_vertex_get(ss)));
    }
    else {
      copy_v3_v3(cache->orig_grab_location, cache->true_location);
    }
  }
  else if (tool == SCULPT_TOOL_SNAKE_HOOK ||
           (tool == SCULPT_TOOL_CLOTH &&
            brush->cloth_deform_type == BRUSH_CLOTH_DEFORM_SNAKE_HOOK)) {
    add_v3_v3(cache->true_location, cache->grab_delta);
  }

  /* Compute 3d coordinate at same z from original location + mval. */
  mul_v3_m4v3(loc, ob->obmat, cache->orig_grab_location);
  ED_view3d_win_to_3d(cache->vc->v3d, cache->vc->region, loc, mval, grab_location);

  /* Compute delta to move verts by. */
  if (!SCULPT_stroke_is_first_brush_step_of_symmetry_pass(ss->cache)) {
    if (sculpt_needs_delta_from_anchored_origin(brush)) {
      sub_v3_v3v3(delta, grab_location, cache->old_grab_location);
      invert_m4_m4(imat, ob->obmat);
      mul_mat3_m4_v3(imat, delta);
      add_v3_v3(cache->grab_delta, delta);
    }
    else if (sculpt_needs_delta_for_tip_orientation(brush)) {
      if (brush->flag & BRUSH_ANCHORED) {
        float orig[3];
        mul_v3_m4v3(orig, ob->obmat, cache->orig_grab_location);
        sub_v3_v3v3(cache->grab_delta, grab_location, orig);
      }
      else {
        sub_v3_v3v3(cache->grab_delta, grab_location, cache->old_grab_location);
      }
      invert_m4_m4(imat, ob->obmat);
      mul_mat3_m4_v3(imat, cache->grab_delta);
    }
    else {
      /* Use for 'Brush.topology_rake_factor'. */
      sub_v3_v3v3(cache->grab_delta, grab_location, cache->old_grab_location);
    }
  }
  else {
    zero_v3(cache->grab_delta);
  }

  if (brush->falloff_shape == PAINT_FALLOFF_SHAPE_TUBE) {
    project_plane_v3_v3v3(cache->grab_delta, cache->grab_delta, ss->cache->true_view_normal);
  }

  copy_v3_v3(cache->old_grab_location, grab_location);

  if (tool == SCULPT_TOOL_GRAB) {
    if (brush->flag & BRUSH_GRAB_ACTIVE_VERTEX) {
      copy_v3_v3(cache->anchored_location, cache->orig_grab_location);
    }
    else {
      copy_v3_v3(cache->anchored_location, cache->true_location);
    }
  }
  else if (tool == SCULPT_TOOL_ELASTIC_DEFORM || SCULPT_is_cloth_deform_brush(brush)) {
    copy_v3_v3(cache->anchored_location, cache->true_location);
  }
  else if (tool == SCULPT_TOOL_THUMB) {
    copy_v3_v3(cache->anchored_location, cache->orig_grab_location);
  }

  if (sculpt_needs_delta_from_anchored_origin(brush)) {
    /* Location stays the same for finding vertices in brush radius. */
    copy_v3_v3(cache->true_location, cache->orig_grab_location);

    ups->draw_anchored = true;
    copy_v2_v2(ups->anchored_initial_mouse, cache->initial_mouse);
    ups->anchored_size = ups->pixel_radius;
  }

  /* Handle 'rake' */
  cache->is_rake_rotation_valid = false;

  invert_m4_m4(imat, ob->obmat);
  mul_mat3_m4_v3(imat, grab_location);

  if (SCULPT_stroke_is_first_brush_step_of_symmetry_pass(ss->cache)) {
    copy_v3_v3(cache->rake_data.follow_co, grab_location);
  }

  if (!sculpt_brush_needs_rake_rotation(brush)) {
    return;
  }
  cache->rake_data.follow_dist = cache->radius * SCULPT_RAKE_BRUSH_FACTOR;

  if (!is_zero_v3(cache->grab_delta)) {
    const float eps = 0.00001f;

    float v1[3], v2[3];

    copy_v3_v3(v1, cache->rake_data.follow_co);
    copy_v3_v3(v2, cache->rake_data.follow_co);
    sub_v3_v3(v2, cache->grab_delta);

    sub_v3_v3(v1, grab_location);
    sub_v3_v3(v2, grab_location);

    if ((normalize_v3(v2) > eps) && (normalize_v3(v1) > eps) && (len_squared_v3v3(v1, v2) > eps)) {
      const float rake_dist_sq = len_squared_v3v3(cache->rake_data.follow_co, grab_location);
      const float rake_fade = (rake_dist_sq > square_f(cache->rake_data.follow_dist)) ?
                                  1.0f :
                                  sqrtf(rake_dist_sq) / cache->rake_data.follow_dist;

      float axis[3], angle;
      float tquat[4];

      rotation_between_vecs_to_quat(tquat, v1, v2);

      /* Use axis-angle to scale rotation since the factor may be above 1. */
      quat_to_axis_angle(axis, &angle, tquat);
      normalize_v3(axis);

      angle *= brush->rake_factor * rake_fade;
      axis_angle_normalized_to_quat(cache->rake_rotation, axis, angle);
      cache->is_rake_rotation_valid = true;
    }
  }
  sculpt_rake_data_update(&cache->rake_data, grab_location);
}

static void sculpt_update_cache_paint_variants(StrokeCache *cache, const Brush *brush)
{
  cache->paint_brush.hardness = brush->hardness;
  if (brush->paint_flags & BRUSH_PAINT_HARDNESS_PRESSURE) {
    cache->paint_brush.hardness *= brush->paint_flags & BRUSH_PAINT_HARDNESS_PRESSURE_INVERT ?
                                       1.0f - cache->pressure :
                                       cache->pressure;
  }

  cache->paint_brush.flow = brush->flow;
  if (brush->paint_flags & BRUSH_PAINT_FLOW_PRESSURE) {
    cache->paint_brush.flow *= brush->paint_flags & BRUSH_PAINT_FLOW_PRESSURE_INVERT ?
                                   1.0f - cache->pressure :
                                   cache->pressure;
  }

  cache->paint_brush.wet_mix = brush->wet_mix;
  if (brush->paint_flags & BRUSH_PAINT_WET_MIX_PRESSURE) {
    cache->paint_brush.wet_mix *= brush->paint_flags & BRUSH_PAINT_WET_MIX_PRESSURE_INVERT ?
                                      1.0f - cache->pressure :
                                      cache->pressure;

    /* This makes wet mix more sensible in higher values, which allows to create brushes that have
     * a wider pressure range were they only blend colors without applying too much of the brush
     * color. */
    cache->paint_brush.wet_mix = 1.0f - pow2f(1.0f - cache->paint_brush.wet_mix);
  }

  cache->paint_brush.wet_persistence = brush->wet_persistence;
  if (brush->paint_flags & BRUSH_PAINT_WET_PERSISTENCE_PRESSURE) {
    cache->paint_brush.wet_persistence = brush->paint_flags &
                                                 BRUSH_PAINT_WET_PERSISTENCE_PRESSURE_INVERT ?
                                             1.0f - cache->pressure :
                                             cache->pressure;
  }

  cache->paint_brush.density = brush->density;
  if (brush->paint_flags & BRUSH_PAINT_DENSITY_PRESSURE) {
    cache->paint_brush.density = brush->paint_flags & BRUSH_PAINT_DENSITY_PRESSURE_INVERT ?
                                     1.0f - cache->pressure :
                                     cache->pressure;
  }
}

/* Initialize the stroke cache variants from operator properties. */
static void sculpt_update_cache_variants(bContext *C, Sculpt *sd, Object *ob, PointerRNA *ptr)
{
  Scene *scene = CTX_data_scene(C);
  UnifiedPaintSettings *ups = &scene->toolsettings->unified_paint_settings;
  SculptSession *ss = ob->sculpt;
  StrokeCache *cache = ss->cache;
  Brush *brush = BKE_paint_brush(&sd->paint);

  if (SCULPT_stroke_is_first_brush_step_of_symmetry_pass(ss->cache) ||
      !((brush->flag & BRUSH_ANCHORED) || (brush->sculpt_tool == SCULPT_TOOL_SNAKE_HOOK) ||
        (brush->sculpt_tool == SCULPT_TOOL_ROTATE) || SCULPT_is_cloth_deform_brush(brush))) {
    RNA_float_get_array(ptr, "location", cache->true_location);
  }

  cache->pen_flip = RNA_boolean_get(ptr, "pen_flip");
  RNA_float_get_array(ptr, "mouse", cache->mouse);
  RNA_float_get_array(ptr, "mouse_event", cache->mouse_event);

  /* XXX: Use pressure value from first brush step for brushes which don't support strokes (grab,
   * thumb). They depends on initial state and brush coord/pressure/etc.
   * It's more an events design issue, which doesn't split coordinate/pressure/angle changing
   * events. We should avoid this after events system re-design. */
  if (paint_supports_dynamic_size(brush, PAINT_MODE_SCULPT) || cache->first_time) {
    cache->pressure = RNA_float_get(ptr, "pressure");
  }

  cache->x_tilt = RNA_float_get(ptr, "x_tilt");
  cache->y_tilt = RNA_float_get(ptr, "y_tilt");

  /* Truly temporary data that isn't stored in properties. */
  if (SCULPT_stroke_is_first_brush_step_of_symmetry_pass(ss->cache)) {
    if (!BKE_brush_use_locked_size(scene, brush)) {
      cache->initial_radius = paint_calc_object_space_radius(
          cache->vc, cache->true_location, BKE_brush_size_get(scene, brush));
      BKE_brush_unprojected_radius_set(scene, brush, cache->initial_radius);
    }
    else {
      cache->initial_radius = BKE_brush_unprojected_radius_get(scene, brush);
    }
  }

  /* Clay stabilized pressure. */
  if (brush->sculpt_tool == SCULPT_TOOL_CLAY_THUMB) {
    if (SCULPT_stroke_is_first_brush_step_of_symmetry_pass(ss->cache)) {
      for (int i = 0; i < SCULPT_CLAY_STABILIZER_LEN; i++) {
        ss->cache->clay_pressure_stabilizer[i] = 0.0f;
      }
      ss->cache->clay_pressure_stabilizer_index = 0;
    }
    else {
      cache->clay_pressure_stabilizer[cache->clay_pressure_stabilizer_index] = cache->pressure;
      cache->clay_pressure_stabilizer_index += 1;
      if (cache->clay_pressure_stabilizer_index >= SCULPT_CLAY_STABILIZER_LEN) {
        cache->clay_pressure_stabilizer_index = 0;
      }
    }
  }

  if (BKE_brush_use_size_pressure(brush) &&
      paint_supports_dynamic_size(brush, PAINT_MODE_SCULPT)) {
    cache->radius = sculpt_brush_dynamic_size_get(brush, cache, cache->initial_radius);
    cache->dyntopo_pixel_radius = sculpt_brush_dynamic_size_get(
        brush, cache, ups->initial_pixel_radius);
  }
  else {
    cache->radius = cache->initial_radius;
    cache->dyntopo_pixel_radius = ups->initial_pixel_radius;
  }

  sculpt_update_cache_paint_variants(cache, brush);

  cache->radius_squared = cache->radius * cache->radius;

  if (brush->flag & BRUSH_ANCHORED) {
    /* True location has been calculated as part of the stroke system already here. */
    if (brush->flag & BRUSH_EDGE_TO_EDGE) {
      RNA_float_get_array(ptr, "location", cache->true_location);
    }

    cache->radius = paint_calc_object_space_radius(
        cache->vc, cache->true_location, ups->pixel_radius);
    cache->radius_squared = cache->radius * cache->radius;

    copy_v3_v3(cache->anchored_location, cache->true_location);
  }

  sculpt_update_brush_delta(ups, ob, brush);

  if (brush->sculpt_tool == SCULPT_TOOL_ROTATE) {
    cache->vertex_rotation = -BLI_dial_angle(cache->dial, cache->mouse) * cache->bstrength;

    ups->draw_anchored = true;
    copy_v2_v2(ups->anchored_initial_mouse, cache->initial_mouse);
    copy_v3_v3(cache->anchored_location, cache->true_location);
    ups->anchored_size = ups->pixel_radius;
  }

  cache->special_rotation = ups->brush_rotation;

  cache->iteration_count++;
}

/* Returns true if any of the smoothing modes are active (currently
 * one of smooth brush, autosmooth, mask smooth, or shift-key
 * smooth). */
static bool sculpt_needs_connectivity_info(const Sculpt *sd,
                                           const Brush *brush,
                                           SculptSession *ss,
                                           int stroke_mode)
{
  if (ss && ss->pbvh && SCULPT_is_automasking_enabled(sd, ss, brush)) {
    return true;
  }
  return ((stroke_mode == BRUSH_STROKE_SMOOTH) || (ss && ss->cache && ss->cache->alt_smooth) ||
          (brush->sculpt_tool == SCULPT_TOOL_SMOOTH) || (brush->autosmooth_factor > 0) ||
          ((brush->sculpt_tool == SCULPT_TOOL_MASK) && (brush->mask_tool == BRUSH_MASK_SMOOTH)) ||
          (brush->sculpt_tool == SCULPT_TOOL_POSE) ||
          (brush->sculpt_tool == SCULPT_TOOL_BOUNDARY) ||
          (brush->sculpt_tool == SCULPT_TOOL_SLIDE_RELAX) ||
          SCULPT_tool_is_paint(brush->sculpt_tool) || (brush->sculpt_tool == SCULPT_TOOL_CLOTH) ||
          (brush->sculpt_tool == SCULPT_TOOL_SMEAR) ||
          (brush->sculpt_tool == SCULPT_TOOL_DRAW_FACE_SETS) ||
          (brush->sculpt_tool == SCULPT_TOOL_DISPLACEMENT_SMEAR) ||
          (brush->sculpt_tool == SCULPT_TOOL_PAINT));
}

void SCULPT_stroke_modifiers_check(const bContext *C, Object *ob, const Brush *brush)
{
  SculptSession *ss = ob->sculpt;
  View3D *v3d = CTX_wm_view3d(C);
  Sculpt *sd = CTX_data_tool_settings(C)->sculpt;

  bool need_pmap = sculpt_needs_connectivity_info(sd, brush, ss, 0);
  if (ss->shapekey_active || ss->deform_modifiers_active ||
      (!BKE_sculptsession_use_pbvh_draw(ob, v3d) && need_pmap)) {
    Depsgraph *depsgraph = CTX_data_depsgraph_pointer(C);
    BKE_sculpt_update_object_for_edit(
        depsgraph, ob, need_pmap, false, SCULPT_tool_is_paint(brush->sculpt_tool));
  }
}

static void sculpt_raycast_cb(PBVHNode *node, void *data_v, float *tmin)
{
  if (BKE_pbvh_node_get_tmin(node) >= *tmin) {
    return;
  }
  SculptRaycastData *srd = data_v;
  float(*origco)[3] = NULL;
  bool use_origco = false;

  if (srd->original && srd->ss->cache) {
    if (BKE_pbvh_type(srd->ss->pbvh) == PBVH_BMESH) {
      use_origco = true;
    }
    else {
      /* Intersect with coordinates from before we started stroke. */
      SculptUndoNode *unode = SCULPT_undo_get_node(node, SCULPT_UNDO_COORDS);
      origco = (unode) ? unode->co : NULL;
      use_origco = origco ? true : false;
    }
  }

  if (BKE_pbvh_node_raycast(srd->ss->pbvh,
                            node,
                            origco,
                            use_origco,
                            srd->ray_start,
                            srd->ray_normal,
                            &srd->isect_precalc,
                            &srd->depth,
                            &srd->active_vertex,
                            &srd->active_face_grid_index,
                            srd->face_normal)) {
    srd->hit = true;
    *tmin = srd->depth;
  }
}

static void sculpt_find_nearest_to_ray_cb(PBVHNode *node, void *data_v, float *tmin)
{
  if (BKE_pbvh_node_get_tmin(node) >= *tmin) {
    return;
  }
  SculptFindNearestToRayData *srd = data_v;
  float(*origco)[3] = NULL;
  bool use_origco = false;

  if (srd->original && srd->ss->cache) {
    if (BKE_pbvh_type(srd->ss->pbvh) == PBVH_BMESH) {
      use_origco = true;
    }
    else {
      /* Intersect with coordinates from before we started stroke. */
      SculptUndoNode *unode = SCULPT_undo_get_node(node, SCULPT_UNDO_COORDS);
      origco = (unode) ? unode->co : NULL;
      use_origco = origco ? true : false;
    }
  }

  if (BKE_pbvh_node_find_nearest_to_ray(srd->ss->pbvh,
                                        node,
                                        origco,
                                        use_origco,
                                        srd->ray_start,
                                        srd->ray_normal,
                                        &srd->depth,
                                        &srd->dist_sq_to_ray)) {
    srd->hit = true;
    *tmin = srd->dist_sq_to_ray;
  }
}

float SCULPT_raycast_init(ViewContext *vc,
                          const float mval[2],
                          float ray_start[3],
                          float ray_end[3],
                          float ray_normal[3],
                          bool original)
{
  float obimat[4][4];
  float dist;
  Object *ob = vc->obact;
  RegionView3D *rv3d = vc->region->regiondata;
  View3D *v3d = vc->v3d;

  /* TODO: what if the segment is totally clipped? (return == 0). */
  ED_view3d_win_to_segment_clipped(
      vc->depsgraph, vc->region, vc->v3d, mval, ray_start, ray_end, true);

  invert_m4_m4(obimat, ob->obmat);
  mul_m4_v3(obimat, ray_start);
  mul_m4_v3(obimat, ray_end);

  sub_v3_v3v3(ray_normal, ray_end, ray_start);
  dist = normalize_v3(ray_normal);

  if ((rv3d->is_persp == false) &&
      /* If the ray is clipped, don't adjust its start/end. */
      !RV3D_CLIPPING_ENABLED(v3d, rv3d)) {
    BKE_pbvh_raycast_project_ray_root(ob->sculpt->pbvh, original, ray_start, ray_end, ray_normal);

    /* rRecalculate the normal. */
    sub_v3_v3v3(ray_normal, ray_end, ray_start);
    dist = normalize_v3(ray_normal);
  }

  return dist;
}

bool SCULPT_cursor_geometry_info_update(bContext *C,
                                        SculptCursorGeometryInfo *out,
                                        const float mval[2],
                                        bool use_sampled_normal)
{
  Depsgraph *depsgraph = CTX_data_depsgraph_pointer(C);
  Scene *scene = CTX_data_scene(C);
  Sculpt *sd = scene->toolsettings->sculpt;
  Object *ob;
  SculptSession *ss;
  ViewContext vc;
  const Brush *brush = BKE_paint_brush(BKE_paint_get_active_from_context(C));
  float ray_start[3], ray_end[3], ray_normal[3], depth, face_normal[3], sampled_normal[3],
      mat[3][3];
  float viewDir[3] = {0.0f, 0.0f, 1.0f};
  int totnode;
  bool original = false;

  ED_view3d_viewcontext_init(C, &vc, depsgraph);

  ob = vc.obact;
  ss = ob->sculpt;

  if (!ss->pbvh) {
    zero_v3(out->location);
    zero_v3(out->normal);
    zero_v3(out->active_vertex_co);
    return false;
  }

  /* PBVH raycast to get active vertex and face normal. */
  depth = SCULPT_raycast_init(&vc, mval, ray_start, ray_end, ray_normal, original);
  SCULPT_stroke_modifiers_check(C, ob, brush);

  SculptRaycastData srd = {
      .original = original,
      .ss = ob->sculpt,
      .hit = false,
      .ray_start = ray_start,
      .ray_normal = ray_normal,
      .depth = depth,
      .face_normal = face_normal,
  };
  isect_ray_tri_watertight_v3_precalc(&srd.isect_precalc, ray_normal);
  BKE_pbvh_raycast(ss->pbvh, sculpt_raycast_cb, &srd, ray_start, ray_normal, srd.original);

  /* Cursor is not over the mesh, return default values. */
  if (!srd.hit) {
    zero_v3(out->location);
    zero_v3(out->normal);
    zero_v3(out->active_vertex_co);
    return false;
  }

  /* Update the active vertex of the SculptSession. */
  ss->active_vertex = srd.active_vertex;
  SCULPT_vertex_random_access_ensure(ss);
  copy_v3_v3(out->active_vertex_co, SCULPT_active_vertex_co_get(ss));

  switch (BKE_pbvh_type(ss->pbvh)) {
    case PBVH_FACES:
      ss->active_face_index = srd.active_face_grid_index;
      ss->active_grid_index = 0;
      break;
    case PBVH_GRIDS:
      ss->active_face_index = 0;
      ss->active_grid_index = srd.active_face_grid_index;
      break;
    case PBVH_BMESH:
      ss->active_face_index = 0;
      ss->active_grid_index = 0;
      break;
  }

  copy_v3_v3(out->location, ray_normal);
  mul_v3_fl(out->location, srd.depth);
  add_v3_v3(out->location, ray_start);

  /* Option to return the face normal directly for performance o accuracy reasons. */
  if (!use_sampled_normal) {
    copy_v3_v3(out->normal, srd.face_normal);
    return srd.hit;
  }

  /* Sampled normal calculation. */
  float radius;

  /* Update cursor data in SculptSession. */
  invert_m4_m4(ob->imat, ob->obmat);
  copy_m3_m4(mat, vc.rv3d->viewinv);
  mul_m3_v3(mat, viewDir);
  copy_m3_m4(mat, ob->imat);
  mul_m3_v3(mat, viewDir);
  normalize_v3_v3(ss->cursor_view_normal, viewDir);
  copy_v3_v3(ss->cursor_normal, srd.face_normal);
  copy_v3_v3(ss->cursor_location, out->location);
  ss->rv3d = vc.rv3d;
  ss->v3d = vc.v3d;

  if (!BKE_brush_use_locked_size(scene, brush)) {
    radius = paint_calc_object_space_radius(&vc, out->location, BKE_brush_size_get(scene, brush));
  }
  else {
    radius = BKE_brush_unprojected_radius_get(scene, brush);
  }
  ss->cursor_radius = radius;

  PBVHNode **nodes = sculpt_pbvh_gather_cursor_update(ob, sd, original, &totnode);

  /* In case there are no nodes under the cursor, return the face normal. */
  if (!totnode) {
    MEM_SAFE_FREE(nodes);
    copy_v3_v3(out->normal, srd.face_normal);
    return true;
  }

  /* Calculate the sampled normal. */
  if (SCULPT_pbvh_calc_area_normal(brush, ob, nodes, totnode, true, sampled_normal)) {
    copy_v3_v3(out->normal, sampled_normal);
    copy_v3_v3(ss->cursor_sampled_normal, sampled_normal);
  }
  else {
    /* Use face normal when there are no vertices to sample inside the cursor radius. */
    copy_v3_v3(out->normal, srd.face_normal);
  }
  MEM_SAFE_FREE(nodes);
  return true;
}

bool SCULPT_stroke_get_location(bContext *C,
                                float out[3],
                                const float mval[2],
                                bool force_original)
{
  Depsgraph *depsgraph = CTX_data_depsgraph_pointer(C);
  Object *ob;
  SculptSession *ss;
  StrokeCache *cache;
  float ray_start[3], ray_end[3], ray_normal[3], depth, face_normal[3];
  bool original;
  ViewContext vc;

  ED_view3d_viewcontext_init(C, &vc, depsgraph);

  ob = vc.obact;

  ss = ob->sculpt;
  cache = ss->cache;
  original = force_original || ((cache) ? cache->original : false);

  const Brush *brush = BKE_paint_brush(BKE_paint_get_active_from_context(C));

  SCULPT_stroke_modifiers_check(C, ob, brush);

  depth = SCULPT_raycast_init(&vc, mval, ray_start, ray_end, ray_normal, original);

  if (BKE_pbvh_type(ss->pbvh) == PBVH_BMESH) {
    BM_mesh_elem_table_ensure(ss->bm, BM_VERT);
    BM_mesh_elem_index_ensure(ss->bm, BM_VERT);
  }

  bool hit = false;
  {
    SculptRaycastData srd;
    srd.ss = ob->sculpt;
    srd.ray_start = ray_start;
    srd.ray_normal = ray_normal;
    srd.hit = false;
    srd.depth = depth;
    srd.original = original;
    srd.face_normal = face_normal;
    isect_ray_tri_watertight_v3_precalc(&srd.isect_precalc, ray_normal);

    BKE_pbvh_raycast(ss->pbvh, sculpt_raycast_cb, &srd, ray_start, ray_normal, srd.original);
    if (srd.hit) {
      hit = true;
      copy_v3_v3(out, ray_normal);
      mul_v3_fl(out, srd.depth);
      add_v3_v3(out, ray_start);
    }
  }

  if (hit) {
    return hit;
  }

  if (!ELEM(brush->falloff_shape, PAINT_FALLOFF_SHAPE_TUBE)) {
    return hit;
  }

  SculptFindNearestToRayData srd = {
      .original = original,
      .ss = ob->sculpt,
      .hit = false,
      .ray_start = ray_start,
      .ray_normal = ray_normal,
      .depth = FLT_MAX,
      .dist_sq_to_ray = FLT_MAX,
  };
  BKE_pbvh_find_nearest_to_ray(
      ss->pbvh, sculpt_find_nearest_to_ray_cb, &srd, ray_start, ray_normal, srd.original);
  if (srd.hit) {
    hit = true;
    copy_v3_v3(out, ray_normal);
    mul_v3_fl(out, srd.depth);
    add_v3_v3(out, ray_start);
  }

  return hit;
}

static void sculpt_brush_init_tex(Sculpt *sd, SculptSession *ss)
{
  Brush *brush = BKE_paint_brush(&sd->paint);
  MTex *mtex = &brush->mtex;

  /* Init mtex nodes. */
  if (mtex->tex && mtex->tex->nodetree) {
    /* Has internal flag to detect it only does it once. */
    ntreeTexBeginExecTree(mtex->tex->nodetree);
  }

  if (ss->tex_pool == NULL) {
    ss->tex_pool = BKE_image_pool_new();
  }
}

static void sculpt_brush_stroke_init(bContext *C, wmOperator *op)
{
  Object *ob = CTX_data_active_object(C);
  ToolSettings *tool_settings = CTX_data_tool_settings(C);
  Sculpt *sd = tool_settings->sculpt;
  SculptSession *ss = CTX_data_active_object(C)->sculpt;
  Brush *brush = BKE_paint_brush(&sd->paint);
  int mode = RNA_enum_get(op->ptr, "mode");
  bool need_pmap, needs_colors;
  bool need_mask = false;

  if (brush->sculpt_tool == SCULPT_TOOL_MASK) {
    need_mask = true;
  }

  if (brush->sculpt_tool == SCULPT_TOOL_CLOTH ||
      brush->deform_target == BRUSH_DEFORM_TARGET_CLOTH_SIM) {
    need_mask = true;
  }

  view3d_operator_needs_opengl(C);
  sculpt_brush_init_tex(sd, ss);

  need_pmap = sculpt_needs_connectivity_info(sd, brush, ss, mode);
  needs_colors = SCULPT_tool_is_paint(brush->sculpt_tool) &&
                 !SCULPT_use_image_paint_brush(&tool_settings->paint_mode, ob);

  if (needs_colors) {
    BKE_sculpt_color_layer_create_if_needed(ob);
  }

  /* CTX_data_ensure_evaluated_depsgraph should be used at the end to include the updates of
   * earlier steps modifying the data. */
  Depsgraph *depsgraph = CTX_data_ensure_evaluated_depsgraph(C);
  BKE_sculpt_update_object_for_edit(
      depsgraph, ob, need_pmap, need_mask, SCULPT_tool_is_paint(brush->sculpt_tool));

  ED_paint_tool_update_sticky_shading_color(C, ob);
}

static void sculpt_restore_mesh(Sculpt *sd, Object *ob)
{
  SculptSession *ss = ob->sculpt;
  Brush *brush = BKE_paint_brush(&sd->paint);

  /* For the cloth brush it makes more sense to not restore the mesh state to keep running the
   * simulation from the previous state. */
  if (brush->sculpt_tool == SCULPT_TOOL_CLOTH) {
    return;
  }

  /* Restore the mesh before continuing with anchored stroke. */
  if ((brush->flag & BRUSH_ANCHORED) ||
      ((ELEM(brush->sculpt_tool, SCULPT_TOOL_GRAB, SCULPT_TOOL_ELASTIC_DEFORM)) &&
       BKE_brush_use_size_pressure(brush)) ||
      (brush->flag & BRUSH_DRAG_DOT)) {

    SculptUndoNode *unode = SCULPT_undo_get_first_node();
    if (unode && unode->type == SCULPT_UNDO_FACE_SETS) {
      for (int i = 0; i < ss->totfaces; i++) {
        ss->face_sets[i] = unode->face_sets[i];
      }
    }

    paint_mesh_restore_co(sd, ob);

    if (ss->cache) {
      MEM_SAFE_FREE(ss->cache->layer_displacement_factor);
    }
  }
}

void SCULPT_update_object_bounding_box(Object *ob)
{
  if (ob->runtime.bb) {
    float bb_min[3], bb_max[3];

    BKE_pbvh_bounding_box(ob->sculpt->pbvh, bb_min, bb_max);
    BKE_boundbox_init_from_minmax(ob->runtime.bb, bb_min, bb_max);
  }
}

void SCULPT_flush_update_step(bContext *C, SculptUpdateType update_flags)
{
  Depsgraph *depsgraph = CTX_data_depsgraph_pointer(C);
  Object *ob = CTX_data_active_object(C);
  SculptSession *ss = ob->sculpt;
  ARegion *region = CTX_wm_region(C);
  MultiresModifierData *mmd = ss->multires.modifier;
  View3D *v3d = CTX_wm_view3d(C);
  RegionView3D *rv3d = CTX_wm_region_view3d(C);

  if (rv3d) {
    /* Mark for faster 3D viewport redraws. */
    rv3d->rflag |= RV3D_PAINTING;
  }

  if (mmd != NULL) {
    multires_mark_as_modified(depsgraph, ob, MULTIRES_COORDS_MODIFIED);
  }

  if ((update_flags & SCULPT_UPDATE_IMAGE) != 0) {
    ED_region_tag_redraw(region);
    if (update_flags == SCULPT_UPDATE_IMAGE) {
      /* Early exit when only need to update the images. We don't want to tag any geometry updates
       * that would rebuilt the PBVH. */
      return;
    }
  }

  DEG_id_tag_update(&ob->id, ID_RECALC_SHADING);

  /* Only current viewport matters, slower update for all viewports will
   * be done in sculpt_flush_update_done. */
  if (!BKE_sculptsession_use_pbvh_draw(ob, v3d)) {
    /* Slow update with full dependency graph update and all that comes with it.
     * Needed when there are modifiers or full shading in the 3D viewport. */
    DEG_id_tag_update(&ob->id, ID_RECALC_GEOMETRY);
    ED_region_tag_redraw(region);
  }
  else {
    /* Fast path where we just update the BVH nodes that changed, and redraw
     * only the part of the 3D viewport where changes happened. */
    rcti r;

    if (update_flags & SCULPT_UPDATE_COORDS) {
      BKE_pbvh_update_bounds(ss->pbvh, PBVH_UpdateBB);
      /* Update the object's bounding box too so that the object
       * doesn't get incorrectly clipped during drawing in
       * draw_mesh_object(). T33790. */
      SCULPT_update_object_bounding_box(ob);
    }

    if (SCULPT_get_redraw_rect(region, CTX_wm_region_view3d(C), ob, &r)) {
      if (ss->cache) {
        ss->cache->current_r = r;
      }

      /* previous is not set in the current cache else
       * the partial rect will always grow */
      sculpt_extend_redraw_rect_previous(ob, &r);

      r.xmin += region->winrct.xmin - 2;
      r.xmax += region->winrct.xmin + 2;
      r.ymin += region->winrct.ymin - 2;
      r.ymax += region->winrct.ymin + 2;
      ED_region_tag_redraw_partial(region, &r, true);
    }
  }
}

void SCULPT_flush_update_done(const bContext *C, Object *ob, SculptUpdateType update_flags)
{
  /* After we are done drawing the stroke, check if we need to do a more
   * expensive depsgraph tag to update geometry. */
  wmWindowManager *wm = CTX_wm_manager(C);
  View3D *current_v3d = CTX_wm_view3d(C);
  RegionView3D *rv3d = CTX_wm_region_view3d(C);
  SculptSession *ss = ob->sculpt;
  Mesh *mesh = ob->data;

  /* Always needed for linked duplicates. */
  bool need_tag = (ID_REAL_USERS(&mesh->id) > 1);

  if (rv3d) {
    rv3d->rflag &= ~RV3D_PAINTING;
  }

  LISTBASE_FOREACH (wmWindow *, win, &wm->windows) {
    bScreen *screen = WM_window_get_active_screen(win);
    LISTBASE_FOREACH (ScrArea *, area, &screen->areabase) {
      SpaceLink *sl = area->spacedata.first;
      if (sl->spacetype != SPACE_VIEW3D) {
        continue;
      }
      View3D *v3d = (View3D *)sl;
      if (v3d != current_v3d) {
        need_tag |= !BKE_sculptsession_use_pbvh_draw(ob, v3d);
      }

      /* Tag all 3D viewports for redraw now that we are done. Others
       * viewports did not get a full redraw, and anti-aliasing for the
       * current viewport was deactivated. */
      LISTBASE_FOREACH (ARegion *, region, &area->regionbase) {
        if (region->regiontype == RGN_TYPE_WINDOW) {
          ED_region_tag_redraw(region);
        }
      }
    }

    if (update_flags & SCULPT_UPDATE_IMAGE) {
      LISTBASE_FOREACH (ScrArea *, area, &screen->areabase) {
        SpaceLink *sl = area->spacedata.first;
        if (sl->spacetype != SPACE_IMAGE) {
          continue;
        }
        ED_area_tag_redraw_regiontype(area, RGN_TYPE_WINDOW);
      }
    }
  }

  if (update_flags & SCULPT_UPDATE_COORDS) {
    BKE_pbvh_update_bounds(ss->pbvh, PBVH_UpdateOriginalBB);

    /* Coordinates were modified, so fake neighbors are not longer valid. */
    SCULPT_fake_neighbors_free(ob);
  }

  if (update_flags & SCULPT_UPDATE_MASK) {
    BKE_pbvh_update_vertex_data(ss->pbvh, PBVH_UpdateMask);
  }

  if (update_flags & SCULPT_UPDATE_COLOR) {
    BKE_pbvh_update_vertex_data(ss->pbvh, PBVH_UpdateColor);
  }

  BKE_sculpt_attributes_destroy_temporary_stroke(ob);

  if (BKE_pbvh_type(ss->pbvh) == PBVH_BMESH) {
    BKE_pbvh_bmesh_after_stroke(ss->pbvh);
  }

  /* Optimization: if there is locked key and active modifiers present in */
  /* the stack, keyblock is updating at each step. otherwise we could update */
  /* keyblock only when stroke is finished. */
  if (ss->shapekey_active && !ss->deform_modifiers_active) {
    sculpt_update_keyblock(ob);
  }

  if (need_tag) {
    DEG_id_tag_update(&ob->id, ID_RECALC_GEOMETRY);
  }
}

/* Returns whether the mouse/stylus is over the mesh (1)
 * or over the background (0). */
static bool over_mesh(bContext *C, struct wmOperator *UNUSED(op), const float mval[2])
{
  float co_dummy[3];
  return SCULPT_stroke_get_location(C, co_dummy, mval, false);
}

bool SCULPT_handles_colors_report(SculptSession *ss, ReportList *reports)
{
  switch (BKE_pbvh_type(ss->pbvh)) {
    case PBVH_FACES:
      return true;
    case PBVH_BMESH:
      BKE_report(reports, RPT_ERROR, "Not supported in dynamic topology mode");
      return false;
    case PBVH_GRIDS:
      BKE_report(reports, RPT_ERROR, "Not supported in multiresolution mode");
      return false;
  }

  BLI_assert_msg(0, "PBVH corruption, type was invalid.");

  return false;
}

static bool sculpt_stroke_test_start(bContext *C, struct wmOperator *op, const float mval[2])
{
  /* Don't start the stroke until `mval` goes over the mesh.
   * NOTE: `mval` will only be null when re-executing the saved stroke.
   * We have exception for 'exec' strokes since they may not set `mval`,
   * only 'location', see: T52195. */
  if (((op->flag & OP_IS_INVOKE) == 0) || (mval == NULL) || over_mesh(C, op, mval)) {
    Object *ob = CTX_data_active_object(C);
    SculptSession *ss = ob->sculpt;
    Sculpt *sd = CTX_data_tool_settings(C)->sculpt;
    Brush *brush = BKE_paint_brush(&sd->paint);
    ToolSettings *tool_settings = CTX_data_tool_settings(C);

    /* NOTE: This should be removed when paint mode is available. Paint mode can force based on the
     * canvas it is painting on. (ref. use_sculpt_texture_paint). */
    if (brush && SCULPT_tool_is_paint(brush->sculpt_tool) &&
        !SCULPT_use_image_paint_brush(&tool_settings->paint_mode, ob)) {
      View3D *v3d = CTX_wm_view3d(C);
      if (v3d->shading.type == OB_SOLID) {
        v3d->shading.color_type = V3D_SHADING_VERTEX_COLOR;
      }
    }

    ED_view3d_init_mats_rv3d(ob, CTX_wm_region_view3d(C));

    sculpt_update_cache_invariants(C, sd, ss, op, mval);

    SculptCursorGeometryInfo sgi;
    SCULPT_cursor_geometry_info_update(C, &sgi, mval, false);

    /* Setup the correct undo system. Image painting and sculpting are mutual exclusive.
     * Color attributes are part of the sculpting undo system. */
    if (brush && brush->sculpt_tool == SCULPT_TOOL_PAINT &&
        SCULPT_use_image_paint_brush(&tool_settings->paint_mode, ob)) {
      ED_image_undo_push_begin(op->type->name, PAINT_MODE_SCULPT);
    }
    else {
      SCULPT_undo_push_begin_ex(ob, sculpt_tool_name(sd));
    }

    SCULPT_stroke_id_next(ob);

    return true;
  }
  return false;
}

static void sculpt_stroke_update_step(bContext *C,
                                      wmOperator *UNUSED(op),
                                      struct PaintStroke *stroke,
                                      PointerRNA *itemptr)
{
  UnifiedPaintSettings *ups = &CTX_data_tool_settings(C)->unified_paint_settings;
  Sculpt *sd = CTX_data_tool_settings(C)->sculpt;
  Object *ob = CTX_data_active_object(C);
  SculptSession *ss = ob->sculpt;
  const Brush *brush = BKE_paint_brush(&sd->paint);
  ToolSettings *tool_settings = CTX_data_tool_settings(C);
  StrokeCache *cache = ss->cache;
  cache->stroke_distance = paint_stroke_distance_get(stroke);

  SCULPT_stroke_modifiers_check(C, ob, brush);
  sculpt_update_cache_variants(C, sd, ob, itemptr);
  sculpt_restore_mesh(sd, ob);

  if (sd->flags & (SCULPT_DYNTOPO_DETAIL_CONSTANT | SCULPT_DYNTOPO_DETAIL_MANUAL)) {
    float object_space_constant_detail = 1.0f / (sd->constant_detail * mat4_to_scale(ob->obmat));
    BKE_pbvh_bmesh_detail_size_set(ss->pbvh, object_space_constant_detail);
  }
  else if (sd->flags & SCULPT_DYNTOPO_DETAIL_BRUSH) {
    BKE_pbvh_bmesh_detail_size_set(ss->pbvh, ss->cache->radius * sd->detail_percent / 100.0f);
  }
  else {
    BKE_pbvh_bmesh_detail_size_set(ss->pbvh,
                                   (ss->cache->radius / ss->cache->dyntopo_pixel_radius) *
                                       (sd->detail_size * U.pixelsize) / 0.4f);
  }

  if (SCULPT_stroke_is_dynamic_topology(ss, brush)) {
    do_symmetrical_brush_actions(sd, ob, sculpt_topology_update, ups, &tool_settings->paint_mode);
  }

  do_symmetrical_brush_actions(sd, ob, do_brush_action, ups, &tool_settings->paint_mode);
  sculpt_combine_proxies(sd, ob);

  /* Hack to fix noise texture tearing mesh. */
  sculpt_fix_noise_tear(sd, ob);

  /* TODO(sergey): This is not really needed for the solid shading,
   * which does use pBVH drawing anyway, but texture and wireframe
   * requires this.
   *
   * Could be optimized later, but currently don't think it's so
   * much common scenario.
   *
   * Same applies to the DEG_id_tag_update() invoked from
   * sculpt_flush_update_step().
   */
  if (ss->deform_modifiers_active) {
    SCULPT_flush_stroke_deform(sd, ob, sculpt_tool_is_proxy_used(brush->sculpt_tool));
  }
  else if (ss->shapekey_active) {
    sculpt_update_keyblock(ob);
  }

  ss->cache->first_time = false;
  copy_v3_v3(ss->cache->true_last_location, ss->cache->true_location);

  /* Cleanup. */
  if (brush->sculpt_tool == SCULPT_TOOL_MASK) {
    SCULPT_flush_update_step(C, SCULPT_UPDATE_MASK);
  }
  else if (SCULPT_tool_is_paint(brush->sculpt_tool)) {
    if (SCULPT_use_image_paint_brush(&tool_settings->paint_mode, ob)) {
      SCULPT_flush_update_step(C, SCULPT_UPDATE_IMAGE);
    }
    else {
      SCULPT_flush_update_step(C, SCULPT_UPDATE_COLOR);
    }
  }
  else {
    SCULPT_flush_update_step(C, SCULPT_UPDATE_COORDS);
  }
}

static void sculpt_brush_exit_tex(Sculpt *sd)
{
  Brush *brush = BKE_paint_brush(&sd->paint);
  MTex *mtex = &brush->mtex;

  if (mtex->tex && mtex->tex->nodetree) {
    ntreeTexEndExecTree(mtex->tex->nodetree->execdata);
  }
}

static void sculpt_stroke_done(const bContext *C, struct PaintStroke *UNUSED(stroke))
{
  Object *ob = CTX_data_active_object(C);
  SculptSession *ss = ob->sculpt;
  Sculpt *sd = CTX_data_tool_settings(C)->sculpt;
  ToolSettings *tool_settings = CTX_data_tool_settings(C);

  /* Finished. */
  if (!ss->cache) {
    sculpt_brush_exit_tex(sd);
    return;
  }
  UnifiedPaintSettings *ups = &CTX_data_tool_settings(C)->unified_paint_settings;
  Brush *brush = BKE_paint_brush(&sd->paint);
  BLI_assert(brush == ss->cache->brush); /* const, so we shouldn't change. */
  ups->draw_inverted = false;

  SCULPT_stroke_modifiers_check(C, ob, brush);

  /* Alt-Smooth. */
  if (ss->cache->alt_smooth) {
    smooth_brush_toggle_off(C, &sd->paint, ss->cache);
    /* Refresh the brush pointer in case we switched brush in the toggle function. */
    brush = BKE_paint_brush(&sd->paint);
  }

  if (SCULPT_is_automasking_enabled(sd, ss, brush)) {
    SCULPT_automasking_cache_free(ss->cache->automasking);
  }

  BKE_pbvh_node_color_buffer_free(ss->pbvh);
  SCULPT_cache_free(ss->cache);
  ss->cache = NULL;

  if (brush && brush->sculpt_tool == SCULPT_TOOL_PAINT &&
      SCULPT_use_image_paint_brush(&tool_settings->paint_mode, ob)) {
    ED_image_undo_push_end();
  }
  else {
    SCULPT_undo_push_end(ob);
  }

  if (brush->sculpt_tool == SCULPT_TOOL_MASK) {
    SCULPT_flush_update_done(C, ob, SCULPT_UPDATE_MASK);
  }
  else if (brush->sculpt_tool == SCULPT_TOOL_PAINT) {
    if (SCULPT_use_image_paint_brush(&tool_settings->paint_mode, ob)) {
      SCULPT_flush_update_done(C, ob, SCULPT_UPDATE_IMAGE);
    }
  }
  else {
    SCULPT_flush_update_done(C, ob, SCULPT_UPDATE_COORDS);
  }

  WM_event_add_notifier(C, NC_OBJECT | ND_DRAW, ob);
  sculpt_brush_exit_tex(sd);
}

static int sculpt_brush_stroke_invoke(bContext *C, wmOperator *op, const wmEvent *event)
{
  struct PaintStroke *stroke;
  int ignore_background_click;
  int retval;
  Object *ob = CTX_data_active_object(C);

  /* Test that ob is visible; otherwise we won't be able to get evaluated data
   * from the depsgraph. We do this here instead of SCULPT_mode_poll
   * to avoid falling through to the translate operator in the
   * global view3d keymap.
   *
   * NOTE: #BKE_object_is_visible_in_viewport is not working here (it returns false
   * if the object is in local view); instead, test for OB_HIDE_VIEWPORT directly.
   */

  if (ob->visibility_flag & OB_HIDE_VIEWPORT) {
    return OPERATOR_CANCELLED;
  }

  sculpt_brush_stroke_init(C, op);

  Sculpt *sd = CTX_data_tool_settings(C)->sculpt;
  Brush *brush = BKE_paint_brush(&sd->paint);
  SculptSession *ss = ob->sculpt;

  if (SCULPT_tool_is_paint(brush->sculpt_tool) &&
      !SCULPT_handles_colors_report(ob->sculpt, op->reports)) {
    return OPERATOR_CANCELLED;
  }
  if (SCULPT_tool_is_mask(brush->sculpt_tool)) {
    MultiresModifierData *mmd = BKE_sculpt_multires_active(ss->scene, ob);
    BKE_sculpt_mask_layers_ensure(ob, mmd);
  }
  if (SCULPT_tool_is_face_sets(brush->sculpt_tool)) {
    Mesh *mesh = BKE_object_get_original_mesh(ob);
    ss->face_sets = BKE_sculpt_face_sets_ensure(mesh);
  }

  stroke = paint_stroke_new(C,
                            op,
                            SCULPT_stroke_get_location,
                            sculpt_stroke_test_start,
                            sculpt_stroke_update_step,
                            NULL,
                            sculpt_stroke_done,
                            event->type);

  op->customdata = stroke;

  /* For tablet rotation. */
  ignore_background_click = RNA_boolean_get(op->ptr, "ignore_background_click");

  if (ignore_background_click && !over_mesh(C, op, (const float[2]){UNPACK2(event->mval)})) {
    paint_stroke_free(C, op, op->customdata);
    return OPERATOR_PASS_THROUGH;
  }

  if ((retval = op->type->modal(C, op, event)) == OPERATOR_FINISHED) {
    paint_stroke_free(C, op, op->customdata);
    return OPERATOR_FINISHED;
  }
  /* Add modal handler. */
  WM_event_add_modal_handler(C, op);

  OPERATOR_RETVAL_CHECK(retval);
  BLI_assert(retval == OPERATOR_RUNNING_MODAL);

  return OPERATOR_RUNNING_MODAL;
}

static int sculpt_brush_stroke_exec(bContext *C, wmOperator *op)
{
  sculpt_brush_stroke_init(C, op);

  op->customdata = paint_stroke_new(C,
                                    op,
                                    SCULPT_stroke_get_location,
                                    sculpt_stroke_test_start,
                                    sculpt_stroke_update_step,
                                    NULL,
                                    sculpt_stroke_done,
                                    0);

  /* Frees op->customdata. */
  paint_stroke_exec(C, op, op->customdata);

  return OPERATOR_FINISHED;
}

static void sculpt_brush_stroke_cancel(bContext *C, wmOperator *op)
{
  Object *ob = CTX_data_active_object(C);
  SculptSession *ss = ob->sculpt;
  Sculpt *sd = CTX_data_tool_settings(C)->sculpt;
  const Brush *brush = BKE_paint_brush(&sd->paint);

  /* XXX Canceling strokes that way does not work with dynamic topology,
   *     user will have to do real undo for now. See T46456. */
  if (ss->cache && !SCULPT_stroke_is_dynamic_topology(ss, brush)) {
    paint_mesh_restore_co(sd, ob);
  }

  paint_stroke_cancel(C, op, op->customdata);

  if (ss->cache) {
    SCULPT_cache_free(ss->cache);
    ss->cache = NULL;
  }

  sculpt_brush_exit_tex(sd);
}

static int sculpt_brush_stroke_modal(bContext *C, wmOperator *op, const wmEvent *event)
{
  return paint_stroke_modal(C, op, event, (struct PaintStroke **)&op->customdata);
}

static void sculpt_redo_empty_ui(bContext *UNUSED(C), wmOperator *UNUSED(op))
{
}

void SCULPT_OT_brush_stroke(wmOperatorType *ot)
{
  /* Identifiers. */
  ot->name = "Sculpt";
  ot->idname = "SCULPT_OT_brush_stroke";
  ot->description = "Sculpt a stroke into the geometry";

  /* API callbacks. */
  ot->invoke = sculpt_brush_stroke_invoke;
  ot->modal = sculpt_brush_stroke_modal;
  ot->exec = sculpt_brush_stroke_exec;
  ot->poll = SCULPT_poll;
  ot->cancel = sculpt_brush_stroke_cancel;
  ot->ui = sculpt_redo_empty_ui;

  /* Flags (sculpt does own undo? (ton)). */
  ot->flag = OPTYPE_BLOCKING | OPTYPE_REGISTER | OPTYPE_UNDO;

  /* Properties. */

  paint_stroke_operator_properties(ot);

  RNA_def_boolean(ot->srna,
                  "ignore_background_click",
                  0,
                  "Ignore Background Click",
                  "Clicks on the background do not start the stroke");
}

/* Fake Neighbors. */
/* This allows the sculpt tools to work on meshes with multiple connected components as they had
 * only one connected component. When initialized and enabled, the sculpt API will return extra
 * connectivity neighbors that are not in the real mesh. These neighbors are calculated for each
 * vertex using the minimum distance to a vertex that is in a different connected component. */

/* The fake neighbors first need to be ensured to be initialized.
 * After that tools which needs fake neighbors functionality need to
 * temporarily enable it:
 *
 *   void my_awesome_sculpt_tool() {
 *     SCULPT_fake_neighbors_ensure(sd, object, brush->disconnected_distance_max);
 *     SCULPT_fake_neighbors_enable(ob);
 *
 *     ... Logic of the tool ...
 *     SCULPT_fake_neighbors_disable(ob);
 *   }
 *
 * Such approach allows to keep all the connectivity information ready for reuse
 * (without having lag prior to every stroke), but also makes it so the affect
 * is localized to a specific brushes and tools only. */

enum {
  SCULPT_TOPOLOGY_ID_NONE,
  SCULPT_TOPOLOGY_ID_DEFAULT,
};

static int SCULPT_vertex_get_connected_component(SculptSession *ss, PBVHVertRef vertex)
{
  if (ss->vertex_info.connected_component) {
    return ss->vertex_info.connected_component[vertex.i];
  }
  return SCULPT_TOPOLOGY_ID_DEFAULT;
}

static void SCULPT_fake_neighbor_init(SculptSession *ss, const float max_dist)
{
  const int totvert = SCULPT_vertex_count_get(ss);
  ss->fake_neighbors.fake_neighbor_index = MEM_malloc_arrayN(
      totvert, sizeof(int), "fake neighbor");
  for (int i = 0; i < totvert; i++) {
    ss->fake_neighbors.fake_neighbor_index[i] = FAKE_NEIGHBOR_NONE;
  }

  ss->fake_neighbors.current_max_distance = max_dist;
}

static void SCULPT_fake_neighbor_add(SculptSession *ss, PBVHVertRef v_a, PBVHVertRef v_b)
{
  int v_index_a = BKE_pbvh_vertex_to_index(ss->pbvh, v_a);
  int v_index_b = BKE_pbvh_vertex_to_index(ss->pbvh, v_b);

  if (ss->fake_neighbors.fake_neighbor_index[v_index_a] == FAKE_NEIGHBOR_NONE) {
    ss->fake_neighbors.fake_neighbor_index[v_index_a] = v_index_b;
    ss->fake_neighbors.fake_neighbor_index[v_index_b] = v_index_a;
  }
}

static void sculpt_pose_fake_neighbors_free(SculptSession *ss)
{
  MEM_SAFE_FREE(ss->fake_neighbors.fake_neighbor_index);
}

typedef struct NearestVertexFakeNeighborTLSData {
  PBVHVertRef nearest_vertex;
  float nearest_vertex_distance_squared;
  int current_topology_id;
} NearestVertexFakeNeighborTLSData;

static void do_fake_neighbor_search_task_cb(void *__restrict userdata,
                                            const int n,
                                            const TaskParallelTLS *__restrict tls)
{
  SculptThreadedTaskData *data = userdata;
  SculptSession *ss = data->ob->sculpt;
  NearestVertexFakeNeighborTLSData *nvtd = tls->userdata_chunk;
  PBVHVertexIter vd;

  BKE_pbvh_vertex_iter_begin (ss->pbvh, data->nodes[n], vd, PBVH_ITER_UNIQUE) {
    int vd_topology_id = SCULPT_vertex_get_connected_component(ss, vd.vertex);
    if (vd_topology_id != nvtd->current_topology_id &&
        ss->fake_neighbors.fake_neighbor_index[vd.index] == FAKE_NEIGHBOR_NONE) {
      float distance_squared = len_squared_v3v3(vd.co, data->nearest_vertex_search_co);
      if (distance_squared < nvtd->nearest_vertex_distance_squared &&
          distance_squared < data->max_distance_squared) {
        nvtd->nearest_vertex = vd.vertex;
        nvtd->nearest_vertex_distance_squared = distance_squared;
      }
    }
  }
  BKE_pbvh_vertex_iter_end;
}

static void fake_neighbor_search_reduce(const void *__restrict UNUSED(userdata),
                                        void *__restrict chunk_join,
                                        void *__restrict chunk)
{
  NearestVertexFakeNeighborTLSData *join = chunk_join;
  NearestVertexFakeNeighborTLSData *nvtd = chunk;
  if (join->nearest_vertex.i == PBVH_REF_NONE) {
    join->nearest_vertex = nvtd->nearest_vertex;
    join->nearest_vertex_distance_squared = nvtd->nearest_vertex_distance_squared;
  }
  else if (nvtd->nearest_vertex_distance_squared < join->nearest_vertex_distance_squared) {
    join->nearest_vertex = nvtd->nearest_vertex;
    join->nearest_vertex_distance_squared = nvtd->nearest_vertex_distance_squared;
  }
}

static PBVHVertRef SCULPT_fake_neighbor_search(Sculpt *sd,
                                               Object *ob,
                                               const PBVHVertRef vertex,
                                               float max_distance)
{
  SculptSession *ss = ob->sculpt;
  PBVHNode **nodes = NULL;
  int totnode;
  SculptSearchSphereData data = {
      .ss = ss,
      .sd = sd,
      .radius_squared = max_distance * max_distance,
      .original = false,
      .center = SCULPT_vertex_co_get(ss, vertex),
  };
  BKE_pbvh_search_gather(ss->pbvh, SCULPT_search_sphere_cb, &data, &nodes, &totnode);

  if (totnode == 0) {
    return BKE_pbvh_make_vref(PBVH_REF_NONE);
  }

  SculptThreadedTaskData task_data = {
      .sd = sd,
      .ob = ob,
      .nodes = nodes,
      .max_distance_squared = max_distance * max_distance,
  };

  copy_v3_v3(task_data.nearest_vertex_search_co, SCULPT_vertex_co_get(ss, vertex));

  NearestVertexFakeNeighborTLSData nvtd;
  nvtd.nearest_vertex.i = -1;
  nvtd.nearest_vertex_distance_squared = FLT_MAX;
  nvtd.current_topology_id = SCULPT_vertex_get_connected_component(ss, vertex);

  TaskParallelSettings settings;
  BKE_pbvh_parallel_range_settings(&settings, true, totnode);
  settings.func_reduce = fake_neighbor_search_reduce;
  settings.userdata_chunk = &nvtd;
  settings.userdata_chunk_size = sizeof(NearestVertexFakeNeighborTLSData);
  BLI_task_parallel_range(0, totnode, &task_data, do_fake_neighbor_search_task_cb, &settings);

  MEM_SAFE_FREE(nodes);

  return nvtd.nearest_vertex;
}

typedef struct SculptTopologyIDFloodFillData {
  int next_id;
} SculptTopologyIDFloodFillData;

static bool SCULPT_connected_components_floodfill_cb(SculptSession *ss,
                                                     PBVHVertRef from_v,
                                                     PBVHVertRef to_v,
                                                     bool UNUSED(is_duplicate),
                                                     void *userdata)
{
  SculptTopologyIDFloodFillData *data = userdata;

  int from_v_i = BKE_pbvh_vertex_to_index(ss->pbvh, from_v);
  int to_v_i = BKE_pbvh_vertex_to_index(ss->pbvh, to_v);

  ss->vertex_info.connected_component[from_v_i] = data->next_id;
  ss->vertex_info.connected_component[to_v_i] = data->next_id;
  return true;
}

void SCULPT_connected_components_ensure(Object *ob)
{
  SculptSession *ss = ob->sculpt;

  /* Topology IDs already initialized. They only need to be recalculated when the PBVH is
   * rebuild.
   */
  if (ss->vertex_info.connected_component) {
    return;
  }

  const int totvert = SCULPT_vertex_count_get(ss);
  ss->vertex_info.connected_component = MEM_malloc_arrayN(totvert, sizeof(int), "topology ID");

  for (int i = 0; i < totvert; i++) {
    ss->vertex_info.connected_component[i] = SCULPT_TOPOLOGY_ID_NONE;
  }

  int next_id = 0;
  for (int i = 0; i < totvert; i++) {
    PBVHVertRef vertex = BKE_pbvh_index_to_vertex(ss->pbvh, i);

    if (ss->vertex_info.connected_component[i] == SCULPT_TOPOLOGY_ID_NONE) {
      SculptFloodFill flood;
      SCULPT_floodfill_init(ss, &flood);
      SCULPT_floodfill_add_initial(&flood, vertex);
      SculptTopologyIDFloodFillData data;
      data.next_id = next_id;
      SCULPT_floodfill_execute(ss, &flood, SCULPT_connected_components_floodfill_cb, &data);
      SCULPT_floodfill_free(&flood);
      next_id++;
    }
  }
}

void SCULPT_boundary_info_ensure(Object *object)
{
  SculptSession *ss = object->sculpt;
  if (ss->vertex_info.boundary) {
    return;
  }

  Mesh *base_mesh = BKE_mesh_from_object(object);
  const MEdge *edges = BKE_mesh_edges(base_mesh);
  const MPoly *polys = BKE_mesh_polys(base_mesh);
  const MLoop *loops = BKE_mesh_loops(base_mesh);

  ss->vertex_info.boundary = BLI_BITMAP_NEW(base_mesh->totvert, "Boundary info");
  int *adjacent_faces_edge_count = MEM_calloc_arrayN(
      base_mesh->totedge, sizeof(int), "Adjacent face edge count");

  for (int p = 0; p < base_mesh->totpoly; p++) {
    const MPoly *poly = &polys[p];
    for (int l = 0; l < poly->totloop; l++) {
      const MLoop *loop = &loops[l + poly->loopstart];
      adjacent_faces_edge_count[loop->e]++;
    }
  }

  for (int e = 0; e < base_mesh->totedge; e++) {
    if (adjacent_faces_edge_count[e] < 2) {
      const MEdge *edge = &edges[e];
      BLI_BITMAP_SET(ss->vertex_info.boundary, edge->v1, true);
      BLI_BITMAP_SET(ss->vertex_info.boundary, edge->v2, true);
    }
  }

  MEM_freeN(adjacent_faces_edge_count);
}

void SCULPT_fake_neighbors_ensure(Sculpt *sd, Object *ob, const float max_dist)
{
  SculptSession *ss = ob->sculpt;
  const int totvert = SCULPT_vertex_count_get(ss);

  /* Fake neighbors were already initialized with the same distance, so no need to be
   * recalculated.
   */
  if (ss->fake_neighbors.fake_neighbor_index &&
      ss->fake_neighbors.current_max_distance == max_dist) {
    return;
  }

  SCULPT_connected_components_ensure(ob);
  SCULPT_fake_neighbor_init(ss, max_dist);

  for (int i = 0; i < totvert; i++) {
    const PBVHVertRef from_v = BKE_pbvh_index_to_vertex(ss->pbvh, i);

    /* This vertex does not have a fake neighbor yet, search one for it. */
    if (ss->fake_neighbors.fake_neighbor_index[i] == FAKE_NEIGHBOR_NONE) {
      const PBVHVertRef to_v = SCULPT_fake_neighbor_search(sd, ob, from_v, max_dist);
      if (to_v.i != PBVH_REF_NONE) {
        /* Add the fake neighbor if available. */
        SCULPT_fake_neighbor_add(ss, from_v, to_v);
      }
    }
  }
}

void SCULPT_fake_neighbors_enable(Object *ob)
{
  SculptSession *ss = ob->sculpt;
  BLI_assert(ss->fake_neighbors.fake_neighbor_index != NULL);
  ss->fake_neighbors.use_fake_neighbors = true;
}

void SCULPT_fake_neighbors_disable(Object *ob)
{
  SculptSession *ss = ob->sculpt;
  BLI_assert(ss->fake_neighbors.fake_neighbor_index != NULL);
  ss->fake_neighbors.use_fake_neighbors = false;
}

void SCULPT_fake_neighbors_free(Object *ob)
{
  SculptSession *ss = ob->sculpt;
  sculpt_pose_fake_neighbors_free(ss);
}

<<<<<<< HEAD
void SCULPT_automasking_node_begin(Object *ob,
                                   const SculptSession *ss,
                                   AutomaskingCache *automasking,
                                   AutomaskingNodeData *node_data,
                                   PBVHNode *node)
{
  if (!automasking) {
    memset(node_data, 0, sizeof(*node_data));
    return;
  }

  node_data->node = node;
  node_data->have_orig_data = automasking->settings.flags &
                              (BRUSH_AUTOMASKING_BRUSH_NORMAL | BRUSH_AUTOMASKING_VIEW_NORMAL);

  if (node_data->have_orig_data) {
    SCULPT_orig_vert_data_init(&node_data->orig_data, ob, node, SCULPT_UNDO_COORDS);
  }
  else {
    memset(&node_data->orig_data, 0, sizeof(node_data->orig_data));
  }
}

void SCULPT_automasking_node_update(SculptSession *ss,
                                    AutomaskingNodeData *automask_data,
                                    PBVHVertexIter *vd)
{
  if (automask_data->have_orig_data) {
    SCULPT_orig_vert_data_update(&automask_data->orig_data, vd);
  }
}

bool SCULPT_vertex_is_occluded(SculptSession *ss, PBVHVertRef vertex, bool original)
{
  float ray_start[3], ray_end[3], ray_normal[3], face_normal[3];
  float co[3];

  copy_v3_v3(co, SCULPT_vertex_co_get(ss, vertex));
  float mouse[2];

  ED_view3d_project_float_v2_m4(ss->cache->vc->region, co, mouse, ss->cache->projection_mat);

  int depth = SCULPT_raycast_init(ss->cache->vc, mouse, ray_end, ray_start, ray_normal, original);

  negate_v3(ray_normal);

  copy_v3_v3(ray_start, SCULPT_vertex_co_get(ss, vertex));
  madd_v3_v3fl(ray_start, ray_normal, 0.002);

  SculptRaycastData srd = {0};
  srd.original = original;
  srd.ss = ss;
  srd.hit = false;
  srd.ray_start = ray_start;
  srd.ray_normal = ray_normal;
  srd.depth = depth;
  srd.face_normal = face_normal;

  isect_ray_tri_watertight_v3_precalc(&srd.isect_precalc, ray_normal);
  BKE_pbvh_raycast(ss->pbvh, sculpt_raycast_cb, &srd, ray_start, ray_normal, srd.original);

  return srd.hit;
=======
void SCULPT_stroke_id_next(Object *ob)
{
  /* Manually wrap in int32 space to avoid tripping up undefined behavior
   * sanitizers.
   */
  ob->sculpt->stroke_id = (uchar)(((int)ob->sculpt->stroke_id + 1) & 255);
>>>>>>> c087d09c
}

void SCULPT_stroke_id_ensure(Object *ob)
{
  SculptSession *ss = ob->sculpt;

  if (!ss->attrs.stroke_id) {
    SculptAttributeParams params = {0};
<<<<<<< HEAD
    
=======

>>>>>>> c087d09c
    ss->attrs.stroke_id = BKE_sculpt_attribute_ensure(
        ob, ATTR_DOMAIN_POINT, CD_PROP_INT8, SCULPT_ATTRIBUTE_NAME(stroke_id), &params);
  }
}

/** \} */<|MERGE_RESOLUTION|>--- conflicted
+++ resolved
@@ -3550,7 +3550,7 @@
     SCULPT_bmesh_topology_rake(sd, ob, nodes, totnode, brush->topology_rake_factor);
   }
 
-  if (!SCULPT_tool_can_reuse_cavity_mask(brush->sculpt_tool) || (ss->cache->supports_gravity && sd->gravity_factor > 0.0f)) {
+  if (!SCULPT_tool_can_reuse_automask(brush->sculpt_tool) || (ss->cache->supports_gravity && sd->gravity_factor > 0.0f)) {
     /* Clear cavity mask cache. */
     ss->last_automasking_settings_hash = 0;
   }
@@ -4242,9 +4242,6 @@
   int mode;
 
   ss->cache = cache;
-  ss->stroke_id++;
-
-  cache->stroke_id = ss->stroke_id;
 
   /* Set scaling adjustment. */
   max_scale = 0.0f;
@@ -5415,6 +5412,7 @@
     }
 
     SCULPT_stroke_id_next(ob);
+    ss->cache->stroke_id = ss->stroke_id;
 
     return true;
   }
@@ -6014,7 +6012,6 @@
   sculpt_pose_fake_neighbors_free(ss);
 }
 
-<<<<<<< HEAD
 void SCULPT_automasking_node_begin(Object *ob,
                                    const SculptSession *ss,
                                    AutomaskingCache *automasking,
@@ -6077,29 +6074,28 @@
   BKE_pbvh_raycast(ss->pbvh, sculpt_raycast_cb, &srd, ray_start, ray_normal, srd.original);
 
   return srd.hit;
-=======
+}
+
 void SCULPT_stroke_id_next(Object *ob)
 {
   /* Manually wrap in int32 space to avoid tripping up undefined behavior
    * sanitizers.
    */
   ob->sculpt->stroke_id = (uchar)(((int)ob->sculpt->stroke_id + 1) & 255);
->>>>>>> c087d09c
 }
 
 void SCULPT_stroke_id_ensure(Object *ob)
 {
   SculptSession *ss = ob->sculpt;
 
-  if (!ss->attrs.stroke_id) {
+  if (!ss->attrs.automasking_stroke_id) {
     SculptAttributeParams params = {0};
-<<<<<<< HEAD
-    
-=======
-
->>>>>>> c087d09c
-    ss->attrs.stroke_id = BKE_sculpt_attribute_ensure(
-        ob, ATTR_DOMAIN_POINT, CD_PROP_INT8, SCULPT_ATTRIBUTE_NAME(stroke_id), &params);
+    ss->attrs.automasking_stroke_id = BKE_sculpt_attribute_ensure(
+        ob,
+        ATTR_DOMAIN_POINT,
+        CD_PROP_INT8,
+        SCULPT_ATTRIBUTE_NAME(automasking_stroke_id),
+        &params);
   }
 }
 
