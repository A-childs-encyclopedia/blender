/* SPDX-License-Identifier: GPL-2.0-or-later
 * Copyright 2006 by Nicholas Bishop. All rights reserved. */

/** \file
 * \ingroup edsculpt
 * Implements the Sculpt Mode tools.
 *
 * Usage Guide
 * ===========
 *
 * The sculpt undo system is a delta-based system. Each undo step stores
 * the difference with the prior one.
 *
 * To use the sculpt undo system, you must call SCULPT_undo_push_begin
 * inside an operator exec or invoke callback (ED_sculpt_undo_geometry_begin
 * may be called if you wish to save a non-delta copy of the entire mesh).
 * This will initialize the sculpt undo stack and set up an undo step.
 *
 * At the end of the operator you should call SCULPT_undo_push_end.
 *
 * SCULPT_undo_push_end and ED_sculpt_undo_geometry_begin both take a
 * #wmOperatorType as an argument. There are _ex versions that allow a custom
 * name; try to avoid using them. These can break the redo panel since it requires
 * the undo push have the same name as the calling operator.
 *
 * NOTE: Sculpt undo steps are not appended to the global undo stack until
 * the operator finishes.  We use BKE_undosys_step_push_init_with_type to build
 * a tentative undo step with is appended later when the operator ends.
 * Operators must have the OPTYPE_UNDO flag set for this to work properly.
 */

#include <stddef.h>
#include <string.h>

#include "MEM_guardedalloc.h"

#include "BLI_ghash.h"
#include "BLI_listbase.h"
#include "BLI_math.h"
#include "BLI_string.h"
#include "BLI_task.h"
#include "BLI_threads.h"
#include "BLI_utildefines.h"

#include "DNA_key_types.h"
#include "DNA_mesh_types.h"
#include "DNA_meshdata_types.h"
#include "DNA_object_types.h"
#include "DNA_scene_types.h"
#include "DNA_screen_types.h"

#include "BKE_attribute.hh"
#include "BKE_ccg.h"
#include "BKE_context.h"
#include "BKE_customdata.h"
#include "BKE_global.h"
#include "BKE_key.h"
#include "BKE_layer.h"
#include "BKE_main.h"
#include "BKE_mesh.hh"
#include "BKE_mesh_runtime.h"
#include "BKE_multires.h"
#include "BKE_object.h"
#include "BKE_paint.h"
#include "BKE_scene.h"
#include "BKE_subdiv_ccg.h"
#include "BKE_subsurf.h"
#include "BKE_undo_system.h"

/* TODO(sergey): Ideally should be no direct call to such low level things. */
#include "BKE_subdiv_eval.h"

#include "DEG_depsgraph.h"

#include "WM_api.h"
#include "WM_types.h"

#include "ED_geometry.h"
#include "ED_object.h"
#include "ED_sculpt.h"
#include "ED_undo.h"

#include "bmesh.h"
#include "bmesh_log.h"
#include "sculpt_intern.hh"

#define WHEN_GLOBAL_UNDO_WORKS
/* Uncomment to print the undo stack in the console on push/undo/redo. */
//#define SCULPT_UNDO_DEBUG

/* Implementation of undo system for objects in sculpt mode.
 *
 * Each undo step in sculpt mode consists of list of nodes, each node contains:
 *  - Node type
 *  - Data for this type.
 *
 * Node type used for undo depends on specific operation and active sculpt mode
 * ("regular" or dynamic topology).
 *
 * Regular sculpt brushes will use COORDS, HIDDEN or MASK nodes. These nodes are
 * created for every BVH node which is affected by the brush. The undo push for
 * the node happens BEFORE modifications. This makes the operation undo to work
 * in the following way: for every node in the undo step swap happens between
 * node in the undo stack and the corresponding value in the BVH. This is how
 * redo is possible after undo.
 *
 * The COORDS, HIDDEN or MASK type of nodes contains arrays of the corresponding
 * values.
 *
 * Operations like Symmetrize are using GEOMETRY type of nodes which pushes the
 * entire state of the mesh to the undo stack. This node contains all CustomData
 * layers.
 *
 * The tricky aspect of this undo node type is that it stores mesh before and
 * after modification. This allows the undo system to both undo and redo the
 * symmetrize operation within the pre-modified-push of other node type
 * behavior, but it uses more memory that it seems it should be.
 *
 * The dynamic topology undo nodes are handled somewhat separately from all
 * other ones and the idea there is to store log of operations: which vertices
 * and faces have been added or removed.
 *
 * Begin of dynamic topology sculpting mode have own node type. It contains an
 * entire copy of mesh since just enabling the dynamic topology mode already
 * does modifications on it.
 *
 * End of dynamic topology and symmetrize in this mode are handled in a special
 * manner as well. */

#define NO_ACTIVE_LAYER ATTR_DOMAIN_AUTO

typedef struct UndoSculpt {
  ListBase nodes;

  size_t undo_size;
  BMLog *bm_restore;
} UndoSculpt;

typedef struct SculptAttrRef {
  eAttrDomain domain;
  int type;
  char name[MAX_CUSTOMDATA_LAYER_NAME];
  bool was_set;
} SculptAttrRef;

typedef struct SculptUndoStep {
  UndoStep step;
  /* NOTE: will split out into list for multi-object-sculpt-mode. */
  UndoSculpt data;
  int id;

  bool auto_saved;

  // active vcol layer
  SculptAttrRef active_attr_start;
  SculptAttrRef active_attr_end;

  /* Active color attribute at the start of this undo step. */
  SculptAttrRef active_color_start;

  /* Active color attribute at the end of this undo step. */
  SculptAttrRef active_color_end;

  bContext *C;

#ifdef SCULPT_UNDO_DEBUG
  int id;
#endif
} SculptUndoStep;

static UndoSculpt *sculpt_undo_get_nodes(void);
static bool sculpt_attribute_ref_equals(SculptAttrRef *a, SculptAttrRef *b);
static void sculpt_save_active_attribute(Object *ob, SculptAttrRef *attr);
static UndoSculpt *sculpt_undosys_step_get_nodes(UndoStep *us_p);

static void update_unode_bmesh_memsize(SculptUndoNode *unode);
static UndoSculpt *sculpt_undo_get_nodes(void);
void sculpt_undo_print_nodes(void *active);
static bool check_first_undo_entry_dyntopo(Object *ob);
static void sculpt_undo_push_begin_ex(Object *ob, const char *name, bool no_first_entry_check);

#ifdef SCULPT_UNDO_DEBUG
#  ifdef _
#    undef _
#  endif
#  define _(type) \
    case type: \
      return #type;
static char *undo_type_to_str(int type)
{
  switch (type) {
    _(SCULPT_UNDO_DYNTOPO_BEGIN)
    _(SCULPT_UNDO_DYNTOPO_END)
    _(SCULPT_UNDO_COORDS)
    _(SCULPT_UNDO_GEOMETRY)
    _(SCULPT_UNDO_DYNTOPO_SYMMETRIZE)
    _(SCULPT_UNDO_FACE_SETS)
    _(SCULPT_UNDO_HIDDEN)
    _(SCULPT_UNDO_MASK)
    _(SCULPT_UNDO_COLOR)
    default:
      return "unknown node type";
  }
}
#  undef _

static int nodeidgen = 1;

static void print_sculpt_node(Object *ob, SculptUndoNode *node)
{
  printf("    %s:%s {applied=%d}\n", undo_type_to_str(node->type), node->idname, node->applied);

  if (node->bm_entry) {
    BM_log_print_entry(ob->sculpt ? ob->sculpt->bm : nullptr, node->bm_entry);
  }
}

static void print_sculpt_undo_step(Object *ob, UndoStep *us, UndoStep *active, int i)
{
  SculptUndoNode *node;

  if (us->type != BKE_UNDOSYS_TYPE_SCULPT) {
    printf("%d %s (non-sculpt): '%s', type:%s, use_memfile_step:%s\n",
           i,
           us == active ? "->" : "  ",
           us->name,
           us->type->name,
           us->use_memfile_step ? "true" : "false");
    return;
  }

  int id = -1;

  SculptUndoStep *su = (SculptUndoStep *)us;
  if (!su->id) {
    su->id = nodeidgen++;
  }

  id = su->id;

  printf("id=%d %s %d %s (use_memfile_step=%s)\n",
         id,
         us == active ? "->" : "  ",
         i,
         us->name,
         us->use_memfile_step ? "true" : "false");

  if (us->type == BKE_UNDOSYS_TYPE_SCULPT) {
    UndoSculpt *usculpt = sculpt_undosys_step_get_nodes(us);

    for (node = usculpt->nodes.first; node; node = node->next) {
      print_sculpt_node(ob, node);
    }
  }
}
void sculpt_undo_print_nodes(Object *ob, void *active)
{

  printf("=================== Sculpt undo steps ==============\n");

  UndoStack *ustack = ED_undo_stack_get();
  UndoStep *us = ustack->steps.first;
  if (active == nullptr) {
    active = ustack->step_active;
  }

  if (!us) {
    return;
  }

  printf("\n");
  if (ustack->step_init) {
    printf("===Undo initialization stepB===\n");
    print_sculpt_undo_step(ob, ustack->step_init, active, -1);
    printf("===============\n");
  }

  int i = 0, act_i = -1;
  for (; us; us = us->next, i++) {
    if (active == us) {
      act_i = i;
    }

    print_sculpt_undo_step(ob, us, active, i);
  }

  if (ustack->step_active) {
    printf("\n\n==Active step:==\n");
    print_sculpt_undo_step(ob, ustack->step_active, active, act_i);
  }
}
#else
#  define sculpt_undo_print_nodes(ob, active) while (0)
#endif

static void update_cb(PBVHNode *node, void *rebuild)
{
  BKE_pbvh_node_mark_update(node);
  BKE_pbvh_node_mark_update_mask(node);
  if (*((bool *)rebuild)) {
    BKE_pbvh_vert_tag_update_normal_visibility(node);
  }
  BKE_pbvh_node_fully_hidden_set(node, 0);
}

struct PartialUpdateData {
  PBVH *pbvh;
  bool rebuild;
  char *modified_grids;
  bool *modified_hidden_verts;
  bool *modified_mask_verts;
  bool *modified_color_verts;
  bool *modified_face_set_faces;
};

static UndoSculpt *sculpt_undosys_step_get_nodes(UndoStep *us_p);

/**
 * A version of #update_cb that tests for the update tag in #PBVH.vert_bitmap.
 */
static void update_cb_partial(PBVHNode *node, void *userdata)
{
  PartialUpdateData *data = static_cast<PartialUpdateData *>(userdata);
  if (BKE_pbvh_type(data->pbvh) == PBVH_GRIDS) {
    int *node_grid_indices;
    int totgrid;
    bool update = false;
    BKE_pbvh_node_get_grids(
        data->pbvh, node, &node_grid_indices, &totgrid, nullptr, nullptr, nullptr);
    for (int i = 0; i < totgrid; i++) {
      if (data->modified_grids[node_grid_indices[i]] == 1) {
        update = true;
      }
    }
    if (update) {
      update_cb(node, &(data->rebuild));
    }
  }
  else {
    if (BKE_pbvh_node_has_vert_with_normal_update_tag(data->pbvh, node)) {
      BKE_pbvh_node_mark_update(node);
    }
    int verts_num;
    BKE_pbvh_node_num_verts(data->pbvh, node, nullptr, &verts_num);
    const int *vert_indices = BKE_pbvh_node_get_vert_indices(node);
    if (data->modified_mask_verts != nullptr) {
      for (int i = 0; i < verts_num; i++) {
        if (data->modified_mask_verts[vert_indices[i]]) {
          BKE_pbvh_node_mark_update_mask(node);
          break;
        }
      }
    }
    if (data->modified_color_verts != nullptr) {
      for (int i = 0; i < verts_num; i++) {
        if (data->modified_color_verts[vert_indices[i]]) {
          BKE_pbvh_node_mark_update_color(node);
          break;
        }
      }
    }
    if (data->modified_hidden_verts != nullptr) {
      for (int i = 0; i < verts_num; i++) {
        if (data->modified_hidden_verts[vert_indices[i]]) {
          if (data->rebuild) {
            BKE_pbvh_vert_tag_update_normal_visibility(node);
          }
          BKE_pbvh_node_fully_hidden_set(node, 0);
          break;
        }
      }
    }
  }
  if (data->modified_face_set_faces) {
    PBVHFaceIter fd;
    BKE_pbvh_face_iter_begin (data->pbvh, node, fd) {
      if (data->modified_face_set_faces[fd.index]) {
        BKE_pbvh_node_mark_update_face_sets(node);
        break;
      }
    }
    BKE_pbvh_face_iter_end(fd);
  }
}

static bool test_swap_v3_v3(float a[3], float b[3])
{
  /* No need for float comparison here (memory is exactly equal or not). */
  if (memcmp(a, b, sizeof(float[3])) != 0) {
    swap_v3_v3(a, b);
    return true;
  }
  return false;
}

// void pbvh_bmesh_check_nodes(PBVH *pbvh);

static bool sculpt_undo_restore_deformed(
    const SculptSession *ss, SculptUndoNode *unode, int uindex, int oindex, float coord[3])
{
  if (test_swap_v3_v3(coord, unode->orig_co[uindex])) {
    copy_v3_v3(unode->co[uindex], ss->deform_cos[oindex]);
    return true;
  }
  return false;
}

static bool sculpt_undo_restore_coords(bContext *C, Depsgraph *depsgraph, SculptUndoNode *unode)
{
  const Scene *scene = CTX_data_scene(C);
  ViewLayer *view_layer = CTX_data_view_layer(C);
  BKE_view_layer_synced_ensure(scene, view_layer);
  Object *ob = BKE_view_layer_active_object_get(view_layer);
  SculptSession *ss = ob->sculpt;
  SubdivCCG *subdiv_ccg = ss->subdiv_ccg;
  int *index;

  if (unode->maxvert) {
    /* Regular mesh restore. */

    if (ss->shapekey_active && !STREQ(ss->shapekey_active->name, unode->shapeName)) {
      /* Shape key has been changed before calling undo operator. */

      Key *key = BKE_key_from_object(ob);
      KeyBlock *kb = key ? BKE_keyblock_find_name(key, unode->shapeName) : nullptr;

      if (kb) {
        ob->shapenr = BLI_findindex(&key->block, kb) + 1;

        BKE_sculpt_update_object_for_edit(depsgraph, ob, false, false, false);
        WM_event_add_notifier(C, NC_OBJECT | ND_DATA, ob);
      }
      else {
        /* Key has been removed -- skip this undo node. */
        return false;
      }
    }

    /* No need for float comparison here (memory is exactly equal or not). */
    index = unode->index;
    float(*positions)[3] = ss->vert_positions;

    if (ss->shapekey_active) {
      float(*vertCos)[3];
      vertCos = BKE_keyblock_convert_to_vertcos(ob, ss->shapekey_active);

      if (unode->orig_co) {
        if (ss->deform_modifiers_active) {
          for (int i = 0; i < unode->totvert; i++) {
            sculpt_undo_restore_deformed(ss, unode, i, index[i], vertCos[index[i]]);
          }
        }
        else {
          for (int i = 0; i < unode->totvert; i++) {
            swap_v3_v3(vertCos[index[i]], unode->orig_co[i]);
          }
        }
      }
      else {
        for (int i = 0; i < unode->totvert; i++) {
          swap_v3_v3(vertCos[index[i]], unode->co[i]);
        }
      }

      /* Propagate new coords to keyblock. */
      SCULPT_vertcos_to_key(ob, ss->shapekey_active, vertCos);

      /* PBVH uses its own vertex array, so coords should be */
      /* propagated to PBVH here. */
      BKE_pbvh_vert_coords_apply(ss->pbvh, vertCos, ss->shapekey_active->totelem);

      MEM_freeN(vertCos);
    }
    else {
      if (unode->orig_co) {
        if (ss->deform_modifiers_active) {
          for (int i = 0; i < unode->totvert; i++) {
            sculpt_undo_restore_deformed(ss, unode, i, index[i], positions[index[i]]);
            BKE_pbvh_vert_tag_update_normal(ss->pbvh, BKE_pbvh_make_vref(index[i]));
          }
        }
        else {
          for (int i = 0; i < unode->totvert; i++) {
            swap_v3_v3(positions[index[i]], unode->orig_co[i]);
            BKE_pbvh_vert_tag_update_normal(ss->pbvh, BKE_pbvh_make_vref(index[i]));
          }
        }
      }
      else {
        for (int i = 0; i < unode->totvert; i++) {
          swap_v3_v3(positions[index[i]], unode->co[i]);
          BKE_pbvh_vert_tag_update_normal(ss->pbvh, BKE_pbvh_make_vref(index[i]));
        }
      }
    }
  }
  else if (unode->maxgrid && subdiv_ccg != nullptr) {
    /* Multires restore. */
    CCGElem **grids, *grid;
    CCGKey key;
    float(*co)[3];
    int gridsize;

    grids = subdiv_ccg->grids;
    gridsize = subdiv_ccg->grid_size;
    BKE_subdiv_ccg_key_top_level(&key, subdiv_ccg);

    co = unode->co;
    for (int j = 0; j < unode->totgrid; j++) {
      grid = grids[unode->grids[j]];

      for (int i = 0; i < gridsize * gridsize; i++, co++) {
        swap_v3_v3(CCG_elem_offset_co(&key, grid, i), co[0]);
      }
    }
  }

  return true;
}

static bool sculpt_undo_restore_hidden(bContext *C, SculptUndoNode *unode, bool *modified_vertices)
{
  const Scene *scene = CTX_data_scene(C);
  ViewLayer *view_layer = CTX_data_view_layer(C);
  BKE_view_layer_synced_ensure(scene, view_layer);
  Object *ob = BKE_view_layer_active_object_get(view_layer);
  SculptSession *ss = ob->sculpt;
  SubdivCCG *subdiv_ccg = ss->subdiv_ccg;

  bool *hide_vert = BKE_pbvh_get_vert_hide_for_write(ss->pbvh);

  if (unode->maxvert) {
    for (int i = 0; i < unode->totvert; i++) {
      const int vert_index = unode->index[i];

      if ((BLI_BITMAP_TEST(unode->vert_hidden, i) != 0) != hide_vert[vert_index]) {
        BLI_BITMAP_FLIP(unode->vert_hidden, i);
        hide_vert[vert_index] = !hide_vert[vert_index];
        modified_vertices[vert_index] = true;
      }
    }
  }
  else if (unode->maxgrid && subdiv_ccg != nullptr) {
    BLI_bitmap **grid_hidden = subdiv_ccg->grid_hidden;

    for (int i = 0; i < unode->totgrid; i++) {
      SWAP(BLI_bitmap *, unode->grid_hidden[i], grid_hidden[unode->grids[i]]);
    }
  }

  return true;
}

static int *sculpt_undo_get_indices32(SculptUndoNode *unode, int allvert)
{
  int *indices = (int *)MEM_malloc_arrayN(allvert, sizeof(int), __func__);

  for (int i = 0; i < allvert; i++) {
    indices[i] = (int)unode->index[i];
  }

  return indices;
}

static bool sculpt_undo_restore_color(bContext *C, SculptUndoNode *unode, bool *modified_vertices)
{
  const Scene *scene = CTX_data_scene(C);
  ViewLayer *view_layer = CTX_data_view_layer(C);
  BKE_view_layer_synced_ensure(scene, view_layer);
  Object *ob = BKE_view_layer_active_object_get(view_layer);
  SculptSession *ss = ob->sculpt;

  bool modified = false;

  /* NOTE: even with loop colors we still store derived
   * vertex colors for original data lookup. */
  if (unode->col && !unode->loop_col) {
    int *indices = sculpt_undo_get_indices32(unode, unode->totvert);

    BKE_pbvh_swap_colors(ss->pbvh, indices, unode->totvert, unode->col);
    modified = true;

    MEM_SAFE_FREE(indices);
  }

  Mesh *me = BKE_object_get_original_mesh(ob);

  if (unode->loop_col && unode->maxloop == me->totloop) {
    BKE_pbvh_swap_colors(ss->pbvh, unode->loop_index, unode->totloop, unode->loop_col);

    modified = true;
  }

  if (modified) {
    for (int i = 0; i < unode->totvert; i++) {
      modified_vertices[unode->index[i]] = true;
    }
  }

  return modified;
}

static bool sculpt_undo_restore_mask(bContext *C, SculptUndoNode *unode, bool *modified_vertices)
{
  const Scene *scene = CTX_data_scene(C);
  ViewLayer *view_layer = CTX_data_view_layer(C);
  BKE_view_layer_synced_ensure(scene, view_layer);
  Object *ob = BKE_view_layer_active_object_get(view_layer);
  SculptSession *ss = ob->sculpt;
  SubdivCCG *subdiv_ccg = ss->subdiv_ccg;
  float *vmask;
  int *index;

  if (unode->maxvert) {
    /* Regular mesh restore. */

    index = unode->index;
    vmask = ss->vmask;

    for (int i = 0; i < unode->totvert; i++) {
      if (vmask[index[i]] != unode->mask[i]) {
        SWAP(float, vmask[index[i]], unode->mask[i]);
        modified_vertices[index[i]] = true;
      }
    }
  }
  else if (unode->maxgrid && subdiv_ccg != nullptr) {
    /* Multires restore. */
    CCGElem **grids, *grid;
    CCGKey key;
    float *mask;
    int gridsize;

    grids = subdiv_ccg->grids;
    gridsize = subdiv_ccg->grid_size;
    BKE_subdiv_ccg_key_top_level(&key, subdiv_ccg);

    mask = unode->mask;
    for (int j = 0; j < unode->totgrid; j++) {
      grid = grids[unode->grids[j]];

      for (int i = 0; i < gridsize * gridsize; i++, mask++) {
        SWAP(float, *CCG_elem_offset_mask(&key, grid, i), *mask);
      }
    }
  }

  return true;
}

static bool sculpt_undo_restore_face_sets(bContext *C,
                                          SculptUndoNode *unode,
                                          bool *modified_face_set_faces)
{
  const Scene *scene = CTX_data_scene(C);
  ViewLayer *view_layer = CTX_data_view_layer(C);
  BKE_view_layer_synced_ensure(scene, view_layer);
  Object *ob = BKE_view_layer_active_object_get(view_layer);
  Mesh *me = BKE_object_get_original_mesh(ob);
  SculptSession *ss = ob->sculpt;

  ss->face_sets = BKE_sculpt_face_sets_ensure(ob);
  BKE_pbvh_face_sets_set(ss->pbvh, ss->face_sets);

  bool modified = false;

  for (int i = 0; i < unode->faces_num; i++) {
    int face_index = unode->faces[i].i;

    SWAP(int, unode->face_sets[i], ss->face_sets[face_index]);

    modified_face_set_faces[face_index] = unode->face_sets[i] != ss->face_sets[face_index];
    modified |= modified_face_set_faces[face_index];
  }

  return modified;
}

typedef struct BmeshUndoData {
  PBVH *pbvh;
  BMesh *bm;
  bool do_full_recalc;
  bool balance_pbvh;
  int cd_face_node_offset, cd_vert_node_offset;
  int cd_sculpt_vert, cd_boundary_flag;
  bool regen_all_unique_verts;
  bool is_redo;
} BmeshUndoData;

static void bmesh_undo_on_vert_kill(BMVert *v, void *userdata)
{
  BmeshUndoData *data = (BmeshUndoData *)userdata;
  int ni = BM_ELEM_CD_GET_INT(v, data->cd_vert_node_offset);
  // data->do_full_recalc = true;

  if (ni < 0) {
#if 0  // not sure this is really an error
    // something went wrong
    printf("%s: error, vertex %d is not in pbvh; ni was: %d\n",
           __func__,
           BM_ELEM_GET_ID(data->bm, v),
           ni);
    // data->do_full_recalc = true;
#endif
    return;
  }

  BKE_pbvh_bmesh_remove_vertex(data->pbvh, v, false);
  data->balance_pbvh = true;
}

static void bmesh_undo_on_vert_add(BMVert *v, void *userdata)
{
  BmeshUndoData *data = (BmeshUndoData *)userdata;

  data->balance_pbvh = true;

  // let face add vert
  BM_ELEM_CD_SET_INT(v, data->cd_vert_node_offset, -1);

  *(int *)BM_ELEM_CD_GET_VOID_P(v, data->cd_boundary_flag) |= SCULPT_BOUNDARY_NEEDS_UPDATE;

  MSculptVert *mv = BKE_PBVH_SCULPTVERT(data->cd_sculpt_vert, v);
  MV_ADD_FLAG(mv,
              SCULPTVERT_NEED_DISK_SORT | SCULPTVERT_NEED_VALENCE | SCULPTVERT_NEED_TRIANGULATE);
}

static void bmesh_undo_on_face_kill(BMFace *f, void *userdata)
{
  BmeshUndoData *data = (BmeshUndoData *)userdata;
  int ni = BM_ELEM_CD_GET_INT(f, data->cd_face_node_offset);

  BKE_pbvh_bmesh_remove_face(data->pbvh, f, false);

  if (ni >= 0) {
    PBVHNode *node = BKE_pbvh_get_node(data->pbvh, ni);
    BKE_pbvh_bmesh_mark_node_regen(data->pbvh, node);
  }

  // data->do_full_recalc = true;
  data->balance_pbvh = true;
}

static void bmesh_undo_on_face_add(BMFace *f, void *userdata)
{
  BmeshUndoData *data = (BmeshUndoData *)userdata;
  // data->do_full_recalc = true;

  BM_ELEM_CD_SET_INT(f, data->cd_face_node_offset, -1);
  BKE_pbvh_bmesh_add_face(data->pbvh, f, false, true);

  int ni = BM_ELEM_CD_GET_INT(f, data->cd_face_node_offset);
  PBVHNode *node = BKE_pbvh_get_node(data->pbvh, ni);

  BMLoop *l = f->l_first;
  do {
    *(int *)BM_ELEM_CD_GET_VOID_P(l->v, data->cd_boundary_flag) |= SCULPT_BOUNDARY_NEEDS_UPDATE;

    MSculptVert *mv = BKE_PBVH_SCULPTVERT(data->cd_sculpt_vert, l->v);
    MV_ADD_FLAG(mv, SCULPTVERT_NEED_DISK_SORT);

    int ni_l = BM_ELEM_CD_GET_INT(l->v, data->cd_vert_node_offset);

    if (ni_l < 0 && ni >= 0) {
      BM_ELEM_CD_SET_INT(l->v, ni_l, ni);
      TableGSet *bm_unique_verts = BKE_pbvh_bmesh_node_unique_verts(node);

      BLI_table_gset_add(bm_unique_verts, l->v);
    }
  } while ((l = l->next) != f->l_first);

  data->balance_pbvh = true;
}
static void bmesh_undo_full_mesh(void *userdata)
{
  BmeshUndoData *data = (BmeshUndoData *)userdata;

  if (data->pbvh) {
    BKE_pbvh_bmesh_update_all_valence(data->pbvh);
  }

  data->do_full_recalc = true;
}

static void bmesh_undo_on_edge_change(BMEdge *v, void *userdata, void *old_customdata)
{
}

static void bmesh_undo_on_edge_kill(BMEdge *e, void *userdata)
{
  BmeshUndoData *data = (BmeshUndoData *)userdata;

  MSculptVert *mv1 = BKE_PBVH_SCULPTVERT(data->cd_sculpt_vert, e->v1);
  MSculptVert *mv2 = BKE_PBVH_SCULPTVERT(data->cd_sculpt_vert, e->v2);

  *(int *)BM_ELEM_CD_GET_VOID_P(e->v1, data->cd_boundary_flag) |= SCULPT_BOUNDARY_NEEDS_UPDATE;
  *(int *)BM_ELEM_CD_GET_VOID_P(e->v2, data->cd_boundary_flag) |= SCULPT_BOUNDARY_NEEDS_UPDATE;

  MV_ADD_FLAG(mv1,
              SCULPTVERT_NEED_TRIANGULATE | SCULPTVERT_NEED_DISK_SORT | SCULPTVERT_NEED_VALENCE);
  MV_ADD_FLAG(mv2,
              SCULPTVERT_NEED_TRIANGULATE | SCULPTVERT_NEED_DISK_SORT | SCULPTVERT_NEED_VALENCE);
}

static void bmesh_undo_on_edge_add(BMEdge *e, void *userdata)
{
  BmeshUndoData *data = (BmeshUndoData *)userdata;

  MSculptVert *mv1 = BKE_PBVH_SCULPTVERT(data->cd_sculpt_vert, e->v1);
  MSculptVert *mv2 = BKE_PBVH_SCULPTVERT(data->cd_sculpt_vert, e->v2);

  *(int *)BM_ELEM_CD_GET_VOID_P(e->v1, data->cd_boundary_flag) |= SCULPT_BOUNDARY_NEEDS_UPDATE;
  *(int *)BM_ELEM_CD_GET_VOID_P(e->v2, data->cd_boundary_flag) |= SCULPT_BOUNDARY_NEEDS_UPDATE;

  mv1->flag |= SCULPTVERT_NEED_TRIANGULATE | SCULPTVERT_NEED_DISK_SORT | SCULPTVERT_NEED_VALENCE;
  mv2->flag |= SCULPTVERT_NEED_TRIANGULATE | SCULPTVERT_NEED_DISK_SORT | SCULPTVERT_NEED_VALENCE;
}

static void bmesh_undo_on_vert_change(BMVert *v, void *userdata, void *old_customdata)
{
  BmeshUndoData *data = (BmeshUndoData *)userdata;

  if (!old_customdata) {
    BM_ELEM_CD_SET_INT(v, data->cd_vert_node_offset, -1);
    data->regen_all_unique_verts = true;
    return;
  }

  BMElem h;
  h.head.data = old_customdata;

  int ni = BM_ELEM_CD_GET_INT(&h, data->cd_vert_node_offset);

  // int ni2 = BM_ELEM_CD_GET_INT(v, data->cd_vert_node_offset);

  // attempt to find old node
  PBVHNode *node = BKE_pbvh_get_node_leaf_safe(data->pbvh, ni);
  if (node) {
    // BKE_pbvh_bmesh_mark_node_regen(data->pbvh, node);
    BKE_pbvh_node_mark_update(node);
    BM_ELEM_CD_SET_INT(v, data->cd_vert_node_offset, ni);
  }
  else {
    if (ni != DYNTOPO_NODE_NONE) {
      printf("%s: error: corrupted vertex. ni: %d\n", __func__, ni);
      BM_ELEM_CD_SET_INT(v, data->cd_vert_node_offset, DYNTOPO_NODE_NONE);
    }

    data->regen_all_unique_verts = true;
  }

  return;
  // preserve pbvh node references

  int oldnode_i = BM_ELEM_CD_GET_INT(&h, data->cd_vert_node_offset);

  BM_ELEM_CD_SET_INT(v, data->cd_vert_node_offset, oldnode_i);

  if (oldnode_i >= 0) {
    PBVHNode *node = BKE_pbvh_node_from_index(data->pbvh, oldnode_i);
    BKE_pbvh_node_mark_update(node);
  }
}

static void bmesh_undo_on_face_change(BMFace *f, void *userdata, void *old_customdata)
{
  BmeshUndoData *data = (BmeshUndoData *)userdata;

  if (!old_customdata) {
    data->do_full_recalc = true;  // can't recover?
    return;
  }

  BMElem h;
  h.head.data = old_customdata;

  int ni = BM_ELEM_CD_GET_INT(&h, data->cd_face_node_offset);

  // attempt to find old node in old_customdata
  PBVHNode *node = BKE_pbvh_get_node_leaf_safe(data->pbvh, ni);
  if (node) {
    BM_ELEM_CD_SET_INT(f, data->cd_face_node_offset, ni);
    BKE_pbvh_node_mark_update(node);
  }
  else {
    printf("pbvh face undo error\n");
    data->do_full_recalc = true;
    BM_ELEM_CD_SET_INT(f, data->cd_face_node_offset, -1);
  }
}

static void update_unode_bmesh_memsize(SculptUndoNode *unode)
{
  // update memory size
  UndoSculpt *usculpt = sculpt_undo_get_nodes();

  if (!usculpt) {
    return;
  }

  // subtract old size
  if (usculpt->undo_size >= unode->undo_size) {
    usculpt->undo_size -= unode->undo_size;
  }

  unode->undo_size = BM_log_entry_size(unode->bm_entry);

  // add new size
  usculpt->undo_size += unode->undo_size;
}

static void sculpt_undo_bmesh_restore_generic(SculptUndoNode *unode, Object *ob, SculptSession *ss)
{
  BmeshUndoData data = {ss->pbvh,
                        ss->bm,
                        false,
                        false,
                        ss->cd_face_node_offset,
                        ss->cd_vert_node_offset,
                        ss->cd_sculpt_vert,
                        ss->attrs.boundary_flags->bmesh_cd_offset,
                        false,
                        !unode->applied};

  BMLogCallbacks callbacks = {bmesh_undo_on_vert_add,
                              bmesh_undo_on_vert_kill,
                              bmesh_undo_on_vert_change,
                              bmesh_undo_on_edge_add,
                              bmesh_undo_on_edge_kill,
                              bmesh_undo_on_edge_change,
                              bmesh_undo_on_face_add,
                              bmesh_undo_on_face_kill,
                              bmesh_undo_on_face_change,
                              bmesh_undo_full_mesh,
                              nullptr,
                              (void *)&data};

  BKE_sculptsession_update_attr_refs(ob);

  // pbvh_bmesh_check_nodes(ss->pbvh);

  if (unode->applied) {
    BM_log_undo(ss->bm, ss->bm_log, &callbacks);
    unode->applied = false;
  }
  else {
    BM_log_redo(ss->bm, ss->bm_log, &callbacks);
    unode->applied = true;
  }

  update_unode_bmesh_memsize(unode);

  if (!data.do_full_recalc) {
    int totnode;
    PBVHNode **nodes;

    BKE_pbvh_search_gather(ss->pbvh, nullptr, nullptr, &nodes, &totnode);

    if (data.regen_all_unique_verts) {
      for (int i = 0; i < totnode; i++) {
        BKE_pbvh_bmesh_mark_node_regen(ss->pbvh, nodes[i]);
      }
    }

    // pbvh_bmesh_check_nodes(ss->pbvh);
    BKE_pbvh_bmesh_regen_node_verts(ss->pbvh);
    // pbvh_bmesh_check_nodes(ss->pbvh);

    BKE_pbvh_update_bounds(ss->pbvh, PBVH_UpdateBB | PBVH_UpdateOriginalBB | PBVH_UpdateRedraw);

    if (nodes) {
      MEM_freeN(nodes);
    }

    if (data.balance_pbvh) {
      BKE_pbvh_bmesh_after_stroke(ss->pbvh, true);
    }

    // pbvh_bmesh_check_nodes(ss->pbvh);
  }
  else {
    printf("undo triggered pbvh rebuild");
    SCULPT_pbvh_clear(ob, false);
  }
}

/* Create empty sculpt BMesh and enable logging. */
static void sculpt_undo_bmesh_enable(Object *ob, SculptUndoNode *unode, bool is_redo)
{
  SculptSession *ss = ob->sculpt;
  Mesh *me = static_cast<Mesh *>(ob->data);

  SCULPT_pbvh_clear(ob, false);

  ss->active_face.i = ss->active_vertex.i = 0;

  /* Create empty BMesh and enable logging. */
  ss->bm = SCULPT_dyntopo_empty_bmesh();
#if 0
  ss->bm = BM_mesh_create(&bm_mesh_allocsize_default,
                          &((struct BMeshCreateParams){.use_toolflags = false,
                                                       .create_unique_ids = true,
                                                       .id_elem_mask = BM_VERT | BM_EDGE | BM_FACE,
                                                       .id_map = true,
                                                       .temporary_ids = false,
                                                       .no_reuse_ids = false}));
#endif

  BMeshFromMeshParams params = {0};
  params.calc_face_normal = true;
  params.use_shapekey = true;
  params.create_shapekey_layers = true;
  params.active_shapekey = ob->shapenr;

  BM_mesh_bm_from_me(ss->bm, me, &params);

  BKE_sculptsession_update_attr_refs(ob);

  if (ss->pbvh) {
    BKE_pbvh_update_sculpt_verts(ss->pbvh);
  }

  if (!ss->bm_log) {
    /* Restore the BMLog using saved entries. */
    ss->bm_log = BM_log_from_existing_entries_create(ss->bm, ss->bm_idmap, unode->bm_entry);
    BMLogEntry *entry = is_redo ? BM_log_entry_prev(unode->bm_entry) : unode->bm_entry;

    BM_log_set_current_entry(ss->bm_log, entry);
  }

  if (!CustomData_has_layer(&ss->bm->vdata, CD_PAINT_MASK)) {
    BM_data_layer_add(ss->bm, &ss->bm->vdata, CD_PAINT_MASK);
  }

  me->flag |= ME_SCULPT_DYNAMIC_TOPOLOGY;
}

static void sculpt_undo_bmesh_restore_begin(
    bContext *C, SculptUndoNode *unode, Object *ob, SculptSession *ss, int dir)
{
  if (unode->applied) {
    if (ss->bm && ss->bm_log) {
      /*note that we can't log ids here.
        not entirely sure why, and in thoery it shouldn't be necassary.
        ids end up corrupted.
        */

#if 1
      // BM_log_all_ids(ss->bm, ss->bm_log, unode->bm_entry);

      // need to run bmlog undo on empty log,
      // getting a refcount error in the log
      // ref counting system otherwise

      if (dir == -1) {
        BM_log_undo_skip(ss->bm, ss->bm_log);
      }
      else {
        BM_log_redo_skip(ss->bm, ss->bm_log);
      }
#endif
    }

    SCULPT_dynamic_topology_disable(C, unode);
    unode->applied = false;
  }
  else {
    /*load bmesh from mesh data*/
    sculpt_undo_bmesh_enable(ob, unode, true);

#if 1
    // need to run bmlog undo on empty log,
    // getting a refcount error in the log
    // ref counting system otherwise

    if (dir == 1) {
      BM_log_redo(ss->bm, ss->bm_log, nullptr);
    }
    else {
      BM_log_undo(ss->bm, ss->bm_log, nullptr);
    }
#endif

    unode->applied = true;
  }

  if (ss->bm) {
    BM_mesh_elem_index_ensure(ss->bm, BM_VERT | BM_FACE);
  }
}

static void sculpt_undo_bmesh_restore_end(
    bContext *C, SculptUndoNode *unode, Object *ob, SculptSession *ss, int dir)
{

  if (unode->applied) {
    /*load bmesh from mesh data*/
    sculpt_undo_bmesh_enable(ob, unode, false);

#if 1
    // need to run bmlog undo on empty log,
    // getting a refcount error in the log
    // ref counting system otherwise

    if (dir == -1) {
      BM_log_undo(ss->bm, ss->bm_log, nullptr);
    }
    else {
      BM_log_redo(ss->bm, ss->bm_log, nullptr);
    }
#endif

    unode->applied = false;
  }
  else {
#if 1
    if (ss->bm && ss->bm_log) {
      // need to run bmlog undo on empty log,
      // getting a refcount error in the log
      // ref counting system otherwise

      if (dir == -1) {
        BM_log_undo_skip(ss->bm, ss->bm_log);
      }
      else {
        BM_log_redo_skip(ss->bm, ss->bm_log);
      }
    }
#endif

    /* Disable dynamic topology sculpting. */
    SCULPT_dynamic_topology_disable(C, nullptr);
    unode->applied = true;
  }

  if (ss->bm) {
    BM_mesh_elem_index_ensure(ss->bm, BM_VERT | BM_FACE);
  }
}

static void sculpt_undo_geometry_store_data(SculptUndoNodeGeometry *geometry, Object *object)
{
  Mesh *mesh = static_cast<Mesh *>(object->data);

  BLI_assert(!geometry->is_initialized);
  geometry->is_initialized = true;

  CustomData_copy(&mesh->vdata, &geometry->vdata, CD_MASK_MESH.vmask, CD_DUPLICATE, mesh->totvert);
  CustomData_copy(&mesh->edata, &geometry->edata, CD_MASK_MESH.emask, CD_DUPLICATE, mesh->totedge);
  CustomData_copy(&mesh->ldata, &geometry->ldata, CD_MASK_MESH.lmask, CD_DUPLICATE, mesh->totloop);
  CustomData_copy(&mesh->pdata, &geometry->pdata, CD_MASK_MESH.pmask, CD_DUPLICATE, mesh->totpoly);

  geometry->totvert = mesh->totvert;
  geometry->totedge = mesh->totedge;
  geometry->totloop = mesh->totloop;
  geometry->totpoly = mesh->totpoly;
}

static void sculpt_undo_geometry_restore_data(SculptUndoNodeGeometry *geometry, Object *object)
{
  Mesh *mesh = static_cast<Mesh *>(object->data);

  BLI_assert(geometry->is_initialized);

  CustomData_free(&mesh->vdata, mesh->totvert);
  CustomData_free(&mesh->edata, mesh->totedge);
  CustomData_free(&mesh->fdata, mesh->totface);
  CustomData_free(&mesh->ldata, mesh->totloop);
  CustomData_free(&mesh->pdata, mesh->totpoly);

  mesh->totvert = geometry->totvert;
  mesh->totedge = geometry->totedge;
  mesh->totloop = geometry->totloop;
  mesh->totpoly = geometry->totpoly;
  mesh->totface = 0;

  CustomData_copy(
      &geometry->vdata, &mesh->vdata, CD_MASK_MESH.vmask, CD_DUPLICATE, geometry->totvert);
  CustomData_copy(
      &geometry->edata, &mesh->edata, CD_MASK_MESH.emask, CD_DUPLICATE, geometry->totedge);
  CustomData_copy(
      &geometry->ldata, &mesh->ldata, CD_MASK_MESH.lmask, CD_DUPLICATE, geometry->totloop);
  CustomData_copy(
      &geometry->pdata, &mesh->pdata, CD_MASK_MESH.pmask, CD_DUPLICATE, geometry->totpoly);

  BKE_mesh_runtime_clear_cache(mesh);
}

static void sculpt_undo_geometry_free_data(SculptUndoNodeGeometry *geometry)
{
  if (geometry->totvert) {
    CustomData_free(&geometry->vdata, geometry->totvert);
  }
  if (geometry->totedge) {
    CustomData_free(&geometry->edata, geometry->totedge);
  }
  if (geometry->totloop) {
    CustomData_free(&geometry->ldata, geometry->totloop);
  }
  if (geometry->totpoly) {
    CustomData_free(&geometry->pdata, geometry->totpoly);
  }
}

static void sculpt_undo_geometry_restore(SculptUndoNode *unode, Object *object)
{
  if (unode->geometry_clear_pbvh) {
    SCULPT_pbvh_clear(object, false);
  }

  if (unode->applied) {
    sculpt_undo_geometry_restore_data(&unode->geometry_modified, object);
    unode->applied = false;
  }
  else {
    sculpt_undo_geometry_restore_data(&unode->geometry_original, object);
    unode->applied = true;
  }
}

/* Handle all dynamic-topology updates
 *
 * Returns true if this was a dynamic-topology undo step, otherwise
 * returns false to indicate the non-dyntopo code should run. */
static int sculpt_undo_bmesh_restore(
    bContext *C, SculptUndoNode *unode, Object *ob, SculptSession *ss, int dir)
{
  // handle transition from another undo type

#ifdef WHEN_GLOBAL_UNDO_WORKS
  if (!ss->bm_log && ss->bm && unode->bm_entry) {  // && BKE_pbvh_type(ss->pbvh) == PBVH_BMESH) {
    ss->bm_log = BM_log_from_existing_entries_create(ss->bm, ss->bm_idmap, unode->bm_entry);
  }
#endif

  if (ss->bm_log && ss->bm &&
      !ELEM(unode->type, SCULPT_UNDO_DYNTOPO_BEGIN, SCULPT_UNDO_DYNTOPO_END)) {
    BKE_sculptsession_update_attr_refs(ob);

#if 0
    if (ss->active_face.i && ss->active_face.i != -1LL) {
      ss->active_face.i = (intptr_t)BM_log_face_id_get(ss->bm_log,
                                                             (BMFace *)ss->active_face.i);
    }
    else {
      ss->active_face.i = -1;
    }

    if (ss->active_vertex.i && ss->active_vertex.i != -1LL) {
      ss->active_vertex.i = (intptr_t)BM_log_vert_id_get(
          ss->bm_log, (BMVert *)ss->active_vertex.i);
    }
    else {
      ss->active_vertex.i = -1;
    }
#endif
    ss->active_face.i = ss->active_vertex.i = 0;
  }
  else {
    ss->active_face.i = ss->active_vertex.i = -1;
  }

  bool ret = false;
  bool set_active_vertex = true;

  switch (unode->type) {
    case SCULPT_UNDO_DYNTOPO_BEGIN:
      sculpt_undo_bmesh_restore_begin(C, unode, ob, ss, dir);
      SCULPT_vertex_random_access_ensure(ss);

      ss->active_face.i = ss->active_vertex.i = 0;
      set_active_vertex = false;

      ret = true;
      break;
    case SCULPT_UNDO_DYNTOPO_END:
      ss->active_face.i = ss->active_vertex.i = 0;
      set_active_vertex = false;

      sculpt_undo_bmesh_restore_end(C, unode, ob, ss, dir);
      SCULPT_vertex_random_access_ensure(ss);

      ret = true;
      break;
    default:
      if (ss->bm_log) {
        sculpt_undo_bmesh_restore_generic(unode, ob, ss);
        SCULPT_vertex_random_access_ensure(ss);
        ret = true;
      }
      break;
  }

  if (set_active_vertex && ss->bm_log && ss->bm) {
    if (ss->active_face.i != -1) {
      BMFace *f = BM_log_id_face_get(ss->bm, ss->bm_log, (uint)ss->active_face.i);
      if (f && f->head.htype == BM_FACE) {
        ss->active_face.i = (intptr_t)f;
      }
      else {
        ss->active_face.i = 0LL;
      }
    }
    else {
      ss->active_face.i = 0LL;
    }

    if (ss->active_vertex.i != -1) {
      BMVert *v = BM_log_id_vert_get(ss->bm, ss->bm_log, (uint)ss->active_vertex.i);

      if (v && v->head.htype == BM_VERT) {
        ss->active_vertex.i = (intptr_t)v;
      }
      else {
        ss->active_vertex.i = 0LL;
      }
    }
    else {
      ss->active_vertex.i = 0LL;
    }
  }
  else {
    ss->active_face.i = ss->active_vertex.i = 0;
  }

  return ret;
}

/* Geometry updates (such as Apply Base, for example) will re-evaluate the object and refine its
 * Subdiv descriptor. Upon undo it is required that mesh, grids, and subdiv all stay consistent
 * with each other. This means that when geometry coordinate changes the undo should refine the
 * subdiv to the new coarse mesh coordinates. Tricky part is: this needs to happen without using
 * dependency graph tag: tagging object for geometry update will either loose sculpted data from
 * the sculpt grids, or will wrongly "commit" them to the CD_MDISPS.
 *
 * So what we do instead is do minimum object evaluation to get base mesh coordinates for the
 * multires modifier input. While this is expensive, it is less expensive than dependency graph
 * evaluation and is only happening when geometry coordinates changes on undo.
 *
 * Note that the dependency graph is ensured to be evaluated prior to the undo step is decoded,
 * so if the object's modifier stack references other object it is all fine. */
static void sculpt_undo_refine_subdiv(Depsgraph *depsgraph,
                                      SculptSession *ss,
                                      Object *object,
                                      struct Subdiv *subdiv)
{
  float(*deformed_verts)[3] = BKE_multires_create_deformed_base_mesh_vert_coords(
      depsgraph, object, ss->multires.modifier, nullptr);

  BKE_subdiv_eval_refine_from_mesh(
      subdiv, static_cast<const Mesh *>(object->data), deformed_verts);

  MEM_freeN(deformed_verts);
}

static void sculpt_undo_restore_list(bContext *C, Depsgraph *depsgraph, ListBase *lb, int dir)
{
  Scene *scene = CTX_data_scene(C);
  ViewLayer *view_layer = CTX_data_view_layer(C);
  RegionView3D *rv3d = CTX_wm_region_view3d(C);
  BKE_view_layer_synced_ensure(scene, view_layer);
  Object *ob = BKE_view_layer_active_object_get(view_layer);
  SculptSession *ss = ob->sculpt;
  SubdivCCG *subdiv_ccg = ss->subdiv_ccg;
  SculptUndoNode *unode;
  bool update = false, rebuild = false, update_mask = false, update_visibility = false;
  bool update_face_sets = false;
  bool need_mask = false;
  bool need_refine_subdiv = false;
  //  bool did_first_hack = false;

  bool clear_automask_cache = false;

  for (unode = static_cast<SculptUndoNode *>(lb->first); unode; unode = unode->next) {
    if (!ELEM(unode->type, SCULPT_UNDO_COLOR, SCULPT_UNDO_MASK)) {
      clear_automask_cache = true;
    }

    /* Restore pivot. */
    copy_v3_v3(ss->pivot_pos, unode->pivot_pos);
    copy_v3_v3(ss->pivot_rot, unode->pivot_rot);
    if (STREQ(unode->idname, ob->id.name)) {
      if (unode->type == SCULPT_UNDO_MASK) {
        /* Is possible that we can't do the mask undo (below)
         * because of the vertex count. */
        need_mask = true;
        break;
      }
    }
  }

  if (clear_automask_cache) {
    ss->last_automasking_settings_hash = 0;
  }

  DEG_id_tag_update(&ob->id, ID_RECALC_SHADING);

  sculpt_undo_print_nodes(ob, nullptr);

  if (lb->first != nullptr) {
    /* Only do early object update for edits if first node needs this.
     * Undo steps like geometry does not need object to be updated before they run and will
     * ensure object is updated after the node is handled. */
    const SculptUndoNode *first_unode = (const SculptUndoNode *)lb->first;
    if (first_unode->type != SCULPT_UNDO_GEOMETRY &&
        first_unode->type != SCULPT_UNDO_DYNTOPO_BEGIN) {
      BKE_sculpt_update_object_for_edit(depsgraph, ob, false, need_mask, false);
    }

    if (sculpt_undo_bmesh_restore(C, (SculptUndoNode *)lb->first, ob, ss, dir)) {
      return;
    }
  }

  /* The PBVH already keeps track of which vertices need updated normals, but it doesn't keep
   * track of other updated. In order to tell the corresponding PBVH nodes to update, keep track
   * of which elements were updated for specific layers. */
  bool *modified_hidden_verts = nullptr;
  bool *modified_mask_verts = nullptr;
  bool *modified_color_verts = nullptr;
  bool *modified_face_set_faces = nullptr;
  char *undo_modified_grids = nullptr;
  bool use_multires_undo = false;

  for (unode = static_cast<SculptUndoNode *>(lb->first); unode; unode = unode->next) {

    if (!STREQ(unode->idname, ob->id.name)) {
      continue;
    }

    /* Check if undo data matches current data well enough to
     * continue. */
    if (unode->maxvert) {
      if (ss->totvert != unode->maxvert) {
        printf("error! %s\n", __func__);
        continue;
      }
    }
    else if (unode->maxgrid && subdiv_ccg != nullptr) {
      if ((subdiv_ccg->num_grids != unode->maxgrid) ||
          (subdiv_ccg->grid_size != unode->gridsize)) {
        continue;
      }

      use_multires_undo = true;
    }

    switch (unode->type) {
      case SCULPT_UNDO_COORDS:
        if (sculpt_undo_restore_coords(C, depsgraph, unode)) {
          update = true;
        }
        break;
      case SCULPT_UNDO_HIDDEN:
        if (modified_hidden_verts == nullptr) {
          modified_hidden_verts = static_cast<bool *>(
              MEM_calloc_arrayN(ss->totvert, sizeof(bool), __func__));
        }
        if (sculpt_undo_restore_hidden(C, unode, modified_hidden_verts)) {
          rebuild = true;
          update_visibility = true;
        }
        break;
      case SCULPT_UNDO_MASK:
        if (modified_mask_verts == nullptr) {
          modified_mask_verts = static_cast<bool *>(
              MEM_calloc_arrayN(ss->totvert, sizeof(bool), __func__));
        }
        if (sculpt_undo_restore_mask(C, unode, modified_mask_verts)) {
          update = true;
          update_mask = true;
        }
        break;
      case SCULPT_UNDO_FACE_SETS:
        if (modified_face_set_faces == nullptr) {
          modified_face_set_faces = static_cast<bool *>(
              MEM_calloc_arrayN(BKE_pbvh_num_faces(ss->pbvh), sizeof(bool), __func__));
        }
        if (sculpt_undo_restore_face_sets(C, unode, modified_face_set_faces)) {
          update = true;
          update_face_sets = true;
        }
        break;
      case SCULPT_UNDO_COLOR:
        if (modified_color_verts == nullptr) {
          modified_color_verts = static_cast<bool *>(
              MEM_calloc_arrayN(ss->totvert, sizeof(bool), __func__));
        }
        if (sculpt_undo_restore_color(C, unode, modified_color_verts)) {
          update = true;
        }

        break;
      case SCULPT_UNDO_GEOMETRY:
        need_refine_subdiv = true;
        sculpt_undo_geometry_restore(unode, ob);
        BKE_sculpt_update_object_for_edit(depsgraph, ob, false, need_mask, false);
        break;

      case SCULPT_UNDO_DYNTOPO_BEGIN:
      case SCULPT_UNDO_DYNTOPO_END:
      case SCULPT_UNDO_DYNTOPO_SYMMETRIZE:
        BLI_assert_msg(0, "Dynamic topology should've already been handled");
        break;
    }
  }

  if (use_multires_undo) {
    for (unode = static_cast<SculptUndoNode *>(lb->first); unode; unode = unode->next) {
      if (!STREQ(unode->idname, ob->id.name)) {
        continue;
      }
      if (unode->maxgrid == 0) {
        continue;
      }

      if (undo_modified_grids == nullptr) {
        undo_modified_grids = static_cast<char *>(
            MEM_callocN(sizeof(char) * unode->maxgrid, "undo_grids"));
      }

      for (int i = 0; i < unode->totgrid; i++) {
        undo_modified_grids[unode->grids[i]] = 1;
      }
    }
  }

  if (subdiv_ccg != nullptr && need_refine_subdiv) {
    sculpt_undo_refine_subdiv(depsgraph, ss, ob, subdiv_ccg->subdiv);
  }

  if (update || rebuild) {
    bool tag_update = false;
    /* We update all nodes still, should be more clever, but also
     * needs to work correct when exiting/entering sculpt mode and
     * the nodes get recreated, though in that case it could do all. */
    PartialUpdateData data{};
    data.rebuild = rebuild;
    data.pbvh = ss->pbvh;
    data.modified_grids = undo_modified_grids;
    data.modified_hidden_verts = modified_hidden_verts;
    data.modified_mask_verts = modified_mask_verts;
    data.modified_color_verts = modified_color_verts;
    data.modified_face_set_faces = modified_face_set_faces;
    BKE_pbvh_search_callback(ss->pbvh, nullptr, nullptr, update_cb_partial, &data);
    BKE_pbvh_update_bounds(ss->pbvh, PBVH_UpdateBB | PBVH_UpdateOriginalBB | PBVH_UpdateRedraw);

    if (update_mask) {
      BKE_pbvh_update_vertex_data(ss->pbvh, PBVH_UpdateMask);
    }
    if (update_face_sets) {
      DEG_id_tag_update(&ob->id, ID_RECALC_SHADING);
      BKE_pbvh_update_vertex_data(ss->pbvh, PBVH_RebuildDrawBuffers);
    }

    if (update_visibility) {
      if (ELEM(BKE_pbvh_type(ss->pbvh), PBVH_FACES, PBVH_GRIDS)) {
        Mesh *me = (Mesh *)ob->data;
        BKE_pbvh_sync_visibility_from_verts(ss->pbvh, me);

        BKE_pbvh_update_hide_attributes_from_mesh(ss->pbvh);
      }

      BKE_pbvh_update_visibility(ss->pbvh);
    }

    if (BKE_sculpt_multires_active(scene, ob)) {
      if (rebuild) {
        multires_mark_as_modified(depsgraph, ob, MULTIRES_HIDDEN_MODIFIED);
      }
      else {
        multires_mark_as_modified(depsgraph, ob, MULTIRES_COORDS_MODIFIED);
      }
    }

    tag_update |= ID_REAL_USERS(ob->data) > 1 || !BKE_sculptsession_use_pbvh_draw(ob, rv3d) ||
                  ss->shapekey_active || ss->deform_modifiers_active;

    if (tag_update) {
      Mesh *mesh = static_cast<Mesh *>(ob->data);
      BKE_mesh_tag_positions_changed(mesh);

      BKE_sculptsession_free_deformMats(ss);
    }

    if (tag_update) {
      DEG_id_tag_update(&ob->id, ID_RECALC_GEOMETRY);
    }
    else {
      SCULPT_update_object_bounding_box(ob);
    }
  }

  MEM_SAFE_FREE(modified_hidden_verts);
  MEM_SAFE_FREE(modified_mask_verts);
  MEM_SAFE_FREE(modified_color_verts);
  MEM_SAFE_FREE(modified_face_set_faces);
  MEM_SAFE_FREE(undo_modified_grids);
}

static void sculpt_undo_free_list(ListBase *lb)
{
  SculptUndoNode *unode = (SculptUndoNode *)lb->first;

  while (unode != nullptr) {
    SculptUndoNode *unode_next = unode->next;
    if (unode->co) {
      MEM_freeN(unode->co);
    }

    if (unode->nodemap) {
      MEM_freeN(unode->nodemap);
    }
    if (unode->col) {
      MEM_freeN(unode->col);
    }
    if (unode->loop_col) {
      MEM_freeN(unode->loop_col);
    }
    if (unode->no) {
      MEM_freeN(unode->no);
    }
    if (unode->index) {
      MEM_freeN(unode->index);
    }
    if (unode->faces) {
      MEM_freeN(unode->faces);
    }
    if (unode->loop_index) {
      MEM_freeN(unode->loop_index);
    }
    if (unode->grids) {
      MEM_freeN(unode->grids);
    }
    if (unode->orig_co) {
      MEM_freeN(unode->orig_co);
    }
    if (unode->vert_hidden) {
      MEM_freeN(unode->vert_hidden);
    }
    if (unode->grid_hidden) {
      for (int i = 0; i < unode->totgrid; i++) {
        if (unode->grid_hidden[i]) {
          MEM_freeN(unode->grid_hidden[i]);
        }
      }
      MEM_freeN(unode->grid_hidden);
    }
    if (unode->mask) {
      MEM_freeN(unode->mask);
    }

    if (unode->bm_entry) {
      BM_log_entry_drop(unode->bm_entry);
      unode->bm_entry = nullptr;
      unode->bm_log = nullptr;
    }

    sculpt_undo_geometry_free_data(&unode->geometry_original);
    sculpt_undo_geometry_free_data(&unode->geometry_modified);

    if (unode->face_sets) {
      MEM_freeN(unode->face_sets);
    }

    MEM_freeN(unode);

    unode = unode_next;
  }
}

/* Most likely we don't need this. */
#if 0
static bool sculpt_undo_cleanup(bContext *C, ListBase *lb)
{
  Scene *scene = CTX_data_scene(C);
  ViewLayer *view_layer = CTX_data_view_layer(C);
  Object *ob = BKE_view_layer_active_object_get(view_layer);
  SculptUndoNode *unode;

  unode = lb->first;

  if (unode && !STREQ(unode->idname, ob->id.name)) {
    if (unode->bm_entry) {
      BM_log_cleanup_entry(unode->bm_entry);
    }

    return true;
  }

  return false;
}
#endif

static int hash_sculpt_colors(SculptUndoNode *node)
{
  if (!node->col) {
    return -1;
  }

  int i = 0;
  int hash = 0;

  for (i = 0; i < node->totvert; i++) {
    float *col = node->col[i];

    for (int j = 0; j < 4; j++) {
      hash = hash ^ (int)(col[j] * 2048.0f * 2048.0f);
      hash += (1 << 23) - 1;
    }
  }

  return hash;
}

SculptUndoNode *SCULPT_undo_get_node(PBVHNode *node, SculptUndoType type)
{
  UndoSculpt *usculpt = sculpt_undo_get_nodes();

  if (usculpt == nullptr) {
    return nullptr;
  }

  if (type < 0) {
    return (SculptUndoNode *)BLI_findptr(&usculpt->nodes, node, offsetof(SculptUndoNode, node));
  }

  LISTBASE_FOREACH (SculptUndoNode *, unode, &usculpt->nodes) {
    if (unode->node == node && unode->type == type) {
      return unode;
    }
  }

  return nullptr;
}

SculptUndoNode *SCULPT_undo_get_first_node()
{
  UndoSculpt *usculpt = sculpt_undo_get_nodes();

  if (usculpt == nullptr) {
    return nullptr;
  }

  return static_cast<SculptUndoNode *>(usculpt->nodes.first);
}

static size_t sculpt_undo_alloc_and_store_hidden(PBVH *pbvh, SculptUndoNode *unode)
{
  PBVHNode *node = static_cast<PBVHNode *>(unode->node);
  BLI_bitmap **grid_hidden = BKE_pbvh_grid_hidden(pbvh);

  int *grid_indices, totgrid;
  BKE_pbvh_node_get_grids(pbvh, node, &grid_indices, &totgrid, nullptr, nullptr, nullptr);

  size_t alloc_size = sizeof(*unode->grid_hidden) * size_t(totgrid);
  unode->grid_hidden = static_cast<BLI_bitmap **>(MEM_callocN(alloc_size, "unode->grid_hidden"));

  for (int i = 0; i < totgrid; i++) {
    if (grid_hidden[grid_indices[i]]) {
      unode->grid_hidden[i] = static_cast<BLI_bitmap *>(
          MEM_dupallocN(grid_hidden[grid_indices[i]]));
      alloc_size += MEM_allocN_len(unode->grid_hidden[i]);
    }
    else {
      unode->grid_hidden[i] = nullptr;
    }
  }

  return alloc_size;
}

/* Allocate node and initialize its default fields specific for the given undo type.
 * Will also add the node to the list in the undo step. */
static SculptUndoNode *sculpt_undo_alloc_node_type(Object *object, SculptUndoType type)
{
  const size_t alloc_size = sizeof(SculptUndoNode);
  SculptUndoNode *unode = static_cast<SculptUndoNode *>(MEM_callocN(alloc_size, "SculptUndoNode"));
  BLI_strncpy(unode->idname, object->id.name, sizeof(unode->idname));
  unode->type = type;

  UndoSculpt *usculpt = sculpt_undo_get_nodes();
  BLI_addtail(&usculpt->nodes, unode);
  usculpt->undo_size += alloc_size;

  return unode;
}

/* Will return first existing undo node of the given type.
 * If such node does not exist will allocate node of this type, register it in the undo step and
 * return it. */
static SculptUndoNode *sculpt_undo_find_or_alloc_node_type(Object *object, SculptUndoType type)
{
  UndoSculpt *usculpt = sculpt_undo_get_nodes();

  LISTBASE_FOREACH (SculptUndoNode *, unode, &usculpt->nodes) {
    if (unode->type == type) {
      return unode;
    }
  }

  return sculpt_undo_alloc_node_type(object, type);
}

static void sculpt_undo_store_faces(SculptSession *ss, SculptUndoNode *unode)
{
  unode->faces_num = 0;

  PBVHFaceIter fd;
  BKE_pbvh_face_iter_begin (ss->pbvh, static_cast<PBVHNode *>(unode->node), fd) {
    unode->faces_num++;
  }
  BKE_pbvh_face_iter_end(fd);

  unode->faces = static_cast<PBVHFaceRef *>(
      MEM_malloc_arrayN(sizeof(*unode->faces), unode->faces_num, __func__));
  BKE_pbvh_face_iter_begin (ss->pbvh, static_cast<PBVHNode *>(unode->node), fd) {
    unode->faces[fd.i] = fd.face;
  }
  BKE_pbvh_face_iter_end(fd);
}

static SculptUndoNode *sculpt_undo_alloc_node(Object *ob, PBVHNode *node, SculptUndoType type)
{
  UndoSculpt *usculpt = sculpt_undo_get_nodes();
  SculptSession *ss = ob->sculpt;
  int totvert = 0;
  int allvert = 0;
  int totgrid = 0;
  int maxgrid = 0;
  int gridsize = 0;
  int *grids = nullptr;

  SculptUndoNode *unode = sculpt_undo_alloc_node_type(ob, type);
  unode->node = node;

  if (node) {
    BKE_pbvh_node_num_verts(ss->pbvh, node, &totvert, &allvert);
    BKE_pbvh_node_get_grids(ss->pbvh, node, &grids, &totgrid, &maxgrid, &gridsize, nullptr);

    unode->totvert = totvert;
  }

  bool need_loops = type == SCULPT_UNDO_COLOR;
  const bool need_faces = type == SCULPT_UNDO_FACE_SETS;

  if (need_loops) {
    int totloop;

    BKE_pbvh_node_num_loops(ss->pbvh, node, &totloop);

    unode->loop_index = static_cast<int *>(MEM_calloc_arrayN(totloop, sizeof(int), __func__));
    unode->maxloop = 0;
    unode->totloop = totloop;

    size_t alloc_size = sizeof(int) * size_t(totloop);
    usculpt->undo_size += alloc_size;
  }

  if (need_faces) {
    sculpt_undo_store_faces(ss, unode);
    const size_t alloc_size = sizeof(*unode->faces) * size_t(unode->faces_num);
    usculpt->undo_size += alloc_size;
  }

  switch (type) {
    case SCULPT_UNDO_COORDS: {
      size_t alloc_size = sizeof(*unode->co) * size_t(allvert);
      unode->co = static_cast<float(*)[3]>(MEM_callocN(alloc_size, "SculptUndoNode.co"));
      usculpt->undo_size += alloc_size;

      /* Needed for original data lookup. */
      alloc_size = sizeof(*unode->no) * size_t(allvert);
      unode->no = static_cast<float(*)[3]>(MEM_callocN(alloc_size, "SculptUndoNode.no"));
      usculpt->undo_size += alloc_size;
      break;
    }
    case SCULPT_UNDO_HIDDEN: {
      if (maxgrid) {
        usculpt->undo_size += sculpt_undo_alloc_and_store_hidden(ss->pbvh, unode);
      }
      else {
        unode->vert_hidden = BLI_BITMAP_NEW(allvert, "SculptUndoNode.vert_hidden");
        usculpt->undo_size += BLI_BITMAP_SIZE(allvert);
      }

      break;
    }
    case SCULPT_UNDO_MASK: {
      const size_t alloc_size = sizeof(*unode->mask) * size_t(allvert);
      unode->mask = static_cast<float *>(MEM_callocN(alloc_size, "SculptUndoNode.mask"));
      usculpt->undo_size += alloc_size;
      break;
    }
    case SCULPT_UNDO_COLOR: {
      /* Allocate vertex colors, even for loop colors we still
       * need this for original data lookup. */
      const size_t alloc_size = sizeof(*unode->col) * size_t(allvert);
      unode->col = static_cast<float(*)[4]>(MEM_callocN(alloc_size, "SculptUndoNode.col"));
      usculpt->undo_size += alloc_size;

      /* Allocate loop colors separately too. */
      if (ss->vcol_domain == ATTR_DOMAIN_CORNER) {
        size_t alloc_size_loop = sizeof(float) * 4 * size_t(unode->totloop);

        unode->loop_col = static_cast<float(*)[4]>(
            MEM_calloc_arrayN(unode->totloop, sizeof(float) * 4, "SculptUndoNode.loop_col"));
        usculpt->undo_size += alloc_size_loop;
      }
      break;
    }
    case SCULPT_UNDO_DYNTOPO_BEGIN:
    case SCULPT_UNDO_DYNTOPO_END:
    case SCULPT_UNDO_DYNTOPO_SYMMETRIZE:
      BLI_assert_msg(0, "Dynamic topology should've already been handled");
      break;
    case SCULPT_UNDO_GEOMETRY:
      break;
    case SCULPT_UNDO_FACE_SETS: {
      const size_t alloc_size = sizeof(*unode->face_sets) * size_t(unode->faces_num);
      usculpt->undo_size += alloc_size;
      break;
    }
  }

  if (maxgrid) {
    /* Multires. */
    unode->maxgrid = maxgrid;
    unode->totgrid = totgrid;
    unode->gridsize = gridsize;

    const size_t alloc_size = sizeof(*unode->grids) * size_t(totgrid);
    unode->grids = static_cast<int *>(MEM_callocN(alloc_size, "SculptUndoNode.grids"));
    usculpt->undo_size += alloc_size;
  }
  else {
    /* Regular mesh. */
    unode->maxvert = ss->totvert;

    const size_t alloc_size = sizeof(*unode->index) * size_t(allvert);
    unode->index = static_cast<int *>(MEM_callocN(alloc_size, "SculptUndoNode.index"));
    usculpt->undo_size += alloc_size;
  }

  if (ss->deform_modifiers_active) {
    const size_t alloc_size = sizeof(*unode->orig_co) * size_t(allvert);
    unode->orig_co = static_cast<float(*)[3]>(MEM_callocN(alloc_size, "undoSculpt orig_cos"));
    usculpt->undo_size += alloc_size;
  }

  return unode;
}

static void sculpt_undo_store_coords(Object *ob, SculptUndoNode *unode)
{
  SculptSession *ss = ob->sculpt;
  PBVHVertexIter vd;

  int totvert, allvert;
  BKE_pbvh_node_num_verts(ss->pbvh, (PBVHNode *)unode->node, &totvert, &allvert);

  if (ss->deform_modifiers_active && !unode->orig_co) {
    unode->orig_co = (float(*)[3])MEM_malloc_arrayN(
        allvert, sizeof(float) * 3, "sculpt unode undo coords");
  }

  bool have_grids = BKE_pbvh_type(ss->pbvh) == PBVH_GRIDS;

  BKE_pbvh_vertex_iter_begin (ss->pbvh, ((PBVHNode *)unode->node), vd, PBVH_ITER_ALL) {
    copy_v3_v3(unode->co[vd.i], vd.co);
    if (vd.no) {
      copy_v3_v3(unode->no[vd.i], vd.no);
    }
    else {
      copy_v3_v3(unode->no[vd.i], vd.fno);
    }

    if (ss->deform_modifiers_active) {
      if (!have_grids && ss->shapekey_active) {
        float(*cos)[3] = (float(*)[3])ss->shapekey_active->data;

        copy_v3_v3(unode->orig_co[vd.i], cos[vd.index]);
      }
      else {
        MSculptVert *mv = SCULPT_vertex_get_sculptvert(ss, vd.vertex);
        copy_v3_v3(unode->orig_co[vd.i], mv->origco);
      }
    }
  }
  BKE_pbvh_vertex_iter_end;
}

static void sculpt_undo_store_hidden(Object *ob, SculptUndoNode *unode)
{
  PBVH *pbvh = ob->sculpt->pbvh;
  PBVHNode *node = static_cast<PBVHNode *>(unode->node);

  const bool *hide_vert = BKE_pbvh_get_vert_hide(pbvh);
  if (hide_vert == nullptr) {
    return;
  }

  if (unode->grids) {
    /* Already stored during allocation. */
  }
  else {
    int allvert;

    BKE_pbvh_node_num_verts(pbvh, node, nullptr, &allvert);
    const int *vert_indices = BKE_pbvh_node_get_vert_indices(node);
    for (int i = 0; i < allvert; i++) {
      BLI_BITMAP_SET(unode->vert_hidden, i, hide_vert[vert_indices[i]]);
    }
  }
}

static void sculpt_undo_store_mask(Object *ob, SculptUndoNode *unode)
{
  SculptSession *ss = ob->sculpt;
  PBVHVertexIter vd;

  BKE_pbvh_vertex_iter_begin (ss->pbvh, static_cast<PBVHNode *>(unode->node), vd, PBVH_ITER_ALL) {
    unode->mask[vd.i] = *vd.mask;
  }
  BKE_pbvh_vertex_iter_end;
}

static void sculpt_undo_store_color(Object *ob, SculptUndoNode *unode)
{
  SculptSession *ss = ob->sculpt;

  BLI_assert(BKE_pbvh_type(ss->pbvh) == PBVH_FACES);

  int allvert;
  BKE_pbvh_node_num_verts(ss->pbvh, static_cast<PBVHNode *>(unode->node), nullptr, &allvert);

  int *indices = sculpt_undo_get_indices32(unode, allvert);

  /* NOTE: even with loop colors we still store (derived)
   * vertex colors for original data lookup. */

  BKE_pbvh_store_colors_vertex(ss->pbvh, indices, allvert, unode->col);

  if (unode->loop_col && unode->totloop) {
    BKE_pbvh_store_colors(ss->pbvh, unode->loop_index, unode->totloop, unode->loop_col);
  }

  MEM_SAFE_FREE(indices);
}

static SculptUndoNodeGeometry *sculpt_undo_geometry_get(SculptUndoNode *unode)
{
  if (!unode->geometry_original.is_initialized) {
    return &unode->geometry_original;
  }

  BLI_assert(!unode->geometry_modified.is_initialized);

  return &unode->geometry_modified;
}

static SculptUndoNode *sculpt_undo_geometry_push(Object *object, SculptUndoType type)
{
  SculptUndoNode *unode = sculpt_undo_find_or_alloc_node_type(object, type);
  unode->applied = false;
  unode->geometry_clear_pbvh = true;

  SculptUndoNodeGeometry *geometry = sculpt_undo_geometry_get(unode);
  sculpt_undo_geometry_store_data(geometry, object);

  return unode;
}

static void sculpt_undo_store_face_sets(SculptSession *ss, SculptUndoNode *unode)
{
  unode->face_sets = static_cast<int *>(
      MEM_malloc_arrayN(sizeof(*unode->face_sets), unode->faces_num, __func__));

  PBVHFaceIter fd;
  BKE_pbvh_face_iter_begin (ss->pbvh, static_cast<PBVHNode *>(unode->node), fd) {
    unode->face_sets[fd.i] = fd.face_set ? *fd.face_set : SCULPT_FACE_SET_NONE;
  }
  BKE_pbvh_face_iter_end(fd);
}

void SCULPT_undo_ensure_bmlog(Object *ob)
{
  SculptSession *ss = ob->sculpt;
  Mesh *me = BKE_object_get_original_mesh(ob);

  /*log exists or not in sculpt mode? good then*/
  if (ss->bm_log || !ob->sculpt) {
    return;
  }

  /*try to find log from entries in the undo stack*/

  UndoStack *ustack = ED_undo_stack_get();

  if (!ustack) {
    return;
  }

  UndoStep *us = BKE_undosys_stack_active_with_type(ustack, BKE_UNDOSYS_TYPE_SCULPT);

  if (!us) {
    // check next step
    if (ustack->step_active && ustack->step_active->next &&
        ustack->step_active->next->type == BKE_UNDOSYS_TYPE_SCULPT) {
      us = ustack->step_active->next;
    }
  }

  if (!us) {
    return;
  }

  UndoSculpt *usculpt = sculpt_undosys_step_get_nodes(us);

  if (!ss->bm && !(me->flag & ME_SCULPT_DYNAMIC_TOPOLOGY)) {
    return;
  }

  if (!usculpt) {
    // happens during file load
    return;
  }

  SculptUndoNode *unode = (SculptUndoNode *)usculpt->nodes.first;

  BKE_sculpt_ensure_idmap(ob);

  /*when transition between undo step types the log might simply
  have been freed, look for entries to rebuild it with*/
  if (!ss->bm_log) {
    if (unode && unode->bm_entry) {
      ss->bm_log = BM_log_from_existing_entries_create(ss->bm, ss->bm_idmap, unode->bm_entry);
    }
    else {
      ss->bm_log = BM_log_create(ss->bm, ss->bm_idmap);
    }

    if (ss->pbvh) {
      BKE_pbvh_set_bm_log(ss->pbvh, ss->bm_log);
    }
  }
}

ATTR_NO_OPT static SculptUndoNode *sculpt_undo_bmesh_push(Object *ob,
                                                          PBVHNode *node,
                                                          SculptUndoType type)
{
  UndoSculpt *usculpt = sculpt_undo_get_nodes();
  SculptSession *ss = ob->sculpt;
  PBVHVertexIter vd;

  SculptUndoNode *unode = static_cast<SculptUndoNode *>(usculpt->nodes.first);

  SCULPT_undo_ensure_bmlog(ob);

  if (!ss->bm_log) {
    ss->bm_log = BM_log_create(ss->bm, ss->bm_idmap);
  }

  bool new_node = false;

  if (unode == nullptr) {
    new_node = true;
    unode = (SculptUndoNode *)MEM_callocN(sizeof(*unode), __func__);

    BLI_strncpy(unode->idname, ob->id.name, sizeof(unode->idname));
    unode->type = type;
    unode->applied = true;

    /* note that every undo type must push a bm_entry for
       so we can recreate the BMLog from chained entries
       when going to/from other undo system steps */

    if (type == SCULPT_UNDO_DYNTOPO_END) {
      unode->bm_log = ss->bm_log;
      // unode->bm_entry = BM_log_all_ids(ss->bm, ss->bm_log, nullptr);
      unode->bm_entry = BM_log_entry_add(ss->bm, ss->bm_log);

      // BM_log_full_mesh(ss->bm, ss->bm_log);
      // BM_log_before_all_removed(ss->bm, ss->bm_log);
    }
    else if (type == SCULPT_UNDO_DYNTOPO_BEGIN) {
      unode->bm_log = ss->bm_log;
      // unode->bm_entry = BM_log_all_ids(ss->bm, ss->bm_log, nullptr);
      unode->bm_entry = BM_log_entry_add(ss->bm, ss->bm_log);

      // BM_log_all_added(ss->bm, ss->bm_log);
      // BM_log_full_mesh(ss->bm, ss->bm_log);
    }
    else {
      unode->bm_log = ss->bm_log;
      unode->bm_entry = BM_log_entry_add(ss->bm, ss->bm_log);
    }

    BLI_addtail(&usculpt->nodes, unode);
  }

  if (node) {
    if (BKE_pbvh_type(ss->pbvh) == PBVH_BMESH) {
      unode->bm_log = ss->bm_log;
      unode->bm_entry = BM_log_entry_check_customdata(ss->bm, ss->bm_log);
    }

    switch (type) {
      case SCULPT_UNDO_COORDS:
      case SCULPT_UNDO_MASK:
        BKE_pbvh_vertex_iter_begin (ss->pbvh, node, vd, PBVH_ITER_UNIQUE) {
          bm_logstack_push();
          BM_log_vert_before_modified(ss->bm, ss->bm_log, vd.bm_vert);
          bm_logstack_pop();
        }
        BKE_pbvh_vertex_iter_end;
        break;

      case SCULPT_UNDO_HIDDEN: {
        TableGSet *faces = BKE_pbvh_bmesh_node_faces(node);
        BMFace *f;

        BKE_pbvh_vertex_iter_begin (ss->pbvh, node, vd, PBVH_ITER_UNIQUE) {
          bm_logstack_push();
          BM_log_vert_before_modified(ss->bm, ss->bm_log, vd.bm_vert);
          bm_logstack_pop();
        }
        BKE_pbvh_vertex_iter_end;

        TGSET_ITER (f, faces) {
          BM_log_face_modified(ss->bm, ss->bm_log, f);
        }
        TGSET_ITER_END
        break;
      }

      case SCULPT_UNDO_COLOR: {
        Mesh *mesh = BKE_object_get_original_mesh(ob);
        CustomDataLayer *color_layer = BKE_id_attributes_active_color_get(&mesh->id);
        if (!color_layer) {
          break;
        }
        eAttrDomain domain = BKE_id_attribute_domain(&mesh->id, color_layer);

        switch (domain) {
          case ATTR_DOMAIN_POINT: {
            BKE_pbvh_vertex_iter_begin (ss->pbvh, node, vd, PBVH_ITER_UNIQUE) {
              bm_logstack_push();
              BM_log_vert_before_modified(ss->bm, ss->bm_log, vd.bm_vert);
              bm_logstack_pop();
            }
            BKE_pbvh_vertex_iter_end;
            break;
          }
          case ATTR_DOMAIN_CORNER: {
            TableGSet *faces = BKE_pbvh_bmesh_node_faces(node);
            BMFace *f;

            TGSET_ITER (f, faces) {
              BM_log_face_modified(ss->bm, ss->bm_log, f);
            }
            TGSET_ITER_END

            break;
          }
        }
        break;
      }
      case SCULPT_UNDO_FACE_SETS: {
        TableGSet *faces = BKE_pbvh_bmesh_node_faces(node);
        BMFace *f;

        TGSET_ITER (f, faces) {
          BM_log_face_modified(ss->bm, ss->bm_log, f);
        }
        TGSET_ITER_END

        break;
      }
      case SCULPT_UNDO_DYNTOPO_BEGIN:
      case SCULPT_UNDO_DYNTOPO_END:
      case SCULPT_UNDO_DYNTOPO_SYMMETRIZE:
      case SCULPT_UNDO_GEOMETRY:
        break;
    }
  }
  else {
    switch (type) {
      case SCULPT_UNDO_DYNTOPO_SYMMETRIZE:
      case SCULPT_UNDO_GEOMETRY:
        BM_log_full_mesh(ss->bm, ss->bm_log);
        break;
      default:  // to avoid warnings
        break;
    }
  }

  if (new_node) {
    sculpt_undo_print_nodes(ob, nullptr);
  }

  return unode;
}

bool SCULPT_ensure_dyntopo_node_undo(Object *ob,
                                     PBVHNode *node,
                                     SculptUndoType type,
                                     int extraType)
{
  SculptSession *ss = ob->sculpt;

  UndoSculpt *usculpt = sculpt_undo_get_nodes();
  SculptUndoNode *unode = (SculptUndoNode *)usculpt->nodes.first;

  if (!unode) {
    unode = sculpt_undo_alloc_node_type(ob, type);

    BLI_strncpy(unode->idname, ob->id.name, sizeof(unode->idname));

    unode->type = type;
    unode->typemask = 1 << type;
    unode->applied = true;
    unode->bm_log = ss->bm_log;
    unode->bm_entry = BM_log_entry_add(ss->bm, ss->bm_log);

    return SCULPT_ensure_dyntopo_node_undo(ob, node, type, extraType);
  }
  else if (!(unode->typemask & (1 << type))) {
    unode->typemask |= 1 << type;

    /* add a log sub-entry */
    BM_log_entry_add_ex(ss->bm, ss->bm_log, true);
  }

  if (!node) {
    return false;
  }

  int n = BKE_pbvh_get_node_id(ss->pbvh, node);

  if (unode->nodemap_size <= n) {
    int newsize = (n + 1);
    newsize += newsize >> 1;

    if (!unode->nodemap) {
      unode->nodemap = (int *)MEM_callocN(sizeof(*unode->nodemap) * newsize, "unode->nodemap");
    }
    else {
      unode->nodemap = (int *)MEM_recallocN(unode->nodemap, sizeof(*unode->nodemap) * newsize);
    }

    unode->nodemap_size = newsize;
  }

  if (unode->nodemap[n] & (1 << type)) {
    return false;
  }

  unode->nodemap[n] |= 1 << type;
  sculpt_undo_bmesh_push(ob, node, type);

  if (extraType >= 0) {
    sculpt_undo_bmesh_push(ob, node, (SculptUndoType)extraType);
  }

  return true;
}

static bool check_first_undo_entry_dyntopo(Object *ob)
{
  UndoStack *ustack = ED_undo_stack_get();
  if (!ustack || !ob->sculpt || !ob->sculpt->bm) {
    return false;
  }

  UndoStep *us = ustack->step_init ? ustack->step_init : ustack->step_active;
  bool bad = false;

  if (!us) {
    bad = true;
  }
  else if (us->type) {
    if (!STREQ(us->type->name, "Sculpt")) {
      bad = true;
    }
    else {
      SculptUndoStep *step = (SculptUndoStep *)us;
      SculptUndoNode *unode = (SculptUndoNode *)step->data.nodes.first;

      if (!unode) {
        bad = true;
      }
      else {
        UndoStep *act = ustack->step_active;

        if (!act->type || !STREQ(act->type->name, "Sculpt")) {
          bad = unode->type != SCULPT_UNDO_DYNTOPO_BEGIN;
        }
      }
    }
  }
  else {
    bad = true;
  }

  if (bad) {
    sculpt_undo_push_begin_ex(ob, "Dyntopo Begin", true);
    SCULPT_undo_push_node(ob, nullptr, SCULPT_UNDO_DYNTOPO_BEGIN);
    SCULPT_undo_push_end(ob);
  }

  return bad;
}

SculptUndoNode *SCULPT_undo_push_node(Object *ob, PBVHNode *node, SculptUndoType type)
{
  SculptSession *ss = ob->sculpt;
  SculptUndoNode *unode;

  /* List is manipulated by multiple threads, so we lock. */
  BLI_thread_lock(LOCK_CUSTOM1);

  ss->needs_flush_to_id = 1;

  if (ss->bm || ELEM(type, SCULPT_UNDO_DYNTOPO_BEGIN, SCULPT_UNDO_DYNTOPO_END)) {
    /* Dynamic topology stores only one undo node per stroke,
     * regardless of the number of PBVH nodes modified. */
    unode = sculpt_undo_bmesh_push(ob, node, type);
    sculpt_undo_print_nodes(ob, nullptr);
    BLI_thread_unlock(LOCK_CUSTOM1);
    return unode;
  }
  if (type == SCULPT_UNDO_GEOMETRY) {
    unode = sculpt_undo_geometry_push(ob, type);
    sculpt_undo_print_nodes(ob, nullptr);
    BLI_thread_unlock(LOCK_CUSTOM1);
    return unode;
  }
  if ((unode = SCULPT_undo_get_node(node, type))) {
    sculpt_undo_print_nodes(ob, nullptr);
    BLI_thread_unlock(LOCK_CUSTOM1);
    return unode;
  }

  unode = sculpt_undo_alloc_node(ob, node, type);

  /* NOTE: If this ever becomes a bottleneck, make a lock inside of the node.
   * so we release global lock sooner, but keep data locked for until it is
   * fully initialized.
   */

  if (unode->grids) {
    int totgrid, *grids;
    BKE_pbvh_node_get_grids(ss->pbvh, node, &grids, &totgrid, nullptr, nullptr, nullptr);
    memcpy(unode->grids, grids, sizeof(int) * totgrid);
  }
  else {
    const int *loop_indices;
    int allvert, allloop;

    BKE_pbvh_node_num_verts(ss->pbvh, static_cast<PBVHNode *>(unode->node), nullptr, &allvert);
    const int *vert_indices = BKE_pbvh_node_get_vert_indices(node);
    memcpy(unode->index, vert_indices, sizeof(int) * allvert);

    if (unode->loop_index) {
      BKE_pbvh_node_num_loops(ss->pbvh, static_cast<PBVHNode *>(unode->node), &allloop);
      BKE_pbvh_node_get_loops(
          ss->pbvh, static_cast<PBVHNode *>(unode->node), &loop_indices, nullptr);

      if (allloop) {
        memcpy(unode->loop_index, loop_indices, sizeof(int) * allloop);

        unode->maxloop = BKE_object_get_original_mesh(ob)->totloop;
      }
    }
  }

  switch (type) {
    case SCULPT_UNDO_COORDS:
      sculpt_undo_store_coords(ob, unode);
      break;
    case SCULPT_UNDO_HIDDEN:
      sculpt_undo_store_hidden(ob, unode);
      break;
    case SCULPT_UNDO_MASK:
      if (BKE_pbvh_has_mask(ss->pbvh)) {
        sculpt_undo_store_mask(ob, unode);
      }
      break;
    case SCULPT_UNDO_COLOR:
      sculpt_undo_store_color(ob, unode);
      break;
    case SCULPT_UNDO_DYNTOPO_BEGIN:
    case SCULPT_UNDO_DYNTOPO_END:
    case SCULPT_UNDO_DYNTOPO_SYMMETRIZE:
      BLI_assert_msg(0, "Dynamic topology should've already been handled");
    case SCULPT_UNDO_GEOMETRY:
      break;
    case SCULPT_UNDO_FACE_SETS:
      sculpt_undo_store_face_sets(ss, unode);
      break;
  }

  /* Store sculpt pivot. */
  copy_v3_v3(unode->pivot_pos, ss->pivot_pos);
  copy_v3_v3(unode->pivot_rot, ss->pivot_rot);

  /* Store active shape key. */
  if (ss->shapekey_active) {
    BLI_strncpy(unode->shapeName, ss->shapekey_active->name, sizeof(ss->shapekey_active->name));
  }
  else {
    unode->shapeName[0] = '\0';
  }

  sculpt_undo_print_nodes(ob, nullptr);

  BLI_thread_unlock(LOCK_CUSTOM1);

  return unode;
}

static bool sculpt_attribute_ref_equals(SculptAttrRef *a, SculptAttrRef *b)
{
  return a->domain == b->domain && a->type == b->type && STREQ(a->name, b->name);
}

static void sculpt_save_active_attribute(Object *ob, SculptAttrRef *attr)
{
<<<<<<< HEAD
  Mesh *me = BKE_object_get_original_mesh(ob);
  const CustomDataLayer *layer;

  if (ob && me && (layer = BKE_id_attributes_active_get((ID *)me))) {
    attr->domain = BKE_id_attribute_domain((ID *)me, layer);
    BLI_strncpy(attr->name, layer->name, sizeof(attr->name));
    attr->type = layer->type;
=======
  using namespace blender;
  Mesh *mesh = BKE_object_get_original_mesh(ob);
  attr->was_set = true;
  attr->domain = NO_ACTIVE_LAYER;
  attr->name[0] = 0;
  if (!mesh) {
    return;
>>>>>>> 45c4a0b1
  }
  const char *name = mesh->active_color_attribute;
  const bke::AttributeAccessor attributes = mesh->attributes();
  const std::optional<bke::AttributeMetaData> meta_data = attributes.lookup_meta_data(name);
  if (!meta_data) {
    return;
  }
  if (!(ATTR_DOMAIN_AS_MASK(meta_data->domain) & ATTR_DOMAIN_MASK_COLOR) ||
      !(CD_TYPE_AS_MASK(meta_data->data_type) & CD_MASK_COLOR_ALL)) {
    return;
  }
  attr->domain = meta_data->domain;
  BLI_strncpy(attr->name, name, sizeof(attr->name));
  attr->type = meta_data->data_type;
}

static void sculpt_save_active_attribute_color(Object *ob, SculptAttrRef *attr)
{
  Mesh *me = BKE_object_get_original_mesh(ob);
  CustomDataLayer *layer;

  if (ob && me && (layer = BKE_id_attributes_active_color_get((ID *)me))) {
    attr->domain = BKE_id_attribute_domain((ID *)me, layer);
    BLI_strncpy(attr->name, layer->name, sizeof(attr->name));
    attr->type = layer->type;
  }
  else {
    attr->domain = NO_ACTIVE_LAYER;
    attr->name[0] = 0;
  }

  attr->was_set = true;
}

static void sculpt_undo_push_begin_ex(Object *ob, const char *name, bool no_first_entry_check)
{
  UndoStack *ustack = ED_undo_stack_get();

  SCULPT_undo_ensure_bmlog(ob);

  if (ob != nullptr) {
    if (!no_first_entry_check && ob->sculpt && ob->sculpt->bm) {
      check_first_undo_entry_dyntopo(ob);
    }

    /* If possible, we need to tag the object and its geometry data as 'changed in the future' in
     * the previous undo step if it's a memfile one. */
    ED_undosys_stack_memfile_id_changed_tag(ustack, &ob->id);
    ED_undosys_stack_memfile_id_changed_tag(ustack, static_cast<ID *>(ob->data));
  }

  /* Special case, we never read from this. */
  bContext *C = nullptr;

  SculptUndoStep *us = (SculptUndoStep *)BKE_undosys_step_push_init_with_type(
      ustack, C, name, BKE_UNDOSYS_TYPE_SCULPT);

  if (!us->active_color_start.was_set) {
    sculpt_save_active_attribute_color(ob, &us->active_color_start);
  }
  if (!us->active_attr_start.was_set) {
    sculpt_save_active_attribute(ob, &us->active_attr_start);
  }

  /* Set end attribute in case SCULPT_undo_push_end is not called,
   * so we don't end up with corrupted state.
   */
  if (!us->active_color_end.was_set) {
    sculpt_save_active_attribute_color(ob, &us->active_color_end);
    us->active_color_end.was_set = false;
  }

  SculptSession *ss = ob->sculpt;

  /*when pusing an undo node after
    undoing to the start of the stack
    the log ref count hits zero, we have to check it,
    do cleanup and recreate it*/

  if (ss && ss->bm && ss->bm_log && BM_log_is_dead(ss->bm_log)) {
    // forcibly destroy all entries? the 'true' parameter
    BM_log_free(ss->bm_log, true);

    BKE_sculpt_ensure_idmap(ob);

    ss->bm_log = BM_log_create(ss->bm, ss->bm_idmap);

    if (ss->pbvh) {
      BKE_pbvh_set_bm_log(ss->pbvh, ss->bm_log);
    }
  }

#ifdef WITH_PBVH_CACHE
  if (ss->pbvh) {
    BKE_pbvh_set_cached(ob, ss->pbvh);
  }
#endif
}

void SCULPT_undo_push_begin_ex(Object *ob, const char *name)
{
  return sculpt_undo_push_begin_ex(ob, name, false);
}

void SCULPT_undo_push_begin(Object *ob, const wmOperator *op)
{
  SCULPT_undo_push_begin_ex(ob, op->type->name);
}

void SCULPT_undo_push_end(Object *ob)
{
  SCULPT_undo_push_end_ex(ob, false);
}

void SCULPT_undo_push_end_ex(struct Object *ob, const bool use_nested_undo)
{
  UndoSculpt *usculpt = sculpt_undo_get_nodes();
  SculptUndoNode *unode;

  /* We don't need normals in the undo stack. */
  for (unode = (SculptUndoNode *)usculpt->nodes.first; unode; unode = unode->next) {
    if (unode->bm_entry) {
      update_unode_bmesh_memsize(unode);
    }

    if (unode->no) {
      usculpt->undo_size -= MEM_allocN_len(unode->no);
      MEM_freeN(unode->no);
      unode->no = nullptr;
    }
  }

  /* We could remove this and enforce all callers run in an operator using 'OPTYPE_UNDO'. */
  wmWindowManager *wm = static_cast<wmWindowManager *>(G_MAIN->wm.first);
  if (wm->op_undo_depth == 0 || use_nested_undo) {
    UndoStack *ustack = ED_undo_stack_get();
    BKE_undosys_step_push(ustack, nullptr, nullptr);
    if (wm->op_undo_depth == 0) {
      BKE_undosys_stack_limit_steps_and_memory_defaults(ustack);
    }
    WM_file_tag_modified();
  }

  UndoStack *ustack = ED_undo_stack_get();
  SculptUndoStep *us = (SculptUndoStep *)BKE_undosys_stack_init_or_active_with_type(
      ustack, BKE_UNDOSYS_TYPE_SCULPT);

  sculpt_save_active_attribute(ob, &us->active_attr_end);
  sculpt_save_active_attribute_color(ob, &us->active_color_end);
  sculpt_undo_print_nodes(ob, nullptr);
}

/* -------------------------------------------------------------------- */
/** \name Implements ED Undo System
 * \{ */

static void sculpt_undo_set_active_layer(struct bContext *C, SculptAttrRef *attr, bool is_color)
{
  if (attr->domain == ATTR_DOMAIN_AUTO) {
    return;
  }

  Object *ob = CTX_data_active_object(C);
  Mesh *me = BKE_object_get_original_mesh(ob);

  SculptAttrRef existing;
  if (is_color) {
    sculpt_save_active_attribute_color(ob, &existing);
  }
  else {
    sculpt_save_active_attribute(ob, &existing);
  }

  CustomDataLayer *layer;
  layer = BKE_id_attribute_find(&me->id, attr->name, attr->type, attr->domain);

  /* Temporary fix for #97408. This is a fundamental
   * bug in the undo stack; the operator code needs to push
   * an extra undo step before running an operator if a
   * non-memfile undo system is active.
   *
   * For now, detect if the layer does exist but with a different
   * domain and just unconvert it.
   */
  if (!layer) {
    layer = BKE_id_attribute_search(&me->id, attr->name, CD_MASK_PROP_ALL, ATTR_DOMAIN_MASK_ALL);
    if (layer) {
      if (ED_geometry_attribute_convert(
              me, attr->name, eCustomDataType(attr->type), attr->domain, nullptr)) {
        layer = BKE_id_attribute_find(&me->id, attr->name, attr->type, attr->domain);
      }
    }
  }

  if (!layer) {
    /* Memfile undo killed the layer; re-create it. */
    CustomData *cdata = attr->domain == ATTR_DOMAIN_POINT ? &me->vdata : &me->ldata;
    int totelem = attr->domain == ATTR_DOMAIN_POINT ? me->totvert : me->totloop;

    CustomData_add_layer_named(
        cdata, eCustomDataType(attr->type), CD_SET_DEFAULT, totelem, attr->name);
    layer = BKE_id_attribute_find(&me->id, attr->name, attr->type, attr->domain);
  }

  if (layer) {
    BKE_id_attributes_active_color_set(&me->id, layer->name);

    if (ob->sculpt && ob->sculpt->pbvh) {
      BKE_pbvh_update_active_vcol(ob->sculpt->pbvh, me);

      if (!sculpt_attribute_ref_equals(&existing, attr)) {
        BKE_pbvh_update_vertex_data(ob->sculpt->pbvh, PBVH_UpdateColor);
      }
    }
  }
  else if (layer) {
    BKE_id_attributes_active_set(&me->id, layer->name);
  }
}

static void sculpt_undosys_step_encode_init(struct bContext *C, UndoStep *us_p)
{
  SculptUndoStep *us = (SculptUndoStep *)us_p;
  /* Dummy, memory is cleared anyway. */
  BLI_listbase_clear(&us->data.nodes);
}

static bool sculpt_undosys_step_encode(struct bContext *C, struct Main *bmain, UndoStep *us_p)
{
  /* Dummy, encoding is done along the way by adding tiles
   * to the current 'SculptUndoStep' added by encode_init. */
  SculptUndoStep *us = (SculptUndoStep *)us_p;
  us->step.data_size = us->data.undo_size;

  SculptUndoNode *unode = static_cast<SculptUndoNode *>(us->data.nodes.last);
  if (unode && unode->type == SCULPT_UNDO_DYNTOPO_END) {
    us->step.use_memfile_step = true;
  }
  us->step.is_applied = true;

  if (!BLI_listbase_is_empty(&us->data.nodes)) {
    bmain->is_memfile_undo_flush_needed = true;
  }

  return true;
}

static void sculpt_undosys_step_decode_undo_impl(struct bContext *C,
                                                 Depsgraph *depsgraph,
                                                 SculptUndoStep *us)
{
  BLI_assert(us->step.is_applied == true);
  sculpt_undo_restore_list(C, depsgraph, &us->data.nodes, -1);
  us->step.is_applied = false;

  sculpt_undo_print_nodes(CTX_data_active_object(C), us);
}

static void sculpt_undosys_step_decode_redo_impl(struct bContext *C,
                                                 Depsgraph *depsgraph,
                                                 SculptUndoStep *us)
{
  BLI_assert(us->step.is_applied == false);
  sculpt_undo_restore_list(C, depsgraph, &us->data.nodes, 1);
  us->step.is_applied = true;

  sculpt_undo_print_nodes(CTX_data_active_object(C), us);
}

static void sculpt_undosys_step_decode_undo(struct bContext *C,
                                            Depsgraph *depsgraph,
                                            SculptUndoStep *us,
                                            const bool is_final)
{
  /* Walk forward over any applied steps of same type,
   * then walk back in the next loop, un-applying them. */
  SculptUndoStep *us_iter = us;
  while (us_iter->step.next && (us_iter->step.next->type == us_iter->step.type)) {
    if (us_iter->step.next->is_applied == false) {
      break;
    }
    us_iter = (SculptUndoStep *)us_iter->step.next;
  }

  while ((us_iter != us) || (!is_final && us_iter == us)) {
    BLI_assert(us_iter->step.type == us->step.type); /* Previous loop ensures this. */

    sculpt_undo_set_active_layer(C, &((SculptUndoStep *)us_iter)->active_attr_start, false);
    sculpt_undo_set_active_layer(C, &((SculptUndoStep *)us_iter)->active_color_start, true);

    sculpt_undosys_step_decode_undo_impl(C, depsgraph, us_iter);
    // sculpt_undo_set_active_layer(C, &((SculptUndoStep *)us_iter)->active_attr_start);

    if (us_iter == us) {
      if (us_iter->step.prev && us_iter->step.prev->type == BKE_UNDOSYS_TYPE_SCULPT) {
        sculpt_undo_set_active_layer(
            C, &((SculptUndoStep *)us_iter->step.prev)->active_attr_end, false);
        sculpt_undo_set_active_layer(
            C, &((SculptUndoStep *)us_iter->step.prev)->active_color_end, true);
      }
      break;
    }

    us_iter = (SculptUndoStep *)us_iter->step.prev;
  }
}

static void sculpt_undosys_step_decode_redo(struct bContext *C,
                                            Depsgraph *depsgraph,
                                            SculptUndoStep *us)
{
  SculptUndoStep *us_iter = us;
  while (us_iter->step.prev && (us_iter->step.prev->type == us_iter->step.type)) {
    if (us_iter->step.prev->is_applied == true) {
      break;
    }
    us_iter = (SculptUndoStep *)us_iter->step.prev;
  }
  while (us_iter && (us_iter->step.is_applied == false)) {
    sculpt_undo_set_active_layer(C, &((SculptUndoStep *)us_iter)->active_attr_start, false);
    sculpt_undo_set_active_layer(C, &((SculptUndoStep *)us_iter)->active_color_start, true);
    sculpt_undosys_step_decode_redo_impl(C, depsgraph, us_iter);

    if (us_iter == us) {
      sculpt_undo_set_active_layer(C, &((SculptUndoStep *)us_iter)->active_attr_end, false);
      sculpt_undo_set_active_layer(C, &((SculptUndoStep *)us_iter)->active_color_end, true);
      break;
    }
    us_iter = (SculptUndoStep *)us_iter->step.next;
  }
}

static void sculpt_undosys_step_decode(
    struct bContext *C, struct Main *bmain, UndoStep *us_p, const eUndoStepDir dir, bool is_final)
{
  /* NOTE: behavior for undo/redo closely matches image undo. */
  BLI_assert(dir != STEP_INVALID);

  Depsgraph *depsgraph = CTX_data_ensure_evaluated_depsgraph(C);

  /* Ensure sculpt mode. */
  {
    Scene *scene = CTX_data_scene(C);
    ViewLayer *view_layer = CTX_data_view_layer(C);
    BKE_view_layer_synced_ensure(scene, view_layer);
    Object *ob = BKE_view_layer_active_object_get(view_layer);
    if (ob && (ob->type == OB_MESH)) {
      if (ob->mode & (OB_MODE_SCULPT | OB_MODE_VERTEX_PAINT)) {
        /* Pass. */
      }
      else {
        ED_object_mode_generic_exit(bmain, depsgraph, scene, ob);

        /* Sculpt needs evaluated state.
         * NOTE: needs to be done here, as #ED_object_mode_generic_exit will usually invalidate
         * (some) evaluated data. */
        BKE_scene_graph_evaluated_ensure(depsgraph, bmain);

#ifndef WHEN_GLOBAL_UNDO_WORKS
        /* Don't add sculpt topology undo steps when reading back undo state.
         * The undo steps must enter/exit for us. */
        me->flag &= ~ME_SCULPT_DYNAMIC_TOPOLOGY;
#endif
        ED_object_sculptmode_enter_ex(bmain, depsgraph, scene, ob, true, nullptr, false);
      }

      if (ob->sculpt) {
        ob->sculpt->needs_flush_to_id = 1;
      }
      bmain->is_memfile_undo_flush_needed = true;
    }
    else {
      BLI_assert(0);
      return;
    }
  }

  SculptUndoStep *us = (SculptUndoStep *)us_p;
  if (dir == STEP_UNDO) {
    sculpt_undosys_step_decode_undo(C, depsgraph, us, is_final);
  }
  else if (dir == STEP_REDO) {
    sculpt_undosys_step_decode_redo(C, depsgraph, us);
  }
}

static void sculpt_undosys_step_free(UndoStep *us_p)
{
  SculptUndoStep *us = (SculptUndoStep *)us_p;
  sculpt_undo_free_list(&us->data.nodes);
}

void ED_sculpt_undo_geometry_begin(struct Object *ob, const wmOperator *op)
{
  SCULPT_undo_push_begin(ob, op);
  SCULPT_undo_push_node(ob, nullptr, SCULPT_UNDO_GEOMETRY);
}

void ED_sculpt_undo_geometry_begin_ex(struct Object *ob, const char *name)
{
  SCULPT_undo_push_begin_ex(ob, name);
  SCULPT_undo_push_node(ob, nullptr, SCULPT_UNDO_GEOMETRY);
}

void ED_sculpt_undo_geometry_end(struct Object *ob)
{
  SCULPT_undo_push_node(ob, nullptr, SCULPT_UNDO_GEOMETRY);
  SCULPT_undo_push_end(ob);
}

void ED_sculpt_undosys_type(UndoType *ut)
{
  ut->name = "Sculpt";
  ut->poll = nullptr; /* No poll from context for now. */
  ut->step_encode_init = sculpt_undosys_step_encode_init;
  ut->step_encode = sculpt_undosys_step_encode;
  ut->step_decode = sculpt_undosys_step_decode;
  ut->step_free = sculpt_undosys_step_free;

  ut->flags = UNDOTYPE_FLAG_DECODE_ACTIVE_STEP;

  ut->step_size = sizeof(SculptUndoStep);
}

/** \} */

/* -------------------------------------------------------------------- */
/** \name Utilities
 * \{ */

static UndoSculpt *sculpt_undosys_step_get_nodes(UndoStep *us_p)
{
  SculptUndoStep *us = (SculptUndoStep *)us_p;
  return &us->data;
}

static UndoSculpt *sculpt_undo_get_nodes(void)
{
  UndoStack *ustack = ED_undo_stack_get();

  if (!ustack) {  // happens during file load
    return nullptr;
  }

  UndoStep *us = BKE_undosys_stack_init_or_active_with_type(ustack, BKE_UNDOSYS_TYPE_SCULPT);
  return us ? sculpt_undosys_step_get_nodes(us) : nullptr;
}

/** \} */

/* -------------------------------------------------------------------- */
/** \name Undo for changes happening on a base mesh for multires sculpting.
 *
 * Use this for multires operators which changes base mesh and which are to be
 * possible. Example of such operators is Apply Base.
 *
 * Usage:
 *
 *   static int operator_exec((bContext *C, wmOperator *op) {
 *
 *      ED_sculpt_undo_push_mixed_begin(C, op->type->name);
 *      // Modify base mesh.
 *      ED_sculpt_undo_push_mixed_end(C, op->type->name);
 *
 *      return OPERATOR_FINISHED;
 *   }
 *
 * If object is not in sculpt mode or sculpt does not happen on multires then
 * regular ED_undo_push() is used.
 * *
 * \{ */

static bool sculpt_undo_use_multires_mesh(bContext *C)
{
  if (BKE_paintmode_get_active_from_context(C) != PAINT_MODE_SCULPT) {
    return false;
  }

  Object *object = CTX_data_active_object(C);
  SculptSession *sculpt_session = object->sculpt;

  return sculpt_session->multires.active;
}

static void sculpt_undo_push_all_grids(Object *object)
{
  SculptSession *ss = object->sculpt;

  /* It is possible that undo push is done from an object state where there is no PBVH. This
   * happens, for example, when an operation which tagged for geometry update was performed prior
   * to the current operation without making any stroke in between.
   *
   * Skip pushing nodes based on the following logic: on redo SCULPT_UNDO_COORDS will ensure
   * PBVH for the new base geometry, which will have same coordinates as if we create PBVH here.
   */
  if (ss->pbvh == nullptr) {
    return;
  }

  PBVHNode **nodes;
  int totnodes;

  BKE_pbvh_search_gather(ss->pbvh, nullptr, nullptr, &nodes, &totnodes);
  for (int i = 0; i < totnodes; i++) {
    SculptUndoNode *unode = SCULPT_undo_push_node(object, nodes[i], SCULPT_UNDO_COORDS);
    unode->node = nullptr;
  }

  MEM_SAFE_FREE(nodes);
}

void ED_sculpt_undo_push_multires_mesh_begin(bContext *C, const char *str)
{
  if (!sculpt_undo_use_multires_mesh(C)) {
    return;
  }

  Object *object = CTX_data_active_object(C);

  SCULPT_undo_push_begin_ex(object, str);

  SculptUndoNode *geometry_unode = SCULPT_undo_push_node(object, nullptr, SCULPT_UNDO_GEOMETRY);
  geometry_unode->geometry_clear_pbvh = false;

  sculpt_undo_push_all_grids(object);
}

void ED_sculpt_undo_push_multires_mesh_end(bContext *C, const char *str)
{
  if (!sculpt_undo_use_multires_mesh(C)) {
    ED_undo_push(C, str);
    return;
  }

  Object *object = CTX_data_active_object(C);

  SculptUndoNode *geometry_unode = SCULPT_undo_push_node(object, nullptr, SCULPT_UNDO_GEOMETRY);
  geometry_unode->geometry_clear_pbvh = false;

  SCULPT_undo_push_end(object);
}

/** \} */

#ifdef _
#  undef _
#endif
#define _(type) \
  case type: \
    return #type;
static const char *undo_type_to_str(int type)
{
  switch (type) {
    _(SCULPT_UNDO_DYNTOPO_BEGIN)
    _(SCULPT_UNDO_DYNTOPO_END)
    _(SCULPT_UNDO_COORDS)
    _(SCULPT_UNDO_GEOMETRY)
    _(SCULPT_UNDO_DYNTOPO_SYMMETRIZE)
    _(SCULPT_UNDO_FACE_SETS)
    _(SCULPT_UNDO_HIDDEN)
    _(SCULPT_UNDO_MASK)
    _(SCULPT_UNDO_COLOR)
    default:
      return "unknown node type";
  }
}
#undef _

static int nodeidgen = 1;

static void print_sculpt_node(SculptUndoNode *node)
{
  int hash = hash_sculpt_colors(node);

  // if (node->lasthash == 0) {
  //  node->lasthash = hash;
  // }

  printf("    %s:%s {applied=%d gen=%d hash=%d}\n",
         undo_type_to_str(node->type),
         node->idname,
         node->applied,
         0,  // node->gen,
         hash /*- node->lasthash*/);
  if (node->bm_entry) {
    BM_log_print_entry(nullptr, node->bm_entry);
  }
}

static void print_sculpt_undo_step(UndoStep *us, UndoStep *active, int i)
{
  SculptUndoNode *node;

  if (us->type != BKE_UNDOSYS_TYPE_SCULPT) {
    printf("%d %s (non-sculpt): '%s', type:%s, use_memfile_step:%s\n",
           i,
           us == active ? "->" : "  ",
           us->name,
           us->type->name,
           us->use_memfile_step ? "true" : "false");
    return;
  }

  int id = -1;

  SculptUndoStep *su = (SculptUndoStep *)us;
  if (!su->id) {
    su->id = nodeidgen++;
  }

  id = su->id;

  printf("id=%d %s %d %s (use_memfile_step=%s)\n",
         id,
         us == active ? "->" : "  ",
         i,
         us->name,
         us->use_memfile_step ? "true" : "false");

  if (us->type == BKE_UNDOSYS_TYPE_SCULPT) {
    UndoSculpt *usculpt = sculpt_undosys_step_get_nodes(us);

    for (node = (SculptUndoNode *)usculpt->nodes.first; node; node = node->next) {
      print_sculpt_node(node);
    }
  }
}

extern "C" void SCULPT_substep_undo(bContext *C, int dir)
{
  printf("%s: not working!\n");
#if 0  // XXX
  Scene *scene = CTX_data_scene(C);
  Object *ob = CTX_data_active_object(C);

  Depsgraph *depsgraph = CTX_data_ensure_evaluated_depsgraph(C);

  if (!scene || !ob || !ob->sculpt) {
    printf("not in sculpt mode\n");
    return;
  }

  SculptSession *ss = ob->sculpt;

  if (!ss->bm) {
    printf("not in dyntopo mode\n");
    return;
  }

  BmeshUndoData data = {ss->pbvh,
                        ss->bm,
                        false,
                        false,
                        ss->cd_face_node_offset,
                        ss->cd_vert_node_offset,
                        ss->cd_sculpt_vert,
                        ss->attrs.boundary_flags->bmesh_cd_offset,
                        false,
                        false};

  BMLogCallbacks callbacks = {bmesh_undo_on_vert_add,
                              bmesh_undo_on_vert_kill,
                              bmesh_undo_on_vert_change,
                              bmesh_undo_on_edge_add,
                              bmesh_undo_on_edge_kill,
                              bmesh_undo_on_edge_change,
                              bmesh_undo_on_face_add,
                              bmesh_undo_on_face_kill,
                              bmesh_undo_on_face_change,
                              bmesh_undo_full_mesh,
                              nullptr,
                              (void *)&data};

  BM_log_undo_single(ss->bm, ss->bm_log, &callbacks, nullptr);

  BKE_sculpt_update_object_for_edit(depsgraph, ob, true, false, false);
  DEG_id_tag_update(&ob->id, ID_RECALC_SHADING);
#endif
}

void BM_log_get_changed(BMesh *bm, struct BMIdMap *idmap, BMLogEntry *_entry, SmallHash *sh);

void ED_sculpt_fast_save_bmesh(Object *ob)
{
  SculptSession *ss = ob->sculpt;
  BMesh *bm = ss->bm;

  if (!bm || !ss) {
    return;
  }

#if 1
  struct BMeshToMeshParams params = {0};

  void BM_mesh_bm_to_me_threaded(
      Main * bmain, Object * ob, BMesh * bm, Mesh * me, const struct BMeshToMeshParams *params);

  params.update_shapekey_indices = true;
  params.cd_mask_extra.vmask = CD_MASK_MESH_ID | CD_MASK_DYNTOPO_VERT;
  params.cd_mask_extra.emask = CD_MASK_MESH_ID;
  params.cd_mask_extra.pmask = CD_MASK_MESH_ID;

  // BM_mesh_bm_to_me_threaded(nullptr, ob, bm, (Mesh *)ob->data, &params);
  BM_mesh_bm_to_me(nullptr, bm, (Mesh *)ob->data, &params);
#else
  SculptUndoStep *last_step = nullptr;

  UndoStack *ustack = ED_undo_stack_get();
  UndoStep *us = ustack->step_active;

  SmallHash elems;
  BLI_smallhash_init(&elems);

  bool bad = false;

  if (!us) {
    printf("no active undo step!");
    bad = true;
  }
  else {
    while (us) {
      us = us->prev;

      if (us->type == BKE_UNDOSYS_TYPE_SCULPT) {
        SculptUndoStep *usculpt = (SculptUndoStep *)us;

        LISTBASE_FOREACH (SculptUndoNode *, unode, &usculpt->data.nodes) {
          if (unode->bm_entry) {
            BM_log_get_changed(bm, ss->bm_idmap, unode->bm_entry, &elems);
          }
        }

        if (usculpt->auto_saved) {
          last_step = usculpt;
          break;
        }

        if (!last_step) {
          usculpt->auto_saved = true;
        }

        last_step = usculpt;
      }
    }
  }

  if (!last_step) {
    bad = true;
  }
  else {
    last_step->auto_saved = true;
  }

  if (bad) {
    printf("%s: Failed to find sculpt undo stack entries\n", __func__);

    /* Just save everything */
    struct BMeshToMeshParams params = {0};
    BM_mesh_bm_to_me(nullptr, bm, (Mesh *)ob->data, &params);
    return;
  }

  int totv = 0, tote = 0, totl = 0, totf = 0;

  BM_mesh_elem_table_ensure(bm, BM_VERT | BM_EDGE | BM_LOOP | BM_FACE);

  SmallHashIter iter;
  uintptr_t key;
  void *val = BLI_smallhash_iternew(&elems, &iter, &key);
  for (; val; val = BLI_smallhash_iternext(&iter, &key)) {
    BMElem *elem = (BMElem *)key;

    switch (elem->head.htype) {
      case BM_VERT:
        totv++;
        break;
      case BM_EDGE:
        tote++;
        break;
      case BM_LOOP:
        totl++;
        break;
      case BM_FACE:
        totf++;
        break;
    }
  }

  BLI_smallhash_release(&elems);
#endif
}<|MERGE_RESOLUTION|>--- conflicted
+++ resolved
@@ -2237,7 +2237,13 @@
 
       case SCULPT_UNDO_COLOR: {
         Mesh *mesh = BKE_object_get_original_mesh(ob);
-        CustomDataLayer *color_layer = BKE_id_attributes_active_color_get(&mesh->id);
+
+        CustomDataLayer *color_layer = BKE_id_attribute_search(
+            &mesh->id,
+            BKE_id_attributes_active_color_name(&mesh->id),
+            CD_MASK_COLOR_ALL,
+            ATTR_DOMAIN_MASK_POINT | ATTR_DOMAIN_MASK_CORNER);
+
         if (!color_layer) {
           break;
         }
@@ -2528,7 +2534,6 @@
 
 static void sculpt_save_active_attribute(Object *ob, SculptAttrRef *attr)
 {
-<<<<<<< HEAD
   Mesh *me = BKE_object_get_original_mesh(ob);
   const CustomDataLayer *layer;
 
@@ -2536,7 +2541,34 @@
     attr->domain = BKE_id_attribute_domain((ID *)me, layer);
     BLI_strncpy(attr->name, layer->name, sizeof(attr->name));
     attr->type = layer->type;
-=======
+  }
+  else {
+    attr->domain = NO_ACTIVE_LAYER;
+    attr->name[0] = 0;
+  }
+
+  attr->was_set = true;
+}
+
+static void sculpt_save_active_attribute_color(Object *ob, SculptAttrRef *attr)
+{
+  Mesh *me = BKE_object_get_original_mesh(ob);
+  CustomDataLayer *layer;
+
+  if (ob && me &&
+      (layer = BKE_id_attribute_search(&me->id,
+                                       BKE_id_attributes_active_color_name(&me->id),
+                                       CD_MASK_COLOR_ALL,
+                                       ATTR_DOMAIN_MASK_POINT | ATTR_DOMAIN_MASK_CORNER))) {
+    attr->domain = BKE_id_attribute_domain((ID *)me, layer);
+    BLI_strncpy(attr->name, layer->name, sizeof(attr->name));
+    attr->type = layer->type;
+  }
+  else {
+    attr->domain = NO_ACTIVE_LAYER;
+    attr->name[0] = 0;
+  }
+
   using namespace blender;
   Mesh *mesh = BKE_object_get_original_mesh(ob);
   attr->was_set = true;
@@ -2544,7 +2576,6 @@
   attr->name[0] = 0;
   if (!mesh) {
     return;
->>>>>>> 45c4a0b1
   }
   const char *name = mesh->active_color_attribute;
   const bke::AttributeAccessor attributes = mesh->attributes();
@@ -2559,24 +2590,6 @@
   attr->domain = meta_data->domain;
   BLI_strncpy(attr->name, name, sizeof(attr->name));
   attr->type = meta_data->data_type;
-}
-
-static void sculpt_save_active_attribute_color(Object *ob, SculptAttrRef *attr)
-{
-  Mesh *me = BKE_object_get_original_mesh(ob);
-  CustomDataLayer *layer;
-
-  if (ob && me && (layer = BKE_id_attributes_active_color_get((ID *)me))) {
-    attr->domain = BKE_id_attribute_domain((ID *)me, layer);
-    BLI_strncpy(attr->name, layer->name, sizeof(attr->name));
-    attr->type = layer->type;
-  }
-  else {
-    attr->domain = NO_ACTIVE_LAYER;
-    attr->name[0] = 0;
-  }
-
-  attr->was_set = true;
 }
 
 static void sculpt_undo_push_begin_ex(Object *ob, const char *name, bool no_first_entry_check)
