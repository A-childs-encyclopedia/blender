/* SPDX-License-Identifier: GPL-2.0-or-later
 * Copyright 2020 Blender Foundation. All rights reserved. */

/** \file
 * \ingroup edsculpt
 */

#include "MEM_guardedalloc.h"

#include "BLI_blenlib.h"
#include "BLI_dial_2d.h"
#include "BLI_edgehash.h"
#include "BLI_gsqueue.h"
#include "BLI_hash.h"
#include "BLI_math.h"
#include "BLI_task.h"
#include "BLI_utildefines.h"

#include "BLT_translation.h"

#include "DNA_brush_types.h"
#include "DNA_customdata_types.h"
#include "DNA_mesh_types.h"
#include "DNA_meshdata_types.h"
#include "DNA_node_types.h"
#include "DNA_object_types.h"
#include "DNA_scene_types.h"

#include "BKE_brush.h"
#include "BKE_bvhutils.h"
#include "BKE_ccg.h"
#include "BKE_collision.h"
#include "BKE_colortools.h"
#include "BKE_context.h"
#include "BKE_image.h"
#include "BKE_kelvinlet.h"
#include "BKE_key.h"
#include "BKE_lib_id.h"
#include "BKE_main.h"
#include "BKE_mesh.h"
#include "BKE_mesh_mapping.h"
#include "BKE_mesh_mirror.h"
#include "BKE_modifier.h"
#include "BKE_multires.h"
#include "BKE_node.h"
#include "BKE_object.h"
#include "BKE_paint.h"
#include "BKE_particle.h"
#include "BKE_pbvh.h"
#include "BKE_pointcache.h"
#include "BKE_report.h"
#include "BKE_scene.h"
#include "BKE_screen.h"
#include "BKE_subdiv_ccg.h"
#include "BKE_subsurf.h"

#include "DEG_depsgraph.h"
#include "DEG_depsgraph_query.h"

#include "WM_api.h"
#include "WM_message.h"
#include "WM_toolsystem.h"
#include "WM_types.h"

#include "ED_object.h"
#include "ED_screen.h"
#include "ED_sculpt.h"
#include "ED_view3d.h"
#include "paint_intern.h"
#include "sculpt_intern.h"

#include "RNA_access.h"
#include "RNA_define.h"

#include "GPU_immediate.h"
#include "GPU_immediate_util.h"
#include "GPU_matrix.h"
#include "GPU_state.h"

#include "UI_interface.h"
#include "UI_resources.h"

#include "bmesh.h"
#include "bmesh_tools.h"

#include <math.h>
#include <stdlib.h>
#include <string.h>

static void cloth_brush_simulation_location_get(SculptSession *ss,
                                                const Brush *brush,
                                                float r_location[3])
{
  if (!ss->cache || !brush) {
    zero_v3(r_location);
    return;
  }

  if (brush->cloth_simulation_area_type == BRUSH_CLOTH_SIMULATION_AREA_LOCAL) {
    copy_v3_v3(r_location, ss->cache->initial_location);
    return;
  }
  copy_v3_v3(r_location, ss->cache->location);
}

PBVHNode **SCULPT_cloth_brush_affected_nodes_gather(SculptSession *ss,
                                                    Brush *brush,
                                                    int *r_totnode)
{
  BLI_assert(ss->cache);
  BLI_assert(brush->sculpt_tool == SCULPT_TOOL_CLOTH);
  PBVHNode **nodes = NULL;

  switch (brush->cloth_simulation_area_type) {
    case BRUSH_CLOTH_SIMULATION_AREA_LOCAL: {
      SculptSearchSphereData data = {
          .ss = ss,
          .radius_squared = square_f(ss->cache->initial_radius * (1.0 + brush->cloth_sim_limit)),
          .original = false,
          .ignore_fully_ineffective = false,
          .center = ss->cache->initial_location,
      };
      BKE_pbvh_search_gather(ss->pbvh, SCULPT_search_sphere_cb, &data, &nodes, r_totnode);
    } break;
    case BRUSH_CLOTH_SIMULATION_AREA_GLOBAL:
      BKE_pbvh_search_gather(ss->pbvh, NULL, NULL, &nodes, r_totnode);
      break;
    case BRUSH_CLOTH_SIMULATION_AREA_DYNAMIC: {
      SculptSearchSphereData data = {
          .ss = ss,
          .radius_squared = square_f(ss->cache->radius * (1.0 + brush->cloth_sim_limit)),
          .original = false,
          .ignore_fully_ineffective = false,
          .center = ss->cache->location,
      };
      BKE_pbvh_search_gather(ss->pbvh, SCULPT_search_sphere_cb, &data, &nodes, r_totnode);
    } break;
  }

  return nodes;
}

static float cloth_brush_simulation_falloff_get(const Brush *brush,
                                                const float radius,
                                                const float location[3],
                                                const float co[3])
{
  if (brush->sculpt_tool != SCULPT_TOOL_CLOTH) {
    /* All brushes that are not the cloth brush do not use simulation areas. */
    return 1.0f;
  }

  /* Global simulation does not have any falloff as the entire mesh is being simulated. */
  if (brush->cloth_simulation_area_type == BRUSH_CLOTH_SIMULATION_AREA_GLOBAL) {
    return 1.0f;
  }

  const float distance = len_v3v3(location, co);
  const float limit = radius + (radius * brush->cloth_sim_limit);
  const float falloff = radius + (radius * brush->cloth_sim_limit * brush->cloth_sim_falloff);

  if (distance > limit) {
    /* Outside the limits. */
    return 0.0f;
  }
  if (distance < falloff) {
    /* Before the falloff area. */
    return 1.0f;
  }
  /* Do a smooth-step transition inside the falloff area. */
  float p = 1.0f - ((distance - falloff) / (limit - falloff));
  return 3.0f * p * p - 2.0f * p * p * p;
}

#define CLOTH_LENGTH_CONSTRAINTS_BLOCK 100000
#define CLOTH_SIMULATION_ITERATIONS 5

#define CLOTH_SOLVER_DISPLACEMENT_FACTOR 0.6f
#define CLOTH_MAX_CONSTRAINTS_PER_VERTEX 1024
#define CLOTH_SIMULATION_TIME_STEP 0.01f
#define CLOTH_DEFORMATION_SNAKEHOOK_STRENGTH 0.35f
#define CLOTH_DEFORMATION_TARGET_STRENGTH 0.01f
#define CLOTH_DEFORMATION_GRAB_STRENGTH 0.1f

static bool cloth_brush_sim_has_length_constraint(SculptClothSimulation *cloth_sim,
                                                  const int v1,
                                                  const int v2)
{
  return BLI_edgeset_haskey(cloth_sim->created_length_constraints, v1, v2);
}

static void cloth_brush_reallocate_constraints(SculptClothSimulation *cloth_sim)
{
  if (cloth_sim->tot_length_constraints >= cloth_sim->capacity_length_constraints) {
    cloth_sim->capacity_length_constraints += CLOTH_LENGTH_CONSTRAINTS_BLOCK;
    cloth_sim->length_constraints = MEM_reallocN_id(cloth_sim->length_constraints,
                                                    cloth_sim->capacity_length_constraints *
                                                        sizeof(SculptClothLengthConstraint),
                                                    "length constraints");
  }
}

static void cloth_brush_add_length_constraint(SculptSession *ss,
                                              SculptClothSimulation *cloth_sim,
                                              const int node_index,
                                              const int v1,
                                              const int v2,
                                              const bool use_persistent)
{
  SculptClothLengthConstraint *length_constraint =
      &cloth_sim->length_constraints[cloth_sim->tot_length_constraints];

  length_constraint->elem_index_a = v1;
  length_constraint->elem_index_b = v2;

  length_constraint->node = node_index;

  length_constraint->elem_position_a = cloth_sim->pos[v1];
  length_constraint->elem_position_b = cloth_sim->pos[v2];

  length_constraint->type = SCULPT_CLOTH_CONSTRAINT_STRUCTURAL;

  PBVHVertRef vertex1 = BKE_pbvh_index_to_vertex(ss->pbvh, v1);
  PBVHVertRef vertex2 = BKE_pbvh_index_to_vertex(ss->pbvh, v2);

  if (use_persistent) {
    length_constraint->length = len_v3v3(SCULPT_vertex_persistent_co_get(ss, vertex1),
                                         SCULPT_vertex_persistent_co_get(ss, vertex2));
  }
  else {
    length_constraint->length = len_v3v3(SCULPT_vertex_co_get(ss, vertex1),
                                         SCULPT_vertex_co_get(ss, vertex2));
  }
  length_constraint->strength = 1.0f;

  cloth_sim->tot_length_constraints++;

  /* Reallocation if the array capacity is exceeded. */
  cloth_brush_reallocate_constraints(cloth_sim);

  /* Add the constraint to the #GSet to avoid creating it again. */
  BLI_edgeset_add(cloth_sim->created_length_constraints, v1, v2);
}

static void cloth_brush_add_softbody_constraint(SculptClothSimulation *cloth_sim,
                                                const int node_index,
                                                const int v,
                                                const float strength)
{
  SculptClothLengthConstraint *length_constraint =
      &cloth_sim->length_constraints[cloth_sim->tot_length_constraints];

  length_constraint->elem_index_a = v;
  length_constraint->elem_index_b = v;

  length_constraint->node = node_index;

  length_constraint->elem_position_a = cloth_sim->pos[v];
  length_constraint->elem_position_b = cloth_sim->softbody_pos[v];

  length_constraint->type = SCULPT_CLOTH_CONSTRAINT_SOFTBODY;

  length_constraint->length = 0.0f;
  length_constraint->strength = strength;

  cloth_sim->tot_length_constraints++;

  /* Reallocation if the array capacity is exceeded. */
  cloth_brush_reallocate_constraints(cloth_sim);
}

static void cloth_brush_add_pin_constraint(SculptClothSimulation *cloth_sim,
                                           const int node_index,
                                           const int v,
                                           const float strength)
{
  SculptClothLengthConstraint *length_constraint =
      &cloth_sim->length_constraints[cloth_sim->tot_length_constraints];

  length_constraint->elem_index_a = v;
  length_constraint->elem_index_b = v;

  length_constraint->node = node_index;

  length_constraint->elem_position_a = cloth_sim->pos[v];
  length_constraint->elem_position_b = cloth_sim->init_pos[v];

  length_constraint->type = SCULPT_CLOTH_CONSTRAINT_PIN;

  length_constraint->length = 0.0f;
  length_constraint->strength = strength;

  cloth_sim->tot_length_constraints++;

  /* Reallocation if the array capacity is exceeded. */
  cloth_brush_reallocate_constraints(cloth_sim);
}

static void cloth_brush_add_deformation_constraint(SculptClothSimulation *cloth_sim,
                                                   const int node_index,
                                                   const int v,
                                                   const float strength)
{
  SculptClothLengthConstraint *length_constraint =
      &cloth_sim->length_constraints[cloth_sim->tot_length_constraints];

  length_constraint->elem_index_a = v;
  length_constraint->elem_index_b = v;

  length_constraint->node = node_index;

  length_constraint->type = SCULPT_CLOTH_CONSTRAINT_DEFORMATION;

  length_constraint->elem_position_a = cloth_sim->pos[v];
  length_constraint->elem_position_b = cloth_sim->deformation_pos[v];

  length_constraint->length = 0.0f;
  length_constraint->strength = strength;

  cloth_sim->tot_length_constraints++;

  /* Reallocation if the array capacity is exceeded. */
  cloth_brush_reallocate_constraints(cloth_sim);
}

static void do_cloth_brush_build_constraints_task_cb_ex(
    void *__restrict userdata, const int n, const TaskParallelTLS *__restrict UNUSED(tls))
{
  SculptThreadedTaskData *data = userdata;
  SculptSession *ss = data->ob->sculpt;
  const Brush *brush = data->brush;
  PBVHNode *node = data->nodes[n];

  const int node_index = POINTER_AS_INT(BLI_ghash_lookup(data->cloth_sim->node_state_index, node));
  if (data->cloth_sim->node_state[node_index] != SCULPT_CLOTH_NODE_UNINITIALIZED) {
    /* The simulation already contains constraints for this node. */
    return;
  }

  PBVHVertexIter vd;

  const bool pin_simulation_boundary = ss->cache != NULL && brush != NULL &&
                                       brush->flag2 & BRUSH_CLOTH_PIN_SIMULATION_BOUNDARY &&
                                       brush->cloth_simulation_area_type !=
                                           BRUSH_CLOTH_SIMULATION_AREA_DYNAMIC;

  const bool use_persistent = brush != NULL && brush->flag & BRUSH_PERSISTENT;

  /* Brush can be NULL in tools that use the solver without relying of constraints with deformation
   * positions. */
  const bool cloth_is_deform_brush = ss->cache != NULL && brush != NULL &&
                                     SCULPT_is_cloth_deform_brush(brush);

  const bool use_falloff_plane = brush->cloth_force_falloff_type ==
                                 BRUSH_CLOTH_FORCE_FALLOFF_PLANE;
  float radius_squared = 0.0f;
  if (cloth_is_deform_brush) {
    radius_squared = ss->cache->initial_radius * ss->cache->initial_radius;
  }

  /* Only limit the constraint creation to a radius when the simulation is local. */
  const float cloth_sim_radius_squared = brush->cloth_simulation_area_type ==
                                                 BRUSH_CLOTH_SIMULATION_AREA_LOCAL ?
                                             data->cloth_sim_radius * data->cloth_sim_radius :
                                             FLT_MAX;

  BKE_pbvh_vertex_iter_begin (ss->pbvh, node, vd, PBVH_ITER_UNIQUE) {
    const float len_squared = len_squared_v3v3(vd.co, data->cloth_sim_initial_location);
    if (len_squared < cloth_sim_radius_squared) {

      SculptVertexNeighborIter ni;
      int build_indices[CLOTH_MAX_CONSTRAINTS_PER_VERTEX];
      int tot_indices = 0;
      build_indices[tot_indices] = vd.index;
      tot_indices++;
      SCULPT_VERTEX_NEIGHBORS_ITER_BEGIN (ss, vd.vertex, ni) {
        build_indices[tot_indices] = ni.index;
        tot_indices++;
      }
      SCULPT_VERTEX_NEIGHBORS_ITER_END(ni);

      if (data->cloth_sim->softbody_strength > 0.0f) {
        cloth_brush_add_softbody_constraint(data->cloth_sim, node_index, vd.index, 1.0f);
      }

      /* As we don't know the order of the neighbor vertices, we create all possible combinations
       * between the neighbor and the original vertex as length constraints. */
      /* This results on a pattern that contains structural, shear and bending constraints for all
       * vertices, but constraints are repeated taking more memory than necessary. */

      for (int c_i = 0; c_i < tot_indices; c_i++) {
        for (int c_j = 0; c_j < tot_indices; c_j++) {
          if (c_i != c_j && !cloth_brush_sim_has_length_constraint(
                                data->cloth_sim, build_indices[c_i], build_indices[c_j])) {
            cloth_brush_add_length_constraint(ss,
                                              data->cloth_sim,
                                              node_index,
                                              build_indices[c_i],
                                              build_indices[c_j],
                                              use_persistent);
          }
        }
      }
    }

    if (brush && brush->sculpt_tool == SCULPT_TOOL_CLOTH) {
      /* The cloth brush works by applying forces in most of its modes, but some of them require
       * deformation coordinates to make the simulation stable. */
      if (brush->cloth_deform_type == BRUSH_CLOTH_DEFORM_GRAB) {
        if (use_falloff_plane) {
          /* With plane falloff the strength of the constraints is set when applying the
           * deformation forces. */
          cloth_brush_add_deformation_constraint(
              data->cloth_sim, node_index, vd.index, CLOTH_DEFORMATION_GRAB_STRENGTH);
        }
        else if (len_squared < radius_squared) {
          /* With radial falloff deformation constraints are created with different strengths and
           * only inside the radius of the brush. */
          const float fade = BKE_brush_curve_strength(
              brush, sqrtf(len_squared), ss->cache->radius);
          cloth_brush_add_deformation_constraint(
              data->cloth_sim, node_index, vd.index, fade * CLOTH_DEFORMATION_GRAB_STRENGTH);
        }
      }
      else if (brush->cloth_deform_type == BRUSH_CLOTH_DEFORM_SNAKE_HOOK) {
        /* Cloth Snake Hook creates deformation constraint with fixed strength because the strength
         * is controlled per iteration using cloth_sim->deformation_strength. */
        cloth_brush_add_deformation_constraint(
            data->cloth_sim, node_index, vd.index, CLOTH_DEFORMATION_SNAKEHOOK_STRENGTH);
      }
    }
    else if (data->cloth_sim->deformation_pos) {
      /* Any other tool that target the cloth simulation handle the falloff in
       * their own code when modifying the deformation coordinates of the simulation, so
       * deformation constraints are created with a fixed strength for all vertices. */
      cloth_brush_add_deformation_constraint(
          data->cloth_sim, node_index, vd.index, CLOTH_DEFORMATION_TARGET_STRENGTH);
    }

    if (pin_simulation_boundary) {
      const float sim_falloff = cloth_brush_simulation_falloff_get(
          brush, ss->cache->initial_radius, ss->cache->location, vd.co);
      /* Vertex is inside the area of the simulation without any falloff applied. */
      if (sim_falloff < 1.0f) {
        /* Create constraints with more strength the closer the vertex is to the simulation
         * boundary. */
        cloth_brush_add_pin_constraint(data->cloth_sim, node_index, vd.index, 1.0f - sim_falloff);
      }
    }
  }
  BKE_pbvh_vertex_iter_end;
}

static void cloth_brush_apply_force_to_vertex(SculptSession *UNUSED(ss),
                                              SculptClothSimulation *cloth_sim,
                                              const float force[3],
                                              const int vertex_index)
{
  madd_v3_v3fl(cloth_sim->acceleration[vertex_index], force, 1.0f / cloth_sim->mass);
}

static void do_cloth_brush_apply_forces_task_cb_ex(void *__restrict userdata,
                                                   const int n,
                                                   const TaskParallelTLS *__restrict tls)
{
  SculptThreadedTaskData *data = userdata;
  SculptSession *ss = data->ob->sculpt;
  const Brush *brush = data->brush;
  SculptClothSimulation *cloth_sim = ss->cache->cloth_sim;
  const float *offset = data->offset;
  const float *grab_delta = data->grab_delta;
  float(*imat)[4] = data->mat;

  const bool use_falloff_plane = brush->cloth_force_falloff_type ==
                                 BRUSH_CLOTH_FORCE_FALLOFF_PLANE;

  PBVHVertexIter vd;
  const float bstrength = ss->cache->bstrength;

  SculptBrushTest test;
  SculptBrushTestFn sculpt_brush_test_sq_fn = SCULPT_brush_test_init_with_falloff_shape(
      ss, &test, data->brush->falloff_shape);
  const int thread_id = BLI_task_parallel_thread_id(tls);

  /* For Pinch Perpendicular Deform Type. */
  float x_object_space[3];
  float z_object_space[3];
  if (brush->cloth_deform_type == BRUSH_CLOTH_DEFORM_PINCH_PERPENDICULAR) {
    normalize_v3_v3(x_object_space, imat[0]);
    normalize_v3_v3(z_object_space, imat[2]);
  }

  /* For Plane Force Falloff. */
  float deform_plane[4];
  float plane_normal[3];
  if (use_falloff_plane) {
    normalize_v3_v3(plane_normal, grab_delta);
    plane_from_point_normal_v3(deform_plane, data->area_co, plane_normal);
  }

  /* Gravity */
  float gravity[3] = {0.0f};
  if (ss->cache->supports_gravity) {
    madd_v3_v3fl(gravity, ss->cache->gravity_direction, -data->sd->gravity_factor);
  }

  AutomaskingNodeData automask_data;
  SCULPT_automasking_node_begin(
      data->ob, ss, SCULPT_automasking_active_cache_get(ss), &automask_data, data->nodes[n]);

  BKE_pbvh_vertex_iter_begin (ss->pbvh, data->nodes[n], vd, PBVH_ITER_UNIQUE) {
    float force[3];
    float sim_location[3];
    cloth_brush_simulation_location_get(ss, brush, sim_location);
    const float sim_factor = cloth_brush_simulation_falloff_get(
        brush, ss->cache->radius, sim_location, cloth_sim->init_pos[vd.index]);

    float current_vertex_location[3];
    if (brush->cloth_deform_type == BRUSH_CLOTH_DEFORM_GRAB) {
      copy_v3_v3(current_vertex_location, ss->cache->cloth_sim->init_pos[vd.index]);
    }
    else {
      copy_v3_v3(current_vertex_location, vd.co);
    }

    /* Apply gravity in the entire simulation area. */
    float vertex_gravity[3];
    mul_v3_v3fl(vertex_gravity, gravity, sim_factor);
    cloth_brush_apply_force_to_vertex(ss, ss->cache->cloth_sim, vertex_gravity, vd.index);

    /* When using the plane falloff mode the falloff is not constrained by the brush radius. */
    if (!sculpt_brush_test_sq_fn(&test, current_vertex_location) && !use_falloff_plane) {
      continue;
    }

    float dist = sqrtf(test.dist);

    if (use_falloff_plane) {
      dist = dist_to_plane_v3(current_vertex_location, deform_plane);
    }

    const float fade = sim_factor * bstrength *
                       SCULPT_brush_strength_factor(ss,
                                                    brush,
                                                    current_vertex_location,
                                                    dist,
                                                    vd.no,
                                                    vd.fno,
                                                    vd.mask ? *vd.mask : 0.0f,
<<<<<<< HEAD
                                                    vd.index,
                                                    thread_id,
                                                    &automask_data);
=======
                                                    vd.vertex,
                                                    thread_id);
>>>>>>> af6f0f17

    float brush_disp[3];

    switch (brush->cloth_deform_type) {
      case BRUSH_CLOTH_DEFORM_DRAG:
        sub_v3_v3v3(brush_disp, ss->cache->location, ss->cache->last_location);
        normalize_v3(brush_disp);
        mul_v3_v3fl(force, brush_disp, fade);
        break;
      case BRUSH_CLOTH_DEFORM_PUSH:
        /* Invert the fade to push inwards. */
        mul_v3_v3fl(force, offset, -fade);
        break;
      case BRUSH_CLOTH_DEFORM_GRAB:
        madd_v3_v3v3fl(cloth_sim->deformation_pos[vd.index],
                       cloth_sim->init_pos[vd.index],
                       ss->cache->grab_delta_symmetry,
                       fade);
        if (use_falloff_plane) {
          cloth_sim->deformation_strength[vd.index] = clamp_f(fade, 0.0f, 1.0f);
        }
        else {
          cloth_sim->deformation_strength[vd.index] = 1.0f;
        }
        zero_v3(force);
        break;
      case BRUSH_CLOTH_DEFORM_SNAKE_HOOK:
        copy_v3_v3(cloth_sim->deformation_pos[vd.index], cloth_sim->pos[vd.index]);
        madd_v3_v3fl(cloth_sim->deformation_pos[vd.index], ss->cache->grab_delta_symmetry, fade);
        cloth_sim->deformation_strength[vd.index] = fade;
        zero_v3(force);
        break;
      case BRUSH_CLOTH_DEFORM_PINCH_POINT:
        if (use_falloff_plane) {
          float distance = dist_signed_to_plane_v3(vd.co, deform_plane);
          copy_v3_v3(brush_disp, plane_normal);
          mul_v3_fl(brush_disp, -distance);
        }
        else {
          sub_v3_v3v3(brush_disp, ss->cache->location, vd.co);
        }
        normalize_v3(brush_disp);
        mul_v3_v3fl(force, brush_disp, fade);
        break;
      case BRUSH_CLOTH_DEFORM_PINCH_PERPENDICULAR: {
        float disp_center[3];
        float x_disp[3];
        float z_disp[3];
        sub_v3_v3v3(disp_center, ss->cache->location, vd.co);
        normalize_v3(disp_center);
        mul_v3_v3fl(x_disp, x_object_space, dot_v3v3(disp_center, x_object_space));
        mul_v3_v3fl(z_disp, z_object_space, dot_v3v3(disp_center, z_object_space));
        add_v3_v3v3(disp_center, x_disp, z_disp);
        mul_v3_v3fl(force, disp_center, fade);
      } break;
      case BRUSH_CLOTH_DEFORM_INFLATE:
        mul_v3_v3fl(force, vd.no ? vd.no : vd.fno, fade);
        break;
      case BRUSH_CLOTH_DEFORM_EXPAND:
        cloth_sim->length_constraint_tweak[vd.index] += fade * 0.1f;
        zero_v3(force);
        break;
    }

    cloth_brush_apply_force_to_vertex(ss, ss->cache->cloth_sim, force, vd.index);
  }
  BKE_pbvh_vertex_iter_end;
}

static ListBase *cloth_brush_collider_cache_create(Object *object, Depsgraph *depsgraph)
{
  ListBase *cache = NULL;
  DEG_OBJECT_ITER_BEGIN (depsgraph,
                         ob,
                         DEG_ITER_OBJECT_FLAG_LINKED_DIRECTLY | DEG_ITER_OBJECT_FLAG_VISIBLE |
                             DEG_ITER_OBJECT_FLAG_DUPLI) {
    if (STREQ(object->id.name, ob->id.name)) {
      continue;
    }

    CollisionModifierData *cmd = (CollisionModifierData *)BKE_modifiers_findby_type(
        ob, eModifierType_Collision);
    if (!cmd) {
      continue;
    }

    if (!cmd->bvhtree) {
      continue;
    }
    if (cache == NULL) {
      cache = MEM_callocN(sizeof(ListBase), "ColliderCache array");
    }

    ColliderCache *col = MEM_callocN(sizeof(ColliderCache), "ColliderCache");
    col->ob = ob;
    col->collmd = cmd;
    collision_move_object(cmd, 1.0, 0.0, true);
    BLI_addtail(cache, col);
  }
  DEG_OBJECT_ITER_END;
  return cache;
}

typedef struct ClothBrushCollision {
  CollisionModifierData *col_data;
  struct IsectRayPrecalc isect_precalc;
} ClothBrushCollision;

static void cloth_brush_collision_cb(void *userdata,
                                     int index,
                                     const BVHTreeRay *ray,
                                     BVHTreeRayHit *hit)
{
  ClothBrushCollision *col = (ClothBrushCollision *)userdata;
  CollisionModifierData *col_data = col->col_data;
  MVertTri *verttri = &col_data->tri[index];
  MVert *mverts = col_data->x;
  float *tri[3], no[3], co[3];

  tri[0] = mverts[verttri->tri[0]].co;
  tri[1] = mverts[verttri->tri[1]].co;
  tri[2] = mverts[verttri->tri[2]].co;
  float dist = 0.0f;

  bool tri_hit = isect_ray_tri_watertight_v3(
      ray->origin, &col->isect_precalc, UNPACK3(tri), &dist, NULL);
  normal_tri_v3(no, UNPACK3(tri));
  madd_v3_v3v3fl(co, ray->origin, ray->direction, dist);

  if (tri_hit && dist < hit->dist) {
    hit->index = index;
    hit->dist = dist;

    copy_v3_v3(hit->co, co);
    copy_v3_v3(hit->no, no);
  }
}

static void cloth_brush_solve_collision(Object *object,
                                        SculptClothSimulation *cloth_sim,
                                        const int i)
{
  const int raycast_flag = BVH_RAYCAST_DEFAULT & ~(BVH_RAYCAST_WATERTIGHT);

  ColliderCache *collider_cache;
  BVHTreeRayHit hit;

  float obmat_inv[4][4];
  invert_m4_m4(obmat_inv, object->obmat);

  for (collider_cache = cloth_sim->collider_list->first; collider_cache;
       collider_cache = collider_cache->next) {
    float ray_start[3], ray_normal[3];
    float pos_world_space[3], prev_pos_world_space[3];

    mul_v3_m4v3(pos_world_space, object->obmat, cloth_sim->pos[i]);
    mul_v3_m4v3(prev_pos_world_space, object->obmat, cloth_sim->last_iteration_pos[i]);
    sub_v3_v3v3(ray_normal, pos_world_space, prev_pos_world_space);
    copy_v3_v3(ray_start, prev_pos_world_space);
    hit.index = -1;
    hit.dist = len_v3(ray_normal);
    normalize_v3(ray_normal);

    ClothBrushCollision col;
    CollisionModifierData *collmd = collider_cache->collmd;
    col.col_data = collmd;
    isect_ray_tri_watertight_v3_precalc(&col.isect_precalc, ray_normal);

    BLI_bvhtree_ray_cast_ex(collmd->bvhtree,
                            ray_start,
                            ray_normal,
                            0.3f,
                            &hit,
                            cloth_brush_collision_cb,
                            &col,
                            raycast_flag);

    if (hit.index == -1) {
      continue;
    }

    float collision_disp[3];
    float movement_disp[3];
    mul_v3_v3fl(collision_disp, hit.no, 0.005f);
    sub_v3_v3v3(movement_disp, pos_world_space, prev_pos_world_space);
    float friction_plane[4];
    float pos_on_friction_plane[3];
    plane_from_point_normal_v3(friction_plane, hit.co, hit.no);
    closest_to_plane_v3(pos_on_friction_plane, friction_plane, pos_world_space);
    sub_v3_v3v3(movement_disp, pos_on_friction_plane, hit.co);

    /* TODO(pablodp606): This can be exposed in a brush/filter property as friction. */
    mul_v3_fl(movement_disp, 0.35f);

    copy_v3_v3(cloth_sim->pos[i], hit.co);
    add_v3_v3(cloth_sim->pos[i], movement_disp);
    add_v3_v3(cloth_sim->pos[i], collision_disp);
    mul_v3_m4v3(cloth_sim->pos[i], obmat_inv, cloth_sim->pos[i]);
  }
}

static void do_cloth_brush_solve_simulation_task_cb_ex(
    void *__restrict userdata, const int n, const TaskParallelTLS *__restrict UNUSED(tls))
{
  SculptThreadedTaskData *data = userdata;
  SculptSession *ss = data->ob->sculpt;
  const Brush *brush = data->brush;

  PBVHNode *node = data->nodes[n];
  PBVHVertexIter vd;
  SculptClothSimulation *cloth_sim = data->cloth_sim;
  const float time_step = data->cloth_time_step;

  const int node_index = POINTER_AS_INT(BLI_ghash_lookup(data->cloth_sim->node_state_index, node));
  if (data->cloth_sim->node_state[node_index] != SCULPT_CLOTH_NODE_ACTIVE) {
    return;
  }

  AutomaskingCache *automasking = SCULPT_automasking_active_cache_get(ss);
  AutomaskingNodeData automask_data;
  SCULPT_automasking_node_begin(
      data->ob, ss, SCULPT_automasking_active_cache_get(ss), &automask_data, data->nodes[n]);

  BKE_pbvh_vertex_iter_begin (ss->pbvh, data->nodes[n], vd, PBVH_ITER_UNIQUE) {
    float sim_location[3];
    cloth_brush_simulation_location_get(ss, brush, sim_location);
    const float sim_factor =
        ss->cache ? cloth_brush_simulation_falloff_get(
                        brush, ss->cache->radius, sim_location, cloth_sim->init_pos[vd.index]) :
                    1.0f;
    if (sim_factor <= 0.0f) {
      continue;
    }

    int i = vd.index;
    float temp[3];
    copy_v3_v3(temp, cloth_sim->pos[i]);

    mul_v3_fl(cloth_sim->acceleration[i], time_step);

    float pos_diff[3];
    sub_v3_v3v3(pos_diff, cloth_sim->pos[i], cloth_sim->prev_pos[i]);
    mul_v3_fl(pos_diff, (1.0f - cloth_sim->damping) * sim_factor);

    const float mask_v = (1.0f - (vd.mask ? *vd.mask : 0.0f)) *
<<<<<<< HEAD
                         SCULPT_automasking_factor_get(automasking, ss, vd.index, &automask_data);
=======
                         SCULPT_automasking_factor_get(automasking, ss, vd.vertex);
>>>>>>> af6f0f17

    madd_v3_v3fl(cloth_sim->pos[i], pos_diff, mask_v);
    madd_v3_v3fl(cloth_sim->pos[i], cloth_sim->acceleration[i], mask_v);

    if (cloth_sim->collider_list != NULL) {
      cloth_brush_solve_collision(data->ob, cloth_sim, i);
    }

    copy_v3_v3(cloth_sim->last_iteration_pos[i], cloth_sim->pos[i]);

    copy_v3_v3(cloth_sim->prev_pos[i], temp);
    copy_v3_v3(cloth_sim->last_iteration_pos[i], cloth_sim->pos[i]);
    copy_v3_fl(cloth_sim->acceleration[i], 0.0f);

    copy_v3_v3(vd.co, cloth_sim->pos[vd.index]);

    if (vd.mvert) {
      BKE_pbvh_vert_mark_update(ss->pbvh, vd.vertex);
    }
  }
  BKE_pbvh_vertex_iter_end;

  /* Disable the simulation on this node, it needs to be enabled again to continue. */
  cloth_sim->node_state[node_index] = SCULPT_CLOTH_NODE_INACTIVE;
}

static void cloth_brush_satisfy_constraints(SculptSession *ss,
                                            Brush *brush,
                                            SculptClothSimulation *cloth_sim)
{

  AutomaskingCache *automasking = SCULPT_automasking_active_cache_get(ss);
  AutomaskingNodeData automask_data = {0};

  automask_data.have_orig_data = true;

  for (int constraint_it = 0; constraint_it < CLOTH_SIMULATION_ITERATIONS; constraint_it++) {
    for (int i = 0; i < cloth_sim->tot_length_constraints; i++) {
      const SculptClothLengthConstraint *constraint = &cloth_sim->length_constraints[i];

      if (cloth_sim->node_state[constraint->node] != SCULPT_CLOTH_NODE_ACTIVE) {
        /* Skip all constraints that were created for inactive nodes. */
        continue;
      }

      const int v1 = constraint->elem_index_a;
      const int v2 = constraint->elem_index_b;

      float v1_to_v2[3];
      sub_v3_v3v3(v1_to_v2, constraint->elem_position_b, constraint->elem_position_a);
      const float current_distance = len_v3(v1_to_v2);
      float correction_vector[3];
      float correction_vector_half[3];

      const float constraint_distance = constraint->length +
                                        (cloth_sim->length_constraint_tweak[v1] * 0.5f) +
                                        (cloth_sim->length_constraint_tweak[v2] * 0.5f);

      if (current_distance > 0.0f) {
        mul_v3_v3fl(correction_vector,
                    v1_to_v2,
                    CLOTH_SOLVER_DISPLACEMENT_FACTOR *
                        (1.0f - (constraint_distance / current_distance)));
      }
      else {
        mul_v3_v3fl(correction_vector, v1_to_v2, CLOTH_SOLVER_DISPLACEMENT_FACTOR);
      }

      mul_v3_v3fl(correction_vector_half, correction_vector, 0.5f);

<<<<<<< HEAD
      automask_data.orig_data.co = cloth_sim->init_pos[v1];
      const float mask_v1 = (1.0f - SCULPT_vertex_mask_get(ss, v1)) *
                            SCULPT_automasking_factor_get(automasking, ss, v1, &automask_data);

      automask_data.orig_data.co = cloth_sim->init_pos[v2];
      const float mask_v2 = (1.0f - SCULPT_vertex_mask_get(ss, v2)) *
                            SCULPT_automasking_factor_get(automasking, ss, v2, &automask_data);
=======
      PBVHVertRef vertex1 = BKE_pbvh_index_to_vertex(ss->pbvh, v1);
      PBVHVertRef vertex2 = BKE_pbvh_index_to_vertex(ss->pbvh, v2);

      const float mask_v1 = (1.0f - SCULPT_vertex_mask_get(ss, vertex1)) *
                            SCULPT_automasking_factor_get(automasking, ss, vertex1);
      const float mask_v2 = (1.0f - SCULPT_vertex_mask_get(ss, vertex2)) *
                            SCULPT_automasking_factor_get(automasking, ss, vertex2);
>>>>>>> af6f0f17

      float sim_location[3];
      cloth_brush_simulation_location_get(ss, brush, sim_location);

      const float sim_factor_v1 = ss->cache ?
                                      cloth_brush_simulation_falloff_get(brush,
                                                                         ss->cache->radius,
                                                                         sim_location,
                                                                         cloth_sim->init_pos[v1]) :
                                      1.0f;
      const float sim_factor_v2 = ss->cache ?
                                      cloth_brush_simulation_falloff_get(brush,
                                                                         ss->cache->radius,
                                                                         sim_location,
                                                                         cloth_sim->init_pos[v2]) :
                                      1.0f;

      float deformation_strength = 1.0f;
      if (constraint->type == SCULPT_CLOTH_CONSTRAINT_DEFORMATION) {
        deformation_strength = (cloth_sim->deformation_strength[v1] +
                                cloth_sim->deformation_strength[v2]) *
                               0.5f;
      }

      if (constraint->type == SCULPT_CLOTH_CONSTRAINT_SOFTBODY) {
        const float softbody_plasticity = brush ? brush->cloth_constraint_softbody_strength : 0.0f;
        madd_v3_v3fl(cloth_sim->pos[v1],
                     correction_vector_half,
                     1.0f * mask_v1 * sim_factor_v1 * constraint->strength * softbody_plasticity);
        madd_v3_v3fl(cloth_sim->softbody_pos[v1],
                     correction_vector_half,
                     -1.0f * mask_v1 * sim_factor_v1 * constraint->strength *
                         (1.0f - softbody_plasticity));
      }
      else {
        madd_v3_v3fl(cloth_sim->pos[v1],
                     correction_vector_half,
                     1.0f * mask_v1 * sim_factor_v1 * constraint->strength * deformation_strength);
        if (v1 != v2) {
          madd_v3_v3fl(cloth_sim->pos[v2],
                       correction_vector_half,
                       -1.0f * mask_v2 * sim_factor_v2 * constraint->strength *
                           deformation_strength);
        }
      }
    }
  }
}

void SCULPT_cloth_brush_do_simulation_step(
    Sculpt *sd, Object *ob, SculptClothSimulation *cloth_sim, PBVHNode **nodes, int totnode)
{
  SculptSession *ss = ob->sculpt;
  Brush *brush = BKE_paint_brush(&sd->paint);

  /* Update the constraints. */
  cloth_brush_satisfy_constraints(ss, brush, cloth_sim);

  /* Solve the simulation and write the final step to the mesh. */
  SculptThreadedTaskData solve_simulation_data = {
      .sd = sd,
      .ob = ob,
      .brush = brush,
      .nodes = nodes,
      .cloth_time_step = CLOTH_SIMULATION_TIME_STEP,
      .cloth_sim = cloth_sim,
  };

  TaskParallelSettings settings;
  BKE_pbvh_parallel_range_settings(&settings, true, totnode);
  BLI_task_parallel_range(
      0, totnode, &solve_simulation_data, do_cloth_brush_solve_simulation_task_cb_ex, &settings);
}

static void cloth_brush_apply_brush_foces(Sculpt *sd, Object *ob, PBVHNode **nodes, int totnode)
{
  SculptSession *ss = ob->sculpt;
  Brush *brush = BKE_paint_brush(&sd->paint);

  float grab_delta[3];
  float mat[4][4];
  float area_no[3];
  float area_co[3];
  float imat[4][4];
  float offset[3];

  SculptThreadedTaskData apply_forces_data = {
      .sd = sd,
      .ob = ob,
      .brush = brush,
      .nodes = nodes,
      .area_no = area_no,
      .area_co = area_co,
      .mat = imat,
  };

  BKE_curvemapping_init(brush->curve);

  /* Initialize the grab delta. */
  copy_v3_v3(grab_delta, ss->cache->grab_delta_symmetry);
  normalize_v3(grab_delta);

  apply_forces_data.grab_delta = grab_delta;

  if (is_zero_v3(ss->cache->grab_delta_symmetry)) {
    return;
  }

  /* Calculate push offset. */

  if (brush->cloth_deform_type == BRUSH_CLOTH_DEFORM_PUSH) {
    mul_v3_v3fl(offset, ss->cache->sculpt_normal_symm, ss->cache->radius);
    mul_v3_v3(offset, ss->cache->scale);
    mul_v3_fl(offset, 2.0f);

    apply_forces_data.offset = offset;
  }

  if (brush->cloth_deform_type == BRUSH_CLOTH_DEFORM_PINCH_PERPENDICULAR ||
      brush->cloth_force_falloff_type == BRUSH_CLOTH_FORCE_FALLOFF_PLANE) {
    SCULPT_calc_brush_plane(sd, ob, nodes, totnode, area_no, area_co);

    /* Initialize stroke local space matrix. */
    cross_v3_v3v3(mat[0], area_no, ss->cache->grab_delta_symmetry);
    mat[0][3] = 0.0f;
    cross_v3_v3v3(mat[1], area_no, mat[0]);
    mat[1][3] = 0.0f;
    copy_v3_v3(mat[2], area_no);
    mat[2][3] = 0.0f;
    copy_v3_v3(mat[3], ss->cache->location);
    mat[3][3] = 1.0f;
    normalize_m4(mat);

    apply_forces_data.area_co = area_co;
    apply_forces_data.area_no = area_no;
    apply_forces_data.mat = mat;

    /* Update matrix for the cursor preview. */
    if (ss->cache->mirror_symmetry_pass == 0) {
      copy_m4_m4(ss->cache->stroke_local_mat, mat);
    }
  }

  if (ELEM(brush->cloth_deform_type, BRUSH_CLOTH_DEFORM_SNAKE_HOOK, BRUSH_CLOTH_DEFORM_GRAB)) {
    /* Set the deformation strength to 0. Brushes will initialize the strength in the required
     * area. */
    const int totverts = SCULPT_vertex_count_get(ss);
    for (int i = 0; i < totverts; i++) {
      ss->cache->cloth_sim->deformation_strength[i] = 0.0f;
    }
  }

  TaskParallelSettings settings;
  BKE_pbvh_parallel_range_settings(&settings, true, totnode);
  BLI_task_parallel_range(
      0, totnode, &apply_forces_data, do_cloth_brush_apply_forces_task_cb_ex, &settings);
}

/* Allocates nodes state and initializes them to Uninitialized, so constraints can be created for
 * them. */
static void cloth_sim_initialize_default_node_state(SculptSession *ss,
                                                    SculptClothSimulation *cloth_sim)
{
  PBVHNode **nodes;
  int totnode;
  BKE_pbvh_search_gather(ss->pbvh, NULL, NULL, &nodes, &totnode);

  cloth_sim->node_state = MEM_malloc_arrayN(
      totnode, sizeof(eSculptClothNodeSimState), "node sim state");
  cloth_sim->node_state_index = BLI_ghash_ptr_new("node sim state indices");
  for (int i = 0; i < totnode; i++) {
    cloth_sim->node_state[i] = SCULPT_CLOTH_NODE_UNINITIALIZED;
    BLI_ghash_insert(cloth_sim->node_state_index, nodes[i], POINTER_FROM_INT(i));
  }
  MEM_SAFE_FREE(nodes);
}

SculptClothSimulation *SCULPT_cloth_brush_simulation_create(Object *ob,
                                                            const float cloth_mass,
                                                            const float cloth_damping,
                                                            const float cloth_softbody_strength,
                                                            const bool use_collisions,
                                                            const bool needs_deform_coords)
{
  SculptSession *ss = ob->sculpt;
  const int totverts = SCULPT_vertex_count_get(ss);
  SculptClothSimulation *cloth_sim;

  cloth_sim = MEM_callocN(sizeof(SculptClothSimulation), "cloth constraints");

  cloth_sim->length_constraints = MEM_callocN(sizeof(SculptClothLengthConstraint) *
                                                  CLOTH_LENGTH_CONSTRAINTS_BLOCK,
                                              "cloth length constraints");
  cloth_sim->capacity_length_constraints = CLOTH_LENGTH_CONSTRAINTS_BLOCK;

  cloth_sim->acceleration = MEM_calloc_arrayN(
      totverts, sizeof(float[3]), "cloth sim acceleration");
  cloth_sim->pos = MEM_calloc_arrayN(totverts, sizeof(float[3]), "cloth sim pos");
  cloth_sim->prev_pos = MEM_calloc_arrayN(totverts, sizeof(float[3]), "cloth sim prev pos");
  cloth_sim->last_iteration_pos = MEM_calloc_arrayN(
      totverts, sizeof(float[3]), "cloth sim last iteration pos");
  cloth_sim->init_pos = MEM_calloc_arrayN(totverts, sizeof(float[3]), "cloth sim init pos");
  cloth_sim->length_constraint_tweak = MEM_calloc_arrayN(
      totverts, sizeof(float), "cloth sim length tweak");

  if (needs_deform_coords) {
    cloth_sim->deformation_pos = MEM_calloc_arrayN(
        totverts, sizeof(float[3]), "cloth sim deformation positions");
    cloth_sim->deformation_strength = MEM_calloc_arrayN(
        totverts, sizeof(float), "cloth sim deformation strength");
  }

  if (cloth_softbody_strength > 0.0f) {
    cloth_sim->softbody_pos = MEM_calloc_arrayN(
        totverts, sizeof(float[3]), "cloth sim softbody pos");
  }

  cloth_sim->mass = cloth_mass;
  cloth_sim->damping = cloth_damping;
  cloth_sim->softbody_strength = cloth_softbody_strength;

  if (use_collisions) {
    cloth_sim->collider_list = cloth_brush_collider_cache_create(ob, ss->depsgraph);
  }

  cloth_sim_initialize_default_node_state(ss, cloth_sim);

  return cloth_sim;
}

void SCULPT_cloth_brush_ensure_nodes_constraints(
    Sculpt *sd,
    Object *ob,
    PBVHNode **nodes,
    int totnode,
    SculptClothSimulation *cloth_sim,
    /* Cannot be `const`, because it is assigned to a `non-const` variable.
     * NOLINTNEXTLINE: readability-non-const-parameter. */
    float initial_location[3],
    const float radius)
{
  Brush *brush = BKE_paint_brush(&sd->paint);

  /* TODO: Multi-threaded needs to be disabled for this task until implementing the optimization of
   * storing the constraints per node. */
  /* Currently all constrains are added to the same global array which can't be accessed from
   * different threads. */
  TaskParallelSettings settings;
  BKE_pbvh_parallel_range_settings(&settings, false, totnode);

  cloth_sim->created_length_constraints = BLI_edgeset_new("created length constraints");

  SculptThreadedTaskData build_constraints_data = {
      .sd = sd,
      .ob = ob,
      .brush = brush,
      .nodes = nodes,
      .cloth_sim = cloth_sim,
      .cloth_sim_initial_location = initial_location,
      .cloth_sim_radius = radius,
  };
  BLI_task_parallel_range(
      0, totnode, &build_constraints_data, do_cloth_brush_build_constraints_task_cb_ex, &settings);

  BLI_edgeset_free(cloth_sim->created_length_constraints);
}

void SCULPT_cloth_brush_simulation_init(SculptSession *ss, SculptClothSimulation *cloth_sim)
{
  const int totverts = SCULPT_vertex_count_get(ss);
  const bool has_deformation_pos = cloth_sim->deformation_pos != NULL;
  const bool has_softbody_pos = cloth_sim->softbody_pos != NULL;
  for (int i = 0; i < totverts; i++) {
    PBVHVertRef vertex = BKE_pbvh_index_to_vertex(ss->pbvh, i);

    copy_v3_v3(cloth_sim->last_iteration_pos[i], SCULPT_vertex_co_get(ss, vertex));
    copy_v3_v3(cloth_sim->init_pos[i], SCULPT_vertex_co_get(ss, vertex));
    copy_v3_v3(cloth_sim->prev_pos[i], SCULPT_vertex_co_get(ss, vertex));
    if (has_deformation_pos) {
      copy_v3_v3(cloth_sim->deformation_pos[i], SCULPT_vertex_co_get(ss, vertex));
      cloth_sim->deformation_strength[i] = 1.0f;
    }
    if (has_softbody_pos) {
      copy_v3_v3(cloth_sim->softbody_pos[i], SCULPT_vertex_co_get(ss, vertex));
    }
  }
}

void SCULPT_cloth_brush_store_simulation_state(SculptSession *ss, SculptClothSimulation *cloth_sim)
{
  const int totverts = SCULPT_vertex_count_get(ss);
  for (int i = 0; i < totverts; i++) {
    PBVHVertRef vertex = BKE_pbvh_index_to_vertex(ss->pbvh, i);

    copy_v3_v3(cloth_sim->pos[i], SCULPT_vertex_co_get(ss, vertex));
  }
}

void SCULPT_cloth_sim_activate_nodes(SculptClothSimulation *cloth_sim,
                                     PBVHNode **nodes,
                                     int totnode)
{
  /* Activate the nodes inside the simulation area. */
  for (int n = 0; n < totnode; n++) {
    const int node_index = POINTER_AS_INT(BLI_ghash_lookup(cloth_sim->node_state_index, nodes[n]));
    cloth_sim->node_state[node_index] = SCULPT_CLOTH_NODE_ACTIVE;
  }
}

static void sculpt_cloth_ensure_constraints_in_simulation_area(Sculpt *sd,
                                                               Object *ob,
                                                               PBVHNode **nodes,
                                                               int totnode)
{
  SculptSession *ss = ob->sculpt;
  Brush *brush = BKE_paint_brush(&sd->paint);
  const float radius = ss->cache->initial_radius;
  const float limit = radius + (radius * brush->cloth_sim_limit);
  float sim_location[3];
  cloth_brush_simulation_location_get(ss, brush, sim_location);
  SCULPT_cloth_brush_ensure_nodes_constraints(
      sd, ob, nodes, totnode, ss->cache->cloth_sim, sim_location, limit);
}

void SCULPT_do_cloth_brush(Sculpt *sd, Object *ob, PBVHNode **nodes, int totnode)
{
  SculptSession *ss = ob->sculpt;
  Brush *brush = BKE_paint_brush(&sd->paint);

  /* Brushes that use anchored strokes and restore the mesh can't rely on symmetry passes and steps
   * count as it is always the first step, so the simulation needs to be created when it does not
   * exist for this stroke. */
  if (SCULPT_stroke_is_first_brush_step_of_symmetry_pass(ss->cache) || !ss->cache->cloth_sim) {

    /* The simulation structure only needs to be created on the first symmetry pass. */
    if (SCULPT_stroke_is_first_brush_step(ss->cache) || !ss->cache->cloth_sim) {
      ss->cache->cloth_sim = SCULPT_cloth_brush_simulation_create(
          ob,
          brush->cloth_mass,
          brush->cloth_damping,
          brush->cloth_constraint_softbody_strength,
          (brush->flag2 & BRUSH_CLOTH_USE_COLLISION),
          SCULPT_is_cloth_deform_brush(brush));
      SCULPT_cloth_brush_simulation_init(ss, ss->cache->cloth_sim);
    }

    if (brush->cloth_simulation_area_type == BRUSH_CLOTH_SIMULATION_AREA_LOCAL) {
      /* When using simulation a fixed local simulation area, constraints are created only using
       * the initial stroke position and initial radius (per symmetry pass) instead of per node.
       * This allows to skip unnecessary constraints that will never be simulated, making the
       * solver faster. When the simulation starts for a node, the node gets activated and all its
       * constraints are considered final. As the same node can be included inside the brush radius
       * from multiple symmetry passes, the cloth brush can't activate the node for simulation yet
       * as this will cause the ensure constraints function to skip the node in the next symmetry
       * passes. It needs to build the constraints here and skip simulating the first step, so all
       * passes can add their constraints to all affected nodes. */
      sculpt_cloth_ensure_constraints_in_simulation_area(sd, ob, nodes, totnode);
    }
    /* The first step of a symmetry pass is never simulated as deformation modes need valid delta
     * for brush tip alignment. */
    return;
  }

  /* Ensure the constraints for the nodes. */
  sculpt_cloth_ensure_constraints_in_simulation_area(sd, ob, nodes, totnode);

  /* Store the initial state in the simulation. */
  SCULPT_cloth_brush_store_simulation_state(ss, ss->cache->cloth_sim);

  /* Enable the nodes that should be simulated. */
  SCULPT_cloth_sim_activate_nodes(ss->cache->cloth_sim, nodes, totnode);

  /* Apply forces to the vertices. */
  cloth_brush_apply_brush_foces(sd, ob, nodes, totnode);

  /* Update and write the simulation to the nodes. */
  SCULPT_cloth_brush_do_simulation_step(sd, ob, ss->cache->cloth_sim, nodes, totnode);
}

void SCULPT_cloth_simulation_free(struct SculptClothSimulation *cloth_sim)
{
  MEM_SAFE_FREE(cloth_sim->pos);
  MEM_SAFE_FREE(cloth_sim->last_iteration_pos);
  MEM_SAFE_FREE(cloth_sim->prev_pos);
  MEM_SAFE_FREE(cloth_sim->acceleration);
  MEM_SAFE_FREE(cloth_sim->length_constraints);
  MEM_SAFE_FREE(cloth_sim->length_constraint_tweak);
  MEM_SAFE_FREE(cloth_sim->deformation_pos);
  MEM_SAFE_FREE(cloth_sim->softbody_pos);
  MEM_SAFE_FREE(cloth_sim->init_pos);
  MEM_SAFE_FREE(cloth_sim->deformation_strength);
  MEM_SAFE_FREE(cloth_sim->node_state);
  BLI_ghash_free(cloth_sim->node_state_index, NULL, NULL);
  if (cloth_sim->collider_list) {
    BKE_collider_cache_free(&cloth_sim->collider_list);
  }
  MEM_SAFE_FREE(cloth_sim);
}

void SCULPT_cloth_simulation_limits_draw(const uint gpuattr,
                                         const Brush *brush,
                                         const float location[3],
                                         const float normal[3],
                                         const float rds,
                                         const float line_width,
                                         const float outline_col[3],
                                         const float alpha)
{
  float cursor_trans[4][4], cursor_rot[4][4];
  const float z_axis[4] = {0.0f, 0.0f, 1.0f, 0.0f};
  float quat[4];
  unit_m4(cursor_trans);
  translate_m4(cursor_trans, location[0], location[1], location[2]);
  rotation_between_vecs_to_quat(quat, z_axis, normal);
  quat_to_mat4(cursor_rot, quat);
  GPU_matrix_push();
  GPU_matrix_mul(cursor_trans);
  GPU_matrix_mul(cursor_rot);

  GPU_line_width(line_width);
  immUniformColor3fvAlpha(outline_col, alpha * 0.5f);
  imm_draw_circle_dashed_3d(
      gpuattr, 0, 0, rds + (rds * brush->cloth_sim_limit * brush->cloth_sim_falloff), 320);
  immUniformColor3fvAlpha(outline_col, alpha * 0.7f);
  imm_draw_circle_wire_3d(gpuattr, 0, 0, rds + rds * brush->cloth_sim_limit, 80);
  GPU_matrix_pop();
}

void SCULPT_cloth_plane_falloff_preview_draw(const uint gpuattr,
                                             SculptSession *ss,
                                             const float outline_col[3],
                                             float outline_alpha)
{
  float local_mat[4][4];
  copy_m4_m4(local_mat, ss->cache->stroke_local_mat);

  if (ss->cache->brush->cloth_deform_type == BRUSH_CLOTH_DEFORM_GRAB) {
    add_v3_v3v3(local_mat[3], ss->cache->true_location, ss->cache->grab_delta);
  }

  GPU_matrix_mul(local_mat);

  const float dist = ss->cache->radius;
  const float arrow_x = ss->cache->radius * 0.2f;
  const float arrow_y = ss->cache->radius * 0.1f;

  immUniformColor3fvAlpha(outline_col, outline_alpha);
  GPU_line_width(2.0f);
  immBegin(GPU_PRIM_LINES, 2);
  immVertex3f(gpuattr, dist, 0.0f, 0.0f);
  immVertex3f(gpuattr, -dist, 0.0f, 0.0f);
  immEnd();

  immBegin(GPU_PRIM_TRIS, 6);
  immVertex3f(gpuattr, dist, 0.0f, 0.0f);
  immVertex3f(gpuattr, dist - arrow_x, arrow_y, 0.0f);
  immVertex3f(gpuattr, dist - arrow_x, -arrow_y, 0.0f);

  immVertex3f(gpuattr, -dist, 0.0f, 0.0f);
  immVertex3f(gpuattr, -dist + arrow_x, arrow_y, 0.0f);
  immVertex3f(gpuattr, -dist + arrow_x, -arrow_y, 0.0f);

  immEnd();
}

/* Cloth Filter. */

typedef enum eSculpClothFilterType {
  CLOTH_FILTER_GRAVITY,
  CLOTH_FILTER_INFLATE,
  CLOTH_FILTER_EXPAND,
  CLOTH_FILTER_PINCH,
  CLOTH_FILTER_SCALE,
} eSculptClothFilterType;

static EnumPropertyItem prop_cloth_filter_type[] = {
    {CLOTH_FILTER_GRAVITY, "GRAVITY", 0, "Gravity", "Applies gravity to the simulation"},
    {CLOTH_FILTER_INFLATE, "INFLATE", 0, "Inflate", "Inflates the cloth"},
    {CLOTH_FILTER_EXPAND, "EXPAND", 0, "Expand", "Expands the cloth's dimensions"},
    {CLOTH_FILTER_PINCH, "PINCH", 0, "Pinch", "Pulls the cloth to the cursor's start position"},
    {CLOTH_FILTER_SCALE,
     "SCALE",
     0,
     "Scale",
     "Scales the mesh as a soft body using the origin of the object as scale"},
    {0, NULL, 0, NULL, NULL},
};

static EnumPropertyItem prop_cloth_filter_orientation_items[] = {
    {SCULPT_FILTER_ORIENTATION_LOCAL,
     "LOCAL",
     0,
     "Local",
     "Use the local axis to limit the force and set the gravity direction"},
    {SCULPT_FILTER_ORIENTATION_WORLD,
     "WORLD",
     0,
     "World",
     "Use the global axis to limit the force and set the gravity direction"},
    {SCULPT_FILTER_ORIENTATION_VIEW,
     "VIEW",
     0,
     "View",
     "Use the view axis to limit the force and set the gravity direction"},
    {0, NULL, 0, NULL, NULL},
};

typedef enum eClothFilterForceAxis {
  CLOTH_FILTER_FORCE_X = 1 << 0,
  CLOTH_FILTER_FORCE_Y = 1 << 1,
  CLOTH_FILTER_FORCE_Z = 1 << 2,
} eClothFilterForceAxis;

static EnumPropertyItem prop_cloth_filter_force_axis_items[] = {
    {CLOTH_FILTER_FORCE_X, "X", 0, "X", "Apply force in the X axis"},
    {CLOTH_FILTER_FORCE_Y, "Y", 0, "Y", "Apply force in the Y axis"},
    {CLOTH_FILTER_FORCE_Z, "Z", 0, "Z", "Apply force in the Z axis"},
    {0, NULL, 0, NULL, NULL},
};

static bool cloth_filter_is_deformation_filter(eSculptClothFilterType filter_type)
{
  return ELEM(filter_type, CLOTH_FILTER_SCALE);
}

static void cloth_filter_apply_displacement_to_deform_co(const int v_index,
                                                         const float disp[3],
                                                         FilterCache *filter_cache)
{
  float final_disp[3];
  copy_v3_v3(final_disp, disp);
  SCULPT_filter_zero_disabled_axis_components(final_disp, filter_cache);
  add_v3_v3v3(filter_cache->cloth_sim->deformation_pos[v_index],
              filter_cache->cloth_sim->init_pos[v_index],
              final_disp);
}

static void cloth_filter_apply_forces_to_vertices(const int v_index,
                                                  const float force[3],
                                                  const float gravity[3],
                                                  FilterCache *filter_cache)
{
  float final_force[3];
  copy_v3_v3(final_force, force);
  SCULPT_filter_zero_disabled_axis_components(final_force, filter_cache);
  add_v3_v3(final_force, gravity);
  cloth_brush_apply_force_to_vertex(NULL, filter_cache->cloth_sim, final_force, v_index);
}

static void cloth_filter_apply_forces_task_cb(void *__restrict userdata,
                                              const int i,
                                              const TaskParallelTLS *__restrict UNUSED(tls))
{
  SculptThreadedTaskData *data = userdata;
  Sculpt *sd = data->sd;
  SculptSession *ss = data->ob->sculpt;
  PBVHNode *node = data->nodes[i];

  SculptClothSimulation *cloth_sim = ss->filter_cache->cloth_sim;

  const eSculptClothFilterType filter_type = data->filter_type;
  const bool is_deformation_filter = cloth_filter_is_deformation_filter(filter_type);

  float sculpt_gravity[3] = {0.0f};
  if (sd->gravity_object) {
    copy_v3_v3(sculpt_gravity, sd->gravity_object->obmat[2]);
  }
  else {
    sculpt_gravity[2] = -1.0f;
  }
  mul_v3_fl(sculpt_gravity, sd->gravity_factor * data->filter_strength);
  AutomaskingNodeData automask_data;
  SCULPT_automasking_node_begin(
      data->ob, ss, SCULPT_automasking_active_cache_get(ss), &automask_data, node);

  PBVHVertexIter vd;
  BKE_pbvh_vertex_iter_begin (ss->pbvh, node, vd, PBVH_ITER_UNIQUE) {
    float fade = vd.mask ? *vd.mask : 0.0f;
<<<<<<< HEAD
    fade *= SCULPT_automasking_factor_get(
        ss->filter_cache->automasking, ss, vd.index, &automask_data);
=======
    fade *= SCULPT_automasking_factor_get(ss->filter_cache->automasking, ss, vd.vertex);
>>>>>>> af6f0f17
    fade = 1.0f - fade;
    float force[3] = {0.0f, 0.0f, 0.0f};
    float disp[3], temp[3], transform[3][3];

    if (ss->filter_cache->active_face_set != SCULPT_FACE_SET_NONE) {
      if (!SCULPT_vertex_has_face_set(ss, vd.vertex, ss->filter_cache->active_face_set)) {
        continue;
      }
    }

    switch (filter_type) {
      case CLOTH_FILTER_GRAVITY:
        if (ss->filter_cache->orientation == SCULPT_FILTER_ORIENTATION_VIEW) {
          /* When using the view orientation apply gravity in the -Y axis, this way objects will
           * fall down instead of backwards. */
          force[1] = -data->filter_strength * fade;
        }
        else {
          force[2] = -data->filter_strength * fade;
        }
        SCULPT_filter_to_object_space(force, ss->filter_cache);
        break;
      case CLOTH_FILTER_INFLATE: {
        float normal[3];
        SCULPT_vertex_normal_get(ss, vd.vertex, normal);
        mul_v3_v3fl(force, normal, fade * data->filter_strength);
      } break;
      case CLOTH_FILTER_EXPAND:
        cloth_sim->length_constraint_tweak[vd.index] += fade * data->filter_strength * 0.01f;
        zero_v3(force);
        break;
      case CLOTH_FILTER_PINCH:
        sub_v3_v3v3(force, ss->filter_cache->cloth_sim_pinch_point, vd.co);
        normalize_v3(force);
        mul_v3_fl(force, fade * data->filter_strength);
        break;
      case CLOTH_FILTER_SCALE:
        unit_m3(transform);
        scale_m3_fl(transform, 1.0f + (fade * data->filter_strength));
        copy_v3_v3(temp, cloth_sim->init_pos[vd.index]);
        mul_m3_v3(transform, temp);
        sub_v3_v3v3(disp, temp, cloth_sim->init_pos[vd.index]);
        zero_v3(force);

        break;
    }

    if (is_deformation_filter) {
      cloth_filter_apply_displacement_to_deform_co(vd.index, disp, ss->filter_cache);
    }
    else {
      cloth_filter_apply_forces_to_vertices(vd.index, force, sculpt_gravity, ss->filter_cache);
    }
  }
  BKE_pbvh_vertex_iter_end;

  BKE_pbvh_node_mark_update(node);
}

static int sculpt_cloth_filter_modal(bContext *C, wmOperator *op, const wmEvent *event)
{
  Object *ob = CTX_data_active_object(C);
  Depsgraph *depsgraph = CTX_data_depsgraph_pointer(C);
  SculptSession *ss = ob->sculpt;
  Sculpt *sd = CTX_data_tool_settings(C)->sculpt;
  int filter_type = RNA_enum_get(op->ptr, "type");
  float filter_strength = RNA_float_get(op->ptr, "strength");

  if (event->type == LEFTMOUSE && event->val == KM_RELEASE) {
    SCULPT_filter_cache_free(ss);
    SCULPT_undo_push_end(ob);
    SCULPT_flush_update_done(C, ob, SCULPT_UPDATE_COORDS);
    return OPERATOR_FINISHED;
  }

  if (event->type != MOUSEMOVE) {
    return OPERATOR_RUNNING_MODAL;
  }

  const float len = event->prev_press_xy[0] - event->xy[0];
  filter_strength = filter_strength * -len * 0.001f * UI_DPI_FAC;

  SCULPT_vertex_random_access_ensure(ss);

  BKE_sculpt_update_object_for_edit(depsgraph, ob, true, true, false);

  const int totverts = SCULPT_vertex_count_get(ss);

  for (int i = 0; i < totverts; i++) {
    PBVHVertRef vertex = BKE_pbvh_index_to_vertex(ss->pbvh, i);

    copy_v3_v3(ss->filter_cache->cloth_sim->pos[i], SCULPT_vertex_co_get(ss, vertex));
  }

  SculptThreadedTaskData data = {
      .sd = sd,
      .ob = ob,
      .nodes = ss->filter_cache->nodes,
      .filter_type = filter_type,
      .filter_strength = filter_strength,
  };

  TaskParallelSettings settings;
  BKE_pbvh_parallel_range_settings(&settings, true, ss->filter_cache->totnode);
  BLI_task_parallel_range(
      0, ss->filter_cache->totnode, &data, cloth_filter_apply_forces_task_cb, &settings);

  /* Activate all nodes. */
  SCULPT_cloth_sim_activate_nodes(
      ss->filter_cache->cloth_sim, ss->filter_cache->nodes, ss->filter_cache->totnode);

  /* Update and write the simulation to the nodes. */
  SCULPT_cloth_brush_do_simulation_step(
      sd, ob, ss->filter_cache->cloth_sim, ss->filter_cache->nodes, ss->filter_cache->totnode);

  if (ss->deform_modifiers_active || ss->shapekey_active) {
    SCULPT_flush_stroke_deform(sd, ob, true);
  }
  SCULPT_flush_update_step(C, SCULPT_UPDATE_COORDS);
  return OPERATOR_RUNNING_MODAL;
}

static int sculpt_cloth_filter_invoke(bContext *C, wmOperator *op, const wmEvent *event)
{
  Object *ob = CTX_data_active_object(C);
  Depsgraph *depsgraph = CTX_data_ensure_evaluated_depsgraph(C);
  Sculpt *sd = CTX_data_tool_settings(C)->sculpt;
  SculptSession *ss = ob->sculpt;

  const eSculptClothFilterType filter_type = RNA_enum_get(op->ptr, "type");

  /* Update the active vertex */
  float mval_fl[2] = {UNPACK2(event->mval)};
  SculptCursorGeometryInfo sgi;
  SCULPT_cursor_geometry_info_update(C, &sgi, mval_fl, false);

  SCULPT_vertex_random_access_ensure(ss);

  /* Needs mask data to be available as it is used when solving the constraints. */
  BKE_sculpt_update_object_for_edit(depsgraph, ob, true, true, false);

  SCULPT_undo_push_begin(ob, "Cloth filter");
  SCULPT_filter_cache_init(
      C, ob, sd, SCULPT_UNDO_COORDS, event->mval, RNA_float_get(op->ptr, "area_normal_radius"));

  ss->filter_cache->automasking = SCULPT_automasking_cache_init(sd, NULL, ob);

  const float cloth_mass = RNA_float_get(op->ptr, "cloth_mass");
  const float cloth_damping = RNA_float_get(op->ptr, "cloth_damping");
  const bool use_collisions = RNA_boolean_get(op->ptr, "use_collisions");
  ss->filter_cache->cloth_sim = SCULPT_cloth_brush_simulation_create(
      ob,
      cloth_mass,
      cloth_damping,
      0.0f,
      use_collisions,
      cloth_filter_is_deformation_filter(filter_type));

  copy_v3_v3(ss->filter_cache->cloth_sim_pinch_point, SCULPT_active_vertex_co_get(ss));

  SCULPT_cloth_brush_simulation_init(ss, ss->filter_cache->cloth_sim);

  float origin[3] = {0.0f, 0.0f, 0.0f};
  SCULPT_cloth_brush_ensure_nodes_constraints(sd,
                                              ob,
                                              ss->filter_cache->nodes,
                                              ss->filter_cache->totnode,
                                              ss->filter_cache->cloth_sim,
                                              origin,
                                              FLT_MAX);

  const bool use_face_sets = RNA_boolean_get(op->ptr, "use_face_sets");
  if (use_face_sets) {
    ss->filter_cache->active_face_set = SCULPT_active_face_set_get(ss);
  }
  else {
    ss->filter_cache->active_face_set = SCULPT_FACE_SET_NONE;
  }

  const int force_axis = RNA_enum_get(op->ptr, "force_axis");
  ss->filter_cache->enabled_force_axis[0] = force_axis & CLOTH_FILTER_FORCE_X;
  ss->filter_cache->enabled_force_axis[1] = force_axis & CLOTH_FILTER_FORCE_Y;
  ss->filter_cache->enabled_force_axis[2] = force_axis & CLOTH_FILTER_FORCE_Z;

  SculptFilterOrientation orientation = RNA_enum_get(op->ptr, "orientation");
  ss->filter_cache->orientation = orientation;

  WM_event_add_modal_handler(C, op);
  return OPERATOR_RUNNING_MODAL;
}

void SCULPT_OT_cloth_filter(struct wmOperatorType *ot)
{
  /* Identifiers. */
  ot->name = "Filter Cloth";
  ot->idname = "SCULPT_OT_cloth_filter";
  ot->description = "Applies a cloth simulation deformation to the entire mesh";

  /* API callbacks. */
  ot->invoke = sculpt_cloth_filter_invoke;
  ot->modal = sculpt_cloth_filter_modal;
  ot->poll = SCULPT_mode_poll;

  ot->flag = OPTYPE_REGISTER | OPTYPE_UNDO;

  /* RNA. */
  SCULPT_mesh_filter_properties(ot);

  RNA_def_enum(ot->srna,
               "type",
               prop_cloth_filter_type,
               CLOTH_FILTER_GRAVITY,
               "Filter Type",
               "Operation that is going to be applied to the mesh");
  RNA_def_enum_flag(ot->srna,
                    "force_axis",
                    prop_cloth_filter_force_axis_items,
                    CLOTH_FILTER_FORCE_X | CLOTH_FILTER_FORCE_Y | CLOTH_FILTER_FORCE_Z,
                    "Force Axis",
                    "Apply the force in the selected axis");
  RNA_def_enum(ot->srna,
               "orientation",
               prop_cloth_filter_orientation_items,
               SCULPT_FILTER_ORIENTATION_LOCAL,
               "Orientation",
               "Orientation of the axis to limit the filter force");
  RNA_def_float(ot->srna,
                "cloth_mass",
                1.0f,
                0.0f,
                2.0f,
                "Cloth Mass",
                "Mass of each simulation particle",
                0.0f,
                1.0f);
  RNA_def_float(ot->srna,
                "cloth_damping",
                0.0f,
                0.0f,
                1.0f,
                "Cloth Damping",
                "How much the applied forces are propagated through the cloth",
                0.0f,
                1.0f);
  ot->prop = RNA_def_boolean(ot->srna,
                             "use_face_sets",
                             false,
                             "Use Face Sets",
                             "Apply the filter only to the Face Set under the cursor");
  ot->prop = RNA_def_boolean(ot->srna,
                             "use_collisions",
                             false,
                             "Use Collisions",
                             "Collide with other collider objects in the scene");
}<|MERGE_RESOLUTION|>--- conflicted
+++ resolved
@@ -547,14 +547,9 @@
                                                     vd.no,
                                                     vd.fno,
                                                     vd.mask ? *vd.mask : 0.0f,
-<<<<<<< HEAD
-                                                    vd.index,
+                                                    vd.vertex,
                                                     thread_id,
                                                     &automask_data);
-=======
-                                                    vd.vertex,
-                                                    thread_id);
->>>>>>> af6f0f17
 
     float brush_disp[3];
 
@@ -800,11 +795,7 @@
     mul_v3_fl(pos_diff, (1.0f - cloth_sim->damping) * sim_factor);
 
     const float mask_v = (1.0f - (vd.mask ? *vd.mask : 0.0f)) *
-<<<<<<< HEAD
-                         SCULPT_automasking_factor_get(automasking, ss, vd.index, &automask_data);
-=======
-                         SCULPT_automasking_factor_get(automasking, ss, vd.vertex);
->>>>>>> af6f0f17
+                         SCULPT_automasking_factor_get(automasking, ss, vd.vertex, &automask_data);
 
     madd_v3_v3fl(cloth_sim->pos[i], pos_diff, mask_v);
     madd_v3_v3fl(cloth_sim->pos[i], cloth_sim->acceleration[i], mask_v);
@@ -875,23 +866,15 @@
 
       mul_v3_v3fl(correction_vector_half, correction_vector, 0.5f);
 
-<<<<<<< HEAD
-      automask_data.orig_data.co = cloth_sim->init_pos[v1];
-      const float mask_v1 = (1.0f - SCULPT_vertex_mask_get(ss, v1)) *
-                            SCULPT_automasking_factor_get(automasking, ss, v1, &automask_data);
-
-      automask_data.orig_data.co = cloth_sim->init_pos[v2];
-      const float mask_v2 = (1.0f - SCULPT_vertex_mask_get(ss, v2)) *
-                            SCULPT_automasking_factor_get(automasking, ss, v2, &automask_data);
-=======
       PBVHVertRef vertex1 = BKE_pbvh_index_to_vertex(ss->pbvh, v1);
       PBVHVertRef vertex2 = BKE_pbvh_index_to_vertex(ss->pbvh, v2);
 
       const float mask_v1 = (1.0f - SCULPT_vertex_mask_get(ss, vertex1)) *
-                            SCULPT_automasking_factor_get(automasking, ss, vertex1);
+                            SCULPT_automasking_factor_get(
+                                automasking, ss, vertex1, &automask_data);
       const float mask_v2 = (1.0f - SCULPT_vertex_mask_get(ss, vertex2)) *
-                            SCULPT_automasking_factor_get(automasking, ss, vertex2);
->>>>>>> af6f0f17
+                            SCULPT_automasking_factor_get(
+                                automasking, ss, vertex2, &automask_data);
 
       float sim_location[3];
       cloth_brush_simulation_location_get(ss, brush, sim_location);
@@ -1470,12 +1453,8 @@
   PBVHVertexIter vd;
   BKE_pbvh_vertex_iter_begin (ss->pbvh, node, vd, PBVH_ITER_UNIQUE) {
     float fade = vd.mask ? *vd.mask : 0.0f;
-<<<<<<< HEAD
     fade *= SCULPT_automasking_factor_get(
-        ss->filter_cache->automasking, ss, vd.index, &automask_data);
-=======
-    fade *= SCULPT_automasking_factor_get(ss->filter_cache->automasking, ss, vd.vertex);
->>>>>>> af6f0f17
+        ss->filter_cache->automasking, ss, vd.vertex, &automask_data);
     fade = 1.0f - fade;
     float force[3] = {0.0f, 0.0f, 0.0f};
     float disp[3], temp[3], transform[3][3];
