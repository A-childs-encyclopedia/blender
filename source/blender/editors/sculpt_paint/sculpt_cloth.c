/* SPDX-License-Identifier: GPL-2.0-or-later
 * Copyright 2020 Blender Foundation. All rights reserved. */

/** \file
 * \ingroup edsculpt
 */

#include "MEM_guardedalloc.h"

#include "BLI_blenlib.h"
#include "BLI_dial_2d.h"
#include "BLI_edgehash.h"
#include "BLI_gsqueue.h"
#include "BLI_hash.h"
#include "BLI_math.h"
#include "BLI_rand.h"
#include "BLI_task.h"
#include "BLI_utildefines.h"

#include "BLT_translation.h"

#include "DNA_brush_types.h"
#include "DNA_customdata_types.h"
#include "DNA_mesh_types.h"
#include "DNA_meshdata_types.h"
#include "DNA_node_types.h"
#include "DNA_object_types.h"
#include "DNA_scene_types.h"

#include "BKE_brush.h"
#include "BKE_bvhutils.h"
#include "BKE_ccg.h"
#include "BKE_collision.h"
#include "BKE_colortools.h"
#include "BKE_context.h"
#include "BKE_image.h"
#include "BKE_kelvinlet.h"
#include "BKE_key.h"
#include "BKE_lib_id.h"
#include "BKE_main.h"
#include "BKE_mesh.h"
#include "BKE_mesh_mapping.h"
#include "BKE_mesh_mirror.h"
#include "BKE_modifier.h"
#include "BKE_multires.h"
#include "BKE_node.h"
#include "BKE_object.h"
#include "BKE_paint.h"
#include "BKE_particle.h"
#include "BKE_pbvh.h"
#include "BKE_pointcache.h"
#include "BKE_report.h"
#include "BKE_scene.h"
#include "BKE_screen.h"
#include "BKE_subdiv_ccg.h"
#include "BKE_subsurf.h"

#include "DEG_depsgraph.h"
#include "DEG_depsgraph_query.h"

#include "WM_api.h"
#include "WM_message.h"
#include "WM_toolsystem.h"
#include "WM_types.h"

#include "ED_object.h"
#include "ED_screen.h"
#include "ED_sculpt.h"
#include "ED_view3d.h"
#include "paint_intern.h"
#include "sculpt_intern.h"

#include "RNA_access.h"
#include "RNA_define.h"

#include "GPU_immediate.h"
#include "GPU_immediate_util.h"
#include "GPU_matrix.h"
#include "GPU_state.h"

#include "UI_interface.h"
#include "UI_resources.h"

#include "bmesh.h"
#include "bmesh_tools.h"

#include <math.h>
#include <stdlib.h>
#include <string.h>

/* Experimental features. */

#define USE_SOLVER_RIPPLE_CONSTRAINT false
#define BENDING_CONSTRAINTS

#ifdef BENDING_CONSTRAINTS
#  define TOT_CONSTRAINT_TYPES 2
#else
#  define TOT_CONSTRAINT_TYPES 1
#endif

typedef enum { CON_LENGTH, CON_BEND } ClothConstraintTypes;

static struct {
  int type;
  int totelem;
  size_t size;
  int offset;
} constraint_types[TOT_CONSTRAINT_TYPES] = {{CON_LENGTH, 2, sizeof(SculptClothLengthConstraint)},
#ifdef BENDING_CONSTRAINTS
                                            {CON_BEND, 4, sizeof(SculptClothBendConstraint)}
#endif
};

/* clang-format off */
enum {
  CLOTH_POS_POS,
  CLOTH_POS_INIT,
  CLOTH_POS_SOFT,
  CLOTH_POS_DEF
};
/* clang-format on */

#ifdef CLOTH_NO_POS_PTR
#  define PACK_POS_TYPE(index, type) ((index) | ((type) << 26))
#  define UNPACK_POS_TYPE(index) ((index) >> 26)
#  define UNPACK_POS_INDEX(index) ((index) & ~(3 << 26))
#  define GET_POS_PTR(index) (&cloth_sim->pos)[UNPACK_POS_TYPE(index)][UNPACK_POS_INDEX(index)]
//#  define GET_POS_PTR_TYPE(index, type) (&cloth_sim->pos)[type][index]
#else
#  define PACK_POS_TYPE(index, type) index
#  define UNPACK_POS_INDEX(index) index
#endif

/* C port of:
   https://github.com/InteractiveComputerGraphics/PositionBasedDynamics/blob/master/PositionBasedDynamics/PositionBasedDynamics.cpp
  MIT license
 */
#ifdef BENDING_CONSTRAINTS

#  ifdef BENDING_DOUBLE_FLOATS
static bool calc_bending_gradients(const SculptClothBendConstraint *constraint,
                                   float gradients[4][3])
{
  // derivatives from Bridson, Simulation of Clothing with Folds and Wrinkles
  // his modes correspond to the derivatives of the bending angle arccos(n1 dot n2) with correct
  // scaling
  const double invMass0 = 1.0f, invMass1 = 1.0f, invMass2 = 1.0f, invMass3 = 1.0f;
  float *_p0 = constraint->elems[0].position;
  float *_p1 = constraint->elems[1].position;
  float *_p2 = constraint->elems[2].position;
  float *_p3 = constraint->elems[3].position;

  double p0[3], p1[3], p2[3], p3[3], d0[3], d1[3], d2[3], d3[3];

  copy_v3db_v3fl(p0, _p0);
  copy_v3db_v3fl(p1, _p1);
  copy_v3db_v3fl(p2, _p2);
  copy_v3db_v3fl(p3, _p3);

  if (invMass0 == 0.0 && invMass1 == 0.0)
    return false;

  double e[3];
  sub_v3_v3v3_db(e, p3, p2);
  float elen = len_v3_db(e);
  const double eps = 1e-6;

  if (elen < eps) {
    return false;
  }

  double invElen = 1.0f / elen;

  double tmp1[3], tmp2[3], tmp3[3], tmp4[3], n1[3], n2[3];

  sub_v3_v3v3_db(tmp1, p2, p0);
  sub_v3_v3v3_db(tmp2, p3, p0);
  cross_v3_v3v3_db(n1, tmp1, tmp2);

  if (dot_v3v3_db(n1, n1) == 0.0) {
    return false;
  }

  mul_v3db_db(n1, 1.0 / dot_v3v3_db(n1, n1));

  sub_v3_v3v3_db(tmp1, p3, p1);
  sub_v3_v3v3_db(tmp2, p2, p1);
  cross_v3_v3v3_db(n2, tmp1, tmp2);

  if (dot_v3v3_db(n2, n2) == 0.0) {
    return false;
  }
  mul_v3db_db(n2, 1.0 / dot_v3v3_db(n2, n2));

  mul_v3_v3db_db(d0, n1, elen);
  mul_v3_v3db_db(d1, n2, elen);

  //  Vector3r d2 = (p0 - p3).dot(e) * invElen * n1 + (p1 - p3).dot(e) * invElen * n2;
  sub_v3_v3v3_db(tmp1, p0, p3);
  double fac = dot_v3v3_db(tmp1, e) * invElen;
  mul_v3_v3db_db(d2, n1, fac);

  sub_v3_v3v3_db(tmp1, p1, p3);
  fac = dot_v3v3_db(tmp1, e) * invElen;
  mul_v3_v3db_db(tmp2, n2, fac);

  add_v3_v3_db(d2, tmp2);

  // Vector3r d3 = (p2 - p0).dot(e) * invElen * n1 + (p2 - p1).dot(e) * invElen * n2;
  sub_v3_v3v3_db(tmp1, p2, p0);
  fac = dot_v3v3_db(tmp1, e) * invElen;
  mul_v3_v3db_db(d3, n1, fac);

  sub_v3_v3v3_db(tmp1, p2, p1);
  fac = dot_v3v3_db(tmp1, e) * invElen;
  mul_v3_v3db_db(tmp2, n2, fac);

  add_v3_v3_db(d3, tmp2);

  normalize_v3_db(n1);
  normalize_v3_db(n2);

  double dot = dot_v3v3_db(n1, n2);

  CLAMP(dot, -1.0f, 1.0f);
  double phi = acos(dot);

  // Real phi = (-0.6981317 * dot * dot - 0.8726646) * dot + 1.570796;	// fast approximation

  double lambda = invMass0 * dot_v3v3_db(d0, d0) + invMass1 * dot_v3v3_db(d1, d1) +
                  invMass2 * dot_v3v3_db(d2, d2) + invMass3 * dot_v3v3_db(d3, d3);

  if (lambda == 0.0)
    return false;

  // stability
  // 1.5 is the largest magic number I found to be stable in all cases :-)
  // if (stiffness > 0.5 && fabs(phi - b.restAngle) > 1.5)
  //	stiffness = 0.5;

  lambda = (phi - constraint->rest_angle) / lambda * constraint->stiffness;

  cross_v3_v3v3_db(tmp1, n1, n2);
  if (dot_v3v3_db(tmp1, e) > 0.0f) {
    lambda = -lambda;
  }

  mul_v3db_db(d0, -invMass0 * lambda);
  mul_v3db_db(d1, -invMass1 * lambda);
  mul_v3db_db(d2, -invMass2 * lambda);
  mul_v3db_db(d3, -invMass3 * lambda);

  copy_v3fl_v3db(gradients[0], d0);
  copy_v3fl_v3db(gradients[1], d1);
  copy_v3fl_v3db(gradients[2], d2);
  copy_v3fl_v3db(gradients[3], d3);

  return true;
}
#  else
static bool calc_bending_gradients(const SculptClothSimulation *cloth_sim,
                                   const SculptClothBendConstraint *constraint,
                                   float gradients[4][3])
{
  // derivatives from Bridson, Simulation of Clothing with Folds and Wrinkles
  // his modes correspond to the derivatives of the bending angle arccos(n1 dot n2) with correct
  // scaling
  const float invMass0 = 1.0f, invMass1 = 1.0f, invMass2 = 1.0f, invMass3 = 1.0f;
#    ifndef CLOTH_NO_POS_PTR
  float *p0 = constraint->elems[0].position;
  float *p1 = constraint->elems[1].position;
  float *p2 = constraint->elems[2].position;
  float *p3 = constraint->elems[3].position;
#    else
  float *p0 = GET_POS_PTR(constraint->elems[0].index);
  float *p1 = GET_POS_PTR(constraint->elems[1].index);
  float *p2 = GET_POS_PTR(constraint->elems[2].index);
  float *p3 = GET_POS_PTR(constraint->elems[3].index);
#    endif

  float *d0 = gradients[0];
  float *d1 = gradients[1];
  float *d2 = gradients[2];
  float *d3 = gradients[3];

  if (invMass0 == 0.0 && invMass1 == 0.0)
    return false;

  float e[3];
  sub_v3_v3v3(e, p3, p2);
  float elen = len_v3(e);
  const float eps = 1e-6;

  if (elen < eps) {
    return false;
  }

  float invElen = 1.0f / elen;

  float tmp1[3], tmp2[3], n1[3], n2[3];

  sub_v3_v3v3(tmp1, p2, p0);
  sub_v3_v3v3(tmp2, p3, p0);
  cross_v3_v3v3(n1, tmp1, tmp2);

  if (dot_v3v3(n1, n1) == 0.0) {
    return false;
  }

  mul_v3_fl(n1, 1.0 / dot_v3v3(n1, n1));

  sub_v3_v3v3(tmp1, p3, p1);
  sub_v3_v3v3(tmp2, p2, p1);
  cross_v3_v3v3(n2, tmp1, tmp2);

  if (dot_v3v3(n2, n2) == 0.0) {
    return false;
  }
  mul_v3_fl(n2, 1.0 / dot_v3v3(n2, n2));

  mul_v3_v3fl(d0, n1, elen);
  mul_v3_v3fl(d1, n2, elen);

  //  Vector3r d2 = (p0 - p3).dot(e) * invElen * n1 + (p1 - p3).dot(e) * invElen * n2;
  sub_v3_v3v3(tmp1, p0, p3);
  float fac = dot_v3v3(tmp1, e) * invElen;
  mul_v3_v3fl(d2, n1, fac);

  sub_v3_v3v3(tmp1, p1, p3);
  fac = dot_v3v3(tmp1, e) * invElen;
  mul_v3_v3fl(tmp2, n2, fac);

  add_v3_v3(d2, tmp2);

  // Vector3r d3 = (p2 - p0).dot(e) * invElen * n1 + (p2 - p1).dot(e) * invElen * n2;
  sub_v3_v3v3(tmp1, p2, p0);
  fac = dot_v3v3(tmp1, e) * invElen;
  mul_v3_v3fl(d3, n1, fac);

  sub_v3_v3v3(tmp1, p2, p1);
  fac = dot_v3v3(tmp1, e) * invElen;
  mul_v3_v3fl(tmp2, n2, fac);

  add_v3_v3(d3, tmp2);

  normalize_v3(n1);
  normalize_v3(n2);

  float dot = dot_v3v3(n1, n2);

  CLAMP(dot, -1.0f, 1.0f);
  float phi = acos(dot);

  // Real phi = (-0.6981317 * dot * dot - 0.8726646) * dot + 1.570796;	// fast approximation

  float lambda = invMass0 * dot_v3v3(d0, d0) + invMass1 * dot_v3v3(d1, d1) +
                 invMass2 * dot_v3v3(d2, d2) + invMass3 * dot_v3v3(d3, d3);

  if (lambda == 0.0)
    return false;

  // stability
  // 1.5 is the largest magic number I found to be stable in all cases :-)
  // if (stiffness > 0.5 && fabs(phi - b.restAngle) > 1.5)
  //	stiffness = 0.5;

  lambda = (phi - constraint->rest_angle) / lambda * constraint->stiffness;

  cross_v3_v3v3(tmp1, n1, n2);
  if (dot_v3v3(tmp1, e) > 0.0f) {
    lambda = -lambda;
  }

  mul_v3_fl(d0, -invMass0 * lambda);
  mul_v3_fl(d1, -invMass1 * lambda);
  mul_v3_fl(d2, -invMass2 * lambda);
  mul_v3_fl(d3, -invMass3 * lambda);

  return true;
}
#  endif

#  if 0
// attempt at highly unphysical but faster bending solver
static bool calc_bending_gradients_2(const SculptClothBendConstraint *constraint,
                                     float gradients[4][3])
{
  float *p0 = constraint->elems[0].position;
  float *p1 = constraint->elems[1].position;
  float *p2 = constraint->elems[2].position;
  float *p3 = constraint->elems[3].position;

  float t1[3], t2[3], t3[3];
  float t1a[3], t2a[3], t3a[3];
  float mid[3];

  add_v3_v3v3(mid, p0, p1);
  mul_v3_fl(mid, 0.5f);

  sub_v3_v3v3(t1a, p2, mid);
  sub_v3_v3v3(t2a, p3, mid);
  sub_v3_v3v3(t3, p1, p0);

  cross_v3_v3v3(t1, t1a, t3);
  cross_v3_v3v3(t2, t3, t2a);

  cross_v3_v3v3(t3a, t1, t2);
  if (dot_v3v3(t3a, t3) > 0.0f) {
    negate_v3(t1);
    negate_v3(t2);
  }
  /*

  on factor;
  off period;

  load_package "avector";

  t1 := avec(t1x, t1y, t1z);
  t2 := avec(t2x, t2y, t2z);
  n  := avec(nx, ny, nz);

  f1 := (t1 dot t2 - t1len*t2len*goalth) * (VMOD t1 - t1len**2) * (VMOD t2 - t2len**2);

  */
  float len = dot_v3v3(t1, t1) + dot_v3v3(t2, t2);

  normalize_v3(t1);
  normalize_v3(t2);

  float th = saacos(dot_v3v3(t1, t2));
  float err = th - constraint->rest_angle;

  zero_v3(gradients[0]);
  zero_v3(gradients[1]);

  float f = 3000.0f;

  add_v3_v3v3(t3, t1, t2);
  normalize_v3(t3);

  mul_v3_v3fl(gradients[0], t3, -err * len * f);
  mul_v3_v3fl(gradients[1], t3, -err * len * f);
  mul_v3_v3fl(gradients[2], t1, err * len * f);
  mul_v3_v3fl(gradients[3], t2, err * len * f);

  return true;
}
#  endif
#endif

static void cloth_brush_simulation_location_get(SculptSession *ss,
                                                const Brush *brush,
                                                float r_location[3])
{
  if (!ss->cache || !brush) {
    zero_v3(r_location);
    return;
  }

  if (ss->cache->cloth_sim->simulation_area_type == BRUSH_CLOTH_SIMULATION_AREA_LOCAL) {
    copy_v3_v3(r_location, ss->cache->initial_location);
    return;
  }
  copy_v3_v3(r_location, ss->cache->location);
}

PBVHNode **SCULPT_cloth_brush_affected_nodes_gather(SculptSession *ss,
                                                    Brush *brush,
                                                    int *r_totnode)
{
  BLI_assert(ss->cache);
  // BLI_assert(brush->sculpt_tool == SCULPT_TOOL_CLOTH);
  PBVHNode **nodes = NULL;

  switch (SCULPT_get_int(ss, cloth_simulation_area_type, NULL, brush)) {
    case BRUSH_CLOTH_SIMULATION_AREA_LOCAL: {
      SculptSearchSphereData data = {
          .ss = ss,
          .radius_squared = square_f(ss->cache->initial_radius *
                                     (1.0 + SCULPT_get_float(ss, cloth_sim_limit, NULL, brush))),
          .original = false,
          .ignore_fully_ineffective = false,
          .center = ss->cache->initial_location,
      };
      BKE_pbvh_search_gather(ss->pbvh, SCULPT_search_sphere_cb, &data, &nodes, r_totnode);
    } break;
    case BRUSH_CLOTH_SIMULATION_AREA_GLOBAL:
      BKE_pbvh_search_gather(ss->pbvh, NULL, NULL, &nodes, r_totnode);
      break;
    case BRUSH_CLOTH_SIMULATION_AREA_DYNAMIC: {
      SculptSearchSphereData data = {
          .ss = ss,
          .radius_squared = square_f(ss->cache->radius *
                                     (1.0 + SCULPT_get_float(ss, cloth_sim_limit, NULL, brush))),
          .original = false,
          .ignore_fully_ineffective = false,
          .center = ss->cache->location,
      };
      BKE_pbvh_search_gather(ss->pbvh, SCULPT_search_sphere_cb, &data, &nodes, r_totnode);
    } break;
  }

  return nodes;
}

static float cloth_brush_simulation_falloff_get(const SculptClothSimulation *cloth_sim,
                                                const Brush *brush,
                                                const float radius,
                                                const float location[3],
                                                const float co[3])
{
  if (brush->sculpt_tool != SCULPT_TOOL_CLOTH) {
    /* All brushes that are not the cloth brush do not use simulation areas.
       TODO: new command list situation may change this, investigate
    */
    return 1.0f;
  }

  /* Global simulation does not have any falloff as the entire mesh is being simulated. */
  if (cloth_sim->simulation_area_type == BRUSH_CLOTH_SIMULATION_AREA_GLOBAL) {
    return 1.0f;
  }

  const float distance = len_v3v3(location, co);
  const float limit = radius + (radius * cloth_sim->sim_limit);
  const float falloff = radius + (radius * cloth_sim->sim_limit * cloth_sim->sim_falloff);

  if (distance > limit) {
    /* Outside the limits. */
    return 0.0f;
  }
  if (distance < falloff) {
    /* Before the falloff area. */
    return 1.0f;
  }
  /* Do a smooth-step transition inside the falloff area. */
  float p = 1.0f - ((distance - falloff) / (limit - falloff));
  return 3.0f * p * p - 2.0f * p * p * p;
}

#define CLOTH_LENGTH_CONSTRAINTS_BLOCK 100000
// solver iterations now depend on if bending constriants are on,
// if so fewer iterations are taken
//#define CLOTH_SIMULATION_ITERATIONS 5

#define CLOTH_SOLVER_DISPLACEMENT_FACTOR 0.6f
#define CLOTH_MAX_CONSTRAINTS_PER_VERTEX 1024
#define CLOTH_SIMULATION_TIME_STEP 0.01f
#define CLOTH_DEFORMATION_SNAKEHOOK_STRENGTH 0.35f
#define CLOTH_DEFORMATION_TARGET_STRENGTH 0.5f
#define CLOTH_DEFORMATION_GRAB_STRENGTH 0.5f

static bool cloth_brush_sim_has_length_constraint(SculptClothSimulation *cloth_sim,
                                                  const int v1,
                                                  const int v2)
{
  return BLI_edgeset_haskey(cloth_sim->created_length_constraints, v1, v2);
}

static bool cloth_brush_sim_has_bend_constraint(SculptClothSimulation *cloth_sim,
                                                const int v1,
                                                const int v2)
{
  return BLI_edgeset_haskey(cloth_sim->created_bend_constraints, v1, v2);
}

typedef struct SculptClothTaskData {
  SculptClothConstraint **constraints[TOT_CONSTRAINT_TYPES];
  int tot_constraints[TOT_CONSTRAINT_TYPES];
} SculptClothTaskData;

static void cloth_free_tasks(SculptClothSimulation *cloth_sim)
{
  // printf("Freeing tasks %d\n", BLI_task_parallel_thread_id(NULL));

  for (int i = 0; i < cloth_sim->tot_constraint_tasks; i++) {
    for (int j = 0; j < TOT_CONSTRAINT_TYPES; j++) {
      MEM_SAFE_FREE(cloth_sim->constraint_tasks[i].constraints[j]);
    }
  }

  MEM_SAFE_FREE(cloth_sim->constraint_tasks);
  cloth_sim->constraint_tasks = NULL;
  cloth_sim->tot_constraint_tasks = 0;
}

static void cloth_brush_reallocate_constraints(SculptClothSimulation *cloth_sim)
{
  bool modified = false;

  for (int i = 0; i < TOT_CONSTRAINT_TYPES; i++) {
    if (cloth_sim->tot_constraints[i] >= cloth_sim->capacity_constraints[i]) {
      modified = true;
      cloth_sim->capacity_constraints[i] += CLOTH_LENGTH_CONSTRAINTS_BLOCK;

      cloth_sim->constraints[i] = MEM_reallocN_id(cloth_sim->constraints[i],
                                                  cloth_sim->capacity_constraints[i] *
                                                      constraint_types[i].size,
                                                  "cloth constraint array");
    }
  }

  if (modified && cloth_sim->constraint_tasks) {
    cloth_free_tasks(cloth_sim);
  }
}

static void *cloth_add_constraint(SculptClothSimulation *cloth_sim, int type)
{
  cloth_sim->tot_constraints[type]++;
  cloth_brush_reallocate_constraints(cloth_sim);

  char *ptr = (char *)cloth_sim->constraints[type];

  SculptClothConstraint *con =
      (SculptClothConstraint *)(ptr + constraint_types[type].size *
                                          (cloth_sim->tot_constraints[type] - 1));
  con->ctype = type;

  return (void *)con;
}

#ifdef BENDING_CONSTRAINTS
static void cloth_brush_add_bend_constraint(SculptSession *ss,
                                            SculptClothSimulation *cloth_sim,
                                            const int node_index,
                                            const int v1i,
                                            const int v2i,
                                            const int v3i,
                                            const int v4i,
                                            const bool use_persistent)
{
  SculptClothBendConstraint *bend_constraint = (SculptClothBendConstraint *)cloth_add_constraint(
      cloth_sim, CON_BEND);

  PBVHVertRef v1, v2, v3, v4;

  v1 = BKE_pbvh_index_to_vertex(ss->pbvh, v1i);
  v2 = BKE_pbvh_index_to_vertex(ss->pbvh, v2i);
  v3 = BKE_pbvh_index_to_vertex(ss->pbvh, v3i);
  v4 = BKE_pbvh_index_to_vertex(ss->pbvh, v4i);

  bend_constraint->elems[0].index = PACK_POS_TYPE(v1i, CLOTH_POS_POS);
  bend_constraint->elems[1].index = PACK_POS_TYPE(v2i, CLOTH_POS_POS);
  bend_constraint->elems[2].index = PACK_POS_TYPE(v3i, CLOTH_POS_POS);
  bend_constraint->elems[3].index = PACK_POS_TYPE(v4i, CLOTH_POS_POS);

  bend_constraint->node = node_index;

#  ifndef CLOTH_NO_POS_PTR
  bend_constraint->elems[0].position = cloth_sim->pos[v1i];
  bend_constraint->elems[1].position = cloth_sim->pos[v2i];
  bend_constraint->elems[2].position = cloth_sim->pos[v3i];
  bend_constraint->elems[3].position = cloth_sim->pos[v4i];
#  endif

  const float *co1, *co2, *co3, *co4;

  if (use_persistent) {
    co1 = SCULPT_vertex_persistent_co_get(ss, v1);
    co2 = SCULPT_vertex_persistent_co_get(ss, v2);
    co3 = SCULPT_vertex_persistent_co_get(ss, v3);
    co4 = SCULPT_vertex_persistent_co_get(ss, v4);
  }
  else {
    co1 = SCULPT_vertex_co_get(ss, v1);
    co2 = SCULPT_vertex_co_get(ss, v2);
    co3 = SCULPT_vertex_co_get(ss, v3);
    co4 = SCULPT_vertex_co_get(ss, v4);
  }

  float t1[3], t2[3];
  normal_tri_v3(t1, co1, co3, co2);
  normal_tri_v3(t2, co2, co4, co1);

  bend_constraint->rest_angle = saacos(dot_v3v3(t1, t2));
  bend_constraint->stiffness = cloth_sim->bend_stiffness;
  bend_constraint->strength = 1.0f;

  /* Add the constraint to the #GSet to avoid creating it again. */
  BLI_edgeset_add(cloth_sim->created_bend_constraints, v1i, v2i);
}
#endif

static void cloth_brush_add_length_constraint(SculptSession *ss,
                                              SculptClothSimulation *cloth_sim,
                                              const int node_index,
                                              const int v1i,
                                              const int v2i,
                                              const bool use_persistent)
{
  SculptClothLengthConstraint *length_constraint = cloth_add_constraint(cloth_sim, CON_LENGTH);

  length_constraint->elems[0].index = PACK_POS_TYPE(v1i, CLOTH_POS_POS);
  length_constraint->elems[1].index = PACK_POS_TYPE(v2i, CLOTH_POS_POS);

  length_constraint->node = node_index;

#ifndef CLOTH_NO_POS_PTR
  length_constraint->elems[0].position = cloth_sim->pos[v1i];
  length_constraint->elems[1].position = cloth_sim->pos[v2i];
#endif

  length_constraint->type = SCULPT_CLOTH_CONSTRAINT_STRUCTURAL;

  PBVHVertRef vertex1 = BKE_pbvh_index_to_vertex(ss->pbvh, v1i);
  PBVHVertRef vertex2 = BKE_pbvh_index_to_vertex(ss->pbvh, v2i);

  if (use_persistent) {
    length_constraint->length = len_v3v3(SCULPT_vertex_persistent_co_get(ss, vertex1),
                                         SCULPT_vertex_persistent_co_get(ss, vertex2));
  }
  else {
    length_constraint->length = len_v3v3(SCULPT_vertex_co_get(ss, vertex1),
                                         SCULPT_vertex_co_get(ss, vertex2));
  }
  length_constraint->strength = 1.0f;

  /* Reallocation if the array capacity is exceeded. */
  cloth_brush_reallocate_constraints(cloth_sim);

  /* Add the constraint to the #GSet to avoid creating it again. */
  BLI_edgeset_add(cloth_sim->created_length_constraints, v1i, v2i);
}

static void cloth_brush_add_softbody_constraint(SculptClothSimulation *cloth_sim,
                                                const int node_index,
                                                const int v,
                                                const float strength)
{
  SculptClothLengthConstraint *length_constraint = cloth_add_constraint(cloth_sim, CON_LENGTH);

  length_constraint->elems[0].index = PACK_POS_TYPE(v, CLOTH_POS_POS);
  length_constraint->elems[1].index = PACK_POS_TYPE(v, CLOTH_POS_SOFT);

  length_constraint->node = node_index;

#ifndef CLOTH_NO_POS_PTR
  length_constraint->elems[0].position = cloth_sim->pos[v];
  length_constraint->elems[1].position = cloth_sim->softbody_pos[v];
#endif

  length_constraint->type = SCULPT_CLOTH_CONSTRAINT_SOFTBODY;

  length_constraint->length = 0.0f;
  length_constraint->strength = strength;

  /* Reallocation if the array capacity is exceeded. */
  cloth_brush_reallocate_constraints(cloth_sim);
}

static void cloth_brush_add_pin_constraint(SculptClothSimulation *cloth_sim,
                                           const int node_index,
                                           const int v,
                                           const float strength)
{
  SculptClothLengthConstraint *length_constraint = cloth_add_constraint(cloth_sim, CON_LENGTH);

  length_constraint->elems[0].index = PACK_POS_TYPE(v, CLOTH_POS_POS);
  length_constraint->elems[1].index = PACK_POS_TYPE(v, CLOTH_POS_INIT);

  length_constraint->node = node_index;

#ifndef CLOTH_NO_POS_PTR
  length_constraint->elems[0].position = cloth_sim->pos[v];
  length_constraint->elems[1].position = cloth_sim->init_pos[v];
#endif

  length_constraint->type = SCULPT_CLOTH_CONSTRAINT_PIN;

  length_constraint->length = 0.0f;
  length_constraint->strength = strength;

  /* Reallocation if the array capacity is exceeded. */
  cloth_brush_reallocate_constraints(cloth_sim);
}

static void cloth_brush_add_deformation_constraint(SculptClothSimulation *cloth_sim,
                                                   const int node_index,
                                                   const int v,
                                                   const float strength)
{
  SculptClothLengthConstraint *length_constraint = cloth_add_constraint(cloth_sim, CON_LENGTH);

  length_constraint->elems[0].index = PACK_POS_TYPE(v, CLOTH_POS_POS);
  length_constraint->elems[1].index = PACK_POS_TYPE(v, CLOTH_POS_DEF);

  length_constraint->node = node_index;

  length_constraint->type = SCULPT_CLOTH_CONSTRAINT_DEFORMATION;

#ifndef CLOTH_NO_POS_PTR
  length_constraint->elems[0].position = cloth_sim->pos[v];
  length_constraint->elems[1].position = cloth_sim->deformation_pos[v];
#endif

  length_constraint->length = 0.0f;
  length_constraint->strength = strength;

  /* Reallocation if the array capacity is exceeded. */
  cloth_brush_reallocate_constraints(cloth_sim);
}

static void do_cloth_brush_build_constraints_task_cb_ex(
    void *__restrict userdata, const int n, const TaskParallelTLS *__restrict UNUSED(tls))
{
  SculptThreadedTaskData *data = userdata;
  SculptSession *ss = data->ob->sculpt;
  const Brush *brush = data->brush;
  PBVHNode *node = data->nodes[n];

  const int node_index = POINTER_AS_INT(BLI_ghash_lookup(data->cloth_sim->node_state_index, node));
  if (data->cloth_sim->node_state[node_index] != SCULPT_CLOTH_NODE_UNINITIALIZED) {
    /* The simulation already contains constraints for this node. */
    return;
  }

  PBVHVertexIter vd;

  const bool pin_simulation_boundary = ss->cache != NULL && brush != NULL &&
                                       brush->flag2 & BRUSH_CLOTH_PIN_SIMULATION_BOUNDARY &&
                                       brush->cloth_simulation_area_type !=
                                           BRUSH_CLOTH_SIMULATION_AREA_DYNAMIC;

  const bool use_persistent = brush != NULL && brush->flag & BRUSH_PERSISTENT;

  /* Brush can be NULL in tools that use the solver without relying of constraints with deformation
   * positions. */
  const bool cloth_is_deform_brush = ss->cache != NULL && brush != NULL &&
                                     SCULPT_is_cloth_deform_brush(brush);

  const bool use_falloff_plane = brush->cloth_force_falloff_type ==
                                 BRUSH_CLOTH_FORCE_FALLOFF_PLANE;
  float radius_squared = 0.0f;
  if (cloth_is_deform_brush) {
    radius_squared = ss->cache->initial_radius * ss->cache->initial_radius;
  }

  bool use_bending = data->cloth_sim->use_bending;

  /* Only limit the constraint creation to a radius when the simulation is local. */
  const float cloth_sim_radius_squared = brush->cloth_simulation_area_type ==
                                                 BRUSH_CLOTH_SIMULATION_AREA_LOCAL ?
                                             data->cloth_sim_radius * data->cloth_sim_radius :
                                             FLT_MAX;

  BKE_pbvh_vertex_iter_begin (ss->pbvh, node, vd, PBVH_ITER_UNIQUE) {
    const float len_squared = len_squared_v3v3(vd.co, data->cloth_sim_initial_location);
    if (len_squared < cloth_sim_radius_squared) {

      SculptVertexNeighborIter ni;
      int build_indices[CLOTH_MAX_CONSTRAINTS_PER_VERTEX];
      PBVHEdgeRef build_edges[CLOTH_MAX_CONSTRAINTS_PER_VERTEX];

      int tot_indices = 0;
      bool have_edges = false;

      build_indices[tot_indices] = vd.index;
      tot_indices++;
      SCULPT_VERTEX_NEIGHBORS_ITER_BEGIN (ss, vd.vertex, ni) {
        build_indices[tot_indices] = ni.index;

        if (ni.has_edge) {
          have_edges = true;
          build_edges[tot_indices - 1] = ni.edge;
        }
        else {
          build_edges[tot_indices - 1].i = PBVH_REF_NONE;
        }

        tot_indices++;
      }
      SCULPT_VERTEX_NEIGHBORS_ITER_END(ni);

      if (data->cloth_sim->softbody_strength > 0.0f) {
        cloth_brush_add_softbody_constraint(data->cloth_sim, node_index, vd.index, 1.0f);
      }

#ifdef BENDING_CONSTRAINTS

      for (int c_i = 0; use_bending && c_i < tot_indices - 1; c_i++) {
        if (have_edges && build_edges[c_i].i && build_edges[c_i].i != PBVH_REF_NONE) {
          PBVHEdgeRef edge = build_edges[c_i];

          if (BKE_pbvh_type(ss->pbvh) == PBVH_BMESH) {
            BMEdge *e = (BMEdge *)edge.i;

            if (!e->l) {
              continue;
            }

            int v1i = e->v1->head.index;
            int v2i = e->v2->head.index;

            if (cloth_brush_sim_has_bend_constraint(data->cloth_sim, v1i, v2i)) {
              continue;
            }

            BMLoop *l1, *l2;

            l1 = e->l;
            l2 = e->l->radial_next;

            if (l1 != l2) {
              l1 = l1->next->next;
              l2 = l2->next->next;

              cloth_brush_add_bend_constraint(ss,
                                              data->cloth_sim,
                                              node_index,
                                              e->v1->head.index,
                                              e->v2->head.index,
                                              l1->v->head.index,
                                              l2->v->head.index,
                                              use_persistent);

              if (l1->f->len == 4 && l2->f->len == 4) {
                cloth_brush_add_bend_constraint(ss,
                                                data->cloth_sim,
                                                node_index,
                                                e->v1->head.index,
                                                e->v2->head.index,
                                                l1->next->v->head.index,
                                                l2->next->v->head.index,
                                                use_persistent);
              }
              else if (l1->f->len == 4) {
                cloth_brush_add_bend_constraint(ss,
                                                data->cloth_sim,
                                                node_index,
                                                e->v1->head.index,
                                                e->v2->head.index,
                                                l1->next->v->head.index,
                                                l2->v->head.index,
                                                use_persistent);
              }
              else if (l2->f->len == 4) {
                cloth_brush_add_bend_constraint(ss,
                                                data->cloth_sim,
                                                node_index,
                                                e->v1->head.index,
                                                e->v2->head.index,
                                                l1->v->head.index,
                                                l2->next->v->head.index,
                                                use_persistent);
              }
            }
          }
          else if (BKE_pbvh_type(ss->pbvh) == PBVH_FACES) {
            MeshElemMap *map = ss->epmap + edge.i;
            if (map->count != 2) {
              continue;
            }

            const MPoly *mp1 = ss->mpoly + map->indices[0];
            const MPoly *mp2 = ss->mpoly + map->indices[1];
            const MLoop *ml;
            int ml1 = -1, ml2 = -1;

            ml = ss->mloop + mp1->loopstart;
            for (int j = 0; j < mp1->totloop; j++, ml++) {
              if (ml->e == edge.i) {
                ml1 = j;
                break;
              }
            }

            ml = ss->mloop + mp2->loopstart;
            for (int j = 0; j < mp2->totloop; j++, ml++) {
              if (ml->e == edge.i) {
                ml2 = j;
                break;
              }
            }

            if (ml1 == -1 || ml2 == -1) {
              continue;
            }

            int v1i = ss->medge[edge.i].v1;
            int v2i = ss->medge[edge.i].v2;

            ml1 = (ml1 + 2) % mp1->totloop;
            ml2 = (ml2 + 2) % mp2->totloop;

            cloth_brush_add_bend_constraint(ss,
                                            data->cloth_sim,
                                            node_index,
                                            v1i,
                                            v2i,
                                            ss->mloop[mp1->loopstart + ml1].v,
                                            ss->mloop[mp2->loopstart + ml2].v,
                                            use_persistent);

            if (mp1->totloop == 4 && mp2->totloop == 4) {
              ml1 = (ml1 + 1) % mp1->totloop;
              ml2 = (ml2 + 1) % mp2->totloop;

              cloth_brush_add_bend_constraint(ss,
                                              data->cloth_sim,
                                              node_index,
                                              v1i,
                                              v2i,
                                              ss->mloop[mp1->loopstart + ml1].v,
                                              ss->mloop[mp2->loopstart + ml2].v,
                                              use_persistent);
            }
            else if (mp1->totloop == 4) {
              ml1 = (ml1 + 1) % mp1->loopstart;

              cloth_brush_add_bend_constraint(ss,
                                              data->cloth_sim,
                                              node_index,
                                              v1i,
                                              v2i,
                                              ss->mloop[mp1->loopstart + ml1].v,
                                              ss->mloop[mp2->loopstart + ml2].v,
                                              use_persistent);
            }
            else if (mp2->totloop == 4) {
              ml2 = (ml2 + 1) % mp2->loopstart;

              cloth_brush_add_bend_constraint(ss,
                                              data->cloth_sim,
                                              node_index,
                                              v1i,
                                              v2i,
                                              ss->mloop[mp1->loopstart + ml1].v,
                                              ss->mloop[mp2->loopstart + ml2].v,
                                              use_persistent);
            }
          }
        }
        else if (BKE_pbvh_type(ss->pbvh) == PBVH_GRIDS) {
          const CCGKey *key = BKE_pbvh_get_grid_key(ss->pbvh);
          int v1i = vd.index;

          const int grid_size = key->grid_size;
          const int grid_index1 = v1i / key->grid_area;
          const int vertex_index1 = v1i - grid_index1 * key->grid_area;

          SubdivCCGCoord c1 = {.grid_index = grid_index1,
                               .x = vertex_index1 % key->grid_size,
                               .y = vertex_index1 / key->grid_size};

          bool inside1 = c1.x > 1 && c1.x < grid_size - 2 && c1.y > 1 && c1.y < grid_size - 2;

          for (int i = 0; i < tot_indices - 1; i++) {
            int v2i = build_indices[i + 1];

            if (cloth_brush_sim_has_bend_constraint(data->cloth_sim, v1i, v2i)) {
              continue;
            }

            int v3i = -1, v4i = -1, v5i = -1, v6i = -1;

            const int grid_index2 = v2i / key->grid_area;
            const int vertex_index2 = v2i - grid_index1 * key->grid_area;

            SubdivCCGCoord c2 = {.grid_index = grid_index2,
                                 .x = vertex_index2 % key->grid_size,
                                 .y = vertex_index2 / key->grid_size};

            bool inside2 = c2.x > 1 && c2.x < grid_size - 2 && c2.y > 1 && c2.y < grid_size - 2;

            if (inside1 && inside2 && grid_index1 == grid_index2) {
              int x1, y1, x2, y2, x3, y3, x4, y4;

              if (c1.x == c2.x) {
                x1 = c1.x + 1;
                x2 = c1.x + 1;

                y1 = c1.y;
                y2 = c2.y;

                x3 = c1.x - 1;
                x4 = c1.x - 1;

                y3 = c1.y;
                y4 = c2.y;
              }
              else {
                y1 = c1.y + 1;
                y2 = c1.y + 1;

                x1 = c1.x;
                x2 = c2.x;

                y3 = c1.y - 1;
                y4 = c1.y - 1;

                x3 = c1.x;
                x4 = c2.x;
              }

              v3i = y1 * grid_size + x1 + grid_index1 * key->grid_area;
              v4i = y2 * grid_size + x2 + grid_index1 * key->grid_area;
              v5i = y3 * grid_size + x3 + grid_index1 * key->grid_area;
              v6i = y4 * grid_size + x4 + grid_index1 * key->grid_area;

              // printf("\n%d %d %d %d %d %d\n", v1i, v2i, v3i, v4i, v5i, v6i);
            }
            else { /* for grid boundaries use slow brute search to get adjacent verts */
              SculptVertexNeighborIter ni2 = {0}, ni3 = {0}, ni4 = {0};
              v3i = -1;
              v4i = -1;
              v5i = -1;
              v6i = -1;

              memset(&ni, 0, sizeof(ni));

              PBVHVertRef vertex2 = BKE_pbvh_index_to_vertex(ss->pbvh, v2i);

              SCULPT_VERTEX_NEIGHBORS_ITER_BEGIN (ss, vd.vertex, ni) {
                if (ni.vertex.i == vertex2.i) {
                  continue;
                }

                SCULPT_VERTEX_NEIGHBORS_ITER_BEGIN (ss, vertex2, ni2) {
                  SCULPT_VERTEX_NEIGHBORS_ITER_BEGIN (ss, ni2.vertex, ni3) {
                    if (ni3.vertex.i == ni.vertex.i) {
                      if (v3i == -1 && !ELEM(ni3.vertex.i, v1i, v2i) &&
                          !ELEM(ni2.vertex.i, v1i, v2i)) {
                        v3i = ni2.vertex.i;
                        v4i = ni3.vertex.i;
                      }
                      else if (v5i == -1 && !ELEM(ni3.vertex.i, v1i, v2i, v3i, v4i) &&
                               !ELEM(ni2.vertex.i, v1i, v2i, v3i, v4i)) {
                        v5i = ni2.vertex.i;
                        v6i = ni3.vertex.i;
                        goto break_all;
                      }
                    }
                  }
                  SCULPT_VERTEX_NEIGHBORS_ITER_END(ni3);
                }
                SCULPT_VERTEX_NEIGHBORS_ITER_END(ni2);
              }
              SCULPT_VERTEX_NEIGHBORS_ITER_END(ni);
            break_all:
              SCULPT_VERTEX_NEIGHBORS_ITER_FREE(ni);
              SCULPT_VERTEX_NEIGHBORS_ITER_FREE(ni2);
              SCULPT_VERTEX_NEIGHBORS_ITER_FREE(ni3);
              SCULPT_VERTEX_NEIGHBORS_ITER_FREE(ni4);
            }
            if (v5i == -1) {  // should only happen on mesh boundaries
              continue;
            }

            cloth_brush_add_bend_constraint(
                ss, data->cloth_sim, node_index, v1i, v2i, v3i, v6i, use_persistent);
            cloth_brush_add_bend_constraint(
                ss, data->cloth_sim, node_index, v1i, v2i, v4i, v5i, use_persistent);
          }
        }
      }
#endif

      /* As we don't know the order of the neighbor vertices, we create all possible combinations
       * between the neighbor and the original vertex as length constraints. */
      /* This results on a pattern that contains structural, shear and bending constraints for all
       * vertices, but constraints are repeated taking more memory than necessary. */
      for (int c_i = 0; c_i < tot_indices; c_i++) {
        for (int c_j = 0; c_j < tot_indices; c_j++) {
          if (c_i != c_j && !cloth_brush_sim_has_length_constraint(
                                data->cloth_sim, build_indices[c_i], build_indices[c_j])) {
            cloth_brush_add_length_constraint(ss,
                                              data->cloth_sim,
                                              node_index,
                                              build_indices[c_i],
                                              build_indices[c_j],
                                              use_persistent);
          }
        }
      }
    }

    if (brush && brush->sculpt_tool == SCULPT_TOOL_CLOTH) {
      /* The cloth brush works by applying forces in most of its modes, but some of them require
       * deformation coordinates to make the simulation stable. */
      if (brush->cloth_deform_type == BRUSH_CLOTH_DEFORM_GRAB) {
        if (use_falloff_plane) {
          /* With plane falloff the strength of the constraints is set when applying the
           * deformation forces. */
          cloth_brush_add_deformation_constraint(
              data->cloth_sim, node_index, vd.index, CLOTH_DEFORMATION_GRAB_STRENGTH);
        }
        else if (len_squared < radius_squared) {
          /* With radial falloff deformation constraints are created with different strengths and
           * only inside the radius of the brush. */
          const float fade = BKE_brush_curve_strength(
              brush, sqrtf(len_squared), ss->cache->radius);
          cloth_brush_add_deformation_constraint(
              data->cloth_sim, node_index, vd.index, fade * CLOTH_DEFORMATION_GRAB_STRENGTH);
        }
      }
      else if (brush->cloth_deform_type == BRUSH_CLOTH_DEFORM_SNAKE_HOOK) {
        /* Cloth Snake Hook creates deformation constraint with fixed strength because the strength
         * is controlled per iteration using cloth_sim->deformation_strength. */
        cloth_brush_add_deformation_constraint(
            data->cloth_sim, node_index, vd.index, CLOTH_DEFORMATION_SNAKEHOOK_STRENGTH);
      }
    }
    else if (data->cloth_sim->deformation_pos) {
      /* Any other tool that target the cloth simulation handle the falloff in
       * their own code when modifying the deformation coordinates of the simulation, so
       * deformation constraints are created with a fixed strength for all vertices. */
      cloth_brush_add_deformation_constraint(
          data->cloth_sim, node_index, vd.index, CLOTH_DEFORMATION_TARGET_STRENGTH);
    }

    if (pin_simulation_boundary) {
      const float sim_falloff = cloth_brush_simulation_falloff_get(
          data->cloth_sim, brush, ss->cache->initial_radius, ss->cache->location, vd.co);
      /* Vertex is inside the area of the simulation without any falloff applied. */
      if (sim_falloff < 1.0f) {
        /* Create constraints with more strength the closer the vertex is to the simulation
         * boundary. */
        cloth_brush_add_pin_constraint(data->cloth_sim, node_index, vd.index, 1.0f - sim_falloff);
      }
    }
  }
  BKE_pbvh_vertex_iter_end;
}

static void cloth_brush_constraint_pos_to_line(SculptClothSimulation *cloth_sim, const int v)
{
  if (!USE_SOLVER_RIPPLE_CONSTRAINT) {
    return;
  }
  float line_points[2][3];
  copy_v3_v3(line_points[0], cloth_sim->init_pos[v]);
  add_v3_v3v3(line_points[1], cloth_sim->init_pos[v], cloth_sim->init_normal[v]);
  closest_to_line_v3(cloth_sim->pos[v], cloth_sim->pos[v], line_points[0], line_points[1]);
}

static void cloth_brush_apply_force_to_vertex(SculptSession *UNUSED(ss),
                                              SculptClothSimulation *cloth_sim,
                                              const float force[3],
                                              const int vertex_index)
{
  madd_v3_v3fl(cloth_sim->acceleration[vertex_index], force, 1.0f / cloth_sim->mass);
}

static void do_cloth_brush_apply_forces_task_cb_ex(void *__restrict userdata,
                                                   const int n,
                                                   const TaskParallelTLS *__restrict tls)
{
  SculptThreadedTaskData *data = userdata;
  SculptSession *ss = data->ob->sculpt;
  const Brush *brush = data->brush;
  SculptClothSimulation *cloth_sim = ss->cache->cloth_sim;
  const float *offset = data->offset;
  const float *grab_delta = data->grab_delta;
  float(*imat)[4] = data->mat;

  const bool use_falloff_plane = brush->cloth_force_falloff_type ==
                                 BRUSH_CLOTH_FORCE_FALLOFF_PLANE;

  PBVHVertexIter vd;
  const float bstrength = ss->cache->bstrength;

  SculptBrushTest test;
  SculptBrushTestFn sculpt_brush_test_sq_fn = SCULPT_brush_test_init(
      ss, &test, data->brush->falloff_shape);
  const int thread_id = BLI_task_parallel_thread_id(tls);

  /* For Pinch Perpendicular Deform Type. */
  float x_object_space[3];
  float z_object_space[3];
  if (brush->cloth_deform_type == BRUSH_CLOTH_DEFORM_PINCH_PERPENDICULAR) {
    normalize_v3_v3(x_object_space, imat[0]);
    normalize_v3_v3(z_object_space, imat[2]);
  }

  /* For Plane Force Falloff. */
  float deform_plane[4];
  float plane_normal[3];
  if (use_falloff_plane) {
    normalize_v3_v3(plane_normal, grab_delta);
    plane_from_point_normal_v3(deform_plane, data->area_co, plane_normal);
  }

  KelvinletParams params;
  const float kv_force = 1.0f;
  const float kv_shear_modulus = 1.0f;
  const float kv_poisson_ratio = 0.4f;
  bool use_elastic_drag = false;
  if (brush->cloth_deform_type == BRUSH_CLOTH_DEFORM_ELASTIC_DRAG) {
    BKE_kelvinlet_init_params(
        &params, ss->cache->radius, kv_force, kv_shear_modulus, kv_poisson_ratio);
    use_elastic_drag = true;
  }

  /* Gravity */
  float gravity[3] = {0.0f};
  if (ss->cache->supports_gravity) {
    madd_v3_v3fl(gravity, ss->cache->gravity_direction, -data->sd->gravity_factor);
  }

  AutomaskingNodeData automask_data;
  SCULPT_automasking_node_begin(
      data->ob, ss, SCULPT_automasking_active_cache_get(ss), &automask_data, data->nodes[n]);

  BKE_pbvh_vertex_iter_begin (ss->pbvh, data->nodes[n], vd, PBVH_ITER_UNIQUE) {
    float force[3];
    float sim_location[3];
    cloth_brush_simulation_location_get(ss, brush, sim_location);
    const float sim_factor = cloth_brush_simulation_falloff_get(
        cloth_sim, brush, ss->cache->radius, sim_location, cloth_sim->init_pos[vd.index]);

    float current_vertex_location[3];
    if (brush->cloth_deform_type == BRUSH_CLOTH_DEFORM_GRAB) {
      copy_v3_v3(current_vertex_location, ss->cache->cloth_sim->init_pos[vd.index]);
    }
    else {
      copy_v3_v3(current_vertex_location, vd.co);
    }

    /* Apply gravity in the entire simulation area. */
    float vertex_gravity[3];
    mul_v3_v3fl(vertex_gravity, gravity, sim_factor);
    cloth_brush_apply_force_to_vertex(ss, ss->cache->cloth_sim, vertex_gravity, vd.index);

    /* When using the plane falloff mode the falloff is not constrained by the brush radius. */
    /* Brushes that use elastic deformation are also not constrained by radius. */
    if (!sculpt_brush_test_sq_fn(&test, current_vertex_location) && !use_falloff_plane &&
        !use_elastic_drag) {
      continue;
    }

    float dist = sqrtf(test.dist);

    if (use_falloff_plane) {
      dist = dist_to_plane_v3(current_vertex_location, deform_plane);
    }

    const float fade = sim_factor * bstrength *
                       SCULPT_brush_strength_factor(ss,
                                                    brush,
                                                    current_vertex_location,
                                                    dist,
                                                    vd.no,
                                                    vd.fno,
                                                    vd.mask ? *vd.mask : 0.0f,
                                                    vd.vertex,
                                                    thread_id,
                                                    &automask_data);

    float brush_disp[3];

    switch (brush->cloth_deform_type) {
      case BRUSH_CLOTH_DEFORM_DRAG:
        sub_v3_v3v3(brush_disp, ss->cache->location, ss->cache->last_location);
        normalize_v3(brush_disp);
        mul_v3_v3fl(force, brush_disp, fade);
        break;
      case BRUSH_CLOTH_DEFORM_PUSH:
        /* Invert the fade to push inwards. */
        mul_v3_v3fl(force, offset, -fade);
        break;
      case BRUSH_CLOTH_DEFORM_GRAB:
        madd_v3_v3v3fl(cloth_sim->deformation_pos[vd.index],
                       cloth_sim->init_pos[vd.index],
                       ss->cache->grab_delta_symmetry,
                       fade);
        if (use_falloff_plane) {
          cloth_sim->deformation_strength[vd.index] = clamp_f(fade, 0.0f, 1.0f);
        }
        else {
          cloth_sim->deformation_strength[vd.index] = 1.0f;
        }
        zero_v3(force);
        break;
      case BRUSH_CLOTH_DEFORM_SNAKE_HOOK:
        copy_v3_v3(cloth_sim->deformation_pos[vd.index], cloth_sim->pos[vd.index]);
        madd_v3_v3fl(cloth_sim->deformation_pos[vd.index], ss->cache->grab_delta_symmetry, fade);
        cloth_sim->deformation_strength[vd.index] = fade;
        zero_v3(force);
        break;
      case BRUSH_CLOTH_DEFORM_PINCH_POINT:
        if (use_falloff_plane) {
          float distance = dist_signed_to_plane_v3(vd.co, deform_plane);
          copy_v3_v3(brush_disp, plane_normal);
          mul_v3_fl(brush_disp, -distance);
        }
        else {
          sub_v3_v3v3(brush_disp, ss->cache->location, vd.co);
        }
        normalize_v3(brush_disp);
        mul_v3_v3fl(force, brush_disp, fade);
        break;
      case BRUSH_CLOTH_DEFORM_PINCH_PERPENDICULAR: {
        float disp_center[3];
        float x_disp[3];
        float z_disp[3];
        sub_v3_v3v3(disp_center, ss->cache->location, vd.co);
        normalize_v3(disp_center);
        mul_v3_v3fl(x_disp, x_object_space, dot_v3v3(disp_center, x_object_space));
        mul_v3_v3fl(z_disp, z_object_space, dot_v3v3(disp_center, z_object_space));
        add_v3_v3v3(disp_center, x_disp, z_disp);
        mul_v3_v3fl(force, disp_center, fade);
      } break;
      case BRUSH_CLOTH_DEFORM_INFLATE:
        mul_v3_v3fl(force, vd.no ? vd.no : vd.fno, fade);
        break;
      case BRUSH_CLOTH_DEFORM_EXPAND:
        cloth_sim->length_constraint_tweak[vd.index] += fade * 0.1f;
        zero_v3(force);
        break;
      case BRUSH_CLOTH_DEFORM_ELASTIC_DRAG: {
        float final_disp[3];
        sub_v3_v3v3(brush_disp, ss->cache->location, ss->cache->last_location);
        mul_v3_v3fl(final_disp, brush_disp, ss->cache->bstrength);
        float location[3];
        if (use_falloff_plane) {
          closest_to_plane_v3(location, deform_plane, vd.co);
        }
        else {
          copy_v3_v3(location, ss->cache->location);
        }
        BKE_kelvinlet_grab_triscale(final_disp, &params, vd.co, location, brush_disp);
        mul_v3_fl(final_disp, 20.0f * (1.0f - fade));
        add_v3_v3(cloth_sim->pos[vd.index], final_disp);
        zero_v3(force);
      }

      break;
    }

    cloth_brush_apply_force_to_vertex(ss, ss->cache->cloth_sim, force, vd.index);
  }
  BKE_pbvh_vertex_iter_end;
}

static ListBase *cloth_brush_collider_cache_create(Object *object, Depsgraph *depsgraph)
{
  ListBase *cache = NULL;
  DEGObjectIterSettings deg_iter_settings = {0};
  deg_iter_settings.depsgraph = depsgraph;
  deg_iter_settings.flags = DEG_ITER_OBJECT_FLAG_LINKED_DIRECTLY | DEG_ITER_OBJECT_FLAG_VISIBLE |
                            DEG_ITER_OBJECT_FLAG_DUPLI;
  DEG_OBJECT_ITER_BEGIN (&deg_iter_settings, ob) {
    if (STREQ(object->id.name, ob->id.name)) {
      continue;
    }

    CollisionModifierData *cmd = (CollisionModifierData *)BKE_modifiers_findby_type(
        ob, eModifierType_Collision);
    if (!cmd) {
      continue;
    }

    if (!cmd->bvhtree) {
      continue;
    }
    if (cache == NULL) {
      cache = MEM_callocN(sizeof(ListBase), "ColliderCache array");
    }

    ColliderCache *col = MEM_callocN(sizeof(ColliderCache), "ColliderCache");
    col->ob = ob;
    col->collmd = cmd;
    collision_move_object(cmd, 1.0, 0.0, true);
    BLI_addtail(cache, col);
  }
  DEG_OBJECT_ITER_END;
  return cache;
}

typedef struct ClothBrushCollision {
  CollisionModifierData *col_data;
  struct IsectRayPrecalc isect_precalc;
} ClothBrushCollision;

static void cloth_brush_collision_cb(void *userdata,
                                     int index,
                                     const BVHTreeRay *ray,
                                     BVHTreeRayHit *hit)
{
  ClothBrushCollision *col = (ClothBrushCollision *)userdata;
  CollisionModifierData *col_data = col->col_data;
  MVertTri *verttri = &col_data->tri[index];
  MVert *mverts = col_data->x;
  float *tri[3], no[3], co[3];

  tri[0] = mverts[verttri->tri[0]].co;
  tri[1] = mverts[verttri->tri[1]].co;
  tri[2] = mverts[verttri->tri[2]].co;
  float dist = 0.0f;

  bool tri_hit = isect_ray_tri_watertight_v3(
      ray->origin, &col->isect_precalc, UNPACK3(tri), &dist, NULL);
  normal_tri_v3(no, UNPACK3(tri));
  madd_v3_v3v3fl(co, ray->origin, ray->direction, dist);

  if (tri_hit && dist < hit->dist) {
    hit->index = index;
    hit->dist = dist;

    copy_v3_v3(hit->co, co);
    copy_v3_v3(hit->no, no);
  }
}

static void cloth_brush_solve_collision(Object *object,
                                        SculptClothSimulation *cloth_sim,
                                        const int i)
{
  const int raycast_flag = BVH_RAYCAST_DEFAULT & ~(BVH_RAYCAST_WATERTIGHT);

  ColliderCache *collider_cache;
  BVHTreeRayHit hit;

  float obmat_inv[4][4];
  invert_m4_m4(obmat_inv, object->obmat);

  for (collider_cache = cloth_sim->collider_list->first; collider_cache;
       collider_cache = collider_cache->next) {
    float ray_start[3], ray_normal[3];
    float pos_world_space[3], prev_pos_world_space[3];

    mul_v3_m4v3(pos_world_space, object->obmat, cloth_sim->pos[i]);
    mul_v3_m4v3(prev_pos_world_space, object->obmat, cloth_sim->last_iteration_pos[i]);
    sub_v3_v3v3(ray_normal, pos_world_space, prev_pos_world_space);
    copy_v3_v3(ray_start, prev_pos_world_space);
    hit.index = -1;
    hit.dist = len_v3(ray_normal);
    normalize_v3(ray_normal);

    ClothBrushCollision col;
    CollisionModifierData *collmd = collider_cache->collmd;
    col.col_data = collmd;
    isect_ray_tri_watertight_v3_precalc(&col.isect_precalc, ray_normal);

    BLI_bvhtree_ray_cast_ex(collmd->bvhtree,
                            ray_start,
                            ray_normal,
                            0.3f,
                            &hit,
                            cloth_brush_collision_cb,
                            &col,
                            raycast_flag);

    if (hit.index == -1) {
      continue;
    }

    float collision_disp[3];
    float movement_disp[3];
    mul_v3_v3fl(collision_disp, hit.no, 0.005f);
    sub_v3_v3v3(movement_disp, pos_world_space, prev_pos_world_space);
    float friction_plane[4];
    float pos_on_friction_plane[3];
    plane_from_point_normal_v3(friction_plane, hit.co, hit.no);
    closest_to_plane_v3(pos_on_friction_plane, friction_plane, pos_world_space);
    sub_v3_v3v3(movement_disp, pos_on_friction_plane, hit.co);

    /* TODO(pablodp606): This can be exposed in a brush/filter property as friction. */
    mul_v3_fl(movement_disp, 0.35f);

    copy_v3_v3(cloth_sim->pos[i], hit.co);
    add_v3_v3(cloth_sim->pos[i], movement_disp);
    add_v3_v3(cloth_sim->pos[i], collision_disp);
    mul_v3_m4v3(cloth_sim->pos[i], obmat_inv, cloth_sim->pos[i]);
  }
}
static void cloth_simulation_noise_get(float *r_noise,
                                       SculptSession *ss,
                                       const PBVHVertRef vertex,
                                       const float strength)
{
  const uint *hash_co = (const uint *)SCULPT_vertex_co_get(ss, vertex);
  for (int i = 0; i < 3; i++) {
    const uint hash = BLI_hash_int_2d(hash_co[0], hash_co[1]) ^ BLI_hash_int_2d(hash_co[2], i);
    r_noise[i] = (hash * (1.0f / 0xFFFFFFFF) - 0.5f) * strength;
  }
}

static void do_cloth_brush_solve_simulation_task_cb_ex(
    void *__restrict userdata, const int n, const TaskParallelTLS *__restrict UNUSED(tls))
{
  SculptThreadedTaskData *data = userdata;
  SculptSession *ss = data->ob->sculpt;
  const Brush *brush = data->brush;

  PBVHNode *node = data->nodes[n];
  PBVHVertexIter vd;
  SculptClothSimulation *cloth_sim = data->cloth_sim;
  const float time_step = data->cloth_time_step;

  const int node_index = POINTER_AS_INT(BLI_ghash_lookup(data->cloth_sim->node_state_index, node));
  if (data->cloth_sim->node_state[node_index] != SCULPT_CLOTH_NODE_ACTIVE) {
    return;
  }

  AutomaskingCache *automasking = SCULPT_automasking_active_cache_get(ss);
  AutomaskingNodeData automask_data;
  SCULPT_automasking_node_begin(
      data->ob, ss, SCULPT_automasking_active_cache_get(ss), &automask_data, data->nodes[n]);

  BKE_pbvh_vertex_iter_begin (ss->pbvh, data->nodes[n], vd, PBVH_ITER_UNIQUE) {
    float sim_location[3];
    cloth_brush_simulation_location_get(ss, brush, sim_location);
    const float sim_factor =
        ss->cache ?
            cloth_brush_simulation_falloff_get(
                cloth_sim, brush, ss->cache->radius, sim_location, cloth_sim->init_pos[vd.index]) :
            1.0f;
    if (sim_factor <= 0.0f) {
      continue;
    }

    int i = vd.index;
    float temp[3];
    copy_v3_v3(temp, cloth_sim->pos[i]);

    mul_v3_fl(cloth_sim->acceleration[i], time_step);

    float pos_diff[3];
    sub_v3_v3v3(pos_diff, cloth_sim->pos[i], cloth_sim->prev_pos[i]);
    mul_v3_fl(pos_diff, (1.0f - cloth_sim->damping) * sim_factor);

    const float mask_v = (1.0f - (vd.mask ? *vd.mask : 0.0f)) *
                         SCULPT_automasking_factor_get(automasking, ss, vd.vertex, &automask_data);

    madd_v3_v3fl(cloth_sim->pos[i], pos_diff, mask_v);
    madd_v3_v3fl(cloth_sim->pos[i], cloth_sim->acceleration[i], mask_v);

    /* Prevents the vertices from sliding without creating folds when all vertices and forces are
     * in the same plane. */
    float noise[3];
    cloth_simulation_noise_get(noise, ss, vd.vertex, 0.000001f);
    add_v3_v3(cloth_sim->pos[i], noise);

    if (USE_SOLVER_RIPPLE_CONSTRAINT) {
      cloth_brush_constraint_pos_to_line(cloth_sim, i);
    }

    if (cloth_sim->collider_list != NULL) {
      cloth_brush_solve_collision(data->ob, cloth_sim, i);
    }

    copy_v3_v3(cloth_sim->last_iteration_pos[i], cloth_sim->pos[i]);

    copy_v3_v3(cloth_sim->prev_pos[i], temp);
    copy_v3_v3(cloth_sim->last_iteration_pos[i], cloth_sim->pos[i]);
    copy_v3_fl(cloth_sim->acceleration[i], 0.0f);

    copy_v3_v3(vd.co, cloth_sim->pos[vd.index]);

    if (vd.mvert) {
      BKE_pbvh_vert_tag_update_normal(ss->pbvh, vd.vertex);
    }
  }
  BKE_pbvh_vertex_iter_end;

  /* Disable the simulation on this node, it needs to be enabled again to continue. */
  cloth_sim->node_state[node_index] = SCULPT_CLOTH_NODE_INACTIVE;
}

static void cloth_sort_constraints_for_tasks(SculptSession *ss,
                                             Brush *brush,
                                             SculptClothSimulation *cloth_sim,
                                             int totthread)
{
  SculptClothTaskData *tasks = MEM_calloc_arrayN(
      totthread + 1, sizeof(SculptClothTaskData), "SculptClothTaskData");

<<<<<<< HEAD
  int *vthreads = MEM_calloc_arrayN(
      SCULPT_vertex_count_get(ss), sizeof(*vthreads), "cloth vthreads");
=======
  AutomaskingCache *automasking = SCULPT_automasking_active_cache_get(ss);
  AutomaskingNodeData automask_data = {0};

  automask_data.have_orig_data = true;
>>>>>>> 46076e48

  SculptClothConstraint *con;
  int totcon;

  RNG *rng = BLI_rng_new(BLI_thread_rand(0));

  bool not_dynamic = cloth_sim->simulation_area_type != BRUSH_CLOTH_SIMULATION_AREA_DYNAMIC;

  // for (int ctype = 0; ctype < TOT_CONSTRAINT_TYPES; ctype++) {
  /* start with bending constraints since they have more vertices */
  for (int ctype = TOT_CONSTRAINT_TYPES - 1; ctype >= 0; ctype--) {
    con = cloth_sim->constraints[ctype];
    totcon = cloth_sim->tot_constraints[ctype];

    int size = (int)constraint_types[ctype].size;
    int totelem = constraint_types[ctype].totelem;

#if 0
    int *order = MEM_malloc_arrayN(totcon, sizeof(*order), "rand order");
    for (int i = 0; i < totcon; i++) {
      order[i] = i;
    }
    BLI_rng_shuffle_array(rng, order, sizeof(*order), totcon);
#endif

    char *ptr = (char *)cloth_sim->constraints[ctype];

    for (int _i = 0; _i < totcon; _i++) {
      int i = _i;  // order[_i];
      con = (SculptClothConstraint *)(ptr + size * i);

      bool ok = true;
      int last = 0, same = true;

      for (int j = 0; j < totelem; j++) {
        int threadnr = vthreads[UNPACK_POS_INDEX(con->elems[j].index)];

        if (threadnr) {
          ok = false;
        }

        if (j > 0 && threadnr && last && threadnr != last) {
          same = false;
        }

        if (threadnr) {
          last = threadnr;
        }
      }

      int tasknr;
      if (ok) {
        tasknr = BLI_rng_get_int(rng) % totthread;

        for (int j = 0; j < totelem; j++) {
          vthreads[UNPACK_POS_INDEX(con->elems[j].index)] = tasknr + 1;
        }
      }
      else if (same) {
        tasknr = last - 1;

        for (int j = 0; j < totelem; j++) {
          vthreads[UNPACK_POS_INDEX(con->elems[j].index)] = tasknr + 1;
        }
      }
      else {
        tasks[totthread].tot_constraints[ctype]++;

        con->thread_nr = -1;
        continue;
      }

      con->thread_nr = tasknr;
      tasks[tasknr].tot_constraints[ctype]++;

      /*propagate thread nr to adjacent verts, unless in
        dynamic mode where the performance benefits are
        not worth it*/
      for (int step = 0; not_dynamic && step < totelem; step++) {
        int v = UNPACK_POS_INDEX(con->elems[step].index);

        PBVHVertRef vertex = BKE_pbvh_index_to_vertex(ss->pbvh, v);
        SculptVertexNeighborIter ni;

        SCULPT_VERTEX_NEIGHBORS_ITER_BEGIN (ss, vertex, ni) {
          if (!vthreads[ni.index]) {
            vthreads[ni.index] = tasknr + 1;
          }
        }
        SCULPT_VERTEX_NEIGHBORS_ITER_END(ni);
      }
    }
  }

  int tottask = totthread + 1;
  for (int i = 0; i < tottask; i++) {
    for (int j = 0; j < TOT_CONSTRAINT_TYPES; j++) {
      tasks[i].constraints[j] = MEM_malloc_arrayN(
          tasks[i].tot_constraints[j], sizeof(void *), "cloth task data");
      tasks[i].tot_constraints[j] = 0;
    }
  }

  for (int ctype = 0; ctype < TOT_CONSTRAINT_TYPES; ctype++) {
    con = cloth_sim->constraints[ctype];
    totcon = cloth_sim->tot_constraints[ctype];
    int size = (int)constraint_types[ctype].size;

    for (int i = 0; i < totcon; i++, con = (SculptClothConstraint *)(((char *)con) + size)) {
      int tasknr = con->thread_nr;
      if (tasknr == -1) {
        tasknr = totthread;
      }

<<<<<<< HEAD
      tasks[tasknr].constraints[ctype][tasks[tasknr].tot_constraints[ctype]++] = con;
    }
  }

  BLI_rng_free(rng);

  cloth_sim->constraint_tasks = tasks;
  cloth_sim->tot_constraint_tasks = totthread + 1;

#if 1
  unsigned int size = sizeof(SculptClothLengthConstraint) * cloth_sim->tot_constraints[0];
  size += sizeof(SculptClothBendConstraint) * cloth_sim->tot_constraints[1];

  printf("%.2fmb", (float)size / 1024.0f / 1024.0f);

  for (int i = 0; i < totthread + 1; i++) {
    printf("%d: ", i);

    for (int j = 0; j < TOT_CONSTRAINT_TYPES; j++) {
      printf("  %d", tasks[i].tot_constraints[j]);
    }

    printf("\n");
  }
#endif

  MEM_SAFE_FREE(vthreads);
}

static void cloth_brush_satisfy_constraints_intern(SculptSession *ss,
                                                   Brush *brush,
                                                   SculptClothSimulation *cloth_sim,
                                                   SculptClothTaskData *task,
                                                   bool no_boundary)
{

  AutomaskingCache *automasking = SCULPT_automasking_active_cache_get(ss);
  SculptClothLengthConstraint **constraints = (SculptClothLengthConstraint **)
                                                  task->constraints[CON_LENGTH];

#ifdef BENDING_CONSTRAINTS
  SculptClothBendConstraint **bend_constraints = (SculptClothBendConstraint **)
                                                     task->constraints[CON_BEND];

  for (int i = 0; !no_boundary && i < task->tot_constraints[CON_BEND]; i++) {
    SculptClothBendConstraint *constraint = bend_constraints[i];
    float gradients[4][3];

    if (cloth_sim->node_state[constraint->node] != SCULPT_CLOTH_NODE_ACTIVE) {
      /* Skip all constraints that were created for inactive nodes. */
      continue;
    }

#  ifndef CLOTH_NO_POS_PTR
    for (int j = 0; j < 4; j++) {
      constraint->elems[j].position = cloth_sim->pos[constraint->elems[j].index];
    }
#  endif

    if (!calc_bending_gradients(cloth_sim, constraint, gradients)) {
      continue;
    }

    float sim_location[3];
    cloth_brush_simulation_location_get(ss, brush, sim_location);

    for (int j = 0; j < 4; j++) {
      int vi = UNPACK_POS_INDEX(constraint->elems[j].index);

#  ifndef CLOTH_NO_POS_PTR
      float *pos = constraint->elems[j].position;
#  else
      float *pos = GET_POS_PTR(constraint->elems[j].index);
#  endif

      float sim_factor = ss->cache ? cloth_brush_simulation_falloff_get(cloth_sim,
                                                                        brush,
                                                                        ss->cache->radius,
                                                                        sim_location,
                                                                        cloth_sim->init_pos[vi]) :
                                     1.0f;

      /* increase strength of bending constraints */
      sim_factor = sqrtf(sim_factor);

      if (sim_factor == 0.0f) {
        continue;
=======
      mul_v3_v3fl(correction_vector_half, correction_vector, 0.5f);

      PBVHVertRef vertex1 = BKE_pbvh_index_to_vertex(ss->pbvh, v1);
      PBVHVertRef vertex2 = BKE_pbvh_index_to_vertex(ss->pbvh, v2);

      const float mask_v1 = (1.0f - SCULPT_vertex_mask_get(ss, vertex1)) *
                            SCULPT_automasking_factor_get(
                                automasking, ss, vertex1, &automask_data);
      const float mask_v2 = (1.0f - SCULPT_vertex_mask_get(ss, vertex2)) *
                            SCULPT_automasking_factor_get(
                                automasking, ss, vertex2, &automask_data);

      float sim_location[3];
      cloth_brush_simulation_location_get(ss, brush, sim_location);

      const float sim_factor_v1 = ss->cache ?
                                      cloth_brush_simulation_falloff_get(brush,
                                                                         ss->cache->radius,
                                                                         sim_location,
                                                                         cloth_sim->init_pos[v1]) :
                                      1.0f;
      const float sim_factor_v2 = ss->cache ?
                                      cloth_brush_simulation_falloff_get(brush,
                                                                         ss->cache->radius,
                                                                         sim_location,
                                                                         cloth_sim->init_pos[v2]) :
                                      1.0f;

      float deformation_strength = 1.0f;
      if (constraint->type == SCULPT_CLOTH_CONSTRAINT_DEFORMATION) {
        deformation_strength = (cloth_sim->deformation_strength[v1] +
                                cloth_sim->deformation_strength[v2]) *
                               0.5f;
>>>>>>> 46076e48
      }

      PBVHVertRef vref = BKE_pbvh_index_to_vertex(ss->pbvh, vi);

      sim_factor *= SCULPT_automasking_factor_get(automasking, ss, vref) * 1.0f -
                    SCULPT_vertex_mask_get(ss, vref);

      madd_v3_v3fl(pos, gradients[j], sim_factor);

      if (USE_SOLVER_RIPPLE_CONSTRAINT) {
        cloth_brush_constraint_pos_to_line(cloth_sim, vi);
      }
    }
  }
#endif
  // return;
  for (int i = 0; i < task->tot_constraints[CON_LENGTH]; i++) {
    const SculptClothLengthConstraint *constraint = constraints[i];

    if (cloth_sim->node_state[constraint->node] != SCULPT_CLOTH_NODE_ACTIVE) {
      /* Skip all constraints that were created for inactive nodes. */
      continue;
    }

#ifndef CLOTH_NO_POS_PTR
    float *pos1 = constraint->elems[0].position;
    float *pos2 = constraint->elems[1].position;
#else
    float *pos1 = GET_POS_PTR(constraint->elems[0].index);
    float *pos2 = GET_POS_PTR(constraint->elems[1].index);
#endif

    const int v1 = UNPACK_POS_INDEX(constraint->elems[0].index);
    const int v2 = UNPACK_POS_INDEX(constraint->elems[1].index);

    const PBVHVertRef v1ref = BKE_pbvh_index_to_vertex(ss->pbvh, v1);
    const PBVHVertRef v2ref = BKE_pbvh_index_to_vertex(ss->pbvh, v2);

    float v1_to_v2[3];
    sub_v3_v3v3(v1_to_v2, pos2, pos1);

    const float current_distance = len_v3(v1_to_v2);
    float correction_vector[3];
    float correction_vector_half[3];

    const float constraint_distance = constraint->length +
                                      (cloth_sim->length_constraint_tweak[v1] * 0.5f) +
                                      (cloth_sim->length_constraint_tweak[v2] * 0.5f);

    if (current_distance > 0.0f) {
      mul_v3_v3fl(correction_vector,
                  v1_to_v2,
                  CLOTH_SOLVER_DISPLACEMENT_FACTOR *
                      (1.0f - (constraint_distance / current_distance)));
    }
    else {
      mul_v3_v3fl(correction_vector, v1_to_v2, CLOTH_SOLVER_DISPLACEMENT_FACTOR);
    }

    mul_v3_v3fl(correction_vector_half, correction_vector, 0.5f);

    const float mask_v1 = (1.0f - SCULPT_vertex_mask_get(ss, v1ref)) *
                          SCULPT_automasking_factor_get(automasking, ss, v1ref);
    const float mask_v2 = (1.0f - SCULPT_vertex_mask_get(ss, v2ref)) *
                          SCULPT_automasking_factor_get(automasking, ss, v2ref);

    float sim_location[3];
    cloth_brush_simulation_location_get(ss, brush, sim_location);

    const float sim_factor_v1 = ss->cache ?
                                    cloth_brush_simulation_falloff_get(cloth_sim,
                                                                       brush,
                                                                       ss->cache->radius,
                                                                       sim_location,
                                                                       cloth_sim->init_pos[v1]) :
                                    1.0f;
    const float sim_factor_v2 = ss->cache ?
                                    cloth_brush_simulation_falloff_get(cloth_sim,
                                                                       brush,
                                                                       ss->cache->radius,
                                                                       sim_location,
                                                                       cloth_sim->init_pos[v2]) :
                                    1.0f;

    float deformation_strength = 1.0f;
    if (constraint->type == SCULPT_CLOTH_CONSTRAINT_DEFORMATION) {
      deformation_strength = (cloth_sim->deformation_strength[v1] +
                              cloth_sim->deformation_strength[v2]) *
                             0.5f;
    }

    if (constraint->type == SCULPT_CLOTH_CONSTRAINT_SOFTBODY) {
      const float softbody_plasticity = brush ? brush->cloth_constraint_softbody_strength : 0.0f;
      madd_v3_v3fl(cloth_sim->pos[v1],
                   correction_vector_half,
                   1.0f * mask_v1 * sim_factor_v1 * constraint->strength * softbody_plasticity);
      madd_v3_v3fl(cloth_sim->softbody_pos[v1],
                   correction_vector_half,
                   -1.0f * mask_v1 * sim_factor_v1 * constraint->strength *
                       (1.0f - softbody_plasticity));
    }
    else {
      madd_v3_v3fl(cloth_sim->pos[v1],
                   correction_vector_half,
                   1.0f * mask_v1 * sim_factor_v1 * constraint->strength * deformation_strength);
      if (v1 != v2) {
        madd_v3_v3fl(cloth_sim->pos[v2],
                     correction_vector_half,
                     -1.0f * mask_v2 * sim_factor_v2 * constraint->strength *
                         deformation_strength);
      }
    }
    if (USE_SOLVER_RIPPLE_CONSTRAINT) {
      cloth_brush_constraint_pos_to_line(cloth_sim, v1);
      cloth_brush_constraint_pos_to_line(cloth_sim, v2);
    }
  }
}

typedef struct ConstraintThreadData {
  SculptClothSimulation *cloth_sim;
  SculptSession *ss;
  Brush *brush;
} ConstraintThreadData;

static void cloth_brush_satisfy_constraints_task_cb(void *__restrict userdata,
                                                    const int n,
                                                    const TaskParallelTLS *__restrict UNUSED(tls))
{
  ConstraintThreadData *data = (ConstraintThreadData *)userdata;

  cloth_brush_satisfy_constraints_intern(
      data->ss, data->brush, data->cloth_sim, data->cloth_sim->constraint_tasks + n, false);

  if (data->cloth_sim->use_bending) {  // run again without bend constraints
    cloth_brush_satisfy_constraints_intern(
        data->ss, data->brush, data->cloth_sim, data->cloth_sim->constraint_tasks + n, true);
  }
}

static void cloth_brush_satisfy_constraints(SculptSession *ss,
                                            Brush *brush,
                                            SculptClothSimulation *cloth_sim)
{
  ConstraintThreadData data = {.cloth_sim = cloth_sim, .ss = ss, .brush = brush};

  int totthread = BLI_system_thread_count();

  if (!cloth_sim->constraint_tasks) {
    cloth_sort_constraints_for_tasks(ss, brush, cloth_sim, totthread);
  }

  if (!cloth_sim->tot_constraint_tasks) {
    return;
  }

  int iterations = cloth_sim->use_bending ? 2 : 5;

  for (int constraint_it = 0; constraint_it < iterations; constraint_it++) {
    TaskParallelSettings settings;
    BKE_pbvh_parallel_range_settings(&settings, true, cloth_sim->tot_constraint_tasks - 1);

    BLI_task_parallel_range(0,
                            cloth_sim->tot_constraint_tasks - 1,
                            &data,
                            cloth_brush_satisfy_constraints_task_cb,
                            &settings);

    // do thread boundary constraints in main thread
    cloth_brush_satisfy_constraints_task_cb(&data, cloth_sim->tot_constraint_tasks - 1, NULL);
  }
}

void SCULPT_cloth_brush_do_simulation_step(
    Sculpt *sd, Object *ob, SculptClothSimulation *cloth_sim, PBVHNode **nodes, int totnode)
{
  SculptSession *ss = ob->sculpt;
  Brush *brush = BKE_paint_brush(&sd->paint);

  /* Update the constraints. */
  cloth_brush_satisfy_constraints(ss, brush, cloth_sim);

  /* Solve the simulation and write the final step to the mesh. */
  SculptThreadedTaskData solve_simulation_data = {
      .sd = sd,
      .ob = ob,
      .brush = brush,
      .nodes = nodes,
      .cloth_time_step = CLOTH_SIMULATION_TIME_STEP,
      .cloth_sim = cloth_sim,
  };

  TaskParallelSettings settings;
  BKE_pbvh_parallel_range_settings(&settings, true, totnode);
  BLI_task_parallel_range(
      0, totnode, &solve_simulation_data, do_cloth_brush_solve_simulation_task_cb_ex, &settings);
}

static void cloth_brush_apply_brush_foces(Sculpt *sd, Object *ob, PBVHNode **nodes, int totnode)
{
  SculptSession *ss = ob->sculpt;
  Brush *brush = BKE_paint_brush(&sd->paint);

  float grab_delta[3];
  float mat[4][4];
  float area_no[3];
  float area_co[3];
  float imat[4][4];
  float offset[3];

  SculptThreadedTaskData apply_forces_data = {
      .sd = sd,
      .ob = ob,
      .brush = brush,
      .nodes = nodes,
      .area_no = area_no,
      .area_co = area_co,
      .mat = imat,
  };

  BKE_curvemapping_init(brush->curve);

  /* Initialize the grab delta. */
  copy_v3_v3(grab_delta, ss->cache->grab_delta_symmetry);
  normalize_v3(grab_delta);

  apply_forces_data.grab_delta = grab_delta;

  if (is_zero_v3(ss->cache->grab_delta_symmetry)) {
    return;
  }

  /* Calculate push offset. */

  if (brush->cloth_deform_type == BRUSH_CLOTH_DEFORM_PUSH) {
    mul_v3_v3fl(offset, ss->cache->sculpt_normal_symm, ss->cache->radius);
    mul_v3_v3(offset, ss->cache->scale);
    mul_v3_fl(offset, 2.0f);

    apply_forces_data.offset = offset;
  }

  if (brush->cloth_deform_type == BRUSH_CLOTH_DEFORM_PINCH_PERPENDICULAR ||
      brush->cloth_force_falloff_type == BRUSH_CLOTH_FORCE_FALLOFF_PLANE) {
    SCULPT_calc_brush_plane(sd, ob, nodes, totnode, area_no, area_co);

    /* Initialize stroke local space matrix. */
    cross_v3_v3v3(mat[0], area_no, ss->cache->grab_delta_symmetry);
    mat[0][3] = 0.0f;
    cross_v3_v3v3(mat[1], area_no, mat[0]);
    mat[1][3] = 0.0f;
    copy_v3_v3(mat[2], area_no);
    mat[2][3] = 0.0f;
    copy_v3_v3(mat[3], ss->cache->location);
    mat[3][3] = 1.0f;
    normalize_m4(mat);

    apply_forces_data.area_co = area_co;
    apply_forces_data.area_no = area_no;
    apply_forces_data.mat = mat;

    /* Update matrix for the cursor preview. */
    if (ss->cache->mirror_symmetry_pass == 0) {
      copy_m4_m4(ss->cache->stroke_local_mat, mat);
    }
  }

  if (ELEM(brush->cloth_deform_type, BRUSH_CLOTH_DEFORM_SNAKE_HOOK, BRUSH_CLOTH_DEFORM_GRAB)) {
    /* Set the deformation strength to 0. Brushes will initialize the strength in the required
     * area. */
    const int totverts = SCULPT_vertex_count_get(ss);
    for (int i = 0; i < totverts; i++) {
      ss->cache->cloth_sim->deformation_strength[i] = 0.0f;
    }
  }

  TaskParallelSettings settings;
  BKE_pbvh_parallel_range_settings(&settings, true, totnode);
  BLI_task_parallel_range(
      0, totnode, &apply_forces_data, do_cloth_brush_apply_forces_task_cb_ex, &settings);
}

/* Allocates nodes state and initializes them to Uninitialized, so constraints can be created for
 * them. */
static void cloth_sim_initialize_default_node_state(SculptSession *ss,
                                                    SculptClothSimulation *cloth_sim)
{
  PBVHNode **nodes;
  int totnode;
  BKE_pbvh_search_gather(ss->pbvh, NULL, NULL, &nodes, &totnode);

  cloth_sim->node_state = MEM_malloc_arrayN(
      totnode, sizeof(eSculptClothNodeSimState), "node sim state");
  cloth_sim->node_state_index = BLI_ghash_ptr_new("node sim state indices");
  for (int i = 0; i < totnode; i++) {
    cloth_sim->node_state[i] = SCULPT_CLOTH_NODE_UNINITIALIZED;
    BLI_ghash_insert(cloth_sim->node_state_index, nodes[i], POINTER_FROM_INT(i));
  }
  MEM_SAFE_FREE(nodes);
}

SculptClothSimulation *SCULPT_cloth_brush_simulation_create(SculptSession *ss,
                                                            Object *ob,
                                                            const float cloth_mass,
                                                            const float cloth_damping,
                                                            const float cloth_softbody_strength,
                                                            const bool use_collisions,
                                                            const bool needs_deform_coords,
                                                            const bool use_bending)
{
  const int totverts = SCULPT_vertex_count_get(ss);
  SculptClothSimulation *cloth_sim;

  cloth_sim = MEM_callocN(sizeof(SculptClothSimulation), "cloth constraints");

  cloth_sim->simulation_area_type = SCULPT_get_int(ss, cloth_simulation_area_type, NULL, NULL);
  cloth_sim->sim_falloff = SCULPT_get_float(ss, cloth_sim_falloff, NULL, NULL);
  cloth_sim->sim_limit = SCULPT_get_float(ss, cloth_sim_limit, NULL, NULL);

  cloth_sim->use_bending = use_bending;
  cloth_sim->bend_stiffness = 0.5f;

  if (BKE_pbvh_type(ss->pbvh) == PBVH_BMESH) {
    if (SCULPT_has_persistent_base(ss)) {
      SCULPT_ensure_persistent_layers(ss, ob);

      cloth_sim->cd_pers_co = ss->attrs.persistent_co->bmesh_cd_offset;
      cloth_sim->cd_pers_no = ss->attrs.persistent_no->bmesh_cd_offset;
      cloth_sim->cd_pers_disp = ss->attrs.persistent_disp->bmesh_cd_offset;
    }
    else {
      cloth_sim->cd_pers_co = cloth_sim->cd_pers_no = cloth_sim->cd_pers_disp = -1;
    }
  }

  for (int i = 0; i < TOT_CONSTRAINT_TYPES; i++) {
    cloth_sim->constraints[i] = MEM_callocN(
        constraint_types[i].size * CLOTH_LENGTH_CONSTRAINTS_BLOCK, "cloth constraints");
    cloth_sim->capacity_constraints[i] = CLOTH_LENGTH_CONSTRAINTS_BLOCK;
  }

  cloth_sim->acceleration = MEM_calloc_arrayN(
      totverts, sizeof(float[3]), "cloth sim acceleration");
  cloth_sim->pos = MEM_calloc_arrayN(totverts, sizeof(float[3]), "cloth sim pos");
  cloth_sim->prev_pos = MEM_calloc_arrayN(totverts, sizeof(float[3]), "cloth sim prev pos");
  cloth_sim->last_iteration_pos = MEM_calloc_arrayN(
      totverts, sizeof(float[3]), "cloth sim last iteration pos");
  cloth_sim->init_pos = MEM_calloc_arrayN(totverts, sizeof(float[3]), "cloth sim init pos");
  cloth_sim->length_constraint_tweak = MEM_calloc_arrayN(
      totverts, sizeof(float), "cloth sim length tweak");

  if (needs_deform_coords) {
    cloth_sim->deformation_pos = MEM_calloc_arrayN(
        totverts, sizeof(float[3]), "cloth sim deformation positions");
    cloth_sim->deformation_strength = MEM_calloc_arrayN(
        totverts, sizeof(float), "cloth sim deformation strength");
  }

  if (cloth_softbody_strength > 0.0f) {
    cloth_sim->softbody_pos = MEM_calloc_arrayN(
        totverts, sizeof(float[3]), "cloth sim softbody pos");
  }

  if (USE_SOLVER_RIPPLE_CONSTRAINT) {
    cloth_sim->init_normal = MEM_calloc_arrayN(totverts, sizeof(float) * 3, "init noramls");
    for (int i = 0; i < totverts; i++) {
      PBVHVertRef vertex = BKE_pbvh_index_to_vertex(ss->pbvh, i);

      SCULPT_vertex_normal_get(ss, vertex, cloth_sim->init_normal[i]);
    }
  }

  cloth_sim->mass = cloth_mass;
  cloth_sim->damping = cloth_damping;
  cloth_sim->softbody_strength = cloth_softbody_strength;

  if (use_collisions) {
    cloth_sim->collider_list = cloth_brush_collider_cache_create(ob, ss->depsgraph);
  }

  cloth_sim_initialize_default_node_state(ss, cloth_sim);

  return cloth_sim;
}

void SCULPT_cloth_brush_ensure_nodes_constraints(
    Sculpt *sd,
    Object *ob,
    PBVHNode **nodes,
    int totnode,
    SculptClothSimulation *cloth_sim,
    /* Cannot be `const`, because it is assigned to a `non-const` variable.
     * NOLINTNEXTLINE: readability-non-const-parameter. */
    float initial_location[3],
    const float radius)
{
  Brush *brush = BKE_paint_brush(&sd->paint);
  SculptSession *ss = ob->sculpt;

  /* TODO: Multi-threaded needs to be disabled for this task until implementing the optimization of
   * storing the constraints per node. */
  /* Currently all constrains are added to the same global array which can't be accessed from
   * different threads. */
  TaskParallelSettings settings;
  BKE_pbvh_parallel_range_settings(&settings, false, totnode);

  cloth_sim->created_length_constraints = BLI_edgeset_new("created length constraints");
  cloth_sim->created_bend_constraints = BLI_edgeset_new("created bend constraints");

  if (BKE_pbvh_type(ss->pbvh) == PBVH_FACES) {
    SCULPT_ensure_epmap(ss);
  }

  SculptThreadedTaskData build_constraints_data = {
      .sd = sd,
      .ob = ob,
      .brush = brush,
      .nodes = nodes,
      .cloth_sim = cloth_sim,
      .cloth_sim_initial_location = initial_location,
      .cloth_sim_radius = radius,
  };
  BLI_task_parallel_range(
      0, totnode, &build_constraints_data, do_cloth_brush_build_constraints_task_cb_ex, &settings);

  BLI_edgeset_free(cloth_sim->created_length_constraints);
  BLI_edgeset_free(cloth_sim->created_bend_constraints);
}

void SCULPT_cloth_brush_simulation_init(SculptSession *ss, SculptClothSimulation *cloth_sim)
{
  const int totverts = SCULPT_vertex_count_get(ss);
  const bool has_deformation_pos = cloth_sim->deformation_pos != NULL;
  const bool has_softbody_pos = cloth_sim->softbody_pos != NULL;
  SCULPT_vertex_random_access_ensure(ss);

  for (int i = 0; i < totverts; i++) {
    PBVHVertRef vertex = BKE_pbvh_index_to_vertex(ss->pbvh, i);

    copy_v3_v3(cloth_sim->last_iteration_pos[i], SCULPT_vertex_co_get(ss, vertex));
    copy_v3_v3(cloth_sim->init_pos[i], SCULPT_vertex_co_get(ss, vertex));
    copy_v3_v3(cloth_sim->prev_pos[i], SCULPT_vertex_co_get(ss, vertex));
    if (has_deformation_pos) {
      copy_v3_v3(cloth_sim->deformation_pos[i], SCULPT_vertex_co_get(ss, vertex));
      cloth_sim->deformation_strength[i] = 1.0f;
    }
    if (has_softbody_pos) {
      copy_v3_v3(cloth_sim->softbody_pos[i], SCULPT_vertex_co_get(ss, vertex));
    }
  }
}

void SCULPT_cloth_brush_store_simulation_state(SculptSession *ss, SculptClothSimulation *cloth_sim)
{
  const int totverts = SCULPT_vertex_count_get(ss);
  for (int i = 0; i < totverts; i++) {
    PBVHVertRef vertex = BKE_pbvh_index_to_vertex(ss->pbvh, i);

    copy_v3_v3(cloth_sim->pos[i], SCULPT_vertex_co_get(ss, vertex));
  }
}

void SCULPT_cloth_sim_activate_nodes(SculptClothSimulation *cloth_sim,
                                     PBVHNode **nodes,
                                     int totnode)
{
  /* Activate the nodes inside the simulation area. */
  for (int n = 0; n < totnode; n++) {
    const int node_index = POINTER_AS_INT(BLI_ghash_lookup(cloth_sim->node_state_index, nodes[n]));
    cloth_sim->node_state[node_index] = SCULPT_CLOTH_NODE_ACTIVE;
  }
}

static void sculpt_cloth_ensure_constraints_in_simulation_area(Sculpt *sd,
                                                               Object *ob,
                                                               PBVHNode **nodes,
                                                               int totnode)
{
  SculptSession *ss = ob->sculpt;
  Brush *brush = BKE_paint_brush(&sd->paint);
  const float radius = ss->cache->initial_radius;
  const float limit = radius + (radius * SCULPT_get_float(ss, cloth_sim_limit, sd, brush));
  float sim_location[3];
  cloth_brush_simulation_location_get(ss, brush, sim_location);
  SCULPT_cloth_brush_ensure_nodes_constraints(
      sd, ob, nodes, totnode, ss->cache->cloth_sim, sim_location, limit);
}

void SCULPT_do_cloth_brush(Sculpt *sd, Object *ob, PBVHNode **nodes, int totnode)
{
  SculptSession *ss = ob->sculpt;
  Brush *brush = BKE_paint_brush(&sd->paint);

  SCULPT_vertex_random_access_ensure(ss);

  /* Brushes that use anchored strokes and restore the mesh can't rely on symmetry passes and steps
   * count as it is always the first step, so the simulation needs to be created when it does not
   * exist for this stroke. */
  if (SCULPT_stroke_is_first_brush_step_of_symmetry_pass(ss->cache) || !ss->cache->cloth_sim) {

    /* The simulation structure only needs to be created on the first symmetry pass. */
    if (SCULPT_stroke_is_first_brush_step(ss->cache) || !ss->cache->cloth_sim) {
      ss->cache->cloth_sim = SCULPT_cloth_brush_simulation_create(
          ss,
          ob,
          SCULPT_get_float(ss, cloth_mass, sd, brush),
          SCULPT_get_float(ss, cloth_damping, sd, brush),
          SCULPT_get_float(ss, cloth_constraint_softbody_strength, sd, brush),
          SCULPT_get_bool(ss, cloth_use_collision, sd, brush),
          SCULPT_is_cloth_deform_brush(brush),
          SCULPT_get_bool(ss, cloth_solve_bending, sd, brush));

      ss->cache->cloth_sim->bend_stiffness = 0.5f * SCULPT_get_float(
                                                        ss, cloth_bending_stiffness, sd, brush);
      ss->cache->cloth_sim->use_bending = SCULPT_get_int(ss, cloth_solve_bending, sd, brush);
      SCULPT_cloth_brush_simulation_init(ss, ss->cache->cloth_sim);
    }

    ss->cache->cloth_sim->bend_stiffness = 0.5f * SCULPT_get_float(
                                                      ss, cloth_bending_stiffness, sd, brush);
    ss->cache->cloth_sim->use_bending = SCULPT_get_int(ss, cloth_solve_bending, sd, brush);

    if (SCULPT_get_int(ss, cloth_simulation_area_type, sd, brush) ==
        BRUSH_CLOTH_SIMULATION_AREA_LOCAL) {
      /* When using simulation a fixed local simulation area, constraints are created only using
       * the initial stroke position and initial radius (per symmetry pass) instead of per node.
       * This allows to skip unnecessary constraints that will never be simulated, making the
       * solver faster. When the simulation starts for a node, the node gets activated and all its
       * constraints are considered final. As the same node can be included inside the brush radius
       * from multiple symmetry passes, the cloth brush can't activate the node for simulation yet
       * as this will cause the ensure constraints function to skip the node in the next symmetry
       * passes. It needs to build the constraints here and skip simulating the first step, so all
       * passes can add their constraints to all affected nodes. */
      sculpt_cloth_ensure_constraints_in_simulation_area(sd, ob, nodes, totnode);
    }
    /* The first step of a symmetry pass is never simulated as deformation modes need valid delta
     * for brush tip alignment. */
    return;
  }

  /* Ensure the constraints for the nodes. */
  sculpt_cloth_ensure_constraints_in_simulation_area(sd, ob, nodes, totnode);

  // reassign constraints to threads if in dynamic mode
  if (SCULPT_get_int(ss, cloth_simulation_area_type, sd, brush) ==
      BRUSH_CLOTH_SIMULATION_AREA_DYNAMIC) {
    cloth_free_tasks(ss->cache->cloth_sim);
  }

  /* Store the initial state in the simulation. */
  SCULPT_cloth_brush_store_simulation_state(ss, ss->cache->cloth_sim);

  /* Enable the nodes that should be simulated. */
  SCULPT_cloth_sim_activate_nodes(ss->cache->cloth_sim, nodes, totnode);

  /* Apply forces to the vertices. */
  cloth_brush_apply_brush_foces(sd, ob, nodes, totnode);

  /* Update and write the simulation to the nodes. */
  SCULPT_cloth_brush_do_simulation_step(sd, ob, ss->cache->cloth_sim, nodes, totnode);
}

void SCULPT_cloth_simulation_free(struct SculptClothSimulation *cloth_sim)
{
  MEM_SAFE_FREE(cloth_sim->pos);
  MEM_SAFE_FREE(cloth_sim->last_iteration_pos);
  MEM_SAFE_FREE(cloth_sim->prev_pos);
  MEM_SAFE_FREE(cloth_sim->acceleration);
  for (int i = 0; i < TOT_CONSTRAINT_TYPES; i++) {
    MEM_SAFE_FREE(cloth_sim->constraints[i]);
  }
  MEM_SAFE_FREE(cloth_sim->length_constraint_tweak);
  MEM_SAFE_FREE(cloth_sim->deformation_pos);
  MEM_SAFE_FREE(cloth_sim->softbody_pos);
  MEM_SAFE_FREE(cloth_sim->init_pos);
  MEM_SAFE_FREE(cloth_sim->deformation_strength);
  MEM_SAFE_FREE(cloth_sim->node_state);
  cloth_free_tasks(cloth_sim);
  MEM_SAFE_FREE(cloth_sim->init_normal);
  BLI_ghash_free(cloth_sim->node_state_index, NULL, NULL);
  if (cloth_sim->collider_list) {
    BKE_collider_cache_free(&cloth_sim->collider_list);
  }
  MEM_SAFE_FREE(cloth_sim);
}

/* Cursor drawing function. */
void SCULPT_cloth_simulation_limits_draw(const SculptSession *ss,
                                         const Sculpt *sd,
                                         const uint gpuattr,
                                         const Brush *brush,
                                         const float location[3],
                                         const float normal[3],
                                         const float rds,
                                         const float line_width,
                                         const float outline_col[3],
                                         const float alpha)
{
  float cursor_trans[4][4], cursor_rot[4][4];
  const float z_axis[4] = {0.0f, 0.0f, 1.0f, 0.0f};
  float quat[4];
  unit_m4(cursor_trans);
  translate_m4(cursor_trans, location[0], location[1], location[2]);
  rotation_between_vecs_to_quat(quat, z_axis, normal);
  quat_to_mat4(cursor_rot, quat);
  GPU_matrix_push();
  GPU_matrix_mul(cursor_trans);
  GPU_matrix_mul(cursor_rot);

  GPU_line_width(line_width);
  immUniformColor3fvAlpha(outline_col, alpha * 0.5f);
  imm_draw_circle_dashed_3d(gpuattr,
                            0,
                            0,
                            rds + (rds * SCULPT_get_float(ss, cloth_sim_limit, sd, brush) *
                                   SCULPT_get_float(ss, cloth_sim_falloff, sd, brush)),
                            320);
  immUniformColor3fvAlpha(outline_col, alpha * 0.7f);
  imm_draw_circle_wire_3d(
      gpuattr, 0, 0, rds + rds * SCULPT_get_float(ss, cloth_sim_limit, sd, brush), 80);
  GPU_matrix_pop();
}

void SCULPT_cloth_plane_falloff_preview_draw(const uint gpuattr,
                                             SculptSession *ss,
                                             const float outline_col[3],
                                             float outline_alpha)
{
  float local_mat[4][4];
  copy_m4_m4(local_mat, ss->cache->stroke_local_mat);

  if (SCULPT_get_int(ss, cloth_deform_type, NULL, ss->cache->brush) == BRUSH_CLOTH_DEFORM_GRAB) {
    add_v3_v3v3(local_mat[3], ss->cache->true_location, ss->cache->grab_delta);
  }

  GPU_matrix_mul(local_mat);

  const float dist = ss->cache->radius;
  const float arrow_x = ss->cache->radius * 0.2f;
  const float arrow_y = ss->cache->radius * 0.1f;

  immUniformColor3fvAlpha(outline_col, outline_alpha);
  GPU_line_width(2.0f);
  immBegin(GPU_PRIM_LINES, 2);
  immVertex3f(gpuattr, dist, 0.0f, 0.0f);
  immVertex3f(gpuattr, -dist, 0.0f, 0.0f);
  immEnd();

  immBegin(GPU_PRIM_TRIS, 6);
  immVertex3f(gpuattr, dist, 0.0f, 0.0f);
  immVertex3f(gpuattr, dist - arrow_x, arrow_y, 0.0f);
  immVertex3f(gpuattr, dist - arrow_x, -arrow_y, 0.0f);

  immVertex3f(gpuattr, -dist, 0.0f, 0.0f);
  immVertex3f(gpuattr, -dist + arrow_x, arrow_y, 0.0f);
  immVertex3f(gpuattr, -dist + arrow_x, -arrow_y, 0.0f);

  immEnd();
}

/* Cloth Filter. */

typedef enum eSculpClothFilterType {
  CLOTH_FILTER_GRAVITY,
  CLOTH_FILTER_INFLATE,
  CLOTH_FILTER_EXPAND,
  CLOTH_FILTER_PINCH,
  CLOTH_FILTER_SCALE,
} eSculptClothFilterType;

static EnumPropertyItem prop_cloth_filter_type[] = {
    {CLOTH_FILTER_GRAVITY, "GRAVITY", 0, "Gravity", "Applies gravity to the simulation"},
    {CLOTH_FILTER_INFLATE, "INFLATE", 0, "Inflate", "Inflates the cloth"},
    {CLOTH_FILTER_EXPAND, "EXPAND", 0, "Expand", "Expands the cloth's dimensions"},
    {CLOTH_FILTER_PINCH, "PINCH", 0, "Pinch", "Pulls the cloth to the cursor's start position"},
    {CLOTH_FILTER_SCALE,
     "SCALE",
     0,
     "Scale",
     "Scales the mesh as a soft body using the origin of the object as scale"},
    {0, NULL, 0, NULL, NULL},
};

typedef enum eSculpClothFilterPinchOriginType {
  CLOTH_FILTER_PINCH_ORIGIN_CURSOR,
  CLOTH_FILTER_PINCH_ORIGIN_FACE_SET,
} eSculptClothFilterPinchOriginType;

static EnumPropertyItem prop_cloth_filter_pinch_origin_type[] = {
    {CLOTH_FILTER_PINCH_ORIGIN_CURSOR,
     "CURSOR",
     0,
     "Cursor",
     "Pinches to the location of the cursor"},
    {CLOTH_FILTER_PINCH_ORIGIN_FACE_SET,
     "FACE_SET",
     0,
     "Face Set",
     "Pinches to the average location of the Face Set"},
    {0, NULL, 0, NULL, NULL},
};

static EnumPropertyItem prop_cloth_filter_orientation_items[] = {
    {SCULPT_FILTER_ORIENTATION_LOCAL,
     "LOCAL",
     0,
     "Local",
     "Use the local axis to limit the force and set the gravity direction"},
    {SCULPT_FILTER_ORIENTATION_WORLD,
     "WORLD",
     0,
     "World",
     "Use the global axis to limit the force and set the gravity direction"},
    {SCULPT_FILTER_ORIENTATION_VIEW,
     "VIEW",
     0,
     "View",
     "Use the view axis to limit the force and set the gravity direction"},
    {0, NULL, 0, NULL, NULL},
};

typedef enum eClothFilterForceAxis {
  CLOTH_FILTER_FORCE_X = 1 << 0,
  CLOTH_FILTER_FORCE_Y = 1 << 1,
  CLOTH_FILTER_FORCE_Z = 1 << 2,
} eClothFilterForceAxis;

static EnumPropertyItem prop_cloth_filter_force_axis_items[] = {
    {CLOTH_FILTER_FORCE_X, "X", 0, "X", "Apply force in the X axis"},
    {CLOTH_FILTER_FORCE_Y, "Y", 0, "Y", "Apply force in the Y axis"},
    {CLOTH_FILTER_FORCE_Z, "Z", 0, "Z", "Apply force in the Z axis"},
    {0, NULL, 0, NULL, NULL},
};

static bool cloth_filter_is_deformation_filter(eSculptClothFilterType filter_type)
{
  return ELEM(filter_type, CLOTH_FILTER_SCALE);
}

static void cloth_filter_apply_displacement_to_deform_co(const int v_index,
                                                         const float disp[3],
                                                         FilterCache *filter_cache)
{
  float final_disp[3];
  copy_v3_v3(final_disp, disp);
  SCULPT_filter_zero_disabled_axis_components(final_disp, filter_cache);
  add_v3_v3v3(filter_cache->cloth_sim->deformation_pos[v_index],
              filter_cache->cloth_sim->init_pos[v_index],
              final_disp);
}

static void cloth_filter_apply_forces_to_vertices(const int v_index,
                                                  const float force[3],
                                                  const float gravity[3],
                                                  FilterCache *filter_cache)
{
  float final_force[3];
  copy_v3_v3(final_force, force);
  SCULPT_filter_zero_disabled_axis_components(final_force, filter_cache);
  add_v3_v3(final_force, gravity);
  cloth_brush_apply_force_to_vertex(NULL, filter_cache->cloth_sim, final_force, v_index);
}

static void cloth_filter_apply_forces_task_cb(void *__restrict userdata,
                                              const int i,
                                              const TaskParallelTLS *__restrict UNUSED(tls))
{
  SculptThreadedTaskData *data = userdata;
  Sculpt *sd = data->sd;
  SculptSession *ss = data->ob->sculpt;
  PBVHNode *node = data->nodes[i];
  const ePaintSymmetryFlags symm = SCULPT_mesh_symmetry_xyz_get(data->ob);

  SculptClothSimulation *cloth_sim = ss->filter_cache->cloth_sim;

  const eSculptClothFilterType filter_type = data->filter_type;
  const bool is_deformation_filter = cloth_filter_is_deformation_filter(filter_type);

  float sculpt_gravity[3] = {0.0f};
  if (sd->gravity_object) {
    copy_v3_v3(sculpt_gravity, sd->gravity_object->obmat[2]);
  }
  else {
    sculpt_gravity[2] = -1.0f;
  }
  mul_v3_fl(sculpt_gravity, sd->gravity_factor * data->filter_strength);
  AutomaskingNodeData automask_data;
  SCULPT_automasking_node_begin(
      data->ob, ss, SCULPT_automasking_active_cache_get(ss), &automask_data, node);

  SculptOrigVertData orig_data;
  SCULPT_orig_vert_data_init(&orig_data, data->ob, data->nodes[i], SCULPT_UNDO_COORDS);

  PBVHVertexIter vd;
  BKE_pbvh_vertex_iter_begin (ss->pbvh, node, vd, PBVH_ITER_UNIQUE) {
    SCULPT_orig_vert_data_update(&orig_data, vd.vertex);
    float fade = vd.mask ? *vd.mask : 0.0f;
    fade *= SCULPT_automasking_factor_get(
        ss->filter_cache->automasking, ss, vd.vertex, &automask_data);
    fade = 1.0f - fade;
    float force[3] = {0.0f, 0.0f, 0.0f};
    float disp[3], temp[3], transform[3][3];

    if (ss->filter_cache->active_face_set != SCULPT_FACE_SET_NONE) {
      if (!SCULPT_vertex_has_face_set(ss, vd.vertex, ss->filter_cache->active_face_set)) {
        continue;
      }
    }

    switch (filter_type) {
      case CLOTH_FILTER_GRAVITY:
        if (ss->filter_cache->orientation == SCULPT_FILTER_ORIENTATION_VIEW) {
          /* When using the view orientation apply gravity in the -Y axis, this way objects will
           * fall down instead of backwards. */
          force[1] = -data->filter_strength * fade;
        }
        else {
          force[2] = -data->filter_strength * fade;
        }
        SCULPT_filter_to_object_space(force, ss->filter_cache);
        break;
      case CLOTH_FILTER_INFLATE: {
        float normal[3];
        SCULPT_vertex_normal_get(ss, vd.vertex, normal);
        mul_v3_v3fl(force, normal, fade * data->filter_strength);
      } break;
      case CLOTH_FILTER_EXPAND:
        cloth_sim->length_constraint_tweak[vd.index] += fade * data->filter_strength * 0.01f;
        zero_v3(force);
        break;
      case CLOTH_FILTER_PINCH: {
        char symm_area = SCULPT_get_vertex_symm_area(orig_data.co);
        float pinch_point[3];
        copy_v3_v3(pinch_point, ss->filter_cache->cloth_sim_pinch_point);
        SCULPT_flip_v3_by_symm_area(
            pinch_point, symm, symm_area, ss->filter_cache->cloth_sim_pinch_point);
        sub_v3_v3v3(force, pinch_point, vd.co);
        normalize_v3(force);
        mul_v3_fl(force, fade * data->filter_strength);
        break;
      }
      case CLOTH_FILTER_SCALE:
        unit_m3(transform);
        scale_m3_fl(transform, 1.0f + (fade * data->filter_strength));
        copy_v3_v3(temp, cloth_sim->init_pos[vd.index]);
        mul_m3_v3(transform, temp);
        sub_v3_v3v3(disp, temp, cloth_sim->init_pos[vd.index]);
        zero_v3(force);

        break;
    }

    if (is_deformation_filter) {
      cloth_filter_apply_displacement_to_deform_co(vd.index, disp, ss->filter_cache);
    }
    else {
      cloth_filter_apply_forces_to_vertices(vd.index, force, sculpt_gravity, ss->filter_cache);
    }
  }
  BKE_pbvh_vertex_iter_end;

  BKE_pbvh_node_mark_update(node);
}

static int sculpt_cloth_filter_modal(bContext *C, wmOperator *op, const wmEvent *event)
{
  Object *ob = CTX_data_active_object(C);
  Depsgraph *depsgraph = CTX_data_depsgraph_pointer(C);
  SculptSession *ss = ob->sculpt;
  Sculpt *sd = CTX_data_tool_settings(C)->sculpt;
  int filter_type = RNA_enum_get(op->ptr, "type");
  float filter_strength = RNA_float_get(op->ptr, "strength");

  if (event->type == LEFTMOUSE && event->val == KM_RELEASE) {
    SCULPT_filter_cache_free(ss, ob);
    SCULPT_undo_push_end(ob);
    SCULPT_flush_update_done(C, ob, SCULPT_UPDATE_COORDS);
    return OPERATOR_FINISHED;
  }

  if (event->type != MOUSEMOVE) {
    return OPERATOR_RUNNING_MODAL;
  }

  const float len = event->prev_press_xy[0] - event->xy[0];
  filter_strength = filter_strength * -len * 0.001f * UI_DPI_FAC;

  SCULPT_vertex_random_access_ensure(ss);

  BKE_sculpt_update_object_for_edit(depsgraph, ob, true, true, false);

  const int totverts = SCULPT_vertex_count_get(ss);

  for (int i = 0; i < totverts; i++) {
    PBVHVertRef vertex = BKE_pbvh_index_to_vertex(ss->pbvh, i);

    copy_v3_v3(ss->filter_cache->cloth_sim->pos[i], SCULPT_vertex_co_get(ss, vertex));
  }

  SculptThreadedTaskData data = {
      .sd = sd,
      .ob = ob,
      .nodes = ss->filter_cache->nodes,
      .filter_type = filter_type,
      .filter_strength = filter_strength,
  };

  TaskParallelSettings settings;
  BKE_pbvh_parallel_range_settings(&settings, true, ss->filter_cache->totnode);
  BLI_task_parallel_range(
      0, ss->filter_cache->totnode, &data, cloth_filter_apply_forces_task_cb, &settings);

  /* Activate all nodes. */
  SCULPT_cloth_sim_activate_nodes(
      ss->filter_cache->cloth_sim, ss->filter_cache->nodes, ss->filter_cache->totnode);

  /* Update and write the simulation to the nodes. */
  SCULPT_cloth_brush_do_simulation_step(
      sd, ob, ss->filter_cache->cloth_sim, ss->filter_cache->nodes, ss->filter_cache->totnode);

  if (ss->deform_modifiers_active || ss->shapekey_active) {
    SCULPT_flush_stroke_deform(sd, ob, true);
  }
  SCULPT_flush_update_step(C, SCULPT_UPDATE_COORDS);
  return OPERATOR_RUNNING_MODAL;
}

static void sculpt_cloth_filter_face_set_pinch_origin_calculate(float r_pinch_origin[3],
                                                                SculptSession *ss)
{
  const int totvert = SCULPT_vertex_count_get(ss);
  const int active_face_set = SCULPT_active_face_set_get(ss);
  float accum[3] = {0.0f};
  int tot = 0;
  for (int i = 0; i < totvert; i++) {
    PBVHVertRef vertex = BKE_pbvh_index_to_vertex(ss->pbvh, i);

    if (!SCULPT_vertex_has_face_set(ss, vertex, active_face_set)) {
      continue;
    }
    add_v3_v3(accum, SCULPT_vertex_co_get(ss, vertex));
    tot++;
  }
  if (tot > 0) {
    mul_v3_v3fl(r_pinch_origin, accum, 1.0f / tot);
  }
  else {
    copy_v3_v3(r_pinch_origin, SCULPT_active_vertex_co_get(ss));
  }
}

static int sculpt_cloth_filter_invoke(bContext *C, wmOperator *op, const wmEvent *event)
{
  Object *ob = CTX_data_active_object(C);
  Depsgraph *depsgraph = CTX_data_ensure_evaluated_depsgraph(C);
  Sculpt *sd = CTX_data_tool_settings(C)->sculpt;
  SculptSession *ss = ob->sculpt;

  const eSculptClothFilterType filter_type = RNA_enum_get(op->ptr, "type");

  /* Update the active vertex */
  float mval_fl[2] = {UNPACK2(event->mval)};
  SculptCursorGeometryInfo sgi;
  SCULPT_cursor_geometry_info_update(C, &sgi, mval_fl, false, false);

  SCULPT_vertex_random_access_ensure(ss);

  /* Needs mask data to be available as it is used when solving the constraints. */
  BKE_sculpt_update_object_for_edit(depsgraph, ob, true, true, false);

  SCULPT_undo_push_begin(ob, op);
  SCULPT_filter_cache_init(
      C, ob, sd, SCULPT_UNDO_COORDS, event->mval, RNA_float_get(op->ptr, "area_normal_radius"));

  ss->filter_cache->automasking = SCULPT_automasking_cache_init(sd, NULL, ob);

  const float cloth_mass = RNA_float_get(op->ptr, "cloth_mass");
  const float cloth_damping = RNA_float_get(op->ptr, "cloth_damping");
  const bool use_collisions = RNA_boolean_get(op->ptr, "use_collisions");
  const int pinch_origin = RNA_enum_get(op->ptr, "pinch_origin");

  ss->filter_cache->cloth_sim = SCULPT_cloth_brush_simulation_create(
      ss,
      ob,
      cloth_mass,
      cloth_damping,
      0.0f,
      use_collisions,
      cloth_filter_is_deformation_filter(filter_type),
      RNA_boolean_get(op->ptr, "use_bending"));

  ss->filter_cache->cloth_sim->bend_stiffness = RNA_float_get(op->ptr, "bending_stiffness");

  switch (pinch_origin) {
    case CLOTH_FILTER_PINCH_ORIGIN_CURSOR:
      copy_v3_v3(ss->filter_cache->cloth_sim_pinch_point, SCULPT_active_vertex_co_get(ss));
      break;
    case CLOTH_FILTER_PINCH_ORIGIN_FACE_SET:
      sculpt_cloth_filter_face_set_pinch_origin_calculate(ss->filter_cache->cloth_sim_pinch_point,
                                                          ss);
      break;
  }

  SCULPT_cloth_brush_simulation_init(ss, ss->filter_cache->cloth_sim);

  float origin[3] = {0.0f, 0.0f, 0.0f};
  SCULPT_cloth_brush_ensure_nodes_constraints(sd,
                                              ob,
                                              ss->filter_cache->nodes,
                                              ss->filter_cache->totnode,
                                              ss->filter_cache->cloth_sim,
                                              origin,
                                              FLT_MAX);

  const bool use_face_sets = RNA_boolean_get(op->ptr, "use_face_sets");
  if (use_face_sets) {
    ss->filter_cache->active_face_set = SCULPT_active_face_set_get(ss);
  }
  else {
    ss->filter_cache->active_face_set = SCULPT_FACE_SET_NONE;
  }

  const int force_axis = RNA_enum_get(op->ptr, "force_axis");
  ss->filter_cache->enabled_force_axis[0] = force_axis & CLOTH_FILTER_FORCE_X;
  ss->filter_cache->enabled_force_axis[1] = force_axis & CLOTH_FILTER_FORCE_Y;
  ss->filter_cache->enabled_force_axis[2] = force_axis & CLOTH_FILTER_FORCE_Z;

  SculptFilterOrientation orientation = RNA_enum_get(op->ptr, "orientation");
  ss->filter_cache->orientation = orientation;

  WM_event_add_modal_handler(C, op);
  return OPERATOR_RUNNING_MODAL;
}

void SCULPT_OT_cloth_filter(struct wmOperatorType *ot)
{
  /* Identifiers. */
  ot->name = "Filter Cloth";
  ot->idname = "SCULPT_OT_cloth_filter";
  ot->description = "Applies a cloth simulation deformation to the entire mesh";

  /* API callbacks. */
  ot->invoke = sculpt_cloth_filter_invoke;
  ot->modal = sculpt_cloth_filter_modal;
  ot->poll = SCULPT_mode_poll;

  ot->flag = OPTYPE_REGISTER | OPTYPE_UNDO;

  /* RNA. */
  SCULPT_mesh_filter_properties(ot);

  RNA_def_enum(ot->srna,
               "type",
               prop_cloth_filter_type,
               CLOTH_FILTER_GRAVITY,
               "Filter Type",
               "Operation that is going to be applied to the mesh");
<<<<<<< HEAD
  RNA_def_float(
      ot->srna, "strength", 1.0f, -10.0f, 10.0f, "Strength", "Filter strength", -10.0f, 10.0f);
  RNA_def_enum(ot->srna,
               "pinch_origin",
               prop_cloth_filter_pinch_origin_type,
               CLOTH_FILTER_PINCH_ORIGIN_CURSOR,
               "Pinch Origin",
               "Location that is used to direct the pinch force");
=======
>>>>>>> 46076e48
  RNA_def_enum_flag(ot->srna,
                    "force_axis",
                    prop_cloth_filter_force_axis_items,
                    CLOTH_FILTER_FORCE_X | CLOTH_FILTER_FORCE_Y | CLOTH_FILTER_FORCE_Z,
                    "Force Axis",
                    "Apply the force in the selected axis");
  RNA_def_enum(ot->srna,
               "orientation",
               prop_cloth_filter_orientation_items,
               SCULPT_FILTER_ORIENTATION_LOCAL,
               "Orientation",
               "Orientation of the axis to limit the filter force");
  RNA_def_float(ot->srna,
                "cloth_mass",
                1.0f,
                0.0f,
                2.0f,
                "Cloth Mass",
                "Mass of each simulation particle",
                0.0f,
                1.0f);
  RNA_def_float(ot->srna,
                "cloth_damping",
                0.0f,
                0.0f,
                1.0f,
                "Cloth Damping",
                "How much the applied forces are propagated through the cloth",
                0.0f,
                1.0f);
  ot->prop = RNA_def_boolean(ot->srna,
                             "use_face_sets",
                             false,
                             "Use Face Sets",
                             "Apply the filter only to the Face Set under the cursor");
  ot->prop = RNA_def_boolean(ot->srna,
                             "use_collisions",
                             false,
                             "Use Collisions",
                             "Collide with other collider objects in the scene");
  ot->prop = RNA_def_boolean(
      ot->srna, "use_bending", false, "Bending", "Enable bending constraints");
  ot->prop = RNA_def_float(
      ot->srna, "bending_stiffness", 0.5f, 0.0f, 1.0f, "Bending Stiffness", "", 0.0f, 1.0f);
}<|MERGE_RESOLUTION|>--- conflicted
+++ resolved
@@ -1669,15 +1669,8 @@
   SculptClothTaskData *tasks = MEM_calloc_arrayN(
       totthread + 1, sizeof(SculptClothTaskData), "SculptClothTaskData");
 
-<<<<<<< HEAD
   int *vthreads = MEM_calloc_arrayN(
       SCULPT_vertex_count_get(ss), sizeof(*vthreads), "cloth vthreads");
-=======
-  AutomaskingCache *automasking = SCULPT_automasking_active_cache_get(ss);
-  AutomaskingNodeData automask_data = {0};
-
-  automask_data.have_orig_data = true;
->>>>>>> 46076e48
 
   SculptClothConstraint *con;
   int totcon;
@@ -1792,7 +1785,6 @@
         tasknr = totthread;
       }
 
-<<<<<<< HEAD
       tasks[tasknr].constraints[ctype][tasks[tasknr].tot_constraints[ctype]++] = con;
     }
   }
@@ -1822,13 +1814,43 @@
   MEM_SAFE_FREE(vthreads);
 }
 
-static void cloth_brush_satisfy_constraints_intern(SculptSession *ss,
+static void cloth_update_vd(SculptSession *ss,
+                            PBVHVertRef vref,
+                            PBVHVertexIter *vd,
+                            AutomaskingNodeData *automask_data)
+{
+  memset(vd, 0, sizeof(*vd));
+
+  vd->co = (float *)SCULPT_vertex_co_get(ss, vref);
+  SCULPT_vertex_normal_get(ss, vref, vd->no);
+  copy_v3_v3(vd->fno, vd->no);
+  if (vd->mask) {
+    *vd->mask = SCULPT_vertex_mask_get(ss, vref);
+  }
+
+  vd->vertex = vref;
+
+  switch (BKE_pbvh_type(ss->pbvh)) {
+    case PBVH_FACES:
+    case PBVH_GRIDS:
+      vd->index = vref.i;
+      break;
+    case PBVH_BMESH:
+      vd->index = BKE_pbvh_vertex_to_index(ss->pbvh, vref);
+      vd->bm_vert = (BMVert *)vref.i;
+      break;
+  }
+
+  SCULPT_automasking_node_update(ss, automask_data, vd);
+}
+
+static void cloth_brush_satisfy_constraints_intern(Object *ob,
                                                    Brush *brush,
                                                    SculptClothSimulation *cloth_sim,
                                                    SculptClothTaskData *task,
                                                    bool no_boundary)
 {
-
+  SculptSession *ss = ob->sculpt;
   AutomaskingCache *automasking = SCULPT_automasking_active_cache_get(ss);
   SculptClothLengthConstraint **constraints = (SculptClothLengthConstraint **)
                                                   task->constraints[CON_LENGTH];
@@ -1837,13 +1859,41 @@
   SculptClothBendConstraint **bend_constraints = (SculptClothBendConstraint **)
                                                      task->constraints[CON_BEND];
 
+  AutomaskingNodeData automask_data = {0};
+  int last_node = -1;
+  PBVHNode **nodes;
+  int totnode;
+  BKE_pbvh_search_gather(ss->pbvh, NULL, NULL, &nodes, &totnode);
+
+  /* Fake vertex iterator needed for automasking. */
+  PBVHVertexIter vd = {0};
+  float _co[3], _no[3], _fno[3], _mask;
+
+  vd.co = _co;
+  vd.no = _no;
+  vd.fno = _fno;
+  if ((ss->bm && ss->cd_vert_mask_offset != -1) || ss->vmask || ss->subdiv_ccg) {
+    vd.mask = &_mask;
+  }
+
   for (int i = 0; !no_boundary && i < task->tot_constraints[CON_BEND]; i++) {
     SculptClothBendConstraint *constraint = bend_constraints[i];
     float gradients[4][3];
 
+    // vd.bm_vert
     if (cloth_sim->node_state[constraint->node] != SCULPT_CLOTH_NODE_ACTIVE) {
       /* Skip all constraints that were created for inactive nodes. */
       continue;
+    }
+
+    if (constraint->node != last_node) {
+      automask_data.have_orig_data = true;
+      PBVHNode *node = nodes[constraint->node];
+
+      SCULPT_automasking_node_begin(
+          ob, ss, SCULPT_automasking_active_cache_get(ss), &automask_data, node);
+
+      last_node = constraint->node;
     }
 
 #  ifndef CLOTH_NO_POS_PTR
@@ -1880,46 +1930,12 @@
 
       if (sim_factor == 0.0f) {
         continue;
-=======
-      mul_v3_v3fl(correction_vector_half, correction_vector, 0.5f);
-
-      PBVHVertRef vertex1 = BKE_pbvh_index_to_vertex(ss->pbvh, v1);
-      PBVHVertRef vertex2 = BKE_pbvh_index_to_vertex(ss->pbvh, v2);
-
-      const float mask_v1 = (1.0f - SCULPT_vertex_mask_get(ss, vertex1)) *
-                            SCULPT_automasking_factor_get(
-                                automasking, ss, vertex1, &automask_data);
-      const float mask_v2 = (1.0f - SCULPT_vertex_mask_get(ss, vertex2)) *
-                            SCULPT_automasking_factor_get(
-                                automasking, ss, vertex2, &automask_data);
-
-      float sim_location[3];
-      cloth_brush_simulation_location_get(ss, brush, sim_location);
-
-      const float sim_factor_v1 = ss->cache ?
-                                      cloth_brush_simulation_falloff_get(brush,
-                                                                         ss->cache->radius,
-                                                                         sim_location,
-                                                                         cloth_sim->init_pos[v1]) :
-                                      1.0f;
-      const float sim_factor_v2 = ss->cache ?
-                                      cloth_brush_simulation_falloff_get(brush,
-                                                                         ss->cache->radius,
-                                                                         sim_location,
-                                                                         cloth_sim->init_pos[v2]) :
-                                      1.0f;
-
-      float deformation_strength = 1.0f;
-      if (constraint->type == SCULPT_CLOTH_CONSTRAINT_DEFORMATION) {
-        deformation_strength = (cloth_sim->deformation_strength[v1] +
-                                cloth_sim->deformation_strength[v2]) *
-                               0.5f;
->>>>>>> 46076e48
       }
 
       PBVHVertRef vref = BKE_pbvh_index_to_vertex(ss->pbvh, vi);
-
-      sim_factor *= SCULPT_automasking_factor_get(automasking, ss, vref) * 1.0f -
+      cloth_update_vd(ss, vref, &vd, &automask_data);
+
+      sim_factor *= SCULPT_automasking_factor_get(automasking, ss, vref, &automask_data) * 1.0f -
                     SCULPT_vertex_mask_get(ss, vref);
 
       madd_v3_v3fl(pos, gradients[j], sim_factor);
@@ -1937,6 +1953,16 @@
     if (cloth_sim->node_state[constraint->node] != SCULPT_CLOTH_NODE_ACTIVE) {
       /* Skip all constraints that were created for inactive nodes. */
       continue;
+    }
+
+    if (constraint->node != last_node) {
+      automask_data.have_orig_data = true;
+      PBVHNode *node = nodes[constraint->node];
+
+      SCULPT_automasking_node_begin(
+          ob, ss, SCULPT_automasking_active_cache_get(ss), &automask_data, node);
+
+      last_node = constraint->node;
     }
 
 #ifndef CLOTH_NO_POS_PTR
@@ -1976,10 +2002,13 @@
 
     mul_v3_v3fl(correction_vector_half, correction_vector, 0.5f);
 
+    cloth_update_vd(ss, v1ref, &vd, &automask_data);
     const float mask_v1 = (1.0f - SCULPT_vertex_mask_get(ss, v1ref)) *
-                          SCULPT_automasking_factor_get(automasking, ss, v1ref);
+                          SCULPT_automasking_factor_get(automasking, ss, v1ref, &automask_data);
+
+    cloth_update_vd(ss, v2ref, &vd, &automask_data);
     const float mask_v2 = (1.0f - SCULPT_vertex_mask_get(ss, v2ref)) *
-                          SCULPT_automasking_factor_get(automasking, ss, v2ref);
+                          SCULPT_automasking_factor_get(automasking, ss, v2ref, &automask_data);
 
     float sim_location[3];
     cloth_brush_simulation_location_get(ss, brush, sim_location);
@@ -2032,12 +2061,15 @@
       cloth_brush_constraint_pos_to_line(cloth_sim, v2);
     }
   }
+
+  MEM_SAFE_FREE(nodes);
 }
 
 typedef struct ConstraintThreadData {
   SculptClothSimulation *cloth_sim;
   SculptSession *ss;
   Brush *brush;
+  Object *ob;
 } ConstraintThreadData;
 
 static void cloth_brush_satisfy_constraints_task_cb(void *__restrict userdata,
@@ -2047,21 +2079,26 @@
   ConstraintThreadData *data = (ConstraintThreadData *)userdata;
 
   cloth_brush_satisfy_constraints_intern(
-      data->ss, data->brush, data->cloth_sim, data->cloth_sim->constraint_tasks + n, false);
+      data->ob, data->brush, data->cloth_sim, data->cloth_sim->constraint_tasks + n, false);
 
   if (data->cloth_sim->use_bending) {  // run again without bend constraints
     cloth_brush_satisfy_constraints_intern(
-        data->ss, data->brush, data->cloth_sim, data->cloth_sim->constraint_tasks + n, true);
-  }
-}
-
-static void cloth_brush_satisfy_constraints(SculptSession *ss,
+        data->ob, data->brush, data->cloth_sim, data->cloth_sim->constraint_tasks + n, true);
+  }
+}
+
+static void cloth_brush_satisfy_constraints(Object *ob,
                                             Brush *brush,
                                             SculptClothSimulation *cloth_sim)
 {
-  ConstraintThreadData data = {.cloth_sim = cloth_sim, .ss = ss, .brush = brush};
+  SculptSession *ss = ob->sculpt;
+  ConstraintThreadData data = {.ob = ob, .cloth_sim = cloth_sim, .ss = ss, .brush = brush};
 
   int totthread = BLI_system_thread_count();
+  AutomaskingCache *automasking = SCULPT_automasking_active_cache_get(ss);
+  AutomaskingNodeData automask_data = {0};
+
+  automask_data.have_orig_data = true;
 
   if (!cloth_sim->constraint_tasks) {
     cloth_sort_constraints_for_tasks(ss, brush, cloth_sim, totthread);
@@ -2095,7 +2132,7 @@
   Brush *brush = BKE_paint_brush(&sd->paint);
 
   /* Update the constraints. */
-  cloth_brush_satisfy_constraints(ss, brush, cloth_sim);
+  cloth_brush_satisfy_constraints(ob, brush, cloth_sim);
 
   /* Solve the simulation and write the final step to the mesh. */
   SculptThreadedTaskData solve_simulation_data = {
@@ -2972,7 +3009,6 @@
                CLOTH_FILTER_GRAVITY,
                "Filter Type",
                "Operation that is going to be applied to the mesh");
-<<<<<<< HEAD
   RNA_def_float(
       ot->srna, "strength", 1.0f, -10.0f, 10.0f, "Strength", "Filter strength", -10.0f, 10.0f);
   RNA_def_enum(ot->srna,
@@ -2981,8 +3017,6 @@
                CLOTH_FILTER_PINCH_ORIGIN_CURSOR,
                "Pinch Origin",
                "Location that is used to direct the pinch force");
-=======
->>>>>>> 46076e48
   RNA_def_enum_flag(ot->srna,
                     "force_axis",
                     prop_cloth_filter_force_axis_items,
