--- conflicted
+++ resolved
@@ -93,14 +93,9 @@
                                                     vd.no,
                                                     vd.fno,
                                                     vd.mask ? *vd.mask : 0.0f,
-<<<<<<< HEAD
-                                                    vd.index,
+                                                    vd.vertex,
                                                     thread_id,
                                                     &automask_data);
-=======
-                                                    vd.vertex,
-                                                    thread_id);
->>>>>>> af6f0f17
 
     /* Sample the normal and area of the +X and -X axis individually. */
     if (local_co[0] > 0.0f) {
@@ -214,14 +209,9 @@
                                                                 vd.no,
                                                                 vd.fno,
                                                                 vd.mask ? *vd.mask : 0.0f,
-<<<<<<< HEAD
-                                                                vd.index,
+                                                                vd.vertex,
                                                                 thread_id,
                                                                 &automask_data);
-=======
-                                                                vd.vertex,
-                                                                thread_id);
->>>>>>> af6f0f17
 
     mul_v3_v3fl(proxy[vd.i], val, fade);
 
