--- conflicted
+++ resolved
@@ -145,14 +145,9 @@
                                                                     vd.no,
                                                                     vd.fno,
                                                                     vd.mask ? *vd.mask : 0.0f,
-<<<<<<< HEAD
-                                                                    vd.index,
+                                                                    vd.vertex,
                                                                     thread_id,
                                                                     &automask_data);
-=======
-                                                                    vd.vertex,
-                                                                    thread_id);
->>>>>>> af6f0f17
 
         if (fade > 0.05f && ss->face_sets[vert_map->indices[j]] > 0) {
           ss->face_sets[vert_map->indices[j]] = abs(ss->cache->paint_face_set);
@@ -170,14 +165,9 @@
                                                                   vd.no,
                                                                   vd.fno,
                                                                   vd.mask ? *vd.mask : 0.0f,
-<<<<<<< HEAD
-                                                                  vd.index,
+                                                                  vd.vertex,
                                                                   thread_id,
                                                                   &automask_data);
-=======
-                                                                  vd.vertex,
-                                                                  thread_id);
->>>>>>> af6f0f17
 
       if (fade > 0.05f) {
         SCULPT_vertex_face_set_set(ss, vd.vertex, ss->cache->paint_face_set);
@@ -228,14 +218,9 @@
                                                                 vd.no,
                                                                 vd.fno,
                                                                 vd.mask ? *vd.mask : 0.0f,
-<<<<<<< HEAD
-                                                                vd.index,
+                                                                vd.vertex,
                                                                 thread_id,
                                                                 &automask_data);
-=======
-                                                                vd.vertex,
-                                                                thread_id);
->>>>>>> af6f0f17
 
     SCULPT_relax_vertex(ss, &vd, fade * bstrength, relax_face_sets, vd.co);
     if (vd.mvert) {
