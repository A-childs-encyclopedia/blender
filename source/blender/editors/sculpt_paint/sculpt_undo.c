--- conflicted
+++ resolved
@@ -183,9 +183,7 @@
   return false;
 }
 
-static bool sculpt_undo_restore_coords(bContext *C,
-                                                                Depsgraph *depsgraph,
-                                                                SculptUndoNode *unode)
+static bool sculpt_undo_restore_coords(bContext *C, Depsgraph *depsgraph, SculptUndoNode *unode)
 {
   ViewLayer *view_layer = CTX_data_view_layer(C);
   Object *ob = OBACT(view_layer);
@@ -1139,7 +1137,7 @@
   else {
     /* Regular mesh. */
     unode->maxvert = ss->totvert;
-    
+
     const size_t alloc_size = sizeof(*unode->index) * (size_t)allvert;
     unode->index = MEM_callocN(alloc_size, "SculptUndoNode.index");
     usculpt->undo_size += alloc_size;
@@ -1159,15 +1157,10 @@
   SculptSession *ss = ob->sculpt;
   PBVHVertexIter vd;
 
-<<<<<<< HEAD
   SculptOrigVertData orig_data;
   SCULPT_orig_vert_data_unode_init(&orig_data, ob, unode);
 
-  BKE_pbvh_vertex_iter_begin(ss->pbvh, unode->node, vd, PBVH_ITER_ALL)
-  {
-=======
   BKE_pbvh_vertex_iter_begin (ss->pbvh, unode->node, vd, PBVH_ITER_ALL) {
->>>>>>> 3420c3d8
     copy_v3_v3(unode->co[vd.i], vd.co);
     if (vd.no) {
       copy_v3_v3_short(unode->no[vd.i], vd.no);
@@ -1224,14 +1217,9 @@
   SculptSession *ss = ob->sculpt;
   PBVHVertexIter vd;
 
-<<<<<<< HEAD
-  //unode->gen++;
-
-  BKE_pbvh_vertex_iter_begin(ss->pbvh, unode->node, vd, PBVH_ITER_ALL)
-  {
-=======
+  // unode->gen++;
+
   BKE_pbvh_vertex_iter_begin (ss->pbvh, unode->node, vd, PBVH_ITER_ALL) {
->>>>>>> 3420c3d8
     copy_v4_v4(unode->col[vd.i], vd.col);
   }
   BKE_pbvh_vertex_iter_end;
@@ -1336,35 +1324,21 @@
       case SCULPT_UNDO_MASK:
         /* Before any vertex values get modified, ensure their
          * original positions are logged. */
-<<<<<<< HEAD
-        BKE_pbvh_vertex_iter_begin(ss->pbvh, node, vd, PBVH_ITER_ALL)
-        {
+        BKE_pbvh_vertex_iter_begin (ss->pbvh, node, vd, PBVH_ITER_ALL) {
           void *dummy;
           BKE_pbvh_bmesh_update_origvert(ss->pbvh, vd.bm_vert, &dummy, &dummy, &dummy);
           // BM_log_vert_before_modified(ss->bm_log, vd.bm_vert, vd.cd_vert_mask_offset, false);
-=======
-        BKE_pbvh_vertex_iter_begin (ss->pbvh, node, vd, PBVH_ITER_ALL) {
-          BM_log_vert_before_modified(ss->bm_log, vd.bm_vert, vd.cd_vert_mask_offset);
->>>>>>> 3420c3d8
         }
         BKE_pbvh_vertex_iter_end;
         break;
 
       case SCULPT_UNDO_HIDDEN: {
-<<<<<<< HEAD
         TableGSet *faces = BKE_pbvh_bmesh_node_faces(node);
         BMFace *f;
 
-        BKE_pbvh_vertex_iter_begin(ss->pbvh, node, vd, PBVH_ITER_ALL)
-        {
+        BKE_pbvh_vertex_iter_begin (ss->pbvh, node, vd, PBVH_ITER_ALL) {
           BM_log_vert_before_modified(ss->bm_log, vd.bm_vert, vd.cd_vert_mask_offset, true);
           // BKE_pbvh_bmesh_update_origvert(ss->pbvh, vd.bm_vert, &dummy, &dummy, &dummy);
-=======
-        GSetIterator gs_iter;
-        GSet *faces = BKE_pbvh_bmesh_node_faces(node);
-        BKE_pbvh_vertex_iter_begin (ss->pbvh, node, vd, PBVH_ITER_ALL) {
-          BM_log_vert_before_modified(ss->bm_log, vd.bm_vert, vd.cd_vert_mask_offset);
->>>>>>> 3420c3d8
         }
         BKE_pbvh_vertex_iter_end;
 
@@ -1377,8 +1351,7 @@
 
       case SCULPT_UNDO_COLOR: {
 #if 1
-        BKE_pbvh_vertex_iter_begin(ss->pbvh, node, vd, PBVH_ITER_ALL)
-        {
+        BKE_pbvh_vertex_iter_begin (ss->pbvh, node, vd, PBVH_ITER_ALL) {
           void *dummy;
           BKE_pbvh_bmesh_update_origvert(ss->pbvh, vd.bm_vert, NULL, NULL, &dummy);
         }
@@ -1462,9 +1435,7 @@
   return true;
 }
 
-SculptUndoNode *SCULPT_undo_push_node(Object *ob,
-                                                               PBVHNode *node,
-                                                               SculptUndoType type)
+SculptUndoNode *SCULPT_undo_push_node(Object *ob, PBVHNode *node, SculptUndoType type)
 {
   SculptSession *ss = ob->sculpt;
   SculptUndoNode *unode;
@@ -1949,15 +1920,15 @@
 {
   int hash = hash_sculpt_colors(node);
 
-  //if (node->lasthash == 0) {
+  // if (node->lasthash == 0) {
   //  node->lasthash = hash;
- // }
+  // }
 
   printf("    %s:%s {applied=%d gen=%d hash=%d}\n",
          undo_type_to_str(node->type),
          node->idname,
          node->applied,
-         0, //node->gen,
+         0,  // node->gen,
          hash /*- node->lasthash*/);
 }
 
