--- conflicted
+++ resolved
@@ -56,8 +56,8 @@
 #include "ED_undo.h"
 
 #include "bmesh.h"
+#include "bmesh_log.h"
 #include "sculpt_intern.h"
-#include "bmesh_log.h"
 
 #define WHEN_GLOBAL_UNDO_WORKS
 
@@ -120,35 +120,24 @@
   UndoStep step;
   /* NOTE: will split out into list for multi-object-sculpt-mode. */
   UndoSculpt data;
-<<<<<<< HEAD
   int id;
 
   // active vcol layer
   SculptAttrRef active_attr_start;
-  SculptAttrRef active_vcol_attr_start;
   SculptAttrRef active_attr_end;
-  SculptAttrRef active_vcol_attr_end;
-=======
 
   /* Active color attribute at the start of this undo step. */
   SculptAttrRef active_color_start;
 
   /* Active color attribute at the end of this undo step. */
   SculptAttrRef active_color_end;
->>>>>>> 4f961901
 
   bContext *C;
 } SculptUndoStep;
 
 static UndoSculpt *sculpt_undo_get_nodes(void);
-<<<<<<< HEAD
-static bool sculpt_attr_ref_equals(SculptAttrRef *a, SculptAttrRef *b);
-static void sculpt_save_active_attr(Object *ob, SculptAttrRef *attr);
-static void sculpt_save_active_vcol_attr(Object *ob, SculptAttrRef *attr);
-=======
 static bool sculpt_attribute_ref_equals(SculptAttrRef *a, SculptAttrRef *b);
 static void sculpt_save_active_attribute(Object *ob, SculptAttrRef *attr);
->>>>>>> 4f961901
 
 static void update_unode_bmesh_memsize(SculptUndoNode *unode);
 static UndoSculpt *sculpt_undo_get_nodes(void);
@@ -364,32 +353,34 @@
   return true;
 }
 
+static int *sculpt_undo_get_indices32(SculptUndoNode *unode)
+{
+  int *indices = MEM_malloc_arrayN(unode->totvert, sizeof(int), __func__);
+
+  for (int i = 0; i < unode->totvert; i++) {
+    indices[i] = (int)unode->index[i].i;
+  }
+
+  return indices;
+}
+
 static bool sculpt_undo_restore_color(bContext *C, SculptUndoNode *unode)
 {
   ViewLayer *view_layer = CTX_data_view_layer(C);
   Object *ob = OBACT(view_layer);
   SculptSession *ss = ob->sculpt;
 
-<<<<<<< HEAD
-  if (!ss->pmap) {
-    Mesh *me = BKE_object_get_original_mesh(ob);
-
-    ss->pmap = BKE_pbvh_make_pmap(me);
-  }
-
-  if (unode->maxvert) {
-    /* regular mesh restore */
-    SculptVertRef *index = unode->index;
-    MVert *mvert = ss->mvert;
-=======
   bool modified = false;
->>>>>>> 4f961901
 
   /* NOTE: even with loop colors we still store derived
    * vertex colors for original data lookup.*/
   if (unode->col && !unode->loop_col) {
-    BKE_pbvh_swap_colors(ss->pbvh, unode->index, unode->totvert, unode->col);
+    int *indices = sculpt_undo_get_indices32(unode);
+
+    BKE_pbvh_swap_colors(ss->pbvh, indices, unode->totvert, unode->col);
     modified = true;
+
+    MEM_SAFE_FREE(indices);
   }
 
   Mesh *me = BKE_object_get_original_mesh(ob);
@@ -402,17 +393,7 @@
 
   if (modified) {
     for (int i = 0; i < unode->totvert; i++) {
-<<<<<<< HEAD
-      float tmp[4];
-
-      SCULPT_vertex_color_get(ss, index[i], tmp);
-      SCULPT_vertex_color_set(ss, index[i], unode->col[i]);
-      copy_v4_v4(unode->col[i], tmp);
-
-      BKE_pbvh_vert_mark_update(ss->pbvh, index[i]);
-=======
       BKE_pbvh_vert_mark_update(ss->pbvh, unode->index[i]);
->>>>>>> 4f961901
     }
   }
 
@@ -1413,21 +1394,16 @@
     if (unode->co) {
       MEM_freeN(unode->co);
     }
-<<<<<<< HEAD
+
     if (unode->nodemap) {
       MEM_freeN(unode->nodemap);
     }
     if (unode->col) {
       MEM_freeN(unode->col);
     }
-=======
-    if (unode->col) {
-      MEM_freeN(unode->col);
-    }
     if (unode->loop_col) {
       MEM_freeN(unode->loop_col);
     }
->>>>>>> 4f961901
     if (unode->no) {
       MEM_freeN(unode->no);
     }
@@ -1800,27 +1776,21 @@
 {
   SculptSession *ss = ob->sculpt;
 
-<<<<<<< HEAD
-  // unode->gen++;
-
-  BKE_pbvh_vertex_iter_begin (ss->pbvh, unode->node, vd, PBVH_ITER_ALL) {
-    float col[4];
-    SCULPT_vertex_color_get(ss, vd.vertex, col);
-
-    copy_v4_v4(unode->col[vd.i], col);
-=======
   BLI_assert(BKE_pbvh_type(ss->pbvh) == PBVH_FACES);
 
   int allvert;
   BKE_pbvh_node_num_verts(ss->pbvh, unode->node, NULL, &allvert);
 
+  int *indices = sculpt_undo_get_indices32(unode);
+
   /* NOTE: even with loop colors we still store (derived)
    * vertex colors for original data lookup. */
-  BKE_pbvh_store_colors_vertex(ss->pbvh, unode->index, allvert, unode->col);
+  BKE_pbvh_store_colors_vertex(ss->pbvh, indices, allvert, unode->col);
+
+  MEM_SAFE_FREE(indices);
 
   if (unode->loop_col && unode->totloop) {
     BKE_pbvh_store_colors(ss->pbvh, unode->loop_index, unode->totloop, unode->loop_col);
->>>>>>> 4f961901
   }
 }
 
@@ -2221,14 +2191,6 @@
     int allvert, allloop;
 
     BKE_pbvh_node_num_verts(ss->pbvh, unode->node, NULL, &allvert);
-    BKE_pbvh_node_get_verts(ss->pbvh, node, &vert_indices, NULL);
-<<<<<<< HEAD
-
-    for (int i = 0; i < unode->totvert; i++) {
-      unode->index[i].i = vert_indices[i];
-    }
-    // memcpy(unode->index, vert_indices, sizeof(int) * unode->totvert);
-=======
     memcpy(unode->index, vert_indices, sizeof(int) * allvert);
 
     if (unode->loop_index) {
@@ -2241,7 +2203,6 @@
         unode->maxloop = BKE_object_get_original_mesh(ob)->totloop;
       }
     }
->>>>>>> 4f961901
   }
 
   switch (type) {
@@ -2285,27 +2246,30 @@
   return unode;
 }
 
-<<<<<<< HEAD
-static bool sculpt_attr_ref_equals(SculptAttrRef *a, SculptAttrRef *b)
-=======
 static bool sculpt_attribute_ref_equals(SculptAttrRef *a, SculptAttrRef *b)
->>>>>>> 4f961901
 {
   return a->domain == b->domain && a->type == b->type && STREQ(a->name, b->name);
 }
 
-<<<<<<< HEAD
-static void sculpt_save_active_attr(Object *ob, SculptAttrRef *attr)
+static void sculpt_save_active_attribute(Object *ob, SculptAttrRef *attr)
 {
   Mesh *me = BKE_object_get_original_mesh(ob);
-  CustomDataLayer *cl;
-
-  if (ob && me && (cl = BKE_id_attributes_active_get((ID *)me))) {
-    attr->domain = BKE_id_attribute_domain((ID *)me, cl);
-    BLI_strncpy(attr->name, cl->name, sizeof(attr->name));
-    attr->type = cl->type;
-=======
-static void sculpt_save_active_attribute(Object *ob, SculptAttrRef *attr)
+  CustomDataLayer *layer;
+
+  if (ob && me && (layer = BKE_id_attributes_active_get((ID *)me))) {
+    attr->domain = BKE_id_attribute_domain((ID *)me, layer);
+    BLI_strncpy(attr->name, layer->name, sizeof(attr->name));
+    attr->type = layer->type;
+  }
+  else {
+    attr->domain = NO_ACTIVE_LAYER;
+    attr->name[0] = 0;
+  }
+
+  attr->was_set = true;
+}
+
+static void sculpt_save_active_attribute_color(Object *ob, SculptAttrRef *attr)
 {
   Mesh *me = BKE_object_get_original_mesh(ob);
   CustomDataLayer *layer;
@@ -2314,7 +2278,6 @@
     attr->domain = BKE_id_attribute_domain((ID *)me, layer);
     BLI_strncpy(attr->name, layer->name, sizeof(attr->name));
     attr->type = layer->type;
->>>>>>> 4f961901
   }
   else {
     attr->domain = NO_ACTIVE_LAYER;
@@ -2323,33 +2286,9 @@
 
   attr->was_set = true;
 }
-
-<<<<<<< HEAD
-static void sculpt_save_active_vcol_attr(Object *ob, SculptAttrRef *attr)
-{
-  Mesh *me = BKE_object_get_original_mesh(ob);
-  CustomDataLayer *cl;
-
-  if (ob && me && (cl = BKE_id_attributes_active_color_get((ID *)me))) {
-    attr->domain = BKE_id_attribute_domain((ID *)me, cl);
-    BLI_strncpy(attr->name, cl->name, sizeof(attr->name));
-    attr->type = cl->type;
-  }
-  else {
-    attr->domain = NO_ACTIVE_LAYER;
-    attr->name[0] = 0;
-  }
-
-  attr->was_set = true;
-}
-
-void sculpt_undo_push_begin_ex(Object *ob, const char *name, bool no_first_entry_check)
-=======
-void SCULPT_undo_push_begin(Object *ob, const char *name)
->>>>>>> 4f961901
+void SCULPT_undo_push_begin_ex(Object *ob, const char *name, bool no_first_entry_check)
 {
   UndoStack *ustack = ED_undo_stack_get();
-  SculptUndoStep *us;
 
   SCULPT_undo_ensure_bmlog(ob);
 
@@ -2367,16 +2306,22 @@
   /* Special case, we never read from this. */
   bContext *C = NULL;
 
-<<<<<<< HEAD
-  us = (SculptUndoStep *)BKE_undosys_step_push_init_with_type(
+  SculptUndoStep *us = (SculptUndoStep *)BKE_undosys_step_push_init_with_type(
       ustack, C, name, BKE_UNDOSYS_TYPE_SCULPT);
 
+  if (!us->active_color_start.was_set) {
+    sculpt_save_active_attribute_color(ob, &us->active_color_start);
+  }
   if (!us->active_attr_start.was_set) {
-    sculpt_save_active_attr(ob, &us->active_attr_start);
-  }
-
-  if (!us->active_vcol_attr_start.was_set) {
-    sculpt_save_active_vcol_attr(ob, &us->active_vcol_attr_start);
+    sculpt_save_active_attribute(ob, &us->active_attr_start);
+  }
+
+  /* Set end attribute in case SCULPT_undo_push_end is not called,
+   * so we don't end up with corrupted state.
+   */
+  if (!us->active_color_end.was_set) {
+    sculpt_save_active_attribute_color(ob, &us->active_color_end);
+    us->active_color_end.was_set = false;
   }
 
   SculptSession *ss = ob->sculpt;
@@ -2411,29 +2356,6 @@
   SCULPT_undo_push_end_ex(ob, false);
 }
 
-=======
-  SculptUndoStep *us = (SculptUndoStep *)BKE_undosys_step_push_init_with_type(
-      ustack, C, name, BKE_UNDOSYS_TYPE_SCULPT);
-
-  if (!us->active_color_start.was_set) {
-    sculpt_save_active_attribute(ob, &us->active_color_start);
-  }
-
-  /* Set end attribute in case SCULPT_undo_push_end is not called,
-   * so we don't end up with corrupted state.
-   */
-  if (!us->active_color_end.was_set) {
-    sculpt_save_active_attribute(ob, &us->active_color_end);
-    us->active_color_end.was_set = false;
-  }
-}
-
-void SCULPT_undo_push_end(Object *ob)
-{
-  SCULPT_undo_push_end_ex(ob, false);
-}
-
->>>>>>> 4f961901
 void SCULPT_undo_push_end_ex(struct Object *ob, const bool use_nested_undo)
 {
   UndoSculpt *usculpt = sculpt_undo_get_nodes();
@@ -2467,33 +2389,30 @@
   SculptUndoStep *us = (SculptUndoStep *)BKE_undosys_stack_init_or_active_with_type(
       ustack, BKE_UNDOSYS_TYPE_SCULPT);
 
-<<<<<<< HEAD
-  sculpt_save_active_attr(ob, &us->active_attr_end);
-  sculpt_save_active_vcol_attr(ob, &us->active_vcol_attr_end);
-=======
-  sculpt_save_active_attribute(ob, &us->active_color_end);
->>>>>>> 4f961901
+  sculpt_save_active_attribute(ob, &us->active_attr_end);
+  sculpt_save_active_attribute_color(ob, &us->active_color_end);
 }
 
 /* -------------------------------------------------------------------- */
 /** \name Implements ED Undo System
  * \{ */
 
-static void sculpt_undo_set_active_layer(struct bContext *C, SculptAttrRef *attr)
-{
-<<<<<<< HEAD
+static void sculpt_undo_set_active_layer(struct bContext *C, SculptAttrRef *attr, bool is_color)
+{
+  if (attr->domain == ATTR_DOMAIN_AUTO) {
+    return;
+  }
+
   Object *ob = CTX_data_active_object(C);
   Mesh *me = BKE_object_get_original_mesh(ob);
-=======
-  if (attr->domain == ATTR_DOMAIN_AUTO) {
-    return;
-  }
-
-  Object *ob = CTX_data_active_object(C);
-  Mesh *me = BKE_object_get_original_mesh(ob);
 
   SculptAttrRef existing;
-  sculpt_save_active_attribute(ob, &existing);
+  if (is_color) {
+    sculpt_save_active_attribute_color(ob, &existing);
+  }
+  else {
+    sculpt_save_active_attribute(ob, &existing);
+  }
 
   CustomDataLayer *layer;
   layer = BKE_id_attribute_find(&me->id, attr->name, attr->type, attr->domain);
@@ -2507,7 +2426,7 @@
     layer = BKE_id_attribute_find(&me->id, attr->name, attr->type, attr->domain);
   }
 
-  if (layer) {
+  if (layer && is_color) {
     BKE_id_attributes_active_color_set(&me->id, layer);
 
     if (ob->sculpt && ob->sculpt->pbvh) {
@@ -2518,55 +2437,8 @@
       }
     }
   }
-}
->>>>>>> 4f961901
-
-  if (attr->domain == NO_ACTIVE_LAYER) {
-    // from reading the code, it appears you cannot set
-    // the active layer to NULL, so don't worry about it.
-    // BKE_id_attributes_active_set(&me->id, NULL);
-    return;
-  }
-
-  SculptAttrRef existing;
-  sculpt_save_active_attr(ob, &existing);
-
-  if (!sculpt_attr_ref_equals(&existing, attr) && ob->sculpt && ob->sculpt->pbvh) {
-    BKE_pbvh_update_vertex_data(ob->sculpt->pbvh, PBVH_UpdateColor);
-  }
-
-  CustomDataLayer *cl;
-  cl = BKE_id_attribute_find(&me->id, attr->name, attr->type, attr->domain);
-
-  if (cl) {
-    BKE_id_attributes_active_set(&me->id, cl);
-  }
-}
-
-static void sculpt_undo_set_active_vcol_layer(struct bContext *C, SculptAttrRef *attr)
-{
-  Object *ob = CTX_data_active_object(C);
-  Mesh *me = BKE_object_get_original_mesh(ob);
-
-  if (attr->domain == NO_ACTIVE_LAYER) {
-    // from reading the code, it appears you cannot set
-    // the active layer to NULL, so don't worry about it.
-    // BKE_id_attributes_active_set(&me->id, NULL);
-    return;
-  }
-
-  SculptAttrRef existing;
-  sculpt_save_active_vcol_attr(ob, &existing);
-
-  if (!sculpt_attr_ref_equals(&existing, attr) && ob->sculpt && ob->sculpt->pbvh) {
-    BKE_pbvh_update_vertex_data(ob->sculpt->pbvh, PBVH_UpdateColor);
-  }
-
-  CustomDataLayer *cl;
-  cl = BKE_id_attribute_find(&me->id, attr->name, attr->type, attr->domain);
-
-  if (cl) {
-    BKE_id_attributes_active_color_set(&me->id, cl);
+  else if (layer) {
+    BKE_id_attributes_active_set(&me->id, layer);
   }
 }
 
@@ -2602,12 +2474,7 @@
                                                  SculptUndoStep *us)
 {
   BLI_assert(us->step.is_applied == true);
-<<<<<<< HEAD
   sculpt_undo_restore_list(C, depsgraph, &us->data.nodes, -1);
-=======
-
-  sculpt_undo_restore_list(C, depsgraph, &us->data.nodes);
->>>>>>> 4f961901
   us->step.is_applied = false;
 
   sculpt_undo_print_nodes(us);
@@ -2618,12 +2485,7 @@
                                                  SculptUndoStep *us)
 {
   BLI_assert(us->step.is_applied == false);
-<<<<<<< HEAD
   sculpt_undo_restore_list(C, depsgraph, &us->data.nodes, 1);
-=======
-
-  sculpt_undo_restore_list(C, depsgraph, &us->data.nodes);
->>>>>>> 4f961901
   us->step.is_applied = true;
 
   sculpt_undo_print_nodes(us);
@@ -2647,26 +2509,18 @@
   while ((us_iter != us) || (!is_final && us_iter == us)) {
     BLI_assert(us_iter->step.type == us->step.type); /* Previous loop ensures this. */
 
-<<<<<<< HEAD
-    sculpt_undo_set_active_layer(C, &((SculptUndoStep *)us_iter)->active_attr_start);
-    sculpt_undo_set_active_vcol_layer(C, &((SculptUndoStep *)us_iter)->active_vcol_attr_start);
+    sculpt_undo_set_active_layer(C, &((SculptUndoStep *)us_iter)->active_attr_start, false);
+    sculpt_undo_set_active_layer(C, &((SculptUndoStep *)us_iter)->active_color_start, true);
 
     sculpt_undosys_step_decode_undo_impl(C, depsgraph, us_iter);
     // sculpt_undo_set_active_layer(C, &((SculptUndoStep *)us_iter)->active_attr_start);
 
     if (us_iter == us) {
       if (us_iter->step.prev && us_iter->step.prev->type == BKE_UNDOSYS_TYPE_SCULPT) {
-        sculpt_undo_set_active_layer(C, &((SculptUndoStep *)us_iter->step.prev)->active_attr_end);
-        sculpt_undo_set_active_vcol_layer(
-            C, &((SculptUndoStep *)us_iter->step.prev)->active_vcol_attr_end);
-=======
-    sculpt_undo_set_active_layer(C, &((SculptUndoStep *)us_iter)->active_color_start);
-    sculpt_undosys_step_decode_undo_impl(C, depsgraph, us_iter);
-
-    if (us_iter == us) {
-      if (us_iter->step.prev && us_iter->step.prev->type == BKE_UNDOSYS_TYPE_SCULPT) {
-        sculpt_undo_set_active_layer(C, &((SculptUndoStep *)us_iter->step.prev)->active_color_end);
->>>>>>> 4f961901
+        sculpt_undo_set_active_layer(
+            C, &((SculptUndoStep *)us_iter->step.prev)->active_attr_end, false);
+        sculpt_undo_set_active_layer(
+            C, &((SculptUndoStep *)us_iter->step.prev)->active_color_end, true);
       }
       break;
     }
@@ -2687,21 +2541,13 @@
     us_iter = (SculptUndoStep *)us_iter->step.prev;
   }
   while (us_iter && (us_iter->step.is_applied == false)) {
-<<<<<<< HEAD
-    sculpt_undo_set_active_layer(C, &((SculptUndoStep *)us_iter)->active_attr_start);
-    sculpt_undo_set_active_vcol_layer(C, &((SculptUndoStep *)us_iter)->active_vcol_attr_start);
+    sculpt_undo_set_active_layer(C, &((SculptUndoStep *)us_iter)->active_attr_start, false);
+    sculpt_undo_set_active_layer(C, &((SculptUndoStep *)us_iter)->active_color_start, true);
     sculpt_undosys_step_decode_redo_impl(C, depsgraph, us_iter);
 
     if (us_iter == us) {
-      sculpt_undo_set_active_layer(C, &((SculptUndoStep *)us_iter)->active_attr_end);
-      sculpt_undo_set_active_vcol_layer(C, &((SculptUndoStep *)us_iter)->active_vcol_attr_end);
-=======
-    sculpt_undo_set_active_layer(C, &((SculptUndoStep *)us_iter)->active_color_start);
-    sculpt_undosys_step_decode_redo_impl(C, depsgraph, us_iter);
-
-    if (us_iter == us) {
-      sculpt_undo_set_active_layer(C, &((SculptUndoStep *)us_iter)->active_color_end);
->>>>>>> 4f961901
+      sculpt_undo_set_active_layer(C, &((SculptUndoStep *)us_iter)->active_attr_end, false);
+      sculpt_undo_set_active_layer(C, &((SculptUndoStep *)us_iter)->active_color_end, true);
       break;
     }
     us_iter = (SculptUndoStep *)us_iter->step.next;
@@ -2913,7 +2759,6 @@
   geometry_unode->geometry_clear_pbvh = false;
 
   SCULPT_undo_push_end(object);
-<<<<<<< HEAD
 }
 
 /** \} */
@@ -3041,8 +2886,6 @@
   }
 
 #endif
-=======
->>>>>>> 4f961901
 }
 
 void BM_log_undo_single(BMesh *bm,
