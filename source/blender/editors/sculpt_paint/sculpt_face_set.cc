--- conflicted
+++ resolved
@@ -307,8 +307,7 @@
 
   const int thread_id = BLI_task_parallel_thread_id(tls);
 
-<<<<<<< HEAD
-  MVert *mvert = SCULPT_mesh_deformed_mverts_get(ss);
+  float (*vert_positions)[3] = SCULPT_mesh_deformed_positions_get(ss);
   const float test_limit = 0.05f;
   int cd_mask = -1;
 
@@ -338,9 +337,6 @@
 
   bool modified = false;
 
-=======
-  const float(*positions)[3] = SCULPT_mesh_deformed_positions_get(ss);
->>>>>>> 92773761
   AutomaskingNodeData automask_data;
   SCULPT_automasking_node_begin(
       data->ob, ss, ss->cache->automasking, &automask_data, data->nodes[n]);
@@ -355,7 +351,7 @@
         const MPoly *p = &ss->mpoly[vert_map->indices[j]];
 
         float poly_center[3];
-        BKE_mesh_calc_poly_center(p, &ss->mloop[p->loopstart], positions, poly_center);
+        BKE_mesh_calc_poly_center(p, &ss->mloop[p->loopstart], vert_positions, poly_center);
 
         if (!sculpt_brush_test_sq_fn(&test, poly_center)) {
           continue;
@@ -409,7 +405,7 @@
           const MLoop *ml = &ss->mloop[p->loopstart];
 
           for (int i = 0; i < p->totloop; i++, ml++) {
-            MVert *v = &ss->mvert[ml->v];
+            float *v = vert_positions[ml->v];
             float fno[3];
 
             MSculptVert *mv = ss->msculptverts + ml->v;
@@ -424,7 +420,7 @@
             const float fade2 = bstrength *
                                 SCULPT_brush_strength_factor(ss,
                                                              brush,
-                                                             v->co,
+                                                             v,
                                                              sqrtf(test.dist),
                                                              ss->vert_normals[ml->v],
                                                              fno,
@@ -617,7 +613,6 @@
       continue;
     }
 
-<<<<<<< HEAD
     float fade = bstrength * SCULPT_brush_strength_factor(ss,
                                                           brush,
                                                           vd.co,
@@ -641,22 +636,7 @@
                         fade * bstrength,
                         (eSculptBoundary)(SCULPT_BOUNDARY_DEFAULT | SCULPT_BOUNDARY_FACE_SET),
                         vd.co);
-    if (vd.mvert) {
-=======
-    const float fade = bstrength * SCULPT_brush_strength_factor(ss,
-                                                                brush,
-                                                                vd.co,
-                                                                sqrtf(test.dist),
-                                                                vd.no,
-                                                                vd.fno,
-                                                                vd.mask ? *vd.mask : 0.0f,
-                                                                vd.vertex,
-                                                                thread_id,
-                                                                &automask_data);
-
-    SCULPT_relax_vertex(ss, &vd, fade * bstrength, relax_face_sets, vd.co);
     if (vd.is_mesh) {
->>>>>>> 92773761
       BKE_pbvh_vert_tag_update_normal(ss->pbvh, vd.vertex);
     }
     if (do_reproject) {
@@ -987,53 +967,53 @@
 typedef bool (*face_sets_flood_fill_test)(
     BMesh *bm, BMFace *from_f, BMEdge *from_e, BMFace *to_f, const float threshold);
 
-static bool sculpt_face_sets_init_loose_parts_test(BMesh *UNUSED(bm),
-                                                   BMFace *UNUSED(from_f),
-                                                   BMEdge *UNUSED(from_e),
-                                                   BMFace *UNUSED(to_f),
-                                                   const float UNUSED(threshold))
+static bool sculpt_face_sets_init_loose_parts_test(BMesh * /*bm*/,
+                                                   BMFace */*from_f*/,
+                                                   BMEdge */*from_e*/,
+                                                   BMFace */*UNUSED(to_f)*/,
+                                                   const float /*UNUSED(threshold)*/)
 {
   return true;
 }
 
 static bool sculpt_face_sets_init_normals_test(
-    BMesh *UNUSED(bm), BMFace *from_f, BMEdge *UNUSED(from_e), BMFace *to_f, const float threshold)
+    BMesh */*bm*/, BMFace *from_f, BMEdge */*UNUSED(from_e)*/, BMFace *to_f, const float threshold)
 {
   return fabsf(dot_v3v3(from_f->no, to_f->no)) > threshold;
 }
 
-static bool sculpt_face_sets_init_uv_seams_test(BMesh *UNUSED(bm),
-                                                BMFace *UNUSED(from_f),
+static bool sculpt_face_sets_init_uv_seams_test(BMesh */*UNUSED(bm)*/,
+                                                BMFace */*UNUSED(from_f)*/,
                                                 BMEdge *from_e,
-                                                BMFace *UNUSED(to_f),
-                                                const float UNUSED(threshold))
+                                                BMFace */*UNUSED(to_f)*/,
+                                                const float /*UNUSED(threshold)*/)
 {
   return !BM_elem_flag_test(from_e, BM_ELEM_SEAM);
 }
 
 static bool sculpt_face_sets_init_crease_test(
-    BMesh *bm, BMFace *UNUSED(from_f), BMEdge *from_e, BMFace *UNUSED(to_f), const float threshold)
+    BMesh *bm, BMFace */*UNUSED(from_f)*/, BMEdge *from_e, BMFace */*UNUSED(to_f)*/, const float threshold)
 {
   return BM_elem_float_data_get(&bm->edata, from_e, CD_CREASE) < threshold;
 }
 
 static bool sculpt_face_sets_init_bevel_weight_test(
-    BMesh *bm, BMFace *UNUSED(from_f), BMEdge *from_e, BMFace *UNUSED(to_f), const float threshold)
+    BMesh *bm, BMFace */*UNUSED(from_f)*/, BMEdge *from_e, BMFace */*UNUSED(to_f)*/, const float threshold)
 {
   return BM_elem_float_data_get(&bm->edata, from_e, CD_BWEIGHT) < threshold;
 }
 
-static bool sculpt_face_sets_init_sharp_edges_test(BMesh *UNUSED(bm),
-                                                   BMFace *UNUSED(from_f),
+static bool sculpt_face_sets_init_sharp_edges_test(BMesh */*UNUSED(bm)*/,
+                                                   BMFace */*UNUSED(from_f)*/,
                                                    BMEdge *from_e,
-                                                   BMFace *UNUSED(to_f),
-                                                   const float UNUSED(threshold))
+                                                   BMFace */*UNUSED(to_f)*/,
+                                                   const float /*UNUSED(threshold)*/)
 {
   return BM_elem_flag_test(from_e, BM_ELEM_SMOOTH);
 }
 
 static bool sculpt_face_sets_init_face_set_boundary_test(
-    BMesh *bm, BMFace *from_f, BMEdge *UNUSED(from_e), BMFace *to_f, const float UNUSED(threshold))
+    BMesh *bm, BMFace *from_f, BMEdge */*UNUSED(from_e)*/, BMFace *to_f, const float /*UNUSED(threshold)*/)
 {
   const int cd_face_sets_offset = CustomData_get_offset_named(
       &bm->pdata, CD_PROP_INT32, ".sculpt_face_sets");
@@ -1141,7 +1121,6 @@
   else if (BKE_pbvh_type(ss->pbvh) == PBVH_FACES) {
     fmaps = (int *)CustomData_get_layer(ss->pdata, CD_FACEMAP);
   }
-<<<<<<< HEAD
 
   for (int i = 0; i < ss->totfaces; i++) {
     PBVHFaceRef fref = BKE_pbvh_index_to_face(ss->pbvh, i);
@@ -1172,13 +1151,6 @@
       }
 
       SCULPT_face_set_set(ss, fref, fmap);
-=======
-  else if (mode == SCULPT_FACE_SETS_FROM_FACE_MAPS) {
-    const int *face_maps = static_cast<const int *>(
-        CustomData_get_layer(&mesh->pdata, CD_FACEMAP));
-    for (const int i : IndexRange(mesh->totpoly)) {
-      ss->face_sets[i] = face_maps ? face_maps[i] : 1;
->>>>>>> 92773761
     }
   }
 }
@@ -1228,7 +1200,6 @@
     case SCULPT_FACE_SETS_FROM_UV_SEAMS:
       sculpt_face_sets_init_flood_fill(ob, sculpt_face_sets_init_uv_seams_test, threshold);
       break;
-<<<<<<< HEAD
     case SCULPT_FACE_SETS_FROM_CREASES:
       sculpt_face_sets_init_flood_fill(ob, sculpt_face_sets_init_crease_test, threshold);
       break;
@@ -1237,34 +1208,6 @@
       break;
     case SCULPT_FACE_SETS_FROM_BEVEL_WEIGHT:
       sculpt_face_sets_init_flood_fill(ob, sculpt_face_sets_init_bevel_weight_test, threshold);
-=======
-    }
-    case SCULPT_FACE_SETS_FROM_CREASES: {
-      const float *creases = static_cast<const float *>(
-          CustomData_get_layer(&mesh->edata, CD_CREASE));
-      sculpt_face_sets_init_flood_fill(
-          ob, [&](const int /*from_face*/, const int edge, const int /*to_face*/) -> bool {
-            return creases ? creases[edge] < threshold : true;
-          });
-      break;
-    }
-    case SCULPT_FACE_SETS_FROM_SHARP_EDGES: {
-      const VArraySpan<bool> sharp_edges = mesh->attributes().lookup_or_default<bool>(
-          "sharp_edge", ATTR_DOMAIN_EDGE, false);
-      sculpt_face_sets_init_flood_fill(
-          ob, [&](const int /*from_face*/, const int edge, const int /*to_face*/) -> bool {
-            return !sharp_edges[edge];
-          });
-      break;
-    }
-    case SCULPT_FACE_SETS_FROM_BEVEL_WEIGHT: {
-      const float *bevel_weights = static_cast<const float *>(
-          CustomData_get_layer(&mesh->edata, CD_BWEIGHT));
-      sculpt_face_sets_init_flood_fill(
-          ob, [&](const int /*from_face*/, const int edge, const int /*to_face*/) -> bool {
-            return bevel_weights ? bevel_weights[edge] < threshold : true;
-          });
->>>>>>> 92773761
       break;
     case SCULPT_FACE_SETS_FROM_FACE_SET_BOUNDARIES:
       sculpt_face_sets_init_flood_fill(
@@ -1775,7 +1718,7 @@
 static void sculpt_face_set_fill_component(Object *ob,
                                            SculptSession *ss,
                                            const int active_face_set_id,
-                                           const bool UNUSED(modify_hidden))
+                                           const bool /*UNUSED(modify_hidden)*/)
 {
   SCULPT_connected_components_ensure(ob);
   GSet *connected_components = BLI_gset_int_new("affected_components");
@@ -2018,21 +1961,15 @@
                        SCULPT_vertex_has_unique_face_set(ss, vref);
   }
 
-<<<<<<< HEAD
   if (ss->bm) {
     BKE_bmesh_prefair_and_fair_verts(ss->bm, fair_vertices, (eMeshFairingDepth)fair_order);
   }
   else {
-    MVert *mvert = SCULPT_mesh_deformed_mverts_get(ss);
-    BKE_mesh_prefair_and_fair_verts(mesh, mvert, fair_vertices, (eMeshFairingDepth)fair_order);
+    float (*vert_positions)[3] = SCULPT_mesh_deformed_positions_get(ss);
+    BKE_mesh_prefair_and_fair_verts(mesh, vert_positions, fair_vertices, (eMeshFairingDepth)fair_order);
 
     MEM_freeN(fair_vertices);
   }
-=======
-  float(*positions)[3] = SCULPT_mesh_deformed_positions_get(ss);
-  BKE_mesh_prefair_and_fair_verts(mesh, positions, fair_verts, fair_order);
-  MEM_freeN(fair_verts);
->>>>>>> 92773761
 }
 
 static void sculpt_face_set_apply_edit(Object *ob,
@@ -2915,11 +2852,11 @@
   }
 
   if (!ss->bm) {
-    MVert *mvert = SCULPT_mesh_deformed_mverts_get(ss);
+    float (*vert_positions)[3] = SCULPT_mesh_deformed_positions_get(ss);
     for (int i = 0; i < fsecd->totvert; i++) {
       int idx = fsecd->verts[i];
 
-      madd_v3_v3v3fl(mvert[idx].co, fsecd->orig_co[i], fsecd->orig_no[i], extrude_disp);
+      madd_v3_v3v3fl(vert_positions[idx], fsecd->orig_co[i], fsecd->orig_no[i], extrude_disp);
       BKE_pbvh_vert_tag_update_normal(ss->pbvh, BKE_pbvh_make_vref(idx));
     }
 
