/* SPDX-License-Identifier: GPL-2.0-or-later
 * Copyright 2020 Blender Foundation. All rights reserved. */

/** \file
 * \ingroup edsculpt
 */

#include "MEM_guardedalloc.h"

#include "BLI_blenlib.h"
#include "BLI_compiler_attrs.h"
#include "BLI_hash.h"
#include "BLI_math.h"
#include "BLI_smallhash.h"
#include "BLI_task.h"
#include "BLI_task.hh"
#include "BLI_vector.hh"

#include "DNA_brush_types.h"
#include "DNA_customdata_types.h"
#include "DNA_mesh_types.h"
#include "DNA_meshdata_types.h"
#include "DNA_object_types.h"
#include "DNA_scene_types.h"

#include "BKE_attribute.h"
#include "BKE_attribute.hh"
#include "BKE_brush.h"
#include "BKE_ccg.h"
#include "BKE_colortools.h"
#include "BKE_context.h"
#include "BKE_customdata.h"
#include "BKE_mesh.h"
#include "BKE_mesh_fair.h"
#include "BKE_mesh_mapping.h"
#include "BKE_mesh_types.h"
#include "BKE_multires.h"
#include "BKE_node.h"
#include "BKE_object.h"
#include "BKE_paint.h"
#include "BKE_pbvh.h"
#include "BKE_scene.h"
#include "BKE_subdiv_ccg.h"

#include "DEG_depsgraph.h"

#include "WM_api.h"
#include "WM_types.h"

#include "ED_sculpt.h"

#include "sculpt_intern.h"

#include "RNA_access.h"
#include "RNA_define.h"

#include "bmesh.h"
#include "bmesh_log.h"

#include <math.h>
#include <stdlib.h>

using blender::Vector;

static int sculpt_face_material_get(SculptSession *ss, PBVHFaceRef face)
{
  switch (BKE_pbvh_type(ss->pbvh)) {
    case PBVH_BMESH: {
      BMFace *f = (BMFace *)face.i;
      return f->mat_nr;
    }
    case PBVH_GRIDS:
    case PBVH_FACES:
      return ss->material_index[face.i];
  }

  return -1;
}

int SCULPT_face_set_get(SculptSession *ss, PBVHFaceRef face)
{
  switch (BKE_pbvh_type(ss->pbvh)) {
    case PBVH_BMESH: {
      BMFace *f = (BMFace *)face.i;
      return BM_ELEM_CD_GET_INT(f, ss->cd_faceset_offset);
    }
    case PBVH_GRIDS:
    case PBVH_FACES:
      return ss->face_sets[face.i];
  }
  return -1;
}

void SCULPT_face_check_origdata(SculptSession *ss, PBVHFaceRef face)
{
  if (!ss->attrs.orig_fsets) {
    return;
  }

  short *s = (short *)BKE_sculpt_face_attr_get(face, ss->attrs.orig_fsets);

  // pack ss->stroke_id in higher 16 bits
  if (s[1] != ss->stroke_id) {
    s[0] = SCULPT_face_set_get(ss, face);
    s[1] = ss->stroke_id;
  }
}

int SCULPT_face_set_original_get(SculptSession *ss, PBVHFaceRef face)
{
  if (!ss->attrs.orig_fsets) {
    return SCULPT_face_set_get(ss, face);
  }

  short *s = (short *)BKE_sculpt_face_attr_get(face, ss->attrs.orig_fsets);

  if (s[1] != ss->stroke_id) {
    s[0] = SCULPT_face_set_get(ss, face);
    s[1] = ss->stroke_id;
  }

  return s[0];
}

void SCULPT_face_ensure_original(SculptSession *ss, Object *ob)
{
  SculptAttributeParams params = {0};

  ss->attrs.orig_fsets = BKE_sculpt_attribute_ensure(
      ob, ATTR_DOMAIN_FACE, CD_PROP_INT32, SCULPT_ATTRIBUTE_NAME(orig_fsets), &params);
}

bool SCULPT_face_select_get(SculptSession *ss, PBVHFaceRef face)
{
  if (ss->bm) {
    BMFace *f = (BMFace *)face.i;

    return f->head.hflag & BM_ELEM_SELECT;
  }
  else {
    return ss->select_poly ? ss->select_poly[face.i] : false;
  }
}

/* Utils. */

int ED_sculpt_face_sets_find_next_available_id(struct Mesh *mesh)
{
  const int *face_sets = static_cast<const int *>(
      CustomData_get_layer_named(&mesh->pdata, CD_PROP_INT32, ".sculpt_face_set"));
  if (!face_sets) {
    return SCULPT_FACE_SET_NONE;
  }

  int next_face_set_id = 0;
  for (int i = 0; i < mesh->totpoly; i++) {
    next_face_set_id = max_ii(next_face_set_id, abs(face_sets[i]));
  }
  next_face_set_id++;

  return next_face_set_id;
}

void ED_sculpt_face_sets_initialize_none_to_id(struct Mesh *mesh, const int new_id)
{
  int *face_sets = static_cast<int *>(CustomData_get_layer_named_for_write(
      &mesh->pdata, CD_PROP_INT32, ".sculpt_face_set", mesh->totpoly));
  if (!face_sets) {
    return;
  }

  for (int i = 0; i < mesh->totpoly; i++) {
    if (face_sets[i] == SCULPT_FACE_SET_NONE) {
      face_sets[i] = new_id;
    }
  }
}

int ED_sculpt_face_sets_active_update_and_get(bContext *C, Object *ob, const float mval[2])
{
  SculptSession *ss = ob->sculpt;
  if (!ss) {
    return SCULPT_FACE_SET_NONE;
  }

  SculptCursorGeometryInfo gi;
  if (!SCULPT_cursor_geometry_info_update(C, &gi, mval, false, false)) {
    return SCULPT_FACE_SET_NONE;
  }

  return SCULPT_active_face_set_get(ss);
}

static BMesh *sculpt_faceset_bm_begin(Object *ob, SculptSession *ss, Mesh *mesh)
{
  if (ss->bm) {
    return ss->bm;
  }

  BMeshCreateParams params = {0};
  params.use_toolflags = true;

  const BMAllocTemplate allocsize = BMALLOC_TEMPLATE_FROM_ME(mesh);
  BMesh *bm = BM_mesh_create(&allocsize, &params);

  BMeshFromMeshParams cparams = {0};

  cparams.calc_face_normal = true;
  cparams.active_shapekey = ob->shapenr;
  cparams.use_shapekey = true;
  cparams.create_shapekey_layers = true;

  BM_mesh_bm_from_me(NULL, bm, mesh, &cparams);
  return bm;
}

static void sculpt_faceset_bm_end(SculptSession *ss, BMesh *bm)
{
  if (bm != ss->bm) {
    BM_mesh_free(bm);
  }
}

/* Draw Face Sets Brush. */

static int new_fset_apply_curve(SculptSession *ss,
                                SculptFaceSetDrawData *data,
                                int new_fset,
                                float poly_center[3],
                                float no[3],
                                SculptBrushTest *test,
                                BrushChannel *curve_ch,
                                int count)
{
  float fade2;
  float tmp[3];
  float n[3];

  sub_v3_v3v3(tmp, poly_center, test->location);

  cross_v3_v3v3(n, no, data->stroke_direction);
  normalize_v3(n);

  // find t along brush line
  float t = dot_v3v3(data->stroke_direction, tmp) / ss->cache->radius;
  CLAMP(t, -1.0f, 1.0f);
  t = t * 0.5 + 0.5;

  // find start and end points;
  float start[3], end[3];
  copy_v3_v3(start, ss->cache->last_location);
  copy_v3_v3(end, ss->cache->location);

  madd_v3_v3fl(start, data->prev_stroke_direction, 0.5f * ss->cache->radius);
  madd_v3_v3fl(end, data->next_stroke_direction, 0.5f * ss->cache->radius);

  float co[3];

  // interpolate direction and pos across stroke line
  float dir[3];
  if (t < 0.5) {
    interp_v3_v3v3(co, start, test->location, t * 2.0f);
    interp_v3_v3v3(dir, data->prev_stroke_direction, data->stroke_direction, t * 2.0f);
  }
  else {
    interp_v3_v3v3(co, test->location, end, (t - 0.5f) * 2.0f);
    interp_v3_v3v3(dir, data->stroke_direction, data->next_stroke_direction, (t - 0.5f) * 2.0f);
  }

  sub_v3_v3v3(tmp, poly_center, co);
  normalize_v3(dir);

  // get final distance from stroke curve
  cross_v3_v3v3(n, no, dir);
  normalize_v3(n);

  fade2 = fabsf(dot_v3v3(n, tmp)) / ss->cache->radius;
  CLAMP(fade2, 0.0f, 1.0f);

  fade2 = BKE_brush_channel_curve_evaluate(curve_ch, fade2, 1.0f);

  new_fset += (int)((1.0f - fade2) * (float)count);

  return new_fset;
}

void do_draw_face_sets_brush_task_cb_ex(void *__restrict userdata,
                                        const int n,
                                        const TaskParallelTLS *__restrict tls)
{
  SculptFaceSetDrawData *data = (SculptFaceSetDrawData *)userdata;
  SculptSession *ss = data->ob->sculpt;
  const Brush *brush = data->brush;
  const float bstrength = data->bstrength;

  const bool use_fset_strength = data->use_fset_strength;
  const bool use_fset_curve = data->use_fset_curve;
  const int count = data->count;
  const int active_fset = data->faceset;
  BrushChannel *curve_ch = data->curve_ch;

  PBVHVertexIter vd;

  SculptBrushTest test;
  SculptBrushTestFn sculpt_brush_test_sq_fn = SCULPT_brush_test_init(
      ss, &test, (eBrushFalloffShape)data->brush->falloff_shape);

  const int thread_id = BLI_task_parallel_thread_id(tls);

  float(*vert_positions)[3] = SCULPT_mesh_deformed_positions_get(ss);
  const float test_limit = 0.05f;
  int cd_mask = -1;

  if (ss->bm) {
    cd_mask = CustomData_get_offset(&ss->bm->vdata, CD_PAINT_MASK);
  }

  /*check if we need to sample the current face set*/

  bool set_active_faceset = ss->cache->automasking &&
                            (ss->cache->automasking->settings.flags & BRUSH_AUTOMASKING_FACE_SETS);
  set_active_faceset = set_active_faceset && ss->cache->invert;
  set_active_faceset = set_active_faceset && ss->cache->automasking->settings.initial_face_set ==
                                                 ss->cache->automasking->settings.current_face_set;

  int automasking_fset_flag = 0;

  if (set_active_faceset) {
    // temporarily clear faceset flag
    automasking_fset_flag = ss->cache->automasking ? ss->cache->automasking->settings.flags &
                                                         BRUSH_AUTOMASKING_FACE_SETS :
                                                     0;
    ss->cache->automasking->settings.flags &= ~BRUSH_AUTOMASKING_FACE_SETS;
  }

  bool modified = false;

  AutomaskingNodeData automask_data;
  SCULPT_automasking_node_begin(
      data->ob, ss, ss->cache->automasking, &automask_data, data->nodes[n]);

  bool changed = false;
  BKE_pbvh_vertex_iter_begin (ss->pbvh, data->nodes[n], vd, PBVH_ITER_UNIQUE) {
    SCULPT_automasking_node_update(ss, &automask_data, &vd);

    if (BKE_pbvh_type(ss->pbvh) == PBVH_FACES) {
      MeshElemMap *vert_map = &ss->pmap->pmap[vd.index];
      for (int j = 0; j < ss->pmap->pmap[vd.index].count; j++) {
        const MPoly *p = &ss->mpoly[vert_map->indices[j]];

        float poly_center[3];
        BKE_mesh_calc_poly_center(p, &ss->mloop[p->loopstart], vert_positions, poly_center);

        if (!sculpt_brush_test_sq_fn(&test, poly_center)) {
          continue;
        }
        const float fade = bstrength * SCULPT_brush_strength_factor(ss,
                                                                    brush,
                                                                    vd.co,
                                                                    sqrtf(test.dist),
                                                                    vd.no,
                                                                    vd.fno,
                                                                    vd.mask ? *vd.mask : 0.0f,
                                                                    vd.vertex,
                                                                    thread_id,
                                                                    &automask_data);

        int new_fset = active_fset;

        if (use_fset_curve) {
          float no[3];
          SCULPT_vertex_normal_get(ss, vd.vertex, no);

          new_fset = new_fset_apply_curve(
              ss, data, new_fset, poly_center, no, &test, curve_ch, count);
        }

        if (fade > test_limit && ss->face_sets[vert_map->indices[j]] > 0) {
          bool ok = true;

          int fset = abs(ss->face_sets[vert_map->indices[j]]);

          // XXX kind of hackish, tries to sample faces that are within
          // 8 pixels of the center of the brush, and using a crude linear
          // scale at that - joeedh
          if (set_active_faceset &&
              fset != abs(ss->cache->automasking->settings.initial_face_set)) {

            float radius = ss->cache->radius;
            float pixels = 8;  // TODO: multiply with DPI
            radius = pixels * (radius / (float)ss->cache->dyntopo_pixel_radius);

            if (sqrtf(test.dist) < radius) {
              ss->cache->automasking->settings.initial_face_set = abs(fset);
              set_active_faceset = false;
              ss->cache->automasking->settings.flags |= BRUSH_AUTOMASKING_FACE_SETS;
            }
            else {
              ok = false;
            }
          }

          const MLoop *ml = &ss->mloop[p->loopstart];

          for (int i = 0; i < p->totloop; i++, ml++) {
            float *v = vert_positions[ml->v];
            float fno[3];

            MSculptVert *mv = ss->msculptverts + ml->v;

            *(int *)SCULPT_vertex_attr_get(
                BKE_pbvh_make_vref(ml->v),
                ss->attrs.boundary_flags) |= SCULPT_BOUNDARY_NEEDS_UPDATE;

            copy_v3_v3(fno, ss->vert_normals[ml->v]);
            float mask = ss->vmask ? ss->vmask[ml->v] : 0.0f;

            const float fade2 = bstrength *
                                SCULPT_brush_strength_factor(ss,
                                                             brush,
                                                             v,
                                                             sqrtf(test.dist),
                                                             ss->vert_normals[ml->v],
                                                             fno,
                                                             mask,
                                                             BKE_pbvh_make_vref((intptr_t)ml->v),
                                                             thread_id,
                                                             &automask_data);

            if (fade2 < test_limit) {
              ok = false;
              break;
            }
          }

          if (ok) {
            ss->face_sets[vert_map->indices[j]] = new_fset;
            modified = true;
          }
        }
      }
    }
    else if (BKE_pbvh_type(ss->pbvh) == PBVH_BMESH) {
      BMVert *v = vd.bm_vert;
      BMIter iter;
      BMFace *f;

      BM_ITER_ELEM (f, &iter, v, BM_FACES_OF_VERT) {
        float poly_center[3];
        BM_face_calc_center_median(f, poly_center);

        if (sculpt_brush_test_sq_fn(&test, poly_center)) {
          const float fade = bstrength * SCULPT_brush_strength_factor(ss,
                                                                      brush,
                                                                      vd.co,
                                                                      sqrtf(test.dist),
                                                                      vd.no,
                                                                      vd.fno,
                                                                      vd.mask ? *vd.mask : 0.0f,
                                                                      vd.vertex,
                                                                      thread_id,
                                                                      &automask_data);

          int new_fset = active_fset;

          if (use_fset_curve) {
            float no[3];
            SCULPT_vertex_normal_get(ss, vd.vertex, no);

            new_fset = new_fset_apply_curve(
                ss, data, new_fset, poly_center, no, &test, curve_ch, count);
          }

          int fset = BM_ELEM_CD_GET_INT(f, ss->cd_faceset_offset);

          if ((!use_fset_strength || fade > test_limit) && fset > 0) {
            BMLoop *l = f->l_first;

            bool ok = true;

            // XXX kind of hackish, tries to sample faces that are within
            // 8 pixels of the center of the brush, and using a crude linear
            // scale at that - joeedh
            if (set_active_faceset &&
                abs(fset) != abs(ss->cache->automasking->settings.initial_face_set)) {

              float radius = ss->cache->radius;
              float pixels = 8;  // TODO: multiple with DPI
              radius = pixels * (radius / (float)ss->cache->dyntopo_pixel_radius);

              if (sqrtf(test.dist) < radius) {
                ss->cache->automasking->settings.initial_face_set = abs(fset);
                set_active_faceset = false;
                ss->cache->automasking->settings.flags |= BRUSH_AUTOMASKING_FACE_SETS;
              }
              else {
                ok = false;
              }
            }

            do {
              float mask = cd_mask >= 0 ? BM_ELEM_CD_GET_FLOAT(l->v, cd_mask) : 0.0f;

              const float fade2 = bstrength *
                                  SCULPT_brush_strength_factor(ss,
                                                               brush,
                                                               l->v->co,
                                                               sqrtf(test.dist),
                                                               l->v->no,
                                                               l->f->no,
                                                               mask,
                                                               BKE_pbvh_make_vref((intptr_t)l->v),
                                                               thread_id,
                                                               &automask_data);

              if (fade2 < test_limit) {
                ok = false;
                break;
              }

              *(int *)SCULPT_vertex_attr_get(
                  BKE_pbvh_make_vref((intptr_t)l->v),
                  ss->attrs.boundary_flags) |= SCULPT_BOUNDARY_NEEDS_UPDATE;
            } while ((l = l->next) != f->l_first);

            if (ok) {
              BM_ELEM_CD_SET_INT(f, ss->cd_faceset_offset, new_fset);
              modified = true;
            }
          }
        }
      }
    }
    else if (BKE_pbvh_type(ss->pbvh) == PBVH_GRIDS) {
      if (!sculpt_brush_test_sq_fn(&test, vd.co)) {
        continue;
      }
      const float fade = bstrength * SCULPT_brush_strength_factor(ss,
                                                                  brush,
                                                                  vd.co,
                                                                  sqrtf(test.dist),
                                                                  vd.no,
                                                                  vd.fno,
                                                                  vd.mask ? *vd.mask : 0.0f,
                                                                  vd.vertex,
                                                                  thread_id,
                                                                  &automask_data);
      int new_fset = active_fset;

      if (use_fset_curve) {
        float no[3];
        SCULPT_vertex_normal_get(ss, vd.vertex, no);

        new_fset = new_fset_apply_curve(
            ss, data, new_fset, ss->cache->location, no, &test, curve_ch, count);
      }

      if (!use_fset_strength || fade > test_limit) {
        SCULPT_vertex_face_set_set(ss, vd.vertex, new_fset);
        modified = true;
      }
    }
  }
  BKE_pbvh_vertex_iter_end;

  if (modified) {
    BKE_pbvh_node_mark_update_index_buffer(ss->pbvh, data->nodes[n]);
  }

  // restore automasking flag
  if (set_active_faceset) {
    ss->cache->automasking->settings.flags |= automasking_fset_flag;
  }
}

static void do_relax_face_sets_brush_task_cb_ex(void *__restrict userdata,
                                                const int n,
                                                const TaskParallelTLS *__restrict tls)
{
  SculptFaceSetDrawData *data = (SculptFaceSetDrawData *)userdata;
  SculptSession *ss = data->ob->sculpt;
  const Brush *brush = data->brush;
  float bstrength = ss->cache->bstrength;

  PBVHVertexIter vd;

  SculptBrushTest test;
  SculptBrushTestFn sculpt_brush_test_sq_fn = SCULPT_brush_test_init(
      ss, &test, (eBrushFalloffShape)data->brush->falloff_shape);

  const bool relax_face_sets = !(ss->cache->iteration_count % 3 == 0);
  /* This operations needs a strength tweak as the relax deformation is too weak by default. */
  if (relax_face_sets && data->iteration < 2) {
    bstrength *= 1.5f;
  }

  const int thread_id = BLI_task_parallel_thread_id(tls);
  AutomaskingNodeData automask_data;
  SCULPT_automasking_node_begin(
      data->ob, ss, ss->cache->automasking, &automask_data, data->nodes[n]);

  bool do_reproject = SCULPT_need_reproject(ss);

  BKE_pbvh_vertex_iter_begin (ss->pbvh, data->nodes[n], vd, PBVH_ITER_UNIQUE) {
    SCULPT_automasking_node_update(ss, &automask_data, &vd);

    if (!sculpt_brush_test_sq_fn(&test, vd.co)) {
      continue;
    }
    if (relax_face_sets == SCULPT_vertex_has_unique_face_set(ss, vd.vertex)) {
      continue;
    }

    float fade = bstrength * SCULPT_brush_strength_factor(ss,
                                                          brush,
                                                          vd.co,
                                                          sqrtf(test.dist),
                                                          vd.no,
                                                          vd.fno,
                                                          vd.mask ? *vd.mask : 0.0f,
                                                          vd.vertex,
                                                          thread_id,
                                                          &automask_data);

    CLAMP(fade, 0.0f, 1.0f);

    float oldco[3], oldno[3];

    copy_v3_v3(oldco, vd.co);
    SCULPT_vertex_normal_get(ss, vd.vertex, oldno);

    SCULPT_relax_vertex(ss,
                        &vd,
                        fade * bstrength,
                        (eSculptBoundary)(SCULPT_BOUNDARY_DEFAULT | SCULPT_BOUNDARY_FACE_SET),
                        vd.co);
    if (vd.is_mesh) {
      BKE_pbvh_vert_tag_update_normal(ss->pbvh, vd.vertex);
    }
    if (do_reproject) {
      SCULPT_reproject_cdata(ss, vd.vertex, oldco, oldno);
    }
  }
  BKE_pbvh_vertex_iter_end;
}

void SCULPT_do_draw_face_sets_brush(Sculpt *sd, Object *ob, PBVHNode **nodes, int totnode)
{
  SculptSession *ss = ob->sculpt;
  Brush *brush = ss->cache->brush ? ss->cache->brush : BKE_paint_brush(&sd->paint);

  BKE_sculpt_face_sets_ensure(ob);
  if (ss->pbvh) {
    Mesh *mesh = BKE_mesh_from_object(ob);
    BKE_pbvh_face_sets_color_set(
        ss->pbvh, mesh->face_sets_color_seed, mesh->face_sets_color_default);
  }

  BKE_curvemapping_init(brush->curve);

  /* Threaded loop over nodes. */
  SculptFaceSetDrawData data;

  data.sd = sd;
  data.ob = ob;
  data.brush = brush;
  data.nodes = nodes;
  data.faceset = abs(ss->cache->paint_face_set);
  data.use_fset_curve = false;
  data.use_fset_strength = true;
  data.bstrength = ss->cache->bstrength;
  data.count = 1;

  bool threaded = true;

  /*for ctrl invert mode we have to set the automasking initial_face_set
    to the first non-current faceset that is found*/
  int automasking_flags = SCULPT_get_int(ss, automasking, sd, brush);

  if (SCULPT_stroke_is_first_brush_step(ss->cache)) {
    if (ss->cache->invert && ss->cache->automasking &&
        (automasking_flags & BRUSH_AUTOMASKING_FACE_SETS)) {
      ss->cache->automasking->settings.current_face_set =
          ss->cache->automasking->settings.initial_face_set;
    }
  }

  if (ss->cache->invert && !ss->cache->alt_smooth && ss->cache->automasking &&
      ss->cache->automasking->settings.initial_face_set ==
          ss->cache->automasking->settings.current_face_set) {
    threaded = false;
  }

  // ctrl-click is single threaded since the tasks will set the initial face set
  TaskParallelSettings settings;
  BKE_pbvh_parallel_range_settings(&settings, threaded && false /* XXX */, totnode);
  if (ss->cache->alt_smooth) {
    SCULPT_boundary_info_ensure(ob);
    for (int i = 0; i < 4; i++) {
      data.iteration = i;
      BLI_task_parallel_range(0, totnode, &data, do_relax_face_sets_brush_task_cb_ex, &settings);
    }
  }
  else {
    BLI_task_parallel_range(0, totnode, &data, do_draw_face_sets_brush_task_cb_ex, &settings);
  }
}

/* Face Sets Operators */

enum eSculptFaceGroupsCreateModes {
  SCULPT_FACE_SET_MASKED = 0,
  SCULPT_FACE_SET_VISIBLE = 1,
  SCULPT_FACE_SET_ALL = 2,
  SCULPT_FACE_SET_SELECTION = 3,
};

static EnumPropertyItem prop_sculpt_face_set_create_types[] = {
    {
        SCULPT_FACE_SET_MASKED,
        "MASKED",
        0,
        "Face Set from Masked",
        "Create a new Face Set from the masked faces",
    },
    {
        SCULPT_FACE_SET_VISIBLE,
        "VISIBLE",
        0,
        "Face Set from Visible",
        "Create a new Face Set from the visible vertices",
    },
    {
        SCULPT_FACE_SET_ALL,
        "ALL",
        0,
        "Face Set Full Mesh",
        "Create an unique Face Set with all faces in the sculpt",
    },
    {
        SCULPT_FACE_SET_SELECTION,
        "SELECTION",
        0,
        "Face Set from Edit Mode Selection",
        "Create an Face Set corresponding to the Edit Mode face selection",
    },
    {0, NULL, 0, NULL, NULL},
};

static int sculpt_face_set_create_exec(bContext *C, wmOperator *op)
{
  using namespace blender;
  Object *ob = CTX_data_active_object(C);
  SculptSession *ss = ob->sculpt;
  Depsgraph *depsgraph = CTX_data_depsgraph_pointer(C);

  const int mode = RNA_enum_get(op->ptr, "mode");

  BKE_sculpt_update_object_for_edit(depsgraph, ob, true, mode == SCULPT_FACE_SET_MASKED, false);

  SCULPT_face_random_access_ensure(ss);
  SCULPT_vertex_random_access_ensure(ss);

  const int tot_vert = SCULPT_vertex_count_get(ss);
  float threshold = 0.5f;

  PBVH *pbvh = ob->sculpt->pbvh;
  PBVHNode **nodes;
  int totnode;
  BKE_pbvh_search_gather(pbvh, NULL, NULL, &nodes, &totnode);

  if (!nodes) {
    return OPERATOR_CANCELLED;
  }

  SCULPT_undo_push_begin(ob, op);
  for (const int i : blender::IndexRange(totnode)) {
    SCULPT_undo_push_node(ob, nodes[i], SCULPT_UNDO_FACE_SETS);
  }

  const int next_face_set = SCULPT_face_set_next_available_get(ss);

  if (mode == SCULPT_FACE_SET_MASKED) {
    for (int i = 0; i < tot_vert; i++) {
      PBVHVertRef vertex = BKE_pbvh_index_to_vertex(ss->pbvh, i);

      if (SCULPT_vertex_mask_get(ss, vertex) >= threshold &&
          SCULPT_vertex_visible_get(ss, vertex)) {
        SCULPT_vertex_face_set_set(ss, vertex, next_face_set);
      }
    }
  }

  if (mode == SCULPT_FACE_SET_VISIBLE) {

    /* If all vertices in the sculpt are visible, create the new face set and update the default
     * color. This way the new face set will be white, which is a quick way of disabling all face
     * sets and the performance hit of rendering the overlay. */
    bool all_visible = true;
    for (int i = 0; i < tot_vert; i++) {
      PBVHVertRef vertex = BKE_pbvh_index_to_vertex(ss->pbvh, i);

      if (!SCULPT_vertex_visible_get(ss, vertex)) {
        all_visible = false;
        break;
      }
    }

    if (all_visible) {
      Mesh *mesh = (Mesh *)ob->data;
      mesh->face_sets_color_default = next_face_set;
      BKE_pbvh_face_sets_color_set(
          ss->pbvh, mesh->face_sets_color_seed, mesh->face_sets_color_default);
    }

    for (int i = 0; i < tot_vert; i++) {
      PBVHVertRef vertex = BKE_pbvh_index_to_vertex(ss->pbvh, i);

      if (SCULPT_vertex_visible_get(ss, vertex)) {
        SCULPT_vertex_face_set_set(ss, vertex, next_face_set);
      }
    }
  }

  if (mode == SCULPT_FACE_SET_ALL) {
    for (int i = 0; i < tot_vert; i++) {
      PBVHVertRef vertex = BKE_pbvh_index_to_vertex(ss->pbvh, i);

      SCULPT_vertex_face_set_set(ss, vertex, next_face_set);
    }
  }

  if (mode == SCULPT_FACE_SET_SELECTION) {
    const int totface = ss->totfaces;

    for (int i = 0; i < totface; i++) {
      PBVHFaceRef fref = BKE_pbvh_index_to_face(ss->pbvh, i);

      // XXX check hidden?
      bool ok;
      if (ss->attrs.hide_poly) {
        ok = *(bool *)BKE_sculpt_face_attr_get(fref, ss->attrs.hide_poly);
      }

      ok = ok && SCULPT_face_select_get(ss, fref);

      if (ok) {
        SCULPT_face_set_set(ss, fref, next_face_set);
      }
    }
  }

  for (int i = 0; i < totnode; i++) {
    BKE_pbvh_node_mark_redraw(nodes[i]);
  }

  MEM_SAFE_FREE(nodes);

  SCULPT_undo_push_end(ob);

  SCULPT_tag_update_overlays(C);

  return OPERATOR_FINISHED;
}

void SCULPT_OT_face_sets_create(wmOperatorType *ot)
{
  /* identifiers */
  ot->name = "Create Face Set";
  ot->idname = "SCULPT_OT_face_sets_create";
  ot->description = "Create a new Face Set";

  /* api callbacks */
  ot->exec = sculpt_face_set_create_exec;
  ot->poll = SCULPT_mode_poll;

  ot->flag = OPTYPE_REGISTER | OPTYPE_UNDO;

  RNA_def_enum(
      ot->srna, "mode", prop_sculpt_face_set_create_types, SCULPT_FACE_SET_MASKED, "Mode", "");
}

enum eSculptFaceSetsInitMode {
  SCULPT_FACE_SETS_FROM_LOOSE_PARTS = 0,
  SCULPT_FACE_SETS_FROM_MATERIALS = 1,
  SCULPT_FACE_SETS_FROM_NORMALS = 2,
  SCULPT_FACE_SETS_FROM_UV_SEAMS = 3,
  SCULPT_FACE_SETS_FROM_CREASES = 4,
  SCULPT_FACE_SETS_FROM_SHARP_EDGES = 5,
  SCULPT_FACE_SETS_FROM_BEVEL_WEIGHT = 6,
  SCULPT_FACE_SETS_FROM_FACE_MAPS = 7,
  SCULPT_FACE_SETS_FROM_FACE_SET_BOUNDARIES = 8,
};

static EnumPropertyItem prop_sculpt_face_sets_init_types[] = {
    {
        SCULPT_FACE_SETS_FROM_LOOSE_PARTS,
        "LOOSE_PARTS",
        0,
        "Face Sets from Loose Parts",
        "Create a Face Set per loose part in the mesh",
    },
    {
        SCULPT_FACE_SETS_FROM_MATERIALS,
        "MATERIALS",
        0,
        "Face Sets from Material Slots",
        "Create a Face Set per Material Slot",
    },
    {
        SCULPT_FACE_SETS_FROM_NORMALS,
        "NORMALS",
        0,
        "Face Sets from Mesh Normals",
        "Create Face Sets for Faces that have similar normal",
    },
    {
        SCULPT_FACE_SETS_FROM_UV_SEAMS,
        "UV_SEAMS",
        0,
        "Face Sets from UV Seams",
        "Create Face Sets using UV Seams as boundaries",
    },
    {
        SCULPT_FACE_SETS_FROM_CREASES,
        "CREASES",
        0,
        "Face Sets from Edge Creases",
        "Create Face Sets using Edge Creases as boundaries",
    },
    {
        SCULPT_FACE_SETS_FROM_BEVEL_WEIGHT,
        "BEVEL_WEIGHT",
        0,
        "Face Sets from Bevel Weight",
        "Create Face Sets using Bevel Weights as boundaries",
    },
    {
        SCULPT_FACE_SETS_FROM_SHARP_EDGES,
        "SHARP_EDGES",
        0,
        "Face Sets from Sharp Edges",
        "Create Face Sets using Sharp Edges as boundaries",
    },
    {
        SCULPT_FACE_SETS_FROM_FACE_MAPS,
        "FACE_MAPS",
        0,
        "Face Sets from Face Maps",
        "Create a Face Set per Face Map",
    },
    {
        SCULPT_FACE_SETS_FROM_FACE_SET_BOUNDARIES,
        "FACE_SET_BOUNDARIES",
        0,
        "Face Sets from Face Set Boundaries",
        "Create a Face Set per isolated Face Set",
    },
    {0, NULL, 0, NULL, NULL},
};

typedef bool (*face_sets_flood_fill_test)(
    BMesh *bm, BMFace *from_f, BMEdge *from_e, BMFace *to_f, const float threshold);

static bool sculpt_face_sets_init_loose_parts_test(BMesh * /*bm*/,
                                                   BMFace * /*from_f*/,
                                                   BMEdge * /*from_e*/,
                                                   BMFace * /*UNUSED(to_f)*/,
                                                   const float /*UNUSED(threshold)*/)
{
  return true;
}

static bool sculpt_face_sets_init_normals_test(BMesh * /*bm*/,
                                               BMFace *from_f,
                                               BMEdge * /*UNUSED(from_e)*/,
                                               BMFace *to_f,
                                               const float threshold)
{
  return fabsf(dot_v3v3(from_f->no, to_f->no)) > threshold;
}

static bool sculpt_face_sets_init_uv_seams_test(BMesh * /*UNUSED(bm)*/,
                                                BMFace * /*UNUSED(from_f)*/,
                                                BMEdge *from_e,
                                                BMFace * /*UNUSED(to_f)*/,
                                                const float /*UNUSED(threshold)*/)
{
  return !BM_elem_flag_test(from_e, BM_ELEM_SEAM);
}

static bool sculpt_face_sets_init_crease_test(BMesh *bm,
                                              BMFace * /*UNUSED(from_f)*/,
                                              BMEdge *from_e,
                                              BMFace * /*UNUSED(to_f)*/,
                                              const float threshold)
{
  return BM_elem_float_data_get(&bm->edata, from_e, CD_CREASE) < threshold;
}

static bool sculpt_face_sets_init_bevel_weight_test(BMesh *bm,
                                                    BMFace * /*UNUSED(from_f)*/,
                                                    BMEdge *from_e,
                                                    BMFace * /*UNUSED(to_f)*/,
                                                    const float threshold)
{
  return BM_elem_float_data_get(&bm->edata, from_e, CD_BWEIGHT) < threshold;
}

static bool sculpt_face_sets_init_sharp_edges_test(BMesh * /*UNUSED(bm)*/,
                                                   BMFace * /*UNUSED(from_f)*/,
                                                   BMEdge *from_e,
                                                   BMFace * /*UNUSED(to_f)*/,
                                                   const float /*UNUSED(threshold)*/)
{
  return BM_elem_flag_test(from_e, BM_ELEM_SMOOTH);
}

static bool sculpt_face_sets_init_face_set_boundary_test(BMesh *bm,
                                                         BMFace *from_f,
                                                         BMEdge * /*UNUSED(from_e)*/,
                                                         BMFace *to_f,
                                                         const float /*UNUSED(threshold)*/)
{
  const int cd_face_sets_offset = CustomData_get_offset_named(
      &bm->pdata, CD_PROP_INT32, ".sculpt_face_sets");

  return BM_ELEM_CD_GET_INT(from_f, cd_face_sets_offset) ==
         BM_ELEM_CD_GET_INT(to_f, cd_face_sets_offset);
}

static void sculpt_face_sets_init_flood_fill(Object *ob,
                                             face_sets_flood_fill_test test,
                                             const float threshold)
{
  SculptSession *ss = ob->sculpt;
  Mesh *mesh = (Mesh *)ob->data;
  BMesh *bm;

  SCULPT_vertex_random_access_ensure(ss);
  SCULPT_face_random_access_ensure(ss);

  bm = sculpt_faceset_bm_begin(ob, ss, mesh);

  BLI_bitmap *visited_faces = BLI_BITMAP_NEW(ss->totfaces, "visited faces");
  const int totfaces = ss->totfaces;  // mesh->totpoly;

  if (!ss->bm) {
    BM_mesh_elem_index_ensure(bm, BM_FACE);
    BM_mesh_elem_table_ensure(bm, BM_FACE);
  }

  int next_face_set = 1;

  for (int i = 0; i < totfaces; i++) {
    if (BLI_BITMAP_TEST(visited_faces, i)) {
      continue;
    }
    GSQueue *queue;
    queue = BLI_gsqueue_new(sizeof(int));

    PBVHFaceRef fref = BKE_pbvh_index_to_face(ss->pbvh, i);
    SCULPT_face_set_set(ss, fref, next_face_set);

    BLI_BITMAP_ENABLE(visited_faces, i);
    BLI_gsqueue_push(queue, &i);

    while (!BLI_gsqueue_is_empty(queue)) {
      int from_f;
      BLI_gsqueue_pop(queue, &from_f);

      BMFace *f, *f_neighbor;
      BMEdge *ed;
      BMIter iter_a, iter_b;

      f = BM_face_at_index(bm, from_f);

      BM_ITER_ELEM (ed, &iter_a, f, BM_EDGES_OF_FACE) {
        BM_ITER_ELEM (f_neighbor, &iter_b, ed, BM_FACES_OF_EDGE) {
          if (f_neighbor == f) {
            continue;
          }
          int neighbor_face_index = BM_elem_index_get(f_neighbor);
          if (BLI_BITMAP_TEST(visited_faces, neighbor_face_index)) {
            continue;
          }
          if (!test(bm, f, ed, f_neighbor, threshold)) {
            continue;
          }

          PBVHFaceRef fref2 = BKE_pbvh_index_to_face(ss->pbvh, neighbor_face_index);
          SCULPT_face_set_set(ss, fref2, next_face_set);

          BLI_BITMAP_ENABLE(visited_faces, neighbor_face_index);
          BLI_gsqueue_push(queue, &neighbor_face_index);
        }
      }
    }

    next_face_set += 1;

    BLI_gsqueue_free(queue);
  }

  MEM_SAFE_FREE(visited_faces);

  sculpt_faceset_bm_end(ss, bm);
}

static void sculpt_face_sets_init_loop(Object *ob, const int mode)
{
  SculptSession *ss = ob->sculpt;

  SCULPT_face_random_access_ensure(ss);

  int cd_fmaps_offset = -1;
  if (ss->bm) {
    cd_fmaps_offset = CustomData_get_offset(&ss->bm->pdata, CD_FACEMAP);
  }

  Mesh *me = NULL;
  int *fmaps = NULL;

  if (BKE_pbvh_type(ss->pbvh) == PBVH_GRIDS) {
    me = (Mesh *)ob->data;
    fmaps = (int *)CustomData_get_layer(&me->pdata, CD_FACEMAP);
  }
  else if (BKE_pbvh_type(ss->pbvh) == PBVH_FACES) {
    fmaps = (int *)CustomData_get_layer(ss->pdata, CD_FACEMAP);
  }

  for (int i = 0; i < ss->totfaces; i++) {
    PBVHFaceRef fref = BKE_pbvh_index_to_face(ss->pbvh, i);

    if (mode == SCULPT_FACE_SETS_FROM_MATERIALS) {
      SCULPT_face_set_set(ss, fref, (int)(sculpt_face_material_get(ss, fref) + 1));
    }
    else if (mode == SCULPT_FACE_SETS_FROM_FACE_MAPS) {
      int fmap = 1;

      switch (BKE_pbvh_type(ss->pbvh)) {
        case PBVH_BMESH: {
          BMFace *f = (BMFace *)fref.i;

          if (cd_fmaps_offset >= 0) {
            fmap = BM_ELEM_CD_GET_INT(f, cd_fmaps_offset) + 2;
          }

          break;
        }
        case PBVH_FACES:
        case PBVH_GRIDS: {
          if (fmaps) {
            fmap = fmaps[i] + 2;
          }
          break;
        }
      }

      SCULPT_face_set_set(ss, fref, fmap);
    }
  }
}

static int sculpt_face_set_init_exec(bContext *C, wmOperator *op)
{
  Object *ob = CTX_data_active_object(C);
  SculptSession *ss = ob->sculpt;
  Depsgraph *depsgraph = CTX_data_depsgraph_pointer(C);

  const int mode = RNA_enum_get(op->ptr, "mode");

  BKE_sculpt_update_object_for_edit(depsgraph, ob, true, false, false);
  ss->face_sets = BKE_sculpt_face_sets_ensure(ob);

  /* Dyntopo not supported. */
  if (BKE_pbvh_type(ss->pbvh) == PBVH_BMESH) {
    return OPERATOR_CANCELLED;
  }

  PBVH *pbvh = ob->sculpt->pbvh;
  PBVHNode **nodes;
  int totnode;
  BKE_pbvh_search_gather(pbvh, NULL, NULL, &nodes, &totnode);

  if (!nodes) {
    return OPERATOR_CANCELLED;
  }

  SCULPT_undo_push_begin(ob, op);
  for (const int i : blender::IndexRange(totnode)) {
    SCULPT_undo_push_node(ob, nodes[i], SCULPT_UNDO_FACE_SETS);
  }

  const float threshold = RNA_float_get(op->ptr, "threshold");

  switch (mode) {
    case SCULPT_FACE_SETS_FROM_LOOSE_PARTS:
      sculpt_face_sets_init_flood_fill(ob, sculpt_face_sets_init_loose_parts_test, threshold);
      break;
    case SCULPT_FACE_SETS_FROM_MATERIALS:
      sculpt_face_sets_init_loop(ob, SCULPT_FACE_SETS_FROM_MATERIALS);
      break;
    case SCULPT_FACE_SETS_FROM_NORMALS:
      sculpt_face_sets_init_flood_fill(ob, sculpt_face_sets_init_normals_test, threshold);
      break;
    case SCULPT_FACE_SETS_FROM_UV_SEAMS:
      sculpt_face_sets_init_flood_fill(ob, sculpt_face_sets_init_uv_seams_test, threshold);
      break;
    case SCULPT_FACE_SETS_FROM_CREASES:
      sculpt_face_sets_init_flood_fill(ob, sculpt_face_sets_init_crease_test, threshold);
      break;
    case SCULPT_FACE_SETS_FROM_SHARP_EDGES:
      sculpt_face_sets_init_flood_fill(ob, sculpt_face_sets_init_sharp_edges_test, threshold);
      break;
    case SCULPT_FACE_SETS_FROM_BEVEL_WEIGHT:
      sculpt_face_sets_init_flood_fill(ob, sculpt_face_sets_init_bevel_weight_test, threshold);
      break;
    case SCULPT_FACE_SETS_FROM_FACE_SET_BOUNDARIES:
      sculpt_face_sets_init_flood_fill(
          ob, sculpt_face_sets_init_face_set_boundary_test, threshold);
      break;
    case SCULPT_FACE_SETS_FROM_FACE_MAPS:
      sculpt_face_sets_init_loop(ob, SCULPT_FACE_SETS_FROM_FACE_MAPS);
      break;
  }

  SCULPT_undo_push_end(ob);

  for (int i = 0; i < totnode; i++) {
    BKE_pbvh_node_mark_redraw(nodes[i]);
  }

  BKE_pbvh_update_vertex_data(ss->pbvh, PBVH_UpdateVisibility);

  MEM_SAFE_FREE(nodes);

  if (BKE_pbvh_type(pbvh) == PBVH_FACES) {
    BKE_mesh_flush_hidden_from_verts((Mesh *)ob->data);
  }

  SCULPT_tag_update_overlays(C);

  return OPERATOR_FINISHED;
}

void SCULPT_OT_face_sets_init(wmOperatorType *ot)
{
  /* identifiers */
  ot->name = "Init Face Sets";
  ot->idname = "SCULPT_OT_face_sets_init";
  ot->description = "Initializes all Face Sets in the mesh";

  /* api callbacks */
  ot->exec = sculpt_face_set_init_exec;
  ot->poll = SCULPT_mode_poll;

  ot->flag = OPTYPE_REGISTER | OPTYPE_UNDO;

  RNA_def_enum(
      ot->srna, "mode", prop_sculpt_face_sets_init_types, SCULPT_FACE_SET_MASKED, "Mode", "");
  RNA_def_float(
      ot->srna,
      "threshold",
      0.5f,
      0.0f,
      1.0f,
      "Threshold",
      "Minimum value to consider a certain attribute a boundary when creating the Face Sets",
      0.0f,
      1.0f);
}

enum eSculptFaceGroupVisibilityModes {
  SCULPT_FACE_SET_VISIBILITY_TOGGLE = 0,
  SCULPT_FACE_SET_VISIBILITY_SHOW_ACTIVE = 1,
  SCULPT_FACE_SET_VISIBILITY_HIDE_ACTIVE = 2,
  SCULPT_FACE_SET_VISIBILITY_INVERT = 3,
};

static EnumPropertyItem prop_sculpt_face_sets_change_visibility_types[] = {
    {
        SCULPT_FACE_SET_VISIBILITY_TOGGLE,
        "TOGGLE",
        0,
        "Toggle Visibility",
        "Hide all Face Sets except for the active one",
    },
    {
        SCULPT_FACE_SET_VISIBILITY_SHOW_ACTIVE,
        "SHOW_ACTIVE",
        0,
        "Show Active Face Set",
        "Show Active Face Set",
    },
    {
        SCULPT_FACE_SET_VISIBILITY_HIDE_ACTIVE,
        "HIDE_ACTIVE",
        0,
        "Hide Active Face Sets",
        "Hide Active Face Sets",
    },
    {
        SCULPT_FACE_SET_VISIBILITY_INVERT,
        "INVERT",
        0,
        "Invert Face Set Visibility",
        "Invert Face Set Visibility",
    },
    {0, nullptr, 0, nullptr, nullptr},
};

void SCULPT_face_sets_visibility_all_set(SculptSession *ss, bool state)
{
  for (int i = 0; i < ss->totfaces; i++) {
    PBVHFaceRef face = BKE_pbvh_index_to_face(ss->pbvh, i);

    *(bool *)BKE_sculpt_face_attr_get(face, ss->attrs.hide_poly) = !state;
  }
}

void SCULPT_face_sets_visibility_invert(SculptSession *ss)
{
  for (int i = 0; i < ss->totfaces; i++) {
    PBVHFaceRef face = BKE_pbvh_index_to_face(ss->pbvh, i);

    *(bool *)BKE_sculpt_face_attr_get(face, ss->attrs.hide_poly) ^= true;
  }
}

bool sculpt_has_face_sets(Object *ob)
{
  SculptSession *ss = ob->sculpt;

  if (ss->bm) {
    return CustomData_get_offset_named(&ss->bm->pdata, CD_PROP_INT32, ".sculpt_face_set") != -1;
  }
  else {
    Mesh *mesh = BKE_object_get_original_mesh(ob);

    return CustomData_get_layer_named(&mesh->pdata, CD_PROP_INT32, ".sculpt_face_set");
  }
}

static int sculpt_face_sets_change_visibility_exec(bContext *C, wmOperator *op)
{
  Object *ob = CTX_data_active_object(C);
  SculptSession *ss = ob->sculpt;
  Depsgraph *depsgraph = CTX_data_depsgraph_pointer(C);

  Mesh *mesh = BKE_object_get_original_mesh(ob);

  BKE_sculpt_update_object_for_edit(depsgraph, ob, true, true, false);

  const int mode = RNA_enum_get(op->ptr, "mode");
  const int tot_vert = SCULPT_vertex_count_get(ss);

  PBVH *pbvh = ob->sculpt->pbvh;
  PBVHNode **nodes;
  int totnode;

  BKE_pbvh_search_gather(pbvh, nullptr, nullptr, &nodes, &totnode);

  if (totnode == 0) {
    MEM_SAFE_FREE(nodes);
    return OPERATOR_CANCELLED;
  }

  SCULPT_vertex_random_access_ensure(ss);
  SCULPT_face_random_access_ensure(ss);

  const int active_face_set = SCULPT_active_face_set_get(ss);

  SCULPT_undo_push_begin(ob, op);
  for (int i = 0; i < totnode; i++) {
    SCULPT_undo_push_node(ob, nodes[i], SCULPT_UNDO_HIDDEN);
  }

  switch (mode) {
    case SCULPT_FACE_SET_VISIBILITY_TOGGLE: {
      bool hidden_vertex = false;

      /* This can fail with regular meshes with non-manifold geometry as the visibility state can't
       * be synced from face sets to non-manifold vertices. */
      if (BKE_pbvh_type(ss->pbvh) == PBVH_GRIDS) {
        for (int i = 0; i < tot_vert; i++) {
          PBVHVertRef vertex = BKE_pbvh_index_to_vertex(ss->pbvh, i);

          if (!SCULPT_vertex_visible_get(ss, vertex)) {
            hidden_vertex = true;
            break;
          }
        }
      }

      if (!hidden_vertex && ss->attrs.hide_poly) {
        for (int i = 0; i < ss->totfaces; i++) {
          PBVHFaceRef face = BKE_pbvh_index_to_face(ss->pbvh, i);

          if (*(bool *)SCULPT_face_attr_get(face, ss->attrs.hide_poly)) {
            hidden_vertex = true;
            break;
          }
        }
      }

      if (hidden_vertex) {
        SCULPT_face_visibility_all_set(ss, true);
      }
      else {
        if (sculpt_has_face_sets(ob)) {
          SCULPT_face_visibility_all_set(ss, false);
          SCULPT_face_set_visibility_set(ss, active_face_set, true);
        }
        else {
          SCULPT_face_visibility_all_set(ss, true);
        }
      }
      break;
    }
    case SCULPT_FACE_SET_VISIBILITY_SHOW_ACTIVE:
      ss->hide_poly = BKE_sculpt_hide_poly_ensure(ob);

      if (sculpt_has_face_sets(ob)) {
        SCULPT_face_visibility_all_set(ss, false);
        SCULPT_face_set_visibility_set(ss, active_face_set, true);
      }
      else {
        SCULPT_face_set_visibility_set(ss, active_face_set, true);
      }
      break;
    case SCULPT_FACE_SET_VISIBILITY_HIDE_ACTIVE:
      ss->hide_poly = BKE_sculpt_hide_poly_ensure(ob);

      if (sculpt_has_face_sets(ob)) {
        SCULPT_face_set_visibility_set(ss, active_face_set, false);
      }
      else {
        SCULPT_face_visibility_all_set(ss, false);
      }

      break;
    case SCULPT_FACE_SET_VISIBILITY_INVERT:
      ss->hide_poly = BKE_sculpt_hide_poly_ensure(ob);
      SCULPT_face_visibility_all_invert(ss);
      break;
  }

  /* For modes that use the cursor active vertex, update the rotation origin for viewport
   * navigation.
   */
  if (ELEM(mode, SCULPT_FACE_SET_VISIBILITY_TOGGLE, SCULPT_FACE_SET_VISIBILITY_SHOW_ACTIVE)) {
    UnifiedPaintSettings *ups = &CTX_data_tool_settings(C)->unified_paint_settings;
    float location[3];
    copy_v3_v3(location, SCULPT_active_vertex_co_get(ss));
    mul_m4_v3(ob->object_to_world, location);
    copy_v3_v3(ups->average_stroke_accum, location);
    ups->average_stroke_counter = 1;
    ups->last_stroke_valid = true;
  }

  /* Sync face sets visibility and vertex visibility. */
  SCULPT_visibility_sync_all_from_faces(ob);

  SCULPT_undo_push_end(ob);
  for (int i = 0; i < totnode; i++) {
    BKE_pbvh_node_mark_update_visibility(nodes[i]);
    BKE_pbvh_bmesh_check_tris(ss->pbvh, nodes[i]);
  }

  BKE_pbvh_update_vertex_data(ss->pbvh, PBVH_UpdateVisibility);

  MEM_SAFE_FREE(nodes);

  SCULPT_tag_update_overlays(C);

  return OPERATOR_FINISHED;
}

static int sculpt_face_sets_change_visibility_invoke(bContext *C,
                                                     wmOperator *op,
                                                     const wmEvent *event)
{
  Object *ob = CTX_data_active_object(C);
  SculptSession *ss = ob->sculpt;

  /* Update the active vertex and Face Set using the cursor position to avoid relying on the
   * paint cursor updates. */
  SculptCursorGeometryInfo sgi;
  const float mval_fl[2] = {float(event->mval[0]), float(event->mval[1])};
  SCULPT_vertex_random_access_ensure(ss);
  SCULPT_cursor_geometry_info_update(C, &sgi, mval_fl, false, false);

  return sculpt_face_sets_change_visibility_exec(C, op);
}

void SCULPT_OT_face_sets_change_visibility(wmOperatorType *ot)
{
  /* Identifiers. */
  ot->name = "Face Sets Visibility";
  ot->idname = "SCULPT_OT_face_set_change_visibility";
  ot->description = "Change the visibility of the Face Sets of the sculpt";

  /* Api callbacks. */
  ot->exec = sculpt_face_sets_change_visibility_exec;
  ot->invoke = sculpt_face_sets_change_visibility_invoke;
  ot->poll = SCULPT_mode_poll;

  ot->flag = OPTYPE_REGISTER | OPTYPE_UNDO;

  RNA_def_enum(ot->srna,
               "mode",
               prop_sculpt_face_sets_change_visibility_types,
               SCULPT_FACE_SET_VISIBILITY_TOGGLE,
               "Mode",
               "");
}

static int sculpt_face_sets_randomize_colors_exec(bContext *C, wmOperator * /*op*/)
{

  Object *ob = CTX_data_active_object(C);
  SculptSession *ss = ob->sculpt;

  PBVH *pbvh = ob->sculpt->pbvh;
  PBVHNode **nodes;
  int totnode;
  Mesh *mesh = (Mesh *)ob->data;

  SCULPT_face_random_access_ensure(ss);

  mesh->face_sets_color_seed += 1;
  if (ss->face_sets || (ss->bm && ss->cd_faceset_offset >= 0)) {
    const int random_index = clamp_i(ss->totfaces * BLI_hash_int_01(mesh->face_sets_color_seed),
                                     0,
                                     max_ii(0, ss->totfaces - 1));

    PBVHFaceRef fref = BKE_pbvh_index_to_face(ss->pbvh, random_index);
    mesh->face_sets_color_default = SCULPT_face_set_get(ss, fref);
  }
  BKE_pbvh_face_sets_color_set(pbvh, mesh->face_sets_color_seed, mesh->face_sets_color_default);

  BKE_pbvh_search_gather(pbvh, NULL, NULL, &nodes, &totnode);
  for (int i = 0; i < totnode; i++) {
    BKE_pbvh_node_mark_redraw(nodes[i]);
  }

  MEM_SAFE_FREE(nodes);

  SCULPT_tag_update_overlays(C);

  return OPERATOR_FINISHED;
}

void SCULPT_OT_face_sets_randomize_colors(wmOperatorType *ot)
{
  /* Identifiers. */
  ot->name = "Randomize Face Sets Colors";
  ot->idname = "SCULPT_OT_face_sets_randomize_colors";
  ot->description = "Generates a new set of random colors to render the Face Sets in the viewport";

  /* Api callbacks. */
  ot->exec = sculpt_face_sets_randomize_colors_exec;
  ot->poll = SCULPT_mode_poll;

  ot->flag = OPTYPE_REGISTER | OPTYPE_UNDO;
}

enum eSculptFaceSetEditMode {
  SCULPT_FACE_SET_EDIT_GROW = 0,
  SCULPT_FACE_SET_EDIT_SHRINK = 1,
  SCULPT_FACE_SET_EDIT_DELETE_GEOMETRY = 2,
  SCULPT_FACE_SET_EDIT_FAIR_POSITIONS = 3,
  SCULPT_FACE_SET_EDIT_FAIR_TANGENCY = 4,
  SCULPT_FACE_SET_EDIT_FAIR_CURVATURE = 5,
  SCULPT_FACE_SET_EDIT_FILL_COMPONENT = 6,
  SCULPT_FACE_SET_EDIT_EXTRUDE = 7,
  SCULPT_FACE_SET_EDIT_FAIR_ALL_TANGENCY = 8,
};

static EnumPropertyItem prop_sculpt_face_sets_edit_types[] = {
    {
        SCULPT_FACE_SET_EDIT_GROW,
        "GROW",
        0,
        "Grow Face Set",
        "Grows the Face Sets boundary by one face based on mesh topology",
    },
    {
        SCULPT_FACE_SET_EDIT_SHRINK,
        "SHRINK",
        0,
        "Shrink Face Set",
        "Shrinks the Face Sets boundary by one face based on mesh topology",
    },
    {
        SCULPT_FACE_SET_EDIT_DELETE_GEOMETRY,
        "DELETE_GEOMETRY",
        0,
        "Delete Geometry",
        "Deletes the faces that are assigned to the Face Set",
    },
    {
        SCULPT_FACE_SET_EDIT_FAIR_POSITIONS,
        "FAIR_POSITIONS",
        0,
        "Fair Positions",
        "Creates a smooth as possible geometry patch from the Face Set minimizing changes in "
        "vertex positions",
    },
    {
        SCULPT_FACE_SET_EDIT_FAIR_TANGENCY,
        "FAIR_TANGENCY",
        0,
        "Fair Tangency",
        "Creates a smooth as possible geometry patch from the Face Set minimizing changes in "
        "vertex tangents",
    },
    /*
    {
        SCULPT_FACE_SET_EDIT_FAIR_CURVATURE,
        "FAIR_CURVATURE",
        0,
        "Fair Curvature",
        "Creates a smooth as possible geometry patch from the Face Set minimizing changes in "
        "surface curvature",
    },
    */
    {
        SCULPT_FACE_SET_EDIT_FILL_COMPONENT,
        "FILL_COMPONENT",
        0,
        "Fill Component",
        "Expand a Face Set to fill all affected connected components",
    },
    {
        SCULPT_FACE_SET_EDIT_EXTRUDE,
        "EXTRUDE",
        0,
        "Extrude",
        "Extrude a Face Set along the normals of the faces",
    },
    {
        SCULPT_FACE_SET_EDIT_FAIR_ALL_TANGENCY,
        "ALL_TANGENCY",
        0,
        "All tangency",
        "Extrude a Face Set along the normals of the faces",
    },
    {0, NULL, 0, NULL, NULL},
};

static void sculpt_face_set_grow_bmesh(Object *ob,
                                       SculptSession *ss,
                                       const int *prev_face_sets,
                                       const int active_face_set_id,
                                       const bool modify_hidden)
{
  BMesh *bm = ss->bm;
  BMIter iter;
  BMFace *f;
  Vector<BMFace *> faces;

  if (ss->cd_faceset_offset < 0) {
    return;
  }

  BM_ITER_MESH (f, &iter, bm, BM_FACES_OF_MESH) {
    if (BM_elem_flag_test(f, BM_ELEM_HIDDEN) && !modify_hidden) {
      continue;
    }

    int fset = abs(BM_ELEM_CD_GET_INT(f, ss->cd_faceset_offset));

    if (fset == active_face_set_id) {
      faces.append(f);
    }
  }

  for (BMFace *f : faces) {
    BMLoop *l = f->l_first;

    do {
      if (l->radial_next != l) {
        BM_ELEM_CD_SET_INT(l->radial_next->f, ss->cd_faceset_offset, active_face_set_id);
      }
      l = l->next;
    } while (l != f->l_first);
  }
}

static void sculpt_face_set_grow(Object *ob,
                                 SculptSession *ss,
                                 const int *prev_face_sets,
                                 const int active_face_set_id,
                                 const bool modify_hidden)
{
  if (ss && ss->bm) {
    sculpt_face_set_grow_bmesh(ob, ss, prev_face_sets, active_face_set_id, modify_hidden);
    return;
  }

  Mesh *mesh = BKE_mesh_from_object(ob);
  for (int p = 0; p < mesh->totpoly; p++) {
    if (!modify_hidden && prev_face_sets[p] <= 0) {
      continue;
    }
    const MPoly *c_poly = &mesh->mpoly[p];
    for (int l = 0; l < c_poly->totloop; l++) {
      const MLoop *c_loop = &mesh->mloop[c_poly->loopstart + l];
      const MeshElemMap *vert_map = &ss->pmap->pmap[c_loop->v];
      for (int i = 0; i < vert_map->count; i++) {
        const int neighbor_face_index = vert_map->indices[i];
        if (neighbor_face_index == p) {
          continue;
        }
        if (abs(prev_face_sets[neighbor_face_index]) == active_face_set_id) {
          ss->face_sets[p] = active_face_set_id;
        }
      }
    }
  }
}

static void sculpt_face_set_fill_component(Object *ob,
                                           SculptSession *ss,
                                           const int active_face_set_id,
                                           const bool /*UNUSED(modify_hidden)*/)
{
  SCULPT_connected_components_ensure(ob);
  GSet *connected_components = BLI_gset_int_new("affected_components");

  const int totvert = SCULPT_vertex_count_get(ss);
  for (int i = 0; i < totvert; i++) {
    PBVHVertRef vertex = BKE_pbvh_index_to_vertex(ss->pbvh, i);

    if (!SCULPT_vertex_has_face_set(ss, vertex, active_face_set_id)) {
      continue;
    }
    const int vertex_connected_component = ss->vertex_info.connected_component[i];
    if (BLI_gset_haskey(connected_components, POINTER_FROM_INT(vertex_connected_component))) {
      continue;
    }
    BLI_gset_add(connected_components, POINTER_FROM_INT(vertex_connected_component));
  }

  for (int i = 0; i < totvert; i++) {
    PBVHVertRef vertex = BKE_pbvh_index_to_vertex(ss->pbvh, i);

    const int vertex_connected_component = ss->vertex_info.connected_component[i];
    if (!BLI_gset_haskey(connected_components, POINTER_FROM_INT(vertex_connected_component))) {
      continue;
    }

    SCULPT_vertex_face_set_set(ss, vertex, active_face_set_id);
  }

  BLI_gset_free(connected_components, NULL);
}

static void sculpt_face_set_shrink_bmesh(Object *ob,
                                         SculptSession *ss,
                                         const int *prev_face_sets,
                                         const int active_face_set_id,
                                         const bool modify_hidden)
{
  BMesh *bm = ss->bm;
  BMIter iter;
  BMFace *f;
  Vector<BMFace *> faces;

  if (ss->cd_faceset_offset < 0) {
    return;
  }

  BM_ITER_MESH (f, &iter, bm, BM_FACES_OF_MESH) {
    if (BM_elem_flag_test(f, BM_ELEM_HIDDEN) && !modify_hidden) {
      continue;
    }

    int fset = abs(BM_ELEM_CD_GET_INT(f, ss->cd_faceset_offset));

    if (fset == active_face_set_id) {
      faces.append(f);
    }
  }

  for (BMFace *f : faces) {
    BMLoop *l = f->l_first;

    do {
      if (!modify_hidden && BM_elem_flag_test(l->radial_next->f, BM_ELEM_HIDDEN)) {
        l = l->next;
        continue;
      }

      if (l->radial_next != l &&
          abs(BM_ELEM_CD_GET_INT(l->radial_next->f, ss->cd_faceset_offset)) !=
              abs(active_face_set_id)) {
        BM_ELEM_CD_SET_INT(f,
                           ss->cd_faceset_offset,
                           BM_ELEM_CD_GET_INT(l->radial_next->f, ss->cd_faceset_offset));
        break;
      }
      l = l->next;
    } while (l != f->l_first);
  }
}

static void sculpt_face_set_shrink(Object *ob,
                                   SculptSession *ss,
                                   const int *prev_face_sets,
                                   const int active_face_set_id,
                                   const bool modify_hidden)
{
  if (ss && ss->bm) {
    sculpt_face_set_shrink_bmesh(ob, ss, prev_face_sets, active_face_set_id, modify_hidden);
    return;
  }

  Mesh *mesh = BKE_mesh_from_object(ob);
  for (int p = 0; p < mesh->totpoly; p++) {
    if (!modify_hidden && prev_face_sets[p] <= 0) {
      continue;
    }
    if (abs(prev_face_sets[p]) == active_face_set_id) {
      const MPoly *c_poly = &mesh->mpoly[p];
      for (int l = 0; l < c_poly->totloop; l++) {
        const MLoop *c_loop = &mesh->mloop[c_poly->loopstart + l];
        const MeshElemMap *vert_map = &ss->pmap->pmap[c_loop->v];
        for (int i = 0; i < vert_map->count; i++) {
          const int neighbor_face_index = vert_map->indices[i];
          if (neighbor_face_index == p) {
            continue;
          }
          if (abs(prev_face_sets[neighbor_face_index]) != active_face_set_id) {
            ss->face_sets[p] = prev_face_sets[neighbor_face_index];
          }
        }
      }
    }
  }
}

static bool check_single_face_set(SculptSession *ss, const bool check_visible_only)
{
  if (!ss->totfaces) {
    return true;
  }

  int first_face_set = SCULPT_FACE_SET_NONE;

  if (check_visible_only) {
    for (int f = 0; f < ss->totfaces; f++) {
      PBVHFaceRef fref = BKE_pbvh_index_to_face(ss->pbvh, f);
      int fset = SCULPT_face_set_get(ss, fref);

      if (fset > 0) {
        first_face_set = fset;
        break;
      }
    }
  }
  else {
    PBVHFaceRef fref = BKE_pbvh_index_to_face(ss->pbvh, 0);
    first_face_set = abs(SCULPT_face_set_get(ss, fref));
  }

  if (first_face_set == SCULPT_FACE_SET_NONE) {
    return true;
  }

  for (int f = 0; f < ss->totfaces; f++) {
    PBVHFaceRef fref = BKE_pbvh_index_to_face(ss->pbvh, f);

    int fset = SCULPT_face_set_get(ss, fref);
    fset = check_visible_only ? abs(fset) : fset;

    if (fset != first_face_set) {
      return false;
    }
  }
  return true;
}

static void sculpt_face_set_delete_geometry(Object *ob,
                                            SculptSession *ss,
                                            const int active_face_set_id,
                                            const bool modify_hidden)
{

  Mesh *mesh = (Mesh *)ob->data;
  const BMAllocTemplate allocsize = BMALLOC_TEMPLATE_FROM_ME(mesh);

  if (ss->bm) {
    Vector<BMFace *> faces;

    BMIter iter;
    BMFace *f;

    BM_ITER_MESH (f, &iter, ss->bm, BM_FACES_OF_MESH) {
      const int face_set_id = modify_hidden ? abs(BM_ELEM_CD_GET_INT(f, ss->cd_faceset_offset)) :
                                              BM_ELEM_CD_GET_INT(f, ss->cd_faceset_offset);
      if (face_set_id == active_face_set_id) {
        faces.append(f);
      }
    }

    for (BMFace *f : faces) {
      BKE_pbvh_bmesh_remove_face(ss->pbvh, f, true);
    }
  }
  else {
    BMeshCreateParams params = {0};
    params.use_toolflags = true;

    BMesh *bm = BM_mesh_create(&allocsize, &params);

    BMeshFromMeshParams cparams = {0};
    cparams.calc_face_normal = true;
    cparams.active_shapekey = ob->shapenr;
    cparams.use_shapekey = true;
    cparams.create_shapekey_layers = true;

    BM_mesh_bm_from_me(ob, bm, mesh, &cparams);

    BM_mesh_elem_table_init(bm, BM_FACE);
    BM_mesh_elem_table_ensure(bm, BM_FACE);
    BM_mesh_elem_hflag_disable_all(bm, BM_VERT | BM_EDGE | BM_FACE, BM_ELEM_TAG, false);
    BMIter iter;
    BMFace *f;
    BM_ITER_MESH (f, &iter, bm, BM_FACES_OF_MESH) {
      const int face_index = BM_elem_index_get(f);
      const int face_set_id = modify_hidden ? abs(ss->face_sets[face_index]) :
                                              ss->face_sets[face_index];
      BM_elem_flag_set(f, BM_ELEM_TAG, face_set_id == active_face_set_id);
    }
    BM_mesh_delete_hflag_context(bm, BM_ELEM_TAG, DEL_FACES);
    BM_mesh_elem_hflag_disable_all(bm, BM_VERT | BM_EDGE | BM_FACE, BM_ELEM_TAG, false);

    BMeshToMeshParams tparams = {0};

    BM_mesh_bm_to_me(NULL, ob, bm, (Mesh *)ob->data, &tparams);

    BM_mesh_free(bm);
  }
}

static void sculpt_face_set_edit_fair_face_set(Object *ob,
                                               const int active_face_set_id,
                                               const int fair_order)
{
  SculptSession *ss = ob->sculpt;

  const int totvert = SCULPT_vertex_count_get(ss);

  Mesh *mesh = (Mesh *)ob->data;
  bool *fair_vertices = (bool *)MEM_malloc_arrayN(totvert, sizeof(bool), "fair vertices");

  SCULPT_vertex_random_access_ensure(ss);
  SCULPT_boundary_info_ensure(ob);

  for (int i = 0; i < totvert; i++) {
    PBVHVertRef vref = BKE_pbvh_index_to_vertex(ss->pbvh, i);

    fair_vertices[i] = !SCULPT_vertex_is_boundary(ss, vref, SCULPT_BOUNDARY_MESH) &&
                       SCULPT_vertex_has_face_set(ss, vref, active_face_set_id) &&
                       SCULPT_vertex_has_unique_face_set(ss, vref);
  }

  if (ss->bm) {
    BKE_bmesh_prefair_and_fair_verts(ss->bm, fair_vertices, (eMeshFairingDepth)fair_order);
  }
  else {
    float(*vert_positions)[3] = SCULPT_mesh_deformed_positions_get(ss);
    BKE_mesh_prefair_and_fair_verts(
        mesh, vert_positions, fair_vertices, (eMeshFairingDepth)fair_order);

    MEM_freeN(fair_vertices);
  }
}

static void sculpt_face_set_apply_edit(Object *ob,
                                       const int active_face_set_id,
                                       const int mode,
                                       const bool modify_hidden)
{
  SculptSession *ss = ob->sculpt;

  switch (mode) {
    case SCULPT_FACE_SET_EDIT_GROW: {
      int *prev_face_sets = ss->face_sets ? (int *)MEM_dupallocN(ss->face_sets) : NULL;
      sculpt_face_set_grow(ob, ss, prev_face_sets, active_face_set_id, modify_hidden);
      MEM_SAFE_FREE(prev_face_sets);
      break;
    }
    case SCULPT_FACE_SET_EDIT_SHRINK: {
      int *prev_face_sets = ss->face_sets ? (int *)MEM_dupallocN(ss->face_sets) : NULL;
      sculpt_face_set_shrink(ob, ss, prev_face_sets, active_face_set_id, modify_hidden);
      MEM_SAFE_FREE(prev_face_sets);
      break;
    }
    case SCULPT_FACE_SET_EDIT_FILL_COMPONENT: {
      sculpt_face_set_fill_component(ob, ss, active_face_set_id, modify_hidden);
      break;
    }
    case SCULPT_FACE_SET_EDIT_DELETE_GEOMETRY:
      sculpt_face_set_delete_geometry(ob, ss, active_face_set_id, modify_hidden);
      break;
    case SCULPT_FACE_SET_EDIT_FAIR_POSITIONS:
      sculpt_face_set_edit_fair_face_set(ob, active_face_set_id, MESH_FAIRING_DEPTH_POSITION);
      break;
    case SCULPT_FACE_SET_EDIT_FAIR_TANGENCY:
      sculpt_face_set_edit_fair_face_set(ob, active_face_set_id, MESH_FAIRING_DEPTH_TANGENCY);
      break;
    case SCULPT_FACE_SET_EDIT_FAIR_ALL_TANGENCY: {
      GSet *face_sets_ids = BLI_gset_int_new("ids");
      for (int i = 0; i < ss->totfaces; i++) {
        BLI_gset_add(face_sets_ids, POINTER_FROM_INT(ss->face_sets[i]));
      }

      GSetIterator gs_iter;
      GSET_ITER (gs_iter, face_sets_ids) {
        const int face_set_id = POINTER_AS_INT(BLI_gsetIterator_getKey(&gs_iter));
        sculpt_face_set_edit_fair_face_set(ob, face_set_id, MESH_FAIRING_DEPTH_TANGENCY);
      }

      BLI_gset_free(face_sets_ids, NULL);
    } break;
    case SCULPT_FACE_SET_EDIT_FAIR_CURVATURE:
      sculpt_face_set_edit_fair_face_set(ob, active_face_set_id, MESH_FAIRING_DEPTH_CURVATURE);
      break;
  }
}

static bool sculpt_face_set_edit_is_operation_valid(SculptSession *ss,
                                                    const eSculptFaceSetEditMode mode,
                                                    const bool modify_hidden)
{
  SCULPT_vertex_random_access_ensure(ss);
  SCULPT_face_random_access_ensure(ss);

  if (ELEM(mode, SCULPT_FACE_SET_EDIT_DELETE_GEOMETRY, SCULPT_FACE_SET_EDIT_EXTRUDE)) {
    if (BKE_pbvh_type(ss->pbvh) == PBVH_GRIDS) {
<<<<<<< HEAD
      /* Modification of base mesh geometry requires special remapping of multires displacement,
       * which does not happen here.
       * Disable delete operation. It can be supported in the future by doing similar
       * displacement data remapping as what happens in the mesh edit mode. */
=======
      /* Modification of base mesh geometry requires special remapping of multi-resolution
       * displacement, which does not happen here.
       * Disable delete operation. It can be supported in the future by doing similar displacement
       * data remapping as what happens in the mesh edit mode. */
>>>>>>> 0a3df611
      return false;
    }
    if (check_single_face_set(ss, !modify_hidden)) {
      /* Cancel the operator if the mesh only contains one Face Set to avoid deleting the
       * entire object. */
      return false;
    }
  }

  if (ELEM(mode, SCULPT_FACE_SET_EDIT_FAIR_POSITIONS, SCULPT_FACE_SET_EDIT_FAIR_TANGENCY)) {
    if (BKE_pbvh_type(ss->pbvh) == PBVH_GRIDS) {
      /* TODO: Multi-resolution topology representation using grids and duplicates can't be used
       * directly by the fair algorithm. Multi-resolution topology needs to be exposed in a
       * different way or converted to a mesh for this operation. */
      return false;
    }
  }

  return true;
}

static void sculpt_face_set_edit_modify_geometry(bContext *C,
                                                 Object *ob,
                                                 const int active_face_set,
                                                 const eSculptFaceSetEditMode mode,
                                                 const bool modify_hidden,
                                                 wmOperator *op)
{
  ED_sculpt_undo_geometry_begin(ob, op);
  sculpt_face_set_apply_edit(ob, abs(active_face_set), mode, modify_hidden);
  ED_sculpt_undo_geometry_end(ob);
  BKE_mesh_batch_cache_dirty_tag((Mesh *)ob->data, BKE_MESH_BATCH_DIRTY_ALL);
  DEG_id_tag_update(&ob->id, ID_RECALC_GEOMETRY);
  WM_event_add_notifier(C, NC_GEOM | ND_DATA, ob->data);
}

static void face_set_edit_do_post_visibility_updates(Object *ob, PBVHNode **nodes, int totnode)
{
  SculptSession *ss = ob->sculpt;
  PBVH *pbvh = ss->pbvh;

  BKE_pbvh_update_vertex_data(ss->pbvh, PBVH_UpdateVisibility);

  if (BKE_pbvh_type(pbvh) == PBVH_FACES) {
    BKE_mesh_flush_hidden_from_verts((Mesh *)ob->data);
  }
}

static void sculpt_face_set_edit_modify_face_sets(Object *ob,
                                                  const int active_face_set,
                                                  const eSculptFaceSetEditMode mode,
                                                  const bool modify_hidden,
                                                  wmOperator *op)
{
  PBVH *pbvh = ob->sculpt->pbvh;
  PBVHNode **nodes;
  int totnode;
  BKE_pbvh_search_gather(pbvh, NULL, NULL, &nodes, &totnode);

  if (!nodes) {
    return;
  }
  SCULPT_undo_push_begin(ob, op);
  for (const int i : blender::IndexRange(totnode)) {
    SCULPT_undo_push_node(ob, nodes[i], SCULPT_UNDO_FACE_SETS);
  }
  sculpt_face_set_apply_edit(ob, abs(active_face_set), mode, modify_hidden);
  SCULPT_undo_push_end(ob);
  face_set_edit_do_post_visibility_updates(ob, nodes, totnode);
  MEM_freeN(nodes);
}

static void sculpt_face_set_edit_modify_coordinates(bContext *C,
                                                    Object *ob,
                                                    const int active_face_set,
                                                    const eSculptFaceSetEditMode mode,
                                                    wmOperator *op)
{
  Sculpt *sd = CTX_data_tool_settings(C)->sculpt;
  SculptSession *ss = ob->sculpt;
  PBVH *pbvh = ss->pbvh;
  PBVHNode **nodes;
  int totnode;
  BKE_pbvh_search_gather(pbvh, NULL, NULL, &nodes, &totnode);
  SCULPT_undo_push_begin(ob, op);
  for (int i = 0; i < totnode; i++) {
    BKE_pbvh_node_mark_update(nodes[i]);
    SCULPT_undo_push_node(ob, nodes[i], SCULPT_UNDO_COORDS);
  }
  sculpt_face_set_apply_edit(ob, abs(active_face_set), mode, false);

  if (ss->deform_modifiers_active || ss->shapekey_active) {
    SCULPT_flush_stroke_deform(sd, ob, true);
  }
  SCULPT_flush_update_step(C, SCULPT_UPDATE_COORDS);
  SCULPT_flush_update_done(C, ob, SCULPT_UPDATE_COORDS);
  SCULPT_undo_push_end(ob);
  MEM_freeN(nodes);
}

typedef struct FaceSetExtrudeCD {
  int active_face_set;
  float cursor_location[3];
  float (*orig_co)[3];
  float init_mval[2];
  float (*orig_no)[3];
  int *verts;
  int totvert;
  float start_no[3];
} FaceSetExtrudeCD;

static void sculpt_bm_mesh_elem_hflag_disable_all(BMesh *bm, char htype, char hflag)
{
  static int iters[3] = {BM_VERTS_OF_MESH, BM_EDGES_OF_MESH, BM_FACES_OF_MESH};
  static int types[3] = {BM_VERT, BM_EDGE, BM_FACE};

  for (int i = 0; i < 3; i++) {
    int type = types[i];

    if (!(htype & type)) {
      continue;
    }

    BMIter iter;
    BMElem *elem;

    BM_ITER_MESH (elem, &iter, bm, iters[i]) {
      // do not call bm selection api
      // BM_elem_select_set(bm, elem, false);

      elem->head.hflag &= ~hflag;
    }
  }
}

static void sculpt_face_set_extrude_id(Object *ob,
                                       bool no_islands,
                                       SculptSession *ss,
                                       const int active_face_set_id,
                                       FaceSetExtrudeCD *fsecd)
{

  Mesh *mesh = (Mesh *)ob->data;
  int next_face_set_id = SCULPT_face_set_next_available_get(ss) + 1;

  SculptFaceSetIsland *island = NULL;

  if (no_islands && ss->active_face.i != PBVH_REF_NONE) {
    island = SCULPT_face_set_island_get(ss, ss->active_face, active_face_set_id);

    /* convert PBVHFaceRef list into simple integers, only need to do for pbvh_bmesh*/
    if (island && ss->bm) {
      SCULPT_face_random_access_ensure(ss);

      for (int i = 0; i < island->totface; i++) {
        BMFace *f = (BMFace *)island->faces[i].i;
        island->faces[i].i = BM_elem_index_get(f);
      }
    }
  }

  no_islands = no_islands && island != NULL;

  BMesh *bm = sculpt_faceset_bm_begin(ob, ss, mesh);
  if (ss->bm) {
    BKE_pbvh_bmesh_set_toolflags(ss->pbvh, true);
    BKE_sculptsession_update_attr_refs(ob);
  }

  BM_mesh_elem_table_init(bm, BM_FACE);
  BM_mesh_elem_table_ensure(bm, BM_FACE);

  sculpt_bm_mesh_elem_hflag_disable_all(
      bm, BM_ALL_NOLOOP, BM_ELEM_SELECT | BM_ELEM_TAG_ALT | BM_ELEM_TAG);

  BMIter iter;
  BMFace *f;

  if (ss->bm && ss->pbvh) {
    BKE_pbvh_set_bm_log(ss->pbvh, ss->bm_log);
  }

  BM_mesh_select_mode_set(bm, SCE_SELECT_FACE);

  int mupdateflag = SCULPTVERT_NEED_DISK_SORT | SCULPTVERT_NEED_TRIANGULATE |
                    SCULPTVERT_NEED_VALENCE;

  Vector<BMVert *> retvs, vs;
  Vector<BMEdge *> es;

  int cd_faceset_offset = CustomData_get_offset_named(
      &bm->pdata, CD_PROP_INT32, ".sculpt_face_sets");

  const int tag1 = BM_ELEM_SELECT;
  const int tag2 = BM_ELEM_TAG_ALT;
  const int tag3 = BM_ELEM_TAG;

  int totface = no_islands ? island->totface : bm->totface;
  for (int i = 0; i < totface; i++) {
    BMFace *f = no_islands ? bm->ftable[island->faces[i].i] : bm->ftable[i];

    const int face_set_id = BM_ELEM_CD_GET_INT(f, cd_faceset_offset);

    if (face_set_id == active_face_set_id) {
      BM_elem_select_set(bm, (BMElem *)f, true);

      if (ss->bm) {
        BMLoop *l = f->l_first;

        do {
          if (!(BM_elem_flag_test(l->e, tag2))) {
            BM_elem_flag_enable(l->e, tag2);
            es.append(l->e);
          }

          if (!(BM_elem_flag_test(l->v, tag2))) {
            BM_elem_flag_enable(l->v, tag2);
            vs.append(l->v);
          }

        } while ((l = l->next) != f->l_first);

        if (ss->bm) {
          BKE_pbvh_bmesh_remove_face(ss->pbvh, f, true);
        }
      }
    }
    else {
      BM_elem_select_set(bm, (BMElem *)f, false);
    }

    BM_elem_flag_set(f, BM_ELEM_TAG, face_set_id == active_face_set_id);
  }

  Vector<BMFace *> borderfs;
  Vector<BMEdge *> borderes;
  Vector<BMVert *> bordervs;

  if (ss->bm) {
    for (BMEdge *e : es) {
      BMLoop *l = e->l;

      bool remove = true;
      do {
        if (!(BM_elem_flag_test(l->f, tag1))) {
          // remove = false;
          borderes.append(e);
          break;
        }
      } while ((l = l->radial_next) != e->l);

      if (remove) {
        if (!BM_elem_flag_test(e->v1, tag3)) {
          BM_log_vert_removed(ss->bm, ss->bm_log, e->v1);
          // BKE_pbvh_bmesh_remove_vertex(ss->pbvh, e->v1, true);
          BM_elem_flag_enable(e->v1, tag3);
        }

        if (!BM_elem_flag_test(e->v2, tag3)) {
          BM_log_vert_removed(ss->bm, ss->bm_log, e->v2);
          // BKE_pbvh_bmesh_remove_vertex(ss->pbvh, e->v2, true);
          BM_elem_flag_enable(e->v2, tag3);
        }

        BKE_pbvh_bmesh_remove_edge(ss->pbvh, e, true);
        e->head.hflag |= tag1;
      }
    }

    for (BMVert *v : vs) {
      BMEdge *e = v->e;
      bool remove = true;

      do {
        if (!BM_elem_flag_test(e, tag1)) {
          // remove = false;
          bordervs.append(v);
          break;
        }
      } while ((e = BM_DISK_EDGE_NEXT(e, v)) != v->e);

      if (BM_elem_flag_test(v, tag3)) {
        continue;
      }

      BM_elem_flag_enable(v, tag3);

      if (remove) {
        // BKE_pbvh_bmesh_remove_vertex(ss->pbvh, v, true);
        BM_log_vert_removed(ss->bm, ss->bm_log, v);
      }
    }
  }

  for (BMVert *v : bordervs) {
    BMFace *f2;
    BMIter iter;

    BM_ITER_ELEM (f2, &iter, v, BM_FACES_OF_VERT) {
      if (BM_elem_flag_test(f2, tag1) || BM_elem_flag_test(f2, tag2)) {
        continue;
      }

      if (ss->bm) {
        BKE_pbvh_bmesh_remove_face(ss->pbvh, f2, true);
      }

      BM_elem_flag_enable(f2, tag2);
      borderfs.append(f2);
    }
  }

  BM_mesh_select_flush(bm);
  BM_mesh_select_mode_flush(bm);

  BMOperator extop;
  BMO_op_init(bm, &extop, BMO_FLAG_DEFAULTS, "extrude_face_region");
  BMO_slot_bool_set(extop.slots_in, "use_normal_from_adjacent", true);
  BMO_slot_bool_set(extop.slots_in, "use_dissolve_ortho_edges", true);
  BMO_slot_bool_set(extop.slots_in, "use_select_history", true);
  char htype = BM_ALL_NOLOOP;
  htype &= ~(BM_VERT | BM_EDGE);
  if (htype & BM_FACE) {
    htype |= BM_EDGE;
  }

  BMO_slot_buffer_from_enabled_hflag(bm, &extop, extop.slots_in, "geom", htype, BM_ELEM_SELECT);

  BMO_op_exec(bm, &extop);
  sculpt_bm_mesh_elem_hflag_disable_all(
      bm, BM_ALL_NOLOOP, BM_ELEM_SELECT | BM_ELEM_TAG_ALT | BM_ELEM_TAG);

  int cd_sculpt_vert = CustomData_get_offset(&bm->vdata, CD_DYNTOPO_VERT);
  cd_faceset_offset = CustomData_get_offset_named(
      &bm->pdata, CD_PROP_INT32, ".sculpt_face_sets");  // recalc in case bmop changed it

  const int cd_boundary_flag = CustomData_get_offset_named(
      &bm->vdata, CD_PROP_INT32, SCULPT_ATTRIBUTE_NAME(boundary_flags));

  BMOIter siter;
  BMElem *ele;

  if (ss->bm) { /* handle some pbvh stuff */
    for (int step = 0; step < 2; step++) {
      BMO_ITER (ele, &siter, extop.slots_out, step ? "side_geom.out" : "geom.out", BM_ALL_NOLOOP) {
        if (ele->head.htype == BM_VERT) {
          BM_ELEM_CD_SET_INT(ele, ss->cd_vert_node_offset, DYNTOPO_NODE_NONE);
        }
        else if (ele->head.htype == BM_FACE) {
          BM_ELEM_CD_SET_INT(ele, ss->cd_face_node_offset, DYNTOPO_NODE_NONE);
        }
      }
    }

    /*push a log subentry*/
    BM_log_entry_add_ex(bm, ss->bm_log, true);
  }

  for (int step = 0; step < 2; step++) {
    BMO_ITER (ele, &siter, extop.slots_out, step ? "side_geom.out" : "geom.out", BM_ALL_NOLOOP) {
      if (step == 0 && ele->head.htype != BM_VERT) {
        BM_elem_flag_set(ele, BM_ELEM_TAG, true);
      }

      if (step == 1 && ele->head.htype == BM_FACE) {
        BM_ELEM_CD_SET_INT(ele, cd_faceset_offset, next_face_set_id);
      }

      if (BM_elem_flag_test(ele, tag1)) {
        continue;
      }

      BM_elem_flag_enable(ele, tag1);

      switch (ele->head.htype) {
        case BM_VERT:
          if (ss->bm) {
            BM_log_vert_added(ss->bm, ss->bm_log, (BMVert *)ele);
          }

          if (step == 0) {
            retvs.append((BMVert *)ele);
          }

          break;
        case BM_EDGE: {
          BMEdge *e = (BMEdge *)ele;

          if (ss->bm) {
            BM_log_edge_added(ss->bm, ss->bm_log, e);

            if (!BM_elem_flag_test(e->v1, tag1)) {
              BM_elem_flag_enable(e->v1, tag1);
              BM_log_vert_added(ss->bm, ss->bm_log, e->v1);
            }

            if (!BM_elem_flag_test(e->v2, tag1)) {
              BM_elem_flag_enable(e->v2, tag1);
              BM_log_vert_added(ss->bm, ss->bm_log, e->v2);
            }

            if (1 || step == 1) {
              BMLoop *l = e->l;

              if (l) {
                do {
                  if (!BM_elem_flag_test(l->f, tag1)) {
                    BKE_pbvh_bmesh_add_face(ss->pbvh, l->f, false, false);
                    BM_log_face_added(ss->bm, ss->bm_log, l->f);
                  }

                  BM_elem_flag_enable(l->f, tag1);
                } while ((l = l->radial_next) != e->l);
              }
            }
          }
          break;
        }
        case BM_FACE: {
          BMFace *f = (BMFace *)ele;

          if (cd_sculpt_vert != -1) {
            BMLoop *l = f->l_first;
            do {
              *(int *)BM_ELEM_CD_GET_VOID_P(l->v,
                                            cd_boundary_flag) |= SCULPT_BOUNDARY_NEEDS_UPDATE;
              MSculptVert *mv = BKE_PBVH_SCULPTVERT(cd_sculpt_vert, l->v);
              MV_ADD_FLAG(mv, mupdateflag);
            } while ((l = l->next) != f->l_first);
          }

          if (ss->bm) {
            BKE_pbvh_bmesh_add_face(ss->pbvh, f, true, false);
          }

          break;
        }
        default:
          break;
      }
    }
  }

#if 0 
  for (int i=0; i<BLI_array_len(flipfs); i++) {
    BMFace *f = flipfs[i];

    //BM_face_normal_flip(bm, f);

    if (ss->bm) {
      BKE_pbvh_bmesh_add_face(ss->pbvh, f, false, false);
      BM_log_face_added(ss->bm, ss->bm_log, f);
    }
  }
#endif

  BMO_op_finish(bm, &extop);

  for (BMFace *f : borderfs) {
    if (BM_elem_is_free((BMElem *)f, BM_FACE)) {
      continue;
    }

    if (cd_sculpt_vert >= 0) {
      BMLoop *l = f->l_first;
      do {
        *(int *)BM_ELEM_CD_GET_VOID_P(l->v, cd_boundary_flag) |= SCULPT_BOUNDARY_NEEDS_UPDATE;

        MSculptVert *mv = BKE_PBVH_SCULPTVERT(cd_sculpt_vert, l->v);
        MV_ADD_FLAG(mv, mupdateflag);
      } while ((l = l->next) != f->l_first);
    }

    if (ss->bm && !BM_elem_flag_test(f, tag1)) {
      BKE_pbvh_bmesh_add_face(ss->pbvh, f, true, false);
    }

    BM_elem_flag_enable(f, tag1);
  }

  for (BMVert *v : retvs) {
    BM_elem_flag_enable(v, BM_ELEM_TAG);
  }

  /* Set the new Face Set ID for the extrusion. */
  const int cd_face_sets_offset = CustomData_get_offset_named(
      &bm->pdata, CD_PROP_INT32, ".sculpt_face_sets");

  BM_mesh_elem_table_ensure(bm, BM_FACE);
  BM_ITER_MESH (f, &iter, bm, BM_FACES_OF_MESH) {
    const int face_set_id = BM_ELEM_CD_GET_INT(f, cd_face_sets_offset);
    if (abs(face_set_id) == active_face_set_id) {
      continue;
    }

    const int cd_sculpt_vert = CustomData_get_offset(&bm->vdata, CD_DYNTOPO_VERT);

    BMLoop *l = f->l_first;
    int count = 0;

    do {
      if (cd_boundary_flag != -1) {
        *(int *)BM_ELEM_CD_GET_VOID_P(l->v, cd_boundary_flag) |= SCULPT_BOUNDARY_NEEDS_UPDATE;
      }

      if (cd_sculpt_vert != -1) {
        MSculptVert *mv = (MSculptVert *)BM_ELEM_CD_GET_VOID_P(l->v, cd_sculpt_vert);

        MV_ADD_FLAG(mv, mupdateflag);
      }

      if (BM_elem_flag_test(l->v, BM_ELEM_TAG)) {
        count++;
      }
    } while ((l = l->next) != f->l_first);
  }

  BM_mesh_elem_hflag_enable_all(bm, BM_FACE, BM_ELEM_TAG, false);

  /*
  BMO_op_callf(bm,
               (BMO_FLAG_DEFAULTS & ~BMO_FLAG_RESPECT_HIDE),
               "recalc_face_normals faces=%hf",
               BM_ELEM_TAG);
  */

  BM_mesh_elem_hflag_disable_all(bm, BM_VERT | BM_EDGE | BM_FACE, BM_ELEM_TAG, false);
  BM_mesh_elem_hflag_disable_all(bm, BM_VERT | BM_EDGE | BM_FACE, BM_ELEM_SELECT, false);

  fsecd->verts = (int *)MEM_malloc_arrayN(retvs.size(), sizeof(int), "face set extrude verts");
  fsecd->totvert = retvs.size();

  fsecd->orig_co = static_cast<float(*)[3]>(
      MEM_malloc_arrayN(retvs.size(), sizeof(float) * 3, "face set extrude verts"));
  fsecd->orig_no = static_cast<float(*)[3]>(
      MEM_malloc_arrayN(retvs.size(), sizeof(float) * 3, "face set extrude verts"));

  BM_mesh_elem_index_ensure(bm, BM_VERT | BM_EDGE | BM_FACE);

  for (int i = 0; i < retvs.size(); i++) {
    BMVert *v = retvs[i];

    fsecd->verts[i] = v->head.index;
    copy_v3_v3(fsecd->orig_co[i], v->co);

    BMIter iter;
    BMFace *f;

    float no[3] = {0.0f, 0.0f, 0.0f};

    BM_ITER_ELEM (f, &iter, v, BM_FACES_OF_VERT) {
      int fset = BM_ELEM_CD_GET_INT(f, cd_faceset_offset);
      if (fset == active_face_set_id) {
        add_v3_v3(no, f->no);
      }
    }

    normalize_v3(no);
    copy_v3_v3(fsecd->orig_no[i], no);
  }

  if (island) {
    SCULPT_face_set_island_free(island);
  }

  if (!ss->bm) {
    BMeshToMeshParams params = {0};

    BM_mesh_bm_to_me(NULL, NULL, bm, (Mesh *)ob->data, &params);
  }

  sculpt_faceset_bm_end(ss, bm);

  if (ss->bm) {
    // slow! BKE_pbvh_bmesh_set_toolflags(ss->pbvh, false);
    BKE_sculptsession_update_attr_refs(ob);
  }
}

static void island_stack_bmesh_do(
    SculptSession *ss, int fset, PBVHFaceRef face, Vector<PBVHFaceRef> &faces, BLI_bitmap *visit)
{
  BMFace *f = (BMFace *)face.i;

  BMLoop *l = f->l_first;
  do {
    BMLoop *l2 = l;

    do {
      int index = BM_elem_index_get(l2->f);

      bool ok = !BLI_BITMAP_TEST(visit, index);
      ok = ok && abs(BM_ELEM_CD_GET_INT(l2->f, ss->cd_faceset_offset)) == fset;

      if (ok) {
        BLI_BITMAP_SET(visit, index, true);

        faces.append(BKE_pbvh_make_fref((intptr_t)l2->f));
      }
    } while ((l2 = l2->radial_next) != l);
  } while ((l = l->next) != f->l_first);
}

static void island_stack_mesh_do(
    SculptSession *ss, int fset, PBVHFaceRef face, Vector<PBVHFaceRef> &faces, BLI_bitmap *visit)
{
  const MPoly *mp = ss->mpoly + face.i;
  const MLoop *ml = ss->mloop + mp->loopstart;

  for (int i = 0; i < mp->totloop; i++, ml++) {
    MeshElemMap *ep = ss->epmap + ml->e;

    for (int j = 0; j < ep->count; j++) {
      int f2 = ep->indices[j];

      if (abs(ss->face_sets[f2]) == fset && !BLI_BITMAP_TEST(visit, f2)) {
        BLI_BITMAP_SET(visit, f2, true);
        PBVHFaceRef face2 = {f2};

        faces.append(face2);
      }
    }
  }
}

SculptFaceSetIslands *SCULPT_face_set_islands_get(SculptSession *ss, int fset)
{
  if (BKE_pbvh_type(ss->pbvh) != PBVH_BMESH && !ss->epmap) {
    BKE_mesh_edge_poly_map_create(&ss->epmap,
                                  &ss->epmap_mem,
                                  ss->medge,
                                  ss->totedges,
                                  ss->mpoly,
                                  ss->totfaces,
                                  ss->mloop,
                                  ss->totloops);
  }

  SculptFaceSetIslands *ret = (SculptFaceSetIslands *)MEM_callocN(sizeof(*ret), "fset islands");
  Vector<SculptFaceSetIsland> islands;

  int totface = ss->totfaces;
  BLI_bitmap *visit = BLI_BITMAP_NEW(totface, __func__);
  Vector<PBVHFaceRef> stack;

  SCULPT_face_random_access_ensure(ss);

  for (int i = 0; i < totface; i++) {
    PBVHFaceRef face = BKE_pbvh_index_to_face(ss->pbvh, i);

    if (abs(SCULPT_face_set_get(ss, face)) != fset) {
      continue;
    }

    if (BLI_BITMAP_TEST(visit, i)) {
      continue;
    }

    BLI_BITMAP_SET(visit, i, true);

    stack.resize(0);
    stack.append(face);

    Vector<PBVHFaceRef> faces;

    while (stack.size() > 0) {
      // can't use BLI_array_pop since it doesn't work with popping structures
      PBVHFaceRef face2 = stack.pop_last();
      faces.append(face2);

      int tot = stack.size();

      if (ss->bm) {
        island_stack_bmesh_do(ss, fset, face2, stack, visit);
      }
      else {
        island_stack_mesh_do(ss, fset, face2, stack, visit);
      }
    }

    PBVHFaceRef *cfaces = (PBVHFaceRef *)MEM_malloc_arrayN(
        faces.size(), sizeof(PBVHFaceRef), __func__);
    memcpy((void *)cfaces, (void *)faces.data(), sizeof(PBVHFaceRef) * faces.size());

    SculptFaceSetIsland island;

    island.faces = cfaces;
    island.totface = faces.size();

    islands.append(island);
  }

  SculptFaceSetIsland *cislands = (SculptFaceSetIsland *)MEM_malloc_arrayN(
      islands.size(), sizeof(SculptFaceSetIsland *), __func__);
  memcpy((void *)cislands, (void *)islands.data(), sizeof(SculptFaceSetIsland *) * islands.size());

  ret->islands = cislands;
  ret->totisland = islands.size();

  MEM_SAFE_FREE(visit);
  return ret;
}

void SCULPT_face_set_islands_free(SculptSession *ss, SculptFaceSetIslands *islands)
{
  for (int i = 0; i < islands->totisland; i++) {
    MEM_SAFE_FREE(islands->islands[i].faces);
  }

  MEM_SAFE_FREE(islands->islands);
  MEM_SAFE_FREE(islands);
}

SculptFaceSetIsland *SCULPT_face_set_island_get(SculptSession *ss, PBVHFaceRef face, int fset)
{
  SculptFaceSetIslands *islands = SCULPT_face_set_islands_get(ss, fset);

  for (int i = 0; i < islands->totisland; i++) {
    SculptFaceSetIsland *island = islands->islands + i;

    for (int j = 0; j < island->totface; j++) {
      if (island->faces[j].i == face.i) {
        SculptFaceSetIsland *ret = (SculptFaceSetIsland *)MEM_callocN(sizeof(SculptFaceSetIsland),
                                                                      "SculptFaceSetIsland");

        *ret = *island;

        // prevent faces from freeing
        island->faces = NULL;

        SCULPT_face_set_islands_free(ss, islands);
        return ret;
      }
    }
  }

  SCULPT_face_set_islands_free(ss, islands);
  return NULL;
}

void SCULPT_face_set_island_free(SculptFaceSetIsland *island)
{
  if (island) {
    MEM_SAFE_FREE(island->faces);
    MEM_freeN(island);
  }
}

static int sculpt_face_set_edit_modal(bContext *C, wmOperator *op, const wmEvent *event)
{
  Object *ob = CTX_data_active_object(C);
  SculptSession *ss = ob->sculpt;
  const int mode = RNA_enum_get(op->ptr, "mode");
  Depsgraph *depsgraph = CTX_data_ensure_evaluated_depsgraph(C);
  BKE_sculpt_update_object_for_edit(depsgraph, ob, true, false, false);

  if (mode != SCULPT_FACE_SET_EDIT_EXTRUDE) {
    return OPERATOR_FINISHED;
  }

  if (event->type == LEFTMOUSE && event->val == KM_RELEASE) {
    FaceSetExtrudeCD *fsecd = (FaceSetExtrudeCD *)op->customdata;
    MEM_SAFE_FREE(fsecd->orig_co);
    MEM_SAFE_FREE(fsecd->orig_no);
    MEM_SAFE_FREE(fsecd->verts);
    MEM_SAFE_FREE(op->customdata);

    if (ss->bm) {
      SCULPT_undo_push_end(ob);
    }
    else {
      ED_sculpt_undo_geometry_end(ob);
    }

    SCULPT_flush_update_done(C, ob, SCULPT_UPDATE_COORDS);
    return OPERATOR_FINISHED;
  }

  FaceSetExtrudeCD *fsecd = (FaceSetExtrudeCD *)op->customdata;
  ViewContext vc;
  ED_view3d_viewcontext_init(C, &vc, depsgraph);

  float depth_world_space[3];
  float new_pos[3];

  mul_v3_m4v3(depth_world_space, ob->object_to_world, fsecd->cursor_location);

  float fmval[2] = {(float)event->mval[0], (float)event->mval[1]};

  ED_view3d_win_to_3d(vc.v3d, vc.region, depth_world_space, fmval, new_pos);
  float extrude_disp = len_v3v3(depth_world_space, new_pos);

  SCULPT_vertex_random_access_ensure(ss);
  SCULPT_face_random_access_ensure(ss);

  if (dot_v3v3(fsecd->start_no, fsecd->start_no) == 0.0f && ss->active_face.i != PBVH_REF_NONE) {
    float fno[4];

    SCULPT_face_normal_get(ss, ss->active_face, fno);
    fno[3] = 0.0f;

    mul_v4_m4v4(fno, ob->object_to_world, fno);
    copy_v3_v3(fsecd->start_no, fno);
    // extrude_disp *= -1.0f;
  }

  float grabtan[3];
  sub_v3_v3v3(grabtan, new_pos, depth_world_space);
  if (dot_v3v3(fsecd->start_no, fsecd->start_no) > 0.0f &&
      dot_v3v3(grabtan, fsecd->start_no) < 0) {
    extrude_disp *= -1.0f;
  }

  if (!ss->bm) {
    float(*vert_positions)[3] = SCULPT_mesh_deformed_positions_get(ss);
    for (int i = 0; i < fsecd->totvert; i++) {
      int idx = fsecd->verts[i];

      madd_v3_v3v3fl(vert_positions[idx], fsecd->orig_co[i], fsecd->orig_no[i], extrude_disp);
      BKE_pbvh_vert_tag_update_normal(ss->pbvh, BKE_pbvh_make_vref(idx));
    }

    PBVHNode **nodes;
    int totnode;
    BKE_pbvh_search_gather(ss->pbvh, NULL, NULL, &nodes, &totnode);
    for (int i = 0; i < totnode; i++) {
      BKE_pbvh_node_mark_update(nodes[i]);
    }
    MEM_SAFE_FREE(nodes);
  }
  else {
    BM_mesh_elem_index_ensure(ss->bm, BM_VERT | BM_EDGE | BM_FACE);

    for (int i = 0; i < fsecd->totvert; i++) {
      PBVHVertRef vertex = BKE_pbvh_index_to_vertex(ss->pbvh, fsecd->verts[i]);

      BMVert *v = (BMVert *)vertex.i;

      int ni = BM_ELEM_CD_GET_INT(v, ss->cd_vert_node_offset);
      if (ni != DYNTOPO_NODE_NONE) {
        BKE_pbvh_node_mark_update(BKE_pbvh_node_from_index(ss->pbvh, ni));
      }

      madd_v3_v3v3fl(v->co, fsecd->orig_co[i], fsecd->orig_no[i], extrude_disp);
    }
  }

  SCULPT_flush_update_step(C, SCULPT_UPDATE_COORDS);
  return OPERATOR_RUNNING_MODAL;
}

static void sculpt_face_set_extrude(bContext *C,
                                    wmOperator *op,
                                    const wmEvent *event,
                                    Object *ob,
                                    const int active_face_set,
                                    const float cursor_location[3])
{
  FaceSetExtrudeCD *fsecd = (FaceSetExtrudeCD *)MEM_callocN(sizeof(FaceSetExtrudeCD),
                                                            "face set extrude cd");

  fsecd->active_face_set = active_face_set;
  copy_v3_v3(fsecd->cursor_location, cursor_location);
  float fmval[2] = {(float)event->mval[0], (float)event->mval[1]};
  copy_v2_v2(fsecd->init_mval, fmval);
  op->customdata = fsecd;

  bool no_islands = RNA_boolean_get(op->ptr, "single_island_only");

  if (!ob->sculpt->bm) {
    ED_sculpt_undo_geometry_begin(ob, op);
  }
  else {
    SCULPT_undo_push_begin(ob, op);
    SCULPT_undo_push_node(ob, NULL, SCULPT_UNDO_COORDS);
  }

  sculpt_face_set_extrude_id(ob, no_islands, ob->sculpt, active_face_set, fsecd);

  if (!ob->sculpt->bm) {
    BKE_mesh_batch_cache_dirty_tag((Mesh *)ob->data, BKE_MESH_BATCH_DIRTY_ALL);
    DEG_id_tag_update(&ob->id, ID_RECALC_GEOMETRY);
  }

  WM_event_add_notifier(C, NC_GEOM | ND_DATA, ob->data);
}

static int sculpt_face_set_edit_invoke(bContext *C, wmOperator *op, const wmEvent *event)
{
  Object *ob = CTX_data_active_object(C);
  SculptSession *ss = ob->sculpt;
  Depsgraph *depsgraph = CTX_data_ensure_evaluated_depsgraph(C);

  const int mode = RNA_enum_get(op->ptr, "mode");
  const bool modify_hidden = RNA_boolean_get(op->ptr, "modify_hidden");

  if (!sculpt_face_set_edit_is_operation_valid(ss, (eSculptFaceSetEditMode)mode, modify_hidden)) {
    return OPERATOR_CANCELLED;
  }

  ss->face_sets = BKE_sculpt_face_sets_ensure(ob);
  BKE_sculpt_update_object_for_edit(depsgraph, ob, true, false, false);

  /* Update the current active Face Set and Vertex as the operator can be used directly from the
   * tool without brush cursor. */
  SculptCursorGeometryInfo sgi;
  const float mval_fl[2] = {float(event->mval[0]), float(event->mval[1])};
  if (!SCULPT_cursor_geometry_info_update(C, &sgi, mval_fl, false, false)) {
    /* The cursor is not over the mesh. Cancel to avoid editing the last updated Face Set ID. */
    return OPERATOR_CANCELLED;
  }

  const int active_face_set = SCULPT_active_face_set_get(ss);

  switch (mode) {
    case SCULPT_FACE_SET_EDIT_EXTRUDE:
      sculpt_face_set_extrude(C, op, event, ob, active_face_set, sgi.location);

      SCULPT_tag_update_overlays(C);
      WM_event_add_modal_handler(C, op);
      return OPERATOR_RUNNING_MODAL;
    case SCULPT_FACE_SET_EDIT_DELETE_GEOMETRY:
      sculpt_face_set_edit_modify_geometry(
          C, ob, active_face_set, (eSculptFaceSetEditMode)mode, modify_hidden, op);
      break;
    case SCULPT_FACE_SET_EDIT_GROW:
    case SCULPT_FACE_SET_EDIT_SHRINK:
    case SCULPT_FACE_SET_EDIT_FILL_COMPONENT:
      sculpt_face_set_edit_modify_face_sets(
          ob, active_face_set, (eSculptFaceSetEditMode)mode, modify_hidden, op);
      break;
    case SCULPT_FACE_SET_EDIT_FAIR_POSITIONS:
    case SCULPT_FACE_SET_EDIT_FAIR_TANGENCY:
    case SCULPT_FACE_SET_EDIT_FAIR_CURVATURE:
    case SCULPT_FACE_SET_EDIT_FAIR_ALL_TANGENCY:
      sculpt_face_set_edit_modify_coordinates(
          C, ob, active_face_set, (eSculptFaceSetEditMode)mode, op);
      break;
  }

  SCULPT_tag_update_overlays(C);

  return OPERATOR_FINISHED;
}

void SCULPT_OT_face_sets_edit(struct wmOperatorType *ot)
{
  /* Identifiers. */
  ot->name = "Edit Face Set";
  ot->idname = "SCULPT_OT_face_set_edit";
  ot->description = "Edits the current active Face Set";

  /* Api callbacks. */
  ot->invoke = sculpt_face_set_edit_invoke;
  ot->modal = sculpt_face_set_edit_modal;
  ot->poll = SCULPT_mode_poll;

  ot->flag = OPTYPE_REGISTER | OPTYPE_UNDO;

  RNA_def_enum(
      ot->srna, "mode", prop_sculpt_face_sets_edit_types, SCULPT_FACE_SET_EDIT_GROW, "Mode", "");
  ot->prop = RNA_def_boolean(ot->srna,
                             "modify_hidden",
                             true,
                             "Modify Hidden",
                             "Apply the edit operation to hidden Face Sets");
  ot->prop = RNA_def_boolean(ot->srna,
                             "single_island_only",
                             false,
                             "Ignore Disconnected",
                             "Apply the edit operation to a single island only");
}<|MERGE_RESOLUTION|>--- conflicted
+++ resolved
@@ -1727,7 +1727,7 @@
                                            const int active_face_set_id,
                                            const bool /*UNUSED(modify_hidden)*/)
 {
-  SCULPT_connected_components_ensure(ob);
+  SCULPT_topology_islands_ensure(ob);
   GSet *connected_components = BLI_gset_int_new("affected_components");
 
   const int totvert = SCULPT_vertex_count_get(ss);
@@ -1737,7 +1737,7 @@
     if (!SCULPT_vertex_has_face_set(ss, vertex, active_face_set_id)) {
       continue;
     }
-    const int vertex_connected_component = ss->vertex_info.connected_component[i];
+    const int vertex_connected_component = SCULPT_vertex_island_get(ss, vertex);
     if (BLI_gset_haskey(connected_components, POINTER_FROM_INT(vertex_connected_component))) {
       continue;
     }
@@ -1747,7 +1747,7 @@
   for (int i = 0; i < totvert; i++) {
     PBVHVertRef vertex = BKE_pbvh_index_to_vertex(ss->pbvh, i);
 
-    const int vertex_connected_component = ss->vertex_info.connected_component[i];
+    const int vertex_connected_component = SCULPT_vertex_island_get(ss, vertex);
     if (!BLI_gset_haskey(connected_components, POINTER_FROM_INT(vertex_connected_component))) {
       continue;
     }
@@ -2042,17 +2042,10 @@
 
   if (ELEM(mode, SCULPT_FACE_SET_EDIT_DELETE_GEOMETRY, SCULPT_FACE_SET_EDIT_EXTRUDE)) {
     if (BKE_pbvh_type(ss->pbvh) == PBVH_GRIDS) {
-<<<<<<< HEAD
       /* Modification of base mesh geometry requires special remapping of multires displacement,
        * which does not happen here.
        * Disable delete operation. It can be supported in the future by doing similar
        * displacement data remapping as what happens in the mesh edit mode. */
-=======
-      /* Modification of base mesh geometry requires special remapping of multi-resolution
-       * displacement, which does not happen here.
-       * Disable delete operation. It can be supported in the future by doing similar displacement
-       * data remapping as what happens in the mesh edit mode. */
->>>>>>> 0a3df611
       return false;
     }
     if (check_single_face_set(ss, !modify_hidden)) {
