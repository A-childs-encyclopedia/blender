/* SPDX-License-Identifier: GPL-2.0-or-later
 * Copyright 2006 by Nicholas Bishop. All rights reserved. */

/** \file
 * \ingroup edsculpt
 */

#pragma once

#include "DNA_brush_types.h"
#include "DNA_key_types.h"
#include "DNA_listBase.h"
#include "DNA_meshdata_types.h"
#include "DNA_scene_types.h"
#include "DNA_vec_types.h"

#include "BKE_paint.h"
#include "BKE_pbvh.h"
#include "BLI_bitmap.h"
#include "BLI_compiler_attrs.h"
#include "BLI_compiler_compat.h"
#include "BLI_gsqueue.h"
#include "BLI_threads.h"

#ifdef __cplusplus
extern "C" {
#endif

struct AutomaskingCache;
struct Image;
struct ImageUser;
struct KeyBlock;
struct Object;
struct SculptUndoNode;
struct bContext;

/* Updates */

/* -------------------------------------------------------------------- */
/** \name Sculpt Types
 * \{ */

typedef enum SculptUpdateType {
  SCULPT_UPDATE_COORDS = 1 << 0,
  SCULPT_UPDATE_MASK = 1 << 1,
  SCULPT_UPDATE_VISIBILITY = 1 << 2,
  SCULPT_UPDATE_COLOR = 1 << 3,
} SculptUpdateType;

typedef struct SculptCursorGeometryInfo {
  float location[3];
  float normal[3];
  float active_vertex_co[3];
} SculptCursorGeometryInfo;

#define SCULPT_VERTEX_NEIGHBOR_FIXED_CAPACITY 256

typedef struct SculptVertexNeighborIter {
  /* Storage */
  int *neighbors;
  int size;
  int capacity;
  int neighbors_fixed[SCULPT_VERTEX_NEIGHBOR_FIXED_CAPACITY];

  /* Internal iterator. */
  int num_duplicates;
  int i;

  /* Public */
  int index;
  bool is_duplicate;
} SculptVertexNeighborIter;

/* Sculpt Original Data */
typedef struct {
  struct BMLog *bm_log;

  struct SculptUndoNode *unode;
  float (*coords)[3];
  float (*normals)[3];
  const float *vmasks;
  float (*colors)[4];

  /* Original coordinate, normal, and mask. */
  const float *co;
  const float *no;
  float mask;
  const float *col;
} SculptOrigVertData;

/* Flood Fill. */
typedef struct {
  GSQueue *queue;
  BLI_bitmap *visited_vertices;
} SculptFloodFill;

typedef enum eBoundaryAutomaskMode {
  AUTOMASK_INIT_BOUNDARY_EDGES = 1,
  AUTOMASK_INIT_BOUNDARY_FACE_SETS = 2,
} eBoundaryAutomaskMode;

/* Undo */

typedef enum {
  SCULPT_UNDO_COORDS,
  SCULPT_UNDO_HIDDEN,
  SCULPT_UNDO_MASK,
  SCULPT_UNDO_DYNTOPO_BEGIN,
  SCULPT_UNDO_DYNTOPO_END,
  SCULPT_UNDO_DYNTOPO_SYMMETRIZE,
  SCULPT_UNDO_GEOMETRY,
  SCULPT_UNDO_FACE_SETS,
  SCULPT_UNDO_COLOR,
} SculptUndoType;

/* Storage of geometry for the undo node.
 * Is used as a storage for either original or modified geometry. */
typedef struct SculptUndoNodeGeometry {
  /* Is used for sanity check, helping with ensuring that two and only two
   * geometry pushes happened in the undo stack. */
  bool is_initialized;

  CustomData vdata;
  CustomData edata;
  CustomData ldata;
  CustomData pdata;
  int totvert;
  int totedge;
  int totloop;
  int totpoly;
} SculptUndoNodeGeometry;

typedef struct SculptUndoNode {
  struct SculptUndoNode *next, *prev;

  SculptUndoType type;

  char idname[MAX_ID_NAME]; /* Name instead of pointer. */
  void *node;               /* only during push, not valid afterwards! */

  float (*co)[3];
  float (*orig_co)[3];
  float (*no)[3];
  float (*col)[4];
  float *mask;
  int totvert;

  float (*loop_col)[4];
  float (*orig_loop_col)[4];
  int totloop;

  /* non-multires */
  int maxvert; /* to verify if totvert it still the same */
  int *index;  /* Unique vertex indices, to restore into right location */
  int maxloop;
  int *loop_index;

  BLI_bitmap *vert_hidden;

  /* multires */
  int maxgrid;  /* same for grid */
  int gridsize; /* same for grid */
  int totgrid;  /* to restore into right location */
  int *grids;   /* to restore into right location */
  BLI_bitmap **grid_hidden;

  /* bmesh */
  struct BMLogEntry *bm_entry;
  bool applied;

  /* shape keys */
  char shapeName[sizeof(((KeyBlock *)0))->name];

  /* Geometry modification operations.
   *
   * Original geometry is stored before some modification is run and is used to restore state of
   * the object when undoing the operation
   *
   * Modified geometry is stored after the modification and is used to redo the modification. */
  bool geometry_clear_pbvh;
  SculptUndoNodeGeometry geometry_original;
  SculptUndoNodeGeometry geometry_modified;

  /* Geometry at the bmesh enter moment. */
  SculptUndoNodeGeometry geometry_bmesh_enter;

  /* pivot */
  float pivot_pos[3];
  float pivot_rot[4];

  /* Sculpt Face Sets */
  int *face_sets;

  size_t undo_size;
} SculptUndoNode;

/* Factor of brush to have rake point following behind
 * (could be configurable but this is reasonable default). */
#define SCULPT_RAKE_BRUSH_FACTOR 0.25f

struct SculptRakeData {
  float follow_dist;
  float follow_co[3];
};

/*
Generic thread data.  The size of this struct
has gotten a little out of hand; normally we would
split it up, but it might be better to see if we can't
eliminate it altogether after moving to C++ (where
we'll be able to use lambdas).
*/
typedef struct SculptThreadedTaskData {
  struct bContext *C;
  struct Sculpt *sd;
  struct Object *ob;
  const struct Brush *brush;
  struct PBVHNode **nodes;
  int totnode;

  struct VPaint *vp;
  struct VPaintData *vpd;
  struct WPaintData *wpd;
  struct WeightPaintInfo *wpi;
  unsigned int *lcol;
  struct Mesh *me;
  /* For passing generic params. */
  void *custom_data;

  /* Data specific to some callbacks. */

  /* NOTE: even if only one or two of those are used at a time,
   *       keeping them separated, names help figuring out
   *       what it is, and memory overhead is ridiculous anyway. */
  float flippedbstrength;
  float angle;
  float strength;
  bool smooth_mask;
  bool has_bm_orco;

  struct SculptProjectVector *spvc;
  float *offset;
  float *grab_delta;
  float *cono;
  float *area_no;
  float *area_no_sp;
  float *area_co;
  float (*mat)[4];
  float (*vertCos)[3];

  /* X and Z vectors aligned to the stroke direction for operations where perpendicular vectors to
   * the stroke direction are needed. */
  float (*stroke_xz)[3];

  int filter_type;
  float filter_strength;
  float *filter_fill_color;

  bool use_area_cos;
  bool use_area_nos;

  /* 0=towards view, 1=flipped */
  float (*area_cos)[3];
  float (*area_nos)[3];
  int *count_no;
  int *count_co;

  bool any_vertex_sampled;

  float *wet_mix_sampled_color;

  float *prev_mask;

  float *pose_factor;
  float *pose_initial_co;
  int pose_chain_segment;

  float multiplane_scrape_angle;
  float multiplane_scrape_planes[2][4];

  float max_distance_squared;
  float nearest_vertex_search_co[3];

  /* Stabilized strength for the Clay Thumb brush. */
  float clay_strength;

  int mask_expand_update_it;
  bool mask_expand_invert_mask;
  bool mask_expand_use_normals;
  bool mask_expand_keep_prev_mask;
  bool mask_expand_create_face_set;

  float transform_mats[8][4][4];

  /* Boundary brush */
  float boundary_deform_strength;

  float cloth_time_step;
  SculptClothSimulation *cloth_sim;
  float *cloth_sim_initial_location;
  float cloth_sim_radius;

  float dirty_mask_min;
  float dirty_mask_max;
  bool dirty_mask_dirty_only;

  /* Mask By Color Tool */

  float mask_by_color_threshold;
  bool mask_by_color_invert;
  bool mask_by_color_preserve_mask;

  /* Index of the vertex that is going to be used as a reference for the colors. */
  int mask_by_color_vertex;
  float *mask_by_color_floodfill;

  int face_set;
  int filter_undo_type;

  int mask_init_mode;
  int mask_init_seed;

  ThreadMutex mutex;

} SculptThreadedTaskData;

/*************** Brush testing declarations ****************/
typedef struct SculptBrushTest {
  float radius_squared;
  float radius;
  float location[3];
  float dist;
  int mirror_symmetry_pass;

  int radial_symmetry_pass;
  float symm_rot_mat_inv[4][4];

  /* For circle (not sphere) projection. */
  float plane_view[4];

  /* Some tool code uses a plane for its calculations. */
  float plane_tool[4];

  /* View3d clipping - only set rv3d for clipping */
  struct RegionView3D *clip_rv3d;
} SculptBrushTest;

typedef bool (*SculptBrushTestFn)(SculptBrushTest *test, const float co[3]);

typedef struct {
  struct Sculpt *sd;
  struct SculptSession *ss;
  float radius_squared;
  const float *center;
  bool original;
  /* This ignores fully masked and fully hidden nodes. */
  bool ignore_fully_ineffective;
} SculptSearchSphereData;

typedef struct {
  struct Sculpt *sd;
  struct SculptSession *ss;
  float radius_squared;
  bool original;
  bool ignore_fully_ineffective;
  struct DistRayAABB_Precalc *dist_ray_to_aabb_precalc;
} SculptSearchCircleData;

/* Sculpt Filters */
typedef enum SculptFilterOrientation {
  SCULPT_FILTER_ORIENTATION_LOCAL = 0,
  SCULPT_FILTER_ORIENTATION_WORLD = 1,
  SCULPT_FILTER_ORIENTATION_VIEW = 2,
} SculptFilterOrientation;

#define SCULPT_CLAY_STABILIZER_LEN 10

typedef struct AutomaskingSettings {
  /* Flags from eAutomasking_flag. */
  int flags;
  int initial_face_set;
} AutomaskingSettings;

typedef struct AutomaskingCache {
  AutomaskingSettings settings;
  /* Precomputed auto-mask factor indexed by vertex, owned by the auto-masking system and
   * initialized in #SCULPT_automasking_cache_init when needed. */
  float *factor;
} AutomaskingCache;

typedef struct FilterCache {
  bool enabled_axis[3];
  bool enabled_force_axis[3];
  int random_seed;

  /* Used for alternating between filter operations in filters that need to apply different ones to
   * achieve certain effects. */
  int iteration_count;

  /* Stores the displacement produced by the laplacian step of HC smooth. */
  float (*surface_smooth_laplacian_disp)[3];
  float surface_smooth_shape_preservation;
  float surface_smooth_current_vertex;

  /* Sharpen mesh filter. */
  float sharpen_smooth_ratio;
  float sharpen_intensify_detail_strength;
  int sharpen_curvature_smooth_iterations;
  float *sharpen_factor;
  float (*detail_directions)[3];

  /* Filter orientation. */
  SculptFilterOrientation orientation;
  float obmat[4][4];
  float obmat_inv[4][4];
  float viewmat[4][4];
  float viewmat_inv[4][4];

  /* Displacement eraser. */
  float (*limit_surface_co)[3];

  /* unmasked nodes */
  PBVHNode **nodes;
  int totnode;

  /* Cloth filter. */
  SculptClothSimulation *cloth_sim;
  float cloth_sim_pinch_point[3];

  /* mask expand iteration caches */
  int mask_update_current_it;
  int mask_update_last_it;
  int *mask_update_it;
  float *normal_factor;
  float *edge_factor;
  float *prev_mask;
  float mask_expand_initial_co[3];

  int new_face_set;
  int *prev_face_set;

  int active_face_set;

  /* Auto-masking. */
  AutomaskingCache *automasking;
} FilterCache;

/**
 * This structure contains all the temporary data
 * needed for individual brush strokes.
 */
typedef struct StrokeCache {
  /* Invariants */
  float initial_radius;
  float scale[3];
  int flag;
  float clip_tolerance[3];
  float clip_mirror_mtx[4][4];
  float initial_mouse[2];

  /* Variants */
  float radius;
  float radius_squared;
  float true_location[3];
  float true_last_location[3];
  float location[3];
  float last_location[3];

  /* Used for alternating between deformation in brushes that need to apply different ones to
   * achieve certain effects. */
  int iteration_count;

  /* Original pixel radius with the pressure curve applied for dyntopo detail size */
  float dyntopo_pixel_radius;

  bool is_last_valid;

  bool pen_flip;
  bool invert;
  float pressure;
  float bstrength;
  float normal_weight; /* from brush (with optional override) */
  float x_tilt;
  float y_tilt;

  /* Position of the mouse corresponding to the stroke location, modified by the paint_stroke
   * operator according to the stroke type. */
  float mouse[2];
  /* Position of the mouse event in screen space, not modified by the stroke type. */
  float mouse_event[2];

  float (*prev_colors)[4];

  /* Multires Displacement Smear. */
  float (*prev_displacement)[3];
  float (*limit_surface_co)[3];

  /* The rest is temporary storage that isn't saved as a property */

  bool first_time; /* Beginning of stroke may do some things special */

  /* from ED_view3d_ob_project_mat_get() */
  float projection_mat[4][4];

  /* Clean this up! */
  struct ViewContext *vc;
  const struct Brush *brush;

  float special_rotation;
  float grab_delta[3], grab_delta_symmetry[3];
  float old_grab_location[3], orig_grab_location[3];

  /* screen-space rotation defined by mouse motion */
  float rake_rotation[4], rake_rotation_symmetry[4];
  bool is_rake_rotation_valid;
  struct SculptRakeData rake_data;

  /* Face Sets */
  int paint_face_set;

  /* Symmetry index between 0 and 7 bit combo 0 is Brush only;
   * 1 is X mirror; 2 is Y mirror; 3 is XY; 4 is Z; 5 is XZ; 6 is YZ; 7 is XYZ */
  int symmetry;
  int mirror_symmetry_pass; /* The symmetry pass we are currently on between 0 and 7. */
  float true_view_normal[3];
  float view_normal[3];

  /* sculpt_normal gets calculated by calc_sculpt_normal(), then the
   * sculpt_normal_symm gets updated quickly with the usual symmetry
   * transforms */
  float sculpt_normal[3];
  float sculpt_normal_symm[3];

  /* Used for area texture mode, local_mat gets calculated by
   * calc_brush_local_mat() and used in tex_strength(). */
  float brush_local_mat[4][4];

  float plane_offset[3]; /* used to shift the plane around when doing tiled strokes */
  int tile_pass;

  float last_center[3];
  int radial_symmetry_pass;
  float symm_rot_mat[4][4];
  float symm_rot_mat_inv[4][4];
  bool original;
  float anchored_location[3];

  /* Paint Brush. */
  struct {
    float hardness;
    float flow;
    float wet_mix;
    float wet_persistence;
    float density;
  } paint_brush;

  /* Pose brush */
  struct SculptPoseIKChain *pose_ik_chain;

  /* Enhance Details. */
  float (*detail_directions)[3];

  /* Clay Thumb brush */
  /* Angle of the front tilting plane of the brush to simulate clay accumulation. */
  float clay_thumb_front_angle;
  /* Stores pressure samples to get an stabilized strength and radius variation. */
  float clay_pressure_stabilizer[SCULPT_CLAY_STABILIZER_LEN];
  int clay_pressure_stabilizer_index;

  /* Cloth brush */
  struct SculptClothSimulation *cloth_sim;
  float initial_location[3];
  float true_initial_location[3];
  float initial_normal[3];
  float true_initial_normal[3];

  /* Boundary brush */
  struct SculptBoundary *boundaries[PAINT_SYMM_AREAS];

  /* Surface Smooth Brush */
  /* Stores the displacement produced by the laplacian step of HC smooth. */
  float (*surface_smooth_laplacian_disp)[3];

  /* Layer brush */
  float *layer_displacement_factor;

  float vertex_rotation; /* amount to rotate the vertices when using rotate brush */
  struct Dial *dial;

  char saved_active_brush_name[MAX_ID_NAME];
  char saved_mask_brush_tool;
  int saved_smooth_size; /* smooth tool copies the size of the current tool */
  bool alt_smooth;

  float plane_trim_squared;

  bool supports_gravity;
  float true_gravity_direction[3];
  float gravity_direction[3];

  /* Auto-masking. */
  AutomaskingCache *automasking;

  float stroke_local_mat[4][4];
  float multiplane_scrape_angle;

  float wet_mix_prev_color[4];
  float density_seed;

  rcti previous_r; /* previous redraw rectangle */
  rcti current_r;  /* current redraw rectangle */

} StrokeCache;

/* -------------------------------------------------------------------- */
/** \name Sculpt Expand
 * \{ */

typedef enum eSculptExpandFalloffType {
  SCULPT_EXPAND_FALLOFF_GEODESIC,
  SCULPT_EXPAND_FALLOFF_TOPOLOGY,
  SCULPT_EXPAND_FALLOFF_TOPOLOGY_DIAGONALS,
  SCULPT_EXPAND_FALLOFF_NORMALS,
  SCULPT_EXPAND_FALLOFF_SPHERICAL,
  SCULPT_EXPAND_FALLOFF_BOUNDARY_TOPOLOGY,
  SCULPT_EXPAND_FALLOFF_BOUNDARY_FACE_SET,
  SCULPT_EXPAND_FALLOFF_ACTIVE_FACE_SET,
} eSculptExpandFalloffType;

typedef enum eSculptExpandTargetType {
  SCULPT_EXPAND_TARGET_MASK,
  SCULPT_EXPAND_TARGET_FACE_SETS,
  SCULPT_EXPAND_TARGET_COLORS,
} eSculptExpandTargetType;

typedef enum eSculptExpandRecursionType {
  SCULPT_EXPAND_RECURSION_TOPOLOGY,
  SCULPT_EXPAND_RECURSION_GEODESICS,
} eSculptExpandRecursionType;

#define EXPAND_SYMM_AREAS 8

typedef struct ExpandCache {
  /* Target data elements that the expand operation will affect. */
  eSculptExpandTargetType target;

  /* Falloff data. */
  eSculptExpandFalloffType falloff_type;

  /* Indexed by vertex index, precalculated falloff value of that vertex (without any falloff
   * editing modification applied). */
  float *vert_falloff;
  /* Max falloff value in *vert_falloff. */
  float max_vert_falloff;

  /* Indexed by base mesh poly index, precalculated falloff value of that face. These values are
   * calculated from the per vertex falloff (*vert_falloff) when needed. */
  float *face_falloff;
  float max_face_falloff;

  /* Falloff value of the active element (vertex or base mesh face) that Expand will expand to. */
  float active_falloff;

  /* When set to true, expand skips all falloff computations and considers all elements as enabled.
   */
  bool all_enabled;

  /* Initial mouse and cursor data from where the current falloff started. This data can be changed
   * during the execution of Expand by moving the origin. */
  float initial_mouse_move[2];
  float initial_mouse[2];
  int initial_active_vertex;
  int initial_active_face_set;

  /* Maximum number of vertices allowed in the SculptSession for previewing the falloff using
   * geodesic distances. */
  int max_geodesic_move_preview;

  /* Original falloff type before starting the move operation. */
  eSculptExpandFalloffType move_original_falloff_type;
  /* Falloff type using when moving the origin for preview. */
  eSculptExpandFalloffType move_preview_falloff_type;

  /* Face set ID that is going to be used when creating a new Face Set. */
  int next_face_set;

  /* Face Set ID of the Face set selected for editing. */
  int update_face_set;

  /* Mouse position since the last time the origin was moved. Used for reference when moving the
   * initial position of Expand. */
  float original_mouse_move[2];

  /* Active components checks. */
  /* Indexed by symmetry pass index, contains the connected component ID found in
   * SculptSession->vertex_info.connected_component. Other connected components not found in this
   * array will be ignored by Expand. */
  int active_connected_components[EXPAND_SYMM_AREAS];

  /* Snapping. */
  /* GSet containing all Face Sets IDs that Expand will use to snap the new data. */
  GSet *snap_enabled_face_sets;

  /* Texture distortion data. */
  Brush *brush;
  struct Scene *scene;
  struct MTex *mtex;

  /* Controls how much texture distortion will be applied to the current falloff */
  float texture_distortion_strength;

  /* Cached PBVH nodes. This allows to skip gathering all nodes from the PBVH each time expand
   * needs to update the state of the elements. */
  PBVHNode **nodes;
  int totnode;

  /* Expand state options. */

  /* Number of loops (times that the falloff is going to be repeated). */
  int loop_count;

  /* Invert the falloff result. */
  bool invert;

  /* When set to true, preserves the previous state of the data and adds the new one on top. */
  bool preserve;

  /* When set to true, the mask or colors will be applied as a gradient. */
  bool falloff_gradient;

  /* When set to true, Expand will use the Brush falloff curve data to shape the gradient. */
  bool brush_gradient;

  /* When set to true, Expand will move the origin (initial active vertex and cursor position)
   * instead of updating the active vertex and active falloff. */
  bool move;

  /* When set to true, Expand will snap the new data to the Face Sets IDs found in
   * *original_face_sets. */
  bool snap;

  /* When set to true, Expand will use the current Face Set ID to modify an existing Face Set
   * instead of creating a new one. */
  bool modify_active_face_set;

  /* When set to true, Expand will reposition the sculpt pivot to the boundary of the expand result
   * after finishing the operation. */
  bool reposition_pivot;

  /* Color target data type related data. */
  float fill_color[4];
  short blend_mode;

  /* Face Sets at the first step of the expand operation, before starting modifying the active
   * vertex and active falloff. These are not the original Face Sets of the sculpt before starting
   * the operator as they could have been modified by Expand when initializing the operator and
   * before starting changing the active vertex. These Face Sets are used for restoring and
   * checking the Face Sets state while the Expand operation modal runs. */
  int *initial_face_sets;

  /* Original data of the sculpt as it was before running the Expand operator. */
  float *original_mask;
  int *original_face_sets;
  float (*original_colors)[4];
} ExpandCache;
/** \} */

/** \} */

/* -------------------------------------------------------------------- */
/** \name Sculpt Poll Functions
 * \{ */

bool SCULPT_mode_poll(struct bContext *C);
bool SCULPT_mode_poll_view3d(struct bContext *C);
/**
 * Checks for a brush, not just sculpt mode.
 */
bool SCULPT_poll(struct bContext *C);
bool SCULPT_poll_view3d(struct bContext *C);

bool SCULPT_vertex_colors_poll(struct bContext *C);

/** \} */

/* -------------------------------------------------------------------- */
/** \name Sculpt Update Functions
 * \{ */

void SCULPT_flush_update_step(bContext *C, SculptUpdateType update_flags);
void SCULPT_flush_update_done(const bContext *C, Object *ob, SculptUpdateType update_flags);

void SCULPT_pbvh_clear(Object *ob);

/**
 * Flush displacement from deformed PBVH to original layer.
 */
void SCULPT_flush_stroke_deform(struct Sculpt *sd, Object *ob, bool is_proxy_used);

/**
 * Should be used after modifying the mask or Face Sets IDs.
 */
void SCULPT_tag_update_overlays(bContext *C);
/** \} */

/* -------------------------------------------------------------------- */
/** \name Stroke Functions
 * \{ */

/* Stroke */

/**
 * Do a ray-cast in the tree to find the 3d brush location
 * (This allows us to ignore the GL depth buffer)
 * Returns 0 if the ray doesn't hit the mesh, non-zero otherwise.
 */
bool SCULPT_stroke_get_location(struct bContext *C, float out[3], const float mouse[2]);
/**
 * Gets the normal, location and active vertex location of the geometry under the cursor. This also
 * updates the active vertex and cursor related data of the SculptSession using the mouse position
 */
bool SCULPT_cursor_geometry_info_update(bContext *C,
                                        SculptCursorGeometryInfo *out,
                                        const float mouse[2],
                                        bool use_sampled_normal);
void SCULPT_geometry_preview_lines_update(bContext *C, struct SculptSession *ss, float radius);

void SCULPT_stroke_modifiers_check(const bContext *C, Object *ob, const Brush *brush);
float SCULPT_raycast_init(struct ViewContext *vc,
                          const float mouse[2],
                          float ray_start[3],
                          float ray_end[3],
                          float ray_normal[3],
                          bool original);

/* Symmetry */
char SCULPT_mesh_symmetry_xyz_get(Object *object);

/**
 * Returns true when the step belongs to the stroke that is directly performed by the brush and
 * not by one of the symmetry passes.
 */
bool SCULPT_stroke_is_main_symmetry_pass(struct StrokeCache *cache);
/**
 * Return true only once per stroke on the first symmetry pass, regardless of the symmetry passes
 * enabled.
 *
 * This should be used for functionality that needs to be computed once per stroke of a particular
 * tool (allocating memory, updating random seeds...).
 */
bool SCULPT_stroke_is_first_brush_step(struct StrokeCache *cache);
/**
 * Returns true on the first brush step of each symmetry pass.
 */
bool SCULPT_stroke_is_first_brush_step_of_symmetry_pass(struct StrokeCache *cache);

/** \} */

/* -------------------------------------------------------------------- */
/** \name Sculpt mesh accessor API
 * \{ */

/** Ensure random access; required for PBVH_BMESH */
void SCULPT_vertex_random_access_ensure(struct SculptSession *ss);

int SCULPT_vertex_count_get(struct SculptSession *ss);
const float *SCULPT_vertex_co_get(struct SculptSession *ss, int index);

/** Get the normal for a given sculpt vertex; do not modify the result */
void SCULPT_vertex_normal_get(SculptSession *ss, int index, float no[3]);

float SCULPT_vertex_mask_get(struct SculptSession *ss, int index);
void SCULPT_vertex_color_get(const SculptSession *ss, int index, float r_color[4]);
void SCULPT_vertex_color_set(SculptSession *ss, int index, const float color[4]);

/** Returns true if a color attribute exists in the current sculpt session. */
bool SCULPT_has_colors(const SculptSession *ss);

/** Returns true if the active color attribute is on loop (ATTR_DOMAIN_CORNER) domain. */
bool SCULPT_has_loop_colors(const struct Object *ob);

const float *SCULPT_vertex_persistent_co_get(SculptSession *ss, int index);
void SCULPT_vertex_persistent_normal_get(SculptSession *ss, int index, float no[3]);

/**
 * Coordinates used for manipulating the base mesh when Grab Active Vertex is enabled.
 */
const float *SCULPT_vertex_co_for_grab_active_get(SculptSession *ss, int index);

/**
 * Returns the info of the limit surface when multi-res is available,
 * otherwise it returns the current coordinate of the vertex.
 */
void SCULPT_vertex_limit_surface_get(SculptSession *ss, int index, float r_co[3]);

/**
 * Returns the pointer to the coordinates that should be edited from a brush tool iterator
 * depending on the given deformation target.
 */
float *SCULPT_brush_deform_target_vertex_co_get(SculptSession *ss,
                                                int deform_target,
                                                PBVHVertexIter *iter);

void SCULPT_vertex_neighbors_get(struct SculptSession *ss,
                                 int index,
                                 bool include_duplicates,
                                 SculptVertexNeighborIter *iter);

/** Iterator over neighboring vertices. */
#define SCULPT_VERTEX_NEIGHBORS_ITER_BEGIN(ss, v_index, neighbor_iterator) \
  SCULPT_vertex_neighbors_get(ss, v_index, false, &neighbor_iterator); \
  for (neighbor_iterator.i = 0; neighbor_iterator.i < neighbor_iterator.size; \
       neighbor_iterator.i++) { \
    neighbor_iterator.index = neighbor_iterator.neighbors[neighbor_iterator.i];

/** Iterate over neighboring and duplicate vertices (for PBVH_GRIDS). Duplicates come
 * first since they are nearest for floodfill. */
#define SCULPT_VERTEX_DUPLICATES_AND_NEIGHBORS_ITER_BEGIN(ss, v_index, neighbor_iterator) \
  SCULPT_vertex_neighbors_get(ss, v_index, true, &neighbor_iterator); \
  for (neighbor_iterator.i = neighbor_iterator.size - 1; neighbor_iterator.i >= 0; \
       neighbor_iterator.i--) { \
    neighbor_iterator.index = neighbor_iterator.neighbors[neighbor_iterator.i]; \
    neighbor_iterator.is_duplicate = (neighbor_iterator.i >= \
                                      neighbor_iterator.size - neighbor_iterator.num_duplicates);

#define SCULPT_VERTEX_NEIGHBORS_ITER_END(neighbor_iterator) \
  } \
  if (neighbor_iterator.neighbors != neighbor_iterator.neighbors_fixed) { \
    MEM_freeN(neighbor_iterator.neighbors); \
  } \
  ((void)0)

int SCULPT_active_vertex_get(SculptSession *ss);
const float *SCULPT_active_vertex_co_get(SculptSession *ss);
void SCULPT_active_vertex_normal_get(SculptSession *ss, float normal[3]);

/* Returns PBVH deformed vertices array if shape keys or deform modifiers are used, otherwise
 * returns mesh original vertices array. */
struct MVert *SCULPT_mesh_deformed_mverts_get(SculptSession *ss);

/* Fake Neighbors */

#define FAKE_NEIGHBOR_NONE -1

void SCULPT_fake_neighbors_ensure(struct Sculpt *sd, Object *ob, float max_dist);
void SCULPT_fake_neighbors_enable(Object *ob);
void SCULPT_fake_neighbors_disable(Object *ob);
void SCULPT_fake_neighbors_free(struct Object *ob);

/* Vertex Info. */
void SCULPT_boundary_info_ensure(Object *object);
/* Boundary Info needs to be initialized in order to use this function. */
bool SCULPT_vertex_is_boundary(const SculptSession *ss, int index);

void SCULPT_connected_components_ensure(Object *ob);

/** \} */

/* -------------------------------------------------------------------- */
/** \name Sculpt Visibility API
 * \{ */

void SCULPT_vertex_visible_set(SculptSession *ss, int index, bool visible);
bool SCULPT_vertex_visible_get(SculptSession *ss, int index);

void SCULPT_visibility_sync_all_face_sets_to_vertices(struct Object *ob);
void SCULPT_visibility_sync_all_vertex_to_face_sets(struct SculptSession *ss);

/** \} */

/* -------------------------------------------------------------------- */
/** \name Face Sets API
 * \{ */

int SCULPT_active_face_set_get(SculptSession *ss);
int SCULPT_vertex_face_set_get(SculptSession *ss, int index);
void SCULPT_vertex_face_set_set(SculptSession *ss, int index, int face_set);

bool SCULPT_vertex_has_face_set(SculptSession *ss, int index, int face_set);
bool SCULPT_vertex_has_unique_face_set(SculptSession *ss, int index);

int SCULPT_face_set_next_available_get(SculptSession *ss);

void SCULPT_face_set_visibility_set(SculptSession *ss, int face_set, bool visible);
bool SCULPT_vertex_all_face_sets_visible_get(const SculptSession *ss, int index);
bool SCULPT_vertex_any_face_set_visible_get(SculptSession *ss, int index);

void SCULPT_face_sets_visibility_invert(SculptSession *ss);
void SCULPT_face_sets_visibility_all_set(SculptSession *ss, bool visible);

/** \} */

/* -------------------------------------------------------------------- */
/** \name Original Data API
 * \{ */

/**
 * Initialize a #SculptOrigVertData for accessing original vertex data;
 * handles #BMesh, #Mesh, and multi-resolution.
 */
void SCULPT_orig_vert_data_init(SculptOrigVertData *data, Object *ob, PBVHNode *node);
/**
 * Update a #SculptOrigVertData for a particular vertex from the PBVH iterator.
 */
void SCULPT_orig_vert_data_update(SculptOrigVertData *orig_data, PBVHVertexIter *iter);
/**
 * Initialize a #SculptOrigVertData for accessing original vertex data;
 * handles #BMesh, #Mesh, and multi-resolution.
 */
void SCULPT_orig_vert_data_unode_init(SculptOrigVertData *data,
                                      Object *ob,
                                      struct SculptUndoNode *unode);
/** \} */

/* -------------------------------------------------------------------- */
/** \name Brush Utilities.
 * \{ */

BLI_INLINE bool SCULPT_tool_needs_all_pbvh_nodes(const Brush *brush)
{
  if (brush->sculpt_tool == SCULPT_TOOL_ELASTIC_DEFORM) {
    /* Elastic deformations in any brush need all nodes to avoid artifacts as the effect
     * of the Kelvinlet is not constrained by the radius. */
    return true;
  }

  if (brush->sculpt_tool == SCULPT_TOOL_POSE) {
    /* Pose needs all nodes because it applies all symmetry iterations at the same time
     * and the IK chain can grow to any area of the model. */
    /* TODO: This can be optimized by filtering the nodes after calculating the chain. */
    return true;
  }

  if (brush->sculpt_tool == SCULPT_TOOL_BOUNDARY) {
    /* Boundary needs all nodes because it is not possible to know where the boundary
     * deformation is going to be propagated before calculating it. */
    /* TODO: after calculating the boundary info in the first iteration, it should be
     * possible to get the nodes that have vertices included in any boundary deformation
     * and cache them. */
    return true;
  }

  if (brush->sculpt_tool == SCULPT_TOOL_SNAKE_HOOK &&
      brush->snake_hook_deform_type == BRUSH_SNAKE_HOOK_DEFORM_ELASTIC) {
    /* Snake hook in elastic deform type has same requirements as the elastic deform tool. */
    return true;
  }
  return false;
}

void SCULPT_calc_brush_plane(struct Sculpt *sd,
                             struct Object *ob,
                             struct PBVHNode **nodes,
                             int totnode,
                             float r_area_no[3],
                             float r_area_co[3]);

void SCULPT_calc_area_normal(
    Sculpt *sd, Object *ob, PBVHNode **nodes, int totnode, float r_area_no[3]);
/**
 * This calculates flatten center and area normal together,
 * amortizing the memory bandwidth and loop overhead to calculate both at the same time.
 */
void SCULPT_calc_area_normal_and_center(
    Sculpt *sd, Object *ob, PBVHNode **nodes, int totnode, float r_area_no[3], float r_area_co[3]);
void SCULPT_calc_area_center(
    Sculpt *sd, Object *ob, PBVHNode **nodes, int totnode, float r_area_co[3]);

int SCULPT_nearest_vertex_get(struct Sculpt *sd,
                              struct Object *ob,
                              const float co[3],
                              float max_distance,
                              bool use_original);

int SCULPT_plane_point_side(const float co[3], const float plane[4]);
int SCULPT_plane_trim(const struct StrokeCache *cache,
                      const struct Brush *brush,
                      const float val[3]);
/**
 * Handles clipping against a mirror modifier and #SCULPT_LOCK_X/Y/Z axis flags.
 */
void SCULPT_clip(Sculpt *sd, SculptSession *ss, float co[3], const float val[3]);

float SCULPT_brush_plane_offset_get(Sculpt *sd, SculptSession *ss);

ePaintSymmetryAreas SCULPT_get_vertex_symm_area(const float co[3]);
bool SCULPT_check_vertex_pivot_symmetry(const float vco[3], const float pco[3], char symm);
/**
 * Checks if a vertex is inside the brush radius from any of its mirrored axis.
 */
bool SCULPT_is_vertex_inside_brush_radius_symm(const float vertex[3],
                                               const float br_co[3],
                                               float radius,
                                               char symm);
bool SCULPT_is_symmetry_iteration_valid(char i, char symm);
void SCULPT_flip_v3_by_symm_area(float v[3],
                                 ePaintSymmetryFlags symm,
                                 ePaintSymmetryAreas symmarea,
                                 const float pivot[3]);
void SCULPT_flip_quat_by_symm_area(float quat[4],
                                   ePaintSymmetryFlags symm,
                                   ePaintSymmetryAreas symmarea,
                                   const float pivot[3]);

/**
 * Initialize a point-in-brush test
 */
void SCULPT_brush_test_init(struct SculptSession *ss, SculptBrushTest *test);

bool SCULPT_brush_test_sphere(SculptBrushTest *test, const float co[3]);
bool SCULPT_brush_test_sphere_sq(SculptBrushTest *test, const float co[3]);
bool SCULPT_brush_test_sphere_fast(const SculptBrushTest *test, const float co[3]);
bool SCULPT_brush_test_cube(SculptBrushTest *test,
                            const float co[3],
                            const float local[4][4],
                            float roundness);
bool SCULPT_brush_test_circle_sq(SculptBrushTest *test, const float co[3]);
/**
 * Test AABB against sphere.
 */
bool SCULPT_search_sphere_cb(PBVHNode *node, void *data_v);
/**
 * 2D projection (distance to line).
 */
bool SCULPT_search_circle_cb(PBVHNode *node, void *data_v);

/**
 * Initialize a point-in-brush test with a given falloff shape.
 *
 * \param falloff_shape: #PAINT_FALLOFF_SHAPE_SPHERE or #PAINT_FALLOFF_SHAPE_TUBE.
 * \return The brush falloff function.
 */
SculptBrushTestFn SCULPT_brush_test_init_with_falloff_shape(SculptSession *ss,
                                                            SculptBrushTest *test,
                                                            char falloff_shape);
const float *SCULPT_brush_frontface_normal_from_falloff_shape(SculptSession *ss,
                                                              char falloff_shape);

/**
 * Return a multiplier for brush strength on a particular vertex.
 */
float SCULPT_brush_strength_factor(struct SculptSession *ss,
                                   const struct Brush *br,
                                   const float point[3],
                                   float len,
                                   const float vno[3],
                                   const float fno[3],
                                   float mask,
                                   int vertex_index,
                                   int thread_id);

/**
 * Tilts a normal by the x and y tilt values using the view axis.
 */
void SCULPT_tilt_apply_to_normal(float r_normal[3],
                                 struct StrokeCache *cache,
                                 float tilt_strength);

/**
 * Get effective surface normal with pen tilt and tilt strength applied to it.
 */
void SCULPT_tilt_effective_normal_get(const SculptSession *ss, const Brush *brush, float r_no[3]);

/** \} */

/* -------------------------------------------------------------------- */
/** \name Flood Fill
 * \{ */

void SCULPT_floodfill_init(struct SculptSession *ss, SculptFloodFill *flood);
void SCULPT_floodfill_add_active(struct Sculpt *sd,
                                 struct Object *ob,
                                 struct SculptSession *ss,
                                 SculptFloodFill *flood,
                                 float radius);
void SCULPT_floodfill_add_initial_with_symmetry(struct Sculpt *sd,
                                                struct Object *ob,
                                                struct SculptSession *ss,
                                                SculptFloodFill *flood,
                                                int index,
                                                float radius);
void SCULPT_floodfill_add_initial(SculptFloodFill *flood, int index);
void SCULPT_floodfill_add_and_skip_initial(SculptFloodFill *flood, int index);
void SCULPT_floodfill_execute(
    struct SculptSession *ss,
    SculptFloodFill *flood,
    bool (*func)(SculptSession *ss, int from_v, int to_v, bool is_duplicate, void *userdata),
    void *userdata);
void SCULPT_floodfill_free(SculptFloodFill *flood);

/** \} */

/* -------------------------------------------------------------------- */
/** \name Dynamic topology
 * \{ */

enum eDynTopoWarnFlag {
  DYNTOPO_WARN_VDATA = (1 << 0),
  DYNTOPO_WARN_EDATA = (1 << 1),
  DYNTOPO_WARN_LDATA = (1 << 2),
  DYNTOPO_WARN_MODIFIER = (1 << 3),
};

/** Enable dynamic topology; mesh will be triangulated */
void SCULPT_dynamic_topology_enable_ex(struct Main *bmain,
                                       struct Depsgraph *depsgraph,
                                       Scene *scene,
                                       Object *ob);
void SCULPT_dynamic_topology_disable(bContext *C, struct SculptUndoNode *unode);
void sculpt_dynamic_topology_disable_with_undo(struct Main *bmain,
                                               struct Depsgraph *depsgraph,
                                               Scene *scene,
                                               Object *ob);

/**
 * Returns true if the stroke will use dynamic topology, false
 * otherwise.
 *
 * Factors: some brushes like grab cannot do dynamic topology.
 * Others, like smooth, are better without.
 * Same goes for alt-key smoothing.
 */
bool SCULPT_stroke_is_dynamic_topology(const SculptSession *ss, const Brush *brush);

void SCULPT_dynamic_topology_triangulate(struct BMesh *bm);
void SCULPT_dyntopo_node_layers_add(struct SculptSession *ss);

enum eDynTopoWarnFlag SCULPT_dynamic_topology_check(Scene *scene, Object *ob);

/** \} */

/* -------------------------------------------------------------------- */
/** \name Auto-masking.
 * \{ */

float SCULPT_automasking_factor_get(struct AutomaskingCache *automasking,
                                    SculptSession *ss,
                                    int vert);

/* Returns the automasking cache depending on the active tool. Used for code that can run both for
 * brushes and filter. */
struct AutomaskingCache *SCULPT_automasking_active_cache_get(SculptSession *ss);

struct AutomaskingCache *SCULPT_automasking_cache_init(Sculpt *sd, Brush *brush, Object *ob);
void SCULPT_automasking_cache_free(struct AutomaskingCache *automasking);

bool SCULPT_is_automasking_mode_enabled(const Sculpt *sd, const Brush *br, eAutomasking_flag mode);
bool SCULPT_is_automasking_enabled(const Sculpt *sd, const SculptSession *ss, const Brush *br);

float *SCULPT_boundary_automasking_init(Object *ob,
                                        eBoundaryAutomaskMode mode,
                                        int propagation_steps,
                                        float *automask_factor);
/** \} */

/* -------------------------------------------------------------------- */
/** \name Geodesic distances.
 * \{ */

/**
 * Returns an array indexed by vertex index containing the geodesic distance to the closest vertex
 * in the initial vertex set. The caller is responsible for freeing the array.
 * Geodesic distances will only work when used with PBVH_FACES, for other types of PBVH it will
 * fallback to euclidean distances to one of the initial vertices in the set.
 */
float *SCULPT_geodesic_distances_create(struct Object *ob,
                                        struct GSet *initial_vertices,
                                        float limit_radius);
float *SCULPT_geodesic_from_vertex_and_symm(struct Sculpt *sd,
                                            struct Object *ob,
                                            int vertex,
                                            float limit_radius);
float *SCULPT_geodesic_from_vertex(Object *ob, int vertex, float limit_radius);
/** \} */

/* -------------------------------------------------------------------- */
/** \name Filter API
 * \{ */

void SCULPT_filter_cache_init(struct bContext *C, Object *ob, Sculpt *sd, int undo_type);
void SCULPT_filter_cache_free(SculptSession *ss);

void SCULPT_mask_filter_smooth_apply(
    Sculpt *sd, Object *ob, PBVHNode **nodes, int totnode, int smooth_iterations);

/* Filter orientation utils. */
void SCULPT_filter_to_orientation_space(float r_v[3], struct FilterCache *filter_cache);
void SCULPT_filter_to_object_space(float r_v[3], struct FilterCache *filter_cache);
void SCULPT_filter_zero_disabled_axis_components(float r_v[3], struct FilterCache *filter_cache);

/** \} */

/* -------------------------------------------------------------------- */
/** \name Cloth Simulation.
 * \{ */

/* Main cloth brush function */
void SCULPT_do_cloth_brush(struct Sculpt *sd,
                           struct Object *ob,
                           struct PBVHNode **nodes,
                           int totnode);

void SCULPT_cloth_simulation_free(struct SculptClothSimulation *cloth_sim);

/* Public functions. */

struct SculptClothSimulation *SCULPT_cloth_brush_simulation_create(struct SculptSession *ss,
                                                                   float cloth_mass,
                                                                   float cloth_damping,
                                                                   float cloth_softbody_strength,
                                                                   bool use_collisions,
                                                                   bool needs_deform_coords);
void SCULPT_cloth_brush_simulation_init(struct SculptSession *ss,
                                        struct SculptClothSimulation *cloth_sim);

void SCULPT_cloth_sim_activate_nodes(struct SculptClothSimulation *cloth_sim,
                                     PBVHNode **nodes,
                                     int totnode);

void SCULPT_cloth_brush_store_simulation_state(struct SculptSession *ss,
                                               struct SculptClothSimulation *cloth_sim);

void SCULPT_cloth_brush_do_simulation_step(struct Sculpt *sd,
                                           struct Object *ob,
                                           struct SculptClothSimulation *cloth_sim,
                                           struct PBVHNode **nodes,
                                           int totnode);

void SCULPT_cloth_brush_ensure_nodes_constraints(struct Sculpt *sd,
                                                 struct Object *ob,
                                                 struct PBVHNode **nodes,
                                                 int totnode,
                                                 struct SculptClothSimulation *cloth_sim,
                                                 float initial_location[3],
                                                 float radius);

/**
 * Cursor drawing function.
 */
void SCULPT_cloth_simulation_limits_draw(uint gpuattr,
                                         const struct Brush *brush,
                                         const float location[3],
                                         const float normal[3],
                                         float rds,
                                         float line_width,
                                         const float outline_col[3],
                                         float alpha);
void SCULPT_cloth_plane_falloff_preview_draw(uint gpuattr,
                                             struct SculptSession *ss,
                                             const float outline_col[3],
                                             float outline_alpha);

PBVHNode **SCULPT_cloth_brush_affected_nodes_gather(SculptSession *ss,
                                                    Brush *brush,
                                                    int *r_totnode);

BLI_INLINE bool SCULPT_is_cloth_deform_brush(const Brush *brush)
{
  return (brush->sculpt_tool == SCULPT_TOOL_CLOTH && ELEM(brush->cloth_deform_type,
                                                          BRUSH_CLOTH_DEFORM_GRAB,
                                                          BRUSH_CLOTH_DEFORM_SNAKE_HOOK)) ||
         /* All brushes that are not the cloth brush deform the simulation using softbody
          * constraints instead of applying forces. */
         (brush->sculpt_tool != SCULPT_TOOL_CLOTH &&
          brush->deform_target == BRUSH_DEFORM_TARGET_CLOTH_SIM);
}
/** \} */

/* -------------------------------------------------------------------- */
/** \name Smoothing API
 * \{ */

/**
 * For bmesh: Average surrounding verts based on an orthogonality measure.
 * Naturally converges to a quad-like structure.
 */
void SCULPT_bmesh_four_neighbor_average(float avg[3], float direction[3], struct BMVert *v);

void SCULPT_neighbor_coords_average(SculptSession *ss, float result[3], int index);
float SCULPT_neighbor_mask_average(SculptSession *ss, int index);
void SCULPT_neighbor_color_average(SculptSession *ss, float result[4], int index);

/**
 * Mask the mesh boundaries smoothing only the mesh surface without using auto-masking.
 */
void SCULPT_neighbor_coords_average_interior(SculptSession *ss, float result[3], int index);

void SCULPT_smooth(
    Sculpt *sd, Object *ob, PBVHNode **nodes, int totnode, float bstrength, bool smooth_mask);
void SCULPT_do_smooth_brush(Sculpt *sd, Object *ob, PBVHNode **nodes, int totnode);

/* Surface Smooth Brush. */

void SCULPT_surface_smooth_laplacian_step(SculptSession *ss,
                                          float *disp,
                                          const float co[3],
                                          float (*laplacian_disp)[3],
                                          int v_index,
                                          const float origco[3],
                                          float alpha);
void SCULPT_surface_smooth_displace_step(
    SculptSession *ss, float *co, float (*laplacian_disp)[3], int v_index, float beta, float fade);
void SCULPT_do_surface_smooth_brush(Sculpt *sd, Object *ob, PBVHNode **nodes, int totnode);

/* Slide/Relax */
void SCULPT_relax_vertex(struct SculptSession *ss,
                         struct PBVHVertexIter *vd,
                         float factor,
                         bool filter_boundary_face_sets,
                         float *r_final_pos);

/** \} */

/**
 * Expose 'calc_area_normal' externally (just for vertex paint).
 */
bool SCULPT_pbvh_calc_area_normal(const struct Brush *brush,
                                  Object *ob,
                                  PBVHNode **nodes,
                                  int totnode,
                                  bool use_threading,
                                  float r_area_no[3]);

/**
 * Flip all the edit-data across the axis/axes specified by \a symm.
 * Used to calculate multiple modifications to the mesh when symmetry is enabled.
 */
void SCULPT_cache_calc_brushdata_symm(StrokeCache *cache, char symm, char axis, float angle);
void SCULPT_cache_free(StrokeCache *cache);

/* -------------------------------------------------------------------- */
/** \name Sculpt Undo
 * \{ */

SculptUndoNode *SCULPT_undo_push_node(Object *ob, PBVHNode *node, SculptUndoType type);
SculptUndoNode *SCULPT_undo_get_node(PBVHNode *node);
SculptUndoNode *SCULPT_undo_get_first_node(void);
void SCULPT_undo_push_begin(struct Object *ob, const char *name);
void SCULPT_undo_push_end(struct Object *ob);
void SCULPT_undo_push_end_ex(struct Object *ob, const bool use_nested_undo);

/** \} */

void SCULPT_vertcos_to_key(Object *ob, KeyBlock *kb, const float (*vertCos)[3]);

/**
 * Copy the PBVH bounding box into the object's bounding box.
 */
void SCULPT_update_object_bounding_box(struct Object *ob);

/**
 * Get a screen-space rectangle of the modified area.
 */
bool SCULPT_get_redraw_rect(struct ARegion *region,
                            struct RegionView3D *rv3d,
                            Object *ob,
                            rcti *rect);

/* Operators. */

/* -------------------------------------------------------------------- */
/** \name Expand Operator
 * \{ */

void SCULPT_OT_expand(struct wmOperatorType *ot);
void sculpt_expand_modal_keymap(struct wmKeyConfig *keyconf);
/** \} */

/* -------------------------------------------------------------------- */
/** \name Gesture Operators
 * \{ */

void SCULPT_OT_face_set_lasso_gesture(struct wmOperatorType *ot);
void SCULPT_OT_face_set_box_gesture(struct wmOperatorType *ot);

void SCULPT_OT_trim_lasso_gesture(struct wmOperatorType *ot);
void SCULPT_OT_trim_box_gesture(struct wmOperatorType *ot);

void SCULPT_OT_project_line_gesture(struct wmOperatorType *ot);
/** \} */

/* -------------------------------------------------------------------- */
/** \name Face Set Operators
 * \{ */

void SCULPT_OT_face_sets_randomize_colors(struct wmOperatorType *ot);
void SCULPT_OT_face_sets_change_visibility(struct wmOperatorType *ot);
void SCULPT_OT_face_sets_init(struct wmOperatorType *ot);
void SCULPT_OT_face_sets_create(struct wmOperatorType *ot);
void SCULPT_OT_face_sets_edit(struct wmOperatorType *ot);

/** \} */

/* -------------------------------------------------------------------- */
/** \name Transform Operators
 * \{ */

void SCULPT_OT_set_pivot_position(struct wmOperatorType *ot);
/** \} */

/* -------------------------------------------------------------------- */
/** \name Filter Operators
 * \{ */

/* Mesh Filter. */

void SCULPT_OT_mesh_filter(struct wmOperatorType *ot);

/* Cloth Filter. */

void SCULPT_OT_cloth_filter(struct wmOperatorType *ot);

/* Color Filter. */

void SCULPT_OT_color_filter(struct wmOperatorType *ot);

/** \} */

/* -------------------------------------------------------------------- */
/** \name Interactive Mask Operators
 * \{ */

/* Mask filter and Dirty Mask. */

void SCULPT_OT_mask_filter(struct wmOperatorType *ot);
void SCULPT_OT_dirty_mask(struct wmOperatorType *ot);

/* Mask and Face Sets Expand. */

void SCULPT_OT_mask_expand(struct wmOperatorType *ot);

/* Mask Init. */

void SCULPT_OT_mask_init(struct wmOperatorType *ot);
/** \} */

/* Detail size. */

/* -------------------------------------------------------------------- */
/** \name Dyntopo/Retopology Operators
 * \{ */

void SCULPT_OT_detail_flood_fill(struct wmOperatorType *ot);
void SCULPT_OT_sample_detail_size(struct wmOperatorType *ot);
void SCULPT_OT_set_detail_size(struct wmOperatorType *ot);
void SCULPT_OT_dyntopo_detail_size_edit(struct wmOperatorType *ot);
/** \} */

/* Dyntopo. */

void SCULPT_OT_dynamic_topology_toggle(struct wmOperatorType *ot);

/* sculpt_brush_types.c */

/* -------------------------------------------------------------------- */
/** \name Brushes
 * \{ */

/* Pose Brush. */

/**
 * Main Brush Function.
 */
void SCULPT_do_pose_brush(struct Sculpt *sd,
                          struct Object *ob,
                          struct PBVHNode **nodes,
                          int totnode);
/**
 * Calculate the pose origin and (Optionally the pose factor)
 * that is used when using the pose brush.
 *
 * \param r_pose_origin: Must be a valid pointer.
 * \param r_pose_factor: Optional, when set to NULL it won't be calculated.
 */
void SCULPT_pose_calc_pose_data(struct Sculpt *sd,
                                struct Object *ob,
                                struct SculptSession *ss,
                                float initial_location[3],
                                float radius,
                                float pose_offset,
                                float *r_pose_origin,
                                float *r_pose_factor);
void SCULPT_pose_brush_init(struct Sculpt *sd,
                            struct Object *ob,
                            struct SculptSession *ss,
                            struct Brush *br);
struct SculptPoseIKChain *SCULPT_pose_ik_chain_init(struct Sculpt *sd,
                                                    struct Object *ob,
                                                    struct SculptSession *ss,
                                                    struct Brush *br,
                                                    const float initial_location[3],
                                                    float radius);
void SCULPT_pose_ik_chain_free(struct SculptPoseIKChain *ik_chain);

/* Boundary Brush. */

/**
 * Main function to get #SculptBoundary data both for brush deformation and viewport preview.
 * Can return NULL if there is no boundary from the given vertex using the given radius.
 */
struct SculptBoundary *SCULPT_boundary_data_init(Object *object,
                                                 Brush *brush,
                                                 int initial_vertex,
                                                 float radius);
void SCULPT_boundary_data_free(struct SculptBoundary *boundary);
/* Main Brush Function. */
void SCULPT_do_boundary_brush(struct Sculpt *sd,
                              struct Object *ob,
                              struct PBVHNode **nodes,
                              int totnode);

void SCULPT_boundary_edges_preview_draw(uint gpuattr,
                                        struct SculptSession *ss,
                                        const float outline_col[3],
                                        float outline_alpha);
void SCULPT_boundary_pivot_line_preview_draw(uint gpuattr, struct SculptSession *ss);

/* Multi-plane Scrape Brush. */
/* Main Brush Function. */
void SCULPT_do_multiplane_scrape_brush(Sculpt *sd, Object *ob, PBVHNode **nodes, int totnode);
void SCULPT_multiplane_scrape_preview_draw(uint gpuattr,
                                           Brush *brush,
                                           SculptSession *ss,
                                           const float outline_col[3],
                                           float outline_alpha);
/* Draw Face Sets Brush. */
void SCULPT_do_draw_face_sets_brush(Sculpt *sd, Object *ob, PBVHNode **nodes, int totnode);

/* Paint Brush. */
void SCULPT_do_paint_brush(Sculpt *sd, Object *ob, PBVHNode **nodes, int totnode) ATTR_NONNULL();

/**
 * @brief Get the image canvas for painting on the given object.
 *
 * @note this is a temporary function. Would actually need to be replaced by logic provided by
 * {D14455}.
 *
 * @return #true if an image is found. The #r_image and #r_image_user fields are filled with the
 * image and image user. Returns false when the image isn't found. In the later case the r_image
 * and r_image_user would not be modified.
 */
bool SCULPT_paint_image_canvas_get(struct Object *ob,
                                   struct Image **r_image,
                                   struct ImageUser **r_image_user) ATTR_NONNULL();
void SCULPT_do_paint_brush_image(Sculpt *sd, Object *ob, PBVHNode **nodes, int totnode)
    ATTR_NONNULL();
bool SCULPT_use_image_paint_brush(Sculpt *sd, Object *ob) ATTR_NONNULL();

/* Smear Brush. */
void SCULPT_do_smear_brush(Sculpt *sd, Object *ob, PBVHNode **nodes, int totnode);

float SCULPT_clay_thumb_get_stabilized_pressure(struct StrokeCache *cache);

void SCULPT_do_draw_brush(struct Sculpt *sd,
                          struct Object *ob,
                          struct PBVHNode **nodes,
                          int totnode);

void SCULPT_do_fill_brush(struct Sculpt *sd,
                          struct Object *ob,
                          struct PBVHNode **nodes,
                          int totnode);
void SCULPT_do_scrape_brush(struct Sculpt *sd,
                            struct Object *ob,
                            struct PBVHNode **nodes,
                            int totnode);
void SCULPT_do_clay_thumb_brush(struct Sculpt *sd,
                                struct Object *ob,
                                struct PBVHNode **nodes,
                                int totnode);
void SCULPT_do_flatten_brush(struct Sculpt *sd,
                             struct Object *ob,
                             struct PBVHNode **nodes,
                             int totnode);
void SCULPT_do_clay_brush(struct Sculpt *sd,
                          struct Object *ob,
                          struct PBVHNode **nodes,
                          int totnode);
void SCULPT_do_clay_strips_brush(struct Sculpt *sd,
                                 struct Object *ob,
                                 struct PBVHNode **nodes,
                                 int totnode);
void SCULPT_do_snake_hook_brush(struct Sculpt *sd,
                                struct Object *ob,
                                struct PBVHNode **nodes,
                                int totnode);
void SCULPT_do_thumb_brush(struct Sculpt *sd,
                           struct Object *ob,
                           struct PBVHNode **nodes,
                           int totnode);
void SCULPT_do_rotate_brush(struct Sculpt *sd,
                            struct Object *ob,
                            struct PBVHNode **nodes,
                            int totnode);
void SCULPT_do_layer_brush(struct Sculpt *sd,
                           struct Object *ob,
                           struct PBVHNode **nodes,
                           int totnode);
void SCULPT_do_inflate_brush(struct Sculpt *sd,
                             struct Object *ob,
                             struct PBVHNode **nodes,
                             int totnode);
void SCULPT_do_nudge_brush(struct Sculpt *sd,
                           struct Object *ob,
                           struct PBVHNode **nodes,
                           int totnode);
void SCULPT_do_crease_brush(struct Sculpt *sd,
                            struct Object *ob,
                            struct PBVHNode **nodes,
                            int totnode);
void SCULPT_do_pinch_brush(struct Sculpt *sd,
                           struct Object *ob,
                           struct PBVHNode **nodes,
                           int totnode);
void SCULPT_do_grab_brush(struct Sculpt *sd,
                          struct Object *ob,
                          struct PBVHNode **nodes,
                          int totnode);
void SCULPT_do_elastic_deform_brush(struct Sculpt *sd,
                                    struct Object *ob,
                                    struct PBVHNode **nodes,
                                    int totnode);
void SCULPT_do_draw_sharp_brush(struct Sculpt *sd,
                                struct Object *ob,
                                struct PBVHNode **nodes,
                                int totnode);
void SCULPT_do_slide_relax_brush(struct Sculpt *sd,
                                 struct Object *ob,
                                 struct PBVHNode **nodes,
                                 int totnode);

void SCULPT_do_displacement_smear_brush(struct Sculpt *sd,
                                        struct Object *ob,
                                        struct PBVHNode **nodes,
                                        int totnode);
void SCULPT_do_displacement_eraser_brush(struct Sculpt *sd,
                                         struct Object *ob,
                                         struct PBVHNode **nodes,
                                         int totnode);
void SCULPT_do_mask_brush_draw(struct Sculpt *sd,
                               struct Object *ob,
                               struct PBVHNode **nodes,
                               int totnode);
void SCULPT_do_mask_brush(struct Sculpt *sd,
                          struct Object *ob,
                          struct PBVHNode **nodes,
                          int totnode);
/** \} */

void SCULPT_bmesh_topology_rake(
    struct Sculpt *sd, struct Object *ob, struct PBVHNode **nodes, int totnode, float bstrength);

/* end sculpt_brush_types.c */

/* sculpt_ops.c */

void SCULPT_OT_brush_stroke(struct wmOperatorType *ot);

/* end sculpt_ops.c */

<<<<<<< HEAD
=======
#define SCULPT_TOOL_NEEDS_COLOR(tool) ELEM(tool, SCULPT_TOOL_PAINT, SCULPT_TOOL_SMEAR)

>>>>>>> 1ec93507
#ifdef __cplusplus
}
#endif<|MERGE_RESOLUTION|>--- conflicted
+++ resolved
@@ -1758,11 +1758,8 @@
 
 /* end sculpt_ops.c */
 
-<<<<<<< HEAD
-=======
 #define SCULPT_TOOL_NEEDS_COLOR(tool) ELEM(tool, SCULPT_TOOL_PAINT, SCULPT_TOOL_SMEAR)
 
->>>>>>> 1ec93507
 #ifdef __cplusplus
 }
 #endif