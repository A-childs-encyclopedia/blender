--- conflicted
+++ resolved
@@ -1,5 +1,5 @@
 /* SPDX-License-Identifier: GPL-2.0-or-later
- * Copyright 2006 by Nicholas Bishop. All rights reserved. */
+  * Copyright 2006 by Nicholas Bishop. All rights reserved. */
 
 /** \file
  * \ingroup edsculpt
@@ -30,21 +30,22 @@
 #include "bmesh.h"
 
 #ifdef __cplusplus
-extern "C" {
+    extern "C"
+{
 #endif
 
-struct AutomaskingCache;
-struct Image;
-struct ImageUser;
-struct KeyBlock;
-struct Object;
-struct SculptUndoNode;
-struct bContext;
-struct BrushChannelSet;
-struct TaskParallelTLS;
-
-enum ePaintSymmetryFlags;
-struct PaintModeSettings;
+  struct AutomaskingCache;
+  struct Image;
+  struct ImageUser;
+  struct KeyBlock;
+  struct Object;
+  struct SculptUndoNode;
+  struct bContext;
+  struct BrushChannelSet;
+  struct TaskParallelTLS;
+
+  enum ePaintSymmetryFlags;
+  struct PaintModeSettings;
 
 /*
 maximum symmetry passes returned by SCULPT_get_symmetry_pass.
@@ -54,1178 +55,1179 @@
 */
 #define SCULPT_MAX_SYMMETRY_PASSES 255
 
-/* Updates */
-
-/* -------------------------------------------------------------------- */
-/** \name Sculpt Types
- * \{ */
-
-enum { SCULPT_SHARP_SIMPLE, SCULPT_SHARP_PLANE };
-
-typedef enum SculptUpdateType {
-  SCULPT_UPDATE_COORDS = 1 << 0,
-  SCULPT_UPDATE_MASK = 1 << 1,
-  SCULPT_UPDATE_VISIBILITY = 1 << 2,
-  SCULPT_UPDATE_COLOR = 1 << 3,
-  SCULPT_UPDATE_IMAGE = 1 << 4,
-} SculptUpdateType;
-
-typedef struct SculptCursorGeometryInfo {
-  float location[3];
-  float back_location[3];
-  float normal[3];
-  float active_vertex_co[3];
-} SculptCursorGeometryInfo;
-
-struct _SculptNeighborRef {
-  SculptVertRef vertex;
-  SculptEdgeRef edge;
-};
+  /* Updates */
+
+  /* -------------------------------------------------------------------- */
+  /** \name Sculpt Types
+   * \{ */
+
+  enum { SCULPT_SHARP_SIMPLE, SCULPT_SHARP_PLANE };
+
+  typedef enum SculptUpdateType {
+    SCULPT_UPDATE_COORDS = 1 << 0,
+    SCULPT_UPDATE_MASK = 1 << 1,
+    SCULPT_UPDATE_VISIBILITY = 1 << 2,
+    SCULPT_UPDATE_COLOR = 1 << 3,
+    SCULPT_UPDATE_IMAGE = 1 << 4,
+  } SculptUpdateType;
+
+  typedef struct SculptCursorGeometryInfo {
+    float location[3];
+    float back_location[3];
+    float normal[3];
+    float active_vertex_co[3];
+  } SculptCursorGeometryInfo;
+
+  struct _SculptNeighborRef {
+    SculptVertRef vertex;
+    SculptEdgeRef edge;
+  };
 
 #define SCULPT_VERTEX_NEIGHBOR_FIXED_CAPACITY 12
 
-typedef struct SculptVertexNeighborIter {
-  /* Storage */
-  struct _SculptNeighborRef *neighbors;
-  int *neighbor_indices;
-
-  int size;
-  int capacity;
-  struct _SculptNeighborRef neighbors_fixed[SCULPT_VERTEX_NEIGHBOR_FIXED_CAPACITY];
-  int neighbor_indices_fixed[SCULPT_VERTEX_NEIGHBOR_FIXED_CAPACITY];
-
-  /* Internal iterator. */
-  int num_duplicates;
-  int i;
-
-  /* Public */
-  SculptVertRef vertex;
-  SculptEdgeRef edge;
-  int index;
-  bool has_edge;  // does this iteration step have an edge, fake neighbors do not
-  bool is_duplicate;
-  bool no_free;
-} SculptVertexNeighborIter;
-
-/* this is a bitmask */
-typedef enum SculptCornerType {
-  SCULPT_CORNER_NONE = 0,
-  SCULPT_CORNER_MESH = 1 << 0,
-  SCULPT_CORNER_FACE_SET = 1 << 1,
-  SCULPT_CORNER_SEAM = 1 << 2,
-  SCULPT_CORNER_SHARP = 1 << 3,
-  SCULPT_CORNER_UV = 1 << 4,
-} SculptCornerType;
-
-typedef enum SculptBoundaryType {
-  SCULPT_BOUNDARY_MESH = 1 << 0,
-  SCULPT_BOUNDARY_FACE_SET = 1 << 1,
-  SCULPT_BOUNDARY_SEAM = 1 << 2,
-  SCULPT_BOUNDARY_SHARP = 1 << 3,
-  SCULPT_BOUNDARY_UV = 1 << 4,
-  SCULPT_BOUNDARY_ALL = (1 << 0) | (1 << 1) | (1 << 2) | (1 << 3) | (1 << 4),
-  SCULPT_BOUNDARY_DEFAULT = (1 << 0) | (1 << 3) | (1 << 4)  // mesh and sharp
-} SculptBoundaryType;
-
-typedef struct SculptFaceSetIsland {
-  SculptFaceRef *faces;
-  int totface;
-} SculptFaceSetIsland;
-
-typedef struct SculptFaceSetIslands {
-  SculptFaceSetIsland *islands;
-  int totisland;
-} SculptFaceSetIslands;
-
-/* Sculpt Original Data */
-typedef struct {
-  struct BMLog *bm_log;
-
-  struct SculptUndoNode *unode;
-  int datatype;
-  float (*coords)[3];
-  float (*normals)[3];
-  const float *vmasks;
-  float (*colors)[4];
-  float _no[3];
-
-  /* Original coordinate, normal, and mask. */
-  const float *co;
-  const float *no;
-  float mask;
-  const float *col;
-  struct PBVH *pbvh;
-  struct SculptSession *ss;
-} SculptOrigVertData;
-
-typedef struct SculptSmoothArgs {
-  float projection, slide_fset, bound_smooth;
-  SculptCustomLayer *bound_scl;
-  bool do_origco : 1;
-  bool do_weighted_smooth : 1;
-  bool preserve_fset_boundaries : 1;
-  float bound_smooth_radius;  // if 0, ss->cache->radius will be used
-  float vel_smooth_fac;
-  SculptCustomLayer *vel_scl;
-  float bevel_smooth_factor;
-} SculptSmoothArgs;
-
-typedef struct {
-  GSQueue *queue;
-  BLI_bitmap *visited_vertices;
-} SculptFloodFill;
-
-typedef enum eBoundaryAutomaskMode {
-  AUTOMASK_INIT_BOUNDARY_EDGES = 1,
-  AUTOMASK_INIT_BOUNDARY_FACE_SETS = 2,
-} eBoundaryAutomaskMode;
-
-typedef enum {
-  SCULPT_UNDO_COORDS = 1 << 0,
-  SCULPT_UNDO_HIDDEN = 1 << 1,
-  SCULPT_UNDO_MASK = 1 << 2,
-  SCULPT_UNDO_DYNTOPO_BEGIN = 1 << 3,
-  SCULPT_UNDO_DYNTOPO_END = 1 << 4,
-  SCULPT_UNDO_DYNTOPO_SYMMETRIZE = 1 << 5,
-  SCULPT_UNDO_GEOMETRY = 1 << 6,
-  SCULPT_UNDO_FACE_SETS = 1 << 7,
-  SCULPT_UNDO_COLOR = 1 << 8,
-} SculptUndoType;
-
-/* Storage of geometry for the undo node.
- * Is used as a storage for either original or modified geometry. */
-typedef struct SculptUndoNodeGeometry {
-  /* Is used for sanity check, helping with ensuring that two and only two
-   * geometry pushes happened in the undo stack. */
-  bool is_initialized;
-
-  CustomData vdata;
-  CustomData edata;
-  CustomData ldata;
-  CustomData pdata;
-  int totvert;
-  int totedge;
-  int totloop;
-  int totpoly;
-} SculptUndoNodeGeometry;
-
-typedef struct SculptUndoNode {
-  struct SculptUndoNode *next, *prev;
-
-  SculptUndoType type;
-
-  char idname[MAX_ID_NAME]; /* Name instead of pointer. */
-  void *node;               /* only during push, not valid afterwards! */
-
-  float (*co)[3];
-  float (*orig_co)[3];
-  float (*no)[3];
-  float (*col)[4];
-  float *mask;
-  int totvert;
-
-  float (*loop_col)[4];
-  float (*orig_loop_col)[4];
-  int totloop;
-
-  /* non-multires */
-  int maxvert;          /* to verify if totvert it still the same */
-  SculptVertRef *index; /* to restore into right location */
-  int maxloop;
-  int *loop_index;
-
-  BLI_bitmap *vert_hidden;
-
-  /* multires */
-  int maxgrid;  /* same for grid */
-  int gridsize; /* same for grid */
-  int totgrid;  /* to restore into right location */
-  int *grids;   /* to restore into right location */
-  BLI_bitmap **grid_hidden;
-
-  /* bmesh */
-  struct BMLogEntry *bm_entry;
-  bool applied;
-
-  /* shape keys */
-  char shapeName[sizeof(((KeyBlock *)0))->name];
-
-  /* Geometry modification operations.
-   *
-   * Original geometry is stored before some modification is run and is used to restore state of
-   * the object when undoing the operation
-   *
-   * Modified geometry is stored after the modification and is used to redo the modification. */
-  bool geometry_clear_pbvh;
-  SculptUndoNodeGeometry geometry_original;
-  SculptUndoNodeGeometry geometry_modified;
-
-  /* Geometry at the bmesh enter moment. */
-  SculptUndoNodeGeometry geometry_bmesh_enter;
-
-  /* pivot */
-  float pivot_pos[3];
-  float pivot_rot[4];
-
-  /* Sculpt Face Sets */
-  int *face_sets;
-
-  // dyntopo stuff
-
-  int *nodemap;
-  int nodemap_size;
-  int typemask;
-
-  size_t undo_size;
-  // int gen, lasthash;
-} SculptUndoNode;
+  typedef struct SculptVertexNeighborIter {
+    /* Storage */
+    struct _SculptNeighborRef *neighbors;
+    int *neighbor_indices;
+
+    int size;
+    int capacity;
+    struct _SculptNeighborRef neighbors_fixed[SCULPT_VERTEX_NEIGHBOR_FIXED_CAPACITY];
+    int neighbor_indices_fixed[SCULPT_VERTEX_NEIGHBOR_FIXED_CAPACITY];
+
+    /* Internal iterator. */
+    int num_duplicates;
+    int i;
+
+    /* Public */
+    SculptVertRef vertex;
+    SculptEdgeRef edge;
+    int index;
+    bool has_edge;  // does this iteration step have an edge, fake neighbors do not
+    bool is_duplicate;
+    bool no_free;
+  } SculptVertexNeighborIter;
+
+  /* this is a bitmask */
+  typedef enum SculptCornerType {
+    SCULPT_CORNER_NONE = 0,
+    SCULPT_CORNER_MESH = 1 << 0,
+    SCULPT_CORNER_FACE_SET = 1 << 1,
+    SCULPT_CORNER_SEAM = 1 << 2,
+    SCULPT_CORNER_SHARP = 1 << 3,
+    SCULPT_CORNER_UV = 1 << 4,
+  } SculptCornerType;
+
+  typedef enum SculptBoundaryType {
+    SCULPT_BOUNDARY_MESH = 1 << 0,
+    SCULPT_BOUNDARY_FACE_SET = 1 << 1,
+    SCULPT_BOUNDARY_SEAM = 1 << 2,
+    SCULPT_BOUNDARY_SHARP = 1 << 3,
+    SCULPT_BOUNDARY_UV = 1 << 4,
+    SCULPT_BOUNDARY_ALL = (1 << 0) | (1 << 1) | (1 << 2) | (1 << 3) | (1 << 4),
+    SCULPT_BOUNDARY_DEFAULT = (1 << 0) | (1 << 3) | (1 << 4)  // mesh and sharp
+  } SculptBoundaryType;
+
+  typedef struct SculptFaceSetIsland {
+    SculptFaceRef *faces;
+    int totface;
+  } SculptFaceSetIsland;
+
+  typedef struct SculptFaceSetIslands {
+    SculptFaceSetIsland *islands;
+    int totisland;
+  } SculptFaceSetIslands;
+
+  /* Sculpt Original Data */
+  typedef struct {
+    struct BMLog *bm_log;
+
+    struct SculptUndoNode *unode;
+    int datatype;
+    float (*coords)[3];
+    float (*normals)[3];
+    const float *vmasks;
+    float (*colors)[4];
+    float _no[3];
+
+    /* Original coordinate, normal, and mask. */
+    const float *co;
+    const float *no;
+    float mask;
+    const float *col;
+    struct PBVH *pbvh;
+    struct SculptSession *ss;
+  } SculptOrigVertData;
+
+  typedef struct SculptSmoothArgs {
+    float projection, slide_fset, bound_smooth;
+    SculptCustomLayer *bound_scl;
+    bool do_origco : 1;
+    bool do_weighted_smooth : 1;
+    bool preserve_fset_boundaries : 1;
+    float bound_smooth_radius;  // if 0, ss->cache->radius will be used
+    float vel_smooth_fac;
+    SculptCustomLayer *vel_scl;
+    float bevel_smooth_factor;
+  } SculptSmoothArgs;
+
+  typedef struct {
+    GSQueue *queue;
+    BLI_bitmap *visited_vertices;
+  } SculptFloodFill;
+
+  typedef enum eBoundaryAutomaskMode {
+    AUTOMASK_INIT_BOUNDARY_EDGES = 1,
+    AUTOMASK_INIT_BOUNDARY_FACE_SETS = 2,
+  } eBoundaryAutomaskMode;
+
+  typedef enum {
+    SCULPT_UNDO_COORDS = 1 << 0,
+    SCULPT_UNDO_HIDDEN = 1 << 1,
+    SCULPT_UNDO_MASK = 1 << 2,
+    SCULPT_UNDO_DYNTOPO_BEGIN = 1 << 3,
+    SCULPT_UNDO_DYNTOPO_END = 1 << 4,
+    SCULPT_UNDO_DYNTOPO_SYMMETRIZE = 1 << 5,
+    SCULPT_UNDO_GEOMETRY = 1 << 6,
+    SCULPT_UNDO_FACE_SETS = 1 << 7,
+    SCULPT_UNDO_COLOR = 1 << 8,
+  } SculptUndoType;
+
+  /* Storage of geometry for the undo node.
+   * Is used as a storage for either original or modified geometry. */
+  typedef struct SculptUndoNodeGeometry {
+    /* Is used for sanity check, helping with ensuring that two and only two
+     * geometry pushes happened in the undo stack. */
+    bool is_initialized;
+
+    CustomData vdata;
+    CustomData edata;
+    CustomData ldata;
+    CustomData pdata;
+    int totvert;
+    int totedge;
+    int totloop;
+    int totpoly;
+  } SculptUndoNodeGeometry;
+
+  typedef struct SculptUndoNode {
+    struct SculptUndoNode *next, *prev;
+
+    SculptUndoType type;
+
+    char idname[MAX_ID_NAME]; /* Name instead of pointer. */
+    void *node;               /* only during push, not valid afterwards! */
+
+    float (*co)[3];
+    float (*orig_co)[3];
+    float (*no)[3];
+    float (*col)[4];
+    float *mask;
+    int totvert;
+
+    float (*loop_col)[4];
+    float (*orig_loop_col)[4];
+    int totloop;
+
+    /* non-multires */
+    int maxvert;          /* to verify if totvert it still the same */
+    SculptVertRef *index; /* to restore into right location */
+    int maxloop;
+    int *loop_index;
+
+    BLI_bitmap *vert_hidden;
+
+    /* multires */
+    int maxgrid;  /* same for grid */
+    int gridsize; /* same for grid */
+    int totgrid;  /* to restore into right location */
+    int *grids;   /* to restore into right location */
+    BLI_bitmap **grid_hidden;
+
+    /* bmesh */
+    struct BMLogEntry *bm_entry;
+    bool applied;
+
+    /* shape keys */
+    char shapeName[sizeof(((KeyBlock *)0))->name];
+
+    /* Geometry modification operations.
+     *
+     * Original geometry is stored before some modification is run and is used to restore state of
+     * the object when undoing the operation
+     *
+     * Modified geometry is stored after the modification and is used to redo the modification. */
+    bool geometry_clear_pbvh;
+    SculptUndoNodeGeometry geometry_original;
+    SculptUndoNodeGeometry geometry_modified;
+
+    /* Geometry at the bmesh enter moment. */
+    SculptUndoNodeGeometry geometry_bmesh_enter;
+
+    /* pivot */
+    float pivot_pos[3];
+    float pivot_rot[4];
+
+    /* Sculpt Face Sets */
+    int *face_sets;
+
+    // dyntopo stuff
+
+    int *nodemap;
+    int nodemap_size;
+    int typemask;
+
+    size_t undo_size;
+    // int gen, lasthash;
+  } SculptUndoNode;
 
 /* Factor of brush to have rake point following behind
  * (could be configurable but this is reasonable default). */
 #define SCULPT_RAKE_BRUSH_FACTOR 0.25f
 
-struct SculptRakeData {
-  float follow_dist;
-  float follow_co[3];
-};
-
-/**
- * Generic thread data. The size of this struct has gotten a little out of hand;
- * normally we would split it up, but it might be better to see if we can't eliminate it
- * altogether after moving to C++ (where we'll be able to use lambdas).
- */
-typedef struct SculptThreadedTaskData {
-  struct bContext *C;
-  struct Sculpt *sd;
-  struct Object *ob;
-  struct SculptSession *ss;
-  const struct Brush *brush;
-  struct PBVHNode **nodes;
-  int totnode;
-
-  struct VPaint *vp;
-  struct WPaintData *wpd;
-  struct WeightPaintInfo *wpi;
-  unsigned int *lcol;
-  struct Mesh *me;
-  /* For passing generic params. */
-  void *custom_data;
-
-  /* Data specific to some callbacks. */
-
-  /* NOTE: even if only one or two of those are used at a time,
-   *       keeping them separated, names help figuring out
-   *       what it is, and memory overhead is ridiculous anyway. */
-  float flippedbstrength;
-  float angle;
-  float strength;
-  bool smooth_mask;
-  bool has_bm_orco;
-
-  struct SculptProjectVector *spvc;
-  float *offset;
-  float *grab_delta;
-  float *cono;
-  float *area_no;
-  float *area_no_sp;
-  float *area_co;
-  float (*mat)[4];
-  float (*vertCos)[3];
-
-  /* When true, the displacement stored in the proxies will be applied to the original coordinates
-   * instead of to the current coordinates. */
-  bool use_proxies_orco;
-
-  /* X and Z vectors aligned to the stroke direction for operations where perpendicular vectors to
-   * the stroke direction are needed. */
-  float (*stroke_xz)[3];
-
-  int filter_type;
-  float filter_strength;
-  float *filter_fill_color;
-
-  bool use_area_cos;
-  bool use_area_nos;
-
-  /* 0=towards view, 1=flipped */
-  float (*area_cos)[3];
-  float (*area_nos)[3];
-  int *count_no;
-  int *count_co;
-
-  bool any_vertex_sampled;
-
-  float *wet_mix_sampled_color;
-  float hue_offset;
-
-  float *prev_mask;
-  float *new_mask;
-  float *next_mask;
-  float mask_interpolation;
-
-  float *pose_factor;
-  float *pose_initial_co;
-  int pose_chain_segment;
-
-  float multiplane_scrape_angle;
-  float multiplane_scrape_planes[2][4];
-
-  float max_distance_squared;
-  float nearest_vertex_search_co[3];
-
-  /* Stabilized strength for the Clay Thumb brush. */
-  float clay_strength;
-
-  int mask_expand_update_it;
-  bool mask_expand_invert_mask;
-  bool mask_expand_use_normals;
-  bool mask_expand_keep_prev_mask;
-  bool mask_expand_create_face_set;
-
-  float transform_mats[8][4][4];
-  float elastic_transform_mat[4][4];
-  float elastic_transform_pivot[3];
-  float elastic_transform_pivot_init[3];
-  float elastic_transform_radius;
-
-  /* Boundary brush */
-  float boundary_deform_strength;
-
-  float cloth_time_step;
-  SculptClothSimulation *cloth_sim;
-  float *cloth_sim_initial_location;
-  float cloth_sim_radius;
-
-  float dirty_mask_min;
-  float dirty_mask_max;
-  bool dirty_mask_dirty_only;
-
-  /* Mask By Color Tool */
-
-  float mask_by_color_threshold;
-  bool mask_by_color_invert;
-  bool mask_by_color_preserve_mask;
-
-  /* Index of the vertex that is going to be used as a reference for the colors. */
-  SculptVertRef mask_by_color_vertex;
-  float *mask_by_color_floodfill;
-
-  int face_set, face_set2;
-  int filter_undo_type;
-
-  int mask_init_mode;
-  int mask_init_seed;
-
-  ThreadMutex mutex;
-
-  // Layer brush
-  int cd_temp, cd_temp2, cd_temp3, cd_sculpt_vert;
-
-  float smooth_projection;
-  float rake_projection;
-  SculptCustomLayer *scl, *scl2;
-  bool do_origco;
-  float *brush_color;
-
-  float fset_slide, bound_smooth;
-  float crease_pinch_factor;
-  bool use_curvature;
-  float vel_smooth_fac;
-  int iterations;
-} SculptThreadedTaskData;
-
-/*************** Brush testing declarations ****************/
-typedef struct SculptBrushTest {
-  float radius_squared;
-  float radius;
-  float location[3];
-  float dist;
-  int mirror_symmetry_pass;
-
-  int radial_symmetry_pass;
-  float symm_rot_mat_inv[4][4];
-
-  float tip_roundness;
-  float tip_scale_x;
-
-  float cube_matrix[4][4];
-
-  /* For circle (not sphere) projection. */
-  float plane_view[4];
-
-  /* Some tool code uses a plane for its calculations. */
-  float plane_tool[4];
-
-  /* View3d clipping - only set rv3d for clipping */
-  struct RegionView3D *clip_rv3d;
-} SculptBrushTest;
-
-typedef bool (*SculptBrushTestFn)(SculptBrushTest *test, const float co[3]);
-
-typedef struct {
-  struct Sculpt *sd;
-  struct SculptSession *ss;
-  float radius_squared;
-  const float *center;
-  bool original;
-  /* This ignores fully masked and fully hidden nodes. */
-  bool ignore_fully_ineffective;
-  struct Object *ob;
-  struct Brush *brush;
-} SculptSearchSphereData;
-
-typedef struct {
-  struct Sculpt *sd;
-  struct SculptSession *ss;
-  float radius_squared;
-  bool original;
-  bool ignore_fully_ineffective;
-  struct DistRayAABB_Precalc *dist_ray_to_aabb_precalc;
-} SculptSearchCircleData;
-
-/* Sculpt Filters */
-typedef enum SculptFilterOrientation {
-  SCULPT_FILTER_ORIENTATION_LOCAL = 0,
-  SCULPT_FILTER_ORIENTATION_WORLD = 1,
-  SCULPT_FILTER_ORIENTATION_VIEW = 2,
-} SculptFilterOrientation;
-
-/* Defines how transform tools are going to apply its displacement. */
-typedef enum SculptTransformDisplacementMode {
-  /* Displaces the elements from their original coordinates. */
-  SCULPT_TRANSFORM_DISPLACEMENT_ORIGINAL = 0,
-  /* Displaces the elements incrementally from their previous position. */
-  SCULPT_TRANSFORM_DISPLACEMENT_INCREMENTAL = 1,
-} SculptTransformDisplacementMode;
+  struct SculptRakeData {
+    float follow_dist;
+    float follow_co[3];
+  };
+
+  /**
+   * Generic thread data. The size of this struct has gotten a little out of hand;
+   * normally we would split it up, but it might be better to see if we can't eliminate it
+   * altogether after moving to C++ (where we'll be able to use lambdas).
+   */
+  typedef struct SculptThreadedTaskData {
+    struct bContext *C;
+    struct Sculpt *sd;
+    struct Object *ob;
+    struct SculptSession *ss;
+    const struct Brush *brush;
+    struct PBVHNode **nodes;
+    int totnode;
+
+    struct VPaint *vp;
+    struct WPaintData *wpd;
+    struct WeightPaintInfo *wpi;
+    unsigned int *lcol;
+    struct Mesh *me;
+    /* For passing generic params. */
+    void *custom_data;
+
+    /* Data specific to some callbacks. */
+
+    /* NOTE: even if only one or two of those are used at a time,
+     *       keeping them separated, names help figuring out
+     *       what it is, and memory overhead is ridiculous anyway. */
+    float flippedbstrength;
+    float angle;
+    float strength;
+    bool smooth_mask;
+    bool has_bm_orco;
+
+    struct SculptProjectVector *spvc;
+    float *offset;
+    float *grab_delta;
+    float *cono;
+    float *area_no;
+    float *area_no_sp;
+    float *area_co;
+    float (*mat)[4];
+    float (*vertCos)[3];
+
+    /* When true, the displacement stored in the proxies will be applied to the original
+     * coordinates instead of to the current coordinates. */
+    bool use_proxies_orco;
+
+    /* X and Z vectors aligned to the stroke direction for operations where perpendicular vectors
+     * to the stroke direction are needed. */
+    float (*stroke_xz)[3];
+
+    int filter_type;
+    float filter_strength;
+    float *filter_fill_color;
+
+    bool use_area_cos;
+    bool use_area_nos;
+
+    /* 0=towards view, 1=flipped */
+    float (*area_cos)[3];
+    float (*area_nos)[3];
+    int *count_no;
+    int *count_co;
+
+    bool any_vertex_sampled;
+
+    float *wet_mix_sampled_color;
+    float hue_offset;
+
+    float *prev_mask;
+    float *new_mask;
+    float *next_mask;
+    float mask_interpolation;
+
+    float *pose_factor;
+    float *pose_initial_co;
+    int pose_chain_segment;
+
+    float multiplane_scrape_angle;
+    float multiplane_scrape_planes[2][4];
+
+    float max_distance_squared;
+    float nearest_vertex_search_co[3];
+
+    /* Stabilized strength for the Clay Thumb brush. */
+    float clay_strength;
+
+    int mask_expand_update_it;
+    bool mask_expand_invert_mask;
+    bool mask_expand_use_normals;
+    bool mask_expand_keep_prev_mask;
+    bool mask_expand_create_face_set;
+
+    float transform_mats[8][4][4];
+    float elastic_transform_mat[4][4];
+    float elastic_transform_pivot[3];
+    float elastic_transform_pivot_init[3];
+    float elastic_transform_radius;
+
+    /* Boundary brush */
+    float boundary_deform_strength;
+
+    float cloth_time_step;
+    SculptClothSimulation *cloth_sim;
+    float *cloth_sim_initial_location;
+    float cloth_sim_radius;
+
+    float dirty_mask_min;
+    float dirty_mask_max;
+    bool dirty_mask_dirty_only;
+
+    /* Mask By Color Tool */
+
+    float mask_by_color_threshold;
+    bool mask_by_color_invert;
+    bool mask_by_color_preserve_mask;
+
+    /* Index of the vertex that is going to be used as a reference for the colors. */
+    SculptVertRef mask_by_color_vertex;
+    float *mask_by_color_floodfill;
+
+    int face_set, face_set2;
+    int filter_undo_type;
+
+    int mask_init_mode;
+    int mask_init_seed;
+
+    ThreadMutex mutex;
+
+    // Layer brush
+    int cd_temp, cd_temp2, cd_temp3, cd_sculpt_vert;
+
+    float smooth_projection;
+    float rake_projection;
+    SculptCustomLayer *scl, *scl2;
+    bool do_origco;
+    float *brush_color;
+
+    float fset_slide, bound_smooth;
+    float crease_pinch_factor;
+    bool use_curvature;
+    float vel_smooth_fac;
+    int iterations;
+  } SculptThreadedTaskData;
+
+  /*************** Brush testing declarations ****************/
+  typedef struct SculptBrushTest {
+    float radius_squared;
+    float radius;
+    float location[3];
+    float dist;
+    int mirror_symmetry_pass;
+
+    int radial_symmetry_pass;
+    float symm_rot_mat_inv[4][4];
+
+    float tip_roundness;
+    float tip_scale_x;
+
+    float cube_matrix[4][4];
+
+    /* For circle (not sphere) projection. */
+    float plane_view[4];
+
+    /* Some tool code uses a plane for its calculations. */
+    float plane_tool[4];
+
+    /* View3d clipping - only set rv3d for clipping */
+    struct RegionView3D *clip_rv3d;
+  } SculptBrushTest;
+
+  typedef bool (*SculptBrushTestFn)(SculptBrushTest * test, const float co[3]);
+
+  typedef struct {
+    struct Sculpt *sd;
+    struct SculptSession *ss;
+    float radius_squared;
+    const float *center;
+    bool original;
+    /* This ignores fully masked and fully hidden nodes. */
+    bool ignore_fully_ineffective;
+    struct Object *ob;
+    struct Brush *brush;
+  } SculptSearchSphereData;
+
+  typedef struct {
+    struct Sculpt *sd;
+    struct SculptSession *ss;
+    float radius_squared;
+    bool original;
+    bool ignore_fully_ineffective;
+    struct DistRayAABB_Precalc *dist_ray_to_aabb_precalc;
+  } SculptSearchCircleData;
+
+  /* Sculpt Filters */
+  typedef enum SculptFilterOrientation {
+    SCULPT_FILTER_ORIENTATION_LOCAL = 0,
+    SCULPT_FILTER_ORIENTATION_WORLD = 1,
+    SCULPT_FILTER_ORIENTATION_VIEW = 2,
+  } SculptFilterOrientation;
+
+  /* Defines how transform tools are going to apply its displacement. */
+  typedef enum SculptTransformDisplacementMode {
+    /* Displaces the elements from their original coordinates. */
+    SCULPT_TRANSFORM_DISPLACEMENT_ORIGINAL = 0,
+    /* Displaces the elements incrementally from their previous position. */
+    SCULPT_TRANSFORM_DISPLACEMENT_INCREMENTAL = 1,
+  } SculptTransformDisplacementMode;
 
 #define SCULPT_CLAY_STABILIZER_LEN 10
 #define SCULPT_SPEED_MA_SIZE 4
 #define GRAB_DELTA_MA_SIZE 3
 
-typedef struct AutomaskingSettings {
-  /* Flags from eAutomasking_flag. */
-  int flags;
-  int initial_face_set;
-  int current_face_set;  // used by faceset draw tool
-  float concave_factor;
-  float normal_limit, normal_falloff;
-  float view_normal_limit, view_normal_falloff;
-  bool original_normal;
-} AutomaskingSettings;
-
-typedef struct AutomaskingCache {
-  AutomaskingSettings settings;
-  /* Precomputed auto-mask factor indexed by vertex, owned by the auto-masking system and
-   * initialized in #SCULPT_automasking_cache_init when needed. */
-  // float *factor;
-  SculptCustomLayer *factorlayer;
-} AutomaskingCache;
-
-
-typedef enum eSculptGradientType {
-  SCULPT_GRADIENT_LINEAR,
-  SCULPT_GRADIENT_SPHERICAL,
-  SCULPT_GRADIENT_RADIAL,
-  SCULPT_GRADIENT_ANGLE,
-  SCULPT_GRADIENT_REFLECTED,
-} eSculptGradientType;
-typedef struct SculptGradientContext {
-  eSculptGradientType gradient_type;
-  ViewContext vc;
-
-  int symm;
-
-  int update_type;
-  float line_points[2][2];
-
-  float line_length;
-
-  float depth_point[3];
-
-  float gradient_plane[4];
-  float initial_location[3];
-
-  float gradient_line[3];
-  float initial_projected_location[2];
-
-  float strength;
-  void (*sculpt_gradient_begin)(struct bContext *);
-
-  void (*sculpt_gradient_apply_for_element)(struct Sculpt *,
-                                            struct SculptSession *,
-                                            SculptOrigVertData *orig_data,
-                                            PBVHVertexIter *vd,
-                                            float gradient_value,
-                                            float fade_value);
-  void (*sculpt_gradient_node_update)(struct PBVHNode *);
-  void (*sculpt_gradient_end)(struct bContext *);
-} SculptGradientContext;
-
-/* IPMask filter vertex callback function. */
-typedef float(SculptIPMaskFilterStepVertexCB)(struct SculptSession *, SculptVertRef, float *);
-
-typedef struct FilterCache {
-  bool enabled_axis[3];
-  bool enabled_force_axis[3];
-  int random_seed;
-
-  /* Used for alternating between filter operations in filters that need to apply different ones to
-   * achieve certain effects. */
-  int iteration_count;
-
-  /* Stores the displacement produced by the laplacian step of HC smooth. */
-  float (*surface_smooth_laplacian_disp)[3];
-  float surface_smooth_shape_preservation;
-  float surface_smooth_current_vertex;
-
-  /* Sharpen mesh filter. */
-  float sharpen_smooth_ratio;
-  float sharpen_intensify_detail_strength;
-  int sharpen_curvature_smooth_iterations;
-  float *sharpen_factor;
-  float (*detail_directions)[3];
-
-  /* Sphere mesh filter. */
-  float sphere_center[3];
-  float sphere_radius;
-
-  /* Filter orientation. */
-  SculptFilterOrientation orientation;
-  float obmat[4][4];
-  float obmat_inv[4][4];
-  float viewmat[4][4];
-  float viewmat_inv[4][4];
-
-  /* Displacement eraser. */
-  float (*limit_surface_co)[3];
-
-  /* unmasked nodes */
-  PBVHNode **nodes;
-  int totnode;
-
-  /* Cloth filter. */
-  SculptClothSimulation *cloth_sim;
-  float cloth_sim_pinch_point[3];
-
-  /* mask expand iteration caches */
-  int mask_update_current_it;
-  int mask_update_last_it;
-  int *mask_update_it;
-  float *normal_factor;
-  float *edge_factor;
-  float *prev_mask;
-  float mask_expand_initial_co[3];
-
-  int new_face_set;
-  int *prev_face_set;
-
-  int active_face_set;
-
-  /* Transform. */
-  SculptTransformDisplacementMode transform_displacement_mode;
-
-  /* Gradient. */
-  SculptGradientContext *gradient_context;
-
-  /* Auto-masking. */
-  AutomaskingCache *automasking;
-
-  /* Mask Filter. */
-  int mask_filter_current_step;
-  float *mask_filter_ref;
-  SculptIPMaskFilterStepVertexCB *mask_filter_step_forward;
-  SculptIPMaskFilterStepVertexCB *mask_filter_step_backward;
-
-  GHash *mask_delta_step;
-
-  bool preserve_fset_boundaries;
-  bool weighted_smooth;
-  float hard_edge_fac;
-  bool hard_edge_mode;
-  float bound_smooth_radius;
-  float bevel_smooth_fac;
-
-  float (*pre_smoothed_color)[3];
-} FilterCache;
-
-/**
- * This structure contains all the temporary data
- * needed for individual brush strokes.
- */
-typedef struct StrokeCache {
-  BrushMappingData input_mapping;
-
-  /* Invariants */
-  float initial_radius;
-  float scale[3];
-  int flag;
-  float clip_tolerance[3];
-  float clip_mirror_mtx[4][4];
-  float initial_mouse[2];
-
-  struct BrushChannelSet *channels_final;
-
-  /* Variants */
-  float radius;
-  float radius_squared;
-  float true_location[3];
-  float true_last_location[3];
-  float location[3];
-  float last_location[3];
-
-  /* Used for alternating between deformation in brushes that need to apply different ones to
-   * achieve certain effects. */
-  int iteration_count;
-
-  /* Original pixel radius with the pressure curve applied for dyntopo detail size */
-  float dyntopo_pixel_radius;
-
-  bool is_last_valid;
-
-  bool pen_flip;
-  bool invert;
-  float pressure;
-  float bstrength;
-  float normal_weight; /* from brush (with optional override) */
-  float x_tilt;
-  float y_tilt;
-
-  /* Position of the mouse corresponding to the stroke location, modified by the paint_stroke
-   * operator according to the stroke type. */
-  float mouse[2];
-  /* Position of the mouse event in screen space, not modified by the stroke type. */
-  float mouse_event[2];
-
-  float (*prev_colors)[4];
-  void *prev_colors_vpaint;
-
-  /* Multires Displacement Smear. */
-  float (*prev_displacement)[3];
-  float (*limit_surface_co)[3];
-
-  /* The rest is temporary storage that isn't saved as a property */
-
-  bool first_time; /* Beginning of stroke may do some things special */
-
-  /* from ED_view3d_ob_project_mat_get() */
-  float projection_mat[4][4];
-
-  /* Clean this up! */
-  struct ViewContext *vc;
-  struct Brush *brush;
-
-  float special_rotation;
-  float grab_delta[3], grab_delta_symmetry[3];
-  float old_grab_location[3], orig_grab_location[3];
-
-  // next_grab_delta is same as grab_delta except in smooth rake mode
-  float prev_grab_delta[3], next_grab_delta[3];
-  float prev_grab_delta_symmetry[3], next_grab_delta_symmetry[3];
-  float grab_delta_avg[GRAB_DELTA_MA_SIZE][3];
-  int grab_delta_avg_cur;
-
-  /* screen-space rotation defined by mouse motion */
-  float rake_rotation[4], rake_rotation_symmetry[4];
-  bool is_rake_rotation_valid;
-  struct SculptRakeData rake_data;
-
-  /* Geodesic distances. */
-  float *geodesic_dists[PAINT_SYMM_AREAS];
-
-  /* Face Sets */
-  int paint_face_set;
-
-  /* Symmetry index between 0 and 7 bit combo 0 is Brush only;
-   * 1 is X mirror; 2 is Y mirror; 3 is XY; 4 is Z; 5 is XZ; 6 is YZ; 7 is XYZ */
-  int symmetry;
-  int boundary_symmetry;    // controls splitting face sets by mirror axis
-  int mirror_symmetry_pass; /* The symmetry pass we are currently on between 0 and 7. */
-  float true_view_normal[3];
-  float view_normal[3];
-
-  float view_origin[3];
-  float true_view_origin[3];
-
-  /* sculpt_normal gets calculated by calc_sculpt_normal(), then the
-   * sculpt_normal_symm gets updated quickly with the usual symmetry
-   * transforms */
-  float sculpt_normal[3];
-  float sculpt_normal_symm[3];
-
-  float cached_area_normal[3];
-
-  /* Used for area texture mode, local_mat gets calculated by
-   * calc_brush_local_mat() and used in tex_strength(). */
-  float brush_local_mat[4][4];
-
-  float plane_offset[3]; /* used to shift the plane around when doing tiled strokes */
-  int tile_pass;
-
-  float last_center[3];
-  int radial_symmetry_pass;
-  float symm_rot_mat[4][4];
-  float symm_rot_mat_inv[4][4];
-  bool original;
-  float anchored_location[3];
-
-  /* Fairing. */
-
-  /* Paint Brush. */
-  struct {
-    float hardness;
-    float flow;
-    float wet_mix;
-    float wet_persistence;
-    float density;
-  } paint_brush;
-
-  /* Pose brush */
-  struct SculptPoseIKChain *pose_ik_chain;
-
-  /* Enhance Details. */
-  float (*detail_directions)[3];
-
-  /* Clay Thumb brush */
-  /* Angle of the front tilting plane of the brush to simulate clay accumulation. */
-  float clay_thumb_front_angle;
-  /* Stores pressure samples to get an stabilized strength and radius variation. */
-  float clay_pressure_stabilizer[SCULPT_CLAY_STABILIZER_LEN];
-  int clay_pressure_stabilizer_index;
-
-  /* Cloth brush */
-  struct SculptClothSimulation *cloth_sim;
-  float initial_location[3];
-  float true_initial_location[3];
-  float initial_normal[3];
-  float true_initial_normal[3];
-
-  /* Boundary brush */
-  struct SculptBoundary *boundaries[PAINT_SYMM_AREAS];
-
-  /* Surface Smooth Brush */
-  /* Stores the displacement produced by the laplacian step of HC smooth. */
-  float (*surface_smooth_laplacian_disp)[3];
-
-  /* Layer brush */
-  float *layer_displacement_factor;
-  int *layer_stroke_id;
-
-  float vertex_rotation; /* amount to rotate the vertices when using rotate brush */
-  struct Dial *dial;
-
-  char saved_active_brush_name[MAX_ID_NAME];
-  char saved_mask_brush_tool;
-  int saved_smooth_size; /* smooth tool copies the size of the current tool */
-  bool alt_smooth;
-
-  /* Scene Project Brush */
-  struct SnapObjectContext *snap_context;
-  struct Depsgraph *depsgraph;
-
-  float plane_trim_squared;
-
-  bool supports_gravity;
-  float true_gravity_direction[3];
-  float gravity_direction[3];
-
-  /* Auto-masking. */
-  AutomaskingCache *automasking;
-
-  float stroke_local_mat[4][4];
-  float multiplane_scrape_angle;
-
-  float wet_mix_prev_color[4];
-  float density_seed;
-
-  rcti previous_r; /* previous redraw rectangle */
-  rcti current_r;  /* current redraw rectangle */
-
-  float stroke_distance;    // copy of PaintStroke->stroke_distance
-  float stroke_distance_t;  // copy of PaintStroke->stroke_distance_t
-  float stroke_spacing_t;
-  float last_stroke_distance_t;
-
-  float last_dyntopo_t;
-  float last_smooth_t[SCULPT_MAX_SYMMETRY_PASSES];
-  float last_rake_t[SCULPT_MAX_SYMMETRY_PASSES];
-
-  int layer_disp_map_size;
-  BLI_bitmap *layer_disp_map;
-
-  struct PaintStroke *stroke;
-  struct bContext *C;
-
-  struct BrushCommandList *commandlist;
-  bool use_plane_trim;
-
-  struct NeighborCache *ncache;
-  float speed_avg[SCULPT_SPEED_MA_SIZE];  // moving average for speed
-  int speed_avg_cur;
-  double last_speed_time;
-
-  // if nonzero, override brush sculpt tool
-  int tool_override;
-  BrushChannelSet *tool_override_channels;
-
-  float mouse_cubic[4][3];
-  float world_cubic[4][3];
-  float world_cubic_arclength;
-  float mouse_cubic_arclength;
-  bool has_cubic;
-} StrokeCache;
-
-/* Sculpt Expand. */
-typedef enum eSculptExpandFalloffType {
-  SCULPT_EXPAND_FALLOFF_GEODESIC,
-  SCULPT_EXPAND_FALLOFF_TOPOLOGY,
-  SCULPT_EXPAND_FALLOFF_TOPOLOGY_DIAGONALS,
-  SCULPT_EXPAND_FALLOFF_NORMALS,
-  SCULPT_EXPAND_FALLOFF_SPHERICAL,
-  SCULPT_EXPAND_FALLOFF_BOUNDARY_TOPOLOGY,
-  SCULPT_EXPAND_FALLOFF_BOUNDARY_FACE_SET,
-  SCULPT_EXPAND_FALLOFF_ACTIVE_FACE_SET,
-  SCULPT_EXPAND_FALLOFF_POLY_LOOP,
-} eSculptExpandFalloffType;
-
-typedef enum eSculptExpandTargetType {
-  SCULPT_EXPAND_TARGET_MASK,
-  SCULPT_EXPAND_TARGET_FACE_SETS,
-  SCULPT_EXPAND_TARGET_COLORS,
-} eSculptExpandTargetType;
-
-typedef enum eSculptExpandRecursionType {
-  SCULPT_EXPAND_RECURSION_TOPOLOGY,
-  SCULPT_EXPAND_RECURSION_GEODESICS,
-} eSculptExpandRecursionType;
+  typedef struct AutomaskingSettings {
+    /* Flags from eAutomasking_flag. */
+    int flags;
+    int initial_face_set;
+    int current_face_set;  // used by faceset draw tool
+    float concave_factor;
+    float normal_limit, normal_falloff;
+    float view_normal_limit, view_normal_falloff;
+    bool original_normal;
+  } AutomaskingSettings;
+
+  typedef struct AutomaskingCache {
+    AutomaskingSettings settings;
+    /* Precomputed auto-mask factor indexed by vertex, owned by the auto-masking system and
+     * initialized in #SCULPT_automasking_cache_init when needed. */
+    // float *factor;
+    SculptCustomLayer *factorlayer;
+  } AutomaskingCache;
+
+  typedef enum eSculptGradientType {
+    SCULPT_GRADIENT_LINEAR,
+    SCULPT_GRADIENT_SPHERICAL,
+    SCULPT_GRADIENT_RADIAL,
+    SCULPT_GRADIENT_ANGLE,
+    SCULPT_GRADIENT_REFLECTED,
+  } eSculptGradientType;
+  typedef struct SculptGradientContext {
+    eSculptGradientType gradient_type;
+    ViewContext vc;
+
+    int symm;
+
+    int update_type;
+    float line_points[2][2];
+
+    float line_length;
+
+    float depth_point[3];
+
+    float gradient_plane[4];
+    float initial_location[3];
+
+    float gradient_line[3];
+    float initial_projected_location[2];
+
+    float strength;
+    void (*sculpt_gradient_begin)(struct bContext *);
+
+    void (*sculpt_gradient_apply_for_element)(struct Sculpt *,
+                                              struct SculptSession *,
+                                              SculptOrigVertData *orig_data,
+                                              PBVHVertexIter *vd,
+                                              float gradient_value,
+                                              float fade_value);
+    void (*sculpt_gradient_node_update)(struct PBVHNode *);
+    void (*sculpt_gradient_end)(struct bContext *);
+  } SculptGradientContext;
+
+  /* IPMask filter vertex callback function. */
+  typedef float(SculptIPMaskFilterStepVertexCB)(struct SculptSession *, SculptVertRef, float *);
+
+  typedef struct FilterCache {
+    bool enabled_axis[3];
+    bool enabled_force_axis[3];
+    int random_seed;
+
+    /* Used for alternating between filter operations in filters that need to apply different ones
+     * to achieve certain effects. */
+    int iteration_count;
+
+    /* Stores the displacement produced by the laplacian step of HC smooth. */
+    float (*surface_smooth_laplacian_disp)[3];
+    float surface_smooth_shape_preservation;
+    float surface_smooth_current_vertex;
+
+    /* Sharpen mesh filter. */
+    float sharpen_smooth_ratio;
+    float sharpen_intensify_detail_strength;
+    int sharpen_curvature_smooth_iterations;
+    float *sharpen_factor;
+    float (*detail_directions)[3];
+
+    /* Sphere mesh filter. */
+    float sphere_center[3];
+    float sphere_radius;
+
+    /* Filter orientation. */
+    SculptFilterOrientation orientation;
+    float obmat[4][4];
+    float obmat_inv[4][4];
+    float viewmat[4][4];
+    float viewmat_inv[4][4];
+
+    /* Displacement eraser. */
+    float (*limit_surface_co)[3];
+
+    /* unmasked nodes */
+    PBVHNode **nodes;
+    int totnode;
+
+    /* Cloth filter. */
+    SculptClothSimulation *cloth_sim;
+    float cloth_sim_pinch_point[3];
+
+    /* mask expand iteration caches */
+    int mask_update_current_it;
+    int mask_update_last_it;
+    int *mask_update_it;
+    float *normal_factor;
+    float *edge_factor;
+    float *prev_mask;
+    float mask_expand_initial_co[3];
+
+    int new_face_set;
+    int *prev_face_set;
+
+    int active_face_set;
+
+    /* Transform. */
+    SculptTransformDisplacementMode transform_displacement_mode;
+
+    /* Gradient. */
+    SculptGradientContext *gradient_context;
+
+    /* Auto-masking. */
+    AutomaskingCache *automasking;
+
+    /* Mask Filter. */
+    int mask_filter_current_step;
+    float *mask_filter_ref;
+    SculptIPMaskFilterStepVertexCB *mask_filter_step_forward;
+    SculptIPMaskFilterStepVertexCB *mask_filter_step_backward;
+
+    GHash *mask_delta_step;
+
+    bool preserve_fset_boundaries;
+    bool weighted_smooth;
+    float hard_edge_fac;
+    bool hard_edge_mode;
+    float bound_smooth_radius;
+    float bevel_smooth_fac;
+
+    float (*pre_smoothed_color)[3];
+  } FilterCache;
+
+  /**
+   * This structure contains all the temporary data
+   * needed for individual brush strokes.
+   */
+  typedef struct StrokeCache {
+    BrushMappingData input_mapping;
+
+    /* Invariants */
+    float initial_radius;
+    float scale[3];
+    int flag;
+    float clip_tolerance[3];
+    float clip_mirror_mtx[4][4];
+    float initial_mouse[2];
+
+    struct BrushChannelSet *channels_final;
+
+    /* Variants */
+    float radius;
+    float radius_squared;
+    float true_location[3];
+    float true_last_location[3];
+    float location[3];
+    float last_location[3];
+
+    /* Used for alternating between deformation in brushes that need to apply different ones to
+     * achieve certain effects. */
+    int iteration_count;
+
+    /* Original pixel radius with the pressure curve applied for dyntopo detail size */
+    float dyntopo_pixel_radius;
+
+    bool is_last_valid;
+
+    bool pen_flip;
+    bool invert;
+    float pressure;
+    float bstrength;
+    float normal_weight; /* from brush (with optional override) */
+    float x_tilt;
+    float y_tilt;
+
+    /* Position of the mouse corresponding to the stroke location, modified by the paint_stroke
+     * operator according to the stroke type. */
+    float mouse[2];
+    /* Position of the mouse event in screen space, not modified by the stroke type. */
+    float mouse_event[2];
+
+    float (*prev_colors)[4];
+    void *prev_colors_vpaint;
+
+    /* Multires Displacement Smear. */
+    float (*prev_displacement)[3];
+    float (*limit_surface_co)[3];
+
+    /* The rest is temporary storage that isn't saved as a property */
+
+    bool first_time; /* Beginning of stroke may do some things special */
+
+    /* from ED_view3d_ob_project_mat_get() */
+    float projection_mat[4][4];
+
+    /* Clean this up! */
+    struct ViewContext *vc;
+    struct Brush *brush;
+
+    float special_rotation;
+    float grab_delta[3], grab_delta_symmetry[3];
+    float old_grab_location[3], orig_grab_location[3];
+
+    // next_grab_delta is same as grab_delta except in smooth rake mode
+    float prev_grab_delta[3], next_grab_delta[3];
+    float prev_grab_delta_symmetry[3], next_grab_delta_symmetry[3];
+    float grab_delta_avg[GRAB_DELTA_MA_SIZE][3];
+    int grab_delta_avg_cur;
+
+    /* screen-space rotation defined by mouse motion */
+    float rake_rotation[4], rake_rotation_symmetry[4];
+    bool is_rake_rotation_valid;
+    struct SculptRakeData rake_data;
+
+    /* Geodesic distances. */
+    float *geodesic_dists[PAINT_SYMM_AREAS];
+
+    /* Face Sets */
+    int paint_face_set;
+
+    /* Symmetry index between 0 and 7 bit combo 0 is Brush only;
+     * 1 is X mirror; 2 is Y mirror; 3 is XY; 4 is Z; 5 is XZ; 6 is YZ; 7 is XYZ */
+    int symmetry;
+    int boundary_symmetry;    // controls splitting face sets by mirror axis
+    int mirror_symmetry_pass; /* The symmetry pass we are currently on between 0 and 7. */
+    float true_view_normal[3];
+    float view_normal[3];
+
+    float view_origin[3];
+    float true_view_origin[3];
+
+    /* sculpt_normal gets calculated by calc_sculpt_normal(), then the
+     * sculpt_normal_symm gets updated quickly with the usual symmetry
+     * transforms */
+    float sculpt_normal[3];
+    float sculpt_normal_symm[3];
+
+    float cached_area_normal[3];
+
+    /* Used for area texture mode, local_mat gets calculated by
+     * calc_brush_local_mat() and used in tex_strength(). */
+    float brush_local_mat[4][4];
+
+    float plane_offset[3]; /* used to shift the plane around when doing tiled strokes */
+    int tile_pass;
+
+    float last_center[3];
+    int radial_symmetry_pass;
+    float symm_rot_mat[4][4];
+    float symm_rot_mat_inv[4][4];
+    bool original;
+    float anchored_location[3];
+
+    /* Fairing. */
+
+    /* Paint Brush. */
+    struct {
+      float hardness;
+      float flow;
+      float wet_mix;
+      float wet_persistence;
+      float density;
+    } paint_brush;
+
+    /* Pose brush */
+    struct SculptPoseIKChain *pose_ik_chain;
+
+    /* Enhance Details. */
+    float (*detail_directions)[3];
+
+    /* Clay Thumb brush */
+    /* Angle of the front tilting plane of the brush to simulate clay accumulation. */
+    float clay_thumb_front_angle;
+    /* Stores pressure samples to get an stabilized strength and radius variation. */
+    float clay_pressure_stabilizer[SCULPT_CLAY_STABILIZER_LEN];
+    int clay_pressure_stabilizer_index;
+
+    /* Cloth brush */
+    struct SculptClothSimulation *cloth_sim;
+    float initial_location[3];
+    float true_initial_location[3];
+    float initial_normal[3];
+    float true_initial_normal[3];
+
+    /* Boundary brush */
+    struct SculptBoundary *boundaries[PAINT_SYMM_AREAS];
+
+    /* Surface Smooth Brush */
+    /* Stores the displacement produced by the laplacian step of HC smooth. */
+    float (*surface_smooth_laplacian_disp)[3];
+
+    /* Layer brush */
+    float *layer_displacement_factor;
+    int *layer_stroke_id;
+
+    float vertex_rotation; /* amount to rotate the vertices when using rotate brush */
+    struct Dial *dial;
+
+    char saved_active_brush_name[MAX_ID_NAME];
+    char saved_mask_brush_tool;
+    int saved_smooth_size; /* smooth tool copies the size of the current tool */
+    bool alt_smooth;
+
+    /* Scene Project Brush */
+    struct SnapObjectContext *snap_context;
+    struct Depsgraph *depsgraph;
+
+    float plane_trim_squared;
+
+    bool supports_gravity;
+    float true_gravity_direction[3];
+    float gravity_direction[3];
+
+    /* Auto-masking. */
+    AutomaskingCache *automasking;
+
+    float stroke_local_mat[4][4];
+    float multiplane_scrape_angle;
+
+    float wet_mix_prev_color[4];
+    float density_seed;
+
+    rcti previous_r; /* previous redraw rectangle */
+    rcti current_r;  /* current redraw rectangle */
+
+    float stroke_distance;    // copy of PaintStroke->stroke_distance
+    float stroke_distance_t;  // copy of PaintStroke->stroke_distance_t
+    float stroke_spacing_t;
+    float last_stroke_distance_t;
+
+    float last_dyntopo_t;
+    float last_smooth_t[SCULPT_MAX_SYMMETRY_PASSES];
+    float last_rake_t[SCULPT_MAX_SYMMETRY_PASSES];
+
+    int layer_disp_map_size;
+    BLI_bitmap *layer_disp_map;
+
+    struct PaintStroke *stroke;
+    struct bContext *C;
+
+    struct BrushCommandList *commandlist;
+    bool use_plane_trim;
+
+    struct NeighborCache *ncache;
+    float speed_avg[SCULPT_SPEED_MA_SIZE];  // moving average for speed
+    int speed_avg_cur;
+    double last_speed_time;
+
+    // if nonzero, override brush sculpt tool
+    int tool_override;
+    BrushChannelSet *tool_override_channels;
+
+    float mouse_cubic[4][3];
+    float world_cubic[4][3];
+    float world_cubic_arclength;
+    float mouse_cubic_arclength;
+    bool has_cubic;
+  } StrokeCache;
+
+  /* Sculpt Expand. */
+  typedef enum eSculptExpandFalloffType {
+    SCULPT_EXPAND_FALLOFF_GEODESIC,
+    SCULPT_EXPAND_FALLOFF_TOPOLOGY,
+    SCULPT_EXPAND_FALLOFF_TOPOLOGY_DIAGONALS,
+    SCULPT_EXPAND_FALLOFF_NORMALS,
+    SCULPT_EXPAND_FALLOFF_SPHERICAL,
+    SCULPT_EXPAND_FALLOFF_BOUNDARY_TOPOLOGY,
+    SCULPT_EXPAND_FALLOFF_BOUNDARY_FACE_SET,
+    SCULPT_EXPAND_FALLOFF_ACTIVE_FACE_SET,
+    SCULPT_EXPAND_FALLOFF_POLY_LOOP,
+  } eSculptExpandFalloffType;
+
+  typedef enum eSculptExpandTargetType {
+    SCULPT_EXPAND_TARGET_MASK,
+    SCULPT_EXPAND_TARGET_FACE_SETS,
+    SCULPT_EXPAND_TARGET_COLORS,
+  } eSculptExpandTargetType;
+
+  typedef enum eSculptExpandRecursionType {
+    SCULPT_EXPAND_RECURSION_TOPOLOGY,
+    SCULPT_EXPAND_RECURSION_GEODESICS,
+  } eSculptExpandRecursionType;
 
 #define EXPAND_SYMM_AREAS 8
 
-typedef struct ExpandCache {
-  /* Target data elements that the expand operation will affect. */
-  eSculptExpandTargetType target;
-
-  /* Falloff data. */
-  eSculptExpandFalloffType falloff_type;
-
-  /* Indexed by vertex index, precalculated falloff value of that vertex (without any falloff
-   * editing modification applied). */
-  float *vert_falloff;
-  /* Max falloff value in *vert_falloff. */
-  float max_vert_falloff;
-
-  /* Indexed by base mesh poly index, precalculated falloff value of that face. These values are
-   * calculated from the per vertex falloff (*vert_falloff) when needed. */
-  float *face_falloff;
-  float max_face_falloff;
-
-  /* Falloff value of the active element (vertex or base mesh face) that Expand will expand to. */
-  float active_falloff;
-
-  /* When set to true, expand skips all falloff computations and considers all elements as enabled.
-   */
-  bool all_enabled;
-
-  /* Initial mouse and cursor data from where the current falloff started. This data can be changed
-   * during the execution of Expand by moving the origin. */
-  float initial_mouse_move[2];
-  float initial_mouse[2];
-  SculptVertRef initial_active_vertex;
-  int initial_active_face_set;
-
-  /* Maximum number of vertices allowed in the SculptSession for previewing the falloff using
-   * geodesic distances. */
-  int max_geodesic_move_preview;
-
-  /* Original falloff type before starting the move operation. */
-  eSculptExpandFalloffType move_original_falloff_type;
-  /* Falloff type using when moving the origin for preview. */
-  eSculptExpandFalloffType move_preview_falloff_type;
-
-  /* Face set ID that is going to be used when creating a new Face Set. */
-  int next_face_set;
-
-  /* Face Set ID of the Face set selected for editing. */
-  int update_face_set;
-
-  /* Mouse position since the last time the origin was moved. Used for reference when moving the
-   * initial position of Expand. */
-  float original_mouse_move[2];
-
-  /* Active components checks. */
-  /* Indexed by symmetry pass index, contains the connected component ID found in
-   * SculptSession->vertex_info.connected_component. Other connected components not found in this
-   * array will be ignored by Expand. */
-  int active_connected_components[EXPAND_SYMM_AREAS];
-
-  /* Snapping. */
-  /* GSet containing all Face Sets IDs that Expand will use to snap the new data. */
-  GSet *snap_enabled_face_sets;
-
-  /* Texture distortion data. */
-  Brush *brush;
-  struct Scene *scene;
-  struct MTex *mtex;
-
-  /* Controls how much texture distortion will be applied to the current falloff */
-  float texture_distortion_strength;
-
-  /* Cached PBVH nodes. This allows to skip gathering all nodes from the PBVH each time expand
-   * needs to update the state of the elements. */
-  PBVHNode **nodes;
-  int totnode;
-
-  /* Expand state options. */
-
-  /* Number of loops (times that the falloff is going to be repeated). */
-  int loop_count;
-
-  /* Invert the falloff result. */
-  bool invert;
-
-  /* When set to true, preserves the previous state of the data and adds the new one on top. */
-  bool preserve;
-
-  /* When true, preserve mode will flip in inverse mode */
-  bool preserve_flip_inverse;
-
-  /* When set to true, the mask or colors will be applied as a gradient. */
-  bool falloff_gradient;
-
-  /* When set to true, Expand will use the Brush falloff curve data to shape the gradient. */
-  bool brush_gradient;
-
-  /* When set to true, Expand will move the origin (initial active vertex and cursor position)
-   * instead of updating the active vertex and active falloff. */
-  bool move;
-
-  /* When set to true, Expand will snap the new data to the Face Sets IDs found in
-   * *original_face_sets. */
-  bool snap;
-
-  /* When set to true, Expand will use the current Face Set ID to modify an existing Face Set
-   * instead of creating a new one. */
-  bool modify_active_face_set;
-
-  /* When set to true, Expand will reposition the sculpt pivot to the boundary of the expand result
-   * after finishing the operation. */
-  bool reposition_pivot;
-
-  /* Color target data type related data. */
-  float fill_color[4];
-  short blend_mode;
-
-  /* Face Sets at the first step of the expand operation, before starting modifying the active
-   * vertex and active falloff. These are not the original Face Sets of the sculpt before starting
-   * the operator as they could have been modified by Expand when initializing the operator and
-   * before starting changing the active vertex. These Face Sets are used for restoring and
-   * checking the Face Sets state while the Expand operation modal runs. */
-  int *initial_face_sets;
-
-  /* Original data of the sculpt as it was before running the Expand operator. */
-  float *original_mask;
-  int *original_face_sets;
-  float (*original_colors)[4];
-} ExpandCache;
-
-typedef struct MaskFilterDeltaStep {
-  int totelem;
-  int *index;
-  float *delta;
-} MaskFilterDeltaStep;
-
-typedef struct SculptCurvatureData {
-  float ks[3];
-  float principle[3][3];  // normalized
-} SculptCurvatureData;
-
-typedef struct SculptFaceSetDrawData {
-  struct Sculpt *sd;
-  struct Object *ob;
-  PBVHNode **nodes;
-  int totnode;
-  struct Brush *brush;
-  float bstrength;
-
-  int faceset;
-  int count;
-  bool use_fset_curve;
-  bool use_fset_strength;
-
-  float *prev_stroke_direction;
-  float *stroke_direction;
-  float *next_stroke_direction;
-  struct BrushChannel *curve_ch;
-} SculptFaceSetDrawData;
-
-enum eDynTopoWarnFlag {
-  DYNTOPO_WARN_EDATA = (1 << 1),
-  DYNTOPO_WARN_MODIFIER = (1 << 3),
-  DYNTOPO_ERROR_MULTIRES = (1 << 4)
-};
-
-/** \} */
-
-/* -------------------------------------------------------------------- */
-/** \name Sculpt Poll Functions
- * \{ */
-
-bool SCULPT_mode_poll(struct bContext *C);
-bool SCULPT_mode_poll_view3d(struct bContext *C);
-/**
- * Checks for a brush, not just sculpt mode.
- */
-bool SCULPT_poll(struct bContext *C);
-bool SCULPT_poll_view3d(struct bContext *C);
-
-/**
- * Returns true if sculpt session can handle color attributes
- * (BKE_pbvh_type(ss->pbvh) == PBVH_FACES).  If false an error
- * message will be shown to the user.  Operators should return
- * OPERATOR_CANCELLED in this case.
- *
- * NOTE: Does not check if a color attribute actually exists.
- * Calling code must handle this itself; in most cases a call to
- * BKE_sculpt_color_layer_create_if_needed() is sufficient.
- */
-bool SCULPT_handles_colors_report(struct SculptSession *ss, struct ReportList *reports);
-
-/** \} */
-
-/* -------------------------------------------------------------------- */
-/** \name Sculpt Update Functions
- * \{ */
-
-void SCULPT_flush_update_step(bContext *C, SculptUpdateType update_flags);
-void SCULPT_flush_update_done(const bContext *C, Object *ob, SculptUpdateType update_flags);
-
-typedef enum PBVHClearFlags {
-  PBVH_CLEAR_CACHE_PBVH = 1 << 1,
-  PBVH_CLEAR_FREE_BMESH = 1 << 2,
-} PBVHClearFlags;
-
-void SCULPT_pbvh_clear(Object *ob, bool cache_pbvh);
-
-/**
- * Flush displacement from deformed PBVH to original layer.
- */
-void SCULPT_flush_stroke_deform(struct Sculpt *sd, Object *ob, bool is_proxy_used);
-
-/**
- * Should be used after modifying the mask or Face Sets IDs.
- */
-void SCULPT_tag_update_overlays(bContext *C);
-/** \} */
-
-/* -------------------------------------------------------------------- */
-/** \name Stroke Functions
- * \{ */
-
-/* Stroke */
-
-/**
- * Do a ray-cast in the tree to find the 3d brush location
- * (This allows us to ignore the GL depth buffer)
- * Returns 0 if the ray doesn't hit the mesh, non-zero otherwise.
- */
-bool SCULPT_stroke_get_location(struct bContext *C, float out[3], const float mouse[2]);
-/**
- * Gets the normal, location and active vertex location of the geometry under the cursor. This also
- * updates the active vertex and cursor related data of the SculptSession using the mouse position
- */
-bool SCULPT_cursor_geometry_info_update(bContext *C,
-                                        SculptCursorGeometryInfo *out,
-                                        const float mouse[2],
-                                        bool use_sampled_normal,
-                                        bool use_back_depth);
-void SCULPT_geometry_preview_lines_update(bContext *C, struct SculptSession *ss, float radius);
-
-void SCULPT_stroke_modifiers_check(const bContext *C, Object *ob, const Brush *brush);
-float SCULPT_raycast_init(struct ViewContext *vc,
-                          const float mval[2],
-                          float ray_start[3],
-                          float ray_end[3],
-                          float ray_normal[3],
-                          bool original);
-
-/* Symmetry */
-char SCULPT_mesh_symmetry_xyz_get(Object *object);
-
-/**
- * Returns true when the step belongs to the stroke that is directly performed by the brush and
- * not by one of the symmetry passes.
- */
-bool SCULPT_stroke_is_main_symmetry_pass(struct StrokeCache *cache);
-/**
- * Return true only once per stroke on the first symmetry pass, regardless of the symmetry passes
- * enabled.
- *
- * This should be used for functionality that needs to be computed once per stroke of a particular
- * tool (allocating memory, updating random seeds...).
- */
-bool SCULPT_stroke_is_first_brush_step(struct StrokeCache *cache);
-/**
- * Returns true on the first brush step of each symmetry pass.
- */
-bool SCULPT_stroke_is_first_brush_step_of_symmetry_pass(struct StrokeCache *cache);
-
-/** \} */
-
-/* -------------------------------------------------------------------- */
-/** \name Sculpt mesh accessor API
- * \{ */
-
-/** Ensure random access; required for PBVH_BMESH */
-void SCULPT_vertex_random_access_ensure(struct SculptSession *ss);
-
-/** Ensure random access; required for PBVH_BMESH */
-void SCULPT_face_random_access_ensure(struct SculptSession *ss);
-
-int SCULPT_vertex_valence_get(const struct SculptSession *ss, SculptVertRef vertex);
-int SCULPT_vertex_count_get(const struct SculptSession *ss);
-
-const float *SCULPT_vertex_co_get(struct SculptSession *ss, SculptVertRef vertex);
-void SCULPT_vertex_normal_get(SculptSession *ss, SculptVertRef vertex, float no[3]);
-float *SCULPT_vertex_origco_get(SculptSession *ss, SculptVertRef vertex);
-float *SCULPT_vertex_origno_get(SculptSession *ss, SculptVertRef vertex);
-
-const float *SCULPT_vertex_persistent_co_get(SculptSession *ss, SculptVertRef vertex);
-void SCULPT_vertex_persistent_normal_get(SculptSession *ss, SculptVertRef vertex, float no[3]);
-
-float SCULPT_vertex_mask_get(struct SculptSession *ss, SculptVertRef vertex);
-void SCULPT_vertex_color_get(const SculptSession *ss, SculptVertRef vertex, float r_color[4]);
-void SCULPT_vertex_color_set(SculptSession *ss, SculptVertRef vertex, const float color[4]);
-
-/** Returns true if a color attribute exists in the current sculpt session. */
-bool SCULPT_has_colors(const SculptSession *ss);
-
-/** Returns true if the active color attribute is on loop (ATTR_DOMAIN_CORNER) domain. */
-bool SCULPT_has_loop_colors(const struct Object *ob);
-
-bool SCULPT_has_persistent_base(SculptSession *ss);
-
-/**
- * Coordinates used for manipulating the base mesh when Grab Active Vertex is enabled.
- */
-const float *SCULPT_vertex_co_for_grab_active_get(SculptSession *ss, SculptVertRef vertex);
-
-/**
- * Returns the info of the limit surface when multi-res is available,
- * otherwise it returns the current coordinate of the vertex.
- */
-void SCULPT_vertex_limit_surface_get(SculptSession *ss, SculptVertRef vertex, float r_co[3]);
-
-/**
- * Returns the pointer to the coordinates that should be edited from a brush tool iterator
- * depending on the given deformation target.
- */
-float *SCULPT_brush_deform_target_vertex_co_get(SculptSession *ss,
-                                                int deform_target,
-                                                PBVHVertexIter *iter);
-
-void SCULPT_vertex_neighbors_get(const struct SculptSession *ss,
-                                 const SculptVertRef vref,
-                                 const bool include_duplicates,
-                                 SculptVertexNeighborIter *iter);
+  typedef struct ExpandCache {
+    /* Target data elements that the expand operation will affect. */
+    eSculptExpandTargetType target;
+
+    /* Falloff data. */
+    eSculptExpandFalloffType falloff_type;
+
+    /* Indexed by vertex index, precalculated falloff value of that vertex (without any falloff
+     * editing modification applied). */
+    float *vert_falloff;
+    /* Max falloff value in *vert_falloff. */
+    float max_vert_falloff;
+
+    /* Indexed by base mesh poly index, precalculated falloff value of that face. These values are
+     * calculated from the per vertex falloff (*vert_falloff) when needed. */
+    float *face_falloff;
+    float max_face_falloff;
+
+    /* Falloff value of the active element (vertex or base mesh face) that Expand will expand to.
+     */
+    float active_falloff;
+
+    /* When set to true, expand skips all falloff computations and considers all elements as
+     * enabled.
+     */
+    bool all_enabled;
+
+    /* Initial mouse and cursor data from where the current falloff started. This data can be
+     * changed during the execution of Expand by moving the origin. */
+    float initial_mouse_move[2];
+    float initial_mouse[2];
+    SculptVertRef initial_active_vertex;
+    int initial_active_face_set;
+
+    /* Maximum number of vertices allowed in the SculptSession for previewing the falloff using
+     * geodesic distances. */
+    int max_geodesic_move_preview;
+
+    /* Original falloff type before starting the move operation. */
+    eSculptExpandFalloffType move_original_falloff_type;
+    /* Falloff type using when moving the origin for preview. */
+    eSculptExpandFalloffType move_preview_falloff_type;
+
+    /* Face set ID that is going to be used when creating a new Face Set. */
+    int next_face_set;
+
+    /* Face Set ID of the Face set selected for editing. */
+    int update_face_set;
+
+    /* Mouse position since the last time the origin was moved. Used for reference when moving the
+     * initial position of Expand. */
+    float original_mouse_move[2];
+
+    /* Active components checks. */
+    /* Indexed by symmetry pass index, contains the connected component ID found in
+     * SculptSession->vertex_info.connected_component. Other connected components not found in this
+     * array will be ignored by Expand. */
+    int active_connected_components[EXPAND_SYMM_AREAS];
+
+    /* Snapping. */
+    /* GSet containing all Face Sets IDs that Expand will use to snap the new data. */
+    GSet *snap_enabled_face_sets;
+
+    /* Texture distortion data. */
+    Brush *brush;
+    struct Scene *scene;
+    struct MTex *mtex;
+
+    /* Controls how much texture distortion will be applied to the current falloff */
+    float texture_distortion_strength;
+
+    /* Cached PBVH nodes. This allows to skip gathering all nodes from the PBVH each time expand
+     * needs to update the state of the elements. */
+    PBVHNode **nodes;
+    int totnode;
+
+    /* Expand state options. */
+
+    /* Number of loops (times that the falloff is going to be repeated). */
+    int loop_count;
+
+    /* Invert the falloff result. */
+    bool invert;
+
+    /* When set to true, preserves the previous state of the data and adds the new one on top. */
+    bool preserve;
+
+    /* When true, preserve mode will flip in inverse mode */
+    bool preserve_flip_inverse;
+
+    /* When set to true, the mask or colors will be applied as a gradient. */
+    bool falloff_gradient;
+
+    /* When set to true, Expand will use the Brush falloff curve data to shape the gradient. */
+    bool brush_gradient;
+
+    /* When set to true, Expand will move the origin (initial active vertex and cursor position)
+     * instead of updating the active vertex and active falloff. */
+    bool move;
+
+    /* When set to true, Expand will snap the new data to the Face Sets IDs found in
+     * *original_face_sets. */
+    bool snap;
+
+    /* When set to true, Expand will use the current Face Set ID to modify an existing Face Set
+     * instead of creating a new one. */
+    bool modify_active_face_set;
+
+    /* When set to true, Expand will reposition the sculpt pivot to the boundary of the expand
+     * result after finishing the operation. */
+    bool reposition_pivot;
+
+    /* Color target data type related data. */
+    float fill_color[4];
+    short blend_mode;
+
+    /* Face Sets at the first step of the expand operation, before starting modifying the active
+     * vertex and active falloff. These are not the original Face Sets of the sculpt before
+     * starting the operator as they could have been modified by Expand when initializing the
+     * operator and before starting changing the active vertex. These Face Sets are used for
+     * restoring and checking the Face Sets state while the Expand operation modal runs. */
+    int *initial_face_sets;
+
+    /* Original data of the sculpt as it was before running the Expand operator. */
+    float *original_mask;
+    int *original_face_sets;
+    float (*original_colors)[4];
+  } ExpandCache;
+
+  typedef struct MaskFilterDeltaStep {
+    int totelem;
+    int *index;
+    float *delta;
+  } MaskFilterDeltaStep;
+
+  typedef struct SculptCurvatureData {
+    float ks[3];
+    float principle[3][3];  // normalized
+  } SculptCurvatureData;
+
+  typedef struct SculptFaceSetDrawData {
+    struct Sculpt *sd;
+    struct Object *ob;
+    PBVHNode **nodes;
+    int totnode;
+    struct Brush *brush;
+    float bstrength;
+
+    int faceset;
+    int count;
+    bool use_fset_curve;
+    bool use_fset_strength;
+
+    float *prev_stroke_direction;
+    float *stroke_direction;
+    float *next_stroke_direction;
+    struct BrushChannel *curve_ch;
+  } SculptFaceSetDrawData;
+
+  enum eDynTopoWarnFlag {
+    DYNTOPO_WARN_EDATA = (1 << 1),
+    DYNTOPO_WARN_MODIFIER = (1 << 3),
+    DYNTOPO_ERROR_MULTIRES = (1 << 4)
+  };
+
+  /** \} */
+
+  /* -------------------------------------------------------------------- */
+  /** \name Sculpt Poll Functions
+   * \{ */
+
+  bool SCULPT_mode_poll(struct bContext * C);
+  bool SCULPT_mode_poll_view3d(struct bContext * C);
+  /**
+   * Checks for a brush, not just sculpt mode.
+   */
+  bool SCULPT_poll(struct bContext * C);
+  bool SCULPT_poll_view3d(struct bContext * C);
+
+  /**
+   * Returns true if sculpt session can handle color attributes
+   * (BKE_pbvh_type(ss->pbvh) == PBVH_FACES).  If false an error
+   * message will be shown to the user.  Operators should return
+   * OPERATOR_CANCELLED in this case.
+   *
+   * NOTE: Does not check if a color attribute actually exists.
+   * Calling code must handle this itself; in most cases a call to
+   * BKE_sculpt_color_layer_create_if_needed() is sufficient.
+   */
+  bool SCULPT_handles_colors_report(struct SculptSession * ss, struct ReportList * reports);
+
+  /** \} */
+
+  /* -------------------------------------------------------------------- */
+  /** \name Sculpt Update Functions
+   * \{ */
+
+  void SCULPT_flush_update_step(bContext * C, SculptUpdateType update_flags);
+  void SCULPT_flush_update_done(const bContext *C, Object *ob, SculptUpdateType update_flags);
+
+  typedef enum PBVHClearFlags {
+    PBVH_CLEAR_CACHE_PBVH = 1 << 1,
+    PBVH_CLEAR_FREE_BMESH = 1 << 2,
+  } PBVHClearFlags;
+
+  void SCULPT_pbvh_clear(Object * ob, bool cache_pbvh);
+
+  /**
+   * Flush displacement from deformed PBVH to original layer.
+   */
+  void SCULPT_flush_stroke_deform(struct Sculpt * sd, Object * ob, bool is_proxy_used);
+
+  /**
+   * Should be used after modifying the mask or Face Sets IDs.
+   */
+  void SCULPT_tag_update_overlays(bContext * C);
+  /** \} */
+
+  /* -------------------------------------------------------------------- */
+  /** \name Stroke Functions
+   * \{ */
+
+  /* Stroke */
+
+  /**
+   * Do a ray-cast in the tree to find the 3d brush location
+   * (This allows us to ignore the GL depth buffer)
+   * Returns 0 if the ray doesn't hit the mesh, non-zero otherwise.
+   */
+  bool SCULPT_stroke_get_location(struct bContext * C, float out[3], const float mouse[2]);
+  /**
+   * Gets the normal, location and active vertex location of the geometry under the cursor. This
+   * also updates the active vertex and cursor related data of the SculptSession using the mouse
+   * position
+   */
+  bool SCULPT_cursor_geometry_info_update(bContext * C,
+                                          SculptCursorGeometryInfo * out,
+                                          const float mouse[2],
+                                          bool use_sampled_normal,
+                                          bool use_back_depth);
+  void SCULPT_geometry_preview_lines_update(bContext * C, struct SculptSession * ss, float radius);
+
+  void SCULPT_stroke_modifiers_check(const bContext *C, Object *ob, const Brush *brush);
+  float SCULPT_raycast_init(struct ViewContext * vc,
+                            const float mval[2],
+                            float ray_start[3],
+                            float ray_end[3],
+                            float ray_normal[3],
+                            bool original);
+
+  /* Symmetry */
+  char SCULPT_mesh_symmetry_xyz_get(Object * object);
+
+  /**
+   * Returns true when the step belongs to the stroke that is directly performed by the brush and
+   * not by one of the symmetry passes.
+   */
+  bool SCULPT_stroke_is_main_symmetry_pass(struct StrokeCache * cache);
+  /**
+   * Return true only once per stroke on the first symmetry pass, regardless of the symmetry passes
+   * enabled.
+   *
+   * This should be used for functionality that needs to be computed once per stroke of a
+   * particular tool (allocating memory, updating random seeds...).
+   */
+  bool SCULPT_stroke_is_first_brush_step(struct StrokeCache * cache);
+  /**
+   * Returns true on the first brush step of each symmetry pass.
+   */
+  bool SCULPT_stroke_is_first_brush_step_of_symmetry_pass(struct StrokeCache * cache);
+
+  /** \} */
+
+  /* -------------------------------------------------------------------- */
+  /** \name Sculpt mesh accessor API
+   * \{ */
+
+  /** Ensure random access; required for PBVH_BMESH */
+  void SCULPT_vertex_random_access_ensure(struct SculptSession * ss);
+
+  /** Ensure random access; required for PBVH_BMESH */
+  void SCULPT_face_random_access_ensure(struct SculptSession * ss);
+
+  int SCULPT_vertex_valence_get(const struct SculptSession *ss, SculptVertRef vertex);
+  int SCULPT_vertex_count_get(const struct SculptSession *ss);
+
+  const float *SCULPT_vertex_co_get(struct SculptSession * ss, SculptVertRef vertex);
+  void SCULPT_vertex_normal_get(SculptSession * ss, SculptVertRef vertex, float no[3]);
+  float *SCULPT_vertex_origco_get(SculptSession * ss, SculptVertRef vertex);
+  float *SCULPT_vertex_origno_get(SculptSession * ss, SculptVertRef vertex);
+
+  const float *SCULPT_vertex_persistent_co_get(SculptSession * ss, SculptVertRef vertex);
+  void SCULPT_vertex_persistent_normal_get(SculptSession * ss, SculptVertRef vertex, float no[3]);
+
+  float SCULPT_vertex_mask_get(struct SculptSession * ss, SculptVertRef vertex);
+  void SCULPT_vertex_color_get(const SculptSession *ss, SculptVertRef vertex, float r_color[4]);
+  void SCULPT_vertex_color_set(SculptSession * ss, SculptVertRef vertex, const float color[4]);
+
+  /** Returns true if a color attribute exists in the current sculpt session. */
+  bool SCULPT_has_colors(const SculptSession *ss);
+
+  /** Returns true if the active color attribute is on loop (ATTR_DOMAIN_CORNER) domain. */
+  bool SCULPT_has_loop_colors(const struct Object *ob);
+
+  bool SCULPT_has_persistent_base(SculptSession * ss);
+
+  /**
+   * Coordinates used for manipulating the base mesh when Grab Active Vertex is enabled.
+   */
+  const float *SCULPT_vertex_co_for_grab_active_get(SculptSession * ss, SculptVertRef vertex);
+
+  /**
+   * Returns the info of the limit surface when multi-res is available,
+   * otherwise it returns the current coordinate of the vertex.
+   */
+  void SCULPT_vertex_limit_surface_get(SculptSession * ss, SculptVertRef vertex, float r_co[3]);
+
+  /**
+   * Returns the pointer to the coordinates that should be edited from a brush tool iterator
+   * depending on the given deformation target.
+   */
+  float *SCULPT_brush_deform_target_vertex_co_get(
+      SculptSession * ss, int deform_target, PBVHVertexIter *iter);
+
+  void SCULPT_vertex_neighbors_get(const struct SculptSession *ss,
+                                   const SculptVertRef vref,
+                                   const bool include_duplicates,
+                                   SculptVertexNeighborIter *iter);
 
 /* Iterator over neighboring vertices. */
 #define SCULPT_VERTEX_NEIGHBORS_ITER_BEGIN(ss, v_index, neighbor_iterator) \
@@ -1269,1078 +1271,967 @@
   } \
   ((void)0)
 
-SculptVertRef SCULPT_active_vertex_get(SculptSession *ss);
-const float *SCULPT_active_vertex_co_get(SculptSession *ss);
-void SCULPT_active_vertex_normal_get(SculptSession *ss, float normal[3]);
-
-/* Returns PBVH deformed vertices array if shape keys or deform modifiers are used, otherwise
- * returns mesh original vertices array. */
-struct MVert *SCULPT_mesh_deformed_mverts_get(SculptSession *ss);
-
-/* Fake Neighbors */
+  SculptVertRef SCULPT_active_vertex_get(SculptSession * ss);
+  const float *SCULPT_active_vertex_co_get(SculptSession * ss);
+  void SCULPT_active_vertex_normal_get(SculptSession * ss, float normal[3]);
+
+  /* Returns PBVH deformed vertices array if shape keys or deform modifiers are used, otherwise
+   * returns mesh original vertices array. */
+  struct MVert *SCULPT_mesh_deformed_mverts_get(SculptSession * ss);
+
+  /* Fake Neighbors */
 
 #define FAKE_NEIGHBOR_NONE -1
 
-void SCULPT_fake_neighbors_ensure(struct Sculpt *sd, Object *ob, float max_dist);
-void SCULPT_fake_neighbors_enable(Object *ob);
-void SCULPT_fake_neighbors_disable(Object *ob);
-void SCULPT_fake_neighbors_free(struct Object *ob);
-
-/* Vertex Info. */
-void SCULPT_boundary_info_ensure(Object *object);
-
-/* Boundary Info needs to be initialized in order to use this function. */
-SculptCornerType SCULPT_vertex_is_corner(const SculptSession *ss,
-                                         const SculptVertRef index,
-                                         SculptCornerType cornertype);
-
-/* Boundary Info needs to be initialized in order to use this function. */
-SculptBoundaryType SCULPT_vertex_is_boundary(const SculptSession *ss,
-                                             const SculptVertRef index,
-                                             SculptBoundaryType boundary_types);
-
-void SCULPT_connected_components_ensure(Object *ob);
-
-/** \} */
-
-/* -------------------------------------------------------------------- */
-/** \name Sculpt Visibility API
- * \{ */
-
-void SCULPT_vertex_visible_set(SculptSession *ss, SculptVertRef vertex, bool visible);
-bool SCULPT_vertex_visible_get(SculptSession *ss, SculptVertRef vertex);
-
-void SCULPT_visibility_sync_all_face_sets_to_vertices(struct Object *ob);
-void SCULPT_visibility_sync_all_vertex_to_face_sets(struct SculptSession *ss);
-
-/** \} */
-
-/* -------------------------------------------------------------------- */
-/** \name Face API
- * \{ */
-
-SculptEdgeRef sculpt_poly_loop_initial_edge_from_cursor(Object *ob);
-BLI_bitmap *sculpt_poly_loop_from_cursor(struct Object *ob);
-
-SculptFaceSetIslands *SCULPT_face_set_islands_get(SculptSession *ss, int fset);
-void SCULPT_face_set_islands_free(SculptSession *ss, SculptFaceSetIslands *islands);
-
-SculptFaceSetIsland *SCULPT_face_set_island_get(SculptSession *ss, SculptFaceRef face, int fset);
-void SCULPT_face_set_island_free(SculptFaceSetIsland *island);
-
-void SCULPT_face_normal_get(SculptSession *ss, SculptFaceRef face, float no[3]);
-
-/** \} */
-
-/* -------------------------------------------------------------------- */
-/** \name Face Sets API
- * \{ */
-
-int SCULPT_active_face_set_get(SculptSession *ss);
-int SCULPT_vertex_face_set_get(SculptSession *ss, SculptVertRef vertex);
-void SCULPT_vertex_face_set_set(SculptSession *ss, SculptVertRef vertex, int face_set);
-
-bool SCULPT_vertex_has_face_set(SculptSession *ss, SculptVertRef vertex, int face_set);
-bool SCULPT_vertex_has_unique_face_set(const SculptSession *ss, SculptVertRef vertex);
-
-int SCULPT_face_set_next_available_get(SculptSession *ss);
-
-void SCULPT_face_set_visibility_set(SculptSession *ss, int face_set, bool visible);
-bool SCULPT_vertex_all_face_sets_visible_get(const SculptSession *ss, SculptVertRef vertex);
-bool SCULPT_vertex_any_face_set_visible_get(SculptSession *ss, SculptVertRef vertex);
-
-void SCULPT_face_sets_visibility_invert(SculptSession *ss);
-void SCULPT_face_sets_visibility_all_set(SculptSession *ss, bool visible);
-
-int SCULPT_face_set_get(SculptSession *ss, SculptFaceRef face);
-int SCULPT_face_set_set(SculptSession *ss, SculptFaceRef face, int fset);
-
-int SCULPT_face_set_original_get(SculptSession *ss, SculptFaceRef face);
-
-int SCULPT_face_set_flag_get(SculptSession *ss, SculptFaceRef face, char flag);
-int SCULPT_face_set_flag_set(SculptSession *ss, SculptFaceRef face, char flag, bool state);
-
-/** \} */
-
-/* -------------------------------------------------------------------- */
-/** \name Original Data API
- * \{ */
-
-MSculptVert *SCULPT_vertex_get_sculptvert(const SculptSession *ss, SculptVertRef vertex);
-
-/**
- * DEPRECATED: use SCULPT_vertex_check_origdata and SCULPT_vertex_get_sculptvert
- * Initialize a #SculptOrigVertData for accessing original vertex data;
- * handles #BMesh, #Mesh, and multi-resolution.
- */
-<<<<<<< HEAD
-
-=======
->>>>>>> e86c2f72
-void SCULPT_orig_vert_data_init(SculptOrigVertData *data,
-                                Object *ob,
-                                PBVHNode *node,
-                                SculptUndoType type);
-<<<<<<< HEAD
-
-=======
->>>>>>> e86c2f72
-/**
- * DEPRECATED: use SCULPT_vertex_check_origdata and SCULPT_vertex_get_sculptvert
- * Update a #SculptOrigVertData for a particular vertex from the PBVH iterator.
- */
-void SCULPT_orig_vert_data_update(SculptOrigVertData *orig_data, SculptVertRef vertex);
-
-/**
- * DEPRECATED: use SCULPT_vertex_check_origdata and SCULPT_vertex_get_sculptvert
- * Initialize a #SculptOrigVertData for accessing original vertex data;
- * handles #BMesh, #Mesh, and multi-resolution.
- */
-void SCULPT_orig_vert_data_unode_init(SculptOrigVertData *data,
-                                      Object *ob,
-                                      struct SculptUndoNode *unode);
-
-void SCULPT_face_check_origdata(SculptSession *ss, SculptFaceRef face);
-bool SCULPT_vertex_check_origdata(SculptSession *ss, SculptVertRef vertex);
-
-/** check that original face set values are up to date
- * TODO: rename to SCULPT_face_set_original_ensure
- */
-void SCULPT_face_ensure_original(SculptSession *ss, struct Object *ob);
-
-/** \} */
-
-/* -------------------------------------------------------------------- */
-/** \name Brush Utilities.
- * \{ */
-
-BLI_INLINE bool SCULPT_tool_needs_all_pbvh_nodes(const Brush *brush)
-{
-  if (brush->sculpt_tool == SCULPT_TOOL_ELASTIC_DEFORM) {
-    /* Elastic deformations in any brush need all nodes to avoid artifacts as the effect
-     * of the Kelvinlet is not constrained by the radius. */
-    return true;
+  void SCULPT_fake_neighbors_ensure(struct Sculpt * sd, Object * ob, float max_dist);
+  void SCULPT_fake_neighbors_enable(Object * ob);
+  void SCULPT_fake_neighbors_disable(Object * ob);
+  void SCULPT_fake_neighbors_free(struct Object * ob);
+
+  /* Vertex Info. */
+  void SCULPT_boundary_info_ensure(Object * object);
+
+  /* Boundary Info needs to be initialized in order to use this function. */
+  SculptCornerType SCULPT_vertex_is_corner(
+      const SculptSession *ss, const SculptVertRef index, SculptCornerType cornertype);
+
+  /* Boundary Info needs to be initialized in order to use this function. */
+  SculptBoundaryType SCULPT_vertex_is_boundary(
+      const SculptSession *ss, const SculptVertRef index, SculptBoundaryType boundary_types);
+
+  void SCULPT_connected_components_ensure(Object * ob);
+
+  /** \} */
+
+  /* -------------------------------------------------------------------- */
+  /** \name Sculpt Visibility API
+   * \{ */
+
+  void SCULPT_vertex_visible_set(SculptSession * ss, SculptVertRef vertex, bool visible);
+  bool SCULPT_vertex_visible_get(SculptSession * ss, SculptVertRef vertex);
+
+  void SCULPT_visibility_sync_all_face_sets_to_vertices(struct Object * ob);
+  void SCULPT_visibility_sync_all_vertex_to_face_sets(struct SculptSession * ss);
+
+  /** \} */
+
+  /* -------------------------------------------------------------------- */
+  /** \name Face API
+   * \{ */
+
+  SculptEdgeRef sculpt_poly_loop_initial_edge_from_cursor(Object * ob);
+  BLI_bitmap *sculpt_poly_loop_from_cursor(struct Object * ob);
+
+  SculptFaceSetIslands *SCULPT_face_set_islands_get(SculptSession * ss, int fset);
+  void SCULPT_face_set_islands_free(SculptSession * ss, SculptFaceSetIslands * islands);
+
+  SculptFaceSetIsland *SCULPT_face_set_island_get(
+      SculptSession * ss, SculptFaceRef face, int fset);
+  void SCULPT_face_set_island_free(SculptFaceSetIsland * island);
+
+  void SCULPT_face_normal_get(SculptSession * ss, SculptFaceRef face, float no[3]);
+
+  /** \} */
+
+  /* -------------------------------------------------------------------- */
+  /** \name Face Sets API
+   * \{ */
+
+  int SCULPT_active_face_set_get(SculptSession * ss);
+  int SCULPT_vertex_face_set_get(SculptSession * ss, SculptVertRef vertex);
+  void SCULPT_vertex_face_set_set(SculptSession * ss, SculptVertRef vertex, int face_set);
+
+  bool SCULPT_vertex_has_face_set(SculptSession * ss, SculptVertRef vertex, int face_set);
+  bool SCULPT_vertex_has_unique_face_set(const SculptSession *ss, SculptVertRef vertex);
+
+  int SCULPT_face_set_next_available_get(SculptSession * ss);
+
+  void SCULPT_face_set_visibility_set(SculptSession * ss, int face_set, bool visible);
+  bool SCULPT_vertex_all_face_sets_visible_get(const SculptSession *ss, SculptVertRef vertex);
+  bool SCULPT_vertex_any_face_set_visible_get(SculptSession * ss, SculptVertRef vertex);
+
+  void SCULPT_face_sets_visibility_invert(SculptSession * ss);
+  void SCULPT_face_sets_visibility_all_set(SculptSession * ss, bool visible);
+
+  int SCULPT_face_set_get(SculptSession * ss, SculptFaceRef face);
+  int SCULPT_face_set_set(SculptSession * ss, SculptFaceRef face, int fset);
+
+  int SCULPT_face_set_original_get(SculptSession * ss, SculptFaceRef face);
+
+  int SCULPT_face_set_flag_get(SculptSession * ss, SculptFaceRef face, char flag);
+  int SCULPT_face_set_flag_set(SculptSession * ss, SculptFaceRef face, char flag, bool state);
+
+  /** \} */
+
+  /* -------------------------------------------------------------------- */
+  /** \name Original Data API
+   * \{ */
+
+  MSculptVert *SCULPT_vertex_get_sculptvert(const SculptSession *ss, SculptVertRef vertex);
+
+  /**
+   * DEPRECATED: use SCULPT_vertex_check_origdata and SCULPT_vertex_get_sculptvert
+   * Initialize a #SculptOrigVertData for accessing original vertex data;
+   * handles #BMesh, #Mesh, and multi-resolution.
+   */
+  void SCULPT_orig_vert_data_init(
+      SculptOrigVertData * data, Object * ob, PBVHNode * node, SculptUndoType type);
+  /**
+   * DEPRECATED: use SCULPT_vertex_check_origdata and SCULPT_vertex_get_sculptvert
+   * Update a #SculptOrigVertData for a particular vertex from the PBVH iterator.
+   */
+  void SCULPT_orig_vert_data_update(SculptOrigVertData * orig_data, SculptVertRef vertex);
+
+  /**
+   * DEPRECATED: use SCULPT_vertex_check_origdata and SCULPT_vertex_get_sculptvert
+   * Initialize a #SculptOrigVertData for accessing original vertex data;
+   * handles #BMesh, #Mesh, and multi-resolution.
+   */
+  void SCULPT_orig_vert_data_unode_init(
+      SculptOrigVertData * data, Object * ob, struct SculptUndoNode * unode);
+
+  void SCULPT_face_check_origdata(SculptSession * ss, SculptFaceRef face);
+  bool SCULPT_vertex_check_origdata(SculptSession * ss, SculptVertRef vertex);
+
+  /** check that original face set values are up to date
+   * TODO: rename to SCULPT_face_set_original_ensure
+   */
+  void SCULPT_face_ensure_original(SculptSession * ss, struct Object * ob);
+
+  /** \} */
+
+  /* -------------------------------------------------------------------- */
+  /** \name Brush Utilities.
+   * \{ */
+
+  BLI_INLINE bool SCULPT_tool_needs_all_pbvh_nodes(const Brush *brush)
+  {
+    if (brush->sculpt_tool == SCULPT_TOOL_ELASTIC_DEFORM) {
+      /* Elastic deformations in any brush need all nodes to avoid artifacts as the effect
+       * of the Kelvinlet is not constrained by the radius. */
+      return true;
+    }
+
+    if (brush->sculpt_tool == SCULPT_TOOL_POSE) {
+      /* Pose needs all nodes because it applies all symmetry iterations at the same time
+       * and the IK chain can grow to any area of the model. */
+      /* TODO: This can be optimized by filtering the nodes after calculating the chain. */
+      return true;
+    }
+
+    if (brush->sculpt_tool == SCULPT_TOOL_BOUNDARY) {
+      /* Boundary needs all nodes because it is not possible to know where the boundary
+       * deformation is going to be propagated before calculating it. */
+      /* TODO: after calculating the boundary info in the first iteration, it should be
+       * possible to get the nodes that have vertices included in any boundary deformation
+       * and cache them. */
+      return true;
+    }
+
+    if (brush->sculpt_tool == SCULPT_TOOL_SNAKE_HOOK &&
+        brush->snake_hook_deform_type == BRUSH_SNAKE_HOOK_DEFORM_ELASTIC) {
+      /* Snake hook in elastic deform type has same requirements as the elastic deform tool. */
+      return true;
+    }
+    return false;
   }
 
-  if (brush->sculpt_tool == SCULPT_TOOL_POSE) {
-    /* Pose needs all nodes because it applies all symmetry iterations at the same time
-     * and the IK chain can grow to any area of the model. */
-    /* TODO: This can be optimized by filtering the nodes after calculating the chain. */
-    return true;
+  void SCULPT_calc_brush_plane(struct Sculpt * sd,
+                               struct Object * ob,
+                               struct PBVHNode * *nodes,
+                               int totnode,
+                               float r_area_no[3],
+                               float r_area_co[3]);
+
+  void SCULPT_calc_area_normal(
+      Sculpt * sd, Object * ob, PBVHNode * *nodes, int totnode, float r_area_no[3]);
+  /**
+   * This calculates flatten center and area normal together,
+   * amortizing the memory bandwidth and loop overhead to calculate both at the same time.
+   */
+  void SCULPT_calc_area_normal_and_center(Sculpt * sd,
+                                          Object * ob,
+                                          PBVHNode * *nodes,
+                                          int totnode,
+                                          float r_area_no[3],
+                                          float r_area_co[3]);
+  void SCULPT_calc_area_center(
+      Sculpt * sd, Object * ob, PBVHNode * *nodes, int totnode, float r_area_co[3]);
+
+  SculptVertRef SCULPT_nearest_vertex_get(struct Sculpt * sd,
+                                          struct Object * ob,
+                                          const float co[3],
+                                          float max_distance,
+                                          bool use_original);
+
+  int SCULPT_plane_point_side(const float co[3], const float plane[4]);
+  int SCULPT_plane_trim(
+      const struct StrokeCache *cache, const struct Brush *brush, const float val[3]);
+  /**
+   * Handles clipping against a mirror modifier and #SCULPT_LOCK_X/Y/Z axis flags.
+   */
+  void SCULPT_clip(Sculpt * sd, SculptSession * ss, float co[3], const float val[3]);
+
+  float SCULPT_brush_plane_offset_get(Sculpt * sd, SculptSession * ss);
+
+  ePaintSymmetryAreas SCULPT_get_vertex_symm_area(const float co[3]);
+  bool SCULPT_check_vertex_pivot_symmetry(const float vco[3], const float pco[3], char symm);
+  /**
+   * Checks if a vertex is inside the brush radius from any of its mirrored axis.
+   */
+  bool SCULPT_is_vertex_inside_brush_radius_symm(
+      const float vertex[3], const float br_co[3], float radius, char symm);
+  bool SCULPT_is_symmetry_iteration_valid(char i, char symm);
+  void SCULPT_flip_v3_by_symm_area(
+      float v[3], ePaintSymmetryFlags symm, ePaintSymmetryAreas symmarea, const float pivot[3]);
+  void SCULPT_flip_quat_by_symm_area(
+      float quat[4], ePaintSymmetryFlags symm, ePaintSymmetryAreas symmarea, const float pivot[3]);
+
+  /**
+   * Initialize a point-in-brush test with a given falloff shape.
+   *
+   * \param falloff_shape: #PAINT_FALLOFF_SHAPE_SPHERE, #PAINT_FALLOFF_SHAPE_TUBE or
+   * #PAINT_FALLOFF_SHAPE_NOOP \return The brush falloff function, or nullptr if falloff_shape was
+   * #PAINT_FALLOFF_SHAPE_NOOP
+   */
+  SculptBrushTestFn SCULPT_brush_test_init(
+      const SculptSession *ss, SculptBrushTest *test, eBrushFalloffShape falloff_mode);
+  SculptBrushTestFn SCULPT_brush_test_init_ex(const SculptSession *ss,
+                                              SculptBrushTest *test,
+                                              eBrushFalloffShape falloff_mode,
+                                              float tip_roundness,
+                                              float tip_scale_x);
+
+  bool SCULPT_brush_test_sphere(SculptBrushTest * test, const float co[3]);
+  bool SCULPT_brush_test_sphere_sq(SculptBrushTest * test, const float co[3]);
+  bool SCULPT_brush_test_sphere_fast(const SculptBrushTest *test, const float co[3]);
+  bool SCULPT_brush_test_cube(SculptBrushTest * test,
+                              const float co[3],
+                              const float local[4][4],
+                              float roundness,
+                              bool test_z);
+  bool SCULPT_brush_test_circle_sq(SculptBrushTest * test, const float co[3]);
+  /**
+   * Test AABB against sphere.
+   */
+  bool SCULPT_search_sphere_cb(PBVHNode * node, void *data_v);
+  /**
+   * 2D projection (distance to line).
+   */
+  bool SCULPT_search_circle_cb(PBVHNode * node, void *data_v);
+
+  void SCULPT_combine_transform_proxies(Sculpt * sd, Object * ob);
+
+  /**
+   * Initialize a point-in-brush test with a given falloff shape.
+   *
+   * \param falloff_shape: #PAINT_FALLOFF_SHAPE_SPHERE or #PAINT_FALLOFF_SHAPE_TUBE.
+   * \return The brush falloff function.
+   */
+
+  SculptBrushTestFn SCULPT_brush_test_init_with_falloff_shape(
+      SculptSession * ss, SculptBrushTest * test, char falloff_shape);
+  const float *SCULPT_brush_frontface_normal_from_falloff_shape(SculptSession * ss,
+                                                                char falloff_shape);
+
+  /**
+   * Return a multiplier for brush strength on a particular vertex.
+   */
+  float SCULPT_brush_strength_factor(struct SculptSession * ss,
+                                     const struct Brush *br,
+                                     const float point[3],
+                                     float len,
+                                     const float vno[3],
+                                     const float fno[3],
+                                     const float mask,
+                                     const SculptVertRef vertex_index,
+                                     const int thread_id);
+
+  /**
+   * Tilts a normal by the x and y tilt values using the view axis.
+   */
+  void SCULPT_tilt_apply_to_normal(
+      float r_normal[3], struct StrokeCache *cache, float tilt_strength);
+
+  /**
+   * Get effective surface normal with pen tilt and tilt strength applied to it.
+   */
+  void SCULPT_tilt_effective_normal_get(
+      const SculptSession *ss, const Brush *brush, float r_no[3]);
+
+  /** \} */
+
+  /* -------------------------------------------------------------------- */
+  /** \name Flood Fill
+   * \{ */
+
+  void SCULPT_floodfill_init(struct SculptSession * ss, SculptFloodFill * flood);
+  void SCULPT_floodfill_add_active(struct Sculpt * sd,
+                                   struct Object * ob,
+                                   struct SculptSession * ss,
+                                   SculptFloodFill * flood,
+                                   float radius);
+  void SCULPT_floodfill_add_initial_with_symmetry(struct Sculpt * sd,
+                                                  struct Object * ob,
+                                                  struct SculptSession * ss,
+                                                  SculptFloodFill * flood,
+                                                  SculptVertRef index,
+                                                  float radius);
+
+  void SCULPT_floodfill_add_initial(SculptFloodFill * flood, SculptVertRef index);
+  void SCULPT_floodfill_add_and_skip_initial(
+      struct SculptSession * ss, SculptFloodFill * flood, SculptVertRef vertex);
+  void SCULPT_floodfill_execute(struct SculptSession * ss,
+                                SculptFloodFill * flood,
+                                bool (*func)(SculptSession * ss,
+                                             SculptVertRef from_v,
+                                             SculptVertRef to_v,
+                                             bool is_duplicate,
+                                             void *userdata),
+                                void *userdata);
+  void SCULPT_floodfill_free(SculptFloodFill * flood);
+
+  /** \} */
+
+  /* -------------------------------------------------------------------- */
+  /** \name Dynamic topology
+   * \{ */
+
+  /** Enable dynamic topology; mesh will be triangulated */
+  void SCULPT_dynamic_topology_enable_ex(
+      struct Main * bmain, struct Depsgraph * depsgraph, Scene * scene, Object * ob);
+  void SCULPT_dynamic_topology_disable(bContext * C, struct SculptUndoNode * unode);
+  void sculpt_dynamic_topology_disable_with_undo(
+      struct Main * bmain, struct Depsgraph * depsgraph, Scene * scene, Object * ob);
+
+  /**
+   * Returns true if the stroke will use dynamic topology, false
+   * otherwise.
+   *
+   * Factors: some brushes like grab cannot do dynamic topology.
+   * Others, like smooth, are better without.
+   * Same goes for alt-key smoothing.
+   */
+  bool SCULPT_stroke_is_dynamic_topology(const SculptSession *ss, const Brush *brush);
+
+  void SCULPT_dynamic_topology_triangulate(struct SculptSession * ss, struct BMesh * bm);
+  void SCULPT_dyntopo_node_layers_add(struct SculptSession * ss, Object * ob);
+  void SCULPT_dyntopo_node_layers_update_offsets(SculptSession * ss, Object * ob);
+  void SCULPT_dynamic_topology_sync_layers(Object * ob, struct Mesh * me);
+
+  enum eDynTopoWarnFlag SCULPT_dynamic_topology_check(Scene * scene, Object * ob);
+
+  /** \} */
+
+  void SCULPT_combine_transform_proxies(Sculpt * sd, Object * ob);
+
+  /* -------------------------------------------------------------------- */
+  /** \name Auto-masking.
+   * \{ */
+
+  float SCULPT_automasking_factor_get(
+      struct AutomaskingCache * automasking, SculptSession * ss, SculptVertRef vert);
+  bool SCULPT_automasking_needs_normal(const SculptSession *ss, const Brush *brush);
+
+  /* Returns the automasking cache depending on the active tool. Used for code that can run both
+   * for brushes and filter. */
+  struct AutomaskingCache *SCULPT_automasking_active_cache_get(SculptSession * ss);
+
+  struct AutomaskingCache *SCULPT_automasking_cache_init(
+      Sculpt * sd, const Brush *brush, Object *ob);
+  void SCULPT_automasking_cache_free(
+      SculptSession * ss, Object * ob, struct AutomaskingCache * automasking);
+
+  bool SCULPT_is_automasking_mode_enabled(
+      const SculptSession *ss, const Sculpt *sd, const Brush *br, const eAutomasking_flag mode);
+  bool SCULPT_is_automasking_enabled(Sculpt * sd, const SculptSession *ss, const Brush *br);
+  void SCULPT_automasking_step_update(
+      struct AutomaskingCache * automasking, SculptSession * ss, Sculpt * sd, const Brush *brush);
+
+  void SCULPT_boundary_automasking_init(Object * ob,
+                                        eBoundaryAutomaskMode mode,
+                                        int propagation_steps,
+                                        SculptCustomLayer *factorlayer);
+  /** \} */
+
+  /* -------------------------------------------------------------------- */
+  /** \name Geodesic distances.
+   * \{ */
+
+  /**
+   * Returns an array indexed by vertex index containing the geodesic distance to the closest
+   * vertex in the initial vertex set. The caller is responsible for freeing the array. Geodesic
+   * distances will only work when used with PBVH_FACES, for other types of PBVH it will fallback
+   * to euclidean distances to one of the initial vertices in the set.
+   */
+  float *SCULPT_geodesic_distances_create(struct Object * ob,
+                                          struct GSet * initial_vertices,
+                                          const float limit_radius,
+                                          SculptVertRef *r_closest_verts,
+                                          float(*vertco_override)[3]);
+  float *SCULPT_geodesic_from_vertex_and_symm(struct Sculpt * sd,
+                                              struct Object * ob,
+                                              const SculptVertRef vertex,
+                                              const float limit_radius);
+  float *SCULPT_geodesic_from_vertex(
+      Object * ob, const SculptVertRef vertex, const float limit_radius);
+
+  /** \} */
+
+  /* -------------------------------------------------------------------- */
+  /** \name Filter API
+   * \{ */
+
+  void SCULPT_filter_cache_init(
+      struct bContext * C, struct Object * ob, Sculpt * sd, const int undo_type);
+  void SCULPT_filter_cache_free(SculptSession * ss, struct Object * ob);
+
+  void SCULPT_mask_filter_smooth_apply(
+      Sculpt * sd, Object * ob, PBVHNode * *nodes, int totnode, int smooth_iterations);
+
+  /* Filter orientation utils. */
+  void SCULPT_filter_to_orientation_space(float r_v[3], struct FilterCache *filter_cache);
+  void SCULPT_filter_to_object_space(float r_v[3], struct FilterCache *filter_cache);
+  void SCULPT_filter_zero_disabled_axis_components(float r_v[3], struct FilterCache *filter_cache);
+
+  /** \} */
+
+  /* -------------------------------------------------------------------- */
+  /** \name Cloth Simulation.
+   * \{ */
+
+  /* Main cloth brush function */
+  void SCULPT_do_cloth_brush(
+      struct Sculpt * sd, struct Object * ob, struct PBVHNode * *nodes, int totnode);
+
+  void SCULPT_cloth_simulation_free(struct SculptClothSimulation * cloth_sim);
+
+  /* Public functions. */
+
+  struct SculptClothSimulation *SCULPT_cloth_brush_simulation_create(
+      struct SculptSession * ss,
+      struct Object * ob,
+      const float cloth_mass,
+      const float cloth_damping,
+      const float cloth_softbody_strength,
+      const bool use_collisions,
+      const bool needs_deform_coords,
+      const bool use_bending);
+
+  void SCULPT_cloth_brush_simulation_init(struct SculptSession * ss,
+                                          struct SculptClothSimulation * cloth_sim);
+
+  void SCULPT_cloth_sim_activate_nodes(
+      struct SculptClothSimulation * cloth_sim, PBVHNode * *nodes, int totnode);
+
+  void SCULPT_cloth_brush_store_simulation_state(struct SculptSession * ss,
+                                                 struct SculptClothSimulation * cloth_sim);
+
+  void SCULPT_cloth_brush_do_simulation_step(struct Sculpt * sd,
+                                             struct Object * ob,
+                                             struct SculptClothSimulation * cloth_sim,
+                                             struct PBVHNode * *nodes,
+                                             int totnode);
+
+  void SCULPT_cloth_brush_ensure_nodes_constraints(struct Sculpt * sd,
+                                                   struct Object * ob,
+                                                   struct PBVHNode * *nodes,
+                                                   int totnode,
+                                                   struct SculptClothSimulation *cloth_sim,
+                                                   float initial_location[3],
+                                                   float radius);
+
+  /**
+   * Cursor drawing function.
+   */
+  void SCULPT_cloth_simulation_limits_draw(const SculptSession *ss,
+                                           const Sculpt *sd,
+                                           const uint gpuattr,
+                                           const struct Brush *brush,
+                                           const float location[3],
+                                           const float normal[3],
+                                           float rds,
+                                           float line_width,
+                                           const float outline_col[3],
+                                           float alpha);
+  void SCULPT_cloth_plane_falloff_preview_draw(
+      uint gpuattr, struct SculptSession * ss, const float outline_col[3], float outline_alpha);
+
+  PBVHNode **SCULPT_cloth_brush_affected_nodes_gather(
+      SculptSession * ss, Brush * brush, int *r_totnode);
+
+  BLI_INLINE bool SCULPT_is_cloth_deform_brush(const Brush *brush)
+  {
+    return (brush->sculpt_tool == SCULPT_TOOL_CLOTH && ELEM(brush->cloth_deform_type,
+                                                            BRUSH_CLOTH_DEFORM_GRAB,
+                                                            BRUSH_CLOTH_DEFORM_SNAKE_HOOK)) ||
+           /* All brushes that are not the cloth brush deform the simulation using softbody
+            * constraints instead of applying forces. */
+           (brush->sculpt_tool != SCULPT_TOOL_CLOTH &&
+            brush->deform_target == BRUSH_DEFORM_TARGET_CLOTH_SIM);
   }
-
-  if (brush->sculpt_tool == SCULPT_TOOL_BOUNDARY) {
-    /* Boundary needs all nodes because it is not possible to know where the boundary
-     * deformation is going to be propagated before calculating it. */
-    /* TODO: after calculating the boundary info in the first iteration, it should be
-     * possible to get the nodes that have vertices included in any boundary deformation
-     * and cache them. */
-    return true;
+  /** \} */
+
+  /* -------------------------------------------------------------------- */
+  /** \name Smoothing API
+   * \{ */
+
+  /**
+   * For bmesh: Average surrounding verts based on an orthogonality measure.
+   * Naturally converges to a quad-like structure.
+   */
+  void SCULPT_bmesh_four_neighbor_average(SculptSession * ss,
+                                          float avg[3],
+                                          float direction[3],
+                                          struct BMVert *v,
+                                          float projection,
+                                          bool check_fsets,
+                                          int cd_temp,
+                                          int cd_sculpt_vert,
+                                          bool do_origco);
+
+  void SCULPT_neighbor_coords_average(SculptSession * ss,
+                                      float result[3],
+                                      SculptVertRef index,
+                                      float projection,
+                                      bool check_fsets,
+                                      bool weighted);
+  float SCULPT_neighbor_mask_average(SculptSession * ss, SculptVertRef index);
+  void SCULPT_neighbor_color_average(SculptSession * ss, float result[4], SculptVertRef index);
+
+  /* Mask the mesh boundaries smoothing only the mesh surface without using automasking. */
+
+  void SCULPT_neighbor_coords_average_interior(
+      SculptSession * ss, float result[3], SculptVertRef vertex, SculptSmoothArgs *args);
+
+  BLI_INLINE bool SCULPT_need_reproject(SculptSession * ss)
+  {
+    return ss->bm && CustomData_has_layer(&ss->bm->ldata, CD_MLOOPUV);
   }
 
-  if (brush->sculpt_tool == SCULPT_TOOL_SNAKE_HOOK &&
-      brush->snake_hook_deform_type == BRUSH_SNAKE_HOOK_DEFORM_ELASTIC) {
-    /* Snake hook in elastic deform type has same requirements as the elastic deform tool. */
-    return true;
-  }
-  return false;
-}
-
-void SCULPT_calc_brush_plane(struct Sculpt *sd,
-                             struct Object *ob,
-                             struct PBVHNode **nodes,
-                             int totnode,
-                             float r_area_no[3],
-                             float r_area_co[3]);
-
-void SCULPT_calc_area_normal(
-    Sculpt *sd, Object *ob, PBVHNode **nodes, int totnode, float r_area_no[3]);
-/**
- * This calculates flatten center and area normal together,
- * amortizing the memory bandwidth and loop overhead to calculate both at the same time.
- */
-void SCULPT_calc_area_normal_and_center(
-    Sculpt *sd, Object *ob, PBVHNode **nodes, int totnode, float r_area_no[3], float r_area_co[3]);
-void SCULPT_calc_area_center(
-    Sculpt *sd, Object *ob, PBVHNode **nodes, int totnode, float r_area_co[3]);
-
-SculptVertRef SCULPT_nearest_vertex_get(struct Sculpt *sd,
-                                        struct Object *ob,
-                                        const float co[3],
-                                        float max_distance,
-                                        bool use_original);
-
-int SCULPT_plane_point_side(const float co[3], const float plane[4]);
-int SCULPT_plane_trim(const struct StrokeCache *cache,
-                      const struct Brush *brush,
-                      const float val[3]);
-/**
- * Handles clipping against a mirror modifier and #SCULPT_LOCK_X/Y/Z axis flags.
- */
-void SCULPT_clip(Sculpt *sd, SculptSession *ss, float co[3], const float val[3]);
-
-float SCULPT_brush_plane_offset_get(Sculpt *sd, SculptSession *ss);
-
-ePaintSymmetryAreas SCULPT_get_vertex_symm_area(const float co[3]);
-bool SCULPT_check_vertex_pivot_symmetry(const float vco[3], const float pco[3], char symm);
-/**
- * Checks if a vertex is inside the brush radius from any of its mirrored axis.
- */
-bool SCULPT_is_vertex_inside_brush_radius_symm(const float vertex[3],
-                                               const float br_co[3],
-                                               float radius,
-                                               char symm);
-bool SCULPT_is_symmetry_iteration_valid(char i, char symm);
-void SCULPT_flip_v3_by_symm_area(float v[3],
-                                 ePaintSymmetryFlags symm,
-                                 ePaintSymmetryAreas symmarea,
-                                 const float pivot[3]);
-void SCULPT_flip_quat_by_symm_area(float quat[4],
-                                   ePaintSymmetryFlags symm,
-                                   ePaintSymmetryAreas symmarea,
-                                   const float pivot[3]);
-
-/**
- * Initialize a point-in-brush test with a given falloff shape.
- *
- * \param falloff_shape: #PAINT_FALLOFF_SHAPE_SPHERE, #PAINT_FALLOFF_SHAPE_TUBE or
- * #PAINT_FALLOFF_SHAPE_NOOP \return The brush falloff function, or nullptr if falloff_shape was
- * #PAINT_FALLOFF_SHAPE_NOOP
- */
-SculptBrushTestFn SCULPT_brush_test_init(const SculptSession *ss,
-                                         SculptBrushTest *test,
-                                         eBrushFalloffShape falloff_mode);
-SculptBrushTestFn SCULPT_brush_test_init_ex(const SculptSession *ss,
-                                            SculptBrushTest *test,
-                                            eBrushFalloffShape falloff_mode,
-                                            float tip_roundness,
-                                            float tip_scale_x);
-
-bool SCULPT_brush_test_sphere(SculptBrushTest *test, const float co[3]);
-bool SCULPT_brush_test_sphere_sq(SculptBrushTest *test, const float co[3]);
-bool SCULPT_brush_test_sphere_fast(const SculptBrushTest *test, const float co[3]);
-bool SCULPT_brush_test_cube(SculptBrushTest *test,
-                            const float co[3],
-                            const float local[4][4],
-                            float roundness,
-                            bool test_z);
-bool SCULPT_brush_test_circle_sq(SculptBrushTest *test, const float co[3]);
-/**
- * Test AABB against sphere.
- */
-bool SCULPT_search_sphere_cb(PBVHNode *node, void *data_v);
-/**
- * 2D projection (distance to line).
- */
-bool SCULPT_search_circle_cb(PBVHNode *node, void *data_v);
-
-void SCULPT_combine_transform_proxies(Sculpt *sd, Object *ob);
-
-/**
- * Initialize a point-in-brush test with a given falloff shape.
- *
- * \param falloff_shape: #PAINT_FALLOFF_SHAPE_SPHERE or #PAINT_FALLOFF_SHAPE_TUBE.
- * \return The brush falloff function.
- */
-
-SculptBrushTestFn SCULPT_brush_test_init_with_falloff_shape(SculptSession *ss,
-                                                            SculptBrushTest *test,
-                                                            char falloff_shape);
-const float *SCULPT_brush_frontface_normal_from_falloff_shape(SculptSession *ss,
-                                                              char falloff_shape);
-
-/**
- * Return a multiplier for brush strength on a particular vertex.
- */
-float SCULPT_brush_strength_factor(struct SculptSession *ss,
-                                   const struct Brush *br,
-                                   const float point[3],
-                                   float len,
-                                   const float vno[3],
-                                   const float fno[3],
-                                   const float mask,
-                                   const SculptVertRef vertex_index,
-                                   const int thread_id);
-
-/**
- * Tilts a normal by the x and y tilt values using the view axis.
- */
-void SCULPT_tilt_apply_to_normal(float r_normal[3],
-                                 struct StrokeCache *cache,
-                                 float tilt_strength);
-
-/**
- * Get effective surface normal with pen tilt and tilt strength applied to it.
- */
-void SCULPT_tilt_effective_normal_get(const SculptSession *ss, const Brush *brush, float r_no[3]);
-
-/** \} */
-
-/* -------------------------------------------------------------------- */
-/** \name Flood Fill
- * \{ */
-
-void SCULPT_floodfill_init(struct SculptSession *ss, SculptFloodFill *flood);
-void SCULPT_floodfill_add_active(struct Sculpt *sd,
-                                 struct Object *ob,
-                                 struct SculptSession *ss,
-                                 SculptFloodFill *flood,
-                                 float radius);
-void SCULPT_floodfill_add_initial_with_symmetry(struct Sculpt *sd,
-                                                struct Object *ob,
-                                                struct SculptSession *ss,
-                                                SculptFloodFill *flood,
-                                                SculptVertRef index,
-                                                float radius);
-
-void SCULPT_floodfill_add_initial(SculptFloodFill *flood, SculptVertRef index);
-void SCULPT_floodfill_add_and_skip_initial(struct SculptSession *ss,
-                                           SculptFloodFill *flood,
-                                           SculptVertRef vertex);
-void SCULPT_floodfill_execute(struct SculptSession *ss,
-                              SculptFloodFill *flood,
-                              bool (*func)(SculptSession *ss,
-                                           SculptVertRef from_v,
-                                           SculptVertRef to_v,
-                                           bool is_duplicate,
-                                           void *userdata),
-                              void *userdata);
-void SCULPT_floodfill_free(SculptFloodFill *flood);
-
-/** \} */
-
-/* -------------------------------------------------------------------- */
-/** \name Dynamic topology
- * \{ */
-
-/** Enable dynamic topology; mesh will be triangulated */
-void SCULPT_dynamic_topology_enable_ex(struct Main *bmain,
-                                       struct Depsgraph *depsgraph,
-                                       Scene *scene,
-                                       Object *ob);
-void SCULPT_dynamic_topology_disable(bContext *C, struct SculptUndoNode *unode);
-void sculpt_dynamic_topology_disable_with_undo(struct Main *bmain,
-                                               struct Depsgraph *depsgraph,
-                                               Scene *scene,
-                                               Object *ob);
-
-/**
- * Returns true if the stroke will use dynamic topology, false
- * otherwise.
- *
- * Factors: some brushes like grab cannot do dynamic topology.
- * Others, like smooth, are better without.
- * Same goes for alt-key smoothing.
- */
-bool SCULPT_stroke_is_dynamic_topology(const SculptSession *ss, const Brush *brush);
-
-void SCULPT_dynamic_topology_triangulate(struct SculptSession *ss, struct BMesh *bm);
-void SCULPT_dyntopo_node_layers_add(struct SculptSession *ss, Object *ob);
-void SCULPT_dyntopo_node_layers_update_offsets(SculptSession *ss, Object *ob);
-void SCULPT_dynamic_topology_sync_layers(Object *ob, struct Mesh *me);
-
-enum eDynTopoWarnFlag SCULPT_dynamic_topology_check(Scene *scene, Object *ob);
-
-/** \} */
-
-void SCULPT_combine_transform_proxies(Sculpt *sd, Object *ob);
-
-/* -------------------------------------------------------------------- */
-/** \name Auto-masking.
- * \{ */
-
-float SCULPT_automasking_factor_get(struct AutomaskingCache *automasking,
-                                    SculptSession *ss,
-                                    SculptVertRef vert);
-bool SCULPT_automasking_needs_normal(const SculptSession *ss, const Brush *brush);
-
-/* Returns the automasking cache depending on the active tool. Used for code that can run both for
- * brushes and filter. */
-struct AutomaskingCache *SCULPT_automasking_active_cache_get(SculptSession *ss);
-
-struct AutomaskingCache *SCULPT_automasking_cache_init(Sculpt *sd, const Brush *brush, Object *ob);
-void SCULPT_automasking_cache_free(SculptSession *ss,
-                                   Object *ob,
-                                   struct AutomaskingCache *automasking);
-
-bool SCULPT_is_automasking_mode_enabled(const SculptSession *ss,
-                                        const Sculpt *sd,
-                                        const Brush *br,
-                                        const eAutomasking_flag mode);
-bool SCULPT_is_automasking_enabled(Sculpt *sd, const SculptSession *ss, const Brush *br);
-void SCULPT_automasking_step_update(struct AutomaskingCache *automasking,
-                                    SculptSession *ss,
-                                    Sculpt *sd,
-                                    const Brush *brush);
-
-void SCULPT_boundary_automasking_init(Object *ob,
-                                      eBoundaryAutomaskMode mode,
-                                      int propagation_steps,
-                                      SculptCustomLayer *factorlayer);
-/** \} */
-
-/* -------------------------------------------------------------------- */
-/** \name Geodesic distances.
- * \{ */
-
-/**
- * Returns an array indexed by vertex index containing the geodesic distance to the closest vertex
- * in the initial vertex set. The caller is responsible for freeing the array.
- * Geodesic distances will only work when used with PBVH_FACES, for other types of PBVH it will
- * fallback to euclidean distances to one of the initial vertices in the set.
- */
-float *SCULPT_geodesic_distances_create(struct Object *ob,
-                                        struct GSet *initial_vertices,
-                                        const float limit_radius,
-                                        SculptVertRef *r_closest_verts,
-                                        float (*vertco_override)[3]);
-float *SCULPT_geodesic_from_vertex_and_symm(struct Sculpt *sd,
-                                            struct Object *ob,
-                                            const SculptVertRef vertex,
-                                            const float limit_radius);
-float *SCULPT_geodesic_from_vertex(Object *ob,
-                                   const SculptVertRef vertex,
-                                   const float limit_radius);
-
-/** \} */
-
-/* -------------------------------------------------------------------- */
-/** \name Filter API
- * \{ */
-
-void SCULPT_filter_cache_init(struct bContext *C,
-                              struct Object *ob,
-                              Sculpt *sd,
-                              const int undo_type);
-void SCULPT_filter_cache_free(SculptSession *ss, struct Object *ob);
-
-void SCULPT_mask_filter_smooth_apply(
-    Sculpt *sd, Object *ob, PBVHNode **nodes, int totnode, int smooth_iterations);
-
-/* Filter orientation utils. */
-void SCULPT_filter_to_orientation_space(float r_v[3], struct FilterCache *filter_cache);
-void SCULPT_filter_to_object_space(float r_v[3], struct FilterCache *filter_cache);
-void SCULPT_filter_zero_disabled_axis_components(float r_v[3], struct FilterCache *filter_cache);
-
-/** \} */
-
-/* -------------------------------------------------------------------- */
-/** \name Cloth Simulation.
- * \{ */
-
-/* Main cloth brush function */
-void SCULPT_do_cloth_brush(struct Sculpt *sd,
-                           struct Object *ob,
-                           struct PBVHNode **nodes,
-                           int totnode);
-
-void SCULPT_cloth_simulation_free(struct SculptClothSimulation *cloth_sim);
-
-/* Public functions. */
-
-struct SculptClothSimulation *SCULPT_cloth_brush_simulation_create(
-    struct SculptSession *ss,
-    struct Object *ob,
-    const float cloth_mass,
-    const float cloth_damping,
-    const float cloth_softbody_strength,
-    const bool use_collisions,
-    const bool needs_deform_coords,
-    const bool use_bending);
-
-void SCULPT_cloth_brush_simulation_init(struct SculptSession *ss,
-                                        struct SculptClothSimulation *cloth_sim);
-
-void SCULPT_cloth_sim_activate_nodes(struct SculptClothSimulation *cloth_sim,
-                                     PBVHNode **nodes,
-                                     int totnode);
-
-void SCULPT_cloth_brush_store_simulation_state(struct SculptSession *ss,
-                                               struct SculptClothSimulation *cloth_sim);
-
-void SCULPT_cloth_brush_do_simulation_step(struct Sculpt *sd,
-                                           struct Object *ob,
-                                           struct SculptClothSimulation *cloth_sim,
-                                           struct PBVHNode **nodes,
-                                           int totnode);
-
-void SCULPT_cloth_brush_ensure_nodes_constraints(struct Sculpt *sd,
-                                                 struct Object *ob,
-                                                 struct PBVHNode **nodes,
-                                                 int totnode,
-                                                 struct SculptClothSimulation *cloth_sim,
-                                                 float initial_location[3],
-                                                 float radius);
-
-/**
- * Cursor drawing function.
- */
-void SCULPT_cloth_simulation_limits_draw(const SculptSession *ss,
-                                         const Sculpt *sd,
-                                         const uint gpuattr,
-                                         const struct Brush *brush,
-                                         const float location[3],
-                                         const float normal[3],
-                                         float rds,
-                                         float line_width,
-                                         const float outline_col[3],
-                                         float alpha);
-void SCULPT_cloth_plane_falloff_preview_draw(uint gpuattr,
-                                             struct SculptSession *ss,
+  void SCULPT_reproject_cdata(
+      SculptSession * ss, SculptVertRef vertex, float origco[3], float origno[3]);
+
+  void SCULPT_smooth_vcol_boundary(
+      Sculpt * sd, Object * ob, PBVHNode * *nodes, const int totnode, float bstrength);
+  void SCULPT_smooth(Sculpt * sd,
+                     Object * ob,
+                     PBVHNode * *nodes,
+                     const int totnode,
+                     float bstrength,
+                     const bool smooth_mask,
+                     float projection,
+                     bool do_origco);
+  void SCULPT_do_smooth_brush(
+      Sculpt * sd, Object * ob, PBVHNode * *nodes, int totnode, float projection, bool do_origco);
+
+  /* Surface Smooth Brush. */
+
+  void SCULPT_surface_smooth_laplacian_step(SculptSession * ss,
+                                            float *disp,
+                                            const float co[3],
+                                            struct SculptCustomLayer *scl,
+                                            const SculptVertRef v_index,
+                                            const float origco[3],
+                                            const float alpha,
+                                            const float projection,
+                                            bool check_fsets,
+                                            bool weighted);
+
+  void SCULPT_surface_smooth_displace_step(SculptSession * ss,
+                                           float *co,
+                                           struct SculptCustomLayer *scl,
+                                           const SculptVertRef v_index,
+                                           const float beta,
+                                           const float fade);
+
+  void SCULPT_do_surface_smooth_brush(Sculpt * sd, Object * ob, PBVHNode * *nodes, int totnode);
+
+  /* Slide/Relax */
+
+  void SCULPT_relax_vertex(SculptSession * ss,
+                           PBVHVertexIter * vd,
+                           float factor,
+                           SculptBoundaryType boundary_mask,
+                           float *r_final_pos);
+
+  /** \} */
+
+  /**
+   * Expose 'calc_area_normal' externally (just for vertex paint).
+   */
+  bool SCULPT_pbvh_calc_area_normal(const struct Brush *brush,
+                                    Object *ob,
+                                    PBVHNode **nodes,
+                                    int totnode,
+                                    bool use_threading,
+                                    float r_area_no[3]);
+
+  /**
+   * Flip all the edit-data across the axis/axes specified by \a symm.
+   * Used to calculate multiple modifications to the mesh when symmetry is enabled.
+   */
+  void SCULPT_cache_calc_brushdata_symm(
+      StrokeCache * cache, const char symm, const char axis, const float angle);
+  void SCULPT_cache_free(SculptSession * ss, struct Object * ob, StrokeCache * cache);
+
+  /* -------------------------------------------------------------------- */
+  /** \name Sculpt Undo
+   * \{ */
+
+  /* -------------------------------------------------------------------- */
+  /** \name Sculpt Undo
+   * \{ */
+
+  SculptUndoNode *SCULPT_undo_push_node(Object * ob, PBVHNode * node, SculptUndoType type);
+  SculptUndoNode *SCULPT_undo_get_node(PBVHNode * node, SculptUndoType type);
+  SculptUndoNode *SCULPT_undo_get_first_node(void);
+
+  /**
+   * NOTE: `name` must match operator name for
+   * redo panels to work.
+   */
+  void SCULPT_undo_push_begin(struct Object * ob, const char *name);
+  void SCULPT_undo_push_end(struct Object * ob);
+  void SCULPT_undo_push_end_ex(struct Object * ob, const bool use_nested_undo);
+
+  /** \} */
+
+  void SCULPT_vertcos_to_key(Object * ob, KeyBlock * kb, const float(*vertCos)[3]);
+
+  /**
+   * Copy the PBVH bounding box into the object's bounding box.
+   */
+  void SCULPT_update_object_bounding_box(struct Object * ob);
+
+  /**
+   * Get a screen-space rectangle of the modified area.
+   */
+  bool SCULPT_get_redraw_rect(
+      struct ARegion * region, struct RegionView3D * rv3d, Object * ob, rcti * rect);
+
+  /* Operators. */
+
+  /* -------------------------------------------------------------------- */
+  /** \name Expand Operator
+   * \{ */
+
+  void SCULPT_OT_expand(struct wmOperatorType * ot);
+  void sculpt_expand_modal_keymap(struct wmKeyConfig * keyconf);
+  /** \} */
+
+  /* -------------------------------------------------------------------- */
+  /** \name Gesture Operators
+   * \{ */
+
+  void SCULPT_OT_face_set_lasso_gesture(struct wmOperatorType * ot);
+  void SCULPT_OT_face_set_box_gesture(struct wmOperatorType * ot);
+
+  void SCULPT_OT_trim_lasso_gesture(struct wmOperatorType * ot);
+  void SCULPT_OT_trim_box_gesture(struct wmOperatorType * ot);
+
+  void SCULPT_OT_project_line_gesture(struct wmOperatorType * ot);
+  void SCULPT_OT_project_lasso_gesture(struct wmOperatorType * ot);
+  void SCULPT_OT_project_box_gesture(struct wmOperatorType * ot);
+
+  void SCULPT_OT_face_set_by_topology(struct wmOperatorType * ot);
+
+  /** \} */
+
+  /* -------------------------------------------------------------------- */
+  /** \name Face Set Operators
+   * \{ */
+
+  void SCULPT_OT_face_sets_randomize_colors(struct wmOperatorType * ot);
+  void SCULPT_OT_face_sets_change_visibility(struct wmOperatorType * ot);
+  void SCULPT_OT_face_sets_init(struct wmOperatorType * ot);
+  void SCULPT_OT_face_sets_create(struct wmOperatorType * ot);
+  void SCULPT_OT_face_sets_edit(struct wmOperatorType * ot);
+
+  /** \} */
+
+  /* -------------------------------------------------------------------- */
+  /** \name Transform Operators
+   * \{ */
+
+  void SCULPT_OT_set_pivot_position(struct wmOperatorType * ot);
+  /** \} */
+
+  /* -------------------------------------------------------------------- */
+  /** \name Filter Operators
+   * \{ */
+
+  /* Mesh Filter. */
+
+  void SCULPT_OT_mesh_filter(struct wmOperatorType * ot);
+
+  /* Cloth Filter. */
+
+  void SCULPT_OT_cloth_filter(struct wmOperatorType * ot);
+
+  /* Color Filter. */
+
+  void SCULPT_OT_color_filter(struct wmOperatorType * ot);
+
+  /** \} */
+
+  /* -------------------------------------------------------------------- */
+  /** \name Mask Operators
+   * \{ */
+
+  /* Mask filter and Dirty Mask. */
+
+  void SCULPT_OT_mask_filter(struct wmOperatorType * ot);
+  void SCULPT_OT_dirty_mask(struct wmOperatorType * ot);
+
+  /* Mask and Face Sets Expand. */
+
+  void SCULPT_OT_mask_expand(struct wmOperatorType * ot);
+
+  /* Mask Init. */
+
+  void SCULPT_OT_mask_init(struct wmOperatorType * ot);
+  void SCULPT_OT_ipmask_filter(struct wmOperatorType * ot);
+
+  /** \} */
+
+  /* Detail size. */
+
+  /* -------------------------------------------------------------------- */
+  /** \name Dyntopo/Retopology Operators
+   * \{ */
+
+  void SCULPT_OT_detail_flood_fill(struct wmOperatorType * ot);
+  void SCULPT_OT_sample_detail_size(struct wmOperatorType * ot);
+  void SCULPT_OT_set_detail_size(struct wmOperatorType * ot);
+  void SCULPT_OT_dyntopo_detail_size_edit(struct wmOperatorType * ot);
+  /** \} */
+
+  /* Dyntopo. */
+
+  void SCULPT_OT_dynamic_topology_toggle(struct wmOperatorType * ot);
+
+  /* sculpt_brush_types.c */
+
+  /* -------------------------------------------------------------------- */
+  /** \name Brushes
+   * \{ */
+
+  /* Pose Brush. */
+
+  /**
+   * Main Brush Function.
+   */
+  void SCULPT_do_pose_brush(
+      struct Sculpt * sd, struct Object * ob, struct PBVHNode * *nodes, int totnode);
+  /**
+   * Calculate the pose origin and (Optionally the pose factor)
+   * that is used when using the pose brush.
+   *
+   * \param r_pose_origin: Must be a valid pointer.
+   * \param r_pose_factor: Optional, when set to NULL it won't be calculated.
+   */
+  void SCULPT_pose_calc_pose_data(struct Sculpt * sd,
+                                  struct Object * ob,
+                                  struct SculptSession * ss,
+                                  float initial_location[3],
+                                  float radius,
+                                  float pose_offset,
+                                  float *r_pose_origin,
+                                  float *r_pose_factor);
+  void SCULPT_pose_brush_init(
+      struct Sculpt * sd, struct Object * ob, struct SculptSession * ss, struct Brush * br);
+  struct SculptPoseIKChain *SCULPT_pose_ik_chain_init(struct Sculpt * sd,
+                                                      struct Object * ob,
+                                                      struct SculptSession * ss,
+                                                      struct Brush * br,
+                                                      const float initial_location[3],
+                                                      float radius);
+  void SCULPT_pose_ik_chain_free(struct SculptPoseIKChain * ik_chain);
+
+  /* Boundary Brush. */
+
+  /**
+   * Main function to get #SculptBoundary data both for brush deformation and viewport preview.
+   * Can return NULL if there is no boundary from the given vertex using the given radius.
+   */
+  struct SculptBoundary *SCULPT_boundary_data_init(struct Sculpt * sd,
+                                                   Object * object,
+                                                   Brush * brush,
+                                                   const SculptVertRef initial_vertex,
+                                                   const float radius);
+  void SCULPT_boundary_data_free(struct SculptBoundary * boundary);
+
+  /* Main Brush Function. */
+  void SCULPT_do_boundary_brush(
+      struct Sculpt * sd, struct Object * ob, struct PBVHNode * *nodes, int totnode);
+
+  void SCULPT_boundary_edges_preview_draw(
+      uint gpuattr, struct SculptSession * ss, const float outline_col[3], float outline_alpha);
+  void SCULPT_boundary_pivot_line_preview_draw(uint gpuattr, struct SculptSession * ss);
+
+  void SCULPT_do_twist_brush(
+      struct Sculpt * sd, struct Object * ob, struct PBVHNode * *nodes, int totnode);
+
+  /* Multi-plane Scrape Brush. */
+  /* Main Brush Function. */
+  void SCULPT_do_multiplane_scrape_brush(Sculpt * sd, Object * ob, PBVHNode * *nodes, int totnode);
+  void SCULPT_multiplane_scrape_preview_draw(uint gpuattr,
+                                             Brush * brush,
+                                             SculptSession * ss,
                                              const float outline_col[3],
                                              float outline_alpha);
-
-PBVHNode **SCULPT_cloth_brush_affected_nodes_gather(SculptSession *ss,
-                                                    Brush *brush,
-                                                    int *r_totnode);
-
-BLI_INLINE bool SCULPT_is_cloth_deform_brush(const Brush *brush)
-{
-  return (brush->sculpt_tool == SCULPT_TOOL_CLOTH && ELEM(brush->cloth_deform_type,
-                                                          BRUSH_CLOTH_DEFORM_GRAB,
-                                                          BRUSH_CLOTH_DEFORM_SNAKE_HOOK)) ||
-         /* All brushes that are not the cloth brush deform the simulation using softbody
-          * constraints instead of applying forces. */
-         (brush->sculpt_tool != SCULPT_TOOL_CLOTH &&
-          brush->deform_target == BRUSH_DEFORM_TARGET_CLOTH_SIM);
-}
-/** \} */
-
-/* -------------------------------------------------------------------- */
-/** \name Smoothing API
- * \{ */
-
-/**
- * For bmesh: Average surrounding verts based on an orthogonality measure.
- * Naturally converges to a quad-like structure.
- */
-void SCULPT_bmesh_four_neighbor_average(SculptSession *ss,
-                                        float avg[3],
-                                        float direction[3],
-                                        struct BMVert *v,
-                                        float projection,
-                                        bool check_fsets,
-                                        int cd_temp,
-                                        int cd_sculpt_vert,
-                                        bool do_origco);
-
-void SCULPT_neighbor_coords_average(SculptSession *ss,
-                                    float result[3],
-                                    SculptVertRef index,
-                                    float projection,
-                                    bool check_fsets,
-                                    bool weighted);
-float SCULPT_neighbor_mask_average(SculptSession *ss, SculptVertRef index);
-void SCULPT_neighbor_color_average(SculptSession *ss, float result[4], SculptVertRef index);
-
-/* Mask the mesh boundaries smoothing only the mesh surface without using automasking. */
-
-void SCULPT_neighbor_coords_average_interior(SculptSession *ss,
-                                             float result[3],
-                                             SculptVertRef vertex,
-                                             SculptSmoothArgs *args);
-
-BLI_INLINE bool SCULPT_need_reproject(SculptSession *ss)
-{
-  return ss->bm && CustomData_has_layer(&ss->bm->ldata, CD_MLOOPUV);
-}
-
-void SCULPT_reproject_cdata(SculptSession *ss,
-                            SculptVertRef vertex,
-                            float origco[3],
-                            float origno[3]);
-
-void SCULPT_smooth_vcol_boundary(
-    Sculpt *sd, Object *ob, PBVHNode **nodes, const int totnode, float bstrength);
-void SCULPT_smooth(Sculpt *sd,
-                   Object *ob,
-                   PBVHNode **nodes,
-                   const int totnode,
-                   float bstrength,
-                   const bool smooth_mask,
-                   float projection,
-                   bool do_origco);
-void SCULPT_do_smooth_brush(
-    Sculpt *sd, Object *ob, PBVHNode **nodes, int totnode, float projection, bool do_origco);
-
-/* Surface Smooth Brush. */
-
-void SCULPT_surface_smooth_laplacian_step(SculptSession *ss,
-                                          float *disp,
-                                          const float co[3],
-                                          struct SculptCustomLayer *scl,
-                                          const SculptVertRef v_index,
-                                          const float origco[3],
-                                          const float alpha,
-                                          const float projection,
-                                          bool check_fsets,
-                                          bool weighted);
-
-void SCULPT_surface_smooth_displace_step(SculptSession *ss,
-                                         float *co,
-                                         struct SculptCustomLayer *scl,
-                                         const SculptVertRef v_index,
-                                         const float beta,
-                                         const float fade);
-
-void SCULPT_do_surface_smooth_brush(Sculpt *sd, Object *ob, PBVHNode **nodes, int totnode);
-
-/* Slide/Relax */
-
-void SCULPT_relax_vertex(SculptSession *ss,
-                         PBVHVertexIter *vd,
-                         float factor,
-                         SculptBoundaryType boundary_mask,
-                         float *r_final_pos);
-
-/** \} */
-
-/**
- * Expose 'calc_area_normal' externally (just for vertex paint).
- */
-bool SCULPT_pbvh_calc_area_normal(const struct Brush *brush,
-                                  Object *ob,
-                                  PBVHNode **nodes,
-                                  int totnode,
-                                  bool use_threading,
-                                  float r_area_no[3]);
-
-/**
- * Flip all the edit-data across the axis/axes specified by \a symm.
- * Used to calculate multiple modifications to the mesh when symmetry is enabled.
- */
-void SCULPT_cache_calc_brushdata_symm(StrokeCache *cache,
-                                      const char symm,
-                                      const char axis,
-                                      const float angle);
-void SCULPT_cache_free(SculptSession *ss, struct Object *ob, StrokeCache *cache);
-
-/* -------------------------------------------------------------------- */
-/** \name Sculpt Undo
- * \{ */
-
-/* -------------------------------------------------------------------- */
-/** \name Sculpt Undo
- * \{ */
-
-SculptUndoNode *SCULPT_undo_push_node(Object *ob, PBVHNode *node, SculptUndoType type);
-SculptUndoNode *SCULPT_undo_get_node(PBVHNode *node, SculptUndoType type);
-SculptUndoNode *SCULPT_undo_get_first_node(void);
-
-/**
- * NOTE: `name` must match operator name for
- * redo panels to work.
- */
-void SCULPT_undo_push_begin(struct Object *ob, const char *name);
-void SCULPT_undo_push_end(struct Object *ob);
-void SCULPT_undo_push_end_ex(struct Object *ob, const bool use_nested_undo);
-
-/** \} */
-
-void SCULPT_vertcos_to_key(Object *ob, KeyBlock *kb, const float (*vertCos)[3]);
-
-/**
- * Copy the PBVH bounding box into the object's bounding box.
- */
-void SCULPT_update_object_bounding_box(struct Object *ob);
-
-/**
- * Get a screen-space rectangle of the modified area.
- */
-bool SCULPT_get_redraw_rect(struct ARegion *region,
-                            struct RegionView3D *rv3d,
-                            Object *ob,
-                            rcti *rect);
-
-/* Operators. */
-
-/* -------------------------------------------------------------------- */
-/** \name Expand Operator
- * \{ */
-
-void SCULPT_OT_expand(struct wmOperatorType *ot);
-void sculpt_expand_modal_keymap(struct wmKeyConfig *keyconf);
-/** \} */
-
-/* -------------------------------------------------------------------- */
-/** \name Gesture Operators
- * \{ */
-
-void SCULPT_OT_face_set_lasso_gesture(struct wmOperatorType *ot);
-void SCULPT_OT_face_set_box_gesture(struct wmOperatorType *ot);
-
-void SCULPT_OT_trim_lasso_gesture(struct wmOperatorType *ot);
-void SCULPT_OT_trim_box_gesture(struct wmOperatorType *ot);
-
-void SCULPT_OT_project_line_gesture(struct wmOperatorType *ot);
-void SCULPT_OT_project_lasso_gesture(struct wmOperatorType *ot);
-void SCULPT_OT_project_box_gesture(struct wmOperatorType *ot);
-
-void SCULPT_OT_face_set_by_topology(struct wmOperatorType *ot);
-
-/** \} */
-
-/* -------------------------------------------------------------------- */
-/** \name Face Set Operators
- * \{ */
-
-void SCULPT_OT_face_sets_randomize_colors(struct wmOperatorType *ot);
-void SCULPT_OT_face_sets_change_visibility(struct wmOperatorType *ot);
-void SCULPT_OT_face_sets_init(struct wmOperatorType *ot);
-void SCULPT_OT_face_sets_create(struct wmOperatorType *ot);
-void SCULPT_OT_face_sets_edit(struct wmOperatorType *ot);
-
-/** \} */
-
-/* -------------------------------------------------------------------- */
-/** \name Transform Operators
- * \{ */
-
-void SCULPT_OT_set_pivot_position(struct wmOperatorType *ot);
-/** \} */
-
-/* -------------------------------------------------------------------- */
-/** \name Filter Operators
- * \{ */
-
-/* Mesh Filter. */
-
-void SCULPT_OT_mesh_filter(struct wmOperatorType *ot);
-
-/* Cloth Filter. */
-
-void SCULPT_OT_cloth_filter(struct wmOperatorType *ot);
-
-/* Color Filter. */
-
-void SCULPT_OT_color_filter(struct wmOperatorType *ot);
-
-/** \} */
-
-/* -------------------------------------------------------------------- */
-/** \name Mask Operators
- * \{ */
-
-/* Mask filter and Dirty Mask. */
-
-void SCULPT_OT_mask_filter(struct wmOperatorType *ot);
-void SCULPT_OT_dirty_mask(struct wmOperatorType *ot);
-
-/* Mask and Face Sets Expand. */
-
-void SCULPT_OT_mask_expand(struct wmOperatorType *ot);
-
-/* Mask Init. */
-
-void SCULPT_OT_mask_init(struct wmOperatorType *ot);
-void SCULPT_OT_ipmask_filter(struct wmOperatorType *ot);
-
-/** \} */
-
-/* Detail size. */
-
-/* -------------------------------------------------------------------- */
-/** \name Dyntopo/Retopology Operators
- * \{ */
-
-void SCULPT_OT_detail_flood_fill(struct wmOperatorType *ot);
-void SCULPT_OT_sample_detail_size(struct wmOperatorType *ot);
-void SCULPT_OT_set_detail_size(struct wmOperatorType *ot);
-void SCULPT_OT_dyntopo_detail_size_edit(struct wmOperatorType *ot);
-/** \} */
-
-/* Dyntopo. */
-
-void SCULPT_OT_dynamic_topology_toggle(struct wmOperatorType *ot);
-
-/* sculpt_brush_types.c */
-
-/* -------------------------------------------------------------------- */
-/** \name Brushes
- * \{ */
-
-/* Pose Brush. */
-
-/**
- * Main Brush Function.
- */
-void SCULPT_do_pose_brush(struct Sculpt *sd,
-                          struct Object *ob,
-                          struct PBVHNode **nodes,
-                          int totnode);
-/**
- * Calculate the pose origin and (Optionally the pose factor)
- * that is used when using the pose brush.
- *
- * \param r_pose_origin: Must be a valid pointer.
- * \param r_pose_factor: Optional, when set to NULL it won't be calculated.
- */
-void SCULPT_pose_calc_pose_data(struct Sculpt *sd,
-                                struct Object *ob,
-                                struct SculptSession *ss,
-                                float initial_location[3],
-                                float radius,
-                                float pose_offset,
-                                float *r_pose_origin,
-                                float *r_pose_factor);
-void SCULPT_pose_brush_init(struct Sculpt *sd,
-                            struct Object *ob,
-                            struct SculptSession *ss,
-                            struct Brush *br);
-struct SculptPoseIKChain *SCULPT_pose_ik_chain_init(struct Sculpt *sd,
-                                                    struct Object *ob,
-                                                    struct SculptSession *ss,
-                                                    struct Brush *br,
-                                                    const float initial_location[3],
-                                                    float radius);
-void SCULPT_pose_ik_chain_free(struct SculptPoseIKChain *ik_chain);
-
-/* Boundary Brush. */
-
-/**
- * Main function to get #SculptBoundary data both for brush deformation and viewport preview.
- * Can return NULL if there is no boundary from the given vertex using the given radius.
- */
-struct SculptBoundary *SCULPT_boundary_data_init(struct Sculpt *sd,
-                                                 Object *object,
-                                                 Brush *brush,
-                                                 const SculptVertRef initial_vertex,
-                                                 const float radius);
-void SCULPT_boundary_data_free(struct SculptBoundary *boundary);
-
-/* Main Brush Function. */
-void SCULPT_do_boundary_brush(struct Sculpt *sd,
-                              struct Object *ob,
-                              struct PBVHNode **nodes,
-                              int totnode);
-
-void SCULPT_boundary_edges_preview_draw(uint gpuattr,
-                                        struct SculptSession *ss,
-                                        const float outline_col[3],
-                                        float outline_alpha);
-void SCULPT_boundary_pivot_line_preview_draw(uint gpuattr, struct SculptSession *ss);
-
-void SCULPT_do_twist_brush(struct Sculpt *sd,
-                           struct Object *ob,
-                           struct PBVHNode **nodes,
-                           int totnode);
-
-/* Multi-plane Scrape Brush. */
-/* Main Brush Function. */
-void SCULPT_do_multiplane_scrape_brush(Sculpt *sd, Object *ob, PBVHNode **nodes, int totnode);
-void SCULPT_multiplane_scrape_preview_draw(uint gpuattr,
-                                           Brush *brush,
-                                           SculptSession *ss,
-                                           const float outline_col[3],
-                                           float outline_alpha);
-/* Draw Face Sets Brush. */
-void SCULPT_do_draw_face_sets_brush(Sculpt *sd, Object *ob, PBVHNode **nodes, int totnode);
-
-/* Paint Brush. */
-void SCULPT_do_paint_brush(struct PaintModeSettings *paint_mode_settings,
-                           Sculpt *sd,
-                           Object *ob,
-                           PBVHNode **nodes,
-                           int totnode) ATTR_NONNULL();
-
-/**
- * \brief Get the image canvas for painting on the given object.
- *
- * \return #true if an image is found. The #r_image and #r_image_user fields are filled with the
- * image and image user. Returns false when the image isn't found. In the later case the r_image
- * and r_image_user are set to NULL.
- */
-bool SCULPT_paint_image_canvas_get(struct PaintModeSettings *paint_mode_settings,
-                                   struct Object *ob,
-                                   struct Image **r_image,
-                                   struct ImageUser **r_image_user) ATTR_NONNULL();
-void SCULPT_do_paint_brush_image(struct PaintModeSettings *paint_mode_settings,
-                                 Sculpt *sd,
-                                 Object *ob,
-                                 PBVHNode **nodes,
-                                 int totnode) ATTR_NONNULL();
-bool SCULPT_use_image_paint_brush(struct PaintModeSettings *settings, Object *ob) ATTR_NONNULL();
-
-/* Smear Brush. */
-void SCULPT_do_smear_brush(Sculpt *sd, Object *ob, PBVHNode **nodes, int totnode);
-
-float SCULPT_clay_thumb_get_stabilized_pressure(struct StrokeCache *cache);
-
-void SCULPT_do_draw_brush(struct Sculpt *sd,
-                          struct Object *ob,
-                          struct PBVHNode **nodes,
-                          int totnode);
-
-void SCULPT_do_fill_brush(struct Sculpt *sd,
-                          struct Object *ob,
-                          struct PBVHNode **nodes,
-                          int totnode);
-void SCULPT_do_scrape_brush(struct Sculpt *sd,
-                            struct Object *ob,
-                            struct PBVHNode **nodes,
-                            int totnode);
-void SCULPT_do_clay_thumb_brush(struct Sculpt *sd,
-                                struct Object *ob,
-                                struct PBVHNode **nodes,
-                                int totnode);
-void SCULPT_do_flatten_brush(struct Sculpt *sd,
-                             struct Object *ob,
-                             struct PBVHNode **nodes,
-                             int totnode);
-void SCULPT_do_clay_brush(struct Sculpt *sd,
-                          struct Object *ob,
-                          struct PBVHNode **nodes,
-                          int totnode);
-void SCULPT_do_clay_strips_brush(struct Sculpt *sd,
-                                 struct Object *ob,
-                                 struct PBVHNode **nodes,
-                                 int totnode);
-void SCULPT_do_snake_hook_brush(struct Sculpt *sd,
-                                struct Object *ob,
-                                struct PBVHNode **nodes,
-                                int totnode);
-void SCULPT_do_thumb_brush(struct Sculpt *sd,
-                           struct Object *ob,
-                           struct PBVHNode **nodes,
-                           int totnode);
-void SCULPT_do_rotate_brush(struct Sculpt *sd,
-                            struct Object *ob,
-                            struct PBVHNode **nodes,
-                            int totnode);
-void SCULPT_do_layer_brush(struct Sculpt *sd,
-                           struct Object *ob,
-                           struct PBVHNode **nodes,
-                           int totnode);
-void SCULPT_do_inflate_brush(struct Sculpt *sd,
-                             struct Object *ob,
-                             struct PBVHNode **nodes,
-                             int totnode);
-void SCULPT_do_nudge_brush(struct Sculpt *sd,
-                           struct Object *ob,
-                           struct PBVHNode **nodes,
-                           int totnode);
-void SCULPT_do_crease_brush(struct Sculpt *sd,
-                            struct Object *ob,
-                            struct PBVHNode **nodes,
-                            int totnode);
-void SCULPT_do_pinch_brush(struct Sculpt *sd,
-                           struct Object *ob,
-                           struct PBVHNode **nodes,
-                           int totnode);
-void SCULPT_do_grab_brush(struct Sculpt *sd,
-                          struct Object *ob,
-                          struct PBVHNode **nodes,
-                          int totnode);
-void SCULPT_do_elastic_deform_brush(struct Sculpt *sd,
-                                    struct Object *ob,
-                                    struct PBVHNode **nodes,
-                                    int totnode);
-void SCULPT_do_draw_sharp_brush(struct Sculpt *sd,
-                                struct Object *ob,
-                                struct PBVHNode **nodes,
-                                int totnode);
-void SCULPT_do_scene_project_brush(struct Sculpt *sd,
-                                   struct Object *ob,
-                                   struct PBVHNode **nodes,
-                                   int totnode);
-void SCULPT_do_slide_brush(struct Sculpt *sd,
-                           struct Object *ob,
-                           struct PBVHNode **nodes,
-                           int totnode);
-void SCULPT_do_relax_brush(Sculpt *sd, Object *ob, PBVHNode **nodes, int totnode);
-void SCULPT_do_fairing_brush(struct Sculpt *sd,
-                             struct Object *ob,
-                             struct PBVHNode **nodes,
-                             int totnode);
-void SCULPT_do_displacement_smear_brush(struct Sculpt *sd,
-                                        struct Object *ob,
-                                        struct PBVHNode **nodes,
-                                        int totnode);
-void SCULPT_do_displacement_eraser_brush(struct Sculpt *sd,
-                                         struct Object *ob,
-                                         struct PBVHNode **nodes,
-                                         int totnode);
-void SCULPT_do_draw_brush(struct Sculpt *sd,
-                          struct Object *ob,
-                          struct PBVHNode **nodes,
-                          int totnode);
-void SCULPT_do_mask_brush_draw(struct Sculpt *sd,
-                               struct Object *ob,
-                               struct PBVHNode **nodes,
-                               int totnode);
-void SCULPT_do_mask_brush(struct Sculpt *sd,
-                          struct Object *ob,
-                          struct PBVHNode **nodes,
-                          int totnode);
-void SCULPT_bmesh_topology_rake(struct Sculpt *sd,
-                                struct Object *ob,
-                                struct PBVHNode **nodes,
-                                const int totnode,
-                                float bstrength,
-                                bool needs_origco);
-
-void SCULPT_stroke_cache_snap_context_init(struct bContext *C, struct Object *ob);
-void SCULPT_fairing_brush_exec_fairing_for_cache(struct Sculpt *sd, struct Object *ob);
-void SCULPT_do_auto_face_set(Sculpt *sd, Object *ob, PBVHNode **nodes, int totnode);
-
-void do_draw_face_sets_brush_task_cb_ex(void *__restrict userdata,
-                                        const int n,
-                                        const struct TaskParallelTLS *__restrict tls);
-
-void SCULPT_enhance_details_brush(struct Sculpt *sd,
-                                  struct Object *ob,
-                                  struct PBVHNode **nodes,
+  /* Draw Face Sets Brush. */
+  void SCULPT_do_draw_face_sets_brush(Sculpt * sd, Object * ob, PBVHNode * *nodes, int totnode);
+
+  /* Paint Brush. */
+  void SCULPT_do_paint_brush(struct PaintModeSettings * paint_mode_settings,
+                             Sculpt * sd,
+                             Object * ob,
+                             PBVHNode * *nodes,
+                             int totnode) ATTR_NONNULL();
+
+  /**
+   * \brief Get the image canvas for painting on the given object.
+   *
+   * \return #true if an image is found. The #r_image and #r_image_user fields are filled with the
+   * image and image user. Returns false when the image isn't found. In the later case the r_image
+   * and r_image_user are set to NULL.
+   */
+  bool SCULPT_paint_image_canvas_get(struct PaintModeSettings * paint_mode_settings,
+                                     struct Object * ob,
+                                     struct Image * *r_image,
+                                     struct ImageUser * *r_image_user) ATTR_NONNULL();
+  void SCULPT_do_paint_brush_image(struct PaintModeSettings * paint_mode_settings,
+                                   Sculpt * sd,
+                                   Object * ob,
+                                   PBVHNode * *nodes,
+                                   int totnode) ATTR_NONNULL();
+  bool SCULPT_use_image_paint_brush(struct PaintModeSettings * settings, Object * ob)
+      ATTR_NONNULL();
+
+  /* Smear Brush. */
+  void SCULPT_do_smear_brush(Sculpt * sd, Object * ob, PBVHNode * *nodes, int totnode);
+
+  float SCULPT_clay_thumb_get_stabilized_pressure(struct StrokeCache * cache);
+
+  void SCULPT_do_draw_brush(
+      struct Sculpt * sd, struct Object * ob, struct PBVHNode * *nodes, int totnode);
+
+  void SCULPT_do_fill_brush(
+      struct Sculpt * sd, struct Object * ob, struct PBVHNode * *nodes, int totnode);
+  void SCULPT_do_scrape_brush(
+      struct Sculpt * sd, struct Object * ob, struct PBVHNode * *nodes, int totnode);
+  void SCULPT_do_clay_thumb_brush(
+      struct Sculpt * sd, struct Object * ob, struct PBVHNode * *nodes, int totnode);
+  void SCULPT_do_flatten_brush(
+      struct Sculpt * sd, struct Object * ob, struct PBVHNode * *nodes, int totnode);
+  void SCULPT_do_clay_brush(
+      struct Sculpt * sd, struct Object * ob, struct PBVHNode * *nodes, int totnode);
+  void SCULPT_do_clay_strips_brush(
+      struct Sculpt * sd, struct Object * ob, struct PBVHNode * *nodes, int totnode);
+  void SCULPT_do_snake_hook_brush(
+      struct Sculpt * sd, struct Object * ob, struct PBVHNode * *nodes, int totnode);
+  void SCULPT_do_thumb_brush(
+      struct Sculpt * sd, struct Object * ob, struct PBVHNode * *nodes, int totnode);
+  void SCULPT_do_rotate_brush(
+      struct Sculpt * sd, struct Object * ob, struct PBVHNode * *nodes, int totnode);
+  void SCULPT_do_layer_brush(
+      struct Sculpt * sd, struct Object * ob, struct PBVHNode * *nodes, int totnode);
+  void SCULPT_do_inflate_brush(
+      struct Sculpt * sd, struct Object * ob, struct PBVHNode * *nodes, int totnode);
+  void SCULPT_do_nudge_brush(
+      struct Sculpt * sd, struct Object * ob, struct PBVHNode * *nodes, int totnode);
+  void SCULPT_do_crease_brush(
+      struct Sculpt * sd, struct Object * ob, struct PBVHNode * *nodes, int totnode);
+  void SCULPT_do_pinch_brush(
+      struct Sculpt * sd, struct Object * ob, struct PBVHNode * *nodes, int totnode);
+  void SCULPT_do_grab_brush(
+      struct Sculpt * sd, struct Object * ob, struct PBVHNode * *nodes, int totnode);
+  void SCULPT_do_elastic_deform_brush(
+      struct Sculpt * sd, struct Object * ob, struct PBVHNode * *nodes, int totnode);
+  void SCULPT_do_draw_sharp_brush(
+      struct Sculpt * sd, struct Object * ob, struct PBVHNode * *nodes, int totnode);
+  void SCULPT_do_scene_project_brush(
+      struct Sculpt * sd, struct Object * ob, struct PBVHNode * *nodes, int totnode);
+  void SCULPT_do_slide_brush(
+      struct Sculpt * sd, struct Object * ob, struct PBVHNode * *nodes, int totnode);
+  void SCULPT_do_relax_brush(Sculpt * sd, Object * ob, PBVHNode * *nodes, int totnode);
+  void SCULPT_do_fairing_brush(
+      struct Sculpt * sd, struct Object * ob, struct PBVHNode * *nodes, int totnode);
+  void SCULPT_do_displacement_smear_brush(
+      struct Sculpt * sd, struct Object * ob, struct PBVHNode * *nodes, int totnode);
+  void SCULPT_do_displacement_eraser_brush(
+      struct Sculpt * sd, struct Object * ob, struct PBVHNode * *nodes, int totnode);
+  void SCULPT_do_draw_brush(
+      struct Sculpt * sd, struct Object * ob, struct PBVHNode * *nodes, int totnode);
+  void SCULPT_do_mask_brush_draw(
+      struct Sculpt * sd, struct Object * ob, struct PBVHNode * *nodes, int totnode);
+  void SCULPT_do_mask_brush(
+      struct Sculpt * sd, struct Object * ob, struct PBVHNode * *nodes, int totnode);
+  void SCULPT_bmesh_topology_rake(struct Sculpt * sd,
+                                  struct Object * ob,
+                                  struct PBVHNode * *nodes,
                                   const int totnode,
-                                  int presteps);
-void SCULPT_do_displacement_heal_brush(struct Sculpt *sd,
-                                       struct Object *ob,
-                                       struct PBVHNode **nodes,
-                                       int totnode);
-
-void SCULPT_do_array_brush(Sculpt *sd, Object *ob, PBVHNode **nodes, int totnode);
-void SCULPT_array_datalayers_free(SculptArray *array, Object *ob);
-void SCULPT_array_path_draw(const uint gpuattr, Brush *brush, SculptSession *ss);
-
-/* Directional Smooth Brush. */
-void SCULPT_do_directional_smooth_brush(Sculpt *sd, Object *ob, PBVHNode **nodes, int totnode);
-
-/* Uniform Weights Smooth Brush. */
-void SCULPT_do_uniform_weights_smooth_brush(Sculpt *sd, Object *ob, PBVHNode **nodes, int totnode);
-
-void SCULPT_do_draw_face_sets_brush(Sculpt *sd, Object *ob, PBVHNode **nodes, int totnode);
-void SCULPT_do_smear_brush(Sculpt *sd, Object *ob, PBVHNode **nodes, int totnode);
-
-/* Symmetrize Map. */
-void SCULPT_do_symmetrize_brush(Sculpt *sd, Object *ob, PBVHNode **nodes, int totnode);
-
-void SCULPT_uv_brush(Sculpt *sd, Object *ob, PBVHNode **nodes, int totnode);
-
-/** \} */
-
-/* end sculpt_brush_types.c */
-
-/* sculpt_ops.c */
-
-void SCULPT_OT_brush_stroke(struct wmOperatorType *ot);
-
-/* end sculpt_ops.c */
-
-<<<<<<< HEAD
-SculptBoundaryType SCULPT_edge_is_boundary(const SculptSession *ss,
-                                           const SculptEdgeRef edge,
-                                           SculptBoundaryType typemask);
-void SCULPT_edge_get_verts(const SculptSession *ss,
-                           const SculptEdgeRef edge,
-                           SculptVertRef *r_v1,
-                           SculptVertRef *r_v2);
-SculptVertRef SCULPT_edge_other_vertex(const SculptSession *ss,
-                                       const SculptEdgeRef edge,
-                                       const SculptVertRef vertex);
+                                  float bstrength,
+                                  bool needs_origco);
+
+  void SCULPT_stroke_cache_snap_context_init(struct bContext * C, struct Object * ob);
+  void SCULPT_fairing_brush_exec_fairing_for_cache(struct Sculpt * sd, struct Object * ob);
+  void SCULPT_do_auto_face_set(Sculpt * sd, Object * ob, PBVHNode * *nodes, int totnode);
+
+  void do_draw_face_sets_brush_task_cb_ex(
+      void *__restrict userdata, const int n, const struct TaskParallelTLS *__restrict tls);
+
+  void SCULPT_enhance_details_brush(struct Sculpt * sd,
+                                    struct Object * ob,
+                                    struct PBVHNode * *nodes,
+                                    const int totnode,
+                                    int presteps);
+  void SCULPT_do_displacement_heal_brush(
+      struct Sculpt * sd, struct Object * ob, struct PBVHNode * *nodes, int totnode);
+
+  void SCULPT_do_array_brush(Sculpt * sd, Object * ob, PBVHNode * *nodes, int totnode);
+  void SCULPT_array_datalayers_free(SculptArray * array, Object * ob);
+  void SCULPT_array_path_draw(const uint gpuattr, Brush *brush, SculptSession *ss);
+
+  /* Directional Smooth Brush. */
+  void SCULPT_do_directional_smooth_brush(
+      Sculpt * sd, Object * ob, PBVHNode * *nodes, int totnode);
+
+  /* Uniform Weights Smooth Brush. */
+  void SCULPT_do_uniform_weights_smooth_brush(
+      Sculpt * sd, Object * ob, PBVHNode * *nodes, int totnode);
+
+  void SCULPT_do_draw_face_sets_brush(Sculpt * sd, Object * ob, PBVHNode * *nodes, int totnode);
+  void SCULPT_do_smear_brush(Sculpt * sd, Object * ob, PBVHNode * *nodes, int totnode);
+
+  /* Symmetrize Map. */
+  void SCULPT_do_symmetrize_brush(Sculpt * sd, Object * ob, PBVHNode * *nodes, int totnode);
+
+  void SCULPT_uv_brush(Sculpt * sd, Object * ob, PBVHNode * *nodes, int totnode);
+
+  /** \} */
+
+  /* end sculpt_brush_types.c */
+
+  /* sculpt_ops.c */
+
+  void SCULPT_OT_brush_stroke(struct wmOperatorType * ot);
+
+  /* end sculpt_ops.c */
+
+  SculptBoundaryType SCULPT_edge_is_boundary(
+      const SculptSession *ss, const SculptEdgeRef edge, SculptBoundaryType typemask);
+  void SCULPT_edge_get_verts(
+      const SculptSession *ss, const SculptEdgeRef edge, SculptVertRef *r_v1, SculptVertRef *r_v2);
+  SculptVertRef SCULPT_edge_other_vertex(
+      const SculptSession *ss, const SculptEdgeRef edge, const SculptVertRef vertex);
 
 #define SCULPT_REPLAY
 #ifdef SCULPT_REPLAY
-struct SculptReplayLog;
-struct SculptBrushSample;
+  struct SculptReplayLog;
+  struct SculptBrushSample;
 
 #  ifdef WIN32
 #    define REPLAY_EXPORT __declspec(dllexport)
@@ -2348,266 +2239,259 @@
 #    define REPLAY_EXPORT
 #  endif
 
-void SCULPT_replay_log_free(struct SculptReplayLog *log);
-struct SculptReplayLog *SCULPT_replay_log_create();
-void SCULPT_replay_log_end();
-void SCULPT_replay_log_start();
-char *SCULPT_replay_serialize();
-void SCULPT_replay_log_append(struct Sculpt *sd, struct SculptSession *ss, struct Object *ob);
-void SCULPT_replay_test(void);
+  void SCULPT_replay_log_free(struct SculptReplayLog * log);
+  struct SculptReplayLog *SCULPT_replay_log_create();
+  void SCULPT_replay_log_end();
+  void SCULPT_replay_log_start();
+  char *SCULPT_replay_serialize();
+  void SCULPT_replay_log_append(struct Sculpt * sd, struct SculptSession * ss, struct Object * ob);
+  void SCULPT_replay_test(void);
 
 #endif
 
-void SCULPT_undo_ensure_bmlog(struct Object *ob);
-bool SCULPT_ensure_dyntopo_node_undo(struct Object *ob,
-                                     struct PBVHNode *node,
-                                     SculptUndoType type,
-                                     int extraType);
-
-struct BMesh *SCULPT_dyntopo_empty_bmesh();
-
-/* initializes customdata layer used by SCULPT_neighbor_coords_average_interior when bound_smooth >
- * 0.0f*/
-void SCULPT_bound_smooth_ensure(SculptSession *ss, struct Object *ob);
-
-/* -------------------------------------------------------------------- */
-/** \name Sculpt Custom Attribute API
- *
-API for custom (usually temporary) attributes.
-Vertices and faces are supported.
-
-Note that attributes must be created at once,
-*then* loaded into SculptCustomLayer structures, e.g.:
-
-    SCULPT_attr_ensure_layer(ss, ob, ATTR_DOMAIN_POINT, CD_PROP_FLOAT, "attr1", params);
-    SCULPT_attr_ensure_layer(ss, ob, ATTR_DOMAIN_POINT, CD_PROP_FLOAT, "attr2", params);
-    SCULPT_attr_ensure_layer(ss, ob, ATTR_DOMAIN_POINT, CD_PROP_FLOAT, "attr3", params);
-
-    SculptCustomLayer scl1, scl2, scl3;
-
-    SCULPT_attr_get_layer(ss, ob, ATTR_DOMAIN_POINT, CD_PROP_FLOAT, "attr1", &scl1, params);
-    SCULPT_attr_get_layer(ss, ob, ATTR_DOMAIN_POINT, CD_PROP_FLOAT, "attr2", &scl2, params);
-    SCULPT_attr_get_layer(ss, ob, ATTR_DOMAIN_POINT, CD_PROP_FLOAT, "attr3", &scl3, params);
-
-Access per element data with SCULPT_attr_vertex_data and SCULPT_attr_face_data:.
-
-    float *f = SCULPT_attr_vertex_data(sculpt_vertex, &scl1);
-
-Layers that are reused by different parts of the sculpt code
-should be cached in SculptSession->custom_layers, the entries of which
-map to the SculptStandardAttr enum in BKE_paint.h.
-
-These layers will not be created for you, though once they exist they won't
-be pruned until the user exits sculpt mode.  To use:
-
-    if (!ss->custom_layers[SCULPT_SCL_FAIRING_MASK]) {
-      ss->custom_layers[SCULPT_SCL_FAIRING_MASK] = MEM_callocN(sizeof(SculptLayerRef),
-"SculptLayerRef"); SCULPT_attr_get_layer(ss, ob, ATTR_DOMAIN_POINT, CD_PROP_FLOAT,
-"_sculpt_fairing_mask", ss->custom_layers[SCULPT_SCL_FAIRING_MASK], params);
+  void SCULPT_undo_ensure_bmlog(struct Object * ob);
+  bool SCULPT_ensure_dyntopo_node_undo(
+      struct Object * ob, struct PBVHNode * node, SculptUndoType type, int extraType);
+
+  struct BMesh *SCULPT_dyntopo_empty_bmesh();
+
+  /* initializes customdata layer used by SCULPT_neighbor_coords_average_interior when bound_smooth
+   * > 0.0f*/
+  void SCULPT_bound_smooth_ensure(SculptSession * ss, struct Object * ob);
+
+  /* -------------------------------------------------------------------- */
+  /** \name Sculpt Custom Attribute API
+   *
+  API for custom (usually temporary) attributes.
+  Vertices and faces are supported.
+
+  Note that attributes must be created at once,
+  *then* loaded into SculptCustomLayer structures, e.g.:
+
+      SCULPT_attr_ensure_layer(ss, ob, ATTR_DOMAIN_POINT, CD_PROP_FLOAT, "attr1", params);
+      SCULPT_attr_ensure_layer(ss, ob, ATTR_DOMAIN_POINT, CD_PROP_FLOAT, "attr2", params);
+      SCULPT_attr_ensure_layer(ss, ob, ATTR_DOMAIN_POINT, CD_PROP_FLOAT, "attr3", params);
+
+      SculptCustomLayer scl1, scl2, scl3;
+
+      SCULPT_attr_get_layer(ss, ob, ATTR_DOMAIN_POINT, CD_PROP_FLOAT, "attr1", &scl1, params);
+      SCULPT_attr_get_layer(ss, ob, ATTR_DOMAIN_POINT, CD_PROP_FLOAT, "attr2", &scl2, params);
+      SCULPT_attr_get_layer(ss, ob, ATTR_DOMAIN_POINT, CD_PROP_FLOAT, "attr3", &scl3, params);
+
+  Access per element data with SCULPT_attr_vertex_data and SCULPT_attr_face_data:.
+
+      float *f = SCULPT_attr_vertex_data(sculpt_vertex, &scl1);
+
+  Layers that are reused by different parts of the sculpt code
+  should be cached in SculptSession->custom_layers, the entries of which
+  map to the SculptStandardAttr enum in BKE_paint.h.
+
+  These layers will not be created for you, though once they exist they won't
+  be pruned until the user exits sculpt mode.  To use:
+
+      if (!ss->custom_layers[SCULPT_SCL_FAIRING_MASK]) {
+        ss->custom_layers[SCULPT_SCL_FAIRING_MASK] = MEM_callocN(sizeof(SculptLayerRef),
+  "SculptLayerRef"); SCULPT_attr_get_layer(ss, ob, ATTR_DOMAIN_POINT, CD_PROP_FLOAT,
+  "_sculpt_fairing_mask", ss->custom_layers[SCULPT_SCL_FAIRING_MASK], params);
+      }
+
+  Note that SCULPT_attr_get_layer will automatically update the customdata
+  offsets for all non-NULL entries in ss->custom_layers automatically.
+
+  TODO: prune CD_TEMPORARY layers on sculpt mode exit if PBVH_FACES is active;
+        in this case the layers are stored in the original meshes's CustomData
+        structs and will remain there until the user saves/loads the file.
+   * \{ */
+
+  /** returns true if layer was successfully created */
+  bool SCULPT_attr_ensure_layer(SculptSession * ss,
+                                Object * ob,
+                                eAttrDomain domain,
+                                int proptype,
+                                const char *name,
+                                SculptLayerParams *params);
+  bool SCULPT_attr_get_layer(SculptSession * ss,
+                             Object * ob,
+                             eAttrDomain domain,
+                             int proptype,
+                             const char *name,
+                             SculptCustomLayer *scl,
+                             SculptLayerParams *params);
+  bool SCULPT_attr_release_layer(SculptSession * ss, struct Object * ob, SculptCustomLayer * scl);
+  bool SCULPT_attr_has_layer(
+      SculptSession * ss, eAttrDomain domain, int proptype, const char *name);
+
+  /** updates all entries (e.g. customdata offsets) in ss->custom_layers */
+  void SCULPT_update_customdata_refs(SculptSession * ss, Object * ob);
+
+  /** Calls MEM_freeN on all entries in ss->custom_layers then
+   * sets the whole array to nullptrs; note that no customdata
+   * layer is actually freed */
+  void SCULPT_clear_scl_pointers(SculptSession * ss);
+
+  static inline void *SCULPT_attr_vertex_data(const SculptVertRef vertex,
+                                              const SculptCustomLayer *scl)
+  {
+    if (scl->data) {
+      char *p = (char *)scl->data;
+      int idx = (int)vertex.i;
+
+      if (scl->from_bmesh) {
+        BMElem *v = (BMElem *)vertex.i;
+        idx = v->head.index;
+      }
+
+      return p + scl->elemsize * (int)idx;
     }
-
-Note that SCULPT_attr_get_layer will automatically update the customdata
-offsets for all non-NULL entries in ss->custom_layers automatically.
-
-TODO: prune CD_TEMPORARY layers on sculpt mode exit if PBVH_FACES is active;
-      in this case the layers are stored in the original meshes's CustomData
-      structs and will remain there until the user saves/loads the file.
- * \{ */
-
-/** returns true if layer was successfully created */
-bool SCULPT_attr_ensure_layer(SculptSession *ss,
-                              Object *ob,
-                              eAttrDomain domain,
-                              int proptype,
-                              const char *name,
-                              SculptLayerParams *params);
-bool SCULPT_attr_get_layer(SculptSession *ss,
-                           Object *ob,
-                           eAttrDomain domain,
-                           int proptype,
-                           const char *name,
-                           SculptCustomLayer *scl,
-                           SculptLayerParams *params);
-bool SCULPT_attr_release_layer(SculptSession *ss, struct Object *ob, SculptCustomLayer *scl);
-bool SCULPT_attr_has_layer(SculptSession *ss, eAttrDomain domain, int proptype, const char *name);
-
-/** updates all entries (e.g. customdata offsets) in ss->custom_layers */
-void SCULPT_update_customdata_refs(SculptSession *ss, Object *ob);
-
-/** Calls MEM_freeN on all entries in ss->custom_layers then
- * sets the whole array to nullptrs; note that no customdata
- * layer is actually freed */
-void SCULPT_clear_scl_pointers(SculptSession *ss);
-
-static inline void *SCULPT_attr_vertex_data(const SculptVertRef vertex,
+    else {
+      BMElem *v = (BMElem *)vertex.i;
+      return BM_ELEM_CD_GET_VOID_P(v, scl->cd_offset);
+    }
+
+    return NULL;
+  }
+
+  // arg, duplicate functions!
+  static inline void *SCULPT_attr_face_data(const SculptFaceRef vertex,
                                             const SculptCustomLayer *scl)
-{
-  if (scl->data) {
-    char *p = (char *)scl->data;
-    int idx = (int)vertex.i;
-
-    if (scl->from_bmesh) {
+  {
+    if (scl->data) {
+      char *p = (char *)scl->data;
+      int idx = (int)vertex.i;
+
+      if (scl->from_bmesh) {
+        BMElem *v = (BMElem *)vertex.i;
+        idx = v->head.index;
+      }
+
+      return p + scl->elemsize * (int)idx;
+    }
+    else {
       BMElem *v = (BMElem *)vertex.i;
-      idx = v->head.index;
+      return BM_ELEM_CD_GET_VOID_P(v, scl->cd_offset);
     }
 
-    return p + scl->elemsize * (int)idx;
+    return NULL;
   }
-  else {
-    BMElem *v = (BMElem *)vertex.i;
-    return BM_ELEM_CD_GET_VOID_P(v, scl->cd_offset);
-  }
-
-  return NULL;
-}
-
-// arg, duplicate functions!
-static inline void *SCULPT_attr_face_data(const SculptFaceRef vertex, const SculptCustomLayer *scl)
-{
-  if (scl->data) {
-    char *p = (char *)scl->data;
-    int idx = (int)vertex.i;
-
-    if (scl->from_bmesh) {
-      BMElem *v = (BMElem *)vertex.i;
-      idx = v->head.index;
-    }
-
-    return p + scl->elemsize * (int)idx;
-  }
-  else {
-    BMElem *v = (BMElem *)vertex.i;
-    return BM_ELEM_CD_GET_VOID_P(v, scl->cd_offset);
-  }
-
-  return NULL;
-}
-
-void SCULPT_release_attributes(SculptSession *ss, struct Object *ob, bool non_customdata_only);
-/** \} */
-
-/*
-
-DEPRECATED in favor of SCULPT_attr_ensure_layer
-which works with all three PBVH types
-
-Ensure a named temporary layer exists, creating it if necassary.
-The layer will be marked with CD_FLAG_TEMPORARY.
-*/
-void SCULPT_dyntopo_ensure_templayer(
-    SculptSession *ss, struct Object *ob, int type, const char *name, bool not_temporary);
-
-bool SCULPT_dyntopo_has_templayer(SculptSession *ss, int type, const char *name);
-
-/* Get a named temporary vertex customdata layer offset, if it exists.  If not
-  -1 is returned.*/
-int SCULPT_dyntopo_get_templayer(SculptSession *ss, int type, const char *name);
-
-int SCULPT_get_tool(const SculptSession *ss, const struct Brush *br);
-
-/* Sculpt API to get brush channel data
-If ss->cache exists then ss->cache->channels_final
-will be used, otherwise brush and tool settings channels
-will be used (taking inheritence into account).
-*/
-
-/* -------------------------------------------------------------------- */
-/** \name Brush channel accessor API
- * \{ */
-
-/** Get brush channel value.  The channel will be
-    fetched from ss->cache->channels_final.  If
-    ss->cache is NULL, channel will be fetched
-    from sd->channels and br->channels taking
-    inheritance flags into account.
-
-    Note that sd or br may be NULL, but not
-    both.*/
-float SCULPT_get_float_intern(const SculptSession *ss,
-                              const char *idname,
-                              const Sculpt *sd,
-                              const Brush *br);
+
+  void SCULPT_release_attributes(SculptSession * ss, struct Object * ob, bool non_customdata_only);
+  /** \} */
+
+  /*
+
+  DEPRECATED in favor of SCULPT_attr_ensure_layer
+  which works with all three PBVH types
+
+  Ensure a named temporary layer exists, creating it if necassary.
+  The layer will be marked with CD_FLAG_TEMPORARY.
+  */
+  void SCULPT_dyntopo_ensure_templayer(
+      SculptSession * ss, struct Object * ob, int type, const char *name, bool not_temporary);
+
+  bool SCULPT_dyntopo_has_templayer(SculptSession * ss, int type, const char *name);
+
+  /* Get a named temporary vertex customdata layer offset, if it exists.  If not
+    -1 is returned.*/
+  int SCULPT_dyntopo_get_templayer(SculptSession * ss, int type, const char *name);
+
+  int SCULPT_get_tool(const SculptSession *ss, const struct Brush *br);
+
+  /* Sculpt API to get brush channel data
+  If ss->cache exists then ss->cache->channels_final
+  will be used, otherwise brush and tool settings channels
+  will be used (taking inheritence into account).
+  */
+
+  /* -------------------------------------------------------------------- */
+  /** \name Brush channel accessor API
+   * \{ */
+
+  /** Get brush channel value.  The channel will be
+      fetched from ss->cache->channels_final.  If
+      ss->cache is NULL, channel will be fetched
+      from sd->channels and br->channels taking
+      inheritance flags into account.
+
+      Note that sd or br may be NULL, but not
+      both.*/
+  float SCULPT_get_float_intern(
+      const SculptSession *ss, const char *idname, const Sculpt *sd, const Brush *br);
 #define SCULPT_get_float(ss, idname, sd, br) \
   SCULPT_get_float_intern(ss, BRUSH_BUILTIN_##idname, sd, br)
 
-int SCULPT_get_int_intern(const SculptSession *ss,
-                          const char *idname,
-                          const Sculpt *sd,
-                          const Brush *br);
+  int SCULPT_get_int_intern(
+      const SculptSession *ss, const char *idname, const Sculpt *sd, const Brush *br);
 #define SCULPT_get_int(ss, idname, sd, br) \
   SCULPT_get_int_intern(ss, BRUSH_BUILTIN_##idname, sd, br)
 #define SCULPT_get_bool(ss, idname, sd, br) SCULPT_get_int(ss, idname, sd, br)
 
-int SCULPT_get_vector_intern(
-    const SculptSession *ss, const char *idname, float out[4], const Sculpt *sd, const Brush *br);
+  int SCULPT_get_vector_intern(const SculptSession *ss,
+                               const char *idname,
+                               float out[4],
+                               const Sculpt *sd,
+                               const Brush *br);
 #define SCULPT_get_vector(ss, idname, out, sd, br) \
   SCULPT_get_vector_intern(ss, BRUSH_BUILTIN_##idname, out, sd, br)
 
-BrushChannel *SCULPT_get_final_channel_intern(const SculptSession *ss,
-                                              const char *idname,
-                                              const Sculpt *sd,
-                                              const Brush *br);
+  BrushChannel *SCULPT_get_final_channel_intern(
+      const SculptSession *ss, const char *idname, const Sculpt *sd, const Brush *br);
 #define SCULPT_get_final_channel(ss, idname, sd, br) \
   SCULPT_get_final_channel_intern(ss, BRUSH_BUILTIN_##idname, sd, br)
 
-/** \} */
-
-float SCULPT_calc_concavity(SculptSession *ss, SculptVertRef vref);
-
-/*
-If useAccurateSolver is false, a faster but less accurate
-power solver will be used.  If true then BLI_eigen_solve_selfadjoint_m3
-will be called.
-*/
-bool SCULPT_calc_principle_curvatures(SculptSession *ss,
-                                      SculptVertRef vertex,
-                                      SculptCurvatureData *out,
-                                      bool useAccurateSolver);
-
-void SCULPT_curvature_begin(SculptSession *ss, struct PBVHNode *node, bool useAccurateSolver);
-void SCULPT_curvature_dir_get(SculptSession *ss,
-                              SculptVertRef v,
-                              float dir[3],
-                              bool useAccurateSolver);
-
-/* -------------------------------------------------------------------- */
-/** \name Cotangent API
- * \{ */
-
-bool SCULPT_dyntopo_check_disk_sort(SculptSession *ss, SculptVertRef vertex);
-void SCULT_dyntopo_flag_all_disk_sort(SculptSession *ss);
-
-// call SCULPT_cotangents_begin in the main thread before any calls to this function
-void SCULPT_dyntopo_get_cotangents(SculptSession *ss,
-                                   SculptVertRef vertex,
-                                   float *r_ws,
-                                   float *r_cot1,
-                                   float *r_cot2,
-                                   float *r_area,
-                                   float *r_totarea);
-
-/** call SCULPT_cotangents_begin in the main thread before any calls to this function */
-void SCULPT_get_cotangents(SculptSession *ss,
-                           SculptVertRef vertex,
-                           float *r_ws,
-                           float *r_cot1,
-                           float *r_cot2,
-                           float *r_area,
-                           float *r_totarea);
-
-/** call this in the main thread before any calls to SCULPT_get_cotangents */
-void SCULPT_cotangents_begin(struct Object *ob, SculptSession *ss);
-/** \} */
-
-void SCULPT_ensure_persistent_layers(SculptSession *ss, struct Object *ob);
-void SCULPT_ensure_epmap(SculptSession *ss);
-bool SCULPT_dyntopo_automasking_init(const SculptSession *ss,
-                                     Sculpt *sd,
-                                     const Brush *br,
-                                     Object *ob,
-                                     DyntopoMaskCB *r_mask_cb,
-                                     void **r_mask_cb_data);
-void SCULPT_dyntopo_automasking_end(void *mask_data);
+  /** \} */
+
+  float SCULPT_calc_concavity(SculptSession * ss, SculptVertRef vref);
+
+  /*
+  If useAccurateSolver is false, a faster but less accurate
+  power solver will be used.  If true then BLI_eigen_solve_selfadjoint_m3
+  will be called.
+  */
+  bool SCULPT_calc_principle_curvatures(
+      SculptSession * ss, SculptVertRef vertex, SculptCurvatureData * out, bool useAccurateSolver);
+
+  void SCULPT_curvature_begin(SculptSession * ss, struct PBVHNode * node, bool useAccurateSolver);
+  void SCULPT_curvature_dir_get(
+      SculptSession * ss, SculptVertRef v, float dir[3], bool useAccurateSolver);
+
+  /* -------------------------------------------------------------------- */
+  /** \name Cotangent API
+   * \{ */
+
+  bool SCULPT_dyntopo_check_disk_sort(SculptSession * ss, SculptVertRef vertex);
+  void SCULT_dyntopo_flag_all_disk_sort(SculptSession * ss);
+
+  // call SCULPT_cotangents_begin in the main thread before any calls to this function
+  void SCULPT_dyntopo_get_cotangents(SculptSession * ss,
+                                     SculptVertRef vertex,
+                                     float *r_ws,
+                                     float *r_cot1,
+                                     float *r_cot2,
+                                     float *r_area,
+                                     float *r_totarea);
+
+  /** call SCULPT_cotangents_begin in the main thread before any calls to this function */
+  void SCULPT_get_cotangents(SculptSession * ss,
+                             SculptVertRef vertex,
+                             float *r_ws,
+                             float *r_cot1,
+                             float *r_cot2,
+                             float *r_area,
+                             float *r_totarea);
+
+  /** call this in the main thread before any calls to SCULPT_get_cotangents */
+  void SCULPT_cotangents_begin(struct Object * ob, SculptSession * ss);
+  /** \} */
+
+  void SCULPT_ensure_persistent_layers(SculptSession * ss, struct Object * ob);
+  void SCULPT_ensure_epmap(SculptSession * ss);
+  bool SCULPT_dyntopo_automasking_init(const SculptSession *ss,
+                                       Sculpt *sd,
+                                       const Brush *br,
+                                       Object *ob,
+                                       DyntopoMaskCB *r_mask_cb,
+                                       void **r_mask_cb_data);
+  void SCULPT_dyntopo_automasking_end(void *mask_data);
 
 #define SCULPT_LAYER_PERS_CO "Persistent Base Co"
 #define SCULPT_LAYER_PERS_NO "Persistent Base No"
@@ -2616,8 +2500,6 @@
 
 // these tools don't support dynamic pbvh splitting during the stroke
 #define DYNTOPO_HAS_DYNAMIC_SPLIT(tool) true
-
-#define SCULPT_TOOL_NEEDS_COLOR(tool) ELEM(tool, SCULPT_TOOL_PAINT, SCULPT_TOOL_SMEAR)
 
 #define SCULPT_stroke_needs_original(brush) \
   ELEM(brush->sculpt_tool, \
@@ -2632,14 +2514,11 @@
 // exponent to make boundary_smooth_factor more user-friendly
 #define BOUNDARY_SMOOTH_EXP 2.0
 
-#define SCULPT_TOOL_NEEDS_COLOR(tool) ELEM(tool, SCULPT_TOOL_PAINT, SCULPT_TOOL_SMEAR)
-bool SCULPT_needs_area_normal(SculptSession *ss, Sculpt *sd, Brush *brush);
-=======
-BLI_INLINE bool SCULPT_tool_is_paint(int tool)
-{
-  return ELEM(tool, SCULPT_TOOL_PAINT, SCULPT_TOOL_SMEAR);
-}
->>>>>>> e86c2f72
+  bool SCULPT_needs_area_normal(SculptSession * ss, Sculpt * sd, Brush * brush);
+  BLI_INLINE bool SCULPT_tool_is_paint(int tool)
+  {
+    return ELEM(tool, SCULPT_TOOL_PAINT, SCULPT_TOOL_SMEAR);
+  }
 
 #ifdef __cplusplus
 }
