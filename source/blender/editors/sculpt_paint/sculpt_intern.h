/* SPDX-License-Identifier: GPL-2.0-or-later
 * Copyright 2006 by Nicholas Bishop. All rights reserved. */

/** \file
 * \ingroup edsculpt
 */

#pragma once

#include "DNA_brush_types.h"
#include "DNA_key_types.h"
#include "DNA_listBase.h"
#include "DNA_meshdata_types.h"
#include "DNA_scene_types.h"
#include "DNA_vec_types.h"

#include "BKE_paint.h"
#include "BKE_pbvh.h"
#include "BLI_bitmap.h"
#include "BLI_compiler_attrs.h"
#include "BLI_compiler_compat.h"
#include "BLI_gsqueue.h"
#include "BLI_threads.h"

#ifdef __cplusplus
extern "C" {
#endif

struct AutomaskingCache;
struct AutomaskingNodeData;
struct Image;
struct ImageUser;
struct KeyBlock;
struct Object;
struct SculptUndoNode;
struct bContext;
struct PaintModeSettings;

/* Updates */

/* -------------------------------------------------------------------- */
/** \name Sculpt Types
 * \{ */

typedef enum SculptUpdateType {
  SCULPT_UPDATE_COORDS = 1 << 0,
  SCULPT_UPDATE_MASK = 1 << 1,
  SCULPT_UPDATE_VISIBILITY = 1 << 2,
  SCULPT_UPDATE_COLOR = 1 << 3,
  SCULPT_UPDATE_IMAGE = 1 << 4,
} SculptUpdateType;

typedef struct SculptCursorGeometryInfo {
  float location[3];
  float normal[3];
  float active_vertex_co[3];
} SculptCursorGeometryInfo;

#define SCULPT_VERTEX_NEIGHBOR_FIXED_CAPACITY 256

typedef struct SculptVertexNeighborIter {
  /* Storage */
  PBVHVertRef *neighbors;
  int *neighbor_indices;
  int size;
  int capacity;

  PBVHVertRef neighbors_fixed[SCULPT_VERTEX_NEIGHBOR_FIXED_CAPACITY];
  int neighbor_indices_fixed[SCULPT_VERTEX_NEIGHBOR_FIXED_CAPACITY];

  /* Internal iterator. */
  int num_duplicates;
  int i;

  /* Public */
  int index;
  PBVHVertRef vertex;
  bool is_duplicate;
} SculptVertexNeighborIter;

/* Sculpt Original Data */
typedef struct {
  struct BMLog *bm_log;

  struct SculptUndoNode *unode;
  float (*coords)[3];
  float (*normals)[3];
  const float *vmasks;
  float (*colors)[4];

  /* Original coordinate, normal, and mask. */
  const float *co;
  const float *no;
  float mask;
  const float *col;
} SculptOrigVertData;

/* Flood Fill. */
typedef struct {
  GSQueue *queue;
  BLI_bitmap *visited_verts;
} SculptFloodFill;

typedef enum eBoundaryAutomaskMode {
  AUTOMASK_INIT_BOUNDARY_EDGES = 1,
  AUTOMASK_INIT_BOUNDARY_FACE_SETS = 2,
} eBoundaryAutomaskMode;

/* Undo */

typedef enum {
  SCULPT_UNDO_COORDS,
  SCULPT_UNDO_HIDDEN,
  SCULPT_UNDO_MASK,
  SCULPT_UNDO_DYNTOPO_BEGIN,
  SCULPT_UNDO_DYNTOPO_END,
  SCULPT_UNDO_DYNTOPO_SYMMETRIZE,
  SCULPT_UNDO_GEOMETRY,
  SCULPT_UNDO_FACE_SETS,
  SCULPT_UNDO_COLOR,
} SculptUndoType;

/* Storage of geometry for the undo node.
 * Is used as a storage for either original or modified geometry. */
typedef struct SculptUndoNodeGeometry {
  /* Is used for sanity check, helping with ensuring that two and only two
   * geometry pushes happened in the undo stack. */
  bool is_initialized;

  CustomData vdata;
  CustomData edata;
  CustomData ldata;
  CustomData pdata;
  int totvert;
  int totedge;
  int totloop;
  int totpoly;
} SculptUndoNodeGeometry;

typedef struct SculptUndoNode {
  struct SculptUndoNode *next, *prev;

  SculptUndoType type;

  char idname[MAX_ID_NAME]; /* Name instead of pointer. */
  void *node;               /* only during push, not valid afterwards! */

  float (*co)[3];
  float (*orig_co)[3];
  float (*no)[3];
  float (*col)[4];
  float *mask;
  int totvert;

  float (*loop_col)[4];
  float (*orig_loop_col)[4];
  int totloop;

  /* non-multires */
  int maxvert; /* to verify if totvert it still the same */
  int *index;  /* Unique vertex indices, to restore into right location */
  int maxloop;
  int *loop_index;

  BLI_bitmap *vert_hidden;

  /* multires */
  int maxgrid;  /* same for grid */
  int gridsize; /* same for grid */
  int totgrid;  /* to restore into right location */
  int *grids;   /* to restore into right location */
  BLI_bitmap **grid_hidden;

  /* bmesh */
  struct BMLogEntry *bm_entry;
  bool applied;

  /* shape keys */
  char shapeName[sizeof(((KeyBlock *)0))->name];

  /* Geometry modification operations.
   *
   * Original geometry is stored before some modification is run and is used to restore state of
   * the object when undoing the operation
   *
   * Modified geometry is stored after the modification and is used to redo the modification. */
  bool geometry_clear_pbvh;
  SculptUndoNodeGeometry geometry_original;
  SculptUndoNodeGeometry geometry_modified;

  /* Geometry at the bmesh enter moment. */
  SculptUndoNodeGeometry geometry_bmesh_enter;

  /* pivot */
  float pivot_pos[3];
  float pivot_rot[4];

  /* Sculpt Face Sets */
  int *face_sets;

  size_t undo_size;
} SculptUndoNode;

/* Factor of brush to have rake point following behind
 * (could be configurable but this is reasonable default). */
#define SCULPT_RAKE_BRUSH_FACTOR 0.25f

struct SculptRakeData {
  float follow_dist;
  float follow_co[3];
};

/**
 * Generic thread data. The size of this struct has gotten a little out of hand;
 * normally we would split it up, but it might be better to see if we can't eliminate it
 * altogether after moving to C++ (where we'll be able to use lambdas).
 */
typedef struct SculptThreadedTaskData {
  struct bContext *C;
  struct Sculpt *sd;
  struct Object *ob;
  const struct Brush *brush;
  struct PBVHNode **nodes;
  int totnode;

  struct VPaint *vp;
  struct WPaintData *wpd;
  struct WeightPaintInfo *wpi;
  unsigned int *lcol;
  struct Mesh *me;
  /* For passing generic params. */
  void *custom_data;

  /* Data specific to some callbacks. */

  /* NOTE: even if only one or two of those are used at a time,
   *       keeping them separated, names help figuring out
   *       what it is, and memory overhead is ridiculous anyway. */
  float flippedbstrength;
  float angle;
  float strength;
  bool smooth_mask;
  bool has_bm_orco;

  struct SculptProjectVector *spvc;
  float *offset;
  float *grab_delta;
  float *cono;
  float *area_no;
  float *area_no_sp;
  float *area_co;
  float (*mat)[4];
  float (*vertCos)[3];

  /* When true, the displacement stored in the proxies will be applied to the original coordinates
   * instead of to the current coordinates. */
  bool use_proxies_orco;

  /* X and Z vectors aligned to the stroke direction for operations where perpendicular vectors to
   * the stroke direction are needed. */
  float (*stroke_xz)[3];

  int filter_type;
  float filter_strength;
  float *filter_fill_color;

  bool use_area_cos;
  bool use_area_nos;

  /* 0=towards view, 1=flipped */
  float (*area_cos)[3];
  float (*area_nos)[3];
  int *count_no;
  int *count_co;

  bool any_vertex_sampled;

  float *wet_mix_sampled_color;

  float *prev_mask;

  float *pose_factor;
  float *pose_initial_co;
  int pose_chain_segment;

  float multiplane_scrape_angle;
  float multiplane_scrape_planes[2][4];

  float max_distance_squared;
  float nearest_vertex_search_co[3];

  /* Stabilized strength for the Clay Thumb brush. */
  float clay_strength;

  int mask_expand_update_it;
  bool mask_expand_invert_mask;
  bool mask_expand_use_normals;
  bool mask_expand_keep_prev_mask;
  bool mask_expand_create_face_set;

  float transform_mats[8][4][4];
  float elastic_transform_mat[4][4];
  float elastic_transform_pivot[3];
  float elastic_transform_pivot_init[3];
  float elastic_transform_radius;

  /* Boundary brush */
  float boundary_deform_strength;

  float cloth_time_step;
  SculptClothSimulation *cloth_sim;
  float *cloth_sim_initial_location;
  float cloth_sim_radius;

  float dirty_mask_min;
  float dirty_mask_max;
  bool dirty_mask_dirty_only;

  /* Mask By Color Tool */

  float mask_by_color_threshold;
  bool mask_by_color_invert;
  bool mask_by_color_preserve_mask;

  /* Index of the vertex that is going to be used as a reference for the colors. */
  PBVHVertRef mask_by_color_vertex;
  float *mask_by_color_floodfill;

  int face_set;
  int filter_undo_type;

  int mask_init_mode;
  int mask_init_seed;

  ThreadMutex mutex;

} SculptThreadedTaskData;

/*************** Brush testing declarations ****************/
typedef struct SculptBrushTest {
  float radius_squared;
  float radius;
  float location[3];
  float dist;
  int mirror_symmetry_pass;

  int radial_symmetry_pass;
  float symm_rot_mat_inv[4][4];

  /* For circle (not sphere) projection. */
  float plane_view[4];

  /* Some tool code uses a plane for its calculations. */
  float plane_tool[4];

  /* View3d clipping - only set rv3d for clipping */
  struct RegionView3D *clip_rv3d;
} SculptBrushTest;

typedef bool (*SculptBrushTestFn)(SculptBrushTest *test, const float co[3]);

typedef struct {
  struct Sculpt *sd;
  struct SculptSession *ss;
  float radius_squared;
  const float *center;
  bool original;
  /* This ignores fully masked and fully hidden nodes. */
  bool ignore_fully_ineffective;
} SculptSearchSphereData;

typedef struct {
  struct Sculpt *sd;
  struct SculptSession *ss;
  float radius_squared;
  bool original;
  bool ignore_fully_ineffective;
  struct DistRayAABB_Precalc *dist_ray_to_aabb_precalc;
} SculptSearchCircleData;

/* Sculpt Filters */
typedef enum SculptFilterOrientation {
  SCULPT_FILTER_ORIENTATION_LOCAL = 0,
  SCULPT_FILTER_ORIENTATION_WORLD = 1,
  SCULPT_FILTER_ORIENTATION_VIEW = 2,
} SculptFilterOrientation;

/* Defines how transform tools are going to apply its displacement. */
typedef enum SculptTransformDisplacementMode {
  /* Displaces the elements from their original coordinates. */
  SCULPT_TRANSFORM_DISPLACEMENT_ORIGINAL = 0,
  /* Displaces the elements incrementally from their previous position. */
  SCULPT_TRANSFORM_DISPLACEMENT_INCREMENTAL = 1,
} SculptTransformDisplacementMode;

#define SCULPT_CLAY_STABILIZER_LEN 10

typedef struct AutomaskingSettings {
  /* Flags from eAutomasking_flag. */
  int flags;
  int initial_face_set;
  float start_normal_limit, start_normal_falloff;
  float view_normal_limit, view_normal_falloff;
} AutomaskingSettings;

typedef struct AutomaskingCache {
  AutomaskingSettings settings;
<<<<<<< HEAD
  /* Precomputed auto-mask factor indexed by vertex, owned by the auto-masking system and
   * initialized in #SCULPT_automasking_cache_init when needed. */
  float *factor;
  char *occluded;
=======
>>>>>>> 32b76622
} AutomaskingCache;

typedef struct FilterCache {
  bool enabled_axis[3];
  bool enabled_force_axis[3];
  int random_seed;

  /* Used for alternating between filter operations in filters that need to apply different ones to
   * achieve certain effects. */
  int iteration_count;

  /* Stores the displacement produced by the laplacian step of HC smooth. */
  float (*surface_smooth_laplacian_disp)[3];
  float surface_smooth_shape_preservation;
  float surface_smooth_current_vertex;

  /* Sharpen mesh filter. */
  float sharpen_smooth_ratio;
  float sharpen_intensify_detail_strength;
  int sharpen_curvature_smooth_iterations;
  float *sharpen_factor;
  float (*detail_directions)[3];

  /* Filter orientation. */
  SculptFilterOrientation orientation;
  float obmat[4][4];
  float obmat_inv[4][4];
  float viewmat[4][4];
  float viewmat_inv[4][4];

  /* Displacement eraser. */
  float (*limit_surface_co)[3];

  /* unmasked nodes */
  PBVHNode **nodes;
  int totnode;

  /* Cloth filter. */
  SculptClothSimulation *cloth_sim;
  float cloth_sim_pinch_point[3];

  /* mask expand iteration caches */
  int mask_update_current_it;
  int mask_update_last_it;
  int *mask_update_it;
  float *normal_factor;
  float *edge_factor;
  float *prev_mask;
  float mask_expand_initial_co[3];

  int new_face_set;
  int *prev_face_set;

  int active_face_set;

  SculptTransformDisplacementMode transform_displacement_mode;

  /* Auto-masking. */
  AutomaskingCache *automasking;
  float initial_normal[3];
  float view_normal[3];

  /* Pre-smoothed colors used by sharpening. Colors are HSL. */
  float (*pre_smoothed_color)[4];
} FilterCache;

/**
 * This structure contains all the temporary data
 * needed for individual brush strokes.
 */
typedef struct StrokeCache {
  /* Invariants */
  float initial_radius;
  float scale[3];
  int flag;
  float clip_tolerance[3];
  float clip_mirror_mtx[4][4];
  float initial_mouse[2];

  /* Variants */
  float radius;
  float radius_squared;
  float true_location[3];
  float true_last_location[3];
  float location[3];
  float last_location[3];
  float stroke_distance;

  /* Used for alternating between deformation in brushes that need to apply different ones to
   * achieve certain effects. */
  int iteration_count;

  /* Original pixel radius with the pressure curve applied for dyntopo detail size */
  float dyntopo_pixel_radius;

  bool is_last_valid;

  bool pen_flip;
  bool invert;
  float pressure;
  float bstrength;
  float normal_weight; /* from brush (with optional override) */
  float x_tilt;
  float y_tilt;

  /* Position of the mouse corresponding to the stroke location, modified by the paint_stroke
   * operator according to the stroke type. */
  float mouse[2];
  /* Position of the mouse event in screen space, not modified by the stroke type. */
  float mouse_event[2];

  float (*prev_colors)[4];
  void *prev_colors_vpaint;

  /* Multires Displacement Smear. */
  float (*prev_displacement)[3];
  float (*limit_surface_co)[3];

  /* The rest is temporary storage that isn't saved as a property */

  bool first_time; /* Beginning of stroke may do some things special */

  /* from ED_view3d_ob_project_mat_get() */
  float projection_mat[4][4];

  /* Clean this up! */
  struct ViewContext *vc;
  const struct Brush *brush;

  float special_rotation;
  float grab_delta[3], grab_delta_symmetry[3];
  float old_grab_location[3], orig_grab_location[3];

  /* screen-space rotation defined by mouse motion */
  float rake_rotation[4], rake_rotation_symmetry[4];
  bool is_rake_rotation_valid;
  struct SculptRakeData rake_data;

  /* Face Sets */
  int paint_face_set;

  /* Symmetry index between 0 and 7 bit combo 0 is Brush only;
   * 1 is X mirror; 2 is Y mirror; 3 is XY; 4 is Z; 5 is XZ; 6 is YZ; 7 is XYZ */
  int symmetry;
  int mirror_symmetry_pass; /* The symmetry pass we are currently on between 0 and 7. */
  float true_view_normal[3];
  float view_normal[3];

  /* sculpt_normal gets calculated by calc_sculpt_normal(), then the
   * sculpt_normal_symm gets updated quickly with the usual symmetry
   * transforms */
  float sculpt_normal[3];
  float sculpt_normal_symm[3];

  /* Used for area texture mode, local_mat gets calculated by
   * calc_brush_local_mat() and used in tex_strength(). */
  float brush_local_mat[4][4];

  float plane_offset[3]; /* used to shift the plane around when doing tiled strokes */
  int tile_pass;

  float last_center[3];
  int radial_symmetry_pass;
  float symm_rot_mat[4][4];
  float symm_rot_mat_inv[4][4];
  bool original;
  float anchored_location[3];

  /* Paint Brush. */
  struct {
    float hardness;
    float flow;
    float wet_mix;
    float wet_persistence;
    float density;
  } paint_brush;

  /* Pose brush */
  struct SculptPoseIKChain *pose_ik_chain;

  /* Enhance Details. */
  float (*detail_directions)[3];

  /* Clay Thumb brush */
  /* Angle of the front tilting plane of the brush to simulate clay accumulation. */
  float clay_thumb_front_angle;
  /* Stores pressure samples to get an stabilized strength and radius variation. */
  float clay_pressure_stabilizer[SCULPT_CLAY_STABILIZER_LEN];
  int clay_pressure_stabilizer_index;

  /* Cloth brush */
  struct SculptClothSimulation *cloth_sim;
  float initial_location[3];
  float true_initial_location[3];
  float initial_normal[3];
  float true_initial_normal[3];

  /* Boundary brush */
  struct SculptBoundary *boundaries[PAINT_SYMM_AREAS];

  /* Surface Smooth Brush */
  /* Stores the displacement produced by the laplacian step of HC smooth. */
  float (*surface_smooth_laplacian_disp)[3];

  /* Layer brush */
  float *layer_displacement_factor;

  float vertex_rotation; /* amount to rotate the vertices when using rotate brush */
  struct Dial *dial;

  char saved_active_brush_name[MAX_ID_NAME];
  char saved_mask_brush_tool;
  int saved_smooth_size; /* smooth tool copies the size of the current tool */
  bool alt_smooth;

  float plane_trim_squared;

  bool supports_gravity;
  float true_gravity_direction[3];
  float gravity_direction[3];

  /* Auto-masking. */
  AutomaskingCache *automasking;

  float stroke_local_mat[4][4];
  float multiplane_scrape_angle;

  float wet_mix_prev_color[4];
  float density_seed;

  rcti previous_r; /* previous redraw rectangle */
  rcti current_r;  /* current redraw rectangle */

} StrokeCache;

/* -------------------------------------------------------------------- */
/** \name Sculpt Expand
 * \{ */

typedef enum eSculptExpandFalloffType {
  SCULPT_EXPAND_FALLOFF_GEODESIC,
  SCULPT_EXPAND_FALLOFF_TOPOLOGY,
  SCULPT_EXPAND_FALLOFF_TOPOLOGY_DIAGONALS,
  SCULPT_EXPAND_FALLOFF_NORMALS,
  SCULPT_EXPAND_FALLOFF_SPHERICAL,
  SCULPT_EXPAND_FALLOFF_BOUNDARY_TOPOLOGY,
  SCULPT_EXPAND_FALLOFF_BOUNDARY_FACE_SET,
  SCULPT_EXPAND_FALLOFF_ACTIVE_FACE_SET,
} eSculptExpandFalloffType;

typedef enum eSculptExpandTargetType {
  SCULPT_EXPAND_TARGET_MASK,
  SCULPT_EXPAND_TARGET_FACE_SETS,
  SCULPT_EXPAND_TARGET_COLORS,
} eSculptExpandTargetType;

typedef enum eSculptExpandRecursionType {
  SCULPT_EXPAND_RECURSION_TOPOLOGY,
  SCULPT_EXPAND_RECURSION_GEODESICS,
} eSculptExpandRecursionType;

#define EXPAND_SYMM_AREAS 8

typedef struct ExpandCache {
  /* Target data elements that the expand operation will affect. */
  eSculptExpandTargetType target;

  /* Falloff data. */
  eSculptExpandFalloffType falloff_type;

  /* Indexed by vertex index, precalculated falloff value of that vertex (without any falloff
   * editing modification applied). */
  float *vert_falloff;
  /* Max falloff value in *vert_falloff. */
  float max_vert_falloff;

  /* Indexed by base mesh poly index, precalculated falloff value of that face. These values are
   * calculated from the per vertex falloff (*vert_falloff) when needed. */
  float *face_falloff;
  float max_face_falloff;

  /* Falloff value of the active element (vertex or base mesh face) that Expand will expand to. */
  float active_falloff;

  /* When set to true, expand skips all falloff computations and considers all elements as enabled.
   */
  bool all_enabled;

  /* Initial mouse and cursor data from where the current falloff started. This data can be changed
   * during the execution of Expand by moving the origin. */
  float initial_mouse_move[2];
  float initial_mouse[2];
  PBVHVertRef initial_active_vertex;
  int initial_active_vertex_i;
  int initial_active_face_set;

  /* Maximum number of vertices allowed in the SculptSession for previewing the falloff using
   * geodesic distances. */
  int max_geodesic_move_preview;

  /* Original falloff type before starting the move operation. */
  eSculptExpandFalloffType move_original_falloff_type;
  /* Falloff type using when moving the origin for preview. */
  eSculptExpandFalloffType move_preview_falloff_type;

  /* Face set ID that is going to be used when creating a new Face Set. */
  int next_face_set;

  /* Face Set ID of the Face set selected for editing. */
  int update_face_set;

  /* Mouse position since the last time the origin was moved. Used for reference when moving the
   * initial position of Expand. */
  float original_mouse_move[2];

  /* Active components checks. */
  /* Indexed by symmetry pass index, contains the connected component ID found in
   * SculptSession->vertex_info.connected_component. Other connected components not found in this
   * array will be ignored by Expand. */
  int active_connected_components[EXPAND_SYMM_AREAS];

  /* Snapping. */
  /* GSet containing all Face Sets IDs that Expand will use to snap the new data. */
  GSet *snap_enabled_face_sets;

  /* Texture distortion data. */
  Brush *brush;
  struct Scene *scene;
  struct MTex *mtex;

  /* Controls how much texture distortion will be applied to the current falloff */
  float texture_distortion_strength;

  /* Cached PBVH nodes. This allows to skip gathering all nodes from the PBVH each time expand
   * needs to update the state of the elements. */
  PBVHNode **nodes;
  int totnode;

  /* Expand state options. */

  /* Number of loops (times that the falloff is going to be repeated). */
  int loop_count;

  /* Invert the falloff result. */
  bool invert;

  /* When set to true, preserves the previous state of the data and adds the new one on top. */
  bool preserve;

  /* When set to true, the mask or colors will be applied as a gradient. */
  bool falloff_gradient;

  /* When set to true, Expand will use the Brush falloff curve data to shape the gradient. */
  bool brush_gradient;

  /* When set to true, Expand will move the origin (initial active vertex and cursor position)
   * instead of updating the active vertex and active falloff. */
  bool move;

  /* When set to true, Expand will snap the new data to the Face Sets IDs found in
   * *original_face_sets. */
  bool snap;

  /* When set to true, Expand will use the current Face Set ID to modify an existing Face Set
   * instead of creating a new one. */
  bool modify_active_face_set;

  /* When set to true, Expand will reposition the sculpt pivot to the boundary of the expand result
   * after finishing the operation. */
  bool reposition_pivot;

  /* Color target data type related data. */
  float fill_color[4];
  short blend_mode;

  /* Face Sets at the first step of the expand operation, before starting modifying the active
   * vertex and active falloff. These are not the original Face Sets of the sculpt before starting
   * the operator as they could have been modified by Expand when initializing the operator and
   * before starting changing the active vertex. These Face Sets are used for restoring and
   * checking the Face Sets state while the Expand operation modal runs. */
  int *initial_face_sets;

  /* Original data of the sculpt as it was before running the Expand operator. */
  float *original_mask;
  int *original_face_sets;
  float (*original_colors)[4];
} ExpandCache;
/** \} */

/** \} */

/* -------------------------------------------------------------------- */
/** \name Sculpt Poll Functions
 * \{ */

bool SCULPT_mode_poll(struct bContext *C);
bool SCULPT_mode_poll_view3d(struct bContext *C);
/**
 * Checks for a brush, not just sculpt mode.
 */
bool SCULPT_poll(struct bContext *C);
bool SCULPT_poll_view3d(struct bContext *C);

/**
 * Returns true if sculpt session can handle color attributes
 * (BKE_pbvh_type(ss->pbvh) == PBVH_FACES).  If false an error
 * message will be shown to the user.  Operators should return
 * OPERATOR_CANCELLED in this case.
 *
 * NOTE: Does not check if a color attribute actually exists.
 * Calling code must handle this itself; in most cases a call to
 * BKE_sculpt_color_layer_create_if_needed() is sufficient.
 */
bool SCULPT_handles_colors_report(struct SculptSession *ss, struct ReportList *reports);

/** \} */

/* -------------------------------------------------------------------- */
/** \name Sculpt Update Functions
 * \{ */

void SCULPT_flush_update_step(bContext *C, SculptUpdateType update_flags);
void SCULPT_flush_update_done(const bContext *C, Object *ob, SculptUpdateType update_flags);

void SCULPT_pbvh_clear(Object *ob);

/**
 * Flush displacement from deformed PBVH to original layer.
 */
void SCULPT_flush_stroke_deform(struct Sculpt *sd, Object *ob, bool is_proxy_used);

/**
 * Should be used after modifying the mask or Face Sets IDs.
 */
void SCULPT_tag_update_overlays(bContext *C);
/** \} */

/* -------------------------------------------------------------------- */
/** \name Stroke Functions
 * \{ */

/* Stroke */

/**
 * Do a ray-cast in the tree to find the 3d brush location
 * (This allows us to ignore the GL depth buffer)
 * Returns 0 if the ray doesn't hit the mesh, non-zero otherwise.
 */
bool SCULPT_stroke_get_location(struct bContext *C,
                                float out[3],
                                const float mouse[2],
                                bool force_original);
/**
 * Gets the normal, location and active vertex location of the geometry under the cursor. This also
 * updates the active vertex and cursor related data of the SculptSession using the mouse position
 */
bool SCULPT_cursor_geometry_info_update(bContext *C,
                                        SculptCursorGeometryInfo *out,
                                        const float mouse[2],
                                        bool use_sampled_normal);
void SCULPT_geometry_preview_lines_update(bContext *C, struct SculptSession *ss, float radius);

void SCULPT_stroke_modifiers_check(const bContext *C, Object *ob, const Brush *brush);
float SCULPT_raycast_init(struct ViewContext *vc,
                          const float mval[2],
                          float ray_start[3],
                          float ray_end[3],
                          float ray_normal[3],
                          bool original);

/* Symmetry */
char SCULPT_mesh_symmetry_xyz_get(Object *object);

/**
 * Returns true when the step belongs to the stroke that is directly performed by the brush and
 * not by one of the symmetry passes.
 */
bool SCULPT_stroke_is_main_symmetry_pass(struct StrokeCache *cache);
/**
 * Return true only once per stroke on the first symmetry pass, regardless of the symmetry passes
 * enabled.
 *
 * This should be used for functionality that needs to be computed once per stroke of a particular
 * tool (allocating memory, updating random seeds...).
 */
bool SCULPT_stroke_is_first_brush_step(struct StrokeCache *cache);
/**
 * Returns true on the first brush step of each symmetry pass.
 */
bool SCULPT_stroke_is_first_brush_step_of_symmetry_pass(struct StrokeCache *cache);

/** \} */

/* -------------------------------------------------------------------- */
/** \name Sculpt mesh accessor API
 * \{ */

/** Ensure random access; required for PBVH_BMESH */
void SCULPT_vertex_random_access_ensure(struct SculptSession *ss);

int SCULPT_vertex_count_get(struct SculptSession *ss);
const float *SCULPT_vertex_co_get(struct SculptSession *ss, PBVHVertRef vertex);

/** Get the normal for a given sculpt vertex; do not modify the result */
void SCULPT_vertex_normal_get(SculptSession *ss, PBVHVertRef vertex, float no[3]);

float SCULPT_vertex_mask_get(struct SculptSession *ss, PBVHVertRef vertex);
void SCULPT_vertex_color_get(const SculptSession *ss, PBVHVertRef vertex, float r_color[4]);
void SCULPT_vertex_color_set(SculptSession *ss, PBVHVertRef vertex, const float color[4]);

bool SCULPT_vertex_is_occluded(SculptSession *ss, PBVHVertRef vertex, bool original);

/** Returns true if a color attribute exists in the current sculpt session. */
bool SCULPT_has_colors(const SculptSession *ss);

/** Returns true if the active color attribute is on loop (ATTR_DOMAIN_CORNER) domain. */
bool SCULPT_has_loop_colors(const struct Object *ob);

const float *SCULPT_vertex_persistent_co_get(SculptSession *ss, PBVHVertRef vertex);
void SCULPT_vertex_persistent_normal_get(SculptSession *ss, PBVHVertRef vertex, float no[3]);

/**
 * Coordinates used for manipulating the base mesh when Grab Active Vertex is enabled.
 */
const float *SCULPT_vertex_co_for_grab_active_get(SculptSession *ss, PBVHVertRef vertex);

/**
 * Returns the info of the limit surface when multi-res is available,
 * otherwise it returns the current coordinate of the vertex.
 */
void SCULPT_vertex_limit_surface_get(SculptSession *ss, PBVHVertRef vertex, float r_co[3]);

/**
 * Returns the pointer to the coordinates that should be edited from a brush tool iterator
 * depending on the given deformation target.
 */
float *SCULPT_brush_deform_target_vertex_co_get(SculptSession *ss,
                                                int deform_target,
                                                PBVHVertexIter *iter);

void SCULPT_vertex_neighbors_get(struct SculptSession *ss,
                                 PBVHVertRef vertex,
                                 bool include_duplicates,
                                 SculptVertexNeighborIter *iter);

/** Iterator over neighboring vertices. */
#define SCULPT_VERTEX_NEIGHBORS_ITER_BEGIN(ss, v_index, neighbor_iterator) \
  SCULPT_vertex_neighbors_get(ss, v_index, false, &neighbor_iterator); \
  for (neighbor_iterator.i = 0; neighbor_iterator.i < neighbor_iterator.size; \
       neighbor_iterator.i++) { \
    neighbor_iterator.vertex = neighbor_iterator.neighbors[neighbor_iterator.i]; \
    neighbor_iterator.index = neighbor_iterator.neighbor_indices[neighbor_iterator.i];

/** Iterate over neighboring and duplicate vertices (for PBVH_GRIDS). Duplicates come
 * first since they are nearest for floodfill. */
#define SCULPT_VERTEX_DUPLICATES_AND_NEIGHBORS_ITER_BEGIN(ss, v_index, neighbor_iterator) \
  SCULPT_vertex_neighbors_get(ss, v_index, true, &neighbor_iterator); \
  for (neighbor_iterator.i = neighbor_iterator.size - 1; neighbor_iterator.i >= 0; \
       neighbor_iterator.i--) { \
    neighbor_iterator.vertex = neighbor_iterator.neighbors[neighbor_iterator.i]; \
    neighbor_iterator.index = neighbor_iterator.neighbor_indices[neighbor_iterator.i]; \
    neighbor_iterator.is_duplicate = (neighbor_iterator.i >= \
                                      neighbor_iterator.size - neighbor_iterator.num_duplicates);

#define SCULPT_VERTEX_NEIGHBORS_ITER_END(neighbor_iterator) \
  } \
  if (neighbor_iterator.neighbors != neighbor_iterator.neighbors_fixed) { \
    MEM_freeN(neighbor_iterator.neighbors); \
  } \
  ((void)0)

PBVHVertRef SCULPT_active_vertex_get(SculptSession *ss);
const float *SCULPT_active_vertex_co_get(SculptSession *ss);
void SCULPT_active_vertex_normal_get(SculptSession *ss, float normal[3]);

/* Returns PBVH deformed vertices array if shape keys or deform modifiers are used, otherwise
 * returns mesh original vertices array. */
struct MVert *SCULPT_mesh_deformed_mverts_get(SculptSession *ss);

/* Fake Neighbors */

#define FAKE_NEIGHBOR_NONE -1

void SCULPT_fake_neighbors_ensure(struct Sculpt *sd, Object *ob, float max_dist);
void SCULPT_fake_neighbors_enable(Object *ob);
void SCULPT_fake_neighbors_disable(Object *ob);
void SCULPT_fake_neighbors_free(struct Object *ob);

/* Vertex Info. */
void SCULPT_boundary_info_ensure(Object *object);
/* Boundary Info needs to be initialized in order to use this function. */
bool SCULPT_vertex_is_boundary(const SculptSession *ss, PBVHVertRef vertex);

void SCULPT_connected_components_ensure(Object *ob);

/** \} */

/* -------------------------------------------------------------------- */
/** \name Sculpt Visibility API
 * \{ */

void SCULPT_vertex_visible_set(SculptSession *ss, PBVHVertRef vertex, bool visible);
bool SCULPT_vertex_visible_get(SculptSession *ss, PBVHVertRef vertex);
bool SCULPT_vertex_all_faces_visible_get(const SculptSession *ss, PBVHVertRef vertex);
bool SCULPT_vertex_any_face_visible_get(SculptSession *ss, PBVHVertRef vertex);

void SCULPT_face_visibility_all_invert(SculptSession *ss);
void SCULPT_face_visibility_all_set(SculptSession *ss, bool visible);

void SCULPT_visibility_sync_all_from_faces(struct Object *ob);

/** \} */

/* -------------------------------------------------------------------- */
/** \name Face Sets API
 * \{ */

int SCULPT_active_face_set_get(SculptSession *ss);
int SCULPT_vertex_face_set_get(SculptSession *ss, PBVHVertRef vertex);
void SCULPT_vertex_face_set_set(SculptSession *ss, PBVHVertRef vertex, int face_set);

bool SCULPT_vertex_has_face_set(SculptSession *ss, PBVHVertRef vertex, int face_set);
bool SCULPT_vertex_has_unique_face_set(SculptSession *ss, PBVHVertRef vertex);

int SCULPT_face_set_next_available_get(SculptSession *ss);

void SCULPT_face_set_visibility_set(SculptSession *ss, int face_set, bool visible);

/** \} */

/* -------------------------------------------------------------------- */
/** \name Original Data API
 * \{ */

/**
 * Initialize a #SculptOrigVertData for accessing original vertex data;
 * handles #BMesh, #Mesh, and multi-resolution.
 */
void SCULPT_orig_vert_data_init(SculptOrigVertData *data,
                                Object *ob,
                                PBVHNode *node,
                                SculptUndoType type);
/**
 * Update a #SculptOrigVertData for a particular vertex from the PBVH iterator.
 */
void SCULPT_orig_vert_data_update(SculptOrigVertData *orig_data, PBVHVertexIter *iter);
/**
 * Initialize a #SculptOrigVertData for accessing original vertex data;
 * handles #BMesh, #Mesh, and multi-resolution.
 */
void SCULPT_orig_vert_data_unode_init(SculptOrigVertData *data,
                                      Object *ob,
                                      struct SculptUndoNode *unode);
/** \} */

/* -------------------------------------------------------------------- */
/** \name Brush Utilities.
 * \{ */

BLI_INLINE bool SCULPT_tool_needs_all_pbvh_nodes(const Brush *brush)
{
  if (brush->sculpt_tool == SCULPT_TOOL_ELASTIC_DEFORM) {
    /* Elastic deformations in any brush need all nodes to avoid artifacts as the effect
     * of the Kelvinlet is not constrained by the radius. */
    return true;
  }

  if (brush->sculpt_tool == SCULPT_TOOL_POSE) {
    /* Pose needs all nodes because it applies all symmetry iterations at the same time
     * and the IK chain can grow to any area of the model. */
    /* TODO: This can be optimized by filtering the nodes after calculating the chain. */
    return true;
  }

  if (brush->sculpt_tool == SCULPT_TOOL_BOUNDARY) {
    /* Boundary needs all nodes because it is not possible to know where the boundary
     * deformation is going to be propagated before calculating it. */
    /* TODO: after calculating the boundary info in the first iteration, it should be
     * possible to get the nodes that have vertices included in any boundary deformation
     * and cache them. */
    return true;
  }

  if (brush->sculpt_tool == SCULPT_TOOL_SNAKE_HOOK &&
      brush->snake_hook_deform_type == BRUSH_SNAKE_HOOK_DEFORM_ELASTIC) {
    /* Snake hook in elastic deform type has same requirements as the elastic deform tool. */
    return true;
  }
  return false;
}

void SCULPT_calc_brush_plane(struct Sculpt *sd,
                             struct Object *ob,
                             struct PBVHNode **nodes,
                             int totnode,
                             float r_area_no[3],
                             float r_area_co[3]);

void SCULPT_calc_area_normal(
    Sculpt *sd, Object *ob, PBVHNode **nodes, int totnode, float r_area_no[3]);
/**
 * This calculates flatten center and area normal together,
 * amortizing the memory bandwidth and loop overhead to calculate both at the same time.
 */
void SCULPT_calc_area_normal_and_center(
    Sculpt *sd, Object *ob, PBVHNode **nodes, int totnode, float r_area_no[3], float r_area_co[3]);
void SCULPT_calc_area_center(
    Sculpt *sd, Object *ob, PBVHNode **nodes, int totnode, float r_area_co[3]);

PBVHVertRef SCULPT_nearest_vertex_get(struct Sculpt *sd,
                                      struct Object *ob,
                                      const float co[3],
                                      float max_distance,
                                      bool use_original);

int SCULPT_plane_point_side(const float co[3], const float plane[4]);
int SCULPT_plane_trim(const struct StrokeCache *cache,
                      const struct Brush *brush,
                      const float val[3]);
/**
 * Handles clipping against a mirror modifier and #SCULPT_LOCK_X/Y/Z axis flags.
 */
void SCULPT_clip(Sculpt *sd, SculptSession *ss, float co[3], const float val[3]);

float SCULPT_brush_plane_offset_get(Sculpt *sd, SculptSession *ss);

ePaintSymmetryAreas SCULPT_get_vertex_symm_area(const float co[3]);
bool SCULPT_check_vertex_pivot_symmetry(const float vco[3], const float pco[3], char symm);
/**
 * Checks if a vertex is inside the brush radius from any of its mirrored axis.
 */
bool SCULPT_is_vertex_inside_brush_radius_symm(const float vertex[3],
                                               const float br_co[3],
                                               float radius,
                                               char symm);
bool SCULPT_is_symmetry_iteration_valid(char i, char symm);
void SCULPT_flip_v3_by_symm_area(float v[3],
                                 ePaintSymmetryFlags symm,
                                 ePaintSymmetryAreas symmarea,
                                 const float pivot[3]);
void SCULPT_flip_quat_by_symm_area(float quat[4],
                                   ePaintSymmetryFlags symm,
                                   ePaintSymmetryAreas symmarea,
                                   const float pivot[3]);

/**
 * Initialize a point-in-brush test
 */
void SCULPT_brush_test_init(struct SculptSession *ss, SculptBrushTest *test);

bool SCULPT_brush_test_sphere(SculptBrushTest *test, const float co[3]);
bool SCULPT_brush_test_sphere_sq(SculptBrushTest *test, const float co[3]);
bool SCULPT_brush_test_sphere_fast(const SculptBrushTest *test, const float co[3]);
bool SCULPT_brush_test_cube(SculptBrushTest *test,
                            const float co[3],
                            const float local[4][4],
                            float roundness);
bool SCULPT_brush_test_circle_sq(SculptBrushTest *test, const float co[3]);
/**
 * Test AABB against sphere.
 */
bool SCULPT_search_sphere_cb(PBVHNode *node, void *data_v);
/**
 * 2D projection (distance to line).
 */
bool SCULPT_search_circle_cb(PBVHNode *node, void *data_v);

void SCULPT_combine_transform_proxies(Sculpt *sd, Object *ob);

/**
 * Initialize a point-in-brush test with a given falloff shape.
 *
 * \param falloff_shape: #PAINT_FALLOFF_SHAPE_SPHERE or #PAINT_FALLOFF_SHAPE_TUBE.
 * \return The brush falloff function.
 */

SculptBrushTestFn SCULPT_brush_test_init_with_falloff_shape(SculptSession *ss,
                                                            SculptBrushTest *test,
                                                            char falloff_shape);
const float *SCULPT_brush_frontface_normal_from_falloff_shape(SculptSession *ss,
                                                              char falloff_shape);

/**
 * Return a multiplier for brush strength on a particular vertex.
 */
float SCULPT_brush_strength_factor(struct SculptSession *ss,
                                   const struct Brush *br,
                                   const float point[3],
                                   float len,
                                   const float vno[3],
                                   const float fno[3],
                                   float mask,
                                   const PBVHVertRef vertex,
                                   int thread_id,
                                   struct AutomaskingNodeData *automask_data);

/**
 * Tilts a normal by the x and y tilt values using the view axis.
 */
void SCULPT_tilt_apply_to_normal(float r_normal[3],
                                 struct StrokeCache *cache,
                                 float tilt_strength);

/**
 * Get effective surface normal with pen tilt and tilt strength applied to it.
 */
void SCULPT_tilt_effective_normal_get(const SculptSession *ss, const Brush *brush, float r_no[3]);

/** \} */

/* -------------------------------------------------------------------- */
/** \name Flood Fill
 * \{ */

void SCULPT_floodfill_init(struct SculptSession *ss, SculptFloodFill *flood);
void SCULPT_floodfill_add_active(struct Sculpt *sd,
                                 struct Object *ob,
                                 struct SculptSession *ss,
                                 SculptFloodFill *flood,
                                 float radius);
void SCULPT_floodfill_add_initial_with_symmetry(struct Sculpt *sd,
                                                struct Object *ob,
                                                struct SculptSession *ss,
                                                SculptFloodFill *flood,
                                                PBVHVertRef vertex,
                                                float radius);
void SCULPT_floodfill_add_initial(SculptFloodFill *flood, PBVHVertRef vertex);
void SCULPT_floodfill_add_and_skip_initial(SculptFloodFill *flood, PBVHVertRef vertex);
void SCULPT_floodfill_execute(struct SculptSession *ss,
                              SculptFloodFill *flood,
                              bool (*func)(SculptSession *ss,
                                           PBVHVertRef from_v,
                                           PBVHVertRef to_v,
                                           bool is_duplicate,
                                           void *userdata),
                              void *userdata);
void SCULPT_floodfill_free(SculptFloodFill *flood);

/** \} */

/* -------------------------------------------------------------------- */
/** \name Dynamic topology
 * \{ */

enum eDynTopoWarnFlag {
  DYNTOPO_WARN_VDATA = (1 << 0),
  DYNTOPO_WARN_EDATA = (1 << 1),
  DYNTOPO_WARN_LDATA = (1 << 2),
  DYNTOPO_WARN_MODIFIER = (1 << 3),
};

/** Enable dynamic topology; mesh will be triangulated */
void SCULPT_dynamic_topology_enable_ex(struct Main *bmain,
                                       struct Depsgraph *depsgraph,
                                       Scene *scene,
                                       Object *ob);
void SCULPT_dynamic_topology_disable(bContext *C, struct SculptUndoNode *unode);
void sculpt_dynamic_topology_disable_with_undo(struct Main *bmain,
                                               struct Depsgraph *depsgraph,
                                               Scene *scene,
                                               Object *ob);

/**
 * Returns true if the stroke will use dynamic topology, false
 * otherwise.
 *
 * Factors: some brushes like grab cannot do dynamic topology.
 * Others, like smooth, are better without.
 * Same goes for alt-key smoothing.
 */
bool SCULPT_stroke_is_dynamic_topology(const SculptSession *ss, const Brush *brush);

void SCULPT_dynamic_topology_triangulate(struct BMesh *bm);

enum eDynTopoWarnFlag SCULPT_dynamic_topology_check(Scene *scene, Object *ob);

/** \} */

/* -------------------------------------------------------------------- */
/** \name Auto-masking.
 * \{ */

typedef struct AutomaskingNodeData {
  PBVHNode *node;
  SculptOrigVertData orig_data;
  bool have_orig_data;
} AutomaskingNodeData;

void SCULPT_automasking_node_begin(struct Object *ob,
                                   const SculptSession *ss,
                                   struct AutomaskingCache *automasking,
                                   AutomaskingNodeData *automask_data,
                                   PBVHNode *node);
void SCULPT_automasking_node_update(SculptSession *ss,
                                    AutomaskingNodeData *automask_data,
                                    PBVHVertexIter *vd);

float SCULPT_automasking_factor_get(struct AutomaskingCache *automasking,
                                    SculptSession *ss,
                                    PBVHVertRef vertex,
                                    AutomaskingNodeData *automask_data);

/* Returns the automasking cache depending on the active tool. Used for code that can run both for
 * brushes and filter. */
struct AutomaskingCache *SCULPT_automasking_active_cache_get(SculptSession *ss);

struct AutomaskingCache *SCULPT_automasking_cache_init(Sculpt *sd, Brush *brush, Object *ob);
void SCULPT_automasking_cache_free(struct AutomaskingCache *automasking);

bool SCULPT_is_automasking_mode_enabled(const Sculpt *sd, const Brush *br, eAutomasking_flag mode);
bool SCULPT_is_automasking_enabled(const Sculpt *sd, const SculptSession *ss, const Brush *br);

float *SCULPT_boundary_automasking_init(Object *ob,
                                        eBoundaryAutomaskMode mode,
                                        int propagation_steps,
                                        float *automask_factor);

bool SCULPT_automasking_needs_normal(const SculptSession *ss,
                                     const Sculpt *sculpt,
                                     const Brush *brush);
bool SCULPT_automasking_needs_origco(const SculptSession *ss, const Sculpt *sd, const Brush *br);

/** \} */

/* -------------------------------------------------------------------- */
/** \name Geodesic distances.
 * \{ */

/**
 * Returns an array indexed by vertex index containing the geodesic distance to the closest vertex
 * in the initial vertex set. The caller is responsible for freeing the array.
 * Geodesic distances will only work when used with PBVH_FACES, for other types of PBVH it will
 * fallback to euclidean distances to one of the initial vertices in the set.
 */
float *SCULPT_geodesic_distances_create(struct Object *ob,
                                        struct GSet *initial_vertices,
                                        float limit_radius);
float *SCULPT_geodesic_from_vertex_and_symm(struct Sculpt *sd,
                                            struct Object *ob,
                                            PBVHVertRef vertex,
                                            float limit_radius);
float *SCULPT_geodesic_from_vertex(Object *ob, PBVHVertRef vertex, float limit_radius);
/** \} */

/* -------------------------------------------------------------------- */
/** \name Filter API
 * \{ */

void SCULPT_filter_cache_init(struct bContext *C,
                              Object *ob,
                              Sculpt *sd,
                              int undo_type,
                              const int mval[2],
                              float area_normal_radius);
void SCULPT_filter_cache_free(SculptSession *ss);
void SCULPT_mesh_filter_properties(struct wmOperatorType *ot);

void SCULPT_mask_filter_smooth_apply(
    Sculpt *sd, Object *ob, PBVHNode **nodes, int totnode, int smooth_iterations);

/* Filter orientation utils. */
void SCULPT_filter_to_orientation_space(float r_v[3], struct FilterCache *filter_cache);
void SCULPT_filter_to_object_space(float r_v[3], struct FilterCache *filter_cache);
void SCULPT_filter_zero_disabled_axis_components(float r_v[3], struct FilterCache *filter_cache);

/** \} */

/* -------------------------------------------------------------------- */
/** \name Cloth Simulation.
 * \{ */

/* Main cloth brush function */
void SCULPT_do_cloth_brush(struct Sculpt *sd,
                           struct Object *ob,
                           struct PBVHNode **nodes,
                           int totnode);

void SCULPT_cloth_simulation_free(struct SculptClothSimulation *cloth_sim);

/* Public functions. */

struct SculptClothSimulation *SCULPT_cloth_brush_simulation_create(struct Object *ob,
                                                                   float cloth_mass,
                                                                   float cloth_damping,
                                                                   float cloth_softbody_strength,
                                                                   bool use_collisions,
                                                                   bool needs_deform_coords);
void SCULPT_cloth_brush_simulation_init(struct SculptSession *ss,
                                        struct SculptClothSimulation *cloth_sim);

void SCULPT_cloth_sim_activate_nodes(struct SculptClothSimulation *cloth_sim,
                                     PBVHNode **nodes,
                                     int totnode);

void SCULPT_cloth_brush_store_simulation_state(struct SculptSession *ss,
                                               struct SculptClothSimulation *cloth_sim);

void SCULPT_cloth_brush_do_simulation_step(struct Sculpt *sd,
                                           struct Object *ob,
                                           struct SculptClothSimulation *cloth_sim,
                                           struct PBVHNode **nodes,
                                           int totnode);

void SCULPT_cloth_brush_ensure_nodes_constraints(struct Sculpt *sd,
                                                 struct Object *ob,
                                                 struct PBVHNode **nodes,
                                                 int totnode,
                                                 struct SculptClothSimulation *cloth_sim,
                                                 float initial_location[3],
                                                 float radius);

/**
 * Cursor drawing function.
 */
void SCULPT_cloth_simulation_limits_draw(uint gpuattr,
                                         const struct Brush *brush,
                                         const float location[3],
                                         const float normal[3],
                                         float rds,
                                         float line_width,
                                         const float outline_col[3],
                                         float alpha);
void SCULPT_cloth_plane_falloff_preview_draw(uint gpuattr,
                                             struct SculptSession *ss,
                                             const float outline_col[3],
                                             float outline_alpha);

PBVHNode **SCULPT_cloth_brush_affected_nodes_gather(SculptSession *ss,
                                                    Brush *brush,
                                                    int *r_totnode);

BLI_INLINE bool SCULPT_is_cloth_deform_brush(const Brush *brush)
{
  return (brush->sculpt_tool == SCULPT_TOOL_CLOTH && ELEM(brush->cloth_deform_type,
                                                          BRUSH_CLOTH_DEFORM_GRAB,
                                                          BRUSH_CLOTH_DEFORM_SNAKE_HOOK)) ||
         /* All brushes that are not the cloth brush deform the simulation using softbody
          * constraints instead of applying forces. */
         (brush->sculpt_tool != SCULPT_TOOL_CLOTH &&
          brush->deform_target == BRUSH_DEFORM_TARGET_CLOTH_SIM);
}
/** \} */

/* -------------------------------------------------------------------- */
/** \name Smoothing API
 * \{ */

/**
 * For bmesh: Average surrounding verts based on an orthogonality measure.
 * Naturally converges to a quad-like structure.
 */
void SCULPT_bmesh_four_neighbor_average(float avg[3], float direction[3], struct BMVert *v);

void SCULPT_neighbor_coords_average(SculptSession *ss, float result[3], PBVHVertRef vertex);
float SCULPT_neighbor_mask_average(SculptSession *ss, PBVHVertRef vertex);
void SCULPT_neighbor_color_average(SculptSession *ss, float result[4], PBVHVertRef vertex);

/**
 * Mask the mesh boundaries smoothing only the mesh surface without using auto-masking.
 */
void SCULPT_neighbor_coords_average_interior(SculptSession *ss,
                                             float result[3],
                                             PBVHVertRef vertex);

void SCULPT_smooth(
    Sculpt *sd, Object *ob, PBVHNode **nodes, int totnode, float bstrength, bool smooth_mask);
void SCULPT_do_smooth_brush(Sculpt *sd, Object *ob, PBVHNode **nodes, int totnode);

/* Surface Smooth Brush. */

void SCULPT_surface_smooth_laplacian_step(SculptSession *ss,
                                          float *disp,
                                          const float co[3],
                                          float (*laplacian_disp)[3],
                                          PBVHVertRef vertex,
                                          const float origco[3],
                                          float alpha);
void SCULPT_surface_smooth_displace_step(SculptSession *ss,
                                         float *co,
                                         float (*laplacian_disp)[3],
                                         PBVHVertRef vertex,
                                         float beta,
                                         float fade);
void SCULPT_do_surface_smooth_brush(Sculpt *sd, Object *ob, PBVHNode **nodes, int totnode);

/* Slide/Relax */
void SCULPT_relax_vertex(struct SculptSession *ss,
                         struct PBVHVertexIter *vd,
                         float factor,
                         bool filter_boundary_face_sets,
                         float *r_final_pos);

/** \} */

/**
 * Expose 'calc_area_normal' externally (just for vertex paint).
 */
bool SCULPT_pbvh_calc_area_normal(const struct Brush *brush,
                                  Object *ob,
                                  PBVHNode **nodes,
                                  int totnode,
                                  bool use_threading,
                                  float r_area_no[3]);

/**
 * Flip all the edit-data across the axis/axes specified by \a symm.
 * Used to calculate multiple modifications to the mesh when symmetry is enabled.
 */
void SCULPT_cache_calc_brushdata_symm(StrokeCache *cache, char symm, char axis, float angle);
void SCULPT_cache_free(StrokeCache *cache);

/* -------------------------------------------------------------------- */
/** \name Sculpt Undo
 * \{ */

SculptUndoNode *SCULPT_undo_push_node(Object *ob, PBVHNode *node, SculptUndoType type);
SculptUndoNode *SCULPT_undo_get_node(PBVHNode *node, SculptUndoType type);
SculptUndoNode *SCULPT_undo_get_first_node(void);

/**
 * Pushes an undo step using the operator name. This is necessary for
 * redo panels to work; operators that do not support that may use
 * #SCULPT_undo_push_begin_ex instead if so desired.
 */
void SCULPT_undo_push_begin(struct Object *ob, const struct wmOperator *op);

/**
 * NOTE: #SCULPT_undo_push_begin is preferred since `name`
 * must match operator name for redo panels to work.
 */
void SCULPT_undo_push_begin_ex(struct Object *ob, const char *name);
void SCULPT_undo_push_end(struct Object *ob);
void SCULPT_undo_push_end_ex(struct Object *ob, const bool use_nested_undo);

/** \} */

void SCULPT_vertcos_to_key(Object *ob, KeyBlock *kb, const float (*vertCos)[3]);

/**
 * Copy the PBVH bounding box into the object's bounding box.
 */
void SCULPT_update_object_bounding_box(struct Object *ob);

/**
 * Get a screen-space rectangle of the modified area.
 */
bool SCULPT_get_redraw_rect(struct ARegion *region,
                            struct RegionView3D *rv3d,
                            Object *ob,
                            rcti *rect);

/* Operators. */

/* -------------------------------------------------------------------- */
/** \name Expand Operator
 * \{ */

void SCULPT_OT_expand(struct wmOperatorType *ot);
void sculpt_expand_modal_keymap(struct wmKeyConfig *keyconf);
/** \} */

/* -------------------------------------------------------------------- */
/** \name Gesture Operators
 * \{ */

void SCULPT_OT_face_set_lasso_gesture(struct wmOperatorType *ot);
void SCULPT_OT_face_set_box_gesture(struct wmOperatorType *ot);

void SCULPT_OT_trim_lasso_gesture(struct wmOperatorType *ot);
void SCULPT_OT_trim_box_gesture(struct wmOperatorType *ot);

void SCULPT_OT_project_line_gesture(struct wmOperatorType *ot);
/** \} */

/* -------------------------------------------------------------------- */
/** \name Face Set Operators
 * \{ */

void SCULPT_OT_face_sets_randomize_colors(struct wmOperatorType *ot);
void SCULPT_OT_face_sets_change_visibility(struct wmOperatorType *ot);
void SCULPT_OT_face_sets_init(struct wmOperatorType *ot);
void SCULPT_OT_face_sets_create(struct wmOperatorType *ot);
void SCULPT_OT_face_sets_edit(struct wmOperatorType *ot);

/** \} */

/* -------------------------------------------------------------------- */
/** \name Transform Operators
 * \{ */

void SCULPT_OT_set_pivot_position(struct wmOperatorType *ot);
/** \} */

/* -------------------------------------------------------------------- */
/** \name Filter Operators
 * \{ */

/* Mesh Filter. */

void SCULPT_OT_mesh_filter(struct wmOperatorType *ot);

/* Cloth Filter. */

void SCULPT_OT_cloth_filter(struct wmOperatorType *ot);

/* Color Filter. */

void SCULPT_OT_color_filter(struct wmOperatorType *ot);

/** \} */

/* -------------------------------------------------------------------- */
/** \name Interactive Mask Operators
 * \{ */

/* Mask filter and Dirty Mask. */

void SCULPT_OT_mask_filter(struct wmOperatorType *ot);
void SCULPT_OT_dirty_mask(struct wmOperatorType *ot);

/* Mask and Face Sets Expand. */

void SCULPT_OT_mask_expand(struct wmOperatorType *ot);

/* Mask Init. */

void SCULPT_OT_mask_init(struct wmOperatorType *ot);
/** \} */

/* Detail size. */

/* -------------------------------------------------------------------- */
/** \name Dyntopo/Retopology Operators
 * \{ */

void SCULPT_OT_detail_flood_fill(struct wmOperatorType *ot);
void SCULPT_OT_sample_detail_size(struct wmOperatorType *ot);
void SCULPT_OT_set_detail_size(struct wmOperatorType *ot);
void SCULPT_OT_dyntopo_detail_size_edit(struct wmOperatorType *ot);
/** \} */

/* Dyntopo. */

void SCULPT_OT_dynamic_topology_toggle(struct wmOperatorType *ot);

/* sculpt_brush_types.c */

/* -------------------------------------------------------------------- */
/** \name Brushes
 * \{ */

/* Pose Brush. */

/**
 * Main Brush Function.
 */
void SCULPT_do_pose_brush(struct Sculpt *sd,
                          struct Object *ob,
                          struct PBVHNode **nodes,
                          int totnode);
/**
 * Calculate the pose origin and (Optionally the pose factor)
 * that is used when using the pose brush.
 *
 * \param r_pose_origin: Must be a valid pointer.
 * \param r_pose_factor: Optional, when set to NULL it won't be calculated.
 */
void SCULPT_pose_calc_pose_data(struct Sculpt *sd,
                                struct Object *ob,
                                struct SculptSession *ss,
                                float initial_location[3],
                                float radius,
                                float pose_offset,
                                float *r_pose_origin,
                                float *r_pose_factor);
void SCULPT_pose_brush_init(struct Sculpt *sd,
                            struct Object *ob,
                            struct SculptSession *ss,
                            struct Brush *br);
struct SculptPoseIKChain *SCULPT_pose_ik_chain_init(struct Sculpt *sd,
                                                    struct Object *ob,
                                                    struct SculptSession *ss,
                                                    struct Brush *br,
                                                    const float initial_location[3],
                                                    float radius);
void SCULPT_pose_ik_chain_free(struct SculptPoseIKChain *ik_chain);

/* Boundary Brush. */

/**
 * Main function to get #SculptBoundary data both for brush deformation and viewport preview.
 * Can return NULL if there is no boundary from the given vertex using the given radius.
 */
struct SculptBoundary *SCULPT_boundary_data_init(Object *object,
                                                 Brush *brush,
                                                 PBVHVertRef initial_vertex,
                                                 float radius);
void SCULPT_boundary_data_free(struct SculptBoundary *boundary);
/* Main Brush Function. */
void SCULPT_do_boundary_brush(struct Sculpt *sd,
                              struct Object *ob,
                              struct PBVHNode **nodes,
                              int totnode);

void SCULPT_boundary_edges_preview_draw(uint gpuattr,
                                        struct SculptSession *ss,
                                        const float outline_col[3],
                                        float outline_alpha);
void SCULPT_boundary_pivot_line_preview_draw(uint gpuattr, struct SculptSession *ss);

/* Multi-plane Scrape Brush. */
/* Main Brush Function. */
void SCULPT_do_multiplane_scrape_brush(Sculpt *sd, Object *ob, PBVHNode **nodes, int totnode);
void SCULPT_multiplane_scrape_preview_draw(uint gpuattr,
                                           Brush *brush,
                                           SculptSession *ss,
                                           const float outline_col[3],
                                           float outline_alpha);
/* Draw Face Sets Brush. */
void SCULPT_do_draw_face_sets_brush(Sculpt *sd, Object *ob, PBVHNode **nodes, int totnode);

/* Paint Brush. */
void SCULPT_do_paint_brush(struct PaintModeSettings *paint_mode_settings,
                           Sculpt *sd,
                           Object *ob,
                           PBVHNode **nodes,
                           int totnode) ATTR_NONNULL();

/**
 * \brief Get the image canvas for painting on the given object.
 *
 * \return #true if an image is found. The #r_image and #r_image_user fields are filled with the
 * image and image user. Returns false when the image isn't found. In the later case the r_image
 * and r_image_user are set to NULL.
 */
bool SCULPT_paint_image_canvas_get(struct PaintModeSettings *paint_mode_settings,
                                   struct Object *ob,
                                   struct Image **r_image,
                                   struct ImageUser **r_image_user) ATTR_NONNULL();
void SCULPT_do_paint_brush_image(struct PaintModeSettings *paint_mode_settings,
                                 Sculpt *sd,
                                 Object *ob,
                                 PBVHNode **nodes,
                                 int totnode) ATTR_NONNULL();
bool SCULPT_use_image_paint_brush(struct PaintModeSettings *settings, Object *ob) ATTR_NONNULL();

/* Smear Brush. */
void SCULPT_do_smear_brush(Sculpt *sd, Object *ob, PBVHNode **nodes, int totnode);

float SCULPT_clay_thumb_get_stabilized_pressure(struct StrokeCache *cache);

void SCULPT_do_draw_brush(struct Sculpt *sd,
                          struct Object *ob,
                          struct PBVHNode **nodes,
                          int totnode);

void SCULPT_do_fill_brush(struct Sculpt *sd,
                          struct Object *ob,
                          struct PBVHNode **nodes,
                          int totnode);
void SCULPT_do_scrape_brush(struct Sculpt *sd,
                            struct Object *ob,
                            struct PBVHNode **nodes,
                            int totnode);
void SCULPT_do_clay_thumb_brush(struct Sculpt *sd,
                                struct Object *ob,
                                struct PBVHNode **nodes,
                                int totnode);
void SCULPT_do_flatten_brush(struct Sculpt *sd,
                             struct Object *ob,
                             struct PBVHNode **nodes,
                             int totnode);
void SCULPT_do_clay_brush(struct Sculpt *sd,
                          struct Object *ob,
                          struct PBVHNode **nodes,
                          int totnode);
void SCULPT_do_clay_strips_brush(struct Sculpt *sd,
                                 struct Object *ob,
                                 struct PBVHNode **nodes,
                                 int totnode);
void SCULPT_do_snake_hook_brush(struct Sculpt *sd,
                                struct Object *ob,
                                struct PBVHNode **nodes,
                                int totnode);
void SCULPT_do_thumb_brush(struct Sculpt *sd,
                           struct Object *ob,
                           struct PBVHNode **nodes,
                           int totnode);
void SCULPT_do_rotate_brush(struct Sculpt *sd,
                            struct Object *ob,
                            struct PBVHNode **nodes,
                            int totnode);
void SCULPT_do_layer_brush(struct Sculpt *sd,
                           struct Object *ob,
                           struct PBVHNode **nodes,
                           int totnode);
void SCULPT_do_inflate_brush(struct Sculpt *sd,
                             struct Object *ob,
                             struct PBVHNode **nodes,
                             int totnode);
void SCULPT_do_nudge_brush(struct Sculpt *sd,
                           struct Object *ob,
                           struct PBVHNode **nodes,
                           int totnode);
void SCULPT_do_crease_brush(struct Sculpt *sd,
                            struct Object *ob,
                            struct PBVHNode **nodes,
                            int totnode);
void SCULPT_do_pinch_brush(struct Sculpt *sd,
                           struct Object *ob,
                           struct PBVHNode **nodes,
                           int totnode);
void SCULPT_do_grab_brush(struct Sculpt *sd,
                          struct Object *ob,
                          struct PBVHNode **nodes,
                          int totnode);
void SCULPT_do_elastic_deform_brush(struct Sculpt *sd,
                                    struct Object *ob,
                                    struct PBVHNode **nodes,
                                    int totnode);
void SCULPT_do_draw_sharp_brush(struct Sculpt *sd,
                                struct Object *ob,
                                struct PBVHNode **nodes,
                                int totnode);
void SCULPT_do_slide_relax_brush(struct Sculpt *sd,
                                 struct Object *ob,
                                 struct PBVHNode **nodes,
                                 int totnode);

void SCULPT_do_displacement_smear_brush(struct Sculpt *sd,
                                        struct Object *ob,
                                        struct PBVHNode **nodes,
                                        int totnode);
void SCULPT_do_displacement_eraser_brush(struct Sculpt *sd,
                                         struct Object *ob,
                                         struct PBVHNode **nodes,
                                         int totnode);
void SCULPT_do_mask_brush_draw(struct Sculpt *sd,
                               struct Object *ob,
                               struct PBVHNode **nodes,
                               int totnode);
void SCULPT_do_mask_brush(struct Sculpt *sd,
                          struct Object *ob,
                          struct PBVHNode **nodes,
                          int totnode);
/** \} */

void SCULPT_bmesh_topology_rake(
    struct Sculpt *sd, struct Object *ob, struct PBVHNode **nodes, int totnode, float bstrength);

/* end sculpt_brush_types.c */

/* sculpt_ops.c */

void SCULPT_OT_brush_stroke(struct wmOperatorType *ot);

/* end sculpt_ops.c */

BLI_INLINE bool SCULPT_tool_is_paint(int tool)
{
  return ELEM(tool, SCULPT_TOOL_PAINT, SCULPT_TOOL_SMEAR);
}

BLI_INLINE bool SCULPT_tool_is_mask(int tool)
{
  return ELEM(tool, SCULPT_TOOL_MASK);
}

BLI_INLINE bool SCULPT_tool_is_face_sets(int tool)
{
  return ELEM(tool, SCULPT_TOOL_DRAW_FACE_SETS);
}

#ifdef __cplusplus
}
#endif

/* Make SCULPT_ alias to a few blenkernel sculpt methods. */

#define SCULPT_vertex_attr_get BKE_sculpt_vertex_attr_get
#define SCULPT_face_attr_get BKE_sculpt_face_attr_get<|MERGE_RESOLUTION|>--- conflicted
+++ resolved
@@ -405,13 +405,7 @@
 
 typedef struct AutomaskingCache {
   AutomaskingSettings settings;
-<<<<<<< HEAD
-  /* Precomputed auto-mask factor indexed by vertex, owned by the auto-masking system and
-   * initialized in #SCULPT_automasking_cache_init when needed. */
-  float *factor;
-  char *occluded;
-=======
->>>>>>> 32b76622
+  SculptAttribute *occlusion_attr;
 } AutomaskingCache;
 
 typedef struct FilterCache {
