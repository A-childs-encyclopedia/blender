/*
 * This program is free software; you can redistribute it and/or
 * modify it under the terms of the GNU General Public License
 * as published by the Free Software Foundation; either version 2
 * of the License, or (at your option) any later version.
 *
 * This program is distributed in the hope that it will be useful,
 * but WITHOUT ANY WARRANTY; without even the implied warranty of
 * MERCHANTABILITY or FITNESS FOR A PARTICULAR PURPOSE.  See the
 * GNU General Public License for more details.
 *
 * You should have received a copy of the GNU General Public License
 * along with this program; if not, write to the Free Software Foundation,
 * Inc., 51 Franklin Street, Fifth Floor, Boston, MA 02110-1301, USA.
 *
 * The Original Code is Copyright (C) 2006 by Nicholas Bishop
 * All rights reserved.
 */

/** \file
 * \ingroup edsculpt
 */

#pragma once

#include "DNA_brush_types.h"
#include "DNA_key_types.h"
#include "DNA_listBase.h"
#include "DNA_meshdata_types.h"
#include "DNA_vec_types.h"

#include "BKE_paint.h"
#include "BKE_pbvh.h"
#include "BLI_bitmap.h"
#include "BLI_compiler_compat.h"
#include "BLI_gsqueue.h"
#include "BLI_threads.h"

struct AutomaskingCache;
struct KeyBlock;
struct Object;
struct SculptUndoNode;
struct bContext;

enum ePaintSymmetryFlags;

/* Updates */

/* -------------------------------------------------------------------- */
/** \name Sculpt Types
 * \{ */

typedef enum SculptUpdateType {
  SCULPT_UPDATE_COORDS = 1 << 0,
  SCULPT_UPDATE_MASK = 1 << 1,
  SCULPT_UPDATE_VISIBILITY = 1 << 2,
  SCULPT_UPDATE_COLOR = 1 << 3,
} SculptUpdateType;

typedef struct SculptCursorGeometryInfo {
  float location[3];
  float normal[3];
  float active_vertex_co[3];
} SculptCursorGeometryInfo;

<<<<<<< HEAD
/**
 * Do a ray-cast in the tree to find the 3d brush location
 * (This allows us to ignore the GL depth buffer)
 * Returns 0 if the ray doesn't hit the mesh, non-zero otherwise.
 */
bool SCULPT_stroke_get_location(struct bContext *C, float out[3], const float mouse[2]);
/**
 * Gets the normal, location and active vertex location of the geometry under the cursor. This also
 * updates the active vertex and cursor related data of the SculptSession using the mouse position
 */
bool SCULPT_cursor_geometry_info_update(bContext *C,
                                        SculptCursorGeometryInfo *out,
                                        const float mouse[2],
                                        bool use_sampled_normal);
void SCULPT_geometry_preview_lines_update(bContext *C, struct SculptSession *ss, float radius);

void SCULPT_stroke_modifiers_check(const bContext *C, Object *ob, const Brush *brush);
float SCULPT_raycast_init(struct ViewContext *vc,
                          const float mouse[2],
                          float ray_start[3],
                          float ray_end[3],
                          float ray_normal[3],
                          bool original);

/* Symmetry */
char SCULPT_mesh_symmetry_xyz_get(Object *object);

/* Sculpt PBVH abstraction API */

void SCULPT_vertex_random_access_ensure(struct SculptSession *ss);

int SCULPT_vertex_count_get(struct SculptSession *ss);

const float *SCULPT_vertex_co_get(struct SculptSession *ss, int index);
void SCULPT_vertex_normal_get(SculptSession *ss, int index, float no[3]);
float SCULPT_vertex_mask_get(struct SculptSession *ss, int index);

void SCULPT_vertex_color_get(SculptSession *ss, int index, float out[4]);
void SCULPT_vertex_color_set(SculptSession *ss, int index, float color[4]);
bool SCULPT_has_colors(const SculptSession *ss);

const float *SCULPT_vertex_persistent_co_get(SculptSession *ss, int index);
void SCULPT_vertex_persistent_normal_get(SculptSession *ss, int index, float no[3]);

/**
 * Coordinates used for manipulating the base mesh when Grab Active Vertex is enabled.
 */
const float *SCULPT_vertex_co_for_grab_active_get(SculptSession *ss, int index);

/**
 * Returns the info of the limit surface when multi-res is available,
 * otherwise it returns the current coordinate of the vertex.
 */
void SCULPT_vertex_limit_surface_get(SculptSession *ss, int index, float r_co[3]);

/**
 * Returns the pointer to the coordinates that should be edited from a brush tool iterator
 * depending on the given deformation target.
 */
float *SCULPT_brush_deform_target_vertex_co_get(SculptSession *ss,
                                                int deform_target,
                                                PBVHVertexIter *iter);

=======
>>>>>>> 0b286438
#define SCULPT_VERTEX_NEIGHBOR_FIXED_CAPACITY 256

typedef struct SculptVertexNeighborIter {
  /* Storage */
  int *neighbors;
  int size;
  int capacity;
  int neighbors_fixed[SCULPT_VERTEX_NEIGHBOR_FIXED_CAPACITY];

  /* Internal iterator. */
  int num_duplicates;
  int i;

  /* Public */
  int index;
  bool is_duplicate;
} SculptVertexNeighborIter;

/* Sculpt Original Data */
typedef struct {
  struct BMLog *bm_log;

  struct SculptUndoNode *unode;
  float (*coords)[3];
  float (*normals)[3];
  const float *vmasks;
  float (*colors)[4];

  /* Original coordinate, normal, and mask. */
  const float *co;
  const float *no;
  float mask;
  const float *col;
} SculptOrigVertData;

/* Flood Fill. */
typedef struct {
  GSQueue *queue;
  BLI_bitmap *visited_vertices;
} SculptFloodFill;

typedef enum eBoundaryAutomaskMode {
  AUTOMASK_INIT_BOUNDARY_EDGES = 1,
  AUTOMASK_INIT_BOUNDARY_FACE_SETS = 2,
} eBoundaryAutomaskMode;

/* Undo */

typedef enum {
  SCULPT_UNDO_COORDS,
  SCULPT_UNDO_HIDDEN,
  SCULPT_UNDO_MASK,
  SCULPT_UNDO_DYNTOPO_BEGIN,
  SCULPT_UNDO_DYNTOPO_END,
  SCULPT_UNDO_DYNTOPO_SYMMETRIZE,
  SCULPT_UNDO_GEOMETRY,
  SCULPT_UNDO_FACE_SETS,
  SCULPT_UNDO_COLOR,
} SculptUndoType;

/* Storage of geometry for the undo node.
 * Is used as a storage for either original or modified geometry. */
typedef struct SculptUndoNodeGeometry {
  /* Is used for sanity check, helping with ensuring that two and only two
   * geometry pushes happened in the undo stack. */
  bool is_initialized;

  CustomData vdata;
  CustomData edata;
  CustomData ldata;
  CustomData pdata;
  int totvert;
  int totedge;
  int totloop;
  int totpoly;
} SculptUndoNodeGeometry;

typedef struct SculptUndoNode {
  struct SculptUndoNode *next, *prev;

  SculptUndoType type;

  char idname[MAX_ID_NAME]; /* Name instead of pointer. */
  void *node;               /* only during push, not valid afterwards! */

  float (*co)[3];
  float (*orig_co)[3];
  float (*no)[3];
  float (*col)[4];
  float *mask;
  int totvert;

  /* non-multires */
  int maxvert; /* to verify if totvert it still the same */
  int *index;  /* to restore into right location */
  BLI_bitmap *vert_hidden;

  /* multires */
  int maxgrid;  /* same for grid */
  int gridsize; /* same for grid */
  int totgrid;  /* to restore into right location */
  int *grids;   /* to restore into right location */
  BLI_bitmap **grid_hidden;

  /* bmesh */
  struct BMLogEntry *bm_entry;
  bool applied;

  /* shape keys */
  char shapeName[sizeof(((KeyBlock *)0))->name];

  /* Geometry modification operations.
   *
   * Original geometry is stored before some modification is run and is used to restore state of
   * the object when undoing the operation
   *
   * Modified geometry is stored after the modification and is used to redo the modification. */
  bool geometry_clear_pbvh;
  SculptUndoNodeGeometry geometry_original;
  SculptUndoNodeGeometry geometry_modified;

  /* Geometry at the bmesh enter moment. */
  SculptUndoNodeGeometry geometry_bmesh_enter;

  /* pivot */
  float pivot_pos[3];
  float pivot_rot[4];

  /* Sculpt Face Sets */
  int *face_sets;

  size_t undo_size;
} SculptUndoNode;

/* Factor of brush to have rake point following behind
 * (could be configurable but this is reasonable default). */
#define SCULPT_RAKE_BRUSH_FACTOR 0.25f

struct SculptRakeData {
  float follow_dist;
  float follow_co[3];
};

/*
Generic thread data.  The size of this struct
has gotten a little out of hand; normally we would
split it up, but it might be better to see if we can't
eliminate it altogether after moving to C++ (where
we'll be able to use lambdas).
*/
typedef struct SculptThreadedTaskData {
  struct bContext *C;
  struct Sculpt *sd;
  struct Object *ob;
  const struct Brush *brush;
  struct PBVHNode **nodes;
  int totnode;

  struct VPaint *vp;
  struct VPaintData *vpd;
  struct WPaintData *wpd;
  struct WeightPaintInfo *wpi;
  unsigned int *lcol;
  struct Mesh *me;
  /* For passing generic params. */
  void *custom_data;

  /* Data specific to some callbacks. */

  /* NOTE: even if only one or two of those are used at a time,
   *       keeping them separated, names help figuring out
   *       what it is, and memory overhead is ridiculous anyway. */
  float flippedbstrength;
  float angle;
  float strength;
  bool smooth_mask;
  bool has_bm_orco;

  struct SculptProjectVector *spvc;
  float *offset;
  float *grab_delta;
  float *cono;
  float *area_no;
  float *area_no_sp;
  float *area_co;
  float (*mat)[4];
  float (*vertCos)[3];

  /* X and Z vectors aligned to the stroke direction for operations where perpendicular vectors to
   * the stroke direction are needed. */
  float (*stroke_xz)[3];

  int filter_type;
  float filter_strength;
  float *filter_fill_color;

  bool use_area_cos;
  bool use_area_nos;

  /* 0=towards view, 1=flipped */
  float (*area_cos)[3];
  float (*area_nos)[3];
  int *count_no;
  int *count_co;

  bool any_vertex_sampled;

  float *wet_mix_sampled_color;

  float *prev_mask;

  float *pose_factor;
  float *pose_initial_co;
  int pose_chain_segment;

  float multiplane_scrape_angle;
  float multiplane_scrape_planes[2][4];

  float max_distance_squared;
  float nearest_vertex_search_co[3];

  /* Stabilized strength for the Clay Thumb brush. */
  float clay_strength;

  int mask_expand_update_it;
  bool mask_expand_invert_mask;
  bool mask_expand_use_normals;
  bool mask_expand_keep_prev_mask;
  bool mask_expand_create_face_set;

  float transform_mats[8][4][4];

  /* Boundary brush */
  float boundary_deform_strength;

  float cloth_time_step;
  SculptClothSimulation *cloth_sim;
  float *cloth_sim_initial_location;
  float cloth_sim_radius;

  float dirty_mask_min;
  float dirty_mask_max;
  bool dirty_mask_dirty_only;

  /* Mask By Color Tool */

  float mask_by_color_threshold;
  bool mask_by_color_invert;
  bool mask_by_color_preserve_mask;

  /* Index of the vertex that is going to be used as a reference for the colors. */
  int mask_by_color_vertex;
  float *mask_by_color_floodfill;

  int face_set;
  int filter_undo_type;

  int mask_init_mode;
  int mask_init_seed;

  ThreadMutex mutex;

} SculptThreadedTaskData;

/*************** Brush testing declarations ****************/
typedef struct SculptBrushTest {
  float radius_squared;
  float radius;
  float location[3];
  float dist;
  int mirror_symmetry_pass;

  int radial_symmetry_pass;
  float symm_rot_mat_inv[4][4];

  /* For circle (not sphere) projection. */
  float plane_view[4];

  /* Some tool code uses a plane for its calculations. */
  float plane_tool[4];

  /* View3d clipping - only set rv3d for clipping */
  struct RegionView3D *clip_rv3d;
} SculptBrushTest;

typedef bool (*SculptBrushTestFn)(SculptBrushTest *test, const float co[3]);

typedef struct {
  struct Sculpt *sd;
  struct SculptSession *ss;
  float radius_squared;
  const float *center;
  bool original;
  /* This ignores fully masked and fully hidden nodes. */
  bool ignore_fully_ineffective;
} SculptSearchSphereData;

typedef struct {
  struct Sculpt *sd;
  struct SculptSession *ss;
  float radius_squared;
  bool original;
  bool ignore_fully_ineffective;
  struct DistRayAABB_Precalc *dist_ray_to_aabb_precalc;
} SculptSearchCircleData;

/* Sculpt Filters */
typedef enum SculptFilterOrientation {
  SCULPT_FILTER_ORIENTATION_LOCAL = 0,
  SCULPT_FILTER_ORIENTATION_WORLD = 1,
  SCULPT_FILTER_ORIENTATION_VIEW = 2,
} SculptFilterOrientation;

#define SCULPT_CLAY_STABILIZER_LEN 10

typedef struct AutomaskingSettings {
  /* Flags from eAutomasking_flag. */
  int flags;
  int initial_face_set;
} AutomaskingSettings;

typedef struct AutomaskingCache {
  AutomaskingSettings settings;
  /* Precomputed auto-mask factor indexed by vertex, owned by the auto-masking system and
   * initialized in #SCULPT_automasking_cache_init when needed. */
  float *factor;
} AutomaskingCache;

typedef struct FilterCache {
  bool enabled_axis[3];
  bool enabled_force_axis[3];
  int random_seed;

  /* Used for alternating between filter operations in filters that need to apply different ones to
   * achieve certain effects. */
  int iteration_count;

  /* Stores the displacement produced by the laplacian step of HC smooth. */
  float (*surface_smooth_laplacian_disp)[3];
  float surface_smooth_shape_preservation;
  float surface_smooth_current_vertex;

  /* Sharpen mesh filter. */
  float sharpen_smooth_ratio;
  float sharpen_intensify_detail_strength;
  int sharpen_curvature_smooth_iterations;
  float *sharpen_factor;
  float (*detail_directions)[3];

  /* Filter orientation. */
  SculptFilterOrientation orientation;
  float obmat[4][4];
  float obmat_inv[4][4];
  float viewmat[4][4];
  float viewmat_inv[4][4];

  /* Displacement eraser. */
  float (*limit_surface_co)[3];

  /* unmasked nodes */
  PBVHNode **nodes;
  int totnode;

  /* Cloth filter. */
  SculptClothSimulation *cloth_sim;
  float cloth_sim_pinch_point[3];

  /* mask expand iteration caches */
  int mask_update_current_it;
  int mask_update_last_it;
  int *mask_update_it;
  float *normal_factor;
  float *edge_factor;
  float *prev_mask;
  float mask_expand_initial_co[3];

  int new_face_set;
  int *prev_face_set;

  int active_face_set;

  /* Auto-masking. */
  AutomaskingCache *automasking;
} FilterCache;

/**
 * This structure contains all the temporary data
 * needed for individual brush strokes.
 */
typedef struct StrokeCache {
  /* Invariants */
  float initial_radius;
  float scale[3];
  int flag;
  float clip_tolerance[3];
  float clip_mirror_mtx[4][4];
  float initial_mouse[2];

  /* Variants */
  float radius;
  float radius_squared;
  float true_location[3];
  float true_last_location[3];
  float location[3];
  float last_location[3];

  /* Used for alternating between deformation in brushes that need to apply different ones to
   * achieve certain effects. */
  int iteration_count;

  /* Original pixel radius with the pressure curve applied for dyntopo detail size */
  float dyntopo_pixel_radius;

  bool is_last_valid;

  bool pen_flip;
  bool invert;
  float pressure;
  float bstrength;
  float normal_weight; /* from brush (with optional override) */
  float x_tilt;
  float y_tilt;

  /* Position of the mouse corresponding to the stroke location, modified by the paint_stroke
   * operator according to the stroke type. */
  float mouse[2];
  /* Position of the mouse event in screen space, not modified by the stroke type. */
  float mouse_event[2];

  float (*prev_colors)[4];

  /* Multires Displacement Smear. */
  float (*prev_displacement)[3];
  float (*limit_surface_co)[3];

  /* The rest is temporary storage that isn't saved as a property */

  bool first_time; /* Beginning of stroke may do some things special */

  /* from ED_view3d_ob_project_mat_get() */
  float projection_mat[4][4];

  /* Clean this up! */
  struct ViewContext *vc;
  const struct Brush *brush;

  float special_rotation;
  float grab_delta[3], grab_delta_symmetry[3];
  float old_grab_location[3], orig_grab_location[3];

  /* screen-space rotation defined by mouse motion */
  float rake_rotation[4], rake_rotation_symmetry[4];
  bool is_rake_rotation_valid;
  struct SculptRakeData rake_data;

  /* Face Sets */
  int paint_face_set;

  /* Symmetry index between 0 and 7 bit combo 0 is Brush only;
   * 1 is X mirror; 2 is Y mirror; 3 is XY; 4 is Z; 5 is XZ; 6 is YZ; 7 is XYZ */
  int symmetry;
  int mirror_symmetry_pass; /* The symmetry pass we are currently on between 0 and 7. */
  float true_view_normal[3];
  float view_normal[3];

  /* sculpt_normal gets calculated by calc_sculpt_normal(), then the
   * sculpt_normal_symm gets updated quickly with the usual symmetry
   * transforms */
  float sculpt_normal[3];
  float sculpt_normal_symm[3];

  /* Used for area texture mode, local_mat gets calculated by
   * calc_brush_local_mat() and used in tex_strength(). */
  float brush_local_mat[4][4];

  float plane_offset[3]; /* used to shift the plane around when doing tiled strokes */
  int tile_pass;

  float last_center[3];
  int radial_symmetry_pass;
  float symm_rot_mat[4][4];
  float symm_rot_mat_inv[4][4];
  bool original;
  float anchored_location[3];

  /* Paint Brush. */
  struct {
    float hardness;
    float flow;
    float wet_mix;
    float wet_persistence;
    float density;
  } paint_brush;

  /* Pose brush */
  struct SculptPoseIKChain *pose_ik_chain;

  /* Enhance Details. */
  float (*detail_directions)[3];

  /* Clay Thumb brush */
  /* Angle of the front tilting plane of the brush to simulate clay accumulation. */
  float clay_thumb_front_angle;
  /* Stores pressure samples to get an stabilized strength and radius variation. */
  float clay_pressure_stabilizer[SCULPT_CLAY_STABILIZER_LEN];
  int clay_pressure_stabilizer_index;

  /* Cloth brush */
  struct SculptClothSimulation *cloth_sim;
  float initial_location[3];
  float true_initial_location[3];
  float initial_normal[3];
  float true_initial_normal[3];

  /* Boundary brush */
  struct SculptBoundary *boundaries[PAINT_SYMM_AREAS];

  /* Surface Smooth Brush */
  /* Stores the displacement produced by the laplacian step of HC smooth. */
  float (*surface_smooth_laplacian_disp)[3];

  /* Layer brush */
  float *layer_displacement_factor;

  float vertex_rotation; /* amount to rotate the vertices when using rotate brush */
  struct Dial *dial;

  char saved_active_brush_name[MAX_ID_NAME];
  char saved_mask_brush_tool;
  int saved_smooth_size; /* smooth tool copies the size of the current tool */
  bool alt_smooth;

  float plane_trim_squared;

  bool supports_gravity;
  float true_gravity_direction[3];
  float gravity_direction[3];

  /* Auto-masking. */
  AutomaskingCache *automasking;

  float stroke_local_mat[4][4];
  float multiplane_scrape_angle;

  float wet_mix_prev_color[4];
  float density_seed;

  rcti previous_r; /* previous redraw rectangle */
  rcti current_r;  /* current redraw rectangle */

} StrokeCache;

/* -------------------------------------------------------------------- */
/** \name Sculpt Expand
 * \{ */

typedef enum eSculptExpandFalloffType {
  SCULPT_EXPAND_FALLOFF_GEODESIC,
  SCULPT_EXPAND_FALLOFF_TOPOLOGY,
  SCULPT_EXPAND_FALLOFF_TOPOLOGY_DIAGONALS,
  SCULPT_EXPAND_FALLOFF_NORMALS,
  SCULPT_EXPAND_FALLOFF_SPHERICAL,
  SCULPT_EXPAND_FALLOFF_BOUNDARY_TOPOLOGY,
  SCULPT_EXPAND_FALLOFF_BOUNDARY_FACE_SET,
  SCULPT_EXPAND_FALLOFF_ACTIVE_FACE_SET,
} eSculptExpandFalloffType;

typedef enum eSculptExpandTargetType {
  SCULPT_EXPAND_TARGET_MASK,
  SCULPT_EXPAND_TARGET_FACE_SETS,
  SCULPT_EXPAND_TARGET_COLORS,
} eSculptExpandTargetType;

typedef enum eSculptExpandRecursionType {
  SCULPT_EXPAND_RECURSION_TOPOLOGY,
  SCULPT_EXPAND_RECURSION_GEODESICS,
} eSculptExpandRecursionType;

#define EXPAND_SYMM_AREAS 8

typedef struct ExpandCache {
  /* Target data elements that the expand operation will affect. */
  eSculptExpandTargetType target;

  /* Falloff data. */
  eSculptExpandFalloffType falloff_type;

  /* Indexed by vertex index, precalculated falloff value of that vertex (without any falloff
   * editing modification applied). */
  float *vert_falloff;
  /* Max falloff value in *vert_falloff. */
  float max_vert_falloff;

  /* Indexed by base mesh poly index, precalculated falloff value of that face. These values are
   * calculated from the per vertex falloff (*vert_falloff) when needed. */
  float *face_falloff;
  float max_face_falloff;

  /* Falloff value of the active element (vertex or base mesh face) that Expand will expand to. */
  float active_falloff;

  /* When set to true, expand skips all falloff computations and considers all elements as enabled.
   */
  bool all_enabled;

  /* Initial mouse and cursor data from where the current falloff started. This data can be changed
   * during the execution of Expand by moving the origin. */
  float initial_mouse_move[2];
  float initial_mouse[2];
  int initial_active_vertex;
  int initial_active_face_set;

  /* Maximum number of vertices allowed in the SculptSession for previewing the falloff using
   * geodesic distances. */
  int max_geodesic_move_preview;

  /* Original falloff type before starting the move operation. */
  eSculptExpandFalloffType move_original_falloff_type;
  /* Falloff type using when moving the origin for preview. */
  eSculptExpandFalloffType move_preview_falloff_type;

  /* Face set ID that is going to be used when creating a new Face Set. */
  int next_face_set;

  /* Face Set ID of the Face set selected for editing. */
  int update_face_set;

  /* Mouse position since the last time the origin was moved. Used for reference when moving the
   * initial position of Expand. */
  float original_mouse_move[2];

  /* Active components checks. */
  /* Indexed by symmetry pass index, contains the connected component ID found in
   * SculptSession->vertex_info.connected_component. Other connected components not found in this
   * array will be ignored by Expand. */
  int active_connected_components[EXPAND_SYMM_AREAS];

  /* Snapping. */
  /* GSet containing all Face Sets IDs that Expand will use to snap the new data. */
  GSet *snap_enabled_face_sets;

  /* Texture distortion data. */
  Brush *brush;
  struct Scene *scene;
  struct MTex *mtex;

  /* Controls how much texture distortion will be applied to the current falloff */
  float texture_distortion_strength;

  /* Cached PBVH nodes. This allows to skip gathering all nodes from the PBVH each time expand
   * needs to update the state of the elements. */
  PBVHNode **nodes;
  int totnode;

  /* Expand state options. */

  /* Number of loops (times that the falloff is going to be repeated). */
  int loop_count;

  /* Invert the falloff result. */
  bool invert;

  /* When set to true, preserves the previous state of the data and adds the new one on top. */
  bool preserve;

  /* When set to true, the mask or colors will be applied as a gradient. */
  bool falloff_gradient;

  /* When set to true, Expand will use the Brush falloff curve data to shape the gradient. */
  bool brush_gradient;

  /* When set to true, Expand will move the origin (initial active vertex and cursor position)
   * instead of updating the active vertex and active falloff. */
  bool move;

  /* When set to true, Expand will snap the new data to the Face Sets IDs found in
   * *original_face_sets. */
  bool snap;

  /* When set to true, Expand will use the current Face Set ID to modify an existing Face Set
   * instead of creating a new one. */
  bool modify_active_face_set;

  /* When set to true, Expand will reposition the sculpt pivot to the boundary of the expand result
   * after finishing the operation. */
  bool reposition_pivot;

  /* Color target data type related data. */
  float fill_color[4];
  short blend_mode;

  /* Face Sets at the first step of the expand operation, before starting modifying the active
   * vertex and active falloff. These are not the original Face Sets of the sculpt before starting
   * the operator as they could have been modified by Expand when initializing the operator and
   * before starting changing the active vertex. These Face Sets are used for restoring and
   * checking the Face Sets state while the Expand operation modal runs. */
  int *initial_face_sets;

  /* Original data of the sculpt as it was before running the Expand operator. */
  float *original_mask;
  int *original_face_sets;
  float (*original_colors)[4];
} ExpandCache;
/** \} */

/** \} */

/* -------------------------------------------------------------------- */
/** \name Sculpt Poll Functions
 * \{ */

bool SCULPT_mode_poll(struct bContext *C);
bool SCULPT_mode_poll_view3d(struct bContext *C);
/**
 * Checks for a brush, not just sculpt mode.
 */
bool SCULPT_poll(struct bContext *C);
bool SCULPT_poll_view3d(struct bContext *C);

bool SCULPT_vertex_colors_poll(struct bContext *C);

/** \} */

/* -------------------------------------------------------------------- */
/** \name Sculpt Update Functions
 * \{ */

void SCULPT_flush_update_step(bContext *C, SculptUpdateType update_flags);
void SCULPT_flush_update_done(const bContext *C, Object *ob, SculptUpdateType update_flags);

void SCULPT_pbvh_clear(Object *ob);

/**
 * Flush displacement from deformed PBVH to original layer.
 */
void SCULPT_flush_stroke_deform(struct Sculpt *sd, Object *ob, bool is_proxy_used);

/**
 * Should be used after modifying the mask or Face Sets IDs.
 */
void SCULPT_tag_update_overlays(bContext *C);
/** \} */

/* -------------------------------------------------------------------- */
/** \name Stroke Functions
 * \{ */

/* Stroke */

/**
 * Do a ray-cast in the tree to find the 3d brush location
 * (This allows us to ignore the GL depth buffer)
 * Returns 0 if the ray doesn't hit the mesh, non-zero otherwise.
 */
bool SCULPT_stroke_get_location(struct bContext *C, float out[3], const float mouse[2]);
/**
 * Gets the normal, location and active vertex location of the geometry under the cursor. This also
 * updates the active vertex and cursor related data of the SculptSession using the mouse position
 */
bool SCULPT_cursor_geometry_info_update(bContext *C,
                                        SculptCursorGeometryInfo *out,
                                        const float mouse[2],
                                        bool use_sampled_normal);
void SCULPT_geometry_preview_lines_update(bContext *C, struct SculptSession *ss, float radius);

void SCULPT_stroke_modifiers_check(const bContext *C, Object *ob, const Brush *brush);
float SCULPT_raycast_init(struct ViewContext *vc,
                          const float mouse[2],
                          float ray_start[3],
                          float ray_end[3],
                          float ray_normal[3],
                          bool original);

/* Symmetry */
char SCULPT_mesh_symmetry_xyz_get(Object *object);

/**
 * Returns true when the step belongs to the stroke that is directly performed by the brush and
 * not by one of the symmetry passes.
 */
bool SCULPT_stroke_is_main_symmetry_pass(struct StrokeCache *cache);
/**
 * Return true only once per stroke on the first symmetry pass, regardless of the symmetry passes
 * enabled.
 *
 * This should be used for functionality that needs to be computed once per stroke of a particular
 * tool (allocating memory, updating random seeds...).
 */
bool SCULPT_stroke_is_first_brush_step(struct StrokeCache *cache);
/**
 * Returns true on the first brush step of each symmetry pass.
 */
bool SCULPT_stroke_is_first_brush_step_of_symmetry_pass(struct StrokeCache *cache);

/** \} */

/* -------------------------------------------------------------------- */
/** \name Sculpt mesh accessor API
 * \{ */

/** Ensure random access; required for PBVH_BMESH */
void SCULPT_vertex_random_access_ensure(struct SculptSession *ss);

int SCULPT_vertex_count_get(struct SculptSession *ss);
const float *SCULPT_vertex_co_get(struct SculptSession *ss, int index);

/** Get the normal for a given sculpt vertex; do not modify the result */
void SCULPT_vertex_normal_get(SculptSession *ss, int index, float no[3]);

float SCULPT_vertex_mask_get(struct SculptSession *ss, int index);
const float *SCULPT_vertex_color_get(SculptSession *ss, int index);

const float *SCULPT_vertex_persistent_co_get(SculptSession *ss, int index);
void SCULPT_vertex_persistent_normal_get(SculptSession *ss, int index, float no[3]);

/**
 * Coordinates used for manipulating the base mesh when Grab Active Vertex is enabled.
 */
const float *SCULPT_vertex_co_for_grab_active_get(SculptSession *ss, int index);

/**
 * Returns the info of the limit surface when multi-res is available,
 * otherwise it returns the current coordinate of the vertex.
 */
void SCULPT_vertex_limit_surface_get(SculptSession *ss, int index, float r_co[3]);

/**
 * Returns the pointer to the coordinates that should be edited from a brush tool iterator
 * depending on the given deformation target.
 */
float *SCULPT_brush_deform_target_vertex_co_get(SculptSession *ss,
                                                int deform_target,
                                                PBVHVertexIter *iter);

void SCULPT_vertex_neighbors_get(struct SculptSession *ss,
                                 int index,
                                 bool include_duplicates,
                                 SculptVertexNeighborIter *iter);

/** Iterator over neighboring vertices. */
#define SCULPT_VERTEX_NEIGHBORS_ITER_BEGIN(ss, v_index, neighbor_iterator) \
  SCULPT_vertex_neighbors_get(ss, v_index, false, &neighbor_iterator); \
  for (neighbor_iterator.i = 0; neighbor_iterator.i < neighbor_iterator.size; \
       neighbor_iterator.i++) { \
    neighbor_iterator.index = neighbor_iterator.neighbors[neighbor_iterator.i];

/** Iterate over neighboring and duplicate vertices (for PBVH_GRIDS). Duplicates come
 * first since they are nearest for floodfill. */
#define SCULPT_VERTEX_DUPLICATES_AND_NEIGHBORS_ITER_BEGIN(ss, v_index, neighbor_iterator) \
  SCULPT_vertex_neighbors_get(ss, v_index, true, &neighbor_iterator); \
  for (neighbor_iterator.i = neighbor_iterator.size - 1; neighbor_iterator.i >= 0; \
       neighbor_iterator.i--) { \
    neighbor_iterator.index = neighbor_iterator.neighbors[neighbor_iterator.i]; \
    neighbor_iterator.is_duplicate = (neighbor_iterator.i >= \
                                      neighbor_iterator.size - neighbor_iterator.num_duplicates);

#define SCULPT_VERTEX_NEIGHBORS_ITER_END(neighbor_iterator) \
  } \
  if (neighbor_iterator.neighbors != neighbor_iterator.neighbors_fixed) { \
    MEM_freeN(neighbor_iterator.neighbors); \
  } \
  ((void)0)

int SCULPT_active_vertex_get(SculptSession *ss);
const float *SCULPT_active_vertex_co_get(SculptSession *ss);
void SCULPT_active_vertex_normal_get(SculptSession *ss, float normal[3]);

/* Returns PBVH deformed vertices array if shape keys or deform modifiers are used, otherwise
 * returns mesh original vertices array. */
struct MVert *SCULPT_mesh_deformed_mverts_get(SculptSession *ss);

/* Fake Neighbors */

#define FAKE_NEIGHBOR_NONE -1

void SCULPT_fake_neighbors_ensure(struct Sculpt *sd, Object *ob, float max_dist);
void SCULPT_fake_neighbors_enable(Object *ob);
void SCULPT_fake_neighbors_disable(Object *ob);
void SCULPT_fake_neighbors_free(struct Object *ob);

/* Vertex Info. */
void SCULPT_boundary_info_ensure(Object *object);
/* Boundary Info needs to be initialized in order to use this function. */
bool SCULPT_vertex_is_boundary(const SculptSession *ss, int index);

void SCULPT_connected_components_ensure(Object *ob);

/** \} */

/* -------------------------------------------------------------------- */
/** \name Sculpt Visibility API
 * \{ */

void SCULPT_vertex_visible_set(SculptSession *ss, int index, bool visible);
bool SCULPT_vertex_visible_get(SculptSession *ss, int index);

void SCULPT_visibility_sync_all_face_sets_to_vertices(struct Object *ob);
void SCULPT_visibility_sync_all_vertex_to_face_sets(struct SculptSession *ss);

/** \} */

/* -------------------------------------------------------------------- */
/** \name Face Sets API
 * \{ */

int SCULPT_active_face_set_get(SculptSession *ss);
int SCULPT_vertex_face_set_get(SculptSession *ss, int index);
void SCULPT_vertex_face_set_set(SculptSession *ss, int index, int face_set);

bool SCULPT_vertex_has_face_set(SculptSession *ss, int index, int face_set);
bool SCULPT_vertex_has_unique_face_set(SculptSession *ss, int index);

int SCULPT_face_set_next_available_get(SculptSession *ss);

void SCULPT_face_set_visibility_set(SculptSession *ss, int face_set, bool visible);
bool SCULPT_vertex_all_face_sets_visible_get(const SculptSession *ss, int index);
bool SCULPT_vertex_any_face_set_visible_get(SculptSession *ss, int index);

void SCULPT_face_sets_visibility_invert(SculptSession *ss);
void SCULPT_face_sets_visibility_all_set(SculptSession *ss, bool visible);

/** \} */

/* -------------------------------------------------------------------- */
/** \name Original Data API
 * \{ */

/**
 * Initialize a #SculptOrigVertData for accessing original vertex data;
 * handles #BMesh, #Mesh, and multi-resolution.
 */
void SCULPT_orig_vert_data_init(SculptOrigVertData *data, Object *ob, PBVHNode *node);
/**
 * Update a #SculptOrigVertData for a particular vertex from the PBVH iterator.
 */
void SCULPT_orig_vert_data_update(SculptOrigVertData *orig_data, PBVHVertexIter *iter);
/**
 * Initialize a #SculptOrigVertData for accessing original vertex data;
 * handles #BMesh, #Mesh, and multi-resolution.
 */
void SCULPT_orig_vert_data_unode_init(SculptOrigVertData *data,
                                      Object *ob,
                                      struct SculptUndoNode *unode);
/** \} */

/* -------------------------------------------------------------------- */
/** \name Brush Utilities.
 * \{ */

BLI_INLINE bool SCULPT_tool_needs_all_pbvh_nodes(const Brush *brush)
{
  if (brush->sculpt_tool == SCULPT_TOOL_ELASTIC_DEFORM) {
    /* Elastic deformations in any brush need all nodes to avoid artifacts as the effect
     * of the Kelvinlet is not constrained by the radius. */
    return true;
  }

  if (brush->sculpt_tool == SCULPT_TOOL_POSE) {
    /* Pose needs all nodes because it applies all symmetry iterations at the same time
     * and the IK chain can grow to any area of the model. */
    /* TODO: This can be optimized by filtering the nodes after calculating the chain. */
    return true;
  }

  if (brush->sculpt_tool == SCULPT_TOOL_BOUNDARY) {
    /* Boundary needs all nodes because it is not possible to know where the boundary
     * deformation is going to be propagated before calculating it. */
    /* TODO: after calculating the boundary info in the first iteration, it should be
     * possible to get the nodes that have vertices included in any boundary deformation
     * and cache them. */
    return true;
  }

  if (brush->sculpt_tool == SCULPT_TOOL_SNAKE_HOOK &&
      brush->snake_hook_deform_type == BRUSH_SNAKE_HOOK_DEFORM_ELASTIC) {
    /* Snake hook in elastic deform type has same requirements as the elastic deform tool. */
    return true;
  }
  return false;
}

void SCULPT_calc_brush_plane(struct Sculpt *sd,
                             struct Object *ob,
                             struct PBVHNode **nodes,
                             int totnode,
                             float r_area_no[3],
                             float r_area_co[3]);

void SCULPT_calc_area_normal(
    Sculpt *sd, Object *ob, PBVHNode **nodes, int totnode, float r_area_no[3]);
/**
 * This calculates flatten center and area normal together,
 * amortizing the memory bandwidth and loop overhead to calculate both at the same time.
 */
void SCULPT_calc_area_normal_and_center(
    Sculpt *sd, Object *ob, PBVHNode **nodes, int totnode, float r_area_no[3], float r_area_co[3]);
void SCULPT_calc_area_center(
    Sculpt *sd, Object *ob, PBVHNode **nodes, int totnode, float r_area_co[3]);

int SCULPT_nearest_vertex_get(struct Sculpt *sd,
                              struct Object *ob,
                              const float co[3],
                              float max_distance,
                              bool use_original);

int SCULPT_plane_point_side(const float co[3], const float plane[4]);
int SCULPT_plane_trim(const struct StrokeCache *cache,
                      const struct Brush *brush,
                      const float val[3]);
/**
 * Handles clipping against a mirror modifier and #SCULPT_LOCK_X/Y/Z axis flags.
 */
void SCULPT_clip(Sculpt *sd, SculptSession *ss, float co[3], const float val[3]);

float SCULPT_brush_plane_offset_get(Sculpt *sd, SculptSession *ss);

ePaintSymmetryAreas SCULPT_get_vertex_symm_area(const float co[3]);
bool SCULPT_check_vertex_pivot_symmetry(const float vco[3], const float pco[3], char symm);
/**
 * Checks if a vertex is inside the brush radius from any of its mirrored axis.
 */
bool SCULPT_is_vertex_inside_brush_radius_symm(const float vertex[3],
                                               const float br_co[3],
                                               float radius,
                                               char symm);
bool SCULPT_is_symmetry_iteration_valid(char i, char symm);
void SCULPT_flip_v3_by_symm_area(float v[3],
                                 ePaintSymmetryFlags symm,
                                 ePaintSymmetryAreas symmarea,
                                 const float pivot[3]);
void SCULPT_flip_quat_by_symm_area(float quat[4],
                                   ePaintSymmetryFlags symm,
                                   ePaintSymmetryAreas symmarea,
                                   const float pivot[3]);

/**
 * Initialize a point-in-brush test
 */
void SCULPT_brush_test_init(struct SculptSession *ss, SculptBrushTest *test);

bool SCULPT_brush_test_sphere(SculptBrushTest *test, const float co[3]);
bool SCULPT_brush_test_sphere_sq(SculptBrushTest *test, const float co[3]);
bool SCULPT_brush_test_sphere_fast(const SculptBrushTest *test, const float co[3]);
bool SCULPT_brush_test_cube(SculptBrushTest *test,
                            const float co[3],
                            const float local[4][4],
                            float roundness);
bool SCULPT_brush_test_circle_sq(SculptBrushTest *test, const float co[3]);
/**
 * Test AABB against sphere.
 */
bool SCULPT_search_sphere_cb(PBVHNode *node, void *data_v);
/**
 * 2D projection (distance to line).
 */
bool SCULPT_search_circle_cb(PBVHNode *node, void *data_v);

/**
 * Initialize a point-in-brush test with a given falloff shape
 *
 * \param falloff_shape PAINT_FALLOFF_SHAPE_SPHERE or PAINT_FALLOFF_SHAPE_TUBE
 * \return The brush falloff function
 */
SculptBrushTestFn SCULPT_brush_test_init_with_falloff_shape(SculptSession *ss,
                                                            SculptBrushTest *test,
                                                            char falloff_shape);
const float *SCULPT_brush_frontface_normal_from_falloff_shape(SculptSession *ss,
                                                              char falloff_shape);

/**
 * Return a multiplier for brush strength on a particular vertex.
 */
float SCULPT_brush_strength_factor(struct SculptSession *ss,
                                   const struct Brush *br,
                                   const float point[3],
                                   float len,
                                   const float vno[3],
                                   const float fno[3],
                                   float mask,
                                   int vertex_index,
                                   int thread_id);

/**
 * Tilts a normal by the x and y tilt values using the view axis.
 */
void SCULPT_tilt_apply_to_normal(float r_normal[3],
                                 struct StrokeCache *cache,
                                 float tilt_strength);

/**
 * Get effective surface normal with pen tilt and tilt strength applied to it.
 */
void SCULPT_tilt_effective_normal_get(const SculptSession *ss, const Brush *brush, float r_no[3]);

/** \} */

/* -------------------------------------------------------------------- */
/** \name Flood Fill
 * \{ */

void SCULPT_floodfill_init(struct SculptSession *ss, SculptFloodFill *flood);
void SCULPT_floodfill_add_active(struct Sculpt *sd,
                                 struct Object *ob,
                                 struct SculptSession *ss,
                                 SculptFloodFill *flood,
                                 float radius);
void SCULPT_floodfill_add_initial_with_symmetry(struct Sculpt *sd,
                                                struct Object *ob,
                                                struct SculptSession *ss,
                                                SculptFloodFill *flood,
                                                int index,
                                                float radius);
void SCULPT_floodfill_add_initial(SculptFloodFill *flood, int index);
void SCULPT_floodfill_add_and_skip_initial(SculptFloodFill *flood, int index);
void SCULPT_floodfill_execute(
    struct SculptSession *ss,
    SculptFloodFill *flood,
    bool (*func)(SculptSession *ss, int from_v, int to_v, bool is_duplicate, void *userdata),
    void *userdata);
void SCULPT_floodfill_free(SculptFloodFill *flood);

/** \} */

/* -------------------------------------------------------------------- */
/** \name Dynamic topology
 * \{ */

enum eDynTopoWarnFlag {
  DYNTOPO_WARN_VDATA = (1 << 0),
  DYNTOPO_WARN_EDATA = (1 << 1),
  DYNTOPO_WARN_LDATA = (1 << 2),
  DYNTOPO_WARN_MODIFIER = (1 << 3),
};

/** Enable dynamic topology; mesh will be triangulated */
void SCULPT_dynamic_topology_enable_ex(struct Main *bmain,
                                       struct Depsgraph *depsgraph,
                                       Scene *scene,
                                       Object *ob);
void SCULPT_dynamic_topology_disable(bContext *C, struct SculptUndoNode *unode);
void sculpt_dynamic_topology_disable_with_undo(struct Main *bmain,
                                               struct Depsgraph *depsgraph,
                                               Scene *scene,
                                               Object *ob);

/**
 * Returns true if the stroke will use dynamic topology, false
 * otherwise.
 *
 * Factors: some brushes like grab cannot do dynamic topology.
 * Others, like smooth, are better without.
 * Same goes for alt-key smoothing.
 */
bool SCULPT_stroke_is_dynamic_topology(const SculptSession *ss, const Brush *brush);

void SCULPT_dynamic_topology_triangulate(struct BMesh *bm);
void SCULPT_dyntopo_node_layers_add(struct SculptSession *ss);

enum eDynTopoWarnFlag SCULPT_dynamic_topology_check(Scene *scene, Object *ob);

/** \} */

/* -------------------------------------------------------------------- */
/** \name Auto-masking.
 * \{ */

float SCULPT_automasking_factor_get(struct AutomaskingCache *automasking,
                                    SculptSession *ss,
                                    int vert);

/* Returns the automasking cache depending on the active tool. Used for code that can run both for
 * brushes and filter. */
struct AutomaskingCache *SCULPT_automasking_active_cache_get(SculptSession *ss);

struct AutomaskingCache *SCULPT_automasking_cache_init(Sculpt *sd, Brush *brush, Object *ob);
void SCULPT_automasking_cache_free(struct AutomaskingCache *automasking);

bool SCULPT_is_automasking_mode_enabled(const Sculpt *sd, const Brush *br, eAutomasking_flag mode);
bool SCULPT_is_automasking_enabled(const Sculpt *sd, const SculptSession *ss, const Brush *br);

float *SCULPT_boundary_automasking_init(Object *ob,
                                        eBoundaryAutomaskMode mode,
                                        int propagation_steps,
                                        float *automask_factor);
/** \} */

/* -------------------------------------------------------------------- */
/** \name Geodesic distances.
 * \{ */

/**
 * Returns an array indexed by vertex index containing the geodesic distance to the closest vertex
 * in the initial vertex set. The caller is responsible for freeing the array.
 * Geodesic distances will only work when used with PBVH_FACES, for other types of PBVH it will
 * fallback to euclidean distances to one of the initial vertices in the set.
 */
float *SCULPT_geodesic_distances_create(struct Object *ob,
                                        struct GSet *initial_vertices,
                                        float limit_radius);
float *SCULPT_geodesic_from_vertex_and_symm(struct Sculpt *sd,
                                            struct Object *ob,
                                            int vertex,
                                            float limit_radius);
float *SCULPT_geodesic_from_vertex(Object *ob, int vertex, float limit_radius);
/** \} */

/* -------------------------------------------------------------------- */
/** \name Filter API
 * \{ */

void SCULPT_filter_cache_init(struct bContext *C, Object *ob, Sculpt *sd, int undo_type);
void SCULPT_filter_cache_free(SculptSession *ss);

void SCULPT_mask_filter_smooth_apply(
    Sculpt *sd, Object *ob, PBVHNode **nodes, int totnode, int smooth_iterations);

/* Filter orientation utils. */
void SCULPT_filter_to_orientation_space(float r_v[3], struct FilterCache *filter_cache);
void SCULPT_filter_to_object_space(float r_v[3], struct FilterCache *filter_cache);
void SCULPT_filter_zero_disabled_axis_components(float r_v[3], struct FilterCache *filter_cache);

/** \} */

/* -------------------------------------------------------------------- */
/** \name Cloth Simulation.
 * \{ */

/* Main cloth brush function */
void SCULPT_do_cloth_brush(struct Sculpt *sd,
                           struct Object *ob,
                           struct PBVHNode **nodes,
                           int totnode);

void SCULPT_cloth_simulation_free(struct SculptClothSimulation *cloth_sim);

/* Public functions. */

struct SculptClothSimulation *SCULPT_cloth_brush_simulation_create(struct SculptSession *ss,
                                                                   float cloth_mass,
                                                                   float cloth_damping,
                                                                   float cloth_softbody_strength,
                                                                   bool use_collisions,
                                                                   bool needs_deform_coords);
void SCULPT_cloth_brush_simulation_init(struct SculptSession *ss,
                                        struct SculptClothSimulation *cloth_sim);

void SCULPT_cloth_sim_activate_nodes(struct SculptClothSimulation *cloth_sim,
                                     PBVHNode **nodes,
                                     int totnode);

void SCULPT_cloth_brush_store_simulation_state(struct SculptSession *ss,
                                               struct SculptClothSimulation *cloth_sim);

void SCULPT_cloth_brush_do_simulation_step(struct Sculpt *sd,
                                           struct Object *ob,
                                           struct SculptClothSimulation *cloth_sim,
                                           struct PBVHNode **nodes,
                                           int totnode);

void SCULPT_cloth_brush_ensure_nodes_constraints(struct Sculpt *sd,
                                                 struct Object *ob,
                                                 struct PBVHNode **nodes,
                                                 int totnode,
                                                 struct SculptClothSimulation *cloth_sim,
                                                 float initial_location[3],
                                                 float radius);

/**
 * Cursor drawing function.
 */
void SCULPT_cloth_simulation_limits_draw(uint gpuattr,
                                         const struct Brush *brush,
                                         const float location[3],
                                         const float normal[3],
                                         float rds,
                                         float line_width,
                                         const float outline_col[3],
                                         float alpha);
void SCULPT_cloth_plane_falloff_preview_draw(uint gpuattr,
                                             struct SculptSession *ss,
                                             const float outline_col[3],
                                             float outline_alpha);

PBVHNode **SCULPT_cloth_brush_affected_nodes_gather(SculptSession *ss,
                                                    Brush *brush,
                                                    int *r_totnode);

BLI_INLINE bool SCULPT_is_cloth_deform_brush(const Brush *brush)
{
  return (brush->sculpt_tool == SCULPT_TOOL_CLOTH && ELEM(brush->cloth_deform_type,
                                                          BRUSH_CLOTH_DEFORM_GRAB,
                                                          BRUSH_CLOTH_DEFORM_SNAKE_HOOK)) ||
         /* All brushes that are not the cloth brush deform the simulation using softbody
          * constraints instead of applying forces. */
         (brush->sculpt_tool != SCULPT_TOOL_CLOTH &&
          brush->deform_target == BRUSH_DEFORM_TARGET_CLOTH_SIM);
}
/** \} */

/* -------------------------------------------------------------------- */
/** \name Smoothing API
 * \{ */

/**
 * For bmesh: Average surrounding verts based on an orthogonality measure.
 * Naturally converges to a quad-like structure.
 */
void SCULPT_bmesh_four_neighbor_average(float avg[3], float direction[3], struct BMVert *v);

void SCULPT_neighbor_coords_average(SculptSession *ss, float result[3], int index);
float SCULPT_neighbor_mask_average(SculptSession *ss, int index);
void SCULPT_neighbor_color_average(SculptSession *ss, float result[4], int index);

/**
 * Mask the mesh boundaries smoothing only the mesh surface without using auto-masking.
 */
void SCULPT_neighbor_coords_average_interior(SculptSession *ss, float result[3], int index);

void SCULPT_smooth(
    Sculpt *sd, Object *ob, PBVHNode **nodes, int totnode, float bstrength, bool smooth_mask);
void SCULPT_do_smooth_brush(Sculpt *sd, Object *ob, PBVHNode **nodes, int totnode);

/* Surface Smooth Brush. */

void SCULPT_surface_smooth_laplacian_step(SculptSession *ss,
                                          float *disp,
                                          const float co[3],
                                          float (*laplacian_disp)[3],
                                          int v_index,
                                          const float origco[3],
                                          float alpha);
void SCULPT_surface_smooth_displace_step(
    SculptSession *ss, float *co, float (*laplacian_disp)[3], int v_index, float beta, float fade);
void SCULPT_do_surface_smooth_brush(Sculpt *sd, Object *ob, PBVHNode **nodes, int totnode);

/* Slide/Relax */
void SCULPT_relax_vertex(struct SculptSession *ss,
                         struct PBVHVertexIter *vd,
                         float factor,
                         bool filter_boundary_face_sets,
                         float *r_final_pos);

/** \} */

/**
 * Expose 'calc_area_normal' externally (just for vertex paint).
 */
bool SCULPT_pbvh_calc_area_normal(const struct Brush *brush,
                                  Object *ob,
                                  PBVHNode **nodes,
                                  int totnode,
                                  bool use_threading,
                                  float r_area_no[3]);

/**
 * Flip all the edit-data across the axis/axes specified by \a symm.
 * Used to calculate multiple modifications to the mesh when symmetry is enabled.
 */
void SCULPT_cache_calc_brushdata_symm(StrokeCache *cache, char symm, char axis, float angle);
void SCULPT_cache_free(StrokeCache *cache);

/* -------------------------------------------------------------------- */
/** \name Sculpt Undo
 * \{ */

SculptUndoNode *SCULPT_undo_push_node(Object *ob, PBVHNode *node, SculptUndoType type);
SculptUndoNode *SCULPT_undo_get_node(PBVHNode *node);
SculptUndoNode *SCULPT_undo_get_first_node(void);
void SCULPT_undo_push_begin(struct Object *ob, const char *name);
void SCULPT_undo_push_end(struct Object *ob);
void SCULPT_undo_push_end_ex(struct Object *ob, const bool use_nested_undo);

/** \} */

void SCULPT_vertcos_to_key(Object *ob, KeyBlock *kb, const float (*vertCos)[3]);

/**
 * Copy the PBVH bounding box into the object's bounding box.
 */
void SCULPT_update_object_bounding_box(struct Object *ob);

/**
 * Get a screen-space rectangle of the modified area.
 */
bool SCULPT_get_redraw_rect(struct ARegion *region,
                            struct RegionView3D *rv3d,
                            Object *ob,
                            rcti *rect);

/* Operators. */

/* -------------------------------------------------------------------- */
/** \name Expand Operator
 * \{ */

void SCULPT_OT_expand(struct wmOperatorType *ot);
void sculpt_expand_modal_keymap(struct wmKeyConfig *keyconf);
/** \} */

/* -------------------------------------------------------------------- */
/** \name Gesture Operators
 * \{ */

void SCULPT_OT_face_set_lasso_gesture(struct wmOperatorType *ot);
void SCULPT_OT_face_set_box_gesture(struct wmOperatorType *ot);

void SCULPT_OT_trim_lasso_gesture(struct wmOperatorType *ot);
void SCULPT_OT_trim_box_gesture(struct wmOperatorType *ot);

void SCULPT_OT_project_line_gesture(struct wmOperatorType *ot);
/** \} */

/* -------------------------------------------------------------------- */
/** \name Face Set Operators
 * \{ */

void SCULPT_OT_face_sets_randomize_colors(struct wmOperatorType *ot);
void SCULPT_OT_face_sets_change_visibility(struct wmOperatorType *ot);
void SCULPT_OT_face_sets_init(struct wmOperatorType *ot);
void SCULPT_OT_face_sets_create(struct wmOperatorType *ot);
void SCULPT_OT_face_sets_edit(struct wmOperatorType *ot);

/** \} */

/* -------------------------------------------------------------------- */
/** \name Transform Operators
 * \{ */

void SCULPT_OT_set_pivot_position(struct wmOperatorType *ot);
/** \} */

/* -------------------------------------------------------------------- */
/** \name Filter Operators
 * \{ */

/* Mesh Filter. */

void SCULPT_OT_mesh_filter(struct wmOperatorType *ot);

/* Cloth Filter. */

void SCULPT_OT_cloth_filter(struct wmOperatorType *ot);

/* Color Filter. */

void SCULPT_OT_color_filter(struct wmOperatorType *ot);

/** \} */

/* -------------------------------------------------------------------- */
/** \name Interactive Mask Operators
 * \{ */

/* Mask filter and Dirty Mask. */

void SCULPT_OT_mask_filter(struct wmOperatorType *ot);
void SCULPT_OT_dirty_mask(struct wmOperatorType *ot);

/* Mask and Face Sets Expand. */

void SCULPT_OT_mask_expand(struct wmOperatorType *ot);

/* Mask Init. */

void SCULPT_OT_mask_init(struct wmOperatorType *ot);
/** \} */

/* Detail size. */

/* -------------------------------------------------------------------- */
/** \name Dyntopo/Retopology Operators
 * \{ */

void SCULPT_OT_detail_flood_fill(struct wmOperatorType *ot);
void SCULPT_OT_sample_detail_size(struct wmOperatorType *ot);
void SCULPT_OT_set_detail_size(struct wmOperatorType *ot);
void SCULPT_OT_dyntopo_detail_size_edit(struct wmOperatorType *ot);
/** \} */

/* Dyntopo. */

void SCULPT_OT_dynamic_topology_toggle(struct wmOperatorType *ot);

/* sculpt_brush_types.c */

/* -------------------------------------------------------------------- */
/** \name Brushes
 * \{ */

/* Pose Brush. */

/**
 * Main Brush Function.
 */
void SCULPT_do_pose_brush(struct Sculpt *sd,
                          struct Object *ob,
                          struct PBVHNode **nodes,
                          int totnode);
/**
 * Calculate the pose origin and (Optionally the pose factor)
 * that is used when using the pose brush.
 *
 * \param r_pose_origin: Must be a valid pointer.
 * \param r_pose_factor: Optional, when set to NULL it won't be calculated.
 */
void SCULPT_pose_calc_pose_data(struct Sculpt *sd,
                                struct Object *ob,
                                struct SculptSession *ss,
                                float initial_location[3],
                                float radius,
                                float pose_offset,
                                float *r_pose_origin,
                                float *r_pose_factor);
void SCULPT_pose_brush_init(struct Sculpt *sd,
                            struct Object *ob,
                            struct SculptSession *ss,
                            struct Brush *br);
struct SculptPoseIKChain *SCULPT_pose_ik_chain_init(struct Sculpt *sd,
                                                    struct Object *ob,
                                                    struct SculptSession *ss,
                                                    struct Brush *br,
                                                    const float initial_location[3],
                                                    float radius);
void SCULPT_pose_ik_chain_free(struct SculptPoseIKChain *ik_chain);

/* Boundary Brush. */

/**
 * Main function to get #SculptBoundary data both for brush deformation and viewport preview.
 * Can return NULL if there is no boundary from the given vertex using the given radius.
 */
struct SculptBoundary *SCULPT_boundary_data_init(Object *object,
                                                 Brush *brush,
                                                 int initial_vertex,
                                                 float radius);
void SCULPT_boundary_data_free(struct SculptBoundary *boundary);
/* Main Brush Function. */
void SCULPT_do_boundary_brush(struct Sculpt *sd,
                              struct Object *ob,
                              struct PBVHNode **nodes,
                              int totnode);

void SCULPT_boundary_edges_preview_draw(uint gpuattr,
                                        struct SculptSession *ss,
                                        const float outline_col[3],
                                        float outline_alpha);
void SCULPT_boundary_pivot_line_preview_draw(uint gpuattr, struct SculptSession *ss);

/* Multi-plane Scrape Brush. */
/* Main Brush Function. */
void SCULPT_do_multiplane_scrape_brush(Sculpt *sd, Object *ob, PBVHNode **nodes, int totnode);
void SCULPT_multiplane_scrape_preview_draw(uint gpuattr,
                                           Brush *brush,
                                           SculptSession *ss,
                                           const float outline_col[3],
                                           float outline_alpha);
/* Draw Face Sets Brush. */
void SCULPT_do_draw_face_sets_brush(Sculpt *sd, Object *ob, PBVHNode **nodes, int totnode);

/* Paint Brush. */
void SCULPT_do_paint_brush(Sculpt *sd, Object *ob, PBVHNode **nodes, int totnode);

/* Smear Brush. */
void SCULPT_do_smear_brush(Sculpt *sd, Object *ob, PBVHNode **nodes, int totnode);

float SCULPT_clay_thumb_get_stabilized_pressure(struct StrokeCache *cache);

void SCULPT_do_draw_brush(struct Sculpt *sd,
                          struct Object *ob,
                          struct PBVHNode **nodes,
                          int totnode);

void SCULPT_do_fill_brush(struct Sculpt *sd,
                          struct Object *ob,
                          struct PBVHNode **nodes,
                          int totnode);
void SCULPT_do_scrape_brush(struct Sculpt *sd,
                            struct Object *ob,
                            struct PBVHNode **nodes,
                            int totnode);
void SCULPT_do_clay_thumb_brush(struct Sculpt *sd,
                                struct Object *ob,
                                struct PBVHNode **nodes,
                                int totnode);
void SCULPT_do_flatten_brush(struct Sculpt *sd,
                             struct Object *ob,
                             struct PBVHNode **nodes,
                             int totnode);
void SCULPT_do_clay_brush(struct Sculpt *sd,
                          struct Object *ob,
                          struct PBVHNode **nodes,
                          int totnode);
void SCULPT_do_clay_strips_brush(struct Sculpt *sd,
                                 struct Object *ob,
                                 struct PBVHNode **nodes,
                                 int totnode);
void SCULPT_do_snake_hook_brush(struct Sculpt *sd,
                                struct Object *ob,
                                struct PBVHNode **nodes,
                                int totnode);
void SCULPT_do_thumb_brush(struct Sculpt *sd,
                           struct Object *ob,
                           struct PBVHNode **nodes,
                           int totnode);
void SCULPT_do_rotate_brush(struct Sculpt *sd,
                            struct Object *ob,
                            struct PBVHNode **nodes,
                            int totnode);
void SCULPT_do_layer_brush(struct Sculpt *sd,
                           struct Object *ob,
                           struct PBVHNode **nodes,
                           int totnode);
void SCULPT_do_inflate_brush(struct Sculpt *sd,
                             struct Object *ob,
                             struct PBVHNode **nodes,
                             int totnode);
void SCULPT_do_nudge_brush(struct Sculpt *sd,
                           struct Object *ob,
                           struct PBVHNode **nodes,
                           int totnode);
void SCULPT_do_crease_brush(struct Sculpt *sd,
                            struct Object *ob,
                            struct PBVHNode **nodes,
                            int totnode);
void SCULPT_do_pinch_brush(struct Sculpt *sd,
                           struct Object *ob,
                           struct PBVHNode **nodes,
                           int totnode);
void SCULPT_do_grab_brush(struct Sculpt *sd,
                          struct Object *ob,
                          struct PBVHNode **nodes,
                          int totnode);
void SCULPT_do_elastic_deform_brush(struct Sculpt *sd,
                                    struct Object *ob,
                                    struct PBVHNode **nodes,
                                    int totnode);
void SCULPT_do_draw_sharp_brush(struct Sculpt *sd,
                                struct Object *ob,
                                struct PBVHNode **nodes,
                                int totnode);
void SCULPT_do_slide_relax_brush(struct Sculpt *sd,
                                 struct Object *ob,
                                 struct PBVHNode **nodes,
                                 int totnode);

void SCULPT_do_displacement_smear_brush(struct Sculpt *sd,
                                        struct Object *ob,
                                        struct PBVHNode **nodes,
                                        int totnode);
void SCULPT_do_displacement_eraser_brush(struct Sculpt *sd,
                                         struct Object *ob,
                                         struct PBVHNode **nodes,
                                         int totnode);
void SCULPT_do_mask_brush_draw(struct Sculpt *sd,
                               struct Object *ob,
                               struct PBVHNode **nodes,
                               int totnode);
void SCULPT_do_mask_brush(struct Sculpt *sd,
                          struct Object *ob,
                          struct PBVHNode **nodes,
                          int totnode);
/** \} */

void SCULPT_bmesh_topology_rake(
    struct Sculpt *sd, struct Object *ob, struct PBVHNode **nodes, int totnode, float bstrength);

/* end sculpt_brush_types.c */

/* sculpt_ops.c */
void SCULPT_OT_brush_stroke(struct wmOperatorType *ot);

/* end sculpt_ops.c */

#define SCULPT_TOOL_NEEDS_COLOR(tool) ELEM(tool, SCULPT_TOOL_PAINT, SCULPT_TOOL_SMEAR)<|MERGE_RESOLUTION|>--- conflicted
+++ resolved
@@ -63,72 +63,6 @@
   float active_vertex_co[3];
 } SculptCursorGeometryInfo;
 
-<<<<<<< HEAD
-/**
- * Do a ray-cast in the tree to find the 3d brush location
- * (This allows us to ignore the GL depth buffer)
- * Returns 0 if the ray doesn't hit the mesh, non-zero otherwise.
- */
-bool SCULPT_stroke_get_location(struct bContext *C, float out[3], const float mouse[2]);
-/**
- * Gets the normal, location and active vertex location of the geometry under the cursor. This also
- * updates the active vertex and cursor related data of the SculptSession using the mouse position
- */
-bool SCULPT_cursor_geometry_info_update(bContext *C,
-                                        SculptCursorGeometryInfo *out,
-                                        const float mouse[2],
-                                        bool use_sampled_normal);
-void SCULPT_geometry_preview_lines_update(bContext *C, struct SculptSession *ss, float radius);
-
-void SCULPT_stroke_modifiers_check(const bContext *C, Object *ob, const Brush *brush);
-float SCULPT_raycast_init(struct ViewContext *vc,
-                          const float mouse[2],
-                          float ray_start[3],
-                          float ray_end[3],
-                          float ray_normal[3],
-                          bool original);
-
-/* Symmetry */
-char SCULPT_mesh_symmetry_xyz_get(Object *object);
-
-/* Sculpt PBVH abstraction API */
-
-void SCULPT_vertex_random_access_ensure(struct SculptSession *ss);
-
-int SCULPT_vertex_count_get(struct SculptSession *ss);
-
-const float *SCULPT_vertex_co_get(struct SculptSession *ss, int index);
-void SCULPT_vertex_normal_get(SculptSession *ss, int index, float no[3]);
-float SCULPT_vertex_mask_get(struct SculptSession *ss, int index);
-
-void SCULPT_vertex_color_get(SculptSession *ss, int index, float out[4]);
-void SCULPT_vertex_color_set(SculptSession *ss, int index, float color[4]);
-bool SCULPT_has_colors(const SculptSession *ss);
-
-const float *SCULPT_vertex_persistent_co_get(SculptSession *ss, int index);
-void SCULPT_vertex_persistent_normal_get(SculptSession *ss, int index, float no[3]);
-
-/**
- * Coordinates used for manipulating the base mesh when Grab Active Vertex is enabled.
- */
-const float *SCULPT_vertex_co_for_grab_active_get(SculptSession *ss, int index);
-
-/**
- * Returns the info of the limit surface when multi-res is available,
- * otherwise it returns the current coordinate of the vertex.
- */
-void SCULPT_vertex_limit_surface_get(SculptSession *ss, int index, float r_co[3]);
-
-/**
- * Returns the pointer to the coordinates that should be edited from a brush tool iterator
- * depending on the given deformation target.
- */
-float *SCULPT_brush_deform_target_vertex_co_get(SculptSession *ss,
-                                                int deform_target,
-                                                PBVHVertexIter *iter);
-
-=======
->>>>>>> 0b286438
 #define SCULPT_VERTEX_NEIGHBOR_FIXED_CAPACITY 256
 
 typedef struct SculptVertexNeighborIter {
@@ -939,7 +873,9 @@
 void SCULPT_vertex_normal_get(SculptSession *ss, int index, float no[3]);
 
 float SCULPT_vertex_mask_get(struct SculptSession *ss, int index);
-const float *SCULPT_vertex_color_get(SculptSession *ss, int index);
+void SCULPT_vertex_color_get(SculptSession *ss, int index, float r_color[4]);
+void SCULPT_vertex_color_set(SculptSession *ss, int index, float color[4]);
+bool SCULPT_has_colors(const SculptSession *ss);
 
 const float *SCULPT_vertex_persistent_co_get(SculptSession *ss, int index);
 void SCULPT_vertex_persistent_normal_get(SculptSession *ss, int index, float no[3]);
