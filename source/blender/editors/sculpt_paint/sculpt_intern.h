--- conflicted
+++ resolved
@@ -395,21 +395,20 @@
   /* Flags from eAutomasking_flag. */
   int flags;
   int initial_face_set;
-<<<<<<< HEAD
-  float start_normal_limit, start_normal_falloff;
-  float view_normal_limit, view_normal_falloff;
-=======
+
   float cavity_factor;
   int cavity_blur_steps;
   struct CurveMapping *cavity_curve;
->>>>>>> c087d09c
+
+  float start_normal_limit, start_normal_falloff;
+  float view_normal_limit, view_normal_falloff;
 } AutomaskingSettings;
 
 typedef struct AutomaskingCache {
   AutomaskingSettings settings;
 
-  bool can_reuse_cavity;
-  uchar cavity_stroke_id;
+  bool can_reuse_mask;
+  uchar current_stroke_id;
 } AutomaskingCache;
 
 typedef struct FilterCache {
@@ -1332,16 +1331,11 @@
                                         eBoundaryAutomaskMode mode,
                                         int propagation_steps,
                                         float *automask_factor);
-<<<<<<< HEAD
-
 bool SCULPT_automasking_needs_normal(const SculptSession *ss,
                                      const Sculpt *sculpt,
                                      const Brush *brush);
-bool SCULPT_automasking_needs_origco(const SculptSession *ss, const Sculpt *sd, const Brush *br);
-=======
 bool SCULPT_automasking_needs_original(const struct Sculpt *sd, const struct Brush *brush);
 int SCULPT_automasking_settings_hash(Object *ob, AutomaskingCache *automasking);
->>>>>>> c087d09c
 
 /** \} */
 
@@ -1894,11 +1888,8 @@
 }
 
 void SCULPT_stroke_id_ensure(struct Object *ob);
-<<<<<<< HEAD
-=======
 void SCULPT_stroke_id_next(struct Object *ob);
-bool SCULPT_tool_can_reuse_cavity_mask(int sculpt_tool);
->>>>>>> c087d09c
+bool SCULPT_tool_can_reuse_automask(int sculpt_tool);
 
 #ifdef __cplusplus
 }
