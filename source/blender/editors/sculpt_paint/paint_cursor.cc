--- conflicted
+++ resolved
@@ -408,12 +408,8 @@
                        (overlay_flags & PAINT_OVERLAY_INVALID_CURVE) || cursor_snap.zoom != zoom ||
                        cursor_snap.curve_preset != br->curve_preset;
 
-<<<<<<< HEAD
-  init = (cursor_snap.overlay_texture != 0);
   bool use_brush_channels = paint_use_channels(vc->C);
-=======
   init = (cursor_snap.overlay_texture != nullptr);
->>>>>>> 92773761
 
   if (refresh) {
     int s, r;
