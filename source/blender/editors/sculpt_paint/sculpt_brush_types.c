/* SPDX-License-Identifier: GPL-2.0-or-later
 * Copyright 2006 by Nicholas Bishop. All rights reserved. */

/** \file
 * \ingroup edsculpt
 * Implements the Sculpt Mode tools.
 */

#include "MEM_guardedalloc.h"

#include "BLI_array.h"
#include "BLI_blenlib.h"
#include "BLI_dial_2d.h"
#include "BLI_ghash.h"
#include "BLI_gsqueue.h"
#include "BLI_hash.h"
#include "BLI_link_utils.h"
#include "BLI_linklist.h"
#include "BLI_linklist_stack.h"
#include "BLI_listbase.h"
#include "BLI_math.h"
#include "BLI_math_color_blend.h"
#include "BLI_memarena.h"
#include "BLI_rand.h"
#include "BLI_task.h"
#include "BLI_utildefines.h"
#include "atomic_ops.h"

#include "BLT_translation.h"

#include "PIL_time.h"

#include "DNA_brush_types.h"
#include "DNA_customdata_types.h"
#include "DNA_listBase.h"
#include "DNA_mesh_types.h"
#include "DNA_meshdata_types.h"
#include "DNA_node_types.h"
#include "DNA_object_types.h"
#include "DNA_scene_types.h"

#include "BKE_attribute.h"
#include "BKE_brush.h"
#include "BKE_brush_engine.h"
#include "BKE_ccg.h"
#include "BKE_colortools.h"
#include "BKE_context.h"
#include "BKE_image.h"
#include "BKE_kelvinlet.h"
#include "BKE_key.h"
#include "BKE_lib_id.h"
#include "BKE_main.h"
#include "BKE_mesh.h"
#include "BKE_mesh_fair.h"
#include "BKE_mesh_mapping.h"
#include "BKE_mesh_mirror.h"
#include "BKE_modifier.h"
#include "BKE_multires.h"
#include "BKE_node.h"
#include "BKE_object.h"
#include "BKE_paint.h"
#include "BKE_particle.h"
#include "BKE_pbvh.h"
#include "BKE_pointcache.h"
#include "BKE_report.h"
#include "BKE_scene.h"
#include "BKE_screen.h"
#include "BKE_subdiv_ccg.h"
#include "BKE_subdiv_eval.h"
#include "BKE_subsurf.h"

#include "DEG_depsgraph.h"
#include "DEG_depsgraph_query.h"

#include "IMB_colormanagement.h"

#include "GPU_batch.h"
#include "GPU_batch_presets.h"
#include "GPU_immediate.h"
#include "GPU_immediate_util.h"
#include "GPU_matrix.h"
#include "GPU_state.h"

#include "WM_api.h"
#include "WM_message.h"
#include "WM_toolsystem.h"
#include "WM_types.h"

#include "ED_object.h"
#include "ED_screen.h"
#include "ED_sculpt.h"
#include "ED_space_api.h"
#include "ED_transform_snap_object_context.h"
#include "ED_view3d.h"
#include "paint_intern.h"
#include "sculpt_intern.h"

#include "RNA_access.h"
#include "RNA_define.h"

#include "UI_interface.h"
#include "UI_resources.h"

#include "bmesh.h"
#include "bmesh_tools.h"

#include <math.h>
#include <stdlib.h>
#include <string.h>

/* -------------------------------------------------------------------- */
/** \name SculptProjectVector
 *
 * Fast-path for #project_plane_v3_v3v3
 *
 * \{ */

typedef struct SculptProjectVector {
  float plane[3];
  float len_sq;
  float len_sq_inv_neg;
  bool is_valid;

} SculptProjectVector;

static bool plane_point_side_flip(const float co[3], const float plane[4], const bool flip)
{
  float d = plane_point_side_v3(plane, co);
  if (flip) {
    d = -d;
  }
  return d <= 0.0f;
}

/**
 * \param plane: Direction, can be any length.
 */
static void sculpt_project_v3_cache_init(SculptProjectVector *spvc, const float plane[3])
{
  copy_v3_v3(spvc->plane, plane);
  spvc->len_sq = len_squared_v3(spvc->plane);
  spvc->is_valid = (spvc->len_sq > FLT_EPSILON);
  spvc->len_sq_inv_neg = (spvc->is_valid) ? -1.0f / spvc->len_sq : 0.0f;
}

/**
 * Calculate the projection.
 */
static void sculpt_project_v3(const SculptProjectVector *spvc, const float vec[3], float r_vec[3])
{
#if 0
  project_plane_v3_v3v3(r_vec, vec, spvc->plane);
#else
  /* inline the projection, cache `-1.0 / dot_v3_v3(v_proj, v_proj)` */
  madd_v3_v3fl(r_vec, spvc->plane, dot_v3v3(vec, spvc->plane) * spvc->len_sq_inv_neg);
#endif
}

/** \} */

static void calc_sculpt_plane(
    Sculpt *sd, Object *ob, PBVHNode **nodes, int totnode, float r_area_no[3], float r_area_co[3])
{
  SculptSession *ss = ob->sculpt;
  Brush *brush = BKE_paint_brush(&sd->paint);

  if (SCULPT_stroke_is_main_symmetry_pass(ss->cache) &&
      (SCULPT_stroke_is_first_brush_step_of_symmetry_pass(ss->cache) ||
       !(brush->flag & BRUSH_ORIGINAL_PLANE) || !(brush->flag & BRUSH_ORIGINAL_NORMAL))) {
    switch (brush->sculpt_plane) {
      case SCULPT_DISP_DIR_VIEW:
        copy_v3_v3(r_area_no, ss->cache->true_view_normal);
        break;

      case SCULPT_DISP_DIR_X:
        ARRAY_SET_ITEMS(r_area_no, 1.0f, 0.0f, 0.0f);
        break;

      case SCULPT_DISP_DIR_Y:
        ARRAY_SET_ITEMS(r_area_no, 0.0f, 1.0f, 0.0f);
        break;

      case SCULPT_DISP_DIR_Z:
        ARRAY_SET_ITEMS(r_area_no, 0.0f, 0.0f, 1.0f);
        break;

      case SCULPT_DISP_DIR_AREA:
        SCULPT_calc_area_normal_and_center(sd, ob, nodes, totnode, r_area_no, r_area_co);
        if (brush->falloff_shape == PAINT_FALLOFF_SHAPE_TUBE) {
          project_plane_v3_v3v3(r_area_no, r_area_no, ss->cache->view_normal);
          normalize_v3(r_area_no);
        }
        break;

      default:
        break;
    }

    /* For flatten center. */
    /* Flatten center has not been calculated yet if we are not using the area normal. */
    if (brush->sculpt_plane != SCULPT_DISP_DIR_AREA) {
      SCULPT_calc_area_center(sd, ob, nodes, totnode, r_area_co);
    }

    /* For area normal. */
    if ((!SCULPT_stroke_is_first_brush_step_of_symmetry_pass(ss->cache)) &&
        (brush->flag & BRUSH_ORIGINAL_NORMAL)) {
      copy_v3_v3(r_area_no, ss->cache->sculpt_normal);
    }
    else {
      copy_v3_v3(ss->cache->sculpt_normal, r_area_no);
    }

    /* For flatten center. */
    if ((!SCULPT_stroke_is_first_brush_step_of_symmetry_pass(ss->cache)) &&
        (brush->flag & BRUSH_ORIGINAL_PLANE)) {
      copy_v3_v3(r_area_co, ss->cache->last_center);
    }
    else {
      copy_v3_v3(ss->cache->last_center, r_area_co);
    }
  }
  else {
    /* For area normal. */
    copy_v3_v3(r_area_no, ss->cache->sculpt_normal);

    /* For flatten center. */
    copy_v3_v3(r_area_co, ss->cache->last_center);

    /* For area normal. */
    flip_v3(r_area_no, ss->cache->mirror_symmetry_pass);

    /* For flatten center. */
    flip_v3(r_area_co, ss->cache->mirror_symmetry_pass);

    /* For area normal. */
    mul_m4_v3(ss->cache->symm_rot_mat, r_area_no);

    /* For flatten center. */
    mul_m4_v3(ss->cache->symm_rot_mat, r_area_co);

    /* Shift the plane for the current tile. */
    add_v3_v3(r_area_co, ss->cache->plane_offset);
  }
}

static void sculpt_rake_rotate(const SculptSession *ss,
                               const float sculpt_co[3],
                               const float v_co[3],
                               float factor,
                               float r_delta[3])
{
  float vec_rot[3];

#if 0
  /* lerp */
  sub_v3_v3v3(vec_rot, v_co, sculpt_co);
  mul_qt_v3(ss->cache->rake_rotation_symmetry, vec_rot);
  add_v3_v3(vec_rot, sculpt_co);
  sub_v3_v3v3(r_delta, vec_rot, v_co);
  mul_v3_fl(r_delta, factor);
#else
  /* slerp */
  float q_interp[4];
  sub_v3_v3v3(vec_rot, v_co, sculpt_co);

  copy_qt_qt(q_interp, ss->cache->rake_rotation_symmetry);
  pow_qt_fl_normalized(q_interp, factor);
  mul_qt_v3(q_interp, vec_rot);

  add_v3_v3(vec_rot, sculpt_co);
  sub_v3_v3v3(r_delta, vec_rot, v_co);
#endif
}

/**
 * Align the grab delta to the brush normal.
 *
 * \param grab_delta: Typically from `ss->cache->grab_delta_symmetry`.
 */
static void sculpt_project_v3_normal_align(SculptSession *ss,
                                           const float normal_weight,
                                           float grab_delta[3])
{
  /* Signed to support grabbing in (to make a hole) as well as out. */
  const float len_signed = dot_v3v3(ss->cache->sculpt_normal_symm, grab_delta);

  /* This scale effectively projects the offset so dragging follows the cursor,
   * as the normal points towards the view, the scale increases. */
  float len_view_scale;
  {
    float view_aligned_normal[3];
    project_plane_v3_v3v3(
        view_aligned_normal, ss->cache->sculpt_normal_symm, ss->cache->view_normal);
    len_view_scale = fabsf(dot_v3v3(view_aligned_normal, ss->cache->sculpt_normal_symm));
    len_view_scale = (len_view_scale > FLT_EPSILON) ? 1.0f / len_view_scale : 1.0f;
  }

  mul_v3_fl(grab_delta, 1.0f - normal_weight);
  madd_v3_v3fl(
      grab_delta, ss->cache->sculpt_normal_symm, (len_signed * normal_weight) * len_view_scale);
}

/** \} */

/* -------------------------------------------------------------------- */
/** \name Sculpt Draw Brush
 * \{ */

static void do_draw_brush_task_cb_ex(void *__restrict userdata,
                                     const int n,
                                     const TaskParallelTLS *__restrict tls)
{
  SculptThreadedTaskData *data = userdata;
  SculptSession *ss = data->ob->sculpt;
  const Brush *brush = data->brush;
  const float *offset = data->offset;

  PBVHVertexIter vd;
  float(*proxy)[3];

  proxy = BKE_pbvh_node_add_proxy(ss->pbvh, data->nodes[n])->co;

  SculptBrushTest test;
  SculptBrushTestFn sculpt_brush_test_sq_fn = SCULPT_brush_test_init(
      ss, &test, data->brush->falloff_shape);
  const int thread_id = BLI_task_parallel_thread_id(tls);

  BKE_pbvh_vertex_iter_begin (ss->pbvh, data->nodes[n], vd, PBVH_ITER_UNIQUE) {
    if (!sculpt_brush_test_sq_fn(&test, vd.co)) {
      continue;
    }
    /* Offset vertex. */
    const float fade = SCULPT_brush_strength_factor(ss,
                                                    brush,
                                                    vd.co,
                                                    sqrtf(test.dist),
                                                    vd.no,
                                                    vd.fno,
                                                    vd.mask ? *vd.mask : 0.0f,
                                                    vd.vertex,
                                                    thread_id);

    mul_v3_v3fl(proxy[vd.i], offset, fade);

    if (vd.mvert) {
      BKE_pbvh_vert_mark_update(ss->pbvh, vd.vertex);
    }
  }
  BKE_pbvh_vertex_iter_end;
}

void SCULPT_do_draw_brush(Sculpt *sd, Object *ob, PBVHNode **nodes, int totnode)
{
#if 0
  if (BKE_pbvh_type(ob->sculpt->pbvh) == PBVH_BMESH) {
    void cxx_do_draw_brush(Sculpt * sd, Object * ob, PBVHNode * *nodes, int totnode);

    cxx_do_draw_brush(sd, ob, nodes, totnode);
    return;
  }
#endif

  SculptSession *ss = ob->sculpt;
  Brush *brush = BKE_paint_brush(&sd->paint);
  float offset[3];
  const float bstrength = ss->cache->bstrength;

  /* Offset with as much as possible factored in already. */
  float effective_normal[3];
  SCULPT_tilt_effective_normal_get(ss, brush, effective_normal);
  mul_v3_v3fl(offset, effective_normal, ss->cache->radius);
  mul_v3_v3(offset, ss->cache->scale);
  mul_v3_fl(offset, bstrength);

  /* Threaded loop over nodes. */
  SculptThreadedTaskData data = {
      .sd = sd,
      .ob = ob,
      .brush = brush,
      .nodes = nodes,
      .offset = offset,
  };

  TaskParallelSettings settings;
  BKE_pbvh_parallel_range_settings(&settings, true, totnode);
  BLI_task_parallel_range(0, totnode, &data, do_draw_brush_task_cb_ex, &settings);
}
/** \} */

/****** Twist Brush **********/

static void do_twist_brush_task_cb_ex(void *__restrict userdata,
                                      const int n,
                                      const TaskParallelTLS *__restrict tls)
{
  SculptThreadedTaskData *data = userdata;
  SculptSession *ss = data->ob->sculpt;
  const Brush *brush = data->brush;
  float(*mat)[4] = data->mat;

  PBVHVertexIter vd;
  const bool flip = (ss->cache->bstrength < 0.0f);
  const float bstrength = flip ? -ss->cache->bstrength : ss->cache->bstrength;

  SculptBrushTest test;
  SculptBrushTestFn sculpt_brush_test_sq_fn = SCULPT_brush_test_init(
      ss, &test, data->brush->falloff_shape);
  const int thread_id = BLI_task_parallel_thread_id(tls);

  float stroke_direction[3];
  float stroke_line[2][3];
  normalize_v3_v3(stroke_direction, ss->cache->grab_delta_symmetry);
  copy_v3_v3(stroke_line[0], ss->cache->location);
  add_v3_v3v3(stroke_line[1], stroke_line[0], stroke_direction);

  SculptOrigVertData orig_data;
  SCULPT_orig_vert_data_init(&orig_data, data->ob, data->nodes[n], SCULPT_UNDO_COORDS);

  BKE_pbvh_vertex_iter_begin (ss->pbvh, data->nodes[n], vd, PBVH_ITER_UNIQUE) {

    SCULPT_orig_vert_data_update(&orig_data, vd.vertex);
    if (!sculpt_brush_test_sq_fn(&test, vd.co)) {
      continue;
    }
    const float fade = SCULPT_brush_strength_factor(ss,
                                                    brush,
                                                    vd.co,
                                                    sqrtf(test.dist),
                                                    vd.no,
                                                    vd.fno,
                                                    vd.mask ? *vd.mask : 0.0f,
                                                    vd.vertex,
                                                    thread_id);

    if (fade == 0.0f) {
      continue;
    }

    float local_vert_co[3];
    float rotation_axis[3] = {0.0, 1.0, 0.0};
    float origin[3] = {0.0, 0.0, 0.0f};
    float vertex_in_line[3];
    float scaled_mat[4][4];
    float scaled_mat_inv[4][4];

    copy_m4_m4(scaled_mat, mat);
    invert_m4(scaled_mat);
    mul_v3_fl(scaled_mat[2], 0.7f * fade * (1.0f - bstrength));
    invert_m4(scaled_mat);

    invert_m4_m4(scaled_mat_inv, scaled_mat);

    mul_v3_m4v3(local_vert_co, scaled_mat, vd.co);
    closest_to_line_v3(vertex_in_line, local_vert_co, rotation_axis, origin);
    float p_to_rotate[3];
    sub_v3_v3v3(p_to_rotate, local_vert_co, vertex_in_line);
    float p_rotated[3];
    rotate_v3_v3v3fl(p_rotated, p_to_rotate, rotation_axis, 2.0f * bstrength * fade);
    add_v3_v3(p_rotated, vertex_in_line);
    mul_v3_m4v3(p_rotated, scaled_mat_inv, p_rotated);

    float disp[3];
    sub_v3_v3v3(disp, p_rotated, vd.co);
    mul_v3_fl(disp, bstrength * fade);
    add_v3_v3(vd.co, disp);

    if (vd.mvert) {
      BKE_pbvh_vert_mark_update(ss->pbvh, vd.vertex);
    }
  }
  BKE_pbvh_vertex_iter_end;
}

static void do_twist_brush_post_smooth_task_cb_ex(void *__restrict userdata,
                                                  const int n,
                                                  const TaskParallelTLS *__restrict tls)
{
  SculptThreadedTaskData *data = userdata;
  SculptSession *ss = data->ob->sculpt;
  const Brush *brush = data->brush;
  float(*mat)[4] = data->mat;

  PBVHVertexIter vd;

  SculptBrushTest test;
  SculptBrushTestFn sculpt_brush_test_sq_fn = SCULPT_brush_test_init(
      ss, &test, data->brush->falloff_shape);
  const int thread_id = BLI_task_parallel_thread_id(tls);

  BKE_pbvh_vertex_iter_begin (ss->pbvh, data->nodes[n], vd, PBVH_ITER_UNIQUE) {
    if (!sculpt_brush_test_sq_fn(&test, vd.co)) {
      continue;
    }

    float local_vert_co[3];
    float scaled_mat[4][4];
    copy_m4_m4(scaled_mat, mat);
    invert_m4(scaled_mat);
    invert_m4(scaled_mat);
    mul_v3_m4v3(local_vert_co, scaled_mat, vd.co);

    const float brush_fade = SCULPT_brush_strength_factor(ss,
                                                          brush,
                                                          vd.co,
                                                          sqrtf(test.dist),
                                                          vd.no,
                                                          vd.fno,
                                                          vd.mask ? *vd.mask : 0.0f,
                                                          vd.vertex,
                                                          thread_id);

    float smooth_fade = SCULPT_brush_strength_factor(ss,
                                                     brush,
                                                     vd.co,
                                                     local_vert_co[0],
                                                     vd.no,
                                                     vd.fno,
                                                     vd.mask ? *vd.mask : 0.0f,
                                                     vd.vertex,
                                                     thread_id);

    if (brush_fade == 0.0f) {
      // continue;
    }

    if (smooth_fade == 0.0f) {
      // continue;
    }

    smooth_fade = 1.0f - min_ff(fabsf(local_vert_co[0]), 1.0f);
    smooth_fade = pow3f(smooth_fade);

    float disp[3];

    /*
            SCULPT_neighbor_coords_average(ss, avg, vd.index);

            sub_v3_v3v3(disp, avg, vd.co);
            mul_v3_fl(disp, 1.0f - smooth_fade);
            add_v3_v3(vd.co, disp);
            */

    float final_co[3];
    SCULPT_relax_vertex(
        ss, &vd, clamp_f(smooth_fade, 0.0f, 1.0f), SCULPT_BOUNDARY_DEFAULT, final_co);

    sub_v3_v3v3(disp, final_co, vd.co);
    add_v3_v3(vd.co, disp);

    if (vd.mvert) {
      BKE_pbvh_vert_mark_update(ss->pbvh, vd.vertex);
    }
  }
  BKE_pbvh_vertex_iter_end;
}

void SCULPT_do_twist_brush(Sculpt *sd, Object *ob, PBVHNode **nodes, int totnode)
{
  SculptSession *ss = ob->sculpt;
  Brush *brush = BKE_paint_brush(&sd->paint);

  SCULPT_vertex_random_access_ensure(ss);
  SCULPT_boundary_info_ensure(ob);

  /* The sculpt-plane normal (whatever its set to). */
  float area_no_sp[3];

  /* Geometry normal */
  float area_no[3];
  float area_co[3];

  float scale[4][4];
  float tmat[4][4];
  float mat[4][4];

  SCULPT_calc_brush_plane(sd, ob, nodes, totnode, area_no_sp, area_co);
  SCULPT_tilt_apply_to_normal(area_no_sp, ss->cache, brush->tilt_strength_factor);

  if (brush->sculpt_plane != SCULPT_DISP_DIR_AREA || (brush->flag & BRUSH_ORIGINAL_NORMAL)) {
    SCULPT_calc_area_normal(sd, ob, nodes, totnode, area_no);
  }
  else {
    copy_v3_v3(area_no, area_no_sp);
  }

  /* Delay the first daub because grab delta is not setup. */
  if (SCULPT_stroke_is_first_brush_step_of_symmetry_pass(ss->cache)) {
    return;
  }

  if (is_zero_v3(ss->cache->grab_delta_symmetry)) {
    return;
  }

  /*
    mul_v3_v3v3(temp, area_no_sp, ss->cache->scale);
    mul_v3_fl(temp, displace);
    add_v3_v3(area_co, temp);
    */

  int totbit = 0;

  for (int i = 0; i < 3; i++) {
    if (ss->cache->mirror_symmetry_pass & (1 << i)) {
      totbit++;
    }
  }

  float tan[3];

  copy_v3_v3(tan, ss->cache->grab_delta_symmetry);

  if (totbit & 1) {
    negate_v3(tan);
  }

  /* Initialize brush local-space matrix. */
  cross_v3_v3v3(mat[0], area_no, tan);
  mat[0][3] = 0.0f;
  cross_v3_v3v3(mat[1], area_no, mat[0]);
  mat[1][3] = 0.0f;
  copy_v3_v3(mat[2], area_no);
  mat[2][3] = 0.0f;
  copy_v3_v3(mat[3], area_co);
  mat[3][3] = 1.0f;
  normalize_m4(mat);

  /* Scale brush local space matrix. */
  scale_m4_fl(scale, ss->cache->radius * 0.5f);
  mul_m4_m4m4(tmat, mat, scale);

  /* Scale rotation space. */
  // mul_v3_fl(tmat[2], 0.5f);

  float twist_mat[4][4];
  invert_m4_m4(twist_mat, tmat);

  SculptThreadedTaskData data = {
      .sd = sd,
      .ob = ob,
      .brush = brush,
      .nodes = nodes,
      .area_no_sp = area_no_sp,
      .area_co = area_co,
      .mat = twist_mat,
  };

  TaskParallelSettings settings;
  BKE_pbvh_parallel_range_settings(&settings, true, totnode);
  BLI_task_parallel_range(0, totnode, &data, do_twist_brush_task_cb_ex, &settings);

  scale_m4_fl(scale, ss->cache->radius);
  mul_m4_m4m4(tmat, mat, scale);
  float smooth_mat[4][4];
  invert_m4_m4(smooth_mat, tmat);
  data.mat = smooth_mat;

  for (int i = 0; i < 2; i++) {
    BLI_task_parallel_range(0, totnode, &data, do_twist_brush_post_smooth_task_cb_ex, &settings);
  }
}
/* -------------------------------------------------------------------- */
/** \name Sculpt Fill Brush
 * \{ */

static void do_fill_brush_task_cb_ex(void *__restrict userdata,
                                     const int n,
                                     const TaskParallelTLS *__restrict tls)
{
  SculptThreadedTaskData *data = userdata;
  SculptSession *ss = data->ob->sculpt;
  const Brush *brush = data->brush;
  const float *area_no = data->area_no;
  const float *area_co = data->area_co;

  PBVHVertexIter vd;
  float(*proxy)[3];
  const float bstrength = ss->cache->bstrength;

  proxy = BKE_pbvh_node_add_proxy(ss->pbvh, data->nodes[n])->co;

  SculptBrushTest test;
  SculptBrushTestFn sculpt_brush_test_sq_fn = SCULPT_brush_test_init(
      ss, &test, data->brush->falloff_shape);
  const int thread_id = BLI_task_parallel_thread_id(tls);

  plane_from_point_normal_v3(test.plane_tool, area_co, area_no);

  BKE_pbvh_vertex_iter_begin (ss->pbvh, data->nodes[n], vd, PBVH_ITER_UNIQUE) {
    if (!sculpt_brush_test_sq_fn(&test, vd.co)) {
      continue;
    }

    if (!SCULPT_plane_point_side(vd.co, test.plane_tool)) {
      continue;
    }

    float intr[3];
    float val[3];
    closest_to_plane_normalized_v3(intr, test.plane_tool, vd.co);
    sub_v3_v3v3(val, intr, vd.co);

    if (!SCULPT_plane_trim(ss->cache, brush, val)) {
      continue;
    }

    const float fade = bstrength * SCULPT_brush_strength_factor(ss,
                                                                brush,
                                                                vd.co,
                                                                sqrtf(test.dist),
                                                                vd.no,
                                                                vd.fno,
                                                                vd.mask ? *vd.mask : 0.0f,
                                                                vd.vertex,
                                                                thread_id);

    mul_v3_v3fl(proxy[vd.i], val, fade);

    if (vd.mvert) {
      BKE_pbvh_vert_mark_update(ss->pbvh, vd.vertex);
    }
  }
  BKE_pbvh_vertex_iter_end;
}

void SCULPT_do_fill_brush(Sculpt *sd, Object *ob, PBVHNode **nodes, int totnode)
{
  SculptSession *ss = ob->sculpt;
  Brush *brush = BKE_paint_brush(&sd->paint);

  const float radius = ss->cache->radius;

  float area_no[3];
  float area_co[3];
  float offset = SCULPT_brush_plane_offset_get(sd, ss);

  float displace;

  float temp[3];

  SCULPT_calc_brush_plane(sd, ob, nodes, totnode, area_no, area_co);

  SCULPT_tilt_apply_to_normal(area_no, ss->cache, brush->tilt_strength_factor);

  displace = radius * offset;

  mul_v3_v3v3(temp, area_no, ss->cache->scale);
  mul_v3_fl(temp, displace);
  add_v3_v3(area_co, temp);

  SculptThreadedTaskData data = {
      .sd = sd,
      .ob = ob,
      .brush = brush,
      .nodes = nodes,
      .area_no = area_no,
      .area_co = area_co,
  };

  TaskParallelSettings settings;
  BKE_pbvh_parallel_range_settings(&settings, true, totnode);
  BLI_task_parallel_range(0, totnode, &data, do_fill_brush_task_cb_ex, &settings);
}

static void do_scrape_brush_task_cb_ex(void *__restrict userdata,
                                       const int n,
                                       const TaskParallelTLS *__restrict tls)
{
  SculptThreadedTaskData *data = userdata;
  SculptSession *ss = data->ob->sculpt;
  const Brush *brush = data->brush;
  const float *area_no = data->area_no;
  const float *area_co = data->area_co;

  PBVHVertexIter vd;
  float(*proxy)[3];
  const float bstrength = ss->cache->bstrength;

  proxy = BKE_pbvh_node_add_proxy(ss->pbvh, data->nodes[n])->co;

  SculptBrushTest test;
  SculptBrushTestFn sculpt_brush_test_sq_fn = SCULPT_brush_test_init(
      ss, &test, data->brush->falloff_shape);
  const int thread_id = BLI_task_parallel_thread_id(tls);
  plane_from_point_normal_v3(test.plane_tool, area_co, area_no);

  BKE_pbvh_vertex_iter_begin (ss->pbvh, data->nodes[n], vd, PBVH_ITER_UNIQUE) {
    if (!sculpt_brush_test_sq_fn(&test, vd.co)) {
      continue;
    }

    if (SCULPT_plane_point_side(vd.co, test.plane_tool)) {
      continue;
    }

    float intr[3];
    float val[3];
    closest_to_plane_normalized_v3(intr, test.plane_tool, vd.co);
    sub_v3_v3v3(val, intr, vd.co);

    if (!SCULPT_plane_trim(ss->cache, brush, val)) {
      continue;
    }

    const float fade = bstrength * SCULPT_brush_strength_factor(ss,
                                                                brush,
                                                                vd.co,
                                                                sqrtf(test.dist),
                                                                vd.no,
                                                                vd.fno,
                                                                vd.mask ? *vd.mask : 0.0f,
                                                                vd.vertex,
                                                                thread_id);

    mul_v3_v3fl(proxy[vd.i], val, fade);

    if (vd.mvert) {
      BKE_pbvh_vert_mark_update(ss->pbvh, vd.vertex);
    }
  }
  BKE_pbvh_vertex_iter_end;
}

void SCULPT_do_scrape_brush(Sculpt *sd, Object *ob, PBVHNode **nodes, int totnode)
{
  SculptSession *ss = ob->sculpt;
  Brush *brush = BKE_paint_brush(&sd->paint);

  const float radius = ss->cache->radius;

  float area_no[3];
  float area_co[3];
  float offset = SCULPT_brush_plane_offset_get(sd, ss);

  float displace;

  float temp[3];

  SCULPT_calc_brush_plane(sd, ob, nodes, totnode, area_no, area_co);

  SCULPT_tilt_apply_to_normal(area_no, ss->cache, brush->tilt_strength_factor);

  displace = -radius * offset;

  mul_v3_v3v3(temp, area_no, ss->cache->scale);
  mul_v3_fl(temp, displace);
  add_v3_v3(area_co, temp);

  SculptThreadedTaskData data = {
      .sd = sd,
      .ob = ob,
      .brush = brush,
      .nodes = nodes,
      .area_no = area_no,
      .area_co = area_co,
  };

  TaskParallelSettings settings;
  BKE_pbvh_parallel_range_settings(&settings, true, totnode);
  BLI_task_parallel_range(0, totnode, &data, do_scrape_brush_task_cb_ex, &settings);
}

/* -------------------------------------------------------------------- */
/** \name Sculpt Clay Thumb Brush
 * \{ */

static void do_clay_thumb_brush_task_cb_ex(void *__restrict userdata,
                                           const int n,
                                           const TaskParallelTLS *__restrict tls)
{
  SculptThreadedTaskData *data = userdata;
  SculptSession *ss = data->ob->sculpt;
  const Brush *brush = data->brush;
  float(*mat)[4] = data->mat;
  const float *area_no_sp = data->area_no_sp;
  const float *area_co = data->area_co;

  PBVHVertexIter vd;
  float(*proxy)[3];
  const float bstrength = data->clay_strength;

  proxy = BKE_pbvh_node_add_proxy(ss->pbvh, data->nodes[n])->co;

  SculptBrushTest test;
  SculptBrushTestFn sculpt_brush_test_sq_fn = SCULPT_brush_test_init(
      ss, &test, data->brush->falloff_shape);
  const int thread_id = BLI_task_parallel_thread_id(tls);

  float plane_tilt[4];
  float normal_tilt[3];
  float imat[4][4];

  invert_m4_m4(imat, mat);
  rotate_v3_v3v3fl(normal_tilt, area_no_sp, imat[0], DEG2RADF(-ss->cache->clay_thumb_front_angle));

  /* Plane aligned to the geometry normal (back part of the brush). */
  plane_from_point_normal_v3(test.plane_tool, area_co, area_no_sp);
  /* Tilted plane (front part of the brush). */
  plane_from_point_normal_v3(plane_tilt, area_co, normal_tilt);

  BKE_pbvh_vertex_iter_begin (ss->pbvh, data->nodes[n], vd, PBVH_ITER_UNIQUE) {
    if (!sculpt_brush_test_sq_fn(&test, vd.co)) {
      continue;
    }
    float local_co[3];
    mul_v3_m4v3(local_co, mat, vd.co);
    float intr[3], intr_tilt[3];
    float val[3];

    closest_to_plane_normalized_v3(intr, test.plane_tool, vd.co);
    closest_to_plane_normalized_v3(intr_tilt, plane_tilt, vd.co);

    /* Mix the deformation of the aligned and the tilted plane based on the brush space vertex
     * coordinates. */
    /* We can also control the mix with a curve if it produces noticeable artifacts in the center
     * of the brush. */
    const float tilt_mix = local_co[1] > 0.0f ? 0.0f : 1.0f;
    interp_v3_v3v3(intr, intr, intr_tilt, tilt_mix);
    sub_v3_v3v3(val, intr_tilt, vd.co);

    const float fade = bstrength * SCULPT_brush_strength_factor(ss,
                                                                brush,
                                                                vd.co,
                                                                sqrtf(test.dist),
                                                                vd.no,
                                                                vd.fno,
                                                                vd.mask ? *vd.mask : 0.0f,
                                                                vd.vertex,
                                                                thread_id);

    mul_v3_v3fl(proxy[vd.i], val, fade);

    if (vd.mvert) {
      BKE_pbvh_vert_mark_update(ss->pbvh, vd.vertex);
    }
  }
  BKE_pbvh_vertex_iter_end;
}

float SCULPT_clay_thumb_get_stabilized_pressure(StrokeCache *cache)
{
  float final_pressure = 0.0f;
  for (int i = 0; i < SCULPT_CLAY_STABILIZER_LEN; i++) {
    final_pressure += cache->clay_pressure_stabilizer[i];
  }
  return final_pressure / SCULPT_CLAY_STABILIZER_LEN;
}

void SCULPT_do_clay_thumb_brush(Sculpt *sd, Object *ob, PBVHNode **nodes, int totnode)
{
  SculptSession *ss = ob->sculpt;
  Brush *brush = BKE_paint_brush(&sd->paint);

  const float radius = ss->cache->radius;
  const float offset = SCULPT_brush_plane_offset_get(sd, ss);
  const float displace = radius * (0.25f + offset);

  /* Sampled geometry normal and area center. */
  float area_no_sp[3];
  float area_no[3];
  float area_co[3];

  float temp[3];
  float mat[4][4];
  float scale[4][4];
  float tmat[4][4];

  SCULPT_calc_brush_plane(sd, ob, nodes, totnode, area_no_sp, area_co);

  if (brush->sculpt_plane != SCULPT_DISP_DIR_AREA || (brush->flag & BRUSH_ORIGINAL_NORMAL)) {
    SCULPT_calc_area_normal(sd, ob, nodes, totnode, area_no);
  }
  else {
    copy_v3_v3(area_no, area_no_sp);
  }

  /* Delay the first daub because grab delta is not setup. */
  if (SCULPT_stroke_is_first_brush_step_of_symmetry_pass(ss->cache)) {
    ss->cache->clay_thumb_front_angle = 0.0f;
    return;
  }

  /* Simulate the clay accumulation by increasing the plane angle as more samples are added to
   * the stroke. */
  if (SCULPT_stroke_is_main_symmetry_pass(ss->cache)) {
    ss->cache->clay_thumb_front_angle += 0.8f;
    ss->cache->clay_thumb_front_angle = clamp_f(ss->cache->clay_thumb_front_angle, 0.0f, 60.0f);
  }

  if (is_zero_v3(ss->cache->grab_delta_symmetry)) {
    return;
  }

  /* Displace the brush planes. */
  copy_v3_v3(area_co, ss->cache->location);
  mul_v3_v3v3(temp, area_no_sp, ss->cache->scale);
  mul_v3_fl(temp, displace);
  add_v3_v3(area_co, temp);

  /* Initialize brush local-space matrix. */
  cross_v3_v3v3(mat[0], area_no, ss->cache->grab_delta_symmetry);
  mat[0][3] = 0.0f;
  cross_v3_v3v3(mat[1], area_no, mat[0]);
  mat[1][3] = 0.0f;
  copy_v3_v3(mat[2], area_no);
  mat[2][3] = 0.0f;
  copy_v3_v3(mat[3], ss->cache->location);
  mat[3][3] = 1.0f;
  normalize_m4(mat);

  /* Scale brush local space matrix. */
  scale_m4_fl(scale, ss->cache->radius);
  mul_m4_m4m4(tmat, mat, scale);
  invert_m4_m4(mat, tmat);

  float clay_strength = ss->cache->bstrength *
                        SCULPT_clay_thumb_get_stabilized_pressure(ss->cache);

  SculptThreadedTaskData data = {
      .sd = sd,
      .ob = ob,
      .brush = brush,
      .nodes = nodes,
      .area_no_sp = area_no_sp,
      .area_co = ss->cache->location,
      .mat = mat,
      .clay_strength = clay_strength,
  };

  TaskParallelSettings settings;
  BKE_pbvh_parallel_range_settings(&settings, true, totnode);
  BLI_task_parallel_range(0, totnode, &data, do_clay_thumb_brush_task_cb_ex, &settings);
}

/** \} */

/* -------------------------------------------------------------------- */
/** \name Sculpt Flatten Brush
 * \{ */

static void do_flatten_brush_task_cb_ex(void *__restrict userdata,
                                        const int n,
                                        const TaskParallelTLS *__restrict tls)
{
  SculptThreadedTaskData *data = userdata;
  SculptSession *ss = data->ob->sculpt;
  const Brush *brush = data->brush;
  const float *area_no = data->area_no;
  const float *area_co = data->area_co;

  PBVHVertexIter vd;
  float(*proxy)[3];
  const float bstrength = ss->cache->bstrength;

  proxy = BKE_pbvh_node_add_proxy(ss->pbvh, data->nodes[n])->co;

  SculptBrushTest test;
  SculptBrushTestFn sculpt_brush_test_sq_fn = SCULPT_brush_test_init(
      ss, &test, data->brush->falloff_shape);
  const int thread_id = BLI_task_parallel_thread_id(tls);

  plane_from_point_normal_v3(test.plane_tool, area_co, area_no);

  BKE_pbvh_vertex_iter_begin (ss->pbvh, data->nodes[n], vd, PBVH_ITER_UNIQUE) {
    if (!sculpt_brush_test_sq_fn(&test, vd.co)) {
      continue;
    }
    float intr[3];
    float val[3];

    closest_to_plane_normalized_v3(intr, test.plane_tool, vd.co);

    sub_v3_v3v3(val, intr, vd.co);

    if (SCULPT_plane_trim(ss->cache, brush, val)) {
      const float fade = bstrength * SCULPT_brush_strength_factor(ss,
                                                                  brush,
                                                                  vd.co,
                                                                  sqrtf(test.dist),
                                                                  vd.no,
                                                                  vd.fno,
                                                                  vd.mask ? *vd.mask : 0.0f,
                                                                  vd.vertex,
                                                                  thread_id);
      mul_v3_v3fl(proxy[vd.i], val, fade);

      if (vd.mvert) {
        BKE_pbvh_vert_mark_update(ss->pbvh, vd.vertex);
      }
    }
  }
  BKE_pbvh_vertex_iter_end;
}

void SCULPT_do_flatten_brush(Sculpt *sd, Object *ob, PBVHNode **nodes, int totnode)
{
  SculptSession *ss = ob->sculpt;
  Brush *brush = BKE_paint_brush(&sd->paint);

  const float radius = ss->cache->radius;

  float area_no[3];
  float area_co[3];

  float offset = SCULPT_brush_plane_offset_get(sd, ss);
  float displace;
  float temp[3];

  SCULPT_calc_brush_plane(sd, ob, nodes, totnode, area_no, area_co);

  SCULPT_tilt_apply_to_normal(area_no, ss->cache, brush->tilt_strength_factor);

  displace = radius * offset;

  mul_v3_v3v3(temp, area_no, ss->cache->scale);
  mul_v3_fl(temp, displace);
  add_v3_v3(area_co, temp);

  SculptThreadedTaskData data = {
      .sd = sd,
      .ob = ob,
      .brush = brush,
      .nodes = nodes,
      .area_no = area_no,
      .area_co = area_co,
  };

  TaskParallelSettings settings;
  BKE_pbvh_parallel_range_settings(&settings, true, totnode);
  BLI_task_parallel_range(0, totnode, &data, do_flatten_brush_task_cb_ex, &settings);
}

/* -------------------------------------------------------------------- */
/** \name Sculpt Clay Brush
 * \{ */

typedef struct ClaySampleData {
  float plane_dist[2];
} ClaySampleData;

static void calc_clay_surface_task_cb(void *__restrict userdata,
                                      const int n,
                                      const TaskParallelTLS *__restrict tls)
{
  SculptThreadedTaskData *data = userdata;
  SculptSession *ss = data->ob->sculpt;
  const Brush *brush = data->brush;
  ClaySampleData *csd = tls->userdata_chunk;
  const float *area_no = data->area_no;
  const float *area_co = data->area_co;
  float plane[4];

  PBVHVertexIter vd;

  SculptBrushTest test;
  SculptBrushTestFn sculpt_brush_test_sq_fn = SCULPT_brush_test_init(
      ss, &test, brush->falloff_shape);

  /* Apply the brush normal radius to the test before sampling. */
  float test_radius = sqrtf(test.radius_squared);
  test_radius *= brush->normal_radius_factor;
  test.radius_squared = test_radius * test_radius;
  plane_from_point_normal_v3(plane, area_co, area_no);

  if (is_zero_v4(plane)) {
    return;
  }

  BKE_pbvh_vertex_iter_begin (ss->pbvh, data->nodes[n], vd, PBVH_ITER_UNIQUE) {
    if (!sculpt_brush_test_sq_fn(&test, vd.co)) {
      continue;
    }

    float plane_dist = dist_signed_to_plane_v3(vd.co, plane);
    float plane_dist_abs = fabsf(plane_dist);
    if (plane_dist > 0.0f) {
      csd->plane_dist[0] = MIN2(csd->plane_dist[0], plane_dist_abs);
    }
    else {
      csd->plane_dist[1] = MIN2(csd->plane_dist[1], plane_dist_abs);
    }
    BKE_pbvh_vertex_iter_end;
  }
}

static void calc_clay_surface_reduce(const void *__restrict UNUSED(userdata),
                                     void *__restrict chunk_join,
                                     void *__restrict chunk)
{
  ClaySampleData *join = chunk_join;
  ClaySampleData *csd = chunk;
  join->plane_dist[0] = MIN2(csd->plane_dist[0], join->plane_dist[0]);
  join->plane_dist[1] = MIN2(csd->plane_dist[1], join->plane_dist[1]);
}

static void do_clay_brush_task_cb_ex(void *__restrict userdata,
                                     const int n,
                                     const TaskParallelTLS *__restrict tls)
{
  SculptThreadedTaskData *data = userdata;
  SculptSession *ss = data->ob->sculpt;
  const Brush *brush = data->brush;
  const float *area_no = data->area_no;
  const float *area_co = data->area_co;

  PBVHVertexIter vd;
  float(*proxy)[3];
  const float bstrength = fabsf(ss->cache->bstrength);

  proxy = BKE_pbvh_node_add_proxy(ss->pbvh, data->nodes[n])->co;

  SculptBrushTest test;
  SculptBrushTestFn sculpt_brush_test_sq_fn = SCULPT_brush_test_init(
      ss, &test, data->brush->falloff_shape);
  const int thread_id = BLI_task_parallel_thread_id(tls);

  plane_from_point_normal_v3(test.plane_tool, area_co, area_no);

  BKE_pbvh_vertex_iter_begin (ss->pbvh, data->nodes[n], vd, PBVH_ITER_UNIQUE) {
    if (!sculpt_brush_test_sq_fn(&test, vd.co)) {
      continue;
    }

    SCULPT_vertex_check_origdata(ss, vd.vertex);

    float intr[3];
    float val[3];
    closest_to_plane_normalized_v3(intr, test.plane_tool, vd.co);

    sub_v3_v3v3(val, intr, vd.co);

    const float fade = bstrength * SCULPT_brush_strength_factor(ss,
                                                                brush,
                                                                vd.co,
                                                                sqrtf(test.dist),
                                                                vd.no,
                                                                vd.fno,
                                                                vd.mask ? *vd.mask : 0.0f,
                                                                vd.vertex,
                                                                thread_id);

    mul_v3_v3fl(proxy[vd.i], val, fade);

    if (vd.mvert) {
      BKE_pbvh_vert_mark_update(ss->pbvh, vd.vertex);
    }
  }
  BKE_pbvh_vertex_iter_end;

  BKE_pbvh_node_mark_update(data->nodes[n]);
}

void SCULPT_do_clay_brush(Sculpt *sd, Object *ob, PBVHNode **nodes, int totnode)
{
  SculptSession *ss = ob->sculpt;
  Brush *brush = BKE_paint_brush(&sd->paint);

  const float radius = fabsf(ss->cache->radius);
  const float initial_radius = fabsf(ss->cache->initial_radius);
  bool flip = ss->cache->bstrength < 0.0f;

  float offset = SCULPT_brush_plane_offset_get(sd, ss);
  float displace;

  float area_no[3];
  float area_co[3];
  float temp[3];

  SCULPT_calc_brush_plane(sd, ob, nodes, totnode, area_no, area_co);

  SculptThreadedTaskData sample_data = {
      .sd = NULL,
      .ob = ob,
      .brush = brush,
      .nodes = nodes,
      .totnode = totnode,
      .area_no = area_no,
      .area_co = ss->cache->location,
  };

  ClaySampleData csd = {{0}};

  TaskParallelSettings sample_settings;
  BKE_pbvh_parallel_range_settings(&sample_settings, true, totnode);
  sample_settings.func_reduce = calc_clay_surface_reduce;
  sample_settings.userdata_chunk = &csd;
  sample_settings.userdata_chunk_size = sizeof(ClaySampleData);

  BLI_task_parallel_range(0, totnode, &sample_data, calc_clay_surface_task_cb, &sample_settings);

  float d_offset = (csd.plane_dist[0] + csd.plane_dist[1]);
  d_offset = min_ff(radius, d_offset);
  d_offset = d_offset / radius;
  d_offset = 1.0f - d_offset;
  displace = fabsf(initial_radius * (0.25f + offset + (d_offset * 0.15f)));
  if (flip) {
    displace = -displace;
  }

  mul_v3_v3v3(temp, area_no, ss->cache->scale);
  mul_v3_fl(temp, displace);
  copy_v3_v3(area_co, ss->cache->location);
  add_v3_v3(area_co, temp);

  SculptThreadedTaskData data = {
      .sd = sd,
      .ob = ob,
      .brush = brush,
      .nodes = nodes,
      .area_no = area_no,
      .area_co = area_co,
  };

  TaskParallelSettings settings;
  BKE_pbvh_parallel_range_settings(&settings, true, totnode);
  BLI_task_parallel_range(0, totnode, &data, do_clay_brush_task_cb_ex, &settings);
}

static void do_clay_strips_brush_task_cb_ex(void *__restrict userdata,
                                            const int n,
                                            const TaskParallelTLS *__restrict tls)
{
  SculptThreadedTaskData *data = userdata;
  SculptSession *ss = data->ob->sculpt;
  const Brush *brush = data->brush;
  float(*mat)[4] = data->mat;
  const float *area_no_sp = data->area_no_sp;
  const float *area_co = data->area_co;

  PBVHVertexIter vd;
  SculptBrushTest test;
  float(*proxy)[3];
  const bool flip = (ss->cache->bstrength < 0.0f);
  const float bstrength = flip ? -ss->cache->bstrength : ss->cache->bstrength;

  proxy = BKE_pbvh_node_add_proxy(ss->pbvh, data->nodes[n])->co;

  SCULPT_brush_test_init(ss, &test, PAINT_FALLOFF_NOOP);
  plane_from_point_normal_v3(test.plane_tool, area_co, area_no_sp);
  const int thread_id = BLI_task_parallel_thread_id(tls);

  BKE_pbvh_vertex_iter_begin (ss->pbvh, data->nodes[n], vd, PBVH_ITER_UNIQUE) {
    if (!SCULPT_brush_test_cube(&test,
                                vd.co,
                                mat,
                                brush->tip_roundness,
                                brush->falloff_shape != PAINT_FALLOFF_SHAPE_TUBE)) {
      continue;
    }

    if (!plane_point_side_flip(vd.co, test.plane_tool, flip)) {
      continue;
    }

    float vertex_no[3];
    SCULPT_vertex_normal_get(ss, vd.vertex, vertex_no);
    if (dot_v3v3(area_no_sp, vertex_no) <= -0.1f) {
      continue;
    }

    float intr[3];
    float val[3];
    closest_to_plane_normalized_v3(intr, test.plane_tool, vd.co);
    sub_v3_v3v3(val, intr, vd.co);

    if (!SCULPT_plane_trim(ss->cache, brush, val)) {
      continue;
    }

    /* The normal from the vertices is ignored, it causes glitch with planes, see: T44390. */
    const float fade = bstrength * SCULPT_brush_strength_factor(ss,
                                                                brush,
                                                                vd.co,
                                                                ss->cache->radius * test.dist,
                                                                vd.no,
                                                                vd.fno,
                                                                vd.mask ? *vd.mask : 0.0f,
                                                                vd.vertex,
                                                                thread_id);

    mul_v3_v3fl(proxy[vd.i], val, fade);

    if (vd.mvert) {
      BKE_pbvh_vert_mark_update(ss->pbvh, vd.vertex);
    }
  }
  BKE_pbvh_vertex_iter_end;

  BKE_pbvh_node_mark_update(data->nodes[n]);
}

void SCULPT_do_clay_strips_brush(Sculpt *sd, Object *ob, PBVHNode **nodes, int totnode)
{
  SculptSession *ss = ob->sculpt;
  Brush *brush = BKE_paint_brush(&sd->paint);

  const bool flip = (ss->cache->bstrength < 0.0f);
  const float radius = flip ? -ss->cache->radius : ss->cache->radius;
  const float offset = SCULPT_brush_plane_offset_get(sd, ss);
  const float displace = radius * (0.18f + offset);

  /* The sculpt-plane normal (whatever its set to). */
  float area_no_sp[3];

  /* Geometry normal */
  float area_no[3];
  float area_co[3];

  float temp[3];
  float mat[4][4];
  float scale[4][4];
  float tmat[4][4];

  SCULPT_calc_brush_plane(sd, ob, nodes, totnode, area_no_sp, area_co);
  SCULPT_tilt_apply_to_normal(area_no_sp, ss->cache, brush->tilt_strength_factor);

  if (brush->sculpt_plane != SCULPT_DISP_DIR_AREA || (brush->flag & BRUSH_ORIGINAL_NORMAL)) {
    SCULPT_calc_area_normal(sd, ob, nodes, totnode, area_no);
  }
  else {
    copy_v3_v3(area_no, area_no_sp);
  }

  /* Delay the first daub because grab delta is not setup. */
  if (SCULPT_stroke_is_first_brush_step_of_symmetry_pass(ss->cache)) {
    return;
  }

  if (is_zero_v3(ss->cache->grab_delta_symmetry)) {
    return;
  }

  mul_v3_v3v3(temp, area_no_sp, ss->cache->scale);
  mul_v3_fl(temp, displace);
  add_v3_v3(area_co, temp);

  /* Clay Strips uses a cube test with falloff in the XY axis (not in Z) and a plane to deform the
   * vertices. When in Add mode, vertices that are below the plane and inside the cube are move
   * towards the plane. In this situation, there may be cases where a vertex is outside the cube
   * but below the plane, so won't be deformed, causing artifacts. In order to prevent these
   * artifacts, this displaces the test cube space in relation to the plane in order to
   * deform more vertices that may be below it. */
  /* The 0.7 and 1.25 factors are arbitrary and don't have any relation between them, they were set
   * by doing multiple tests using the default "Clay Strips" brush preset. */
  float area_co_displaced[3];
  madd_v3_v3v3fl(area_co_displaced, area_co, area_no, -radius * 0.7f);

  /* Initialize brush local-space matrix. */
  cross_v3_v3v3(mat[0], area_no, ss->cache->grab_delta_symmetry);
  mat[0][3] = 0.0f;
  cross_v3_v3v3(mat[1], area_no, mat[0]);
  mat[1][3] = 0.0f;
  copy_v3_v3(mat[2], area_no);
  mat[2][3] = 0.0f;
  copy_v3_v3(mat[3], area_co_displaced);
  mat[3][3] = 1.0f;
  normalize_m4(mat);

  /* Scale brush local space matrix. */
  scale_m4_fl(scale, ss->cache->radius);
  mul_m4_m4m4(tmat, mat, scale);

  /* Deform the local space in Z to scale the test cube. As the test cube does not have falloff in
   * Z this does not produce artifacts in the falloff cube and allows to deform extra vertices
   * during big deformation while keeping the surface as uniform as possible. */
  mul_v3_fl(tmat[2], 1.25f);

  invert_m4_m4(mat, tmat);

  SculptThreadedTaskData data = {
      .sd = sd,
      .ob = ob,
      .brush = brush,
      .nodes = nodes,
      .area_no_sp = area_no_sp,
      .area_co = area_co,
      .mat = mat,
  };

  TaskParallelSettings settings;
  BKE_pbvh_parallel_range_settings(&settings, true, totnode);
  BLI_task_parallel_range(0, totnode, &data, do_clay_strips_brush_task_cb_ex, &settings);
}

static void do_snake_hook_brush_task_cb_ex(void *__restrict userdata,
                                           const int n,
                                           const TaskParallelTLS *__restrict tls)
{
  SculptThreadedTaskData *data = userdata;
  SculptSession *ss = data->ob->sculpt;
  const Brush *brush = data->brush;
  SculptProjectVector *spvc = data->spvc;
  const float *grab_delta = data->grab_delta;

  PBVHVertexIter vd;
  float(*proxy)[3];
  const float bstrength = ss->cache->bstrength;
  const bool do_rake_rotation = ss->cache->is_rake_rotation_valid;
  const bool do_pinch = (data->crease_pinch_factor != 0.5f);
  const float pinch = do_pinch ? (2.0f * (0.5f - data->crease_pinch_factor) *
                                  (len_v3(grab_delta) / ss->cache->radius)) :
                                 0.0f;

  const bool do_elastic = brush->snake_hook_deform_type == BRUSH_SNAKE_HOOK_DEFORM_ELASTIC;

  proxy = BKE_pbvh_node_add_proxy(ss->pbvh, data->nodes[n])->co;

  SculptBrushTest test;
  SculptBrushTestFn sculpt_brush_test_sq_fn = SCULPT_brush_test_init(
      ss, &test, data->brush->falloff_shape);
  const int thread_id = BLI_task_parallel_thread_id(tls);

  KelvinletParams params;
  BKE_kelvinlet_init_params(&params, ss->cache->radius, bstrength, 1.0f, 0.4f);

  BKE_pbvh_vertex_iter_begin (ss->pbvh, data->nodes[n], vd, PBVH_ITER_UNIQUE) {
    if (!do_elastic && !sculpt_brush_test_sq_fn(&test, vd.co)) {
      continue;
    }

    float fade;
    if (do_elastic) {
      fade = 1.0f;
    }
    else {
      fade = bstrength * SCULPT_brush_strength_factor(ss,
                                                      brush,
                                                      vd.co,
                                                      sqrtf(test.dist),
                                                      vd.no,
                                                      vd.fno,
                                                      vd.mask ? *vd.mask : 0.0f,
                                                      vd.vertex,
                                                      thread_id);
    }

    mul_v3_v3fl(proxy[vd.i], grab_delta, fade);

    /* Negative pinch will inflate, helps maintain volume. */
    if (do_pinch) {
      float delta_pinch_init[3], delta_pinch[3];

      sub_v3_v3v3(delta_pinch, vd.co, test.location);
      if (brush->falloff_shape == PAINT_FALLOFF_SHAPE_TUBE) {
        project_plane_v3_v3v3(delta_pinch, delta_pinch, ss->cache->true_view_normal);
      }

      /* Important to calculate based on the grabbed location
       * (intentionally ignore fade here). */
      add_v3_v3(delta_pinch, grab_delta);

      sculpt_project_v3(spvc, delta_pinch, delta_pinch);

      copy_v3_v3(delta_pinch_init, delta_pinch);

      float pinch_fade = pinch * fade;
      /* When reducing, scale reduction back by how close to the center we are,
       * so we don't pinch into nothingness. */
      if (pinch > 0.0f) {
        /* Square to have even less impact for close vertices. */
        pinch_fade *= pow2f(min_ff(1.0f, len_v3(delta_pinch) / ss->cache->radius));
      }
      mul_v3_fl(delta_pinch, 1.0f + pinch_fade);
      sub_v3_v3v3(delta_pinch, delta_pinch_init, delta_pinch);
      add_v3_v3(proxy[vd.i], delta_pinch);
    }

    if (do_rake_rotation) {
      float delta_rotate[3];
      sculpt_rake_rotate(ss, test.location, vd.co, fade, delta_rotate);
      add_v3_v3(proxy[vd.i], delta_rotate);
    }

    if (do_elastic) {
      float disp[3];
      BKE_kelvinlet_grab_triscale(disp, &params, vd.co, ss->cache->location, proxy[vd.i]);
      mul_v3_fl(disp, bstrength * 20.0f);
      if (vd.mask) {
        mul_v3_fl(disp, 1.0f - *vd.mask);
      }
      mul_v3_fl(disp, SCULPT_automasking_factor_get(ss->cache->automasking, ss, vd.vertex));
      copy_v3_v3(proxy[vd.i], disp);
    }

    if (vd.mvert) {
      BKE_pbvh_vert_mark_update(ss->pbvh, vd.vertex);
    }
  }
  BKE_pbvh_vertex_iter_end;
}

void SCULPT_do_snake_hook_brush(Sculpt *sd, Object *ob, PBVHNode **nodes, int totnode)
{
  SculptSession *ss = ob->sculpt;
  Brush *brush = BKE_paint_brush(&sd->paint);
  const float bstrength = ss->cache->bstrength;
  float grab_delta[3];

  SculptProjectVector spvc;

  copy_v3_v3(grab_delta, ss->cache->grab_delta_symmetry);

  if (bstrength < 0.0f) {
    negate_v3(grab_delta);
  }

  if (ss->cache->normal_weight > 0.0f) {
    sculpt_project_v3_normal_align(ss, ss->cache->normal_weight, grab_delta);
  }

  float crease_pinch_factor = SCULPT_get_float(ss, crease_pinch_factor, sd, brush);

  /* Optionally pinch while painting. */
  if (crease_pinch_factor != 0.5f) {
    sculpt_project_v3_cache_init(&spvc, grab_delta);
  }

  SculptThreadedTaskData data = {.sd = sd,
                                 .ob = ob,
                                 .brush = brush,
                                 .nodes = nodes,
                                 .spvc = &spvc,
                                 .grab_delta = grab_delta,
                                 .crease_pinch_factor = crease_pinch_factor};

  TaskParallelSettings settings;
  BKE_pbvh_parallel_range_settings(&settings, true, totnode);
  BLI_task_parallel_range(0, totnode, &data, do_snake_hook_brush_task_cb_ex, &settings);
}

static void do_thumb_brush_task_cb_ex(void *__restrict userdata,
                                      const int n,
                                      const TaskParallelTLS *__restrict tls)
{
  SculptThreadedTaskData *data = userdata;
  SculptSession *ss = data->ob->sculpt;
  const Brush *brush = data->brush;
  const float *cono = data->cono;

  PBVHVertexIter vd;
  SculptOrigVertData orig_data;
  float(*proxy)[3];
  const float bstrength = ss->cache->bstrength;

  SCULPT_orig_vert_data_init(&orig_data, data->ob, data->nodes[n], SCULPT_UNDO_COORDS);

  proxy = BKE_pbvh_node_add_proxy(ss->pbvh, data->nodes[n])->co;

  SculptBrushTest test;
  SculptBrushTestFn sculpt_brush_test_sq_fn = SCULPT_brush_test_init(
      ss, &test, data->brush->falloff_shape);
  const int thread_id = BLI_task_parallel_thread_id(tls);

  BKE_pbvh_vertex_iter_begin (ss->pbvh, data->nodes[n], vd, PBVH_ITER_UNIQUE) {
    SCULPT_orig_vert_data_update(&orig_data, vd.vertex);

    if (!sculpt_brush_test_sq_fn(&test, orig_data.co)) {
      continue;
    }
    const float fade = bstrength * SCULPT_brush_strength_factor(ss,
                                                                brush,
                                                                orig_data.co,
                                                                sqrtf(test.dist),
                                                                orig_data.no,
                                                                NULL,
                                                                vd.mask ? *vd.mask : 0.0f,
                                                                vd.vertex,
                                                                thread_id);

    mul_v3_v3fl(proxy[vd.i], cono, fade);

    if (vd.mvert) {
      BKE_pbvh_vert_mark_update(ss->pbvh, vd.vertex);
    }
  }
  BKE_pbvh_vertex_iter_end;
}

void SCULPT_do_thumb_brush(Sculpt *sd, Object *ob, PBVHNode **nodes, int totnode)
{
  SculptSession *ss = ob->sculpt;
  Brush *brush = BKE_paint_brush(&sd->paint);
  float grab_delta[3];
  float tmp[3], cono[3];

  copy_v3_v3(grab_delta, ss->cache->grab_delta_symmetry);

  cross_v3_v3v3(tmp, ss->cache->sculpt_normal_symm, grab_delta);
  cross_v3_v3v3(cono, tmp, ss->cache->sculpt_normal_symm);

  SculptThreadedTaskData data = {
      .sd = sd,
      .ob = ob,
      .brush = brush,
      .nodes = nodes,
      .cono = cono,
  };

  TaskParallelSettings settings;
  BKE_pbvh_parallel_range_settings(&settings, true, totnode);
  BLI_task_parallel_range(0, totnode, &data, do_thumb_brush_task_cb_ex, &settings);
}

static void do_rotate_brush_task_cb_ex(void *__restrict userdata,
                                       const int n,
                                       const TaskParallelTLS *__restrict tls)
{
  SculptThreadedTaskData *data = userdata;
  SculptSession *ss = data->ob->sculpt;
  const Brush *brush = data->brush;
  const float angle = data->angle;

  PBVHVertexIter vd;
  float(*proxy)[3];
  const float bstrength = ss->cache->bstrength;

<<<<<<< HEAD
=======
  SCULPT_orig_vert_data_init(&orig_data, data->ob, data->nodes[n], SCULPT_UNDO_COORDS);

>>>>>>> e86c2f72
  proxy = BKE_pbvh_node_add_proxy(ss->pbvh, data->nodes[n])->co;

  SculptBrushTest test;
  SculptBrushTestFn sculpt_brush_test_sq_fn = SCULPT_brush_test_init(
      ss, &test, data->brush->falloff_shape);
  const int thread_id = BLI_task_parallel_thread_id(tls);

  BKE_pbvh_vertex_iter_begin (ss->pbvh, data->nodes[n], vd, PBVH_ITER_UNIQUE) {
    SCULPT_vertex_check_origdata(ss, vd.vertex);

    float *co = SCULPT_vertex_origco_get(ss, vd.vertex);
    float *no = SCULPT_vertex_origno_get(ss, vd.vertex);

    if (!sculpt_brush_test_sq_fn(&test, co)) {
      continue;
    }

    float vec[3], rot[3][3];
    const float fade = bstrength * SCULPT_brush_strength_factor(ss,
                                                                brush,
                                                                co,
                                                                sqrtf(test.dist),
                                                                NULL,
                                                                no,
                                                                vd.mask ? *vd.mask : 0.0f,
                                                                vd.vertex,
                                                                thread_id);

    sub_v3_v3v3(vec, co, ss->cache->location);
    axis_angle_normalized_to_mat3(rot, ss->cache->sculpt_normal_symm, angle * fade);
    mul_v3_m3v3(proxy[vd.i], rot, vec);
    add_v3_v3(proxy[vd.i], ss->cache->location);
    sub_v3_v3(proxy[vd.i], co);

    if (vd.mvert) {
      BKE_pbvh_vert_mark_update(ss->pbvh, vd.vertex);
    }
  }
  BKE_pbvh_vertex_iter_end;

  BKE_pbvh_node_mark_update(data->nodes[n]);
}

void SCULPT_do_rotate_brush(Sculpt *sd, Object *ob, PBVHNode **nodes, int totnode)
{
  SculptSession *ss = ob->sculpt;
  Brush *brush = BKE_paint_brush(&sd->paint);

  static const int flip[8] = {1, -1, -1, 1, -1, 1, 1, -1};
  const float angle = ss->cache->vertex_rotation * flip[ss->cache->mirror_symmetry_pass];

  SculptThreadedTaskData data = {
      .sd = sd,
      .ob = ob,
      .brush = brush,
      .nodes = nodes,
      .angle = angle,
  };

  TaskParallelSettings settings;
  BKE_pbvh_parallel_range_settings(&settings, true, totnode);
  BLI_task_parallel_range(0, totnode, &data, do_rotate_brush_task_cb_ex, &settings);
}

//#define LAYER_FACE_SET_MODE

static void do_layer_brush_task_cb_ex(void *__restrict userdata,
                                      const int n,
                                      const TaskParallelTLS *__restrict tls)
{
  SculptThreadedTaskData *data = userdata;
  SculptSession *ss = data->ob->sculpt;
  Sculpt *sd = data->sd;
  const Brush *brush = data->brush;

  bool use_persistent_base = brush->flag & BRUSH_PERSISTENT;
  const bool is_bmesh = BKE_pbvh_type(ss->pbvh) == PBVH_BMESH;

  if (is_bmesh) {
    use_persistent_base = use_persistent_base && ss->custom_layers[SCULPT_SCL_PERS_CO];

#if 0
    // check if we need to zero displacement factor
    // in first run of brush stroke
    if (!use_persistent_base) {
      int nidx = BKE_pbvh_get_node_index(ss->pbvh, data->nodes[n]);

      bool reset_disp = !BLI_BITMAP_TEST(ss->cache->layer_disp_map, nidx);
      if (reset_disp) {
        PBVHVertexIter vd;

        BKE_pbvh_vertex_iter_begin (ss->pbvh, data->nodes[n], vd, PBVH_ITER_UNIQUE) {
          BMVert *v = (BMVert *)vd.vertex.i;
          float *disp_factor = BM_ELEM_CD_GET_VOID_P(v, data->cd_layer_disp);

          *disp_factor = 0.0f;

          BLI_BITMAP_SET(ss->cache->layer_disp_map, nidx, true);
        }
        BKE_pbvh_vertex_iter_end;
      }
    }
#endif
  }
  else {
    use_persistent_base = use_persistent_base && ss->custom_layers[SCULPT_SCL_PERS_CO];
  }

  SculptCustomLayer *scl_disp = data->scl;
  SculptCustomLayer *scl_stroke_id = data->scl2;

  PBVHVertexIter vd;
  SculptOrigVertData orig_data;
  const float bstrength = ss->cache->bstrength;
  SCULPT_orig_vert_data_init(&orig_data, data->ob, data->nodes[n], SCULPT_UNDO_COORDS);

  SculptBrushTest test;
  SculptBrushTestFn sculpt_brush_test_sq_fn = SCULPT_brush_test_init(
      ss, &test, data->brush->falloff_shape);
  const int thread_id = BLI_task_parallel_thread_id(tls);

  BKE_pbvh_vertex_iter_begin (ss->pbvh, data->nodes[n], vd, PBVH_ITER_UNIQUE) {
    SCULPT_orig_vert_data_update(&orig_data, vd.vertex);

    if (!sculpt_brush_test_sq_fn(&test, orig_data.co)) {
      continue;
    }

    if (!use_persistent_base) {
      int *stroke_id = SCULPT_attr_vertex_data(vd.vertex, scl_stroke_id);

      if (*stroke_id != ss->stroke_id) {
        *((float *)SCULPT_attr_vertex_data(vd.vertex, scl_disp)) = 0.0f;
        *stroke_id = ss->stroke_id;
      }
    }

    const float fade = SCULPT_brush_strength_factor(ss,
                                                    brush,
                                                    vd.co,
                                                    sqrtf(test.dist),
                                                    vd.no,
                                                    vd.fno,
                                                    vd.mask ? *vd.mask : 0.0f,
                                                    vd.vertex,
                                                    thread_id);

    float *disp_factor;

    if (use_persistent_base) {
      disp_factor = (float *)SCULPT_attr_vertex_data(vd.vertex,
                                                     ss->custom_layers[SCULPT_SCL_PERS_DISP]);
    }
    else {
      disp_factor = (float *)SCULPT_attr_vertex_data(vd.vertex, scl_disp);
    }

    /* When using persistent base, the layer brush (holding Control) invert mode resets the
     * height of the layer to 0. This makes possible to clean edges of previously added layers
     * on top of the base. */
    /* The main direction of the layers is inverted using the regular brush strength with the
     * brush direction property. */
    if (use_persistent_base && ss->cache->invert) {
      (*disp_factor) += fabsf(fade * bstrength * (*disp_factor)) *
                        ((*disp_factor) > 0.0f ? -1.0f : 1.0f);
    }
    else {
      (*disp_factor) += fade * bstrength * (1.05f - fabsf(*disp_factor));
    }
    if (vd.mask) {
      const float clamp_mask = 1.0f - *vd.mask;
      *disp_factor = clamp_f(*disp_factor, -clamp_mask, clamp_mask);
    }
    else {
      *disp_factor = clamp_f(*disp_factor, -1.0f, 1.0f);
    }

    float final_co[3];
    float normal[3];

    if (use_persistent_base) {
      SCULPT_vertex_persistent_normal_get(ss, vd.vertex, normal);
      mul_v3_fl(normal, brush->height);
      madd_v3_v3v3fl(
          final_co, SCULPT_vertex_persistent_co_get(ss, vd.vertex), normal, *disp_factor);
    }
    else {
      copy_v3_v3(normal, orig_data.no);
      mul_v3_fl(normal, brush->height);
      madd_v3_v3v3fl(final_co, orig_data.co, normal, *disp_factor);
    }

    float vdisp[3];
    sub_v3_v3v3(vdisp, final_co, vd.co);
    mul_v3_fl(vdisp, fabsf(fade));
    add_v3_v3v3(final_co, vd.co, vdisp);

    SCULPT_clip(sd, ss, vd.co, final_co);

    if (vd.mvert) {
      BKE_pbvh_vert_mark_update(ss->pbvh, vd.vertex);
    }
  }
  BKE_pbvh_vertex_iter_end;

#ifdef LAYER_FACE_SET_MODE
  if (BKE_pbvh_type(ss->pbvh) == PBVH_BMESH) {
    TableGSet *bm_faces = BKE_pbvh_bmesh_node_faces(data->nodes[n]);
    TableGSet *bm_unique_verts = BKE_pbvh_bmesh_node_unique_verts(data->nodes[n]);
    BMFace *f;

    const int cd_vcol = ss->cd_vcol_offset;

    int fset2 = 1;  // data->face_set;
    const int cd_disp = use_persistent_base ? data->cd_pers_disp : data->cd_layer_disp;
    int f_ni = BKE_pbvh_get_node_index(ss->pbvh, data->nodes[n]);
    BMVert *v;

    TGSET_ITER (v, bm_unique_verts) {
      BMIter iter;
      BM_ITER_ELEM (f, &iter, v, BM_FACES_OF_VERT) {
        if (BM_ELEM_CD_GET_INT(f, ss->cd_face_node_offset) != f_ni) {
          continue;
        }
        if (BM_ELEM_CD_GET_INT(f, ss->cd_faceset_offset) < 0) {
          // continue;
        }

        fset2 = 1;
        float height = 0.0;
        int tot = 0;
        BMLoop *l = f->l_first;

        int inside = 0;

        do {
          int v_ni = BM_ELEM_CD_GET_INT(l->v, ss->cd_vert_node_offset);

          float *disp_factor = BM_ELEM_CD_GET_VOID_P(l->v, cd_disp);
          MSculptVert *mv = BKE_PBVH_SCULPTVERT(ss->cd_sculpt_vert, l->v);
          MV_ADD_FLAG(mv, SCULPTVERT_NEED_BOUNDARY);

          if (cd_vcol >= 0) {
            MPropCol *col = BM_ELEM_CD_GET_VOID_P(l->v, cd_vcol);
            col->color[0] = MAX2(*disp_factor, 0.0f);
            col->color[1] = MAX2(-(*disp_factor), 0.0f);
            col->color[2] = 0.0f;
            col->color[3] = 1.0f;
          }

          if (sculpt_brush_test_sq_fn(&test, l->v->co)) {  // mv->origco)) {
            inside++;
          }

          if (*disp_factor < 0.9) {
            fset2 = data->face_set2;
          }

          height += *disp_factor;
          tot++;
        } while ((l = l->next) != f->l_first);

        if (!inside) {
          continue;
        }

        int *ptr = BM_ELEM_CD_GET_VOID_P(f, ss->cd_faceset_offset);
        int old = *ptr;
        atomic_cas_int32(ptr, old, fset2);

        // BM_ELEM_CD_SET_INT(f, ss->cd_faceset_offset, fset2);
      }
    }
    TGSET_ITER_END;
  }

#endif
}

void SCULPT_ensure_persistent_layers(SculptSession *ss, Object *ob)
{
  if (!ss->custom_layers[SCULPT_SCL_PERS_CO]) {
    SculptLayerParams params = {.permanent = true, .simple_array = false};

    ss->custom_layers[SCULPT_SCL_PERS_CO] = MEM_callocN(sizeof(SculptCustomLayer), "scl_pers_co");
    SCULPT_attr_get_layer(ss,
                          ob,
                          ATTR_DOMAIN_POINT,
                          CD_PROP_FLOAT3,
                          SCULPT_LAYER_PERS_CO,
                          ss->custom_layers[SCULPT_SCL_PERS_CO],
                          &params);

    ss->custom_layers[SCULPT_SCL_PERS_NO] = MEM_callocN(sizeof(SculptCustomLayer), "scl_pers_no");
    SCULPT_attr_get_layer(ss,
                          ob,
                          ATTR_DOMAIN_POINT,
                          CD_PROP_FLOAT3,
                          SCULPT_LAYER_PERS_NO,
                          ss->custom_layers[SCULPT_SCL_PERS_NO],
                          &params);

    ss->custom_layers[SCULPT_SCL_PERS_DISP] = MEM_callocN(sizeof(SculptCustomLayer),
                                                          "scl_pers_disp");
    SCULPT_attr_get_layer(ss,
                          ob,
                          ATTR_DOMAIN_POINT,
                          CD_PROP_FLOAT,
                          SCULPT_LAYER_PERS_DISP,
                          ss->custom_layers[SCULPT_SCL_PERS_DISP],
                          &params);
  }
}

void SCULPT_do_layer_brush(Sculpt *sd, Object *ob, PBVHNode **nodes, int totnode)
{
  SculptSession *ss = ob->sculpt;
  Brush *brush = BKE_paint_brush(&sd->paint);

#ifdef LAYER_FACE_SET_MODE
  if (SCULPT_stroke_is_first_brush_step(ss->cache)) {
    ss->cache->paint_face_set = SCULPT_face_set_next_available_get(ss);
  }

  const int fset = ss->cache->paint_face_set;
#endif

  if ((brush->flag & BRUSH_PERSISTENT) && SCULPT_has_persistent_base(ss)) {
    SCULPT_ensure_persistent_layers(ss, ob);
  }

  if (!ss->custom_layers[SCULPT_SCL_LAYER_DISP]) {
    ss->custom_layers[SCULPT_SCL_LAYER_DISP] = MEM_callocN(sizeof(SculptCustomLayer),
                                                           "layer disp scl");
    SCULPT_attr_get_layer(ss,
                          ob,
                          ATTR_DOMAIN_POINT,
                          CD_PROP_FLOAT,
                          SCULPT_LAYER_DISP,
                          ss->custom_layers[SCULPT_SCL_LAYER_DISP],
                          &((SculptLayerParams){.permanent = false, .simple_array = false}));
  }

  if (!ss->custom_layers[SCULPT_SCL_LAYER_STROKE_ID]) {
    ss->custom_layers[SCULPT_SCL_LAYER_STROKE_ID] = MEM_callocN(sizeof(SculptCustomLayer),
                                                                "layer disp scl");
    SCULPT_attr_get_layer(ss,
                          ob,
                          ATTR_DOMAIN_POINT,
                          CD_PROP_INT32,
                          SCULPT_SCL_GET_NAME(SCULPT_SCL_LAYER_STROKE_ID),
                          ss->custom_layers[SCULPT_SCL_LAYER_STROKE_ID],
                          &((SculptLayerParams){.permanent = false, .simple_array = false}));
  }

  if (BKE_pbvh_type(ss->pbvh) != PBVH_BMESH) {
    ss->cache->layer_displacement_factor = ss->custom_layers[SCULPT_SCL_LAYER_DISP]->data;
    ss->cache->layer_stroke_id = ss->custom_layers[SCULPT_SCL_LAYER_STROKE_ID]->data;
  }

  SculptThreadedTaskData data = {.sd = sd,
                                 .ob = ob,
                                 .brush = brush,
                                 .nodes = nodes,
                                 .scl = ss->custom_layers[SCULPT_SCL_LAYER_DISP],
                                 .scl2 = ss->custom_layers[SCULPT_SCL_LAYER_STROKE_ID],
#ifdef LAYER_FACE_SET_MODE
                                 .face_set = fset,
                                 .face_set2 = fset + 1

#endif
  };

  TaskParallelSettings settings;
#ifdef LAYER_FACE_SET_MODE
  BKE_pbvh_parallel_range_settings(&settings, false, totnode);
#else
  BKE_pbvh_parallel_range_settings(&settings, true, totnode);
#endif
  BLI_task_parallel_range(0, totnode, &data, do_layer_brush_task_cb_ex, &settings);
}

static void do_inflate_brush_task_cb_ex(void *__restrict userdata,
                                        const int n,
                                        const TaskParallelTLS *__restrict tls)
{
  SculptThreadedTaskData *data = userdata;
  SculptSession *ss = data->ob->sculpt;
  const Brush *brush = data->brush;

  PBVHVertexIter vd;
  float(*proxy)[3];
  const float bstrength = ss->cache->bstrength;

  proxy = BKE_pbvh_node_add_proxy(ss->pbvh, data->nodes[n])->co;

  SculptBrushTest test;
  SculptBrushTestFn sculpt_brush_test_sq_fn = SCULPT_brush_test_init(
      ss, &test, data->brush->falloff_shape);
  const int thread_id = BLI_task_parallel_thread_id(tls);

  BKE_pbvh_vertex_iter_begin (ss->pbvh, data->nodes[n], vd, PBVH_ITER_UNIQUE) {
    if (!sculpt_brush_test_sq_fn(&test, vd.co)) {
      continue;
    }
    const float fade = bstrength * SCULPT_brush_strength_factor(ss,
                                                                brush,
                                                                vd.co,
                                                                sqrtf(test.dist),
                                                                vd.no,
                                                                vd.fno,
                                                                vd.mask ? *vd.mask : 0.0f,
                                                                vd.vertex,
                                                                thread_id);
    float val[3];

    if (vd.fno) {
      copy_v3_v3(val, vd.fno);
    }
    else {
      copy_v3_v3(val, vd.no);
    }

    mul_v3_fl(val, fade * ss->cache->radius);
    mul_v3_v3v3(proxy[vd.i], val, ss->cache->scale);

    if (vd.mvert) {
      BKE_pbvh_vert_mark_update(ss->pbvh, vd.vertex);
    }
  }
  BKE_pbvh_vertex_iter_end;
}

void SCULPT_do_inflate_brush(Sculpt *sd, Object *ob, PBVHNode **nodes, int totnode)
{
  Brush *brush = BKE_paint_brush(&sd->paint);

  SculptThreadedTaskData data = {
      .sd = sd,
      .ob = ob,
      .brush = brush,
      .nodes = nodes,
  };

  TaskParallelSettings settings;
  BKE_pbvh_parallel_range_settings(&settings, true, totnode);
  BLI_task_parallel_range(0, totnode, &data, do_inflate_brush_task_cb_ex, &settings);
}

static void do_nudge_brush_task_cb_ex(void *__restrict userdata,
                                      const int n,
                                      const TaskParallelTLS *__restrict tls)
{
  SculptThreadedTaskData *data = userdata;
  SculptSession *ss = data->ob->sculpt;
  const Brush *brush = data->brush;
  const float *cono = data->cono;

  PBVHVertexIter vd;
  float(*proxy)[3];
  const float bstrength = ss->cache->bstrength;

  proxy = BKE_pbvh_node_add_proxy(ss->pbvh, data->nodes[n])->co;

  SculptBrushTest test;
  SculptBrushTestFn sculpt_brush_test_sq_fn = SCULPT_brush_test_init(
      ss, &test, data->brush->falloff_shape);
  const int thread_id = BLI_task_parallel_thread_id(tls);

  BKE_pbvh_vertex_iter_begin (ss->pbvh, data->nodes[n], vd, PBVH_ITER_UNIQUE) {
    if (!sculpt_brush_test_sq_fn(&test, vd.co)) {
      continue;
    }
    const float fade = bstrength * SCULPT_brush_strength_factor(ss,
                                                                brush,
                                                                vd.co,
                                                                sqrtf(test.dist),
                                                                vd.no,
                                                                vd.fno,
                                                                vd.mask ? *vd.mask : 0.0f,
                                                                vd.vertex,
                                                                thread_id);

    mul_v3_v3fl(proxy[vd.i], cono, fade);

    if (vd.mvert) {
      BKE_pbvh_vert_mark_update(ss->pbvh, vd.vertex);
    }
  }
  BKE_pbvh_vertex_iter_end;
}

void SCULPT_do_nudge_brush(Sculpt *sd, Object *ob, PBVHNode **nodes, int totnode)
{
  SculptSession *ss = ob->sculpt;
  Brush *brush = BKE_paint_brush(&sd->paint);
  float grab_delta[3];
  float tmp[3], cono[3];

  copy_v3_v3(grab_delta, ss->cache->grab_delta_symmetry);

  cross_v3_v3v3(tmp, ss->cache->sculpt_normal_symm, grab_delta);
  cross_v3_v3v3(cono, tmp, ss->cache->sculpt_normal_symm);

  SculptThreadedTaskData data = {
      .sd = sd,
      .ob = ob,
      .brush = brush,
      .nodes = nodes,
      .cono = cono,
  };

  TaskParallelSettings settings;
  BKE_pbvh_parallel_range_settings(&settings, true, totnode);
  BLI_task_parallel_range(0, totnode, &data, do_nudge_brush_task_cb_ex, &settings);
}

/** \} */

/* -------------------------------------------------------------------- */
/** \name Sculpt Crease & Blob Brush
 * \{ */

/**
 * Used for 'SCULPT_TOOL_CREASE' and 'SCULPT_TOOL_BLOB'
 */
static void do_crease_brush_task_cb_ex(void *__restrict userdata,
                                       const int n,
                                       const TaskParallelTLS *__restrict tls)
{
  SculptThreadedTaskData *data = userdata;
  SculptSession *ss = data->ob->sculpt;
  const Brush *brush = data->brush;
  SculptProjectVector *spvc = data->spvc;
  const float flippedbstrength = data->flippedbstrength;
  const float *offset = data->offset;

  PBVHVertexIter vd;
  float(*proxy)[3];

  proxy = BKE_pbvh_node_add_proxy(ss->pbvh, data->nodes[n])->co;

  SculptBrushTest test;
  SculptBrushTestFn sculpt_brush_test_sq_fn = SCULPT_brush_test_init(
      ss, &test, data->brush->falloff_shape);
  const int thread_id = BLI_task_parallel_thread_id(tls);

  BKE_pbvh_vertex_iter_begin (ss->pbvh, data->nodes[n], vd, PBVH_ITER_UNIQUE) {
    if (!sculpt_brush_test_sq_fn(&test, vd.co)) {
      continue;
    }

    /* Offset vertex. */
    const float fade = SCULPT_brush_strength_factor(ss,
                                                    brush,
                                                    vd.co,
                                                    sqrtf(test.dist),
                                                    vd.no,
                                                    vd.fno,
                                                    vd.mask ? *vd.mask : 0.0f,
                                                    vd.vertex,
                                                    thread_id);
    float val1[3];
    float val2[3];

    /* First we pinch. */
    sub_v3_v3v3(val1, test.location, vd.co);
    if (brush->falloff_shape == PAINT_FALLOFF_SHAPE_TUBE) {
      project_plane_v3_v3v3(val1, val1, ss->cache->view_normal);
    }

    mul_v3_fl(val1, fade * flippedbstrength);

    sculpt_project_v3(spvc, val1, val1);

    /* Then we draw. */
    mul_v3_v3fl(val2, offset, fade);

    add_v3_v3v3(proxy[vd.i], val1, val2);

    if (vd.mvert) {
      BKE_pbvh_vert_mark_update(ss->pbvh, vd.vertex);
    }
  }
  BKE_pbvh_vertex_iter_end;
}

void SCULPT_do_crease_brush(Sculpt *sd, Object *ob, PBVHNode **nodes, int totnode)
{
  SculptSession *ss = ob->sculpt;
  Brush *brush = BKE_paint_brush(&sd->paint);
  float offset[3];
  float bstrength = ss->cache->bstrength;
  float flippedbstrength, crease_correction;
  float brush_alpha;

  SculptProjectVector spvc;

  /* Offset with as much as possible factored in already. */
  mul_v3_v3fl(offset, ss->cache->sculpt_normal_symm, ss->cache->radius);
  mul_v3_v3(offset, ss->cache->scale);
  mul_v3_fl(offset, bstrength);

  /* We divide out the squared alpha and multiply by the squared crease
   * to give us the pinch strength. */
  crease_correction = SCULPT_get_float(ss, crease_pinch_factor, sd, brush);
  crease_correction = crease_correction * crease_correction;

  brush_alpha = BRUSHSET_GET_FINAL_FLOAT(brush->channels, sd->channels, strength, NULL);
  if (brush_alpha > 0.0f) {
    crease_correction /= brush_alpha * brush_alpha;
  }

  /* We always want crease to pinch or blob to relax even when draw is negative. */
  flippedbstrength = (bstrength < 0.0f) ? -crease_correction * bstrength :
                                          crease_correction * bstrength;

  if (brush->sculpt_tool == SCULPT_TOOL_BLOB) {
    flippedbstrength *= -1.0f;
  }

  /* Use surface normal for 'spvc', so the vertices are pinched towards a line instead of a
   * single point. Without this we get a 'flat' surface surrounding the pinch. */
  sculpt_project_v3_cache_init(&spvc, ss->cache->sculpt_normal_symm);

  /* Threaded loop over nodes. */
  SculptThreadedTaskData data = {
      .sd = sd,
      .ob = ob,
      .brush = brush,
      .nodes = nodes,
      .spvc = &spvc,
      .offset = offset,
      .crease_pinch_factor = SCULPT_get_float(ss, crease_pinch_factor, sd, brush),
      .flippedbstrength = flippedbstrength,
  };

  TaskParallelSettings settings;
  BKE_pbvh_parallel_range_settings(&settings, true, totnode);
  BLI_task_parallel_range(0, totnode, &data, do_crease_brush_task_cb_ex, &settings);
}

static void do_pinch_brush_task_cb_ex(void *__restrict userdata,
                                      const int n,
                                      const TaskParallelTLS *__restrict tls)
{
  SculptThreadedTaskData *data = userdata;
  SculptSession *ss = data->ob->sculpt;
  const Brush *brush = data->brush;
  float(*stroke_xz)[3] = data->stroke_xz;

  PBVHVertexIter vd;
  float(*proxy)[3];
  const float bstrength = ss->cache->bstrength;

  proxy = BKE_pbvh_node_add_proxy(ss->pbvh, data->nodes[n])->co;

  SculptBrushTest test;
  SculptBrushTestFn sculpt_brush_test_sq_fn = SCULPT_brush_test_init(
      ss, &test, data->brush->falloff_shape);
  const int thread_id = BLI_task_parallel_thread_id(tls);

  float x_object_space[3];
  float z_object_space[3];
  copy_v3_v3(x_object_space, stroke_xz[0]);
  copy_v3_v3(z_object_space, stroke_xz[1]);

  BKE_pbvh_vertex_iter_begin (ss->pbvh, data->nodes[n], vd, PBVH_ITER_UNIQUE) {
    if (!sculpt_brush_test_sq_fn(&test, vd.co)) {
      continue;
    }
    const float fade = bstrength * SCULPT_brush_strength_factor(ss,
                                                                brush,
                                                                vd.co,
                                                                sqrtf(test.dist),
                                                                vd.no,
                                                                vd.fno,
                                                                vd.mask ? *vd.mask : 0.0f,
                                                                vd.vertex,
                                                                thread_id);
    float disp_center[3];
    float x_disp[3];
    float z_disp[3];
    /* Calculate displacement from the vertex to the brush center. */
    sub_v3_v3v3(disp_center, test.location, vd.co);

    /* Project the displacement into the X vector (aligned to the stroke). */
    mul_v3_v3fl(x_disp, x_object_space, dot_v3v3(disp_center, x_object_space));

    /* Project the displacement into the Z vector (aligned to the surface normal). */
    mul_v3_v3fl(z_disp, z_object_space, dot_v3v3(disp_center, z_object_space));

    /* Add the two projected vectors to calculate the final displacement.
     * The Y component is removed. */
    add_v3_v3v3(disp_center, x_disp, z_disp);

    if (brush->falloff_shape == PAINT_FALLOFF_SHAPE_TUBE) {
      project_plane_v3_v3v3(disp_center, disp_center, ss->cache->view_normal);
    }
    mul_v3_v3fl(proxy[vd.i], disp_center, fade);

    if (vd.mvert) {
      BKE_pbvh_vert_mark_update(ss->pbvh, vd.vertex);
    }
  }
  BKE_pbvh_vertex_iter_end;
}

void SCULPT_do_pinch_brush(Sculpt *sd, Object *ob, PBVHNode **nodes, int totnode)
{
  SculptSession *ss = ob->sculpt;
  Brush *brush = BKE_paint_brush(&sd->paint);

  float area_no[3];
  float area_co[3];

  float mat[4][4];
  calc_sculpt_plane(sd, ob, nodes, totnode, area_no, area_co);

  /* delay the first daub because grab delta is not setup */
  if (SCULPT_stroke_is_first_brush_step_of_symmetry_pass(ss->cache)) {
    return;
  }

  if (is_zero_v3(ss->cache->grab_delta_symmetry)) {
    return;
  }

  /* Initialize `mat`. */
  cross_v3_v3v3(mat[0], area_no, ss->cache->grab_delta_symmetry);
  mat[0][3] = 0.0f;
  cross_v3_v3v3(mat[1], area_no, mat[0]);
  mat[1][3] = 0.0f;
  copy_v3_v3(mat[2], area_no);
  mat[2][3] = 0.0f;
  copy_v3_v3(mat[3], ss->cache->location);
  mat[3][3] = 1.0f;
  normalize_m4(mat);

  float stroke_xz[2][3];
  normalize_v3_v3(stroke_xz[0], mat[0]);
  normalize_v3_v3(stroke_xz[1], mat[2]);

  SculptThreadedTaskData data = {
      .sd = sd,
      .ob = ob,
      .brush = brush,
      .nodes = nodes,
      .stroke_xz = stroke_xz,
  };

  TaskParallelSettings settings;
  BKE_pbvh_parallel_range_settings(&settings, true, totnode);
  BLI_task_parallel_range(0, totnode, &data, do_pinch_brush_task_cb_ex, &settings);
}

static void do_grab_brush_task_cb_ex(void *__restrict userdata,
                                     const int n,
                                     const TaskParallelTLS *__restrict tls)
{
  SculptThreadedTaskData *data = userdata;
  SculptSession *ss = data->ob->sculpt;
  const Brush *brush = data->brush;
  const float *grab_delta = data->grab_delta;

  PBVHVertexIter vd;
  SculptOrigVertData orig_data;
  float(*proxy)[3];
  const float bstrength = ss->cache->bstrength;

  SCULPT_orig_vert_data_init(&orig_data, data->ob, data->nodes[n], SCULPT_UNDO_COORDS);

  proxy = BKE_pbvh_node_add_proxy(ss->pbvh, data->nodes[n])->co;

  SculptBrushTest test;
  SculptBrushTestFn sculpt_brush_test_sq_fn = SCULPT_brush_test_init(
      ss, &test, data->brush->falloff_shape);
  const int thread_id = BLI_task_parallel_thread_id(tls);

  const bool grab_silhouette = brush->flag2 & BRUSH_GRAB_SILHOUETTE;
  const bool use_geodesic_dists = brush->flag2 & BRUSH_USE_SURFACE_FALLOFF;

  BKE_pbvh_vertex_iter_begin (ss->pbvh, data->nodes[n], vd, PBVH_ITER_UNIQUE) {
    SCULPT_orig_vert_data_update(&orig_data, vd.vertex);

    if (!sculpt_brush_test_sq_fn(&test, orig_data.co)) {
      continue;
    }

    float dist;
    if (use_geodesic_dists) {
      dist = ss->cache->geodesic_dists[ss->cache->mirror_symmetry_pass][vd.index];
    }
    else {
      dist = sqrtf(test.dist);
    }

    float fade = bstrength * SCULPT_brush_strength_factor(ss,
                                                          brush,
                                                          orig_data.co,
                                                          dist,
                                                          orig_data.no,
                                                          NULL,
                                                          vd.mask ? *vd.mask : 0.0f,
                                                          vd.vertex,
                                                          thread_id);

    if (grab_silhouette) {
      float silhouette_test_dir[3];
      normalize_v3_v3(silhouette_test_dir, grab_delta);
      if (dot_v3v3(ss->cache->initial_normal, ss->cache->grab_delta_symmetry) < 0.0f) {
        mul_v3_fl(silhouette_test_dir, -1.0f);
      }
      float vno[3];
      copy_v3_v3(vno, orig_data.no);
      fade *= max_ff(dot_v3v3(vno, silhouette_test_dir), 0.0f);
    }

    mul_v3_v3fl(proxy[vd.i], grab_delta, fade);

    if (vd.mvert) {
      BKE_pbvh_vert_mark_update(ss->pbvh, vd.vertex);
    }
  }
  BKE_pbvh_vertex_iter_end;
}

void SCULPT_do_grab_brush(Sculpt *sd, Object *ob, PBVHNode **nodes, int totnode)
{
  SculptSession *ss = ob->sculpt;
  Brush *brush = BKE_paint_brush(&sd->paint);
  float grab_delta[3];

  copy_v3_v3(grab_delta, ss->cache->grab_delta_symmetry);

  if (ss->cache->normal_weight > 0.0f) {
    sculpt_project_v3_normal_align(ss, ss->cache->normal_weight, grab_delta);
  }

  if (brush->flag2 & BRUSH_USE_SURFACE_FALLOFF) {
    if (SCULPT_stroke_is_first_brush_step_of_symmetry_pass(ss->cache)) {
      const int symm_pass = ss->cache->mirror_symmetry_pass;
      float location[3];
      flip_v3_v3(location, SCULPT_active_vertex_co_get(ss), symm_pass);
      SculptVertRef v = SCULPT_nearest_vertex_get(sd, ob, location, ss->cache->radius, false);
      ss->cache->geodesic_dists[symm_pass] = SCULPT_geodesic_from_vertex(
          ob, v, ss->cache->initial_radius);
    }
  }

  SculptThreadedTaskData data = {
      .sd = sd,
      .ob = ob,
      .brush = brush,
      .nodes = nodes,
      .grab_delta = grab_delta,
  };

  TaskParallelSettings settings;
  BKE_pbvh_parallel_range_settings(&settings, true, totnode);
  BLI_task_parallel_range(0, totnode, &data, do_grab_brush_task_cb_ex, &settings);
}

static void do_elastic_deform_brush_task_cb_ex(void *__restrict userdata,
                                               const int n,
                                               const TaskParallelTLS *__restrict UNUSED(tls))
{
  SculptThreadedTaskData *data = userdata;
  SculptSession *ss = data->ob->sculpt;
  const Brush *brush = data->brush;
  const float *grab_delta = data->grab_delta;
  const float *location = ss->cache->location;

  PBVHVertexIter vd;
  SculptOrigVertData orig_data;
  float(*proxy)[3];

  const float bstrength = ss->cache->bstrength;

  SCULPT_orig_vert_data_init(&orig_data, data->ob, data->nodes[n], SCULPT_UNDO_COORDS);

  proxy = BKE_pbvh_node_add_proxy(ss->pbvh, data->nodes[n])->co;

  float dir;
  if (ss->cache->mouse[0] > ss->cache->initial_mouse[0]) {
    dir = 1.0f;
  }
  else {
    dir = -1.0f;
  }

  if (brush->elastic_deform_type == BRUSH_ELASTIC_DEFORM_TWIST) {
    int symm = ss->cache->mirror_symmetry_pass;
    if (ELEM(symm, 1, 2, 4, 7)) {
      dir = -dir;
    }
  }

  KelvinletParams params;
  float force = len_v3(grab_delta) * dir * bstrength;
  BKE_kelvinlet_init_params(
      &params, ss->cache->radius, force, 1.0f, brush->elastic_deform_volume_preservation);

  BKE_pbvh_vertex_iter_begin (ss->pbvh, data->nodes[n], vd, PBVH_ITER_UNIQUE) {
    SCULPT_orig_vert_data_update(&orig_data, vd.vertex);
    float final_disp[3];

    float orig_co[3];
    if (brush->flag2 & BRUSH_USE_SURFACE_FALLOFF) {
      const float geodesic_dist =
          ss->cache->geodesic_dists[ss->cache->mirror_symmetry_pass][vd.index];

      if (geodesic_dist == FLT_MAX) {
        continue;
      }

      float disp[3];
      sub_v3_v3v3(disp, orig_data.co, ss->cache->initial_location);
      normalize_v3(disp);
      mul_v3_fl(disp, geodesic_dist);
      add_v3_v3v3(orig_co, ss->cache->initial_location, disp);
    }
    else {
      copy_v3_v3(orig_co, orig_data.co);
    }

    switch (brush->elastic_deform_type) {
      case BRUSH_ELASTIC_DEFORM_GRAB:
        BKE_kelvinlet_grab(final_disp, &params, orig_co, location, grab_delta);
        mul_v3_fl(final_disp, bstrength * 20.0f);
        break;
      case BRUSH_ELASTIC_DEFORM_GRAB_BISCALE: {
        BKE_kelvinlet_grab_biscale(final_disp, &params, orig_co, location, grab_delta);
        mul_v3_fl(final_disp, bstrength * 20.0f);
        break;
      }
      case BRUSH_ELASTIC_DEFORM_GRAB_TRISCALE: {
        BKE_kelvinlet_grab_triscale(final_disp, &params, orig_co, location, grab_delta);
        mul_v3_fl(final_disp, bstrength * 20.0f);
        break;
      }
      case BRUSH_ELASTIC_DEFORM_SCALE:
        BKE_kelvinlet_scale(final_disp, &params, orig_co, location, ss->cache->sculpt_normal_symm);
        break;
      case BRUSH_ELASTIC_DEFORM_TWIST:
        BKE_kelvinlet_twist(final_disp, &params, orig_co, location, ss->cache->sculpt_normal_symm);
        break;
    }

    if (vd.mask) {
      mul_v3_fl(final_disp, 1.0f - *vd.mask);
    }

    mul_v3_fl(final_disp, SCULPT_automasking_factor_get(ss->cache->automasking, ss, vd.vertex));

    if (dot_v3v3(final_disp, final_disp) > 0.0000001) {
      if (vd.mvert) {
        BKE_pbvh_vert_mark_update(ss->pbvh, vd.vertex);
      }
    }

    copy_v3_v3(proxy[vd.i], final_disp);
  }
  BKE_pbvh_vertex_iter_end;
}

void SCULPT_do_elastic_deform_brush(Sculpt *sd, Object *ob, PBVHNode **nodes, int totnode)
{
  SculptSession *ss = ob->sculpt;
  Brush *brush = BKE_paint_brush(&sd->paint);
  float grab_delta[3];

  copy_v3_v3(grab_delta, ss->cache->grab_delta_symmetry);

  if (ss->cache->normal_weight > 0.0f) {
    sculpt_project_v3_normal_align(ss, ss->cache->normal_weight, grab_delta);
  }

  if (brush->flag2 & BRUSH_USE_SURFACE_FALLOFF) {
    if (SCULPT_stroke_is_first_brush_step_of_symmetry_pass(ss->cache)) {
      const int symm_pass = ss->cache->mirror_symmetry_pass;
      float location[3];
      flip_v3_v3(location, SCULPT_active_vertex_co_get(ss), symm_pass);
      SculptVertRef v = SCULPT_nearest_vertex_get(
          sd, ob, location, ss->cache->initial_radius, false);
      ss->cache->geodesic_dists[symm_pass] = SCULPT_geodesic_from_vertex(ob, v, FLT_MAX);
    }
  }

  SculptThreadedTaskData data = {
      .sd = sd,
      .ob = ob,
      .brush = brush,
      .nodes = nodes,
      .grab_delta = grab_delta,
  };

  TaskParallelSettings settings;

  SCULPT_vertex_random_access_ensure(ss);

  BKE_pbvh_parallel_range_settings(&settings, true, totnode);
  BLI_task_parallel_range(0, totnode, &data, do_elastic_deform_brush_task_cb_ex, &settings);
}

/** \} */

/* -------------------------------------------------------------------- */
/** \name Sculpt Draw Sharp Brush
 * \{ */

static void do_draw_sharp_brush_task_cb_ex(void *__restrict userdata,
                                           const int n,
                                           const TaskParallelTLS *__restrict tls)
{
  SculptThreadedTaskData *data = userdata;
  SculptSession *ss = data->ob->sculpt;
  const Brush *brush = data->brush;
  const float *offset = data->offset;

  PBVHVertexIter vd;
  float(*proxy)[3];

<<<<<<< HEAD
=======
  SCULPT_orig_vert_data_init(&orig_data, data->ob, data->nodes[n], SCULPT_UNDO_COORDS);

>>>>>>> e86c2f72
  proxy = BKE_pbvh_node_add_proxy(ss->pbvh, data->nodes[n])->co;

  SculptBrushTest test;
  SculptBrushTestFn sculpt_brush_test_sq_fn = SCULPT_brush_test_init(
      ss, &test, data->brush->falloff_shape);
  const int thread_id = BLI_task_parallel_thread_id(tls);

  float planeco[3], noffset[3];
  copy_v3_v3(planeco, ss->cache->location);
  add_v3_v3(planeco, offset);

  copy_v3_v3(noffset, offset);
  normalize_v3(noffset);

  BKE_pbvh_vertex_iter_begin (ss->pbvh, data->nodes[n], vd, PBVH_ITER_UNIQUE) {
    SCULPT_vertex_check_origdata(ss, vd.vertex);
    MSculptVert *mv = SCULPT_vertex_get_sculptvert(ss, vd.vertex);

    if (!sculpt_brush_test_sq_fn(&test, mv->origco)) {
      continue;
    }

    /* Offset vertex. */
    const float fade = SCULPT_brush_strength_factor(ss,
                                                    brush,
                                                    mv->origco,
                                                    sqrtf(test.dist),
                                                    NULL,
                                                    mv->origno,
                                                    vd.mask ? *vd.mask : 0.0f,
                                                    vd.vertex,
                                                    thread_id);

    mul_v3_v3fl(proxy[vd.i], offset, fade);

    if (vd.mvert) {
      BKE_pbvh_vert_mark_update(ss->pbvh, vd.vertex);
    }
  }
  BKE_pbvh_vertex_iter_end;

  BKE_pbvh_node_mark_update(data->nodes[n]);
}

static void do_draw_sharp_brush_task_cb_ex_plane(void *__restrict userdata,
                                                 const int n,
                                                 const TaskParallelTLS *__restrict tls)
{
  SculptThreadedTaskData *data = userdata;
  SculptSession *ss = data->ob->sculpt;
  const Brush *brush = data->brush;
  const float *offset = data->offset;

  PBVHVertexIter vd;
  float(*proxy)[3];

  proxy = BKE_pbvh_node_add_proxy(ss->pbvh, data->nodes[n])->co;

  SculptBrushTest test;
  SculptBrushTestFn sculpt_brush_test_sq_fn = SCULPT_brush_test_init(
      ss, &test, data->brush->falloff_shape);
  const int thread_id = BLI_task_parallel_thread_id(tls);

  float planeco[3], noffset[3];
  copy_v3_v3(planeco, ss->cache->location);
  add_v3_v3(planeco, offset);

  copy_v3_v3(noffset, offset);
  normalize_v3(noffset);

  const float bstrength = fabsf(ss->cache->bstrength);

  BKE_pbvh_vertex_iter_begin (ss->pbvh, data->nodes[n], vd, PBVH_ITER_UNIQUE) {
    // SCULPT_orig_vert_data_update(&orig_data, vd.vertex);
    SCULPT_vertex_check_origdata(ss, vd.vertex);
    MSculptVert *mv = SCULPT_vertex_get_sculptvert(ss, vd.vertex);

    if (!sculpt_brush_test_sq_fn(&test, mv->origco)) {
      continue;
    }
    /* Offset vertex. */
    float fade = SCULPT_brush_strength_factor(ss,
                                              brush,
                                              mv->origco,
                                              sqrtf(test.dist),
                                              NULL,
                                              mv->origno,
                                              vd.mask ? *vd.mask : 0.0f,
                                              vd.vertex,
                                              thread_id);

    float vec[3];
    // copy_v3_v3(noffset, mv->origno);

    // interp_v3_v3v3(planeco, mv->origco, ss->cache->location, 1.0f - fade);
    copy_v3_v3(planeco, ss->cache->location);
    madd_v3_v3fl(planeco, noffset, ss->cache->radius * (fade * 0.5 + 0.5));

    sub_v3_v3v3(vec, mv->origco, planeco);
    madd_v3_v3fl(vec, noffset, -dot_v3v3(noffset, vec));

    add_v3_v3(vec, planeco);
    sub_v3_v3(vec, vd.co);

    mul_v3_v3fl(proxy[vd.i], vec, fade * fade * bstrength);

    if (vd.mvert) {
      BKE_pbvh_vert_mark_update(ss->pbvh, vd.vertex);
    }
  }
  BKE_pbvh_vertex_iter_end;

  BKE_pbvh_node_mark_update(data->nodes[n]);
}

void SCULPT_do_draw_sharp_brush(Sculpt *sd, Object *ob, PBVHNode **nodes, int totnode)
{
  SculptSession *ss = ob->sculpt;
  Brush *brush = ss->cache->brush ? ss->cache->brush : BKE_paint_brush(&sd->paint);
  float offset[3];
  const float bstrength = ss->cache->bstrength;

  bool mode = SCULPT_get_int(ss, sharp_mode, sd, brush);
  float plane_offset = SCULPT_get_float(ss, plane_offset, sd, brush);

  /* Offset with as much as possible factored in already. */
  float effective_normal[3];
  SCULPT_tilt_effective_normal_get(ss, brush, effective_normal);

  if (mode == SCULPT_SHARP_PLANE) {  // average with view normal
    add_v3_v3(effective_normal, ss->cache->view_normal);
    normalize_v3(effective_normal);
  }

  mul_v3_v3fl(offset, effective_normal, ss->cache->radius + ss->cache->radius * plane_offset);
  mul_v3_v3(offset, ss->cache->scale);
  mul_v3_fl(offset, bstrength);

  /* Threaded loop over nodes. */
  SculptThreadedTaskData data = {
      .sd = sd,
      .ob = ob,
      .brush = brush,
      .nodes = nodes,
      .offset = offset,
  };

  TaskParallelSettings settings;
  BKE_pbvh_parallel_range_settings(&settings, true, totnode);

  if (mode == SCULPT_SHARP_SIMPLE) {
    BLI_task_parallel_range(0, totnode, &data, do_draw_sharp_brush_task_cb_ex, &settings);
  }
  else {
    BLI_task_parallel_range(0, totnode, &data, do_draw_sharp_brush_task_cb_ex_plane, &settings);
  }
}

/** \} */

/* -------------------------------------------------------------------- */
/** \name Sculpt Scene Project Brush
 * \{ */

void SCULPT_stroke_cache_snap_context_init(bContext *C, Object *ob)
{
  SculptSession *ss = ob->sculpt;
  StrokeCache *cache = ss->cache;

  if (ss->cache && ss->cache->snap_context) {
    return;
  }

  Depsgraph *depsgraph = CTX_data_ensure_evaluated_depsgraph(C);
  Scene *scene = CTX_data_scene(C);

  cache->snap_context = ED_transform_snap_object_context_create(scene, 0);
  cache->depsgraph = depsgraph;
}

static void sculpt_scene_project_view_ray_init(Object *ob,
                                               const SculptVertRef vertex,
                                               float r_ray_normal[3],
                                               float r_ray_origin[3])
{
  SculptSession *ss = ob->sculpt;

  float world_space_vertex_co[3];
  mul_v3_m4v3(world_space_vertex_co, ob->obmat, SCULPT_vertex_co_get(ss, vertex));
  if (ss->cache->vc->rv3d->is_persp) {
    sub_v3_v3v3(r_ray_normal, world_space_vertex_co, ss->cache->view_origin);
    normalize_v3(r_ray_normal);
    copy_v3_v3(r_ray_origin, ss->cache->view_origin);
  }
  else {
    mul_v3_mat3_m4v3(r_ray_normal, ob->obmat, ss->cache->view_normal);
    sub_v3_v3v3(r_ray_origin, world_space_vertex_co, r_ray_normal);
  }
}

static void sculpt_scene_project_vertex_normal_ray_init(Object *ob,
                                                        const SculptVertRef vertex,
                                                        const float original_normal[3],
                                                        float r_ray_normal[3],
                                                        float r_ray_origin[3])
{
  SculptSession *ss = ob->sculpt;
  mul_v3_m4v3(r_ray_normal, ob->obmat, original_normal);
  normalize_v3(r_ray_normal);

  mul_v3_m4v3(r_ray_origin, ob->obmat, SCULPT_vertex_co_get(ss, vertex));
}

static void sculpt_scene_project_brush_normal_ray_init(Object *ob,
                                                       const SculptVertRef vertex,
                                                       float r_ray_normal[3],
                                                       float r_ray_origin[3])
{
  SculptSession *ss = ob->sculpt;
  mul_v3_m4v3(r_ray_origin, ob->obmat, SCULPT_vertex_co_get(ss, vertex));
  mul_v3_m4v3(r_ray_normal, ob->obmat, ss->cache->sculpt_normal);
  normalize_v3(r_ray_normal);
}

static bool sculpt_scene_project_raycast(SculptSession *ss,
                                         const float ray_normal[3],
                                         const float ray_origin[3],
                                         const bool use_both_directions,
                                         float r_loc[3])
{
  float hit_co[2][3];
  float hit_len_squared[2];
  bool any_hit = false;
  bool hit = false;
  hit = ED_transform_snap_object_project_ray(ss->cache->snap_context,
                                             ss->cache->depsgraph,
                                             ss->cache->vc->v3d,
                                             &(const struct SnapObjectParams){
                                                 .snap_target_select = SCE_SNAP_TARGET_NOT_ACTIVE,
                                             },
                                             ray_origin,
                                             ray_normal,
                                             NULL,
                                             hit_co[0],
                                             NULL);
  if (hit) {
    hit_len_squared[0] = len_squared_v3v3(hit_co[0], ray_origin);
    any_hit |= hit;
  }
  else {
    hit_len_squared[0] = FLT_MAX;
  }

  if (!use_both_directions) {
    copy_v3_v3(r_loc, hit_co[0]);
    return any_hit;
  }

  float ray_normal_flip[3];
  mul_v3_v3fl(ray_normal_flip, ray_normal, -1.0f);

  hit = ED_transform_snap_object_project_ray(ss->cache->snap_context,
                                             ss->cache->depsgraph,
                                             ss->cache->vc->v3d,
                                             &(const struct SnapObjectParams){
                                                 .snap_target_select = SCE_SNAP_TARGET_NOT_ACTIVE,
                                             },
                                             ray_origin,
                                             ray_normal_flip,
                                             NULL,
                                             hit_co[1],
                                             NULL);
  if (hit) {
    hit_len_squared[1] = len_squared_v3v3(hit_co[1], ray_origin);
    any_hit |= hit;
  }
  else {
    hit_len_squared[1] = FLT_MAX;
  }

  if (hit_len_squared[0] <= hit_len_squared[1]) {
    copy_v3_v3(r_loc, hit_co[0]);
  }
  else {
    copy_v3_v3(r_loc, hit_co[1]);
  }
  return any_hit;
}

static void do_scene_project_brush_task_cb_ex(void *__restrict userdata,
                                              const int n,
                                              const TaskParallelTLS *__restrict tls)
{
  SculptThreadedTaskData *data = userdata;
  SculptSession *ss = data->ob->sculpt;
  SculptBrushTest test;
  SculptBrushTestFn sculpt_brush_test_sq_fn = SCULPT_brush_test_init(
      ss, &test, data->brush->falloff_shape);

  const float bstrength = clamp_f(ss->cache->bstrength, 0.0f, 1.0f);
  const Brush *brush = data->brush;

  const int thread_id = BLI_task_parallel_thread_id(tls);

  SculptOrigVertData orig_data;
  SCULPT_orig_vert_data_init(&orig_data, data->ob, data->nodes[n], SCULPT_UNDO_COORDS);

  PBVHVertexIter vd;
  BKE_pbvh_vertex_iter_begin (ss->pbvh, data->nodes[n], vd, PBVH_ITER_UNIQUE) {
    if (!sculpt_brush_test_sq_fn(&test, vd.co)) {
      continue;
    }

    SCULPT_orig_vert_data_update(&orig_data, vd.vertex);

    const float fade = bstrength * SCULPT_brush_strength_factor(ss,
                                                                brush,
                                                                vd.co,
                                                                sqrtf(test.dist),
                                                                vd.no,
                                                                vd.fno,
                                                                vd.mask ? *vd.mask : 0.0f,
                                                                vd.vertex,
                                                                thread_id);

    if (fade == 0.0f) {
      continue;
    }

    float ray_normal[3];
    float ray_origin[3];
    bool use_both_directions = false;
    switch (brush->scene_project_direction_type) {
      case BRUSH_SCENE_PROJECT_DIRECTION_VIEW:
        sculpt_scene_project_view_ray_init(data->ob, vd.vertex, ray_normal, ray_origin);
        break;
      case BRUSH_SCENE_PROJECT_DIRECTION_VERTEX_NORMAL: {
        float normal[3];
        copy_v3_v3(normal, orig_data.no);
        sculpt_scene_project_vertex_normal_ray_init(
            data->ob, vd.vertex, normal, ray_normal, ray_origin);
        use_both_directions = true;
      } break;
      case BRUSH_SCENE_PROJECT_DIRECTION_BRUSH_NORMAL:
        sculpt_scene_project_brush_normal_ray_init(data->ob, vd.vertex, ray_normal, ray_origin);
        use_both_directions = true;
        break;
    }

    float world_space_hit_co[3];
    float hit_co[3];
    const bool hit = sculpt_scene_project_raycast(
        ss, ray_normal, ray_origin, use_both_directions, world_space_hit_co);
    if (!hit) {
      continue;
    }

    mul_v3_m4v3(hit_co, data->ob->imat, world_space_hit_co);

    float disp[3];
    sub_v3_v3v3(disp, hit_co, vd.co);
    mul_v3_fl(disp, fade);
    add_v3_v3(vd.co, disp);

    if (vd.mvert) {
      BKE_pbvh_vert_mark_update(ss->pbvh, vd.vertex);
    }
  }
  BKE_pbvh_vertex_iter_end;
}

void SCULPT_do_scene_project_brush(Sculpt *sd, Object *ob, PBVHNode **nodes, int totnode)
{
  Brush *brush = BKE_paint_brush(&sd->paint);

  SCULPT_vertex_random_access_ensure(ob->sculpt);

  /* Threaded loop over nodes. */
  SculptThreadedTaskData data = {
      .sd = sd,
      .ob = ob,
      .brush = brush,
      .nodes = nodes,
  };

  TaskParallelSettings settings;
  BKE_pbvh_parallel_range_settings(&settings, false, totnode);
  BLI_task_parallel_range(0, totnode, &data, do_scene_project_brush_task_cb_ex, &settings);
}

/** \} */

/* -------------------------------------------------------------------- */
/** \name Sculpt Topology Brush
 * \{ */

static void do_topology_slide_task_cb_ex(void *__restrict userdata,
                                         const int n,
                                         const TaskParallelTLS *__restrict tls)
{
  SculptThreadedTaskData *data = userdata;
  SculptSession *ss = data->ob->sculpt;
  const Brush *brush = data->brush;

  PBVHVertexIter vd;
  SculptOrigVertData orig_data;
  float(*proxy)[3];

  SCULPT_orig_vert_data_init(&orig_data, data->ob, data->nodes[n], SCULPT_UNDO_COORDS);

  proxy = BKE_pbvh_node_add_proxy(ss->pbvh, data->nodes[n])->co;

  SculptBrushTest test;
  SculptBrushTestFn sculpt_brush_test_sq_fn = SCULPT_brush_test_init(
      ss, &test, data->brush->falloff_shape);
  const int thread_id = BLI_task_parallel_thread_id(tls);

  BKE_pbvh_vertex_iter_begin (ss->pbvh, data->nodes[n], vd, PBVH_ITER_UNIQUE) {
    SCULPT_orig_vert_data_update(&orig_data, vd.vertex);
    if (!sculpt_brush_test_sq_fn(&test, orig_data.co)) {
      continue;
    }
    const float fade = SCULPT_brush_strength_factor(ss,
                                                    brush,
                                                    orig_data.co,
                                                    sqrtf(test.dist),
                                                    orig_data.no,
                                                    NULL,
                                                    vd.mask ? *vd.mask : 0.0f,
                                                    vd.vertex,
                                                    thread_id);
    float current_disp[3];
    float current_disp_norm[3];
    float final_disp[3] = {0.0f, 0.0f, 0.0f};

    switch (brush->slide_deform_type) {
      case BRUSH_SLIDE_DEFORM_DRAG:
        sub_v3_v3v3(current_disp, ss->cache->location, ss->cache->last_location);
        break;
      case BRUSH_SLIDE_DEFORM_PINCH:
        sub_v3_v3v3(current_disp, ss->cache->location, vd.co);
        break;
      case BRUSH_SLIDE_DEFORM_EXPAND:
        sub_v3_v3v3(current_disp, vd.co, ss->cache->location);
        break;
    }

    normalize_v3_v3(current_disp_norm, current_disp);
    mul_v3_v3fl(current_disp, current_disp_norm, ss->cache->bstrength);

    SculptVertexNeighborIter ni;
    SCULPT_VERTEX_NEIGHBORS_ITER_BEGIN (ss, vd.vertex, ni) {
      float vertex_disp[3];
      float vertex_disp_norm[3];
      sub_v3_v3v3(vertex_disp, SCULPT_vertex_co_get(ss, ni.vertex), vd.co);
      normalize_v3_v3(vertex_disp_norm, vertex_disp);
      if (dot_v3v3(current_disp_norm, vertex_disp_norm) > 0.0f) {
        madd_v3_v3fl(final_disp, vertex_disp_norm, dot_v3v3(current_disp, vertex_disp));
      }
    }
    SCULPT_VERTEX_NEIGHBORS_ITER_END(ni);

    mul_v3_v3fl(proxy[vd.i], final_disp, fade);

    if (vd.mvert) {
      BKE_pbvh_vert_mark_update(ss->pbvh, vd.vertex);
    }
  }
  BKE_pbvh_vertex_iter_end;
}

void SCULPT_relax_vertex(SculptSession *ss,
                         PBVHVertexIter *vd,
                         float factor,
                         SculptBoundaryType boundary_mask,
                         float *r_final_pos)
{
  float smooth_pos[3];
  float final_disp[3];
  int avg_count = 0;
  int neighbor_count = 0;
  zero_v3(smooth_pos);

  int bset = boundary_mask;

  // forcibly enable if no ss->cache
  if (ss->cache && (ss->cache->brush->flag2 & BRUSH_SMOOTH_PRESERVE_FACE_SETS)) {
    bset |= SCULPT_BOUNDARY_FACE_SET;
  }

  if (SCULPT_vertex_is_corner(ss, vd->vertex, (SculptCornerType)bset)) {
    copy_v3_v3(r_final_pos, vd->co);
    return;
  }

  const int is_boundary = SCULPT_vertex_is_boundary(ss, vd->vertex, bset);

  float boundary_tan_a[3];
  float boundary_tan_b[3];
  bool have_boundary_tan_a = false;

  SculptVertexNeighborIter ni;
  SCULPT_VERTEX_NEIGHBORS_ITER_BEGIN (ss, vd->vertex, ni) {
    neighbor_count++;

    /* When the vertex to relax is boundary, use only connected boundary vertices for the
     * average position. */
    if (is_boundary) {
      if (!SCULPT_vertex_is_boundary(ss, ni.vertex, bset)) {
        continue;
      }
      add_v3_v3(smooth_pos, SCULPT_vertex_co_get(ss, ni.vertex));
      avg_count++;

      /* Calculate a normal for the constraint plane using the edges of the boundary. */
      float to_neighbor[3];
      sub_v3_v3v3(to_neighbor, SCULPT_vertex_co_get(ss, ni.vertex), vd->co);
      normalize_v3(to_neighbor);

      if (!have_boundary_tan_a) {
        copy_v3_v3(boundary_tan_a, to_neighbor);
        have_boundary_tan_a = true;
      }
      else {
        copy_v3_v3(boundary_tan_b, to_neighbor);
      }
    }
    else {
      add_v3_v3(smooth_pos, SCULPT_vertex_co_get(ss, ni.vertex));
      avg_count++;
    }
  }
  SCULPT_VERTEX_NEIGHBORS_ITER_END(ni);

  if (avg_count > 0) {
    mul_v3_fl(smooth_pos, 1.0f / avg_count);
  }
  else {
    copy_v3_v3(r_final_pos, vd->co);
    return;
  }

  float plane[4];
  float smooth_closest_plane[3];
  float vno[3];

  if ((is_boundary) && avg_count == 2 && fabsf(dot_v3v3(boundary_tan_a, boundary_tan_b)) < 0.99f) {
    cross_v3_v3v3(vno, boundary_tan_a, boundary_tan_b);
    normalize_v3(vno);
  }
  else {
    SCULPT_vertex_normal_get(ss, vd->vertex, vno);
  }

  if (is_zero_v3(vno)) {
    copy_v3_v3(r_final_pos, vd->co);
    return;
  }

  plane_from_point_normal_v3(plane, vd->co, vno);
  closest_to_plane_v3(smooth_closest_plane, plane, smooth_pos);
  sub_v3_v3v3(final_disp, smooth_closest_plane, vd->co);

  mul_v3_fl(final_disp, factor);
  add_v3_v3v3(r_final_pos, vd->co, final_disp);
}

static void do_topology_relax_task_cb_ex(void *__restrict userdata,
                                         const int n,
                                         const TaskParallelTLS *__restrict tls)
{
  SculptThreadedTaskData *data = userdata;
  SculptSession *ss = data->ob->sculpt;
  const Brush *brush = data->brush;
  const float bstrength = ss->cache->bstrength;

  PBVHVertexIter vd;
  SculptOrigVertData orig_data;

  SCULPT_orig_vert_data_init(&orig_data, data->ob, data->nodes[n], SCULPT_UNDO_COORDS);

  BKE_pbvh_node_add_proxy(ss->pbvh, data->nodes[n]);

  SculptBrushTest test;
  SculptBrushTestFn sculpt_brush_test_sq_fn = SCULPT_brush_test_init(
      ss, &test, data->brush->falloff_shape);
  const int thread_id = BLI_task_parallel_thread_id(tls);

  const bool do_reproject = SCULPT_need_reproject;

  const int boundflag = SCULPT_BOUNDARY_ALL;

  BKE_pbvh_vertex_iter_begin (ss->pbvh, data->nodes[n], vd, PBVH_ITER_UNIQUE) {
    SCULPT_orig_vert_data_update(&orig_data, vd.vertex);

    if (!sculpt_brush_test_sq_fn(&test, orig_data.co)) {
      continue;
    }
    const float fade = SCULPT_brush_strength_factor(ss,
                                                    brush,
                                                    orig_data.co,
                                                    sqrtf(test.dist),
                                                    orig_data.no,
                                                    NULL,
                                                    vd.mask ? *vd.mask : 0.0f,
                                                    vd.vertex,
                                                    thread_id);

    float oldco[3], oldno[3];

    copy_v3_v3(oldco, vd.co);
    SCULPT_vertex_normal_get(ss, vd.vertex, oldno);

    SCULPT_relax_vertex(ss, &vd, fade * bstrength, boundflag, vd.co);

    if (do_reproject) {
      SCULPT_reproject_cdata(ss, vd.vertex, oldco, oldno);
    }

    if (vd.mvert) {
      BKE_pbvh_vert_mark_update(ss->pbvh, vd.vertex);
    }
  }
  BKE_pbvh_vertex_iter_end;
}

void SCULPT_do_slide_brush(Sculpt *sd, Object *ob, PBVHNode **nodes, int totnode)
{
  SculptSession *ss = ob->sculpt;
  Brush *brush = BKE_paint_brush(&sd->paint);

  if (SCULPT_stroke_is_first_brush_step_of_symmetry_pass(ss->cache)) {
    return;
  }

  BKE_curvemapping_init(brush->curve);

  SculptThreadedTaskData data = {
      .sd = sd,
      .ob = ob,
      .brush = brush,
      .nodes = nodes,
  };

  TaskParallelSettings settings;
  BKE_pbvh_parallel_range_settings(&settings, true, totnode);
  BLI_task_parallel_range(0, totnode, &data, do_topology_slide_task_cb_ex, &settings);
}

void SCULPT_do_relax_brush(Sculpt *sd, Object *ob, PBVHNode **nodes, int totnode)
{
  SculptSession *ss = ob->sculpt;
  Brush *brush = BKE_paint_brush(&sd->paint);

  if (SCULPT_stroke_is_first_brush_step_of_symmetry_pass(ss->cache)) {
    return;
  }

  BKE_curvemapping_init(brush->curve);

  SculptThreadedTaskData data = {
      .sd = sd,
      .ob = ob,
      .brush = brush,
      .nodes = nodes,
  };

  TaskParallelSettings settings;
  BKE_pbvh_parallel_range_settings(&settings, true, totnode);
  SCULPT_boundary_info_ensure(ob);
  for (int i = 0; i < 4; i++) {
    BLI_task_parallel_range(0, totnode, &data, do_topology_relax_task_cb_ex, &settings);
  }
}

static void do_fairing_brush_tag_store_task_cb_ex(void *__restrict userdata,
                                                  const int n,
                                                  const TaskParallelTLS *__restrict tls)
{
  SculptThreadedTaskData *data = userdata;
  SculptSession *ss = data->ob->sculpt;
  SculptBrushTest test;
  SculptBrushTestFn sculpt_brush_test_sq_fn = SCULPT_brush_test_init(
      ss, &test, data->brush->falloff_shape);
  PBVHVertexIter vd;

  const float bstrength = clamp_f(ss->cache->bstrength, 0.0f, 1.0f);
  const Brush *brush = data->brush;

  const int thread_id = BLI_task_parallel_thread_id(tls);
  int boundflag = SCULPT_BOUNDARY_MESH | SCULPT_BOUNDARY_SHARP;

  if (BRUSHSET_GET_BOOL(ss->cache->channels_final, hard_edge_mode, &ss->cache->input_mapping)) {
    boundflag |= SCULPT_BOUNDARY_FACE_SET;
  }

  BKE_pbvh_vertex_iter_begin (ss->pbvh, data->nodes[n], vd, PBVH_ITER_UNIQUE) {
    if (!sculpt_brush_test_sq_fn(&test, vd.co)) {
      continue;
    }

    if (SCULPT_vertex_is_boundary(ss, vd.vertex, boundflag)) {
      continue;
    }

    float *prefair = SCULPT_attr_vertex_data(vd.vertex,
                                             ss->custom_layers[SCULPT_SCL_PREFAIRING_CO]);

    const float fade = bstrength * SCULPT_brush_strength_factor(ss,
                                                                brush,
                                                                prefair,
                                                                sqrtf(test.dist),
                                                                vd.no,
                                                                vd.fno,
                                                                vd.mask ? *vd.mask : 0.0f,
                                                                vd.vertex,
                                                                thread_id);

    if (fade == 0.0f) {
      continue;
    }

    float *fairing_fade = SCULPT_attr_vertex_data(vd.vertex,
                                                  ss->custom_layers[SCULPT_SCL_FAIRING_FADE]);
    uchar *fairing_mask = SCULPT_attr_vertex_data(vd.vertex,
                                                  ss->custom_layers[SCULPT_SCL_FAIRING_MASK]);

    *fairing_fade = max_ff(fade, *fairing_fade);
    *fairing_mask = true;
  }
  BKE_pbvh_vertex_iter_end;
}

void SCULPT_do_fairing_brush(Sculpt *sd, Object *ob, PBVHNode **nodes, int totnode)
{
  SculptSession *ss = ob->sculpt;
  Brush *brush = BKE_paint_brush(&sd->paint);
  const int totvert = SCULPT_vertex_count_get(ss);

  printf("sizeof(bool): %d\n", (int)(sizeof(bool)));

  if (BKE_pbvh_type(ss->pbvh) == PBVH_GRIDS) {
    return;
  }

  SCULPT_vertex_random_access_ensure(ss);
  SCULPT_face_random_access_ensure(ss);

  if (!ss->custom_layers[SCULPT_SCL_FAIRING_MASK]) {
    // SCULPT_attr_ensure_layer(ss, ATTR_DOMAIN_POINT, CD_PROP_BOOL, "fairing_mask");
    // SCULPT_attr_ensure_layer(ss, ATTR_DOMAIN_POINT, CD_PROP_FLOAT, "fairing_fade");
    // SCULPT_attr_ensure_layer(ss, ATTR_DOMAIN_POINT, CD_PROP_FLOAT3, "prefairing_co");

    ss->custom_layers[SCULPT_SCL_FAIRING_MASK] = MEM_callocN(sizeof(SculptCustomLayer),
                                                             "ss->Cache->fairing_mask");
    ss->custom_layers[SCULPT_SCL_FAIRING_FADE] = MEM_callocN(sizeof(SculptCustomLayer),
                                                             "ss->Cache->fairing_fade");
    ss->custom_layers[SCULPT_SCL_PREFAIRING_CO] = MEM_callocN(sizeof(SculptCustomLayer),
                                                              "ss->Cache->prefairing_co");

    SculptLayerParams params = {.permanent = false, .simple_array = true};

    SCULPT_attr_get_layer(ss,
                          ob,
                          ATTR_DOMAIN_POINT,
                          CD_PROP_BOOL,
                          SCULPT_SCL_GET_NAME(SCULPT_SCL_FAIRING_MASK),
                          ss->custom_layers[SCULPT_SCL_FAIRING_MASK],
                          &params);

    SCULPT_attr_get_layer(ss,
                          ob,
                          ATTR_DOMAIN_POINT,
                          CD_PROP_FLOAT,
                          SCULPT_SCL_GET_NAME(SCULPT_SCL_FAIRING_FADE),
                          ss->custom_layers[SCULPT_SCL_FAIRING_FADE],
                          &params);

    SCULPT_attr_get_layer(ss,
                          ob,
                          ATTR_DOMAIN_POINT,
                          CD_PROP_FLOAT3,
                          SCULPT_SCL_GET_NAME(SCULPT_SCL_PREFAIRING_CO),
                          ss->custom_layers[SCULPT_SCL_PREFAIRING_CO],
                          &params);

    SCULPT_update_customdata_refs(ss, ob);
  }

  if (SCULPT_stroke_is_main_symmetry_pass(ss->cache)) {
    for (int i = 0; i < totvert; i++) {
      SculptVertRef vertex = BKE_pbvh_table_index_to_vertex(ss->pbvh, i);

      *(uchar *)SCULPT_attr_vertex_data(vertex,
                                        ss->custom_layers[SCULPT_SCL_FAIRING_MASK]) = false;
      *(float *)SCULPT_attr_vertex_data(vertex, ss->custom_layers[SCULPT_SCL_FAIRING_FADE]) = 0.0f;
      copy_v3_v3(
          (float *)SCULPT_attr_vertex_data(vertex, ss->custom_layers[SCULPT_SCL_PREFAIRING_CO]),
          SCULPT_vertex_co_get(ss, vertex));
    }
  }

  SCULPT_boundary_info_ensure(ob);

  /* Threaded loop over nodes. */
  SculptThreadedTaskData data = {
      .sd = sd,
      .ob = ob,
      .brush = brush,
      .nodes = nodes,
  };

  TaskParallelSettings settings;
  BKE_pbvh_parallel_range_settings(&settings, true, totnode);
  BLI_task_parallel_range(0, totnode, &data, do_fairing_brush_tag_store_task_cb_ex, &settings);
}

static void do_fairing_brush_displace_task_cb_ex(void *__restrict userdata,
                                                 const int n,
                                                 const TaskParallelTLS *__restrict UNUSED(tls))
{
  SculptThreadedTaskData *data = userdata;
  SculptSession *ss = data->ob->sculpt;
  PBVHVertexIter vd;
  BKE_pbvh_vertex_iter_begin (ss->pbvh, data->nodes[n], vd, PBVH_ITER_UNIQUE) {
    if (!*(uchar *)SCULPT_attr_vertex_data(vd.vertex,
                                           ss->custom_layers[SCULPT_SCL_FAIRING_MASK])) {
      continue;
    }
    float disp[3];
    sub_v3_v3v3(disp,
                vd.co,
                SCULPT_attr_vertex_data(vd.vertex, ss->custom_layers[SCULPT_SCL_PREFAIRING_CO]));
    mul_v3_fl(
        disp,
        *(float *)SCULPT_attr_vertex_data(vd.vertex, ss->custom_layers[SCULPT_SCL_FAIRING_FADE]));
    copy_v3_v3(vd.co,
               SCULPT_attr_vertex_data(vd.vertex, ss->custom_layers[SCULPT_SCL_PREFAIRING_CO]));
    add_v3_v3(vd.co, disp);
    if (vd.mvert) {
      BKE_pbvh_vert_mark_update(ss->pbvh, vd.vertex);
    }
  }
  BKE_pbvh_vertex_iter_end;
}

void SCULPT_fairing_brush_exec_fairing_for_cache(Sculpt *sd, Object *ob)
{
  SculptSession *ss = ob->sculpt;
  BLI_assert(BKE_pbvh_type(ss->pbvh) != PBVH_GRIDS);
  BLI_assert(ss->cache);
  Brush *brush = BKE_paint_brush(&sd->paint);
  Mesh *mesh = ob->data;

  if (!ss->custom_layers[SCULPT_SCL_FAIRING_MASK]) {
    return;
  }

  switch (BKE_pbvh_type(ss->pbvh)) {
    case PBVH_FACES: {
      MVert *mvert = SCULPT_mesh_deformed_mverts_get(ss);
      BKE_mesh_prefair_and_fair_vertices(mesh,
                                         mvert,
                                         ss->custom_layers[SCULPT_SCL_FAIRING_MASK]->data,
                                         MESH_FAIRING_DEPTH_TANGENCY);
    } break;
    case PBVH_BMESH: {
      // note that we allocated fairing_mask.data in simple array mode
      BKE_bmesh_prefair_and_fair_vertices(
          ss->bm, ss->custom_layers[SCULPT_SCL_FAIRING_MASK]->data, MESH_FAIRING_DEPTH_TANGENCY);
    } break;
    case PBVH_GRIDS:
      BLI_assert(false);
  }

  PBVHNode **nodes;
  int totnode;
  BKE_pbvh_search_gather(ss->pbvh, NULL, NULL, &nodes, &totnode);

  SculptThreadedTaskData data = {
      .sd = sd,
      .ob = ob,
      .brush = brush,
      .nodes = nodes,
  };

  TaskParallelSettings settings;
  BKE_pbvh_parallel_range_settings(&settings, true, totnode);
  BLI_task_parallel_range(0, totnode, &data, do_fairing_brush_displace_task_cb_ex, &settings);
  MEM_freeN(nodes);
}

/** \} */

/* -------------------------------------------------------------------- */

void SCULPT_do_auto_face_set(Sculpt *sd, Object *ob, PBVHNode **nodes, int totnode)
{
#if 0
  if (BKE_pbvh_type(ob->sculpt->pbvh) == PBVH_BMESH) {
    void cxx_do_draw_brush(Sculpt * sd, Object * ob, PBVHNode * *nodes, int totnode);

    cxx_do_draw_brush(sd, ob, nodes, totnode);
    return;
  }
#endif

  SculptSession *ss = ob->sculpt;
  Brush *brush = BKE_paint_brush(&sd->paint);

  float directions[3][3];

  for (int i = 0; i < 3; i++) {
    float direction[3];

    switch (i) {
      case 0:
        copy_v3_v3(direction, ss->cache->prev_grab_delta_symmetry);
        break;
      case 1:
        copy_v3_v3(direction, ss->cache->grab_delta_symmetry);
        break;
      case 2:
        copy_v3_v3(direction, ss->cache->next_grab_delta_symmetry);
        break;
    }

    float tmp[3];
    mul_v3_v3fl(
        tmp, ss->cache->sculpt_normal_symm, dot_v3v3(ss->cache->sculpt_normal_symm, direction));
    sub_v3_v3(direction, tmp);
    normalize_v3(direction);

    copy_v3_v3(directions[i], direction);
  }

  BrushChannel *curve_ch = SCULPT_get_final_channel(ss, autofset_curve, sd, brush);
  CurveMapping *cuma = BKE_brush_channel_curvemapping_get(&curve_ch->curve, false);

  if (cuma) {  // ensure cuma is ready for evaluation
    BKE_curvemapping_init(cuma);
  }

  /* Cancel if there's no grab data. */
  if (is_zero_v3(directions[1])) {
    return;
  }

  /* Threaded loop over nodes. */
  SculptFaceSetDrawData data = {
      .sd = sd,
      .ob = ob,
      .brush = brush,
      .nodes = nodes,
      .totnode = totnode,
      .use_fset_curve = true,
      .use_fset_strength = false,
      .bstrength = 1.0f,
      .faceset = SCULPT_get_int(ss, autofset_start, sd, brush),
      .count = SCULPT_get_int(ss, autofset_count, sd, brush),
      .prev_stroke_direction = directions[0],
      .stroke_direction = directions[1],
      .next_stroke_direction = directions[2],
      .curve_ch = curve_ch,
  };

  TaskParallelSettings settings;
  BKE_pbvh_parallel_range_settings(&settings, true, totnode);
  BLI_task_parallel_range(0, totnode, &data, do_draw_face_sets_brush_task_cb_ex, &settings);
}

/** \} */

/** \name Sculpt Multires Displacement Eraser Brush
 * \{ */

static void do_displacement_eraser_brush_task_cb_ex(void *__restrict userdata,
                                                    const int n,
                                                    const TaskParallelTLS *__restrict tls)
{
  SculptThreadedTaskData *data = userdata;
  SculptSession *ss = data->ob->sculpt;
  const Brush *brush = data->brush;
  const float bstrength = clamp_f(ss->cache->bstrength, 0.0f, 1.0f);

  float(*proxy)[3] = BKE_pbvh_node_add_proxy(ss->pbvh, data->nodes[n])->co;

  SculptBrushTest test;
  SculptBrushTestFn sculpt_brush_test_sq_fn = SCULPT_brush_test_init(
      ss, &test, data->brush->falloff_shape);
  const int thread_id = BLI_task_parallel_thread_id(tls);

  PBVHVertexIter vd;
  BKE_pbvh_vertex_iter_begin (ss->pbvh, data->nodes[n], vd, PBVH_ITER_UNIQUE) {
    if (!sculpt_brush_test_sq_fn(&test, vd.co)) {
      continue;
    }
    const float fade = bstrength * SCULPT_brush_strength_factor(ss,
                                                                brush,
                                                                vd.co,
                                                                sqrtf(test.dist),
                                                                vd.no,
                                                                vd.fno,
                                                                vd.mask ? *vd.mask : 0.0f,
                                                                vd.vertex,
                                                                thread_id);

    float limit_co[3];
    float disp[3];
    SCULPT_vertex_limit_surface_get(ss, vd.vertex, limit_co);
    sub_v3_v3v3(disp, limit_co, vd.co);
    mul_v3_v3fl(proxy[vd.i], disp, fade);

    if (vd.mvert) {
      BKE_pbvh_vert_mark_update(ss->pbvh, vd.vertex);
    }
  }
  BKE_pbvh_vertex_iter_end;
}
/** \} */

void SCULPT_do_displacement_eraser_brush(Sculpt *sd, Object *ob, PBVHNode **nodes, int totnode)
{
  Brush *brush = BKE_paint_brush(&sd->paint);
  BKE_curvemapping_init(brush->curve);

  /* Threaded loop over nodes. */
  SculptThreadedTaskData data = {
      .sd = sd,
      .ob = ob,
      .brush = brush,
      .nodes = nodes,
  };

  TaskParallelSettings settings;
  BKE_pbvh_parallel_range_settings(&settings, true, totnode);
  BLI_task_parallel_range(0, totnode, &data, do_displacement_eraser_brush_task_cb_ex, &settings);
}

/** \name Sculpt Multires Displacement Smear Brush
 * \{ */
static void do_displacement_smear_brush_task_cb_ex(void *__restrict userdata,
                                                   const int n,
                                                   const TaskParallelTLS *__restrict tls)
{
  SculptThreadedTaskData *data = userdata;
  SculptSession *ss = data->ob->sculpt;
  const Brush *brush = data->brush;
  const float bstrength = clamp_f(ss->cache->bstrength, 0.0f, 1.0f);

  SculptBrushTest test;
  SculptBrushTestFn sculpt_brush_test_sq_fn = SCULPT_brush_test_init(
      ss, &test, data->brush->falloff_shape);
  const int thread_id = BLI_task_parallel_thread_id(tls);

  PBVHVertexIter vd;
  BKE_pbvh_vertex_iter_begin (ss->pbvh, data->nodes[n], vd, PBVH_ITER_UNIQUE) {
    if (!sculpt_brush_test_sq_fn(&test, vd.co)) {
      continue;
    }
    const float fade = bstrength * SCULPT_brush_strength_factor(ss,
                                                                brush,
                                                                vd.co,
                                                                sqrtf(test.dist),
                                                                vd.no,
                                                                vd.fno,
                                                                vd.mask ? *vd.mask : 0.0f,
                                                                vd.vertex,
                                                                thread_id);

    float current_disp[3];
    float current_disp_norm[3];
    float interp_limit_surface_disp[3];

    copy_v3_v3(interp_limit_surface_disp, ss->cache->prev_displacement[vd.index]);

    switch (brush->smear_deform_type) {
      case BRUSH_SMEAR_DEFORM_DRAG:
        sub_v3_v3v3(current_disp, ss->cache->location, ss->cache->last_location);
        break;
      case BRUSH_SMEAR_DEFORM_PINCH:
        sub_v3_v3v3(current_disp, ss->cache->location, vd.co);
        break;
      case BRUSH_SMEAR_DEFORM_EXPAND:
        sub_v3_v3v3(current_disp, vd.co, ss->cache->location);
        break;
    }

    normalize_v3_v3(current_disp_norm, current_disp);
    mul_v3_v3fl(current_disp, current_disp_norm, ss->cache->bstrength);

    float weights_accum = 1.0f;

    SculptVertexNeighborIter ni;
    SCULPT_VERTEX_NEIGHBORS_ITER_BEGIN (ss, vd.vertex, ni) {
      float vertex_disp[3];
      float vertex_disp_norm[3];
      float neighbor_limit_co[3];
      SCULPT_vertex_limit_surface_get(ss, ni.vertex, neighbor_limit_co);
      sub_v3_v3v3(vertex_disp,
                  ss->cache->limit_surface_co[ni.index],
                  ss->cache->limit_surface_co[vd.index]);
      const float *neighbor_limit_surface_disp = ss->cache->prev_displacement[ni.index];
      normalize_v3_v3(vertex_disp_norm, vertex_disp);

      if (dot_v3v3(current_disp_norm, vertex_disp_norm) >= 0.0f) {
        continue;
      }

      const float disp_interp = clamp_f(
          -dot_v3v3(current_disp_norm, vertex_disp_norm), 0.0f, 1.0f);
      madd_v3_v3fl(interp_limit_surface_disp, neighbor_limit_surface_disp, disp_interp);
      weights_accum += disp_interp;
    }
    SCULPT_VERTEX_NEIGHBORS_ITER_END(ni);

    mul_v3_fl(interp_limit_surface_disp, 1.0f / weights_accum);

    float new_co[3];
    add_v3_v3v3(new_co, ss->cache->limit_surface_co[vd.index], interp_limit_surface_disp);
    interp_v3_v3v3(vd.co, vd.co, new_co, fade);

    if (vd.mvert) {
      BKE_pbvh_vert_mark_update(ss->pbvh, vd.vertex);
    }
  }
  BKE_pbvh_vertex_iter_end;
}

static void do_displacement_smear_store_prev_disp_task_cb_ex(
    void *__restrict userdata, const int n, const TaskParallelTLS *__restrict UNUSED(tls))
{
  SculptThreadedTaskData *data = userdata;
  SculptSession *ss = data->ob->sculpt;

  PBVHVertexIter vd;
  BKE_pbvh_vertex_iter_begin (ss->pbvh, data->nodes[n], vd, PBVH_ITER_UNIQUE) {
    sub_v3_v3v3(ss->cache->prev_displacement[vd.index],
                SCULPT_vertex_co_get(ss, vd.vertex),
                ss->cache->limit_surface_co[vd.index]);
  }
  BKE_pbvh_vertex_iter_end;
}

void SCULPT_do_displacement_smear_brush(Sculpt *sd, Object *ob, PBVHNode **nodes, int totnode)
{
  Brush *brush = BKE_paint_brush(&sd->paint);
  SculptSession *ss = ob->sculpt;

  BKE_curvemapping_init(brush->curve);
  SCULPT_vertex_random_access_ensure(ss);

  const int totvert = SCULPT_vertex_count_get(ss);
  if (!ss->cache->prev_displacement) {
    ss->cache->prev_displacement = MEM_malloc_arrayN(
        totvert, sizeof(float[3]), "prev displacement");
    ss->cache->limit_surface_co = MEM_malloc_arrayN(totvert, sizeof(float[3]), "limit surface co");

    for (int i = 0; i < totvert; i++) {
      SculptVertRef vref = BKE_pbvh_table_index_to_vertex(ss->pbvh, i);

      SCULPT_vertex_limit_surface_get(ss, vref, ss->cache->limit_surface_co[i]);
      sub_v3_v3v3(ss->cache->prev_displacement[i],
                  SCULPT_vertex_co_get(ss, vref),
                  ss->cache->limit_surface_co[i]);
    }
  }
  /* Threaded loop over nodes. */
  SculptThreadedTaskData data = {
      .sd = sd,
      .ob = ob,
      .brush = brush,
      .nodes = nodes,
  };

  TaskParallelSettings settings;
  BKE_pbvh_parallel_range_settings(&settings, true, totnode);
  BLI_task_parallel_range(
      0, totnode, &data, do_displacement_smear_store_prev_disp_task_cb_ex, &settings);
  BLI_task_parallel_range(0, totnode, &data, do_displacement_smear_brush_task_cb_ex, &settings);
}

/** \} */

static void do_topology_rake_bmesh_task_cb_ex(void *__restrict userdata,
                                              const int n,
                                              const TaskParallelTLS *__restrict tls)
{
  SculptThreadedTaskData *data = userdata;
  SculptSession *ss = data->ob->sculpt;
  Sculpt *sd = data->sd;
  const Brush *brush = data->brush;
  PBVHNode *node = data->nodes[n];

  int mode = SCULPT_get_int(ss, topology_rake_mode, sd, brush);
  const bool use_curvature = mode == 1;

  bool do_reproject = SCULPT_need_reproject(ss);

  float direction[3];
  copy_v3_v3(direction, ss->cache->grab_delta_symmetry);

  float tmp[3];
  mul_v3_v3fl(
      tmp, ss->cache->sculpt_normal_symm, dot_v3v3(ss->cache->sculpt_normal_symm, direction));
  sub_v3_v3(direction, tmp);
  normalize_v3(direction);

  /* Cancel if there's no grab data. */
  if (is_zero_v3(direction)) {
    return;
  }

  /*take square root of strength to get stronger behavior at
    lower values, to match previous behavior*/
  const float bstrength = sqrtf(clamp_f(data->strength, 0.0f, 1.0f));

  SculptBrushTest test;
  SculptBrushTestFn sculpt_brush_test_sq_fn = SCULPT_brush_test_init(
      ss, &test, data->brush->falloff_shape);
  const int thread_id = BLI_task_parallel_thread_id(tls);

  int check_fsets = ss->cache->brush->flag2 & BRUSH_SMOOTH_PRESERVE_FACE_SETS;
  check_fsets = check_fsets ? SCULPT_BOUNDARY_FACE_SET : 0;

  if (use_curvature) {
    SCULPT_curvature_begin(ss, node, false);
  }

  const bool weighted = ss->cache->brush->flag2 & BRUSH_SMOOTH_USE_AREA_WEIGHT;
  if (weighted || ss->cache->brush->boundary_smooth_factor > 0.0f) {
    BKE_pbvh_check_tri_areas(ss->pbvh, data->nodes[n]);
  }

  PBVHVertexIter vd;
  BKE_pbvh_vertex_iter_begin (ss->pbvh, node, vd, PBVH_ITER_UNIQUE) {
    if (!sculpt_brush_test_sq_fn(&test, vd.co)) {
      continue;
    }

/* ignore boundary verts
  might want to call normal smooth with
  rake's projection in this case, I'm not entirely sure
  - joeedh
*/
#if 0
    if (have_bmesh) {
      BMVert *v = (BMVert *)vd.vertex.i;
      MSculptVert *mv = BKE_PBVH_SCULPTVERT(ss->cd_sculpt_vert, v);

       if (mv->flag & (SCULPTVERT_BOUNDARY | SCULPTVERT_FSET_BOUNDARY)) {
        continue;
      }
    }
#endif

    float direction2[3];
    const float fade =
        bstrength *
        SCULPT_brush_strength_factor(
            ss, brush, vd.co, sqrtf(test.dist), vd.no, vd.fno, *vd.mask, vd.vertex, thread_id);

    float avg[3], val[3];

    if (use_curvature) {
      SCULPT_curvature_dir_get(ss, vd.vertex, direction2, false);
    }
    else if (mode == 2) {  // zero
      zero_v3(direction);
      zero_v3(direction2);
    }
    else {
      copy_v3_v3(direction2, direction);
    }

#if 0
    if (SCULPT_vertex_is_boundary(
            ss, vd.vertex, SCULPT_BOUNDARY_SHARP | SCULPT_BOUNDARY_MESH | check_fsets)) {
      continue;
    }

    MSculptVert *mv = BKE_PBVH_SCULPTVERT(ss->cd_sculpt_vert, vd.bm_vert);
    if (check_fsets && (mv->flag & (SCULPTVERT_FSET_CORNER))) {
      continue;
    }

    if (mv->flag & (SCULPTVERT_CORNER | SCULPTVERT_SHARP_CORNER)) {
      continue;
    }
#endif

    /* check origdata to be sure we don't mess it up */
    SCULPT_vertex_check_origdata(ss, vd.vertex);

    float *co = vd.co;

    float oldco[3];
    float oldno[3];

    copy_v3_v3(oldco, co);
    SCULPT_vertex_normal_get(ss, vd.vertex, oldno);

    SCULPT_bmesh_four_neighbor_average(ss,
                                       avg,
                                       direction2,
                                       vd.bm_vert,
                                       data->rake_projection,
                                       check_fsets,
                                       data->cd_temp,
                                       data->cd_sculpt_vert,
                                       0);

    sub_v3_v3v3(val, avg, co);

    float tan[3];
    copy_v3_v3(tan, val);
    madd_v3_v3fl(tan, vd.bm_vert->no, -dot_v3v3(tan, vd.bm_vert->no));

    MSculptVert *mv = BKE_PBVH_SCULPTVERT(ss->cd_sculpt_vert, vd.bm_vert);
    madd_v3_v3v3fl(mv->origco, mv->origco, tan, fade * 0.5);

    madd_v3_v3v3fl(val, co, val, fade);
    SCULPT_clip(sd, ss, co, val);

    if (do_reproject) {
      SCULPT_reproject_cdata(ss, vd.vertex, oldco, oldno);
    }

    if (vd.mvert) {
      BKE_pbvh_vert_mark_update(ss->pbvh, vd.vertex);
    }
  }
  BKE_pbvh_vertex_iter_end;

  BKE_pbvh_node_mark_normals_update(data->nodes[n]);
}

void SCULPT_bmesh_topology_rake(Sculpt *sd,
                                Object *ob,
                                PBVHNode **nodes,
                                const int totnode,
                                float bstrength,
                                bool needs_origco)
{
  SculptSession *ss = ob->sculpt;
  Brush *brush = BKE_paint_brush(&sd->paint);
  const float strength = bstrength;  // clamp_f(bstrength, 0.0f, 1.0f);

  Brush local_brush;

  /* TODO: use SCULPT_temp_customlayer api */

  /*  vector4, but not a color */
  SCULPT_dyntopo_ensure_templayer(ss, ob, CD_PROP_COLOR, "_rake_temp", false);

  int cd_temp = SCULPT_dyntopo_get_templayer(ss, CD_PROP_COLOR, "_rake_temp");

#ifdef SCULPT_DIAGONAL_EDGE_MARKS
  // reset edge flags, single threaded
  for (int i = 0; i < totnode; i++) {
    PBVHNode *node = nodes[i];
    PBVHVertexIter vd;

    SculptBrushTest test;
    SculptBrushTestFn sculpt_brush_test_sq_fn = SCULPT_brush_test_init(
        ss, &test, brush->falloff_shape);

    BKE_pbvh_vertex_iter_begin (ss->pbvh, node, vd, PBVH_ITER_UNIQUE) {
      if (!sculpt_brush_test_sq_fn(&test, vd.co)) {
        continue;
      }

      BMVert *v = vd.bm_vert;
      BMEdge *e = v->e;

      if (!e) {
        continue;
      }

      do {
        e->head.hflag |= BM_ELEM_DRAW;
      } while ((e = BM_DISK_EDGE_NEXT(e, v)) != v->e);
    }
    BKE_pbvh_vertex_iter_end;
  }
#endif

  if (SCULPT_stroke_is_first_brush_step(ss->cache) &&
      (ss->cache->brush->flag2 & BRUSH_SMOOTH_USE_AREA_WEIGHT)) {
    BKE_pbvh_update_all_tri_areas(ss->pbvh);
  }

  if (brush->flag2 & BRUSH_TOPOLOGY_RAKE_IGNORE_BRUSH_FALLOFF) {
    local_brush = *brush;
    brush = &local_brush;

    brush->curve_preset = BRUSH_CURVE_SMOOTH;

    /*note that brush hardness is calculated from ss->cache->paint_brush,
      we can't override it by changing the brush here.
      this seems desirably though?*/
  }
  /* Iterations increase both strength and quality. */
  const int iterations = 1 + bstrength * 1.5f;

  int iteration;
  const int count = iterations * strength + 1;
  const float factor = iterations * strength / count * 0.25;

  for (iteration = 0; iteration <= count; iteration++) {

    SculptThreadedTaskData data = {.sd = sd,
                                   .ob = ob,
                                   .brush = brush,
                                   .nodes = nodes,
                                   .strength = factor,
                                   .cd_temp = cd_temp,
                                   .cd_sculpt_vert = ss->cd_sculpt_vert,
                                   .rake_projection = brush->topology_rake_projection,
                                   .do_origco = needs_origco};
    TaskParallelSettings settings;
    BKE_pbvh_parallel_range_settings(&settings, true, totnode);

    BLI_task_parallel_range(0, totnode, &data, do_topology_rake_bmesh_task_cb_ex, &settings);

    /* don't update normals just yet */
    // BKE_pbvh_update_normals(ss->pbvh, ss->subdiv_ccg);
  }

  for (int i = 0; i < totnode; i++) {
    BKE_pbvh_node_mark_update_tri_area(nodes[i]);
  }
}

static void do_mask_brush_draw_task_cb_ex(void *__restrict userdata,
                                          const int n,
                                          const TaskParallelTLS *__restrict tls)
{
  SculptThreadedTaskData *data = userdata;
  SculptSession *ss = data->ob->sculpt;
  const Brush *brush = data->brush;
  const float bstrength = ss->cache->bstrength;

  PBVHVertexIter vd;

  SculptBrushTest test;
  SculptBrushTestFn sculpt_brush_test_sq_fn = SCULPT_brush_test_init(
      ss, &test, data->brush->falloff_shape);
  const int thread_id = BLI_task_parallel_thread_id(tls);

  BKE_pbvh_vertex_iter_begin (ss->pbvh, data->nodes[n], vd, PBVH_ITER_UNIQUE) {
    if (!sculpt_brush_test_sq_fn(&test, vd.co)) {
      continue;
    }

    const float fade = SCULPT_brush_strength_factor(
        ss, brush, vd.co, sqrtf(test.dist), vd.no, vd.fno, 0.0f, vd.vertex, thread_id);

    if (bstrength > 0.0f) {
      (*vd.mask) += fade * bstrength * (1.0f - *vd.mask);
    }
    else {
      (*vd.mask) += fade * bstrength * (*vd.mask);
    }
    *vd.mask = clamp_f(*vd.mask, 0.0f, 1.0f);

    if (vd.mvert) {
      BKE_pbvh_vert_mark_update(ss->pbvh, vd.vertex);
    }
    BKE_pbvh_vertex_iter_end;
  }
}

static void do_mask_brush_draw(Sculpt *sd, Object *ob, PBVHNode **nodes, int totnode)
{
  Brush *brush = BKE_paint_brush(&sd->paint);

  /* Threaded loop over nodes. */
  SculptThreadedTaskData data = {
      .sd = sd,
      .ob = ob,
      .brush = brush,
      .nodes = nodes,
  };

  TaskParallelSettings settings;
  BKE_pbvh_parallel_range_settings(&settings, true, totnode);
  BLI_task_parallel_range(0, totnode, &data, do_mask_brush_draw_task_cb_ex, &settings);
}

void SCULPT_do_mask_brush(Sculpt *sd, Object *ob, PBVHNode **nodes, int totnode)
{
  SculptSession *ss = ob->sculpt;
  Brush *brush = BKE_paint_brush(&sd->paint);

  switch ((BrushMaskTool)brush->mask_tool) {
    case BRUSH_MASK_DRAW:
      do_mask_brush_draw(sd, ob, nodes, totnode);
      break;
    case BRUSH_MASK_SMOOTH:
      SCULPT_smooth(sd, ob, nodes, totnode, ss->cache->bstrength, true, 0.0f, false);
      break;
  }
}

BLI_INLINE SculptVertRef grid_xy_to_vertex(int x, int y, int grid_i, int gridsize)
{
  return (SculptVertRef){.i = grid_i * gridsize * gridsize + y * gridsize + x};
}

typedef struct DisplacementHealTaskData {
  Object *ob;
  Brush *brush;
  Sculpt *sd;
  PBVHNode **nodes;
  BLI_bitmap *bitmap;
  float plane_view[3];
  float bstrength;
} DisplacementHealTaskData;

static void do_displacement_heal_cb(void *__restrict userdata,
                                    const int n,
                                    const TaskParallelTLS *__restrict tls)
{
  DisplacementHealTaskData *data = userdata;
  SculptSession *ss = data->ob->sculpt;

  PBVHNode *node = data->nodes[n];

  CCGElem **grids;

  int *grid_indices, totgrid, maxgrid, gridsize;
  const float bstrength = data->bstrength;

  BKE_pbvh_node_get_grids(ss->pbvh, node, &grid_indices, &totgrid, &maxgrid, &gridsize, &grids);

  float(*disps)[3] = MEM_calloc_arrayN(gridsize * gridsize, sizeof(float) * 3, __func__);
  float(*mats)[3][3] = MEM_calloc_arrayN(gridsize * gridsize, sizeof(float) * 16, __func__);
  float(*limits)[3] = MEM_calloc_arrayN(gridsize * gridsize, sizeof(float) * 3, __func__);

  bool modified = false;

  for (int i = 0; i < totgrid; i++) {
    const int grid_i = grid_indices[i];

    for (int x = 0; x < gridsize; x++) {
      for (int y = 0; y < gridsize; y++) {
        SculptVertRef vertex = grid_xy_to_vertex(x, y, grid_i, gridsize);

        SubdivCCGCoord coord = {.grid_index = grid_i, .x = x, .y = y};
        int locali = y * gridsize + x;
        float mat[3][3], p[3];

        BKE_subdiv_ccg_get_tangent_matrix(ss->subdiv_ccg, &coord, mat, p);
        memcpy((void *)mats[locali], (void *)mat, sizeof(mat));

        invert_m3(mat);

        float disp[3];
        copy_v3_v3(disp, SCULPT_vertex_co_get(ss, vertex));
        sub_v3_v3(disp, p);
        mul_v3_m3v3(disp, mat, disp);

        copy_v3_v3(disps[locali], disp);
        copy_v3_v3(limits[locali], p);
      }
    }

    for (int x = 0; x < gridsize; x++) {
      for (int y = 0; y < gridsize; y++) {
        int locali = y * gridsize + x;

        SculptVertRef vertex = grid_xy_to_vertex(x, y, grid_i, gridsize);
        float *disp = disps[locali];
        float avg[3] = {0.0f, 0.0f, 0.0f};
        float tot = 0.0f;

        for (int x2 = x - 1; x2 <= x + 1; x2++) {
          for (int y2 = y - 1; y2 <= y + 1; y2++) {
            if (x2 < 0 || y2 < 0 || x2 >= gridsize || y2 >= gridsize) {
              continue;
            }

            int local2 = y2 * gridsize + x2;

            add_v3_v3(avg, disps[local2]);
            tot += 1.0f;
          }
        }

        if (tot == 0.0f) {
          continue;
        }

        mul_v3_fl(avg, 1.0 / tot);

        if (dot_v3v3(avg, avg) == 0.0f || dot_v3v3(disp, disp) == 0.0f) {
          continue;
        }

        float ratio = len_v3(disp) / len_v3(avg);

        if (ratio < 1.0f) {
          continue;
        }

        modified = true;

        ratio = pow(ratio, 0.1f);
        float tmp[3];

        copy_v3_v3(tmp, disp);
        mul_v3_fl(tmp, 1.0f / ratio);
        mul_v3_m3v3(tmp, mats[locali], tmp);
        add_v3_v3(tmp, limits[locali]);

        float *co = (float *)SCULPT_vertex_co_get(ss, vertex);

        interp_v3_v3v3(co, co, tmp, bstrength);
        // copy_v3_v3(co, tmp);
      }
    }
  }

  MEM_SAFE_FREE(disps);
  MEM_SAFE_FREE(mats);
  MEM_SAFE_FREE(limits);

  if (modified) {
    BKE_pbvh_node_mark_update(node);
  }
}

void SCULPT_do_displacement_heal_brush(Sculpt *sd, Object *ob, PBVHNode **nodes, int totnode)
{
  SculptSession *ss = ob->sculpt;
  Brush *brush = BKE_paint_brush(&sd->paint);

  if (!ss->pbvh || BKE_pbvh_type(ss->pbvh) != PBVH_GRIDS) {
    return;
  }

  SCULPT_boundary_info_ensure(ob);

  const int totvert = SCULPT_vertex_count_get(ss);
  BLI_bitmap *bitmap = BLI_BITMAP_NEW(totvert, __func__);
  const float bstrength = fabsf(ss->cache->bstrength);

  /* paranoia check */
  ss->cache->radius_squared = ss->cache->radius * ss->cache->radius;

  /* Threaded loop over nodes. */
  DisplacementHealTaskData data = {.sd = sd,
                                   .ob = ob,
                                   .brush = brush,
                                   .bstrength = bstrength,
                                   .nodes = nodes,
                                   .bitmap = bitmap};

  copy_v3_v3(data.plane_view, ss->cache->view_normal);

  TaskParallelSettings settings;
  BKE_pbvh_parallel_range_settings(&settings, true, totnode);
  BLI_task_parallel_range(0, totnode, &data, do_displacement_heal_cb, &settings);

  MEM_SAFE_FREE(bitmap);
}<|MERGE_RESOLUTION|>--- conflicted
+++ resolved
@@ -307,9 +307,9 @@
 /** \name Sculpt Draw Brush
  * \{ */
 
-static void do_draw_brush_task_cb_ex(void *__restrict userdata,
-                                     const int n,
-                                     const TaskParallelTLS *__restrict tls)
+ATTR_NO_OPT static void do_draw_brush_task_cb_ex(void *__restrict userdata,
+                                                 const int n,
+                                                 const TaskParallelTLS *__restrict tls)
 {
   SculptThreadedTaskData *data = userdata;
   SculptSession *ss = data->ob->sculpt;
@@ -1715,11 +1715,6 @@
   float(*proxy)[3];
   const float bstrength = ss->cache->bstrength;
 
-<<<<<<< HEAD
-=======
-  SCULPT_orig_vert_data_init(&orig_data, data->ob, data->nodes[n], SCULPT_UNDO_COORDS);
-
->>>>>>> e86c2f72
   proxy = BKE_pbvh_node_add_proxy(ss->pbvh, data->nodes[n])->co;
 
   SculptBrushTest test;
@@ -2743,11 +2738,6 @@
   PBVHVertexIter vd;
   float(*proxy)[3];
 
-<<<<<<< HEAD
-=======
-  SCULPT_orig_vert_data_init(&orig_data, data->ob, data->nodes[n], SCULPT_UNDO_COORDS);
-
->>>>>>> e86c2f72
   proxy = BKE_pbvh_node_add_proxy(ss->pbvh, data->nodes[n])->co;
 
   SculptBrushTest test;
