--- conflicted
+++ resolved
@@ -2263,10 +2263,6 @@
   {
     GPUViewport *viewport = WM_draw_region_get_viewport(region);
     GPUTexture *depth_tx = GPU_viewport_depth_texture(viewport);
-<<<<<<< HEAD
-    d->depths = GPU_texture_read(depth_tx, GPU_DATA_FLOAT, 0);
-
-=======
     uint32_t *int_depths = GPU_texture_read(depth_tx, GPU_DATA_UINT_24_8, 0);
     d->depths = (float *)int_depths;
     /* Convert in-place. */
@@ -2274,7 +2270,6 @@
     for (int i = 0; i < pixel_count; i++) {
       d->depths[i] = (int_depths[i] >> 8u) / (float)0xFFFFFF;
     }
->>>>>>> 57dfec79
     /* Assumed to be this as they are never changed. */
     d->depth_range[0] = 0.0;
     d->depth_range[1] = 1.0;
