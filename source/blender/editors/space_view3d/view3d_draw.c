--- conflicted
+++ resolved
@@ -2312,16 +2312,13 @@
 	view3d_draw_other_elements(C, ar);
 	view3d_draw_tool_ui(C);
 	view3d_draw_reference_images(C);
-<<<<<<< HEAD
 	view3d_draw_manipulators(C, ar);
-=======
-	view3d_draw_manipulator(C);
+	view3d_draw_region_info(C, ar);
 
 	gpuMatrixEnd();
 
 	glDisable(GL_DEPTH_TEST);
 
->>>>>>> db0f67f4
 	view3d_draw_region_info(C, ar);
 
 #if VIEW3D_DRAW_DEBUG
@@ -2334,15 +2331,7 @@
 	view3d_draw_setup_view(C, ar);
 
 	/* Only 100% compliant on new spec goes bellow */
-<<<<<<< HEAD
-	view3d_render_pass(C, ar);
-
-	view3d_draw_grid(C, ar);
-	view3d_draw_manipulators(C, ar);
-	view3d_draw_region_info(C, ar);
-=======
 	DRW_draw_view(C);
->>>>>>> db0f67f4
 }
 
 void view3d_main_region_draw(const bContext *C, ARegion *ar)
