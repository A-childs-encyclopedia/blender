/*
 * ***** BEGIN GPL LICENSE BLOCK *****
 *
 * This program is free software; you can redistribute it and/or
 * modify it under the terms of the GNU General Public License
 * as published by the Free Software Foundation; either version 2
 * of the License, or (at your option) any later version.
 *
 * This program is distributed in the hope that it will be useful,
 * but WITHOUT ANY WARRANTY; without even the implied warranty of
 * MERCHANTABILITY or FITNESS FOR A PARTICULAR PURPOSE.  See the
 * GNU General Public License for more details.
 *
 * You should have received a copy of the GNU General Public License
 * along with this program; if not, write to the Free Software Foundation,
 * Inc., 51 Franklin Street, Fifth Floor, Boston, MA 02110-1301, USA.
 *
 * The Original Code is Copyright (C) 2001-2002 by NaN Holding BV.
 * All rights reserved.
 *
 * Contributor(s): Blender Foundation, full recode and added functions
 *
 * ***** END GPL LICENSE BLOCK *****
 */

/** \file blender/editors/space_view3d/drawobject.c
 *  \ingroup spview3d
 */


#include <string.h>
#include <math.h>

#include "MEM_guardedalloc.h"

#include "DNA_camera_types.h"
#include "DNA_curve_types.h"
#include "DNA_constraint_types.h" // for drawing constraint
#include "DNA_dynamicpaint_types.h"
#include "DNA_lamp_types.h"
#include "DNA_lattice_types.h"
#include "DNA_material_types.h"
#include "DNA_meshdata_types.h"
#include "DNA_meta_types.h"
#include "DNA_scene_types.h"
#include "DNA_smoke_types.h"
#include "DNA_speaker_types.h"
#include "DNA_world_types.h"
#include "DNA_armature_types.h"

#include "BLI_blenlib.h"
#include "BLI_math.h"
#include "BLI_editVert.h"
#include "BLI_edgehash.h"
#include "BLI_rand.h"
#include "BLI_utildefines.h"

#include "BKE_anim.h"			//for the where_on_path function
#include "BKE_camera.h"
#include "BKE_constraint.h" // for the get_constraint_target function
#include "BKE_curve.h"
#include "BKE_DerivedMesh.h"
#include "BKE_deform.h"
#include "BKE_displist.h"
#include "BKE_font.h"
#include "BKE_global.h"
#include "BKE_image.h"
#include "BKE_key.h"
#include "BKE_lattice.h"
#include "BKE_mesh.h"
#include "BKE_material.h"
#include "BKE_mball.h"
#include "BKE_modifier.h"
#include "BKE_object.h"
#include "BKE_paint.h"
#include "BKE_particle.h"
#include "BKE_pointcache.h"
#include "BKE_scene.h"
#include "BKE_unit.h"
#include "BKE_movieclip.h"
#include "BKE_tracking.h"

#include "smoke_API.h"

#include "IMB_imbuf.h"
#include "IMB_imbuf_types.h"

#include "BIF_gl.h"
#include "BIF_glutil.h"

#include "GPU_draw.h"
#include "GPU_extensions.h"

#include "ED_mesh.h"
#include "ED_particle.h"
#include "ED_screen.h"
#include "ED_sculpt.h"
#include "ED_types.h"
#include "ED_curve.h" /* for curve_editnurbs */

#include "UI_resources.h"

#include "WM_api.h"
#include "wm_subwindow.h"
#include "BLF_api.h"

#include "view3d_intern.h"	// own include


/* this condition has been made more complex since editmode can draw textures */
#define CHECK_OB_DRAWTEXTURE(vd, dt)                                          \
	((ELEM(vd->drawtype, OB_TEXTURE, OB_MATERIAL) && dt>OB_SOLID) ||          \
	(vd->drawtype==OB_SOLID && vd->flag2 & V3D_SOLID_TEX))

typedef enum eWireDrawMode {
	OBDRAW_WIRE_OFF= 0,
	OBDRAW_WIRE_ON= 1,
	OBDRAW_WIRE_ON_DEPTH= 2
} eWireDrawMode;

static void draw_bounding_volume(Scene *scene, Object *ob, char type);

static void drawcube_size(float size);
static void drawcircle_size(float size);
static void draw_empty_sphere(float size);
static void draw_empty_cone(float size);

static int check_ob_drawface_dot(Scene *sce, View3D *vd, char dt)
{
	if((sce->toolsettings->selectmode & SCE_SELECT_FACE) == 0)
		return 0;

	if(G.f & G_BACKBUFSEL)
		return 0;

	if((vd->flag & V3D_ZBUF_SELECT) == 0)
		return 1;

	/* if its drawing textures with zbuf sel, then dont draw dots */
	if(dt==OB_TEXTURE && vd->drawtype==OB_TEXTURE)
		return 0;

	if(vd->drawtype>=OB_SOLID && vd->flag2 & V3D_SOLID_TEX)
		return 0;

	return 1;
}

/* ************* only use while object drawing **************
 * or after running ED_view3d_init_mats_rv3d
 * */
static void view3d_project_short_clip(ARegion *ar, const float vec[3], short adr[2], int local)
{
	RegionView3D *rv3d= ar->regiondata;
	float fx, fy, vec4[4];
	
	adr[0]= IS_CLIPPED;
	
	/* clipplanes in eye space */
	if(rv3d->rflag & RV3D_CLIPPING) {
		if(ED_view3d_test_clipping(rv3d, vec, local))
			return;
	}
	
	copy_v3_v3(vec4, vec);
	vec4[3]= 1.0;
	
	mul_m4_v4(rv3d->persmatob, vec4);
	
	/* clipplanes in window space */
	if( vec4[3] > (float)BL_NEAR_CLIP ) {	/* is the NEAR clipping cutoff for picking */
		fx= (ar->winx/2)*(1 + vec4[0]/vec4[3]);
		
		if( fx>0 && fx<ar->winx) {
			
			fy= (ar->winy/2)*(1 + vec4[1]/vec4[3]);
			
			if(fy > 0.0f && fy < (float)ar->winy) {
				adr[0]= (short)floorf(fx);
				adr[1]= (short)floorf(fy);
			}
		}
	}
}

/* only use while object drawing */
static void view3d_project_short_noclip(ARegion *ar, const float vec[3], short adr[2])
{
	RegionView3D *rv3d= ar->regiondata;
	float fx, fy, vec4[4];
	
	adr[0]= IS_CLIPPED;
	
	copy_v3_v3(vec4, vec);
	vec4[3]= 1.0;
	
	mul_m4_v4(rv3d->persmatob, vec4);
	
	if( vec4[3] > (float)BL_NEAR_CLIP ) {	/* is the NEAR clipping cutoff for picking */
		fx= (ar->winx/2)*(1 + vec4[0]/vec4[3]);
		
		if( fx>-32700 && fx<32700) {
			
			fy= (ar->winy/2)*(1 + vec4[1]/vec4[3]);
			
			if(fy > -32700.0f && fy < 32700.0f) {
				adr[0]= (short)floorf(fx);
				adr[1]= (short)floorf(fy);
			}
		}
	}
}

/* same as view3d_project_short_clip but use persmat instead of persmatob for projection */
static void view3d_project_short_clip_persmat(ARegion *ar, float *vec, short adr[2], int local)
{
	RegionView3D *rv3d= ar->regiondata;
	float fx, fy, vec4[4];

	adr[0]= IS_CLIPPED;

	/* clipplanes in eye space */
	if(rv3d->rflag & RV3D_CLIPPING) {
		if(ED_view3d_test_clipping(rv3d, vec, local))
			return;
	}

	copy_v3_v3(vec4, vec);
	vec4[3]= 1.0;

	mul_m4_v4(rv3d->persmat, vec4);

	/* clipplanes in window space */
	if( vec4[3] > (float)BL_NEAR_CLIP ) {	/* is the NEAR clipping cutoff for picking */
		fx= (ar->winx/2)*(1 + vec4[0]/vec4[3]);

		if( fx>0 && fx<ar->winx) {

			fy= (ar->winy/2)*(1 + vec4[1]/vec4[3]);

			if(fy > 0.0f && fy < (float)ar->winy) {
				adr[0]= (short)floorf(fx);
				adr[1]= (short)floorf(fy);
			}
		}
	}
}
/* ************************ */

/* check for glsl drawing */

int draw_glsl_material(Scene *scene, Object *ob, View3D *v3d, int dt)
{
	if(!GPU_glsl_support())
		return 0;
	if(G.f & G_PICKSEL)
		return 0;
	if(!CHECK_OB_DRAWTEXTURE(v3d, dt))
		return 0;
	if(ob==OBACT && (ob && ob->mode & OB_MODE_WEIGHT_PAINT))
		return 0;
	if(scene_use_new_shading_nodes(scene))
		return 0;
	
	return (scene->gm.matmode == GAME_MAT_GLSL) && (dt > OB_SOLID);
}

static int check_material_alpha(Base *base, int glsl)
{
	if(base->flag & OB_FROMDUPLI)
		return 0;

	if(G.f & G_PICKSEL)
		return 0;
	
	return (glsl || (base->object->dtx & OB_DRAWTRANSP));
}

	/***/
static unsigned int colortab[24]=
	{0x0,		0xFF88FF, 0xFFBBFF, 
	 0x403000,	0xFFFF88, 0xFFFFBB, 
	 0x104040,	0x66CCCC, 0x77CCCC, 
	 0x104010,	0x55BB55, 0x66FF66, 
	 0xFFFFFF
};


static float cube[8][3] = {
	{-1.0, -1.0, -1.0},
	{-1.0, -1.0,  1.0},
	{-1.0,  1.0,  1.0},
	{-1.0,  1.0, -1.0},
	{ 1.0, -1.0, -1.0},
	{ 1.0, -1.0,  1.0},
	{ 1.0,  1.0,  1.0},
	{ 1.0,  1.0, -1.0},
};

/* ----------------- OpenGL Circle Drawing - Tables for Optimised Drawing Speed ------------------ */
/* 32 values of sin function (still same result!) */
#define CIRCLE_RESOL 32

static const float sinval[CIRCLE_RESOL] = {
	0.00000000,
	0.20129852,
	0.39435585,
	0.57126821,
	0.72479278,
	0.84864425,
	0.93775213,
	0.98846832,
	0.99871650,
	0.96807711,
	0.89780453,
	0.79077573,
	0.65137248,
	0.48530196,
	0.29936312,
	0.10116832,
	-0.10116832,
	-0.29936312,
	-0.48530196,
	-0.65137248,
	-0.79077573,
	-0.89780453,
	-0.96807711,
	-0.99871650,
	-0.98846832,
	-0.93775213,
	-0.84864425,
	-0.72479278,
	-0.57126821,
	-0.39435585,
	-0.20129852,
	0.00000000
};

/* 32 values of cos function (still same result!) */
static const float cosval[CIRCLE_RESOL] = {
	1.00000000,
	0.97952994,
	0.91895781,
	0.82076344,
	0.68896691,
	0.52896401,
	0.34730525,
	0.15142777,
	-0.05064916,
	-0.25065253,
	-0.44039415,
	-0.61210598,
	-0.75875812,
	-0.87434661,
	-0.95413925,
	-0.99486932,
	-0.99486932,
	-0.95413925,
	-0.87434661,
	-0.75875812,
	-0.61210598,
	-0.44039415,
	-0.25065253,
	-0.05064916,
	0.15142777,
	0.34730525,
	0.52896401,
	0.68896691,
	0.82076344,
	0.91895781,
	0.97952994,
	1.00000000
};

static void draw_xyz_wire(const float c[3], float size, int axis)
{
	float v1[3]= {0.f, 0.f, 0.f}, v2[3] = {0.f, 0.f, 0.f};
	float dim = size * 0.1f;
	float dx[3], dy[3], dz[3];

	dx[0]=dim; dx[1]=0.f; dx[2]=0.f;
	dy[0]=0.f; dy[1]=dim; dy[2]=0.f;
	dz[0]=0.f; dz[1]=0.f; dz[2]=dim;

	switch(axis) {
		case 0:		/* x axis */
			glBegin(GL_LINES);
			
			/* bottom left to top right */
			sub_v3_v3v3(v1, c, dx);
			sub_v3_v3(v1, dy);
			add_v3_v3v3(v2, c, dx);
			add_v3_v3(v2, dy);
			
			glVertex3fv(v1);
			glVertex3fv(v2);
			
			/* top left to bottom right */
			mul_v3_fl(dy, 2.f);
			add_v3_v3(v1, dy);
			sub_v3_v3(v2, dy);
			
			glVertex3fv(v1);
			glVertex3fv(v2);
			
			glEnd();
			break;
		case 1:		/* y axis */
			glBegin(GL_LINES);
			
			/* bottom left to top right */
			mul_v3_fl(dx, 0.75f);
			sub_v3_v3v3(v1, c, dx);
			sub_v3_v3(v1, dy);
			add_v3_v3v3(v2, c, dx);
			add_v3_v3(v2, dy);
			
			glVertex3fv(v1);
			glVertex3fv(v2);
			
			/* top left to center */
			mul_v3_fl(dy, 2.f);
			add_v3_v3(v1, dy);
			copy_v3_v3(v2, c);
			
			glVertex3fv(v1);
			glVertex3fv(v2);
			
			glEnd();
			break;
		case 2:		/* z axis */
			glBegin(GL_LINE_STRIP);
			
			/* start at top left */
			sub_v3_v3v3(v1, c, dx);
			add_v3_v3v3(v1, c, dz);
			
			glVertex3fv(v1);
			
			mul_v3_fl(dx, 2.f);
			add_v3_v3(v1, dx);

			glVertex3fv(v1);
			
			mul_v3_fl(dz, 2.f);
			sub_v3_v3(v1, dx);
			sub_v3_v3(v1, dz);
			
			glVertex3fv(v1);
			
			add_v3_v3(v1, dx);
		
			glVertex3fv(v1);
			
			glEnd();
			break;
	}
	
}

void drawaxes(float size, char drawtype)
{
	int axis;
	float v1[3]= {0.0, 0.0, 0.0};
	float v2[3]= {0.0, 0.0, 0.0};
	float v3[3]= {0.0, 0.0, 0.0};
	
	switch(drawtype) {
	
	case OB_PLAINAXES:
		for (axis=0; axis<3; axis++) {
			glBegin(GL_LINES);
			
			v1[axis]= size;
			v2[axis]= -size;
			glVertex3fv(v1);
			glVertex3fv(v2);

			/* reset v1 & v2 to zero */
			v1[axis]= v2[axis]= 0.0f;

			glEnd();
		}
		break;
	case OB_SINGLE_ARROW:
	
		glBegin(GL_LINES);
		/* in positive z direction only */
		v1[2]= size;
		glVertex3fv(v1);
		glVertex3fv(v2);
		glEnd();
		
		/* square pyramid */
		glBegin(GL_TRIANGLES);
		
		v2[0]= size * 0.035f; v2[1] = size * 0.035f;
		v3[0]= size * -0.035f; v3[1] = size * 0.035f;
		v2[2]= v3[2]= size * 0.75f;
		
		for (axis=0; axis<4; axis++) {
			if (axis % 2 == 1) {
				v2[0] = -v2[0];
				v3[1] = -v3[1];
			} else {
				v2[1] = -v2[1];
				v3[0] = -v3[0];
			}
			
			glVertex3fv(v1);
			glVertex3fv(v2);
			glVertex3fv(v3);
			
		}
		glEnd();
		
		break;
	case OB_CUBE:
		drawcube_size(size);
		break;
		
	case OB_CIRCLE:
		drawcircle_size(size);
		break;
	
	case OB_EMPTY_SPHERE:
		draw_empty_sphere(size);
		break;

	case OB_EMPTY_CONE:
		draw_empty_cone(size);
		break;

	case OB_ARROWS:
	default:
		for (axis=0; axis<3; axis++) {
			const int arrow_axis= (axis==0) ? 1:0;

			glBegin(GL_LINES);
			
			v2[axis]= size;
			glVertex3fv(v1);
			glVertex3fv(v2);
				
			v1[axis]= size*0.85f;
			v1[arrow_axis]= -size*0.08f;
			glVertex3fv(v1);
			glVertex3fv(v2);
				
			v1[arrow_axis]= size*0.08f;
			glVertex3fv(v1);
			glVertex3fv(v2);
			
			glEnd();
				
			v2[axis]+= size*0.125f;
			
			draw_xyz_wire(v2, size, axis);
			
			
			/* reset v1 & v2 to zero */
			v1[arrow_axis]= v1[axis]= v2[axis]= 0.0f;
		}
		break;
	}
}


/* Function to draw an Image on a empty Object */
static void draw_empty_image(Object *ob)
{
	Image *ima = (Image*)ob->data;
	ImBuf *ibuf = ima ? BKE_image_get_ibuf(ima, NULL) : NULL;

	float scale, ofs_x, ofs_y, sca_x, sca_y;
	int ima_x, ima_y;

	if(ibuf && (ibuf->rect == NULL) && (ibuf->rect_float != NULL)) {
		IMB_rect_from_float(ibuf);
	}

	/* Get the buffer dimensions so we can fallback to fake ones */
	if(ibuf && ibuf->rect) {
		ima_x= ibuf->x;
		ima_y= ibuf->y;
	}
	else {
		ima_x= 1;
		ima_y= 1;
	}

	/* Get the image aspect even if the buffer is invalid */
	if(ima) {
		if(ima->aspx > ima->aspy) {
			sca_x= 1.0f;
			sca_y= ima->aspy / ima->aspx;
		}
		else if(ima->aspx < ima->aspy) {
			sca_x= ima->aspx / ima->aspy;
			sca_y= 1.0f;
		}
		else {
			sca_x= 1.0f;
			sca_y= 1.0f;
		}
	}
	else {
		sca_x= 1.0f;
		sca_y= 1.0f;
	}

	/* Calculate the scale center based on objects origin */
	ofs_x= ob->ima_ofs[0] * ima_x;
	ofs_y= ob->ima_ofs[1] * ima_y;

	glMatrixMode(GL_MODELVIEW);
	glPushMatrix();

	/* Make sure we are drawing at the origin */
	glTranslatef(0.0f,  0.0f,  0.0f);

	/* Calculate Image scale */
	scale= (ob->empty_drawsize / (float)MAX2(ima_x * sca_x, ima_y * sca_y));

	/* Set the object scale */
	glScalef(scale * sca_x, scale * sca_y, 1.0f);

	if(ibuf && ibuf->rect) {
		/* Setup GL params */
		glEnable(GL_BLEND);
		glBlendFunc(GL_SRC_ALPHA,  GL_ONE_MINUS_SRC_ALPHA);

		/* Use the object color and alpha */
		glColor4fv(ob->col);

		/* Draw the Image on the screen */
		glaDrawPixelsTex(ofs_x, ofs_y, ima_x, ima_y, GL_UNSIGNED_BYTE, ibuf->rect);
		glPixelTransferf(GL_ALPHA_SCALE, 1.0f);

		glDisable(GL_BLEND);
	}

	UI_ThemeColor((ob->flag & SELECT) ? TH_SELECT : TH_WIRE);

	/* Calculate the outline vertex positions */
	glBegin(GL_LINE_LOOP);
	glVertex2f(ofs_x, ofs_y);
	glVertex2f(ofs_x + ima_x, ofs_y);
	glVertex2f(ofs_x + ima_x, ofs_y + ima_y);
	glVertex2f(ofs_x, ofs_y + ima_y);
	glEnd();

	/* Reset GL settings */
	glMatrixMode(GL_MODELVIEW);
	glPopMatrix();
}

static void circball_array_fill(float verts[CIRCLE_RESOL][3], const float cent[3], float rad, float tmat[][4])
{
	float vx[3], vy[3];
	float *viter= (float *)verts;
	unsigned int a;

	mul_v3_v3fl(vx, tmat[0], rad);
	mul_v3_v3fl(vy, tmat[1], rad);

	for (a=0; a < CIRCLE_RESOL; a++, viter += 3) {
		viter[0]= cent[0] + sinval[a] * vx[0] + cosval[a] * vy[0];
		viter[1]= cent[1] + sinval[a] * vx[1] + cosval[a] * vy[1];
		viter[2]= cent[2] + sinval[a] * vx[2] + cosval[a] * vy[2];
	}
}

void drawcircball(int mode, const float cent[3], float rad, float tmat[][4])
{
	float verts[CIRCLE_RESOL][3];

	circball_array_fill(verts, cent, rad, tmat);

	glEnableClientState(GL_VERTEX_ARRAY);
	glVertexPointer(3, GL_FLOAT, 0, verts);
	glDrawArrays(mode, 0, CIRCLE_RESOL);
	glDisableClientState(GL_VERTEX_ARRAY);
}

/* circle for object centers, special_color is for library or ob users */
static void drawcentercircle(View3D *v3d, RegionView3D *rv3d, const float co[3], int selstate, int special_color)
{
	const float size= ED_view3d_pixel_size(rv3d, co) * (float)U.obcenter_dia * 0.5f;
	float verts[CIRCLE_RESOL][3];

	/* using gldepthfunc guarantees that it does write z values,
	 * but not checks for it, so centers remain visible independt order of drawing */
	if(v3d->zbuf)  glDepthFunc(GL_ALWAYS);
	glEnable(GL_BLEND);
	
	if(special_color) {
		if (selstate==ACTIVE || selstate==SELECT) glColor4ub(0x88, 0xFF, 0xFF, 155);

		else glColor4ub(0x55, 0xCC, 0xCC, 155);
	}
	else {
		if (selstate == ACTIVE) UI_ThemeColorShadeAlpha(TH_ACTIVE, 0, -80);
		else if (selstate == SELECT) UI_ThemeColorShadeAlpha(TH_SELECT, 0, -80);
		else if (selstate == DESELECT) UI_ThemeColorShadeAlpha(TH_TRANSFORM, 0, -80);
	}

	circball_array_fill(verts, co, size, rv3d->viewinv);

	/* enable vertex array */
	glEnableClientState(GL_VERTEX_ARRAY);
	glVertexPointer(3, GL_FLOAT, 0, verts);

	/* 1. draw filled, blended polygon */
	glDrawArrays(GL_POLYGON, 0, CIRCLE_RESOL);

	/* 2. draw outline */
	UI_ThemeColorShadeAlpha(TH_WIRE, 0, -30);
	glDrawArrays(GL_LINE_LOOP, 0, CIRCLE_RESOL);

	/* finishe up */
	glDisableClientState(GL_VERTEX_ARRAY);

	glDisable(GL_BLEND);

	if(v3d->zbuf)  glDepthFunc(GL_LEQUAL);
}

/* *********** text drawing for object/particles/armature ************* */
static ListBase CachedText[3];
static int CachedTextLevel= 0;

typedef struct ViewCachedString {
	struct ViewCachedString *next, *prev;
	float vec[3];
	union {
		unsigned char ub[4];
		int pack;
	} col;
	short sco[2];
	short xoffs;
	short flag;
	int str_len, pad;
	/* str is allocated past the end */
} ViewCachedString;

void view3d_cached_text_draw_begin(void)
{
	ListBase *strings= &CachedText[CachedTextLevel];
	strings->first= strings->last= NULL;
	CachedTextLevel++;
}

void view3d_cached_text_draw_add(const float co[3],
                                 const char *str,
                                 short xoffs, short flag,
                                 const unsigned char col[4])
{
	int alloc_len= strlen(str) + 1;
	ListBase *strings= &CachedText[CachedTextLevel-1];
	/* TODO, replace with more efficient malloc, perhaps memarena per draw? */
	ViewCachedString *vos= MEM_callocN(sizeof(ViewCachedString) + alloc_len, "ViewCachedString");

	BLI_addtail(strings, vos);
	copy_v3_v3(vos->vec, co);
	vos->col.pack= *((int *)col);
	vos->xoffs= xoffs;
	vos->flag= flag;
	vos->str_len= alloc_len-1;

	/* allocate past the end */
	memcpy(++vos, str, alloc_len);
}

void view3d_cached_text_draw_end(View3D *v3d, ARegion *ar, int depth_write, float mat[][4])
{
	RegionView3D *rv3d= ar->regiondata;
	ListBase *strings= &CachedText[CachedTextLevel-1];
	ViewCachedString *vos;
	int a, tot= 0;
	
	/* project first and test */
	for(vos= strings->first; vos; vos= vos->next) {
		if(mat && !(vos->flag & V3D_CACHE_TEXT_WORLDSPACE))
			mul_m4_v3(mat, vos->vec);

		if(vos->flag&V3D_CACHE_TEXT_GLOBALSPACE)
			view3d_project_short_clip_persmat(ar, vos->vec, vos->sco, 0);
		else
			view3d_project_short_clip(ar, vos->vec, vos->sco, 0);

		if(vos->sco[0]!=IS_CLIPPED)
			tot++;
	}

	if(tot) {
		int col_pack_prev= 0;

#if 0
		bglMats mats; /* ZBuffer depth vars */
		double ux, uy, uz;
		float depth;

		if(v3d->zbuf)
			bgl_get_mats(&mats);
#endif
		if(rv3d->rflag & RV3D_CLIPPING)
			for(a=0; a<6; a++)
				glDisable(GL_CLIP_PLANE0+a);
		
		glMatrixMode(GL_PROJECTION);
		glPushMatrix();
		glMatrixMode(GL_MODELVIEW);
		glPushMatrix();
		ED_region_pixelspace(ar);
		
		if(depth_write) {
			if(v3d->zbuf) glDisable(GL_DEPTH_TEST);
		}
		else glDepthMask(0);
		
		for(vos= strings->first; vos; vos= vos->next) {
			/* too slow, reading opengl info while drawing is very bad,
			 * better to see if we can use the zbuffer while in pixel space - campbell */
#if 0
			if(v3d->zbuf && (vos->flag & V3D_CACHE_TEXT_ZBUF)) {
				gluProject(vos->vec[0], vos->vec[1], vos->vec[2], mats.modelview, mats.projection, (GLint *)mats.viewport, &ux, &uy, &uz);
				glReadPixels(ar->winrct.xmin+vos->mval[0]+vos->xoffs, ar->winrct.ymin+vos->mval[1], 1, 1, GL_DEPTH_COMPONENT, GL_FLOAT, &depth);

				if(uz > depth)
					continue;
			}
#endif
			if(vos->sco[0]!=IS_CLIPPED) {
				const char *str= (char *)(vos+1);

				if(col_pack_prev != vos->col.pack) {
					glColor3ubv(vos->col.ub);
					col_pack_prev= vos->col.pack;
				}
				((vos->flag & V3D_CACHE_TEXT_ASCII) ?
				            BLF_draw_default_ascii :
				            BLF_draw_default
				            ) ( (float)vos->sco[0] + vos->xoffs,
				                (float)vos->sco[1],
				                (depth_write) ? 0.0f: 2.0f,
				                str,
				                vos->str_len);
			}
		}
		
		if(depth_write) {
			if(v3d->zbuf) glEnable(GL_DEPTH_TEST);
		}
		else glDepthMask(1);
		
		glMatrixMode(GL_PROJECTION);
		glPopMatrix();
		glMatrixMode(GL_MODELVIEW);
		glPopMatrix();

		if(rv3d->rflag & RV3D_CLIPPING)
			for(a=0; a<6; a++)
				glEnable(GL_CLIP_PLANE0+a);
	}
	
	if(strings->first) 
		BLI_freelistN(strings);
	
	CachedTextLevel--;
}

/* ******************** primitive drawing ******************* */

static void drawcube(void)
{

	glBegin(GL_LINE_STRIP);
		glVertex3fv(cube[0]); glVertex3fv(cube[1]);glVertex3fv(cube[2]); glVertex3fv(cube[3]);
		glVertex3fv(cube[0]); glVertex3fv(cube[4]);glVertex3fv(cube[5]); glVertex3fv(cube[6]);
		glVertex3fv(cube[7]); glVertex3fv(cube[4]);
	glEnd();

	glBegin(GL_LINE_STRIP);
		glVertex3fv(cube[1]); glVertex3fv(cube[5]);
	glEnd();

	glBegin(GL_LINE_STRIP);
		glVertex3fv(cube[2]); glVertex3fv(cube[6]);
	glEnd();

	glBegin(GL_LINE_STRIP);
		glVertex3fv(cube[3]); glVertex3fv(cube[7]);
	glEnd();
}

/* draws a cube on given the scaling of the cube, assuming that 
 * all required matrices have been set (used for drawing empties)
 */
static void drawcube_size(float size)
{
	glBegin(GL_LINE_STRIP);
		glVertex3f(-size,-size,-size); glVertex3f(-size,-size,size);
		glVertex3f(-size,size,size); glVertex3f(-size,size,-size);

		glVertex3f(-size,-size,-size); glVertex3f(size,-size,-size);
		glVertex3f(size,-size,size); glVertex3f(size,size,size);

		glVertex3f(size,size,-size); glVertex3f(size,-size,-size);
	glEnd();

	glBegin(GL_LINE_STRIP);
		glVertex3f(-size,-size,size); glVertex3f(size,-size,size);
	glEnd();

	glBegin(GL_LINE_STRIP);
		glVertex3f(-size,size,size); glVertex3f(size,size,size);
	glEnd();

	glBegin(GL_LINE_STRIP);
		glVertex3f(-size,size,-size); glVertex3f(size,size,-size);
	glEnd();
}

/* this is an unused (old) cube-drawing function based on a given size */
#if 0
static void drawcube_size(const float size[3])
{

	glPushMatrix();
	glScalef(size[0],  size[1],  size[2]);
	

	glBegin(GL_LINE_STRIP);
		glVertex3fv(cube[0]); glVertex3fv(cube[1]);glVertex3fv(cube[2]); glVertex3fv(cube[3]);
		glVertex3fv(cube[0]); glVertex3fv(cube[4]);glVertex3fv(cube[5]); glVertex3fv(cube[6]);
		glVertex3fv(cube[7]); glVertex3fv(cube[4]);
	glEnd();

	glBegin(GL_LINE_STRIP);
		glVertex3fv(cube[1]); glVertex3fv(cube[5]);
	glEnd();

	glBegin(GL_LINE_STRIP);
		glVertex3fv(cube[2]); glVertex3fv(cube[6]);
	glEnd();

	glBegin(GL_LINE_STRIP);
		glVertex3fv(cube[3]); glVertex3fv(cube[7]);
	glEnd();
	
	glPopMatrix();
}
#endif

static void drawshadbuflimits(Lamp *la, float mat[][4])
{
	float sta[3], end[3], lavec[3];

	negate_v3_v3(lavec, mat[2]);
	normalize_v3(lavec);

	madd_v3_v3v3fl(sta, mat[3], lavec, la->clipsta);
	madd_v3_v3v3fl(end, mat[3], lavec, la->clipend);

	glBegin(GL_LINE_STRIP);
		glVertex3fv(sta);
		glVertex3fv(end);
	glEnd();

	glPointSize(3.0);
	bglBegin(GL_POINTS);
	bglVertex3fv(sta);
	bglVertex3fv(end);
	bglEnd();
	glPointSize(1.0);
}



static void spotvolume(float lvec[3], float vvec[3], const float inp)
{
	/* camera is at 0,0,0 */
	float temp[3],plane[3],mat1[3][3],mat2[3][3],mat3[3][3],mat4[3][3],q[4],co,si,angle;

	normalize_v3(lvec);
	normalize_v3(vvec);				/* is this the correct vector ? */

	cross_v3_v3v3(temp,vvec,lvec);		/* equation for a plane through vvec en lvec */
	cross_v3_v3v3(plane,lvec,temp);		/* a plane perpendicular to this, parrallel with lvec */

	/* vectors are exactly aligned, use the X axis, this is arbitrary */
	if(normalize_v3(plane) == 0.0f)
		plane[1]= 1.0f;

	/* now we've got two equations: one of a cone and one of a plane, but we have
	three unknowns. We remove one unkown by rotating the plane to z=0 (the plane normal) */

	/* rotate around cross product vector of (0,0,1) and plane normal, dot product degrees */
	/* according definition, we derive cross product is (plane[1],-plane[0],0), en cos = plane[2]);*/

	/* translating this comment to english didnt really help me understanding the math! :-) (ton) */
	
	q[1] = plane[1] ; 
	q[2] = -plane[0] ; 
	q[3] = 0 ;
	normalize_v3(&q[1]);

	angle = saacos(plane[2])/2.0f;
	co = cosf(angle);
	si = sqrtf(1-co*co);

	q[0] =  co;
	q[1] *= si;
	q[2] *= si;
	q[3] =  0;

	quat_to_mat3(mat1,q);

	/* rotate lamp vector now over acos(inp) degrees */
	copy_v3_v3(vvec, lvec);

	unit_m3(mat2);
	co = inp;
	si = sqrtf(1.0f-inp*inp);

	mat2[0][0] =  co;
	mat2[1][0] = -si;
	mat2[0][1] =  si;
	mat2[1][1] =  co;
	mul_m3_m3m3(mat3,mat2,mat1);

	mat2[1][0] =  si;
	mat2[0][1] = -si;
	mul_m3_m3m3(mat4,mat2,mat1);
	transpose_m3(mat1);

	mul_m3_m3m3(mat2,mat1,mat3);
	mul_m3_v3(mat2,lvec);
	mul_m3_m3m3(mat2,mat1,mat4);
	mul_m3_v3(mat2,vvec);

	return;
}

static void draw_spot_cone(Lamp *la, float x, float z)
{
	z= fabs(z);

	glBegin(GL_TRIANGLE_FAN);
	glVertex3f(0.0f, 0.0f, -x);

	if(la->mode & LA_SQUARE) {
		glVertex3f(z, z, 0);
		glVertex3f(-z, z, 0);
		glVertex3f(-z, -z, 0);
		glVertex3f(z, -z, 0);
		glVertex3f(z, z, 0);
	}
	else {
		float angle;
		int a;

		for(a=0; a<33; a++) {
			angle= a*M_PI*2/(33-1);
			glVertex3f(z*cosf(angle), z*sinf(angle), 0);
		}
	}

	glEnd();
}

static void draw_transp_spot_volume(Lamp *la, float x, float z)
{
	glEnable(GL_CULL_FACE);
	glEnable(GL_BLEND);
	glDepthMask(0);

	/* draw backside darkening */
	glCullFace(GL_FRONT);

	glBlendFunc(GL_ZERO, GL_SRC_ALPHA);
	glColor4f(0.0f, 0.0f, 0.0f, 0.4f);

	draw_spot_cone(la, x, z);

	/* draw front side lighting */
	glCullFace(GL_BACK);

	glBlendFunc(GL_ONE,  GL_ONE); 
	glColor4f(0.2f, 0.2f, 0.2f, 1.0f);

	draw_spot_cone(la, x, z);

	/* restore state */
	glBlendFunc(GL_SRC_ALPHA, GL_ONE_MINUS_SRC_ALPHA);
	glDisable(GL_BLEND);
	glDepthMask(1);
	glDisable(GL_CULL_FACE);
	glCullFace(GL_BACK);
}

static void drawlamp(Scene *scene, View3D *v3d, RegionView3D *rv3d, Base *base, int dt, int flag)
{
	Object *ob= base->object;
	const float pixsize= ED_view3d_pixel_size(rv3d, ob->obmat[3]);
	Lamp *la= ob->data;
	float vec[3], lvec[3], vvec[3], circrad, x,y,z;
	float lampsize;
	float imat[4][4], curcol[4];
	unsigned char col[4];
	/* cone can't be drawn for duplicated lamps, because duplilist would be freed to */
	/* the moment of view3d_draw_transp() call */
	const short is_view= (rv3d->persp==RV3D_CAMOB && v3d->camera == base->object);
	const short drawcone= ((dt > OB_WIRE) &&
	                       !(G.f & G_PICKSEL) &&
	                       (la->type == LA_SPOT) &&
	                       (la->mode & LA_SHOW_CONE) &&
	                       !(base->flag & OB_FROMDUPLI) &&
	                       !is_view);

	if(drawcone && !v3d->transp) {
		/* in this case we need to draw delayed */
		add_view3d_after(&v3d->afterdraw_transp, base, flag);
		return;
	}
	
	/* we first draw only the screen aligned & fixed scale stuff */
	glPushMatrix();
	glLoadMatrixf(rv3d->viewmat);

	/* lets calculate the scale: */
	lampsize= pixsize*((float)U.obcenter_dia*0.5f);

	/* and view aligned matrix: */
	copy_m4_m4(imat, rv3d->viewinv);
	normalize_v3(imat[0]);
	normalize_v3(imat[1]);

	/* lamp center */
	copy_v3_v3(vec, ob->obmat[3]);
	
	/* for AA effects */
	glGetFloatv(GL_CURRENT_COLOR, curcol);
	curcol[3]= 0.6;
	glColor4fv(curcol);
	
	if(lampsize > 0.0f) {

		if(ob->id.us>1) {
			if (ob==OBACT || (ob->flag & SELECT)) glColor4ub(0x88, 0xFF, 0xFF, 155);
			else glColor4ub(0x77, 0xCC, 0xCC, 155);
		}
		
		/* Inner Circle */
		glEnable(GL_BLEND);
		drawcircball(GL_LINE_LOOP, vec, lampsize, imat);
		glDisable(GL_BLEND);
		drawcircball(GL_POLYGON, vec, lampsize, imat);
		
		/* restore */
		if(ob->id.us>1)
			glColor4fv(curcol);
			
		/* Outer circle */
		circrad = 3.0f*lampsize;
		setlinestyle(3);

		drawcircball(GL_LINE_LOOP, vec, circrad, imat);

		/* draw dashed outer circle if shadow is on. remember some lamps can't have certain shadows! */
		if(la->type!=LA_HEMI) {
			if(	(la->mode & LA_SHAD_RAY) ||
				((la->mode & LA_SHAD_BUF) && (la->type==LA_SPOT))
			) {
				drawcircball(GL_LINE_LOOP, vec, circrad + 3.0f*pixsize, imat);
			}
		}
	}
	else {
		setlinestyle(3);
		circrad = 0.0f;
	}
	
	/* draw the pretty sun rays */
	if(la->type==LA_SUN) {
		float v1[3], v2[3], mat[3][3];
		short axis;
		
		/* setup a 45 degree rotation matrix */
		vec_rot_to_mat3(mat, imat[2], (float)M_PI/4.0f);
		
		/* vectors */
		mul_v3_v3fl(v1, imat[0], circrad * 1.2f);
		mul_v3_v3fl(v2, imat[0], circrad * 2.5f);
		
		/* center */
		glTranslatef(vec[0], vec[1], vec[2]);
		
		setlinestyle(3);
		
		glBegin(GL_LINES);
		for (axis=0; axis<8; axis++) {
			glVertex3fv(v1);
			glVertex3fv(v2);
			mul_m3_v3(mat, v1);
			mul_m3_v3(mat, v2);
		}
		glEnd();
		
		glTranslatef(-vec[0], -vec[1], -vec[2]);

	}		
	
	if (la->type==LA_LOCAL) {
		if(la->mode & LA_SPHERE) {
			drawcircball(GL_LINE_LOOP, vec, la->dist, imat);
		}
		/* yafray: for photonlight also draw lightcone as for spot */
	}
	
	glPopMatrix();	/* back in object space */
	zero_v3(vec);
	
	if(is_view) {
		/* skip drawing extra info */
	}
	else if ((la->type==LA_SPOT) || (la->type==LA_YF_PHOTON)) {
		lvec[0]=lvec[1]= 0.0; 
		lvec[2] = 1.0;
		x = rv3d->persmat[0][2];
		y = rv3d->persmat[1][2];
		z = rv3d->persmat[2][2];
		vvec[0]= x*ob->obmat[0][0] + y*ob->obmat[0][1] + z*ob->obmat[0][2];
		vvec[1]= x*ob->obmat[1][0] + y*ob->obmat[1][1] + z*ob->obmat[1][2];
		vvec[2]= x*ob->obmat[2][0] + y*ob->obmat[2][1] + z*ob->obmat[2][2];

		y = cosf(la->spotsize*(float)(M_PI/360.0));
		spotvolume(lvec, vvec, y);
		x = -la->dist;
		mul_v3_fl(lvec, x);
		mul_v3_fl(vvec, x);

		/* draw the angled sides of the cone */
		glBegin(GL_LINE_STRIP);
			glVertex3fv(vvec);
			glVertex3fv(vec);
			glVertex3fv(lvec);
		glEnd();
		
		z = x*sqrtf(1.0f - y*y);
		x *= y;

		/* draw the circle/square at the end of the cone */
		glTranslatef(0.0, 0.0 ,  x);
		if(la->mode & LA_SQUARE) {
			float tvec[3];
			float z_abs= fabs(z);

			tvec[0]= tvec[1]= z_abs;
			tvec[2]= 0.0;

			glBegin(GL_LINE_LOOP);
				glVertex3fv(tvec);
				tvec[1]= -z_abs; /* neg */
				glVertex3fv(tvec);
				tvec[0]= -z_abs; /* neg */
				glVertex3fv(tvec);
				tvec[1]= z_abs; /* pos */
				glVertex3fv(tvec);
			glEnd();
		}
		else circ(0.0, 0.0, fabsf(z));
		
		/* draw the circle/square representing spotbl */
		if(la->type==LA_SPOT) {
			float spotblcirc = fabs(z)*(1 - pow(la->spotblend, 2));
			/* hide line if it is zero size or overlaps with outer border,
			   previously it adjusted to always to show it but that seems
			   confusing because it doesn't show the actual blend size */
			if (spotblcirc != 0 && spotblcirc != fabsf(z))
				circ(0.0, 0.0, spotblcirc);
		}

		if(drawcone)
			draw_transp_spot_volume(la, x, z);

		/* draw clip start, useful for wide cones where its not obvious where the start is */
		glTranslatef(0.0, 0.0 , -x); /* reverse translation above */
		if(la->type==LA_SPOT && (la->mode & LA_SHAD_BUF) ) {
			float lvec_clip[3];
			float vvec_clip[3];
			float clipsta_fac= la->clipsta / -x;

			interp_v3_v3v3(lvec_clip, vec, lvec, clipsta_fac);
			interp_v3_v3v3(vvec_clip, vec, vvec, clipsta_fac);

			glBegin(GL_LINE_STRIP);
				glVertex3fv(lvec_clip);
				glVertex3fv(vvec_clip);
			glEnd();
		}
	}
	else if ELEM(la->type, LA_HEMI, LA_SUN) {
		
		/* draw the line from the circle along the dist */
		glBegin(GL_LINE_STRIP);
			vec[2] = -circrad;
			glVertex3fv(vec); 
			vec[2]= -la->dist; 
			glVertex3fv(vec);
		glEnd();
		
		if(la->type==LA_HEMI) {
			/* draw the hemisphere curves */
			short axis, steps, dir;
			float outdist, zdist, mul;
			zero_v3(vec);
			outdist = 0.14; mul = 1.4; dir = 1;
			
			setlinestyle(4);
			/* loop over the 4 compass points, and draw each arc as a LINE_STRIP */
			for (axis=0; axis<4; axis++) {
				float v[3]= {0.0, 0.0, 0.0};
				zdist = 0.02;
				
				glBegin(GL_LINE_STRIP);
				
				for (steps=0; steps<6; steps++) {
					if (axis == 0 || axis == 1) { 		/* x axis up, x axis down */	
						/* make the arcs start at the edge of the energy circle */
						if (steps == 0) v[0] = dir*circrad;
						else v[0] = v[0] + dir*(steps*outdist);
					} else if (axis == 2 || axis == 3) { 		/* y axis up, y axis down */
						/* make the arcs start at the edge of the energy circle */
						if (steps == 0) v[1] = dir*circrad;
						else v[1] = v[1] + dir*(steps*outdist); 
					}
		
					v[2] = v[2] - steps*zdist;
					
					glVertex3fv(v);
					
					zdist = zdist * mul;
				}
				
				glEnd();
				/* flip the direction */
				dir = -dir;
			}
		}
	} else if(la->type==LA_AREA) {
		setlinestyle(3);
		if(la->area_shape==LA_AREA_SQUARE) 
			fdrawbox(-la->area_size*0.5f, -la->area_size*0.5f, la->area_size*0.5f, la->area_size*0.5f);
		else if(la->area_shape==LA_AREA_RECT) 
			fdrawbox(-la->area_size*0.5f, -la->area_sizey*0.5f, la->area_size*0.5f, la->area_sizey*0.5f);

		glBegin(GL_LINE_STRIP); 
		glVertex3f(0.0,0.0,-circrad);
		glVertex3f(0.0,0.0,-la->dist);
		glEnd();
	}
	
	/* and back to viewspace */
	glLoadMatrixf(rv3d->viewmat);
	copy_v3_v3(vec, ob->obmat[3]);

	setlinestyle(0);
	
	if((la->type == LA_SPOT) && (la->mode & LA_SHAD_BUF) && (is_view == FALSE)) {
		drawshadbuflimits(la, ob->obmat);
	}
	
	UI_GetThemeColor4ubv(TH_LAMP, col);
	glColor4ubv(col);
	 
	glEnable(GL_BLEND);
	
	if (vec[2]>0) vec[2] -= circrad;
	else vec[2] += circrad;
	
	glBegin(GL_LINE_STRIP);
		glVertex3fv(vec); 
		vec[2]= 0; 
		glVertex3fv(vec);
	glEnd();
	
	glPointSize(2.0);
	glBegin(GL_POINTS);
		glVertex3fv(vec);
	glEnd();
	glPointSize(1.0);
	
	glDisable(GL_BLEND);
	
	/* restore for drawing extra stuff */
	glColor3fv(curcol);

}

static void draw_limit_line(float sta, float end, unsigned int col)
{
	glBegin(GL_LINES);
	glVertex3f(0.0, 0.0, -sta);
	glVertex3f(0.0, 0.0, -end);
	glEnd();

	glPointSize(3.0);
	glBegin(GL_POINTS);
	cpack(col);
	glVertex3f(0.0, 0.0, -sta);
	glVertex3f(0.0, 0.0, -end);
	glEnd();
	glPointSize(1.0);
}		


/* yafray: draw camera focus point (cross, similar to aqsis code in tuhopuu) */
/* qdn: now also enabled for Blender to set focus point for defocus composit node */
static void draw_focus_cross(float dist, float size)
{
	glBegin(GL_LINES);
	glVertex3f(-size, 0.f, -dist);
	glVertex3f(size, 0.f, -dist);
	glVertex3f(0.f, -size, -dist);
	glVertex3f(0.f, size, -dist);
	glEnd();
}

#ifdef VIEW3D_CAMERA_BORDER_HACK
float view3d_camera_border_hack_col[4];
short view3d_camera_border_hack_test= FALSE;
#endif

/* ****************** draw clip data *************** */

static void draw_bundle_sphere(void)
{
	static GLuint displist= 0;

	if (displist == 0) {
		GLUquadricObj *qobj;

		displist= glGenLists(1);
		glNewList(displist, GL_COMPILE);

		qobj= gluNewQuadric();
		gluQuadricDrawStyle(qobj, GLU_FILL);
		glShadeModel(GL_SMOOTH);
		gluSphere(qobj, 0.05, 8, 8);
		glShadeModel(GL_FLAT);
		gluDeleteQuadric(qobj);

		glEndList();
	}

	glCallList(displist);
}

static void draw_viewport_reconstruction(Scene *scene, Base *base, View3D *v3d, MovieClip *clip, int flag)
{
	MovieTracking *tracking= &clip->tracking;
	MovieTrackingTrack *track;
	float mat[4][4], imat[4][4], curcol[4];
	unsigned char col[4], scol[4];
	int bundlenr= 1;

	if((v3d->flag2&V3D_SHOW_RECONSTRUCTION)==0)
		return;

	if(v3d->flag2&V3D_RENDER_OVERRIDE)
		return;

	glGetFloatv(GL_CURRENT_COLOR, curcol);

	UI_GetThemeColor4ubv(TH_TEXT, col);
	UI_GetThemeColor4ubv(TH_SELECT, scol);

	BKE_get_tracking_mat(scene, base->object, mat);

	glEnable(GL_LIGHTING);
	glColorMaterial(GL_FRONT_AND_BACK, GL_DIFFUSE);
	glEnable(GL_COLOR_MATERIAL);
	glShadeModel(GL_SMOOTH);

	/* current ogl matrix is translated in camera space, bundles should
	   be rendered in world space, so camera matrix should be "removed"
	   from current ogl matrix */
	invert_m4_m4(imat, base->object->obmat);

	glPushMatrix();
	glMultMatrixf(imat);
	glMultMatrixf(mat);

	for ( track= tracking->tracks.first; track; track= track->next) {
		int selected= track->flag&SELECT || track->pat_flag&SELECT || track->search_flag&SELECT;
		if((track->flag&TRACK_HAS_BUNDLE)==0)
			continue;

		if(flag&DRAW_PICKING)
			glLoadName(base->selcol + (bundlenr<<16));

		glPushMatrix();
			glTranslatef(track->bundle_pos[0], track->bundle_pos[1], track->bundle_pos[2]);
			glScalef(v3d->bundle_size/0.05f, v3d->bundle_size/0.05f, v3d->bundle_size/0.05f);

			if(v3d->drawtype==OB_WIRE) {
				glDisable(GL_LIGHTING);
				glDepthMask(0);

				if(selected) {
					if(base==BASACT) UI_ThemeColor(TH_ACTIVE);
					else UI_ThemeColor(TH_SELECT);
				} else {
					if(track->flag&TRACK_CUSTOMCOLOR) glColor3fv(track->color);
					else UI_ThemeColor(TH_WIRE);
				}

				drawaxes(0.05f, v3d->bundle_drawtype);

				glDepthMask(1);
				glEnable(GL_LIGHTING);
			} else if(v3d->drawtype>OB_WIRE) {
				if(v3d->bundle_drawtype==OB_EMPTY_SPHERE) {
					/* selection outline */
					if(selected) {
						if(base==BASACT) UI_ThemeColor(TH_ACTIVE);
						else UI_ThemeColor(TH_SELECT);

						glDepthMask(0);
						glLineWidth(2.f);
						glDisable(GL_LIGHTING);
						glPolygonMode(GL_FRONT_AND_BACK, GL_LINE);

						draw_bundle_sphere();

						glPolygonMode(GL_FRONT_AND_BACK, GL_FILL);
						glEnable(GL_LIGHTING);
						glLineWidth(1.f);
						glDepthMask(1);
					}

					if(track->flag&TRACK_CUSTOMCOLOR) glColor3fv(track->color);
					else UI_ThemeColor(TH_BUNDLE_SOLID);

					draw_bundle_sphere();
				} else {
					glDisable(GL_LIGHTING);
					glDepthMask(0);

					if(selected) {
						if(base==BASACT) UI_ThemeColor(TH_ACTIVE);
						else UI_ThemeColor(TH_SELECT);
					} else {
						if(track->flag&TRACK_CUSTOMCOLOR) glColor3fv(track->color);
						else UI_ThemeColor(TH_WIRE);
					}

					drawaxes(0.05f, v3d->bundle_drawtype);

					glDepthMask(1);
					glEnable(GL_LIGHTING);
				}
			}

		glPopMatrix();

		if((flag & DRAW_PICKING)==0 && (v3d->flag2&V3D_SHOW_BUNDLENAME)) {
			float pos[3];
			unsigned char tcol[4];

			if(selected) memcpy(tcol, scol, sizeof(tcol));
			else memcpy(tcol, col, sizeof(tcol));

			mul_v3_m4v3(pos, mat, track->bundle_pos);
			view3d_cached_text_draw_add(pos, track->name, 10, V3D_CACHE_TEXT_GLOBALSPACE, tcol);
		}

		bundlenr++;
	}

	if((flag & DRAW_PICKING)==0) {
		if(v3d->flag2&V3D_SHOW_CAMERAPATH && clip->tracking.reconstruction.camnr) {
			int a= 0;
			MovieTrackingReconstruction *reconstruction= &tracking->reconstruction;
			MovieReconstructedCamera *camera= tracking->reconstruction.cameras;

			glDisable(GL_LIGHTING);
			UI_ThemeColor(TH_CAMERA_PATH);
			glLineWidth(2.0f);

			glBegin(GL_LINE_STRIP);
				for(a= 0; a<reconstruction->camnr; a++, camera++) {
					glVertex3fv(camera->mat[3]);
				}
			glEnd();

			glLineWidth(1.0f);
			glEnable(GL_LIGHTING);
		}
	}

	glPopMatrix();

	/* restore */
	glShadeModel(GL_FLAT);
	glDisable(GL_COLOR_MATERIAL);
	glDisable(GL_LIGHTING);

	glColor4fv(curcol);

	if(flag&DRAW_PICKING)
		glLoadName(base->selcol);
}

/* flag similar to draw_object() */
static void drawcamera(Scene *scene, View3D *v3d, RegionView3D *rv3d, Base *base, int flag)
{
	/* a standing up pyramid with (0,0,0) as top */
	Camera *cam;
	Object *ob= base->object;
	float tvec[3];
	float vec[4][3], asp[2], shift[2], scale[3];
	int i;
	float drawsize;
	const short is_view= (rv3d->persp==RV3D_CAMOB && ob==v3d->camera);
	MovieClip *clip= object_get_movieclip(scene, base->object, 0);

	/* draw data for movie clip set as active for scene */
	if(clip)
		draw_viewport_reconstruction(scene, base, v3d, clip, flag);

#ifdef VIEW3D_CAMERA_BORDER_HACK
	if(is_view && !(G.f & G_PICKSEL)) {
		glGetFloatv(GL_CURRENT_COLOR, view3d_camera_border_hack_col);
		view3d_camera_border_hack_test= TRUE;
		return;
	}
#endif

	cam= ob->data;

	scale[0]= 1.0f / len_v3(ob->obmat[0]);
	scale[1]= 1.0f / len_v3(ob->obmat[1]);
	scale[2]= 1.0f / len_v3(ob->obmat[2]);

	camera_view_frame_ex(scene, cam, cam->drawsize, is_view, scale,
	                     asp, shift, &drawsize, vec);

	glDisable(GL_LIGHTING);
	glDisable(GL_CULL_FACE);

	/* camera frame */
	glBegin(GL_LINE_LOOP);
	glVertex3fv(vec[0]);
	glVertex3fv(vec[1]);
	glVertex3fv(vec[2]);
	glVertex3fv(vec[3]);
	glEnd();

	if(is_view)
		return;

	zero_v3(tvec);

	/* center point to camera frame */
	glBegin(GL_LINE_STRIP);
	glVertex3fv(vec[1]);
	glVertex3fv(tvec);
	glVertex3fv(vec[0]);
	glVertex3fv(vec[3]);
	glVertex3fv(tvec);
	glVertex3fv(vec[2]);
	glEnd();


	/* arrow on top */
	tvec[2]= vec[1][2]; /* copy the depth */


	/* draw an outline arrow for inactive cameras and filled
	 * for active cameras. We actually draw both outline+filled
	 * for active cameras so the wire can be seen side-on */	
	for (i=0;i<2;i++) {
		if (i==0) glBegin(GL_LINE_LOOP);
		else if (i==1 && (ob == v3d->camera)) glBegin(GL_TRIANGLES);
		else break;

		tvec[0]= shift[0] + ((-0.7f * drawsize) * scale[0]);
		tvec[1]= shift[1] + ((drawsize * (asp[1] + 0.1f)) * scale[1]);
		glVertex3fv(tvec); /* left */
		
		tvec[0]= shift[0] + ((0.7f * drawsize) * scale[0]);
		glVertex3fv(tvec); /* right */
		
		tvec[0]= shift[0];
		tvec[1]= shift[1] + ((1.1f * drawsize * (asp[1] + 0.7f)) * scale[1]);
		glVertex3fv(tvec); /* top */
	
		glEnd();
	}

	if(flag==0) {
		if(cam->flag & (CAM_SHOWLIMITS+CAM_SHOWMIST)) {
			float nobmat[4][4];
			World *wrld;
	
			/* draw in normalized object matrix space */
			copy_m4_m4(nobmat, ob->obmat);
			normalize_m4(nobmat);

			glPushMatrix();
			glLoadMatrixf(rv3d->viewmat);
			glMultMatrixf(nobmat);

			if(cam->flag & CAM_SHOWLIMITS) {
				draw_limit_line(cam->clipsta, cam->clipend, 0x77FFFF);
				/* qdn: was yafray only, now also enabled for Blender to be used with defocus composit node */
				draw_focus_cross(object_camera_dof_distance(ob), cam->drawsize);
			}

			wrld= scene->world;
			if(cam->flag & CAM_SHOWMIST) 
				if(wrld) draw_limit_line(wrld->miststa, wrld->miststa+wrld->mistdist, 0xFFFFFF);
				
			glPopMatrix();
		}
	}
}

/* flag similar to draw_object() */
static void drawspeaker(Scene *UNUSED(scene), View3D *UNUSED(v3d), RegionView3D *UNUSED(rv3d),
                        Object *UNUSED(ob), int UNUSED(flag))
{
	//Speaker *spk = ob->data;

	float vec[3];
	int i, j;

	glEnable(GL_BLEND);

	for(j = 0; j < 3; j++) {
		vec[2] = 0.25f * j -0.125f;

		glBegin(GL_LINE_LOOP);
		for(i = 0; i < 16; i++) {
			vec[0] = cosf((float)M_PI * i / 8.0f) * (j == 0 ? 0.5f : 0.25f);
			vec[1] = sinf((float)M_PI * i / 8.0f) * (j == 0 ? 0.5f : 0.25f);
			glVertex3fv(vec);
		}
		glEnd();
	}

	for(j = 0; j < 4; j++) {
		vec[0] = (((j + 1) % 2) * (j - 1)) * 0.5f;
		vec[1] = ((j % 2) * (j - 2)) * 0.5f;
		glBegin(GL_LINE_STRIP);
		for(i = 0; i < 3; i++) {
			if(i == 1) {
				vec[0] *= 0.5f;
				vec[1] *= 0.5f;
			}

			vec[2] = 0.25f * i -0.125f;
			glVertex3fv(vec);
		}
		glEnd();
	}

	glDisable(GL_BLEND);
}

static void lattice_draw_verts(Lattice *lt, DispList *dl, short sel)
{
	BPoint *bp = lt->def;
	float *co = dl?dl->verts:NULL;
	int u, v, w;

	UI_ThemeColor(sel?TH_VERTEX_SELECT:TH_VERTEX);
	glPointSize(UI_GetThemeValuef(TH_VERTEX_SIZE));
	bglBegin(GL_POINTS);

	for(w=0; w<lt->pntsw; w++) {
		int wxt = (w==0 || w==lt->pntsw-1);
		for(v=0; v<lt->pntsv; v++) {
			int vxt = (v==0 || v==lt->pntsv-1);
			for(u=0; u<lt->pntsu; u++, bp++, co+=3) {
				int uxt = (u==0 || u==lt->pntsu-1);
				if(!(lt->flag & LT_OUTSIDE) || uxt || vxt || wxt) {
					if(bp->hide==0) {
						if((bp->f1 & SELECT)==sel) {
							bglVertex3fv(dl?co:bp->vec);
						}
					}
				}
			}
		}
	}
	
	glPointSize(1.0);
	bglEnd();	
}

void lattice_foreachScreenVert(ViewContext *vc, void (*func)(void *userData, BPoint *bp, int x, int y), void *userData)
{
	Object *obedit= vc->obedit;
	Lattice *lt= obedit->data;
	BPoint *bp = lt->editlatt->latt->def;
	DispList *dl = find_displist(&obedit->disp, DL_VERTS);
	float *co = dl?dl->verts:NULL;
	int i, N = lt->editlatt->latt->pntsu*lt->editlatt->latt->pntsv*lt->editlatt->latt->pntsw;
	short s[2] = {IS_CLIPPED, 0};

	ED_view3d_local_clipping(vc->rv3d, obedit->obmat); /* for local clipping lookups */

	for (i=0; i<N; i++, bp++, co+=3) {
		if (bp->hide==0) {
			view3d_project_short_clip(vc->ar, dl?co:bp->vec, s, 1);
			if (s[0] != IS_CLIPPED)
				func(userData, bp, s[0], s[1]);
		}
	}
}

static void drawlattice__point(Lattice *lt, DispList *dl, int u, int v, int w, int use_wcol)
{
	int index = ((w*lt->pntsv + v)*lt->pntsu) + u;

	if(use_wcol) {
		float col[3];
		MDeformWeight *mdw= defvert_find_index (lt->dvert+index, use_wcol-1);
		
		weight_to_rgb(col, mdw?mdw->weight:0.0f);
		glColor3fv(col);

	}
	
	if (dl) {
		glVertex3fv(&dl->verts[index*3]);
	} else {
		glVertex3fv(lt->def[index].vec);
	}
}

/* lattice color is hardcoded, now also shows weightgroup values in edit mode */
static void drawlattice(Scene *scene, View3D *v3d, Object *ob)
{
	Lattice *lt= ob->data;
	DispList *dl;
	int u, v, w;
	int use_wcol= 0, is_edit= (lt->editlatt != NULL);

	/* now we default make displist, this will modifiers work for non animated case */
	if(ob->disp.first==NULL)
		lattice_calc_modifiers(scene, ob);
	dl= find_displist(&ob->disp, DL_VERTS);
	
	if(is_edit) {
		lt= lt->editlatt->latt;

		cpack(0x004000);
		
		if(ob->defbase.first && lt->dvert) {
			use_wcol= ob->actdef;
			glShadeModel(GL_SMOOTH);
		}
	}
	
	glBegin(GL_LINES);
	for(w=0; w<lt->pntsw; w++) {
		int wxt = (w==0 || w==lt->pntsw-1);
		for(v=0; v<lt->pntsv; v++) {
			int vxt = (v==0 || v==lt->pntsv-1);
			for(u=0; u<lt->pntsu; u++) {
				int uxt = (u==0 || u==lt->pntsu-1);

				if(w && ((uxt || vxt) || !(lt->flag & LT_OUTSIDE))) {
					drawlattice__point(lt, dl, u, v, w-1, use_wcol);
					drawlattice__point(lt, dl, u, v, w, use_wcol);
				}
				if(v && ((uxt || wxt) || !(lt->flag & LT_OUTSIDE))) {
					drawlattice__point(lt, dl, u, v-1, w, use_wcol);
					drawlattice__point(lt, dl, u, v, w, use_wcol);
				}
				if(u && ((vxt || wxt) || !(lt->flag & LT_OUTSIDE))) {
					drawlattice__point(lt, dl, u-1, v, w, use_wcol);
					drawlattice__point(lt, dl, u, v, w, use_wcol);
				}
			}
		}
	}		
	glEnd();
	
	/* restoration for weight colors */
	if(use_wcol)
		glShadeModel(GL_FLAT);

	if(is_edit) {
		if(v3d->zbuf) glDisable(GL_DEPTH_TEST);
		
		lattice_draw_verts(lt, dl, 0);
		lattice_draw_verts(lt, dl, 1);
		
		if(v3d->zbuf) glEnable(GL_DEPTH_TEST); 
	}
}

/* ***************** ******************** */

/* Note! - foreach funcs should be called while drawing or directly after
 * if not, ED_view3d_init_mats_rv3d() can be used for selection tools
 * but would not give correct results with dupli's for eg. which dont
 * use the object matrix in the useual way */
static void mesh_foreachScreenVert__mapFunc(void *userData, int index, float *co, float *UNUSED(no_f), short *UNUSED(no_s))
{
	struct { void (*func)(void *userData, EditVert *eve, int x, int y, int index);
		     void *userData; ViewContext vc; eV3DClipTest clipVerts; } *data = userData;

	EditVert *eve = EM_get_vert_for_index(index);

	if (eve->h==0) {
		short s[2]= {IS_CLIPPED, 0};

		if (data->clipVerts != V3D_CLIP_TEST_OFF) {
			view3d_project_short_clip(data->vc.ar, co, s, 1);
		} else {
			view3d_project_short_noclip(data->vc.ar, co, s);
		}

		if (s[0]!=IS_CLIPPED)
			data->func(data->userData, eve, s[0], s[1], index);
	}
}

void mesh_foreachScreenVert(
        ViewContext *vc,
        void (*func)(void *userData, EditVert *eve, int x, int y, int index),
        void *userData, eV3DClipTest clipVerts)
{
	struct { void (*func)(void *userData, EditVert *eve, int x, int y, int index);
		     void *userData; ViewContext vc; eV3DClipTest clipVerts; } data;

	DerivedMesh *dm = editmesh_get_derived_cage(vc->scene, vc->obedit, vc->em, CD_MASK_BAREMESH);
	
	data.vc= *vc;
	data.func = func;
	data.userData = userData;
	data.clipVerts = clipVerts;

	if(clipVerts != V3D_CLIP_TEST_OFF)
		ED_view3d_local_clipping(vc->rv3d, vc->obedit->obmat); /* for local clipping lookups */

	EM_init_index_arrays(vc->em, 1, 0, 0);
	dm->foreachMappedVert(dm, mesh_foreachScreenVert__mapFunc, &data);
	EM_free_index_arrays();

	dm->release(dm);
}

/*  draw callback */
static void drawSelectedVertices__mapFunc(void *userData, int index, float *co, float *UNUSED(no_f), short *UNUSED(no_s))
{
	MVert *mv = &((MVert *)userData)[index];

	if(!(mv->flag & ME_HIDE)) {
		const char sel= mv->flag & SELECT;

		// TODO define selected color
		if(sel) {
			glColor3f(1.0f, 1.0f, 0.0f);
		}
		else {
			glColor3f(0.0f, 0.0f, 0.0f);
		}

		glVertex3fv(co);
	}
}

static void drawSelectedVertices(DerivedMesh *dm, Mesh *me)
{
	glBegin(GL_POINTS);
	dm->foreachMappedVert(dm, drawSelectedVertices__mapFunc, me->mvert);
	glEnd();
}
static int is_co_in_region(ARegion *ar, const short co[2])
{
	return ( (co[0] != IS_CLIPPED) && /* may be the only initialized value, check first */
	         (co[0] >= 0)          &&
	         (co[0] <  ar->winx)   &&
	         (co[1] >= 0)          &&
	         (co[1] <  ar->winy));
}
static void mesh_foreachScreenEdge__mapFunc(void *userData, int index, float *v0co, float *v1co)
{
	struct { void (*func)(void *userData, EditEdge *eed, int x0, int y0, int x1, int y1, int index);
		     void *userData; ViewContext vc; eV3DClipTest clipVerts; } *data = userData;
	EditEdge *eed = EM_get_edge_for_index(index);
	short s[2][2];

	if (eed->h==0) {
		if (data->clipVerts == V3D_CLIP_TEST_RV3D_CLIPPING) {
			view3d_project_short_clip(data->vc.ar, v0co, s[0], 1);
			view3d_project_short_clip(data->vc.ar, v1co, s[1], 1);
		}
		else {
			view3d_project_short_noclip(data->vc.ar, v0co, s[0]);
			view3d_project_short_noclip(data->vc.ar, v1co, s[1]);

			if (data->clipVerts == V3D_CLIP_TEST_REGION) {
				if ( !is_co_in_region(data->vc.ar, s[0]) &&
				     !is_co_in_region(data->vc.ar, s[1]))
				{
					return;
				}
			}
		}

		data->func(data->userData, eed, s[0][0], s[0][1], s[1][0], s[1][1], index);
	}
}

void mesh_foreachScreenEdge(
        ViewContext *vc,
        void (*func)(void *userData, EditEdge *eed, int x0, int y0, int x1, int y1, int index),
        void *userData, eV3DClipTest clipVerts)
{
	struct { void (*func)(void *userData, EditEdge *eed, int x0, int y0, int x1, int y1, int index);
		     void *userData; ViewContext vc; eV3DClipTest clipVerts; } data;
	DerivedMesh *dm = editmesh_get_derived_cage(vc->scene, vc->obedit, vc->em, CD_MASK_BAREMESH);

	data.vc= *vc;
	data.func = func;
	data.userData = userData;
	data.clipVerts = clipVerts;

	if(clipVerts != V3D_CLIP_TEST_OFF)
		ED_view3d_local_clipping(vc->rv3d, vc->obedit->obmat); /* for local clipping lookups */

	EM_init_index_arrays(vc->em, 0, 1, 0);
	dm->foreachMappedEdge(dm, mesh_foreachScreenEdge__mapFunc, &data);
	EM_free_index_arrays();

	dm->release(dm);
}

static void mesh_foreachScreenFace__mapFunc(void *userData, int index, float *cent, float *UNUSED(no))
{
	struct { void (*func)(void *userData, EditFace *efa, int x, int y, int index); void *userData; ViewContext vc; } *data = userData;
	EditFace *efa = EM_get_face_for_index(index);
	short s[2];

	if (efa && efa->h==0 && efa->fgonf!=EM_FGON) {
		view3d_project_short_clip(data->vc.ar, cent, s, 1);

		if (s[0] != IS_CLIPPED) {
			data->func(data->userData, efa, s[0], s[1], index);
		}
	}
}

void mesh_foreachScreenFace(
        ViewContext *vc,
        void (*func)(void *userData, EditFace *efa, int x, int y, int index),
        void *userData)
{
	struct { void (*func)(void *userData, EditFace *efa, int x, int y, int index); void *userData; ViewContext vc; } data;
	DerivedMesh *dm = editmesh_get_derived_cage(vc->scene, vc->obedit, vc->em, CD_MASK_BAREMESH);

	data.vc= *vc;
	data.func = func;
	data.userData = userData;

	//if(clipVerts)
	ED_view3d_local_clipping(vc->rv3d, vc->obedit->obmat); /* for local clipping lookups */

	EM_init_index_arrays(vc->em, 0, 0, 1);
	dm->foreachMappedFaceCenter(dm, mesh_foreachScreenFace__mapFunc, &data);
	EM_free_index_arrays();

	dm->release(dm);
}

void nurbs_foreachScreenVert(
        ViewContext *vc,
        void (*func)(void *userData, Nurb *nu, BPoint *bp, BezTriple *bezt, int beztindex, int x, int y),
        void *userData)
{
	Curve *cu= vc->obedit->data;
	short s[2] = {IS_CLIPPED, 0};
	Nurb *nu;
	int i;
	ListBase *nurbs= curve_editnurbs(cu);

	ED_view3d_local_clipping(vc->rv3d, vc->obedit->obmat); /* for local clipping lookups */

	for (nu= nurbs->first; nu; nu=nu->next) {
		if(nu->type == CU_BEZIER) {
			for (i=0; i<nu->pntsu; i++) {
				BezTriple *bezt = &nu->bezt[i];

				if(bezt->hide==0) {
					
					if(cu->drawflag & CU_HIDE_HANDLES) {
						view3d_project_short_clip(vc->ar, bezt->vec[1], s, 1);
						if (s[0] != IS_CLIPPED)
							func(userData, nu, NULL, bezt, 1, s[0], s[1]);
					} else {
						view3d_project_short_clip(vc->ar, bezt->vec[0], s, 1);
						if (s[0] != IS_CLIPPED)
							func(userData, nu, NULL, bezt, 0, s[0], s[1]);
						view3d_project_short_clip(vc->ar, bezt->vec[1], s, 1);
						if (s[0] != IS_CLIPPED)
							func(userData, nu, NULL, bezt, 1, s[0], s[1]);
						view3d_project_short_clip(vc->ar, bezt->vec[2], s, 1);
						if (s[0] != IS_CLIPPED)
							func(userData, nu, NULL, bezt, 2, s[0], s[1]);
					}
				}
			}
		}
		else {
			for (i=0; i<nu->pntsu*nu->pntsv; i++) {
				BPoint *bp = &nu->bp[i];

				if(bp->hide==0) {
					view3d_project_short_clip(vc->ar, bp->vec, s, 1);
					if (s[0] != IS_CLIPPED)
						func(userData, nu, bp, NULL, -1, s[0], s[1]);
				}
			}
		}
	}
}

/* ************** DRAW MESH ****************** */

/* First section is all the "simple" draw routines, 
 * ones that just pass some sort of primitive to GL,
 * with perhaps various options to control lighting,
 * color, etc.
 *
 * These routines should not have user interface related
 * logic!!!
 */

static void draw_dm_face_normals__mapFunc(void *userData, int index, float *cent, float *no)
{
	ToolSettings *ts= ((Scene *)userData)->toolsettings;
	EditFace *efa = EM_get_face_for_index(index);

	if (efa->h==0 && efa->fgonf!=EM_FGON) {
		glVertex3fv(cent);
		glVertex3f(	cent[0] + no[0]*ts->normalsize,
					cent[1] + no[1]*ts->normalsize,
					cent[2] + no[2]*ts->normalsize);
	}
}
static void draw_dm_face_normals(Scene *scene, DerivedMesh *dm) 
{
	glBegin(GL_LINES);
	dm->foreachMappedFaceCenter(dm, draw_dm_face_normals__mapFunc, scene);
	glEnd();
}

static void draw_dm_face_centers__mapFunc(void *userData, int index, float *cent, float *UNUSED(no))
{
	EditFace *efa = EM_get_face_for_index(index);
	int sel = *((int*) userData);

	if (efa->h==0 && efa->fgonf!=EM_FGON && (efa->f&SELECT)==sel) {
		bglVertex3fv(cent);
	}
}
static void draw_dm_face_centers(DerivedMesh *dm, int sel)
{
	bglBegin(GL_POINTS);
	dm->foreachMappedFaceCenter(dm, draw_dm_face_centers__mapFunc, &sel);
	bglEnd();
}

static void draw_dm_vert_normals__mapFunc(void *userData, int index, float *co, float *no_f, short *no_s)
{
	Scene *scene= (Scene *)userData;
	ToolSettings *ts= scene->toolsettings;
	EditVert *eve = EM_get_vert_for_index(index);

	if (eve->h==0) {
		glVertex3fv(co);

		if (no_f) {
			glVertex3f(	co[0] + no_f[0]*ts->normalsize,
						co[1] + no_f[1]*ts->normalsize,
						co[2] + no_f[2]*ts->normalsize);
		} else {
			glVertex3f(	co[0] + no_s[0]*ts->normalsize/32767.0f,
						co[1] + no_s[1]*ts->normalsize/32767.0f,
						co[2] + no_s[2]*ts->normalsize/32767.0f);
		}
	}
}
static void draw_dm_vert_normals(Scene *scene, DerivedMesh *dm) 
{
	glBegin(GL_LINES);
	dm->foreachMappedVert(dm, draw_dm_vert_normals__mapFunc, scene);
	glEnd();
}

	/* Draw verts with color set based on selection */
static void draw_dm_verts__mapFunc(void *userData, int index, float *co, float *UNUSED(no_f), short *UNUSED(no_s))
{
	struct { int sel; EditVert *eve_act; } * data = userData;
	EditVert *eve = EM_get_vert_for_index(index);

	if (eve->h==0 && (eve->f&SELECT)==data->sel) {
		/* draw active larger - need to stop/start point drawing for this :/ */
		if (eve==data->eve_act) {
			float size = UI_GetThemeValuef(TH_VERTEX_SIZE);
			UI_ThemeColor4(TH_EDITMESH_ACTIVE);
			
			bglEnd();
			
			glPointSize(size);
			bglBegin(GL_POINTS);
			bglVertex3fv(co);
			bglEnd();
			
			UI_ThemeColor4(data->sel?TH_VERTEX_SELECT:TH_VERTEX);
			glPointSize(size);
			bglBegin(GL_POINTS);
		} else {
			bglVertex3fv(co);
		}
	}
}

static void draw_dm_verts(DerivedMesh *dm, int sel, EditVert *eve_act)
{
	struct { int sel; EditVert *eve_act; } data;
	data.sel = sel;
	data.eve_act = eve_act;

	bglBegin(GL_POINTS);
	dm->foreachMappedVert(dm, draw_dm_verts__mapFunc, &data);
	bglEnd();
}

	/* Draw edges with color set based on selection */
static int draw_dm_edges_sel__setDrawOptions(void *userData, int index)
{
	EditEdge *eed = EM_get_edge_for_index(index);
	//unsigned char **cols = userData, *col;
	struct { unsigned char *baseCol, *selCol, *actCol; EditEdge *eed_act; } * data = userData;
	unsigned char *col;

	if (eed->h==0) {
		if (eed==data->eed_act) {
			glColor4ubv(data->actCol);
		} else {
			if (eed->f&SELECT) {
				col = data->selCol;
			} else {
				col = data->baseCol;
			}
			/* no alpha, this is used so a transparent color can disable drawing unselected edges in editmode  */
			if (col[3]==0) return 0;
			
			glColor4ubv(col);
		}
		return 1;
	} else {
		return 0;
	}
}
static void draw_dm_edges_sel(DerivedMesh *dm, unsigned char *baseCol, unsigned char *selCol, unsigned char *actCol, EditEdge *eed_act) 
{
	struct { unsigned char *baseCol, *selCol, *actCol; EditEdge *eed_act; } data;
	
	data.baseCol = baseCol;
	data.selCol = selCol;
	data.actCol = actCol;
	data.eed_act = eed_act;
	dm->drawMappedEdges(dm, draw_dm_edges_sel__setDrawOptions, &data);
}

	/* Draw edges */
static int draw_dm_edges__setDrawOptions(void *UNUSED(userData), int index)
{
	return EM_get_edge_for_index(index)->h==0;
}
static void draw_dm_edges(DerivedMesh *dm) 
{
	dm->drawMappedEdges(dm, draw_dm_edges__setDrawOptions, NULL);
}

	/* Draw edges with color interpolated based on selection */
static int draw_dm_edges_sel_interp__setDrawOptions(void *UNUSED(userData), int index)
{
	return EM_get_edge_for_index(index)->h==0;
}
static void draw_dm_edges_sel_interp__setDrawInterpOptions(void *userData, int index, float t)
{
	EditEdge *eed = EM_get_edge_for_index(index);
	unsigned char **cols = userData;
	unsigned char *col0 = cols[(eed->v1->f&SELECT)?1:0];
	unsigned char *col1 = cols[(eed->v2->f&SELECT)?1:0];

	glColor4ub(	col0[0] + (col1[0]-col0[0])*t,
				col0[1] + (col1[1]-col0[1])*t,
				col0[2] + (col1[2]-col0[2])*t,
				col0[3] + (col1[3]-col0[3])*t);
}

static void draw_dm_edges_sel_interp(DerivedMesh *dm, unsigned char *baseCol, unsigned char *selCol)
{
	unsigned char *cols[2];
	cols[0]= baseCol;
	cols[1]= selCol;
	dm->drawMappedEdgesInterp(dm, draw_dm_edges_sel_interp__setDrawOptions, draw_dm_edges_sel_interp__setDrawInterpOptions, cols);
}

	/* Draw only seam edges */
static int draw_dm_edges_seams__setDrawOptions(void *UNUSED(userData), int index)
{
	EditEdge *eed = EM_get_edge_for_index(index);

	return (eed->h==0 && eed->seam);
}
static void draw_dm_edges_seams(DerivedMesh *dm)
{
	dm->drawMappedEdges(dm, draw_dm_edges_seams__setDrawOptions, NULL);
}

	/* Draw only sharp edges */
static int draw_dm_edges_sharp__setDrawOptions(void *UNUSED(userData), int index)
{
	EditEdge *eed = EM_get_edge_for_index(index);

	return (eed->h==0 && eed->sharp);
}
static void draw_dm_edges_sharp(DerivedMesh *dm)
{
	dm->drawMappedEdges(dm, draw_dm_edges_sharp__setDrawOptions, NULL);
}

	/* Draw only Freestyle feature edges */
static int draw_dm_edges_freestyle__setDrawOptions(void *UNUSED(userData), int index)
{
	EditEdge *eed = EM_get_edge_for_index(index);

	return (eed->h==0 && eed->freestyle);
}
static void draw_dm_edges_freestyle(DerivedMesh *dm)
{
	dm->drawMappedEdges(dm, draw_dm_edges_freestyle__setDrawOptions, NULL);
}

	/* Draw faces with color set based on selection
	 * return 2 for the active face so it renders with stipple enabled */
static int draw_dm_faces_sel__setDrawOptions(void *userData, int index, int *UNUSED(drawSmooth_r))
{
<<<<<<< HEAD
	struct { unsigned char *cols[4]; EditFace *efa_act; } * data = userData;
=======
	struct { DerivedMesh *dm; unsigned char *cols[3]; EditFace *efa_act; } * data = userData;
>>>>>>> eb233d93
	EditFace *efa = EM_get_face_for_index(index);
	unsigned char *col;
	
	if (efa->h==0) {
		if (efa == data->efa_act) {
			glColor4ubv(data->cols[3]);
			return 2; /* stipple */
		} else {
			col = data->cols[(efa->f & SELECT) ? 1 : (efa->flag & ME_FREESTYLE_FACE) ? 2 : 0];
			if (col[3]==0) return 0;
			glColor4ubv(col);
			return 1;
		}
	}
	return 0;
}

static int draw_dm_faces_sel__compareDrawOptions(void *userData, int index, int next_index)
{
<<<<<<< HEAD
	struct { unsigned char *cols[4]; EditFace *efa_act; } * data = userData;
	EditFace *efa = EM_get_face_for_index(index);
	EditFace *next_efa = EM_get_face_for_index(next_index);
=======
	struct { DerivedMesh *dm; unsigned char *cols[3]; EditFace *efa_act; } *data = userData;
	int *orig_index= DM_get_face_data_layer(data->dm, CD_ORIGINDEX);
	EditFace *efa;
	EditFace *next_efa;
>>>>>>> eb233d93
	unsigned char *col, *next_col;

	if(!orig_index)
		return 0;

	efa= EM_get_face_for_index(orig_index[index]);
	next_efa= EM_get_face_for_index(orig_index[next_index]);

	if(efa == next_efa)
		return 1;

	if(efa == data->efa_act || next_efa == data->efa_act)
		return 0;

	col = data->cols[(efa->f & SELECT) ? 1 : (efa->flag & ME_FREESTYLE_FACE) ? 2 : 0];
	next_col = data->cols[(next_efa->f & SELECT) ? 1 : (next_efa->flag & ME_FREESTYLE_FACE) ? 2 : 0];

	if(col[3]==0 || next_col[3]==0)
		return 0;

	return col == next_col;
}

/* also draws the active face */
static void draw_dm_faces_sel(DerivedMesh *dm, unsigned char *baseCol, unsigned char *selCol, unsigned char *markCol, unsigned char *actCol, EditFace *efa_act) 
{
<<<<<<< HEAD
	struct { unsigned char *cols[4]; EditFace *efa_act; } data;
=======
	struct { DerivedMesh *dm; unsigned char *cols[3]; EditFace *efa_act; } data;
	data.dm= dm;
>>>>>>> eb233d93
	data.cols[0] = baseCol;
	data.cols[1] = selCol;
	data.cols[2] = markCol;
	data.cols[3] = actCol;
	data.efa_act = efa_act;

	dm->drawMappedFaces(dm, draw_dm_faces_sel__setDrawOptions, GPU_enable_material, draw_dm_faces_sel__compareDrawOptions, &data, 0);
}

static int draw_dm_creases__setDrawOptions(void *UNUSED(userData), int index)
{
	EditEdge *eed = EM_get_edge_for_index(index);

	if (eed->h==0 && eed->crease != 0.0f) {
		UI_ThemeColorBlend(TH_WIRE, TH_EDGE_CREASE, eed->crease);
		return 1;
	} else {
		return 0;
	}
}
static void draw_dm_creases(DerivedMesh *dm)
{
	glLineWidth(3.0);
	dm->drawMappedEdges(dm, draw_dm_creases__setDrawOptions, NULL);
	glLineWidth(1.0);
}

static int draw_dm_bweights__setDrawOptions(void *UNUSED(userData), int index)
{
	EditEdge *eed = EM_get_edge_for_index(index);

	if (eed->h==0 && eed->bweight != 0.0f) {
		UI_ThemeColorBlend(TH_WIRE, TH_EDGE_SELECT, eed->bweight);
		return 1;
	} else {
		return 0;
	}
}
static void draw_dm_bweights__mapFunc(void *UNUSED(userData), int index, float *co, float *UNUSED(no_f), short *UNUSED(no_s))
{
	EditVert *eve = EM_get_vert_for_index(index);

	if (eve->h==0 && eve->bweight != 0.0f) {
		UI_ThemeColorBlend(TH_VERTEX, TH_VERTEX_SELECT, eve->bweight);
		bglVertex3fv(co);
	}
}
static void draw_dm_bweights(Scene *scene, DerivedMesh *dm)
{
	ToolSettings *ts= scene->toolsettings;

	if (ts->selectmode & SCE_SELECT_VERTEX) {
		glPointSize(UI_GetThemeValuef(TH_VERTEX_SIZE) + 2);
		bglBegin(GL_POINTS);
		dm->foreachMappedVert(dm, draw_dm_bweights__mapFunc, NULL);
		bglEnd();
	}
	else {
		glLineWidth(3.0);
		dm->drawMappedEdges(dm, draw_dm_bweights__setDrawOptions, NULL);
		glLineWidth(1.0);
	}
}

/* Second section of routines: Combine first sets to form fancy
 * drawing routines (for example rendering twice to get overlays).
 *
 * Also includes routines that are basic drawing but are too
 * specialized to be split out (like drawing creases or measurements).
 */

/* EditMesh drawing routines*/

static void draw_em_fancy_verts(Scene *scene, View3D *v3d, Object *obedit,
                                DerivedMesh *cageDM, EditVert *eve_act)
{
	ToolSettings *ts= scene->toolsettings;
	int sel;

	if(v3d->zbuf) glDepthMask(0);		// disable write in zbuffer, zbuf select

	for (sel=0; sel<2; sel++) {
		unsigned char col[4], fcol[4];
		int pass;

		UI_GetThemeColor3ubv(sel?TH_VERTEX_SELECT:TH_VERTEX, col);
		UI_GetThemeColor3ubv(sel?TH_FACE_DOT:TH_WIRE, fcol);

		for (pass=0; pass<2; pass++) {
			float size = UI_GetThemeValuef(TH_VERTEX_SIZE);
			float fsize = UI_GetThemeValuef(TH_FACEDOT_SIZE);

			if (pass==0) {
				if(v3d->zbuf && !(v3d->flag&V3D_ZBUF_SELECT)) {
					glDisable(GL_DEPTH_TEST);
						
					glEnable(GL_BLEND);
				} else {
					continue;
				}

				size = (size > 2.1f ? size/2.0f:size);
				fsize = (fsize > 2.1f ? fsize/2.0f:fsize);
				col[3] = fcol[3] = 100;
			} else {
				col[3] = fcol[3] = 255;
			}
				
			if(ts->selectmode & SCE_SELECT_VERTEX) {
				glPointSize(size);
				glColor4ubv(col);
				draw_dm_verts(cageDM, sel, eve_act);
			}
			
			if(check_ob_drawface_dot(scene, v3d, obedit->dt)) {
				glPointSize(fsize);
				glColor4ubv(fcol);
				draw_dm_face_centers(cageDM, sel);
			}
			
			if (pass==0) {
				glDisable(GL_BLEND);
				glEnable(GL_DEPTH_TEST);
			}
		}
	}

	if(v3d->zbuf) glDepthMask(1);
	glPointSize(1.0);
}

static void draw_em_fancy_edges(Scene *scene, View3D *v3d,
                                Mesh *me, DerivedMesh *cageDM, short sel_only,
                                EditEdge *eed_act)
{
	ToolSettings *ts= scene->toolsettings;
	int pass;
	unsigned char wireCol[4], selCol[4], actCol[4];

	/* since this function does transparant... */
	UI_GetThemeColor4ubv(TH_EDGE_SELECT, selCol);
	UI_GetThemeColor4ubv(TH_WIRE, wireCol);
	UI_GetThemeColor4ubv(TH_EDITMESH_ACTIVE, actCol);
	
	/* when sel only is used, dont render wire, only selected, this is used for
	 * textured draw mode when the 'edges' option is disabled */
	if (sel_only)
		wireCol[3] = 0;

	for (pass=0; pass<2; pass++) {
			/* show wires in transparant when no zbuf clipping for select */
		if (pass==0) {
			if (v3d->zbuf && (v3d->flag & V3D_ZBUF_SELECT)==0) {
				glEnable(GL_BLEND);
				glDisable(GL_DEPTH_TEST);
				selCol[3] = 85;
				if (!sel_only) wireCol[3] = 85;
			} else {
				continue;
			}
		} else {
			selCol[3] = 255;
			if (!sel_only) wireCol[3] = 255;
		}

		if(ts->selectmode == SCE_SELECT_FACE) {
			draw_dm_edges_sel(cageDM, wireCol, selCol, actCol, eed_act);
		}	
		else if( (me->drawflag & ME_DRAWEDGES) || (ts->selectmode & SCE_SELECT_EDGE) ) {	
			if(cageDM->drawMappedEdgesInterp && (ts->selectmode & SCE_SELECT_VERTEX)) {
				glShadeModel(GL_SMOOTH);
				draw_dm_edges_sel_interp(cageDM, wireCol, selCol);
				glShadeModel(GL_FLAT);
			} else {
				draw_dm_edges_sel(cageDM, wireCol, selCol, actCol, eed_act);
			}
		}
		else {
			if (!sel_only) {
				glColor4ubv(wireCol);
				draw_dm_edges(cageDM);
			}
		}

		if (pass==0) {
			glDisable(GL_BLEND);
			glEnable(GL_DEPTH_TEST);
		}
	}
}	

static void draw_em_measure_stats(View3D *v3d, RegionView3D *rv3d,
                                  Object *ob, EditMesh *em, UnitSettings *unit)
{
	Mesh *me= ob->data;
	EditEdge *eed;
	EditFace *efa;
	float v1[3], v2[3], v3[3], v4[3], vmid[3];
	float fvec[3];
	char val[32]; /* Stores the measurement display text here */
	const char *conv_float; /* Use a float conversion matching the grid size */
	unsigned char col[4]= {0, 0, 0, 255}; /* color of the text to draw */
	float area; /* area of the face */
	float grid= unit->system ? unit->scale_length : v3d->grid;
	const int do_split= unit->flag & USER_UNIT_OPT_SPLIT;
	const int do_global= v3d->flag & V3D_GLOBAL_STATS;
	const int do_moving= G.moving;

	/* make the precision of the pronted value proportionate to the gridsize */

	if (grid < 0.01f)		conv_float= "%.6g";
	else if (grid < 0.1f)	conv_float= "%.5g";
	else if (grid < 1.0f)	conv_float= "%.4g";
	else if (grid < 10.0f)	conv_float= "%.3g";
	else					conv_float= "%.2g";

	if(v3d->zbuf && (v3d->flag & V3D_ZBUF_SELECT)==0)
		glDisable(GL_DEPTH_TEST);

	if(v3d->zbuf) bglPolygonOffset(rv3d->dist, 5.0f);
	
	if(me->drawflag & ME_DRAWEXTRA_EDGELEN) {
		UI_GetThemeColor3ubv(TH_DRAWEXTRA_EDGELEN, col);

		for(eed= em->edges.first; eed; eed= eed->next) {
			/* draw non fgon edges, or selected edges, or edges next to selected verts while draging */
			if((eed->h != EM_FGON) && ((eed->f & SELECT) || (do_moving && ((eed->v1->f & SELECT) || (eed->v2->f & SELECT)) ))) {
				copy_v3_v3(v1, eed->v1->co);
				copy_v3_v3(v2, eed->v2->co);

				mid_v3_v3v3(vmid, v1, v2);

				if(do_global) {
					mul_mat3_m4_v3(ob->obmat, v1);
					mul_mat3_m4_v3(ob->obmat, v2);
				}
				if(unit->system)
					bUnit_AsString(val, sizeof(val), len_v3v3(v1, v2)*unit->scale_length, 3, unit->system, B_UNIT_LENGTH, do_split, FALSE);
				else
					sprintf(val, conv_float, len_v3v3(v1, v2));

				view3d_cached_text_draw_add(vmid, val, 0, V3D_CACHE_TEXT_ASCII, col);
			}
		}
	}

	if(me->drawflag & ME_DRAWEXTRA_FACEAREA) {
// XXX		extern int faceselectedOR(EditFace *efa, int flag);		// editmesh.h shouldn't be in this file... ok for now?
		UI_GetThemeColor3ubv(TH_DRAWEXTRA_FACEAREA, col);
		
		for(efa= em->faces.first; efa; efa= efa->next) {
			if((efa->f & SELECT)) { // XXX || (do_moving && faceselectedOR(efa, SELECT)) ) {
				copy_v3_v3(v1, efa->v1->co);
				copy_v3_v3(v2, efa->v2->co);
				copy_v3_v3(v3, efa->v3->co);
				if (efa->v4) {
					copy_v3_v3(v4, efa->v4->co);
				}
				if(do_global) {
					mul_mat3_m4_v3(ob->obmat, v1);
					mul_mat3_m4_v3(ob->obmat, v2);
					mul_mat3_m4_v3(ob->obmat, v3);
					if (efa->v4) mul_mat3_m4_v3(ob->obmat, v4);
				}
				
				if (efa->v4)
					area=  area_quad_v3(v1, v2, v3, v4);
				else
					area = area_tri_v3(v1, v2, v3);

				if(unit->system)
					bUnit_AsString(val, sizeof(val), area*unit->scale_length, 3, unit->system, B_UNIT_LENGTH, do_split, FALSE); // XXX should be B_UNIT_AREA
				else
					sprintf(val, conv_float, area);

				view3d_cached_text_draw_add(efa->cent, val, 0, V3D_CACHE_TEXT_ASCII, col);
			}
		}
	}

	if(me->drawflag & ME_DRAWEXTRA_FACEANG) {
		EditEdge *e1, *e2, *e3, *e4;
		UI_GetThemeColor3ubv(TH_DRAWEXTRA_FACEANG, col);
		for(efa= em->faces.first; efa; efa= efa->next) {
			copy_v3_v3(v1, efa->v1->co);
			copy_v3_v3(v2, efa->v2->co);
			copy_v3_v3(v3, efa->v3->co);
			if(efa->v4) {
				copy_v3_v3(v4, efa->v4->co); 
			}
			else {
				copy_v3_v3(v4, v3);
			}
			if(do_global) {
				mul_mat3_m4_v3(ob->obmat, v1);
				mul_mat3_m4_v3(ob->obmat, v2);
				mul_mat3_m4_v3(ob->obmat, v3);
				mul_mat3_m4_v3(ob->obmat, v4); /* intentionally executed even for tri's */
			}
			
			e1= efa->e1;
			e2= efa->e2;
			e3= efa->e3;
			if(efa->e4) e4= efa->e4; else e4= e3;
			
			/* Calculate the angles */
				
			if( (e4->f & e1->f & SELECT) || (do_moving && (efa->v1->f & SELECT)) ) {
				/* Vec 1 */
				sprintf(val,"%.3g", RAD2DEGF(angle_v3v3v3(v4, v1, v2)));
				interp_v3_v3v3(fvec, efa->cent, efa->v1->co, 0.8f);
				view3d_cached_text_draw_add(fvec, val, 0, V3D_CACHE_TEXT_ASCII, col);
			}
			if( (e1->f & e2->f & SELECT) || (do_moving && (efa->v2->f & SELECT)) ) {
				/* Vec 2 */
				sprintf(val,"%.3g", RAD2DEGF(angle_v3v3v3(v1, v2, v3)));
				interp_v3_v3v3(fvec, efa->cent, efa->v2->co, 0.8f);
				view3d_cached_text_draw_add(fvec, val, 0, V3D_CACHE_TEXT_ASCII, col);
			}
			if( (e2->f & e3->f & SELECT) || (do_moving && (efa->v3->f & SELECT)) ) {
				/* Vec 3 */
				if(efa->v4) 
					sprintf(val,"%.3g", RAD2DEGF(angle_v3v3v3(v2, v3, v4)));
				else
					sprintf(val,"%.3g", RAD2DEGF(angle_v3v3v3(v2, v3, v1)));
				interp_v3_v3v3(fvec, efa->cent, efa->v3->co, 0.8f);
				view3d_cached_text_draw_add(fvec, val, 0, V3D_CACHE_TEXT_ASCII, col);
			}
				/* Vec 4 */
			if(efa->v4) {
				if( (e3->f & e4->f & SELECT) || (do_moving && (efa->v4->f & SELECT)) ) {
					sprintf(val,"%.3g", RAD2DEGF(angle_v3v3v3(v3, v4, v1)));
					interp_v3_v3v3(fvec, efa->cent, efa->v4->co, 0.8f);
					view3d_cached_text_draw_add(fvec, val, 0, V3D_CACHE_TEXT_ASCII, col);
				}
			}
		}
	}

	/* useful for debugging index vs shape key index */
#if 0
	{
		EditVert *eve;
		int j;
		UI_GetThemeColor3ubv(TH_DRAWEXTRA_FACEANG, col);
		for(eve= em->verts.first, j= 0; eve; eve= eve->next, j++) {
			sprintf(val, "%d:%d", j, eve->keyindex);
			view3d_cached_text_draw_add(eve->co, val, 0, V3D_CACHE_TEXT_ASCII, col);
		}
	}
#endif

	if(v3d->zbuf) {
		glEnable(GL_DEPTH_TEST);
		bglPolygonOffset(rv3d->dist, 0.0f);
	}
}

static int draw_em_fancy__setFaceOpts(void *UNUSED(userData), int index, int *UNUSED(drawSmooth_r))
{
	EditFace *efa = EM_get_face_for_index(index);

	if (efa->h==0) {
		GPU_enable_material(efa->mat_nr+1, NULL);
		return 1;
	}
	else
		return 0;
}

static int draw_em_fancy__setGLSLFaceOpts(void *UNUSED(userData), int index)
{
	EditFace *efa = EM_get_face_for_index(index);

	return (efa->h==0);
}

static void draw_em_fancy(Scene *scene, View3D *v3d, RegionView3D *rv3d,
                          Object *ob, EditMesh *em, DerivedMesh *cageDM, DerivedMesh *finalDM, int dt)
{
	Mesh *me = ob->data;
	EditFace *efa_act = EM_get_actFace(em, 0); /* annoying but active faces is stored differently */
	EditEdge *eed_act = NULL;
	EditVert *eve_act = NULL;
	
	if (em->selected.last) {
		EditSelection *ese = em->selected.last;
		/* face is handeled above */
		/*if (ese->type == EDITFACE ) {
			efa_act = (EditFace *)ese->data;
		} else */ if ( ese->type == EDITEDGE ) {
			eed_act = (EditEdge *)ese->data;
		} else if ( ese->type == EDITVERT ) {
			eve_act = (EditVert *)ese->data;
		}
	}
	
	EM_init_index_arrays(em, 1, 1, 1);

	if(dt>OB_WIRE) {
		if(CHECK_OB_DRAWTEXTURE(v3d, dt)) {
			if(draw_glsl_material(scene, ob, v3d, dt)) {
				glFrontFace((ob->transflag&OB_NEG_SCALE)?GL_CW:GL_CCW);

				finalDM->drawMappedFacesGLSL(finalDM, GPU_enable_material,
				                             draw_em_fancy__setGLSLFaceOpts, em);
				GPU_disable_material();

				glFrontFace(GL_CCW);
			}
			else {
				draw_mesh_textured(scene, v3d, rv3d, ob, finalDM, 0);
			}
		}
		else {
			/* 3 floats for position,
			 * 3 for normal and times two because the faces may actually be quads instead of triangles */
			glLightModeli(GL_LIGHT_MODEL_TWO_SIDE, me->flag & ME_TWOSIDED);

			glEnable(GL_LIGHTING);
			glFrontFace((ob->transflag&OB_NEG_SCALE)?GL_CW:GL_CCW);
			finalDM->drawMappedFaces(finalDM, draw_em_fancy__setFaceOpts, GPU_enable_material, NULL, NULL, 0);

			glFrontFace(GL_CCW);
			glDisable(GL_LIGHTING);
		}
			
		// Setup for drawing wire over, disable zbuffer
		// write to show selected edge wires better
		UI_ThemeColor(TH_WIRE);

		bglPolygonOffset(rv3d->dist, 1.0);
		glDepthMask(0);
	} 
	else {
		if (cageDM!=finalDM) {
			UI_ThemeColorBlend(TH_WIRE, TH_BACK, 0.7);
			finalDM->drawEdges(finalDM, 1, 0);
		}
	}
	
	if(me->drawflag & ME_DRAWFACES) {	/* transp faces */
		unsigned char col1[4], col2[4], col3[4], col4[4];
			
		UI_GetThemeColor4ubv(TH_FACE, col1);
		UI_GetThemeColor4ubv(TH_FACE_SELECT, col2);
		UI_GetThemeColor4ubv(TH_FREESTYLE_FACE_MARK, col3);
		UI_GetThemeColor4ubv(TH_EDITMESH_ACTIVE, col4);
		
		glEnable(GL_BLEND);
		glDepthMask(0);		// disable write in zbuffer, needed for nice transp
		
		/* dont draw unselected faces, only selected, this is MUCH nicer when texturing */
		if CHECK_OB_DRAWTEXTURE(v3d, dt)
			col1[3] = 0;
		
		if (!(me->drawflag & ME_DRAW_FREESTYLE_FACE))
			col3[3] = 0;

		draw_dm_faces_sel(cageDM, col1, col2, col3, col4, efa_act);

		glDisable(GL_BLEND);
		glDepthMask(1);		// restore write in zbuffer
	} else if (efa_act) {
		/* even if draw faces is off it would be nice to draw the stipple face
		 * Make all other faces zero alpha except for the active
		 * */
		unsigned char col1[4], col2[4], col3[4], col4[4];
		col1[3] = col2[3] = col3[3] = 0; /* dont draw */
		UI_GetThemeColor4ubv(TH_EDITMESH_ACTIVE, col4);
		
		glEnable(GL_BLEND);
		glDepthMask(0);		// disable write in zbuffer, needed for nice transp
		
		draw_dm_faces_sel(cageDM, col1, col2, col3, col4, efa_act);

		glDisable(GL_BLEND);
		glDepthMask(1);		// restore write in zbuffer
		
	}

	/* here starts all fancy draw-extra over */
	if((me->drawflag & ME_DRAWEDGES)==0 && CHECK_OB_DRAWTEXTURE(v3d, dt)) {
		/* we are drawing textures and 'ME_DRAWEDGES' is disabled, dont draw any edges */
		
		/* only draw selected edges otherwise there is no way of telling if a face is selected */
		draw_em_fancy_edges(scene, v3d, me, cageDM, 1, eed_act);
		
	} else {
		if(me->drawflag & ME_DRAWSEAMS) {
			UI_ThemeColor(TH_EDGE_SEAM);
			glLineWidth(2);
	
			draw_dm_edges_seams(cageDM);
	
			glColor3ub(0,0,0);
			glLineWidth(1);
		}
		
		if(me->drawflag & ME_DRAWSHARP) {
			UI_ThemeColor(TH_EDGE_SHARP);
			glLineWidth(2);
	
			draw_dm_edges_sharp(cageDM);
	
			glColor3ub(0,0,0);
			glLineWidth(1);
		}
	
		if(me->drawflag & ME_DRAW_FREESTYLE_EDGE) {
			UI_ThemeColor(TH_FREESTYLE_EDGE_MARK);
			glLineWidth(2);
	
			draw_dm_edges_freestyle(cageDM);
	
			glColor3ub(0,0,0);
			glLineWidth(1);
		}
	
		if(me->drawflag & ME_DRAWCREASES) {
			draw_dm_creases(cageDM);
		}
		if(me->drawflag & ME_DRAWBWEIGHTS) {
			draw_dm_bweights(scene, cageDM);
		}

		draw_em_fancy_edges(scene, v3d, me, cageDM, 0, eed_act);
	}
	if(em) {
// XXX		retopo_matrix_update(v3d);

		draw_em_fancy_verts(scene, v3d, ob, cageDM, eve_act);

		if(me->drawflag & ME_DRAWNORMALS) {
			UI_ThemeColor(TH_NORMAL);
			draw_dm_face_normals(scene, cageDM);
		}
		if(me->drawflag & ME_DRAW_VNORMALS) {
			UI_ThemeColor(TH_VNORMAL);
			draw_dm_vert_normals(scene, cageDM);
		}

		if ( (me->drawflag & (ME_DRAWEXTRA_EDGELEN|ME_DRAWEXTRA_FACEAREA|ME_DRAWEXTRA_FACEANG)) &&
		     !(v3d->flag2 & V3D_RENDER_OVERRIDE))
		{
			draw_em_measure_stats(v3d, rv3d, ob, em, &scene->unit);
		}
	}

	if(dt>OB_WIRE) {
		glDepthMask(1);
		bglPolygonOffset(rv3d->dist, 0.0);
		GPU_disable_material();
	}

	EM_free_index_arrays();
}

/* Mesh drawing routines */

static void draw_mesh_object_outline(View3D *v3d, Object *ob, DerivedMesh *dm)
{
	
	if(v3d->transp==0) {	// not when we draw the transparent pass
		glLineWidth(UI_GetThemeValuef(TH_OUTLINE_WIDTH) * 2.0f);
		glDepthMask(0);
		
		/* if transparent, we cannot draw the edges for solid select... edges have no material info.
		   drawFacesSolid() doesn't draw the transparent faces */
		if(ob->dtx & OB_DRAWTRANSP) {
			glPolygonMode(GL_FRONT_AND_BACK, GL_LINE); 
			dm->drawFacesSolid(dm, NULL, 0, GPU_enable_material);
			glPolygonMode(GL_FRONT_AND_BACK, GL_FILL);
			GPU_disable_material();
		}
		else {
			dm->drawEdges(dm, 0, 1);
		}
					
		glLineWidth(1.0);
		glDepthMask(1);
	}
}

static int wpaint__setSolidDrawOptions(void *UNUSED(userData), int UNUSED(index), int *drawSmooth_r)
{
	*drawSmooth_r = 1;
	return 1;
}

static void draw_mesh_fancy(Scene *scene, ARegion *ar, View3D *v3d, RegionView3D *rv3d, Base *base, int dt, int flag)
{
	Object *ob= base->object;
	Mesh *me = ob->data;
	Material *ma= give_current_material(ob, 1);
	const short hasHaloMat = (ma && (ma->material_type == MA_TYPE_HALO));
	eWireDrawMode draw_wire= OBDRAW_WIRE_OFF;
	int /* totvert,*/ totedge, totface;
	DerivedMesh *dm= mesh_get_derived_final(scene, ob, scene->customdata_mask);
	ModifierData *md = NULL;
	const short is_obact= (ob != NULL && ob == OBACT);
	int draw_flags = (is_obact && paint_facesel_test(ob)) ? DRAW_FACE_SELECT : 0;

	if(!dm)
		return;

	/* check to draw dynamic paint colors */
	if ((md = modifiers_findByType(ob, eModifierType_DynamicPaint)))
	{
		/* check if target has an active dpaint modifier	*/
		if(md && (md->mode & eModifierMode_Realtime))					
		{
			DynamicPaintModifierData *pmd = (DynamicPaintModifierData *)md;
			/* if canvas is ready to preview vertex colors */
			if (pmd->canvas && pmd->canvas->flags & MOD_DPAINT_PREVIEW_READY &&
				DM_get_face_data_layer(dm, CD_WEIGHT_MCOL)) {
				draw_flags |= DRAW_DYNAMIC_PAINT_PREVIEW;
			}
		}
	}

	/* Unwanted combination */
	if (draw_flags & DRAW_FACE_SELECT) {
		draw_wire= OBDRAW_WIRE_OFF;
	}
	else if (ob->dtx & OB_DRAWWIRE) {
		draw_wire= OBDRAW_WIRE_ON_DEPTH; /* draw wire after solid using zoffset and depth buffer adjusment */
	}
	
	/* totvert = dm->getNumVerts(dm); */ /*UNUSED*/
	totedge = dm->getNumEdges(dm);
	totface = dm->getNumFaces(dm);
	
	/* vertexpaint, faceselect wants this, but it doesnt work for shaded? */
	glFrontFace((ob->transflag&OB_NEG_SCALE)?GL_CW:GL_CCW);

	if(dt==OB_BOUNDBOX) {
		if((v3d->flag2 & V3D_RENDER_OVERRIDE && v3d->drawtype >= OB_WIRE)==0)
			draw_bounding_volume(scene, ob, ob->boundtype);
	}
	else if(hasHaloMat || (totface==0 && totedge==0)) {
		glPointSize(1.5);
		dm->drawVerts(dm);
		glPointSize(1.0);
	}
	else if(dt==OB_WIRE || totface==0) {
		draw_wire= OBDRAW_WIRE_ON; /* draw wire only, no depth buffer stuff  */
	}
	else if ( (draw_flags & DRAW_FACE_SELECT || (is_obact && ob->mode & OB_MODE_TEXTURE_PAINT)) ||
	          CHECK_OB_DRAWTEXTURE(v3d, dt))
	{
		if ( (v3d->flag & V3D_SELECT_OUTLINE) &&
		     ((v3d->flag2 & V3D_RENDER_OVERRIDE)==0) &&
		     (base->flag & SELECT) &&
		     !(G.f & G_PICKSEL || (draw_flags & DRAW_FACE_SELECT)) &&
		     (draw_wire == OBDRAW_WIRE_OFF))
		{
			draw_mesh_object_outline(v3d, ob, dm);
		}

		if(draw_glsl_material(scene, ob, v3d, dt) && !(draw_flags & DRAW_DYNAMIC_PAINT_PREVIEW)) {
			glFrontFace((ob->transflag&OB_NEG_SCALE)?GL_CW:GL_CCW);

			dm->drawFacesGLSL(dm, GPU_enable_material);
//			if(get_ob_property(ob, "Text"))
// XXX				draw_mesh_text(ob, 1);
			GPU_disable_material();

			glFrontFace(GL_CCW);
		}
		else {
			draw_mesh_textured(scene, v3d, rv3d, ob, dm, draw_flags);
		}

		if(!(draw_flags & DRAW_FACE_SELECT)) {
			if(base->flag & SELECT)
				UI_ThemeColor(is_obact ? TH_ACTIVE : TH_SELECT);
			else
				UI_ThemeColor(TH_WIRE);

			if((v3d->flag2 & V3D_RENDER_OVERRIDE)==0)
				dm->drawLooseEdges(dm);
		}
	}
	else if(dt==OB_SOLID) {
		if(is_obact && ob->mode & OB_MODE_WEIGHT_PAINT) {
			/* weight paint in solid mode, special case. focus on making the weights clear
			 * rather than the shading, this is also forced in wire view */
			GPU_enable_material(0, NULL);
			dm->drawMappedFaces(dm, wpaint__setSolidDrawOptions, GPU_enable_material, NULL, me->mface, 1);
		
			bglPolygonOffset(rv3d->dist, 1.0);
			glDepthMask(0);	// disable write in zbuffer, selected edge wires show better

			glEnable(GL_BLEND);
			glColor4ub(255, 255, 255, 96);
			glEnable(GL_LINE_STIPPLE);
			glLineStipple(1, 0xAAAA);

			dm->drawEdges(dm, 1, 1);

			bglPolygonOffset(rv3d->dist, 0.0);
			glDepthMask(1);
			glDisable(GL_LINE_STIPPLE);

			GPU_disable_material();
			
			/* since we already draw wire as wp guide, dont draw over the top */
			draw_wire= OBDRAW_WIRE_OFF;
		}
		else if (draw_flags & DRAW_DYNAMIC_PAINT_PREVIEW) {
			/* for object selection draws no shade */
			if (flag & (DRAW_PICKING|DRAW_CONSTCOLOR)) {
				dm->drawFacesSolid(dm, NULL, 0, GPU_enable_material);
			}
			else {
				/* draw outline */
				if ( (v3d->flag & V3D_SELECT_OUTLINE) &&
				     ((v3d->flag2 & V3D_RENDER_OVERRIDE)==0) &&
				     (base->flag & SELECT) &&
				     (draw_wire == OBDRAW_WIRE_OFF) &&
				     (ob->sculpt == NULL))
				{
					draw_mesh_object_outline(v3d, ob, dm);
				}

				/* materials arent compatible with vertex colors */
				GPU_end_object_materials();

				GPU_enable_material(0, NULL);
				
				/* set default spec */
				glColorMaterial(GL_FRONT_AND_BACK, GL_SPECULAR);
				glEnable(GL_COLOR_MATERIAL);	/* according manpages needed */
				glColor3ub(120, 120, 120);
				glDisable(GL_COLOR_MATERIAL);
				/* diffuse */
				glColorMaterial(GL_FRONT_AND_BACK, GL_DIFFUSE);
				glEnable(GL_LIGHTING);
				glEnable(GL_COLOR_MATERIAL);

				dm->drawMappedFaces(dm, NULL, GPU_enable_material, NULL, NULL, 1);
				glDisable(GL_COLOR_MATERIAL);
				glDisable(GL_LIGHTING);

				GPU_disable_material();
			}
		}
		else {
			Paint *p;

			if ( (v3d->flag & V3D_SELECT_OUTLINE) &&
			     ((v3d->flag2 & V3D_RENDER_OVERRIDE)==0) &&
			     (base->flag & SELECT) &&
			     (draw_wire == OBDRAW_WIRE_OFF) &&
			     (ob->sculpt == NULL))
			{
				draw_mesh_object_outline(v3d, ob, dm);
			}

			glLightModeli(GL_LIGHT_MODEL_TWO_SIDE, me->flag & ME_TWOSIDED );

			glEnable(GL_LIGHTING);
			glFrontFace((ob->transflag&OB_NEG_SCALE)?GL_CW:GL_CCW);

			if(ob->sculpt && (p=paint_get_active(scene))) {
				float planes[4][4];
				float (*fpl)[4] = NULL;
				int fast= (p->flags & PAINT_FAST_NAVIGATE) && (rv3d->rflag & RV3D_NAVIGATING);

				if(ob->sculpt->partial_redraw) {
					if(ar->do_draw & RGN_DRAW_PARTIAL) {
						sculpt_get_redraw_planes(planes, ar, rv3d, ob);
						fpl = planes;
						ob->sculpt->partial_redraw = 0;
					}
				}

				dm->drawFacesSolid(dm, fpl, fast, GPU_enable_material);
			}
			else
				dm->drawFacesSolid(dm, NULL, 0, GPU_enable_material);

			GPU_disable_material();

			glFrontFace(GL_CCW);
			glDisable(GL_LIGHTING);

			if(base->flag & SELECT) {
				UI_ThemeColor(is_obact ? TH_ACTIVE : TH_SELECT);
			} else {
				UI_ThemeColor(TH_WIRE);
			}
			if(!ob->sculpt && (v3d->flag2 & V3D_RENDER_OVERRIDE)==0)
				dm->drawLooseEdges(dm);
		}
	}
	else if(dt==OB_PAINT) {
		if (is_obact) {
			if(ob && ob->mode & OB_MODE_WEIGHT_PAINT) {
				/* enforce default material settings */
				GPU_enable_material(0, NULL);
				
				/* but set default spec */
				glColorMaterial(GL_FRONT_AND_BACK, GL_SPECULAR);
				glEnable(GL_COLOR_MATERIAL);	/* according manpages needed */
				glColor3ub(120, 120, 120);
				glDisable(GL_COLOR_MATERIAL);
				/* diffuse */
				glColorMaterial(GL_FRONT_AND_BACK, GL_DIFFUSE);
				glEnable(GL_LIGHTING);
				glEnable(GL_COLOR_MATERIAL);

				dm->drawMappedFaces(dm, wpaint__setSolidDrawOptions, GPU_enable_material, NULL, me->mface, 1);
				glDisable(GL_COLOR_MATERIAL);
				glDisable(GL_LIGHTING);

				GPU_disable_material();
			}
			else if(ob->mode & (OB_MODE_VERTEX_PAINT|OB_MODE_TEXTURE_PAINT)) {
				if(me->mcol)
					dm->drawMappedFaces(dm, wpaint__setSolidDrawOptions, GPU_enable_material, NULL, NULL, 1);
				else {
					glColor3f(1.0f, 1.0f, 1.0f);
					dm->drawMappedFaces(dm, wpaint__setSolidDrawOptions, GPU_enable_material, NULL, NULL, 0);
				}
			}
		}
	}
	
	/* set default draw color back for wire or for draw-extra later on */
	if (dt!=OB_WIRE) {
		if(base->flag & SELECT) {
			if (is_obact && ob->flag & OB_FROMGROUP)
				UI_ThemeColor(TH_GROUP_ACTIVE);
			else if(ob->flag & OB_FROMGROUP) 
				UI_ThemeColorShade(TH_GROUP_ACTIVE, -16);
			else if(flag!=DRAW_CONSTCOLOR)
				UI_ThemeColor(is_obact ? TH_ACTIVE : TH_SELECT);
			else
				glColor3ub(80,80,80);
		} else {
			if (ob->flag & OB_FROMGROUP) 
				UI_ThemeColor(TH_GROUP);
			else {
				if(ob->dtx & OB_DRAWWIRE && flag==DRAW_CONSTCOLOR)
					glColor3ub(80,80,80);
				else
					UI_ThemeColor(TH_WIRE);
			}
		}
	}
	if (draw_wire != OBDRAW_WIRE_OFF) {

		/* When using wireframe object traw in particle edit mode
		 * the mesh gets in the way of seeing the particles, fade the wire color
		 * with the background. */
		if(is_obact && (ob->mode & OB_MODE_PARTICLE_EDIT)) {
			float col_wire[4], col_bg[4], col[3];

			UI_GetThemeColor3fv(TH_BACK, col_bg);
			glGetFloatv(GL_CURRENT_COLOR, col_wire);
			interp_v3_v3v3(col, col_bg, col_wire, 0.15);
			glColor3fv(col);
		}

		/* If drawing wire and drawtype is not OB_WIRE then we are
		 * overlaying the wires.
		 *
		 * UPDATE bug #10290 - With this wire-only objects can draw
		 * behind other objects depending on their order in the scene. 2x if 0's below. undo'ing zr's commit: r4059
		 *
		 * if draw wire is 1 then just drawing wire, no need for depth buffer stuff,
		 * otherwise this wire is to overlay solid mode faces so do some depth buffer tricks.
		 */
		if (dt!=OB_WIRE && (draw_wire == OBDRAW_WIRE_ON_DEPTH)) {
			bglPolygonOffset(rv3d->dist, 1.0);
			glDepthMask(0);	// disable write in zbuffer, selected edge wires show better
		}
		
		if((v3d->flag2 & V3D_RENDER_OVERRIDE && v3d->drawtype >= OB_SOLID)==0)
			dm->drawEdges(dm, (dt==OB_WIRE || totface==0), me->drawflag & ME_ALLEDGES);

		if (dt!=OB_WIRE && (draw_wire == OBDRAW_WIRE_ON_DEPTH)) {
			glDepthMask(1);
			bglPolygonOffset(rv3d->dist, 0.0);
		}
	}
	
	if(is_obact && paint_vertsel_test(ob)) {
		
		glColor3f(0.0f, 0.0f, 0.0f);
		glPointSize(UI_GetThemeValuef(TH_VERTEX_SIZE));
		
		drawSelectedVertices(dm, ob->data);
		
		glPointSize(1.0f);
	}
	dm->release(dm);
}

/* returns 1 if nothing was drawn, for detecting to draw an object center */
static int draw_mesh_object(Scene *scene, ARegion *ar, View3D *v3d, RegionView3D *rv3d, Base *base, int dt, int flag)
{
	Object *ob= base->object;
	Object *obedit= scene->obedit;
	Mesh *me= ob->data;
	EditMesh *em= me->edit_mesh;
	int do_alpha_pass= 0, drawlinked= 0, retval= 0, glsl, check_alpha, i;

	/* If we are drawing shadows and any of the materials don't cast a shadow,
	 * then don't draw the object */
	if (v3d->flag2 & V3D_RENDER_SHADOW) {
		for(i=0; i<ob->totcol; ++i) {
			Material *ma= give_current_material(ob, i);
			if (ma && !(ma->mode & MA_SHADBUF)) {
				return 1;
			}
		}
	}
	
	if(obedit && ob!=obedit && ob->data==obedit->data) {
		if(ob_get_key(ob) || ob_get_key(obedit));
		else if(ob->modifiers.first || obedit->modifiers.first);
		else drawlinked= 1;
	}
	
	if(ob==obedit || drawlinked) {
		DerivedMesh *finalDM, *cageDM;
		
		if (obedit!=ob)
			finalDM = cageDM = editmesh_get_derived_base(ob, em);
		else
			cageDM = editmesh_get_derived_cage_and_final(scene, ob, em, &finalDM,
											scene->customdata_mask);

		if(dt>OB_WIRE) {
			glsl = draw_glsl_material(scene, ob, v3d, dt);

			GPU_begin_object_materials(v3d, rv3d, scene, ob, glsl, NULL);
		}

		draw_em_fancy(scene, v3d, rv3d, ob, em, cageDM, finalDM, dt);

		GPU_end_object_materials();

		if (obedit!=ob && finalDM)
			finalDM->release(finalDM);
	}
	else {
		/* don't create boundbox here with mesh_get_bb(), the derived system will make it, puts deformed bb's OK */
		if(me->totface<=4 || ED_view3d_boundbox_clip(rv3d, ob->obmat, (ob->bb)? ob->bb: me->bb)) {
			glsl = draw_glsl_material(scene, ob, v3d, dt);
			check_alpha = check_material_alpha(base, glsl);

			if(dt==OB_SOLID || glsl) {
				GPU_begin_object_materials(v3d, rv3d, scene, ob, glsl,
					(check_alpha)? &do_alpha_pass: NULL);
			}

			draw_mesh_fancy(scene, ar, v3d, rv3d, base, dt, flag);

			GPU_end_object_materials();
			
			if(me->totvert==0) retval= 1;
		}
	}
	
	/* GPU_begin_object_materials checked if this is needed */
	if(do_alpha_pass) {
		if(ob->dtx & OB_DRAWXRAY) {
			add_view3d_after(&v3d->afterdraw_xraytransp, base, flag);
		}
		else {
			add_view3d_after(&v3d->afterdraw_transp, base, flag);
		}
	}
	else if(ob->dtx & OB_DRAWXRAY && ob->dtx & OB_DRAWTRANSP) {
		/* special case xray+transp when alpha is 1.0, without this the object vanishes */
		if(v3d->xray == 0 && v3d->transp == 0) {
			add_view3d_after(&v3d->afterdraw_xray, base, flag);
		}
	}
	
	return retval;
}

/* ************** DRAW DISPLIST ****************** */

static int draw_index_wire= 1;
static int index3_nors_incr= 1;

/* returns 1 when nothing was drawn */
static int drawDispListwire(ListBase *dlbase)
{
	DispList *dl;
	int parts, nr;
	float *data;

	if(dlbase==NULL) return 1;
	
	glEnableClientState(GL_VERTEX_ARRAY);
	glPolygonMode(GL_FRONT_AND_BACK, GL_LINE); 

	for(dl= dlbase->first; dl; dl= dl->next) {
		if(dl->parts==0 || dl->nr==0)
			continue;
		
		data= dl->verts;
	
		switch(dl->type) {
		case DL_SEGM:
			
			glVertexPointer(3, GL_FLOAT, 0, data);
			
			for(parts=0; parts<dl->parts; parts++)
				glDrawArrays(GL_LINE_STRIP, parts*dl->nr, dl->nr);
				
			break;
		case DL_POLY:
			
			glVertexPointer(3, GL_FLOAT, 0, data);
			
			for(parts=0; parts<dl->parts; parts++)
				glDrawArrays(GL_LINE_LOOP, parts*dl->nr, dl->nr);
			
			break;
		case DL_SURF:
			
			glVertexPointer(3, GL_FLOAT, 0, data);
			
			for(parts=0; parts<dl->parts; parts++) {
				if(dl->flag & DL_CYCL_U) 
					glDrawArrays(GL_LINE_LOOP, parts*dl->nr, dl->nr);
				else
					glDrawArrays(GL_LINE_STRIP, parts*dl->nr, dl->nr);
			}
			
			for(nr=0; nr<dl->nr; nr++) {
				int ofs= 3*dl->nr;
				
				data= (  dl->verts )+3*nr;
				parts= dl->parts;

				if(dl->flag & DL_CYCL_V) glBegin(GL_LINE_LOOP);
				else glBegin(GL_LINE_STRIP);
				
				while(parts--) {
					glVertex3fv(data);
					data+=ofs;
				}
				glEnd();
				
				/* (ton) this code crashes for me when resolv is 86 or higher... no clue */
//				glVertexPointer(3, GL_FLOAT, sizeof(float)*3*dl->nr, data + 3*nr);
//				if(dl->flag & DL_CYCL_V) 
//					glDrawArrays(GL_LINE_LOOP, 0, dl->parts);
//				else
//					glDrawArrays(GL_LINE_STRIP, 0, dl->parts);
			}
			break;
			
		case DL_INDEX3:
			if(draw_index_wire) {
				glVertexPointer(3, GL_FLOAT, 0, dl->verts);
				glDrawElements(GL_TRIANGLES, 3*dl->parts, GL_UNSIGNED_INT, dl->index);
			}
			break;
			
		case DL_INDEX4:
			if(draw_index_wire) {
				glVertexPointer(3, GL_FLOAT, 0, dl->verts);
				glDrawElements(GL_QUADS, 4*dl->parts, GL_UNSIGNED_INT, dl->index);
			}
			break;
		}
	}
	
	glDisableClientState(GL_VERTEX_ARRAY);
	glPolygonMode(GL_FRONT_AND_BACK, GL_FILL); 
	
	return 0;
}

static void drawDispListsolid(ListBase *lb, Object *ob, int glsl)
{
	DispList *dl;
	GPUVertexAttribs gattribs;
	float *data, curcol[4];
	float *ndata;
	
	if(lb==NULL) return;
	
	/* for drawing wire */
	glGetFloatv(GL_CURRENT_COLOR, curcol);

	glEnable(GL_LIGHTING);
	glEnableClientState(GL_VERTEX_ARRAY);
	
	if(ob->transflag & OB_NEG_SCALE) glFrontFace(GL_CW);
	else glFrontFace(GL_CCW);
	
	if(ob->type==OB_MBALL) {	// mball always smooth shaded
		glShadeModel(GL_SMOOTH);
	}
	
	dl= lb->first;
	while(dl) {
		data= dl->verts;
		ndata= dl->nors;

		switch(dl->type) {
		case DL_SEGM:
			if(ob->type==OB_SURF) {
				int nr;

				glDisable(GL_LIGHTING);
				glColor3fv(curcol);
				
				// glVertexPointer(3, GL_FLOAT, 0, dl->verts);
				// glDrawArrays(GL_LINE_STRIP, 0, dl->nr);

				glBegin(GL_LINE_STRIP);
				for(nr= dl->nr; nr; nr--, data+=3)
					glVertex3fv(data);
				glEnd();

				glEnable(GL_LIGHTING);
			}
			break;
		case DL_POLY:
			if(ob->type==OB_SURF) {
				int nr;

				glDisable(GL_LIGHTING);
				
				/* for some reason glDrawArrays crashes here in half of the platforms (not osx) */
				//glVertexPointer(3, GL_FLOAT, 0, dl->verts);
				//glDrawArrays(GL_LINE_LOOP, 0, dl->nr);
				
				glBegin(GL_LINE_LOOP);
				for(nr= dl->nr; nr; nr--, data+=3)
					glVertex3fv(data);
				glEnd();
				
				glEnable(GL_LIGHTING);
				break;
			}
		case DL_SURF:
			
			if(dl->index) {
				GPU_enable_material(dl->col+1, (glsl)? &gattribs: NULL);
				
				if(dl->rt & CU_SMOOTH) glShadeModel(GL_SMOOTH);
				else glShadeModel(GL_FLAT);

				glEnableClientState(GL_NORMAL_ARRAY);
				glVertexPointer(3, GL_FLOAT, 0, dl->verts);
				glNormalPointer(GL_FLOAT, 0, dl->nors);
				glDrawElements(GL_QUADS, 4*dl->totindex, GL_UNSIGNED_INT, dl->index);
				glDisableClientState(GL_NORMAL_ARRAY);
			}			
			break;

		case DL_INDEX3:
			GPU_enable_material(dl->col+1, (glsl)? &gattribs: NULL);
			
			glVertexPointer(3, GL_FLOAT, 0, dl->verts);
			
			/* voor polys only one normal needed */
			if(index3_nors_incr) {
				glEnableClientState(GL_NORMAL_ARRAY);
				glNormalPointer(GL_FLOAT, 0, dl->nors);
			}
			else
				glNormal3fv(ndata);
			
			glDrawElements(GL_TRIANGLES, 3*dl->parts, GL_UNSIGNED_INT, dl->index);
			
			if(index3_nors_incr)
				glDisableClientState(GL_NORMAL_ARRAY);

			break;

		case DL_INDEX4:
			GPU_enable_material(dl->col+1, (glsl)? &gattribs: NULL);
			
			glEnableClientState(GL_NORMAL_ARRAY);
			glVertexPointer(3, GL_FLOAT, 0, dl->verts);
			glNormalPointer(GL_FLOAT, 0, dl->nors);
			glDrawElements(GL_QUADS, 4*dl->parts, GL_UNSIGNED_INT, dl->index);
			glDisableClientState(GL_NORMAL_ARRAY);

			break;
		}
		dl= dl->next;
	}

	glDisableClientState(GL_VERTEX_ARRAY);
	glShadeModel(GL_FLAT);
	glDisable(GL_LIGHTING);
	glFrontFace(GL_CCW);
}

static void drawCurveDMWired(Object *ob)
{
	DerivedMesh *dm = ob->derivedFinal;
	dm->drawEdges (dm, 1, 0);
}

/* return 1 when nothing was drawn */
static int drawCurveDerivedMesh(Scene *scene, View3D *v3d, RegionView3D *rv3d, Base *base, int dt)
{
	Object *ob= base->object;
	DerivedMesh *dm = ob->derivedFinal;

	if (!dm) {
		return 1;
	}

	if(dt>OB_WIRE && dm->getNumFaces(dm)) {
		int glsl = draw_glsl_material(scene, ob, v3d, dt);
		GPU_begin_object_materials(v3d, rv3d, scene, ob, glsl, NULL);

		if(!glsl) {
			glLightModeli(GL_LIGHT_MODEL_TWO_SIDE, 0);
			glEnable(GL_LIGHTING);
			dm->drawFacesSolid(dm, NULL, 0, GPU_enable_material);
			glDisable(GL_LIGHTING);
		}
		else
			dm->drawFacesGLSL(dm, GPU_enable_material);

		GPU_end_object_materials();
	} else {
		if((v3d->flag2 & V3D_RENDER_OVERRIDE && v3d->drawtype >= OB_SOLID)==0)
			drawCurveDMWired (ob);
	}

	return 0;
}

/* returns 1 when nothing was drawn */
static int drawDispList(Scene *scene, View3D *v3d, RegionView3D *rv3d, Base *base, int dt)
{
	Object *ob= base->object;
	ListBase *lb=NULL;
	DispList *dl;
	Curve *cu;
	const short render_only= (v3d->flag2 & V3D_RENDER_OVERRIDE);
	const short solid= (dt > OB_WIRE);
	int retval= 0;

	if (drawCurveDerivedMesh(scene, v3d, rv3d, base, dt) == 0) {
		return 0;
	}

	switch(ob->type) {
	case OB_FONT:
	case OB_CURVE:
		cu= ob->data;
		
		lb= &ob->disp;
		
		if(solid) {
			dl= lb->first;
			if(dl==NULL) return 1;

			if(dl->nors==NULL) addnormalsDispList(lb);
			index3_nors_incr= 0;
			
			if( displist_has_faces(lb)==0) {
				if(!render_only) {
					draw_index_wire= 0;
					drawDispListwire(lb);
					draw_index_wire= 1;
				}
			}
			else {
				if(draw_glsl_material(scene, ob, v3d, dt)) {
					GPU_begin_object_materials(v3d, rv3d, scene, ob, 1, NULL);
					drawDispListsolid(lb, ob, 1);
					GPU_end_object_materials();
				}
				else {
					GPU_begin_object_materials(v3d, rv3d, scene, ob, 0, NULL);
					glLightModeli(GL_LIGHT_MODEL_TWO_SIDE, 0);
					drawDispListsolid(lb, ob, 0);
					GPU_end_object_materials();
				}
				if(cu->editnurb && cu->bevobj==NULL && cu->taperobj==NULL && cu->ext1 == 0.0f && cu->ext2 == 0.0f) {
					cpack(0);
					draw_index_wire= 0;
					drawDispListwire(lb);
					draw_index_wire= 1;
				}
			}
			index3_nors_incr= 1;
		}
		else {
			if(!render_only || (render_only && displist_has_faces(lb))) {
				draw_index_wire= 0;
				retval= drawDispListwire(lb);
				draw_index_wire= 1;
			}
		}
		break;
	case OB_SURF:

		lb= &ob->disp;
		
		if(solid) {
			dl= lb->first;
			if(dl==NULL) return 1;
			
			if(dl->nors==NULL) addnormalsDispList(lb);
			
			if(draw_glsl_material(scene, ob, v3d, dt)) {
				GPU_begin_object_materials(v3d, rv3d, scene, ob, 1, NULL);
				drawDispListsolid(lb, ob, 1);
				GPU_end_object_materials();
			}
			else {
				GPU_begin_object_materials(v3d, rv3d, scene, ob, 0, NULL);
				glLightModeli(GL_LIGHT_MODEL_TWO_SIDE, 0);
				drawDispListsolid(lb, ob, 0);
				GPU_end_object_materials();
			}
		}
		else {
			retval= drawDispListwire(lb);
		}
		break;
	case OB_MBALL:
		
		if( is_basis_mball(ob)) {
			lb= &ob->disp;
			if(lb->first==NULL) makeDispListMBall(scene, ob);
			if(lb->first==NULL) return 1;
			
			if(solid) {
				
				if(draw_glsl_material(scene, ob, v3d, dt)) {
					GPU_begin_object_materials(v3d, rv3d, scene, ob, 1, NULL);
					drawDispListsolid(lb, ob, 1);
					GPU_end_object_materials();
				}
				else {
					GPU_begin_object_materials(v3d, rv3d, scene, ob, 0, NULL);
					glLightModeli(GL_LIGHT_MODEL_TWO_SIDE, 0);
					drawDispListsolid(lb, ob, 0);
					GPU_end_object_materials();
				}
			}
			else{
				/* MetaBalls use DL_INDEX4 type of DispList */
				retval= drawDispListwire(lb);
			}
		}
		break;
	}
	
	return retval;
}

/* *********** drawing for particles ************* */
static void draw_particle_arrays(int draw_as, int totpoint, int ob_dt, int select)
{
	/* draw created data arrays */
	switch(draw_as){
		case PART_DRAW_AXIS:
		case PART_DRAW_CROSS:
			glDrawArrays(GL_LINES, 0, 6*totpoint);
			break;
		case PART_DRAW_LINE:
			glDrawArrays(GL_LINES, 0, 2*totpoint);
			break;
		case PART_DRAW_BB:
			if(ob_dt<=OB_WIRE || select)
				glPolygonMode(GL_FRONT_AND_BACK,GL_LINE);
			else
				glPolygonMode(GL_FRONT_AND_BACK, GL_FILL); 

			glDrawArrays(GL_QUADS, 0, 4*totpoint);
			break;
		default:
			glDrawArrays(GL_POINTS, 0, totpoint);
			break;
	}
}
static void draw_particle(ParticleKey *state, int draw_as, short draw, float pixsize,
                          float imat[4][4], float *draw_line, ParticleBillboardData *bb, ParticleDrawData *pdd)
{
	float vec[3], vec2[3];
	float *vd = NULL;
	float *cd = NULL;
	float ma_col[3]= {0.0f, 0.0f, 0.0f};

	/* null only for PART_DRAW_CIRC */
	if(pdd) {
		vd = pdd->vd;
		cd = pdd->cd;

		if(pdd->ma_col) {
			copy_v3_v3(ma_col, pdd->ma_col);
		}
	}

	switch(draw_as){
		case PART_DRAW_DOT:
		{
			if(vd) {
				copy_v3_v3(vd,state->co); pdd->vd+=3;
			}
			if(cd) {
				copy_v3_v3(cd, pdd->ma_col);
				pdd->cd+=3;
			}
			break;
		}
		case PART_DRAW_CROSS:
		case PART_DRAW_AXIS:
		{
			vec[0]=2.0f*pixsize;
			vec[1]=vec[2]=0.0;
			mul_qt_v3(state->rot,vec);
			if(draw_as==PART_DRAW_AXIS) {
				if(cd) {
					cd[1]=cd[2]=cd[4]=cd[5]=0.0;
					cd[0]=cd[3]=1.0;
					cd[6]=cd[8]=cd[9]=cd[11]=0.0;
					cd[7]=cd[10]=1.0;
					cd[13]=cd[12]=cd[15]=cd[16]=0.0;
					cd[14]=cd[17]=1.0;
					pdd->cd+=18;
				}

				copy_v3_v3(vec2,state->co);
			}
			else {
				if(cd) {
					cd[0]=cd[3]=cd[6]=cd[ 9]=cd[12]=cd[15]= ma_col[0];
					cd[1]=cd[4]=cd[7]=cd[10]=cd[13]=cd[16]= ma_col[1];
					cd[2]=cd[5]=cd[8]=cd[11]=cd[14]=cd[17]= ma_col[2];
					pdd->cd+=18;
				}
				sub_v3_v3v3(vec2, state->co, vec);
			}

			add_v3_v3(vec, state->co);
			copy_v3_v3(pdd->vd,vec); pdd->vd+=3;
			copy_v3_v3(pdd->vd,vec2); pdd->vd+=3;
				
			vec[1]=2.0f*pixsize;
			vec[0]=vec[2]=0.0;
			mul_qt_v3(state->rot,vec);
			if(draw_as==PART_DRAW_AXIS){
				copy_v3_v3(vec2,state->co);
			}		
			else sub_v3_v3v3(vec2, state->co, vec);

			add_v3_v3(vec, state->co);
			copy_v3_v3(pdd->vd,vec); pdd->vd+=3;
			copy_v3_v3(pdd->vd,vec2); pdd->vd+=3;

			vec[2]=2.0f*pixsize;
			vec[0]=vec[1]=0.0;
			mul_qt_v3(state->rot,vec);
			if(draw_as==PART_DRAW_AXIS){
				copy_v3_v3(vec2,state->co);
			}
			else sub_v3_v3v3(vec2, state->co, vec);

			add_v3_v3(vec, state->co);

			copy_v3_v3(pdd->vd,vec); pdd->vd+=3;
			copy_v3_v3(pdd->vd,vec2); pdd->vd+=3;
			break;
		}
		case PART_DRAW_LINE:
		{
			copy_v3_v3(vec,state->vel);
			normalize_v3(vec);
			if(draw & PART_DRAW_VEL_LENGTH)
				mul_v3_fl(vec,len_v3(state->vel));
			madd_v3_v3v3fl(pdd->vd, state->co, vec, -draw_line[0]); pdd->vd+=3;
			madd_v3_v3v3fl(pdd->vd, state->co, vec,  draw_line[1]); pdd->vd+=3;
			if(cd) {
				cd[0]=cd[3]= ma_col[0];
				cd[1]=cd[4]= ma_col[1];
				cd[2]=cd[5]= ma_col[2];
				pdd->cd+=6;
			}
			break;
		}
		case PART_DRAW_CIRC:
		{
			drawcircball(GL_LINE_LOOP, state->co, pixsize, imat);
			break;
		}
		case PART_DRAW_BB:
		{
			float xvec[3], yvec[3], zvec[3], bb_center[3];
			if(cd) {
				cd[0]=cd[3]=cd[6]=cd[ 9]= ma_col[0];
				cd[1]=cd[4]=cd[7]=cd[10]= ma_col[1];
				cd[2]=cd[5]=cd[8]=cd[11]= ma_col[2];
				pdd->cd+=12;
			}


			copy_v3_v3(bb->vec, state->co);
			copy_v3_v3(bb->vel, state->vel);

			psys_make_billboard(bb, xvec, yvec, zvec, bb_center);
			
			add_v3_v3v3(pdd->vd, bb_center, xvec);
			add_v3_v3(pdd->vd, yvec); pdd->vd+=3;

			sub_v3_v3v3(pdd->vd, bb_center, xvec);
			add_v3_v3(pdd->vd, yvec); pdd->vd+=3;

			sub_v3_v3v3(pdd->vd, bb_center, xvec);
			sub_v3_v3v3(pdd->vd, pdd->vd,yvec); pdd->vd+=3;

			add_v3_v3v3(pdd->vd, bb_center, xvec);
			sub_v3_v3v3(pdd->vd, pdd->vd, yvec); pdd->vd+=3;

			copy_v3_v3(pdd->nd, zvec); pdd->nd+=3;
			copy_v3_v3(pdd->nd, zvec); pdd->nd+=3;
			copy_v3_v3(pdd->nd, zvec); pdd->nd+=3;
			copy_v3_v3(pdd->nd, zvec); pdd->nd+=3;
			break;
		}
	}
}
/* unified drawing of all new particle systems draw types except dupli ob & group	*/
/* mostly tries to use vertex arrays for speed										*/

/* 1. check that everything is ok & updated */
/* 2. start initialising things				*/
/* 3. initialize according to draw type		*/
/* 4. allocate drawing data arrays			*/
/* 5. start filling the arrays				*/
/* 6. draw the arrays						*/
/* 7. clean up								*/
static void draw_new_particle_system(Scene *scene, View3D *v3d, RegionView3D *rv3d,
                                     Base *base, ParticleSystem *psys, int ob_dt)
{
	Object *ob=base->object;
	ParticleEditSettings *pset = PE_settings(scene);
	ParticleSettings *part;
	ParticleData *pars, *pa;
	ParticleKey state, *states=NULL;
	ParticleBillboardData bb;
	ParticleSimulationData sim= {NULL};
	ParticleDrawData *pdd = psys->pdd;
	Material *ma;
	float vel[3], imat[4][4];
	float timestep, pixsize=1.0, pa_size, r_tilt, r_length;
	float pa_time, pa_birthtime, pa_dietime, pa_health, intensity;
	float cfra;
	float ma_col[3]= {0.0f, 0.0f, 0.0f};
	int a, totpart, totpoint=0, totve=0, drawn, draw_as, totchild=0;
	int select=ob->flag&SELECT, create_cdata=0, need_v=0;
	GLint polygonmode[2];
	char val[32];
	unsigned char tcol[4]= {0, 0, 0, 255};

/* 1. */
	if(psys==NULL)
		return;

	part=psys->part;
	pars=psys->particles;

	if(part==NULL || !psys_check_enabled(ob, psys))
		return;

	if(pars==NULL) return;

	/* don't draw normal paths in edit mode */
	if(psys_in_edit_mode(scene, psys) && (pset->flag & PE_DRAW_PART)==0)
		return;
		
	if(part->draw_as == PART_DRAW_REND)
		draw_as = part->ren_as;
	else
		draw_as = part->draw_as;

	if(draw_as == PART_DRAW_NOT)
		return;

/* 2. */
	sim.scene= scene;
	sim.ob= ob;
	sim.psys= psys;
	sim.psmd = psys_get_modifier(ob,psys);

	if(part->phystype==PART_PHYS_KEYED){
		if(psys->flag&PSYS_KEYED){
			psys_count_keyed_targets(&sim);
			if(psys->totkeyed==0)
				return;
		}
	}

	if(select){
		select=0;
		if(psys_get_current(ob)==psys)
			select=1;
	}

	psys->flag|=PSYS_DRAWING;

	if(part->type==PART_HAIR && !psys->childcache)
		totchild=0;
	else
		totchild=psys->totchild*part->disp/100;

	ma= give_current_material(ob,part->omat);

	if(v3d->zbuf) glDepthMask(1);

	if((ma) && (part->draw_col == PART_DRAW_COL_MAT)) {
		rgb_float_to_byte(&(ma->r), tcol);
		copy_v3_v3(ma_col, &ma->r);
	}

	glColor3ubv(tcol);

	timestep= psys_get_timestep(&sim);

	if( (base->flag & OB_FROMDUPLI) && (ob->flag & OB_FROMGROUP) ) {
		float mat[4][4];
		mul_m4_m4m4(mat, psys->imat, ob->obmat);
		glMultMatrixf(mat);
	}

	/* needed for text display */
	invert_m4_m4(ob->imat, ob->obmat);

	totpart=psys->totpart;

	cfra= BKE_curframe(scene);

	if(draw_as==PART_DRAW_PATH && psys->pathcache==NULL && psys->childcache==NULL)
		draw_as=PART_DRAW_DOT;

/* 3. */
	switch(draw_as){
		case PART_DRAW_DOT:
			if(part->draw_size)
				glPointSize(part->draw_size);
			else
				glPointSize(2.0); /* default dot size */
			break;
		case PART_DRAW_CIRC:
			/* calculate view aligned matrix: */
			copy_m4_m4(imat, rv3d->viewinv);
			normalize_v3(imat[0]);
			normalize_v3(imat[1]);
			/* no break! */
		case PART_DRAW_CROSS:
		case PART_DRAW_AXIS:
			/* lets calculate the scale: */
			pixsize= ED_view3d_pixel_size(rv3d, ob->obmat[3]);
			
			if(part->draw_size==0.0)
				pixsize *= 2.0f;
			else
				pixsize*=part->draw_size;

			if(draw_as==PART_DRAW_AXIS)
				create_cdata = 1;
			break;
		case PART_DRAW_OB:
			if(part->dup_ob==NULL)
				draw_as=PART_DRAW_DOT;
			else
				draw_as=0;
			break;
		case PART_DRAW_GR:
			if(part->dup_group==NULL)
				draw_as=PART_DRAW_DOT;
			else
				draw_as=0;
			break;
		case PART_DRAW_BB:
			if(v3d->camera==NULL && part->bb_ob==NULL){
				printf("Billboards need an active camera or a target object!\n");

				draw_as=part->draw_as=PART_DRAW_DOT;

				if(part->draw_size)
					glPointSize(part->draw_size);
				else
					glPointSize(2.0); /* default dot size */
			}
			else if(part->bb_ob)
				bb.ob=part->bb_ob;
			else
				bb.ob=v3d->camera;

			bb.align = part->bb_align;
			bb.anim = part->bb_anim;
			bb.lock = part->draw & PART_DRAW_BB_LOCK;
			break;
		case PART_DRAW_PATH:
			break;
		case PART_DRAW_LINE:
			need_v=1;
			break;
	}
	if(part->draw & PART_DRAW_SIZE && part->draw_as!=PART_DRAW_CIRC){
		copy_m4_m4(imat, rv3d->viewinv);
		normalize_v3(imat[0]);
		normalize_v3(imat[1]);
	}

	if(ELEM3(draw_as, PART_DRAW_DOT, PART_DRAW_CROSS, PART_DRAW_LINE)
		&& part->draw_col > PART_DRAW_COL_MAT)
		create_cdata = 1;

	if(!create_cdata && pdd && pdd->cdata) {
		MEM_freeN(pdd->cdata);
		pdd->cdata = pdd->cd = NULL;
	}

/* 4. */
	if(draw_as && ELEM(draw_as, PART_DRAW_PATH, PART_DRAW_CIRC)==0) {
		int tot_vec_size = (totpart + totchild) * 3 * sizeof(float);
		int create_ndata = 0;

		if(!pdd)
			pdd = psys->pdd = MEM_callocN(sizeof(ParticleDrawData), "ParticlDrawData");

		if(part->draw_as == PART_DRAW_REND && part->trail_count > 1) {
			tot_vec_size *= part->trail_count;
			psys_make_temp_pointcache(ob, psys);
		}

		switch(draw_as) {
			case PART_DRAW_AXIS:
			case PART_DRAW_CROSS:
				tot_vec_size *= 6;
				if(draw_as != PART_DRAW_CROSS)
					create_cdata = 1;
				break;
			case PART_DRAW_LINE:
				tot_vec_size *= 2;
				break;
			case PART_DRAW_BB:
				tot_vec_size *= 4;
				create_ndata = 1;
				break;
		}

		if(pdd->tot_vec_size != tot_vec_size)
			psys_free_pdd(psys);

		if(!pdd->vdata)
			pdd->vdata = MEM_callocN(tot_vec_size, "particle_vdata");
		if(create_cdata && !pdd->cdata)
			pdd->cdata = MEM_callocN(tot_vec_size, "particle_cdata");
		if(create_ndata && !pdd->ndata)
			pdd->ndata = MEM_callocN(tot_vec_size, "particle_ndata");

		if(part->draw & PART_DRAW_VEL && draw_as != PART_DRAW_LINE) {
			if(!pdd->vedata)
				pdd->vedata = MEM_callocN(2 * (totpart + totchild) * 3 * sizeof(float), "particle_vedata");

			need_v = 1;
		} else if (pdd->vedata) {
			/* velocity data not needed, so free it */
			MEM_freeN(pdd->vedata);
			pdd->vedata= NULL;
		}

		pdd->vd= pdd->vdata;
		pdd->ved= pdd->vedata;
		pdd->cd= pdd->cdata;
		pdd->nd= pdd->ndata;
		pdd->tot_vec_size= tot_vec_size;
	}
	else if(psys->pdd) {
		psys_free_pdd(psys);
		MEM_freeN(psys->pdd);
		pdd = psys->pdd = NULL;
	}

	if(pdd) {
		pdd->ma_col= ma_col;
	}

	psys->lattice= psys_get_lattice(&sim);

	/* circles don't use drawdata, so have to add a special case here */
	if((pdd || draw_as==PART_DRAW_CIRC) && draw_as!=PART_DRAW_PATH){
/* 5. */
		if(pdd && (pdd->flag & PARTICLE_DRAW_DATA_UPDATED)
			&& (pdd->vedata || part->draw & (PART_DRAW_SIZE|PART_DRAW_NUM|PART_DRAW_HEALTH))==0) {
			totpoint = pdd->totpoint; /* draw data is up to date */
		}
		else for(a=0,pa=pars; a<totpart+totchild; a++, pa++){
			/* setup per particle individual stuff */
			if(a<totpart){
				if(totchild && (part->draw&PART_DRAW_PARENT)==0) continue;
				if(pa->flag & PARS_NO_DISP || pa->flag & PARS_UNEXIST) continue;

				pa_time=(cfra-pa->time)/pa->lifetime;
				pa_birthtime=pa->time;
				pa_dietime = pa->dietime;
				pa_size=pa->size;
				if(part->phystype==PART_PHYS_BOIDS)
					pa_health = pa->boid->data.health;
				else
					pa_health = -1.0;

				r_tilt = 2.0f*(PSYS_FRAND(a + 21) - 0.5f);
				r_length = PSYS_FRAND(a + 22);

				if(part->draw_col > PART_DRAW_COL_MAT) {
					switch(part->draw_col) {
						case PART_DRAW_COL_VEL:
							intensity = len_v3(pa->state.vel)/part->color_vec_max;
							break;
						case PART_DRAW_COL_ACC:
							intensity = len_v3v3(pa->state.vel, pa->prev_state.vel)/((pa->state.time-pa->prev_state.time)*part->color_vec_max);
							break;
						default:
							intensity= 1.0f; /* should never happen */
					}
					CLAMP(intensity, 0.f, 1.f);
					weight_to_rgb(ma_col, intensity);
				}
			}
			else{
				ChildParticle *cpa= &psys->child[a-totpart];

				pa_time=psys_get_child_time(psys,cpa,cfra,&pa_birthtime,&pa_dietime);
				pa_size=psys_get_child_size(psys,cpa,cfra,NULL);

				pa_health = -1.0;

				r_tilt = 2.0f*(PSYS_FRAND(a + 21) - 0.5f);
				r_length = PSYS_FRAND(a + 22);
			}

			drawn = 0;
			if(part->draw_as == PART_DRAW_REND && part->trail_count > 1) {
				float length = part->path_end * (1.0f - part->randlength * r_length);
				int trail_count = part->trail_count * (1.0f - part->randlength * r_length);
				float ct = ((part->draw & PART_ABS_PATH_TIME) ? cfra : pa_time) - length;
				float dt = length / (trail_count ? (float)trail_count : 1.0f);
				int i=0;

				ct+=dt;
				for(i=0; i < trail_count; i++, ct += dt) {
					if(part->draw & PART_ABS_PATH_TIME) {
						if(ct < pa_birthtime || ct > pa_dietime)
							continue;
					}
					else if(ct < 0.0f || ct > 1.0f)
						continue;

					state.time = (part->draw & PART_ABS_PATH_TIME) ? -ct : -(pa_birthtime + ct * (pa_dietime - pa_birthtime));
					psys_get_particle_on_path(&sim,a,&state,need_v);
					
					if(psys->parent)
						mul_m4_v3(psys->parent->obmat, state.co);

					/* create actiual particle data */
					if(draw_as == PART_DRAW_BB) {
						bb.offset[0] = part->bb_offset[0];
						bb.offset[1] = part->bb_offset[1];
						bb.size[0] = part->bb_size[0] * pa_size;
						if (part->bb_align==PART_BB_VEL) {
							float pa_vel = len_v3(state.vel);
							float head = part->bb_vel_head*pa_vel;
							float tail = part->bb_vel_tail*pa_vel;
							bb.size[1] = part->bb_size[1]*pa_size + head + tail;
							/* use offset to adjust the particle center. this is relative to size, so need to divide! */
							if (bb.size[1] > 0.0f)
								bb.offset[1] += (head-tail) / bb.size[1];
						}
						else
							bb.size[1] = part->bb_size[1] * pa_size;
						bb.tilt = part->bb_tilt * (1.0f - part->bb_rand_tilt * r_tilt);
						bb.time = ct;
					}

					draw_particle(&state, draw_as, part->draw, pixsize, imat, part->draw_line, &bb, psys->pdd);

					totpoint++;
					drawn = 1;
				}
			}
			else
			{
				state.time=cfra;
				if(psys_get_particle_state(&sim,a,&state,0)){
					if(psys->parent)
						mul_m4_v3(psys->parent->obmat, state.co);

					/* create actiual particle data */
					if(draw_as == PART_DRAW_BB) {
						bb.offset[0] = part->bb_offset[0];
						bb.offset[1] = part->bb_offset[1];
						bb.size[0] = part->bb_size[0] * pa_size;
						if (part->bb_align==PART_BB_VEL) {
							float pa_vel = len_v3(state.vel);
							float head = part->bb_vel_head*pa_vel;
							float tail = part->bb_vel_tail*pa_vel;
							bb.size[1] = part->bb_size[1]*pa_size + head + tail;
							/* use offset to adjust the particle center. this is relative to size, so need to divide! */
							if (bb.size[1] > 0.0f)
								bb.offset[1] += (head-tail) / bb.size[1];
						}
						else
							bb.size[1] = part->bb_size[1] * pa_size;
						bb.tilt = part->bb_tilt * (1.0f - part->bb_rand_tilt * r_tilt);
						bb.time = pa_time;
					}

					draw_particle(&state, draw_as, part->draw, pixsize, imat, part->draw_line, &bb, pdd);

					totpoint++;
					drawn = 1;
				}
			}

			if(drawn) {
				/* additional things to draw for each particle	*/
				/* (velocity, size and number)					*/
				if((part->draw & PART_DRAW_VEL) && pdd && pdd->vedata){
					copy_v3_v3(pdd->ved,state.co);
					pdd->ved += 3;
					mul_v3_v3fl(vel, state.vel, timestep);
					add_v3_v3v3(pdd->ved, state.co, vel);
					pdd->ved+=3;

					totve++;
				}

				if(part->draw & PART_DRAW_SIZE){
					setlinestyle(3);
					drawcircball(GL_LINE_LOOP, state.co, pa_size, imat);
					setlinestyle(0);
				}


				if((part->draw & PART_DRAW_NUM || part->draw & PART_DRAW_HEALTH) && (v3d->flag2 & V3D_RENDER_OVERRIDE)==0){
					float vec_txt[3];
					char *val_pos= val;
					val[0]= '\0';

					if(part->draw&PART_DRAW_NUM) {
						if(a < totpart && (part->draw & PART_DRAW_HEALTH) && (part->phystype==PART_PHYS_BOIDS)) {
							sprintf(val_pos, "%d:%.2f", a, pa_health);
						}
						else {
							sprintf(val_pos, "%d", a);
						}
					}
					else {
						if(a < totpart && (part->draw & PART_DRAW_HEALTH) && (part->phystype==PART_PHYS_BOIDS)) {
							sprintf(val_pos, "%.2f", pa_health);
						}
					}

					/* in path drawing state.co is the end point */
					/* use worldspace beause object matrix is already applied */
					mul_v3_m4v3(vec_txt, ob->imat, state.co);
					view3d_cached_text_draw_add(vec_txt, val, 10, V3D_CACHE_TEXT_WORLDSPACE|V3D_CACHE_TEXT_ASCII, tcol);
				}
			}
		}
	}
/* 6. */

	glGetIntegerv(GL_POLYGON_MODE, polygonmode);
	glEnableClientState(GL_VERTEX_ARRAY);

	if(draw_as==PART_DRAW_PATH){
		ParticleCacheKey **cache, *path;
		float /* *cd2=NULL, */ /* UNUSED */ *cdata2=NULL;

		/* setup gl flags */
		if (1) { //ob_dt > OB_WIRE) {
			glEnableClientState(GL_NORMAL_ARRAY);

			if(part->draw_col == PART_DRAW_COL_MAT)
				glEnableClientState(GL_COLOR_ARRAY);

			glEnable(GL_LIGHTING);
			glColorMaterial(GL_FRONT_AND_BACK, GL_DIFFUSE);
			glEnable(GL_COLOR_MATERIAL);
		}
		/*else {
			glDisableClientState(GL_NORMAL_ARRAY);

			glDisable(GL_COLOR_MATERIAL);
			glDisable(GL_LIGHTING);
			UI_ThemeColor(TH_WIRE);
		}*/

		if(totchild && (part->draw&PART_DRAW_PARENT)==0)
			totpart=0;
		else if(psys->pathcache==NULL)
			totpart=0;

		/* draw actual/parent particles */
		cache=psys->pathcache;
		for(a=0, pa=psys->particles; a<totpart; a++, pa++){
			path=cache[a];
			if(path->steps > 0) {
				glVertexPointer(3, GL_FLOAT, sizeof(ParticleCacheKey), path->co);

				if(1) { //ob_dt > OB_WIRE) {
					glNormalPointer(GL_FLOAT, sizeof(ParticleCacheKey), path->vel);
					if(part->draw_col == PART_DRAW_COL_MAT)
						glColorPointer(3, GL_FLOAT, sizeof(ParticleCacheKey), path->col);
				}

				glDrawArrays(GL_LINE_STRIP, 0, path->steps + 1);
			}
		}
		
		/* draw child particles */
		cache=psys->childcache;
		for(a=0; a<totchild; a++){
			path=cache[a];
			glVertexPointer(3, GL_FLOAT, sizeof(ParticleCacheKey), path->co);

			if(1) { //ob_dt > OB_WIRE) {
				glNormalPointer(GL_FLOAT, sizeof(ParticleCacheKey), path->vel);
				if(part->draw_col == PART_DRAW_COL_MAT)
					glColorPointer(3, GL_FLOAT, sizeof(ParticleCacheKey), path->col);
			}

			glDrawArrays(GL_LINE_STRIP, 0, path->steps + 1);
		}


		/* restore & clean up */
		if(1) { //ob_dt > OB_WIRE) {
			if(part->draw_col == PART_DRAW_COL_MAT)
				glDisable(GL_COLOR_ARRAY);
			glDisable(GL_COLOR_MATERIAL);
		}

		if(cdata2)
			MEM_freeN(cdata2);
		/* cd2= */ /* UNUSED */ cdata2=NULL;

		glLineWidth(1.0f);

		if((part->draw & PART_DRAW_NUM) && (v3d->flag2 & V3D_RENDER_OVERRIDE)==0){
			cache=psys->pathcache;

			for(a=0, pa=psys->particles; a<totpart; a++, pa++){
				float vec_txt[3];
				sprintf(val, "%i", a);
				/* use worldspace beause object matrix is already applied */
				mul_v3_m4v3(vec_txt, ob->imat, cache[a]->co);
				view3d_cached_text_draw_add(vec_txt, val, 10, V3D_CACHE_TEXT_WORLDSPACE|V3D_CACHE_TEXT_ASCII, tcol);
			}
		}
	}
	else if(pdd && ELEM(draw_as, 0, PART_DRAW_CIRC)==0){
		glDisableClientState(GL_COLOR_ARRAY);

		/* enable point data array */
		if(pdd->vdata){
			glEnableClientState(GL_VERTEX_ARRAY);
			glVertexPointer(3, GL_FLOAT, 0, pdd->vdata);
		}
		else
			glDisableClientState(GL_VERTEX_ARRAY);

		if(select) {
			UI_ThemeColor(TH_ACTIVE);
			
			if(part->draw_size)
				glPointSize(part->draw_size + 2);
			else
				glPointSize(4.0);

			glLineWidth(3.0);

			draw_particle_arrays(draw_as, totpoint, ob_dt, 1);
		}

		/* restore from select */
		glColor3fv(ma_col);
		glPointSize(part->draw_size ? part->draw_size : 2.0);
		glLineWidth(1.0);

		/* enable other data arrays */

		/* billboards are drawn this way */
		if(pdd->ndata && ob_dt>OB_WIRE){
			glEnableClientState(GL_NORMAL_ARRAY);
			glNormalPointer(GL_FLOAT, 0, pdd->ndata);
			glEnable(GL_LIGHTING);
		}
		else{
			glDisableClientState(GL_NORMAL_ARRAY);
			glDisable(GL_LIGHTING);
		}

		if(pdd->cdata){
			glEnableClientState(GL_COLOR_ARRAY);
			glColorPointer(3, GL_FLOAT, 0, pdd->cdata);
		}

		draw_particle_arrays(draw_as, totpoint, ob_dt, 0);

		pdd->flag |= PARTICLE_DRAW_DATA_UPDATED;
		pdd->totpoint = totpoint;
	}

	if(pdd && pdd->vedata){
		glDisableClientState(GL_COLOR_ARRAY);
		cpack(0xC0C0C0);
		
		glVertexPointer(3, GL_FLOAT, 0, pdd->vedata);
		
		glDrawArrays(GL_LINES, 0, 2*totve);
	}

	glPolygonMode(GL_FRONT, polygonmode[0]);
	glPolygonMode(GL_BACK, polygonmode[1]);

/* 7. */
	
	glDisable(GL_LIGHTING);
	glDisableClientState(GL_COLOR_ARRAY);
	glDisableClientState(GL_VERTEX_ARRAY);
	glDisableClientState(GL_NORMAL_ARRAY);

	if(states)
		MEM_freeN(states);

	psys->flag &= ~PSYS_DRAWING;

	/* draw data can't be saved for billboards as they must update to target changes */
	if(draw_as == PART_DRAW_BB) {
		psys_free_pdd(psys);
		pdd->flag &= ~PARTICLE_DRAW_DATA_UPDATED;
	}

	if(psys->lattice){
		end_latt_deform(psys->lattice);
		psys->lattice= NULL;
	}

	if(pdd) {
		/* drop references to stack memory */
		pdd->ma_col= NULL;
	}

	if( (base->flag & OB_FROMDUPLI) && (ob->flag & OB_FROMGROUP) ) {
		glLoadMatrixf(rv3d->viewmat);
	}
}

static void draw_update_ptcache_edit(Scene *scene, Object *ob, PTCacheEdit *edit)
{
	if(edit->psys && edit->psys->flag & PSYS_HAIR_UPDATED)
		PE_update_object(scene, ob, 0);

	/* create path and child path cache if it doesn't exist already */
	if(edit->pathcache == NULL)
		psys_cache_edit_paths(scene, ob, edit, CFRA);
}

static void draw_ptcache_edit(Scene *scene, View3D *v3d, PTCacheEdit *edit)
{
	ParticleCacheKey **cache, *path, *pkey;
	PTCacheEditPoint *point;
	PTCacheEditKey *key;
	ParticleEditSettings *pset = PE_settings(scene);
	int i, k, totpoint = edit->totpoint, timed = pset->flag & PE_FADE_TIME ? pset->fade_frames : 0;
	int steps=1;
	float sel_col[3];
	float nosel_col[3];
	float *pathcol = NULL, *pcol;

	if(edit->pathcache == NULL)
		return;

	PE_hide_keys_time(scene, edit, CFRA);

	/* opengl setup */
	if((v3d->flag & V3D_ZBUF_SELECT)==0)
		glDisable(GL_DEPTH_TEST);

	/* get selection theme colors */
	UI_GetThemeColor3fv(TH_VERTEX_SELECT, sel_col);
	UI_GetThemeColor3fv(TH_VERTEX, nosel_col);

	/* draw paths */
	if(timed) {
		glEnable(GL_BLEND);
		steps = (*edit->pathcache)->steps + 1;
		pathcol = MEM_callocN(steps*4*sizeof(float), "particle path color data");
	}

	glEnableClientState(GL_VERTEX_ARRAY);
	glEnableClientState(GL_COLOR_ARRAY);

	glColorMaterial(GL_FRONT_AND_BACK, GL_DIFFUSE);
	glEnable(GL_COLOR_MATERIAL);
	glShadeModel(GL_SMOOTH);

	if(pset->brushtype == PE_BRUSH_WEIGHT) {
		glLineWidth(2.0f);
		glDisable(GL_LIGHTING);
	}

	cache=edit->pathcache;
	for(i=0; i<totpoint; i++){
		path = cache[i];
		glVertexPointer(3, GL_FLOAT, sizeof(ParticleCacheKey), path->co);

		if(timed) {
			for(k=0, pcol=pathcol, pkey=path; k<steps; k++, pkey++, pcol+=4){
				copy_v3_v3(pcol, pkey->col);
				pcol[3] = 1.0f - fabsf((float)(CFRA) - pkey->time)/(float)pset->fade_frames;
			}

			glColorPointer(4, GL_FLOAT, 4*sizeof(float), pathcol);
		}
		else
			glColorPointer(3, GL_FLOAT, sizeof(ParticleCacheKey), path->col);

		glDrawArrays(GL_LINE_STRIP, 0, path->steps + 1);
	}

	if(pathcol) { MEM_freeN(pathcol); pathcol = pcol = NULL; }


	/* draw edit vertices */
	if(pset->selectmode!=SCE_SELECT_PATH){
		glPointSize(UI_GetThemeValuef(TH_VERTEX_SIZE));

		if(pset->selectmode==SCE_SELECT_POINT){
			float *pd=NULL,*pdata=NULL;
			float *cd=NULL,*cdata=NULL;
			int totkeys = 0;

			for (i=0, point=edit->points; i<totpoint; i++, point++)
				if(!(point->flag & PEP_HIDE))
					totkeys += point->totkey;

			if(edit->points && !(edit->points->keys->flag & PEK_USE_WCO))
				pd=pdata=MEM_callocN(totkeys*3*sizeof(float), "particle edit point data");
			cd=cdata=MEM_callocN(totkeys*(timed?4:3)*sizeof(float), "particle edit color data");

			for(i=0, point=edit->points; i<totpoint; i++, point++){
				if(point->flag & PEP_HIDE)
					continue;

				for(k=0, key=point->keys; k<point->totkey; k++, key++){
					if(pd) {
						copy_v3_v3(pd, key->co);
						pd += 3;
					}

					if(key->flag&PEK_SELECT){
						copy_v3_v3(cd,sel_col);
					}
					else{
						copy_v3_v3(cd,nosel_col);
					}

					if(timed)
						*(cd+3) = 1.0f - fabsf((float)CFRA - *key->time)/(float)pset->fade_frames;

					cd += (timed?4:3);
				}
			}
			cd=cdata;
			pd=pdata;
			for(i=0, point=edit->points; i<totpoint; i++, point++){
				if(point->flag & PEP_HIDE)
					continue;

				if(point->keys->flag & PEK_USE_WCO)
					glVertexPointer(3, GL_FLOAT, sizeof(PTCacheEditKey), point->keys->world_co);
				else
					glVertexPointer(3, GL_FLOAT, 3*sizeof(float), pd);

				glColorPointer((timed?4:3), GL_FLOAT, (timed?4:3)*sizeof(float), cd);

				glDrawArrays(GL_POINTS, 0, point->totkey);

				pd += pd ? 3 * point->totkey : 0;
				cd += (timed?4:3) * point->totkey;
			}
			if(pdata) { MEM_freeN(pdata); pd=pdata=NULL; }
			if(cdata) { MEM_freeN(cdata); cd=cdata=NULL; }
		}
		else if(pset->selectmode == SCE_SELECT_END){
			for(i=0, point=edit->points; i<totpoint; i++, point++){
				if((point->flag & PEP_HIDE)==0){
					key = point->keys + point->totkey - 1;
					if(key->flag & PEK_SELECT)
						glColor3fv(sel_col);
					else
						glColor3fv(nosel_col);
					/* has to be like this.. otherwise selection won't work, have try glArrayElement later..*/
					glBegin(GL_POINTS);
					glVertex3fv(key->flag & PEK_USE_WCO ? key->world_co : key->co);
					glEnd();
				}
			}
		}
	}

	glDisable(GL_BLEND);
	glDisable(GL_LIGHTING);
	glDisable(GL_COLOR_MATERIAL);
	glDisableClientState(GL_COLOR_ARRAY);
	glDisableClientState(GL_NORMAL_ARRAY);
	glDisableClientState(GL_VERTEX_ARRAY);
	glShadeModel(GL_FLAT);
	if(v3d->zbuf) glEnable(GL_DEPTH_TEST);
	glLineWidth(1.0f);
	glPointSize(1.0);
}
//static void ob_draw_RE_motion(float com[3],float rotscale[3][3],float tw,float th)
static void ob_draw_RE_motion(float com[3],float rotscale[3][3],float itw,float ith,float drw_size)
{
	float tr[3][3];
	float root[3],tip[3];
	float tw,th;
	/* take a copy for not spoiling original */
	copy_m3_m3(tr,rotscale);
	tw = itw * drw_size;
	th = ith * drw_size;

	glColor4ub(0x7F, 0x00, 0x00, 155);
	glBegin(GL_LINES);
	root[1] = root[2] = 0.0f;
	root[0] = -drw_size;
	mul_m3_v3(tr,root);
	add_v3_v3(root, com);
	glVertex3fv(root); 
	tip[1] = tip[2] = 0.0f;
	tip[0] = drw_size;
	mul_m3_v3(tr,tip);
	add_v3_v3(tip, com);
	glVertex3fv(tip); 
	glEnd();

	root[1] =0.0f; root[2] = tw;
	root[0] = th;
	glBegin(GL_LINES);
	mul_m3_v3(tr,root);
	add_v3_v3(root, com);
	glVertex3fv(root); 
	glVertex3fv(tip); 
	glEnd();

	root[1] =0.0f; root[2] = -tw;
	root[0] = th;
	glBegin(GL_LINES);
	mul_m3_v3(tr,root);
	add_v3_v3(root, com);
	glVertex3fv(root); 
	glVertex3fv(tip); 
	glEnd();

	root[1] =tw; root[2] = 0.0f;
	root[0] =th;
	glBegin(GL_LINES);
	mul_m3_v3(tr,root);
	add_v3_v3(root, com);
	glVertex3fv(root); 
	glVertex3fv(tip); 
	glEnd();

	root[1] =-tw; root[2] = 0.0f;
	root[0] = th;
	glBegin(GL_LINES);
	mul_m3_v3(tr,root);
	add_v3_v3(root, com);
	glVertex3fv(root); 
	glVertex3fv(tip); 
	glEnd();

	glColor4ub(0x00, 0x7F, 0x00, 155);

	glBegin(GL_LINES);
	root[0] = root[2] = 0.0f;
	root[1] = -drw_size;
	mul_m3_v3(tr,root);
	add_v3_v3(root, com);
	glVertex3fv(root); 
	tip[0] = tip[2] = 0.0f;
	tip[1] = drw_size;
	mul_m3_v3(tr,tip);
	add_v3_v3(tip, com);
	glVertex3fv(tip); 
	glEnd();

	root[0] =0.0f; root[2] = tw;
	root[1] = th;
	glBegin(GL_LINES);
	mul_m3_v3(tr,root);
	add_v3_v3(root, com);
	glVertex3fv(root); 
	glVertex3fv(tip); 
	glEnd();

	root[0] =0.0f; root[2] = -tw;
	root[1] = th;
	glBegin(GL_LINES);
	mul_m3_v3(tr,root);
	add_v3_v3(root, com);
	glVertex3fv(root); 
	glVertex3fv(tip); 
	glEnd();

	root[0] =tw; root[2] = 0.0f;
	root[1] =th;
	glBegin(GL_LINES);
	mul_m3_v3(tr,root);
	add_v3_v3(root, com);
	glVertex3fv(root); 
	glVertex3fv(tip); 
	glEnd();

	root[0] =-tw; root[2] = 0.0f;
	root[1] = th;
	glBegin(GL_LINES);
	mul_m3_v3(tr,root);
	add_v3_v3(root, com);
	glVertex3fv(root); 
	glVertex3fv(tip); 
	glEnd();

	glColor4ub(0x00, 0x00, 0x7F, 155);
	glBegin(GL_LINES);
	root[0] = root[1] = 0.0f;
	root[2] = -drw_size;
	mul_m3_v3(tr,root);
	add_v3_v3(root, com);
	glVertex3fv(root); 
	tip[0] = tip[1] = 0.0f;
	tip[2] = drw_size;
	mul_m3_v3(tr,tip);
	add_v3_v3(tip, com);
	glVertex3fv(tip); 
	glEnd();

	root[0] =0.0f; root[1] = tw;
	root[2] = th;
	glBegin(GL_LINES);
	mul_m3_v3(tr,root);
	add_v3_v3(root, com);
	glVertex3fv(root); 
	glVertex3fv(tip); 
	glEnd();

	root[0] =0.0f; root[1] = -tw;
	root[2] = th;
	glBegin(GL_LINES);
	mul_m3_v3(tr,root);
	add_v3_v3(root, com);
	glVertex3fv(root); 
	glVertex3fv(tip); 
	glEnd();

	root[0] = tw; root[1] = 0.0f;
	root[2] = th;
	glBegin(GL_LINES);
	mul_m3_v3(tr,root);
	add_v3_v3(root, com);
	glVertex3fv(root); 
	glVertex3fv(tip); 
	glEnd();

	root[0] = -tw; root[1] = 0.0f;
	root[2] = th;
	glBegin(GL_LINES);
	mul_m3_v3(tr,root);
	add_v3_v3(root, com);
	glVertex3fv(root); 
	glVertex3fv(tip); 
	glEnd();
}

/*place to add drawers */

static void tekenhandlesN(Nurb *nu, short sel, short hide_handles)
{
	BezTriple *bezt;
	float *fp;
	int a;

	if(nu->hide || hide_handles) return;

	glBegin(GL_LINES); 

	if(nu->type == CU_BEZIER) {

#define TH_HANDLE_COL_TOT ((TH_HANDLE_SEL_FREE - TH_HANDLE_FREE) + 1)
		/* use MIN2 when indexing to ensure newer files dont read outside the array */
		unsigned char handle_cols[TH_HANDLE_COL_TOT][3];
		const int basecol= sel ? TH_HANDLE_SEL_FREE : TH_HANDLE_FREE;

		for (a=0; a < TH_HANDLE_COL_TOT; a++) {
			UI_GetThemeColor3ubv(basecol + a, handle_cols[a]);
		}

		bezt= nu->bezt;
		a= nu->pntsu;
		while(a--) {
			if(bezt->hide==0) {
				if( (bezt->f2 & SELECT)==sel) {
					fp= bezt->vec[0];

					glColor3ubv(handle_cols[MIN2(bezt->h1, TH_HANDLE_COL_TOT-1)]);
					glVertex3fv(fp);
					glVertex3fv(fp+3); 

					glColor3ubv(handle_cols[MIN2(bezt->h2, TH_HANDLE_COL_TOT-1)]);
					glVertex3fv(fp+3); 
					glVertex3fv(fp+6); 
				}
				else if( (bezt->f1 & SELECT)==sel) {
					fp= bezt->vec[0];

					glColor3ubv(handle_cols[MIN2(bezt->h1, TH_HANDLE_COL_TOT-1)]);
					glVertex3fv(fp); 
					glVertex3fv(fp+3); 
				}
				else if( (bezt->f3 & SELECT)==sel) {
					fp= bezt->vec[1];

					glColor3ubv(handle_cols[MIN2(bezt->h2, TH_HANDLE_COL_TOT-1)]);
					glVertex3fv(fp); 
					glVertex3fv(fp+3); 
				}
			}
			bezt++;
		}

#undef TH_HANDLE_COL_TOT

	}
	glEnd();
}

static void tekenhandlesN_active(Nurb *nu)
{
	BezTriple *bezt;
	float *fp;
	int a;

	if(nu->hide) return;

	UI_ThemeColor(TH_ACTIVE_SPLINE);
	glLineWidth(2);

	glBegin(GL_LINES);

	if(nu->type == CU_BEZIER) {
		bezt= nu->bezt;
		a= nu->pntsu;
		while(a--) {
			if(bezt->hide==0) {
				fp= bezt->vec[0];

				glVertex3fv(fp);
				glVertex3fv(fp+3);

				glVertex3fv(fp+3);
				glVertex3fv(fp+6);
			}
			bezt++;
		}
	}
	glEnd();

	glColor3ub(0,0,0);
	glLineWidth(1);
}

static void tekenvertsN(Nurb *nu, short sel, short hide_handles, void *lastsel)
{
	BezTriple *bezt;
	BPoint *bp;
	float size;
	int a, color;

	if(nu->hide) return;

	if(sel) color= TH_VERTEX_SELECT;
	else color= TH_VERTEX;

	UI_ThemeColor(color);

	size= UI_GetThemeValuef(TH_VERTEX_SIZE);
	glPointSize(size);
	
	bglBegin(GL_POINTS);
	
	if(nu->type == CU_BEZIER) {

		bezt= nu->bezt;
		a= nu->pntsu;
		while(a--) {
			if(bezt->hide==0) {
				if (sel == 1 && bezt == lastsel) {
					UI_ThemeColor(TH_LASTSEL_POINT);
					bglVertex3fv(bezt->vec[1]);

					if (!hide_handles) {
						if(bezt->f1 & SELECT) bglVertex3fv(bezt->vec[0]);
						if(bezt->f3 & SELECT) bglVertex3fv(bezt->vec[2]);
					}

					UI_ThemeColor(color);
				} else if (hide_handles) {
					if((bezt->f2 & SELECT)==sel) bglVertex3fv(bezt->vec[1]);
				} else {
					if((bezt->f1 & SELECT)==sel) bglVertex3fv(bezt->vec[0]);
					if((bezt->f2 & SELECT)==sel) bglVertex3fv(bezt->vec[1]);
					if((bezt->f3 & SELECT)==sel) bglVertex3fv(bezt->vec[2]);
				}
			}
			bezt++;
		}
	}
	else {
		bp= nu->bp;
		a= nu->pntsu*nu->pntsv;
		while(a--) {
			if(bp->hide==0) {
				if (bp == lastsel) {
					UI_ThemeColor(TH_LASTSEL_POINT);
					bglVertex3fv(bp->vec);
					UI_ThemeColor(color);
				} else {
					if((bp->f1 & SELECT)==sel) bglVertex3fv(bp->vec);
				}
			}
			bp++;
		}
	}
	
	bglEnd();
	glPointSize(1.0);
}

static void editnurb_draw_active_poly(Nurb *nu)
{
	BPoint *bp;
	int a, b;

	UI_ThemeColor(TH_ACTIVE_SPLINE);
	glLineWidth(2);

	bp= nu->bp;
	for(b=0; b<nu->pntsv; b++) {
		if(nu->flagu & 1) glBegin(GL_LINE_LOOP);
		else glBegin(GL_LINE_STRIP);

		for(a=0; a<nu->pntsu; a++, bp++) {
			glVertex3fv(bp->vec);
		}

		glEnd();
	}

	glColor3ub(0,0,0);
	glLineWidth(1);
}

static void editnurb_draw_active_nurbs(Nurb *nu)
{
	BPoint *bp, *bp1;
	int a, b, ofs;

	UI_ThemeColor(TH_ACTIVE_SPLINE);
	glLineWidth(2);

	glBegin(GL_LINES);
	bp= nu->bp;
	for(b=0; b<nu->pntsv; b++) {
		bp1= bp;
		bp++;

		for(a=nu->pntsu-1; a>0; a--, bp++) {
			if(bp->hide==0 && bp1->hide==0) {
				glVertex3fv(bp->vec);
				glVertex3fv(bp1->vec);
			}
			bp1= bp;
		}
	}

	if(nu->pntsv > 1) {	/* surface */

		ofs= nu->pntsu;
		for(b=0; b<nu->pntsu; b++) {
			bp1= nu->bp+b;
			bp= bp1+ofs;
			for(a=nu->pntsv-1; a>0; a--, bp+=ofs) {
				if(bp->hide==0 && bp1->hide==0) {
					glVertex3fv(bp->vec);
					glVertex3fv(bp1->vec);
				}
				bp1= bp;
			}
		}
	}

	glEnd();

	glColor3ub(0,0,0);
	glLineWidth(1);
}

static void draw_editnurb(Object *ob, Nurb *nurb, int sel)
{
	Nurb *nu;
	BPoint *bp, *bp1;
	int a, b, ofs, index;
	Curve *cu= (Curve*)ob->data;

	index= 0;
	nu= nurb;
	while(nu) {
		if(nu->hide==0) {
			switch(nu->type) {
			case CU_POLY:
				if (!sel && index== cu->actnu) {
					/* we should draw active spline highlight below everything */
					editnurb_draw_active_poly(nu);
				}

				UI_ThemeColor(TH_NURB_ULINE);
				bp= nu->bp;
				for(b=0; b<nu->pntsv; b++) {
					if(nu->flagu & 1) glBegin(GL_LINE_LOOP);
					else glBegin(GL_LINE_STRIP);

					for(a=0; a<nu->pntsu; a++, bp++) {
						glVertex3fv(bp->vec);
					}

					glEnd();
				}
				break;
			case CU_NURBS:
				if (!sel && index== cu->actnu) {
					/* we should draw active spline highlight below everything */
					editnurb_draw_active_nurbs(nu);
				}

				bp= nu->bp;
				for(b=0; b<nu->pntsv; b++) {
					bp1= bp;
					bp++;
					for(a=nu->pntsu-1; a>0; a--, bp++) {
						if(bp->hide==0 && bp1->hide==0) {
							if(sel) {
								if( (bp->f1 & SELECT) && ( bp1->f1 & SELECT ) ) {
									UI_ThemeColor(TH_NURB_SEL_ULINE);
		
									glBegin(GL_LINE_STRIP);
									glVertex3fv(bp->vec); 
									glVertex3fv(bp1->vec);
									glEnd();
								}
							}
							else {
								if( (bp->f1 & SELECT) && ( bp1->f1 & SELECT) );
								else {
									UI_ThemeColor(TH_NURB_ULINE);
		
									glBegin(GL_LINE_STRIP);
									glVertex3fv(bp->vec); 
									glVertex3fv(bp1->vec);
									glEnd();
								}
							}
						}
						bp1= bp;
					}
				}
				if(nu->pntsv > 1) {	/* surface */

					ofs= nu->pntsu;
					for(b=0; b<nu->pntsu; b++) {
						bp1= nu->bp+b;
						bp= bp1+ofs;
						for(a=nu->pntsv-1; a>0; a--, bp+=ofs) {
							if(bp->hide==0 && bp1->hide==0) {
								if(sel) {
									if( (bp->f1 & SELECT) && ( bp1->f1 & SELECT) ) {
										UI_ThemeColor(TH_NURB_SEL_VLINE);
			
										glBegin(GL_LINE_STRIP);
										glVertex3fv(bp->vec); 
										glVertex3fv(bp1->vec);
										glEnd();
									}
								}
								else {
									if( (bp->f1 & SELECT) && ( bp1->f1 & SELECT) );
									else {
										UI_ThemeColor(TH_NURB_VLINE);
			
										glBegin(GL_LINE_STRIP);
										glVertex3fv(bp->vec); 
										glVertex3fv(bp1->vec);
										glEnd();
									}
								}
							}
							bp1= bp;
						}
					}

				}
				break;
			}
		}

		++index;
		nu= nu->next;
	}
}

static void drawnurb(Scene *scene, View3D *v3d, RegionView3D *rv3d, Base *base, Nurb *nurb, int dt)
{
	ToolSettings *ts= scene->toolsettings;
	Object *ob= base->object;
	Curve *cu = ob->data;
	Nurb *nu;
	BevList *bl;
	short hide_handles = (cu->drawflag & CU_HIDE_HANDLES);
	int index;

// XXX	retopo_matrix_update(v3d);

	/* DispList */
	UI_ThemeColor(TH_WIRE);
	drawDispList(scene, v3d, rv3d, base, dt);

	if(v3d->zbuf) glDisable(GL_DEPTH_TEST);
	
	/* first non-selected and active handles */
	index= 0;
	for(nu=nurb; nu; nu=nu->next) {
		if(nu->type == CU_BEZIER) {
			if (index == cu->actnu && !hide_handles)
				tekenhandlesN_active(nu);
			tekenhandlesN(nu, 0, hide_handles);
		}
		++index;
	}
	draw_editnurb(ob, nurb, 0);
	draw_editnurb(ob, nurb, 1);
	/* selected handles */
	for(nu=nurb; nu; nu=nu->next) {
		if(nu->type == CU_BEZIER && (cu->drawflag & CU_HIDE_HANDLES)==0)
			tekenhandlesN(nu, 1, hide_handles);
		tekenvertsN(nu, 0, hide_handles, NULL);
	}
	
	if(v3d->zbuf) glEnable(GL_DEPTH_TEST);

	/*	direction vectors for 3d curve paths
		when at its lowest, dont render normals */
	if(cu->flag & CU_3D && ts->normalsize > 0.0015f && (cu->drawflag & CU_HIDE_NORMALS)==0) {

		UI_ThemeColor(TH_WIRE);
		for (bl=cu->bev.first,nu=nurb; nu && bl; bl=bl->next,nu=nu->next) {
			BevPoint *bevp= (BevPoint *)(bl+1);		
			int nr= bl->nr;
			int skip= nu->resolu/16;
			
			while (nr-->0) { /* accounts for empty bevel lists */
				const float fac= bevp->radius * ts->normalsize;
				float vec_a[3]; // Offset perpendicular to the curve
				float vec_b[3]; // Delta along the curve

				vec_a[0]= fac;
				vec_a[1]= 0.0f;
				vec_a[2]= 0.0f;

				vec_b[0]= -fac;
				vec_b[1]= 0.0f;
				vec_b[2]= 0.0f;
				
				mul_qt_v3(bevp->quat, vec_a);
				mul_qt_v3(bevp->quat, vec_b);
				add_v3_v3(vec_a, bevp->vec);
				add_v3_v3(vec_b, bevp->vec);

				madd_v3_v3fl(vec_a, bevp->dir, -fac);
				madd_v3_v3fl(vec_b, bevp->dir, -fac);

				glBegin(GL_LINE_STRIP);
				glVertex3fv(vec_a);
				glVertex3fv(bevp->vec);
				glVertex3fv(vec_b);
				glEnd();
				
				bevp += skip+1;
				nr -= skip;
			}
		}
	}

	if(v3d->zbuf) glDisable(GL_DEPTH_TEST);
	
	for(nu=nurb; nu; nu=nu->next) {
		tekenvertsN(nu, 1, hide_handles, cu->lastsel);
	}
	
	if(v3d->zbuf) glEnable(GL_DEPTH_TEST); 
}

/* draw a sphere for use as an empty drawtype */
static void draw_empty_sphere (float size)
{
	static GLuint displist=0;
	
	if (displist == 0) {
		GLUquadricObj	*qobj;
		
		displist= glGenLists(1);
		glNewList(displist, GL_COMPILE);
		
		glPushMatrix();
		
		qobj	= gluNewQuadric(); 
		gluQuadricDrawStyle(qobj, GLU_SILHOUETTE); 
		gluDisk(qobj, 0.0,  1, 16, 1);
		
		glRotatef(90, 0, 1, 0);
		gluDisk(qobj, 0.0,  1, 16, 1);
		
		glRotatef(90, 1, 0, 0);
		gluDisk(qobj, 0.0,  1, 16, 1);
		
		gluDeleteQuadric(qobj);  
		
		glPopMatrix();
		glEndList();
	}
	
	glScalef(size, size, size);
	glCallList(displist);
	glScalef(1.0f/size, 1.0f/size, 1.0f/size);
}

/* draw a cone for use as an empty drawtype */
static void draw_empty_cone (float size)
{
	float cent=0;
	float radius;
	GLUquadricObj *qobj = gluNewQuadric(); 
	gluQuadricDrawStyle(qobj, GLU_SILHOUETTE); 
	
	
	glPushMatrix();
	
	radius = size;
	glTranslatef(cent,cent, cent);
	glScalef(radius, size * 2.0f, radius);
	glRotatef(-90., 1.0, 0.0, 0.0);
	gluCylinder(qobj, 1.0, 0.0, 1.0, 8, 1);

	glPopMatrix();
	
	gluDeleteQuadric(qobj); 
}

/* draw points on curve speed handles */
#if 0 // XXX old animation system stuff
static void curve_draw_speed(Scene *scene, Object *ob)
{
	Curve *cu= ob->data;
	IpoCurve *icu;
	BezTriple *bezt;
	float loc[4], dir[3];
	int a;
	
	if(cu->ipo==NULL)
		return;
	
	icu= cu->ipo->curve.first; 
	if(icu==NULL || icu->totvert<2)
		return;
	
	glPointSize( UI_GetThemeValuef(TH_VERTEX_SIZE) );
	bglBegin(GL_POINTS);

	for(a=0, bezt= icu->bezt; a<icu->totvert; a++, bezt++) {
		if( where_on_path(ob, bezt->vec[1][1], loc, dir)) {
			UI_ThemeColor((bezt->f2 & SELECT) && ob==OBACT?TH_VERTEX_SELECT:TH_VERTEX);
			bglVertex3fv(loc);
		}
	}

	glPointSize(1.0);
	bglEnd();
}
#endif // XXX old animation system stuff


static void draw_textcurs(float textcurs[4][2])
{
	cpack(0);
	
	set_inverted_drawing(1);
	glBegin(GL_QUADS);
	glVertex2fv(textcurs[0]);
	glVertex2fv(textcurs[1]);
	glVertex2fv(textcurs[2]);
	glVertex2fv(textcurs[3]);
	glEnd();
	set_inverted_drawing(0);
}

static void drawspiral(const float cent[3], float rad, float tmat[][4], int start)
{
	float vec[3], vx[3], vy[3];
	const float tot_inv= (1.0f / (float)CIRCLE_RESOL);
	int a;
	char inverse= FALSE;
	float x, y, fac;

	if (start < 0) {
		inverse = TRUE;
		start= -start;
	}

	mul_v3_v3fl(vx, tmat[0], rad);
	mul_v3_v3fl(vy, tmat[1], rad);

	glBegin(GL_LINE_STRIP);

	if (inverse==0) {
		copy_v3_v3(vec, cent);
		glVertex3fv(vec);

		for(a=0; a<CIRCLE_RESOL; a++) {
			if (a+start>=CIRCLE_RESOL)
				start=-a + 1;

			fac= (float)a * tot_inv;
			x= sinval[a+start] * fac;
			y= cosval[a+start] * fac;

			vec[0]= cent[0] + (x * vx[0] + y * vy[0]);
			vec[1]= cent[1] + (x * vx[1] + y * vy[1]);
			vec[2]= cent[2] + (x * vx[2] + y * vy[2]);

			glVertex3fv(vec);
		}
	}
	else {
		fac= (float)(CIRCLE_RESOL-1) * tot_inv;
		x= sinval[start] * fac;
		y= cosval[start] * fac;

		vec[0]= cent[0] + (x * vx[0] + y * vy[0]);
		vec[1]= cent[1] + (x * vx[1] + y * vy[1]);
		vec[2]= cent[2] + (x * vx[2] + y * vy[2]);

		glVertex3fv(vec);

		for(a=0; a<CIRCLE_RESOL; a++) {
			if (a+start>=CIRCLE_RESOL)
				start=-a + 1;

			fac= (float)(-a+(CIRCLE_RESOL-1)) * tot_inv;
			x= sinval[a+start] * fac;
			y= cosval[a+start] * fac;

			vec[0]= cent[0] + (x * vx[0] + y * vy[0]);
			vec[1]= cent[1] + (x * vx[1] + y * vy[1]);
			vec[2]= cent[2] + (x * vx[2] + y * vy[2]);
			glVertex3fv(vec);
		}
	}

	glEnd();
}

/* draws a circle on x-z plane given the scaling of the circle, assuming that 
 * all required matrices have been set (used for drawing empties)
 */
static void drawcircle_size(float size)
{
	float x, y;
	short degrees;

	glBegin(GL_LINE_LOOP);

	/* coordinates are: cos(degrees*11.25)=x, sin(degrees*11.25)=y, 0.0f=z */
	for (degrees=0; degrees<CIRCLE_RESOL; degrees++) {
		x= cosval[degrees];
		y= sinval[degrees];
		
		glVertex3f(x*size, 0.0f, y*size);
	}
	
	glEnd();

}

/* needs fixing if non-identity matrice used */
static void drawtube(const float vec[3], float radius, float height, float tmat[][4])
{
	float cur[3];
	drawcircball(GL_LINE_LOOP, vec, radius, tmat);

	copy_v3_v3(cur,vec);
	cur[2]+=height;

	drawcircball(GL_LINE_LOOP, cur, radius, tmat);

	glBegin(GL_LINES);
		glVertex3f(vec[0]+radius,vec[1],vec[2]);
		glVertex3f(cur[0]+radius,cur[1],cur[2]);
		glVertex3f(vec[0]-radius,vec[1],vec[2]);
		glVertex3f(cur[0]-radius,cur[1],cur[2]);
		glVertex3f(vec[0],vec[1]+radius,vec[2]);
		glVertex3f(cur[0],cur[1]+radius,cur[2]);
		glVertex3f(vec[0],vec[1]-radius,vec[2]);
		glVertex3f(cur[0],cur[1]-radius,cur[2]);
	glEnd();
}
/* needs fixing if non-identity matrice used */
static void drawcone(const float vec[3], float radius, float height, float tmat[][4])
{
	float cur[3];

	copy_v3_v3(cur,vec);
	cur[2]+=height;

	drawcircball(GL_LINE_LOOP, cur, radius, tmat);

	glBegin(GL_LINES);
		glVertex3f(vec[0],vec[1],vec[2]);
		glVertex3f(cur[0]+radius,cur[1],cur[2]);
		glVertex3f(vec[0],vec[1],vec[2]);
		glVertex3f(cur[0]-radius,cur[1],cur[2]);
		glVertex3f(vec[0],vec[1],vec[2]);
		glVertex3f(cur[0],cur[1]+radius,cur[2]);
		glVertex3f(vec[0],vec[1],vec[2]);
		glVertex3f(cur[0],cur[1]-radius,cur[2]);
	glEnd();
}
/* return 1 if nothing was drawn */
static int drawmball(Scene *scene, View3D *v3d, RegionView3D *rv3d, Base *base, int dt)
{
	Object *ob= base->object;
	MetaBall *mb;
	MetaElem *ml;
	float imat[4][4];
	int code= 1;
	
	mb= ob->data;

	if(mb->editelems) {
		UI_ThemeColor(TH_WIRE);
		if((G.f & G_PICKSEL)==0 ) drawDispList(scene, v3d, rv3d, base, dt);
		ml= mb->editelems->first;
	}
	else {
		if((base->flag & OB_FROMDUPLI)==0) 
			drawDispList(scene, v3d, rv3d, base, dt);
		ml= mb->elems.first;
	}

	if(ml==NULL) return 1;

	if(v3d->flag2 & V3D_RENDER_OVERRIDE) return 0;
	
	/* in case solid draw, reset wire colors */
	if(ob->flag & SELECT) {
		if(ob==OBACT) UI_ThemeColor(TH_ACTIVE);
		else UI_ThemeColor(TH_SELECT);
	}
	else UI_ThemeColor(TH_WIRE);

	invert_m4_m4(imat, rv3d->viewmatob);
	normalize_v3(imat[0]);
	normalize_v3(imat[1]);
	
	while(ml) {
	
		/* draw radius */
		if(mb->editelems) {
			if((ml->flag & SELECT) && (ml->flag & MB_SCALE_RAD)) cpack(0xA0A0F0);
			else cpack(0x3030A0);
			
			if(G.f & G_PICKSEL) {
				ml->selcol1= code;
				glLoadName(code++);
			}
		}
		drawcircball(GL_LINE_LOOP, &(ml->x), ml->rad, imat);

		/* draw stiffness */
		if(mb->editelems) {
			if((ml->flag & SELECT) && !(ml->flag & MB_SCALE_RAD)) cpack(0xA0F0A0);
			else cpack(0x30A030);
			
			if(G.f & G_PICKSEL) {
				ml->selcol2= code;
				glLoadName(code++);
			}
			drawcircball(GL_LINE_LOOP, &(ml->x), ml->rad*atanf(ml->s)/(float)M_PI_2, imat);
		}
		
		ml= ml->next;
	}
	return 0;
}

static void draw_forcefield(Scene *scene, Object *ob, RegionView3D *rv3d)
{
	PartDeflect *pd= ob->pd;
	float imat[4][4], tmat[4][4];
	float vec[3]= {0.0, 0.0, 0.0};
	int curcol;
	float size;

	/* XXX why? */
	if(ob!=scene->obedit && (ob->flag & SELECT)) {
		if(ob==OBACT) curcol= TH_ACTIVE;
		else curcol= TH_SELECT;
	}
	else curcol= TH_WIRE;
	
	/* scale size of circle etc with the empty drawsize */
	if (ob->type == OB_EMPTY) size = ob->empty_drawsize;
	else size = 1.0;
	
	/* calculus here, is reused in PFIELD_FORCE */
	invert_m4_m4(imat, rv3d->viewmatob);
//	normalize_v3(imat[0]);		// we don't do this because field doesnt scale either... apart from wind!
//	normalize_v3(imat[1]);
	
	if (pd->forcefield == PFIELD_WIND) {
		float force_val;
		
		unit_m4(tmat);
		UI_ThemeColorBlend(curcol, TH_BACK, 0.5);
		
		//if (has_ipo_code(ob->ipo, OB_PD_FSTR))
		//	force_val = IPO_GetFloatValue(ob->ipo, OB_PD_FSTR, scene->r.cfra);
		//else 
			force_val = pd->f_strength;
		force_val *= 0.1f;
		drawcircball(GL_LINE_LOOP, vec, size, tmat);
		vec[2]= 0.5f * force_val;
		drawcircball(GL_LINE_LOOP, vec, size, tmat);
		vec[2]= 1.0f * force_val;
		drawcircball(GL_LINE_LOOP, vec, size, tmat);
		vec[2]= 1.5f * force_val;
		drawcircball(GL_LINE_LOOP, vec, size, tmat);
		vec[2] = 0.0f; /* reset vec for max dist circle */
		
	}
	else if (pd->forcefield == PFIELD_FORCE) {
		float ffall_val;

		//if (has_ipo_code(ob->ipo, OB_PD_FFALL)) 
		//	ffall_val = IPO_GetFloatValue(ob->ipo, OB_PD_FFALL, scene->r.cfra);
		//else 
			ffall_val = pd->f_power;

		UI_ThemeColorBlend(curcol, TH_BACK, 0.5);
		drawcircball(GL_LINE_LOOP, vec, size, imat);
		UI_ThemeColorBlend(curcol, TH_BACK, 0.9f - 0.4f / powf(1.5f, ffall_val));
		drawcircball(GL_LINE_LOOP, vec, size * 1.5f, imat);
		UI_ThemeColorBlend(curcol, TH_BACK, 0.9f - 0.4f / powf(2.0f, ffall_val));
		drawcircball(GL_LINE_LOOP, vec, size*2.0f, imat);
	}
	else if (pd->forcefield == PFIELD_VORTEX) {
		float /*ffall_val,*/ force_val;

		unit_m4(tmat);
		//if (has_ipo_code(ob->ipo, OB_PD_FFALL)) 
		//	ffall_val = IPO_GetFloatValue(ob->ipo, OB_PD_FFALL, scene->r.cfra);
		//else 
		//	ffall_val = pd->f_power;

		//if (has_ipo_code(ob->ipo, OB_PD_FSTR))
		//	force_val = IPO_GetFloatValue(ob->ipo, OB_PD_FSTR, scene->r.cfra);
		//else 
			force_val = pd->f_strength;

		UI_ThemeColorBlend(curcol, TH_BACK, 0.7f);
		if (force_val < 0) {
			drawspiral(vec, size, tmat, 1);
			drawspiral(vec, size, tmat, 16);
		}
		else {
			drawspiral(vec, size, tmat, -1);
			drawspiral(vec, size, tmat, -16);
		}
	}
	else if (pd->forcefield == PFIELD_GUIDE && ob->type==OB_CURVE) {
		Curve *cu= ob->data;
		if((cu->flag & CU_PATH) && cu->path && cu->path->data) {
			float mindist, guidevec1[4], guidevec2[3];

			//if (has_ipo_code(ob->ipo, OB_PD_FSTR))
			//	mindist = IPO_GetFloatValue(ob->ipo, OB_PD_FSTR, scene->r.cfra);
			//else 
				mindist = pd->f_strength;

			/*path end*/
			setlinestyle(3);
			where_on_path(ob, 1.0f, guidevec1, guidevec2, NULL, NULL, NULL);
			UI_ThemeColorBlend(curcol, TH_BACK, 0.5);
			drawcircball(GL_LINE_LOOP, guidevec1, mindist, imat);

			/*path beginning*/
			setlinestyle(0);
			where_on_path(ob, 0.0f, guidevec1, guidevec2, NULL, NULL, NULL);
			UI_ThemeColorBlend(curcol, TH_BACK, 0.5);
			drawcircball(GL_LINE_LOOP, guidevec1, mindist, imat);
			
			copy_v3_v3(vec, guidevec1);	/* max center */
		}
	}

	setlinestyle(3);
	UI_ThemeColorBlend(curcol, TH_BACK, 0.5);

	if(pd->falloff==PFIELD_FALL_SPHERE){
		/* as last, guide curve alters it */
		if(pd->flag & PFIELD_USEMAX)
			drawcircball(GL_LINE_LOOP, vec, pd->maxdist, imat);		

		if(pd->flag & PFIELD_USEMIN)
			drawcircball(GL_LINE_LOOP, vec, pd->mindist, imat);
	}
	else if(pd->falloff==PFIELD_FALL_TUBE){
		float radius,distance;

		unit_m4(tmat);

		vec[0]=vec[1]=0.0f;
		radius=(pd->flag&PFIELD_USEMAXR)?pd->maxrad:1.0f;
		distance=(pd->flag&PFIELD_USEMAX)?pd->maxdist:0.0f;
		vec[2]=distance;
		distance=(pd->flag&PFIELD_POSZ)?-distance:-2.0f*distance;

		if(pd->flag & (PFIELD_USEMAX|PFIELD_USEMAXR))
			drawtube(vec,radius,distance,tmat);

		radius=(pd->flag&PFIELD_USEMINR)?pd->minrad:1.0f;
		distance=(pd->flag&PFIELD_USEMIN)?pd->mindist:0.0f;
		vec[2]=distance;
		distance=(pd->flag&PFIELD_POSZ)?-distance:-2.0f*distance;

		if(pd->flag & (PFIELD_USEMIN|PFIELD_USEMINR))
			drawtube(vec,radius,distance,tmat);
	}
	else if(pd->falloff==PFIELD_FALL_CONE){
		float radius,distance;

		unit_m4(tmat);

		radius= DEG2RADF((pd->flag&PFIELD_USEMAXR) ? pd->maxrad : 1.0f);
		distance=(pd->flag&PFIELD_USEMAX)?pd->maxdist:0.0f;

		if(pd->flag & (PFIELD_USEMAX|PFIELD_USEMAXR)){
			drawcone(vec, distance * sinf(radius),distance * cosf(radius), tmat);
			if((pd->flag & PFIELD_POSZ)==0)
				drawcone(vec, distance * sinf(radius),-distance * cosf(radius),tmat);
		}

		radius= DEG2RADF((pd->flag&PFIELD_USEMINR) ? pd->minrad : 1.0f);
		distance=(pd->flag&PFIELD_USEMIN)?pd->mindist:0.0f;

		if(pd->flag & (PFIELD_USEMIN|PFIELD_USEMINR)){
			drawcone(vec,distance*sinf(radius),distance*cosf(radius),tmat);
			if((pd->flag & PFIELD_POSZ)==0)
				drawcone(vec, distance * sinf(radius), -distance * cosf(radius), tmat);
		}
	}
	setlinestyle(0);
}

static void draw_box(float vec[8][3])
{
	glBegin(GL_LINE_STRIP);
	glVertex3fv(vec[0]); glVertex3fv(vec[1]);glVertex3fv(vec[2]); glVertex3fv(vec[3]);
	glVertex3fv(vec[0]); glVertex3fv(vec[4]);glVertex3fv(vec[5]); glVertex3fv(vec[6]);
	glVertex3fv(vec[7]); glVertex3fv(vec[4]);
	glEnd();

	glBegin(GL_LINES);
	glVertex3fv(vec[1]); glVertex3fv(vec[5]);
	glVertex3fv(vec[2]); glVertex3fv(vec[6]);
	glVertex3fv(vec[3]); glVertex3fv(vec[7]);
	glEnd();
}

/* uses boundbox, function used by Ketsji */
#if 0
static void get_local_bounds(Object *ob, float center[3], float size[3])
{
	BoundBox *bb= object_get_boundbox(ob);
	
	if(bb==NULL) {
		zero_v3(center);
		copy_v3_v3(size, ob->size);
	}
	else {
		size[0]= 0.5*fabs(bb->vec[0][0] - bb->vec[4][0]);
		size[1]= 0.5*fabs(bb->vec[0][1] - bb->vec[2][1]);
		size[2]= 0.5*fabs(bb->vec[0][2] - bb->vec[1][2]);
		
		center[0]= (bb->vec[0][0] + bb->vec[4][0])/2.0;
		center[1]= (bb->vec[0][1] + bb->vec[2][1])/2.0;
		center[2]= (bb->vec[0][2] + bb->vec[1][2])/2.0;
	}
}
#endif

static void draw_bb_quadric(BoundBox *bb, char type)
{
	float size[3], cent[3];
	GLUquadricObj *qobj = gluNewQuadric(); 
	
	gluQuadricDrawStyle(qobj, GLU_SILHOUETTE); 
	
	size[0]= 0.5f*fabsf(bb->vec[0][0] - bb->vec[4][0]);
	size[1]= 0.5f*fabsf(bb->vec[0][1] - bb->vec[2][1]);
	size[2]= 0.5f*fabsf(bb->vec[0][2] - bb->vec[1][2]);
	
	cent[0]= 0.5f*(bb->vec[0][0] + bb->vec[4][0]);
	cent[1]= 0.5f*(bb->vec[0][1] + bb->vec[2][1]);
	cent[2]= 0.5f*(bb->vec[0][2] + bb->vec[1][2]);
	
	glPushMatrix();
	if(type==OB_BOUND_SPHERE) {
		glTranslatef(cent[0], cent[1], cent[2]);
		glScalef(size[0], size[1], size[2]);
		gluSphere(qobj, 1.0, 8, 5);
	}	
	else if(type==OB_BOUND_CYLINDER) {
		float radius = size[0] > size[1] ? size[0] : size[1];
		glTranslatef(cent[0], cent[1], cent[2]-size[2]);
		glScalef(radius, radius, 2.0f * size[2]);
		gluCylinder(qobj, 1.0, 1.0, 1.0, 8, 1);
	}
	else if(type==OB_BOUND_CONE) {
		float radius = size[0] > size[1] ? size[0] : size[1];
		glTranslatef(cent[0], cent[1], cent[2]-size[2]);
		glScalef(radius, radius, 2.0f * size[2]);
		gluCylinder(qobj, 1.0, 0.0, 1.0, 8, 1);
	}
	glPopMatrix();
	
	gluDeleteQuadric(qobj); 
}

static void draw_bounding_volume(Scene *scene, Object *ob, char type)
{
	BoundBox *bb= NULL;
	
	if(ob->type==OB_MESH) {
		bb= mesh_get_bb(ob);
	}
	else if ELEM3(ob->type, OB_CURVE, OB_SURF, OB_FONT) {
		bb= ob->bb ? ob->bb : ( (Curve *)ob->data )->bb;
	}
	else if(ob->type==OB_MBALL) {
		if(is_basis_mball(ob)) {
			bb= ob->bb;
			if(bb==NULL) {
				makeDispListMBall(scene, ob);
				bb= ob->bb;
			}
		}
	}
	else {
		drawcube();
		return;
	}
	
	if(bb==NULL) return;
	
	if(type==OB_BOUND_BOX) draw_box(bb->vec);
	else draw_bb_quadric(bb, type);
	
}

static void drawtexspace(Object *ob)
{
	float vec[8][3], loc[3], size[3];
	
	if(ob->type==OB_MESH) {
		mesh_get_texspace(ob->data, loc, NULL, size);
	}
	else if ELEM3(ob->type, OB_CURVE, OB_SURF, OB_FONT) {
		Curve *cu= ob->data;
		copy_v3_v3(size, cu->size);
		copy_v3_v3(loc, cu->loc);
	}
	else if(ob->type==OB_MBALL) {
		MetaBall *mb= ob->data;
		copy_v3_v3(size, mb->size);
		copy_v3_v3(loc, mb->loc);
	}
	else return;
	
	vec[0][0]=vec[1][0]=vec[2][0]=vec[3][0]= loc[0]-size[0];
	vec[4][0]=vec[5][0]=vec[6][0]=vec[7][0]= loc[0]+size[0];
	
	vec[0][1]=vec[1][1]=vec[4][1]=vec[5][1]= loc[1]-size[1];
	vec[2][1]=vec[3][1]=vec[6][1]=vec[7][1]= loc[1]+size[1];

	vec[0][2]=vec[3][2]=vec[4][2]=vec[7][2]= loc[2]-size[2];
	vec[1][2]=vec[2][2]=vec[5][2]=vec[6][2]= loc[2]+size[2];
	
	setlinestyle(2);

	draw_box(vec);

	setlinestyle(0);
}

/* draws wire outline */
static void drawObjectSelect(Scene *scene, View3D *v3d, ARegion *ar, Base *base)
{
	RegionView3D *rv3d= ar->regiondata;
	Object *ob= base->object;
	
	glLineWidth(2.0);
	glDepthMask(0);
	
	if(ELEM3(ob->type, OB_FONT,OB_CURVE, OB_SURF)) {
		Curve *cu = ob->data;
		DerivedMesh *dm = ob->derivedFinal;
		int hasfaces= 0;

		if (dm) {
			hasfaces= dm->getNumFaces(dm);
		} else {
			hasfaces= displist_has_faces(&ob->disp);
		}

		if (hasfaces && ED_view3d_boundbox_clip(rv3d, ob->obmat, ob->bb ? ob->bb : cu->bb)) {
			draw_index_wire= 0;
			if (dm) {
				draw_mesh_object_outline(v3d, ob, dm);
			} else {
				drawDispListwire(&ob->disp);
			}
			draw_index_wire= 1;
		}
	} else if (ob->type==OB_MBALL) {
		if(is_basis_mball(ob)) {
			if((base->flag & OB_FROMDUPLI)==0)
				drawDispListwire(&ob->disp);
		}
	}
	else if(ob->type==OB_ARMATURE) {
		if(!(ob->mode & OB_MODE_POSE && base == scene->basact))
			draw_armature(scene, v3d, ar, base, OB_WIRE, FALSE, TRUE);
	}

	glLineWidth(1.0);
	glDepthMask(1);
}

static void drawWireExtra(Scene *scene, RegionView3D *rv3d, Object *ob) 
{
	if(ob!=scene->obedit && (ob->flag & SELECT)) {
		if(ob==OBACT) {
			if(ob->flag & OB_FROMGROUP) UI_ThemeColor(TH_GROUP_ACTIVE);
			else UI_ThemeColor(TH_ACTIVE);
		}
		else if(ob->flag & OB_FROMGROUP)
			UI_ThemeColorShade(TH_GROUP_ACTIVE, -16);
		else
			UI_ThemeColor(TH_SELECT);
	}
	else {
		if(ob->flag & OB_FROMGROUP)
			UI_ThemeColor(TH_GROUP);
		else {
			if(ob->dtx & OB_DRAWWIRE) {
				glColor3ub(80,80,80);
			} else {
				UI_ThemeColor(TH_WIRE);
			}
		}
	}
	
	bglPolygonOffset(rv3d->dist, 1.0);
	glDepthMask(0);	// disable write in zbuffer, selected edge wires show better
	
	if (ELEM3(ob->type, OB_FONT, OB_CURVE, OB_SURF)) {
		Curve *cu = ob->data;
		if (ED_view3d_boundbox_clip(rv3d, ob->obmat, ob->bb ? ob->bb : cu->bb)) {
			if (ob->type==OB_CURVE)
				draw_index_wire= 0;

			if (ob->derivedFinal) {
				drawCurveDMWired(ob);
			} else {
				drawDispListwire(&ob->disp);
			}

			if (ob->type==OB_CURVE)
				draw_index_wire= 1;
		}
	} else if (ob->type==OB_MBALL) {
		if(is_basis_mball(ob)) {
			drawDispListwire(&ob->disp);
		}
	}

	glDepthMask(1);
	bglPolygonOffset(rv3d->dist, 0.0);
}

/* should be called in view space */
static void draw_hooks(Object *ob)
{
	ModifierData *md;
	float vec[3];
	
	for (md=ob->modifiers.first; md; md=md->next) {
		if (md->type==eModifierType_Hook) {
			HookModifierData *hmd = (HookModifierData*) md;

			mul_v3_m4v3(vec, ob->obmat, hmd->cent);

			if(hmd->object) {
				setlinestyle(3);
				glBegin(GL_LINES);
				glVertex3fv(hmd->object->obmat[3]);
				glVertex3fv(vec);
				glEnd();
				setlinestyle(0);
			}

			glPointSize(3.0);
			bglBegin(GL_POINTS);
			bglVertex3fv(vec);
			bglEnd();
			glPointSize(1.0);
		}
	}
}

static void drawRBpivot(bRigidBodyJointConstraint *data)
{
	int axis;
	float mat[4][4];

	/* color */
	float curcol[4];
	unsigned char tcol[4];
	glGetFloatv(GL_CURRENT_COLOR, curcol);
	rgb_float_to_byte(curcol, tcol);
	tcol[3]= 255;

	eul_to_mat4(mat,&data->axX);
	glLineWidth (4.0f);
	setlinestyle(2);
	for (axis=0; axis<3; axis++) {
		float dir[3] = {0,0,0};
		float v[3];

		copy_v3_v3(v, &data->pivX);

		dir[axis] = 1.f;
		glBegin(GL_LINES);
		mul_m4_v3(mat,dir);
		add_v3_v3(v, dir);
		glVertex3fv(&data->pivX);
		glVertex3fv(v);			
		glEnd();
		if (axis==0)
			view3d_cached_text_draw_add(v, "px", 0, V3D_CACHE_TEXT_ASCII, tcol);
		else if (axis==1)
			view3d_cached_text_draw_add(v, "py", 0, V3D_CACHE_TEXT_ASCII, tcol);
		else
			view3d_cached_text_draw_add(v, "pz", 0, V3D_CACHE_TEXT_ASCII, tcol);
	}
	glLineWidth (1.0f);
	setlinestyle(0);
}

/* flag can be DRAW_PICKING	and/or DRAW_CONSTCOLOR, DRAW_SCENESET */
void draw_object(Scene *scene, ARegion *ar, View3D *v3d, Base *base, int flag)
{
	static int warning_recursive= 0;
	ModifierData *md = NULL;
	Object *ob= base->object;
	Curve *cu;
	RegionView3D *rv3d= ar->regiondata;
	float vec1[3], vec2[3];
	unsigned int col=0;
	int /*sel, drawtype,*/ colindex= 0;
	int i, selstart, selend, empty_object=0;
	short dt, dtx, zbufoff= 0;
	const short is_obact= (ob != NULL && ob == OBACT);

	/* only once set now, will be removed too, should become a global standard */
	glBlendFunc(GL_SRC_ALPHA, GL_ONE_MINUS_SRC_ALPHA);

	if (ob!=scene->obedit) {
		if (ob->restrictflag & OB_RESTRICT_VIEW) 
			return;
		if ((ob->restrictflag & OB_RESTRICT_RENDER) && 
			(v3d->flag2 & V3D_RENDER_OVERRIDE))
			return;
	}

	/* XXX particles are not safe for simultaneous threaded render */
	if(G.rendering && ob->particlesystem.first)
		return;

	/* xray delay? */
	if((flag & DRAW_PICKING)==0 && (base->flag & OB_FROMDUPLI)==0) {
		/* don't do xray in particle mode, need the z-buffer */
		if(!(ob->mode & OB_MODE_PARTICLE_EDIT)) {
			/* xray and transp are set when it is drawing the 2nd/3rd pass */
			if(!v3d->xray && !v3d->transp && (ob->dtx & OB_DRAWXRAY) && !(ob->dtx & OB_DRAWTRANSP)) {
				add_view3d_after(&v3d->afterdraw_xray, base, flag);
				return;
			}
		}
	}

	/* no return after this point, otherwise leaks */
	view3d_cached_text_draw_begin();
	
	/* patch? children objects with a timeoffs change the parents. How to solve! */
	/* if( ((int)ob->ctime) != F_(scene->r.cfra)) where_is_object(scene, ob); */
	
	/* draw motion paths (in view space) */
	if (ob->mpath && (v3d->flag2 & V3D_RENDER_OVERRIDE)==0) {
		bAnimVizSettings *avs= &ob->avs;
		
		/* setup drawing environment for paths */
		draw_motion_paths_init(v3d, ar);
		
		/* draw motion path for object */
		draw_motion_path_instance(scene, ob, NULL, avs, ob->mpath);
		
		/* cleanup after drawing */
		draw_motion_paths_cleanup(v3d);
	}

	/* multiply view with object matrix.
	 * local viewmat and persmat, to calculate projections */
	ED_view3d_init_mats_rv3d_gl(ob, rv3d);

	/* which wire color */
	if((flag & DRAW_CONSTCOLOR) == 0) {
		/* confusing logic here, there are 2 methods of setting the color
		 * 'colortab[colindex]' and 'theme_id', colindex overrides theme_id.
		 *
		 * note: no theme yet for 'colindex' */
		int theme_id= TH_WIRE;
		int theme_shade= 0;

		project_short(ar, ob->obmat[3], &base->sx);

		if(		(scene->obedit == NULL) &&
		        (G.moving & G_TRANSFORM_OBJ) &&
		        (base->flag & (SELECT+BA_WAS_SEL)))
		{
			theme_id= TH_TRANSFORM;
		}
		else {
			/* Sets the 'colindex' */
			if(ob->id.lib) {
				colindex= (base->flag & (SELECT+BA_WAS_SEL)) ? 4 : 3;
			}
			else if(warning_recursive==1) {
				if(base->flag & (SELECT+BA_WAS_SEL)) {
					colindex= (scene->basact==base) ? 8 : 7;
				}
				else {
					colindex = 6;
				}
			}
			/* Sets the 'theme_id' or fallback to wire */
			else {
				if(ob->flag & OB_FROMGROUP) {
					if(base->flag & (SELECT+BA_WAS_SEL)) {
						/* uses darker active color for non-active + selected*/
						theme_id= TH_GROUP_ACTIVE;
						
						if(scene->basact != base) {
							theme_shade= -16;
						}
					}
					else {
						theme_id= TH_GROUP;
					}
				}
				else {
					if(base->flag & (SELECT+BA_WAS_SEL)) {
						theme_id= scene->basact == base ? TH_ACTIVE : TH_SELECT;
					}
					else {
						if(ob->type==OB_LAMP) theme_id= TH_LAMP;
						else if(ob->type==OB_SPEAKER) theme_id= TH_SPEAKER;
						/* fallback to TH_WIRE */
					}
				}
			}
		}

		/* finally set the color */
		if(colindex == 0) {
			if(theme_shade == 0) UI_ThemeColor(theme_id);
			else                 UI_ThemeColorShade(theme_id, theme_shade);
		}
		else {
			col= colortab[colindex];
			cpack(col);
		}
	}

	/* maximum drawtype */
	dt= v3d->drawtype;
	if(dt==OB_RENDER) dt= OB_SOLID;
	dt= MIN2(dt, ob->dt);
	if(v3d->zbuf==0 && dt>OB_WIRE) dt= OB_WIRE;
	dtx= 0;

	/* faceselect exception: also draw solid when dt==wire, except in editmode */
	if (is_obact && (ob->mode & (OB_MODE_VERTEX_PAINT|OB_MODE_WEIGHT_PAINT|OB_MODE_TEXTURE_PAINT))) {
		if(ob->type==OB_MESH) {

			if(ob->mode & OB_MODE_EDIT);
			else {
				if(dt<OB_SOLID) {
					zbufoff= 1;
					dt= OB_SOLID;
				}
				else {
					dt= OB_PAINT;
				}

				glEnable(GL_DEPTH_TEST);
			}
		}
		else {
			if(dt<OB_SOLID) {
				dt= OB_SOLID;
				glEnable(GL_DEPTH_TEST);
				zbufoff= 1;
			}
		}
	}
	
	/* draw-extra supported for boundbox drawmode too */
	if(dt>=OB_BOUNDBOX ) {

		dtx= ob->dtx;
		if(ob->mode & OB_MODE_EDIT) {
			// the only 2 extra drawtypes alowed in editmode
			dtx= dtx & (OB_DRAWWIRE|OB_TEXSPACE);
		}

	}

	/* bad exception, solve this! otherwise outline shows too late */
	if(ELEM3(ob->type, OB_CURVE, OB_SURF, OB_FONT)) {
		/* still needed for curves hidden in other layers. depgraph doesnt handle that yet */
		if (ob->disp.first==NULL) makeDispListCurveTypes(scene, ob, 0);
	}
	
	/* draw outline for selected objects, mesh does itself */
	if((v3d->flag & V3D_SELECT_OUTLINE) && ((v3d->flag2 & V3D_RENDER_OVERRIDE)==0) && ob->type!=OB_MESH) {
		if(dt>OB_WIRE && (ob->mode & OB_MODE_EDIT)==0 && (flag & DRAW_SCENESET)==0) {
			if (!(ob->dtx&OB_DRAWWIRE) && (ob->flag&SELECT) && !(flag&DRAW_PICKING)) {
				
				drawObjectSelect(scene, v3d, ar, base);
			}
		}
	}

	switch( ob->type) {
		case OB_MESH:
			empty_object= draw_mesh_object(scene, ar, v3d, rv3d, base, dt, flag);
			if(flag!=DRAW_CONSTCOLOR) dtx &= ~OB_DRAWWIRE; // mesh draws wire itself

			break;
		case OB_FONT:
			cu= ob->data;
			if(cu->editfont) {
				draw_textcurs(cu->editfont->textcurs);

				if (cu->flag & CU_FAST) {
					cpack(0xFFFFFF);
					set_inverted_drawing(1);
					drawDispList(scene, v3d, rv3d, base, OB_WIRE);
					set_inverted_drawing(0);
				} else {
					drawDispList(scene, v3d, rv3d, base, dt);
				}

				if (cu->linewidth != 0.0f) {
					UI_ThemeColor(TH_WIRE);
					copy_v3_v3(vec1, ob->orig);
					copy_v3_v3(vec2, ob->orig);
					vec1[0] += cu->linewidth;
					vec2[0] += cu->linewidth;
					vec1[1] += cu->linedist * cu->fsize;
					vec2[1] -= cu->lines * cu->linedist * cu->fsize;
					setlinestyle(3);
					glBegin(GL_LINE_STRIP); 
					glVertex2fv(vec1); 
					glVertex2fv(vec2); 
					glEnd();
					setlinestyle(0);
				}

				setlinestyle(3);
				for (i=0; i<cu->totbox; i++) {
					if (cu->tb[i].w != 0.0f) {
						UI_ThemeColor(i == (cu->actbox-1) ? TH_ACTIVE : TH_WIRE);
						vec1[0] = (cu->xof * cu->fsize) + cu->tb[i].x;
						vec1[1] = (cu->yof * cu->fsize) + cu->tb[i].y + cu->fsize;
						vec1[2] = 0.001;
						glBegin(GL_LINE_STRIP);
						glVertex3fv(vec1);
						vec1[0] += cu->tb[i].w;
						glVertex3fv(vec1);
						vec1[1] -= cu->tb[i].h;
						glVertex3fv(vec1);
						vec1[0] -= cu->tb[i].w;
						glVertex3fv(vec1);
						vec1[1] += cu->tb[i].h;
						glVertex3fv(vec1);
						glEnd();
					}
				}
				setlinestyle(0);


				if (BKE_font_getselection(ob, &selstart, &selend) && cu->selboxes) {
					float selboxw;

					cpack(0xffffff);
					set_inverted_drawing(1);
					for (i=0; i<(selend-selstart+1); i++) {
						SelBox *sb = &(cu->selboxes[i]);

						if (i<(selend-selstart)) {
							if (cu->selboxes[i+1].y == sb->y)
								selboxw= cu->selboxes[i+1].x - sb->x;
							else
								selboxw= sb->w;
						}
						else {
							selboxw= sb->w;
						}
						glBegin(GL_QUADS);
						glVertex3f(sb->x, sb->y, 0.001);
						glVertex3f(sb->x+selboxw, sb->y, 0.001);
						glVertex3f(sb->x+selboxw, sb->y+sb->h, 0.001);
						glVertex3f(sb->x, sb->y+sb->h, 0.001);
						glEnd();
					}
					set_inverted_drawing(0);
				}
			}
			else if(dt==OB_BOUNDBOX) {
				if((v3d->flag2 & V3D_RENDER_OVERRIDE && v3d->drawtype >= OB_WIRE)==0)
					draw_bounding_volume(scene, ob, ob->boundtype);
			}
			else if(ED_view3d_boundbox_clip(rv3d, ob->obmat, ob->bb ? ob->bb : cu->bb))
				empty_object= drawDispList(scene, v3d, rv3d, base, dt);

			break;
		case OB_CURVE:
		case OB_SURF:
			cu= ob->data;

			if(cu->editnurb) {
				ListBase *nurbs= curve_editnurbs(cu);
				drawnurb(scene, v3d, rv3d, base, nurbs->first, dt);
			}
			else if(dt==OB_BOUNDBOX) {
				if((v3d->flag2 & V3D_RENDER_OVERRIDE && v3d->drawtype >= OB_WIRE)==0)
					draw_bounding_volume(scene, ob, ob->boundtype);
			}
			else if(ED_view3d_boundbox_clip(rv3d, ob->obmat, ob->bb ? ob->bb : cu->bb)) {
				empty_object= drawDispList(scene, v3d, rv3d, base, dt);

//XXX old animsys				if(cu->path)
//               					curve_draw_speed(scene, ob);
			}
			break;
		case OB_MBALL:
		{
			MetaBall *mb= ob->data;
			
			if(mb->editelems) 
				drawmball(scene, v3d, rv3d, base, dt);
			else if(dt==OB_BOUNDBOX) {
				if((v3d->flag2 & V3D_RENDER_OVERRIDE && v3d->drawtype >= OB_WIRE)==0)
					draw_bounding_volume(scene, ob, ob->boundtype);
			}
			else 
				empty_object= drawmball(scene, v3d, rv3d, base, dt);
			break;
		}
		case OB_EMPTY:
			if((v3d->flag2 & V3D_RENDER_OVERRIDE)==0) {
				if (ob->empty_drawtype == OB_EMPTY_IMAGE) {
					draw_empty_image(ob);
				}
				else {
					drawaxes(ob->empty_drawsize, ob->empty_drawtype);
				}
			}
			break;
		case OB_LAMP:
			if((v3d->flag2 & V3D_RENDER_OVERRIDE)==0) {
				drawlamp(scene, v3d, rv3d, base, dt, flag);
				if(dtx || (base->flag & SELECT)) glMultMatrixf(ob->obmat);
			}
			break;
		case OB_CAMERA:
		if ( (v3d->flag2 & V3D_RENDER_OVERRIDE)==0 ||
		     (rv3d->persp==RV3D_CAMOB && v3d->camera==ob)) /* special exception for active camera */
		{
			drawcamera(scene, v3d, rv3d, base, flag);
			break;
		}
		case OB_SPEAKER:
			if((v3d->flag2 & V3D_RENDER_OVERRIDE)==0)
				drawspeaker(scene, v3d, rv3d, ob, flag);
			break;
		case OB_LATTICE:
			if((v3d->flag2 & V3D_RENDER_OVERRIDE)==0) {
				drawlattice(scene, v3d, ob);
			}
			break;
		case OB_ARMATURE:
			if((v3d->flag2 & V3D_RENDER_OVERRIDE)==0) {
				if(dt>OB_WIRE) GPU_enable_material(0, NULL); // we use default material
				empty_object= draw_armature(scene, v3d, ar, base, dt, flag, FALSE);
				if(dt>OB_WIRE) GPU_disable_material();
			}
			break;
		default:
			if((v3d->flag2 & V3D_RENDER_OVERRIDE)==0) {
				drawaxes(1.0, OB_ARROWS);
			}
	}

	if((v3d->flag2 & V3D_RENDER_OVERRIDE) == 0) {

		if(ob->soft /*&& flag & OB_SBMOTION*/){
			float mrt[3][3],msc[3][3],mtr[3][3]; 
			SoftBody *sb= NULL;
			float tipw = 0.5f, tiph = 0.5f,drawsize = 4.0f;
			if ((sb= ob->soft)){
				if(sb->solverflags & SBSO_ESTIMATEIPO){

					glLoadMatrixf(rv3d->viewmat);
					copy_m3_m3(msc,sb->lscale);
					copy_m3_m3(mrt,sb->lrot);
					mul_m3_m3m3(mtr,mrt,msc); 
					ob_draw_RE_motion(sb->lcom,mtr,tipw,tiph,drawsize);
					glMultMatrixf(ob->obmat);
				}
			}
		}

		if(ob->pd && ob->pd->forcefield) {
			draw_forcefield(scene, ob, rv3d);
		}
	}

	/* code for new particle system */
	if(		(warning_recursive==0) &&
			(ob->particlesystem.first) &&
			(flag & DRAW_PICKING)==0 &&
			(ob!=scene->obedit)	
	  ) {
		ParticleSystem *psys;

		if(col || (ob->flag & SELECT)) cpack(0xFFFFFF);	/* for visibility, also while wpaint */
		//glDepthMask(GL_FALSE);

		glLoadMatrixf(rv3d->viewmat);
		
		view3d_cached_text_draw_begin();

		for(psys=ob->particlesystem.first; psys; psys=psys->next) {
			/* run this so that possible child particles get cached */
			if (ob->mode & OB_MODE_PARTICLE_EDIT && is_obact) {
				PTCacheEdit *edit = PE_create_current(scene, ob);
				if(edit && edit->psys == psys)
					draw_update_ptcache_edit(scene, ob, edit);
			}

			draw_new_particle_system(scene, v3d, rv3d, base, psys, dt);
		}
		invert_m4_m4(ob->imat, ob->obmat);
		view3d_cached_text_draw_end(v3d, ar, 0, NULL);

		glMultMatrixf(ob->obmat);
		
		//glDepthMask(GL_TRUE);
		if(col) cpack(col);
	}

	/* draw edit particles last so that they can draw over child particles */
	if ( (warning_recursive==0) &&
	     (flag & DRAW_PICKING)==0 &&
	     (!scene->obedit))
	{

		if (ob->mode & OB_MODE_PARTICLE_EDIT && is_obact) {
			PTCacheEdit *edit = PE_create_current(scene, ob);
			if(edit) {
				glLoadMatrixf(rv3d->viewmat);
				draw_update_ptcache_edit(scene, ob, edit);
				draw_ptcache_edit(scene, v3d, edit);
				glMultMatrixf(ob->obmat);
			}
		}
	}

	/* draw code for smoke */
	if((md = modifiers_findByType(ob, eModifierType_Smoke))) {
		SmokeModifierData *smd = (SmokeModifierData *)md;

		// draw collision objects
		if((smd->type & MOD_SMOKE_TYPE_COLL) && smd->coll)
		{
			/*SmokeCollSettings *scs = smd->coll;
			if(scs->points)
			{
				size_t i;

				glLoadMatrixf(rv3d->viewmat);

				if(col || (ob->flag & SELECT)) cpack(0xFFFFFF);	
				glDepthMask(GL_FALSE);
				glEnable(GL_BLEND);
				

				// glPointSize(3.0);
				bglBegin(GL_POINTS);

				for(i = 0; i < scs->numpoints; i++)
				{
					bglVertex3fv(&scs->points[3*i]);
				}

				bglEnd();
				glPointSize(1.0);

				glMultMatrixf(ob->obmat);
				glDisable(GL_BLEND);
				glDepthMask(GL_TRUE);
				if(col) cpack(col);
				
			}
			*/
		}

		// only draw domains
		if(smd->domain && smd->domain->fluid)
		{
			if(CFRA < smd->domain->point_cache[0]->startframe)
				; /* don't show smoke before simulation starts, this could be made an option in the future */
			else if(!smd->domain->wt || !(smd->domain->viewsettings & MOD_SMOKE_VIEW_SHOWBIG))
			{
// #if 0
				smd->domain->tex = NULL;
				GPU_create_smoke(smd, 0);
				draw_volume(ar, smd->domain->tex,
				            smd->domain->p0, smd->domain->p1,
				            smd->domain->res, smd->domain->dx,
				            smd->domain->tex_shadow);
				GPU_free_smoke(smd);
// #endif
#if 0
				int x, y, z;
				float *density = smoke_get_density(smd->domain->fluid);

				glLoadMatrixf(rv3d->viewmat);
				// glMultMatrixf(ob->obmat);	

				if(col || (ob->flag & SELECT)) cpack(0xFFFFFF);	
				glDepthMask(GL_FALSE);
				glEnable(GL_BLEND);
				

				// glPointSize(3.0);
				bglBegin(GL_POINTS);

				for(x = 0; x < smd->domain->res[0]; x++)
					for(y = 0; y < smd->domain->res[1]; y++)
						for(z = 0; z < smd->domain->res[2]; z++)
				{
					float tmp[3];
					int index = smoke_get_index(x, smd->domain->res[0], y, smd->domain->res[1], z);

					if(density[index] > FLT_EPSILON)
					{
						float color[3];
						copy_v3_v3(tmp, smd->domain->p0);
						tmp[0] += smd->domain->dx * x + smd->domain->dx * 0.5;
						tmp[1] += smd->domain->dx * y + smd->domain->dx * 0.5;
						tmp[2] += smd->domain->dx * z + smd->domain->dx * 0.5;
						color[0] = color[1] = color[2] = density[index];
						glColor3fv(color);
						bglVertex3fv(tmp);
					}
				}

				bglEnd();
				glPointSize(1.0);

				glMultMatrixf(ob->obmat);
				glDisable(GL_BLEND);
				glDepthMask(GL_TRUE);
				if(col) cpack(col);
#endif
			}
			else if(smd->domain->wt && (smd->domain->viewsettings & MOD_SMOKE_VIEW_SHOWBIG))
			{
				smd->domain->tex = NULL;
				GPU_create_smoke(smd, 1);
				draw_volume(ar, smd->domain->tex,
				            smd->domain->p0, smd->domain->p1,
				            smd->domain->res_wt, smd->domain->dx_wt,
				            smd->domain->tex_shadow);
				GPU_free_smoke(smd);
			}
		}
	}

	if((v3d->flag2 & V3D_RENDER_OVERRIDE)==0) {

		bConstraint *con;
		for(con=ob->constraints.first; con; con= con->next) 
		{
			if(con->type==CONSTRAINT_TYPE_RIGIDBODYJOINT) 
			{
				bRigidBodyJointConstraint *data = (bRigidBodyJointConstraint*)con->data;
				if(data->flag&CONSTRAINT_DRAW_PIVOT)
					drawRBpivot(data);
			}
		}

		if(ob->gameflag & OB_BOUNDS) {
			if(ob->boundtype!=ob->collision_boundtype || (dtx & OB_BOUNDBOX)==0) {
				setlinestyle(2);
				draw_bounding_volume(scene, ob, ob->collision_boundtype);
				setlinestyle(0);
			}
		}

		/* draw extra: after normal draw because of makeDispList */
		if(dtx && (G.f & G_RENDER_OGL)==0) {

			if(dtx & OB_AXIS) {
				drawaxes(1.0f, OB_ARROWS);
			}
			if(dtx & OB_BOUNDBOX) {
				draw_bounding_volume(scene, ob, ob->boundtype);
			}
			if(dtx & OB_TEXSPACE) drawtexspace(ob);
			if(dtx & OB_DRAWNAME) {
				/* patch for several 3d cards (IBM mostly) that crash on glSelect with text drawing */
				/* but, we also dont draw names for sets or duplicators */
				if(flag == 0) {
					float zero[3]= {0,0,0};
					float curcol[4];
					unsigned char tcol[4];
					glGetFloatv(GL_CURRENT_COLOR, curcol);
					rgb_float_to_byte(curcol, tcol);
					tcol[3]= 255;
					view3d_cached_text_draw_add(zero, ob->id.name+2, 10, 0, tcol);
				}
			}
			/*if(dtx & OB_DRAWIMAGE) drawDispListwire(&ob->disp);*/
			if((dtx & OB_DRAWWIRE) && dt>=OB_SOLID) drawWireExtra(scene, rv3d, ob);
		}
	}

	if(dt<=OB_SOLID && (v3d->flag2 & V3D_RENDER_OVERRIDE)==0) {
		if((ob->gameflag & OB_DYNAMIC) || 
			((ob->gameflag & OB_BOUNDS) && (ob->boundtype == OB_BOUND_SPHERE))) {
			float imat[4][4], vec[3]= {0.0f, 0.0f, 0.0f};

			invert_m4_m4(imat, rv3d->viewmatob);

			setlinestyle(2);
			drawcircball(GL_LINE_LOOP, vec, ob->inertia, imat);
			setlinestyle(0);
		}
	}
	
	/* return warning, this is cached text draw */
	invert_m4_m4(ob->imat, ob->obmat);
	view3d_cached_text_draw_end(v3d, ar, 1, NULL);

	glLoadMatrixf(rv3d->viewmat);

	if(zbufoff) glDisable(GL_DEPTH_TEST);

	if(warning_recursive) return;
	if(base->flag & OB_FROMDUPLI) return;
	if(v3d->flag2 & V3D_RENDER_OVERRIDE) return;

	/* object centers, need to be drawn in viewmat space for speed, but OK for picking select */
	if (!is_obact || !(ob->mode & (OB_MODE_VERTEX_PAINT|OB_MODE_WEIGHT_PAINT|OB_MODE_TEXTURE_PAINT))) {
		int do_draw_center= -1;	/* defines below are zero or positive... */

		if(v3d->flag2 & V3D_RENDER_OVERRIDE) {
			/* dont draw */
		} else if((scene->basact)==base)
			do_draw_center= ACTIVE;
		else if(base->flag & SELECT) 
			do_draw_center= SELECT;
		else if(empty_object || (v3d->flag & V3D_DRAW_CENTERS)) 
			do_draw_center= DESELECT;

		if(do_draw_center != -1) {
			if(flag & DRAW_PICKING) {
				/* draw a single point for opengl selection */
				glBegin(GL_POINTS);
				glVertex3fv(ob->obmat[3]);
				glEnd();
			} 
			else if((flag & DRAW_CONSTCOLOR)==0) {
				/* we don't draw centers for duplicators and sets */
				if(U.obcenter_dia > 0) {
					/* check > 0 otherwise grease pencil can draw into the circle select which is annoying. */
					drawcentercircle(v3d, rv3d, ob->obmat[3], do_draw_center, ob->id.lib || ob->id.us>1);
				}
			}
		}
	}

	/* not for sets, duplicators or picking */
	if(flag==0 && (v3d->flag & V3D_HIDE_HELPLINES)== 0 && (v3d->flag2 & V3D_RENDER_OVERRIDE)== 0) {
		ListBase *list;
		
		/* draw hook center and offset line */
		if(ob!=scene->obedit) draw_hooks(ob);
		
		/* help lines and so */
		if(ob!=scene->obedit && ob->parent && (ob->parent->lay & v3d->lay)) {
			setlinestyle(3);
			glBegin(GL_LINES);
			glVertex3fv(ob->obmat[3]);
			glVertex3fv(ob->orig);
			glEnd();
			setlinestyle(0);
		}

		/* Drawing the constraint lines */
		if (ob->constraints.first) {
			bConstraint *curcon;
			bConstraintOb *cob;
			unsigned char col1[4], col2[4];
			
			list = &ob->constraints;
			
			UI_GetThemeColor3ubv(TH_GRID, col1);
			UI_make_axis_color(col1, col2, 'Z');
			glColor3ubv(col2);
			
			cob= constraints_make_evalob(scene, ob, NULL, CONSTRAINT_OBTYPE_OBJECT);
			
			for (curcon = list->first; curcon; curcon=curcon->next) {
				bConstraintTypeInfo *cti= constraint_get_typeinfo(curcon);
				ListBase targets = {NULL, NULL};
				bConstraintTarget *ct;
				
				if ((curcon->flag & CONSTRAINT_EXPAND) && (cti) && (cti->get_constraint_targets)) {
					cti->get_constraint_targets(curcon, &targets);
					
					for (ct= targets.first; ct; ct= ct->next) {
						/* calculate target's matrix */
						if (cti->get_target_matrix) 
							cti->get_target_matrix(curcon, cob, ct, BKE_curframe(scene));
						else
							unit_m4(ct->matrix);
						
						setlinestyle(3);
						glBegin(GL_LINES);
						glVertex3fv(ct->matrix[3]);
						glVertex3fv(ob->obmat[3]);
						glEnd();
						setlinestyle(0);
					}
					
					if (cti->flush_constraint_targets)
						cti->flush_constraint_targets(curcon, &targets, 1);
				}
			}
			
			constraints_clear_evalob(cob);
		}
	}

	free_old_images();
}

/* ***************** BACKBUF SEL (BBS) ********* */

static void bbs_obmode_mesh_verts__mapFunc(void *userData, int index, float *co, float *UNUSED(no_f), short *UNUSED(no_s))
{
	struct {void* offset; MVert *mvert;} *data = userData;
	MVert *mv = &data->mvert[index];
	int offset = (intptr_t) data->offset;

	if (!(mv->flag & ME_HIDE)) {
		WM_set_framebuffer_index_color(offset+index);
		bglVertex3fv(co);
	}
}

static void bbs_obmode_mesh_verts(Object *ob, DerivedMesh *dm, int offset)
{
	struct {void* offset; struct MVert *mvert;} data;
	Mesh *me = ob->data;
	MVert *mvert = me->mvert;
	data.mvert = mvert;
	data.offset = (void*)(intptr_t) offset;
	glPointSize( UI_GetThemeValuef(TH_VERTEX_SIZE) );
	bglBegin(GL_POINTS);
	dm->foreachMappedVert(dm, bbs_obmode_mesh_verts__mapFunc, &data);
	bglEnd();
	glPointSize(1.0);
}

static void bbs_mesh_verts__mapFunc(void *userData, int index, float *co, float *UNUSED(no_f), short *UNUSED(no_s))
{
	int offset = (intptr_t) userData;
	EditVert *eve = EM_get_vert_for_index(index);

	if (eve->h==0) {
		WM_set_framebuffer_index_color(offset+index);
		bglVertex3fv(co);
	}
}
static void bbs_mesh_verts(DerivedMesh *dm, int offset)
{
	glPointSize( UI_GetThemeValuef(TH_VERTEX_SIZE) );
	bglBegin(GL_POINTS);
	dm->foreachMappedVert(dm, bbs_mesh_verts__mapFunc, (void*)(intptr_t) offset);
	bglEnd();
	glPointSize(1.0);
}		

static int bbs_mesh_wire__setDrawOptions(void *userData, int index)
{
	int offset = (intptr_t) userData;
	EditEdge *eed = EM_get_edge_for_index(index);

	if (eed->h==0) {
		WM_set_framebuffer_index_color(offset+index);
		return 1;
	} else {
		return 0;
	}
}
static void bbs_mesh_wire(DerivedMesh *dm, int offset)
{
	dm->drawMappedEdges(dm, bbs_mesh_wire__setDrawOptions, (void*)(intptr_t) offset);
}		

static int bbs_mesh_solid__setSolidDrawOptions(void *userData, int index, int *UNUSED(drawSmooth_r))
{
	if (EM_get_face_for_index(index)->h==0) {
		if (userData) {
			WM_set_framebuffer_index_color(index+1);
		}
		return 1;
	} else {
		return 0;
	}
}

static void bbs_mesh_solid__drawCenter(void *UNUSED(userData), int index, float *cent, float *UNUSED(no))
{
	EditFace *efa = EM_get_face_for_index(index);

	if (efa->h==0 && efa->fgonf!=EM_FGON) {
		WM_set_framebuffer_index_color(index+1);

		bglVertex3fv(cent);
	}
}

/* two options, facecolors or black */
static void bbs_mesh_solid_EM(Scene *scene, View3D *v3d,
                              Object *ob, DerivedMesh *dm, int facecol)
{
	cpack(0);

	if (facecol) {
		dm->drawMappedFaces(dm, bbs_mesh_solid__setSolidDrawOptions, GPU_enable_material, NULL, (void*)(intptr_t) 1, 0);

		if(check_ob_drawface_dot(scene, v3d, ob->dt)) {
			glPointSize(UI_GetThemeValuef(TH_FACEDOT_SIZE));
		
			bglBegin(GL_POINTS);
			dm->foreachMappedFaceCenter(dm, bbs_mesh_solid__drawCenter, NULL);
			bglEnd();
		}

	} else {
		dm->drawMappedFaces(dm, bbs_mesh_solid__setSolidDrawOptions, GPU_enable_material, NULL, (void*) 0, 0);
	}
}

static int bbs_mesh_solid__setDrawOpts(void *UNUSED(userData), int index, int *UNUSED(drawSmooth_r))
{
	WM_set_framebuffer_index_color(index+1);
	return 1;
}

static int bbs_mesh_solid_hide__setDrawOpts(void *userData, int index, int *UNUSED(drawSmooth_r))
{
	Mesh *me = userData;

	if (!(me->mface[index].flag&ME_HIDE)) {
		WM_set_framebuffer_index_color(index+1);
		return 1;
	} else {
		return 0;
	}
}

// must have called WM_set_framebuffer_index_color beforehand
static int bbs_mesh_solid_hide2__setDrawOpts(void *userData, int index, int *UNUSED(drawSmooth_r))
{
	Mesh *me = userData;

	if (!(me->mface[index].flag & ME_HIDE)) {
		return 1;
	} else {
		return 0;
	}
}
static void bbs_mesh_solid(Scene *scene, Object *ob)
{
	DerivedMesh *dm = mesh_get_derived_final(scene, ob, scene->customdata_mask);
	Mesh *me = (Mesh*)ob->data;
	
	glColor3ub(0, 0, 0);

	if((me->editflag & ME_EDIT_PAINT_MASK))
		dm->drawMappedFaces(dm, bbs_mesh_solid_hide__setDrawOpts, GPU_enable_material, NULL, me, 0);
	else
		dm->drawMappedFaces(dm, bbs_mesh_solid__setDrawOpts, GPU_enable_material, NULL, me, 0);

	dm->release(dm);
}

void draw_object_backbufsel(Scene *scene, View3D *v3d, RegionView3D *rv3d, Object *ob)
{
	ToolSettings *ts= scene->toolsettings;

	glMultMatrixf(ob->obmat);

	glClearDepth(1.0); glClear(GL_DEPTH_BUFFER_BIT);
	glEnable(GL_DEPTH_TEST);

	switch( ob->type) {
	case OB_MESH:
		if(ob->mode & OB_MODE_EDIT) {
			Mesh *me= ob->data;
			EditMesh *em= me->edit_mesh;

			DerivedMesh *dm = editmesh_get_derived_cage(scene, ob, em, CD_MASK_BAREMESH);

			EM_init_index_arrays(em, 1, 1, 1);

			bbs_mesh_solid_EM(scene, v3d, ob, dm, ts->selectmode & SCE_SELECT_FACE);
			if(ts->selectmode & SCE_SELECT_FACE)
				em_solidoffs = 1+em->totface;
			else
				em_solidoffs= 1;
			
			bglPolygonOffset(rv3d->dist, 1.0);
			
			// we draw edges always, for loop (select) tools
			bbs_mesh_wire(dm, em_solidoffs);
			em_wireoffs= em_solidoffs + em->totedge;
			
			// we draw verts if vert select mode or if in transform (for snap).
			if(ts->selectmode & SCE_SELECT_VERTEX || G.moving & G_TRANSFORM_EDIT) {
				bbs_mesh_verts(dm, em_wireoffs);
				em_vertoffs= em_wireoffs + em->totvert;
			}
			else em_vertoffs= em_wireoffs;
			
			bglPolygonOffset(rv3d->dist, 0.0);

			dm->release(dm);

			EM_free_index_arrays();
		}
		else {
			Mesh *me= ob->data;
			if(     (me->editflag & ME_EDIT_VERT_SEL) &&
			        /* currently vertex select only supports weight paint */
			        (ob->mode & OB_MODE_WEIGHT_PAINT))
			{
				DerivedMesh *dm = mesh_get_derived_final(scene, ob, scene->customdata_mask);
				glColor3ub(0, 0, 0);

				dm->drawMappedFaces(dm, bbs_mesh_solid_hide2__setDrawOpts, GPU_enable_material, NULL, me, 0);

				
				bbs_obmode_mesh_verts(ob, dm, 1);
				em_vertoffs = me->totvert+1;
				dm->release(dm);
			}
			else {
				bbs_mesh_solid(scene, ob);
			}
		}
		break;
	case OB_CURVE:
	case OB_SURF:
		break;
	}

	glLoadMatrixf(rv3d->viewmat);
}


/* ************* draw object instances for bones, for example ****************** */
/*               assumes all matrices/etc set OK */

/* helper function for drawing object instances - meshes */
static void draw_object_mesh_instance(Scene *scene, View3D *v3d, RegionView3D *rv3d, 
									  Object *ob, int dt, int outline)
{
	Mesh *me= ob->data;
	DerivedMesh *dm=NULL, *edm=NULL;
	int glsl;
	
	if(ob->mode & OB_MODE_EDIT)
		edm= editmesh_get_derived_base(ob, me->edit_mesh);
	else 
		dm = mesh_get_derived_final(scene, ob, CD_MASK_BAREMESH);

	if(dt<=OB_WIRE) {
		if(dm)
			dm->drawEdges(dm, 1, 0);
		else if(edm)
			edm->drawEdges(edm, 1, 0);	
	}
	else {
		if(outline)
			draw_mesh_object_outline(v3d, ob, dm?dm:edm);

		if(dm) {
			glsl = draw_glsl_material(scene, ob, v3d, dt);
			GPU_begin_object_materials(v3d, rv3d, scene, ob, glsl, NULL);
		}
		else {
			glEnable(GL_COLOR_MATERIAL);
			UI_ThemeColor(TH_BONE_SOLID);
			glDisable(GL_COLOR_MATERIAL);
		}
		
		glLightModeli(GL_LIGHT_MODEL_TWO_SIDE, 0);
		glFrontFace((ob->transflag&OB_NEG_SCALE)?GL_CW:GL_CCW);
		glEnable(GL_LIGHTING);
		
		if(dm) {
			dm->drawFacesSolid(dm, NULL, 0, GPU_enable_material);
			GPU_end_object_materials();
		}
		else if(edm)
			edm->drawMappedFaces(edm, NULL, GPU_enable_material, NULL, NULL, 0);
		
		glDisable(GL_LIGHTING);
	}

	if(edm) edm->release(edm);
	if(dm) dm->release(dm);
}

void draw_object_instance(Scene *scene, View3D *v3d, RegionView3D *rv3d, Object *ob, int dt, int outline)
{
	if (ob == NULL) 
		return;
		
	switch (ob->type) {
		case OB_MESH:
			draw_object_mesh_instance(scene, v3d, rv3d, ob, dt, outline);
			break;
		case OB_EMPTY:
			if (ob->empty_drawtype == OB_EMPTY_IMAGE) {
				draw_empty_image(ob);
			}
			else {
				drawaxes(ob->empty_drawsize, ob->empty_drawtype);
			}
			break;
	}
}<|MERGE_RESOLUTION|>--- conflicted
+++ resolved
@@ -2360,11 +2360,7 @@
 	 * return 2 for the active face so it renders with stipple enabled */
 static int draw_dm_faces_sel__setDrawOptions(void *userData, int index, int *UNUSED(drawSmooth_r))
 {
-<<<<<<< HEAD
-	struct { unsigned char *cols[4]; EditFace *efa_act; } * data = userData;
-=======
-	struct { DerivedMesh *dm; unsigned char *cols[3]; EditFace *efa_act; } * data = userData;
->>>>>>> eb233d93
+	struct { DerivedMesh *dm; unsigned char *cols[4]; EditFace *efa_act; } * data = userData;
 	EditFace *efa = EM_get_face_for_index(index);
 	unsigned char *col;
 	
@@ -2384,16 +2380,10 @@
 
 static int draw_dm_faces_sel__compareDrawOptions(void *userData, int index, int next_index)
 {
-<<<<<<< HEAD
-	struct { unsigned char *cols[4]; EditFace *efa_act; } * data = userData;
-	EditFace *efa = EM_get_face_for_index(index);
-	EditFace *next_efa = EM_get_face_for_index(next_index);
-=======
-	struct { DerivedMesh *dm; unsigned char *cols[3]; EditFace *efa_act; } *data = userData;
+	struct { DerivedMesh *dm; unsigned char *cols[4]; EditFace *efa_act; } *data = userData;
 	int *orig_index= DM_get_face_data_layer(data->dm, CD_ORIGINDEX);
 	EditFace *efa;
 	EditFace *next_efa;
->>>>>>> eb233d93
 	unsigned char *col, *next_col;
 
 	if(!orig_index)
@@ -2420,12 +2410,8 @@
 /* also draws the active face */
 static void draw_dm_faces_sel(DerivedMesh *dm, unsigned char *baseCol, unsigned char *selCol, unsigned char *markCol, unsigned char *actCol, EditFace *efa_act) 
 {
-<<<<<<< HEAD
-	struct { unsigned char *cols[4]; EditFace *efa_act; } data;
-=======
-	struct { DerivedMesh *dm; unsigned char *cols[3]; EditFace *efa_act; } data;
+	struct { DerivedMesh *dm; unsigned char *cols[4]; EditFace *efa_act; } data;
 	data.dm= dm;
->>>>>>> eb233d93
 	data.cols[0] = baseCol;
 	data.cols[1] = selCol;
 	data.cols[2] = markCol;
