--- conflicted
+++ resolved
@@ -2685,12 +2685,7 @@
 	}
 }	
 
-<<<<<<< HEAD
-static void draw_em_measure_stats(View3D *v3d, RegionView3D *rv3d,
-                                  Object *ob, BMEditMesh *em, UnitSettings *unit)
-=======
-static void draw_em_measure_stats(View3D *v3d, Object *ob, EditMesh *em, UnitSettings *unit)
->>>>>>> ac498a6b
+static void draw_em_measure_stats(View3D *v3d, Object *ob, BMEditMesh *em, UnitSettings *unit)
 {
 	Mesh *me= ob->data;
 	float v1[3], v2[3], v3[3], vmid[3], fvec[3];
@@ -2837,73 +2832,50 @@
 	}
 }
 
-<<<<<<< HEAD
-	/* useful for debugging index vs shape key index */
-#if 0
-	{
-		BMIter iter;
-		BMVert *eve;
-		int j=0;
-
-		UI_GetThemeColor3ubv(TH_DRAWEXTRA_FACEANG, col);
-
-		if(CustomData_has_layer(&em->bm->vdata, CD_SHAPE_KEYINDEX)) {
-			int *keyi;
-			BM_ITER(eve, &iter, em->bm, BM_VERTS_OF_MESH, NULL) {
-				keyi = CustomData_bmesh_get(&em->bm->vdata, eve->head.data, CD_SHAPE_KEYINDEX);
-				if(keyi && *keyi != ORIGINDEX_NONE) {
-					sprintf(val, "%d:%d", j, *keyi);
-				}
-				else {
-					sprintf(val, "%d", j);
-				}
-				view3d_cached_text_draw_add(eve->co, val, 0, V3D_CACHE_TEXT_ASCII, col);
-				i++;
-			}
-		}
-		else {
-			BM_ITER(eve, &iter, em->bm, BM_VERTS_OF_MESH, NULL) {
-				sprintf(val, "%d", j);
-				view3d_cached_text_draw_add(eve->co, val, 0, V3D_CACHE_TEXT_ASCII, col);
-				j++;
-			}
-=======
-static void draw_em_indices(EditMesh *em)
-{
-	EditEdge *e;
-	EditFace *f;
-	EditVert *v;
+static void draw_em_indices(BMEditMesh *em)
+{
+	BMEdge *e;
+	BMFace *f;
+	BMVert *v;
 	int i;
 	char val[32];
 	float pos[3];
 	unsigned char col[4];
 
+	BMIter iter;
+	BMesh *bm= em->bm;
+
 	/* For now, reuse appropriate theme colors from stats text colors */
-
+	i= 0;
 	UI_GetThemeColor3ubv(TH_DRAWEXTRA_FACEANG, col);
-	for (v = em->verts.first, i = 0; v; v = v->next, i++) {
-		if (v->f & SELECT) {
+	BM_ITER(v, &iter, bm, BM_VERTS_OF_MESH, NULL) {
+		if (BM_TestHFlag(v, BM_SELECT)) {
 			sprintf(val, "%d", i);
 			view3d_cached_text_draw_add(v->co, val, 0, V3D_CACHE_TEXT_ASCII, col);
 		}
-	}
-
+		i++;
+	}
+
+	i= 0;
 	UI_GetThemeColor3ubv(TH_DRAWEXTRA_EDGELEN, col);
-	for (e = em->edges.first, i = 0; e; e = e->next, i++) {
-		if (e->f & SELECT) {
+	BM_ITER(e, &iter, bm, BM_EDGES_OF_MESH, NULL) {
+		if (BM_TestHFlag(e, BM_SELECT)) {
 			sprintf(val, "%d", i);
 			mid_v3_v3v3(pos, e->v1->co, e->v2->co);
 			view3d_cached_text_draw_add(pos, val, 0, V3D_CACHE_TEXT_ASCII, col);
->>>>>>> ac498a6b
-		}
-	}
-
+		}
+		i++;
+	}
+
+	i= 0;
 	UI_GetThemeColor3ubv(TH_DRAWEXTRA_FACEAREA, col);
-	for (f = em->faces.first, i = 0; f; f = f->next, i++) {
-		if (f->f & SELECT) {
+	BM_ITER(f, &iter, bm, BM_FACES_OF_MESH, NULL) {
+		if (BM_TestHFlag(f, BM_SELECT)) {
+			BM_Compute_Face_CenterMean(bm, f, pos);
 			sprintf(val, "%d", i);
-			view3d_cached_text_draw_add(f->cent, val, 0, V3D_CACHE_TEXT_ASCII, col);
-		}
+			view3d_cached_text_draw_add(pos, val, 0, V3D_CACHE_TEXT_ASCII, col);
+		}
+		i++;
 	}
 }
 
