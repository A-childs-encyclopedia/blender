--- conflicted
+++ resolved
@@ -243,11 +243,7 @@
 	keymap = WM_keymap_find(keyconf, "3D View", SPACE_VIEW3D, 0);
 
 	WM_keymap_verify_item(keymap, "VIEW3D_OT_cursor3d", ACTIONMOUSE, KM_CLICK, 0, 0);
-<<<<<<< HEAD
-	
-=======
-
->>>>>>> 95011f6d
+
 	WM_keymap_verify_item(keymap, "VIEW3D_OT_rotate", MIDDLEMOUSE, KM_PRESS, 0, 0);
 	WM_keymap_verify_item(keymap, "VIEW3D_OT_move", MIDDLEMOUSE, KM_PRESS, KM_SHIFT, 0);
 	WM_keymap_verify_item(keymap, "VIEW3D_OT_zoom", MIDDLEMOUSE, KM_PRESS, KM_CTRL, 0);
@@ -361,11 +357,7 @@
 	kmi = WM_keymap_add_item(keymap, "VIEW3D_OT_viewnumpad", PAD7, KM_PRESS, KM_SHIFT | KM_CTRL, 0);
 	RNA_enum_set(kmi->ptr, "type", RV3D_VIEW_BOTTOM);
 	RNA_boolean_set(kmi->ptr, "align_active", true);
-<<<<<<< HEAD
-	
-=======
-
->>>>>>> 95011f6d
+
 #ifdef WITH_INPUT_NDOF
 	/* note: positioned here so keymaps show keyboard keys if assigned */
 	/* 3D mouse */
