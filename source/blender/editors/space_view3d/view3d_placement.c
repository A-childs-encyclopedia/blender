/*
 * This program is free software; you can redistribute it and/or
 * modify it under the terms of the GNU General Public License
 * as published by the Free Software Foundation; either version 2
 * of the License, or (at your option) any later version.
 *
 * This program is distributed in the hope that it will be useful,
 * but WITHOUT ANY WARRANTY; without even the implied warranty of
 * MERCHANTABILITY or FITNESS FOR A PARTICULAR PURPOSE.  See the
 * GNU General Public License for more details.
 *
 * You should have received a copy of the GNU General Public License
 * along with this program; if not, write to the Free Software Foundation,
 * Inc., 51 Franklin Street, Fifth Floor, Boston, MA 02110-1301, USA.
 */

/** \file
 * \ingroup spview3d
 *
 * Operator to interactively place data.
 *
 * Currently only adds meshes, but could add other kinds of data
 * including library assets & non-mesh types.
 */

#include "MEM_guardedalloc.h"

#include "DNA_collection_types.h"
#include "DNA_object_types.h"
#include "DNA_scene_types.h"
#include "DNA_vfont_types.h"

#include "BLI_listbase.h"
#include "BLI_math.h"
#include "BLI_utildefines.h"

#include "BKE_context.h"
#include "BKE_global.h"
#include "BKE_main.h"
#include "BKE_object.h"

#include "RNA_access.h"
#include "RNA_define.h"
#include "RNA_enum_types.h"

#include "WM_api.h"
#include "WM_toolsystem.h"
#include "WM_types.h"

#include "ED_gizmo_library.h"
#include "ED_gizmo_utils.h"
#include "ED_screen.h"
#include "ED_space_api.h"
#include "ED_transform.h"
#include "ED_transform_snap_object_context.h"
#include "ED_view3d.h"

#include "UI_resources.h"

#include "GPU_batch.h"
#include "GPU_immediate.h"
#include "GPU_matrix.h"
#include "GPU_state.h"

#include "view3d_intern.h"

static const char *view3d_gzgt_placement_id = "VIEW3D_GGT_placement";

static void preview_plane_cursor_visible_set(wmGizmoGroup *gzgroup, bool do_draw);

/**
 * Dot products below this will be considered view aligned.
 * In this case we can't usefully project the mouse cursor onto the plane,
 * so use a fall-back plane instead.
 */
static const float eps_view_align = 1e-2f;

/* -------------------------------------------------------------------- */
/** \name Local Types
 * \{ */

enum ePlace_PrimType {
  PLACE_PRIMITIVE_TYPE_CUBE = 1,
  PLACE_PRIMITIVE_TYPE_CYLINDER = 2,
  PLACE_PRIMITIVE_TYPE_CONE = 3,
  PLACE_PRIMITIVE_TYPE_SPHERE_UV = 4,
  PLACE_PRIMITIVE_TYPE_SPHERE_ICO = 5,
};

enum ePlace_Origin {
  PLACE_ORIGIN_BASE = 1,
  PLACE_ORIGIN_CENTER = 2,
};

enum ePlace_Aspect {
  PLACE_ASPECT_FREE = 1,
  PLACE_ASPECT_FIXED = 2,
};

enum ePlace_Depth {
  PLACE_DEPTH_SURFACE = 1,
  PLACE_DEPTH_CURSOR_PLANE = 2,
  PLACE_DEPTH_CURSOR_VIEW = 3,
};

enum ePlace_Orient {
  PLACE_ORIENT_SURFACE = 1,
  PLACE_ORIENT_DEFAULT = 2,
};

enum ePlace_SnapTo {
  PLACE_SNAP_TO_GEOMETRY = 1,
  PLACE_SNAP_TO_DEFAULT = 2,
};

struct InteractivePlaceData {
  /* Window manager variables (set these even when waiting for input). */
  Scene *scene;
  ScrArea *area;
  View3D *v3d;
  ARegion *region;

  /** Draw object preview region draw callback. */
  void *draw_handle_view;

  float co_src[3];

  /** Primary & secondary steps. */
  struct {
    /**
     * When centered, drag out the shape from the center.
     * Toggling the setting flips the value from it's initial state.
     */
    bool is_centered, is_centered_init;
    /**
     * When fixed, constrain the X/Y aspect for the initial #STEP_BASE drag.
     * For #STEP_DEPTH match the maximum X/Y dimension.
     * Toggling the setting flips the value from it's initial state.
     */
    bool is_fixed_aspect, is_fixed_aspect_init;
    float plane[4];
    float co_dst[3];

    /**
     * We can't project the mouse cursor onto `plane`,
     * in this case #view3d_win_to_3d_on_plane_maybe_fallback is used.
     *
     * - For #STEP_BASE we're drawing from the side, where the X/Y axis can't be projected.
     * - For #STEP_DEPTH we're drawing from the top (2D), where the depth can't be projected.
     */
    bool is_degenerate_view_align;
    /**
     * When view aligned, use a diagonal offset (cavalier projection)
     * to give user feedback about the depth being set.
     *
     * Currently this is only used for orthogonal views since perspective views
     * nearly always show some depth, even when view aligned.
     *
     * - Drag to the bottom-left to move away from the view.
     * - Drag to the top-right to move towards the view.
     */
    float degenerate_diagonal[3];
    /**
     * Corrected for display, so what's shown on-screen doesn't loop to be reversed
     * in relation to cursor-motion.
     */
    float degenerate_diagonal_display[3];

    /**
     * Index into `matrix_orient` which is degenerate.
     */
    int degenerate_axis;

  } step[2];

  /** When we can't project onto the real plane, use this in it's place. */
  float view_plane[4];

  float matrix_orient[3][3];
  int orient_axis;

  bool use_snap, is_snap_found, is_snap_invert;
  float snap_co[3];

  /** Can index into #InteractivePlaceData.step. */
  enum {
    STEP_BASE = 0,
    STEP_DEPTH = 1,
  } step_index;

  enum ePlace_PrimType primitive_type;

  /** Activated from the tool-system. */
  bool use_tool;

  /** Event used to start the operator. */
  short launch_event;

  /** When activated without a tool. */
  bool wait_for_input;

  /** Optional snap gizmo, needed for snapping. */
  wmGizmo *snap_gizmo;

  enum ePlace_SnapTo snap_to;
};

/** \} */

/* -------------------------------------------------------------------- */
/** \name Internal Utilities
 * \{ */

/**
 * Convenience wrapper to avoid duplicating arguments.
 */
static bool view3d_win_to_3d_on_plane_maybe_fallback(const ARegion *region,
                                                     const float plane[4],
                                                     const float mval[2],
                                                     const float *plane_fallback,
                                                     float r_out[3])
{
  RegionView3D *rv3d = region->regiondata;
  bool do_clip = rv3d->is_persp;
  if (plane_fallback != NULL) {
    return ED_view3d_win_to_3d_on_plane_with_fallback(
        region, plane, mval, do_clip, plane_fallback, r_out);
  }
  return ED_view3d_win_to_3d_on_plane(region, plane, mval, do_clip, r_out);
}

/**
 * Return the index of \a dirs with the largest dot product compared to \a dir_test.
 */
static int dot_v3_array_find_max_index(const float dirs[][3],
                                       const int dirs_len,
                                       const float dir_test[3],
                                       bool is_signed)
{
  int index_found = -1;
  float dot_best = -1.0f;
  for (int i = 0; i < dirs_len; i++) {
    float dot_test = dot_v3v3(dirs[i], dir_test);
    if (is_signed == false) {
      dot_test = fabsf(dot_test);
    }
    if ((index_found == -1) || (dot_test > dot_best)) {
      dot_best = dot_test;
      index_found = i;
    }
  }
  return index_found;
}

/**
 * Re-order \a mat so \a axis_align uses its own axis which is closest to \a v.
 */
static bool mat3_align_axis_to_v3(float mat[3][3], const int axis_align, const float v[3])
{
  float dot_best = -1.0f;
  int axis_found = axis_align;
  for (int i = 0; i < 3; i++) {
    const float dot_test = fabsf(dot_v3v3(mat[i], v));
    if (dot_test > dot_best) {
      dot_best = dot_test;
      axis_found = i;
    }
  }

  if (axis_align != axis_found) {
    float tmat[3][3];
    copy_m3_m3(tmat, mat);
    const int offset = mod_i(axis_found - axis_align, 3);
    for (int i = 0; i < 3; i++) {
      copy_v3_v3(mat[i], tmat[(i + offset) % 3]);
    }
    return true;
  }
  return false;
}

/* On-screen snap distance. */
#define MVAL_MAX_PX_DIST 12.0f

static bool idp_snap_point_from_gizmo_ex(wmGizmo *gz, const char *prop_id, float r_location[3])
{
  if (gz->state & WM_GIZMO_STATE_HIGHLIGHT) {
    PropertyRNA *prop_location = RNA_struct_find_property(gz->ptr, prop_id);
    RNA_property_float_get_array(gz->ptr, prop_location, r_location);
    return true;
  }
  return false;
}

static bool idp_snap_point_from_gizmo(wmGizmo *gz, float r_location[3])
{
  return idp_snap_point_from_gizmo_ex(gz, "location", r_location);
}

static bool idp_snap_normal_from_gizmo(wmGizmo *gz, float r_normal[3])
{
  return idp_snap_point_from_gizmo_ex(gz, "normal", r_normal);
}

/**
 * Calculate a 3x3 orientation matrix from the surface under the cursor.
 */
static bool idp_poject_surface_normal(SnapObjectContext *snap_context,
                                      struct Depsgraph *depsgraph,
                                      const float mval_fl[2],
                                      const float mat_fallback[3][3],
                                      const float normal_fallback[3],
                                      float r_mat[3][3])
{
  bool success = false;
  float normal[3] = {0.0f};
  float co_dummy[3];
  /* We could use the index to get the orientation from the face. */
  Object *ob_snap;
  float obmat[4][4];

  if (ED_transform_snap_object_project_view3d_ex(snap_context,
                                                 depsgraph,
                                                 SCE_SNAP_MODE_FACE,
                                                 &(const struct SnapObjectParams){
                                                     .snap_select = SNAP_ALL,
                                                     .edit_mode_type = SNAP_GEOM_EDIT,
                                                 },
                                                 mval_fl,
                                                 NULL,
                                                 NULL,
                                                 co_dummy,
                                                 normal,
                                                 NULL,
                                                 &ob_snap,
                                                 obmat)) {
    /* pass */
  }
  else if (normal_fallback != NULL) {
    copy_m4_m3(obmat, mat_fallback);
    copy_v3_v3(normal, normal_fallback);
  }

  if (!is_zero_v3(normal)) {
    float mat[3][3];
    copy_m3_m4(mat, obmat);
    normalize_m3(mat);

    float dot_best = fabsf(dot_v3v3(mat[0], normal));
    int i_best = 0;
    for (int i = 1; i < 3; i++) {
      float dot_test = fabsf(dot_v3v3(mat[i], normal));
      if (dot_test > dot_best) {
        i_best = i;
        dot_best = dot_test;
      }
    }
    if (dot_v3v3(mat[i_best], normal) < 0.0f) {
      negate_v3(mat[(i_best + 1) % 3]);
      negate_v3(mat[(i_best + 2) % 3]);
    }
    copy_v3_v3(mat[i_best], normal);
    orthogonalize_m3(mat, i_best);
    normalize_m3(mat);

    copy_v3_v3(r_mat[0], mat[(i_best + 1) % 3]);
    copy_v3_v3(r_mat[1], mat[(i_best + 2) % 3]);
    copy_v3_v3(r_mat[2], mat[i_best]);
    success = true;
  }

  return success;
}

static wmGizmoGroup *idp_gizmogroup_from_region(ARegion *region)
{
  wmGizmoMap *gzmap = region->gizmo_map;
  return gzmap ? WM_gizmomap_group_find(gzmap, view3d_gzgt_placement_id) : NULL;
}

static wmGizmo *idp_snap_gizmo_from_region(ARegion *region)
{
  /* Assign snap gizmo which is may be used as part of the tool. */
  wmGizmoGroup *gzgroup = idp_gizmogroup_from_region(region);
  if ((gzgroup == NULL) || (gzgroup->gizmos.first == NULL)) {
    return NULL;
  }

  return gzgroup->gizmos.first;
}

static void idp_paintcursor_from_gizmo_visible_set(wmGizmo *gz, bool visible)
{
  /* Can be NULL when gizmos are disabled. */
  if (gz->parent_gzgroup->customdata != NULL) {
    preview_plane_cursor_visible_set(gz->parent_gzgroup, visible);
  }
}

/**
 * Calculate 3D view incremental (grid) snapping.
 *
 * \note This could be moved to a public function.
 */
static bool idp_snap_calc_incremental(
    Scene *scene, View3D *v3d, ARegion *region, const float co_relative[3], float co[3])
{
  if ((scene->toolsettings->snap_mode & SCE_SNAP_MODE_INCREMENT) == 0) {
    return false;
  }

  const float grid_size = ED_view3d_grid_view_scale(scene, v3d, region, NULL);
  if (UNLIKELY(grid_size == 0.0f)) {
    return false;
  }

  if (scene->toolsettings->snap_flag & SCE_SNAP_ABS_GRID) {
    co_relative = NULL;
  }

  if (co_relative != NULL) {
    sub_v3_v3(co, co_relative);
  }
  mul_v3_fl(co, 1.0f / grid_size);
  co[0] = roundf(co[0]);
  co[1] = roundf(co[1]);
  co[2] = roundf(co[2]);
  mul_v3_fl(co, grid_size);
  if (co_relative != NULL) {
    add_v3_v3(co, co_relative);
  }

  return true;
}

static void idp_snap_gizmo_update_snap_elements(Scene *scene,
                                                enum ePlace_SnapTo snap_to,
                                                wmGizmo *gizmo)
{
  const int snap_mode =
      (snap_to == PLACE_SNAP_TO_GEOMETRY) ?
          (SCE_SNAP_MODE_VERTEX | SCE_SNAP_MODE_EDGE | SCE_SNAP_MODE_FACE |
           /* SCE_SNAP_MODE_VOLUME | SCE_SNAP_MODE_GRID | SCE_SNAP_MODE_INCREMENT | */
           SCE_SNAP_MODE_EDGE_PERPENDICULAR | SCE_SNAP_MODE_EDGE_MIDPOINT) :
          scene->toolsettings->snap_mode;

  RNA_enum_set(gizmo->ptr, "snap_elements_force", snap_mode);
}

/** \} */

/* -------------------------------------------------------------------- */
/** \name Primitive Drawing (Cube, Cone, Cylinder...)
 * \{ */

static void draw_line_loop(const float coords[][3], int coords_len, const float color[4])
{
  GPUVertFormat *format = immVertexFormat();
  uint pos = GPU_vertformat_attr_add(format, "pos", GPU_COMP_F32, 3, GPU_FETCH_FLOAT);

  GPUVertBuf *vert = GPU_vertbuf_create_with_format(format);
  GPU_vertbuf_data_alloc(vert, coords_len);

  for (int i = 0; i < coords_len; i++) {
    GPU_vertbuf_attr_set(vert, pos, i, coords[i]);
  }

  GPU_blend(GPU_BLEND_ALPHA);
  GPUBatch *batch = GPU_batch_create_ex(GPU_PRIM_LINE_LOOP, vert, NULL, GPU_BATCH_OWNS_VBO);
  GPU_batch_program_set_builtin(batch, GPU_SHADER_3D_POLYLINE_UNIFORM_COLOR);

  GPU_batch_uniform_4fv(batch, "color", color);

  float viewport[4];
  GPU_viewport_size_get_f(viewport);
  GPU_batch_uniform_2fv(batch, "viewportSize", &viewport[2]);
  GPU_batch_uniform_1f(batch, "lineWidth", GPU_line_width_get());

  GPU_batch_draw(batch);

  GPU_batch_discard(batch);
  GPU_blend(GPU_BLEND_NONE);
}

static void draw_line_pairs(const float coords_a[][3],
                            float coords_b[][3],
                            int coords_len,
                            const float color[4])
{
  GPUVertFormat *format = immVertexFormat();
  uint pos = GPU_vertformat_attr_add(format, "pos", GPU_COMP_F32, 3, GPU_FETCH_FLOAT);

  GPUVertBuf *vert = GPU_vertbuf_create_with_format(format);
  GPU_vertbuf_data_alloc(vert, coords_len * 2);

  for (int i = 0; i < coords_len; i++) {
    GPU_vertbuf_attr_set(vert, pos, i * 2, coords_a[i]);
    GPU_vertbuf_attr_set(vert, pos, (i * 2) + 1, coords_b[i]);
  }

  GPU_blend(GPU_BLEND_ALPHA);
  GPUBatch *batch = GPU_batch_create_ex(GPU_PRIM_LINES, vert, NULL, GPU_BATCH_OWNS_VBO);
  GPU_batch_program_set_builtin(batch, GPU_SHADER_3D_POLYLINE_UNIFORM_COLOR);

  GPU_batch_uniform_4fv(batch, "color", color);

  float viewport[4];
  GPU_viewport_size_get_f(viewport);
  GPU_batch_uniform_2fv(batch, "viewportSize", &viewport[2]);
  GPU_batch_uniform_1f(batch, "lineWidth", GPU_line_width_get());

  GPU_batch_draw(batch);

  GPU_batch_discard(batch);
  GPU_blend(GPU_BLEND_NONE);
}

static void draw_line_bounds(const BoundBox *bounds, const float color[4])
{
  GPUVertFormat *format = immVertexFormat();
  uint pos = GPU_vertformat_attr_add(format, "pos", GPU_COMP_F32, 3, GPU_FETCH_FLOAT);

  const int edges[12][2] = {
      /* First side. */
      {0, 1},
      {1, 2},
      {2, 3},
      {3, 0},
      /* Second side. */
      {4, 5},
      {5, 6},
      {6, 7},
      {7, 4},
      /* Edges between. */
      {0, 4},
      {1, 5},
      {2, 6},
      {3, 7},
  };

  GPUVertBuf *vert = GPU_vertbuf_create_with_format(format);
  GPU_vertbuf_data_alloc(vert, ARRAY_SIZE(edges) * 2);

  for (int i = 0, j = 0; i < ARRAY_SIZE(edges); i++) {
    GPU_vertbuf_attr_set(vert, pos, j++, bounds->vec[edges[i][0]]);
    GPU_vertbuf_attr_set(vert, pos, j++, bounds->vec[edges[i][1]]);
  }

  GPU_blend(GPU_BLEND_ALPHA);
  GPUBatch *batch = GPU_batch_create_ex(GPU_PRIM_LINES, vert, NULL, GPU_BATCH_OWNS_VBO);
  GPU_batch_program_set_builtin(batch, GPU_SHADER_3D_POLYLINE_UNIFORM_COLOR);

  GPU_batch_uniform_4fv(batch, "color", color);

  float viewport[4];
  GPU_viewport_size_get_f(viewport);
  GPU_batch_uniform_2fv(batch, "viewportSize", &viewport[2]);
  GPU_batch_uniform_1f(batch, "lineWidth", GPU_line_width_get());

  GPU_batch_draw(batch);

  GPU_batch_discard(batch);
  GPU_blend(GPU_BLEND_NONE);
}

static bool calc_bbox(struct InteractivePlaceData *ipd, BoundBox *bounds)
{
  memset(bounds, 0x0, sizeof(*bounds));

  if (compare_v3v3(ipd->co_src, ipd->step[0].co_dst, FLT_EPSILON)) {
    return false;
  }

  float matrix_orient_inv[3][3];
  invert_m3_m3(matrix_orient_inv, ipd->matrix_orient);

  const int x_axis = (ipd->orient_axis + 1) % 3;
  const int y_axis = (ipd->orient_axis + 2) % 3;

  float quad_base[4][3];
  float quad_secondary[4][3];

  copy_v3_v3(quad_base[0], ipd->co_src);
  copy_v3_v3(quad_base[2], ipd->step[0].co_dst);

  /* Only set when we have a fixed aspect. */
  float fixed_aspect_dimension;

  /* *** Primary *** */

  {
    float delta_local[3];
    float delta_a[3];
    float delta_b[3];

    sub_v3_v3v3(delta_local, ipd->step[0].co_dst, ipd->co_src);
    mul_m3_v3(matrix_orient_inv, delta_local);

    copy_v3_v3(delta_a, delta_local);
    copy_v3_v3(delta_b, delta_local);
    delta_a[ipd->orient_axis] = 0.0f;
    delta_b[ipd->orient_axis] = 0.0f;

    delta_a[x_axis] = 0.0f;
    delta_b[y_axis] = 0.0f;

    /* Assign here in case secondary  */
    fixed_aspect_dimension = max_ff(fabsf(delta_a[y_axis]), fabsf(delta_b[x_axis]));

    if (ipd->step[0].is_fixed_aspect) {
      delta_a[y_axis] = copysignf(fixed_aspect_dimension, delta_a[y_axis]);
      delta_b[x_axis] = copysignf(fixed_aspect_dimension, delta_b[x_axis]);
    }

    mul_m3_v3(ipd->matrix_orient, delta_a);
    mul_m3_v3(ipd->matrix_orient, delta_b);

    if (ipd->step[0].is_fixed_aspect) {
      /* Recalculate the destination point. */
      copy_v3_v3(quad_base[2], ipd->co_src);
      add_v3_v3(quad_base[2], delta_a);
      add_v3_v3(quad_base[2], delta_b);
    }

    add_v3_v3v3(quad_base[1], ipd->co_src, delta_a);
    add_v3_v3v3(quad_base[3], ipd->co_src, delta_b);
  }

  if (ipd->step[0].is_centered) {
    /* Use a copy in case aspect was applied to the quad. */
    float base_co_dst[3];
    copy_v3_v3(base_co_dst, quad_base[2]);
    for (int i = 0; i < ARRAY_SIZE(quad_base); i++) {
      sub_v3_v3(quad_base[i], base_co_dst);
      mul_v3_fl(quad_base[i], 2.0f);
      add_v3_v3(quad_base[i], base_co_dst);
    }
    fixed_aspect_dimension *= 2.0f;
  }

  /* *** Secondary *** */

  float delta_local[3];
  if (ipd->step_index == STEP_DEPTH) {
    sub_v3_v3v3(delta_local, ipd->step[1].co_dst, ipd->step[0].co_dst);
  }
  else {
    zero_v3(delta_local);
  }

  if (ipd->step[1].is_fixed_aspect) {
    if (!is_zero_v3(delta_local)) {
      normalize_v3_length(delta_local, fixed_aspect_dimension);
    }
  }

  if (ipd->step[1].is_centered) {
    float temp_delta[3];
    if (ipd->step[1].is_fixed_aspect) {
      mul_v3_v3fl(temp_delta, delta_local, 0.5f);
    }
    else {
      copy_v3_v3(temp_delta, delta_local);
      mul_v3_fl(delta_local, 2.0f);
    }

    for (int i = 0; i < ARRAY_SIZE(quad_base); i++) {
      sub_v3_v3(quad_base[i], temp_delta);
    }
  }

  if ((ipd->step_index == STEP_DEPTH) &&
      (compare_v3v3(ipd->step[0].co_dst, ipd->step[1].co_dst, FLT_EPSILON) == false)) {

    for (int i = 0; i < ARRAY_SIZE(quad_base); i++) {
      add_v3_v3v3(quad_secondary[i], quad_base[i], delta_local);
    }
  }
  else {
    copy_v3_v3(quad_secondary[0], quad_base[0]);
    copy_v3_v3(quad_secondary[1], quad_base[1]);
    copy_v3_v3(quad_secondary[2], quad_base[2]);
    copy_v3_v3(quad_secondary[3], quad_base[3]);
  }

  for (int i = 0; i < 4; i++) {
    copy_v3_v3(bounds->vec[i], quad_base[i]);
    copy_v3_v3(bounds->vec[i + 4], quad_secondary[i]);
  }

  return true;
}

static void draw_circle_in_quad(const float v1[3],
                                const float v2[3],
                                const float v3[3],
                                const float v4[3],
                                const int resolution,
                                const float color[4])
{
  /* This isn't so efficient. */
  const float quad[4][2] = {
      {-1, -1},
      {+1, -1},
      {+1, +1},
      {-1, +1},
  };

  float(*coords)[3] = MEM_mallocN(sizeof(float[3]) * (resolution + 1), __func__);
  for (int i = 0; i <= resolution; i++) {
    float theta = ((2.0f * M_PI) * ((float)i / (float)resolution)) + 0.01f;
    float x = cosf(theta);
    float y = sinf(theta);
    const float pt[2] = {x, y};
    float w[4];
    barycentric_weights_v2_quad(UNPACK4(quad), pt, w);

    float *co = coords[i];
    zero_v3(co);
    madd_v3_v3fl(co, v1, w[0]);
    madd_v3_v3fl(co, v2, w[1]);
    madd_v3_v3fl(co, v3, w[2]);
    madd_v3_v3fl(co, v4, w[3]);
  }
  draw_line_loop(coords, resolution + 1, color);
  MEM_freeN(coords);
}

/** \} */

/* -------------------------------------------------------------------- */
/** \name Drawing Callbacks
 * \{ */

static void draw_primitive_view_impl(const struct bContext *C,
                                     struct InteractivePlaceData *ipd,
                                     const float color[4],
                                     int flatten_axis)
{
  UNUSED_VARS(C);

  BoundBox bounds;
  calc_bbox(ipd, &bounds);

  /* Use cavalier projection, since it maps the scale usefully to the cursor. */
  if (flatten_axis == STEP_BASE) {
    /* Calculate the plane that would be defined by the side of the cube vertices
     * if the plane had any volume. */

    float no[3];

    cross_v3_v3v3(
        no, ipd->matrix_orient[ipd->orient_axis], ipd->matrix_orient[(ipd->orient_axis + 1) % 3]);

    RegionView3D *rv3d = ipd->region->regiondata;
    copy_v3_v3(no, rv3d->viewinv[2]);
    normalize_v3(no);

    float base_plane[4];

    plane_from_point_normal_v3(base_plane, bounds.vec[0], no);

    /* Offset all vertices even though we only need to offset the half of them.
     * This is harmless as `dist` will be zero for the `base_plane` aligned side of the cube. */
    for (int i = 0; i < ARRAY_SIZE(bounds.vec); i++) {
      const float dist = dist_signed_to_plane_v3(bounds.vec[i], base_plane);
      madd_v3_v3fl(bounds.vec[i], base_plane, -dist);
      madd_v3_v3fl(bounds.vec[i], ipd->step[STEP_BASE].degenerate_diagonal_display, dist);
    }
  }

  if (flatten_axis == STEP_DEPTH) {
    const float *base_plane = ipd->step[0].plane;
    for (int i = 0; i < 4; i++) {
      const float dist = dist_signed_to_plane_v3(bounds.vec[i + 4], base_plane);
      madd_v3_v3fl(bounds.vec[i + 4], base_plane, -dist);
      madd_v3_v3fl(bounds.vec[i + 4], ipd->step[STEP_DEPTH].degenerate_diagonal_display, dist);
    }
  }

  draw_line_bounds(&bounds, color);

  if (ipd->primitive_type == PLACE_PRIMITIVE_TYPE_CUBE) {
    /* pass */
  }
  else if (ipd->primitive_type == PLACE_PRIMITIVE_TYPE_CYLINDER) {
    draw_circle_in_quad(UNPACK4(bounds.vec), 32, color);
    draw_circle_in_quad(UNPACK4((&bounds.vec[4])), 32, color);
  }
  else if (ipd->primitive_type == PLACE_PRIMITIVE_TYPE_CONE) {
    draw_circle_in_quad(UNPACK4(bounds.vec), 32, color);

    float center[3];
    mid_v3_v3v3v3v3(center, UNPACK4((&bounds.vec[4])));

    float coords_a[4][3];
    float coords_b[4][3];

    for (int i = 0; i < 4; i++) {
      copy_v3_v3(coords_a[i], center);
      mid_v3_v3v3(coords_b[i], bounds.vec[i], bounds.vec[(i + 1) % 4]);
    }

    draw_line_pairs(coords_a, coords_b, 4, color);
  }
  else if (ELEM(ipd->primitive_type,
                PLACE_PRIMITIVE_TYPE_SPHERE_UV,
                PLACE_PRIMITIVE_TYPE_SPHERE_ICO)) {
    /* See bound-box diagram for reference. */

    /* Primary Side. */
    float v01[3], v12[3], v23[3], v30[3];
    mid_v3_v3v3(v01, bounds.vec[0], bounds.vec[1]);
    mid_v3_v3v3(v12, bounds.vec[1], bounds.vec[2]);
    mid_v3_v3v3(v23, bounds.vec[2], bounds.vec[3]);
    mid_v3_v3v3(v30, bounds.vec[3], bounds.vec[0]);
    /* Secondary Side. */
    float v45[3], v56[3], v67[3], v74[3];
    mid_v3_v3v3(v45, bounds.vec[4], bounds.vec[5]);
    mid_v3_v3v3(v56, bounds.vec[5], bounds.vec[6]);
    mid_v3_v3v3(v67, bounds.vec[6], bounds.vec[7]);
    mid_v3_v3v3(v74, bounds.vec[7], bounds.vec[4]);
    /* Edges between. */
    float v04[3], v15[3], v26[3], v37[3];
    mid_v3_v3v3(v04, bounds.vec[0], bounds.vec[4]);
    mid_v3_v3v3(v15, bounds.vec[1], bounds.vec[5]);
    mid_v3_v3v3(v26, bounds.vec[2], bounds.vec[6]);
    mid_v3_v3v3(v37, bounds.vec[3], bounds.vec[7]);

    draw_circle_in_quad(v01, v45, v67, v23, 32, color);
    draw_circle_in_quad(v30, v12, v56, v74, 32, color);
    draw_circle_in_quad(v04, v15, v26, v37, 32, color);
  }
}

static void draw_primitive_view(const struct bContext *C, ARegion *UNUSED(region), void *arg)
{
  struct InteractivePlaceData *ipd = arg;
  float color[4];
  UI_GetThemeColor3fv(TH_GIZMO_PRIMARY, color);

  const bool use_depth = !XRAY_ENABLED(ipd->v3d);
  const eGPUDepthTest depth_test_enabled = GPU_depth_test_get();

  if (use_depth) {
    GPU_depth_test(GPU_DEPTH_NONE);
    color[3] = 0.15f;
    draw_primitive_view_impl(C, ipd, color, -1);
  }

  /* Show a flattened projection if the current step is aligned to the view. */
  if (ipd->step[ipd->step_index].is_degenerate_view_align) {
    const RegionView3D *rv3d = ipd->region->regiondata;
    if (!rv3d->is_persp) {
      draw_primitive_view_impl(C, ipd, color, ipd->step_index);
    }
  }

  if (use_depth) {
    GPU_depth_test(GPU_DEPTH_LESS_EQUAL);
  }
  color[3] = 1.0f;
  draw_primitive_view_impl(C, ipd, color, -1);

  if (use_depth) {
    if (depth_test_enabled == false) {
      GPU_depth_test(GPU_DEPTH_NONE);
    }
  }
}

/** \} */

/* -------------------------------------------------------------------- */
/** \name Calculate The Initial Placement Plane
 *
 * Use by both the operator and placement cursor.
 * \{ */

static void view3d_interactive_add_calc_plane(bContext *C,
                                              Scene *scene,
                                              View3D *v3d,
                                              ARegion *region,
                                              const float mval_fl[2],
                                              wmGizmo *snap_gizmo,
                                              const enum ePlace_SnapTo snap_to,
                                              const enum ePlace_Depth plane_depth,
                                              const enum ePlace_Orient plane_orient,
                                              const int plane_axis,
                                              const bool plane_axis_auto,
                                              float r_co_src[3],
                                              float r_matrix_orient[3][3])
{
  const RegionView3D *rv3d = region->regiondata;
  ED_transform_calc_orientation_from_type(C, r_matrix_orient);

  /* Non-orthogonal matrices cause the preview and final result not to match.
   *
   * While making orthogonal doesn't always work well (especially with gimbal orientation for e.g.)
   * it's a corner case, without better alternatives as objects don't support shear. */
  orthogonalize_m3(r_matrix_orient, plane_axis);

  SnapObjectContext *snap_context = NULL;
  bool snap_context_free = false;

  /* Set the orientation. */
  if ((plane_orient == PLACE_ORIENT_SURFACE) || (plane_depth == PLACE_DEPTH_SURFACE)) {
    snap_context = (snap_gizmo ?
                        ED_gizmotypes_snap_3d_context_ensure(scene, region, v3d, snap_gizmo) :
                        NULL);
    if (snap_context == NULL) {
      snap_context = ED_transform_snap_object_context_create_view3d(scene, 0, region, v3d);
      snap_context_free = true;
    }
  }

  if (plane_orient == PLACE_ORIENT_SURFACE) {
    bool found_surface_or_normal = false;
    float matrix_orient_surface[3][3];

    /* Use the snap normal as a fallback in case the cursor isn't over a surface
     * but snapping is enabled. */
    float normal_fallback[3];
    bool use_normal_fallback = snap_gizmo ?
                                   idp_snap_normal_from_gizmo(snap_gizmo, normal_fallback) :
                                   false;

    if ((snap_context != NULL) &&
        idp_poject_surface_normal(snap_context,
                                  CTX_data_ensure_evaluated_depsgraph(C),
                                  mval_fl,
                                  use_normal_fallback ? r_matrix_orient : NULL,
                                  use_normal_fallback ? normal_fallback : NULL,
                                  matrix_orient_surface)) {
      copy_m3_m3(r_matrix_orient, matrix_orient_surface);
      found_surface_or_normal = true;
    }

    if (!found_surface_or_normal && plane_axis_auto) {
      /* Drawing into empty space, draw onto the plane most aligned to the view direction. */
      mat3_align_axis_to_v3(r_matrix_orient, plane_axis, rv3d->viewinv[2]);
    }
  }

  const bool is_snap_found = snap_gizmo ? idp_snap_point_from_gizmo(snap_gizmo, r_co_src) : false;

  if (is_snap_found) {
    /* pass */
  }
  else {
    bool use_depth_fallback = true;
    if (plane_depth == PLACE_DEPTH_CURSOR_VIEW) {
      /* View plane. */
      ED_view3d_win_to_3d(v3d, region, scene->cursor.location, mval_fl, r_co_src);
      use_depth_fallback = false;
    }
    else if (plane_depth == PLACE_DEPTH_SURFACE) {
      if ((snap_context != NULL) &&
          ED_transform_snap_object_project_view3d(snap_context,
                                                  CTX_data_ensure_evaluated_depsgraph(C),
                                                  SCE_SNAP_MODE_FACE,
                                                  &(const struct SnapObjectParams){
                                                      .snap_select = SNAP_ALL,
                                                      .edit_mode_type = SNAP_GEOM_EDIT,
                                                  },
                                                  mval_fl,
                                                  NULL,
                                                  NULL,
                                                  r_co_src,
                                                  NULL)) {
        use_depth_fallback = false;
      }
    }

    /* Use as fallback to surface. */
    if (use_depth_fallback || (plane_depth == PLACE_DEPTH_CURSOR_PLANE)) {
      /* Cursor plane. */
      float plane[4];
      const float *plane_normal = r_matrix_orient[plane_axis];

      const float view_axis_dot = fabsf(dot_v3v3(rv3d->viewinv[2], r_matrix_orient[plane_axis]));
      if (view_axis_dot < eps_view_align) {
        /* In this case, just project onto the view plane as it's important the location
         * is _always_ under the mouse cursor, even if it turns out that wont lie on
         * the original 'plane' that's been calculated for us. */
        plane_normal = rv3d->viewinv[2];
      }

      plane_from_point_normal_v3(plane, scene->cursor.location, plane_normal);

      if (view3d_win_to_3d_on_plane_maybe_fallback(region, plane, mval_fl, NULL, r_co_src)) {
        use_depth_fallback = false;
      }

      /* Even if the calculation works, it's possible the point found is behind the view,
       * or very far away (past the far clipping).
       * In either case creating objects wont be useful. */
      if (rv3d->is_persp) {
        float dir[3];
        sub_v3_v3v3(dir, rv3d->viewinv[3], r_co_src);
        const float dot = dot_v3v3(dir, rv3d->viewinv[2]);
        if (dot < v3d->clip_start || dot > v3d->clip_end) {
          use_depth_fallback = true;
        }
      }
    }

    if (use_depth_fallback) {
      float co_depth[3];
      /* Fallback to view center. */
      negate_v3_v3(co_depth, rv3d->ofs);
      ED_view3d_win_to_3d(v3d, region, co_depth, mval_fl, r_co_src);
    }
  }

  if (!is_snap_found && ((snap_gizmo != NULL) && ED_gizmotypes_snap_3d_is_enabled(snap_gizmo))) {
    if (snap_to == PLACE_SNAP_TO_DEFAULT) {
      idp_snap_calc_incremental(scene, v3d, region, NULL, r_co_src);
    }
  }

  if (snap_context_free) {
    ED_transform_snap_object_context_destroy(snap_context);
  }
}

/** \} */

/* -------------------------------------------------------------------- */
/** \name Public Placement Plane Functionality
 * \{ */

void ED_view3d_placement_plane_calc(bContext *C,
                                    const int mval[2],
                                    const int plane_axis,
                                    float r_co_src[3],
                                    float r_mat_orient[3][3])
{
  Scene *scene = CTX_data_scene(C);
  ARegion *region = CTX_wm_region(C);
  View3D *v3d = CTX_wm_view3d(C);

  /* TODO what if there is no snap gizmo? */
  wmGizmo *snap_gizmo = idp_snap_gizmo_from_region(region);
  const float mval_fl[] = {mval[0], mval[1]};

  /* TODO Options here should be input parameters. */
  view3d_interactive_add_calc_plane(C,
                                    scene,
                                    v3d,
                                    region,
                                    mval_fl,
                                    snap_gizmo,
                                    PLACE_SNAP_TO_GEOMETRY,
                                    PLACE_DEPTH_SURFACE,
                                    PLACE_ORIENT_SURFACE,
                                    plane_axis,
                                    false,
                                    r_co_src,
                                    r_mat_orient);
}

static void placement_plane_adjust_to_boundbox(const BoundBox *boundbox,
                                               const enum ePlaceDirection direction,
                                               const float scale[3],
                                               const int plane_axis,
                                               const float plane_mat_orient[3][3],
                                               float r_co_src[3])
{
  BLI_assert(ELEM(direction, PLACE_DIRECTION_NEG, PLACE_DIRECTION_POS));

  const bool is_negative_up = scale[plane_axis] < 0;
  /* Calculate the offset for all axes. */
  float offset_vec[3] = {0};
  {
    /* Move the offset to put the return coordinate to the center of the bounding box. */
    BKE_boundbox_calc_center_aabb(boundbox, offset_vec);

    /* Push offset at the plane axis so the bounding box surface is where the snapping point is. */
    float size[3];
    BKE_boundbox_calc_size_aabb(boundbox, size);
    offset_vec[plane_axis] -= size[plane_axis] * (is_negative_up ? -1 : 1);

    /* Scale offset with the object scale. */
    mul_v3_v3(offset_vec, scale);
    if (direction == PLACE_DIRECTION_NEG) {
      mul_v3_fl(offset_vec, -1);
    }
  }

  /* Rotate the offset vector to the plane rotation. */
  mul_v3_m3v3(offset_vec, plane_mat_orient, offset_vec);
  /* Finally, add the rotated offset to the returned position. */
  add_v3_v3(r_co_src, offset_vec);
}

void ED_view3d_placement_plane_boundbox_calc(bContext *C,
                                             const int mval[2],
                                             const BoundBox *boundbox,
                                             const enum ePlaceDirection direction,
                                             const float scale[3],
                                             float r_co_src[3],
                                             float r_mat_orient[3][3])
{
  const int plane_axis = 2;
  ED_view3d_placement_plane_calc(C, mval, plane_axis, r_co_src, r_mat_orient);
  placement_plane_adjust_to_boundbox(
      boundbox, direction, scale, plane_axis, r_mat_orient, r_co_src);
}

/** \} */

/* -------------------------------------------------------------------- */
/** \name Add Object Modal Operator
 * \{ */

static void view3d_interactive_add_begin(bContext *C, wmOperator *op, const wmEvent *event)
{

  const int plane_axis = RNA_enum_get(op->ptr, "plane_axis");
  const bool plane_axis_auto = RNA_boolean_get(op->ptr, "plane_axis_auto");
  const enum ePlace_SnapTo snap_to = RNA_enum_get(op->ptr, "snap_target");
  const enum ePlace_Depth plane_depth = RNA_enum_get(op->ptr, "plane_depth");
  const enum ePlace_Origin plane_origin[2] = {
      RNA_enum_get(op->ptr, "plane_origin_base"),
      RNA_enum_get(op->ptr, "plane_origin_depth"),
  };
  const enum ePlace_Aspect plane_aspect[2] = {
      RNA_enum_get(op->ptr, "plane_aspect_base"),
      RNA_enum_get(op->ptr, "plane_aspect_depth"),
  };
  const enum ePlace_Orient plane_orient = RNA_enum_get(op->ptr, "plane_orientation");

  const float mval_fl[2] = {UNPACK2(event->mval)};

  struct InteractivePlaceData *ipd = op->customdata;

  /* Assign snap gizmo which is may be used as part of the tool. */
  ipd->snap_gizmo = idp_snap_gizmo_from_region(ipd->region);
  idp_paintcursor_from_gizmo_visible_set(ipd->snap_gizmo, false);

  /* For tweak events the snap target may have changed since dragging,
   * update the snap target at the cursor location where tweak began.
   *
   * NOTE: we could investigating solving this in a more generic way,
   * so each operator doesn't have to account for it. */
  if (ISTWEAK(event->type)) {
    if (ipd->snap_gizmo != NULL) {
      ED_gizmotypes_snap_3d_update(ipd->snap_gizmo,
                                   CTX_data_ensure_evaluated_depsgraph(C),
                                   ipd->region,
                                   ipd->v3d,
                                   G_MAIN->wm.first,
                                   mval_fl);
    }
  }

  ipd->launch_event = WM_userdef_event_type_from_keymap_type(event->type);

  view3d_interactive_add_calc_plane(C,
                                    ipd->scene,
                                    ipd->v3d,
                                    ipd->region,
                                    mval_fl,
                                    ipd->snap_gizmo,
                                    snap_to,
                                    plane_depth,
                                    plane_orient,
                                    plane_axis,
                                    plane_axis_auto,
                                    ipd->co_src,
                                    ipd->matrix_orient);

  ipd->orient_axis = plane_axis;
  for (int i = 0; i < 2; i++) {
    ipd->step[i].is_centered_init = (plane_origin[i] == PLACE_ORIGIN_CENTER);
    ipd->step[i].is_centered = ipd->step[i].is_centered_init;

    ipd->step[i].is_fixed_aspect_init = (plane_aspect[i] == PLACE_ASPECT_FIXED);
    ipd->step[i].is_fixed_aspect = ipd->step[i].is_fixed_aspect_init;
  }

  ipd->step_index = STEP_BASE;
  ipd->snap_to = snap_to;

  plane_from_point_normal_v3(ipd->step[0].plane, ipd->co_src, ipd->matrix_orient[plane_axis]);

  copy_v3_v3(ipd->step[0].co_dst, ipd->co_src);

  {
    RegionView3D *rv3d = ipd->region->regiondata;
    const float view_axis_dot = fabsf(dot_v3v3(rv3d->viewinv[2], ipd->matrix_orient[plane_axis]));
    ipd->step[STEP_BASE].is_degenerate_view_align = view_axis_dot < eps_view_align;
    ipd->step[STEP_DEPTH].is_degenerate_view_align = fabsf(view_axis_dot - 1.0f) < eps_view_align;

    float view_axis[3];
    normalize_v3_v3(view_axis, rv3d->viewinv[2]);
    plane_from_point_normal_v3(ipd->view_plane, ipd->co_src, view_axis);
  }

  if (ipd->step[STEP_BASE].is_degenerate_view_align ||
      ipd->step[STEP_DEPTH].is_degenerate_view_align) {
    RegionView3D *rv3d = ipd->region->regiondata;
    float axis_view[3];
    add_v3_v3v3(axis_view, rv3d->viewinv[0], rv3d->viewinv[1]);
    normalize_v3(axis_view);

    /* Setup fallback axes. */
    for (int i = 0; i < 2; i++) {
      if (ipd->step[i].is_degenerate_view_align) {
        const int degenerate_axis =
            (i == STEP_BASE) ?
                /* For #STEP_BASE find the orient axis that align to the view. */
                dot_v3_array_find_max_index(ipd->matrix_orient, 3, rv3d->viewinv[2], false) :
                /* For #STEP_DEPTH the orient axis is always view aligned when degenerate. */
                ipd->orient_axis;

        float axis_fallback[4][3];
        const int x_axis = (degenerate_axis + 1) % 3;
        const int y_axis = (degenerate_axis + 2) % 3;

        /* Assign 4x diagonal axes, find which one is closest to the viewport diagonal
         * bottom left to top right, for a predictable direction from a user perspective. */
        add_v3_v3v3(axis_fallback[0], ipd->matrix_orient[x_axis], ipd->matrix_orient[y_axis]);
        sub_v3_v3v3(axis_fallback[1], ipd->matrix_orient[x_axis], ipd->matrix_orient[y_axis]);
        negate_v3_v3(axis_fallback[2], axis_fallback[0]);
        negate_v3_v3(axis_fallback[3], axis_fallback[1]);

        const int axis_best = dot_v3_array_find_max_index(axis_fallback, 4, axis_view, true);
        normalize_v3_v3(ipd->step[i].degenerate_diagonal, axis_fallback[axis_best]);
        ipd->step[i].degenerate_axis = degenerate_axis;

        /* `degenerate_view_plane_fallback` is used to map cursor motion from a view aligned
         * plane back onto the view aligned plane.
         *
         * The dot product check below ensures cursor motion
         * isn't inverted from a user perspective. */
        const bool degenerate_axis_is_flip = dot_v3v3(ipd->matrix_orient[degenerate_axis],
                                                      ((i == STEP_BASE) ?
                                                           ipd->step[i].degenerate_diagonal :
                                                           rv3d->viewinv[2])) < 0.0f;

        copy_v3_v3(ipd->step[i].degenerate_diagonal_display, ipd->step[i].degenerate_diagonal);
        if (degenerate_axis_is_flip) {
          negate_v3(ipd->step[i].degenerate_diagonal_display);
        }
      }
    }
  }

  ipd->is_snap_invert = ipd->snap_gizmo ? ED_gizmotypes_snap_3d_invert_snap_get(ipd->snap_gizmo) :
                                          false;
  {
    const ToolSettings *ts = ipd->scene->toolsettings;
    ipd->use_snap = (ipd->is_snap_invert == !(ts->snap_flag & SCE_SNAP));
  }

  ipd->draw_handle_view = ED_region_draw_cb_activate(
      ipd->region->type, draw_primitive_view, ipd, REGION_DRAW_POST_VIEW);

  ED_region_tag_redraw(ipd->region);

  /* Setup the primitive type. */
  {
    PropertyRNA *prop = RNA_struct_find_property(op->ptr, "primitive_type");
    if (RNA_property_is_set(op->ptr, prop)) {
      ipd->primitive_type = RNA_property_enum_get(op->ptr, prop);
      ipd->use_tool = false;
    }
    else {
      ipd->use_tool = true;

      /* Get from the tool, a bit of a non-standard way of operating. */
      const bToolRef *tref = ipd->area->runtime.tool;
      if (tref && STREQ(tref->idname, "builtin.primitive_cube_add")) {
        ipd->primitive_type = PLACE_PRIMITIVE_TYPE_CUBE;
      }
      else if (tref && STREQ(tref->idname, "builtin.primitive_cylinder_add")) {
        ipd->primitive_type = PLACE_PRIMITIVE_TYPE_CYLINDER;
      }
      else if (tref && STREQ(tref->idname, "builtin.primitive_cone_add")) {
        ipd->primitive_type = PLACE_PRIMITIVE_TYPE_CONE;
      }
      else if (tref && STREQ(tref->idname, "builtin.primitive_uv_sphere_add")) {
        ipd->primitive_type = PLACE_PRIMITIVE_TYPE_SPHERE_UV;
      }
      else if (tref && STREQ(tref->idname, "builtin.primitive_ico_sphere_add")) {
        ipd->primitive_type = PLACE_PRIMITIVE_TYPE_SPHERE_ICO;
      }
      else {
        /* If the user runs this as an operator they should set the 'primitive_type',
         * however running from operator search will end up at this point.  */
        ipd->primitive_type = PLACE_PRIMITIVE_TYPE_CUBE;
        ipd->use_tool = false;
      }
    }
  }
}

static int view3d_interactive_add_invoke(bContext *C, wmOperator *op, const wmEvent *event)
{
  const bool wait_for_input = RNA_boolean_get(op->ptr, "wait_for_input");

  struct InteractivePlaceData *ipd = MEM_callocN(sizeof(*ipd), __func__);
  op->customdata = ipd;

  ipd->scene = CTX_data_scene(C);
  ipd->area = CTX_wm_area(C);
  ipd->region = CTX_wm_region(C);
  ipd->v3d = CTX_wm_view3d(C);

  if (wait_for_input) {
    ipd->wait_for_input = true;
    /* TODO: support snapping when not using with tool. */
#if 0
    WM_gizmo_group_type_ensure(view3d_gzgt_placement_id);
#endif
  }
  else {
    view3d_interactive_add_begin(C, op, event);
  }

  WM_event_add_modal_handler(C, op);

  return OPERATOR_RUNNING_MODAL;
}

static void view3d_interactive_add_exit(bContext *C, wmOperator *op)
{
  UNUSED_VARS(C);

  struct InteractivePlaceData *ipd = op->customdata;

  ED_region_draw_cb_exit(ipd->region->type, ipd->draw_handle_view);

  ED_region_tag_redraw(ipd->region);

  {
    wmGizmo *snap_gz = idp_snap_gizmo_from_region(ipd->region);
    idp_paintcursor_from_gizmo_visible_set(snap_gz, true);
  }

  MEM_freeN(ipd);
}

static void view3d_interactive_add_cancel(bContext *C, wmOperator *op)
{
  view3d_interactive_add_exit(C, op);
}

enum {
  PLACE_MODAL_SNAP_ON,
  PLACE_MODAL_SNAP_OFF,
  PLACE_MODAL_FIXED_ASPECT_ON,
  PLACE_MODAL_FIXED_ASPECT_OFF,
  PLACE_MODAL_PIVOT_CENTER_ON,
  PLACE_MODAL_PIVOT_CENTER_OFF,
};

void viewplace_modal_keymap(wmKeyConfig *keyconf)
{
  static const EnumPropertyItem modal_items[] = {
      {PLACE_MODAL_SNAP_ON, "SNAP_ON", 0, "Snap On", ""},
      {PLACE_MODAL_SNAP_OFF, "SNAP_OFF", 0, "Snap Off", ""},
      {PLACE_MODAL_FIXED_ASPECT_ON, "FIXED_ASPECT_ON", 0, "Fixed Aspect On", ""},
      {PLACE_MODAL_FIXED_ASPECT_OFF, "FIXED_ASPECT_OFF", 0, "Fixed Aspect Off", ""},
      {PLACE_MODAL_PIVOT_CENTER_ON, "PIVOT_CENTER_ON", 0, "Center Pivot On", ""},
      {PLACE_MODAL_PIVOT_CENTER_OFF, "PIVOT_CENTER_OFF", 0, "Center Pivot Off", ""},
      {0, NULL, 0, NULL, NULL},
  };

  const char *keymap_name = "View3D Placement Modal";
  wmKeyMap *keymap = WM_modalkeymap_find(keyconf, keymap_name);

  /* This function is called for each space-type, only needs to add map once. */
  if (keymap && keymap->modal_items) {
    return;
  }

  keymap = WM_modalkeymap_ensure(keyconf, keymap_name, modal_items);

  WM_modalkeymap_assign(keymap, "VIEW3D_OT_interactive_add");
}

static int view3d_interactive_add_modal(bContext *C, wmOperator *op, const wmEvent *event)
{
  UNUSED_VARS(C, op);

  struct InteractivePlaceData *ipd = op->customdata;

  ARegion *region = ipd->region;
  bool do_redraw = false;
  bool do_cursor_update = false;

  /* Handle modal key-map. */
  if (event->type == EVT_MODAL_MAP) {
    bool is_fallthrough = false;
    switch (event->val) {
      case PLACE_MODAL_FIXED_ASPECT_ON: {
        is_fallthrough = true;
        ATTR_FALLTHROUGH;
      }
      case PLACE_MODAL_FIXED_ASPECT_OFF: {
        ipd->step[ipd->step_index].is_fixed_aspect =
            is_fallthrough ^ ipd->step[ipd->step_index].is_fixed_aspect_init;
        do_redraw = true;
        break;
      }
      case PLACE_MODAL_PIVOT_CENTER_ON: {
        is_fallthrough = true;
        ATTR_FALLTHROUGH;
      }
      case PLACE_MODAL_PIVOT_CENTER_OFF: {
        ipd->step[ipd->step_index].is_centered = is_fallthrough ^
                                                 ipd->step[ipd->step_index].is_centered_init;
        do_redraw = true;
        break;
      }
      case PLACE_MODAL_SNAP_ON: {
        is_fallthrough = true;
        ATTR_FALLTHROUGH;
      }
      case PLACE_MODAL_SNAP_OFF: {
        const ToolSettings *ts = ipd->scene->toolsettings;
        ipd->is_snap_invert = is_fallthrough;
        ipd->use_snap = (ipd->is_snap_invert == !(ts->snap_flag & SCE_SNAP));
        do_cursor_update = true;
        break;
      }
    }
  }
  else {
    switch (event->type) {
      case EVT_ESCKEY:
      case RIGHTMOUSE: {
        view3d_interactive_add_exit(C, op);
        return OPERATOR_CANCELLED;
      }
      case MOUSEMOVE: {
        do_cursor_update = true;
        break;
      }
    }
  }

  if (ipd->wait_for_input) {
    if (ELEM(event->type, LEFTMOUSE)) {
      if (event->val == KM_PRESS) {
        view3d_interactive_add_begin(C, op, event);
        ipd->wait_for_input = false;
        return OPERATOR_RUNNING_MODAL;
      }
    }
    return OPERATOR_RUNNING_MODAL;
  }

  if (ipd->step_index == STEP_BASE) {
    if (ELEM(event->type, ipd->launch_event, LEFTMOUSE)) {
      if (event->val == KM_RELEASE) {
        /* Set secondary plane. */

        /* Create normal. */
        {
          RegionView3D *rv3d = region->regiondata;
          float no[3], no_temp[3];

          if (ipd->step[STEP_DEPTH].is_degenerate_view_align) {
            cross_v3_v3v3(no_temp, ipd->step[0].plane, ipd->step[STEP_DEPTH].degenerate_diagonal);
            cross_v3_v3v3(no, no_temp, ipd->step[0].plane);
          }
          else {
            cross_v3_v3v3(no_temp, ipd->step[0].plane, rv3d->viewinv[2]);
            cross_v3_v3v3(no, no_temp, ipd->step[0].plane);
          }
          normalize_v3(no);

          plane_from_point_normal_v3(ipd->step[1].plane, ipd->step[0].co_dst, no);
        }

        copy_v3_v3(ipd->step[1].co_dst, ipd->step[0].co_dst);
        ipd->step_index = STEP_DEPTH;

        /* Use the toggle from the previous step. */
        if (ipd->step[0].is_centered != ipd->step[0].is_centered_init) {
          ipd->step[1].is_centered = !ipd->step[1].is_centered;
        }
        if (ipd->step[0].is_fixed_aspect != ipd->step[0].is_fixed_aspect_init) {
          ipd->step[1].is_fixed_aspect = !ipd->step[1].is_fixed_aspect;
        }
      }
    }
  }
  else if (ipd->step_index == STEP_DEPTH) {
    if (ELEM(event->type, ipd->launch_event, LEFTMOUSE)) {
      if (event->val == KM_PRESS) {

        BoundBox bounds;
        calc_bbox(ipd, &bounds);

        float location[3];
        float rotation[3];
        float scale[3];

        float matrix_orient_axis[3][3];
        copy_m3_m3(matrix_orient_axis, ipd->matrix_orient);
        if (ipd->orient_axis != 2) {
          swap_v3_v3(matrix_orient_axis[2], matrix_orient_axis[ipd->orient_axis]);
          swap_v3_v3(matrix_orient_axis[0], matrix_orient_axis[1]);
        }
        /* Needed for shapes where the sign matters (cone for eg). */
        {
          float delta[3];
          sub_v3_v3v3(delta, bounds.vec[0], bounds.vec[4]);
          if (dot_v3v3(ipd->matrix_orient[ipd->orient_axis], delta) > 0.0f) {
            negate_v3(matrix_orient_axis[2]);

            /* Only flip Y so we don't flip a single axis which causes problems. */
            negate_v3(matrix_orient_axis[1]);
          }
        }

        mat3_to_eul(rotation, matrix_orient_axis);

        mid_v3_v3v3(location, bounds.vec[0], bounds.vec[6]);
        const int cube_verts[3] = {3, 1, 4};
        for (int i = 0; i < 3; i++) {
          scale[i] = len_v3v3(bounds.vec[0], bounds.vec[cube_verts[i]]);
          /* Primitives have size 2 by default, compensate for this here. */
          scale[i] /= 2.0f;
        }

        wmOperatorType *ot = NULL;
        PointerRNA op_props;
        if (ipd->primitive_type == PLACE_PRIMITIVE_TYPE_CUBE) {
          ot = WM_operatortype_find("MESH_OT_primitive_cube_add", false);
        }
        else if (ipd->primitive_type == PLACE_PRIMITIVE_TYPE_CYLINDER) {
          ot = WM_operatortype_find("MESH_OT_primitive_cylinder_add", false);
        }
        else if (ipd->primitive_type == PLACE_PRIMITIVE_TYPE_CONE) {
          ot = WM_operatortype_find("MESH_OT_primitive_cone_add", false);
        }
        else if (ipd->primitive_type == PLACE_PRIMITIVE_TYPE_SPHERE_UV) {
          ot = WM_operatortype_find("MESH_OT_primitive_uv_sphere_add", false);
        }
        else if (ipd->primitive_type == PLACE_PRIMITIVE_TYPE_SPHERE_ICO) {
          ot = WM_operatortype_find("MESH_OT_primitive_ico_sphere_add", false);
        }

        if (ot != NULL) {
          WM_operator_properties_create_ptr(&op_props, ot);

          if (ipd->use_tool) {
            bToolRef *tref = ipd->area->runtime.tool;
            PointerRNA temp_props;
            WM_toolsystem_ref_properties_init_for_keymap(tref, &temp_props, &op_props, ot);
            SWAP(PointerRNA, temp_props, op_props);
            WM_operator_properties_free(&temp_props);
          }

          RNA_float_set_array(&op_props, "rotation", rotation);
          RNA_float_set_array(&op_props, "location", location);
          RNA_float_set_array(&op_props, "scale", scale);

          /* Always use the defaults here since desired bounds have been set interactively, it does
           * not make sense to use a different values from a previous command. */
          if (ipd->primitive_type == PLACE_PRIMITIVE_TYPE_CUBE) {
            RNA_float_set(&op_props, "size", 2.0f);
          }
          if (ELEM(ipd->primitive_type,
                   PLACE_PRIMITIVE_TYPE_CYLINDER,
                   PLACE_PRIMITIVE_TYPE_SPHERE_UV,
                   PLACE_PRIMITIVE_TYPE_SPHERE_ICO)) {
            RNA_float_set(&op_props, "radius", 1.0f);
          }
          if (ELEM(
                  ipd->primitive_type, PLACE_PRIMITIVE_TYPE_CYLINDER, PLACE_PRIMITIVE_TYPE_CONE)) {
            RNA_float_set(&op_props, "depth", 2.0f);
          }
          if (ipd->primitive_type == PLACE_PRIMITIVE_TYPE_CONE) {
            RNA_float_set(&op_props, "radius1", 1.0f);
            RNA_float_set(&op_props, "radius2", 0.0f);
          }

          WM_operator_name_call_ptr(C, ot, WM_OP_EXEC_DEFAULT, &op_props);
          WM_operator_properties_free(&op_props);
        }
        else {
          BLI_assert(0);
        }

        view3d_interactive_add_exit(C, op);
        return OPERATOR_FINISHED;
      }
    }
  }
  else {
    BLI_assert(0);
  }

  if (do_cursor_update) {
    const float mval_fl[2] = {UNPACK2(event->mval)};

    /* Calculate the snap location on mouse-move or when toggling snap. */
    ipd->is_snap_found = false;
    if (ipd->use_snap) {
      if (ipd->snap_gizmo != NULL) {
        ED_gizmotypes_snap_3d_flag_set(ipd->snap_gizmo, ED_SNAPGIZMO_TOGGLE_ALWAYS_TRUE);
        if (ED_gizmotypes_snap_3d_update(ipd->snap_gizmo,
                                         CTX_data_ensure_evaluated_depsgraph(C),
                                         ipd->region,
                                         ipd->v3d,
                                         G_MAIN->wm.first,
                                         mval_fl)) {
          ED_gizmotypes_snap_3d_data_get(ipd->snap_gizmo, ipd->snap_co, NULL, NULL, NULL);
          ipd->is_snap_found = true;
        }
        ED_gizmotypes_snap_3d_flag_clear(ipd->snap_gizmo, ED_SNAPGIZMO_TOGGLE_ALWAYS_TRUE);
      }
    }

    if (ipd->step_index == STEP_BASE) {
      if (ipd->is_snap_found) {
        closest_to_plane_normalized_v3(
            ipd->step[STEP_BASE].co_dst, ipd->step[STEP_BASE].plane, ipd->snap_co);
      }
      else {
        if (view3d_win_to_3d_on_plane_maybe_fallback(
                region,
                ipd->step[STEP_BASE].plane,
                mval_fl,
                ipd->step[STEP_BASE].is_degenerate_view_align ? ipd->view_plane : NULL,
                ipd->step[STEP_BASE].co_dst)) {
          /* pass */
        }

        if (ipd->use_snap && (ipd->snap_to == PLACE_SNAP_TO_DEFAULT)) {
          if (idp_snap_calc_incremental(
                  ipd->scene, ipd->v3d, ipd->region, ipd->co_src, ipd->step[STEP_BASE].co_dst)) {
          }
        }
      }
    }
    else if (ipd->step_index == STEP_DEPTH) {
      if (ipd->is_snap_found) {
        closest_to_plane_normalized_v3(
            ipd->step[STEP_DEPTH].co_dst, ipd->step[STEP_DEPTH].plane, ipd->snap_co);
      }
      else {
        if (view3d_win_to_3d_on_plane_maybe_fallback(
                region,
                ipd->step[STEP_DEPTH].plane,
                mval_fl,
                ipd->step[STEP_DEPTH].is_degenerate_view_align ? ipd->view_plane : NULL,
                ipd->step[STEP_DEPTH].co_dst)) {
          /* pass */
        }

        if (ipd->use_snap && (ipd->snap_to == PLACE_SNAP_TO_DEFAULT)) {
          if (idp_snap_calc_incremental(
                  ipd->scene, ipd->v3d, ipd->region, ipd->co_src, ipd->step[STEP_DEPTH].co_dst)) {
          }
        }
      }

      /* Correct the point so it's aligned with the 'ipd->step[0].co_dst'. */
      float close[3], delta[3];
      closest_to_plane_normalized_v3(
          close, ipd->step[STEP_BASE].plane, ipd->step[STEP_DEPTH].co_dst);
      sub_v3_v3v3(delta, close, ipd->step[STEP_BASE].co_dst);
      sub_v3_v3(ipd->step[STEP_DEPTH].co_dst, delta);
    }
    do_redraw = true;
  }

  if (do_redraw) {
    ED_region_tag_redraw(region);
  }

  return OPERATOR_RUNNING_MODAL;
}

static bool view3d_interactive_add_poll(bContext *C)
{
  const enum eContextObjectMode mode = CTX_data_mode_enum(C);
  return ELEM(mode, CTX_MODE_OBJECT, CTX_MODE_EDIT_MESH);
}

void VIEW3D_OT_interactive_add(struct wmOperatorType *ot)
{
  /* identifiers */
  ot->name = "Add Primitive Object";
  ot->description = "Interactively add an object";
  ot->idname = "VIEW3D_OT_interactive_add";

  /* api callbacks */
  ot->invoke = view3d_interactive_add_invoke;
  ot->modal = view3d_interactive_add_modal;
  ot->cancel = view3d_interactive_add_cancel;
  ot->poll = view3d_interactive_add_poll;

  /* Note, let the operator we call handle undo and registering itself. */
  /* flags */
  ot->flag = 0;

  /* properties */
  PropertyRNA *prop;

  /* Normally not accessed directly, leave unset and check the active tool. */
  static const EnumPropertyItem primitive_type[] = {
      {PLACE_PRIMITIVE_TYPE_CUBE, "CUBE", 0, "Cube", ""},
      {PLACE_PRIMITIVE_TYPE_CYLINDER, "CYLINDER", 0, "Cylinder", ""},
      {PLACE_PRIMITIVE_TYPE_CONE, "CONE", 0, "Cone", ""},
      {PLACE_PRIMITIVE_TYPE_SPHERE_UV, "SPHERE_UV", 0, "UV Sphere", ""},
      {PLACE_PRIMITIVE_TYPE_SPHERE_ICO, "SPHERE_ICO", 0, "ICO Sphere", ""},
      {0, NULL, 0, NULL, NULL},
  };
  prop = RNA_def_property(ot->srna, "primitive_type", PROP_ENUM, PROP_NONE);
  RNA_def_property_ui_text(prop, "Primitive", "");
  RNA_def_property_enum_items(prop, primitive_type);
  RNA_def_property_flag(prop, PROP_SKIP_SAVE);

  prop = RNA_def_property(ot->srna, "plane_axis", PROP_ENUM, PROP_NONE);
  RNA_def_property_ui_text(prop, "Plane Axis", "The axis used for placing the base region");
  RNA_def_property_enum_default(prop, 2);
  RNA_def_property_enum_items(prop, rna_enum_axis_xyz_items);
  RNA_def_property_flag(prop, PROP_SKIP_SAVE);

  prop = RNA_def_boolean(ot->srna,
                         "plane_axis_auto",
                         false,
                         "Auto Axis",
                         "Select the closest axis when placing objects "
                         "(surface overrides)");
  RNA_def_property_flag(prop, PROP_SKIP_SAVE);

  static const EnumPropertyItem plane_depth_items[] = {
      {PLACE_DEPTH_SURFACE,
       "SURFACE",
       0,
       "Surface",
       "Start placing on the surface, using the 3D cursor position as a fallback"},
      {PLACE_DEPTH_CURSOR_PLANE,
       "CURSOR_PLANE",
       0,
       "Cursor Plane",
       "Start placement using a point projected onto the orientation axis "
       "at the 3D cursor position"},
      {PLACE_DEPTH_CURSOR_VIEW,
       "CURSOR_VIEW",
       0,
       "Cursor View",
       "Start placement using a point projected onto the view plane at the 3D cursor position"},
      {0, NULL, 0, NULL, NULL},
  };
  prop = RNA_def_property(ot->srna, "plane_depth", PROP_ENUM, PROP_NONE);
  RNA_def_property_ui_text(prop, "Position", "The initial depth used when placing the cursor");
  RNA_def_property_enum_default(prop, PLACE_DEPTH_SURFACE);
  RNA_def_property_enum_items(prop, plane_depth_items);
  RNA_def_property_flag(prop, PROP_SKIP_SAVE);

  static const EnumPropertyItem plane_orientation_items[] = {
      {PLACE_ORIENT_SURFACE,
       "SURFACE",
       ICON_SNAP_NORMAL,
       "Surface",
       "Use the surface normal (using the transform orientation as a fallback)"},
      {PLACE_ORIENT_DEFAULT,
       "DEFAULT",
       ICON_ORIENTATION_GLOBAL,
       "Default",
       "Use the current transform orientation"},
      {0, NULL, 0, NULL, NULL},
  };
  prop = RNA_def_property(ot->srna, "plane_orientation", PROP_ENUM, PROP_NONE);
  RNA_def_property_ui_text(prop, "Orientation", "The initial depth used when placing the cursor");
  RNA_def_property_enum_default(prop, PLACE_ORIENT_SURFACE);
  RNA_def_property_enum_items(prop, plane_orientation_items);
  RNA_def_property_flag(prop, PROP_SKIP_SAVE);

  static const EnumPropertyItem snap_to_items[] = {
      {PLACE_SNAP_TO_GEOMETRY, "GEOMETRY", 0, "Geometry", "Snap to all geometry"},
      {PLACE_SNAP_TO_DEFAULT, "DEFAULT", 0, "Default", "Use the current snap settings"},
      {0, NULL, 0, NULL, NULL},
  };
  prop = RNA_def_property(ot->srna, "snap_target", PROP_ENUM, PROP_NONE);
  RNA_def_property_ui_text(prop, "Snap to", "The target to use while snapping");
  RNA_def_property_enum_default(prop, PLACE_SNAP_TO_GEOMETRY);
  RNA_def_property_enum_items(prop, snap_to_items);
  RNA_def_property_flag(prop, PROP_SKIP_SAVE);

  { /* Plane Origin. */
    static const EnumPropertyItem items[] = {
        {PLACE_ORIGIN_BASE, "EDGE", 0, "Edge", "Start placing the edge position"},
        {PLACE_ORIGIN_CENTER, "CENTER", 0, "Center", "Start placing the center position"},
        {0, NULL, 0, NULL, NULL},
    };
    const char *identifiers[2] = {"plane_origin_base", "plane_origin_depth"};
    for (int i = 0; i < 2; i++) {
      prop = RNA_def_property(ot->srna, identifiers[i], PROP_ENUM, PROP_NONE);
      RNA_def_property_ui_text(prop, "Origin", "The initial position for placement");
      RNA_def_property_enum_default(prop, PLACE_ORIGIN_BASE);
      RNA_def_property_enum_items(prop, items);
      RNA_def_property_flag(prop, PROP_SKIP_SAVE);
    }
  }

  { /* Plane Aspect. */
    static const EnumPropertyItem items[] = {
        {PLACE_ASPECT_FREE, "FREE", 0, "Free", "Use an unconstrained aspect"},
        {PLACE_ASPECT_FIXED, "FIXED", 0, "Fixed", "Use a fixed 1:1 aspect"},
        {0, NULL, 0, NULL, NULL},
    };
    const char *identifiers[2] = {"plane_aspect_base", "plane_aspect_depth"};
    for (int i = 0; i < 2; i++) {
      prop = RNA_def_property(ot->srna, identifiers[i], PROP_ENUM, PROP_NONE);
      RNA_def_property_ui_text(prop, "Aspect", "The initial aspect setting");
      RNA_def_property_enum_default(prop, PLACE_ASPECT_FREE);
      RNA_def_property_enum_items(prop, items);
      RNA_def_property_flag(prop, PROP_SKIP_SAVE);
    }
  }

  /* When not accessed via a tool. */
  prop = RNA_def_boolean(ot->srna, "wait_for_input", true, "Wait for Input", "");
  RNA_def_property_flag(prop, PROP_HIDDEN | PROP_SKIP_SAVE);
}

/** \} */

/* -------------------------------------------------------------------- */
/** \name Placement Gizmo Group
 *
 * This is currently only used for snapping before the tool is initialized,
 * we could show a placement plane here.
 * \{ */

static void WIDGETGROUP_placement_setup(const bContext *UNUSED(C), wmGizmoGroup *gzgroup)
{
  wmGizmo *gizmo;

  {
    /* The gizmo snap has to be the first gizmo. */
    const wmGizmoType *gzt_snap;
    gzt_snap = WM_gizmotype_find("GIZMO_GT_snap_3d", true);
    gizmo = WM_gizmo_new_ptr(gzt_snap, gzgroup, NULL);

    WM_gizmo_set_color(gizmo, (float[4]){1.0f, 1.0f, 1.0f, 1.0f});

    /* Don't handle any events, this is for display only. */
    gizmo->flag |= WM_GIZMO_HIDDEN_KEYMAP;
  }

<<<<<<< HEAD
  {
    const wmGizmoType *gzt_plane = WM_gizmotype_find("GIZMO_GT_placement_plane_3d", true);
    gizmo = WM_gizmo_new_ptr(gzt_plane, gzgroup, NULL);

    WM_gizmo_set_color(gizmo, (float[4]){1.0f, 1.0f, 1.0f, 1.0f});

    /* Don't handle any events, this is for display only. */
    gizmo->flag |= WM_GIZMO_HIDDEN_KEYMAP;
  }
}

static void WIDGETGROUP_placement_draw_prepare(const bContext *UNUSED(C), wmGizmoGroup *gzgroup)
{
  /* TODO only set for drag & drop. */
  if (!gzgroup->ptr) {
    return;
  }

  wmGizmo *gizmo_plane = ((wmGizmo *)gzgroup->gizmos.first)->next;

  PropertyRNA *boundbox_prop = RNA_struct_find_property(gzgroup->ptr, "bound_box");
  if (boundbox_prop && RNA_property_is_set(gzgroup->ptr, boundbox_prop)) {
    float array[8][3];
    RNA_property_float_get_array(gzgroup->ptr, boundbox_prop, (float *)array);
    RNA_float_set_array(gizmo_plane->ptr, "bound_box", (float *)array);
  }

  PropertyRNA *matrix_basis_prop = RNA_struct_find_property(gzgroup->ptr, "matrix_basis");
  if (matrix_basis_prop && RNA_property_is_set(gzgroup->ptr, matrix_basis_prop)) {
    float array[4][4];
    RNA_property_float_get_array(gzgroup->ptr, matrix_basis_prop, (float *)array);
    RNA_float_set_array(gizmo_plane->ptr, "matrix_basis", (float *)array);
  }
}

static bool WIDGETGROUP_placement_poll(const bContext *C, wmGizmoGroupType *gzgt)
{
  return ED_gizmo_poll_from_dropbox(C, gzgt) || ED_gizmo_poll_from_tool(C, gzgt);
=======
  /* Sets the gizmos custom-data which has its own free callback. */
  preview_plane_cursor_setup(gzgroup);
>>>>>>> f7b22fc3
}

void VIEW3D_GGT_placement(wmGizmoGroupType *gzgt)
{
  PropertyRNA *prop;

  gzgt->name = "Placement Widget";
  gzgt->idname = view3d_gzgt_placement_id;

  gzgt->flag |= WM_GIZMOGROUPTYPE_3D | WM_GIZMOGROUPTYPE_SCALE | WM_GIZMOGROUPTYPE_DRAW_MODAL_ALL |
                WM_GIZMOGROUPTYPE_ATTACHED_TO_CURSOR;

  gzgt->gzmap_params.spaceid = SPACE_VIEW3D;
  gzgt->gzmap_params.regionid = RGN_TYPE_WINDOW;

  gzgt->poll = WIDGETGROUP_placement_poll;
  gzgt->setup = WIDGETGROUP_placement_setup;
  gzgt->draw_prepare = WIDGETGROUP_placement_draw_prepare;

  const int boundbox_dimsize[] = {8, 3};
  prop = RNA_def_property(gzgt->srna, "bound_box", PROP_FLOAT, PROP_NONE);
  RNA_def_property_multi_array(prop, 2, boundbox_dimsize);
  RNA_def_property_flag(prop, PROP_HIDDEN | PROP_SKIP_SAVE);

  const int matrix_dimsize[] = {4, 4};
  prop = RNA_def_property(gzgt->srna, "matrix_basis", PROP_FLOAT, PROP_NONE);
  RNA_def_property_multi_array(prop, 2, matrix_dimsize);
  RNA_def_property_flag(prop, PROP_HIDDEN | PROP_SKIP_SAVE);
}

/** \} */

/* -------------------------------------------------------------------- */
/** \name Placement Preview Plane
 *
 * Preview the plane that will be used for placement.
 *
 * Note that we might want to split this into its own file,
 * for now this is coupled with the 3D view placement gizmo.
 * \{ */

static void gizmo_plane_update_cursor(const bContext *C,
                                      ARegion *region,
                                      const int mval[2],
                                      float r_co[3],
                                      float r_matrix_orient[3][3],
                                      int *r_plane_axis)
{
  wmOperatorType *ot = WM_operatortype_find("VIEW3D_OT_interactive_add", true);
  BLI_assert(ot != NULL);
  PointerRNA ptr;

  ScrArea *area = CTX_wm_area(C);
  BLI_assert(region == CTX_wm_region(C));
  bToolRef *tref = area->runtime.tool;
  WM_toolsystem_ref_properties_ensure_from_operator(tref, ot, &ptr);

  const enum ePlace_SnapTo snap_to = RNA_enum_get(&ptr, "snap_target");
  const int plane_axis = RNA_enum_get(&ptr, "plane_axis");
  const bool plane_axis_auto = RNA_boolean_get(&ptr, "plane_axis_auto");
  const enum ePlace_Depth plane_depth = RNA_enum_get(&ptr, "plane_depth");
  const enum ePlace_Orient plane_orient = RNA_enum_get(&ptr, "plane_orientation");

  const float mval_fl[2] = {UNPACK2(mval)};

  Scene *scene = CTX_data_scene(C);
  View3D *v3d = CTX_wm_view3d(C);

  /* Assign snap gizmo which is may be used as part of the tool. */
  wmGizmo *snap_gizmo = idp_snap_gizmo_from_region(region);

  /* This ensures the snap gizmo has settings from this tool.
   * This function call could be moved a more appropriate place,
   * responding to the setting being changed for example,
   * however setting the value isn't expensive, so do it here.  */
  idp_snap_gizmo_update_snap_elements(scene, snap_to, snap_gizmo);

  view3d_interactive_add_calc_plane((bContext *)C,
                                    scene,
                                    v3d,
                                    region,
                                    mval_fl,
                                    snap_gizmo,
                                    snap_to,
                                    plane_depth,
                                    plane_orient,
                                    plane_axis,
                                    plane_axis_auto,
                                    r_co,
                                    r_matrix_orient);
  *r_plane_axis = plane_axis;
}

static void gizmo_plane_draw_grid(const int resolution,
                                  const float scale,
                                  const float scale_fade,
                                  const float matrix[4][4],
                                  const int plane_axis,
                                  const float color[4])
{
  BLI_assert(scale_fade <= scale);
  const int resolution_min = resolution - 1;
  float color_fade[4] = {UNPACK4(color)};
  const float *center = matrix[3];

  GPU_blend(GPU_BLEND_ADDITIVE);
  GPU_line_smooth(true);
  GPU_line_width(1.0f);

  GPUVertFormat *format = immVertexFormat();
  const uint pos_id = GPU_vertformat_attr_add(format, "pos", GPU_COMP_F32, 3, GPU_FETCH_FLOAT);
  const uint col_id = GPU_vertformat_attr_add(format, "color", GPU_COMP_F32, 4, GPU_FETCH_FLOAT);

  immBindBuiltinProgram(GPU_SHADER_3D_SMOOTH_COLOR);

  const size_t coords_len = resolution * resolution;
  float(*coords)[3] = MEM_mallocN(sizeof(*coords) * coords_len, __func__);

  const int axis_x = (plane_axis + 0) % 3;
  const int axis_y = (plane_axis + 1) % 3;
  const int axis_z = (plane_axis + 2) % 3;

  int i;
  const float resolution_div = (float)1.0f / (float)resolution;
  i = 0;
  for (int x = 0; x < resolution; x++) {
    const float x_fl = (x * resolution_div) - 0.5f;
    for (int y = 0; y < resolution; y++) {
      const float y_fl = (y * resolution_div) - 0.5f;
      coords[i][axis_x] = 0.0f;
      coords[i][axis_y] = x_fl * scale;
      coords[i][axis_z] = y_fl * scale;
      mul_m4_v3(matrix, coords[i]);
      i += 1;
    }
  }
  BLI_assert(i == coords_len);
  immBeginAtMost(GPU_PRIM_LINES, coords_len * 4);
  i = 0;
  for (int x = 0; x < resolution_min; x++) {
    for (int y = 0; y < resolution_min; y++) {

      /* Add #resolution_div to ensure we fade-out entirely. */
#define FADE(v) \
  max_ff(0.0f, (1.0f - square_f(((len_v3v3(v, center) / scale_fade) + resolution_div) * 2.0f)))

      const float *v0 = coords[(resolution * x) + y];
      const float *v1 = coords[(resolution * (x + 1)) + y];
      const float *v2 = coords[(resolution * x) + (y + 1)];

      const float f0 = FADE(v0);
      const float f1 = FADE(v1);
      const float f2 = FADE(v2);

      if (f0 > 0.0f || f1 > 0.0f) {
        color_fade[3] = color[3] * f0;
        immAttr4fv(col_id, color_fade);
        immVertex3fv(pos_id, v0);
        color_fade[3] = color[3] * f1;
        immAttr4fv(col_id, color_fade);
        immVertex3fv(pos_id, v1);
      }
      if (f0 > 0.0f || f2 > 0.0f) {
        color_fade[3] = color[3] * f0;
        immAttr4fv(col_id, color_fade);
        immVertex3fv(pos_id, v0);

        color_fade[3] = color[3] * f2;
        immAttr4fv(col_id, color_fade);
        immVertex3fv(pos_id, v2);
      }

#undef FADE

      i++;
    }
  }

  MEM_freeN(coords);

  immEnd();

  immUnbindProgram();

  GPU_line_smooth(false);
  GPU_blend(GPU_BLEND_NONE);
}

/* -------------------------------------------------------------------- */
/** \name Preview Plane Cursor
 * \{ */

struct PlacementCursor {
  /**
   * Back-pointer to the gizmo-group that uses this cursor.
   * Needed so we know that the cursor belongs to the region.
   */
  wmGizmoGroup *gzgroup;

  /**
   * Enable this while the modal operator is running,
   * so the preview-plane doesn't show at the same time time as add-object preview shape
   * since it's distracting & not helpful.
   */
  bool do_draw;

  void *paintcursor;

  float boundbox[8][3];
  bool draw_boundbox;

  float scale[3];

  int plane_axis;
  float matrix[4][4];

  /* Check if we need to re-calculate the plane matrix. */
  int mval_prev[2];
  float persmat_prev[4][4];
};

static void cursor_plane_draw_ex(const bContext *C, const int mval[2], struct PlacementCursor *plc)
{
  ARegion *region = CTX_wm_region(C);
  const RegionView3D *rv3d = region->regiondata;

  /* Early exit.
   * Note that we can't do most of these checks in the poll function (besides global checks)
   * so test them here instead.
   *
   * This cursor is only active while the gizmo is being used
   * so it's not so important to have a poll function. */
  if (plc->do_draw == false) {
    return;
  }
  if (G.moving & (G_TRANSFORM_OBJ | G_TRANSFORM_EDIT)) {
    return;
  }
  if (rv3d->rflag & RV3D_NAVIGATING) {
    return;
  }

  GPU_line_smooth(false);
  GPU_line_width(1.0f);

  /* Check this gizmo group is in the region. */
  {
    wmGizmoMap *gzmap = region->gizmo_map;
    wmGizmoGroup *gzgroup_test = WM_gizmomap_group_find_ptr(gzmap, plc->gzgroup->type);
    if (gzgroup_test != plc->gzgroup) {
      /* Wrong viewport. */
      return;
    }
  }

  /* Update matrix? */
  if ((plc->mval_prev[0] != mval[0]) || (plc->mval_prev[1] != mval[1]) ||
      !equals_m4m4(plc->persmat_prev, rv3d->persmat)) {
    plc->mval_prev[0] = mval[0];
    plc->mval_prev[1] = mval[1];

    float orient_matrix[3][3];
    float co[3];
    gizmo_plane_update_cursor(C, region, mval, co, orient_matrix, &plc->plane_axis);
    copy_m4_m3(plc->matrix, orient_matrix);
    copy_v3_v3(plc->matrix[3], co);

    copy_m4_m4(plc->persmat_prev, rv3d->persmat);
  }

  /* Draw */
  float pixel_size;

  if (rv3d->is_persp) {
    float center[3];
    negate_v3_v3(center, rv3d->ofs);
    pixel_size = ED_view3d_pixel_size(rv3d, center);
  }
  else {
    pixel_size = ED_view3d_pixel_size(rv3d, plc->matrix[3]);
  }

  if (pixel_size > FLT_EPSILON) {

    /* Arbitrary, 1.0 is a little too strong though. */
    float color_alpha = 0.75f;
    if (rv3d->is_persp) {
      /* Scale down the alpha when this is drawn very small,
       * since the add shader causes the small size to show too dense & bright. */
      const float relative_pixel_scale = pixel_size / ED_view3d_pixel_size(rv3d, plc->matrix[3]);
      if (relative_pixel_scale < 1.0f) {
        color_alpha *= max_ff(square_f(relative_pixel_scale), 0.3f);
      }
    }

    {
      /* Extra adjustment when it's near view-aligned as it seems overly bright. */
      float view_vector[3];
      ED_view3d_global_to_vector(rv3d, plc->matrix[3], view_vector);
      float view_dot = fabsf(dot_v3v3(plc->matrix[plc->plane_axis], view_vector));
      color_alpha *= max_ff(0.3f, 1.0f - square_f(square_f(1.0f - view_dot)));
    }

    /* Setup viewport & matrix. */
    if (plc->paintcursor) {
      /* Paint cursors are on window level, need to set the viewport. */
      wmViewport(&region->winrct);
    }
    GPU_matrix_push_projection();
    GPU_matrix_push();
    GPU_matrix_projection_set(rv3d->winmat);
    GPU_matrix_set(rv3d->viewmat);

    float final_scale;
    if (plc->draw_boundbox) {
      /* Take diagonal of lower face to make the size based on the boundbox. */
      float lower_min[3], lower_max[3];
      mul_v3_v3v3(lower_min, plc->boundbox[0], plc->scale);
      mul_v3_v3v3(lower_max, plc->boundbox[6], plc->scale);
      final_scale = len_v3v3(lower_min, lower_max);
    }
    else {
      const float scale_mod = U.gizmo_size * 2 * U.dpi_fac / U.pixelsize;
      final_scale = (scale_mod * pixel_size);
    }

    const int lines_subdiv = 10.0f;
    int lines = lines_subdiv;

    float final_scale_fade = final_scale;
    final_scale = ceil_power_of_10(final_scale);

    float fac = final_scale_fade / final_scale;

    float color[4] = {1, 1, 1, color_alpha};
    color[3] *= square_f(1.0f - fac);
    if (color[3] > 0.0f) {
      gizmo_plane_draw_grid(lines * lines_subdiv,
                            final_scale,
                            final_scale_fade,
                            plc->matrix,
                            plc->plane_axis,
                            color);
    }

    color[3] = color_alpha;
    /* When the grid is large, we only need the 2x lines in the middle. */
    if (fac < 0.2f) {
      lines = 1;
      final_scale = final_scale_fade;
    }
    gizmo_plane_draw_grid(
        lines, final_scale, final_scale_fade, plc->matrix, plc->plane_axis, color);

    /* TODO support different plane axis (assumes Z right now). */
    if (plc->draw_boundbox) {
      float box_col[4] = {0.4f, 0.8f, 1.0f, 0.75f};
      BoundBox bounds;
      memcpy(bounds.vec, plc->boundbox, sizeof(bounds.vec));

      float size[3];
      BKE_boundbox_calc_size_aabb(&bounds, size);

      float min[3] = {-size[0], -size[1], 0.0f};
      float max[3] = {size[0], size[1], size[2] * 2};
      mul_v3_v3(min, plc->scale);
      mul_v3_v3(max, plc->scale);
      BKE_boundbox_init_from_minmax(&bounds, min, max);

      GPU_matrix_mul(plc->matrix);
      /* Ensure the bounding-box points up. Matches how it will be placed eventualy. */
      const bool negative_up = bounds.vec[1][2] < 0;
      if (negative_up) {
        GPU_matrix_scale_1f(-1.0f);
      }

      GPU_line_width(2.0f);
      draw_line_bounds(&bounds, box_col);
    }

    /* Restore matrix. */
    GPU_matrix_pop();
    GPU_matrix_pop_projection();
  }
}

static void cursor_plane_draw_cursor_fn(bContext *C, int x, int y, void *customdata)
{
  struct PlacementCursor *plc = (struct PlacementCursor *)customdata;
  const ARegion *region = CTX_wm_region(C);
  const int mval[2] = {x - region->winrct.xmin, y - region->winrct.ymin};
  cursor_plane_draw_ex(C, mval, plc);
}

static void preview_plane_cursor_free(void *customdata)
{
  struct PlacementCursor *plc = customdata;

  /* The window manager is freed first on exit. */
  wmWindowManager *wm = G_MAIN->wm.first;
  if (UNLIKELY(wm != NULL)) {
    WM_paint_cursor_end(plc->paintcursor);
  }
  MEM_freeN(plc);
}

static void UNUSED_FUNCTION(preview_plane_cursor_setup)(wmGizmoGroup *gzgroup)
{
  BLI_assert(gzgroup->customdata == NULL);
  struct PlacementCursor *plc = MEM_callocN(sizeof(*plc), __func__);
  plc->gzgroup = gzgroup;
  plc->paintcursor = WM_paint_cursor_activate(
      SPACE_VIEW3D, RGN_TYPE_WINDOW, NULL, cursor_plane_draw_cursor_fn, plc);
  gzgroup->customdata = plc;
  gzgroup->customdata_free = preview_plane_cursor_free;

  preview_plane_cursor_visible_set(gzgroup, true);
}

static void preview_plane_cursor_visible_set(wmGizmoGroup *gzgroup, bool do_draw)
{
  struct PlacementCursor *plc = gzgroup->customdata;
  plc->do_draw = do_draw;
}

/** \} */

/* -------------------------------------------------------------------- */
/** \name Placement Plane Gizmo
 * \{ */

struct PlacementPlaneGizmo {
  wmGizmo gizmo;
  struct PlacementCursor *plc;
};

static void gizmo_placement_plane_setup(wmGizmo *gz)
{
  struct PlacementPlaneGizmo *plane_gz = (struct PlacementPlaneGizmo *)gz;
  plane_gz->plc = MEM_callocN(sizeof(*plane_gz->plc), __func__);
  plane_gz->plc->gzgroup = gz->parent_gzgroup;
}

static void gizmo_placement_plane_free(wmGizmo *gz)
{
  struct PlacementPlaneGizmo *plane_gz = (struct PlacementPlaneGizmo *)gz;
  MEM_SAFE_FREE(plane_gz->plc);
}

static void gizmo_placement_plane_draw(const bContext *C, wmGizmo *gz)
{
  struct PlacementPlaneGizmo *plane_gz = (struct PlacementPlaneGizmo *)gz;
  struct PlacementCursor *plc = plane_gz->plc;
  const wmWindow *win = CTX_wm_window(C);

  plc->do_draw = true;

  PropertyRNA *boundbox_prop = RNA_struct_find_property(gz->ptr, "bound_box");
  if (RNA_property_is_set(gz->ptr, boundbox_prop)) {
    RNA_property_float_get_array(gz->ptr, boundbox_prop, (float *)plc->boundbox);
    plc->draw_boundbox = true;
  }
  else {
    plc->draw_boundbox = false;
  }

  PropertyRNA *matrix_basis_prop = RNA_struct_find_property(gz->ptr, "matrix_basis");
  if (RNA_property_is_set(gz->ptr, matrix_basis_prop)) {
    float mat[4][4];
    RNA_property_float_get_array(gz->ptr, matrix_basis_prop, (float *)mat);
    mat4_to_size(plc->scale, mat);
  }
  else {
    copy_v3_fl(plc->scale, 1.0f);
  }

  const wmEvent *eventstate = win->eventstate;
  const ARegion *region = CTX_wm_region(C);
  const int mval[2] = {eventstate->x - region->winrct.xmin, eventstate->y - region->winrct.ymin};

  cursor_plane_draw_ex(C, mval, plc);
}

static void GIZMO_GT_placement_plane_3d(wmGizmoType *gzt)
{
  PropertyRNA *prop;

  /* identifiers */
  gzt->idname = "GIZMO_GT_placement_plane_3d";

  /* api callbacks */
  gzt->setup = gizmo_placement_plane_setup;
  gzt->draw = gizmo_placement_plane_draw;
  gzt->free = gizmo_placement_plane_free;

  gzt->struct_size = sizeof(struct PlacementPlaneGizmo);

  const int boundbox_dimsize[] = {8, 3};
  prop = RNA_def_property(gzt->srna, "bound_box", PROP_FLOAT, PROP_NONE);
  RNA_def_property_multi_array(prop, 2, boundbox_dimsize);
  RNA_def_property_flag(prop, PROP_HIDDEN | PROP_SKIP_SAVE);

  const int matrix_dimsize[] = {4, 4};
  prop = RNA_def_property(gzt->srna, "matrix_basis", PROP_FLOAT, PROP_NONE);
  RNA_def_property_multi_array(prop, 2, matrix_dimsize);
  RNA_def_property_flag(prop, PROP_HIDDEN | PROP_SKIP_SAVE);
}

void ED_gizmotypes_placement_3d(void)
{
  WM_gizmotype_append(GIZMO_GT_placement_plane_3d);
}

/** \} */<|MERGE_RESOLUTION|>--- conflicted
+++ resolved
@@ -1851,7 +1851,6 @@
     gizmo->flag |= WM_GIZMO_HIDDEN_KEYMAP;
   }
 
-<<<<<<< HEAD
   {
     const wmGizmoType *gzt_plane = WM_gizmotype_find("GIZMO_GT_placement_plane_3d", true);
     gizmo = WM_gizmo_new_ptr(gzt_plane, gzgroup, NULL);
@@ -1890,10 +1889,6 @@
 static bool WIDGETGROUP_placement_poll(const bContext *C, wmGizmoGroupType *gzgt)
 {
   return ED_gizmo_poll_from_dropbox(C, gzgt) || ED_gizmo_poll_from_tool(C, gzgt);
-=======
-  /* Sets the gizmos custom-data which has its own free callback. */
-  preview_plane_cursor_setup(gzgroup);
->>>>>>> f7b22fc3
 }
 
 void VIEW3D_GGT_placement(wmGizmoGroupType *gzgt)
