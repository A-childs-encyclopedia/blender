/* SPDX-License-Identifier: GPL-2.0-or-later
 * Copyright 2008 Blender Foundation. All rights reserved. */

/** \file
 * \ingroup spview3d
 */

/* Allow using deprecated functionality for .blend file I/O. */
#define DNA_DEPRECATED_ALLOW

#include <cstdio>
#include <cstring>

#include "DNA_collection_types.h"
#include "DNA_defaults.h"
#include "DNA_gpencil_types.h"
#include "DNA_lightprobe_types.h"
#include "DNA_material_types.h"
#include "DNA_object_types.h"
#include "DNA_scene_types.h"
#include "DNA_view3d_types.h"

#include "MEM_guardedalloc.h"

#include "BLI_blenlib.h"
#include "BLI_math.h"
#include "BLI_utildefines.h"

#include "BLT_translation.h"

#include "BKE_asset.h"
#include "BKE_context.h"
#include "BKE_curve.h"
#include "BKE_global.h"
#include "BKE_gpencil.h"
#include "BKE_icons.h"
#include "BKE_idprop.h"
#include "BKE_lattice.h"
#include "BKE_layer.h"
#include "BKE_lib_id.h"
#include "BKE_lib_remap.h"
#include "BKE_main.h"
#include "BKE_mball.h"
#include "BKE_mesh.h"
#include "BKE_object.h"
#include "BKE_scene.h"
#include "BKE_screen.h"
#include "BKE_viewer_path.h"
#include "BKE_workspace.h"

#include "ED_asset_shelf.h"
#include "ED_object.h"
#include "ED_outliner.h"
#include "ED_render.h"
#include "ED_screen.h"
#include "ED_space_api.h"
#include "ED_transform.h"
#include "ED_undo.h"
#include "ED_viewer_path.hh"

#include "GPU_matrix.h"

#include "DRW_engine.h"

#include "WM_api.h"
#include "WM_message.h"
#include "WM_toolsystem.h"
#include "WM_types.h"

#include "RE_engine.h"
#include "RE_pipeline.h"

#include "RNA_access.h"

#include "UI_interface.h"
#include "UI_resources.h"

#include "BLO_read_write.h"

#ifdef WITH_PYTHON
#  include "BPY_extern.h"
#endif

#include "DEG_depsgraph.h"
#include "DEG_depsgraph_build.h"

#include "view3d_intern.h" /* own include */
#include "view3d_navigate.h"

/* ******************** manage regions ********************* */

RegionView3D *ED_view3d_context_rv3d(bContext *C)
{
  RegionView3D *rv3d = CTX_wm_region_view3d(C);

  if (rv3d == nullptr) {
    ScrArea *area = CTX_wm_area(C);
    if (area && area->spacetype == SPACE_VIEW3D) {
      ARegion *region = BKE_area_find_region_active_win(area);
      if (region) {
        rv3d = static_cast<RegionView3D *>(region->regiondata);
      }
    }
  }
  return rv3d;
}

bool ED_view3d_context_user_region(bContext *C, View3D **r_v3d, ARegion **r_region)
{
  ScrArea *area = CTX_wm_area(C);

  *r_v3d = nullptr;
  *r_region = nullptr;

  if (area && area->spacetype == SPACE_VIEW3D) {
    ARegion *region = CTX_wm_region(C);
    View3D *v3d = (View3D *)area->spacedata.first;

    if (region) {
      RegionView3D *rv3d;
      if ((region->regiontype == RGN_TYPE_WINDOW) &&
          (rv3d = static_cast<RegionView3D *>(region->regiondata)) &&
          (rv3d->viewlock & RV3D_LOCK_ROTATION) == 0) {
        *r_v3d = v3d;
        *r_region = region;
        return true;
      }

      if (ED_view3d_area_user_region(area, v3d, r_region)) {
        *r_v3d = v3d;
        return true;
      }
    }
  }

  return false;
}

bool ED_view3d_area_user_region(const ScrArea *area, const View3D *v3d, ARegion **r_region)
{
  RegionView3D *rv3d = nullptr;
  ARegion *region_unlock_user = nullptr;
  ARegion *region_unlock = nullptr;
  const ListBase *region_list = (v3d == area->spacedata.first) ? &area->regionbase :
                                                                 &v3d->regionbase;

  BLI_assert(v3d->spacetype == SPACE_VIEW3D);

  LISTBASE_FOREACH (ARegion *, region, region_list) {
    /* find the first unlocked rv3d */
    if (region->regiondata && region->regiontype == RGN_TYPE_WINDOW) {
      rv3d = static_cast<RegionView3D *>(region->regiondata);
      if ((rv3d->viewlock & RV3D_LOCK_ROTATION) == 0) {
        region_unlock = region;
        if (ELEM(rv3d->persp, RV3D_PERSP, RV3D_CAMOB)) {
          region_unlock_user = region;
          break;
        }
      }
    }
  }

  /* camera/perspective view get priority when the active region is locked */
  if (region_unlock_user) {
    *r_region = region_unlock_user;
    return true;
  }

  if (region_unlock) {
    *r_region = region_unlock;
    return true;
  }

  return false;
}

void ED_view3d_init_mats_rv3d(const struct Object *ob, struct RegionView3D *rv3d)
{
  /* local viewmat and persmat, to calculate projections */
  mul_m4_m4m4(rv3d->viewmatob, rv3d->viewmat, ob->object_to_world);
  mul_m4_m4m4(rv3d->persmatob, rv3d->persmat, ob->object_to_world);

  /* initializes object space clipping, speeds up clip tests */
  ED_view3d_clipping_local(rv3d, ob->object_to_world);
}

void ED_view3d_init_mats_rv3d_gl(const struct Object *ob, struct RegionView3D *rv3d)
{
  ED_view3d_init_mats_rv3d(ob, rv3d);

  /* We have to multiply instead of loading `viewmatob` to make
   * it work with duplis using display-lists, otherwise it will
   * override the dupli-matrix. */
  GPU_matrix_mul(ob->object_to_world);
}

#ifdef DEBUG
void ED_view3d_clear_mats_rv3d(struct RegionView3D *rv3d)
{
  zero_m4(rv3d->viewmatob);
  zero_m4(rv3d->persmatob);
}

void ED_view3d_check_mats_rv3d(struct RegionView3D *rv3d)
{
  BLI_ASSERT_ZERO_M4(rv3d->viewmatob);
  BLI_ASSERT_ZERO_M4(rv3d->persmatob);
}
#endif

void ED_view3d_stop_render_preview(wmWindowManager *wm, ARegion *region)
{
  RegionView3D *rv3d = static_cast<RegionView3D *>(region->regiondata);

  if (rv3d->render_engine) {
#ifdef WITH_PYTHON
    BPy_BEGIN_ALLOW_THREADS;
#endif

    WM_jobs_kill_type(wm, region, WM_JOB_TYPE_RENDER_PREVIEW);

#ifdef WITH_PYTHON
    BPy_END_ALLOW_THREADS;
#endif

    RE_engine_free(rv3d->render_engine);
    rv3d->render_engine = nullptr;
  }

  /* A bit overkill but this make sure the viewport is reset completely. (fclem) */
  WM_draw_region_free(region, false);
}

void ED_view3d_shade_update(Main *bmain, View3D *v3d, ScrArea *area)
{
  wmWindowManager *wm = static_cast<wmWindowManager *>(bmain->wm.first);

  if (v3d->shading.type != OB_RENDER) {
    ARegion *region;

    for (region = static_cast<ARegion *>(area->regionbase.first); region; region = region->next) {
      if ((region->regiontype == RGN_TYPE_WINDOW) && region->regiondata) {
        ED_view3d_stop_render_preview(wm, region);
      }
    }
  }
}

/* ******************** default callbacks for view3d space ***************** */

static SpaceLink *view3d_create(const ScrArea * /*area*/, const Scene *scene)
{
  ARegion *region;
  View3D *v3d;
  RegionView3D *rv3d;

  v3d = DNA_struct_default_alloc(View3D);

  if (scene) {
    v3d->camera = scene->camera;
  }

  /* header */
  region = MEM_cnew<ARegion>("header for view3d");

  BLI_addtail(&v3d->regionbase, region);
  region->regiontype = RGN_TYPE_HEADER;
  region->alignment = (U.uiflag & USER_HEADER_BOTTOM) ? RGN_ALIGN_BOTTOM : RGN_ALIGN_TOP;

  /* tool header */
  region = MEM_cnew<ARegion>("tool header for view3d");

  BLI_addtail(&v3d->regionbase, region);
  region->regiontype = RGN_TYPE_TOOL_HEADER;
  region->alignment = (U.uiflag & USER_HEADER_BOTTOM) ? RGN_ALIGN_BOTTOM : RGN_ALIGN_TOP;
  region->flag = RGN_FLAG_HIDDEN | RGN_FLAG_HIDDEN_BY_USER;

  /* tool shelf */
  region = MEM_cnew<ARegion>("toolshelf for view3d");

  BLI_addtail(&v3d->regionbase, region);
  region->regiontype = RGN_TYPE_TOOLS;
  region->alignment = RGN_ALIGN_LEFT;
  region->flag = RGN_FLAG_HIDDEN;

  /* buttons/list view */
  region = MEM_cnew<ARegion>("buttons for view3d");

  BLI_addtail(&v3d->regionbase, region);
  region->regiontype = RGN_TYPE_UI;
  region->alignment = RGN_ALIGN_RIGHT;
  region->flag = RGN_FLAG_HIDDEN;

  /* asset shelf footer */
  region = MEM_cnew<ARegion>("asset shelf footer for view3d");
  BLI_addtail(&v3d->regionbase, region);
  region->regiontype = RGN_TYPE_ASSET_SHELF_FOOTER;
  region->alignment = RGN_ALIGN_BOTTOM;
  region->flag = RGN_FLAG_HIDDEN;

  /* asset shelf */
  region = MEM_cnew<ARegion>("asset shelf for view3d");

  BLI_addtail(&v3d->regionbase, region);
  region->regiontype = RGN_TYPE_ASSET_SHELF;
  region->alignment = RGN_ALIGN_BOTTOM | RGN_SPLIT_PREV;
  region->flag |= RGN_FLAG_DYNAMIC_SIZE;

  /* main region */
  region = MEM_cnew<ARegion>("main region for view3d");

  BLI_addtail(&v3d->regionbase, region);
  region->regiontype = RGN_TYPE_WINDOW;

  region->regiondata = MEM_cnew<RegionView3D>("region view3d");
  rv3d = static_cast<RegionView3D *>(region->regiondata);
  rv3d->viewquat[0] = 1.0f;
  rv3d->persp = RV3D_PERSP;
  rv3d->view = RV3D_VIEW_USER;
  rv3d->dist = 10.0;

  return (SpaceLink *)v3d;
}

/* not spacelink itself */
static void view3d_free(SpaceLink *sl)
{
  View3D *vd = (View3D *)sl;

  if (vd->localvd) {
    MEM_freeN(vd->localvd);
  }

  MEM_SAFE_FREE(vd->runtime.local_stats);

  if (vd->runtime.properties_storage) {
    MEM_freeN(vd->runtime.properties_storage);
  }

  if (vd->shading.prop) {
    IDP_FreeProperty(vd->shading.prop);
    vd->shading.prop = nullptr;
  }

  BKE_viewer_path_clear(&vd->viewer_path);

  if (vd->asset_shelf) {
    ED_asset_shelf_settings_free(vd->asset_shelf);
    MEM_SAFE_FREE(vd->asset_shelf);
  }
}

/* spacetype; init callback */
static void view3d_init(wmWindowManager * /*wm*/, ScrArea *area)
{
  BLI_assert(area->spacetype == SPACE_VIEW3D);
  View3D *v3d = static_cast<View3D *>(area->spacedata.first);
  if (!v3d->asset_shelf) {
    v3d->asset_shelf = MEM_cnew<AssetShelfSettings>("AssetShelfSettings");
  }
}

static void view3d_exit(wmWindowManager * /*wm*/, ScrArea *area)
{
  BLI_assert(area->spacetype == SPACE_VIEW3D);
  View3D *v3d = static_cast<View3D *>(area->spacedata.first);
  MEM_SAFE_FREE(v3d->runtime.local_stats);
}

static SpaceLink *view3d_duplicate(SpaceLink *sl)
{
  View3D *v3do = (View3D *)sl;
  View3D *v3dn = static_cast<View3D *>(MEM_dupallocN(sl));

  memset(&v3dn->runtime, 0x0, sizeof(v3dn->runtime));

  /* clear or remove stuff from old */

  if (v3dn->localvd) {
    v3dn->localvd = nullptr;
  }

  v3dn->local_collections_uuid = 0;
  v3dn->flag &= ~(V3D_LOCAL_COLLECTIONS | V3D_XR_SESSION_MIRROR);

  if (v3dn->shading.type == OB_RENDER) {
    v3dn->shading.type = OB_SOLID;
  }

  if (v3dn->shading.prop) {
    v3dn->shading.prop = IDP_CopyProperty(v3do->shading.prop);
  }

  BKE_viewer_path_copy(&v3dn->viewer_path, &v3do->viewer_path);

  v3dn->asset_shelf = ED_asset_shelf_settings_duplicate(v3do->asset_shelf);

  /* copy or clear inside new stuff */

  return (SpaceLink *)v3dn;
}

/* add handlers, stuff you only do once or on area/region changes */
static void view3d_main_region_init(wmWindowManager *wm, ARegion *region)
{
  ListBase *lb;
  wmKeyMap *keymap;

  /* object ops. */

  /* important to be before Pose keymap since they can both be enabled at once */
  keymap = WM_keymap_ensure(wm->defaultconf, "Paint Face Mask (Weight, Vertex, Texture)", 0, 0);
  WM_event_add_keymap_handler(&region->handlers, keymap);

  keymap = WM_keymap_ensure(wm->defaultconf, "Paint Vertex Selection (Weight, Vertex)", 0, 0);
  WM_event_add_keymap_handler(&region->handlers, keymap);

  /* Before 'Weight/Vertex Paint' so adding curve points is not overridden. */
  keymap = WM_keymap_ensure(wm->defaultconf, "Paint Curve", 0, 0);
  WM_event_add_keymap_handler(&region->handlers, keymap);

  /* Before 'Pose' so weight paint menus aren't overridden by pose menus. */
  keymap = WM_keymap_ensure(wm->defaultconf, "Weight Paint", 0, 0);
  WM_event_add_keymap_handler(&region->handlers, keymap);

  keymap = WM_keymap_ensure(wm->defaultconf, "Vertex Paint", 0, 0);
  WM_event_add_keymap_handler(&region->handlers, keymap);

  /* pose is not modal, operator poll checks for this */
  keymap = WM_keymap_ensure(wm->defaultconf, "Pose", 0, 0);
  WM_event_add_keymap_handler(&region->handlers, keymap);

  keymap = WM_keymap_ensure(wm->defaultconf, "Object Mode", 0, 0);
  WM_event_add_keymap_handler(&region->handlers, keymap);

  keymap = WM_keymap_ensure(wm->defaultconf, "Curve", 0, 0);
  WM_event_add_keymap_handler(&region->handlers, keymap);

  keymap = WM_keymap_ensure(wm->defaultconf, "Curves", 0, 0);
  WM_event_add_keymap_handler(&region->handlers, keymap);

  keymap = WM_keymap_ensure(wm->defaultconf, "Image Paint", 0, 0);
  WM_event_add_keymap_handler(&region->handlers, keymap);

  keymap = WM_keymap_ensure(wm->defaultconf, "Sculpt", 0, 0);
  WM_event_add_keymap_handler(&region->handlers, keymap);

  keymap = WM_keymap_ensure(wm->defaultconf, "Mesh", 0, 0);
  WM_event_add_keymap_handler(&region->handlers, keymap);

  keymap = WM_keymap_ensure(wm->defaultconf, "Armature", 0, 0);
  WM_event_add_keymap_handler(&region->handlers, keymap);

  keymap = WM_keymap_ensure(wm->defaultconf, "Metaball", 0, 0);
  WM_event_add_keymap_handler(&region->handlers, keymap);

  keymap = WM_keymap_ensure(wm->defaultconf, "Lattice", 0, 0);
  WM_event_add_keymap_handler(&region->handlers, keymap);

  keymap = WM_keymap_ensure(wm->defaultconf, "Particle", 0, 0);
  WM_event_add_keymap_handler(&region->handlers, keymap);

  keymap = WM_keymap_ensure(wm->defaultconf, "Sculpt Curves", 0, 0);
  WM_event_add_keymap_handler(&region->handlers, keymap);

  /* editfont keymap swallows all... */
  keymap = WM_keymap_ensure(wm->defaultconf, "Font", 0, 0);
  WM_event_add_keymap_handler(&region->handlers, keymap);

  keymap = WM_keymap_ensure(wm->defaultconf, "Object Non-modal", 0, 0);
  WM_event_add_keymap_handler(&region->handlers, keymap);

  keymap = WM_keymap_ensure(wm->defaultconf, "Frames", 0, 0);
  WM_event_add_keymap_handler(&region->handlers, keymap);

  /* own keymap, last so modes can override it */
  keymap = WM_keymap_ensure(wm->defaultconf, "3D View Generic", SPACE_VIEW3D, 0);
  WM_event_add_keymap_handler(&region->handlers, keymap);

  keymap = WM_keymap_ensure(wm->defaultconf, "3D View", SPACE_VIEW3D, 0);
  WM_event_add_keymap_handler(&region->handlers, keymap);

  /* add drop boxes */
  lb = WM_dropboxmap_find("View3D", SPACE_VIEW3D, RGN_TYPE_WINDOW);

  WM_event_add_dropbox_handler(&region->handlers, lb);
}

static void view3d_main_region_exit(wmWindowManager *wm, ARegion *region)
{
  ED_view3d_stop_render_preview(wm, region);
}

static bool view3d_drop_in_main_region_poll(bContext *C, const wmEvent *event)
{
  ScrArea *area = CTX_wm_area(C);
  return ED_region_overlap_isect_any_xy(area, event->xy) == false;
}

static ID_Type view3d_drop_id_in_main_region_poll_get_id_type(bContext *C,
                                                              wmDrag *drag,
                                                              const wmEvent *event)
{
  const ScrArea *area = CTX_wm_area(C);

  if (ED_region_overlap_isect_any_xy(area, event->xy)) {
    return ID_Type(0);
  }
  if (!view3d_drop_in_main_region_poll(C, event)) {
    return ID_Type(0);
  }

  ID *local_id = WM_drag_get_local_ID(drag, 0);
  if (local_id) {
    return GS(local_id->name);
  }

  wmDragAsset *asset_drag = WM_drag_get_asset_data(drag, 0);
  if (asset_drag) {
    return ID_Type(asset_drag->id_type);
  }

  return ID_Type(0);
}

static bool view3d_drop_id_in_main_region_poll(bContext *C,
                                               wmDrag *drag,
                                               const wmEvent *event,
                                               ID_Type id_type)
{
  if (!view3d_drop_in_main_region_poll(C, event)) {
    return false;
  }

  return WM_drag_is_ID_type(drag, id_type);
}

static void view3d_ob_drop_draw_activate(struct wmDropBox *drop, wmDrag *drag)
{
  V3DSnapCursorState *state = static_cast<V3DSnapCursorState *>(drop->draw_data);
  if (state) {
    return;
  }

  /* Don't use the snap cursor when linking the object. Object transform isn't editable then and
   * would be reset on reload. */
  if (WM_drag_asset_will_import_linked(drag)) {
    return;
  }

  state = static_cast<V3DSnapCursorState *>(ED_view3d_cursor_snap_active());
  drop->draw_data = state;
  state->draw_plane = true;

  float dimensions[3] = {0.0f};
  if (drag->type == WM_DRAG_ID) {
    Object *ob = (Object *)WM_drag_get_local_ID(drag, ID_OB);
    BKE_object_dimensions_get(ob, dimensions);
  }
  else {
    struct AssetMetaData *meta_data = WM_drag_get_asset_meta_data(drag, ID_OB);
    IDProperty *dimensions_prop = BKE_asset_metadata_idprop_find(meta_data, "dimensions");
    if (dimensions_prop) {
      copy_v3_v3(dimensions, static_cast<float *>(IDP_Array(dimensions_prop)));
    }
  }

  if (!is_zero_v3(dimensions)) {
    mul_v3_v3fl(state->box_dimensions, dimensions, 0.5f);
    UI_GetThemeColor4ubv(TH_GIZMO_PRIMARY, state->color_box);
    state->draw_box = true;
  }
}

static void view3d_ob_drop_draw_deactivate(struct wmDropBox *drop, wmDrag * /*drag*/)
{
  V3DSnapCursorState *state = static_cast<V3DSnapCursorState *>(drop->draw_data);
  if (state) {
    ED_view3d_cursor_snap_deactive(state);
    drop->draw_data = nullptr;
  }
}

static bool view3d_ob_drop_poll(bContext *C, wmDrag *drag, const wmEvent *event)
{
  return view3d_drop_id_in_main_region_poll(C, drag, event, ID_OB);
}
static bool view3d_ob_drop_poll_external_asset(bContext *C, wmDrag *drag, const wmEvent *event)
{
  if (!view3d_ob_drop_poll(C, drag, event) || (drag->type != WM_DRAG_ASSET)) {
    return false;
  }
  return true;
}

/**
 * \note the term local here refers to not being an external asset,
 * poll will succeed for linked library objects.
 */
static bool view3d_ob_drop_poll_local_id(bContext *C, wmDrag *drag, const wmEvent *event)
{
  if (!view3d_ob_drop_poll(C, drag, event) || (drag->type != WM_DRAG_ID)) {
    return false;
  }
  return true;
}

static bool view3d_collection_drop_poll(bContext *C, wmDrag *drag, const wmEvent *event)
{
  return view3d_drop_id_in_main_region_poll(C, drag, event, ID_GR);
}

static bool view3d_collection_drop_poll_local_id(bContext *C, wmDrag *drag, const wmEvent *event)
{
  if (!view3d_collection_drop_poll(C, drag, event) || (drag->type != WM_DRAG_ID)) {
    return false;
  }
  return true;
}

static bool view3d_collection_drop_poll_external_asset(bContext *C,
                                                       wmDrag *drag,
                                                       const wmEvent *event)
{
  if (!view3d_collection_drop_poll(C, drag, event) || (drag->type != WM_DRAG_ASSET)) {
    return false;
  }
  return true;
}

static bool view3d_mat_drop_poll(bContext *C, wmDrag *drag, const wmEvent *event)
{
  return view3d_drop_id_in_main_region_poll(C, drag, event, ID_MA);
}

static char *view3d_mat_drop_tooltip(bContext *C,
                                     wmDrag *drag,
                                     const int xy[2],
                                     wmDropBox * /*drop*/)
{
  const char *name = WM_drag_get_item_name(drag);
  ARegion *region = CTX_wm_region(C);
  const int mval[2] = {
      xy[0] - region->winrct.xmin,
      xy[1] - region->winrct.ymin,
  };
  return ED_object_ot_drop_named_material_tooltip(C, name, mval);
}

static bool view3d_world_drop_poll(bContext *C, wmDrag *drag, const wmEvent *event)
{
  return view3d_drop_id_in_main_region_poll(C, drag, event, ID_WO);
}

static bool view3d_object_data_drop_poll(bContext *C, wmDrag *drag, const wmEvent *event)
{
  ID_Type id_type = view3d_drop_id_in_main_region_poll_get_id_type(C, drag, event);
  if (id_type && OB_DATA_SUPPORT_ID(id_type)) {
    return true;
  }
  return false;
}

static char *view3d_object_data_drop_tooltip(bContext * /*C*/,
                                             wmDrag * /*drag*/,
                                             const int /*xy*/[2],
                                             wmDropBox * /*drop*/)
{
  return BLI_strdup(TIP_("Create object instance from object-data"));
}

static bool view3d_ima_drop_poll(bContext *C, wmDrag *drag, const wmEvent *event)
{
  if (ED_region_overlap_isect_any_xy(CTX_wm_area(C), event->xy)) {
    return false;
  }
  if (drag->type == WM_DRAG_PATH) {
    /* rule might not work? */
    return ELEM(drag->icon, 0, ICON_FILE_IMAGE, ICON_FILE_MOVIE);
  }

  return WM_drag_is_ID_type(drag, ID_IM);
}

static bool view3d_ima_bg_is_camera_view(bContext *C)
{
  RegionView3D *rv3d = CTX_wm_region_view3d(C);
  if (rv3d && (rv3d->persp == RV3D_CAMOB)) {
    View3D *v3d = CTX_wm_view3d(C);
    if (v3d && v3d->camera && v3d->camera->type == OB_CAMERA) {
      return true;
    }
  }
  return false;
}

static bool view3d_ima_bg_drop_poll(bContext *C, wmDrag *drag, const wmEvent *event)
{
  if (!view3d_ima_drop_poll(C, drag, event)) {
    return false;
  }

  if (ED_view3d_is_object_under_cursor(C, event->mval)) {
    return false;
  }

  return view3d_ima_bg_is_camera_view(C);
}

static bool view3d_ima_empty_drop_poll(bContext *C, wmDrag *drag, const wmEvent *event)
{
  if (!view3d_ima_drop_poll(C, drag, event)) {
    return false;
  }

  Object *ob = ED_view3d_give_object_under_cursor(C, event->mval);

  if (ob == nullptr) {
    return true;
  }

  if (ob->type == OB_EMPTY && ob->empty_drawtype == OB_EMPTY_IMAGE) {
    return true;
  }

  return false;
}

static bool view3d_volume_drop_poll(bContext * /*C*/, wmDrag *drag, const wmEvent * /*event*/)
{
  return (drag->type == WM_DRAG_PATH) && (drag->icon == ICON_FILE_VOLUME);
}

static bool view3d_geometry_nodes_drop_poll(bContext *C, wmDrag *drag, const wmEvent *event)
{
  if (!view3d_drop_id_in_main_region_poll(C, drag, event, ID_NT)) {
    return false;
  }

  if (drag->type == WM_DRAG_ID) {
    const bNodeTree *node_tree = reinterpret_cast<const bNodeTree *>(
        WM_drag_get_local_ID(drag, ID_NT));
    if (!node_tree) {
      return false;
    }
    return node_tree->type == NTREE_GEOMETRY;
  }

  if (drag->type == WM_DRAG_ASSET) {
    const wmDragAsset *asset_data = WM_drag_get_asset_data(drag, ID_NT);
    if (!asset_data) {
      return false;
    }
    const IDProperty *tree_type = BKE_asset_metadata_idprop_find(asset_data->metadata, "type");
    if (!tree_type || IDP_Int(tree_type) != NTREE_GEOMETRY) {
      return false;
    }
    if (wmDropBox *drop_box = drag->drop_state.active_dropbox) {
      const uint32_t uuid = RNA_int_get(drop_box->ptr, "session_uuid");
      const bNodeTree *node_tree = reinterpret_cast<const bNodeTree *>(
          BKE_libblock_find_session_uuid(CTX_data_main(C), ID_NT, uuid));
      if (node_tree) {
        return node_tree->type == NTREE_GEOMETRY;
      }
    }
  }
  return true;
}

static char *view3d_geometry_nodes_drop_tooltip(bContext *C,
                                                wmDrag * /*drag*/,
                                                const int xy[2],
                                                struct wmDropBox *drop)
{
  ARegion *region = CTX_wm_region(C);
  int mval[2] = {xy[0] - region->winrct.xmin, xy[1] - region->winrct.ymin};
  return ED_object_ot_drop_geometry_nodes_tooltip(C, drop->ptr, mval);
}

static void view3d_ob_drop_matrix_from_snap(V3DSnapCursorState *snap_state,
                                            Object *ob,
                                            float obmat_final[4][4])
{
  V3DSnapCursorData *snap_data = ED_view3d_cursor_snap_data_get();
  BLI_assert(snap_state->draw_box || snap_state->draw_plane);
  UNUSED_VARS_NDEBUG(snap_state);
  copy_m4_m3(obmat_final, snap_data->plane_omat);
  copy_v3_v3(obmat_final[3], snap_data->loc);

  float scale[3];
  mat4_to_size(scale, ob->object_to_world);
  rescale_m4(obmat_final, scale);

  const BoundBox *bb = BKE_object_boundbox_get(ob);
  if (bb) {
    float offset[3];
    BKE_boundbox_calc_center_aabb(bb, offset);
    offset[2] = bb->vec[0][2];
    mul_mat3_m4_v3(obmat_final, offset);
    sub_v3_v3(obmat_final[3], offset);
  }
}

static void view3d_ob_drop_copy_local_id(bContext * /*C*/, wmDrag *drag, wmDropBox *drop)
{
  ID *id = WM_drag_get_local_ID(drag, ID_OB);

  RNA_int_set(drop->ptr, "session_uuid", id->session_uuid);
  /* Don't duplicate ID's which were just imported. Only do that for existing, local IDs. */
  BLI_assert(drag->type != WM_DRAG_ASSET);

  V3DSnapCursorState *snap_state = ED_view3d_cursor_snap_state_get();
  float obmat_final[4][4];

  view3d_ob_drop_matrix_from_snap(snap_state, (Object *)id, obmat_final);

  RNA_float_set_array(drop->ptr, "matrix", &obmat_final[0][0]);
}

/* Mostly the same logic as #view3d_collection_drop_copy_external_asset(), just different enough to
 * make sharing code a bit difficult. */
static void view3d_ob_drop_copy_external_asset(bContext * /*C*/, wmDrag *drag, wmDropBox *drop)
{
  /* NOTE(@ideasman42): Selection is handled here, de-selecting objects before append,
   * using auto-select to ensure the new objects are selected.
   * This is done so #OBJECT_OT_transform_to_mouse (which runs after this drop handler)
   * can use the context setup here to place the objects. */
  BLI_assert(drag->type == WM_DRAG_ASSET);

  wmDragAsset *asset_drag = WM_drag_get_asset_data(drag, 0);
  bContext *C = asset_drag->evil_C;
  Scene *scene = CTX_data_scene(C);
  ViewLayer *view_layer = CTX_data_view_layer(C);

  BKE_view_layer_base_deselect_all(scene, view_layer);

  ID *id = WM_drag_asset_id_import(asset_drag, FILE_AUTOSELECT);

  /* TODO(sergey): Only update relations for the current scene. */
  DEG_relations_tag_update(CTX_data_main(C));
  WM_event_add_notifier(C, NC_SCENE | ND_LAYER_CONTENT, scene);

  RNA_int_set(drop->ptr, "session_uuid", id->session_uuid);

  BKE_view_layer_synced_ensure(scene, view_layer);
  Base *base = BKE_view_layer_base_find(view_layer, (Object *)id);
  if (base != nullptr) {
    BKE_view_layer_base_select_and_set_active(view_layer, base);
    WM_main_add_notifier(NC_SCENE | ND_OB_ACTIVE, scene);
  }
  DEG_id_tag_update(&scene->id, ID_RECALC_SELECT);
  ED_outliner_select_sync_from_object_tag(C);

  V3DSnapCursorState *snap_state = static_cast<V3DSnapCursorState *>(drop->draw_data);
  if (snap_state) {
    float obmat_final[4][4];

    view3d_ob_drop_matrix_from_snap(snap_state, (Object *)id, obmat_final);

    RNA_float_set_array(drop->ptr, "matrix", &obmat_final[0][0]);
  }
}

static void view3d_collection_drop_copy_local_id(bContext * /*C*/, wmDrag *drag, wmDropBox *drop)
{
  ID *id = WM_drag_get_local_ID(drag, ID_GR);
  RNA_int_set(drop->ptr, "session_uuid", int(id->session_uuid));
}

/* Mostly the same logic as #view3d_ob_drop_copy_external_asset(), just different enough to make
 * sharing code a bit difficult. */
static void view3d_collection_drop_copy_external_asset(bContext * /*C*/,
                                                       wmDrag *drag,
                                                       wmDropBox *drop)
{
  BLI_assert(drag->type == WM_DRAG_ASSET);

  wmDragAsset *asset_drag = WM_drag_get_asset_data(drag, 0);
  bContext *C = asset_drag->evil_C;
  Scene *scene = CTX_data_scene(C);
  ViewLayer *view_layer = CTX_data_view_layer(C);

  BKE_view_layer_base_deselect_all(scene, view_layer);

  ID *id = WM_drag_asset_id_import(asset_drag, FILE_AUTOSELECT);
  Collection *collection = (Collection *)id;

  /* TODO(sergey): Only update relations for the current scene. */
  DEG_relations_tag_update(CTX_data_main(C));
  WM_event_add_notifier(C, NC_SCENE | ND_LAYER_CONTENT, scene);

  RNA_int_set(drop->ptr, "session_uuid", int(id->session_uuid));

  /* Make an object active, just use the first one in the collection. */
  CollectionObject *cobject = static_cast<CollectionObject *>(collection->gobject.first);
  BKE_view_layer_synced_ensure(scene, view_layer);
  Base *base = cobject ? BKE_view_layer_base_find(view_layer, cobject->ob) : nullptr;
  if (base) {
    BLI_assert((base->flag & BASE_SELECTABLE) && (base->flag & BASE_ENABLED_VIEWPORT));
    BKE_view_layer_base_select_and_set_active(view_layer, base);
    WM_main_add_notifier(NC_SCENE | ND_OB_ACTIVE, scene);
  }
  DEG_id_tag_update(&scene->id, ID_RECALC_SELECT);
  ED_outliner_select_sync_from_object_tag(C);

  /* XXX Without an undo push here, there will be a crash when the user modifies operator
   * properties. The stuff we do in these drop callbacks just isn't safe over undo/redo. */
  ED_undo_push(C, "Collection_Drop");
}

static void view3d_id_drop_copy(bContext * /*C*/, wmDrag *drag, wmDropBox *drop)
{
  ID *id = WM_drag_get_local_ID_or_import_from_asset(drag, 0);

  WM_operator_properties_id_lookup_set_from_id(drop->ptr, id);
}

static void view3d_id_drop_copy_with_type(bContext * /*C*/, wmDrag *drag, wmDropBox *drop)
{
  ID *id = WM_drag_get_local_ID_or_import_from_asset(drag, 0);

  RNA_enum_set(drop->ptr, "type", GS(id->name));
  WM_operator_properties_id_lookup_set_from_id(drop->ptr, id);
}

static void view3d_id_path_drop_copy(bContext * /*C*/, wmDrag *drag, wmDropBox *drop)
{
  ID *id = WM_drag_get_local_ID_or_import_from_asset(drag, 0);

  if (id) {
    WM_operator_properties_id_lookup_set_from_id(drop->ptr, id);
    RNA_struct_property_unset(drop->ptr, "filepath");
  }
  else if (drag->path[0]) {
    RNA_string_set(drop->ptr, "filepath", drag->path);
    RNA_struct_property_unset(drop->ptr, "image");
  }
}

static void view3d_lightcache_update(bContext *C)
{
  PointerRNA op_ptr;

  Scene *scene = CTX_data_scene(C);

  if (!BKE_scene_uses_blender_eevee(scene)) {
    /* Only do auto bake if eevee is the active engine */
    return;
  }

  wmOperatorType *ot = WM_operatortype_find("SCENE_OT_light_cache_bake", true);
  WM_operator_properties_create_ptr(&op_ptr, ot);
  RNA_int_set(&op_ptr, "delay", 200);
  RNA_enum_set_identifier(C, &op_ptr, "subset", "DIRTY");

  WM_operator_name_call_ptr(C, ot, WM_OP_INVOKE_DEFAULT, &op_ptr, nullptr);

  WM_operator_properties_free(&op_ptr);
}

/* region dropbox definition */
static void view3d_dropboxes()
{
  ListBase *lb = WM_dropboxmap_find("View3D", SPACE_VIEW3D, RGN_TYPE_WINDOW);

  struct wmDropBox *drop;
  drop = WM_dropbox_add(lb,
                        "OBJECT_OT_add_named",
                        view3d_ob_drop_poll_local_id,
                        view3d_ob_drop_copy_local_id,
                        WM_drag_free_imported_drag_ID,
                        nullptr);

  drop->draw_droptip = WM_drag_draw_item_name_fn;
  drop->draw_activate = view3d_ob_drop_draw_activate;
  drop->draw_deactivate = view3d_ob_drop_draw_deactivate;

  drop = WM_dropbox_add(lb,
                        "OBJECT_OT_transform_to_mouse",
                        view3d_ob_drop_poll_external_asset,
                        view3d_ob_drop_copy_external_asset,
                        WM_drag_free_imported_drag_ID,
                        nullptr);

  drop->draw_droptip = WM_drag_draw_item_name_fn;
  drop->draw_activate = view3d_ob_drop_draw_activate;
  drop->draw_deactivate = view3d_ob_drop_draw_deactivate;

  WM_dropbox_add(lb,
                 "OBJECT_OT_collection_external_asset_drop",
                 view3d_collection_drop_poll_external_asset,
                 view3d_collection_drop_copy_external_asset,
                 WM_drag_free_imported_drag_ID,
                 nullptr);
  WM_dropbox_add(lb,
                 "OBJECT_OT_collection_instance_add",
                 view3d_collection_drop_poll_local_id,
                 view3d_collection_drop_copy_local_id,
                 WM_drag_free_imported_drag_ID,
                 nullptr);

  WM_dropbox_add(lb,
                 "OBJECT_OT_drop_named_material",
                 view3d_mat_drop_poll,
                 view3d_id_drop_copy,
                 WM_drag_free_imported_drag_ID,
                 view3d_mat_drop_tooltip);
  WM_dropbox_add(lb,
                 "OBJECT_OT_drop_geometry_nodes",
                 view3d_geometry_nodes_drop_poll,
                 view3d_id_drop_copy,
                 WM_drag_free_imported_drag_ID,
                 view3d_geometry_nodes_drop_tooltip);
  WM_dropbox_add(lb,
                 "VIEW3D_OT_background_image_add",
                 view3d_ima_bg_drop_poll,
                 view3d_id_path_drop_copy,
                 WM_drag_free_imported_drag_ID,
                 nullptr);
  WM_dropbox_add(lb,
                 "OBJECT_OT_drop_named_image",
                 view3d_ima_empty_drop_poll,
                 view3d_id_path_drop_copy,
                 WM_drag_free_imported_drag_ID,
                 nullptr);
  WM_dropbox_add(lb,
                 "OBJECT_OT_volume_import",
                 view3d_volume_drop_poll,
                 view3d_id_path_drop_copy,
                 WM_drag_free_imported_drag_ID,
                 nullptr);
  WM_dropbox_add(lb,
                 "OBJECT_OT_data_instance_add",
                 view3d_object_data_drop_poll,
                 view3d_id_drop_copy_with_type,
                 WM_drag_free_imported_drag_ID,
                 view3d_object_data_drop_tooltip);
  WM_dropbox_add(lb,
                 "VIEW3D_OT_drop_world",
                 view3d_world_drop_poll,
                 view3d_id_drop_copy,
                 WM_drag_free_imported_drag_ID,
                 nullptr);
}

static void view3d_widgets()
{
  wmGizmoMapType_Params params{SPACE_VIEW3D, RGN_TYPE_WINDOW};
  wmGizmoMapType *gzmap_type = WM_gizmomaptype_ensure(&params);

  WM_gizmogrouptype_append_and_link(gzmap_type, VIEW3D_GGT_xform_gizmo_context);
  WM_gizmogrouptype_append_and_link(gzmap_type, VIEW3D_GGT_light_spot);
  WM_gizmogrouptype_append_and_link(gzmap_type, VIEW3D_GGT_light_point);
  WM_gizmogrouptype_append_and_link(gzmap_type, VIEW3D_GGT_light_area);
  WM_gizmogrouptype_append_and_link(gzmap_type, VIEW3D_GGT_light_target);
  WM_gizmogrouptype_append_and_link(gzmap_type, VIEW3D_GGT_force_field);
  WM_gizmogrouptype_append_and_link(gzmap_type, VIEW3D_GGT_camera);
  WM_gizmogrouptype_append_and_link(gzmap_type, VIEW3D_GGT_camera_view);
  WM_gizmogrouptype_append_and_link(gzmap_type, VIEW3D_GGT_empty_image);
  /* TODO(@ideasman42): Not working well enough, disable for now. */
#if 0
  WM_gizmogrouptype_append_and_link(gzmap_type, VIEW3D_GGT_armature_spline);
#endif

  WM_gizmogrouptype_append(VIEW3D_GGT_xform_gizmo);
  WM_gizmogrouptype_append(VIEW3D_GGT_xform_cage);
  WM_gizmogrouptype_append(VIEW3D_GGT_xform_shear);
  WM_gizmogrouptype_append(VIEW3D_GGT_xform_extrude);
  WM_gizmogrouptype_append(VIEW3D_GGT_mesh_preselect_elem);
  WM_gizmogrouptype_append(VIEW3D_GGT_mesh_preselect_edgering);
  WM_gizmogrouptype_append(VIEW3D_GGT_tool_generic_handle_normal);
  WM_gizmogrouptype_append(VIEW3D_GGT_tool_generic_handle_free);

  WM_gizmogrouptype_append(VIEW3D_GGT_ruler);
  WM_gizmotype_append(VIEW3D_GT_ruler_item);

  WM_gizmogrouptype_append(VIEW3D_GGT_placement);

  WM_gizmogrouptype_append_and_link(gzmap_type, VIEW3D_GGT_navigate);
  WM_gizmotype_append(VIEW3D_GT_navigate_rotate);
}

/* type callback, not region itself */
static void view3d_main_region_free(ARegion *region)
{
  RegionView3D *rv3d = static_cast<RegionView3D *>(region->regiondata);

  if (rv3d) {
    if (rv3d->localvd) {
      MEM_freeN(rv3d->localvd);
    }
    if (rv3d->clipbb) {
      MEM_freeN(rv3d->clipbb);
    }

    if (rv3d->render_engine) {
      RE_engine_free(rv3d->render_engine);
    }

    if (rv3d->sms) {
      MEM_freeN(rv3d->sms);
    }

    MEM_freeN(rv3d);
    region->regiondata = nullptr;
  }
}

/* copy regiondata */
static void *view3d_main_region_duplicate(void *poin)
{
  if (poin) {
    RegionView3D *rv3d = static_cast<RegionView3D *>(poin);
    RegionView3D *new_rv3d;

    new_rv3d = static_cast<RegionView3D *>(MEM_dupallocN(rv3d));
    if (rv3d->localvd) {
      new_rv3d->localvd = static_cast<RegionView3D *>(MEM_dupallocN(rv3d->localvd));
    }
    if (rv3d->clipbb) {
      new_rv3d->clipbb = static_cast<BoundBox *>(MEM_dupallocN(rv3d->clipbb));
    }

    new_rv3d->render_engine = nullptr;
    new_rv3d->sms = nullptr;
    new_rv3d->smooth_timer = nullptr;

    return new_rv3d;
  }
  return nullptr;
}

static void view3d_main_region_listener(const wmRegionListenerParams *params)
{
  wmWindow *window = params->window;
  ScrArea *area = params->area;
  ARegion *region = params->region;
  const wmNotifier *wmn = params->notifier;
  const Scene *scene = params->scene;
  View3D *v3d = static_cast<View3D *>(area->spacedata.first);
  RegionView3D *rv3d = static_cast<RegionView3D *>(region->regiondata);
  wmGizmoMap *gzmap = region->gizmo_map;

  /* context changes */
  switch (wmn->category) {
    case NC_WM:
      if (ELEM(wmn->data, ND_UNDO)) {
        WM_gizmomap_tag_refresh(gzmap);
      }
      else if (ELEM(wmn->data, ND_XR_DATA_CHANGED)) {
        /* Only cause a redraw if this a VR session mirror. Should more features be added that
         * require redraws, we could pass something to wmn->reference, e.g. the flag value. */
        if (v3d->flag & V3D_XR_SESSION_MIRROR) {
          ED_region_tag_redraw(region);
        }
      }
      break;
    case NC_ANIMATION:
      switch (wmn->data) {
        case ND_KEYFRAME_PROP:
        case ND_NLA_ACTCHANGE:
          ED_region_tag_redraw(region);
          break;
        case ND_NLA:
        case ND_KEYFRAME:
          if (ELEM(wmn->action, NA_EDITED, NA_ADDED, NA_REMOVED)) {
            ED_region_tag_redraw(region);
          }
          break;
        case ND_ANIMCHAN:
          if (ELEM(wmn->action, NA_EDITED, NA_ADDED, NA_REMOVED, NA_SELECTED)) {
            ED_region_tag_redraw(region);
          }
          break;
      }
      break;
    case NC_SCENE:
      switch (wmn->data) {
        case ND_SCENEBROWSE:
        case ND_LAYER_CONTENT:
          ED_region_tag_redraw(region);
          WM_gizmomap_tag_refresh(gzmap);
          break;
        case ND_LAYER:
          if (wmn->reference) {
            BKE_screen_view3d_sync(v3d, static_cast<Scene *>(wmn->reference));
          }
          ED_region_tag_redraw(region);
          WM_gizmomap_tag_refresh(gzmap);
          break;
        case ND_OB_ACTIVE:
        case ND_OB_SELECT:
          ATTR_FALLTHROUGH;
        case ND_FRAME:
        case ND_TRANSFORM:
        case ND_OB_VISIBLE:
        case ND_RENDER_OPTIONS:
        case ND_MARKERS:
        case ND_MODE:
          ED_region_tag_redraw(region);
          WM_gizmomap_tag_refresh(gzmap);
          break;
        case ND_WORLD:
          /* handled by space_view3d_listener() for v3d access */
          break;
        case ND_DRAW_RENDER_VIEWPORT: {
          if (v3d->camera && (scene == wmn->reference)) {
            if (rv3d->persp == RV3D_CAMOB) {
              ED_region_tag_redraw(region);
            }
          }
          break;
        }
      }
      if (wmn->action == NA_EDITED) {
        ED_region_tag_redraw(region);
      }
      break;
    case NC_OBJECT:
      switch (wmn->data) {
        case ND_BONE_ACTIVE:
        case ND_BONE_SELECT:
        case ND_TRANSFORM:
        case ND_POSE:
        case ND_DRAW:
        case ND_MODIFIER:
        case ND_SHADERFX:
        case ND_CONSTRAINT:
        case ND_KEYS:
        case ND_PARTICLE:
        case ND_POINTCACHE:
        case ND_LOD:
          ED_region_tag_redraw(region);
          WM_gizmomap_tag_refresh(gzmap);
          break;
        case ND_DRAW_ANIMVIZ:
          ED_region_tag_redraw(region);
          break;
      }
      switch (wmn->action) {
        case NA_ADDED:
          ED_region_tag_redraw(region);
          break;
      }
      break;
    case NC_GEOM:
      switch (wmn->data) {
        case ND_SELECT: {
          WM_gizmomap_tag_refresh(gzmap);
          ATTR_FALLTHROUGH;
        }
        case ND_DATA:
          ED_region_tag_redraw(region);
          WM_gizmomap_tag_refresh(gzmap);
          break;
        case ND_VERTEX_GROUP:
          ED_region_tag_redraw(region);
          break;
      }
      switch (wmn->action) {
        case NA_EDITED:
          ED_region_tag_redraw(region);
          break;
      }
      break;
    case NC_CAMERA:
      switch (wmn->data) {
        case ND_DRAW_RENDER_VIEWPORT: {
          if (v3d->camera && (v3d->camera->data == wmn->reference)) {
            if (rv3d->persp == RV3D_CAMOB) {
              ED_region_tag_redraw(region);
            }
          }
          break;
        }
      }
      break;
    case NC_GROUP:
      /* all group ops for now */
      ED_region_tag_redraw(region);
      break;
    case NC_BRUSH:
      switch (wmn->action) {
        case NA_EDITED:
          ED_region_tag_redraw_cursor(region);
          break;
        case NA_SELECTED:
          /* used on brush changes - needed because 3d cursor
           * has to be drawn if clone brush is selected */
          ED_region_tag_redraw(region);
          break;
      }
      break;
    case NC_MATERIAL:
      switch (wmn->data) {
        case ND_SHADING:
        case ND_NODES:
          /* TODO(sergey): This is a bit too much updates, but needed to
           * have proper material drivers update in the viewport.
           *
           * How to solve?
           */
          ED_region_tag_redraw(region);
          break;
        case ND_SHADING_DRAW:
        case ND_SHADING_LINKS:
          ED_region_tag_redraw(region);
          break;
      }
      break;
    case NC_NODE:
      ED_region_tag_redraw(region);
      break;
    case NC_WORLD:
      switch (wmn->data) {
        case ND_WORLD_DRAW:
          /* handled by space_view3d_listener() for v3d access */
          break;
        case ND_WORLD:
          /* Needed for updating world materials */
          ED_region_tag_redraw(region);
          break;
      }
      break;
    case NC_LAMP:
      switch (wmn->data) {
        case ND_LIGHTING:
          /* TODO(sergey): This is a bit too much, but needed to
           * handle updates from new depsgraph.
           */
          ED_region_tag_redraw(region);
          break;
        case ND_LIGHTING_DRAW:
          ED_region_tag_redraw(region);
          WM_gizmomap_tag_refresh(gzmap);
          break;
      }
      break;
    case NC_LIGHTPROBE:
      ED_area_tag_refresh(area);
      break;
    case NC_IMAGE:
      /* this could be more fine grained checks if we had
       * more context than just the region */
      ED_region_tag_redraw(region);
      break;
    case NC_TEXTURE:
      /* same as above */
      ED_region_tag_redraw(region);
      break;
    case NC_MOVIECLIP:
      if (wmn->data == ND_DISPLAY || wmn->action == NA_EDITED) {
        ED_region_tag_redraw(region);
      }
      break;
    case NC_SPACE:
      if (wmn->data == ND_SPACE_VIEW3D) {
        if (wmn->subtype == NS_VIEW3D_GPU) {
          rv3d->rflag |= RV3D_GPULIGHT_UPDATE;
        }
        else if (wmn->subtype == NS_VIEW3D_SHADING) {
#ifdef WITH_XR_OPENXR
          ED_view3d_xr_shading_update(
              static_cast<wmWindowManager *>(G_MAIN->wm.first), v3d, scene);
#endif

          ViewLayer *view_layer = WM_window_get_active_view_layer(window);
          Depsgraph *depsgraph = BKE_scene_get_depsgraph(scene, view_layer);
          if (depsgraph) {
            ED_render_view3d_update(depsgraph, window, area, true);
          }
        }
        ED_region_tag_redraw(region);
        WM_gizmomap_tag_refresh(gzmap);
      }
      break;
    case NC_ID:
      if (ELEM(wmn->action, NA_RENAME, NA_EDITED, NA_ADDED, NA_REMOVED)) {
        ED_region_tag_redraw(region);
      }
      break;
    case NC_SCREEN:
      switch (wmn->data) {
        case ND_ANIMPLAY:
        case ND_SKETCH:
          ED_region_tag_redraw(region);
          break;
        case ND_LAYOUTBROWSE:
        case ND_LAYOUTDELETE:
        case ND_LAYOUTSET:
          WM_gizmomap_tag_refresh(gzmap);
          ED_region_tag_redraw(region);
          break;
        case ND_LAYER:
          ED_region_tag_redraw(region);
          break;
      }

      break;
    case NC_GPENCIL:
      if (wmn->data == ND_DATA || ELEM(wmn->action, NA_EDITED, NA_SELECTED)) {
        ED_region_tag_redraw(region);
      }
      break;
    case NC_WORKSPACE:
      /* In case the region displays workspace settings. */
      ED_region_tag_redraw(region);
      break;
    case NC_VIEWER_PATH: {
      if (v3d->flag2 & V3D_SHOW_VIEWER) {
        ViewLayer *view_layer = WM_window_get_active_view_layer(window);
        if (Depsgraph *depsgraph = BKE_scene_get_depsgraph(scene, view_layer)) {
          ED_render_view3d_update(depsgraph, window, area, true);
        }
        ED_region_tag_redraw(region);
      }
      break;
    }
  }
}

static void view3d_do_msg_notify_workbench_view_update(struct bContext *C,
                                                       struct wmMsgSubscribeKey * /*msg_key*/,
                                                       struct wmMsgSubscribeValue *msg_val)
{
  Scene *scene = CTX_data_scene(C);
  ScrArea *area = (ScrArea *)msg_val->user_data;
  View3D *v3d = (View3D *)area->spacedata.first;
  if (v3d->shading.type == OB_SOLID) {
    RenderEngineType *engine_type = ED_view3d_engine_type(scene, v3d->shading.type);
    DRWUpdateContext drw_context = {nullptr};
    drw_context.bmain = CTX_data_main(C);
    drw_context.depsgraph = CTX_data_depsgraph_pointer(C);
    drw_context.scene = scene;
    drw_context.view_layer = CTX_data_view_layer(C);
    drw_context.region = (ARegion *)(msg_val->owner);
    drw_context.v3d = v3d;
    drw_context.engine_type = engine_type;
    DRW_notify_view_update(&drw_context);
  }
}

static void view3d_main_region_message_subscribe(const wmRegionMessageSubscribeParams *params)
{
  struct wmMsgBus *mbus = params->message_bus;
  const bContext *C = params->context;
  ScrArea *area = params->area;
  ARegion *region = params->region;

  /* Developer NOTE: there are many properties that impact 3D view drawing,
   * so instead of subscribing to individual properties, just subscribe to types
   * accepting some redundant redraws.
   *
   * For other space types we might try avoid this, keep the 3D view as an exceptional case! */
  wmMsgParams_RNA msg_key_params{};

  /* Only subscribe to types. */
  StructRNA *type_array[] = {
      &RNA_Window,

      /* These object have properties that impact drawing. */
      &RNA_AreaLight,
      &RNA_Camera,
      &RNA_Light,
      &RNA_Speaker,
      &RNA_SunLight,

      /* General types the 3D view depends on. */
      &RNA_Object,
      &RNA_UnitSettings, /* grid-floor */

      &RNA_View3DCursor,
      &RNA_View3DOverlay,
      &RNA_View3DShading,
      &RNA_World,
  };

  wmMsgSubscribeValue msg_sub_value_region_tag_redraw{};
  msg_sub_value_region_tag_redraw.owner = region;
  msg_sub_value_region_tag_redraw.user_data = region;
  msg_sub_value_region_tag_redraw.notify = ED_region_do_msg_notify_tag_redraw;

  wmMsgSubscribeValue msg_sub_value_workbench_view_update{};
  msg_sub_value_workbench_view_update.owner = region;
  msg_sub_value_workbench_view_update.user_data = area;
  msg_sub_value_workbench_view_update.notify = view3d_do_msg_notify_workbench_view_update;

  for (int i = 0; i < ARRAY_SIZE(type_array); i++) {
    msg_key_params.ptr.type = type_array[i];
    WM_msg_subscribe_rna_params(mbus, &msg_key_params, &msg_sub_value_region_tag_redraw, __func__);
  }

  /* Subscribe to a handful of other properties. */
  RegionView3D *rv3d = static_cast<RegionView3D *>(region->regiondata);

  WM_msg_subscribe_rna_anon_prop(mbus, RenderSettings, engine, &msg_sub_value_region_tag_redraw);
  WM_msg_subscribe_rna_anon_prop(
      mbus, RenderSettings, resolution_x, &msg_sub_value_region_tag_redraw);
  WM_msg_subscribe_rna_anon_prop(
      mbus, RenderSettings, resolution_y, &msg_sub_value_region_tag_redraw);
  WM_msg_subscribe_rna_anon_prop(
      mbus, RenderSettings, pixel_aspect_x, &msg_sub_value_region_tag_redraw);
  WM_msg_subscribe_rna_anon_prop(
      mbus, RenderSettings, pixel_aspect_y, &msg_sub_value_region_tag_redraw);
  if (rv3d->persp == RV3D_CAMOB) {
    WM_msg_subscribe_rna_anon_prop(
        mbus, RenderSettings, use_border, &msg_sub_value_region_tag_redraw);
  }

  WM_msg_subscribe_rna_anon_type(mbus, SceneEEVEE, &msg_sub_value_region_tag_redraw);
  WM_msg_subscribe_rna_anon_type(mbus, SceneDisplay, &msg_sub_value_region_tag_redraw);
  WM_msg_subscribe_rna_anon_type(mbus, ObjectDisplay, &msg_sub_value_region_tag_redraw);

  const Scene *scene = CTX_data_scene(C);
  ViewLayer *view_layer = CTX_data_view_layer(C);
  BKE_view_layer_synced_ensure(scene, view_layer);
  Object *obact = BKE_view_layer_active_object_get(view_layer);
  if (obact != nullptr) {
    switch (obact->mode) {
      case OB_MODE_PARTICLE_EDIT:
        WM_msg_subscribe_rna_anon_type(mbus, ParticleEdit, &msg_sub_value_region_tag_redraw);
        break;

      case OB_MODE_SCULPT:
        WM_msg_subscribe_rna_anon_prop(
            mbus, WorkSpace, tools, &msg_sub_value_workbench_view_update);
        break;
      default:
        break;
    }
  }

  {
    wmMsgSubscribeValue msg_sub_value_region_tag_refresh{};
    msg_sub_value_region_tag_refresh.owner = region;
    msg_sub_value_region_tag_refresh.user_data = area;
    msg_sub_value_region_tag_refresh.notify = WM_toolsystem_do_msg_notify_tag_refresh;
    WM_msg_subscribe_rna_anon_prop(mbus, Object, mode, &msg_sub_value_region_tag_refresh);
    WM_msg_subscribe_rna_anon_prop(mbus, LayerObjects, active, &msg_sub_value_region_tag_refresh);
  }
}

/* concept is to retrieve cursor type context-less */
static void view3d_main_region_cursor(wmWindow *win, ScrArea *area, ARegion *region)
{
  if (WM_cursor_set_from_tool(win, area, region)) {
    return;
  }

  Scene *scene = WM_window_get_active_scene(win);
  ViewLayer *view_layer = WM_window_get_active_view_layer(win);
  BKE_view_layer_synced_ensure(scene, view_layer);
  Object *obedit = BKE_view_layer_edit_object_get(view_layer);
  if (obedit) {
    WM_cursor_set(win, WM_CURSOR_EDIT);
  }
  else {
    WM_cursor_set(win, WM_CURSOR_DEFAULT);
  }
}

/* add handlers, stuff you only do once or on area/region changes */
static void view3d_header_region_init(wmWindowManager *wm, ARegion *region)
{
  wmKeyMap *keymap = WM_keymap_ensure(wm->defaultconf, "3D View Generic", SPACE_VIEW3D, 0);

  WM_event_add_keymap_handler(&region->handlers, keymap);

  ED_region_header_init(region);
}

static void view3d_header_region_draw(const bContext *C, ARegion *region)
{
  ED_region_header(C, region);
}

static void view3d_header_region_listener(const wmRegionListenerParams *params)
{
  ARegion *region = params->region;
  const wmNotifier *wmn = params->notifier;

  /* context changes */
  switch (wmn->category) {
    case NC_SCENE:
      switch (wmn->data) {
        case ND_FRAME:
        case ND_OB_ACTIVE:
        case ND_OB_SELECT:
        case ND_OB_VISIBLE:
        case ND_MODE:
        case ND_LAYER:
        case ND_TOOLSETTINGS:
        case ND_LAYER_CONTENT:
        case ND_RENDER_OPTIONS:
          ED_region_tag_redraw(region);
          break;
      }
      break;
    case NC_SPACE:
      if (wmn->data == ND_SPACE_VIEW3D) {
        ED_region_tag_redraw(region);
      }
      break;
    case NC_GPENCIL:
      if (wmn->data & ND_GPENCIL_EDITMODE) {
        ED_region_tag_redraw(region);
      }
      else if (wmn->action == NA_EDITED) {
        ED_region_tag_redraw(region);
      }
      break;
    case NC_BRUSH:
      ED_region_tag_redraw(region);
      break;
  }

    /* From top-bar, which ones are needed? split per header? */
    /* Disable for now, re-enable if needed, or remove - campbell. */
#if 0
  /* context changes */
  switch (wmn->category) {
    case NC_WM:
      if (wmn->data == ND_HISTORY) {
        ED_region_tag_redraw(region);
      }
      break;
    case NC_SCENE:
      if (wmn->data == ND_MODE) {
        ED_region_tag_redraw(region);
      }
      break;
    case NC_SPACE:
      if (wmn->data == ND_SPACE_VIEW3D) {
        ED_region_tag_redraw(region);
      }
      break;
    case NC_GPENCIL:
      if (wmn->data == ND_DATA) {
        ED_region_tag_redraw(region);
      }
      break;
  }
#endif
}

static void view3d_header_region_message_subscribe(const wmRegionMessageSubscribeParams *params)
{
  struct wmMsgBus *mbus = params->message_bus;
  ARegion *region = params->region;

  wmMsgParams_RNA msg_key_params{};

  /* Only subscribe to types. */
  StructRNA *type_array[] = {
      &RNA_View3DShading,
  };

  wmMsgSubscribeValue msg_sub_value_region_tag_redraw{};
  msg_sub_value_region_tag_redraw.owner = region;
  msg_sub_value_region_tag_redraw.user_data = region;
  msg_sub_value_region_tag_redraw.notify = ED_region_do_msg_notify_tag_redraw;

  for (int i = 0; i < ARRAY_SIZE(type_array); i++) {
    msg_key_params.ptr.type = type_array[i];
    WM_msg_subscribe_rna_params(mbus, &msg_key_params, &msg_sub_value_region_tag_redraw, __func__);
  }
}

/* add handlers, stuff you only do once or on area/region changes */
static void view3d_buttons_region_init(wmWindowManager *wm, ARegion *region)
{
  wmKeyMap *keymap;

  ED_region_panels_init(wm, region);

  keymap = WM_keymap_ensure(wm->defaultconf, "3D View Generic", SPACE_VIEW3D, 0);
  WM_event_add_keymap_handler(&region->handlers, keymap);
}

void ED_view3d_buttons_region_layout_ex(const bContext *C,
                                        ARegion *region,
                                        const char *category_override)
{
  const enum eContextObjectMode mode = CTX_data_mode_enum(C);

  const char *contexts_base[4] = {nullptr};
  contexts_base[0] = CTX_data_mode_string(C);

  const char **contexts = &contexts_base[1];

  switch (mode) {
    case CTX_MODE_EDIT_MESH:
      ARRAY_SET_ITEMS(contexts, ".mesh_edit");
      break;
    case CTX_MODE_EDIT_CURVE:
      ARRAY_SET_ITEMS(contexts, ".curve_edit");
      break;
    case CTX_MODE_EDIT_CURVES:
      ARRAY_SET_ITEMS(contexts, ".curves_edit");
      break;
    case CTX_MODE_EDIT_SURFACE:
      ARRAY_SET_ITEMS(contexts, ".curve_edit");
      break;
    case CTX_MODE_EDIT_TEXT:
      ARRAY_SET_ITEMS(contexts, ".text_edit");
      break;
    case CTX_MODE_EDIT_ARMATURE:
      ARRAY_SET_ITEMS(contexts, ".armature_edit");
      break;
    case CTX_MODE_EDIT_METABALL:
      ARRAY_SET_ITEMS(contexts, ".mball_edit");
      break;
    case CTX_MODE_EDIT_LATTICE:
      ARRAY_SET_ITEMS(contexts, ".lattice_edit");
      break;
    case CTX_MODE_POSE:
      ARRAY_SET_ITEMS(contexts, ".posemode");
      break;
    case CTX_MODE_SCULPT:
      ARRAY_SET_ITEMS(contexts, ".paint_common", ".sculpt_mode");
      break;
    case CTX_MODE_PAINT_WEIGHT:
      ARRAY_SET_ITEMS(contexts, ".paint_common", ".weightpaint");
      break;
    case CTX_MODE_PAINT_VERTEX:
      ARRAY_SET_ITEMS(contexts, ".paint_common", ".vertexpaint");
      break;
    case CTX_MODE_PAINT_TEXTURE:
      ARRAY_SET_ITEMS(contexts, ".paint_common", ".imagepaint");
      break;
    case CTX_MODE_PARTICLE:
      ARRAY_SET_ITEMS(contexts, ".paint_common", ".particlemode");
      break;
    case CTX_MODE_OBJECT:
      ARRAY_SET_ITEMS(contexts, ".objectmode");
      break;
    case CTX_MODE_PAINT_GPENCIL:
      ARRAY_SET_ITEMS(contexts, ".greasepencil_paint");
      break;
    case CTX_MODE_SCULPT_GPENCIL:
      ARRAY_SET_ITEMS(contexts, ".greasepencil_sculpt");
      break;
    case CTX_MODE_WEIGHT_GPENCIL:
      ARRAY_SET_ITEMS(contexts, ".greasepencil_weight");
      break;
    case CTX_MODE_VERTEX_GPENCIL:
      ARRAY_SET_ITEMS(contexts, ".greasepencil_vertex");
      break;
    case CTX_MODE_SCULPT_CURVES:
      ARRAY_SET_ITEMS(contexts, ".paint_common", ".curves_sculpt");
      break;
    default:
      break;
  }

  switch (mode) {
    case CTX_MODE_PAINT_GPENCIL:
      ARRAY_SET_ITEMS(contexts, ".greasepencil_paint");
      break;
    case CTX_MODE_SCULPT_GPENCIL:
      ARRAY_SET_ITEMS(contexts, ".greasepencil_sculpt");
      break;
    case CTX_MODE_WEIGHT_GPENCIL:
      ARRAY_SET_ITEMS(contexts, ".greasepencil_weight");
      break;
    case CTX_MODE_EDIT_GPENCIL:
      ARRAY_SET_ITEMS(contexts, ".greasepencil_edit");
      break;
    case CTX_MODE_VERTEX_GPENCIL:
      ARRAY_SET_ITEMS(contexts, ".greasepencil_vertex");
      break;
    default:
      break;
  }

  ListBase *paneltypes = &region->type->paneltypes;

  /* Allow drawing 3D view toolbar from non 3D view space type. */
  if (category_override != nullptr) {
    SpaceType *st = BKE_spacetype_from_id(SPACE_VIEW3D);
    ARegionType *art = BKE_regiontype_from_id(st, RGN_TYPE_UI);
    paneltypes = &art->paneltypes;
  }

  ED_region_panels_layout_ex(C, region, paneltypes, contexts_base, category_override);
}

static void view3d_buttons_region_layout(const bContext *C, ARegion *region)
{
  ED_view3d_buttons_region_layout_ex(C, region, nullptr);
}

static void view3d_buttons_region_listener(const wmRegionListenerParams *params)
{
  ARegion *region = params->region;
  const wmNotifier *wmn = params->notifier;

  /* context changes */
  switch (wmn->category) {
    case NC_ANIMATION:
      switch (wmn->data) {
        case ND_KEYFRAME_PROP:
        case ND_NLA_ACTCHANGE:
          ED_region_tag_redraw(region);
          break;
        case ND_NLA:
        case ND_KEYFRAME:
          if (ELEM(wmn->action, NA_EDITED, NA_ADDED, NA_REMOVED)) {
            ED_region_tag_redraw(region);
          }
          break;
      }
      break;
    case NC_SCENE:
      switch (wmn->data) {
        case ND_FRAME:
        case ND_OB_ACTIVE:
        case ND_OB_SELECT:
        case ND_OB_VISIBLE:
        case ND_MODE:
        case ND_LAYER:
        case ND_LAYER_CONTENT:
        case ND_TOOLSETTINGS:
          ED_region_tag_redraw(region);
          break;
      }
      switch (wmn->action) {
        case NA_EDITED:
          ED_region_tag_redraw(region);
          break;
      }
      break;
    case NC_OBJECT:
      switch (wmn->data) {
        case ND_BONE_ACTIVE:
        case ND_BONE_SELECT:
        case ND_TRANSFORM:
        case ND_POSE:
        case ND_DRAW:
        case ND_KEYS:
        case ND_MODIFIER:
        case ND_SHADERFX:
          ED_region_tag_redraw(region);
          break;
      }
      break;
    case NC_GEOM:
      switch (wmn->data) {
        case ND_DATA:
        case ND_VERTEX_GROUP:
        case ND_SELECT:
          ED_region_tag_redraw(region);
          break;
      }
      if (wmn->action == NA_EDITED) {
        ED_region_tag_redraw(region);
      }
      break;
    case NC_TEXTURE:
    case NC_MATERIAL:
      /* for brush textures */
      ED_region_tag_redraw(region);
      break;
    case NC_BRUSH:
      /* NA_SELECTED is used on brush changes */
      if (ELEM(wmn->action, NA_EDITED, NA_SELECTED)) {
        ED_region_tag_redraw(region);
      }
      break;
    case NC_SPACE:
      if (wmn->data == ND_SPACE_VIEW3D) {
        ED_region_tag_redraw(region);
      }
      break;
    case NC_ID:
      if (wmn->action == NA_RENAME) {
        ED_region_tag_redraw(region);
      }
      break;
    case NC_GPENCIL:
      if ((wmn->data & (ND_DATA | ND_GPENCIL_EDITMODE)) || (wmn->action == NA_EDITED)) {
        ED_region_tag_redraw(region);
      }
      break;
    case NC_IMAGE:
      /* Update for the image layers in texture paint. */
      if (wmn->action == NA_EDITED) {
        ED_region_tag_redraw(region);
      }
      break;
    case NC_WM:
      if (wmn->data == ND_XR_DATA_CHANGED) {
        ED_region_tag_redraw(region);
      }
      break;
  }
}

/* add handlers, stuff you only do once or on area/region changes */
static void view3d_tools_region_init(wmWindowManager *wm, ARegion *region)
{
  wmKeyMap *keymap;

  ED_region_panels_init(wm, region);

  keymap = WM_keymap_ensure(wm->defaultconf, "3D View Generic", SPACE_VIEW3D, 0);
  WM_event_add_keymap_handler(&region->handlers, keymap);
}

static void view3d_tools_region_draw(const bContext *C, ARegion *region)
{
  const char *contexts[] = {CTX_data_mode_string(C), nullptr};
  ED_region_panels_ex(C, region, contexts);
}

/* area (not region) level listener */
static void space_view3d_listener(const wmSpaceTypeListenerParams *params)
{
  ScrArea *area = params->area;
  const wmNotifier *wmn = params->notifier;
  View3D *v3d = static_cast<View3D *>(area->spacedata.first);

  /* context changes */
  switch (wmn->category) {
    case NC_SCENE:
      switch (wmn->data) {
        case ND_WORLD: {
          const bool use_scene_world = V3D_USES_SCENE_WORLD(v3d);
          if (v3d->flag2 & V3D_HIDE_OVERLAYS || use_scene_world) {
            ED_area_tag_redraw_regiontype(area, RGN_TYPE_WINDOW);
          }
          break;
        }
      }
      break;
    case NC_WORLD:
      switch (wmn->data) {
        case ND_WORLD_DRAW:
        case ND_WORLD:
          if (v3d->shading.background_type == V3D_SHADING_BACKGROUND_WORLD) {
            ED_area_tag_redraw_regiontype(area, RGN_TYPE_WINDOW);
          }
          break;
      }
      break;
    case NC_MATERIAL:
      switch (wmn->data) {
        case ND_NODES:
          if (v3d->shading.type == OB_TEXTURE) {
            ED_area_tag_redraw_regiontype(area, RGN_TYPE_WINDOW);
          }
          break;
      }
      break;
  }
}

static void space_view3d_refresh(const bContext *C, ScrArea *area)
{
  Scene *scene = CTX_data_scene(C);
  LightCache *lcache = scene->eevee.light_cache_data;

  if (lcache && (lcache->flag & LIGHTCACHE_UPDATE_AUTO) != 0) {
    lcache->flag &= ~LIGHTCACHE_UPDATE_AUTO;
    view3d_lightcache_update((bContext *)C);
  }

  View3D *v3d = (View3D *)area->spacedata.first;
  MEM_SAFE_FREE(v3d->runtime.local_stats);
}

const char *view3d_context_dir[] = {
    "active_object",
    "selected_ids",
    nullptr,
};

static int view3d_context(const bContext *C, const char *member, bContextDataResult *result)
{
  /* fallback to the scene layer,
   * allows duplicate and other object operators to run outside the 3d view */

  if (CTX_data_dir(member)) {
    CTX_data_dir_set(result, view3d_context_dir);
    return CTX_RESULT_OK;
  }
  if (CTX_data_equals(member, "active_object")) {
    /* In most cases the active object is the `view_layer->basact->object`.
     * For the 3D view however it can be nullptr when hidden.
     *
     * This is ignored in the case the object is in any mode (besides object-mode),
     * since the object's mode impacts the current tool, cursor, gizmos etc.
     * If we didn't have this exception, changing visibility would need to perform
     * many of the same updates as changing the objects mode.
     *
     * Further, there are multiple ways to hide objects - by collection, by object type, etc.
     * it's simplest if all these methods behave consistently - respecting the object-mode
     * without showing the object.
     *
     * See #85532 for alternatives that were considered. */
    const Scene *scene = CTX_data_scene(C);
    ViewLayer *view_layer = CTX_data_view_layer(C);
    BKE_view_layer_synced_ensure(scene, view_layer);
    Base *base = BKE_view_layer_active_base_get(view_layer);
    if (base) {
      Object *ob = base->object;
      /* if hidden but in edit mode, we still display, can happen with animation */
      if ((base->flag & BASE_ENABLED_AND_MAYBE_VISIBLE_IN_VIEWPORT) != 0 ||
          (ob->mode != OB_MODE_OBJECT)) {
        CTX_data_id_pointer_set(result, &ob->id);
      }
    }

    return CTX_RESULT_OK;
  }
  if (CTX_data_equals(member, "selected_ids")) {
    ListBase selected_objects;
    CTX_data_selected_objects(C, &selected_objects);
    LISTBASE_FOREACH (CollectionPointerLink *, object_ptr_link, &selected_objects) {
      ID *selected_id = object_ptr_link->ptr.owner_id;
      CTX_data_id_list_add(result, selected_id);
    }
    BLI_freelistN(&selected_objects);
    CTX_data_type_set(result, CTX_DATA_TYPE_COLLECTION);
    return CTX_RESULT_OK;
  }

  return CTX_RESULT_MEMBER_NOT_FOUND;
}

static int view3d_asset_shelf_context(const bContext *C,
                                      const char *member,
                                      bContextDataResult *result)
{
  View3D *v3d = CTX_wm_view3d(C);
  return ED_asset_shelf_context(C, member, result, v3d->asset_shelf);
}

static void view3d_id_remap_v3d_ob_centers(View3D *v3d, const struct IDRemapper *mappings)
{
  if (BKE_id_remapper_apply(mappings, (ID **)&v3d->ob_center, ID_REMAP_APPLY_DEFAULT) ==
      ID_REMAP_RESULT_SOURCE_UNASSIGNED) {
    /* Otherwise, bone-name may remain valid...
     * We could be smart and check this, too? */
    v3d->ob_center_bone[0] = '\0';
  }
}

static void view3d_id_remap_v3d(ScrArea *area,
                                SpaceLink *slink,
                                View3D *v3d,
                                const struct IDRemapper *mappings,
                                const bool is_local)
{
  ARegion *region;
  if (BKE_id_remapper_apply(mappings, (ID **)&v3d->camera, ID_REMAP_APPLY_DEFAULT) ==
      ID_REMAP_RESULT_SOURCE_UNASSIGNED) {
    /* 3D view might be inactive, in that case needs to use slink->regionbase */
    ListBase *regionbase = (slink == area->spacedata.first) ? &area->regionbase :
                                                              &slink->regionbase;
    for (region = static_cast<ARegion *>(regionbase->first); region; region = region->next) {
      if (region->regiontype == RGN_TYPE_WINDOW) {
        RegionView3D *rv3d = is_local ? ((RegionView3D *)region->regiondata)->localvd :
                                        static_cast<RegionView3D *>(region->regiondata);
        if (rv3d && (rv3d->persp == RV3D_CAMOB)) {
          rv3d->persp = RV3D_PERSP;
        }
      }
    }
  }
}

static void view3d_id_remap(ScrArea *area, SpaceLink *slink, const struct IDRemapper *mappings)
{

  if (!BKE_id_remapper_has_mapping_for(
          mappings, FILTER_ID_OB | FILTER_ID_MA | FILTER_ID_IM | FILTER_ID_MC)) {
    return;
  }

  View3D *view3d = (View3D *)slink;
  view3d_id_remap_v3d(area, slink, view3d, mappings, false);
  view3d_id_remap_v3d_ob_centers(view3d, mappings);
  if (view3d->localvd != nullptr) {
    /* Object centers in local-view aren't used, see: #52663 */
    view3d_id_remap_v3d(area, slink, view3d->localvd, mappings, true);
  }
  BKE_viewer_path_id_remap(&view3d->viewer_path, mappings);
}

static void view3d_blend_read_data(BlendDataReader *reader, SpaceLink *sl)
{
  View3D *v3d = (View3D *)sl;

  memset(&v3d->runtime, 0x0, sizeof(v3d->runtime));

  if (v3d->gpd) {
    BLO_read_data_address(reader, &v3d->gpd);
    BKE_gpencil_blend_read_data(reader, v3d->gpd);
  }
  BLO_read_data_address(reader, &v3d->localvd);

  /* render can be quite heavy, set to solid on load */
  if (v3d->shading.type == OB_RENDER) {
    v3d->shading.type = OB_SOLID;
  }
  v3d->shading.prev_type = OB_SOLID;

  BKE_screen_view3d_shading_blend_read_data(reader, &v3d->shading);

  BKE_screen_view3d_do_versions_250(v3d, &sl->regionbase);

  BKE_viewer_path_blend_read_data(reader, &v3d->viewer_path);

  ED_asset_shelf_settings_blend_read_data(reader, &v3d->asset_shelf);
}

static void view3d_blend_read_lib(BlendLibReader *reader, ID *parent_id, SpaceLink *sl)
{
  View3D *v3d = (View3D *)sl;

  BLO_read_id_address(reader, parent_id->lib, &v3d->camera);
  BLO_read_id_address(reader, parent_id->lib, &v3d->ob_center);

  if (v3d->localvd) {
    BLO_read_id_address(reader, parent_id->lib, &v3d->localvd->camera);
  }

  BKE_viewer_path_blend_read_lib(reader, parent_id->lib, &v3d->viewer_path);
}

static void view3d_blend_write(BlendWriter *writer, SpaceLink *sl)
{
  View3D *v3d = (View3D *)sl;
  BLO_write_struct(writer, View3D, v3d);

  if (v3d->localvd) {
    BLO_write_struct(writer, View3D, v3d->localvd);
  }

  BKE_screen_view3d_shading_blend_write(writer, &v3d->shading);

  BKE_viewer_path_blend_write(writer, &v3d->viewer_path);

  ED_asset_shelf_settings_blend_write(writer, v3d->asset_shelf);
}

void ED_spacetype_view3d()
{
  SpaceType *st = MEM_cnew<SpaceType>("spacetype view3d");
  ARegionType *art;

  st->spaceid = SPACE_VIEW3D;
  STRNCPY(st->name, "View3D");

  st->create = view3d_create;
  st->free = view3d_free;
  st->init = view3d_init;
  st->exit = view3d_exit;
  st->listener = space_view3d_listener;
  st->refresh = space_view3d_refresh;
  st->duplicate = view3d_duplicate;
  st->operatortypes = view3d_operatortypes;
  st->keymap = view3d_keymap;
  st->dropboxes = view3d_dropboxes;
  st->gizmos = view3d_widgets;
  st->context = view3d_context;
  st->id_remap = view3d_id_remap;
  st->blend_read_data = view3d_blend_read_data;
  st->blend_read_lib = view3d_blend_read_lib;
  st->blend_write = view3d_blend_write;

  /* regions: main window */
  art = MEM_cnew<ARegionType>("spacetype view3d main region");
  art->regionid = RGN_TYPE_WINDOW;
  art->keymapflag = ED_KEYMAP_GIZMO | ED_KEYMAP_TOOL | ED_KEYMAP_GPENCIL;
  art->draw = view3d_main_region_draw;
  art->init = view3d_main_region_init;
  art->exit = view3d_main_region_exit;
  art->free = view3d_main_region_free;
  art->duplicate = view3d_main_region_duplicate;
  art->listener = view3d_main_region_listener;
  art->message_subscribe = view3d_main_region_message_subscribe;
  art->cursor = view3d_main_region_cursor;
  art->lock = 1; /* can become flag, see BKE_spacedata_draw_locks */
  BLI_addhead(&st->regiontypes, art);

  /* regions: listview/buttons */
  art = MEM_cnew<ARegionType>("spacetype view3d buttons region");
  art->regionid = RGN_TYPE_UI;
  art->prefsizex = UI_SIDEBAR_PANEL_WIDTH;
  art->keymapflag = ED_KEYMAP_UI | ED_KEYMAP_FRAMES;
  art->listener = view3d_buttons_region_listener;
  art->message_subscribe = ED_area_do_mgs_subscribe_for_tool_ui;
  art->init = view3d_buttons_region_init;
  art->layout = view3d_buttons_region_layout;
  art->draw = ED_region_panels_draw;
  BLI_addhead(&st->regiontypes, art);

  view3d_buttons_register(art);

  /* regions: tool(bar) */
  art = MEM_cnew<ARegionType>("spacetype view3d tools region");
  art->regionid = RGN_TYPE_TOOLS;
  art->prefsizex = 58; /* XXX */
  art->prefsizey = 50; /* XXX */
  art->keymapflag = ED_KEYMAP_UI | ED_KEYMAP_FRAMES;
  art->listener = view3d_buttons_region_listener;
  art->message_subscribe = ED_region_generic_tools_region_message_subscribe;
  art->snap_size = ED_region_generic_tools_region_snap_size;
  art->init = view3d_tools_region_init;
  art->draw = view3d_tools_region_draw;
  BLI_addhead(&st->regiontypes, art);

  /* regions: tool header */
  art = MEM_cnew<ARegionType>("spacetype view3d tool header region");
  art->regionid = RGN_TYPE_TOOL_HEADER;
  art->prefsizey = HEADERY;
  art->keymapflag = ED_KEYMAP_UI | ED_KEYMAP_VIEW2D | ED_KEYMAP_FRAMES | ED_KEYMAP_HEADER;
  art->listener = view3d_header_region_listener;
  art->message_subscribe = ED_area_do_mgs_subscribe_for_tool_header;
  art->init = view3d_header_region_init;
  art->draw = view3d_header_region_draw;
  BLI_addhead(&st->regiontypes, art);

  /* regions: header */
  art = MEM_cnew<ARegionType>("spacetype view3d header region");
  art->regionid = RGN_TYPE_HEADER;
  art->prefsizey = HEADERY;
  art->keymapflag = ED_KEYMAP_UI | ED_KEYMAP_VIEW2D | ED_KEYMAP_FRAMES | ED_KEYMAP_HEADER;
  art->listener = view3d_header_region_listener;
  art->message_subscribe = view3d_header_region_message_subscribe;
  art->init = view3d_header_region_init;
  art->draw = view3d_header_region_draw;
  BLI_addhead(&st->regiontypes, art);

  /* regions: asset shelf */
  art = MEM_cnew<ARegionType>("spacetype view3d asset shelf region");
  art->regionid = RGN_TYPE_ASSET_SHELF;
  art->prefsizey = HEADERY * 3.5f;
  art->keymapflag = ED_KEYMAP_UI | ED_KEYMAP_ASSET_SHELF | ED_KEYMAP_VIEW2D | ED_KEYMAP_FRAMES |
                    ED_KEYMAP_HEADER;
  art->listener = ED_asset_shelf_region_listen;
  art->context = view3d_asset_shelf_context;
  art->init = view3d_header_region_init;
<<<<<<< HEAD
  art->draw = ED_region_header;
  BLI_addhead(&st->regiontypes, art);
=======
  art->draw = ED_asset_shelf_region_draw;
  BLI_addhead(&st->regiontypes, art);
  ED_asset_shelf_region_register(art, "VIEW3D_HT_asset_shelf_main", SPACE_VIEW3D);

>>>>>>> 1e31d659
  /* regions: asset shelf footer */
  art = MEM_cnew<ARegionType>("spacetype view3d asset shelf footer region");
  art->regionid = RGN_TYPE_ASSET_SHELF_FOOTER;
  art->prefsizey = HEADERY;
  art->keymapflag = ED_KEYMAP_UI | ED_KEYMAP_ASSET_SHELF | ED_KEYMAP_VIEW2D | ED_KEYMAP_FOOTER;
  art->init = ED_asset_shelf_footer_region_init;
  art->draw = ED_asset_shelf_footer_region;
  art->listener = ED_asset_shelf_footer_region_listen;
  art->context = view3d_asset_shelf_context;
  BLI_addhead(&st->regiontypes, art);
<<<<<<< HEAD
  ED_asset_shelf_footer_register(art, "VIEW3D_HT_asset_shelf", SPACE_VIEW3D);
=======
  ED_asset_shelf_footer_register(art, "VIEW3D_HT_asset_shelf_footer", SPACE_VIEW3D);
>>>>>>> 1e31d659

  /* regions: hud */
  art = ED_area_type_hud(st->spaceid);
  BLI_addhead(&st->regiontypes, art);

  /* regions: xr */
  art = MEM_cnew<ARegionType>("spacetype view3d xr region");
  art->regionid = RGN_TYPE_XR;
  BLI_addhead(&st->regiontypes, art);

  BKE_spacetype_register(st);
}<|MERGE_RESOLUTION|>--- conflicted
+++ resolved
@@ -2243,15 +2243,10 @@
   art->listener = ED_asset_shelf_region_listen;
   art->context = view3d_asset_shelf_context;
   art->init = view3d_header_region_init;
-<<<<<<< HEAD
-  art->draw = ED_region_header;
-  BLI_addhead(&st->regiontypes, art);
-=======
   art->draw = ED_asset_shelf_region_draw;
   BLI_addhead(&st->regiontypes, art);
   ED_asset_shelf_region_register(art, "VIEW3D_HT_asset_shelf_main", SPACE_VIEW3D);
 
->>>>>>> 1e31d659
   /* regions: asset shelf footer */
   art = MEM_cnew<ARegionType>("spacetype view3d asset shelf footer region");
   art->regionid = RGN_TYPE_ASSET_SHELF_FOOTER;
@@ -2262,11 +2257,7 @@
   art->listener = ED_asset_shelf_footer_region_listen;
   art->context = view3d_asset_shelf_context;
   BLI_addhead(&st->regiontypes, art);
-<<<<<<< HEAD
-  ED_asset_shelf_footer_register(art, "VIEW3D_HT_asset_shelf", SPACE_VIEW3D);
-=======
   ED_asset_shelf_footer_register(art, "VIEW3D_HT_asset_shelf_footer", SPACE_VIEW3D);
->>>>>>> 1e31d659
 
   /* regions: hud */
   art = ED_area_type_hud(st->spaceid);
