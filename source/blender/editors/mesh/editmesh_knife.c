/*
 * ***** BEGIN GPL LICENSE BLOCK *****
 *
 * This program is free software; you can redistribute it and/or
 * modify it under the terms of the GNU General Public License
 * as published by the Free Software Foundation; either version 2
 * of the License, or (at your option) any later version.
 *
 * This program is distributed in the hope that it will be useful,
 * but WITHOUT ANY WARRANTY; without even the implied warranty of
 * MERCHANTABILITY or FITNESS FOR A PARTICULAR PURPOSE.  See the
 * GNU General Public License for more details.
 *
 * You should have received a copy of the GNU General Public License
 * along with this program; if not, write to the Free Software Foundation,
 * Inc., 51 Franklin Street, Fifth Floor, Boston, MA 02110-1301, USA.
 *
 * The Original Code is Copyright (C) 2007 Blender Foundation.
 * All rights reserved.
 *
 * 
 * Contributor(s): Joseph Eagar, Joshua Leung, Howard Trickey,
 *                 Campbell Barton
 *
 * ***** END GPL LICENSE BLOCK *****
 */

/** \file blender/editors/mesh/editmesh_knife.c
 *  \ingroup edmesh
 */

#ifdef _MSC_VER
#  define _USE_MATH_DEFINES
#endif

#include "MEM_guardedalloc.h"

#include "BLI_blenlib.h"
#include "BLI_array.h"
#include "BLI_math.h"
#include "BLI_rand.h"
#include "BLI_smallhash.h"
#include "BLI_scanfill.h"
#include "BLI_memarena.h"

#include "BKE_DerivedMesh.h"
#include "BKE_context.h"
#include "BKE_depsgraph.h"

#include "GPU_compatibility.h"

#include "BIF_glutil.h" /* for paint cursor */

#include "ED_screen.h"
#include "ED_space_api.h"
#include "ED_view3d.h"
#include "ED_mesh.h"

#include "WM_api.h"
#include "WM_types.h"

#include "DNA_scene_types.h"
#include "DNA_mesh_types.h"
#include "DNA_object_types.h"
#include "BKE_tessmesh.h"
#include "UI_resources.h"

#include "RNA_access.h"
#include "RNA_define.h"

#include "mesh_intern.h"

/* this code here is kindof messy. . .I might need to eventually rework it - joeedh */

#define KMAXDIST    10  /* max mouse distance from edge before not detecting it */

#define KNIFE_FLT_EPS          0.00001f
#define KNIFE_FLT_EPS_SQUARED  (KNIFE_FLT_EPS * KNIFE_FLT_EPS)

typedef struct KnifeColors {
	unsigned char line[3];
	unsigned char edge[3];
	unsigned char curpoint[3];
	unsigned char curpoint_a[4];
	unsigned char point[3];
	unsigned char point_a[4];
} KnifeColors;

/* knifetool operator */
typedef struct KnifeVert {
	BMVert *v; /* non-NULL if this is an original vert */
	ListBase edges;
	ListBase faces;

	float co[3], cageco[3], sco[3]; /* sco is screen coordinates for cageco */
	short flag, draw, isface, inspace;
} KnifeVert;

typedef struct Ref {
	struct Ref *next, *prev;
	void *ref;
} Ref;

typedef struct KnifeEdge {
	KnifeVert *v1, *v2;
	BMFace *basef; /* face to restrict face fill to */
	ListBase faces;
	int draw;

	BMEdge *e, *oe; /* non-NULL if this is an original edge */
} KnifeEdge;

typedef struct BMEdgeHit {
	KnifeEdge *kfe;
	float hit[3], cagehit[3];
	float realhit[3]; /* used in midpoint mode */
	float schit[3];
	float l; /* lambda along cut line */
	float perc; /* lambda along hit line */
	KnifeVert *v; /* set if snapped to a vert */
	BMFace *f;
} BMEdgeHit;

typedef struct KnifePosData {
	float co[3];
	float cage[3];

	/* At most one of vert, edge, or bmface should be non-NULL,
	 * saying whether the point is snapped to a vertex, edge, or in a face.
	 * If none are set, this point is in space and is_space should be true. */
	KnifeVert *vert;
	KnifeEdge *edge;
	BMFace *bmface;
	int is_space;

	int mval[2]; /* mouse screen position */
} KnifePosData;

/* struct for properties used while drawing */
typedef struct KnifeTool_OpData {
	ARegion *ar;        /* region that knifetool was activated in */
	void *draw_handle;  /* for drawing preview loop */
	ViewContext vc;
	//bContext *C;

	Object *ob;
	BMEditMesh *em;

	MemArena *arena;

	GHash *origvertmap;
	GHash *origedgemap;

	GHash *kedgefacemap;

	BMBVHTree *bmbvh;

	BLI_mempool *kverts;
	BLI_mempool *kedges;

	float vthresh;
	float ethresh;

	/* used for drag-cutting */
	BMEdgeHit *linehits;
	int totlinehit;

	/* Data for mouse-position-derived data (cur) and previous click (prev) */
	KnifePosData curr, prev;

	int totkedge, totkvert;

	BLI_mempool *refs;

	float projmat[4][4];

	KnifeColors colors;

	/* operatpr options */
	char cut_through;    /* preference, can be modified at runtime (that feature may go) */
	char only_select;    /* set on initialization */
	char select_result;  /* set on initialization */

	short is_ortho;
	float clipsta, clipend;

	enum {
		MODE_IDLE,
		MODE_DRAGGING,
		MODE_CONNECT,
		MODE_PANNING
	} mode;

	int snap_midpoints, prevmode, extend;
	int ignore_edge_snapping, ignore_vert_snapping;

	enum {
		ANGLE_FREE,
		ANGLE_0,
		ANGLE_45,
		ANGLE_90,
		ANGLE_135
	} angle_snapping;

	float (*cagecos)[3];
} KnifeTool_OpData;

static ListBase *knife_get_face_kedges(KnifeTool_OpData *kcd, BMFace *f);

static void knife_input_ray_cast(KnifeTool_OpData *kcd, const int mval_i[2],
                                 float r_origin[3], float r_ray[3]);

static void knife_update_header(bContext *C, KnifeTool_OpData *kcd)
{
	#define HEADER_LENGTH 190
	char header[HEADER_LENGTH];

	BLI_snprintf(header, HEADER_LENGTH, "LMB: define cut lines, Return/Spacebar: confirm, Esc or RMB: cancel, E: new cut, Ctrl: midpoint snap (%s), "
	             "Shift: ignore snap (%s), C: angle constrain (%s), Z: cut through (%s)",
	             kcd->snap_midpoints ? "On" : "Off",
	             kcd->ignore_edge_snapping ?  "On" : "Off",
	             kcd->angle_snapping ? "On" : "Off",
	             kcd->cut_through ? "On" : "Off");

	ED_area_headerprint(CTX_wm_area(C), header);
}


static void knife_project_v3(KnifeTool_OpData *kcd, const float co[3], float sco[3])
{
	ED_view3d_project_float_v3_m4(kcd->ar, co, sco, kcd->projmat);
}

static void knife_pos_data_clear(KnifePosData *kpd)
{
	zero_v3(kpd->co);
	zero_v3(kpd->cage);
	kpd->vert = NULL;
	kpd->edge = NULL;
	kpd->bmface = NULL;
	kpd->mval[0] = 0;
	kpd->mval[1] = 0;
}

static ListBase *knife_empty_list(KnifeTool_OpData *kcd)
{
	ListBase *lst;

	lst = BLI_memarena_alloc(kcd->arena, sizeof(ListBase));
	lst->first = lst->last = NULL;
	return lst;
}

static void knife_append_list(KnifeTool_OpData *kcd, ListBase *lst, void *elem)
{
	Ref *ref;

	ref = BLI_mempool_calloc(kcd->refs);
	ref->ref = elem;
	BLI_addtail(lst, ref);
}

static Ref *find_ref(ListBase *lb, void *ref)
{
	Ref *ref1;

	for (ref1 = lb->first; ref1; ref1 = ref1->next) {
		if (ref1->ref == ref)
			return ref1;
	}

	return NULL;
}

static KnifeEdge *new_knife_edge(KnifeTool_OpData *kcd)
{
	kcd->totkedge++;
	return BLI_mempool_calloc(kcd->kedges);
}

static void knife_add_to_vert_edges(KnifeTool_OpData *kcd, KnifeEdge *kfe)
{
	knife_append_list(kcd, &kfe->v1->edges, kfe);
	knife_append_list(kcd, &kfe->v2->edges, kfe);
}

/* Add faces of an edge to a KnifeVert's faces list.  No checks for dups. */
static void knife_add_edge_faces_to_vert(KnifeTool_OpData *kcd, KnifeVert *kfv, BMEdge *e)
{
	BMIter bmiter;
	BMFace *f;

	BM_ITER_ELEM(f, &bmiter, e, BM_FACES_OF_EDGE) {
		knife_append_list(kcd, &kfv->faces, f);
	}
}

/* Find a face in common in the two faces lists.
 * If more than one, return the first; if none, return NULL */
static BMFace *knife_find_common_face(ListBase *faces1, ListBase *faces2)
{
	Ref *ref1, *ref2;

	for (ref1 = faces1->first; ref1; ref1 = ref1->next) {
		for (ref2 = faces2->first; ref2; ref2 = ref2->next) {
			if (ref1->ref == ref2->ref)
				return (BMFace *)(ref1->ref);
		}
	}
	return NULL;
}

static KnifeVert *new_knife_vert(KnifeTool_OpData *kcd, const float co[3], float *cageco)
{
	KnifeVert *kfv = BLI_mempool_calloc(kcd->kverts);

	kcd->totkvert++;

	copy_v3_v3(kfv->co, co);
	copy_v3_v3(kfv->cageco, cageco);
	copy_v3_v3(kfv->sco, co);

	knife_project_v3(kcd, kfv->co, kfv->sco);

	return kfv;
}

/* get a KnifeVert wrapper for an existing BMVert */
static KnifeVert *get_bm_knife_vert(KnifeTool_OpData *kcd, BMVert *v)
{
	KnifeVert *kfv = BLI_ghash_lookup(kcd->origvertmap, v);

	if (!kfv) {
		BMIter bmiter;
		BMFace *f;

		kfv = new_knife_vert(kcd, v->co, kcd->cagecos[BM_elem_index_get(v)]);
		kfv->v = v;
		BLI_ghash_insert(kcd->origvertmap, v, kfv);
		BM_ITER_ELEM(f, &bmiter, v, BM_FACES_OF_VERT) {
			knife_append_list(kcd, &kfv->faces, f);
		}
	}

	return kfv;
}

/* get a KnifeEdge wrapper for an existing BMEdge */
static KnifeEdge *get_bm_knife_edge(KnifeTool_OpData *kcd, BMEdge *e)
{
	KnifeEdge *kfe = BLI_ghash_lookup(kcd->origedgemap, e);
	if (!kfe) {
		BMIter bmiter;
		BMFace *f;

		kfe = new_knife_edge(kcd);
		kfe->e = e;
		kfe->v1 = get_bm_knife_vert(kcd, e->v1);
		kfe->v2 = get_bm_knife_vert(kcd, e->v2);

		knife_add_to_vert_edges(kcd, kfe);

		BLI_ghash_insert(kcd->origedgemap, e, kfe);

		BM_ITER_ELEM(f, &bmiter, e, BM_FACES_OF_EDGE) {
			knife_append_list(kcd, &kfe->faces, f);
		}
	}

	return kfe;
}

/* User has just clicked for first time or first time after a restart (E key).
 * Copy the current position data into prev. */
static void knife_start_cut(KnifeTool_OpData *kcd)
{
	kcd->prev = kcd->curr;
	kcd->curr.is_space = 0; /*TODO: why do we do this? */

	if (kcd->prev.vert == NULL && kcd->prev.edge == NULL && is_zero_v3(kcd->prev.cage)) {
		/* Make prevcage a point on the view ray to mouse closest to a point on model: choose vertex 0 */
		float origin[3], ray[3], co[3];
		BMVert *v0;

		knife_input_ray_cast(kcd, kcd->curr.mval, origin, ray);
		add_v3_v3v3(co, origin, ray);
		v0 = BM_vert_at_index(kcd->em->bm, 0);
		if (v0) {
			closest_to_line_v3(kcd->prev.cage, v0->co, co, origin);
			copy_v3_v3(kcd->prev.co, kcd->prev.cage); /*TODO: do we need this? */
			copy_v3_v3(kcd->curr.cage, kcd->prev.cage);
			copy_v3_v3(kcd->curr.co, kcd->prev.co);
		}
	}
}

static ListBase *knife_get_face_kedges(KnifeTool_OpData *kcd, BMFace *f)
{
	ListBase *lst = BLI_ghash_lookup(kcd->kedgefacemap, f);

	if (!lst) {
		BMIter bmiter;
		BMEdge *e;

		lst = knife_empty_list(kcd);

		BM_ITER_ELEM(e, &bmiter, f, BM_EDGES_OF_FACE) {
			knife_append_list(kcd, lst, get_bm_knife_edge(kcd, e));
		}

		BLI_ghash_insert(kcd->kedgefacemap, f, lst);
	}

	return lst;
}

/* finds the proper face to restrict face fill to */
static void knife_find_basef(KnifeEdge *kfe)
{
	kfe->basef = knife_find_common_face(&kfe->v1->faces, &kfe->v2->faces);
}

static void knife_edge_append_face(KnifeTool_OpData *kcd, KnifeEdge *kfe, BMFace *f)
{
	knife_append_list(kcd, knife_get_face_kedges(kcd, f), kfe);
	knife_append_list(kcd, &kfe->faces, f);
}

static KnifeVert *knife_split_edge(KnifeTool_OpData *kcd, KnifeEdge *kfe, float co[3], KnifeEdge **newkfe_out)
{
	KnifeEdge *newkfe = new_knife_edge(kcd);
	Ref *ref;
	BMFace *f;
	float perc, cageco[3], l12;

	l12 = len_v3v3(kfe->v1->co, kfe->v2->co);
	if (l12 < KNIFE_FLT_EPS) {
		copy_v3_v3(cageco, kfe->v1->cageco);
	}
	else {
		perc = len_v3v3(co, kfe->v1->co) / l12;
		interp_v3_v3v3(cageco, kfe->v1->cageco, kfe->v2->cageco, perc);
	}

	newkfe->v1 = kfe->v1;
	newkfe->v2 = new_knife_vert(kcd, co, cageco);
	newkfe->v2->draw = 1;
	if (kfe->e) {
		knife_add_edge_faces_to_vert(kcd, newkfe->v2, kfe->e);
	}
	else {
		/* kfe cuts across an existing face.
		 * If v1 and v2 are in multiple faces together (e.g., if they
		 * are in doubled polys) then this arbitrarily chooses one of them */
		f = knife_find_common_face(&kfe->v1->faces, &kfe->v2->faces);
		if (f)
			knife_append_list(kcd, &newkfe->v2->faces, f);
	}
	newkfe->basef = kfe->basef;

	ref = find_ref(&kfe->v1->edges, kfe);
	BLI_remlink(&kfe->v1->edges, ref);

	kfe->v1 = newkfe->v2;
	BLI_addtail(&kfe->v1->edges, ref);

	for (ref = kfe->faces.first; ref; ref = ref->next)
		knife_edge_append_face(kcd, newkfe, ref->ref);

	knife_add_to_vert_edges(kcd, newkfe);

	newkfe->draw = kfe->draw;
	newkfe->e = kfe->e;

	*newkfe_out = newkfe;

	return newkfe->v2;
}

/* Make a single KnifeEdge for cut from kcd->prev to kcd->curr.
 * and move cur data to prev. */
static void knife_add_single_cut(KnifeTool_OpData *kcd)
{
	KnifeEdge *kfe = new_knife_edge(kcd), *kfe2 = NULL, *kfe3 = NULL;

	if (kcd->prev.vert && kcd->prev.vert == kcd->curr.vert)
		return;
	if (kcd->prev.edge && kcd->prev.edge == kcd->curr.edge)
		return;

	kfe->draw = 1;

	if (kcd->prev.vert) {
		kfe->v1 = kcd->prev.vert;
	}
	else if (kcd->prev.edge) {
		kfe->v1 = knife_split_edge(kcd, kcd->prev.edge, kcd->prev.co, &kfe2);
	}
	else {
		kfe->v1 = new_knife_vert(kcd, kcd->prev.co, kcd->prev.co);
		kfe->v1->draw = kfe->draw = !kcd->prev.is_space;
		kfe->v1->inspace = kcd->prev.is_space;
		kfe->draw = !kcd->prev.is_space;
		kfe->v1->isface = 1;
		if (kfe->v1->draw && kcd->prev.bmface)
			knife_append_list(kcd, &kfe->v1->faces, kcd->prev.bmface);
	}

	if (kcd->curr.vert) {
		kfe->v2 = kcd->curr.vert;
	}
	else if (kcd->curr.edge) {
		kfe->v2 = knife_split_edge(kcd, kcd->curr.edge, kcd->curr.co, &kfe3);
		kcd->curr.vert = kfe->v2;
	}
	else {
		kfe->v2 = new_knife_vert(kcd, kcd->curr.co, kcd->curr.co);
		kfe->v2->draw = !kcd->curr.is_space;
		kfe->v2->isface = 1;
		kfe->v2->inspace = kcd->curr.is_space;
		if (kfe->v2->draw && kcd->curr.bmface)
			knife_append_list(kcd, &kfe->v2->faces, kcd->curr.bmface);

		if (kcd->curr.is_space)
			kfe->draw = 0;

		kcd->curr.vert = kfe->v2;
	}

	knife_find_basef(kfe);

	knife_add_to_vert_edges(kcd, kfe);

	if (kfe->basef && !find_ref(&kfe->faces, kfe->basef))
		knife_edge_append_face(kcd, kfe, kfe->basef);

	/* sanity check to make sure we're in the right edge/face lists */
	if (kcd->curr.bmface) {
		if (!find_ref(&kfe->faces, kcd->curr.bmface)) {
			knife_edge_append_face(kcd, kfe, kcd->curr.bmface);
		}

		if (kcd->prev.bmface && kcd->prev.bmface != kcd->curr.bmface) {
			if (!find_ref(&kfe->faces, kcd->prev.bmface)) {
				knife_edge_append_face(kcd, kfe, kcd->prev.bmface);
			}
		}
	}

	/* set up for next cut */
	kcd->prev = kcd->curr;
}

static int verge_linehit(const void *vlh1, const void *vlh2)
{
	const BMEdgeHit *lh1 = vlh1, *lh2 = vlh2;

	if      (lh1->l < lh2->l) return -1;
	else if (lh1->l > lh2->l) return 1;
	else return 0;
}

/* If there's a linehit connected (same face) as testi in range [firsti, lasti], return the first such, else -1.
 * If testi is out of range, look for connection to f instead, if f is non-NULL */
static int find_connected_linehit(KnifeTool_OpData *kcd, int testi, BMFace *f, int firsti, int lasti)
{
	int i;

	for (i = firsti; i <= lasti; i++) {
		if (testi >= 0 && testi < kcd->totlinehit) {
			if (knife_find_common_face(&kcd->linehits[testi].kfe->faces,
			                           &kcd->linehits[i].kfe->faces))
			{
				return i;
			}
		}
		else if (f) {
			if (find_ref(&kcd->linehits[i].kfe->faces, f))
				return i;
		}
	}
	return -1;
}

/* Sort in order of distance along cut line, but take care when distances are equal */
static void knife_sort_linehits(KnifeTool_OpData *kcd)
{
	int i, j, k, nexti, nsame;

	qsort(kcd->linehits, kcd->totlinehit, sizeof(BMEdgeHit), verge_linehit);

	/* for ranges of equal "l", swap if neccesary to make predecessor and
	 * successor faces connected to the linehits at either end of the range */
	for (i = 0; i < kcd->totlinehit - 1; i = nexti) {
		for (j = i + 1; j < kcd->totlinehit; j++) {
			if (fabsf(kcd->linehits[j].l - kcd->linehits[i].l) > KNIFE_FLT_EPS)
				break;
		}
		nexti = j;
		j--;
		nsame = j - i;
		if (nsame > 0) {
			/* find something connected to predecessor of equal range */
			k = find_connected_linehit(kcd, i - 1, kcd->prev.bmface, i, j);
			if (k != -1) {
				if (k != i) {
					SWAP(BMEdgeHit, kcd->linehits[i], kcd->linehits[k]);
				}
				i++;
				nsame--;
			}
			if (nsame > 0) {
				/* find something connected to successor of equal range */
				k = find_connected_linehit(kcd, j + 1, kcd->curr.bmface, i, j);
				if (k != -1 && k != j) {
					SWAP(BMEdgeHit, kcd->linehits[j], kcd->linehits[k]);
				}
			}
			/* rest of same range doesn't matter because we won't connect them */
		}
	}
}

static void knife_add_single_cut_through(KnifeTool_OpData *kcd, KnifeVert *v1, KnifeVert *v2, BMFace *f)
{
	KnifeEdge *kfenew;

	kfenew = new_knife_edge(kcd);
	kfenew->draw = 1;
	kfenew->basef = f;
	kfenew->v1 = v1;
	kfenew->v2 = v2;
	kfenew->draw = 1;

	knife_add_to_vert_edges(kcd, kfenew);

	if (!find_ref(&kfenew->faces, f))
		knife_edge_append_face(kcd, kfenew, f);
}

static void knife_get_vert_faces(KnifeTool_OpData *kcd, KnifeVert *kfv, BMFace *facef, ListBase *lst)
{
	BMIter bmiter;
	BMFace *f;

	if (kfv->isface && facef) {
		knife_append_list(kcd, lst, facef);
	}
	else if (kfv->v) {
		BM_ITER_ELEM (f, &bmiter, kfv->v, BM_FACES_OF_VERT) {
			knife_append_list(kcd, lst, f);
		}
	}
}

static void knife_get_edge_faces(KnifeTool_OpData *kcd, KnifeEdge *kfe, ListBase *lst)
{
	BMIter bmiter;
	BMFace *f;

	if (kfe->e) {
		BM_ITER_ELEM (f, &bmiter, kfe->e, BM_FACES_OF_EDGE) {
			knife_append_list(kcd, lst, f);
		}
	}
}

/* BMESH_TODO: add more functionality to cut-through:
 *    - cutting "in face" (e.g., holes) should cut in all faces, not just visible one
 *    - perhaps improve O(n^2) algorithm used here */
static void knife_cut_through(KnifeTool_OpData *kcd)
{
	BMEdgeHit *lh, *lh2;
	BMFace *f;
	KnifeEdge *kfe, *kfe2, *kfe3;
	KnifeVert *v1, *v2, *firstv = NULL, *lastv = NULL;
	ListBase firstfaces = {NULL, NULL}, lastfaces = {NULL, NULL};
	Ref *r, *r2;
	KnifeEdge **splitkfe;
	int i, j, found;

	if (!kcd->totlinehit) {
		/* if no linehits then no interesting back face stuff to do */
		knife_add_single_cut(kcd);
		return;
	}

	/* TODO: probably don't need to sort at all */
	qsort(kcd->linehits, kcd->totlinehit, sizeof(BMEdgeHit), verge_linehit);
	splitkfe = MEM_callocN(kcd->totlinehit * sizeof(KnifeEdge *), "knife_cut_through");

	if (kcd->prev.vert) {
		if (kcd->prev.vert == kcd->curr.vert)
			return;
		firstv = kcd->prev.vert;
		knife_get_vert_faces(kcd, firstv, kcd->prev.bmface, &firstfaces);
	}
	else if (kcd->prev.edge) {
		if (kcd->prev.edge == kcd->curr.edge)
			return;
		firstv = knife_split_edge(kcd, kcd->prev.edge, kcd->prev.co, &kfe3);
		knife_get_edge_faces(kcd, kcd->prev.edge, &firstfaces);
	}

	if (kcd->curr.vert) {
		lastv = kcd->curr.vert;
		knife_get_vert_faces(kcd, lastv, kcd->curr.bmface, &lastfaces);
	}
	else if (kcd->curr.edge) {
		lastv = knife_split_edge(kcd, kcd->curr.edge, kcd->curr.co, &kfe3);
		knife_get_edge_faces(kcd, kcd->curr.edge, &lastfaces);
	}

	if (firstv) {
		/* For each face incident to firstv,
		 * find the first following linehit (if any) sharing that face and connect */
		for (r = firstfaces.first; r; r = r->next) {
			f = r->ref;
			found = 0;
			for (j = 0, lh2 = kcd->linehits; j < kcd->totlinehit; j++, lh2++) {
				kfe2 = lh2->kfe;
				for (r2 = kfe2->faces.first; r2; r2 = r2->next) {
					if (r2->ref == f) {
						v2 = splitkfe[j] ? kfe2->v1 : knife_split_edge(kcd, kfe2, lh2->hit, &splitkfe[j]);
						knife_add_single_cut_through(kcd, firstv, v2, f);
						found = 1;
						break;
					}
				}
			}
			if (!found && lastv) {
				for (r2 = lastfaces.first; r2; r2 = r2->next) {
					if (r2->ref == f) {
						knife_add_single_cut_through(kcd, firstv, lastv, f);
						break;
					}
				}
			}
		}
	}

	for (i = 0, lh = kcd->linehits; i < kcd->totlinehit; i++, lh++) {
		kfe = lh->kfe;

		/* For each face attached to edge for this linehit,
		 * find the first following linehit (if any) sharing that face and connect */
		for (r = kfe->faces.first; r; r = r->next) {
			f = r->ref;
			found = 0;
			for (j = i + 1, lh2 = lh + 1; j < kcd->totlinehit; j++, lh2++) {
				kfe2 = lh2->kfe;
				for (r2 = kfe2->faces.first; r2; r2 = r2->next) {
					if (r2->ref == f) {
						v1 = splitkfe[i] ? kfe->v1 : knife_split_edge(kcd, kfe, lh->hit, &splitkfe[i]);
						v2 = splitkfe[j] ? kfe2->v1 : knife_split_edge(kcd, kfe2, lh2->hit, &splitkfe[j]);
						knife_add_single_cut_through(kcd, v1, v2, f);
						found = 1;
						break;
					}
				}
			}
			if (!found && lastv) {
				for (r2 = lastfaces.first; r2; r2 = r2->next) {
					if (r2->ref == f) {
						v1 = splitkfe[i] ? kfe->v1 : knife_split_edge(kcd, kfe, lh->hit, &splitkfe[i]);
						knife_add_single_cut_through(kcd, v1, lastv, f);
						break;
					}
				}
			}
		}
	}

	MEM_freeN(splitkfe);
	MEM_freeN(kcd->linehits);
	kcd->linehits = NULL;
	kcd->totlinehit = 0;

	/* set up for next cut */
	kcd->prev = kcd->curr;
}

/* User has just left-clicked after the first time.
 * Add all knife cuts implied by line from prev to curr.
 * If that line crossed edges then kcd->linehits will be non-NULL. */
static void knife_add_cut(KnifeTool_OpData *kcd)
{
	KnifePosData savcur = kcd->curr;

	if (kcd->cut_through) {
		knife_cut_through(kcd);
	}
	else if (kcd->linehits) {
		BMEdgeHit *lh, *lastlh, *firstlh;
		int i;

		knife_sort_linehits(kcd);

		lh = kcd->linehits;
		lastlh = firstlh = NULL;
		for (i = 0; i < kcd->totlinehit; i++, (lastlh = lh), lh++) {
			BMFace *f = lastlh ? lastlh->f : lh->f;

			if (lastlh && len_squared_v3v3(lastlh->hit, lh->hit) == 0.0f) {
				if (!firstlh)
					firstlh = lastlh;
				continue;
			}
			else if (lastlh && firstlh) {
				if (firstlh->v || lastlh->v) {
					KnifeVert *kfv = firstlh->v ? firstlh->v : lastlh->v;

					kcd->prev.vert = kfv;
					copy_v3_v3(kcd->prev.co, firstlh->hit);
					copy_v3_v3(kcd->prev.cage, firstlh->cagehit);
					kcd->prev.edge = NULL;
					kcd->prev.bmface = f;
					/* TODO: should we set prev.in_space = 0 ? */
				}
				lastlh = firstlh = NULL;
			}

			if (len_squared_v3v3(kcd->prev.cage, lh->realhit) < KNIFE_FLT_EPS_SQUARED)
				continue;
			if (len_squared_v3v3(kcd->curr.cage, lh->realhit) < KNIFE_FLT_EPS_SQUARED)
				continue;

			/* first linehit may be down face parallel to view */
			if (!lastlh && fabsf(lh->l) < KNIFE_FLT_EPS)
				continue;

			if (kcd->prev.is_space) {
				kcd->prev.is_space = 0;
				copy_v3_v3(kcd->prev.co, lh->hit);
				copy_v3_v3(kcd->prev.cage, lh->cagehit);
				kcd->prev.vert = NULL;
				kcd->prev.edge = lh->kfe;
				kcd->prev.bmface = lh->f;
				continue;
			}

			kcd->curr.is_space = 0;
			kcd->curr.edge = lh->kfe;
			kcd->curr.bmface = lh->f;
			kcd->curr.vert = lh->v;
			copy_v3_v3(kcd->curr.co, lh->hit);
			copy_v3_v3(kcd->curr.cage, lh->cagehit);

			/* don't draw edges down faces parallel to view */
			if (lastlh && fabsf(lastlh->l - lh->l) < KNIFE_FLT_EPS) {
				kcd->prev = kcd->curr;
				continue;
			}

			knife_add_single_cut(kcd);
		}

		if (savcur.is_space) {
			kcd->prev = savcur;
		}
		else {
			kcd->curr = savcur;
			knife_add_single_cut(kcd);
		}

		MEM_freeN(kcd->linehits);
		kcd->linehits = NULL;
		kcd->totlinehit = 0;
	}
	else {
		knife_add_single_cut(kcd);
	}
}

static void knife_finish_cut(KnifeTool_OpData *UNUSED(kcd))
{

}

static void knifetool_draw_angle_snapping(KnifeTool_OpData *kcd)
{
	bglMats mats;
	float u[3], u1[3], u2[3], v1[3], v2[3], dx, dy;
	double wminx, wminy, wmaxx, wmaxy;

	/* make u the window coords of prevcage */
	view3d_get_transformation(kcd->ar, kcd->vc.rv3d, kcd->ob, &mats);
	gpuProject(kcd->prev.cage,
	           mats.modelview, mats.projection, mats.viewport,
			   u);

	/* make u1, u2 the points on window going through u at snap angle */
	wminx = kcd->ar->winrct.xmin;
	wmaxx = kcd->ar->winrct.xmin + kcd->ar->winx;
	wminy = kcd->ar->winrct.ymin;
	wmaxy = kcd->ar->winrct.ymin + kcd->ar->winy;

	switch (kcd->angle_snapping) {
		case ANGLE_0:
			u1[0] = wminx;
			u2[0] = wmaxx;
			u1[1] = u2[1] = u[1];
			break;
		case ANGLE_90:
			u1[0] = u2[0] = u[0];
			u1[1] = wminy;
			u2[1] = wmaxy;
			break;
		case ANGLE_45:
			/* clip against left or bottom */
			dx = u[0] - wminx;
			dy = u[1] - wminy;
			if (dy > dx) {
				u1[0] = wminx;
				u1[1] = u[1] - dx;
			}
			else {
				u1[0] = u[0] - dy;
				u1[1] = wminy;
			}
			/* clip against right or top */
			dx = wmaxx - u[0];
			dy = wmaxy - u[1];
			if (dy > dx) {
				u2[0] = wmaxx;
				u2[1] = u[1] + dx;
			}
			else {
				u2[0] = u[0] + dy;
				u2[1] = wmaxy;
			}
			break;
		case ANGLE_135:
			/* clip against right or bottom */
			dx = wmaxx - u[0];
			dy = u[1] - wminy;
			if (dy > dx) {
				u1[0] = wmaxx;
				u1[1] = u[1] - dx;
			}
			else {
				u1[0] = u[0] + dy;
				u1[1] = wminy;
			}
			/* clip against left or top */
			dx = u[0] - wminx;
			dy = wmaxy - u[1];
			if (dy > dx) {
				u2[0] = wminx;
				u2[1] = u[1] + dx;
			}
			else {
				u2[0] = u[0] - dy;
				u2[1] = wmaxy;
			}
			break;
		default:
			return;
	}

	u1[2] = u2[2] = 0.0f;
	/* unproject u1 and u2 back into object space */
	gpuUnProject(u1,
	             mats.modelview, mats.projection, mats.viewport,
				 v1);
	gpuUnProject(u2,
	             mats.modelview, mats.projection, mats.viewport,
				 v2);

	UI_ThemeColor(TH_TRANSFORM);
	glLineWidth(2.0);
	gpuBegin(GL_LINES);
	gpuVertex3fv(v1);
	gpuVertex3fv(v2);
	gpuEnd();
}

static void knife_init_colors(KnifeColors *colors)
{
	/* possible BMESH_TODO: add explicit themes or calculate these by
	 * figuring out contrasting colors with grid / edges / verts
	 * a la UI_make_axis_color */
	UI_GetThemeColor3ubv(TH_NURB_VLINE, colors->line);
	UI_GetThemeColor3ubv(TH_NURB_ULINE, colors->edge);
	UI_GetThemeColor3ubv(TH_HANDLE_SEL_VECT, colors->curpoint);
	UI_GetThemeColor3ubv(TH_HANDLE_SEL_VECT, colors->curpoint_a);
	colors->curpoint_a[3] = 102;
	UI_GetThemeColor3ubv(TH_ACTIVE_SPLINE, colors->point);
	UI_GetThemeColor3ubv(TH_ACTIVE_SPLINE, colors->point_a);
	colors->point_a[3] = 102;
}

/* modal loop selection drawing callback */
static void knifetool_draw(const bContext *C, ARegion *UNUSED(ar), void *arg)
{
	View3D *v3d = CTX_wm_view3d(C);
	KnifeTool_OpData *kcd = arg;

	if (v3d->zbuf) glDisable(GL_DEPTH_TEST);

	glPolygonOffset(1.0f, 1.0f);

	gpuImmediateFormat_V3();

	gpuPushMatrix();
	gpuMultMatrix(kcd->ob->obmat);

	if (kcd->mode == MODE_DRAGGING) {
		if (kcd->angle_snapping != ANGLE_FREE)
			knifetool_draw_angle_snapping(kcd);

		gpuCurrentColor3ubv(kcd->colors.line);
		
		glLineWidth(2.0);

<<<<<<< HEAD
		gpuBegin(GL_LINES);
		gpuVertex3fv(kcd->prev.cage);
		gpuVertex3fv(kcd->cur.cage);
		gpuEnd();
=======
		glBegin(GL_LINES);
		glVertex3fv(kcd->prev.cage);
		glVertex3fv(kcd->curr.cage);
		glEnd();
>>>>>>> 7748133b

		glLineWidth(1.0);
	}

<<<<<<< HEAD
	if (kcd->cur.edge) {
		gpuCurrentColor3ubv(kcd->colors.edge);
		glLineWidth(2.0);

		gpuBegin(GL_LINES);
		gpuVertex3fv(kcd->cur.edge->v1->cageco);
		gpuVertex3fv(kcd->cur.edge->v2->cageco);
		gpuEnd();

		glLineWidth(1.0);
	}
	else if (kcd->cur.vert) {
		gpuCurrentColor3ubv(kcd->colors.point);
		glPointSize(11);

		gpuBegin(GL_POINTS);
		gpuVertex3fv(kcd->cur.cage);
		gpuEnd();
	}

	if (kcd->cur.bmface) {
		gpuCurrentColor3ubv(kcd->colors.curpoint);
		glPointSize(9);

		gpuBegin(GL_POINTS);
		gpuVertex3fv(kcd->cur.cage);
		gpuEnd();
=======
	if (kcd->curr.edge) {
		glColor3ubv(kcd->colors.edge);
		glLineWidth(2.0);

		glBegin(GL_LINES);
		glVertex3fv(kcd->curr.edge->v1->cageco);
		glVertex3fv(kcd->curr.edge->v2->cageco);
		glEnd();

		glLineWidth(1.0);
	}
	else if (kcd->curr.vert) {
		glColor3ubv(kcd->colors.point);
		glPointSize(11);

		glBegin(GL_POINTS);
		glVertex3fv(kcd->curr.cage);
		glEnd();
	}

	if (kcd->curr.bmface) {
		glColor3ubv(kcd->colors.curpoint);
		glPointSize(9);

		glBegin(GL_POINTS);
		glVertex3fv(kcd->curr.cage);
		glEnd();
>>>>>>> 7748133b
	}

	if (kcd->totlinehit > 0) {
		const float vthresh4 = kcd->vthresh / 4.0f;
		const float vthresh4_squared = vthresh4 * vthresh4;

		BMEdgeHit *lh;
		int i;

		glEnable(GL_BLEND);

		/* draw any snapped verts first */
		gpuCurrentColor4ubv(kcd->colors.point_a);
		glPointSize(11);
		gpuBegin(GL_POINTS);
		lh = kcd->linehits;
		for (i = 0; i < kcd->totlinehit; i++, lh++) {
			float sv1[3], sv2[3];

			knife_project_v3(kcd, lh->kfe->v1->cageco, sv1);
			knife_project_v3(kcd, lh->kfe->v2->cageco, sv2);
			knife_project_v3(kcd, lh->cagehit, lh->schit);

			if (len_squared_v2v2(lh->schit, sv1) < vthresh4_squared) {
				copy_v3_v3(lh->cagehit, lh->kfe->v1->cageco);
				gpuVertex3fv(lh->cagehit);
				lh->v = lh->kfe->v1;
			}
			else if (len_squared_v2v2(lh->schit, sv2) < vthresh4_squared) {
				copy_v3_v3(lh->cagehit, lh->kfe->v2->cageco);
				gpuVertex3fv(lh->cagehit);
				lh->v = lh->kfe->v2;
			}
		}
		gpuEnd();

		/* now draw the rest */
		gpuCurrentColor4ubv(kcd->colors.curpoint_a);
		glPointSize(7);
		gpuBegin(GL_POINTS);
		lh = kcd->linehits;
		for (i = 0; i < kcd->totlinehit; i++, lh++) {
			gpuVertex3fv(lh->cagehit);
		}
		gpuEnd();
		glDisable(GL_BLEND);
	}

	if (kcd->totkedge > 0) {
		BLI_mempool_iter iter;
		KnifeEdge *kfe;

		glLineWidth(1.0);
		gpuBegin(GL_LINES);

		BLI_mempool_iternew(kcd->kedges, &iter);
		for (kfe = BLI_mempool_iterstep(&iter); kfe; kfe = BLI_mempool_iterstep(&iter)) {
			if (!kfe->draw)
				continue;

			gpuColor3ubv(kcd->colors.line);

			gpuVertex3fv(kfe->v1->cageco);
			gpuVertex3fv(kfe->v2->cageco);
		}

		gpuEnd();
		glLineWidth(1.0);
	}

	if (kcd->totkvert > 0) {
		BLI_mempool_iter iter;
		KnifeVert *kfv;

		glPointSize(5.0);

		gpuBegin(GL_POINTS);
		BLI_mempool_iternew(kcd->kverts, &iter);
		for (kfv = BLI_mempool_iterstep(&iter); kfv; kfv = BLI_mempool_iterstep(&iter)) {
			if (!kfv->draw)
				continue;

			gpuColor3ubv(kcd->colors.point);

			gpuVertex3fv(kfv->cageco);
		}

		gpuEnd();
	}

	gpuPopMatrix();

	gpuImmediateUnformat();

	if (v3d->zbuf) glEnable(GL_DEPTH_TEST);
}

static float len_v3_tri_side_max(const float v1[3], const float v2[3], const float v3[3])
{
	const float s1 = len_squared_v3v3(v1, v2);
	const float s2 = len_squared_v3v3(v2, v3);
	const float s3 = len_squared_v3v3(v3, v1);

	return sqrtf(MAX3(s1, s2, s3));
}

static BMEdgeHit *knife_edge_tri_isect(KnifeTool_OpData *kcd, BMBVHTree *bmtree,
                                       const float v1[3],  const float v2[3], const float v3[3],
                                       SmallHash *ehash, bglMats *mats, int *count)
{
	BVHTree *tree2 = BLI_bvhtree_new(3, FLT_EPSILON * 4, 8, 8), *tree = BMBVH_BVHTree(bmtree);
	BMEdgeHit *edges = NULL;
	BLI_array_declare(edges);
	BVHTreeOverlap *results, *result;
	BMLoop **ls;
	float cos[9], lambda;
	unsigned int tot = 0;
	int i;

	/* for comparing distances, error of intersection depends on triangle scale.
	 * need to scale down before squaring for accurate comparison */
	const float depsilon = (KNIFE_FLT_EPS / 2.0f) * len_v3_tri_side_max(v1, v2, v3);
	const float depsilon_squared = depsilon * depsilon;

	copy_v3_v3(cos + 0, v1);
	copy_v3_v3(cos + 3, v2);
	copy_v3_v3(cos + 6, v3);

	BLI_bvhtree_insert(tree2, 0, cos, 3);
	BLI_bvhtree_balance(tree2);

	result = results = BLI_bvhtree_overlap(tree, tree2, &tot);

	for (i = 0; i < tot; i++, result++) {
		float p[3];
		BMLoop *l1;
		BMFace *hitf;
		ListBase *lst;
		Ref *ref;

		ls = (BMLoop **)kcd->em->looptris[result->indexA];

		l1 = ls[0];
		lst = knife_get_face_kedges(kcd, l1->f);

		for (ref = lst->first; ref; ref = ref->next) {
			KnifeEdge *kfe = ref->ref;

			if (BLI_smallhash_haskey(ehash, (intptr_t)kfe)) {
				continue;  /* We already found a hit on this knife edge */
			}

			if (isect_line_tri_v3(kfe->v1->cageco, kfe->v2->cageco, v1, v2, v3, &lambda, NULL)) {
				float no[3], view[3], sp[3];

				interp_v3_v3v3(p, kfe->v1->cageco, kfe->v2->cageco, lambda);

				if (kcd->curr.vert && len_squared_v3v3(kcd->curr.vert->cageco, p) < depsilon_squared) {
					continue;
				}
				if (kcd->prev.vert && len_squared_v3v3(kcd->prev.vert->cageco, p) < depsilon_squared) {
					continue;
				}
				if (len_squared_v3v3(kcd->prev.cage, p) < depsilon_squared ||
				    len_squared_v3v3(kcd->curr.cage, p) < depsilon_squared)
				{
					continue;
				}

				knife_project_v3(kcd, p, sp);
				ED_view3d_unproject(mats, view, sp[0], sp[1], 0.0f);
				mul_m4_v3(kcd->ob->imat, view);

				if (kcd->cut_through) {
					hitf = FALSE;
				}
				else {
					/* check if this point is visible in the viewport */
					float p1[3], lambda1;

					/* if face isn't planer, p may be behind the current tesselated tri,
					 * so move it onto that and then a little towards eye */
					if (isect_line_tri_v3(p, view, ls[0]->v->co, ls[1]->v->co, ls[2]->v->co, &lambda1, NULL)) {
						interp_v3_v3v3(p1, p, view, lambda1);
					}
					else {
						copy_v3_v3(p1, p);
					}
					sub_v3_v3(view, p1);
					normalize_v3(view);

					copy_v3_v3(no, view);
					mul_v3_fl(no, 0.003);

					/* go towards view a bit */
					add_v3_v3(p1, no);
						
					/* ray cast */
					hitf = BMBVH_RayCast(bmtree, p1, no, NULL, NULL);
				}

				/* ok, if visible add the new point */
				if (!hitf && !BLI_smallhash_haskey(ehash, (intptr_t)kfe)) {
					BMEdgeHit hit;
	
					if (len_squared_v3v3(p, kcd->curr.co) < depsilon_squared ||
					    len_squared_v3v3(p, kcd->prev.co) < depsilon_squared)
					{
						continue;
					}

					hit.kfe = kfe;
					hit.v = NULL;

					knife_find_basef(kfe);
					hit.f = kfe->basef;
					hit.perc = len_v3v3(p, kfe->v1->cageco) / len_v3v3(kfe->v1->cageco, kfe->v2->cageco);
					copy_v3_v3(hit.cagehit, p);

					interp_v3_v3v3(p, kfe->v1->co, kfe->v2->co, hit.perc);
					copy_v3_v3(hit.realhit, p);

					/* BMESH_TODO: should also snap to vertices */
					if (kcd->snap_midpoints) {
						float perc = hit.perc;

						/* select the closest from the edge endpoints or the midpoint */
						if (perc < 0.25f) {
							perc = 0.0f;
						}
						else if (perc < 0.75f) {
							perc = 0.5f;
						}
						else {
							perc = 1.0f;
						}

						interp_v3_v3v3(hit.hit, kfe->v1->co, kfe->v2->co, perc);
						interp_v3_v3v3(hit.cagehit, kfe->v1->cageco, kfe->v2->cageco, perc);
					}
					else {
						copy_v3_v3(hit.hit, p);
					}
					knife_project_v3(kcd, hit.cagehit, hit.schit);

					BLI_array_append(edges, hit);
					BLI_smallhash_insert(ehash, (intptr_t)kfe, NULL);
				}
			}
		}
	}

	if (results)
		MEM_freeN(results);

	BLI_bvhtree_free(tree2);
	*count = BLI_array_count(edges);

	return edges;
}

static void knife_bgl_get_mats(KnifeTool_OpData *UNUSED(kcd), bglMats *mats)
{
	bgl_get_mats(mats);
	//copy_m4_m4(mats->modelview, kcd->vc.rv3d->viewmat);
	//copy_m4_m4(mats->projection, kcd->vc.rv3d->winmat);
}

/* Finds visible (or all, if cutting through) edges that intersects the current screen drag line */
static void knife_find_line_hits(KnifeTool_OpData *kcd)
{
	bglMats mats;
	BMEdgeHit *e1, *e2;
	SmallHash hash, *ehash = &hash;
	float v1[3], v2[3], v3[3], v4[4], s1[3], s2[3];
	int i, c1, c2;

	knife_bgl_get_mats(kcd, &mats);

	if (kcd->linehits) {
		MEM_freeN(kcd->linehits);
		kcd->linehits = NULL;
		kcd->totlinehit = 0;
	}

	copy_v3_v3(v1, kcd->prev.cage);
	copy_v3_v3(v2, kcd->curr.cage);

	/* project screen line's 3d coordinates back into 2d */
	knife_project_v3(kcd, v1, s1);
	knife_project_v3(kcd, v2, s2);

	if (len_v2v2(s1, s2) < 1)
		return;

	/* unproject screen line */
	ED_view3d_win_to_segment_clip(kcd->ar, kcd->vc.v3d, s1, v1, v3);
	ED_view3d_win_to_segment_clip(kcd->ar, kcd->vc.v3d, s2, v2, v4);

	mul_m4_v3(kcd->ob->imat, v1);
	mul_m4_v3(kcd->ob->imat, v2);
	mul_m4_v3(kcd->ob->imat, v3);
	mul_m4_v3(kcd->ob->imat, v4);

	/* numeric error, 'v1' -> 'v2', 'v2' -> 'v4' can end up being ~2000 units apart in otho mode
	 * (from ED_view3d_win_to_segment_clip() above)
	 * this gives precision error in 'knife_edge_tri_isect', rather then solving properly
	 * (which may involve using doubles everywhere!),
	 * limit the distance between these points */
	if (kcd->is_ortho) {
		limit_dist_v3(v1, v3, 200.0f);
		limit_dist_v3(v2, v4, 200.0f);
	}

	BLI_smallhash_init(ehash);

	/* test two triangles of sceen line's plane */
	e1 = knife_edge_tri_isect(kcd, kcd->bmbvh, v1, v2, v3, ehash, &mats, &c1);
	e2 = knife_edge_tri_isect(kcd, kcd->bmbvh, v2, v3, v4, ehash, &mats, &c2);
	if (c1 && c2) {
		e1 = MEM_reallocN(e1, sizeof(BMEdgeHit) * (c1 + c2));
		memcpy(e1 + c1, e2, sizeof(BMEdgeHit) * c2);
		MEM_freeN(e2);
	}
	else if (c2) {
		e1 = e2;
	}

	kcd->linehits = e1;
	kcd->totlinehit = c1 + c2;

	/* find position along screen line, used for sorting */
	for (i = 0; i < kcd->totlinehit; i++) {
		BMEdgeHit *lh = e1 + i;

		lh->l = len_v2v2(lh->schit, s1) / len_v2v2(s2, s1);
	}

	BLI_smallhash_release(ehash);
}

static void knife_input_ray_cast(KnifeTool_OpData *kcd, const int mval_i[2],
                                 float r_origin[3], float r_ray[3])
{
	bglMats mats;
	float mval[2], imat[3][3];

	knife_bgl_get_mats(kcd, &mats);

	mval[0] = (float)mval_i[0];
	mval[1] = (float)mval_i[1];

	/* unproject to find view ray */
	ED_view3d_unproject(&mats, r_origin, mval[0], mval[1], 0.0f);

	if (kcd->is_ortho) {
		negate_v3_v3(r_ray, kcd->vc.rv3d->viewinv[2]);
	}
	else {
		sub_v3_v3v3(r_ray, r_origin, kcd->vc.rv3d->viewinv[3]);
	}
	normalize_v3(r_ray);

	/* transform into object space */
	invert_m4_m4(kcd->ob->imat, kcd->ob->obmat);
	copy_m3_m4(imat, kcd->ob->obmat);
	invert_m3(imat);

	mul_m4_v3(kcd->ob->imat, r_origin);
	mul_m3_v3(imat, r_ray);
}

static BMFace *knife_find_closest_face(KnifeTool_OpData *kcd, float co[3], float cageco[3], int *is_space)
{
	BMFace *f;
	int dist = KMAXDIST;
	float origin[3];
	float ray[3];

	/* unproject to find view ray */
	knife_input_ray_cast(kcd, kcd->vc.mval, origin, ray);
	add_v3_v3v3(co, origin, ray);

	f = BMBVH_RayCast(kcd->bmbvh, origin, ray, co, cageco);

	if (is_space)
		*is_space = !f;

	if (!f) {
		/* try to use backbuffer selection method if ray casting failed */
		f = EDBM_face_find_nearest(&kcd->vc, &dist);

		/* cheat for now; just put in the origin instead
		 * of a true coordinate on the face.
		 * This just puts a point 1.0f infront of the view. */
		add_v3_v3v3(co, origin, ray);
	}

	return f;
}

/* find the 2d screen space density of vertices within a radius.  used to scale snapping
 * distance for picking edges/verts.*/
static int knife_sample_screen_density(KnifeTool_OpData *kcd, float radius)
{
	BMFace *f;
	int is_space;
	float co[3], cageco[3], sco[3];

	f = knife_find_closest_face(kcd, co, cageco, &is_space);

	if (f && !is_space) {
		ListBase *lst;
		Ref *ref;
		float dis;
		int c = 0;

		knife_project_v3(kcd, cageco, sco);

		lst = knife_get_face_kedges(kcd, f);
		for (ref = lst->first; ref; ref = ref->next) {
			KnifeEdge *kfe = ref->ref;
			int i;

			for (i = 0; i < 2; i++) {
				KnifeVert *kfv = i ? kfe->v2 : kfe->v1;

				knife_project_v3(kcd, kfv->cageco, kfv->sco);

				dis = len_v2v2(kfv->sco, sco);
				if (dis < radius) {
					if (kcd->vc.rv3d->rflag & RV3D_CLIPPING) {
						float vec[3];

						copy_v3_v3(vec, kfv->cageco);
						mul_m4_v3(kcd->vc.obedit->obmat, vec);

						if (ED_view3d_clipping_test(kcd->vc.rv3d, vec, TRUE) == 0) {
							c++;
						}
					}
					else {
						c++;
					}
				}
			}
		}

		return c;
	}

	return 0;
}

/* returns snapping distance for edges/verts, scaled by the density of the
 * surrounding mesh (in screen space)*/
static float knife_snap_size(KnifeTool_OpData *kcd, float maxsize)
{
	float density = (float)knife_sample_screen_density(kcd, maxsize * 2.0f);

	if (density < 1.0f)
		density = 1.0f;

	return minf(maxsize / (density * 0.5f), maxsize);
}

/* p is closest point on edge to the mouse cursor */
static KnifeEdge *knife_find_closest_edge(KnifeTool_OpData *kcd, float p[3], float cagep[3], BMFace **fptr, int *is_space)
{
	BMFace *f;
	float co[3], cageco[3], sco[3], maxdist = knife_snap_size(kcd, kcd->ethresh);

	if (kcd->ignore_vert_snapping)
		maxdist *= 0.5f;

	f = knife_find_closest_face(kcd, co, cageco, NULL);
	*is_space = !f;

	/* set p to co, in case we don't find anything, means a face cut */
	copy_v3_v3(p, co);
	copy_v3_v3(cagep, cageco);

	kcd->curr.bmface = f;

	if (f) {
		KnifeEdge *cure = NULL;
		ListBase *lst;
		Ref *ref;
		float dis, curdis = FLT_MAX;

		knife_project_v3(kcd, cageco, sco);

		/* look through all edges associated with this face */
		lst = knife_get_face_kedges(kcd, f);
		for (ref = lst->first; ref; ref = ref->next) {
			KnifeEdge *kfe = ref->ref;

			/* project edge vertices into screen space */
			knife_project_v3(kcd, kfe->v1->cageco, kfe->v1->sco);
			knife_project_v3(kcd, kfe->v2->cageco, kfe->v2->sco);

			dis = dist_to_line_segment_v2(sco, kfe->v1->sco, kfe->v2->sco);
			if (dis < curdis && dis < maxdist) {
				if (kcd->vc.rv3d->rflag & RV3D_CLIPPING) {
					float labda = labda_PdistVL2Dfl(sco, kfe->v1->sco, kfe->v2->sco);
					float vec[3];

					vec[0] = kfe->v1->cageco[0] + labda * (kfe->v2->cageco[0] - kfe->v1->cageco[0]);
					vec[1] = kfe->v1->cageco[1] + labda * (kfe->v2->cageco[1] - kfe->v1->cageco[1]);
					vec[2] = kfe->v1->cageco[2] + labda * (kfe->v2->cageco[2] - kfe->v1->cageco[2]);
					mul_m4_v3(kcd->vc.obedit->obmat, vec);

					if (ED_view3d_clipping_test(kcd->vc.rv3d, vec, TRUE) == 0) {
						cure = kfe;
						curdis = dis;
					}
				}
				else {
					cure = kfe;
					curdis = dis;
				}
			}
		}

		if (fptr)
			*fptr = f;

		if (cure && p) {
			if (!kcd->ignore_edge_snapping || !(cure->e)) {
				KnifeVert *edgesnap = NULL;

				if (kcd->snap_midpoints) {
					mid_v3_v3v3(p, cure->v1->co, cure->v2->co);
					mid_v3_v3v3(cagep, cure->v1->cageco, cure->v2->cageco);
				}
				else {
					float d;

					closest_to_line_segment_v3(cagep, cageco, cure->v1->cageco, cure->v2->cageco);
					d = len_v3v3(cagep, cure->v1->cageco) / len_v3v3(cure->v1->cageco, cure->v2->cageco);
					interp_v3_v3v3(p, cure->v1->co, cure->v2->co, d);
				}

				/* update mouse coordinates to the snapped-to edge's screen coordinates
				 * this is important for angle snap, which uses the previous mouse position */
				edgesnap = new_knife_vert(kcd, p, cagep);
				kcd->curr.mval[0] = (int)edgesnap->sco[0];
				kcd->curr.mval[1] = (int)edgesnap->sco[1];

			}
			else {
				return NULL;
			}
		}

		return cure;
	}

	if (fptr)
		*fptr = NULL;

	return NULL;
}

/* find a vertex near the mouse cursor, if it exists */
static KnifeVert *knife_find_closest_vert(KnifeTool_OpData *kcd, float p[3], float cagep[3], BMFace **fptr,
                                          int *is_space)
{
	BMFace *f;
	float co[3], cageco[3], sco[3], maxdist = knife_snap_size(kcd, kcd->vthresh);

	if (kcd->ignore_vert_snapping)
		maxdist *= 0.5f;

	f = knife_find_closest_face(kcd, co, cageco, is_space);

	/* set p to co, in case we don't find anything, means a face cut */
	copy_v3_v3(p, co);
	copy_v3_v3(cagep, p);
	kcd->curr.bmface = f;

	if (f) {
		ListBase *lst;
		Ref *ref;
		KnifeVert *curv = NULL;
		float dis, curdis = FLT_MAX;

		knife_project_v3(kcd, cageco, sco);

		lst = knife_get_face_kedges(kcd, f);
		for (ref = lst->first; ref; ref = ref->next) {
			KnifeEdge *kfe = ref->ref;
			int i;

			for (i = 0; i < 2; i++) {
				KnifeVert *kfv = i ? kfe->v2 : kfe->v1;

				knife_project_v3(kcd, kfv->cageco, kfv->sco);

				dis = len_v2v2(kfv->sco, sco);
				if (dis < curdis && dis < maxdist) {
					if (kcd->vc.rv3d->rflag & RV3D_CLIPPING) {
						float vec[3];

						copy_v3_v3(vec, kfv->cageco);
						mul_m4_v3(kcd->vc.obedit->obmat, vec);

						if (ED_view3d_clipping_test(kcd->vc.rv3d, vec, TRUE) == 0) {
							curv = kfv;
							curdis = dis;
						}
					}
					else {
						curv = kfv;
						curdis = dis;
					}
				}
			}
		}

		if (!kcd->ignore_vert_snapping || !(curv && curv->v)) {
			if (fptr)
				*fptr = f;

			if (curv && p) {
				copy_v3_v3(p, curv->co);
				copy_v3_v3(cagep, curv->cageco);

				/* update mouse coordinates to the snapped-to vertex's screen coordinates
				 * this is important for angle snap, which uses the previous mouse position */
				kcd->curr.mval[0] = (int)curv->sco[0];
				kcd->curr.mval[1] = (int)curv->sco[1];
			}

			return curv;
		}
		else {
			if (fptr)
				*fptr = f;

			return NULL;
		}
	}

	if (fptr)
		*fptr = NULL;

	return NULL;
}

static void knife_snap_angle(KnifeTool_OpData *kcd)
{
	int dx, dy;
	float w, abs_tan;

	dx = kcd->vc.mval[0] - kcd->prev.mval[0];
	dy = kcd->vc.mval[1] - kcd->prev.mval[1];
	if (dx == 0 || dy == 0)
		return;

	w = (float)dy / (float)dx;
	abs_tan = fabsf(w);
	if (abs_tan <= 0.4142f) { /* tan(22.5 degrees) = 0.4142 */
		kcd->angle_snapping = ANGLE_0;
		kcd->vc.mval[1] = kcd->prev.mval[1];
	}
	else if (abs_tan < 2.4142f) { /* tan(67.5 degrees) = 2.4142 */
		if (w > 0) {
			kcd->angle_snapping = ANGLE_45;
			kcd->vc.mval[1] = kcd->prev.mval[1] + dx;
		}
		else {
			kcd->angle_snapping = ANGLE_135;
			kcd->vc.mval[1] = kcd->prev.mval[1] - dx;
		}
	}
	else {
		kcd->angle_snapping = ANGLE_90;
		kcd->vc.mval[0] = kcd->prev.mval[0];
	}
}

/* update active knife edge/vert pointers */
static int knife_update_active(KnifeTool_OpData *kcd)
{
	if (kcd->angle_snapping != ANGLE_FREE && kcd->mode == MODE_DRAGGING)
		knife_snap_angle(kcd);

	knife_pos_data_clear(&kcd->curr);
	kcd->curr.mval[0] = kcd->vc.mval[0];
	kcd->curr.mval[1] = kcd->vc.mval[1];

	/* XXX knife_snap_angle updates the view coordinate mouse values to constrained angles,
	 * which current mouse values are set to current mouse values are then used
	 * for vertex and edge snap detection, without regard to the exact angle constraint */
	kcd->curr.vert = knife_find_closest_vert(kcd, kcd->curr.co, kcd->curr.cage, &kcd->curr.bmface, &kcd->curr.is_space);

	if (!kcd->curr.vert) {
		kcd->curr.edge = knife_find_closest_edge(kcd, kcd->curr.co, kcd->curr.cage, &kcd->curr.bmface, &kcd->curr.is_space);
	}

	/* if no hits are found this would normally default to (0, 0, 0) so instead
	 * get a point at the mouse ray closest to the previous point.
	 * Note that drawing lines in `free-space` isn't properly supported
	 * but theres no guarantee (0, 0, 0) has any geometry either - campbell */
	if (kcd->curr.vert == NULL && kcd->curr.edge == NULL) {
		float origin[3], ray[3], co[3];

		knife_input_ray_cast(kcd, kcd->vc.mval, origin, ray);
		add_v3_v3v3(co, origin, ray);

		closest_to_line_v3(kcd->curr.cage, kcd->prev.cage, co, origin);
	}

	if (kcd->mode == MODE_DRAGGING) {
		knife_find_line_hits(kcd);
	}
	return 1;
}

#define SCANFILL_CUTS 0
#if SCANFILL_CUTS

#define MARK            4
#define DEL             8
#define VERT_ON_EDGE    16
#define VERT_ORIG       32
#define FACE_FLIP       64
#define BOUNDARY        128
#define FACE_NEW        256

typedef struct facenet_entry {
	struct facenet_entry *next, *prev;
	KnifeEdge *kfe;
} facenet_entry;

static void rnd_offset_co(float co[3], float scale)
{
	int i;

	for (i = 0; i < 3; i++) {
		co[i] += (BLI_frand() - 0.5) * scale;
	}
}

static void remerge_faces(KnifeTool_OpData *kcd)
{
	BMesh *bm = kcd->em->bm;
	SmallHash svisit, *visit = &svisit;
	BMIter iter;
	BMFace *f;
	BMFace **stack = NULL;
	BLI_array_declare(stack);
	BMFace **faces = NULL;
	BLI_array_declare(faces);
	BMOperator bmop;
	int idx;

	BMO_op_initf(bm, &bmop, "beautify_fill faces=%ff constrain_edges=%fe", FACE_NEW, BOUNDARY);

	BMO_op_exec(bm, &bmop);
	BMO_slot_buffer_flag_enable(bm, &bmop, "geomout", BM_FACE, FACE_NEW);

	BMO_op_finish(bm, &bmop);

	BLI_smallhash_init(visit);
	BM_ITER_MESH (f, &iter, bm, BM_FACES_OF_MESH) {
		BMIter eiter;
		BMEdge *e;
		BMFace *f2;

		if (!BMO_elem_flag_test(bm, f, FACE_NEW))
			continue;

		if (BLI_smallhash_haskey(visit, (intptr_t)f))
			continue;

		BLI_array_empty(stack);
		BLI_array_empty(faces);
		BLI_array_append(stack, f);
		BLI_smallhash_insert(visit, (intptr_t)f, NULL);

		do {
			f2 = BLI_array_pop(stack);

			BLI_array_append(faces, f2);

			BM_ITER_ELEM (e, &eiter, f2, BM_EDGES_OF_FACE) {
				BMIter fiter;
				BMFace *f3;

				if (BMO_elem_flag_test(bm, e, BOUNDARY))
					continue;

				BM_ITER_ELEM (f3, &fiter, e, BM_FACES_OF_EDGE) {
					if (!BMO_elem_flag_test(bm, f3, FACE_NEW))
						continue;
					if (BLI_smallhash_haskey(visit, (intptr_t)f3))
						continue;

					BLI_smallhash_insert(visit, (intptr_t)f3, NULL);
					BLI_array_append(stack, f3);
				}
			}
		} while (BLI_array_count(stack) > 0);

		if (BLI_array_count(faces) > 0) {
			idx = BM_elem_index_get(faces[0]);

			f2 = BM_faces_join(bm, faces, BLI_array_count(faces), TRUE);
			if (f2) {
				BMO_elem_flag_enable(bm, f2, FACE_NEW);
				BM_elem_index_set(f2, idx); /* set_dirty! *//* BMESH_TODO, check if this is valid or not */
			}
		}
	}
	/* BMESH_TODO, check if the code above validates the indices */
	/* bm->elem_index_dirty &= ~BM_FACE; */
	bm->elem_index_dirty |= BM_FACE;

	BLI_smallhash_release(visit);

	BLI_array_free(stack);
	BLI_array_free(faces);
}

/* use edgenet to fill faces.  this is a bit annoying and convoluted.*/
static void knifenet_fill_faces(KnifeTool_OpData *kcd)
{
	ScanFillContext sf_ctx;
	BMesh *bm = kcd->em->bm;
	BMIter bmiter;
	BLI_mempool_iter iter;
	BMFace *f;
	BMEdge *e;
	KnifeVert *kfv;
	KnifeEdge *kfe;
	facenet_entry *entry;
	ListBase *face_nets = MEM_callocN(sizeof(ListBase) * bm->totface, "face_nets");
	BMFace **faces = MEM_callocN(sizeof(BMFace *) * bm->totface, "faces knife");
	MemArena *arena = BLI_memarena_new(1 << 16, "knifenet_fill_faces");
	SmallHash shash;
	int i, j, k = 0, totface = bm->totface;

	BMO_push(bm, NULL);
	bmesh_edit_begin(bm, BMO_OP_FLAG_UNTAN_MULTIRES);

	/* BMESH_TODO this should be valid now, leaving here until we can ensure this - campbell */
	i = 0;
	BM_ITER_MESH (f, &bmiter, bm, BM_FACES_OF_MESH) {
		BM_elem_index_set(f, i); /* set_inline */
		faces[i] = f;
		i++;
	}
	bm->elem_index_dirty &= ~BM_FACE;

	BM_ITER_MESH (e, &bmiter, bm, BM_EDGES_OF_MESH) {
		BMO_elem_flag_enable(bm, e, BOUNDARY);
	}

	/* turn knife verts into real verts, as necessary */
	BLI_mempool_iternew(kcd->kverts, &iter);
	for (kfv = BLI_mempool_iterstep(&iter); kfv; kfv = BLI_mempool_iterstep(&iter)) {
		if (!kfv->v) {
			/* shouldn't we be at least copying the normal? - if not some comment here should explain why - campbell */
			kfv->v = BM_vert_create(bm, kfv->co, NULL);
			kfv->flag = 1;
			BMO_elem_flag_enable(bm, kfv->v, DEL);
		}
		else {
			kfv->flag = 0;
			BMO_elem_flag_enable(bm, kfv->v, VERT_ORIG);
		}

		BMO_elem_flag_enable(bm, kfv->v, MARK);
	}

	/* we want to only do changed faces.  first, go over new edges and add to
	 * face net lists.*/
	i = j = k = 0;
	BLI_mempool_iternew(kcd->kedges, &iter);
	for (kfe = BLI_mempool_iterstep(&iter); kfe; kfe = BLI_mempool_iterstep(&iter)) {
		Ref *ref;
		if (!kfe->v1 || !kfe->v2 || kfe->v1->inspace || kfe->v2->inspace)
			continue;

		i++;

		if (kfe->e && kfe->v1->v == kfe->e->v1 && kfe->v2->v == kfe->e->v2) {
			kfe->oe = kfe->e;
			continue;
		}

		j++;

		if (kfe->e) {
			kfe->oe = kfe->e;

			BMO_elem_flag_enable(bm, kfe->e, DEL);
			BMO_elem_flag_disable(bm, kfe->e, BOUNDARY);
			kfe->e = NULL;
		}

		kfe->e = BM_edge_create(bm, kfe->v1->v, kfe->v2->v, NULL, TRUE);
		BMO_elem_flag_enable(bm, kfe->e, BOUNDARY);

		for (ref = kfe->faces.first; ref; ref = ref->next) {
			f = ref->ref;

			entry = BLI_memarena_alloc(arena, sizeof(*entry));
			entry->kfe = kfe;
			BLI_addtail(face_nets + BM_elem_index_get(f), entry);
		}
	}

	/* go over original edges, and add to faces with new geometry */
	BLI_mempool_iternew(kcd->kedges, &iter);
	for (kfe = BLI_mempool_iterstep(&iter); kfe; kfe = BLI_mempool_iterstep(&iter)) {
		Ref *ref;

		if (!kfe->v1 || !kfe->v2 || kfe->v1->inspace || kfe->v2->inspace)
			continue;
		if (!(kfe->oe && kfe->v1->v == kfe->oe->v1 && kfe->v2->v == kfe->oe->v2))
			continue;

		k++;

		BMO_elem_flag_enable(bm, kfe->e, BOUNDARY);
		kfe->oe = kfe->e;

		for (ref = kfe->faces.first; ref; ref = ref->next) {
			f = ref->ref;

			if (face_nets[BM_elem_index_get(f)].first) {
				entry = BLI_memarena_alloc(arena, sizeof(*entry));
				entry->kfe = kfe;
				BLI_addtail(face_nets + BM_elem_index_get(f), entry);
			}
		}
	}

	BLI_srand(0);

	for (i = 0; i < totface; i++) {
		SmallHash *hash = &shash;
		ScanFillFace *sf_tri;
		ScanFillVert *sf_vert, *sf_vert_last;
		int j;
		float rndscale = (KNIFE_FLT_EPS / 4.0f);

		f = faces[i];
		BLI_smallhash_init(hash);

		if (face_nets[i].first)
			BMO_elem_flag_enable(bm, f, DEL);

		BLI_scanfill_begin(&sf_ctx);

		for (entry = face_nets[i].first; entry; entry = entry->next) {
			if (!BLI_smallhash_haskey(hash, (intptr_t)entry->kfe->v1)) {
				sf_vert = BLI_scanfill_vert_add(&sf_ctx, entry->kfe->v1->v->co);
				sf_vert->poly_nr = 0;
				rnd_offset_co(sf_vert->co, rndscale);
				sf_vert->tmp.p = entry->kfe->v1->v;
				BLI_smallhash_insert(hash, (intptr_t)entry->kfe->v1, sf_vert);
			}

			if (!BLI_smallhash_haskey(hash, (intptr_t)entry->kfe->v2)) {
				sf_vert = BLI_scanfill_vert_add(&sf_ctx, entry->kfe->v2->v->co);
				sf_vert->poly_nr = 0;
				rnd_offset_co(sf_vert->co, rndscale);
				sf_vert->tmp.p = entry->kfe->v2->v;
				BLI_smallhash_insert(hash, (intptr_t)entry->kfe->v2, sf_vert);
			}
		}

		for (j = 0, entry = face_nets[i].first; entry; entry = entry->next, j++) {
			sf_vert_last = BLI_smallhash_lookup(hash, (intptr_t)entry->kfe->v1);
			sf_vert = BLI_smallhash_lookup(hash, (intptr_t)entry->kfe->v2);

			sf_vert->poly_nr++;
			sf_vert_last->poly_nr++;
		}

		for (j = 0, entry = face_nets[i].first; entry; entry = entry->next, j++) {
			sf_vert_last = BLI_smallhash_lookup(hash, (intptr_t)entry->kfe->v1);
			sf_vert = BLI_smallhash_lookup(hash, (intptr_t)entry->kfe->v2);

			if (sf_vert->poly_nr > 1 && sf_vert_last->poly_nr > 1) {
				ScanFillEdge *sf_edge;
				sf_edge = BLI_scanfill_edge_add(&sf_ctx, sf_vert_last, sf_vert);
				if (entry->kfe->oe)
					sf_edge->f = SF_EDGE_BOUNDARY;  /* mark as original boundary edge */

				BMO_elem_flag_disable(bm, entry->kfe->e->v1, DEL);
				BMO_elem_flag_disable(bm, entry->kfe->e->v2, DEL);
			}
			else {
				if (sf_vert_last->poly_nr < 2)
					BLI_remlink(&sf_ctx.fillvertbase, sf_vert_last);
				if (sf_vert->poly_nr < 2)
					BLI_remlink(&sf_ctx.fillvertbase, sf_vert);
			}
		}

		BLI_scanfill_calc(&sf_ctx, FALSE);

		for (sf_tri = sf_ctx.fillfacebase.first; sf_tri; sf_tri = sf_tri->next) {
			BMVert *v1 = sf_tri->v3->tmp.p, *v2 = sf_tri->v2->tmp.p, *v3 = sf_tri->v1->tmp.p;
			BMFace *f2;
			BMLoop *l_iter;
			BMVert *verts[3] = {v1, v2, v3};

			if (v1 == v2 || v2 == v3 || v1 == v3)
				continue;
			if (BM_face_exists(bm, verts, 3, &f2))
				continue;

			f2 = BM_face_create_quad_tri(bm,
			                             v1, v2, v3, NULL,
			                             NULL, FALSE);

			BMO_elem_flag_enable(bm, f2, FACE_NEW);

			l_iter = BM_FACE_FIRST_LOOP(f2);
			do {
				BMO_elem_flag_disable(bm, l_iter->e, DEL);
			} while ((l_iter = l_iter->next) != BM_FACE_FIRST_LOOP(f2));

			BMO_elem_flag_disable(bm, f2, DEL);
			BM_elem_index_set(f2, i); /* set_dirty! *//* note, not 100% sure this is dirty? need to check */

			BM_face_normal_update(f2);
			if (dot_v3v3(f->no, f2->no) < 0.0f) {
				BM_face_normal_flip(bm, f2);
			}
		}

		BLI_scanfill_end(&sf_ctx);
		BLI_smallhash_release(hash);
	}
	bm->elem_index_dirty |= BM_FACE;

	/* interpolate customdata */
	BM_ITER_MESH (f, &bmiter, bm, BM_FACES_OF_MESH) {
		BMLoop *l1;
		BMFace *f2;
		BMIter liter1;

		if (!BMO_elem_flag_test(bm, f, FACE_NEW))
			continue;

		f2 = faces[BM_elem_index_get(f)];
		if (BM_elem_index_get(f) < 0 || BM_elem_index_get(f) >= totface) {
			fprintf(stderr, "%s: face index out of range! (bmesh internal error)\n", __func__);
		}

		BM_elem_attrs_copy(bm, bm, f2, f);

		BM_ITER_ELEM (l1, &liter1, f, BM_LOOPS_OF_FACE) {
			BM_loop_interp_from_face(bm, l1, f2, TRUE, TRUE);
		}
	}

	/* merge triangles back into faces */
	remerge_faces(kcd);

	/* delete left over faces */
	BMO_op_callf(bm, BMO_FLAG_DEFAULTS, "delete geom=%ff context=%i", DEL, DEL_ONLYFACES);
	BMO_op_callf(bm, BMO_FLAG_DEFAULTS, "delete geom=%fe context=%i", DEL, DEL_EDGES);
	BMO_op_callf(bm, BMO_FLAG_DEFAULTS, "delete geom=%fv context=%i", DEL, DEL_VERTS);

	if (face_nets) 
		MEM_freeN(face_nets);
	if (faces)
		MEM_freeN(faces);
	BLI_memarena_free(arena);

	BMO_error_clear(bm); /* remerge_faces sometimes raises errors, so make sure to clear them */

	bmesh_edit_end(bm, BMO_OP_FLAG_UNTAN_MULTIRES);
	BMO_pop(bm);
}

#else  /* use direct (non-scanfill) method for cuts */

/* assuming v is on line ab, what fraction of the way is v from a to b? */
static float frac_along(const float a[3], const float b[3], const float v[3])
{
	float lab;

	lab = len_v3v3(a, b);
	if (lab == 0.0f) {
		return 0.0f;
	}
	else {
		return len_v3v3(a, v) / lab;
	}
}

/* sort list of kverts by fraction along edge e */
static void sort_by_frac_along(ListBase *lst, BMEdge *e)
{
	KnifeVert *vcur, *vprev;
	float *v1co, *v2co;
	Ref *cur = NULL, *prev = NULL, *next = NULL;

	if (lst->first == lst->last)
		return;

	v1co = e->v1->co;
	v2co = e->v2->co;

	for (cur = ((Ref *)lst->first)->next; cur; cur = next) {
		next = cur->next;
		prev = cur->prev;

		BLI_remlink(lst, cur);

		vcur = cur->ref;
		while (prev) {
			vprev = prev->ref;
			if (frac_along(v1co, v2co, vprev->co) <= frac_along(v1co, v2co, vcur->co))
				break;
			prev = prev->prev;
		}

		BLI_insertlinkafter(lst, prev, cur);
	}
}

/* The chain so far goes from an instantiated vertex to kfv (some may be reversed).
 * If possible, complete the chain to another instantiated vertex and return 1, else return 0.
 * The visited hash says which KnifeVert's have already been tried, not including kfv. */
static int find_chain_search(KnifeTool_OpData *kcd, KnifeVert *kfv, ListBase *fedges, SmallHash *visited,
                             ListBase *chain)
{
	Ref *r;
	KnifeEdge *kfe;
	KnifeVert *kfv_other;

	if (kfv->v)
		return TRUE;

	BLI_smallhash_insert(visited, (uintptr_t)kfv, NULL);
	/* Try all possible next edges. Could either go through fedges
	 * (all the KnifeEdges for the face being cut) or could go through
	 * kve->edges and restrict to cutting face and uninstantiated edges.
	 * Not clear which is better. Let's do the first. */
	for (r = fedges->first; r; r = r->next) {
		kfe = r->ref;
		kfv_other = NULL;
		if (kfe->v1 == kfv)
			kfv_other = kfe->v2;
		else if (kfe->v2 == kfv)
			kfv_other = kfe->v1;
		if (kfv_other && !BLI_smallhash_haskey(visited, (uintptr_t)kfv_other)) {
			knife_append_list(kcd, chain, kfe);
			if (find_chain_search(kcd, kfv_other, fedges, visited, chain))
				return TRUE;
			BLI_remlink(chain, chain->last);
		}
	}
	return FALSE;
}

static ListBase *find_chain_from_vertex(KnifeTool_OpData *kcd, KnifeEdge *kfe, BMVert *v, ListBase *fedges)
{
	SmallHash visited_, *visited = &visited_;
	ListBase *ans;
	int found;

	ans = knife_empty_list(kcd);
	knife_append_list(kcd, ans, kfe);
	found = 0;
	BLI_smallhash_init(visited);
	if (kfe->v1->v == v) {
		BLI_smallhash_insert(visited, (uintptr_t)(kfe->v1), NULL);
		found = find_chain_search(kcd, kfe->v2, fedges, visited, ans);
	}
	else {
		BLI_assert(kfe->v2->v == v);
		BLI_smallhash_insert(visited, (uintptr_t)(kfe->v2), NULL);
		found = find_chain_search(kcd, kfe->v1, fedges, visited, ans);
	}

	BLI_smallhash_release(visited);

	if (found)
		return ans;
	else
		return NULL;
}

/* Find a chain in fedges from one instantiated vertex to another.
 * Remove the edges in the chain from fedges and return a separate list of the chain. */
static ListBase *find_chain(KnifeTool_OpData *kcd, ListBase *fedges)
{
	Ref *r, *ref;
	KnifeEdge *kfe;
	BMVert *v1, *v2;
	ListBase *ans;

	ans = NULL;

	for (r = fedges->first; r; r = r->next) {
		kfe = r->ref;
		v1 = kfe->v1->v;
		v2 = kfe->v2->v;
		if (v1 && v2) {
			ans = knife_empty_list(kcd);
			knife_append_list(kcd, ans, kfe);
			break;
		}
		if (v1)
			ans = find_chain_from_vertex(kcd, kfe, v1, fedges);
		else if (v2)
			ans = find_chain_from_vertex(kcd, kfe, v2, fedges);
		if (ans)
			break;
	}
	if (ans) {
		BLI_assert(BLI_countlist(ans) > 0);
		for (r = ans->first; r; r = r->next) {
			ref = find_ref(fedges, r->ref);
			BLI_assert(ref != NULL);
			BLI_remlink(fedges, ref);
		}
	}
	return ans;
}

/* The hole so far goes from kfvfirst to kfv (some may be reversed).
 * If possible, complete the hole back to kfvfirst and return 1, else return 0.
 * The visited hash says which KnifeVert's have already been tried, not including kfv or kfvfirst. */
static int find_hole_search(KnifeTool_OpData *kcd, KnifeVert *kfvfirst, KnifeVert *kfv, ListBase *fedges,
                            SmallHash *visited, ListBase *hole)
{
	Ref *r;
	KnifeEdge *kfe, *kfelast;
	KnifeVert *kfv_other;

	if (kfv == kfvfirst)
		return TRUE;

	BLI_smallhash_insert(visited, (uintptr_t)kfv, NULL);
	kfelast = ((Ref *)hole->last)->ref;
	for (r = fedges->first; r; r = r->next) {
		kfe = r->ref;
		if (kfe == kfelast)
			continue;
		if (kfe->v1->v || kfe->v2->v)
			continue;
		kfv_other = NULL;
		if (kfe->v1 == kfv)
			kfv_other = kfe->v2;
		else if (kfe->v2 == kfv)
			kfv_other = kfe->v1;
		if (kfv_other && !BLI_smallhash_haskey(visited, (uintptr_t)kfv_other)) {
			knife_append_list(kcd, hole, kfe);
			if (find_hole_search(kcd, kfvfirst, kfv_other, fedges, visited, hole))
				return TRUE;
			BLI_remlink(hole, hole->last);
		}
	}
	return FALSE;
}

/* Find a hole (simple cycle with no instantiated vertices).
 * Remove the edges in the cycle from fedges and return a separate list of the cycle */
static ListBase *find_hole(KnifeTool_OpData *kcd, ListBase *fedges)
{
	ListBase *ans;
	Ref *r, *ref;
	KnifeEdge *kfe;
	SmallHash visited_, *visited = &visited_;
	int found;

	ans = NULL;
	found = FALSE;

	for (r = fedges->first; r && !found; r = r->next) {
		kfe = r->ref;
		if (kfe->v1->v || kfe->v2->v || kfe->v1 == kfe->v2)
			continue;

		BLI_smallhash_init(visited);
		ans = knife_empty_list(kcd);
		knife_append_list(kcd, ans, kfe);

		found = find_hole_search(kcd, kfe->v1, kfe->v2, fedges, visited, ans);

		BLI_smallhash_release(visited);
	}

	if (found) {
		for (r = ans->first; r; r = r->next) {
			kfe = r->ref;
			ref = find_ref(fedges, r->ref);
			if (ref)
				BLI_remlink(fedges, ref);
		}
		return ans;
	}
	else {
		return NULL;
	}
}

/* Try to find "nice" diagonals - short, and far apart from each other.
 * If found, return TRUE and make a 'main chain' going across f which uses
 * the two diagonals and one part of the hole, and a 'side chain' that
 * completes the hole. */
static int find_hole_chains(KnifeTool_OpData *kcd, ListBase *hole, BMFace *f, ListBase **mainchain,
                            ListBase **sidechain)
{
	float **fco, **hco;
	BMVert **fv;
	KnifeVert **hv;
	KnifeEdge **he;
	Ref *r;
	KnifeVert *kfv, *kfvother;
	KnifeEdge *kfe;
	ListBase *chain;
	BMVert *v;
	BMIter iter;
	int nh, nf, i, j, k, m, ax, ay, ok, sep = 0 /* Quite warnings */, bestsep;
	int besti[2], bestj[2];
	float d, bestd;

	nh = BLI_countlist(hole);
	nf = f->len;
	if (nh < 2 || nf < 3)
		return 0;

	/* Gather 2d projections of hole and face vertex coordinates.
	 * Use best-axis projection - not completely accurate, maybe revisit */
	axis_dominant_v3(&ax, &ay, f->no);
	hco = BLI_memarena_alloc(kcd->arena, nh * sizeof(float *));
	fco = BLI_memarena_alloc(kcd->arena, nf * sizeof(float *));
	hv = BLI_memarena_alloc(kcd->arena, nh * sizeof(KnifeVert *));
	fv = BLI_memarena_alloc(kcd->arena, nf * sizeof(BMVert *));
	he = BLI_memarena_alloc(kcd->arena, nh * sizeof(KnifeEdge *));

	i = 0;
	kfv = NULL;
	kfvother = NULL;
	for (r = hole->first; r; r = r->next) {
		kfe = r->ref;
		he[i] = kfe;
		if (kfvother == NULL) {
			kfv = kfe->v1;
		}
		else {
			kfv = kfvother;
			BLI_assert(kfv == kfe->v1 || kfv == kfe->v2);
		}
		hco[i] = BLI_memarena_alloc(kcd->arena, 2 * sizeof(float));
		hco[i][0] = kfv->co[ax];
		hco[i][1] = kfv->co[ay];
		hv[i] = kfv;
		kfvother = (kfe->v1 == kfv) ? kfe->v2 : kfe->v1;
		i++;
	}

	j = 0;
	BM_ITER_ELEM (v, &iter, f, BM_VERTS_OF_FACE) {
		fco[j] = BLI_memarena_alloc(kcd->arena, 2 * sizeof(float));
		fco[j][0] = v->co[ax];
		fco[j][1] = v->co[ay];
		fv[j] = v;
		j++;
	}

	/* For first diagonal  (m == 0), want shortest length.
	 * For second diagonal (m == 1), want max separation of index of hole
	 * vertex from the hole vertex used in the first diagonal, and from there
	 * want the one with shortest length not to the same vertex as the first diagonal. */
	for (m = 0; m < 2; m++) {
		besti[m] = -1;
		bestj[m] = -1;
		bestd = FLT_MAX;
		bestsep = 0;
		for (i = 0; i < nh; i++) {
			if (m == 1) {
				if (i == besti[0])
					continue;
				sep = (i + nh - besti[0]) % nh;
				sep = MIN2(sep, nh - sep);
				if (sep < bestsep)
					continue;
				bestd = FLT_MAX;
			}
			for (j = 0; j < nf; j++) {
				if (m == 1 && j == bestj[0])
					continue;
				d = len_squared_v2v2(hco[i], fco[j]);
				if (d > bestd)
					continue;

				ok = TRUE;
				for (k = 0; k < nh && ok; k++) {
					if (k == i || (k + 1) % nh == i)
						continue;
					if (isect_line_line_v2(hco[i], fco[j], hco[k], hco[(k + 1) % nh]))
						ok = FALSE;
				}
				if (!ok)
					continue;
				for (k = 0; k < nf && ok; k++) {
					if (k == j || (k + 1) % nf == j)
						continue;
					if (isect_line_line_v2(hco[i], fco[j], fco[k], fco[(k + 1) % nf]))
						ok = FALSE;
				}
				if (ok) {
					besti[m] = i;
					bestj[m] = j;
					if (m == 1)
						bestsep = sep;
					bestd = d;
				}
			}
		}
	}

	if (besti[0] != -1 && besti[1] != -1) {
		BLI_assert(besti[0] != besti[1] && bestj[0] != bestj[1]);
		kfe = new_knife_edge(kcd);
		kfe->v1 = get_bm_knife_vert(kcd, fv[bestj[0]]);
		kfe->v2 = hv[besti[0]];
		chain = knife_empty_list(kcd);
		knife_append_list(kcd, chain, kfe);
		for (i = besti[0]; i != besti[1]; i = (i + 1) % nh) {
			knife_append_list(kcd, chain, he[i]);
		}
		kfe = new_knife_edge(kcd);
		kfe->v1 = hv[besti[1]];
		kfe->v2 = get_bm_knife_vert(kcd, fv[bestj[1]]);
		knife_append_list(kcd, chain, kfe);
		*mainchain = chain;

		chain = knife_empty_list(kcd);
		for (i = besti[1]; i != besti[0]; i = (i + 1) % nh) {
			knife_append_list(kcd, chain, he[i]);
		}
		*sidechain = chain;

		return TRUE;
	}
	else {
		return FALSE;
	}
}

static int knife_edge_in_face(KnifeTool_OpData *UNUSED(kcd), KnifeEdge *kfe, BMFace *f)
{
	/* BMesh *bm = kcd->em->bm; */ /* UNUSED */
	BMVert *v1, *v2;
	BMLoop *l1, *l2, *l;
	float mid[3];
	BMIter iter;
	int v1inside, v2inside;

	if (!f)
		return FALSE;

	v1 = kfe->v1->v;
	v2 = kfe->v2->v;
	l1 = NULL;
	l2 = NULL;

	/* find out if v1 and v2, if set, are part of the face */
	BM_ITER_ELEM (l, &iter, f, BM_LOOPS_OF_FACE) {
		if (v1 && l->v == v1)
			l1 = l;
		if (v2 && l->v == v2)
			l2 = l;
	}

	/* BM_face_point_inside_test uses best-axis projection so this isn't most accurate test... */
	v1inside = l1 ? 0 : BM_face_point_inside_test(f, kfe->v1->co);
	v2inside = l2 ? 0 : BM_face_point_inside_test(f, kfe->v2->co);
	if ((l1 && v2inside) || (l2 && v1inside) || (v1inside && v2inside))
		return TRUE;
	if (l1 && l2) {
		/* Can have case where v1 and v2 are on shared chain between two faces.
		 * BM_face_legal_splits does visibility and self-intersection tests,
		 * but it is expensive and maybe a bit buggy, so use a simple
		 * "is the midpoint in the face" test */
		mid_v3_v3v3(mid, kfe->v1->co, kfe->v2->co);
		return BM_face_point_inside_test(f, mid);
	}
	return FALSE;
}

/* Split face f with KnifeEdges on chain.  f remains as one side, the face formed is put in *newface.
 * The new face will be on the left side of the chain as viewed from the normal-out side of f. */
static void knife_make_chain_cut(KnifeTool_OpData *kcd, BMFace *f, ListBase *chain, BMFace **newface)
{
	BMesh *bm = kcd->em->bm;
	KnifeEdge *kfe, *kfelast;
	BMVert *v1, *v2;
	BMFace *fnew;
	Ref *ref;
	KnifeVert *kfv, *kfvprev;
	BMLoop *lnew, *l_iter;
	int i;
	int nco = BLI_countlist(chain) - 1;
	float (*cos)[3] = NULL;
	KnifeVert **kverts;
	BLI_array_fixedstack_declare(cos, BM_NGON_STACK_SIZE, nco, __func__);
	BLI_array_fixedstack_declare(kverts, BM_NGON_STACK_SIZE, nco, __func__);

	kfe = ((Ref *)chain->first)->ref;
	v1 = kfe->v1->v ? kfe->v1->v : kfe->v2->v;
	kfelast = ((Ref *)chain->last)->ref;
	v2 = kfelast->v2->v ? kfelast->v2->v : kfelast->v1->v;
	BLI_assert(v1 != NULL && v2 != NULL);
	kfvprev = kfe->v1->v == v1 ? kfe->v1 : kfe->v2;
	for (ref = chain->first, i = 0; i < nco && ref != chain->last; ref = ref->next, i++) {
		kfe = ref->ref;
		BLI_assert(kfvprev == kfe->v1 || kfvprev == kfe->v2);
		kfv = kfe->v1 == kfvprev ? kfe->v2 : kfe->v1;
		copy_v3_v3(cos[i], kfv->co);
		kverts[i] = kfv;
		kfvprev = kfv;
	}
	BLI_assert(i == nco);
	lnew = NULL;
	if (nco == 0) {
		/* Want to prevent creating two-sided polygons */
		if (BM_edge_exists(v1, v2)) {
			*newface = NULL;
		}
		else {
			*newface = BM_face_split(bm, f, v1, v2, &lnew, NULL, TRUE);
		}
	}
	else {
		fnew = BM_face_split_n(bm, f, v1, v2, cos, nco, &lnew, NULL);
		*newface = fnew;

		if (fnew) {
			/* Now go through lnew chain matching up chain kv's and assign real v's to them */
			for (l_iter = lnew->next, i = 0; i < nco; l_iter = l_iter->next, i++) {
				BLI_assert(equals_v3v3(cos[i], l_iter->v->co));
				if (kcd->select_result) {
					BM_edge_select_set(bm, l_iter->e, TRUE);
				}
				kverts[i]->v = l_iter->v;
			}
		}
	}

	/* the select chain above doesnt account for the first loop */
	if (kcd->select_result) {
		if (lnew) {
			BM_edge_select_set(bm, lnew->e, TRUE);
		}
	}

	BLI_array_fixedstack_free(cos);
	BLI_array_fixedstack_free(kverts);
}

static void knife_make_face_cuts(KnifeTool_OpData *kcd, BMFace *f, ListBase *kfedges)
{
	BMesh *bm = kcd->em->bm;
	KnifeEdge *kfe;
	BMFace *fnew, *fnew2, *fhole;
	ListBase *chain, *hole, *sidechain;
	ListBase *fnew_kfedges, *fnew2_kfedges;
	Ref *ref, *refnext;
	int count, oldcount;

	oldcount = BLI_countlist(kfedges);
	while ((chain = find_chain(kcd, kfedges)) != NULL) {
		knife_make_chain_cut(kcd, f, chain, &fnew);
		if (!fnew) {
			return;
		}

		/* Move kfedges to fnew_kfedges if they are now in fnew.
		 * The chain edges were removed already */
		fnew_kfedges = knife_empty_list(kcd);
		for (ref = kfedges->first; ref; ref = refnext) {
			kfe = ref->ref;
			refnext = ref->next;
			if (knife_edge_in_face(kcd, kfe, fnew)) {
				BLI_remlink(kfedges, ref);
				kfe->basef = fnew;
				knife_append_list(kcd, fnew_kfedges, kfe);
			}
		}
		if (fnew_kfedges->first)
			knife_make_face_cuts(kcd, fnew, fnew_kfedges);

		/* find_chain should always remove edges if it returns TRUE,
		 * but guard against infinite loop anyway */
		count = BLI_countlist(kfedges);
		if (count >= oldcount) {
			BLI_assert(!"knife find_chain infinite loop");
			return;
		}
		oldcount = count;
	}

	while ((hole = find_hole(kcd, kfedges)) != NULL) {
		if (find_hole_chains(kcd, hole, f, &chain, &sidechain)) {
			/* chain goes across f and sidechain comes back
			 * from the second last vertex to the second vertex.
			 */
			knife_make_chain_cut(kcd, f, chain, &fnew);
			if (!fnew) {
				BLI_assert(!"knife failed hole cut");
				return;
			}
			kfe = ((Ref *)sidechain->first)->ref;
			if (knife_edge_in_face(kcd, kfe, f)) {
				knife_make_chain_cut(kcd, f, sidechain, &fnew2);
				fhole = f;
			}
			else if (knife_edge_in_face(kcd, kfe, fnew)) {
				knife_make_chain_cut(kcd, fnew, sidechain, &fnew2);
				fhole = fnew2;
			}
			else {
				/* shouldn't happen except in funny edge cases */
				return;
			}
			BM_face_kill(bm, fhole);
			/* Move kfedges to either fnew or fnew2 if appropriate.
			 * The hole edges were removed already */
			fnew_kfedges = knife_empty_list(kcd);
			fnew2_kfedges = knife_empty_list(kcd);
			for (ref = kfedges->first; ref; ref = refnext) {
				kfe = ref->ref;
				refnext = ref->next;
				if (knife_edge_in_face(kcd, kfe, fnew)) {
					BLI_remlink(kfedges, ref);
					kfe->basef = fnew;
					knife_append_list(kcd, fnew_kfedges, kfe);
				}
				else if (knife_edge_in_face(kcd, kfe, fnew2)) {
					BLI_remlink(kfedges, ref);
					kfe->basef = fnew2;
					knife_append_list(kcd, fnew2_kfedges, kfe);
				}
			}
			/* We'll skip knife edges that are in the newly formed hole.
			 * (Maybe we shouldn't have made a hole in the first place?) */
			if (fnew != fhole && fnew_kfedges->first)
				knife_make_face_cuts(kcd, fnew, fnew_kfedges);
			if (fnew2 != fhole && fnew2_kfedges->first)
				knife_make_face_cuts(kcd, fnew2, fnew2_kfedges);
			if (f == fhole)
				break;
			/* find_hole should always remove edges if it returns TRUE,
			 * but guard against infinite loop anyway */
			count = BLI_countlist(kfedges);
			if (count >= oldcount) {
				BLI_assert(!"knife find_hole infinite loop");
				return;
			}
			oldcount = count;
		}
	}
}

/* Use the network of KnifeEdges and KnifeVerts accumulated to make real BMVerts and BMEdedges */
static void knife_make_cuts(KnifeTool_OpData *kcd)
{
	BMesh *bm = kcd->em->bm;
	KnifeEdge *kfe;
	KnifeVert *kfv;
	BMFace *f;
	BMEdge *e, *enew;
	ListBase *lst;
	Ref *ref;
	float pct;
	SmallHashIter hiter;
	BLI_mempool_iter iter;
	SmallHash fhash_, *fhash = &fhash_;
	SmallHash ehash_, *ehash = &ehash_;

	BLI_smallhash_init(fhash);
	BLI_smallhash_init(ehash);

	/* put list of cutting edges for a face into fhash, keyed by face */
	BLI_mempool_iternew(kcd->kedges, &iter);
	for (kfe = BLI_mempool_iterstep(&iter); kfe; kfe = BLI_mempool_iterstep(&iter)) {
		f = kfe->basef;
		if (!f || kfe->e)
			continue;
		lst = BLI_smallhash_lookup(fhash, (uintptr_t)f);
		if (!lst) {
			lst = knife_empty_list(kcd);
			BLI_smallhash_insert(fhash, (uintptr_t)f, lst);
		}
		knife_append_list(kcd, lst, kfe);
	}

	/* put list of splitting vertices for an edge into ehash, keyed by edge */
	BLI_mempool_iternew(kcd->kverts, &iter);
	for (kfv = BLI_mempool_iterstep(&iter); kfv; kfv = BLI_mempool_iterstep(&iter)) {
		if (kfv->v)
			continue;  /* already have a BMVert */
		for (ref = kfv->edges.first; ref; ref = ref->next) {
			kfe = ref->ref;
			e = kfe->e;
			if (!e)
				continue;
			lst = BLI_smallhash_lookup(ehash, (uintptr_t)e);
			if (!lst) {
				lst = knife_empty_list(kcd);
				BLI_smallhash_insert(ehash, (uintptr_t)e, lst);
			}
			/* there can be more than one kfe in kfv's list with same e */
			if (!find_ref(lst, kfv))
				knife_append_list(kcd, lst, kfv);
		}
	}

	/* split bmesh edges where needed */
	for (lst = BLI_smallhash_iternew(ehash, &hiter, (uintptr_t *)&e); lst;
	     lst = BLI_smallhash_iternext(&hiter, (uintptr_t *)&e))
	{
		sort_by_frac_along(lst, e);
		for (ref = lst->first; ref; ref = ref->next) {
			kfv = ref->ref;
			pct = frac_along(e->v1->co, e->v2->co, kfv->co);
			kfv->v = BM_edge_split(bm, e, e->v1, &enew, pct);
		}
	}

	if (kcd->only_select) {
		EDBM_flag_disable_all(kcd->em, BM_ELEM_SELECT);
	}

	/* do cuts for each face */
	for (lst = BLI_smallhash_iternew(fhash, &hiter, (uintptr_t *)&f); lst;
	     lst = BLI_smallhash_iternext(&hiter, (uintptr_t *)&f))
	{
		knife_make_face_cuts(kcd, f, lst);
	}

	BLI_smallhash_release(fhash);
	BLI_smallhash_release(ehash);
}
#endif

/* called on tool confirmation */
static void knifetool_finish(bContext *C, wmOperator *op)
{
	KnifeTool_OpData *kcd = op->customdata;

#if SCANFILL_CUTS
	knifenet_fill_faces(kcd);
#else
	knife_make_cuts(kcd);
#endif

	EDBM_mesh_normals_update(kcd->em);
	EDBM_update_generic(C, kcd->em, TRUE);
}

/* copied from paint_image.c */
static int project_knife_view_clip(View3D *v3d, RegionView3D *rv3d, float *clipsta, float *clipend)
{
	int orth = ED_view3d_clip_range_get(v3d, rv3d, clipsta, clipend);

	if (orth) { /* only needed for ortho */
		float fac = 2.0f / ((*clipend) - (*clipsta));
		*clipsta *= fac;
		*clipend *= fac;
	}

	return orth;
}

static void knife_recalc_projmat(KnifeTool_OpData *kcd)
{
	invert_m4_m4(kcd->ob->imat, kcd->ob->obmat);
	ED_view3d_ob_project_mat_get(kcd->ar->regiondata, kcd->ob, kcd->projmat);
	//mult_m4_m4m4(kcd->projmat, kcd->vc.rv3d->winmat, kcd->vc.rv3d->viewmat);

	kcd->is_ortho = project_knife_view_clip(kcd->vc.v3d, kcd->vc.rv3d, 
	                                        &kcd->clipsta, &kcd->clipend);
}

/* called when modal loop selection is done... */
static void knifetool_exit(bContext *C, wmOperator *op)
{
	KnifeTool_OpData *kcd = op->customdata;

	if (!kcd)
		return;

	WM_cursor_restore(CTX_wm_window(C));

	/* deactivate the extra drawing stuff in 3D-View */
	ED_region_draw_cb_exit(kcd->ar->type, kcd->draw_handle);

	/* free the custom data */
	BLI_mempool_destroy(kcd->refs);
	BLI_mempool_destroy(kcd->kverts);
	BLI_mempool_destroy(kcd->kedges);

	BLI_ghash_free(kcd->origedgemap, NULL, NULL);
	BLI_ghash_free(kcd->origvertmap, NULL, NULL);
	BLI_ghash_free(kcd->kedgefacemap, NULL, NULL);

	BMBVH_FreeBVH(kcd->bmbvh);
	BLI_memarena_free(kcd->arena);

	/* tag for redraw */
	ED_region_tag_redraw(kcd->ar);

	if (kcd->cagecos)
		MEM_freeN(kcd->cagecos);

	if (kcd->linehits)
		MEM_freeN(kcd->linehits);

	/* destroy kcd itself */
	MEM_freeN(kcd);
	op->customdata = NULL;
}

static void cage_mapped_verts_callback(void *userData, int index, const float co[3],
                                       const float UNUSED(no_f[3]), const short UNUSED(no_s[3]))
{
	void **data = userData;
	BMEditMesh *em = data[0];
	float (*cagecos)[3] = data[1];
	SmallHash *hash = data[2];

	if (index >= 0 && index < em->bm->totvert && !BLI_smallhash_haskey(hash, index)) {
		BLI_smallhash_insert(hash, index, NULL);
		copy_v3_v3(cagecos[index], co);
	}
}

static void knifetool_update_mval(KnifeTool_OpData *kcd, int mval[2])
{
	knife_recalc_projmat(kcd);
	kcd->vc.mval[0] = mval[0];
	kcd->vc.mval[1] = mval[1];

	if (knife_update_active(kcd)) {
		ED_region_tag_redraw(kcd->ar);
	}
}

/* called when modal loop selection gets set up... */
static int knifetool_init(bContext *C, wmOperator *op, int UNUSED(do_cut))
{
	KnifeTool_OpData *kcd;
	Scene *scene = CTX_data_scene(C);
	Object *obedit = CTX_data_edit_object(C);
	DerivedMesh *cage, *final;
	SmallHash shash;
	void *data[3];
	const short only_select = RNA_boolean_get(op->ptr, "only_selected");

	/* alloc new customdata */
	kcd = op->customdata = MEM_callocN(sizeof(KnifeTool_OpData), "knifetool Modal Op Data");

	/* assign the drawing handle for drawing preview line... */
	kcd->ob = obedit;
	kcd->ar = CTX_wm_region(C);
	kcd->draw_handle = ED_region_draw_cb_activate(kcd->ar->type, knifetool_draw, kcd, REGION_DRAW_POST_VIEW);
	em_setup_viewcontext(C, &kcd->vc);

	kcd->em = BMEdit_FromObject(kcd->ob);

	BM_mesh_elem_index_ensure(kcd->em->bm, BM_VERT);

	cage = editbmesh_get_derived_cage_and_final(scene, obedit, kcd->em, &final, CD_MASK_DERIVEDMESH);
	kcd->cagecos = MEM_callocN(sizeof(float) * 3 * kcd->em->bm->totvert, "knife cagecos");
	data[0] = kcd->em;
	data[1] = kcd->cagecos;
	data[2] = &shash;

	BLI_smallhash_init(&shash);
	cage->foreachMappedVert(cage, cage_mapped_verts_callback, data);
	BLI_smallhash_release(&shash);

	kcd->bmbvh = BMBVH_NewBVH(kcd->em,
	                          (BMBVH_USE_CAGE | BMBVH_RETURN_ORIG) |
	                          (only_select ? BMBVH_RESPECT_SELECT : BMBVH_RESPECT_HIDDEN),
	                          scene, obedit);

	kcd->arena = BLI_memarena_new(1 << 15, "knife");
	kcd->vthresh = KMAXDIST - 1;
	kcd->ethresh = KMAXDIST;

	kcd->extend = 1;

	knife_recalc_projmat(kcd);

	ED_region_tag_redraw(kcd->ar);

	kcd->refs = BLI_mempool_create(sizeof(Ref), 1, 2048, 0);
	kcd->kverts = BLI_mempool_create(sizeof(KnifeVert), 1, 512, BLI_MEMPOOL_ALLOW_ITER);
	kcd->kedges = BLI_mempool_create(sizeof(KnifeEdge), 1, 512, BLI_MEMPOOL_ALLOW_ITER);

	kcd->origedgemap = BLI_ghash_ptr_new("knife origedgemap");
	kcd->origvertmap = BLI_ghash_ptr_new("knife origvertmap");
	kcd->kedgefacemap = BLI_ghash_ptr_new("knife origvertmap");

	/* cut all the way through the mesh if use_occlude_geometry button not pushed */
	kcd->cut_through = !RNA_boolean_get(op->ptr, "use_occlude_geometry");
	kcd->only_select = only_select;

	/* can't usefully select resulting edges in face mode */
	kcd->select_result = (kcd->em->selectmode != SCE_SELECT_FACE);

	knife_pos_data_clear(&kcd->curr);
	knife_pos_data_clear(&kcd->prev);

	knife_init_colors(&kcd->colors);

	return 1;
}

static int knifetool_cancel(bContext *C, wmOperator *op)
{
	/* this is just a wrapper around exit() */
	knifetool_exit(C, op);
	return OPERATOR_CANCELLED;
}

static int knifetool_invoke(bContext *C, wmOperator *op, wmEvent *evt)
{
	KnifeTool_OpData *kcd;

	view3d_operator_needs_opengl(C);

	if (!knifetool_init(C, op, 0))
		return OPERATOR_CANCELLED;

	/* add a modal handler for this operator - handles loop selection */
	WM_cursor_modal(CTX_wm_window(C), BC_KNIFECURSOR);
	WM_event_add_modal_handler(C, op);

	kcd = op->customdata;
	knifetool_update_mval(kcd, evt->mval);

	knife_update_header(C, kcd);

	return OPERATOR_RUNNING_MODAL;
}

enum {
	KNF_MODAL_CANCEL = 1,
	KNF_MODAL_CONFIRM,
	KNF_MODAL_MIDPOINT_ON,
	KNF_MODAL_MIDPOINT_OFF,
	KNF_MODAL_NEW_CUT,
	KNF_MODEL_IGNORE_SNAP_ON,
	KNF_MODEL_IGNORE_SNAP_OFF,
	KNF_MODAL_ADD_CUT,
	KNF_MODAL_ANGLE_SNAP_TOGGLE,
	KNF_MODAL_CUT_THROUGH_TOGGLE
};

wmKeyMap *knifetool_modal_keymap(wmKeyConfig *keyconf)
{
	static EnumPropertyItem modal_items[] = {
		{KNF_MODAL_CANCEL, "CANCEL", 0, "Cancel", ""},
		{KNF_MODAL_CONFIRM, "CONFIRM", 0, "Confirm", ""},
		{KNF_MODAL_MIDPOINT_ON, "SNAP_MIDPOINTS_ON", 0, "Snap To Midpoints On", ""},
		{KNF_MODAL_MIDPOINT_OFF, "SNAP_MIDPOINTS_OFF", 0, "Snap To Midpoints Off", ""},
		{KNF_MODEL_IGNORE_SNAP_ON, "IGNORE_SNAP_ON", 0, "Ignore Snapping On", ""},
		{KNF_MODEL_IGNORE_SNAP_OFF, "IGNORE_SNAP_OFF", 0, "Ignore Snapping Off", ""},
		{KNF_MODAL_ANGLE_SNAP_TOGGLE, "ANGLE_SNAP_TOGGLE", 0, "Toggle Angle Snapping", ""},
		{KNF_MODAL_CUT_THROUGH_TOGGLE, "CUT_THROUGH_TOGGLE", 0, "Toggle Cut Through", ""},
		{KNF_MODAL_NEW_CUT, "NEW_CUT", 0, "End Current Cut", ""},
		{KNF_MODAL_ADD_CUT, "ADD_CUT", 0, "Add Cut", ""},
		{0, NULL, 0, NULL, NULL}
	};

	wmKeyMap *keymap = WM_modalkeymap_get(keyconf, "Knife Tool Modal Map");

	/* this function is called for each spacetype, only needs to add map once */
	if (keymap && keymap->modal_items)
		return NULL;

	keymap = WM_modalkeymap_add(keyconf, "Knife Tool Modal Map", modal_items);

	/* items for modal map */
	WM_modalkeymap_add_item(keymap, ESCKEY, KM_PRESS, KM_ANY, 0, KNF_MODAL_CANCEL);
	WM_modalkeymap_add_item(keymap, LEFTMOUSE, KM_PRESS, KM_ANY, 0, KNF_MODAL_ADD_CUT);
	WM_modalkeymap_add_item(keymap, RIGHTMOUSE, KM_PRESS, KM_ANY, 0, KNF_MODAL_CANCEL);
	WM_modalkeymap_add_item(keymap, RETKEY, KM_PRESS, KM_ANY, 0, KNF_MODAL_CONFIRM);
	WM_modalkeymap_add_item(keymap, PADENTER, KM_PRESS, KM_ANY, 0, KNF_MODAL_CONFIRM);
	WM_modalkeymap_add_item(keymap, SPACEKEY, KM_PRESS, KM_ANY, 0, KNF_MODAL_CONFIRM);
	WM_modalkeymap_add_item(keymap, EKEY, KM_PRESS, 0, 0, KNF_MODAL_NEW_CUT);

	WM_modalkeymap_add_item(keymap, LEFTCTRLKEY, KM_PRESS, KM_ANY, 0, KNF_MODAL_MIDPOINT_ON);
	WM_modalkeymap_add_item(keymap, LEFTCTRLKEY, KM_RELEASE, KM_ANY, 0, KNF_MODAL_MIDPOINT_OFF);
	WM_modalkeymap_add_item(keymap, RIGHTCTRLKEY, KM_PRESS, KM_ANY, 0, KNF_MODAL_MIDPOINT_ON);
	WM_modalkeymap_add_item(keymap, RIGHTCTRLKEY, KM_RELEASE, KM_ANY, 0, KNF_MODAL_MIDPOINT_OFF);

	WM_modalkeymap_add_item(keymap, LEFTSHIFTKEY, KM_PRESS, KM_ANY, 0, KNF_MODEL_IGNORE_SNAP_ON);
	WM_modalkeymap_add_item(keymap, LEFTSHIFTKEY, KM_RELEASE, KM_ANY, 0, KNF_MODEL_IGNORE_SNAP_OFF);
	WM_modalkeymap_add_item(keymap, RIGHTSHIFTKEY, KM_PRESS, KM_ANY, 0, KNF_MODEL_IGNORE_SNAP_ON);
	WM_modalkeymap_add_item(keymap, RIGHTSHIFTKEY, KM_RELEASE, KM_ANY, 0, KNF_MODEL_IGNORE_SNAP_OFF);

	WM_modalkeymap_add_item(keymap, CKEY, KM_PRESS, 0, 0, KNF_MODAL_ANGLE_SNAP_TOGGLE);
	WM_modalkeymap_add_item(keymap, ZKEY, KM_PRESS, 0, 0, KNF_MODAL_CUT_THROUGH_TOGGLE);

	WM_modalkeymap_assign(keymap, "MESH_OT_knife_tool");

	return keymap;
}

static int knifetool_modal(bContext *C, wmOperator *op, wmEvent *event)
{
	Object *obedit = CTX_data_edit_object(C);
	KnifeTool_OpData *kcd = op->customdata;

	if (!obedit || obedit->type != OB_MESH || BMEdit_FromObject(obedit) != kcd->em) {
		knifetool_exit(C, op);
		ED_area_headerprint(CTX_wm_area(C), NULL);
		return OPERATOR_FINISHED;
	}

	view3d_operator_needs_opengl(C);

	if (kcd->mode == MODE_PANNING)
		kcd->mode = kcd->prevmode;

	/* handle modal keymap */
	if (event->type == EVT_MODAL_MAP) {
		switch (event->val) {
			case KNF_MODAL_CANCEL:
				/* finish */
				ED_region_tag_redraw(kcd->ar);

				knifetool_exit(C, op);
				ED_area_headerprint(CTX_wm_area(C), NULL);

				return OPERATOR_CANCELLED;
			case KNF_MODAL_CONFIRM:
				/* finish */
				ED_region_tag_redraw(kcd->ar);

				knifetool_finish(C, op);
				knifetool_exit(C, op);
				ED_area_headerprint(CTX_wm_area(C), NULL);

				return OPERATOR_FINISHED;
			case KNF_MODAL_MIDPOINT_ON:
				kcd->snap_midpoints = 1;

				knife_recalc_projmat(kcd);
				knife_update_active(kcd);
				knife_update_header(C, kcd);
				ED_region_tag_redraw(kcd->ar);
				break;
			case KNF_MODAL_MIDPOINT_OFF:
				kcd->snap_midpoints = 0;

				knife_recalc_projmat(kcd);
				knife_update_active(kcd);
				knife_update_header(C, kcd);
				ED_region_tag_redraw(kcd->ar);
				break;
			case KNF_MODEL_IGNORE_SNAP_ON:
				ED_region_tag_redraw(kcd->ar);
				kcd->ignore_vert_snapping = kcd->ignore_edge_snapping = 1;
				knife_update_header(C, kcd);
				break;
			case KNF_MODEL_IGNORE_SNAP_OFF:
				ED_region_tag_redraw(kcd->ar);
				kcd->ignore_vert_snapping = kcd->ignore_edge_snapping = 0;
				knife_update_header(C, kcd);
				break;
			case KNF_MODAL_ANGLE_SNAP_TOGGLE:
				kcd->angle_snapping = !kcd->angle_snapping;
				knife_update_header(C, kcd);
				break;
			case KNF_MODAL_CUT_THROUGH_TOGGLE:
				kcd->cut_through = !kcd->cut_through;
				knifetool_update_mval(kcd, event->mval);  /* refresh knife path */
				knife_update_header(C, kcd);
				break;
			case KNF_MODAL_NEW_CUT:
				ED_region_tag_redraw(kcd->ar);
				knife_finish_cut(kcd);
				kcd->mode = MODE_IDLE;
				break;
			case KNF_MODAL_ADD_CUT:
				knife_recalc_projmat(kcd);

				if (kcd->mode == MODE_DRAGGING) {
					knife_add_cut(kcd);
					if (!kcd->extend) {
						knife_finish_cut(kcd);
						kcd->mode = MODE_IDLE;
					}
				}
				else if (kcd->mode != MODE_PANNING) {
					knife_start_cut(kcd);
					kcd->mode = MODE_DRAGGING;
				}

				ED_region_tag_redraw(kcd->ar);
				break;
		}
	}
	else { /* non-modal-mapped events */
		switch (event->type) {
			case WHEELUPMOUSE:
			case WHEELDOWNMOUSE:
				return OPERATOR_PASS_THROUGH;
			case MIDDLEMOUSE:
				if (event->val != KM_RELEASE) {
					if (kcd->mode != MODE_PANNING)
						kcd->prevmode = kcd->mode;
					kcd->mode = MODE_PANNING;
				}
				else {
					kcd->mode = kcd->prevmode;
				}

				ED_region_tag_redraw(kcd->ar);
				return OPERATOR_PASS_THROUGH;

			case MOUSEMOVE: /* mouse moved somewhere to select another loop */
				if (kcd->mode != MODE_PANNING) {
					knifetool_update_mval(kcd, event->mval);
				}

				break;
		}
	}

	/* keep going until the user confirms */
	return OPERATOR_RUNNING_MODAL;
}

void MESH_OT_knife_tool(wmOperatorType *ot)
{
	/* description */
	ot->name = "Knife Topology Tool";
	ot->idname = "MESH_OT_knife_tool";
	ot->description = "Cut new topology";

	/* callbacks */
	ot->invoke = knifetool_invoke;
	ot->modal = knifetool_modal;
	ot->cancel = knifetool_cancel;
	ot->poll = ED_operator_editmesh_view3d;

	/* flags */
	ot->flag = OPTYPE_REGISTER | OPTYPE_UNDO | OPTYPE_BLOCKING;

	RNA_def_boolean(ot->srna, "use_occlude_geometry", TRUE, "Occlude Geometry", "Only cut the front most geometry");
	RNA_def_boolean(ot->srna, "only_selected", FALSE, "Only Selected", "Only cut selected geometry");
}<|MERGE_RESOLUTION|>--- conflicted
+++ resolved
@@ -1013,78 +1013,41 @@
 		
 		glLineWidth(2.0);
 
-<<<<<<< HEAD
 		gpuBegin(GL_LINES);
 		gpuVertex3fv(kcd->prev.cage);
-		gpuVertex3fv(kcd->cur.cage);
+		gpuVertex3fv(kcd->curr.cage);
 		gpuEnd();
-=======
-		glBegin(GL_LINES);
-		glVertex3fv(kcd->prev.cage);
-		glVertex3fv(kcd->curr.cage);
-		glEnd();
->>>>>>> 7748133b
 
 		glLineWidth(1.0);
 	}
 
-<<<<<<< HEAD
-	if (kcd->cur.edge) {
+	if (kcd->curr.edge) {
 		gpuCurrentColor3ubv(kcd->colors.edge);
 		glLineWidth(2.0);
 
 		gpuBegin(GL_LINES);
-		gpuVertex3fv(kcd->cur.edge->v1->cageco);
-		gpuVertex3fv(kcd->cur.edge->v2->cageco);
+		gpuVertex3fv(kcd->curr.edge->v1->cageco);
+		gpuVertex3fv(kcd->curr.edge->v2->cageco);
 		gpuEnd();
 
 		glLineWidth(1.0);
 	}
-	else if (kcd->cur.vert) {
+	else if (kcd->curr.vert) {
 		gpuCurrentColor3ubv(kcd->colors.point);
 		glPointSize(11);
 
 		gpuBegin(GL_POINTS);
-		gpuVertex3fv(kcd->cur.cage);
+		gpuVertex3fv(kcd->curr.cage);
 		gpuEnd();
 	}
 
-	if (kcd->cur.bmface) {
+	if (kcd->curr.bmface) {
 		gpuCurrentColor3ubv(kcd->colors.curpoint);
 		glPointSize(9);
 
 		gpuBegin(GL_POINTS);
-		gpuVertex3fv(kcd->cur.cage);
+		gpuVertex3fv(kcd->curr.cage);
 		gpuEnd();
-=======
-	if (kcd->curr.edge) {
-		glColor3ubv(kcd->colors.edge);
-		glLineWidth(2.0);
-
-		glBegin(GL_LINES);
-		glVertex3fv(kcd->curr.edge->v1->cageco);
-		glVertex3fv(kcd->curr.edge->v2->cageco);
-		glEnd();
-
-		glLineWidth(1.0);
-	}
-	else if (kcd->curr.vert) {
-		glColor3ubv(kcd->colors.point);
-		glPointSize(11);
-
-		glBegin(GL_POINTS);
-		glVertex3fv(kcd->curr.cage);
-		glEnd();
-	}
-
-	if (kcd->curr.bmface) {
-		glColor3ubv(kcd->colors.curpoint);
-		glPointSize(9);
-
-		glBegin(GL_POINTS);
-		glVertex3fv(kcd->curr.cage);
-		glEnd();
->>>>>>> 7748133b
 	}
 
 	if (kcd->totlinehit > 0) {
