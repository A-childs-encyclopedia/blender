/**
 * $Id: 
 *
 * ***** BEGIN GPL LICENSE BLOCK *****
 *
 * This program is free software; you can redistribute it and/or
 * modify it under the terms of the GNU General Public License
 * as published by the Free Software Foundation; either version 2
 * of the License, or (at your option) any later version.
 *
 * This program is distributed in the hope that it will be useful,
 * but WITHOUT ANY WARRANTY; without even the implied warranty of
 * MERCHANTABILITY or FITNESS FOR A PARTICULAR PURPOSE.  See the
 * GNU General Public License for more details.
 *
 * You should have received a copy of the GNU General Public License
 * along with this program; if not, write to the Free Software Foundation,
 * Inc., 59 Temple Place - Suite 330, Boston, MA  02111-1307, USA.
 *
 * The Original Code is Copyright (C) 2004 Blender Foundation.
 * All rights reserved.
 *
 * The Original Code is: all of this file.
 *
 * Contributor(s): none yet.
 *
 * ***** END GPL LICENSE BLOCK *****
 */

/*

editmesh_mods.c, UI level access, no geometry changes 

*/

#include <stdlib.h>
#include <string.h>
#include <math.h>

#include "MEM_guardedalloc.h"



#include "DNA_mesh_types.h"
#include "DNA_material_types.h"
#include "DNA_meshdata_types.h"
#include "DNA_modifier_types.h"
#include "DNA_object_types.h"
#include "DNA_texture_types.h"
#include "DNA_scene_types.h"
#include "DNA_screen_types.h"
#include "DNA_space_types.h"
#include "DNA_view3d_types.h"

#include "BLI_blenlib.h"
#include "BLI_math.h"
#include "BLI_editVert.h"
#include "BLI_rand.h"

#include "BKE_context.h"
#include "BKE_displist.h"
#include "BKE_depsgraph.h"
#include "BKE_DerivedMesh.h"
#include "BKE_customdata.h"
#include "BKE_global.h"
#include "BKE_mesh.h"
#include "BKE_material.h"
#include "BKE_paint.h"
#include "BKE_texture.h"
#include "BKE_utildefines.h"
#include "BKE_report.h"

#include "IMB_imbuf_types.h"
#include "IMB_imbuf.h"

#include "RE_render_ext.h"  /* externtex */

#include "WM_api.h"
#include "WM_types.h"

#include "RNA_access.h"
#include "RNA_define.h"

#include "ED_mesh.h"
#include "ED_screen.h"
#include "ED_view3d.h"
#include "bmesh.h"

#include "BIF_gl.h"
#include "BIF_glutil.h"

#include "mesh_intern.h"

#include "BLO_sys_types.h" // for intptr_t support

/* XXX */
static void waitcursor(int val) {}
static int pupmenu() {return 0;}

/* ****************************** MIRROR **************** */

void EM_cache_x_mirror_vert(struct Object *ob, struct EditMesh *em)
{
	EditVert *eve, *eve_mirror;

	for(eve= em->verts.first; eve; eve= eve->next) {
		eve->tmp.v= NULL;
	}

	for(eve= em->verts.first; eve; eve= eve->next) {
		if(eve->tmp.v==NULL) {
			eve_mirror = editmesh_get_x_mirror_vert(ob, em, eve->co);
			if(eve_mirror) {
				eve->tmp.v= eve_mirror;
				eve_mirror->tmp.v = eve;
			}
		}
	}
}

void EM_select_mirrored(Object *obedit, EditMesh *em, int extend)
{

	EditVert *eve;

	EM_cache_x_mirror_vert(obedit, em);

	for(eve= em->verts.first; eve; eve= eve->next) {
		if(eve->f & SELECT && eve->tmp.v) {
			eve->tmp.v->f |= SELECT;

			if(extend==FALSE)
				eve->f &= ~SELECT;

			/* remove the interference */
			eve->tmp.v->tmp.v= eve->tmp.v= NULL;
		}
	}
}

/* ****************************** SELECTION ROUTINES **************** */

unsigned int em_solidoffs=0, em_wireoffs=0, em_vertoffs=0;	/* set in drawobject.c ... for colorindices */

/* facilities for border select and circle select */
static char *selbuf= NULL;

/* opengl doesn't support concave... */
static void draw_triangulated(short mcords[][2], short tot)
{
	ListBase lb={NULL, NULL};
	DispList *dl;
	float *fp;
	int a;
	
	/* make displist */
	dl= MEM_callocN(sizeof(DispList), "poly disp");
	dl->type= DL_POLY;
	dl->parts= 1;
	dl->nr= tot;
	dl->verts= fp=  MEM_callocN(tot*3*sizeof(float), "poly verts");
	BLI_addtail(&lb, dl);
	
	for(a=0; a<tot; a++, fp+=3) {
		fp[0]= (float)mcords[a][0];
		fp[1]= (float)mcords[a][1];
	}
	
	/* do the fill */
	filldisplist(&lb, &lb);

	/* do the draw */
	dl= lb.first;	/* filldisplist adds in head of list */
	if(dl->type==DL_INDEX3) {
		int *index;
		
		a= dl->parts;
		fp= dl->verts;
		index= dl->index;
		glBegin(GL_TRIANGLES);
		while(a--) {
			glVertex3fv(fp+3*index[0]);
			glVertex3fv(fp+3*index[1]);
			glVertex3fv(fp+3*index[2]);
			index+= 3;
		}
		glEnd();
	}
	
	freedisplist(&lb);
}


/* reads rect, and builds selection array for quick lookup */
/* returns if all is OK */
int EM_init_backbuf_border(ViewContext *vc, short xmin, short ymin, short xmax, short ymax)
{
	struct ImBuf *buf;
	unsigned int *dr;
	int a;
	
	if(vc->obedit==NULL || vc->v3d->drawtype<OB_SOLID || (vc->v3d->flag & V3D_ZBUF_SELECT)==0) return 0;
	
	buf= view3d_read_backbuf(vc, xmin, ymin, xmax, ymax);
	if(buf==NULL) return 0;
	if(em_vertoffs==0) return 0;

	dr = buf->rect;
	
	/* build selection lookup */
	selbuf= MEM_callocN(em_vertoffs+1, "selbuf");
	
	a= (xmax-xmin+1)*(ymax-ymin+1);
	while(a--) {
		if(*dr>0 && *dr<=em_vertoffs) 
			selbuf[*dr]= 1;
		dr++;
	}
	IMB_freeImBuf(buf);
	return 1;
}

int EM_check_backbuf(unsigned int index)
{
	if(selbuf==NULL) return 1;
	if(index>0 && index<=em_vertoffs)
		return selbuf[index];
	return 0;
}

void EM_free_backbuf(void)
{
	if(selbuf) MEM_freeN(selbuf);
	selbuf= NULL;
}

/* mcords is a polygon mask
   - grab backbuffer,
   - draw with black in backbuffer, 
   - grab again and compare
   returns 'OK' 
*/
int EM_mask_init_backbuf_border(ViewContext *vc, short mcords[][2], short tot, short xmin, short ymin, short xmax, short ymax)
{
	unsigned int *dr, *drm;
	struct ImBuf *buf, *bufmask;
	int a;
	
	/* method in use for face selecting too */
	if(vc->obedit==NULL) {
		if(paint_facesel_test(vc->obact));
		else return 0;
	}
	else if(vc->v3d->drawtype<OB_SOLID || (vc->v3d->flag & V3D_ZBUF_SELECT)==0) return 0;

	buf= view3d_read_backbuf(vc, xmin, ymin, xmax, ymax);
	if(buf==NULL) return 0;
	if(em_vertoffs==0) return 0;

	dr = buf->rect;

	/* draw the mask */
	glDisable(GL_DEPTH_TEST);
	
	glColor3ub(0, 0, 0);
	
	/* yah, opengl doesn't do concave... tsk! */
	ED_region_pixelspace(vc->ar);
 	draw_triangulated(mcords, tot);	
	
	glBegin(GL_LINE_LOOP);	/* for zero sized masks, lines */
	for(a=0; a<tot; a++) glVertex2s(mcords[a][0], mcords[a][1]);
	glEnd();
	
	glFinish();	/* to be sure readpixels sees mask */
	
	/* grab mask */
	bufmask= view3d_read_backbuf(vc, xmin, ymin, xmax, ymax);
	drm = bufmask->rect;
	if(bufmask==NULL) return 0; /* only when mem alloc fails, go crash somewhere else! */
	
	/* build selection lookup */
	selbuf= MEM_callocN(em_vertoffs+1, "selbuf");
	
	a= (xmax-xmin+1)*(ymax-ymin+1);
	while(a--) {
		if(*dr>0 && *dr<=em_vertoffs && *drm==0) selbuf[*dr]= 1;
		dr++; drm++;
	}
	IMB_freeImBuf(buf);
	IMB_freeImBuf(bufmask);
	return 1;
	
}

/* circle shaped sample area */
int EM_init_backbuf_circle(ViewContext *vc, short xs, short ys, short rads)
{
	struct ImBuf *buf;
	unsigned int *dr;
	short xmin, ymin, xmax, ymax, xc, yc;
	int radsq;
	
	/* method in use for face selecting too */
	if(vc->obedit==NULL) {
		if(paint_facesel_test(vc->obact));
		else return 0;
	}
	else if(vc->v3d->drawtype<OB_SOLID || (vc->v3d->flag & V3D_ZBUF_SELECT)==0) return 0;
	
	xmin= xs-rads; xmax= xs+rads;
	ymin= ys-rads; ymax= ys+rads;
	buf= view3d_read_backbuf(vc, xmin, ymin, xmax, ymax);
	if(em_vertoffs==0) return 0;
	if(buf==NULL) return 0;

	dr = buf->rect;
	
	/* build selection lookup */
	selbuf= MEM_callocN(em_vertoffs+1, "selbuf");
	radsq= rads*rads;
	for(yc= -rads; yc<=rads; yc++) {
		for(xc= -rads; xc<=rads; xc++, dr++) {
			if(xc*xc + yc*yc < radsq) {
				if(*dr>0 && *dr<=em_vertoffs) selbuf[*dr]= 1;
			}
		}
	}

	IMB_freeImBuf(buf);
	return 1;
	
}

static unsigned int findnearestvert__backbufIndextest(void *handle, unsigned int index)
{
	EditMesh *em= (EditMesh *)handle;
	EditVert *eve = BLI_findlink(&em->verts, index-1);

	if(eve && (eve->f & SELECT)) return 0;
	return 1; 
}
/* ******************************************* */

int mesh_layers_menu_charlen(CustomData *data, int type)
{
 	int i, len = 0;
	/* see if there is a duplicate */
	for(i=0; i<data->totlayer; i++) {
		if((&data->layers[i])->type == type) {
			/* we could count the chars here but we'll just assumeme each
			 * is 32 chars with some room for the menu text - 40 should be fine */
			len+=40; 
		}
	}
	return len;
}

/* this function adds menu text into an existing string.
 * this string's size should be allocated with mesh_layers_menu_charlen */
void mesh_layers_menu_concat(CustomData *data, int type, char *str) 
{
	int i, count = 0;
	char *str_pt = str;
	CustomDataLayer *layer;
	
<<<<<<< HEAD
	/* see if there is a duplicate */
	for(i=0; i<data->totlayer; i++) {
		layer = &data->layers[i];
		if(layer->type == type) {
			str_pt += sprintf(str_pt, "%s%%x%d|", layer->name, count);
			count++;
=======
	return ( rc[0]*(v1[0]-v2[0]) + rc[1]*(v1[1]-v2[1]) )/len;
}

/* note; uses v3d, so needs active 3d window */
static void findnearestedge__doClosest(void *userData, EditEdge *eed, int x0, int y0, int x1, int y1, int index)
{
	struct { ViewContext vc; float mval[2]; int dist; EditEdge *closest; } *data = userData;
	float v1[2], v2[2];
	int distance;
		
	v1[0] = x0;
	v1[1] = y0;
	v2[0] = x1;
	v2[1] = y1;
		
	distance= dist_to_line_segment_v2(data->mval, v1, v2);
		
	if(eed->f & SELECT) distance+=5;
	if(distance < data->dist) {
		if(data->vc.rv3d->rflag & RV3D_CLIPPING) {
			float labda= labda_PdistVL2Dfl(data->mval, v1, v2);
			float vec[3];

			vec[0]= eed->v1->co[0] + labda*(eed->v2->co[0] - eed->v1->co[0]);
			vec[1]= eed->v1->co[1] + labda*(eed->v2->co[1] - eed->v1->co[1]);
			vec[2]= eed->v1->co[2] + labda*(eed->v2->co[2] - eed->v1->co[2]);
			mul_m4_v3(data->vc.obedit->obmat, vec);

			if(view3d_test_clipping(data->vc.rv3d, vec)==0) {
				data->dist = distance;
				data->closest = eed;
			}
		}
		else {
			data->dist = distance;
			data->closest = eed;
>>>>>>> 37e4a311
		}
	}
}

int mesh_layers_menu(CustomData *data, int type) {
	int ret;
	char *str_pt, *str;
	
	str_pt = str = MEM_mallocN(mesh_layers_menu_charlen(data, type) + 18, "layer menu");
	str[0] = '\0';
	
	str_pt += sprintf(str_pt, "Layers%%t|");
	
	mesh_layers_menu_concat(data, type, str_pt);
	
	ret = pupmenu(str);
	MEM_freeN(str);
	return ret;
}

void EM_mesh_copy_edge(EditMesh *em, short type) 
{
	EditSelection *ese;
	short change=0;
	
	EditEdge *eed, *eed_act;
	float vec[3], vec_mid[3], eed_len, eed_len_act;
	
	if (!em) return;
	
	ese = em->selected.last;
	if (!ese) return;
	
	eed_act = (EditEdge*)ese->data;
	
	switch (type) {
	case 1: /* copy crease */
		for(eed=em->edges.first; eed; eed=eed->next) {
			if (eed->f & SELECT && eed != eed_act && eed->crease != eed_act->crease) {
				eed->crease = eed_act->crease;
				change = 1;
			}
		}
		break;
	case 2: /* copy bevel weight */
		for(eed=em->edges.first; eed; eed=eed->next) {
			if (eed->f & SELECT && eed != eed_act && eed->bweight != eed_act->bweight) {
				eed->bweight = eed_act->bweight;
				change = 1;
			}
		}
		break;

	case 3: /* copy length */
		eed_len_act = VecLenf(eed_act->v1->co, eed_act->v2->co);
		for(eed=em->edges.first; eed; eed=eed->next) {
			if (eed->f & SELECT && eed != eed_act) {

				eed_len = VecLenf(eed->v1->co, eed->v2->co);

				if (eed_len == eed_len_act) continue;
				/* if this edge is zero length we cont do anything with it*/
				if (eed_len == 0.0f) continue;
				if (eed_len_act == 0.0f) {
					VecAddf(vec_mid, eed->v1->co, eed->v2->co);
					VecMulf(vec_mid, 0.5);
					VECCOPY(eed->v1->co, vec_mid);
					VECCOPY(eed->v2->co, vec_mid);
				} else {
					/* copy the edge length */
					VecAddf(vec_mid, eed->v1->co, eed->v2->co);
					VecMulf(vec_mid, 0.5);

					/* SCALE 1 */
					VecSubf(vec, eed->v1->co, vec_mid);
					VecMulf(vec, eed_len_act/eed_len);
					VecAddf(eed->v1->co, vec, vec_mid);

					/* SCALE 2 */
					VecSubf(vec, eed->v2->co, vec_mid);
					VecMulf(vec, eed_len_act/eed_len);
					VecAddf(eed->v2->co, vec, vec_mid);
				}
				change = 1;
			}
		}

		if (change)
			recalc_editnormals(em);

		break;
	}
	
	if (change) {
//		DAG_id_flush_update(obedit->data, OB_RECALC_DATA);
		
	}
}

void EM_mesh_copy_face(EditMesh *em, wmOperator *op, short type)
{
	short change=0;
	
	EditFace *efa, *efa_act;
	MTFace *tf, *tf_act = NULL;
	MCol *mcol, *mcol_act = NULL;
	if (!em) return;
	efa_act = EM_get_actFace(em, 0);
	
	if (!efa_act) return;
	
	tf_act =	CustomData_em_get(&em->fdata, efa_act->data, CD_MTFACE);
	mcol_act =	CustomData_em_get(&em->fdata, efa_act->data, CD_MCOL);
	
	switch (type) {
	case 1: /* copy material */
		for(efa=em->faces.first; efa; efa=efa->next) {
			if (efa->f & SELECT && efa->mat_nr != efa_act->mat_nr) {
				efa->mat_nr = efa_act->mat_nr;
				change = 1;
			}
		}
		break;
	case 2:	/* copy image */
		if (!tf_act) {
			BKE_report(op->reports, RPT_ERROR, "Mesh has no uv/image layers.");
			return;
		}
<<<<<<< HEAD
		for(efa=em->faces.first; efa; efa=efa->next) {
			if (efa->f & SELECT && efa != efa_act) {
				tf = CustomData_em_get(&em->fdata, efa->data, CD_MTFACE);
				if (tf_act->tpage) {
					tf->tpage = tf_act->tpage;
					tf->mode |= TF_TEX;
				} else {
					tf->tpage = NULL;
					tf->mode &= ~TF_TEX;
=======
	}
	
	for(base_efa= em->faces.first; base_efa; base_efa= base_efa->next) {
		if (base_efa->f1) { /* This was one of the faces originaly selected */
			if (mode==SIMFACE_MATERIAL) { /* same material */
				for(efa= em->faces.first; efa; efa= efa->next) {
					if (
						!(efa->f & SELECT) &&
						!efa->h &&
						base_efa->mat_nr == efa->mat_nr
					) {
						EM_select_face(efa, 1);
						selcount++;
						deselcount--;
						if (!deselcount) /*have we selected all posible faces?, if so return*/
							return selcount;
					}
				}
			} else if (mode==SIMFACE_IMAGE) { /* same image */
				MTFace *tf, *base_tf;

				base_tf = (MTFace*)CustomData_em_get(&em->fdata, base_efa->data,
				                                     CD_MTFACE);

				if(!base_tf)
					return selcount;

				for(efa= em->faces.first; efa; efa= efa->next) {
					if (!(efa->f & SELECT) && !efa->h) {
						tf = (MTFace*)CustomData_em_get(&em->fdata, efa->data,
						                                CD_MTFACE);

						if(base_tf->tpage == tf->tpage) {
							EM_select_face(efa, 1);
							selcount++;
							deselcount--;
							if (!deselcount) /*have we selected all posible faces?, if so return*/
								return selcount;
						}
					}
				}
			} else if (mode==SIMFACE_AREA || mode==SIMFACE_PERIMETER) { /* same area OR same perimeter, both use the same temp var */
				for(efa= em->faces.first; efa; efa= efa->next) {
					if (
						(!(efa->f & SELECT) && !efa->h) &&
						SCALE_CMP(base_efa->tmp.fp, efa->tmp.fp)
					) {
						EM_select_face(efa, 1);
						selcount++;
						deselcount--;
						if (!deselcount) /*have we selected all posible faces?, if so return*/
							return selcount;
					}
				}
			} else if (mode==SIMFACE_NORMAL) {
				float angle;
				for(efa= em->faces.first; efa; efa= efa->next) {
					if (!(efa->f & SELECT) && !efa->h) {
						angle= RAD2DEG(angle_v2v2(base_efa->n, efa->n));
						if (angle/180.0<=thresh) {
							EM_select_face(efa, 1);
							selcount++;
							deselcount--;
							if (!deselcount) /*have we selected all posible faces?, if so return*/
								return selcount;
						}
					}
				}
			} else if (mode==SIMFACE_COPLANAR) { /* same planer */
				float angle, base_dot, dot;
				base_dot= dot_v3v3(base_efa->cent, base_efa->n);
				for(efa= em->faces.first; efa; efa= efa->next) {
					if (!(efa->f & SELECT) && !efa->h) {
						angle= RAD2DEG(angle_v2v2(base_efa->n, efa->n));
						if (angle/180.0<=thresh) {
							dot=dot_v3v3(efa->cent, base_efa->n);
							if (fabs(base_dot-dot) <= thresh) {
								EM_select_face(efa, 1);
								selcount++;
								deselcount--;
								if (!deselcount) /*have we selected all posible faces?, if so return*/
									return selcount;
							}
						}
					}
>>>>>>> 37e4a311
				}
				tf->tile= tf_act->tile;
				change = 1;
			}
		}
		break;

<<<<<<< HEAD
	case 3: /* copy UV's */
		if (!tf_act) {
			BKE_report(op->reports, RPT_ERROR, "Mesh has no uv/image layers.");
			return;
		}
=======
	int selcount = similar_face_select__internal(scene, em, RNA_int_get(op->ptr, "type"));
	
	if (selcount) {
		/* here was an edge-mode only select flush case, has to be generalized */
		EM_selectmode_flush(em);
		WM_event_add_notifier(C, NC_GEOM|ND_SELECT, obedit->data);
		BKE_mesh_end_editmesh(me, em);
		return OPERATOR_FINISHED;
	}
	
	BKE_mesh_end_editmesh(me, em);
	return OPERATOR_CANCELLED;
}	

/* ***************************************************** */

static int similar_edge_select__internal(ToolSettings *ts, EditMesh *em, int mode)
{
	EditEdge *eed, *base_eed=NULL;
	unsigned int selcount=0; /* count how many new edges we select*/
	
	/*count how many visible selected edges there are,
	so we can return when there are none left */
	unsigned int deselcount=0;
	
	short ok=0;
	float thresh= ts->select_thresh;
	
	for(eed= em->edges.first; eed; eed= eed->next) {
		if (!eed->h) {
			if (eed->f & SELECT) {
				eed->f1=1;
				ok=1;
			} else {
				eed->f1=0;
				deselcount++;
			}
			/* set all eed->tmp.l to 0 we use it later.
			for counting face users*/
			eed->tmp.l=0;
			eed->f2=0; /* only for mode SIMEDGE_FACE_ANGLE, edge animations */
		}
	}
	
	if (!ok || !deselcount) /* no data selected OR no more data to select*/
		return 0;
	
	if (mode==SIMEDGE_LENGTH) { /*store length*/
		for(eed= em->edges.first; eed; eed= eed->next) {
			if (!eed->h) /* dont calc data for hidden edges*/
				eed->tmp.fp= len_v3v3(eed->v1->co, eed->v2->co);
		}
	} else if (mode==SIMEDGE_FACE) { /*store face users*/
		EditFace *efa;
		/* cound how many faces each edge uses use tmp->l */
		for(efa= em->faces.first; efa; efa= efa->next) {
			efa->e1->tmp.l++;
			efa->e2->tmp.l++;
			efa->e3->tmp.l++;
			if (efa->e4) efa->e4->tmp.l++;
		}
	} else if (mode==SIMEDGE_FACE_ANGLE) { /*store edge angles */
		EditFace *efa;
		int j;
		/* cound how many faces each edge uses use tmp.l */
		for(efa= em->faces.first; efa; efa= efa->next) {
			/* here we use the edges temp data to assign a face
			if a face has alredy been assigned (eed->f2==1)
			we calculate the angle between the current face and
			the edges previously found face.
			store the angle in eed->tmp.fp (loosing the face eed->tmp.f)
			but tagging eed->f2==2, so we know not to look at it again.
			This only works for edges that connect to 2 faces. but its good enough
			*/
			
			/* se we can loop through face edges*/
			j=0;
			eed= efa->e1;
			while (j<4) {
				if (j==1) eed= efa->e2;
				else if (j==2) eed= efa->e3;
				else if (j==3) {
					eed= efa->e4;
					if (!eed)
						break;
				} /* done looping */
				
				if (!eed->h) { /* dont calc data for hidden edges*/
					if (eed->f2==2)
						break;
					else if (eed->f2==0) /* first access, assign the face */
						eed->tmp.f= efa;
					else if (eed->f2==1) /* second, we assign the angle*/
						eed->tmp.fp= RAD2DEG(angle_v2v2(eed->tmp.f->n, efa->n))/180;
					eed->f2++; /* f2==0 no face assigned. f2==1 one face found. f2==2 angle calculated.*/
				}
				j++;
			}
		}
	}
	
	for(base_eed= em->edges.first; base_eed; base_eed= base_eed->next) {
		if (base_eed->f1) {
			if (mode==SIMEDGE_LENGTH) { /* same length */
				for(eed= em->edges.first; eed; eed= eed->next) {
					if (
						!(eed->f & SELECT) &&
						!eed->h &&
						SCALE_CMP(base_eed->tmp.fp, eed->tmp.fp)
					) {
						EM_select_edge(eed, 1);
						selcount++;
						deselcount--;
						if (!deselcount) /*have we selected all posible faces?, if so return*/
							return selcount;
					}
				}
			} else if (mode==SIMEDGE_DIR) { /* same direction */
				float base_dir[3], dir[3], angle;
				sub_v3_v3v3(base_dir, base_eed->v1->co, base_eed->v2->co);
				for(eed= em->edges.first; eed; eed= eed->next) {
					if (!(eed->f & SELECT) && !eed->h) {
						sub_v3_v3v3(dir, eed->v1->co, eed->v2->co);
						angle= RAD2DEG(angle_v2v2(base_dir, dir));
						
						if (angle>90) /* use the smallest angle between the edges */
							angle= fabs(angle-180.0f);
						
						if (angle/90.0<=thresh) {
							EM_select_edge(eed, 1);
							selcount++;
							deselcount--;
							if (!deselcount) /*have we selected all posible faces?, if so return*/
								return selcount;
						}
					}
				}
			} else if (mode==SIMEDGE_FACE) { /* face users */				
				for(eed= em->edges.first; eed; eed= eed->next) {
					if (
						!(eed->f & SELECT) &&
						!eed->h &&
						base_eed->tmp.l==eed->tmp.l
					) {
						EM_select_edge(eed, 1);
						selcount++;
						deselcount--;
						if (!deselcount) /*have we selected all posible faces?, if so return*/
							return selcount;
					}
				}
			} else if (mode==SIMEDGE_FACE_ANGLE && base_eed->f2==2) { /* edge angles, f2==2 means the edge has an angle. */				
				for(eed= em->edges.first; eed; eed= eed->next) {
					if (
						!(eed->f & SELECT) &&
						!eed->h &&
						eed->f2==2 &&
						(fabs(base_eed->tmp.fp-eed->tmp.fp)<=thresh)
					) {
						EM_select_edge(eed, 1);
						selcount++;
						deselcount--;
						if (!deselcount) /*have we selected all posible faces?, if so return*/
							return selcount;
					}
				}
			} else if (mode==SIMEDGE_CREASE) { /* edge crease */
				for(eed= em->edges.first; eed; eed= eed->next) {
					if (
						!(eed->f & SELECT) &&
						!eed->h &&
						(fabs(base_eed->crease-eed->crease) <= thresh)
					) {
						EM_select_edge(eed, 1);
						selcount++;
						deselcount--;
						if (!deselcount) /*have we selected all posible faces?, if so return*/
							return selcount;
					}
				}
			} else if (mode==SIMEDGE_SEAM) { /* edge seam */
				for(eed= em->edges.first; eed; eed= eed->next) {
					if (
						!(eed->f & SELECT) &&
						!eed->h &&
						(eed->seam == base_eed->seam)
					) {
						EM_select_edge(eed, 1);
						selcount++;
						deselcount--;
						if (!deselcount) /*have we selected all posible faces?, if so return*/
							return selcount;
					}
				}
			} else if (mode==SIMEDGE_SHARP) { /* edge sharp */
				for(eed= em->edges.first; eed; eed= eed->next) {
					if (
						!(eed->f & SELECT) &&
						!eed->h &&
						(eed->sharp == base_eed->sharp)
					) {
						EM_select_edge(eed, 1);
						selcount++;
						deselcount--;
						if (!deselcount) /*have we selected all posible faces?, if so return*/
							return selcount;
					}
				}
			}
		}
	}	
	return selcount;
}
/* wrap the above function but do selection flushing edge to face */
static int similar_edge_select_exec(bContext *C, wmOperator *op)
{
	ToolSettings *ts= CTX_data_tool_settings(C);
	Object *obedit= CTX_data_edit_object(C);
	Mesh *me= obedit->data;
	EditMesh *em= BKE_mesh_get_editmesh(me); 

	int selcount = similar_edge_select__internal(ts, em, RNA_int_get(op->ptr, "type"));
	
	if (selcount) {
		/* here was an edge-mode only select flush case, has to be generalized */
		EM_selectmode_flush(em);
		WM_event_add_notifier(C, NC_GEOM|ND_SELECT, obedit->data);
		BKE_mesh_end_editmesh(me, em);
		return OPERATOR_FINISHED;
	}
	
	BKE_mesh_end_editmesh(me, em);
	return OPERATOR_CANCELLED;
}

/* ********************************* */

static int similar_vert_select_exec(bContext *C, wmOperator *op)
{
	ToolSettings *ts= CTX_data_tool_settings(C);
	Object *obedit= CTX_data_edit_object(C);
	Mesh *me= obedit->data;
	EditMesh *em= BKE_mesh_get_editmesh(me); 
	EditVert *eve, *base_eve=NULL;
	unsigned int selcount=0; /* count how many new edges we select*/
	
	/*count how many visible selected edges there are,
	so we can return when there are none left */
	unsigned int deselcount=0;
	int mode= RNA_enum_get(op->ptr, "type");
	
	short ok=0;
	float thresh= ts->select_thresh;
	
	for(eve= em->verts.first; eve; eve= eve->next) {
		if (!eve->h) {
			if (eve->f & SELECT) {
				eve->f1=1;
				ok=1;
			} else {
				eve->f1=0;
				deselcount++;
			}
			/* set all eve->tmp.l to 0 we use them later.*/
			eve->tmp.l=0;
		}
		
	}
	
	if (!ok || !deselcount) { /* no data selected OR no more data to select*/
		BKE_mesh_end_editmesh(me, em);
		return 0;
	}
	
	if(mode == SIMVERT_FACE) {
		/* store face users */
		EditFace *efa;
		
		/* count how many faces each edge uses use tmp->l */
		for(efa= em->faces.first; efa; efa= efa->next) {
			efa->v1->tmp.l++;
			efa->v2->tmp.l++;
			efa->v3->tmp.l++;
			if (efa->v4) efa->v4->tmp.l++;
		}
	}
	
	
	for(base_eve= em->verts.first; base_eve; base_eve= base_eve->next) {
		if (base_eve->f1) {
				
			if(mode == SIMVERT_NORMAL) {
				float angle;
				for(eve= em->verts.first; eve; eve= eve->next) {
					if (!(eve->f & SELECT) && !eve->h) {
						angle= RAD2DEG(angle_v2v2(base_eve->no, eve->no));
						if (angle/180.0<=thresh) {
							eve->f |= SELECT;
							selcount++;
							deselcount--;
							if (!deselcount) {/*have we selected all posible faces?, if so return*/
								BKE_mesh_end_editmesh(me, em);
								return selcount;
							}
						}
					}
				}
			}
			else if(mode == SIMVERT_FACE) {
				for(eve= em->verts.first; eve; eve= eve->next) {
					if (
						!(eve->f & SELECT) &&
						!eve->h &&
						base_eve->tmp.l==eve->tmp.l
					) {
						eve->f |= SELECT;
						selcount++;
						deselcount--;
						if (!deselcount) {/*have we selected all posible faces?, if so return*/
							BKE_mesh_end_editmesh(me, em);
							return selcount;
						}
					}
				}
			} 
			else if(mode == SIMVERT_VGROUP) {
				MDeformVert *dvert, *base_dvert;
				short i, j; /* weight index */

				base_dvert= CustomData_em_get(&em->vdata, base_eve->data,
					CD_MDEFORMVERT);

				if (!base_dvert || base_dvert->totweight == 0) {
					BKE_mesh_end_editmesh(me, em);
					return selcount;
				}
				
				for(eve= em->verts.first; eve; eve= eve->next) {
					dvert= CustomData_em_get(&em->vdata, eve->data,
						CD_MDEFORMVERT);

					if (dvert && !(eve->f & SELECT) && !eve->h && dvert->totweight) {
						/* do the extra check for selection in the following if, so were not
						checking verts that may be alredy selected */
						for (i=0; base_dvert->totweight >i && !(eve->f & SELECT); i++) { 
							for (j=0; dvert->totweight >j; j++) {
								if (base_dvert->dw[i].def_nr==dvert->dw[j].def_nr) {
									eve->f |= SELECT;
									selcount++;
									deselcount--;
									if (!deselcount) { /*have we selected all posible faces?, if so return*/
										BKE_mesh_end_editmesh(me, em);
										return selcount;
									}
									break;
								}
							}
						}
					}
				}
			}
		}
	} /* end basevert loop */

	if(selcount) {
		WM_event_add_notifier(C, NC_GEOM|ND_SELECT, obedit->data);
		BKE_mesh_end_editmesh(me, em);
		return OPERATOR_FINISHED;
	}

	BKE_mesh_end_editmesh(me, em);
	return OPERATOR_CANCELLED;
}

static int select_similar_exec(bContext *C, wmOperator *op)
{
	int type= RNA_enum_get(op->ptr, "type");

	if(type < 100)
		return similar_vert_select_exec(C, op);
	else if(type < 200)
		return similar_edge_select_exec(C, op);
	else
		return similar_face_select_exec(C, op);
}

static EnumPropertyItem *select_similar_type_itemf(bContext *C, PointerRNA *ptr, int *free)
{
	Object *obedit= CTX_data_edit_object(C);
	EnumPropertyItem *item= NULL;
	int a, totitem= 0;
		
	if(obedit && obedit->type == OB_MESH) {
		EditMesh *em= BKE_mesh_get_editmesh(obedit->data); 

		if(em->selectmode & SCE_SELECT_VERTEX) {
			for(a=SIMVERT_NORMAL; a<=SIMVERT_TOT; a++)
				RNA_enum_items_add_value(&item, &totitem, prop_similar_types, a);
		}
		else if(em->selectmode & SCE_SELECT_EDGE) {
			for(a=SIMEDGE_LENGTH; a<=SIMEDGE_TOT; a++)
				RNA_enum_items_add_value(&item, &totitem, prop_similar_types, a);
		}
		else if(em->selectmode & SCE_SELECT_FACE) {
			for(a=SIMFACE_MATERIAL; a<=SIMFACE_TOT; a++)
				RNA_enum_items_add_value(&item, &totitem, prop_similar_types, a);
		}
	}

	RNA_enum_item_end(&item, &totitem);
	*free= 1;

	return item;
}

void MESH_OT_select_similar(wmOperatorType *ot)
{
	PropertyRNA *prop;

	/* identifiers */
	ot->name= "Select Similar";
	ot->description= "Select similar vertices, edges or faces by property types.";
	ot->idname= "MESH_OT_select_similar";
	
	/* api callbacks */
	ot->invoke= WM_menu_invoke;
	ot->exec= select_similar_exec;
	ot->poll= ED_operator_editmesh;
	
	/* flags */
	ot->flag= OPTYPE_REGISTER|OPTYPE_UNDO;
	
	/* properties */
	prop= RNA_def_enum(ot->srna, "type", prop_similar_types, SIMVERT_NORMAL, "Type", "");
	RNA_def_enum_funcs(prop, select_similar_type_itemf);
}

/* ******************************************* */


int mesh_layers_menu_charlen(CustomData *data, int type)
{
 	int i, len = 0;
	/* see if there is a duplicate */
	for(i=0; i<data->totlayer; i++) {
		if((&data->layers[i])->type == type) {
			/* we could count the chars here but we'll just assumeme each
			 * is 32 chars with some room for the menu text - 40 should be fine */
			len+=40; 
		}
	}
	return len;
}

/* this function adds menu text into an existing string.
 * this string's size should be allocated with mesh_layers_menu_charlen */
void mesh_layers_menu_concat(CustomData *data, int type, char *str) 
{
	int i, count = 0;
	char *str_pt = str;
	CustomDataLayer *layer;
	
	/* see if there is a duplicate */
	for(i=0; i<data->totlayer; i++) {
		layer = &data->layers[i];
		if(layer->type == type) {
			str_pt += sprintf(str_pt, "%s%%x%d|", layer->name, count);
			count++;
		}
	}
}

int mesh_layers_menu(CustomData *data, int type) {
	int ret;
	char *str_pt, *str;
	
	str_pt = str = MEM_mallocN(mesh_layers_menu_charlen(data, type) + 18, "layer menu");
	str[0] = '\0';
	
	str_pt += sprintf(str_pt, "Layers%%t|");
	
	mesh_layers_menu_concat(data, type, str_pt);
	
	ret = pupmenu(str);
	MEM_freeN(str);
	return ret;
}

void EM_mesh_copy_edge(EditMesh *em, short type) 
{
	EditSelection *ese;
	short change=0;
	
	EditEdge *eed, *eed_act;
	float vec[3], vec_mid[3], eed_len, eed_len_act;
	
	if (!em) return;
	
	ese = em->selected.last;
	if (!ese) return;
	
	eed_act = (EditEdge*)ese->data;
	
	switch (type) {
	case 1: /* copy crease */
		for(eed=em->edges.first; eed; eed=eed->next) {
			if (eed->f & SELECT && eed != eed_act && eed->crease != eed_act->crease) {
				eed->crease = eed_act->crease;
				change = 1;
			}
		}
		break;
	case 2: /* copy bevel weight */
		for(eed=em->edges.first; eed; eed=eed->next) {
			if (eed->f & SELECT && eed != eed_act && eed->bweight != eed_act->bweight) {
				eed->bweight = eed_act->bweight;
				change = 1;
			}
		}
		break;

	case 3: /* copy length */
		eed_len_act = len_v3v3(eed_act->v1->co, eed_act->v2->co);
		for(eed=em->edges.first; eed; eed=eed->next) {
			if (eed->f & SELECT && eed != eed_act) {

				eed_len = len_v3v3(eed->v1->co, eed->v2->co);

				if (eed_len == eed_len_act) continue;
				/* if this edge is zero length we cont do anything with it*/
				if (eed_len == 0.0f) continue;
				if (eed_len_act == 0.0f) {
					add_v3_v3v3(vec_mid, eed->v1->co, eed->v2->co);
					mul_v3_fl(vec_mid, 0.5);
					VECCOPY(eed->v1->co, vec_mid);
					VECCOPY(eed->v2->co, vec_mid);
				} else {
					/* copy the edge length */
					add_v3_v3v3(vec_mid, eed->v1->co, eed->v2->co);
					mul_v3_fl(vec_mid, 0.5);

					/* SCALE 1 */
					sub_v3_v3v3(vec, eed->v1->co, vec_mid);
					mul_v3_fl(vec, eed_len_act/eed_len);
					add_v3_v3v3(eed->v1->co, vec, vec_mid);

					/* SCALE 2 */
					sub_v3_v3v3(vec, eed->v2->co, vec_mid);
					mul_v3_fl(vec, eed_len_act/eed_len);
					add_v3_v3v3(eed->v2->co, vec, vec_mid);
				}
				change = 1;
			}
		}

		if (change)
			recalc_editnormals(em);

		break;
	}
	
	if (change) {
//		DAG_id_flush_update(obedit->data, OB_RECALC_DATA);
		
	}
}

void EM_mesh_copy_face(EditMesh *em, wmOperator *op, short type)
{
	short change=0;
	
	EditFace *efa, *efa_act;
	MTFace *tf, *tf_act = NULL;
	MCol *mcol, *mcol_act = NULL;
	if (!em) return;
	efa_act = EM_get_actFace(em, 0);
	
	if (!efa_act) return;
	
	tf_act =	CustomData_em_get(&em->fdata, efa_act->data, CD_MTFACE);
	mcol_act =	CustomData_em_get(&em->fdata, efa_act->data, CD_MCOL);
	
	switch (type) {
	case 1: /* copy material */
		for(efa=em->faces.first; efa; efa=efa->next) {
			if (efa->f & SELECT && efa->mat_nr != efa_act->mat_nr) {
				efa->mat_nr = efa_act->mat_nr;
				change = 1;
			}
		}
		break;
	case 2:	/* copy image */
		if (!tf_act) {
			BKE_report(op->reports, RPT_ERROR, "Mesh has no uv/image layers.");
			return;
		}
		for(efa=em->faces.first; efa; efa=efa->next) {
			if (efa->f & SELECT && efa != efa_act) {
				tf = CustomData_em_get(&em->fdata, efa->data, CD_MTFACE);
				if (tf_act->tpage) {
					tf->tpage = tf_act->tpage;
					tf->mode |= TF_TEX;
				} else {
					tf->tpage = NULL;
					tf->mode &= ~TF_TEX;
				}
				tf->tile= tf_act->tile;
				change = 1;
			}
		}
		break;

	case 3: /* copy UV's */
		if (!tf_act) {
			BKE_report(op->reports, RPT_ERROR, "Mesh has no uv/image layers.");
			return;
		}
>>>>>>> 37e4a311
		for(efa=em->faces.first; efa; efa=efa->next) {
			if (efa->f & SELECT && efa != efa_act) {
				tf = CustomData_em_get(&em->fdata, efa->data, CD_MTFACE);
				memcpy(tf->uv, tf_act->uv, sizeof(tf->uv));
				change = 1;
			}
		}
		break;
	case 4: /* mode's */
		if (!tf_act) {
			BKE_report(op->reports, RPT_ERROR, "Mesh has no uv/image layers.");
			return;
		}
		for(efa=em->faces.first; efa; efa=efa->next) {
			if (efa->f & SELECT && efa != efa_act) {
				tf = CustomData_em_get(&em->fdata, efa->data, CD_MTFACE);
				tf->mode= tf_act->mode;
				change = 1;
			}
		}
		break;
	case 5: /* copy transp's */
		if (!tf_act) {
			BKE_report(op->reports, RPT_ERROR, "Mesh has no uv/image layers.");
			return;
		}
		for(efa=em->faces.first; efa; efa=efa->next) {
			if (efa->f & SELECT && efa != efa_act) {
				tf = CustomData_em_get(&em->fdata, efa->data, CD_MTFACE);
				tf->transp= tf_act->transp;
				change = 1;
			}
		}
		break;

	case 6: /* copy vcols's */
		if (!mcol_act) {
			BKE_report(op->reports, RPT_ERROR, "Mesh has no color layers.");
			return;
		} else {
			/* guess the 4th color if needs be */
			float val =- 1;

			if (!efa_act->v4) {
				/* guess the othe vale, we may need to use it
				 * 
				 * Modifying the 4th value of the mcol is ok here since its not seen
				 * on a triangle
				 * */
				val = ((float)(mcol_act->r +  (mcol_act+1)->r + (mcol_act+2)->r)) / 3; CLAMP(val, 0, 255);
				(mcol_act+3)->r = (char)val;

				val = ((float)(mcol_act->g +  (mcol_act+1)->g + (mcol_act+2)->g)) / 3; CLAMP(val, 0, 255);
				(mcol_act+3)->g = (char)val;

				val = ((float)(mcol_act->b +  (mcol_act+1)->b + (mcol_act+2)->b)) / 3; CLAMP(val, 0, 255);
				(mcol_act+3)->b = (char)val;
			} 


			for(efa=em->faces.first; efa; efa=efa->next) {
				if (efa->f & SELECT && efa != efa_act) {
					/* TODO - make copy from tri to quad guess the 4th vert */
					mcol = CustomData_em_get(&em->fdata, efa->data, CD_MCOL);
					memcpy(mcol, mcol_act, sizeof(MCol)*4);	
					change = 1;
				}
			}
		}
		break;
	}
	
	if (change) {
//		DAG_id_flush_update(obedit->data, OB_RECALC_DATA);
		
	}
}


void EM_mesh_copy_face_layer(EditMesh *em, wmOperator *op, short type) 
{
	short change=0;
	
	EditFace *efa;
	MTFace *tf, *tf_from;
	MCol *mcol, *mcol_from;
	
	if (!em) return;
	
	switch(type) {
	case 7:
	case 8:
	case 9:
		if (CustomData_number_of_layers(&em->fdata, CD_MTFACE)<2) {
			BKE_report(op->reports, RPT_ERROR, "mesh does not have multiple uv/image layers");
			return;
		} else {
			int layer_orig_idx, layer_idx;

			layer_idx = mesh_layers_menu(&em->fdata, CD_MTFACE);
			if (layer_idx<0) return;

			/* warning, have not updated mesh pointers however this is not needed since we swicth back */
			layer_orig_idx = CustomData_get_active_layer(&em->fdata, CD_MTFACE);
			if (layer_idx==layer_orig_idx)
				return;

			/* get the tfaces */
			CustomData_set_layer_active(&em->fdata, CD_MTFACE, (int)layer_idx);
			/* store the tfaces in our temp */
			for(efa=em->faces.first; efa; efa=efa->next) {
				if (efa->f & SELECT) {
					efa->tmp.p = CustomData_em_get(&em->fdata, efa->data, CD_MTFACE);
				}	
			}
			CustomData_set_layer_active(&em->fdata, CD_MTFACE, layer_orig_idx);
		}
		break;

	case 10: /* select vcol layers - make sure this stays in sync with above code */
		if (CustomData_number_of_layers(&em->fdata, CD_MCOL)<2) {
			BKE_report(op->reports, RPT_ERROR, "mesh does not have multiple color layers");
			return;
		} else {
			int layer_orig_idx, layer_idx;

			layer_idx = mesh_layers_menu(&em->fdata, CD_MCOL);
			if (layer_idx<0) return;

			/* warning, have not updated mesh pointers however this is not needed since we swicth back */
			layer_orig_idx = CustomData_get_active_layer(&em->fdata, CD_MCOL);
			if (layer_idx==layer_orig_idx)
				return;

			/* get the tfaces */
			CustomData_set_layer_active(&em->fdata, CD_MCOL, (int)layer_idx);
			/* store the tfaces in our temp */
			for(efa=em->faces.first; efa; efa=efa->next) {
				if (efa->f & SELECT) {
					efa->tmp.p = CustomData_em_get(&em->fdata, efa->data, CD_MCOL);
				}	
			}
			CustomData_set_layer_active(&em->fdata, CD_MCOL, layer_orig_idx);

		}
		break;
	}

	/* layer copy only - sanity checks done above */
	switch (type) {
	case 7: /* copy UV's only */
		for(efa=em->faces.first; efa; efa=efa->next) {
			if (efa->f & SELECT) {
				tf_from = (MTFace *)efa->tmp.p; /* not active but easier to use this way */
				tf = CustomData_em_get(&em->fdata, efa->data, CD_MTFACE);
				memcpy(tf->uv, tf_from->uv, sizeof(tf->uv));
				change = 1;
			}
		}
		break;
	case 8: /* copy image settings only */
		for(efa=em->faces.first; efa; efa=efa->next) {
			if (efa->f & SELECT) {
				tf_from = (MTFace *)efa->tmp.p; /* not active but easier to use this way */
				tf = CustomData_em_get(&em->fdata, efa->data, CD_MTFACE);
				if (tf_from->tpage) {
					tf->tpage = tf_from->tpage;
					tf->mode |= TF_TEX;
				} else {
					tf->tpage = NULL;
					tf->mode &= ~TF_TEX;
				}
				tf->tile= tf_from->tile;
				change = 1;
			}
		}
		break;
	case 9: /* copy all tface info */
		for(efa=em->faces.first; efa; efa=efa->next) {
			if (efa->f & SELECT) {
				tf_from = (MTFace *)efa->tmp.p; /* not active but easier to use this way */
				tf = CustomData_em_get(&em->fdata, efa->data, CD_MTFACE);
				memcpy(tf->uv, ((MTFace *)efa->tmp.p)->uv, sizeof(tf->uv));
				tf->tpage = tf_from->tpage;
				tf->mode = tf_from->mode;
				tf->transp = tf_from->transp;
				change = 1;
			}
		}
		break;
	case 10:
		for(efa=em->faces.first; efa; efa=efa->next) {
			if (efa->f & SELECT) {
				mcol_from = (MCol *)efa->tmp.p; 
				mcol = CustomData_em_get(&em->fdata, efa->data, CD_MCOL);
				memcpy(mcol, mcol_from, sizeof(MCol)*4);	
				change = 1;
			}
		}
		break;
	}

	if (change) {
//		DAG_id_flush_update(obedit->data, OB_RECALC_DATA);
		
	}
}


/* ctrl+c in mesh editmode */
void mesh_copy_menu(EditMesh *em, wmOperator *op)
{
	EditSelection *ese;
	int ret;
	if (!em) return;
	
	ese = em->selected.last;
	
	/* Faces can have a NULL ese, so dont return on a NULL ese here */
	
	if(ese && ese->type == EDITVERT) {
		/* EditVert *ev, *ev_act = (EditVert*)ese->data;
		ret= pupmenu(""); */
	} else if(ese && ese->type == EDITEDGE) {
		ret= pupmenu("Copy Active Edge to Selected%t|Crease%x1|Bevel Weight%x2|Length%x3");
		if (ret<1) return;
		
		EM_mesh_copy_edge(em, ret);
		
	} else if(ese==NULL || ese->type == EDITFACE) {
		ret= pupmenu(
			"Copy Face Selected%t|"
			"Active Material%x1|Active Image%x2|Active UV Coords%x3|"
			"Active Mode%x4|Active Transp%x5|Active Vertex Colors%x6|%l|"

			"TexFace UVs from layer%x7|"
			"TexFace Images from layer%x8|"
			"TexFace All from layer%x9|"
			"Vertex Colors from layer%x10");
		if (ret<1) return;
		
		if (ret<=6) {
			EM_mesh_copy_face(em, op, ret);
		} else {
			EM_mesh_copy_face_layer(em, op, ret);
		}
	}
}

/* ****************  LOOP SELECTS *************** */

#if 0
/* selects quads in loop direction of indicated edge */
/* only flush over edges with valence <= 2 */
void faceloop_select(EditMesh *em, EditEdge *startedge, int select)
{
	EditEdge *eed;
	EditFace *efa;
	int looking= 1;
	
	/* in eed->f1 we put the valence (amount of faces in edge) */
	/* in eed->f2 we put tagged flag as correct loop */
	/* in efa->f1 we put tagged flag as correct to select */

	for(eed= em->edges.first; eed; eed= eed->next) {
		eed->f1= 0;
		eed->f2= 0;
	}
	for(efa= em->faces.first; efa; efa= efa->next) {
		efa->f1= 0;
		if(efa->h==0) {
			efa->e1->f1++;
			efa->e2->f1++;
			efa->e3->f1++;
			if(efa->e4) efa->e4->f1++;
		}
	}
	
	/* tag startedge OK*/
	startedge->f2= 1;
	
	while(looking) {
		looking= 0;
		
		for(efa= em->faces.first; efa; efa= efa->next) {
			if(efa->h==0 && efa->e4 && efa->f1==0) {	/* not done quad */
				if(efa->e1->f1<=2 && efa->e2->f1<=2 && efa->e3->f1<=2 && efa->e4->f1<=2) { /* valence ok */

					/* if edge tagged, select opposing edge and mark face ok */
					if(efa->e1->f2) {
						efa->e3->f2= 1;
						efa->f1= 1;
						looking= 1;
					}
					else if(efa->e2->f2) {
						efa->e4->f2= 1;
						efa->f1= 1;
						looking= 1;
					}
					if(efa->e3->f2) {
						efa->e1->f2= 1;
						efa->f1= 1;
						looking= 1;
					}
					if(efa->e4->f2) {
						efa->e2->f2= 1;
						efa->f1= 1;
						looking= 1;
					}
				}
			}
		}
	}
	
	/* (de)select the faces */
	if(select!=2) {
		for(efa= em->faces.first; efa; efa= efa->next) {
			if(efa->f1) EM_select_face(efa, select);
		}
	}
}
#endif


/* helper for edgeloop_select, checks for eed->f2 tag in faces */
static int edge_not_in_tagged_face(EditMesh *em, EditEdge *eed)
{
	EditFace *efa;
	
	for(efa= em->faces.first; efa; efa= efa->next) {
		if(efa->h==0) {
			if(efa->e1==eed || efa->e2==eed || efa->e3==eed || efa->e4==eed) {	/* edge is in face */
				if(efa->e1->f2 || efa->e2->f2 || efa->e3->f2 || (efa->e4 && efa->e4->f2)) {	/* face is tagged */
					return 0;
				}
			}
		}
	}
	return 1;
}

/* selects or deselects edges that:
- if edges has 2 faces:
	- has vertices with valence of 4
	- not shares face with previous edge
- if edge has 1 face:
	- has vertices with valence 4
	- not shares face with previous edge
	- but also only 1 face
- if edge no face:
	- has vertices with valence 2
*/
static void edgeloop_select(EditMesh *em, EditEdge *starteed, int select)
{
	EditVert *eve;
	EditEdge *eed;
	EditFace *efa;
	int looking= 1;
	
	/* in f1 we put the valence (amount of edges in a vertex, or faces in edge) */
	/* in eed->f2 and efa->f1 we put tagged flag as correct loop */
	for(eve= em->verts.first; eve; eve= eve->next) {
		eve->f1= 0;
		eve->f2= 0;
	}
	for(eed= em->edges.first; eed; eed= eed->next) {
		eed->f1= 0;
		eed->f2= 0;
		if((eed->h & 1)==0) {	/* fgon edges add to valence too */
			eed->v1->f1++; eed->v2->f1++;
		}
	}
	for(efa= em->faces.first; efa; efa= efa->next) {
		efa->f1= 0;
		if(efa->h==0) {
			efa->e1->f1++;
			efa->e2->f1++;
			efa->e3->f1++;
			if(efa->e4) efa->e4->f1++;
		}
	}
	
	/* looped edges & vertices get tagged f2 */
	starteed->f2= 1;
	if(starteed->v1->f1<5) starteed->v1->f2= 1;
	if(starteed->v2->f1<5) starteed->v2->f2= 1;
	/* sorry, first edge isnt even ok */
	if(starteed->v1->f2==0 && starteed->v2->f2==0) looking= 0;
	
	while(looking) {
		looking= 0;
		
		/* find correct valence edges which are not tagged yet, but connect to tagged one */
		for(eed= em->edges.first; eed; eed= eed->next) {
			if(eed->h==0 && eed->f2==0) { /* edge not hidden, not tagged */
				if( (eed->v1->f1<5 && eed->v1->f2) || (eed->v2->f1<5 && eed->v2->f2)) { /* valence of vertex OK, and is tagged */
					/* new edge is not allowed to be in face with tagged edge */
					if(edge_not_in_tagged_face(em, eed)) {
						if(eed->f1==starteed->f1) {	/* same amount of faces */
							looking= 1;
							eed->f2= 1;
							if(eed->v2->f1<5) eed->v2->f2= 1;
							if(eed->v1->f1<5) eed->v1->f2= 1;
						}
					}
				}
			}
		}
	}
	/* and we do the select */
	for(eed= em->edges.first; eed; eed= eed->next) {
		if(eed->f2) EM_select_edge(eed, select);
	}
}

/* 
   Almostly exactly the same code as faceloop select
*/
static void edgering_select(EditMesh *em, EditEdge *startedge, int select)
{
	EditEdge *eed;
	EditFace *efa;
	int looking= 1;
	
	/* in eed->f1 we put the valence (amount of faces in edge) */
	/* in eed->f2 we put tagged flag as correct loop */
	/* in efa->f1 we put tagged flag as correct to select */

	for(eed= em->edges.first; eed; eed= eed->next) {
		eed->f1= 0;
		eed->f2= 0;
	}
	for(efa= em->faces.first; efa; efa= efa->next) {
		efa->f1= 0;
		if(efa->h==0) {
			efa->e1->f1++;
			efa->e2->f1++;
			efa->e3->f1++;
			if(efa->e4) efa->e4->f1++;
		}
	}
	
	/* tag startedge OK */
	startedge->f2= 1;
	
	while(looking) {
		looking= 0;
		
		for(efa= em->faces.first; efa; efa= efa->next) {
			if(efa->e4 && efa->f1==0 && !efa->h) {	/* not done quad */
				if(efa->e1->f1<=2 && efa->e2->f1<=2 && efa->e3->f1<=2 && efa->e4->f1<=2) { /* valence ok */

					/* if edge tagged, select opposing edge and mark face ok */
					if(efa->e1->f2) {
						efa->e3->f2= 1;
						efa->f1= 1;
						looking= 1;
					}
					else if(efa->e2->f2) {
						efa->e4->f2= 1;
						efa->f1= 1;
						looking= 1;
					}
					if(efa->e3->f2) {
						efa->e1->f2= 1;
						efa->f1= 1;
						looking= 1;
					}
					if(efa->e4->f2) {
						efa->e2->f2= 1;
						efa->f1= 1;
						looking= 1;
					}
				}
			}
		}
	}
	
	/* (de)select the edges */
	for(eed= em->edges.first; eed; eed= eed->next) {
    		if(eed->f2) EM_select_edge(eed, select);
	}
}

static int loop_multiselect(bContext *C, wmOperator *op)
{
	Object *obedit= CTX_data_edit_object(C);
	EditMesh *em= BKE_mesh_get_editmesh(((Mesh *)obedit->data));
	EditEdge *eed;
	EditEdge **edarray;
	int edindex, edfirstcount;
	int looptype= RNA_boolean_get(op->ptr, "ring");
	
	/* sets em->totedgesel */
	EM_nedges_selected(em);
	
	edarray = MEM_mallocN(sizeof(EditEdge*)*em->totedgesel,"edge array");
	edindex = 0;
	edfirstcount = em->totedgesel;
	
	for(eed=em->edges.first; eed; eed=eed->next){
		if(eed->f&SELECT){
			edarray[edindex] = eed;
			edindex += 1;
		}
	}
	
	if(looptype){
		for(edindex = 0; edindex < edfirstcount; edindex +=1){
			eed = edarray[edindex];
			edgering_select(em, eed,SELECT);
		}
		EM_selectmode_flush(em);
	}
	else{
		for(edindex = 0; edindex < edfirstcount; edindex +=1){
			eed = edarray[edindex];
			edgeloop_select(em, eed,SELECT);
		}
		EM_selectmode_flush(em);
	}
	MEM_freeN(edarray);
//	if (EM_texFaceCheck())
	
	WM_event_add_notifier(C, NC_GEOM|ND_SELECT, obedit->data);

	BKE_mesh_end_editmesh(obedit->data, em);
	return OPERATOR_FINISHED;	
}

/* ************************* */
/* ************************* */

/* swap is 0 or 1, if 1 it hides not selected */
void EM_hide_mesh(EditMesh *em, int swap)
{
	EditVert *eve;
	EditEdge *eed;
	EditFace *efa;
	int a;
	
	if(em==NULL) return;

	/* hide happens on least dominant select mode, and flushes up, not down! (helps preventing errors in subsurf) */
	/*  - vertex hidden, always means edge is hidden too
		- edge hidden, always means face is hidden too
		- face hidden, only set face hide
		- then only flush back down what's absolute hidden
	*/
	if(em->selectmode & SCE_SELECT_VERTEX) {
		for(eve= em->verts.first; eve; eve= eve->next) {
			if((eve->f & SELECT)!=swap) {
				eve->f &= ~SELECT;
				eve->h= 1;
			}
		}
	
		for(eed= em->edges.first; eed; eed= eed->next) {
			if(eed->v1->h || eed->v2->h) {
				eed->h |= 1;
				eed->f &= ~SELECT;
			}
		}
	
		for(efa= em->faces.first; efa; efa= efa->next) {
			if(efa->e1->h & 1 || efa->e2->h & 1 || efa->e3->h & 1 || (efa->e4 && efa->e4->h & 1)) {
				efa->h= 1;
				efa->f &= ~SELECT;
			}
		}
	}
	else if(em->selectmode & SCE_SELECT_EDGE) {

		for(eed= em->edges.first; eed; eed= eed->next) {
			if((eed->f & SELECT)!=swap) {
				eed->h |= 1;
				EM_select_edge(eed, 0);
			}
		}

		for(efa= em->faces.first; efa; efa= efa->next) {
			if(efa->e1->h & 1 || efa->e2->h & 1 || efa->e3->h & 1 || (efa->e4 && efa->e4->h & 1)) {
				efa->h= 1;
				efa->f &= ~SELECT;
			}
		}
	}
	else {

		for(efa= em->faces.first; efa; efa= efa->next) {
			if((efa->f & SELECT)!=swap) {
				efa->h= 1;
				EM_select_face(efa, 0);
			}
		}
	}
	
	/* flush down, only whats 100% hidden */
	for(eve= em->verts.first; eve; eve= eve->next) eve->f1= 0;
	for(eed= em->edges.first; eed; eed= eed->next) eed->f1= 0;
	
	if(em->selectmode & SCE_SELECT_FACE) {
		for(efa= em->faces.first; efa; efa= efa->next) {
			if(efa->h) a= 1; else a= 2;
			efa->e1->f1 |= a;
			efa->e2->f1 |= a;
			efa->e3->f1 |= a;
			if(efa->e4) efa->e4->f1 |= a;
			/* When edges are not delt with in their own loop, we need to explicitly re-selct select edges that are joined to unselected faces */
			if (swap && (em->selectmode == SCE_SELECT_FACE) && (efa->f & SELECT)) {
				EM_select_face(efa, 1);
			}
		}
	}
	
	if(em->selectmode >= SCE_SELECT_EDGE) {
		for(eed= em->edges.first; eed; eed= eed->next) {
			if(eed->f1==1) eed->h |= 1;
			if(eed->h & 1) a= 1; else a= 2;
			eed->v1->f1 |= a;
			eed->v2->f1 |= a;
		}
	}

	if(em->selectmode >= SCE_SELECT_VERTEX) {
		for(eve= em->verts.first; eve; eve= eve->next) {
			if(eve->f1==1) eve->h= 1;
		}
	}
	
	em->totedgesel= em->totfacesel= em->totvertsel= 0;
//	if(EM_texFaceCheck())

	//	DAG_id_flush_update(obedit->data, OB_RECALC_DATA);	
}

void EM_reveal_mesh(EditMesh *em)
{
	EditVert *eve;
	EditEdge *eed;
	EditFace *efa;
	
	if(em==NULL) return;

	for(eve= em->verts.first; eve; eve= eve->next) {
		if(eve->h) {
			eve->h= 0;
			eve->f |= SELECT;
		}
	}
	for(eed= em->edges.first; eed; eed= eed->next) {
		if(eed->h & 1) {
			eed->h &= ~1;
			if(em->selectmode & SCE_SELECT_VERTEX); 
			else EM_select_edge(eed, 1);
		}
	}
	for(efa= em->faces.first; efa; efa= efa->next) {
		if(efa->h) {
			efa->h= 0;
			if(em->selectmode & (SCE_SELECT_EDGE|SCE_SELECT_VERTEX)); 
			else EM_select_face(efa, 1);
		}
	}

	EM_fgon_flags(em);	/* redo flags and indices for fgons */
	EM_selectmode_flush(em);

//	if (EM_texFaceCheck())
//	DAG_id_flush_update(obedit->data, OB_RECALC_DATA);	
}

int select_by_number_vertices_exec(bContext *C, wmOperator *op)
{
	Object *obedit= CTX_data_edit_object(C);
	EditMesh *em= BKE_mesh_get_editmesh(((Mesh *)obedit->data));
	EditFace *efa;
	int numverts= RNA_enum_get(op->ptr, "type");

	/* Selects trias/qiads or isolated verts, and edges that do not have 2 neighboring
	 * faces
	 */

	/* for loose vertices/edges, we first select all, loop below will deselect */
	if(numverts==5) {
		EM_set_flag_all(em, SELECT);
	}
	else if(em->selectmode!=SCE_SELECT_FACE) {
		BKE_report(op->reports, RPT_ERROR, "Only works in face selection mode");
		return OPERATOR_CANCELLED;
	}
	
	for(efa= em->faces.first; efa; efa= efa->next) {
		if (efa->e4) {
			EM_select_face(efa, (numverts==4) );
		}
		else {
			EM_select_face(efa, (numverts==3) );
		}
	}

	WM_event_add_notifier(C, NC_GEOM|ND_SELECT, obedit->data);
	
	return OPERATOR_FINISHED;
}

void MESH_OT_select_by_number_vertices(wmOperatorType *ot)
{
	static const EnumPropertyItem type_items[]= {
		{3, "TRIANGLES", 0, "Triangles", NULL},
		{4, "QUADS", 0, "Triangles", NULL},
		{5, "OTHER", 0, "Other", NULL},
		{0, NULL, 0, NULL, NULL}};

	/* identifiers */
	ot->name= "Select by Number of Vertices";
	ot->description= "Select vertices or faces by vertex count.";
	ot->idname= "MESH_OT_select_by_number_vertices";
	
	/* api callbacks */
	ot->exec= select_by_number_vertices_exec;
	ot->poll= ED_operator_editmesh;
	
	/* flags */
	ot->flag= OPTYPE_REGISTER|OPTYPE_UNDO;
	
	/* props */
	RNA_def_enum(ot->srna, "type", type_items, 3, "Type", "Type of elements to select.");
}


int select_mirror_exec(bContext *C, wmOperator *op)
{
	Object *obedit= CTX_data_edit_object(C);
	EditMesh *em= BKE_mesh_get_editmesh(((Mesh *)obedit->data));

	int extend= RNA_boolean_get(op->ptr, "extend");

	EM_select_mirrored(obedit, em, extend);

	WM_event_add_notifier(C, NC_GEOM|ND_SELECT, obedit->data);

	return OPERATOR_FINISHED;
}

void MESH_OT_select_mirror(wmOperatorType *ot)
{
	/* identifiers */
	ot->name= "Select Mirror";
	ot->description= "Select mesh items at mirrored locations.";
	ot->idname= "MESH_OT_select_mirror";

	/* api callbacks */
	ot->exec= select_mirror_exec;
	ot->poll= ED_operator_editmesh;

	/* flags */
	ot->flag= OPTYPE_REGISTER|OPTYPE_UNDO;

	/* props */
	RNA_def_boolean(ot->srna, "extend", 0, "Extend", "Extend the existing selection");
}

static int select_sharp_edges_exec(bContext *C, wmOperator *op)
{
	/* Find edges that have exactly two neighboring faces,
	* check the angle between those faces, and if angle is
	* small enough, select the edge
	*/
	Object *obedit= CTX_data_edit_object(C);
	EditMesh *em= BKE_mesh_get_editmesh(((Mesh *)obedit->data));
	EditEdge *eed;
	EditFace *efa;
	EditFace **efa1;
	EditFace **efa2;
	intptr_t edgecount = 0, i = 0;
	float sharpness, fsharpness;
	
	/* 'standard' behaviour - check if selected, then apply relevant selection */
	
	if(em->selectmode==SCE_SELECT_FACE) {
		BKE_report(op->reports, RPT_ERROR, "Doesn't work in face selection mode");
		BKE_mesh_end_editmesh(obedit->data, em);
		return OPERATOR_CANCELLED;
	}

	sharpness= RNA_float_get(op->ptr, "sharpness");
	fsharpness = ((180.0 - sharpness) * M_PI) / 180.0;

	/* count edges, use tmp.l  */
	eed= em->edges.first;
	while(eed) {
		edgecount++;
		eed->tmp.l = i;
		eed= eed->next;
		++i;
	}

	/* for each edge, we want a pointer to two adjacent faces */
	efa1 = MEM_callocN(edgecount*sizeof(EditFace *), 
					   "pairs of edit face pointers");
	efa2 = MEM_callocN(edgecount*sizeof(EditFace *), 
					   "pairs of edit face pointers");

#define face_table_edge(eed) { \
		i = eed->tmp.l; \
		if (i != -1) { \
			if (efa1[i]) { \
				if (efa2[i]) { \
					/* invalidate, edge has more than two neighbors */ \
					eed->tmp.l = -1; \
				} \
				else { \
					efa2[i] = efa; \
				} \
			} \
			else { \
				efa1[i] = efa; \
			} \
		} \
	}

	/* find the adjacent faces of each edge, we want only two */
	efa= em->faces.first;
	while(efa) {
		face_table_edge(efa->e1);
		face_table_edge(efa->e2);
		face_table_edge(efa->e3);
		if (efa->e4) {
			face_table_edge(efa->e4);
		}
		efa= efa->next;
	}

#undef face_table_edge

	eed = em->edges.first;
	while(eed) {
		i = eed->tmp.l;
		if (i != -1) { 
			/* edge has two or less neighboring faces */
			if ( (efa1[i]) && (efa2[i]) ) { 
				/* edge has exactly two neighboring faces, check angle */
				float angle;
				angle = saacos(efa1[i]->n[0]*efa2[i]->n[0] +
							   efa1[i]->n[1]*efa2[i]->n[1] +
							   efa1[i]->n[2]*efa2[i]->n[2]);
				if (fabs(angle) >= fsharpness)
					EM_select_edge(eed, 1);
			}
		}

		eed= eed->next;
	}

	MEM_freeN(efa1);
	MEM_freeN(efa2);

//	if (EM_texFaceCheck())
	
	WM_event_add_notifier(C, NC_GEOM|ND_SELECT, obedit->data); //TODO is this needed ?

	BKE_mesh_end_editmesh(obedit->data, em);
	return OPERATOR_FINISHED;	
}

void MESH_OT_edges_select_sharp(wmOperatorType *ot)
{
	/* identifiers */
	ot->name= "Select Sharp Edges";
	ot->description= "Marked selected edges as sharp.";
	ot->idname= "MESH_OT_edges_select_sharp";
	
	/* api callbacks */
	ot->exec= select_sharp_edges_exec;
	ot->poll= ED_operator_editmesh;
	
	/* flags */
	ot->flag= OPTYPE_REGISTER|OPTYPE_UNDO;
	
	/* props */
	RNA_def_float(ot->srna, "sharpness", 0.01f, 0.0f, FLT_MAX, "sharpness", "", 0.0f, 180.0f);
}


static void select_linked_flat_faces(EditMesh *em, wmOperator *op, float sharpness)
{
	/* Find faces that are linked to selected faces that are 
	 * relatively flat (angle between faces is higher than
	 * specified angle)
	 */
	EditEdge *eed;
	EditFace *efa;
	EditFace **efa1;
	EditFace **efa2;
	intptr_t edgecount = 0, i, faceselcount=0, faceselcountold=0;
	float fsharpness;
	
	if(em->selectmode!=SCE_SELECT_FACE) {
		BKE_report(op->reports, RPT_ERROR, "Only works in face selection mode");
		return;
	}

	fsharpness = ((180.0 - sharpness) * M_PI) / 180.0;

	i=0;
	/* count edges, use tmp.l */
	eed= em->edges.first;
	while(eed) {
		edgecount++;
		eed->tmp.l = i;
		eed= eed->next;
		++i;
	}

	/* for each edge, we want a pointer to two adjacent faces */
	efa1 = MEM_callocN(edgecount*sizeof(EditFace *), 
					   "pairs of edit face pointers");
	efa2 = MEM_callocN(edgecount*sizeof(EditFace *), 
					   "pairs of edit face pointers");

#define face_table_edge(eed) { \
		i = eed->tmp.l; \
		if (i != -1) { \
			if (efa1[i]) { \
				if (efa2[i]) { \
					/* invalidate, edge has more than two neighbors */ \
					eed->tmp.l = -1; \
				} \
				else { \
					efa2[i] = efa; \
				} \
			} \
			else { \
				efa1[i] = efa; \
			} \
		} \
	}

	/* find the adjacent faces of each edge, we want only two */
	efa= em->faces.first;
	while(efa) {
		face_table_edge(efa->e1);
		face_table_edge(efa->e2);
		face_table_edge(efa->e3);
		if (efa->e4) {
			face_table_edge(efa->e4);
		}

		/* while were at it, count the selected faces */
		if (efa->f & SELECT) ++faceselcount;

		efa= efa->next;
	}

#undef face_table_edge

	eed= em->edges.first;
	while(eed) {
		i = eed->tmp.l;
		if (i != -1) { 
			/* edge has two or less neighboring faces */
			if ( (efa1[i]) && (efa2[i]) ) { 
				/* edge has exactly two neighboring faces, check angle */
				float angle;
				angle = saacos(efa1[i]->n[0]*efa2[i]->n[0] +
							   efa1[i]->n[1]*efa2[i]->n[1] +
							   efa1[i]->n[2]*efa2[i]->n[2]);
				/* invalidate: edge too sharp */
				if (fabs(angle) >= fsharpness)
					eed->tmp.l = -1;
			}
			else {
				/* invalidate: less than two neighbors */
				eed->tmp.l = -1;
			}
		}

		eed= eed->next;
	}

#define select_flat_neighbor(eed) { \
				i = eed->tmp.l; \
				if (i!=-1) { \
					if (! (efa1[i]->f & SELECT) ) { \
						EM_select_face(efa1[i], 1); \
						++faceselcount; \
					} \
					if (! (efa2[i]->f & SELECT) ) { \
						EM_select_face(efa2[i], 1); \
						++faceselcount; \
					} \
				} \
	}

	while (faceselcount != faceselcountold) {
		faceselcountold = faceselcount;

		efa= em->faces.first;
		while(efa) {
			if (efa->f & SELECT) {
				select_flat_neighbor(efa->e1);
				select_flat_neighbor(efa->e2);
				select_flat_neighbor(efa->e3);
				if (efa->e4) {
					select_flat_neighbor(efa->e4);
				}
			}
			efa= efa->next;
		}
	}

#undef select_flat_neighbor

	MEM_freeN(efa1);
	MEM_freeN(efa2);

//	if (EM_texFaceCheck())

}

static int select_linked_flat_faces_exec(bContext *C, wmOperator *op)
{
	Object *obedit= CTX_data_edit_object(C);
	EditMesh *em= BKE_mesh_get_editmesh(((Mesh *)obedit->data));
	
	select_linked_flat_faces(em, op, RNA_float_get(op->ptr, "sharpness"));
	
	WM_event_add_notifier(C, NC_GEOM|ND_SELECT, obedit->data);

	BKE_mesh_end_editmesh(obedit->data, em);
	return OPERATOR_FINISHED;	
}

void MESH_OT_faces_select_linked_flat(wmOperatorType *ot)
{
	/* identifiers */
	ot->name= "Select Linked Flat Faces";
	ot->description= "Select linked faces by angle.";
	ot->idname= "MESH_OT_faces_select_linked_flat";
	
	/* api callbacks */
	ot->exec= select_linked_flat_faces_exec;
	ot->poll= ED_operator_editmesh;
	
	/* flags */
	ot->flag= OPTYPE_REGISTER|OPTYPE_UNDO;
	
	/* props */
	RNA_def_float(ot->srna, "sharpness", 0.0f, 0.0f, FLT_MAX, "sharpness", "", 0.0f, 180.0f);
}

void select_non_manifold(EditMesh *em, wmOperator *op )
{
	EditVert *eve;
	EditEdge *eed;
	EditFace *efa;

	/* Selects isolated verts, and edges that do not have 2 neighboring
	 * faces
	 */
	
	if(em->selectmode==SCE_SELECT_FACE) {
		BKE_report(op->reports, RPT_ERROR, "Doesn't work in face selection mode");
		return;
	}

	eve= em->verts.first;
	while(eve) {
		/* this will count how many edges are connected
		 * to this vert */
		eve->f1= 0;
		eve= eve->next;
	}

	eed= em->edges.first;
	while(eed) {
		/* this will count how many faces are connected to
		 * this edge */
		eed->f1= 0;
		/* increase edge count for verts */
		++eed->v1->f1;
		++eed->v2->f1;
		eed= eed->next;
	}

	efa= em->faces.first;
	while(efa) {
		/* increase face count for edges */
		++efa->e1->f1;
		++efa->e2->f1;
		++efa->e3->f1;
		if (efa->e4)
			++efa->e4->f1;			
		efa= efa->next;
	}

	/* select verts that are attached to an edge that does not
	 * have 2 neighboring faces */
	eed= em->edges.first;
	while(eed) {
		if (eed->h==0 && eed->f1 != 2) {
			EM_select_edge(eed, 1);
		}
		eed= eed->next;
	}

	/* select isolated verts */
	if(em->selectmode & SCE_SELECT_VERTEX) {
		eve= em->verts.first;
		while(eve) {
			if (eve->f1 == 0) {
				if (!eve->h) eve->f |= SELECT;
			}
			eve= eve->next;
		}
	}

//	if (EM_texFaceCheck())

}

static int select_non_manifold_exec(bContext *C, wmOperator *op)
{
	Object *obedit= CTX_data_edit_object(C);
	EditMesh *em= BKE_mesh_get_editmesh(((Mesh *)obedit->data));
	
	select_non_manifold(em, op);
	
	WM_event_add_notifier(C, NC_GEOM|ND_SELECT, obedit->data);

	BKE_mesh_end_editmesh(obedit->data, em);
	return OPERATOR_FINISHED;	
}

void MESH_OT_select_non_manifold(wmOperatorType *ot)
{
	/* identifiers */
	ot->name= "Select Non Manifold";
	ot->description= "Select all non-manifold vertices or edges.";
	ot->idname= "MESH_OT_select_non_manifold";
	
	/* api callbacks */
	ot->exec= select_non_manifold_exec;
	ot->poll= ED_operator_editmesh;
	
	/* flags */
	ot->flag= OPTYPE_REGISTER|OPTYPE_UNDO;
}

static int bmesh_test_exec(bContext *C, wmOperator *op)
{
	return OPERATOR_CANCELLED;
}
/* ******************** (de)select all operator **************** */

void EM_toggle_select_all(EditMesh *em) /* exported for UV */
{
	if(EM_nvertices_selected(em))
		EM_clear_flag_all(em, SELECT);
	else 
		EM_set_flag_all(em, SELECT);
}

void EM_select_all(EditMesh *em)
{
	EM_set_flag_all(em, SELECT);
}

void MESH_OT_bmesh_test(wmOperatorType *ot)
{
	/* identifiers */
	ot->name= "bmesh test op";
	ot->idname= "MESH_OT_bmesh_test";
	
	/* api callbacks */
	ot->exec= bmesh_test_exec;
	ot->poll= ED_operator_editmesh;
}

/* ******************** **************** */
void EM_select_more(EditMesh *em)
{
	EditVert *eve;
	EditEdge *eed;
	EditFace *efa;
	
	for(eve= em->verts.first; eve; eve= eve->next) {
		if(eve->f & SELECT) eve->f1= 1;
		else eve->f1 = 0;
	}
	
	/* set f1 flags in vertices to select 'more' */
	for(eed= em->edges.first; eed; eed= eed->next) {
		if(eed->h==0) {
			if (eed->v1->f & SELECT)
				eed->v2->f1 = 1;
			if (eed->v2->f & SELECT)
				eed->v1->f1 = 1;
		}
	}

	/* new selected edges, but not in facemode */
	if(em->selectmode <= SCE_SELECT_EDGE) {
		
		for(eed= em->edges.first; eed; eed= eed->next) {
			if(eed->h==0) {
				if(eed->v1->f1 && eed->v2->f1) EM_select_edge(eed, 1);
			}
		}
	}
	/* new selected faces */
	for(efa= em->faces.first; efa; efa= efa->next) {
		if(efa->h==0) {
			if(efa->v1->f1 && efa->v2->f1 && efa->v3->f1 && (efa->v4==NULL || efa->v4->f1)) 
				EM_select_face(efa, 1);
		}
	}
}

void EM_select_less(EditMesh *em)
{
	EditEdge *eed;
	EditFace *efa;

	if(em->selectmode <= SCE_SELECT_EDGE) {
		/* eed->f1 == 1:  edge with a selected and deselected vert */ 

		for(eed= em->edges.first; eed; eed= eed->next) {
			eed->f1= 0;
			if(eed->h==0) {
				
				if ( !(eed->v1->f & SELECT) && (eed->v2->f & SELECT) ) 
					eed->f1= 1;
				if ( (eed->v1->f & SELECT) && !(eed->v2->f & SELECT) ) 
					eed->f1= 1;
			}
		}
		
		/* deselect edges with flag set */
		for(eed= em->edges.first; eed; eed= eed->next) {
			if (eed->h==0 && eed->f1 == 1) {
				EM_select_edge(eed, 0);
			}
		}
		EM_deselect_flush(em);
		
	}
	else {
		/* deselect faces with 1 or more deselect edges */
		/* eed->f1 == mixed selection edge */
		for(eed= em->edges.first; eed; eed= eed->next) eed->f1= 0;

		for(efa= em->faces.first; efa; efa= efa->next) {
			if(efa->h==0) {
				if(efa->f & SELECT) {
					efa->e1->f1 |= 1;
					efa->e2->f1 |= 1;
					efa->e3->f1 |= 1;
					if(efa->e4) efa->e4->f1 |= 1;
				}
				else {
					efa->e1->f1 |= 2;
					efa->e2->f1 |= 2;
					efa->e3->f1 |= 2;
					if(efa->e4) efa->e4->f1 |= 2;
				}
			}
		}
		for(efa= em->faces.first; efa; efa= efa->next) {
			if(efa->h==0) {
				if(efa->e1->f1==3 || efa->e2->f1==3 || efa->e3->f1==3 || (efa->e4 && efa->e4->f1==3)) { 
					EM_select_face(efa, 0);
				}
			}
		}
		EM_selectmode_flush(em);
		
	}
}

static void selectrandom_mesh(EditMesh *em, float perc) /* randomly selects a user-set % of vertices/edges/faces */
{
	EditVert *eve;
	EditEdge *eed;
	EditFace *efa;
	float randfac= perc;
	/* Get the percentage of vertices to randomly select as 'randfac' */
// XXX	if(button(&randfac,0, 100,"Percentage:")==0) return;

	BLI_srand( BLI_rand() ); /* random seed */
	
	if(em->selectmode & SCE_SELECT_VERTEX) {
		for(eve= em->verts.first; eve; eve= eve->next) {
			if(eve->h==0) {
				if (BLI_frand() < randfac) 
					eve->f |= SELECT;
			}
		}
		EM_selectmode_flush(em);
	}
	else if(em->selectmode & SCE_SELECT_EDGE) {
		for(eed= em->edges.first; eed; eed= eed->next) {
			if(eed->h==0) {
				if (BLI_frand() < randfac) 
					EM_select_edge(eed, 1);
			}
		}
		EM_selectmode_flush(em);
	}
	else {
		for(efa= em->faces.first; efa; efa= efa->next) {
			if(efa->h==0) {
				if (BLI_frand() < randfac) 
					EM_select_face(efa, 1);
			}
		}
		
		EM_selectmode_flush(em);
	}
//	if (EM_texFaceCheck())
}

static int mesh_select_random_exec(bContext *C, wmOperator *op)
{
	Object *obedit= CTX_data_edit_object(C);
	EditMesh *em= BKE_mesh_get_editmesh(((Mesh *)obedit->data));
	
	selectrandom_mesh(em, RNA_float_get(op->ptr,"percent"));
		
	WM_event_add_notifier(C, NC_GEOM|ND_SELECT, obedit->data);
	
	BKE_mesh_end_editmesh(obedit->data, em);
	return OPERATOR_FINISHED;	
}

void MESH_OT_select_random(wmOperatorType *ot)
{
	/* identifiers */
	ot->name= "Select Random";
	ot->description= "Randomly select vertices.";
	ot->idname= "MESH_OT_select_random";

	/* api callbacks */
	ot->exec= mesh_select_random_exec;
	ot->invoke= WM_operator_props_popup;
	ot->poll= ED_operator_editmesh;

	/* flags */
	ot->flag= OPTYPE_REGISTER|OPTYPE_UNDO;
	
	/* props */
	RNA_def_float_percentage(ot->srna, "percent", 50.0f, 0.0f, 100.0f, "Percent", "Percentage of vertices to select randomly.", 0.0001f, 1.0f);
}

void EM_select_by_material(EditMesh *em, int index) 
{
	EditFace *efa;
	
	for (efa=em->faces.first; efa; efa= efa->next) {
		if (efa->mat_nr==index) {
			EM_select_face(efa, 1);
		}
	}

	EM_selectmode_flush(em);
}

void EM_deselect_by_material(EditMesh *em, int index) 
{
	EditFace *efa;
	
	for (efa=em->faces.first; efa; efa= efa->next) {
		if (efa->mat_nr==index) {
			EM_select_face(efa, 0);
		}
	}

	EM_selectmode_flush(em);
}

/* **************** NORMALS ************** */
/* XXX value of select is messed up, it means two things */
void righthandfaces(EditMesh *em, int select)	/* makes faces righthand turning */
{
	EditEdge *eed, *ed1, *ed2, *ed3, *ed4;
	EditFace *efa, *startvl;
	float maxx, nor[3], cent[3];
	int totsel, found, foundone, direct, turn, tria_nr;

   /* based at a select-connected to witness loose objects */

	/* count per edge the amount of faces */

	/* find the ultimate left, front, upper face (not manhattan dist!!) */
	/* also evaluate both triangle cases in quad, since these can be non-flat */

	/* put normal to the outside, and set the first direction flags in edges */

	/* then check the object, and set directions / direction-flags: but only for edges with 1 or 2 faces */
	/* this is in fact the 'select connected' */
	
	/* in case (selected) faces were not done: start over with 'find the ultimate ...' */

	waitcursor(1);
	
	eed= em->edges.first;
	while(eed) {
		eed->f2= 0;		/* edge direction */
		eed->f1= 0;		/* counter */
		eed= eed->next;
	}

	/* count faces and edges */
	totsel= 0;
	efa= em->faces.first;
	while(efa) {
		if(select==0 || (efa->f & SELECT) ) {
			efa->f1= 1;
			totsel++;
			efa->e1->f1++;
			efa->e2->f1++;
			efa->e3->f1++;
			if(efa->v4) efa->e4->f1++;
		}
		else efa->f1= 0;

		efa= efa->next;
	}

	while(totsel>0) {
		/* from the outside to the inside */

		efa= em->faces.first;
		startvl= NULL;
		maxx= -1.0e10;
		tria_nr= 0;

		while(efa) {
			if(efa->f1) {
				cent_tri_v3(cent, efa->v1->co, efa->v2->co, efa->v3->co);
				cent[0]= cent[0]*cent[0] + cent[1]*cent[1] + cent[2]*cent[2];
				
				if(cent[0]>maxx) {
					maxx= cent[0];
					startvl= efa;
					tria_nr= 0;
				}
				if(efa->v4) {
					cent_tri_v3(cent, efa->v1->co, efa->v3->co, efa->v4->co);
					cent[0]= cent[0]*cent[0] + cent[1]*cent[1] + cent[2]*cent[2];
					
					if(cent[0]>maxx) {
						maxx= cent[0];
						startvl= efa;
						tria_nr= 1;
					}
				}
			}
			efa= efa->next;
		}

		if (startvl==NULL)
			startvl= em->faces.first;
		
		/* set first face correct: calc normal */
		
		if(tria_nr==1) {
			normal_tri_v3( nor,startvl->v1->co, startvl->v3->co, startvl->v4->co);
			cent_tri_v3(cent, startvl->v1->co, startvl->v3->co, startvl->v4->co);
		} else {
			normal_tri_v3( nor,startvl->v1->co, startvl->v2->co, startvl->v3->co);
			cent_tri_v3(cent, startvl->v1->co, startvl->v2->co, startvl->v3->co);
		}
		/* first normal is oriented this way or the other */
		if(select) {
			if(select==2) {
				if(cent[0]*nor[0]+cent[1]*nor[1]+cent[2]*nor[2] > 0.0) flipface(em, startvl);
			}
			else {
				if(cent[0]*nor[0]+cent[1]*nor[1]+cent[2]*nor[2] < 0.0) flipface(em, startvl);
			}
		}
		else if(cent[0]*nor[0]+cent[1]*nor[1]+cent[2]*nor[2] < 0.0) flipface(em, startvl);


		eed= startvl->e1;
		if(eed->v1==startvl->v1) eed->f2= 1; 
		else eed->f2= 2;
		
		eed= startvl->e2;
		if(eed->v1==startvl->v2) eed->f2= 1; 
		else eed->f2= 2;
		
		eed= startvl->e3;
		if(eed->v1==startvl->v3) eed->f2= 1; 
		else eed->f2= 2;
		
		eed= startvl->e4;
		if(eed) {
			if(eed->v1==startvl->v4) eed->f2= 1; 
			else eed->f2= 2;
		}
		
		startvl->f1= 0;
		totsel--;

		/* test normals */
		found= 1;
		direct= 1;
		while(found) {
			found= 0;
			if(direct) efa= em->faces.first;
			else efa= em->faces.last;
			while(efa) {
				if(efa->f1) {
					turn= 0;
					foundone= 0;

					ed1= efa->e1;
					ed2= efa->e2;
					ed3= efa->e3;
					ed4= efa->e4;

					if(ed1->f2) {
						if(ed1->v1==efa->v1 && ed1->f2==1) turn= 1;
						if(ed1->v2==efa->v1 && ed1->f2==2) turn= 1;
						foundone= 1;
					}
					else if(ed2->f2) {
						if(ed2->v1==efa->v2 && ed2->f2==1) turn= 1;
						if(ed2->v2==efa->v2 && ed2->f2==2) turn= 1;
						foundone= 1;
					}
					else if(ed3->f2) {
						if(ed3->v1==efa->v3 && ed3->f2==1) turn= 1;
						if(ed3->v2==efa->v3 && ed3->f2==2) turn= 1;
						foundone= 1;
					}
					else if(ed4 && ed4->f2) {
						if(ed4->v1==efa->v4 && ed4->f2==1) turn= 1;
						if(ed4->v2==efa->v4 && ed4->f2==2) turn= 1;
						foundone= 1;
					}

					if(foundone) {
						found= 1;
						totsel--;
						efa->f1= 0;

						if(turn) {
							if(ed1->v1==efa->v1) ed1->f2= 2; 
							else ed1->f2= 1;
							if(ed2->v1==efa->v2) ed2->f2= 2; 
							else ed2->f2= 1;
							if(ed3->v1==efa->v3) ed3->f2= 2; 
							else ed3->f2= 1;
							if(ed4) {
								if(ed4->v1==efa->v4) ed4->f2= 2; 
								else ed4->f2= 1;
							}

							flipface(em, efa);

						}
						else {
							if(ed1->v1== efa->v1) ed1->f2= 1; 
							else ed1->f2= 2;
							if(ed2->v1==efa->v2) ed2->f2= 1; 
							else ed2->f2= 2;
							if(ed3->v1==efa->v3) ed3->f2= 1; 
							else ed3->f2= 2;
							if(ed4) {
								if(ed4->v1==efa->v4) ed4->f2= 1; 
								else ed4->f2= 2;
							}
						}
					}
				}
				if(direct) efa= efa->next;
				else efa= efa->prev;
			}
			direct= 1-direct;
		}
	}

	recalc_editnormals(em);
	
//	DAG_id_flush_update(obedit->data, OB_RECALC_DATA);

	waitcursor(0);
}

/* ********** ALIGN WITH VIEW **************** */
static void editmesh_calc_selvert_center(EditMesh *em, float cent_r[3])
{
	EditVert *eve;
	int nsel= 0;

	cent_r[0]= cent_r[1]= cent_r[0]= 0.0;

	for (eve= em->verts.first; eve; eve= eve->next) {
		if (eve->f & SELECT) {
			cent_r[0]+= eve->co[0];
			cent_r[1]+= eve->co[1];
			cent_r[2]+= eve->co[2];
			nsel++;
		}
	}

	if (nsel) {
		cent_r[0]/= nsel;
		cent_r[1]/= nsel;
		cent_r[2]/= nsel;
	}
}

static int mface_is_selected(MFace *mf)
{
	return (!(mf->flag & ME_HIDE) && (mf->flag & ME_FACE_SEL));
}

	/* XXX, code for both these functions should be abstract,
	 * then unified, then written for other things (like objects,
	 * which would use same as vertices method), then added
	 * to interface! Hoera! - zr
	 */
void faceselect_align_view_to_selected(View3D *v3d, RegionView3D *rv3d, Mesh *me, wmOperator *op,  int axis)
{
	float norm[3];
	int i, totselected = 0;

	norm[0]= norm[1]= norm[2]= 0.0;
	for (i=0; i<me->totface; i++) {
		MFace *mf= ((MFace*) me->mface) + i;

		if (mface_is_selected(mf)) {
			float *v1, *v2, *v3, fno[3];

			v1= me->mvert[mf->v1].co;
			v2= me->mvert[mf->v2].co;
			v3= me->mvert[mf->v3].co;
			if (mf->v4) {
				float *v4= me->mvert[mf->v4].co;
				normal_quad_v3( fno,v1, v2, v3, v4);
			} else {
				normal_tri_v3( fno,v1, v2, v3);
			}

			norm[0]+= fno[0];
			norm[1]+= fno[1];
			norm[2]+= fno[2];

			totselected++;
		}
	}

	if (totselected == 0)
		BKE_report(op->reports, RPT_ERROR, "No faces selected.");
	else
		view3d_align_axis_to_vector(v3d, rv3d, axis, norm);
}

/* helper for below, to survive non-uniform scaled objects */
static void face_getnormal_obspace(Object *obedit, EditFace *efa, float *fno)
{
	float vec[4][3];
	
	VECCOPY(vec[0], efa->v1->co);
	mul_mat3_m4_v3(obedit->obmat, vec[0]);
	VECCOPY(vec[1], efa->v2->co);
	mul_mat3_m4_v3(obedit->obmat, vec[1]);
	VECCOPY(vec[2], efa->v3->co);
	mul_mat3_m4_v3(obedit->obmat, vec[2]);
	if(efa->v4) {
		VECCOPY(vec[3], efa->v4->co);
		mul_mat3_m4_v3(obedit->obmat, vec[3]);
		
		normal_quad_v3( fno,vec[0], vec[1], vec[2], vec[3]);
	}
	else normal_tri_v3( fno,vec[0], vec[1], vec[2]);
}


void editmesh_align_view_to_selected(Object *obedit, EditMesh *em, wmOperator *op, View3D *v3d, RegionView3D *rv3d, int axis)
{
	int nselverts= EM_nvertices_selected(em);
	float norm[3]={0.0, 0.0, 0.0}; /* used for storing the mesh normal */
	
	if (nselverts==0) {
		BKE_report(op->reports, RPT_ERROR, "No faces or vertices selected.");
	} 
	else if (EM_nfaces_selected(em)) {
		EditFace *efa;
		for (efa= em->faces.first; efa; efa= efa->next) {
			if (faceselectedAND(efa, SELECT)) {
				float fno[3];
				
				face_getnormal_obspace(obedit, efa, fno);
				norm[0]+= fno[0];
				norm[1]+= fno[1];
				norm[2]+= fno[2];
			}
		}

		view3d_align_axis_to_vector(v3d, rv3d, axis, norm);
	} 
	else if (nselverts>2) {
		float cent[3];
		EditVert *eve, *leve= NULL;

		editmesh_calc_selvert_center(em, cent);
		for (eve= em->verts.first; eve; eve= eve->next) {
			if (eve->f & SELECT) {
				if (leve) {
					float tno[3];
					normal_tri_v3( tno,cent, leve->co, eve->co);
					
						/* XXX, fixme, should be flipped intp a 
						 * consistent direction. -zr
						 */
					norm[0]+= tno[0];
					norm[1]+= tno[1];
					norm[2]+= tno[2];
				}
				leve= eve;
			}
		}

		mul_mat3_m4_v3(obedit->obmat, norm);
		view3d_align_axis_to_vector(v3d, rv3d, axis, norm);
	} 
	else if (nselverts==2) { /* Align view to edge (or 2 verts) */ 
		EditVert *eve, *leve= NULL;

		for (eve= em->verts.first; eve; eve= eve->next) {
			if (eve->f & SELECT) {
				if (leve) {
					norm[0]= leve->co[0] - eve->co[0];
					norm[1]= leve->co[1] - eve->co[1];
					norm[2]= leve->co[2] - eve->co[2];
					break; /* we know there are only 2 verts so no need to keep looking */
				}
				leve= eve;
			}
		}
		mul_mat3_m4_v3(obedit->obmat, norm);
		view3d_align_axis_to_vector(v3d, rv3d, axis, norm);
	} 
	else if (nselverts==1) { /* Align view to vert normal */ 
		EditVert *eve;

		for (eve= em->verts.first; eve; eve= eve->next) {
			if (eve->f & SELECT) {
				norm[0]= eve->no[0];
				norm[1]= eve->no[1];
				norm[2]= eve->no[2];
				break; /* we know this is the only selected vert, so no need to keep looking */
			}
		}
		mul_mat3_m4_v3(obedit->obmat, norm);
		view3d_align_axis_to_vector(v3d, rv3d, axis, norm);
	}
} 

/* **************** VERTEX DEFORMS *************** */
<<<<<<< HEAD
=======

static int smooth_vertex(bContext *C, wmOperator *op)
{
	Object *obedit= CTX_data_edit_object(C);
	EditMesh *em= BKE_mesh_get_editmesh(((Mesh *)obedit->data));
	EditVert *eve, *eve_mir = NULL;
	EditEdge *eed;
	float *adror, *adr, fac;
	float fvec[3];
	int teller=0;
	ModifierData *md;

	/* count */
	eve= em->verts.first;
	while(eve) {
		if(eve->f & SELECT) teller++;
		eve= eve->next;
	}
	if(teller==0) {
		BKE_mesh_end_editmesh(obedit->data, em);
		return OPERATOR_CANCELLED;
	}
	
	adr=adror= (float *)MEM_callocN(3*sizeof(float *)*teller, "vertsmooth");
	eve= em->verts.first;
	while(eve) {
		if(eve->f & SELECT) {
			eve->tmp.p = (void*)adr;
			eve->f1= 0;
			eve->f2= 0;
			adr+= 3;
		}
		eve= eve->next;
	}

	/* if there is a mirror modifier with clipping, flag the verts that
	 * are within tolerance of the plane(s) of reflection 
	 */
	for(md=obedit->modifiers.first; md; md=md->next) {
		if(md->type==eModifierType_Mirror) {
			MirrorModifierData *mmd = (MirrorModifierData*) md;	
		
			if(mmd->flag & MOD_MIR_CLIPPING) {
				for (eve= em->verts.first; eve; eve= eve->next) {
					if(eve->f & SELECT) {

						switch(mmd->axis){
							case 0:
								if (fabs(eve->co[0]) < mmd->tolerance)
									eve->f2 |= 1;
								break;
							case 1:
								if (fabs(eve->co[1]) < mmd->tolerance)
									eve->f2 |= 2;
								break;
							case 2:
								if (fabs(eve->co[2]) < mmd->tolerance)
									eve->f2 |= 4;
								break;
						}
					}
				}
			}
		}
	}
	
	eed= em->edges.first;
	while(eed) {
		if( (eed->v1->f & SELECT) || (eed->v2->f & SELECT) ) {
			fvec[0]= (eed->v1->co[0]+eed->v2->co[0])/2.0;
			fvec[1]= (eed->v1->co[1]+eed->v2->co[1])/2.0;
			fvec[2]= (eed->v1->co[2]+eed->v2->co[2])/2.0;
			
			if((eed->v1->f & SELECT) && eed->v1->f1<255) {
				eed->v1->f1++;
				add_v3_v3v3(eed->v1->tmp.p, eed->v1->tmp.p, fvec);
			}
			if((eed->v2->f & SELECT) && eed->v2->f1<255) {
				eed->v2->f1++;
				add_v3_v3v3(eed->v2->tmp.p, eed->v2->tmp.p, fvec);
			}
		}
		eed= eed->next;
	}

	eve= em->verts.first;
	while(eve) {
		if(eve->f & SELECT) {
			if(eve->f1) {
				
				if (((Mesh *)obedit->data)->editflag & ME_EDIT_MIRROR_X) {
					eve_mir= editmesh_get_x_mirror_vert(obedit, em, eve->co);
				}
				
				adr = eve->tmp.p;
				fac= 0.5/(float)eve->f1;
				
				eve->co[0]= 0.5*eve->co[0]+fac*adr[0];
				eve->co[1]= 0.5*eve->co[1]+fac*adr[1];
				eve->co[2]= 0.5*eve->co[2]+fac*adr[2];
				
				
				/* clip if needed by mirror modifier */
				if (eve->f2) {
					if (eve->f2 & 1) {
						eve->co[0]= 0.0f;
					}
					if (eve->f2 & 2) {
						eve->co[1]= 0.0f;
					}
					if (eve->f2 & 4) {
						eve->co[2]= 0.0f;
					}
				}
				
				if (eve_mir) {
					eve_mir->co[0]=-eve->co[0];
					eve_mir->co[1]= eve->co[1];
					eve_mir->co[2]= eve->co[2];
				}
				
			}
			eve->tmp.p= NULL;
		}
		eve= eve->next;
	}
	MEM_freeN(adror);

	recalc_editnormals(em);

	BKE_mesh_end_editmesh(obedit->data, em);

	DAG_id_flush_update(obedit->data, OB_RECALC_DATA);
	WM_event_add_notifier(C, NC_GEOM|ND_DATA, obedit->data);

	return OPERATOR_FINISHED;
}

static int smooth_vertex_exec(bContext *C, wmOperator *op)
{
	int repeat = RNA_int_get(op->ptr, "repeat");
	int i;

	if (!repeat) repeat = 1;

	for (i=0; i<repeat; i++) {
		smooth_vertex(C, op);
	}

	return OPERATOR_FINISHED;
}

void MESH_OT_vertices_smooth(wmOperatorType *ot)
{
	/* identifiers */
	ot->name= "Smooth Vertex";
	ot->description= "Flatten angles of selected vertices.";
	ot->idname= "MESH_OT_vertices_smooth";
	
	/* api callbacks */
	ot->exec= smooth_vertex_exec;
	ot->poll= ED_operator_editmesh;
	
	/* flags */
	ot->flag= OPTYPE_REGISTER|OPTYPE_UNDO;

	RNA_def_int(ot->srna, "repeat", 1, 1, 100, "Smooth Iterations", "", 1, INT_MAX);
}

>>>>>>> 37e4a311
void vertexnoise(Object *obedit, EditMesh *em)
{
	Material *ma;
	Tex *tex;
	EditVert *eve;
	float b2, ofs, vec[3];

	if(em==NULL) return;
	
	ma= give_current_material(obedit, obedit->actcol);
	if(ma==0 || ma->mtex[0]==0 || ma->mtex[0]->tex==0) {
		return;
	}
	tex= ma->mtex[0]->tex;
	
	ofs= tex->turbul/200.0;
	
	eve= (struct EditVert *)em->verts.first;
	while(eve) {
		if(eve->f & SELECT) {
			
			if(tex->type==TEX_STUCCI) {
				
				b2= BLI_hnoise(tex->noisesize, eve->co[0], eve->co[1], eve->co[2]);
				if(tex->stype) ofs*=(b2*b2);
				vec[0]= 0.2*(b2-BLI_hnoise(tex->noisesize, eve->co[0]+ofs, eve->co[1], eve->co[2]));
				vec[1]= 0.2*(b2-BLI_hnoise(tex->noisesize, eve->co[0], eve->co[1]+ofs, eve->co[2]));
				vec[2]= 0.2*(b2-BLI_hnoise(tex->noisesize, eve->co[0], eve->co[1], eve->co[2]+ofs));
				
				add_v3_v3v3(eve->co, eve->co, vec);
			}
			else {
				float tin, dum;
				externtex(ma->mtex[0], eve->co, &tin, &dum, &dum, &dum, &dum);
				eve->co[2]+= 0.05*tin;
			}
		}
		eve= eve->next;
	}

	recalc_editnormals(em);
//	DAG_id_flush_update(obedit->data, OB_RECALC_DATA);

}

void flipface(EditMesh *em, EditFace *efa)
{
	if(efa->v4) {
		SWAP(EditVert *, efa->v2, efa->v4);
		SWAP(EditEdge *, efa->e1, efa->e4);
		SWAP(EditEdge *, efa->e2, efa->e3);
		EM_data_interp_from_faces(em, efa, NULL, efa, 0, 3, 2, 1);
	}
	else {
		SWAP(EditVert *, efa->v2, efa->v3);
		SWAP(EditEdge *, efa->e1, efa->e3);
		efa->e2->dir= 1-efa->e2->dir;
		EM_data_interp_from_faces(em, efa, NULL, efa, 0, 2, 1, 3);
	}

<<<<<<< HEAD
	if(efa->v4) CalcNormFloat4(efa->v1->co, efa->v2->co, efa->v3->co, efa->v4->co, efa->n);
	else CalcNormFloat(efa->v1->co, efa->v2->co, efa->v3->co, efa->n);
}
=======
	if(efa->v4) normal_quad_v3( efa->n,efa->v1->co, efa->v2->co, efa->v3->co, efa->v4->co);
	else normal_tri_v3( efa->n,efa->v1->co, efa->v2->co, efa->v3->co);
}


static int flip_normals(bContext *C, wmOperator *op)
{
	Object *obedit= CTX_data_edit_object(C);
	EditMesh *em= BKE_mesh_get_editmesh(((Mesh *)obedit->data));
	EditFace *efa;
	
	efa= em->faces.first;
	while(efa) {
		if( efa->f & SELECT ){
			flipface(em, efa);
		}
		efa= efa->next;
	}
	
	/* update vertex normals too */
	recalc_editnormals(em);

	BKE_mesh_end_editmesh(obedit->data, em);

	DAG_id_flush_update(obedit->data, OB_RECALC_DATA);
	WM_event_add_notifier(C, NC_GEOM|ND_DATA, obedit->data);

	return OPERATOR_FINISHED;
}

void MESH_OT_flip_normals(wmOperatorType *ot)
{
	/* identifiers */
	ot->name= "Flip Normals";
	ot->description= "Toggle the direction of selected face's vertex and face normals.";
	ot->idname= "MESH_OT_flip_normals";
	
	/* api callbacks */
	ot->exec= flip_normals;
	ot->poll= ED_operator_editmesh;
	
	/* flags */
	ot->flag= OPTYPE_REGISTER|OPTYPE_UNDO;
}
>>>>>>> 37e4a311
<|MERGE_RESOLUTION|>--- conflicted
+++ resolved
@@ -364,752 +364,6 @@
 	char *str_pt = str;
 	CustomDataLayer *layer;
 	
-<<<<<<< HEAD
-	/* see if there is a duplicate */
-	for(i=0; i<data->totlayer; i++) {
-		layer = &data->layers[i];
-		if(layer->type == type) {
-			str_pt += sprintf(str_pt, "%s%%x%d|", layer->name, count);
-			count++;
-=======
-	return ( rc[0]*(v1[0]-v2[0]) + rc[1]*(v1[1]-v2[1]) )/len;
-}
-
-/* note; uses v3d, so needs active 3d window */
-static void findnearestedge__doClosest(void *userData, EditEdge *eed, int x0, int y0, int x1, int y1, int index)
-{
-	struct { ViewContext vc; float mval[2]; int dist; EditEdge *closest; } *data = userData;
-	float v1[2], v2[2];
-	int distance;
-		
-	v1[0] = x0;
-	v1[1] = y0;
-	v2[0] = x1;
-	v2[1] = y1;
-		
-	distance= dist_to_line_segment_v2(data->mval, v1, v2);
-		
-	if(eed->f & SELECT) distance+=5;
-	if(distance < data->dist) {
-		if(data->vc.rv3d->rflag & RV3D_CLIPPING) {
-			float labda= labda_PdistVL2Dfl(data->mval, v1, v2);
-			float vec[3];
-
-			vec[0]= eed->v1->co[0] + labda*(eed->v2->co[0] - eed->v1->co[0]);
-			vec[1]= eed->v1->co[1] + labda*(eed->v2->co[1] - eed->v1->co[1]);
-			vec[2]= eed->v1->co[2] + labda*(eed->v2->co[2] - eed->v1->co[2]);
-			mul_m4_v3(data->vc.obedit->obmat, vec);
-
-			if(view3d_test_clipping(data->vc.rv3d, vec)==0) {
-				data->dist = distance;
-				data->closest = eed;
-			}
-		}
-		else {
-			data->dist = distance;
-			data->closest = eed;
->>>>>>> 37e4a311
-		}
-	}
-}
-
-int mesh_layers_menu(CustomData *data, int type) {
-	int ret;
-	char *str_pt, *str;
-	
-	str_pt = str = MEM_mallocN(mesh_layers_menu_charlen(data, type) + 18, "layer menu");
-	str[0] = '\0';
-	
-	str_pt += sprintf(str_pt, "Layers%%t|");
-	
-	mesh_layers_menu_concat(data, type, str_pt);
-	
-	ret = pupmenu(str);
-	MEM_freeN(str);
-	return ret;
-}
-
-void EM_mesh_copy_edge(EditMesh *em, short type) 
-{
-	EditSelection *ese;
-	short change=0;
-	
-	EditEdge *eed, *eed_act;
-	float vec[3], vec_mid[3], eed_len, eed_len_act;
-	
-	if (!em) return;
-	
-	ese = em->selected.last;
-	if (!ese) return;
-	
-	eed_act = (EditEdge*)ese->data;
-	
-	switch (type) {
-	case 1: /* copy crease */
-		for(eed=em->edges.first; eed; eed=eed->next) {
-			if (eed->f & SELECT && eed != eed_act && eed->crease != eed_act->crease) {
-				eed->crease = eed_act->crease;
-				change = 1;
-			}
-		}
-		break;
-	case 2: /* copy bevel weight */
-		for(eed=em->edges.first; eed; eed=eed->next) {
-			if (eed->f & SELECT && eed != eed_act && eed->bweight != eed_act->bweight) {
-				eed->bweight = eed_act->bweight;
-				change = 1;
-			}
-		}
-		break;
-
-	case 3: /* copy length */
-		eed_len_act = VecLenf(eed_act->v1->co, eed_act->v2->co);
-		for(eed=em->edges.first; eed; eed=eed->next) {
-			if (eed->f & SELECT && eed != eed_act) {
-
-				eed_len = VecLenf(eed->v1->co, eed->v2->co);
-
-				if (eed_len == eed_len_act) continue;
-				/* if this edge is zero length we cont do anything with it*/
-				if (eed_len == 0.0f) continue;
-				if (eed_len_act == 0.0f) {
-					VecAddf(vec_mid, eed->v1->co, eed->v2->co);
-					VecMulf(vec_mid, 0.5);
-					VECCOPY(eed->v1->co, vec_mid);
-					VECCOPY(eed->v2->co, vec_mid);
-				} else {
-					/* copy the edge length */
-					VecAddf(vec_mid, eed->v1->co, eed->v2->co);
-					VecMulf(vec_mid, 0.5);
-
-					/* SCALE 1 */
-					VecSubf(vec, eed->v1->co, vec_mid);
-					VecMulf(vec, eed_len_act/eed_len);
-					VecAddf(eed->v1->co, vec, vec_mid);
-
-					/* SCALE 2 */
-					VecSubf(vec, eed->v2->co, vec_mid);
-					VecMulf(vec, eed_len_act/eed_len);
-					VecAddf(eed->v2->co, vec, vec_mid);
-				}
-				change = 1;
-			}
-		}
-
-		if (change)
-			recalc_editnormals(em);
-
-		break;
-	}
-	
-	if (change) {
-//		DAG_id_flush_update(obedit->data, OB_RECALC_DATA);
-		
-	}
-}
-
-void EM_mesh_copy_face(EditMesh *em, wmOperator *op, short type)
-{
-	short change=0;
-	
-	EditFace *efa, *efa_act;
-	MTFace *tf, *tf_act = NULL;
-	MCol *mcol, *mcol_act = NULL;
-	if (!em) return;
-	efa_act = EM_get_actFace(em, 0);
-	
-	if (!efa_act) return;
-	
-	tf_act =	CustomData_em_get(&em->fdata, efa_act->data, CD_MTFACE);
-	mcol_act =	CustomData_em_get(&em->fdata, efa_act->data, CD_MCOL);
-	
-	switch (type) {
-	case 1: /* copy material */
-		for(efa=em->faces.first; efa; efa=efa->next) {
-			if (efa->f & SELECT && efa->mat_nr != efa_act->mat_nr) {
-				efa->mat_nr = efa_act->mat_nr;
-				change = 1;
-			}
-		}
-		break;
-	case 2:	/* copy image */
-		if (!tf_act) {
-			BKE_report(op->reports, RPT_ERROR, "Mesh has no uv/image layers.");
-			return;
-		}
-<<<<<<< HEAD
-		for(efa=em->faces.first; efa; efa=efa->next) {
-			if (efa->f & SELECT && efa != efa_act) {
-				tf = CustomData_em_get(&em->fdata, efa->data, CD_MTFACE);
-				if (tf_act->tpage) {
-					tf->tpage = tf_act->tpage;
-					tf->mode |= TF_TEX;
-				} else {
-					tf->tpage = NULL;
-					tf->mode &= ~TF_TEX;
-=======
-	}
-	
-	for(base_efa= em->faces.first; base_efa; base_efa= base_efa->next) {
-		if (base_efa->f1) { /* This was one of the faces originaly selected */
-			if (mode==SIMFACE_MATERIAL) { /* same material */
-				for(efa= em->faces.first; efa; efa= efa->next) {
-					if (
-						!(efa->f & SELECT) &&
-						!efa->h &&
-						base_efa->mat_nr == efa->mat_nr
-					) {
-						EM_select_face(efa, 1);
-						selcount++;
-						deselcount--;
-						if (!deselcount) /*have we selected all posible faces?, if so return*/
-							return selcount;
-					}
-				}
-			} else if (mode==SIMFACE_IMAGE) { /* same image */
-				MTFace *tf, *base_tf;
-
-				base_tf = (MTFace*)CustomData_em_get(&em->fdata, base_efa->data,
-				                                     CD_MTFACE);
-
-				if(!base_tf)
-					return selcount;
-
-				for(efa= em->faces.first; efa; efa= efa->next) {
-					if (!(efa->f & SELECT) && !efa->h) {
-						tf = (MTFace*)CustomData_em_get(&em->fdata, efa->data,
-						                                CD_MTFACE);
-
-						if(base_tf->tpage == tf->tpage) {
-							EM_select_face(efa, 1);
-							selcount++;
-							deselcount--;
-							if (!deselcount) /*have we selected all posible faces?, if so return*/
-								return selcount;
-						}
-					}
-				}
-			} else if (mode==SIMFACE_AREA || mode==SIMFACE_PERIMETER) { /* same area OR same perimeter, both use the same temp var */
-				for(efa= em->faces.first; efa; efa= efa->next) {
-					if (
-						(!(efa->f & SELECT) && !efa->h) &&
-						SCALE_CMP(base_efa->tmp.fp, efa->tmp.fp)
-					) {
-						EM_select_face(efa, 1);
-						selcount++;
-						deselcount--;
-						if (!deselcount) /*have we selected all posible faces?, if so return*/
-							return selcount;
-					}
-				}
-			} else if (mode==SIMFACE_NORMAL) {
-				float angle;
-				for(efa= em->faces.first; efa; efa= efa->next) {
-					if (!(efa->f & SELECT) && !efa->h) {
-						angle= RAD2DEG(angle_v2v2(base_efa->n, efa->n));
-						if (angle/180.0<=thresh) {
-							EM_select_face(efa, 1);
-							selcount++;
-							deselcount--;
-							if (!deselcount) /*have we selected all posible faces?, if so return*/
-								return selcount;
-						}
-					}
-				}
-			} else if (mode==SIMFACE_COPLANAR) { /* same planer */
-				float angle, base_dot, dot;
-				base_dot= dot_v3v3(base_efa->cent, base_efa->n);
-				for(efa= em->faces.first; efa; efa= efa->next) {
-					if (!(efa->f & SELECT) && !efa->h) {
-						angle= RAD2DEG(angle_v2v2(base_efa->n, efa->n));
-						if (angle/180.0<=thresh) {
-							dot=dot_v3v3(efa->cent, base_efa->n);
-							if (fabs(base_dot-dot) <= thresh) {
-								EM_select_face(efa, 1);
-								selcount++;
-								deselcount--;
-								if (!deselcount) /*have we selected all posible faces?, if so return*/
-									return selcount;
-							}
-						}
-					}
->>>>>>> 37e4a311
-				}
-				tf->tile= tf_act->tile;
-				change = 1;
-			}
-		}
-		break;
-
-<<<<<<< HEAD
-	case 3: /* copy UV's */
-		if (!tf_act) {
-			BKE_report(op->reports, RPT_ERROR, "Mesh has no uv/image layers.");
-			return;
-		}
-=======
-	int selcount = similar_face_select__internal(scene, em, RNA_int_get(op->ptr, "type"));
-	
-	if (selcount) {
-		/* here was an edge-mode only select flush case, has to be generalized */
-		EM_selectmode_flush(em);
-		WM_event_add_notifier(C, NC_GEOM|ND_SELECT, obedit->data);
-		BKE_mesh_end_editmesh(me, em);
-		return OPERATOR_FINISHED;
-	}
-	
-	BKE_mesh_end_editmesh(me, em);
-	return OPERATOR_CANCELLED;
-}	
-
-/* ***************************************************** */
-
-static int similar_edge_select__internal(ToolSettings *ts, EditMesh *em, int mode)
-{
-	EditEdge *eed, *base_eed=NULL;
-	unsigned int selcount=0; /* count how many new edges we select*/
-	
-	/*count how many visible selected edges there are,
-	so we can return when there are none left */
-	unsigned int deselcount=0;
-	
-	short ok=0;
-	float thresh= ts->select_thresh;
-	
-	for(eed= em->edges.first; eed; eed= eed->next) {
-		if (!eed->h) {
-			if (eed->f & SELECT) {
-				eed->f1=1;
-				ok=1;
-			} else {
-				eed->f1=0;
-				deselcount++;
-			}
-			/* set all eed->tmp.l to 0 we use it later.
-			for counting face users*/
-			eed->tmp.l=0;
-			eed->f2=0; /* only for mode SIMEDGE_FACE_ANGLE, edge animations */
-		}
-	}
-	
-	if (!ok || !deselcount) /* no data selected OR no more data to select*/
-		return 0;
-	
-	if (mode==SIMEDGE_LENGTH) { /*store length*/
-		for(eed= em->edges.first; eed; eed= eed->next) {
-			if (!eed->h) /* dont calc data for hidden edges*/
-				eed->tmp.fp= len_v3v3(eed->v1->co, eed->v2->co);
-		}
-	} else if (mode==SIMEDGE_FACE) { /*store face users*/
-		EditFace *efa;
-		/* cound how many faces each edge uses use tmp->l */
-		for(efa= em->faces.first; efa; efa= efa->next) {
-			efa->e1->tmp.l++;
-			efa->e2->tmp.l++;
-			efa->e3->tmp.l++;
-			if (efa->e4) efa->e4->tmp.l++;
-		}
-	} else if (mode==SIMEDGE_FACE_ANGLE) { /*store edge angles */
-		EditFace *efa;
-		int j;
-		/* cound how many faces each edge uses use tmp.l */
-		for(efa= em->faces.first; efa; efa= efa->next) {
-			/* here we use the edges temp data to assign a face
-			if a face has alredy been assigned (eed->f2==1)
-			we calculate the angle between the current face and
-			the edges previously found face.
-			store the angle in eed->tmp.fp (loosing the face eed->tmp.f)
-			but tagging eed->f2==2, so we know not to look at it again.
-			This only works for edges that connect to 2 faces. but its good enough
-			*/
-			
-			/* se we can loop through face edges*/
-			j=0;
-			eed= efa->e1;
-			while (j<4) {
-				if (j==1) eed= efa->e2;
-				else if (j==2) eed= efa->e3;
-				else if (j==3) {
-					eed= efa->e4;
-					if (!eed)
-						break;
-				} /* done looping */
-				
-				if (!eed->h) { /* dont calc data for hidden edges*/
-					if (eed->f2==2)
-						break;
-					else if (eed->f2==0) /* first access, assign the face */
-						eed->tmp.f= efa;
-					else if (eed->f2==1) /* second, we assign the angle*/
-						eed->tmp.fp= RAD2DEG(angle_v2v2(eed->tmp.f->n, efa->n))/180;
-					eed->f2++; /* f2==0 no face assigned. f2==1 one face found. f2==2 angle calculated.*/
-				}
-				j++;
-			}
-		}
-	}
-	
-	for(base_eed= em->edges.first; base_eed; base_eed= base_eed->next) {
-		if (base_eed->f1) {
-			if (mode==SIMEDGE_LENGTH) { /* same length */
-				for(eed= em->edges.first; eed; eed= eed->next) {
-					if (
-						!(eed->f & SELECT) &&
-						!eed->h &&
-						SCALE_CMP(base_eed->tmp.fp, eed->tmp.fp)
-					) {
-						EM_select_edge(eed, 1);
-						selcount++;
-						deselcount--;
-						if (!deselcount) /*have we selected all posible faces?, if so return*/
-							return selcount;
-					}
-				}
-			} else if (mode==SIMEDGE_DIR) { /* same direction */
-				float base_dir[3], dir[3], angle;
-				sub_v3_v3v3(base_dir, base_eed->v1->co, base_eed->v2->co);
-				for(eed= em->edges.first; eed; eed= eed->next) {
-					if (!(eed->f & SELECT) && !eed->h) {
-						sub_v3_v3v3(dir, eed->v1->co, eed->v2->co);
-						angle= RAD2DEG(angle_v2v2(base_dir, dir));
-						
-						if (angle>90) /* use the smallest angle between the edges */
-							angle= fabs(angle-180.0f);
-						
-						if (angle/90.0<=thresh) {
-							EM_select_edge(eed, 1);
-							selcount++;
-							deselcount--;
-							if (!deselcount) /*have we selected all posible faces?, if so return*/
-								return selcount;
-						}
-					}
-				}
-			} else if (mode==SIMEDGE_FACE) { /* face users */				
-				for(eed= em->edges.first; eed; eed= eed->next) {
-					if (
-						!(eed->f & SELECT) &&
-						!eed->h &&
-						base_eed->tmp.l==eed->tmp.l
-					) {
-						EM_select_edge(eed, 1);
-						selcount++;
-						deselcount--;
-						if (!deselcount) /*have we selected all posible faces?, if so return*/
-							return selcount;
-					}
-				}
-			} else if (mode==SIMEDGE_FACE_ANGLE && base_eed->f2==2) { /* edge angles, f2==2 means the edge has an angle. */				
-				for(eed= em->edges.first; eed; eed= eed->next) {
-					if (
-						!(eed->f & SELECT) &&
-						!eed->h &&
-						eed->f2==2 &&
-						(fabs(base_eed->tmp.fp-eed->tmp.fp)<=thresh)
-					) {
-						EM_select_edge(eed, 1);
-						selcount++;
-						deselcount--;
-						if (!deselcount) /*have we selected all posible faces?, if so return*/
-							return selcount;
-					}
-				}
-			} else if (mode==SIMEDGE_CREASE) { /* edge crease */
-				for(eed= em->edges.first; eed; eed= eed->next) {
-					if (
-						!(eed->f & SELECT) &&
-						!eed->h &&
-						(fabs(base_eed->crease-eed->crease) <= thresh)
-					) {
-						EM_select_edge(eed, 1);
-						selcount++;
-						deselcount--;
-						if (!deselcount) /*have we selected all posible faces?, if so return*/
-							return selcount;
-					}
-				}
-			} else if (mode==SIMEDGE_SEAM) { /* edge seam */
-				for(eed= em->edges.first; eed; eed= eed->next) {
-					if (
-						!(eed->f & SELECT) &&
-						!eed->h &&
-						(eed->seam == base_eed->seam)
-					) {
-						EM_select_edge(eed, 1);
-						selcount++;
-						deselcount--;
-						if (!deselcount) /*have we selected all posible faces?, if so return*/
-							return selcount;
-					}
-				}
-			} else if (mode==SIMEDGE_SHARP) { /* edge sharp */
-				for(eed= em->edges.first; eed; eed= eed->next) {
-					if (
-						!(eed->f & SELECT) &&
-						!eed->h &&
-						(eed->sharp == base_eed->sharp)
-					) {
-						EM_select_edge(eed, 1);
-						selcount++;
-						deselcount--;
-						if (!deselcount) /*have we selected all posible faces?, if so return*/
-							return selcount;
-					}
-				}
-			}
-		}
-	}	
-	return selcount;
-}
-/* wrap the above function but do selection flushing edge to face */
-static int similar_edge_select_exec(bContext *C, wmOperator *op)
-{
-	ToolSettings *ts= CTX_data_tool_settings(C);
-	Object *obedit= CTX_data_edit_object(C);
-	Mesh *me= obedit->data;
-	EditMesh *em= BKE_mesh_get_editmesh(me); 
-
-	int selcount = similar_edge_select__internal(ts, em, RNA_int_get(op->ptr, "type"));
-	
-	if (selcount) {
-		/* here was an edge-mode only select flush case, has to be generalized */
-		EM_selectmode_flush(em);
-		WM_event_add_notifier(C, NC_GEOM|ND_SELECT, obedit->data);
-		BKE_mesh_end_editmesh(me, em);
-		return OPERATOR_FINISHED;
-	}
-	
-	BKE_mesh_end_editmesh(me, em);
-	return OPERATOR_CANCELLED;
-}
-
-/* ********************************* */
-
-static int similar_vert_select_exec(bContext *C, wmOperator *op)
-{
-	ToolSettings *ts= CTX_data_tool_settings(C);
-	Object *obedit= CTX_data_edit_object(C);
-	Mesh *me= obedit->data;
-	EditMesh *em= BKE_mesh_get_editmesh(me); 
-	EditVert *eve, *base_eve=NULL;
-	unsigned int selcount=0; /* count how many new edges we select*/
-	
-	/*count how many visible selected edges there are,
-	so we can return when there are none left */
-	unsigned int deselcount=0;
-	int mode= RNA_enum_get(op->ptr, "type");
-	
-	short ok=0;
-	float thresh= ts->select_thresh;
-	
-	for(eve= em->verts.first; eve; eve= eve->next) {
-		if (!eve->h) {
-			if (eve->f & SELECT) {
-				eve->f1=1;
-				ok=1;
-			} else {
-				eve->f1=0;
-				deselcount++;
-			}
-			/* set all eve->tmp.l to 0 we use them later.*/
-			eve->tmp.l=0;
-		}
-		
-	}
-	
-	if (!ok || !deselcount) { /* no data selected OR no more data to select*/
-		BKE_mesh_end_editmesh(me, em);
-		return 0;
-	}
-	
-	if(mode == SIMVERT_FACE) {
-		/* store face users */
-		EditFace *efa;
-		
-		/* count how many faces each edge uses use tmp->l */
-		for(efa= em->faces.first; efa; efa= efa->next) {
-			efa->v1->tmp.l++;
-			efa->v2->tmp.l++;
-			efa->v3->tmp.l++;
-			if (efa->v4) efa->v4->tmp.l++;
-		}
-	}
-	
-	
-	for(base_eve= em->verts.first; base_eve; base_eve= base_eve->next) {
-		if (base_eve->f1) {
-				
-			if(mode == SIMVERT_NORMAL) {
-				float angle;
-				for(eve= em->verts.first; eve; eve= eve->next) {
-					if (!(eve->f & SELECT) && !eve->h) {
-						angle= RAD2DEG(angle_v2v2(base_eve->no, eve->no));
-						if (angle/180.0<=thresh) {
-							eve->f |= SELECT;
-							selcount++;
-							deselcount--;
-							if (!deselcount) {/*have we selected all posible faces?, if so return*/
-								BKE_mesh_end_editmesh(me, em);
-								return selcount;
-							}
-						}
-					}
-				}
-			}
-			else if(mode == SIMVERT_FACE) {
-				for(eve= em->verts.first; eve; eve= eve->next) {
-					if (
-						!(eve->f & SELECT) &&
-						!eve->h &&
-						base_eve->tmp.l==eve->tmp.l
-					) {
-						eve->f |= SELECT;
-						selcount++;
-						deselcount--;
-						if (!deselcount) {/*have we selected all posible faces?, if so return*/
-							BKE_mesh_end_editmesh(me, em);
-							return selcount;
-						}
-					}
-				}
-			} 
-			else if(mode == SIMVERT_VGROUP) {
-				MDeformVert *dvert, *base_dvert;
-				short i, j; /* weight index */
-
-				base_dvert= CustomData_em_get(&em->vdata, base_eve->data,
-					CD_MDEFORMVERT);
-
-				if (!base_dvert || base_dvert->totweight == 0) {
-					BKE_mesh_end_editmesh(me, em);
-					return selcount;
-				}
-				
-				for(eve= em->verts.first; eve; eve= eve->next) {
-					dvert= CustomData_em_get(&em->vdata, eve->data,
-						CD_MDEFORMVERT);
-
-					if (dvert && !(eve->f & SELECT) && !eve->h && dvert->totweight) {
-						/* do the extra check for selection in the following if, so were not
-						checking verts that may be alredy selected */
-						for (i=0; base_dvert->totweight >i && !(eve->f & SELECT); i++) { 
-							for (j=0; dvert->totweight >j; j++) {
-								if (base_dvert->dw[i].def_nr==dvert->dw[j].def_nr) {
-									eve->f |= SELECT;
-									selcount++;
-									deselcount--;
-									if (!deselcount) { /*have we selected all posible faces?, if so return*/
-										BKE_mesh_end_editmesh(me, em);
-										return selcount;
-									}
-									break;
-								}
-							}
-						}
-					}
-				}
-			}
-		}
-	} /* end basevert loop */
-
-	if(selcount) {
-		WM_event_add_notifier(C, NC_GEOM|ND_SELECT, obedit->data);
-		BKE_mesh_end_editmesh(me, em);
-		return OPERATOR_FINISHED;
-	}
-
-	BKE_mesh_end_editmesh(me, em);
-	return OPERATOR_CANCELLED;
-}
-
-static int select_similar_exec(bContext *C, wmOperator *op)
-{
-	int type= RNA_enum_get(op->ptr, "type");
-
-	if(type < 100)
-		return similar_vert_select_exec(C, op);
-	else if(type < 200)
-		return similar_edge_select_exec(C, op);
-	else
-		return similar_face_select_exec(C, op);
-}
-
-static EnumPropertyItem *select_similar_type_itemf(bContext *C, PointerRNA *ptr, int *free)
-{
-	Object *obedit= CTX_data_edit_object(C);
-	EnumPropertyItem *item= NULL;
-	int a, totitem= 0;
-		
-	if(obedit && obedit->type == OB_MESH) {
-		EditMesh *em= BKE_mesh_get_editmesh(obedit->data); 
-
-		if(em->selectmode & SCE_SELECT_VERTEX) {
-			for(a=SIMVERT_NORMAL; a<=SIMVERT_TOT; a++)
-				RNA_enum_items_add_value(&item, &totitem, prop_similar_types, a);
-		}
-		else if(em->selectmode & SCE_SELECT_EDGE) {
-			for(a=SIMEDGE_LENGTH; a<=SIMEDGE_TOT; a++)
-				RNA_enum_items_add_value(&item, &totitem, prop_similar_types, a);
-		}
-		else if(em->selectmode & SCE_SELECT_FACE) {
-			for(a=SIMFACE_MATERIAL; a<=SIMFACE_TOT; a++)
-				RNA_enum_items_add_value(&item, &totitem, prop_similar_types, a);
-		}
-	}
-
-	RNA_enum_item_end(&item, &totitem);
-	*free= 1;
-
-	return item;
-}
-
-void MESH_OT_select_similar(wmOperatorType *ot)
-{
-	PropertyRNA *prop;
-
-	/* identifiers */
-	ot->name= "Select Similar";
-	ot->description= "Select similar vertices, edges or faces by property types.";
-	ot->idname= "MESH_OT_select_similar";
-	
-	/* api callbacks */
-	ot->invoke= WM_menu_invoke;
-	ot->exec= select_similar_exec;
-	ot->poll= ED_operator_editmesh;
-	
-	/* flags */
-	ot->flag= OPTYPE_REGISTER|OPTYPE_UNDO;
-	
-	/* properties */
-	prop= RNA_def_enum(ot->srna, "type", prop_similar_types, SIMVERT_NORMAL, "Type", "");
-	RNA_def_enum_funcs(prop, select_similar_type_itemf);
-}
-
-/* ******************************************* */
-
-
-int mesh_layers_menu_charlen(CustomData *data, int type)
-{
- 	int i, len = 0;
-	/* see if there is a duplicate */
-	for(i=0; i<data->totlayer; i++) {
-		if((&data->layers[i])->type == type) {
-			/* we could count the chars here but we'll just assumeme each
-			 * is 32 chars with some room for the menu text - 40 should be fine */
-			len+=40; 
-		}
-	}
-	return len;
-}
-
-/* this function adds menu text into an existing string.
- * this string's size should be allocated with mesh_layers_menu_charlen */
-void mesh_layers_menu_concat(CustomData *data, int type, char *str) 
-{
-	int i, count = 0;
-	char *str_pt = str;
-	CustomDataLayer *layer;
-	
 	/* see if there is a duplicate */
 	for(i=0; i<data->totlayer; i++) {
 		layer = &data->layers[i];
@@ -1265,7 +519,6 @@
 			BKE_report(op->reports, RPT_ERROR, "Mesh has no uv/image layers.");
 			return;
 		}
->>>>>>> 37e4a311
 		for(efa=em->faces.first; efa; efa=efa->next) {
 			if (efa->f & SELECT && efa != efa_act) {
 				tf = CustomData_em_get(&em->fdata, efa->data, CD_MTFACE);
@@ -3032,178 +2285,6 @@
 } 
 
 /* **************** VERTEX DEFORMS *************** */
-<<<<<<< HEAD
-=======
-
-static int smooth_vertex(bContext *C, wmOperator *op)
-{
-	Object *obedit= CTX_data_edit_object(C);
-	EditMesh *em= BKE_mesh_get_editmesh(((Mesh *)obedit->data));
-	EditVert *eve, *eve_mir = NULL;
-	EditEdge *eed;
-	float *adror, *adr, fac;
-	float fvec[3];
-	int teller=0;
-	ModifierData *md;
-
-	/* count */
-	eve= em->verts.first;
-	while(eve) {
-		if(eve->f & SELECT) teller++;
-		eve= eve->next;
-	}
-	if(teller==0) {
-		BKE_mesh_end_editmesh(obedit->data, em);
-		return OPERATOR_CANCELLED;
-	}
-	
-	adr=adror= (float *)MEM_callocN(3*sizeof(float *)*teller, "vertsmooth");
-	eve= em->verts.first;
-	while(eve) {
-		if(eve->f & SELECT) {
-			eve->tmp.p = (void*)adr;
-			eve->f1= 0;
-			eve->f2= 0;
-			adr+= 3;
-		}
-		eve= eve->next;
-	}
-
-	/* if there is a mirror modifier with clipping, flag the verts that
-	 * are within tolerance of the plane(s) of reflection 
-	 */
-	for(md=obedit->modifiers.first; md; md=md->next) {
-		if(md->type==eModifierType_Mirror) {
-			MirrorModifierData *mmd = (MirrorModifierData*) md;	
-		
-			if(mmd->flag & MOD_MIR_CLIPPING) {
-				for (eve= em->verts.first; eve; eve= eve->next) {
-					if(eve->f & SELECT) {
-
-						switch(mmd->axis){
-							case 0:
-								if (fabs(eve->co[0]) < mmd->tolerance)
-									eve->f2 |= 1;
-								break;
-							case 1:
-								if (fabs(eve->co[1]) < mmd->tolerance)
-									eve->f2 |= 2;
-								break;
-							case 2:
-								if (fabs(eve->co[2]) < mmd->tolerance)
-									eve->f2 |= 4;
-								break;
-						}
-					}
-				}
-			}
-		}
-	}
-	
-	eed= em->edges.first;
-	while(eed) {
-		if( (eed->v1->f & SELECT) || (eed->v2->f & SELECT) ) {
-			fvec[0]= (eed->v1->co[0]+eed->v2->co[0])/2.0;
-			fvec[1]= (eed->v1->co[1]+eed->v2->co[1])/2.0;
-			fvec[2]= (eed->v1->co[2]+eed->v2->co[2])/2.0;
-			
-			if((eed->v1->f & SELECT) && eed->v1->f1<255) {
-				eed->v1->f1++;
-				add_v3_v3v3(eed->v1->tmp.p, eed->v1->tmp.p, fvec);
-			}
-			if((eed->v2->f & SELECT) && eed->v2->f1<255) {
-				eed->v2->f1++;
-				add_v3_v3v3(eed->v2->tmp.p, eed->v2->tmp.p, fvec);
-			}
-		}
-		eed= eed->next;
-	}
-
-	eve= em->verts.first;
-	while(eve) {
-		if(eve->f & SELECT) {
-			if(eve->f1) {
-				
-				if (((Mesh *)obedit->data)->editflag & ME_EDIT_MIRROR_X) {
-					eve_mir= editmesh_get_x_mirror_vert(obedit, em, eve->co);
-				}
-				
-				adr = eve->tmp.p;
-				fac= 0.5/(float)eve->f1;
-				
-				eve->co[0]= 0.5*eve->co[0]+fac*adr[0];
-				eve->co[1]= 0.5*eve->co[1]+fac*adr[1];
-				eve->co[2]= 0.5*eve->co[2]+fac*adr[2];
-				
-				
-				/* clip if needed by mirror modifier */
-				if (eve->f2) {
-					if (eve->f2 & 1) {
-						eve->co[0]= 0.0f;
-					}
-					if (eve->f2 & 2) {
-						eve->co[1]= 0.0f;
-					}
-					if (eve->f2 & 4) {
-						eve->co[2]= 0.0f;
-					}
-				}
-				
-				if (eve_mir) {
-					eve_mir->co[0]=-eve->co[0];
-					eve_mir->co[1]= eve->co[1];
-					eve_mir->co[2]= eve->co[2];
-				}
-				
-			}
-			eve->tmp.p= NULL;
-		}
-		eve= eve->next;
-	}
-	MEM_freeN(adror);
-
-	recalc_editnormals(em);
-
-	BKE_mesh_end_editmesh(obedit->data, em);
-
-	DAG_id_flush_update(obedit->data, OB_RECALC_DATA);
-	WM_event_add_notifier(C, NC_GEOM|ND_DATA, obedit->data);
-
-	return OPERATOR_FINISHED;
-}
-
-static int smooth_vertex_exec(bContext *C, wmOperator *op)
-{
-	int repeat = RNA_int_get(op->ptr, "repeat");
-	int i;
-
-	if (!repeat) repeat = 1;
-
-	for (i=0; i<repeat; i++) {
-		smooth_vertex(C, op);
-	}
-
-	return OPERATOR_FINISHED;
-}
-
-void MESH_OT_vertices_smooth(wmOperatorType *ot)
-{
-	/* identifiers */
-	ot->name= "Smooth Vertex";
-	ot->description= "Flatten angles of selected vertices.";
-	ot->idname= "MESH_OT_vertices_smooth";
-	
-	/* api callbacks */
-	ot->exec= smooth_vertex_exec;
-	ot->poll= ED_operator_editmesh;
-	
-	/* flags */
-	ot->flag= OPTYPE_REGISTER|OPTYPE_UNDO;
-
-	RNA_def_int(ot->srna, "repeat", 1, 1, 100, "Smooth Iterations", "", 1, INT_MAX);
-}
-
->>>>>>> 37e4a311
 void vertexnoise(Object *obedit, EditMesh *em)
 {
 	Material *ma;
@@ -3264,53 +2345,6 @@
 		EM_data_interp_from_faces(em, efa, NULL, efa, 0, 2, 1, 3);
 	}
 
-<<<<<<< HEAD
-	if(efa->v4) CalcNormFloat4(efa->v1->co, efa->v2->co, efa->v3->co, efa->v4->co, efa->n);
-	else CalcNormFloat(efa->v1->co, efa->v2->co, efa->v3->co, efa->n);
-}
-=======
 	if(efa->v4) normal_quad_v3( efa->n,efa->v1->co, efa->v2->co, efa->v3->co, efa->v4->co);
 	else normal_tri_v3( efa->n,efa->v1->co, efa->v2->co, efa->v3->co);
-}
-
-
-static int flip_normals(bContext *C, wmOperator *op)
-{
-	Object *obedit= CTX_data_edit_object(C);
-	EditMesh *em= BKE_mesh_get_editmesh(((Mesh *)obedit->data));
-	EditFace *efa;
-	
-	efa= em->faces.first;
-	while(efa) {
-		if( efa->f & SELECT ){
-			flipface(em, efa);
-		}
-		efa= efa->next;
-	}
-	
-	/* update vertex normals too */
-	recalc_editnormals(em);
-
-	BKE_mesh_end_editmesh(obedit->data, em);
-
-	DAG_id_flush_update(obedit->data, OB_RECALC_DATA);
-	WM_event_add_notifier(C, NC_GEOM|ND_DATA, obedit->data);
-
-	return OPERATOR_FINISHED;
-}
-
-void MESH_OT_flip_normals(wmOperatorType *ot)
-{
-	/* identifiers */
-	ot->name= "Flip Normals";
-	ot->description= "Toggle the direction of selected face's vertex and face normals.";
-	ot->idname= "MESH_OT_flip_normals";
-	
-	/* api callbacks */
-	ot->exec= flip_normals;
-	ot->poll= ED_operator_editmesh;
-	
-	/* flags */
-	ot->flag= OPTYPE_REGISTER|OPTYPE_UNDO;
-}
->>>>>>> 37e4a311
+}