/**
 * $Id$
 *
 * ***** BEGIN GPL LICENSE BLOCK *****
 *
 * This program is free software; you can redistribute it and/or
 * modify it under the terms of the GNU General Public License
 * as published by the Free Software Foundation; either version 2
 * of the License, or (at your option) any later version. 
 *
 * This program is distributed in the hope that it will be useful,
 * but WITHOUT ANY WARRANTY; without even the implied warranty of
 * MERCHANTABILITY or FITNESS FOR A PARTICULAR PURPOSE.  See the
 * GNU General Public License for more details.
 *
 * You should have received a copy of the GNU General Public License
 * along with this program; if not, write to the Free Software Foundation,
 * Inc., 51 Franklin Street, Fifth Floor, Boston, MA 02110-1301, USA.
 *
 * The Original Code is Copyright (C) 2008 Blender Foundation.
 * All rights reserved.
 *
 * 
 * Contributor(s): Blender Foundation
 *
 * ***** END GPL LICENSE BLOCK *****
 */

#include <string.h>
#include <stdio.h>

#include "DNA_packedFile_types.h"
#include "DNA_space_types.h"
#include "DNA_windowmanager_types.h"

#include "MEM_guardedalloc.h"

#include "BLI_blenlib.h"
#include "BLI_math.h"
#include "BLI_bpath.h"

#include "BKE_context.h"
#include "BKE_global.h"
#include "BKE_image.h"
#include "BKE_main.h"
#include "BKE_packedFile.h"
#include "BKE_report.h"


#include "WM_api.h"
#include "WM_types.h"


#include "UI_interface.h"

#include "IMB_imbuf_types.h"

#include "RNA_access.h"
#include "RNA_define.h"


#include "info_intern.h"

/********************* pack all operator *********************/

static int pack_all_exec(bContext *C, wmOperator *op)
{
	Main *bmain= CTX_data_main(C);

	packAll(bmain, op->reports);
	G.fileflags |= G_AUTOPACK;

	return OPERATOR_FINISHED;
}

static int pack_all_invoke(bContext *C, wmOperator *op, wmEvent *UNUSED(event))
{
	Main *bmain= CTX_data_main(C);
	Image *ima;
	ImBuf *ibuf;

	// first check for dirty images
	for(ima=bmain->image.first; ima; ima=ima->id.next) {
		if(ima->ibufs.first) { /* XXX FIX */
			ibuf= BKE_image_get_ibuf(ima, NULL);
			
			if(ibuf && (ibuf->userflags & IB_BITMAPDIRTY))
				break;
		}
	}

	if(ima) {
		uiPupMenuOkee(C, "FILE_OT_pack_all", "Some images are painted on. These changes will be lost. Continue?");
		return OPERATOR_CANCELLED;
	}

	return pack_all_exec(C, op);
}

void FILE_OT_pack_all(wmOperatorType *ot)
{
	/* identifiers */
	ot->name= "Pack All";
	ot->idname= "FILE_OT_pack_all";
	
	/* api callbacks */
	ot->exec= pack_all_exec;
	ot->invoke= pack_all_invoke;

	/* flags */
	ot->flag= OPTYPE_REGISTER|OPTYPE_UNDO;
}

/********************* unpack all operator *********************/

static const EnumPropertyItem unpack_all_method_items[] = {
	{PF_USE_LOCAL, "USE_LOCAL", 0, "Use files in current directory (create when necessary)", ""},
	{PF_WRITE_LOCAL, "WRITE_LOCAL", 0, "Write files to current directory (overwrite existing files)", ""},
	{PF_USE_ORIGINAL, "USE_ORIGINAL", 0, "Use files in original location (create when necessary)", ""},
	{PF_WRITE_ORIGINAL, "WRITE_ORIGINAL", 0, "Write files to original location (overwrite existing files)", ""},
	{PF_KEEP, "KEEP", 0, "Disable AutoPack, keep all packed files", ""},
	{PF_ASK, "ASK", 0, "Ask for each file", ""},
	{0, NULL, 0, NULL, NULL}};

static int unpack_all_exec(bContext *C, wmOperator *op)
{
	Main *bmain= CTX_data_main(C);
	int method= RNA_enum_get(op->ptr, "method");

	if(method != PF_KEEP) unpackAll(bmain, op->reports, method); /* XXX PF_ASK can't work here */
	G.fileflags &= ~G_AUTOPACK;

	return OPERATOR_FINISHED;
}

static int unpack_all_invoke(bContext *C, wmOperator *op, wmEvent *UNUSED(event))
{
	Main *bmain= CTX_data_main(C);
	uiPopupMenu *pup;
	uiLayout *layout;
	char title[128];
	int count = 0;
	
	count = countPackedFiles(bmain);
	
	if(!count) {
		BKE_report(op->reports, RPT_WARNING, "No packed files. Autopack disabled.");
		G.fileflags &= ~G_AUTOPACK;
		return OPERATOR_CANCELLED;
	}

	if(count == 1)
		sprintf(title, "Unpack 1 file");
	else
		sprintf(title, "Unpack %d files", count);
	
	pup= uiPupMenuBegin(C, title, 0);
	layout= uiPupMenuLayout(pup);

	uiLayoutSetOperatorContext(layout, WM_OP_EXEC_DEFAULT);
	uiItemsEnumO(layout, "FILE_OT_unpack_all", "method");

	uiPupMenuEnd(C, pup);

	return OPERATOR_CANCELLED;
}

void FILE_OT_unpack_all(wmOperatorType *ot)
{
	/* identifiers */
	ot->name= "Unpack All";
	ot->idname= "FILE_OT_unpack_all";
	
	/* api callbacks */
	ot->exec= unpack_all_exec;
	ot->invoke= unpack_all_invoke;

	/* flags */
	ot->flag= OPTYPE_REGISTER|OPTYPE_UNDO;

	/* properties */
	RNA_def_enum(ot->srna, "method", unpack_all_method_items, PF_USE_LOCAL, "Method", "How to unpack.");
}

/********************* make paths relative operator *********************/

static int make_paths_relative_exec(bContext *C, wmOperator *op)
{
	Main *bmain= CTX_data_main(C);

	if(!G.relbase_valid) {
		BKE_report(op->reports, RPT_WARNING, "Can't set relative paths with an unsaved blend file.");
		return OPERATOR_CANCELLED;
	}

<<<<<<< HEAD
	makeFilesRelative(G.sce, op->reports);
=======
	makeFilesRelative(bmain, bmain->name, op->reports);

	/* redraw everything so any changed paths register */
	WM_main_add_notifier(NC_WINDOW, NULL);
>>>>>>> 6d201907

	return OPERATOR_FINISHED;
}

void FILE_OT_make_paths_relative(wmOperatorType *ot)
{
	/* identifiers */
	ot->name= "Make All Paths Relative";
	ot->idname= "FILE_OT_make_paths_relative";
	
	/* api callbacks */
	ot->exec= make_paths_relative_exec;

	/* flags */
	ot->flag= OPTYPE_REGISTER|OPTYPE_UNDO;
}

/********************* make paths absolute operator *********************/

static int make_paths_absolute_exec(bContext *C, wmOperator *op)
{
	Main *bmain= CTX_data_main(C);

	if(!G.relbase_valid) {
		BKE_report(op->reports, RPT_WARNING, "Can't set absolute paths with an unsaved blend file.");
		return OPERATOR_CANCELLED;
	}

<<<<<<< HEAD
	makeFilesAbsolute(G.sce, op->reports);
=======
	makeFilesAbsolute(bmain, bmain->name, op->reports);

	/* redraw everything so any changed paths register */
	WM_main_add_notifier(NC_WINDOW, NULL);

>>>>>>> 6d201907
	return OPERATOR_FINISHED;
}

void FILE_OT_make_paths_absolute(wmOperatorType *ot)
{
	/* identifiers */
	ot->name= "Make All Paths Absolute";
	ot->idname= "FILE_OT_make_paths_absolute";
	
	/* api callbacks */
	ot->exec= make_paths_absolute_exec;

	/* flags */
	ot->flag= OPTYPE_REGISTER|OPTYPE_UNDO;
}

/********************* report missing files operator *********************/

static int report_missing_files_exec(bContext *UNUSED(C), wmOperator *op)
{
	char txtname[24]; /* text block name */

	txtname[0] = '\0';
	
	/* run the missing file check */
<<<<<<< HEAD
	checkMissingFiles(G.sce, op->reports);
=======
	checkMissingFiles(G.main, op->reports);
>>>>>>> 6d201907
	
	return OPERATOR_FINISHED;
}

void FILE_OT_report_missing_files(wmOperatorType *ot)
{
	/* identifiers */
	ot->name= "Report Missing Files";
	ot->idname= "FILE_OT_report_missing_files";
	
	/* api callbacks */
	ot->exec= report_missing_files_exec;

	/* flags */
	ot->flag= OPTYPE_REGISTER|OPTYPE_UNDO;
}

/********************* find missing files operator *********************/

static int find_missing_files_exec(bContext *UNUSED(C), wmOperator *op)
{
	char *path;
	
	path= RNA_string_get_alloc(op->ptr, "filepath", NULL, 0);
<<<<<<< HEAD
	findMissingFiles(path, G.sce);
=======
	findMissingFiles(G.main, path);
>>>>>>> 6d201907
	MEM_freeN(path);

	return OPERATOR_FINISHED;
}

static int find_missing_files_invoke(bContext *C, wmOperator *op, wmEvent *UNUSED(event))
{
	/* XXX file open button text "Find Missing Files" */
	WM_event_add_fileselect(C, op); 
	return OPERATOR_RUNNING_MODAL;
}

void FILE_OT_find_missing_files(wmOperatorType *ot)
{
	/* identifiers */
	ot->name= "Find Missing Files";
	ot->idname= "FILE_OT_find_missing_files";
	
	/* api callbacks */
	ot->exec= find_missing_files_exec;
	ot->invoke= find_missing_files_invoke;

	/* flags */
	ot->flag= OPTYPE_REGISTER|OPTYPE_UNDO;

	/* properties */
	WM_operator_properties_filesel(ot, 0, FILE_SPECIAL, FILE_OPENFILE, WM_FILESEL_FILEPATH);
}

/********************* report box operator *********************/

/* Hard to decide whether to keep this as an operator, 
 * or turn it into a hardcoded ui control feature, 
 * handling TIMER events for all regions in interface_handlers.c
 * Not sure how good that is to be accessing UI data from 
 * inactive regions, so use this for now. --matt
 */

#define INFO_TIMEOUT		5.0
#define INFO_COLOR_TIMEOUT	3.0
#define ERROR_TIMEOUT		10.0
#define ERROR_COLOR_TIMEOUT	6.0
#define COLLAPSE_TIMEOUT	0.25
static int update_reports_display_invoke(bContext *C, wmOperator *UNUSED(op), wmEvent *event)
{
	wmWindowManager *wm= CTX_wm_manager(C);
	ReportList *reports= CTX_wm_reports(C);
	Report *report;
	ReportTimerInfo *rti;
	float progress=0.0, color_progress=0.0;
	float neutral_col[3] = {0.35, 0.35, 0.35};
	float neutral_grey= 0.6;
	float timeout=0.0, color_timeout=0.0;
	int send_note= 0;
	
	/* escape if not our timer */
	if(		(reports->reporttimer==NULL) ||
			(reports->reporttimer != event->customdata) ||
			((report= BKE_reports_last_displayable(reports))==NULL) /* may have been deleted */
	) {
		return OPERATOR_PASS_THROUGH;
	}

	rti = (ReportTimerInfo *)reports->reporttimer->customdata;
	
	timeout = (report->type & RPT_ERROR_ALL)?ERROR_TIMEOUT:INFO_TIMEOUT;
	color_timeout = (report->type & RPT_ERROR_ALL)?ERROR_COLOR_TIMEOUT:INFO_COLOR_TIMEOUT;
	
	/* clear the report display after timeout */
	if (reports->reporttimer->duration > timeout) {
		WM_event_remove_timer(wm, NULL, reports->reporttimer);
		reports->reporttimer = NULL;
		
		WM_event_add_notifier(C, NC_SPACE|ND_SPACE_INFO, NULL);
		
		return (OPERATOR_FINISHED|OPERATOR_PASS_THROUGH);
	}

	if (rti->widthfac == 0.0) {
		/* initialise colors based on report type */
		if(report->type & RPT_ERROR_ALL) {
			rti->col[0] = 1.0;
			rti->col[1] = 0.2;
			rti->col[2] = 0.0;
		} else if(report->type & RPT_WARNING_ALL) {
			rti->col[0] = 1.0;
			rti->col[1] = 1.0;
			rti->col[2] = 0.0;
		} else if(report->type & RPT_INFO_ALL) {
			rti->col[0] = 0.3;
			rti->col[1] = 0.45;
			rti->col[2] = 0.7;
		}
		rti->greyscale = 0.75;
		rti->widthfac=1.0;
	}
	
	progress = reports->reporttimer->duration / timeout;
	color_progress = reports->reporttimer->duration / color_timeout;
	
	/* save us from too many draws */
	if(color_progress <= 1.0f) {
		send_note= 1;
		
		/* fade colors out sharply according to progress through fade-out duration */
		interp_v3_v3v3(rti->col, rti->col, neutral_col, color_progress);
		rti->greyscale = interpf(neutral_grey, rti->greyscale, color_progress);
	}

	/* collapse report at end of timeout */
	if (progress*timeout > timeout - COLLAPSE_TIMEOUT) {
		rti->widthfac = (progress*timeout - (timeout - COLLAPSE_TIMEOUT)) / COLLAPSE_TIMEOUT;
		rti->widthfac = 1.0 - rti->widthfac;
		send_note= 1;
	}
	
	if(send_note) {
		WM_event_add_notifier(C, NC_SPACE|ND_SPACE_INFO, NULL);
	}
	
	return (OPERATOR_FINISHED|OPERATOR_PASS_THROUGH);
}

void INFO_OT_reports_display_update(wmOperatorType *ot)
{
	/* identifiers */
	ot->name= "Update Reports Display";
	ot->idname= "INFO_OT_reports_display_update";
	
	/* api callbacks */
	ot->invoke= update_reports_display_invoke;
	
	/* flags */
	ot->flag= 0;
	
	/* properties */
}<|MERGE_RESOLUTION|>--- conflicted
+++ resolved
@@ -193,14 +193,10 @@
 		return OPERATOR_CANCELLED;
 	}
 
-<<<<<<< HEAD
-	makeFilesRelative(G.sce, op->reports);
-=======
 	makeFilesRelative(bmain, bmain->name, op->reports);
 
 	/* redraw everything so any changed paths register */
 	WM_main_add_notifier(NC_WINDOW, NULL);
->>>>>>> 6d201907
 
 	return OPERATOR_FINISHED;
 }
@@ -229,15 +225,11 @@
 		return OPERATOR_CANCELLED;
 	}
 
-<<<<<<< HEAD
-	makeFilesAbsolute(G.sce, op->reports);
-=======
 	makeFilesAbsolute(bmain, bmain->name, op->reports);
 
 	/* redraw everything so any changed paths register */
 	WM_main_add_notifier(NC_WINDOW, NULL);
 
->>>>>>> 6d201907
 	return OPERATOR_FINISHED;
 }
 
@@ -263,11 +255,7 @@
 	txtname[0] = '\0';
 	
 	/* run the missing file check */
-<<<<<<< HEAD
-	checkMissingFiles(G.sce, op->reports);
-=======
 	checkMissingFiles(G.main, op->reports);
->>>>>>> 6d201907
 	
 	return OPERATOR_FINISHED;
 }
@@ -292,11 +280,7 @@
 	char *path;
 	
 	path= RNA_string_get_alloc(op->ptr, "filepath", NULL, 0);
-<<<<<<< HEAD
-	findMissingFiles(path, G.sce);
-=======
 	findMissingFiles(G.main, path);
->>>>>>> 6d201907
 	MEM_freeN(path);
 
 	return OPERATOR_FINISHED;
@@ -359,7 +343,7 @@
 	) {
 		return OPERATOR_PASS_THROUGH;
 	}
-
+	
 	rti = (ReportTimerInfo *)reports->reporttimer->customdata;
 	
 	timeout = (report->type & RPT_ERROR_ALL)?ERROR_TIMEOUT:INFO_TIMEOUT;
@@ -402,8 +386,8 @@
 		send_note= 1;
 		
 		/* fade colors out sharply according to progress through fade-out duration */
-		interp_v3_v3v3(rti->col, rti->col, neutral_col, color_progress);
-		rti->greyscale = interpf(neutral_grey, rti->greyscale, color_progress);
+	interp_v3_v3v3(rti->col, rti->col, neutral_col, color_progress);
+	rti->greyscale = interpf(neutral_grey, rti->greyscale, color_progress);
 	}
 
 	/* collapse report at end of timeout */
@@ -414,7 +398,7 @@
 	}
 	
 	if(send_note) {
-		WM_event_add_notifier(C, NC_SPACE|ND_SPACE_INFO, NULL);
+	WM_event_add_notifier(C, NC_SPACE|ND_SPACE_INFO, NULL);
 	}
 	
 	return (OPERATOR_FINISHED|OPERATOR_PASS_THROUGH);
