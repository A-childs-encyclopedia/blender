/*
 * ***** BEGIN GPL LICENSE BLOCK *****
 *
 * This program is free software; you can redistribute it and/or
 * modify it under the terms of the GNU General Public License
 * as published by the Free Software Foundation; either version 2
 * of the License, or (at your option) any later version.
 *
 * This program is distributed in the hope that it will be useful,
 * but WITHOUT ANY WARRANTY; without even the implied warranty of
 * MERCHANTABILITY or FITNESS FOR A PARTICULAR PURPOSE.  See the
 * GNU General Public License for more details.
 *
 * You should have received a copy of the GNU General Public License
 * along with this program; if not, write to the Free Software Foundation,
 * Inc., 51 Franklin Street, Fifth Floor, Boston, MA 02110-1301, USA.
 *
 * The Original Code is Copyright (C) 2008 Blender Foundation.
 * All rights reserved.
 *
 *
 * Contributor(s): Blender Foundation
 *
 * ***** END GPL LICENSE BLOCK *****
 */

/** \file blender/editors/animation/anim_markers.c
 *  \ingroup edanimation
 */

#include <math.h>

#include "MEM_guardedalloc.h"

#include "DNA_scene_types.h"
#include "DNA_object_types.h"

#include "BLI_blenlib.h"
#include "BLI_math.h"
#include "BLI_utildefines.h"

#include "BLT_translation.h"

#include "BKE_context.h"
#include "BKE_fcurve.h"
#include "BKE_layer.h"
#include "BKE_main.h"
#include "BKE_report.h"
#include "BKE_scene.h"
#include "BKE_screen.h"
#include "BKE_unit.h"

#include "RNA_access.h"
#include "RNA_define.h"
#include "RNA_enum_types.h"

#include "WM_api.h"
#include "WM_types.h"

#include "BIF_glutil.h"

#include "GPU_immediate.h"
#include "GPU_matrix.h"

#include "UI_interface.h"
#include "UI_interface_icons.h"
#include "UI_view2d.h"
#include "UI_resources.h"

#include "ED_anim_api.h"
#include "ED_markers.h"
#include "ED_screen.h"
#include "ED_util.h"
#include "ED_numinput.h"
#include "ED_object.h"
#include "ED_transform.h"
#include "ED_types.h"

/* ************* Marker API **************** */

/* helper function for getting the list of markers to work on */
static ListBase *context_get_markers(Scene *scene, ScrArea *sa)
{
	/* local marker sets... */
	if (sa) {
		if (sa->spacetype == SPACE_ACTION) {
			SpaceAction *saction = (SpaceAction *)sa->spacedata.first;

			/* local markers can only be shown when there's only a single active action to grab them from
			 * - flag only takes effect when there's an action, otherwise it can get too confusing?
			 */
			if (ELEM(saction->mode, SACTCONT_ACTION, SACTCONT_SHAPEKEY) && (saction->action)) {
				if (saction->flag & SACTION_POSEMARKERS_SHOW) {
					return &saction->action->markers;
				}
			}
		}
	}

	/* default to using the scene's markers */
	return &scene->markers;
}

/* ............. */

/* public API for getting markers from context */
ListBase *ED_context_get_markers(const bContext *C)
{
	return context_get_markers(CTX_data_scene(C), CTX_wm_area(C));
}

/* public API for getting markers from "animation" context */
ListBase *ED_animcontext_get_markers(const bAnimContext *ac)
{
	if (ac)
		return context_get_markers(ac->scene, ac->sa);
	else
		return NULL;
}

/* --------------------------------- */

/**
 * Apply some transformation to markers after the fact
 *
 * \param markers List of markers to affect - this may or may not be the scene markers list, so don't assume anything
 * \param scene Current scene (for getting current frame)
 * \param mode (TfmMode) transform mode that this transform is for
 * \param value From the transform code, this is ``t->vec[0]``
 * (which is delta transform for grab/extend, and scale factor for scale)
 * \param side (B/L/R) for 'extend' functionality, which side of current frame to use
 */
int ED_markers_post_apply_transform(ListBase *markers, Scene *scene, int mode, float value, char side)
{
	TimeMarker *marker;
	float cfra = (float)CFRA;
	int changed_tot = 0;

	/* sanity check - no markers, or locked markers */
	if ((scene->toolsettings->lock_markers) ||
	    (markers == NULL))
	{
		return changed_tot;
	}

	/* affect selected markers - it's unlikely that we will want to affect all in this way? */
	for (marker = markers->first; marker; marker = marker->next) {
		if (marker->flag & SELECT) {
			switch (mode) {
				case TFM_TIME_TRANSLATE:
				case TFM_TIME_EXTEND:
				{
					/* apply delta if marker is on the right side of the current frame */
					if ((side == 'B') ||
					    (side == 'L' && marker->frame < cfra) ||
					    (side == 'R' && marker->frame >= cfra))
					{
						marker->frame += round_fl_to_int(value);
						changed_tot++;
					}
					break;
				}
				case TFM_TIME_SCALE:
				{
					/* rescale the distance between the marker and the current frame */
					marker->frame = cfra + round_fl_to_int((float)(marker->frame - cfra) * value);
					changed_tot++;
					break;
				}
			}
		}
	}

	return changed_tot;
}

/* --------------------------------- */

/* Get the marker that is closest to this point */
/* XXX for select, the min_dist should be small */
TimeMarker *ED_markers_find_nearest_marker(ListBase *markers, float x)
{
	TimeMarker *marker, *nearest = NULL;
	float dist, min_dist = 1000000;

	if (markers) {
		for (marker = markers->first; marker; marker = marker->next) {
			dist = fabsf((float)marker->frame - x);

			if (dist < min_dist) {
				min_dist = dist;
				nearest = marker;
			}
		}
	}

	return nearest;
}

/* Return the time of the marker that occurs on a frame closest to the given time */
int ED_markers_find_nearest_marker_time(ListBase *markers, float x)
{
	TimeMarker *nearest = ED_markers_find_nearest_marker(markers, x);
	return (nearest) ? (nearest->frame) : round_fl_to_int(x);
}


void ED_markers_get_minmax(ListBase *markers, short sel, float *first, float *last)
{
	TimeMarker *marker;
	float min, max;

	/* sanity check */
	//printf("markers = %p -  %p, %p\n", markers, markers->first, markers->last);
	if (ELEM(NULL, markers, markers->first, markers->last)) {
		*first = 0.0f;
		*last = 0.0f;
		return;
	}

	min = FLT_MAX;
	max = -FLT_MAX;
	for (marker = markers->first; marker; marker = marker->next) {
		if (!sel || (marker->flag & SELECT)) {
			if (marker->frame < min)
				min = (float)marker->frame;
			if (marker->frame > max)
				max = (float)marker->frame;
		}
	}

	/* set the min/max values */
	*first = min;
	*last = max;
}

/* --------------------------------- */

/* Adds a marker to list of cfra elems */
static void add_marker_to_cfra_elem(ListBase *lb, TimeMarker *marker, short only_sel)
{
	CfraElem *ce, *cen;

	/* should this one only be considered if it is selected? */
	if ((only_sel) && ((marker->flag & SELECT) == 0))
		return;

	/* insertion sort - try to find a previous cfra elem */
	for (ce = lb->first; ce; ce = ce->next) {
		if (ce->cfra == marker->frame) {
			/* do because of double keys */
			if (marker->flag & SELECT)
				ce->sel = marker->flag;
			return;
		}
		else if (ce->cfra > marker->frame) {
			break;
		}
	}

	cen = MEM_callocN(sizeof(CfraElem), "add_to_cfra_elem");
	if (ce) BLI_insertlinkbefore(lb, ce, cen);
	else BLI_addtail(lb, cen);

	cen->cfra = marker->frame;
	cen->sel = marker->flag;
}

/* This function makes a list of all the markers. The only_sel
 * argument is used to specify whether only the selected markers
 * are added.
 */
void ED_markers_make_cfra_list(ListBase *markers, ListBase *lb, short only_sel)
{
	TimeMarker *marker;

	if (lb) {
		/* Clear the list first, since callers have no way of knowing
		 * whether this terminated early otherwise. This may lead
		 * to crashes if the user didn't clear the memory first.
		 */
		lb->first = lb->last = NULL;
	}
	else {
		return;
	}

	if (markers == NULL) {
		return;
	}

	for (marker = markers->first; marker; marker = marker->next)
		add_marker_to_cfra_elem(lb, marker, only_sel);
}

/* --------------------------------- */

/* Get the first selected marker */
TimeMarker *ED_markers_get_first_selected(ListBase *markers)
{
	TimeMarker *marker;

	if (markers) {
		for (marker = markers->first; marker; marker = marker->next) {
			if (marker->flag & SELECT)
				return marker;
		}
	}

	return NULL;
}

/* --------------------------------- */

/* Print debugging prints of list of markers
 * BSI's: do NOT make static or put in if-defs as "unused code". That's too much trouble when we need to use for quick debugging!
 */
void debug_markers_print_list(ListBase *markers)
{
	TimeMarker *marker;

	if (markers == NULL) {
		printf("No markers list to print debug for\n");
		return;
	}

	printf("List of markers follows: -----\n");

	for (marker = markers->first; marker; marker = marker->next) {
		printf("\t'%s' on %d at %p with %u\n", marker->name, marker->frame, (void *)marker, marker->flag);
	}

	printf("End of list ------------------\n");
}

/* ************* Marker Drawing ************ */

static void draw_marker_name(
        const uiFontStyle *fstyle, TimeMarker *marker, const char *name,
        int cfra, const float xpos, const float ypixels)
{
	unsigned char text_col[4];
	float x, y;

	/* minimal y coordinate which wouldn't be occluded by scroll */
	int min_y = 17.0f * UI_DPI_FAC;
<<<<<<< HEAD
	
=======

>>>>>>> 95011f6d
	if (marker->flag & SELECT) {
		UI_GetThemeColor4ubv(TH_TEXT_HI, text_col);
		x = xpos + 4.0f * UI_DPI_FAC;
		y = (ypixels <= 39.0f * UI_DPI_FAC) ? (ypixels - 10.0f * UI_DPI_FAC) : 29.0f * UI_DPI_FAC;
		y = max_ii(y, min_y);
	}
	else {
		UI_GetThemeColor4ubv(TH_TEXT, text_col);
		if ((marker->frame <= cfra) && (marker->frame + 5 > cfra)) {
			x = xpos + 8.0f * UI_DPI_FAC;
			y = (ypixels <= 39.0f * UI_DPI_FAC) ? (ypixels - 10.0f * UI_DPI_FAC) : 29.0f * UI_DPI_FAC;
			y = max_ii(y, min_y);
		}
		else {
			x = xpos + 8.0f * UI_DPI_FAC;
			y = 17.0f * UI_DPI_FAC;
		}
	}

#ifdef DURIAN_CAMERA_SWITCH
	if (marker->camera && (marker->camera->restrictflag & OB_RESTRICT_RENDER)) {
		text_col[3] = 100;
	}
#endif

	UI_fontstyle_draw_simple(fstyle, x, y, name, text_col);
}

/* function to draw markers */
static void draw_marker(
        View2D *v2d, const uiFontStyle *fstyle, TimeMarker *marker, int cfra, int flag,
        /* avoid re-calculating each time */
        const float ypixels, const float xscale, const float yscale)
{
	const float xpos = marker->frame * xscale;
#ifdef DURIAN_CAMERA_SWITCH
	const float yoffs = (marker->camera) ?  0.2f * UI_DPI_ICON_SIZE : 0.0f;
#else
	const float yoffs = 0.0f;
#endif
	int icon_id;

	glEnable(GL_BLEND);
	glBlendFuncSeparate(GL_SRC_ALPHA, GL_ONE_MINUS_SRC_ALPHA, GL_ONE, GL_ONE_MINUS_SRC_ALPHA);

	/* vertical line - dotted */
#ifdef DURIAN_CAMERA_SWITCH
	if ((marker->camera) || (flag & DRAW_MARKERS_LINES))
#else
	if (flag & DRAW_MARKERS_LINES)
#endif
	{
		Gwn_VertFormat *format = immVertexFormat();
		uint pos = GWN_vertformat_attr_add(format, "pos", GWN_COMP_F32, 2, GWN_FETCH_FLOAT);

		immBindBuiltinProgram(GPU_SHADER_2D_LINE_DASHED_UNIFORM_COLOR);

		float viewport_size[4];
		glGetFloatv(GL_VIEWPORT, viewport_size);
		immUniform2f("viewport_size", viewport_size[2] / UI_DPI_FAC, viewport_size[3] / UI_DPI_FAC);

		if (marker->flag & SELECT) {
			immUniformColor4f(1.0f, 1.0f, 1.0f, 0.38f);
		}
		else {
			immUniformColor4f(0.0f, 0.0f, 0.0f, 0.38f);
		}
		immUniform1f("dash_width", 6.0f);
		immUniform1f("dash_factor", 0.5f);

		immBegin(GWN_PRIM_LINES, 2);
		immVertex2f(pos, xpos + 0.5f, 12.0f);
		immVertex2f(pos, xpos + 0.5f, (v2d->cur.ymax + 12.0f) * yscale);
		immEnd();

		immUnbindProgram();
	}

	/* 5 px to offset icon to align properly, space / pixels corrects for zoom */
	if (flag & DRAW_MARKERS_LOCAL) {
		icon_id = (marker->flag & ACTIVE) ? ICON_PMARKER_ACT :
		          (marker->flag & SELECT) ? ICON_PMARKER_SEL :
		          ICON_PMARKER;
	}
#ifdef DURIAN_CAMERA_SWITCH
	else if (marker->camera) {
		icon_id = (marker->flag & SELECT) ? ICON_OUTLINER_OB_CAMERA :
		          ICON_OUTLINER_DATA_CAMERA;
	}
#endif
	else {
		icon_id = (marker->flag & SELECT) ? ICON_MARKER_HLT :
		          ICON_MARKER;
	}
<<<<<<< HEAD
	
	UI_icon_draw(xpos - 0.45f * UI_DPI_ICON_SIZE, yoffs + UI_DPI_ICON_SIZE, icon_id);
	
	glDisable(GL_BLEND);
	
=======

	UI_icon_draw(xpos - 0.45f * UI_DPI_ICON_SIZE, yoffs + UI_DPI_ICON_SIZE, icon_id);

	glDisable(GL_BLEND);

>>>>>>> 95011f6d
	/* and the marker name too, shifted slightly to the top-right */
#ifdef DURIAN_CAMERA_SWITCH
	if (marker->camera) {
		draw_marker_name(fstyle, marker, marker->camera->id.name + 2, cfra, xpos, ypixels);
	}
	else if (marker->name[0]) {
		draw_marker_name(fstyle, marker, marker->name, cfra, xpos, ypixels);
	}
#else
	if (marker->name[0]) {
		draw_marker_name(fstyle, marker, marker->name, cfra, xpos, ypixels);

	}
#endif
}

/* Draw Scene-Markers in time window */
void ED_markers_draw(const bContext *C, int flag)
{
	const uiFontStyle *fstyle = UI_FSTYLE_WIDGET;
	ListBase *markers = ED_context_get_markers(C);
	View2D *v2d;
	TimeMarker *marker;
	Scene *scene;
	int select_pass;
	int v2d_clip_range_x[2];
	float font_width_max;

	/* cache values */
	float ypixels, xscale, yscale;

	if (markers == NULL || BLI_listbase_is_empty(markers)) {
		return;
	}

	scene = CTX_data_scene(C);
	v2d = UI_view2d_fromcontext(C);

	if (flag & DRAW_MARKERS_MARGIN) {
		unsigned int pos = GWN_vertformat_attr_add(immVertexFormat(), "pos", GWN_COMP_F32, 2, GWN_FETCH_FLOAT);
		immBindBuiltinProgram(GPU_SHADER_2D_UNIFORM_COLOR);

		const unsigned char shade[4] = {0, 0, 0, 16};
		immUniformColor4ubv(shade);

		glEnable(GL_BLEND);
		glBlendFuncSeparate(GL_SRC_ALPHA, GL_ONE_MINUS_SRC_ALPHA, GL_ONE, GL_ONE_MINUS_SRC_ALPHA);

		immRectf(pos, v2d->cur.xmin, 0, v2d->cur.xmax, UI_MARKER_MARGIN_Y);

		glDisable(GL_BLEND);

		immUnbindProgram();
	}

	/* no time correction for framelen! space is drawn with old values */
	ypixels = BLI_rcti_size_y(&v2d->mask);
	UI_view2d_scale_get(v2d, &xscale, &yscale);
	gpuPushMatrix();
	gpuScale2f(1.0f / xscale, 1.0f);

	/* x-bounds with offset for text (adjust for long string, avoid checking string width) */
	font_width_max = (10 * UI_DPI_FAC) / xscale;
	v2d_clip_range_x[0] = v2d->cur.xmin - (sizeof(marker->name) * font_width_max);
	v2d_clip_range_x[1] = v2d->cur.xmax + font_width_max;

	/* loop [unselected, selected] */
	for (select_pass = 0; select_pass <= SELECT; select_pass += SELECT) {
		/* unselected markers are drawn at the first time */
		for (marker = markers->first; marker; marker = marker->next) {
			if ((marker->flag & SELECT) == select_pass) {
				/* bounds check */
				if ((marker->frame >= v2d_clip_range_x[0]) &&
				    (marker->frame <= v2d_clip_range_x[1]))
				{
					draw_marker(v2d, fstyle, marker, scene->r.cfra, flag,
					            ypixels, xscale, yscale);
				}
			}
		}
	}

	gpuPopMatrix();
}

/* ************************ Marker Wrappers API ********************* */
/* These wrappers allow marker operators to function within the confines
 * of standard animation editors, such that they can coexist with the
 * primary operations of those editors.
 */

/* ------------------------ */

/* special poll() which checks if there are selected markers first */
static int ed_markers_poll_selected_markers(bContext *C)
{
	ListBase *markers = ED_context_get_markers(C);

	/* first things first: markers can only exist in timeline views */
	if (ED_operator_animview_active(C) == 0)
		return 0;

	/* check if some marker is selected */
	return ED_markers_get_first_selected(markers) != NULL;
}

static int ed_markers_poll_selected_no_locked_markers(bContext *C)
{
	ListBase *markers = ED_context_get_markers(C);
	ToolSettings *ts = CTX_data_tool_settings(C);

	if (ts->lock_markers)
		return 0;

	/* first things first: markers can only exist in timeline views */
	if (ED_operator_animview_active(C) == 0)
		return 0;

	/* check if some marker is selected */
	return ED_markers_get_first_selected(markers) != NULL;
}


/* special poll() which checks if there are any markers at all first */
static int ed_markers_poll_markers_exist(bContext *C)
{
	ListBase *markers = ED_context_get_markers(C);
	ToolSettings *ts = CTX_data_tool_settings(C);

	if (ts->lock_markers)
		return 0;

	/* first things first: markers can only exist in timeline views */
	if (ED_operator_animview_active(C) == 0)
		return 0;

	/* list of markers must exist, as well as some markers in it! */
	return (markers && markers->first);
}

/* ------------------------ */

/**
 * Second-tier invoke() callback that performs context validation before running the
 * "custom"/third-tier invoke() callback supplied as the last arg (which would normally
 * be the operator's invoke() callback elsewhere)
 *
 * \param invoke_func "standard" invoke function that operator would otherwise have used.
 * If NULL, the operator's standard exec()
 * callback will be called instead in the appropriate places.
 */
static int ed_markers_opwrap_invoke_custom(bContext *C, wmOperator *op, const wmEvent *event,
                                           int (*invoke_func)(bContext *, wmOperator *, const wmEvent *))
{
	int retval = OPERATOR_PASS_THROUGH;

	/* removed check for Y coord of event, keymap has bounbox now */

	/* allow operator to run now */
	if (invoke_func)
		retval = invoke_func(C, op, event);
	else if (op->type->exec)
		retval = op->type->exec(C, op);
	else
		BKE_report(op->reports, RPT_ERROR, "Programming error: operator does not actually have code to do anything!");


	/* unless successful, must add "pass-through" to let normal operator's have a chance at tackling this event */
	if ((retval & (OPERATOR_FINISHED | OPERATOR_INTERFACE)) == 0) {
		retval |= OPERATOR_PASS_THROUGH;
	}

	return retval;
}

/* standard wrapper - first-tier invoke() callback to be directly assigned to operator typedata
 * for operators which don't need any special invoke calls. Any operators with special invoke calls
 * though will need to implement their own wrapper which calls the second-tier callback themselves
 * (passing through the custom invoke function they use)
 */
static int ed_markers_opwrap_invoke(bContext *C, wmOperator *op, const wmEvent *event)
{
	return ed_markers_opwrap_invoke_custom(C, op, event, NULL);
}

/* ************************** add markers *************************** */

/* add TimeMarker at curent frame */
static int ed_marker_add_exec(bContext *C, wmOperator *UNUSED(op))
{
	ListBase *markers = ED_context_get_markers(C);
	TimeMarker *marker;
	int frame = CTX_data_scene(C)->r.cfra;

	if (markers == NULL)
		return OPERATOR_CANCELLED;

	/* prefer not having 2 markers at the same place,
	 * though the user can move them to overlap once added */
	for (marker = markers->first; marker; marker = marker->next) {
		if (marker->frame == frame)
			return OPERATOR_CANCELLED;
	}

	/* deselect all */
	for (marker = markers->first; marker; marker = marker->next)
		marker->flag &= ~SELECT;

	marker = MEM_callocN(sizeof(TimeMarker), "TimeMarker");
	marker->flag = SELECT;
	marker->frame = frame;
	BLI_snprintf(marker->name, sizeof(marker->name), "F_%02d", frame); // XXX - temp code only
	BLI_addtail(markers, marker);

	WM_event_add_notifier(C, NC_SCENE | ND_MARKERS, NULL);
	WM_event_add_notifier(C, NC_ANIMATION | ND_MARKERS, NULL);

	return OPERATOR_FINISHED;
}

static void MARKER_OT_add(wmOperatorType *ot)
{
	/* identifiers */
	ot->name = "Add Time Marker";
	ot->description = "Add a new time marker";
	ot->idname = "MARKER_OT_add";

	/* api callbacks */
	ot->exec = ed_marker_add_exec;
	ot->invoke = ed_markers_opwrap_invoke;
	ot->poll = ED_operator_animview_active;

	/* flags */
	ot->flag = OPTYPE_REGISTER | OPTYPE_UNDO;
}

/* ************************** transform markers *************************** */

/* operator state vars used:
 *     frs: delta movement
 *
 * functions:
 *
 *     init()   check selection, add customdata with old values and some lookups
 *
 *     apply()  do the actual movement
 *
 *     exit()    cleanup, send notifier
 *
 *     cancel() to escape from modal
 *
 * callbacks:
 *
 *     exec()    calls init, apply, exit
 *
 *     invoke() calls init, adds modal handler
 *
 *     modal()    accept modal events while doing it, ends with apply and exit, or cancel
 *
 */

typedef struct MarkerMove {
	SpaceLink *slink;
	ListBase *markers;
	int event_type;     /* store invoke-event, to verify */
	int *oldframe, evtx, firstx;
	NumInput num;
} MarkerMove;

static bool ed_marker_move_use_time(MarkerMove *mm)
{
	if (((mm->slink->spacetype == SPACE_SEQ) && !(((SpaceSeq *)mm->slink)->flag & SEQ_DRAWFRAMES)) ||
	    ((mm->slink->spacetype == SPACE_ACTION) && (((SpaceAction *)mm->slink)->flag & SACTION_DRAWTIME)) ||
	    ((mm->slink->spacetype == SPACE_IPO) && !(((SpaceIpo *)mm->slink)->flag & SIPO_DRAWTIME)) ||
	    ((mm->slink->spacetype == SPACE_NLA) && !(((SpaceNla *)mm->slink)->flag & SNLA_DRAWTIME)))
	{
		return true;
	}

	return false;
}

static void ed_marker_move_update_header(bContext *C, wmOperator *op)
{
	Scene *scene = CTX_data_scene(C);
	MarkerMove *mm = op->customdata;
	TimeMarker *marker, *selmarker = NULL;
	const int offs = RNA_int_get(op->ptr, "frames");
	char str[UI_MAX_DRAW_STR];
	char str_offs[NUM_STR_REP_LEN];
	int totmark;
	const bool use_time = ed_marker_move_use_time(mm);

	for (totmark = 0, marker = mm->markers->first; marker; marker = marker->next) {
		if (marker->flag & SELECT) {
			selmarker = marker;
			totmark++;
		}
	}

	if (hasNumInput(&mm->num)) {
		outputNumInput(&mm->num, str_offs, &scene->unit);
	}
	else if (use_time) {
		BLI_snprintf(str_offs, sizeof(str_offs), "%.2f", FRA2TIME(offs));
	}
	else {
		BLI_snprintf(str_offs, sizeof(str_offs), "%d", offs);
	}

	if (totmark == 1 && selmarker) {
		/* we print current marker value */
		if (use_time) {
			BLI_snprintf(str, sizeof(str), IFACE_("Marker %.2f offset %s"), FRA2TIME(selmarker->frame), str_offs);
		}
		else {
			BLI_snprintf(str, sizeof(str), IFACE_("Marker %d offset %s"), selmarker->frame, str_offs);
		}
	}
	else {
		BLI_snprintf(str, sizeof(str), IFACE_("Marker offset %s"), str_offs);
	}

	ED_area_headerprint(CTX_wm_area(C), str);
}

/* copy selection to temp buffer */
/* return 0 if not OK */
static bool ed_marker_move_init(bContext *C, wmOperator *op)
{
	Scene *scene = CTX_data_scene(C);
	ListBase *markers = ED_context_get_markers(C);
	MarkerMove *mm;
	TimeMarker *marker;
	int a, totmark;

	if (markers == NULL) {
		return false;
	}

	for (totmark = 0, marker = markers->first; marker; marker = marker->next) {
		if (marker->flag & SELECT) {
			totmark++;
		}
	}

	if (totmark == 0) {
		return false;
	}

	op->customdata = mm = MEM_callocN(sizeof(MarkerMove), "Markermove");
	mm->slink = CTX_wm_space_data(C);
	mm->markers = markers;
	mm->oldframe = MEM_callocN(totmark * sizeof(int), "MarkerMove oldframe");

	initNumInput(&mm->num);
	mm->num.idx_max = 0; /* one axis */
	mm->num.val_flag[0] |= NUM_NO_FRACTION;
	mm->num.unit_sys = scene->unit.system;
	/* No time unit supporting frames currently... */
	mm->num.unit_type[0] = ed_marker_move_use_time(mm) ? B_UNIT_TIME : B_UNIT_NONE;

	for (a = 0, marker = markers->first; marker; marker = marker->next) {
		if (marker->flag & SELECT) {
			mm->oldframe[a] = marker->frame;
			a++;
		}
	}

	return true;
}

/* free stuff */
static void ed_marker_move_exit(bContext *C, wmOperator *op)
{
	MarkerMove *mm = op->customdata;

	/* free data */
	MEM_freeN(mm->oldframe);
	MEM_freeN(op->customdata);
	op->customdata = NULL;

	/* clear custom header prints */
	ED_area_headerprint(CTX_wm_area(C), NULL);
}

static int ed_marker_move_invoke(bContext *C, wmOperator *op, const wmEvent *event)
{
	if (ed_marker_move_init(C, op)) {
		MarkerMove *mm = op->customdata;

		mm->evtx = event->x;
		mm->firstx = event->x;
		mm->event_type = event->type;

		/* add temp handler */
		WM_event_add_modal_handler(C, op);

		/* reset frs delta */
		RNA_int_set(op->ptr, "frames", 0);

		ed_marker_move_update_header(C, op);

		return OPERATOR_RUNNING_MODAL;
	}

	return OPERATOR_CANCELLED;
}

static int ed_marker_move_invoke_wrapper(bContext *C, wmOperator *op, const wmEvent *event)
{
	return ed_markers_opwrap_invoke_custom(C, op, event, ed_marker_move_invoke);
}

/* note, init has to be called succesfully */
static void ed_marker_move_apply(bContext *C, wmOperator *op)
{
#ifdef DURIAN_CAMERA_SWITCH
	bScreen *sc = CTX_wm_screen(C);
	Scene *scene = CTX_data_scene(C);
	Object *camera = scene->camera;
#endif
	MarkerMove *mm = op->customdata;
	TimeMarker *marker;
	int a, offs;

	offs = RNA_int_get(op->ptr, "frames");
	for (a = 0, marker = mm->markers->first; marker; marker = marker->next) {
		if (marker->flag & SELECT) {
			marker->frame = mm->oldframe[a] + offs;
			a++;
		}
	}

	WM_event_add_notifier(C, NC_SCENE | ND_MARKERS, NULL);
	WM_event_add_notifier(C, NC_ANIMATION | ND_MARKERS, NULL);

#ifdef DURIAN_CAMERA_SWITCH
	/* so we get view3d redraws */
	BKE_scene_camera_switch_update(scene);

	if (camera != scene->camera) {
		BKE_screen_view3d_scene_sync(sc, scene);
		WM_event_add_notifier(C, NC_SCENE | NA_EDITED, scene);
	}
#endif
}

/* only for modal */
static void ed_marker_move_cancel(bContext *C, wmOperator *op)
{
	RNA_int_set(op->ptr, "frames", 0);
	ed_marker_move_apply(C, op);
	ed_marker_move_exit(C, op);
}

static int ed_marker_move_modal(bContext *C, wmOperator *op, const wmEvent *event)
{
	Scene *scene = CTX_data_scene(C);
	MarkerMove *mm = op->customdata;
	View2D *v2d = UI_view2d_fromcontext(C);
	const bool has_numinput = hasNumInput(&mm->num);
	const bool use_time = ed_marker_move_use_time(mm);

	/* Modal numinput active, try to handle numeric inputs first... */
	if (event->val == KM_PRESS && has_numinput && handleNumInput(C, &mm->num, event)) {
		float value = (float)RNA_int_get(op->ptr, "frames");

		applyNumInput(&mm->num, &value);
		if (use_time) {
			value = TIME2FRA(value);
		}

		RNA_int_set(op->ptr, "frames", (int)value);
		ed_marker_move_apply(C, op);
		ed_marker_move_update_header(C, op);
	}
	else {
		bool handled = false;
		switch (event->type) {
			case ESCKEY:
				ed_marker_move_cancel(C, op);
				return OPERATOR_CANCELLED;
			case RIGHTMOUSE:
				/* press = user manually demands transform to be canceled */
				if (event->val == KM_PRESS) {
					ed_marker_move_cancel(C, op);
					return OPERATOR_CANCELLED;
				}
				/* else continue; <--- see if release event should be caught for tweak-end */
				ATTR_FALLTHROUGH;

			case RETKEY:
			case PADENTER:
			case LEFTMOUSE:
			case MIDDLEMOUSE:
				if (WM_event_is_modal_tweak_exit(event, mm->event_type)) {
					ed_marker_move_exit(C, op);
					WM_event_add_notifier(C, NC_SCENE | ND_MARKERS, NULL);
					WM_event_add_notifier(C, NC_ANIMATION | ND_MARKERS, NULL);
					return OPERATOR_FINISHED;
				}
				break;
			case MOUSEMOVE:
				if (!has_numinput) {
					float dx;

					dx = BLI_rctf_size_x(&v2d->cur) / BLI_rcti_size_x(&v2d->mask);

					if (event->x != mm->evtx) {   /* XXX maybe init for first time */
						float fac;

						mm->evtx = event->x;
						fac = ((float)(event->x - mm->firstx) * dx);

						apply_keyb_grid(event->shift, event->ctrl, &fac, 0.0, 1.0, 0.1, 0 /*was: U.flag & USER_AUTOGRABGRID*/);

						RNA_int_set(op->ptr, "frames", (int)fac);
						ed_marker_move_apply(C, op);
						ed_marker_move_update_header(C, op);
					}
				}
				break;
		}

		if (!handled && event->val == KM_PRESS && handleNumInput(C, &mm->num, event)) {
			float value = (float)RNA_int_get(op->ptr, "frames");

			applyNumInput(&mm->num, &value);
			if (use_time) {
				value = TIME2FRA(value);
			}

			RNA_int_set(op->ptr, "frames", (int)value);
			ed_marker_move_apply(C, op);
			ed_marker_move_update_header(C, op);
		}
	}

	return OPERATOR_RUNNING_MODAL;
}

static int ed_marker_move_exec(bContext *C, wmOperator *op)
{
	if (ed_marker_move_init(C, op)) {
		ed_marker_move_apply(C, op);
		ed_marker_move_exit(C, op);
		return OPERATOR_FINISHED;
	}
	return OPERATOR_PASS_THROUGH;
}

static void MARKER_OT_move(wmOperatorType *ot)
{
	/* identifiers */
	ot->name = "Move Time Marker";
	ot->description = "Move selected time marker(s)";
	ot->idname = "MARKER_OT_move";

	/* api callbacks */
	ot->exec = ed_marker_move_exec;
	ot->invoke = ed_marker_move_invoke_wrapper;
	ot->modal = ed_marker_move_modal;
	ot->poll = ed_markers_poll_selected_no_locked_markers;
	ot->cancel = ed_marker_move_cancel;

	/* flags */
	ot->flag = OPTYPE_REGISTER | OPTYPE_UNDO | OPTYPE_BLOCKING | OPTYPE_GRAB_CURSOR;

	/* rna storage */
	RNA_def_int(ot->srna, "frames", 0, INT_MIN, INT_MAX, "Frames", "", INT_MIN, INT_MAX);
}

/* ************************** duplicate markers *************************** */

/* operator state vars used:
 *     frs: delta movement
 *
 * functions:
 *
 *     apply()  do the actual duplicate
 *
 * callbacks:
 *
 *     exec()    calls apply, move_exec
 *
 *     invoke() calls apply, move_invoke
 *
 *     modal()    uses move_modal
 */

/* duplicate selected TimeMarkers */
static void ed_marker_duplicate_apply(bContext *C)
{
	ListBase *markers = ED_context_get_markers(C);
	TimeMarker *marker, *newmarker;

	if (markers == NULL)
		return;

	/* go through the list of markers, duplicate selected markers and add duplicated copies
	 * to the beginning of the list (unselect original markers)
	 */
	for (marker = markers->first; marker; marker = marker->next) {
		if (marker->flag & SELECT) {
			/* unselect selected marker */
			marker->flag &= ~SELECT;

			/* create and set up new marker */
			newmarker = MEM_callocN(sizeof(TimeMarker), "TimeMarker");
			newmarker->flag = SELECT;
			newmarker->frame = marker->frame;
			BLI_strncpy(newmarker->name, marker->name, sizeof(marker->name));

#ifdef DURIAN_CAMERA_SWITCH
			newmarker->camera = marker->camera;
#endif

			/* new marker is added to the beginning of list */
			// FIXME: bad ordering!
			BLI_addhead(markers, newmarker);
		}
	}
}

static int ed_marker_duplicate_exec(bContext *C, wmOperator *op)
{
	ed_marker_duplicate_apply(C);
	ed_marker_move_exec(C, op); /* assumes frs delta set */

	return OPERATOR_FINISHED;

}

static int ed_marker_duplicate_invoke(bContext *C, wmOperator *op, const wmEvent *event)
{
	ed_marker_duplicate_apply(C);
	return ed_marker_move_invoke(C, op, event);
}

static int ed_marker_duplicate_invoke_wrapper(bContext *C, wmOperator *op, const wmEvent *event)
{
	return ed_markers_opwrap_invoke_custom(C, op, event, ed_marker_duplicate_invoke);
}

static void MARKER_OT_duplicate(wmOperatorType *ot)
{
	/* identifiers */
	ot->name = "Duplicate Time Marker";
	ot->description = "Duplicate selected time marker(s)";
	ot->idname = "MARKER_OT_duplicate";

	/* api callbacks */
	ot->exec = ed_marker_duplicate_exec;
	ot->invoke = ed_marker_duplicate_invoke_wrapper;
	ot->modal = ed_marker_move_modal;
	ot->poll = ed_markers_poll_selected_no_locked_markers;
	ot->cancel = ed_marker_move_cancel;

	/* flags */
	ot->flag = OPTYPE_REGISTER | OPTYPE_UNDO;

	/* rna storage */
	RNA_def_int(ot->srna, "frames", 0, INT_MIN, INT_MAX, "Frames", "", INT_MIN, INT_MAX);
}

/* ************************** selection ************************************/

/* select/deselect TimeMarker at current frame */
static void select_timeline_marker_frame(ListBase *markers, int frame, bool extend)
{
	TimeMarker *marker, *marker_first = NULL;

	/* support for selection cycling */
	for (marker = markers->first; marker; marker = marker->next) {
		if (marker->frame == frame) {
			if (marker->flag & SELECT) {
				marker_first = marker->next;
				break;
			}
		}
	}

	/* if extend is not set, then deselect markers */
	if (extend == false) {
		for (marker = markers->first; marker; marker = marker->next) {
			marker->flag &= ~SELECT;
		}
	}

	LISTBASE_CIRCULAR_FORWARD_BEGIN(markers, marker, marker_first)
	{
		/* this way a not-extend select will always give 1 selected marker */
		if (marker->frame == frame) {
			marker->flag ^= SELECT;
			break;
		}
	}
	LISTBASE_CIRCULAR_FORWARD_END(markers, marker, marker_first);
}

static int ed_marker_select(bContext *C, const wmEvent *event, bool extend, bool camera)
{
	ListBase *markers = ED_context_get_markers(C);
	ARegion *ar = CTX_wm_region(C);
	View2D *v2d = UI_view2d_fromcontext(C);
	float viewx;
	int x, cfra;

	if (markers == NULL)
		return OPERATOR_PASS_THROUGH;

	x = event->x - ar->winrct.xmin;

	viewx = UI_view2d_region_to_view_x(v2d, x);

	cfra = ED_markers_find_nearest_marker_time(markers, viewx);

	select_timeline_marker_frame(markers, cfra, extend);

#ifdef DURIAN_CAMERA_SWITCH

	if (camera) {
		Scene *scene = CTX_data_scene(C);
		ViewLayer *view_layer = CTX_data_view_layer(C);
		Base *base;
		TimeMarker *marker;
		int sel = 0;

		if (!extend)
			BKE_view_layer_base_deselect_all(view_layer);
<<<<<<< HEAD
		
=======

>>>>>>> 95011f6d
		for (marker = markers->first; marker; marker = marker->next) {
			if (marker->frame == cfra) {
				sel = (marker->flag & SELECT);
				break;
			}
		}

		for (marker = markers->first; marker; marker = marker->next) {
			if (marker->camera) {
				if (marker->frame == cfra) {
					base = BKE_view_layer_base_find(view_layer, marker->camera);
					if (base) {
						ED_object_base_select(base, sel);
						if (sel)
							ED_object_base_activate(C, base);
					}
				}
			}
		}

		WM_event_add_notifier(C, NC_SCENE | ND_OB_SELECT, scene);
	}
#else
	(void)camera;
#endif

	WM_event_add_notifier(C, NC_SCENE | ND_MARKERS, NULL);
	WM_event_add_notifier(C, NC_ANIMATION | ND_MARKERS, NULL);

	/* allowing tweaks, but needs OPERATOR_FINISHED, otherwise renaming fails... [#25987] */
	return OPERATOR_FINISHED | OPERATOR_PASS_THROUGH;
}

static int ed_marker_select_invoke(bContext *C, wmOperator *op, const wmEvent *event)
{
	const bool extend = RNA_boolean_get(op->ptr, "extend");
	bool camera = false;
#ifdef DURIAN_CAMERA_SWITCH
	camera = RNA_boolean_get(op->ptr, "camera");
#endif
	return ed_marker_select(C, event, extend, camera);
}

static int ed_marker_select_invoke_wrapper(bContext *C, wmOperator *op, const wmEvent *event)
{
	return ed_markers_opwrap_invoke_custom(C, op, event, ed_marker_select_invoke);
}

static void MARKER_OT_select(wmOperatorType *ot)
{
	PropertyRNA *prop;

	/* identifiers */
	ot->name = "Select Time Marker";
	ot->description = "Select time marker(s)";
	ot->idname = "MARKER_OT_select";

	/* api callbacks */
	ot->invoke = ed_marker_select_invoke_wrapper;
	ot->poll = ed_markers_poll_markers_exist;

	/* flags */
	ot->flag = OPTYPE_REGISTER | OPTYPE_UNDO;

	prop = RNA_def_boolean(ot->srna, "extend", 0, "Extend", "Extend the selection");
	RNA_def_property_flag(prop, PROP_SKIP_SAVE);
#ifdef DURIAN_CAMERA_SWITCH
	prop = RNA_def_boolean(ot->srna, "camera", 0, "Camera", "Select the camera");
	RNA_def_property_flag(prop, PROP_SKIP_SAVE);
#endif
}

/* *************************** border select markers **************** */

/* operator state vars used: (added by default WM callbacks)
 * xmin, ymin
 * xmax, ymax
 *
 * customdata: the wmGesture pointer, with subwindow
 *
 * callbacks:
 *
 *  exec()	has to be filled in by user
 *
 *  invoke() default WM function
 *          adds modal handler
 *
 *  modal()	default WM function
 *          accept modal events while doing it, calls exec(), handles ESC and border drawing
 *
 *  poll()	has to be filled in by user for context
 */

static int ed_marker_border_select_exec(bContext *C, wmOperator *op)
{
	View2D *v2d = UI_view2d_fromcontext(C);
	ListBase *markers = ED_context_get_markers(C);
	TimeMarker *marker;
	bool select = !RNA_boolean_get(op->ptr, "deselect");
	bool extend = RNA_boolean_get(op->ptr, "extend");
	rctf rect;

	WM_operator_properties_border_to_rctf(op, &rect);
	UI_view2d_region_to_view_rctf(v2d, &rect, &rect);

	if (markers == NULL)
		return 0;

	/* XXX marker context */
	for (marker = markers->first; marker; marker = marker->next) {
		if (BLI_rctf_isect_x(&rect, marker->frame)) {
			if (select) {
				marker->flag |= SELECT;
			}
			else {
				marker->flag &= ~SELECT;
			}
		}
		else if (!extend) {
			marker->flag &= ~SELECT;
		}
	}

	WM_event_add_notifier(C, NC_SCENE | ND_MARKERS, NULL);
	WM_event_add_notifier(C, NC_ANIMATION | ND_MARKERS, NULL);

	return 1;
}

static int ed_marker_select_border_invoke_wrapper(bContext *C, wmOperator *op, const wmEvent *event)
{
	return ed_markers_opwrap_invoke_custom(C, op, event, WM_gesture_border_invoke);
}

static void MARKER_OT_select_border(wmOperatorType *ot)
{
	/* identifiers */
	ot->name = "Marker Border Select";
	ot->description = "Select all time markers using border selection";
	ot->idname = "MARKER_OT_select_border";

	/* api callbacks */
	ot->exec = ed_marker_border_select_exec;
	ot->invoke = ed_marker_select_border_invoke_wrapper;
	ot->modal = WM_gesture_border_modal;
	ot->cancel = WM_gesture_border_cancel;

	ot->poll = ed_markers_poll_markers_exist;

	/* flags */
	ot->flag = OPTYPE_REGISTER | OPTYPE_UNDO;

	/* rna */
	WM_operator_properties_gesture_border_select(ot);
}

/* *********************** (de)select all ***************** */

static int ed_marker_select_all_exec(bContext *C, wmOperator *op)
{
	ListBase *markers = ED_context_get_markers(C);
	TimeMarker *marker;
	int action = RNA_enum_get(op->ptr, "action");

	if (markers == NULL)
		return OPERATOR_CANCELLED;

	if (action == SEL_TOGGLE) {
		action = (ED_markers_get_first_selected(markers) != NULL) ? SEL_DESELECT : SEL_SELECT;
	}

	for (marker = markers->first; marker; marker = marker->next) {
		switch (action) {
			case SEL_SELECT:
				marker->flag |= SELECT;
				break;
			case SEL_DESELECT:
				marker->flag &= ~SELECT;
				break;
			case SEL_INVERT:
				marker->flag ^= SELECT;
				break;
		}
	}

	WM_event_add_notifier(C, NC_SCENE | ND_MARKERS, NULL);
	WM_event_add_notifier(C, NC_ANIMATION | ND_MARKERS, NULL);

	return OPERATOR_FINISHED;
}

static void MARKER_OT_select_all(wmOperatorType *ot)
{
	/* identifiers */
	ot->name = "(De)select all Markers";
	ot->description = "Change selection of all time markers";
	ot->idname = "MARKER_OT_select_all";

	/* api callbacks */
	ot->exec = ed_marker_select_all_exec;
	ot->invoke = ed_markers_opwrap_invoke;
	ot->poll = ed_markers_poll_markers_exist;

	/* flags */
	ot->flag = OPTYPE_REGISTER | OPTYPE_UNDO;

	/* rna */
	WM_operator_properties_select_all(ot);
}

/* ***************** remove marker *********************** */

/* remove selected TimeMarkers */
static int ed_marker_delete_exec(bContext *C, wmOperator *UNUSED(op))
{
	ListBase *markers = ED_context_get_markers(C);
	TimeMarker *marker, *nmarker;
	bool changed = false;

	if (markers == NULL)
		return OPERATOR_CANCELLED;

	for (marker = markers->first; marker; marker = nmarker) {
		nmarker = marker->next;
		if (marker->flag & SELECT) {
			BLI_freelinkN(markers, marker);
			changed = true;
		}
	}

	if (changed) {
		WM_event_add_notifier(C, NC_SCENE | ND_MARKERS, NULL);
		WM_event_add_notifier(C, NC_ANIMATION | ND_MARKERS, NULL);
	}

	return OPERATOR_FINISHED;
}

static int ed_marker_delete_invoke_wrapper(bContext *C, wmOperator *op, const wmEvent *event)
{
	// XXX: must we keep these confirmations?
	return ed_markers_opwrap_invoke_custom(C, op, event, WM_operator_confirm);
}

static void MARKER_OT_delete(wmOperatorType *ot)
{
	/* identifiers */
	ot->name = "Delete Markers";
	ot->description = "Delete selected time marker(s)";
	ot->idname = "MARKER_OT_delete";

	/* api callbacks */
	ot->invoke = ed_marker_delete_invoke_wrapper;
	ot->exec = ed_marker_delete_exec;
	ot->poll = ed_markers_poll_selected_no_locked_markers;

	/* flags */
	ot->flag = OPTYPE_REGISTER | OPTYPE_UNDO;
}


/* **************** rename marker ***************** */

/* rename first selected TimeMarker */
static int ed_marker_rename_exec(bContext *C, wmOperator *op)
{
	TimeMarker *marker = ED_markers_get_first_selected(ED_context_get_markers(C));

	if (marker) {
		RNA_string_get(op->ptr, "name", marker->name);

		WM_event_add_notifier(C, NC_SCENE | ND_MARKERS, NULL);
		WM_event_add_notifier(C, NC_ANIMATION | ND_MARKERS, NULL);

		return OPERATOR_FINISHED;
	}
	else {
		return OPERATOR_CANCELLED;
	}
}

static int ed_marker_rename_invoke_wrapper(bContext *C, wmOperator *op, const wmEvent *event)
{
	/* must initialize the marker name first if there is a marker selected */
	TimeMarker *marker = ED_markers_get_first_selected(ED_context_get_markers(C));
	if (marker)
		RNA_string_set(op->ptr, "name", marker->name);

	/* now see if the operator is usable */
	return ed_markers_opwrap_invoke_custom(C, op, event, WM_operator_props_popup_confirm);
}

static void MARKER_OT_rename(wmOperatorType *ot)
{
	/* identifiers */
	ot->name = "Rename Marker";
	ot->description = "Rename first selected time marker";
	ot->idname = "MARKER_OT_rename";

	/* api callbacks */
	ot->invoke = ed_marker_rename_invoke_wrapper;
	ot->exec = ed_marker_rename_exec;
	ot->poll = ed_markers_poll_selected_no_locked_markers;

	/* flags */
	ot->flag = OPTYPE_REGISTER | OPTYPE_UNDO;

	/* properties */
	ot->prop = RNA_def_string(ot->srna, "name", "RenamedMarker", sizeof(((TimeMarker *)NULL)->name), "Name", "New name for marker");
	//RNA_def_boolean(ot->srna, "ensure_unique", 0, "Ensure Unique", "Ensure that new name is unique within collection of markers");
}

/* **************** make links to scene ***************** */

static int ed_marker_make_links_scene_exec(bContext *C, wmOperator *op)
{
	ListBase *markers = ED_context_get_markers(C);
	Scene *scene_to = BLI_findlink(&CTX_data_main(C)->scene, RNA_enum_get(op->ptr, "scene"));
	TimeMarker *marker, *marker_new;

	if (scene_to == NULL) {
		BKE_report(op->reports, RPT_ERROR, "Scene not found");
		return OPERATOR_CANCELLED;
	}

	if (scene_to == CTX_data_scene(C)) {
		BKE_report(op->reports, RPT_ERROR, "Cannot re-link markers into the same scene");
		return OPERATOR_CANCELLED;
	}

	if (scene_to->toolsettings->lock_markers) {
		BKE_report(op->reports, RPT_ERROR, "Target scene has locked markers");
		return OPERATOR_CANCELLED;
	}

	/* copy markers */
	for (marker = markers->first; marker; marker = marker->next) {
		if (marker->flag & SELECT) {
			marker_new = MEM_dupallocN(marker);
			marker_new->prev = marker_new->next = NULL;

			BLI_addtail(&scene_to->markers, marker_new);
		}
	}

	return OPERATOR_FINISHED;
}

static int ed_marker_make_links_scene_invoke_wrapper(bContext *C, wmOperator *op, const wmEvent *event)
{
	return ed_markers_opwrap_invoke_custom(C, op, event, WM_menu_invoke);
}

static void MARKER_OT_make_links_scene(wmOperatorType *ot)
{
	PropertyRNA *prop;

	/* identifiers */
	ot->name = "Make Links to Scene";
	ot->description = "Copy selected markers to another scene";
	ot->idname = "MARKER_OT_make_links_scene";

	/* api callbacks */
	ot->exec = ed_marker_make_links_scene_exec;
	ot->invoke = ed_marker_make_links_scene_invoke_wrapper;
	ot->poll = ed_markers_poll_selected_markers;

	/* flags */
	ot->flag = OPTYPE_REGISTER | OPTYPE_UNDO;

	/* properties */
	prop = RNA_def_enum(ot->srna, "scene", DummyRNA_NULL_items, 0, "Scene", "");
	RNA_def_enum_funcs(prop, RNA_scene_itemf);
	RNA_def_property_flag(prop, PROP_ENUM_NO_TRANSLATE);
	ot->prop = prop;

}

#ifdef DURIAN_CAMERA_SWITCH
/* ******************************* camera bind marker ***************** */

static int ed_marker_camera_bind_exec(bContext *C, wmOperator *op)
{
	bScreen *sc = CTX_wm_screen(C);
	Scene *scene = CTX_data_scene(C);
	Object *ob = CTX_data_active_object(C);
	ListBase *markers = ED_context_get_markers(C);
	TimeMarker *marker;

	/* Don't do anything if we don't have a camera selected */
	if (ob == NULL) {
		BKE_report(op->reports, RPT_ERROR, "Select a camera to bind to a marker on this frame");
		return OPERATOR_CANCELLED;
	}
<<<<<<< HEAD

	/* add new marker, unless we already have one on this frame, in which case, replace it */
	if (markers == NULL)
		return OPERATOR_CANCELLED;

	marker = ED_markers_find_nearest_marker(markers, CFRA);
	if ((marker == NULL) || (marker->frame != CFRA)) {
		marker = MEM_callocN(sizeof(TimeMarker), "Camera TimeMarker");
		marker->flag = SELECT;
		marker->frame = CFRA;
		BLI_addtail(markers, marker);

		/* deselect all others, so that the user can then move it without problems */
		for (TimeMarker *m = markers->first; m; m = m->next) {
			if (m != marker) {
				m->flag &= ~SELECT;
			}
		}
	}

=======

	/* add new marker, unless we already have one on this frame, in which case, replace it */
	if (markers == NULL)
		return OPERATOR_CANCELLED;

	marker = ED_markers_find_nearest_marker(markers, CFRA);
	if ((marker == NULL) || (marker->frame != CFRA)) {
		marker = MEM_callocN(sizeof(TimeMarker), "Camera TimeMarker");
		marker->flag = SELECT;
		marker->frame = CFRA;
		BLI_addtail(markers, marker);

		/* deselect all others, so that the user can then move it without problems */
		for (TimeMarker *m = markers->first; m; m = m->next) {
			if (m != marker) {
				m->flag &= ~SELECT;
			}
		}
	}

>>>>>>> 95011f6d
	/* bind to the nominated camera (as set in operator props) */
	marker->camera = ob;

	/* camera may have changes */
	BKE_scene_camera_switch_update(scene);
	BKE_screen_view3d_scene_sync(sc, scene);

	WM_event_add_notifier(C, NC_SCENE | ND_MARKERS, NULL);
	WM_event_add_notifier(C, NC_ANIMATION | ND_MARKERS, NULL);
	WM_event_add_notifier(C, NC_SCENE | NA_EDITED, scene); /* so we get view3d redraws */

	return OPERATOR_FINISHED;
}

static void MARKER_OT_camera_bind(wmOperatorType *ot)
{
	/* identifiers */
	ot->name = "Bind Camera to Markers";
	ot->description = "Bind the selected camera to a marker on the current frame";
	ot->idname = "MARKER_OT_camera_bind";

	/* api callbacks */
	ot->exec = ed_marker_camera_bind_exec;
	ot->invoke = ed_markers_opwrap_invoke;
	ot->poll = ED_operator_animview_active;

	/* flags */
	ot->flag = OPTYPE_REGISTER | OPTYPE_UNDO;
}
#endif

/* ************************** registration **********************************/

/* called in screen_ops.c:ED_operatortypes_screen() */
void ED_operatortypes_marker(void)
{
	WM_operatortype_append(MARKER_OT_add);
	WM_operatortype_append(MARKER_OT_move);
	WM_operatortype_append(MARKER_OT_duplicate);
	WM_operatortype_append(MARKER_OT_select);
	WM_operatortype_append(MARKER_OT_select_border);
	WM_operatortype_append(MARKER_OT_select_all);
	WM_operatortype_append(MARKER_OT_delete);
	WM_operatortype_append(MARKER_OT_rename);
	WM_operatortype_append(MARKER_OT_make_links_scene);
#ifdef DURIAN_CAMERA_SWITCH
	WM_operatortype_append(MARKER_OT_camera_bind);
#endif
}

/* called in screen_ops.c:ED_keymap_screen() */
void ED_keymap_marker(wmKeyConfig *keyconf)
{
	wmKeyMap *keymap = WM_keymap_find(keyconf, "Markers", 0, 0);
	wmKeyMapItem *kmi;

	WM_keymap_verify_item(keymap, "MARKER_OT_add", MKEY, KM_PRESS, 0, 0);
	WM_keymap_verify_item(keymap, "MARKER_OT_move", EVT_TWEAK_S, KM_ANY, 0, 0);
	WM_keymap_verify_item(keymap, "MARKER_OT_duplicate", DKEY, KM_PRESS, KM_SHIFT, 0);
	WM_keymap_verify_item(keymap, "MARKER_OT_select", SELECTMOUSE, KM_PRESS, 0, 0);
	kmi = WM_keymap_add_item(keymap, "MARKER_OT_select", SELECTMOUSE, KM_PRESS, KM_SHIFT, 0);
	RNA_boolean_set(kmi->ptr, "extend", true);

#ifdef DURIAN_CAMERA_SWITCH
	kmi = WM_keymap_add_item(keymap, "MARKER_OT_select", SELECTMOUSE, KM_PRESS, KM_CTRL, 0);
	RNA_boolean_set(kmi->ptr, "extend", false);
	RNA_boolean_set(kmi->ptr, "camera", true);

	kmi = WM_keymap_add_item(keymap, "MARKER_OT_select", SELECTMOUSE, KM_PRESS, KM_SHIFT | KM_CTRL, 0);
	RNA_boolean_set(kmi->ptr, "extend", true);
	RNA_boolean_set(kmi->ptr, "camera", true);
#else
	(void)kmi;
#endif

	WM_keymap_verify_item(keymap, "MARKER_OT_select_border", BKEY, KM_PRESS, 0, 0);
	WM_keymap_verify_item(keymap, "MARKER_OT_select_all", AKEY, KM_PRESS, 0, 0);
	WM_keymap_add_item(keymap, "MARKER_OT_delete", XKEY, KM_PRESS, 0, 0);
	WM_keymap_add_item(keymap, "MARKER_OT_delete", DELKEY, KM_PRESS, 0, 0);
	WM_keymap_verify_item(keymap, "MARKER_OT_rename", MKEY, KM_PRESS, KM_CTRL, 0);

	WM_keymap_add_item(keymap, "MARKER_OT_move", GKEY, KM_PRESS, 0, 0);
#ifdef DURIAN_CAMERA_SWITCH
	WM_keymap_add_item(keymap, "MARKER_OT_camera_bind", BKEY, KM_PRESS, KM_CTRL, 0);
#endif
}

/* to be called from animation editor keymaps, see note below */
void ED_marker_keymap_animedit_conflictfree(wmKeyMap *keymap)
{
	/* duplicate of some marker-hotkeys but without the bounds checking
	 * since these are handy to be able to do unrestricted and won't conflict
	 * with primary function hotkeys (Usability tweak [#27469])
	 */
	WM_keymap_add_item(keymap, "MARKER_OT_add", MKEY, KM_PRESS, 0, 0);
	WM_keymap_add_item(keymap, "MARKER_OT_rename", MKEY, KM_PRESS, KM_CTRL, 0);
}<|MERGE_RESOLUTION|>--- conflicted
+++ resolved
@@ -344,11 +344,7 @@
 
 	/* minimal y coordinate which wouldn't be occluded by scroll */
 	int min_y = 17.0f * UI_DPI_FAC;
-<<<<<<< HEAD
-	
-=======
-
->>>>>>> 95011f6d
+
 	if (marker->flag & SELECT) {
 		UI_GetThemeColor4ubv(TH_TEXT_HI, text_col);
 		x = xpos + 4.0f * UI_DPI_FAC;
@@ -443,19 +439,11 @@
 		icon_id = (marker->flag & SELECT) ? ICON_MARKER_HLT :
 		          ICON_MARKER;
 	}
-<<<<<<< HEAD
-	
+
 	UI_icon_draw(xpos - 0.45f * UI_DPI_ICON_SIZE, yoffs + UI_DPI_ICON_SIZE, icon_id);
-	
+
 	glDisable(GL_BLEND);
-	
-=======
-
-	UI_icon_draw(xpos - 0.45f * UI_DPI_ICON_SIZE, yoffs + UI_DPI_ICON_SIZE, icon_id);
-
-	glDisable(GL_BLEND);
-
->>>>>>> 95011f6d
+
 	/* and the marker name too, shifted slightly to the top-right */
 #ifdef DURIAN_CAMERA_SWITCH
 	if (marker->camera) {
@@ -1187,11 +1175,7 @@
 
 		if (!extend)
 			BKE_view_layer_base_deselect_all(view_layer);
-<<<<<<< HEAD
-		
-=======
-
->>>>>>> 95011f6d
+
 		for (marker = markers->first; marker; marker = marker->next) {
 			if (marker->frame == cfra) {
 				sel = (marker->flag & SELECT);
@@ -1586,7 +1570,6 @@
 		BKE_report(op->reports, RPT_ERROR, "Select a camera to bind to a marker on this frame");
 		return OPERATOR_CANCELLED;
 	}
-<<<<<<< HEAD
 
 	/* add new marker, unless we already have one on this frame, in which case, replace it */
 	if (markers == NULL)
@@ -1607,28 +1590,6 @@
 		}
 	}
 
-=======
-
-	/* add new marker, unless we already have one on this frame, in which case, replace it */
-	if (markers == NULL)
-		return OPERATOR_CANCELLED;
-
-	marker = ED_markers_find_nearest_marker(markers, CFRA);
-	if ((marker == NULL) || (marker->frame != CFRA)) {
-		marker = MEM_callocN(sizeof(TimeMarker), "Camera TimeMarker");
-		marker->flag = SELECT;
-		marker->frame = CFRA;
-		BLI_addtail(markers, marker);
-
-		/* deselect all others, so that the user can then move it without problems */
-		for (TimeMarker *m = markers->first; m; m = m->next) {
-			if (m != marker) {
-				m->flag &= ~SELECT;
-			}
-		}
-	}
-
->>>>>>> 95011f6d
 	/* bind to the nominated camera (as set in operator props) */
 	marker->camera = ob;
 
