/**
 * $Id$
 *
 * ***** BEGIN GPL LICENSE BLOCK *****
 *
 * This program is free software; you can redistribute it and/or
 * modify it under the terms of the GNU General Public License
 * as published by the Free Software Foundation; either version 2
 * of the License, or (at your option) any later version.
 *
 * This program is distributed in the hope that it will be useful,
 * but WITHOUT ANY WARRANTY; without even the implied warranty of
 * MERCHANTABILITY or FITNESS FOR A PARTICULAR PURPOSE.  See the
 * GNU General Public License for more details.
 *
 * You should have received a copy of the GNU General Public License
 * along with this program; if not, write to the Free Software Foundation,
 * Inc., 51 Franklin Street, Fifth Floor, Boston, MA 02110-1301, USA.
 *
 * The Original Code is Copyright (C) 2009 Blender Foundation, Joshua Leung
 * All rights reserved.
 *
 * Contributor(s): Joshua Leung
 *
 * ***** END GPL LICENSE BLOCK *****
 */

#include "MEM_guardedalloc.h"

#include "BLI_blenlib.h"

#include "DNA_anim_types.h"
#include "DNA_object_types.h"
#include "DNA_scene_types.h"
#include "DNA_key_types.h"
#include "DNA_gpencil_types.h"

#include "RNA_access.h"
#include "RNA_define.h"

#include "BKE_action.h"
#include "BKE_fcurve.h"
#include "BKE_context.h"
#include "BKE_global.h"

#include "UI_view2d.h"

#include "ED_anim_api.h"
#include "ED_keyframes_edit.h" // XXX move the select modes out of there!
#include "ED_screen.h"

#include "WM_api.h"
#include "WM_types.h"

/* ************************************************************************** */
/* CHANNELS API - Exposed API */

/* -------------------------- Selection ------------------------------------- */

/* Set the given animation-channel as the active one for the active context */
// TODO: extend for animdata types...
void ANIM_set_active_channel (bAnimContext *ac, void *data, short datatype, int filter, void *channel_data, short channel_type)
{
	ListBase anim_data = {NULL, NULL};
	bAnimListElem *ale;
	
	/* try to build list of filtered items */
	ANIM_animdata_filter(ac, &anim_data, filter, data, datatype);
	if (anim_data.first == NULL)
		return;
		
	/* only clear the 'active' flag for the channels of the same type */
	for (ale= anim_data.first; ale; ale= ale->next) {
		/* skip if types don't match */
		if (channel_type != ale->type)
			continue;
		
		/* flag to set depends on type */
		switch (ale->type) {
			case ANIMTYPE_GROUP:
			{
				bActionGroup *agrp= (bActionGroup *)ale->data;
				
				ACHANNEL_SET_FLAG(agrp, ACHANNEL_SETFLAG_CLEAR, AGRP_ACTIVE);
			}
				break;
			case ANIMTYPE_FCURVE:
			{
				FCurve *fcu= (FCurve *)ale->data;
				
				ACHANNEL_SET_FLAG(fcu, ACHANNEL_SETFLAG_CLEAR, FCURVE_ACTIVE);
			}
				break;
			case ANIMTYPE_NLATRACK:
			{
				NlaTrack *nlt= (NlaTrack *)ale->data;
				
				ACHANNEL_SET_FLAG(nlt, ACHANNEL_SETFLAG_CLEAR, NLATRACK_ACTIVE);
			}
				break;
			
			case ANIMTYPE_FILLACTD: /* Action Expander */
			case ANIMTYPE_DSMAT:	/* Datablock AnimData Expanders */
			case ANIMTYPE_DSLAM:
			case ANIMTYPE_DSCAM:
			case ANIMTYPE_DSCUR:
			case ANIMTYPE_DSSKEY:
			case ANIMTYPE_DSWOR:
			case ANIMTYPE_DSPART:
			case ANIMTYPE_DSMBALL:
			case ANIMTYPE_DSARM:
			case ANIMTYPE_DSMESH:
			{
				/* need to verify that this data is valid for now */
				if (ale->adt) {
					ACHANNEL_SET_FLAG(ale->adt, ACHANNEL_SETFLAG_CLEAR, ADT_UI_ACTIVE);
				}
			}
				break;
		}
	}
	
	/* set active flag */
	if (channel_data) {
		switch (channel_type) {
			case ANIMTYPE_GROUP:
			{
				bActionGroup *agrp= (bActionGroup *)channel_data;
				agrp->flag |= AGRP_ACTIVE;
			}
				break;
			case ANIMTYPE_FCURVE:
			{
				FCurve *fcu= (FCurve *)channel_data;
				fcu->flag |= FCURVE_ACTIVE;
			}
				break;
			case ANIMTYPE_NLATRACK:
			{
				NlaTrack *nlt= (NlaTrack *)channel_data;
				nlt->flag |= NLATRACK_ACTIVE;
			}
				break;
				
			case ANIMTYPE_FILLACTD: /* Action Expander */
			case ANIMTYPE_DSMAT:	/* Datablock AnimData Expanders */
			case ANIMTYPE_DSLAM:
			case ANIMTYPE_DSCAM:
			case ANIMTYPE_DSCUR:
			case ANIMTYPE_DSSKEY:
			case ANIMTYPE_DSWOR:
			case ANIMTYPE_DSPART:
			case ANIMTYPE_DSMBALL:
			case ANIMTYPE_DSARM:
			case ANIMTYPE_DSMESH:
			{
				/* need to verify that this data is valid for now */
				// XXX: ale may be null!
				if (ale->adt)
					ale->adt->flag |= ADT_UI_ACTIVE;
			}
				break;
		}
	}
	
	/* clean up */
	BLI_freelistN(&anim_data);
}

/* Deselect all animation channels 
 *	- data: pointer to datatype, as contained in bAnimContext
 *	- datatype: the type of data that 'data' represents (eAnimCont_Types)
 *	- test: check if deselecting instead of selecting
 *	- sel: eAnimChannels_SetFlag;
 */
void ANIM_deselect_anim_channels (bAnimContext *ac, void *data, short datatype, short test, short sel)
{
	ListBase anim_data = {NULL, NULL};
	bAnimListElem *ale;
	int filter;
	
	/* filter data */
	filter= ANIMFILTER_VISIBLE|ANIMFILTER_CHANNELS;
	ANIM_animdata_filter(ac, &anim_data, filter, data, datatype);
	
	/* See if we should be selecting or deselecting */
	if (test) {
		for (ale= anim_data.first; ale; ale= ale->next) {
			if (sel == 0) 
				break;
			
			switch (ale->type) {
				case ANIMTYPE_SCENE:
					if (ale->flag & SCE_DS_SELECTED)
						sel= ACHANNEL_SETFLAG_CLEAR;
					break;
				case ANIMTYPE_OBJECT:
				#if 0	/* for now, do not take object selection into account, since it gets too annoying */
					if (ale->flag & SELECT)
						sel= ACHANNEL_SETFLAG_CLEAR;
				#endif
					break;
				case ANIMTYPE_GROUP:
					if (ale->flag & AGRP_SELECTED)
						sel= ACHANNEL_SETFLAG_CLEAR;
					break;
				case ANIMTYPE_FCURVE:
					if (ale->flag & FCURVE_SELECTED)
						sel= ACHANNEL_SETFLAG_CLEAR;
					break;
				case ANIMTYPE_SHAPEKEY:
					if (ale->flag & KEYBLOCK_SEL)
						sel= ACHANNEL_SETFLAG_CLEAR;
					break;
				case ANIMTYPE_NLATRACK:
					if (ale->flag & NLATRACK_SELECTED)
						sel= ACHANNEL_SETFLAG_CLEAR;
					break;
					
				case ANIMTYPE_FILLACTD: /* Action Expander */
				case ANIMTYPE_DSMAT:	/* Datablock AnimData Expanders */
				case ANIMTYPE_DSLAM:
				case ANIMTYPE_DSCAM:
				case ANIMTYPE_DSCUR:
				case ANIMTYPE_DSSKEY:
				case ANIMTYPE_DSWOR:
				case ANIMTYPE_DSPART:
				case ANIMTYPE_DSMBALL:
				case ANIMTYPE_DSARM:
				case ANIMTYPE_DSMESH:
				case ANIMTYPE_DSNTREE:
				case ANIMTYPE_DSTEX:
				{
					if ((ale->adt) && (ale->adt->flag & ADT_UI_SELECTED))
						sel= ACHANNEL_SETFLAG_CLEAR;
				}
					break;
			}
		}
	}
		
	/* Now set the flags */
	for (ale= anim_data.first; ale; ale= ale->next) {
		switch (ale->type) {
			case ANIMTYPE_SCENE:
			{
				Scene *scene= (Scene *)ale->data;
				
				ACHANNEL_SET_FLAG(scene, sel, SCE_DS_SELECTED);
				
				if (scene->adt) {
					ACHANNEL_SET_FLAG(scene, sel, ADT_UI_SELECTED);
				}
			}
				break;
			case ANIMTYPE_OBJECT:
			#if 0	/* for now, do not take object selection into account, since it gets too annoying */
			{
				Base *base= (Base *)ale->data;
				Object *ob= base->object;
				
				ACHANNEL_SET_FLAG(base, sel, SELECT);
				ACHANNEL_SET_FLAG(ob, sel, SELECT);
				
				if (ob->adt) {
					ACHANNEL_SET_FLAG(ob, sel, ADT_UI_SELECTED);
				}
			}
			#endif
				break;
			case ANIMTYPE_GROUP:
			{
				bActionGroup *agrp= (bActionGroup *)ale->data;
				
				ACHANNEL_SET_FLAG(agrp, sel, AGRP_SELECTED);
				agrp->flag &= ~AGRP_ACTIVE;
			}
				break;
			case ANIMTYPE_FCURVE:
			{
				FCurve *fcu= (FCurve *)ale->data;
				
				ACHANNEL_SET_FLAG(fcu, sel, FCURVE_SELECTED);
				fcu->flag &= ~FCURVE_ACTIVE;
			}
				break;
			case ANIMTYPE_SHAPEKEY:
			{
				KeyBlock *kb= (KeyBlock *)ale->data;
				
				ACHANNEL_SET_FLAG(kb, sel, KEYBLOCK_SEL);
			}
				break;
			case ANIMTYPE_NLATRACK:
			{
				NlaTrack *nlt= (NlaTrack *)ale->data;
				
				ACHANNEL_SET_FLAG(nlt, sel, NLATRACK_SELECTED);
				nlt->flag &= ~NLATRACK_ACTIVE;
			}
				break;
				
			case ANIMTYPE_FILLACTD: /* Action Expander */
			case ANIMTYPE_DSMAT:	/* Datablock AnimData Expanders */
			case ANIMTYPE_DSLAM:
			case ANIMTYPE_DSCAM:
			case ANIMTYPE_DSCUR:
			case ANIMTYPE_DSSKEY:
			case ANIMTYPE_DSWOR:
			case ANIMTYPE_DSPART:
			case ANIMTYPE_DSMBALL:
			case ANIMTYPE_DSARM:
			case ANIMTYPE_DSMESH:
			case ANIMTYPE_DSNTREE:
			case ANIMTYPE_DSTEX:
			{
				/* need to verify that this data is valid for now */
				if (ale->adt) {
					ACHANNEL_SET_FLAG(ale->adt, sel, ADT_UI_SELECTED);
					ale->adt->flag &= ~ADT_UI_ACTIVE;
				}
			}
				break;
		}
	}
	
	/* Cleanup */
	BLI_freelistN(&anim_data);
}

/* ---------------------------- Graph Editor ------------------------------------- */

/* Flush visibility (for Graph Editor) changes up/down hierarchy for changes in the given setting 
 *	- anim_data: list of the all the anim channels that can be chosen
 *		-> filtered using ANIMFILTER_CHANNELS only, since if we took VISIBLE too,
 *	 	  then the channels under closed expanders get ignored...
 *	- ale_setting: the anim channel (not in the anim_data list directly, though occuring there)
 *		with the new state of the setting that we want flushed up/down the hierarchy 
 *	- setting: type of setting to set
 *	- on: whether the visibility setting has been enabled or disabled 
 */
void ANIM_flush_setting_anim_channels (bAnimContext *ac, ListBase *anim_data, bAnimListElem *ale_setting, int setting, short on)
{
	bAnimListElem *ale, *match=NULL;
	int prevLevel=0, matchLevel=0;
	
	/* sanity check */
	if (ELEM(NULL, anim_data, anim_data->first))
		return;
	
	/* find the channel that got changed */
	for (ale= anim_data->first; ale; ale= ale->next) {
		/* compare data, and type as main way of identifying the channel */
		if ((ale->data == ale_setting->data) && (ale->type == ale_setting->type)) {
			/* we also have to check the ID, this is assigned to, since a block may have multiple users */
			// TODO: is the owner-data more revealing?
			if (ale->id == ale_setting->id) {
				match= ale;
				break;
			}
		}
	}
	if (match == NULL) {
		printf("ERROR: no channel matching the one changed was found \n");
		return;
	}
	else {
		bAnimChannelType *acf= ANIM_channel_get_typeinfo(ale_setting);
		
		if (acf == NULL) {
			printf("ERROR: no channel info for the changed channel \n");
			return;
		}
		
		/* get the level of the channel that was affected
		 * 	 - we define the level as simply being the offset for the start of the channel
		 */
		matchLevel= (acf->get_offset)? acf->get_offset(ac, ale_setting) : 0;
		prevLevel= matchLevel;
	}
	
	/* flush up? 
	 *
	 * For Visibility:
	 *	- only flush up if the current state is now enabled (positive 'on' state is default) 
	 *	  (otherwise, it's too much work to force the parents to be inactive too)
	 *
	 * For everything else:
	 *	- only flush up if the current state is now disabled (negative 'off' state is default)
	 *	  (otherwise, it's too much work to force the parents to be active too)
	 */
	if ( ((setting == ACHANNEL_SETTING_VISIBLE) && on) ||
		 ((setting != ACHANNEL_SETTING_VISIBLE) && on==0) )
	{
		/* go backwards in the list, until the highest-ranking element (by indention has been covered) */
		for (ale= match->prev; ale; ale= ale->prev) {
			bAnimChannelType *acf= ANIM_channel_get_typeinfo(ale);
			int level;
			
			/* if no channel info was found, skip, since this type might not have any useful info */
			if (acf == NULL)
				continue;
			
			/* get the level of the current channel traversed 
			 * 	 - we define the level as simply being the offset for the start of the channel
			 */
			level= (acf->get_offset)? acf->get_offset(ac, ale) : 0;
			
			/* if the level is 'less than' (i.e. more important) the level we're matching
			 * but also 'less than' the level just tried (i.e. only the 1st group above grouped F-Curves, 
			 * when toggling visibility of F-Curves, gets flushed, which should happen if we don't let prevLevel
			 * get updated below once the first 1st group is found)...
			 */
			if (level < prevLevel) {
				/* flush the new status... */
				ANIM_channel_setting_set(ac, ale, setting, on);
				
				/* store this level as the 'old' level now */
				prevLevel= level;
			}	
			/* if the level is 'greater than' (i.e. less important) than the previous level... */
			else if (level > prevLevel) {
				/* if previous level was a base-level (i.e. 0 offset / root of one hierarchy),
				 * stop here
				 */
				if (prevLevel == 0)
					break;
				/* otherwise, this level weaves into another sibling hierarchy to the previous one just
				 * finished, so skip until we get to the parent of this level 
				 */
				else
					continue;
			}
		}
	}
	
	/* flush down (always) */
	{
		/* go forwards in the list, until the lowest-ranking element (by indention has been covered) */
		for (ale= match->next; ale; ale= ale->next) {
			bAnimChannelType *acf= ANIM_channel_get_typeinfo(ale);
			int level;
			
			/* if no channel info was found, skip, since this type might not have any useful info */
			if (acf == NULL)
				continue;
			
			/* get the level of the current channel traversed 
			 * 	 - we define the level as simply being the offset for the start of the channel
			 */
			level= (acf->get_offset)? acf->get_offset(ac, ale) : 0;
			
			/* if the level is 'greater than' (i.e. less important) the channel that was changed, 
			 * flush the new status...
			 */
			if (level > matchLevel)
				ANIM_channel_setting_set(ac, ale, setting, on);
			/* however, if the level is 'less than or equal to' the channel that was changed,
			 * (i.e. the current channel is as important if not more important than the changed channel)
			 * then we should stop, since we've found the last one of the children we should flush
			 */
			else
				break;
			
			/* store this level as the 'old' level now */
			prevLevel= level; // XXX: prevLevel is unused
		}
	}
}

/* -------------------------- F-Curves ------------------------------------- */

/* Delete the given F-Curve from its AnimData block */
void ANIM_fcurve_delete_from_animdata (bAnimContext *ac, AnimData *adt, FCurve *fcu)
{
	/* - if no AnimData, we've got nowhere to remove the F-Curve from 
	 *	(this doesn't guarantee that the F-Curve is in there, but at least we tried
	 * - if no F-Curve, there is nothing to remove
	 */
	if (ELEM(NULL, adt, fcu))
		return;
		
	/* remove from whatever list it came from
	 *	- Action Group
	 *	- Action
	 *	- Drivers
	 *	- TODO... some others?
	 */
	if (fcu->grp)
		action_groups_remove_channel(adt->action, fcu);
	else if ((ac) && (ac->datatype == ANIMCONT_DRIVERS))
		BLI_remlink(&adt->drivers, fcu);
	else if (adt->action)
		BLI_remlink(&adt->action->curves, fcu);
		
	/* free the F-Curve itself */
	free_fcurve(fcu);
}

/* ************************************************************************** */
/* OPERATORS */

/* ****************** Operator Utilities ********************************** */

/* poll callback for being in an Animation Editor channels list region */
int animedit_poll_channels_active (bContext *C)
{
	ScrArea *sa= CTX_wm_area(C);
	
	/* channels region test */
	// TODO: could enhance with actually testing if channels region?
	if (ELEM(NULL, sa, CTX_wm_region(C)))
		return 0;
	/* animation editor test */
	if (ELEM3(sa->spacetype, SPACE_ACTION, SPACE_IPO, SPACE_NLA) == 0)
		return 0;
		
	return 1;
}

/* poll callback for Animation Editor channels list region + not in NLA-tweakmode for NLA */
int animedit_poll_channels_nla_tweakmode_off (bContext *C)
{
	ScrArea *sa= CTX_wm_area(C);
	Scene *scene = CTX_data_scene(C);
	
	/* channels region test */
	// TODO: could enhance with actually testing if channels region?
	if (ELEM(NULL, sa, CTX_wm_region(C)))
		return 0;
	/* animation editor test */
	if (ELEM3(sa->spacetype, SPACE_ACTION, SPACE_IPO, SPACE_NLA) == 0)
		return 0;
	
	/* NLA TweakMode test */	
	if (sa->spacetype == SPACE_NLA) {
		if ((scene == NULL) || (scene->flag & SCE_NLA_EDIT_ON))
			return 0;
	}
		
	return 1;
}

/* ****************** Rearrange Channels Operator ******************* */
/* This operator only works for Action Editor mode for now, as having it elsewhere makes things difficult */

#if 0 // XXX old animation system - needs to be updated for new system...

/* constants for channel rearranging */
/* WARNING: don't change exising ones without modifying rearrange func accordingly */
enum {
	REARRANGE_ACTCHAN_TOP= -2,
	REARRANGE_ACTCHAN_UP= -1,
	REARRANGE_ACTCHAN_DOWN= 1,
	REARRANGE_ACTCHAN_BOTTOM= 2
};

/* make sure all action-channels belong to a group (and clear action's list) */
static void split_groups_action_temp (bAction *act, bActionGroup *tgrp)
{
	bActionChannel *achan;
	bActionGroup *agrp;
	
	/* Separate action-channels into lists per group */
	for (agrp= act->groups.first; agrp; agrp= agrp->next) {
		if (agrp->channels.first) {
			achan= agrp->channels.last;
			act->chanbase.first= achan->next;
			
			achan= agrp->channels.first;
			achan->prev= NULL;
			
			achan= agrp->channels.last;
			achan->next= NULL;
		}
	}
	
	/* Initialise memory for temp-group */
	memset(tgrp, 0, sizeof(bActionGroup));
	tgrp->flag |= (AGRP_EXPANDED|AGRP_TEMP);
	strcpy(tgrp->name, "#TempGroup");
		
	/* Move any action-channels not already moved, to the temp group */
	if (act->chanbase.first) {
		/* start of list */
		achan= act->chanbase.first;
		achan->prev= NULL;
		tgrp->channels.first= achan;
		act->chanbase.first= NULL;
		
		/* end of list */
		achan= act->chanbase.last;
		achan->next= NULL;
		tgrp->channels.last= achan;
		act->chanbase.last= NULL;
	}
	
	/* Add temp-group to list */
	BLI_addtail(&act->groups, tgrp);
}

/* link lists of channels that groups have */
static void join_groups_action_temp (bAction *act)
{
	bActionGroup *agrp;
	bActionChannel *achan;
	
	for (agrp= act->groups.first; agrp; agrp= agrp->next) {
		ListBase tempGroup;
		
		/* add list of channels to action's channels */
		tempGroup= agrp->channels;
		addlisttolist(&act->chanbase, &agrp->channels);
		agrp->channels= tempGroup;
		
		/* clear moved flag */
		agrp->flag &= ~AGRP_MOVED;
		
		/* if temp-group... remove from list (but don't free as it's on the stack!) */
		if (agrp->flag & AGRP_TEMP) {
			BLI_remlink(&act->groups, agrp);
			break;
		}
	}
	
	/* clear "moved" flag from all achans */
	for (achan= act->chanbase.first; achan; achan= achan->next) 
		achan->flag &= ~ACHAN_MOVED;
}


static short rearrange_actchannel_is_ok (Link *channel, short type)
{
	if (type == ANIMTYPE_GROUP) {
		bActionGroup *agrp= (bActionGroup *)channel;
		
		if (SEL_AGRP(agrp) && !(agrp->flag & AGRP_MOVED))
			return 1;
	}
	else if (type == ANIMTYPE_ACHAN) {
		bActionChannel *achan= (bActionChannel *)channel;
		
		if (VISIBLE_ACHAN(achan) && SEL_ACHAN(achan) && !(achan->flag & ACHAN_MOVED))
			return 1;
	}
	
	return 0;
}

static short rearrange_actchannel_after_ok (Link *channel, short type)
{
	if (type == ANIMTYPE_GROUP) {
		bActionGroup *agrp= (bActionGroup *)channel;
		
		if (agrp->flag & AGRP_TEMP)
			return 0;
	}
	
	return 1;
}


static short rearrange_actchannel_top (ListBase *list, Link *channel, short type)
{
	if (rearrange_actchannel_is_ok(channel, type)) {
		/* take it out off the chain keep data */
		BLI_remlink(list, channel);
		
		/* make it first element */
		BLI_insertlinkbefore(list, list->first, channel);
		
		return 1;
	}
	
	return 0;
}

static short rearrange_actchannel_up (ListBase *list, Link *channel, short type)
{
	if (rearrange_actchannel_is_ok(channel, type)) {
		Link *prev= channel->prev;
		
		if (prev) {
			/* take it out off the chain keep data */
			BLI_remlink(list, channel);
			
			/* push it up */
			BLI_insertlinkbefore(list, prev, channel);
			
			return 1;
		}
	}
	
	return 0;
}

static short rearrange_actchannel_down (ListBase *list, Link *channel, short type)
{
	if (rearrange_actchannel_is_ok(channel, type)) {
		Link *next = (channel->next) ? channel->next->next : NULL;
		
		if (next) {
			/* take it out off the chain keep data */
			BLI_remlink(list, channel);
			
			/* move it down */
			BLI_insertlinkbefore(list, next, channel);
			
			return 1;
		}
		else if (rearrange_actchannel_after_ok(list->last, type)) {
			/* take it out off the chain keep data */
			BLI_remlink(list, channel);
			
			/* add at end */
			BLI_addtail(list, channel);
			
			return 1;
		}
		else {
			/* take it out off the chain keep data */
			BLI_remlink(list, channel);
			
			/* add just before end */
			BLI_insertlinkbefore(list, list->last, channel);
			
			return 1;
		}
	}
	
	return 0;
}

static short rearrange_actchannel_bottom (ListBase *list, Link *channel, short type)
{
	if (rearrange_actchannel_is_ok(channel, type)) {
		if (rearrange_actchannel_after_ok(list->last, type)) {
			/* take it out off the chain keep data */
			BLI_remlink(list, channel);
			
			/* add at end */
			BLI_addtail(list, channel);
			
			return 1;
		}
	}
	
	return 0;
}


/* Change the order of action-channels 
 *	mode: REARRANGE_ACTCHAN_*  
 */
static void rearrange_action_channels (bAnimContext *ac, short mode)
{
	bAction *act;
	bActionChannel *achan, *chan;
	bActionGroup *agrp, *grp;
	bActionGroup tgrp;
	
	short (*rearrange_func)(ListBase *, Link *, short);
	short do_channels = 1;
	
	/* Get the active action, exit if none are selected */
	act= (bAction *)ac->data;
	
	/* exit if invalid mode */
	switch (mode) {
		case REARRANGE_ACTCHAN_TOP:
			rearrange_func= rearrange_actchannel_top;
			break;
		case REARRANGE_ACTCHAN_UP:
			rearrange_func= rearrange_actchannel_up;
			break;
		case REARRANGE_ACTCHAN_DOWN:
			rearrange_func= rearrange_actchannel_down;
			break;
		case REARRANGE_ACTCHAN_BOTTOM:
			rearrange_func= rearrange_actchannel_bottom;
			break;
		default:
			return;
	}
	
	/* make sure we're only operating with groups */
	split_groups_action_temp(act, &tgrp);
	
	/* rearrange groups first (and then, only consider channels if the groups weren't moved) */
	#define GET_FIRST(list) ((mode > 0) ? (list.first) : (list.last))
	#define GET_NEXT(item) ((mode > 0) ? (item->next) : (item->prev))
	
	for (agrp= GET_FIRST(act->groups); agrp; agrp= grp) {
		/* Get next group to consider */
		grp= GET_NEXT(agrp);
		
		/* try to do group first */
		if (rearrange_func(&act->groups, (Link *)agrp, ANIMTYPE_GROUP)) {
			do_channels= 0;
			agrp->flag |= AGRP_MOVED;
		}
	}
	
	if (do_channels) {
		for (agrp= GET_FIRST(act->groups); agrp; agrp= grp) {
			/* Get next group to consider */
			grp= GET_NEXT(agrp);
			
			/* only consider action-channels if they're visible (group expanded) */
			if (EXPANDED_AGRP(agrp)) {
				for (achan= GET_FIRST(agrp->channels); achan; achan= chan) {
					/* Get next channel to consider */
					chan= GET_NEXT(achan);
					
					/* Try to do channel */
					if (rearrange_func(&agrp->channels, (Link *)achan, ANIMTYPE_ACHAN))
						achan->flag |= ACHAN_MOVED;
				}
			}
		}
	}
	#undef GET_FIRST
	#undef GET_NEXT
	
	/* assemble lists into one list (and clear moved tags) */
	join_groups_action_temp(act);
}

/* ------------------- */

static int animchannels_rearrange_exec(bContext *C, wmOperator *op)
{
	bAnimContext ac;
	short mode;
	
	/* get editor data - only for Action Editor (for now) */
	if (ANIM_animdata_get_context(C, &ac) == 0)
		return OPERATOR_CANCELLED;
	if (ac.datatype != ANIMCONT_ACTION)
		return OPERATOR_PASS_THROUGH;
		
	/* get mode, then rearrange channels */
	mode= RNA_enum_get(op->ptr, "direction");
	rearrange_action_channels(&ac, mode);
	
	/* send notifier that things have changed */
	WM_event_add_notifier(C, NC_ANIMATION|ND_ANIMCHAN|NA_EDITED, NULL);
	
	return OPERATOR_FINISHED;
}
 

void ANIM_OT_channels_move_up (wmOperatorType *ot)
{
	/* identifiers */
<<<<<<< HEAD
	ot->name= "Move Channel(s) Up";
	ot->idname= "ANIM_OT_channels_move_up";
=======
	ot->name= "Move Channels";
	ot->idname= "ANIM_OT_channels_move";
	ot->description = "Rearrange selected animation channels";
>>>>>>> 6d201907
	
	/* api callbacks */
	ot->exec= animchannels_rearrange_exec;
	ot->poll= ED_operator_areaactive;
	
	/* flags */
	ot->flag= OPTYPE_REGISTER|OPTYPE_UNDO;
	
	/* props */
	RNA_def_enum(ot->srna, "direction", NULL /* XXX add enum for this */, REARRANGE_ACTCHAN_UP, "Direction", "");
}

void ANIM_OT_channels_move_down (wmOperatorType *ot)
{
	/* identifiers */
	ot->name= "Move Channel(s) Down";
	ot->idname= "ANIM_OT_channels_move_down";
	
	/* api callbacks */
	ot->exec= animchannels_rearrange_exec;
	ot->poll= ED_operator_areaactive;
	
	/* flags */
	ot->flag= OPTYPE_REGISTER|OPTYPE_UNDO;
	
	/* props */
	RNA_def_enum(ot->srna, "direction", NULL /* XXX add enum for this */, REARRANGE_ACTCHAN_DOWN, "Direction", "");
}

void ANIM_OT_channels_move_top (wmOperatorType *ot)
{
	/* identifiers */
	ot->name= "Move Channel(s) to Top";
	ot->idname= "ANIM_OT_channels_move_to_top";
	
	/* api callbacks */
	ot->exec= animchannels_rearrange_exec;
	ot->poll= ED_operator_areaactive;
	
	/* flags */
	ot->flag= OPTYPE_REGISTER|OPTYPE_UNDO;
	
	/* props */
	RNA_def_enum(ot->srna, "direction", NULL /* XXX add enum for this */, REARRANGE_ACTCHAN_TOP, "Direction", "");
}

void ANIM_OT_channels_move_bottom (wmOperatorType *ot)
{
	/* identifiers */
	ot->name= "Move Channel(s) to Bottom";
	ot->idname= "ANIM_OT_channels_move_to_bottom";
	
	/* api callbacks */
	ot->exec= animchannels_rearrange_exec;
	ot->poll= ED_operator_areaactive;
	
	/* flags */
	ot->flag= OPTYPE_REGISTER|OPTYPE_UNDO;
	
	/* props */
	RNA_def_enum(ot->srna, "direction", NULL /* XXX add enum for this */, REARRANGE_ACTCHAN_BOTTOM, "Direction", "");
}

#endif // XXX old animation system - needs to be updated for new system...

/* ******************** Delete Channel Operator *********************** */

static int animchannels_delete_exec(bContext *C, wmOperator *UNUSED(op))
{
	bAnimContext ac;
	ListBase anim_data = {NULL, NULL};
	bAnimListElem *ale;
	int filter;
	
	/* get editor data */
	if (ANIM_animdata_get_context(C, &ac) == 0)
		return OPERATOR_CANCELLED;
	
	/* cannot delete in shapekey */
	if (ac.datatype == ANIMCONT_SHAPEKEY) 
		return OPERATOR_CANCELLED;
		
		
	/* do groups only first (unless in Drivers mode, where there are none) */
	if (ac.datatype != ANIMCONT_DRIVERS) {
		/* filter data */
		filter= (ANIMFILTER_VISIBLE | ANIMFILTER_SEL | ANIMFILTER_CHANNELS | ANIMFILTER_FOREDIT | ANIMFILTER_NODUPLIS);
		ANIM_animdata_filter(&ac, &anim_data, filter, ac.data, ac.datatype);
		
		/* delete selected groups and their associated channels */
		for (ale= anim_data.first; ale; ale= ale->next) {
			/* only groups - don't check other types yet, since they may no-longer exist */
			if (ale->type == ANIMTYPE_GROUP) {
				bActionGroup *agrp= (bActionGroup *)ale->data;
				AnimData *adt= ale->adt;
				FCurve *fcu, *fcn;
				
				/* skip this group if no AnimData available, as we can't safely remove the F-Curves */
				if (adt == NULL)
					continue;
				
				/* delete all of the Group's F-Curves, but no others */
				for (fcu= agrp->channels.first; fcu && fcu->grp==agrp; fcu= fcn) {
					fcn= fcu->next;
					
					/* remove from group and action, then free */
					action_groups_remove_channel(adt->action, fcu);
					free_fcurve(fcu);
				}
				
				/* free the group itself */
				if (adt->action)
					BLI_freelinkN(&adt->action->groups, agrp);
				else
					MEM_freeN(agrp);
			}
		}
		
		/* cleanup */
		BLI_freelistN(&anim_data);
	}
	
	/* now do F-Curves */
	if (ac.datatype != ANIMCONT_GPENCIL) {
		/* filter data */
		filter= (ANIMFILTER_VISIBLE | ANIMFILTER_SEL | ANIMFILTER_FOREDIT | ANIMFILTER_NODUPLIS);
		ANIM_animdata_filter(&ac, &anim_data, filter, ac.data, ac.datatype);
		
		/* delete selected F-Curves */
		for (ale= anim_data.first; ale; ale= ale->next) {
			/* only F-Curves, and only if we can identify its parent */
			if (ale->type == ANIMTYPE_FCURVE) {
				AnimData *adt= ale->adt;
				FCurve *fcu= (FCurve *)ale->data;
				
				/* try to free F-Curve */
				ANIM_fcurve_delete_from_animdata(&ac, adt, fcu);
			}
		}
		
		/* cleanup */
		BLI_freelistN(&anim_data);
	}
	
	/* send notifier that things have changed */
	WM_event_add_notifier(C, NC_ANIMATION|ND_ANIMCHAN|NA_EDITED, NULL);
	
	return OPERATOR_FINISHED;
}
 
void ANIM_OT_channels_delete (wmOperatorType *ot)
{
	/* identifiers */
	ot->name= "Delete Channels";
	ot->idname= "ANIM_OT_channels_delete";
	ot->description= "Delete all selected animation channels";
	
	/* api callbacks */
	ot->exec= animchannels_delete_exec;
	ot->poll= animedit_poll_channels_active;
	
	/* flags */
	ot->flag= OPTYPE_REGISTER|OPTYPE_UNDO;
}

/* ******************** Set Channel Visibility Operator *********************** */
/* NOTE: this operator is only valid in the Graph Editor channels region */

static int animchannels_visibility_set_exec(bContext *C, wmOperator *UNUSED(op))
{
	bAnimContext ac;
	ListBase anim_data = {NULL, NULL};
	ListBase all_data = {NULL, NULL};
	bAnimListElem *ale;
	int filter;
	
	/* get editor data */
	if (ANIM_animdata_get_context(C, &ac) == 0)
		return OPERATOR_CANCELLED;
	
	/* get list of all channels that selection may need to be flushed to */
	filter= ANIMFILTER_CHANNELS;
	ANIM_animdata_filter(&ac, &all_data, filter, ac.data, ac.datatype);
	
	/* hide all channels not selected */
	filter= (ANIMFILTER_VISIBLE | ANIMFILTER_UNSEL | ANIMFILTER_NODUPLIS);
	ANIM_animdata_filter(&ac, &anim_data, filter, ac.data, ac.datatype);
	
	for (ale= anim_data.first; ale; ale= ale->next) {
		/* clear setting first */
		ANIM_channel_setting_set(&ac, ale, ACHANNEL_SETTING_VISIBLE, ACHANNEL_SETFLAG_CLEAR);
		
		/* now also flush selection status as appropriate 
		 * NOTE: in some cases, this may result in repeat flushing being performed
		 */
		ANIM_flush_setting_anim_channels(&ac, &all_data, ale, ACHANNEL_SETTING_VISIBLE, 0);
	}
	
	BLI_freelistN(&anim_data);
	
	/* make all the selected channels visible */
	filter= (ANIMFILTER_SEL | ANIMFILTER_NODUPLIS);
	ANIM_animdata_filter(&ac, &anim_data, filter, ac.data, ac.datatype);
	
	for (ale= anim_data.first; ale; ale= ale->next) {
		/* hack: skip object channels for now, since flushing those will always flush everything, but they are always included */
		// TODO: find out why this is the case, and fix that
		if (ale->type == ANIMTYPE_OBJECT)
			continue;
		
		/* enable the setting */
		ANIM_channel_setting_set(&ac, ale, ACHANNEL_SETTING_VISIBLE, ACHANNEL_SETFLAG_ADD);
		
		/* now, also flush selection status up/down as appropriate */
		ANIM_flush_setting_anim_channels(&ac, &all_data, ale, ACHANNEL_SETTING_VISIBLE, 1);
	}
	
	BLI_freelistN(&anim_data);
	BLI_freelistN(&all_data);
	
	
	/* send notifier that things have changed */
	WM_event_add_notifier(C, NC_ANIMATION|ND_ANIMCHAN|NA_EDITED, NULL);
	
	return OPERATOR_FINISHED;
}

void ANIM_OT_channels_visibility_set (wmOperatorType *ot)
{
	/* identifiers */
	ot->name= "Set Visibility";
	ot->idname= "ANIM_OT_channels_visibility_set";
	ot->description= "Make only the selected animation channels visible in the Graph Editor";
	
	/* api callbacks */
	ot->exec= animchannels_visibility_set_exec;
	ot->poll= ED_operator_ipo_active;
	
	/* flags */
	ot->flag= OPTYPE_REGISTER|OPTYPE_UNDO;
}


/* ******************** Toggle Channel Visibility Operator *********************** */
/* NOTE: this operator is only valid in the Graph Editor channels region */

static int animchannels_visibility_toggle_exec(bContext *C, wmOperator *UNUSED(op))
{
	bAnimContext ac;
	ListBase anim_data = {NULL, NULL};
	ListBase all_data = {NULL, NULL};
	bAnimListElem *ale;
	int filter;
	short vis= ACHANNEL_SETFLAG_ADD;
	
	/* get editor data */
	if (ANIM_animdata_get_context(C, &ac) == 0)
		return OPERATOR_CANCELLED;
		
	/* get list of all channels that selection may need to be flushed to */
	filter= (ANIMFILTER_CHANNELS | ANIMFILTER_NODUPLIS);
	ANIM_animdata_filter(&ac, &all_data, filter, ac.data, ac.datatype);
		
	/* filter data */
	filter= (ANIMFILTER_VISIBLE | ANIMFILTER_SEL | ANIMFILTER_NODUPLIS);
	ANIM_animdata_filter(&ac, &anim_data, filter, ac.data, ac.datatype);
	
	/* See if we should be making showing all selected or hiding */
	for (ale= anim_data.first; ale; ale= ale->next) {
		/* set the setting in the appropriate way (if available) */
		if (ANIM_channel_setting_get(&ac, ale, ACHANNEL_SETTING_VISIBLE)) {
			vis= ACHANNEL_SETFLAG_CLEAR;
			break;
		}
	}

	/* Now set the flags */
	for (ale= anim_data.first; ale; ale= ale->next) {
		/* hack: skip object channels for now, since flushing those will always flush everything, but they are always included */
		// TODO: find out why this is the case, and fix that
		if (ale->type == ANIMTYPE_OBJECT)
			continue;
		
		/* change the setting */
		ANIM_channel_setting_set(&ac, ale, ACHANNEL_SETTING_VISIBLE, vis);
		
		/* now, also flush selection status up/down as appropriate */
		ANIM_flush_setting_anim_channels(&ac, &all_data, ale, ACHANNEL_SETTING_VISIBLE, (vis == ACHANNEL_SETFLAG_ADD));
	}
	
	/* cleanup */
	BLI_freelistN(&anim_data);
	BLI_freelistN(&all_data);
	
	/* send notifier that things have changed */
	WM_event_add_notifier(C, NC_ANIMATION|ND_ANIMCHAN|NA_EDITED, NULL);
	
	return OPERATOR_FINISHED;
}

void ANIM_OT_channels_visibility_toggle (wmOperatorType *ot)
{
	/* identifiers */
	ot->name= "Toggle Visibility";
	ot->idname= "ANIM_OT_channels_visibility_toggle";
	ot->description= "Toggle visibility in Graph Editor of all selected animation channels";
	
	/* api callbacks */
	ot->exec= animchannels_visibility_toggle_exec;
	ot->poll= ED_operator_ipo_active;
	
	/* flags */
	ot->flag= OPTYPE_REGISTER|OPTYPE_UNDO;
}

/* ********************** Set Flags Operator *********************** */

/* defines for setting animation-channel flags */
EnumPropertyItem prop_animchannel_setflag_types[] = {
	{ACHANNEL_SETFLAG_TOGGLE, "TOGGLE", 0, "Toggle", ""},
	{ACHANNEL_SETFLAG_CLEAR, "DISABLE", 0, "Disable", ""},
	{ACHANNEL_SETFLAG_ADD, "ENABLE", 0, "Enable", ""},
	{ACHANNEL_SETFLAG_INVERT, "INVERT", 0, "Invert", ""},
	{0, NULL, 0, NULL, NULL}
};

/* defines for set animation-channel settings */
// TODO: could add some more types, but those are really quite dependent on the mode...
EnumPropertyItem prop_animchannel_settings_types[] = {
	{ACHANNEL_SETTING_PROTECT, "PROTECT", 0, "Protect", ""},
	{ACHANNEL_SETTING_MUTE, "MUTE", 0, "Mute", ""},
	{0, NULL, 0, NULL, NULL}
};


/* ------------------- */

/* macro to be used in setflag_anim_channels */
#define ASUBCHANNEL_SEL_OK(ale) ( (onlysel == 0) || \
		((ale->id) && (GS(ale->id->name)==ID_OB) && (((Object *)ale->id)->flag & SELECT)) ) 

/* Set/clear a particular flag (setting) for all selected + visible channels 
 *	setting: the setting to modify
 *	mode: eAnimChannels_SetFlag
 *	onlysel: only selected channels get the flag set
 */
// TODO: enable a setting which turns flushing on/off?
static void setflag_anim_channels (bAnimContext *ac, short setting, short mode, short onlysel, short flush)
{
	ListBase anim_data = {NULL, NULL};
	ListBase all_data = {NULL, NULL};
	bAnimListElem *ale;
	int filter;
	
	/* filter data that we need if flush is on */
	if (flush) {
		/* get list of all channels that selection may need to be flushed to */
		filter= ANIMFILTER_CHANNELS;
		ANIM_animdata_filter(ac, &all_data, filter, ac->data, ac->datatype);
	}
	
	/* filter data that we're working on */
	// XXX: noduplis enabled so that results don't cancel, but will be problematic for some channels where only type differs
	filter= (ANIMFILTER_VISIBLE | ANIMFILTER_CHANNELS | ANIMFILTER_NODUPLIS);
	if (onlysel) filter |= ANIMFILTER_SEL;
	ANIM_animdata_filter(ac, &anim_data, filter, ac->data, ac->datatype);
	
	/* if toggling, check if disable or enable */
	if (mode == ACHANNEL_SETFLAG_TOGGLE) {
		/* default to turn all on, unless we encounter one that's on... */
		mode= ACHANNEL_SETFLAG_ADD;
		
		/* see if we should turn off instead... */
		for (ale= anim_data.first; ale; ale= ale->next) {
			/* set the setting in the appropriate way (if available) */
			if (ANIM_channel_setting_get(ac, ale, setting) > 0) {
				mode= ACHANNEL_SETFLAG_CLEAR;
				break;
			}
		}
	}
	
	/* apply the setting */
	for (ale= anim_data.first; ale; ale= ale->next) {
		/* skip channel if setting is not available */
		if (ANIM_channel_setting_get(ac, ale, setting) == -1)
			continue;
		
		/* set the setting in the appropriate way */
		ANIM_channel_setting_set(ac, ale, setting, mode);
		
		/* if flush status... */
		if (flush)
			ANIM_flush_setting_anim_channels(ac, &all_data, ale, setting, mode);
	}
	
	BLI_freelistN(&anim_data);
	BLI_freelistN(&all_data);
}

/* ------------------- */

static int animchannels_setflag_exec(bContext *C, wmOperator *op)
{
	bAnimContext ac;
	short mode, setting;
	short flush=1;
	
	/* get editor data */
	if (ANIM_animdata_get_context(C, &ac) == 0)
		return OPERATOR_CANCELLED;
		
	/* mode (eAnimChannels_SetFlag), setting (eAnimChannel_Settings) */
	mode= RNA_enum_get(op->ptr, "mode");
	setting= RNA_enum_get(op->ptr, "type");
	
	/* check if setting is flushable */
	if (setting == ACHANNEL_SETTING_EXPAND)
		flush= 0;
	
	/* modify setting 
	 *	- only selected channels are affected
	 */
	setflag_anim_channels(&ac, setting, mode, 1, flush);
	
	/* send notifier that things have changed */
	WM_event_add_notifier(C, NC_ANIMATION|ND_ANIMCHAN|NA_EDITED, NULL);
	
	return OPERATOR_FINISHED;
}


void ANIM_OT_channels_setting_enable (wmOperatorType *ot)
{
	/* identifiers */
	ot->name= "Enable Channel Setting";
	ot->idname= "ANIM_OT_channels_setting_enable";
	ot->description= "Enable specified setting on all selected animation channels";
	
	/* api callbacks */
	ot->invoke= WM_menu_invoke;
	ot->exec= animchannels_setflag_exec;
	ot->poll= animedit_poll_channels_active;
	
	/* flags */
	ot->flag= OPTYPE_REGISTER|OPTYPE_UNDO;
	
	/* props */
		/* flag-setting mode */
	RNA_def_enum(ot->srna, "mode", prop_animchannel_setflag_types, ACHANNEL_SETFLAG_ADD, "Mode", "");
		/* setting to set */
	ot->prop= RNA_def_enum(ot->srna, "type", prop_animchannel_settings_types, 0, "Type", "");
}

void ANIM_OT_channels_setting_disable (wmOperatorType *ot)
{
	/* identifiers */
	ot->name= "Disable Channel Setting";
	ot->idname= "ANIM_OT_channels_setting_disable";
	ot->description= "Disable specified setting on all selected animation channels";
	
	/* api callbacks */
	ot->invoke= WM_menu_invoke;
	ot->exec= animchannels_setflag_exec;
	ot->poll= animedit_poll_channels_active;
	
	/* flags */
	ot->flag= OPTYPE_REGISTER|OPTYPE_UNDO;
	
	/* props */
		/* flag-setting mode */
	RNA_def_enum(ot->srna, "mode", prop_animchannel_setflag_types, ACHANNEL_SETFLAG_CLEAR, "Mode", "");
		/* setting to set */
	ot->prop= RNA_def_enum(ot->srna, "type", prop_animchannel_settings_types, 0, "Type", "");
}

void ANIM_OT_channels_setting_invert (wmOperatorType *ot)
{
	/* identifiers */
	ot->name= "Invert Channel Setting";
	ot->idname= "ANIM_OT_channels_setting_toggle";
	ot->description= "Invert specified setting on all selected animation channels";
	
	/* api callbacks */
	ot->invoke= WM_menu_invoke;
	ot->exec= animchannels_setflag_exec;
	ot->poll= animedit_poll_channels_active;
	
	/* flags */
	ot->flag= OPTYPE_REGISTER|OPTYPE_UNDO;
	
	/* props */
		/* flag-setting mode */
	RNA_def_enum(ot->srna, "mode", prop_animchannel_setflag_types, ACHANNEL_SETFLAG_INVERT, "Mode", "");
		/* setting to set */
	ot->prop= RNA_def_enum(ot->srna, "type", prop_animchannel_settings_types, 0, "Type", "");
}

void ANIM_OT_channels_setting_toggle (wmOperatorType *ot)
{
	/* identifiers */
	ot->name= "Toggle Channel Setting";
	ot->idname= "ANIM_OT_channels_setting_toggle";
	ot->description= "Toggle specified setting on all selected animation channels";
	
	/* api callbacks */
	ot->invoke= WM_menu_invoke;
	ot->exec= animchannels_setflag_exec;
	ot->poll= animedit_poll_channels_active;
	
	/* flags */
	ot->flag= OPTYPE_REGISTER|OPTYPE_UNDO;
	
	/* props */
		/* flag-setting mode */
	RNA_def_enum(ot->srna, "mode", prop_animchannel_setflag_types, ACHANNEL_SETFLAG_TOGGLE, "Mode", "");
		/* setting to set */
	ot->prop= RNA_def_enum(ot->srna, "type", prop_animchannel_settings_types, 0, "Type", "");
}

void ANIM_OT_channels_editable_toggle (wmOperatorType *ot)
{
	/* identifiers */
	ot->name= "Toggle Channel Editability";
	ot->idname= "ANIM_OT_channels_editable_toggle";
	ot->description= "Toggle editability of selected channels";
	
	/* api callbacks */
	ot->exec= animchannels_setflag_exec;
	ot->poll= animedit_poll_channels_active;
	
	/* flags */
	ot->flag= OPTYPE_REGISTER|OPTYPE_UNDO;
	
	/* props */
		/* flag-setting mode */
	RNA_def_enum(ot->srna, "mode", prop_animchannel_setflag_types, ACHANNEL_SETFLAG_TOGGLE, "Mode", "");
		/* setting to set */
	RNA_def_enum(ot->srna, "type", prop_animchannel_settings_types, ACHANNEL_SETTING_PROTECT, "Type", "");
}

/* ********************** Expand Channels Operator *********************** */

static int animchannels_expand_exec (bContext *C, wmOperator *op)
{
	bAnimContext ac;
	short onlysel= 1;
	
	/* get editor data */
	if (ANIM_animdata_get_context(C, &ac) == 0)
		return OPERATOR_CANCELLED;
		
	/* only affect selected channels? */
	if (RNA_boolean_get(op->ptr, "all"))
		onlysel= 0;
	
	/* modify setting */
	setflag_anim_channels(&ac, ACHANNEL_SETTING_EXPAND, ACHANNEL_SETFLAG_ADD, onlysel, 0);
	
	/* send notifier that things have changed */
	WM_event_add_notifier(C, NC_ANIMATION|ND_ANIMCHAN|NA_EDITED, NULL);
	
	return OPERATOR_FINISHED;
}

void ANIM_OT_channels_expand (wmOperatorType *ot)
{
	/* identifiers */
	ot->name= "Expand Channels";
	ot->idname= "ANIM_OT_channels_expand";
	ot->description= "Expand (i.e. open) all selected expandable animation channels";
	
	/* api callbacks */
	ot->exec= animchannels_expand_exec;
	ot->poll= animedit_poll_channels_active;
	
	/* flags */
	ot->flag= OPTYPE_REGISTER|OPTYPE_UNDO;
	
	/* props */
	ot->prop= RNA_def_boolean(ot->srna, "all", 1, "All", "Expand all channels (not just selected ones)");
}

/* ********************** Collapse Channels Operator *********************** */

static int animchannels_collapse_exec (bContext *C, wmOperator *op)
{
	bAnimContext ac;
	short onlysel= 1;
	
	/* get editor data */
	if (ANIM_animdata_get_context(C, &ac) == 0)
		return OPERATOR_CANCELLED;
		
	/* only affect selected channels? */
	if (RNA_boolean_get(op->ptr, "all"))
		onlysel= 0;
	
	/* modify setting */
	setflag_anim_channels(&ac, ACHANNEL_SETTING_EXPAND, ACHANNEL_SETFLAG_CLEAR, onlysel, 0);
	
	/* send notifier that things have changed */
	WM_event_add_notifier(C, NC_ANIMATION|ND_ANIMCHAN|NA_EDITED, NULL);
	
	return OPERATOR_FINISHED;
}

void ANIM_OT_channels_collapse (wmOperatorType *ot)
{
	/* identifiers */
	ot->name= "Collapse Channels";
	ot->idname= "ANIM_OT_channels_collapse";
	ot->description= "Collapse (i.e. close) all selected expandable animation channels";
	
	/* api callbacks */
	ot->exec= animchannels_collapse_exec;
	ot->poll= animedit_poll_channels_active;
	
	/* flags */
	ot->flag= OPTYPE_REGISTER|OPTYPE_UNDO;
	
	/* props */
	ot->prop= RNA_def_boolean(ot->srna, "all", 1, "All", "Collapse all channels (not just selected ones)");
}

/* ********************** Select All Operator *********************** */

static int animchannels_deselectall_exec(bContext *C, wmOperator *op)
{
	bAnimContext ac;
	
	/* get editor data */
	if (ANIM_animdata_get_context(C, &ac) == 0)
		return OPERATOR_CANCELLED;
		
	/* 'standard' behaviour - check if selected, then apply relevant selection */
	if (RNA_boolean_get(op->ptr, "invert"))
		ANIM_deselect_anim_channels(&ac, ac.data, ac.datatype, 0, ACHANNEL_SETFLAG_TOGGLE);
	else
		ANIM_deselect_anim_channels(&ac, ac.data, ac.datatype, 1, ACHANNEL_SETFLAG_ADD);
	
	/* send notifier that things have changed */
	WM_event_add_notifier(C, NC_ANIMATION|ND_ANIMCHAN|NA_SELECTED, NULL);
	
	return OPERATOR_FINISHED;
}
 
void ANIM_OT_channels_select_all_toggle (wmOperatorType *ot)
{
	/* identifiers */
	ot->name= "Select All";
	ot->idname= "ANIM_OT_channels_select_all_toggle";
	ot->description= "Toggle selection of all animation channels";
	
	/* api callbacks */
	ot->exec= animchannels_deselectall_exec;
	ot->poll= animedit_poll_channels_nla_tweakmode_off;
	
	/* flags */
	ot->flag= OPTYPE_REGISTER|OPTYPE_UNDO;
	
	/* props */
	ot->prop= RNA_def_boolean(ot->srna, "invert", 0, "Invert", "");
}

/* ******************** Borderselect Operator *********************** */

static void borderselect_anim_channels (bAnimContext *ac, rcti *rect, short selectmode)
{
	ListBase anim_data = {NULL, NULL};
	bAnimListElem *ale;
	int filter;
	
	View2D *v2d= &ac->ar->v2d;
	rctf rectf;
	float ymin=0, ymax=(float)(-ACHANNEL_HEIGHT);
	
	/* convert border-region to view coordinates */
	UI_view2d_region_to_view(v2d, rect->xmin, rect->ymin+2, &rectf.xmin, &rectf.ymin);
	UI_view2d_region_to_view(v2d, rect->xmax, rect->ymax-2, &rectf.xmax, &rectf.ymax);
	
	/* filter data */
	filter= (ANIMFILTER_VISIBLE | ANIMFILTER_CHANNELS);
	ANIM_animdata_filter(ac, &anim_data, filter, ac->data, ac->datatype);
	
	/* loop over data, doing border select */
	for (ale= anim_data.first; ale; ale= ale->next) {
		ymin= ymax - ACHANNEL_STEP;
		
		/* if channel is within border-select region, alter it */
		if (!((ymax < rectf.ymin) || (ymin > rectf.ymax))) {
			/* set selection flags only */
			ANIM_channel_setting_set(ac, ale, ACHANNEL_SETTING_SELECT, selectmode);
			
			/* type specific actions */
			switch (ale->type) {
				case ANIMTYPE_GROUP:
				{
					bActionGroup *agrp= (bActionGroup *)ale->data;
					
					/* always clear active flag after doing this */
					agrp->flag &= ~AGRP_ACTIVE;
				}
					break;
			}
		}
		
		/* set minimum extent to be the maximum of the next channel */
		ymax= ymin;
	}
	
	/* cleanup */
	BLI_freelistN(&anim_data);
}

/* ------------------- */

static int animchannels_borderselect_exec(bContext *C, wmOperator *op)
{
	bAnimContext ac;
	rcti rect;
	short selectmode=0;
	int gesture_mode;
	
	/* get editor data */
	if (ANIM_animdata_get_context(C, &ac) == 0)
		return OPERATOR_CANCELLED;
	
	/* get settings from operator */
	rect.xmin= RNA_int_get(op->ptr, "xmin");
	rect.ymin= RNA_int_get(op->ptr, "ymin");
	rect.xmax= RNA_int_get(op->ptr, "xmax");
	rect.ymax= RNA_int_get(op->ptr, "ymax");
		
	gesture_mode= RNA_int_get(op->ptr, "gesture_mode");
	if (gesture_mode == GESTURE_MODAL_SELECT)
		selectmode = ACHANNEL_SETFLAG_ADD;
	else
		selectmode = ACHANNEL_SETFLAG_CLEAR;
	
	/* apply borderselect animation channels */
	borderselect_anim_channels(&ac, &rect, selectmode);
	
	/* send notifier that things have changed */
	WM_event_add_notifier(C, NC_ANIMATION|ND_ANIMCHAN|NA_SELECTED, NULL);
	
	return OPERATOR_FINISHED;
} 

void ANIM_OT_channels_select_border(wmOperatorType *ot)
{
	/* identifiers */
	ot->name= "Border Select";
	ot->idname= "ANIM_OT_channels_select_border";
	ot->description= "Select all animation channels within the specified region";
	
	/* api callbacks */
	ot->invoke= WM_border_select_invoke;
	ot->exec= animchannels_borderselect_exec;
	ot->modal= WM_border_select_modal;
	
	ot->poll= animedit_poll_channels_nla_tweakmode_off;
	
	/* flags */
	ot->flag= OPTYPE_REGISTER|OPTYPE_UNDO;
	
	/* rna */
	WM_operator_properties_gesture_border(ot, FALSE);
}

/* ******************** Mouse-Click Operator *********************** */
/* Handle selection changes due to clicking on channels. Settings will get caught by UI code... */

static int mouse_anim_channels (bAnimContext *ac, float x, int channel_index, short selectmode)
{
	ListBase anim_data = {NULL, NULL};
	bAnimListElem *ale;
	int filter;
	int notifierFlags = 0;
	
	/* get the channel that was clicked on */
		/* filter channels */
	filter= (ANIMFILTER_VISIBLE | ANIMFILTER_CHANNELS);
	ANIM_animdata_filter(ac, &anim_data, filter, ac->data, ac->datatype);
	
		/* get channel from index */
	ale= BLI_findlink(&anim_data, channel_index);
	if (ale == NULL) {
		/* channel not found */
		if (G.f & G_DEBUG)
			printf("Error: animation channel (index = %d) not found in mouse_anim_channels() \n", channel_index);
		
		BLI_freelistN(&anim_data);
		return 0;
	}
	
	/* selectmode -1 is a special case for ActionGroups only, which selects all of the channels underneath it only... */
	// TODO: should this feature be extended to work with other channel types too?
	if ((selectmode == -1) && (ale->type != ANIMTYPE_GROUP)) {
		/* normal channels should not behave normally in this case */
		BLI_freelistN(&anim_data);
		return 0;
	}
	
	/* action to take depends on what channel we've got */
	// WARNING: must keep this in sync with the equivalent function in nla_channels.c
	switch (ale->type) {
		case ANIMTYPE_SCENE:
		{
			Scene *sce= (Scene *)ale->data;
			AnimData *adt= sce->adt;
			
			/* set selection status */
			if (selectmode == SELECT_INVERT) {
				/* swap select */
				sce->flag ^= SCE_DS_SELECTED;
				if (adt) adt->flag ^= ADT_UI_SELECTED;
			}
			else {
				sce->flag |= SCE_DS_SELECTED;
				if (adt) adt->flag |= ADT_UI_SELECTED;
			}
			
			notifierFlags |= (ND_ANIMCHAN|NA_SELECTED);
		}
			break;
		case ANIMTYPE_OBJECT:
		{
			bDopeSheet *ads= (bDopeSheet *)ac->data;
			Scene *sce= (Scene *)ads->source;
			Base *base= (Base *)ale->data;
			Object *ob= base->object;
			AnimData *adt= ob->adt;
			
			/* set selection status */
			if (selectmode == SELECT_INVERT) {
				/* swap select */
				base->flag ^= SELECT;
				ob->flag= base->flag;
				
				if (adt) adt->flag ^= ADT_UI_SELECTED;
			}
			else {
				Base *b;
				
				/* deselect all */
				// TODO: should this deselect all other types of channels too?
				for (b= sce->base.first; b; b= b->next) {
					b->flag &= ~SELECT;
					b->object->flag= b->flag;
					if (b->object->adt) b->object->adt->flag &= ~(ADT_UI_SELECTED|ADT_UI_ACTIVE);
				}
				
				/* select object now */
				base->flag |= SELECT;
				ob->flag |= SELECT;
				if (adt) adt->flag |= ADT_UI_SELECTED;
			}
			
			if ((adt) && (adt->flag & ADT_UI_SELECTED))
				adt->flag |= ADT_UI_ACTIVE;
			
			notifierFlags |= (ND_ANIMCHAN|NA_SELECTED);
		}
			break;
		
		case ANIMTYPE_FILLACTD: /* Action Expander */
		case ANIMTYPE_DSMAT:	/* Datablock AnimData Expanders */
		case ANIMTYPE_DSLAM:
		case ANIMTYPE_DSCAM:
		case ANIMTYPE_DSCUR:
		case ANIMTYPE_DSSKEY:
		case ANIMTYPE_DSWOR:
		case ANIMTYPE_DSPART:
		case ANIMTYPE_DSMBALL:
		case ANIMTYPE_DSARM:
		case ANIMTYPE_DSMESH:
		case ANIMTYPE_DSNTREE:
		case ANIMTYPE_DSTEX:
		{
			/* sanity checking... */
			if (ale->adt) {
				/* select/deselect */
				if (selectmode == SELECT_INVERT) {
					/* inverse selection status of this AnimData block only */
					ale->adt->flag ^= ADT_UI_SELECTED;
				}
				else {
					/* select AnimData block by itself */
					ANIM_deselect_anim_channels(ac, ac->data, ac->datatype, 0, ACHANNEL_SETFLAG_CLEAR);
					ale->adt->flag |= ADT_UI_SELECTED;
				}
				
				/* set active? */
				if ((ale->adt) && (ale->adt->flag & ADT_UI_SELECTED))
					ale->adt->flag |= ADT_UI_ACTIVE;
			}
			
			notifierFlags |= (ND_ANIMCHAN|NA_SELECTED);
		}	
			break;
		
		case ANIMTYPE_GROUP: 
		{
			bActionGroup *agrp= (bActionGroup *)ale->data;
			
			/* select/deselect group */
			if (selectmode == SELECT_INVERT) {
				/* inverse selection status of this group only */
				agrp->flag ^= AGRP_SELECTED;
			}
			else if (selectmode == -1) {
				/* select all in group (and deselect everthing else) */	
				FCurve *fcu;
				
				/* deselect all other channels */
				ANIM_deselect_anim_channels(ac, ac->data, ac->datatype, 0, ACHANNEL_SETFLAG_CLEAR);
				
				/* only select channels in group and group itself */
				for (fcu= agrp->channels.first; fcu && fcu->grp==agrp; fcu= fcu->next)
					fcu->flag |= FCURVE_SELECTED;
				agrp->flag |= AGRP_SELECTED;					
			}
			else {
				/* select group by itself */
				ANIM_deselect_anim_channels(ac, ac->data, ac->datatype, 0, ACHANNEL_SETFLAG_CLEAR);
				agrp->flag |= AGRP_SELECTED;
			}
			
			/* if group is selected now, make group the 'active' one in the visible list */
			if (agrp->flag & AGRP_SELECTED)
				ANIM_set_active_channel(ac, ac->data, ac->datatype, filter, agrp, ANIMTYPE_GROUP);
				
			notifierFlags |= (ND_ANIMCHAN|NA_SELECTED);
		}
			break;
		case ANIMTYPE_FCURVE: 
		{
			FCurve *fcu= (FCurve *)ale->data;
			
			/* select/deselect */
			if (selectmode == SELECT_INVERT) {
				/* inverse selection status of this F-Curve only */
				fcu->flag ^= FCURVE_SELECTED;
			}
			else {
				/* select F-Curve by itself */
				ANIM_deselect_anim_channels(ac, ac->data, ac->datatype, 0, ACHANNEL_SETFLAG_CLEAR);
				fcu->flag |= FCURVE_SELECTED;
			}
			
			/* if F-Curve is selected now, make F-Curve the 'active' one in the visible list */
			if (fcu->flag & FCURVE_SELECTED)
				ANIM_set_active_channel(ac, ac->data, ac->datatype, filter, fcu, ANIMTYPE_FCURVE);
				
			notifierFlags |= (ND_ANIMCHAN|NA_SELECTED);
		}
			break;
		case ANIMTYPE_SHAPEKEY: 
		{
			KeyBlock *kb= (KeyBlock *)ale->data;
			
			/* select/deselect */
			if (selectmode == SELECT_INVERT) {
				/* inverse selection status of this ShapeKey only */
				kb->flag ^= KEYBLOCK_SEL;
			}
			else {
				/* select ShapeKey by itself */
				ANIM_deselect_anim_channels(ac, ac->data, ac->datatype, 0, ACHANNEL_SETFLAG_CLEAR);
				kb->flag |= KEYBLOCK_SEL;
			}
				
			notifierFlags |= (ND_ANIMCHAN|NA_SELECTED);
		}
			break;
		case ANIMTYPE_GPDATABLOCK:
		{
			bGPdata *gpd= (bGPdata *)ale->data;
			
			/* toggle expand */
			gpd->flag ^= GP_DATA_EXPAND;
			
			notifierFlags |= (ND_ANIMCHAN|NA_EDITED);
		}
			break;
		case ANIMTYPE_GPLAYER:
		{
#if 0 // XXX future of this is unclear
			bGPdata *gpd= (bGPdata *)ale->owner; // xxx depreceated
			bGPDlayer *gpl= (bGPDlayer *)ale->data;
			
			if (x >= (ACHANNEL_NAMEWIDTH-16)) {
				/* toggle lock */
				gpl->flag ^= GP_LAYER_LOCKED;
			}
			else if (x >= (ACHANNEL_NAMEWIDTH-32)) {
				/* toggle hide */
				gpl->flag ^= GP_LAYER_HIDE;
			}
			else {
				/* select/deselect */
				//if (G.qual & LR_SHIFTKEY) {
					//select_gplayer_channel(gpd, gpl, SELECT_INVERT);
				//}
				//else {
					//deselect_gpencil_layers(data, 0);
					//select_gplayer_channel(gpd, gpl, SELECT_INVERT);
				//}
			}
#endif // XXX future of this is unclear
		}
			break;
		default:
			if (G.f & G_DEBUG)
				printf("Error: Invalid channel type in mouse_anim_channels() \n");
	}
	
	/* free channels */
	BLI_freelistN(&anim_data);
	
	/* return notifier flags */
	return notifierFlags;
}

/* ------------------- */

/* handle clicking */
static int animchannels_mouseclick_invoke(bContext *C, wmOperator *op, wmEvent *event)
{
	bAnimContext ac;
	ARegion *ar;
	View2D *v2d;
	int mval[2], channel_index;
	int notifierFlags = 0;
	short selectmode;
	float x, y;
	
	
	/* get editor data */
	if (ANIM_animdata_get_context(C, &ac) == 0)
		return OPERATOR_CANCELLED;
		
	/* get useful pointers from animation context data */
	ar= ac.ar;
	v2d= &ar->v2d;
	
	/* get mouse coordinates (in region coordinates) */
	mval[0]= (event->x - ar->winrct.xmin);
	mval[1]= (event->y - ar->winrct.ymin);
	
	/* select mode is either replace (deselect all, then add) or add/extend */
	if (RNA_boolean_get(op->ptr, "extend"))
		selectmode= SELECT_INVERT;
	else if (RNA_boolean_get(op->ptr, "children_only"))
		selectmode= -1; /* this is a bit of a special case for ActionGroups only... should it be removed or extended to all instead? */
	else
		selectmode= SELECT_REPLACE;
	
	/* figure out which channel user clicked in 
	 * Note: although channels technically start at y= ACHANNEL_FIRST, we need to adjust by half a channel's height
	 *		so that the tops of channels get caught ok. Since ACHANNEL_FIRST is really ACHANNEL_HEIGHT, we simply use
	 *		ACHANNEL_HEIGHT_HALF.
	 */
	UI_view2d_region_to_view(v2d, mval[0], mval[1], &x, &y);
	UI_view2d_listview_view_to_cell(v2d, ACHANNEL_NAMEWIDTH, ACHANNEL_STEP, 0, (float)ACHANNEL_HEIGHT_HALF, x, y, NULL, &channel_index);
	
	/* handle mouse-click in the relevant channel then */
	notifierFlags= mouse_anim_channels(&ac, x, channel_index, selectmode);
	
	/* set notifier that things have changed */
	WM_event_add_notifier(C, NC_ANIMATION|notifierFlags, NULL);
	
	return OPERATOR_FINISHED;
}
 
void ANIM_OT_channels_click (wmOperatorType *ot)
{
	/* identifiers */
	ot->name= "Mouse Click on Channels";
	ot->idname= "ANIM_OT_channels_click";
	ot->description= "Handle mouse-clicks over animation channels";
	
	/* api callbacks */
	ot->invoke= animchannels_mouseclick_invoke;
	ot->poll= animedit_poll_channels_active;
	
	/* flags */
	ot->flag= OPTYPE_REGISTER|OPTYPE_UNDO;
	
	/* id-props */
	RNA_def_boolean(ot->srna, "extend", 0, "Extend Select", ""); // SHIFTKEY
	RNA_def_boolean(ot->srna, "children_only", 0, "Select Children Only", ""); // CTRLKEY|SHIFTKEY
}

/* ************************************************************************** */
/* Operator Registration */

void ED_operatortypes_animchannels(void)
{
	WM_operatortype_append(ANIM_OT_channels_select_all_toggle);
	WM_operatortype_append(ANIM_OT_channels_select_border);
	WM_operatortype_append(ANIM_OT_channels_click);
	
	WM_operatortype_append(ANIM_OT_channels_setting_enable);
	WM_operatortype_append(ANIM_OT_channels_setting_disable);
	WM_operatortype_append(ANIM_OT_channels_setting_invert);
	WM_operatortype_append(ANIM_OT_channels_setting_toggle);
	
	WM_operatortype_append(ANIM_OT_channels_delete);
	
		// XXX does this need to be a separate operator?
	WM_operatortype_append(ANIM_OT_channels_editable_toggle);
	
		// XXX these need to be updated for new system... todo...
	//WM_operatortype_append(ANIM_OT_channels_move_up);
	//WM_operatortype_append(ANIM_OT_channels_move_down);
	//WM_operatortype_append(ANIM_OT_channels_move_top);
	//WM_operatortype_append(ANIM_OT_channels_move_bottom);
	
	WM_operatortype_append(ANIM_OT_channels_expand);
	WM_operatortype_append(ANIM_OT_channels_collapse);
	
	WM_operatortype_append(ANIM_OT_channels_visibility_toggle);
	WM_operatortype_append(ANIM_OT_channels_visibility_set);
}

// TODO: check on a poll callback for this, to get hotkeys into menus
void ED_keymap_animchannels(wmKeyConfig *keyconf)
{
	wmKeyMap *keymap = WM_keymap_find(keyconf, "Animation Channels", 0, 0);
	
	/* selection */
		/* click-select */
		// XXX for now, only leftmouse.... 
	WM_keymap_add_item(keymap, "ANIM_OT_channels_click", LEFTMOUSE, KM_PRESS, 0, 0);
	RNA_boolean_set(WM_keymap_add_item(keymap, "ANIM_OT_channels_click", LEFTMOUSE, KM_PRESS, KM_SHIFT, 0)->ptr, "extend", 1);
	RNA_boolean_set(WM_keymap_add_item(keymap, "ANIM_OT_channels_click", LEFTMOUSE, KM_PRESS, KM_CTRL|KM_SHIFT, 0)->ptr, "children_only", 1);
	
		/* deselect all */
	WM_keymap_add_item(keymap, "ANIM_OT_channels_select_all_toggle", AKEY, KM_PRESS, 0, 0);
	RNA_boolean_set(WM_keymap_add_item(keymap, "ANIM_OT_channels_select_all_toggle", IKEY, KM_PRESS, KM_CTRL, 0)->ptr, "invert", 1);
	
		/* borderselect */
	WM_keymap_add_item(keymap, "ANIM_OT_channels_select_border", BKEY, KM_PRESS, 0, 0);
	WM_keymap_add_item(keymap, "ANIM_OT_channels_select_border", EVT_TWEAK_L, KM_ANY, 0, 0);
	
	/* delete */
	WM_keymap_add_item(keymap, "ANIM_OT_channels_delete", XKEY, KM_PRESS, 0, 0);
	WM_keymap_add_item(keymap, "ANIM_OT_channels_delete", DELKEY, KM_PRESS, 0, 0);
	
	/* settings */
	WM_keymap_add_item(keymap, "ANIM_OT_channels_setting_toggle", WKEY, KM_PRESS, KM_SHIFT, 0);
	WM_keymap_add_item(keymap, "ANIM_OT_channels_setting_enable", WKEY, KM_PRESS, KM_CTRL|KM_SHIFT, 0);
	WM_keymap_add_item(keymap, "ANIM_OT_channels_setting_disable", WKEY, KM_PRESS, KM_ALT, 0);
	
	/* settings - specialised hotkeys */
	WM_keymap_add_item(keymap, "ANIM_OT_channels_editable_toggle", TABKEY, KM_PRESS, 0, 0);
	
	/* expand/collapse */
	WM_keymap_add_item(keymap, "ANIM_OT_channels_expand", PADPLUSKEY, KM_PRESS, 0, 0);
	WM_keymap_add_item(keymap, "ANIM_OT_channels_collapse", PADMINUS, KM_PRESS, 0, 0);
	
	RNA_boolean_set(WM_keymap_add_item(keymap, "ANIM_OT_channels_expand", PADPLUSKEY, KM_PRESS, KM_CTRL, 0)->ptr, "all", 0);
	RNA_boolean_set(WM_keymap_add_item(keymap, "ANIM_OT_channels_collapse", PADMINUS, KM_PRESS, KM_CTRL, 0)->ptr, "all", 0);
	
	/* rearranging - actions only */
	//WM_keymap_add_item(keymap, "ANIM_OT_channels_move_up", PAGEUPKEY, KM_PRESS, KM_SHIFT, 0);
	//WM_keymap_add_item(keymap, "ANIM_OT_channels_move_down", PAGEDOWNKEY, KM_PRESS, KM_SHIFT, 0);
	//WM_keymap_add_item(keymap, "ANIM_OT_channels_move_to_top", PAGEUPKEY, KM_PRESS, KM_CTRL|KM_SHIFT, 0);
	//WM_keymap_add_item(keymap, "ANIM_OT_channels_move_to_bottom", PAGEDOWNKEY, KM_PRESS, KM_CTRL|KM_SHIFT, 0);
	
	/* Graph Editor only */
	WM_keymap_add_item(keymap, "ANIM_OT_channels_visibility_set", VKEY, KM_PRESS, 0, 0);
	WM_keymap_add_item(keymap, "ANIM_OT_channels_visibility_toggle", VKEY, KM_PRESS, KM_SHIFT, 0);
}

/* ************************************************************************** */<|MERGE_RESOLUTION|>--- conflicted
+++ resolved
@@ -853,14 +853,8 @@
 void ANIM_OT_channels_move_up (wmOperatorType *ot)
 {
 	/* identifiers */
-<<<<<<< HEAD
 	ot->name= "Move Channel(s) Up";
 	ot->idname= "ANIM_OT_channels_move_up";
-=======
-	ot->name= "Move Channels";
-	ot->idname= "ANIM_OT_channels_move";
-	ot->description = "Rearrange selected animation channels";
->>>>>>> 6d201907
 	
 	/* api callbacks */
 	ot->exec= animchannels_rearrange_exec;
@@ -912,6 +906,7 @@
 	/* identifiers */
 	ot->name= "Move Channel(s) to Bottom";
 	ot->idname= "ANIM_OT_channels_move_to_bottom";
+	ot->description = "Rearrange selected animation channels";
 	
 	/* api callbacks */
 	ot->exec= animchannels_rearrange_exec;
