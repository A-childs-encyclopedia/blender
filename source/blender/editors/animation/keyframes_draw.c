--- conflicted
+++ resolved
@@ -570,80 +570,60 @@
 		switch (key_type) {
 			case BEZT_KEYTYPE_BREAKDOWN: /* bluish frames (default theme) */
 			{
-<<<<<<< HEAD
-				if (sel) gpuColor4f(0.33f, 0.75f, 0.93f, alpha);
-				else gpuColor4f(0.70f, 0.86f, 0.91f, alpha);
-=======
 				if (sel)  UI_GetThemeColor4fv(TH_KEYTYPE_BREAKDOWN_SELECT, inner_col);
 				else UI_GetThemeColor4fv(TH_KEYTYPE_BREAKDOWN, inner_col);
 				break;
->>>>>>> 42946c37
 			}
 			case BEZT_KEYTYPE_EXTREME: /* reddish frames (default theme) */
 			{
-<<<<<<< HEAD
-				if (sel) gpuColor4f(0.95f, 0.5f, 0.5f, alpha);
-				else gpuColor4f(0.91f, 0.70f, 0.80f, alpha);
-=======
 				if (sel) UI_GetThemeColor4fv(TH_KEYTYPE_EXTREME_SELECT, inner_col);
 				else UI_GetThemeColor4fv(TH_KEYTYPE_EXTREME, inner_col);
 				break;
->>>>>>> 42946c37
 			}
 			case BEZT_KEYTYPE_JITTER: /* greenish frames (default theme) */
 			{
-<<<<<<< HEAD
-				if (sel) gpuColor4f(0.38f, 0.75f, 0.26f, alpha);
-				else gpuColor4f(0.58f, 0.90f, 0.46f, alpha);
-=======
 				if (sel) UI_GetThemeColor4fv(TH_KEYTYPE_JITTER_SELECT, inner_col);
 				else UI_GetThemeColor4fv(TH_KEYTYPE_JITTER, inner_col);
 				break;
->>>>>>> 42946c37
 			}
 			case BEZT_KEYTYPE_KEYFRAME: /* traditional yellowish frames (default theme) */
 			default:
 			{
-<<<<<<< HEAD
-				if (sel) UI_ThemeColorShadeAlpha(TH_STRIP_SELECT, 50, -255 * (1.0f - alpha));
-				else gpuColor4f(0.91f, 0.91f, 0.91f, alpha);
-=======
 				if (sel) UI_GetThemeColor4fv(TH_KEYTYPE_KEYFRAME_SELECT, inner_col);
 				else UI_GetThemeColor4fv(TH_KEYTYPE_KEYFRAME, inner_col);
 				break;
->>>>>>> 42946c37
 			}
 		}
-<<<<<<< HEAD
-
+		
+		/* NOTE: we don't use the straight alpha from the theme, or else effects such as 
+		 * greying out protected/muted channels doesn't work correctly! 
+		 */
+		inner_col[3] *= alpha;
+		glColor4fv(inner_col);
+
+		/* draw the "filled in" interior poly now */
 		gpuBegin(GL_QUADS);
 		gpuVertex2fv(_unit_diamond_shape[0]);
 		gpuVertex2fv(_unit_diamond_shape[1]);
 		gpuVertex2fv(_unit_diamond_shape[2]);
 		gpuVertex2fv(_unit_diamond_shape[3]);
 		gpuEnd();
-=======
-		
-		/* NOTE: we don't use the straight alpha from the theme, or else effects such as 
-		 * greying out protected/muted channels doesn't work correctly! 
-		 */
-		inner_col[3] *= alpha;
-		glColor4fv(inner_col);
-		
-		/* draw the "filled in" interior poly now */
-		glCallList(displist2);
->>>>>>> 42946c37
 	}
 
 	if (ELEM(mode, KEYFRAME_SHAPE_FRAME, KEYFRAME_SHAPE_BOTH)) {
-<<<<<<< HEAD
+		float border_col[4];
+		
 		GPU_raster_begin();
 
 		/* anti-aliased lines for more consistent appearance */
 		GPU_aspect_enable(GPU_ASPECT_RASTER, GPU_RASTER_AA);
 
 		/* exterior - black frame */
-		gpuColor4P(CPACK_BLACK, alpha);
+		if (sel)  UI_GetThemeColor4fv(TH_KEYBORDER_SELECT, border_col);
+		else  UI_GetThemeColor4fv(TH_KEYBORDER, border_col);
+		
+		border_col[3] *= alpha;
+		glColor4fv(border_col);
 
 		gpuBegin(GL_LINE_LOOP);
 		gpuVertex2fv(_unit_diamond_shape[0]);
@@ -655,18 +635,6 @@
 		GPU_aspect_disable(GPU_ASPECT_RASTER, GPU_RASTER_AA);
 
 		GPU_raster_end();
-=======
-		float border_col[4];
-		
-		/* exterior - black frame */
-		if (sel)  UI_GetThemeColor4fv(TH_KEYBORDER_SELECT, border_col);
-		else  UI_GetThemeColor4fv(TH_KEYBORDER, border_col);
-		
-		border_col[3] *= alpha;
-		glColor4fv(border_col);
-		
-		glCallList(displist1);
->>>>>>> 42946c37
 	}
 
 	/* restore view transform */
