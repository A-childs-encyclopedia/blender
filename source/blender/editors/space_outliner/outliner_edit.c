/*
 * This program is free software; you can redistribute it and/or
 * modify it under the terms of the GNU General Public License
 * as published by the Free Software Foundation; either version 2
 * of the License, or (at your option) any later version.
 *
 * This program is distributed in the hope that it will be useful,
 * but WITHOUT ANY WARRANTY; without even the implied warranty of
 * MERCHANTABILITY or FITNESS FOR A PARTICULAR PURPOSE.  See the
 * GNU General Public License for more details.
 *
 * You should have received a copy of the GNU General Public License
 * along with this program; if not, write to the Free Software Foundation,
 * Inc., 51 Franklin Street, Fifth Floor, Boston, MA 02110-1301, USA.
 *
 * The Original Code is Copyright (C) 2004 Blender Foundation.
 * All rights reserved.
 */

/** \file
 * \ingroup spoutliner
 */

#include <string.h>

#include "MEM_guardedalloc.h"

#include "DNA_ID.h"
#include "DNA_anim_types.h"
#include "DNA_collection_types.h"
#include "DNA_object_types.h"
#include "DNA_scene_types.h"

#include "BLI_blenlib.h"
#include "BLI_dynstr.h"
#include "BLI_path_util.h"
#include "BLI_utildefines.h"

#include "BLT_translation.h"

#include "BKE_action.h"
#include "BKE_animsys.h"
#include "BKE_appdir.h"
#include "BKE_armature.h"
#include "BKE_blender_copybuffer.h"
#include "BKE_context.h"
#include "BKE_idtype.h"
#include "BKE_lib_id.h"
#include "BKE_lib_query.h"
#include "BKE_lib_remap.h"
#include "BKE_main.h"
#include "BKE_object.h"
#include "BKE_report.h"
#include "BKE_workspace.h"

#include "DEG_depsgraph.h"
#include "DEG_depsgraph_build.h"

#include "ED_keyframing.h"
#include "ED_outliner.h"
#include "ED_screen.h"
#include "ED_select_utils.h"

#include "WM_api.h"
#include "WM_types.h"

#include "UI_interface.h"
#include "UI_view2d.h"

#include "RNA_access.h"
#include "RNA_define.h"
#include "RNA_enum_types.h"

#include "GPU_material.h"

#include "outliner_intern.h"

static void outliner_show_active(SpaceOutliner *space_outliner,
                                 ARegion *region,
                                 TreeElement *te,
                                 ID *id);

/* -------------------------------------------------------------------- */
/** \name Highlight on Cursor Motion Operator
 * \{ */

static int outliner_highlight_update(bContext *C, wmOperator *UNUSED(op), const wmEvent *event)
{
  /* stop highlighting if out of area */
  if (!ED_screen_area_active(C)) {
    return OPERATOR_PASS_THROUGH;
  }

  /* Drag and drop does own highlighting. */
  wmWindowManager *wm = CTX_wm_manager(C);
  if (wm->drags.first) {
    return OPERATOR_PASS_THROUGH;
  }

  ARegion *region = CTX_wm_region(C);
  SpaceOutliner *space_outliner = CTX_wm_space_outliner(C);

  float view_mval[2];
  UI_view2d_region_to_view(
      &region->v2d, event->mval[0], event->mval[1], &view_mval[0], &view_mval[1]);

  TreeElement *hovered_te = outliner_find_item_at_y(
      space_outliner, &space_outliner->tree, view_mval[1]);

  TreeElement *icon_te = NULL;
  bool is_over_icon = false;
  if (hovered_te) {
    icon_te = outliner_find_item_at_x_in_row(
        space_outliner, hovered_te, view_mval[0], NULL, &is_over_icon);
  }

  bool changed = false;

  if (!hovered_te || !is_over_icon || !(hovered_te->store_elem->flag & TSE_HIGHLIGHTED) ||
      !(icon_te->store_elem->flag & TSE_HIGHLIGHTED_ICON)) {
    /* Clear highlights when nothing is hovered or when a new item is hovered. */
    changed = outliner_flag_set(&space_outliner->tree, TSE_HIGHLIGHTED_ANY | TSE_DRAG_ANY, false);
    if (hovered_te) {
      hovered_te->store_elem->flag |= TSE_HIGHLIGHTED;
      changed = true;
    }
    if (is_over_icon) {
      icon_te->store_elem->flag |= TSE_HIGHLIGHTED_ICON;
      changed = true;
    }
  }

  if (changed) {
    ED_region_tag_redraw_no_rebuild(region);
  }

  return OPERATOR_PASS_THROUGH;
}

void OUTLINER_OT_highlight_update(wmOperatorType *ot)
{
  ot->name = "Update Highlight";
  ot->idname = "OUTLINER_OT_highlight_update";
  ot->description = "Update the item highlight based on the current mouse position";

  ot->invoke = outliner_highlight_update;

  ot->poll = ED_operator_outliner_active;
}

/** \} */

/* -------------------------------------------------------------------- */
/** \name Toggle Open/Closed Operator
 * \{ */

void outliner_item_openclose(SpaceOutliner *space_outliner,
                             TreeElement *te,
                             bool open,
                             bool toggle_all)
{
  /* Prevent opening leaf elements in the tree unless in the Data API display mode because in that
   * mode subtrees are empty unless expanded. */
  if (space_outliner->outlinevis != SO_DATA_API && BLI_listbase_is_empty(&te->subtree)) {
    return;
  }

  /* Don't allow collapsing the scene collection. */
  TreeStoreElem *tselem = TREESTORE(te);
  if (tselem->type == TSE_VIEW_COLLECTION_BASE) {
    return;
  }

  if (open) {
    tselem->flag &= ~TSE_CLOSED;
  }
  else {
    tselem->flag |= TSE_CLOSED;
  }

  if (toggle_all) {
    outliner_flag_set(&te->subtree, TSE_CLOSED, !open);
  }
}

typedef struct OpenCloseData {
  TreeStoreElem *prev_tselem;
  bool open;
  int x_location;
} OpenCloseData;

static int outliner_item_openclose_modal(bContext *C, wmOperator *op, const wmEvent *event)
{
  ARegion *region = CTX_wm_region(C);
  SpaceOutliner *space_outliner = CTX_wm_space_outliner(C);

  float view_mval[2];
  UI_view2d_region_to_view(
      &region->v2d, event->mval[0], event->mval[1], &view_mval[0], &view_mval[1]);

  if (event->type == MOUSEMOVE) {
    TreeElement *te = outliner_find_item_at_y(space_outliner, &space_outliner->tree, view_mval[1]);

    OpenCloseData *data = (OpenCloseData *)op->customdata;

    /* Only openclose if mouse is not over the previously toggled element */
    if (te && TREESTORE(te) != data->prev_tselem) {

      /* Only toggle openclose on the same level as the first clicked element */
      if (te->xs == data->x_location) {
        outliner_item_openclose(space_outliner, te, data->open, false);

        outliner_tag_redraw_avoid_rebuild_on_open_change(space_outliner, region);
      }
    }

    if (te) {
      data->prev_tselem = TREESTORE(te);
    }
    else {
      data->prev_tselem = NULL;
    }
  }
  else if (event->val == KM_RELEASE) {
    MEM_freeN(op->customdata);

    return OPERATOR_FINISHED;
  }

  return OPERATOR_RUNNING_MODAL;
}

static int outliner_item_openclose_invoke(bContext *C, wmOperator *op, const wmEvent *event)
{
  ARegion *region = CTX_wm_region(C);
  SpaceOutliner *space_outliner = CTX_wm_space_outliner(C);

  const bool toggle_all = RNA_boolean_get(op->ptr, "all");

  float view_mval[2];
  UI_view2d_region_to_view(
      &region->v2d, event->mval[0], event->mval[1], &view_mval[0], &view_mval[1]);

  TreeElement *te = outliner_find_item_at_y(space_outliner, &space_outliner->tree, view_mval[1]);

  if (te && outliner_item_is_co_within_close_toggle(te, view_mval[0])) {
    TreeStoreElem *tselem = TREESTORE(te);

    const bool open = (tselem->flag & TSE_CLOSED) ||
                      (toggle_all && (outliner_flag_is_any_test(&te->subtree, TSE_CLOSED, 1)));

    outliner_item_openclose(space_outliner, te, open, toggle_all);
    outliner_tag_redraw_avoid_rebuild_on_open_change(space_outliner, region);

    /* Only toggle once for single click toggling */
    if (event->type == LEFTMOUSE) {
      return OPERATOR_FINISHED;
    }

    /* Store last expanded tselem and x coordinate of disclosure triangle */
    OpenCloseData *toggle_data = MEM_callocN(sizeof(OpenCloseData), "open_close_data");
    toggle_data->prev_tselem = tselem;
    toggle_data->open = open;
    toggle_data->x_location = te->xs;

    /* Store the first clicked on element */
    op->customdata = toggle_data;

    WM_event_add_modal_handler(C, op);
    return OPERATOR_RUNNING_MODAL;
  }

  return OPERATOR_CANCELLED | OPERATOR_PASS_THROUGH;
}

void OUTLINER_OT_item_openclose(wmOperatorType *ot)
{
  ot->name = "Open/Close";
  ot->idname = "OUTLINER_OT_item_openclose";
  ot->description = "Toggle whether item under cursor is enabled or closed";

  ot->invoke = outliner_item_openclose_invoke;
  ot->modal = outliner_item_openclose_modal;

  ot->poll = ED_operator_outliner_active;

  RNA_def_boolean(ot->srna, "all", false, "All", "Close or open all items");
}

/** \} */

/* -------------------------------------------------------------------- */
/** \name Rename Operator
 * \{ */

static void do_item_rename(ARegion *region,
                           TreeElement *te,
                           TreeStoreElem *tselem,
                           ReportList *reports)
{
  bool add_textbut = false;

  /* can't rename rna datablocks entries or listbases */
  if (ELEM(tselem->type,
           TSE_RNA_STRUCT,
           TSE_RNA_PROPERTY,
           TSE_RNA_ARRAY_ELEM,
           TSE_ID_BASE,
           TSE_SCENE_OBJECTS_BASE)) {
    /* do nothing */
  }
  else if (ELEM(tselem->type,
                TSE_ANIM_DATA,
                TSE_NLA,
                TSE_DEFGROUP_BASE,
                TSE_CONSTRAINT_BASE,
                TSE_MODIFIER_BASE,
                TSE_DRIVER_BASE,
                TSE_POSE_BASE,
                TSE_POSEGRP_BASE,
                TSE_R_LAYER_BASE,
                TSE_SCENE_COLLECTION_BASE,
                TSE_VIEW_COLLECTION_BASE,
                TSE_LIBRARY_OVERRIDE_BASE)) {
    BKE_report(reports, RPT_WARNING, "Cannot edit builtin name");
  }
  else if (ELEM(tselem->type, TSE_SEQUENCE, TSE_SEQ_STRIP, TSE_SEQUENCE_DUP)) {
    BKE_report(reports, RPT_WARNING, "Cannot edit sequence name");
  }
  else if (ID_IS_LINKED(tselem->id)) {
    BKE_report(reports, RPT_WARNING, "Cannot edit external library data");
  }
  else if (ID_IS_OVERRIDE_LIBRARY(tselem->id)) {
    BKE_report(reports, RPT_WARNING, "Cannot edit name of an override data-block");
  }
  else if (outliner_is_collection_tree_element(te)) {
    Collection *collection = outliner_collection_from_tree_element(te);

    if (collection->flag & COLLECTION_IS_MASTER) {
      BKE_report(reports, RPT_WARNING, "Cannot edit name of master collection");
    }
    else {
      add_textbut = true;
    }
  }
  else if (te->idcode == ID_LI && ((Library *)tselem->id)->parent) {
    BKE_report(reports, RPT_WARNING, "Cannot edit the path of an indirectly linked library");
  }
  else {
    add_textbut = true;
  }

  if (add_textbut) {
    tselem->flag |= TSE_TEXTBUT;
    ED_region_tag_redraw(region);
  }
}

void item_rename_fn(bContext *C,
                    ReportList *reports,
                    Scene *UNUSED(scene),
                    TreeElement *te,
                    TreeStoreElem *UNUSED(tsep),
                    TreeStoreElem *tselem,
                    void *UNUSED(user_data))
{
  ARegion *region = CTX_wm_region(C);
  do_item_rename(region, te, tselem, reports);
}

static TreeElement *outliner_item_rename_find_active(const SpaceOutliner *space_outliner,
                                                     ReportList *reports)
{
  TreeElement *active_element = outliner_find_element_with_flag(&space_outliner->tree, TSE_ACTIVE);

  if (!active_element) {
    BKE_report(reports, RPT_WARNING, "No active item to rename");
    return NULL;
  }

  return active_element;
}

static TreeElement *outliner_item_rename_find_hovered(const SpaceOutliner *space_outliner,
                                                      ARegion *region,
                                                      const wmEvent *event)
{
  float fmval[2];
  UI_view2d_region_to_view(&region->v2d, event->mval[0], event->mval[1], &fmval[0], &fmval[1]);

  TreeElement *hovered = outliner_find_item_at_y(space_outliner, &space_outliner->tree, fmval[1]);
  if (hovered && outliner_item_is_co_over_name(hovered, fmval[0])) {
    return hovered;
  }

  return NULL;
}

static int outliner_item_rename(bContext *C, wmOperator *op, const wmEvent *event)
{
  ARegion *region = CTX_wm_region(C);
  View2D *v2d = &region->v2d;
  SpaceOutliner *space_outliner = CTX_wm_space_outliner(C);
  const bool use_active = RNA_boolean_get(op->ptr, "use_active");

  TreeElement *te = use_active ? outliner_item_rename_find_active(space_outliner, op->reports) :
                                 outliner_item_rename_find_hovered(space_outliner, region, event);
  if (!te) {
    return OPERATOR_CANCELLED;
  }

  /* Force element into view. */
  outliner_show_active(space_outliner, region, te, TREESTORE(te)->id);
  int size_y = BLI_rcti_size_y(&v2d->mask) + 1;
  int ytop = (te->ys + (size_y / 2));
  int delta_y = ytop - v2d->cur.ymax;
  outliner_scroll_view(space_outliner, region, delta_y);

  do_item_rename(region, te, TREESTORE(te), op->reports);

  return OPERATOR_FINISHED;
}

void OUTLINER_OT_item_rename(wmOperatorType *ot)
{
  ot->name = "Rename";
  ot->idname = "OUTLINER_OT_item_rename";
  ot->description = "Rename the active element";

  ot->invoke = outliner_item_rename;

  ot->poll = ED_operator_outliner_active;

  /* Flags. */
  ot->flag = OPTYPE_REGISTER | OPTYPE_UNDO;

  RNA_def_boolean(ot->srna,
                  "use_active",
                  false,
                  "Use Active",
                  "Rename the active item, rather than the one the mouse is over");
}

/** \} */

/* -------------------------------------------------------------------- */
/** \name ID Delete Operator
 * \{ */

static void id_delete(bContext *C, ReportList *reports, TreeElement *te, TreeStoreElem *tselem)
{
  Main *bmain = CTX_data_main(C);
  ID *id = tselem->id;

  BLI_assert(id != NULL);
  BLI_assert(((tselem->type == TSE_SOME_ID) && (te->idcode != 0)) ||
             (tselem->type == TSE_LAYER_COLLECTION));
  UNUSED_VARS_NDEBUG(te);

  if (te->idcode == ID_LI && ((Library *)id)->parent != NULL) {
    BKE_reportf(reports, RPT_WARNING, "Cannot delete indirectly linked library '%s'", id->name);
    return;
  }
  if (id->tag & LIB_TAG_INDIRECT) {
    BKE_reportf(reports, RPT_WARNING, "Cannot delete indirectly linked id '%s'", id->name);
    return;
  }
  if (ID_REAL_USERS(id) <= 1 && BKE_library_ID_is_indirectly_used(bmain, id)) {
    BKE_reportf(reports,
                RPT_WARNING,
                "Cannot delete id '%s', indirectly used data-blocks need at least one user",
                id->name);
    return;
  }
  if (te->idcode == ID_WS) {
    BKE_workspace_id_tag_all_visible(bmain, LIB_TAG_DOIT);
    if (id->tag & LIB_TAG_DOIT) {
      BKE_reportf(
          reports, RPT_WARNING, "Cannot delete currently visible workspace id '%s'", id->name);
      return;
    }
  }

  BKE_id_delete(bmain, id);

  WM_event_add_notifier(C, NC_WINDOW, NULL);
}

void id_delete_fn(bContext *C,
                  ReportList *reports,
                  Scene *UNUSED(scene),
                  TreeElement *te,
                  TreeStoreElem *UNUSED(tsep),
                  TreeStoreElem *tselem,
                  void *UNUSED(user_data))
{
  id_delete(C, reports, te, tselem);
}

static int outliner_id_delete_invoke_do(bContext *C,
                                        ReportList *reports,
                                        TreeElement *te,
                                        const float mval[2])
{
  if (mval[1] > te->ys && mval[1] < te->ys + UI_UNIT_Y) {
    TreeStoreElem *tselem = TREESTORE(te);

    if (te->idcode != 0 && tselem->id) {
      if (te->idcode == ID_LI && ((Library *)tselem->id)->parent) {
        BKE_reportf(reports,
                    RPT_ERROR_INVALID_INPUT,
                    "Cannot delete indirectly linked library '%s'",
                    ((Library *)tselem->id)->filepath_abs);
        return OPERATOR_CANCELLED;
      }
      id_delete(C, reports, te, tselem);
      return OPERATOR_FINISHED;
    }
  }
  else {
    LISTBASE_FOREACH (TreeElement *, te_sub, &te->subtree) {
      int ret;
      if ((ret = outliner_id_delete_invoke_do(C, reports, te_sub, mval))) {
        return ret;
      }
    }
  }

  return 0;
}

static int outliner_id_delete_invoke(bContext *C, wmOperator *op, const wmEvent *event)
{
  ARegion *region = CTX_wm_region(C);
  SpaceOutliner *space_outliner = CTX_wm_space_outliner(C);
  float fmval[2];

  BLI_assert(region && space_outliner);

  UI_view2d_region_to_view(&region->v2d, event->mval[0], event->mval[1], &fmval[0], &fmval[1]);

  LISTBASE_FOREACH (TreeElement *, te, &space_outliner->tree) {
    int ret;

    if ((ret = outliner_id_delete_invoke_do(C, op->reports, te, fmval))) {
      return ret;
    }
  }

  return OPERATOR_CANCELLED;
}

void OUTLINER_OT_id_delete(wmOperatorType *ot)
{
  ot->name = "Delete Data-Block";
  ot->idname = "OUTLINER_OT_id_delete";
  ot->description = "Delete the ID under cursor";

  ot->invoke = outliner_id_delete_invoke;
  ot->poll = ED_operator_outliner_active;

  /* Flags. */
  ot->flag = OPTYPE_REGISTER | OPTYPE_UNDO;
}

/** \} */

/* -------------------------------------------------------------------- */
/** \name ID Remap Operator
 * \{ */

static int outliner_id_remap_exec(bContext *C, wmOperator *op)
{
  Main *bmain = CTX_data_main(C);
  SpaceOutliner *space_outliner = CTX_wm_space_outliner(C);

  const short id_type = (short)RNA_enum_get(op->ptr, "id_type");
  ID *old_id = BLI_findlink(which_libbase(CTX_data_main(C), id_type),
                            RNA_enum_get(op->ptr, "old_id"));
  ID *new_id = BLI_findlink(which_libbase(CTX_data_main(C), id_type),
                            RNA_enum_get(op->ptr, "new_id"));

  /* check for invalid states */
  if (space_outliner == NULL) {
    return OPERATOR_CANCELLED;
  }

  if (!(old_id && new_id && (old_id != new_id) && (GS(old_id->name) == GS(new_id->name)))) {
    BKE_reportf(op->reports,
                RPT_ERROR_INVALID_INPUT,
                "Invalid old/new ID pair ('%s' / '%s')",
                old_id ? old_id->name : "Invalid ID",
                new_id ? new_id->name : "Invalid ID");
    return OPERATOR_CANCELLED;
  }

  if (ID_IS_LINKED(old_id)) {
    BKE_reportf(op->reports,
                RPT_WARNING,
                "Old ID '%s' is linked from a library, indirect usages of this data-block will "
                "not be remapped",
                old_id->name);
  }

  BKE_libblock_remap(
      bmain, old_id, new_id, ID_REMAP_SKIP_INDIRECT_USAGE | ID_REMAP_SKIP_NEVER_NULL_USAGE);

  BKE_main_lib_objects_recalc_all(bmain);

  /* recreate dependency graph to include new objects */
  DEG_relations_tag_update(bmain);

  /* Free gpu materials, some materials depend on existing objects,
   * such as lights so freeing correctly refreshes. */
  GPU_materials_free(bmain);

  WM_event_add_notifier(C, NC_WINDOW, NULL);

  return OPERATOR_FINISHED;
}

static bool outliner_id_remap_find_tree_element(bContext *C,
                                                wmOperator *op,
                                                ListBase *tree,
                                                const float y)
{
  LISTBASE_FOREACH (TreeElement *, te, tree) {
    if (y > te->ys && y < te->ys + UI_UNIT_Y) {
      TreeStoreElem *tselem = TREESTORE(te);

      if ((tselem->type == TSE_SOME_ID) && tselem->id) {
        RNA_enum_set(op->ptr, "id_type", GS(tselem->id->name));
        RNA_enum_set_identifier(C, op->ptr, "new_id", tselem->id->name + 2);
        RNA_enum_set_identifier(C, op->ptr, "old_id", tselem->id->name + 2);
        return true;
      }
    }
    if (outliner_id_remap_find_tree_element(C, op, &te->subtree, y)) {
      return true;
    }
  }
  return false;
}

static int outliner_id_remap_invoke(bContext *C, wmOperator *op, const wmEvent *event)
{
  SpaceOutliner *space_outliner = CTX_wm_space_outliner(C);
  ARegion *region = CTX_wm_region(C);
  float fmval[2];

  if (!RNA_property_is_set(op->ptr, RNA_struct_find_property(op->ptr, "id_type"))) {
    UI_view2d_region_to_view(&region->v2d, event->mval[0], event->mval[1], &fmval[0], &fmval[1]);

    outliner_id_remap_find_tree_element(C, op, &space_outliner->tree, fmval[1]);
  }

  return WM_operator_props_dialog_popup(C, op, 400);
}

static const EnumPropertyItem *outliner_id_itemf(bContext *C,
                                                 PointerRNA *ptr,
                                                 PropertyRNA *UNUSED(prop),
                                                 bool *r_free)
{
  if (C == NULL) {
    return DummyRNA_NULL_items;
  }

  EnumPropertyItem item_tmp = {0}, *item = NULL;
  int totitem = 0;
  int i = 0;

  short id_type = (short)RNA_enum_get(ptr, "id_type");
  ID *id = which_libbase(CTX_data_main(C), id_type)->first;

  for (; id; id = id->next) {
    item_tmp.identifier = item_tmp.name = id->name + 2;
    item_tmp.value = i++;
    RNA_enum_item_add(&item, &totitem, &item_tmp);
  }

  RNA_enum_item_end(&item, &totitem);
  *r_free = true;

  return item;
}

void OUTLINER_OT_id_remap(wmOperatorType *ot)
{
  PropertyRNA *prop;

  /* identifiers */
  ot->name = "Outliner ID Data Remap";
  ot->idname = "OUTLINER_OT_id_remap";

  /* callbacks */
  ot->invoke = outliner_id_remap_invoke;
  ot->exec = outliner_id_remap_exec;
  ot->poll = ED_operator_outliner_active;

  /* Flags. */
  ot->flag = OPTYPE_REGISTER | OPTYPE_UNDO;

  prop = RNA_def_enum(ot->srna, "id_type", rna_enum_id_type_items, ID_OB, "ID Type", "");
  RNA_def_property_translation_context(prop, BLT_I18NCONTEXT_ID_ID);
<<<<<<< HEAD
  /* Changing ID type wont make sense, would return early with "Invalid old/new ID pair" anyways. */
=======
  /* Changing ID type wont make sense, would return early with "Invalid old/new ID pair" anyways.
   */
>>>>>>> dd01ce2c
  RNA_def_property_flag(prop, PROP_HIDDEN);

  prop = RNA_def_enum(ot->srna, "old_id", DummyRNA_NULL_items, 0, "Old ID", "Old ID to replace");
  RNA_def_property_enum_funcs_runtime(prop, NULL, NULL, outliner_id_itemf);
  RNA_def_property_flag(prop, PROP_ENUM_NO_TRANSLATE | PROP_HIDDEN);

  ot->prop = RNA_def_enum(ot->srna,
                          "new_id",
                          DummyRNA_NULL_items,
                          0,
                          "New ID",
                          "New ID to remap all selected IDs' users to");
  RNA_def_property_enum_funcs_runtime(ot->prop, NULL, NULL, outliner_id_itemf);
  RNA_def_property_flag(ot->prop, PROP_ENUM_NO_TRANSLATE);
}

void id_remap_fn(bContext *C,
                 ReportList *UNUSED(reports),
                 Scene *UNUSED(scene),
                 TreeElement *UNUSED(te),
                 TreeStoreElem *UNUSED(tsep),
                 TreeStoreElem *tselem,
                 void *UNUSED(user_data))
{
  wmOperatorType *ot = WM_operatortype_find("OUTLINER_OT_id_remap", false);
  PointerRNA op_props;

  BLI_assert(tselem->id != NULL);

  WM_operator_properties_create_ptr(&op_props, ot);

  RNA_enum_set(&op_props, "id_type", GS(tselem->id->name));
  RNA_enum_set_identifier(C, &op_props, "old_id", tselem->id->name + 2);

  WM_operator_name_call_ptr(C, ot, WM_OP_INVOKE_DEFAULT, &op_props);

  WM_operator_properties_free(&op_props);
}

/** \} */

/* -------------------------------------------------------------------- */
/** \name ID Copy Operator
 * \{ */

static int outliner_id_copy_tag(SpaceOutliner *space_outliner, ListBase *tree)
{
  int num_ids = 0;

  LISTBASE_FOREACH (TreeElement *, te, tree) {
    TreeStoreElem *tselem = TREESTORE(te);

    /* if item is selected and is an ID, tag it as needing to be copied. */
    if (tselem->flag & TSE_SELECTED && ELEM(tselem->type, TSE_SOME_ID, TSE_LAYER_COLLECTION)) {
      ID *id = tselem->id;
      if (!(id->tag & LIB_TAG_DOIT)) {
        BKE_copybuffer_copy_tag_ID(tselem->id);
        num_ids++;
      }
    }

    /* go over sub-tree */
    num_ids += outliner_id_copy_tag(space_outliner, &te->subtree);
  }

  return num_ids;
}

static int outliner_id_copy_exec(bContext *C, wmOperator *op)
{
  Main *bmain = CTX_data_main(C);
  SpaceOutliner *space_outliner = CTX_wm_space_outliner(C);
  char str[FILE_MAX];

  BKE_copybuffer_copy_begin(bmain);

  const int num_ids = outliner_id_copy_tag(space_outliner, &space_outliner->tree);
  if (num_ids == 0) {
    BKE_report(op->reports, RPT_INFO, "No selected data-blocks to copy");
    return OPERATOR_CANCELLED;
  }

  BLI_join_dirfile(str, sizeof(str), BKE_tempdir_base(), "copybuffer.blend");
  BKE_copybuffer_copy_end(bmain, str, op->reports);

  BKE_reportf(op->reports, RPT_INFO, "Copied %d selected data-block(s)", num_ids);

  return OPERATOR_FINISHED;
}

void OUTLINER_OT_id_copy(wmOperatorType *ot)
{
  /* identifiers */
  ot->name = "Outliner ID Data Copy";
  ot->idname = "OUTLINER_OT_id_copy";
  ot->description = "Selected data-blocks are copied to the clipboard";

  /* callbacks */
  ot->exec = outliner_id_copy_exec;
  ot->poll = ED_operator_outliner_active;

  /* Flags, don't need any undo here (this operator does not change anything in Blender data). */
  ot->flag = 0;
}

/** \} */

/* -------------------------------------------------------------------- */
/** \name ID Paste Operator
 * \{ */

static int outliner_id_paste_exec(bContext *C, wmOperator *op)
{
  char str[FILE_MAX];
  const short flag = FILE_AUTOSELECT | FILE_ACTIVE_COLLECTION;

  BLI_join_dirfile(str, sizeof(str), BKE_tempdir_base(), "copybuffer.blend");

  const int num_pasted = BKE_copybuffer_paste(C, str, flag, op->reports, 0);
  if (num_pasted == 0) {
    BKE_report(op->reports, RPT_INFO, "No data to paste");
    return OPERATOR_CANCELLED;
  }

  WM_event_add_notifier(C, NC_WINDOW, NULL);

  BKE_reportf(op->reports, RPT_INFO, "%d data-block(s) pasted", num_pasted);

  return OPERATOR_FINISHED;
}

void OUTLINER_OT_id_paste(wmOperatorType *ot)
{
  /* identifiers */
  ot->name = "Outliner ID Data Paste";
  ot->idname = "OUTLINER_OT_id_paste";
  ot->description = "Data-blocks from the clipboard are pasted";

  /* callbacks */
  ot->exec = outliner_id_paste_exec;
  ot->poll = ED_operator_outliner_active;

  /* flags */
  ot->flag = OPTYPE_REGISTER | OPTYPE_UNDO;
}

/** \} */

/* -------------------------------------------------------------------- */
/** \name Library Relocate Operator
 * \{ */

static int lib_relocate(
    bContext *C, TreeElement *te, TreeStoreElem *tselem, wmOperatorType *ot, const bool reload)
{
  PointerRNA op_props;
  int ret = 0;

  BLI_assert(te->idcode == ID_LI && tselem->id != NULL);
  UNUSED_VARS_NDEBUG(te);

  WM_operator_properties_create_ptr(&op_props, ot);

  RNA_string_set(&op_props, "library", tselem->id->name + 2);

  if (reload) {
    Library *lib = (Library *)tselem->id;
    char dir[FILE_MAXDIR], filename[FILE_MAX];

    BLI_split_dirfile(lib->filepath_abs, dir, filename, sizeof(dir), sizeof(filename));

    printf("%s, %s\n", tselem->id->name, lib->filepath_abs);

    /* We assume if both paths in lib are not the same then `lib->filepath` was relative. */
    RNA_boolean_set(
        &op_props, "relative_path", BLI_path_cmp(lib->filepath_abs, lib->filepath) != 0);

    RNA_string_set(&op_props, "directory", dir);
    RNA_string_set(&op_props, "filename", filename);

    ret = WM_operator_name_call_ptr(C, ot, WM_OP_EXEC_DEFAULT, &op_props);
  }
  else {
    ret = WM_operator_name_call_ptr(C, ot, WM_OP_INVOKE_DEFAULT, &op_props);
  }

  WM_operator_properties_free(&op_props);

  return ret;
}

static int outliner_lib_relocate_invoke_do(
    bContext *C, ReportList *reports, TreeElement *te, const float mval[2], const bool reload)
{
  if (mval[1] > te->ys && mval[1] < te->ys + UI_UNIT_Y) {
    TreeStoreElem *tselem = TREESTORE(te);

    if (te->idcode == ID_LI && tselem->id) {
      if (((Library *)tselem->id)->parent && !reload) {
        BKE_reportf(reports,
                    RPT_ERROR_INVALID_INPUT,
                    "Cannot relocate indirectly linked library '%s'",
                    ((Library *)tselem->id)->filepath_abs);
        return OPERATOR_CANCELLED;
      }

      wmOperatorType *ot = WM_operatortype_find(reload ? "WM_OT_lib_reload" : "WM_OT_lib_relocate",
                                                false);
      return lib_relocate(C, te, tselem, ot, reload);
    }
  }
  else {
    LISTBASE_FOREACH (TreeElement *, te_sub, &te->subtree) {
      int ret;
      if ((ret = outliner_lib_relocate_invoke_do(C, reports, te_sub, mval, reload))) {
        return ret;
      }
    }
  }

  return 0;
}

static int outliner_lib_relocate_invoke(bContext *C, wmOperator *op, const wmEvent *event)
{
  ARegion *region = CTX_wm_region(C);
  SpaceOutliner *space_outliner = CTX_wm_space_outliner(C);
  float fmval[2];

  BLI_assert(region && space_outliner);

  UI_view2d_region_to_view(&region->v2d, event->mval[0], event->mval[1], &fmval[0], &fmval[1]);

  LISTBASE_FOREACH (TreeElement *, te, &space_outliner->tree) {
    int ret;

    if ((ret = outliner_lib_relocate_invoke_do(C, op->reports, te, fmval, false))) {
      return ret;
    }
  }

  return OPERATOR_CANCELLED;
}

void OUTLINER_OT_lib_relocate(wmOperatorType *ot)
{
  ot->name = "Relocate Library";
  ot->idname = "OUTLINER_OT_lib_relocate";
  ot->description = "Relocate the library under cursor";

  ot->invoke = outliner_lib_relocate_invoke;
  ot->poll = ED_operator_outliner_active;

  /* Flags. */
  ot->flag = OPTYPE_REGISTER | OPTYPE_UNDO;
}

void lib_relocate_fn(bContext *C,
                     ReportList *UNUSED(reports),
                     Scene *UNUSED(scene),
                     TreeElement *te,
                     TreeStoreElem *UNUSED(tsep),
                     TreeStoreElem *tselem,
                     void *UNUSED(user_data))
{
  /* XXX: This does not work with several items
   * (it is only called once in the end, due to the 'deferred'
   * file-browser invocation through event system...). */

  wmOperatorType *ot = WM_operatortype_find("WM_OT_lib_relocate", false);

  lib_relocate(C, te, tselem, ot, false);
}

static int outliner_lib_reload_invoke(bContext *C, wmOperator *op, const wmEvent *event)
{
  ARegion *region = CTX_wm_region(C);
  SpaceOutliner *space_outliner = CTX_wm_space_outliner(C);
  float fmval[2];

  BLI_assert(region && space_outliner);

  UI_view2d_region_to_view(&region->v2d, event->mval[0], event->mval[1], &fmval[0], &fmval[1]);

  LISTBASE_FOREACH (TreeElement *, te, &space_outliner->tree) {
    int ret;

    if ((ret = outliner_lib_relocate_invoke_do(C, op->reports, te, fmval, true))) {
      return ret;
    }
  }

  return OPERATOR_CANCELLED;
}

/** \} */

/* -------------------------------------------------------------------- */
/** \name Library Reload Operator
 * \{ */

void OUTLINER_OT_lib_reload(wmOperatorType *ot)
{
  ot->name = "Reload Library";
  ot->idname = "OUTLINER_OT_lib_reload";
  ot->description = "Reload the library under cursor";

  ot->invoke = outliner_lib_reload_invoke;
  ot->poll = ED_operator_outliner_active;

  /* Flags. */
  ot->flag = OPTYPE_REGISTER | OPTYPE_UNDO;
}

void lib_reload_fn(bContext *C,
                   ReportList *UNUSED(reports),
                   Scene *UNUSED(scene),
                   TreeElement *te,
                   TreeStoreElem *UNUSED(tsep),
                   TreeStoreElem *tselem,
                   void *UNUSED(user_data))
{
  wmOperatorType *ot = WM_operatortype_find("WM_OT_lib_reload", false);

  lib_relocate(C, te, tselem, ot, true);
}

/** \} */

/* -------------------------------------------------------------------- */
/** \name Apply Settings Utilities
 * \{ */

static int outliner_count_levels(ListBase *lb, const int curlevel)
{
  int level = curlevel;

  LISTBASE_FOREACH (TreeElement *, te, lb) {
    int lev = outliner_count_levels(&te->subtree, curlevel + 1);
    if (lev > level) {
      level = lev;
    }
  }
  return level;
}

int outliner_flag_is_any_test(ListBase *lb, short flag, const int curlevel)
{
  LISTBASE_FOREACH (TreeElement *, te, lb) {
    TreeStoreElem *tselem = TREESTORE(te);
    if (tselem->flag & flag) {
      return curlevel;
    }

    int level = outliner_flag_is_any_test(&te->subtree, flag, curlevel + 1);
    if (level) {
      return level;
    }
  }
  return 0;
}

bool outliner_flag_set(ListBase *lb, short flag, short set)
{
  bool changed = false;

  LISTBASE_FOREACH (TreeElement *, te, lb) {
    TreeStoreElem *tselem = TREESTORE(te);
    bool has_flag = (tselem->flag & flag);
    if (set == 0) {
      if (has_flag) {
        tselem->flag &= ~flag;
        changed = true;
      }
    }
    else if (!has_flag) {
      tselem->flag |= flag;
      changed = true;
    }
    changed |= outliner_flag_set(&te->subtree, flag, set);
  }

  return changed;
}

bool outliner_flag_flip(ListBase *lb, short flag)
{
  bool changed = false;

  LISTBASE_FOREACH (TreeElement *, te, lb) {
    TreeStoreElem *tselem = TREESTORE(te);
    tselem->flag ^= flag;
    changed |= outliner_flag_flip(&te->subtree, flag);
  }

  return changed;
}

/** \} */

/* -------------------------------------------------------------------- */
/** \name Toggle Expanded (Outliner) Operator
 * \{ */

static int outliner_toggle_expanded_exec(bContext *C, wmOperator *UNUSED(op))
{
  SpaceOutliner *space_outliner = CTX_wm_space_outliner(C);
  ARegion *region = CTX_wm_region(C);

  if (outliner_flag_is_any_test(&space_outliner->tree, TSE_CLOSED, 1)) {
    outliner_flag_set(&space_outliner->tree, TSE_CLOSED, 0);
  }
  else {
    outliner_flag_set(&space_outliner->tree, TSE_CLOSED, 1);
  }

  ED_region_tag_redraw(region);

  return OPERATOR_FINISHED;
}

void OUTLINER_OT_expanded_toggle(wmOperatorType *ot)
{
  /* identifiers */
  ot->name = "Expand/Collapse All";
  ot->idname = "OUTLINER_OT_expanded_toggle";
  ot->description = "Expand/Collapse all items";

  /* callbacks */
  ot->exec = outliner_toggle_expanded_exec;
  ot->poll = ED_operator_outliner_active;

  /* no undo or registry, UI option */
}

/** \} */

/* -------------------------------------------------------------------- */
/** \name Toggle Selected (Outliner) Operator
 * \{ */

static int outliner_select_all_exec(bContext *C, wmOperator *op)
{
  SpaceOutliner *space_outliner = CTX_wm_space_outliner(C);
  ARegion *region = CTX_wm_region(C);
  Scene *scene = CTX_data_scene(C);
  int action = RNA_enum_get(op->ptr, "action");
  if (action == SEL_TOGGLE) {
    action = outliner_flag_is_any_test(&space_outliner->tree, TSE_SELECTED, 1) ? SEL_DESELECT :
                                                                                 SEL_SELECT;
  }

  switch (action) {
    case SEL_SELECT:
      outliner_flag_set(&space_outliner->tree, TSE_SELECTED, 1);
      break;
    case SEL_DESELECT:
      outliner_flag_set(&space_outliner->tree, TSE_SELECTED, 0);
      break;
    case SEL_INVERT:
      outliner_flag_flip(&space_outliner->tree, TSE_SELECTED);
      break;
  }

  ED_outliner_select_sync_from_outliner(C, space_outliner);

  DEG_id_tag_update(&scene->id, ID_RECALC_SELECT);
  WM_event_add_notifier(C, NC_SCENE | ND_OB_SELECT, scene);
  ED_region_tag_redraw_no_rebuild(region);

  return OPERATOR_FINISHED;
}

void OUTLINER_OT_select_all(wmOperatorType *ot)
{
  /* identifiers */
  ot->name = "Toggle Selected";
  ot->idname = "OUTLINER_OT_select_all";
  ot->description = "Toggle the Outliner selection of items";

  /* callbacks */
  ot->exec = outliner_select_all_exec;
  ot->poll = ED_operator_outliner_active;

  /* no undo or registry */

  /* rna */
  WM_operator_properties_select_all(ot);
}

/** \} */

/* -------------------------------------------------------------------- */
/** \name View Show Active (Outliner) Operator
 * \{ */

static void outliner_set_coordinates_element_recursive(SpaceOutliner *space_outliner,
                                                       TreeElement *te,
                                                       int startx,
                                                       int *starty)
{
  TreeStoreElem *tselem = TREESTORE(te);

  /* store coord and continue, we need coordinates for elements outside view too */
  te->xs = (float)startx;
  te->ys = (float)(*starty);
  *starty -= UI_UNIT_Y;

  if (TSELEM_OPEN(tselem, space_outliner)) {
    LISTBASE_FOREACH (TreeElement *, ten, &te->subtree) {
      outliner_set_coordinates_element_recursive(space_outliner, ten, startx + UI_UNIT_X, starty);
    }
  }
}

void outliner_set_coordinates(ARegion *region, SpaceOutliner *space_outliner)
{
  int starty = (int)(region->v2d.tot.ymax) - UI_UNIT_Y;

  LISTBASE_FOREACH (TreeElement *, te, &space_outliner->tree) {
    outliner_set_coordinates_element_recursive(space_outliner, te, 0, &starty);
  }
}

/* return 1 when levels were opened */
static int outliner_open_back(TreeElement *te)
{
  TreeStoreElem *tselem;
  int retval = 0;

  for (te = te->parent; te; te = te->parent) {
    tselem = TREESTORE(te);
    if (tselem->flag & TSE_CLOSED) {
      tselem->flag &= ~TSE_CLOSED;
      retval = 1;
    }
  }
  return retval;
}

/* Return element representing the active base or bone in the outliner, or NULL if none exists */
static TreeElement *outliner_show_active_get_element(bContext *C,
                                                     SpaceOutliner *space_outliner,
                                                     ViewLayer *view_layer)
{
  TreeElement *te;

  Object *obact = OBACT(view_layer);

  if (!obact) {
    return NULL;
  }

  te = outliner_find_id(space_outliner, &space_outliner->tree, &obact->id);

  if (te != NULL && obact->type == OB_ARMATURE) {
    /* traverse down the bone hierarchy in case of armature */
    TreeElement *te_obact = te;

    if (obact->mode & OB_MODE_POSE) {
      Object *obpose = BKE_object_pose_armature_get(obact);
      bPoseChannel *pchan = BKE_pose_channel_active(obpose, false);
      if (pchan) {
        te = outliner_find_posechannel(&te_obact->subtree, pchan);
      }
    }
    else if (obact->mode & OB_MODE_EDIT) {
      EditBone *ebone = CTX_data_active_bone(C);
      if (ebone) {
        te = outliner_find_editbone(&te_obact->subtree, ebone);
      }
    }
  }

  return te;
}

static void outliner_show_active(SpaceOutliner *space_outliner,
                                 ARegion *region,
                                 TreeElement *te,
                                 ID *id)
{
  /* open up tree to active object/bone */
  if (TREESTORE(te)->id == id) {
    if (outliner_open_back(te)) {
      outliner_set_coordinates(region, space_outliner);
    }
    return;
  }

  LISTBASE_FOREACH (TreeElement *, ten, &te->subtree) {
    outliner_show_active(space_outliner, region, ten, id);
  }
}

static int outliner_show_active_exec(bContext *C, wmOperator *UNUSED(op))
{
  SpaceOutliner *space_outliner = CTX_wm_space_outliner(C);
  ViewLayer *view_layer = CTX_data_view_layer(C);
  ARegion *region = CTX_wm_region(C);
  View2D *v2d = &region->v2d;

  TreeElement *active_element = outliner_show_active_get_element(C, space_outliner, view_layer);

  if (active_element) {
    ID *id = TREESTORE(active_element)->id;

    /* Expand all elements in the outliner with matching ID */
    LISTBASE_FOREACH (TreeElement *, te, &space_outliner->tree) {
      outliner_show_active(space_outliner, region, te, id);
    }

    /* Also open back from the active_element (only done for the first found occurrence of ID
     * though). */
    outliner_show_active(space_outliner, region, active_element, id);

    /* Center view on first element found */
    int size_y = BLI_rcti_size_y(&v2d->mask) + 1;
    int ytop = (active_element->ys + (size_y / 2));
    int delta_y = ytop - v2d->cur.ymax;

    outliner_scroll_view(space_outliner, region, delta_y);
  }
  else {
    return OPERATOR_CANCELLED;
  }

  ED_region_tag_redraw_no_rebuild(region);

  return OPERATOR_FINISHED;
}

void OUTLINER_OT_show_active(wmOperatorType *ot)
{
  /* identifiers */
  ot->name = "Show Active";
  ot->idname = "OUTLINER_OT_show_active";
  ot->description =
      "Open up the tree and adjust the view so that the active object is shown centered";

  /* callbacks */
  ot->exec = outliner_show_active_exec;
  ot->poll = ED_operator_outliner_active;
}

/** \} */

/* -------------------------------------------------------------------- */
/** \name View Panning (Outliner) Operator
 * \{ */

static int outliner_scroll_page_exec(bContext *C, wmOperator *op)
{
  SpaceOutliner *space_outliner = CTX_wm_space_outliner(C);
  ARegion *region = CTX_wm_region(C);
  int size_y = BLI_rcti_size_y(&region->v2d.mask) + 1;

  bool up = RNA_boolean_get(op->ptr, "up");

  if (!up) {
    size_y = -size_y;
  }

  outliner_scroll_view(space_outliner, region, size_y);

  ED_region_tag_redraw_no_rebuild(region);

  return OPERATOR_FINISHED;
}

void OUTLINER_OT_scroll_page(wmOperatorType *ot)
{
  PropertyRNA *prop;

  /* identifiers */
  ot->name = "Scroll Page";
  ot->idname = "OUTLINER_OT_scroll_page";
  ot->description = "Scroll page up or down";

  /* callbacks */
  ot->exec = outliner_scroll_page_exec;
  ot->poll = ED_operator_outliner_active;

  /* properties */
  prop = RNA_def_boolean(ot->srna, "up", 0, "Up", "Scroll up one page");
  RNA_def_property_flag(prop, PROP_SKIP_SAVE);
}

/** \} */

#if 0 /* TODO: probably obsolete now with filtering? */

/* -------------------------------------------------------------------- */
/** \name Search
 * \{ */


/* find next element that has this name */
static TreeElement *outliner_find_name(
    SpaceOutliner *space_outliner, ListBase *lb, char *name, int flags, TreeElement *prev, int *prevFound)
{
  TreeElement *te, *tes;

  for (te = lb->first; te; te = te->next) {
    int found = outliner_filter_has_name(te, name, flags);

    if (found) {
      /* name is right, but is element the previous one? */
      if (prev) {
        if ((te != prev) && (*prevFound)) {
          return te;
        }
        if (te == prev) {
          *prevFound = 1;
        }
      }
      else {
        return te;
      }
    }

    tes = outliner_find_name(space_outliner, &te->subtree, name, flags, prev, prevFound);
    if (tes) {
      return tes;
    }
  }

  /* nothing valid found */
  return NULL;
}

static void outliner_find_panel(
    Scene *UNUSED(scene), ARegion *region, SpaceOutliner *space_outliner, int again, int flags)
{
  ReportList *reports = NULL;  /* CTX_wm_reports(C); */
  TreeElement *te = NULL;
  TreeElement *last_find;
  TreeStoreElem *tselem;
  int ytop, xdelta, prevFound = 0;
  char name[sizeof(space_outliner->search_string)];

  /* get last found tree-element based on stored search_tse */
  last_find = outliner_find_tse(space_outliner, &space_outliner->search_tse);

  /* determine which type of search to do */
  if (again && last_find) {
    /* no popup panel - previous + user wanted to search for next after previous */
    BLI_strncpy(name, space_outliner->search_string, sizeof(name));
    flags = space_outliner->search_flags;

    /* try to find matching element */
    te = outliner_find_name(space_outliner, &space_outliner->tree, name, flags, last_find, &prevFound);
    if (te == NULL) {
      /* no more matches after previous, start from beginning again */
      prevFound = 1;
      te = outliner_find_name(space_outliner, &space_outliner->tree, name, flags, last_find, &prevFound);
    }
  }
  else {
    /* pop up panel - no previous, or user didn't want search after previous */
    name[0] = '\0';
    /* XXX      if (sbutton(name, 0, sizeof(name) - 1, "Find: ") && name[0]) { */
    /*          te = outliner_find_name(space_outliner, &space_outliner->tree, name, flags, NULL, &prevFound); */
    /*      } */
    /*      else return; XXX RETURN! XXX */
  }

  /* do selection and reveal */
  if (te) {
    tselem = TREESTORE(te);
    if (tselem) {
      /* expand branches so that it will be visible, we need to get correct coordinates */
      if (outliner_open_back(space_outliner, te)) {
        outliner_set_coordinates(region, space_outliner);
      }

      /* deselect all visible, and select found element */
      outliner_flag_set(space_outliner, &space_outliner->tree, TSE_SELECTED, 0);
      tselem->flag |= TSE_SELECTED;

      /* make te->ys center of view */
      ytop = (int)(te->ys + BLI_rctf_size_y(&region->v2d.mask) / 2);
      if (ytop > 0) {
        ytop = 0;
      }
      region->v2d.cur.ymax = (float)ytop;
      region->v2d.cur.ymin = (float)(ytop - BLI_rctf_size_y(&region->v2d.mask));

      /* make te->xs ==> te->xend center of view */
      xdelta = (int)(te->xs - region->v2d.cur.xmin);
      region->v2d.cur.xmin += xdelta;
      region->v2d.cur.xmax += xdelta;

      /* store selection */
      space_outliner->search_tse = *tselem;

      BLI_strncpy(space_outliner->search_string, name, sizeof(space_outliner->search_string));
      space_outliner->search_flags = flags;

      /* redraw */
      ED_region_tag_redraw_no_rebuild(region);
    }
  }
  else {
    /* no tree-element found */
    BKE_reportf(reports, RPT_WARNING, "Not found: %s", name);
  }
}

/** \} */

#endif /* if 0 */

/* -------------------------------------------------------------------- */
/** \name Show One Level Operator
 * \{ */

/* helper function for Show/Hide one level operator */
static void outliner_openclose_level(ListBase *lb, int curlevel, int level, int open)
{
  LISTBASE_FOREACH (TreeElement *, te, lb) {
    TreeStoreElem *tselem = TREESTORE(te);

    if (open) {
      if (curlevel <= level) {
        tselem->flag &= ~TSE_CLOSED;
      }
    }
    else {
      if (curlevel >= level) {
        tselem->flag |= TSE_CLOSED;
      }
    }

    outliner_openclose_level(&te->subtree, curlevel + 1, level, open);
  }
}

static int outliner_one_level_exec(bContext *C, wmOperator *op)
{
  SpaceOutliner *space_outliner = CTX_wm_space_outliner(C);
  ARegion *region = CTX_wm_region(C);
  const bool add = RNA_boolean_get(op->ptr, "open");
  int level;

  level = outliner_flag_is_any_test(&space_outliner->tree, TSE_CLOSED, 1);
  if (add == 1) {
    if (level) {
      outliner_openclose_level(&space_outliner->tree, 1, level, 1);
    }
  }
  else {
    if (level == 0) {
      level = outliner_count_levels(&space_outliner->tree, 0);
    }
    if (level) {
      outliner_openclose_level(&space_outliner->tree, 1, level - 1, 0);
    }
  }

  ED_region_tag_redraw(region);

  return OPERATOR_FINISHED;
}

void OUTLINER_OT_show_one_level(wmOperatorType *ot)
{
  PropertyRNA *prop;

  /* identifiers */
  ot->name = "Show/Hide One Level";
  ot->idname = "OUTLINER_OT_show_one_level";
  ot->description = "Expand/collapse all entries by one level";

  /* callbacks */
  ot->exec = outliner_one_level_exec;
  ot->poll = ED_operator_outliner_active;

  /* no undo or registry, UI option */

  /* properties */
  prop = RNA_def_boolean(ot->srna, "open", 1, "Open", "Expand all entries one level deep");
  RNA_def_property_flag(prop, PROP_SKIP_SAVE);
}

/** \} */

/* -------------------------------------------------------------------- */
/** \name Show Hierarchy Operator
 * \{ */

/**
 * Helper function for #tree_element_shwo_hierarchy() -
 * recursively checks whether subtrees have any objects.
 */
static int subtree_has_objects(ListBase *lb)
{
  LISTBASE_FOREACH (TreeElement *, te, lb) {
    TreeStoreElem *tselem = TREESTORE(te);
    if ((tselem->type == TSE_SOME_ID) && (te->idcode == ID_OB)) {
      return 1;
    }
    if (subtree_has_objects(&te->subtree)) {
      return 1;
    }
  }
  return 0;
}

/* recursive helper function for Show Hierarchy operator */
static void tree_element_show_hierarchy(Scene *scene, SpaceOutliner *space_outliner, ListBase *lb)
{
  /* open all object elems, close others */
  LISTBASE_FOREACH (TreeElement *, te, lb) {
    TreeStoreElem *tselem = TREESTORE(te);

    if (ELEM(tselem->type,
             TSE_SOME_ID,
             TSE_SCENE_OBJECTS_BASE,
             TSE_VIEW_COLLECTION_BASE,
             TSE_LAYER_COLLECTION)) {
      if (te->idcode == ID_SCE) {
        if (tselem->id != (ID *)scene) {
          tselem->flag |= TSE_CLOSED;
        }
        else {
          tselem->flag &= ~TSE_CLOSED;
        }
      }
      else if (te->idcode == ID_OB) {
        if (subtree_has_objects(&te->subtree)) {
          tselem->flag &= ~TSE_CLOSED;
        }
        else {
          tselem->flag |= TSE_CLOSED;
        }
      }
    }
    else {
      tselem->flag |= TSE_CLOSED;
    }

    if (TSELEM_OPEN(tselem, space_outliner)) {
      tree_element_show_hierarchy(scene, space_outliner, &te->subtree);
    }
  }
}

/* show entire object level hierarchy */
static int outliner_show_hierarchy_exec(bContext *C, wmOperator *UNUSED(op))
{
  SpaceOutliner *space_outliner = CTX_wm_space_outliner(C);
  ARegion *region = CTX_wm_region(C);
  Scene *scene = CTX_data_scene(C);

  /* recursively open/close levels */
  tree_element_show_hierarchy(scene, space_outliner, &space_outliner->tree);

  ED_region_tag_redraw(region);

  return OPERATOR_FINISHED;
}

void OUTLINER_OT_show_hierarchy(wmOperatorType *ot)
{
  /* identifiers */
  ot->name = "Show Hierarchy";
  ot->idname = "OUTLINER_OT_show_hierarchy";
  ot->description = "Open all object entries and close all others";

  /* callbacks */
  ot->exec = outliner_show_hierarchy_exec;
  ot->poll = ED_operator_outliner_active; /* TODO: shouldn't be allowed in RNA views... */

  /* no undo or registry, UI option */
}

/** \} */

/* -------------------------------------------------------------------- */
/** \name Animation Internal Utilities
 * \{ */

/**
 * Specialized poll callback for these operators to work in data-blocks view only.
 */
static bool ed_operator_outliner_datablocks_active(bContext *C)
{
  ScrArea *area = CTX_wm_area(C);
  if ((area) && (area->spacetype == SPACE_OUTLINER)) {
    SpaceOutliner *space_outliner = CTX_wm_space_outliner(C);
    return (space_outliner->outlinevis == SO_DATA_API);
  }
  return 0;
}

/* Helper func to extract an RNA path from selected tree element
 * NOTE: the caller must zero-out all values of the pointers that it passes here first, as
 * this function does not do that yet
 */
static void tree_element_to_path(TreeElement *te,
                                 TreeStoreElem *tselem,
                                 ID **id,
                                 char **path,
                                 int *array_index,
                                 short *flag,
                                 short *UNUSED(groupmode))
{
  ListBase hierarchy = {NULL, NULL};
  LinkData *ld;
  TreeElement *tem, *temnext;
  TreeStoreElem *tse /* , *tsenext */ /* UNUSED */;
  PointerRNA *ptr, *nextptr;
  PropertyRNA *prop;
  char *newpath = NULL;

  /* optimize tricks:
   * - Don't do anything if the selected item is a 'struct', but arrays are allowed
   */
  if (tselem->type == TSE_RNA_STRUCT) {
    return;
  }

  /* Overview of Algorithm:
   * 1. Go up the chain of parents until we find the 'root', taking note of the
   *    levels encountered in reverse-order (i.e. items are added to the start of the list
   *    for more convenient looping later)
   * 2. Walk down the chain, adding from the first ID encountered
   *    (which will become the 'ID' for the KeyingSet Path), and build a
   *    path as we step through the chain
   */

  /* step 1: flatten out hierarchy of parents into a flat chain */
  for (tem = te->parent; tem; tem = tem->parent) {
    ld = MEM_callocN(sizeof(LinkData), "LinkData for tree_element_to_path()");
    ld->data = tem;
    BLI_addhead(&hierarchy, ld);
  }

  /* step 2: step down hierarchy building the path
   * (NOTE: addhead in previous loop was needed so that we can loop like this) */
  for (ld = hierarchy.first; ld; ld = ld->next) {
    /* get data */
    tem = (TreeElement *)ld->data;
    tse = TREESTORE(tem);
    ptr = &tem->rnaptr;
    prop = tem->directdata;

    /* check if we're looking for first ID, or appending to path */
    if (*id) {
      /* just 'append' property to path
       * - to prevent memory leaks, we must write to newpath not path,
       *   then free old path + swap them.
       */
      if (tse->type == TSE_RNA_PROPERTY) {
        if (RNA_property_type(prop) == PROP_POINTER) {
          /* for pointer we just append property name */
          newpath = RNA_path_append(*path, ptr, prop, 0, NULL);
        }
        else if (RNA_property_type(prop) == PROP_COLLECTION) {
          char buf[128], *name;

          temnext = (TreeElement *)(ld->next->data);
          // tsenext = TREESTORE(temnext); /* UNUSED */

          nextptr = &temnext->rnaptr;
          name = RNA_struct_name_get_alloc(nextptr, buf, sizeof(buf), NULL);

          if (name) {
            /* if possible, use name as a key in the path */
            newpath = RNA_path_append(*path, NULL, prop, 0, name);

            if (name != buf) {
              MEM_freeN(name);
            }
          }
          else {
            /* otherwise use index */
            int index = 0;

            LISTBASE_FOREACH (TreeElement *, temsub, &tem->subtree) {
              if (temsub == temnext) {
                break;
              }
            }
            newpath = RNA_path_append(*path, NULL, prop, index, NULL);
          }

          ld = ld->next;
        }
      }

      if (newpath) {
        if (*path) {
          MEM_freeN(*path);
        }
        *path = newpath;
        newpath = NULL;
      }
    }
    else {
      /* no ID, so check if entry is RNA-struct,
       * and if that RNA-struct is an ID datablock to extract info from. */
      if (tse->type == TSE_RNA_STRUCT) {
        /* ptr->data not ptr->owner_id seems to be the one we want,
         * since ptr->data is sometimes the owner of this ID? */
        if (RNA_struct_is_ID(ptr->type)) {
          *id = ptr->data;

          /* clear path */
          if (*path) {
            MEM_freeN(*path);
            path = NULL;
          }
        }
      }
    }
  }

  /* step 3: if we've got an ID, add the current item to the path */
  if (*id) {
    /* add the active property to the path */
    ptr = &te->rnaptr;
    prop = te->directdata;

    /* array checks */
    if (tselem->type == TSE_RNA_ARRAY_ELEM) {
      /* item is part of an array, so must set the array_index */
      *array_index = te->index;
    }
    else if (RNA_property_array_check(prop)) {
      /* entire array was selected, so keyframe all */
      *flag |= KSP_FLAG_WHOLE_ARRAY;
    }

    /* path */
    newpath = RNA_path_append(*path, NULL, prop, 0, NULL);
    if (*path) {
      MEM_freeN(*path);
    }
    *path = newpath;
  }

  /* free temp data */
  BLI_freelistN(&hierarchy);
}

/** \} */

/* -------------------------------------------------------------------- */
/** \name Driver Internal Utilities
 * \{ */

/**
 * Driver Operations
 *
 * These operators are only available in data-browser mode for now,
 * as they depend on having RNA paths and/or hierarchies available.
 */
enum {
  DRIVERS_EDITMODE_ADD = 0,
  DRIVERS_EDITMODE_REMOVE,
} /*eDrivers_EditModes*/;

/* Recursively iterate over tree, finding and working on selected items */
static void do_outliner_drivers_editop(SpaceOutliner *space_outliner,
                                       ListBase *tree,
                                       ReportList *reports,
                                       short mode)
{
  LISTBASE_FOREACH (TreeElement *, te, tree) {
    TreeStoreElem *tselem = TREESTORE(te);

    /* if item is selected, perform operation */
    if (tselem->flag & TSE_SELECTED) {
      ID *id = NULL;
      char *path = NULL;
      int array_index = 0;
      short flag = 0;
      short groupmode = KSP_GROUP_KSNAME;

      /* check if RNA-property described by this selected element is an animatable prop */
      if (ELEM(tselem->type, TSE_RNA_PROPERTY, TSE_RNA_ARRAY_ELEM) &&
          RNA_property_animateable(&te->rnaptr, te->directdata)) {
        /* get id + path + index info from the selected element */
        tree_element_to_path(te, tselem, &id, &path, &array_index, &flag, &groupmode);
      }

      /* only if ID and path were set, should we perform any actions */
      if (id && path) {
        short dflags = CREATEDRIVER_WITH_DEFAULT_DVAR;
        int arraylen = 1;

        /* array checks */
        if (flag & KSP_FLAG_WHOLE_ARRAY) {
          /* entire array was selected, so add drivers for all */
          arraylen = RNA_property_array_length(&te->rnaptr, te->directdata);
        }
        else {
          arraylen = array_index;
        }

        /* we should do at least one step */
        if (arraylen == array_index) {
          arraylen++;
        }

        /* for each array element we should affect, add driver */
        for (; array_index < arraylen; array_index++) {
          /* action depends on mode */
          switch (mode) {
            case DRIVERS_EDITMODE_ADD: {
              /* add a new driver with the information obtained (only if valid) */
              ANIM_add_driver(reports, id, path, array_index, dflags, DRIVER_TYPE_PYTHON);
              break;
            }
            case DRIVERS_EDITMODE_REMOVE: {
              /* remove driver matching the information obtained (only if valid) */
              ANIM_remove_driver(reports, id, path, array_index, dflags);
              break;
            }
          }
        }

        /* free path, since it had to be generated */
        MEM_freeN(path);
      }
    }

    /* go over sub-tree */
    if (TSELEM_OPEN(tselem, space_outliner)) {
      do_outliner_drivers_editop(space_outliner, &te->subtree, reports, mode);
    }
  }
}

/** \} */

/* -------------------------------------------------------------------- */
/** \name Driver Add Operator
 * \{ */

static int outliner_drivers_addsel_exec(bContext *C, wmOperator *op)
{
  SpaceOutliner *space_outliner = CTX_wm_space_outliner(C);

  /* check for invalid states */
  if (space_outliner == NULL) {
    return OPERATOR_CANCELLED;
  }

  /* recursively go into tree, adding selected items */
  do_outliner_drivers_editop(
      space_outliner, &space_outliner->tree, op->reports, DRIVERS_EDITMODE_ADD);

  /* send notifiers */
  WM_event_add_notifier(C, NC_ANIMATION | ND_FCURVES_ORDER, NULL); /* XXX */

  return OPERATOR_FINISHED;
}

void OUTLINER_OT_drivers_add_selected(wmOperatorType *ot)
{
  /* api callbacks */
  ot->idname = "OUTLINER_OT_drivers_add_selected";
  ot->name = "Add Drivers for Selected";
  ot->description = "Add drivers to selected items";

  /* api callbacks */
  ot->exec = outliner_drivers_addsel_exec;
  ot->poll = ed_operator_outliner_datablocks_active;

  /* flags */
  ot->flag = OPTYPE_REGISTER | OPTYPE_UNDO;
}

/** \} */

/* -------------------------------------------------------------------- */
/** \name Driver Remove Operator
 * \{ */

static int outliner_drivers_deletesel_exec(bContext *C, wmOperator *op)
{
  SpaceOutliner *space_outliner = CTX_wm_space_outliner(C);

  /* check for invalid states */
  if (space_outliner == NULL) {
    return OPERATOR_CANCELLED;
  }

  /* recursively go into tree, adding selected items */
  do_outliner_drivers_editop(
      space_outliner, &space_outliner->tree, op->reports, DRIVERS_EDITMODE_REMOVE);

  /* send notifiers */
  WM_event_add_notifier(C, ND_KEYS, NULL); /* XXX */

  return OPERATOR_FINISHED;
}

void OUTLINER_OT_drivers_delete_selected(wmOperatorType *ot)
{
  /* identifiers */
  ot->idname = "OUTLINER_OT_drivers_delete_selected";
  ot->name = "Delete Drivers for Selected";
  ot->description = "Delete drivers assigned to selected items";

  /* api callbacks */
  ot->exec = outliner_drivers_deletesel_exec;
  ot->poll = ed_operator_outliner_datablocks_active;

  /* flags */
  ot->flag = OPTYPE_REGISTER | OPTYPE_UNDO;
}

/** \} */

/* -------------------------------------------------------------------- */
/** \name Keying-Set Internal Utilities
 * \{ */

/**
 * Keying-Set Operations
 *
 * These operators are only available in data-browser mode for now, as
 * they depend on having RNA paths and/or hierarchies available.
 */
enum {
  KEYINGSET_EDITMODE_ADD = 0,
  KEYINGSET_EDITMODE_REMOVE,
} /*eKeyingSet_EditModes*/;

/* Find the 'active' KeyingSet, and add if not found (if adding is allowed). */
/* TODO: should this be an API func? */
static KeyingSet *verify_active_keyingset(Scene *scene, short add)
{
  KeyingSet *ks = NULL;

  /* sanity check */
  if (scene == NULL) {
    return NULL;
  }

  /* try to find one from scene */
  if (scene->active_keyingset > 0) {
    ks = BLI_findlink(&scene->keyingsets, scene->active_keyingset - 1);
  }

  /* Add if none found */
  /* XXX the default settings have yet to evolve. */
  if ((add) && (ks == NULL)) {
    ks = BKE_keyingset_add(&scene->keyingsets, NULL, NULL, KEYINGSET_ABSOLUTE, 0);
    scene->active_keyingset = BLI_listbase_count(&scene->keyingsets);
  }

  return ks;
}

/* Recursively iterate over tree, finding and working on selected items */
static void do_outliner_keyingset_editop(SpaceOutliner *space_outliner,
                                         KeyingSet *ks,
                                         ListBase *tree,
                                         short mode)
{
  LISTBASE_FOREACH (TreeElement *, te, tree) {
    TreeStoreElem *tselem = TREESTORE(te);

    /* if item is selected, perform operation */
    if (tselem->flag & TSE_SELECTED) {
      ID *id = NULL;
      char *path = NULL;
      int array_index = 0;
      short flag = 0;
      short groupmode = KSP_GROUP_KSNAME;

      /* check if RNA-property described by this selected element is an animatable prop */
      if (ELEM(tselem->type, TSE_RNA_PROPERTY, TSE_RNA_ARRAY_ELEM) &&
          RNA_property_animateable(&te->rnaptr, te->directdata)) {
        /* get id + path + index info from the selected element */
        tree_element_to_path(te, tselem, &id, &path, &array_index, &flag, &groupmode);
      }

      /* only if ID and path were set, should we perform any actions */
      if (id && path) {
        /* action depends on mode */
        switch (mode) {
          case KEYINGSET_EDITMODE_ADD: {
            /* add a new path with the information obtained (only if valid) */
            /* TODO: what do we do with group name?
             * for now, we don't supply one, and just let this use the KeyingSet name */
            BKE_keyingset_add_path(ks, id, NULL, path, array_index, flag, groupmode);
            ks->active_path = BLI_listbase_count(&ks->paths);
            break;
          }
          case KEYINGSET_EDITMODE_REMOVE: {
            /* find the relevant path, then remove it from the KeyingSet */
            KS_Path *ksp = BKE_keyingset_find_path(ks, id, NULL, path, array_index, groupmode);

            if (ksp) {
              /* free path's data */
              BKE_keyingset_free_path(ks, ksp);

              ks->active_path = 0;
            }
            break;
          }
        }

        /* free path, since it had to be generated */
        MEM_freeN(path);
      }
    }

    /* go over sub-tree */
    if (TSELEM_OPEN(tselem, space_outliner)) {
      do_outliner_keyingset_editop(space_outliner, ks, &te->subtree, mode);
    }
  }
}

/** \} */

/* -------------------------------------------------------------------- */
/** \name Keying-Set Add Operator
 * \{ */

static int outliner_keyingset_additems_exec(bContext *C, wmOperator *op)
{
  SpaceOutliner *space_outliner = CTX_wm_space_outliner(C);
  Scene *scene = CTX_data_scene(C);
  KeyingSet *ks = verify_active_keyingset(scene, 1);

  /* check for invalid states */
  if (ks == NULL) {
    BKE_report(op->reports, RPT_ERROR, "Operation requires an active keying set");
    return OPERATOR_CANCELLED;
  }
  if (space_outliner == NULL) {
    return OPERATOR_CANCELLED;
  }

  /* recursively go into tree, adding selected items */
  do_outliner_keyingset_editop(space_outliner, ks, &space_outliner->tree, KEYINGSET_EDITMODE_ADD);

  /* send notifiers */
  WM_event_add_notifier(C, NC_SCENE | ND_KEYINGSET, NULL);

  return OPERATOR_FINISHED;
}

void OUTLINER_OT_keyingset_add_selected(wmOperatorType *ot)
{
  /* identifiers */
  ot->idname = "OUTLINER_OT_keyingset_add_selected";
  ot->name = "Keying Set Add Selected";
  ot->description = "Add selected items (blue-gray rows) to active Keying Set";

  /* api callbacks */
  ot->exec = outliner_keyingset_additems_exec;
  ot->poll = ed_operator_outliner_datablocks_active;

  /* flags */
  ot->flag = OPTYPE_REGISTER | OPTYPE_UNDO;
}

/** \} */

/* -------------------------------------------------------------------- */
/** \name Keying-Set Remove Operator
 * \{ */

static int outliner_keyingset_removeitems_exec(bContext *C, wmOperator *UNUSED(op))
{
  SpaceOutliner *space_outliner = CTX_wm_space_outliner(C);
  Scene *scene = CTX_data_scene(C);
  KeyingSet *ks = verify_active_keyingset(scene, 1);

  /* check for invalid states */
  if (space_outliner == NULL) {
    return OPERATOR_CANCELLED;
  }

  /* recursively go into tree, adding selected items */
  do_outliner_keyingset_editop(
      space_outliner, ks, &space_outliner->tree, KEYINGSET_EDITMODE_REMOVE);

  /* send notifiers */
  WM_event_add_notifier(C, NC_SCENE | ND_KEYINGSET, NULL);

  return OPERATOR_FINISHED;
}

void OUTLINER_OT_keyingset_remove_selected(wmOperatorType *ot)
{
  /* identifiers */
  ot->idname = "OUTLINER_OT_keyingset_remove_selected";
  ot->name = "Keying Set Remove Selected";
  ot->description = "Remove selected items (blue-gray rows) from active Keying Set";

  /* api callbacks */
  ot->exec = outliner_keyingset_removeitems_exec;
  ot->poll = ed_operator_outliner_datablocks_active;

  /* flags */
  ot->flag = OPTYPE_REGISTER | OPTYPE_UNDO;
}

/** \} */

/* -------------------------------------------------------------------- */
/** \name Purge Orphan Data-Blocks Operator
 * \{ */

static bool ed_operator_outliner_id_orphans_active(bContext *C)
{
  ScrArea *area = CTX_wm_area(C);
  if (area != NULL && area->spacetype == SPACE_OUTLINER) {
    SpaceOutliner *space_outliner = CTX_wm_space_outliner(C);
    return (space_outliner->outlinevis == SO_ID_ORPHANS);
  }
  return true;
}

static int outliner_orphans_purge_invoke(bContext *C, wmOperator *op, const wmEvent *UNUSED(event))
{
  Main *bmain = CTX_data_main(C);
  int num_tagged[INDEX_ID_MAX] = {0};

  const bool do_local_ids = RNA_boolean_get(op->ptr, "do_local_ids");
  const bool do_linked_ids = RNA_boolean_get(op->ptr, "do_linked_ids");
  const bool do_recursive_cleanup = RNA_boolean_get(op->ptr, "do_recursive");

  /* Tag all IDs to delete. */
  BKE_lib_query_unused_ids_tag(
      bmain, LIB_TAG_DOIT, do_local_ids, do_linked_ids, do_recursive_cleanup, num_tagged);

  RNA_int_set(op->ptr, "num_deleted", num_tagged[INDEX_ID_NULL]);

  if (num_tagged[INDEX_ID_NULL] == 0) {
    BKE_report(op->reports, RPT_INFO, "No orphaned data-blocks to purge");
    return OPERATOR_CANCELLED;
  }

  DynStr *dyn_str = BLI_dynstr_new();
  BLI_dynstr_appendf(dyn_str, "Purging %d unused data-blocks (", num_tagged[INDEX_ID_NULL]);
  bool is_first = true;
  for (int i = 0; i < INDEX_ID_MAX - 2; i++) {
    if (num_tagged[i] != 0) {
      if (!is_first) {
        BLI_dynstr_append(dyn_str, ", ");
      }
      else {
        is_first = false;
      }
      BLI_dynstr_appendf(dyn_str,
                         "%d %s",
                         num_tagged[i],
                         TIP_(BKE_idtype_idcode_to_name_plural(BKE_idtype_idcode_from_index(i))));
    }
  }
  BLI_dynstr_append(dyn_str, TIP_("). Click here to proceed..."));

  char *message = BLI_dynstr_get_cstring(dyn_str);
  int ret = WM_operator_confirm_message(C, op, message);

  MEM_freeN(message);
  BLI_dynstr_free(dyn_str);
  return ret;
}

static int outliner_orphans_purge_exec(bContext *C, wmOperator *op)
{
  Main *bmain = CTX_data_main(C);
  ScrArea *area = CTX_wm_area(C);
  SpaceOutliner *space_outliner = CTX_wm_space_outliner(C);
  int num_tagged[INDEX_ID_MAX] = {0};

  if ((num_tagged[INDEX_ID_NULL] = RNA_int_get(op->ptr, "num_deleted")) == 0) {
    const bool do_local_ids = RNA_boolean_get(op->ptr, "do_local_ids");
    const bool do_linked_ids = RNA_boolean_get(op->ptr, "do_linked_ids");
    const bool do_recursive_cleanup = RNA_boolean_get(op->ptr, "do_recursive");

    /* Tag all IDs to delete. */
    BKE_lib_query_unused_ids_tag(
        bmain, LIB_TAG_DOIT, do_local_ids, do_linked_ids, do_recursive_cleanup, num_tagged);

    if (num_tagged[INDEX_ID_NULL] == 0) {
      BKE_report(op->reports, RPT_INFO, "No orphaned data-blocks to purge");
      return OPERATOR_CANCELLED;
    }
  }

  BKE_id_multi_tagged_delete(bmain);

  BKE_reportf(op->reports, RPT_INFO, "Deleted %d data-block(s)", num_tagged[INDEX_ID_NULL]);

  /* XXX: tree management normally happens from draw_outliner(), but when
   *      you're clicking to fast on Delete object from context menu in
   *      outliner several mouse events can be handled in one cycle without
   *      handling notifiers/redraw which leads to deleting the same object twice.
   *      cleanup tree here to prevent such cases. */
  if ((area != NULL) && (area->spacetype == SPACE_OUTLINER)) {
    outliner_cleanup_tree(space_outliner);
  }

  DEG_relations_tag_update(bmain);
  WM_event_add_notifier(C, NC_ID | NA_REMOVED, NULL);
  /* Force full redraw of the UI. */
  WM_main_add_notifier(NC_WINDOW, NULL);

  return OPERATOR_FINISHED;
}

void OUTLINER_OT_orphans_purge(wmOperatorType *ot)
{
  /* identifiers */
  ot->idname = "OUTLINER_OT_orphans_purge";
  ot->name = "Purge All";
  ot->description = "Clear all orphaned data-blocks without any users from the file";

  /* callbacks */
  ot->invoke = outliner_orphans_purge_invoke;
  ot->exec = outliner_orphans_purge_exec;
  ot->poll = ed_operator_outliner_id_orphans_active;

  /* flags */
  ot->flag = OPTYPE_REGISTER | OPTYPE_UNDO;

  /* properties */
  PropertyRNA *prop = RNA_def_int(ot->srna, "num_deleted", 0, 0, INT_MAX, "", "", 0, INT_MAX);
  RNA_def_property_flag(prop, PROP_SKIP_SAVE | PROP_HIDDEN);

  RNA_def_boolean(ot->srna,
                  "do_local_ids",
                  true,
                  "Local Data-blocks",
                  "Include unused local data-blocks into deletion");
  RNA_def_boolean(ot->srna,
                  "do_linked_ids",
                  true,
                  "Linked Data-blocks",
                  "Include unused linked data-blocks into deletion");

  RNA_def_boolean(ot->srna,
                  "do_recursive",
                  false,
                  "Recursive Delete",
                  "Recursively check for indirectly unused data-blocks, ensuring that no orphaned "
                  "data-blocks remain after execution");
}

/** \} */<|MERGE_RESOLUTION|>--- conflicted
+++ resolved
@@ -703,12 +703,8 @@
 
   prop = RNA_def_enum(ot->srna, "id_type", rna_enum_id_type_items, ID_OB, "ID Type", "");
   RNA_def_property_translation_context(prop, BLT_I18NCONTEXT_ID_ID);
-<<<<<<< HEAD
-  /* Changing ID type wont make sense, would return early with "Invalid old/new ID pair" anyways. */
-=======
   /* Changing ID type wont make sense, would return early with "Invalid old/new ID pair" anyways.
    */
->>>>>>> dd01ce2c
   RNA_def_property_flag(prop, PROP_HIDDEN);
 
   prop = RNA_def_enum(ot->srna, "old_id", DummyRNA_NULL_items, 0, "Old ID", "Old ID to replace");
