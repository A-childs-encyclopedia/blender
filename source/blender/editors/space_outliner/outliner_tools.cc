--- conflicted
+++ resolved
@@ -811,8 +811,6 @@
                                           void *user_data)
 {
   BLI_assert(TSE_IS_REAL_ID(tselem));
-<<<<<<< HEAD
-=======
 
   /* We can only safely apply this operation on one item at a time, so only do it on the active
    * one. */
@@ -820,7 +818,6 @@
     return;
   }
 
->>>>>>> 5e47056e
   ID *id_root_reference = tselem->id;
   OutlinerLibOverrideData *data = reinterpret_cast<OutlinerLibOverrideData *>(user_data);
   const bool do_hierarchy = data->do_hierarchy;
@@ -1007,8 +1004,6 @@
     if (data->selected_id_uid.contains(id_iter->override_library->reference->session_uuid)) {
       id_iter->override_library->flag &= ~IDOVERRIDE_LIBRARY_FLAG_SYSTEM_DEFINED;
     }
-<<<<<<< HEAD
-=======
   }
   FOREACH_MAIN_ID_END;
 }
@@ -1027,9 +1022,7 @@
   if (ID_IS_OVERRIDE_LIBRARY_REAL(id)) {
     const uint flag = POINTER_AS_UINT(user_data);
     id->override_library->flag ^= flag;
->>>>>>> 5e47056e
-  }
-  FOREACH_MAIN_ID_END;
+  }
 }
 
 static void id_override_library_reset_fn(bContext *C,
@@ -1818,19 +1811,11 @@
 
 using OutlinerDeleteFn = void (*)(bContext *C, ReportList *reports, Scene *scene, Object *ob);
 
-<<<<<<< HEAD
-typedef struct ObjectEditData {
-  GSet *objects_set;
-  bool is_liboverride_allowed;
-  bool is_liboverride_hierarchy_root_allowed;
-} ObjectEditData;
-=======
 using ObjectEditData = struct ObjectEditData {
   GSet *objects_set;
   bool is_liboverride_allowed;
   bool is_liboverride_hierarchy_root_allowed;
 };
->>>>>>> 5e47056e
 
 static void outliner_do_object_delete(bContext *C,
                                       ReportList *reports,
@@ -1978,10 +1963,7 @@
   OUTLINER_IDOP_LOCAL,
   OUTLINER_IDOP_OVERRIDE_LIBRARY_CREATE,
   OUTLINER_IDOP_OVERRIDE_LIBRARY_CREATE_HIERARCHY,
-<<<<<<< HEAD
-=======
   OUTLINER_IDOP_OVERRIDE_LIBRARY_MAKE_EDITABLE,
->>>>>>> 5e47056e
   OUTLINER_IDOP_OVERRIDE_LIBRARY_RESET,
   OUTLINER_IDOP_OVERRIDE_LIBRARY_RESET_HIERARCHY,
   OUTLINER_IDOP_OVERRIDE_LIBRARY_RESYNC_HIERARCHY,
@@ -2024,9 +2006,6 @@
      "OVERRIDE_LIBRARY_CREATE_HIERARCHY",
      0,
      "Make Library Override Hierarchy",
-<<<<<<< HEAD
-     "Make a local override of this linked data-block, and its hierarchy of dependencies"},
-=======
      "Make a local override of this linked data-block, and its hierarchy of dependencies - only "
      "applies to active Outliner item"},
     {OUTLINER_IDOP_OVERRIDE_LIBRARY_MAKE_EDITABLE,
@@ -2034,7 +2013,6 @@
      0,
      "Make Library Override Editable",
      "Make the library override data-block editable"},
->>>>>>> 5e47056e
     {OUTLINER_IDOP_OVERRIDE_LIBRARY_RESET,
      "OVERRIDE_LIBRARY_RESET",
      0,
@@ -2113,8 +2091,6 @@
         return true;
       }
       return false;
-<<<<<<< HEAD
-=======
     case OUTLINER_IDOP_OVERRIDE_LIBRARY_MAKE_EDITABLE:
       if (ID_IS_OVERRIDE_LIBRARY_REAL(tselem->id) && !ID_IS_LINKED(tselem->id)) {
         if (tselem->id->override_library->flag & IDOVERRIDE_LIBRARY_FLAG_SYSTEM_DEFINED) {
@@ -2122,7 +2098,6 @@
         }
       }
       return false;
->>>>>>> 5e47056e
     case OUTLINER_IDOP_OVERRIDE_LIBRARY_RESET:
     case OUTLINER_IDOP_OVERRIDE_LIBRARY_RESET_HIERARCHY:
     case OUTLINER_IDOP_OVERRIDE_LIBRARY_RESYNC_HIERARCHY:
@@ -2309,8 +2284,6 @@
       ED_undo_push(C, "Overridden Data Hierarchy");
       break;
     }
-<<<<<<< HEAD
-=======
     case OUTLINER_IDOP_OVERRIDE_LIBRARY_MAKE_EDITABLE: {
       outliner_do_libdata_operation(C,
                                     op->reports,
@@ -2323,7 +2296,6 @@
       ED_undo_push(C, "Make Overridden Data Editable");
       break;
     }
->>>>>>> 5e47056e
     case OUTLINER_IDOP_OVERRIDE_LIBRARY_RESET: {
       OutlinerLibOverrideData override_data{};
       outliner_do_libdata_operation(C,
