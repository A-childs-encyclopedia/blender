--- conflicted
+++ resolved
@@ -21,20 +21,6 @@
 
 
 set(SRC
-<<<<<<< HEAD
-  outliner_collections.c
-  outliner_context.c
-  outliner_dragdrop.c
-  outliner_draw.c
-  outliner_edit.c
-  outliner_ops.c
-  outliner_select.c
-  outliner_sync.c
-  outliner_tools.cc
-  outliner_tree.c
-  outliner_utils.c
-  space_outliner.c
-=======
   outliner_collections.cc
   outliner_context.cc
   outliner_dragdrop.cc
@@ -47,7 +33,6 @@
   outliner_tree.cc
   outliner_utils.cc
   space_outliner.cc
->>>>>>> a567bef5
   tree/common.cc
   tree/tree_display.cc
   tree/tree_display_data.cc
