--- conflicted
+++ resolved
@@ -69,11 +69,7 @@
   tree/tree_element_view_layer.cc
 
   outliner_intern.hh
-<<<<<<< HEAD
-  tree/tree_display.h
-=======
   tree/common.hh
->>>>>>> 85ab169a
   tree/tree_display.hh
   tree/tree_element.hh
   tree/tree_element_anim_data.hh
