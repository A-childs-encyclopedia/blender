--- conflicted
+++ resolved
@@ -1785,14 +1785,11 @@
                                              const ListBase *lb,
                                              const int x)
 {
-<<<<<<< HEAD
-=======
   const float pad_x = 2.0f * UI_DPI_FAC;
   const float pad_y = 0.5f * U.pixelsize;
   const float item_max_width = round_fl_to_int(OL_RNA_COL_SIZEX - 2 * pad_x);
   const float item_height = round_fl_to_int(UI_UNIT_Y - 2.0f * pad_y);
 
->>>>>>> b7b3c4c4
   LISTBASE_FOREACH (const TreeElement *, te, lb) {
     const TreeStoreElem *tselem = TREESTORE(te);
     if (TSELEM_OPEN(tselem, space_outliner)) {
@@ -1813,13 +1810,6 @@
     PropertyRNA *prop = &override_elem.override_rna_prop;
     const PropertyType prop_type = RNA_property_type(prop);
 
-<<<<<<< HEAD
-    const float pad_x = 1 * UI_DPI_FAC;
-    const float max_width = OL_RNA_COL_SIZEX - 2 * pad_x;
-    const float height = UI_UNIT_Y - U.pixelsize;
-
-=======
->>>>>>> b7b3c4c4
     uiBut *auto_but = uiDefAutoButR(block,
                                     ptr,
                                     prop,
@@ -1827,15 +1817,9 @@
                                     (prop_type == PROP_ENUM) ? nullptr : "",
                                     ICON_NONE,
                                     x + pad_x,
-<<<<<<< HEAD
-                                    te->ys,
-                                    max_width,
-                                    height);
-=======
                                     te->ys + pad_y,
                                     item_max_width,
                                     item_height);
->>>>>>> b7b3c4c4
     /* Added the button successfully, nothing else to do. Otherwise, cases for multiple buttons
      * need to be handled. */
     if (auto_but) {
@@ -1845,12 +1829,8 @@
     if (!auto_but) {
       /* TODO what if the array is longer, and doesn't fit nicely? What about multi-dimension
        * arrays? */
-<<<<<<< HEAD
-      uiDefAutoButsArrayR(block, ptr, prop, ICON_NONE, x, te->ys, max_width, height);
-=======
       uiDefAutoButsArrayR(
           block, ptr, prop, ICON_NONE, x + pad_x, te->ys + pad_y, item_max_width, item_height);
->>>>>>> b7b3c4c4
     }
   }
 }
@@ -3947,11 +3927,7 @@
         block, region, space_outliner, &space_outliner->tree, true);
 
     UI_block_emboss_set(block, UI_EMBOSS);
-<<<<<<< HEAD
-    const int x = region->v2d.cur.xmax - OL_RNA_COL_SIZEX;
-=======
     const int x = region->v2d.cur.xmax - right_column_width;
->>>>>>> b7b3c4c4
     outliner_draw_separator(region, x);
     outliner_draw_overrides_rna_buts(block, region, space_outliner, &space_outliner->tree, x);
     UI_block_emboss_set(block, UI_EMBOSS_NONE_OR_STATUS);
