/*
 * ***** BEGIN GPL LICENSE BLOCK *****
 *
 * This program is free software; you can redistribute it and/or
 * modify it under the terms of the GNU General Public License
 * as published by the Free Software Foundation; either version 2
 * of the License, or (at your option) any later version. 
 *
 * This program is distributed in the hope that it will be useful,
 * but WITHOUT ANY WARRANTY; without even the implied warranty of
 * MERCHANTABILITY or FITNESS FOR A PARTICULAR PURPOSE.  See the
 * GNU General Public License for more details.
 *
 * You should have received a copy of the GNU General Public License
 * along with this program; if not, write to the Free Software Foundation,
 * Inc., 51 Franklin Street, Fifth Floor, Boston, MA 02110-1301, USA.
 *
 * The Original Code is Copyright (C) 2004 Blender Foundation.
 * All rights reserved.
 *
 * The Original Code is: all of this file.
 *
 * Contributor(s): Joshua Leung
 *
 * ***** END GPL LICENSE BLOCK *****
 */

/** \file blender/editors/space_outliner/outliner_tools.c
 *  \ingroup spoutliner
 */

#include "MEM_guardedalloc.h"

#include "DNA_anim_types.h"
#include "DNA_armature_types.h"
#include "DNA_gpencil_types.h"
#include "DNA_group_types.h"
#include "DNA_lamp_types.h"
#include "DNA_linestyle_types.h"
#include "DNA_material_types.h"
#include "DNA_mesh_types.h"
#include "DNA_meta_types.h"
#include "DNA_scene_types.h"
#include "DNA_sequence_types.h"
#include "DNA_world_types.h"
#include "DNA_object_types.h"
#include "DNA_constraint_types.h"
#include "DNA_modifier_types.h"

#include "BLI_blenlib.h"
#include "BLI_utildefines.h"

#include "BKE_animsys.h"
#include "BKE_context.h"
#include "BKE_constraint.h"
#include "BKE_depsgraph.h"
#include "BKE_fcurve.h"
#include "BKE_group.h"
#include "BKE_library.h"
#include "BKE_main.h"
#include "BKE_report.h"
#include "BKE_scene.h"
#include "BKE_sequencer.h"

#include "ED_armature.h"
#include "ED_object.h"
#include "ED_screen.h"
#include "ED_sequencer.h"
#include "ED_util.h"

#include "WM_api.h"
#include "WM_types.h"

#include "UI_interface.h"
#include "UI_view2d.h"
#include "UI_resources.h"

#include "RNA_access.h"
#include "RNA_define.h"
#include "RNA_enum_types.h"

#include "outliner_intern.h"


/* ****************************************************** */

/* ************ SELECTION OPERATIONS ********* */

static void set_operation_types(SpaceOops *soops, ListBase *lb,
                                int *scenelevel,
                                int *objectlevel,
                                int *idlevel,
                                int *datalevel)
{
	TreeElement *te;
	TreeStoreElem *tselem;
	
	for (te = lb->first; te; te = te->next) {
		tselem = TREESTORE(te);
		if (tselem->flag & TSE_SELECTED) {
			if (tselem->type) {
				if (*datalevel == 0)
					*datalevel = tselem->type;
				else if (*datalevel != tselem->type)
					*datalevel = -1;
			}
			else {
				int idcode = GS(tselem->id->name);
				switch (idcode) {
					case ID_SCE:
						*scenelevel = 1;
						break;
					case ID_OB:
						*objectlevel = 1;
						break;
						
					case ID_ME: case ID_CU: case ID_MB: case ID_LT:
					case ID_LA: case ID_AR: case ID_CA: case ID_SPK:
					case ID_MA: case ID_TE: case ID_IP: case ID_IM:
					case ID_SO: case ID_KE: case ID_WO: case ID_AC:
					case ID_NLA: case ID_TXT: case ID_GR: case ID_LS:
					case ID_LI:
						if (*idlevel == 0) *idlevel = idcode;
						else if (*idlevel != idcode) *idlevel = -1;
						break;
				}
			}
		}
		if (TSELEM_OPEN(tselem, soops)) {
			set_operation_types(soops, &te->subtree,
			                    scenelevel, objectlevel, idlevel, datalevel);
		}
	}
}

static void unlink_action_cb(bContext *C, Scene *UNUSED(scene), TreeElement *UNUSED(te),
                             TreeStoreElem *tsep, TreeStoreElem *UNUSED(tselem), void *UNUSED(user_data))
{
	/* just set action to NULL */
	BKE_animdata_set_action(CTX_wm_reports(C), tsep->id, NULL);
}

static void unlink_material_cb(bContext *UNUSED(C), Scene *UNUSED(scene), TreeElement *te,
                               TreeStoreElem *tsep, TreeStoreElem *UNUSED(tselem), void *UNUSED(user_data))
{
	Material **matar = NULL;
	int a, totcol = 0;
	
	if (GS(tsep->id->name) == ID_OB) {
		Object *ob = (Object *)tsep->id;
		totcol = ob->totcol;
		matar = ob->mat;
	}
	else if (GS(tsep->id->name) == ID_ME) {
		Mesh *me = (Mesh *)tsep->id;
		totcol = me->totcol;
		matar = me->mat;
	}
	else if (GS(tsep->id->name) == ID_CU) {
		Curve *cu = (Curve *)tsep->id;
		totcol = cu->totcol;
		matar = cu->mat;
	}
	else if (GS(tsep->id->name) == ID_MB) {
		MetaBall *mb = (MetaBall *)tsep->id;
		totcol = mb->totcol;
		matar = mb->mat;
	}
	else {
		BLI_assert(0);
	}

	if (LIKELY(matar != NULL)) {
		for (a = 0; a < totcol; a++) {
			if (a == te->index && matar[a]) {
				id_us_min(&matar[a]->id);
				matar[a] = NULL;
			}
		}
	}
}

static void unlink_texture_cb(bContext *UNUSED(C), Scene *UNUSED(scene), TreeElement *te,
                              TreeStoreElem *tsep, TreeStoreElem *UNUSED(tselem), void *UNUSED(user_data))
{
	MTex **mtex = NULL;
	int a;
	
	if (GS(tsep->id->name) == ID_MA) {
		Material *ma = (Material *)tsep->id;
		mtex = ma->mtex;
	}
	else if (GS(tsep->id->name) == ID_LA) {
		Lamp *la = (Lamp *)tsep->id;
		mtex = la->mtex;
	}
	else if (GS(tsep->id->name) == ID_WO) {
		World *wrld = (World *)tsep->id;
		mtex = wrld->mtex;
	}
	else if (GS(tsep->id->name) == ID_LS) {
		FreestyleLineStyle *ls = (FreestyleLineStyle *)tsep->id;
		mtex = ls->mtex;
	}
	else {
		return;
	}

	for (a = 0; a < MAX_MTEX; a++) {
		if (a == te->index && mtex[a]) {
			if (mtex[a]->tex) {
				id_us_min(&mtex[a]->tex->id);
				mtex[a]->tex = NULL;
			}
		}
	}
}

static void unlink_group_cb(
        bContext *C, Scene *UNUSED(scene), TreeElement *UNUSED(te),
        TreeStoreElem *tsep, TreeStoreElem *tselem, void *UNUSED(user_data))
{
	Group *group = (Group *)tselem->id;
	
	if (tsep) {
		if (GS(tsep->id->name) == ID_OB) {
			Object *ob = (Object *)tsep->id;
			ob->dup_group = NULL;
		}
	}
	else {
		Main *bmain = CTX_data_main(C);
		BKE_libblock_unlink(bmain, group, false);
		BKE_libblock_free(bmain, group);
	}
}

static void unlink_world_cb(bContext *UNUSED(C), Scene *UNUSED(scene), TreeElement *UNUSED(te),
                            TreeStoreElem *tsep, TreeStoreElem *tselem, void *UNUSED(user_data))
{
	Scene *parscene = (Scene *)tsep->id;
	World *wo = (World *)tselem->id;
	
	/* need to use parent scene not just scene, otherwise may end up getting wrong one */
	id_us_min(&wo->id);
	parscene->world = NULL;
}

static void outliner_do_libdata_operation(
        bContext *C, Scene *scene, SpaceOops *soops, ListBase *lb,
        void (*operation_cb)(bContext *C, Scene *scene, TreeElement *, TreeStoreElem *, TreeStoreElem *, void *),
        void *user_data)
{
	TreeElement *te;
	TreeStoreElem *tselem;
	
	for (te = lb->first; te; te = te->next) {
		tselem = TREESTORE(te);
		if (tselem->flag & TSE_SELECTED) {
			if (tselem->type == 0) {
				TreeStoreElem *tsep = te->parent ? TREESTORE(te->parent) : NULL;
				operation_cb(C, scene, te, tsep, tselem, user_data);
			}
		}
		if (TSELEM_OPEN(tselem, soops)) {
			outliner_do_libdata_operation(C, scene, soops, &te->subtree, operation_cb, user_data);
		}
	}
}

/* ******************************************** */
typedef enum eOutliner_PropSceneOps {
	OL_SCENE_OP_DELETE = 1
} eOutliner_PropSceneOps;

static EnumPropertyItem prop_scene_op_types[] = {
	{OL_SCENE_OP_DELETE, "DELETE", ICON_X, "Delete", ""},
	{0, NULL, 0, NULL, NULL}
};

static bool outliner_do_scene_operation(
        bContext *C, eOutliner_PropSceneOps event, ListBase *lb,
        bool (*operation_cb)(bContext *, eOutliner_PropSceneOps, TreeElement *, TreeStoreElem *))
{
	TreeElement *te;
	TreeStoreElem *tselem;
	bool success = false;

	for (te = lb->first; te; te = te->next) {
		tselem = TREESTORE(te);
		if (tselem->flag & TSE_SELECTED) {
			if (operation_cb(C, event, te, tselem)) {
				success = true;
			}
		}
	}

	return success;
}

static bool scene_cb(bContext *C, eOutliner_PropSceneOps event, TreeElement *UNUSED(te), TreeStoreElem *tselem)
{
	Scene *scene = (Scene *)tselem->id;

	if (event == OL_SCENE_OP_DELETE) {
		if (ED_screen_delete_scene(C, scene)) {
			WM_event_add_notifier(C, NC_SCENE | NA_REMOVED, scene);
		}
		else {
			return false;
		}
	}

	return true;
}

static int outliner_scene_operation_exec(bContext *C, wmOperator *op)
{
	SpaceOops *soops = CTX_wm_space_outliner(C);
	const eOutliner_PropSceneOps event = RNA_enum_get(op->ptr, "type");

	if (outliner_do_scene_operation(C, event, &soops->tree, scene_cb) == false) {
		return OPERATOR_CANCELLED;
	}

	if (event == OL_SCENE_OP_DELETE) {
		outliner_cleanup_tree(soops);
		ED_undo_push(C, "Delete Scene(s)");
	}
	else {
		BLI_assert(0);
		return OPERATOR_CANCELLED;
	}

	return OPERATOR_FINISHED;
}

void OUTLINER_OT_scene_operation(wmOperatorType *ot)
{
	/* identifiers */
	ot->name = "Outliner Scene Operation";
	ot->idname = "OUTLINER_OT_scene_operation";
	ot->description = "Context menu for scene operations";

	/* callbacks */
	ot->invoke = WM_menu_invoke;
	ot->exec = outliner_scene_operation_exec;
	ot->poll = ED_operator_outliner_active;

	ot->flag = 0;

	ot->prop = RNA_def_enum(ot->srna, "type", prop_scene_op_types, 0, "Scene Operation", "");
}
/* ******************************************** */

static void object_select_cb(bContext *UNUSED(C), Scene *scene, TreeElement *te,
                             TreeStoreElem *UNUSED(tsep), TreeStoreElem *tselem, void *UNUSED(user_data))
{
	Base *base = (Base *)te->directdata;
	
	if (base == NULL) base = BKE_scene_base_find(scene, (Object *)tselem->id);
	if (base && ((base->object->restrictflag & OB_RESTRICT_VIEW) == 0)) {
		base->flag |= SELECT;
		base->object->flag |= SELECT;
	}
}

static void object_select_hierarchy_cb(bContext *C, Scene *UNUSED(scene), TreeElement *UNUSED(te),
                             TreeStoreElem *UNUSED(tsep), TreeStoreElem *UNUSED(tselem), void *UNUSED(user_data))
{
	/* From where do i get the x,y coordinate of the mouse event ? */
	wmWindow *win = CTX_wm_window(C);
	int x = win->eventstate->mval[0];
	int y = win->eventstate->mval[1];
	outliner_item_do_activate(C, x, y, true, true);
}


static void object_deselect_cb(bContext *UNUSED(C), Scene *scene, TreeElement *te,
                               TreeStoreElem *UNUSED(tsep), TreeStoreElem *tselem, void *UNUSED(user_data))
{
	Base *base = (Base *)te->directdata;
	
	if (base == NULL) base = BKE_scene_base_find(scene, (Object *)tselem->id);
	if (base) {
		base->flag &= ~SELECT;
		base->object->flag &= ~SELECT;
	}
}

static void object_delete_cb(bContext *C, Scene *scene, TreeElement *te,
                             TreeStoreElem *UNUSED(tsep), TreeStoreElem *tselem, void *UNUSED(user_data))
{
	Base *base = (Base *)te->directdata;
	
	if (base == NULL)
		base = BKE_scene_base_find(scene, (Object *)tselem->id);
	if (base) {
		// check also library later
		if (scene->obedit == base->object)
			ED_object_editmode_exit(C, EM_FREEDATA | EM_FREEUNDO | EM_WAITCURSOR | EM_DO_UNDO);
		
		ED_base_object_free_and_unlink(CTX_data_main(C), scene, base);
		te->directdata = NULL;
		tselem->id = NULL;
	}
}

static void id_local_cb(bContext *C, Scene *UNUSED(scene), TreeElement *UNUSED(te),
                        TreeStoreElem *UNUSED(tsep), TreeStoreElem *tselem, void *UNUSED(user_data))
{
	if (tselem->id->lib && (tselem->id->tag & LIB_TAG_EXTERN)) {
		/* if the ID type has no special local function,
		 * just clear the lib */
		if (id_make_local(tselem->id, false) == false) {
			Main *bmain = CTX_data_main(C);
			id_clear_lib_data(bmain, tselem->id);
		}
	}
}

static void id_fake_user_set_cb(bContext *UNUSED(C), Scene *UNUSED(scene), TreeElement *UNUSED(te),
                                TreeStoreElem *UNUSED(tsep), TreeStoreElem *tselem, void *UNUSED(user_data))
{
	ID *id = tselem->id;
	
	id_fake_user_set(id);
}

static void id_fake_user_clear_cb(bContext *UNUSED(C), Scene *UNUSED(scene), TreeElement *UNUSED(te),
                                  TreeStoreElem *UNUSED(tsep), TreeStoreElem *tselem, void *UNUSED(user_data))
{
	ID *id = tselem->id;
	
	id_fake_user_clear(id);
}

static void id_select_linked_cb(bContext *C, Scene *UNUSED(scene), TreeElement *UNUSED(te),
                                TreeStoreElem *UNUSED(tsep), TreeStoreElem *tselem, void *UNUSED(user_data))
{
	ID *id = tselem->id;

	ED_object_select_linked_by_id(C, id);
}

static void singleuser_action_cb(bContext *C, Scene *UNUSED(scene), TreeElement *UNUSED(te),
                                 TreeStoreElem *tsep, TreeStoreElem *tselem, void *UNUSED(user_data))
{
	ID *id = tselem->id;
	
	if (id) {
		IdAdtTemplate *iat = (IdAdtTemplate *)tsep->id;
		PointerRNA ptr = {{NULL}};
		PropertyRNA *prop;
		
		RNA_pointer_create(&iat->id, &RNA_AnimData, iat->adt, &ptr);
		prop = RNA_struct_find_property(&ptr, "action");
		
		id_single_user(C, id, &ptr, prop);
	}
}

static void singleuser_world_cb(bContext *C, Scene *UNUSED(scene), TreeElement *UNUSED(te),
                                TreeStoreElem *tsep, TreeStoreElem *tselem, void *UNUSED(user_data))
{
	ID *id = tselem->id;
	
	/* need to use parent scene not just scene, otherwise may end up getting wrong one */
	if (id) {
		Scene *parscene = (Scene *)tsep->id;
		PointerRNA ptr = {{NULL}};
		PropertyRNA *prop;
		
		RNA_id_pointer_create(&parscene->id, &ptr);
		prop = RNA_struct_find_property(&ptr, "world");
		
		id_single_user(C, id, &ptr, prop);
	}
}

static void group_linkobs2scene_cb(bContext *UNUSED(C), Scene *scene, TreeElement *UNUSED(te),
                                   TreeStoreElem *UNUSED(tsep), TreeStoreElem *tselem, void *UNUSED(user_data))
{
	Group *group = (Group *)tselem->id;
	GroupObject *gob;
	Base *base;
	
	for (gob = group->gobject.first; gob; gob = gob->next) {
		base = BKE_scene_base_find(scene, gob->ob);
		if (base) {
			base->object->flag |= SELECT;
			base->flag |= SELECT;
		}
		else {
			/* link to scene */
			base = MEM_callocN(sizeof(Base), "add_base");
			BLI_addhead(&scene->base, base);
			base->lay = gob->ob->lay;
			gob->ob->flag |= SELECT;
			base->flag = gob->ob->flag;
			base->object = gob->ob;
			id_lib_extern((ID *)gob->ob); /* in case these are from a linked group */
		}
	}
}

static void group_instance_cb(bContext *C, Scene *scene, TreeElement *UNUSED(te),
                              TreeStoreElem *UNUSED(tsep), TreeStoreElem *tselem, void *UNUSED(user_data))
{
	Group *group = (Group *)tselem->id;

	Object *ob = ED_object_add_type(C, OB_EMPTY, group->id.name + 2, scene->cursor, NULL, false, scene->layact);
	ob->dup_group = group;
	ob->transflag |= OB_DUPLIGROUP;
	id_lib_extern(&group->id);
}

/**
 * \param select_recurse: Set to false for operations which are already recursively operating on their children.
 */
void outliner_do_object_operation_ex(
        bContext *C, Scene *scene_act, SpaceOops *soops, ListBase *lb,
        void (*operation_cb)(bContext *, Scene *, TreeElement *, TreeStoreElem *, TreeStoreElem *, void *),
        bool select_recurse)
{
	TreeElement *te;
	
	for (te = lb->first; te; te = te->next) {
		TreeStoreElem *tselem = TREESTORE(te);
		bool select_handled = false;
		if (tselem->flag & TSE_SELECTED) {
			if (tselem->type == 0 && te->idcode == ID_OB) {
				// when objects selected in other scenes... dunno if that should be allowed
				Scene *scene_owner = (Scene *)outliner_search_back(soops, te, ID_SCE);
				if (scene_owner && scene_act != scene_owner) {
					ED_screen_set_scene(C, CTX_wm_screen(C), scene_owner);
				}
				/* important to use 'scene_owner' not scene_act else deleting objects can crash.
				 * only use 'scene_act' when 'scene_owner' is NULL, which can happen when the
				 * outliner isn't showing scenes: Visible Layer draw mode for eg. */
				operation_cb(C, scene_owner ? scene_owner : scene_act, te, NULL, tselem, NULL);
				select_handled = true;
			}
		}
		if (TSELEM_OPEN(tselem, soops)) {
			if ((select_handled == false) || select_recurse) {
				outliner_do_object_operation_ex(C, scene_act, soops, &te->subtree, operation_cb, select_recurse);
			}
		}
	}
}

void outliner_do_object_operation(
        bContext *C, Scene *scene_act, SpaceOops *soops, ListBase *lb,
        void (*operation_cb)(bContext *, Scene *, TreeElement *, TreeStoreElem *, TreeStoreElem *, void *))
{
	outliner_do_object_operation_ex(C, scene_act, soops, lb, operation_cb, true);
}

/* ******************************************** */

static void clear_animdata_cb(int UNUSED(event), TreeElement *UNUSED(te),
                              TreeStoreElem *tselem, void *UNUSED(arg))
{
	BKE_animdata_free(tselem->id);
}


static void unlinkact_animdata_cb(int UNUSED(event), TreeElement *UNUSED(te),
                                  TreeStoreElem *tselem, void *UNUSED(arg))
{
	/* just set action to NULL */
	BKE_animdata_set_action(NULL, tselem->id, NULL);
}

static void cleardrivers_animdata_cb(int UNUSED(event), TreeElement *UNUSED(te),
                                     TreeStoreElem *tselem, void *UNUSED(arg))
{
	IdAdtTemplate *iat = (IdAdtTemplate *)tselem->id;
	
	/* just free drivers - stored as a list of F-Curves */
	free_fcurves(&iat->adt->drivers);
}

static void refreshdrivers_animdata_cb(int UNUSED(event), TreeElement *UNUSED(te),
                                       TreeStoreElem *tselem, void *UNUSED(arg))
{
	IdAdtTemplate *iat = (IdAdtTemplate *)tselem->id;
	FCurve *fcu;
	
	/* loop over drivers, performing refresh (i.e. check graph_buttons.c and rna_fcurve.c for details) */
	for (fcu = iat->adt->drivers.first; fcu; fcu = fcu->next) {
		fcu->flag &= ~FCURVE_DISABLED;
		
		if (fcu->driver)
			fcu->driver->flag &= ~DRIVER_FLAG_INVALID;
	}
}

/* --------------------------------- */

typedef enum eOutliner_PropDataOps {
	OL_DOP_SELECT = 1,
	OL_DOP_DESELECT,
	OL_DOP_HIDE,
	OL_DOP_UNHIDE,
	OL_DOP_SELECT_LINKED,
} eOutliner_PropDataOps;

typedef enum eOutliner_PropConstraintOps {
	OL_CONSTRAINTOP_ENABLE = 1,
	OL_CONSTRAINTOP_DISABLE,
	OL_CONSTRAINTOP_DELETE
} eOutliner_PropConstraintOps;

typedef enum eOutliner_PropModifierOps {
	OL_MODIFIER_OP_TOGVIS = 1,
	OL_MODIFIER_OP_TOGREN,
	OL_MODIFIER_OP_DELETE
} eOutliner_PropModifierOps;

static void pchan_cb(int event, TreeElement *te, TreeStoreElem *UNUSED(tselem), void *UNUSED(arg))
{
	bPoseChannel *pchan = (bPoseChannel *)te->directdata;
	
	if (event == OL_DOP_SELECT)
		pchan->bone->flag |= BONE_SELECTED;
	else if (event == OL_DOP_DESELECT)
		pchan->bone->flag &= ~BONE_SELECTED;
	else if (event == OL_DOP_HIDE) {
		pchan->bone->flag |= BONE_HIDDEN_P;
		pchan->bone->flag &= ~BONE_SELECTED;
	}
	else if (event == OL_DOP_UNHIDE)
		pchan->bone->flag &= ~BONE_HIDDEN_P;
}

static void bone_cb(int event, TreeElement *te, TreeStoreElem *UNUSED(tselem), void *UNUSED(arg))
{
	Bone *bone = (Bone *)te->directdata;
	
	if (event == OL_DOP_SELECT)
		bone->flag |= BONE_SELECTED;
	else if (event == OL_DOP_DESELECT)
		bone->flag &= ~BONE_SELECTED;
	else if (event == OL_DOP_HIDE) {
		bone->flag |= BONE_HIDDEN_P;
		bone->flag &= ~BONE_SELECTED;
	}
	else if (event == OL_DOP_UNHIDE)
		bone->flag &= ~BONE_HIDDEN_P;
}

static void ebone_cb(int event, TreeElement *te, TreeStoreElem *UNUSED(tselem), void *UNUSED(arg))
{
	EditBone *ebone = (EditBone *)te->directdata;
	
	if (event == OL_DOP_SELECT)
		ebone->flag |= BONE_SELECTED;
	else if (event == OL_DOP_DESELECT)
		ebone->flag &= ~BONE_SELECTED;
	else if (event == OL_DOP_HIDE) {
		ebone->flag |= BONE_HIDDEN_A;
		ebone->flag &= ~BONE_SELECTED | BONE_TIPSEL | BONE_ROOTSEL;
	}
	else if (event == OL_DOP_UNHIDE)
		ebone->flag &= ~BONE_HIDDEN_A;
}

static void sequence_cb(int event, TreeElement *te, TreeStoreElem *tselem, void *scene_ptr)
{
	Sequence *seq = (Sequence *)te->directdata;
	if (event == OL_DOP_SELECT) {
		Scene *scene = (Scene *)scene_ptr;
		Editing *ed = BKE_sequencer_editing_get(scene, false);
		if (BLI_findindex(ed->seqbasep, seq) != -1) {
			ED_sequencer_select_sequence_single(scene, seq, true);
		}
	}

	(void)tselem;
}

static void gp_layer_cb(int event, TreeElement *te, TreeStoreElem *UNUSED(tselem), void *UNUSED(arg))
{
	bGPDlayer *gpl = (bGPDlayer *)te->directdata;
	
	if (event == OL_DOP_SELECT)
		gpl->flag |= GP_LAYER_SELECT;
	else if (event == OL_DOP_DESELECT)
		gpl->flag &= ~GP_LAYER_SELECT;
	else if (event == OL_DOP_HIDE)
		gpl->flag |= GP_LAYER_HIDE;
	else if (event == OL_DOP_UNHIDE)
		gpl->flag &= ~GP_LAYER_HIDE;
}

static void data_select_linked_cb(int event, TreeElement *te, TreeStoreElem *UNUSED(tselem), void *C_v)
{
	if (event == OL_DOP_SELECT_LINKED) {
		if (RNA_struct_is_ID(te->rnaptr.type)) {
			bContext *C = (bContext *) C_v;
			ID *id = te->rnaptr.data;

			ED_object_select_linked_by_id(C, id);
		}
	}
}

static void constraint_cb(int event, TreeElement *te, TreeStoreElem *UNUSED(tselem), void *C_v)
{
	bContext *C = C_v;
	SpaceOops *soops = CTX_wm_space_outliner(C);
	bConstraint *constraint = (bConstraint *)te->directdata;
	Object *ob = (Object *)outliner_search_back(soops, te, ID_OB);

	if (event == OL_CONSTRAINTOP_ENABLE) {
		constraint->flag &= ~CONSTRAINT_OFF;
		ED_object_constraint_update(ob);
		WM_event_add_notifier(C, NC_OBJECT | ND_CONSTRAINT, ob);
	}
	else if (event == OL_CONSTRAINTOP_DISABLE) {
		constraint->flag = CONSTRAINT_OFF;
		ED_object_constraint_update(ob);
		WM_event_add_notifier(C, NC_OBJECT | ND_CONSTRAINT, ob);
	}
	else if (event == OL_CONSTRAINTOP_DELETE) {
		ListBase *lb = NULL;

		if (TREESTORE(te->parent->parent)->type == TSE_POSE_CHANNEL) {
			lb = &((bPoseChannel *)te->parent->parent->directdata)->constraints;
		}
		else {
			lb = &ob->constraints;
		}

		if (BKE_constraint_remove_ex(lb, ob, constraint, true)) {
			/* there's no active constraint now, so make sure this is the case */
			BKE_constraints_active_set(&ob->constraints, NULL);
			ED_object_constraint_update(ob); /* needed to set the flags on posebones correctly */
			WM_event_add_notifier(C, NC_OBJECT | ND_CONSTRAINT | NA_REMOVED, ob);
			te->store_elem->flag &= ~TSE_SELECTED;
		}
	}
}

static void modifier_cb(int event, TreeElement *te, TreeStoreElem *UNUSED(tselem), void *Carg)
{
	bContext *C = (bContext *)Carg;
	Main *bmain = CTX_data_main(C);
	SpaceOops *soops = CTX_wm_space_outliner(C);
	ModifierData *md = (ModifierData *)te->directdata;
	Object *ob = (Object *)outliner_search_back(soops, te, ID_OB);

	if (event == OL_MODIFIER_OP_TOGVIS) {
		md->mode ^= eModifierMode_Realtime;
		DAG_id_tag_update(&ob->id, OB_RECALC_DATA);
		WM_event_add_notifier(C, NC_OBJECT | ND_MODIFIER, ob);
	}
	else if (event == OL_MODIFIER_OP_TOGREN) {
		md->mode ^= eModifierMode_Render;
		DAG_id_tag_update(&ob->id, OB_RECALC_DATA);
		WM_event_add_notifier(C, NC_OBJECT | ND_MODIFIER, ob);
	}
	else if (event == OL_MODIFIER_OP_DELETE) {
		ED_object_modifier_remove(NULL, bmain, ob, md);
		WM_event_add_notifier(C, NC_OBJECT | ND_MODIFIER | NA_REMOVED, ob);
		te->store_elem->flag &= ~TSE_SELECTED;
	}
}

static void outliner_do_data_operation(SpaceOops *soops, int type, int event, ListBase *lb,
                                       void (*operation_cb)(int, TreeElement *, TreeStoreElem *, void *),
                                       void *arg)
{
	TreeElement *te;
	TreeStoreElem *tselem;
	
	for (te = lb->first; te; te = te->next) {
		tselem = TREESTORE(te);
		if (tselem->flag & TSE_SELECTED) {
			if (tselem->type == type) {
				operation_cb(event, te, tselem, arg);
			}
		}
		if (TSELEM_OPEN(tselem, soops)) {
			outliner_do_data_operation(soops, type, event, &te->subtree, operation_cb, arg);
		}
	}
}

static Base *outline_delete_hierarchy(bContext *C, Scene *scene, Base *base)
{
	Base *child_base, *base_next;
	Object *parent;

	if (!base) {
		return NULL;
	}

	for (child_base = scene->base.first; child_base; child_base = base_next) {
		base_next = child_base->next;
		for (parent = child_base->object->parent; parent && (parent != base->object); parent = parent->parent);
		if (parent) {
			base_next = outline_delete_hierarchy(C, scene, child_base);
		}
	}

	base_next = base->next;
	ED_base_object_free_and_unlink(CTX_data_main(C), scene, base);
	return base_next;
}

static void object_delete_hierarchy_cb(
        bContext *C, Scene *scene, TreeElement *te, TreeStoreElem *UNUSED(tsep), TreeStoreElem *tselem, void *UNUSED(user_data))
{
	Base *base = (Base *)te->directdata;
	Object *obedit = scene->obedit;

	if (!base) {
		base = BKE_scene_base_find(scene, (Object *)tselem->id);
	}
	if (base) {
		/* Check also library later. */
		for (; obedit && (obedit != base->object); obedit = obedit->parent);
		if (obedit == base->object) {
			ED_object_editmode_exit(C, EM_FREEDATA | EM_FREEUNDO | EM_WAITCURSOR | EM_DO_UNDO);
		}

		outline_delete_hierarchy(C, scene, base);
		te->directdata = NULL;
		tselem->id = NULL;
	}

	WM_event_add_notifier(C, NC_SCENE | ND_OB_ACTIVE, scene);
}

/* **************************************** */

enum {
	OL_OP_SELECT = 1,
	OL_OP_DESELECT,
	OL_OP_SELECT_HIERARCHY,
	OL_OP_DELETE,
	OL_OP_DELETE_HIERARCHY,
	OL_OP_REMAP,
	OL_OP_LOCALIZED,  /* disabled, see below */
	OL_OP_TOGVIS,
	OL_OP_TOGSEL,
	OL_OP_TOGREN,
	OL_OP_RENAME,
};

static EnumPropertyItem prop_object_op_types[] = {
	{OL_OP_SELECT, "SELECT", 0, "Select", ""},
	{OL_OP_DESELECT, "DESELECT", 0, "Deselect", ""},
	{OL_OP_SELECT_HIERARCHY, "SELECT_HIERARCHY", 0, "Select Hierarchy", ""},
	{OL_OP_DELETE, "DELETE", 0, "Delete", ""},
	{OL_OP_DELETE_HIERARCHY, "DELETE_HIERARCHY", 0, "Delete Hierarchy", ""},
    {OL_OP_REMAP, "REMAP",   0, "Remap Users",
     "Make all users of selected datablocks to use instead a new chosen one"},
	{OL_OP_TOGVIS, "TOGVIS", 0, "Toggle Visible", ""},
	{OL_OP_TOGSEL, "TOGSEL", 0, "Toggle Selectable", ""},
	{OL_OP_TOGREN, "TOGREN", 0, "Toggle Renderable", ""},
	{OL_OP_RENAME, "RENAME", 0, "Rename", ""},
	{0, NULL, 0, NULL, NULL}
};

static int outliner_object_operation_exec(bContext *C, wmOperator *op)
{
	Main *bmain = CTX_data_main(C);
	Scene *scene = CTX_data_scene(C);
	SpaceOops *soops = CTX_wm_space_outliner(C);
	int event;
	const char *str = NULL;
	
	/* check for invalid states */
	if (soops == NULL)
		return OPERATOR_CANCELLED;
	
	event = RNA_enum_get(op->ptr, "type");

	if (event == OL_OP_SELECT) {
		Scene *sce = scene;  // to be able to delete, scenes are set...
		outliner_do_object_operation(C, scene, soops, &soops->tree, object_select_cb);
		if (scene != sce) {
			ED_screen_set_scene(C, CTX_wm_screen(C), sce);
		}
		
		str = "Select Objects";
		WM_event_add_notifier(C, NC_SCENE | ND_OB_SELECT, scene);
	}
	else if (event == OL_OP_SELECT_HIERARCHY) {
		Scene *sce = scene;  // to be able to delete, scenes are set...
		outliner_do_object_operation_ex(C, scene, soops, &soops->tree, object_select_hierarchy_cb, false);
		if (scene != sce) {
			ED_screen_set_scene(C, CTX_wm_screen(C), sce);
		}	
		str = "Select Object Hierarchy";
		WM_event_add_notifier(C, NC_SCENE | ND_OB_SELECT, scene);
	}
	else if (event == OL_OP_DESELECT) {
		outliner_do_object_operation(C, scene, soops, &soops->tree, object_deselect_cb);
		str = "Deselect Objects";
		WM_event_add_notifier(C, NC_SCENE | ND_OB_SELECT, scene);
	}
	else if (event == OL_OP_DELETE) {
		outliner_do_object_operation(C, scene, soops, &soops->tree, object_delete_cb);

		/* XXX: tree management normally happens from draw_outliner(), but when
		 *      you're clicking to fast on Delete object from context menu in
		 *      outliner several mouse events can be handled in one cycle without
		 *      handling notifiers/redraw which leads to deleting the same object twice.
		 *      cleanup tree here to prevent such cases. */
		outliner_cleanup_tree(soops);

		DAG_relations_tag_update(bmain);
		str = "Delete Objects";
		WM_event_add_notifier(C, NC_SCENE | ND_OB_ACTIVE, scene);
	}
	else if (event == OL_OP_DELETE_HIERARCHY) {
		outliner_do_object_operation_ex(C, scene, soops, &soops->tree, object_delete_hierarchy_cb, false);

		/* XXX: See OL_OP_DELETE comment above. */
		outliner_cleanup_tree(soops);

		DAG_relations_tag_update(bmain);
		str = "Delete Object Hierarchy";
		WM_event_add_notifier(C, NC_SCENE | ND_OB_ACTIVE, scene);
	}
	else if (event == OL_OP_REMAP) {
		outliner_do_libdata_operation(C, scene, soops, &soops->tree, id_remap_cb, NULL);
		str = "Remap ID";
	}
	else if (event == OL_OP_LOCALIZED) {    /* disabled, see above enum (ton) */
		outliner_do_object_operation(C, scene, soops, &soops->tree, id_local_cb);
		str = "Localized Objects";
	}
	else if (event == OL_OP_TOGVIS) {
		outliner_do_object_operation(C, scene, soops, &soops->tree, object_toggle_visibility_cb);
		str = "Toggle Visibility";
		WM_event_add_notifier(C, NC_SCENE | ND_OB_VISIBLE, scene);
	}
	else if (event == OL_OP_TOGSEL) {
		outliner_do_object_operation(C, scene, soops, &soops->tree, object_toggle_selectability_cb);
		str = "Toggle Selectability";
		WM_event_add_notifier(C, NC_SCENE | ND_OB_SELECT, scene);
	}
	else if (event == OL_OP_TOGREN) {
		outliner_do_object_operation(C, scene, soops, &soops->tree, object_toggle_renderability_cb);
		str = "Toggle Renderability";
		WM_event_add_notifier(C, NC_SCENE | ND_OB_RENDER, scene);
	}
	else if (event == OL_OP_RENAME) {
		outliner_do_object_operation(C, scene, soops, &soops->tree, item_rename_cb);
		str = "Rename Object";
	}
	else {
		BLI_assert(0);
		return OPERATOR_CANCELLED;
	}

	ED_undo_push(C, str);
	
	return OPERATOR_FINISHED;
}


void OUTLINER_OT_object_operation(wmOperatorType *ot)
{
	/* identifiers */
	ot->name = "Outliner Object Operation";
	ot->idname = "OUTLINER_OT_object_operation";
	ot->description = "";
	
	/* callbacks */
	ot->invoke = WM_menu_invoke;
	ot->exec = outliner_object_operation_exec;
	ot->poll = ED_operator_outliner_active;
	
	ot->flag = 0;

	ot->prop = RNA_def_enum(ot->srna, "type", prop_object_op_types, 0, "Object Operation", "");
}

/* **************************************** */

typedef enum eOutliner_PropGroupOps {
	OL_GROUPOP_UNLINK = 1,
	OL_GROUPOP_LOCAL,
	OL_GROUPOP_LINK,
	OL_GROUPOP_DELETE,
	OL_GROUPOP_REMAP,
	OL_GROUPOP_INSTANCE,
	OL_GROUPOP_TOGVIS,
	OL_GROUPOP_TOGSEL,
	OL_GROUPOP_TOGREN,
	OL_GROUPOP_RENAME,
} eOutliner_PropGroupOps;

static EnumPropertyItem prop_group_op_types[] = {
	{OL_GROUPOP_UNLINK, "UNLINK",     0, "Unlink Group", ""},
	{OL_GROUPOP_LOCAL, "LOCAL",       0, "Make Local Group", ""},
	{OL_GROUPOP_LINK, "LINK",         0, "Link Group Objects to Scene", ""},
    {OL_GROUPOP_DELETE, "DELETE",     0, "Delete Group", "WARNING: no undo"},
    {OL_GROUPOP_REMAP, "REMAP",       0, "Remap Users",
     "Make all users of selected datablocks to use instead current (clicked) one"},
	{OL_GROUPOP_INSTANCE, "INSTANCE", 0, "Instance Groups in Scene", ""},
	{OL_GROUPOP_TOGVIS, "TOGVIS",     0, "Toggle Visible Group", ""},
	{OL_GROUPOP_TOGSEL, "TOGSEL",     0, "Toggle Selectable", ""},
	{OL_GROUPOP_TOGREN, "TOGREN",     0, "Toggle Renderable", ""},
	{OL_GROUPOP_RENAME, "RENAME",     0, "Rename", ""},
	{0, NULL, 0, NULL, NULL}
};

static int outliner_group_operation_exec(bContext *C, wmOperator *op)
{
	Scene *scene = CTX_data_scene(C);
	SpaceOops *soops = CTX_wm_space_outliner(C);
	int event;
	
	/* check for invalid states */
	if (soops == NULL)
		return OPERATOR_CANCELLED;
	
	event = RNA_enum_get(op->ptr, "type");

	switch (event) {
		case OL_GROUPOP_UNLINK:
			outliner_do_libdata_operation(C, scene, soops, &soops->tree, unlink_group_cb, NULL);
			break;
		case OL_GROUPOP_LOCAL:
			outliner_do_libdata_operation(C, scene, soops, &soops->tree, id_local_cb, NULL);
			break;
		case OL_GROUPOP_LINK:
			outliner_do_libdata_operation(C, scene, soops, &soops->tree, group_linkobs2scene_cb, NULL);
			break;
		case OL_GROUPOP_INSTANCE:
			outliner_do_libdata_operation(C, scene, soops, &soops->tree, group_instance_cb, NULL);
			break;
		case OL_GROUPOP_DELETE:
			WM_operator_name_call(C, "OUTLINER_OT_id_delete", WM_OP_INVOKE_REGION_WIN, NULL);
			break;
		case OL_GROUPOP_REMAP:
			outliner_do_libdata_operation(C, scene, soops, &soops->tree, id_remap_cb, NULL);
			break;
		case OL_GROUPOP_TOGVIS:
			outliner_do_libdata_operation(C, scene, soops, &soops->tree, group_toggle_visibility_cb, NULL);
			break;
		case OL_GROUPOP_TOGSEL:
			outliner_do_libdata_operation(C, scene, soops, &soops->tree, group_toggle_selectability_cb, NULL);
			break;
		case OL_GROUPOP_TOGREN:
			outliner_do_libdata_operation(C, scene, soops, &soops->tree, group_toggle_renderability_cb, NULL);
			break;
		case OL_GROUPOP_RENAME:
			outliner_do_libdata_operation(C, scene, soops, &soops->tree, item_rename_cb, NULL);
			break;
		default:
			BLI_assert(0);
	}

	if (event == 3) { /* instance */
		/* works without this except if you try render right after, see: 22027 */
		DAG_relations_tag_update(CTX_data_main(C));
	}

	ED_undo_push(C, prop_group_op_types[event - 1].name);
	WM_event_add_notifier(C, NC_GROUP, NULL);

	return OPERATOR_FINISHED;
}


void OUTLINER_OT_group_operation(wmOperatorType *ot)
{
	/* identifiers */
	ot->name = "Outliner Group Operation";
	ot->idname = "OUTLINER_OT_group_operation";
	ot->description = "";
	
	/* callbacks */
	ot->invoke = WM_menu_invoke;
	ot->exec = outliner_group_operation_exec;
	ot->poll = ED_operator_outliner_active;
	
	ot->flag = 0;
	
	ot->prop = RNA_def_enum(ot->srna, "type", prop_group_op_types, 0, "Group Operation", "");
}

/* **************************************** */

typedef enum eOutlinerIdOpTypes {
	OUTLINER_IDOP_INVALID = 0,
	
	OUTLINER_IDOP_UNLINK,
	OUTLINER_IDOP_LOCAL,
	OUTLINER_IDOP_SINGLE,
	OUTLINER_IDOP_DELETE,
	OUTLINER_IDOP_REMAP,
	
	OUTLINER_IDOP_FAKE_ADD,
	OUTLINER_IDOP_FAKE_CLEAR,
	OUTLINER_IDOP_RENAME,

	OUTLINER_IDOP_SELECT_LINKED
} eOutlinerIdOpTypes;

// TODO: implement support for changing the ID-block used
static EnumPropertyItem prop_id_op_types[] = {
	{OUTLINER_IDOP_UNLINK, "UNLINK", 0, "Unlink", ""},
	{OUTLINER_IDOP_LOCAL, "LOCAL", 0, "Make Local", ""},
	{OUTLINER_IDOP_SINGLE, "SINGLE", 0, "Make Single User", ""},
    {OUTLINER_IDOP_DELETE, "DELETE", 0, "Delete", "WARNING: no undo"},
    {OUTLINER_IDOP_REMAP, "REMAP", 0, "Remap Users",
     "Make all users of selected datablocks to use instead current (clicked) one"},
	{OUTLINER_IDOP_FAKE_ADD, "ADD_FAKE", 0, "Add Fake User",
	 "Ensure datablock gets saved even if it isn't in use (e.g. for motion and material libraries)"},
	{OUTLINER_IDOP_FAKE_CLEAR, "CLEAR_FAKE", 0, "Clear Fake User", ""},
	{OUTLINER_IDOP_RENAME, "RENAME", 0, "Rename", ""},
	{OUTLINER_IDOP_SELECT_LINKED, "SELECT_LINKED", 0, "Select Linked", ""},
	{0, NULL, 0, NULL, NULL}
};

static int outliner_id_operation_exec(bContext *C, wmOperator *op)
{
	Scene *scene = CTX_data_scene(C);
	SpaceOops *soops = CTX_wm_space_outliner(C);
	int scenelevel = 0, objectlevel = 0, idlevel = 0, datalevel = 0;
	eOutlinerIdOpTypes event;
	
	/* check for invalid states */
	if (soops == NULL)
		return OPERATOR_CANCELLED;
	
	set_operation_types(soops, &soops->tree, &scenelevel, &objectlevel, &idlevel, &datalevel);
	
	event = RNA_enum_get(op->ptr, "type");
	
	switch (event) {
		case OUTLINER_IDOP_UNLINK:
		{
			/* unlink datablock from its parent */
			switch (idlevel) {
				case ID_AC:
					outliner_do_libdata_operation(C, scene, soops, &soops->tree, unlink_action_cb, NULL);
					
					WM_event_add_notifier(C, NC_ANIMATION | ND_NLA_ACTCHANGE, NULL);
					ED_undo_push(C, "Unlink action");
					break;
				case ID_MA:
					outliner_do_libdata_operation(C, scene, soops, &soops->tree, unlink_material_cb, NULL);
					
					WM_event_add_notifier(C, NC_OBJECT | ND_OB_SHADING, NULL);
					ED_undo_push(C, "Unlink material");
					break;
				case ID_TE:
					outliner_do_libdata_operation(C, scene, soops, &soops->tree, unlink_texture_cb, NULL);
					
					WM_event_add_notifier(C, NC_OBJECT | ND_OB_SHADING, NULL);
					ED_undo_push(C, "Unlink texture");
					break;
				case ID_WO:
					outliner_do_libdata_operation(C, scene, soops, &soops->tree, unlink_world_cb, NULL);
					
					WM_event_add_notifier(C, NC_SCENE | ND_WORLD, NULL);
					ED_undo_push(C, "Unlink world");
					break;
				default:
					BKE_report(op->reports, RPT_WARNING, "Not yet implemented");
					break;
			}
			break;
		}
		case OUTLINER_IDOP_LOCAL:
		{
			/* make local */
			outliner_do_libdata_operation(C, scene, soops, &soops->tree, id_local_cb, NULL);
			ED_undo_push(C, "Localized Data");
			break;
		}
		case OUTLINER_IDOP_SINGLE:
		{
			/* make single user */
			switch (idlevel) {
				case ID_AC:
					outliner_do_libdata_operation(C, scene, soops, &soops->tree, singleuser_action_cb, NULL);
					
					WM_event_add_notifier(C, NC_ANIMATION | ND_NLA_ACTCHANGE, NULL);
					ED_undo_push(C, "Single-User Action");
					break;
					
				case ID_WO:
					outliner_do_libdata_operation(C, scene, soops, &soops->tree, singleuser_world_cb, NULL);
					
					WM_event_add_notifier(C, NC_SCENE | ND_WORLD, NULL);
					ED_undo_push(C, "Single-User World");
					break;
					
				default:
					BKE_report(op->reports, RPT_WARNING, "Not yet implemented");
					break;
			}
			break;
		}
		case OUTLINER_IDOP_DELETE:
		{
			if (idlevel > 0) {
				outliner_do_libdata_operation(C, scene, soops, &soops->tree, id_delete_cb, NULL);
			}
			break;
		}
		case OUTLINER_IDOP_REMAP:
		{
			if (idlevel > 0) {
				outliner_do_libdata_operation(C, scene, soops, &soops->tree, id_remap_cb, NULL);
			}
			break;
		}
		case OUTLINER_IDOP_FAKE_ADD:
		{
			/* set fake user */
			outliner_do_libdata_operation(C, scene, soops, &soops->tree, id_fake_user_set_cb, NULL);
			
			WM_event_add_notifier(C, NC_ID | NA_EDITED, NULL);
			ED_undo_push(C, "Add Fake User");
			break;
		}
		case OUTLINER_IDOP_FAKE_CLEAR:
		{
			/* clear fake user */
			outliner_do_libdata_operation(C, scene, soops, &soops->tree, id_fake_user_clear_cb, NULL);
			
			WM_event_add_notifier(C, NC_ID | NA_EDITED, NULL);
			ED_undo_push(C, "Clear Fake User");
			break;
		}
		case OUTLINER_IDOP_RENAME:
		{
			/* rename */
			outliner_do_libdata_operation(C, scene, soops, &soops->tree, item_rename_cb, NULL);
			
			WM_event_add_notifier(C, NC_ID | NA_EDITED, NULL);
			ED_undo_push(C, "Rename");
			break;
		}
		case OUTLINER_IDOP_SELECT_LINKED:
			outliner_do_libdata_operation(C, scene, soops, &soops->tree, id_select_linked_cb, NULL);
			ED_undo_push(C, "Select");
			break;
			
		default:
			// invalid - unhandled
			break;
	}
	
	/* wrong notifier still... */
	WM_event_add_notifier(C, NC_ID | NA_EDITED, NULL);
	
	// XXX: this is just so that outliner is always up to date 
	WM_event_add_notifier(C, NC_SPACE | ND_SPACE_OUTLINER, NULL);
	
	return OPERATOR_FINISHED;
}


void OUTLINER_OT_id_operation(wmOperatorType *ot)
{
	/* identifiers */
	ot->name = "Outliner ID data Operation";
	ot->idname = "OUTLINER_OT_id_operation";
	ot->description = "";
	
	/* callbacks */
	ot->invoke = WM_menu_invoke;
	ot->exec = outliner_id_operation_exec;
	ot->poll = ED_operator_outliner_active;
	
	ot->flag = 0;
	
	ot->prop = RNA_def_enum(ot->srna, "type", prop_id_op_types, 0, "ID data Operation", "");
}

/* **************************************** */

typedef enum eOutlinerLibOpTypes {
	OL_LIB_INVALID = 0,

	OL_LIB_RENAME,
	OL_LIB_DELETE,
	OL_LIB_RELOCATE,
	OL_LIB_RELOAD,
} eOutlinerLibOpTypes;

static EnumPropertyItem outliner_lib_op_type_items[] = {
	{OL_LIB_RENAME, "RENAME", 0, "Rename", ""},
<<<<<<< HEAD
    {OL_LIB_DELETE, "DELETE", 0, "Delete", "Delete this library and all its item from Blender - WARNING: no undo"},
    {OL_LIB_RELOCATE, "RELOCATE", 0, "Relocate", "Select a new path for this library, and reload all its data"},
    {OL_LIB_RELOAD, "RELOAD", 0, "Reload", "Reload all data from this library"},
=======
	{OL_LIB_DELETE, "DELETE", 0, "Delete", "Delete this library and all its item from Blender (needs a save/reload)"},
>>>>>>> adcef2bd
	{0, NULL, 0, NULL, NULL}

};

static int outliner_lib_operation_exec(bContext *C, wmOperator *op)
{
	Scene *scene = CTX_data_scene(C);
	SpaceOops *soops = CTX_wm_space_outliner(C);
	int scenelevel = 0, objectlevel = 0, idlevel = 0, datalevel = 0;
	eOutlinerIdOpTypes event;

	/* check for invalid states */
	if (soops == NULL)
		return OPERATOR_CANCELLED;

	set_operation_types(soops, &soops->tree, &scenelevel, &objectlevel, &idlevel, &datalevel);

	event = RNA_enum_get(op->ptr, "type");

	switch (event) {
		case OL_LIB_RENAME:
		{
			/* rename */
			outliner_do_libdata_operation(C, scene, soops, &soops->tree, item_rename_cb, NULL);

			WM_event_add_notifier(C, NC_ID | NA_EDITED, NULL);
			ED_undo_push(C, "Rename");
			break;
		}
		case OL_LIB_DELETE:
		{
			outliner_do_libdata_operation(C, scene, soops, &soops->tree, id_delete_cb, NULL);
			break;
		}
		case OL_LIB_RELOCATE:
		{
			/* rename */
			outliner_do_libdata_operation(C, scene, soops, &soops->tree, lib_relocate_cb, NULL);
			break;
		}
		case OL_LIB_RELOAD:
		{
			/* rename */
			outliner_do_libdata_operation(C, scene, soops, &soops->tree, lib_reload_cb, NULL);
			break;
		}
		default:
			/* invalid - unhandled */
			break;
	}

	/* wrong notifier still... */
	WM_event_add_notifier(C, NC_ID | NA_EDITED, NULL);

	/* XXX: this is just so that outliner is always up to date */
	WM_event_add_notifier(C, NC_SPACE | ND_SPACE_OUTLINER, NULL);

	return OPERATOR_FINISHED;
}


void OUTLINER_OT_lib_operation(wmOperatorType *ot)
{
	/* identifiers */
	ot->name = "Outliner Library Operation";
	ot->idname = "OUTLINER_OT_lib_operation";
	ot->description = "";

	/* callbacks */
	ot->invoke = WM_menu_invoke;
	ot->exec = outliner_lib_operation_exec;
	ot->poll = ED_operator_outliner_active;

	ot->prop = RNA_def_enum(ot->srna, "type", outliner_lib_op_type_items, 0, "Library Operation", "");
}

/* **************************************** */

static void outliner_do_id_set_operation(SpaceOops *soops, int type, ListBase *lb, ID *newid,
                                         void (*operation_cb)(TreeElement *, TreeStoreElem *, TreeStoreElem *, ID *))
{
	TreeElement *te;
	TreeStoreElem *tselem;
	
	for (te = lb->first; te; te = te->next) {
		tselem = TREESTORE(te);
		if (tselem->flag & TSE_SELECTED) {
			if (tselem->type == type) {
				TreeStoreElem *tsep = te->parent ? TREESTORE(te->parent) : NULL;
				operation_cb(te, tselem, tsep, newid);
			}
		}
		if (TSELEM_OPEN(tselem, soops)) {
			outliner_do_id_set_operation(soops, type, &te->subtree, newid, operation_cb);
		}
	}
}

/* ------------------------------------------ */

static void actionset_id_cb(TreeElement *UNUSED(te), TreeStoreElem *tselem, TreeStoreElem *tsep, ID *actId)
{
	bAction *act = (bAction *)actId;
	
	if (tselem->type == TSE_ANIM_DATA) {
		/* "animation" entries - action is child of this */
		BKE_animdata_set_action(NULL, tselem->id, act);
	}
	/* TODO: if any other "expander" channels which own actions need to support this menu, 
	 * add: tselem->type = ...
	 */
	else if (tsep && (tsep->type == TSE_ANIM_DATA)) {
		/* "animation" entries case again */
		BKE_animdata_set_action(NULL, tsep->id, act);
	}
	// TODO: other cases not supported yet
}

static int outliner_action_set_exec(bContext *C, wmOperator *op)
{
	SpaceOops *soops = CTX_wm_space_outliner(C);
	int scenelevel = 0, objectlevel = 0, idlevel = 0, datalevel = 0;
	
	bAction *act;
	
	/* check for invalid states */
	if (soops == NULL)
		return OPERATOR_CANCELLED;
	set_operation_types(soops, &soops->tree, &scenelevel, &objectlevel, &idlevel, &datalevel);
	
	/* get action to use */
	act = BLI_findlink(&CTX_data_main(C)->action, RNA_enum_get(op->ptr, "action"));
	
	if (act == NULL) {
		BKE_report(op->reports, RPT_ERROR, "No valid action to add");
		return OPERATOR_CANCELLED;
	}
	else if (act->idroot == 0) {
		/* hopefully in this case (i.e. library of userless actions), the user knows what they're doing... */
		BKE_reportf(op->reports, RPT_WARNING,
		            "Action '%s' does not specify what datablocks it can be used on "
		            "(try setting the 'ID Root Type' setting from the Datablocks Editor "
		            "for this action to avoid future problems)",
		            act->id.name + 2);
	}
	
	/* perform action if valid channel */
	if (datalevel == TSE_ANIM_DATA)
		outliner_do_id_set_operation(soops, datalevel, &soops->tree, (ID *)act, actionset_id_cb);
	else if (idlevel == ID_AC)
		outliner_do_id_set_operation(soops, idlevel, &soops->tree, (ID *)act, actionset_id_cb);
	else
		return OPERATOR_CANCELLED;
		
	/* set notifier that things have changed */
	WM_event_add_notifier(C, NC_ANIMATION | ND_NLA_ACTCHANGE, NULL);
	ED_undo_push(C, "Set action");
	
	/* done */
	return OPERATOR_FINISHED;
}

void OUTLINER_OT_action_set(wmOperatorType *ot)
{
	PropertyRNA *prop;

	/* identifiers */
	ot->name = "Outliner Set Action";
	ot->idname = "OUTLINER_OT_action_set";
	ot->description = "Change the active action used";
	
	/* api callbacks */
	ot->invoke = WM_enum_search_invoke;
	ot->exec = outliner_action_set_exec;
	ot->poll = ED_operator_outliner_active;
	
	/* flags */
	ot->flag = 0;
	
	/* props */
	// TODO: this would be nicer as an ID-pointer...
	prop = RNA_def_enum(ot->srna, "action", DummyRNA_NULL_items, 0, "Action", "");
	RNA_def_enum_funcs(prop, RNA_action_itemf);
	RNA_def_property_flag(prop, PROP_ENUM_NO_TRANSLATE);
	ot->prop = prop;
}

/* **************************************** */

typedef enum eOutliner_AnimDataOps {
	OUTLINER_ANIMOP_INVALID = 0,
	
	OUTLINER_ANIMOP_CLEAR_ADT,
	
	OUTLINER_ANIMOP_SET_ACT,
	OUTLINER_ANIMOP_CLEAR_ACT,
	
	OUTLINER_ANIMOP_REFRESH_DRV,
	OUTLINER_ANIMOP_CLEAR_DRV
	
	//OUTLINER_ANIMOP_COPY_DRIVERS,
	//OUTLINER_ANIMOP_PASTE_DRIVERS
} eOutliner_AnimDataOps;

static EnumPropertyItem prop_animdata_op_types[] = {
	{OUTLINER_ANIMOP_CLEAR_ADT, "CLEAR_ANIMDATA", 0, "Clear Animation Data", "Remove this animation data container"},
	{OUTLINER_ANIMOP_SET_ACT, "SET_ACT", 0, "Set Action", ""},
	{OUTLINER_ANIMOP_CLEAR_ACT, "CLEAR_ACT", 0, "Unlink Action", ""},
	{OUTLINER_ANIMOP_REFRESH_DRV, "REFRESH_DRIVERS", 0, "Refresh Drivers", ""},
	//{OUTLINER_ANIMOP_COPY_DRIVERS, "COPY_DRIVERS", 0, "Copy Drivers", ""},
	//{OUTLINER_ANIMOP_PASTE_DRIVERS, "PASTE_DRIVERS", 0, "Paste Drivers", ""},
	{OUTLINER_ANIMOP_CLEAR_DRV, "CLEAR_DRIVERS", 0, "Clear Drivers", ""},
	{0, NULL, 0, NULL, NULL}
};

static int outliner_animdata_operation_exec(bContext *C, wmOperator *op)
{
	SpaceOops *soops = CTX_wm_space_outliner(C);
	int scenelevel = 0, objectlevel = 0, idlevel = 0, datalevel = 0;
	eOutliner_AnimDataOps event;
	short updateDeps = 0;
	
	/* check for invalid states */
	if (soops == NULL)
		return OPERATOR_CANCELLED;
	
	event = RNA_enum_get(op->ptr, "type");
	set_operation_types(soops, &soops->tree, &scenelevel, &objectlevel, &idlevel, &datalevel);
	
	if (datalevel != TSE_ANIM_DATA)
		return OPERATOR_CANCELLED;
	
	/* perform the core operation */
	switch (event) {
		case OUTLINER_ANIMOP_CLEAR_ADT:
			/* Remove Animation Data - this may remove the active action, in some cases... */
			outliner_do_data_operation(soops, datalevel, event, &soops->tree, clear_animdata_cb, NULL);
			
			WM_event_add_notifier(C, NC_ANIMATION | ND_NLA_ACTCHANGE, NULL);
			ED_undo_push(C, "Clear Animation Data");
			break;
		
		case OUTLINER_ANIMOP_SET_ACT:
			/* delegate once again... */
			WM_operator_name_call(C, "OUTLINER_OT_action_set", WM_OP_INVOKE_REGION_WIN, NULL);
			break;
		
		case OUTLINER_ANIMOP_CLEAR_ACT:
			/* clear active action - using standard rules */
			outliner_do_data_operation(soops, datalevel, event, &soops->tree, unlinkact_animdata_cb, NULL);
			
			WM_event_add_notifier(C, NC_ANIMATION | ND_NLA_ACTCHANGE, NULL);
			ED_undo_push(C, "Unlink action");
			break;
			
		case OUTLINER_ANIMOP_REFRESH_DRV:
			outliner_do_data_operation(soops, datalevel, event, &soops->tree, refreshdrivers_animdata_cb, NULL);
			
			WM_event_add_notifier(C, NC_ANIMATION | ND_ANIMCHAN, NULL);
			//ED_undo_push(C, "Refresh Drivers"); /* no undo needed - shouldn't have any impact? */
			updateDeps = 1;
			break;
			
		case OUTLINER_ANIMOP_CLEAR_DRV:
			outliner_do_data_operation(soops, datalevel, event, &soops->tree, cleardrivers_animdata_cb, NULL);
			
			WM_event_add_notifier(C, NC_ANIMATION | ND_ANIMCHAN, NULL);
			ED_undo_push(C, "Clear Drivers");
			updateDeps = 1;
			break;
			
		default: // invalid
			break;
	}
	
	/* update dependencies */
	if (updateDeps) {
		/* rebuild depsgraph for the new deps */
		DAG_relations_tag_update(CTX_data_main(C));
	}
	
	return OPERATOR_FINISHED;
}


void OUTLINER_OT_animdata_operation(wmOperatorType *ot)
{
	/* identifiers */
	ot->name = "Outliner Animation Data Operation";
	ot->idname = "OUTLINER_OT_animdata_operation";
	ot->description = "";
	
	/* callbacks */
	ot->invoke = WM_menu_invoke;
	ot->exec = outliner_animdata_operation_exec;
	ot->poll = ED_operator_outliner_active;
	
	ot->flag = 0;
	
	ot->prop = RNA_def_enum(ot->srna, "type", prop_animdata_op_types, 0, "Animation Operation", "");
}

/* **************************************** */

static EnumPropertyItem prop_constraint_op_types[] = {
	{OL_CONSTRAINTOP_ENABLE, "ENABLE", ICON_RESTRICT_VIEW_OFF, "Enable", ""},
	{OL_CONSTRAINTOP_DISABLE, "DISABLE", ICON_RESTRICT_VIEW_ON, "Disable", ""},
	{OL_CONSTRAINTOP_DELETE, "DELETE", ICON_X, "Delete", ""},
	{0, NULL, 0, NULL, NULL}
};

static int outliner_constraint_operation_exec(bContext *C, wmOperator *op)
{
	SpaceOops *soops = CTX_wm_space_outliner(C);
	int scenelevel = 0, objectlevel = 0, idlevel = 0, datalevel = 0;
	eOutliner_PropConstraintOps event;

	event = RNA_enum_get(op->ptr, "type");
	set_operation_types(soops, &soops->tree, &scenelevel, &objectlevel, &idlevel, &datalevel);

	outliner_do_data_operation(soops, datalevel, event, &soops->tree, constraint_cb, C);

	if (event == OL_CONSTRAINTOP_DELETE) {
		outliner_cleanup_tree(soops);
	}

	ED_undo_push(C, "Constraint operation");

	return OPERATOR_FINISHED;
}

void OUTLINER_OT_constraint_operation(wmOperatorType *ot)
{
	/* identifiers */
	ot->name = "Outliner Constraint Operation";
	ot->idname = "OUTLINER_OT_constraint_operation";
	ot->description = "";

	/* callbacks */
	ot->invoke = WM_menu_invoke;
	ot->exec = outliner_constraint_operation_exec;
	ot->poll = ED_operator_outliner_active;

	ot->flag = 0;

	ot->prop = RNA_def_enum(ot->srna, "type", prop_constraint_op_types, 0, "Constraint Operation", "");
}

/* ******************** */

static EnumPropertyItem prop_modifier_op_types[] = {
	{OL_MODIFIER_OP_TOGVIS, "TOGVIS", ICON_RESTRICT_VIEW_OFF, "Toggle viewport use", ""},
	{OL_MODIFIER_OP_TOGREN, "TOGREN", ICON_RESTRICT_RENDER_OFF, "Toggle render use", ""},
	{OL_MODIFIER_OP_DELETE, "DELETE", ICON_X, "Delete", ""},
	{0, NULL, 0, NULL, NULL}
};

static int outliner_modifier_operation_exec(bContext *C, wmOperator *op)
{
	SpaceOops *soops = CTX_wm_space_outliner(C);
	int scenelevel = 0, objectlevel = 0, idlevel = 0, datalevel = 0;
	eOutliner_PropModifierOps event;

	event = RNA_enum_get(op->ptr, "type");
	set_operation_types(soops, &soops->tree, &scenelevel, &objectlevel, &idlevel, &datalevel);

	outliner_do_data_operation(soops, datalevel, event, &soops->tree, modifier_cb, C);

	if (event == OL_MODIFIER_OP_DELETE) {
		outliner_cleanup_tree(soops);
	}

	ED_undo_push(C, "Modifier operation");

	return OPERATOR_FINISHED;
}

void OUTLINER_OT_modifier_operation(wmOperatorType *ot)
{
	/* identifiers */
	ot->name = "Outliner Modifier Operation";
	ot->idname = "OUTLINER_OT_modifier_operation";
	ot->description = "";

	/* callbacks */
	ot->invoke = WM_menu_invoke;
	ot->exec = outliner_modifier_operation_exec;
	ot->poll = ED_operator_outliner_active;

	ot->flag = 0;

	ot->prop = RNA_def_enum(ot->srna, "type", prop_modifier_op_types, 0, "Modifier Operation", "");
}

/* ******************** */

// XXX: select linked is for RNA structs only
static EnumPropertyItem prop_data_op_types[] = {
	{OL_DOP_SELECT, "SELECT", 0, "Select", ""},
	{OL_DOP_DESELECT, "DESELECT", 0, "Deselect", ""},
	{OL_DOP_HIDE, "HIDE", 0, "Hide", ""},
	{OL_DOP_UNHIDE, "UNHIDE", 0, "Unhide", ""},
	{OL_DOP_SELECT_LINKED, "SELECT_LINKED", 0, "Select Linked", ""},
	{0, NULL, 0, NULL, NULL}
};

static int outliner_data_operation_exec(bContext *C, wmOperator *op)
{
	SpaceOops *soops = CTX_wm_space_outliner(C);
	int scenelevel = 0, objectlevel = 0, idlevel = 0, datalevel = 0;
	eOutliner_PropDataOps event;
	
	/* check for invalid states */
	if (soops == NULL)
		return OPERATOR_CANCELLED;
	
	event = RNA_enum_get(op->ptr, "type");
	set_operation_types(soops, &soops->tree, &scenelevel, &objectlevel, &idlevel, &datalevel);
	
	switch (datalevel) {
		case TSE_POSE_CHANNEL:
		{
			outliner_do_data_operation(soops, datalevel, event, &soops->tree, pchan_cb, NULL);
			WM_event_add_notifier(C, NC_OBJECT | ND_POSE, NULL);
			ED_undo_push(C, "PoseChannel operation");

			break;
		}
		case TSE_BONE:
		{
			outliner_do_data_operation(soops, datalevel, event, &soops->tree, bone_cb, NULL);
			WM_event_add_notifier(C, NC_OBJECT | ND_POSE, NULL);
			ED_undo_push(C, "Bone operation");

			break;
		}
		case TSE_EBONE:
		{
			outliner_do_data_operation(soops, datalevel, event, &soops->tree, ebone_cb, NULL);
			WM_event_add_notifier(C, NC_OBJECT | ND_POSE, NULL);
			ED_undo_push(C, "EditBone operation");

			break;
		}
		case TSE_SEQUENCE:
		{
			Scene *scene = CTX_data_scene(C);
			outliner_do_data_operation(soops, datalevel, event, &soops->tree, sequence_cb, scene);

			break;
		}
		case TSE_GP_LAYER:
		{
			outliner_do_data_operation(soops, datalevel, event, &soops->tree, gp_layer_cb, NULL);
			WM_event_add_notifier(C, NC_GPENCIL | ND_DATA, NULL);
			ED_undo_push(C, "Grease Pencil Layer operation");

			break;
		}
		case TSE_RNA_STRUCT:
			if (event == OL_DOP_SELECT_LINKED) {
				outliner_do_data_operation(soops, datalevel, event, &soops->tree, data_select_linked_cb, C);
			}

			break;

		default:
			BKE_report(op->reports, RPT_WARNING, "Not yet implemented");
			break;
	}
	
	return OPERATOR_FINISHED;
}


void OUTLINER_OT_data_operation(wmOperatorType *ot)
{
	/* identifiers */
	ot->name = "Outliner Data Operation";
	ot->idname = "OUTLINER_OT_data_operation";
	ot->description = "";
	
	/* callbacks */
	ot->invoke = WM_menu_invoke;
	ot->exec = outliner_data_operation_exec;
	ot->poll = ED_operator_outliner_active;
	
	ot->flag = 0;
	
	ot->prop = RNA_def_enum(ot->srna, "type", prop_data_op_types, 0, "Data Operation", "");
}


/* ******************** */


static int do_outliner_operation_event(bContext *C, Scene *scene, ARegion *ar, SpaceOops *soops,
                                       TreeElement *te, const wmEvent *event, const float mval[2])
{
	ReportList *reports = CTX_wm_reports(C); // XXX...
	
	if (mval[1] > te->ys && mval[1] < te->ys + UI_UNIT_Y) {
		int scenelevel = 0, objectlevel = 0, idlevel = 0, datalevel = 0;
		TreeStoreElem *tselem = TREESTORE(te);
		
		/* select object that's clicked on and popup context menu */
		if (!(tselem->flag & TSE_SELECTED)) {
			
			if (outliner_has_one_flag(soops, &soops->tree, TSE_SELECTED, 1))
				outliner_set_flag(soops, &soops->tree, TSE_SELECTED, 0);
			
			tselem->flag |= TSE_SELECTED;
			/* redraw, same as outliner_select function */
			soops->storeflag |= SO_TREESTORE_REDRAW;
			ED_region_tag_redraw(ar);
		}
		
		set_operation_types(soops, &soops->tree, &scenelevel, &objectlevel, &idlevel, &datalevel);
		
		if (scenelevel) {
			if (objectlevel || datalevel || idlevel) {
				BKE_report(reports, RPT_WARNING, "Mixed selection");
			}
			else {
				WM_operator_name_call(C, "OUTLINER_OT_scene_operation", WM_OP_INVOKE_REGION_WIN, NULL);
			}
		}
		else if (objectlevel) {
			WM_operator_name_call(C, "OUTLINER_OT_object_operation", WM_OP_INVOKE_REGION_WIN, NULL);
		}
		else if (idlevel) {
			if (idlevel == -1 || datalevel) {
				BKE_report(reports, RPT_WARNING, "Mixed selection");
			}
			else {
				switch (idlevel) {
					case ID_GR:
						WM_operator_name_call(C, "OUTLINER_OT_group_operation", WM_OP_INVOKE_REGION_WIN, NULL);
						break;
					case ID_LI:
						WM_operator_name_call(C, "OUTLINER_OT_lib_operation", WM_OP_INVOKE_REGION_WIN, NULL);
						break;
					default:
						WM_operator_name_call(C, "OUTLINER_OT_id_operation", WM_OP_INVOKE_REGION_WIN, NULL);
						break;
				}
			}
		}
		else if (datalevel) {
			if (datalevel == -1) {
				BKE_report(reports, RPT_WARNING, "Mixed selection");
			}
			else {
				if (datalevel == TSE_ANIM_DATA)
					WM_operator_name_call(C, "OUTLINER_OT_animdata_operation", WM_OP_INVOKE_REGION_WIN, NULL);
				else if (datalevel == TSE_DRIVER_BASE) {
					/* do nothing... no special ops needed yet */
				}
				else if (ELEM(datalevel, TSE_R_LAYER_BASE, TSE_R_LAYER, TSE_R_PASS)) {
					/*WM_operator_name_call(C, "OUTLINER_OT_renderdata_operation", WM_OP_INVOKE_REGION_WIN, NULL)*/
				}
				else if (datalevel == TSE_ID_BASE) {
					/* do nothing... there are no ops needed here yet */
				}
				else if (datalevel == TSE_CONSTRAINT) {
					WM_operator_name_call(C, "OUTLINER_OT_constraint_operation", WM_OP_INVOKE_REGION_WIN, NULL);
				}
				else if (datalevel == TSE_MODIFIER) {
					WM_operator_name_call(C, "OUTLINER_OT_modifier_operation", WM_OP_INVOKE_REGION_WIN, NULL);
				}
				else {
					WM_operator_name_call(C, "OUTLINER_OT_data_operation", WM_OP_INVOKE_REGION_WIN, NULL);
				}
			}
		}
		
		return 1;
	}
	
	for (te = te->subtree.first; te; te = te->next) {
		if (do_outliner_operation_event(C, scene, ar, soops, te, event, mval))
			return 1;
	}
	return 0;
}


static int outliner_operation(bContext *C, wmOperator *UNUSED(op), const wmEvent *event)
{
	Scene *scene = CTX_data_scene(C);
	ARegion *ar = CTX_wm_region(C);
	SpaceOops *soops = CTX_wm_space_outliner(C);
	uiBut *but = UI_context_active_but_get(C);
	TreeElement *te;
	float fmval[2];

	if (but) {
		UI_but_tooltip_timer_remove(C, but);
	}

	UI_view2d_region_to_view(&ar->v2d, event->mval[0], event->mval[1], &fmval[0], &fmval[1]);
	
	for (te = soops->tree.first; te; te = te->next) {
		if (do_outliner_operation_event(C, scene, ar, soops, te, event, fmval)) {
			break;
		}
	}
	
	return OPERATOR_FINISHED;
}

/* Menu only! Calls other operators */
void OUTLINER_OT_operation(wmOperatorType *ot)
{
	ot->name = "Execute Operation";
	ot->idname = "OUTLINER_OT_operation";
	ot->description = "Context menu for item operations";
	
	ot->invoke = outliner_operation;
	
	ot->poll = ED_operator_outliner_active;
}

/* ****************************************************** */<|MERGE_RESOLUTION|>--- conflicted
+++ resolved
@@ -1295,15 +1295,10 @@
 
 static EnumPropertyItem outliner_lib_op_type_items[] = {
 	{OL_LIB_RENAME, "RENAME", 0, "Rename", ""},
-<<<<<<< HEAD
     {OL_LIB_DELETE, "DELETE", 0, "Delete", "Delete this library and all its item from Blender - WARNING: no undo"},
     {OL_LIB_RELOCATE, "RELOCATE", 0, "Relocate", "Select a new path for this library, and reload all its data"},
     {OL_LIB_RELOAD, "RELOAD", 0, "Reload", "Reload all data from this library"},
-=======
-	{OL_LIB_DELETE, "DELETE", 0, "Delete", "Delete this library and all its item from Blender (needs a save/reload)"},
->>>>>>> adcef2bd
 	{0, NULL, 0, NULL, NULL}
-
 };
 
 static int outliner_lib_operation_exec(bContext *C, wmOperator *op)
