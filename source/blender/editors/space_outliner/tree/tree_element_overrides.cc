--- conflicted
+++ resolved
@@ -109,13 +109,8 @@
   PropertyRNA *override_rna_prop;
   int index = 0;
 
-<<<<<<< HEAD
   for (IDOverrideLibraryProperty *override_prop :
-       ListBaseWrapper<IDOverrideLibraryProperty>(id_.override_library->properties)) {
-=======
-  for (auto *override_prop :
        ListBaseWrapper<IDOverrideLibraryProperty>(id.override_library->properties)) {
->>>>>>> 6e487228
     const bool is_rna_path_valid = BKE_lib_override_rna_property_find(
         &idpoin, override_prop, &override_rna_ptr, &override_rna_prop);
     if (is_rna_path_valid && !show_system_overrides &&
@@ -135,15 +130,9 @@
       }
     }
 
-<<<<<<< HEAD
     TreeElementOverridesData override_data = {
-        id_, *override_prop, override_rna_ptr, *override_rna_prop, is_rna_path_valid};
+        id, *override_prop, override_rna_ptr, *override_rna_prop, is_rna_path_valid};
     expand_from_rna_path(space_outliner, legacy_te_, override_data, &index);
-=======
-    TreeElementOverridesData data = {id, *override_prop, is_rna_path_valid};
-    outliner_add_element(
-        &space_outliner, &legacy_te_.subtree, &data, &legacy_te_, TSE_LIBRARY_OVERRIDE, index++);
->>>>>>> 6e487228
   }
 }
 
