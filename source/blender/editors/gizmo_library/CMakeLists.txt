# ***** BEGIN GPL LICENSE BLOCK *****
#
# This program is free software; you can redistribute it and/or
# modify it under the terms of the GNU General Public License
# as published by the Free Software Foundation; either version 2
# of the License, or (at your option) any later version.
#
# This program is distributed in the hope that it will be useful,
# but WITHOUT ANY WARRANTY; without even the implied warranty of
# MERCHANTABILITY or FITNESS FOR A PARTICULAR PURPOSE.  See the
# GNU General Public License for more details.
#
# You should have received a copy of the GNU General Public License
# along with this program; if not, write to the Free Software Foundation,
# Inc., 51 Franklin Street, Fifth Floor, Boston, MA 02110-1301, USA.
#
# ***** END GPL LICENSE BLOCK *****

set(INC
  ../include
  ../../blenkernel
  ../../blenlib
  ../../blentranslation
  ../../bmesh
  ../../depsgraph
  ../../gpu
  ../../makesdna
  ../../makesrna
  ../../windowmanager
  ../../../../intern/eigen
  ../../../../intern/glew-mx
  ../../../../intern/guardedalloc
)

set(INC_SYS
  ${GLEW_INCLUDE_PATH}
)

set(SRC
  gizmo_draw_utils.c
  gizmo_geometry.h
  gizmo_library_intern.h
  gizmo_library_presets.c
  gizmo_library_utils.c
  geometry/geom_arrow_gizmo.c
  geometry/geom_cube_gizmo.c
  geometry/geom_dial_gizmo.c
<<<<<<< HEAD
  gizmo_types/arrow2d_gizmo.c
=======
>>>>>>> fcc6e948
  gizmo_types/arrow3d_gizmo.c
  gizmo_types/blank3d_gizmo.c
  gizmo_types/button2d_gizmo.c
  gizmo_types/cage2d_gizmo.c
  gizmo_types/cage3d_gizmo.c
  gizmo_types/dial3d_gizmo.c
  gizmo_types/move3d_gizmo.c
  gizmo_types/primitive3d_gizmo.c
)

set(LIB
)

add_definitions(${GL_DEFINITIONS})

blender_add_lib(bf_editor_gizmo_library "${SRC}" "${INC}" "${INC_SYS}" "${LIB}")<|MERGE_RESOLUTION|>--- conflicted
+++ resolved
@@ -45,10 +45,6 @@
   geometry/geom_arrow_gizmo.c
   geometry/geom_cube_gizmo.c
   geometry/geom_dial_gizmo.c
-<<<<<<< HEAD
-  gizmo_types/arrow2d_gizmo.c
-=======
->>>>>>> fcc6e948
   gizmo_types/arrow3d_gizmo.c
   gizmo_types/blank3d_gizmo.c
   gizmo_types/button2d_gizmo.c
