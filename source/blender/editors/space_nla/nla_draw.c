/*
 * ***** BEGIN GPL LICENSE BLOCK *****
 *
 * This program is free software; you can redistribute it and/or
 * modify it under the terms of the GNU General Public License
 * as published by the Free Software Foundation; either version 2
 * of the License, or (at your option) any later version. 
 *
 * This program is distributed in the hope that it will be useful,
 * but WITHOUT ANY WARRANTY; without even the implied warranty of
 * MERCHANTABILITY or FITNESS FOR A PARTICULAR PURPOSE.  See the
 * GNU General Public License for more details.
 *
 * You should have received a copy of the GNU General Public License
 * along with this program; if not, write to the Free Software Foundation,
 * Inc., 51 Franklin Street, Fifth Floor, Boston, MA 02110-1301, USA.
 *
 * The Original Code is Copyright (C) 2009 Blender Foundation, Joshua Leung
 * All rights reserved.
 *
 * 
 * Contributor(s): Joshua Leung (major recode)
 *
 * ***** END GPL LICENSE BLOCK *****
 */

/** \file blender/editors/space_nla/nla_draw.c
 *  \ingroup spnla
 */


#include <string.h>
#include <stdio.h>
#include <stdlib.h>
#include <math.h>
#include <float.h>

#include "DNA_anim_types.h"
#include "DNA_node_types.h"
#include "DNA_screen_types.h"
#include "DNA_space_types.h"
#include "DNA_windowmanager_types.h"

#include "BLI_blenlib.h"
#include "BLI_math.h"
#include "BLI_dlrbTree.h"
#include "BLI_utildefines.h"

#include "BKE_fcurve.h"
#include "BKE_nla.h"
#include "BKE_context.h"
#include "BKE_screen.h"

#include "ED_anim_api.h"
#include "ED_keyframes_draw.h"

#include "GPU_blender_aspect.h"
#include "GPU_colors.h"
#include "GPU_primitives.h"
#include "GPU_raster.h"

#include "BIF_glutil.h"

#include "WM_types.h"

#include "UI_interface.h"
#include "UI_interface_icons.h"
#include "UI_resources.h"
#include "UI_view2d.h"


#include "nla_intern.h" /* own include */


/* *********************************************** */
/* Strips */

/* Action-Line ---------------------- */

/* get colors for drawing Action-Line 
 * NOTE: color returned includes fine-tuned alpha!
 */
static void nla_action_get_color(AnimData *adt, bAction *act, float color[4])
{
	if (adt && (adt->flag & ADT_NLA_EDIT_ON)) {
		/* greenish color (same as tweaking strip) */
		UI_GetThemeColor4fv(TH_NLA_TWEAK, color);
	}
	else {
		if (act) {
			/* reddish color - same as dopesheet summary */
			UI_GetThemeColor4fv(TH_ANIM_ACTIVE, color);
		}
		else {
			/* grayish-red color */
			UI_GetThemeColor4fv(TH_ANIM_INACTIVE, color);
		}
	}
	
	/* when an NLA track is tagged "solo", action doesn't contribute, so shouldn't be as prominent */
	if (adt && (adt->flag & ADT_NLA_SOLO_TRACK))
		color[3] *= 0.15f;
}

/* draw the keyframes in the specified Action */
static void nla_action_draw_keyframes(AnimData *adt, bAction *act, View2D *v2d, float y, float ymin, float ymax)
{
	DLRBT_Tree keys;
	ActKeyColumn *ak;
	float xscale, f1, f2;
	float color[4];
	
	/* get a list of the keyframes with NLA-scaling applied */
	BLI_dlrbTree_init(&keys);
	action_to_keylist(adt, act, &keys, NULL);
	BLI_dlrbTree_linkedlist_sync(&keys);
	
	if (ELEM(NULL, act, keys.first))
		return;
	
	/* draw a darkened region behind the strips 
	 *	- get and reset the background color, this time without the alpha to stand out better 
	 *	  (amplified alpha is used instead)
	 */
	nla_action_get_color(adt, act, color);
	color[3] *= 2.5f;
	
	gpuColor4fv(color);
	/*  - draw a rect from the first to the last frame (no extra overlaps for now)
	 *	  that is slightly stumpier than the track background (hardcoded 2-units here)
	 */
	f1 = ((ActKeyColumn *)keys.first)->cfra;
	f2 = ((ActKeyColumn *)keys.last)->cfra;

	gpuSingleFilledRectf(f1, ymin + 2, f2, ymax - 2);


	/* get View2D scaling factor */
	UI_view2d_getscale(v2d, &xscale, NULL);

	/* for now, color is hardcoded to be black */
	gpuColor3P(CPACK_BLACK);

	/* just draw each keyframe as a simple dot (regardless of the selection status) 
	 *	- size is 3.0f which is smaller than the editable keyframes, so that there is a distinction
	 */
	for (ak = keys.first; ak; ak = ak->next)
		draw_keyframe_shape(ak->cfra, y, xscale, 3.0f, 0, ak->key_type, KEYFRAME_SHAPE_FRAME, 1.0f);

	/* free icons */
	BLI_dlrbTree_free(&keys);
}

/* Strips (Proper) ---------------------- */

/* get colors for drawing NLA-Strips */
static void nla_strip_get_color_inside(AnimData *adt, NlaStrip *strip, float color[3])
{
	if (strip->type == NLASTRIP_TYPE_TRANSITION) {
		/* Transition Clip */
		if (strip->flag & NLASTRIP_FLAG_SELECT) {
			/* selected - use a bright blue color */
			UI_GetThemeColor3fv(TH_NLA_TRANSITION_SEL, color);
		}
		else {
			/* normal, unselected strip - use (hardly noticeable) blue tinge */
			UI_GetThemeColor3fv(TH_NLA_TRANSITION, color);
		}
	}
	else if (strip->type == NLASTRIP_TYPE_META) {
		/* Meta Clip */
		// TODO: should temporary metas get different colors too?
		if (strip->flag & NLASTRIP_FLAG_SELECT) {
			/* selected - use a bold purple color */
			UI_GetThemeColor3fv(TH_NLA_META_SEL, color);
		}
		else {
			/* normal, unselected strip - use (hardly noticeable) dark purple tinge */
			UI_GetThemeColor3fv(TH_NLA_META, color);
		}
	}
	else if (strip->type == NLASTRIP_TYPE_SOUND) {
		/* Sound Clip */
		if (strip->flag & NLASTRIP_FLAG_SELECT) {
			/* selected - use a bright teal color */
			UI_GetThemeColor3fv(TH_NLA_SOUND_SEL, color);
		}
		else {
			/* normal, unselected strip - use (hardly noticeable) teal tinge */
			UI_GetThemeColor3fv(TH_NLA_SOUND, color);
		}
	}
	else {
		/* Action Clip (default/normal type of strip) */
		if ((strip->flag & NLASTRIP_FLAG_ACTIVE) && (adt && (adt->flag & ADT_NLA_EDIT_ON))) {
			/* active strip should be drawn green when it is acting as the tweaking strip.
			 * however, this case should be skipped for when not in EditMode...
			 */
			UI_GetThemeColor3fv(TH_NLA_TWEAK, color);
		}
		else if (strip->flag & NLASTRIP_FLAG_TWEAKUSER) {
			/* alert user that this strip is also used by the tweaking track (this is set when going into
			 * 'editmode' for that strip), since the edits made here may not be what the user anticipated
			 */
			UI_GetThemeColor3fv(TH_NLA_TWEAK_DUPLI, color);
		}
		else if (strip->flag & NLASTRIP_FLAG_SELECT) {
			/* selected strip - use theme color for selected */
			UI_GetThemeColor3fv(TH_STRIP_SELECT, color);
		}
		else {
			/* normal, unselected strip - use standard strip theme color */
			UI_GetThemeColor3fv(TH_STRIP, color);
		}
	}
}

/* helper call for drawing influence/time control curves for a given NLA-strip */
static void nla_draw_strip_curves(NlaStrip *strip, float yminc, float ymaxc)
{
	const float yheight = ymaxc - yminc;
	
	/* drawing color is simply a light-gray */
	// TODO: is this color suitable?
	// XXX nasty hacked color for now... which looks quite bad too...
	gpuGray3f(0.700f);

	/* draw with AA'd line */
	GPU_raster_begin();

	GPU_aspect_enable(GPU_ASPECT_RASTER, GPU_RASTER_AA);

	glEnable(GL_BLEND);
	
	/* influence -------------------------- */
	if (strip->flag & NLASTRIP_FLAG_USR_INFLUENCE) {
		FCurve *fcu = list_find_fcurve(&strip->fcurves, "influence", 0);
		float cfra;
		
		/* plot the curve (over the strip's main region) */
		gpuBegin(GL_LINE_STRIP);
		/* sample at 1 frame intervals, and draw
		 *	- min y-val is yminc, max is y-maxc, so clamp in those regions
		 */
		for (cfra = strip->start; cfra <= strip->end; cfra += 1.0f) {
			float y = evaluate_fcurve(fcu, cfra);    // assume this to be in 0-1 range
			gpuVertex2f(cfra, ((y * yheight) + yminc));
		}
		gpuEnd(); // GL_LINE_STRIP
	}
	else {
		/* use blend in/out values only if both aren't zero */
		if ((IS_EQF(strip->blendin, 0.0f) && IS_EQF(strip->blendout, 0.0f)) == 0) {
			gpuBegin(GL_LINE_STRIP);
			/* start of strip - if no blendin, start straight at 1, otherwise from 0 to 1 over blendin frames */
			if (IS_EQF(strip->blendin, 0.0f) == 0) {
				gpuVertex2f(strip->start,                    yminc);
				gpuVertex2f(strip->start + strip->blendin,   ymaxc);
			}
			else
				gpuVertex2f(strip->start, ymaxc);
					
			/* end of strip */
			if (IS_EQF(strip->blendout, 0.0f) == 0) {
				gpuVertex2f(strip->end - strip->blendout,    ymaxc);
				gpuVertex2f(strip->end,                      yminc);
			}
			else
				gpuVertex2f(strip->end, ymaxc);
			gpuEnd(); // GL_LINE_STRIP
		}
	}
	
	/* time -------------------------- */
	// XXX do we want to draw this curve? in a different color too?
	
	/* turn off AA'd lines */
	GPU_aspect_disable(GPU_ASPECT_RASTER, GPU_RASTER_AA);

	GPU_raster_end();

	glDisable(GL_BLEND);
}

/* main call for drawing a single NLA-strip */
static void nla_draw_strip(SpaceNla *snla, AnimData *adt, NlaTrack *nlt, NlaStrip *strip, View2D *v2d, float yminc, float ymaxc)
{
	short nonSolo = ((adt && (adt->flag & ADT_NLA_SOLO_TRACK)) && (nlt->flag & NLATRACK_SOLO) == 0);
	float color[3];
	
	/* get color of strip */
	nla_strip_get_color_inside(adt, strip, color);
	
	/* draw extrapolation info first (as backdrop)
	 *	- but this should only be drawn if track has some contribution
	 */
	if ((strip->extendmode != NLASTRIP_EXTEND_NOTHING) && (nonSolo == 0)) {
		/* enable transparency... */
		glEnable(GL_BLEND);
		
		switch (strip->extendmode) {
			/* since this does both sides, only do the 'before' side, and leave the rest to the next case */
			case NLASTRIP_EXTEND_HOLD: 
				/* only need to draw here if there's no strip before since 
				 * it only applies in such a situation 
				 */
				if (strip->prev == NULL) {
					/* set the drawing color to the color of the strip, but with very faint alpha */
					gpuColor4f(color[0], color[1], color[2], 0.15f);
					
					/* draw the rect to the edge of the screen */
					gpuBegin(GL_TRIANGLE_FAN);
					gpuVertex2f(v2d->cur.xmin, yminc);
					gpuVertex2f(v2d->cur.xmin, ymaxc);
					gpuVertex2f(strip->start, ymaxc);
					gpuVertex2f(strip->start, yminc);
					gpuEnd();
				}
				/* fall-through */

			/* this only draws after the strip */
			case NLASTRIP_EXTEND_HOLD_FORWARD: 
				/* only need to try and draw if the next strip doesn't occur immediately after */
				if ((strip->next == NULL) || (IS_EQF(strip->next->start, strip->end) == 0)) {
					/* set the drawing color to the color of the strip, but this time less faint */
					gpuColor4f(color[0], color[1], color[2], 0.3f);
					
					/* draw the rect to the next strip or the edge of the screen */
					gpuBegin(GL_TRIANGLE_FAN);
					gpuVertex2f(strip->end, yminc);
					gpuVertex2f(strip->end, ymaxc);
						
					if (strip->next) {
						gpuVertex2f(strip->next->start, ymaxc);
						gpuVertex2f(strip->next->start, yminc);
					}
					else {
						gpuVertex2f(v2d->cur.xmax, ymaxc);
						gpuVertex2f(v2d->cur.xmax, yminc);
					}
					gpuEnd();
				}
				break;
		}
		
		glDisable(GL_BLEND);
	}
	
	
	/* draw 'inside' of strip itself */
	if (nonSolo == 0) {
		/* strip is in normal track */
		gpuColor3fv(color);
		uiSetRoundBox(UI_CNR_ALL); /* all corners rounded */
		
		uiDrawBoxShade(GL_TRIANGLE_FAN, strip->start, yminc, strip->end, ymaxc, 0.0, 0.5, 0.1);
	}
	else {
		/* strip is in disabled track - make less visible */
		gpuColor4f(color[0], color[1], color[2], 0.1f);
		
		glEnable(GL_BLEND);
		gpuSingleFilledRectf(strip->start, yminc, strip->end, ymaxc);
		glDisable(GL_BLEND);
	}
	
	
	/* draw strip's control 'curves'
	 *	- only if user hasn't hidden them...
	 */
	if ((snla->flag & SNLA_NOSTRIPCURVES) == 0)
		nla_draw_strip_curves(strip, yminc, ymaxc);
	
	
	/* draw strip outline 
	 *	- color used here is to indicate active vs non-active
	 */
	if (strip->flag & NLASTRIP_FLAG_ACTIVE) {
		/* strip should appear 'sunken', so draw a light border around it */
		gpuColor3f(0.9f, 1.0f, 0.9f); // FIXME: hardcoded temp-hack colors
	}
	else {
		/* strip should appear to stand out, so draw a dark border around it */
		gpuColor3f(0.0f, 0.0f, 0.0f);
	}

	GPU_raster_begin();

	/* - line style: dotted for muted */
	if (strip->flag & NLASTRIP_FLAG_MUTED)
		GPU_raster_set_line_style(4);

	/* draw outline */
	uiDrawBoxShade(GL_LINE_LOOP, strip->start, yminc, strip->end, ymaxc, 0.0, 0.0, 0.1);

	gpuImmediateFormat_V2(); // DOODLE: some number of mono lines
	gpuBegin(GL_LINES);

	/* if action-clip strip, draw lines delimiting repeats too (in the same color as outline) */
	if ((strip->type == NLASTRIP_TYPE_CLIP) && IS_EQF(strip->repeat, 1.0f) == 0) {
		float repeatLen = (strip->actend - strip->actstart) * strip->scale;
		int i;
		
		/* only draw lines for whole-numbered repeats, starting from the first full-repeat
		 * up to the last full repeat (but not if it lies on the end of the strip)
		 */
		for (i = 1; i < strip->repeat; i++) {
			float repeatPos = strip->start + (repeatLen * i);
			
			/* don't draw if line would end up on or after the end of the strip */
			if (repeatPos < strip->end)
				gpuAppendLinef(repeatPos, yminc + 4, repeatPos, ymaxc - 4);
		}
	}
	/* or if meta-strip, draw lines delimiting extents of sub-strips (in same color as outline, if more than 1 exists) */
	else if ((strip->type == NLASTRIP_TYPE_META) && (strip->strips.first != strip->strips.last)) {
		NlaStrip *cs;
		float y = (ymaxc - yminc) / 2.0f + yminc;
		
		/* only draw first-level of child-strips, but don't draw any lines on the endpoints */
		for (cs = strip->strips.first; cs; cs = cs->next) {
			/* draw start-line if not same as end of previous (and only if not the first strip) 
			 *	- on upper half of strip
			 */
			if ((cs->prev) && IS_EQF(cs->prev->end, cs->start) == 0)
				gpuAppendLinef(cs->start, y, cs->start, ymaxc);
				
			/* draw end-line if not the last strip
			 *	- on lower half of strip
			 */
			if (cs->next) 
				gpuAppendLinef(cs->end, yminc, cs->end, y);
		}
	}

	gpuEnd();
	gpuImmediateUnformat();

	/* reset linestyle */
	GPU_raster_set_line_style(0);

	GPU_raster_end();
} 

/* add the relevant text to the cache of text-strings to draw in pixelspace */
static void nla_draw_strip_text(AnimData *adt, NlaTrack *nlt, NlaStrip *strip, int index, View2D *v2d, float yminc, float ymaxc)
{
	short notSolo = ((adt && (adt->flag & ADT_NLA_SOLO_TRACK)) && (nlt->flag & NLATRACK_SOLO) == 0);
	char str[256];
	char col[4];
	float xofs;
	rctf rect;
	
	/* just print the name and the range */
	if (strip->flag & NLASTRIP_FLAG_TEMP_META) {
		BLI_snprintf(str, sizeof(str), "%d) Temp-Meta", index);
	}
	else {
		BLI_strncpy(str, strip->name, sizeof(str));
	}
	
	/* set text color - if colors (see above) are light, draw black text, otherwise draw white */
	if (strip->flag & (NLASTRIP_FLAG_ACTIVE | NLASTRIP_FLAG_SELECT | NLASTRIP_FLAG_TWEAKUSER)) {
		col[0] = col[1] = col[2] = 0;
	}
	else {
		col[0] = col[1] = col[2] = 255;
	}
	
	/* text opacity depends on whether if there's a solo'd track, this isn't it */
	if (notSolo == 0)
		col[3] = 255;
	else
		col[3] = 128;
	
	/* determine the amount of padding required - cannot be constant otherwise looks weird in some cases */
	if ((strip->end - strip->start) <= 5.0f)
		xofs = 0.5f;
	else
		xofs = 1.0f;
	
	/* set bounding-box for text 
	 *	- padding of 2 'units' on either side
	 */
	// TODO: make this centered?
	rect.xmin = strip->start + xofs;
	rect.ymin = yminc;
	rect.xmax = strip->end - xofs;
	rect.ymax = ymaxc;
	
	/* add this string to the cache of texts to draw */
	UI_view2d_text_cache_rectf(v2d, &rect, str, col);
}

/* add frame extents to cache of text-strings to draw in pixelspace
 * for now, only used when transforming strips
 */
static void nla_draw_strip_frames_text(NlaTrack *UNUSED(nlt), NlaStrip *strip, View2D *v2d, float UNUSED(yminc), float ymaxc)
{
	const float ytol = 1.0f; /* small offset to vertical positioning of text, for legibility */
	const char col[4] = {220, 220, 220, 255}; /* light gray */
	char numstr[32] = "";
	
	
	/* Always draw times above the strip, whereas sequencer drew below + above.
	 * However, we should be fine having everything on top, since these tend to be 
	 * quite spaced out. 
	 *	- 1 dp is compromise between lack of precision (ints only, as per sequencer)
	 *	  while also preserving some accuracy, since we do use floats
	 */
	/* start frame */
	BLI_snprintf(numstr, sizeof(numstr), "%.1f", strip->start);
	UI_view2d_text_cache_add(v2d, strip->start - 1.0f, ymaxc + ytol, numstr, col);
	
	/* end frame */
	BLI_snprintf(numstr, sizeof(numstr), "%.1f", strip->end);
	UI_view2d_text_cache_add(v2d, strip->end, ymaxc + ytol, numstr, col);
}

/* ---------------------- */

void draw_nla_main_data(bAnimContext *ac, SpaceNla *snla, ARegion *ar)
{
	ListBase anim_data = {NULL, NULL};
	bAnimListElem *ale;
	int filter;
	
	View2D *v2d = &ar->v2d;
	float y = 0.0f;
	size_t items;
	int height;
	
	/* build list of channels to draw */
	filter = (ANIMFILTER_DATA_VISIBLE | ANIMFILTER_LIST_VISIBLE | ANIMFILTER_LIST_CHANNELS);
	items = ANIM_animdata_filter(ac, &anim_data, filter, ac->data, ac->datatype);
	
	/* Update max-extent of channels here (taking into account scrollers):
	 *  - this is done to allow the channel list to be scrollable, but must be done here
	 *    to avoid regenerating the list again and/or also because channels list is drawn first
	 *	- offset of NLACHANNEL_HEIGHT*2 is added to the height of the channels, as first is for 
	 *	  start of list offset, and the second is as a correction for the scrollers.
	 */
	height = ((items * NLACHANNEL_STEP(snla)) + (NLACHANNEL_HEIGHT(snla) * 2));
	/* don't use totrect set, as the width stays the same 
	 * (NOTE: this is ok here, the configuration is pretty straightforward) 
	 */
	v2d->tot.ymin = (float)(-height);
	
	/* loop through channels, and set up drawing depending on their type  */
	y = (float)(-NLACHANNEL_HEIGHT(snla));
	
	for (ale = anim_data.first; ale; ale = ale->next) {
		const float yminc = (float)(y - NLACHANNEL_HEIGHT_HALF(snla));
		const float ymaxc = (float)(y + NLACHANNEL_HEIGHT_HALF(snla));
		
		/* check if visible */
		if (IN_RANGE(yminc, v2d->cur.ymin, v2d->cur.ymax) ||
		    IN_RANGE(ymaxc, v2d->cur.ymin, v2d->cur.ymax) )
		{
			/* data to draw depends on the type of channel */
			switch (ale->type) {
				case ANIMTYPE_NLATRACK:
				{
					AnimData *adt = ale->adt;
					NlaTrack *nlt = (NlaTrack *)ale->data;
					NlaStrip *strip;
					int index;
					
					/* draw each strip in the track (if visible) */
					for (strip = nlt->strips.first, index = 1; strip; strip = strip->next, index++) {
						if (BKE_nlastrip_within_bounds(strip, v2d->cur.xmin, v2d->cur.xmax)) {
							/* draw the visualization of the strip */
							nla_draw_strip(snla, adt, nlt, strip, v2d, yminc, ymaxc);
							
							/* add the text for this strip to the cache */
							nla_draw_strip_text(adt, nlt, strip, index, v2d, yminc, ymaxc);
							
							/* if transforming strips (only real reason for temp-metas currently), 
							 * add to the cache the frame numbers of the strip's extents
							 */
							if (strip->flag & NLASTRIP_FLAG_TEMP_META)
								nla_draw_strip_frames_text(nlt, strip, v2d, yminc, ymaxc);
						}
					}
					break;
				}
				case ANIMTYPE_NLAACTION:
				{
					AnimData *adt = ale->adt;
					float color[4];
					
					/* just draw a semi-shaded rect spanning the width of the viewable area if there's data,
					 * and a second darker rect within which we draw keyframe indicator dots if there's data
					 */
					glEnable(GL_BLEND);
						
					/* get colors for drawing */
					nla_action_get_color(adt, ale->data, color);
					gpuColor4fv(color);
					
					/* draw slightly shifted up for greater separation from standard channels,
					 * but also slightly shorter for some more contrast when viewing the strips
					 */
					gpuSingleFilledRectf(v2d->cur.xmin, yminc + NLACHANNEL_SKIP, v2d->cur.xmax, ymaxc - NLACHANNEL_SKIP);
					
					/* draw keyframes in the action */
					nla_action_draw_keyframes(adt, ale->data, v2d, y, yminc + NLACHANNEL_SKIP, ymaxc - NLACHANNEL_SKIP);

					gpuImmediateFormat_V2(); // DOODLE: thick white line with black thin line on top of it

					/* draw 'embossed' lines above and below the strip for effect */
					/* white base-lines */
					gpuLineWidth(2.0f);
					gpuColor4P(CPACK_WHITE, 0.300f);
					gpuBegin(GL_LINES);
					gpuAppendLinef(v2d->cur.xmin, yminc + NLACHANNEL_SKIP, v2d->cur.xmax, yminc + NLACHANNEL_SKIP);
					gpuAppendLinef(v2d->cur.xmin, ymaxc - NLACHANNEL_SKIP, v2d->cur.xmax, ymaxc - NLACHANNEL_SKIP);
					gpuEnd();

					/* black top-lines */
					gpuLineWidth(1.0f);
					gpuColor3P(CPACK_BLACK);
					gpuBegin(GL_LINES);
					gpuAppendLinef(v2d->cur.xmin, yminc + NLACHANNEL_SKIP, v2d->cur.xmax, yminc + NLACHANNEL_SKIP);
					gpuAppendLinef(v2d->cur.xmin, ymaxc - NLACHANNEL_SKIP, v2d->cur.xmax, ymaxc - NLACHANNEL_SKIP);
					gpuEnd();

					glDisable(GL_BLEND);
<<<<<<< HEAD

					gpuImmediateUnformat();
=======
					break;
>>>>>>> 42946c37
				}
			}
		}
		
		/* adjust y-position for next one */
		y -= NLACHANNEL_STEP(snla);
	}
	
	/* free tempolary channels */
	BLI_freelistN(&anim_data);
}

/* *********************************************** */
/* Channel List */

/* old code for drawing NLA channels using GL only */
// TODO: depreceate this code...
static void draw_nla_channel_list_gl(bAnimContext *ac, ListBase *anim_data, View2D *v2d, float y)
{
	SpaceNla *snla = (SpaceNla *)ac->sl;
	bAnimListElem *ale;
	float x = 0.0f;
	
	/* loop through channels, and set up drawing depending on their type  */
	for (ale = anim_data->first; ale; ale = ale->next) {
		const float yminc = (float)(y - NLACHANNEL_HEIGHT_HALF(snla));
		const float ymaxc = (float)(y + NLACHANNEL_HEIGHT_HALF(snla));
		const float ydatac = (float)(y - 0.35f * U.widget_unit);
		
		/* check if visible */
		if (IN_RANGE(yminc, v2d->cur.ymin, v2d->cur.ymax) ||
		    IN_RANGE(ymaxc, v2d->cur.ymin, v2d->cur.ymax) )
		{
			AnimData *adt = ale->adt;
			
			short indent = 0, offset = 0, sel = 0, group = 0;
			int special = -1;
			char name[128];
			bool do_draw = false;
			
			/* determine what needs to be drawn */
			switch (ale->type) {
				case ANIMTYPE_NLAACTION: /* NLA Action-Line */
				{
					bAction *act = (bAction *)ale->data;
					
					group = 5;
					
					special = ICON_ACTION;
					
					BLI_strncpy(name, act ? act->id.name + 2 : "<No Action>", sizeof(name));

					/* draw manually still */
					do_draw = TRUE;
					break;
				}
				default: /* handled by standard channel-drawing API */
					/* (draw backdrops only...) */
					ANIM_channel_draw(ac, ale, yminc, ymaxc);
					break;
			}
			
			/* if special types, draw manually for now... */
			if (do_draw) {
				if (ale->id) {
					/* special exception for textures */
					if (GS(ale->id->name) == ID_TE) {
						offset = 0.7f * U.widget_unit;
						indent = 1;
					}
					/* special exception for nodetrees */
					else if (GS(ale->id->name) == ID_NT) {
						bNodeTree *ntree = (bNodeTree *)ale->id;
						
						switch (ntree->type) {
							case NTREE_SHADER:
							{
								/* same as for textures */
								offset = 0.7f * U.widget_unit;
								indent = 1;
								break;
							}
							case NTREE_TEXTURE:
							{
								/* even more */
								offset = U.widget_unit;
								indent = 1;
								break;
							}
							default:
								/* normal will do */
								offset = 0.7f * U.widget_unit;
								break;
						}
					}
					else {
						offset = 0.7f * U.widget_unit;
					}
				}
				else {
					offset = 0;
				}
				
				/* now, start drawing based on this information */
				glEnable(GL_BLEND);
				
				/* draw backing strip behind channel name */
				if (group == 5) {
					float color[4];
					
					/* Action Line
					 *   The alpha values action_get_color returns are only useful for drawing 
					 *   strips backgrounds but here we're doing channel list backgrounds instead
					 *   so we ignore that and use our own when needed
					 */
					nla_action_get_color(adt, (bAction *)ale->data, color);
					
					if (adt && (adt->flag & ADT_NLA_EDIT_ON)) {
						/* Yes, the color vector has 4 components, BUT we only want to be using 3 of them! */
						gpuColor3fv(color);
					}
					else {
						float alpha = (adt && (adt->flag & ADT_NLA_SOLO_TRACK)) ? 0.3f : 1.0f;
						gpuColor4f(color[0], color[1], color[2], alpha);
					}
					
					offset += 0.35f * U.widget_unit * indent;
					
					/* only on top two corners, to show that this channel sits on top of the preceding ones */
					uiSetRoundBox(UI_CNR_TOP_LEFT | UI_CNR_TOP_RIGHT);
					
					/* draw slightly shifted up vertically to look like it has more separation from other channels,
					 * but we then need to slightly shorten it so that it doesn't look like it overlaps
					 */
					uiDrawBox(GL_TRIANGLE_FAN, x + offset,  yminc + NLACHANNEL_SKIP, (float)v2d->cur.xmax, ymaxc + NLACHANNEL_SKIP - 1, 8);
					
					/* clear group value, otherwise we cause errors... */
					group = 0;
				}
<<<<<<< HEAD
				else {
					/* NLA tracks - darker color if not solo track when we're showing solo */
					UI_ThemeColorShade(TH_HEADER, ((nonSolo == 0) ? 20 : -20));
					
					indent += group;
					offset += 0.35f * U.widget_unit * indent;
					gpuBegin(GL_TRIANGLE_FAN);
					gpuVertex2f(x + offset, yminc);
					gpuVertex2f(x + offset, ymaxc);
					gpuVertex2f((float)v2d->cur.xmax, ymaxc);
					gpuVertex2f((float)v2d->cur.xmax, yminc);
					gpuEnd();
				}
=======
>>>>>>> 42946c37
				
				
				/* draw special icon indicating certain data-types */
				if (special > -1) {
					/* for normal channels */
					UI_icon_draw(x + offset, ydatac, special);
					offset += 0.85f * U.widget_unit;
				}
				glDisable(GL_BLEND);
				
				/* draw name */
				if (sel)
					UI_ThemeColor(TH_TEXT_HI);
				else
					UI_ThemeColor(TH_TEXT);
				offset += 3;
				UI_DrawString(x + offset, y - 4, name);
				
				/* reset offset - for RHS of panel */
				offset = 0;

				glEnable(GL_BLEND);
<<<<<<< HEAD

				/* draw protect 'lock' */
				if (protect > -1) {
					offset =  0.8f * U.widget_unit;
					UI_icon_draw((float)(v2d->cur.xmax - offset), ydatac, protect);
				}
				
				/* draw mute 'eye' */
				if (mute > -1) {
					offset += 0.8f * U.widget_unit;
					UI_icon_draw((float)(v2d->cur.xmax - offset), ydatac, mute);
				}
=======
				
>>>>>>> 42946c37
				
				/* draw NLA-action line 'status-icons' - only when there's an action */
				if ((ale->type == ANIMTYPE_NLAACTION) && (ale->data)) {
					offset += 0.8f * U.widget_unit;
					
					/* now draw some indicator icons  */
					if ((adt) && (adt->flag & ADT_NLA_EDIT_ON)) {
						/* toggle for tweaking with mapping/no-mapping (i.e. 'in place editing' toggle) */
						// for now, use pin icon to symbolise this
						if (adt->flag & ADT_NLA_EDIT_NOMAP)
							UI_icon_draw((float)(v2d->cur.xmax - offset), ydatac, ICON_PINNED);
						else
							UI_icon_draw((float)(v2d->cur.xmax - offset), ydatac, ICON_UNPINNED);

						// DOODLE: single line
						gpuSingleLinef(
							(float)(v2d->cur.xmax - offset), yminc,
							(float)(v2d->cur.xmax - offset), ymaxc);
			
						offset += 0.8f * U.widget_unit;

						/* 'tweaking action' indicator - not a button */
						UI_icon_draw((float)(v2d->cur.xmax - offset), ydatac, ICON_EDIT);
					}
					else {
						/* XXX firstly draw a little rect to help identify that it's different from the toggles */
						gpuImmediateFormat_V2(); // DOODLE: a line box
						gpuBegin(GL_LINE_LOOP);
						gpuVertex2f((float)v2d->cur.xmax - offset - 1, y - 0.35f * U.widget_unit);
						gpuVertex2f((float)v2d->cur.xmax - offset - 1, y + 0.45f * U.widget_unit);
						gpuVertex2f((float)v2d->cur.xmax - 1, y + 0.45f * U.widget_unit);
						gpuVertex2f((float)v2d->cur.xmax - 1, y - 0.35f * U.widget_unit);
						gpuEnd();
						gpuImmediateUnformat();

						/* 'push down' icon for normal active-actions */
						UI_icon_draw((float)v2d->cur.xmax - offset, ydatac, ICON_FREEZE);
					}
				}
				
				glDisable(GL_BLEND);
			}
		}
		
		/* adjust y-position for next one */
		y -= NLACHANNEL_STEP(snla);
	}
}

void draw_nla_channel_list(bContext *C, bAnimContext *ac, ARegion *ar)
{
	ListBase anim_data = {NULL, NULL};
	bAnimListElem *ale;
	int filter;
	
	SpaceNla *snla = (SpaceNla *)ac->sl;
	View2D *v2d = &ar->v2d;
	float y = 0.0f;
	size_t items;
	int height;
	
	/* build list of channels to draw */
	filter = (ANIMFILTER_DATA_VISIBLE | ANIMFILTER_LIST_VISIBLE | ANIMFILTER_LIST_CHANNELS);
	items = ANIM_animdata_filter(ac, &anim_data, filter, ac->data, ac->datatype);
	
	/* Update max-extent of channels here (taking into account scrollers):
	 *  - this is done to allow the channel list to be scrollable, but must be done here
	 *    to avoid regenerating the list again and/or also because channels list is drawn first
	 *	- offset of NLACHANNEL_HEIGHT*2 is added to the height of the channels, as first is for 
	 *	  start of list offset, and the second is as a correction for the scrollers.
	 */
	height = ((items * NLACHANNEL_STEP(snla)) + (NLACHANNEL_HEIGHT(snla) * 2));
	/* don't use totrect set, as the width stays the same 
	 * (NOTE: this is ok here, the configuration is pretty straightforward) 
	 */
	v2d->tot.ymin = (float)(-height);
	/* need to do a view-sync here, so that the keys area doesn't jump around (it must copy this) */
	UI_view2d_sync(NULL, ac->sa, v2d, V2D_LOCK_COPY);
	
	/* draw channels */
	{   /* first pass: backdrops + oldstyle drawing */
		y = (float)(-NLACHANNEL_HEIGHT(snla));
		
		draw_nla_channel_list_gl(ac, &anim_data, v2d, y);
	}
	{   /* second pass: UI widgets */
		uiBlock *block = uiBeginBlock(C, ar, __func__, UI_EMBOSS);
		size_t channel_index = 0;
		
		y = (float)(-NLACHANNEL_HEIGHT(snla));

		glEnable(GL_BLEND);

		/* loop through channels, and set up drawing depending on their type  */
		for (ale = anim_data.first; ale; ale = ale->next) {
			const float yminc = (float)(y - NLACHANNEL_HEIGHT_HALF(snla));
			const float ymaxc = (float)(y + NLACHANNEL_HEIGHT_HALF(snla));
			
			/* check if visible */
			if (IN_RANGE(yminc, v2d->cur.ymin, v2d->cur.ymax) ||
			    IN_RANGE(ymaxc, v2d->cur.ymin, v2d->cur.ymax) )
			{
				/* draw all channels using standard channel-drawing API */
				ANIM_channel_draw_widgets(C, ac, ale, block, yminc, ymaxc, channel_index);
			}
			
			/* adjust y-position for next one */
			y -= NLACHANNEL_STEP(snla);
			channel_index++;
		}
		
		uiEndBlock(C, block);
		uiDrawBlock(C, block);
		
		glDisable(GL_BLEND);
	}
	
	/* free tempolary channels */
	BLI_freelistN(&anim_data);
}

/* *********************************************** */<|MERGE_RESOLUTION|>--- conflicted
+++ resolved
@@ -626,12 +626,9 @@
 					gpuEnd();
 
 					glDisable(GL_BLEND);
-<<<<<<< HEAD
 
 					gpuImmediateUnformat();
-=======
 					break;
->>>>>>> 42946c37
 				}
 			}
 		}
@@ -771,22 +768,6 @@
 					/* clear group value, otherwise we cause errors... */
 					group = 0;
 				}
-<<<<<<< HEAD
-				else {
-					/* NLA tracks - darker color if not solo track when we're showing solo */
-					UI_ThemeColorShade(TH_HEADER, ((nonSolo == 0) ? 20 : -20));
-					
-					indent += group;
-					offset += 0.35f * U.widget_unit * indent;
-					gpuBegin(GL_TRIANGLE_FAN);
-					gpuVertex2f(x + offset, yminc);
-					gpuVertex2f(x + offset, ymaxc);
-					gpuVertex2f((float)v2d->cur.xmax, ymaxc);
-					gpuVertex2f((float)v2d->cur.xmax, yminc);
-					gpuEnd();
-				}
-=======
->>>>>>> 42946c37
 				
 				
 				/* draw special icon indicating certain data-types */
@@ -809,22 +790,7 @@
 				offset = 0;
 
 				glEnable(GL_BLEND);
-<<<<<<< HEAD
-
-				/* draw protect 'lock' */
-				if (protect > -1) {
-					offset =  0.8f * U.widget_unit;
-					UI_icon_draw((float)(v2d->cur.xmax - offset), ydatac, protect);
-				}
-				
-				/* draw mute 'eye' */
-				if (mute > -1) {
-					offset += 0.8f * U.widget_unit;
-					UI_icon_draw((float)(v2d->cur.xmax - offset), ydatac, mute);
-				}
-=======
-				
->>>>>>> 42946c37
+
 				
 				/* draw NLA-action line 'status-icons' - only when there's an action */
 				if ((ale->type == ANIMTYPE_NLAACTION) && (ale->data)) {
