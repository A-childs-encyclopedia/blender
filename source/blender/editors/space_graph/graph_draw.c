/*
 * ***** BEGIN GPL LICENSE BLOCK *****
 *
 * This program is free software; you can redistribute it and/or
 * modify it under the terms of the GNU General Public License
 * as published by the Free Software Foundation; either version 2
 * of the License, or (at your option) any later version.
 *
 * This program is distributed in the hope that it will be useful,
 * but WITHOUT ANY WARRANTY; without even the implied warranty of
 * MERCHANTABILITY or FITNESS FOR A PARTICULAR PURPOSE.  See the
 * GNU General Public License for more details.
 *
 * You should have received a copy of the GNU General Public License
 * along with this program; if not, write to the Free Software Foundation,
 * Inc., 51 Franklin Street, Fifth Floor, Boston, MA 02110-1301, USA.
 *
 * The Original Code is Copyright (C) Blender Foundation
 *
 * Contributor(s): Joshua Leung (2009 Recode)
 *
 * ***** END GPL LICENSE BLOCK *****
 */

/** \file blender/editors/space_graph/graph_draw.c
 *  \ingroup spgraph
 */


#include <stdio.h>
#include <math.h>
#include <string.h>
#include <float.h>

#ifndef _WIN32
#include <unistd.h>
#else
#include <io.h>
#endif


#include "BLI_blenlib.h"
#include "BLI_math.h"
#include "BLI_utildefines.h"

#include "DNA_anim_types.h"
#include "DNA_object_types.h"
#include "DNA_screen_types.h"
#include "DNA_space_types.h"
#include "DNA_windowmanager_types.h"
#include "DNA_userdef_types.h"

#include "BKE_context.h"
#include "BKE_curve.h"
#include "BKE_fcurve.h"

#include "GPU_blender_aspect.h"
#include "GPU_colors.h"
#include "GPU_matrix.h"
#include "GPU_primitives.h"
#include "GPU_raster.h"
#include "GPU_sprite.h"

#include "BIF_glutil.h"

#include "ED_anim_api.h"

#include "graph_intern.h"

#include "UI_interface.h"
#include "UI_resources.h"
#include "UI_view2d.h"

/* *************************** */
/* Utility Drawing Defines */

/* determine the alpha value that should be used when 
 * drawing components for some F-Curve (fcu)
 *	- selected F-Curves should be more visible than partially visible ones
 */
static float fcurve_display_alpha(FCurve *fcu)
{
	return (fcu->flag & FCURVE_SELECTED) ? 1.0f : U.fcu_inactive_alpha;
}

/* *************************** */
/* F-Curve Modifier Drawing */

/* Envelope -------------- */

/* TODO: draw a shaded poly showing the region of influence too!!! */
static void draw_fcurve_modifier_controls_envelope(FModifier *fcm, View2D *v2d)
{
	FMod_Envelope *env = (FMod_Envelope *)fcm->data;
	FCM_EnvelopeData *fed;
	const float fac = 0.05f * BLI_rctf_size_x(&v2d->cur);
	int i;

	/* draw two black lines showing the standard reference levels */
	GPU_raster_begin();

	gpuColor3P(CPACK_BLACK);
	GPU_raster_set_line_style(5);

	gpuBegin(GL_LINES);
	gpuVertex2f(v2d->cur.xmin, env->midval + env->min);
	gpuVertex2f(v2d->cur.xmax, env->midval + env->min);

	gpuVertex2f(v2d->cur.xmin, env->midval + env->max);
	gpuVertex2f(v2d->cur.xmax, env->midval + env->max);
	gpuEnd();  /* GL_LINES */
	GPU_raster_set_line_style(0);

	GPU_raster_end();

	/* for now, point color is fixed, and is white */
	gpuColor3P(CPACK_WHITE);

	/* we use sprites and not standard gl points, to workaround vertex
	 * drawing bugs that some drivers have (probably legacy ones only though)
	 */
	GPU_sprite_size(2); /* set size of vertices (non-adjustable for now) */
	GPU_sprite_begin();

	for (i = 0, fed = env->data; i < env->totvert; i++, fed++) {
		/* only draw if visible
		 *	- min/max here are fixed, not relative
		 */
		if (IN_RANGE(fed->time, (v2d->cur.xmin - fac), (v2d->cur.xmax + fac))) {
			GPU_sprite_2f(fed->time, fed->min);
			GPU_sprite_2f(fed->time, fed->max);
		}
	}

	GPU_sprite_end();
	GPU_sprite_size(1);
}

/* *************************** */
/* F-Curve Drawing */

/* Points ---------------- */

/* helper func - draw keyframe vertices only for an F-Curve */
static void draw_fcurve_vertices_keyframes(FCurve *fcu, SpaceIpo *UNUSED(sipo), View2D *v2d, short edit, short sel)
{
	BezTriple *bezt = fcu->bezt;
	const float fac = 0.05f * BLI_rctf_size_x(&v2d->cur);
	int i;
	
	/* we use bgl points not standard gl points, to workaround vertex 
	 * drawing bugs that some drivers have (probably legacy ones only though)
	 */
	GPU_sprite_begin();
	
	for (i = 0; i < fcu->totvert; i++, bezt++) {
		/* as an optimization step, only draw those in view 
		 *	- we apply a correction factor to ensure that points don't pop in/out due to slight twitches of view size
		 */
		if (IN_RANGE(bezt->vec[1][0], (v2d->cur.xmin - fac), (v2d->cur.xmax + fac))) {
			if (edit) {
				/* 'Keyframe' vertex only, as handle lines and handles have already been drawn
				 *	- only draw those with correct selection state for the current drawing color
				 *	- 
				 */
				if ((bezt->f2 & SELECT) == sel)
					GPU_sprite_3fv(bezt->vec[1]);
			}
			else {
				/* no check for selection here, as curve is not editable... */
				/* XXX perhaps we don't want to even draw points?   maybe add an option for that later */
				GPU_sprite_3fv(bezt->vec[1]);
			}
		}
	}
	
	GPU_sprite_end();
}


/* helper func - draw handle vertex for an F-Curve as a round unfilled circle 
 * NOTE: the caller MUST HAVE GL_LINE_SMOOTH & GL_BLEND ENABLED, otherwise, the controls don't 
 * have a consistent appearance (due to off-pixel alignments)...
 */
static void draw_fcurve_handle_control(float x, float y, float xscale, float yscale, float hsize)
{
	gpuPushMatrix();

	/* adjust view transform before starting */
	gpuTranslate(x, y, 0.0f);
	gpuScale(1.0f / xscale * hsize, 1.0f / yscale * hsize, 1.0f);

	/* draw! */
	gpuSingleCircle(0, 0, 0.7, 8);

	gpuPopMatrix();
}

/* helper func - draw handle vertices only for an F-Curve (if it is not protected) */
static void draw_fcurve_vertices_handles(FCurve *fcu, SpaceIpo *sipo, View2D *v2d, short sel, short sel_handle_only, float units_scale)
{
	BezTriple *bezt = fcu->bezt;
	BezTriple *prevbezt = NULL;
	float hsize, xscale, yscale;
	int i;

	/* get view settings */
	hsize = UI_GetThemeValuef(TH_HANDLE_VERTEX_SIZE) * U.pixelsize;
	UI_view2d_getscale(v2d, &xscale, &yscale);

<<<<<<< HEAD
=======
	/* Compensate OGL scale sued for unit mapping, so circle will be circle, not ellipse */
	yscale *= units_scale;
	
>>>>>>> 42946c37
	/* set handle color */
	if (sel) UI_ThemeColor(TH_HANDLE_VERTEX_SELECT);
	else UI_ThemeColor(TH_HANDLE_VERTEX);

	GPU_raster_begin();

	/* anti-aliased lines for more consistent appearance */
	if ((sipo->flag & SIPO_BEAUTYDRAW_OFF) == 0)
		GPU_aspect_enable(GPU_ASPECT_RASTER, GPU_RASTER_AA);

	glEnable(GL_BLEND);

	for (i = 0; i < fcu->totvert; i++, prevbezt = bezt, bezt++) {
		/* Draw the editmode handles for a bezier curve (others don't have handles) 
		 * if their selection status matches the selection status we're drawing for
		 *	- first handle only if previous beztriple was bezier-mode
		 *	- second handle only if current beztriple is bezier-mode
		 *
		 * Also, need to take into account whether the keyframe was selected
		 * if a Graph Editor option to only show handles of selected keys is on.
		 */
		if (!sel_handle_only || BEZSELECTED(bezt)) {
			if ((!prevbezt && (bezt->ipo == BEZT_IPO_BEZ)) || (prevbezt && (prevbezt->ipo == BEZT_IPO_BEZ))) {
				if ((bezt->f1 & SELECT) == sel) /* && v2d->cur.xmin < bezt->vec[0][0] < v2d->cur.xmax)*/
					draw_fcurve_handle_control(bezt->vec[0][0], bezt->vec[0][1], xscale, yscale, hsize);
			}

			if (bezt->ipo == BEZT_IPO_BEZ) {
				if ((bezt->f3 & SELECT) == sel) /* && v2d->cur.xmin < bezt->vec[2][0] < v2d->cur.xmax)*/
					draw_fcurve_handle_control(bezt->vec[2][0], bezt->vec[2][1], xscale, yscale, hsize);
			}
		}
	}

	glDisable(GL_BLEND);

	if ((sipo->flag & SIPO_BEAUTYDRAW_OFF) == 0) 
		GPU_aspect_disable(GPU_ASPECT_RASTER, GPU_RASTER_AA);

	GPU_raster_end();
}

/* helper func - set color to draw F-Curve data with */
static void set_fcurve_vertex_color(FCurve *fcu, short sel)
{
	/* Fade the 'intensity' of the vertices based on the selection of the curves too */
	int alphaOffset = (int)((fcurve_display_alpha(fcu) - 1.0f) * 255);
	
	/* Set color of curve vertex based on state of curve (i.e. 'Edit' Mode) */
	if ((fcu->flag & FCURVE_PROTECTED) == 0) {
		/* Curve's points ARE BEING edited */
		if (sel) UI_ThemeColorShadeAlpha(TH_VERTEX_SELECT, 0, alphaOffset); 
		else UI_ThemeColorShadeAlpha(TH_VERTEX, 0, alphaOffset);
	}
	else {
		/* Curve's points CANNOT BE edited */
		if (sel) UI_ThemeColorShadeAlpha(TH_TEXT_HI, 0, alphaOffset);
		else UI_ThemeColorShadeAlpha(TH_TEXT, 0, alphaOffset);
	}
}


static void draw_fcurve_vertices(SpaceIpo *sipo, ARegion *ar, FCurve *fcu, short do_handles, short sel_handle_only, float units_scale)
{
	View2D *v2d = &ar->v2d;
	
	/* only draw points if curve is visible 
	 *  - draw unselected points before selected points as separate passes to minimize color-changing overhead
	 *	   (XXX dunno if this is faster than drawing all in one pass though) 
	 *     and also to make sure in the case of overlapping points that the selected is always visible
	 *	- draw handles before keyframes, so that keyframes will overlap handles (keyframes are more important for users)
	 */


	/* draw the two handles first (if they're shown, the curve doesn't have just a single keyframe, and the curve is being edited) */
	if (do_handles) {
		set_fcurve_vertex_color(fcu, 0);
		draw_fcurve_vertices_handles(fcu, sipo, v2d, 0, sel_handle_only, units_scale);
		
		set_fcurve_vertex_color(fcu, 1);
		draw_fcurve_vertices_handles(fcu, sipo, v2d, 1, sel_handle_only, units_scale);
	}

	GPU_sprite_size(UI_GetThemeValuef(TH_VERTEX_SIZE));

	/* draw keyframes over the handles */
	set_fcurve_vertex_color(fcu, 0);
	draw_fcurve_vertices_keyframes(fcu, sipo, v2d, !(fcu->flag & FCURVE_PROTECTED), 0);
	
	set_fcurve_vertex_color(fcu, 1);
	draw_fcurve_vertices_keyframes(fcu, sipo, v2d, !(fcu->flag & FCURVE_PROTECTED), 1);

	GPU_sprite_size(1);
}

/* Handles ---------------- */

static bool draw_fcurve_handles_check(SpaceIpo *sipo, FCurve *fcu)
{
	/* don't draw handle lines if handles are not to be shown */
	if (    (sipo->flag & SIPO_NOHANDLES) || /* handles shouldn't be shown anywhere */
	        (fcu->flag & FCURVE_PROTECTED) || /* keyframes aren't editable */
#if 0       /* handles can still be selected and handle types set, better draw - campbell */
	        (fcu->flag & FCURVE_INT_VALUES) || /* editing the handles here will cause weird/incorrect interpolation issues */
#endif
	        ((fcu->grp) && (fcu->grp->flag & AGRP_PROTECTED)) || /* group that curve belongs to is not editable */
	        (fcu->totvert <= 1) /* do not show handles if there is only 1 keyframe, otherwise they all clump together in an ugly ball */
	        )
	{
		return 0;
	}
	else {
		return 1;
	}
}

/* draw lines for F-Curve handles only (this is only done in EditMode)
 * note: draw_fcurve_handles_check must be checked before running this. */
static void draw_fcurve_handles(SpaceIpo *sipo, FCurve *fcu)
{
	int sel, b;
	
	/* a single call to GL_LINES here around these calls should be sufficient to still
	 * get separate line segments, but which aren't wrapped with GL_LINE_STRIP every time we
	 * want a single line
	 */
	gpuBegin(GL_LINES);
	
	/* slightly hacky, but we want to draw unselected points before selected ones 
	 * so that selected points are clearly visible
	 */
	for (sel = 0; sel < 2; sel++) {
		BezTriple *bezt = fcu->bezt, *prevbezt = NULL;
		int basecol = (sel) ? TH_HANDLE_SEL_FREE : TH_HANDLE_FREE;
		float *fp;
		unsigned char col[4];
		
		for (b = 0; b < fcu->totvert; b++, prevbezt = bezt, bezt++) {
			/* if only selected keyframes can get their handles shown, 
			 * check that keyframe is selected
			 */
			if (sipo->flag & SIPO_SELVHANDLESONLY) {
				if (BEZSELECTED(bezt) == 0)
					continue;
			}
			
			/* draw handle with appropriate set of colors if selection is ok */
			if ((bezt->f2 & SELECT) == sel) {
				fp = bezt->vec[0];
				
				/* only draw first handle if previous segment had handles */
				if ((!prevbezt && (bezt->ipo == BEZT_IPO_BEZ)) || (prevbezt && (prevbezt->ipo == BEZT_IPO_BEZ))) {
					UI_GetThemeColor3ubv(basecol + bezt->h1, col);
					col[3] = fcurve_display_alpha(fcu) * 255;
					gpuColor4ubv((GLubyte *)col);
					
					gpuVertex2fv(fp); gpuVertex2fv(fp + 3);
				}
				
				/* only draw second handle if this segment is bezier */
				if (bezt->ipo == BEZT_IPO_BEZ) {
					UI_GetThemeColor3ubv(basecol + bezt->h2, col);
					col[3] = fcurve_display_alpha(fcu) * 255;
					gpuColor4ubv((GLubyte *)col);
					
					gpuVertex2fv(fp + 3); gpuVertex2fv(fp + 6);
				}
			}
			else {
				/* only draw first handle if previous segment was had handles, and selection is ok */
				if (((bezt->f1 & SELECT) == sel) &&
				    ((!prevbezt && (bezt->ipo == BEZT_IPO_BEZ)) || (prevbezt && (prevbezt->ipo == BEZT_IPO_BEZ))))
				{
					fp = bezt->vec[0];
					UI_GetThemeColor3ubv(basecol + bezt->h1, col);
					col[3] = fcurve_display_alpha(fcu) * 255;
					gpuColor4ubv((GLubyte *)col);
					
					gpuVertex2fv(fp); gpuVertex2fv(fp + 3);
				}
				
				/* only draw second handle if this segment is bezier, and selection is ok */
				if (((bezt->f3 & SELECT) == sel) &&
				    (bezt->ipo == BEZT_IPO_BEZ))
				{
					fp = bezt->vec[1];
					UI_GetThemeColor3ubv(basecol + bezt->h2, col);
					col[3] = fcurve_display_alpha(fcu) * 255;
					gpuColor4ubv((GLubyte *)col);
					
					gpuVertex2fv(fp); gpuVertex2fv(fp + 3);
				}
			}
		}
	}
	
	gpuEnd(); /* GL_LINES */
}

/* Samples ---------------- */

/* helper func - draw sample-range marker for an F-Curve as a cross 
 * NOTE: the caller MUST HAVE gpuEnableLineSmooth & Enable(BLEND), otherwise, the controls don't 
 * have a consistent appearance (due to off-pixel alignments)...
 */
static void draw_fcurve_sample_control(float x, float y, float xscale, float yscale, float hsize)
{
	/* adjust view transform before starting */
	gpuTranslate(x, y, 0.0f);
	gpuScale(1.0f / xscale * hsize, 1.0f / yscale * hsize, 1.0f);
	
	/* draw! */
	gpuBegin(GL_LINES);
	gpuVertex2f(-0.7f, -0.7f);
	gpuVertex2f(+0.7f, +0.7f);

	gpuVertex2f(-0.7f, +0.7f);
	gpuVertex2f(+0.7f, -0.7f);
	gpuEnd(); /* GL_LINES */
	
	/* restore view transform */
	gpuScale(xscale / hsize, yscale / hsize, 1.0);
	gpuTranslate(-x, -y, 0.0f);
}

/* helper func - draw keyframe vertices only for an F-Curve */
static void draw_fcurve_samples(SpaceIpo *sipo, ARegion *ar, FCurve *fcu)
{
	FPoint *first, *last;
	float hsize, xscale, yscale;
	
	/* get view settings */
	hsize = UI_GetThemeValuef(TH_VERTEX_SIZE);
	UI_view2d_getscale(&ar->v2d, &xscale, &yscale);
	
	/* set vertex color */
	if (fcu->flag & (FCURVE_ACTIVE | FCURVE_SELECTED)) UI_ThemeColor(TH_TEXT_HI);
	else UI_ThemeColor(TH_TEXT);
	
	/* get verts */
	first = fcu->fpt;
	last = (first) ? (first + (fcu->totvert - 1)) : (NULL);
	
	/* draw */
	if (first && last) {
		GPU_raster_begin();

		/* anti-aliased lines for more consistent appearance */
		if ((sipo->flag & SIPO_BEAUTYDRAW_OFF) == 0)
			GPU_aspect_enable(GPU_ASPECT_RASTER, GPU_RASTER_AA);

		glEnable(GL_BLEND);
		
		draw_fcurve_sample_control(first->vec[0], first->vec[1], xscale, yscale, hsize);
		draw_fcurve_sample_control(last->vec[0], last->vec[1], xscale, yscale, hsize);
		
		glDisable(GL_BLEND);

		if ((sipo->flag & SIPO_BEAUTYDRAW_OFF) == 0)
			GPU_aspect_disable(GPU_ASPECT_RASTER, GPU_RASTER_AA);

		GPU_raster_end();
	}
}

/* Curve ---------------- */

/* helper func - just draw the F-Curve by sampling the visible region (for drawing curves with modifiers) */
static void draw_fcurve_curve(bAnimContext *ac, ID *id, FCurve *fcu, View2D *v2d, View2DGrid *grid)
{
	ChannelDriver *driver;
	float samplefreq, ctime;
	float stime, etime;
	float unitFac;
	float dx, dy;
	short mapping_flag = ANIM_get_normalization_flags(ac);

	/* when opening a blend file on a different sized screen or while dragging the toolbar this can happen
	 * best just bail out in this case */
	UI_view2d_grid_size(grid, &dx, &dy);
	if (dx <= 0.0f)
		return;


	/* disable any drivers temporarily */
	driver = fcu->driver;
	fcu->driver = NULL;
	
	/* compute unit correction factor */
	unitFac = ANIM_unit_mapping_get_factor(ac->scene, id, fcu, mapping_flag);
	
	/* Note about sampling frequency:
	 *  Ideally, this is chosen such that we have 1-2 pixels = 1 segment
	 *	which means that our curves can be as smooth as possible. However,
	 *  this does mean that curves may not be fully accurate (i.e. if they have
	 *  sudden spikes which happen at the sampling point, we may have problems).
	 *  Also, this may introduce lower performance on less densely detailed curves,'
	 *	though it is impossible to predict this from the modifiers!
	 *
	 *	If the automatically determined sampling frequency is likely to cause an infinite
	 *	loop (i.e. too close to 0), then clamp it to a determined "safe" value. The value
	 *  chosen here is just the coarsest value which still looks reasonable...
	 */
	/* grid->dx represents the number of 'frames' between gridlines, but we divide by U.v2d_min_gridsize to get pixels-steps */
	/* TODO: perhaps we should have 1.0 frames as upper limit so that curves don't get too distorted? */
	samplefreq = dx / (U.v2d_min_gridsize * U.pixelsize);
	if (samplefreq < 0.00001f) samplefreq = 0.00001f;
	
	
	/* the start/end times are simply the horizontal extents of the 'cur' rect */
	stime = v2d->cur.xmin;
	etime = v2d->cur.xmax + samplefreq; /* + samplefreq here so that last item gets included... */
	
	
	/* at each sampling interval, add a new vertex 
	 *	- apply the unit correction factor to the calculated values so that 
	 *	  the displayed values appear correctly in the viewport
	 */
	gpuBegin(GL_LINE_STRIP);
	
	for (ctime = stime; ctime <= etime; ctime += samplefreq)
		gpuVertex2f(ctime, evaluate_fcurve(fcu, ctime) * unitFac);
	
	gpuEnd();
	
	/* restore driver */
	fcu->driver = driver;
}

/* helper func - draw a samples-based F-Curve */
static void draw_fcurve_curve_samples(bAnimContext *ac, ID *id, FCurve *fcu, View2D *v2d)
{
	FPoint *prevfpt = fcu->fpt;
	FPoint *fpt = prevfpt + 1;
	float fac, v[2];
	int b = fcu->totvert - 1;
<<<<<<< HEAD
	
	gpuBegin(GL_LINE_STRIP);
	
=======
	float unit_scale;
	short mapping_flag = ANIM_get_normalization_flags(ac);

>>>>>>> 42946c37
	/* apply unit mapping */
	glPushMatrix();
	unit_scale = ANIM_unit_mapping_get_factor(ac->scene, id, fcu, mapping_flag);
	glScalef(1.0f, unit_scale, 1.0f);

	glBegin(GL_LINE_STRIP);
	
	/* extrapolate to left? - left-side of view comes before first keyframe? */
	if (prevfpt->vec[0] > v2d->cur.xmin) {
		v[0] = v2d->cur.xmin;
		
		/* y-value depends on the interpolation */
		if ((fcu->extend == FCURVE_EXTRAPOLATE_CONSTANT) || (fcu->flag & FCURVE_INT_VALUES) || (fcu->totvert == 1)) {
			/* just extend across the first keyframe's value */
			v[1] = prevfpt->vec[1];
		}
		else {
			/* extrapolate linear dosnt use the handle, use the next points center instead */
			fac = (prevfpt->vec[0] - fpt->vec[0]) / (prevfpt->vec[0] - v[0]);
			if (fac) fac = 1.0f / fac;
			v[1] = prevfpt->vec[1] - fac * (prevfpt->vec[1] - fpt->vec[1]);
		}
		
		gpuVertex2fv(v);
	}
	
	/* if only one sample, add it now */
	if (fcu->totvert == 1)
		gpuVertex2fv(prevfpt->vec);
	
	/* loop over samples, drawing segments */
	/* draw curve between first and last keyframe (if there are enough to do so) */
	while (b--) {
		/* Linear interpolation: just add one point (which should add a new line segment) */
		gpuVertex2fv(prevfpt->vec);
		
		/* get next pointers */
		prevfpt = fpt;
		fpt++;
		
		/* last point? */
		if (b == 0)
			gpuVertex2fv(prevfpt->vec);
	}
	
	/* extrapolate to right? (see code for left-extrapolation above too) */
	if (prevfpt->vec[0] < v2d->cur.xmax) {
		v[0] = v2d->cur.xmax;
		
		/* y-value depends on the interpolation */
		if ((fcu->extend == FCURVE_EXTRAPOLATE_CONSTANT) || (fcu->flag & FCURVE_INT_VALUES) || (fcu->totvert == 1)) {
			/* based on last keyframe's value */
			v[1] = prevfpt->vec[1];
		}
		else {
			/* extrapolate linear dosnt use the handle, use the previous points center instead */
			fpt = prevfpt - 1;
			fac = (prevfpt->vec[0] - fpt->vec[0]) / (prevfpt->vec[0] - v[0]);
			if (fac) fac = 1.0f / fac;
			v[1] = prevfpt->vec[1] - fac * (prevfpt->vec[1] - fpt->vec[1]);
		}
		
		gpuVertex2fv(v);
	}
	
<<<<<<< HEAD
	/* unapply unit mapping */
	ANIM_unit_mapping_apply_fcurve(ac->scene, id, fcu, ANIM_UNITCONV_RESTORE);
	
	gpuEnd();
=======
	glEnd();
	glPopMatrix();
>>>>>>> 42946c37
}

/* helper func - draw one repeat of an F-Curve */
static void draw_fcurve_curve_bezts(bAnimContext *ac, ID *id, FCurve *fcu, View2D *v2d)
{
	BezTriple *prevbezt = fcu->bezt;
	BezTriple *bezt = prevbezt + 1;
	float v1[2], v2[2], v3[2], v4[2];
	float *fp, data[120];
	float fac = 0.0f;
	int b = fcu->totvert - 1;
	int resol;
<<<<<<< HEAD
	
	gpuBegin(GL_LINE_STRIP);
	
=======
	float unit_scale;
	short mapping_flag = ANIM_get_normalization_flags(ac);

>>>>>>> 42946c37
	/* apply unit mapping */
	glPushMatrix();
	unit_scale = ANIM_unit_mapping_get_factor(ac->scene, id, fcu, mapping_flag);
	glScalef(1.0f, unit_scale, 1.0f);

	glBegin(GL_LINE_STRIP);
	
	/* extrapolate to left? */
	if (prevbezt->vec[1][0] > v2d->cur.xmin) {
		/* left-side of view comes before first keyframe, so need to extend as not cyclic */
		v1[0] = v2d->cur.xmin;
		
		/* y-value depends on the interpolation */
		if ((fcu->extend == FCURVE_EXTRAPOLATE_CONSTANT) || (prevbezt->ipo == BEZT_IPO_CONST) || (fcu->totvert == 1)) {
			/* just extend across the first keyframe's value */
			v1[1] = prevbezt->vec[1][1];
		}
		else if (prevbezt->ipo == BEZT_IPO_LIN) {
			/* extrapolate linear dosnt use the handle, use the next points center instead */
			fac = (prevbezt->vec[1][0] - bezt->vec[1][0]) / (prevbezt->vec[1][0] - v1[0]);
			if (fac) fac = 1.0f / fac;
			v1[1] = prevbezt->vec[1][1] - fac * (prevbezt->vec[1][1] - bezt->vec[1][1]);
		}
		else {
			/* based on angle of handle 1 (relative to keyframe) */
			fac = (prevbezt->vec[0][0] - prevbezt->vec[1][0]) / (prevbezt->vec[1][0] - v1[0]);
			if (fac) fac = 1.0f / fac;
			v1[1] = prevbezt->vec[1][1] - fac * (prevbezt->vec[0][1] - prevbezt->vec[1][1]);
		}
		
		gpuVertex2fv(v1);
	}
	
	/* if only one keyframe, add it now */
	if (fcu->totvert == 1) {
		v1[0] = prevbezt->vec[1][0];
		v1[1] = prevbezt->vec[1][1];
		gpuVertex2fv(v1);
	}
	
	/* draw curve between first and last keyframe (if there are enough to do so) */
	/* TODO: optimize this to not have to calc stuff out of view too? */
	while (b--) {
		if (prevbezt->ipo == BEZT_IPO_CONST) {
			/* Constant-Interpolation: draw segment between previous keyframe and next, but holding same value */
			v1[0] = prevbezt->vec[1][0];
			v1[1] = prevbezt->vec[1][1];
			gpuVertex2fv(v1);
			
			v1[0] = bezt->vec[1][0];
			v1[1] = prevbezt->vec[1][1];
			gpuVertex2fv(v1);
		}
		else if (prevbezt->ipo == BEZT_IPO_LIN) {
			/* Linear interpolation: just add one point (which should add a new line segment) */
			v1[0] = prevbezt->vec[1][0];
			v1[1] = prevbezt->vec[1][1];
			gpuVertex2fv(v1);
		}
		else {
			/* Bezier-Interpolation: draw curve as series of segments between keyframes 
			 *	- resol determines number of points to sample in between keyframes
			 */
			
			/* resol depends on distance between points (not just horizontal) OR is a fixed high res */
			/* TODO: view scale should factor into this someday too... */
			if (fcu->driver) 
				resol = 32;
			else 
				resol = (int)(5.0f * len_v2v2(bezt->vec[1], prevbezt->vec[1]));
			
			if (resol < 2) {
				/* only draw one */
				v1[0] = prevbezt->vec[1][0];
				v1[1] = prevbezt->vec[1][1];
				gpuVertex2fv(v1);
			}
			else {
				/* clamp resolution to max of 32 */
				/* NOTE: higher values will crash */
				if (resol > 32) resol = 32;
				
				v1[0] = prevbezt->vec[1][0];
				v1[1] = prevbezt->vec[1][1];
				v2[0] = prevbezt->vec[2][0];
				v2[1] = prevbezt->vec[2][1];
				
				v3[0] = bezt->vec[0][0];
				v3[1] = bezt->vec[0][1];
				v4[0] = bezt->vec[1][0];
				v4[1] = bezt->vec[1][1];
				
				correct_bezpart(v1, v2, v3, v4);
				
				BKE_curve_forward_diff_bezier(v1[0], v2[0], v3[0], v4[0], data, resol, sizeof(float) * 3);
				BKE_curve_forward_diff_bezier(v1[1], v2[1], v3[1], v4[1], data + 1, resol, sizeof(float) * 3);
				
				for (fp = data; resol; resol--, fp += 3)
					gpuVertex2fv(fp);
			}
		}
		
		/* get next pointers */
		prevbezt = bezt;
		bezt++;
		
		/* last point? */
		if (b == 0) {
			v1[0] = prevbezt->vec[1][0];
			v1[1] = prevbezt->vec[1][1];
			gpuVertex2fv(v1);
		}
	}
	
	/* extrapolate to right? (see code for left-extrapolation above too) */
	if (prevbezt->vec[1][0] < v2d->cur.xmax) {
		v1[0] = v2d->cur.xmax;
		
		/* y-value depends on the interpolation */
		if ((fcu->extend == FCURVE_EXTRAPOLATE_CONSTANT) || (fcu->flag & FCURVE_INT_VALUES) || (prevbezt->ipo == BEZT_IPO_CONST) || (fcu->totvert == 1)) {
			/* based on last keyframe's value */
			v1[1] = prevbezt->vec[1][1];
		}
		else if (prevbezt->ipo == BEZT_IPO_LIN) {
			/* extrapolate linear dosnt use the handle, use the previous points center instead */
			bezt = prevbezt - 1;
			fac = (prevbezt->vec[1][0] - bezt->vec[1][0]) / (prevbezt->vec[1][0] - v1[0]);
			if (fac) fac = 1.0f / fac;
			v1[1] = prevbezt->vec[1][1] - fac * (prevbezt->vec[1][1] - bezt->vec[1][1]);
		}
		else {
			/* based on angle of handle 1 (relative to keyframe) */
			fac = (prevbezt->vec[2][0] - prevbezt->vec[1][0]) / (prevbezt->vec[1][0] - v1[0]);
			if (fac) fac = 1.0f / fac;
			v1[1] = prevbezt->vec[1][1] - fac * (prevbezt->vec[2][1] - prevbezt->vec[1][1]);
		}
		
		gpuVertex2fv(v1);
	}
	
<<<<<<< HEAD
	/* unapply unit mapping */
	ANIM_unit_mapping_apply_fcurve(ac->scene, id, fcu, ANIM_UNITCONV_RESTORE);
	
	gpuEnd();
=======
	glEnd();
	glPopMatrix();
>>>>>>> 42946c37
} 

/* Debugging -------------------------------- */

/* Draw indicators which show the value calculated from the driver, 
 * and how this is mapped to the value that comes out of it. This
 * is handy for helping users better understand how to interpret
 * the graphs, and also facilitates debugging. 
 */
static void graph_draw_driver_debug(bAnimContext *ac, ID *id, FCurve *fcu)
{
	ChannelDriver *driver = fcu->driver;
	View2D *v2d = &ac->ar->v2d;
	short mapping_flag = ANIM_get_normalization_flags(ac);
	float unitfac = ANIM_unit_mapping_get_factor(ac->scene, id, fcu, mapping_flag);
	
	gpuImmediateFormat_V2();

	/* for now, only show when debugging driver... */
	//if ((driver->flag & DRIVER_FLAG_SHOWDEBUG) == 0)
	//	return;
	
	/* No curve to modify/visualise the result? 
	 * => We still want to show the 1-1 default... 
	 */
	if ((fcu->totvert == 0) && BLI_listbase_is_empty(&fcu->modifiers)) {
		float t;
		
		/* draw with thin dotted lines in style of what curve would have been */
		gpuColor3fv(fcu->color);

		GPU_raster_begin();

		GPU_raster_set_line_style(20);
		gpuLineWidth(2.0f);
		
		/* draw 1-1 line, stretching just past the screen limits 
		 * NOTE: we need to scale the y-values to be valid for the units
		 */
		gpuBegin(GL_LINES);
			t = v2d->cur.xmin;
			gpuVertex2f(t, t * unitfac);
			
			t = v2d->cur.xmax;
			gpuVertex2f(t, t * unitfac); 
		gpuEnd();
		
		/* cleanup line drawing */
		GPU_raster_set_line_style(0);
		gpuLineWidth(1.0f);

		GPU_raster_end();
	}
	
	/* draw driver only if actually functional */
	if ((driver->flag & DRIVER_FLAG_INVALID) == 0) {
		/* grab "coordinates" for driver outputs */
		float x = driver->curval;
		float y = fcu->curval * unitfac;
		
		/* only draw indicators if the point is in range*/
		if (x >= v2d->cur.xmin) {
			float co[2];
			
			/* draw dotted lines leading towards this point from both axes ....... */
			GPU_raster_begin();

			gpuColor3f(0.9f, 0.9f, 0.9f);

			GPU_raster_set_line_style(5);

			gpuBegin(GL_LINES);
				/* x-axis lookup */
				co[0] = x;
				
				if (y >= v2d->cur.ymin) {
					co[1] = v2d->cur.ymin - 1.0f;
					gpuVertex2fv(co);
					
					co[1] = y;
					gpuVertex2fv(co);
				}
				
				/* y-axis lookup */
				co[1] = y;
				
				co[0] = v2d->cur.xmin - 1.0f;
				gpuVertex2fv(co);
				
				co[0] = x;
				gpuVertex2fv(co);
			gpuEnd();

			GPU_raster_set_line_style(0);

			GPU_raster_end();

			/* x marks the spot .................................................... */
			/* -> outer frame */
			gpuColor3f(0.9f, 0.9f, 0.9f);
			GPU_point_size(7);

			gpuBegin(GL_POINTS);
				gpuVertex2f(x, y);
			gpuEnd();

			/* inner frame */
			gpuColor3f(0.9f, 0.0f, 0.0f);
			GPU_point_size(3);

			gpuBegin(GL_POINTS);
				gpuVertex2f(x, y);
			gpuEnd();

			GPU_point_size(1);
		}
	}

	gpuImmediateUnformat();
}

/* Public Curve-Drawing API  ---------------- */

/* Draw the 'ghost' F-Curves (i.e. snapshots of the curve) 
 * NOTE: unit mapping has already been applied to the values, so do not try and apply again
 */
void graph_draw_ghost_curves(bAnimContext *ac, SpaceIpo *sipo, ARegion *ar)
{
	FCurve *fcu;
	
	/* draw with thick dotted lines */
	GPU_raster_begin();

	GPU_raster_set_line_style(10);
	gpuLineWidth(3.0f);

	/* anti-aliased lines for less jagged appearance */
	if ((sipo->flag & SIPO_BEAUTYDRAW_OFF) == 0)
		GPU_aspect_enable(GPU_ASPECT_RASTER, GPU_RASTER_AA);

	glEnable(GL_BLEND);

	/* the ghost curves are simply sampled F-Curves stored in sipo->ghostCurves */
	for (fcu = sipo->ghostCurves.first; fcu; fcu = fcu->next) {
		/* set whatever color the curve has set 
		 *  - this is set by the function which creates these
		 *	- draw with a fixed opacity of 2
		 */
		gpuColor4f(fcu->color[0], fcu->color[1], fcu->color[2], 0.5f);
		
		/* simply draw the stored samples */
		draw_fcurve_curve_samples(ac, NULL, fcu, &ar->v2d);
	}

	/* restore settings */
	GPU_raster_set_line_style(0);
	gpuLineWidth(1.0f);

	if ((sipo->flag & SIPO_BEAUTYDRAW_OFF) == 0)
		GPU_aspect_disable(GPU_ASPECT_RASTER, GPU_RASTER_AA);

	glDisable(GL_BLEND);

	GPU_raster_end();
}

/* This is called twice from space_graph.c -> graph_main_area_draw()
 * Unselected then selected F-Curves are drawn so that they do not occlude each other.
 */
void graph_draw_curves(bAnimContext *ac, SpaceIpo *sipo, ARegion *ar, View2DGrid *grid, short sel)
{
	ListBase anim_data = {NULL, NULL};
	bAnimListElem *ale;
	int filter;
	
	/* build list of curves to draw */
	filter = (ANIMFILTER_DATA_VISIBLE | ANIMFILTER_CURVE_VISIBLE);
	filter |= ((sel) ? (ANIMFILTER_SEL) : (ANIMFILTER_UNSEL));
	ANIM_animdata_filter(ac, &anim_data, filter, ac->data, ac->datatype);
		
	/* for each curve:
	 *	draw curve, then handle-lines, and finally vertices in this order so that 
	 *  the data will be layered correctly
	 */
	for (ale = anim_data.first; ale; ale = ale->next) {
		FCurve *fcu = (FCurve *)ale->key_data;
		FModifier *fcm = find_active_fmodifier(&fcu->modifiers);
		AnimData *adt = ANIM_nla_mapping_get(ac, ale);
		
		/* map keyframes for drawing if scaled F-Curve */
		if (adt)
			ANIM_nla_mapping_apply_fcurve(adt, ale->key_data, 0, 0); 
		
		/* draw curve:
		 *	- curve line may be result of one or more destructive modifiers or just the raw data,
		 *	  so we need to check which method should be used
		 *	- controls from active modifier take precedence over keyframes
		 *	  (XXX! editing tools need to take this into account!)
		 */
		 
		/* 1) draw curve line */
		{
			GPU_raster_begin();

			/* set color/drawing style for curve itself */
			if (BKE_fcurve_is_protected(fcu)) {
				/* protected curves (non editable) are drawn with dotted lines */
				GPU_raster_set_line_style(2);
			}
			if (((fcu->grp) && (fcu->grp->flag & AGRP_MUTED)) || (fcu->flag & FCURVE_MUTED)) {
				/* muted curves are drawn in a grayish hue */
				/* XXX should we have some variations? */
				UI_ThemeColorShade(TH_HEADER, 50);
			}
			else {
				/* set whatever color the curve has set 
				 *	- unselected curves draw less opaque to help distinguish the selected ones
				 */
				gpuColor4f(fcu->color[0], fcu->color[1], fcu->color[2], fcurve_display_alpha(fcu));
			}
			
			/* draw active F-Curve thicker than the rest to make it stand out */
			if (fcu->flag & FCURVE_ACTIVE) {
				gpuLineWidth(2.0);
			}
			
			/* anti-aliased lines for less jagged appearance */
			if ((sipo->flag & SIPO_BEAUTYDRAW_OFF) == 0)
				GPU_aspect_enable(GPU_ASPECT_RASTER, GPU_RASTER_AA);

			glEnable(GL_BLEND);
			
			/* draw F-Curve */
			if ((fcu->modifiers.first) || (fcu->flag & FCURVE_INT_VALUES)) {
				/* draw a curve affected by modifiers or only allowed to have integer values 
				 * by sampling it at various small-intervals over the visible region 
				 */
				draw_fcurve_curve(ac, ale->id, fcu, &ar->v2d, grid);
			}
			else if (((fcu->bezt) || (fcu->fpt)) && (fcu->totvert)) {
				/* just draw curve based on defined data (i.e. no modifiers) */
				if (fcu->bezt)
					draw_fcurve_curve_bezts(ac, ale->id, fcu, &ar->v2d);
				else if (fcu->fpt)
					draw_fcurve_curve_samples(ac, ale->id, fcu, &ar->v2d);
			}
			
			/* restore settings */
			GPU_raster_set_line_style(0);
			gpuLineWidth(1.0);

			if ((sipo->flag & SIPO_BEAUTYDRAW_OFF) == 0)
				GPU_aspect_disable(GPU_ASPECT_RASTER, GPU_RASTER_AA);

			glDisable(GL_BLEND);

			GPU_raster_end();
		}
		
		/* 2) draw handles and vertices as appropriate based on active 
		 *	- if the option to only show controls if the F-Curve is selected is enabled, we must obey this
		 */
		if (!(sipo->flag & SIPO_SELCUVERTSONLY) || (fcu->flag & FCURVE_SELECTED)) {
			if (fcurve_are_keyframes_usable(fcu) == 0) {
				/* only draw controls if this is the active modifier */
				if ((fcu->flag & FCURVE_ACTIVE) && (fcm)) {
					switch (fcm->type) {
						case FMODIFIER_TYPE_ENVELOPE: /* envelope */
							draw_fcurve_modifier_controls_envelope(fcm, &ar->v2d);
							break;
					}
				}
			}
			else if (((fcu->bezt) || (fcu->fpt)) && (fcu->totvert)) {
				short mapping_flag = ANIM_get_normalization_flags(ac);
				float unit_scale = ANIM_unit_mapping_get_factor(ac->scene, ale->id, fcu, mapping_flag);

				glPushMatrix();
				glScalef(1.0f, unit_scale, 1.0f);

				if (fcu->bezt) {
					int do_handles = draw_fcurve_handles_check(sipo, fcu);
					
					if (do_handles) {
						/* only draw handles/vertices on keyframes */
						glEnable(GL_BLEND);
						draw_fcurve_handles(sipo, fcu);
						glDisable(GL_BLEND);
					}
					
					draw_fcurve_vertices(sipo, ar, fcu, do_handles, (sipo->flag & SIPO_SELVHANDLESONLY), unit_scale);
				}
				else {
					/* samples: only draw two indicators at either end as indicators */
					draw_fcurve_samples(sipo, ar, fcu);
				}

				glPopMatrix();
			}
		}
		
		/* 3) draw driver debugging stuff */
		if ((ac->datatype == ANIMCONT_DRIVERS) && (fcu->flag & FCURVE_ACTIVE)) {
			graph_draw_driver_debug(ac, ale->id, fcu);
		}
		
		/* undo mapping of keyframes for drawing if scaled F-Curve */
		if (adt)
			ANIM_nla_mapping_apply_fcurve(adt, ale->key_data, 1, 0); 
	}
	
	/* free list of curves */
	BLI_freelistN(&anim_data);
}

/* ************************************************************************* */
/* Channel List */

/* left hand part */
void graph_draw_channel_names(bContext *C, bAnimContext *ac, ARegion *ar) 
{
	ListBase anim_data = {NULL, NULL};
	bAnimListElem *ale;
	int filter;
	
	View2D *v2d = &ar->v2d;
	float y = 0.0f, height;
	size_t items;
	int i = 0;
	
	/* build list of channels to draw */
	filter = (ANIMFILTER_DATA_VISIBLE | ANIMFILTER_LIST_VISIBLE | ANIMFILTER_LIST_CHANNELS);
	items = ANIM_animdata_filter(ac, &anim_data, filter, ac->data, ac->datatype);
	
	/* Update max-extent of channels here (taking into account scrollers):
	 *  - this is done to allow the channel list to be scrollable, but must be done here
	 *    to avoid regenerating the list again and/or also because channels list is drawn first
	 *	- offset of ACHANNEL_HEIGHT*2 is added to the height of the channels, as first is for 
	 *	  start of list offset, and the second is as a correction for the scrollers.
	 */
	height = (float)((items * ACHANNEL_STEP) + (ACHANNEL_HEIGHT * 2));
	UI_view2d_totRect_set(v2d, ar->winx, height);
	
	/* loop through channels, and set up drawing depending on their type  */
	{   /* first pass: just the standard GL-drawing for backdrop + text */
		y = (float)ACHANNEL_FIRST;
		
		for (ale = anim_data.first, i = 0; ale; ale = ale->next, i++) {
			const float yminc = (float)(y - ACHANNEL_HEIGHT_HALF);
			const float ymaxc = (float)(y + ACHANNEL_HEIGHT_HALF);
			
			/* check if visible */
			if (IN_RANGE(yminc, v2d->cur.ymin, v2d->cur.ymax) ||
			    IN_RANGE(ymaxc, v2d->cur.ymin, v2d->cur.ymax) )
			{
				/* draw all channels using standard channel-drawing API */
				ANIM_channel_draw(ac, ale, yminc, ymaxc);
			}
			
			/* adjust y-position for next one */
			y -= ACHANNEL_STEP;
		}
	}
	{   /* second pass: widgets */
		uiBlock *block = uiBeginBlock(C, ar, __func__, UI_EMBOSS);
		size_t channel_index = 0;
		
		y = (float)ACHANNEL_FIRST;

		glEnable(GL_BLEND);

		for (ale = anim_data.first, i = 0; ale; ale = ale->next, i++) {
			const float yminc = (float)(y - ACHANNEL_HEIGHT_HALF);
			const float ymaxc = (float)(y + ACHANNEL_HEIGHT_HALF);
			
			/* check if visible */
			if (IN_RANGE(yminc, v2d->cur.ymin, v2d->cur.ymax) ||
			    IN_RANGE(ymaxc, v2d->cur.ymin, v2d->cur.ymax) )
			{
				/* draw all channels using standard channel-drawing API */
				ANIM_channel_draw_widgets(C, ac, ale, block, yminc, ymaxc, channel_index);
			}
			
			/* adjust y-position for next one */
			y -= ACHANNEL_STEP;
			channel_index++;
		}
		
		uiEndBlock(C, block);
		uiDrawBlock(C, block);
		
		glDisable(GL_BLEND);
	}
	
	/* free tempolary channels */
	BLI_freelistN(&anim_data);
}<|MERGE_RESOLUTION|>--- conflicted
+++ resolved
@@ -208,12 +208,9 @@
 	hsize = UI_GetThemeValuef(TH_HANDLE_VERTEX_SIZE) * U.pixelsize;
 	UI_view2d_getscale(v2d, &xscale, &yscale);
 
-<<<<<<< HEAD
-=======
 	/* Compensate OGL scale sued for unit mapping, so circle will be circle, not ellipse */
 	yscale *= units_scale;
 	
->>>>>>> 42946c37
 	/* set handle color */
 	if (sel) UI_ThemeColor(TH_HANDLE_VERTEX_SELECT);
 	else UI_ThemeColor(TH_HANDLE_VERTEX);
@@ -550,21 +547,15 @@
 	FPoint *fpt = prevfpt + 1;
 	float fac, v[2];
 	int b = fcu->totvert - 1;
-<<<<<<< HEAD
-	
-	gpuBegin(GL_LINE_STRIP);
-	
-=======
 	float unit_scale;
 	short mapping_flag = ANIM_get_normalization_flags(ac);
 
->>>>>>> 42946c37
 	/* apply unit mapping */
-	glPushMatrix();
+	gpuPushMatrix();
 	unit_scale = ANIM_unit_mapping_get_factor(ac->scene, id, fcu, mapping_flag);
-	glScalef(1.0f, unit_scale, 1.0f);
-
-	glBegin(GL_LINE_STRIP);
+	gpuScalef(1.0f, unit_scale, 1.0f);
+
+	gpuBegin(GL_LINE_STRIP);
 	
 	/* extrapolate to left? - left-side of view comes before first keyframe? */
 	if (prevfpt->vec[0] > v2d->cur.xmin) {
@@ -624,15 +615,8 @@
 		gpuVertex2fv(v);
 	}
 	
-<<<<<<< HEAD
-	/* unapply unit mapping */
-	ANIM_unit_mapping_apply_fcurve(ac->scene, id, fcu, ANIM_UNITCONV_RESTORE);
-	
 	gpuEnd();
-=======
-	glEnd();
 	glPopMatrix();
->>>>>>> 42946c37
 }
 
 /* helper func - draw one repeat of an F-Curve */
@@ -645,21 +629,15 @@
 	float fac = 0.0f;
 	int b = fcu->totvert - 1;
 	int resol;
-<<<<<<< HEAD
-	
-	gpuBegin(GL_LINE_STRIP);
-	
-=======
 	float unit_scale;
 	short mapping_flag = ANIM_get_normalization_flags(ac);
 
->>>>>>> 42946c37
 	/* apply unit mapping */
-	glPushMatrix();
+	gpuPushMatrix();
 	unit_scale = ANIM_unit_mapping_get_factor(ac->scene, id, fcu, mapping_flag);
-	glScalef(1.0f, unit_scale, 1.0f);
-
-	glBegin(GL_LINE_STRIP);
+	gpuScalef(1.0f, unit_scale, 1.0f);
+
+	gpuBegin(GL_LINE_STRIP);
 	
 	/* extrapolate to left? */
 	if (prevbezt->vec[1][0] > v2d->cur.xmin) {
@@ -794,15 +772,8 @@
 		gpuVertex2fv(v1);
 	}
 	
-<<<<<<< HEAD
-	/* unapply unit mapping */
-	ANIM_unit_mapping_apply_fcurve(ac->scene, id, fcu, ANIM_UNITCONV_RESTORE);
-	
 	gpuEnd();
-=======
-	glEnd();
 	glPopMatrix();
->>>>>>> 42946c37
 } 
 
 /* Debugging -------------------------------- */
