/*
 * ***** BEGIN GPL LICENSE BLOCK *****
 *
 * This program is free software; you can redistribute it and/or
 * modify it under the terms of the GNU General Public License
 * as published by the Free Software Foundation; either version 2
 * of the License, or (at your option) any later version.
 *
 * This program is distributed in the hope that it will be useful,
 * but WITHOUT ANY WARRANTY; without even the implied warranty of
 * MERCHANTABILITY or FITNESS FOR A PARTICULAR PURPOSE.  See the
 * GNU General Public License for more details.
 *
 * You should have received a copy of the GNU General Public License
 * along with this program; if not, write to the Free Software Foundation,
 * Inc., 51 Franklin Street, Fifth Floor, Boston, MA 02110-1301, USA.
 *
 * The Original Code is Copyright (C) Blender Foundation
 *
 * Contributor(s): Joshua Leung (2009 Recode)
 *
 * ***** END GPL LICENSE BLOCK *****
 */

/** \file blender/editors/space_graph/graph_draw.c
 *  \ingroup spgraph
 */


#include <stdio.h>
#include <math.h>
#include <string.h>
#include <float.h>

#include "BLI_blenlib.h"
#include "BLI_math.h"
#include "BLI_utildefines.h"

#include "DNA_anim_types.h"
#include "DNA_screen_types.h"
#include "DNA_space_types.h"
#include "DNA_windowmanager_types.h"
#include "DNA_userdef_types.h"

#include "BKE_context.h"
#include "BKE_curve.h"
#include "BKE_fcurve.h"

#include "BIF_glutil.h"

#include "GPU_draw.h"
#include "GPU_immediate.h"
#include "GPU_matrix.h"

#include "ED_anim_api.h"

#include "graph_intern.h"

#include "UI_interface.h"
#include "UI_resources.h"
#include "UI_view2d.h"

/* *************************** */
/* Utility Drawing Defines */

/* determine the alpha value that should be used when
 * drawing components for some F-Curve (fcu)
 *	- selected F-Curves should be more visible than partially visible ones
 */
static float fcurve_display_alpha(FCurve *fcu)
{
	return (fcu->flag & FCURVE_SELECTED) ? 1.0f : U.fcu_inactive_alpha;
}

/* *************************** */
/* F-Curve Modifier Drawing */

/* Envelope -------------- */

/* TODO: draw a shaded poly showing the region of influence too!!! */
static void draw_fcurve_modifier_controls_envelope(FModifier *fcm, View2D *v2d)
{
	FMod_Envelope *env = (FMod_Envelope *)fcm->data;
	FCM_EnvelopeData *fed;
	const float fac = 0.05f * BLI_rctf_size_x(&v2d->cur);
	int i;

<<<<<<< HEAD
	const uint shdr_pos = GWN_vertformat_attr_add(immVertexFormat(), "pos", GWN_COMP_F32, 2, GWN_FETCH_FLOAT);

	glLineWidth(1.0f);

	immBindBuiltinProgram(GPU_SHADER_2D_LINE_DASHED_UNIFORM_COLOR);

	float viewport_size[4];
	glGetFloatv(GL_VIEWPORT, viewport_size);
	immUniform2f("viewport_size", viewport_size[2] / UI_DPI_FAC, viewport_size[3] / UI_DPI_FAC);

	immUniform1i("num_colors", 0);  /* Simple dashes. */
	immUniformColor3f(0.0f, 0.0f, 0.0f);
	immUniform1f("dash_width", 10.0f);
	immUniform1f("dash_factor", 0.5f);

	/* draw two black lines showing the standard reference levels */

	immBegin(GWN_PRIM_LINES, 4);
	immVertex2f(shdr_pos, v2d->cur.xmin, env->midval + env->min);
	immVertex2f(shdr_pos, v2d->cur.xmax, env->midval + env->min);

	immVertex2f(shdr_pos, v2d->cur.xmin, env->midval + env->max);
	immVertex2f(shdr_pos, v2d->cur.xmax, env->midval + env->max);
	immEnd();

	immUnbindProgram();

	if (env->totvert > 0) {
		/* set size of vertices (non-adjustable for now) */
		glPointSize(2.0f);

		immBindBuiltinProgram(GPU_SHADER_2D_UNIFORM_COLOR);

		/* for now, point color is fixed, and is white */
		immUniformColor3f(1.0f, 1.0f, 1.0f);

		immBeginAtMost(GWN_PRIM_POINTS, env->totvert * 2);

		for (i = 0, fed = env->data; i < env->totvert; i++, fed++) {
			/* only draw if visible
			 *	- min/max here are fixed, not relative
			 */
			if (IN_RANGE(fed->time, (v2d->cur.xmin - fac), (v2d->cur.xmax + fac))) {
				immVertex2f(shdr_pos, fed->time, fed->min);
				immVertex2f(shdr_pos, fed->time, fed->max);
			}
=======
	/* draw two black lines showing the standard reference levels */
	glColor3f(0.0f, 0.0f, 0.0f);
	glLineWidth(1);
	setlinestyle(5);

	glBegin(GL_LINES);
	glVertex2f(v2d->cur.xmin, env->midval + env->min);
	glVertex2f(v2d->cur.xmax, env->midval + env->min);

	glVertex2f(v2d->cur.xmin, env->midval + env->max);
	glVertex2f(v2d->cur.xmax, env->midval + env->max);
	glEnd();
	setlinestyle(0);

	/* set size of vertices (non-adjustable for now) */
	glPointSize(2.0f);

	/* for now, point color is fixed, and is white */
	glColor3f(1.0f, 1.0f, 1.0f);

	glBegin(GL_POINTS);
	for (i = 0, fed = env->data; i < env->totvert; i++, fed++) {
		/* only draw if visible
		 *	- min/max here are fixed, not relative
		 */
		if (IN_RANGE(fed->time, (v2d->cur.xmin - fac), (v2d->cur.xmax + fac))) {
			glVertex2f(fed->time, fed->min);
			glVertex2f(fed->time, fed->max);
>>>>>>> 44505b38
		}

		immEnd();

		immUnbindProgram();
	}
}

/* *************************** */
/* F-Curve Drawing */

/* Points ---------------- */

/* helper func - set color to draw F-Curve data with */
static void set_fcurve_vertex_color(FCurve *fcu, bool sel)
{
	/* Fade the 'intensity' of the vertices based on the selection of the curves too */
	int alphaOffset = (int)((fcurve_display_alpha(fcu) - 1.0f) * 255);

	float color[4];

	/* Set color of curve vertex based on state of curve (i.e. 'Edit' Mode) */
	if ((fcu->flag & FCURVE_PROTECTED) == 0) {
		/* Curve's points ARE BEING edited */
		UI_GetThemeColorShadeAlpha4fv(sel ? TH_VERTEX_SELECT : TH_VERTEX, 0, alphaOffset, color);
	}
	else {
		/* Curve's points CANNOT BE edited */
		UI_GetThemeColorShadeAlpha4fv(sel ? TH_TEXT_HI : TH_TEXT, 0, alphaOffset, color);
	}

	immUniformColor4fv(color);
}

static void draw_fcurve_selected_keyframe_vertices(FCurve *fcu, View2D *v2d, bool edit, bool sel, unsigned pos)
{
	const float fac = 0.05f * BLI_rctf_size_x(&v2d->cur);
<<<<<<< HEAD

	set_fcurve_vertex_color(fcu, sel);

	immBeginAtMost(GWN_PRIM_POINTS, fcu->totvert);

	BezTriple *bezt = fcu->bezt;
	for (int i = 0; i < fcu->totvert; i++, bezt++) {
		/* as an optimization step, only draw those in view 
=======
	int i;

	glBegin(GL_POINTS);

	for (i = 0; i < fcu->totvert; i++, bezt++) {
		/* as an optimization step, only draw those in view
>>>>>>> 44505b38
		 *	- we apply a correction factor to ensure that points don't pop in/out due to slight twitches of view size
		 */
		if (IN_RANGE(bezt->vec[1][0], (v2d->cur.xmin - fac), (v2d->cur.xmax + fac))) {
			if (edit) {
				/* 'Keyframe' vertex only, as handle lines and handles have already been drawn
				 *	- only draw those with correct selection state for the current drawing color
				 *	-
				 */
				if ((bezt->f2 & SELECT) == sel)
					immVertex2fv(pos, bezt->vec[1]);
			}
			else {
				/* no check for selection here, as curve is not editable... */
				/* XXX perhaps we don't want to even draw points?   maybe add an option for that later */
				immVertex2fv(pos, bezt->vec[1]);
			}
		}
	}
<<<<<<< HEAD
=======

	glEnd();
}
>>>>>>> 44505b38

	immEnd();
}

<<<<<<< HEAD
/* helper func - draw keyframe vertices only for an F-Curve */
static void draw_fcurve_keyframe_vertices(FCurve *fcu, View2D *v2d, bool edit, unsigned pos)
{
	immBindBuiltinProgram(GPU_SHADER_2D_POINT_UNIFORM_SIZE_UNIFORM_COLOR_AA);

	immUniform1f("size", UI_GetThemeValuef(TH_VERTEX_SIZE) * U.pixelsize);

	draw_fcurve_selected_keyframe_vertices(fcu, v2d, edit, false, pos);
	draw_fcurve_selected_keyframe_vertices(fcu, v2d, edit, true, pos);

	immUnbindProgram();
=======
/* helper func - draw handle vertex for an F-Curve as a round unfilled circle
 * NOTE: the caller MUST HAVE GL_LINE_SMOOTH & GL_BLEND ENABLED, otherwise, the controls don't
 * have a consistent appearance (due to off-pixel alignments)...
 */
static void draw_fcurve_handle_control(float x, float y, float xscale, float yscale, float hsize)
{
	static GLuint displist = 0;

	/* initialize round circle shape */
	if (displist == 0) {
		GLUquadricObj *qobj;

		displist = glGenLists(1);
		glNewList(displist, GL_COMPILE);

		qobj    = gluNewQuadric();
		gluQuadricDrawStyle(qobj, GLU_SILHOUETTE);
		gluDisk(qobj, 0,  0.7, 8, 1);
		gluDeleteQuadric(qobj);

		glEndList();
	}

	/* adjust view transform before starting */
	glTranslatef(x, y, 0.0f);
	glScalef(1.0f / xscale * hsize, 1.0f / yscale * hsize, 1.0f);

	/* draw! */
	glCallList(displist);

	/* restore view transform */
	glScalef(xscale / hsize, yscale / hsize, 1.0);
	glTranslatef(-x, -y, 0.0f);
>>>>>>> 44505b38
}


/* helper func - draw handle vertices only for an F-Curve (if it is not protected) */
static void draw_fcurve_selected_handle_vertices(FCurve *fcu, View2D *v2d, bool sel, bool sel_handle_only, unsigned pos)
{
<<<<<<< HEAD
	(void) v2d; /* TODO: use this to draw only points in view */

	/* set handle color */
	float hcolor[3];
	UI_GetThemeColor3fv(sel ? TH_HANDLE_VERTEX_SELECT : TH_HANDLE_VERTEX, hcolor);
	immUniform4f("outlineColor", hcolor[0], hcolor[1], hcolor[2], 1.0f);
	immUniformColor3fvAlpha(hcolor, 0.01f); /* almost invisible - only keep for smoothness */

	immBeginAtMost(GWN_PRIM_POINTS, fcu->totvert * 2);

	BezTriple *bezt = fcu->bezt;
	BezTriple *prevbezt = NULL;
	for (int i = 0; i < fcu->totvert; i++, prevbezt = bezt, bezt++) {
=======
	BezTriple *bezt = fcu->bezt;
	BezTriple *prevbezt = NULL;
	float hsize, xscale, yscale;
	int i;

	/* get view settings */
	hsize = UI_GetThemeValuef(TH_HANDLE_VERTEX_SIZE) * U.pixelsize;
	UI_view2d_scale_get(v2d, &xscale, &yscale);

	/* Compensate OGL scale sued for unit mapping, so circle will be circle, not ellipse */
	yscale *= units_scale;

	/* set handle color */
	if (sel) UI_ThemeColor(TH_HANDLE_VERTEX_SELECT);
	else UI_ThemeColor(TH_HANDLE_VERTEX);

	/* anti-aliased lines for more consistent appearance */
	if ((sipo->flag & SIPO_BEAUTYDRAW_OFF) == 0) glEnable(GL_LINE_SMOOTH);
	glEnable(GL_BLEND);

	for (i = 0; i < fcu->totvert; i++, prevbezt = bezt, bezt++) {
>>>>>>> 44505b38
		/* Draw the editmode handles for a bezier curve (others don't have handles)
		 * if their selection status matches the selection status we're drawing for
		 *	- first handle only if previous beztriple was bezier-mode
		 *	- second handle only if current beztriple is bezier-mode
		 *
		 * Also, need to take into account whether the keyframe was selected
		 * if a Graph Editor option to only show handles of selected keys is on.
		 */
		if (!sel_handle_only || BEZT_ISSEL_ANY(bezt)) {
			if ((!prevbezt && (bezt->ipo == BEZT_IPO_BEZ)) || (prevbezt && (prevbezt->ipo == BEZT_IPO_BEZ))) {
				if ((bezt->f1 & SELECT) == sel) /* && v2d->cur.xmin < bezt->vec[0][0] < v2d->cur.xmax)*/
					immVertex2fv(pos, bezt->vec[0]);
			}

			if (bezt->ipo == BEZT_IPO_BEZ) {
				if ((bezt->f3 & SELECT) == sel) /* && v2d->cur.xmin < bezt->vec[2][0] < v2d->cur.xmax)*/
					immVertex2fv(pos, bezt->vec[2]);
			}
		}
	}

<<<<<<< HEAD
	immEnd();
=======
	if ((sipo->flag & SIPO_BEAUTYDRAW_OFF) == 0) glDisable(GL_LINE_SMOOTH);
	glDisable(GL_BLEND);
>>>>>>> 44505b38
}

/* helper func - draw handle vertices only for an F-Curve (if it is not protected) */
static void draw_fcurve_handle_vertices(FCurve *fcu, View2D *v2d, bool sel_handle_only, unsigned pos)
{
<<<<<<< HEAD
	/* smooth outlines for more consistent appearance */
	immBindBuiltinProgram(GPU_SHADER_2D_POINT_UNIFORM_SIZE_UNIFORM_COLOR_OUTLINE_AA);

	/* set handle size */
	immUniform1f("size", (1.4f * UI_GetThemeValuef(TH_HANDLE_VERTEX_SIZE)) * U.pixelsize);
	immUniform1f("outlineWidth", 1.5f * U.pixelsize);

	draw_fcurve_selected_handle_vertices(fcu, v2d, false, sel_handle_only, pos);
	draw_fcurve_selected_handle_vertices(fcu, v2d, true, sel_handle_only, pos);

	immUnbindProgram();
=======
	/* Fade the 'intensity' of the vertices based on the selection of the curves too */
	int alphaOffset = (int)((fcurve_display_alpha(fcu) - 1.0f) * 255);

	/* Set color of curve vertex based on state of curve (i.e. 'Edit' Mode) */
	if ((fcu->flag & FCURVE_PROTECTED) == 0) {
		/* Curve's points ARE BEING edited */
		if (sel) UI_ThemeColorShadeAlpha(TH_VERTEX_SELECT, 0, alphaOffset);
		else UI_ThemeColorShadeAlpha(TH_VERTEX, 0, alphaOffset);
	}
	else {
		/* Curve's points CANNOT BE edited */
		if (sel) UI_ThemeColorShadeAlpha(TH_TEXT_HI, 0, alphaOffset);
		else UI_ThemeColorShadeAlpha(TH_TEXT, 0, alphaOffset);
	}
>>>>>>> 44505b38
}


static void draw_fcurve_vertices(ARegion *ar, FCurve *fcu, bool do_handles, bool sel_handle_only)
{
	View2D *v2d = &ar->v2d;

<<<<<<< HEAD
	/* only draw points if curve is visible 
	 *  - draw unselected points before selected points as separate passes
	 *     to make sure in the case of overlapping points that the selected is always visible
	 *	- draw handles before keyframes, so that keyframes will overlap handles (keyframes are more important for users)
	 */

	unsigned int pos = GWN_vertformat_attr_add(immVertexFormat(), "pos", GWN_COMP_F32, 2, GWN_FETCH_FLOAT);

	glEnable(GL_BLEND);
	GPU_enable_program_point_size();

	/* draw the two handles first (if they're shown, the curve doesn't have just a single keyframe, and the curve is being edited) */
	if (do_handles) {
		draw_fcurve_handle_vertices(fcu, v2d, sel_handle_only, pos);
	}

	/* draw keyframes over the handles */
	draw_fcurve_keyframe_vertices(fcu, v2d, !(fcu->flag & FCURVE_PROTECTED), pos);

	GPU_disable_program_point_size();
	glDisable(GL_BLEND);
=======
	/* only draw points if curve is visible
	 *  - draw unselected points before selected points as separate passes to minimize color-changing overhead
	 *	   (XXX dunno if this is faster than drawing all in one pass though)
	 *     and also to make sure in the case of overlapping points that the selected is always visible
	 *	- draw handles before keyframes, so that keyframes will overlap handles (keyframes are more important for users)
	 */

	glPointSize(UI_GetThemeValuef(TH_VERTEX_SIZE));

	/* draw the two handles first (if they're shown, the curve doesn't have just a single keyframe, and the curve is being edited) */
	if (do_handles) {
		set_fcurve_vertex_color(fcu, 0);
		draw_fcurve_vertices_handles(fcu, sipo, v2d, 0, sel_handle_only, units_scale);

		set_fcurve_vertex_color(fcu, 1);
		draw_fcurve_vertices_handles(fcu, sipo, v2d, 1, sel_handle_only, units_scale);
	}

	/* draw keyframes over the handles */
	set_fcurve_vertex_color(fcu, 0);
	draw_fcurve_vertices_keyframes(fcu, sipo, v2d, !(fcu->flag & FCURVE_PROTECTED), 0);

	set_fcurve_vertex_color(fcu, 1);
	draw_fcurve_vertices_keyframes(fcu, sipo, v2d, !(fcu->flag & FCURVE_PROTECTED), 1);
>>>>>>> 44505b38
}

/* Handles ---------------- */

static bool draw_fcurve_handles_check(SpaceIpo *sipo, FCurve *fcu)
{
	/* don't draw handle lines if handles are not to be shown */
	if (    (sipo->flag & SIPO_NOHANDLES) || /* handles shouldn't be shown anywhere */
	        (fcu->flag & FCURVE_PROTECTED) || /* keyframes aren't editable */
#if 0       /* handles can still be selected and handle types set, better draw - campbell */
	        (fcu->flag & FCURVE_INT_VALUES) || /* editing the handles here will cause weird/incorrect interpolation issues */
#endif
	        ((fcu->grp) && (fcu->grp->flag & AGRP_PROTECTED)) || /* group that curve belongs to is not editable */
	        (fcu->totvert <= 1) /* do not show handles if there is only 1 keyframe, otherwise they all clump together in an ugly ball */
	        )
	{
		return false;
	}
	else {
		return true;
	}
}

/* draw lines for F-Curve handles only (this is only done in EditMode)
 * note: draw_fcurve_handles_check must be checked before running this. */
static void draw_fcurve_handles(SpaceIpo *sipo, FCurve *fcu)
{
	int sel, b;

<<<<<<< HEAD
	Gwn_VertFormat *format = immVertexFormat();
	unsigned int pos = GWN_vertformat_attr_add(format, "pos", GWN_COMP_F32, 2, GWN_FETCH_FLOAT);
	unsigned int color = GWN_vertformat_attr_add(format, "color", GWN_COMP_U8, 4, GWN_FETCH_INT_TO_FLOAT_UNIT);
	immBindBuiltinProgram(GPU_SHADER_2D_FLAT_COLOR);

	immBeginAtMost(GWN_PRIM_LINES, 4 * 2 * fcu->totvert);

	/* slightly hacky, but we want to draw unselected points before selected ones 
=======
	/* a single call to GL_LINES here around these calls should be sufficient to still
	 * get separate line segments, but which aren't wrapped with GL_LINE_STRIP every time we
	 * want a single line
	 */
	glBegin(GL_LINES);

	/* slightly hacky, but we want to draw unselected points before selected ones
>>>>>>> 44505b38
	 * so that selected points are clearly visible
	 */
	for (sel = 0; sel < 2; sel++) {
		BezTriple *bezt = fcu->bezt, *prevbezt = NULL;
		int basecol = (sel) ? TH_HANDLE_SEL_FREE : TH_HANDLE_FREE;
		const float *fp;
		unsigned char col[4];

		for (b = 0; b < fcu->totvert; b++, prevbezt = bezt, bezt++) {
			/* if only selected keyframes can get their handles shown,
			 * check that keyframe is selected
			 */
			if (sipo->flag & SIPO_SELVHANDLESONLY) {
				if (BEZT_ISSEL_ANY(bezt) == 0)
					continue;
			}

			/* draw handle with appropriate set of colors if selection is ok */
			if ((bezt->f2 & SELECT) == sel) {
				fp = bezt->vec[0];

				/* only draw first handle if previous segment had handles */
				if ((!prevbezt && (bezt->ipo == BEZT_IPO_BEZ)) || (prevbezt && (prevbezt->ipo == BEZT_IPO_BEZ))) {
					UI_GetThemeColor3ubv(basecol + bezt->h1, col);
					col[3] = fcurve_display_alpha(fcu) * 255;
<<<<<<< HEAD
					immAttrib4ubv(color, col);
					immVertex2fv(pos, fp);
					immAttrib4ubv(color, col);
					immVertex2fv(pos, fp + 3);
=======
					glColor4ubv((GLubyte *)col);

					glVertex2fv(fp); glVertex2fv(fp + 3);
>>>>>>> 44505b38
				}

				/* only draw second handle if this segment is bezier */
				if (bezt->ipo == BEZT_IPO_BEZ) {
					UI_GetThemeColor3ubv(basecol + bezt->h2, col);
					col[3] = fcurve_display_alpha(fcu) * 255;
<<<<<<< HEAD
					immAttrib4ubv(color, col);
					immVertex2fv(pos, fp + 3);
					immAttrib4ubv(color, col);
					immVertex2fv(pos, fp + 6);
=======
					glColor4ubv((GLubyte *)col);

					glVertex2fv(fp + 3); glVertex2fv(fp + 6);
>>>>>>> 44505b38
				}
			}
			else {
				/* only draw first handle if previous segment was had handles, and selection is ok */
				if (((bezt->f1 & SELECT) == sel) &&
				    ((!prevbezt && (bezt->ipo == BEZT_IPO_BEZ)) || (prevbezt && (prevbezt->ipo == BEZT_IPO_BEZ))))
				{
					fp = bezt->vec[0];
					UI_GetThemeColor3ubv(basecol + bezt->h1, col);
					col[3] = fcurve_display_alpha(fcu) * 255;
<<<<<<< HEAD
					immAttrib4ubv(color, col);
					immVertex2fv(pos, fp);
					immAttrib4ubv(color, col);
					immVertex2fv(pos, fp + 3);
=======
					glColor4ubv((GLubyte *)col);

					glVertex2fv(fp); glVertex2fv(fp + 3);
>>>>>>> 44505b38
				}

				/* only draw second handle if this segment is bezier, and selection is ok */
				if (((bezt->f3 & SELECT) == sel) &&
				    (bezt->ipo == BEZT_IPO_BEZ))
				{
					fp = bezt->vec[1];
					UI_GetThemeColor3ubv(basecol + bezt->h2, col);
					col[3] = fcurve_display_alpha(fcu) * 255;
<<<<<<< HEAD
					immAttrib4ubv(color, col);
					immVertex2fv(pos, fp);
					immAttrib4ubv(color, col);
					immVertex2fv(pos, fp + 3);
				}
			}
		}
	}

	immEnd();
	immUnbindProgram();
=======
					glColor4ubv((GLubyte *)col);

					glVertex2fv(fp); glVertex2fv(fp + 3);
				}
			}
		}
	}

	glEnd();  /* GL_LINES */
>>>>>>> 44505b38
}

/* Samples ---------------- */

/* helper func - draw sample-range marker for an F-Curve as a cross
 * NOTE: the caller MUST HAVE GL_LINE_SMOOTH & GL_BLEND ENABLED, otherwise, the controls don't
 * have a consistent appearance (due to off-pixel alignments)...
 */
static void draw_fcurve_sample_control(float x, float y, float xscale, float yscale, float hsize, unsigned int pos)
{
<<<<<<< HEAD
	/* adjust view transform before starting */
	gpuPushMatrix();
	gpuTranslate2f(x, y);
	gpuScale2f(1.0f / xscale * hsize, 1.0f / yscale * hsize);

	/* draw X shape */
	immBegin(GWN_PRIM_LINES, 4);
	immVertex2f(pos, -0.7f, -0.7f);
	immVertex2f(pos, +0.7f, +0.7f);

	immVertex2f(pos, -0.7f, +0.7f);
	immVertex2f(pos, +0.7f, -0.7f);
	immEnd();
=======
	static GLuint displist = 0;

	/* initialize X shape */
	if (displist == 0) {
		displist = glGenLists(1);
		glNewList(displist, GL_COMPILE);

		glBegin(GL_LINES);
		glVertex2f(-0.7f, -0.7f);
		glVertex2f(+0.7f, +0.7f);

		glVertex2f(-0.7f, +0.7f);
		glVertex2f(+0.7f, -0.7f);
		glEnd();  /* GL_LINES */

		glEndList();
	}

	/* adjust view transform before starting */
	glTranslatef(x, y, 0.0f);
	glScalef(1.0f / xscale * hsize, 1.0f / yscale * hsize, 1.0f);

	/* draw! */
	glCallList(displist);
>>>>>>> 44505b38

	/* restore view transform */
	gpuPopMatrix();
}

/* helper func - draw keyframe vertices only for an F-Curve */
static void draw_fcurve_samples(SpaceIpo *sipo, ARegion *ar, FCurve *fcu)
{
	FPoint *first, *last;
	float hsize, xscale, yscale;

	/* get view settings */
	hsize = UI_GetThemeValuef(TH_VERTEX_SIZE);
	UI_view2d_scale_get(&ar->v2d, &xscale, &yscale);
<<<<<<< HEAD
	
=======

	/* set vertex color */
	if (fcu->flag & (FCURVE_ACTIVE | FCURVE_SELECTED)) UI_ThemeColor(TH_TEXT_HI);
	else UI_ThemeColor(TH_TEXT);

>>>>>>> 44505b38
	/* get verts */
	first = fcu->fpt;
	last = (first) ? (first + (fcu->totvert - 1)) : (NULL);

	/* draw */
	if (first && last) {
		/* anti-aliased lines for more consistent appearance */
		if ((sipo->flag & SIPO_BEAUTYDRAW_OFF) == 0) glEnable(GL_LINE_SMOOTH);
		glEnable(GL_BLEND);

<<<<<<< HEAD
		unsigned int pos = GWN_vertformat_attr_add(immVertexFormat(), "pos", GWN_COMP_F32, 2, GWN_FETCH_FLOAT);
		immBindBuiltinProgram(GPU_SHADER_2D_UNIFORM_COLOR);

		immUniformThemeColor((fcu->flag & FCURVE_SELECTED) ? TH_TEXT_HI : TH_TEXT);

		draw_fcurve_sample_control(first->vec[0], first->vec[1], xscale, yscale, hsize, pos);
		draw_fcurve_sample_control(last->vec[0], last->vec[1], xscale, yscale, hsize, pos);

		immUnbindProgram();
=======
		draw_fcurve_sample_control(first->vec[0], first->vec[1], xscale, yscale, hsize);
		draw_fcurve_sample_control(last->vec[0], last->vec[1], xscale, yscale, hsize);
>>>>>>> 44505b38

		glDisable(GL_BLEND);
		if ((sipo->flag & SIPO_BEAUTYDRAW_OFF) == 0) glDisable(GL_LINE_SMOOTH);
	}
}

/* Curve ---------------- */

/* helper func - just draw the F-Curve by sampling the visible region (for drawing curves with modifiers) */
static void draw_fcurve_curve(bAnimContext *ac, ID *id, FCurve *fcu, View2D *v2d, View2DGrid *grid, unsigned int pos)
{
	SpaceIpo *sipo = (SpaceIpo *)ac->sl;
	ChannelDriver *driver;
	float samplefreq;
	float stime, etime;
	float unitFac, offset;
	float dx, dy;
	short mapping_flag = ANIM_get_normalization_flags(ac);
	int i, n;

	/* when opening a blend file on a different sized screen or while dragging the toolbar this can happen
	 * best just bail out in this case */
	UI_view2d_grid_size(grid, &dx, &dy);
	if (dx <= 0.0f)
		return;


	/* disable any drivers temporarily */
	driver = fcu->driver;
	fcu->driver = NULL;

	/* compute unit correction factor */
	unitFac = ANIM_unit_mapping_get_factor(ac->scene, id, fcu, mapping_flag, &offset);

	/* Note about sampling frequency:
	 *  Ideally, this is chosen such that we have 1-2 pixels = 1 segment
	 *	which means that our curves can be as smooth as possible. However,
	 *  this does mean that curves may not be fully accurate (i.e. if they have
	 *  sudden spikes which happen at the sampling point, we may have problems).
	 *  Also, this may introduce lower performance on less densely detailed curves,
	 *	though it is impossible to predict this from the modifiers!
	 *
	 *	If the automatically determined sampling frequency is likely to cause an infinite
	 *	loop (i.e. too close to 0), then clamp it to a determined "safe" value. The value
	 *  chosen here is just the coarsest value which still looks reasonable...
	 */
	/* grid->dx represents the number of 'frames' between gridlines, but we divide by U.v2d_min_gridsize to get pixels-steps */
	/* TODO: perhaps we should have 1.0 frames as upper limit so that curves don't get too distorted? */
	samplefreq = dx / (U.v2d_min_gridsize * U.pixelsize);

	if (sipo->flag & SIPO_BEAUTYDRAW_OFF) {
		/* Low Precision = coarse lower-bound clamping
		 *
		 * Although the "Beauty Draw" flag was originally for AA'd
		 * line drawing, the sampling rate here has a much greater
		 * impact on performance (e.g. for T40372)!
		 *
		 * This one still amounts to 10 sample-frames for each 1-frame interval
		 * which should be quite a decent approximation in many situations.
		 */
		if (samplefreq < 0.1f)
			samplefreq = 0.1f;
	}
	else {
		/* "Higher Precision" but slower - especially on larger windows (e.g. T40372) */
		if (samplefreq < 0.00001f)
			samplefreq = 0.00001f;
	}


	/* the start/end times are simply the horizontal extents of the 'cur' rect */
	stime = v2d->cur.xmin;
	etime = v2d->cur.xmax + samplefreq; /* + samplefreq here so that last item gets included... */


	/* at each sampling interval, add a new vertex
	 *	- apply the unit correction factor to the calculated values so that
	 *	  the displayed values appear correctly in the viewport
	 */
<<<<<<< HEAD
=======
	glBegin(GL_LINE_STRIP);
>>>>>>> 44505b38

	n = (etime - stime) / samplefreq + 0.5f;

	if (n > 0) {
		immBegin(GWN_PRIM_LINE_STRIP, (n + 1));

		for (i = 0; i <= n; i++) {
			float ctime = stime + i * samplefreq;
			immVertex2f(pos, ctime, (evaluate_fcurve(fcu, ctime) + offset) * unitFac);
		}

		immEnd();
	}

<<<<<<< HEAD
=======
	glEnd();

>>>>>>> 44505b38
	/* restore driver */
	fcu->driver = driver;
}

/* helper func - draw a samples-based F-Curve */
static void draw_fcurve_curve_samples(bAnimContext *ac, ID *id, FCurve *fcu, View2D *v2d, const uint shdr_pos)
{
	FPoint *prevfpt = fcu->fpt;
	FPoint *fpt = prevfpt + 1;
	float fac, v[2];
	int b = fcu->totvert;
	float unit_scale, offset;
	short mapping_flag = ANIM_get_normalization_flags(ac);
	int count = fcu->totvert;

	if (prevfpt->vec[0] > v2d->cur.xmin) {
		count++;
	}

	if ((prevfpt + b - 1)->vec[0] < v2d->cur.xmax) {
		count++;
	}

	/* apply unit mapping */
	gpuPushMatrix();
	unit_scale = ANIM_unit_mapping_get_factor(ac->scene, id, fcu, mapping_flag, &offset);
	gpuScale2f(1.0f, unit_scale);
	gpuTranslate2f(0.0f, offset);

<<<<<<< HEAD
	immBegin(GWN_PRIM_LINE_STRIP, count);
	
=======
	glBegin(GL_LINE_STRIP);

>>>>>>> 44505b38
	/* extrapolate to left? - left-side of view comes before first keyframe? */
	if (prevfpt->vec[0] > v2d->cur.xmin) {
		v[0] = v2d->cur.xmin;

		/* y-value depends on the interpolation */
		if ((fcu->extend == FCURVE_EXTRAPOLATE_CONSTANT) || (fcu->flag & FCURVE_INT_VALUES) || (fcu->totvert == 1)) {
			/* just extend across the first keyframe's value */
			v[1] = prevfpt->vec[1];
		}
		else {
			/* extrapolate linear doesn't use the handle, use the next points center instead */
			fac = (prevfpt->vec[0] - fpt->vec[0]) / (prevfpt->vec[0] - v[0]);
			if (fac) fac = 1.0f / fac;
			v[1] = prevfpt->vec[1] - fac * (prevfpt->vec[1] - fpt->vec[1]);
		}
<<<<<<< HEAD
		
		immVertex2fv(shdr_pos, v);
	}
	
=======

		glVertex2fv(v);
	}

	/* if only one sample, add it now */
	if (fcu->totvert == 1)
		glVertex2fv(prevfpt->vec);

>>>>>>> 44505b38
	/* loop over samples, drawing segments */
	/* draw curve between first and last keyframe (if there are enough to do so) */
	while (b--) {
		/* Linear interpolation: just add one point (which should add a new line segment) */
<<<<<<< HEAD
		immVertex2fv(shdr_pos, prevfpt->vec);
		
		/* get next pointers */
		if (b > 0) {
			prevfpt++;
		}
=======
		glVertex2fv(prevfpt->vec);

		/* get next pointers */
		prevfpt = fpt;
		fpt++;

		/* last point? */
		if (b == 0)
			glVertex2fv(prevfpt->vec);
>>>>>>> 44505b38
	}

	/* extrapolate to right? (see code for left-extrapolation above too) */
	if (prevfpt->vec[0] < v2d->cur.xmax) {
		v[0] = v2d->cur.xmax;

		/* y-value depends on the interpolation */
		if ((fcu->extend == FCURVE_EXTRAPOLATE_CONSTANT) || (fcu->flag & FCURVE_INT_VALUES) || (fcu->totvert == 1)) {
			/* based on last keyframe's value */
			v[1] = prevfpt->vec[1];
		}
		else {
			/* extrapolate linear doesn't use the handle, use the previous points center instead */
			fpt = prevfpt - 1;
			fac = (prevfpt->vec[0] - fpt->vec[0]) / (prevfpt->vec[0] - v[0]);
			if (fac) fac = 1.0f / fac;
			v[1] = prevfpt->vec[1] - fac * (prevfpt->vec[1] - fpt->vec[1]);
		}
<<<<<<< HEAD
		
		immVertex2fv(shdr_pos, v);
	}
	
	immEnd();

	gpuPopMatrix();
=======

		glVertex2fv(v);
	}

	glEnd();
	glPopMatrix();
>>>>>>> 44505b38
}

/* helper func - check if the F-Curve only contains easily drawable segments
 * (i.e. no easing equation interpolations)
 */
static bool fcurve_can_use_simple_bezt_drawing(FCurve *fcu)
{
	BezTriple *bezt;
	int i;

	for (i = 0, bezt = fcu->bezt; i < fcu->totvert; i++, bezt++) {
		if (ELEM(bezt->ipo, BEZT_IPO_CONST, BEZT_IPO_LIN, BEZT_IPO_BEZ) == false) {
			return false;
		}
	}

	return true;
}

/* helper func - draw one repeat of an F-Curve (using Bezier curve approximations) */
static void draw_fcurve_curve_bezts(bAnimContext *ac, ID *id, FCurve *fcu, View2D *v2d, unsigned int pos)
{
	BezTriple *prevbezt = fcu->bezt;
	BezTriple *bezt = prevbezt + 1;
	float v1[2], v2[2], v3[2], v4[2];
	float *fp, data[120];
	float fac = 0.0f;
	int b = fcu->totvert - 1;
	int resol;
	float unit_scale, offset;
	short mapping_flag = ANIM_get_normalization_flags(ac);

	/* apply unit mapping */
	gpuPushMatrix();
	unit_scale = ANIM_unit_mapping_get_factor(ac->scene, id, fcu, mapping_flag, &offset);
	gpuScale2f(1.0f, unit_scale);
	gpuTranslate2f(0.0f, offset);

<<<<<<< HEAD
	/* For now, this assumes the worst case scenario, where all the keyframes have
	 * bezier interpolation, and are drawn at full res.
	 * This is tricky to optimize, but maybe can be improved at some point... */
	immBeginAtMost(GWN_PRIM_LINE_STRIP, (b * 32 + 3));
	
=======
	glBegin(GL_LINE_STRIP);

>>>>>>> 44505b38
	/* extrapolate to left? */
	if (prevbezt->vec[1][0] > v2d->cur.xmin) {
		/* left-side of view comes before first keyframe, so need to extend as not cyclic */
		v1[0] = v2d->cur.xmin;

		/* y-value depends on the interpolation */
		if ((fcu->extend == FCURVE_EXTRAPOLATE_CONSTANT) || (prevbezt->ipo == BEZT_IPO_CONST) || (fcu->totvert == 1)) {
			/* just extend across the first keyframe's value */
			v1[1] = prevbezt->vec[1][1];
		}
		else if (prevbezt->ipo == BEZT_IPO_LIN) {
			/* extrapolate linear dosnt use the handle, use the next points center instead */
			fac = (prevbezt->vec[1][0] - bezt->vec[1][0]) / (prevbezt->vec[1][0] - v1[0]);
			if (fac) fac = 1.0f / fac;
			v1[1] = prevbezt->vec[1][1] - fac * (prevbezt->vec[1][1] - bezt->vec[1][1]);
		}
		else {
			/* based on angle of handle 1 (relative to keyframe) */
			fac = (prevbezt->vec[0][0] - prevbezt->vec[1][0]) / (prevbezt->vec[1][0] - v1[0]);
			if (fac) fac = 1.0f / fac;
			v1[1] = prevbezt->vec[1][1] - fac * (prevbezt->vec[0][1] - prevbezt->vec[1][1]);
		}
<<<<<<< HEAD
		
		immVertex2fv(pos, v1);
=======

		glVertex2fv(v1);
>>>>>>> 44505b38
	}

	/* if only one keyframe, add it now */
	if (fcu->totvert == 1) {
		v1[0] = prevbezt->vec[1][0];
		v1[1] = prevbezt->vec[1][1];
		immVertex2fv(pos, v1);
	}

	/* draw curve between first and last keyframe (if there are enough to do so) */
	/* TODO: optimize this to not have to calc stuff out of view too? */
	while (b--) {
		if (prevbezt->ipo == BEZT_IPO_CONST) {
			/* Constant-Interpolation: draw segment between previous keyframe and next, but holding same value */
			v1[0] = prevbezt->vec[1][0];
			v1[1] = prevbezt->vec[1][1];
<<<<<<< HEAD
			immVertex2fv(pos, v1);
			
=======
			glVertex2fv(v1);

>>>>>>> 44505b38
			v1[0] = bezt->vec[1][0];
			v1[1] = prevbezt->vec[1][1];
			immVertex2fv(pos, v1);
		}
		else if (prevbezt->ipo == BEZT_IPO_LIN) {
			/* Linear interpolation: just add one point (which should add a new line segment) */
			v1[0] = prevbezt->vec[1][0];
			v1[1] = prevbezt->vec[1][1];
			immVertex2fv(pos, v1);
		}
		else if (prevbezt->ipo == BEZT_IPO_BEZ) {
			/* Bezier-Interpolation: draw curve as series of segments between keyframes
			 *	- resol determines number of points to sample in between keyframes
			 */

			/* resol depends on distance between points (not just horizontal) OR is a fixed high res */
			/* TODO: view scale should factor into this someday too... */
			if (fcu->driver) {
				resol = 32;
			}
			else {
				resol = (int)(5.0f * len_v2v2(bezt->vec[1], prevbezt->vec[1]));
			}

			if (resol < 2) {
				/* only draw one */
				v1[0] = prevbezt->vec[1][0];
				v1[1] = prevbezt->vec[1][1];
				immVertex2fv(pos, v1);
			}
			else {
				/* clamp resolution to max of 32 */
				/* NOTE: higher values will crash */
				if (resol > 32) resol = 32;

				v1[0] = prevbezt->vec[1][0];
				v1[1] = prevbezt->vec[1][1];
				v2[0] = prevbezt->vec[2][0];
				v2[1] = prevbezt->vec[2][1];

				v3[0] = bezt->vec[0][0];
				v3[1] = bezt->vec[0][1];
				v4[0] = bezt->vec[1][0];
				v4[1] = bezt->vec[1][1];

				correct_bezpart(v1, v2, v3, v4);

				BKE_curve_forward_diff_bezier(v1[0], v2[0], v3[0], v4[0], data, resol, sizeof(float) * 3);
				BKE_curve_forward_diff_bezier(v1[1], v2[1], v3[1], v4[1], data + 1, resol, sizeof(float) * 3);
<<<<<<< HEAD
				
				for (fp = data; resol; resol--, fp += 3) {
					immVertex2fv(pos, fp);
				}
=======

				for (fp = data; resol; resol--, fp += 3)
					glVertex2fv(fp);
>>>>>>> 44505b38
			}
		}

		/* get next pointers */
		prevbezt = bezt;
		bezt++;

		/* last point? */
		if (b == 0) {
			v1[0] = prevbezt->vec[1][0];
			v1[1] = prevbezt->vec[1][1];
			immVertex2fv(pos, v1);
		}
	}

	/* extrapolate to right? (see code for left-extrapolation above too) */
	if (prevbezt->vec[1][0] < v2d->cur.xmax) {
		v1[0] = v2d->cur.xmax;

		/* y-value depends on the interpolation */
		if ((fcu->extend == FCURVE_EXTRAPOLATE_CONSTANT) || (fcu->flag & FCURVE_INT_VALUES) || (prevbezt->ipo == BEZT_IPO_CONST) || (fcu->totvert == 1)) {
			/* based on last keyframe's value */
			v1[1] = prevbezt->vec[1][1];
		}
		else if (prevbezt->ipo == BEZT_IPO_LIN) {
			/* extrapolate linear dosnt use the handle, use the previous points center instead */
			bezt = prevbezt - 1;
			fac = (prevbezt->vec[1][0] - bezt->vec[1][0]) / (prevbezt->vec[1][0] - v1[0]);
			if (fac) fac = 1.0f / fac;
			v1[1] = prevbezt->vec[1][1] - fac * (prevbezt->vec[1][1] - bezt->vec[1][1]);
		}
		else {
			/* based on angle of handle 1 (relative to keyframe) */
			fac = (prevbezt->vec[2][0] - prevbezt->vec[1][0]) / (prevbezt->vec[1][0] - v1[0]);
			if (fac) fac = 1.0f / fac;
			v1[1] = prevbezt->vec[1][1] - fac * (prevbezt->vec[2][1] - prevbezt->vec[1][1]);
		}
<<<<<<< HEAD
		
		immVertex2fv(pos, v1);
	}
	
	immEnd();

	gpuPopMatrix();
=======

		glVertex2fv(v1);
	}

	glEnd();
	glPopMatrix();
>>>>>>> 44505b38
}

/* Debugging -------------------------------- */

/* Draw indicators which show the value calculated from the driver,
 * and how this is mapped to the value that comes out of it. This
 * is handy for helping users better understand how to interpret
 * the graphs, and also facilitates debugging.
 */
static void graph_draw_driver_debug(bAnimContext *ac, ID *id, FCurve *fcu)
{
	ChannelDriver *driver = fcu->driver;
	View2D *v2d = &ac->ar->v2d;
	short mapping_flag = ANIM_get_normalization_flags(ac);
	float offset;
	float unitfac = ANIM_unit_mapping_get_factor(ac->scene, id, fcu, mapping_flag, &offset);

	/* for now, only show when debugging driver... */
	//if ((driver->flag & DRIVER_FLAG_SHOWDEBUG) == 0)
	//	return;

<<<<<<< HEAD
	const uint shdr_pos = GWN_vertformat_attr_add(immVertexFormat(), "pos", GWN_COMP_F32, 2, GWN_FETCH_FLOAT);
	immBindBuiltinProgram(GPU_SHADER_2D_LINE_DASHED_UNIFORM_COLOR);

	float viewport_size[4];
	glGetFloatv(GL_VIEWPORT, viewport_size);
	immUniform2f("viewport_size", viewport_size[2] / UI_DPI_FAC, viewport_size[3] / UI_DPI_FAC);

	immUniform1i("num_colors", 0);  /* Simple dashes. */

=======
>>>>>>> 44505b38
	/* No curve to modify/visualize the result?
	 * => We still want to show the 1-1 default...
	 */
	if ((fcu->totvert == 0) && BLI_listbase_is_empty(&fcu->modifiers)) {
		float t;

		/* draw with thin dotted lines in style of what curve would have been */
<<<<<<< HEAD
		immUniformColor3fv(fcu->color);
		
		immUniform1f("dash_width", 40.0f);
		immUniform1f("dash_factor", 0.5f);
=======
		glColor3fv(fcu->color);

		setlinestyle(20);
>>>>>>> 44505b38
		glLineWidth(2.0f);

		/* draw 1-1 line, stretching just past the screen limits
		 * NOTE: we need to scale the y-values to be valid for the units
		 */
<<<<<<< HEAD
		immBegin(GWN_PRIM_LINES, 2);

		t = v2d->cur.xmin;
		immVertex2f(shdr_pos, t, (t + offset) * unitfac);

		t = v2d->cur.xmax;
		immVertex2f(shdr_pos, t, (t + offset) * unitfac);

		immEnd();
=======
		glBegin(GL_LINES);
		{
			t = v2d->cur.xmin;
			glVertex2f(t, (t + offset) * unitfac);

			t = v2d->cur.xmax;
			glVertex2f(t, (t + offset) * unitfac);
		}
		glEnd();

		/* cleanup line drawing */
		setlinestyle(0);
>>>>>>> 44505b38
	}

	/* draw driver only if actually functional */
	if ((driver->flag & DRIVER_FLAG_INVALID) == 0) {
		/* grab "coordinates" for driver outputs */
		float x = driver->curval;
		float y = fcu->curval * unitfac;

		/* only draw indicators if the point is in range*/
		if (x >= v2d->cur.xmin) {
			float co[2];

			/* draw dotted lines leading towards this point from both axes ....... */
<<<<<<< HEAD
			immUniformColor3f(0.9f, 0.9f, 0.9f);
			immUniform1f("dash_width", 10.0f);
			immUniform1f("dash_factor", 0.5f);

			immBegin(GWN_PRIM_LINES, (y >= v2d->cur.ymin) ? 4 : 2);

			/* x-axis lookup */
			co[0] = x;

			if (y >= v2d->cur.ymin) {
				co[1] = v2d->cur.ymin - 1.0f;
				immVertex2fv(shdr_pos, co);

				co[1] = y;
				immVertex2fv(shdr_pos, co);
			}

			/* y-axis lookup */
			co[1] = y;

			co[0] = v2d->cur.xmin - 1.0f;
			immVertex2fv(shdr_pos, co);

			co[0] = x;
			immVertex2fv(shdr_pos, co);

			immEnd();
			
			immUnbindProgram();

			/* GWN_PRIM_POINTS do not survive dashed line geometry shader... */
			immBindBuiltinProgram(GPU_SHADER_2D_UNIFORM_COLOR);
=======
			glColor3f(0.9f, 0.9f, 0.9f);
			setlinestyle(5);

			glBegin(GL_LINES);
			{
				/* x-axis lookup */
				co[0] = x;

				if (y >= v2d->cur.ymin) {
					co[1] = v2d->cur.ymin - 1.0f;
					glVertex2fv(co);

					co[1] = y;
					glVertex2fv(co);
				}

				/* y-axis lookup */
				co[1] = y;

				co[0] = v2d->cur.xmin - 1.0f;
				glVertex2fv(co);

				co[0] = x;
				glVertex2fv(co);
			}
			glEnd();

			setlinestyle(0);
>>>>>>> 44505b38

			/* x marks the spot .................................................... */
			/* -> outer frame */
			immUniformColor3f(0.9f, 0.9f, 0.9f);
			glPointSize(7.0);
<<<<<<< HEAD
			
			immBegin(GWN_PRIM_POINTS, 1);
			immVertex2f(shdr_pos, x, y);
			immEnd();
			
=======

			glBegin(GL_POINTS);
			glVertex2f(x, y);
			glEnd();

>>>>>>> 44505b38
			/* inner frame */
			immUniformColor3f(0.9f, 0.0f, 0.0f);
			glPointSize(3.0);
<<<<<<< HEAD
			
			immBegin(GWN_PRIM_POINTS, 1);
			immVertex2f(shdr_pos, x, y);
			immEnd();
=======

			glBegin(GL_POINTS);
			glVertex2f(x, y);
			glEnd();
>>>>>>> 44505b38
		}
	}

	immUnbindProgram();
}

/* Public Curve-Drawing API  ---------------- */

/* Draw the 'ghost' F-Curves (i.e. snapshots of the curve)
 * NOTE: unit mapping has already been applied to the values, so do not try and apply again
 */
void graph_draw_ghost_curves(bAnimContext *ac, SpaceIpo *sipo, ARegion *ar)
{
	FCurve *fcu;

	/* draw with thick dotted lines */
	glLineWidth(3.0f);

	/* anti-aliased lines for less jagged appearance */
	if ((sipo->flag & SIPO_BEAUTYDRAW_OFF) == 0) {
		glEnable(GL_LINE_SMOOTH);
	}
	glEnable(GL_BLEND);

<<<<<<< HEAD
	const uint shdr_pos = GWN_vertformat_attr_add(immVertexFormat(), "pos", GWN_COMP_F32, 2, GWN_FETCH_FLOAT);

	immBindBuiltinProgram(GPU_SHADER_2D_LINE_DASHED_UNIFORM_COLOR);

	float viewport_size[4];
	glGetFloatv(GL_VIEWPORT, viewport_size);
	immUniform2f("viewport_size", viewport_size[2] / UI_DPI_FAC, viewport_size[3] / UI_DPI_FAC);

	immUniform1i("num_colors", 0);  /* Simple dashes. */
	immUniform1f("dash_width", 20.0f);
	immUniform1f("dash_factor", 0.5f);

=======
>>>>>>> 44505b38
	/* the ghost curves are simply sampled F-Curves stored in sipo->ghostCurves */
	for (fcu = sipo->ghostCurves.first; fcu; fcu = fcu->next) {
		/* set whatever color the curve has set
		 *  - this is set by the function which creates these
		 *	- draw with a fixed opacity of 2
		 */
<<<<<<< HEAD
		immUniformColor3fvAlpha(fcu->color, 0.5f);
		
=======
		glColor4f(fcu->color[0], fcu->color[1], fcu->color[2], 0.5f);

>>>>>>> 44505b38
		/* simply draw the stored samples */
		draw_fcurve_curve_samples(ac, NULL, fcu, &ar->v2d, shdr_pos);
	}

	immUnbindProgram();

	if ((sipo->flag & SIPO_BEAUTYDRAW_OFF) == 0) {
		glDisable(GL_LINE_SMOOTH);
	}
<<<<<<< HEAD
=======

	/* restore settings */
	setlinestyle(0);

	if ((sipo->flag & SIPO_BEAUTYDRAW_OFF) == 0) glDisable(GL_LINE_SMOOTH);
>>>>>>> 44505b38
	glDisable(GL_BLEND);
}

/* This is called twice from space_graph.c -> graph_main_region_draw()
 * Unselected then selected F-Curves are drawn so that they do not occlude each other.
 */
void graph_draw_curves(bAnimContext *ac, SpaceIpo *sipo, ARegion *ar, View2DGrid *grid, short sel)
{
	ListBase anim_data = {NULL, NULL};
	bAnimListElem *ale;
	int filter;

	/* build list of curves to draw */
	filter = (ANIMFILTER_DATA_VISIBLE | ANIMFILTER_CURVE_VISIBLE);
	filter |= ((sel) ? (ANIMFILTER_SEL) : (ANIMFILTER_UNSEL));
	ANIM_animdata_filter(ac, &anim_data, filter, ac->data, ac->datatype);

	/* for each curve:
	 *	draw curve, then handle-lines, and finally vertices in this order so that
	 *  the data will be layered correctly
	 */
	for (ale = anim_data.first; ale; ale = ale->next) {
		FCurve *fcu = (FCurve *)ale->key_data;
		FModifier *fcm = find_active_fmodifier(&fcu->modifiers);
		AnimData *adt = ANIM_nla_mapping_get(ac, ale);

		/* map keyframes for drawing if scaled F-Curve */
<<<<<<< HEAD
		if (adt) {
			ANIM_nla_mapping_apply_fcurve(adt, ale->key_data, 0, 0);
		}
=======
		if (adt)
			ANIM_nla_mapping_apply_fcurve(adt, ale->key_data, 0, 0);
>>>>>>> 44505b38

		/* draw curve:
		 *	- curve line may be result of one or more destructive modifiers or just the raw data,
		 *	  so we need to check which method should be used
		 *	- controls from active modifier take precedence over keyframes
		 *	  (XXX! editing tools need to take this into account!)
		 */

		/* 1) draw curve line */
		if (((fcu->modifiers.first) || (fcu->flag & FCURVE_INT_VALUES)) ||
		    (((fcu->bezt) || (fcu->fpt)) && (fcu->totvert)))
		{
			/* set color/drawing style for curve itself */
			/* draw active F-Curve thicker than the rest to make it stand out */
			if (fcu->flag & FCURVE_ACTIVE) {
				glLineWidth(2.5);
			}
			else {
				glLineWidth(1.0);
			}
			
			/* anti-aliased lines for less jagged appearance */
			if ((sipo->flag & SIPO_BEAUTYDRAW_OFF) == 0) {
				glEnable(GL_LINE_SMOOTH);
			}
			glEnable(GL_BLEND);

			const uint shdr_pos = GWN_vertformat_attr_add(immVertexFormat(), "pos", GWN_COMP_F32, 2, GWN_FETCH_FLOAT);

			immBindBuiltinProgram(GPU_SHADER_2D_LINE_DASHED_UNIFORM_COLOR);

			float viewport_size[4];
			glGetFloatv(GL_VIEWPORT, viewport_size);
			immUniform2f("viewport_size", viewport_size[2] / UI_DPI_FAC, viewport_size[3] / UI_DPI_FAC);

			immUniform1i("num_colors", 0);  /* Simple dashes. */

			if (BKE_fcurve_is_protected(fcu)) {
				/* protected curves (non editable) are drawn with dotted lines */
				immUniform1f("dash_width", 4.0f);
				immUniform1f("dash_factor", 0.5f);
			}
			else {
				immUniform1f("dash_factor", 2.0f);  /* solid line */
			}

			if (((fcu->grp) && (fcu->grp->flag & AGRP_MUTED)) || (fcu->flag & FCURVE_MUTED)) {
				/* muted curves are drawn in a grayish hue */
				/* XXX should we have some variations? */
				immUniformThemeColorShade(TH_HEADER, 50);
			}
			else {
				/* set whatever color the curve has set
				 *	- unselected curves draw less opaque to help distinguish the selected ones
				 */
<<<<<<< HEAD
				immUniformColor3fvAlpha(fcu->color, fcurve_display_alpha(fcu));
			}

=======
				glColor4f(fcu->color[0], fcu->color[1], fcu->color[2], fcurve_display_alpha(fcu));
			}

			/* draw active F-Curve thicker than the rest to make it stand out */
			if (fcu->flag & FCURVE_ACTIVE) {
				glLineWidth(2.0);
			}
			else {
				glLineWidth(1.0);
			}

			/* anti-aliased lines for less jagged appearance */
			if ((sipo->flag & SIPO_BEAUTYDRAW_OFF) == 0) glEnable(GL_LINE_SMOOTH);
			glEnable(GL_BLEND);

>>>>>>> 44505b38
			/* draw F-Curve */
			if ((fcu->modifiers.first) || (fcu->flag & FCURVE_INT_VALUES)) {
				/* draw a curve affected by modifiers or only allowed to have integer values
				 * by sampling it at various small-intervals over the visible region
				 */
				draw_fcurve_curve(ac, ale->id, fcu, &ar->v2d, grid, shdr_pos);
			}
			else if (((fcu->bezt) || (fcu->fpt)) && (fcu->totvert)) {
				/* just draw curve based on defined data (i.e. no modifiers) */
				if (fcu->bezt) {
					if (fcurve_can_use_simple_bezt_drawing(fcu)) {
						draw_fcurve_curve_bezts(ac, ale->id, fcu, &ar->v2d, shdr_pos);
					}
					else {
						draw_fcurve_curve(ac, ale->id, fcu, &ar->v2d, grid, shdr_pos);
					}
				}
				else if (fcu->fpt) {
					draw_fcurve_curve_samples(ac, ale->id, fcu, &ar->v2d, shdr_pos);
				}
			}

<<<<<<< HEAD
			immUnbindProgram();

			if ((sipo->flag & SIPO_BEAUTYDRAW_OFF) == 0) {
				glDisable(GL_LINE_SMOOTH);
			}
=======
			/* restore settings */
			setlinestyle(0);

			if ((sipo->flag & SIPO_BEAUTYDRAW_OFF) == 0) glDisable(GL_LINE_SMOOTH);
>>>>>>> 44505b38
			glDisable(GL_BLEND);
		}

		/* 2) draw handles and vertices as appropriate based on active
		 *	- if the option to only show controls if the F-Curve is selected is enabled, we must obey this
		 */
		if (!(sipo->flag & SIPO_SELCUVERTSONLY) || (fcu->flag & FCURVE_SELECTED)) {
			if (!fcurve_are_keyframes_usable(fcu) && !(fcu->fpt && fcu->totvert)) {
				/* only draw controls if this is the active modifier */
				if ((fcu->flag & FCURVE_ACTIVE) && (fcm)) {
					switch (fcm->type) {
						case FMODIFIER_TYPE_ENVELOPE: /* envelope */
							draw_fcurve_modifier_controls_envelope(fcm, &ar->v2d);
							break;
					}
				}
			}
			else if (((fcu->bezt) || (fcu->fpt)) && (fcu->totvert)) {
				short mapping_flag = ANIM_get_normalization_flags(ac);
				float offset;
				float unit_scale = ANIM_unit_mapping_get_factor(ac->scene, ale->id, fcu, mapping_flag, &offset);

				/* apply unit-scaling to all values via OpenGL */
<<<<<<< HEAD
				gpuPushMatrix();
				gpuScale2f(1.0f, unit_scale);
				gpuTranslate2f(0.0f, offset);
				
=======
				glPushMatrix();
				glScalef(1.0f, unit_scale, 1.0f);
				glTranslatef(0.0f, offset, 0.0f);

>>>>>>> 44505b38
				/* set this once and for all - all handles and handle-verts should use the same thickness */
				glLineWidth(1.0);

				if (fcu->bezt) {
					bool do_handles = draw_fcurve_handles_check(sipo, fcu);

					if (do_handles) {
						/* only draw handles/vertices on keyframes */
						glEnable(GL_BLEND);
						draw_fcurve_handles(sipo, fcu);
						glDisable(GL_BLEND);
					}
<<<<<<< HEAD
					
					draw_fcurve_vertices(ar, fcu, do_handles, (sipo->flag & SIPO_SELVHANDLESONLY));
=======

					draw_fcurve_vertices(sipo, ar, fcu, do_handles, (sipo->flag & SIPO_SELVHANDLESONLY), unit_scale);
>>>>>>> 44505b38
				}
				else {
					/* samples: only draw two indicators at either end as indicators */
					draw_fcurve_samples(sipo, ar, fcu);
				}
<<<<<<< HEAD
				
				gpuPopMatrix();
=======

				glPopMatrix();
>>>>>>> 44505b38
			}
		}

		/* 3) draw driver debugging stuff */
		if ((ac->datatype == ANIMCONT_DRIVERS) && (fcu->flag & FCURVE_ACTIVE)) {
			graph_draw_driver_debug(ac, ale->id, fcu);
		}

		/* undo mapping of keyframes for drawing if scaled F-Curve */
		if (adt)
			ANIM_nla_mapping_apply_fcurve(adt, ale->key_data, 1, 0);
	}

	/* free list of curves */
	ANIM_animdata_freelist(&anim_data);
}

/* ************************************************************************* */
/* Channel List */

/* left hand part */
void graph_draw_channel_names(bContext *C, bAnimContext *ac, ARegion *ar)
{
	ListBase anim_data = {NULL, NULL};
	bAnimListElem *ale;
	int filter;

	View2D *v2d = &ar->v2d;
	float y = 0.0f, height;
	size_t items;
	int i = 0;

	/* build list of channels to draw */
	filter = (ANIMFILTER_DATA_VISIBLE | ANIMFILTER_LIST_VISIBLE | ANIMFILTER_LIST_CHANNELS);
	items = ANIM_animdata_filter(ac, &anim_data, filter, ac->data, ac->datatype);

	/* Update max-extent of channels here (taking into account scrollers):
	 *  - this is done to allow the channel list to be scrollable, but must be done here
	 *    to avoid regenerating the list again and/or also because channels list is drawn first
	 *	- offset of ACHANNEL_HEIGHT*2 is added to the height of the channels, as first is for
	 *	  start of list offset, and the second is as a correction for the scrollers.
	 */
	height = (float)((items * ACHANNEL_STEP(ac)) + (ACHANNEL_HEIGHT(ac) * 2));
	UI_view2d_totRect_set(v2d, BLI_rcti_size_x(&ar->v2d.mask), height);

	/* loop through channels, and set up drawing depending on their type  */
	{   /* first pass: just the standard GL-drawing for backdrop + text */
		size_t channel_index = 0;

		y = (float)ACHANNEL_FIRST(ac);

		for (ale = anim_data.first, i = 0; ale; ale = ale->next, i++) {
			const float yminc = (float)(y - ACHANNEL_HEIGHT_HALF(ac));
			const float ymaxc = (float)(y + ACHANNEL_HEIGHT_HALF(ac));

			/* check if visible */
			if (IN_RANGE(yminc, v2d->cur.ymin, v2d->cur.ymax) ||
			    IN_RANGE(ymaxc, v2d->cur.ymin, v2d->cur.ymax) )
			{
				/* draw all channels using standard channel-drawing API */
				ANIM_channel_draw(ac, ale, yminc, ymaxc, channel_index);
			}

			/* adjust y-position for next one */
			y -= ACHANNEL_STEP(ac);
			channel_index++;
		}
	}
	{   /* second pass: widgets */
		uiBlock *block = UI_block_begin(C, ar, __func__, UI_EMBOSS);
		size_t channel_index = 0;

		y = (float)ACHANNEL_FIRST(ac);

		/* set blending again, as may not be set in previous step */
		glBlendFuncSeparate(GL_SRC_ALPHA, GL_ONE_MINUS_SRC_ALPHA, GL_ONE, GL_ONE_MINUS_SRC_ALPHA);
		glEnable(GL_BLEND);

		for (ale = anim_data.first, i = 0; ale; ale = ale->next, i++) {
			const float yminc = (float)(y - ACHANNEL_HEIGHT_HALF(ac));
			const float ymaxc = (float)(y + ACHANNEL_HEIGHT_HALF(ac));

			/* check if visible */
			if (IN_RANGE(yminc, v2d->cur.ymin, v2d->cur.ymax) ||
			    IN_RANGE(ymaxc, v2d->cur.ymin, v2d->cur.ymax) )
			{
				/* draw all channels using standard channel-drawing API */
				ANIM_channel_draw_widgets(C, ac, ale, block, yminc, ymaxc, channel_index);
			}

			/* adjust y-position for next one */
			y -= ACHANNEL_STEP(ac);
			channel_index++;
		}

		UI_block_end(C, block);
		UI_block_draw(C, block);

		glDisable(GL_BLEND);
	}

	/* free tempolary channels */
	ANIM_animdata_freelist(&anim_data);
}<|MERGE_RESOLUTION|>--- conflicted
+++ resolved
@@ -85,7 +85,6 @@
 	const float fac = 0.05f * BLI_rctf_size_x(&v2d->cur);
 	int i;
 
-<<<<<<< HEAD
 	const uint shdr_pos = GWN_vertformat_attr_add(immVertexFormat(), "pos", GWN_COMP_F32, 2, GWN_FETCH_FLOAT);
 
 	glLineWidth(1.0f);
@@ -132,36 +131,6 @@
 				immVertex2f(shdr_pos, fed->time, fed->min);
 				immVertex2f(shdr_pos, fed->time, fed->max);
 			}
-=======
-	/* draw two black lines showing the standard reference levels */
-	glColor3f(0.0f, 0.0f, 0.0f);
-	glLineWidth(1);
-	setlinestyle(5);
-
-	glBegin(GL_LINES);
-	glVertex2f(v2d->cur.xmin, env->midval + env->min);
-	glVertex2f(v2d->cur.xmax, env->midval + env->min);
-
-	glVertex2f(v2d->cur.xmin, env->midval + env->max);
-	glVertex2f(v2d->cur.xmax, env->midval + env->max);
-	glEnd();
-	setlinestyle(0);
-
-	/* set size of vertices (non-adjustable for now) */
-	glPointSize(2.0f);
-
-	/* for now, point color is fixed, and is white */
-	glColor3f(1.0f, 1.0f, 1.0f);
-
-	glBegin(GL_POINTS);
-	for (i = 0, fed = env->data; i < env->totvert; i++, fed++) {
-		/* only draw if visible
-		 *	- min/max here are fixed, not relative
-		 */
-		if (IN_RANGE(fed->time, (v2d->cur.xmin - fac), (v2d->cur.xmax + fac))) {
-			glVertex2f(fed->time, fed->min);
-			glVertex2f(fed->time, fed->max);
->>>>>>> 44505b38
 		}
 
 		immEnd();
@@ -199,7 +168,6 @@
 static void draw_fcurve_selected_keyframe_vertices(FCurve *fcu, View2D *v2d, bool edit, bool sel, unsigned pos)
 {
 	const float fac = 0.05f * BLI_rctf_size_x(&v2d->cur);
-<<<<<<< HEAD
 
 	set_fcurve_vertex_color(fcu, sel);
 
@@ -207,15 +175,7 @@
 
 	BezTriple *bezt = fcu->bezt;
 	for (int i = 0; i < fcu->totvert; i++, bezt++) {
-		/* as an optimization step, only draw those in view 
-=======
-	int i;
-
-	glBegin(GL_POINTS);
-
-	for (i = 0; i < fcu->totvert; i++, bezt++) {
 		/* as an optimization step, only draw those in view
->>>>>>> 44505b38
 		 *	- we apply a correction factor to ensure that points don't pop in/out due to slight twitches of view size
 		 */
 		if (IN_RANGE(bezt->vec[1][0], (v2d->cur.xmin - fac), (v2d->cur.xmax + fac))) {
@@ -234,17 +194,10 @@
 			}
 		}
 	}
-<<<<<<< HEAD
-=======
-
-	glEnd();
-}
->>>>>>> 44505b38
 
 	immEnd();
 }
 
-<<<<<<< HEAD
 /* helper func - draw keyframe vertices only for an F-Curve */
 static void draw_fcurve_keyframe_vertices(FCurve *fcu, View2D *v2d, bool edit, unsigned pos)
 {
@@ -256,48 +209,12 @@
 	draw_fcurve_selected_keyframe_vertices(fcu, v2d, edit, true, pos);
 
 	immUnbindProgram();
-=======
-/* helper func - draw handle vertex for an F-Curve as a round unfilled circle
- * NOTE: the caller MUST HAVE GL_LINE_SMOOTH & GL_BLEND ENABLED, otherwise, the controls don't
- * have a consistent appearance (due to off-pixel alignments)...
- */
-static void draw_fcurve_handle_control(float x, float y, float xscale, float yscale, float hsize)
-{
-	static GLuint displist = 0;
-
-	/* initialize round circle shape */
-	if (displist == 0) {
-		GLUquadricObj *qobj;
-
-		displist = glGenLists(1);
-		glNewList(displist, GL_COMPILE);
-
-		qobj    = gluNewQuadric();
-		gluQuadricDrawStyle(qobj, GLU_SILHOUETTE);
-		gluDisk(qobj, 0,  0.7, 8, 1);
-		gluDeleteQuadric(qobj);
-
-		glEndList();
-	}
-
-	/* adjust view transform before starting */
-	glTranslatef(x, y, 0.0f);
-	glScalef(1.0f / xscale * hsize, 1.0f / yscale * hsize, 1.0f);
-
-	/* draw! */
-	glCallList(displist);
-
-	/* restore view transform */
-	glScalef(xscale / hsize, yscale / hsize, 1.0);
-	glTranslatef(-x, -y, 0.0f);
->>>>>>> 44505b38
 }
 
 
 /* helper func - draw handle vertices only for an F-Curve (if it is not protected) */
 static void draw_fcurve_selected_handle_vertices(FCurve *fcu, View2D *v2d, bool sel, bool sel_handle_only, unsigned pos)
 {
-<<<<<<< HEAD
 	(void) v2d; /* TODO: use this to draw only points in view */
 
 	/* set handle color */
@@ -311,29 +228,6 @@
 	BezTriple *bezt = fcu->bezt;
 	BezTriple *prevbezt = NULL;
 	for (int i = 0; i < fcu->totvert; i++, prevbezt = bezt, bezt++) {
-=======
-	BezTriple *bezt = fcu->bezt;
-	BezTriple *prevbezt = NULL;
-	float hsize, xscale, yscale;
-	int i;
-
-	/* get view settings */
-	hsize = UI_GetThemeValuef(TH_HANDLE_VERTEX_SIZE) * U.pixelsize;
-	UI_view2d_scale_get(v2d, &xscale, &yscale);
-
-	/* Compensate OGL scale sued for unit mapping, so circle will be circle, not ellipse */
-	yscale *= units_scale;
-
-	/* set handle color */
-	if (sel) UI_ThemeColor(TH_HANDLE_VERTEX_SELECT);
-	else UI_ThemeColor(TH_HANDLE_VERTEX);
-
-	/* anti-aliased lines for more consistent appearance */
-	if ((sipo->flag & SIPO_BEAUTYDRAW_OFF) == 0) glEnable(GL_LINE_SMOOTH);
-	glEnable(GL_BLEND);
-
-	for (i = 0; i < fcu->totvert; i++, prevbezt = bezt, bezt++) {
->>>>>>> 44505b38
 		/* Draw the editmode handles for a bezier curve (others don't have handles)
 		 * if their selection status matches the selection status we're drawing for
 		 *	- first handle only if previous beztriple was bezier-mode
@@ -355,18 +249,12 @@
 		}
 	}
 
-<<<<<<< HEAD
 	immEnd();
-=======
-	if ((sipo->flag & SIPO_BEAUTYDRAW_OFF) == 0) glDisable(GL_LINE_SMOOTH);
-	glDisable(GL_BLEND);
->>>>>>> 44505b38
 }
 
 /* helper func - draw handle vertices only for an F-Curve (if it is not protected) */
 static void draw_fcurve_handle_vertices(FCurve *fcu, View2D *v2d, bool sel_handle_only, unsigned pos)
 {
-<<<<<<< HEAD
 	/* smooth outlines for more consistent appearance */
 	immBindBuiltinProgram(GPU_SHADER_2D_POINT_UNIFORM_SIZE_UNIFORM_COLOR_OUTLINE_AA);
 
@@ -378,22 +266,6 @@
 	draw_fcurve_selected_handle_vertices(fcu, v2d, true, sel_handle_only, pos);
 
 	immUnbindProgram();
-=======
-	/* Fade the 'intensity' of the vertices based on the selection of the curves too */
-	int alphaOffset = (int)((fcurve_display_alpha(fcu) - 1.0f) * 255);
-
-	/* Set color of curve vertex based on state of curve (i.e. 'Edit' Mode) */
-	if ((fcu->flag & FCURVE_PROTECTED) == 0) {
-		/* Curve's points ARE BEING edited */
-		if (sel) UI_ThemeColorShadeAlpha(TH_VERTEX_SELECT, 0, alphaOffset);
-		else UI_ThemeColorShadeAlpha(TH_VERTEX, 0, alphaOffset);
-	}
-	else {
-		/* Curve's points CANNOT BE edited */
-		if (sel) UI_ThemeColorShadeAlpha(TH_TEXT_HI, 0, alphaOffset);
-		else UI_ThemeColorShadeAlpha(TH_TEXT, 0, alphaOffset);
-	}
->>>>>>> 44505b38
 }
 
 
@@ -401,8 +273,7 @@
 {
 	View2D *v2d = &ar->v2d;
 
-<<<<<<< HEAD
-	/* only draw points if curve is visible 
+	/* only draw points if curve is visible
 	 *  - draw unselected points before selected points as separate passes
 	 *     to make sure in the case of overlapping points that the selected is always visible
 	 *	- draw handles before keyframes, so that keyframes will overlap handles (keyframes are more important for users)
@@ -423,32 +294,6 @@
 
 	GPU_disable_program_point_size();
 	glDisable(GL_BLEND);
-=======
-	/* only draw points if curve is visible
-	 *  - draw unselected points before selected points as separate passes to minimize color-changing overhead
-	 *	   (XXX dunno if this is faster than drawing all in one pass though)
-	 *     and also to make sure in the case of overlapping points that the selected is always visible
-	 *	- draw handles before keyframes, so that keyframes will overlap handles (keyframes are more important for users)
-	 */
-
-	glPointSize(UI_GetThemeValuef(TH_VERTEX_SIZE));
-
-	/* draw the two handles first (if they're shown, the curve doesn't have just a single keyframe, and the curve is being edited) */
-	if (do_handles) {
-		set_fcurve_vertex_color(fcu, 0);
-		draw_fcurve_vertices_handles(fcu, sipo, v2d, 0, sel_handle_only, units_scale);
-
-		set_fcurve_vertex_color(fcu, 1);
-		draw_fcurve_vertices_handles(fcu, sipo, v2d, 1, sel_handle_only, units_scale);
-	}
-
-	/* draw keyframes over the handles */
-	set_fcurve_vertex_color(fcu, 0);
-	draw_fcurve_vertices_keyframes(fcu, sipo, v2d, !(fcu->flag & FCURVE_PROTECTED), 0);
-
-	set_fcurve_vertex_color(fcu, 1);
-	draw_fcurve_vertices_keyframes(fcu, sipo, v2d, !(fcu->flag & FCURVE_PROTECTED), 1);
->>>>>>> 44505b38
 }
 
 /* Handles ---------------- */
@@ -478,7 +323,6 @@
 {
 	int sel, b;
 
-<<<<<<< HEAD
 	Gwn_VertFormat *format = immVertexFormat();
 	unsigned int pos = GWN_vertformat_attr_add(format, "pos", GWN_COMP_F32, 2, GWN_FETCH_FLOAT);
 	unsigned int color = GWN_vertformat_attr_add(format, "color", GWN_COMP_U8, 4, GWN_FETCH_INT_TO_FLOAT_UNIT);
@@ -486,16 +330,7 @@
 
 	immBeginAtMost(GWN_PRIM_LINES, 4 * 2 * fcu->totvert);
 
-	/* slightly hacky, but we want to draw unselected points before selected ones 
-=======
-	/* a single call to GL_LINES here around these calls should be sufficient to still
-	 * get separate line segments, but which aren't wrapped with GL_LINE_STRIP every time we
-	 * want a single line
-	 */
-	glBegin(GL_LINES);
-
 	/* slightly hacky, but we want to draw unselected points before selected ones
->>>>>>> 44505b38
 	 * so that selected points are clearly visible
 	 */
 	for (sel = 0; sel < 2; sel++) {
@@ -521,32 +356,20 @@
 				if ((!prevbezt && (bezt->ipo == BEZT_IPO_BEZ)) || (prevbezt && (prevbezt->ipo == BEZT_IPO_BEZ))) {
 					UI_GetThemeColor3ubv(basecol + bezt->h1, col);
 					col[3] = fcurve_display_alpha(fcu) * 255;
-<<<<<<< HEAD
 					immAttrib4ubv(color, col);
 					immVertex2fv(pos, fp);
 					immAttrib4ubv(color, col);
 					immVertex2fv(pos, fp + 3);
-=======
-					glColor4ubv((GLubyte *)col);
-
-					glVertex2fv(fp); glVertex2fv(fp + 3);
->>>>>>> 44505b38
 				}
 
 				/* only draw second handle if this segment is bezier */
 				if (bezt->ipo == BEZT_IPO_BEZ) {
 					UI_GetThemeColor3ubv(basecol + bezt->h2, col);
 					col[3] = fcurve_display_alpha(fcu) * 255;
-<<<<<<< HEAD
 					immAttrib4ubv(color, col);
 					immVertex2fv(pos, fp + 3);
 					immAttrib4ubv(color, col);
 					immVertex2fv(pos, fp + 6);
-=======
-					glColor4ubv((GLubyte *)col);
-
-					glVertex2fv(fp + 3); glVertex2fv(fp + 6);
->>>>>>> 44505b38
 				}
 			}
 			else {
@@ -557,16 +380,10 @@
 					fp = bezt->vec[0];
 					UI_GetThemeColor3ubv(basecol + bezt->h1, col);
 					col[3] = fcurve_display_alpha(fcu) * 255;
-<<<<<<< HEAD
 					immAttrib4ubv(color, col);
 					immVertex2fv(pos, fp);
 					immAttrib4ubv(color, col);
 					immVertex2fv(pos, fp + 3);
-=======
-					glColor4ubv((GLubyte *)col);
-
-					glVertex2fv(fp); glVertex2fv(fp + 3);
->>>>>>> 44505b38
 				}
 
 				/* only draw second handle if this segment is bezier, and selection is ok */
@@ -576,7 +393,6 @@
 					fp = bezt->vec[1];
 					UI_GetThemeColor3ubv(basecol + bezt->h2, col);
 					col[3] = fcurve_display_alpha(fcu) * 255;
-<<<<<<< HEAD
 					immAttrib4ubv(color, col);
 					immVertex2fv(pos, fp);
 					immAttrib4ubv(color, col);
@@ -588,17 +404,6 @@
 
 	immEnd();
 	immUnbindProgram();
-=======
-					glColor4ubv((GLubyte *)col);
-
-					glVertex2fv(fp); glVertex2fv(fp + 3);
-				}
-			}
-		}
-	}
-
-	glEnd();  /* GL_LINES */
->>>>>>> 44505b38
 }
 
 /* Samples ---------------- */
@@ -609,7 +414,6 @@
  */
 static void draw_fcurve_sample_control(float x, float y, float xscale, float yscale, float hsize, unsigned int pos)
 {
-<<<<<<< HEAD
 	/* adjust view transform before starting */
 	gpuPushMatrix();
 	gpuTranslate2f(x, y);
@@ -623,32 +427,6 @@
 	immVertex2f(pos, -0.7f, +0.7f);
 	immVertex2f(pos, +0.7f, -0.7f);
 	immEnd();
-=======
-	static GLuint displist = 0;
-
-	/* initialize X shape */
-	if (displist == 0) {
-		displist = glGenLists(1);
-		glNewList(displist, GL_COMPILE);
-
-		glBegin(GL_LINES);
-		glVertex2f(-0.7f, -0.7f);
-		glVertex2f(+0.7f, +0.7f);
-
-		glVertex2f(-0.7f, +0.7f);
-		glVertex2f(+0.7f, -0.7f);
-		glEnd();  /* GL_LINES */
-
-		glEndList();
-	}
-
-	/* adjust view transform before starting */
-	glTranslatef(x, y, 0.0f);
-	glScalef(1.0f / xscale * hsize, 1.0f / yscale * hsize, 1.0f);
-
-	/* draw! */
-	glCallList(displist);
->>>>>>> 44505b38
 
 	/* restore view transform */
 	gpuPopMatrix();
@@ -663,15 +441,7 @@
 	/* get view settings */
 	hsize = UI_GetThemeValuef(TH_VERTEX_SIZE);
 	UI_view2d_scale_get(&ar->v2d, &xscale, &yscale);
-<<<<<<< HEAD
-	
-=======
-
-	/* set vertex color */
-	if (fcu->flag & (FCURVE_ACTIVE | FCURVE_SELECTED)) UI_ThemeColor(TH_TEXT_HI);
-	else UI_ThemeColor(TH_TEXT);
-
->>>>>>> 44505b38
+
 	/* get verts */
 	first = fcu->fpt;
 	last = (first) ? (first + (fcu->totvert - 1)) : (NULL);
@@ -682,7 +452,6 @@
 		if ((sipo->flag & SIPO_BEAUTYDRAW_OFF) == 0) glEnable(GL_LINE_SMOOTH);
 		glEnable(GL_BLEND);
 
-<<<<<<< HEAD
 		unsigned int pos = GWN_vertformat_attr_add(immVertexFormat(), "pos", GWN_COMP_F32, 2, GWN_FETCH_FLOAT);
 		immBindBuiltinProgram(GPU_SHADER_2D_UNIFORM_COLOR);
 
@@ -692,10 +461,6 @@
 		draw_fcurve_sample_control(last->vec[0], last->vec[1], xscale, yscale, hsize, pos);
 
 		immUnbindProgram();
-=======
-		draw_fcurve_sample_control(first->vec[0], first->vec[1], xscale, yscale, hsize);
-		draw_fcurve_sample_control(last->vec[0], last->vec[1], xscale, yscale, hsize);
->>>>>>> 44505b38
 
 		glDisable(GL_BLEND);
 		if ((sipo->flag & SIPO_BEAUTYDRAW_OFF) == 0) glDisable(GL_LINE_SMOOTH);
@@ -775,10 +540,6 @@
 	 *	- apply the unit correction factor to the calculated values so that
 	 *	  the displayed values appear correctly in the viewport
 	 */
-<<<<<<< HEAD
-=======
-	glBegin(GL_LINE_STRIP);
->>>>>>> 44505b38
 
 	n = (etime - stime) / samplefreq + 0.5f;
 
@@ -793,11 +554,6 @@
 		immEnd();
 	}
 
-<<<<<<< HEAD
-=======
-	glEnd();
-
->>>>>>> 44505b38
 	/* restore driver */
 	fcu->driver = driver;
 }
@@ -827,13 +583,8 @@
 	gpuScale2f(1.0f, unit_scale);
 	gpuTranslate2f(0.0f, offset);
 
-<<<<<<< HEAD
 	immBegin(GWN_PRIM_LINE_STRIP, count);
-	
-=======
-	glBegin(GL_LINE_STRIP);
-
->>>>>>> 44505b38
+
 	/* extrapolate to left? - left-side of view comes before first keyframe? */
 	if (prevfpt->vec[0] > v2d->cur.xmin) {
 		v[0] = v2d->cur.xmin;
@@ -849,43 +600,20 @@
 			if (fac) fac = 1.0f / fac;
 			v[1] = prevfpt->vec[1] - fac * (prevfpt->vec[1] - fpt->vec[1]);
 		}
-<<<<<<< HEAD
-		
+
 		immVertex2fv(shdr_pos, v);
 	}
-	
-=======
-
-		glVertex2fv(v);
-	}
-
-	/* if only one sample, add it now */
-	if (fcu->totvert == 1)
-		glVertex2fv(prevfpt->vec);
-
->>>>>>> 44505b38
+
 	/* loop over samples, drawing segments */
 	/* draw curve between first and last keyframe (if there are enough to do so) */
 	while (b--) {
 		/* Linear interpolation: just add one point (which should add a new line segment) */
-<<<<<<< HEAD
 		immVertex2fv(shdr_pos, prevfpt->vec);
-		
+
 		/* get next pointers */
 		if (b > 0) {
 			prevfpt++;
 		}
-=======
-		glVertex2fv(prevfpt->vec);
-
-		/* get next pointers */
-		prevfpt = fpt;
-		fpt++;
-
-		/* last point? */
-		if (b == 0)
-			glVertex2fv(prevfpt->vec);
->>>>>>> 44505b38
 	}
 
 	/* extrapolate to right? (see code for left-extrapolation above too) */
@@ -904,22 +632,13 @@
 			if (fac) fac = 1.0f / fac;
 			v[1] = prevfpt->vec[1] - fac * (prevfpt->vec[1] - fpt->vec[1]);
 		}
-<<<<<<< HEAD
-		
+
 		immVertex2fv(shdr_pos, v);
 	}
-	
+
 	immEnd();
 
 	gpuPopMatrix();
-=======
-
-		glVertex2fv(v);
-	}
-
-	glEnd();
-	glPopMatrix();
->>>>>>> 44505b38
 }
 
 /* helper func - check if the F-Curve only contains easily drawable segments
@@ -958,16 +677,11 @@
 	gpuScale2f(1.0f, unit_scale);
 	gpuTranslate2f(0.0f, offset);
 
-<<<<<<< HEAD
 	/* For now, this assumes the worst case scenario, where all the keyframes have
 	 * bezier interpolation, and are drawn at full res.
 	 * This is tricky to optimize, but maybe can be improved at some point... */
 	immBeginAtMost(GWN_PRIM_LINE_STRIP, (b * 32 + 3));
-	
-=======
-	glBegin(GL_LINE_STRIP);
-
->>>>>>> 44505b38
+
 	/* extrapolate to left? */
 	if (prevbezt->vec[1][0] > v2d->cur.xmin) {
 		/* left-side of view comes before first keyframe, so need to extend as not cyclic */
@@ -990,13 +704,8 @@
 			if (fac) fac = 1.0f / fac;
 			v1[1] = prevbezt->vec[1][1] - fac * (prevbezt->vec[0][1] - prevbezt->vec[1][1]);
 		}
-<<<<<<< HEAD
-		
+
 		immVertex2fv(pos, v1);
-=======
-
-		glVertex2fv(v1);
->>>>>>> 44505b38
 	}
 
 	/* if only one keyframe, add it now */
@@ -1013,13 +722,8 @@
 			/* Constant-Interpolation: draw segment between previous keyframe and next, but holding same value */
 			v1[0] = prevbezt->vec[1][0];
 			v1[1] = prevbezt->vec[1][1];
-<<<<<<< HEAD
 			immVertex2fv(pos, v1);
-			
-=======
-			glVertex2fv(v1);
-
->>>>>>> 44505b38
+
 			v1[0] = bezt->vec[1][0];
 			v1[1] = prevbezt->vec[1][1];
 			immVertex2fv(pos, v1);
@@ -1069,16 +773,10 @@
 
 				BKE_curve_forward_diff_bezier(v1[0], v2[0], v3[0], v4[0], data, resol, sizeof(float) * 3);
 				BKE_curve_forward_diff_bezier(v1[1], v2[1], v3[1], v4[1], data + 1, resol, sizeof(float) * 3);
-<<<<<<< HEAD
-				
+
 				for (fp = data; resol; resol--, fp += 3) {
 					immVertex2fv(pos, fp);
 				}
-=======
-
-				for (fp = data; resol; resol--, fp += 3)
-					glVertex2fv(fp);
->>>>>>> 44505b38
 			}
 		}
 
@@ -1116,22 +814,13 @@
 			if (fac) fac = 1.0f / fac;
 			v1[1] = prevbezt->vec[1][1] - fac * (prevbezt->vec[2][1] - prevbezt->vec[1][1]);
 		}
-<<<<<<< HEAD
-		
+
 		immVertex2fv(pos, v1);
 	}
-	
+
 	immEnd();
 
 	gpuPopMatrix();
-=======
-
-		glVertex2fv(v1);
-	}
-
-	glEnd();
-	glPopMatrix();
->>>>>>> 44505b38
 }
 
 /* Debugging -------------------------------- */
@@ -1153,7 +842,6 @@
 	//if ((driver->flag & DRIVER_FLAG_SHOWDEBUG) == 0)
 	//	return;
 
-<<<<<<< HEAD
 	const uint shdr_pos = GWN_vertformat_attr_add(immVertexFormat(), "pos", GWN_COMP_F32, 2, GWN_FETCH_FLOAT);
 	immBindBuiltinProgram(GPU_SHADER_2D_LINE_DASHED_UNIFORM_COLOR);
 
@@ -1163,8 +851,6 @@
 
 	immUniform1i("num_colors", 0);  /* Simple dashes. */
 
-=======
->>>>>>> 44505b38
 	/* No curve to modify/visualize the result?
 	 * => We still want to show the 1-1 default...
 	 */
@@ -1172,22 +858,15 @@
 		float t;
 
 		/* draw with thin dotted lines in style of what curve would have been */
-<<<<<<< HEAD
 		immUniformColor3fv(fcu->color);
-		
+
 		immUniform1f("dash_width", 40.0f);
 		immUniform1f("dash_factor", 0.5f);
-=======
-		glColor3fv(fcu->color);
-
-		setlinestyle(20);
->>>>>>> 44505b38
 		glLineWidth(2.0f);
 
 		/* draw 1-1 line, stretching just past the screen limits
 		 * NOTE: we need to scale the y-values to be valid for the units
 		 */
-<<<<<<< HEAD
 		immBegin(GWN_PRIM_LINES, 2);
 
 		t = v2d->cur.xmin;
@@ -1197,20 +876,6 @@
 		immVertex2f(shdr_pos, t, (t + offset) * unitfac);
 
 		immEnd();
-=======
-		glBegin(GL_LINES);
-		{
-			t = v2d->cur.xmin;
-			glVertex2f(t, (t + offset) * unitfac);
-
-			t = v2d->cur.xmax;
-			glVertex2f(t, (t + offset) * unitfac);
-		}
-		glEnd();
-
-		/* cleanup line drawing */
-		setlinestyle(0);
->>>>>>> 44505b38
 	}
 
 	/* draw driver only if actually functional */
@@ -1224,7 +889,6 @@
 			float co[2];
 
 			/* draw dotted lines leading towards this point from both axes ....... */
-<<<<<<< HEAD
 			immUniformColor3f(0.9f, 0.9f, 0.9f);
 			immUniform1f("dash_width", 10.0f);
 			immUniform1f("dash_factor", 0.5f);
@@ -1252,73 +916,28 @@
 			immVertex2fv(shdr_pos, co);
 
 			immEnd();
-			
+
 			immUnbindProgram();
 
 			/* GWN_PRIM_POINTS do not survive dashed line geometry shader... */
 			immBindBuiltinProgram(GPU_SHADER_2D_UNIFORM_COLOR);
-=======
-			glColor3f(0.9f, 0.9f, 0.9f);
-			setlinestyle(5);
-
-			glBegin(GL_LINES);
-			{
-				/* x-axis lookup */
-				co[0] = x;
-
-				if (y >= v2d->cur.ymin) {
-					co[1] = v2d->cur.ymin - 1.0f;
-					glVertex2fv(co);
-
-					co[1] = y;
-					glVertex2fv(co);
-				}
-
-				/* y-axis lookup */
-				co[1] = y;
-
-				co[0] = v2d->cur.xmin - 1.0f;
-				glVertex2fv(co);
-
-				co[0] = x;
-				glVertex2fv(co);
-			}
-			glEnd();
-
-			setlinestyle(0);
->>>>>>> 44505b38
 
 			/* x marks the spot .................................................... */
 			/* -> outer frame */
 			immUniformColor3f(0.9f, 0.9f, 0.9f);
 			glPointSize(7.0);
-<<<<<<< HEAD
-			
+
 			immBegin(GWN_PRIM_POINTS, 1);
 			immVertex2f(shdr_pos, x, y);
 			immEnd();
-			
-=======
-
-			glBegin(GL_POINTS);
-			glVertex2f(x, y);
-			glEnd();
-
->>>>>>> 44505b38
+
 			/* inner frame */
 			immUniformColor3f(0.9f, 0.0f, 0.0f);
 			glPointSize(3.0);
-<<<<<<< HEAD
-			
+
 			immBegin(GWN_PRIM_POINTS, 1);
 			immVertex2f(shdr_pos, x, y);
 			immEnd();
-=======
-
-			glBegin(GL_POINTS);
-			glVertex2f(x, y);
-			glEnd();
->>>>>>> 44505b38
 		}
 	}
 
@@ -1343,7 +962,6 @@
 	}
 	glEnable(GL_BLEND);
 
-<<<<<<< HEAD
 	const uint shdr_pos = GWN_vertformat_attr_add(immVertexFormat(), "pos", GWN_COMP_F32, 2, GWN_FETCH_FLOAT);
 
 	immBindBuiltinProgram(GPU_SHADER_2D_LINE_DASHED_UNIFORM_COLOR);
@@ -1356,21 +974,14 @@
 	immUniform1f("dash_width", 20.0f);
 	immUniform1f("dash_factor", 0.5f);
 
-=======
->>>>>>> 44505b38
 	/* the ghost curves are simply sampled F-Curves stored in sipo->ghostCurves */
 	for (fcu = sipo->ghostCurves.first; fcu; fcu = fcu->next) {
 		/* set whatever color the curve has set
 		 *  - this is set by the function which creates these
 		 *	- draw with a fixed opacity of 2
 		 */
-<<<<<<< HEAD
 		immUniformColor3fvAlpha(fcu->color, 0.5f);
-		
-=======
-		glColor4f(fcu->color[0], fcu->color[1], fcu->color[2], 0.5f);
-
->>>>>>> 44505b38
+
 		/* simply draw the stored samples */
 		draw_fcurve_curve_samples(ac, NULL, fcu, &ar->v2d, shdr_pos);
 	}
@@ -1380,14 +991,6 @@
 	if ((sipo->flag & SIPO_BEAUTYDRAW_OFF) == 0) {
 		glDisable(GL_LINE_SMOOTH);
 	}
-<<<<<<< HEAD
-=======
-
-	/* restore settings */
-	setlinestyle(0);
-
-	if ((sipo->flag & SIPO_BEAUTYDRAW_OFF) == 0) glDisable(GL_LINE_SMOOTH);
->>>>>>> 44505b38
 	glDisable(GL_BLEND);
 }
 
@@ -1415,14 +1018,9 @@
 		AnimData *adt = ANIM_nla_mapping_get(ac, ale);
 
 		/* map keyframes for drawing if scaled F-Curve */
-<<<<<<< HEAD
 		if (adt) {
 			ANIM_nla_mapping_apply_fcurve(adt, ale->key_data, 0, 0);
 		}
-=======
-		if (adt)
-			ANIM_nla_mapping_apply_fcurve(adt, ale->key_data, 0, 0);
->>>>>>> 44505b38
 
 		/* draw curve:
 		 *	- curve line may be result of one or more destructive modifiers or just the raw data,
@@ -1443,7 +1041,7 @@
 			else {
 				glLineWidth(1.0);
 			}
-			
+
 			/* anti-aliased lines for less jagged appearance */
 			if ((sipo->flag & SIPO_BEAUTYDRAW_OFF) == 0) {
 				glEnable(GL_LINE_SMOOTH);
@@ -1478,27 +1076,9 @@
 				/* set whatever color the curve has set
 				 *	- unselected curves draw less opaque to help distinguish the selected ones
 				 */
-<<<<<<< HEAD
 				immUniformColor3fvAlpha(fcu->color, fcurve_display_alpha(fcu));
 			}
 
-=======
-				glColor4f(fcu->color[0], fcu->color[1], fcu->color[2], fcurve_display_alpha(fcu));
-			}
-
-			/* draw active F-Curve thicker than the rest to make it stand out */
-			if (fcu->flag & FCURVE_ACTIVE) {
-				glLineWidth(2.0);
-			}
-			else {
-				glLineWidth(1.0);
-			}
-
-			/* anti-aliased lines for less jagged appearance */
-			if ((sipo->flag & SIPO_BEAUTYDRAW_OFF) == 0) glEnable(GL_LINE_SMOOTH);
-			glEnable(GL_BLEND);
-
->>>>>>> 44505b38
 			/* draw F-Curve */
 			if ((fcu->modifiers.first) || (fcu->flag & FCURVE_INT_VALUES)) {
 				/* draw a curve affected by modifiers or only allowed to have integer values
@@ -1521,18 +1101,11 @@
 				}
 			}
 
-<<<<<<< HEAD
 			immUnbindProgram();
 
 			if ((sipo->flag & SIPO_BEAUTYDRAW_OFF) == 0) {
 				glDisable(GL_LINE_SMOOTH);
 			}
-=======
-			/* restore settings */
-			setlinestyle(0);
-
-			if ((sipo->flag & SIPO_BEAUTYDRAW_OFF) == 0) glDisable(GL_LINE_SMOOTH);
->>>>>>> 44505b38
 			glDisable(GL_BLEND);
 		}
 
@@ -1556,17 +1129,10 @@
 				float unit_scale = ANIM_unit_mapping_get_factor(ac->scene, ale->id, fcu, mapping_flag, &offset);
 
 				/* apply unit-scaling to all values via OpenGL */
-<<<<<<< HEAD
 				gpuPushMatrix();
 				gpuScale2f(1.0f, unit_scale);
 				gpuTranslate2f(0.0f, offset);
-				
-=======
-				glPushMatrix();
-				glScalef(1.0f, unit_scale, 1.0f);
-				glTranslatef(0.0f, offset, 0.0f);
-
->>>>>>> 44505b38
+
 				/* set this once and for all - all handles and handle-verts should use the same thickness */
 				glLineWidth(1.0);
 
@@ -1579,25 +1145,15 @@
 						draw_fcurve_handles(sipo, fcu);
 						glDisable(GL_BLEND);
 					}
-<<<<<<< HEAD
-					
+
 					draw_fcurve_vertices(ar, fcu, do_handles, (sipo->flag & SIPO_SELVHANDLESONLY));
-=======
-
-					draw_fcurve_vertices(sipo, ar, fcu, do_handles, (sipo->flag & SIPO_SELVHANDLESONLY), unit_scale);
->>>>>>> 44505b38
 				}
 				else {
 					/* samples: only draw two indicators at either end as indicators */
 					draw_fcurve_samples(sipo, ar, fcu);
 				}
-<<<<<<< HEAD
-				
+
 				gpuPopMatrix();
-=======
-
-				glPopMatrix();
->>>>>>> 44505b38
 			}
 		}
 
