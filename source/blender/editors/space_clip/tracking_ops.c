/*
 * This program is free software; you can redistribute it and/or
 * modify it under the terms of the GNU General Public License
 * as published by the Free Software Foundation; either version 2
 * of the License, or (at your option) any later version.
 *
 * This program is distributed in the hope that it will be useful,
 * but WITHOUT ANY WARRANTY; without even the implied warranty of
 * MERCHANTABILITY or FITNESS FOR A PARTICULAR PURPOSE.  See the
 * GNU General Public License for more details.
 *
 * You should have received a copy of the GNU General Public License
 * along with this program; if not, write to the Free Software Foundation,
 * Inc., 51 Franklin Street, Fifth Floor, Boston, MA 02110-1301, USA.
 *
 * The Original Code is Copyright (C) 2011 Blender Foundation.
 * All rights reserved.
 */

/** \file
 * \ingroup spclip
 */

#include "MEM_guardedalloc.h"

#include "DNA_screen_types.h"
#include "DNA_space_types.h"

#include "BLI_blenlib.h"
#include "BLI_ghash.h"
#include "BLI_math.h"
#include "BLI_utildefines.h"

#include "BKE_context.h"
#include "BKE_movieclip.h"
#include "BKE_report.h"
#include "BKE_tracking.h"

#include "DEG_depsgraph.h"

#include "WM_api.h"
#include "WM_types.h"

#include "ED_clip.h"
#include "ED_screen.h"

#include "RNA_access.h"
#include "RNA_define.h"

#include "BLT_translation.h"

#include "clip_intern.h"
#include "tracking_ops_intern.h"

/********************** add marker operator *********************/

static bool add_marker(const bContext *C, float x, float y)
{
  SpaceClip *sc = CTX_wm_space_clip(C);
  MovieClip *clip = ED_space_clip_get_clip(sc);
  MovieTracking *tracking = &clip->tracking;
  ListBase *tracksbase = BKE_tracking_get_active_tracks(tracking);
  ListBase *plane_tracks_base = BKE_tracking_get_active_plane_tracks(tracking);
  MovieTrackingTrack *track;
  int width, height;
  int framenr = ED_space_clip_get_clip_frame_number(sc);

  ED_space_clip_get_size(sc, &width, &height);

  if (width == 0 || height == 0) {
    return false;
  }

  track = BKE_tracking_track_add(tracking, tracksbase, x, y, framenr, width, height);

  BKE_tracking_track_select(tracksbase, track, TRACK_AREA_ALL, 0);
  BKE_tracking_plane_tracks_deselect_all(plane_tracks_base);

  clip->tracking.act_track = track;
  clip->tracking.act_plane_track = NULL;

  return true;
}

static int add_marker_exec(bContext *C, wmOperator *op)
{
  SpaceClip *sc = CTX_wm_space_clip(C);
  MovieClip *clip = ED_space_clip_get_clip(sc);
  float pos[2];

  RNA_float_get_array(op->ptr, "location", pos);

  if (!add_marker(C, pos[0], pos[1])) {
    return OPERATOR_CANCELLED;
  }

  /* Reset offset from locked position, so frame jumping wouldn't be so
   * confusing.
   */
  sc->xlockof = 0;
  sc->ylockof = 0;

  WM_event_add_notifier(C, NC_MOVIECLIP | NA_EDITED, clip);

  return OPERATOR_FINISHED;
}

static int add_marker_invoke(bContext *C, wmOperator *op, const wmEvent *event)
{
  SpaceClip *sc = CTX_wm_space_clip(C);
  ARegion *region = CTX_wm_region(C);

  if (!RNA_struct_property_is_set(op->ptr, "location")) {
    /* If location is not set, use mouse positio nas default. */
    float co[2];
    ED_clip_mouse_pos(sc, region, event->mval, co);
    RNA_float_set_array(op->ptr, "location", co);
  }

  return add_marker_exec(C, op);
}

void CLIP_OT_add_marker(wmOperatorType *ot)
{
  /* identifiers */
  ot->name = "Add Marker";
  ot->idname = "CLIP_OT_add_marker";
  ot->description = "Place new marker at specified location";

  /* api callbacks */
  ot->invoke = add_marker_invoke;
  ot->exec = add_marker_exec;
  ot->poll = ED_space_clip_tracking_poll;

  /* flags */
  ot->flag = OPTYPE_REGISTER | OPTYPE_UNDO;

  /* properties */
  RNA_def_float_vector(ot->srna,
                       "location",
                       2,
                       NULL,
                       -FLT_MAX,
                       FLT_MAX,
                       "Location",
                       "Location of marker on frame",
                       -1.0f,
                       1.0f);
}

/********************** add marker operator *********************/

static int add_marker_at_click_invoke(bContext *C, wmOperator *op, const wmEvent *UNUSED(event))
{
  ED_workspace_status_text(C, TIP_("Use LMB click to define location where place the marker"));

  /* Add modal handler for ESC. */
  WM_event_add_modal_handler(C, op);

  return OPERATOR_RUNNING_MODAL;
}

static int add_marker_at_click_modal(bContext *C, wmOperator *UNUSED(op), const wmEvent *event)
{
  switch (event->type) {
    case MOUSEMOVE:
      return OPERATOR_RUNNING_MODAL;

    case LEFTMOUSE: {
      SpaceClip *sc = CTX_wm_space_clip(C);
      MovieClip *clip = ED_space_clip_get_clip(sc);
      ARegion *region = CTX_wm_region(C);
      float pos[2];

      ED_workspace_status_text(C, NULL);

      ED_clip_point_stable_pos(sc,
                               region,
                               event->x - region->winrct.xmin,
                               event->y - region->winrct.ymin,
                               &pos[0],
                               &pos[1]);

      if (!add_marker(C, pos[0], pos[1])) {
        return OPERATOR_CANCELLED;
      }

      WM_event_add_notifier(C, NC_MOVIECLIP | NA_EDITED, clip);
      return OPERATOR_FINISHED;
    }

    case EVT_ESCKEY:
      ED_workspace_status_text(C, NULL);
      return OPERATOR_CANCELLED;
  }

  return OPERATOR_PASS_THROUGH;
}

void CLIP_OT_add_marker_at_click(wmOperatorType *ot)
{
  /* identifiers */
  ot->name = "Add Marker at Click";
  ot->idname = "CLIP_OT_add_marker_at_click";
  ot->description = "Place new marker at the desired (clicked) position";

  /* api callbacks */
  ot->invoke = add_marker_at_click_invoke;
  ot->poll = ED_space_clip_tracking_poll;
  ot->modal = add_marker_at_click_modal;

  /* flags */
  ot->flag = OPTYPE_REGISTER | OPTYPE_UNDO | OPTYPE_BLOCKING;
}

/********************** delete track operator *********************/

static int delete_track_exec(bContext *C, wmOperator *UNUSED(op))
{
  SpaceClip *sc = CTX_wm_space_clip(C);
  MovieClip *clip = ED_space_clip_get_clip(sc);
  MovieTracking *tracking = &clip->tracking;
  bool changed = false;
  /* Delete selected plane tracks. */
  ListBase *plane_tracks_base = BKE_tracking_get_active_plane_tracks(tracking);
  for (MovieTrackingPlaneTrack *plane_track = plane_tracks_base->first, *next_plane_track;
       plane_track != NULL;
       plane_track = next_plane_track) {
    next_plane_track = plane_track->next;
    if (PLANE_TRACK_VIEW_SELECTED(plane_track)) {
      clip_delete_plane_track(C, clip, plane_track);
      changed = true;
    }
  }
  /* Remove selected point tracks (they'll also be removed from planes which
   * uses them).
   */
  ListBase *tracksbase = BKE_tracking_get_active_tracks(tracking);
  for (MovieTrackingTrack *track = tracksbase->first, *next_track; track != NULL;
       track = next_track) {
    next_track = track->next;
    if (TRACK_VIEW_SELECTED(sc, track)) {
      clip_delete_track(C, clip, track);
      changed = true;
    }
  }
  /* Nothing selected now, unlock view so it can be scrolled nice again. */
  sc->flag &= ~SC_LOCK_SELECTION;
  if (changed) {
    WM_event_add_notifier(C, NC_MOVIECLIP | NA_EDITED, clip);
  }
  return OPERATOR_FINISHED;
}

void CLIP_OT_delete_track(wmOperatorType *ot)
{
  /* identifiers */
  ot->name = "Delete Track";
  ot->idname = "CLIP_OT_delete_track";
  ot->description = "Delete selected tracks";

  /* api callbacks */
  ot->invoke = WM_operator_confirm;
  ot->exec = delete_track_exec;
  ot->poll = ED_space_clip_tracking_poll;

  /* flags */
  ot->flag = OPTYPE_REGISTER | OPTYPE_UNDO;
}

/********************** delete marker operator *********************/

static int delete_marker_exec(bContext *C, wmOperator *UNUSED(op))
{
  SpaceClip *sc = CTX_wm_space_clip(C);
  MovieClip *clip = ED_space_clip_get_clip(sc);
  MovieTracking *tracking = &clip->tracking;
  const int framenr = ED_space_clip_get_clip_frame_number(sc);
  bool has_selection = false;
  bool changed = false;

  ListBase *tracksbase = BKE_tracking_get_active_tracks(tracking);
  for (MovieTrackingTrack *track = tracksbase->first, *next_track; track != NULL;
       track = next_track) {
    next_track = track->next;
    if (TRACK_VIEW_SELECTED(sc, track)) {
      MovieTrackingMarker *marker = BKE_tracking_marker_get_exact(track, framenr);
      if (marker != NULL) {
        has_selection |= track->markersnr > 1;
        clip_delete_marker(C, clip, track, marker);
        changed = true;
      }
    }
  }

  ListBase *plane_tracks_base = BKE_tracking_get_active_plane_tracks(tracking);
  for (MovieTrackingPlaneTrack *plane_track = plane_tracks_base->first, *plane_track_next;
       plane_track != NULL;
       plane_track = plane_track_next) {
    plane_track_next = plane_track->next;
    if (PLANE_TRACK_VIEW_SELECTED(plane_track)) {
      MovieTrackingPlaneMarker *plane_marker = BKE_tracking_plane_marker_get_exact(plane_track,
                                                                                   framenr);
      if (plane_marker != NULL) {
        if (plane_track->markersnr == 1) {
          BKE_tracking_plane_track_free(plane_track);
          BLI_freelinkN(plane_tracks_base, plane_track);
        }
        else {
          BKE_tracking_plane_marker_delete(plane_track, framenr);
        }
        changed = true;
      }
    }
  }

  if (!has_selection) {
    /* Nothing selected now, unlock view so it can be scrolled nice again. */
    sc->flag &= ~SC_LOCK_SELECTION;
  }

  if (!changed) {
    return OPERATOR_CANCELLED;
  }

  return OPERATOR_FINISHED;
}

void CLIP_OT_delete_marker(wmOperatorType *ot)
{
  /* identifiers */
  ot->name = "Delete Marker";
  ot->idname = "CLIP_OT_delete_marker";
  ot->description = "Delete marker for current frame from selected tracks";

  /* api callbacks */
  ot->invoke = WM_operator_confirm;
  ot->exec = delete_marker_exec;
  ot->poll = ED_space_clip_tracking_poll;

  /* flags */
  ot->flag = OPTYPE_REGISTER | OPTYPE_UNDO;
}

/********************** slide marker operator *********************/

enum {
  SLIDE_ACTION_POS = 0,
  SLIDE_ACTION_SIZE,
  SLIDE_ACTION_OFFSET,
  SLIDE_ACTION_TILT_SIZE,
};

typedef struct {
  short area, action;
  MovieTrackingTrack *track;
  MovieTrackingMarker *marker;

  int mval[2];
  int width, height;
  float *min, *max, *pos, *offset, (*corners)[2];
  float spos[2];

  bool lock, accurate;

  /* Data to restore on cancel. */
  float old_search_min[2], old_search_max[2], old_pos[2], old_offset[2];
  float old_corners[4][2];
  float (*old_markers)[2];
} SlideMarkerData;

static void slide_marker_tilt_slider(const MovieTrackingMarker *marker, float r_slider[2])
{
  add_v2_v2v2(r_slider, marker->pattern_corners[1], marker->pattern_corners[2]);
  add_v2_v2(r_slider, marker->pos);
}

static SlideMarkerData *create_slide_marker_data(SpaceClip *sc,
                                                 MovieTrackingTrack *track,
                                                 MovieTrackingMarker *marker,
                                                 const wmEvent *event,
                                                 int area,
                                                 int corner,
                                                 int action,
                                                 int width,
                                                 int height)
{
  SlideMarkerData *data = MEM_callocN(sizeof(SlideMarkerData), "slide marker data");
  int framenr = ED_space_clip_get_clip_frame_number(sc);

  marker = BKE_tracking_marker_ensure(track, framenr);

  data->area = area;
  data->action = action;
  data->track = track;
  data->marker = marker;

  if (area == TRACK_AREA_POINT) {
    data->pos = marker->pos;
    data->offset = track->offset;
  }
  else if (area == TRACK_AREA_PAT) {
    if (action == SLIDE_ACTION_SIZE) {
      data->corners = marker->pattern_corners;
    }
    else if (action == SLIDE_ACTION_OFFSET) {
      data->pos = marker->pos;
      data->offset = track->offset;
      data->old_markers = MEM_callocN(sizeof(*data->old_markers) * track->markersnr,
                                      "slide marekrs");
      for (int a = 0; a < track->markersnr; a++) {
        copy_v2_v2(data->old_markers[a], track->markers[a].pos);
      }
    }
    else if (action == SLIDE_ACTION_POS) {
      data->corners = marker->pattern_corners;
      data->pos = marker->pattern_corners[corner];
      copy_v2_v2(data->spos, data->pos);
    }
    else if (action == SLIDE_ACTION_TILT_SIZE) {
      data->corners = marker->pattern_corners;
      slide_marker_tilt_slider(marker, data->spos);
    }
  }
  else if (area == TRACK_AREA_SEARCH) {
    data->min = marker->search_min;
    data->max = marker->search_max;
  }

  data->mval[0] = event->mval[0];
  data->mval[1] = event->mval[1];

  data->width = width;
  data->height = height;

  if (action == SLIDE_ACTION_SIZE) {
    data->lock = true;
  }

  /* Backup marker's settings. */
  memcpy(data->old_corners, marker->pattern_corners, sizeof(data->old_corners));
  copy_v2_v2(data->old_search_min, marker->search_min);
  copy_v2_v2(data->old_search_max, marker->search_max);
  copy_v2_v2(data->old_pos, marker->pos);
  copy_v2_v2(data->old_offset, track->offset);

  return data;
}

static float mouse_to_slide_zone_distance_squared(const float co[2],
                                                  const float slide_zone[2],
                                                  int width,
                                                  int height)
{
  const float pixel_co[2] = {co[0] * width, co[1] * height},
              pixel_slide_zone[2] = {slide_zone[0] * width, slide_zone[1] * height};
  return square_f(pixel_co[0] - pixel_slide_zone[0]) + square_f(pixel_co[1] - pixel_slide_zone[1]);
}

static float mouse_to_search_corner_distance_squared(
    const MovieTrackingMarker *marker, const float co[2], int corner, int width, int height)
{
  float side_zone[2];
  if (corner == 0) {
    side_zone[0] = marker->pos[0] + marker->search_max[0];
    side_zone[1] = marker->pos[1] + marker->search_min[1];
  }
  else {
    side_zone[0] = marker->pos[0] + marker->search_min[0];
    side_zone[1] = marker->pos[1] + marker->search_max[1];
  }
  return mouse_to_slide_zone_distance_squared(co, side_zone, width, height);
}

static float mouse_to_closest_pattern_corner_distance_squared(
    const MovieTrackingMarker *marker, const float co[2], int width, int height, int *r_corner)
{
  float min_distance_squared = FLT_MAX;
  for (int i = 0; i < 4; i++) {
    float corner_co[2];
    add_v2_v2v2(corner_co, marker->pattern_corners[i], marker->pos);
    float distance_squared = mouse_to_slide_zone_distance_squared(co, corner_co, width, height);
    if (distance_squared < min_distance_squared) {
      min_distance_squared = distance_squared;
      *r_corner = i;
    }
  }
  return min_distance_squared;
}

static float mouse_to_offset_distance_squared(const MovieTrackingTrack *track,
                                              const MovieTrackingMarker *marker,
                                              const float co[2],
                                              int width,
                                              int height)
{
  float pos[2];
  add_v2_v2v2(pos, marker->pos, track->offset);
  return mouse_to_slide_zone_distance_squared(co, pos, width, height);
}

static int mouse_to_tilt_distance_squared(const MovieTrackingMarker *marker,
                                          const float co[2],
                                          int width,
                                          int height)
{
  float slider[2];
  slide_marker_tilt_slider(marker, slider);
  return mouse_to_slide_zone_distance_squared(co, slider, width, height);
}

static bool slide_check_corners(float (*corners)[2])
{
  float cross = 0.0f;
  const float p[2] = {0.0f, 0.0f};

  if (!isect_point_quad_v2(p, corners[0], corners[1], corners[2], corners[3])) {
    return false;
  }

  for (int i = 0; i < 4; i++) {
    float v1[2], v2[2];

    int next = (i + 1) % 4;
    int prev = (4 + i - 1) % 4;

    sub_v2_v2v2(v1, corners[i], corners[prev]);
    sub_v2_v2v2(v2, corners[next], corners[i]);

    float cur_cross = cross_v2v2(v1, v2);

    if (fabsf(cur_cross) > FLT_EPSILON) {
      if (cross == 0.0f) {
        cross = cur_cross;
      }
      else if (cross * cur_cross < 0.0f) {
        return false;
      }
    }
  }

  return true;
}

MovieTrackingTrack *tracking_marker_check_slide(
    bContext *C, const wmEvent *event, int *r_area, int *r_action, int *r_corner)
{
  const float distance_clip_squared = 12.0f * 12.0f;
  SpaceClip *sc = CTX_wm_space_clip(C);
  ARegion *region = CTX_wm_region(C);

  MovieClip *clip = ED_space_clip_get_clip(sc);
  MovieTrackingTrack *track;
  int width, height;
  float co[2];
  ListBase *tracksbase = BKE_tracking_get_active_tracks(&clip->tracking);
  int framenr = ED_space_clip_get_clip_frame_number(sc);
  float global_min_distance_squared = FLT_MAX;

  /* Sliding zone designator which is the closest to the mouse
   * across all the tracks.
   */
  int min_action = -1, min_area = 0, min_corner = -1;
  MovieTrackingTrack *min_track = NULL;

  ED_space_clip_get_size(sc, &width, &height);

  if (width == 0 || height == 0) {
    return NULL;
  }

  ED_clip_mouse_pos(sc, region, event->mval, co);

  track = tracksbase->first;
  while (track) {
    if (TRACK_VIEW_SELECTED(sc, track) && (track->flag & TRACK_LOCKED) == 0) {
      const MovieTrackingMarker *marker = BKE_tracking_marker_get(track, framenr);
      /* Sliding zone designator which is the closest to the mouse for
       * the current tracks.
       */
      float min_distance_squared = FLT_MAX;
      int action = -1, area = 0, corner = -1;

      if ((marker->flag & MARKER_DISABLED) == 0) {
        float distance_squared;

        /* We start checking with whether the mouse is close enough
         * to the pattern offset area.
         */
        distance_squared = mouse_to_offset_distance_squared(track, marker, co, width, height);
        area = TRACK_AREA_POINT;
        action = SLIDE_ACTION_POS;

        /* NOTE: All checks here are assuming there's no maximum distance
         * limit, so checks are quite simple here.
         * Actual distance clipping happens later once all the sliding
         * zones are checked.
         */
        min_distance_squared = distance_squared;

        /* If search area is visible, check how close to its sliding
         * zones mouse is.
         */
        if (sc->flag & SC_SHOW_MARKER_SEARCH) {
          distance_squared = mouse_to_search_corner_distance_squared(marker, co, 1, width, height);
          if (distance_squared < min_distance_squared) {
            area = TRACK_AREA_SEARCH;
            action = SLIDE_ACTION_OFFSET;
            min_distance_squared = distance_squared;
          }

          distance_squared = mouse_to_search_corner_distance_squared(marker, co, 0, width, height);
          if (distance_squared < min_distance_squared) {
            area = TRACK_AREA_SEARCH;
            action = SLIDE_ACTION_SIZE;
            min_distance_squared = distance_squared;
          }
        }

        /* If pattern area is visible, check which corner is closest to
         * the mouse.
         */
        if (sc->flag & SC_SHOW_MARKER_PATTERN) {
          int current_corner = -1;
          distance_squared = mouse_to_closest_pattern_corner_distance_squared(
              marker, co, width, height, &current_corner);
          if (distance_squared < min_distance_squared) {
            area = TRACK_AREA_PAT;
            action = SLIDE_ACTION_POS;
            corner = current_corner;
            min_distance_squared = distance_squared;
          }

          /* Here we also check whether the mouse is actually closer to
           * the widget which controls scale and tilt.
           */
          distance_squared = mouse_to_tilt_distance_squared(marker, co, width, height);
          if (distance_squared < min_distance_squared) {
            area = TRACK_AREA_PAT;
            action = SLIDE_ACTION_TILT_SIZE;
            min_distance_squared = distance_squared;
          }
        }

        if (min_distance_squared < global_min_distance_squared) {
          min_area = area;
          min_action = action;
          min_corner = corner;
          min_track = track;
          global_min_distance_squared = min_distance_squared;
        }
      }
    }

    track = track->next;
  }

  if (global_min_distance_squared < distance_clip_squared / sc->zoom) {
    if (r_area) {
      *r_area = min_area;
    }
    if (r_action) {
      *r_action = min_action;
    }
    if (r_corner) {
      *r_corner = min_corner;
    }
    return min_track;
  }
  return NULL;
}

static void *slide_marker_customdata(bContext *C, const wmEvent *event)
{
  SpaceClip *sc = CTX_wm_space_clip(C);
  ARegion *region = CTX_wm_region(C);

  MovieTrackingTrack *track;
  int width, height;
  float co[2];
  void *customdata = NULL;
  int framenr = ED_space_clip_get_clip_frame_number(sc);
  int area, action, corner;

  ED_space_clip_get_size(sc, &width, &height);

  if (width == 0 || height == 0) {
    return NULL;
  }

  ED_clip_mouse_pos(sc, region, event->mval, co);

  track = tracking_marker_check_slide(C, event, &area, &action, &corner);
  if (track != NULL) {
    MovieTrackingMarker *marker = BKE_tracking_marker_get(track, framenr);
    customdata = create_slide_marker_data(
        sc, track, marker, event, area, corner, action, width, height);
  }

  return customdata;
}

static int slide_marker_invoke(bContext *C, wmOperator *op, const wmEvent *event)
{
  SlideMarkerData *slidedata = slide_marker_customdata(C, event);
  if (slidedata != NULL) {
    SpaceClip *sc = CTX_wm_space_clip(C);
    MovieClip *clip = ED_space_clip_get_clip(sc);
    MovieTracking *tracking = &clip->tracking;

    tracking->act_track = slidedata->track;
    tracking->act_plane_track = NULL;

    op->customdata = slidedata;

    clip_tracking_hide_cursor(C);
    WM_event_add_modal_handler(C, op);

    WM_event_add_notifier(C, NC_GEOM | ND_SELECT, NULL);

    return OPERATOR_RUNNING_MODAL;
  }

  return OPERATOR_PASS_THROUGH;
}

static void cancel_mouse_slide(SlideMarkerData *data)
{
  MovieTrackingTrack *track = data->track;
  MovieTrackingMarker *marker = data->marker;

  memcpy(marker->pattern_corners, data->old_corners, sizeof(marker->pattern_corners));
  copy_v2_v2(marker->search_min, data->old_search_min);
  copy_v2_v2(marker->search_max, data->old_search_max);
  copy_v2_v2(marker->pos, data->old_pos);
  copy_v2_v2(track->offset, data->old_offset);

  if (data->old_markers != NULL) {
    for (int a = 0; a < data->track->markersnr; a++) {
      copy_v2_v2(data->track->markers[a].pos, data->old_markers[a]);
    }
  }
}

static void apply_mouse_slide(bContext *C, SlideMarkerData *data)
{
  if (data->area == TRACK_AREA_POINT) {
    SpaceClip *sc = CTX_wm_space_clip(C);
    MovieClip *clip = ED_space_clip_get_clip(sc);
    MovieTracking *tracking = &clip->tracking;
    ListBase *plane_tracks_base = BKE_tracking_get_active_plane_tracks(tracking);
    int framenr = ED_space_clip_get_clip_frame_number(sc);

    for (MovieTrackingPlaneTrack *plane_track = plane_tracks_base->first; plane_track != NULL;
         plane_track = plane_track->next) {
      if ((plane_track->flag & PLANE_TRACK_AUTOKEY) == 0) {
        if (BKE_tracking_plane_track_has_point_track(plane_track, data->track)) {
          BKE_tracking_track_plane_from_existing_motion(plane_track, framenr);
        }
      }
    }
  }
}

static void free_slide_data(SlideMarkerData *data)
{
  if (data->old_markers != NULL) {
    MEM_freeN(data->old_markers);
  }
  MEM_freeN(data);
}

static int slide_marker_modal(bContext *C, wmOperator *op, const wmEvent *event)
{
  SpaceClip *sc = CTX_wm_space_clip(C);
  ARegion *region = CTX_wm_region(C);

  SlideMarkerData *data = (SlideMarkerData *)op->customdata;
  float dx, dy, mdelta[2];

  switch (event->type) {
    case EVT_LEFTCTRLKEY:
    case EVT_RIGHTCTRLKEY:
    case EVT_LEFTSHIFTKEY:
    case EVT_RIGHTSHIFTKEY:
      if (data->action == SLIDE_ACTION_SIZE) {
        if (ELEM(event->type, EVT_LEFTCTRLKEY, EVT_RIGHTCTRLKEY)) {
          data->lock = event->val == KM_RELEASE;
        }
      }

      if (ELEM(event->type, EVT_LEFTSHIFTKEY, EVT_RIGHTSHIFTKEY)) {
        data->accurate = event->val == KM_PRESS;
      }
      ATTR_FALLTHROUGH;
    case MOUSEMOVE:
      mdelta[0] = event->mval[0] - data->mval[0];
      mdelta[1] = event->mval[1] - data->mval[1];

      dx = mdelta[0] / data->width / sc->zoom;

      if (data->lock) {
        dy = -dx / data->height * data->width;
      }
      else {
        dy = mdelta[1] / data->height / sc->zoom;
      }

      if (data->accurate) {
        dx /= 5.0f;
        dy /= 5.0f;
      }

      if (data->area == TRACK_AREA_POINT) {
        if (data->action == SLIDE_ACTION_OFFSET) {
          data->offset[0] = data->old_offset[0] + dx;
          data->offset[1] = data->old_offset[1] + dy;
        }
        else {
          data->pos[0] = data->old_pos[0] + dx;
          data->pos[1] = data->old_pos[1] + dy;
        }

        WM_event_add_notifier(C, NC_OBJECT | ND_TRANSFORM, NULL);
        DEG_id_tag_update(&sc->clip->id, 0);
      }
      else if (data->area == TRACK_AREA_PAT) {
        if (data->action == SLIDE_ACTION_SIZE) {
          float start[2], end[2];
          float scale;

          ED_clip_point_stable_pos(sc, region, data->mval[0], data->mval[1], &start[0], &start[1]);

          sub_v2_v2(start, data->old_pos);

          if (len_squared_v2(start) != 0.0f) {
            float mval[2];

            if (data->accurate) {
              mval[0] = data->mval[0] + (event->mval[0] - data->mval[0]) / 5.0f;
              mval[1] = data->mval[1] + (event->mval[1] - data->mval[1]) / 5.0f;
            }
            else {
              mval[0] = event->mval[0];
              mval[1] = event->mval[1];
            }

            ED_clip_point_stable_pos(sc, region, mval[0], mval[1], &end[0], &end[1]);

            sub_v2_v2(end, data->old_pos);
            scale = len_v2(end) / len_v2(start);

            if (scale > 0.0f) {
              for (int a = 0; a < 4; a++) {
                mul_v2_v2fl(data->corners[a], data->old_corners[a], scale);
              }
            }
          }

          BKE_tracking_marker_clamp(data->marker, CLAMP_PAT_DIM);
        }
        else if (data->action == SLIDE_ACTION_OFFSET) {
          const float d[2] = {dx, dy};
          for (int a = 0; a < data->track->markersnr; a++) {
            add_v2_v2v2(data->track->markers[a].pos, data->old_markers[a], d);
          }
          sub_v2_v2v2(data->offset, data->old_offset, d);
        }
        else if (data->action == SLIDE_ACTION_POS) {
          float spos[2];

          copy_v2_v2(spos, data->pos);

          data->pos[0] = data->spos[0] + dx;
          data->pos[1] = data->spos[1] + dy;

          if (!slide_check_corners(data->corners)) {
            copy_v2_v2(data->pos, spos);
          }

          /* Currently only patterns are allowed to have such
           * combination of event and data.
           */
          BKE_tracking_marker_clamp(data->marker, CLAMP_PAT_DIM);
        }
        else if (data->action == SLIDE_ACTION_TILT_SIZE) {
          float start[2], end[2];
          float scale = 1.0f, angle = 0.0f;
          float mval[2];

          if (data->accurate) {
            mval[0] = data->mval[0] + (event->mval[0] - data->mval[0]) / 5.0f;
            mval[1] = data->mval[1] + (event->mval[1] - data->mval[1]) / 5.0f;
          }
          else {
            mval[0] = event->mval[0];
            mval[1] = event->mval[1];
          }

          sub_v2_v2v2(start, data->spos, data->old_pos);

          ED_clip_point_stable_pos(sc, region, mval[0], mval[1], &end[0], &end[1]);
          sub_v2_v2(end, data->old_pos);

          if (len_squared_v2(start) != 0.0f) {
            scale = len_v2(end) / len_v2(start);

            if (scale < 0.0f) {
              scale = 0.0;
            }
          }

          angle = -angle_signed_v2v2(start, end);

          for (int a = 0; a < 4; a++) {
            float vec[2];

            mul_v2_v2fl(data->corners[a], data->old_corners[a], scale);

            copy_v2_v2(vec, data->corners[a]);
            vec[0] *= data->width;
            vec[1] *= data->height;

            data->corners[a][0] = (vec[0] * cosf(angle) - vec[1] * sinf(angle)) / data->width;
            data->corners[a][1] = (vec[1] * cosf(angle) + vec[0] * sinf(angle)) / data->height;
          }

          BKE_tracking_marker_clamp(data->marker, CLAMP_PAT_DIM);
        }
      }
      else if (data->area == TRACK_AREA_SEARCH) {
        if (data->action == SLIDE_ACTION_SIZE) {
          data->min[0] = data->old_search_min[0] - dx;
          data->max[0] = data->old_search_max[0] + dx;

          data->min[1] = data->old_search_min[1] + dy;
          data->max[1] = data->old_search_max[1] - dy;

          BKE_tracking_marker_clamp(data->marker, CLAMP_SEARCH_DIM);
        }
        else if (data->area == TRACK_AREA_SEARCH) {
          const float d[2] = {dx, dy};
          add_v2_v2v2(data->min, data->old_search_min, d);
          add_v2_v2v2(data->max, data->old_search_max, d);
        }

        BKE_tracking_marker_clamp(data->marker, CLAMP_SEARCH_POS);
      }

      data->marker->flag &= ~MARKER_TRACKED;

      WM_event_add_notifier(C, NC_MOVIECLIP | NA_EDITED, NULL);

      break;

    case LEFTMOUSE:
      if (event->val == KM_RELEASE) {
        apply_mouse_slide(C, op->customdata);
        free_slide_data(op->customdata);

        clip_tracking_show_cursor(C);

        return OPERATOR_FINISHED;
      }

      break;

    case EVT_ESCKEY:
      cancel_mouse_slide(op->customdata);

      free_slide_data(op->customdata);

      clip_tracking_show_cursor(C);

      WM_event_add_notifier(C, NC_MOVIECLIP | NA_EDITED, NULL);

      return OPERATOR_CANCELLED;
  }

  return OPERATOR_RUNNING_MODAL;
}

void CLIP_OT_slide_marker(wmOperatorType *ot)
{
  /* identifiers */
  ot->name = "Slide Marker";
  ot->description = "Slide marker areas";
  ot->idname = "CLIP_OT_slide_marker";

  /* api callbacks */
  ot->poll = ED_space_clip_tracking_poll;
  ot->invoke = slide_marker_invoke;
  ot->modal = slide_marker_modal;

  /* flags */
  ot->flag = OPTYPE_REGISTER | OPTYPE_UNDO | OPTYPE_GRAB_CURSOR_XY | OPTYPE_BLOCKING;

  /* properties */
  RNA_def_float_vector(ot->srna,
                       "offset",
                       2,
                       NULL,
                       -FLT_MAX,
                       FLT_MAX,
                       "Offset",
                       "Offset in floating-point units, 1.0 is the width and height of the image",
                       -FLT_MAX,
                       FLT_MAX);
}

/********************** clear track operator *********************/

static int clear_track_path_exec(bContext *C, wmOperator *op)
{
  SpaceClip *sc = CTX_wm_space_clip(C);
  MovieClip *clip = ED_space_clip_get_clip(sc);
  MovieTracking *tracking = &clip->tracking;
  ListBase *tracksbase = BKE_tracking_get_active_tracks(tracking);
  int action = RNA_enum_get(op->ptr, "action");
  const bool clear_active = RNA_boolean_get(op->ptr, "clear_active");
  int framenr = ED_space_clip_get_clip_frame_number(sc);

  if (clear_active) {
    MovieTrackingTrack *track = BKE_tracking_track_get_active(tracking);
    if (track != NULL) {
      BKE_tracking_track_path_clear(track, framenr, action);
    }
  }
  else {
    for (MovieTrackingTrack *track = tracksbase->first; track != NULL; track = track->next) {
      if (TRACK_VIEW_SELECTED(sc, track)) {
        BKE_tracking_track_path_clear(track, framenr, action);
      }
    }
  }

  BKE_tracking_dopesheet_tag_update(tracking);
  WM_event_add_notifier(C, NC_MOVIECLIP | NA_EVALUATED, clip);

  return OPERATOR_FINISHED;
}

void CLIP_OT_clear_track_path(wmOperatorType *ot)
{
  static const EnumPropertyItem clear_path_actions[] = {
      {TRACK_CLEAR_UPTO, "UPTO", 0, "Clear Up To", "Clear path up to current frame"},
      {TRACK_CLEAR_REMAINED,
       "REMAINED",
       0,
       "Clear Remained",
       "Clear path at remaining frames (after current)"},
      {TRACK_CLEAR_ALL, "ALL", 0, "Clear All", "Clear the whole path"},
      {0, NULL, 0, NULL, NULL},
  };

  /* identifiers */
  ot->name = "Clear Track Path";
  ot->description = "Clear tracks after/before current position or clear the whole track";
  ot->idname = "CLIP_OT_clear_track_path";

  /* api callbacks */
  ot->exec = clear_track_path_exec;
  ot->poll = ED_space_clip_tracking_poll;

  /* flags */
  ot->flag = OPTYPE_REGISTER | OPTYPE_UNDO;

  /* properties */
  RNA_def_enum(ot->srna,
               "action",
               clear_path_actions,
               TRACK_CLEAR_REMAINED,
               "Action",
               "Clear action to execute");
  RNA_def_boolean(ot->srna,
                  "clear_active",
                  0,
                  "Clear Active",
                  "Clear active track only instead of all selected tracks");
}

/********************** disable markers operator *********************/

enum {
  MARKER_OP_DISABLE = 0,
  MARKER_OP_ENABLE = 1,
  MARKER_OP_TOGGLE = 2,
};

static int disable_markers_exec(bContext *C, wmOperator *op)
{
  SpaceClip *sc = CTX_wm_space_clip(C);
  MovieClip *clip = ED_space_clip_get_clip(sc);
  MovieTracking *tracking = &clip->tracking;
  ListBase *tracksbase = BKE_tracking_get_active_tracks(tracking);
  int action = RNA_enum_get(op->ptr, "action");
  int framenr = ED_space_clip_get_clip_frame_number(sc);

  for (MovieTrackingTrack *track = tracksbase->first; track != NULL; track = track->next) {
    if (TRACK_VIEW_SELECTED(sc, track) && (track->flag & TRACK_LOCKED) == 0) {
      MovieTrackingMarker *marker = BKE_tracking_marker_ensure(track, framenr);
      switch (action) {
        case MARKER_OP_DISABLE:
          marker->flag |= MARKER_DISABLED;
          break;
        case MARKER_OP_ENABLE:
          marker->flag &= ~MARKER_DISABLED;
          break;
        case MARKER_OP_TOGGLE:
          marker->flag ^= MARKER_DISABLED;
          break;
      }
    }
  }

  DEG_id_tag_update(&clip->id, 0);

  WM_event_add_notifier(C, NC_MOVIECLIP | NA_EVALUATED, clip);

  return OPERATOR_FINISHED;
}

void CLIP_OT_disable_markers(wmOperatorType *ot)
{
  static const EnumPropertyItem actions_items[] = {
      {MARKER_OP_DISABLE, "DISABLE", 0, "Disable", "Disable selected markers"},
      {MARKER_OP_ENABLE, "ENABLE", 0, "Enable", "Enable selected markers"},
      {MARKER_OP_TOGGLE, "TOGGLE", 0, "Toggle", "Toggle disabled flag for selected markers"},
      {0, NULL, 0, NULL, NULL},
  };

  /* identifiers */
  ot->name = "Disable Markers";
  ot->description = "Disable/enable selected markers";
  ot->idname = "CLIP_OT_disable_markers";

  /* api callbacks */
  ot->exec = disable_markers_exec;
  ot->poll = ED_space_clip_tracking_poll;

  /* flags */
  ot->flag = OPTYPE_REGISTER | OPTYPE_UNDO;

  /* properties */
  RNA_def_enum(ot->srna, "action", actions_items, 0, "Action", "Disable action to execute");
}

/********************** set principal center operator *********************/

static int set_center_principal_exec(bContext *C, wmOperator *UNUSED(op))
{
  SpaceClip *sc = CTX_wm_space_clip(C);
  MovieClip *clip = ED_space_clip_get_clip(sc);
  int width, height;

  BKE_movieclip_get_size(clip, &sc->user, &width, &height);

  if (width == 0 || height == 0) {
    return OPERATOR_CANCELLED;
  }

  clip->tracking.camera.principal[0] = ((float)width) / 2.0f;
  clip->tracking.camera.principal[1] = ((float)height) / 2.0f;

  WM_event_add_notifier(C, NC_MOVIECLIP | NA_EDITED, clip);

  return OPERATOR_FINISHED;
}

void CLIP_OT_set_center_principal(wmOperatorType *ot)
{
  /* identifiers */
  ot->name = "Set Principal to Center";
  ot->description = "Set optical center to center of footage";
  ot->idname = "CLIP_OT_set_center_principal";

  /* api callbacks */
  ot->exec = set_center_principal_exec;
  ot->poll = ED_space_clip_tracking_poll;

  /* flags */
  ot->flag = OPTYPE_REGISTER | OPTYPE_UNDO;
}

/********************** hide tracks operator *********************/

static int hide_tracks_exec(bContext *C, wmOperator *op)
{
  SpaceClip *sc = CTX_wm_space_clip(C);
  MovieClip *clip = ED_space_clip_get_clip(sc);
  MovieTracking *tracking = &clip->tracking;
  int unselected;

  unselected = RNA_boolean_get(op->ptr, "unselected");

  /* Hide point tracks. */
  ListBase *tracksbase = BKE_tracking_get_active_tracks(tracking);
  MovieTrackingTrack *act_track = BKE_tracking_track_get_active(tracking);
  for (MovieTrackingTrack *track = tracksbase->first; track != NULL; track = track->next) {
    if (unselected == 0 && TRACK_VIEW_SELECTED(sc, track)) {
      track->flag |= TRACK_HIDDEN;
    }
    else if (unselected == 1 && !TRACK_VIEW_SELECTED(sc, track)) {
      track->flag |= TRACK_HIDDEN;
    }
  }

  if (act_track != NULL && act_track->flag & TRACK_HIDDEN) {
    clip->tracking.act_track = NULL;
  }

  /* Hide place tracks. */
  ListBase *plane_tracks_base = BKE_tracking_get_active_plane_tracks(tracking);
  MovieTrackingPlaneTrack *act_plane_track = BKE_tracking_plane_track_get_active(tracking);
  for (MovieTrackingPlaneTrack *plane_track = plane_tracks_base->first; plane_track != NULL;
       plane_track = plane_track->next) {
    if (unselected == 0 && plane_track->flag & SELECT) {
      plane_track->flag |= PLANE_TRACK_HIDDEN;
    }
    else if (unselected == 1 && (plane_track->flag & SELECT) == 0) {
      plane_track->flag |= PLANE_TRACK_HIDDEN;
    }
  }
  if (act_plane_track != NULL && act_plane_track->flag & TRACK_HIDDEN) {
    clip->tracking.act_plane_track = NULL;
  }

  if (unselected == 0) {
    /* No selection on screen now, unlock view so it can be
     * scrolled nice again.
     */
    sc->flag &= ~SC_LOCK_SELECTION;
  }

  BKE_tracking_dopesheet_tag_update(tracking);
  WM_event_add_notifier(C, NC_MOVIECLIP | ND_DISPLAY, NULL);

  return OPERATOR_FINISHED;
}

void CLIP_OT_hide_tracks(wmOperatorType *ot)
{
  /* identifiers */
  ot->name = "Hide Tracks";
  ot->description = "Hide selected tracks";
  ot->idname = "CLIP_OT_hide_tracks";

  /* api callbacks */
  ot->exec = hide_tracks_exec;
  ot->poll = ED_space_clip_tracking_poll;

  /* flags */
  ot->flag = OPTYPE_REGISTER | OPTYPE_UNDO;

  /* properties */
  RNA_def_boolean(ot->srna, "unselected", 0, "Unselected", "Hide unselected tracks");
}

/********************** hide tracks clear operator *********************/

static int hide_tracks_clear_exec(bContext *C, wmOperator *UNUSED(op))
{
  SpaceClip *sc = CTX_wm_space_clip(C);
  MovieClip *clip = ED_space_clip_get_clip(sc);
  MovieTracking *tracking = &clip->tracking;

  /* Unhide point tracks. */
  ListBase *tracksbase = BKE_tracking_get_active_tracks(tracking);
  for (MovieTrackingTrack *track = tracksbase->first; track != NULL; track = track->next) {
    track->flag &= ~TRACK_HIDDEN;
  }

  /* Unhide plane tracks. */
  ListBase *plane_tracks_base = BKE_tracking_get_active_plane_tracks(tracking);
  for (MovieTrackingPlaneTrack *plane_track = plane_tracks_base->first; plane_track != NULL;
       plane_track = plane_track->next) {
    plane_track->flag &= ~PLANE_TRACK_HIDDEN;
  }

  BKE_tracking_dopesheet_tag_update(tracking);

  WM_event_add_notifier(C, NC_MOVIECLIP | ND_DISPLAY, NULL);

  return OPERATOR_FINISHED;
}

void CLIP_OT_hide_tracks_clear(wmOperatorType *ot)
{
  /* identifiers */
  ot->name = "Hide Tracks Clear";
  ot->description = "Clear hide selected tracks";
  ot->idname = "CLIP_OT_hide_tracks_clear";

  /* api callbacks */
  ot->exec = hide_tracks_clear_exec;
  ot->poll = ED_space_clip_tracking_poll;

  /* flags */
  ot->flag = OPTYPE_REGISTER | OPTYPE_UNDO;
}

/********************** frame jump operator *********************/

static bool frame_jump_poll(bContext *C)
{
  SpaceClip *space_clip = CTX_wm_space_clip(C);
  return space_clip != NULL;
}

static int frame_jump_exec(bContext *C, wmOperator *op)
{
  Scene *scene = CTX_data_scene(C);
  SpaceClip *sc = CTX_wm_space_clip(C);
  MovieClip *clip = ED_space_clip_get_clip(sc);
  MovieTracking *tracking = &clip->tracking;
  int pos = RNA_enum_get(op->ptr, "position");
  int delta;

  if (pos <= 1) { /* jump to path */
    MovieTrackingTrack *track = BKE_tracking_track_get_active(tracking);
    if (track == NULL) {
      return OPERATOR_CANCELLED;
    }

    delta = pos == 1 ? 1 : -1;
    while (sc->user.framenr + delta >= SFRA && sc->user.framenr + delta <= EFRA) {
      int framenr = BKE_movieclip_remap_scene_to_clip_frame(clip, sc->user.framenr + delta);
      MovieTrackingMarker *marker = BKE_tracking_marker_get_exact(track, framenr);

      if (marker == NULL || marker->flag & MARKER_DISABLED) {
        break;
      }

      sc->user.framenr += delta;
    }
  }
  else { /* to failed frame */
    if (tracking->reconstruction.flag & TRACKING_RECONSTRUCTED) {
      int framenr = ED_space_clip_get_clip_frame_number(sc);
      MovieTrackingObject *object = BKE_tracking_object_get_active(tracking);

      delta = pos == 3 ? 1 : -1;
      framenr += delta;

      while (framenr + delta >= SFRA && framenr + delta <= EFRA) {
        MovieReconstructedCamera *cam = BKE_tracking_camera_get_reconstructed(
            tracking, object, framenr);

        if (cam == NULL) {
          sc->user.framenr = BKE_movieclip_remap_clip_to_scene_frame(clip, framenr);
          break;
        }

        framenr += delta;
      }
    }
  }

  if (CFRA != sc->user.framenr) {
    CFRA = sc->user.framenr;
    DEG_id_tag_update(&scene->id, ID_RECALC_AUDIO_SEEK);

    WM_event_add_notifier(C, NC_SCENE | ND_FRAME, scene);
  }

  WM_event_add_notifier(C, NC_MOVIECLIP | ND_DISPLAY, NULL);

  return OPERATOR_FINISHED;
}

void CLIP_OT_frame_jump(wmOperatorType *ot)
{
  static const EnumPropertyItem position_items[] = {
      {0, "PATHSTART", 0, "Path Start", "Jump to start of current path"},
      {1, "PATHEND", 0, "Path End", "Jump to end of current path"},
      {2, "FAILEDPREV", 0, "Previous Failed", "Jump to previous failed frame"},
      {2, "FAILNEXT", 0, "Next Failed", "Jump to next failed frame"},
      {0, NULL, 0, NULL, NULL},
  };

  /* identifiers */
  ot->name = "Jump to Frame";
  ot->description = "Jump to special frame";
  ot->idname = "CLIP_OT_frame_jump";

  /* api callbacks */
  ot->exec = frame_jump_exec;
  ot->poll = frame_jump_poll;

  /* flags */
  ot->flag = OPTYPE_REGISTER | OPTYPE_UNDO;

  /* properties */
  RNA_def_enum(ot->srna, "position", position_items, 0, "Position", "Position to jump to");
}

/********************** join tracks operator *********************/

static int join_tracks_exec(bContext *C, wmOperator *op)
{
  SpaceClip *sc = CTX_wm_space_clip(C);
  MovieClip *clip = ED_space_clip_get_clip(sc);
  MovieTracking *tracking = &clip->tracking;
  MovieTrackingStabilization *stab = &tracking->stabilization;
  ListBase *tracksbase = BKE_tracking_get_active_tracks(tracking);
  ListBase *plane_tracks_base = BKE_tracking_get_active_plane_tracks(tracking);
  bool update_stabilization = false;

  MovieTrackingTrack *act_track = BKE_tracking_track_get_active(tracking);
  if (act_track == NULL) {
    BKE_report(op->reports, RPT_ERROR, "No active track to join to");
    return OPERATOR_CANCELLED;
  }

  GSet *point_tracks = BLI_gset_ptr_new(__func__);

  for (MovieTrackingTrack *track = tracksbase->first, *next_track; track != NULL;
       track = next_track) {
    next_track = track->next;
    if (TRACK_VIEW_SELECTED(sc, track) && track != act_track) {
      BKE_tracking_tracks_join(tracking, act_track, track);

      if (track->flag & TRACK_USE_2D_STAB) {
        update_stabilization = true;
        if ((act_track->flag & TRACK_USE_2D_STAB) == 0) {
          act_track->flag |= TRACK_USE_2D_STAB;
        }
        else {
          stab->tot_track--;
        }
        BLI_assert(0 <= stab->tot_track);
      }
      if (track->flag & TRACK_USE_2D_STAB_ROT) {
        update_stabilization = true;
        if ((act_track->flag & TRACK_USE_2D_STAB_ROT) == 0) {
          act_track->flag |= TRACK_USE_2D_STAB_ROT;
        }
        else {
          stab->tot_rot_track--;
        }
        BLI_assert(0 <= stab->tot_rot_track);
      }

      for (MovieTrackingPlaneTrack *plane_track = plane_tracks_base->first; plane_track != NULL;
           plane_track = plane_track->next) {
        if (BKE_tracking_plane_track_has_point_track(plane_track, track)) {
          BKE_tracking_plane_track_replace_point_track(plane_track, track, act_track);
          if ((plane_track->flag & PLANE_TRACK_AUTOKEY) == 0) {
            BLI_gset_insert(point_tracks, plane_track);
          }
        }
      }

      BKE_tracking_track_free(track);
      BLI_freelinkN(tracksbase, track);
    }
  }

  if (update_stabilization) {
    WM_event_add_notifier(C, NC_MOVIECLIP | ND_DISPLAY, clip);
  }

  GSetIterator gs_iter;
  int framenr = ED_space_clip_get_clip_frame_number(sc);
  GSET_ITER (gs_iter, point_tracks) {
    MovieTrackingPlaneTrack *plane_track = BLI_gsetIterator_getKey(&gs_iter);
    BKE_tracking_track_plane_from_existing_motion(plane_track, framenr);
  }

  BLI_gset_free(point_tracks, NULL);
  DEG_id_tag_update(&clip->id, 0);

  WM_event_add_notifier(C, NC_MOVIECLIP | NA_EDITED, clip);

  return OPERATOR_FINISHED;
}

void CLIP_OT_join_tracks(wmOperatorType *ot)
{
  /* identifiers */
  ot->name = "Join Tracks";
  ot->description = "Join selected tracks";
  ot->idname = "CLIP_OT_join_tracks";

  /* api callbacks */
  ot->exec = join_tracks_exec;
  ot->poll = ED_space_clip_tracking_poll;

  /* flags */
  ot->flag = OPTYPE_REGISTER | OPTYPE_UNDO;
}

/********************** lock tracks operator *********************/

enum {
  TRACK_ACTION_LOCK = 0,
  TRACK_ACTION_UNLOCK = 1,
  TRACK_ACTION_TOGGLE = 2,
};

static int lock_tracks_exec(bContext *C, wmOperator *op)
{
  SpaceClip *sc = CTX_wm_space_clip(C);
  MovieClip *clip = ED_space_clip_get_clip(sc);
  MovieTracking *tracking = &clip->tracking;
  ListBase *tracksbase = BKE_tracking_get_active_tracks(tracking);
  int action = RNA_enum_get(op->ptr, "action");

  for (MovieTrackingTrack *track = tracksbase->first; track != NULL; track = track->next) {
    if (TRACK_VIEW_SELECTED(sc, track)) {
      switch (action) {
        case TRACK_ACTION_LOCK:
          track->flag |= TRACK_LOCKED;
          break;
        case TRACK_ACTION_UNLOCK:
          track->flag &= ~TRACK_LOCKED;
          break;
        case TRACK_ACTION_TOGGLE:
          track->flag ^= TRACK_LOCKED;
          break;
      }
    }
  }

  WM_event_add_notifier(C, NC_MOVIECLIP | NA_EVALUATED, clip);

  return OPERATOR_FINISHED;
}

void CLIP_OT_lock_tracks(wmOperatorType *ot)
{
  static const EnumPropertyItem actions_items[] = {
      {TRACK_ACTION_LOCK, "LOCK", 0, "Lock", "Lock selected tracks"},
      {TRACK_ACTION_UNLOCK, "UNLOCK", 0, "Unlock", "Unlock selected tracks"},
      {TRACK_ACTION_TOGGLE, "TOGGLE", 0, "Toggle", "Toggle locked flag for selected tracks"},
      {0, NULL, 0, NULL, NULL},
  };

  /* identifiers */
  ot->name = "Lock Tracks";
  ot->description = "Lock/unlock selected tracks";
  ot->idname = "CLIP_OT_lock_tracks";

  /* api callbacks */
  ot->exec = lock_tracks_exec;
  ot->poll = ED_space_clip_tracking_poll;

  /* flags */
  ot->flag = OPTYPE_REGISTER | OPTYPE_UNDO;

  /* properties */
  RNA_def_enum(ot->srna, "action", actions_items, 0, "Action", "Lock action to execute");
}

/********************** set keyframe operator *********************/

enum {
  SOLVER_KEYFRAME_A = 0,
  SOLVER_KEYFRAME_B = 1,
};

static int set_solver_keyframe_exec(bContext *C, wmOperator *op)
{
  SpaceClip *sc = CTX_wm_space_clip(C);
  MovieClip *clip = ED_space_clip_get_clip(sc);
  MovieTracking *tracking = &clip->tracking;
  MovieTrackingObject *object = BKE_tracking_object_get_active(tracking);
  int keyframe = RNA_enum_get(op->ptr, "keyframe");
  int framenr = BKE_movieclip_remap_scene_to_clip_frame(clip, sc->user.framenr);

  if (keyframe == SOLVER_KEYFRAME_A) {
    object->keyframe1 = framenr;
  }
  else {
    object->keyframe2 = framenr;
  }

  WM_event_add_notifier(C, NC_MOVIECLIP | ND_DISPLAY, clip);

  return OPERATOR_FINISHED;
}

void CLIP_OT_set_solver_keyframe(wmOperatorType *ot)
{
  static const EnumPropertyItem keyframe_items[] = {
      {SOLVER_KEYFRAME_A, "KEYFRAME_A", 0, "Keyframe A", ""},
      {SOLVER_KEYFRAME_B, "KEYFRAME_B", 0, "Keyframe B", ""},
      {0, NULL, 0, NULL, NULL},
  };

  /* identifiers */
  ot->name = "Set Solver Keyframe";
  ot->description = "Set keyframe used by solver";
  ot->idname = "CLIP_OT_set_solver_keyframe";

  /* api callbacks */
  ot->exec = set_solver_keyframe_exec;
  ot->poll = ED_space_clip_tracking_poll;

  /* flags */
  ot->flag = OPTYPE_REGISTER | OPTYPE_UNDO;

  /* properties */
  RNA_def_enum(ot->srna, "keyframe", keyframe_items, 0, "Keyframe", "Keyframe to set");
}

/********************** track copy color operator *********************/

static int track_copy_color_exec(bContext *C, wmOperator *UNUSED(op))
{
  SpaceClip *sc = CTX_wm_space_clip(C);
  MovieClip *clip = ED_space_clip_get_clip(sc);
  MovieTracking *tracking = &clip->tracking;
  ListBase *tracksbase = BKE_tracking_get_active_tracks(tracking);

  MovieTrackingTrack *act_track = BKE_tracking_track_get_active(tracking);
  if (act_track == NULL) {
    return OPERATOR_CANCELLED;
  }

  for (MovieTrackingTrack *track = tracksbase->first; track != NULL; track = track->next) {
    if (TRACK_VIEW_SELECTED(sc, track) && track != act_track) {
      track->flag &= ~TRACK_CUSTOMCOLOR;
      if (act_track->flag & TRACK_CUSTOMCOLOR) {
        copy_v3_v3(track->color, act_track->color);
        track->flag |= TRACK_CUSTOMCOLOR;
      }
    }
  }

  DEG_id_tag_update(&clip->id, 0);
  WM_event_add_notifier(C, NC_MOVIECLIP | ND_DISPLAY, clip);

  return OPERATOR_FINISHED;
}

void CLIP_OT_track_copy_color(wmOperatorType *ot)
{
  /* identifiers */
  ot->name = "Copy Color";
  ot->description = "Copy color to all selected tracks";
  ot->idname = "CLIP_OT_track_copy_color";

  /* api callbacks */
  ot->exec = track_copy_color_exec;
  ot->poll = ED_space_clip_tracking_poll;

  /* flags */
  ot->flag = OPTYPE_REGISTER | OPTYPE_UNDO;
}

/********************** clean tracks operator *********************/

static bool is_track_clean(MovieTrackingTrack *track, int frames, int del)
{
  bool ok = true;
  int prev = -1, count = 0;
  MovieTrackingMarker *markers = track->markers, *new_markers = NULL;
  int start_disabled = 0;
  int markersnr = track->markersnr;

  if (del) {
    new_markers = MEM_callocN(markersnr * sizeof(MovieTrackingMarker), "track cleaned markers");
  }

  for (int a = 0; a < markersnr; a++) {
    int end = 0;

    if (prev == -1) {
      if ((markers[a].flag & MARKER_DISABLED) == 0) {
        prev = a;
      }
      else {
        start_disabled = 1;
      }
    }

    if (prev >= 0) {
      end = a == markersnr - 1;
      end |= (a < markersnr - 1) && (markers[a].framenr != markers[a + 1].framenr - 1 ||
                                     markers[a].flag & MARKER_DISABLED);
    }

    if (end) {
      int segok = 1, len = 0;

      if (a != prev && markers[a].framenr != markers[a - 1].framenr + 1) {
        len = a - prev;
      }
      else if (markers[a].flag & MARKER_DISABLED) {
        len = a - prev;
      }
      else {
        len = a - prev + 1;
      }

      if (frames) {
        if (len < frames) {
          segok = 0;
          ok = 0;

          if (!del) {
            break;
          }
        }
      }

      if (del) {
        if (segok) {
          int t = len;

          if (markers[a].flag & MARKER_DISABLED) {
            t++;
          }

          /* Place disabled marker in front of current segment. */
          if (start_disabled) {
            memcpy(new_markers + count, markers + prev, sizeof(MovieTrackingMarker));
            new_markers[count].framenr--;
            new_markers[count].flag |= MARKER_DISABLED;

            count++;
            start_disabled = 0;
          }

          memcpy(new_markers + count, markers + prev, t * sizeof(MovieTrackingMarker));
          count += t;
        }
        else if (markers[a].flag & MARKER_DISABLED) {
          /* Current segment which would be deleted was finished by
           * disabled marker, so next segment should be started from
           * disabled marker.
           */
          start_disabled = 1;
        }
      }

      prev = -1;
    }
  }

  if (del && count == 0) {
    ok = 0;
  }

  if (del) {
    MEM_freeN(track->markers);

    if (count) {
      track->markers = new_markers;
    }
    else {
      track->markers = NULL;
      MEM_freeN(new_markers);
    }

    track->markersnr = count;
  }

  return ok;
}

static int clean_tracks_exec(bContext *C, wmOperator *op)
{
  SpaceClip *sc = CTX_wm_space_clip(C);
  MovieClip *clip = ED_space_clip_get_clip(sc);
  MovieTracking *tracking = &clip->tracking;
  ListBase *tracksbase = BKE_tracking_get_active_tracks(tracking);
  MovieTrackingTrack *act_track = BKE_tracking_track_get_active(tracking);
  int frames = RNA_int_get(op->ptr, "frames");
  int action = RNA_enum_get(op->ptr, "action");
  float error = RNA_float_get(op->ptr, "error");

  if (error && action == TRACKING_CLEAN_DELETE_SEGMENT) {
    action = TRACKING_CLEAN_DELETE_TRACK;
  }

  for (MovieTrackingTrack *track = tracksbase->first, *next_track; track != NULL;
       track = next_track) {
    next_track = track->next;

    if ((track->flag & TRACK_HIDDEN) == 0 && (track->flag & TRACK_LOCKED) == 0) {
      bool ok;

      ok = (is_track_clean(track, frames, action == TRACKING_CLEAN_DELETE_SEGMENT)) &&
           ((error == 0.0f) || (track->flag & TRACK_HAS_BUNDLE) == 0 || (track->error < error));

      if (!ok) {
        if (action == TRACKING_CLEAN_SELECT) {
          BKE_tracking_track_flag_set(track, TRACK_AREA_ALL, SELECT);
        }
        else if (action == TRACKING_CLEAN_DELETE_TRACK) {
          if (track == act_track) {
            clip->tracking.act_track = NULL;
          }
          BKE_tracking_track_free(track);
          BLI_freelinkN(tracksbase, track);
          track = NULL;
        }

        /* Happens when all tracking segments are not long enough. */
        if (track && track->markersnr == 0) {
          if (track == act_track) {
            clip->tracking.act_track = NULL;
          }
          BKE_tracking_track_free(track);
          BLI_freelinkN(tracksbase, track);
        }
      }
    }
  }

  DEG_id_tag_update(&clip->id, 0);
  BKE_tracking_dopesheet_tag_update(tracking);

  WM_event_add_notifier(C, NC_MOVIECLIP | ND_SELECT, clip);

  return OPERATOR_FINISHED;
}

void CLIP_OT_clean_tracks(wmOperatorType *ot)
{
  static const EnumPropertyItem actions_items[] = {
      {TRACKING_CLEAN_SELECT, "SELECT", 0, "Select", "Select unclean tracks"},
      {TRACKING_CLEAN_DELETE_TRACK, "DELETE_TRACK", 0, "Delete Track", "Delete unclean tracks"},
      {TRACKING_CLEAN_DELETE_SEGMENT,
       "DELETE_SEGMENTS",
       0,
       "Delete Segments",
       "Delete unclean segments of tracks"},
      {0, NULL, 0, NULL, NULL},
  };

  /* identifiers */
  ot->name = "Clean Tracks";
  ot->description = "Clean tracks with high error values or few frames";
  ot->idname = "CLIP_OT_clean_tracks";

  /* api callbacks */
  ot->exec = clean_tracks_exec;
  ot->poll = ED_space_clip_tracking_poll;

  /* flags */
  ot->flag = OPTYPE_REGISTER | OPTYPE_UNDO;

  /* properties */
  RNA_def_int(ot->srna,
              "frames",
              0,
              0,
              INT_MAX,
              "Tracked Frames",
              "Effect on tracks which are tracked less than "
              "specified amount of frames",
              0,
              INT_MAX);
  RNA_def_float(ot->srna,
                "error",
                0.0f,
                0.0f,
                FLT_MAX,
                "Reprojection Error",
<<<<<<< HEAD
                "Effect on tracks which have a larger re-projection error",
=======
                "Effect on tracks which have got larger reprojection error",
>>>>>>> 5424b482
                0.0f,
                100.0f);
  RNA_def_enum(ot->srna, "action", actions_items, 0, "Action", "Cleanup action to execute");
}

/********************** add tracking object *********************/

static int tracking_object_new_exec(bContext *C, wmOperator *UNUSED(op))
{
  SpaceClip *sc = CTX_wm_space_clip(C);
  MovieClip *clip = ED_space_clip_get_clip(sc);
  MovieTracking *tracking = &clip->tracking;

  BKE_tracking_object_add(tracking, "Object");

  DEG_id_tag_update(&clip->id, ID_RECALC_COPY_ON_WRITE);
  WM_event_add_notifier(C, NC_MOVIECLIP | NA_EDITED, clip);

  return OPERATOR_FINISHED;
}

void CLIP_OT_tracking_object_new(wmOperatorType *ot)
{
  /* identifiers */
  ot->name = "Add Tracking Object";
  ot->description = "Add new object for tracking";
  ot->idname = "CLIP_OT_tracking_object_new";

  /* api callbacks */
  ot->exec = tracking_object_new_exec;
  ot->poll = ED_space_clip_tracking_poll;

  /* flags */
  ot->flag = OPTYPE_REGISTER | OPTYPE_UNDO;
}

/********************** remove tracking object *********************/

static int tracking_object_remove_exec(bContext *C, wmOperator *op)
{
  SpaceClip *sc = CTX_wm_space_clip(C);
  MovieClip *clip = ED_space_clip_get_clip(sc);
  MovieTracking *tracking = &clip->tracking;
  MovieTrackingObject *object;

  object = BKE_tracking_object_get_active(tracking);

  if (object->flag & TRACKING_OBJECT_CAMERA) {
    BKE_report(op->reports, RPT_WARNING, "Object used for camera tracking cannot be deleted");
    return OPERATOR_CANCELLED;
  }

  BKE_tracking_object_delete(tracking, object);

  DEG_id_tag_update(&clip->id, ID_RECALC_COPY_ON_WRITE);
  WM_event_add_notifier(C, NC_MOVIECLIP | NA_EDITED, clip);

  return OPERATOR_FINISHED;
}

void CLIP_OT_tracking_object_remove(wmOperatorType *ot)
{
  /* identifiers */
  ot->name = "Remove Tracking Object";
  ot->description = "Remove object for tracking";
  ot->idname = "CLIP_OT_tracking_object_remove";

  /* api callbacks */
  ot->exec = tracking_object_remove_exec;
  ot->poll = ED_space_clip_tracking_poll;

  /* flags */
  ot->flag = OPTYPE_REGISTER | OPTYPE_UNDO;
}

/********************** copy tracks to clipboard operator *********************/

static int copy_tracks_exec(bContext *C, wmOperator *UNUSED(op))
{
  SpaceClip *sc = CTX_wm_space_clip(C);
  MovieClip *clip = ED_space_clip_get_clip(sc);
  MovieTracking *tracking = &clip->tracking;
  MovieTrackingObject *object = BKE_tracking_object_get_active(tracking);

  clip_tracking_clear_invisible_track_selection(sc, clip);

  BKE_tracking_clipboard_copy_tracks(tracking, object);

  return OPERATOR_FINISHED;
}

void CLIP_OT_copy_tracks(wmOperatorType *ot)
{
  /* identifiers */
  ot->name = "Copy Tracks";
  ot->description = "Copy selected tracks to clipboard";
  ot->idname = "CLIP_OT_copy_tracks";

  /* api callbacks */
  ot->exec = copy_tracks_exec;
  ot->poll = ED_space_clip_tracking_poll;

  /* flags */
  ot->flag = OPTYPE_REGISTER;
}

/********************* paste tracks from clipboard operator ********************/

static bool paste_tracks_poll(bContext *C)
{
  if (ED_space_clip_tracking_poll(C)) {
    return BKE_tracking_clipboard_has_tracks();
  }

  return 0;
}

static int paste_tracks_exec(bContext *C, wmOperator *UNUSED(op))
{
  SpaceClip *sc = CTX_wm_space_clip(C);
  MovieClip *clip = ED_space_clip_get_clip(sc);
  MovieTracking *tracking = &clip->tracking;
  MovieTrackingObject *object = BKE_tracking_object_get_active(tracking);
  ListBase *tracks_base = BKE_tracking_object_get_tracks(tracking, object);

  BKE_tracking_tracks_deselect_all(tracks_base);
  BKE_tracking_clipboard_paste_tracks(tracking, object);

  WM_event_add_notifier(C, NC_MOVIECLIP | NA_EDITED, clip);

  return OPERATOR_FINISHED;
}

void CLIP_OT_paste_tracks(wmOperatorType *ot)
{
  /* identifiers */
  ot->name = "Paste Tracks";
  ot->description = "Paste tracks from clipboard";
  ot->idname = "CLIP_OT_paste_tracks";

  /* api callbacks */
  ot->exec = paste_tracks_exec;
  ot->poll = paste_tracks_poll;

  /* flags */
  ot->flag = OPTYPE_REGISTER | OPTYPE_UNDO;
}

/********************** Insert track keyframe operator *********************/

static void keyframe_set_flag(bContext *C, bool set)
{
  SpaceClip *sc = CTX_wm_space_clip(C);
  MovieClip *clip = ED_space_clip_get_clip(sc);
  MovieTracking *tracking = &clip->tracking;
  int framenr = ED_space_clip_get_clip_frame_number(sc);

  ListBase *tracks_base = BKE_tracking_get_active_tracks(tracking);
  for (MovieTrackingTrack *track = tracks_base->first; track != NULL; track = track->next) {
    if (TRACK_VIEW_SELECTED(sc, track)) {
      if (set) {
        MovieTrackingMarker *marker = BKE_tracking_marker_ensure(track, framenr);
        marker->flag &= ~MARKER_TRACKED;
      }
      else {
        MovieTrackingMarker *marker = BKE_tracking_marker_get_exact(track, framenr);
        if (marker != NULL) {
          marker->flag |= MARKER_TRACKED;
        }
      }
    }
  }

  ListBase *plane_tracks_base = BKE_tracking_get_active_plane_tracks(tracking);
  for (MovieTrackingPlaneTrack *plane_track = plane_tracks_base->first; plane_track != NULL;
       plane_track = plane_track->next) {
    if (PLANE_TRACK_VIEW_SELECTED(plane_track)) {
      if (set) {
        MovieTrackingPlaneMarker *plane_marker = BKE_tracking_plane_marker_ensure(plane_track,
                                                                                  framenr);
        if (plane_marker->flag & PLANE_MARKER_TRACKED) {
          plane_marker->flag &= ~PLANE_MARKER_TRACKED;
          BKE_tracking_track_plane_from_existing_motion(plane_track, plane_marker->framenr);
        }
      }
      else {
        MovieTrackingPlaneMarker *plane_marker = BKE_tracking_plane_marker_get_exact(plane_track,
                                                                                     framenr);
        if (plane_marker) {
          if ((plane_marker->flag & PLANE_MARKER_TRACKED) == 0) {
            plane_marker->flag |= PLANE_MARKER_TRACKED;
            BKE_tracking_retrack_plane_from_existing_motion_at_segment(plane_track,
                                                                       plane_marker->framenr);
          }
        }
      }
    }
  }

  WM_event_add_notifier(C, NC_MOVIECLIP | NA_EDITED, clip);
}

static int keyframe_insert_exec(bContext *C, wmOperator *UNUSED(op))
{
  keyframe_set_flag(C, true);
  return OPERATOR_FINISHED;
}

void CLIP_OT_keyframe_insert(wmOperatorType *ot)
{
  /* identifiers */
  ot->name = "Insert Keyframe";
  ot->description = "Insert a keyframe to selected tracks at current frame";
  ot->idname = "CLIP_OT_keyframe_insert";

  /* api callbacks */
  ot->poll = ED_space_clip_tracking_poll;
  ot->exec = keyframe_insert_exec;

  /* flags */
  ot->flag = OPTYPE_REGISTER | OPTYPE_UNDO;
}

/********************** Delete track keyframe operator *********************/

static int keyframe_delete_exec(bContext *C, wmOperator *UNUSED(op))
{
  keyframe_set_flag(C, false);
  return OPERATOR_FINISHED;
}

void CLIP_OT_keyframe_delete(wmOperatorType *ot)
{
  /* identifiers */
  ot->name = "Delete Keyframe";
  ot->description = "Delete a keyframe from selected tracks at current frame";
  ot->idname = "CLIP_OT_keyframe_delete";

  /* api callbacks */
  ot->poll = ED_space_clip_tracking_poll;
  ot->exec = keyframe_delete_exec;

  /* flags */
  ot->flag = OPTYPE_REGISTER | OPTYPE_UNDO;
}<|MERGE_RESOLUTION|>--- conflicted
+++ resolved
@@ -1860,11 +1860,7 @@
                 0.0f,
                 FLT_MAX,
                 "Reprojection Error",
-<<<<<<< HEAD
                 "Effect on tracks which have a larger re-projection error",
-=======
-                "Effect on tracks which have got larger reprojection error",
->>>>>>> 5424b482
                 0.0f,
                 100.0f);
   RNA_def_enum(ot->srna, "action", actions_items, 0, "Action", "Cleanup action to execute");
