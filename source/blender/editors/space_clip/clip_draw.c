/*
 * ***** BEGIN GPL LICENSE BLOCK *****
 *
 * This program is free software; you can redistribute it and/or
 * modify it under the terms of the GNU General Public License
 * as published by the Free Software Foundation; either version 2
 * of the License, or (at your option) any later version.
 *
 * This program is distributed in the hope that it will be useful,
 * but WITHOUT ANY WARRANTY; without even the implied warranty of
 * MERCHANTABILITY or FITNESS FOR A PARTICULAR PURPOSE.  See the
 * GNU General Public License for more details.
 *
 * You should have received a copy of the GNU General Public License
 * along with this program; if not, write to the Free Software Foundation,
 * Inc., 51 Franklin Street, Fifth Floor, Boston, MA 02110-1301, USA.
 *
 * The Original Code is Copyright (C) 2011 Blender Foundation.
 * All rights reserved.
 *
 *
 * Contributor(s): Blender Foundation,
 *                 Sergey Sharybin
 *
 * ***** END GPL LICENSE BLOCK *****
 */

/** \file blender/editors/space_clip/clip_draw.c
 *  \ingroup spclip
 */

#include "DNA_gpencil_types.h"
#include "DNA_movieclip_types.h"
#include "DNA_scene_types.h"

#include "MEM_guardedalloc.h"

#include "IMB_colormanagement.h"
#include "IMB_imbuf_types.h"
#include "IMB_imbuf.h"

#include "BLI_utildefines.h"
#include "BLI_math.h"
#include "BLI_string.h"
#include "BLI_math_base.h"
#include "BLI_rect.h"

#include "BKE_context.h"
#include "BKE_image.h"
#include "BKE_movieclip.h"
#include "BKE_tracking.h"

#include "ED_screen.h"
#include "ED_clip.h"
#include "ED_mask.h"
#include "ED_gpencil.h"

#include "BIF_gl.h"
#include "BIF_glutil.h"

#include "GPU_basic_shader.h"

#include "WM_types.h"

#include "UI_interface.h"
#include "UI_resources.h"
#include "UI_view2d.h"

#include "GPU_matrix.h"
#include "GPU_immediate.h"

#include "BLF_api.h"

#include "clip_intern.h"    // own include

/*********************** main area drawing *************************/

static void draw_keyframe(int frame, int cfra, int sfra, float framelen, int width)
{
	int height = (frame == cfra) ? 22 : 10;
	int x = (frame - sfra) * framelen;

	if (width == 1) {
		GPUBegin(GL_LINES);
		glVertex2i(x, 0);
		glVertex2i(x, height * UI_DPI_FAC);
		glEnd();
	}
	else {
		GPURecti(x, 0, x + width, height * UI_DPI_FAC);
	}
}

static int generic_track_get_markersnr(MovieTrackingTrack *track, MovieTrackingPlaneTrack *plane_track)
{
	if (track) {
		return track->markersnr;
	}
	else if (plane_track) {
		return plane_track->markersnr;
	}

	return 0;
}

static int generic_track_get_marker_framenr(MovieTrackingTrack *track, MovieTrackingPlaneTrack *plane_track,
                                            int marker_index)
{
	if (track) {
		BLI_assert(marker_index < track->markersnr);
		return track->markers[marker_index].framenr;
	}
	else if (plane_track) {
		BLI_assert(marker_index < plane_track->markersnr);
		return plane_track->markers[marker_index].framenr;
	}

	return 0;
}

static bool generic_track_is_marker_enabled(MovieTrackingTrack *track, MovieTrackingPlaneTrack *plane_track,
                                            int marker_index)
{
	if (track) {
		BLI_assert(marker_index < track->markersnr);
		return (track->markers[marker_index].flag & MARKER_DISABLED) == 0;
	}
	else if (plane_track) {
		return true;
	}

	return false;
}

static bool generic_track_is_marker_keyframed(MovieTrackingTrack *track, MovieTrackingPlaneTrack *plane_track,
                                              int marker_index)
{
	if (track) {
		BLI_assert(marker_index < track->markersnr);
		return (track->markers[marker_index].flag & MARKER_TRACKED) == 0;
	}
	else if (plane_track) {
		BLI_assert(marker_index < plane_track->markersnr);
		return (plane_track->markers[marker_index].flag & PLANE_MARKER_TRACKED) == 0;
	}

	return false;
}

static void draw_movieclip_cache(SpaceClip *sc, ARegion *ar, MovieClip *clip, Scene *scene)
{
	float x;
	int *points, totseg, i, a;
	float sfra = SFRA, efra = EFRA, framelen = ar->winx / (efra - sfra + 1);
	MovieTracking *tracking = &clip->tracking;
	MovieTrackingObject *act_object = BKE_tracking_object_get_active(tracking);
	MovieTrackingTrack *act_track = BKE_tracking_track_get_active(&clip->tracking);
	MovieTrackingPlaneTrack *act_plane_track = BKE_tracking_plane_track_get_active(&clip->tracking);
	MovieTrackingReconstruction *reconstruction = BKE_tracking_get_active_reconstruction(tracking);

	glEnable(GL_BLEND);
	glBlendFunc(GL_SRC_ALPHA, GL_ONE_MINUS_SRC_ALPHA);

	/* cache background */
	ED_region_cache_draw_background(ar);

	/* cached segments -- could be usefu lto debug caching strategies */
	BKE_movieclip_get_cache_segments(clip, &sc->user, &totseg, &points);
	ED_region_cache_draw_cached_segments(ar, totseg, points, sfra, efra);

	/* track */
	if (act_track || act_plane_track) {
		for (i = sfra - clip->start_frame + 1, a = 0; i <= efra - clip->start_frame + 1; i++) {
			int framenr;
			int markersnr = generic_track_get_markersnr(act_track, act_plane_track);

			while (a < markersnr) {
				int marker_framenr = generic_track_get_marker_framenr(act_track, act_plane_track, a);

				if (marker_framenr >= i)
					break;

				if (a < markersnr - 1 && generic_track_get_marker_framenr(act_track, act_plane_track, a + 1) > i)
					break;

				a++;
			}

			a = min_ii(a, markersnr - 1);

			if (generic_track_is_marker_enabled(act_track, act_plane_track, a)) {
				framenr = generic_track_get_marker_framenr(act_track, act_plane_track, a);

				if (framenr != i)
					glColor4ub(128, 128, 0, 96);
				else if (generic_track_is_marker_keyframed(act_track, act_plane_track, a))
					glColor4ub(255, 255, 0, 196);
				else
					glColor4ub(255, 255, 0, 96);

				GPURecti((i - sfra + clip->start_frame - 1) * framelen, 0, (i - sfra + clip->start_frame) * framelen, 4 * UI_DPI_FAC);
			}
		}
	}

	/* failed frames */
	if (reconstruction->flag & TRACKING_RECONSTRUCTED) {
		int n = reconstruction->camnr;
		MovieReconstructedCamera *cameras = reconstruction->cameras;

		glColor4ub(255, 0, 0, 96);

		for (i = sfra, a = 0; i <= efra; i++) {
			bool ok = false;

			while (a < n) {
				if (cameras[a].framenr == i) {
					ok = true;
					break;
				}
				else if (cameras[a].framenr > i) {
					break;
				}

				a++;
			}

			if (!ok)
				GPURecti((i - sfra + clip->start_frame - 1) * framelen, 0, (i - sfra + clip->start_frame) * framelen, 8 * UI_DPI_FAC);
		}
	}

	glDisable(GL_BLEND);

	/* current frame */
	x = (sc->user.framenr - sfra) / (efra - sfra + 1) * ar->winx;

	UI_ThemeColor(TH_CFRAME);
	GPURecti(x, 0, x + ceilf(framelen), 8 * UI_DPI_FAC);

	ED_region_cache_draw_curfra_label(sc->user.framenr, x, 8.0f * UI_DPI_FAC);

	/* solver keyframes */
	glColor4ub(175, 255, 0, 255);
	draw_keyframe(act_object->keyframe1 + clip->start_frame - 1, CFRA, sfra, framelen, 2);
	draw_keyframe(act_object->keyframe2 + clip->start_frame - 1, CFRA, sfra, framelen, 2);

	/* movie clip animation */
	if ((sc->mode == SC_MODE_MASKEDIT) && sc->mask_info.mask) {
		ED_mask_draw_frames(sc->mask_info.mask, ar, CFRA, sfra, efra);
	}
}

static void draw_movieclip_notes(SpaceClip *sc, ARegion *ar)
{
	MovieClip *clip = ED_space_clip_get_clip(sc);
	MovieTracking *tracking = &clip->tracking;
	char str[256] = {0};
	bool full_redraw = false;

	if (tracking->stats) {
		BLI_strncpy(str, tracking->stats->message, sizeof(str));
		full_redraw = true;
	}
	else {
		if (sc->flag & SC_LOCK_SELECTION)
			strcpy(str, "Locked");
	}

	if (str[0]) {
		float fill_color[4] = {0.0f, 0.0f, 0.0f, 0.6f};
		ED_region_info_draw(ar, str, fill_color, full_redraw);
	}
}

static void draw_movieclip_muted(ARegion *ar, int width, int height, float zoomx, float zoomy)
{
	int x, y;

	/* find window pixel coordinates of origin */
	UI_view2d_view_to_region(&ar->v2d, 0.0f, 0.0f, &x, &y);

	glColor3f(0.0f, 0.0f, 0.0f);
	GPURectf(x, y, x + zoomx * width, y + zoomy * height);
}

static void draw_movieclip_buffer(const bContext *C, SpaceClip *sc, ARegion *ar, ImBuf *ibuf,
                                  int width, int height, float zoomx, float zoomy)
{
	MovieClip *clip = ED_space_clip_get_clip(sc);
	int filter = GL_LINEAR;
	int x, y;

	/* find window pixel coordinates of origin */
	UI_view2d_view_to_region(&ar->v2d, 0.0f, 0.0f, &x, &y);

	/* checkerboard for case alpha */
	if (ibuf->planes == 32) {
		glEnable(GL_BLEND);
		glBlendFunc(GL_SRC_ALPHA, GL_ONE_MINUS_SRC_ALPHA);

		fdrawcheckerboard(x, y, x + zoomx * ibuf->x, y + zoomy * ibuf->y);
	}

	/* non-scaled proxy shouldn't use filtering */
	if ((clip->flag & MCLIP_USE_PROXY) == 0 ||
	    ELEM(sc->user.render_size, MCLIP_PROXY_RENDER_SIZE_FULL, MCLIP_PROXY_RENDER_SIZE_100))
	{
		filter = GL_NEAREST;
	}

	/* set zoom */
	glPixelZoom(zoomx * width / ibuf->x, zoomy * height / ibuf->y);

	glaDrawImBuf_glsl_ctx(C, ibuf, x, y, filter);
	/* reset zoom */
	glPixelZoom(1.0f, 1.0f);


	if (sc->flag & SC_SHOW_METADATA) {
		rctf frame;
		BLI_rctf_init(&frame, 0.0f, ibuf->x, 0.0f, ibuf->y);
		ED_region_image_metadata_draw(x, y, ibuf, &frame, zoomx * width / ibuf->x, zoomy * height / ibuf->y);
	}

	if (ibuf->planes == 32)
		glDisable(GL_BLEND);
}

static void draw_stabilization_border(SpaceClip *sc, ARegion *ar, int width, int height, float zoomx, float zoomy)
{
	int x, y;
	MovieClip *clip = ED_space_clip_get_clip(sc);

	/* find window pixel coordinates of origin */
	UI_view2d_view_to_region(&ar->v2d, 0.0f, 0.0f, &x, &y);

	/* draw boundary border for frame if stabilization is enabled */
	if (sc->flag & SC_SHOW_STABLE && clip->tracking.stabilization.flag & TRACKING_2D_STABILIZATION) {
		glColor3f(0.0f, 0.0f, 0.0f);

		GPU_basic_shader_bind_enable(GPU_SHADER_LINE | GPU_SHADER_STIPPLE);
		GPU_basic_shader_line_stipple(3, 0xAAAA);

		glEnable(GL_COLOR_LOGIC_OP);
		glLogicOp(GL_NOR);

		gpuPushMatrix(GPU_MODELVIEW_MATRIX);
		gpuTranslate(GPU_MODELVIEW_MATRIX, x, y, 0.0f);

		gpuScale(GPU_MODELVIEW_MATRIX, zoomx, zoomy, 1.0f);
		gpuMultMatrix(GPU_MODELVIEW_MATRIX, sc->stabmat[0]);

		GPUBegin(GL_LINE_LOOP);
		glVertex2f(0.0f, 0.0f);
		glVertex2f(width, 0.0f);
		glVertex2f(width, height);
		glVertex2f(0.0f, height);
		glEnd();

		gpuPopMatrix(GPU_MODELVIEW_MATRIX);

		glDisable(GL_COLOR_LOGIC_OP);
		GPU_basic_shader_bind_disable(GPU_SHADER_LINE | GPU_SHADER_STIPPLE);
	}
}

static void draw_track_path(SpaceClip *sc, MovieClip *UNUSED(clip), MovieTrackingTrack *track)
{
	int count = sc->path_length;
	int i, a, b, curindex = -1;
	float path[102][2];
	int tiny = sc->flag & SC_SHOW_TINY_MARKER, framenr, start_frame;
	MovieTrackingMarker *marker;

	if (count == 0)
		return;

	start_frame = framenr = ED_space_clip_get_clip_frame_number(sc);

	marker = BKE_tracking_marker_get(track, framenr);
	if (marker->framenr != framenr || marker->flag & MARKER_DISABLED)
		return;

	a = count;
	i = framenr - 1;
	while (i >= framenr - count) {
		marker = BKE_tracking_marker_get(track, i);

		if (!marker || marker->flag & MARKER_DISABLED)
			break;

		if (marker->framenr == i) {
			add_v2_v2v2(path[--a], marker->pos, track->offset);
			ED_clip_point_undistorted_pos(sc, path[a], path[a]);

			if (marker->framenr == start_frame)
				curindex = a;
		}
		else {
			break;
		}

		i--;
	}

	b = count;
	i = framenr;
	while (i <= framenr + count) {
		marker = BKE_tracking_marker_get(track, i);

		if (!marker || marker->flag & MARKER_DISABLED)
			break;

		if (marker->framenr == i) {
			if (marker->framenr == start_frame)
				curindex = b;

			add_v2_v2v2(path[b++], marker->pos, track->offset);
			ED_clip_point_undistorted_pos(sc, path[b - 1], path[b - 1]);
		}
		else
			break;

		i++;
	}

	if (!tiny) {
		UI_ThemeColor(TH_MARKER_OUTLINE);

		if (TRACK_VIEW_SELECTED(sc, track)) {
			glPointSize(5.0f);
			GPUBegin(GL_POINTS);
			for (i = a; i < b; i++) {
				if (i != curindex)
					glVertex2f(path[i][0], path[i][1]);
			}
			glEnd();
		}

		glLineWidth(3.0f);
		GPUBegin(GL_LINE_STRIP);
		for (i = a; i < b; i++)
			glVertex2f(path[i][0], path[i][1]);
		glEnd();
	}

	UI_ThemeColor(TH_PATH_BEFORE);

	if (TRACK_VIEW_SELECTED(sc, track)) {
		glPointSize(3.0f);
		GPUBegin(GL_POINTS);
		for (i = a; i < b; i++) {
			if (i == count + 1)
				UI_ThemeColor(TH_PATH_AFTER);

			if (i != curindex)
				glVertex2f(path[i][0], path[i][1]);
		}
		glEnd();
	}

	UI_ThemeColor(TH_PATH_BEFORE);

<<<<<<< HEAD
	GPUBegin(GL_LINE_STRIP);
=======
	glLineWidth(1);

	glBegin(GL_LINE_STRIP);
>>>>>>> 7da189b4
	for (i = a; i < b; i++) {
		if (i == count + 1)
			UI_ThemeColor(TH_PATH_AFTER);

		glVertex2f(path[i][0], path[i][1]);
	}
	glEnd();
}

static void draw_marker_outline(SpaceClip *sc, MovieTrackingTrack *track, MovieTrackingMarker *marker,
                                const float marker_pos[2], int width, int height)
{
	int tiny = sc->flag & SC_SHOW_TINY_MARKER;
	bool show_search = false;
	float px[2];

	UI_ThemeColor(TH_MARKER_OUTLINE);

	px[0] = 1.0f / width / sc->zoom;
	px[1] = 1.0f / height / sc->zoom;

	glLineWidth(tiny ? 1.0f : 3.0f);

	if ((marker->flag & MARKER_DISABLED) == 0) {
		float pos[2];
		float p[2];

		add_v2_v2v2(pos, marker->pos, track->offset);

		ED_clip_point_undistorted_pos(sc, pos, pos);

		sub_v2_v2v2(p, pos, marker_pos);

		if (isect_point_quad_v2(p, marker->pattern_corners[0], marker->pattern_corners[1],
		                        marker->pattern_corners[2], marker->pattern_corners[3]))
		{
<<<<<<< HEAD
			if (tiny) glPointSize(3.0f);
			else glPointSize(4.0f);
			GPUBegin(GL_POINTS);
=======
			glPointSize(tiny ? 3.0f : 4.0f);
			glBegin(GL_POINTS);
>>>>>>> 7da189b4
			glVertex2f(pos[0], pos[1]);
			glEnd();
		}
		else {
<<<<<<< HEAD
			if (!tiny) glLineWidth(3.0f);
			GPUBegin(GL_LINES);
=======
			glBegin(GL_LINES);
>>>>>>> 7da189b4
			glVertex2f(pos[0] + px[0] * 2, pos[1]);
			glVertex2f(pos[0] + px[0] * 8, pos[1]);

			glVertex2f(pos[0] - px[0] * 2, pos[1]);
			glVertex2f(pos[0] - px[0] * 8, pos[1]);

			glVertex2f(pos[0], pos[1] - px[1] * 2);
			glVertex2f(pos[0], pos[1] - px[1] * 8);

			glVertex2f(pos[0], pos[1] + px[1] * 2);
			glVertex2f(pos[0], pos[1] + px[1] * 8);
			glEnd();
		}
	}

	/* pattern and search outline */
<<<<<<< HEAD
	gpuPushMatrix(GPU_MODELVIEW_MATRIX);
	gpuTranslate(GPU_MODELVIEW_MATRIX, marker_pos[0], marker_pos[1], 0);

	if (!tiny)
		glLineWidth(3.0f);
=======
	glPushMatrix();
	glTranslate2fv(marker_pos);
>>>>>>> 7da189b4

	if (sc->flag & SC_SHOW_MARKER_PATTERN) {
		GPUBegin(GL_LINE_LOOP);
		glVertex2fv(marker->pattern_corners[0]);
		glVertex2fv(marker->pattern_corners[1]);
		glVertex2fv(marker->pattern_corners[2]);
		glVertex2fv(marker->pattern_corners[3]);
		glEnd();
	}

	show_search = (TRACK_VIEW_SELECTED(sc, track) &&
	               ((marker->flag & MARKER_DISABLED) == 0 || (sc->flag & SC_SHOW_MARKER_PATTERN) == 0)) != 0;
	if (sc->flag & SC_SHOW_MARKER_SEARCH && show_search) {
		GPUBegin(GL_LINE_LOOP);
		glVertex2f(marker->search_min[0], marker->search_min[1]);
		glVertex2f(marker->search_max[0], marker->search_min[1]);
		glVertex2f(marker->search_max[0], marker->search_max[1]);
		glVertex2f(marker->search_min[0], marker->search_max[1]);
		glEnd();
	}
<<<<<<< HEAD
	gpuPopMatrix(GPU_MODELVIEW_MATRIX);

	if (!tiny)
		glLineWidth(1.0f);
=======
	glPopMatrix();
>>>>>>> 7da189b4
}

static void track_colors(MovieTrackingTrack *track, int act, float col[3], float scol[3])
{
	if (track->flag & TRACK_CUSTOMCOLOR) {
		if (act)
			UI_GetThemeColor3fv(TH_ACT_MARKER, scol);
		else
			copy_v3_v3(scol, track->color);

		mul_v3_v3fl(col, track->color, 0.5f);
	}
	else {
		UI_GetThemeColor3fv(TH_MARKER, col);

		if (act)
			UI_GetThemeColor3fv(TH_ACT_MARKER, scol);
		else
			UI_GetThemeColor3fv(TH_SEL_MARKER, scol);
	}
}

static void draw_marker_areas(SpaceClip *sc, MovieTrackingTrack *track, MovieTrackingMarker *marker,
                              const float marker_pos[2], int width, int height, int act, int sel)
{
	int tiny = sc->flag & SC_SHOW_TINY_MARKER;
	bool show_search = false;
	float col[3], scol[3], px[2];

	track_colors(track, act, col, scol);

	px[0] = 1.0f / width / sc->zoom;
	px[1] = 1.0f / height / sc->zoom;

	glLineWidth(1.0f);

	/* marker position and offset position */
	if ((track->flag & SELECT) == sel && (marker->flag & MARKER_DISABLED) == 0) {
		float pos[2], p[2];

		if (track->flag & TRACK_LOCKED) {
			if (act)
				UI_ThemeColor(TH_ACT_MARKER);
			else if (track->flag & SELECT)
				UI_ThemeColorShade(TH_LOCK_MARKER, 64);
			else
				UI_ThemeColor(TH_LOCK_MARKER);
		}
		else {
			if (track->flag & SELECT)
				glColor3fv(scol);
			else
				glColor3fv(col);
		}

		add_v2_v2v2(pos, marker->pos, track->offset);
		ED_clip_point_undistorted_pos(sc, pos, pos);

		sub_v2_v2v2(p, pos, marker_pos);

		if (isect_point_quad_v2(p, marker->pattern_corners[0], marker->pattern_corners[1],
		                        marker->pattern_corners[2], marker->pattern_corners[3]))
		{
<<<<<<< HEAD
			if (!tiny)
				glPointSize(2.0f);

			GPUBegin(GL_POINTS);
=======
			glPointSize(tiny ? 1.0f : 2.0f);
			glBegin(GL_POINTS);
>>>>>>> 7da189b4
			glVertex2f(pos[0], pos[1]);
			glEnd();
		}
		else {
			GPUBegin(GL_LINES);
			glVertex2f(pos[0] + px[0] * 3, pos[1]);
			glVertex2f(pos[0] + px[0] * 7, pos[1]);

			glVertex2f(pos[0] - px[0] * 3, pos[1]);
			glVertex2f(pos[0] - px[0] * 7, pos[1]);

			glVertex2f(pos[0], pos[1] - px[1] * 3);
			glVertex2f(pos[0], pos[1] - px[1] * 7);

			glVertex2f(pos[0], pos[1] + px[1] * 3);
			glVertex2f(pos[0], pos[1] + px[1] * 7);
			glEnd();

			glColor3f(0.0f, 0.0f, 0.0f);
			GPU_basic_shader_bind_enable(GPU_SHADER_LINE | GPU_SHADER_STIPPLE);
			GPU_basic_shader_line_stipple(3, 0xAAAA);
			glEnable(GL_COLOR_LOGIC_OP);
			glLogicOp(GL_NOR);

			GPUBegin(GL_LINES);
			glVertex2fv(pos);
			glVertex2fv(marker_pos);
			glEnd();

			glDisable(GL_COLOR_LOGIC_OP);
			GPU_basic_shader_bind_disable(GPU_SHADER_LINE | GPU_SHADER_STIPPLE);
		}
	}

	/* pattern */
<<<<<<< HEAD
	gpuPushMatrix(GPU_MODELVIEW_MATRIX);
	gpuTranslate(GPU_MODELVIEW_MATRIX, marker_pos[0], marker_pos[1], 0);
=======
	glPushMatrix();
	glTranslate2fv(marker_pos);
>>>>>>> 7da189b4

	if (tiny) {
		GPU_basic_shader_bind_enable(GPU_SHADER_LINE | GPU_SHADER_STIPPLE);
		GPU_basic_shader_line_stipple(3, 0xAAAA);
	}
	else {
		GPU_basic_shader_bind_enable(GPU_SHADER_LINE);
	}

	if ((track->pat_flag & SELECT) == sel && (sc->flag & SC_SHOW_MARKER_PATTERN)) {
		if (track->flag & TRACK_LOCKED) {
			if (act)
				UI_ThemeColor(TH_ACT_MARKER);
			else if (track->pat_flag & SELECT)
				UI_ThemeColorShade(TH_LOCK_MARKER, 64);
			else UI_ThemeColor(TH_LOCK_MARKER);
		}
		else if (marker->flag & MARKER_DISABLED) {
			if (act)
				UI_ThemeColor(TH_ACT_MARKER);
			else if (track->pat_flag & SELECT)
				UI_ThemeColorShade(TH_DIS_MARKER, 128);
			else UI_ThemeColor(TH_DIS_MARKER);
		}
		else {
			if (track->pat_flag & SELECT)
				glColor3fv(scol);
			else glColor3fv(col);
		}

		GPUBegin(GL_LINE_LOOP);
		glVertex2fv(marker->pattern_corners[0]);
		glVertex2fv(marker->pattern_corners[1]);
		glVertex2fv(marker->pattern_corners[2]);
		glVertex2fv(marker->pattern_corners[3]);
		glEnd();
	}

	/* search */
	show_search = (TRACK_VIEW_SELECTED(sc, track) &&
	               ((marker->flag & MARKER_DISABLED) == 0 || (sc->flag & SC_SHOW_MARKER_PATTERN) == 0)) != 0;
	if ((track->search_flag & SELECT) == sel && (sc->flag & SC_SHOW_MARKER_SEARCH) && show_search) {
		if (track->flag & TRACK_LOCKED) {
			if (act)
				UI_ThemeColor(TH_ACT_MARKER);
			else if (track->search_flag & SELECT)
				UI_ThemeColorShade(TH_LOCK_MARKER, 64);
			else UI_ThemeColor(TH_LOCK_MARKER);
		}
		else if (marker->flag & MARKER_DISABLED) {
			if (act)
				UI_ThemeColor(TH_ACT_MARKER);
			else if (track->search_flag & SELECT)
				UI_ThemeColorShade(TH_DIS_MARKER, 128);
			else UI_ThemeColor(TH_DIS_MARKER);
		}
		else {
			if (track->search_flag & SELECT)
				glColor3fv(scol);
			else
				glColor3fv(col);
		}

		GPUBegin(GL_LINE_LOOP);
		glVertex2f(marker->search_min[0], marker->search_min[1]);
		glVertex2f(marker->search_max[0], marker->search_min[1]);
		glVertex2f(marker->search_max[0], marker->search_max[1]);
		glVertex2f(marker->search_min[0], marker->search_max[1]);
		glEnd();
	}

	if (tiny) {
		GPU_basic_shader_bind_disable(GPU_SHADER_LINE | GPU_SHADER_STIPPLE);
	}
	else {
		GPU_basic_shader_bind_disable(GPU_SHADER_LINE);
	}

	gpuPopMatrix(GPU_MODELVIEW_MATRIX);
}

static float get_shortest_pattern_side(MovieTrackingMarker *marker)
{
	int i, next;
	float len_sq = FLT_MAX;

	for (i = 0; i < 4; i++) {
		float cur_len;

		next = (i + 1) % 4;

		cur_len = len_squared_v2v2(marker->pattern_corners[i], marker->pattern_corners[next]);

		len_sq = min_ff(cur_len, len_sq);
	}

	return sqrtf(len_sq);
}

static void draw_marker_slide_square(float x, float y, float dx, float dy, int outline, float px[2])
{
	float tdx, tdy;

	tdx = dx;
	tdy = dy;

	if (outline) {
		tdx += px[0];
		tdy += px[1];
	}

	GPUBegin(GL_QUADS);
	glVertex3f(x - tdx, y + tdy, 0.0f);
	glVertex3f(x + tdx, y + tdy, 0.0f);
	glVertex3f(x + tdx, y - tdy, 0.0f);
	glVertex3f(x - tdx, y - tdy, 0.0f);
	glEnd();
}

static void draw_marker_slide_triangle(float x, float y, float dx, float dy, int outline, float px[2])
{
	float tdx, tdy;

	tdx = dx * 2.0f;
	tdy = dy * 2.0f;

	if (outline) {
		tdx += px[0];
		tdy += px[1];
	}

	GPUBegin(GL_TRIANGLES);
	glVertex3f(x,       y,       0.0f);
	glVertex3f(x - tdx, y,       0.0f);
	glVertex3f(x,       y + tdy, 0.0f);
	glEnd();
}

static void draw_marker_slide_zones(SpaceClip *sc, MovieTrackingTrack *track, MovieTrackingMarker *marker,
                                    const float marker_pos[2], int outline, int sel, int act, int width, int height)
{
	float dx, dy, patdx, patdy, searchdx, searchdy;
	int tiny = sc->flag & SC_SHOW_TINY_MARKER;
	float col[3], scol[3], px[2], side;

	if ((tiny && outline) || (marker->flag & MARKER_DISABLED))
		return;

	if (!TRACK_VIEW_SELECTED(sc, track) || track->flag & TRACK_LOCKED)
		return;

	track_colors(track, act, col, scol);

	if (outline) {
		UI_ThemeColor(TH_MARKER_OUTLINE);
	}

<<<<<<< HEAD
	gpuPushMatrix(GPU_MODELVIEW_MATRIX);
	gpuTranslate(GPU_MODELVIEW_MATRIX, marker_pos[0], marker_pos[1], 0);
=======
	glPushMatrix();
	glTranslate2fv(marker_pos);
>>>>>>> 7da189b4

	dx = 6.0f / width / sc->zoom;
	dy = 6.0f / height / sc->zoom;

	side = get_shortest_pattern_side(marker);
	patdx = min_ff(dx * 2.0f / 3.0f, side / 6.0f) * UI_DPI_FAC;
	patdy = min_ff(dy * 2.0f / 3.0f, side * width / height / 6.0f) * UI_DPI_FAC;

	searchdx = min_ff(dx, (marker->search_max[0] - marker->search_min[0]) / 6.0f) * UI_DPI_FAC;
	searchdy = min_ff(dy, (marker->search_max[1] - marker->search_min[1]) / 6.0f) * UI_DPI_FAC;

	px[0] = 1.0f / sc->zoom / width / sc->scale;
	px[1] = 1.0f / sc->zoom / height / sc->scale;

	if ((sc->flag & SC_SHOW_MARKER_SEARCH) && ((track->search_flag & SELECT) == sel || outline)) {
		if (!outline) {
			if (track->search_flag & SELECT)
				glColor3fv(scol);
			else
				glColor3fv(col);
		}

		/* search offset square */
		draw_marker_slide_square(marker->search_min[0], marker->search_max[1], searchdx, searchdy, outline, px);

		/* search re-sizing triangle */
		draw_marker_slide_triangle(marker->search_max[0], marker->search_min[1], searchdx, searchdy, outline, px);
	}

	if ((sc->flag & SC_SHOW_MARKER_PATTERN) && ((track->pat_flag & SELECT) == sel || outline)) {
		int i;
		float pat_min[2], pat_max[2];
/*		float dx = 12.0f / width, dy = 12.0f / height;*/ /* XXX UNUSED */
		float tilt_ctrl[2];

		if (!outline) {
			if (track->pat_flag & SELECT)
				glColor3fv(scol);
			else
				glColor3fv(col);
		}

		/* pattern's corners sliding squares */
		for (i = 0; i < 4; i++) {
			draw_marker_slide_square(marker->pattern_corners[i][0], marker->pattern_corners[i][1],
			                         patdx / 1.5f, patdy / 1.5f, outline, px);
		}

		/* ** sliders to control overall pattern  ** */
		add_v2_v2v2(tilt_ctrl, marker->pattern_corners[1], marker->pattern_corners[2]);

		BKE_tracking_marker_pattern_minmax(marker, pat_min, pat_max);

<<<<<<< HEAD
		glEnable(GL_LINE_STIPPLE);
		glLineStipple(3, 0xaaaa);

#if 0
		/* TODO: disable for now, needs better approach visualizing this */

		GPUBegin(GL_LINE_LOOP);
		glVertex2f(pat_min[0] - dx, pat_min[1] - dy);
		glVertex2f(pat_max[0] + dx, pat_min[1] - dy);
		glVertex2f(pat_max[0] + dx, pat_max[1] + dy);
		glVertex2f(pat_min[0] - dx, pat_max[1] + dy);
		glEnd();

		/* marker's offset slider */
		draw_marker_slide_square(pat_min[0] - dx, pat_max[1] + dy, patdx, patdy, outline, px);

		/* pattern re-sizing triangle */
		draw_marker_slide_triangle(pat_max[0] + dx, pat_min[1] - dy, patdx, patdy, outline, px);
#endif
=======
		glLineWidth(outline ? 3.0f : 1.0f);
>>>>>>> 7da189b4

		GPUBegin(GL_LINES);
		glVertex2f(0.0f, 0.0f);
		glVertex2fv(tilt_ctrl);
		glEnd();

		GPU_basic_shader_bind_disable(GPU_SHADER_LINE | GPU_SHADER_STIPPLE);

		/* slider to control pattern tilt */
		draw_marker_slide_square(tilt_ctrl[0], tilt_ctrl[1], patdx, patdy, outline, px);
	}

<<<<<<< HEAD
	gpuPopMatrix(GPU_MODELVIEW_MATRIX);

	if (outline)
		glLineWidth(1.0f);
=======
	glPopMatrix();
>>>>>>> 7da189b4
}

static void draw_marker_texts(SpaceClip *sc, MovieTrackingTrack *track, MovieTrackingMarker *marker,
                              const float marker_pos[2], int act, int width, int height, float zoomx, float zoomy)
{
	char str[128] = {0}, state[64] = {0};
	float dx = 0.0f, dy = 0.0f, fontsize, pos[3];
	uiStyle *style = U.uistyles.first;
	int fontid = style->widget.uifont_id;

	if (!TRACK_VIEW_SELECTED(sc, track))
		return;

	BLF_size(fontid, 11.0f * U.pixelsize, U.dpi);
	fontsize = BLF_height_max(fontid);

	if (marker->flag & MARKER_DISABLED) {
		if (act)
			UI_ThemeColor(TH_ACT_MARKER);
		else
			UI_ThemeColorShade(TH_DIS_MARKER, 128);
	}
	else {
		if (act)
			UI_ThemeColor(TH_ACT_MARKER);
		else
			UI_ThemeColor(TH_SEL_MARKER);
	}

	if ((sc->flag & SC_SHOW_MARKER_SEARCH) &&
	    ((marker->flag & MARKER_DISABLED) == 0 || (sc->flag & SC_SHOW_MARKER_PATTERN) == 0))
	{
		dx = marker->search_min[0];
		dy = marker->search_min[1];
	}
	else if (sc->flag & SC_SHOW_MARKER_PATTERN) {
		float pat_min[2], pat_max[2];

		BKE_tracking_marker_pattern_minmax(marker, pat_min, pat_max);
		dx = pat_min[0];
		dy = pat_min[1];
	}

	pos[0] = (marker_pos[0] + dx) * width;
	pos[1] = (marker_pos[1] + dy) * height;
	pos[2] = 0.0f;

	mul_m4_v3(sc->stabmat, pos);

	pos[0] = pos[0] * zoomx;
	pos[1] = pos[1] * zoomy - fontsize;

	if (marker->flag & MARKER_DISABLED)
		strcpy(state, "disabled");
	else if (marker->framenr != ED_space_clip_get_clip_frame_number(sc))
		strcpy(state, "estimated");
	else if (marker->flag & MARKER_TRACKED)
		strcpy(state, "tracked");
	else
		strcpy(state, "keyframed");

	if (state[0])
		BLI_snprintf(str, sizeof(str), "%s: %s", track->name, state);
	else
		BLI_strncpy(str, track->name, sizeof(str));

	BLF_position(fontid, pos[0], pos[1], 0.0f);
	BLF_draw(fontid, str, sizeof(str));
	pos[1] -= fontsize;

	if (track->flag & TRACK_HAS_BUNDLE) {
		BLI_snprintf(str, sizeof(str), "Average error: %.3f", track->error);
		BLF_position(fontid, pos[0], pos[1], 0.0f);
		BLF_draw(fontid, str, sizeof(str));
		pos[1] -= fontsize;
	}

	if (track->flag & TRACK_LOCKED) {
		BLF_position(fontid, pos[0], pos[1], 0.0f);
		BLF_draw(fontid, "locked", 6);
	}
}

static void plane_track_colors(bool is_active, float color[3], float selected_color[3])
{
	UI_GetThemeColor3fv(TH_MARKER, color);

	if (is_active)
		UI_GetThemeColor3fv(TH_ACT_MARKER, selected_color);
	else
		UI_GetThemeColor3fv(TH_SEL_MARKER, selected_color);
}

static void getArrowEndPoint(const int width, const int height, const float zoom,
                             const float start_corner[2], const float end_corner[2],
                             float end_point[2])
{
	float direction[2];
	float max_length;

	sub_v2_v2v2(direction, end_corner, start_corner);

	direction[0] *= width;
	direction[1] *= height;
	max_length = normalize_v2(direction);
	mul_v2_fl(direction, min_ff(32.0f / zoom, max_length));
	direction[0] /= width;
	direction[1] /= height;

	add_v2_v2v2(end_point, start_corner, direction);
}

static void homogeneous_2d_to_gl_matrix(/*const*/ float matrix[3][3],
                                        float gl_matrix[4][4])
{
	gl_matrix[0][0] = matrix[0][0];
	gl_matrix[0][1] = matrix[0][1];
	gl_matrix[0][2] = 0.0f;
	gl_matrix[0][3] = matrix[0][2];

	gl_matrix[1][0] = matrix[1][0];
	gl_matrix[1][1] = matrix[1][1];
	gl_matrix[1][2] = 0.0f;
	gl_matrix[1][3] = matrix[1][2];

	gl_matrix[2][0] = 0.0f;
	gl_matrix[2][1] = 0.0f;
	gl_matrix[2][2] = 1.0f;
	gl_matrix[2][3] = 0.0f;

	gl_matrix[3][0] = matrix[2][0];
	gl_matrix[3][1] = matrix[2][1];
	gl_matrix[3][2] = 0.0f;
	gl_matrix[3][3] = matrix[2][2];
}

static void draw_plane_marker_image(Scene *scene,
                                    MovieTrackingPlaneTrack *plane_track,
                                    MovieTrackingPlaneMarker *plane_marker)
{
	Image *image = plane_track->image;
	ImBuf *ibuf;
	void *lock;

	if (image == NULL) {
		return;
	}

	ibuf = BKE_image_acquire_ibuf(image, NULL, &lock);

	if (ibuf) {
		unsigned char *display_buffer;
		void *cache_handle;

		if (image->flag & IMA_VIEW_AS_RENDER) {
			display_buffer = IMB_display_buffer_acquire(ibuf,
			                                            &scene->view_settings,
			                                            &scene->display_settings,
			                                            &cache_handle);
		}
		else {
			display_buffer = IMB_display_buffer_acquire(ibuf, NULL,
			                                            &scene->display_settings,
			                                            &cache_handle);
		}

		if (display_buffer) {
			GLuint texid;
			float frame_corners[4][2] = {{0.0f, 0.0f},
			                             {1.0f, 0.0f},
			                             {1.0f, 1.0f},
			                             {0.0f, 1.0f}};
			float perspective_matrix[3][3];
			float gl_matrix[4][4];
			bool transparent = false;
			BKE_tracking_homography_between_two_quads(frame_corners,
			                                          plane_marker->corners,
			                                          perspective_matrix);

			homogeneous_2d_to_gl_matrix(perspective_matrix, gl_matrix);

			if (plane_track->image_opacity != 1.0f || ibuf->planes == 32) {
				transparent = true;
				glEnable(GL_BLEND);
				glBlendFunc(GL_SRC_ALPHA,  GL_ONE_MINUS_SRC_ALPHA);
			}

			glColor4f(1.0, 1.0, 1.0, plane_track->image_opacity);

			GPU_basic_shader_bind(GPU_SHADER_TEXTURE_2D | GPU_SHADER_USE_COLOR);
			glGenTextures(1, (GLuint *)&texid);

			glBindTexture(GL_TEXTURE_2D, texid);

			glTexParameteri(GL_TEXTURE_2D, GL_TEXTURE_MIN_FILTER, GL_NEAREST);
			glTexParameteri(GL_TEXTURE_2D, GL_TEXTURE_MAG_FILTER, GL_NEAREST);

			glTexImage2D(GL_TEXTURE_2D, 0, GL_RGBA8, ibuf->x, ibuf->y, 0, GL_RGBA,
			             GL_UNSIGNED_BYTE, display_buffer);

			gpuPushMatrix(GPU_MODELVIEW_MATRIX);
			gpuMultMatrix(GPU_MODELVIEW_MATRIX, gl_matrix[0]);

			GPUBegin(GL_QUADS);
			glTexCoord2f(0.0f, 0.0f); glVertex2f(0.0f, 0.0f);
			glTexCoord2f(1.0f, 0.0f); glVertex2f(1.0f, 0.0f);
			glTexCoord2f(1.0f, 1.0f); glVertex2f(1.0f, 1.0f);
			glTexCoord2f(0.0f, 1.0f); glVertex2f(0.0f, 1.0f);
			glEnd();

			gpuPopMatrix(GPU_MODELVIEW_MATRIX);

			glBindTexture(GL_TEXTURE_2D, 0);
			GPU_basic_shader_bind(GPU_SHADER_USE_COLOR);

			if (transparent) {
				glDisable(GL_BLEND);
			}
		}

		IMB_display_buffer_release(cache_handle);
	}

	BKE_image_release_ibuf(image, ibuf, lock);
}

static void draw_plane_marker_ex(SpaceClip *sc, Scene *scene, MovieTrackingPlaneTrack *plane_track,
                                 MovieTrackingPlaneMarker *plane_marker, bool is_active_track,
                                 bool draw_outline, int width, int height)
{
	bool tiny = (sc->flag & SC_SHOW_TINY_MARKER) != 0;
	bool is_selected_track = (plane_track->flag & SELECT) != 0;
	const bool has_image = plane_track->image != NULL &&
	                       BKE_image_has_ibuf(plane_track->image, NULL);
	const bool draw_plane_quad = !has_image || plane_track->image_opacity == 0.0f;
	float px[2];

	if (draw_outline) {
		UI_ThemeColor(TH_MARKER_OUTLINE);
	}
	else {
		float color[3], selected_color[3];
		plane_track_colors(is_active_track, color, selected_color);
		if (is_selected_track) {
			glColor3fv(selected_color);
		}
		else {
			glColor3fv(color);
		}
	}

	px[0] = 1.0f / width / sc->zoom;
	px[1] = 1.0f / height / sc->zoom;

	/* Draw image */
	if (draw_outline == false) {
		draw_plane_marker_image(scene, plane_track, plane_marker);
	}

	if (draw_plane_quad) {

		const bool stipple = !draw_outline && tiny;
		const bool thick = draw_outline && !tiny;

		if (stipple) {
			GPU_basic_shader_bind_enable(GPU_SHADER_LINE | GPU_SHADER_STIPPLE);
			GPU_basic_shader_line_stipple(3, 0xAAAA);
		}
		else {
			GPU_basic_shader_bind_enable(GPU_SHADER_LINE);
		}

		GPU_basic_shader_line_width(thick ? 3.0f : 1.0f);

		/* Draw rectangle itself. */
		GPUBegin(GL_LINE_LOOP);
		glVertex2fv(plane_marker->corners[0]);
		glVertex2fv(plane_marker->corners[1]);
		glVertex2fv(plane_marker->corners[2]);
		glVertex2fv(plane_marker->corners[3]);
		glEnd();

		/* Draw axis. */
		if (!draw_outline) {
			float end_point[2];
			glPushAttrib(GL_COLOR_BUFFER_BIT | GL_CURRENT_BIT);

			glBegin(GL_LINES);

			getArrowEndPoint(width, height, sc->zoom, plane_marker->corners[0], plane_marker->corners[1], end_point);
			glColor3f(1.0, 0.0, 0.0f);
<<<<<<< HEAD
			GPUBegin(GL_LINES);
=======
>>>>>>> 7da189b4
			glVertex2fv(plane_marker->corners[0]);
			glVertex2fv(end_point);

			getArrowEndPoint(width, height, sc->zoom, plane_marker->corners[0], plane_marker->corners[3], end_point);
			glColor3f(0.0, 1.0, 0.0f);
<<<<<<< HEAD
			GPUBegin(GL_LINES);
=======
>>>>>>> 7da189b4
			glVertex2fv(plane_marker->corners[0]);
			glVertex2fv(end_point);

			glEnd();

			glPopAttrib();
		}

		if (stipple) {
			GPU_basic_shader_bind_disable(GPU_SHADER_LINE | GPU_SHADER_STIPPLE);
		}
		else {
			GPU_basic_shader_bind_disable(GPU_SHADER_LINE);
		}
	}

	/* Draw sliders. */
	if (is_selected_track) {
		int i;
		for (i = 0; i < 4; i++) {
			draw_marker_slide_square(plane_marker->corners[i][0], plane_marker->corners[i][1],
			                         3.0f * px[0], 3.0f * px[1], draw_outline, px);
		}
	}
}

static void draw_plane_marker_outline(SpaceClip *sc, Scene *scene, MovieTrackingPlaneTrack *plane_track,
                                      MovieTrackingPlaneMarker *plane_marker, int width, int height)
{
	draw_plane_marker_ex(sc, scene, plane_track, plane_marker, false, true, width, height);
}

static void draw_plane_marker(SpaceClip *sc, Scene *scene, MovieTrackingPlaneTrack *plane_track,
                              MovieTrackingPlaneMarker *plane_marker, bool is_active_track,
                              int width, int height)
{
	draw_plane_marker_ex(sc, scene, plane_track, plane_marker, is_active_track, false, width, height);
}

static void draw_plane_track(SpaceClip *sc, Scene *scene, MovieTrackingPlaneTrack *plane_track,
                             int framenr, bool is_active_track, int width, int height)
{
	MovieTrackingPlaneMarker *plane_marker;

	plane_marker = BKE_tracking_plane_marker_get(plane_track, framenr);

	draw_plane_marker_outline(sc, scene, plane_track, plane_marker, width, height);
	draw_plane_marker(sc, scene, plane_track, plane_marker, is_active_track, width, height);
}

/* Draw all kind of tracks. */
static void draw_tracking_tracks(SpaceClip *sc, Scene *scene, ARegion *ar, MovieClip *clip,
                                 int width, int height, float zoomx, float zoomy)
{
	float x, y;
	MovieTracking *tracking = &clip->tracking;
	ListBase *tracksbase = BKE_tracking_get_active_tracks(tracking);
	ListBase *plane_tracks_base = BKE_tracking_get_active_plane_tracks(tracking);
	MovieTrackingTrack *track, *act_track;
	MovieTrackingPlaneTrack *plane_track, *active_plane_track;
	MovieTrackingMarker *marker;
	int framenr = ED_space_clip_get_clip_frame_number(sc);
	int undistort = sc->user.render_flag & MCLIP_PROXY_RENDER_UNDISTORT;
	float *marker_pos = NULL, *fp, *active_pos = NULL, cur_pos[2];

	/* ** find window pixel coordinates of origin ** */

	/* UI_view2d_view_to_region_no_clip return integer values, this could
	 * lead to 1px flickering when view is locked to selection during playback.
	 * to avoid this flickering, calculate base point in the same way as it happens
	 * in UI_view2d_view_to_region_no_clip, but do it in floats here */

	UI_view2d_view_to_region_fl(&ar->v2d, 0.0f, 0.0f, &x, &y);

	gpuPushMatrix(GPU_MODELVIEW_MATRIX);
	gpuTranslate(GPU_MODELVIEW_MATRIX, x, y, 0);

	gpuPushMatrix(GPU_MODELVIEW_MATRIX);
	gpuScale(GPU_MODELVIEW_MATRIX, zoomx, zoomy, 0);
	gpuMultMatrix(GPU_MODELVIEW_MATRIX, sc->stabmat[0]);
	gpuScale(GPU_MODELVIEW_MATRIX, width, height, 0);

	act_track = BKE_tracking_track_get_active(tracking);

	/* Draw plane tracks */
	active_plane_track = BKE_tracking_plane_track_get_active(tracking);
	for (plane_track = plane_tracks_base->first;
	     plane_track;
	     plane_track = plane_track->next)
	{
		if ((plane_track->flag & PLANE_TRACK_HIDDEN) == 0) {
			draw_plane_track(sc, scene, plane_track, framenr, plane_track == active_plane_track, width, height);
		}
	}

	if (sc->user.render_flag & MCLIP_PROXY_RENDER_UNDISTORT) {
		int count = 0;

		/* count */
		track = tracksbase->first;
		while (track) {
			if ((track->flag & TRACK_HIDDEN) == 0) {
				marker = BKE_tracking_marker_get(track, framenr);

				if (MARKER_VISIBLE(sc, track, marker))
					count++;
			}

			track = track->next;
		}

		/* undistort */
		if (count) {
			marker_pos = MEM_callocN(2 * sizeof(float) * count, "draw_tracking_tracks marker_pos");

			track = tracksbase->first;
			fp = marker_pos;
			while (track) {
				if ((track->flag & TRACK_HIDDEN) == 0) {
					marker = BKE_tracking_marker_get(track, framenr);

					if (MARKER_VISIBLE(sc, track, marker)) {
						ED_clip_point_undistorted_pos(sc, marker->pos, fp);

						if (track == act_track)
							active_pos = fp;

						fp += 2;
					}
				}

				track = track->next;
			}
		}
	}

	if (sc->flag & SC_SHOW_TRACK_PATH) {
		track = tracksbase->first;
		while (track) {
			if ((track->flag & TRACK_HIDDEN) == 0)
				draw_track_path(sc, clip, track);

			track = track->next;
		}
	}

	/* markers outline and non-selected areas */
	track = tracksbase->first;
	fp = marker_pos;
	while (track) {
		if ((track->flag & TRACK_HIDDEN) == 0) {
			marker = BKE_tracking_marker_get(track, framenr);

			if (MARKER_VISIBLE(sc, track, marker)) {
				copy_v2_v2(cur_pos, fp ? fp : marker->pos);

				draw_marker_outline(sc, track, marker, cur_pos, width, height);
				draw_marker_areas(sc, track, marker, cur_pos, width, height, 0, 0);
				draw_marker_slide_zones(sc, track, marker, cur_pos, 1, 0, 0, width, height);
				draw_marker_slide_zones(sc, track, marker, cur_pos, 0, 0, 0, width, height);

				if (fp)
					fp += 2;
			}
		}

		track = track->next;
	}

	/* selected areas only, so selection wouldn't be overlapped by
	 * non-selected areas */
	track = tracksbase->first;
	fp = marker_pos;
	while (track) {
		if ((track->flag & TRACK_HIDDEN) == 0) {
			int act = track == act_track;
			marker = BKE_tracking_marker_get(track, framenr);

			if (MARKER_VISIBLE(sc, track, marker)) {
				if (!act) {
					copy_v2_v2(cur_pos, fp ? fp : marker->pos);

					draw_marker_areas(sc, track, marker, cur_pos, width, height, 0, 1);
					draw_marker_slide_zones(sc, track, marker, cur_pos, 0, 1, 0, width, height);
				}

				if (fp)
					fp += 2;
			}
		}

		track = track->next;
	}

	/* active marker would be displayed on top of everything else */
	if (act_track) {
		if ((act_track->flag & TRACK_HIDDEN) == 0) {
			marker = BKE_tracking_marker_get(act_track, framenr);

			if (MARKER_VISIBLE(sc, act_track, marker)) {
				copy_v2_v2(cur_pos, active_pos ? active_pos : marker->pos);

				draw_marker_areas(sc, act_track, marker, cur_pos, width, height, 1, 1);
				draw_marker_slide_zones(sc, act_track, marker, cur_pos, 0, 1, 1, width, height);
			}
		}
	}

	if (sc->flag & SC_SHOW_BUNDLES) {
		MovieTrackingObject *object = BKE_tracking_object_get_active(tracking);
		float pos[4], vec[4], mat[4][4], aspy;

		glEnable(GL_POINT_SMOOTH);
		glPointSize(3.0f);

		aspy = 1.0f / clip->tracking.camera.pixel_aspect;
		BKE_tracking_get_projection_matrix(tracking, object, framenr, width, height, mat);

		track = tracksbase->first;
		while (track) {
			if ((track->flag & TRACK_HIDDEN) == 0 && track->flag & TRACK_HAS_BUNDLE) {
				marker = BKE_tracking_marker_get(track, framenr);

				if (MARKER_VISIBLE(sc, track, marker)) {
					float npos[2];
					copy_v3_v3(vec, track->bundle_pos);
					vec[3] = 1;

					mul_v4_m4v4(pos, mat, vec);

					pos[0] = (pos[0] / (pos[3] * 2.0f) + 0.5f) * width;
					pos[1] = (pos[1] / (pos[3] * 2.0f) + 0.5f) * height * aspy;

					BKE_tracking_distort_v2(tracking, pos, npos);

					if (npos[0] >= 0.0f && npos[1] >= 0.0f && npos[0] <= width && npos[1] <= height * aspy) {
						vec[0] = (marker->pos[0] + track->offset[0]) * width;
						vec[1] = (marker->pos[1] + track->offset[1]) * height * aspy;

						sub_v2_v2(vec, npos);

						if (len_squared_v2(vec) < (3.0f * 3.0f))
							glColor3f(0.0f, 1.0f, 0.0f);
						else
							glColor3f(1.0f, 0.0f, 0.0f);

						GPUBegin(GL_POINTS);
						if (undistort)
							glVertex3f(pos[0] / width, pos[1] / (height * aspy), 0);
						else
							glVertex3f(npos[0] / width, npos[1] / (height * aspy), 0);
						glEnd();
					}
				}
			}

			track = track->next;
		}

		glDisable(GL_POINT_SMOOTH);
	}

	gpuPopMatrix(GPU_MODELVIEW_MATRIX);

	if (sc->flag & SC_SHOW_NAMES) {
		/* scaling should be cleared before drawing texts, otherwise font would also be scaled */
		track = tracksbase->first;
		fp = marker_pos;
		while (track) {
			if ((track->flag & TRACK_HIDDEN) == 0) {
				marker = BKE_tracking_marker_get(track, framenr);

				if (MARKER_VISIBLE(sc, track, marker)) {
					int act = track == act_track;

					copy_v2_v2(cur_pos, fp ? fp : marker->pos);

					draw_marker_texts(sc, track, marker, cur_pos, act, width, height, zoomx, zoomy);

					if (fp)
						fp += 2;
				}
			}

			track = track->next;
		}
	}

	gpuPopMatrix(GPU_MODELVIEW_MATRIX);

	if (marker_pos)
		MEM_freeN(marker_pos);
}

static void draw_distortion(SpaceClip *sc, ARegion *ar, MovieClip *clip,
                            int width, int height, float zoomx, float zoomy)
{
	float x, y;
	const int n = 10;
	int i, j, a;
	float pos[2], tpos[2], grid[11][11][2];
	MovieTracking *tracking = &clip->tracking;
	bGPdata *gpd = NULL;
	float aspy = 1.0f / tracking->camera.pixel_aspect;
	float dx = (float)width / n, dy = (float)height / n * aspy;
	float offsx = 0.0f, offsy = 0.0f;

	if (!tracking->camera.focal)
		return;

	if ((sc->flag & SC_SHOW_GRID) == 0 && (sc->flag & SC_MANUAL_CALIBRATION) == 0)
		return;

	UI_view2d_view_to_region_fl(&ar->v2d, 0.0f, 0.0f, &x, &y);

	gpuPushMatrix(GPU_MODELVIEW_MATRIX);
	gpuTranslate(GPU_MODELVIEW_MATRIX, x, y, 0);
	gpuScale(GPU_MODELVIEW_MATRIX, zoomx, zoomy, 0);
	gpuMultMatrix(GPU_MODELVIEW_MATRIX, sc->stabmat[0]);
	gpuScale(GPU_MODELVIEW_MATRIX, width, height, 0);

	/* grid */
	if (sc->flag & SC_SHOW_GRID) {
		float val[4][2], idx[4][2];
		float min[2], max[2];

		for (a = 0; a < 4; a++) {
			if (a < 2)
				val[a][a % 2] = FLT_MAX;
			else
				val[a][a % 2] = -FLT_MAX;
		}

		zero_v2(pos);
		for (i = 0; i <= n; i++) {
			for (j = 0; j <= n; j++) {
				if (i == 0 || j == 0 || i == n || j == n) {
					BKE_tracking_distort_v2(tracking, pos, tpos);

					for (a = 0; a < 4; a++) {
						int ok;

						if (a < 2)
							ok = tpos[a % 2] < val[a][a % 2];
						else
							ok = tpos[a % 2] > val[a][a % 2];

						if (ok) {
							copy_v2_v2(val[a], tpos);
							idx[a][0] = j;
							idx[a][1] = i;
						}
					}
				}

				pos[0] += dx;
			}

			pos[0] = 0.0f;
			pos[1] += dy;
		}

		INIT_MINMAX2(min, max);

		for (a = 0; a < 4; a++) {
			pos[0] = idx[a][0] * dx;
			pos[1] = idx[a][1] * dy;

			BKE_tracking_undistort_v2(tracking, pos, tpos);

			minmax_v2v2_v2(min, max, tpos);
		}

		copy_v2_v2(pos, min);
		dx = (max[0] - min[0]) / n;
		dy = (max[1] - min[1]) / n;

		for (i = 0; i <= n; i++) {
			for (j = 0; j <= n; j++) {
				BKE_tracking_distort_v2(tracking, pos, grid[i][j]);

				grid[i][j][0] /= width;
				grid[i][j][1] /= height * aspy;

				pos[0] += dx;
			}

			pos[0] = min[0];
			pos[1] += dy;
		}

		glColor3f(1.0f, 0.0f, 0.0f);

		for (i = 0; i <= n; i++) {
			GPUBegin(GL_LINE_STRIP);
			for (j = 0; j <= n; j++) {
				glVertex2fv(grid[i][j]);
			}
			glEnd();
		}

		for (j = 0; j <= n; j++) {
			GPUBegin(GL_LINE_STRIP);
			for (i = 0; i <= n; i++) {
				glVertex2fv(grid[i][j]);
			}
			glEnd();
		}
	}

	if (sc->gpencil_src != SC_GPENCIL_SRC_TRACK) {
		gpd = clip->gpd;
	}

	if (sc->flag & SC_MANUAL_CALIBRATION && gpd) {
		bGPDlayer *layer = gpd->layers.first;

		while (layer) {
			bGPDframe *frame = layer->frames.first;

			if (layer->flag & GP_LAYER_HIDE) {
				layer = layer->next;
				continue;
			}

			glColor4fv(layer->color);
			glLineWidth(layer->thickness);
			glPointSize((float)(layer->thickness + 2));

			while (frame) {
				bGPDstroke *stroke = frame->strokes.first;

				while (stroke) {
					if (stroke->flag & GP_STROKE_2DSPACE) {
						if (stroke->totpoints > 1) {
							GPUBegin(GL_LINE_STRIP);
							for (i = 0; i < stroke->totpoints - 1; i++) {
								float npos[2], dpos[2], len;
								int steps;

								pos[0] = (stroke->points[i].x + offsx) * width;
								pos[1] = (stroke->points[i].y + offsy) * height * aspy;

								npos[0] = (stroke->points[i + 1].x + offsx) * width;
								npos[1] = (stroke->points[i + 1].y + offsy) * height * aspy;

								len = len_v2v2(pos, npos);
								steps = ceil(len / 5.0f);

								/* we want to distort only long straight lines */
								if (stroke->totpoints == 2) {
									BKE_tracking_undistort_v2(tracking, pos, pos);
									BKE_tracking_undistort_v2(tracking, npos, npos);
								}

								sub_v2_v2v2(dpos, npos, pos);
								mul_v2_fl(dpos, 1.0f / steps);

								for (j = 0; j <= steps; j++) {
									BKE_tracking_distort_v2(tracking, pos, tpos);
									glVertex2f(tpos[0] / width, tpos[1] / (height * aspy));

									add_v2_v2(pos, dpos);
								}
							}
							glEnd();
						}
						else if (stroke->totpoints == 1) {
							GPUBegin(GL_POINTS);
							glVertex2f(stroke->points[0].x + offsx, stroke->points[0].y + offsy);
							glEnd();
						}
					}

					stroke = stroke->next;
				}

				frame = frame->next;
			}

			layer = layer->next;
		}
	}

	gpuPopMatrix(GPU_MODELVIEW_MATRIX);
}

void clip_draw_main(const bContext *C, SpaceClip *sc, ARegion *ar)
{
	MovieClip *clip = ED_space_clip_get_clip(sc);
	Scene *scene = CTX_data_scene(C);
	ImBuf *ibuf = NULL;
	int width, height;
	float zoomx, zoomy;

	ED_space_clip_get_size(sc, &width, &height);
	ED_space_clip_get_zoom(sc, ar, &zoomx, &zoomy);

	/* if no clip, nothing to do */
	if (!clip) {
		ED_region_grid_draw(ar, zoomx, zoomy);
		return;
	}

	if (sc->flag & SC_SHOW_STABLE) {
		float translation[2];
		float aspect = clip->tracking.camera.pixel_aspect;
		float smat[4][4], ismat[4][4];

		if ((sc->flag & SC_MUTE_FOOTAGE) == 0) {
			ibuf = ED_space_clip_get_stable_buffer(sc, sc->loc,
			                                       &sc->scale, &sc->angle);
		}

		if (ibuf != NULL && width != ibuf->x)
			mul_v2_v2fl(translation, sc->loc, (float)width / ibuf->x);
		else
			copy_v2_v2(translation, sc->loc);

		BKE_tracking_stabilization_data_to_mat4(width, height, aspect, translation,
		                                        sc->scale, sc->angle, sc->stabmat);

		unit_m4(smat);
		smat[0][0] = 1.0f / width;
		smat[1][1] = 1.0f / height;
		invert_m4_m4(ismat, smat);

		mul_m4_series(sc->unistabmat, smat, sc->stabmat, ismat);
	}
	else if ((sc->flag & SC_MUTE_FOOTAGE) == 0) {
		ibuf = ED_space_clip_get_buffer(sc);

		zero_v2(sc->loc);
		sc->scale = 1.0f;
		unit_m4(sc->stabmat);
		unit_m4(sc->unistabmat);
	}

	if (ibuf) {
		draw_movieclip_buffer(C, sc, ar, ibuf, width, height, zoomx, zoomy);
		IMB_freeImBuf(ibuf);
	}
	else if (sc->flag & SC_MUTE_FOOTAGE) {
		draw_movieclip_muted(ar, width, height, zoomx, zoomy);
	}
	else {
		ED_region_grid_draw(ar, zoomx, zoomy);
	}

	if (width && height) {
		draw_stabilization_border(sc, ar, width, height, zoomx, zoomy);
		draw_tracking_tracks(sc, scene, ar, clip, width, height, zoomx, zoomy);
		draw_distortion(sc, ar, clip, width, height, zoomx, zoomy);
	}
}

void clip_draw_cache_and_notes(const bContext *C, SpaceClip *sc, ARegion *ar)
{
	Scene *scene = CTX_data_scene(C);
	MovieClip *clip = ED_space_clip_get_clip(sc);
	if (clip) {
		draw_movieclip_cache(sc, ar, clip, scene);
		draw_movieclip_notes(sc, ar);
	}
}

/* draw grease pencil */
void clip_draw_grease_pencil(bContext *C, int onlyv2d)
{
	SpaceClip *sc = CTX_wm_space_clip(C);
	MovieClip *clip = ED_space_clip_get_clip(sc);

	if (!clip)
		return;

	if (onlyv2d) {
		bool is_track_source = sc->gpencil_src == SC_GPENCIL_SRC_TRACK;
		/* if manual calibration is used then grease pencil data
		 * associated with the clip is already drawn in draw_distortion
		 */
		if ((sc->flag & SC_MANUAL_CALIBRATION) == 0 || is_track_source) {
			gpuPushMatrix(GPU_MODELVIEW_MATRIX);
			gpuMultMatrix(GPU_MODELVIEW_MATRIX, sc->unistabmat[0]);

			if (is_track_source) {
				MovieTrackingTrack *track = BKE_tracking_track_get_active(&sc->clip->tracking);

				if (track) {
					int framenr = ED_space_clip_get_clip_frame_number(sc);
					MovieTrackingMarker *marker = BKE_tracking_marker_get(track, framenr);

<<<<<<< HEAD
					gpuTranslate(GPU_MODELVIEW_MATRIX, marker->pos[0], marker->pos[1], 0.0f);
=======
					glTranslate2fv(marker->pos);
>>>>>>> 7da189b4
				}
			}

			ED_gpencil_draw_2dimage(C);

			gpuPopMatrix(GPU_MODELVIEW_MATRIX);
		}
	}
	else {
		ED_gpencil_draw_view2d(C, 0);
	}
}<|MERGE_RESOLUTION|>--- conflicted
+++ resolved
@@ -462,13 +462,9 @@
 
 	UI_ThemeColor(TH_PATH_BEFORE);
 
-<<<<<<< HEAD
+	glLineWidth(1);
+
 	GPUBegin(GL_LINE_STRIP);
-=======
-	glLineWidth(1);
-
-	glBegin(GL_LINE_STRIP);
->>>>>>> 7da189b4
 	for (i = a; i < b; i++) {
 		if (i == count + 1)
 			UI_ThemeColor(TH_PATH_AFTER);
@@ -505,24 +501,13 @@
 		if (isect_point_quad_v2(p, marker->pattern_corners[0], marker->pattern_corners[1],
 		                        marker->pattern_corners[2], marker->pattern_corners[3]))
 		{
-<<<<<<< HEAD
-			if (tiny) glPointSize(3.0f);
-			else glPointSize(4.0f);
+			glPointSize(tiny ? 3.0f : 4.0f);
 			GPUBegin(GL_POINTS);
-=======
-			glPointSize(tiny ? 3.0f : 4.0f);
-			glBegin(GL_POINTS);
->>>>>>> 7da189b4
 			glVertex2f(pos[0], pos[1]);
 			glEnd();
 		}
 		else {
-<<<<<<< HEAD
-			if (!tiny) glLineWidth(3.0f);
 			GPUBegin(GL_LINES);
-=======
-			glBegin(GL_LINES);
->>>>>>> 7da189b4
 			glVertex2f(pos[0] + px[0] * 2, pos[1]);
 			glVertex2f(pos[0] + px[0] * 8, pos[1]);
 
@@ -539,16 +524,8 @@
 	}
 
 	/* pattern and search outline */
-<<<<<<< HEAD
 	gpuPushMatrix(GPU_MODELVIEW_MATRIX);
 	gpuTranslate(GPU_MODELVIEW_MATRIX, marker_pos[0], marker_pos[1], 0);
-
-	if (!tiny)
-		glLineWidth(3.0f);
-=======
-	glPushMatrix();
-	glTranslate2fv(marker_pos);
->>>>>>> 7da189b4
 
 	if (sc->flag & SC_SHOW_MARKER_PATTERN) {
 		GPUBegin(GL_LINE_LOOP);
@@ -569,14 +546,7 @@
 		glVertex2f(marker->search_min[0], marker->search_max[1]);
 		glEnd();
 	}
-<<<<<<< HEAD
 	gpuPopMatrix(GPU_MODELVIEW_MATRIX);
-
-	if (!tiny)
-		glLineWidth(1.0f);
-=======
-	glPopMatrix();
->>>>>>> 7da189b4
 }
 
 static void track_colors(MovieTrackingTrack *track, int act, float col[3], float scol[3])
@@ -640,15 +610,8 @@
 		if (isect_point_quad_v2(p, marker->pattern_corners[0], marker->pattern_corners[1],
 		                        marker->pattern_corners[2], marker->pattern_corners[3]))
 		{
-<<<<<<< HEAD
-			if (!tiny)
-				glPointSize(2.0f);
-
+			glPointSize(tiny ? 1.0f : 2.0f);
 			GPUBegin(GL_POINTS);
-=======
-			glPointSize(tiny ? 1.0f : 2.0f);
-			glBegin(GL_POINTS);
->>>>>>> 7da189b4
 			glVertex2f(pos[0], pos[1]);
 			glEnd();
 		}
@@ -684,13 +647,8 @@
 	}
 
 	/* pattern */
-<<<<<<< HEAD
 	gpuPushMatrix(GPU_MODELVIEW_MATRIX);
 	gpuTranslate(GPU_MODELVIEW_MATRIX, marker_pos[0], marker_pos[1], 0);
-=======
-	glPushMatrix();
-	glTranslate2fv(marker_pos);
->>>>>>> 7da189b4
 
 	if (tiny) {
 		GPU_basic_shader_bind_enable(GPU_SHADER_LINE | GPU_SHADER_STIPPLE);
@@ -848,13 +806,8 @@
 		UI_ThemeColor(TH_MARKER_OUTLINE);
 	}
 
-<<<<<<< HEAD
 	gpuPushMatrix(GPU_MODELVIEW_MATRIX);
 	gpuTranslate(GPU_MODELVIEW_MATRIX, marker_pos[0], marker_pos[1], 0);
-=======
-	glPushMatrix();
-	glTranslate2fv(marker_pos);
->>>>>>> 7da189b4
 
 	dx = 6.0f / width / sc->zoom;
 	dy = 6.0f / height / sc->zoom;
@@ -908,29 +861,7 @@
 
 		BKE_tracking_marker_pattern_minmax(marker, pat_min, pat_max);
 
-<<<<<<< HEAD
-		glEnable(GL_LINE_STIPPLE);
-		glLineStipple(3, 0xaaaa);
-
-#if 0
-		/* TODO: disable for now, needs better approach visualizing this */
-
-		GPUBegin(GL_LINE_LOOP);
-		glVertex2f(pat_min[0] - dx, pat_min[1] - dy);
-		glVertex2f(pat_max[0] + dx, pat_min[1] - dy);
-		glVertex2f(pat_max[0] + dx, pat_max[1] + dy);
-		glVertex2f(pat_min[0] - dx, pat_max[1] + dy);
-		glEnd();
-
-		/* marker's offset slider */
-		draw_marker_slide_square(pat_min[0] - dx, pat_max[1] + dy, patdx, patdy, outline, px);
-
-		/* pattern re-sizing triangle */
-		draw_marker_slide_triangle(pat_max[0] + dx, pat_min[1] - dy, patdx, patdy, outline, px);
-#endif
-=======
 		glLineWidth(outline ? 3.0f : 1.0f);
->>>>>>> 7da189b4
 
 		GPUBegin(GL_LINES);
 		glVertex2f(0.0f, 0.0f);
@@ -943,14 +874,7 @@
 		draw_marker_slide_square(tilt_ctrl[0], tilt_ctrl[1], patdx, patdy, outline, px);
 	}
 
-<<<<<<< HEAD
 	gpuPopMatrix(GPU_MODELVIEW_MATRIX);
-
-	if (outline)
-		glLineWidth(1.0f);
-=======
-	glPopMatrix();
->>>>>>> 7da189b4
 }
 
 static void draw_marker_texts(SpaceClip *sc, MovieTrackingTrack *track, MovieTrackingMarker *marker,
@@ -1238,23 +1162,15 @@
 			float end_point[2];
 			glPushAttrib(GL_COLOR_BUFFER_BIT | GL_CURRENT_BIT);
 
-			glBegin(GL_LINES);
+			GPUBegin(GL_LINES);
 
 			getArrowEndPoint(width, height, sc->zoom, plane_marker->corners[0], plane_marker->corners[1], end_point);
 			glColor3f(1.0, 0.0, 0.0f);
-<<<<<<< HEAD
-			GPUBegin(GL_LINES);
-=======
->>>>>>> 7da189b4
 			glVertex2fv(plane_marker->corners[0]);
 			glVertex2fv(end_point);
 
 			getArrowEndPoint(width, height, sc->zoom, plane_marker->corners[0], plane_marker->corners[3], end_point);
 			glColor3f(0.0, 1.0, 0.0f);
-<<<<<<< HEAD
-			GPUBegin(GL_LINES);
-=======
->>>>>>> 7da189b4
 			glVertex2fv(plane_marker->corners[0]);
 			glVertex2fv(end_point);
 
@@ -1846,11 +1762,7 @@
 					int framenr = ED_space_clip_get_clip_frame_number(sc);
 					MovieTrackingMarker *marker = BKE_tracking_marker_get(track, framenr);
 
-<<<<<<< HEAD
 					gpuTranslate(GPU_MODELVIEW_MATRIX, marker->pos[0], marker->pos[1], 0.0f);
-=======
-					glTranslate2fv(marker->pos);
->>>>>>> 7da189b4
 				}
 			}
 
