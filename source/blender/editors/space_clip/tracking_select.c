--- conflicted
+++ resolved
@@ -52,7 +52,6 @@
 
   return pick;
 }
-<<<<<<< HEAD
 
 static void slide_marker_tilt_slider_relative(const float pattern_corners[4][2], float r_slider[2])
 {
@@ -80,40 +79,10 @@
 static float mouse_to_search_corner_distance_squared(
     const MovieTrackingMarker *marker, const float co[2], int corner, int width, int height)
 {
-=======
-
-static void slide_marker_tilt_slider_relative(const float pattern_corners[4][2], float r_slider[2])
-{
-  add_v2_v2v2(r_slider, pattern_corners[1], pattern_corners[2]);
-}
-
-static void slide_marker_tilt_slider(const float marker_pos[2],
-                                     const float pattern_corners[4][2],
-                                     float r_slider[2])
-{
-  slide_marker_tilt_slider_relative(pattern_corners, r_slider);
-  add_v2_v2(r_slider, marker_pos);
-}
-
-static float mouse_to_slide_zone_distance_squared(const float co[2],
-                                                  const float slide_zone[2],
-                                                  int width,
-                                                  int height)
-{
-  const float pixel_co[2] = {co[0] * width, co[1] * height},
-              pixel_slide_zone[2] = {slide_zone[0] * width, slide_zone[1] * height};
-  return square_f(pixel_co[0] - pixel_slide_zone[0]) + square_f(pixel_co[1] - pixel_slide_zone[1]);
-}
-
-static float mouse_to_search_corner_distance_squared(
-    const MovieTrackingMarker *marker, const float co[2], int corner, int width, int height)
-{
->>>>>>> 25501983
   float side_zone[2];
   if (corner == 0) {
     side_zone[0] = marker->pos[0] + marker->search_max[0];
     side_zone[1] = marker->pos[1] + marker->search_min[1];
-<<<<<<< HEAD
   }
   else {
     side_zone[0] = marker->pos[0] + marker->search_min[0];
@@ -134,87 +103,10 @@
       min_distance_squared = distance_squared;
       *r_corner = i;
     }
-=======
-  }
-  else {
-    side_zone[0] = marker->pos[0] + marker->search_min[0];
-    side_zone[1] = marker->pos[1] + marker->search_max[1];
-  }
-  return mouse_to_slide_zone_distance_squared(co, side_zone, width, height);
-}
-
-static float mouse_to_closest_pattern_corner_distance_squared(
-    const MovieTrackingMarker *marker, const float co[2], int width, int height, int *r_corner)
-{
-  float min_distance_squared = FLT_MAX;
-  for (int i = 0; i < 4; i++) {
-    float corner_co[2];
-    add_v2_v2v2(corner_co, marker->pattern_corners[i], marker->pos);
-    float distance_squared = mouse_to_slide_zone_distance_squared(co, corner_co, width, height);
-    if (distance_squared < min_distance_squared) {
-      min_distance_squared = distance_squared;
-      *r_corner = i;
-    }
   }
   return min_distance_squared;
 }
 
-static float mouse_to_offset_distance_squared(const MovieTrackingTrack *track,
-                                              const MovieTrackingMarker *marker,
-                                              const float co[2],
-                                              int width,
-                                              int height)
-{
-  float pos[2];
-  add_v2_v2v2(pos, marker->pos, track->offset);
-  return mouse_to_slide_zone_distance_squared(co, pos, width, height);
-}
-
-static float mouse_to_tilt_distance_squared(const MovieTrackingMarker *marker,
-                                            const float co[2],
-                                            int width,
-                                            int height)
-{
-  float slider[2];
-  slide_marker_tilt_slider(marker->pos, marker->pattern_corners, slider);
-  return mouse_to_slide_zone_distance_squared(co, slider, width, height);
-}
-
-static float mouse_to_closest_corners_edge_distance_squared(const float co[2],
-                                                            const float corners_offset[2],
-                                                            const float corners[4][2],
-                                                            int width,
-                                                            int height)
-{
-  const float co_px[2] = {co[0] * width, co[1] * height};
-
-  float prev_corner_co_px[2];
-  add_v2_v2v2(prev_corner_co_px, corners_offset, corners[3]);
-  prev_corner_co_px[0] *= width;
-  prev_corner_co_px[1] *= height;
-
-  float min_distance_squared = FLT_MAX;
-
-  for (int i = 0; i < 4; ++i) {
-    float corner_co_px[2];
-    add_v2_v2v2(corner_co_px, corners_offset, corners[i]);
-    corner_co_px[0] *= width;
-    corner_co_px[1] *= height;
-
-    const float distance_squared = dist_squared_to_line_segment_v2(
-        co_px, corner_co_px, prev_corner_co_px);
-
-    if (distance_squared < min_distance_squared) {
-      min_distance_squared = distance_squared;
-    }
-
-    copy_v2_v2(prev_corner_co_px, corner_co_px);
->>>>>>> 25501983
-  }
-  return min_distance_squared;
-}
-
-<<<<<<< HEAD
 static float mouse_to_offset_distance_squared(const MovieTrackingTrack *track,
                                               const MovieTrackingMarker *marker,
                                               const float co[2],
@@ -298,39 +190,6 @@
                                             bContext *C,
                                             const float co[2])
 {
-=======
-  return min_distance_squared;
-}
-
-static float mouse_to_closest_pattern_edge_distance_squared(const MovieTrackingMarker *marker,
-                                                            const float co[2],
-                                                            int width,
-                                                            int height)
-{
-  return mouse_to_closest_corners_edge_distance_squared(
-      co, marker->pos, marker->pattern_corners, width, height);
-}
-
-static float mouse_to_closest_search_edge_distance_squared(const MovieTrackingMarker *marker,
-                                                           const float co[2],
-                                                           int width,
-                                                           int height)
-{
-  const float corners[4][2] = {
-      {marker->search_min[0], marker->search_min[1]},
-      {marker->search_max[0], marker->search_min[1]},
-      {marker->search_max[0], marker->search_max[1]},
-      {marker->search_min[0], marker->search_max[1]},
-  };
-
-  return mouse_to_closest_corners_edge_distance_squared(co, marker->pos, corners, width, height);
-}
-
-PointTrackPick ed_tracking_pick_point_track(const TrackPickOptions *options,
-                                            bContext *C,
-                                            const float co[2])
-{
->>>>>>> 25501983
   SpaceClip *space_clip = CTX_wm_space_clip(C);
 
   int width, height;
@@ -340,14 +199,15 @@
   }
 
   MovieClip *clip = ED_space_clip_get_clip(space_clip);
-<<<<<<< HEAD
-  ListBase *tracks_base = BKE_tracking_get_active_tracks(&clip->tracking);
+  MovieTrackingObject *tracking_object = BKE_tracking_object_get_active(&clip->tracking);
+
+  const float distance_tolerance_px_squared = (12.0f * 12.0f) / space_clip->zoom;
+  const bool are_disabled_markers_visible = (space_clip->flag & SC_HIDE_DISABLED) == 0;
   const int framenr = ED_space_clip_get_clip_frame_number(space_clip);
 
-  const float distance_tolerance_px_squared = (12.0f * 12.0f) / space_clip->zoom;
   PointTrackPick pick = point_track_pick_make_null();
 
-  LISTBASE_FOREACH (MovieTrackingTrack *, track, tracks_base) {
+  LISTBASE_FOREACH (MovieTrackingTrack *, track, &tracking_object->tracks) {
     const bool is_track_selected = TRACK_VIEW_SELECTED(space_clip, track);
 
     if (options->selected_only && !is_track_selected) {
@@ -358,8 +218,21 @@
     }
 
     MovieTrackingMarker *marker = BKE_tracking_marker_get(track, framenr);
-    if (options->enabled_only && (marker->flag & MARKER_DISABLED)) {
-      continue;
+    const bool is_marker_enabled = ((marker->flag & MARKER_DISABLED) == 0);
+
+    if (!is_marker_enabled) {
+      if (options->enabled_only) {
+        /* Disabled marker is requested to not be in the pick result, so skip it. */
+        continue;
+      }
+
+      /* See whether the disabled marker is visible.
+       *
+       * If the clip editor is not hiding disabled markers, then all disabled markers are visible.
+       * Otherwise only disabled marker of the active track is visible. */
+      if (!are_disabled_markers_visible && track != tracking_object->active_track) {
+        continue;
+      }
     }
 
     float distance_squared;
@@ -440,122 +313,6 @@
       }
     }
 
-=======
-  MovieTrackingObject *tracking_object = BKE_tracking_object_get_active(&clip->tracking);
-
-  const float distance_tolerance_px_squared = (12.0f * 12.0f) / space_clip->zoom;
-  const bool are_disabled_markers_visible = (space_clip->flag & SC_HIDE_DISABLED) == 0;
-  const int framenr = ED_space_clip_get_clip_frame_number(space_clip);
-
-  PointTrackPick pick = point_track_pick_make_null();
-
-  LISTBASE_FOREACH (MovieTrackingTrack *, track, &tracking_object->tracks) {
-    const bool is_track_selected = TRACK_VIEW_SELECTED(space_clip, track);
-
-    if (options->selected_only && !is_track_selected) {
-      continue;
-    }
-    if (options->unlocked_only && (track->flag & TRACK_LOCKED)) {
-      continue;
-    }
-
-    MovieTrackingMarker *marker = BKE_tracking_marker_get(track, framenr);
-    const bool is_marker_enabled = ((marker->flag & MARKER_DISABLED) == 0);
-
-    if (!is_marker_enabled) {
-      if (options->enabled_only) {
-        /* Disabled marker is requested to not be in the pick result, so skip it. */
-        continue;
-      }
-
-      /* See whether the disabled marker is visible.
-       *
-       * If the clip editor is not hiding disabled markers, then all disabled markers are visible.
-       * Otherwise only disabled marker of the active track is visible. */
-      if (!are_disabled_markers_visible && track != tracking_object->active_track) {
-        continue;
-      }
-    }
-
-    float distance_squared;
-
-    /* Initialize the current pick with the offset point of the track. */
-    PointTrackPick current_pick = point_track_pick_make_null();
-    current_pick.track = track;
-    current_pick.marker = marker;
-    current_pick.area = TRACK_AREA_POINT;
-    current_pick.distance_px_squared = mouse_to_offset_distance_squared(
-        track, marker, co, width, height);
-
-    /* If search area is visible, check how close to its sliding zones mouse is.
-     * NOTE: The search area is only visible for selected tracks. */
-    if (is_track_selected && (space_clip->flag & SC_SHOW_MARKER_SEARCH)) {
-      distance_squared = mouse_to_search_corner_distance_squared(marker, co, 1, width, height);
-      if (distance_squared < current_pick.distance_px_squared) {
-        current_pick.area = TRACK_AREA_SEARCH;
-        current_pick.area_detail = TRACK_PICK_AREA_DETAIL_OFFSET;
-        current_pick.distance_px_squared = distance_squared;
-      }
-
-      distance_squared = mouse_to_search_corner_distance_squared(marker, co, 0, width, height);
-      if (distance_squared < current_pick.distance_px_squared) {
-        current_pick.area = TRACK_AREA_SEARCH;
-        current_pick.area_detail = TRACK_PICK_AREA_DETAIL_SIZE;
-        current_pick.distance_px_squared = distance_squared;
-      }
-    }
-
-    /* If pattern area is visible, check which corner is closest to the mouse. */
-    if (space_clip->flag & SC_SHOW_MARKER_PATTERN) {
-      int current_corner = -1;
-      distance_squared = mouse_to_closest_pattern_corner_distance_squared(
-          marker, co, width, height, &current_corner);
-      if (distance_squared < current_pick.distance_px_squared) {
-        current_pick.area = TRACK_AREA_PAT;
-        current_pick.area_detail = TRACK_PICK_AREA_DETAIL_POSITION;
-        current_pick.corner_index = current_corner;
-        current_pick.distance_px_squared = distance_squared;
-      }
-
-      /* Here we also check whether the mouse is actually closer to the widget which controls scale
-       * and tilt.
-       * NOTE: The tilt contorl is only visible for selected tracks. */
-      if (is_track_selected) {
-        distance_squared = mouse_to_tilt_distance_squared(marker, co, width, height);
-        if (distance_squared < current_pick.distance_px_squared) {
-          current_pick.area = TRACK_AREA_PAT;
-          current_pick.area_detail = TRACK_PICK_AREA_DETAIL_TILT_SIZE;
-          current_pick.distance_px_squared = distance_squared;
-        }
-      }
-    }
-
-    /* Whenever a manipulation "widgets" are not within distance tolerance test the edges as well.
-     * This allows to pick tracks by clicking on the pattern/search areas edges but prefer to use
-     * more actionable "widget" for sliding. */
-    if (current_pick.distance_px_squared > distance_tolerance_px_squared) {
-      if (is_track_selected && (space_clip->flag & SC_SHOW_MARKER_SEARCH)) {
-        distance_squared = mouse_to_closest_search_edge_distance_squared(
-            marker, co, width, height);
-        if (distance_squared < current_pick.distance_px_squared) {
-          current_pick.area = TRACK_AREA_SEARCH;
-          current_pick.area_detail = TRACK_PICK_AREA_DETAIL_EDGE;
-          current_pick.distance_px_squared = distance_squared;
-        }
-      }
-
-      if (space_clip->flag & SC_SHOW_MARKER_PATTERN) {
-        distance_squared = mouse_to_closest_pattern_edge_distance_squared(
-            marker, co, width, height);
-        if (distance_squared < current_pick.distance_px_squared) {
-          current_pick.area = TRACK_AREA_PAT;
-          current_pick.area_detail = TRACK_PICK_AREA_DETAIL_EDGE;
-          current_pick.distance_px_squared = distance_squared;
-        }
-      }
-    }
-
->>>>>>> 25501983
     if (current_pick.distance_px_squared < pick.distance_px_squared) {
       pick = current_pick;
     }
@@ -574,7 +331,6 @@
   if (pick->track == NULL) {
     return false;
   }
-<<<<<<< HEAD
 
   BLI_assert(pick->marker != NULL);
 
@@ -582,15 +338,6 @@
     return false;
   }
 
-=======
-
-  BLI_assert(pick->marker != NULL);
-
-  if (!TRACK_VIEW_SELECTED(space_clip, pick->track)) {
-    return false;
-  }
-
->>>>>>> 25501983
   if (pick->track->flag & TRACK_LOCKED) {
     return false;
   }
@@ -640,22 +387,13 @@
   }
 
   MovieClip *clip = ED_space_clip_get_clip(space_clip);
-<<<<<<< HEAD
-  ListBase *plane_tracks_base = BKE_tracking_get_active_plane_tracks(&clip->tracking);
-=======
   MovieTrackingObject *tracking_object = BKE_tracking_object_get_active(&clip->tracking);
->>>>>>> 25501983
   const int framenr = ED_space_clip_get_clip_frame_number(space_clip);
 
   const float distance_tolerance_px_squared = (12.0f * 12.0f) / space_clip->zoom;
   PlaneTrackPick pick = plane_track_pick_make_null();
 
-<<<<<<< HEAD
-  for (MovieTrackingPlaneTrack *plane_track = plane_tracks_base->first; plane_track != NULL;
-       plane_track = plane_track->next) {
-=======
   LISTBASE_FOREACH (MovieTrackingPlaneTrack *, plane_track, &tracking_object->plane_tracks) {
->>>>>>> 25501983
     if (options->selected_only && !PLANE_TRACK_VIEW_SELECTED(plane_track)) {
       continue;
     }
@@ -673,7 +411,6 @@
       if (distance_squared < current_pick.distance_px_squared) {
         current_pick.corner_index = i;
         current_pick.distance_px_squared = distance_squared;
-<<<<<<< HEAD
       }
     }
 
@@ -687,21 +424,6 @@
       }
     }
 
-=======
-      }
-    }
-
-    if (current_pick.distance_px_squared > distance_tolerance_px_squared) {
-      const float zero_offset[2] = {0.0f, 0.0f};
-      const float distance_squared = mouse_to_closest_corners_edge_distance_squared(
-          co, zero_offset, plane_marker->corners, width, height);
-      if (distance_squared < current_pick.distance_px_squared) {
-        current_pick.corner_index = -1;
-        current_pick.distance_px_squared = distance_squared;
-      }
-    }
-
->>>>>>> 25501983
     if (current_pick.distance_px_squared < pick.distance_px_squared) {
       pick = current_pick;
     }
@@ -724,8 +446,6 @@
 
   if (!PLANE_TRACK_VIEW_SELECTED(pick->plane_track)) {
     return false;
-<<<<<<< HEAD
-=======
   }
 
   return pick->corner_index != -1;
@@ -775,7 +495,6 @@
   /* Prefer the closest pick. */
   if (point_track_pick->distance_px_squared > plane_track_pick->distance_px_squared) {
     return false;
->>>>>>> 25501983
   }
   return true;
 }
@@ -786,64 +505,6 @@
 {
   TrackingPick pick;
 
-<<<<<<< HEAD
-  return pick->corner_index != -1;
-}
-
-/** \} */
-
-/* -------------------------------------------------------------------- */
-/** \name Point closest point or plane track.
- * \{ */
-
-BLI_INLINE TrackingPick tracking_pick_make_null(void)
-{
-  TrackingPick result;
-
-  result.point_track_pick = point_track_pick_make_null();
-  result.plane_track_pick = plane_track_pick_make_null();
-
-  return result;
-}
-
-static bool tracking_should_prefer_point_track(bContext *C,
-                                               const PointTrackPick *point_track_pick,
-                                               const PlaneTrackPick *plane_track_pick)
-{
-  /* Simple case: one of the pick results is empty, so prefer the other one. */
-  if (point_track_pick->track == NULL) {
-    return false;
-  }
-  if (plane_track_pick->plane_track == NULL) {
-    return true;
-  }
-
-  SpaceClip *space_clip = CTX_wm_space_clip(C);
-
-  /* If one of the picks can be slid prefer it. */
-  const bool can_slide_point_track = ed_tracking_point_track_pick_can_slide(space_clip,
-                                                                            point_track_pick);
-  const bool can_slide_plane_track = ed_tracking_plane_track_pick_can_slide(plane_track_pick);
-  if (can_slide_point_track && !can_slide_plane_track) {
-    return true;
-  }
-  else if (!can_slide_point_track && can_slide_plane_track) {
-    return false;
-  }
-
-  /* Prefer the closest pick. */
-  if (point_track_pick->distance_px_squared > plane_track_pick->distance_px_squared) {
-    return false;
-  }
-  return true;
-}
-
-TrackingPick ed_tracking_pick_closest(const TrackPickOptions *options,
-                                      bContext *C,
-                                      const float co[2])
-{
-  TrackingPick pick;
-
   pick.point_track_pick = ed_tracking_pick_point_track(options, C, co);
   pick.plane_track_pick = ed_tracking_pick_plane_track(options, C, co);
 
@@ -854,18 +515,6 @@
     pick.point_track_pick = point_track_pick_make_null();
   }
 
-=======
-  pick.point_track_pick = ed_tracking_pick_point_track(options, C, co);
-  pick.plane_track_pick = ed_tracking_pick_plane_track(options, C, co);
-
-  if (tracking_should_prefer_point_track(C, &pick.point_track_pick, &pick.plane_track_pick)) {
-    pick.plane_track_pick = plane_track_pick_make_null();
-  }
-  else {
-    pick.point_track_pick = point_track_pick_make_null();
-  }
-
->>>>>>> 25501983
   return pick;
 }
 
@@ -921,18 +570,7 @@
    * operator can be used immediately after.
    * This logic makes it convenient to slide markers when left mouse selection is used. Without it
    * selection will be lost which causes inconvenience for the VFX artist. */
-<<<<<<< HEAD
   const bool activate_selected = RNA_boolean_get(op->ptr, "activate_selected");
-  if (activate_selected && ed_tracking_pick_can_slide(sc, &pick)) {
-    if (pick.point_track_pick.track != NULL) {
-      clip->tracking.act_track = pick.point_track_pick.track;
-      clip->tracking.act_plane_track = NULL;
-    }
-    else {
-      clip->tracking.act_track = NULL;
-      clip->tracking.act_plane_track = pick.plane_track_pick.plane_track;
-=======
-  const bool activate_selected = !extend;
   if (activate_selected && ed_tracking_pick_can_slide(sc, &pick)) {
     if (pick.point_track_pick.track != NULL) {
       tracking_object->active_track = pick.point_track_pick.track;
@@ -941,7 +579,6 @@
     else {
       tracking_object->active_track = NULL;
       tracking_object->active_plane_track = pick.plane_track_pick.plane_track;
->>>>>>> 25501983
     }
 
     WM_event_add_notifier(C, NC_GEOM | ND_SELECT, NULL);
