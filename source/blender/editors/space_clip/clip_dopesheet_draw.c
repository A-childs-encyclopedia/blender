--- conflicted
+++ resolved
@@ -97,48 +97,28 @@
 	/* initialize 2 display lists for diamond shape - one empty, one filled */
 	if (displist1 == 0) {
 		displist1 = glGenLists(1);
-<<<<<<< HEAD
-			glNewList(displist1, GL_COMPILE);
-
-			gpuBegin(GL_LINE_LOOP);
-				gpuVertex2fv(_unit_diamond_shape[0]);
-				gpuVertex2fv(_unit_diamond_shape[1]);
-				gpuVertex2fv(_unit_diamond_shape[2]);
-				gpuVertex2fv(_unit_diamond_shape[3]);
-			gpuEnd();
-=======
 		glNewList(displist1, GL_COMPILE);
 
-		glBegin(GL_LINE_LOOP);
-		glVertex2fv(_unit_diamond_shape[0]);
-		glVertex2fv(_unit_diamond_shape[1]);
-		glVertex2fv(_unit_diamond_shape[2]);
-		glVertex2fv(_unit_diamond_shape[3]);
-		glEnd();
->>>>>>> d4cfdc69
+		gpuBegin(GL_LINE_LOOP);
+		gpuVertex2fv(_unit_diamond_shape[0]);
+		gpuVertex2fv(_unit_diamond_shape[1]);
+		gpuVertex2fv(_unit_diamond_shape[2]);
+		gpuVertex2fv(_unit_diamond_shape[3]);
+		gpuEnd();
+		
 		glEndList();
 	}
 	if (displist2 == 0) {
 		displist2 = glGenLists(1);
-<<<<<<< HEAD
-			glNewList(displist2, GL_COMPILE);
-
-			gpuBegin(GL_QUADS);
-				gpuVertex2fv(_unit_diamond_shape[0]);
-				gpuVertex2fv(_unit_diamond_shape[1]);
-				gpuVertex2fv(_unit_diamond_shape[2]);
-				gpuVertex2fv(_unit_diamond_shape[3]);
-			gpuEnd();
-=======
 		glNewList(displist2, GL_COMPILE);
 
-		glBegin(GL_QUADS);
-		glVertex2fv(_unit_diamond_shape[0]);
-		glVertex2fv(_unit_diamond_shape[1]);
-		glVertex2fv(_unit_diamond_shape[2]);
-		glVertex2fv(_unit_diamond_shape[3]);
-		glEnd();
->>>>>>> d4cfdc69
+		gpuBegin(GL_QUADS);
+		gpuVertex2fv(_unit_diamond_shape[0]);
+		gpuVertex2fv(_unit_diamond_shape[1]);
+		gpuVertex2fv(_unit_diamond_shape[2]);
+		gpuVertex2fv(_unit_diamond_shape[3]);
+		gpuEnd();
+
 		glEndList();
 	}
 
@@ -239,13 +219,8 @@
 						gpuCurrentColor4fv(strip);
 
 					if (start_frame != end_frame) {
-<<<<<<< HEAD
 						gpuSingleFilledRectf(start_frame, (float) y - STRIP_HEIGHT_HALF,
-								end_frame, (float) y + STRIP_HEIGHT_HALF);
-=======
-						glRectf(start_frame, (float) y - STRIP_HEIGHT_HALF,
 						        end_frame, (float) y + STRIP_HEIGHT_HALF);
->>>>>>> d4cfdc69
 						draw_keyframe_shape(start_frame, y, xscale, yscale, sel, alpha);
 						draw_keyframe_shape(end_frame, y, xscale, yscale, sel, alpha);
 					}
