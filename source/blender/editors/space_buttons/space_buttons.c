/*
 * This program is free software; you can redistribute it and/or
 * modify it under the terms of the GNU General Public License
 * as published by the Free Software Foundation; either version 2
 * of the License, or (at your option) any later version.
 *
 * This program is distributed in the hope that it will be useful,
 * but WITHOUT ANY WARRANTY; without even the implied warranty of
 * MERCHANTABILITY or FITNESS FOR A PARTICULAR PURPOSE.  See the
 * GNU General Public License for more details.
 *
 * You should have received a copy of the GNU General Public License
 * along with this program; if not, write to the Free Software Foundation,
 * Inc., 51 Franklin Street, Fifth Floor, Boston, MA 02110-1301, USA.
 *
 * The Original Code is Copyright (C) 2008 Blender Foundation.
 * All rights reserved.
 */

/** \file
 * \ingroup spbuttons
 */

#include <stdio.h>
#include <string.h>

#include "MEM_guardedalloc.h"

#include "BLI_blenlib.h"
#include "BLI_utildefines.h"

#include "BKE_context.h"
<<<<<<< HEAD
#include "BKE_gpencil_modifier.h" /* Types for regiestering panels. */
=======
>>>>>>> 686eaad8
#include "BKE_modifier.h"
#include "BKE_screen.h"
#include "BKE_shader_fx.h"

#include "DNA_gpencil_modifier_types.h" /* Registering list panels. */
#include "DNA_modifier_types.h"
#include "DNA_shader_fx_types.h"

#include "DNA_modifier_types.h"

#include "ED_screen.h"
#include "ED_space_api.h"
#include "ED_view3d.h" /* To draw toolbar UI. */

#include "WM_api.h"
#include "WM_message.h"
#include "WM_types.h"

#include "RNA_access.h"
#include "RNA_define.h"
#include "RNA_enum_types.h"

#include "UI_resources.h"

#include "GPU_glew.h"

#include "buttons_intern.h" /* own include */

/* ******************** default callbacks for buttons space ***************** */

static SpaceLink *buttons_new(const ScrArea *UNUSED(area), const Scene *UNUSED(scene))
{
  ARegion *region;
  SpaceProperties *sbuts;

  sbuts = MEM_callocN(sizeof(SpaceProperties), "initbuts");
  sbuts->spacetype = SPACE_PROPERTIES;

  sbuts->mainb = sbuts->mainbuser = BCONTEXT_OBJECT;

  /* header */
  region = MEM_callocN(sizeof(ARegion), "header for buts");

  BLI_addtail(&sbuts->regionbase, region);
  region->regiontype = RGN_TYPE_HEADER;
  region->alignment = (U.uiflag & USER_HEADER_BOTTOM) ? RGN_ALIGN_BOTTOM : RGN_ALIGN_TOP;

  /* navigation bar */
  region = MEM_callocN(sizeof(ARegion), "navigation bar for buts");

  BLI_addtail(&sbuts->regionbase, region);
  region->regiontype = RGN_TYPE_NAV_BAR;
  region->alignment = RGN_ALIGN_LEFT;

#if 0
  /* context region */
  region = MEM_callocN(sizeof(ARegion), "context region for buts");
  BLI_addtail(&sbuts->regionbase, region);
  region->regiontype = RGN_TYPE_CHANNELS;
  region->alignment = RGN_ALIGN_TOP;
#endif

  /* main region */
  region = MEM_callocN(sizeof(ARegion), "main region for buts");

  BLI_addtail(&sbuts->regionbase, region);
  region->regiontype = RGN_TYPE_WINDOW;

  return (SpaceLink *)sbuts;
}

/* not spacelink itself */
static void buttons_free(SpaceLink *sl)
{
  SpaceProperties *sbuts = (SpaceProperties *)sl;

  if (sbuts->path) {
    MEM_freeN(sbuts->path);
  }

  if (sbuts->texuser) {
    ButsContextTexture *ct = sbuts->texuser;
    BLI_freelistN(&ct->users);
    MEM_freeN(ct);
  }
}

/* spacetype; init callback */
static void buttons_init(struct wmWindowManager *UNUSED(wm), ScrArea *UNUSED(area))
{
}

static SpaceLink *buttons_duplicate(SpaceLink *sl)
{
  SpaceProperties *sbutsn = MEM_dupallocN(sl);

  /* clear or remove stuff from old */
  sbutsn->path = NULL;
  sbutsn->texuser = NULL;

  return (SpaceLink *)sbutsn;
}

/* add handlers, stuff you only do once or on area/region changes */
static void buttons_main_region_init(wmWindowManager *wm, ARegion *region)
{
  wmKeyMap *keymap;

  ED_region_panels_init(wm, region);

  keymap = WM_keymap_ensure(wm->defaultconf, "Property Editor", SPACE_PROPERTIES, 0);
  WM_event_add_keymap_handler(&region->handlers, keymap);
}

static void buttons_main_region_layout_properties(const bContext *C,
                                                  SpaceProperties *sbuts,
                                                  ARegion *region)
{
  buttons_context_compute(C, sbuts);

  const char *contexts[2] = {NULL, NULL};

  switch (sbuts->mainb) {
    case BCONTEXT_SCENE:
      contexts[0] = "scene";
      break;
    case BCONTEXT_RENDER:
      contexts[0] = "render";
      break;
    case BCONTEXT_OUTPUT:
      contexts[0] = "output";
      break;
    case BCONTEXT_VIEW_LAYER:
      contexts[0] = "view_layer";
      break;
    case BCONTEXT_WORLD:
      contexts[0] = "world";
      break;
    case BCONTEXT_OBJECT:
      contexts[0] = "object";
      break;
    case BCONTEXT_DATA:
      contexts[0] = "data";
      break;
    case BCONTEXT_MATERIAL:
      contexts[0] = "material";
      break;
    case BCONTEXT_TEXTURE:
      contexts[0] = "texture";
      break;
    case BCONTEXT_PARTICLE:
      contexts[0] = "particle";
      break;
    case BCONTEXT_PHYSICS:
      contexts[0] = "physics";
      break;
    case BCONTEXT_BONE:
      contexts[0] = "bone";
      break;
    case BCONTEXT_MODIFIER:
      contexts[0] = "modifier";
      break;
    case BCONTEXT_SHADERFX:
      contexts[0] = "shaderfx";
      break;
    case BCONTEXT_CONSTRAINT:
      contexts[0] = "constraint";
      break;
    case BCONTEXT_BONE_CONSTRAINT:
      contexts[0] = "bone_constraint";
      break;
    case BCONTEXT_TOOL:
      contexts[0] = "tool";
      break;
  }

  const bool vertical = true;
  ED_region_panels_layout_ex(
      C, region, &region->type->paneltypes, contexts, sbuts->mainb, vertical, NULL);
}

static void buttons_main_region_layout(const bContext *C, ARegion *region)
{
  /* draw entirely, view changes should be handled here */
  SpaceProperties *sbuts = CTX_wm_space_properties(C);

  if (sbuts->mainb == BCONTEXT_TOOL) {
    ED_view3d_buttons_region_layout_ex(C, region, "Tool");
  }
  else {
    buttons_main_region_layout_properties(C, sbuts, region);
  }

  sbuts->mainbo = sbuts->mainb;
}

static void buttons_main_region_listener(wmWindow *UNUSED(win),
                                         ScrArea *UNUSED(area),
                                         ARegion *region,
                                         wmNotifier *wmn,
                                         const Scene *UNUSED(scene))
{
  /* context changes */
  switch (wmn->category) {
    case NC_SCREEN:
      if (ELEM(wmn->data, ND_LAYER)) {
        ED_region_tag_redraw(region);
      }
      break;
  }
}

static void buttons_operatortypes(void)
{
  WM_operatortype_append(BUTTONS_OT_context_menu);
  WM_operatortype_append(BUTTONS_OT_file_browse);
  WM_operatortype_append(BUTTONS_OT_directory_browse);
}

static void buttons_keymap(struct wmKeyConfig *keyconf)
{
  WM_keymap_ensure(keyconf, "Property Editor", SPACE_PROPERTIES, 0);
}

/* add handlers, stuff you only do once or on area/region changes */
static void buttons_header_region_init(wmWindowManager *UNUSED(wm), ARegion *region)
{
#ifdef USE_HEADER_CONTEXT_PATH
  /* Reinsert context buttons header-type at the end of the list so it's drawn last. */
  HeaderType *context_ht = BLI_findstring(
      &region->type->headertypes, "BUTTONS_HT_context", offsetof(HeaderType, idname));
  BLI_remlink(&region->type->headertypes, context_ht);
  BLI_addtail(&region->type->headertypes, context_ht);
#endif

  ED_region_header_init(region);
}

static void buttons_header_region_draw(const bContext *C, ARegion *region)
{
  SpaceProperties *sbuts = CTX_wm_space_properties(C);

  /* Needed for RNA to get the good values! */
  buttons_context_compute(C, sbuts);

  ED_region_header(C, region);
}

static void buttons_header_region_message_subscribe(const bContext *UNUSED(C),
                                                    WorkSpace *UNUSED(workspace),
                                                    Scene *UNUSED(scene),
                                                    bScreen *UNUSED(screen),
                                                    ScrArea *area,
                                                    ARegion *region,
                                                    struct wmMsgBus *mbus)
{
  SpaceProperties *sbuts = area->spacedata.first;
  wmMsgSubscribeValue msg_sub_value_region_tag_redraw = {
      .owner = region,
      .user_data = region,
      .notify = ED_region_do_msg_notify_tag_redraw,
  };

  /* Don't check for SpaceProperties.mainb here, we may toggle between view-layers
   * where one has no active object, so that available contexts changes. */
  WM_msg_subscribe_rna_anon_prop(mbus, Window, view_layer, &msg_sub_value_region_tag_redraw);

  if (!ELEM(sbuts->mainb, BCONTEXT_RENDER, BCONTEXT_OUTPUT, BCONTEXT_SCENE, BCONTEXT_WORLD)) {
    WM_msg_subscribe_rna_anon_prop(mbus, ViewLayer, name, &msg_sub_value_region_tag_redraw);
  }

  if (sbuts->mainb == BCONTEXT_TOOL) {
    WM_msg_subscribe_rna_anon_prop(mbus, WorkSpace, tools, &msg_sub_value_region_tag_redraw);
  }

#ifdef USE_HEADER_CONTEXT_PATH
  WM_msg_subscribe_rna_anon_prop(mbus, SpaceProperties, context, &msg_sub_value_region_tag_redraw);
#endif
}

static void buttons_navigation_bar_region_init(wmWindowManager *wm, ARegion *region)
{
  region->flag |= RGN_FLAG_PREFSIZE_OR_HIDDEN;

  ED_region_panels_init(wm, region);
  region->v2d.keepzoom |= V2D_LOCKZOOM_X | V2D_LOCKZOOM_Y;
}

static void buttons_navigation_bar_region_draw(const bContext *C, ARegion *region)
{
  LISTBASE_FOREACH (PanelType *, pt, &region->type->paneltypes) {
    pt->flag |= PNL_LAYOUT_VERT_BAR;
  }

  ED_region_panels_layout(C, region);
  /* ED_region_panels_layout adds vertical scrollbars, we don't want them. */
  region->v2d.scroll &= ~V2D_SCROLL_VERTICAL;
  ED_region_panels_draw(C, region);
}

static void buttons_navigation_bar_region_message_subscribe(const bContext *UNUSED(C),
                                                            WorkSpace *UNUSED(workspace),
                                                            Scene *UNUSED(scene),
                                                            bScreen *UNUSED(screen),
                                                            ScrArea *UNUSED(area),
                                                            ARegion *region,
                                                            struct wmMsgBus *mbus)
{
  wmMsgSubscribeValue msg_sub_value_region_tag_redraw = {
      .owner = region,
      .user_data = region,
      .notify = ED_region_do_msg_notify_tag_redraw,
  };

  WM_msg_subscribe_rna_anon_prop(mbus, Window, view_layer, &msg_sub_value_region_tag_redraw);
}

/* draw a certain button set only if properties area is currently
 * showing that button set, to reduce unnecessary drawing. */
static void buttons_area_redraw(ScrArea *area, short buttons)
{
  SpaceProperties *sbuts = area->spacedata.first;

  /* if the area's current button set is equal to the one to redraw */
  if (sbuts->mainb == buttons) {
    ED_area_tag_redraw(area);
  }
}

/* reused! */
static void buttons_area_listener(wmWindow *UNUSED(win),
                                  ScrArea *area,
                                  wmNotifier *wmn,
                                  Scene *UNUSED(scene))
{
  SpaceProperties *sbuts = area->spacedata.first;

  /* context changes */
  switch (wmn->category) {
    case NC_SCENE:
      switch (wmn->data) {
        case ND_RENDER_OPTIONS:
          buttons_area_redraw(area, BCONTEXT_RENDER);
          buttons_area_redraw(area, BCONTEXT_OUTPUT);
          buttons_area_redraw(area, BCONTEXT_VIEW_LAYER);
          break;
        case ND_WORLD:
          buttons_area_redraw(area, BCONTEXT_WORLD);
          sbuts->preview = 1;
          break;
        case ND_FRAME:
          /* any buttons area can have animated properties so redraw all */
          ED_area_tag_redraw(area);
          sbuts->preview = 1;
          break;
        case ND_OB_ACTIVE:
          ED_area_tag_redraw(area);
          sbuts->preview = 1;
          break;
        case ND_KEYINGSET:
          buttons_area_redraw(area, BCONTEXT_SCENE);
          break;
        case ND_RENDER_RESULT:
          break;
        case ND_MODE:
        case ND_LAYER:
        default:
          ED_area_tag_redraw(area);
          break;
      }
      break;
    case NC_OBJECT:
      switch (wmn->data) {
        case ND_TRANSFORM:
          buttons_area_redraw(area, BCONTEXT_OBJECT);
          buttons_area_redraw(area, BCONTEXT_DATA); /* autotexpace flag */
          break;
        case ND_POSE:
        case ND_BONE_ACTIVE:
        case ND_BONE_SELECT:
          buttons_area_redraw(area, BCONTEXT_BONE);
          buttons_area_redraw(area, BCONTEXT_BONE_CONSTRAINT);
          buttons_area_redraw(area, BCONTEXT_DATA);
          break;
        case ND_MODIFIER:
          if (wmn->action == NA_RENAME) {
            ED_area_tag_redraw(area);
          }
          else {
            buttons_area_redraw(area, BCONTEXT_MODIFIER);
          }
          buttons_area_redraw(area, BCONTEXT_PHYSICS);
          break;
        case ND_CONSTRAINT:
          buttons_area_redraw(area, BCONTEXT_CONSTRAINT);
          buttons_area_redraw(area, BCONTEXT_BONE_CONSTRAINT);
          break;
        case ND_PARTICLE:
          if (wmn->action == NA_EDITED) {
            buttons_area_redraw(area, BCONTEXT_PARTICLE);
          }
          sbuts->preview = 1;
          break;
        case ND_DRAW:
          buttons_area_redraw(area, BCONTEXT_OBJECT);
          buttons_area_redraw(area, BCONTEXT_DATA);
          buttons_area_redraw(area, BCONTEXT_PHYSICS);
          /* Needed to refresh context path when changing active particle system index. */
          buttons_area_redraw(area, BCONTEXT_PARTICLE);
          break;
        case ND_SHADING:
        case ND_SHADING_DRAW:
        case ND_SHADING_LINKS:
        case ND_SHADING_PREVIEW:
          /* currently works by redraws... if preview is set, it (re)starts job */
          sbuts->preview = 1;
          break;
        default:
          /* Not all object RNA props have a ND_ notifier (yet) */
          ED_area_tag_redraw(area);
          break;
      }
      break;
    case NC_GEOM:
      switch (wmn->data) {
        case ND_SELECT:
        case ND_DATA:
        case ND_VERTEX_GROUP:
          ED_area_tag_redraw(area);
          break;
      }
      break;
    case NC_MATERIAL:
      ED_area_tag_redraw(area);
      switch (wmn->data) {
        case ND_SHADING:
        case ND_SHADING_DRAW:
        case ND_SHADING_LINKS:
        case ND_SHADING_PREVIEW:
        case ND_NODES:
          /* currently works by redraws... if preview is set, it (re)starts job */
          sbuts->preview = 1;
          break;
      }
      break;
    case NC_WORLD:
      buttons_area_redraw(area, BCONTEXT_WORLD);
      sbuts->preview = 1;
      break;
    case NC_LAMP:
      buttons_area_redraw(area, BCONTEXT_DATA);
      sbuts->preview = 1;
      break;
    case NC_GROUP:
      buttons_area_redraw(area, BCONTEXT_OBJECT);
      break;
    case NC_BRUSH:
      buttons_area_redraw(area, BCONTEXT_TEXTURE);
      buttons_area_redraw(area, BCONTEXT_TOOL);
      sbuts->preview = 1;
      break;
    case NC_TEXTURE:
    case NC_IMAGE:
      if (wmn->action != NA_PAINTING) {
        ED_area_tag_redraw(area);
        sbuts->preview = 1;
      }
      break;
    case NC_SPACE:
      if (wmn->data == ND_SPACE_PROPERTIES) {
        ED_area_tag_redraw(area);
      }
      break;
    case NC_ID:
      if (wmn->action == NA_RENAME) {
        ED_area_tag_redraw(area);
      }
      break;
    case NC_ANIMATION:
      switch (wmn->data) {
        case ND_KEYFRAME:
          if (ELEM(wmn->action, NA_EDITED, NA_ADDED, NA_REMOVED)) {
            ED_area_tag_redraw(area);
          }
          break;
      }
      break;
    case NC_GPENCIL:
      switch (wmn->data) {
        case ND_DATA:
          if (ELEM(wmn->action, NA_EDITED, NA_ADDED, NA_REMOVED, NA_SELECTED)) {
            ED_area_tag_redraw(area);
          }
          break;
      }
      break;
    case NC_NODE:
      if (wmn->action == NA_SELECTED) {
        ED_area_tag_redraw(area);
        /* new active node, update texture preview */
        if (sbuts->mainb == BCONTEXT_TEXTURE) {
          sbuts->preview = 1;
        }
      }
      break;
    /* Listener for preview render, when doing an global undo. */
    case NC_WM:
      if (wmn->data == ND_UNDO) {
        ED_area_tag_redraw(area);
        sbuts->preview = 1;
      }
      break;
#ifdef WITH_FREESTYLE
    case NC_LINESTYLE:
      ED_area_tag_redraw(area);
      sbuts->preview = 1;
      break;
#endif
  }

  if (wmn->data == ND_KEYS) {
    ED_area_tag_redraw(area);
  }
}

static void buttons_id_remap(ScrArea *UNUSED(area), SpaceLink *slink, ID *old_id, ID *new_id)
{
  SpaceProperties *sbuts = (SpaceProperties *)slink;

  if (sbuts->pinid == old_id) {
    sbuts->pinid = new_id;
    if (new_id == NULL) {
      sbuts->flag &= ~SB_PIN_CONTEXT;
    }
  }

  if (sbuts->path) {
    ButsContextPath *path = sbuts->path;
    int i;

    for (i = 0; i < path->len; i++) {
      if (path->ptr[i].owner_id == old_id) {
        break;
      }
    }

    if (i == path->len) {
      /* pass */
    }
    else if (new_id == NULL) {
      if (i == 0) {
        MEM_SAFE_FREE(sbuts->path);
      }
      else {
        memset(&path->ptr[i], 0, sizeof(path->ptr[i]) * (path->len - i));
        path->len = i;
      }
    }
    else {
      RNA_id_pointer_create(new_id, &path->ptr[i]);
      /* There is no easy way to check/make path downwards valid, just nullify it.
       * Next redraw will rebuild this anyway. */
      i++;
      memset(&path->ptr[i], 0, sizeof(path->ptr[i]) * (path->len - i));
      path->len = i;
    }
  }

  if (sbuts->texuser) {
    ButsContextTexture *ct = sbuts->texuser;
    if ((ID *)ct->texture == old_id) {
      ct->texture = (Tex *)new_id;
    }
    BLI_freelistN(&ct->users);
    ct->user = NULL;
  }
}

/* only called once, from space/spacetypes.c */
void ED_spacetype_buttons(void)
{
  SpaceType *st = MEM_callocN(sizeof(SpaceType), "spacetype buttons");
  ARegionType *art;

  st->spaceid = SPACE_PROPERTIES;
  strncpy(st->name, "Buttons", BKE_ST_MAXNAME);

  st->new = buttons_new;
  st->free = buttons_free;
  st->init = buttons_init;
  st->duplicate = buttons_duplicate;
  st->operatortypes = buttons_operatortypes;
  st->keymap = buttons_keymap;
  st->listener = buttons_area_listener;
  st->context = buttons_context;
  st->id_remap = buttons_id_remap;

  /* regions: main window */
  art = MEM_callocN(sizeof(ARegionType), "spacetype buttons region");
  art->regionid = RGN_TYPE_WINDOW;
  art->init = buttons_main_region_init;
  art->layout = buttons_main_region_layout;
  art->draw = ED_region_panels_draw;
  art->listener = buttons_main_region_listener;
  art->keymapflag = ED_KEYMAP_UI | ED_KEYMAP_FRAMES;
#ifndef USE_HEADER_CONTEXT_PATH
  buttons_context_register(art);
#endif
  BLI_addhead(&st->regiontypes, art);

  /* Register the panel types from modifiers. The actual panels are built per modifier rather than
   * per modifier type. */
<<<<<<< HEAD
  for (int i = 0; i < NUM_MODIFIER_TYPES; i++) {
    const ModifierTypeInfo *mti = modifierType_getInfo(i);
=======
  for (ModifierType i = 0; i < NUM_MODIFIER_TYPES; i++) {
    const ModifierTypeInfo *mti = BKE_modifier_get_info(i);
>>>>>>> 686eaad8
    if (mti != NULL && mti->panelRegister != NULL) {
      mti->panelRegister(art);
    }
  }
<<<<<<< HEAD
  for (int i = 0; i < NUM_GREASEPENCIL_MODIFIER_TYPES; i++) {
    const GpencilModifierTypeInfo *mti = BKE_gpencil_modifierType_getInfo(i);
    if (mti != NULL && mti->panelRegister != NULL) {
      mti->panelRegister(art);
    }
  }
  for (int i = 0; i < NUM_SHADER_FX_TYPES; i++) {
    if (i == eShaderFxType_Light_deprecated) {
      continue;
    }
    const ShaderFxTypeInfo *fxti = BKE_shaderfxType_getInfo(i);
    if (fxti != NULL && fxti->panelRegister != NULL) {
      fxti->panelRegister(art);
    }
  }
=======
>>>>>>> 686eaad8

  /* regions: header */
  art = MEM_callocN(sizeof(ARegionType), "spacetype buttons region");
  art->regionid = RGN_TYPE_HEADER;
  art->prefsizey = HEADERY;
  art->keymapflag = ED_KEYMAP_UI | ED_KEYMAP_VIEW2D | ED_KEYMAP_FRAMES | ED_KEYMAP_HEADER;

  art->init = buttons_header_region_init;
  art->draw = buttons_header_region_draw;
  art->message_subscribe = buttons_header_region_message_subscribe;
#ifdef USE_HEADER_CONTEXT_PATH
  buttons_context_register(art);
#endif
  BLI_addhead(&st->regiontypes, art);

  /* regions: navigation bar */
  art = MEM_callocN(sizeof(ARegionType), "spacetype nav buttons region");
  art->regionid = RGN_TYPE_NAV_BAR;
  art->prefsizex = AREAMINX - 3; /* XXX Works and looks best,
                                  * should we update AREAMINX accordingly? */
  art->keymapflag = ED_KEYMAP_UI | ED_KEYMAP_FRAMES | ED_KEYMAP_NAVBAR;
  art->init = buttons_navigation_bar_region_init;
  art->draw = buttons_navigation_bar_region_draw;
  art->message_subscribe = buttons_navigation_bar_region_message_subscribe;
  BLI_addhead(&st->regiontypes, art);

  BKE_spacetype_register(st);
}<|MERGE_RESOLUTION|>--- conflicted
+++ resolved
@@ -30,10 +30,7 @@
 #include "BLI_utildefines.h"
 
 #include "BKE_context.h"
-<<<<<<< HEAD
 #include "BKE_gpencil_modifier.h" /* Types for regiestering panels. */
-=======
->>>>>>> 686eaad8
 #include "BKE_modifier.h"
 #include "BKE_screen.h"
 #include "BKE_shader_fx.h"
@@ -41,8 +38,6 @@
 #include "DNA_gpencil_modifier_types.h" /* Registering list panels. */
 #include "DNA_modifier_types.h"
 #include "DNA_shader_fx_types.h"
-
-#include "DNA_modifier_types.h"
 
 #include "ED_screen.h"
 #include "ED_space_api.h"
@@ -646,18 +641,12 @@
 
   /* Register the panel types from modifiers. The actual panels are built per modifier rather than
    * per modifier type. */
-<<<<<<< HEAD
-  for (int i = 0; i < NUM_MODIFIER_TYPES; i++) {
-    const ModifierTypeInfo *mti = modifierType_getInfo(i);
-=======
   for (ModifierType i = 0; i < NUM_MODIFIER_TYPES; i++) {
     const ModifierTypeInfo *mti = BKE_modifier_get_info(i);
->>>>>>> 686eaad8
     if (mti != NULL && mti->panelRegister != NULL) {
       mti->panelRegister(art);
     }
   }
-<<<<<<< HEAD
   for (int i = 0; i < NUM_GREASEPENCIL_MODIFIER_TYPES; i++) {
     const GpencilModifierTypeInfo *mti = BKE_gpencil_modifierType_getInfo(i);
     if (mti != NULL && mti->panelRegister != NULL) {
@@ -673,8 +662,6 @@
       fxti->panelRegister(art);
     }
   }
-=======
->>>>>>> 686eaad8
 
   /* regions: header */
   art = MEM_callocN(sizeof(ARegionType), "spacetype buttons region");
