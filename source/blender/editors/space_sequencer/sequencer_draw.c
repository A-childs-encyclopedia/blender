/**
 * $Id$
 *
 * ***** BEGIN GPL LICENSE BLOCK *****
 *
 * This program is free software; you can redistribute it and/or
 * modify it under the terms of the GNU General Public License
 * as published by the Free Software Foundation; either version 2
 * of the License, or (at your option) any later version.
 *
 * This program is distributed in the hope that it will be useful,
 * but WITHOUT ANY WARRANTY; without even the implied warranty of
 * MERCHANTABILITY or FITNESS FOR A PARTICULAR PURPOSE.  See the
 * GNU General Public License for more details.
 *
 * You should have received a copy of the GNU General Public License
 * along with this program; if not, write to the Free Software Foundation,
 * Inc., 51 Franklin Street, Fifth Floor, Boston, MA 02110-1301, USA.
 *
 * The Original Code is Copyright (C) 2001-2002 by NaN Holding BV.
 * All rights reserved.
 *
 * Contributor(s): Blender Foundation, 2003-2009
 *
 * ***** END GPL LICENSE BLOCK *****
 */

#include <string.h>
#include <math.h>

#include "MEM_guardedalloc.h"

#include "BLI_blenlib.h"
#include "BLI_math.h"

#include "IMB_imbuf_types.h"

#include "DNA_scene_types.h"
#include "DNA_screen_types.h"
#include "DNA_space_types.h"
#include "DNA_userdef_types.h"
#include "DNA_sound_types.h"

#include "BKE_context.h"
#include "BKE_global.h"
#include "BKE_sequencer.h"
#include "BKE_utildefines.h"
#include "BKE_sound.h"

#include "IMB_imbuf.h"

#include "BIF_gl.h"
#include "BIF_glutil.h"

#include "ED_anim_api.h"
#include "ED_markers.h"
#include "ED_types.h"

#include "UI_interface.h"
#include "UI_resources.h"
#include "UI_view2d.h"

/* own include */
#include "sequencer_intern.h"


#define SEQ_LEFTHANDLE		1
#define SEQ_RIGHTHANDLE	2


/* Note, Dont use WHILE_SEQ while drawing! - it messes up transform, - Campbell */

int no_rightbox=0, no_leftbox= 0;
static void draw_shadedstrip(Sequence *seq, char *col, float x1, float y1, float x2, float y2);

static void get_seq_color3ubv(Scene *curscene, Sequence *seq, char *col)
{
	char blendcol[3];
	SolidColorVars *colvars = (SolidColorVars *)seq->effectdata;

	switch(seq->type) {
	case SEQ_IMAGE:
		UI_GetThemeColor3ubv(TH_SEQ_IMAGE, col);
		break;
		
	case SEQ_META:
		UI_GetThemeColor3ubv(TH_SEQ_META, col);
		break;
		
	case SEQ_MOVIE:
		UI_GetThemeColor3ubv(TH_SEQ_MOVIE, col);
		break;
		
	case SEQ_SCENE:
		UI_GetThemeColor3ubv(TH_SEQ_SCENE, col);
		
		if(seq->scene==curscene) {
			UI_GetColorPtrBlendShade3ubv(col, col, col, 1.0, 20);
		}
		break;

	/* transitions */
	case SEQ_CROSS:
	case SEQ_GAMCROSS:
	case SEQ_WIPE:
		UI_GetThemeColor3ubv(TH_SEQ_TRANSITION, col);
		
		/* slightly offset hue to distinguish different effects */
		if (seq->type == SEQ_CROSS)			rgb_byte_set_hue_float_offset(col,0.04);
		if (seq->type == SEQ_GAMCROSS)		rgb_byte_set_hue_float_offset(col,0.08);
		if (seq->type == SEQ_WIPE)			rgb_byte_set_hue_float_offset(col,0.12);
		break;
		
	/* effects */
	case SEQ_TRANSFORM:
	case SEQ_SPEED:
	case SEQ_ADD:
	case SEQ_SUB:
	case SEQ_MUL:
	case SEQ_ALPHAOVER:
	case SEQ_ALPHAUNDER:
	case SEQ_OVERDROP:
	case SEQ_GLOW:
	case SEQ_MULTICAM:
		UI_GetThemeColor3ubv(TH_SEQ_EFFECT, col);
		
		/* slightly offset hue to distinguish different effects */
		if (seq->type == SEQ_ADD)			rgb_byte_set_hue_float_offset(col,0.04);
		if (seq->type == SEQ_SUB)			rgb_byte_set_hue_float_offset(col,0.08);
		if (seq->type == SEQ_MUL)			rgb_byte_set_hue_float_offset(col,0.12);
		if (seq->type == SEQ_ALPHAOVER)		rgb_byte_set_hue_float_offset(col,0.16);
		if (seq->type == SEQ_ALPHAUNDER)	rgb_byte_set_hue_float_offset(col,0.20);
		if (seq->type == SEQ_OVERDROP)		rgb_byte_set_hue_float_offset(col,0.24);
		if (seq->type == SEQ_GLOW)			rgb_byte_set_hue_float_offset(col,0.28);
		if (seq->type == SEQ_TRANSFORM)		rgb_byte_set_hue_float_offset(col,0.36);
		break;
		
	case SEQ_COLOR:
		if (colvars->col) {
			rgb_float_to_byte(colvars->col, col);
		} else {
			col[0] = col[1] = col[2] = 128;
		}
		break;
		
	case SEQ_PLUGIN:
		UI_GetThemeColor3ubv(TH_SEQ_PLUGIN, col);
		break;
		
	case SEQ_SOUND:
		UI_GetThemeColor3ubv(TH_SEQ_AUDIO, col);
		blendcol[0] = blendcol[1] = blendcol[2] = 128;
		if(seq->flag & SEQ_MUTE) UI_GetColorPtrBlendShade3ubv(col, blendcol, col, 0.5, 20);
		break;
		
	default:
		col[0] = 10; col[1] = 255; col[2] = 40;
	}
}

static void drawseqwave(Scene *scene, Sequence *seq, float x1, float y1, float x2, float y2, float stepsize)
{
	/*
	x1 is the starting x value to draw the wave,
	x2 the end x value, same for y1 and y2
	stepsize is width of a pixel.
	*/
	if(seq->sound->cache)
	{
		int i;
		int length = floor((x2-x1)/stepsize)+1;
		float ymid = (y1+y2)/2;
		float yscale = (y2-y1)/2;
		float* samples = MEM_mallocN(length * sizeof(float) * 2, "seqwave_samples");
		if(!samples)
			return;
		if(sound_read_sound_buffer(seq->sound, samples, length,
								   (seq->startofs + seq->anim_startofs)/FPS,
								   (seq->startofs + seq->anim_startofs + seq->enddisp - seq->startdisp)/FPS) != length)
		{
			MEM_freeN(samples);
			return;
		}
		glBegin(GL_LINES);
		for(i = 0; i < length; i++)
		{
			glVertex2f(x1+i*stepsize, ymid + samples[i * 2] * yscale);
			glVertex2f(x1+i*stepsize, ymid + samples[i * 2 + 1] * yscale);
		}
		glEnd();
		MEM_freeN(samples);
	}
}

static void drawmeta_stipple(int value)
{
	if(value) {
		glEnable(GL_POLYGON_STIPPLE);
		glPolygonStipple(stipple_halftone);
		
		glEnable(GL_LINE_STIPPLE);
		glLineStipple(1, 0x8888);
	}
	else {
		glDisable(GL_POLYGON_STIPPLE);
		glDisable(GL_LINE_STIPPLE);
	}
}

static void drawmeta_contents(Scene *scene, Sequence *seqm, float x1, float y1, float x2, float y2)
{
	/* Note, this used to use WHILE_SEQ, but it messes up the seq->depth value, (needed by transform when doing overlap checks)
	 * so for now, just use the meta's immediate children, could be fixed but its only drawing - Campbell */
	Sequence *seq;
	char col[4];

	int chan_min= MAXSEQ;
	int chan_max= 0;
	int chan_range= 0;
	float draw_range= y2 - y1;
	float draw_height;

	glEnable(GL_BLEND);
	glBlendFunc(GL_SRC_ALPHA, GL_ONE_MINUS_SRC_ALPHA);

	if(seqm->flag & SEQ_MUTE)
		drawmeta_stipple(1);

	for (seq= seqm->seqbase.first; seq; seq= seq->next) {
		chan_min= MIN2(chan_min, seq->machine);
		chan_max= MAX2(chan_max, seq->machine);
	}

	chan_range= (chan_max - chan_min) + 1;
	draw_height= draw_range / chan_range; 

	col[3]= 196; /* alpha, used for all meta children */

	for (seq= seqm->seqbase.first; seq; seq= seq->next) {
		if((seq->startdisp > x2 || seq->enddisp < x1) == 0) {
			float y_chan= (seq->machine - chan_min) / (float)(chan_range) * draw_range;
			float x1_chan= seq->startdisp;
			float x2_chan= seq->enddisp;
			float y1_chan, y2_chan;

			if((seqm->flag & SEQ_MUTE) == 0 && (seq->flag & SEQ_MUTE))
				drawmeta_stipple(1);

			get_seq_color3ubv(scene, seq, col);

			glColor4ubv((GLubyte *)col);
			
			/* clamp within parent sequence strip bounds */
			if(x1_chan < x1) x1_chan= x1;
			if(x2_chan > x2) x2_chan= x2;

			y1_chan= y1 + y_chan + (draw_height * SEQ_STRIP_OFSBOTTOM);
			y2_chan= y1 + y_chan + (draw_height * SEQ_STRIP_OFSTOP);

			glRectf(x1_chan,  y1_chan, x2_chan,  y2_chan);

			UI_GetColorPtrBlendShade3ubv(col, col, col, 0.0, -30);
			glColor4ubv((GLubyte *)col);
			fdrawbox(x1_chan,  y1_chan, x2_chan,  y2_chan);

			if((seqm->flag & SEQ_MUTE) == 0 && (seq->flag & SEQ_MUTE))
				drawmeta_stipple(0);
		}
	}

	if (seqm->flag & SEQ_MUTE)
		drawmeta_stipple(0);
	
	glDisable(GL_BLEND);
}

/* draw a handle, for each end of a sequence strip */
static void draw_seq_handle(View2D *v2d, Sequence *seq, float pixelx, short direction)
{
	float v1[2], v2[2], v3[2], rx1=0, rx2=0; //for triangles and rect
	float x1, x2, y1, y2;
	float handsize;
	float minhandle, maxhandle;
	char str[32];
	unsigned int whichsel=0;
	
	x1= seq->startdisp;
	x2= seq->enddisp;
	
	y1= seq->machine+SEQ_STRIP_OFSBOTTOM;
	y2= seq->machine+SEQ_STRIP_OFSTOP;
	
	/* clamp handles to defined size in pixel space */
	handsize = seq->handsize;
	minhandle = 7;
	maxhandle = 40;
	CLAMP(handsize, minhandle*pixelx, maxhandle*pixelx);
	
	/* set up co-ordinates/dimensions for either left or right handle */
	if (direction == SEQ_LEFTHANDLE) {	
		rx1 = x1;
		rx2 = x1+handsize*0.75;
		
		v1[0]= x1+handsize/4; v1[1]= y1+( ((y1+y2)/2.0 - y1)/2);
		v2[0]= x1+handsize/4; v2[1]= y2-( ((y1+y2)/2.0 - y1)/2);
		v3[0]= v2[0] + handsize/4; v3[1]= (y1+y2)/2.0;
		
		whichsel = SEQ_LEFTSEL;
	} else if (direction == SEQ_RIGHTHANDLE) {	
		rx1 = x2-handsize*0.75;
		rx2 = x2;
		
		v1[0]= x2-handsize/4; v1[1]= y1+( ((y1+y2)/2.0 - y1)/2);
		v2[0]= x2-handsize/4; v2[1]= y2-( ((y1+y2)/2.0 - y1)/2);
		v3[0]= v2[0] - handsize/4; v3[1]= (y1+y2)/2.0;
		
		whichsel = SEQ_RIGHTSEL;
	}
	
	/* draw! */
	if(seq->type < SEQ_EFFECT || 
	   get_sequence_effect_num_inputs(seq->type) == 0) {
		glEnable( GL_BLEND );
		
		glBlendFunc(GL_SRC_ALPHA, GL_ONE_MINUS_SRC_ALPHA);
		
		if(seq->flag & whichsel) glColor4ub(0, 0, 0, 80);
		else if (seq->flag & SELECT) glColor4ub(255, 255, 255, 30);
		else glColor4ub(0, 0, 0, 22);
		
		glRectf(rx1, y1, rx2, y2);
		
		if(seq->flag & whichsel) glColor4ub(255, 255, 255, 200);
		else glColor4ub(0, 0, 0, 50);
		
		glEnable( GL_POLYGON_SMOOTH );
		glBegin(GL_TRIANGLES);
		glVertex2fv(v1); glVertex2fv(v2); glVertex2fv(v3);
		glEnd();
		
		glDisable( GL_POLYGON_SMOOTH );
		glDisable( GL_BLEND );
	}
	
	if(G.moving || (seq->flag & whichsel)) {
		const char col[4]= {255, 255, 255, 255};
		if (direction == SEQ_LEFTHANDLE) {
			sprintf(str, "%d", seq->startdisp);
			x1= rx1;
			y1 -= 0.45;
		} else {
			sprintf(str, "%d", seq->enddisp - 1);
			x1= x2 - handsize*0.75;
			y1= y2 + 0.05;
		}
		UI_view2d_text_cache_add(v2d, x1, y1, str, col);
	}	
}

static void draw_seq_extensions(Scene *scene, ARegion *ar, SpaceSeq *sseq, Sequence *seq)
{
	float x1, x2, y1, y2, pixely, a;
	char col[3], blendcol[3];
	View2D *v2d= &ar->v2d;
	
	if(seq->type >= SEQ_EFFECT) return;

	x1= seq->startdisp;
	x2= seq->enddisp;
	
	y1= seq->machine+SEQ_STRIP_OFSBOTTOM;
	y2= seq->machine+SEQ_STRIP_OFSTOP;

	pixely = (v2d->cur.ymax - v2d->cur.ymin)/(v2d->mask.ymax - v2d->mask.ymin);
	
	if(pixely <= 0) return; /* can happen when the view is split/resized */
	
	blendcol[0] = blendcol[1] = blendcol[2] = 120;

	if(seq->startofs) {
		glEnable( GL_BLEND );
		glBlendFunc(GL_SRC_ALPHA, GL_ONE_MINUS_SRC_ALPHA);
		
		get_seq_color3ubv(scene, seq, col);
		
		if (seq->flag & SELECT) {
			UI_GetColorPtrBlendShade3ubv(col, blendcol, col, 0.3, -40);
			glColor4ub(col[0], col[1], col[2], 170);
		} else {
			UI_GetColorPtrBlendShade3ubv(col, blendcol, col, 0.6, 0);
			glColor4ub(col[0], col[1], col[2], 110);
		}
		
		glRectf((float)(seq->start), y1-SEQ_STRIP_OFSBOTTOM, x1, y1);
		
		if (seq->flag & SELECT) glColor4ub(col[0], col[1], col[2], 255);
		else glColor4ub(col[0], col[1], col[2], 160);

		fdrawbox((float)(seq->start), y1-SEQ_STRIP_OFSBOTTOM, x1, y1);	//outline
		
		glDisable( GL_BLEND );
	}
	if(seq->endofs) {
		glEnable( GL_BLEND );
		glBlendFunc(GL_SRC_ALPHA, GL_ONE_MINUS_SRC_ALPHA);
		
		get_seq_color3ubv(scene, seq, col);
		
		if (seq->flag & SELECT) {
			UI_GetColorPtrBlendShade3ubv(col, blendcol, col, 0.3, -40);
			glColor4ub(col[0], col[1], col[2], 170);
		} else {
			UI_GetColorPtrBlendShade3ubv(col, blendcol, col, 0.6, 0);
			glColor4ub(col[0], col[1], col[2], 110);
		}
		
		glRectf(x2, y2, (float)(seq->start+seq->len), y2+SEQ_STRIP_OFSBOTTOM);
		
		if (seq->flag & SELECT) glColor4ub(col[0], col[1], col[2], 255);
		else glColor4ub(col[0], col[1], col[2], 160);

		fdrawbox(x2, y2, (float)(seq->start+seq->len), y2+SEQ_STRIP_OFSBOTTOM);	//outline
		
		glDisable( GL_BLEND );
	}
	if(seq->startstill) {
		get_seq_color3ubv(scene, seq, col);
		UI_GetColorPtrBlendShade3ubv(col, blendcol, col, 0.75, 40);
		glColor3ubv((GLubyte *)col);
		
		draw_shadedstrip(seq, col, x1, y1, (float)(seq->start), y2);
		
		/* feint pinstripes, helps see exactly which is extended and which isn't,
		* especially when the extension is very small */ 
		if (seq->flag & SELECT) UI_GetColorPtrBlendShade3ubv(col, col, col, 0.0, 24);
		else UI_GetColorPtrBlendShade3ubv(col, col, col, 0.0, -16);
		
		glColor3ubv((GLubyte *)col);
		
		for(a=y1; a< y2; a+= pixely*2.0 ) {
			fdrawline(x1,  a,  (float)(seq->start),  a);
		}
	}
	if(seq->endstill) {
		get_seq_color3ubv(scene, seq, col);
		UI_GetColorPtrBlendShade3ubv(col, blendcol, col, 0.75, 40);
		glColor3ubv((GLubyte *)col);
		
		draw_shadedstrip(seq, col, (float)(seq->start+seq->len), y1, x2, y2);
		
		/* feint pinstripes, helps see exactly which is extended and which isn't,
		* especially when the extension is very small */ 
		if (seq->flag & SELECT) UI_GetColorPtrBlendShade3ubv(col, col, col, 0.0, 24);
		else UI_GetColorPtrBlendShade3ubv(col, col, col, 0.0, -16);
		
		glColor3ubv((GLubyte *)col);
		
		for(a=y1; a< y2; a+= pixely*2.0 ) {
			fdrawline((float)(seq->start+seq->len),  a,  x2,  a);
		}
	}
}

/* draw info text on a sequence strip */
static void draw_seq_text(View2D *v2d, Sequence *seq, float x1, float x2, float y1, float y2, char *background_col)
{
	rctf rect;
	char str[32 + FILE_MAXDIR+FILE_MAXFILE];
	const char *name= seq->name+2;
	char col[4];
	
	if(name[0]=='\0')
		name= give_seqname(seq);

	if(seq->type == SEQ_META) {
		sprintf(str, "%d | %s", seq->len, name);
	}
	else if(seq->type == SEQ_SCENE) {
		if(seq->scene) {
			if(seq->scene_camera) {
				sprintf(str, "%d | %s: %s (%s)", seq->len, name, seq->scene->id.name+2, ((ID *)seq->scene_camera)->name+2);
			} else {
				sprintf(str, "%d | %s: %s", seq->len, name, seq->scene->id.name+2);
			}
		}
		else {
			sprintf(str, "%d | %s", seq->len, name);
		}
	}
	else if(seq->type == SEQ_MULTICAM) {
		sprintf(str, "Cam: %d", seq->multicam_source);
	}
	else if(seq->type == SEQ_IMAGE) {
		sprintf(str, "%d | %s%s", seq->len, seq->strip->dir, seq->strip->stripdata->name);
	}
	else if(seq->type & SEQ_EFFECT) {
		int can_float = (seq->type != SEQ_PLUGIN)
			|| (seq->plugin && seq->plugin->version >= 4);

		if(seq->seq3!=seq->seq2 && seq->seq1!=seq->seq3)
			sprintf(str, "%d | %s: %d>%d (use %d)%s", seq->len, name, seq->seq1->machine, seq->seq2->machine, seq->seq3->machine, can_float ? "" : " No float, upgrade plugin!");
		else if (seq->seq1 && seq->seq2)
			sprintf(str, "%d | %s: %d>%d%s", seq->len, name, seq->seq1->machine, seq->seq2->machine, can_float ? "" : " No float, upgrade plugin!");
		else
			sprintf(str, "%d | %s", seq->len, name);
	}
	else if (seq->type == SEQ_SOUND) {
		sprintf(str, "%d | %s", seq->len, seq->sound->name);
	}
	else if (seq->type == SEQ_MOVIE) {
		sprintf(str, "%d | %s%s", seq->len, seq->strip->dir, seq->strip->stripdata->name);
	}
	
	if(seq->flag & SELECT){
		col[0]= col[1]= col[2]= 255;
	}else if ((((int)background_col[0] + (int)background_col[1] + (int)background_col[2]) / 3) < 50){
		col[0]= col[1]= col[2]= 80; /* use lighter text color for dark background */
	}else{
		col[0]= col[1]= col[2]= 0;
	}
	col[3]= 255;

	rect.xmin= x1;
	rect.ymin= y1;
	rect.xmax= x2;
	rect.ymax= y2;
	UI_view2d_text_cache_rectf(v2d, &rect, str, col);
}

/* draws a shaded strip, made from gradient + flat color + gradient */
static void draw_shadedstrip(Sequence *seq, char *col, float x1, float y1, float x2, float y2)
{
	float ymid1, ymid2;
	
	if (seq->flag & SEQ_MUTE) {
		glEnable(GL_POLYGON_STIPPLE);
		glPolygonStipple(stipple_halftone);
	}
	
	ymid1 = (y2-y1)*0.25 + y1;
	ymid2 = (y2-y1)*0.65 + y1;
	
	glShadeModel(GL_SMOOTH);
	glBegin(GL_QUADS);
	
	if(seq->flag & SELECT) UI_GetColorPtrBlendShade3ubv(col, col, col, 0.0, -50);
	else UI_GetColorPtrBlendShade3ubv(col, col, col, 0.0, 0);
	
	glColor3ubv((GLubyte *)col);
	
	glVertex2f(x1,y1);
	glVertex2f(x2,y1);
	
	if(seq->flag & SELECT) UI_GetColorPtrBlendShade3ubv(col, col, col, 0.0, 5);
	else UI_GetColorPtrBlendShade3ubv(col, col, col, 0.0, -5);

	glColor3ubv((GLubyte *)col);
	
	glVertex2f(x2,ymid1);
	glVertex2f(x1,ymid1);
	
	glEnd();
	
	glRectf(x1,  ymid1,  x2,  ymid2);
	
	glBegin(GL_QUADS);
	
	glVertex2f(x1,ymid2);
	glVertex2f(x2,ymid2);
	
	if(seq->flag & SELECT) UI_GetColorPtrBlendShade3ubv(col, col, col, 0.0, -15);
	else UI_GetColorPtrBlendShade3ubv(col, col, col, 0.0, 25);
	
	glColor3ubv((GLubyte *)col);
	
	glVertex2f(x2,y2);
	glVertex2f(x1,y2);
	
	glEnd();
	
	if (seq->flag & SEQ_MUTE) {
		glDisable(GL_POLYGON_STIPPLE);
	}
}

/*
Draw a sequence strip, bounds check already made
ARegion is currently only used to get the windows width in pixels
so wave file sample drawing precision is zoom adjusted
*/
static void draw_seq_strip(Scene *scene, ARegion *ar, SpaceSeq *sseq, Sequence *seq, int outline_tint, float pixelx)
{
	View2D *v2d= &ar->v2d;
	float x1, x2, y1, y2;
	char col[3], background_col[3], is_single_image;

	/* we need to know if this is a single image/color or not for drawing */
	is_single_image = (char)seq_single_check(seq);
	
	/* body */
	if(seq->startstill) x1= seq->start;
	else x1= seq->startdisp;
	y1= seq->machine+SEQ_STRIP_OFSBOTTOM;
	if(seq->endstill) x2= seq->start+seq->len;
	else x2= seq->enddisp;
	y2= seq->machine+SEQ_STRIP_OFSTOP;
	
	
	/* get the correct color per strip type*/
	//get_seq_color3ubv(scene, seq, col);
	get_seq_color3ubv(scene, seq, background_col);
	
	/* draw the main strip body */
	if (is_single_image) /* single image */
		draw_shadedstrip(seq, background_col, seq_tx_get_final_left(seq, 0), y1, seq_tx_get_final_right(seq, 0), y2);
	else /* normal operation */
		draw_shadedstrip(seq, background_col, x1, y1, x2, y2);
	
	/* draw additional info and controls */
	if (!is_single_image)
		draw_seq_extensions(scene, ar, sseq, seq);
	
	draw_seq_handle(v2d, seq, pixelx, SEQ_LEFTHANDLE);
	draw_seq_handle(v2d, seq, pixelx, SEQ_RIGHTHANDLE);
	
	/* draw the strip outline */
	x1= seq->startdisp;
	x2= seq->enddisp;
	
	/* draw sound wave */
	if(seq->type == SEQ_SOUND) drawseqwave(scene, seq, x1, y1, x2, y2, (ar->v2d.cur.xmax - ar->v2d.cur.xmin)/ar->winx);

	get_seq_color3ubv(scene, seq, col);
	if (G.moving && (seq->flag & SELECT)) {
		if(seq->flag & SEQ_OVERLAP) {
			col[0]= 255; col[1]= col[2]= 40;
		} else UI_GetColorPtrBlendShade3ubv(col, col, col, 0.0, 120);
	}

	UI_GetColorPtrBlendShade3ubv(col, col, col, 0.0, outline_tint);
	
	glColor3ubv((GLubyte *)col);
	
	if (seq->flag & SEQ_MUTE) {
		glEnable(GL_LINE_STIPPLE);
		glLineStipple(1, 0x8888);
	}
	
	uiDrawBoxShade(GL_LINE_LOOP, x1, y1, x2, y2, 0.0, 0.1, 0.0);
	
	if (seq->flag & SEQ_MUTE) {
		glDisable(GL_LINE_STIPPLE);
	}
	
	if(seq->type==SEQ_META) drawmeta_contents(scene, seq, x1, y1, x2, y2);
	
	/* calculate if seq is long enough to print a name */
	x1= seq->startdisp+seq->handsize;
	x2= seq->enddisp-seq->handsize;

	/* info text on the strip */
	if(x1<v2d->cur.xmin) x1= v2d->cur.xmin;
	else if(x1>v2d->cur.xmax) x1= v2d->cur.xmax;
	if(x2<v2d->cur.xmin) x2= v2d->cur.xmin;
	else if(x2>v2d->cur.xmax) x2= v2d->cur.xmax;

	/* nice text here would require changing the view matrix for texture text */
	if( (x2-x1) / pixelx > 32) {
		draw_seq_text(v2d, seq, x1, x2, y1, y2, background_col);
	}
}

static Sequence *special_seq_update= 0;

void set_special_seq_update(int val)
{
//	int x;

	/* if mouse over a sequence && LEFTMOUSE */
	if(val) {
// XXX		special_seq_update= find_nearest_seq(&x);
	}
	else special_seq_update= 0;
}

void draw_image_seq(const bContext* C, Scene *scene, ARegion *ar, SpaceSeq *sseq, int cfra, int frame_ofs)
{
	struct Main *bmain= CTX_data_main(C);
	struct ImBuf *ibuf = 0;
	struct ImBuf *scope = 0;
	struct View2D *v2d = &ar->v2d;
	int rectx, recty;
	float viewrectx, viewrecty;
	float render_size = 0.0;
	float proxy_size = 100.0;
	GLuint texid;
	GLuint last_texid;
	SeqRenderData context;

	render_size = sseq->render_size;
	if (render_size == 0) {
		render_size = scene->r.size;
	} else {
		proxy_size = render_size;
	}
	if (render_size < 0) {
		return;
	}

	viewrectx = (render_size*(float)scene->r.xsch)/100.0f;
	viewrecty = (render_size*(float)scene->r.ysch)/100.0f;

	rectx = viewrectx + 0.5f;
	recty = viewrecty + 0.5f;

	if (sseq->mainb == SEQ_DRAW_IMG_IMBUF) {
		viewrectx *= scene->r.xasp / scene->r.yasp;
		viewrectx /= proxy_size / 100.0;
		viewrecty /= proxy_size / 100.0;
	}

	if(frame_ofs == 0) {
		/* XXX TODO: take color from theme */
		glClearColor(0.0, 0.0, 0.0, 0.0);
		glClear(GL_COLOR_BUFFER_BIT);
	}

	/* without this colors can flicker from previous opengl state */
	glColor4ub(255, 255, 255, 255);

	UI_view2d_totRect_set(v2d, viewrectx + 0.5f, viewrecty + 0.5f);
	UI_view2d_curRect_validate(v2d);

<<<<<<< HEAD
=======
	/* only initialize the preview if a render is in progress */
	if(G.rendering)
		return;

	context = seq_new_render_data(bmain, scene, rectx, recty, proxy_size);

>>>>>>> 6d201907
	if (special_seq_update)
		ibuf= give_ibuf_seq_direct(context, cfra + frame_ofs, special_seq_update);
	else if (!U.prefetchframes) // XXX || (G.f & G_PLAYANIM) == 0) {
		ibuf= (ImBuf *)give_ibuf_seq(context, cfra + frame_ofs, sseq->chanshown);
	else
<<<<<<< HEAD
		ibuf= (ImBuf *)give_ibuf_seq_threaded(bmain, scene, rectx, recty, cfra + frame_ofs, sseq->chanshown, proxy_size);

=======
		ibuf= (ImBuf *)give_ibuf_seq_threaded(context, cfra + frame_ofs, sseq->chanshown);
	
>>>>>>> 6d201907
	if(ibuf==NULL) 
		return;

	if(ibuf->rect==NULL && ibuf->rect_float == NULL) 
		return;
	
	switch(sseq->mainb) {
	case SEQ_DRAW_IMG_IMBUF:
		if (sseq->zebra != 0) {
			scope = make_zebra_view_from_ibuf(ibuf, sseq->zebra);
		}
		break;
	case SEQ_DRAW_IMG_WAVEFORM:
		if ((sseq->flag & SEQ_DRAW_COLOR_SEPERATED) != 0) {
			scope = make_sep_waveform_view_from_ibuf(ibuf);
		} else {
			scope = make_waveform_view_from_ibuf(ibuf);
		}
		break;
	case SEQ_DRAW_IMG_VECTORSCOPE:
		scope = make_vectorscope_view_from_ibuf(ibuf);
		break;
	case SEQ_DRAW_IMG_HISTOGRAM:
		scope = make_histogram_view_from_ibuf(ibuf);
		break;
	}

	if (scope) {
		IMB_freeImBuf(ibuf);
		ibuf = scope;
	}

	if(ibuf->rect_float && ibuf->rect==NULL) {
		IMB_rect_from_float(ibuf);	
	}
	
	/* setting up the view - actual drawing starts here */
	UI_view2d_view_ortho(v2d);

	last_texid= glaGetOneInteger(GL_TEXTURE_2D);
	glEnable(GL_TEXTURE_2D);
	glGenTextures(1, (GLuint *)&texid);

	glBindTexture(GL_TEXTURE_2D, texid);

	glTexParameteri(GL_TEXTURE_2D, GL_TEXTURE_MIN_FILTER, GL_NEAREST);
	glTexParameteri(GL_TEXTURE_2D, GL_TEXTURE_MAG_FILTER, GL_NEAREST);

	glTexImage2D(GL_TEXTURE_2D, 0, GL_RGBA8, ibuf->x, ibuf->y, 0, GL_RGBA, GL_UNSIGNED_BYTE, ibuf->rect);
	glBegin(GL_QUADS);

	if(frame_ofs) {
		rctf tot_clip;
		tot_clip.xmin= v2d->tot.xmin + (ABS(v2d->tot.xmax - v2d->tot.xmin) * scene->ed->over_border.xmin);
		tot_clip.ymin= v2d->tot.ymin + (ABS(v2d->tot.ymax - v2d->tot.ymin) * scene->ed->over_border.ymin);
		tot_clip.xmax= v2d->tot.xmin + (ABS(v2d->tot.xmax - v2d->tot.xmin) * scene->ed->over_border.xmax);
		tot_clip.ymax= v2d->tot.ymin + (ABS(v2d->tot.ymax - v2d->tot.ymin) * scene->ed->over_border.ymax);

		glTexCoord2f(scene->ed->over_border.xmin, scene->ed->over_border.ymin);glVertex2f(tot_clip.xmin, tot_clip.ymin);
		glTexCoord2f(scene->ed->over_border.xmin, scene->ed->over_border.ymax);glVertex2f(tot_clip.xmin, tot_clip.ymax);
		glTexCoord2f(scene->ed->over_border.xmax, scene->ed->over_border.ymax);glVertex2f(tot_clip.xmax, tot_clip.ymax);
		glTexCoord2f(scene->ed->over_border.xmax, scene->ed->over_border.ymin);glVertex2f(tot_clip.xmax, tot_clip.ymin);
	}
	else {
		glTexCoord2f(0.0f, 0.0f);glVertex2f(v2d->tot.xmin, v2d->tot.ymin);
		glTexCoord2f(0.0f, 1.0f);glVertex2f(v2d->tot.xmin, v2d->tot.ymax);
		glTexCoord2f(1.0f, 1.0f);glVertex2f(v2d->tot.xmax, v2d->tot.ymax);
		glTexCoord2f(1.0f, 0.0f);glVertex2f(v2d->tot.xmax, v2d->tot.ymin);
	}
	glEnd( );
	glBindTexture(GL_TEXTURE_2D, last_texid);
	glDisable(GL_TEXTURE_2D);
	glDeleteTextures(1, &texid);

	if(sseq->mainb == SEQ_DRAW_IMG_IMBUF) {

		float x1 = v2d->tot.xmin;
		float y1 = v2d->tot.ymin;
		float x2 = v2d->tot.xmax;
		float y2 = v2d->tot.ymax;

		/* border */
		setlinestyle(3);

		UI_ThemeColorBlendShade(TH_WIRE, TH_BACK, 1.0, 0);

		glBegin(GL_LINE_LOOP);
		glVertex2f(x1-0.5, y1-0.5);
		glVertex2f(x1-0.5, y2+0.5);
		glVertex2f(x2+0.5, y2+0.5);
		glVertex2f(x2+0.5, y1-0.5);
		glEnd();

		/* safety border */
		if ((sseq->flag & SEQ_DRAW_SAFE_MARGINS) != 0) {
			float fac= 0.1;

			float a= fac*(x2-x1);
			x1+= a;
			x2-= a;

			a= fac*(y2-y1);
			y1+= a;
			y2-= a;

			glPolygonMode(GL_FRONT_AND_BACK, GL_LINE);

			uiSetRoundBox(15);
			uiDrawBox(GL_LINE_LOOP, x1, y1, x2, y2, 12.0);

			glPolygonMode(GL_FRONT_AND_BACK, GL_FILL);

		}

		setlinestyle(0);
	}
	
	/* draw grease-pencil (image aligned) */
//	if (sseq->flag & SEQ_DRAW_GPENCIL)
// XXX		draw_gpencil_2dimage(sa, ibuf);

	IMB_freeImBuf(ibuf);
	
	/* draw grease-pencil (screen aligned) */
//	if (sseq->flag & SEQ_DRAW_GPENCIL)
// XXX		draw_gpencil_view2d(sa, 0);
	
	/* ortho at pixel level */
	UI_view2d_view_restore(C);
}

<<<<<<< HEAD
void drawprefetchseqspace(Scene *scene, ARegion *ar, SpaceSeq *sseq)
=======
#if 0
void drawprefetchseqspace(Scene *scene, ARegion *UNUSED(ar), SpaceSeq *sseq)
>>>>>>> 6d201907
{
	int rectx, recty;
	int render_size = sseq->render_size;
	int proxy_size = 100.0; 
	if (render_size == 0) {
		render_size = scene->r.size;
	} else {
		proxy_size = render_size;
	}
	if (render_size < 0) {
		return;
	}

	rectx= (render_size*scene->r.xsch)/100;
	recty= (render_size*scene->r.ysch)/100;

	if(sseq->mainb != SEQ_DRAW_SEQUENCE) {
		give_ibuf_prefetch_request(
			rectx, recty, (scene->r.cfra), sseq->chanshown,
			proxy_size);
	}
}
#endif

/* draw backdrop of the sequencer strips view */
static void draw_seq_backdrop(View2D *v2d)
{
	int i;
	
	/* darker grey overlay over the view backdrop */
	UI_ThemeColorShade(TH_BACK, -20);
	glRectf(v2d->cur.xmin,  -1.0,  v2d->cur.xmax,  1.0);

	/* Alternating horizontal stripes */
	i= MAX2(1, ((int)v2d->cur.ymin)-1);

	glBegin(GL_QUADS);
		while (i<v2d->cur.ymax) {
			if (((int)i) & 1)
				UI_ThemeColorShade(TH_BACK, -15);
			else
				UI_ThemeColorShade(TH_BACK, -25);
			
			glVertex2f(v2d->cur.xmax, i);
			glVertex2f(v2d->cur.xmin, i);
			glVertex2f(v2d->cur.xmin, i+1);
			glVertex2f(v2d->cur.xmax, i+1);
			
			i+=1.0;
		}
	glEnd();
	
	/* Darker lines separating the horizontal bands */
	i= MAX2(1, ((int)v2d->cur.ymin)-1);
	UI_ThemeColor(TH_GRID);
	
	glBegin(GL_LINES);
		while (i < v2d->cur.ymax) {
			glVertex2f(v2d->cur.xmax, i);
			glVertex2f(v2d->cur.xmin, i);
			
			i+=1.0;
		}
	glEnd();
}

/* draw the contents of the sequencer strips view */
static void draw_seq_strips(const bContext *C, Editing *ed, ARegion *ar)
{
	Scene *scene= CTX_data_scene(C);
	SpaceSeq *sseq= CTX_wm_space_seq(C);
	View2D *v2d= &ar->v2d;
	Sequence *last_seq = seq_active_get(scene);
	int sel = 0, j;
	float pixelx = (v2d->cur.xmax - v2d->cur.xmin)/(v2d->mask.xmax - v2d->mask.xmin);
	
	/* loop through twice, first unselected, then selected */
	for (j=0; j<2; j++) {
		Sequence *seq;
		int outline_tint= (j) ? -60 : -150; /* highlighting around strip edges indicating selection */
		
		/* loop through strips, checking for those that are visible */
		for (seq= ed->seqbasep->first; seq; seq= seq->next) {
			/* boundbox and selection tests for NOT drawing the strip... */
			if ((seq->flag & SELECT) == sel) continue;
			else if (seq == last_seq) continue;
			else if (MIN2(seq->startdisp, seq->start) > v2d->cur.xmax) continue;
			else if (MAX2(seq->enddisp, seq->start+seq->len) < v2d->cur.xmin) continue;
			else if (seq->machine+1.0 < v2d->cur.ymin) continue;
			else if (seq->machine > v2d->cur.ymax) continue;
			
			/* strip passed all tests unscathed... so draw it now */
			draw_seq_strip(scene, ar, sseq, seq, outline_tint, pixelx);
		}
		
		/* draw selected next time round */
		sel= SELECT; 
	}
	
	/* draw the last selected last (i.e. 'active' in other parts of Blender), removes some overlapping error */
	if (last_seq)
		draw_seq_strip(scene, ar, sseq, last_seq, 120, pixelx);
}

static void seq_draw_sfra_efra(const bContext *C, SpaceSeq *sseq, ARegion *ar)
{
	View2D *v2d= UI_view2d_fromcontext(C);
	Scene *scene= CTX_data_scene(C);
	
	glEnable(GL_BLEND);
	
	/* draw darkened area outside of active timeline 
	 * frame range used is preview range or scene range */
	UI_ThemeColorShadeAlpha(TH_BACK, -25, -100);

	if (PSFRA < PEFRA) {
		glRectf(v2d->cur.xmin, v2d->cur.ymin, (float)PSFRA, v2d->cur.ymax);
		glRectf((float)PEFRA, v2d->cur.ymin, v2d->cur.xmax, v2d->cur.ymax);
	}
	else {
		glRectf(v2d->cur.xmin, v2d->cur.ymin, v2d->cur.xmax, v2d->cur.ymax);
	}

	UI_ThemeColorShade(TH_BACK, -60);
	/* thin lines where the actual frames are */
	fdrawline((float)PSFRA, v2d->cur.ymin, (float)PSFRA, v2d->cur.ymax);
	fdrawline((float)PEFRA, v2d->cur.ymin, (float)PEFRA, v2d->cur.ymax);
	
	glDisable(GL_BLEND);
}

/* Draw Timeline/Strip Editor Mode for Sequencer */
void draw_timeline_seq(const bContext *C, ARegion *ar)
{
	Scene *scene= CTX_data_scene(C);
	Editing *ed= seq_give_editing(scene, FALSE);
	SpaceSeq *sseq= CTX_wm_space_seq(C);
	View2D *v2d= &ar->v2d;
	View2DScrollers *scrollers;
	float col[3];
	int flag=0;
	
	/* clear and setup matrix */
	UI_GetThemeColor3fv(TH_BACK, col);
	if (ed && ed->metastack.first) 
		glClearColor(col[0], col[1], col[2]-0.1, 0.0);
	else 
		glClearColor(col[0], col[1], col[2], 0.0);
	glClear(GL_COLOR_BUFFER_BIT);

	UI_view2d_view_ortho(v2d);
	
	
	/* calculate extents of sequencer strips/data 
	 * NOTE: needed for the scrollers later
	 */
	boundbox_seq(scene, &v2d->tot);
	
	
	/* draw backdrop */
	draw_seq_backdrop(v2d);
	
	/* regular grid-pattern over the rest of the view (i.e. frame grid lines) */
	UI_view2d_constant_grid_draw(v2d);

	seq_draw_sfra_efra(C, sseq, ar);	

	/* sequence strips (if there is data available to be drawn) */
	if (ed) {
		/* draw the data */
		draw_seq_strips(C, ed, ar);
		
		/* text draw cached (for sequence names), in pixelspace now */
		UI_view2d_text_cache_draw(ar);
	}
	
	/* current frame */
	UI_view2d_view_ortho(v2d);
	if ((sseq->flag & SEQ_DRAWFRAMES)==0) 	flag |= DRAWCFRA_UNIT_SECONDS;
	if ((sseq->flag & SEQ_NO_DRAW_CFRANUM)==0)  flag |= DRAWCFRA_SHOW_NUMBOX;
	ANIM_draw_cfra(C, v2d, flag);
	
	/* markers */
	UI_view2d_view_orthoSpecial(ar, v2d, 1);
	draw_markers_time(C, DRAW_MARKERS_LINES);
	
	/* preview range */
	UI_view2d_view_ortho(v2d);
	ANIM_draw_previewrange(C, v2d);

	/* overlap playhead */
	if(scene->ed && scene->ed->over_flag & SEQ_EDIT_OVERLAY_SHOW) {
		int cfra_over= (scene->ed->over_flag & SEQ_EDIT_OVERLAY_ABS) ? scene->ed->over_cfra : scene->r.cfra + scene->ed->over_ofs;
		glColor3f(0.2, 0.2, 0.2);
		// glRectf(cfra_over, v2d->cur.ymin, scene->ed->over_ofs + scene->r.cfra + 1, v2d->cur.ymax);

		glBegin(GL_LINES);
			glVertex2f(cfra_over, v2d->cur.ymin);
			glVertex2f(cfra_over, v2d->cur.ymax);
		glEnd();

	}
	
	/* reset view matrix */
	UI_view2d_view_restore(C);

	/* scrollers */
	scrollers= UI_view2d_scrollers_calc(C, v2d, V2D_UNIT_SECONDSSEQ, V2D_GRID_CLAMP, V2D_UNIT_VALUES, V2D_GRID_CLAMP);
	UI_view2d_scrollers_draw(C, v2d, scrollers);
	UI_view2d_scrollers_free(scrollers);
}

<|MERGE_RESOLUTION|>--- conflicted
+++ resolved
@@ -519,7 +519,7 @@
 		col[0]= col[1]= col[2]= 0;
 	}
 	col[3]= 255;
-
+	
 	rect.xmin= x1;
 	rect.ymin= y1;
 	rect.xmax= x2;
@@ -731,27 +731,15 @@
 	UI_view2d_totRect_set(v2d, viewrectx + 0.5f, viewrecty + 0.5f);
 	UI_view2d_curRect_validate(v2d);
 
-<<<<<<< HEAD
-=======
-	/* only initialize the preview if a render is in progress */
-	if(G.rendering)
-		return;
-
 	context = seq_new_render_data(bmain, scene, rectx, recty, proxy_size);
 
->>>>>>> 6d201907
 	if (special_seq_update)
 		ibuf= give_ibuf_seq_direct(context, cfra + frame_ofs, special_seq_update);
 	else if (!U.prefetchframes) // XXX || (G.f & G_PLAYANIM) == 0) {
 		ibuf= (ImBuf *)give_ibuf_seq(context, cfra + frame_ofs, sseq->chanshown);
 	else
-<<<<<<< HEAD
-		ibuf= (ImBuf *)give_ibuf_seq_threaded(bmain, scene, rectx, recty, cfra + frame_ofs, sseq->chanshown, proxy_size);
-
-=======
 		ibuf= (ImBuf *)give_ibuf_seq_threaded(context, cfra + frame_ofs, sseq->chanshown);
-	
->>>>>>> 6d201907
+
 	if(ibuf==NULL) 
 		return;
 
@@ -883,12 +871,8 @@
 	UI_view2d_view_restore(C);
 }
 
-<<<<<<< HEAD
-void drawprefetchseqspace(Scene *scene, ARegion *ar, SpaceSeq *sseq)
-=======
 #if 0
 void drawprefetchseqspace(Scene *scene, ARegion *UNUSED(ar), SpaceSeq *sseq)
->>>>>>> 6d201907
 {
 	int rectx, recty;
 	int render_size = sseq->render_size;
