/*
 * ***** BEGIN GPL LICENSE BLOCK *****
 *
 * This program is free software; you can redistribute it and/or
 * modify it under the terms of the GNU General Public License
 * as published by the Free Software Foundation; either version 2
 * of the License, or (at your option) any later version.
 *
 * This program is distributed in the hope that it will be useful,
 * but WITHOUT ANY WARRANTY; without even the implied warranty of
 * MERCHANTABILITY or FITNESS FOR A PARTICULAR PURPOSE.  See the
 * GNU General Public License for more details.
 *
 * You should have received a copy of the GNU General Public License
 * along with this program; if not, write to the Free Software Foundation,
 * Inc., 51 Franklin Street, Fifth Floor, Boston, MA 02110-1301, USA.
 *
 * The Original Code is Copyright (C) 2001-2002 by NaN Holding BV.
 * All rights reserved.
 *
 * Contributor(s): Blender Foundation, 2003-2009
 *
 * ***** END GPL LICENSE BLOCK *****
 */

/** \file blender/editors/space_sequencer/sequencer_draw.c
 *  \ingroup spseq
 */


#include <string.h>
#include <math.h>

#include "BLI_blenlib.h"
#include "BLI_math.h"
#include "BLI_utildefines.h"
#include "BLI_threads.h"

#include "IMB_imbuf_types.h"

#include "DNA_scene_types.h"
#include "DNA_mask_types.h"
#include "DNA_object_types.h"
#include "DNA_screen_types.h"
#include "DNA_space_types.h"
#include "DNA_userdef_types.h"
#include "DNA_sound_types.h"

#include "BKE_context.h"
#include "BKE_global.h"
#include "BKE_main.h"
#include "BKE_sequencer.h"
#include "BKE_sound.h"
#include "BKE_scene.h"

#include "IMB_colormanagement.h"
#include "IMB_imbuf.h"

#include "BIF_glutil.h"

#include "GPU_immediate.h"
#include "GPU_immediate_util.h"
#include "GPU_matrix.h"

#include "ED_anim_api.h"
#include "ED_gpencil.h"
#include "ED_markers.h"
#include "ED_mask.h"
#include "ED_sequencer.h"
#include "ED_screen.h"
#include "ED_space_api.h"

#include "UI_interface.h"
#include "UI_resources.h"
#include "UI_view2d.h"

#include "WM_api.h"

#include "MEM_guardedalloc.h"

/* own include */
#include "sequencer_intern.h"


#define SEQ_LEFTHANDLE   1
#define SEQ_RIGHTHANDLE  2

#define SEQ_HANDLE_SIZE_MIN  7.0f
#define SEQ_HANDLE_SIZE_MAX 40.0f


/* Note, Don't use SEQ_BEGIN/SEQ_END while drawing!
 * it messes up transform, - Campbell */
#undef SEQ_BEGIN
#undef SEQP_BEGIN
#undef SEQ_END

static Sequence *special_seq_update = NULL;

void color3ubv_from_seq(Scene *curscene, Sequence *seq, unsigned char col[3])
{
	unsigned char blendcol[3];
	SolidColorVars *colvars = (SolidColorVars *)seq->effectdata;

	switch (seq->type) {
		case SEQ_TYPE_IMAGE:
			UI_GetThemeColor3ubv(TH_SEQ_IMAGE, col);
			break;

		case SEQ_TYPE_META:
			UI_GetThemeColor3ubv(TH_SEQ_META, col);
			break;

		case SEQ_TYPE_MOVIE:
			UI_GetThemeColor3ubv(TH_SEQ_MOVIE, col);
			break;

		case SEQ_TYPE_MOVIECLIP:
			UI_GetThemeColor3ubv(TH_SEQ_MOVIECLIP, col);
			break;

		case SEQ_TYPE_MASK:
			UI_GetThemeColor3ubv(TH_SEQ_MASK, col); /* TODO */
			break;

		case SEQ_TYPE_SCENE:
			UI_GetThemeColor3ubv(TH_SEQ_SCENE, col);

			if (seq->scene == curscene) {
				UI_GetColorPtrShade3ubv(col, col, 20);
			}
			break;

		/* transitions */
		case SEQ_TYPE_CROSS:
		case SEQ_TYPE_GAMCROSS:
		case SEQ_TYPE_WIPE:
			UI_GetThemeColor3ubv(TH_SEQ_TRANSITION, col);

			/* slightly offset hue to distinguish different effects */
			if (seq->type == SEQ_TYPE_CROSS)    rgb_byte_set_hue_float_offset(col, 0.04);
			if (seq->type == SEQ_TYPE_GAMCROSS) rgb_byte_set_hue_float_offset(col, 0.08);
			if (seq->type == SEQ_TYPE_WIPE)     rgb_byte_set_hue_float_offset(col, 0.12);
			break;

		/* effects */
		case SEQ_TYPE_TRANSFORM:
		case SEQ_TYPE_SPEED:
		case SEQ_TYPE_ADD:
		case SEQ_TYPE_SUB:
		case SEQ_TYPE_MUL:
		case SEQ_TYPE_ALPHAOVER:
		case SEQ_TYPE_ALPHAUNDER:
		case SEQ_TYPE_OVERDROP:
		case SEQ_TYPE_GLOW:
		case SEQ_TYPE_MULTICAM:
		case SEQ_TYPE_ADJUSTMENT:
		case SEQ_TYPE_GAUSSIAN_BLUR:
		case SEQ_TYPE_COLORMIX:
			UI_GetThemeColor3ubv(TH_SEQ_EFFECT, col);

			/* slightly offset hue to distinguish different effects */
			if      (seq->type == SEQ_TYPE_ADD)           rgb_byte_set_hue_float_offset(col, 0.04);
			else if (seq->type == SEQ_TYPE_SUB)           rgb_byte_set_hue_float_offset(col, 0.08);
			else if (seq->type == SEQ_TYPE_MUL)           rgb_byte_set_hue_float_offset(col, 0.12);
			else if (seq->type == SEQ_TYPE_ALPHAOVER)     rgb_byte_set_hue_float_offset(col, 0.16);
			else if (seq->type == SEQ_TYPE_ALPHAUNDER)    rgb_byte_set_hue_float_offset(col, 0.20);
			else if (seq->type == SEQ_TYPE_OVERDROP)      rgb_byte_set_hue_float_offset(col, 0.24);
			else if (seq->type == SEQ_TYPE_GLOW)          rgb_byte_set_hue_float_offset(col, 0.28);
			else if (seq->type == SEQ_TYPE_TRANSFORM)     rgb_byte_set_hue_float_offset(col, 0.36);
			else if (seq->type == SEQ_TYPE_MULTICAM)      rgb_byte_set_hue_float_offset(col, 0.32);
			else if (seq->type == SEQ_TYPE_ADJUSTMENT)    rgb_byte_set_hue_float_offset(col, 0.40);
			else if (seq->type == SEQ_TYPE_GAUSSIAN_BLUR) rgb_byte_set_hue_float_offset(col, 0.42);
			else if (seq->type == SEQ_TYPE_COLORMIX)      rgb_byte_set_hue_float_offset(col, 0.46);
			break;

		case SEQ_TYPE_COLOR:
			rgb_float_to_uchar(col, colvars->col);
			break;

		case SEQ_TYPE_SOUND_RAM:
			UI_GetThemeColor3ubv(TH_SEQ_AUDIO, col);
			blendcol[0] = blendcol[1] = blendcol[2] = 128;
			if (seq->flag & SEQ_MUTE) UI_GetColorPtrBlendShade3ubv(col, blendcol, col, 0.5, 20);
			break;

		case SEQ_TYPE_TEXT:
			UI_GetThemeColor3ubv(TH_SEQ_TEXT, col);
			break;

		default:
			col[0] = 10; col[1] = 255; col[2] = 40;
			break;
	}
}

static void drawseqwave(View2D *v2d, const bContext *C, SpaceSeq *sseq, Scene *scene, Sequence *seq,
                        float x1, float y1, float x2, float y2, float stepsize, unsigned int pos)
{
	/*
	 * x1 is the starting x value to draw the wave,
	 * x2 the end x value, same for y1 and y2
	 * stepsize is width of a pixel.
	 */

	/* offset x1 and x2 values, to match view min/max, if strip is out of bounds */
	int x1_offset = max_ff(v2d->cur.xmin, x1);
	int x2_offset = min_ff(v2d->cur.xmax + 1.0f, x2);

	if (seq->sound && ((sseq->flag & SEQ_ALL_WAVEFORMS) || (seq->flag & SEQ_AUDIO_DRAW_WAVEFORM))) {
		int i, j, p;
		int length = floor((x2_offset - x1_offset) / stepsize) + 1;
		float ymid = (y1 + y2) / 2.0f;
		float yscale = (y2 - y1) / 2.0f;
		float samplestep;
		float startsample, endsample;
		float value1, value2;
		bSound *sound = seq->sound;

		SoundWaveform *waveform;

<<<<<<< HEAD
		if (length < 2) {
			return;
		}

=======
>>>>>>> 44505b38
		if (!sound->spinlock) {
			sound->spinlock = MEM_mallocN(sizeof(SpinLock), "sound_spinlock");
			BLI_spin_init(sound->spinlock);
		}

		BLI_spin_lock(sound->spinlock);
		if (!sound->waveform) {
			if (!(sound->flags & SOUND_FLAGS_WAVEFORM_LOADING)) {
				/* prevent sounds from reloading */
				sound->flags |= SOUND_FLAGS_WAVEFORM_LOADING;
				BLI_spin_unlock(sound->spinlock);
				sequencer_preview_add_sound(C, seq);
			}
			else {
				BLI_spin_unlock(sound->spinlock);
			}
			return;  /* nothing to draw */
		}
		BLI_spin_unlock(sound->spinlock);

		waveform = sound->waveform;

		if (waveform->length == 0) {
			/* BKE_sound_read_waveform() set an empty SoundWaveform data in case it cannot generate a valid one...
			 * See T45726. */
			return;
		}

		startsample = floor((seq->startofs + seq->anim_startofs) / FPS * SOUND_WAVE_SAMPLES_PER_SECOND);
		endsample = ceil((seq->startofs + seq->anim_startofs + seq->enddisp - seq->startdisp) / FPS * SOUND_WAVE_SAMPLES_PER_SECOND);
		samplestep = (endsample - startsample) * stepsize / (x2 - x1);

		length = min_ii(floor((waveform->length - startsample) / samplestep), length);

		if (length < 2) {
			return;
		}

		immUniformColor4f(1.0f, 1.0f, 1.0f, 0.5f);

		glEnable(GL_BLEND);

		immBegin(GWN_PRIM_TRI_STRIP, length * 2);

		for (i = 0; i < length; i++) {
			float sampleoffset = startsample + ((x1_offset - x1) / stepsize + i) * samplestep;
			p = sampleoffset;

			value1 = waveform->data[p * 3];
			value2 = waveform->data[p * 3 + 1];

			if (samplestep > 1.0f) {
				for (j = p + 1; (j < waveform->length) && (j < p + samplestep); j++) {
					if (value1 > waveform->data[j * 3])
						value1 = waveform->data[j * 3];

					if (value2 < waveform->data[j * 3 + 1])
						value2 = waveform->data[j * 3 + 1];
				}
			}
			else {
				/* use simple linear interpolation */
				float f = sampleoffset - p;
				value1 = (1.0f - f) * value1 + f * waveform->data[p * 3 + 3];
				value2 = (1.0f - f) * value2 + f * waveform->data[p * 3 + 4];
			}

			immVertex2f(pos, x1_offset + i * stepsize, ymid + value1 * yscale);
			immVertex2f(pos, x1_offset + i * stepsize, ymid + value2 * yscale);
		}

<<<<<<< HEAD
		immEnd();

		glDisable(GL_BLEND);
=======
static void drawmeta_stipple(int value)
{
	if (value) {
		GPU_basic_shader_bind(GPU_SHADER_STIPPLE | GPU_SHADER_USE_COLOR);
		GPU_basic_shader_stipple(GPU_SHADER_STIPPLE_HALFTONE);

		glEnable(GL_LINE_STIPPLE);
		glLineStipple(1, 0x8888);
	}
	else {
		GPU_basic_shader_bind(GPU_SHADER_USE_COLOR);
		glDisable(GL_LINE_STIPPLE);
>>>>>>> 44505b38
	}
}
static void drawmeta_contents(Scene *scene, Sequence *seqm, float x1, float y1, float x2, float y2)
{
	/* note: this used to use SEQ_BEGIN/SEQ_END, but it messes up the
	 * seq->depth value, (needed by transform when doing overlap checks)
	 * so for now, just use the meta's immediate children, could be fixed but
	 * its only drawing - campbell */
	Sequence *seq;
	unsigned char col[4];

	int chan_min = MAXSEQ;
	int chan_max = 0;
	int chan_range = 0;
	float draw_range = y2 - y1;
	float draw_height;
	ListBase *seqbase;
	int offset;

	seqbase = BKE_sequence_seqbase_get(seqm, &offset);
	if (!seqbase || BLI_listbase_is_empty(seqbase)) {
		return;
	}

	if (seqm->type == SEQ_TYPE_SCENE) {
		offset  = seqm->start - offset;
	}
	else {
		offset = 0;
	}

	glEnable(GL_BLEND);
	glBlendFuncSeparate(GL_SRC_ALPHA, GL_ONE_MINUS_SRC_ALPHA, GL_ONE, GL_ONE_MINUS_SRC_ALPHA);

	for (seq = seqbase->first; seq; seq = seq->next) {
		chan_min = min_ii(chan_min, seq->machine);
		chan_max = max_ii(chan_max, seq->machine);
	}

	chan_range = (chan_max - chan_min) + 1;
	draw_height = draw_range / chan_range;

	col[3] = 196; /* alpha, used for all meta children */

	unsigned int pos = GWN_vertformat_attr_add(immVertexFormat(), "pos", GWN_COMP_F32, 2, GWN_FETCH_FLOAT);

	immBindBuiltinProgram(GPU_SHADER_2D_UNIFORM_COLOR);

	for (seq = seqbase->first; seq; seq = seq->next) {
		const int startdisp = seq->startdisp + offset;
		const int enddisp   = seq->enddisp   + offset;

		if ((startdisp > x2 || enddisp < x1) == 0) {
			float y_chan = (seq->machine - chan_min) / (float)(chan_range) * draw_range;
			float x1_chan = startdisp;
			float x2_chan = enddisp;
			float y1_chan, y2_chan;

			color3ubv_from_seq(scene, seq, col);

<<<<<<< HEAD
			if ((seqm->flag & SEQ_MUTE) || (seq->flag & SEQ_MUTE)) {
				col[3] = 64;
			}
			else {
				col[3] = 196;
			}

			immUniformColor4ubv(col);
			
=======
			glColor4ubv(col);

>>>>>>> 44505b38
			/* clamp within parent sequence strip bounds */
			if (x1_chan < x1) x1_chan = x1;
			if (x2_chan > x2) x2_chan = x2;

			y1_chan = y1 + y_chan + (draw_height * SEQ_STRIP_OFSBOTTOM);
			y2_chan = y1 + y_chan + (draw_height * SEQ_STRIP_OFSTOP);

			immRectf(pos, x1_chan,  y1_chan, x2_chan,  y2_chan);
		}
	}

<<<<<<< HEAD
	immUnbindProgram();
=======
	if (seqm->flag & SEQ_MUTE)
		drawmeta_stipple(0);
>>>>>>> 44505b38

	glDisable(GL_BLEND);
}

/* clamp handles to defined size in pixel space */
static float draw_seq_handle_size_get_clamped(Sequence *seq, const float pixelx)
{
	const float minhandle = pixelx * SEQ_HANDLE_SIZE_MIN;
	const float maxhandle = pixelx * SEQ_HANDLE_SIZE_MAX;
	float size = CLAMPIS(seq->handsize, minhandle, maxhandle);

	/* ensure we're not greater than half width */
	return min_ff(size, ((float)(seq->enddisp - seq->startdisp) / 2.0f) / pixelx);
}

/* draw a handle, for each end of a sequence strip */
static void draw_seq_handle(View2D *v2d, Sequence *seq, const float handsize_clamped, const short direction, unsigned int pos)
{
	float v1[2], v2[2], v3[2], rx1 = 0, rx2 = 0; //for triangles and rect
	float x1, x2, y1, y2;
	unsigned int whichsel = 0;

	x1 = seq->startdisp;
	x2 = seq->enddisp;

	y1 = seq->machine + SEQ_STRIP_OFSBOTTOM;
	y2 = seq->machine + SEQ_STRIP_OFSTOP;

	/* set up co-ordinates/dimensions for either left or right handle */
	if (direction == SEQ_LEFTHANDLE) {
		rx1 = x1;
		rx2 = x1 + handsize_clamped * 0.75f;

		v1[0] = x1 + handsize_clamped / 4; v1[1] = y1 + ( ((y1 + y2) / 2.0f - y1) / 2);
		v2[0] = x1 + handsize_clamped / 4; v2[1] = y2 - ( ((y1 + y2) / 2.0f - y1) / 2);
		v3[0] = v2[0] + handsize_clamped / 4; v3[1] = (y1 + y2) / 2.0f;

		whichsel = SEQ_LEFTSEL;
	}
	else if (direction == SEQ_RIGHTHANDLE) {
		rx1 = x2 - handsize_clamped * 0.75f;
		rx2 = x2;

		v1[0] = x2 - handsize_clamped / 4; v1[1] = y1 + ( ((y1 + y2) / 2.0f - y1) / 2);
		v2[0] = x2 - handsize_clamped / 4; v2[1] = y2 - ( ((y1 + y2) / 2.0f - y1) / 2);
		v3[0] = v2[0] - handsize_clamped / 4; v3[1] = (y1 + y2) / 2.0f;

		whichsel = SEQ_RIGHTSEL;
	}

	/* draw! */
	if (!(seq->type & SEQ_TYPE_EFFECT) ||
	    BKE_sequence_effect_get_num_inputs(seq->type) == 0)
	{
		glEnable(GL_BLEND);
<<<<<<< HEAD
		
		glBlendFuncSeparate(GL_SRC_ALPHA, GL_ONE_MINUS_SRC_ALPHA, GL_ONE, GL_ONE_MINUS_SRC_ALPHA);
		
		if (seq->flag & whichsel) {
			immUniformColor4ub(0, 0, 0, 80);
		}
		else if (seq->flag & SELECT) {
			immUniformColor4ub(255, 255, 255, 30);
		}
		else {
			immUniformColor4ub(0, 0, 0, 22);
		}
		
		immRectf(pos, rx1, y1, rx2, y2);
		
		if (seq->flag & whichsel) {
			immUniformColor4ub(255, 255, 255, 200);
		}
		else {
			immUniformColor4ub(0, 0, 0, 50);
		}

		immBegin(GWN_PRIM_TRIS, 3);
		immVertex2fv(pos, v1);
		immVertex2fv(pos, v2);
		immVertex2fv(pos, v3);
		immEnd();

=======

		glBlendFunc(GL_SRC_ALPHA, GL_ONE_MINUS_SRC_ALPHA);

		if (seq->flag & whichsel) glColor4ub(0, 0, 0, 80);
		else if (seq->flag & SELECT) glColor4ub(255, 255, 255, 30);
		else glColor4ub(0, 0, 0, 22);

		glRectf(rx1, y1, rx2, y2);

		if (seq->flag & whichsel) glColor4ub(255, 255, 255, 200);
		else glColor4ub(0, 0, 0, 50);

		glEnable(GL_POLYGON_SMOOTH);
		glBegin(GL_TRIANGLES);
		glVertex2fv(v1); glVertex2fv(v2); glVertex2fv(v3);
		glEnd();

		glDisable(GL_POLYGON_SMOOTH);
>>>>>>> 44505b38
		glDisable(GL_BLEND);
	}

	if ((G.moving & G_TRANSFORM_SEQ) || (seq->flag & whichsel)) {
		const char col[4] = {255, 255, 255, 255};
		char numstr[32];
		size_t numstr_len;

		if (direction == SEQ_LEFTHANDLE) {
			numstr_len = BLI_snprintf_rlen(numstr, sizeof(numstr), "%d", seq->startdisp);
			x1 = rx1;
			y1 -= 0.45f;
		}
		else {
			numstr_len = BLI_snprintf_rlen(numstr, sizeof(numstr), "%d", seq->enddisp - 1);
			x1 = x2 - handsize_clamped * 0.75f;
			y1 = y2 + 0.05f;
		}
		UI_view2d_text_cache_add(v2d, x1, y1, numstr, numstr_len, col);
	}
}

/* draw info text on a sequence strip */
static void draw_seq_text(View2D *v2d, SpaceSeq *sseq, Sequence *seq, float x1, float x2, float y1, float y2, const unsigned char background_col[3])
{
	rctf rect;
	char str[32 + FILE_MAX];
	size_t str_len;
	const char *name = seq->name + 2;
	char col[4];

	/* note, all strings should include 'name' */
	if (name[0] == '\0')
		name = BKE_sequence_give_name(seq);

	if (seq->type == SEQ_TYPE_META || seq->type == SEQ_TYPE_ADJUSTMENT) {
		str_len = BLI_snprintf(str, sizeof(str), "%s | %d", name, seq->len);
	}
	else if (seq->type == SEQ_TYPE_SCENE) {
		if (seq->scene) {
			if (seq->scene_camera) {
				str_len = BLI_snprintf(str, sizeof(str), "%s: %s (%s) | %d",
				                       name, seq->scene->id.name + 2, ((ID *)seq->scene_camera)->name + 2, seq->len);
			}
			else {
				str_len = BLI_snprintf(str, sizeof(str), "%s: %s | %d",
				                       name, seq->scene->id.name + 2, seq->len);
			}
		}
		else {
			str_len = BLI_snprintf(str, sizeof(str), "%s | %d",
			                       name, seq->len);
		}
	}
	else if (seq->type == SEQ_TYPE_MOVIECLIP) {
		if (seq->clip && !STREQ(name, seq->clip->id.name + 2)) {
			str_len = BLI_snprintf(str, sizeof(str), "%s: %s | %d",
			                       name, seq->clip->id.name + 2, seq->len);
		}
		else {
			str_len = BLI_snprintf(str, sizeof(str), "%s | %d",
			                       name, seq->len);
		}
	}
	else if (seq->type == SEQ_TYPE_MASK) {
		if (seq->mask && !STREQ(name, seq->mask->id.name + 2)) {
			str_len = BLI_snprintf(str, sizeof(str), "%s: %s | %d",
			                       name, seq->mask->id.name + 2, seq->len);
		}
		else {
			str_len = BLI_snprintf(str, sizeof(str), "%s | %d",
			                       name, seq->len);
		}
	}
	else if (seq->type == SEQ_TYPE_MULTICAM) {
		str_len = BLI_snprintf(str, sizeof(str), "Cam %s: %d",
		                       name, seq->multicam_source);
	}
	else if (seq->type == SEQ_TYPE_IMAGE) {
		str_len = BLI_snprintf(str, sizeof(str), "%s: %s%s | %d",
		                       name, seq->strip->dir, seq->strip->stripdata->name, seq->len);
	}
	else if (seq->type == SEQ_TYPE_TEXT) {
		TextVars *textdata = seq->effectdata;
		str_len = BLI_snprintf(str, sizeof(str), "%s | %d",
		                       textdata->text, seq->startdisp);
	}
	else if (seq->type & SEQ_TYPE_EFFECT) {
		str_len = BLI_snprintf(str, sizeof(str), "%s | %d",
		                       name, seq->len);
	}
	else if (seq->type == SEQ_TYPE_SOUND_RAM) {
		/* If a waveform is drawn, we don't want to overlay it with text,
		 * as it would make both hard to read. */
		if ((sseq->flag & SEQ_ALL_WAVEFORMS) || (seq->flag & SEQ_AUDIO_DRAW_WAVEFORM)) {
			str[0] = 0;
			str_len = 0;
		}
		else if (seq->sound) {
			str_len = BLI_snprintf(str, sizeof(str), "%s: %s | %d",
			                       name, seq->sound->name, seq->len);
		}
		else {
			str_len = BLI_snprintf(str, sizeof(str), "%s | %d",
			                       name, seq->len);
		}
	}
	else if (seq->type == SEQ_TYPE_MOVIE) {
		str_len = BLI_snprintf(str, sizeof(str), "%s: %s%s | %d",
		                       name, seq->strip->dir, seq->strip->stripdata->name, seq->len);
	}
	else {
		/* should never get here!, but might with files from future */
		BLI_assert(0);

		str_len = BLI_snprintf(str, sizeof(str), "%s | %d",
		                       name, seq->len);
	}

	if (seq->flag & SELECT) {
		col[0] = col[1] = col[2] = 255;
	}
	else if ((((int)background_col[0] + (int)background_col[1] + (int)background_col[2]) / 3) < 50) {
		col[0] = col[1] = col[2] = 80; /* use lighter text color for dark background */
	}
	else {
		col[0] = col[1] = col[2] = 0;
	}
	col[3] = 255;

	rect.xmin = x1;
	rect.ymin = y1;
	rect.xmax = x2;
	rect.ymax = y2;

	UI_view2d_text_cache_add_rectf(v2d, &rect, str, str_len, col);
}

static void draw_sequence_extensions(Scene *scene, ARegion *ar, Sequence *seq, unsigned int pos)
{
<<<<<<< HEAD
	float x1, x2, y1, y2, pixely;
	unsigned char col[4], blendcol[3];
=======
	float ymid1, ymid2;

	if (seq->flag & SEQ_MUTE) {
		GPU_basic_shader_bind(GPU_SHADER_STIPPLE | GPU_SHADER_USE_COLOR);
		GPU_basic_shader_stipple(GPU_SHADER_STIPPLE_HALFTONE);
	}

	ymid1 = (y2 - y1) * 0.25f + y1;
	ymid2 = (y2 - y1) * 0.65f + y1;

	glBegin(GL_QUADS);

	if (seq->flag & SEQ_INVALID_EFFECT) { col[0] = 255; col[1] = 0; col[2] = 255; }
	else if (seq->flag & SELECT) UI_GetColorPtrShade3ubv(col, col, -50);
	/* else UI_GetColorPtrShade3ubv(col, col, 0); */ /* DO NOTHING */

	glColor3ubv(col);

	glVertex2f(x1, y1);
	glVertex2f(x2, y1);

	if (seq->flag & SEQ_INVALID_EFFECT) { col[0] = 255; col[1] = 0; col[2] = 255; }
	else if (seq->flag & SELECT) UI_GetColorPtrBlendShade3ubv(col, col, col, 0.0, 5);
	else UI_GetColorPtrShade3ubv(col, col, -5);

	glColor3ubv((GLubyte *)col);

	glVertex2f(x2, ymid1);
	glVertex2f(x1, ymid1);

	glEnd();

	glRectf(x1,  ymid1,  x2,  ymid2);

	glBegin(GL_QUADS);

	glVertex2f(x1, ymid2);
	glVertex2f(x2, ymid2);

	if (seq->flag & SELECT) UI_GetColorPtrShade3ubv(col, col, -15);
	else UI_GetColorPtrShade3ubv(col, col, 25);

	glColor3ubv((GLubyte *)col);

	glVertex2f(x2, y2);
	glVertex2f(x1, y2);

	glEnd();

	if (seq->flag & SEQ_MUTE) {
		GPU_basic_shader_bind(GPU_SHADER_USE_COLOR);
	}
}

void draw_sequence_extensions(Scene *scene, ARegion *ar, Sequence *seq)
{
	float x1, x2, y1, y2, pixely, a;
	unsigned char col[3], blendcol[3];
>>>>>>> 44505b38
	View2D *v2d = &ar->v2d;

	x1 = seq->startdisp;
	x2 = seq->enddisp;

	y1 = seq->machine + SEQ_STRIP_OFSBOTTOM;
	y2 = seq->machine + SEQ_STRIP_OFSTOP;

	pixely = BLI_rctf_size_y(&v2d->cur) / BLI_rcti_size_y(&v2d->mask);

	if (pixely <= 0) return;  /* can happen when the view is split/resized */

	blendcol[0] = blendcol[1] = blendcol[2] = 120;

<<<<<<< HEAD
	if (seq->startofs || seq->endofs) {
		glEnable(GL_BLEND);
		glBlendFuncSeparate(GL_SRC_ALPHA, GL_ONE_MINUS_SRC_ALPHA, GL_ONE, GL_ONE_MINUS_SRC_ALPHA);
		
=======
	if (seq->startofs) {
		glEnable(GL_BLEND);
		glBlendFunc(GL_SRC_ALPHA, GL_ONE_MINUS_SRC_ALPHA);

>>>>>>> 44505b38
		color3ubv_from_seq(scene, seq, col);

		if (seq->flag & SELECT) {
			UI_GetColorPtrShade3ubv(col, col, -50);
		}

		if (seq->flag & SEQ_MUTE) {
			col[3] = 64;
		}
		else {
			if (seq->flag & SELECT) {
				col[3] = 170;
			}
			else {
				col[3] = 80;
			}
		}
<<<<<<< HEAD
	}

	if (seq->startofs) {
		immUniformColor4ubv(col);
		immRectf(pos, (float)(seq->start), y1 - SEQ_STRIP_OFSBOTTOM, x1, y1);

		immUniformColor3ubvAlpha(col, col[3] + 50);

		imm_draw_box_wire_2d(pos, (float)(seq->start), y1 - SEQ_STRIP_OFSBOTTOM, x1, y1);  /* outline */
=======

		glRectf((float)(seq->start), y1 - SEQ_STRIP_OFSBOTTOM, x1, y1);

		if (seq->flag & SELECT) glColor4ub(col[0], col[1], col[2], 255);
		else glColor4ub(col[0], col[1], col[2], 160);

		fdrawbox((float)(seq->start), y1 - SEQ_STRIP_OFSBOTTOM, x1, y1);  //outline

		glDisable(GL_BLEND);
>>>>>>> 44505b38
	}
	if (seq->endofs) {
		immUniformColor4ubv(col);
		immRectf(pos, x2, y2, (float)(seq->start + seq->len), y2 + SEQ_STRIP_OFSBOTTOM);

		immUniformColor3ubvAlpha(col, col[3] + 50);

		imm_draw_box_wire_2d(pos, x2, y2, (float)(seq->start + seq->len), y2 + SEQ_STRIP_OFSBOTTOM); /* outline */
	}

	if (seq->startofs || seq->endofs) {
		glDisable(GL_BLEND);
	}

	if (seq->startstill || seq->endstill) {
		glEnable(GL_BLEND);
<<<<<<< HEAD
		glBlendFuncSeparate(GL_SRC_ALPHA, GL_ONE_MINUS_SRC_ALPHA, GL_ONE, GL_ONE_MINUS_SRC_ALPHA);

		color3ubv_from_seq(scene, seq, col);
		UI_GetColorPtrBlendShade3ubv(col, blendcol, col, 0.5f, 60);

		if (seq->flag & SEQ_MUTE) {
			col[3] = 96;
=======
		glBlendFunc(GL_SRC_ALPHA, GL_ONE_MINUS_SRC_ALPHA);

		color3ubv_from_seq(scene, seq, col);

		if (seq->flag & SELECT) {
			UI_GetColorPtrBlendShade3ubv(col, blendcol, col, 0.3, -40);
			glColor4ub(col[0], col[1], col[2], 170);
>>>>>>> 44505b38
		}
		else {
			if (seq->flag & SELECT) {
				col[3] = 255;
			}
			else {
				col[3] = 170;
			}
		}

<<<<<<< HEAD
		immUniformColor4ubv(col);
=======
		glRectf(x2, y2, (float)(seq->start + seq->len), y2 + SEQ_STRIP_OFSBOTTOM);

		if (seq->flag & SELECT) glColor4ub(col[0], col[1], col[2], 255);
		else glColor4ub(col[0], col[1], col[2], 160);

		fdrawbox(x2, y2, (float)(seq->start + seq->len), y2 + SEQ_STRIP_OFSBOTTOM); //outline

		glDisable(GL_BLEND);
>>>>>>> 44505b38
	}

	if (seq->startstill) {
<<<<<<< HEAD
		immRectf(pos, x1, y1, (float)(seq->start), y2);
	}
	if (seq->endstill) {
		immRectf(pos, (float)(seq->start + seq->len), y1, x2, y2);
	}

	if (seq->startstill || seq->endstill) {
		glDisable(GL_BLEND);
=======
		color3ubv_from_seq(scene, seq, col);
		UI_GetColorPtrBlendShade3ubv(col, blendcol, col, 0.75, 40);
		glColor3ubv((GLubyte *)col);

		draw_shadedstrip(seq, col, x1, y1, (float)(seq->start), y2);

		/* feint pinstripes, helps see exactly which is extended and which isn't,
		 * especially when the extension is very small */
		if (seq->flag & SELECT) UI_GetColorPtrBlendShade3ubv(col, col, col, 0.0, 24);
		else UI_GetColorPtrShade3ubv(col, col, -16);

		glColor3ubv((GLubyte *)col);

		for (a = y1; a < y2; a += pixely * 2.0f) {
			fdrawline(x1,  a,  (float)(seq->start),  a);
		}
	}
	if (seq->endstill) {
		color3ubv_from_seq(scene, seq, col);
		UI_GetColorPtrBlendShade3ubv(col, blendcol, col, 0.75, 40);
		glColor3ubv((GLubyte *)col);

		draw_shadedstrip(seq, col, (float)(seq->start + seq->len), y1, x2, y2);

		/* feint pinstripes, helps see exactly which is extended and which isn't,
		 * especially when the extension is very small */
		if (seq->flag & SELECT) UI_GetColorPtrShade3ubv(col, col, 24);
		else UI_GetColorPtrShade3ubv(col, col, -16);

		glColor3ubv((GLubyte *)col);

		for (a = y1; a < y2; a += pixely * 2.0f) {
			fdrawline((float)(seq->start + seq->len),  a,  x2,  a);
		}
>>>>>>> 44505b38
	}
}


/*
 * Draw a sequence strip, bounds check already made
 * ARegion is currently only used to get the windows width in pixels
 * so wave file sample drawing precision is zoom adjusted
 */
static void draw_seq_strip(const bContext *C, SpaceSeq *sseq, Scene *scene, ARegion *ar, Sequence *seq, int outline_tint, float pixelx)
{
	View2D *v2d = &ar->v2d;
	float x1, x2, y1, y2;
	unsigned char col[4], background_col[4], is_single_image;
	const float handsize_clamped = draw_seq_handle_size_get_clamped(seq, pixelx);

	/* we need to know if this is a single image/color or not for drawing */
	is_single_image = (char)BKE_sequence_single_check(seq);

	/* body */
	x1 = (seq->startstill) ? seq->start : seq->startdisp;
	y1 = seq->machine + SEQ_STRIP_OFSBOTTOM;
	x2 = (seq->endstill) ? (seq->start + seq->len) : seq->enddisp;
	y2 = seq->machine + SEQ_STRIP_OFSTOP;

	unsigned int pos = GWN_vertformat_attr_add(immVertexFormat(), "pos", GWN_COMP_F32, 2, GWN_FETCH_FLOAT);

	immBindBuiltinProgram(GPU_SHADER_2D_UNIFORM_COLOR);

	/* get the correct color per strip type*/
	//color3ubv_from_seq(scene, seq, col);
	color3ubv_from_seq(scene, seq, background_col);

<<<<<<< HEAD
	if (seq->flag & SEQ_MUTE) {
		background_col[3] = 128;

		glEnable(GL_BLEND);
		glBlendFuncSeparate(GL_SRC_ALPHA, GL_ONE_MINUS_SRC_ALPHA, GL_ONE, GL_ONE_MINUS_SRC_ALPHA);
	}
	else {
		background_col[3] = 255;
	}

	if (seq->flag & SELECT) {
		UI_GetColorPtrShade3ubv(background_col, background_col, -50);
	}

	immUniformColor4ubv(background_col);

=======
>>>>>>> 44505b38
	/* draw the main strip body */
	if (is_single_image) {  /* single image */
		immRectf(pos, BKE_sequence_tx_get_final_left(seq, false),  y1,
		              BKE_sequence_tx_get_final_right(seq, false),  y2);
	}
	else {  /* normal operation */
		immRectf(pos, x1, y1, x2, y2);
	}

	if (seq->flag & SEQ_MUTE) {
		glDisable(GL_BLEND);
	}

	if (!is_single_image) {
		if ((sseq->draw_flag & SEQ_DRAW_OFFSET_EXT) || (seq == special_seq_update)) {
			draw_sequence_extensions(scene, ar, seq, pos);
		}
	}

<<<<<<< HEAD
	draw_seq_handle(v2d, seq, handsize_clamped, SEQ_LEFTHANDLE, pos);
	draw_seq_handle(v2d, seq, handsize_clamped, SEQ_RIGHTHANDLE, pos);

=======
	draw_seq_handle(v2d, seq, handsize_clamped, SEQ_LEFTHANDLE);
	draw_seq_handle(v2d, seq, handsize_clamped, SEQ_RIGHTHANDLE);

	/* draw the strip outline */
>>>>>>> 44505b38
	x1 = seq->startdisp;
	x2 = seq->enddisp;

	/* draw sound wave */
	if (seq->type == SEQ_TYPE_SOUND_RAM) {
		if (!(sseq->flag & SEQ_NO_WAVEFORMS)) {
			drawseqwave(v2d, C, sseq, scene, seq, x1, y1, x2, y2, BLI_rctf_size_x(&ar->v2d.cur) / ar->winx, pos);
		}
	}

	immUnbindProgram();

	/* draw lock */
	if (seq->flag & SEQ_LOCK) {
		glEnable(GL_BLEND);

		pos = GWN_vertformat_attr_add(immVertexFormat(), "pos", GWN_COMP_F32, 2, GWN_FETCH_FLOAT);
		immBindBuiltinProgram(GPU_SHADER_2D_DIAG_STRIPES);

		immUniform4f("color1", 1.0f, 1.0f, 1.0f, 0.125f);
		immUniform4f("color2", 0.0f, 0.0f, 0.0f, 0.125f);
		immUniform1i("size1", 8);
		immUniform1i("size2", 8);

		immRectf(pos, x1, y1, x2, y2);

		immUnbindProgram();

		glDisable(GL_BLEND);
	}

	if (!BKE_sequence_is_valid_check(seq)) {
		glEnable(GL_BLEND);

		pos = GWN_vertformat_attr_add(immVertexFormat(), "pos", GWN_COMP_F32, 2, GWN_FETCH_FLOAT);
		immBindBuiltinProgram(GPU_SHADER_2D_DIAG_STRIPES);

		immUniform4f("color1", 1.0f, 0.0f, 0.0f, 1.0f);
		immUniform4f("color2", 0.0f, 0.0f, 0.0f, 0.0f);
		immUniform1i("size1", 8);
		immUniform1i("size2", 8);

		immRectf(pos, x1, y1, x2, y2);

		immUnbindProgram();

		glDisable(GL_BLEND);
	}

	color3ubv_from_seq(scene, seq, col);

	/* draw the strip outline */
	color3ubv_from_seq(scene, seq, col);
	if ((G.moving & G_TRANSFORM_SEQ) && (seq->flag & SELECT)) {
		if (seq->flag & SEQ_OVERLAP) {
			col[0] = 255; col[1] = col[2] = 40;
		}
		else
			UI_GetColorPtrShade3ubv(col, col, 120 + outline_tint);
	}
	else
		UI_GetColorPtrShade3ubv(col, col, outline_tint);

	if ((seq->type == SEQ_TYPE_META) ||
	    ((seq->type == SEQ_TYPE_SCENE) && (seq->flag & SEQ_SCENE_STRIPS)))
	{
		drawmeta_contents(scene, seq, x1, y1, x2, y2);
	}

	pos = GWN_vertformat_attr_add(immVertexFormat(), "pos", GWN_COMP_F32, 2, GWN_FETCH_FLOAT);

	/* TODO: add back stippled line for muted strips? */
	immBindBuiltinProgram(GPU_SHADER_2D_UNIFORM_COLOR);

	if (seq->flag & SEQ_MUTE) {
		col[3] = 96;

		glEnable(GL_BLEND);
		glBlendFuncSeparate(GL_SRC_ALPHA, GL_ONE_MINUS_SRC_ALPHA, GL_ONE, GL_ONE_MINUS_SRC_ALPHA);

		immUniformColor4ubv(col);
	}
<<<<<<< HEAD
	else {
		immUniformColor3ubv(col);
	}

	imm_draw_box_wire_2d(pos, x1, y1, x2, y2); /* outline */

	immUnbindProgram();

=======

	glColor3ubv((GLubyte *)col);

	UI_draw_roundbox_shade_x(GL_LINE_LOOP, x1, y1, x2, y2, 0.0, 0.1, 0.0);

	if (seq->flag & SEQ_MUTE) {
		glDisable(GL_LINE_STIPPLE);
	}

>>>>>>> 44505b38
	/* calculate if seq is long enough to print a name */
	x1 = seq->startdisp + handsize_clamped;
	x2 = seq->enddisp   - handsize_clamped;

	/* info text on the strip */
	if (x1 < v2d->cur.xmin) x1 = v2d->cur.xmin;
	else if (x1 > v2d->cur.xmax) x1 = v2d->cur.xmax;
	if (x2 < v2d->cur.xmin) x2 = v2d->cur.xmin;
	else if (x2 > v2d->cur.xmax) x2 = v2d->cur.xmax;

	/* nice text here would require changing the view matrix for texture text */
	if ((x2 - x1) / pixelx > 32) {
		draw_seq_text(v2d, sseq, seq, x1, x2, y1, y2, background_col);
	}
}

void sequencer_special_update_set(Sequence *seq)
{
	special_seq_update = seq;
}

Sequence *ED_sequencer_special_preview_get(void)
{
	return special_seq_update;
}

void ED_sequencer_special_preview_set(bContext *C, const int mval[2])
{
	Scene *scene = CTX_data_scene(C);
	ARegion *ar = CTX_wm_region(C);
	int hand;
	Sequence *seq;
	seq = find_nearest_seq(scene, &ar->v2d, &hand, mval);
	sequencer_special_update_set(seq);
}

void ED_sequencer_special_preview_clear(void)
{
	sequencer_special_update_set(NULL);
}

ImBuf *sequencer_ibuf_get(
        struct Main *bmain, struct Depsgraph *depsgraph, Scene *scene,
        SpaceSeq *sseq, int cfra, int frame_ofs, const char *viewname)
{
	SeqRenderData context = {0};
	ImBuf *ibuf;
	int rectx, recty;
	float render_size;
	float proxy_size = 100.0;
	short is_break = G.is_break;

	render_size = sseq->render_size;
	if (render_size == 0) {
		render_size = scene->r.size;
	}
	else {
		proxy_size = render_size;
	}

	if (render_size < 0) {
		return NULL;
	}

	rectx = (render_size * (float)scene->r.xsch) / 100.0f + 0.5f;
	recty = (render_size * (float)scene->r.ysch) / 100.0f + 0.5f;

	BKE_sequencer_new_render_data(
	        bmain, depsgraph, scene,
	        rectx, recty, proxy_size, false,
	        &context);
	context.view_id = BKE_scene_multiview_view_id_get(&scene->r, viewname);

	/* sequencer could start rendering, in this case we need to be sure it wouldn't be canceled
	 * by Esc pressed somewhere in the past
	 */
	G.is_break = false;

	if (special_seq_update)
		ibuf = BKE_sequencer_give_ibuf_direct(&context, cfra + frame_ofs, special_seq_update);
	else if (!U.prefetchframes) // XXX || (G.f & G_PLAYANIM) == 0) {
		ibuf = BKE_sequencer_give_ibuf(&context, cfra + frame_ofs, sseq->chanshown);
	else
		ibuf = BKE_sequencer_give_ibuf_threaded(&context, cfra + frame_ofs, sseq->chanshown);

	/* restore state so real rendering would be canceled (if needed) */
	G.is_break = is_break;

	return ibuf;
}

static void sequencer_check_scopes(SequencerScopes *scopes, ImBuf *ibuf)
{
	if (scopes->reference_ibuf != ibuf) {
		if (scopes->zebra_ibuf) {
			IMB_freeImBuf(scopes->zebra_ibuf);
			scopes->zebra_ibuf = NULL;
		}

		if (scopes->waveform_ibuf) {
			IMB_freeImBuf(scopes->waveform_ibuf);
			scopes->waveform_ibuf = NULL;
		}

		if (scopes->sep_waveform_ibuf) {
			IMB_freeImBuf(scopes->sep_waveform_ibuf);
			scopes->sep_waveform_ibuf = NULL;
		}

		if (scopes->vector_ibuf) {
			IMB_freeImBuf(scopes->vector_ibuf);
			scopes->vector_ibuf = NULL;
		}

		if (scopes->histogram_ibuf) {
			IMB_freeImBuf(scopes->histogram_ibuf);
			scopes->histogram_ibuf = NULL;
		}
	}
}

static ImBuf *sequencer_make_scope(Scene *scene, ImBuf *ibuf, ImBuf *(*make_scope_cb) (ImBuf *ibuf))
{
	ImBuf *display_ibuf = IMB_dupImBuf(ibuf);
	ImBuf *scope;

	IMB_colormanagement_imbuf_make_display_space(display_ibuf, &scene->view_settings,
		                                             &scene->display_settings);

	scope = make_scope_cb(display_ibuf);

	IMB_freeImBuf(display_ibuf);

	return scope;
}

static void sequencer_display_size(Scene *scene, SpaceSeq *sseq, float r_viewrect[2])
{
	float render_size, proxy_size;

	if (sseq->render_size == SEQ_PROXY_RENDER_SIZE_SCENE) {
		render_size = (float)scene->r.size / 100.0f;
		proxy_size = 1.0f;
	}
	else {
		render_size = (float)sseq->render_size / 100.0f;
		proxy_size = render_size;
	}

	r_viewrect[0] = (render_size * (float)scene->r.xsch);
	r_viewrect[1] = (render_size * (float)scene->r.ysch);

	/* rectx = viewrectx + 0.5f; */ /* UNUSED */
	/* recty = viewrecty + 0.5f; */ /* UNUSED */

	if (sseq->mainb == SEQ_DRAW_IMG_IMBUF) {
		r_viewrect[0] *= scene->r.xasp / scene->r.yasp;
		r_viewrect[0] /= proxy_size;
		r_viewrect[1] /= proxy_size;
	}
}

static void sequencer_draw_gpencil(const bContext *C)
{
	/* draw grease-pencil (image aligned) */
	ED_gpencil_draw_2dimage(C);

	/* ortho at pixel level */
	UI_view2d_view_restore(C);

	/* draw grease-pencil (screen aligned) */
	ED_gpencil_draw_view2d(C, 0);
}

/* draws content borders plus safety borders if needed */
static void sequencer_draw_borders(const SpaceSeq *sseq, const View2D *v2d, const Scene *scene)
{
	float x1 = v2d->tot.xmin;
	float y1 = v2d->tot.ymin;
	float x2 = v2d->tot.xmax;
	float y2 = v2d->tot.ymax;

	glLineWidth(1.0f);

	/* border */
	const uint shdr_pos = GWN_vertformat_attr_add(immVertexFormat(), "pos", GWN_COMP_F32, 2, GWN_FETCH_FLOAT);

	immBindBuiltinProgram(GPU_SHADER_2D_LINE_DASHED_UNIFORM_COLOR);

	float viewport_size[4];
	glGetFloatv(GL_VIEWPORT, viewport_size);
	immUniform2f("viewport_size", viewport_size[2] / UI_DPI_FAC, viewport_size[3] / UI_DPI_FAC);

	immUniformThemeColor(TH_BACK);
	immUniform1i("num_colors", 0);  /* Simple dashes. */
	immUniform1f("dash_width", 6.0f);
	immUniform1f("dash_factor", 0.5f);

	imm_draw_box_wire_2d(shdr_pos, x1 - 0.5f, y1 - 0.5f, x2 + 0.5f, y2 + 0.5f);

	/* safety border */
	if (sseq->flag & SEQ_SHOW_SAFE_MARGINS) {
		immUniformThemeColorBlend(TH_VIEW_OVERLAY, TH_BACK, 0.25f);

		UI_draw_safe_areas(
		        shdr_pos, x1, x2, y1, y2,
		        scene->safe_areas.title,
		        scene->safe_areas.action);

		if (sseq->flag & SEQ_SHOW_SAFE_CENTER) {
			UI_draw_safe_areas(
			        shdr_pos, x1, x2, y1, y2,
			        scene->safe_areas.title_center,
			        scene->safe_areas.action_center);
		}
	}

	immUnbindProgram();
}

/* draws checkerboard background for transparent content */
static void sequencer_draw_background(
        const SpaceSeq *sseq, View2D *v2d, const float viewrect[2], const bool draw_overlay)
{
	/* setting up the view */
	UI_view2d_totRect_set(v2d, viewrect[0] + 0.5f, viewrect[1] + 0.5f);
	UI_view2d_curRect_validate(v2d);
	UI_view2d_view_ortho(v2d);

	/* only draw alpha for main buffer */
	if (sseq->mainb == SEQ_DRAW_IMG_IMBUF) {
		if ((sseq->flag & SEQ_USE_ALPHA) && !draw_overlay) {
			imm_draw_box_checker_2d(v2d->tot.xmin, v2d->tot.ymin, v2d->tot.xmax, v2d->tot.ymax);
		}
	}
}

void draw_image_seq(const bContext *C, Scene *scene, ARegion *ar, SpaceSeq *sseq, int cfra, int frame_ofs, bool draw_overlay, bool draw_backdrop)
{
	struct Main *bmain = CTX_data_main(C);
	struct Depsgraph *depsgraph = CTX_data_depsgraph(C);
	struct ImBuf *ibuf = NULL;
	struct ImBuf *scope = NULL;
	struct View2D *v2d = &ar->v2d;
	/* int rectx, recty; */ /* UNUSED */
	float viewrect[2];
	float col[3];
	GLuint texid;
	void *display_buffer;
	void *cache_handle = NULL;
	const bool is_imbuf = ED_space_sequencer_check_show_imbuf(sseq);
	int format, type;
	bool glsl_used = false;
	const bool draw_gpencil = ((sseq->flag & SEQ_SHOW_GPENCIL) && sseq->gpd);
	const char *names[2] = {STEREO_LEFT_NAME, STEREO_RIGHT_NAME};
	bool draw_metadata = false;

	if (G.is_rendering == false && (scene->r.seq_prev_type) == OB_RENDER) {
		/* stop all running jobs, except screen one. currently previews frustrate Render
		 * needed to make so sequencer's rendering doesn't conflict with compositor
		 */
		WM_jobs_kill_type(CTX_wm_manager(C), NULL, WM_JOB_TYPE_COMPOSITE);

		/* in case of final rendering used for preview, kill all previews,
		 * otherwise threading conflict will happen in rendering module
		 */
		WM_jobs_kill_type(CTX_wm_manager(C), NULL, WM_JOB_TYPE_RENDER_PREVIEW);
	}

	if ((!draw_overlay || sseq->overlay_type == SEQ_DRAW_OVERLAY_REFERENCE) && !draw_backdrop) {
		UI_GetThemeColor3fv(TH_SEQ_PREVIEW, col);
		glClearColor(col[0], col[1], col[2], 0.0);
		glClear(GL_COLOR_BUFFER_BIT);
	}

	/* only initialize the preview if a render is in progress */
	if (G.is_rendering)
		return;

	if (sseq->render_size == SEQ_PROXY_RENDER_SIZE_NONE) {
		return;
	}

	/* for now we only support Left/Right */
	ibuf = sequencer_ibuf_get(bmain, depsgraph, scene, sseq, cfra, frame_ofs, names[sseq->multiview_eye]);

	if ((ibuf == NULL) ||
	    (ibuf->rect == NULL && ibuf->rect_float == NULL))
	{
		sequencer_display_size(scene, sseq, viewrect);

		sequencer_draw_background(sseq, v2d, viewrect, false);
		sequencer_draw_borders(sseq, v2d, scene);

		/* gpencil can also be drawn without a valid imbuf */
		if ((draw_gpencil && is_imbuf) && !draw_overlay) {
			sequencer_draw_gpencil(C);
		}

		return;
	}

	sequencer_display_size(scene, sseq, viewrect);

	if (!draw_backdrop && (sseq->mainb != SEQ_DRAW_IMG_IMBUF || sseq->zebra != 0)) {
		SequencerScopes *scopes = &sseq->scopes;

		sequencer_check_scopes(scopes, ibuf);

		switch (sseq->mainb) {
			case SEQ_DRAW_IMG_IMBUF:
				if (!scopes->zebra_ibuf) {
					ImBuf *display_ibuf = IMB_dupImBuf(ibuf);

					if (display_ibuf->rect_float) {
						IMB_colormanagement_imbuf_make_display_space(display_ibuf, &scene->view_settings,
						                                             &scene->display_settings);
					}
					scopes->zebra_ibuf = make_zebra_view_from_ibuf(display_ibuf, sseq->zebra);
					IMB_freeImBuf(display_ibuf);
				}
				scope = scopes->zebra_ibuf;
				break;
			case SEQ_DRAW_IMG_WAVEFORM:
				if ((sseq->flag & SEQ_DRAW_COLOR_SEPARATED) != 0) {
					if (!scopes->sep_waveform_ibuf)
						scopes->sep_waveform_ibuf = sequencer_make_scope(scene, ibuf, make_sep_waveform_view_from_ibuf);
					scope = scopes->sep_waveform_ibuf;
				}
				else {
					if (!scopes->waveform_ibuf)
						scopes->waveform_ibuf = sequencer_make_scope(scene, ibuf, make_waveform_view_from_ibuf);
					scope = scopes->waveform_ibuf;
				}
				break;
			case SEQ_DRAW_IMG_VECTORSCOPE:
				if (!scopes->vector_ibuf)
					scopes->vector_ibuf = sequencer_make_scope(scene, ibuf, make_vectorscope_view_from_ibuf);
				scope = scopes->vector_ibuf;
				break;
			case SEQ_DRAW_IMG_HISTOGRAM:
				if (!scopes->histogram_ibuf)
					scopes->histogram_ibuf = sequencer_make_scope(scene, ibuf, make_histogram_view_from_ibuf);
				scope = scopes->histogram_ibuf;
				break;
		}

		/* future files may have new scopes we don't catch above */
		if (scope) {
			scopes->reference_ibuf = ibuf;
			if (sseq->mainb == SEQ_DRAW_IMG_IMBUF) {
				/* scopes drawn in image preview use viewrect from orig ibuf - currently that's only zebra */
			}
			else {
				viewrect[0] = scope->x;
				viewrect[1] = scope->y;
			}
		}
		else {
			scopes->reference_ibuf = NULL;
		}
	}

	if (!draw_backdrop) {
		sequencer_draw_background(sseq, v2d, viewrect, draw_overlay);
	}

	if (sseq->mainb == SEQ_DRAW_IMG_IMBUF && sseq->flag & SEQ_USE_ALPHA) {
		glEnable(GL_BLEND);
		glBlendFuncSeparate(GL_SRC_ALPHA, GL_ONE_MINUS_SRC_ALPHA, GL_ONE, GL_ONE_MINUS_SRC_ALPHA);
	}

	/* Format needs to be created prior to any immBindProgram call.
	 * Do it here because OCIO binds it's own shader.
	 */
	Gwn_VertFormat *imm_format = immVertexFormat();
	unsigned int pos = GWN_vertformat_attr_add(imm_format, "pos", GWN_COMP_F32, 2, GWN_FETCH_FLOAT);
	unsigned int texCoord = GWN_vertformat_attr_add(imm_format, "texCoord", GWN_COMP_F32, 2, GWN_FETCH_FLOAT);

	if (scope) {
		IMB_freeImBuf(ibuf);
		ibuf = scope;

		if (ibuf->rect_float && ibuf->rect == NULL) {
			IMB_rect_from_float(ibuf);
		}

		display_buffer = (unsigned char *)ibuf->rect;
		format = GL_RGBA;
		type = GL_UNSIGNED_BYTE;
	}
	else {
		bool force_fallback = false;

		force_fallback |= (U.image_draw_method != IMAGE_DRAW_METHOD_GLSL);
		force_fallback |= (ibuf->dither != 0.0f);

		if (force_fallback) {
			/* Fallback to CPU based color space conversion */
			glsl_used = false;
			format = GL_RGBA;
			type = GL_UNSIGNED_BYTE;
			display_buffer = NULL;
		}
		else if (ibuf->rect_float) {
			display_buffer = ibuf->rect_float;

			if (ibuf->channels == 4) {
				format = GL_RGBA;
			}
			else if (ibuf->channels == 3) {
				format = GL_RGB;
			}
			else {
				BLI_assert(!"Incompatible number of channels for float buffer in sequencer");
				format = GL_RGBA;
				display_buffer = NULL;
			}

			type = GL_FLOAT;

			if (ibuf->float_colorspace) {
				glsl_used = IMB_colormanagement_setup_glsl_draw_from_space_ctx(C, ibuf->float_colorspace, ibuf->dither, true);
			}
			else {
				glsl_used = IMB_colormanagement_setup_glsl_draw_ctx(C, ibuf->dither, true);
			}
		}
		else if (ibuf->rect) {
			display_buffer = ibuf->rect;
			format = GL_RGBA;
			type = GL_UNSIGNED_BYTE;

			glsl_used = IMB_colormanagement_setup_glsl_draw_from_space_ctx(C, ibuf->rect_colorspace, ibuf->dither, false);
		}
		else {
			format = GL_RGBA;
			type = GL_UNSIGNED_BYTE;
			display_buffer = NULL;
		}

		/* there's a data to be displayed, but GLSL is not initialized
		 * properly, in this case we fallback to CPU-based display transform
		 */
		if ((ibuf->rect || ibuf->rect_float) && !glsl_used) {
			display_buffer = IMB_display_buffer_acquire_ctx(C, ibuf, &cache_handle);
			format = GL_RGBA;
			type = GL_UNSIGNED_BYTE;
		}
	}

	if (draw_backdrop) {
		/* XXX: need to load identity projection too? */
		gpuPushMatrix();
		gpuLoadIdentity();
	}

	glGenTextures(1, (GLuint *)&texid);

	glActiveTexture(GL_TEXTURE0);
	glBindTexture(GL_TEXTURE_2D, texid);

	glTexParameteri(GL_TEXTURE_2D, GL_TEXTURE_MIN_FILTER, GL_NEAREST);
	glTexParameteri(GL_TEXTURE_2D, GL_TEXTURE_MAG_FILTER, GL_NEAREST);

	if (type == GL_FLOAT)
		glTexImage2D(GL_TEXTURE_2D, 0, GL_RGBA16F, ibuf->x, ibuf->y, 0, format, type, display_buffer);
	else
		glTexImage2D(GL_TEXTURE_2D, 0, GL_RGBA8, ibuf->x, ibuf->y, 0, format, type, display_buffer);

	if (!glsl_used) {
		immBindBuiltinProgram(GPU_SHADER_2D_IMAGE_COLOR);
		immUniformColor3f(1.0f, 1.0f, 1.0f);
		immUniform1i("image", 0);
	}

	immBegin(GWN_PRIM_TRI_FAN, 4);

	if (draw_overlay) {
		if (sseq->overlay_type == SEQ_DRAW_OVERLAY_RECT) {
			rctf tot_clip;
			tot_clip.xmin = v2d->tot.xmin + (fabsf(BLI_rctf_size_x(&v2d->tot)) * scene->ed->over_border.xmin);
			tot_clip.ymin = v2d->tot.ymin + (fabsf(BLI_rctf_size_y(&v2d->tot)) * scene->ed->over_border.ymin);
			tot_clip.xmax = v2d->tot.xmin + (fabsf(BLI_rctf_size_x(&v2d->tot)) * scene->ed->over_border.xmax);
			tot_clip.ymax = v2d->tot.ymin + (fabsf(BLI_rctf_size_y(&v2d->tot)) * scene->ed->over_border.ymax);

			immAttrib2f(texCoord, scene->ed->over_border.xmin, scene->ed->over_border.ymin);
			immVertex2f(pos, tot_clip.xmin, tot_clip.ymin);

			immAttrib2f(texCoord, scene->ed->over_border.xmin, scene->ed->over_border.ymax);
			immVertex2f(pos, tot_clip.xmin, tot_clip.ymax);

			immAttrib2f(texCoord, scene->ed->over_border.xmax, scene->ed->over_border.ymax);
			immVertex2f(pos, tot_clip.xmax, tot_clip.ymax);

			immAttrib2f(texCoord, scene->ed->over_border.xmax, scene->ed->over_border.ymin);
			immVertex2f(pos, tot_clip.xmax, tot_clip.ymin);
		}
		else if (sseq->overlay_type == SEQ_DRAW_OVERLAY_REFERENCE) {
			immAttrib2f(texCoord, 0.0f, 0.0f);
			immVertex2f(pos, v2d->tot.xmin, v2d->tot.ymin);

			immAttrib2f(texCoord, 0.0f, 1.0f);
			immVertex2f(pos, v2d->tot.xmin, v2d->tot.ymax);

			immAttrib2f(texCoord, 1.0f, 1.0f);
			immVertex2f(pos, v2d->tot.xmax, v2d->tot.ymax);

			immAttrib2f(texCoord, 1.0f, 0.0f);
			immVertex2f(pos, v2d->tot.xmax, v2d->tot.ymin);
		}
	}
	else if (draw_backdrop) {
		float aspect;
		float image_aspect = viewrect[0] / viewrect[1];
		float imagex, imagey;

		aspect = BLI_rcti_size_x(&ar->winrct) / (float)BLI_rcti_size_y(&ar->winrct);

		if (aspect >= image_aspect) {
			imagex = image_aspect / aspect;
			imagey = 1.0f;
		}
		else {
			imagex = 1.0f;
			imagey = aspect / image_aspect;
		}

		immAttrib2f(texCoord, 0.0f, 0.0f);
		immVertex2f(pos, -imagex, -imagey);

		immAttrib2f(texCoord, 0.0f, 1.0f);
		immVertex2f(pos, -imagex, imagey);

		immAttrib2f(texCoord, 1.0f, 1.0f);
		immVertex2f(pos, imagex, imagey);

		immAttrib2f(texCoord, 1.0f, 0.0f);
		immVertex2f(pos, imagex, -imagey);
	}
	else {
		draw_metadata = ((sseq->flag & SEQ_SHOW_METADATA) != 0);

		immAttrib2f(texCoord, 0.0f, 0.0f);
		immVertex2f(pos, v2d->tot.xmin, v2d->tot.ymin);

		immAttrib2f(texCoord, 0.0f, 1.0f);
		immVertex2f(pos, v2d->tot.xmin, v2d->tot.ymax);

		immAttrib2f(texCoord, 1.0f, 1.0f);
		immVertex2f(pos, v2d->tot.xmax, v2d->tot.ymax);

		immAttrib2f(texCoord, 1.0f, 0.0f);
		immVertex2f(pos, v2d->tot.xmax, v2d->tot.ymin);
	}

	immEnd();

	glBindTexture(GL_TEXTURE_2D, 0);

	if (!glsl_used) {
		immUnbindProgram();
	}

	if (sseq->mainb == SEQ_DRAW_IMG_IMBUF && sseq->flag & SEQ_USE_ALPHA) {
		glDisable(GL_BLEND);
	}

	glDeleteTextures(1, &texid);

	if (glsl_used)
		IMB_colormanagement_finish_glsl_draw();

	if (cache_handle)
		IMB_display_buffer_release(cache_handle);

	if (!scope)
		IMB_freeImBuf(ibuf);

	if (draw_metadata) {
		ED_region_image_metadata_draw(0.0, 0.0, ibuf, &v2d->tot, 1.0, 1.0);
	}

	if (draw_backdrop) {
		gpuPopMatrix();
		return;
	}

	if (sseq->mainb == SEQ_DRAW_IMG_IMBUF) {
		sequencer_draw_borders(sseq, v2d, scene);
	}

	if (draw_gpencil && is_imbuf) {
		sequencer_draw_gpencil(C);
	}
	else {
		/* ortho at pixel level */
		UI_view2d_view_restore(C);
	}


	/* NOTE: sequencer mask editing isnt finished, the draw code is working but editing not,
	 * for now just disable drawing since the strip frame will likely be offset */

	// if (sc->mode == SC_MODE_MASKEDIT)
	if (0 && sseq->mainb == SEQ_DRAW_IMG_IMBUF) {
		Mask *mask = BKE_sequencer_mask_get(scene);

		if (mask) {
			int width, height;
			float aspx = 1.0f, aspy = 1.0f;
			// ED_mask_get_size(C, &width, &height);

			//Scene *scene = CTX_data_scene(C);
			width = (scene->r.size * scene->r.xsch) / 100;
			height = (scene->r.size * scene->r.ysch) / 100;

			ED_mask_draw_region(mask, ar,
			                    0, 0, 0,  /* TODO */
			                    width, height,
			                    aspx, aspy,
			                    false, true,
			                    NULL, C);
		}
	}
}

#if 0
void drawprefetchseqspace(Scene *scene, ARegion *UNUSED(ar), SpaceSeq *sseq)
{
	int rectx, recty;
	int render_size = sseq->render_size;
	int proxy_size = 100.0;
	if (render_size == 0) {
		render_size = scene->r.size;
	}
	else {
		proxy_size = render_size;
	}
	if (render_size < 0) {
		return;
	}

	rectx = (render_size * scene->r.xsch) / 100;
	recty = (render_size * scene->r.ysch) / 100;

	if (sseq->mainb != SEQ_DRAW_SEQUENCE) {
		give_ibuf_prefetch_request(
		    rectx, recty, (scene->r.cfra), sseq->chanshown,
		    proxy_size);
	}
}
#endif

/* draw backdrop of the sequencer strips view */
static void draw_seq_backdrop(View2D *v2d)
{
	int i;

<<<<<<< HEAD
	unsigned int pos = GWN_vertformat_attr_add(immVertexFormat(), "pos", GWN_COMP_F32, 2, GWN_FETCH_FLOAT);
	immBindBuiltinProgram(GPU_SHADER_2D_UNIFORM_COLOR);

=======
>>>>>>> 44505b38
	/* darker gray overlay over the view backdrop */
	immUniformThemeColorShade(TH_BACK, -20);
	immRectf(pos, v2d->cur.xmin,  -1.0,  v2d->cur.xmax,  1.0);

	/* Alternating horizontal stripes */
	i = max_ii(1, ((int)v2d->cur.ymin) - 1);

	while (i < v2d->cur.ymax) {
<<<<<<< HEAD
		if (i & 1) {
			immUniformThemeColorShade(TH_BACK, -15);
		}
		else {
			immUniformThemeColorShade(TH_BACK, -25);
		}

		immRectf(pos, v2d->cur.xmin,  i,  v2d->cur.xmax,  i + 1);
=======
		if (((int)i) & 1)
			UI_ThemeColorShade(TH_BACK, -15);
		else
			UI_ThemeColorShade(TH_BACK, -25);

		glVertex2f(v2d->cur.xmax, i);
		glVertex2f(v2d->cur.xmin, i);
		glVertex2f(v2d->cur.xmin, i + 1);
		glVertex2f(v2d->cur.xmax, i + 1);
>>>>>>> 44505b38

		i++;
	}
<<<<<<< HEAD

	/* Darker lines separating the horizontal bands */
	i = max_ii(1, ((int)v2d->cur.ymin) - 1);
	int line_ct = (int)v2d->cur.ymax - i + 1;
	immUniformThemeColor(TH_GRID);
	immBegin(GWN_PRIM_LINES, line_ct * 2);
	while (line_ct--) {
		immVertex2f(pos, v2d->cur.xmax, i);
		immVertex2f(pos, v2d->cur.xmin, i);
=======
	glEnd();

	/* Darker lines separating the horizontal bands */
	i = max_ii(1, ((int)v2d->cur.ymin) - 1);
	UI_ThemeColor(TH_GRID);

	glBegin(GL_LINES);
	while (i < v2d->cur.ymax) {
		glVertex2f(v2d->cur.xmax, i);
		glVertex2f(v2d->cur.xmin, i);

		i += 1.0;
>>>>>>> 44505b38
	}
	immEnd();

	immUnbindProgram();
}

/* draw the contents of the sequencer strips view */
static void draw_seq_strips(const bContext *C, Editing *ed, ARegion *ar)
{
	Scene *scene = CTX_data_scene(C);
	View2D *v2d = &ar->v2d;
	SpaceSeq *sseq = CTX_wm_space_seq(C);
	Sequence *last_seq = BKE_sequencer_active_get(scene);
	int sel = 0, j;
	float pixelx = BLI_rctf_size_x(&v2d->cur) / BLI_rcti_size_x(&v2d->mask);

	/* loop through twice, first unselected, then selected */
	for (j = 0; j < 2; j++) {
		Sequence *seq;
<<<<<<< HEAD
		int outline_tint = (j) ? 40 : -40; /* highlighting around strip edges indicating selection */
		
=======
		int outline_tint = (j) ? -60 : -150; /* highlighting around strip edges indicating selection */

>>>>>>> 44505b38
		/* loop through strips, checking for those that are visible */
		for (seq = ed->seqbasep->first; seq; seq = seq->next) {
			/* boundbox and selection tests for NOT drawing the strip... */
			if ((seq->flag & SELECT) != sel) continue;
			else if (seq == last_seq) continue;
			else if (min_ii(seq->startdisp, seq->start) > v2d->cur.xmax) continue;
			else if (max_ii(seq->enddisp, seq->start + seq->len) < v2d->cur.xmin) continue;
			else if (seq->machine + 1.0f < v2d->cur.ymin) continue;
			else if (seq->machine > v2d->cur.ymax) continue;

			/* strip passed all tests unscathed... so draw it now */
			draw_seq_strip(C, sseq, scene, ar, seq, outline_tint, pixelx);
		}

		/* draw selected next time round */
		sel = SELECT;
	}

	/* draw the last selected last (i.e. 'active' in other parts of Blender), removes some overlapping error */
	if (last_seq)
		draw_seq_strip(C, sseq, scene, ar, last_seq, 120, pixelx);

	/* draw highlight when previewing a single strip */
	if (special_seq_update) {
		const Sequence *seq = special_seq_update;
		glEnable(GL_BLEND);

		unsigned int pos = GWN_vertformat_attr_add(immVertexFormat(), "pos", GWN_COMP_F32, 2, GWN_FETCH_FLOAT);
		immBindBuiltinProgram(GPU_SHADER_2D_UNIFORM_COLOR);

		immUniformColor4ub(255, 255, 255, 48);
		immRectf(pos, seq->startdisp, seq->machine + SEQ_STRIP_OFSBOTTOM, seq->enddisp, seq->machine + SEQ_STRIP_OFSTOP);

		immUnbindProgram();

		glDisable(GL_BLEND);
	}
}

static void seq_draw_sfra_efra(Scene *scene, View2D *v2d)
{
	const Editing *ed = BKE_sequencer_editing_get(scene, false);
	const int frame_sta = PSFRA;
	const int frame_end = PEFRA + 1;

	glEnable(GL_BLEND);

<<<<<<< HEAD
	unsigned int pos = GWN_vertformat_attr_add(immVertexFormat(), "pos", GWN_COMP_F32, 2, GWN_FETCH_FLOAT);
	immBindBuiltinProgram(GPU_SHADER_2D_UNIFORM_COLOR);

	/* draw darkened area outside of active timeline 
=======
	/* draw darkened area outside of active timeline
>>>>>>> 44505b38
	 * frame range used is preview range or scene range */
	immUniformThemeColorShadeAlpha(TH_BACK, -25, -100);

	if (frame_sta < frame_end) {
		immRectf(pos, v2d->cur.xmin, v2d->cur.ymin, (float)frame_sta, v2d->cur.ymax);
		immRectf(pos, (float)frame_end, v2d->cur.ymin, v2d->cur.xmax, v2d->cur.ymax);
	}
	else {
		immRectf(pos, v2d->cur.xmin, v2d->cur.ymin, v2d->cur.xmax, v2d->cur.ymax);
	}

	immUniformThemeColorShade(TH_BACK, -60);

	/* thin lines where the actual frames are */
	immBegin(GWN_PRIM_LINES, 4);

	immVertex2f(pos, frame_sta, v2d->cur.ymin);
	immVertex2f(pos, frame_sta, v2d->cur.ymax);

	immVertex2f(pos, frame_end, v2d->cur.ymin);
	immVertex2f(pos, frame_end, v2d->cur.ymax);

	immEnd();

	if (ed && !BLI_listbase_is_empty(&ed->metastack)) {
		MetaStack *ms = ed->metastack.last;

		immUniformColor4ub(255, 255, 255, 8);
		immRectf(pos, ms->disp_range[0], v2d->cur.ymin, ms->disp_range[1], v2d->cur.ymax);

		immUniformThemeColorShade(TH_BACK, -40);

		immBegin(GWN_PRIM_LINES, 4);

		immVertex2f(pos, ms->disp_range[0], v2d->cur.ymin);
		immVertex2f(pos, ms->disp_range[0], v2d->cur.ymax);

		immVertex2f(pos, ms->disp_range[1], v2d->cur.ymin);
		immVertex2f(pos, ms->disp_range[1], v2d->cur.ymax);

		immEnd();
	}

	immUnbindProgram();

	glDisable(GL_BLEND);
}

/* Draw Timeline/Strip Editor Mode for Sequencer */
void draw_timeline_seq(const bContext *C, ARegion *ar)
{
	Scene *scene = CTX_data_scene(C);
	Editing *ed = BKE_sequencer_editing_get(scene, false);
	SpaceSeq *sseq = CTX_wm_space_seq(C);
	View2D *v2d = &ar->v2d;
	View2DScrollers *scrollers;
	short unit = 0, cfra_flag = 0;
	float col[3];

	/* clear and setup matrix */
	UI_GetThemeColor3fv(TH_BACK, col);
	if (ed && ed->metastack.first)
		glClearColor(col[0], col[1], col[2] - 0.1f, 0.0f);
	else
		glClearColor(col[0], col[1], col[2], 0.0f);
	glClear(GL_COLOR_BUFFER_BIT);

	UI_view2d_view_ortho(v2d);


	/* calculate extents of sequencer strips/data
	 * NOTE: needed for the scrollers later
	 */
	boundbox_seq(scene, &v2d->tot);


	/* draw backdrop */
	draw_seq_backdrop(v2d);

	/* regular grid-pattern over the rest of the view (i.e. 1-second grid lines) */
	UI_view2d_constant_grid_draw(v2d, FPS);

	/* Only draw backdrop in pure sequence view. */
	if (sseq->view == SEQ_VIEW_SEQUENCE && sseq->draw_flag & SEQ_DRAW_BACKDROP) {
		draw_image_seq(C, scene, ar, sseq, scene->r.cfra, 0, false, true);
		UI_view2d_view_ortho(v2d);
	}

	ED_region_draw_cb_draw(C, ar, REGION_DRAW_PRE_VIEW);

	seq_draw_sfra_efra(scene, v2d);

	/* sequence strips (if there is data available to be drawn) */
	if (ed) {
		/* draw the data */
		draw_seq_strips(C, ed, ar);

		/* text draw cached (for sequence names), in pixelspace now */
		UI_view2d_text_cache_draw(ar);
	}

	/* current frame */
	UI_view2d_view_ortho(v2d);
<<<<<<< HEAD
	if ((sseq->flag & SEQ_DRAWFRAMES) == 0)      cfra_flag |= DRAWCFRA_UNIT_SECONDS;
	ANIM_draw_cfra(C, v2d, cfra_flag);
	
=======
	if ((sseq->flag & SEQ_DRAWFRAMES) == 0)      flag |= DRAWCFRA_UNIT_SECONDS;
	if ((sseq->flag & SEQ_NO_DRAW_CFRANUM) == 0) flag |= DRAWCFRA_SHOW_NUMBOX;
	ANIM_draw_cfra(C, v2d, flag);

>>>>>>> 44505b38
	/* markers */
	UI_view2d_view_orthoSpecial(ar, v2d, 1);
	ED_markers_draw(C, DRAW_MARKERS_LINES | DRAW_MARKERS_MARGIN);

	/* preview range */
	UI_view2d_view_ortho(v2d);
	ANIM_draw_previewrange(C, v2d, 1);

	/* overlap playhead */
	if (scene->ed && scene->ed->over_flag & SEQ_EDIT_OVERLAY_SHOW) {
		int cfra_over = (scene->ed->over_flag & SEQ_EDIT_OVERLAY_ABS) ? scene->ed->over_cfra : scene->r.cfra + scene->ed->over_ofs;

		unsigned int pos = GWN_vertformat_attr_add(immVertexFormat(), "pos", GWN_COMP_F32, 2, GWN_FETCH_FLOAT);
		immBindBuiltinProgram(GPU_SHADER_2D_UNIFORM_COLOR);

		immUniformColor3f(0.2f, 0.2f, 0.2f);

		immBegin(GWN_PRIM_LINES, 2);
		immVertex2f(pos, cfra_over, v2d->cur.ymin);
		immVertex2f(pos, cfra_over, v2d->cur.ymax);
		immEnd();

		immUnbindProgram();
	}

	/* callback */
	ED_region_draw_cb_draw(C, ar, REGION_DRAW_POST_VIEW);

	/* reset view matrix */
	UI_view2d_view_restore(C);

	/* scrollers */
	unit = (sseq->flag & SEQ_DRAWFRAMES) ? V2D_UNIT_FRAMES : V2D_UNIT_SECONDS;
	scrollers = UI_view2d_scrollers_calc(C, v2d, unit, V2D_GRID_CLAMP, V2D_UNIT_VALUES, V2D_GRID_CLAMP);
	UI_view2d_scrollers_draw(C, v2d, scrollers);
	UI_view2d_scrollers_free(scrollers);
	
	/* draw current frame number-indicator on top of scrollers */
	if ((sseq->flag & SEQ_NO_DRAW_CFRANUM) == 0) {
		UI_view2d_view_orthoSpecial(ar, v2d, 1);
		ANIM_draw_cfra_number(C, v2d, cfra_flag);
	}
}

<|MERGE_RESOLUTION|>--- conflicted
+++ resolved
@@ -219,13 +219,10 @@
 
 		SoundWaveform *waveform;
 
-<<<<<<< HEAD
 		if (length < 2) {
 			return;
 		}
 
-=======
->>>>>>> 44505b38
 		if (!sound->spinlock) {
 			sound->spinlock = MEM_mallocN(sizeof(SpinLock), "sound_spinlock");
 			BLI_spin_init(sound->spinlock);
@@ -297,24 +294,9 @@
 			immVertex2f(pos, x1_offset + i * stepsize, ymid + value2 * yscale);
 		}
 
-<<<<<<< HEAD
 		immEnd();
 
 		glDisable(GL_BLEND);
-=======
-static void drawmeta_stipple(int value)
-{
-	if (value) {
-		GPU_basic_shader_bind(GPU_SHADER_STIPPLE | GPU_SHADER_USE_COLOR);
-		GPU_basic_shader_stipple(GPU_SHADER_STIPPLE_HALFTONE);
-
-		glEnable(GL_LINE_STIPPLE);
-		glLineStipple(1, 0x8888);
-	}
-	else {
-		GPU_basic_shader_bind(GPU_SHADER_USE_COLOR);
-		glDisable(GL_LINE_STIPPLE);
->>>>>>> 44505b38
 	}
 }
 static void drawmeta_contents(Scene *scene, Sequence *seqm, float x1, float y1, float x2, float y2)
@@ -375,7 +357,6 @@
 
 			color3ubv_from_seq(scene, seq, col);
 
-<<<<<<< HEAD
 			if ((seqm->flag & SEQ_MUTE) || (seq->flag & SEQ_MUTE)) {
 				col[3] = 64;
 			}
@@ -384,11 +365,7 @@
 			}
 
 			immUniformColor4ubv(col);
-			
-=======
-			glColor4ubv(col);
-
->>>>>>> 44505b38
+
 			/* clamp within parent sequence strip bounds */
 			if (x1_chan < x1) x1_chan = x1;
 			if (x2_chan > x2) x2_chan = x2;
@@ -400,12 +377,7 @@
 		}
 	}
 
-<<<<<<< HEAD
 	immUnbindProgram();
-=======
-	if (seqm->flag & SEQ_MUTE)
-		drawmeta_stipple(0);
->>>>>>> 44505b38
 
 	glDisable(GL_BLEND);
 }
@@ -461,10 +433,9 @@
 	    BKE_sequence_effect_get_num_inputs(seq->type) == 0)
 	{
 		glEnable(GL_BLEND);
-<<<<<<< HEAD
-		
+
 		glBlendFuncSeparate(GL_SRC_ALPHA, GL_ONE_MINUS_SRC_ALPHA, GL_ONE, GL_ONE_MINUS_SRC_ALPHA);
-		
+
 		if (seq->flag & whichsel) {
 			immUniformColor4ub(0, 0, 0, 80);
 		}
@@ -474,9 +445,9 @@
 		else {
 			immUniformColor4ub(0, 0, 0, 22);
 		}
-		
+
 		immRectf(pos, rx1, y1, rx2, y2);
-		
+
 		if (seq->flag & whichsel) {
 			immUniformColor4ub(255, 255, 255, 200);
 		}
@@ -490,26 +461,6 @@
 		immVertex2fv(pos, v3);
 		immEnd();
 
-=======
-
-		glBlendFunc(GL_SRC_ALPHA, GL_ONE_MINUS_SRC_ALPHA);
-
-		if (seq->flag & whichsel) glColor4ub(0, 0, 0, 80);
-		else if (seq->flag & SELECT) glColor4ub(255, 255, 255, 30);
-		else glColor4ub(0, 0, 0, 22);
-
-		glRectf(rx1, y1, rx2, y2);
-
-		if (seq->flag & whichsel) glColor4ub(255, 255, 255, 200);
-		else glColor4ub(0, 0, 0, 50);
-
-		glEnable(GL_POLYGON_SMOOTH);
-		glBegin(GL_TRIANGLES);
-		glVertex2fv(v1); glVertex2fv(v2); glVertex2fv(v3);
-		glEnd();
-
-		glDisable(GL_POLYGON_SMOOTH);
->>>>>>> 44505b38
 		glDisable(GL_BLEND);
 	}
 
@@ -650,69 +601,8 @@
 
 static void draw_sequence_extensions(Scene *scene, ARegion *ar, Sequence *seq, unsigned int pos)
 {
-<<<<<<< HEAD
 	float x1, x2, y1, y2, pixely;
 	unsigned char col[4], blendcol[3];
-=======
-	float ymid1, ymid2;
-
-	if (seq->flag & SEQ_MUTE) {
-		GPU_basic_shader_bind(GPU_SHADER_STIPPLE | GPU_SHADER_USE_COLOR);
-		GPU_basic_shader_stipple(GPU_SHADER_STIPPLE_HALFTONE);
-	}
-
-	ymid1 = (y2 - y1) * 0.25f + y1;
-	ymid2 = (y2 - y1) * 0.65f + y1;
-
-	glBegin(GL_QUADS);
-
-	if (seq->flag & SEQ_INVALID_EFFECT) { col[0] = 255; col[1] = 0; col[2] = 255; }
-	else if (seq->flag & SELECT) UI_GetColorPtrShade3ubv(col, col, -50);
-	/* else UI_GetColorPtrShade3ubv(col, col, 0); */ /* DO NOTHING */
-
-	glColor3ubv(col);
-
-	glVertex2f(x1, y1);
-	glVertex2f(x2, y1);
-
-	if (seq->flag & SEQ_INVALID_EFFECT) { col[0] = 255; col[1] = 0; col[2] = 255; }
-	else if (seq->flag & SELECT) UI_GetColorPtrBlendShade3ubv(col, col, col, 0.0, 5);
-	else UI_GetColorPtrShade3ubv(col, col, -5);
-
-	glColor3ubv((GLubyte *)col);
-
-	glVertex2f(x2, ymid1);
-	glVertex2f(x1, ymid1);
-
-	glEnd();
-
-	glRectf(x1,  ymid1,  x2,  ymid2);
-
-	glBegin(GL_QUADS);
-
-	glVertex2f(x1, ymid2);
-	glVertex2f(x2, ymid2);
-
-	if (seq->flag & SELECT) UI_GetColorPtrShade3ubv(col, col, -15);
-	else UI_GetColorPtrShade3ubv(col, col, 25);
-
-	glColor3ubv((GLubyte *)col);
-
-	glVertex2f(x2, y2);
-	glVertex2f(x1, y2);
-
-	glEnd();
-
-	if (seq->flag & SEQ_MUTE) {
-		GPU_basic_shader_bind(GPU_SHADER_USE_COLOR);
-	}
-}
-
-void draw_sequence_extensions(Scene *scene, ARegion *ar, Sequence *seq)
-{
-	float x1, x2, y1, y2, pixely, a;
-	unsigned char col[3], blendcol[3];
->>>>>>> 44505b38
 	View2D *v2d = &ar->v2d;
 
 	x1 = seq->startdisp;
@@ -727,17 +617,10 @@
 
 	blendcol[0] = blendcol[1] = blendcol[2] = 120;
 
-<<<<<<< HEAD
 	if (seq->startofs || seq->endofs) {
 		glEnable(GL_BLEND);
 		glBlendFuncSeparate(GL_SRC_ALPHA, GL_ONE_MINUS_SRC_ALPHA, GL_ONE, GL_ONE_MINUS_SRC_ALPHA);
-		
-=======
-	if (seq->startofs) {
-		glEnable(GL_BLEND);
-		glBlendFunc(GL_SRC_ALPHA, GL_ONE_MINUS_SRC_ALPHA);
-
->>>>>>> 44505b38
+
 		color3ubv_from_seq(scene, seq, col);
 
 		if (seq->flag & SELECT) {
@@ -755,7 +638,6 @@
 				col[3] = 80;
 			}
 		}
-<<<<<<< HEAD
 	}
 
 	if (seq->startofs) {
@@ -765,17 +647,6 @@
 		immUniformColor3ubvAlpha(col, col[3] + 50);
 
 		imm_draw_box_wire_2d(pos, (float)(seq->start), y1 - SEQ_STRIP_OFSBOTTOM, x1, y1);  /* outline */
-=======
-
-		glRectf((float)(seq->start), y1 - SEQ_STRIP_OFSBOTTOM, x1, y1);
-
-		if (seq->flag & SELECT) glColor4ub(col[0], col[1], col[2], 255);
-		else glColor4ub(col[0], col[1], col[2], 160);
-
-		fdrawbox((float)(seq->start), y1 - SEQ_STRIP_OFSBOTTOM, x1, y1);  //outline
-
-		glDisable(GL_BLEND);
->>>>>>> 44505b38
 	}
 	if (seq->endofs) {
 		immUniformColor4ubv(col);
@@ -792,7 +663,6 @@
 
 	if (seq->startstill || seq->endstill) {
 		glEnable(GL_BLEND);
-<<<<<<< HEAD
 		glBlendFuncSeparate(GL_SRC_ALPHA, GL_ONE_MINUS_SRC_ALPHA, GL_ONE, GL_ONE_MINUS_SRC_ALPHA);
 
 		color3ubv_from_seq(scene, seq, col);
@@ -800,15 +670,6 @@
 
 		if (seq->flag & SEQ_MUTE) {
 			col[3] = 96;
-=======
-		glBlendFunc(GL_SRC_ALPHA, GL_ONE_MINUS_SRC_ALPHA);
-
-		color3ubv_from_seq(scene, seq, col);
-
-		if (seq->flag & SELECT) {
-			UI_GetColorPtrBlendShade3ubv(col, blendcol, col, 0.3, -40);
-			glColor4ub(col[0], col[1], col[2], 170);
->>>>>>> 44505b38
 		}
 		else {
 			if (seq->flag & SELECT) {
@@ -819,22 +680,10 @@
 			}
 		}
 
-<<<<<<< HEAD
 		immUniformColor4ubv(col);
-=======
-		glRectf(x2, y2, (float)(seq->start + seq->len), y2 + SEQ_STRIP_OFSBOTTOM);
-
-		if (seq->flag & SELECT) glColor4ub(col[0], col[1], col[2], 255);
-		else glColor4ub(col[0], col[1], col[2], 160);
-
-		fdrawbox(x2, y2, (float)(seq->start + seq->len), y2 + SEQ_STRIP_OFSBOTTOM); //outline
-
-		glDisable(GL_BLEND);
->>>>>>> 44505b38
 	}
 
 	if (seq->startstill) {
-<<<<<<< HEAD
 		immRectf(pos, x1, y1, (float)(seq->start), y2);
 	}
 	if (seq->endstill) {
@@ -843,42 +692,6 @@
 
 	if (seq->startstill || seq->endstill) {
 		glDisable(GL_BLEND);
-=======
-		color3ubv_from_seq(scene, seq, col);
-		UI_GetColorPtrBlendShade3ubv(col, blendcol, col, 0.75, 40);
-		glColor3ubv((GLubyte *)col);
-
-		draw_shadedstrip(seq, col, x1, y1, (float)(seq->start), y2);
-
-		/* feint pinstripes, helps see exactly which is extended and which isn't,
-		 * especially when the extension is very small */
-		if (seq->flag & SELECT) UI_GetColorPtrBlendShade3ubv(col, col, col, 0.0, 24);
-		else UI_GetColorPtrShade3ubv(col, col, -16);
-
-		glColor3ubv((GLubyte *)col);
-
-		for (a = y1; a < y2; a += pixely * 2.0f) {
-			fdrawline(x1,  a,  (float)(seq->start),  a);
-		}
-	}
-	if (seq->endstill) {
-		color3ubv_from_seq(scene, seq, col);
-		UI_GetColorPtrBlendShade3ubv(col, blendcol, col, 0.75, 40);
-		glColor3ubv((GLubyte *)col);
-
-		draw_shadedstrip(seq, col, (float)(seq->start + seq->len), y1, x2, y2);
-
-		/* feint pinstripes, helps see exactly which is extended and which isn't,
-		 * especially when the extension is very small */
-		if (seq->flag & SELECT) UI_GetColorPtrShade3ubv(col, col, 24);
-		else UI_GetColorPtrShade3ubv(col, col, -16);
-
-		glColor3ubv((GLubyte *)col);
-
-		for (a = y1; a < y2; a += pixely * 2.0f) {
-			fdrawline((float)(seq->start + seq->len),  a,  x2,  a);
-		}
->>>>>>> 44505b38
 	}
 }
 
@@ -912,7 +725,6 @@
 	//color3ubv_from_seq(scene, seq, col);
 	color3ubv_from_seq(scene, seq, background_col);
 
-<<<<<<< HEAD
 	if (seq->flag & SEQ_MUTE) {
 		background_col[3] = 128;
 
@@ -929,8 +741,6 @@
 
 	immUniformColor4ubv(background_col);
 
-=======
->>>>>>> 44505b38
 	/* draw the main strip body */
 	if (is_single_image) {  /* single image */
 		immRectf(pos, BKE_sequence_tx_get_final_left(seq, false),  y1,
@@ -950,16 +760,9 @@
 		}
 	}
 
-<<<<<<< HEAD
 	draw_seq_handle(v2d, seq, handsize_clamped, SEQ_LEFTHANDLE, pos);
 	draw_seq_handle(v2d, seq, handsize_clamped, SEQ_RIGHTHANDLE, pos);
 
-=======
-	draw_seq_handle(v2d, seq, handsize_clamped, SEQ_LEFTHANDLE);
-	draw_seq_handle(v2d, seq, handsize_clamped, SEQ_RIGHTHANDLE);
-
-	/* draw the strip outline */
->>>>>>> 44505b38
 	x1 = seq->startdisp;
 	x2 = seq->enddisp;
 
@@ -1042,7 +845,6 @@
 
 		immUniformColor4ubv(col);
 	}
-<<<<<<< HEAD
 	else {
 		immUniformColor3ubv(col);
 	}
@@ -1051,17 +853,6 @@
 
 	immUnbindProgram();
 
-=======
-
-	glColor3ubv((GLubyte *)col);
-
-	UI_draw_roundbox_shade_x(GL_LINE_LOOP, x1, y1, x2, y2, 0.0, 0.1, 0.0);
-
-	if (seq->flag & SEQ_MUTE) {
-		glDisable(GL_LINE_STIPPLE);
-	}
-
->>>>>>> 44505b38
 	/* calculate if seq is long enough to print a name */
 	x1 = seq->startdisp + handsize_clamped;
 	x2 = seq->enddisp   - handsize_clamped;
@@ -1721,12 +1512,9 @@
 {
 	int i;
 
-<<<<<<< HEAD
 	unsigned int pos = GWN_vertformat_attr_add(immVertexFormat(), "pos", GWN_COMP_F32, 2, GWN_FETCH_FLOAT);
 	immBindBuiltinProgram(GPU_SHADER_2D_UNIFORM_COLOR);
 
-=======
->>>>>>> 44505b38
 	/* darker gray overlay over the view backdrop */
 	immUniformThemeColorShade(TH_BACK, -20);
 	immRectf(pos, v2d->cur.xmin,  -1.0,  v2d->cur.xmax,  1.0);
@@ -1735,7 +1523,6 @@
 	i = max_ii(1, ((int)v2d->cur.ymin) - 1);
 
 	while (i < v2d->cur.ymax) {
-<<<<<<< HEAD
 		if (i & 1) {
 			immUniformThemeColorShade(TH_BACK, -15);
 		}
@@ -1744,21 +1531,9 @@
 		}
 
 		immRectf(pos, v2d->cur.xmin,  i,  v2d->cur.xmax,  i + 1);
-=======
-		if (((int)i) & 1)
-			UI_ThemeColorShade(TH_BACK, -15);
-		else
-			UI_ThemeColorShade(TH_BACK, -25);
-
-		glVertex2f(v2d->cur.xmax, i);
-		glVertex2f(v2d->cur.xmin, i);
-		glVertex2f(v2d->cur.xmin, i + 1);
-		glVertex2f(v2d->cur.xmax, i + 1);
->>>>>>> 44505b38
 
 		i++;
 	}
-<<<<<<< HEAD
 
 	/* Darker lines separating the horizontal bands */
 	i = max_ii(1, ((int)v2d->cur.ymin) - 1);
@@ -1768,20 +1543,6 @@
 	while (line_ct--) {
 		immVertex2f(pos, v2d->cur.xmax, i);
 		immVertex2f(pos, v2d->cur.xmin, i);
-=======
-	glEnd();
-
-	/* Darker lines separating the horizontal bands */
-	i = max_ii(1, ((int)v2d->cur.ymin) - 1);
-	UI_ThemeColor(TH_GRID);
-
-	glBegin(GL_LINES);
-	while (i < v2d->cur.ymax) {
-		glVertex2f(v2d->cur.xmax, i);
-		glVertex2f(v2d->cur.xmin, i);
-
-		i += 1.0;
->>>>>>> 44505b38
 	}
 	immEnd();
 
@@ -1801,13 +1562,8 @@
 	/* loop through twice, first unselected, then selected */
 	for (j = 0; j < 2; j++) {
 		Sequence *seq;
-<<<<<<< HEAD
 		int outline_tint = (j) ? 40 : -40; /* highlighting around strip edges indicating selection */
-		
-=======
-		int outline_tint = (j) ? -60 : -150; /* highlighting around strip edges indicating selection */
-
->>>>>>> 44505b38
+
 		/* loop through strips, checking for those that are visible */
 		for (seq = ed->seqbasep->first; seq; seq = seq->next) {
 			/* boundbox and selection tests for NOT drawing the strip... */
@@ -1855,14 +1611,10 @@
 
 	glEnable(GL_BLEND);
 
-<<<<<<< HEAD
 	unsigned int pos = GWN_vertformat_attr_add(immVertexFormat(), "pos", GWN_COMP_F32, 2, GWN_FETCH_FLOAT);
 	immBindBuiltinProgram(GPU_SHADER_2D_UNIFORM_COLOR);
 
-	/* draw darkened area outside of active timeline 
-=======
 	/* draw darkened area outside of active timeline
->>>>>>> 44505b38
 	 * frame range used is preview range or scene range */
 	immUniformThemeColorShadeAlpha(TH_BACK, -25, -100);
 
@@ -1966,16 +1718,9 @@
 
 	/* current frame */
 	UI_view2d_view_ortho(v2d);
-<<<<<<< HEAD
 	if ((sseq->flag & SEQ_DRAWFRAMES) == 0)      cfra_flag |= DRAWCFRA_UNIT_SECONDS;
 	ANIM_draw_cfra(C, v2d, cfra_flag);
-	
-=======
-	if ((sseq->flag & SEQ_DRAWFRAMES) == 0)      flag |= DRAWCFRA_UNIT_SECONDS;
-	if ((sseq->flag & SEQ_NO_DRAW_CFRANUM) == 0) flag |= DRAWCFRA_SHOW_NUMBOX;
-	ANIM_draw_cfra(C, v2d, flag);
-
->>>>>>> 44505b38
+
 	/* markers */
 	UI_view2d_view_orthoSpecial(ar, v2d, 1);
 	ED_markers_draw(C, DRAW_MARKERS_LINES | DRAW_MARKERS_MARGIN);
@@ -2012,7 +1757,7 @@
 	scrollers = UI_view2d_scrollers_calc(C, v2d, unit, V2D_GRID_CLAMP, V2D_UNIT_VALUES, V2D_GRID_CLAMP);
 	UI_view2d_scrollers_draw(C, v2d, scrollers);
 	UI_view2d_scrollers_free(scrollers);
-	
+
 	/* draw current frame number-indicator on top of scrollers */
 	if ((sseq->flag & SEQ_NO_DRAW_CFRANUM) == 0) {
 		UI_view2d_view_orthoSpecial(ar, v2d, 1);
