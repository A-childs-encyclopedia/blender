/*
 * ***** BEGIN GPL LICENSE BLOCK *****
 *
 * This program is free software; you can redistribute it and/or
 * modify it under the terms of the GNU General Public License
 * as published by the Free Software Foundation; either version 2
 * of the License, or (at your option) any later version.
 *
 * This program is distributed in the hope that it will be useful,
 * but WITHOUT ANY WARRANTY; without even the implied warranty of
 * MERCHANTABILITY or FITNESS FOR A PARTICULAR PURPOSE.  See the
 * GNU General Public License for more details.
 *
 * You should have received a copy of the GNU General Public License
 * along with this program; if not, write to the Free Software Foundation,
 * Inc., 51 Franklin Street, Fifth Floor, Boston, MA 02110-1301, USA.
 *
 * The Original Code is Copyright (C) Blender Foundation.
 * All rights reserved.
 *
 * The Original Code is: all of this file.
 *
 * Contributor(s): none yet.
 *
 * ***** END GPL LICENSE BLOCK *****
 */

/** \file blender/editors/render/render_preview.c
 *  \ingroup edrend
 */


/* global includes */

#include <stdlib.h>
#include <math.h>
#include <string.h>

#ifndef WIN32
#include <unistd.h>
#else
#include <io.h>
#endif
#include "MEM_guardedalloc.h"

#include "BLI_math.h"
#include "BLI_blenlib.h"
#include "BLI_utildefines.h"

#include "BLO_readfile.h"

#include "DNA_world_types.h"
#include "DNA_camera_types.h"
#include "DNA_group_types.h"
#include "DNA_material_types.h"
#include "DNA_node_types.h"
#include "DNA_object_types.h"
#include "DNA_lamp_types.h"
#include "DNA_space_types.h"
#include "DNA_scene_types.h"
#include "DNA_brush_types.h"
#include "DNA_screen_types.h"

#include "BKE_appdir.h"
#include "BKE_brush.h"
#include "BKE_context.h"
#include "BKE_colortools.h"
#include "BKE_global.h"
#include "BKE_idprop.h"
#include "BKE_image.h"
#include "BKE_icons.h"
#include "BKE_lamp.h"
#include "BKE_layer.h"
#include "BKE_library.h"
#include "BKE_library_remap.h"
#include "BKE_main.h"
#include "BKE_material.h"
#include "BKE_node.h"
#include "BKE_scene.h"
#include "BKE_texture.h"
#include "BKE_world.h"

#include "DEG_depsgraph.h"
#include "DEG_depsgraph_query.h"
#include "DEG_depsgraph_build.h"

#include "IMB_imbuf.h"
#include "IMB_imbuf_types.h"
#include "IMB_thumbs.h"

#include "BIF_gl.h"
#include "BIF_glutil.h"

#include "GPU_shader.h"

#include "RE_pipeline.h"
#include "RE_engine.h"

#include "WM_api.h"
#include "WM_types.h"

#include "ED_datafiles.h"
#include "ED_render.h"
#include "ED_screen.h"

#ifndef NDEBUG
/* Used for database init assert(). */
#  include "BLI_threads.h"
#endif

ImBuf *get_brush_icon(Brush *brush)
{
	static const int flags = IB_rect | IB_multilayer | IB_metadata;

	char path[FILE_MAX];
	const char *folder;

	if (!(brush->icon_imbuf)) {
		if (brush->flag & BRUSH_CUSTOM_ICON) {

			if (brush->icon_filepath[0]) {
				// first use the path directly to try and load the file

				BLI_strncpy(path, brush->icon_filepath, sizeof(brush->icon_filepath));
				BLI_path_abs(path, G.main->name);

				/* use default colorspaces for brushes */
				brush->icon_imbuf = IMB_loadiffname(path, flags, NULL);

				// otherwise lets try to find it in other directories
				if (!(brush->icon_imbuf)) {
					folder = BKE_appdir_folder_id(BLENDER_DATAFILES, "brushicons");

					BLI_make_file_string(G.main->name, path, folder, brush->icon_filepath);

					if (path[0]) {
						/* use fefault color spaces */
						brush->icon_imbuf = IMB_loadiffname(path, flags, NULL);
					}
				}

				if (brush->icon_imbuf)
					BKE_icon_changed(BKE_icon_id_ensure(&brush->id));
			}
		}
	}

	if (!(brush->icon_imbuf))
		brush->id.icon_id = 0;

	return brush->icon_imbuf;
}

typedef struct ShaderPreview {
	/* from wmJob */
	void *owner;
	short *stop, *do_update;

	Scene *scene;
	Depsgraph *depsgraph;
	ID *id;
	ID *parent;
	MTex *slot;

	/* datablocks with nodes need full copy during preview render, glsl uses it too */
	Material *matcopy;
	Tex *texcopy;
	Lamp *lampcopy;
	World *worldcopy;

	float col[4];       /* active object color */

	int sizex, sizey;
	unsigned int *pr_rect;
	int pr_method;

	Main *bmain;
	Main *pr_main;
} ShaderPreview;

typedef struct IconPreviewSize {
	struct IconPreviewSize *next, *prev;
	int sizex, sizey;
	unsigned int *rect;
} IconPreviewSize;

typedef struct IconPreview {
	Main *bmain;
	Scene *scene;
	Depsgraph *depsgraph;
	void *owner;
	ID *id;
	ListBase sizes;
} IconPreview;

/* *************************** Preview for buttons *********************** */

static Main *G_pr_main = NULL;
static Main *G_pr_main_cycles = NULL;

#ifndef WITH_HEADLESS
static Main *load_main_from_memory(const void *blend, int blend_size)
{
	const int fileflags = G.fileflags;
	Main *bmain = NULL;
	BlendFileData *bfd;

	G.fileflags |= G_FILE_NO_UI;
	bfd = BLO_read_from_memory(blend, blend_size, NULL, BLO_READ_SKIP_NONE);
	if (bfd) {
		bmain = bfd->main;

		MEM_freeN(bfd);
	}
	G.fileflags = fileflags;

	return bmain;
}
#endif

void ED_preview_ensure_dbase(void)
{
#ifndef WITH_HEADLESS
	static bool base_initialized = false;
	BLI_assert(BLI_thread_is_main());
	if (!base_initialized) {
		G_pr_main = load_main_from_memory(datatoc_preview_blend, datatoc_preview_blend_size);
		G_pr_main_cycles = load_main_from_memory(datatoc_preview_cycles_blend, datatoc_preview_cycles_blend_size);
		base_initialized = true;
	}
#endif
}

static bool check_engine_supports_textures(Scene *scene)
{
	RenderEngineType *type = RE_engines_find(scene->r.engine);
	return type->flag & RE_USE_TEXTURE_PREVIEW;
}

void ED_preview_free_dbase(void)
{
	if (G_pr_main)
		BKE_main_free(G_pr_main);

	if (G_pr_main_cycles)
		BKE_main_free(G_pr_main_cycles);
}

static Scene *preview_get_scene(Main *pr_main)
{
	if (pr_main == NULL) return NULL;
<<<<<<< HEAD
	
=======

>>>>>>> 95011f6d
	return pr_main->scene.first;
}

static const char *preview_collection_name(const char pr_type)
{
	switch (pr_type) {
		case MA_FLAT:
			return "Flat";
		case MA_SPHERE:
			return "Sphere";
		case MA_CUBE:
			return "Cube";
		case MA_MONKEY:
			return "Monkey";
		case MA_SPHERE_A:
			return "World Sphere";
		case MA_TEXTURE:
			return "Texture";
		case MA_LAMP:
			return "Lamp";
		case MA_SKY:
			return "Sky";
		case MA_HAIR:
			return "Hair";
		case MA_ATMOS:
			return "Atmosphere";
		default:
			BLI_assert(!"Unknown preview type");
			return "";
	}
}

static void set_preview_collection(Scene *scene, ViewLayer *view_layer, char pr_type)
{
	LayerCollection *lc = view_layer->layer_collections.first;
	const char *collection_name = preview_collection_name(pr_type);

	for (lc = lc->layer_collections.first; lc; lc = lc->next) {
		if (STREQ(lc->collection->id.name + 2, collection_name)) {
			lc->collection->flag &= ~COLLECTION_RESTRICT_RENDER;
		}
		else {
			lc->collection->flag |= COLLECTION_RESTRICT_RENDER;
		}
	}

	BKE_layer_collection_sync(scene, view_layer);
}

static World *preview_get_localized_world(ShaderPreview *sp, World *world)
{
	if (world == NULL) {
		return NULL;
	}
	if (sp->worldcopy != NULL) {
		return sp->worldcopy;
	}
	sp->worldcopy = BKE_world_localize(world);
	BLI_addtail(&sp->pr_main->world, sp->worldcopy);
	return sp->worldcopy;
}

/* call this with a pointer to initialize preview scene */
/* call this with NULL to restore assigned ID pointers in preview scene */
static Scene *preview_prepare_scene(Main *bmain, Scene *scene, ID *id, int id_type, ShaderPreview *sp)
{
	Scene *sce;
	Main *pr_main = sp->pr_main;

	memcpy(pr_main->name, bmain->name, sizeof(pr_main->name));

	sce = preview_get_scene(pr_main);
	if (sce) {
		ViewLayer *view_layer = sce->view_layers.first;

		/* this flag tells render to not execute depsgraph or ipos etc */
		sce->r.scemode |= R_BUTS_PREVIEW;
		/* set world always back, is used now */
		sce->world = pr_main->world.first;
		/* now: exposure copy */
		if (scene->world) {
			sce->world->exp = scene->world->exp;
			sce->world->range = scene->world->range;
		}

		sce->r.color_mgt_flag = scene->r.color_mgt_flag;
		BKE_color_managed_display_settings_copy(&sce->display_settings, &scene->display_settings);

		BKE_color_managed_view_settings_free(&sce->view_settings);
		BKE_color_managed_view_settings_copy(&sce->view_settings, &scene->view_settings);

		/* prevent overhead for small renders and icons (32) */
		if (id && sp->sizex < 40) {
			sce->r.tilex = sce->r.tiley = 64;
		}
		else {
			sce->r.tilex = sce->r.xsch / 4;
			sce->r.tiley = sce->r.ysch / 4;
		}

		if ((id && sp->pr_method == PR_ICON_RENDER) && id_type != ID_WO)
			sce->r.alphamode = R_ALPHAPREMUL;
		else
			sce->r.alphamode = R_ADDSKY;

		sce->r.cfra = scene->r.cfra;

		if (id_type == ID_TE && !check_engine_supports_textures(scene)) {
			/* Force blender internal for texture icons and nodes render,
			 * seems commonly used render engines does not support
			 * such kind of rendering.
			 */
			BLI_strncpy(sce->r.engine, RE_engine_id_BLENDER_EEVEE, sizeof(sce->r.engine));
		}
		else {
			BLI_strncpy(sce->r.engine, scene->r.engine, sizeof(sce->r.engine));
		}

		if (id_type == ID_MA) {
			Material *mat = NULL, *origmat = (Material *)id;

			if (origmat) {
				/* work on a copy */
				mat = BKE_material_localize(origmat);
				sp->matcopy = mat;
				BLI_addtail(&pr_main->mat, mat);
<<<<<<< HEAD
				
=======

>>>>>>> 95011f6d
				/* use current scene world to light sphere */
				if (mat->pr_type == MA_SPHERE_A && sp->pr_method == PR_BUTS_RENDER) {
					/* Use current scene world to light sphere. */
					sce->world = preview_get_localized_world(sp, scene->world);
				}
				else if (sce->world) {
					/* Use a default world color. Using the current
					 * scene world can be slow if it has big textures. */
					sce->world->use_nodes = false;
					sce->world->horr = 0.5f;
					sce->world->horg = 0.5f;
					sce->world->horb = 0.5f;
				}

				if (sp->pr_method == PR_ICON_RENDER) {
					set_preview_collection(sce, view_layer, MA_SPHERE_A);
				}
				else {
					set_preview_collection(sce, view_layer, mat->pr_type);

					if (mat->nodetree && sp->pr_method == PR_NODE_RENDER) {
						/* two previews, they get copied by wmJob */
						BKE_node_preview_init_tree(mat->nodetree, sp->sizex, sp->sizey, true);
						BKE_node_preview_init_tree(origmat->nodetree, sp->sizex, sp->sizey, true);
					}
				}
			}
			else {
				sce->r.mode &= ~(R_OSA);
<<<<<<< HEAD
				
			}
			
=======

			}

>>>>>>> 95011f6d
			for (Base *base = view_layer->object_bases.first; base; base = base->next) {
				if (base->object->id.name[2] == 'p') {
					/* copy over object color, in case material uses it */
					copy_v4_v4(base->object->col, sp->col);

					if (OB_TYPE_SUPPORT_MATERIAL(base->object->type)) {
						/* don't use assign_material, it changed mat->id.us, which shows in the UI */
						Material ***matar = give_matarar(base->object);
						int actcol = max_ii(base->object->actcol - 1, 0);

						if (matar && actcol < base->object->totcol)
							(*matar)[actcol] = mat;
					}
					else if (base->object->type == OB_LAMP) {
						base->flag |= BASE_VISIBLED;
					}
				}
			}
		}
		else if (id_type == ID_TE) {
			Tex *tex = NULL, *origtex = (Tex *)id;

			if (origtex) {
				tex = BKE_texture_localize(origtex);
				sp->texcopy = tex;
				BLI_addtail(&pr_main->tex, tex);
			}
			set_preview_collection(sce, view_layer, MA_TEXTURE);
<<<<<<< HEAD
			
=======

>>>>>>> 95011f6d
			if (tex && tex->nodetree && sp->pr_method == PR_NODE_RENDER) {
				/* two previews, they get copied by wmJob */
				BKE_node_preview_init_tree(origtex->nodetree, sp->sizex, sp->sizey, true);
				BKE_node_preview_init_tree(tex->nodetree, sp->sizex, sp->sizey, true);
			}
		}
		else if (id_type == ID_LA) {
			Lamp *la = NULL, *origla = (Lamp *)id;

			/* work on a copy */
			if (origla) {
				la = BKE_lamp_localize(origla);
				sp->lampcopy = la;
				BLI_addtail(&pr_main->lamp, la);
			}

			set_preview_collection(sce, view_layer, MA_LAMP);

			if (sce->world) {
				/* Only use lighting from the lamp. */
				sce->world->use_nodes = false;
				sce->world->horr = 0.0f;
				sce->world->horg = 0.0f;
				sce->world->horb = 0.0f;
			}
<<<<<<< HEAD
				
=======

>>>>>>> 95011f6d
			for (Base *base = view_layer->object_bases.first; base; base = base->next) {
				if (base->object->id.name[2] == 'p') {
					if (base->object->type == OB_LAMP)
						base->object->data = la;
				}
			}

			if (la && la->nodetree && sp->pr_method == PR_NODE_RENDER) {
				/* two previews, they get copied by wmJob */
				BKE_node_preview_init_tree(origla->nodetree, sp->sizex, sp->sizey, true);
				BKE_node_preview_init_tree(la->nodetree, sp->sizex, sp->sizey, true);
			}
		}
		else if (id_type == ID_WO) {
			World *wrld = NULL, *origwrld = (World *)id;

			if (origwrld) {
				wrld = BKE_world_localize(origwrld);
				sp->worldcopy = wrld;
				BLI_addtail(&pr_main->world, wrld);
			}

			set_preview_collection(sce, view_layer, MA_SKY);
			sce->world = wrld;

			if (wrld && wrld->nodetree && sp->pr_method == PR_NODE_RENDER) {
				/* two previews, they get copied by wmJob */
				BKE_node_preview_init_tree(wrld->nodetree, sp->sizex, sp->sizey, true);
				BKE_node_preview_init_tree(origwrld->nodetree, sp->sizex, sp->sizey, true);
			}
		}

		return sce;
	}

	return NULL;
}

/* new UI convention: draw is in pixel space already. */
/* uses UI_BTYPE_ROUNDBOX button in block to get the rect */
static bool ed_preview_draw_rect(ScrArea *sa, int split, int first, rcti *rect, rcti *newrect)
{
	Render *re;
	RenderView *rv;
	RenderResult rres;
	char name[32];
	int offx = 0;
	int newx = BLI_rcti_size_x(rect);
	int newy = BLI_rcti_size_y(rect);
	bool ok = false;

	if (!split || first) sprintf(name, "Preview %p", (void *)sa);
	else sprintf(name, "SecondPreview %p", (void *)sa);

	if (split) {
		if (first) {
			offx = 0;
			newx = newx / 2;
		}
		else {
			offx = newx / 2;
			newx = newx - newx / 2;
		}
	}

	/* test if something rendered ok */
	re = RE_GetRender(name);

	if (re == NULL)
		return false;

	RE_AcquireResultImageViews(re, &rres);

	if (!BLI_listbase_is_empty(&rres.views)) {
		/* material preview only needs monoscopy (view 0) */
		rv = RE_RenderViewGetById(&rres, 0);
	}
	else {
		/* possible the job clears the views but we're still drawing T45496 */
		rv = NULL;
	}

	if (rv && rv->rectf) {

		if (ABS(rres.rectx - newx) < 2 && ABS(rres.recty - newy) < 2) {

			newrect->xmax = max_ii(newrect->xmax, rect->xmin + rres.rectx + offx);
			newrect->ymax = max_ii(newrect->ymax, rect->ymin + rres.recty);

			if (rres.rectx && rres.recty) {
				unsigned char *rect_byte = MEM_mallocN(rres.rectx * rres.recty * sizeof(int), "ed_preview_draw_rect");
				float fx = rect->xmin + offx;
				float fy = rect->ymin;

				/* material preview only needs monoscopy (view 0) */
				if (re)
					RE_AcquiredResultGet32(re, &rres, (unsigned int *)rect_byte, 0);

				IMMDrawPixelsTexState state = immDrawPixelsTexSetup(GPU_SHADER_2D_IMAGE_COLOR);
				immDrawPixelsTex(&state, fx, fy, rres.rectx, rres.recty, GL_RGBA, GL_UNSIGNED_BYTE, GL_NEAREST, rect_byte,
				                 1.0f, 1.0f, NULL);
<<<<<<< HEAD
				
=======

>>>>>>> 95011f6d
				MEM_freeN(rect_byte);

				ok = 1;
			}
		}
	}

	RE_ReleaseResultImageViews(re, &rres);

	return ok;
}

void ED_preview_draw(const bContext *C, void *idp, void *parentp, void *slotp, rcti *rect)
{
	if (idp) {
		wmWindowManager *wm = CTX_wm_manager(C);
		ScrArea *sa = CTX_wm_area(C);
		ID *id = (ID *)idp;
		ID *parent = (ID *)parentp;
		MTex *slot = (MTex *)slotp;
		SpaceButs *sbuts = CTX_wm_space_buts(C);
		ShaderPreview *sp = WM_jobs_customdata(wm, sa);
		rcti newrect;
		int ok;
		int newx = BLI_rcti_size_x(rect);
		int newy = BLI_rcti_size_y(rect);

		newrect.xmin = rect->xmin;
		newrect.xmax = rect->xmin;
		newrect.ymin = rect->ymin;
		newrect.ymax = rect->ymin;

		if (parent) {
			ok = ed_preview_draw_rect(sa, 1, 1, rect, &newrect);
			ok &= ed_preview_draw_rect(sa, 1, 0, rect, &newrect);
		}
		else
			ok = ed_preview_draw_rect(sa, 0, 0, rect, &newrect);

		if (ok)
			*rect = newrect;

		/* start a new preview render job if signaled through sbuts->preview,
		 * if no render result was found and no preview render job is running,
		 * or if the job is running and the size of preview changed */
		if ((sbuts != NULL && sbuts->preview) ||
		    (!ok && !WM_jobs_test(wm, sa, WM_JOB_TYPE_RENDER_PREVIEW)) ||
		    (sp && (ABS(sp->sizex - newx) >= 2 || ABS(sp->sizey - newy) > 2)))
		{
			if (sbuts != NULL) {
				sbuts->preview = 0;
			}
			ED_preview_shader_job(C, sa, id, parent, slot, newx, newy, PR_BUTS_RENDER);
		}
	}
}

/* **************************** new shader preview system ****************** */

/* inside thread, called by renderer, sets job update value */
static void shader_preview_update(void *spv, RenderResult *UNUSED(rr), volatile struct rcti *UNUSED(rect))
{
	ShaderPreview *sp = spv;

	*(sp->do_update) = true;
}

/* called by renderer, checks job value */
static int shader_preview_break(void *spv)
{
	ShaderPreview *sp = spv;

	return *(sp->stop);
}

/* outside thread, called before redraw notifiers, it moves finished preview over */
static void shader_preview_updatejob(void *spv)
{
	ShaderPreview *sp = spv;

	if (sp->id) {
		if (sp->pr_method == PR_NODE_RENDER) {
			if (GS(sp->id->name) == ID_MA) {
				Material *mat = (Material *)sp->id;

				if (sp->matcopy && mat->nodetree && sp->matcopy->nodetree)
					ntreeLocalSync(sp->matcopy->nodetree, mat->nodetree);
			}
			else if (GS(sp->id->name) == ID_TE) {
				Tex *tex = (Tex *)sp->id;

				if (sp->texcopy && tex->nodetree && sp->texcopy->nodetree)
					ntreeLocalSync(sp->texcopy->nodetree, tex->nodetree);
			}
			else if (GS(sp->id->name) == ID_WO) {
				World *wrld = (World *)sp->id;

				if (sp->worldcopy && wrld->nodetree && sp->worldcopy->nodetree)
					ntreeLocalSync(sp->worldcopy->nodetree, wrld->nodetree);
			}
			else if (GS(sp->id->name) == ID_LA) {
				Lamp *la = (Lamp *)sp->id;

				if (sp->lampcopy && la->nodetree && sp->lampcopy->nodetree)
					ntreeLocalSync(sp->lampcopy->nodetree, la->nodetree);
			}
		}
	}
}

static void shader_preview_render(ShaderPreview *sp, ID *id, int split, int first)
{
	Render *re;
	Scene *sce;
	float oldlens;
	short idtype = GS(id->name);
	char name[32];
	int sizex;
	Main *pr_main = sp->pr_main;
	ID *id_eval = DEG_get_evaluated_id(sp->depsgraph, id);
<<<<<<< HEAD
	
=======

>>>>>>> 95011f6d
	/* in case of split preview, use border render */
	if (split) {
		if (first) sizex = sp->sizex / 2;
		else sizex = sp->sizex - sp->sizex / 2;
	}
	else {
		sizex = sp->sizex;
	}

	/* we have to set preview variables first */
	sce = preview_get_scene(pr_main);
	if (sce) {
		sce->r.xsch = sizex;
		sce->r.ysch = sp->sizey;
		sce->r.size = 100;
	}

	/* get the stuff from the builtin preview dbase */
	sce = preview_prepare_scene(sp->bmain, sp->scene, id_eval, idtype, sp);
	if (sce == NULL) return;

	if (!split || first) sprintf(name, "Preview %p", sp->owner);
	else sprintf(name, "SecondPreview %p", sp->owner);
	re = RE_GetRender(name);

	/* full refreshed render from first tile */
	if (re == NULL)
		re = RE_NewRender(name);

	/* sce->r gets copied in RE_InitState! */
	sce->r.scemode &= ~(R_MATNODE_PREVIEW | R_TEXNODE_PREVIEW);
	sce->r.scemode &= ~R_NO_IMAGE_LOAD;

	if (sp->pr_method == PR_ICON_RENDER) {
		sce->r.scemode |= R_NO_IMAGE_LOAD;
		sce->r.mode |= R_OSA;
	}
	else if (sp->pr_method == PR_NODE_RENDER) {
		if (idtype == ID_MA) sce->r.scemode |= R_MATNODE_PREVIEW;
		else if (idtype == ID_TE) sce->r.scemode |= R_TEXNODE_PREVIEW;
		sce->r.mode &= ~R_OSA;
	}
	else {  /* PR_BUTS_RENDER */
		sce->r.mode |= R_OSA;
	}


	/* callbacs are cleared on GetRender() */
	if (ELEM(sp->pr_method, PR_BUTS_RENDER, PR_NODE_RENDER)) {
		RE_display_update_cb(re, sp, shader_preview_update);
	}
	/* set this for all previews, default is react to G.is_break still */
	RE_test_break_cb(re, sp, shader_preview_break);

	/* lens adjust */
	oldlens = ((Camera *)sce->camera->data)->lens;
	if (sizex > sp->sizey)
		((Camera *)sce->camera->data)->lens *= (float)sp->sizey / (float)sizex;

	/* entire cycle for render engine */
	RE_PreviewRender(re, pr_main, sce);

	((Camera *)sce->camera->data)->lens = oldlens;

	/* handle results */
	if (sp->pr_method == PR_ICON_RENDER) {
		// char *rct= (char *)(sp->pr_rect + 32*16 + 16);

		if (sp->pr_rect)
			RE_ResultGet32(re, sp->pr_rect);
	}

	/* unassign the pointers, reset vars */
	preview_prepare_scene(sp->bmain, sp->scene, NULL, GS(id->name), sp);

	/* XXX bad exception, end-exec is not being called in render, because it uses local main */
//	if (idtype == ID_TE) {
//		Tex *tex= (Tex *)id;
//		if (tex->use_nodes && tex->nodetree)
//			ntreeEndExecTree(tex->nodetree);
//	}

}

/* runs inside thread for material and icons */
static void shader_preview_startjob(void *customdata, short *stop, short *do_update)
{
	ShaderPreview *sp = customdata;

	sp->stop = stop;
	sp->do_update = do_update;

	if (sp->parent) {
		shader_preview_render(sp, sp->id, 1, 1);
		shader_preview_render(sp, sp->parent, 1, 0);
	}
	else
		shader_preview_render(sp, sp->id, 0, 0);

	*do_update = true;
}

static void shader_preview_free(void *customdata)
{
	ShaderPreview *sp = customdata;
	Main *pr_main = sp->pr_main;

	if (sp->matcopy) {
		struct IDProperty *properties;

		/* node previews */
		shader_preview_updatejob(sp);

		/* get rid of copied material */
		BLI_remlink(&pr_main->mat, sp->matcopy);

		BKE_material_free(sp->matcopy);

		properties = IDP_GetProperties((ID *)sp->matcopy, false);
		if (properties) {
			IDP_FreeProperty(properties);
			MEM_freeN(properties);
		}
		MEM_freeN(sp->matcopy);
	}
	if (sp->texcopy) {
		struct IDProperty *properties;
		/* node previews */
		shader_preview_updatejob(sp);

		/* get rid of copied texture */
		BLI_remlink(&pr_main->tex, sp->texcopy);
		BKE_texture_free(sp->texcopy);

		properties = IDP_GetProperties((ID *)sp->texcopy, false);
		if (properties) {
			IDP_FreeProperty(properties);
			MEM_freeN(properties);
		}
		MEM_freeN(sp->texcopy);
	}
	if (sp->worldcopy) {
		struct IDProperty *properties;
		/* node previews */
		shader_preview_updatejob(sp);

		/* get rid of copied world */
		BLI_remlink(&pr_main->world, sp->worldcopy);
		BKE_world_free(sp->worldcopy);

		properties = IDP_GetProperties((ID *)sp->worldcopy, false);
		if (properties) {
			IDP_FreeProperty(properties);
			MEM_freeN(properties);
		}
		MEM_freeN(sp->worldcopy);
	}
	if (sp->lampcopy) {
		struct IDProperty *properties;
		/* node previews */
		shader_preview_updatejob(sp);

		/* get rid of copied lamp */
		BLI_remlink(&pr_main->lamp, sp->lampcopy);
		BKE_lamp_free(sp->lampcopy);

		properties = IDP_GetProperties((ID *)sp->lampcopy, false);
		if (properties) {
			IDP_FreeProperty(properties);
			MEM_freeN(properties);
		}
		MEM_freeN(sp->lampcopy);
	}

	MEM_freeN(sp);
}

/* ************************* icon preview ********************** */

static void icon_copy_rect(ImBuf *ibuf, unsigned int w, unsigned int h, unsigned int *rect)
{
	struct ImBuf *ima;
	unsigned int *drect, *srect;
	float scaledx, scaledy;
	short ex, ey, dx, dy;

	/* paranoia test */
	if (ibuf == NULL || (ibuf->rect == NULL && ibuf->rect_float == NULL))
		return;

	/* waste of cpu cyles... but the imbuf API has no other way to scale fast (ton) */
	ima = IMB_dupImBuf(ibuf);

	if (!ima)
		return;

	if (ima->x > ima->y) {
		scaledx = (float)w;
		scaledy =  ( (float)ima->y / (float)ima->x) * (float)w;
	}
	else {
		scaledx =  ( (float)ima->x / (float)ima->y) * (float)h;
		scaledy = (float)h;
	}

	ex = (short)scaledx;
	ey = (short)scaledy;

	dx = (w - ex) / 2;
	dy = (h - ey) / 2;

	IMB_scalefastImBuf(ima, ex, ey);

	/* if needed, convert to 32 bits */
	if (ima->rect == NULL)
		IMB_rect_from_float(ima);

	srect = ima->rect;
	drect = rect;

	drect += dy * w + dx;
	for (; ey > 0; ey--) {
		memcpy(drect, srect, ex * sizeof(int));
		drect += w;
		srect += ima->x;
	}

	IMB_freeImBuf(ima);
}

static void set_alpha(char *cp, int sizex, int sizey, char alpha)
{
	int a, size = sizex * sizey;

	for (a = 0; a < size; a++, cp += 4)
		cp[3] = alpha;
}

static void icon_preview_startjob(void *customdata, short *stop, short *do_update)
{
	ShaderPreview *sp = customdata;

	if (sp->pr_method == PR_ICON_DEFERRED) {
		PreviewImage *prv = sp->owner;
		ImBuf *thumb;
		char *deferred_data = PRV_DEFERRED_DATA(prv);
		int source =  deferred_data[0];
		char *path = &deferred_data[1];

//		printf("generating deferred %d×%d preview for %s\n", sp->sizex, sp->sizey, path);

		thumb = IMB_thumb_manage(path, THB_LARGE, source);

		if (thumb) {
			/* PreviewImage assumes premultiplied alhpa... */
			IMB_premultiply_alpha(thumb);

			icon_copy_rect(thumb, sp->sizex, sp->sizey, sp->pr_rect);
			IMB_freeImBuf(thumb);
		}
	}
	else {
		ID *id = sp->id;
		short idtype = GS(id->name);

		if (idtype == ID_IM) {
			Image *ima = (Image *)id;
			ImBuf *ibuf = NULL;
			ImageUser iuser = {NULL};

			/* ima->ok is zero when Image cannot load */
			if (ima == NULL || ima->ok == 0)
				return;

			/* setup dummy image user */
			iuser.ok = iuser.framenr = 1;
			iuser.scene = sp->scene;

			/* elubie: this needs to be changed: here image is always loaded if not
			 * already there. Very expensive for large images. Need to find a way to
			 * only get existing ibuf */
			ibuf = BKE_image_acquire_ibuf(ima, &iuser, NULL);
			if (ibuf == NULL || ibuf->rect == NULL) {
				BKE_image_release_ibuf(ima, ibuf, NULL);
				return;
			}

			icon_copy_rect(ibuf, sp->sizex, sp->sizey, sp->pr_rect);

			*do_update = true;

			BKE_image_release_ibuf(ima, ibuf, NULL);
		}
		else if (idtype == ID_BR) {
			Brush *br = (Brush *)id;

			br->icon_imbuf = get_brush_icon(br);

			memset(sp->pr_rect, 0x88, sp->sizex * sp->sizey * sizeof(unsigned int));

			if (!(br->icon_imbuf) || !(br->icon_imbuf->rect))
				return;

			icon_copy_rect(br->icon_imbuf, sp->sizex, sp->sizey, sp->pr_rect);

			*do_update = true;
		}
		else if (idtype == ID_SCR) {
			bScreen *screen = (bScreen *)id;

			ED_screen_preview_render(screen, sp->sizex, sp->sizey, sp->pr_rect);
			*do_update = true;
		}
		else {
			/* re-use shader job */
			shader_preview_startjob(customdata, stop, do_update);

			/* world is rendered with alpha=0, so it wasn't displayed
			 * this could be render option for sky to, for later */
			if (idtype == ID_WO) {
				set_alpha((char *)sp->pr_rect, sp->sizex, sp->sizey, 255);
			}
		}
	}
}

/* use same function for icon & shader, so the job manager
 * does not run two of them at the same time. */

static void common_preview_startjob(void *customdata, short *stop, short *do_update, float *UNUSED(progress))
{
	ShaderPreview *sp = customdata;

	if (ELEM(sp->pr_method, PR_ICON_RENDER, PR_ICON_DEFERRED))
		icon_preview_startjob(customdata, stop, do_update);
	else
		shader_preview_startjob(customdata, stop, do_update);
}

/* exported functions */

static void icon_preview_add_size(IconPreview *ip, unsigned int *rect, int sizex, int sizey)
{
	IconPreviewSize *cur_size = ip->sizes.first, *new_size;

	while (cur_size) {
		if (cur_size->sizex == sizex && cur_size->sizey == sizey) {
			/* requested size is already in list, no need to add it again */
			return;
		}

		cur_size = cur_size->next;
	}

	new_size = MEM_callocN(sizeof(IconPreviewSize), "IconPreviewSize");
	new_size->sizex = sizex;
	new_size->sizey = sizey;
	new_size->rect = rect;

	BLI_addtail(&ip->sizes, new_size);
}

static void icon_preview_startjob_all_sizes(void *customdata, short *stop, short *do_update, float *progress)
{
	IconPreview *ip = (IconPreview *)customdata;
	IconPreviewSize *cur_size;

	for (cur_size = ip->sizes.first; cur_size; cur_size = cur_size->next) {
		PreviewImage *prv = ip->owner;

		if (prv->tag & PRV_TAG_DEFFERED_DELETE) {
			/* Non-thread-protected reading is not an issue here. */
			continue;
		}

		ShaderPreview *sp = MEM_callocN(sizeof(ShaderPreview), "Icon ShaderPreview");
		const bool is_render = !(prv->tag & PRV_TAG_DEFFERED);

		/* construct shader preview from image size and previewcustomdata */
		sp->scene = ip->scene;
		sp->depsgraph = ip->depsgraph;
		sp->owner = ip->owner;
		sp->sizex = cur_size->sizex;
		sp->sizey = cur_size->sizey;
		sp->pr_method = is_render ? PR_ICON_RENDER : PR_ICON_DEFERRED;
		sp->pr_rect = cur_size->rect;
		sp->id = ip->id;
		sp->bmain = ip->bmain;

		if (is_render) {
			BLI_assert(ip->id);
			/* texture icon rendering is hardcoded to use the BI scene,
			 * so don't even think of using cycle's bmain for
			 * texture icons
			 */
			if (GS(ip->id->name) != ID_TE)
				sp->pr_main = G_pr_main_cycles;
			else
				sp->pr_main = G_pr_main;
		}

		common_preview_startjob(sp, stop, do_update, progress);
		shader_preview_free(sp);
	}
}

static void icon_preview_endjob(void *customdata)
{
	IconPreview *ip = customdata;

	if (ip->id) {

		if (GS(ip->id->name) == ID_BR)
			WM_main_add_notifier(NC_BRUSH | NA_EDITED, ip->id);
#if 0
		if (GS(ip->id->name) == ID_MA) {
			Material *ma = (Material *)ip->id;
			PreviewImage *prv_img = ma->preview;
			int i;

			/* signal to gpu texture */
			for (i = 0; i < NUM_ICON_SIZES; ++i) {
				if (prv_img->gputexture[i]) {
					GPU_texture_free(prv_img->gputexture[i]);
					prv_img->gputexture[i] = NULL;
					WM_main_add_notifier(NC_MATERIAL|ND_SHADING_DRAW, ip->id);
				}
			}
		}
#endif
	}

	if (ip->owner) {
		PreviewImage *prv_img = ip->owner;
		prv_img->tag &= ~PRV_TAG_DEFFERED_RENDERING;
		if (prv_img->tag & PRV_TAG_DEFFERED_DELETE) {
			BLI_assert(prv_img->tag & PRV_TAG_DEFFERED);
			BKE_previewimg_cached_release_pointer(prv_img);
		}
	}
}

static void icon_preview_free(void *customdata)
{
	IconPreview *ip = (IconPreview *)customdata;

	BLI_freelistN(&ip->sizes);
	MEM_freeN(ip);
}

void ED_preview_icon_render(Main *bmain, Scene *scene, ID *id, unsigned int *rect, int sizex, int sizey)
{
	IconPreview ip = {NULL};
	short stop = false, update = false;
	float progress = 0.0f;

	ED_preview_ensure_dbase();

	ip.bmain = bmain;
	ip.scene = scene;
	ip.owner = BKE_previewimg_id_ensure(id);
	ip.id = id;

	icon_preview_add_size(&ip, rect, sizex, sizey);

	icon_preview_startjob_all_sizes(&ip, &stop, &update, &progress);

	icon_preview_endjob(&ip);

	BLI_freelistN(&ip.sizes);
}

void ED_preview_icon_job(const bContext *C, void *owner, ID *id, unsigned int *rect, int sizex, int sizey)
{
	wmJob *wm_job;
	IconPreview *ip, *old_ip;

	ED_preview_ensure_dbase();

	/* suspended start means it starts after 1 timer step, see WM_jobs_timer below */
	wm_job = WM_jobs_get(CTX_wm_manager(C), CTX_wm_window(C), owner, "Icon Preview",
	                     WM_JOB_EXCL_RENDER | WM_JOB_SUSPEND, WM_JOB_TYPE_RENDER_PREVIEW);

	ip = MEM_callocN(sizeof(IconPreview), "icon preview");

	/* render all resolutions from suspended job too */
	old_ip = WM_jobs_customdata_get(wm_job);
	if (old_ip)
		BLI_movelisttolist(&ip->sizes, &old_ip->sizes);

	/* customdata for preview thread */
	ip->bmain = CTX_data_main(C);
	ip->scene = CTX_data_scene(C);
	ip->depsgraph = CTX_data_depsgraph(C);
	ip->owner = owner;
	ip->id = id;

	icon_preview_add_size(ip, rect, sizex, sizey);

	/* Special threading hack: warn main code that this preview is being rendered and cannot be freed... */
	{
		PreviewImage *prv_img = owner;
		if (prv_img->tag & PRV_TAG_DEFFERED) {
			prv_img->tag |= PRV_TAG_DEFFERED_RENDERING;
		}
	}

	/* setup job */
	WM_jobs_customdata_set(wm_job, ip, icon_preview_free);
	WM_jobs_timer(wm_job, 0.1, NC_WINDOW, NC_WINDOW);
	WM_jobs_callbacks(wm_job, icon_preview_startjob_all_sizes, NULL, NULL, icon_preview_endjob);

	WM_jobs_start(CTX_wm_manager(C), wm_job);
}

void ED_preview_shader_job(const bContext *C, void *owner, ID *id, ID *parent, MTex *slot, int sizex, int sizey, int method)
{
	Object *ob = CTX_data_active_object(C);
	wmJob *wm_job;
	ShaderPreview *sp;
	Scene *scene = CTX_data_scene(C);
	short id_type = GS(id->name);

	/* Use workspace render only for buttons Window, since the other previews are related to the datablock. */

	/* Only texture node preview is supported with Cycles. */
	if (method == PR_NODE_RENDER && id_type != ID_TE) {
		return;
	}

	ED_preview_ensure_dbase();

	wm_job = WM_jobs_get(CTX_wm_manager(C), CTX_wm_window(C), owner, "Shader Preview",
	                    WM_JOB_EXCL_RENDER, WM_JOB_TYPE_RENDER_PREVIEW);
	sp = MEM_callocN(sizeof(ShaderPreview), "shader preview");

	/* customdata for preview thread */
	sp->scene = scene;
	sp->depsgraph = CTX_data_depsgraph(C);
	sp->owner = owner;
	sp->sizex = sizex;
	sp->sizey = sizey;
	sp->pr_method = method;
	sp->id = id;
	sp->parent = parent;
	sp->slot = slot;
	sp->bmain = CTX_data_main(C);

	/* hardcoded preview .blend for Eevee + Cycles, this should be solved
	 * once with custom preview .blend path for external engines */
	if ((method != PR_NODE_RENDER) && id_type != ID_TE) {
		sp->pr_main = G_pr_main_cycles;
	}
	else {
		sp->pr_main = G_pr_main;
	}

	if (ob && ob->totcol) copy_v4_v4(sp->col, ob->col);
	else sp->col[0] = sp->col[1] = sp->col[2] = sp->col[3] = 1.0f;

	/* setup job */
	WM_jobs_customdata_set(wm_job, sp, shader_preview_free);
	WM_jobs_timer(wm_job, 0.1, NC_MATERIAL, NC_MATERIAL);
	WM_jobs_callbacks(wm_job, common_preview_startjob, NULL, shader_preview_updatejob, NULL);

	WM_jobs_start(CTX_wm_manager(C), wm_job);
}

void ED_preview_kill_jobs(wmWindowManager *wm, Main *UNUSED(bmain))
{
	if (wm)
		WM_jobs_kill(wm, NULL, common_preview_startjob);
}
<|MERGE_RESOLUTION|>--- conflicted
+++ resolved
@@ -249,11 +249,7 @@
 static Scene *preview_get_scene(Main *pr_main)
 {
 	if (pr_main == NULL) return NULL;
-<<<<<<< HEAD
-	
-=======
-
->>>>>>> 95011f6d
+
 	return pr_main->scene.first;
 }
 
@@ -380,11 +376,7 @@
 				mat = BKE_material_localize(origmat);
 				sp->matcopy = mat;
 				BLI_addtail(&pr_main->mat, mat);
-<<<<<<< HEAD
-				
-=======
-
->>>>>>> 95011f6d
+
 				/* use current scene world to light sphere */
 				if (mat->pr_type == MA_SPHERE_A && sp->pr_method == PR_BUTS_RENDER) {
 					/* Use current scene world to light sphere. */
@@ -414,15 +406,9 @@
 			}
 			else {
 				sce->r.mode &= ~(R_OSA);
-<<<<<<< HEAD
-				
-			}
-			
-=======
-
-			}
-
->>>>>>> 95011f6d
+
+			}
+
 			for (Base *base = view_layer->object_bases.first; base; base = base->next) {
 				if (base->object->id.name[2] == 'p') {
 					/* copy over object color, in case material uses it */
@@ -451,11 +437,7 @@
 				BLI_addtail(&pr_main->tex, tex);
 			}
 			set_preview_collection(sce, view_layer, MA_TEXTURE);
-<<<<<<< HEAD
-			
-=======
-
->>>>>>> 95011f6d
+
 			if (tex && tex->nodetree && sp->pr_method == PR_NODE_RENDER) {
 				/* two previews, they get copied by wmJob */
 				BKE_node_preview_init_tree(origtex->nodetree, sp->sizex, sp->sizey, true);
@@ -481,11 +463,7 @@
 				sce->world->horg = 0.0f;
 				sce->world->horb = 0.0f;
 			}
-<<<<<<< HEAD
-				
-=======
-
->>>>>>> 95011f6d
+
 			for (Base *base = view_layer->object_bases.first; base; base = base->next) {
 				if (base->object->id.name[2] == 'p') {
 					if (base->object->type == OB_LAMP)
@@ -587,11 +565,7 @@
 				IMMDrawPixelsTexState state = immDrawPixelsTexSetup(GPU_SHADER_2D_IMAGE_COLOR);
 				immDrawPixelsTex(&state, fx, fy, rres.rectx, rres.recty, GL_RGBA, GL_UNSIGNED_BYTE, GL_NEAREST, rect_byte,
 				                 1.0f, 1.0f, NULL);
-<<<<<<< HEAD
-				
-=======
-
->>>>>>> 95011f6d
+
 				MEM_freeN(rect_byte);
 
 				ok = 1;
@@ -712,11 +686,7 @@
 	int sizex;
 	Main *pr_main = sp->pr_main;
 	ID *id_eval = DEG_get_evaluated_id(sp->depsgraph, id);
-<<<<<<< HEAD
-	
-=======
-
->>>>>>> 95011f6d
+
 	/* in case of split preview, use border render */
 	if (split) {
 		if (first) sizex = sp->sizex / 2;
