--- conflicted
+++ resolved
@@ -544,11 +544,7 @@
 	if (prop) {
 		int index;
 		if (RNA_property_is_set(op->ptr, prop)) {
-<<<<<<< HEAD
-			index = RNA_int_get(op->ptr, "index");
-=======
 			index = RNA_property_int_get(op->ptr, prop);
->>>>>>> d4934f8f
 		}
 		else {  /* if index unset, use active bookmark... */
 			index = sfile->bookmarknr;
@@ -598,22 +594,14 @@
 	SpaceFile *sfile = CTX_wm_space_file(C);
 	struct FSMenu *fsmenu = ED_fsmenu_get();
 	struct FSMenuEntry *fsmentry = ED_fsmenu_get_category(fsmenu, FS_CATEGORY_BOOKMARKS);
-<<<<<<< HEAD
-	struct FSMenuEntry *fsme_psrc, *fsme_pdst, *fsme;
-=======
 	const struct FSMenuEntry *fsmentry_org = fsmentry;
->>>>>>> d4934f8f
 
 	char fname[FILE_MAX];
 
 	const int direction = RNA_enum_get(op->ptr, "direction");
 	const int totitems = ED_fsmenu_get_nentries(fsmenu, FS_CATEGORY_BOOKMARKS);
 	const int act_index = sfile->bookmarknr;
-<<<<<<< HEAD
-	int new_index, i;
-=======
 	int new_index;
->>>>>>> d4934f8f
 
 	switch (direction) {
 		case FILE_BOOKMARK_MOVE_TOP:
@@ -633,65 +621,9 @@
 		return OPERATOR_CANCELLED;
 	}
 
-<<<<<<< HEAD
-	fsme_psrc = fsme_pdst = NULL;
-
-	if (new_index < act_index) {
-		for (fsme = fsmentry, i = 0; fsme; fsme = fsme->next, i++) {
-			if (i == new_index - 1) {
-				fsme_pdst = fsme;
-			}
-			else if (i == act_index - 1) {
-				fsme_psrc = fsme;
-				break;
-			}
-		}
-
-		BLI_assert(fsme_psrc && fsme_psrc->next && (!fsme_pdst || fsme_pdst->next));
-
-		fsme = fsme_psrc->next;
-		fsme_psrc->next = fsme->next;
-		if (fsme_pdst) {
-			fsme->next = fsme_pdst->next;
-			fsme_pdst->next = fsme;
-		}
-		else {
-			/* destination is first element of the list... */
-			fsme->next = fsmentry;
-			fsmentry = fsme;
-			ED_fsmenu_set_category(fsmenu, FS_CATEGORY_BOOKMARKS, fsmentry);
-		}
-	}
-	else {
-		for (fsme = fsmentry, i = 0; fsme; fsme = fsme->next, i++) {
-			if (i == new_index) {
-				fsme_pdst = fsme;
-				break;
-			}
-			else if (i == act_index - 1) {
-				fsme_psrc = fsme;
-			}
-		}
-
-		BLI_assert(fsme_pdst && (!fsme_psrc || fsme_psrc->next));
-
-		if (fsme_psrc) {
-			fsme = fsme_psrc->next;
-			fsme_psrc->next = fsme->next;
-		}
-		else {
-			/* source is first element of the list... */
-			fsme = fsmentry;
-			fsmentry = fsme->next;
-			ED_fsmenu_set_category(fsmenu, FS_CATEGORY_BOOKMARKS, fsmentry);
-		}
-		fsme->next = fsme_pdst->next;
-		fsme_pdst->next = fsme;
-=======
 	BLI_linklist_move_item((LinkNode **)&fsmentry, act_index, new_index);
 	if (fsmentry != fsmentry_org) {
 		ED_fsmenu_set_category(fsmenu, FS_CATEGORY_BOOKMARKS, fsmentry);
->>>>>>> d4934f8f
 	}
 
 	/* Need to update active bookmark number. */
@@ -1059,15 +991,9 @@
 			BLI_cleanup_dir(G.main->name, sfile->params->dir);
 			/* if not browsing in .blend file, we still want to check whether the path is a directory */
 			if (sfile->params->type == FILE_LOADLIB) {
-<<<<<<< HEAD
 				char tdir[FILE_MAX];
 				if (BLO_library_path_explode(sfile->params->dir, tdir, NULL, NULL)) {
-					file_change_dir(C, 0);
-=======
-				char tdir[FILE_MAX], tgroup[FILE_MAX];
-				if (BLO_is_a_library(sfile->params->dir, tdir, tgroup)) {
 					ED_file_change_dir(C, false);
->>>>>>> d4934f8f
 				}
 				else {
 					ED_file_change_dir(C, true);
@@ -1602,36 +1528,21 @@
 ARegion *file_tools_region(ScrArea *sa)
 {
 	ARegion *ar, *arnew;
-<<<<<<< HEAD
-	
-	for (ar = sa->regionbase.first; ar; ar = ar->next)
-		if (ar->regiontype == RGN_TYPE_TOOLS)
-			return ar;
-=======
 
 	if ((ar = BKE_area_find_region_type(sa, RGN_TYPE_TOOLS)) != NULL)
 		return ar;
->>>>>>> d4934f8f
 
 	/* add subdiv level; after header */
 	ar = BKE_area_find_region_type(sa, RGN_TYPE_HEADER);
 	
 	/* is error! */
-<<<<<<< HEAD
-	if (ar == NULL) return NULL;
-=======
 	if (ar == NULL)
 		return NULL;
->>>>>>> d4934f8f
 	
 	arnew = MEM_callocN(sizeof(ARegion), "tools for file");
 	BLI_insertlinkafter(&sa->regionbase, ar, arnew);
 	arnew->regiontype = RGN_TYPE_TOOLS;
 	arnew->alignment = RGN_ALIGN_LEFT;
-<<<<<<< HEAD
-	arnew->flag = RGN_FLAG_HIDDEN;
-=======
->>>>>>> d4934f8f
 
 	ar = MEM_callocN(sizeof(ARegion), "tool props for file");
 	BLI_insertlinkafter(&sa->regionbase, arnew, ar);
