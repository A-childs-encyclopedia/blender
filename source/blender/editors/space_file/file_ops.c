/*
 * This program is free software; you can redistribute it and/or
 * modify it under the terms of the GNU General Public License
 * as published by the Free Software Foundation; either version 2
 * of the License, or (at your option) any later version.
 *
 * This program is distributed in the hope that it will be useful,
 * but WITHOUT ANY WARRANTY; without even the implied warranty of
 * MERCHANTABILITY or FITNESS FOR A PARTICULAR PURPOSE.  See the
 * GNU General Public License for more details.
 *
 * You should have received a copy of the GNU General Public License
 * along with this program; if not, write to the Free Software Foundation,
 * Inc., 51 Franklin Street, Fifth Floor, Boston, MA 02110-1301, USA.
 *
 * The Original Code is Copyright (C) 2008 Blender Foundation.
 * All rights reserved.
 */

/** \file
 * \ingroup spfile
 */

#include "BLI_utildefines.h"

#include "BLI_blenlib.h"
#include "BLI_linklist.h"
#include "BLI_math.h"

#include "RNA_access.h"
#include "RNA_define.h"
#include "RNA_types.h"

#include "BLO_readfile.h"

#include "BKE_appdir.h"
#include "BKE_asset_engine.h"
#include "BKE_context.h"
#include "BKE_global.h"
#include "BKE_main.h"
#include "BKE_report.h"
#include "BKE_screen.h"

#ifdef WIN32
#  include "BLI_winstuff.h"
#endif

#include "ED_screen.h"
#include "ED_fileselect.h"
#include "ED_select_utils.h"

#include "UI_interface.h"

#include "MEM_guardedalloc.h"

#include "UI_view2d.h"

#include "WM_api.h"
#include "WM_types.h"

#include "file_intern.h"
#include "filelist.h"
#include "fsmenu.h"

#include <stdlib.h>
#include <string.h>
#include <stdio.h>
#include <ctype.h>
#include <errno.h>

/* ---------- FILE SELECTION ------------ */
static FileSelection find_file_mouse_rect(SpaceFile *sfile, ARegion *ar, const rcti *rect_region)
{
  FileSelection sel;

  View2D *v2d = &ar->v2d;
  rcti rect_view;
  rctf rect_view_fl;
  rctf rect_region_fl;

  BLI_rctf_rcti_copy(&rect_region_fl, rect_region);

  /* Okay, manipulating v2d rects here is hacky...  */
  v2d->mask.ymax -= sfile->layout->offset_top;
  v2d->cur.ymax -= sfile->layout->offset_top;
  UI_view2d_region_to_view_rctf(v2d, &rect_region_fl, &rect_view_fl);
  v2d->mask.ymax += sfile->layout->offset_top;
  v2d->cur.ymax += sfile->layout->offset_top;

  BLI_rcti_init(&rect_view,
                (int)(v2d->tot.xmin + rect_view_fl.xmin),
                (int)(v2d->tot.xmin + rect_view_fl.xmax),
                (int)(v2d->tot.ymax - rect_view_fl.ymin),
                (int)(v2d->tot.ymax - rect_view_fl.ymax));

  sel = ED_fileselect_layout_offset_rect(sfile->layout, &rect_view);

  return sel;
}

static void file_deselect_all(SpaceFile *sfile, unsigned int flag)
{
  FileSelection sel;
  sel.first = 0;
  sel.last = filelist_files_ensure(sfile->files, ED_fileselect_get_params(sfile)) - 1;

  filelist_entries_select_index_range_set(sfile->files, &sel, FILE_SEL_REMOVE, flag, CHECK_ALL);
}

typedef enum FileSelect {
  FILE_SELECT_NOTHING = 0,
  FILE_SELECT_DIR = 1,
  FILE_SELECT_FILE = 2,
} FileSelect;

static void clamp_to_filelist(int numfiles, FileSelection *sel)
{
  /* box select before the first file */
  if ((sel->first < 0) && (sel->last >= 0)) {
    sel->first = 0;
  }
  /* don't select if everything is outside filelist */
  if ((sel->first >= numfiles) && ((sel->last < 0) || (sel->last >= numfiles))) {
    sel->first = -1;
    sel->last = -1;
  }

  /* fix if last file invalid */
  if ((sel->first > 0) && (sel->last < 0)) {
    sel->last = numfiles - 1;
  }

  /* clamp */
  if ((sel->first >= numfiles)) {
    sel->first = numfiles - 1;
  }
  if ((sel->last >= numfiles)) {
    sel->last = numfiles - 1;
  }
}

static FileSelection file_selection_get(bContext *C, const rcti *rect, bool fill)
{
  ARegion *ar = CTX_wm_region(C);
  SpaceFile *sfile = CTX_wm_space_file(C);
  int numfiles = filelist_files_ensure(sfile->files, ED_fileselect_get_params(sfile));
  FileSelection sel;

  sel = find_file_mouse_rect(sfile, ar, rect);
  if (!((sel.first == -1) && (sel.last == -1))) {
    clamp_to_filelist(numfiles, &sel);
  }

  /* if desired, fill the selection up from the last selected file to the current one */
  if (fill && (sel.last >= 0) && (sel.last < numfiles)) {
    int f;
    /* Try to find a smaller-index selected item. */
    for (f = sel.last; f >= 0; f--) {
      if (filelist_entry_select_index_get(sfile->files, f, CHECK_ALL)) {
        break;
      }
    }
    if (f >= 0) {
      sel.first = f + 1;
    }
    /* If none found, try to find a higher-index selected item. */
    else {
      for (f = sel.first; f < numfiles; f++) {
        if (filelist_entry_select_index_get(sfile->files, f, CHECK_ALL)) {
          break;
        }
      }
      if (f < numfiles) {
        sel.last = f - 1;
      }
    }
  }
  return sel;
}

static FileSelect file_select_do(bContext *C, int selected_idx, bool do_diropen)
{
  Main *bmain = CTX_data_main(C);
  FileSelect retval = FILE_SELECT_NOTHING;
  SpaceFile *sfile = CTX_wm_space_file(C);
  FileSelectParams *params = ED_fileselect_get_params(sfile);
  int numfiles = filelist_files_ensure(sfile->files, ED_fileselect_get_params(sfile));
  const FileDirEntry *file;

  /* make the selected file active */
  if ((selected_idx >= 0) && (selected_idx < numfiles) &&
      (file = filelist_file(sfile->files, selected_idx))) {
    params->highlight_file = selected_idx;
    params->active_file = selected_idx;

    if (file->typeflag & FILE_TYPE_DIR) {
      const bool is_parent_dir = FILENAME_IS_PARENT(file->relpath);

      if (do_diropen == false) {
        retval = FILE_SELECT_DIR;
      }
      /* the path is too long and we are not going up! */
      else if (!is_parent_dir && strlen(params->dir) + strlen(file->relpath) >= FILE_MAX) {
        // XXX error("Path too long, cannot enter this directory");
      }
      else {
        if (is_parent_dir) {
          /* avoids /../../ */
          BLI_parent_dir(params->dir);

          if (params->recursion_level > 1) {
            /* Disable 'dirtree' recursion when going up in tree. */
            params->recursion_level = 0;
            filelist_setrecursion(sfile->files, params->recursion_level);
          }
        }
        else {
          BLI_cleanup_dir(BKE_main_blendfile_path(bmain), params->dir);
          strcat(params->dir, file->relpath);
          BLI_add_slash(params->dir);
        }

        ED_file_change_dir(C);
        retval = FILE_SELECT_DIR;
      }
    }
    else {
      retval = FILE_SELECT_FILE;
    }
    fileselect_file_set(sfile, selected_idx);
  }
  return retval;
}

/**
 * \warning: loops over all files so better use cautiously
 */
static bool file_is_any_selected(struct FileList *files, const int numfiles)
{
  int i;

  /* Is any file selected ? */
  for (i = 0; i < numfiles; i++) {
    if (filelist_entry_select_index_get(files, i, CHECK_ALL)) {
      return true;
    }
  }

  return false;
}

/**
 * If \a file is outside viewbounds, this adjusts view to make sure it's inside
 */
static void file_ensure_inside_viewbounds(ARegion *ar, SpaceFile *sfile, const int file)
{
  FileLayout *layout = ED_fileselect_get_layout(sfile, ar);
  rctf *cur = &ar->v2d.cur;
  rcti rect;
  bool changed = true;

  file_tile_boundbox(ar, layout, file, &rect);

  /* down - also use if tile is higher than viewbounds so view is aligned to file name */
  if (cur->ymin > rect.ymin || layout->tile_h > ar->winy) {
    cur->ymin = rect.ymin - (2 * layout->tile_border_y);
    cur->ymax = cur->ymin + ar->winy;
  }
  /* up */
  else if ((cur->ymax - layout->offset_top) < rect.ymax) {
    cur->ymax = rect.ymax + layout->tile_border_y + layout->offset_top;
    cur->ymin = cur->ymax - ar->winy;
  }
  /* left - also use if tile is wider than viewbounds so view is aligned to file name */
  else if (cur->xmin > rect.xmin || layout->tile_w > ar->winx) {
    cur->xmin = rect.xmin - layout->tile_border_x;
    cur->xmax = cur->xmin + ar->winx;
  }
  /* right */
  else if (cur->xmax < rect.xmax) {
    cur->xmax = rect.xmax + (2 * layout->tile_border_x);
    cur->xmin = cur->xmax - ar->winx;
  }
  else {
    BLI_assert(cur->xmin <= rect.xmin && cur->xmax >= rect.xmax && cur->ymin <= rect.ymin &&
               (cur->ymax - layout->offset_top) >= rect.ymax);
    changed = false;
  }

  if (changed) {
    UI_view2d_curRect_validate(&ar->v2d);
  }
}

static FileSelect file_select(
    bContext *C, const rcti *rect, FileSelType select, bool fill, bool do_diropen)
{
  SpaceFile *sfile = CTX_wm_space_file(C);
  FileSelect retval = FILE_SELECT_NOTHING;
  FileSelection sel = file_selection_get(C, rect, fill); /* get the selection */
  const FileCheckType check_type = (sfile->params->flag & FILE_DIRSEL_ONLY) ? CHECK_DIRS :
                                                                              CHECK_ALL;
  const int numfiles = filelist_files_ensure(sfile->files, ED_fileselect_get_params(sfile));

  /* flag the files as selected in the filelist */
  filelist_entries_select_index_range_set(
      sfile->files, &sel, select, FILE_SEL_SELECTED, check_type);

  /* Don't act on multiple selected files */
  if (sel.first != sel.last) {
    select = 0;
  }

  /* Do we have a valid selection and are we actually selecting */
  if ((sel.last >= 0) && (select != FILE_SEL_REMOVE)) {
    /* Check last selection, if selected, act on the file or dir */
    if (filelist_entry_select_index_get(sfile->files, sel.last, check_type)) {
      retval = file_select_do(C, sel.last, do_diropen);
    }
  }

  if (select != FILE_SEL_ADD && !file_is_any_selected(sfile->files, numfiles)) {
    sfile->params->active_file = -1;
  }
  else {
    ARegion *ar = CTX_wm_region(C);
    const FileLayout *layout = ED_fileselect_get_layout(sfile, ar);

    /* Adjust view to display selection. Doing iterations for first and last
     * selected item makes view showing as much of the selection possible.
     * Not really useful if tiles are (almost) bigger than viewbounds though. */
    if (((layout->flag & FILE_LAYOUT_HOR) && ar->winx > (1.2f * layout->tile_w)) ||
        ((layout->flag & FILE_LAYOUT_VER) && ar->winy > (2.0f * layout->tile_h))) {
      file_ensure_inside_viewbounds(ar, sfile, sel.last);
      file_ensure_inside_viewbounds(ar, sfile, sel.first);
    }
  }

  /* update operator for name change event */
  file_draw_check(C);

  return retval;
}

static int file_box_select_find_last_selected(SpaceFile *sfile,
                                              ARegion *ar,
                                              const FileSelection *sel,
                                              const int mouse_xy[2])
{
  FileLayout *layout = ED_fileselect_get_layout(sfile, ar);
  rcti bounds_first, bounds_last;
  int dist_first, dist_last;
  float mouseco_view[2];

  UI_view2d_region_to_view(&ar->v2d, UNPACK2(mouse_xy), &mouseco_view[0], &mouseco_view[1]);

  file_tile_boundbox(ar, layout, sel->first, &bounds_first);
  file_tile_boundbox(ar, layout, sel->last, &bounds_last);

  /* are first and last in the same column (horizontal layout)/row (vertical layout)? */
  if ((layout->flag & FILE_LAYOUT_HOR && bounds_first.xmin == bounds_last.xmin) ||
      (layout->flag & FILE_LAYOUT_VER && bounds_first.ymin != bounds_last.ymin)) {
    /* use vertical distance */
    const int my_loc = (int)mouseco_view[1];
    dist_first = BLI_rcti_length_y(&bounds_first, my_loc);
    dist_last = BLI_rcti_length_y(&bounds_last, my_loc);
  }
  else {
    /* use horizontal distance */
    const int mx_loc = (int)mouseco_view[0];
    dist_first = BLI_rcti_length_x(&bounds_first, mx_loc);
    dist_last = BLI_rcti_length_x(&bounds_last, mx_loc);
  }

  return (dist_first < dist_last) ? sel->first : sel->last;
}

static int file_box_select_modal(bContext *C, wmOperator *op, const wmEvent *event)
{
  ARegion *ar = CTX_wm_region(C);
  SpaceFile *sfile = CTX_wm_space_file(C);
  FileSelectParams *params = ED_fileselect_get_params(sfile);
  FileSelection sel;
  rcti rect;

  int result;

  result = WM_gesture_box_modal(C, op, event);

  if (result == OPERATOR_RUNNING_MODAL) {
    WM_operator_properties_border_to_rcti(op, &rect);

    ED_fileselect_layout_isect_rect(sfile->layout, &ar->v2d, &rect, &rect);

    sel = file_selection_get(C, &rect, 0);
    if ((sel.first != params->sel_first) || (sel.last != params->sel_last)) {
      int idx;

      file_deselect_all(sfile, FILE_SEL_HIGHLIGHTED);
      filelist_entries_select_index_range_set(
          sfile->files, &sel, FILE_SEL_ADD, FILE_SEL_HIGHLIGHTED, CHECK_ALL);
      WM_event_add_notifier(C, NC_SPACE | ND_SPACE_FILE_PARAMS, NULL);

      for (idx = sel.last; idx >= 0; idx--) {
        const FileDirEntry *file = filelist_file(sfile->files, idx);

        /* dont highlight readonly file (".." or ".") on box select */
        if (FILENAME_IS_CURRPAR(file->relpath)) {
          filelist_entry_select_set(
              sfile->files, file, FILE_SEL_REMOVE, FILE_SEL_HIGHLIGHTED, CHECK_ALL);
        }

        /* make sure highlight_file is no readonly file */
        if (sel.last == idx) {
          params->highlight_file = idx;
        }
      }
    }
    params->sel_first = sel.first;
    params->sel_last = sel.last;
    params->active_file = file_box_select_find_last_selected(sfile, ar, &sel, event->mval);
  }
  else {
    params->highlight_file = -1;
    params->sel_first = params->sel_last = -1;
    fileselect_file_set(sfile, params->active_file);
    file_deselect_all(sfile, FILE_SEL_HIGHLIGHTED);
    WM_event_add_notifier(C, NC_SPACE | ND_SPACE_FILE_PARAMS, NULL);
  }

  return result;
}

static int file_box_select_exec(bContext *C, wmOperator *op)
{
  ARegion *ar = CTX_wm_region(C);
  SpaceFile *sfile = CTX_wm_space_file(C);
  rcti rect;
  FileSelect ret;

  WM_operator_properties_border_to_rcti(op, &rect);

  const eSelectOp sel_op = RNA_enum_get(op->ptr, "mode");
  const bool select = (sel_op != SEL_OP_SUB);
  if (SEL_OP_USE_PRE_DESELECT(sel_op)) {
    file_deselect_all(sfile, FILE_SEL_SELECTED);
  }

  ED_fileselect_layout_isect_rect(sfile->layout, &ar->v2d, &rect, &rect);

  ret = file_select(C, &rect, select ? FILE_SEL_ADD : FILE_SEL_REMOVE, false, false);

  /* unselect '..' parent entry - it's not supposed to be selected if more than
   * one file is selected */
  filelist_entry_parent_select_set(sfile->files, FILE_SEL_REMOVE, FILE_SEL_SELECTED, CHECK_ALL);

  if (FILE_SELECT_DIR == ret) {
    WM_event_add_notifier(C, NC_SPACE | ND_SPACE_FILE_LIST, NULL);
  }
  else if (FILE_SELECT_FILE == ret) {
    WM_event_add_notifier(C, NC_SPACE | ND_SPACE_FILE_PARAMS, NULL);
  }
  return OPERATOR_FINISHED;
}

void FILE_OT_select_box(wmOperatorType *ot)
{
  /* identifiers */
  ot->name = "Box Select";
  ot->description = "Activate/select the file(s) contained in the border";
  ot->idname = "FILE_OT_select_box";

  /* api callbacks */
  ot->invoke = WM_gesture_box_invoke;
  ot->exec = file_box_select_exec;
  ot->modal = file_box_select_modal;
  ot->poll = ED_operator_file_active;
  ot->cancel = WM_gesture_box_cancel;

  /* properties */
  WM_operator_properties_gesture_box(ot);
  WM_operator_properties_select_operation_simple(ot);
}

static int file_select_invoke(bContext *C, wmOperator *op, const wmEvent *event)
{
  ARegion *ar = CTX_wm_region(C);
  SpaceFile *sfile = CTX_wm_space_file(C);
  FileSelect ret;
  rcti rect;
  const bool extend = RNA_boolean_get(op->ptr, "extend");
  const bool fill = RNA_boolean_get(op->ptr, "fill");
  const bool do_diropen = RNA_boolean_get(op->ptr, "open");
  const bool deselect_all = RNA_boolean_get(op->ptr, "deselect_all");

  if (ar->regiontype != RGN_TYPE_WINDOW) {
    return OPERATOR_CANCELLED;
  }

  rect.xmin = rect.xmax = event->mval[0];
  rect.ymin = rect.ymax = event->mval[1];

  if (!ED_fileselect_layout_is_inside_pt(sfile->layout, &ar->v2d, rect.xmin, rect.ymin)) {
    return OPERATOR_CANCELLED;
  }

  if (sfile && sfile->params) {
    int idx = sfile->params->highlight_file;
    int numfiles = filelist_files_ensure(sfile->files, ED_fileselect_get_params(sfile));

    if ((idx >= 0) && (idx < numfiles)) {
      /* single select, deselect all selected first */
      if (!extend) {
        file_deselect_all(sfile, FILE_SEL_SELECTED);
      }
    }
  }

  ret = file_select(C, &rect, extend ? FILE_SEL_TOGGLE : FILE_SEL_ADD, fill, do_diropen);

  if (extend) {
    /* unselect '..' parent entry - it's not supposed to be selected if more
     * than one file is selected */
    filelist_entry_parent_select_set(sfile->files, FILE_SEL_REMOVE, FILE_SEL_SELECTED, CHECK_ALL);
  }

  if (ret == FILE_SELECT_NOTHING) {
    if (deselect_all) {
      file_deselect_all(sfile, FILE_SEL_SELECTED);
    }
  }
  else if (ret == FILE_SELECT_DIR) {
    WM_event_add_notifier(C, NC_SPACE | ND_SPACE_FILE_LIST, NULL);
  }
  else if (ret == FILE_SELECT_FILE) {
    WM_event_add_notifier(C, NC_SPACE | ND_SPACE_FILE_PARAMS, NULL);
  }

  WM_event_add_mousemove(C); /* for directory changes */
  WM_event_add_notifier(C, NC_SPACE | ND_SPACE_FILE_PARAMS, NULL);

  return OPERATOR_FINISHED;
}

void FILE_OT_select(wmOperatorType *ot)
{
  PropertyRNA *prop;

  /* identifiers */
  ot->name = "Select";
  ot->idname = "FILE_OT_select";
  ot->description = "Handle mouse clicks to select and activate items";

  /* api callbacks */
  ot->invoke = file_select_invoke;
  ot->poll = ED_operator_file_active;

  /* properties */
  prop = RNA_def_boolean(ot->srna,
                         "extend",
                         false,
                         "Extend",
                         "Extend selection instead of deselecting everything first");
  RNA_def_property_flag(prop, PROP_SKIP_SAVE);
  prop = RNA_def_boolean(
      ot->srna, "fill", false, "Fill", "Select everything beginning with the last selection");
  RNA_def_property_flag(prop, PROP_SKIP_SAVE);
  prop = RNA_def_boolean(ot->srna, "open", true, "Open", "Open a directory when selecting it");
  RNA_def_property_flag(prop, PROP_SKIP_SAVE);
  prop = RNA_def_boolean(ot->srna,
                         "deselect_all",
                         false,
                         "Deselect On Nothing",
                         "Deselect all when nothing under the cursor");
  RNA_def_property_flag(prop, PROP_SKIP_SAVE);
}

/**
 * \returns true if selection has changed
 */
static bool file_walk_select_selection_set(bContext *C,
                                           SpaceFile *sfile,
                                           const int direction,
                                           const int numfiles,
                                           const int active_old,
                                           const int active_new,
                                           const int other_site,
                                           const bool has_selection,
                                           const bool extend,
                                           const bool fill)
{
  FileSelectParams *params = sfile->params;
  struct FileList *files = sfile->files;
  const int last_sel = params->active_file; /* store old value */
  int active = active_old; /* could use active_old instead, just for readability */
  bool deselect = false;

  BLI_assert(params);

  if (numfiles == 0) {
    /* No files visible, nothing to do. */
    return false;
  }

  if (has_selection) {
    if (extend && filelist_entry_select_index_get(files, active_old, CHECK_ALL) &&
        filelist_entry_select_index_get(files, active_new, CHECK_ALL)) {
      /* conditions for deselecting: initial file is selected, new file is
       * selected and either other_side isn't selected/found or we use fill */
      deselect = (fill || other_site == -1 ||
                  !filelist_entry_select_index_get(files, other_site, CHECK_ALL));

      /* don't change highlight_file here since we either want to deselect active or we want
       * to walk through a block of selected files without selecting/deselecting anything */
      params->active_file = active_new;
      /* but we want to change active if we use fill
       * (needed to get correct selection bounds) */
      if (deselect && fill) {
        active = active_new;
      }
    }
    else {
      /* regular selection change */
      params->active_file = active = active_new;
    }
  }
  else {
    /* select last file */
    if (ELEM(direction, FILE_SELECT_WALK_UP, FILE_SELECT_WALK_LEFT)) {
      params->active_file = active = numfiles - 1;
    }
    /* select first file */
    else if (ELEM(direction, FILE_SELECT_WALK_DOWN, FILE_SELECT_WALK_RIGHT)) {
      params->active_file = active = 0;
    }
    else {
      BLI_assert(0);
    }
  }

  if (active < 0) {
    return false;
  }

  if (extend) {
    /* highlight the active walker file for extended selection for better visual feedback */
    params->highlight_file = params->active_file;

    /* unselect '..' parent entry - it's not supposed to be selected if more
     * than one file is selected */
    filelist_entry_parent_select_set(files, FILE_SEL_REMOVE, FILE_SEL_SELECTED, CHECK_ALL);
  }
  else {
    /* deselect all first */
    file_deselect_all(sfile, FILE_SEL_SELECTED);

    /* highlight file under mouse pos */
    params->highlight_file = -1;
    WM_event_add_mousemove(C);
  }

  /* do the actual selection */
  if (fill) {
    FileSelection sel = {MIN2(active, last_sel), MAX2(active, last_sel)};

    /* fill selection between last and first selected file */
    filelist_entries_select_index_range_set(
        files, &sel, deselect ? FILE_SEL_REMOVE : FILE_SEL_ADD, FILE_SEL_SELECTED, CHECK_ALL);
    /* entire sel is cleared here, so select active again */
    if (deselect) {
      filelist_entry_select_index_set(files, active, FILE_SEL_ADD, FILE_SEL_SELECTED, CHECK_ALL);
    }

    /* unselect '..' parent entry - it's not supposed to be selected if more
     * than one file is selected */
    if ((sel.last - sel.first) > 1) {
      filelist_entry_parent_select_set(files, FILE_SEL_REMOVE, FILE_SEL_SELECTED, CHECK_ALL);
    }
  }
  else {
    filelist_entry_select_index_set(
        files, active, deselect ? FILE_SEL_REMOVE : FILE_SEL_ADD, FILE_SEL_SELECTED, CHECK_ALL);
  }

  BLI_assert(IN_RANGE(active, -1, numfiles));
  fileselect_file_set(sfile, params->active_file);

  /* ensure newly selected file is inside viewbounds */
  file_ensure_inside_viewbounds(CTX_wm_region(C), sfile, params->active_file);

  /* selection changed */
  return true;
}

/**
 * \returns true if selection has changed
 */
static bool file_walk_select_do(bContext *C,
                                SpaceFile *sfile,
                                FileSelectParams *params,
                                const int direction,
                                const bool extend,
                                const bool fill)
{
  struct FileList *files = sfile->files;
  const int numfiles = filelist_files_ensure(files, ED_fileselect_get_params(sfile));
  const bool has_selection = file_is_any_selected(files, numfiles);
  const int active_old = params->active_file;
  int active_new = -1;
  int other_site = -1; /* file on the other site of active_old */

  /* *** get all needed files for handling selection *** */

  if (numfiles == 0) {
    /* No files visible, nothing to do. */
    return false;
  }

  if (has_selection) {
    ARegion *ar = CTX_wm_region(C);
    FileLayout *layout = ED_fileselect_get_layout(sfile, ar);
    const int idx_shift = (layout->flag & FILE_LAYOUT_HOR) ? layout->rows : layout->flow_columns;

    if ((layout->flag & FILE_LAYOUT_HOR && direction == FILE_SELECT_WALK_UP) ||
        (layout->flag & FILE_LAYOUT_VER && direction == FILE_SELECT_WALK_LEFT)) {
      active_new = active_old - 1;
      other_site = active_old + 1;
    }
    else if ((layout->flag & FILE_LAYOUT_HOR && direction == FILE_SELECT_WALK_DOWN) ||
             (layout->flag & FILE_LAYOUT_VER && direction == FILE_SELECT_WALK_RIGHT)) {
      active_new = active_old + 1;
      other_site = active_old - 1;
    }
    else if ((layout->flag & FILE_LAYOUT_HOR && direction == FILE_SELECT_WALK_LEFT) ||
             (layout->flag & FILE_LAYOUT_VER && direction == FILE_SELECT_WALK_UP)) {
      active_new = active_old - idx_shift;
      other_site = active_old + idx_shift;
    }
    else if ((layout->flag & FILE_LAYOUT_HOR && direction == FILE_SELECT_WALK_RIGHT) ||
             (layout->flag & FILE_LAYOUT_VER && direction == FILE_SELECT_WALK_DOWN)) {

      active_new = active_old + idx_shift;
      other_site = active_old - idx_shift;
    }
    else {
      BLI_assert(0);
    }

    if (!IN_RANGE(active_new, -1, numfiles)) {
      if (extend) {
        /* extend to invalid file -> abort */
        return false;
      }
      /* if we don't extend, selecting '..' (index == 0) is allowed so
       * using key selection to go to parent directory is possible */
      else if (active_new != 0) {
        /* select initial file */
        active_new = active_old;
      }
    }
    if (!IN_RANGE(other_site, 0, numfiles)) {
      other_site = -1;
    }
  }

  return file_walk_select_selection_set(C,
                                        sfile,
                                        direction,
                                        numfiles,
                                        active_old,
                                        active_new,
                                        other_site,
                                        has_selection,
                                        extend,
                                        fill);
}

static int file_walk_select_invoke(bContext *C, wmOperator *op, const wmEvent *UNUSED(event))
{
  SpaceFile *sfile = (SpaceFile *)CTX_wm_space_data(C);
  FileSelectParams *params = sfile->params;
  const int direction = RNA_enum_get(op->ptr, "direction");
  const bool extend = RNA_boolean_get(op->ptr, "extend");
  const bool fill = RNA_boolean_get(op->ptr, "fill");

  if (file_walk_select_do(C, sfile, params, direction, extend, fill)) {
    WM_event_add_notifier(C, NC_SPACE | ND_SPACE_FILE_PARAMS, NULL);
    return OPERATOR_FINISHED;
  }

  return OPERATOR_CANCELLED;
}

void FILE_OT_select_walk(wmOperatorType *ot)
{
  static const EnumPropertyItem direction_items[] = {
      {FILE_SELECT_WALK_UP, "UP", 0, "Prev", ""},
      {FILE_SELECT_WALK_DOWN, "DOWN", 0, "Next", ""},
      {FILE_SELECT_WALK_LEFT, "LEFT", 0, "Left", ""},
      {FILE_SELECT_WALK_RIGHT, "RIGHT", 0, "Right", ""},
      {0, NULL, 0, NULL, NULL},
  };
  PropertyRNA *prop;

  /* identifiers */
  ot->name = "Walk Select/Deselect File";
  ot->description = "Select/Deselect files by walking through them";
  ot->idname = "FILE_OT_select_walk";

  /* api callbacks */
  ot->invoke = file_walk_select_invoke;
  ot->poll = ED_operator_file_active;

  /* properties */
  prop = RNA_def_enum(ot->srna,
                      "direction",
                      direction_items,
                      0,
                      "Walk Direction",
                      "Select/Deselect file in this direction");
  RNA_def_property_flag(prop, PROP_SKIP_SAVE);
  prop = RNA_def_boolean(ot->srna,
                         "extend",
                         false,
                         "Extend",
                         "Extend selection instead of deselecting everything first");
  RNA_def_property_flag(prop, PROP_SKIP_SAVE);
  prop = RNA_def_boolean(
      ot->srna, "fill", false, "Fill", "Select everything beginning with the last selection");
  RNA_def_property_flag(prop, PROP_SKIP_SAVE);
}

static int file_select_all_exec(bContext *C, wmOperator *op)
{
  ScrArea *sa = CTX_wm_area(C);
  SpaceFile *sfile = CTX_wm_space_file(C);
  FileSelection sel;
  const int numfiles = filelist_files_ensure(sfile->files, ED_fileselect_get_params(sfile));
  int action = RNA_enum_get(op->ptr, "action");

  if (action == SEL_TOGGLE) {
    action = file_is_any_selected(sfile->files, numfiles) ? SEL_DESELECT : SEL_SELECT;
  }

  sel.first = 0;
  sel.last = numfiles - 1;

  FileCheckType check_type;
  FileSelType filesel_type;

  switch (action) {
    case SEL_SELECT:
    case SEL_INVERT: {
      check_type = (sfile->params->flag & FILE_DIRSEL_ONLY) ? CHECK_DIRS : CHECK_FILES;
      filesel_type = (action == SEL_INVERT) ? FILE_SEL_TOGGLE : FILE_SEL_ADD;
      break;
    }
    case SEL_DESELECT: {
      check_type = CHECK_ALL;
      filesel_type = FILE_SEL_REMOVE;
      break;
    }
    default: {
      BLI_assert(0);
      return OPERATOR_CANCELLED;
    }
  }

  filelist_entries_select_index_range_set(
      sfile->files, &sel, filesel_type, FILE_SEL_SELECTED, check_type);

  sfile->params->active_file = -1;
  if (action != SEL_DESELECT) {
    for (int i = 0; i < numfiles; i++) {
      if (filelist_entry_select_index_get(sfile->files, i, check_type)) {
        sfile->params->active_file = i;
        break;
      }
    }
  }

  file_draw_check(C);
  WM_event_add_mousemove(C);
  ED_area_tag_redraw(sa);

  return OPERATOR_FINISHED;
}

void FILE_OT_select_all(wmOperatorType *ot)
{
  /* identifiers */
  ot->name = "(De)select All Files";
  ot->description = "Select or deselect all files";
  ot->idname = "FILE_OT_select_all";

  /* api callbacks */
  ot->exec = file_select_all_exec;
  ot->poll = ED_operator_file_active;

  /* properties */
  WM_operator_properties_select_all(ot);
}

/* ---------- BOOKMARKS ----------- */

/* Note we could get rid of this one, but it's used by some addon so...
 * Does not hurt keeping it around for now. */
static int bookmark_select_exec(bContext *C, wmOperator *op)
{
  Main *bmain = CTX_data_main(C);
  SpaceFile *sfile = CTX_wm_space_file(C);
  PropertyRNA *prop;

  if ((prop = RNA_struct_find_property(op->ptr, "dir"))) {
    char entry[256];
    FileSelectParams *params = sfile->params;

    RNA_property_string_get(op->ptr, prop, entry);
    BLI_strncpy(params->dir, entry, sizeof(params->dir));
    BLI_cleanup_dir(BKE_main_blendfile_path(bmain), params->dir);
    ED_file_change_dir(C);

    WM_event_add_notifier(C, NC_SPACE | ND_SPACE_FILE_LIST, NULL);
  }

  return OPERATOR_FINISHED;
}

void FILE_OT_select_bookmark(wmOperatorType *ot)
{
  PropertyRNA *prop;

  /* identifiers */
  ot->name = "Select Directory";
  ot->description = "Select a bookmarked directory";
  ot->idname = "FILE_OT_select_bookmark";

  /* api callbacks */
  ot->exec = bookmark_select_exec;
  ot->poll = ED_operator_file_active;

  /* properties */
  prop = RNA_def_string(ot->srna, "dir", NULL, FILE_MAXDIR, "Dir", "");
  RNA_def_property_flag(prop, PROP_SKIP_SAVE);
}

static int bookmark_add_exec(bContext *C, wmOperator *UNUSED(op))
{
  ScrArea *sa = CTX_wm_area(C);
  SpaceFile *sfile = CTX_wm_space_file(C);
  struct FSMenu *fsmenu = ED_fsmenu_get();
  struct FileSelectParams *params = ED_fileselect_get_params(sfile);

  if (params->dir[0] != '\0') {
    char name[FILE_MAX];

    fsmenu_insert_entry(fsmenu, FS_CATEGORY_BOOKMARKS, params->dir, NULL, FS_INSERT_SAVE);
    BLI_make_file_string(
        "/", name, BKE_appdir_folder_id_create(BLENDER_USER_CONFIG, NULL), BLENDER_BOOKMARK_FILE);
    fsmenu_write_file(fsmenu, name);
  }

  ED_area_tag_refresh(sa);
  ED_area_tag_redraw(sa);
  return OPERATOR_FINISHED;
}

void FILE_OT_bookmark_add(wmOperatorType *ot)
{
  /* identifiers */
  ot->name = "Add Bookmark";
  ot->description = "Add a bookmark for the selected/active directory";
  ot->idname = "FILE_OT_bookmark_add";

  /* api callbacks */
  ot->exec = bookmark_add_exec;
  ot->poll = ED_operator_file_active;
}

static int bookmark_delete_exec(bContext *C, wmOperator *op)
{
  ScrArea *sa = CTX_wm_area(C);
  SpaceFile *sfile = CTX_wm_space_file(C);
  struct FSMenu *fsmenu = ED_fsmenu_get();
  int nentries = ED_fsmenu_get_nentries(fsmenu, FS_CATEGORY_BOOKMARKS);

  PropertyRNA *prop = RNA_struct_find_property(op->ptr, "index");

  if (prop) {
    int index;
    if (RNA_property_is_set(op->ptr, prop)) {
      index = RNA_property_int_get(op->ptr, prop);
    }
    else { /* if index unset, use active bookmark... */
      index = sfile->bookmarknr;
    }
    if ((index > -1) && (index < nentries)) {
      char name[FILE_MAX];

      fsmenu_remove_entry(fsmenu, FS_CATEGORY_BOOKMARKS, index);
      BLI_make_file_string("/",
                           name,
                           BKE_appdir_folder_id_create(BLENDER_USER_CONFIG, NULL),
                           BLENDER_BOOKMARK_FILE);
      fsmenu_write_file(fsmenu, name);
      ED_area_tag_refresh(sa);
      ED_area_tag_redraw(sa);
    }
  }

  return OPERATOR_FINISHED;
}

void FILE_OT_bookmark_delete(wmOperatorType *ot)
{
  PropertyRNA *prop;

  /* identifiers */
  ot->name = "Delete Bookmark";
  ot->description = "Delete selected bookmark";
  ot->idname = "FILE_OT_bookmark_delete";

  /* api callbacks */
  ot->exec = bookmark_delete_exec;
  ot->poll = ED_operator_file_active;

  /* properties */
  prop = RNA_def_int(ot->srna, "index", -1, -1, 20000, "Index", "", -1, 20000);
  RNA_def_property_flag(prop, PROP_SKIP_SAVE);
}

static int bookmark_cleanup_exec(bContext *C, wmOperator *UNUSED(op))
{
  ScrArea *sa = CTX_wm_area(C);
  struct FSMenu *fsmenu = ED_fsmenu_get();
  struct FSMenuEntry *fsme_next, *fsme = ED_fsmenu_get_category(fsmenu, FS_CATEGORY_BOOKMARKS);
  int index;
  bool changed = false;

  for (index = 0; fsme; fsme = fsme_next) {
    fsme_next = fsme->next;

    if (!BLI_is_dir(fsme->path)) {
      fsmenu_remove_entry(fsmenu, FS_CATEGORY_BOOKMARKS, index);
      changed = true;
    }
    else {
      index++;
    }
  }

  if (changed) {
    char name[FILE_MAX];

    BLI_make_file_string(
        "/", name, BKE_appdir_folder_id_create(BLENDER_USER_CONFIG, NULL), BLENDER_BOOKMARK_FILE);
    fsmenu_write_file(fsmenu, name);
    fsmenu_refresh_bookmarks_status(CTX_wm_manager(C), fsmenu);
    ED_area_tag_refresh(sa);
    ED_area_tag_redraw(sa);
  }

  return OPERATOR_FINISHED;
}

void FILE_OT_bookmark_cleanup(wmOperatorType *ot)
{
  /* identifiers */
  ot->name = "Cleanup Bookmarks";
  ot->description = "Delete all invalid bookmarks";
  ot->idname = "FILE_OT_bookmark_cleanup";

  /* api callbacks */
  ot->exec = bookmark_cleanup_exec;
  ot->poll = ED_operator_file_active;

  /* properties */
}

enum {
  FILE_BOOKMARK_MOVE_TOP = -2,
  FILE_BOOKMARK_MOVE_UP = -1,
  FILE_BOOKMARK_MOVE_DOWN = 1,
  FILE_BOOKMARK_MOVE_BOTTOM = 2,
};

static int bookmark_move_exec(bContext *C, wmOperator *op)
{
  ScrArea *sa = CTX_wm_area(C);
  SpaceFile *sfile = CTX_wm_space_file(C);
  struct FSMenu *fsmenu = ED_fsmenu_get();
  struct FSMenuEntry *fsmentry = ED_fsmenu_get_category(fsmenu, FS_CATEGORY_BOOKMARKS);
  const struct FSMenuEntry *fsmentry_org = fsmentry;

  char fname[FILE_MAX];

  const int direction = RNA_enum_get(op->ptr, "direction");
  const int totitems = ED_fsmenu_get_nentries(fsmenu, FS_CATEGORY_BOOKMARKS);
  const int act_index = sfile->bookmarknr;
  int new_index;

  if (totitems < 2) {
    return OPERATOR_CANCELLED;
  }

  switch (direction) {
    case FILE_BOOKMARK_MOVE_TOP:
      new_index = 0;
      break;
    case FILE_BOOKMARK_MOVE_BOTTOM:
      new_index = totitems - 1;
      break;
    case FILE_BOOKMARK_MOVE_UP:
    case FILE_BOOKMARK_MOVE_DOWN:
    default:
      new_index = (totitems + act_index + direction) % totitems;
      break;
  }

  if (new_index == act_index) {
    return OPERATOR_CANCELLED;
  }

  BLI_linklist_move_item((LinkNode **)&fsmentry, act_index, new_index);
  if (fsmentry != fsmentry_org) {
    ED_fsmenu_set_category(fsmenu, FS_CATEGORY_BOOKMARKS, fsmentry);
  }

  /* Need to update active bookmark number. */
  sfile->bookmarknr = new_index;

  BLI_make_file_string(
      "/", fname, BKE_appdir_folder_id_create(BLENDER_USER_CONFIG, NULL), BLENDER_BOOKMARK_FILE);
  fsmenu_write_file(fsmenu, fname);

  ED_area_tag_redraw(sa);
  return OPERATOR_FINISHED;
}

void FILE_OT_bookmark_move(wmOperatorType *ot)
{
  static const EnumPropertyItem slot_move[] = {
      {FILE_BOOKMARK_MOVE_TOP, "TOP", 0, "Top", "Top of the list"},
      {FILE_BOOKMARK_MOVE_UP, "UP", 0, "Up", ""},
      {FILE_BOOKMARK_MOVE_DOWN, "DOWN", 0, "Down", ""},
      {FILE_BOOKMARK_MOVE_BOTTOM, "BOTTOM", 0, "Bottom", "Bottom of the list"},
      {0, NULL, 0, NULL, NULL}};

  /* identifiers */
  ot->name = "Move Bookmark";
  ot->idname = "FILE_OT_bookmark_move";
  ot->description = "Move the active bookmark up/down in the list";

  /* api callbacks */
  ot->poll = ED_operator_file_active;
  ot->exec = bookmark_move_exec;

  /* flags */
  ot->flag = OPTYPE_REGISTER; /* No undo! */

  RNA_def_enum(ot->srna,
               "direction",
               slot_move,
               0,
               "Direction",
               "Direction to move the active bookmark towards");
}

static int reset_recent_exec(bContext *C, wmOperator *UNUSED(op))
{
  ScrArea *sa = CTX_wm_area(C);
  char name[FILE_MAX];
  struct FSMenu *fsmenu = ED_fsmenu_get();

  while (ED_fsmenu_get_entry(fsmenu, FS_CATEGORY_RECENT, 0) != NULL) {
    fsmenu_remove_entry(fsmenu, FS_CATEGORY_RECENT, 0);
  }
  BLI_make_file_string(
      "/", name, BKE_appdir_folder_id_create(BLENDER_USER_CONFIG, NULL), BLENDER_BOOKMARK_FILE);
  fsmenu_write_file(fsmenu, name);
  ED_area_tag_redraw(sa);

  return OPERATOR_FINISHED;
}

void FILE_OT_reset_recent(wmOperatorType *ot)
{
  /* identifiers */
  ot->name = "Reset Recent";
  ot->description = "Reset Recent files";
  ot->idname = "FILE_OT_reset_recent";

  /* api callbacks */
  ot->exec = reset_recent_exec;
  ot->poll = ED_operator_file_active;
}

int file_highlight_set(SpaceFile *sfile, ARegion *ar, int mx, int my)
{
  View2D *v2d = &ar->v2d;
  FileSelectParams *params;
  int numfiles, origfile;

  if (sfile == NULL || sfile->files == NULL) {
    return 0;
  }

  params = ED_fileselect_get_params(sfile);
  numfiles = filelist_files_ensure(sfile->files, params);

  origfile = params->highlight_file;

  mx -= ar->winrct.xmin;
  my -= ar->winrct.ymin;

  if (ED_fileselect_layout_is_inside_pt(sfile->layout, v2d, mx, my)) {
    float fx, fy;
    int highlight_file;

    UI_view2d_region_to_view(v2d, mx, my, &fx, &fy);

    highlight_file = ED_fileselect_layout_offset(
        sfile->layout, (int)(v2d->tot.xmin + fx), (int)(v2d->tot.ymax - fy));

    if ((highlight_file >= 0) && (highlight_file < numfiles)) {
      params->highlight_file = highlight_file;
    }
    else {
      params->highlight_file = -1;
    }
  }
  else {
    params->highlight_file = -1;
  }

  return (params->highlight_file != origfile);
}

static int file_highlight_invoke(bContext *C, wmOperator *UNUSED(op), const wmEvent *event)
{
  ARegion *ar = CTX_wm_region(C);
  SpaceFile *sfile = CTX_wm_space_file(C);

  if (!file_highlight_set(sfile, ar, event->x, event->y)) {
    return OPERATOR_PASS_THROUGH;
  }

  ED_area_tag_redraw(CTX_wm_area(C));

  return OPERATOR_PASS_THROUGH;
}

void FILE_OT_highlight(struct wmOperatorType *ot)
{
  /* identifiers */
  ot->name = "Highlight File";
  ot->description = "Highlight selected file(s)";
  ot->idname = "FILE_OT_highlight";

  /* api callbacks */
  ot->invoke = file_highlight_invoke;
  ot->poll = ED_operator_file_active;
}

static int file_column_sort_ui_context_invoke(bContext *C,
                                              wmOperator *UNUSED(op),
                                              const wmEvent *event)
{
  const ARegion *ar = CTX_wm_region(C);
  SpaceFile *sfile = CTX_wm_space_file(C);

  if (file_attribute_column_header_is_inside(
          &ar->v2d, sfile->layout, event->mval[0], event->mval[1])) {
    const FileAttributeColumnType column_type = file_attribute_column_type_find_isect(
        &ar->v2d, sfile->params, sfile->layout, event->mval[0]);

    if (column_type != COLUMN_NONE) {
      const FileAttributeColumn *column = &sfile->layout->attribute_columns[column_type];

      if (column->sort_type != FILE_SORT_NONE) {
        if (sfile->params->sort == column->sort_type) {
          /* Already sorting by selected column -> toggle sort invert (three state logic). */
          sfile->params->flag ^= FILE_SORT_INVERT;
        }
        else {
          sfile->params->sort = column->sort_type;
          sfile->params->flag &= ~FILE_SORT_INVERT;
        }

        WM_event_add_notifier(C, NC_SPACE | ND_SPACE_FILE_PARAMS, NULL);
      }
    }
  }

  return OPERATOR_PASS_THROUGH;
}

void FILE_OT_sort_column_ui_context(wmOperatorType *ot)
{
  /* identifiers */
  ot->name = "Sort from Column";
  ot->description = "Change sorting to use column under cursor";
  ot->idname = "FILE_OT_sort_column_ui_context";

  /* api callbacks */
  ot->invoke = file_column_sort_ui_context_invoke;
  ot->poll = ED_operator_file_active;

  ot->flag = OPTYPE_INTERNAL;
}

int file_cancel_exec(bContext *C, wmOperator *UNUSED(unused))
{
  wmWindowManager *wm = CTX_wm_manager(C);
  SpaceFile *sfile = CTX_wm_space_file(C);
  wmOperator *op = sfile->op;

  sfile->op = NULL;

  WM_event_fileselect_event(wm, op, EVT_FILESELECT_CANCEL);

  return OPERATOR_FINISHED;
}

static bool file_operator_poll(bContext *C)
{
  bool poll = ED_operator_file_active(C);
  SpaceFile *sfile = CTX_wm_space_file(C);

  if (!sfile || !sfile->op) {
    poll = 0;
  }

  return poll;
}

void FILE_OT_cancel(struct wmOperatorType *ot)
{
  /* identifiers */
  ot->name = "Cancel File Load";
  ot->description = "Cancel loading of selected file";
  ot->idname = "FILE_OT_cancel";

  /* api callbacks */
  ot->exec = file_cancel_exec;
  ot->poll = file_operator_poll;
}

void file_sfile_to_operator_ex(bContext *C,
                               wmOperator *op,
                               SpaceFile *sfile,
                               char filepath[FILE_MAX_LIBEXTRA],
                               const bool is_fake)
{
  Main *bmain = CTX_data_main(C);
  PropertyRNA *prop, *prop_files, *prop_dirs;
  /* Note filebrowser does not create ae for default NONE 'engine', we'll get NULL in this case
   * here. */
  AssetEngine *ae = filelist_assetengine_get(sfile->files);
  AssetUUIDList *uuids;
  FileDirEntryArr *selection;
  FileCheckType check = CHECK_NONE;

  if ((prop_files = RNA_struct_find_property(op->ptr, "files"))) {
    check |= CHECK_FILES;
  }
  if ((prop_dirs = RNA_struct_find_property(op->ptr, "dirs"))) {
    check |= CHECK_DIRS;
  }

  BLI_assert(STREQ(sfile->params->dir, filelist_dir(sfile->files)));

  selection = filelist_selection_get(sfile->files, check, sfile->params->file, &uuids, !is_fake);

  if (ae && selection->nbr_entries && !is_fake) { /* We only expect uuids when not is_fake... */
    BLI_assert(uuids);
  }

  if ((prop = RNA_struct_find_property(op->ptr, "directory"))) {
    RNA_property_string_set(op->ptr, prop, selection->root);
  }

  if (selection->nbr_entries != 0) {
    const char *filename;

    filename = ((FileDirEntry *)selection->entries.first)->relpath;
    BLI_join_dirfile(
        filepath, FILE_MAX_LIBEXTRA /* XXX sizeof(filepath) */, selection->root, filename);

    if ((prop = RNA_struct_find_property(op->ptr, "relative_path"))) {
      if (RNA_property_boolean_get(op->ptr, prop)) {
        BLI_path_rel(filepath, bmain->name);
      }
    }

    if ((prop = RNA_struct_find_property(op->ptr, "filename"))) {
      RNA_property_string_set(op->ptr, prop, filename);
    }
    if ((prop = RNA_struct_find_property(op->ptr, "filepath"))) {
      RNA_property_string_set(op->ptr, prop, filepath);
    }
    if (ae && uuids) {
      if ((prop = RNA_struct_find_property(op->ptr, "uuid_repository"))) {
        RNA_property_int_set_array(op->ptr, prop, uuids->uuids[0].uuid_repository);
      }
      if ((prop = RNA_struct_find_property(op->ptr, "uuid_asset"))) {
        RNA_property_int_set_array(op->ptr, prop, uuids->uuids[0].uuid_asset);
      }
      if ((prop = RNA_struct_find_property(op->ptr, "uuid_variant"))) {
        RNA_property_int_set_array(op->ptr, prop, uuids->uuids[0].uuid_variant);
      }
      if ((prop = RNA_struct_find_property(op->ptr, "uuid_revision"))) {
        RNA_property_int_set_array(op->ptr, prop, uuids->uuids[0].uuid_revision);
      }
      if ((prop = RNA_struct_find_property(op->ptr, "uuid_view"))) {
        RNA_property_int_set_array(op->ptr, prop, uuids->uuids[0].uuid_view);
      }
    }

    /* some ops have multiple files to select */
    /* this is called on operators check() so clear collections first since
     * they may be already set. */
    {
      if (prop_files) {
        FileDirEntry *entry;
        PointerRNA itemptr;
        int i;

        RNA_property_collection_clear(op->ptr, prop_files);
        for (i = 0, entry = selection->entries.first; entry; entry = entry->next, i++) {
          if (!(entry->typeflag & FILE_TYPE_DIR)) {
            RNA_property_collection_add(op->ptr, prop_files, &itemptr);
            RNA_string_set(&itemptr, "name", entry->relpath);
            if (ae) {
              BLI_assert(i < uuids->nbr_uuids);
              RNA_int_set_array(&itemptr, "uuid_repository", uuids->uuids[i].uuid_repository);
              RNA_int_set_array(&itemptr, "uuid_asset", uuids->uuids[i].uuid_asset);
              RNA_int_set_array(&itemptr, "uuid_variant", uuids->uuids[i].uuid_variant);
              RNA_int_set_array(&itemptr, "uuid_revision", uuids->uuids[i].uuid_revision);
              RNA_int_set_array(&itemptr, "uuid_view", uuids->uuids[i].uuid_view);
            }
          }
        }
      }

      if (prop_dirs) {
        FileDirEntry *entry;
        PointerRNA itemptr;
        int num_dirs = 0;

        RNA_property_collection_clear(op->ptr, prop);
        for (entry = selection->entries.first; entry; entry = entry->next) {
          if (entry->typeflag & FILE_TYPE_DIR) {
            RNA_property_collection_add(op->ptr, prop_dirs, &itemptr);
            RNA_string_set(&itemptr, "name", entry->relpath);
            num_dirs++;
          }
        }

        /* make sure the directory specified in the button is added even if no directory selected
         */
        if (!num_dirs) {
          RNA_property_collection_add(op->ptr, prop_dirs, &itemptr);
          RNA_string_set(&itemptr, "name", sfile->params->dir);
        }
      }
    }
  }
  else {
    /* We have to ensure those are properly reset!!! */
    if ((prop = RNA_struct_find_property(op->ptr, "filename"))) {
      RNA_property_string_set(op->ptr, prop, sfile->params->file);
    }
    if ((prop = RNA_struct_find_property(op->ptr, "filepath"))) {
      BLI_join_dirfile(filepath, FILE_MAX_LIBEXTRA, sfile->params->dir, sfile->params->file);
      RNA_property_string_set(op->ptr, prop, filepath);
    }
    if (prop_files) {
      RNA_property_reset(op->ptr, prop, 0);
    }
    if (prop_dirs) {
      RNA_property_reset(op->ptr, prop, 0);
    }
  }

  if (!is_fake && ae && (prop = RNA_struct_find_property(op->ptr, "asset_engine"))) {
    RNA_property_string_set(op->ptr, prop, ae->type->idname);
  }

  if (uuids) {
    MEM_freeN(uuids->uuids);
    MEM_freeN(uuids);
  }

  BKE_filedir_entryarr_clear(selection);
  MEM_freeN(selection);
}

void file_sfile_to_operator(bContext *C, wmOperator *op, SpaceFile *sfile)
{
  char filepath[FILE_MAX];

  file_sfile_to_operator_ex(C, op, sfile, filepath, false);
}

void file_operator_to_sfile(bContext *C, SpaceFile *sfile, wmOperator *op)
{
  Main *bmain = CTX_data_main(C);
  PropertyRNA *prop;

  /* If neither of the above are set, split the filepath back */
  if ((prop = RNA_struct_find_property(op->ptr, "filepath"))) {
    char filepath[FILE_MAX];
    RNA_property_string_get(op->ptr, prop, filepath);
    BLI_split_dirfile(filepath,
                      sfile->params->dir,
                      sfile->params->file,
                      sizeof(sfile->params->dir),
                      sizeof(sfile->params->file));
  }
  else {
    if ((prop = RNA_struct_find_property(op->ptr, "filename"))) {
      RNA_property_string_get(op->ptr, prop, sfile->params->file);
    }
    if ((prop = RNA_struct_find_property(op->ptr, "directory"))) {
      RNA_property_string_get(op->ptr, prop, sfile->params->dir);
    }
  }

  /* we could check for relative_path property which is used when converting
   * in the other direction but doesn't hurt to do this every time */
  BLI_path_abs(sfile->params->dir, BKE_main_blendfile_path(bmain));

  /* XXX, files and dirs updates missing, not really so important though */
}

/**
 * Use to set the file selector path from some arbitrary source.
 */
void file_sfile_filepath_set(SpaceFile *sfile, const char *filepath)
{
  BLI_assert(BLI_exists(filepath));

  if (BLI_is_dir(filepath)) {
    BLI_strncpy(sfile->params->dir, filepath, sizeof(sfile->params->dir));
  }
  else {
    if ((sfile->params->flag & FILE_DIRSEL_ONLY) == 0) {
      BLI_split_dirfile(filepath,
                        sfile->params->dir,
                        sfile->params->file,
                        sizeof(sfile->params->dir),
                        sizeof(sfile->params->file));
    }
    else {
      BLI_split_dir_part(filepath, sfile->params->dir, sizeof(sfile->params->dir));
    }
  }
}

void file_draw_check(bContext *C)
{
  SpaceFile *sfile = CTX_wm_space_file(C);
  wmOperator *op = sfile->op;
  if (op) { /* fail on reload */
    if (op->type->check) {
      char filepath[FILE_MAX_LIBEXTRA];
      file_sfile_to_operator_ex(C, op, sfile, filepath, true);

      /* redraw */
      if (op->type->check(C, op)) {
        file_operator_to_sfile(C, sfile, op);

        /* redraw, else the changed settings wont get updated */
        ED_area_tag_redraw(CTX_wm_area(C));
      }
    }
  }
}

/* for use with; UI_block_func_set */
void file_draw_check_cb(bContext *C, void *UNUSED(arg1), void *UNUSED(arg2))
{
  file_draw_check(C);
}

bool file_draw_check_exists(SpaceFile *sfile)
{
  if (sfile->op) { /* fails on reload */
    if (sfile->params && (sfile->params->flag & FILE_CHECK_EXISTING)) {
      char filepath[FILE_MAX];
      BLI_join_dirfile(filepath, sizeof(filepath), sfile->params->dir, sfile->params->file);
      if (BLI_is_file(filepath)) {
        return true;
      }
    }
  }

  return false;
}

int file_exec(bContext *C, wmOperator *exec_op)
{
  Main *bmain = CTX_data_main(C);
  wmWindowManager *wm = CTX_wm_manager(C);
  SpaceFile *sfile = CTX_wm_space_file(C);
  const struct FileDirEntry *file = filelist_file(sfile->files, sfile->params->active_file);
  char filepath[FILE_MAX_LIBEXTRA];

  /* directory change */
  if (file && (file->typeflag & FILE_TYPE_DIR)) {
    if (!file->relpath) {
      return OPERATOR_CANCELLED;
    }

    if (FILENAME_IS_PARENT(file->relpath)) {
      BLI_parent_dir(sfile->params->dir);
    }
    else {
      BLI_cleanup_path(BKE_main_blendfile_path(bmain), sfile->params->dir);
      BLI_path_append(sfile->params->dir, sizeof(sfile->params->dir) - 1, file->relpath);
      BLI_add_slash(sfile->params->dir);
    }

    ED_file_change_dir(C);
  }
  /* opening file - sends events now, so things get handled on windowqueue level */
  else if (sfile->op) {
    wmOperator *op = sfile->op;

    /* When used as a macro, for double-click, to prevent closing when double-clicking on item. */
    if (RNA_boolean_get(exec_op->ptr, "need_active")) {
      const int numfiles = filelist_files_ensure(sfile->files, ED_fileselect_get_params(sfile));
      int i, active = 0;

      for (i = 0; i < numfiles; i++) {
        if (filelist_entry_select_index_get(sfile->files, i, CHECK_ALL)) {
          active = 1;
          break;
        }
      }
      if (active == 0) {
        return OPERATOR_CANCELLED;
      }
    }

    sfile->op = NULL;

    file_sfile_to_operator_ex(C, op, sfile, filepath, false);

    if (BLI_exists(sfile->params->dir)) {
      fsmenu_insert_entry(ED_fsmenu_get(),
                          FS_CATEGORY_RECENT,
                          sfile->params->dir,
                          NULL,
                          FS_INSERT_SAVE | FS_INSERT_FIRST);
    }

    BLI_make_file_string(BKE_main_blendfile_path(bmain),
                         filepath,
                         BKE_appdir_folder_id_create(BLENDER_USER_CONFIG, NULL),
                         BLENDER_BOOKMARK_FILE);
    fsmenu_write_file(ED_fsmenu_get(), filepath);
    WM_event_fileselect_event(wm, op, EVT_FILESELECT_EXEC);
  }

  return OPERATOR_FINISHED;
}

void FILE_OT_execute(struct wmOperatorType *ot)
{
  PropertyRNA *prop;

  /* identifiers */
  ot->name = "Execute File Window";
  ot->description = "Execute selected file";
  ot->idname = "FILE_OT_execute";

  /* api callbacks */
  ot->exec = file_exec;
  ot->poll = file_operator_poll;

  /* properties */
  prop = RNA_def_boolean(ot->srna,
                         "need_active",
                         0,
                         "Need Active",
                         "Only execute if there's an active selected file in the file list");
  RNA_def_property_flag(prop, PROP_SKIP_SAVE);
}

int file_parent_exec(bContext *C, wmOperator *UNUSED(unused))
{
  Main *bmain = CTX_data_main(C);
  SpaceFile *sfile = CTX_wm_space_file(C);

  if (sfile->params) {
    if (BLI_parent_dir(sfile->params->dir)) {
      BLI_cleanup_dir(BKE_main_blendfile_path(bmain), sfile->params->dir);
      ED_file_change_dir(C);
      if (sfile->params->recursion_level > 1) {
        /* Disable 'dirtree' recursion when going up in tree. */
        sfile->params->recursion_level = 0;
        filelist_setrecursion(sfile->files, sfile->params->recursion_level);
      }
      WM_event_add_notifier(C, NC_SPACE | ND_SPACE_FILE_LIST, NULL);
    }
  }

  return OPERATOR_FINISHED;
}

void FILE_OT_parent(struct wmOperatorType *ot)
{
  /* identifiers */
  ot->name = "Parent File";
  ot->description = "Move to parent directory";
  ot->idname = "FILE_OT_parent";

  /* api callbacks */
  ot->exec = file_parent_exec;
  ot->poll = ED_operator_file_active; /* <- important, handler is on window level */
}

static int file_refresh_exec(bContext *C, wmOperator *UNUSED(unused))
{
  wmWindowManager *wm = CTX_wm_manager(C);
  SpaceFile *sfile = CTX_wm_space_file(C);
  ScrArea *sa = CTX_wm_area(C);
  struct FSMenu *fsmenu = ED_fsmenu_get();

  ED_fileselect_clear(wm, sa, sfile);

  /* refresh system directory menu */
  fsmenu_refresh_system_category(fsmenu);

  /* Update bookmarks 'valid' state. */
  fsmenu_refresh_bookmarks_status(wm, fsmenu);

  WM_event_add_notifier(C, NC_SPACE | ND_SPACE_FILE_LIST, NULL);

  return OPERATOR_FINISHED;
}

void FILE_OT_previous(struct wmOperatorType *ot)
{
  /* identifiers */
  ot->name = "Previous Folder";
  ot->description = "Move to previous folder";
  ot->idname = "FILE_OT_previous";

  /* api callbacks */
  ot->exec = file_previous_exec;
  ot->poll = ED_operator_file_active; /* <- important, handler is on window level */
}

int file_previous_exec(bContext *C, wmOperator *UNUSED(unused))
{
  SpaceFile *sfile = CTX_wm_space_file(C);

  if (sfile->params) {
    if (!sfile->folders_next) {
      sfile->folders_next = folderlist_new();
    }

    folderlist_pushdir(sfile->folders_next, sfile->params->dir);
    folderlist_popdir(sfile->folders_prev, sfile->params->dir);
    folderlist_pushdir(sfile->folders_next, sfile->params->dir);

    ED_file_change_dir(C);
  }
  WM_event_add_notifier(C, NC_SPACE | ND_SPACE_FILE_LIST, NULL);

  return OPERATOR_FINISHED;
}

void FILE_OT_next(struct wmOperatorType *ot)
{
  /* identifiers */
  ot->name = "Next Folder";
  ot->description = "Move to next folder";
  ot->idname = "FILE_OT_next";

  /* api callbacks */
  ot->exec = file_next_exec;
  ot->poll = ED_operator_file_active; /* <- important, handler is on window level */
}

int file_next_exec(bContext *C, wmOperator *UNUSED(unused))
{
  SpaceFile *sfile = CTX_wm_space_file(C);
  if (sfile->params) {
    if (!sfile->folders_next) {
      sfile->folders_next = folderlist_new();
    }

    folderlist_pushdir(sfile->folders_prev, sfile->params->dir);
    folderlist_popdir(sfile->folders_next, sfile->params->dir);

    // update folders_prev so we can check for it in folderlist_clear_next()
    folderlist_pushdir(sfile->folders_prev, sfile->params->dir);

    ED_file_change_dir(C);
  }
  WM_event_add_notifier(C, NC_SPACE | ND_SPACE_FILE_LIST, NULL);

  return OPERATOR_FINISHED;
}

/* only meant for timer usage */
static int file_smoothscroll_invoke(bContext *C, wmOperator *UNUSED(op), const wmEvent *event)
{
  ScrArea *sa = CTX_wm_area(C);
  SpaceFile *sfile = CTX_wm_space_file(C);
  ARegion *ar, *oldar = CTX_wm_region(C);
  const bool is_horizontal = (sfile->layout->flag & FILE_LAYOUT_HOR) != 0;
  int i;

  /* escape if not our timer */
  if (sfile->smoothscroll_timer == NULL || sfile->smoothscroll_timer != event->customdata) {
    return OPERATOR_PASS_THROUGH;
  }

  const int numfiles = filelist_files_ensure(sfile->files, ED_fileselect_get_params(sfile));

  /* Due to async nature of file listing, we may execute this code before `file_refresh()`
   * editing entry is available in our listing,
   * so we also have to handle switching to rename mode here. */
  FileSelectParams *params = ED_fileselect_get_params(sfile);
  if ((params->rename_flag &
       (FILE_PARAMS_RENAME_PENDING | FILE_PARAMS_RENAME_POSTSCROLL_PENDING)) != 0) {
    file_params_renamefile_activate(sfile, params);
  }

  /* check if we are editing a name */
  int edit_idx = -1;
  for (i = 0; i < numfiles; i++) {
    if (filelist_entry_select_index_get(sfile->files, i, CHECK_ALL) &
        (FILE_SEL_EDITING | FILE_SEL_HIGHLIGHTED)) {
      edit_idx = i;
      break;
    }
  }

  /* if we are not editing, we are done */
  if (edit_idx == -1) {
    /* Do not invalidate timer if filerename is still pending,
     * we might still be building the filelist and yet have to find edited entry. */
    if (params->rename_flag == 0) {
      WM_event_remove_timer(CTX_wm_manager(C), CTX_wm_window(C), sfile->smoothscroll_timer);
      sfile->smoothscroll_timer = NULL;
    }
    return OPERATOR_PASS_THROUGH;
  }

  /* we need the correct area for scrolling */
  ar = BKE_area_find_region_type(sa, RGN_TYPE_WINDOW);
  if (!ar || ar->regiontype != RGN_TYPE_WINDOW) {
    WM_event_remove_timer(CTX_wm_manager(C), CTX_wm_window(C), sfile->smoothscroll_timer);
    sfile->smoothscroll_timer = NULL;
    return OPERATOR_PASS_THROUGH;
  }

  /* Number of items in a block (i.e. lines in a column in horizontal layout, or columns in a line
   * in vertical layout).
   */
  const int items_block_size = is_horizontal ? sfile->layout->rows : sfile->layout->flow_columns;

  /* Scroll offset is the first file in the row/column we are editing in. */
  if (sfile->scroll_offset == 0) {
    sfile->scroll_offset = (edit_idx / items_block_size) * items_block_size;
  }

  const int numfiles_layout = ED_fileselect_layout_numfiles(sfile->layout, ar);
  const int first_visible_item = ED_fileselect_layout_offset(
      sfile->layout, (int)ar->v2d.cur.xmin, (int)-ar->v2d.cur.ymax);
  const int last_visible_item = first_visible_item + numfiles_layout + 1;

  /* Note: the special case for vertical layout is because filename is at the bottom of items then,
   * so we artificially move current row back one step, to ensure we show bottom of
   * active item rather than its top (important in case visible height is low). */
  const int middle_offset = max_ii(
      0, (first_visible_item + last_visible_item) / 2 - (is_horizontal ? 0 : items_block_size));

  const int min_middle_offset = numfiles_layout / 2;
  const int max_middle_offset = ((numfiles / items_block_size) * items_block_size +
                                 ((numfiles % items_block_size) != 0 ? items_block_size : 0)) -
                                (numfiles_layout / 2);
  /* Actual (physical) scrolling info, in pixels, used to detect whether we are fully at the
   * beginning/end of the view. */
  /* Note that there is a weird glitch, that sometimes tot rctf is smaller than cur rctf...
   * that is why we still need to keep the min/max_middle_offset checks too. :( */
  const float min_tot_scroll = is_horizontal ? ar->v2d.tot.xmin : -ar->v2d.tot.ymax;
  const float max_tot_scroll = is_horizontal ? ar->v2d.tot.xmax : -ar->v2d.tot.ymin;
  const float min_curr_scroll = is_horizontal ? ar->v2d.cur.xmin : -ar->v2d.cur.ymax;
  const float max_curr_scroll = is_horizontal ? ar->v2d.cur.xmax : -ar->v2d.cur.ymin;

  /* Check if we have reached our final scroll position. */
  /* Filelist has to be ready, otherwise it makes no sense to stop scrolling yet. */
  const bool is_ready = filelist_is_ready(sfile->files);
  /* Edited item must be in the 'middle' of shown area (kind of approximated).
   * Note that we have to do the check in 'block space', not in 'item space' here. */
  const bool is_centered = (abs(middle_offset / items_block_size -
                                sfile->scroll_offset / items_block_size) == 0);
  /* OR edited item must be towards the beginning, and we are scrolled fully to the start. */
  const bool is_full_start = ((sfile->scroll_offset < min_middle_offset) &&
                              (min_curr_scroll - min_tot_scroll < 1.0f) &&
                              (middle_offset - min_middle_offset < items_block_size));
  /* OR edited item must be towards the end, and we are scrolled fully to the end.
   * This one is crucial (unlike the one for the beginning), because without it we won't scroll
   * fully to the end, and last column or row will end up only partially drawn. */
  const bool is_full_end = ((sfile->scroll_offset > max_middle_offset) &&
                            (max_tot_scroll - max_curr_scroll < 1.0f) &&
                            (max_middle_offset - middle_offset < items_block_size));

  if (is_ready && (is_centered || is_full_start || is_full_end)) {
    WM_event_remove_timer(CTX_wm_manager(C), CTX_wm_window(C), sfile->smoothscroll_timer);
    sfile->smoothscroll_timer = NULL;
    /* Post-scroll (after rename has been validated by user) is done,
     * rename process is totally finished, cleanup. */
    if ((params->rename_flag & FILE_PARAMS_RENAME_POSTSCROLL_ACTIVE) != 0) {
      params->renamefile[0] = '\0';
      params->rename_flag = 0;
    }
    return OPERATOR_FINISHED;
  }

  /* Temporarily set context to the main window region,
   * so that the pan operator works. */
  CTX_wm_region_set(C, ar);

  /* scroll one step in the desired direction */
  PointerRNA op_ptr;
  int deltax = 0;
  int deltay = 0;

  /* We adjust speed of scrolling to avoid tens of seconds of it in e.g. directories with tens of
   * thousands of folders... See T65782. */
  /* This will slow down scrolling when approaching final goal, also avoids going too far and
   * having to bounce back... */

  /* Number of blocks (columns in horizontal layout, rows otherwise) between current middle of
   * screen, and final goal position. */
  const int diff_offset = sfile->scroll_offset / items_block_size -
                          middle_offset / items_block_size;
  /* convert diff_offset into pixels. */
  const int diff_offset_delta = abs(diff_offset) *
                                (is_horizontal ?
                                     sfile->layout->tile_w + 2 * sfile->layout->tile_border_x :
                                     sfile->layout->tile_h + 2 * sfile->layout->tile_border_y);
  const int scroll_delta = max_ii(2, diff_offset_delta / 15);

  if (diff_offset < 0) {
    if (is_horizontal) {
      deltax = -scroll_delta;
    }
    else {
      deltay = scroll_delta;
    }
  }
  else {
    if (is_horizontal) {
      deltax = scroll_delta;
    }
    else {
      deltay = -scroll_delta;
    }
  }
  WM_operator_properties_create(&op_ptr, "VIEW2D_OT_pan");
  RNA_int_set(&op_ptr, "deltax", deltax);
  RNA_int_set(&op_ptr, "deltay", deltay);

  WM_operator_name_call(C, "VIEW2D_OT_pan", WM_OP_EXEC_DEFAULT, &op_ptr);
  WM_operator_properties_free(&op_ptr);

  ED_region_tag_redraw(ar);

  /* and restore context */
  CTX_wm_region_set(C, oldar);

  return OPERATOR_FINISHED;
}

void FILE_OT_smoothscroll(wmOperatorType *ot)
{
  /* identifiers */
  ot->name = "Smooth Scroll";
  ot->idname = "FILE_OT_smoothscroll";
  ot->description = "Smooth scroll to make editable file visible";

  /* api callbacks */
  ot->invoke = file_smoothscroll_invoke;

  ot->poll = ED_operator_file_active;
}

static int filepath_drop_exec(bContext *C, wmOperator *op)
{
  SpaceFile *sfile = CTX_wm_space_file(C);

  if (sfile) {
    char filepath[FILE_MAX];

    RNA_string_get(op->ptr, "filepath", filepath);
    if (!BLI_exists(filepath)) {
      BKE_report(op->reports, RPT_ERROR, "File does not exist");
      return OPERATOR_CANCELLED;
    }

    file_sfile_filepath_set(sfile, filepath);

    if (sfile->op) {
      file_sfile_to_operator(C, sfile->op, sfile);
      file_draw_check(C);
    }

    WM_event_add_notifier(C, NC_SPACE | ND_SPACE_FILE_PARAMS, NULL);
    return OPERATOR_FINISHED;
  }

  return OPERATOR_CANCELLED;
}

void FILE_OT_filepath_drop(wmOperatorType *ot)
{
  ot->name = "File Selector Drop";
  ot->idname = "FILE_OT_filepath_drop";

  ot->exec = filepath_drop_exec;
  ot->poll = WM_operator_winactive;

  RNA_def_string_file_path(ot->srna, "filepath", "Path", FILE_MAX, "", "");
}

/**
 * Create a new, non-existing folder name, returns 1 if successful, 0 if name couldn't be created.
 * The actual name is returned in 'name', 'folder' contains the complete path,
 * including the new folder name.
 */
static int new_folder_path(const char *parent, char *folder, char *name)
{
  int i = 1;
  int len = 0;

  BLI_strncpy(name, "New Folder", FILE_MAXFILE);
  BLI_join_dirfile(folder, FILE_MAX, parent, name); /* XXX, not real length */
  /* check whether folder with the name already exists, in this case
   * add number to the name. Check length of generated name to avoid
   * crazy case of huge number of folders each named 'New Folder (x)' */
  while (BLI_exists(folder) && (len < FILE_MAXFILE)) {
    len = BLI_snprintf(name, FILE_MAXFILE, "New Folder(%d)", i);
    BLI_join_dirfile(folder, FILE_MAX, parent, name); /* XXX, not real length */
    i++;
  }

  return (len < FILE_MAXFILE);
}

int file_directory_new_exec(bContext *C, wmOperator *op)
{
  char name[FILE_MAXFILE];
  char path[FILE_MAX];
  bool generate_name = true;
  PropertyRNA *prop;

  wmWindowManager *wm = CTX_wm_manager(C);
  SpaceFile *sfile = CTX_wm_space_file(C);
  ScrArea *sa = CTX_wm_area(C);
  const bool do_diropen = RNA_boolean_get(op->ptr, "open");

  if (!sfile->params) {
    BKE_report(op->reports, RPT_WARNING, "No parent directory given");
    return OPERATOR_CANCELLED;
  }

  path[0] = '\0';

  if ((prop = RNA_struct_find_property(op->ptr, "directory"))) {
    RNA_property_string_get(op->ptr, prop, path);
    if (path[0] != '\0') {
      generate_name = false;
    }
  }

  if (generate_name) {
    /* create a new, non-existing folder name */
    if (!new_folder_path(sfile->params->dir, path, name)) {
      BKE_report(op->reports, RPT_ERROR, "Could not create new folder name");
      return OPERATOR_CANCELLED;
    }
  }
  else { /* We assume we are able to generate a valid name! */
    char org_path[FILE_MAX];

    BLI_strncpy(org_path, path, sizeof(org_path));
    if (BLI_path_make_safe(path)) {
      BKE_reportf(op->reports,
                  RPT_WARNING,
                  "'%s' given path is OS-invalid, creating '%s' path instead",
                  org_path,
                  path);
    }
  }

  /* create the file */
  errno = 0;
  if (!BLI_dir_create_recursive(path) ||
      /* Should no more be needed,
       * now that BLI_dir_create_recursive returns a success state - but kept just in case. */
      !BLI_exists(path)) {
    BKE_reportf(op->reports,
                RPT_ERROR,
                "Could not create new folder: %s",
                errno ? strerror(errno) : "unknown error");
    return OPERATOR_CANCELLED;
  }

  /* If we don't enter the directory directly, remember file to jump into editing. */
  if (do_diropen == false) {
    BLI_strncpy(sfile->params->renamefile, name, FILE_MAXFILE);
    sfile->params->rename_flag = FILE_PARAMS_RENAME_PENDING;
  }

  /* set timer to smoothly view newly generated file */
  /* max 30 frs/sec */
  if (sfile->smoothscroll_timer != NULL) {
    WM_event_remove_timer(CTX_wm_manager(C), CTX_wm_window(C), sfile->smoothscroll_timer);
  }
  sfile->smoothscroll_timer = WM_event_add_timer(wm, CTX_wm_window(C), TIMER1, 1.0 / 1000.0);
  sfile->scroll_offset = 0;

  /* reload dir to make sure we're seeing what's in the directory */
  ED_fileselect_clear(wm, sa, sfile);

  if (do_diropen) {
    BLI_strncpy(sfile->params->dir, path, sizeof(sfile->params->dir));
    ED_file_change_dir(C);
  }

  WM_event_add_notifier(C, NC_SPACE | ND_SPACE_FILE_LIST, NULL);

  return OPERATOR_FINISHED;
}

void FILE_OT_directory_new(struct wmOperatorType *ot)
{
  PropertyRNA *prop;

  /* identifiers */
  ot->name = "Create New Directory";
  ot->description = "Create a new directory";
  ot->idname = "FILE_OT_directory_new";

  /* api callbacks */
  ot->invoke = WM_operator_confirm_or_exec;
  ot->exec = file_directory_new_exec;
  ot->poll = ED_operator_file_active; /* <- important, handler is on window level */

  prop = RNA_def_string_dir_path(
      ot->srna, "directory", NULL, FILE_MAX, "Directory", "Name of new directory");
  RNA_def_property_flag(prop, PROP_SKIP_SAVE);
  prop = RNA_def_boolean(ot->srna, "open", false, "Open", "Open new directory");
  RNA_def_property_flag(prop, PROP_SKIP_SAVE);
  WM_operator_properties_confirm_or_exec(ot);
}

/* TODO This should go to BLI_path_utils. */
static void file_expand_directory(bContext *C)
{
  Main *bmain = CTX_data_main(C);
  SpaceFile *sfile = CTX_wm_space_file(C);

  if (sfile->params) {
    if (BLI_path_is_rel(sfile->params->dir)) {
      /* Use of 'default' folder here is just to avoid an error message on '//' prefix. */
      BLI_path_abs(sfile->params->dir,
                   G.relbase_valid ? BKE_main_blendfile_path(bmain) : BKE_appdir_folder_default());
    }
    else if (sfile->params->dir[0] == '~') {
      char tmpstr[sizeof(sfile->params->dir) - 1];
      BLI_strncpy(tmpstr, sfile->params->dir + 1, sizeof(tmpstr));
      BLI_join_dirfile(
          sfile->params->dir, sizeof(sfile->params->dir), BKE_appdir_folder_default(), tmpstr);
    }

    else if (sfile->params->dir[0] == '\0')
#ifndef WIN32
    {
      sfile->params->dir[0] = '/';
      sfile->params->dir[1] = '\0';
    }
#else
    {
      get_default_root(sfile->params->dir);
    }
    /* change "C:" --> "C:\", [#28102] */
    else if ((isalpha(sfile->params->dir[0]) && (sfile->params->dir[1] == ':')) &&
             (sfile->params->dir[2] == '\0')) {
      sfile->params->dir[2] = '\\';
      sfile->params->dir[3] = '\0';
    }
    else if (BLI_path_is_unc(sfile->params->dir)) {
      BLI_cleanup_unc(sfile->params->dir, FILE_MAX_LIBEXTRA);
    }
#endif
  }
}

/* TODO check we still need this, it's annoying to have OS-specific code here... :/ */
#if defined(WIN32)
static bool can_create_dir(const char *dir)
{
  /* for UNC paths we need to check whether the parent of the new
   * directory is a proper directory itself and not a share or the
   * UNC root (server name) itself. Calling BLI_is_dir does this
   */
  if (BLI_path_is_unc(dir)) {
    char parent[PATH_MAX];
    BLI_strncpy(parent, dir, PATH_MAX);
    BLI_parent_dir(parent);
    return BLI_is_dir(parent);
  }
  return true;
}
#endif

void file_directory_enter_handle(bContext *C, void *UNUSED(arg_unused), void *UNUSED(arg_but))
{
  Main *bmain = CTX_data_main(C);
  SpaceFile *sfile = CTX_wm_space_file(C);

  if (sfile->params) {
    char old_dir[sizeof(sfile->params->dir)];

    BLI_strncpy(old_dir, sfile->params->dir, sizeof(old_dir));

    file_expand_directory(C);

    /* special case, user may have pasted a filepath into the directory */
    if (!filelist_is_dir(sfile->files, sfile->params->dir)) {
      char tdir[FILE_MAX_LIBEXTRA];
      char *group, *name;

      if (BLI_is_file(sfile->params->dir)) {
        char path[sizeof(sfile->params->dir)];
        BLI_strncpy(path, sfile->params->dir, sizeof(path));
        BLI_split_dirfile(path,
                          sfile->params->dir,
                          sfile->params->file,
                          sizeof(sfile->params->dir),
                          sizeof(sfile->params->file));
      }
      else if (BLO_library_path_explode(sfile->params->dir, tdir, &group, &name)) {
        if (group) {
          BLI_path_append(tdir, sizeof(tdir), group);
        }
        BLI_strncpy(sfile->params->dir, tdir, sizeof(sfile->params->dir));
        if (name) {
          BLI_strncpy(sfile->params->file, name, sizeof(sfile->params->file));
        }
        else {
          sfile->params->file[0] = '\0';
        }
      }
    }

    BLI_cleanup_dir(BKE_main_blendfile_path(bmain), sfile->params->dir);

    if (filelist_is_dir(sfile->files, sfile->params->dir)) {
      if (!STREQ(sfile->params->dir, old_dir)) { /* Avoids flickering when nothing's changed. */
        /* if directory exists, enter it immediately */
        ED_file_change_dir(C);
      }

      /* don't do for now because it selects entire text instead of
       * placing cursor at the end */
      /* UI_textbutton_activate_but(C, but); */
    }
#if defined(WIN32)
    else if (!can_create_dir(sfile->params->dir)) {
      const char *lastdir = folderlist_peeklastdir(sfile->folders_prev);
      if (lastdir) {
        BLI_strncpy(sfile->params->dir, lastdir, sizeof(sfile->params->dir));
      }
    }
#endif
    else {
      const char *lastdir = folderlist_peeklastdir(sfile->folders_prev);
      char tdir[FILE_MAX_LIBEXTRA];

      /* If we are 'inside' a blend library, we cannot do anything... */
      if (lastdir && BLO_library_path_explode(lastdir, tdir, NULL, NULL)) {
        BLI_strncpy(sfile->params->dir, lastdir, sizeof(sfile->params->dir));
      }
      else {
        /* if not, ask to create it and enter if confirmed */
        wmOperatorType *ot = WM_operatortype_find("FILE_OT_directory_new", false);
        PointerRNA ptr;
        WM_operator_properties_create_ptr(&ptr, ot);
        RNA_string_set(&ptr, "directory", sfile->params->dir);
        RNA_boolean_set(&ptr, "open", true);
        /* Enable confirmation prompt, else it's too easy to accidentaly create new directories. */
        RNA_boolean_set(&ptr, "confirm", true);

        if (lastdir) {
          BLI_strncpy(sfile->params->dir, lastdir, sizeof(sfile->params->dir));
        }

        WM_operator_name_call_ptr(C, ot, WM_OP_INVOKE_DEFAULT, &ptr);
        WM_operator_properties_free(&ptr);
      }
    }

    WM_event_add_notifier(C, NC_SPACE | ND_SPACE_FILE_LIST, NULL);
  }
}

void file_filename_enter_handle(bContext *C, void *UNUSED(arg_unused), void *arg_but)
{
  Main *bmain = CTX_data_main(C);
  SpaceFile *sfile = CTX_wm_space_file(C);
  uiBut *but = arg_but;
  char matched_file[FILE_MAX];
  char filepath[sizeof(sfile->params->dir)];

  if (sfile->params) {
    int matches;
    matched_file[0] = '\0';
    filepath[0] = '\0';

    file_expand_directory(C);

    matches = file_select_match(sfile, sfile->params->file, matched_file);

    /* *After* file_select_match! */
    BLI_filename_make_safe(sfile->params->file);

    if (matches) {
      /* replace the pattern (or filename that the user typed in,
       * with the first selected file of the match */
      BLI_strncpy(sfile->params->file, matched_file, sizeof(sfile->params->file));

      WM_event_add_notifier(C, NC_SPACE | ND_SPACE_FILE_PARAMS, NULL);
    }

    if (matches == 1) {
      BLI_join_dirfile(
          filepath, sizeof(sfile->params->dir), sfile->params->dir, sfile->params->file);

      /* if directory, open it and empty filename field */
      if (filelist_is_dir(sfile->files, filepath)) {
        BLI_cleanup_dir(BKE_main_blendfile_path(bmain), filepath);
        BLI_strncpy(sfile->params->dir, filepath, sizeof(sfile->params->dir));
        sfile->params->file[0] = '\0';
        ED_file_change_dir(C);
        UI_textbutton_activate_but(C, but);
        WM_event_add_notifier(C, NC_SPACE | ND_SPACE_FILE_PARAMS, NULL);
      }
    }
    else if (matches > 1) {
      file_draw_check(C);
    }
  }
}

void FILE_OT_refresh(struct wmOperatorType *ot)
{
  /* identifiers */
  ot->name = "Refresh Filelist";
  ot->description = "Refresh the file list";
  ot->idname = "FILE_OT_refresh";

  /* api callbacks */
  ot->exec = file_refresh_exec;
  ot->poll = ED_operator_file_active; /* <- important, handler is on window level */
}

static int file_hidedot_exec(bContext *C, wmOperator *UNUSED(unused))
{
  wmWindowManager *wm = CTX_wm_manager(C);
  SpaceFile *sfile = CTX_wm_space_file(C);
  ScrArea *sa = CTX_wm_area(C);

  if (sfile->params) {
    sfile->params->flag ^= FILE_HIDE_DOT;
    ED_fileselect_clear(wm, sa, sfile);
    WM_event_add_notifier(C, NC_SPACE | ND_SPACE_FILE_LIST, NULL);
  }

  return OPERATOR_FINISHED;
}

void FILE_OT_hidedot(struct wmOperatorType *ot)
{
  /* identifiers */
  ot->name = "Toggle Hide Dot Files";
  ot->description = "Toggle hide hidden dot files";
  ot->idname = "FILE_OT_hidedot";

  /* api callbacks */
  ot->exec = file_hidedot_exec;
  ot->poll = ED_operator_file_active; /* <- important, handler is on window level */
}

static bool file_filenum_poll(bContext *C)
{
  SpaceFile *sfile = CTX_wm_space_file(C);

  if (!ED_operator_file_active(C)) {
    return false;
  }

  return sfile->params && (sfile->params->flag & FILE_CHECK_EXISTING);
}

/**
 * Looks for a string of digits within name (using BLI_stringdec) and adjusts it by add.
 */
static void filenum_newname(char *name, size_t name_size, int add)
{
  char head[FILE_MAXFILE], tail[FILE_MAXFILE];
  char name_temp[FILE_MAXFILE];
  int pic;
  unsigned short digits;

  pic = BLI_stringdec(name, head, tail, &digits);

  /* are we going from 100 -> 99 or from 10 -> 9 */
  if (add < 0 && digits > 0) {
    int i, exp;
    exp = 1;
    for (i = digits; i > 1; i--) {
      exp *= 10;
    }
    if (pic >= exp && (pic + add) < exp) {
      digits--;
    }
  }

  pic += add;
  if (pic < 0) {
    pic = 0;
  }
  BLI_stringenc(name_temp, head, tail, digits, pic);
  BLI_strncpy(name, name_temp, name_size);
}

static int file_filenum_exec(bContext *C, wmOperator *op)
{
  SpaceFile *sfile = CTX_wm_space_file(C);
  ScrArea *sa = CTX_wm_area(C);

  int inc = RNA_int_get(op->ptr, "increment");
  if (sfile->params && (inc != 0)) {
    filenum_newname(sfile->params->file, sizeof(sfile->params->file), inc);
    ED_area_tag_redraw(sa);
    file_draw_check(C);
    // WM_event_add_notifier(C, NC_WINDOW, NULL);
  }

  return OPERATOR_FINISHED;
}

void FILE_OT_filenum(struct wmOperatorType *ot)
{
  /* identifiers */
  ot->name = "Increment Number in Filename";
  ot->description = "Increment number in filename";
  ot->idname = "FILE_OT_filenum";

  /* api callbacks */
  ot->exec = file_filenum_exec;
  ot->poll = file_filenum_poll;

  /* props */
  RNA_def_int(ot->srna, "increment", 1, -100, 100, "Increment", "", -100, 100);
}

static void file_rename_state_activate(SpaceFile *sfile, int file_idx, bool require_selected)
{
<<<<<<< HEAD
  if (sfile->params) {
    const int numfiles = filelist_files_ensure(sfile->files, sfile->params);

    if ((file_idx > 0) && (file_idx < numfiles)) {
      FileDirEntry *file = filelist_file(sfile->files, file_idx);

      if ((require_selected == false) ||
          (filelist_entry_select_get(sfile->files, file, CHECK_ALL) & FILE_SEL_SELECTED)) {
        filelist_entry_select_index_set(
            sfile->files, file_idx, FILE_SEL_ADD, FILE_SEL_EDITING, CHECK_ALL);
        BLI_strncpy(sfile->params->renamefile, file->relpath, FILE_MAXFILE);
        /* We can skip the pending state,
         * as we can directly set FILE_SEL_EDITING on the expected entry here. */
        sfile->params->rename_flag = FILE_PARAMS_RENAME_ACTIVE;
      }
=======
  const int numfiles = filelist_files_ensure(sfile->files);

  if ((file_idx >= 0) && (file_idx < numfiles)) {
    FileDirEntry *file = filelist_file(sfile->files, file_idx);

    if ((require_selected == false) ||
        (filelist_entry_select_get(sfile->files, file, CHECK_ALL) & FILE_SEL_SELECTED)) {
      filelist_entry_select_index_set(
          sfile->files, file_idx, FILE_SEL_ADD, FILE_SEL_EDITING, CHECK_ALL);
      BLI_strncpy(sfile->params->renamefile, file->relpath, FILE_MAXFILE);
      /* We can skip the pending state,
       * as we can directly set FILE_SEL_EDITING on the expected entry here. */
      sfile->params->rename_flag = FILE_PARAMS_RENAME_ACTIVE;
>>>>>>> 29433da4
    }
  }
}

static int file_rename_invoke(bContext *C, wmOperator *UNUSED(op), const wmEvent *UNUSED(event))
{
  ScrArea *sa = CTX_wm_area(C);
  SpaceFile *sfile = (SpaceFile *)CTX_wm_space_data(C);

  if (sfile->params) {
    file_rename_state_activate(sfile, sfile->params->active_file, true);
    ED_area_tag_redraw(sa);
  }

  return OPERATOR_FINISHED;
}

static int file_rename_exec(bContext *C, wmOperator *UNUSED(op))
{
  ScrArea *sa = CTX_wm_area(C);
  SpaceFile *sfile = (SpaceFile *)CTX_wm_space_data(C);

  if (sfile->params) {
    file_rename_state_activate(sfile, sfile->params->highlight_file, false);
    ED_area_tag_redraw(sa);
  }

  return OPERATOR_FINISHED;
}

void FILE_OT_rename(struct wmOperatorType *ot)
{
  /* identifiers */
  ot->name = "Rename File or Directory";
  ot->description = "Rename file or file directory";
  ot->idname = "FILE_OT_rename";

  /* api callbacks */
  ot->invoke = file_rename_invoke;
  ot->exec = file_rename_exec;
  ot->poll = ED_operator_file_active;
}

static bool file_delete_poll(bContext *C)
{
  bool poll = ED_operator_file_active(C);
  SpaceFile *sfile = CTX_wm_space_file(C);

  if (sfile && sfile->params) {
    char dir[FILE_MAX_LIBEXTRA];
    int numfiles = filelist_files_ensure(sfile->files, sfile->params);
    int i;
    int num_selected = 0;

    if (filelist_islibrary(sfile->files, dir, NULL)) {
      poll = 0;
    }
    for (i = 0; i < numfiles; i++) {
      if (filelist_entry_select_index_get(sfile->files, i, CHECK_FILES)) {
        num_selected++;
      }
    }
    if (num_selected <= 0) {
      poll = 0;
    }
  }
  else {
    poll = 0;
  }

  return poll;
}

int file_delete_exec(bContext *C, wmOperator *op)
{
  char str[FILE_MAX];
  Main *bmain = CTX_data_main(C);
  wmWindowManager *wm = CTX_wm_manager(C);
  SpaceFile *sfile = CTX_wm_space_file(C);
  ScrArea *sa = CTX_wm_area(C);
  FileDirEntry *file;
  int numfiles = filelist_files_ensure(sfile->files, ED_fileselect_get_params(sfile));
  int i;

  const char *error_message = NULL;
  bool report_error = false;
  errno = 0;
  for (i = 0; i < numfiles; i++) {
    if (filelist_entry_select_index_get(sfile->files, i, CHECK_FILES)) {
      file = filelist_file(sfile->files, i);
      BLI_make_file_string(BKE_main_blendfile_path(bmain), str, sfile->params->dir, file->relpath);
      if (BLI_delete_soft(str, &error_message) != 0 || BLI_exists(str)) {
        report_error = true;
      }
    }
  }

  if (report_error) {
    if (error_message != NULL) {
      BKE_reportf(op->reports, RPT_ERROR, "Could not delete file or directory: %s", error_message);
    }
    else {
      BKE_reportf(op->reports,
                  RPT_ERROR,
                  "Could not delete file or directory: %s",
                  errno ? strerror(errno) : "unknown error");
    }
  }

  ED_fileselect_clear(wm, sa, sfile);
  WM_event_add_notifier(C, NC_SPACE | ND_SPACE_FILE_LIST, NULL);

  return OPERATOR_FINISHED;
}

void FILE_OT_delete(struct wmOperatorType *ot)
{
  /* identifiers */
  ot->name = "Delete Selected Files";
  ot->description = "Move selected files to the trash or recycle bin";
  ot->idname = "FILE_OT_delete";

  /* api callbacks */
  ot->invoke = WM_operator_confirm;
  ot->exec = file_delete_exec;
  ot->poll = file_delete_poll; /* <- important, handler is on window level */
}

void ED_operatormacros_file(void)
{
  //  wmOperatorType *ot;
  //  wmOperatorTypeMacro *otmacro;

  /* future macros */
}<|MERGE_RESOLUTION|>--- conflicted
+++ resolved
@@ -2478,11 +2478,10 @@
 
 static void file_rename_state_activate(SpaceFile *sfile, int file_idx, bool require_selected)
 {
-<<<<<<< HEAD
   if (sfile->params) {
     const int numfiles = filelist_files_ensure(sfile->files, sfile->params);
 
-    if ((file_idx > 0) && (file_idx < numfiles)) {
+    if ((file_idx >= 0) && (file_idx < numfiles)) {
       FileDirEntry *file = filelist_file(sfile->files, file_idx);
 
       if ((require_selected == false) ||
@@ -2494,21 +2493,6 @@
          * as we can directly set FILE_SEL_EDITING on the expected entry here. */
         sfile->params->rename_flag = FILE_PARAMS_RENAME_ACTIVE;
       }
-=======
-  const int numfiles = filelist_files_ensure(sfile->files);
-
-  if ((file_idx >= 0) && (file_idx < numfiles)) {
-    FileDirEntry *file = filelist_file(sfile->files, file_idx);
-
-    if ((require_selected == false) ||
-        (filelist_entry_select_get(sfile->files, file, CHECK_ALL) & FILE_SEL_SELECTED)) {
-      filelist_entry_select_index_set(
-          sfile->files, file_idx, FILE_SEL_ADD, FILE_SEL_EDITING, CHECK_ALL);
-      BLI_strncpy(sfile->params->renamefile, file->relpath, FILE_MAXFILE);
-      /* We can skip the pending state,
-       * as we can directly set FILE_SEL_EDITING on the expected entry here. */
-      sfile->params->rename_flag = FILE_PARAMS_RENAME_ACTIVE;
->>>>>>> 29433da4
     }
   }
 }
