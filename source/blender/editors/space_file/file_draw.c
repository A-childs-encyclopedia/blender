--- conflicted
+++ resolved
@@ -849,10 +849,6 @@
     }
 
     if (file_selflag & FILE_SEL_EDITING) {
-<<<<<<< HEAD
-      FileSelectParams *params = ED_fileselect_get_active_params(sfile);
-=======
->>>>>>> add875b1
       const short width = (params->display == FILE_IMGDISPLAY) ?
                               textwidth :
                               layout->attribute_columns[COLUMN_NAME].width -
