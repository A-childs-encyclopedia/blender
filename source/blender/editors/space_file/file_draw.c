--- conflicted
+++ resolved
@@ -342,32 +342,13 @@
 
 static void file_draw_string(int sx, int sy, const char* string, float width, int height, int flag)
 {
-	uiStyle *style= U.uistyles.first;
-<<<<<<< HEAD
-	int soffs;
-	char fname[FILE_MAXFILE];
-	float sw;
 	float x,y;
-=======
-	uiFontStyle fs = style->widgetlabel;
 	rcti rect;
 	char fname[FILE_MAXFILE];
->>>>>>> 6d201907
 
 
 	BLI_strncpy(fname,string, FILE_MAXFILE);
-<<<<<<< HEAD
-	sw = shorten_string(fname, width, flag );
-
-	soffs = (width - sw) / 2;
-	x = (float)(sx);
-	y = (float)(sy-height);
-
-	uiStyleFontSet(&style->widget);
-	BLF_position(style->widget.uifont_id, x, y, 0);
-	BLF_draw(style->widget.uifont_id, fname);
-=======
-	
+
 	/* no text clipping needed, uiStyleFontDraw does it but is a bit too strict (for buttons it works) */
 	rect.xmin = sx;
 	rect.xmax = sx + ceil(width+4.0f);
@@ -375,7 +356,6 @@
 	rect.ymax = sy;
 	
 	uiStyleFontDraw(&fs, &rect, fname);
->>>>>>> 6d201907
 }
 
 void file_calc_previews(const bContext *C, ARegion *ar)
