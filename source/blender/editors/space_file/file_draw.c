--- conflicted
+++ resolved
@@ -296,12 +296,9 @@
 	UI_view2d_totRect_set(v2d, sfile->layout->width, sfile->layout->height);
 }
 
-<<<<<<< HEAD
-static void file_draw_preview(uiBlock *block, const char *path,
-                              int sx, int sy, ImBuf *imb, int icon, FileLayout *layout, bool dropshadow, bool drag)
-=======
-static void file_draw_preview(uiBlock *block, struct direntry *file, int sx, int sy, ImBuf *imb, FileLayout *layout, bool is_icon, bool drag)
->>>>>>> 40984f6c
+static void file_draw_preview(
+        uiBlock *block, const char *path, int sx, int sy,
+        ImBuf *imb, const int icon, FileLayout *layout, const bool is_icon, const int typeflags, const bool drag)
 {
 	uiBut *but;
 	float fx, fy;
@@ -310,7 +307,7 @@
 	float scaledx, scaledy;
 	float scale;
 	int ex, ey;
-	bool use_dropshadow = !is_icon && (file->flags & FILE_TYPE_IMAGE);
+	bool use_dropshadow = !is_icon && (typeflags & FILE_TYPE_IMAGE);
 
 	BLI_assert(imb != NULL);
 
@@ -353,7 +350,7 @@
 	glEnable(GL_BLEND);
 
 	/* the image */
-	if (!is_icon && file->flags & FILE_TYPE_FTFONT) {
+	if (!is_icon && typeflags & FILE_TYPE_FTFONT) {
 		UI_ThemeColor(TH_TEXT);
 	}
 	else {
@@ -555,12 +552,7 @@
 				is_icon = 1;
 			}
 
-<<<<<<< HEAD
-			file_draw_preview(block, path, sx, sy, imb, icon, layout,
-			                  !is_icon && (file->typeflag & FILE_TYPE_IMAGE), do_drag);
-=======
-			file_draw_preview(block, file, sx, sy, imb, layout, is_icon, do_drag);
->>>>>>> 40984f6c
+			file_draw_preview(block, path, sx, sy, imb, icon, layout, is_icon, file->typeflag, do_drag);
 		}
 		else {
 			file_draw_icon(block, path, sx, sy - (UI_UNIT_Y / 6), filelist_geticon(files, i, true),
