/*
 * This program is free software; you can redistribute it and/or
 * modify it under the terms of the GNU General Public License
 * as published by the Free Software Foundation; either version 2
 * of the License, or (at your option) any later version.
 *
 * This program is distributed in the hope that it will be useful,
 * but WITHOUT ANY WARRANTY; without even the implied warranty of
 * MERCHANTABILITY or FITNESS FOR A PARTICULAR PURPOSE.  See the
 * GNU General Public License for more details.
 *
 * You should have received a copy of the GNU General Public License
 * along with this program; if not, write to the Free Software Foundation,
 * Inc., 51 Franklin Street, Fifth Floor, Boston, MA 02110-1301, USA.
 *
 * The Original Code is Copyright (C) 2008 Blender Foundation.
 * All rights reserved.
 */

/** \file
 * \ingroup spfile
 */

#include <math.h>
#include <string.h>
#include <errno.h>

#include "BLI_blenlib.h"
#include "BLI_fileops_types.h"
#include "BLI_utildefines.h"
#include "BLI_math.h"

#ifdef WIN32
#  include "BLI_winstuff.h"
#endif

#include "BIF_glutil.h"

#include "BKE_context.h"
#include "BKE_main.h"

#include "BLO_readfile.h"

#include "BLT_translation.h"

#include "BLF_api.h"

#include "IMB_imbuf_types.h"

#include "DNA_userdef_types.h"
#include "DNA_windowmanager_types.h"

#include "RNA_access.h"

#include "ED_fileselect.h"
#include "ED_screen.h"

#include "UI_interface.h"
#include "UI_interface_icons.h"
#include "UI_resources.h"
#include "UI_view2d.h"

#include "WM_api.h"
#include "WM_types.h"

#include "GPU_immediate.h"
#include "GPU_immediate_util.h"
#include "GPU_state.h"

#include "filelist.h"

#include "file_intern.h"  // own include

void ED_file_path_button(bScreen *screen,
                         const SpaceFile *sfile,
                         FileSelectParams *params,
                         uiBlock *block)
{
  PointerRNA params_rna_ptr;
  uiBut *but;

  RNA_pointer_create(&screen->id, &RNA_FileSelectParams, params, &params_rna_ptr);

  /* callbacks for operator check functions */
  UI_block_func_set(block, file_draw_check_cb, NULL, NULL);

  but = uiDefButR(block,
                  UI_BTYPE_TEXT,
                  -1,
                  "",
                  0,
                  0,
                  UI_UNIT_X * 10,
                  UI_UNIT_Y,
                  &params_rna_ptr,
                  "directory",
                  0,
                  0.0f,
                  (float)FILE_MAX,
                  0.0f,
                  0.0f,
                  TIP_("File path"));

  BLI_assert(!UI_but_flag_is_set(but, UI_BUT_UNDO));
  BLI_assert(!UI_but_is_utf8(but));

  UI_but_func_complete_set(but, autocomplete_directory, NULL);
  UI_but_funcN_set(but, file_directory_enter_handle, NULL, but);

  /* TODO, directory editing is non-functional while a library is loaded
   * until this is properly supported just disable it. */
  if (sfile && sfile->files && filelist_lib(sfile->files)) {
    UI_but_flag_enable(but, UI_BUT_DISABLED);
  }

  /* clear func */
  UI_block_func_set(block, NULL, NULL, NULL);
}

/* Dummy helper - we need dynamic tooltips here. */
static char *file_draw_tooltip_func(bContext *UNUSED(C), void *argN, const char *UNUSED(tip))
{
  char *dyn_tooltip = argN;
  return BLI_strdup(dyn_tooltip);
}

static void draw_tile(int sx, int sy, int width, int height, int colorid, int shade)
{
  float color[4];
  UI_GetThemeColorShade4fv(colorid, shade, color);
  UI_draw_roundbox_corner_set(UI_CNR_ALL);
  UI_draw_roundbox_aa(
      true, (float)sx, (float)(sy - height), (float)(sx + width), (float)sy, 5.0f, color);
}

static void file_draw_icon(
    uiBlock *block, const char *path, int sx, int sy, int icon, int width, int height, bool drag)
{
  uiBut *but;
  int x, y;

  x = sx;
  y = sy - height;

  but = uiDefIconBut(
      block, UI_BTYPE_LABEL, 0, icon, x, y, width, height, NULL, 0.0f, 0.0f, 0.0f, 0.0f, NULL);
  UI_but_func_tooltip_set(but, file_draw_tooltip_func, BLI_strdup(path));

  if (drag) {
    /* path is no more static, cannot give it directly to but... */
    UI_but_drag_set_path(but, BLI_strdup(path), true);
  }
}

static void file_draw_string(int sx,
                             int sy,
                             const char *string,
                             float width,
                             int height,
                             eFontStyle_Align align,
                             const uchar col[4])
{
  uiStyle *style;
  uiFontStyle fs;
  rcti rect;
  char fname[FILE_MAXFILE];

  if (string[0] == '\0' || width < 1) {
    return;
  }

  style = UI_style_get();
  fs = style->widgetlabel;

  BLI_strncpy(fname, string, FILE_MAXFILE);
  UI_text_clip_middle_ex(&fs, fname, width, UI_DPI_ICON_SIZE, sizeof(fname), '\0');

  /* no text clipping needed, UI_fontstyle_draw does it but is a bit too strict
   * (for buttons it works) */
  rect.xmin = sx;
  rect.xmax = sx + round_fl_to_int(width);
  rect.ymin = sy - height;
  rect.ymax = sy;

  UI_fontstyle_draw(&fs,
                    &rect,
                    fname,
                    col,
                    &(struct uiFontStyleDraw_Params){
                        .align = align,
                    });
}

void file_calc_previews(const bContext *C, ARegion *ar)
{
  SpaceFile *sfile = CTX_wm_space_file(C);
  View2D *v2d = &ar->v2d;

  ED_fileselect_init_layout(sfile, ar);
  UI_view2d_totRect_set(v2d, sfile->layout->width, sfile->layout->height);
}

static void file_draw_preview(uiBlock *block,
                              const char *path,
                              int sx,
                              int sy,
                              const float icon_aspect,
                              ImBuf *imb,
                              const int icon,
                              FileLayout *layout,
                              const bool is_icon,
                              const int typeflags,
                              const bool drag)
{
  uiBut *but;
  float fx, fy;
  float dx, dy;
  int xco, yco;
  float ui_imbx, ui_imby;
  float scaledx, scaledy;
  float scale;
  int ex, ey;
  bool show_outline = !is_icon &&
                      (typeflags & (FILE_TYPE_IMAGE | FILE_TYPE_MOVIE | FILE_TYPE_BLENDER));

  BLI_assert(imb != NULL);

  ui_imbx = imb->x * UI_DPI_FAC;
  ui_imby = imb->y * UI_DPI_FAC;
  /* Unlike thumbnails, icons are not scaled up. */
  if (((ui_imbx > layout->prv_w) || (ui_imby > layout->prv_h)) ||
      (!is_icon && ((ui_imbx < layout->prv_w) || (ui_imby < layout->prv_h)))) {
    if (imb->x > imb->y) {
      scaledx = (float)layout->prv_w;
      scaledy = ((float)imb->y / (float)imb->x) * layout->prv_w;
      scale = scaledx / imb->x;
    }
    else {
      scaledy = (float)layout->prv_h;
      scaledx = ((float)imb->x / (float)imb->y) * layout->prv_h;
      scale = scaledy / imb->y;
    }
  }
  else {
    scaledx = ui_imbx;
    scaledy = ui_imby;
    scale = UI_DPI_FAC;
  }

  ex = (int)scaledx;
  ey = (int)scaledy;
  fx = ((float)layout->prv_w - (float)ex) / 2.0f;
  fy = ((float)layout->prv_h - (float)ey) / 2.0f;
  dx = (fx + 0.5f + layout->prv_border_x);
  dy = (fy + 0.5f - layout->prv_border_y);
  xco = sx + (int)dx;
  yco = sy - layout->prv_h + (int)dy;

  GPU_blend(true);

  /* the large image */

  float col[4] = {1.0f, 1.0f, 1.0f, 1.0f};
  if (is_icon) {
    if (typeflags & FILE_TYPE_DIR) {
      UI_GetThemeColor4fv(TH_ICON_FOLDER, col);
    }
    else {
      UI_GetThemeColor4fv(TH_TEXT, col);
    }
  }
  else if (typeflags & FILE_TYPE_FTFONT) {
    UI_GetThemeColor4fv(TH_TEXT, col);
  }

  if (!is_icon && typeflags & FILE_TYPE_BLENDERLIB) {
    /* Datablock preview images use premultiplied alpha. */
    GPU_blend_set_func_separate(
        GPU_ONE, GPU_ONE_MINUS_SRC_ALPHA, GPU_ONE, GPU_ONE_MINUS_SRC_ALPHA);
  }

  IMMDrawPixelsTexState state = immDrawPixelsTexSetup(GPU_SHADER_2D_IMAGE_COLOR);
  immDrawPixelsTexScaled(&state,
                         (float)xco,
                         (float)yco,
                         imb->x,
                         imb->y,
                         GL_RGBA,
                         GL_UNSIGNED_BYTE,
                         GL_NEAREST,
                         imb->rect,
                         scale,
                         scale,
                         1.0f,
                         1.0f,
                         col);

  GPU_blend_set_func_separate(
      GPU_SRC_ALPHA, GPU_ONE_MINUS_SRC_ALPHA, GPU_ONE, GPU_ONE_MINUS_SRC_ALPHA);

  if (icon && (icon != ICON_FILE_FONT)) {
    /* size of center icon is scaled to fit container and UI scale */
    float icon_x, icon_y;

    if (is_icon) {
      const float icon_size = 16.0f / icon_aspect * U.dpi_fac;
      float icon_opacity = 0.3f;
      uchar icon_color[4] = {0, 0, 0, 255};
      float bgcolor[4];
<<<<<<< HEAD
      UI_GetThemeColor4fv(TH_TEXT, bgcolor);
=======
      UI_GetThemeColor4fv(TH_ICON_FOLDER, bgcolor);
>>>>>>> 70a93477
      if (rgb_to_grayscale(bgcolor) < 0.5f) {
        icon_color[0] = 255;
        icon_color[1] = 255;
        icon_color[2] = 255;
      }
      icon_x = xco + (ex / 2.0f) - (icon_size / 2.0f);
      icon_y = yco + (ey / 2.0f) - (icon_size * ((typeflags & FILE_TYPE_DIR) ? 0.78f : 0.75f));
      UI_icon_draw_ex(
          icon_x, icon_y, icon, icon_aspect / U.dpi_fac, icon_opacity, 0.0f, icon_color, false);
    }
    else {
      const uchar dark[4] = {0, 0, 0, 255};
      const uchar light[4] = {255, 255, 255, 255};

      /* Smaller, fainter icon for preview image thumbnail. */
      icon_x = xco + (2.0f * UI_DPI_FAC);
      icon_y = yco + (2.0f * UI_DPI_FAC);

      UI_icon_draw_ex(icon_x + 1, icon_y - 1, icon, 1.0f / U.dpi_fac, 0.2f, 0.0f, dark, false);
      UI_icon_draw_ex(icon_x, icon_y, icon, 1.0f / U.dpi_fac, 0.6f, 0.0f, light, false);
    }
  }

  /* Contrasting outline around some preview types. */
  if (show_outline) {
    GPUVertFormat *format = immVertexFormat();
    uint pos = GPU_vertformat_attr_add(format, "pos", GPU_COMP_F32, 2, GPU_FETCH_FLOAT);
    immBindBuiltinProgram(GPU_SHADER_2D_UNIFORM_COLOR);
    float border_color[4] = {1.0f, 1.0f, 1.0f, 0.4f};
    float bgcolor[4];
    UI_GetThemeColor4fv(TH_BACK, bgcolor);
    if (rgb_to_grayscale(bgcolor) > 0.5f) {
      border_color[0] = 0.0f;
      border_color[1] = 0.0f;
      border_color[2] = 0.0f;
    }
    immUniformColor4fv(border_color);
    imm_draw_box_wire_2d(pos, (float)xco, (float)yco, (float)(xco + ex), (float)(yco + ey));
    immUnbindProgram();
  }

  but = uiDefBut(block, UI_BTYPE_LABEL, 0, "", xco, yco, ex, ey, NULL, 0.0, 0.0, 0, 0, NULL);

  /* dragregion */
  if (drag) {
    /* path is no more static, cannot give it directly to but... */
    UI_but_drag_set_image(but, BLI_strdup(path), icon, imb, scale, true);
  }

  GPU_blend(false);
}

static void renamebutton_cb(bContext *C, void *UNUSED(arg1), char *oldname)
{
  Main *bmain = CTX_data_main(C);
  char newname[FILE_MAX + 12];
  char orgname[FILE_MAX + 12];
  char filename[FILE_MAX + 12];
  wmWindowManager *wm = CTX_wm_manager(C);
  SpaceFile *sfile = (SpaceFile *)CTX_wm_space_data(C);
  ScrArea *sa = CTX_wm_area(C);
  ARegion *ar = CTX_wm_region(C);

  const char *blendfile_path = BKE_main_blendfile_path(bmain);
  BLI_make_file_string(blendfile_path, orgname, sfile->params->dir, oldname);
  BLI_strncpy(filename, sfile->params->renamefile, sizeof(filename));
  BLI_filename_make_safe(filename);
  BLI_make_file_string(blendfile_path, newname, sfile->params->dir, filename);

  if (!STREQ(orgname, newname)) {
    if (!BLI_exists(newname)) {
      errno = 0;
      if ((BLI_rename(orgname, newname) != 0) || !BLI_exists(newname)) {
        WM_reportf(RPT_ERROR, "Could not rename: %s", errno ? strerror(errno) : "unknown error");
        WM_report_banner_show();
      }
      else {
        /* If rename is successful, scroll to newly renamed entry. */
        BLI_strncpy(sfile->params->renamefile, filename, sizeof(sfile->params->renamefile));
        sfile->params->rename_flag = FILE_PARAMS_RENAME_POSTSCROLL_PENDING;

        if (sfile->smoothscroll_timer != NULL) {
          WM_event_remove_timer(CTX_wm_manager(C), CTX_wm_window(C), sfile->smoothscroll_timer);
        }
        sfile->smoothscroll_timer = WM_event_add_timer(wm, CTX_wm_window(C), TIMER1, 1.0 / 1000.0);
        sfile->scroll_offset = 0;
      }

      /* to make sure we show what is on disk */
      ED_fileselect_clear(wm, sa, sfile);
    }

    ED_region_tag_redraw(ar);
  }
}

static void draw_background(FileLayout *layout, View2D *v2d)
{
  const int item_height = layout->tile_h + (2 * layout->tile_border_y);
  int i;
  int sy;

  uint pos = GPU_vertformat_attr_add(immVertexFormat(), "pos", GPU_COMP_F32, 2, GPU_FETCH_FLOAT);
  immBindBuiltinProgram(GPU_SHADER_2D_UNIFORM_COLOR);
  immUniformThemeColorShade(TH_BACK, -7);

  /* alternating flat shade background */
  for (i = 2; (i <= layout->rows + 1); i += 2) {
    sy = (int)v2d->cur.ymax - layout->offset_top - i * item_height - layout->tile_border_y;

    /* Offsett pattern slightly to add scroll effect. */
    sy += round_fl_to_int(item_height * (v2d->tot.ymax - v2d->cur.ymax) / item_height);

    immRectf(pos,
             v2d->cur.xmin,
             (float)sy,
             v2d->cur.xmax,
             (float)(sy + layout->tile_h + 2 * layout->tile_border_y));
  }

  immUnbindProgram();
}

static void draw_dividers(FileLayout *layout, View2D *v2d)
{
  /* vertical column dividers */

  const int step = (layout->tile_w + 2 * layout->tile_border_x);

  unsigned int vertex_len = 0;
  int sx = (int)v2d->tot.xmin;
  while (sx < v2d->cur.xmax) {
    sx += step;
    vertex_len += 4; /* vertex_count = 2 points per line * 2 lines per divider */
  }

  if (vertex_len > 0) {
    int v1[2], v2[2];
    unsigned char col_hi[3], col_lo[3];

    UI_GetThemeColorShade3ubv(TH_BACK, 30, col_hi);
    UI_GetThemeColorShade3ubv(TH_BACK, -30, col_lo);

    v1[1] = v2d->cur.ymax - layout->tile_border_y;
    v2[1] = v2d->cur.ymin;

    GPUVertFormat *format = immVertexFormat();
    uint pos = GPU_vertformat_attr_add(format, "pos", GPU_COMP_I32, 2, GPU_FETCH_INT_TO_FLOAT);
    uint color = GPU_vertformat_attr_add(
        format, "color", GPU_COMP_U8, 3, GPU_FETCH_INT_TO_FLOAT_UNIT);

    immBindBuiltinProgram(GPU_SHADER_2D_FLAT_COLOR);
    immBegin(GPU_PRIM_LINES, vertex_len);

    sx = (int)v2d->tot.xmin;
    while (sx < v2d->cur.xmax) {
      sx += step;

      v1[0] = v2[0] = sx;
      immAttrSkip(color);
      immVertex2iv(pos, v1);
      immAttr3ubv(color, col_lo);
      immVertex2iv(pos, v2);

      v1[0] = v2[0] = sx + 1;
      immAttrSkip(color);
      immVertex2iv(pos, v1);
      immAttr3ubv(color, col_hi);
      immVertex2iv(pos, v2);
    }

    immEnd();
    immUnbindProgram();
  }
}

static void draw_columnheader_background(const FileLayout *layout, const View2D *v2d)
{
  uint pos = GPU_vertformat_attr_add(immVertexFormat(), "pos", GPU_COMP_F32, 2, GPU_FETCH_FLOAT);

  immBindBuiltinProgram(GPU_SHADER_2D_UNIFORM_COLOR);
  immUniformThemeColorShade(TH_BACK, 11);

  immRectf(pos,
           v2d->cur.xmin,
           v2d->cur.ymax - layout->attribute_column_header_h,
           v2d->cur.xmax,
           v2d->cur.ymax);

  immUnbindProgram();
}

static void draw_columnheader_columns(const FileSelectParams *params,
                                      FileLayout *layout,
                                      const View2D *v2d,
                                      const uchar text_col[4])
{
  const float divider_pad = 0.2 * layout->attribute_column_header_h;
  int sx = v2d->cur.xmin, sy = v2d->cur.ymax;

  for (FileAttributeColumnType column_type = 0; column_type < ATTRIBUTE_COLUMN_MAX;
       column_type++) {
    if (!file_attribute_column_type_enabled(params, column_type)) {
      continue;
    }
    const FileAttributeColumn *column = &layout->attribute_columns[column_type];

    /* Active sort type triangle */
    if (params->sort == column->sort_type) {
      float tri_color[4];

      rgba_uchar_to_float(tri_color, text_col);
      UI_draw_icon_tri(sx + column->width - (0.3f * U.widget_unit) -
                           ATTRIBUTE_COLUMN_PADDING / 2.0f,
                       sy + (0.1f * U.widget_unit) - (layout->attribute_column_header_h / 2),
                       (params->flag & FILE_SORT_INVERT) ? 't' : 'v',
                       tri_color);
    }

    file_draw_string(sx + ATTRIBUTE_COLUMN_PADDING,
                     sy - layout->tile_border_y,
                     IFACE_(column->name),
                     column->width - 2 * ATTRIBUTE_COLUMN_PADDING,
                     layout->attribute_column_header_h - layout->tile_border_y,
                     UI_STYLE_TEXT_LEFT,
                     text_col);

    /* Separator line */
    if (column_type != COLUMN_NAME) {
      uint pos = GPU_vertformat_attr_add(
          immVertexFormat(), "pos", GPU_COMP_F32, 2, GPU_FETCH_FLOAT);

      immBindBuiltinProgram(GPU_SHADER_2D_UNIFORM_COLOR);
      immUniformThemeColorShade(TH_BACK, -10);
      immBegin(GPU_PRIM_LINES, 2);
      immVertex2f(pos, sx - 1, sy - divider_pad);
      immVertex2f(pos, sx - 1, sy - layout->attribute_column_header_h + divider_pad);
      immEnd();
      immUnbindProgram();
    }

    sx += column->width;
  }

  /* Vertical separator lines line */
  {
    uint pos = GPU_vertformat_attr_add(immVertexFormat(), "pos", GPU_COMP_F32, 2, GPU_FETCH_FLOAT);
    immBindBuiltinProgram(GPU_SHADER_2D_UNIFORM_COLOR);
    immUniformThemeColorShade(TH_BACK, -10);
    immBegin(GPU_PRIM_LINES, 4);
    immVertex2f(pos, v2d->cur.xmin, sy);
    immVertex2f(pos, v2d->cur.xmax, sy);
    immVertex2f(pos, v2d->cur.xmin, sy - layout->attribute_column_header_h);
    immVertex2f(pos, v2d->cur.xmax, sy - layout->attribute_column_header_h);
    immEnd();
    immUnbindProgram();
  }
}

/**
 * Updates the stat string stored in file->entry if necessary.
 */
static const char *filelist_get_details_column_string(FileAttributeColumnType column,
                                                      const FileDirEntry *file,
                                                      const bool small_size,
                                                      const bool update_stat_strings)
{
  switch (column) {
    case COLUMN_DATETIME:
      if (!(file->typeflag & FILE_TYPE_BLENDERLIB) && !FILENAME_IS_CURRPAR(file->relpath)) {
        if ((file->entry->datetime_str[0] == '\0') || update_stat_strings) {
          char date[FILELIST_DIRENTRY_DATE_LEN], time[FILELIST_DIRENTRY_TIME_LEN];
          bool is_today, is_yesterday;

          BLI_filelist_entry_datetime_to_string(
              NULL, file->entry->time, small_size, time, date, &is_today, &is_yesterday);

          if (is_today || is_yesterday) {
            BLI_strncpy(date, is_today ? N_("Today") : N_("Yesterday"), sizeof(date));
          }
          BLI_snprintf(
              file->entry->datetime_str, sizeof(file->entry->datetime_str), "%s %s", date, time);
        }

        return file->entry->datetime_str;
      }
      break;
    case COLUMN_SIZE:
      if ((file->typeflag & (FILE_TYPE_BLENDER | FILE_TYPE_BLENDER_BACKUP)) ||
          !(file->typeflag & (FILE_TYPE_DIR | FILE_TYPE_BLENDERLIB))) {
        if ((file->entry->size_str[0] == '\0') || update_stat_strings) {
          BLI_filelist_entry_size_to_string(
              NULL, file->entry->size, small_size, file->entry->size_str);
        }

        return file->entry->size_str;
      }
      break;
    default:
      break;
  }

  return NULL;
}

static void draw_details_columns(const FileSelectParams *params,
                                 const FileLayout *layout,
                                 const FileDirEntry *file,
                                 const int pos_x,
                                 const int pos_y,
                                 const uchar text_col[4])
{
  const bool small_size = SMALL_SIZE_CHECK(params->thumbnail_size);
  const bool update_stat_strings = small_size != SMALL_SIZE_CHECK(layout->curr_size);
  int sx = pos_x - layout->tile_border_x - (UI_UNIT_X * 0.1f), sy = pos_y;

  for (FileAttributeColumnType column_type = 0; column_type < ATTRIBUTE_COLUMN_MAX;
       column_type++) {
    const FileAttributeColumn *column = &layout->attribute_columns[column_type];

    /* Name column is not a detail column (should already be drawn), always skip here. */
    if (column_type == COLUMN_NAME) {
      sx += column->width;
      continue;
    }
    if (!file_attribute_column_type_enabled(params, column_type)) {
      continue;
    }

    const char *str = filelist_get_details_column_string(
        column_type, file, small_size, update_stat_strings);

    if (str) {
      file_draw_string(sx + ATTRIBUTE_COLUMN_PADDING,
                       sy - layout->tile_border_y,
                       IFACE_(str),
                       column->width - 2 * ATTRIBUTE_COLUMN_PADDING,
                       layout->tile_h,
                       column->text_align,
                       text_col);
    }

    sx += column->width;
  }
}

void file_draw_list(const bContext *C, ARegion *ar)
{
  SpaceFile *sfile = CTX_wm_space_file(C);
  FileSelectParams *params = ED_fileselect_get_params(sfile);
  FileLayout *layout = ED_fileselect_get_layout(sfile, ar);
  View2D *v2d = &ar->v2d;
  struct FileList *files = sfile->files;
  struct FileDirEntry *file;
  const char *root = filelist_dir(files);
  ImBuf *imb;
  uiBlock *block = UI_block_begin(C, ar, __func__, UI_EMBOSS);
  int numfiles;
  int numfiles_layout;
  int sx, sy;
  int offset;
  int textwidth, textheight;
  int i;
  bool is_icon;
  eFontStyle_Align align;
  bool do_drag;
  unsigned char text_col[4];
  const bool draw_columnheader = (params->display == FILE_VERTICALDISPLAY);
  const float thumb_icon_aspect = MIN2(64.0f / (float)(params->thumbnail_size), 1.0f);

  numfiles = filelist_files_ensure(files);

  if (params->display != FILE_IMGDISPLAY) {
    draw_background(layout, v2d);
    draw_dividers(layout, v2d);
  }

  offset = ED_fileselect_layout_offset(layout, (int)ar->v2d.cur.xmin, (int)-ar->v2d.cur.ymax);
  if (offset < 0) {
    offset = 0;
  }

  numfiles_layout = ED_fileselect_layout_numfiles(layout, ar);

  /* adjust, so the next row is already drawn when scrolling */
  if (layout->flag & FILE_LAYOUT_HOR) {
    numfiles_layout += layout->rows;
  }
  else {
    numfiles_layout += layout->flow_columns;
  }

  filelist_file_cache_slidingwindow_set(files, numfiles_layout);

  textwidth = (FILE_IMGDISPLAY == params->display) ?
                  layout->tile_w :
                  round_fl_to_int(layout->attribute_columns[COLUMN_NAME].width);
  textheight = (int)(layout->textheight * 3.0 / 2.0 + 0.5);

  align = (FILE_IMGDISPLAY == params->display) ? UI_STYLE_TEXT_CENTER : UI_STYLE_TEXT_LEFT;

  if (numfiles > 0) {
    const bool success = filelist_file_cache_block(
        files, min_ii(offset + (numfiles_layout / 2), numfiles - 1));
    BLI_assert(success);
    UNUSED_VARS_NDEBUG(success);

    filelist_cache_previews_update(files);

    /* Handle preview timer here,
     * since it's filelist_file_cache_block() and filelist_cache_previews_update()
     * which controls previews task. */
    {
      const bool previews_running = filelist_cache_previews_running(files);
      //          printf("%s: preview task: %d\n", __func__, previews_running);
      if (previews_running && !sfile->previews_timer) {
        sfile->previews_timer = WM_event_add_timer_notifier(
            CTX_wm_manager(C), CTX_wm_window(C), NC_SPACE | ND_SPACE_FILE_PREVIEW, 0.01);
      }
      if (!previews_running && sfile->previews_timer) {
        /* Preview is not running, no need to keep generating update events! */
        //              printf("%s: Inactive preview task, sleeping!\n", __func__);
        WM_event_remove_timer_notifier(CTX_wm_manager(C), CTX_wm_window(C), sfile->previews_timer);
        sfile->previews_timer = NULL;
      }
    }
  }

  BLF_batch_draw_begin();

  UI_GetThemeColor4ubv(TH_TEXT, text_col);

  for (i = offset; (i < numfiles) && (i < offset + numfiles_layout); i++) {
    unsigned int file_selflag;
    char path[FILE_MAX_LIBEXTRA];
    int padx = 0.1f * UI_UNIT_X;
    int icon_ofs = 0;

    ED_fileselect_layout_tilepos(layout, i, &sx, &sy);
    sx += (int)(v2d->tot.xmin + padx);
    sy = (int)(v2d->tot.ymax - sy);

    file = filelist_file(files, i);
    file_selflag = filelist_entry_select_get(sfile->files, file, CHECK_ALL);

    BLI_join_dirfile(path, sizeof(path), root, file->relpath);

    if (!(file_selflag & FILE_SEL_EDITING)) {
      if ((params->highlight_file == i) || (file_selflag & FILE_SEL_HIGHLIGHTED) ||
          (file_selflag & FILE_SEL_SELECTED)) {
        int colorid = (file_selflag & FILE_SEL_SELECTED) ? TH_HILITE : TH_BACK;
        int shade = (params->highlight_file == i) || (file_selflag & FILE_SEL_HIGHLIGHTED) ? 35 :
                                                                                             0;
        const short width = ELEM(params->display, FILE_VERTICALDISPLAY, FILE_HORIZONTALDISPLAY) ?
                                layout->tile_w - (2 * padx) :
                                layout->tile_w;

        BLI_assert(i == 0 || !FILENAME_IS_CURRPAR(file->relpath));

        draw_tile(
            sx, sy - 1, width, sfile->layout->tile_h + layout->tile_border_y, colorid, shade);
      }
    }
    UI_draw_roundbox_corner_set(UI_CNR_NONE);

    /* don't drag parent or refresh items */
    do_drag = !(FILENAME_IS_CURRPAR(file->relpath));

    if (FILE_IMGDISPLAY == params->display) {
      const int icon = filelist_geticon(files, i, false);
      is_icon = 0;
      imb = filelist_getimage(files, i);
      if (!imb) {
        imb = filelist_geticon_image(files, i);
        is_icon = 1;
      }

      file_draw_preview(block,
                        path,
                        sx,
                        sy,
                        thumb_icon_aspect,
                        imb,
                        icon,
                        layout,
                        is_icon,
                        file->typeflag,
                        do_drag);
    }
    else {
      file_draw_icon(block,
                     path,
                     sx,
                     sy - layout->tile_border_y,
                     filelist_geticon(files, i, true),
                     ICON_DEFAULT_WIDTH_SCALE,
                     ICON_DEFAULT_HEIGHT_SCALE,
                     do_drag);
      icon_ofs += ICON_DEFAULT_WIDTH_SCALE + 0.2f * UI_UNIT_X;
    }

    if (file_selflag & FILE_SEL_EDITING) {
      uiBut *but;
      const short width = (params->display == FILE_IMGDISPLAY) ?
                              textwidth :
                              layout->attribute_columns[COLUMN_NAME].width -
                                  ATTRIBUTE_COLUMN_PADDING;

      but = uiDefBut(block,
                     UI_BTYPE_TEXT,
                     1,
                     "",
                     sx + icon_ofs,
                     sy - layout->tile_h - 0.15f * UI_UNIT_X,
                     width - icon_ofs,
                     textheight,
                     sfile->params->renamefile,
                     1.0f,
                     (float)sizeof(sfile->params->renamefile),
                     0,
                     0,
                     "");
      UI_but_func_rename_set(but, renamebutton_cb, file);
      UI_but_flag_enable(but, UI_BUT_NO_UTF8); /* allow non utf8 names */
      UI_but_flag_disable(but, UI_BUT_UNDO);
      if (false == UI_but_active_only(C, ar, block, but)) {
        file_selflag = filelist_entry_select_set(
            sfile->files, file, FILE_SEL_REMOVE, FILE_SEL_EDITING, CHECK_ALL);
      }
    }
    else {
      const int txpos = (params->display == FILE_IMGDISPLAY) ? sx : sx + 1 + icon_ofs;
      const int typos = (params->display == FILE_IMGDISPLAY) ?
                            sy - layout->tile_h + layout->textheight :
                            sy - layout->tile_border_y;
      const int twidth = (params->display == FILE_IMGDISPLAY) ?
                             textwidth :
                             textwidth - 1 - icon_ofs - padx - layout->tile_border_x;
      file_draw_string(txpos, typos, file->name, (float)twidth, textheight, align, text_col);
    }

    if (params->display != FILE_IMGDISPLAY) {
      draw_details_columns(params, layout, file, sx, sy, text_col);
    }
  }

  BLF_batch_draw_end();

  UI_block_end(C, block);
  UI_block_draw(C, block);

  /* Draw last, on top of file list. */
  if (draw_columnheader) {
    draw_columnheader_background(layout, v2d);
    draw_columnheader_columns(params, layout, v2d, text_col);
  }

  layout->curr_size = params->thumbnail_size;
}<|MERGE_RESOLUTION|>--- conflicted
+++ resolved
@@ -307,11 +307,7 @@
       float icon_opacity = 0.3f;
       uchar icon_color[4] = {0, 0, 0, 255};
       float bgcolor[4];
-<<<<<<< HEAD
-      UI_GetThemeColor4fv(TH_TEXT, bgcolor);
-=======
       UI_GetThemeColor4fv(TH_ICON_FOLDER, bgcolor);
->>>>>>> 70a93477
       if (rgb_to_grayscale(bgcolor) < 0.5f) {
         icon_color[0] = 255;
         icon_color[1] = 255;
