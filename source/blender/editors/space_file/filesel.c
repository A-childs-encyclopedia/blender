--- conflicted
+++ resolved
@@ -293,13 +293,8 @@
   }
   else {
     /* default values, if no operator */
-<<<<<<< HEAD
     params->type = FILE_LOADLIB;
-    params->flag |= FILE_HIDE_DOT;
-=======
-    params->type = FILE_UNIX;
     params->flag |= U_default.file_space_data.flag;
->>>>>>> 35c70768
     params->flag &= ~FILE_DIRSEL_ONLY;
     params->display = FILE_VERTICALDISPLAY;
     params->sort = FILE_SORT_ALPHA;
