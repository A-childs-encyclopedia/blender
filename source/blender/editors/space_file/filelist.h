/*
 * ***** BEGIN GPL LICENSE BLOCK *****
 *
 * This program is free software; you can redistribute it and/or
 * modify it under the terms of the GNU General Public License
 * as published by the Free Software Foundation; either version 2
 * of the License, or (at your option) any later version.
 *
 * This program is distributed in the hope that it will be useful,
 * but WITHOUT ANY WARRANTY; without even the implied warranty of
 * MERCHANTABILITY or FITNESS FOR A PARTICULAR PURPOSE.  See the
 * GNU General Public License for more details.
 *
 * You should have received a copy of the GNU General Public License
 * along with this program; if not, write to the Free Software Foundation,
 * Inc., 51 Franklin Street, Fifth Floor, Boston, MA 02110-1301, USA.
 *
 * The Original Code is Copyright (C) 2007 Blender Foundation.
 * All rights reserved.
 *
 * The Original Code is: all of this file.
 *
 * Contributor(s): none yet.
 *
 * ***** END GPL LICENSE BLOCK *****
 */

/** \file blender/editors/space_file/filelist.h
 *  \ingroup spfile
 */


#ifndef __FILELIST_H__
#define __FILELIST_H__

#ifdef __cplusplus
extern "C" {
#endif

#include "BKE_asset_engine.h"

struct AssetEngineType;
struct AssetEngine;
struct BlendHandle;
struct FileList;
struct FileSelection;
struct wmWindowManager;

struct FileDirEntry;
struct FileDirEntryArr;

typedef enum FileSelType {
	FILE_SEL_REMOVE = 0,
	FILE_SEL_ADD    = 1,
	FILE_SEL_TOGGLE = 2
} FileSelType;

<<<<<<< HEAD
struct ListBase *   folderlist_new(void);
=======
typedef enum FileCheckType {
	CHECK_DIRS = 1,
	CHECK_FILES = 2,
	CHECK_ALL = 3
} FileCheckType;

struct ListBase    *folderlist_new(void);
>>>>>>> e305560f
void                folderlist_free(struct ListBase *folderlist);
struct ListBase    *folderlist_duplicate(ListBase *folderlist);
void                folderlist_popdir(struct ListBase *folderlist, char *dir);
void                folderlist_pushdir(struct ListBase *folderlist, const char *dir);
const char         *folderlist_peeklastdir(struct ListBase *folderdist);
int                 folderlist_clear_next(struct SpaceFile *sfile);


void                filelist_setsorting(struct FileList *filelist, const short sort);
void                filelist_setfilter_options(struct FileList *filelist, const bool do_filter,
                                               const bool hide_dot, const bool hide_parent,
                                               const unsigned int filter, const unsigned int filter_id,
                                               const char *filter_glob, const char *filter_search);
void                filelist_sort_filter(struct FileList *filelist, struct FileSelectParams *params);

void                filelist_init_icons(void);
void                filelist_free_icons(void);
void                filelist_imgsize(struct FileList *filelist, short w, short h);
struct ImBuf       *filelist_getimage(struct FileList *filelist, const int index);
struct ImBuf       *filelist_geticon_image(struct FileList *filelist, const int index);
int                 filelist_geticon(struct FileList *filelist, const int index, const bool is_main);

struct FileList    *filelist_new(short type);
void                filelist_clear(struct FileList *filelist);
void                filelist_clear_ex(struct FileList *filelist, const bool do_cache, const bool do_selection);
void                filelist_free(struct FileList *filelist);

<<<<<<< HEAD
void                filelist_assetengine_set(struct FileList *filelist, struct AssetEngineType *aet);

const char *        filelist_dir(struct FileList *filelist);
=======
const char         *filelist_dir(struct FileList *filelist);
>>>>>>> e305560f
bool                filelist_is_dir(struct FileList *filelist, const char *path);
void                filelist_setdir(struct FileList *filelist, char *r_dir);

int                 filelist_files_ensure(struct FileList *filelist, struct FileSelectParams *params);
int                 filelist_empty(struct FileList *filelist);
FileDirEntry       *filelist_file(struct FileList *filelist, int index);
int                 filelist_file_findpath(struct FileList *filelist, const char *file);
FileDirEntry       *filelist_entry_find_uuid(struct FileList *filelist, const int uuid[4]);
void                filelist_file_cache_slidingwindow_set(struct FileList *filelist, size_t window_size);
bool                filelist_file_cache_block(struct FileList *filelist, const int index);

bool                filelist_force_reset(struct FileList *filelist);
bool                filelist_pending(struct FileList *filelist);
bool                filelist_is_ready(struct FileList *filelist);

unsigned int        filelist_entry_select_set(const struct FileList *filelist, const struct FileDirEntry *entry, FileSelType select, unsigned int flag, FileCheckType check);
void                filelist_entry_select_index_set(struct FileList *filelist, const int index, FileSelType select, unsigned int flag, FileCheckType check);
void                filelist_entries_select_index_range_set(struct FileList *filelist, FileSelection *sel, FileSelType select, unsigned int flag, FileCheckType check);
unsigned int        filelist_entry_select_get(struct FileList *filelist, struct FileDirEntry *entry, FileCheckType check);
unsigned int        filelist_entry_select_index_get(struct FileList *filelist, const int index, FileCheckType check);
struct FileDirEntryArr *filelist_selection_get(
        struct FileList *filelist, FileCheckType check, const char *name, AssetUUIDList **r_uuids, const bool use_ae);

void                filelist_setrecursion(struct FileList *filelist, const int recursion_level);

struct BlendHandle *filelist_lib(struct FileList *filelist);
bool                filelist_islibrary(struct FileList *filelist, char *dir, char **group);
void                filelist_freelib(struct FileList *filelist);

struct AssetEngine *filelist_assetengine_get(struct FileList *filelist);

void                filelist_readjob_start(const struct bContext *C, struct FileList *filelist, FileSelectParams *params);
void                filelist_readjob_stop(struct wmWindowManager *wm, struct ScrArea *sa);
int                 filelist_readjob_running(struct wmWindowManager *wm, struct ScrArea *sa);

bool                filelist_cache_previews_update(struct FileList *filelist);
void                filelist_cache_previews_set(struct FileList *filelist, const bool use_previews);
bool                filelist_cache_previews_running(struct FileList *filelist);

#ifdef __cplusplus
}
#endif

#endif<|MERGE_RESOLUTION|>--- conflicted
+++ resolved
@@ -55,17 +55,7 @@
 	FILE_SEL_TOGGLE = 2
 } FileSelType;
 
-<<<<<<< HEAD
-struct ListBase *   folderlist_new(void);
-=======
-typedef enum FileCheckType {
-	CHECK_DIRS = 1,
-	CHECK_FILES = 2,
-	CHECK_ALL = 3
-} FileCheckType;
-
 struct ListBase    *folderlist_new(void);
->>>>>>> e305560f
 void                folderlist_free(struct ListBase *folderlist);
 struct ListBase    *folderlist_duplicate(ListBase *folderlist);
 void                folderlist_popdir(struct ListBase *folderlist, char *dir);
@@ -93,13 +83,9 @@
 void                filelist_clear_ex(struct FileList *filelist, const bool do_cache, const bool do_selection);
 void                filelist_free(struct FileList *filelist);
 
-<<<<<<< HEAD
 void                filelist_assetengine_set(struct FileList *filelist, struct AssetEngineType *aet);
 
-const char *        filelist_dir(struct FileList *filelist);
-=======
 const char         *filelist_dir(struct FileList *filelist);
->>>>>>> e305560f
 bool                filelist_is_dir(struct FileList *filelist, const char *path);
 void                filelist_setdir(struct FileList *filelist, char *r_dir);
 
