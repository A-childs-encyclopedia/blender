/**
 * $Id$
 *
 * ***** BEGIN GPL LICENSE BLOCK *****
 *
 * This program is free software; you can redistribute it and/or
 * modify it under the terms of the GNU General Public License
 * as published by the Free Software Foundation; either version 2
 * of the License, or (at your option) any later version. 
 *
 * This program is distributed in the hope that it will be useful,
 * but WITHOUT ANY WARRANTY; without even the implied warranty of
 * MERCHANTABILITY or FITNESS FOR A PARTICULAR PURPOSE.  See the
 * GNU General Public License for more details.
 *
 * You should have received a copy of the GNU General Public License
 * along with this program; if not, write to the Free Software Foundation,
 * Inc., 51 Franklin Street, Fifth Floor, Boston, MA 02110-1301, USA.
 *
 * The Original Code is Copyright (C) 2008 Blender Foundation.
 * All rights reserved.
 *
 * 
 * Contributor(s): Blender Foundation
 *
 * ***** END GPL LICENSE BLOCK *****
 */
#ifndef ED_FILE_INTERN_H
#define ED_FILE_INTERN_H

/* internal exports only */

struct ARegion;
struct ARegionType;
struct SpaceFile;

/* file_ops.c */
struct ARegion *file_buttons_region(struct ScrArea *sa);

/* file_draw.c */
#define TILE_BORDER_X 8
#define TILE_BORDER_Y 8

void file_draw_buttons(const bContext *C, ARegion *ar);
void file_calc_previews(const bContext *C, ARegion *ar);
void file_draw_previews(const bContext *C, ARegion *ar);
void file_draw_list(const bContext *C, ARegion *ar);

void file_draw_check_cb(bContext *C, void *arg1, void *arg2);
int file_draw_check_exists(SpaceFile *sfile);

/* file_ops.h */
struct wmOperatorType;
struct wmOperator;
struct wmEvent;
void FILE_OT_highlight(struct wmOperatorType *ot);
void FILE_OT_select(struct wmOperatorType *ot);
void FILE_OT_select_all_toggle(struct wmOperatorType *ot);
void FILE_OT_select_border(struct wmOperatorType *ot);
void FILE_OT_select_bookmark(struct wmOperatorType *ot);
void FILE_OT_bookmark_add(struct wmOperatorType *ot);
void FILE_OT_delete_bookmark(struct wmOperatorType *ot);
void FILE_OT_hidedot(struct wmOperatorType *ot);
void FILE_OT_execute(struct wmOperatorType *ot);
void FILE_OT_cancel(struct wmOperatorType *ot);
void FILE_OT_parent(struct wmOperatorType *ot);
void FILE_OT_directory_new(struct wmOperatorType *ot);
void FILE_OT_filename(struct wmOperatorType *ot);
void FILE_OT_previous(struct wmOperatorType *ot);
void FILE_OT_next(struct wmOperatorType *ot);
void FILE_OT_refresh(struct wmOperatorType *ot);
void FILE_OT_bookmark_toggle(struct wmOperatorType *ot);
void FILE_OT_filenum(struct wmOperatorType *ot);
void FILE_OT_delete(struct wmOperatorType *ot);
void FILE_OT_rename(struct wmOperatorType *ot);
void FILE_OT_smoothscroll(struct wmOperatorType *ot);

int file_exec(bContext *C, struct wmOperator *exec_op);
int file_cancel_exec(bContext *C, struct wmOperator *unused);
int file_parent_exec(bContext *C, struct wmOperator *unused);
int file_previous_exec(bContext *C, struct wmOperator *unused);
int file_next_exec(bContext *C, struct wmOperator *unused);
int file_filename_exec(bContext *C, struct wmOperator *unused);
int file_directory_exec(bContext *C, struct wmOperator *unused);
int file_directory_new_exec(bContext *C,struct wmOperator *unused);
int file_delete_exec(bContext *C, struct wmOperator *unused);

int file_hilight_set(struct SpaceFile *sfile, struct ARegion *ar, int mx, int my);

void file_sfile_to_operator(struct wmOperator *op, struct SpaceFile *sfile, char *filepath);
void file_operator_to_sfile(struct SpaceFile *sfile, struct wmOperator *op);


/* filesel.c */
float file_string_width(const char* str);
<<<<<<< HEAD
float file_font_pointsize();
=======

float file_font_pointsize(void);
>>>>>>> 6d201907
void file_change_dir(bContext *C, int checkdir);
int file_select_match(struct SpaceFile *sfile, const char *pattern);
void autocomplete_directory(struct bContext *C, char *str, void *arg_v);
void autocomplete_file(struct bContext *C, char *str, void *arg_v);

/* file_panels.c */
void file_panels_register(struct ARegionType *art);

#endif /* ED_FILE_INTERN_H */
<|MERGE_RESOLUTION|>--- conflicted
+++ resolved
@@ -93,12 +93,7 @@
 
 /* filesel.c */
 float file_string_width(const char* str);
-<<<<<<< HEAD
-float file_font_pointsize();
-=======
-
 float file_font_pointsize(void);
->>>>>>> 6d201907
 void file_change_dir(bContext *C, int checkdir);
 int file_select_match(struct SpaceFile *sfile, const char *pattern);
 void autocomplete_directory(struct bContext *C, char *str, void *arg_v);
