--- conflicted
+++ resolved
@@ -34,11 +34,7 @@
 /* sculpt_transform.c */
 
 void ED_sculpt_update_modal_transform(struct bContext *C, struct Object *ob);
-<<<<<<< HEAD
-void ED_sculpt_init_transform(struct bContext *C, struct Object *ob, const int mval[2]);
-=======
-void ED_sculpt_init_transform(struct bContext *C, struct Object *ob, const char *undo_name);
->>>>>>> 7fbf72f1
+void ED_sculpt_init_transform(struct bContext *C, struct Object *ob, const int mval[2], const char *undo_name);
 void ED_sculpt_end_transform(struct bContext *C, struct Object *ob);
 
 /* sculpt_undo.c */
