--- conflicted
+++ resolved
@@ -320,14 +320,10 @@
                                    struct Depsgraph *depsgraph,
                                    struct Scene *scene,
                                    struct Object *ob,
-<<<<<<< HEAD
                                    const bool force_dyntopo,
                                    struct ReportList *reports,
                                    bool do_undo);
-=======
-                                   bool force_dyntopo,
-                                   struct ReportList *reports);
->>>>>>> cea588b9
+
 void ED_object_sculptmode_enter(struct bContext *C,
                                 struct Depsgraph *depsgraph,
                                 struct ReportList *reports);
