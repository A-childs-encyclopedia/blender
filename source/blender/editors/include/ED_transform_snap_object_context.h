--- conflicted
+++ resolved
@@ -26,18 +26,6 @@
 /* transform_snap_object.cc */
 
 /* ED_transform_snap_object_*** API */
-<<<<<<< HEAD
-typedef enum eSnapTargetSelect {
-  SCE_SNAP_TARGET_ALL = 0,
-  SCE_SNAP_TARGET_NOT_SELECTED = (1 << 0),
-  SCE_SNAP_TARGET_NOT_ACTIVE = (1 << 1),
-  SCE_SNAP_TARGET_NOT_EDITED = (1 << 2),
-  SCE_SNAP_TARGET_ONLY_SELECTABLE = (1 << 3),
-  SCE_SNAP_TARGET_NOT_NONEDITED = (1 << 4),
-} eSnapTargetSelect;
-=======
->>>>>>> f700aa67
-
 typedef enum eSnapEditType {
   SNAP_GEOM_FINAL = 0,
   SNAP_GEOM_CAGE = 1,
@@ -128,7 +116,6 @@
                                               bool sort,
                                               struct ListBase *r_hit_list);
 
-<<<<<<< HEAD
 /**
  * Perform snapping.
  *
@@ -149,20 +136,13 @@
  * \param r_face_nor: World-space normal of snapped-to target face (optional).
  * \return Snapped-to element, #eSnapMode.
  */
-=======
->>>>>>> f700aa67
 eSnapMode ED_transform_snap_object_project_view3d_ex(struct SnapObjectContext *sctx,
                                                      struct Depsgraph *depsgraph,
                                                      const ARegion *region,
                                                      const View3D *v3d,
-<<<<<<< HEAD
                                                      const eSnapMode snap_to,
                                                      const struct SnapObjectParams *params,
                                                      const float init_co[3],
-=======
-                                                     eSnapMode snap_to,
-                                                     const struct SnapObjectParams *params,
->>>>>>> f700aa67
                                                      const float mval[2],
                                                      const float prev_co[3],
                                                      float *dist_px,
@@ -192,14 +172,9 @@
                                                   struct Depsgraph *depsgraph,
                                                   const ARegion *region,
                                                   const View3D *v3d,
-<<<<<<< HEAD
                                                   const eSnapMode snap_to,
                                                   const struct SnapObjectParams *params,
                                                   const float init_co[3],
-=======
-                                                  eSnapMode snap_to,
-                                                  const struct SnapObjectParams *params,
->>>>>>> f700aa67
                                                   const float mval[2],
                                                   const float prev_co[3],
                                                   float *dist_px,
