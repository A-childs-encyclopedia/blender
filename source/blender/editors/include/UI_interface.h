--- conflicted
+++ resolved
@@ -570,13 +570,9 @@
 void    UI_but_drag_set_name(uiBut *but, const char *name);
 void    UI_but_drag_set_value(uiBut *but);
 void    UI_but_drag_set_image(
-<<<<<<< HEAD
-                uiBut *but, const char *path, int icon, struct ImBuf *ima, float scale, const bool use_free);
+        uiBut *but, const char *path, int icon, struct ImBuf *ima, float scale, const bool use_free);
 void    UI_but_drag_set_library(
                 uiBut *but, const int icon, struct ImBuf *ima, const float scale, const uiDragLibraryHandle *drag_data, const bool use_free);
-=======
-        uiBut *but, const char *path, int icon, struct ImBuf *ima, float scale, const bool use_free);
->>>>>>> b94d3491
 
 bool    UI_but_active_drop_name(struct bContext *C);
 bool    UI_but_active_drop_color(struct bContext *C);
