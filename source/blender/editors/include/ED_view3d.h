/* SPDX-License-Identifier: GPL-2.0-or-later
 * Copyright 2008 Blender Foundation. All rights reserved. */

/** \file
 * \ingroup editors
 */

#pragma once

<<<<<<< HEAD
#include "DNA_scene_types.h"
=======
#include "BLI_utildefines.h"
>>>>>>> 9d8fb80f

#ifdef __cplusplus
extern "C" {
#endif

/* ********* exports for space_view3d/ module ********** */
struct ARegion;
struct BMEdge;
struct BMElem;
struct BMFace;
struct BMVert;
struct BPoint;
struct Base;
struct BezTriple;
struct BoundBox;
struct Camera;
struct CustomData_MeshMasks;
struct Depsgraph;
struct EditBone;
struct GPUSelectResult;
struct ID;
struct MVert;
struct Main;
struct MetaElem;
struct Nurb;
struct Object;
struct RV3DMatrixStore;
struct RegionView3D;
struct RenderEngineType;
struct Scene;
struct ScrArea;
struct SnapObjectContext;
struct View3D;
struct ViewContext;
struct ViewLayer;
struct bContext;
struct bPoseChannel;
struct bScreen;
struct rctf;
struct rcti;
struct wmGizmo;
struct wmWindow;
struct wmWindowManager;

/* for derivedmesh drawing callbacks, for view3d_select, .... */
typedef struct ViewContext {
  struct bContext *C;
  struct Main *bmain;
  /* Dependency graph is uses for depth drawing, viewport camera matrix access, and also some areas
   * are re-using this to access evaluated entities.
   *
   * Moral of the story: assign to a fully evaluated state. */
  struct Depsgraph *depsgraph;
  struct Scene *scene;
  struct ViewLayer *view_layer;
  struct Object *obact;
  struct Object *obedit;
  struct ARegion *region;
  struct View3D *v3d;
  struct wmWindow *win;
  struct RegionView3D *rv3d;
  struct BMEditMesh *em;
  int mval[2];
} ViewContext;

typedef struct ViewDepths {
  unsigned short w, h;
  short x, y; /* only for temp use for sub-rects, added to region->winx/y */
  float *depths;
  double depth_range[2];
} ViewDepths;

/* Rotate 3D cursor on placement. */
enum eV3DCursorOrient {
  V3D_CURSOR_ORIENT_NONE = 0,
  V3D_CURSOR_ORIENT_VIEW,
  V3D_CURSOR_ORIENT_XFORM,
  V3D_CURSOR_ORIENT_GEOM,
};

void ED_view3d_background_color_get(const struct Scene *scene,
                                    const struct View3D *v3d,
                                    float r_color[3]);
bool ED_view3d_has_workbench_in_texture_color(const struct Scene *scene,
                                              const struct Object *ob,
                                              const struct View3D *v3d);
/**
 * Cursor position in `r_cursor_co`, result in `r_cursor_co`, `mval` in region coords.
 *
 * \note cannot use `event->mval` here, called by #object_add().
 */
void ED_view3d_cursor3d_position(struct bContext *C,
                                 const int mval[2],
                                 bool use_depth,
                                 float r_cursor_co[3]);
void ED_view3d_cursor3d_position_rotation(struct bContext *C,
                                          const int mval[2],
                                          bool use_depth,
                                          enum eV3DCursorOrient orientation,
                                          float r_cursor_co[3],
                                          float r_cursor_quat[4]);
void ED_view3d_cursor3d_update(struct bContext *C,
                               const int mval[2],
                               bool use_depth,
                               enum eV3DCursorOrient orientation);

struct Camera *ED_view3d_camera_data_get(struct View3D *v3d, struct RegionView3D *rv3d);

/**
 * Calculate the view transformation matrix from RegionView3D input.
 * The resulting matrix is equivalent to #RegionView3D.viewinv
 * \param mat: The view 4x4 transformation matrix to calculate.
 * \param ofs: The view offset, normally from #RegionView3D.ofs.
 * \param quat: The view rotation, quaternion normally from #RegionView3D.viewquat.
 * \param dist: The view distance from ofs, normally from #RegionView3D.dist.
 */
void ED_view3d_to_m4(float mat[4][4], const float ofs[3], const float quat[4], float dist);
/**
 * Set the view transformation from a 4x4 matrix.
 *
 * \param mat: The view 4x4 transformation matrix to assign.
 * \param ofs: The view offset, normally from #RegionView3D.ofs.
 * \param quat: The view rotation, quaternion normally from #RegionView3D.viewquat.
 * \param dist: The view distance from `ofs`, normally from #RegionView3D.dist.
 */
void ED_view3d_from_m4(const float mat[4][4], float ofs[3], float quat[4], const float *dist);

/**
 * Set the #RegionView3D members from an objects transformation and optionally lens.
 * \param ob: The object to set the view to.
 * \param ofs: The view offset to be set, normally from #RegionView3D.ofs.
 * \param quat: The view rotation to be set, quaternion normally from #RegionView3D.viewquat.
 * \param dist: The view distance from `ofs `to be set, normally from #RegionView3D.dist.
 * \param lens: The view lens angle set for cameras and lights, normally from View3D.lens.
 */
void ED_view3d_from_object(
    const struct Object *ob, float ofs[3], float quat[4], float *dist, float *lens);
/**
 * Set the object transformation from #RegionView3D members.
 * \param depsgraph: The depsgraph to get the evaluated object parent
 * for the transformation calculation.
 * \param ob: The object which has the transformation assigned.
 * \param ofs: The view offset, normally from #RegionView3D.ofs.
 * \param quat: The view rotation, quaternion normally from #RegionView3D.viewquat.
 * \param dist: The view distance from `ofs`, normally from #RegionView3D.dist.
 */
void ED_view3d_to_object(const struct Depsgraph *depsgraph,
                         struct Object *ob,
                         const float ofs[3],
                         const float quat[4],
                         float dist);

bool ED_view3d_camera_to_view_selected(struct Main *bmain,
                                       struct Depsgraph *depsgraph,
                                       const struct Scene *scene,
                                       struct Object *camera_ob);

bool ED_view3d_camera_to_view_selected_with_set_clipping(struct Main *bmain,
                                                         struct Depsgraph *depsgraph,
                                                         const struct Scene *scene,
                                                         struct Object *camera_ob);

/**
 * Use to store the last view, before entering camera view.
 */
void ED_view3d_lastview_store(struct RegionView3D *rv3d);

/* Depth buffer */
typedef enum {
  /** Redraw viewport without Grease Pencil and Annotations. */
  V3D_DEPTH_NO_GPENCIL = 0,
  /** Redraw viewport with Grease Pencil and Annotations only. */
  V3D_DEPTH_GPENCIL_ONLY,
  /** Redraw viewport with active object only. */
  V3D_DEPTH_OBJECT_ONLY,

} eV3DDepthOverrideMode;
/**
 * Redraw the viewport depth buffer.
 */
void ED_view3d_depth_override(struct Depsgraph *depsgraph,
                              struct ARegion *region,
                              struct View3D *v3d,
                              struct Object *obact,
                              eV3DDepthOverrideMode mode,
                              struct ViewDepths **r_depths);
void ED_view3d_depths_free(ViewDepths *depths);
bool ED_view3d_depth_read_cached(const ViewDepths *vd,
                                 const int mval[2],
                                 int margin,
                                 float *r_depth);
bool ED_view3d_depth_read_cached_normal(const struct ARegion *region,
                                        const ViewDepths *depths,
                                        const int mval[2],
                                        float r_normal[3]);
bool ED_view3d_depth_unproject_v3(const struct ARegion *region,
                                  const int mval[2],
                                  double depth,
                                  float r_location_world[3]);

/* Projection */
#define IS_CLIPPED 12000

/* return values for ED_view3d_project_...() */
typedef enum {
  V3D_PROJ_RET_OK = 0,
  /** can't avoid this when in perspective mode, (can't avoid) */
  V3D_PROJ_RET_CLIP_NEAR = 1,
  /** After clip_end. */
  V3D_PROJ_RET_CLIP_FAR = 2,
  /** so close to zero we can't apply a perspective matrix usefully */
  V3D_PROJ_RET_CLIP_ZERO = 3,
  /** bounding box clip - RV3D_CLIPPING */
  V3D_PROJ_RET_CLIP_BB = 4,
  /** outside window bounds */
  V3D_PROJ_RET_CLIP_WIN = 5,
  /** outside range (mainly for short), (can't avoid) */
  V3D_PROJ_RET_OVERFLOW = 6,
} eV3DProjStatus;

/* some clipping tests are optional */
typedef enum {
  V3D_PROJ_TEST_NOP = 0,
  V3D_PROJ_TEST_CLIP_BB = (1 << 0),
  V3D_PROJ_TEST_CLIP_WIN = (1 << 1),
  V3D_PROJ_TEST_CLIP_NEAR = (1 << 2),
  V3D_PROJ_TEST_CLIP_FAR = (1 << 3),
  V3D_PROJ_TEST_CLIP_ZERO = (1 << 4),
  /**
   * Clip the contents of the data being iterated over.
   * Currently this is only used to edges when projecting into screen space.
   *
   * Clamp the edge within the viewport limits defined by
   * #V3D_PROJ_TEST_CLIP_WIN, #V3D_PROJ_TEST_CLIP_NEAR & #V3D_PROJ_TEST_CLIP_FAR.
   * This resolves the problem of a visible edge having one of it's vertices
   * behind the viewport. See: T32214.
   *
   * This is not default behavior as it may be important for the screen-space location
   * of an edges vertex to represent that vertices location (instead of a location along the edge).
   *
   * \note Perspective views should enable #V3D_PROJ_TEST_CLIP_WIN along with
   * #V3D_PROJ_TEST_CLIP_NEAR as the near-plane-clipped location of a point
   * may become very large (even infinite) when projected into screen-space.
   * Unless that point happens to coincide with the camera's point of view.
   *
   * Use #V3D_PROJ_TEST_CLIP_CONTENT_DEFAULT instead of #V3D_PROJ_TEST_CLIP_CONTENT,
   * to avoid accidentally enabling near clipping without clipping by window bounds.
   */
  V3D_PROJ_TEST_CLIP_CONTENT = (1 << 5),
} eV3DProjTest;
ENUM_OPERATORS(eV3DProjTest, V3D_PROJ_TEST_CLIP_CONTENT);

#define V3D_PROJ_TEST_CLIP_DEFAULT \
  (V3D_PROJ_TEST_CLIP_BB | V3D_PROJ_TEST_CLIP_WIN | V3D_PROJ_TEST_CLIP_NEAR)
#define V3D_PROJ_TEST_ALL \
  (V3D_PROJ_TEST_CLIP_DEFAULT | V3D_PROJ_TEST_CLIP_FAR | V3D_PROJ_TEST_CLIP_ZERO | \
   V3D_PROJ_TEST_CLIP_CONTENT)

#define V3D_PROJ_TEST_CLIP_CONTENT_DEFAULT \
  (V3D_PROJ_TEST_CLIP_CONTENT | V3D_PROJ_TEST_CLIP_NEAR | V3D_PROJ_TEST_CLIP_FAR | \
   V3D_PROJ_TEST_CLIP_WIN)

/* view3d_snap.c */

bool ED_view3d_snap_selected_to_location(struct bContext *C,
                                         const float snap_target_global[3],
                                         int pivot_point);

/* view3d_cursor_snap.c */

#define USE_SNAP_DETECT_FROM_KEYMAP_HACK
typedef enum {
  V3D_SNAPCURSOR_TOGGLE_ALWAYS_TRUE = 1 << 0,
  V3D_SNAPCURSOR_OCCLUSION_ALWAYS_TRUE = 1 << 1,
  V3D_SNAPCURSOR_OCCLUSION_ALWAYS_FALSE = 1 << 2, /* TODO. */
  V3D_SNAPCURSOR_SNAP_EDIT_GEOM_FINAL = 1 << 3,
  V3D_SNAPCURSOR_SNAP_EDIT_GEOM_CAGE = 1 << 4,
} eV3DSnapCursor;

typedef enum {
  V3D_PLACE_DEPTH_SURFACE = 0,
  V3D_PLACE_DEPTH_CURSOR_PLANE = 1,
  V3D_PLACE_DEPTH_CURSOR_VIEW = 2,
} eV3DPlaceDepth;

typedef enum {
  V3D_PLACE_ORIENT_SURFACE = 0,
  V3D_PLACE_ORIENT_DEFAULT = 1,
} eV3DPlaceOrient;

typedef struct V3DSnapCursorData {
  eSnapMode snap_elem;
  float loc[3];
  float nor[3];
  float obmat[4][4];
  int elem_index[3];
  float plane_omat[3][3];
  bool is_snap_invert;

  /** Enabled when snap is activated, even if it didn't find anything. */
  bool is_enabled;
} V3DSnapCursorData;

typedef struct V3DSnapCursorState {
  /* Setup. */
  eV3DSnapCursor flag;
  eV3DPlaceDepth plane_depth;
  eV3DPlaceOrient plane_orient;
  uchar color_line[4];
  uchar color_point[4];
  uchar color_box[4];
  struct wmGizmoGroupType *gzgrp_type; /* Force cursor to be drawn only when gizmo is available. */
  float *prevpoint;
  float box_dimensions[3];
  eSnapMode snap_elem_force; /* If zero (SCE_SNAP_MODE_NONE), use scene settings. */
  short plane_axis;
  bool use_plane_axis_auto;
  bool draw_point;
  bool draw_plane;
  bool draw_box;
} V3DSnapCursorState;

void ED_view3d_cursor_snap_state_default_set(V3DSnapCursorState *state);
V3DSnapCursorState *ED_view3d_cursor_snap_state_get(void);
V3DSnapCursorState *ED_view3d_cursor_snap_active(void);
void ED_view3d_cursor_snap_deactive(V3DSnapCursorState *state);
void ED_view3d_cursor_snap_prevpoint_set(V3DSnapCursorState *state, const float prev_point[3]);
void ED_view3d_cursor_snap_data_update(V3DSnapCursorState *state,
                                       const struct bContext *C,
                                       int x,
                                       int y);
V3DSnapCursorData *ED_view3d_cursor_snap_data_get(void);
struct SnapObjectContext *ED_view3d_cursor_snap_context_ensure(struct Scene *scene);
void ED_view3d_cursor_snap_draw_util(struct RegionView3D *rv3d,
                                     const float loc_prev[3],
                                     const float loc_curr[3],
                                     const float normal[3],
                                     const uchar color_line[4],
                                     const uchar color_point[4],
                                     eSnapMode snap_elem_type);

/* view3d_iterators.c */

/* foreach iterators */

void meshobject_foreachScreenVert(
    struct ViewContext *vc,
    void (*func)(void *userData, struct MVert *eve, const float screen_co[2], int index),
    void *userData,
    eV3DProjTest clip_flag);
void mesh_foreachScreenVert(
    struct ViewContext *vc,
    void (*func)(void *userData, struct BMVert *eve, const float screen_co[2], int index),
    void *userData,
    eV3DProjTest clip_flag);
void mesh_foreachScreenEdge(struct ViewContext *vc,
                            void (*func)(void *userData,
                                         struct BMEdge *eed,
                                         const float screen_co_a[2],
                                         const float screen_co_b[2],
                                         int index),
                            void *userData,
                            eV3DProjTest clip_flag);

/**
 * A version of #mesh_foreachScreenEdge that clips the segment when
 * there is a clipping bounding box.
 */
void mesh_foreachScreenEdge_clip_bb_segment(struct ViewContext *vc,
                                            void (*func)(void *userData,
                                                         struct BMEdge *eed,
                                                         const float screen_co_a[2],
                                                         const float screen_co_b[2],
                                                         int index),
                                            void *userData,
                                            eV3DProjTest clip_flag);

void mesh_foreachScreenFace(
    struct ViewContext *vc,
    void (*func)(void *userData, struct BMFace *efa, const float screen_co[2], int index),
    void *userData,
    eV3DProjTest clip_flag);
void nurbs_foreachScreenVert(struct ViewContext *vc,
                             void (*func)(void *userData,
                                          struct Nurb *nu,
                                          struct BPoint *bp,
                                          struct BezTriple *bezt,
                                          int beztindex,
                                          bool handle_visible,
                                          const float screen_co[2]),
                             void *userData,
                             eV3DProjTest clip_flag);
/**
 * #ED_view3d_init_mats_rv3d must be called first.
 */
void mball_foreachScreenElem(struct ViewContext *vc,
                             void (*func)(void *userData,
                                          struct MetaElem *ml,
                                          const float screen_co[2]),
                             void *userData,
                             eV3DProjTest clip_flag);
void lattice_foreachScreenVert(struct ViewContext *vc,
                               void (*func)(void *userData,
                                            struct BPoint *bp,
                                            const float screen_co[2]),
                               void *userData,
                               eV3DProjTest clip_flag);
/**
 * #ED_view3d_init_mats_rv3d must be called first.
 */
void armature_foreachScreenBone(struct ViewContext *vc,
                                void (*func)(void *userData,
                                             struct EditBone *ebone,
                                             const float screen_co_a[2],
                                             const float screen_co_b[2]),
                                void *userData,
                                eV3DProjTest clip_flag);

/**
 * ED_view3d_init_mats_rv3d must be called first.
 */
void pose_foreachScreenBone(struct ViewContext *vc,
                            void (*func)(void *userData,
                                         struct bPoseChannel *pchan,
                                         const float screen_co_a[2],
                                         const float screen_co_b[2]),
                            void *userData,
                            eV3DProjTest clip_flag);
/* *** end iterators *** */

/* view3d_project.c */

/**
 * \note use #ED_view3d_ob_project_mat_get to get the projection matrix
 */
void ED_view3d_project_float_v2_m4(const struct ARegion *region,
                                   const float co[3],
                                   float r_co[2],
                                   const float mat[4][4]);
/**
 * \note use #ED_view3d_ob_project_mat_get to get projecting mat
 */
void ED_view3d_project_float_v3_m4(const struct ARegion *region,
                                   const float co[3],
                                   float r_co[3],
                                   const float mat[4][4]);

eV3DProjStatus ED_view3d_project_base(const struct ARegion *region, struct Base *base);

/* *** short *** */
eV3DProjStatus ED_view3d_project_short_ex(const struct ARegion *region,
                                          float perspmat[4][4],
                                          bool is_local,
                                          const float co[3],
                                          short r_co[2],
                                          eV3DProjTest flag);
/* --- short --- */
eV3DProjStatus ED_view3d_project_short_global(const struct ARegion *region,
                                              const float co[3],
                                              short r_co[2],
                                              eV3DProjTest flag);
/* object space, use ED_view3d_init_mats_rv3d before calling */
eV3DProjStatus ED_view3d_project_short_object(const struct ARegion *region,
                                              const float co[3],
                                              short r_co[2],
                                              eV3DProjTest flag);

/* *** int *** */
eV3DProjStatus ED_view3d_project_int_ex(const struct ARegion *region,
                                        float perspmat[4][4],
                                        bool is_local,
                                        const float co[3],
                                        int r_co[2],
                                        eV3DProjTest flag);
/* --- int --- */
eV3DProjStatus ED_view3d_project_int_global(const struct ARegion *region,
                                            const float co[3],
                                            int r_co[2],
                                            eV3DProjTest flag);
/* object space, use ED_view3d_init_mats_rv3d before calling */
eV3DProjStatus ED_view3d_project_int_object(const struct ARegion *region,
                                            const float co[3],
                                            int r_co[2],
                                            eV3DProjTest flag);

/* *** float *** */
eV3DProjStatus ED_view3d_project_float_ex(const struct ARegion *region,
                                          float perspmat[4][4],
                                          bool is_local,
                                          const float co[3],
                                          float r_co[2],
                                          eV3DProjTest flag);
/* --- float --- */
eV3DProjStatus ED_view3d_project_float_global(const struct ARegion *region,
                                              const float co[3],
                                              float r_co[2],
                                              eV3DProjTest flag);
/**
 * Object space, use #ED_view3d_init_mats_rv3d before calling.
 */
eV3DProjStatus ED_view3d_project_float_object(const struct ARegion *region,
                                              const float co[3],
                                              float r_co[2],
                                              eV3DProjTest flag);

float ED_view3d_pixel_size(const struct RegionView3D *rv3d, const float co[3]);
float ED_view3d_pixel_size_no_ui_scale(const struct RegionView3D *rv3d, const float co[3]);

/**
 * Calculate a depth value from \a co, use with #ED_view3d_win_to_delta.
 *
 * \param r_flip: Set to `zfac < 0.0` before the value is made signed.
 * Since it's important in some cases to know if the value was flipped.
 *
 * \return The unsigned depth component of `co` multiplied by `rv3d->persmat` matrix,
 * with additional sanitation to ensure the result is never negative
 * as this isn't useful for tool-code.
 */
float ED_view3d_calc_zfac_ex(const struct RegionView3D *rv3d, const float co[3], bool *r_flip);
/** See #ED_view3d_calc_zfac_ex doc-string. */
float ED_view3d_calc_zfac(const struct RegionView3D *rv3d, const float co[3]);
/**
 * Calculate a depth value from `co` (result should only be used for comparison).
 */
float ED_view3d_calc_depth_for_comparison(const struct RegionView3D *rv3d, const float co[3]);

bool ED_view3d_clip_segment(const struct RegionView3D *rv3d, float ray_start[3], float ray_end[3]);
/**
 * Calculate a 3d viewpoint and direction vector from 2d window coordinates.
 * This ray_start is located at the viewpoint, ray_normal is the direction towards mval.
 * ray_start is clipped by the view near limit so points in front of it are always in view.
 * In orthographic view the resulting ray_normal will match the view vector.
 * \param region: The region (used for the window width and height).
 * \param v3d: The 3d viewport (used for near clipping value).
 * \param mval: The area relative 2d location (such as event->mval, converted into float[2]).
 * \param r_ray_start: The world-space point where the ray intersects the window plane.
 * \param r_ray_normal: The normalized world-space direction of towards mval.
 * \param do_clip_planes: Optionally clip the start of the ray by the view clipping planes.
 * \return success, false if the ray is totally clipped.
 */
bool ED_view3d_win_to_ray_clipped(struct Depsgraph *depsgraph,
                                  const struct ARegion *region,
                                  const struct View3D *v3d,
                                  const float mval[2],
                                  float r_ray_start[3],
                                  float r_ray_normal[3],
                                  bool do_clip_planes);
/**
 * Calculate a 3d viewpoint and direction vector from 2d window coordinates.
 * This ray_start is located at the viewpoint, ray_normal is the direction towards `mval`.
 * ray_start is clipped by the view near limit so points in front of it are always in view.
 * In orthographic view the resulting ray_normal will match the view vector.
 * This version also returns the ray_co point of the ray on window plane, useful to fix precision
 * issues especially with orthographic view, where default ray_start is set rather far away.
 * \param region: The region (used for the window width and height).
 * \param v3d: The 3d viewport (used for near clipping value).
 * \param mval: The area relative 2d location (such as `event->mval`, converted into float[2]).
 * \param r_ray_co: The world-space point where the ray intersects the window plane.
 * \param r_ray_normal: The normalized world-space direction of towards mval.
 * \param r_ray_start: The world-space starting point of the ray.
 * \param do_clip_planes: Optionally clip the start of the ray by the view clipping planes.
 * \return success, false if the ray is totally clipped.
 */
bool ED_view3d_win_to_ray_clipped_ex(struct Depsgraph *depsgraph,
                                     const struct ARegion *region,
                                     const struct View3D *v3d,
                                     const float mval[2],
                                     float r_ray_co[3],
                                     float r_ray_normal[3],
                                     float r_ray_start[3],
                                     bool do_clip_planes);
/**
 * Calculate a 3d viewpoint and direction vector from 2d window coordinates.
 * This ray_start is located at the viewpoint, ray_normal is the direction towards `mval`.
 * \param region: The region (used for the window width and height).
 * \param mval: The area relative 2d location (such as `event->mval`, converted into float[2]).
 * \param r_ray_start: The world-space point where the ray intersects the window plane.
 * \param r_ray_normal: The normalized world-space direction of towards mval.
 *
 * \note Ignores view near/far clipping,
 * to take this into account use #ED_view3d_win_to_ray_clipped.
 */
void ED_view3d_win_to_ray(const struct ARegion *region,
                          const float mval[2],
                          float r_ray_start[3],
                          float r_ray_normal[3]);
/**
 * Calculate a normalized 3d direction vector from the viewpoint towards a global location.
 * In orthographic view the resulting vector will match the view vector.
 * \param rv3d: The region (used for the window width and height).
 * \param coord: The world-space location.
 * \param vec: The resulting normalized vector.
 */
void ED_view3d_global_to_vector(const struct RegionView3D *rv3d,
                                const float coord[3],
                                float vec[3]);
/**
 * Calculate a 3d location from 2d window coordinates.
 * \param region: The region (used for the window width and height).
 * \param depth_pt: The reference location used to calculate the Z depth.
 * \param mval: The area relative location (such as `event->mval` converted to floats).
 * \param r_out: The resulting world-space location.
 */
void ED_view3d_win_to_3d(const struct View3D *v3d,
                         const struct ARegion *region,
                         const float depth_pt[3],
                         const float mval[2],
                         float r_out[3]);
void ED_view3d_win_to_3d_int(const struct View3D *v3d,
                             const struct ARegion *region,
                             const float depth_pt[3],
                             const int mval[2],
                             float r_out[3]);
bool ED_view3d_win_to_3d_on_plane(const struct ARegion *region,
                                  const float plane[4],
                                  const float mval[2],
                                  bool do_clip,
                                  float r_out[3]);
/**
 * A wrapper for #ED_view3d_win_to_3d_on_plane that projects onto \a plane_fallback
 * then maps this back to \a plane.
 *
 * This is intended to be used when \a plane is orthogonal to the views Z axis where
 * projecting the \a mval doesn't work well (or fail completely when exactly aligned).
 */
bool ED_view3d_win_to_3d_on_plane_with_fallback(const struct ARegion *region,
                                                const float plane[4],
                                                const float mval[2],
                                                bool do_clip,
                                                const float plane_fallback[4],
                                                float r_out[3]);
bool ED_view3d_win_to_3d_on_plane_int(const struct ARegion *region,
                                      const float plane[4],
                                      const int mval[2],
                                      bool do_clip,
                                      float r_out[3]);
/**
 * Calculate a 3d difference vector from 2d window offset.
 *
 * \note that #ED_view3d_calc_zfac() must be called first to determine
 * the depth used to calculate the delta.
 *
 * When the `zfac` is calculated based on a world-space location directly under the cursor,
 * the value of `r_out` can be subtracted from #RegionView3D.ofs to pan the view
 * with the contents following the cursor perfectly (without sliding).
 *
 * \param region: The region (used for the window width and height).
 * \param xy_delta: 2D difference (in pixels) such as `event->mval[0] - other_x`.
 * \param zfac: The depth result typically calculated by #ED_view3d_calc_zfac
 * (see it's doc-string for details).
 * \param r_out: The resulting world-space delta.
 */
void ED_view3d_win_to_delta(const struct ARegion *region,
                            const float xy_delta[2],
                            float zfac,
                            float r_out[3]);
/**
 * Calculate a 3d origin from 2d window coordinates.
 * \note Orthographic views have a less obvious origin,
 * Since far clip can be a very large value resulting in numeric precision issues,
 * the origin in this case is close to zero coordinate.
 *
 * \param region: The region (used for the window width and height).
 * \param mval: The area relative 2d location (such as `event->mval` converted to float).
 * \param r_out: The resulting normalized world-space direction vector.
 */
void ED_view3d_win_to_origin(const struct ARegion *region, const float mval[2], float r_out[3]);
/**
 * Calculate a 3d direction vector from 2d window coordinates.
 * This direction vector starts and the view in the direction of the 2d window coordinates.
 * In orthographic view all window coordinates yield the same vector.
 *
 * \note doesn't rely on #ED_view3d_calc_zfac
 * for perspective view, get the vector direction to
 * the mouse cursor as a normalized vector.
 *
 * \param region: The region (used for the window width and height).
 * \param mval: The area relative 2d location (such as `event->mval` converted to float).
 * \param r_out: The resulting normalized world-space direction vector.
 */
void ED_view3d_win_to_vector(const struct ARegion *region, const float mval[2], float r_out[3]);
/**
 * Calculate a 3d segment from 2d window coordinates.
 * This ray_start is located at the viewpoint, ray_end is a far point.
 * ray_start and ray_end are clipped by the view near and far limits
 * so points along this line are always in view.
 * In orthographic view all resulting segments will be parallel.
 * \param region: The region (used for the window width and height).
 * \param v3d: The 3d viewport (used for near and far clipping range).
 * \param mval: The area relative 2d location (such as event->mval, converted into float[2]).
 * \param r_ray_start: The world-space starting point of the segment.
 * \param r_ray_end: The world-space end point of the segment.
 * \param do_clip_planes: Optionally clip the ray by the view clipping planes.
 * \return success, false if the segment is totally clipped.
 */
bool ED_view3d_win_to_segment_clipped(const struct Depsgraph *depsgraph,
                                      const struct ARegion *region,
                                      const struct View3D *v3d,
                                      const float mval[2],
                                      float r_ray_start[3],
                                      float r_ray_end[3],
                                      bool do_clip_planes);
void ED_view3d_ob_project_mat_get(const struct RegionView3D *v3d,
                                  const struct Object *ob,
                                  float r_pmat[4][4]);
void ED_view3d_ob_project_mat_get_from_obmat(const struct RegionView3D *rv3d,
                                             const float obmat[4][4],
                                             float r_pmat[4][4]);

/**
 * Convert between region relative coordinates (x,y) and depth component z and
 * a point in world space.
 */
void ED_view3d_project_v3(const struct ARegion *region,
                          const float world[3],
                          float r_region_co[3]);
void ED_view3d_project_v2(const struct ARegion *region,
                          const float world[3],
                          float r_region_co[2]);
bool ED_view3d_unproject_v3(
    const struct ARegion *region, float regionx, float regiony, float regionz, float world[3]);

/* end */

void ED_view3d_dist_range_get(const struct View3D *v3d, float r_dist_range[2]);
/**
 * \note copies logic of #ED_view3d_viewplane_get(), keep in sync.
 */
bool ED_view3d_clip_range_get(const struct Depsgraph *depsgraph,
                              const struct View3D *v3d,
                              const struct RegionView3D *rv3d,
                              float *r_clipsta,
                              float *r_clipend,
                              bool use_ortho_factor);
bool ED_view3d_viewplane_get(struct Depsgraph *depsgraph,
                             const struct View3D *v3d,
                             const struct RegionView3D *rv3d,
                             int winxi,
                             int winyi,
                             struct rctf *r_viewplane,
                             float *r_clipsta,
                             float *r_clipend,
                             float *r_pixsize);

/**
 * Use instead of: `GPU_polygon_offset(rv3d->dist, ...)` see bug T37727.
 */
void ED_view3d_polygon_offset(const struct RegionView3D *rv3d, float dist);

void ED_view3d_calc_camera_border(const struct Scene *scene,
                                  struct Depsgraph *depsgraph,
                                  const struct ARegion *region,
                                  const struct View3D *v3d,
                                  const struct RegionView3D *rv3d,
                                  struct rctf *r_viewborder,
                                  bool no_shift);
void ED_view3d_calc_camera_border_size(const struct Scene *scene,
                                       struct Depsgraph *depsgraph,
                                       const struct ARegion *region,
                                       const struct View3D *v3d,
                                       const struct RegionView3D *rv3d,
                                       float r_size[2]);
bool ED_view3d_calc_render_border(const struct Scene *scene,
                                  struct Depsgraph *depsgraph,
                                  struct View3D *v3d,
                                  struct ARegion *region,
                                  struct rcti *rect);

void ED_view3d_clipping_calc_from_boundbox(float clip[4][4],
                                           const struct BoundBox *clipbb,
                                           bool is_flip);
void ED_view3d_clipping_calc(struct BoundBox *bb,
                             float planes[4][4],
                             const struct ARegion *region,
                             const struct Object *ob,
                             const struct rcti *rect);
/**
 * Clamp min/max by the viewport clipping.
 *
 * \note This is an approximation, with the limitation that the bounding box from the (mix, max)
 * calculation might not have any geometry inside the clipped region.
 * Performing a clipping test on each vertex would work well enough for most cases,
 * although it's not perfect either as edges/faces may intersect the clipping without having any
 * of their vertices inside it.
 * A more accurate result would be quite involved.
 *
 * \return True when the arguments were clamped.
 */
bool ED_view3d_clipping_clamp_minmax(const struct RegionView3D *rv3d, float min[3], float max[3]);

void ED_view3d_clipping_local(struct RegionView3D *rv3d, const float mat[4][4]);
/**
 * Return true when `co` is hidden by the 3D views clipping planes.
 *
 * \param is_local: When true use local (object-space) #ED_view3d_clipping_local must run first,
 * then all comparisons can be done in local-space.
 * \return True when `co` is outside all clipping planes.
 *
 * \note Callers should check #RV3D_CLIPPING_ENABLED first.
 */
bool ED_view3d_clipping_test(const struct RegionView3D *rv3d, const float co[3], bool is_local);

float ED_view3d_radius_to_dist_persp(float angle, float radius);
float ED_view3d_radius_to_dist_ortho(float lens, float radius);
/**
 * Return a new #RegionView3D.dist value to fit the \a radius.
 *
 * \note Depth isn't taken into account, this will fit a flat plane exactly,
 * but points towards the view (with a perspective projection),
 * may be within the radius but outside the view. eg:
 *
 * <pre>
 *           +
 * pt --> + /^ radius
 *         / |
 *        /  |
 * view  +   +
 *        \  |
 *         \ |
 *          \|
 *           +
 * </pre>
 *
 * \param region: Can be NULL if \a use_aspect is false.
 * \param persp: Allow the caller to tell what kind of perspective to use (ortho/view/camera)
 * \param use_aspect: Increase the distance to account for non 1:1 view aspect.
 * \param radius: The radius will be fitted exactly,
 * typically pre-scaled by a margin (#VIEW3D_MARGIN).
 */
float ED_view3d_radius_to_dist(const struct View3D *v3d,
                               const struct ARegion *region,
                               const struct Depsgraph *depsgraph,
                               char persp,
                               bool use_aspect,
                               float radius);

/**
 * Back-buffer select and draw support.
 */
void ED_view3d_backbuf_depth_validate(struct ViewContext *vc);
/**
 * allow for small values [0.5 - 2.5],
 * and large values, FLT_MAX by clamping by the area size
 */
int ED_view3d_backbuf_sample_size_clamp(struct ARegion *region, float dist);

void ED_view3d_select_id_validate(struct ViewContext *vc);

/**
 * Get the world-space 3d location from a screen-space 2d point.
 * TODO: Implement #alphaoverride. We don't want to zoom into billboards.
 *
 * \param mval: Input screen-space pixel location.
 * \param mouse_worldloc: Output world-space location.
 * \param fallback_depth_pt: Use this points depth when no depth can be found.
 */
bool ED_view3d_autodist(struct Depsgraph *depsgraph,
                        struct ARegion *region,
                        struct View3D *v3d,
                        const int mval[2],
                        float mouse_worldloc[3],
                        bool alphaoverride,
                        const float fallback_depth_pt[3]);

/**
 * No 4x4 sampling, run #ED_view3d_depth_override first.
 */
bool ED_view3d_autodist_simple(struct ARegion *region,
                               const int mval[2],
                               float mouse_worldloc[3],
                               int margin,
                               const float *force_depth);
bool ED_view3d_depth_read_cached_seg(
    const ViewDepths *vd, const int mval_sta[2], const int mval_end[2], int margin, float *depth);

/**
 * The default value for the maximum number of elements that can be selected at once
 * using view-port selection.
 *
 * \note in many cases this defines the size of fixed-size stack buffers,
 * so take care increasing this value.
 */
#define MAXPICKELEMS 2500

typedef enum {
  /* all elements in the region, ignore depth */
  VIEW3D_SELECT_ALL = 0,
  /* pick also depth sorts (only for small regions!) */
  VIEW3D_SELECT_PICK_ALL = 1,
  /* sorts and only returns visible objects (only for small regions!) */
  VIEW3D_SELECT_PICK_NEAREST = 2,
} eV3DSelectMode;

typedef enum {
  /** Don't exclude anything. */
  VIEW3D_SELECT_FILTER_NOP = 0,
  /** Don't select objects outside the current mode. */
  VIEW3D_SELECT_FILTER_OBJECT_MODE_LOCK = 1,
  /** A version of #VIEW3D_SELECT_FILTER_OBJECT_MODE_LOCK that allows pose-bone selection. */
  VIEW3D_SELECT_FILTER_WPAINT_POSE_MODE_LOCK = 2,
} eV3DSelectObjectFilter;

eV3DSelectObjectFilter ED_view3d_select_filter_from_mode(const struct Scene *scene,
                                                         const struct Object *obact);

/**
 * Optionally cache data for multiple calls to #view3d_opengl_select
 *
 * just avoid GPU_select headers outside this file
 */
void view3d_opengl_select_cache_begin(void);
void view3d_opengl_select_cache_end(void);

/**
 * \warning be sure to account for a negative return value
 * This is an error, "Too many objects in select buffer"
 * and no action should be taken (can crash blender) if this happens
 *
 * \note (vc->obedit == NULL) can be set to explicitly skip edit-object selection.
 */
int view3d_opengl_select_ex(struct ViewContext *vc,
                            struct GPUSelectResult *buffer,
                            unsigned int buffer_len,
                            const struct rcti *input,
                            eV3DSelectMode select_mode,
                            eV3DSelectObjectFilter select_filter,
                            bool do_material_slot_selection);
int view3d_opengl_select(struct ViewContext *vc,
                         struct GPUSelectResult *buffer,
                         unsigned int buffer_len,
                         const struct rcti *input,
                         eV3DSelectMode select_mode,
                         eV3DSelectObjectFilter select_filter);
int view3d_opengl_select_with_id_filter(struct ViewContext *vc,
                                        struct GPUSelectResult *buffer,
                                        unsigned int buffer_len,
                                        const struct rcti *input,
                                        eV3DSelectMode select_mode,
                                        eV3DSelectObjectFilter select_filter,
                                        uint select_id);

/* view3d_select.c */

float ED_view3d_select_dist_px(void);
void ED_view3d_viewcontext_init(struct bContext *C,
                                struct ViewContext *vc,
                                struct Depsgraph *depsgraph);

/**
 * Re-initialize `vc` with `obact` as if it's active object (with some differences).
 *
 * This is often used when operating on multiple objects in modes (edit, pose mode etc)
 * where the `vc` is passed in as an argument which then references it's object data.
 *
 * \note members #ViewContext.obedit & #ViewContext.em are only initialized if they're already set,
 * by #ED_view3d_viewcontext_init in most cases.
 * This is necessary because the active object defines the current object-mode.
 * When iterating over objects in object-mode it doesn't make sense to perform
 * an edit-mode action on an object that happens to contain edit-mode data.
 * In some cases these values are cleared allowing the owner of `vc` to explicitly
 * disable edit-mode operation (to force object selection in edit-mode for e.g.).
 * So object-mode specific values should remain cleared when initialized with another object.
 */
void ED_view3d_viewcontext_init_object(struct ViewContext *vc, struct Object *obact);
/**
 * Use this call when executing an operator,
 * event system doesn't set for each event the OpenGL drawing context.
 */
void view3d_operator_needs_opengl(const struct bContext *C);
void view3d_region_operator_needs_opengl(struct wmWindow *win, struct ARegion *region);

/** XXX: should move to BLI_math */
bool edge_inside_circle(const float cent[2],
                        float radius,
                        const float screen_co_a[2],
                        const float screen_co_b[2]);

/**
 * Get 3D region from context, also if mouse is in header or toolbar.
 */
struct RegionView3D *ED_view3d_context_rv3d(struct bContext *C);
/**
 * Ideally would return an rv3d but in some cases the region is needed too
 * so return that, the caller can then access the `region->regiondata`.
 */
bool ED_view3d_context_user_region(struct bContext *C,
                                   struct View3D **r_v3d,
                                   struct ARegion **r_region);
/**
 * Similar to #ED_view3d_context_user_region() but does not use context. Always performs a lookup.
 * Also works if \a v3d is not the active space.
 */
bool ED_view3d_area_user_region(const struct ScrArea *area,
                                const struct View3D *v3d,
                                struct ARegion **r_region);
bool ED_operator_rv3d_user_region_poll(struct bContext *C);

/**
 * Most of the time this isn't needed since you could assume the view matrix was
 * set while drawing, however when functions like mesh_foreachScreenVert are
 * called by selection tools, we can't be sure this object was the last.
 *
 * for example, transparent objects are drawn after edit-mode and will cause
 * the rv3d mat's to change and break selection.
 *
 * 'ED_view3d_init_mats_rv3d' should be called before
 * view3d_project_short_clip and view3d_project_short_noclip in cases where
 * these functions are not used during draw_object
 */
void ED_view3d_init_mats_rv3d(const struct Object *ob, struct RegionView3D *rv3d);
void ED_view3d_init_mats_rv3d_gl(const struct Object *ob, struct RegionView3D *rv3d);
#ifdef DEBUG
/**
 * Ensure we correctly initialize.
 */
void ED_view3d_clear_mats_rv3d(struct RegionView3D *rv3d);
void ED_view3d_check_mats_rv3d(struct RegionView3D *rv3d);
#else
#  define ED_view3d_clear_mats_rv3d(rv3d) (void)(rv3d)
#  define ED_view3d_check_mats_rv3d(rv3d) (void)(rv3d)
#endif

struct RV3DMatrixStore *ED_view3d_mats_rv3d_backup(struct RegionView3D *rv3d);
void ED_view3d_mats_rv3d_restore(struct RegionView3D *rv3d, struct RV3DMatrixStore *rv3dmat);

void ED_draw_object_facemap(struct Depsgraph *depsgraph,
                            struct Object *ob,
                            const float col[4],
                            int facemap);

struct RenderEngineType *ED_view3d_engine_type(const struct Scene *scene, int drawtype);

bool ED_view3d_context_activate(struct bContext *C);
/**
 * Set the correct matrices
 */
void ED_view3d_draw_setup_view(const struct wmWindowManager *wm,
                               struct wmWindow *win,
                               struct Depsgraph *depsgraph,
                               struct Scene *scene,
                               struct ARegion *region,
                               struct View3D *v3d,
                               const float viewmat[4][4],
                               const float winmat[4][4],
                               const struct rcti *rect);

/**
 * `mval` comes from event->mval, only use within region handlers.
 */
struct Base *ED_view3d_give_base_under_cursor(struct bContext *C, const int mval[2]);
struct Object *ED_view3d_give_object_under_cursor(struct bContext *C, const int mval[2]);
struct Object *ED_view3d_give_material_slot_under_cursor(struct bContext *C,
                                                         const int mval[2],
                                                         int *r_material_slot);
bool ED_view3d_is_object_under_cursor(struct bContext *C, const int mval[2]);
/**
 * 'clip' is used to know if our clip setting has changed.
 */
void ED_view3d_quadview_update(struct ScrArea *area, struct ARegion *region, bool do_clip);
/**
 * \note keep this synced with #ED_view3d_mats_rv3d_backup/#ED_view3d_mats_rv3d_restore
 */
void ED_view3d_update_viewmat(struct Depsgraph *depsgraph,
                              const struct Scene *scene,
                              struct View3D *v3d,
                              struct ARegion *region,
                              const float viewmat[4][4],
                              const float winmat[4][4],
                              const struct rcti *rect,
                              bool offscreen);
bool ED_view3d_quat_from_axis_view(char view, char view_axis_roll, float r_quat[4]);
bool ED_view3d_quat_to_axis_view(const float viewquat[4],
                                 float epsilon,
                                 char *r_view,
                                 char *r_view_axis_rotation);
/**
 * A version of #ED_view3d_quat_to_axis_view that updates `viewquat`
 * if it's within `epsilon` to an axis-view.
 *
 * \note Include the special case function since most callers need to perform these operations.
 */
bool ED_view3d_quat_to_axis_view_and_reset_quat(float viewquat[4],
                                                float epsilon,
                                                char *r_view,
                                                char *r_view_axis_rotation);

char ED_view3d_lock_view_from_index(int index);
char ED_view3d_axis_view_opposite(char view);
bool ED_view3d_lock(struct RegionView3D *rv3d);

void ED_view3d_datamask(const struct bContext *C,
                        const struct Scene *scene,
                        const struct View3D *v3d,
                        struct CustomData_MeshMasks *r_cddata_masks);
/**
 * Goes over all modes and view3d settings.
 */
void ED_view3d_screen_datamask(const struct bContext *C,
                               const struct Scene *scene,
                               const struct bScreen *screen,
                               struct CustomData_MeshMasks *r_cddata_masks);

bool ED_view3d_offset_lock_check(const struct View3D *v3d, const struct RegionView3D *rv3d);
/**
 * For viewport operators that exit camera perspective.
 *
 * \note This differs from simply setting `rv3d->persp = persp` because it
 * sets the `ofs` and `dist` values of the viewport so it matches the camera,
 * otherwise switching out of camera view may jump to a different part of the scene.
 */
void ED_view3d_persp_switch_from_camera(const struct Depsgraph *depsgraph,
                                        struct View3D *v3d,
                                        struct RegionView3D *rv3d,
                                        char persp);
/**
 * Action to take when rotating the view,
 * handle auto-perspective and logic for switching out of views.
 *
 * shared with NDOF.
 */
bool ED_view3d_persp_ensure(const struct Depsgraph *depsgraph,
                            struct View3D *v3d,
                            struct ARegion *region);

/* Camera view functions. */

/**
 * Utility to scale zoom level when in camera-view #RegionView3D.camzoom and apply limits.
 * \return true a change was made.
 */
bool ED_view3d_camera_view_zoom_scale(struct RegionView3D *rv3d, const float scale);
/**
 * Utility to pan when in camera view.
 * \param event_ofs: The offset the pan in screen (pixel) coordinates.
 * \return true when a change was made.
 */
bool ED_view3d_camera_view_pan(struct ARegion *region, const float event_ofs[2]);

/* Camera lock functions */

/**
 * \return true when the 3D Viewport is locked to its camera.
 */
bool ED_view3d_camera_lock_check(const struct View3D *v3d, const struct RegionView3D *rv3d);
/**
 * Copy the camera to the view before starting a view transformation.
 *
 * Apply the camera object transformation to the 3D Viewport.
 * (needed so we can use regular 3D Viewport manipulation operators, that sync back to the camera).
 */
void ED_view3d_camera_lock_init_ex(const struct Depsgraph *depsgraph,
                                   struct View3D *v3d,
                                   struct RegionView3D *rv3d,
                                   bool calc_dist);
void ED_view3d_camera_lock_init(const struct Depsgraph *depsgraph,
                                struct View3D *v3d,
                                struct RegionView3D *rv3d);
/**
 * Copy the view to the camera, return true if.
 *
 * Apply the 3D Viewport transformation back to the camera object.
 *
 * \return true if the camera is moved.
 */
bool ED_view3d_camera_lock_sync(const struct Depsgraph *depsgraph,
                                struct View3D *v3d,
                                struct RegionView3D *rv3d);

bool ED_view3d_camera_autokey(const struct Scene *scene,
                              struct ID *id_key,
                              struct bContext *C,
                              bool do_rotate,
                              bool do_translate);
/**
 * Call after modifying a locked view.
 *
 * \note Not every view edit currently auto-keys (numeric-pad for eg),
 * this is complicated because of smooth-view.
 */
bool ED_view3d_camera_lock_autokey(struct View3D *v3d,
                                   struct RegionView3D *rv3d,
                                   struct bContext *C,
                                   bool do_rotate,
                                   bool do_translate);

void ED_view3d_lock_clear(struct View3D *v3d);

#define VIEW3D_MARGIN 1.4f
#define VIEW3D_DIST_FALLBACK 1.0f

/**
 * This function solves the problem of having to switch between camera and non-camera views.
 *
 * When viewing from the perspective of \a mat, and having the view center \a ofs,
 * this calculates a distance from \a ofs to the matrix \a mat.
 * Using \a fallback_dist when the distance would be too small.
 *
 * \param mat: A matrix use for the view-point (typically the camera objects matrix).
 * \param ofs: Orbit center (negated), matching #RegionView3D.ofs, which is typically passed in.
 * \param fallback_dist: The distance to use if the object is too near or in front of \a ofs.
 * \returns A newly calculated distance or the fallback.
 */
float ED_view3d_offset_distance(const float mat[4][4], const float ofs[3], float fallback_dist);
/**
 * Set the dist without moving the view (compensate with #RegionView3D.ofs)
 *
 * \note take care that #RegionView3d.viewinv is up to date, #ED_view3d_update_viewmat first.
 */
void ED_view3d_distance_set(struct RegionView3D *rv3d, float dist);
/**
 * Change the distance & offset to match the depth of \a dist_co along the view axis.
 *
 * \param dist_co: A world-space location to use for the new depth.
 * \param dist_min: Resulting distances below this will be ignored.
 * \return Success if the distance was set.
 */
bool ED_view3d_distance_set_from_location(struct RegionView3D *rv3d,
                                          const float dist_co[3],
                                          float dist_min);

/**
 * Could move this elsewhere, but tied into #ED_view3d_grid_scale
 */
float ED_scene_grid_scale(const struct Scene *scene, const char **r_grid_unit);
float ED_view3d_grid_scale(const struct Scene *scene,
                           struct View3D *v3d,
                           const char **r_grid_unit);
void ED_view3d_grid_steps(const struct Scene *scene,
                          struct View3D *v3d,
                          struct RegionView3D *rv3d,
                          float r_grid_steps[8]);
/**
 * Simulates the grid scale that is actually viewed.
 * The actual code is seen in `object_grid_frag.glsl` (see `grid_res`).
 * Currently the simulation is only done when RV3D_VIEW_IS_AXIS.
 */
float ED_view3d_grid_view_scale(struct Scene *scene,
                                struct View3D *v3d,
                                struct ARegion *region,
                                const char **r_grid_unit);

/**
 * \note The info that this uses is updated in #ED_refresh_viewport_fps,
 * which currently gets called during #SCREEN_OT_animation_step.
 */
void ED_scene_draw_fps(const struct Scene *scene, int xoffset, int *yoffset);

/* Render */

void ED_view3d_stop_render_preview(struct wmWindowManager *wm, struct ARegion *region);
void ED_view3d_shade_update(struct Main *bmain, struct View3D *v3d, struct ScrArea *area);

#define XRAY_ALPHA(v3d) \
  (((v3d)->shading.type == OB_WIRE) ? (v3d)->shading.xray_alpha_wire : (v3d)->shading.xray_alpha)
#define XRAY_FLAG(v3d) \
  (((v3d)->shading.type == OB_WIRE) ? V3D_SHADING_XRAY_WIREFRAME : V3D_SHADING_XRAY)
#define XRAY_FLAG_ENABLED(v3d) (((v3d)->shading.flag & XRAY_FLAG(v3d)) != 0)
#define XRAY_ENABLED(v3d) (XRAY_FLAG_ENABLED(v3d) && (XRAY_ALPHA(v3d) < 1.0f))
#define XRAY_ACTIVE(v3d) (XRAY_ENABLED(v3d) && ((v3d)->shading.type < OB_MATERIAL))

/* view3d_draw_legacy.c */

/**
 * Try avoid using these more move out of legacy.
 */
void ED_view3d_draw_bgpic_test(const struct Scene *scene,
                               struct Depsgraph *depsgraph,
                               struct ARegion *region,
                               struct View3D *v3d,
                               bool do_foreground,
                               bool do_camera_frame);

/* view3d_gizmo_preselect_type.c */

void ED_view3d_gizmo_mesh_preselect_get_active(struct bContext *C,
                                               struct wmGizmo *gz,
                                               struct Base **r_base,
                                               struct BMElem **r_ele);
void ED_view3d_gizmo_mesh_preselect_clear(struct wmGizmo *gz);

/* space_view3d.c */

void ED_view3d_buttons_region_layout_ex(const struct bContext *C,
                                        struct ARegion *region,
                                        const char *category_override);

/* view3d_view.c */

/**
 * See if current UUID is valid, otherwise set a valid UUID to v3d,
 * Try to keep the same UUID previously used to allow users to quickly toggle back and forth.
 */
bool ED_view3d_local_collections_set(struct Main *bmain, struct View3D *v3d);
void ED_view3d_local_collections_reset(struct bContext *C, bool reset_all);

#ifdef WITH_XR_OPENXR
void ED_view3d_xr_mirror_update(const struct ScrArea *area, const struct View3D *v3d, bool enable);
void ED_view3d_xr_shading_update(struct wmWindowManager *wm,
                                 const View3D *v3d,
                                 const struct Scene *scene);
bool ED_view3d_is_region_xr_mirror_active(const struct wmWindowManager *wm,
                                          const struct View3D *v3d,
                                          const struct ARegion *region);
#endif

#ifdef __cplusplus
}
#endif<|MERGE_RESOLUTION|>--- conflicted
+++ resolved
@@ -7,11 +7,8 @@
 
 #pragma once
 
-<<<<<<< HEAD
+#include "BLI_utildefines.h"
 #include "DNA_scene_types.h"
-=======
-#include "BLI_utildefines.h"
->>>>>>> 9d8fb80f
 
 #ifdef __cplusplus
 extern "C" {
