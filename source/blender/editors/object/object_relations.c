--- conflicted
+++ resolved
@@ -126,16 +126,11 @@
 	
 	if(obedit->type==OB_MESH) {
 		Mesh *me= obedit->data;
-<<<<<<< HEAD
-		BMEditMesh *em = me->edit_btmesh;
-=======
-		EditMesh *em;
-
-		load_editMesh(scene, obedit);
-		make_editMesh(scene, obedit);
-
-		em = BKE_mesh_get_editmesh(me);
->>>>>>> 2fb2075c
+		BMEditMesh *em;
+
+		EDBM_LoadEditBMesh(scene, obedit);
+		EDBM_MakeEditBMesh(scene->toolsettings, scene, obedit);
+		em = me->edit_btmesh;
 
 		BM_ITER(eve, &iter, em->bm, BM_VERTS_OF_MESH, NULL) {
 			if (BM_TestHFlag(eve, BM_SELECT)) {
@@ -154,7 +149,7 @@
 		make_editNurb(obedit);
 
 		editnurb= curve_get_editcurve(obedit);
-		
+
 		cu= obedit->data;
 
 		nu= editnurb->first;
