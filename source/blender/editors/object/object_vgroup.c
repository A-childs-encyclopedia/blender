--- conflicted
+++ resolved
@@ -513,13 +513,8 @@
 
 static float get_vert_def_nr(Object *ob, int def_nr, int vertnum)
 {
-<<<<<<< HEAD
-	MDeformVert *dvert= NULL;
+	MDeformVert *dvert;
 	BMVert *eve;
-=======
-	MDeformVert *dvert;
-	EditVert *eve;
->>>>>>> fa63c297
 	Mesh *me;
 	int i;
 
