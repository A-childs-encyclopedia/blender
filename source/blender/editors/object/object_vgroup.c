--- conflicted
+++ resolved
@@ -587,43 +587,25 @@
 
 	if(ob->type == OB_MESH) {
 		Mesh *me= ob->data;
-<<<<<<< HEAD
-		BMEditMesh *em = me->edit_btmesh;
-		BMIter iter;
-		BMVert *eve;
-
-		BM_ITER(eve, &iter, em->bm, BM_VERTS_OF_MESH, NULL) {
-			if (!BM_TestHFlag(eve, BM_HIDDEN)) {
-				dv= CustomData_bmesh_get(&em->bm->vdata, eve->head.data, CD_MDEFORMVERT);
-				if (defvert_find_index(dv, def_nr)) {
-					BM_Select(em->bm, eve, select);
-=======
-
-		if (me->edit_mesh) {
-			EditMesh *em = BKE_mesh_get_editmesh(me);
-			EditVert *eve;
-
-			for (eve=em->verts.first; eve; eve=eve->next) {
-				if (!eve->h) {
-					dv= CustomData_em_get(&em->vdata, eve->data, CD_MDEFORMVERT);
+
+		if (me->edit_btmesh) {
+			BMEditMesh *em = me->edit_btmesh;
+			BMIter iter;
+			BMVert *eve;
+
+			BM_ITER(eve, &iter, em->bm, BM_VERTS_OF_MESH, NULL) {
+				if (!BM_TestHFlag(eve, BM_HIDDEN)) {
+					dv= CustomData_bmesh_get(&em->bm->vdata, eve->head.data, CD_MDEFORMVERT);
 					if (defvert_find_index(dv, def_nr)) {
-						if (select)  eve->f |=  SELECT;
-						else         eve->f &= ~SELECT;
+						BM_Select(em->bm, eve, select);
 					}
->>>>>>> 84437bb5
-				}
-			}
+				}
+			}
+
 			/* this has to be called, because this function operates on vertices only */
-			if(select) EM_select_flush(em);	// vertices to edges/faces
-			else EM_deselect_flush(em);
-
-			BKE_mesh_end_editmesh(me, em);
-		}
-<<<<<<< HEAD
-		/* this has to be called, because this function operates on vertices only */
-		if(select) EDBM_selectmode_flush(em);	// vertices to edges/faces
-		else EDBM_deselect_flush(em);
-=======
+			if(select) EDBM_selectmode_flush(em);	// vertices to edges/faces
+			else EDBM_deselect_flush(em);
+		}
 		else {
 			if (me->dvert) {
 				MVert *mv;
@@ -643,7 +625,6 @@
 				paintvert_flush_flags(ob);
 			}
 		}
->>>>>>> 84437bb5
 	}
 	else if(ob->type == OB_LATTICE) {
 		Lattice *lt= vgroup_edit_lattice(ob);
@@ -1789,40 +1770,25 @@
 /* removes from active defgroup, if allverts==0 only selected vertices */
 static void vgroup_active_remove_verts(Object *ob, const int allverts, bDeformGroup *dg)
 {
-<<<<<<< HEAD
-	BMVert *eve;
-=======
->>>>>>> 84437bb5
 	MDeformVert *dv;
 	const int def_nr= BLI_findindex(&ob->defbase, dg);
 
 	if(ob->type == OB_MESH) {
 		Mesh *me= ob->data;
-<<<<<<< HEAD
-		BMEditMesh *em = me->edit_btmesh;
-		BMIter iter;
-
-		BM_ITER(eve, &iter, em->bm, BM_VERTS_OF_MESH, NULL) {
-			dv= CustomData_bmesh_get(&em->bm->vdata, eve->head.data, CD_MDEFORMVERT);
-
-			if(dv && dv->dw && (allverts || BM_TestHFlag(eve, BM_SELECT))) {
-				MDeformWeight *dw = defvert_find_index(dv, def_nr);
-				defvert_remove_group(dv, dw); /* dw can be NULL */
-=======
-
-		if (me->edit_mesh) {
-			EditVert *eve;
-			EditMesh *em = BKE_mesh_get_editmesh(me);
-
-			for (eve=em->verts.first; eve; eve=eve->next) {
-				dv= CustomData_em_get(&em->vdata, eve->data, CD_MDEFORMVERT);
-
-				if (dv && dv->dw && (allverts || (eve->f & SELECT))) {
+
+		if (me->edit_btmesh) {
+			BMEditMesh *em = me->edit_btmesh;
+			BMVert *eve;
+			BMIter iter;
+
+			BM_ITER(eve, &iter, em->bm, BM_VERTS_OF_MESH, NULL) {
+				dv= CustomData_bmesh_get(&em->bm->vdata, eve->head.data, CD_MDEFORMVERT);
+
+				if(dv && dv->dw && (allverts || BM_TestHFlag(eve, BM_SELECT))) {
 					MDeformWeight *dw = defvert_find_index(dv, def_nr);
 					defvert_remove_group(dv, dw); /* dw can be NULL */
 				}
 			}
-			BKE_mesh_end_editmesh(me, em);
 		}
 		else {
 			MVert *mv;
@@ -1843,7 +1809,6 @@
 						defvert_remove_group(dv, dw); /* dw can be NULL */
 					}
 				}
->>>>>>> 84437bb5
 			}
 		}
 	}
@@ -1955,7 +1920,7 @@
 	if (ob->type == OB_MESH) {
 		Mesh *me = ob->data;
 		return ( (ob->mode & OB_MODE_WEIGHT_PAINT) &&
-		         (me->edit_mesh == NULL) &&
+		         (me->edit_btmesh == NULL) &&
 		         (ME_EDIT_PAINT_SEL_MODE(me) == SCE_SELECT_VERTEX) );
 	}
 
@@ -2008,42 +1973,26 @@
 
 	if(ob->type == OB_MESH) {
 		Mesh *me= ob->data;
-<<<<<<< HEAD
-		BMEditMesh *em = me->edit_btmesh;
-		BMIter iter;
-		BMVert *eve;
-
-		if(!CustomData_has_layer(&em->bm->vdata, CD_MDEFORMVERT))
-			BM_add_data_layer(em->bm, &em->bm->vdata, CD_MDEFORMVERT);
-
-		/* Go through the list of editverts and assign them */
-		BM_ITER(eve, &iter, em->bm, BM_VERTS_OF_MESH, NULL) {
-			if (BM_TestHFlag(eve, BM_SELECT)) {
-				MDeformWeight *dw;
-				dv= CustomData_bmesh_get(&em->bm->vdata, eve->head.data, CD_MDEFORMVERT); /* can be NULL */
-				dw= defvert_verify_index(dv, def_nr);
-				if (dw) {
-					dw->weight= weight;
-=======
-		if (me->edit_mesh) {
-			EditMesh *em = BKE_mesh_get_editmesh(me);
-			EditVert *eve;
-
-			if(!CustomData_has_layer(&em->vdata, CD_MDEFORMVERT))
-				EM_add_data_layer(em, &em->vdata, CD_MDEFORMVERT, NULL);
+
+		if (me->edit_btmesh) {
+			BMEditMesh *em = me->edit_btmesh;
+			BMIter iter;
+			BMVert *eve;
+
+			if(!CustomData_has_layer(&em->bm->vdata, CD_MDEFORMVERT))
+				BM_add_data_layer(em->bm, &em->bm->vdata, CD_MDEFORMVERT);
 
 			/* Go through the list of editverts and assign them */
-			for (eve=em->verts.first; eve; eve=eve->next) {
-				if (eve->f & SELECT) {
+			BM_ITER(eve, &iter, em->bm, BM_VERTS_OF_MESH, NULL) {
+				if (BM_TestHFlag(eve, BM_SELECT)) {
 					MDeformWeight *dw;
-					dv= CustomData_em_get(&em->vdata, eve->data, CD_MDEFORMVERT); /* can be NULL */
+					dv= CustomData_bmesh_get(&em->bm->vdata, eve->head.data, CD_MDEFORMVERT); /* can be NULL */
 					dw= defvert_verify_index(dv, def_nr);
 					if (dw) {
 						dw->weight= weight;
 					}
 				}
 			}
-			BKE_mesh_end_editmesh(me, em);
 		}
 		else {
 			MVert *mv;
@@ -2064,7 +2013,6 @@
 					if (dw) {
 						dw->weight= weight;
 					}
->>>>>>> 84437bb5
 				}
 			}
 		}
