/*
 * This program is free software; you can redistribute it and/or
 * modify it under the terms of the GNU General Public License
 * as published by the Free Software Foundation; either version 2
 * of the License, or (at your option) any later version.
 *
 * This program is distributed in the hope that it will be useful,
 * but WITHOUT ANY WARRANTY; without even the implied warranty of
 * MERCHANTABILITY or FITNESS FOR A PARTICULAR PURPOSE.  See the
 * GNU General Public License for more details.
 *
 * You should have received a copy of the GNU General Public License
 * along with this program; if not, write to the Free Software Foundation,
 * Inc., 51 Franklin Street, Fifth Floor, Boston, MA 02110-1301, USA.
 *
 * The Original Code is Copyright (C) 2001-2002 by NaN Holding BV.
 * All rights reserved.
 */

/** \file
 * \ingroup edobj
 */

#include <ctype.h>
#include <stdlib.h>
#include <string.h>

#include "MEM_guardedalloc.h"

#include "DNA_anim_types.h"
#include "DNA_camera_types.h"
#include "DNA_collection_types.h"
#include "DNA_curve_types.h"
#include "DNA_gpencil_modifier_types.h"
#include "DNA_gpencil_types.h"
#include "DNA_key_types.h"
#include "DNA_light_types.h"
#include "DNA_lightprobe_types.h"
#include "DNA_material_types.h"
#include "DNA_mesh_types.h"
#include "DNA_meta_types.h"
#include "DNA_object_fluidsim_types.h"
#include "DNA_object_force_types.h"
#include "DNA_object_types.h"
#include "DNA_pointcloud_types.h"
#include "DNA_scene_types.h"
#include "DNA_vfont_types.h"

#include "BLI_ghash.h"
#include "BLI_listbase.h"
#include "BLI_math.h"
#include "BLI_string.h"
#include "BLI_utildefines.h"

#include "BLT_translation.h"

#include "BKE_action.h"
#include "BKE_anim_data.h"
#include "BKE_armature.h"
#include "BKE_camera.h"
#include "BKE_collection.h"
#include "BKE_constraint.h"
#include "BKE_context.h"
#include "BKE_curve.h"
#include "BKE_displist.h"
#include "BKE_duplilist.h"
#include "BKE_effect.h"
#include "BKE_font.h"
#include "BKE_geometry_set.h"
#include "BKE_gpencil_curve.h"
#include "BKE_gpencil_geom.h"
#include "BKE_gpencil_modifier.h"
#include "BKE_hair.h"
#include "BKE_key.h"
#include "BKE_lattice.h"
#include "BKE_layer.h"
#include "BKE_lib_id.h"
#include "BKE_lib_query.h"
#include "BKE_lib_remap.h"
#include "BKE_light.h"
#include "BKE_lightprobe.h"
#include "BKE_main.h"
#include "BKE_material.h"
#include "BKE_mball.h"
#include "BKE_mesh.h"
#include "BKE_mesh_runtime.h"
#include "BKE_nla.h"
#include "BKE_object.h"
#include "BKE_particle.h"
#include "BKE_pointcloud.h"
#include "BKE_report.h"
#include "BKE_scene.h"
#include "BKE_speaker.h"
#include "BKE_volume.h"

#include "DEG_depsgraph.h"
#include "DEG_depsgraph_build.h"
#include "DEG_depsgraph_query.h"

#include "RNA_access.h"
#include "RNA_define.h"
#include "RNA_enum_types.h"

#include "UI_interface.h"

#include "WM_api.h"
#include "WM_types.h"

#include "ED_armature.h"
#include "ED_curve.h"
#include "ED_gpencil.h"
#include "ED_mball.h"
#include "ED_mesh.h"
#include "ED_node.h"
#include "ED_object.h"
#include "ED_outliner.h"
#include "ED_physics.h"
#include "ED_render.h"
#include "ED_screen.h"
#include "ED_transform.h"
#include "ED_view3d.h"

#include "UI_resources.h"

#include "object_intern.h"

/* -------------------------------------------------------------------- */
/** \name Local Enum Declarations
 * \{ */

/* this is an exact copy of the define in rna_light.c
 * kept here because of linking order.
 * Icons are only defined here */
const EnumPropertyItem rna_enum_light_type_items[] = {
    {LA_LOCAL, "POINT", ICON_LIGHT_POINT, "Point", "Omnidirectional point light source"},
    {LA_SUN, "SUN", ICON_LIGHT_SUN, "Sun", "Constant direction parallel ray light source"},
    {LA_SPOT, "SPOT", ICON_LIGHT_SPOT, "Spot", "Directional cone light source"},
    {LA_AREA, "AREA", ICON_LIGHT_AREA, "Area", "Directional area light source"},
    {0, NULL, 0, NULL, NULL},
};

/* copy from rna_object_force.c */
static const EnumPropertyItem field_type_items[] = {
    {PFIELD_FORCE, "FORCE", ICON_FORCE_FORCE, "Force", ""},
    {PFIELD_WIND, "WIND", ICON_FORCE_WIND, "Wind", ""},
    {PFIELD_VORTEX, "VORTEX", ICON_FORCE_VORTEX, "Vortex", ""},
    {PFIELD_MAGNET, "MAGNET", ICON_FORCE_MAGNETIC, "Magnetic", ""},
    {PFIELD_HARMONIC, "HARMONIC", ICON_FORCE_HARMONIC, "Harmonic", ""},
    {PFIELD_CHARGE, "CHARGE", ICON_FORCE_CHARGE, "Charge", ""},
    {PFIELD_LENNARDJ, "LENNARDJ", ICON_FORCE_LENNARDJONES, "Lennard-Jones", ""},
    {PFIELD_TEXTURE, "TEXTURE", ICON_FORCE_TEXTURE, "Texture", ""},
    {PFIELD_GUIDE, "GUIDE", ICON_FORCE_CURVE, "Curve Guide", ""},
    {PFIELD_BOID, "BOID", ICON_FORCE_BOID, "Boid", ""},
    {PFIELD_TURBULENCE, "TURBULENCE", ICON_FORCE_TURBULENCE, "Turbulence", ""},
    {PFIELD_DRAG, "DRAG", ICON_FORCE_DRAG, "Drag", ""},
    {PFIELD_FLUIDFLOW, "FLUID", ICON_FORCE_FLUIDFLOW, "Fluid Flow", ""},
    {0, NULL, 0, NULL, NULL},
};

static EnumPropertyItem lightprobe_type_items[] = {
    {LIGHTPROBE_TYPE_CUBE,
     "CUBEMAP",
     ICON_LIGHTPROBE_CUBEMAP,
     "Reflection Cubemap",
     "Reflection probe with spherical or cubic attenuation"},
    {LIGHTPROBE_TYPE_PLANAR,
     "PLANAR",
     ICON_LIGHTPROBE_PLANAR,
     "Reflection Plane",
     "Planar reflection probe"},
    {LIGHTPROBE_TYPE_GRID,
     "GRID",
     ICON_LIGHTPROBE_GRID,
     "Irradiance Volume",
     "Irradiance probe to capture diffuse indirect lighting"},
    {0, NULL, 0, NULL, NULL},
};

enum {
  ALIGN_WORLD = 0,
  ALIGN_VIEW,
  ALIGN_CURSOR,
};

static const EnumPropertyItem align_options[] = {
    {ALIGN_WORLD, "WORLD", 0, "World", "Align the new object to the world"},
    {ALIGN_VIEW, "VIEW", 0, "View", "Align the new object to the view"},
    {ALIGN_CURSOR, "CURSOR", 0, "3D Cursor", "Use the 3D cursor orientation for the new object"},
    {0, NULL, 0, NULL, NULL},
};

/** \} */

/* -------------------------------------------------------------------- */
/** \name Local Helpers
 * \{ */

/**
 * Operator properties for creating an object under a screen space (2D) coordinate.
 * Used for object dropping like behavior (drag object and drop into 3D View).
 */
static void object_add_drop_xy_props(wmOperatorType *ot)
{
  PropertyRNA *prop;

  prop = RNA_def_int(ot->srna,
                     "drop_x",
                     0,
                     INT_MIN,
                     INT_MAX,
                     "Drop X",
                     "X-coordinate (screen space) to place the new object under",
                     INT_MIN,
                     INT_MAX);
  RNA_def_property_flag(prop, PROP_HIDDEN | PROP_SKIP_SAVE);
  prop = RNA_def_int(ot->srna,
                     "drop_y",
                     0,
                     INT_MIN,
                     INT_MAX,
                     "Drop Y",
                     "Y-coordinate (screen space) to place the new object under",
                     INT_MIN,
                     INT_MAX);
  RNA_def_property_flag(prop, PROP_HIDDEN | PROP_SKIP_SAVE);
}

static bool object_add_drop_xy_is_set(const wmOperator *op)
{
  return RNA_struct_property_is_set(op->ptr, "drop_x") &&
         RNA_struct_property_is_set(op->ptr, "drop_y");
}

/**
 * Query the currently set X- and Y-coordinate to position the new object under.
 * \param r_mval: Returned pointer to the coordinate in region-space.
 */
static bool object_add_drop_xy_get(bContext *C, wmOperator *op, int (*r_mval)[2])
{
  if (!object_add_drop_xy_is_set(op)) {
    (*r_mval)[0] = 0.0f;
    (*r_mval)[1] = 0.0f;
    return false;
  }

  const ARegion *region = CTX_wm_region(C);
  (*r_mval)[0] = RNA_int_get(op->ptr, "drop_x") - region->winrct.xmin;
  (*r_mval)[1] = RNA_int_get(op->ptr, "drop_y") - region->winrct.ymin;

  return true;
}

/**
 * Set the drop coordinate to the mouse position (if not already set) and call the operator's
 * `exec()` callback.
 */
static int object_add_drop_xy_generic_invoke(bContext *C, wmOperator *op, const wmEvent *event)
{
  if (!object_add_drop_xy_is_set(op)) {
    RNA_int_set(op->ptr, "drop_x", event->x);
    RNA_int_set(op->ptr, "drop_y", event->y);
  }
  return op->type->exec(C, op);
}

/** \} */

/* -------------------------------------------------------------------- */
/** \name Public Add Object API
 * \{ */

void ED_object_location_from_view(bContext *C, float loc[3])
{
  const Scene *scene = CTX_data_scene(C);
  copy_v3_v3(loc, scene->cursor.location);
}

void ED_object_rotation_from_quat(float rot[3], const float viewquat[4], const char align_axis)
{
  BLI_assert(align_axis >= 'X' && align_axis <= 'Z');

  switch (align_axis) {
    case 'X': {
      /* Same as 'rv3d->viewinv[1]' */
      const float axis_y[4] = {0.0f, 1.0f, 0.0f};
      float quat_y[4], quat[4];
      axis_angle_to_quat(quat_y, axis_y, M_PI_2);
      mul_qt_qtqt(quat, viewquat, quat_y);
      quat_to_eul(rot, quat);
      break;
    }
    case 'Y': {
      quat_to_eul(rot, viewquat);
      rot[0] -= (float)M_PI_2;
      break;
    }
    case 'Z': {
      quat_to_eul(rot, viewquat);
      break;
    }
  }
}

void ED_object_rotation_from_view(bContext *C, float rot[3], const char align_axis)
{
  RegionView3D *rv3d = CTX_wm_region_view3d(C);
  BLI_assert(align_axis >= 'X' && align_axis <= 'Z');
  if (rv3d) {
    float viewquat[4];
    copy_qt_qt(viewquat, rv3d->viewquat);
    viewquat[0] *= -1.0f;
    ED_object_rotation_from_quat(rot, viewquat, align_axis);
  }
  else {
    zero_v3(rot);
  }
}

void ED_object_base_init_transform_on_add(Object *object, const float loc[3], const float rot[3])
{
  if (loc) {
    copy_v3_v3(object->loc, loc);
  }

  if (rot) {
    copy_v3_v3(object->rot, rot);
  }

  BKE_object_to_mat4(object, object->obmat);
}

/* Uses context to figure out transform for primitive.
 * Returns standard diameter. */
float ED_object_new_primitive_matrix(
    bContext *C, Object *obedit, const float loc[3], const float rot[3], float r_primmat[4][4])
{
  Scene *scene = CTX_data_scene(C);
  View3D *v3d = CTX_wm_view3d(C);
  float mat[3][3], rmat[3][3], cmat[3][3], imat[3][3];

  unit_m4(r_primmat);

  eul_to_mat3(rmat, rot);
  invert_m3(rmat);

  /* inverse transform for initial rotation and object */
  copy_m3_m4(mat, obedit->obmat);
  mul_m3_m3m3(cmat, rmat, mat);
  invert_m3_m3(imat, cmat);
  copy_m4_m3(r_primmat, imat);

  /* center */
  copy_v3_v3(r_primmat[3], loc);
  sub_v3_v3v3(r_primmat[3], r_primmat[3], obedit->obmat[3]);
  invert_m3_m3(imat, mat);
  mul_m3_v3(imat, r_primmat[3]);

  {
    const float dia = v3d ? ED_view3d_grid_scale(scene, v3d, NULL) :
                            ED_scene_grid_scale(scene, NULL);
    return dia;
  }

  /* return 1.0f; */
}

/** \} */

/* -------------------------------------------------------------------- */
/** \name Add Object Operator
 * \{ */

static void view_align_update(struct Main *UNUSED(main),
                              struct Scene *UNUSED(scene),
                              struct PointerRNA *ptr)
{
  RNA_struct_idprops_unset(ptr, "rotation");
}

void ED_object_add_unit_props_size(wmOperatorType *ot)
{
  RNA_def_float_distance(
      ot->srna, "size", 2.0f, 0.0, OBJECT_ADD_SIZE_MAXF, "Size", "", 0.001, 100.00);
}

void ED_object_add_unit_props_radius_ex(wmOperatorType *ot, float default_value)
{
  RNA_def_float_distance(
      ot->srna, "radius", default_value, 0.0, OBJECT_ADD_SIZE_MAXF, "Radius", "", 0.001, 100.00);
}

void ED_object_add_unit_props_radius(wmOperatorType *ot)
{
  ED_object_add_unit_props_radius_ex(ot, 1.0f);
}

void ED_object_add_generic_props(wmOperatorType *ot, bool do_editmode)
{
  PropertyRNA *prop;

  if (do_editmode) {
    prop = RNA_def_boolean(ot->srna,
                           "enter_editmode",
                           0,
                           "Enter Edit Mode",
                           "Enter edit mode when adding this object");
    RNA_def_property_flag(prop, PROP_HIDDEN | PROP_SKIP_SAVE);
  }
  /* note: this property gets hidden for add-camera operator */
  prop = RNA_def_enum(
      ot->srna, "align", align_options, ALIGN_WORLD, "Align", "The alignment of the new object");
  RNA_def_property_update_runtime(prop, view_align_update);

  prop = RNA_def_float_vector_xyz(ot->srna,
                                  "location",
                                  3,
                                  NULL,
                                  -OBJECT_ADD_SIZE_MAXF,
                                  OBJECT_ADD_SIZE_MAXF,
                                  "Location",
                                  "Location for the newly added object",
                                  -1000.0f,
                                  1000.0f);
  RNA_def_property_flag(prop, PROP_SKIP_SAVE);
  prop = RNA_def_float_rotation(ot->srna,
                                "rotation",
                                3,
                                NULL,
                                -OBJECT_ADD_SIZE_MAXF,
                                OBJECT_ADD_SIZE_MAXF,
                                "Rotation",
                                "Rotation for the newly added object",
                                DEG2RADF(-360.0f),
                                DEG2RADF(360.0f));
  RNA_def_property_flag(prop, PROP_SKIP_SAVE);

  prop = RNA_def_float_vector_xyz(ot->srna,
                                  "scale",
                                  3,
                                  NULL,
                                  -OBJECT_ADD_SIZE_MAXF,
                                  OBJECT_ADD_SIZE_MAXF,
                                  "Scale",
                                  "Scale for the newly added object",
                                  -1000.0f,
                                  1000.0f);
  RNA_def_property_flag(prop, PROP_HIDDEN | PROP_SKIP_SAVE);
}

void ED_object_add_mesh_props(wmOperatorType *ot)
{
  RNA_def_boolean(ot->srna, "calc_uvs", true, "Generate UVs", "Generate a default UV map");
}

bool ED_object_add_generic_get_opts(bContext *C,
                                    wmOperator *op,
                                    const char view_align_axis,
                                    float loc[3],
                                    float rot[3],
                                    float scale[3],
                                    bool *enter_editmode,
                                    ushort *local_view_bits,
                                    bool *is_view_aligned)
{
  PropertyRNA *prop;

  /* Switch to Edit mode? optional prop */
  if ((prop = RNA_struct_find_property(op->ptr, "enter_editmode"))) {
    bool _enter_editmode;
    if (!enter_editmode) {
      enter_editmode = &_enter_editmode;
    }

    if (RNA_property_is_set(op->ptr, prop) && enter_editmode) {
      *enter_editmode = RNA_property_boolean_get(op->ptr, prop);
    }
    else {
      *enter_editmode = (U.flag & USER_ADD_EDITMODE) != 0;
      RNA_property_boolean_set(op->ptr, prop, *enter_editmode);
    }
  }

  if (local_view_bits) {
    View3D *v3d = CTX_wm_view3d(C);
    if (v3d && v3d->localvd) {
      *local_view_bits = v3d->local_view_uuid;
    }
  }

  /* Location! */
  {
    float _loc[3];
    if (!loc) {
      loc = _loc;
    }

    if (RNA_struct_property_is_set(op->ptr, "location")) {
      RNA_float_get_array(op->ptr, "location", loc);
    }
    else {
      ED_object_location_from_view(C, loc);
      RNA_float_set_array(op->ptr, "location", loc);
    }
  }

  /* Rotation! */
  {
    bool _is_view_aligned;
    float _rot[3];
    if (!is_view_aligned) {
      is_view_aligned = &_is_view_aligned;
    }
    if (!rot) {
      rot = _rot;
    }

    if (RNA_struct_property_is_set(op->ptr, "rotation")) {
      /* If rotation is set, always use it. Alignment (and corresponding user preference)
       * can be ignored since this is in world space anyways.
       * To not confuse (e.g. on redo), don't set it to #ALIGN_WORLD in the op UI though. */
      *is_view_aligned = false;
      RNA_float_get_array(op->ptr, "rotation", rot);
    }
    else {
      int alignment = ALIGN_WORLD;
      prop = RNA_struct_find_property(op->ptr, "align");

      if (RNA_property_is_set(op->ptr, prop)) {
        /* If alignment is set, always use it. */
        *is_view_aligned = alignment == ALIGN_VIEW;
        alignment = RNA_property_enum_get(op->ptr, prop);
      }
      else {
        /* If alignment is not set, use User Preferences. */
        *is_view_aligned = (U.flag & USER_ADD_VIEWALIGNED) != 0;
        if (*is_view_aligned) {
          RNA_property_enum_set(op->ptr, prop, ALIGN_VIEW);
          alignment = ALIGN_VIEW;
        }
        else if ((U.flag & USER_ADD_CURSORALIGNED) != 0) {
          RNA_property_enum_set(op->ptr, prop, ALIGN_CURSOR);
          alignment = ALIGN_CURSOR;
        }
        else {
          RNA_property_enum_set(op->ptr, prop, ALIGN_WORLD);
          alignment = ALIGN_WORLD;
        }
      }
      switch (alignment) {
        case ALIGN_WORLD:
          RNA_float_get_array(op->ptr, "rotation", rot);
          break;
        case ALIGN_VIEW:
          ED_object_rotation_from_view(C, rot, view_align_axis);
          RNA_float_set_array(op->ptr, "rotation", rot);
          break;
        case ALIGN_CURSOR: {
          const Scene *scene = CTX_data_scene(C);
          float tmat[3][3];
          BKE_scene_cursor_rot_to_mat3(&scene->cursor, tmat);
          mat3_normalized_to_eul(rot, tmat);
          RNA_float_set_array(op->ptr, "rotation", rot);
          break;
        }
      }
    }
  }

  /* Scale! */
  {
    float _scale[3];
    if (!scale) {
      scale = _scale;
    }

    /* For now this is optional, we can make it always use. */
    copy_v3_fl(scale, 1.0f);
    if ((prop = RNA_struct_find_property(op->ptr, "scale"))) {
      if (RNA_property_is_set(op->ptr, prop)) {
        RNA_property_float_get_array(op->ptr, prop, scale);
      }
      else {
        copy_v3_fl(scale, 1.0f);
        RNA_property_float_set_array(op->ptr, prop, scale);
      }
    }
  }

  return true;
}

/**
 * For object add primitive operators, or for object creation when `obdata != NULL`.
 * \param obdata: Assigned to #Object.data, with increased user count.
 *
 * \note Do not call undo push in this function (users of this function have to).
 */
Object *ED_object_add_type_with_obdata(bContext *C,
                                       const int type,
                                       const char *name,
                                       const float loc[3],
                                       const float rot[3],
                                       const bool enter_editmode,
                                       const ushort local_view_bits,
                                       ID *obdata)
{
  Main *bmain = CTX_data_main(C);
  Scene *scene = CTX_data_scene(C);
  ViewLayer *view_layer = CTX_data_view_layer(C);

  {
    Object *obedit = OBEDIT_FROM_VIEW_LAYER(view_layer);
    if (obedit != NULL) {
      ED_object_editmode_exit_ex(bmain, scene, obedit, EM_FREEDATA);
    }
  }

  /* deselects all, sets active object */
  Object *ob;
  if (obdata != NULL) {
    BLI_assert(type == BKE_object_obdata_to_type(obdata));
    ob = BKE_object_add_for_data(bmain, view_layer, type, name, obdata, true);
    const short *materials_len_p = BKE_id_material_len_p(obdata);
    if (materials_len_p && *materials_len_p > 0) {
      BKE_object_materials_test(bmain, ob, ob->data);
    }
  }
  else {
    ob = BKE_object_add(bmain, view_layer, type, name);
  }
  BASACT(view_layer)->local_view_bits = local_view_bits;
  /* editor level activate, notifiers */
  ED_object_base_activate(C, view_layer->basact);

  /* more editor stuff */
  ED_object_base_init_transform_on_add(ob, loc, rot);

  /* TODO(sergey): This is weird to manually tag objects for update, better to
   * use DEG_id_tag_update here perhaps.
   */
  DEG_id_type_tag(bmain, ID_OB);
  DEG_relations_tag_update(bmain);
  if (ob->data != NULL) {
    DEG_id_tag_update_ex(bmain, (ID *)ob->data, ID_RECALC_EDITORS);
  }

  if (enter_editmode) {
    ED_object_editmode_enter_ex(bmain, scene, ob, 0);
  }

  WM_event_add_notifier(C, NC_SCENE | ND_LAYER_CONTENT, scene);

  /* TODO(sergey): Use proper flag for tagging here. */
  DEG_id_tag_update(&scene->id, 0);

  ED_outliner_select_sync_from_object_tag(C);

  return ob;
}

Object *ED_object_add_type(bContext *C,
                           const int type,
                           const char *name,
                           const float loc[3],
                           const float rot[3],
                           const bool enter_editmode,
                           const ushort local_view_bits)
{
  return ED_object_add_type_with_obdata(
      C, type, name, loc, rot, enter_editmode, local_view_bits, NULL);
}

/* for object add operator */
static int object_add_exec(bContext *C, wmOperator *op)
{
  ushort local_view_bits;
  bool enter_editmode;
  float loc[3], rot[3], radius;
  WM_operator_view3d_unit_defaults(C, op);
  if (!ED_object_add_generic_get_opts(
          C, op, 'Z', loc, rot, NULL, &enter_editmode, &local_view_bits, NULL)) {
    return OPERATOR_CANCELLED;
  }
  radius = RNA_float_get(op->ptr, "radius");
  Object *ob = ED_object_add_type(
      C, RNA_enum_get(op->ptr, "type"), NULL, loc, rot, enter_editmode, local_view_bits);

  if (ob->type == OB_LATTICE) {
    /* lattice is a special case!
     * we never want to scale the obdata since that is the rest-state */
    copy_v3_fl(ob->scale, radius);
  }
  else {
    BKE_object_obdata_size_init(ob, radius);
  }

  return OPERATOR_FINISHED;
}

void OBJECT_OT_add(wmOperatorType *ot)
{
  /* identifiers */
  ot->name = "Add Object";
  ot->description = "Add an object to the scene";
  ot->idname = "OBJECT_OT_add";

  /* api callbacks */
  ot->exec = object_add_exec;
  ot->poll = ED_operator_objectmode;

  /* flags */
  ot->flag = OPTYPE_REGISTER | OPTYPE_UNDO;

  /* properties */
  ED_object_add_unit_props_radius(ot);
  PropertyRNA *prop = RNA_def_enum(ot->srna, "type", rna_enum_object_type_items, 0, "Type", "");
  RNA_def_property_translation_context(prop, BLT_I18NCONTEXT_ID_ID);

  ED_object_add_generic_props(ot, true);
}

/** \} */

/* -------------------------------------------------------------------- */
/** \name Add Probe Operator
 * \{ */

/* for object add operator */
static const char *get_lightprobe_defname(int type)
{
  switch (type) {
    case LIGHTPROBE_TYPE_GRID:
      return CTX_DATA_(BLT_I18NCONTEXT_ID_LIGHT, "IrradianceVolume");
    case LIGHTPROBE_TYPE_PLANAR:
      return CTX_DATA_(BLT_I18NCONTEXT_ID_LIGHT, "ReflectionPlane");
    case LIGHTPROBE_TYPE_CUBE:
      return CTX_DATA_(BLT_I18NCONTEXT_ID_LIGHT, "ReflectionCubemap");
    default:
      return CTX_DATA_(BLT_I18NCONTEXT_ID_LIGHT, "LightProbe");
  }
}

static int lightprobe_add_exec(bContext *C, wmOperator *op)
{
  bool enter_editmode;
  ushort local_view_bits;
  float loc[3], rot[3];
  WM_operator_view3d_unit_defaults(C, op);
  if (!ED_object_add_generic_get_opts(
          C, op, 'Z', loc, rot, NULL, &enter_editmode, &local_view_bits, NULL)) {
    return OPERATOR_CANCELLED;
  }
  int type = RNA_enum_get(op->ptr, "type");
  float radius = RNA_float_get(op->ptr, "radius");

  Object *ob = ED_object_add_type(
      C, OB_LIGHTPROBE, get_lightprobe_defname(type), loc, rot, false, local_view_bits);
  copy_v3_fl(ob->scale, radius);

  LightProbe *probe = (LightProbe *)ob->data;

  BKE_lightprobe_type_set(probe, type);

  DEG_relations_tag_update(CTX_data_main(C));

  return OPERATOR_FINISHED;
}

void OBJECT_OT_lightprobe_add(wmOperatorType *ot)
{
  /* identifiers */
  ot->name = "Add Light Probe";
  ot->description = "Add a light probe object";
  ot->idname = "OBJECT_OT_lightprobe_add";

  /* api callbacks */
  ot->exec = lightprobe_add_exec;
  ot->poll = ED_operator_objectmode;

  /* flags */
  ot->flag = OPTYPE_REGISTER | OPTYPE_UNDO;

  /* properties */
  ot->prop = RNA_def_enum(ot->srna, "type", lightprobe_type_items, 0, "Type", "");

  ED_object_add_unit_props_radius(ot);
  ED_object_add_generic_props(ot, true);
}

/** \} */

/* -------------------------------------------------------------------- */
/** \name Add Effector Operator
 * \{ */

/* for object add operator */

static const char *get_effector_defname(ePFieldType type)
{
  switch (type) {
    case PFIELD_FORCE:
      return CTX_DATA_(BLT_I18NCONTEXT_ID_OBJECT, "Force");
    case PFIELD_VORTEX:
      return CTX_DATA_(BLT_I18NCONTEXT_ID_OBJECT, "Vortex");
    case PFIELD_MAGNET:
      return CTX_DATA_(BLT_I18NCONTEXT_ID_OBJECT, "Magnet");
    case PFIELD_WIND:
      return CTX_DATA_(BLT_I18NCONTEXT_ID_OBJECT, "Wind");
    case PFIELD_GUIDE:
      return CTX_DATA_(BLT_I18NCONTEXT_ID_OBJECT, "CurveGuide");
    case PFIELD_TEXTURE:
      return CTX_DATA_(BLT_I18NCONTEXT_ID_OBJECT, "TextureField");
    case PFIELD_HARMONIC:
      return CTX_DATA_(BLT_I18NCONTEXT_ID_OBJECT, "Harmonic");
    case PFIELD_CHARGE:
      return CTX_DATA_(BLT_I18NCONTEXT_ID_OBJECT, "Charge");
    case PFIELD_LENNARDJ:
      return CTX_DATA_(BLT_I18NCONTEXT_ID_OBJECT, "Lennard-Jones");
    case PFIELD_BOID:
      return CTX_DATA_(BLT_I18NCONTEXT_ID_OBJECT, "Boid");
    case PFIELD_TURBULENCE:
      return CTX_DATA_(BLT_I18NCONTEXT_ID_OBJECT, "Turbulence");
    case PFIELD_DRAG:
      return CTX_DATA_(BLT_I18NCONTEXT_ID_OBJECT, "Drag");
    case PFIELD_FLUIDFLOW:
      return CTX_DATA_(BLT_I18NCONTEXT_ID_OBJECT, "FluidField");
    case PFIELD_NULL:
      return CTX_DATA_(BLT_I18NCONTEXT_ID_OBJECT, "Field");
    case NUM_PFIELD_TYPES:
      break;
  }

  BLI_assert(false);
  return CTX_DATA_(BLT_I18NCONTEXT_ID_OBJECT, "Field");
}

static int effector_add_exec(bContext *C, wmOperator *op)
{
  bool enter_editmode;
  ushort local_view_bits;
  float loc[3], rot[3];
  WM_operator_view3d_unit_defaults(C, op);
  if (!ED_object_add_generic_get_opts(
          C, op, 'Z', loc, rot, NULL, &enter_editmode, &local_view_bits, NULL)) {
    return OPERATOR_CANCELLED;
  }
  int type = RNA_enum_get(op->ptr, "type");
  float dia = RNA_float_get(op->ptr, "radius");

  Object *ob;
  if (type == PFIELD_GUIDE) {
    Main *bmain = CTX_data_main(C);
    Scene *scene = CTX_data_scene(C);
    Curve *cu;
    ob = ED_object_add_type(
        C, OB_CURVE, get_effector_defname(type), loc, rot, false, local_view_bits);

    cu = ob->data;
    cu->flag |= CU_PATH | CU_3D;
    ED_object_editmode_enter_ex(bmain, scene, ob, 0);

    float mat[4][4];
    ED_object_new_primitive_matrix(C, ob, loc, rot, mat);
    BLI_addtail(&cu->editnurb->nurbs,
                ED_curve_add_nurbs_primitive(C, ob, mat, CU_NURBS | CU_PRIM_PATH, dia));
    if (!enter_editmode) {
      ED_object_editmode_exit_ex(bmain, scene, ob, EM_FREEDATA);
    }
  }
  else {
    ob = ED_object_add_type(
        C, OB_EMPTY, get_effector_defname(type), loc, rot, false, local_view_bits);
    BKE_object_obdata_size_init(ob, dia);
    if (ELEM(type, PFIELD_WIND, PFIELD_VORTEX)) {
      ob->empty_drawtype = OB_SINGLE_ARROW;
    }
  }

  ob->pd = BKE_partdeflect_new(type);

  DEG_relations_tag_update(CTX_data_main(C));

  return OPERATOR_FINISHED;
}

void OBJECT_OT_effector_add(wmOperatorType *ot)
{
  /* identifiers */
  ot->name = "Add Effector";
  ot->description = "Add an empty object with a physics effector to the scene";
  ot->idname = "OBJECT_OT_effector_add";

  /* api callbacks */
  ot->exec = effector_add_exec;
  ot->poll = ED_operator_objectmode;

  /* flags */
  ot->flag = OPTYPE_REGISTER | OPTYPE_UNDO;

  /* properties */
  ot->prop = RNA_def_enum(ot->srna, "type", field_type_items, 0, "Type", "");

  ED_object_add_unit_props_radius(ot);
  ED_object_add_generic_props(ot, true);
}

/** \} */

/* -------------------------------------------------------------------- */
/** \name Add Camera Operator
 * \{ */

static int object_camera_add_exec(bContext *C, wmOperator *op)
{
  View3D *v3d = CTX_wm_view3d(C);
  Scene *scene = CTX_data_scene(C);

  /* force view align for cameras */
  RNA_enum_set(op->ptr, "align", ALIGN_VIEW);

  ushort local_view_bits;
  bool enter_editmode;
  float loc[3], rot[3];
  if (!ED_object_add_generic_get_opts(
          C, op, 'Z', loc, rot, NULL, &enter_editmode, &local_view_bits, NULL)) {
    return OPERATOR_CANCELLED;
  }
  Object *ob = ED_object_add_type(C, OB_CAMERA, NULL, loc, rot, false, local_view_bits);

  if (v3d) {
    if (v3d->camera == NULL) {
      v3d->camera = ob;
    }
    if (v3d->scenelock && scene->camera == NULL) {
      scene->camera = ob;
    }
  }

  Camera *cam = ob->data;
  cam->drawsize = v3d ? ED_view3d_grid_scale(scene, v3d, NULL) : ED_scene_grid_scale(scene, NULL);

  return OPERATOR_FINISHED;
}

void OBJECT_OT_camera_add(wmOperatorType *ot)
{
  PropertyRNA *prop;

  /* identifiers */
  ot->name = "Add Camera";
  ot->description = "Add a camera object to the scene";
  ot->idname = "OBJECT_OT_camera_add";

  /* api callbacks */
  ot->exec = object_camera_add_exec;
  ot->poll = ED_operator_objectmode;

  /* flags */
  ot->flag = OPTYPE_REGISTER | OPTYPE_UNDO;

  ED_object_add_generic_props(ot, true);

  /* hide this for cameras, default */
  prop = RNA_struct_type_find_property(ot->srna, "align");
  RNA_def_property_flag(prop, PROP_HIDDEN);
}

/** \} */

/* -------------------------------------------------------------------- */
/** \name Add Metaball Operator
 * \{ */

static int object_metaball_add_exec(bContext *C, wmOperator *op)
{
  Main *bmain = CTX_data_main(C);
  Scene *scene = CTX_data_scene(C);
  ViewLayer *view_layer = CTX_data_view_layer(C);

  ushort local_view_bits;
  bool enter_editmode;
  float loc[3], rot[3];
  WM_operator_view3d_unit_defaults(C, op);
  if (!ED_object_add_generic_get_opts(
          C, op, 'Z', loc, rot, NULL, &enter_editmode, &local_view_bits, NULL)) {
    return OPERATOR_CANCELLED;
  }

  bool newob = false;
  Object *obedit = OBEDIT_FROM_VIEW_LAYER(view_layer);
  if (obedit == NULL || obedit->type != OB_MBALL) {
    obedit = ED_object_add_type(C, OB_MBALL, NULL, loc, rot, true, local_view_bits);
    newob = true;
  }
  else {
    DEG_id_tag_update(&obedit->id, ID_RECALC_GEOMETRY);
  }

  float mat[4][4];
  ED_object_new_primitive_matrix(C, obedit, loc, rot, mat);
  /* Halving here is done to account for constant values from #BKE_mball_element_add.
   * While the default radius of the resulting meta element is 2,
   * we want to pass in 1 so other values such as resolution are scaled by 1.0. */
  float dia = RNA_float_get(op->ptr, "radius") / 2;

  ED_mball_add_primitive(C, obedit, newob, mat, dia, RNA_enum_get(op->ptr, "type"));

  /* userdef */
  if (newob && !enter_editmode) {
    ED_object_editmode_exit_ex(bmain, scene, obedit, EM_FREEDATA);
  }

  WM_event_add_notifier(C, NC_OBJECT | ND_DRAW, obedit);

  return OPERATOR_FINISHED;
}

void OBJECT_OT_metaball_add(wmOperatorType *ot)
{
  /* identifiers */
  ot->name = "Add Metaball";
  ot->description = "Add an metaball object to the scene";
  ot->idname = "OBJECT_OT_metaball_add";

  /* api callbacks */
  ot->invoke = WM_menu_invoke;
  ot->exec = object_metaball_add_exec;
  ot->poll = ED_operator_scene_editable;

  /* flags */
  ot->flag = OPTYPE_REGISTER | OPTYPE_UNDO;

  ot->prop = RNA_def_enum(ot->srna, "type", rna_enum_metaelem_type_items, 0, "Primitive", "");

  ED_object_add_unit_props_radius_ex(ot, 2.0f);
  ED_object_add_generic_props(ot, true);
}

/** \} */

/* -------------------------------------------------------------------- */
/** \name Add Text Operator
 * \{ */

static int object_add_text_exec(bContext *C, wmOperator *op)
{
  Object *obedit = CTX_data_edit_object(C);
  bool enter_editmode;
  ushort local_view_bits;
  float loc[3], rot[3];

  WM_operator_view3d_unit_defaults(C, op);
  if (!ED_object_add_generic_get_opts(
          C, op, 'Z', loc, rot, NULL, &enter_editmode, &local_view_bits, NULL)) {
    return OPERATOR_CANCELLED;
  }
  if (obedit && obedit->type == OB_FONT) {
    return OPERATOR_CANCELLED;
  }

  obedit = ED_object_add_type(C, OB_FONT, NULL, loc, rot, enter_editmode, local_view_bits);
  BKE_object_obdata_size_init(obedit, RNA_float_get(op->ptr, "radius"));

  WM_event_add_notifier(C, NC_OBJECT | ND_DRAW, obedit);

  return OPERATOR_FINISHED;
}

void OBJECT_OT_text_add(wmOperatorType *ot)
{
  /* identifiers */
  ot->name = "Add Text";
  ot->description = "Add a text object to the scene";
  ot->idname = "OBJECT_OT_text_add";

  /* api callbacks */
  ot->exec = object_add_text_exec;
  ot->poll = ED_operator_objectmode;

  /* flags */
  ot->flag = OPTYPE_REGISTER | OPTYPE_UNDO;

  /* properties */
  ED_object_add_unit_props_radius(ot);
  ED_object_add_generic_props(ot, true);
}

/** \} */

/* -------------------------------------------------------------------- */
/** \name Add Armature Operator
 * \{ */

static int object_armature_add_exec(bContext *C, wmOperator *op)
{
  Main *bmain = CTX_data_main(C);
  Scene *scene = CTX_data_scene(C);
  ViewLayer *view_layer = CTX_data_view_layer(C);
  Object *obedit = OBEDIT_FROM_VIEW_LAYER(view_layer);

  RegionView3D *rv3d = CTX_wm_region_view3d(C);
  bool newob = false;
  bool enter_editmode;
  ushort local_view_bits;
  float loc[3], rot[3], dia;
  bool view_aligned = rv3d && (U.flag & USER_ADD_VIEWALIGNED);

  WM_operator_view3d_unit_defaults(C, op);
  if (!ED_object_add_generic_get_opts(
          C, op, 'Z', loc, rot, NULL, &enter_editmode, &local_view_bits, NULL)) {
    return OPERATOR_CANCELLED;
  }
  if ((obedit == NULL) || (obedit->type != OB_ARMATURE)) {
    obedit = ED_object_add_type(C, OB_ARMATURE, NULL, loc, rot, true, local_view_bits);
    ED_object_editmode_enter_ex(bmain, scene, obedit, 0);
    newob = true;
  }
  else {
    DEG_id_tag_update(&obedit->id, ID_RECALC_GEOMETRY);
  }

  if (obedit == NULL) {
    BKE_report(op->reports, RPT_ERROR, "Cannot create editmode armature");
    return OPERATOR_CANCELLED;
  }

  dia = RNA_float_get(op->ptr, "radius");
  ED_armature_ebone_add_primitive(obedit, dia, view_aligned);

  /* userdef */
  if (newob && !enter_editmode) {
    ED_object_editmode_exit_ex(bmain, scene, obedit, EM_FREEDATA);
  }

  WM_event_add_notifier(C, NC_OBJECT | ND_DRAW, obedit);

  return OPERATOR_FINISHED;
}

void OBJECT_OT_armature_add(wmOperatorType *ot)
{
  /* identifiers */
  ot->name = "Add Armature";
  ot->description = "Add an armature object to the scene";
  ot->idname = "OBJECT_OT_armature_add";

  /* api callbacks */
  ot->exec = object_armature_add_exec;
  ot->poll = ED_operator_objectmode;

  /* flags */
  ot->flag = OPTYPE_REGISTER | OPTYPE_UNDO;

  /* properties */
  ED_object_add_unit_props_radius(ot);
  ED_object_add_generic_props(ot, true);
}

/** \} */

/* -------------------------------------------------------------------- */
/** \name Add Empty Operator
 * \{ */

static int object_empty_add_exec(bContext *C, wmOperator *op)
{
  Object *ob;
  int type = RNA_enum_get(op->ptr, "type");
  ushort local_view_bits;
  float loc[3], rot[3];

  WM_operator_view3d_unit_defaults(C, op);
  if (!ED_object_add_generic_get_opts(C, op, 'Z', loc, rot, NULL, NULL, &local_view_bits, NULL)) {
    return OPERATOR_CANCELLED;
  }
  ob = ED_object_add_type(C, OB_EMPTY, NULL, loc, rot, false, local_view_bits);

  BKE_object_empty_draw_type_set(ob, type);
  BKE_object_obdata_size_init(ob, RNA_float_get(op->ptr, "radius"));

  return OPERATOR_FINISHED;
}

void OBJECT_OT_empty_add(wmOperatorType *ot)
{
  /* identifiers */
  ot->name = "Add Empty";
  ot->description = "Add an empty object to the scene";
  ot->idname = "OBJECT_OT_empty_add";

  /* api callbacks */
  ot->invoke = WM_menu_invoke;
  ot->exec = object_empty_add_exec;
  ot->poll = ED_operator_objectmode;

  /* flags */
  ot->flag = OPTYPE_REGISTER | OPTYPE_UNDO;

  /* properties */
  ot->prop = RNA_def_enum(ot->srna, "type", rna_enum_object_empty_drawtype_items, 0, "Type", "");

  ED_object_add_unit_props_radius(ot);
  ED_object_add_generic_props(ot, false);
}

static int empty_drop_named_image_invoke(bContext *C, wmOperator *op, const wmEvent *event)
{
  Scene *scene = CTX_data_scene(C);

  Image *ima = NULL;

  ima = (Image *)WM_operator_drop_load_path(C, op, ID_IM);
  if (!ima) {
    return OPERATOR_CANCELLED;
  }
  /* handled below */
  id_us_min(&ima->id);

  Object *ob = NULL;
  Object *ob_cursor = ED_view3d_give_object_under_cursor(C, event->mval);

  /* either change empty under cursor or create a new empty */
  if (ob_cursor && ob_cursor->type == OB_EMPTY) {
    WM_event_add_notifier(C, NC_SCENE | ND_OB_ACTIVE, scene);
    DEG_id_tag_update((ID *)ob_cursor, ID_RECALC_TRANSFORM);
    ob = ob_cursor;
  }
  else {
    /* add new empty */
    ushort local_view_bits;
    float rot[3];

    if (!ED_object_add_generic_get_opts(
            C, op, 'Z', NULL, rot, NULL, NULL, &local_view_bits, NULL)) {
      return OPERATOR_CANCELLED;
    }
    ob = ED_object_add_type(C, OB_EMPTY, NULL, NULL, rot, false, local_view_bits);

    ED_object_location_from_view(C, ob->loc);
    ED_view3d_cursor3d_position(C, event->mval, false, ob->loc);
    ED_object_rotation_from_view(C, ob->rot, 'Z');
    ob->empty_drawsize = 5.0f;
  }

  BKE_object_empty_draw_type_set(ob, OB_EMPTY_IMAGE);

  id_us_min(ob->data);
  ob->data = ima;
  id_us_plus(ob->data);

  return OPERATOR_FINISHED;
}

void OBJECT_OT_drop_named_image(wmOperatorType *ot)
{
  PropertyRNA *prop;

  /* identifiers */
  ot->name = "Add Empty Image/Drop Image to Empty";
  ot->description = "Add an empty image type to scene with data";
  ot->idname = "OBJECT_OT_drop_named_image";

  /* api callbacks */
  ot->invoke = empty_drop_named_image_invoke;
  ot->poll = ED_operator_objectmode;

  /* flags */
  ot->flag = OPTYPE_REGISTER | OPTYPE_UNDO;

  /* properties */
  prop = RNA_def_string(ot->srna, "filepath", NULL, FILE_MAX, "Filepath", "Path to image file");
  RNA_def_property_flag(prop, PROP_HIDDEN | PROP_SKIP_SAVE);
  RNA_def_boolean(ot->srna,
                  "relative_path",
                  true,
                  "Relative Path",
                  "Select the file relative to the blend file");
  RNA_def_property_flag(prop, PROP_HIDDEN | PROP_SKIP_SAVE);
  prop = RNA_def_string(ot->srna, "name", NULL, MAX_ID_NAME - 2, "Name", "Image name to assign");
  RNA_def_property_flag(prop, PROP_HIDDEN | PROP_SKIP_SAVE);
  ED_object_add_generic_props(ot, false);
}

/** \} */

/* -------------------------------------------------------------------- */
/** \name Add Gpencil Operator
 * \{ */

static bool object_gpencil_add_poll(bContext *C)
{
  Scene *scene = CTX_data_scene(C);
  Object *obact = CTX_data_active_object(C);

  if ((scene == NULL) || (ID_IS_LINKED(scene))) {
    return false;
  }

  if (obact && obact->type == OB_GPENCIL) {
    if (obact->mode != OB_MODE_OBJECT) {
      return false;
    }
  }

  return true;
}

static int object_gpencil_add_exec(bContext *C, wmOperator *op)
{
  Object *ob = CTX_data_active_object(C), *ob_orig = ob;
  bGPdata *gpd = (ob && (ob->type == OB_GPENCIL)) ? ob->data : NULL;

  const int type = RNA_enum_get(op->ptr, "type");

  ushort local_view_bits;
  float loc[3], rot[3];
  bool newob = false;

  /* Note: We use 'Y' here (not 'Z'), as */
  WM_operator_view3d_unit_defaults(C, op);
  if (!ED_object_add_generic_get_opts(C, op, 'Y', loc, rot, NULL, NULL, &local_view_bits, NULL)) {
    return OPERATOR_CANCELLED;
  }
  /* Add new object if not currently editing a GP object. */
  if ((gpd == NULL) || (GPENCIL_ANY_MODE(gpd) == false)) {
    const char *ob_name = NULL;
    switch (type) {
      case GP_EMPTY: {
        ob_name = "GPencil";
        break;
      }
      case GP_MONKEY: {
        ob_name = "Suzanne";
        break;
      }
      case GP_STROKE: {
        ob_name = "Stroke";
        break;
      }
      case GP_LRT_OBJECT:
      case GP_LRT_COLLECTION: {
        ob_name = "Line Art";
        break;
      }
      default: {
        break;
      }
    }

    ob = ED_object_add_type(C, OB_GPENCIL, ob_name, loc, rot, true, local_view_bits);
    gpd = ob->data;
    newob = true;
  }
  else {
    DEG_id_tag_update(&ob->id, ID_RECALC_GEOMETRY);
    WM_event_add_notifier(C, NC_GPENCIL | ND_DATA | NA_ADDED, NULL);
  }

  /* create relevant geometry */
  switch (type) {
    case GP_EMPTY: {
      float mat[4][4];

      ED_object_new_primitive_matrix(C, ob, loc, rot, mat);
      ED_gpencil_create_blank(C, ob, mat);
      break;
    }
    case GP_STROKE: {
      float radius = RNA_float_get(op->ptr, "radius");
      float mat[4][4];

      ED_object_new_primitive_matrix(C, ob, loc, rot, mat);
      mul_v3_fl(mat[0], radius);
      mul_v3_fl(mat[1], radius);
      mul_v3_fl(mat[2], radius);

      ED_gpencil_create_stroke(C, ob, mat);
      break;
    }
    case GP_MONKEY: {
      float radius = RNA_float_get(op->ptr, "radius");
      float mat[4][4];

      ED_object_new_primitive_matrix(C, ob, loc, rot, mat);
      mul_v3_fl(mat[0], radius);
      mul_v3_fl(mat[1], radius);
      mul_v3_fl(mat[2], radius);

      ED_gpencil_create_monkey(C, ob, mat);
      break;
    }
    case GP_LRT_SCENE:
    case GP_LRT_COLLECTION:
    case GP_LRT_OBJECT: {
      float radius = RNA_float_get(op->ptr, "radius");
      float mat[4][4];

      ED_object_new_primitive_matrix(C, ob, loc, rot, mat);
      mul_v3_fl(mat[0], radius);
      mul_v3_fl(mat[1], radius);
      mul_v3_fl(mat[2], radius);

      ED_gpencil_create_lineart(C, ob);

      gpd = ob->data;

      /* Add Line Art modifier */
      LineartGpencilModifierData *md = (LineartGpencilModifierData *)BKE_gpencil_modifier_new(
          eGpencilModifierType_Lineart);
      BLI_addtail(&ob->greasepencil_modifiers, md);
      BKE_gpencil_modifier_unique_name(&ob->greasepencil_modifiers, (GpencilModifierData *)md);

      if (type == GP_LRT_COLLECTION) {
        md->source_type = LRT_SOURCE_COLLECTION;
        md->source_collection = CTX_data_collection(C);
      }
      else if (type == GP_LRT_OBJECT) {
        md->source_type = LRT_SOURCE_OBJECT;
        md->source_object = ob_orig;
      }
      else {
        /* Whole scene. */
        md->source_type = LRT_SOURCE_SCENE;
      }
      /* Only created one layer and one material. */
      strcpy(md->target_layer, ((bGPDlayer *)gpd->layers.first)->info);
      md->target_material = BKE_gpencil_material(ob, 1);
      if (md->target_material) {
        id_us_plus(&md->target_material->id);
      }
<<<<<<< HEAD
    }
    case GP_EMPTY:
      /* do nothing */
=======

      /* Stroke object is drawn in front of meshes by default. */
      ob->dtx |= OB_DRAW_IN_FRONT;
>>>>>>> 88400f0c
      break;
    }
    default:
      BKE_report(op->reports, RPT_WARNING, "Not implemented");
      break;
  }

  /* If this is a new object, initialize default stuff (colors, etc.) */
  if (newob) {
    /* set default viewport color to black */
    copy_v3_fl(ob->color, 0.0f);

    ED_gpencil_add_defaults(C, ob);
  }

  return OPERATOR_FINISHED;
}

void OBJECT_OT_gpencil_add(wmOperatorType *ot)
{
  /* identifiers */
  ot->name = "Add Grease Pencil";
  ot->description = "Add a Grease Pencil object to the scene";
  ot->idname = "OBJECT_OT_gpencil_add";

  /* api callbacks */
  ot->invoke = WM_menu_invoke;
  ot->exec = object_gpencil_add_exec;
  ot->poll = object_gpencil_add_poll;

  /* flags */
  ot->flag = OPTYPE_REGISTER | OPTYPE_UNDO;

  /* properties */
  ED_object_add_unit_props_radius(ot);
  ED_object_add_generic_props(ot, false);

  ot->prop = RNA_def_enum(ot->srna, "type", rna_enum_object_gpencil_type_items, 0, "Type", "");
}

/** \} */

/* -------------------------------------------------------------------- */
/** \name Add Light Operator
 * \{ */

static const char *get_light_defname(int type)
{
  switch (type) {
    case LA_LOCAL:
      return CTX_DATA_(BLT_I18NCONTEXT_ID_LIGHT, "Point");
    case LA_SUN:
      return CTX_DATA_(BLT_I18NCONTEXT_ID_LIGHT, "Sun");
    case LA_SPOT:
      return CTX_DATA_(BLT_I18NCONTEXT_ID_LIGHT, "Spot");
    case LA_AREA:
      return CTX_DATA_(BLT_I18NCONTEXT_ID_LIGHT, "Area");
    default:
      return CTX_DATA_(BLT_I18NCONTEXT_ID_LIGHT, "Light");
  }
}

static int object_light_add_exec(bContext *C, wmOperator *op)
{
  Object *ob;
  Light *la;
  int type = RNA_enum_get(op->ptr, "type");
  ushort local_view_bits;
  float loc[3], rot[3];

  WM_operator_view3d_unit_defaults(C, op);
  if (!ED_object_add_generic_get_opts(C, op, 'Z', loc, rot, NULL, NULL, &local_view_bits, NULL)) {
    return OPERATOR_CANCELLED;
  }
  ob = ED_object_add_type(C, OB_LAMP, get_light_defname(type), loc, rot, false, local_view_bits);

  float size = RNA_float_get(op->ptr, "radius");
  /* Better defaults for light size. */
  switch (type) {
    case LA_LOCAL:
    case LA_SPOT:
      break;
    case LA_AREA:
      size *= 4.0f;
      break;
    default:
      size *= 0.5f;
      break;
  }
  BKE_object_obdata_size_init(ob, size);

  la = (Light *)ob->data;
  la->type = type;

  if (type == LA_SUN) {
    la->energy = 1.0f;
  }

  return OPERATOR_FINISHED;
}

void OBJECT_OT_light_add(wmOperatorType *ot)
{
  /* identifiers */
  ot->name = "Add Light";
  ot->description = "Add a light object to the scene";
  ot->idname = "OBJECT_OT_light_add";

  /* api callbacks */
  ot->invoke = WM_menu_invoke;
  ot->exec = object_light_add_exec;
  ot->poll = ED_operator_objectmode;

  /* flags */
  ot->flag = OPTYPE_REGISTER | OPTYPE_UNDO;

  /* properties */
  ot->prop = RNA_def_enum(ot->srna, "type", rna_enum_light_type_items, 0, "Type", "");
  RNA_def_property_translation_context(ot->prop, BLT_I18NCONTEXT_ID_LIGHT);

  ED_object_add_unit_props_radius(ot);
  ED_object_add_generic_props(ot, false);
}

/** \} */

/* -------------------------------------------------------------------- */
/** \name Add Collection Instance Operator
 * \{ */

static int collection_instance_add_exec(bContext *C, wmOperator *op)
{
  Main *bmain = CTX_data_main(C);
  Collection *collection;
  ushort local_view_bits;
  float loc[3], rot[3];

  PropertyRNA *prop_name = RNA_struct_find_property(op->ptr, "name");
  PropertyRNA *prop_location = RNA_struct_find_property(op->ptr, "location");

  if (RNA_property_is_set(op->ptr, prop_name)) {
    char name[MAX_ID_NAME - 2];
    RNA_property_string_get(op->ptr, prop_name, name);
    collection = (Collection *)BKE_libblock_find_name(bmain, ID_GR, name);

    int mval[2];
    if (!RNA_property_is_set(op->ptr, prop_location) && object_add_drop_xy_get(C, op, &mval)) {
      ED_object_location_from_view(C, loc);
      ED_view3d_cursor3d_position(C, mval, false, loc);
      RNA_property_float_set_array(op->ptr, prop_location, loc);
    }
  }
  else {
    collection = BLI_findlink(&bmain->collections, RNA_enum_get(op->ptr, "collection"));
  }

  if (collection == NULL) {
    return OPERATOR_CANCELLED;
  }

  if (!ED_object_add_generic_get_opts(C, op, 'Z', loc, rot, NULL, NULL, &local_view_bits, NULL)) {
    return OPERATOR_CANCELLED;
  }

  Scene *scene = CTX_data_scene(C);
  ViewLayer *view_layer = CTX_data_view_layer(C);

  /* Avoid dependency cycles. */
  LayerCollection *active_lc = BKE_layer_collection_get_active(view_layer);
  while (BKE_collection_cycle_find(active_lc->collection, collection)) {
    active_lc = BKE_layer_collection_activate_parent(view_layer, active_lc);
  }

  Object *ob = ED_object_add_type(
      C, OB_EMPTY, collection->id.name + 2, loc, rot, false, local_view_bits);
  ob->instance_collection = collection;
  ob->empty_drawsize = U.collection_instance_empty_size;
  ob->transflag |= OB_DUPLICOLLECTION;
  id_us_plus(&collection->id);

  /* works without this except if you try render right after, see: 22027 */
  DEG_relations_tag_update(bmain);
  DEG_id_tag_update(&scene->id, ID_RECALC_SELECT);
  WM_event_add_notifier(C, NC_SCENE | ND_OB_ACTIVE, scene);
  WM_event_add_notifier(C, NC_SCENE | ND_LAYER_CONTENT, scene);

  return OPERATOR_FINISHED;
}

static int object_instance_add_invoke(bContext *C, wmOperator *op, const wmEvent *event)
{
  if (!object_add_drop_xy_is_set(op)) {
    RNA_int_set(op->ptr, "drop_x", event->x);
    RNA_int_set(op->ptr, "drop_y", event->y);
  }

  if (!RNA_struct_property_is_set(op->ptr, "name")) {
    return WM_enum_search_invoke(C, op, event);
  }
  return op->type->exec(C, op);
}

/* only used as menu */
void OBJECT_OT_collection_instance_add(wmOperatorType *ot)
{
  PropertyRNA *prop;

  /* identifiers */
  ot->name = "Add Collection Instance";
  ot->description = "Add a collection instance";
  ot->idname = "OBJECT_OT_collection_instance_add";

  /* api callbacks */
  ot->invoke = object_instance_add_invoke;
  ot->exec = collection_instance_add_exec;
  ot->poll = ED_operator_objectmode;

  /* flags */
  ot->flag = OPTYPE_REGISTER | OPTYPE_UNDO;

  /* properties */
  RNA_def_string(
      ot->srna, "name", "Collection", MAX_ID_NAME - 2, "Name", "Collection name to add");
  prop = RNA_def_enum(ot->srna, "collection", DummyRNA_NULL_items, 0, "Collection", "");
  RNA_def_enum_funcs(prop, RNA_collection_itemf);
  RNA_def_property_flag(prop, PROP_ENUM_NO_TRANSLATE);
  ot->prop = prop;
  ED_object_add_generic_props(ot, false);

  object_add_drop_xy_props(ot);
}

/** \} */

/* -------------------------------------------------------------------- */
/** \name Add Data Instance Operator
 *
 * Use for dropping ID's from the outliner.
 * \{ */

static int object_data_instance_add_exec(bContext *C, wmOperator *op)
{
  Main *bmain = CTX_data_main(C);
  ID *id = NULL;
  ushort local_view_bits;
  float loc[3], rot[3];

  PropertyRNA *prop_name = RNA_struct_find_property(op->ptr, "name");
  PropertyRNA *prop_type = RNA_struct_find_property(op->ptr, "type");
  PropertyRNA *prop_location = RNA_struct_find_property(op->ptr, "location");

  /* These shouldn't fail when created by outliner dropping as it checks the ID is valid. */
  if (!RNA_property_is_set(op->ptr, prop_name) || !RNA_property_is_set(op->ptr, prop_type)) {
    return OPERATOR_CANCELLED;
  }
  const short id_type = RNA_property_enum_get(op->ptr, prop_type);
  char name[MAX_ID_NAME - 2];
  RNA_property_string_get(op->ptr, prop_name, name);
  id = BKE_libblock_find_name(bmain, id_type, name);
  if (id == NULL) {
    return OPERATOR_CANCELLED;
  }
  const int object_type = BKE_object_obdata_to_type(id);
  if (object_type == -1) {
    return OPERATOR_CANCELLED;
  }

  int mval[2];
  if (!RNA_property_is_set(op->ptr, prop_location) && object_add_drop_xy_get(C, op, &mval)) {
    ED_object_location_from_view(C, loc);
    ED_view3d_cursor3d_position(C, mval, false, loc);
    RNA_property_float_set_array(op->ptr, prop_location, loc);
  }

  if (!ED_object_add_generic_get_opts(C, op, 'Z', loc, rot, NULL, NULL, &local_view_bits, NULL)) {
    return OPERATOR_CANCELLED;
  }

  Scene *scene = CTX_data_scene(C);

  ED_object_add_type_with_obdata(
      C, object_type, id->name + 2, loc, rot, false, local_view_bits, id);

  /* Works without this except if you try render right after, see: T22027. */
  DEG_relations_tag_update(bmain);
  DEG_id_tag_update(&scene->id, ID_RECALC_SELECT);
  WM_event_add_notifier(C, NC_SCENE | ND_OB_ACTIVE, scene);
  WM_event_add_notifier(C, NC_SCENE | ND_LAYER_CONTENT, scene);

  return OPERATOR_FINISHED;
}

void OBJECT_OT_data_instance_add(wmOperatorType *ot)
{
  /* identifiers */
  ot->name = "Add Object Data Instance";
  ot->description = "Add an object data instance";
  ot->idname = "OBJECT_OT_data_instance_add";

  /* api callbacks */
  ot->invoke = object_add_drop_xy_generic_invoke;
  ot->exec = object_data_instance_add_exec;
  ot->poll = ED_operator_objectmode;

  /* flags */
  ot->flag = OPTYPE_REGISTER | OPTYPE_UNDO;

  /* properties */
  RNA_def_string(ot->srna, "name", "Name", MAX_ID_NAME - 2, "Name", "ID name to add");
  PropertyRNA *prop = RNA_def_enum(ot->srna, "type", rna_enum_id_type_items, 0, "Type", "");
  RNA_def_property_translation_context(prop, BLT_I18NCONTEXT_ID_ID);
  ED_object_add_generic_props(ot, false);

  object_add_drop_xy_props(ot);
}

/** \} */

/* -------------------------------------------------------------------- */
/** \name Add Speaker Operator
 * \{ */

static int object_speaker_add_exec(bContext *C, wmOperator *op)
{
  Main *bmain = CTX_data_main(C);
  Scene *scene = CTX_data_scene(C);

  ushort local_view_bits;
  float loc[3], rot[3];
  if (!ED_object_add_generic_get_opts(C, op, 'Z', loc, rot, NULL, NULL, &local_view_bits, NULL)) {
    return OPERATOR_CANCELLED;
  }
  Object *ob = ED_object_add_type(C, OB_SPEAKER, NULL, loc, rot, false, local_view_bits);
  const bool is_liboverride = ID_IS_OVERRIDE_LIBRARY(ob);

  /* To make it easier to start using this immediately in NLA, a default sound clip is created
   * ready to be moved around to re-time the sound and/or make new sound clips. */
  {
    /* create new data for NLA hierarchy */
    AnimData *adt = BKE_animdata_add_id(&ob->id);
    NlaTrack *nlt = BKE_nlatrack_add(adt, NULL, is_liboverride);
    NlaStrip *strip = BKE_nla_add_soundstrip(bmain, scene, ob->data);
    strip->start = CFRA;
    strip->end += strip->start;

    /* hook them up */
    BKE_nlatrack_add_strip(nlt, strip, is_liboverride);

    /* auto-name the strip, and give the track an interesting name  */
    BLI_strncpy(nlt->name, DATA_("SoundTrack"), sizeof(nlt->name));
    BKE_nlastrip_validate_name(adt, strip);

    WM_event_add_notifier(C, NC_ANIMATION | ND_NLA | NA_ADDED, NULL);
  }

  return OPERATOR_FINISHED;
}

void OBJECT_OT_speaker_add(wmOperatorType *ot)
{
  /* identifiers */
  ot->name = "Add Speaker";
  ot->description = "Add a speaker object to the scene";
  ot->idname = "OBJECT_OT_speaker_add";

  /* api callbacks */
  ot->exec = object_speaker_add_exec;
  ot->poll = ED_operator_objectmode;

  /* flags */
  ot->flag = OPTYPE_REGISTER | OPTYPE_UNDO;

  ED_object_add_generic_props(ot, true);
}

/** \} */

/* -------------------------------------------------------------------- */
/** \name Add Hair Operator
 * \{ */

static bool object_hair_add_poll(bContext *C)
{
  if (!U.experimental.use_new_hair_type) {
    return false;
  }
  return ED_operator_objectmode(C);
}

static int object_hair_add_exec(bContext *C, wmOperator *op)
{
  ushort local_view_bits;
  float loc[3], rot[3];
  if (!ED_object_add_generic_get_opts(C, op, 'Z', loc, rot, NULL, NULL, &local_view_bits, NULL)) {
    return OPERATOR_CANCELLED;
  }

  Object *object = ED_object_add_type(C, OB_HAIR, NULL, loc, rot, false, local_view_bits);
  object->dtx |= OB_DRAWBOUNDOX; /* TODO: remove once there is actual drawing. */

  return OPERATOR_FINISHED;
}

void OBJECT_OT_hair_add(wmOperatorType *ot)
{
  /* identifiers */
  ot->name = "Add Hair";
  ot->description = "Add a hair object to the scene";
  ot->idname = "OBJECT_OT_hair_add";

  /* api callbacks */
  ot->exec = object_hair_add_exec;
  ot->poll = object_hair_add_poll;

  /* flags */
  ot->flag = OPTYPE_REGISTER | OPTYPE_UNDO;

  ED_object_add_generic_props(ot, false);
}

/** \} */

/* -------------------------------------------------------------------- */
/** \name Add Point Cloud Operator
 * \{ */

static bool object_pointcloud_add_poll(bContext *C)
{
  if (!U.experimental.use_new_point_cloud_type) {
    return false;
  }
  return ED_operator_objectmode(C);
}

static int object_pointcloud_add_exec(bContext *C, wmOperator *op)
{
  ushort local_view_bits;
  float loc[3], rot[3];
  if (!ED_object_add_generic_get_opts(C, op, 'Z', loc, rot, NULL, NULL, &local_view_bits, NULL)) {
    return OPERATOR_CANCELLED;
  }

  Object *object = ED_object_add_type(C, OB_POINTCLOUD, NULL, loc, rot, false, local_view_bits);
  object->dtx |= OB_DRAWBOUNDOX; /* TODO: remove once there is actual drawing. */

  return OPERATOR_FINISHED;
}

void OBJECT_OT_pointcloud_add(wmOperatorType *ot)
{
  /* identifiers */
  ot->name = "Add Point Cloud";
  ot->description = "Add a point cloud object to the scene";
  ot->idname = "OBJECT_OT_pointcloud_add";

  /* api callbacks */
  ot->exec = object_pointcloud_add_exec;
  ot->poll = object_pointcloud_add_poll;

  /* flags */
  ot->flag = OPTYPE_REGISTER | OPTYPE_UNDO;

  ED_object_add_generic_props(ot, false);
}

/** \} */

/* -------------------------------------------------------------------- */
/** \name Delete Object Operator
 * \{ */
/* remove base from a specific scene */
/* note: now unlinks constraints as well */
void ED_object_base_free_and_unlink(Main *bmain, Scene *scene, Object *ob)
{
  if (ID_REAL_USERS(ob) <= 1 && ID_EXTRA_USERS(ob) == 0 &&
      BKE_library_ID_is_indirectly_used(bmain, ob)) {
    /* We cannot delete indirectly used object... */
    printf(
        "WARNING, undeletable object '%s', should have been caught before reaching this "
        "function!",
        ob->id.name + 2);
    return;
  }

  DEG_id_tag_update_ex(bmain, &ob->id, ID_RECALC_BASE_FLAGS);

  BKE_scene_collections_object_remove(bmain, scene, ob, true);
}

/**
 * Remove base from a specific scene.
 * `ob` must not be indirectly used.
 */
void ED_object_base_free_and_unlink_no_indirect_check(Main *bmain, Scene *scene, Object *ob)
{
  BLI_assert(!BKE_library_ID_is_indirectly_used(bmain, ob));
  DEG_id_tag_update_ex(bmain, &ob->id, ID_RECALC_BASE_FLAGS);
  BKE_scene_collections_object_remove(bmain, scene, ob, true);
}

static int object_delete_exec(bContext *C, wmOperator *op)
{
  Main *bmain = CTX_data_main(C);
  Scene *scene = CTX_data_scene(C);
  wmWindowManager *wm = CTX_wm_manager(C);
  const bool use_global = RNA_boolean_get(op->ptr, "use_global");
  uint changed_count = 0;
  uint tagged_count = 0;

  if (CTX_data_edit_object(C)) {
    return OPERATOR_CANCELLED;
  }

  BKE_main_id_tag_all(bmain, LIB_TAG_DOIT, false);

  CTX_DATA_BEGIN (C, Object *, ob, selected_objects) {
    if (ob->id.tag & LIB_TAG_INDIRECT) {
      /* Can this case ever happen? */
      BKE_reportf(op->reports,
                  RPT_WARNING,
                  "Cannot delete indirectly linked object '%s'",
                  ob->id.name + 2);
      continue;
    }

    if (ID_REAL_USERS(ob) <= 1 && ID_EXTRA_USERS(ob) == 0 &&
        BKE_library_ID_is_indirectly_used(bmain, ob)) {
      BKE_reportf(op->reports,
                  RPT_WARNING,
                  "Cannot delete object '%s' from scene '%s', indirectly used objects need at "
                  "least one user",
                  ob->id.name + 2,
                  scene->id.name + 2);
      continue;
    }

    /* if grease pencil object, set cache as dirty */
    if (ob->type == OB_GPENCIL) {
      bGPdata *gpd = (bGPdata *)ob->data;
      DEG_id_tag_update(&gpd->id, ID_RECALC_TRANSFORM | ID_RECALC_GEOMETRY);
    }

    /* Use multi tagged delete if `use_global=True`, or the object is used only in one scene. */
    if (use_global || ID_REAL_USERS(ob) <= 1) {
      ob->id.tag |= LIB_TAG_DOIT;
      tagged_count += 1;
    }
    else {
      /* Object is used in multiple scenes. Delete the object from the current scene only. */
      ED_object_base_free_and_unlink_no_indirect_check(bmain, scene, ob);
      changed_count += 1;

      /* FIXME: this will also remove parent from grease pencil from other scenes. */
      /* Remove from Grease Pencil parent */
      for (bGPdata *gpd = bmain->gpencils.first; gpd; gpd = gpd->id.next) {
        LISTBASE_FOREACH (bGPDlayer *, gpl, &gpd->layers) {
          if (gpl->parent != NULL) {
            if (gpl->parent == ob) {
              gpl->parent = NULL;
            }
          }
        }
      }
    }
  }
  CTX_DATA_END;

  if ((changed_count + tagged_count) == 0) {
    return OPERATOR_CANCELLED;
  }

  if (tagged_count > 0) {
    BKE_id_multi_tagged_delete(bmain);
  }

  BKE_reportf(op->reports, RPT_INFO, "Deleted %u object(s)", (changed_count + tagged_count));

  /* delete has to handle all open scenes */
  BKE_main_id_tag_listbase(&bmain->scenes, LIB_TAG_DOIT, true);
  LISTBASE_FOREACH (wmWindow *, win, &wm->windows) {
    scene = WM_window_get_active_scene(win);

    if (scene->id.tag & LIB_TAG_DOIT) {
      scene->id.tag &= ~LIB_TAG_DOIT;

      DEG_relations_tag_update(bmain);

      DEG_id_tag_update(&scene->id, ID_RECALC_SELECT);
      WM_event_add_notifier(C, NC_SCENE | ND_OB_ACTIVE, scene);
      WM_event_add_notifier(C, NC_SCENE | ND_LAYER_CONTENT, scene);
    }
  }

  return OPERATOR_FINISHED;
}

void OBJECT_OT_delete(wmOperatorType *ot)
{
  /* identifiers */
  ot->name = "Delete";
  ot->description = "Delete selected objects";
  ot->idname = "OBJECT_OT_delete";

  /* api callbacks */
  ot->invoke = WM_operator_confirm_or_exec;
  ot->exec = object_delete_exec;
  ot->poll = ED_operator_objectmode;

  /* flags */
  ot->flag = OPTYPE_REGISTER | OPTYPE_UNDO;

  PropertyRNA *prop;
  prop = RNA_def_boolean(
      ot->srna, "use_global", 0, "Delete Globally", "Remove object from all scenes");
  RNA_def_property_flag(prop, PROP_HIDDEN | PROP_SKIP_SAVE);
  WM_operator_properties_confirm_or_exec(ot);
}

/** \} */

/* -------------------------------------------------------------------- */
/** \name Copy Object Utilities
 * \{ */

/* after copying objects, copied data should get new pointers */
static void copy_object_set_idnew(bContext *C)
{
  Main *bmain = CTX_data_main(C);

  CTX_DATA_BEGIN (C, Object *, ob, selected_editable_objects) {
    BKE_libblock_relink_to_newid(&ob->id);
  }
  CTX_DATA_END;

#ifndef NDEBUG
  /* Call to `BKE_libblock_relink_to_newid` above is supposed to have cleared all those flags. */
  ID *id_iter;
  FOREACH_MAIN_ID_BEGIN (bmain, id_iter) {
    if (GS(id_iter->name) == ID_OB) {
      /* Not all duplicated objects would be used by other newly duplicated data, so their flag
       * will not always be cleared. */
      continue;
    }
    BLI_assert((id_iter->tag & LIB_TAG_NEW) == 0);
  }
  FOREACH_MAIN_ID_END;
#endif

  BKE_main_id_tag_all(bmain, LIB_TAG_NEW, false);
  BKE_main_id_clear_newpoins(bmain);
}

/** \} */

/* -------------------------------------------------------------------- */
/** \name Make Instanced Objects Real Operator
 * \{ */

/* XXX TODO That whole hierarchy handling based on persistent_id tricks is
 * very confusing and convoluted, and it will fail in many cases besides basic ones.
 * Think this should be replaced by a proper tree-like representation of the instantiations,
 * should help a lot in both readability, and precise consistent rebuilding of hierarchy.
 */

/**
 * \note regarding hashing dupli-objects which come from OB_DUPLICOLLECTION,
 * skip the first member of #DupliObject.persistent_id
 * since its a unique index and we only want to know if the group objects are from the same
 * dupli-group instance.
 *
 * \note regarding hashing dupli-objects which come from non-OB_DUPLICOLLECTION,
 * include the first member of #DupliObject.persistent_id
 * since its the index of the vertex/face the object is instantiated on and we want to identify
 * objects on the same vertex/face.
 * In other words, we consider each group of objects from a same item as being
 * the 'local group' where to check for parents.
 */
static uint dupliobject_hash(const void *ptr)
{
  const DupliObject *dob = ptr;
  uint hash = BLI_ghashutil_ptrhash(dob->ob);

  if (dob->type == OB_DUPLICOLLECTION) {
    for (int i = 1; (i < MAX_DUPLI_RECUR) && dob->persistent_id[i] != INT_MAX; i++) {
      hash ^= (dob->persistent_id[i] ^ i);
    }
  }
  else {
    hash ^= (dob->persistent_id[0] ^ 0);
  }
  return hash;
}

/**
 * \note regarding hashing dupli-objects when using OB_DUPLICOLLECTION,
 * skip the first member of #DupliObject.persistent_id
 * since its a unique index and we only want to know if the group objects are from the same
 * dupli-group instance.
 */
static uint dupliobject_instancer_hash(const void *ptr)
{
  const DupliObject *dob = ptr;
  uint hash = BLI_ghashutil_inthash(dob->persistent_id[0]);
  for (int i = 1; (i < MAX_DUPLI_RECUR) && dob->persistent_id[i] != INT_MAX; i++) {
    hash ^= (dob->persistent_id[i] ^ i);
  }
  return hash;
}

/* Compare function that matches dupliobject_hash */
static bool dupliobject_cmp(const void *a_, const void *b_)
{
  const DupliObject *a = a_;
  const DupliObject *b = b_;

  if (a->ob != b->ob) {
    return true;
  }

  if (a->type != b->type) {
    return true;
  }

  if (a->type == OB_DUPLICOLLECTION) {
    for (int i = 1; (i < MAX_DUPLI_RECUR); i++) {
      if (a->persistent_id[i] != b->persistent_id[i]) {
        return true;
      }
      if (a->persistent_id[i] == INT_MAX) {
        break;
      }
    }
  }
  else {
    if (a->persistent_id[0] != b->persistent_id[0]) {
      return true;
    }
  }

  /* matching */
  return false;
}

/* Compare function that matches dupliobject_instancer_hash. */
static bool dupliobject_instancer_cmp(const void *a_, const void *b_)
{
  const DupliObject *a = a_;
  const DupliObject *b = b_;

  for (int i = 0; (i < MAX_DUPLI_RECUR); i++) {
    if (a->persistent_id[i] != b->persistent_id[i]) {
      return true;
    }
    if (a->persistent_id[i] == INT_MAX) {
      break;
    }
  }

  /* matching */
  return false;
}

static bool object_has_geometry_set_instances(const Object *object_eval)
{
  struct GeometrySet *geometry_set = object_eval->runtime.geometry_set_eval;

  return (geometry_set != NULL) && BKE_geometry_set_has_instances(geometry_set);
}

static void make_object_duplilist_real(bContext *C,
                                       Depsgraph *depsgraph,
                                       Scene *scene,
                                       Base *base,
                                       const bool use_base_parent,
                                       const bool use_hierarchy)
{
  Main *bmain = CTX_data_main(C);
  ViewLayer *view_layer = CTX_data_view_layer(C);
  GHash *parent_gh = NULL, *instancer_gh = NULL;

  Object *object_eval = DEG_get_evaluated_object(depsgraph, base->object);

  if (!(base->object->transflag & OB_DUPLI) && !object_has_geometry_set_instances(object_eval)) {
    return;
  }

  ListBase *lb_duplis = object_duplilist(depsgraph, scene, object_eval);

  if (BLI_listbase_is_empty(lb_duplis)) {
    free_object_duplilist(lb_duplis);
    return;
  }

  GHash *dupli_gh = BLI_ghash_ptr_new(__func__);
  if (use_hierarchy) {
    parent_gh = BLI_ghash_new(dupliobject_hash, dupliobject_cmp, __func__);

    if (use_base_parent) {
      instancer_gh = BLI_ghash_new(
          dupliobject_instancer_hash, dupliobject_instancer_cmp, __func__);
    }
  }

  LISTBASE_FOREACH (DupliObject *, dob, lb_duplis) {
    Object *ob_src = DEG_get_original_object(dob->ob);
    Object *ob_dst = ID_NEW_SET(ob_src, BKE_id_copy(bmain, &ob_src->id));
    id_us_min(&ob_dst->id);

    /* font duplis can have a totcol without material, we get them from parent
     * should be implemented better...
     */
    if (ob_dst->mat == NULL) {
      ob_dst->totcol = 0;
    }

    BKE_collection_object_add_from(bmain, scene, base->object, ob_dst);
    Base *base_dst = BKE_view_layer_base_find(view_layer, ob_dst);
    BLI_assert(base_dst != NULL);

    ED_object_base_select(base_dst, BA_SELECT);
    DEG_id_tag_update(&ob_dst->id, ID_RECALC_SELECT);

    BKE_scene_object_base_flag_sync_from_base(base_dst);

    /* make sure apply works */
    BKE_animdata_free(&ob_dst->id, true);
    ob_dst->adt = NULL;

    /* Proxies are not to be copied. */
    ob_dst->proxy_from = NULL;
    ob_dst->proxy_group = NULL;
    ob_dst->proxy = NULL;

    ob_dst->parent = NULL;
    BKE_constraints_free(&ob_dst->constraints);
    ob_dst->runtime.curve_cache = NULL;
    const bool is_dupli_instancer = (ob_dst->transflag & OB_DUPLI) != 0;
    ob_dst->transflag &= ~OB_DUPLI;
    /* Remove instantiated collection, it's annoying to keep it here
     * (and get potentially a lot of usages of it then...). */
    id_us_min((ID *)ob_dst->instance_collection);
    ob_dst->instance_collection = NULL;

    copy_m4_m4(ob_dst->obmat, dob->mat);
    BKE_object_apply_mat4(ob_dst, ob_dst->obmat, false, false);

    BLI_ghash_insert(dupli_gh, dob, ob_dst);
    if (parent_gh) {
      void **val;
      /* Due to nature of hash/comparison of this ghash, a lot of duplis may be considered as
       * 'the same', this avoids trying to insert same key several time and
       * raise asserts in debug builds... */
      if (!BLI_ghash_ensure_p(parent_gh, dob, &val)) {
        *val = ob_dst;
      }

      if (is_dupli_instancer && instancer_gh) {
        /* Same as above, we may have several 'hits'. */
        if (!BLI_ghash_ensure_p(instancer_gh, dob, &val)) {
          *val = ob_dst;
        }
      }
    }
  }

  LISTBASE_FOREACH (DupliObject *, dob, lb_duplis) {
    Object *ob_src = dob->ob;
    Object *ob_dst = BLI_ghash_lookup(dupli_gh, dob);

    /* Remap new object to itself, and clear again newid pointer of orig object. */
    BKE_libblock_relink_to_newid(&ob_dst->id);

    DEG_id_tag_update(&ob_dst->id, ID_RECALC_GEOMETRY);

    if (use_hierarchy) {
      /* original parents */
      Object *ob_src_par = ob_src->parent;
      Object *ob_dst_par = NULL;

      /* find parent that was also made real */
      if (ob_src_par) {
        /* OK to keep most of the members uninitialized,
         * they won't be read, this is simply for a hash lookup. */
        DupliObject dob_key;
        dob_key.ob = ob_src_par;
        dob_key.type = dob->type;
        if (dob->type == OB_DUPLICOLLECTION) {
          memcpy(&dob_key.persistent_id[1],
                 &dob->persistent_id[1],
                 sizeof(dob->persistent_id[1]) * (MAX_DUPLI_RECUR - 1));
        }
        else {
          dob_key.persistent_id[0] = dob->persistent_id[0];
        }
        ob_dst_par = BLI_ghash_lookup(parent_gh, &dob_key);
      }

      if (ob_dst_par) {
        /* allow for all possible parent types */
        ob_dst->partype = ob_src->partype;
        BLI_strncpy(ob_dst->parsubstr, ob_src->parsubstr, sizeof(ob_dst->parsubstr));
        ob_dst->par1 = ob_src->par1;
        ob_dst->par2 = ob_src->par2;
        ob_dst->par3 = ob_src->par3;

        copy_m4_m4(ob_dst->parentinv, ob_src->parentinv);

        ob_dst->parent = ob_dst_par;
      }
    }
    if (use_base_parent && ob_dst->parent == NULL) {
      Object *ob_dst_par = NULL;

      if (instancer_gh != NULL) {
        /* OK to keep most of the members uninitialized,
         * they won't be read, this is simply for a hash lookup. */
        DupliObject dob_key;
        /* We are looking one step upper in hierarchy, so we need to 'shift' the `persistent_id`,
         * ignoring the first item.
         * We only check on persistent_id here, since we have no idea what object it might be. */
        memcpy(&dob_key.persistent_id[0],
               &dob->persistent_id[1],
               sizeof(dob_key.persistent_id[0]) * (MAX_DUPLI_RECUR - 1));
        ob_dst_par = BLI_ghash_lookup(instancer_gh, &dob_key);
      }

      if (ob_dst_par == NULL) {
        /* Default to parenting to root object...
         * Always the case when use_hierarchy is false. */
        ob_dst_par = base->object;
      }

      ob_dst->parent = ob_dst_par;
      ob_dst->partype = PAROBJECT;
    }

    if (ob_dst->parent) {
      /* note, this may be the parent of other objects, but it should
       * still work out ok */
      BKE_object_apply_mat4(ob_dst, dob->mat, false, true);

      /* to set ob_dst->orig and in case there's any other discrepancies */
      DEG_id_tag_update(&ob_dst->id, ID_RECALC_TRANSFORM);
    }
  }

  if (base->object->transflag & OB_DUPLICOLLECTION && base->object->instance_collection) {
    LISTBASE_FOREACH (Object *, ob, &bmain->objects) {
      if (ob->proxy_group == base->object) {
        ob->proxy = NULL;
        ob->proxy_from = NULL;
        DEG_id_tag_update(&ob->id, ID_RECALC_TRANSFORM);
      }
    }
    base->object->instance_collection = NULL;
  }

  ED_object_base_select(base, BA_DESELECT);
  DEG_id_tag_update(&base->object->id, ID_RECALC_SELECT);

  BLI_ghash_free(dupli_gh, NULL, NULL);
  if (parent_gh) {
    BLI_ghash_free(parent_gh, NULL, NULL);
  }
  if (instancer_gh) {
    BLI_ghash_free(instancer_gh, NULL, NULL);
  }

  free_object_duplilist(lb_duplis);

  BKE_main_id_clear_newpoins(bmain);

  base->object->transflag &= ~OB_DUPLI;
  DEG_id_tag_update(&base->object->id, ID_RECALC_COPY_ON_WRITE);
}

static int object_duplicates_make_real_exec(bContext *C, wmOperator *op)
{
  Main *bmain = CTX_data_main(C);
  Depsgraph *depsgraph = CTX_data_ensure_evaluated_depsgraph(C);
  Scene *scene = CTX_data_scene(C);

  const bool use_base_parent = RNA_boolean_get(op->ptr, "use_base_parent");
  const bool use_hierarchy = RNA_boolean_get(op->ptr, "use_hierarchy");

  BKE_main_id_clear_newpoins(bmain);

  CTX_DATA_BEGIN (C, Base *, base, selected_editable_bases) {
    make_object_duplilist_real(C, depsgraph, scene, base, use_base_parent, use_hierarchy);

    /* dependencies were changed */
    WM_event_add_notifier(C, NC_OBJECT | ND_PARENT, base->object);
  }
  CTX_DATA_END;

  DEG_relations_tag_update(bmain);
  WM_event_add_notifier(C, NC_SCENE, scene);
  WM_main_add_notifier(NC_OBJECT | ND_DRAW, NULL);
  ED_outliner_select_sync_from_object_tag(C);

  return OPERATOR_FINISHED;
}

void OBJECT_OT_duplicates_make_real(wmOperatorType *ot)
{
  /* identifiers */
  ot->name = "Make Instances Real";
  ot->description = "Make instanced objects attached to this object real";
  ot->idname = "OBJECT_OT_duplicates_make_real";

  /* api callbacks */
  ot->exec = object_duplicates_make_real_exec;

  ot->poll = ED_operator_objectmode;

  /* flags */
  ot->flag = OPTYPE_REGISTER | OPTYPE_UNDO;

  RNA_def_boolean(ot->srna,
                  "use_base_parent",
                  0,
                  "Parent",
                  "Parent newly created objects to the original instancer");
  RNA_def_boolean(
      ot->srna, "use_hierarchy", 0, "Keep Hierarchy", "Maintain parent child relationships");
}

/** \} */

/* -------------------------------------------------------------------- */
/** \name Data Convert Operator
 * \{ */

static const EnumPropertyItem convert_target_items[] = {
    {OB_CURVE, "CURVE", ICON_OUTLINER_OB_CURVE, "Curve", "Curve from Mesh or Text objects"},
    {OB_MESH,
     "MESH",
     ICON_OUTLINER_OB_MESH,
     "Mesh",
#ifdef WITH_POINT_CLOUD
     "Mesh from Curve, Surface, Metaball, Text, or Point Cloud objects"},
#else
     "Mesh from Curve, Surface, Metaball, or Text objects"},
#endif
    {OB_GPENCIL,
     "GPENCIL",
     ICON_OUTLINER_OB_GREASEPENCIL,
     "Grease Pencil",
     "Grease Pencil from Curve or Mesh objects"},
#ifdef WITH_POINT_CLOUD
    {OB_POINTCLOUD,
     "POINTCLOUD",
     ICON_OUTLINER_OB_POINTCLOUD,
     "Point Cloud",
     "Point Cloud from Mesh objects"},
#endif
    {0, NULL, 0, NULL, NULL},
};

static void object_data_convert_ensure_curve_cache(Depsgraph *depsgraph, Scene *scene, Object *ob)
{
  if (ob->runtime.curve_cache == NULL) {
    /* Force creation. This is normally not needed but on operator
     * redo we might end up with an object which isn't evaluated yet.
     * Also happens in case we are working on a copy of the object
     * (all its caches have been nuked then).
     */
    if (ELEM(ob->type, OB_SURF, OB_CURVE, OB_FONT)) {
      /* We need 'for render' ON here, to enable computing bevel dipslist if needed.
       * Also makes sense anyway, we would not want e.g. to lose hidden parts etc. */
      BKE_displist_make_curveTypes(depsgraph, scene, ob, true, false);
    }
    else if (ob->type == OB_MBALL) {
      BKE_displist_make_mball(depsgraph, scene, ob);
    }
  }
}

static void object_data_convert_curve_to_mesh(Main *bmain, Depsgraph *depsgraph, Object *ob)
{
  Object *object_eval = DEG_get_evaluated_object(depsgraph, ob);
  Curve *curve = ob->data;

  Mesh *mesh = BKE_mesh_new_from_object_to_bmain(bmain, depsgraph, object_eval, true);
  if (mesh == NULL) {
    /* Unable to convert the curve to a mesh. */
    return;
  }

  BKE_object_free_modifiers(ob, 0);
  /* Replace curve used by the object itself. */
  ob->data = mesh;
  ob->type = OB_MESH;
  id_us_min(&curve->id);
  id_us_plus(&mesh->id);
  /* Change objects which are using same curve.
   * A bit annoying, but:
   * - It's possible to have multiple curve objects selected which are sharing the same curve
   *   datablock. We don't want mesh to be created for every of those objects.
   * - This is how conversion worked for a long long time. */
  LISTBASE_FOREACH (Object *, other_object, &bmain->objects) {
    if (other_object->data == curve) {
      other_object->type = OB_MESH;

      id_us_min((ID *)other_object->data);
      other_object->data = ob->data;
      id_us_plus((ID *)other_object->data);
    }
  }
}

static bool object_convert_poll(bContext *C)
{
  Scene *scene = CTX_data_scene(C);
  Base *base_act = CTX_data_active_base(C);
  Object *obact = base_act ? base_act->object : NULL;

  if (obact == NULL || obact->data == NULL || ID_IS_LINKED(obact) ||
      ID_IS_OVERRIDE_LIBRARY(obact) || ID_IS_OVERRIDE_LIBRARY(obact->data)) {
    return false;
  }

  return (!ID_IS_LINKED(scene) && (BKE_object_is_in_editmode(obact) == false) &&
          (base_act->flag & BASE_SELECTED));
}

/* Helper for object_convert_exec */
static Base *duplibase_for_convert(
    Main *bmain, Depsgraph *depsgraph, Scene *scene, ViewLayer *view_layer, Base *base, Object *ob)
{
  if (ob == NULL) {
    ob = base->object;
  }

  Object *obn = (Object *)BKE_id_copy(bmain, &ob->id);
  id_us_min(&obn->id);
  DEG_id_tag_update(&obn->id, ID_RECALC_TRANSFORM | ID_RECALC_GEOMETRY | ID_RECALC_ANIMATION);
  BKE_collection_object_add_from(bmain, scene, ob, obn);

  Base *basen = BKE_view_layer_base_find(view_layer, obn);
  ED_object_base_select(basen, BA_SELECT);
  ED_object_base_select(base, BA_DESELECT);

  /* XXX An ugly hack needed because if we re-run depsgraph with some new MBall objects
   * having same 'family name' as orig ones, they will affect end result of MBall computation...
   * For until we get rid of that name-based thingy in MBalls, that should do the trick
   * (this is weak, but other solution (to change name of obn) is even worse imho).
   * See T65996. */
  const bool is_meta_ball = (obn->type == OB_MBALL);
  void *obdata = obn->data;
  if (is_meta_ball) {
    obn->type = OB_EMPTY;
    obn->data = NULL;
  }

  /* XXX Doing that here is stupid, it means we update and re-evaluate the whole depsgraph every
   * time we need to duplicate an object to convert it. Even worse, this is not 100% correct, since
   * we do not yet have duplicated obdata.
   * However, that is a safe solution for now. Proper, longer-term solution is to refactor
   * object_convert_exec to:
   *  - duplicate all data it needs to in a first loop.
   *  - do a single update.
   *  - convert data in a second loop. */
  DEG_graph_tag_relations_update(depsgraph);
  CustomData_MeshMasks customdata_mask_prev = scene->customdata_mask;
  CustomData_MeshMasks_update(&scene->customdata_mask, &CD_MASK_MESH);
  BKE_scene_graph_update_tagged(depsgraph, bmain);
  scene->customdata_mask = customdata_mask_prev;

  if (is_meta_ball) {
    obn->type = OB_MBALL;
    obn->data = obdata;
  }

  return basen;
}

static int object_convert_exec(bContext *C, wmOperator *op)
{
  Main *bmain = CTX_data_main(C);
  Depsgraph *depsgraph = CTX_data_ensure_evaluated_depsgraph(C);
  Scene *scene = CTX_data_scene(C);
  ViewLayer *view_layer = CTX_data_view_layer(C);
  View3D *v3d = CTX_wm_view3d(C);
  Base *basen = NULL, *basact = NULL;
  Object *ob1, *obact = CTX_data_active_object(C);
  const short target = RNA_enum_get(op->ptr, "target");
  bool keep_original = RNA_boolean_get(op->ptr, "keep_original");

  const float angle = RNA_float_get(op->ptr, "angle");
  const int thickness = RNA_int_get(op->ptr, "thickness");
  const bool use_seams = RNA_boolean_get(op->ptr, "seams");
  const bool use_faces = RNA_boolean_get(op->ptr, "faces");
  const float offset = RNA_float_get(op->ptr, "offset");

  int a, mballConverted = 0;
  bool gpencilConverted = false;

  /* don't forget multiple users! */

  {
    FOREACH_SCENE_OBJECT_BEGIN (scene, ob) {
      ob->flag &= ~OB_DONE;

      /* flag data that's not been edited (only needed for !keep_original) */
      if (ob->data) {
        ((ID *)ob->data)->tag |= LIB_TAG_DOIT;
      }

      /* possible metaball basis is not in this scene */
      if (ob->type == OB_MBALL && target == OB_MESH) {
        if (BKE_mball_is_basis(ob) == false) {
          Object *ob_basis;
          ob_basis = BKE_mball_basis_find(scene, ob);
          if (ob_basis) {
            ob_basis->flag &= ~OB_DONE;
          }
        }
      }
    }
    FOREACH_SCENE_OBJECT_END;
  }

  ListBase selected_editable_bases;
  CTX_data_selected_editable_bases(C, &selected_editable_bases);

  /* Ensure we get all meshes calculated with a sufficient data-mask,
   * needed since re-evaluating single modifiers causes bugs if they depend
   * on other objects data masks too, see: T50950. */
  {
    LISTBASE_FOREACH (CollectionPointerLink *, link, &selected_editable_bases) {
      Base *base = link->ptr.data;
      Object *ob = base->object;

      /* The way object type conversion works currently (enforcing conversion of *all* objects
       * using converted object-data, even some un-selected/hidden/another scene ones,
       * sounds totally bad to me.
       * However, changing this is more design than bug-fix, not to mention convoluted code below,
       * so that will be for later.
       * But at the very least, do not do that with linked IDs! */
      if ((ID_IS_LINKED(ob) || (ob->data && ID_IS_LINKED(ob->data))) && !keep_original) {
        keep_original = true;
        BKE_report(
            op->reports,
            RPT_INFO,
            "Converting some linked object/object data, enforcing 'Keep Original' option to True");
      }

      DEG_id_tag_update(&base->object->id, ID_RECALC_GEOMETRY);
    }

    CustomData_MeshMasks customdata_mask_prev = scene->customdata_mask;
    CustomData_MeshMasks_update(&scene->customdata_mask, &CD_MASK_MESH);
    BKE_scene_graph_update_tagged(depsgraph, bmain);
    scene->customdata_mask = customdata_mask_prev;
  }

  LISTBASE_FOREACH (CollectionPointerLink *, link, &selected_editable_bases) {
    Object *newob = NULL;
    Base *base = link->ptr.data;
    Object *ob = base->object;

    if (ob->flag & OB_DONE || !IS_TAGGED(ob->data)) {
      if (ob->type != target) {
        base->flag &= ~SELECT;
        ob->flag &= ~SELECT;
      }

      /* obdata already modified */
      if (!IS_TAGGED(ob->data)) {
        /* When 2 objects with linked data are selected, converting both
         * would keep modifiers on all but the converted object T26003. */
        if (ob->type == OB_MESH) {
          BKE_object_free_modifiers(ob, 0); /* after derivedmesh calls! */
        }
        if (ob->type == OB_GPENCIL) {
          BKE_object_free_modifiers(ob, 0); /* after derivedmesh calls! */
          BKE_object_free_shaderfx(ob, 0);
        }
      }
    }
    else if (ob->type == OB_MESH && target == OB_CURVE) {
      ob->flag |= OB_DONE;

      if (keep_original) {
        basen = duplibase_for_convert(bmain, depsgraph, scene, view_layer, base, NULL);
        newob = basen->object;

        /* decrement original mesh's usage count  */
        Mesh *me = newob->data;
        id_us_min(&me->id);

        /* make a new copy of the mesh */
        newob->data = BKE_id_copy(bmain, &me->id);
      }
      else {
        newob = ob;
      }

      BKE_mesh_to_curve(bmain, depsgraph, scene, newob);

      if (newob->type == OB_CURVE) {
        BKE_object_free_modifiers(newob, 0); /* after derivedmesh calls! */
        if (newob->rigidbody_object != NULL) {
          ED_rigidbody_object_remove(bmain, scene, newob);
        }
      }
    }
    else if (ob->type == OB_MESH && target == OB_GPENCIL) {
      ob->flag |= OB_DONE;

      /* Create a new grease pencil object and copy transformations. */
      ushort local_view_bits = (v3d && v3d->localvd) ? v3d->local_view_uuid : 0;
      float loc[3], size[3], rot[3][3], eul[3];
      float matrix[4][4];
      mat4_to_loc_rot_size(loc, rot, size, ob->obmat);
      mat3_to_eul(eul, rot);

      Object *ob_gpencil = ED_gpencil_add_object(C, loc, local_view_bits);
      copy_v3_v3(ob_gpencil->loc, loc);
      copy_v3_v3(ob_gpencil->rot, eul);
      copy_v3_v3(ob_gpencil->scale, size);
      unit_m4(matrix);
      /* Set object in 3D mode. */
      bGPdata *gpd = (bGPdata *)ob_gpencil->data;
      gpd->draw_mode = GP_DRAWMODE_3D;

      gpencilConverted |= BKE_gpencil_convert_mesh(bmain,
                                                   depsgraph,
                                                   scene,
                                                   ob_gpencil,
                                                   ob,
                                                   angle,
                                                   thickness,
                                                   offset,
                                                   matrix,
                                                   0,
                                                   use_seams,
                                                   use_faces);

      /* Remove unused materials. */
      int actcol = ob_gpencil->actcol;
      for (int slot = 1; slot <= ob_gpencil->totcol; slot++) {
        while (slot <= ob_gpencil->totcol &&
               !BKE_object_material_slot_used(ob_gpencil->data, slot)) {
          ob_gpencil->actcol = slot;
          BKE_object_material_slot_remove(CTX_data_main(C), ob_gpencil);

          if (actcol >= slot) {
            actcol--;
          }
        }
      }
      ob_gpencil->actcol = actcol;
    }
    else if (ob->type == OB_MESH && target == OB_POINTCLOUD) {
      ob->flag |= OB_DONE;

      if (keep_original) {
        basen = duplibase_for_convert(bmain, depsgraph, scene, view_layer, base, NULL);
        newob = basen->object;

        /* decrement original mesh's usage count  */
        Mesh *me = newob->data;
        id_us_min(&me->id);

        /* make a new copy of the mesh */
        newob->data = BKE_id_copy(bmain, &me->id);
      }
      else {
        newob = ob;
      }

      BKE_mesh_to_pointcloud(bmain, depsgraph, scene, newob);

      if (newob->type == OB_POINTCLOUD) {
        BKE_object_free_modifiers(newob, 0); /* after derivedmesh calls! */
        ED_rigidbody_object_remove(bmain, scene, newob);
      }
    }
    else if (ob->type == OB_MESH) {
      ob->flag |= OB_DONE;

      if (keep_original) {
        basen = duplibase_for_convert(bmain, depsgraph, scene, view_layer, base, NULL);
        newob = basen->object;

        /* decrement original mesh's usage count  */
        Mesh *me = newob->data;
        id_us_min(&me->id);

        /* make a new copy of the mesh */
        newob->data = BKE_id_copy(bmain, &me->id);
      }
      else {
        newob = ob;
        DEG_id_tag_update(&ob->id, ID_RECALC_TRANSFORM | ID_RECALC_GEOMETRY | ID_RECALC_ANIMATION);
      }

      /* make new mesh data from the original copy */
      /* note: get the mesh from the original, not from the copy in some
       * cases this doesn't give correct results (when MDEF is used for eg)
       */
      Scene *scene_eval = (Scene *)DEG_get_evaluated_id(depsgraph, &scene->id);
      Object *ob_eval = DEG_get_evaluated_object(depsgraph, ob);
      Mesh *me_eval = mesh_get_eval_final(depsgraph, scene_eval, ob_eval, &CD_MASK_MESH);
      me_eval = BKE_mesh_copy_for_eval(me_eval, false);
      /* Full (edge-angle based) draw calculation should ideally be performed. */
      BKE_mesh_edges_set_draw_render(me_eval);
      BKE_mesh_nomain_to_mesh(me_eval, newob->data, newob, &CD_MASK_MESH, true);
      BKE_object_free_modifiers(newob, 0); /* after derivedmesh calls! */
    }
    else if (ob->type == OB_FONT) {
      ob->flag |= OB_DONE;

      if (keep_original) {
        basen = duplibase_for_convert(bmain, depsgraph, scene, view_layer, base, NULL);
        newob = basen->object;

        /* decrement original curve's usage count  */
        id_us_min(&((Curve *)newob->data)->id);

        /* make a new copy of the curve */
        newob->data = BKE_id_copy(bmain, ob->data);
      }
      else {
        newob = ob;
      }

      Curve *cu = newob->data;

      Object *ob_eval = DEG_get_evaluated_object(depsgraph, ob);
      BKE_vfont_to_curve_ex(ob_eval, ob_eval->data, FO_EDIT, &cu->nurb, NULL, NULL, NULL, NULL);

      newob->type = OB_CURVE;
      cu->type = OB_CURVE;

      if (cu->vfont) {
        id_us_min(&cu->vfont->id);
        cu->vfont = NULL;
      }
      if (cu->vfontb) {
        id_us_min(&cu->vfontb->id);
        cu->vfontb = NULL;
      }
      if (cu->vfonti) {
        id_us_min(&cu->vfonti->id);
        cu->vfonti = NULL;
      }
      if (cu->vfontbi) {
        id_us_min(&cu->vfontbi->id);
        cu->vfontbi = NULL;
      }

      if (!keep_original) {
        /* other users */
        if (ID_REAL_USERS(&cu->id) > 1) {
          for (ob1 = bmain->objects.first; ob1; ob1 = ob1->id.next) {
            if (ob1->data == ob->data) {
              ob1->type = OB_CURVE;
              DEG_id_tag_update(&ob1->id,
                                ID_RECALC_TRANSFORM | ID_RECALC_GEOMETRY | ID_RECALC_ANIMATION);
            }
          }
        }
      }

      LISTBASE_FOREACH (Nurb *, nu, &cu->nurb) {
        nu->charidx = 0;
      }

      cu->flag &= ~CU_3D;
      BKE_curve_dimension_update(cu);

      if (target == OB_MESH) {
        /* No assumption should be made that the resulting objects is a mesh, as conversion can
         * fail. */
        object_data_convert_curve_to_mesh(bmain, depsgraph, newob);
        /* meshes doesn't use displist */
        BKE_object_free_curve_cache(newob);
      }
    }
    else if (ELEM(ob->type, OB_CURVE, OB_SURF)) {
      ob->flag |= OB_DONE;

      if (target == OB_MESH) {
        if (keep_original) {
          basen = duplibase_for_convert(bmain, depsgraph, scene, view_layer, base, NULL);
          newob = basen->object;

          /* decrement original curve's usage count  */
          id_us_min(&((Curve *)newob->data)->id);

          /* make a new copy of the curve */
          newob->data = BKE_id_copy(bmain, ob->data);
        }
        else {
          newob = ob;
        }

        /* No assumption should be made that the resulting objects is a mesh, as conversion can
         * fail. */
        object_data_convert_curve_to_mesh(bmain, depsgraph, newob);
        /* meshes doesn't use displist */
        BKE_object_free_curve_cache(newob);
      }
      else if (target == OB_GPENCIL) {
        if (ob->type != OB_CURVE) {
          ob->flag &= ~OB_DONE;
          BKE_report(op->reports, RPT_ERROR, "Convert Surfaces to Grease Pencil is not supported");
        }
        else {
          /* Create a new grease pencil object and copy transformations.
           * Nurbs Surface are not supported.
           */
          ushort local_view_bits = (v3d && v3d->localvd) ? v3d->local_view_uuid : 0;
          Object *ob_gpencil = ED_gpencil_add_object(C, ob->loc, local_view_bits);
          copy_v3_v3(ob_gpencil->rot, ob->rot);
          copy_v3_v3(ob_gpencil->scale, ob->scale);
          BKE_gpencil_convert_curve(bmain, scene, ob_gpencil, ob, false, 1.0f, 0.0f);
          gpencilConverted = true;
        }
      }
    }
    else if (ob->type == OB_MBALL && target == OB_MESH) {
      Object *baseob;

      base->flag &= ~BASE_SELECTED;
      ob->base_flag &= ~BASE_SELECTED;

      baseob = BKE_mball_basis_find(scene, ob);

      if (ob != baseob) {
        /* if motherball is converting it would be marked as done later */
        ob->flag |= OB_DONE;
      }

      if (!(baseob->flag & OB_DONE)) {
        basen = duplibase_for_convert(bmain, depsgraph, scene, view_layer, base, baseob);
        newob = basen->object;

        MetaBall *mb = newob->data;
        id_us_min(&mb->id);

        newob->data = BKE_mesh_add(bmain, "Mesh");
        newob->type = OB_MESH;

        Mesh *me = newob->data;
        me->totcol = mb->totcol;
        if (newob->totcol) {
          me->mat = MEM_dupallocN(mb->mat);
          for (a = 0; a < newob->totcol; a++) {
            id_us_plus((ID *)me->mat[a]);
          }
        }

        object_data_convert_ensure_curve_cache(depsgraph, scene, baseob);
        BKE_mesh_from_metaball(&baseob->runtime.curve_cache->disp, newob->data);

        if (obact->type == OB_MBALL) {
          basact = basen;
        }

        baseob->flag |= OB_DONE;
        mballConverted = 1;
      }
    }
    else if (ob->type == OB_POINTCLOUD && target == OB_MESH) {
      ob->flag |= OB_DONE;

      if (keep_original) {
        basen = duplibase_for_convert(bmain, depsgraph, scene, view_layer, base, NULL);
        newob = basen->object;

        /* decrement original pointclouds's usage count  */
        PointCloud *pointcloud = newob->data;
        id_us_min(&pointcloud->id);

        /* make a new copy of the pointcloud */
        newob->data = BKE_id_copy(bmain, &pointcloud->id);
      }
      else {
        newob = ob;
      }

      BKE_pointcloud_to_mesh(bmain, depsgraph, scene, newob);

      if (newob->type == OB_MESH) {
        BKE_object_free_modifiers(newob, 0); /* after derivedmesh calls! */
        ED_rigidbody_object_remove(bmain, scene, newob);
      }
    }
    else {
      continue;
    }

    /* Ensure new object has consistent material data with its new obdata. */
    if (newob) {
      BKE_object_materials_test(bmain, newob, newob->data);
    }

    /* tag obdata if it was been changed */

    /* If the original object is active then make this object active */
    if (basen) {
      if (ob == obact) {
        /* store new active base to update BASACT */
        basact = basen;
      }

      basen = NULL;
    }

    if (!keep_original && (ob->flag & OB_DONE)) {
      /* NOTE: Tag transform for update because object parenting to curve with path is handled
       * differently from all other cases. Converting curve to mesh and mesh to curve will likely
       * affect the way children are evaluated.
       * It is not enough to tag only geometry and rely on the curve parenting relations because
       * this relation is lost when curve is converted to mesh. */
      DEG_id_tag_update(&ob->id, ID_RECALC_GEOMETRY | ID_RECALC_TRANSFORM);
      ((ID *)ob->data)->tag &= ~LIB_TAG_DOIT; /* flag not to convert this datablock again */
    }
  }
  BLI_freelistN(&selected_editable_bases);

  if (!keep_original) {
    if (mballConverted) {
      /* We need to remove non-basis MBalls first, otherwise we won't be able to detect them if
       * their basis happens to be removed first. */
      FOREACH_SCENE_OBJECT_BEGIN (scene, ob_mball) {
        if (ob_mball->type == OB_MBALL) {
          Object *ob_basis = NULL;
          if (!BKE_mball_is_basis(ob_mball) &&
              ((ob_basis = BKE_mball_basis_find(scene, ob_mball)) && (ob_basis->flag & OB_DONE))) {
            ED_object_base_free_and_unlink(bmain, scene, ob_mball);
          }
        }
      }
      FOREACH_SCENE_OBJECT_END;
      FOREACH_SCENE_OBJECT_BEGIN (scene, ob_mball) {
        if (ob_mball->type == OB_MBALL) {
          if (ob_mball->flag & OB_DONE) {
            if (BKE_mball_is_basis(ob_mball)) {
              ED_object_base_free_and_unlink(bmain, scene, ob_mball);
            }
          }
        }
      }
      FOREACH_SCENE_OBJECT_END;
    }
    /* Remove curves and meshes converted to Grease Pencil object. */
    if (gpencilConverted) {
      FOREACH_SCENE_OBJECT_BEGIN (scene, ob_delete) {
        if (ELEM(ob_delete->type, OB_CURVE, OB_MESH)) {
          if (ob_delete->flag & OB_DONE) {
            ED_object_base_free_and_unlink(bmain, scene, ob_delete);
          }
        }
      }
      FOREACH_SCENE_OBJECT_END;
    }
  }

  // XXX  ED_object_editmode_enter(C, 0);
  // XXX  exit_editmode(C, EM_FREEDATA|); /* freedata, but no undo */

  if (basact) {
    /* active base was changed */
    ED_object_base_activate(C, basact);
    BASACT(view_layer) = basact;
  }
  else if (BASACT(view_layer)->object->flag & OB_DONE) {
    WM_event_add_notifier(C, NC_OBJECT | ND_MODIFIER, BASACT(view_layer)->object);
    WM_event_add_notifier(C, NC_OBJECT | ND_DATA, BASACT(view_layer)->object);
  }

  DEG_relations_tag_update(bmain);
  DEG_id_tag_update(&scene->id, ID_RECALC_SELECT);
  WM_event_add_notifier(C, NC_OBJECT | ND_DRAW, scene);
  WM_event_add_notifier(C, NC_SCENE | ND_OB_SELECT, scene);
  WM_event_add_notifier(C, NC_SCENE | ND_LAYER_CONTENT, scene);

  return OPERATOR_FINISHED;
}

static void object_convert_ui(bContext *UNUSED(C), wmOperator *op)
{
  uiLayout *layout = op->layout;

  uiLayoutSetPropSep(layout, true);

  uiItemR(layout, op->ptr, "target", 0, NULL, ICON_NONE);
  uiItemR(layout, op->ptr, "keep_original", 0, NULL, ICON_NONE);

  if (RNA_enum_get(op->ptr, "target") == OB_GPENCIL) {
    uiItemR(layout, op->ptr, "thickness", 0, NULL, ICON_NONE);
    uiItemR(layout, op->ptr, "angle", 0, NULL, ICON_NONE);
    uiItemR(layout, op->ptr, "offset", 0, NULL, ICON_NONE);
    uiItemR(layout, op->ptr, "seams", 0, NULL, ICON_NONE);
    uiItemR(layout, op->ptr, "faces", 0, NULL, ICON_NONE);
  }
}

void OBJECT_OT_convert(wmOperatorType *ot)
{
  PropertyRNA *prop;

  /* identifiers */
  ot->name = "Convert To";
  ot->description = "Convert selected objects to another type";
  ot->idname = "OBJECT_OT_convert";

  /* api callbacks */
  ot->invoke = WM_menu_invoke;
  ot->exec = object_convert_exec;
  ot->poll = object_convert_poll;
  ot->ui = object_convert_ui;

  /* flags */
  ot->flag = OPTYPE_REGISTER | OPTYPE_UNDO;

  /* properties */
  ot->prop = RNA_def_enum(
      ot->srna, "target", convert_target_items, OB_MESH, "Target", "Type of object to convert to");
  RNA_def_boolean(ot->srna,
                  "keep_original",
                  0,
                  "Keep Original",
                  "Keep original objects instead of replacing them");

  prop = RNA_def_float_rotation(ot->srna,
                                "angle",
                                0,
                                NULL,
                                DEG2RADF(0.0f),
                                DEG2RADF(180.0f),
                                "Threshold Angle",
                                "Threshold to determine ends of the strokes",
                                DEG2RADF(0.0f),
                                DEG2RADF(180.0f));
  RNA_def_property_float_default(prop, DEG2RADF(70.0f));

  RNA_def_int(ot->srna, "thickness", 5, 1, 100, "Thickness", "", 1, 100);
  RNA_def_boolean(ot->srna, "seams", 0, "Only Seam Edges", "Convert only seam edges");
  RNA_def_boolean(ot->srna, "faces", 1, "Export Faces", "Export faces as filled strokes");
  RNA_def_float_distance(ot->srna,
                         "offset",
                         0.01f,
                         0.0,
                         OBJECT_ADD_SIZE_MAXF,
                         "Stroke Offset",
                         "Offset strokes from fill",
                         0.0,
                         100.00);
}

/** \} */

/* -------------------------------------------------------------------- */
/** \name Duplicate Object Operator
 * \{ */

/*
 * dupflag: a flag made from constants declared in DNA_userdef_types.h
 * The flag tells adduplicate() whether to copy data linked to the object,
 * or to reference the existing data.
 * U.dupflag for default operations or you can construct a flag as python does
 * if the dupflag is 0 then no data will be copied (linked duplicate). */

/* used below, assumes id.new is correct */
/* leaves selection of base/object unaltered */
/* Does set ID->newid pointers. */
static Base *object_add_duplicate_internal(Main *bmain,
                                           Scene *scene,
                                           ViewLayer *view_layer,
                                           Object *ob,
                                           const eDupli_ID_Flags dupflag,
                                           const eLibIDDuplicateFlags duplicate_options)
{
  Base *base, *basen = NULL;
  Object *obn;

  if (ob->mode & OB_MODE_POSE) {
    /* nothing? */
  }
  else {
    obn = ID_NEW_SET(ob, BKE_object_duplicate(bmain, ob, dupflag, duplicate_options));
    DEG_id_tag_update(&obn->id, ID_RECALC_TRANSFORM | ID_RECALC_GEOMETRY);

    base = BKE_view_layer_base_find(view_layer, ob);
    if ((base != NULL) && (base->flag & BASE_VISIBLE_DEPSGRAPH)) {
      BKE_collection_object_add_from(bmain, scene, ob, obn);
    }
    else {
      LayerCollection *layer_collection = BKE_layer_collection_get_active(view_layer);
      BKE_collection_object_add(bmain, layer_collection->collection, obn);
    }

    basen = BKE_view_layer_base_find(view_layer, obn);
    if (base != NULL) {
      basen->local_view_bits = base->local_view_bits;
    }

    /* 1) duplis should end up in same collection as the original
     * 2) Rigid Body sim participants MUST always be part of a collection...
     */
    /* XXX: is 2) really a good measure here? */
    if (ob->rigidbody_object || ob->rigidbody_constraint) {
      Collection *collection;
      for (collection = bmain->collections.first; collection; collection = collection->id.next) {
        if (BKE_collection_has_object(collection, ob)) {
          BKE_collection_object_add(bmain, collection, obn);
        }
      }
    }
  }
  return basen;
}

/* single object duplicate, if dupflag==0, fully linked, else it uses the flags given */
/* leaves selection of base/object unaltered.
 * note: don't call this within a loop since clear_* funcs loop over the entire database.
 * note: caller must do DAG_relations_tag_update(bmain);
 *       this is not done automatic since we may duplicate many objects in a batch */
Base *ED_object_add_duplicate(
    Main *bmain, Scene *scene, ViewLayer *view_layer, Base *base, const eDupli_ID_Flags dupflag)
{
  Base *basen;
  Object *ob;

  basen = object_add_duplicate_internal(
      bmain, scene, view_layer, base->object, dupflag, LIB_ID_DUPLICATE_IS_SUBPROCESS);
  if (basen == NULL) {
    return NULL;
  }

  ob = basen->object;

  /* link own references to the newly duplicated data T26816. */
  BKE_libblock_relink_to_newid(&ob->id);

  /* DAG_relations_tag_update(bmain); */ /* caller must do */

  if (ob->data != NULL) {
    DEG_id_tag_update_ex(bmain, (ID *)ob->data, ID_RECALC_EDITORS);
  }

  BKE_main_id_clear_newpoins(bmain);

  return basen;
}

/* contextual operator dupli */
static int duplicate_exec(bContext *C, wmOperator *op)
{
  Main *bmain = CTX_data_main(C);
  Scene *scene = CTX_data_scene(C);
  ViewLayer *view_layer = CTX_data_view_layer(C);
  const bool linked = RNA_boolean_get(op->ptr, "linked");
  const eDupli_ID_Flags dupflag = (linked) ? 0 : (eDupli_ID_Flags)U.dupflag;

  /* We need to handle that here ourselves, because we may duplicate several objects, in which case
   * we also want to remap pointers between those... */
  BKE_main_id_tag_all(bmain, LIB_TAG_NEW, false);
  BKE_main_id_clear_newpoins(bmain);

  CTX_DATA_BEGIN (C, Base *, base, selected_bases) {
    Base *basen = object_add_duplicate_internal(
        bmain, scene, view_layer, base->object, dupflag, LIB_ID_DUPLICATE_IS_SUBPROCESS);

    /* note that this is safe to do with this context iterator,
     * the list is made in advance */
    ED_object_base_select(base, BA_DESELECT);
    ED_object_base_select(basen, BA_SELECT);

    if (basen == NULL) {
      continue;
    }

    /* new object becomes active */
    if (BASACT(view_layer) == base) {
      ED_object_base_activate(C, basen);
    }

    if (basen->object->data) {
      DEG_id_tag_update(basen->object->data, 0);
    }
  }
  CTX_DATA_END;

  /* Note that this will also clear newid pointers and tags. */
  copy_object_set_idnew(C);

  ED_outliner_select_sync_from_object_tag(C);

  DEG_relations_tag_update(bmain);
  DEG_id_tag_update(&scene->id, ID_RECALC_COPY_ON_WRITE | ID_RECALC_SELECT);

  WM_event_add_notifier(C, NC_SCENE | ND_OB_SELECT, scene);
  WM_event_add_notifier(C, NC_SCENE | ND_LAYER_CONTENT, scene);

  return OPERATOR_FINISHED;
}

void OBJECT_OT_duplicate(wmOperatorType *ot)
{
  PropertyRNA *prop;

  /* identifiers */
  ot->name = "Duplicate Objects";
  ot->description = "Duplicate selected objects";
  ot->idname = "OBJECT_OT_duplicate";

  /* api callbacks */
  ot->exec = duplicate_exec;
  ot->poll = ED_operator_objectmode;

  /* flags */
  ot->flag = OPTYPE_REGISTER | OPTYPE_UNDO;

  /* to give to transform */
  prop = RNA_def_boolean(ot->srna,
                         "linked",
                         0,
                         "Linked",
                         "Duplicate object but not object data, linking to the original data");
  RNA_def_property_flag(prop, PROP_SKIP_SAVE);

  prop = RNA_def_enum(
      ot->srna, "mode", rna_enum_transform_mode_types, TFM_TRANSLATION, "Mode", "");
  RNA_def_property_flag(prop, PROP_HIDDEN);
}

/** \} */

/* -------------------------------------------------------------------- */
/** \name Add Named Object Operator
 *
 * Use for drag & drop.
 * \{ */

static int object_add_named_exec(bContext *C, wmOperator *op)
{
  Main *bmain = CTX_data_main(C);
  Scene *scene = CTX_data_scene(C);
  ViewLayer *view_layer = CTX_data_view_layer(C);
  Base *basen;
  Object *ob;
  const bool linked = RNA_boolean_get(op->ptr, "linked");
  const eDupli_ID_Flags dupflag = (linked) ? 0 : (eDupli_ID_Flags)U.dupflag;
  char name[MAX_ID_NAME - 2];

  /* find object, create fake base */
  RNA_string_get(op->ptr, "name", name);
  ob = (Object *)BKE_libblock_find_name(bmain, ID_OB, name);

  if (ob == NULL) {
    BKE_report(op->reports, RPT_ERROR, "Object not found");
    return OPERATOR_CANCELLED;
  }

  /* prepare dupli */
  basen = object_add_duplicate_internal(bmain, scene, view_layer, ob, dupflag, 0);

  if (basen == NULL) {
    BKE_report(op->reports, RPT_ERROR, "Object could not be duplicated");
    return OPERATOR_CANCELLED;
  }

  basen->object->restrictflag &= ~OB_RESTRICT_VIEWPORT;

  int mval[2];
  if (object_add_drop_xy_get(C, op, &mval)) {
    ED_object_location_from_view(C, basen->object->loc);
    ED_view3d_cursor3d_position(C, mval, false, basen->object->loc);
  }

  /* object_add_duplicate_internal() doesn't deselect other objects, unlike object_add_common() or
   * BKE_view_layer_base_deselect_all(). */
  ED_object_base_deselect_all(view_layer, NULL, BA_DESELECT);
  ED_object_base_select(basen, BA_SELECT);
  ED_object_base_activate(C, basen);

  copy_object_set_idnew(C);

  /* TODO(sergey): Only update relations for the current scene. */
  DEG_relations_tag_update(bmain);

  DEG_id_tag_update(&scene->id, ID_RECALC_SELECT);
  WM_event_add_notifier(C, NC_SCENE | ND_OB_SELECT, scene);
  WM_event_add_notifier(C, NC_SCENE | ND_OB_ACTIVE, scene);
  WM_event_add_notifier(C, NC_SCENE | ND_LAYER_CONTENT, scene);
  ED_outliner_select_sync_from_object_tag(C);

  return OPERATOR_FINISHED;
}

void OBJECT_OT_add_named(wmOperatorType *ot)
{
  /* identifiers */
  ot->name = "Add Named Object";
  ot->description = "Add named object";
  ot->idname = "OBJECT_OT_add_named";

  /* api callbacks */
  ot->invoke = object_add_drop_xy_generic_invoke;
  ot->exec = object_add_named_exec;
  ot->poll = ED_operator_objectmode;

  /* flags */
  ot->flag = OPTYPE_REGISTER | OPTYPE_UNDO;

  RNA_def_boolean(ot->srna,
                  "linked",
                  0,
                  "Linked",
                  "Duplicate object but not object data, linking to the original data");
  RNA_def_string(ot->srna, "name", NULL, MAX_ID_NAME - 2, "Name", "Object name to add");

  object_add_drop_xy_props(ot);
}

/** \} */

/* -------------------------------------------------------------------- */
/** \name Join Object Operator
 * \{ */

static bool object_join_poll(bContext *C)
{
  Object *ob = CTX_data_active_object(C);

  if (ob == NULL || ob->data == NULL || ID_IS_LINKED(ob) || ID_IS_OVERRIDE_LIBRARY(ob) ||
      ID_IS_OVERRIDE_LIBRARY(ob->data)) {
    return false;
  }

  if (ELEM(ob->type, OB_MESH, OB_CURVE, OB_SURF, OB_ARMATURE, OB_GPENCIL)) {
    return ED_operator_screenactive(C);
  }
  return false;
}

static int object_join_exec(bContext *C, wmOperator *op)
{
  Object *ob = CTX_data_active_object(C);

  if (ob->mode & OB_MODE_EDIT) {
    BKE_report(op->reports, RPT_ERROR, "This data does not support joining in edit mode");
    return OPERATOR_CANCELLED;
  }
  if (BKE_object_obdata_is_libdata(ob)) {
    BKE_report(op->reports, RPT_ERROR, "Cannot edit external library data");
    return OPERATOR_CANCELLED;
  }
  if (ob->type == OB_GPENCIL) {
    bGPdata *gpd = (bGPdata *)ob->data;
    if ((!gpd) || GPENCIL_ANY_MODE(gpd)) {
      BKE_report(op->reports, RPT_ERROR, "This data does not support joining in this mode");
      return OPERATOR_CANCELLED;
    }
  }

  int ret = OPERATOR_CANCELLED;
  if (ob->type == OB_MESH) {
    ret = ED_mesh_join_objects_exec(C, op);
  }
  else if (ELEM(ob->type, OB_CURVE, OB_SURF)) {
    ret = ED_curve_join_objects_exec(C, op);
  }
  else if (ob->type == OB_ARMATURE) {
    ret = ED_armature_join_objects_exec(C, op);
  }
  else if (ob->type == OB_GPENCIL) {
    ret = ED_gpencil_join_objects_exec(C, op);
  }

  if (ret & OPERATOR_FINISHED) {
    /* Even though internally failure to invert is accounted for with a fallback,
     * show a warning since the result may not be what the user expects. See T80077.
     *
     * Failure to invert the matrix is typically caused by zero scaled axes
     * (which can be caused by constraints, even if the input scale isn't zero).
     *
     * Internally the join functions use #invert_m4_m4_safe_ortho which creates
     * an inevitable matrix from one that has one or more degenerate axes.
     *
     * In most cases we don't worry about special handling for non-inevitable matrices however for
     * joining objects there may be flat 2D objects where it's not obvious the scale is zero.
     * In this case, using #invert_m4_m4_safe_ortho works as well as we can expect,
     * joining the contents, flattening on the axis that's zero scaled.
     * If the zero scale is removed, the data on this axis remains un-scaled
     * (something that wouldn't work for #invert_m4_m4_safe). */
    float imat_test[4][4];
    if (!invert_m4_m4(imat_test, ob->obmat)) {
      BKE_report(op->reports,
                 RPT_WARNING,
                 "Active object final transform has one or more zero scaled axes");
    }
  }

  return ret;
}

void OBJECT_OT_join(wmOperatorType *ot)
{
  /* identifiers */
  ot->name = "Join";
  ot->description = "Join selected objects into active object";
  ot->idname = "OBJECT_OT_join";

  /* api callbacks */
  ot->exec = object_join_exec;
  ot->poll = object_join_poll;

  /* flags */
  ot->flag = OPTYPE_REGISTER | OPTYPE_UNDO;
}

/** \} */

/* -------------------------------------------------------------------- */
/** \name Join as Shape Key Operator
 * \{ */

static bool join_shapes_poll(bContext *C)
{
  Object *ob = CTX_data_active_object(C);

  if (ob == NULL || ob->data == NULL || ID_IS_LINKED(ob) || ID_IS_OVERRIDE_LIBRARY(ob) ||
      ID_IS_OVERRIDE_LIBRARY(ob->data)) {
    return false;
  }

  /* only meshes supported at the moment */
  if (ob->type == OB_MESH) {
    return ED_operator_screenactive(C);
  }
  return false;
}

static int join_shapes_exec(bContext *C, wmOperator *op)
{
  Object *ob = CTX_data_active_object(C);

  if (ob->mode & OB_MODE_EDIT) {
    BKE_report(op->reports, RPT_ERROR, "This data does not support joining in edit mode");
    return OPERATOR_CANCELLED;
  }
  if (BKE_object_obdata_is_libdata(ob)) {
    BKE_report(op->reports, RPT_ERROR, "Cannot edit external library data");
    return OPERATOR_CANCELLED;
  }

  if (ob->type == OB_MESH) {
    return ED_mesh_shapes_join_objects_exec(C, op);
  }

  return OPERATOR_CANCELLED;
}

void OBJECT_OT_join_shapes(wmOperatorType *ot)
{
  /* identifiers */
  ot->name = "Join as Shapes";
  ot->description = "Copy the current resulting shape of another selected object to this one";
  ot->idname = "OBJECT_OT_join_shapes";

  /* api callbacks */
  ot->exec = join_shapes_exec;
  ot->poll = join_shapes_poll;

  /* flags */
  ot->flag = OPTYPE_REGISTER | OPTYPE_UNDO;
}

/** \} */<|MERGE_RESOLUTION|>--- conflicted
+++ resolved
@@ -1428,15 +1428,9 @@
       if (md->target_material) {
         id_us_plus(&md->target_material->id);
       }
-<<<<<<< HEAD
-    }
-    case GP_EMPTY:
-      /* do nothing */
-=======
 
       /* Stroke object is drawn in front of meshes by default. */
       ob->dtx |= OB_DRAW_IN_FRONT;
->>>>>>> 88400f0c
       break;
     }
     default:
