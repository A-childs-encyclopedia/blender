/*
 * This program is free software; you can redistribute it and/or
 * modify it under the terms of the GNU General Public License
 * as published by the Free Software Foundation; either version 2
 * of the License, or (at your option) any later version.
 *
 * This program is distributed in the hope that it will be useful,
 * but WITHOUT ANY WARRANTY; without even the implied warranty of
 * MERCHANTABILITY or FITNESS FOR A PARTICULAR PURPOSE.  See the
 * GNU General Public License for more details.
 *
 * You should have received a copy of the GNU General Public License
 * along with this program; if not, write to the Free Software Foundation,
 * Inc., 51 Franklin Street, Fifth Floor, Boston, MA 02110-1301, USA.
 *
 * The Original Code is Copyright (C) 2001-2002 by NaN Holding BV.
 * All rights reserved.
 */

/** \file
 * \ingroup edinterface
 */

#include <math.h>
#include <stdlib.h>
#include <string.h>

#include "MEM_guardedalloc.h"

#include "GPU_batch.h"
#include "GPU_immediate.h"
#include "GPU_matrix.h"
#include "GPU_state.h"
#include "GPU_texture.h"

#include "BLI_blenlib.h"
#include "BLI_fileops_types.h"
#include "BLI_math_color_blend.h"
#include "BLI_math_vector.h"
#include "BLI_utildefines.h"

#include "DNA_brush_types.h"
#include "DNA_collection_types.h"
#include "DNA_curve_types.h"
#include "DNA_dynamicpaint_types.h"
#include "DNA_gpencil_types.h"
#include "DNA_object_types.h"
#include "DNA_screen_types.h"
#include "DNA_space_types.h"

#include "RNA_access.h"

#include "BKE_appdir.h"
#include "BKE_context.h"
#include "BKE_global.h"
#include "BKE_icons.h"
#include "BKE_paint.h"
#include "BKE_studiolight.h"

#include "IMB_imbuf.h"
#include "IMB_imbuf_types.h"
#include "IMB_thumbs.h"

#include "BIF_glutil.h"

#include "ED_datafiles.h"
#include "ED_keyframes_draw.h"
#include "ED_render.h"

#include "UI_interface.h"
#include "UI_interface_icons.h"

#include "WM_api.h"
#include "WM_types.h"

#include "interface_intern.h"

#ifndef WITH_HEADLESS
#  define ICON_GRID_COLS 26
#  define ICON_GRID_ROWS 30

#  define ICON_MONO_BORDER_OUTSET 2
#  define ICON_GRID_MARGIN 10
#  define ICON_GRID_W 32
#  define ICON_GRID_H 32
#endif /* WITH_HEADLESS */

typedef struct IconImage {
  int w;
  int h;
  uint *rect;
  const uchar *datatoc_rect;
  int datatoc_size;
} IconImage;

typedef void (*VectorDrawFunc)(int x, int y, int w, int h, float alpha);

#define ICON_TYPE_PREVIEW 0
#define ICON_TYPE_COLOR_TEXTURE 1
#define ICON_TYPE_MONO_TEXTURE 2
#define ICON_TYPE_BUFFER 3
#define ICON_TYPE_VECTOR 4
#define ICON_TYPE_GEOM 5
#define ICON_TYPE_EVENT 6 /* draw keymap entries using custom renderer. */
#define ICON_TYPE_GPLAYER 7
#define ICON_TYPE_BLANK 8

typedef struct DrawInfo {
  int type;

  union {
    /* type specific data */
    struct {
      VectorDrawFunc func;
    } vector;
    struct {
      ImBuf *image_cache;
      bool inverted;
    } geom;
    struct {
      IconImage *image;
    } buffer;
    struct {
      int x, y, w, h;
      int theme_color;
    } texture;
    struct {
      /* Can be packed into a single int. */
      short event_type;
      short event_value;
      int icon;
      /* Allow lookups. */
      struct DrawInfo *next;
    } input;
  } data;
} DrawInfo;

typedef struct IconTexture {
  struct GPUTexture *tex[2];
  int num_textures;
  int w;
  int h;
  float invw;
  float invh;
} IconTexture;

typedef struct IconType {
  int type;
  int theme_color;
} IconType;

/* ******************* STATIC LOCAL VARS ******************* */
/* Static here to cache results of icon directory scan, so it's not
 * scanning the file-system each time the menu is drawn. */
static struct ListBase iconfilelist = {NULL, NULL};
static IconTexture icongltex = {{NULL, NULL}, 0, 0, 0, 0.0f, 0.0f};

#ifndef WITH_HEADLESS

static const IconType icontypes[] = {
#  define DEF_ICON(name) {ICON_TYPE_MONO_TEXTURE, 0},
#  define DEF_ICON_SCENE(name) {ICON_TYPE_MONO_TEXTURE, TH_ICON_SCENE},
#  define DEF_ICON_COLLECTION(name) {ICON_TYPE_MONO_TEXTURE, TH_ICON_COLLECTION},
#  define DEF_ICON_OBJECT(name) {ICON_TYPE_MONO_TEXTURE, TH_ICON_OBJECT},
#  define DEF_ICON_OBJECT_DATA(name) {ICON_TYPE_MONO_TEXTURE, TH_ICON_OBJECT_DATA},
#  define DEF_ICON_MODIFIER(name) {ICON_TYPE_MONO_TEXTURE, TH_ICON_MODIFIER},
#  define DEF_ICON_SHADING(name) {ICON_TYPE_MONO_TEXTURE, TH_ICON_SHADING},
#  define DEF_ICON_FOLDER(name) {ICON_TYPE_MONO_TEXTURE, TH_ICON_FOLDER},
#  define DEF_ICON_FUND(name) {ICON_TYPE_MONO_TEXTURE, TH_ICON_FUND},
#  define DEF_ICON_VECTOR(name) {ICON_TYPE_VECTOR, 0},
#  define DEF_ICON_COLOR(name) {ICON_TYPE_COLOR_TEXTURE, 0},
#  define DEF_ICON_BLANK(name) {ICON_TYPE_BLANK, 0},
#  include "UI_icons.h"
};

/* **************************************************** */

static DrawInfo *def_internal_icon(
    ImBuf *bbuf, int icon_id, int xofs, int yofs, int size, int type, int theme_color)
{
  Icon *new_icon = NULL;
  IconImage *iimg = NULL;
  DrawInfo *di;

  new_icon = MEM_callocN(sizeof(Icon), "texicon");

  new_icon->obj = NULL; /* icon is not for library object */
  new_icon->id_type = 0;

  di = MEM_callocN(sizeof(DrawInfo), "drawinfo");
  di->type = type;

  if (ELEM(type, ICON_TYPE_COLOR_TEXTURE, ICON_TYPE_MONO_TEXTURE)) {
    di->data.texture.theme_color = theme_color;
    di->data.texture.x = xofs;
    di->data.texture.y = yofs;
    di->data.texture.w = size;
    di->data.texture.h = size;
  }
  else if (type == ICON_TYPE_BUFFER) {
    iimg = MEM_callocN(sizeof(IconImage), "icon_img");
    iimg->w = size;
    iimg->h = size;

    /* icon buffers can get initialized runtime now, via datatoc */
    if (bbuf) {
      int y, imgsize;

      iimg->rect = MEM_mallocN(size * size * sizeof(uint), "icon_rect");

      /* Here we store the rect in the icon - same as before */
      if (size == bbuf->x && size == bbuf->y && xofs == 0 && yofs == 0) {
        memcpy(iimg->rect, bbuf->rect, size * size * sizeof(int));
      }
      else {
        /* this code assumes square images */
        imgsize = bbuf->x;
        for (y = 0; y < size; y++) {
          memcpy(
              &iimg->rect[y * size], &bbuf->rect[(y + yofs) * imgsize + xofs], size * sizeof(int));
        }
      }
    }
    di->data.buffer.image = iimg;
  }

  new_icon->drawinfo_free = UI_icons_free_drawinfo;
  new_icon->drawinfo = di;

  BKE_icon_set(icon_id, new_icon);

  return di;
}

static void def_internal_vicon(int icon_id, VectorDrawFunc drawFunc)
{
  Icon *new_icon = NULL;
  DrawInfo *di;

  new_icon = MEM_callocN(sizeof(Icon), "texicon");

  new_icon->obj = NULL; /* icon is not for library object */
  new_icon->id_type = 0;

  di = MEM_callocN(sizeof(DrawInfo), "drawinfo");
  di->type = ICON_TYPE_VECTOR;
  di->data.vector.func = drawFunc;

  new_icon->drawinfo_free = NULL;
  new_icon->drawinfo = di;

  BKE_icon_set(icon_id, new_icon);
}

/* Vector Icon Drawing Routines */

/* Utilities */

static void viconutil_set_point(GLint pt[2], int x, int y)
{
  pt[0] = x;
  pt[1] = y;
}

static void vicon_small_tri_right_draw(int x, int y, int w, int UNUSED(h), float alpha)
{
  GLint pts[3][2];
  int cx = x + w / 2 - 4;
  int cy = y + w / 2;
  int d = w / 5, d2 = w / 7;

  viconutil_set_point(pts[0], cx - d2, cy + d);
  viconutil_set_point(pts[1], cx - d2, cy - d);
  viconutil_set_point(pts[2], cx + d2, cy);

  uint pos = GPU_vertformat_attr_add(
      immVertexFormat(), "pos", GPU_COMP_I32, 2, GPU_FETCH_INT_TO_FLOAT);
  immBindBuiltinProgram(GPU_SHADER_2D_UNIFORM_COLOR);
  immUniformColor4f(0.2f, 0.2f, 0.2f, alpha);

  immBegin(GPU_PRIM_TRIS, 3);
  immVertex2iv(pos, pts[0]);
  immVertex2iv(pos, pts[1]);
  immVertex2iv(pos, pts[2]);
  immEnd();

  immUnbindProgram();
}

static void vicon_keytype_draw_wrapper(
    int x, int y, int w, int h, float alpha, short key_type, short handle_type)
{
  /* init dummy theme state for Action Editor - where these colors are defined
   * (since we're doing this offscreen, free from any particular space_id)
   */
  struct bThemeState theme_state;

  UI_Theme_Store(&theme_state);
  UI_SetTheme(SPACE_ACTION, RGN_TYPE_WINDOW);

  /* the "x" and "y" given are the bottom-left coordinates of the icon,
   * while the draw_keyframe_shape() function needs the midpoint for
   * the keyframe
   */
  float xco = x + w / 2 + 0.5f;
  float yco = y + h / 2 + 0.5f;

  GPUVertFormat *format = immVertexFormat();
  uint pos_id = GPU_vertformat_attr_add(format, "pos", GPU_COMP_F32, 2, GPU_FETCH_FLOAT);
  uint size_id = GPU_vertformat_attr_add(format, "size", GPU_COMP_F32, 1, GPU_FETCH_FLOAT);
  uint color_id = GPU_vertformat_attr_add(
      format, "color", GPU_COMP_U8, 4, GPU_FETCH_INT_TO_FLOAT_UNIT);
  uint outline_color_id = GPU_vertformat_attr_add(
      format, "outlineColor", GPU_COMP_U8, 4, GPU_FETCH_INT_TO_FLOAT_UNIT);
  uint flags_id = GPU_vertformat_attr_add(format, "flags", GPU_COMP_U32, 1, GPU_FETCH_INT);

  GPU_program_point_size(true);
  immBindBuiltinProgram(GPU_SHADER_KEYFRAME_DIAMOND);
  immUniform1f("outline_scale", 1.0f);
  immUniform2f("ViewportSize", -1.0f, -1.0f);
  immBegin(GPU_PRIM_POINTS, 1);

  /* draw keyframe
   * - size: (default icon size == 16, default dopesheet icon size == 10)
   * - sel: true unless in handletype icons (so that "keyframe" state shows the iconic yellow icon)
   */
  bool sel = (handle_type == KEYFRAME_HANDLE_NONE);

  draw_keyframe_shape(xco,
                      yco,
                      (10.0f / 16.0f) * h,
                      sel,
                      key_type,
                      KEYFRAME_SHAPE_BOTH,
                      alpha,
                      pos_id,
                      size_id,
                      color_id,
                      outline_color_id,
                      flags_id,
                      handle_type,
                      KEYFRAME_EXTREME_NONE);

  immEnd();
  GPU_program_point_size(false);
  immUnbindProgram();

  UI_Theme_Restore(&theme_state);
}

static void vicon_keytype_keyframe_draw(int x, int y, int w, int h, float alpha)
{
  vicon_keytype_draw_wrapper(x, y, w, h, alpha, BEZT_KEYTYPE_KEYFRAME, KEYFRAME_HANDLE_NONE);
}

static void vicon_keytype_breakdown_draw(int x, int y, int w, int h, float alpha)
{
  vicon_keytype_draw_wrapper(x, y, w, h, alpha, BEZT_KEYTYPE_BREAKDOWN, KEYFRAME_HANDLE_NONE);
}

static void vicon_keytype_extreme_draw(int x, int y, int w, int h, float alpha)
{
  vicon_keytype_draw_wrapper(x, y, w, h, alpha, BEZT_KEYTYPE_EXTREME, KEYFRAME_HANDLE_NONE);
}

static void vicon_keytype_jitter_draw(int x, int y, int w, int h, float alpha)
{
  vicon_keytype_draw_wrapper(x, y, w, h, alpha, BEZT_KEYTYPE_JITTER, KEYFRAME_HANDLE_NONE);
}

static void vicon_keytype_moving_hold_draw(int x, int y, int w, int h, float alpha)
{
  vicon_keytype_draw_wrapper(x, y, w, h, alpha, BEZT_KEYTYPE_MOVEHOLD, KEYFRAME_HANDLE_NONE);
}

static void vicon_handletype_free_draw(int x, int y, int w, int h, float alpha)
{
  vicon_keytype_draw_wrapper(x, y, w, h, alpha, BEZT_KEYTYPE_KEYFRAME, KEYFRAME_HANDLE_FREE);
}

static void vicon_handletype_aligned_draw(int x, int y, int w, int h, float alpha)
{
  vicon_keytype_draw_wrapper(x, y, w, h, alpha, BEZT_KEYTYPE_KEYFRAME, KEYFRAME_HANDLE_ALIGNED);
}

static void vicon_handletype_vector_draw(int x, int y, int w, int h, float alpha)
{
  vicon_keytype_draw_wrapper(x, y, w, h, alpha, BEZT_KEYTYPE_KEYFRAME, KEYFRAME_HANDLE_VECTOR);
}

static void vicon_handletype_auto_draw(int x, int y, int w, int h, float alpha)
{
  vicon_keytype_draw_wrapper(x, y, w, h, alpha, BEZT_KEYTYPE_KEYFRAME, KEYFRAME_HANDLE_AUTO);
}

static void vicon_handletype_auto_clamp_draw(int x, int y, int w, int h, float alpha)
{
  vicon_keytype_draw_wrapper(x, y, w, h, alpha, BEZT_KEYTYPE_KEYFRAME, KEYFRAME_HANDLE_AUTO_CLAMP);
}

static void vicon_colorset_draw(int index, int x, int y, int w, int h, float UNUSED(alpha))
{
  bTheme *btheme = UI_GetTheme();
  const ThemeWireColor *cs = &btheme->tarm[index];

  /* Draw three bands of color: One per color
   *    x-----a-----b-----c
   *    |  N  |  S  |  A  |
   *    x-----a-----b-----c
   */
  const int a = x + w / 3;
  const int b = x + w / 3 * 2;
  const int c = x + w;

  uint pos = GPU_vertformat_attr_add(
      immVertexFormat(), "pos", GPU_COMP_I32, 2, GPU_FETCH_INT_TO_FLOAT);
  immBindBuiltinProgram(GPU_SHADER_2D_UNIFORM_COLOR);

  /* XXX: Include alpha into this... */
  /* normal */
  immUniformColor3ubv(cs->solid);
  immRecti(pos, x, y, a, y + h);

  /* selected */
  immUniformColor3ubv(cs->select);
  immRecti(pos, a, y, b, y + h);

  /* active */
  immUniformColor3ubv(cs->active);
  immRecti(pos, b, y, c, y + h);

  immUnbindProgram();
}

#  define DEF_ICON_VECTOR_COLORSET_DRAW_NTH(prefix, index) \
    static void vicon_colorset_draw_##prefix(int x, int y, int w, int h, float alpha) \
    { \
      vicon_colorset_draw(index, x, y, w, h, alpha); \
    }

DEF_ICON_VECTOR_COLORSET_DRAW_NTH(01, 0)
DEF_ICON_VECTOR_COLORSET_DRAW_NTH(02, 1)
DEF_ICON_VECTOR_COLORSET_DRAW_NTH(03, 2)
DEF_ICON_VECTOR_COLORSET_DRAW_NTH(04, 3)
DEF_ICON_VECTOR_COLORSET_DRAW_NTH(05, 4)
DEF_ICON_VECTOR_COLORSET_DRAW_NTH(06, 5)
DEF_ICON_VECTOR_COLORSET_DRAW_NTH(07, 6)
DEF_ICON_VECTOR_COLORSET_DRAW_NTH(08, 7)
DEF_ICON_VECTOR_COLORSET_DRAW_NTH(09, 8)
DEF_ICON_VECTOR_COLORSET_DRAW_NTH(10, 9)
DEF_ICON_VECTOR_COLORSET_DRAW_NTH(11, 10)
DEF_ICON_VECTOR_COLORSET_DRAW_NTH(12, 11)
DEF_ICON_VECTOR_COLORSET_DRAW_NTH(13, 12)
DEF_ICON_VECTOR_COLORSET_DRAW_NTH(14, 13)
DEF_ICON_VECTOR_COLORSET_DRAW_NTH(15, 14)
DEF_ICON_VECTOR_COLORSET_DRAW_NTH(16, 15)
DEF_ICON_VECTOR_COLORSET_DRAW_NTH(17, 16)
DEF_ICON_VECTOR_COLORSET_DRAW_NTH(18, 17)
DEF_ICON_VECTOR_COLORSET_DRAW_NTH(19, 18)
DEF_ICON_VECTOR_COLORSET_DRAW_NTH(20, 19)

#  undef DEF_ICON_VECTOR_COLORSET_DRAW_NTH

static void vicon_collection_color_draw(
<<<<<<< HEAD
    short color, int x, int y, int UNUSED(w), int UNUSED(), float UNUSED(alpha))
=======
    short color, int x, int y, int UNUSED(w), int UNUSED(h), float UNUSED(alpha))
>>>>>>> d613d9fe
{
  bTheme *btheme = UI_GetTheme();
  const ThemeCollectionColor *collection_color = &btheme->collection_color[color - 1];

  UI_icon_draw_ex(
      x, y, ICON_OUTLINER_COLLECTION, U.inv_dpi_fac, 1.0f, 0.0f, collection_color->color, true);
}

#  define DEF_ICON_COLLECTION_COLOR_DRAW(index, color) \
    static void vicon_collection_color_draw_##index(int x, int y, int w, int h, float alpha) \
    { \
      vicon_collection_color_draw(color, x, y, w, h, alpha); \
    }

DEF_ICON_COLLECTION_COLOR_DRAW(01, COLLECTION_COLOR_01);
DEF_ICON_COLLECTION_COLOR_DRAW(02, COLLECTION_COLOR_02);
DEF_ICON_COLLECTION_COLOR_DRAW(03, COLLECTION_COLOR_03);
DEF_ICON_COLLECTION_COLOR_DRAW(04, COLLECTION_COLOR_04);
DEF_ICON_COLLECTION_COLOR_DRAW(05, COLLECTION_COLOR_05);
DEF_ICON_COLLECTION_COLOR_DRAW(06, COLLECTION_COLOR_06);
DEF_ICON_COLLECTION_COLOR_DRAW(07, COLLECTION_COLOR_07);
DEF_ICON_COLLECTION_COLOR_DRAW(08, COLLECTION_COLOR_08);

#  undef DEF_ICON_COLLECTION_COLOR_DRAW

/* Dynamically render icon instead of rendering a plain color to a texture/buffer
 * This is not strictly a "vicon", as it needs access to icon->obj to get the color info,
 * but it works in a very similar way.
 */
static void vicon_gplayer_color_draw(Icon *icon, int x, int y, int w, int h)
{
  bGPDlayer *gpl = (bGPDlayer *)icon->obj;

  /* Just draw a colored rect - Like for vicon_colorset_draw() */
  /* TODO: Make this have rounded corners, and maybe be a bit smaller.
   * However, UI_draw_roundbox_aa() draws the colors too dark, so can't be used.
   */
  uint pos = GPU_vertformat_attr_add(
      immVertexFormat(), "pos", GPU_COMP_I32, 2, GPU_FETCH_INT_TO_FLOAT);
  immBindBuiltinProgram(GPU_SHADER_2D_UNIFORM_COLOR);

  immUniformColor3fv(gpl->color);
  immRecti(pos, x, y, x + w - 1, y + h - 1);

  immUnbindProgram();
}

#  ifndef WITH_HEADLESS

static void init_brush_icons(void)
{

#    define INIT_BRUSH_ICON(icon_id, name) \
      { \
        uchar *rect = (uchar *)datatoc_##name##_png; \
        int size = datatoc_##name##_png_size; \
        DrawInfo *di; \
\
        di = def_internal_icon(NULL, icon_id, 0, 0, w, ICON_TYPE_BUFFER, 0); \
        di->data.buffer.image->datatoc_rect = rect; \
        di->data.buffer.image->datatoc_size = size; \
      } \
      ((void)0)
  /* end INIT_BRUSH_ICON */

  const int w = 96; /* warning, brush size hardcoded in C, but it gets scaled */

  INIT_BRUSH_ICON(ICON_BRUSH_BLOB, blob);
  INIT_BRUSH_ICON(ICON_BRUSH_BLUR, blur);
  INIT_BRUSH_ICON(ICON_BRUSH_CLAY, clay);
  INIT_BRUSH_ICON(ICON_BRUSH_CLAY_STRIPS, claystrips);
  INIT_BRUSH_ICON(ICON_BRUSH_CLONE, clone);
  INIT_BRUSH_ICON(ICON_BRUSH_CREASE, crease);
  INIT_BRUSH_ICON(ICON_BRUSH_SCULPT_DRAW, draw);
  INIT_BRUSH_ICON(ICON_BRUSH_FILL, fill);
  INIT_BRUSH_ICON(ICON_BRUSH_FLATTEN, flatten);
  INIT_BRUSH_ICON(ICON_BRUSH_GRAB, grab);
  INIT_BRUSH_ICON(ICON_BRUSH_INFLATE, inflate);
  INIT_BRUSH_ICON(ICON_BRUSH_LAYER, layer);
  INIT_BRUSH_ICON(ICON_BRUSH_MASK, mask);
  INIT_BRUSH_ICON(ICON_BRUSH_MIX, mix);
  INIT_BRUSH_ICON(ICON_BRUSH_NUDGE, nudge);
  INIT_BRUSH_ICON(ICON_BRUSH_PINCH, pinch);
  INIT_BRUSH_ICON(ICON_BRUSH_SCRAPE, scrape);
  INIT_BRUSH_ICON(ICON_BRUSH_SMEAR, smear);
  INIT_BRUSH_ICON(ICON_BRUSH_SMOOTH, smooth);
  INIT_BRUSH_ICON(ICON_BRUSH_SNAKE_HOOK, snake_hook);
  INIT_BRUSH_ICON(ICON_BRUSH_SOFTEN, soften);
  INIT_BRUSH_ICON(ICON_BRUSH_TEXDRAW, texdraw);
  INIT_BRUSH_ICON(ICON_BRUSH_TEXFILL, texfill);
  INIT_BRUSH_ICON(ICON_BRUSH_TEXMASK, texmask);
  INIT_BRUSH_ICON(ICON_BRUSH_THUMB, thumb);
  INIT_BRUSH_ICON(ICON_BRUSH_ROTATE, twist);

  /* grease pencil sculpt */
  INIT_BRUSH_ICON(ICON_GPBRUSH_SMOOTH, gp_brush_smooth);
  INIT_BRUSH_ICON(ICON_GPBRUSH_THICKNESS, gp_brush_thickness);
  INIT_BRUSH_ICON(ICON_GPBRUSH_STRENGTH, gp_brush_strength);
  INIT_BRUSH_ICON(ICON_GPBRUSH_GRAB, gp_brush_grab);
  INIT_BRUSH_ICON(ICON_GPBRUSH_PUSH, gp_brush_push);
  INIT_BRUSH_ICON(ICON_GPBRUSH_TWIST, gp_brush_twist);
  INIT_BRUSH_ICON(ICON_GPBRUSH_PINCH, gp_brush_pinch);
  INIT_BRUSH_ICON(ICON_GPBRUSH_RANDOMIZE, gp_brush_randomize);
  INIT_BRUSH_ICON(ICON_GPBRUSH_CLONE, gp_brush_clone);
  INIT_BRUSH_ICON(ICON_GPBRUSH_WEIGHT, gp_brush_weight);

  /* grease pencil drawing brushes */
  INIT_BRUSH_ICON(ICON_GPBRUSH_PENCIL, gp_brush_pencil);
  INIT_BRUSH_ICON(ICON_GPBRUSH_PEN, gp_brush_pen);
  INIT_BRUSH_ICON(ICON_GPBRUSH_INK, gp_brush_ink);
  INIT_BRUSH_ICON(ICON_GPBRUSH_INKNOISE, gp_brush_inknoise);
  INIT_BRUSH_ICON(ICON_GPBRUSH_BLOCK, gp_brush_block);
  INIT_BRUSH_ICON(ICON_GPBRUSH_MARKER, gp_brush_marker);
  INIT_BRUSH_ICON(ICON_GPBRUSH_FILL, gp_brush_fill);
  INIT_BRUSH_ICON(ICON_GPBRUSH_AIRBRUSH, gp_brush_airbrush);
  INIT_BRUSH_ICON(ICON_GPBRUSH_CHISEL, gp_brush_chisel);
  INIT_BRUSH_ICON(ICON_GPBRUSH_ERASE_SOFT, gp_brush_erase_soft);
  INIT_BRUSH_ICON(ICON_GPBRUSH_ERASE_HARD, gp_brush_erase_hard);
  INIT_BRUSH_ICON(ICON_GPBRUSH_ERASE_STROKE, gp_brush_erase_stroke);

#    undef INIT_BRUSH_ICON
}

static DrawInfo *g_di_event_list = NULL;

int UI_icon_from_event_type(short event_type, short event_value)
{
  if (event_type == EVT_RIGHTSHIFTKEY) {
    event_type = EVT_LEFTSHIFTKEY;
  }
  else if (event_type == EVT_RIGHTCTRLKEY) {
    event_type = EVT_LEFTCTRLKEY;
  }
  else if (event_type == EVT_RIGHTALTKEY) {
    event_type = EVT_LEFTALTKEY;
  }
  else if (event_type == EVT_TWEAK_L) {
    event_type = LEFTMOUSE;
    event_value = KM_CLICK_DRAG;
  }
  else if (event_type == EVT_TWEAK_M) {
    event_type = MIDDLEMOUSE;
    event_value = KM_CLICK_DRAG;
  }
  else if (event_type == EVT_TWEAK_R) {
    event_type = RIGHTMOUSE;
    event_value = KM_CLICK_DRAG;
  }

  DrawInfo *di = g_di_event_list;
  do {
    if (di->data.input.event_type == event_type) {
      return di->data.input.icon;
    }
  } while ((di = di->data.input.next));

  if (event_type == LEFTMOUSE) {
    return ELEM(event_value, KM_CLICK, KM_PRESS) ? ICON_MOUSE_LMB : ICON_MOUSE_LMB_DRAG;
  }
  if (event_type == MIDDLEMOUSE) {
    return ELEM(event_value, KM_CLICK, KM_PRESS) ? ICON_MOUSE_MMB : ICON_MOUSE_MMB_DRAG;
  }
  if (event_type == RIGHTMOUSE) {
    return ELEM(event_value, KM_CLICK, KM_PRESS) ? ICON_MOUSE_RMB : ICON_MOUSE_RMB_DRAG;
  }

  return ICON_NONE;
}

int UI_icon_from_keymap_item(const wmKeyMapItem *kmi, int r_icon_mod[4])
{
  if (r_icon_mod) {
    memset(r_icon_mod, 0x0, sizeof(int[4]));
    int i = 0;
    if (!ELEM(kmi->ctrl, KM_NOTHING, KM_ANY)) {
      r_icon_mod[i++] = ICON_EVENT_CTRL;
    }
    if (!ELEM(kmi->alt, KM_NOTHING, KM_ANY)) {
      r_icon_mod[i++] = ICON_EVENT_ALT;
    }
    if (!ELEM(kmi->shift, KM_NOTHING, KM_ANY)) {
      r_icon_mod[i++] = ICON_EVENT_SHIFT;
    }
    if (!ELEM(kmi->oskey, KM_NOTHING, KM_ANY)) {
      r_icon_mod[i++] = ICON_EVENT_OS;
    }
  }
  return UI_icon_from_event_type(kmi->type, kmi->val);
}

static void init_event_icons(void)
{
  DrawInfo *di_next = NULL;

#    define INIT_EVENT_ICON(icon_id, type, value) \
      { \
        DrawInfo *di = def_internal_icon(NULL, icon_id, 0, 0, w, ICON_TYPE_EVENT, 0); \
        di->data.input.event_type = type; \
        di->data.input.event_value = value; \
        di->data.input.icon = icon_id; \
        di->data.input.next = di_next; \
        di_next = di; \
      } \
      ((void)0)
  /* end INIT_EVENT_ICON */

  const int w = 16; /* DUMMY */

  INIT_EVENT_ICON(ICON_EVENT_A, EVT_AKEY, KM_ANY);
  INIT_EVENT_ICON(ICON_EVENT_B, EVT_BKEY, KM_ANY);
  INIT_EVENT_ICON(ICON_EVENT_C, EVT_CKEY, KM_ANY);
  INIT_EVENT_ICON(ICON_EVENT_D, EVT_DKEY, KM_ANY);
  INIT_EVENT_ICON(ICON_EVENT_E, EVT_EKEY, KM_ANY);
  INIT_EVENT_ICON(ICON_EVENT_F, EVT_FKEY, KM_ANY);
  INIT_EVENT_ICON(ICON_EVENT_G, EVT_GKEY, KM_ANY);
  INIT_EVENT_ICON(ICON_EVENT_H, EVT_HKEY, KM_ANY);
  INIT_EVENT_ICON(ICON_EVENT_I, EVT_IKEY, KM_ANY);
  INIT_EVENT_ICON(ICON_EVENT_J, EVT_JKEY, KM_ANY);
  INIT_EVENT_ICON(ICON_EVENT_K, EVT_KKEY, KM_ANY);
  INIT_EVENT_ICON(ICON_EVENT_L, EVT_LKEY, KM_ANY);
  INIT_EVENT_ICON(ICON_EVENT_M, EVT_MKEY, KM_ANY);
  INIT_EVENT_ICON(ICON_EVENT_N, EVT_NKEY, KM_ANY);
  INIT_EVENT_ICON(ICON_EVENT_O, EVT_OKEY, KM_ANY);
  INIT_EVENT_ICON(ICON_EVENT_P, EVT_PKEY, KM_ANY);
  INIT_EVENT_ICON(ICON_EVENT_Q, EVT_QKEY, KM_ANY);
  INIT_EVENT_ICON(ICON_EVENT_R, EVT_RKEY, KM_ANY);
  INIT_EVENT_ICON(ICON_EVENT_S, EVT_SKEY, KM_ANY);
  INIT_EVENT_ICON(ICON_EVENT_T, EVT_TKEY, KM_ANY);
  INIT_EVENT_ICON(ICON_EVENT_U, EVT_UKEY, KM_ANY);
  INIT_EVENT_ICON(ICON_EVENT_V, EVT_VKEY, KM_ANY);
  INIT_EVENT_ICON(ICON_EVENT_W, EVT_WKEY, KM_ANY);
  INIT_EVENT_ICON(ICON_EVENT_X, EVT_XKEY, KM_ANY);
  INIT_EVENT_ICON(ICON_EVENT_Y, EVT_YKEY, KM_ANY);
  INIT_EVENT_ICON(ICON_EVENT_Z, EVT_ZKEY, KM_ANY);
  INIT_EVENT_ICON(ICON_EVENT_SHIFT, EVT_LEFTSHIFTKEY, KM_ANY);
  INIT_EVENT_ICON(ICON_EVENT_CTRL, EVT_LEFTCTRLKEY, KM_ANY);
  INIT_EVENT_ICON(ICON_EVENT_ALT, EVT_LEFTALTKEY, KM_ANY);
  INIT_EVENT_ICON(ICON_EVENT_OS, EVT_OSKEY, KM_ANY);
  INIT_EVENT_ICON(ICON_EVENT_F1, EVT_F1KEY, KM_ANY);
  INIT_EVENT_ICON(ICON_EVENT_F2, EVT_F2KEY, KM_ANY);
  INIT_EVENT_ICON(ICON_EVENT_F3, EVT_F3KEY, KM_ANY);
  INIT_EVENT_ICON(ICON_EVENT_F4, EVT_F4KEY, KM_ANY);
  INIT_EVENT_ICON(ICON_EVENT_F5, EVT_F5KEY, KM_ANY);
  INIT_EVENT_ICON(ICON_EVENT_F6, EVT_F6KEY, KM_ANY);
  INIT_EVENT_ICON(ICON_EVENT_F7, EVT_F7KEY, KM_ANY);
  INIT_EVENT_ICON(ICON_EVENT_F8, EVT_F8KEY, KM_ANY);
  INIT_EVENT_ICON(ICON_EVENT_F9, EVT_F9KEY, KM_ANY);
  INIT_EVENT_ICON(ICON_EVENT_F10, EVT_F10KEY, KM_ANY);
  INIT_EVENT_ICON(ICON_EVENT_F11, EVT_F11KEY, KM_ANY);
  INIT_EVENT_ICON(ICON_EVENT_F12, EVT_F12KEY, KM_ANY);
  INIT_EVENT_ICON(ICON_EVENT_ESC, EVT_ESCKEY, KM_ANY);
  INIT_EVENT_ICON(ICON_EVENT_TAB, EVT_TABKEY, KM_ANY);
  INIT_EVENT_ICON(ICON_EVENT_PAGEUP, EVT_PAGEUPKEY, KM_ANY);
  INIT_EVENT_ICON(ICON_EVENT_PAGEDOWN, EVT_PAGEDOWNKEY, KM_ANY);
  INIT_EVENT_ICON(ICON_EVENT_RETURN, EVT_RETKEY, KM_ANY);
  INIT_EVENT_ICON(ICON_EVENT_SPACEKEY, EVT_SPACEKEY, KM_ANY);

  g_di_event_list = di_next;

#    undef INIT_EVENT_ICON
}

static void icon_verify_datatoc(IconImage *iimg)
{
  /* if it has own rect, things are all OK */
  if (iimg->rect) {
    return;
  }

  if (iimg->datatoc_rect) {
    ImBuf *bbuf = IMB_ibImageFromMemory(
        iimg->datatoc_rect, iimg->datatoc_size, IB_rect, NULL, "<matcap icon>");
    /* w and h were set on initialize */
    if (bbuf->x != iimg->h && bbuf->y != iimg->w) {
      IMB_scaleImBuf(bbuf, iimg->w, iimg->h);
    }

    iimg->rect = bbuf->rect;
    bbuf->rect = NULL;
    IMB_freeImBuf(bbuf);
  }
}

static ImBuf *create_mono_icon_with_border(ImBuf *buf,
                                           int resolution_divider,
                                           float border_intensity)
{
  ImBuf *result = IMB_dupImBuf(buf);
  const float border_sharpness = 16.0 / (resolution_divider * resolution_divider);

  float blurred_alpha_buffer[(ICON_GRID_W + 2 * ICON_MONO_BORDER_OUTSET) *
                             (ICON_GRID_H + 2 * ICON_MONO_BORDER_OUTSET)];
  const int icon_width = (ICON_GRID_W + 2 * ICON_MONO_BORDER_OUTSET) / resolution_divider;
  const int icon_height = (ICON_GRID_W + 2 * ICON_MONO_BORDER_OUTSET) / resolution_divider;

  for (int y = 0; y < ICON_GRID_ROWS; y++) {
    for (int x = 0; x < ICON_GRID_COLS; x++) {
      IconType icontype = icontypes[y * ICON_GRID_COLS + x];
      if (icontype.type != ICON_TYPE_MONO_TEXTURE) {
        continue;
      }

      int sx = x * (ICON_GRID_W + ICON_GRID_MARGIN) + ICON_GRID_MARGIN - ICON_MONO_BORDER_OUTSET;
      int sy = y * (ICON_GRID_H + ICON_GRID_MARGIN) + ICON_GRID_MARGIN - ICON_MONO_BORDER_OUTSET;
      sx = sx / resolution_divider;
      sy = sy / resolution_divider;

      /* blur the alpha channel and store it in blurred_alpha_buffer */
      int blur_size = 2 / resolution_divider;
      for (int bx = 0; bx < icon_width; bx++) {
        const int asx = MAX2(bx - blur_size, 0);
        const int aex = MIN2(bx + blur_size + 1, icon_width);
        for (int by = 0; by < icon_height; by++) {
          const int asy = MAX2(by - blur_size, 0);
          const int aey = MIN2(by + blur_size + 1, icon_height);

          // blur alpha channel
          const int write_offset = by * (ICON_GRID_W + 2 * ICON_MONO_BORDER_OUTSET) + bx;
          float alpha_accum = 0.0;
          uint alpha_samples = 0;
          for (int ax = asx; ax < aex; ax++) {
            for (int ay = asy; ay < aey; ay++) {
              const int offset_read = (sy + ay) * buf->x + (sx + ax);
              uint color_read = buf->rect[offset_read];
              const float alpha_read = ((color_read & 0xff000000) >> 24) / 255.0;
              alpha_accum += alpha_read;
              alpha_samples += 1;
            }
          }
          blurred_alpha_buffer[write_offset] = alpha_accum / alpha_samples;
        }
      }

      /* apply blurred alpha */
      for (int bx = 0; bx < icon_width; bx++) {
        for (int by = 0; by < icon_height; by++) {
          const int blurred_alpha_offset = by * (ICON_GRID_W + 2 * ICON_MONO_BORDER_OUTSET) + bx;
          const int offset_write = (sy + by) * buf->x + (sx + bx);
          const float blurred_alpha = blurred_alpha_buffer[blurred_alpha_offset];
          const float border_srgb[4] = {
              0, 0, 0, MIN2(1.0, blurred_alpha * border_sharpness) * border_intensity};

          const uint color_read = buf->rect[offset_write];
          const uchar *orig_color = (uchar *)&color_read;

          float border_rgba[4];
          float orig_rgba[4];
          float dest_rgba[4];
          float dest_srgb[4];

          srgb_to_linearrgb_v4(border_rgba, border_srgb);
          srgb_to_linearrgb_uchar4(orig_rgba, orig_color);
          blend_color_interpolate_float(dest_rgba, orig_rgba, border_rgba, 1.0 - orig_rgba[3]);
          linearrgb_to_srgb_v4(dest_srgb, dest_rgba);

          uint alpha_mask = ((uint)(dest_srgb[3] * 255)) << 24;
          uint cpack = rgb_to_cpack(dest_srgb[0], dest_srgb[1], dest_srgb[2]) | alpha_mask;
          result->rect[offset_write] = cpack;
        }
      }
    }
  }
  return result;
}

static void free_icons_textures(void)
{
  if (icongltex.num_textures > 0) {
    for (int i = 0; i < 2; i++) {
      if (icongltex.tex[i]) {
        GPU_texture_free(icongltex.tex[i]);
        icongltex.tex[i] = NULL;
      }
    }
    icongltex.num_textures = 0;
  }
}

/* Reload the textures for internal icons.
 * This function will release the previous textures. */
void UI_icons_reload_internal_textures(void)
{
  bTheme *btheme = UI_GetTheme();
  ImBuf *b16buf = NULL, *b32buf = NULL, *b16buf_border = NULL, *b32buf_border = NULL;
  const float icon_border_intensity = btheme->tui.icon_border_intensity;
  bool need_icons_with_border = icon_border_intensity > 0.0f;

  if (b16buf == NULL) {
    b16buf = IMB_ibImageFromMemory((const uchar *)datatoc_blender_icons16_png,
                                   datatoc_blender_icons16_png_size,
                                   IB_rect,
                                   NULL,
                                   "<blender icons>");
  }
  if (b16buf) {
    if (need_icons_with_border) {
      b16buf_border = create_mono_icon_with_border(b16buf, 2, icon_border_intensity);
      IMB_premultiply_alpha(b16buf_border);
    }
    IMB_premultiply_alpha(b16buf);
  }

  if (b32buf == NULL) {
    b32buf = IMB_ibImageFromMemory((const uchar *)datatoc_blender_icons32_png,
                                   datatoc_blender_icons32_png_size,
                                   IB_rect,
                                   NULL,
                                   "<blender icons>");
  }
  if (b32buf) {
    if (need_icons_with_border) {
      b32buf_border = create_mono_icon_with_border(b32buf, 1, icon_border_intensity);
      IMB_premultiply_alpha(b32buf_border);
    }
    IMB_premultiply_alpha(b32buf);
  }

  if (b16buf && b32buf) {
    /* Free existing texture if any. */
    free_icons_textures();

    /* Allocate OpenGL texture. */
    icongltex.num_textures = need_icons_with_border ? 2 : 1;

    /* Note the filter and LOD bias were tweaked to better preserve icon
     * sharpness at different UI scales. */
    if (icongltex.tex[0] == NULL) {
      icongltex.w = b32buf->x;
      icongltex.h = b32buf->y;
      icongltex.invw = 1.0f / b32buf->x;
      icongltex.invh = 1.0f / b32buf->y;

      icongltex.tex[0] = GPU_texture_create_nD(b32buf->x,
                                               b32buf->y,
                                               0,
                                               2,
                                               b32buf->rect,
                                               GPU_RGBA8,
                                               GPU_DATA_UNSIGNED_BYTE,
                                               0,
                                               false,
                                               NULL);
      GPU_texture_add_mipmap(icongltex.tex[0], GPU_DATA_UNSIGNED_BYTE, 1, b16buf->rect);
    }

    if (need_icons_with_border && icongltex.tex[1] == NULL) {
      icongltex.tex[1] = GPU_texture_create_nD(b32buf_border->x,
                                               b32buf_border->y,
                                               0,
                                               2,
                                               b32buf_border->rect,
                                               GPU_RGBA8,
                                               GPU_DATA_UNSIGNED_BYTE,
                                               0,
                                               false,
                                               NULL);
      GPU_texture_add_mipmap(icongltex.tex[1], GPU_DATA_UNSIGNED_BYTE, 1, b16buf_border->rect);
    }
  }

  IMB_freeImBuf(b16buf);
  IMB_freeImBuf(b32buf);
  IMB_freeImBuf(b16buf_border);
  IMB_freeImBuf(b32buf_border);
}

static void init_internal_icons(void)
{
  int x, y;

#    if 0  // temp disabled
  if ((btheme != NULL) && btheme->tui.iconfile[0]) {
    char *icondir = BKE_appdir_folder_id(BLENDER_DATAFILES, "icons");
    char iconfilestr[FILE_MAX];

    if (icondir) {
      BLI_join_dirfile(iconfilestr, sizeof(iconfilestr), icondir, btheme->tui.iconfile);

      /* if the image is missing bbuf will just be NULL */
      bbuf = IMB_loadiffname(iconfilestr, IB_rect, NULL);

      if (bbuf && (bbuf->x < ICON_IMAGE_W || bbuf->y < ICON_IMAGE_H)) {
        printf(
            "\n***WARNING***\n"
            "Icons file '%s' too small.\n"
            "Using built-in Icons instead\n",
            iconfilestr);
        IMB_freeImBuf(bbuf);
        bbuf = NULL;
      }
    }
    else {
      printf("%s: 'icons' data path not found, continuing\n", __func__);
    }
  }
#    endif

  /* Define icons. */
  for (y = 0; y < ICON_GRID_ROWS; y++) {
    /* Row W has monochrome icons. */
    for (x = 0; x < ICON_GRID_COLS; x++) {
      IconType icontype = icontypes[y * ICON_GRID_COLS + x];
      if (!ELEM(icontype.type, ICON_TYPE_COLOR_TEXTURE, ICON_TYPE_MONO_TEXTURE)) {
        continue;
      }

      def_internal_icon(NULL,
                        BIFICONID_FIRST + y * ICON_GRID_COLS + x,
                        x * (ICON_GRID_W + ICON_GRID_MARGIN) + ICON_GRID_MARGIN,
                        y * (ICON_GRID_H + ICON_GRID_MARGIN) + ICON_GRID_MARGIN,
                        ICON_GRID_W,
                        icontype.type,
                        icontype.theme_color);
    }
  }

  def_internal_vicon(ICON_SMALL_TRI_RIGHT_VEC, vicon_small_tri_right_draw);

  def_internal_vicon(ICON_KEYTYPE_KEYFRAME_VEC, vicon_keytype_keyframe_draw);
  def_internal_vicon(ICON_KEYTYPE_BREAKDOWN_VEC, vicon_keytype_breakdown_draw);
  def_internal_vicon(ICON_KEYTYPE_EXTREME_VEC, vicon_keytype_extreme_draw);
  def_internal_vicon(ICON_KEYTYPE_JITTER_VEC, vicon_keytype_jitter_draw);
  def_internal_vicon(ICON_KEYTYPE_MOVING_HOLD_VEC, vicon_keytype_moving_hold_draw);

  def_internal_vicon(ICON_HANDLETYPE_FREE_VEC, vicon_handletype_free_draw);
  def_internal_vicon(ICON_HANDLETYPE_ALIGNED_VEC, vicon_handletype_aligned_draw);
  def_internal_vicon(ICON_HANDLETYPE_VECTOR_VEC, vicon_handletype_vector_draw);
  def_internal_vicon(ICON_HANDLETYPE_AUTO_VEC, vicon_handletype_auto_draw);
  def_internal_vicon(ICON_HANDLETYPE_AUTO_CLAMP_VEC, vicon_handletype_auto_clamp_draw);

  def_internal_vicon(ICON_COLORSET_01_VEC, vicon_colorset_draw_01);
  def_internal_vicon(ICON_COLORSET_02_VEC, vicon_colorset_draw_02);
  def_internal_vicon(ICON_COLORSET_03_VEC, vicon_colorset_draw_03);
  def_internal_vicon(ICON_COLORSET_04_VEC, vicon_colorset_draw_04);
  def_internal_vicon(ICON_COLORSET_05_VEC, vicon_colorset_draw_05);
  def_internal_vicon(ICON_COLORSET_06_VEC, vicon_colorset_draw_06);
  def_internal_vicon(ICON_COLORSET_07_VEC, vicon_colorset_draw_07);
  def_internal_vicon(ICON_COLORSET_08_VEC, vicon_colorset_draw_08);
  def_internal_vicon(ICON_COLORSET_09_VEC, vicon_colorset_draw_09);
  def_internal_vicon(ICON_COLORSET_10_VEC, vicon_colorset_draw_10);
  def_internal_vicon(ICON_COLORSET_11_VEC, vicon_colorset_draw_11);
  def_internal_vicon(ICON_COLORSET_12_VEC, vicon_colorset_draw_12);
  def_internal_vicon(ICON_COLORSET_13_VEC, vicon_colorset_draw_13);
  def_internal_vicon(ICON_COLORSET_14_VEC, vicon_colorset_draw_14);
  def_internal_vicon(ICON_COLORSET_15_VEC, vicon_colorset_draw_15);
  def_internal_vicon(ICON_COLORSET_16_VEC, vicon_colorset_draw_16);
  def_internal_vicon(ICON_COLORSET_17_VEC, vicon_colorset_draw_17);
  def_internal_vicon(ICON_COLORSET_18_VEC, vicon_colorset_draw_18);
  def_internal_vicon(ICON_COLORSET_19_VEC, vicon_colorset_draw_19);
  def_internal_vicon(ICON_COLORSET_20_VEC, vicon_colorset_draw_20);

  def_internal_vicon(ICON_COLLECTION_COLOR_01, vicon_collection_color_draw_01);
  def_internal_vicon(ICON_COLLECTION_COLOR_02, vicon_collection_color_draw_02);
  def_internal_vicon(ICON_COLLECTION_COLOR_03, vicon_collection_color_draw_03);
  def_internal_vicon(ICON_COLLECTION_COLOR_04, vicon_collection_color_draw_04);
  def_internal_vicon(ICON_COLLECTION_COLOR_05, vicon_collection_color_draw_05);
  def_internal_vicon(ICON_COLLECTION_COLOR_06, vicon_collection_color_draw_06);
  def_internal_vicon(ICON_COLLECTION_COLOR_07, vicon_collection_color_draw_07);
  def_internal_vicon(ICON_COLLECTION_COLOR_08, vicon_collection_color_draw_08);
}
#  endif /* WITH_HEADLESS */

static void init_iconfile_list(struct ListBase *list)
{
  IconFile *ifile;
  struct direntry *dir;
  int totfile, i, index = 1;
  const char *icondir;

  BLI_listbase_clear(list);
  icondir = BKE_appdir_folder_id(BLENDER_DATAFILES, "icons");

  if (icondir == NULL) {
    return;
  }

  totfile = BLI_filelist_dir_contents(icondir, &dir);

  for (i = 0; i < totfile; i++) {
    if ((dir[i].type & S_IFREG)) {
      const char *filename = dir[i].relname;

      if (BLI_path_extension_check(filename, ".png")) {
        /* loading all icons on file start is overkill & slows startup
         * its possible they change size after blender load anyway. */
#  if 0
        int ifilex, ifiley;
        char iconfilestr[FILE_MAX + 16]; /* allow 256 chars for file+dir */
        ImBuf *bbuf = NULL;
        /* check to see if the image is the right size, continue if not */
        /* copying strings here should go ok, assuming that we never get back
         * a complete path to file longer than 256 chars */
        BLI_join_dirfile(iconfilestr, sizeof(iconfilestr), icondir, filename);
        bbuf = IMB_loadiffname(iconfilestr, IB_rect);

        if (bbuf) {
          ifilex = bbuf->x;
          ifiley = bbuf->y;
          IMB_freeImBuf(bbuf);
        }
        else {
          ifilex = ifiley = 0;
        }

        /* bad size or failed to load */
        if ((ifilex != ICON_IMAGE_W) || (ifiley != ICON_IMAGE_H)) {
          printf("icon '%s' is wrong size %dx%d\n", iconfilestr, ifilex, ifiley);
          continue;
        }
#  endif /* removed */

        /* found a potential icon file, so make an entry for it in the cache list */
        ifile = MEM_callocN(sizeof(IconFile), "IconFile");

        BLI_strncpy(ifile->filename, filename, sizeof(ifile->filename));
        ifile->index = index;

        BLI_addtail(list, ifile);

        index++;
      }
    }
  }

  BLI_filelist_free(dir, totfile);
  dir = NULL;
}

static void free_iconfile_list(struct ListBase *list)
{
  IconFile *ifile = NULL, *next_ifile = NULL;

  for (ifile = list->first; ifile; ifile = next_ifile) {
    next_ifile = ifile->next;
    BLI_freelinkN(list, ifile);
  }
}

#else

void UI_icons_reload_internal_textures(void)
{
}

#endif /* WITH_HEADLESS */

int UI_iconfile_get_index(const char *filename)
{
  IconFile *ifile;
  ListBase *list = &(iconfilelist);

  for (ifile = list->first; ifile; ifile = ifile->next) {
    if (BLI_path_cmp(filename, ifile->filename) == 0) {
      return ifile->index;
    }
  }

  return 0;
}

ListBase *UI_iconfile_list(void)
{
  ListBase *list = &(iconfilelist);

  return list;
}

void UI_icons_free(void)
{
#ifndef WITH_HEADLESS
  free_icons_textures();
  free_iconfile_list(&iconfilelist);
#endif
  BKE_icons_free();
}

void UI_icons_free_drawinfo(void *drawinfo)
{
  DrawInfo *di = drawinfo;

  if (di) {
    if (di->type == ICON_TYPE_BUFFER) {
      if (di->data.buffer.image) {
        if (di->data.buffer.image->rect) {
          MEM_freeN(di->data.buffer.image->rect);
        }
        MEM_freeN(di->data.buffer.image);
      }
    }
    else if (di->type == ICON_TYPE_GEOM) {
      if (di->data.geom.image_cache) {
        IMB_freeImBuf(di->data.geom.image_cache);
      }
    }

    MEM_freeN(di);
  }
}

/**
 * #Icon.data_type and #Icon.obj
 */
static DrawInfo *icon_create_drawinfo(Icon *icon)
{
  int icon_data_type = icon->obj_type;
  DrawInfo *di = NULL;

  di = MEM_callocN(sizeof(DrawInfo), "di_icon");

  if (ELEM(icon_data_type, ICON_DATA_ID, ICON_DATA_PREVIEW)) {
    di->type = ICON_TYPE_PREVIEW;
  }
  else if (icon_data_type == ICON_DATA_GEOM) {
    di->type = ICON_TYPE_GEOM;
  }
  else if (icon_data_type == ICON_DATA_STUDIOLIGHT) {
    di->type = ICON_TYPE_BUFFER;
  }
  else if (icon_data_type == ICON_DATA_GPLAYER) {
    di->type = ICON_TYPE_GPLAYER;
  }
  else {
    BLI_assert(0);
  }

  return di;
}

static DrawInfo *icon_ensure_drawinfo(Icon *icon)
{
  if (icon->drawinfo) {
    return icon->drawinfo;
  }
  DrawInfo *di = icon_create_drawinfo(icon);
  icon->drawinfo = di;
  icon->drawinfo_free = UI_icons_free_drawinfo;
  return di;
}

/* note!, returns unscaled by DPI */
int UI_icon_get_width(int icon_id)
{
  Icon *icon = NULL;
  DrawInfo *di = NULL;

  icon = BKE_icon_get(icon_id);

  if (icon == NULL) {
    if (G.debug & G_DEBUG) {
      printf("%s: Internal error, no icon for icon ID: %d\n", __func__, icon_id);
    }
    return 0;
  }

  di = icon_ensure_drawinfo(icon);
  if (di) {
    return ICON_DEFAULT_WIDTH;
  }

  return 0;
}

int UI_icon_get_height(int icon_id)
{
  Icon *icon = BKE_icon_get(icon_id);
  if (icon == NULL) {
    if (G.debug & G_DEBUG) {
      printf("%s: Internal error, no icon for icon ID: %d\n", __func__, icon_id);
    }
    return 0;
  }

  DrawInfo *di = icon_ensure_drawinfo(icon);
  if (di) {
    return ICON_DEFAULT_HEIGHT;
  }

  return 0;
}

bool UI_icon_get_theme_color(int icon_id, uchar color[4])
{
  Icon *icon = BKE_icon_get(icon_id);
  if (icon == NULL) {
    return false;
  }

  DrawInfo *di = icon_ensure_drawinfo(icon);
  return UI_GetIconThemeColor4ubv(di->data.texture.theme_color, color);
}

void UI_icons_init()
{
#ifndef WITH_HEADLESS
  init_iconfile_list(&iconfilelist);
  UI_icons_reload_internal_textures();
  init_internal_icons();
  init_brush_icons();
  init_event_icons();
#endif
}

/* Render size for preview images and icons
 */
int UI_preview_render_size(enum eIconSizes size)
{
  switch (size) {
    case ICON_SIZE_ICON:
      return ICON_RENDER_DEFAULT_HEIGHT;
    case ICON_SIZE_PREVIEW:
      return PREVIEW_RENDER_DEFAULT_HEIGHT;
    default:
      return 0;
  }
}

/* Create rect for the icon
 */
static void icon_create_rect(struct PreviewImage *prv_img, enum eIconSizes size)
{
  uint render_size = UI_preview_render_size(size);

  if (!prv_img) {
    if (G.debug & G_DEBUG) {
      printf("%s, error: requested preview image does not exist", __func__);
    }
  }
  else if (!prv_img->rect[size]) {
    prv_img->w[size] = render_size;
    prv_img->h[size] = render_size;
    prv_img->flag[size] |= PRV_CHANGED;
    prv_img->changed_timestamp[size] = 0;
    prv_img->rect[size] = MEM_callocN(render_size * render_size * sizeof(uint), "prv_rect");
  }
}

static void ui_id_preview_image_render_size(
    const bContext *C, Scene *scene, ID *id, PreviewImage *pi, int size, const bool use_job);

static void ui_studiolight_icon_job_exec(void *customdata,
                                         short *UNUSED(stop),
                                         short *UNUSED(do_update),
                                         float *UNUSED(progress))
{
  Icon **tmp = (Icon **)customdata;
  Icon *icon = *tmp;
  DrawInfo *di = icon_ensure_drawinfo(icon);
  StudioLight *sl = icon->obj;
  BKE_studiolight_preview(di->data.buffer.image->rect, sl, icon->id_type);
}

static void ui_studiolight_kill_icon_preview_job(wmWindowManager *wm, int icon_id)
{
  Icon *icon = BKE_icon_get(icon_id);
  WM_jobs_kill_type(wm, icon, WM_JOB_TYPE_STUDIOLIGHT);
  icon->obj = NULL;
}

static void ui_studiolight_free_function(StudioLight *sl, void *data)
{
  wmWindowManager *wm = data;

  /* Happens if job was canceled or already finished. */
  if (wm == NULL) {
    return;
  }

  // get icons_id, get icons and kill wm jobs
  if (sl->icon_id_radiance) {
    ui_studiolight_kill_icon_preview_job(wm, sl->icon_id_radiance);
  }
  if (sl->icon_id_irradiance) {
    ui_studiolight_kill_icon_preview_job(wm, sl->icon_id_irradiance);
  }
  if (sl->icon_id_matcap) {
    ui_studiolight_kill_icon_preview_job(wm, sl->icon_id_matcap);
  }
  if (sl->icon_id_matcap_flipped) {
    ui_studiolight_kill_icon_preview_job(wm, sl->icon_id_matcap_flipped);
  }
}

static void ui_studiolight_icon_job_end(void *customdata)
{
  Icon **tmp = (Icon **)customdata;
  Icon *icon = *tmp;
  StudioLight *sl = icon->obj;
  BKE_studiolight_set_free_function(sl, &ui_studiolight_free_function, NULL);
}

void ui_icon_ensure_deferred(const bContext *C, const int icon_id, const bool big)
{
  Icon *icon = BKE_icon_get(icon_id);

  if (icon) {
    DrawInfo *di = icon_ensure_drawinfo(icon);

    if (di) {
      switch (di->type) {
        case ICON_TYPE_PREVIEW: {
          ID *id = (icon->id_type != 0) ? icon->obj : NULL;
          PreviewImage *prv = id ? BKE_previewimg_id_ensure(id) : icon->obj;
          /* Using jobs for screen previews crashes due to offscreen rendering.
           * XXX would be nicer if PreviewImage could store if it supports jobs */
          const bool use_jobs = !id || (GS(id->name) != ID_SCR);

          if (prv) {
            const int size = big ? ICON_SIZE_PREVIEW : ICON_SIZE_ICON;

            if (id || (prv->tag & PRV_TAG_DEFFERED) != 0) {
              ui_id_preview_image_render_size(C, NULL, id, prv, size, use_jobs);
            }
          }
          break;
        }
        case ICON_TYPE_BUFFER: {
          if (icon->obj_type == ICON_DATA_STUDIOLIGHT) {
            if (di->data.buffer.image == NULL) {
              wmWindowManager *wm = CTX_wm_manager(C);
              StudioLight *sl = icon->obj;
              BKE_studiolight_set_free_function(sl, &ui_studiolight_free_function, wm);
              IconImage *img = MEM_mallocN(sizeof(IconImage), __func__);

              img->w = STUDIOLIGHT_ICON_SIZE;
              img->h = STUDIOLIGHT_ICON_SIZE;
              size_t size = STUDIOLIGHT_ICON_SIZE * STUDIOLIGHT_ICON_SIZE * sizeof(uint);
              img->rect = MEM_mallocN(size, __func__);
              memset(img->rect, 0, size);
              di->data.buffer.image = img;

              wmJob *wm_job = WM_jobs_get(
                  wm, CTX_wm_window(C), icon, "StudioLight Icon", 0, WM_JOB_TYPE_STUDIOLIGHT);
              Icon **tmp = MEM_callocN(sizeof(Icon *), __func__);
              *tmp = icon;
              WM_jobs_customdata_set(wm_job, tmp, MEM_freeN);
              WM_jobs_timer(wm_job, 0.01, 0, NC_WINDOW);
              WM_jobs_callbacks(
                  wm_job, ui_studiolight_icon_job_exec, NULL, NULL, ui_studiolight_icon_job_end);
              WM_jobs_start(CTX_wm_manager(C), wm_job);
            }
          }
          break;
        }
      }
    }
  }
}

/* only called when icon has changed */
/* only call with valid pointer from UI_icon_draw */
static void icon_set_image(const bContext *C,
                           Scene *scene,
                           ID *id,
                           PreviewImage *prv_img,
                           enum eIconSizes size,
                           const bool use_job)
{
  if (!prv_img) {
    if (G.debug & G_DEBUG) {
      printf("%s: no preview image for this ID: %s\n", __func__, id->name);
    }
    return;
  }

  if (prv_img->flag[size] & PRV_USER_EDITED) {
    /* user-edited preview, do not auto-update! */
    return;
  }

  const bool delay = prv_img->rect[size] != NULL;
  icon_create_rect(prv_img, size);

  if (use_job) {
    /* Job (background) version */
    ED_preview_icon_job(
        C, prv_img, id, prv_img->rect[size], prv_img->w[size], prv_img->h[size], delay);
  }
  else {
    if (!scene) {
      scene = CTX_data_scene(C);
    }
    /* Immediate version */
    ED_preview_icon_render(
        CTX_data_main(C), scene, id, prv_img->rect[size], prv_img->w[size], prv_img->h[size]);
  }
}

PreviewImage *UI_icon_to_preview(int icon_id)
{
  Icon *icon = BKE_icon_get(icon_id);

  if (icon) {
    DrawInfo *di = (DrawInfo *)icon->drawinfo;
    if (di) {
      if (di->type == ICON_TYPE_PREVIEW) {
        PreviewImage *prv = (icon->id_type != 0) ? BKE_previewimg_id_ensure((ID *)icon->obj) :
                                                   icon->obj;

        if (prv) {
          return BKE_previewimg_copy(prv);
        }
      }
      else if (di->data.buffer.image) {
        ImBuf *bbuf;

        bbuf = IMB_ibImageFromMemory(di->data.buffer.image->datatoc_rect,
                                     di->data.buffer.image->datatoc_size,
                                     IB_rect,
                                     NULL,
                                     __func__);
        if (bbuf) {
          PreviewImage *prv = BKE_previewimg_create();

          prv->rect[0] = bbuf->rect;

          prv->w[0] = bbuf->x;
          prv->h[0] = bbuf->y;

          bbuf->rect = NULL;
          IMB_freeImBuf(bbuf);

          return prv;
        }
      }
    }
  }
  return NULL;
}

static void icon_draw_rect(float x,
                           float y,
                           int w,
                           int h,
                           float UNUSED(aspect),
                           int rw,
                           int rh,
                           uint *rect,
                           float alpha,
                           const float desaturate)
{
  ImBuf *ima = NULL;
  int draw_w = w;
  int draw_h = h;
  int draw_x = x;
  int draw_y = y;

  /* sanity check */
  if (w <= 0 || h <= 0 || w > 2000 || h > 2000) {
    printf("%s: icons are %i x %i pixels?\n", __func__, w, h);
    BLI_assert(!"invalid icon size");
    return;
  }
  /* modulate color */
  float col[4] = {alpha, alpha, alpha, alpha};

  /* rect contains image in 'rendersize', we only scale if needed */
  if (rw != w || rh != h) {
    /* preserve aspect ratio and center */
    if (rw > rh) {
      draw_w = w;
      draw_h = (int)(((float)rh / (float)rw) * (float)w);
      draw_y += (h - draw_h) / 2;
    }
    else if (rw < rh) {
      draw_w = (int)(((float)rw / (float)rh) * (float)h);
      draw_h = h;
      draw_x += (w - draw_w) / 2;
    }
    /* if the image is squared, the draw_ initialization values are good */

    /* first allocate imbuf for scaling and copy preview into it */
    ima = IMB_allocImBuf(rw, rh, 32, IB_rect);
    memcpy(ima->rect, rect, rw * rh * sizeof(uint));
    IMB_scaleImBuf(ima, draw_w, draw_h); /* scale it */
    rect = ima->rect;
  }

  /* draw */
  eGPUBuiltinShader shader;
  if (desaturate != 0.0f) {
    shader = GPU_SHADER_2D_IMAGE_DESATURATE_COLOR;
  }
  else {
    shader = GPU_SHADER_2D_IMAGE_COLOR;
  }
  IMMDrawPixelsTexState state = immDrawPixelsTexSetup(shader);

  if (shader == GPU_SHADER_2D_IMAGE_DESATURATE_COLOR) {
    immUniform1f("factor", desaturate);
  }

  immDrawPixelsTex(
      &state, draw_x, draw_y, draw_w, draw_h, GPU_RGBA8, false, rect, 1.0f, 1.0f, col);

  if (ima) {
    IMB_freeImBuf(ima);
  }
}

/* High enough to make a difference, low enough so that
 * small draws are still efficient with the use of glUniform.
 * NOTE TODO: We could use UBO but we would need some triple
 * buffer system + persistent mapping for this to be more
 * efficient than simple glUniform calls. */
#define ICON_DRAW_CACHE_SIZE 16

typedef struct IconDrawCall {
  rctf pos;
  rctf tex;
  float color[4];
} IconDrawCall;

typedef struct IconTextureDrawCall {
  IconDrawCall drawcall_cache[ICON_DRAW_CACHE_SIZE];
  int calls; /* Number of calls batched together */
} IconTextureDrawCall;

static struct {
  IconTextureDrawCall normal;
  IconTextureDrawCall border;
  bool enabled;
} g_icon_draw_cache = {{{{{0}}}}};

void UI_icon_draw_cache_begin(void)
{
  BLI_assert(g_icon_draw_cache.enabled == false);
  g_icon_draw_cache.enabled = true;
}

static void icon_draw_cache_texture_flush_ex(GPUTexture *texture,
                                             IconTextureDrawCall *texture_draw_calls)
{
  if (texture_draw_calls->calls == 0) {
    return;
  }

  GPUShader *shader = GPU_shader_get_builtin_shader(GPU_SHADER_2D_IMAGE_MULTI_RECT_COLOR);
  GPU_shader_bind(shader);

  int img_binding = GPU_shader_get_texture_binding(shader, "image");
  int data_loc = GPU_shader_get_uniform(shader, "calls_data");

  GPU_texture_bind(texture, img_binding);
  GPU_sampler_icon_bind(img_binding);
  GPU_shader_uniform_vector(
      shader, data_loc, 4, ICON_DRAW_CACHE_SIZE * 3, (float *)texture_draw_calls->drawcall_cache);

  GPU_draw_primitive(GPU_PRIM_TRIS, 6 * texture_draw_calls->calls);

  GPU_texture_unbind(texture);

  texture_draw_calls->calls = 0;
}

static void icon_draw_cache_flush_ex(bool only_full_caches)
{
  bool should_draw = false;
  if (only_full_caches) {
    should_draw = g_icon_draw_cache.normal.calls == ICON_DRAW_CACHE_SIZE ||
                  g_icon_draw_cache.border.calls == ICON_DRAW_CACHE_SIZE;
  }
  else {
    should_draw = g_icon_draw_cache.normal.calls || g_icon_draw_cache.border.calls;
  }

  if (should_draw) {
    /* We need to flush widget base first to ensure correct ordering. */
    UI_widgetbase_draw_cache_flush();

    GPU_blend(GPU_BLEND_ALPHA_PREMULT);

    if (!only_full_caches || g_icon_draw_cache.normal.calls == ICON_DRAW_CACHE_SIZE) {
      icon_draw_cache_texture_flush_ex(icongltex.tex[0], &g_icon_draw_cache.normal);
    }

    if (!only_full_caches || g_icon_draw_cache.border.calls == ICON_DRAW_CACHE_SIZE) {
      icon_draw_cache_texture_flush_ex(icongltex.tex[1], &g_icon_draw_cache.border);
    }

    GPU_blend(GPU_BLEND_ALPHA);
  }
}

void UI_icon_draw_cache_end(void)
{
  BLI_assert(g_icon_draw_cache.enabled == true);
  g_icon_draw_cache.enabled = false;

  /* Don't change blend state if it's not needed. */
  if (g_icon_draw_cache.border.calls == 0 && g_icon_draw_cache.normal.calls == 0) {
    return;
  }

  GPU_blend(GPU_BLEND_ALPHA);
  icon_draw_cache_flush_ex(false);
  GPU_blend(GPU_BLEND_NONE);
}

static void icon_draw_texture_cached(float x,
                                     float y,
                                     float w,
                                     float h,
                                     int ix,
                                     int iy,
                                     int UNUSED(iw),
                                     int ih,
                                     float alpha,
                                     const float rgb[3],
                                     bool with_border)
{

  float mvp[4][4];
  GPU_matrix_model_view_projection_get(mvp);

  IconTextureDrawCall *texture_call = with_border ? &g_icon_draw_cache.border :
                                                    &g_icon_draw_cache.normal;

  IconDrawCall *call = &texture_call->drawcall_cache[texture_call->calls];
  texture_call->calls++;

  /* Manual mat4*vec2 */
  call->pos.xmin = x * mvp[0][0] + y * mvp[1][0] + mvp[3][0];
  call->pos.ymin = x * mvp[0][1] + y * mvp[1][1] + mvp[3][1];
  call->pos.xmax = call->pos.xmin + w * mvp[0][0] + h * mvp[1][0];
  call->pos.ymax = call->pos.ymin + w * mvp[0][1] + h * mvp[1][1];

  call->tex.xmin = ix * icongltex.invw;
  call->tex.xmax = (ix + ih) * icongltex.invw;
  call->tex.ymin = iy * icongltex.invh;
  call->tex.ymax = (iy + ih) * icongltex.invh;

  if (rgb) {
    copy_v4_fl4(call->color, rgb[0], rgb[1], rgb[2], alpha);
  }
  else {
    copy_v4_fl(call->color, alpha);
  }

  if (texture_call->calls == ICON_DRAW_CACHE_SIZE) {
    icon_draw_cache_flush_ex(true);
  }
}

static void icon_draw_texture(float x,
                              float y,
                              float w,
                              float h,
                              int ix,
                              int iy,
                              int iw,
                              int ih,
                              float alpha,
                              const float rgb[3],
                              bool with_border)
{
  if (g_icon_draw_cache.enabled) {
    icon_draw_texture_cached(x, y, w, h, ix, iy, iw, ih, alpha, rgb, with_border);
    return;
  }

  /* We need to flush widget base first to ensure correct ordering. */
  UI_widgetbase_draw_cache_flush();

  GPU_blend(GPU_BLEND_ALPHA_PREMULT);

  float x1, x2, y1, y2;

  x1 = ix * icongltex.invw;
  x2 = (ix + ih) * icongltex.invw;
  y1 = iy * icongltex.invh;
  y2 = (iy + ih) * icongltex.invh;

  GPUTexture *texture = with_border ? icongltex.tex[1] : icongltex.tex[0];

  GPUShader *shader = GPU_shader_get_builtin_shader(GPU_SHADER_2D_IMAGE_RECT_COLOR);
  GPU_shader_bind(shader);

  int img_binding = GPU_shader_get_texture_binding(shader, "image");
  int color_loc = GPU_shader_get_builtin_uniform(shader, GPU_UNIFORM_COLOR);
  int rect_tex_loc = GPU_shader_get_uniform(shader, "rect_icon");
  int rect_geom_loc = GPU_shader_get_uniform(shader, "rect_geom");

  if (rgb) {
    GPU_shader_uniform_vector(shader, color_loc, 4, 1, (float[4]){UNPACK3(rgb), alpha});
  }
  else {
    GPU_shader_uniform_vector(shader, color_loc, 4, 1, (float[4]){alpha, alpha, alpha, alpha});
  }

  GPU_shader_uniform_vector(shader, rect_tex_loc, 4, 1, (float[4]){x1, y1, x2, y2});
  GPU_shader_uniform_vector(shader, rect_geom_loc, 4, 1, (float[4]){x, y, x + w, y + h});

  GPU_texture_bind(texture, img_binding);
  GPU_sampler_icon_bind(img_binding);

  GPU_draw_primitive(GPU_PRIM_TRI_STRIP, 4);

  GPU_texture_unbind(texture);

  GPU_blend(GPU_BLEND_ALPHA);
}

/* Drawing size for preview images */
static int get_draw_size(enum eIconSizes size)
{
  switch (size) {
    case ICON_SIZE_ICON:
      return ICON_DEFAULT_HEIGHT;
    case ICON_SIZE_PREVIEW:
      return PREVIEW_DEFAULT_HEIGHT;
    default:
      return 0;
  }
}

static void icon_draw_size(float x,
                           float y,
                           int icon_id,
                           float aspect,
                           float alpha,
                           enum eIconSizes size,
                           int draw_size,
                           const float desaturate,
                           const uchar mono_rgba[4],
                           const bool mono_border)
{
  bTheme *btheme = UI_GetTheme();
  Icon *icon = NULL;
  IconImage *iimg;
  const float fdraw_size = (float)draw_size;
  int w, h;

  icon = BKE_icon_get(icon_id);
  alpha *= btheme->tui.icon_alpha;

  if (icon == NULL) {
    if (G.debug & G_DEBUG) {
      printf("%s: Internal error, no icon for icon ID: %d\n", __func__, icon_id);
    }
    return;
  }

  /* scale width and height according to aspect */
  w = (int)(fdraw_size / aspect + 0.5f);
  h = (int)(fdraw_size / aspect + 0.5f);

  DrawInfo *di = icon_ensure_drawinfo(icon);

  /* We need to flush widget base first to ensure correct ordering. */
  UI_widgetbase_draw_cache_flush();

  if (di->type == ICON_TYPE_VECTOR) {
    /* vector icons use the uiBlock transformation, they are not drawn
     * with untransformed coordinates like the other icons */
    di->data.vector.func((int)x, (int)y, w, h, 1.0f);
  }
  else if (di->type == ICON_TYPE_GEOM) {
#ifdef USE_UI_TOOLBAR_HACK
    /* TODO(campbell): scale icons up for toolbar,
     * we need a way to detect larger buttons and do this automatic. */
    {
      float scale = (float)ICON_DEFAULT_HEIGHT_TOOLBAR / (float)ICON_DEFAULT_HEIGHT;
      y = (y + (h / 2)) - ((h * scale) / 2);
      w *= scale;
      h *= scale;
    }
#endif

    /* If the theme is light, we will adjust the icon colors. */
    const bool invert = (rgb_to_grayscale_byte(btheme->tui.wcol_toolbar_item.inner) > 128);
    const bool geom_inverted = di->data.geom.inverted;

    /* This could re-generate often if rendered at different sizes in the one interface.
     * TODO(campbell): support caching multiple sizes. */
    ImBuf *ibuf = di->data.geom.image_cache;
    if ((ibuf == NULL) || (ibuf->x != w) || (ibuf->y != h) || (invert != geom_inverted)) {
      if (ibuf) {
        IMB_freeImBuf(ibuf);
      }
      if (invert != geom_inverted) {
        BKE_icon_geom_invert_lightness(icon->obj);
      }
      ibuf = BKE_icon_geom_rasterize(icon->obj, w, h);
      di->data.geom.image_cache = ibuf;
      di->data.geom.inverted = invert;
    }

    GPU_blend(GPU_BLEND_ALPHA_PREMULT);
    icon_draw_rect(x, y, w, h, aspect, w, h, ibuf->rect, alpha, desaturate);
    GPU_blend(GPU_BLEND_ALPHA);
  }
  else if (di->type == ICON_TYPE_EVENT) {
    const short event_type = di->data.input.event_type;
    const short event_value = di->data.input.event_value;
    icon_draw_rect_input(x, y, w, h, alpha, event_type, event_value);
  }
  else if (di->type == ICON_TYPE_COLOR_TEXTURE) {
    /* texture image use premul alpha for correct scaling */
    icon_draw_texture(x,
                      y,
                      (float)w,
                      (float)h,
                      di->data.texture.x,
                      di->data.texture.y,
                      di->data.texture.w,
                      di->data.texture.h,
                      alpha,
                      NULL,
                      false);
  }
  else if (di->type == ICON_TYPE_MONO_TEXTURE) {
    /* Monochrome icon that uses text or theme color. */
    bool with_border = mono_border && (btheme->tui.icon_border_intensity > 0.0f);
    float color[4];
    if (mono_rgba) {
      rgba_uchar_to_float(color, (const uchar *)mono_rgba);
    }
    else {
      UI_GetThemeColor4fv(TH_TEXT, color);
    }

    mul_v4_fl(color, alpha);

    float border_outset = 0.0;
    uint border_texel = 0;
#ifndef WITH_HEADLESS
    if (with_border) {
      const float scale = (float)ICON_GRID_W / (float)ICON_DEFAULT_WIDTH;
      border_texel = ICON_MONO_BORDER_OUTSET;
      border_outset = ICON_MONO_BORDER_OUTSET / (scale * aspect);
    }
#endif
    icon_draw_texture(x - border_outset,
                      y - border_outset,
                      (float)w + 2 * border_outset,
                      (float)h + 2 * border_outset,
                      di->data.texture.x - border_texel,
                      di->data.texture.y - border_texel,
                      di->data.texture.w + 2 * border_texel,
                      di->data.texture.h + 2 * border_texel,
                      color[3],
                      color,
                      with_border);
  }

  else if (di->type == ICON_TYPE_BUFFER) {
    /* it is a builtin icon */
    iimg = di->data.buffer.image;
#ifndef WITH_HEADLESS
    icon_verify_datatoc(iimg);
#endif
    if (!iimg->rect) {
      /* something has gone wrong! */
      return;
    }

    icon_draw_rect(x, y, w, h, aspect, iimg->w, iimg->h, iimg->rect, alpha, desaturate);
  }
  else if (di->type == ICON_TYPE_PREVIEW) {
    PreviewImage *pi = (icon->id_type != 0) ? BKE_previewimg_id_ensure((ID *)icon->obj) :
                                              icon->obj;

    if (pi) {
      /* no create icon on this level in code */
      if (!pi->rect[size]) {
        /* Something has gone wrong! */
        return;
      }

      /* Preview images use premultiplied alpha. */
      GPU_blend(GPU_BLEND_ALPHA_PREMULT);
      icon_draw_rect(
          x, y, w, h, aspect, pi->w[size], pi->h[size], pi->rect[size], alpha, desaturate);
      GPU_blend(GPU_BLEND_ALPHA);
    }
  }
  else if (di->type == ICON_TYPE_GPLAYER) {
    BLI_assert(icon->obj != NULL);

    /* Just draw a colored rect - Like for vicon_colorset_draw() */
#ifndef WITH_HEADLESS
    vicon_gplayer_color_draw(icon, (int)x, (int)y, w, h);
#endif
  }
}

static void ui_id_preview_image_render_size(
    const bContext *C, Scene *scene, ID *id, PreviewImage *pi, int size, const bool use_job)
{
  /* changed only ever set by dynamic icons */
  if (((pi->flag[size] & PRV_CHANGED) || !pi->rect[size])) {
    /* create the rect if necessary */
    icon_set_image(C, scene, id, pi, size, use_job);

    pi->flag[size] &= ~PRV_CHANGED;
  }
}

void UI_id_icon_render(const bContext *C, Scene *scene, ID *id, const bool big, const bool use_job)
{
  PreviewImage *pi = BKE_previewimg_id_ensure(id);

  if (pi) {
    if (big) {
      /* bigger preview size */
      ui_id_preview_image_render_size(C, scene, id, pi, ICON_SIZE_PREVIEW, use_job);
    }
    else {
      /* icon size */
      ui_id_preview_image_render_size(C, scene, id, pi, ICON_SIZE_ICON, use_job);
    }
  }
}

static void ui_id_icon_render(const bContext *C, ID *id, bool use_jobs)
{
  PreviewImage *pi = BKE_previewimg_id_ensure(id);
  enum eIconSizes i;

  if (!pi) {
    return;
  }

  for (i = 0; i < NUM_ICON_SIZES; i++) {
    /* check if rect needs to be created; changed
     * only set by dynamic icons */
    if (((pi->flag[i] & PRV_CHANGED) || !pi->rect[i])) {
      icon_set_image(C, NULL, id, pi, i, use_jobs);
      pi->flag[i] &= ~PRV_CHANGED;
    }
  }
}

static int ui_id_brush_get_icon(const bContext *C, ID *id)
{
  Brush *br = (Brush *)id;

  if (br->flag & BRUSH_CUSTOM_ICON) {
    BKE_icon_id_ensure(id);
    ui_id_icon_render(C, id, true);
  }
  else {
    Object *ob = CTX_data_active_object(C);
    const EnumPropertyItem *items = NULL;
    ePaintMode paint_mode = PAINT_MODE_INVALID;
    ScrArea *area = CTX_wm_area(C);
    char space_type = area->spacetype;
    /* Fallback to 3D view. */
    if (space_type == SPACE_PROPERTIES) {
      space_type = SPACE_VIEW3D;
    }

    /* XXX: this is not nice, should probably make brushes
     * be strictly in one paint mode only to avoid
     * checking various context stuff here */

    if ((space_type == SPACE_VIEW3D) && ob) {
      if (ob->mode & OB_MODE_SCULPT) {
        paint_mode = PAINT_MODE_SCULPT;
      }
      else if (ob->mode & OB_MODE_VERTEX_PAINT) {
        paint_mode = PAINT_MODE_VERTEX;
      }
      else if (ob->mode & OB_MODE_WEIGHT_PAINT) {
        paint_mode = PAINT_MODE_WEIGHT;
      }
      else if (ob->mode & OB_MODE_TEXTURE_PAINT) {
        paint_mode = PAINT_MODE_TEXTURE_3D;
      }
    }
    else if (space_type == SPACE_IMAGE) {
      if (area->spacetype == space_type) {
        const SpaceImage *sima = area->spacedata.first;
        if (sima->mode == SI_MODE_PAINT) {
          paint_mode = PAINT_MODE_TEXTURE_2D;
        }
      }
    }

    /* reset the icon */
    if ((ob != NULL) &&
        (ob->mode & (OB_MODE_PAINT_GPENCIL | OB_MODE_VERTEX_GPENCIL | OB_MODE_SCULPT_GPENCIL |
                     OB_MODE_WEIGHT_GPENCIL)) &&
        (br->gpencil_settings != NULL)) {
      switch (br->gpencil_settings->icon_id) {
        case GP_BRUSH_ICON_PENCIL:
          br->id.icon_id = ICON_GPBRUSH_PENCIL;
          break;
        case GP_BRUSH_ICON_PEN:
          br->id.icon_id = ICON_GPBRUSH_PEN;
          break;
        case GP_BRUSH_ICON_INK:
          br->id.icon_id = ICON_GPBRUSH_INK;
          break;
        case GP_BRUSH_ICON_INKNOISE:
          br->id.icon_id = ICON_GPBRUSH_INKNOISE;
          break;
        case GP_BRUSH_ICON_BLOCK:
          br->id.icon_id = ICON_GPBRUSH_BLOCK;
          break;
        case GP_BRUSH_ICON_MARKER:
          br->id.icon_id = ICON_GPBRUSH_MARKER;
          break;
        case GP_BRUSH_ICON_FILL:
          br->id.icon_id = ICON_GPBRUSH_FILL;
          break;
        case GP_BRUSH_ICON_AIRBRUSH:
          br->id.icon_id = ICON_GPBRUSH_AIRBRUSH;
          break;
        case GP_BRUSH_ICON_CHISEL:
          br->id.icon_id = ICON_GPBRUSH_CHISEL;
          break;
        case GP_BRUSH_ICON_ERASE_SOFT:
          br->id.icon_id = ICON_GPBRUSH_ERASE_SOFT;
          break;
        case GP_BRUSH_ICON_ERASE_HARD:
          br->id.icon_id = ICON_GPBRUSH_ERASE_HARD;
          break;
        case GP_BRUSH_ICON_ERASE_STROKE:
          br->id.icon_id = ICON_GPBRUSH_ERASE_STROKE;
          break;
        case GP_BRUSH_ICON_TINT:
          br->id.icon_id = ICON_BRUSH_TEXDRAW;
          break;
        case GP_BRUSH_ICON_VERTEX_DRAW:
          br->id.icon_id = ICON_BRUSH_MIX;
          break;
        case GP_BRUSH_ICON_VERTEX_BLUR:
          br->id.icon_id = ICON_BRUSH_BLUR;
          break;
        case GP_BRUSH_ICON_VERTEX_AVERAGE:
          br->id.icon_id = ICON_BRUSH_BLUR;
          break;
        case GP_BRUSH_ICON_VERTEX_SMEAR:
          br->id.icon_id = ICON_BRUSH_BLUR;
          break;
        case GP_BRUSH_ICON_VERTEX_REPLACE:
          br->id.icon_id = ICON_BRUSH_MIX;
          break;
        case GP_BRUSH_ICON_GPBRUSH_SMOOTH:
          br->id.icon_id = ICON_GPBRUSH_SMOOTH;
          break;
        case GP_BRUSH_ICON_GPBRUSH_THICKNESS:
          br->id.icon_id = ICON_GPBRUSH_THICKNESS;
          break;
        case GP_BRUSH_ICON_GPBRUSH_STRENGTH:
          br->id.icon_id = ICON_GPBRUSH_STRENGTH;
          break;
        case GP_BRUSH_ICON_GPBRUSH_RANDOMIZE:
          br->id.icon_id = ICON_GPBRUSH_RANDOMIZE;
          break;
        case GP_BRUSH_ICON_GPBRUSH_GRAB:
          br->id.icon_id = ICON_GPBRUSH_GRAB;
          break;
        case GP_BRUSH_ICON_GPBRUSH_PUSH:
          br->id.icon_id = ICON_GPBRUSH_PUSH;
          break;
        case GP_BRUSH_ICON_GPBRUSH_TWIST:
          br->id.icon_id = ICON_GPBRUSH_TWIST;
          break;
        case GP_BRUSH_ICON_GPBRUSH_PINCH:
          br->id.icon_id = ICON_GPBRUSH_PINCH;
          break;
        case GP_BRUSH_ICON_GPBRUSH_CLONE:
          br->id.icon_id = ICON_GPBRUSH_CLONE;
          break;
        case GP_BRUSH_ICON_GPBRUSH_WEIGHT:
          br->id.icon_id = ICON_GPBRUSH_WEIGHT;
          break;
        default:
          br->id.icon_id = ICON_GPBRUSH_PEN;
          break;
      }
      return id->icon_id;
    }

    if (paint_mode != PAINT_MODE_INVALID) {
      items = BKE_paint_get_tool_enum_from_paintmode(paint_mode);
      const uint tool_offset = BKE_paint_get_brush_tool_offset_from_paintmode(paint_mode);
      const int tool_type = *(char *)POINTER_OFFSET(br, tool_offset);
      if (!items || !RNA_enum_icon_from_value(items, tool_type, &id->icon_id)) {
        id->icon_id = 0;
      }
    }
    else {
      id->icon_id = 0;
    }
  }

  return id->icon_id;
}

static int ui_id_screen_get_icon(const bContext *C, ID *id)
{
  BKE_icon_id_ensure(id);
  /* Don't use jobs here, offscreen rendering doesn't like this and crashes. */
  ui_id_icon_render(C, id, false);

  return id->icon_id;
}

int ui_id_icon_get(const bContext *C, ID *id, const bool big)
{
  int iconid = 0;

  /* icon */
  switch (GS(id->name)) {
    case ID_BR:
      iconid = ui_id_brush_get_icon(C, id);
      break;
    case ID_MA: /* fall through */
    case ID_TE: /* fall through */
    case ID_IM: /* fall through */
    case ID_WO: /* fall through */
    case ID_LA: /* fall through */
      iconid = BKE_icon_id_ensure(id);
      /* checks if not exists, or changed */
      UI_id_icon_render(C, NULL, id, big, true);
      break;
    case ID_SCR:
      iconid = ui_id_screen_get_icon(C, id);
      break;
    case ID_GR:
      iconid = UI_collection_color_icon_get((Collection *)id);
      break;
    default:
      break;
  }

  return iconid;
}

int UI_library_icon_get(const ID *id)
{
  if (ID_IS_LINKED(id)) {
    if (id->tag & LIB_TAG_MISSING) {
      return ICON_LIBRARY_DATA_BROKEN;
    }
    if (id->tag & LIB_TAG_INDIRECT) {
      return ICON_LIBRARY_DATA_INDIRECT;
    }
    return ICON_LIBRARY_DATA_DIRECT;
  }
  if (ID_IS_OVERRIDE_LIBRARY(id)) {
    return ICON_LIBRARY_DATA_OVERRIDE;
  }

  return ICON_NONE;
}

int UI_rnaptr_icon_get(bContext *C, PointerRNA *ptr, int rnaicon, const bool big)
{
  ID *id = NULL;

  if (!ptr->data) {
    return rnaicon;
  }

  /* try ID, material, texture or dynapaint slot */
  if (RNA_struct_is_ID(ptr->type)) {
    id = ptr->owner_id;
  }
  else if (RNA_struct_is_a(ptr->type, &RNA_MaterialSlot)) {
    id = RNA_pointer_get(ptr, "material").data;
  }
  else if (RNA_struct_is_a(ptr->type, &RNA_TextureSlot)) {
    id = RNA_pointer_get(ptr, "texture").data;
  }
  else if (RNA_struct_is_a(ptr->type, &RNA_FileBrowserFSMenuEntry)) {
    return RNA_int_get(ptr, "icon");
  }
  else if (RNA_struct_is_a(ptr->type, &RNA_DynamicPaintSurface)) {
    DynamicPaintSurface *surface = ptr->data;

    if (surface->format == MOD_DPAINT_SURFACE_F_PTEX) {
      return ICON_SHADING_TEXTURE;
    }
    if (surface->format == MOD_DPAINT_SURFACE_F_VERTEX) {
      return ICON_OUTLINER_DATA_MESH;
    }
    if (surface->format == MOD_DPAINT_SURFACE_F_IMAGESEQ) {
      return ICON_FILE_IMAGE;
    }
  }
  else if (RNA_struct_is_a(ptr->type, &RNA_StudioLight)) {
    StudioLight *sl = ptr->data;
    switch (sl->flag & STUDIOLIGHT_FLAG_ORIENTATIONS) {
      case STUDIOLIGHT_TYPE_STUDIO:
        return sl->icon_id_irradiance;
      case STUDIOLIGHT_TYPE_WORLD:
      default:
        return sl->icon_id_radiance;
      case STUDIOLIGHT_TYPE_MATCAP:
        return sl->icon_id_matcap;
    }
  }

  /* get icon from ID */
  if (id) {
    int icon = ui_id_icon_get(C, id, big);

    return icon ? icon : rnaicon;
  }

  return rnaicon;
}

int UI_idcode_icon_get(const int idcode)
{
  switch (idcode) {
    case ID_AC:
      return ICON_ACTION;
    case ID_AR:
      return ICON_ARMATURE_DATA;
    case ID_BR:
      return ICON_BRUSH_DATA;
    case ID_CA:
      return ICON_CAMERA_DATA;
    case ID_CF:
      return ICON_FILE;
    case ID_CU:
      return ICON_CURVE_DATA;
    case ID_GD:
      return ICON_GREASEPENCIL;
    case ID_GR:
      return ICON_GROUP;
    case ID_IM:
      return ICON_IMAGE_DATA;
    case ID_LA:
      return ICON_LIGHT_DATA;
    case ID_LS:
      return ICON_LINE_DATA;
    case ID_LT:
      return ICON_LATTICE_DATA;
    case ID_MA:
      return ICON_MATERIAL_DATA;
    case ID_MB:
      return ICON_META_DATA;
    case ID_MC:
      return ICON_TRACKER;
    case ID_ME:
      return ICON_MESH_DATA;
    case ID_MSK:
      return ICON_MOD_MASK; /* TODO! this would need its own icon! */
    case ID_NT:
      return ICON_NODETREE;
    case ID_OB:
      return ICON_OBJECT_DATA;
    case ID_PA:
      return ICON_PARTICLE_DATA;
    case ID_PAL:
      return ICON_COLOR; /* TODO! this would need its own icon! */
    case ID_PC:
      return ICON_CURVE_BEZCURVE; /* TODO! this would need its own icon! */
    case ID_LP:
      return ICON_OUTLINER_DATA_LIGHTPROBE;
    case ID_SCE:
      return ICON_SCENE_DATA;
    case ID_SPK:
      return ICON_SPEAKER;
    case ID_SO:
      return ICON_SOUND;
    case ID_TE:
      return ICON_TEXTURE_DATA;
    case ID_TXT:
      return ICON_TEXT;
    case ID_VF:
      return ICON_FONT_DATA;
    case ID_HA:
      return ICON_HAIR_DATA;
    case ID_PT:
      return ICON_POINTCLOUD_DATA;
    case ID_VO:
      return ICON_VOLUME_DATA;
    case ID_WO:
      return ICON_WORLD_DATA;
    case ID_WS:
      return ICON_WORKSPACE;
    case ID_SIM:
      /* TODO: Use correct icon. */
      return ICON_PHYSICS;
    default:
      return ICON_NONE;
  }
}

int UI_collection_color_icon_get(const Collection *collection)
{
  int icon = ICON_OUTLINER_COLLECTION;

  if (collection->color != COLLECTION_COLOR_NONE) {
    icon = ICON_COLLECTION_COLOR_01 + (collection->color - 1);
  }

  return icon;
}

/* draws icon with dpi scale factor */
void UI_icon_draw(float x, float y, int icon_id)
{
  UI_icon_draw_ex(x, y, icon_id, U.inv_dpi_fac, 1.0f, 0.0f, NULL, false);
}

void UI_icon_draw_alpha(float x, float y, int icon_id, float alpha)
{
  UI_icon_draw_ex(x, y, icon_id, U.inv_dpi_fac, alpha, 0.0f, NULL, false);
}

void UI_icon_draw_preview(float x, float y, int icon_id, float aspect, float alpha, int size)
{
  icon_draw_size(x, y, icon_id, aspect, alpha, ICON_SIZE_PREVIEW, size, false, NULL, false);
}

void UI_icon_draw_ex(float x,
                     float y,
                     int icon_id,
                     float aspect,
                     float alpha,
                     float desaturate,
                     const uchar mono_color[4],
                     const bool mono_border)
{
  int draw_size = get_draw_size(ICON_SIZE_ICON);
  icon_draw_size(x,
                 y,
                 icon_id,
                 aspect,
                 alpha,
                 ICON_SIZE_ICON,
                 draw_size,
                 desaturate,
                 mono_color,
                 mono_border);
}

/* ********** Alert Icons ********** */

ImBuf *UI_alert_image(eAlertIcon icon)
{
#ifdef WITH_HEADLESS
  return NULL;
#else
  const int ALERT_IMG_SIZE = 256;
  icon = MIN2(icon, ALERT_ICON_MAX - 1);
  const int left = icon * ALERT_IMG_SIZE;
  const rcti crop = {left, left + ALERT_IMG_SIZE - 1, 0, ALERT_IMG_SIZE - 1};
  ImBuf *ibuf = IMB_ibImageFromMemory((const uchar *)datatoc_alert_icons_png,
                                      datatoc_alert_icons_png_size,
                                      IB_rect,
                                      NULL,
                                      "alert_icon");
  IMB_rect_crop(ibuf, &crop);
  IMB_premultiply_alpha(ibuf);
  return ibuf;
#endif
}<|MERGE_RESOLUTION|>--- conflicted
+++ resolved
@@ -462,11 +462,7 @@
 #  undef DEF_ICON_VECTOR_COLORSET_DRAW_NTH
 
 static void vicon_collection_color_draw(
-<<<<<<< HEAD
-    short color, int x, int y, int UNUSED(w), int UNUSED(), float UNUSED(alpha))
-=======
     short color, int x, int y, int UNUSED(w), int UNUSED(h), float UNUSED(alpha))
->>>>>>> d613d9fe
 {
   bTheme *btheme = UI_GetTheme();
   const ThemeCollectionColor *collection_color = &btheme->collection_color[color - 1];
