/*
 * ***** BEGIN GPL LICENSE BLOCK *****
 *
 * This program is free software; you can redistribute it and/or
 * modify it under the terms of the GNU General Public License
 * as published by the Free Software Foundation; either version 2
 * of the License, or (at your option) any later version.
 *
 * This program is distributed in the hope that it will be useful,
 * but WITHOUT ANY WARRANTY; without even the implied warranty of
 * MERCHANTABILITY or FITNESS FOR A PARTICULAR PURPOSE.  See the
 * GNU General Public License for more details.
 *
 * You should have received a copy of the GNU General Public License
 * along with this program; if not, write to the Free Software Foundation,
 * Inc., 51 Franklin Street, Fifth Floor, Boston, MA 02110-1301, USA.
 *
 * The Original Code is Copyright (C) 2001-2002 by NaN Holding BV.
 * All rights reserved.
 *
 * The Original Code is: all of this file.
 *
 * Contributor(s): none yet.
 *
 * ***** END GPL LICENSE BLOCK *****
 */

/** \file blender/editors/interface/interface_intern.h
 *  \ingroup edinterface
 */


#ifndef __INTERFACE_INTERN_H__
#define __INTERFACE_INTERN_H__

#include "UI_resources.h"
#include "RNA_types.h"

struct ARegion;
struct bContext;
struct IDProperty;
struct uiHandleButtonData;
struct wmEvent;
struct wmOperatorType;
struct wmWindow;
struct wmTimer;
struct uiStyle;
struct uiWidgetColors;
struct uiLayout;
struct bContextStore;
struct Scene;
struct ID;
struct ImBuf;

/* ****************** general defines ************** */

/* visual types for drawing */
/* for time being separated from functional types */
typedef enum {
	/* default */
	UI_WTYPE_REGULAR,

	/* standard set */
	UI_WTYPE_LABEL,
	UI_WTYPE_TOGGLE,
	UI_WTYPE_OPTION,
	UI_WTYPE_RADIO,
	UI_WTYPE_NUMBER,
	UI_WTYPE_SLIDER,
	UI_WTYPE_EXEC,
	UI_WTYPE_TOOLTIP,
	
	/* strings */
	UI_WTYPE_NAME,
	UI_WTYPE_NAME_LINK,
	UI_WTYPE_POINTER_LINK,
	UI_WTYPE_FILENAME,
	
	/* menus */
	UI_WTYPE_MENU_RADIO,
	UI_WTYPE_MENU_ICON_RADIO,
	UI_WTYPE_MENU_POINTER_LINK,
	UI_WTYPE_MENU_NODE_LINK,
	
	UI_WTYPE_PULLDOWN,
	UI_WTYPE_MENU_ITEM,
	UI_WTYPE_MENU_BACK,

	/* specials */
	UI_WTYPE_ICON,
	UI_WTYPE_SWATCH,
	UI_WTYPE_RGB_PICKER,
	UI_WTYPE_NORMAL,
	UI_WTYPE_BOX,
	UI_WTYPE_SCROLL,
	UI_WTYPE_LISTITEM,
	UI_WTYPE_PROGRESSBAR,
	UI_WTYPE_LISTLABEL,
} uiWidgetTypeEnum;

/* menu scrolling */
#define UI_MENU_SCROLL_ARROW	12
#define UI_MENU_SCROLL_MOUSE	(UI_MENU_SCROLL_ARROW + 2)
#define UI_MENU_SCROLL_PAD		4

/* panel limits */
#define UI_PANEL_MINX   100
#define UI_PANEL_MINY   70

/* uiBut->flag */
#define UI_SELECT       1   /* use when the button is pressed */
#define UI_SCROLLED     2   /* temp hidden, scrolled away */
#define UI_ACTIVE       4
#define UI_HAS_ICON     8
#define UI_TEXTINPUT    16
#define UI_HIDDEN       32
/* warn: rest of uiBut->flag in UI_interface.h */

/* internal panel drawing defines */
#define PNL_GRID    (UI_UNIT_Y / 5) /* 4 default */
#define PNL_HEADER  (UI_UNIT_Y + 4) /* 24 default */

/* panel->flag */
#define PNL_SELECT  1
#define PNL_CLOSEDX 2
#define PNL_CLOSEDY 4
#define PNL_CLOSED  6
/*#define PNL_TABBED	8*/ /*UNUSED*/
#define PNL_OVERLAP 16

/* Button text selection:
 * extension direction, selextend, inside ui_do_but_TEX */
#define EXTEND_LEFT     1
#define EXTEND_RIGHT    2

/* for scope resize zone */
#define SCOPE_RESIZE_PAD    9

/* bit button defines */
/* Bit operations */
#define UI_BITBUT_TEST(a, b)    ( ( (a) & 1 << (b) ) != 0)
#define UI_BITBUT_SET(a, b)     ( (a) | 1 << (b) )
#define UI_BITBUT_CLR(a, b)     ( (a) & ~(1 << (b)) )
/* bit-row */
#define UI_BITBUT_ROW(min, max)  (((max) >= 31 ? 0xFFFFFFFF : (1 << (max + 1)) - 1) - ((min) ? ((1 << (min)) - 1) : 0) )

typedef struct uiLinkLine {  /* only for draw/edit */
	struct uiLinkLine *next, *prev;
	struct uiBut *from, *to;
	short flag, pad;
} uiLinkLine;

typedef struct {
	void **poin;        /* pointer to original pointer */
	void ***ppoin;      /* pointer to original pointer-array */
	short *totlink;     /* if pointer-array, here is the total */
	
	short maxlink, pad;
	short fromcode, tocode;
	
	ListBase lines;
} uiLink;

struct uiBut {
	struct uiBut *next, *prev;
	int flag, drawflag;
	eButType         type;
	eButPointerType  pointype;
	short bit, bitnr, retval, strwidth, alignnr;
	short ofs, pos, selsta, selend;

	char *str;
	char strdata[UI_MAX_NAME_STR];
	char drawstr[UI_MAX_DRAW_STR];

	rctf rect;  /* block relative coords */

	char *poin;
	float hardmin, hardmax, softmin, softmax;

	/* both these values use depends on the button type
	 * (polymorphic struct or union would be nicer for this stuff) */

	/* (type == COLOR),      Use UI_GRAD_* values.
	 * (type == NUM),        Use to store RNA 'step' value, for dragging and click-step.
	 * (type == LABEL),      Use (a1 == 1.0f) to use a2 as a blending factor (wow, this is imaginative!).
	 * (type == SCROLL)      Use as scroll size.
	 * (type == SEARCH_MENU) Use as number or rows.
	 */
	float a1;

	/* (type == HSVCIRCLE ), Use to store the luminosity.
	 * (type == NUM),        Use to store RNA 'precision' value, for dragging and click-step.
	 * (type == LABEL),      If (a1 == 1.0f) use a2 as a blending factor.
	 * (type == SEARCH_MENU) Use as number or columns.
	 */
	float a2;

	float aspect;
	unsigned char col[4];

	uiButHandleFunc func;
	void *func_arg1;
	void *func_arg2;

	uiButHandleNFunc funcN;
	void *func_argN;

	struct bContextStore *context;

	uiButCompleteFunc autocomplete_func;
	void *autofunc_arg;
	
	uiButSearchFunc search_func;
	void *search_arg;

	uiButHandleRenameFunc rename_func;
	void *rename_arg1;
	void *rename_orig;

	uiLink *link;
	short linkto[2];  /* region relative coords */
	
	const char *tip, *lockstr;

	BIFIconID icon;
	char lock;
	char dt; /* drawtype: UI_EMBOSS, UI_EMBOSSN ... etc, copied from the block */
	char changed; /* could be made into a single flag */
	unsigned char unit_type; /* so buttons can support unit systems which are not RNA */
	short modifier_key;
	short iconadd;

	/* BLOCK data */
	uiBlockCreateFunc block_create_func;

	/* PULLDOWN/MENU data */
	uiMenuCreateFunc menu_create_func;

	/* RNA data */
	struct PointerRNA rnapoin;
	struct PropertyRNA *rnaprop;
	int rnaindex;

	struct PointerRNA rnasearchpoin;
	struct PropertyRNA *rnasearchprop;

	/* Operator data */
	struct wmOperatorType *optype;
	struct PointerRNA *opptr;
	short opcontext;
	unsigned char menu_key; /* 'a'-'z', always lower case */

	/* Draggable data, type is WM_DRAG_... */
	char dragtype;
	void *dragpoin;
	struct ImBuf *imb;
	float imb_scale;
	
	/* active button data */
	struct uiHandleButtonData *active;

	/* Custom button data. */
	void *custom_data;

	char *editstr;
	double *editval;
	float *editvec;
	void *editcoba;
	void *editcumap;
	
	/* pointer back */
	uiBlock *block;
};

struct uiBlock {
	uiBlock *next, *prev;

	ListBase buttons;
	Panel *panel;
	uiBlock *oldblock;

	ListBase layouts;
	struct uiLayout *curlayout;

	ListBase contexts;
	
	char name[UI_MAX_NAME_STR];
	
	float winmat[4][4];

	rctf rect;
	float aspect;

	int puphash;  /* popup menu hash for memory */

	uiButHandleFunc func;
	void *func_arg1;
	void *func_arg2;

	uiButHandleNFunc funcN;
	void *func_argN;

	uiMenuHandleFunc butm_func;
	void *butm_func_arg;

	uiBlockHandleFunc handle_func;
	void *handle_func_arg;
	
	/* custom extra handling */
	int (*block_event_func)(const struct bContext *C, struct uiBlock *, const struct wmEvent *);
	
	/* extra draw function for custom blocks */
	void (*drawextra)(const struct bContext *C, void *idv, void *arg1, void *arg2, rcti *rect);
	void *drawextra_arg1;
	void *drawextra_arg2;

	int flag;
	short alignnr;

	char direction;
	char dt; /* drawtype: UI_EMBOSS, UI_EMBOSSN ... etc, copied to buttons */
	char auto_open;
	char _pad[7];
	double auto_open_last;

	const char *lockstr;

	char lock;
	char active;                /* to keep blocks while drawing and free them afterwards */
	char tooltipdisabled;       /* to avoid tooltip after click */
	char endblock;              /* uiEndBlock done? */

	eBlockBoundsCalc bounds_type;  /* for doing delayed */
	int mx, my;
	int bounds, minbounds;      /* for doing delayed */

	rctf safety;                /* pulldowns, to detect outside, can differ per case how it is created */
	ListBase saferct;           /* uiSafetyRct list */

	uiPopupBlockHandle *handle; /* handle */

	struct wmOperator *ui_operator; /* use so presets can find the operator, */
	                                /* across menus and from nested popups which fail for operator context. */

	void *evil_C;               /* XXX hack for dynamic operator enums */

	struct UnitSettings *unit;  /* unit system, used a lot for numeric buttons so include here rather then fetching through the scene every time. */
	float _hsv[3];              /* XXX, only access via ui_block_hsv_get() */

	char color_profile;         /* color profile for correcting linear colors for display */

	const char *display_device; /* display device name used to display this block,
	                             * used by color widgets to transform colors from/to scene linear
	                             */
};

typedef struct uiSafetyRct {
	struct uiSafetyRct *next, *prev;
	rctf parent;
	rctf safety;
} uiSafetyRct;

/* interface.c */

extern void ui_delete_linkline(uiLinkLine *line, uiBut *but);

void ui_fontscale(short *points, float aspect);

extern bool ui_block_is_menu(const uiBlock *block);
extern void ui_block_to_window_fl(const struct ARegion *ar, uiBlock *block, float *x, float *y);
extern void ui_block_to_window(const struct ARegion *ar, uiBlock *block, int *x, int *y);
extern void ui_block_to_window_rctf(const struct ARegion *ar, uiBlock *block, rctf *rct_dst, const rctf *rct_src);
extern void ui_window_to_block_fl(const struct ARegion *ar, uiBlock *block, float *x, float *y);
extern void ui_window_to_block(const struct ARegion *ar, uiBlock *block, int *x, int *y);
extern void ui_window_to_region(const ARegion *ar, int *x, int *y);

extern double ui_get_but_val(uiBut *but);
extern void ui_set_but_val(uiBut *but, double value);
extern void ui_set_but_hsv(uiBut *but);
extern void ui_get_but_vectorf(uiBut *but, float vec[3]);
extern void ui_set_but_vectorf(uiBut *but, const float vec[3]);

extern void ui_hsvcircle_vals_from_pos(float *val_rad, float *val_dist, const rcti *rect,
                                       const float mx, const float my);
extern void ui_hsvcircle_pos_from_vals(struct uiBut *but, const rcti *rect, float *hsv, float *xpos, float *ypos);
extern void ui_hsvcube_pos_from_vals(struct uiBut *but, const rcti *rect, float *hsv, float *xp, float *yp);

extern void ui_get_but_string_ex(uiBut *but, char *str, const size_t maxlen, const int float_precision);
extern void ui_get_but_string(uiBut *but, char *str, const size_t maxlen);
extern void ui_convert_to_unit_alt_name(uiBut *but, char *str, size_t maxlen);
extern bool ui_set_but_string(struct bContext *C, uiBut *but, const char *str);
extern bool ui_set_but_string_eval_num(struct bContext *C, uiBut *but, const char *str, double *value);
extern int  ui_get_but_string_max_length(uiBut *but);

extern void ui_set_but_default(struct bContext *C, const bool all);

extern void ui_check_but(uiBut *but);
extern bool ui_is_but_float(uiBut *but);
extern bool ui_is_but_bool(uiBut *but);
extern bool ui_is_but_unit(uiBut *but);
extern bool ui_is_but_rna_valid(uiBut *but);
extern bool ui_is_but_utf8(uiBut *but);
extern bool ui_is_but_interactive(uiBut *but);

extern int  ui_is_but_push_ex(uiBut *but, double *value);
extern int  ui_is_but_push(uiBut *but);


extern void ui_bounds_block(uiBlock *block);
extern void ui_block_translate(uiBlock *block, int x, int y);
extern void ui_block_do_align(uiBlock *block);
extern struct ColorManagedDisplay *ui_block_display_get(uiBlock *block);
void ui_block_to_display_space_v3(uiBlock *block, float pixel[3]);
void ui_block_to_scene_linear_v3(uiBlock *block, float pixel[3]);

/* interface_regions.c */

struct uiKeyNavLock {
	/* set when we're using keyinput */
	bool is_keynav;
	/* only used to check if we've moved the cursor */
	int event_xy[2];
};

struct uiPopupBlockHandle {
	/* internal */
	struct ARegion *region;

	/* use only for 'UI_BLOCK_MOVEMOUSE_QUIT' popups */
	float towards_xy[2];
	double towardstime;
	bool dotowards;

	bool popup;
	void (*popup_func)(struct bContext *C, void *arg, int event);
	void (*cancel_func)(struct bContext *C, void *arg);
	void *popup_arg;
	
	struct wmTimer *scrolltimer;

	struct uiKeyNavLock keynav_state;

	/* for operator popups */
	struct wmOperatorType *optype;
	ScrArea *ctx_area;
	ARegion *ctx_region;
	int opcontext;
	
	/* return values */
	int butretval;
	int menuretval;
	float retvalue;
	float retvec[4];

	/* menu direction */
	int direction;
};

uiBlock *ui_block_func_COLOR(struct bContext *C, uiPopupBlockHandle *handle, void *arg_but);

struct ARegion *ui_tooltip_create(struct bContext *C, struct ARegion *butregion, uiBut *but);
void ui_tooltip_free(struct bContext *C, struct ARegion *ar);

uiBut *ui_popup_menu_memory(struct uiBlock *block, struct uiBut *but);

float *ui_block_hsv_get(struct uiBlock *block);
void ui_popup_block_scrolltest(struct uiBlock *block);


/* searchbox for string button */
ARegion *ui_searchbox_create(struct bContext *C, struct ARegion *butregion, uiBut *but);
bool ui_searchbox_inside(struct ARegion *ar, int x, int y);
int  ui_searchbox_find_index(struct ARegion *ar, const char *name);
void ui_searchbox_update(struct bContext *C, struct ARegion *ar, uiBut *but, const bool reset);
bool ui_searchbox_autocomplete(struct bContext *C, struct ARegion *ar, uiBut *but, char *str);
void ui_searchbox_event(struct bContext *C, struct ARegion *ar, uiBut *but, const struct wmEvent *event);
bool ui_searchbox_apply(uiBut *but, struct ARegion *ar);
void ui_searchbox_free(struct bContext *C, struct ARegion *ar);
void ui_but_search_test(uiBut *but);

typedef uiBlock * (*uiBlockHandleCreateFunc)(struct bContext *C, struct uiPopupBlockHandle *handle, void *arg1);

uiPopupBlockHandle *ui_popup_block_create(struct bContext *C, struct ARegion *butregion, uiBut *but,
                                          uiBlockCreateFunc create_func, uiBlockHandleCreateFunc handle_create_func,
                                          void *arg);
uiPopupBlockHandle *ui_popup_menu_create(struct bContext *C, struct ARegion *butregion, uiBut *but,
                                         uiMenuCreateFunc create_func, void *arg, char *str);

void ui_popup_block_free(struct bContext *C, uiPopupBlockHandle *handle);

void ui_set_name_menu(uiBut *but, int value);
int ui_step_name_menu(uiBut *but, int step);

struct AutoComplete;

/* interface_panel.c */
extern int ui_handler_panel_region(struct bContext *C, const struct wmEvent *event);
extern void ui_draw_aligned_panel(struct uiStyle *style, uiBlock *block, rcti *rect);

/* interface_draw.c */
extern void ui_dropshadow(const rctf *rct, float radius, float aspect, float alpha, int select);

void ui_draw_gradient(const rcti *rect, const float hsv[3], const int type, const float alpha);

void ui_draw_but_HISTOGRAM(ARegion *ar, uiBut *but, struct uiWidgetColors *wcol, rcti *rect);
void ui_draw_but_WAVEFORM(ARegion *ar, uiBut *but, struct uiWidgetColors *wcol, rcti *rect);
void ui_draw_but_VECTORSCOPE(ARegion *ar, uiBut *but, struct uiWidgetColors *wcol, rcti *rect);
void ui_draw_but_COLORBAND(uiBut *but, struct uiWidgetColors *wcol, rcti *rect);
void ui_draw_but_NORMAL(uiBut *but, struct uiWidgetColors *wcol, rcti *rect);
void ui_draw_but_CURVE(ARegion *ar, uiBut *but, struct uiWidgetColors *wcol, rcti *rect);
void ui_draw_but_IMAGE(ARegion *ar, uiBut *but, struct uiWidgetColors *wcol, rcti *rect);
void ui_draw_but_TRACKPREVIEW(ARegion *ar, uiBut *but, struct uiWidgetColors *wcol, rcti *rect);
void ui_draw_but_NODESOCKET(ARegion *ar, uiBut *but, struct uiWidgetColors *wcol, rcti *rect);

/* interface_handlers.c */
extern void ui_pan_to_scroll(const struct wmEvent *event, int *type, int *val);
extern void ui_button_activate_do(struct bContext *C, struct ARegion *ar, uiBut *but);
extern void ui_button_execute_do(struct bContext *C, struct ARegion *ar, uiBut *but);
extern void ui_button_active_free(const struct bContext *C, uiBut *but);
extern bool ui_button_is_active(struct ARegion *ar);
extern int ui_button_open_menu_direction(uiBut *but);
extern void ui_button_text_password_hide(char password_str[UI_MAX_DRAW_STR], uiBut *but, int restore);
extern uiBut *ui_but_find_activated(struct ARegion *ar);

/* interface_widgets.c */
void ui_draw_anti_tria(float x1, float y1, float x2, float y2, float x3, float y3);
void ui_draw_anti_roundbox(int mode, float minx, float miny, float maxx, float maxy, float rad, bool use_alpha);
void ui_draw_menu_back(struct uiStyle *style, uiBlock *block, rcti *rect);
uiWidgetColors *ui_tooltip_get_theme(void);
void ui_draw_tooltip_background(uiStyle *UNUSED(style), uiBlock *block, rcti *rect);
void ui_draw_search_back(struct uiStyle *style, uiBlock *block, rcti *rect);
int ui_link_bezier_points(const rcti *rect, float coord_array[][2], int resol);
void ui_draw_link_bezier(const rcti *rect);

extern void ui_draw_but(const struct bContext *C, ARegion *ar, struct uiStyle *style, uiBut *but, rcti *rect);
/* theme color init */
struct ThemeUI;
void ui_widget_color_init(struct ThemeUI *tui);

void ui_draw_menu_item(struct uiFontStyle *fstyle, rcti *rect, const char *name, int iconid, int state, bool use_sep);
void ui_draw_preview_item(struct uiFontStyle *fstyle, rcti *rect, const char *name, int iconid, int state);

extern const unsigned char checker_stipple_sml[32 * 32 / 8];
/* used for transp checkers */
#define UI_TRANSP_DARK 100
#define UI_TRANSP_LIGHT 160

#define UI_TEXT_MARGIN_X 0.4f

/* interface_style.c */
void uiStyleInit(void);

/* interface_icons.c */
int ui_id_icon_get(struct bContext *C, struct ID *id, const bool big);

/* resources.c */
void init_userdef_do_versions(void);
void ui_theme_init_default(void);
void ui_style_init_default(void);
void ui_resources_init(void);
void ui_resources_free(void);

/* interface_layout.c */
void ui_layout_add_but(uiLayout *layout, uiBut *but);
int ui_but_can_align(uiBut *but);
void ui_but_add_search(uiBut *but, PointerRNA *ptr, PropertyRNA *prop, PointerRNA *searchptr, PropertyRNA *searchprop);
void ui_but_add_shortcut(uiBut *but, const char *key_str, const bool do_strip);
void ui_layout_list_set_labels_active(uiLayout *layout);

/* interface_anim.c */
void ui_but_anim_flag(uiBut *but, float cfra);
void ui_but_anim_insert_keyframe(struct bContext *C);
void ui_but_anim_delete_keyframe(struct bContext *C);
void ui_but_anim_clear_keyframe(struct bContext *C);
void ui_but_anim_add_driver(struct bContext *C);
void ui_but_anim_remove_driver(struct bContext *C);
void ui_but_anim_copy_driver(struct bContext *C);
void ui_but_anim_paste_driver(struct bContext *C);
void ui_but_anim_add_keyingset(struct bContext *C);
void ui_but_anim_remove_keyingset(struct bContext *C);
int ui_but_anim_expression_get(uiBut *but, char *str, size_t maxlen);
int ui_but_anim_expression_set(uiBut *but, const char *str);
int ui_but_anim_expression_create(uiBut *but, const char *str);
void ui_but_anim_autokey(struct bContext *C, uiBut *but, struct Scene *scene, float cfra);
<<<<<<< HEAD
#endif
=======

/* interface_eyedropper.c */
void UI_OT_eyedropper_color(struct wmOperatorType *ot);
void UI_OT_eyedropper_id(struct wmOperatorType *ot);

#endif  /* __INTERFACE_INTERN_H__ */
>>>>>>> f4315460
<|MERGE_RESOLUTION|>--- conflicted
+++ resolved
@@ -583,13 +583,8 @@
 int ui_but_anim_expression_set(uiBut *but, const char *str);
 int ui_but_anim_expression_create(uiBut *but, const char *str);
 void ui_but_anim_autokey(struct bContext *C, uiBut *but, struct Scene *scene, float cfra);
-<<<<<<< HEAD
-#endif
-=======
-
 /* interface_eyedropper.c */
 void UI_OT_eyedropper_color(struct wmOperatorType *ot);
 void UI_OT_eyedropper_id(struct wmOperatorType *ot);
 
-#endif  /* __INTERFACE_INTERN_H__ */
->>>>>>> f4315460
+#endif  /* __INTERFACE_INTERN_H__ */