/* SPDX-License-Identifier: GPL-2.0-or-later
 * Copyright 2001-2002 NaN Holding BV. All rights reserved. */

/** \file
 * \ingroup edinterface
 */

#include <cctype>
#include <cfloat>
#include <climits>
#include <cmath>
#include <cstddef> /* `offsetof()` */
#include <cstring>

#include "MEM_guardedalloc.h"

#include "DNA_object_types.h"
#include "DNA_scene_types.h"
#include "DNA_screen_types.h"
#include "DNA_userdef_types.h"
#include "DNA_workspace_types.h"

#include "BLI_ghash.h"
#include "BLI_listbase.h"
#include "BLI_math.h"
#include "BLI_rect.h"
#include "BLI_string.h"
#include "BLI_string_search.h"
#include "BLI_string_utf8.h"
#include "BLI_vector.hh"

#include "BLI_utildefines.h"

#include "BLO_readfile.h"

#include "BKE_animsys.h"
#include "BKE_context.h"
#include "BKE_idprop.h"
#include "BKE_main.h"
#include "BKE_report.h"
#include "BKE_scene.h"
#include "BKE_screen.h"
#include "BKE_unit.h"

#include "ED_asset.h"

#include "GPU_matrix.h"
#include "GPU_state.h"

#include "BLF_api.h"
#include "BLT_translation.h"

#include "UI_interface.h"
#include "UI_interface_icons.h"
#include "UI_view2d.h"

#include "IMB_imbuf.h"

#include "WM_api.h"
#include "WM_message.h"
#include "WM_types.h"

#include "RNA_access.h"

#ifdef WITH_PYTHON
#  include "BPY_extern_run.h"
#endif

#include "ED_numinput.h"
#include "ED_screen.h"

#include "IMB_colormanagement.h"

#include "DEG_depsgraph_query.h"

#include "interface_intern.h"

using blender::Vector;

/* prototypes. */
static void ui_but_to_pixelrect(struct rcti *rect,
                                const struct ARegion *region,
                                struct uiBlock *block,
                                const struct uiBut *but);
static void ui_def_but_rna__menu(bContext *UNUSED(C), uiLayout *layout, void *but_p);
static void ui_def_but_rna__panel_type(bContext *UNUSED(C), uiLayout *layout, void *but_p);
static void ui_def_but_rna__menu_type(bContext *UNUSED(C), uiLayout *layout, void *but_p);

/* avoid unneeded calls to ui_but_value_get */
#define UI_BUT_VALUE_UNSET DBL_MAX
#define UI_GET_BUT_VALUE_INIT(_but, _value) \
  if (_value == DBL_MAX) { \
    (_value) = ui_but_value_get(_but); \
  } \
  ((void)0)

#define B_NOP -1

/**
 * a full doc with API notes can be found in 'blender/doc/guides/interface_API.txt'
 *
 * `uiBlahBlah()`   external function.
 * `ui_blah_blah()` internal function.
 */

static void ui_but_free(const bContext *C, uiBut *but);

static bool ui_but_is_unit_radians_ex(UnitSettings *unit, const int unit_type)
{
  return (unit->system_rotation == USER_UNIT_ROT_RADIANS && unit_type == PROP_UNIT_ROTATION);
}

static bool ui_but_is_unit_radians(const uiBut *but)
{
  UnitSettings *unit = but->block->unit;
  const int unit_type = UI_but_unit_type_get(but);

  return ui_but_is_unit_radians_ex(unit, unit_type);
}

/* ************* window matrix ************** */

void ui_block_to_region_fl(const ARegion *region, uiBlock *block, float *r_x, float *r_y)
{
  const int getsizex = BLI_rcti_size_x(&region->winrct) + 1;
  const int getsizey = BLI_rcti_size_y(&region->winrct) + 1;

  float gx = *r_x;
  float gy = *r_y;

  if (block->panel) {
    gx += block->panel->ofsx;
    gy += block->panel->ofsy;
  }

  *r_x = ((float)getsizex) * (0.5f + 0.5f * (gx * block->winmat[0][0] + gy * block->winmat[1][0] +
                                             block->winmat[3][0]));
  *r_y = ((float)getsizey) * (0.5f + 0.5f * (gx * block->winmat[0][1] + gy * block->winmat[1][1] +
                                             block->winmat[3][1]));
}

void ui_block_to_window_fl(const ARegion *region, uiBlock *block, float *r_x, float *r_y)
{
  ui_block_to_region_fl(region, block, r_x, r_y);
  *r_x += region->winrct.xmin;
  *r_y += region->winrct.ymin;
}

void ui_block_to_window(const ARegion *region, uiBlock *block, int *r_x, int *r_y)
{
  float fx = *r_x;
  float fy = *r_y;

  ui_block_to_window_fl(region, block, &fx, &fy);

  *r_x = (int)(fx + 0.5f);
  *r_y = (int)(fy + 0.5f);
}

void ui_block_to_region_rctf(const ARegion *region,
                             uiBlock *block,
                             rctf *rct_dst,
                             const rctf *rct_src)
{
  *rct_dst = *rct_src;
  ui_block_to_region_fl(region, block, &rct_dst->xmin, &rct_dst->ymin);
  ui_block_to_region_fl(region, block, &rct_dst->xmax, &rct_dst->ymax);
}

void ui_block_to_window_rctf(const ARegion *region,
                             uiBlock *block,
                             rctf *rct_dst,
                             const rctf *rct_src)
{
  *rct_dst = *rct_src;
  ui_block_to_window_fl(region, block, &rct_dst->xmin, &rct_dst->ymin);
  ui_block_to_window_fl(region, block, &rct_dst->xmax, &rct_dst->ymax);
}

float ui_block_to_window_scale(const ARegion *region, uiBlock *block)
{
  /* We could have function for this to avoid dummy arg. */
  float min_y = 0, max_y = 1;
  float dummy_x = 0.0f;
  ui_block_to_window_fl(region, block, &dummy_x, &min_y);
  dummy_x = 0.0f;
  ui_block_to_window_fl(region, block, &dummy_x, &max_y);
  return max_y - min_y;
}

void ui_window_to_block_fl(const ARegion *region, uiBlock *block, float *r_x, float *r_y)
{
  const int getsizex = BLI_rcti_size_x(&region->winrct) + 1;
  const int getsizey = BLI_rcti_size_y(&region->winrct) + 1;
  const int sx = region->winrct.xmin;
  const int sy = region->winrct.ymin;

  const float a = 0.5f * ((float)getsizex) * block->winmat[0][0];
  const float b = 0.5f * ((float)getsizex) * block->winmat[1][0];
  const float c = 0.5f * ((float)getsizex) * (1.0f + block->winmat[3][0]);

  const float d = 0.5f * ((float)getsizey) * block->winmat[0][1];
  const float e = 0.5f * ((float)getsizey) * block->winmat[1][1];
  const float f = 0.5f * ((float)getsizey) * (1.0f + block->winmat[3][1]);

  const float px = *r_x - sx;
  const float py = *r_y - sy;

  *r_y = (a * (py - f) + d * (c - px)) / (a * e - d * b);
  *r_x = (px - b * (*r_y) - c) / a;

  if (block->panel) {
    *r_x -= block->panel->ofsx;
    *r_y -= block->panel->ofsy;
  }
}

void ui_window_to_block_rctf(const struct ARegion *region,
                             uiBlock *block,
                             rctf *rct_dst,
                             const rctf *rct_src)
{
  *rct_dst = *rct_src;
  ui_window_to_block_fl(region, block, &rct_dst->xmin, &rct_dst->ymin);
  ui_window_to_block_fl(region, block, &rct_dst->xmax, &rct_dst->ymax);
}

void ui_window_to_block(const ARegion *region, uiBlock *block, int *r_x, int *r_y)
{
  float fx = *r_x;
  float fy = *r_y;

  ui_window_to_block_fl(region, block, &fx, &fy);

  *r_x = (int)(fx + 0.5f);
  *r_y = (int)(fy + 0.5f);
}

void ui_window_to_region(const ARegion *region, int *r_x, int *r_y)
{
  *r_x -= region->winrct.xmin;
  *r_y -= region->winrct.ymin;
}

void ui_window_to_region_rcti(const ARegion *region, rcti *rect_dst, const rcti *rct_src)
{
  rect_dst->xmin = rct_src->xmin - region->winrct.xmin;
  rect_dst->xmax = rct_src->xmax - region->winrct.xmin;
  rect_dst->ymin = rct_src->ymin - region->winrct.ymin;
  rect_dst->ymax = rct_src->ymax - region->winrct.ymin;
}

void ui_window_to_region_rctf(const ARegion *region, rctf *rect_dst, const rctf *rct_src)
{
  rect_dst->xmin = rct_src->xmin - region->winrct.xmin;
  rect_dst->xmax = rct_src->xmax - region->winrct.xmin;
  rect_dst->ymin = rct_src->ymin - region->winrct.ymin;
  rect_dst->ymax = rct_src->ymax - region->winrct.ymin;
}

void ui_region_to_window(const ARegion *region, int *r_x, int *r_y)
{
  *r_x += region->winrct.xmin;
  *r_y += region->winrct.ymin;
}

static void ui_update_flexible_spacing(const ARegion *region, uiBlock *block)
{
  int sepr_flex_len = 0;
  LISTBASE_FOREACH (uiBut *, but, &block->buttons) {
    if (but->type == UI_BTYPE_SEPR_SPACER) {
      sepr_flex_len++;
    }
  }

  if (sepr_flex_len == 0) {
    return;
  }

  rcti rect;
  ui_but_to_pixelrect(&rect, region, block, static_cast<const uiBut *>(block->buttons.last));
  const float buttons_width = (float)rect.xmax + UI_HEADER_OFFSET;
  const float region_width = (float)region->sizex * U.dpi_fac;

  if (region_width <= buttons_width) {
    return;
  }

  /* We could get rid of this loop if we agree on a max number of spacer */
  Vector<int, 8> spacers_pos;
  LISTBASE_FOREACH (uiBut *, but, &block->buttons) {
    if (but->type == UI_BTYPE_SEPR_SPACER) {
      ui_but_to_pixelrect(&rect, region, block, but);
      spacers_pos.append(rect.xmax + UI_HEADER_OFFSET);
    }
  }

  const float view_scale_x = UI_view2d_scale_get_x(&region->v2d);
  const float segment_width = region_width / (float)sepr_flex_len;
  float offset = 0, remaining_space = region_width - buttons_width;
  int i = 0;
  LISTBASE_FOREACH (uiBut *, but, &block->buttons) {
    BLI_rctf_translate(&but->rect, offset / view_scale_x, 0);
    if (but->type == UI_BTYPE_SEPR_SPACER) {
      /* How much the next block overlap with the current segment */
      int overlap = ((i == sepr_flex_len - 1) ? buttons_width - spacers_pos[i] :
                                                (spacers_pos[i + 1] - spacers_pos[i]) / 2);
      const int segment_end = segment_width * (i + 1);
      const int spacer_end = segment_end - overlap;
      const int spacer_sta = spacers_pos[i] + offset;
      if (spacer_end > spacer_sta) {
        const float step = min_ff(remaining_space, spacer_end - spacer_sta);
        remaining_space -= step;
        offset += step;
      }
      i++;
    }
  }
  ui_block_bounds_calc(block);
}

static void ui_update_window_matrix(const wmWindow *window, const ARegion *region, uiBlock *block)
{
  /* window matrix and aspect */
  if (region && region->visible) {
    /* Get projection matrix which includes View2D translation and zoom. */
    GPU_matrix_projection_get(block->winmat);
    block->aspect = 2.0f / fabsf(region->winx * block->winmat[0][0]);
  }
  else {
    /* No subwindow created yet, for menus for example, so we use the main
     * window instead, since buttons are created there anyway. */
    const int width = WM_window_pixels_x(window);
    const int height = WM_window_pixels_y(window);
    const rcti winrct = {0, width - 1, 0, height - 1};

    wmGetProjectionMatrix(block->winmat, &winrct);
    block->aspect = 2.0f / fabsf(width * block->winmat[0][0]);
  }
}

void ui_region_winrct_get_no_margin(const struct ARegion *region, struct rcti *r_rect)
{
  uiBlock *block = static_cast<uiBlock *>(region->uiblocks.first);
  if (block && (block->flag & UI_BLOCK_LOOP) && (block->flag & UI_BLOCK_RADIAL) == 0) {
    BLI_rcti_rctf_copy_floor(r_rect, &block->rect);
    BLI_rcti_translate(r_rect, region->winrct.xmin, region->winrct.ymin);
  }
  else {
    *r_rect = region->winrct;
  }
}

/* ******************* block calc ************************* */

void UI_block_translate(uiBlock *block, int x, int y)
{
  LISTBASE_FOREACH (uiBut *, but, &block->buttons) {
    BLI_rctf_translate(&but->rect, x, y);
  }

  BLI_rctf_translate(&block->rect, x, y);
}

static bool ui_but_is_row_alignment_group(const uiBut *left, const uiBut *right)
{
  const bool is_same_align_group = (left->alignnr && (left->alignnr == right->alignnr));
  return is_same_align_group && (left->rect.xmin < right->rect.xmin);
}

static void ui_block_bounds_calc_text(uiBlock *block, float offset)
{
  const uiStyle *style = UI_style_get();
  uiBut *col_bt;
  int i = 0, j, x1addval = offset;

  UI_fontstyle_set(&style->widget);

  uiBut *init_col_bt = static_cast<uiBut *>(block->buttons.first);
  LISTBASE_FOREACH (uiBut *, bt, &block->buttons) {
    if (!ELEM(bt->type, UI_BTYPE_SEPR, UI_BTYPE_SEPR_LINE, UI_BTYPE_SEPR_SPACER)) {
      j = BLF_width(style->widget.uifont_id, bt->drawstr, sizeof(bt->drawstr));

      if (j > i) {
        i = j;
      }
    }

    /* Skip all buttons that are in a horizontal alignment group.
     * We don't want to split them apart (but still check the row's width and apply current
     * offsets). */
    if (bt->next && ui_but_is_row_alignment_group(bt, bt->next)) {
      int width = 0;
      const int alignnr = bt->alignnr;
      for (col_bt = bt; col_bt && col_bt->alignnr == alignnr; col_bt = col_bt->next) {
        width += BLI_rctf_size_x(&col_bt->rect);
        col_bt->rect.xmin += x1addval;
        col_bt->rect.xmax += x1addval;
      }
      if (width > i) {
        i = width;
      }
      /* Give the following code the last button in the alignment group, there might have to be a
       * split immediately after. */
      bt = col_bt ? col_bt->prev : nullptr;
    }

    if (bt && bt->next && bt->rect.xmin < bt->next->rect.xmin) {
      /* End of this column, and it's not the last one. */
      for (col_bt = init_col_bt; col_bt->prev != bt; col_bt = col_bt->next) {
        col_bt->rect.xmin = x1addval;
        col_bt->rect.xmax = x1addval + i + block->bounds;

        ui_but_update(col_bt); /* clips text again */
      }

      /* And we prepare next column. */
      x1addval += i + block->bounds;
      i = 0;
      init_col_bt = col_bt;
    }
  }

  /* Last column. */
  for (col_bt = init_col_bt; col_bt; col_bt = col_bt->next) {
    /* Recognize a horizontally arranged alignment group and skip its items. */
    if (col_bt->next && ui_but_is_row_alignment_group(col_bt, col_bt->next)) {
      const int alignnr = col_bt->alignnr;
      for (; col_bt && col_bt->alignnr == alignnr; col_bt = col_bt->next) {
        /* pass */
      }
    }
    if (!col_bt) {
      break;
    }

    col_bt->rect.xmin = x1addval;
    col_bt->rect.xmax = max_ff(x1addval + i + block->bounds, offset + block->minbounds);

    ui_but_update(col_bt); /* clips text again */
  }
}

void ui_block_bounds_calc(uiBlock *block)
{
  if (BLI_listbase_is_empty(&block->buttons)) {
    if (block->panel) {
      block->rect.xmin = 0.0;
      block->rect.xmax = block->panel->sizex;
      block->rect.ymin = 0.0;
      block->rect.ymax = block->panel->sizey;
    }
  }
  else {

    BLI_rctf_init_minmax(&block->rect);

    LISTBASE_FOREACH (uiBut *, bt, &block->buttons) {
      BLI_rctf_union(&block->rect, &bt->rect);
    }

    block->rect.xmin -= block->bounds;
    block->rect.ymin -= block->bounds;
    block->rect.xmax += block->bounds;
    block->rect.ymax += block->bounds;
  }

  block->rect.xmax = block->rect.xmin + max_ff(BLI_rctf_size_x(&block->rect), block->minbounds);

  /* hardcoded exception... but that one is annoying with larger safety */
  uiBut *bt = static_cast<uiBut *>(block->buttons.first);
  const int xof = ((bt && STRPREFIX(bt->str, "ERROR")) ? 10 : 40) * U.dpi_fac;

  block->safety.xmin = block->rect.xmin - xof;
  block->safety.ymin = block->rect.ymin - xof;
  block->safety.xmax = block->rect.xmax + xof;
  block->safety.ymax = block->rect.ymax + xof;
}

static void ui_block_bounds_calc_centered(wmWindow *window, uiBlock *block)
{
  /* NOTE: this is used for the splash where window bounds event has not been
   * updated by ghost, get the window bounds from ghost directly */

  const int xmax = WM_window_pixels_x(window);
  const int ymax = WM_window_pixels_y(window);

  ui_block_bounds_calc(block);

  const int width = BLI_rctf_size_x(&block->rect);
  const int height = BLI_rctf_size_y(&block->rect);

  const int startx = (xmax * 0.5f) - (width * 0.5f);
  const int starty = (ymax * 0.5f) - (height * 0.5f);

  UI_block_translate(block, startx - block->rect.xmin, starty - block->rect.ymin);

  /* now recompute bounds and safety */
  ui_block_bounds_calc(block);
}

static void ui_block_bounds_calc_centered_pie(uiBlock *block)
{
  const int xy[2] = {
      (int)block->pie_data.pie_center_spawned[0],
      (int)block->pie_data.pie_center_spawned[1],
  };

  UI_block_translate(block, xy[0], xy[1]);

  /* now recompute bounds and safety */
  ui_block_bounds_calc(block);
}

static void ui_block_bounds_calc_popup(
    wmWindow *window, uiBlock *block, eBlockBoundsCalc bounds_calc, const int xy[2], int r_xy[2])
{
  const int oldbounds = block->bounds;

  /* compute mouse position with user defined offset */
  ui_block_bounds_calc(block);

  const int xmax = WM_window_pixels_x(window);
  const int ymax = WM_window_pixels_y(window);

  int oldwidth = BLI_rctf_size_x(&block->rect);
  int oldheight = BLI_rctf_size_y(&block->rect);

  /* first we ensure wide enough text bounds */
  if (bounds_calc == UI_BLOCK_BOUNDS_POPUP_MENU) {
    if (block->flag & UI_BLOCK_LOOP) {
      block->bounds = 2.5f * UI_UNIT_X;
      ui_block_bounds_calc_text(block, block->rect.xmin);
    }
  }

  /* next we recompute bounds */
  block->bounds = oldbounds;
  ui_block_bounds_calc(block);

  /* and we adjust the position to fit within window */
  const int width = BLI_rctf_size_x(&block->rect);
  const int height = BLI_rctf_size_y(&block->rect);

  /* avoid divide by zero below, caused by calling with no UI, but better not crash */
  oldwidth = oldwidth > 0 ? oldwidth : MAX2(1, width);
  oldheight = oldheight > 0 ? oldheight : MAX2(1, height);

  /* offset block based on mouse position, user offset is scaled
   * along in case we resized the block in ui_block_bounds_calc_text */
  rcti rect;
  const int raw_x = rect.xmin = xy[0] + block->rect.xmin +
                                (block->bounds_offset[0] * width) / oldwidth;
  int raw_y = rect.ymin = xy[1] + block->rect.ymin +
                          (block->bounds_offset[1] * height) / oldheight;
  rect.xmax = rect.xmin + width;
  rect.ymax = rect.ymin + height;

  rcti rect_bounds;
  const int margin = UI_SCREEN_MARGIN;
  rect_bounds.xmin = margin;
  rect_bounds.ymin = margin;
  rect_bounds.xmax = xmax - margin;
  rect_bounds.ymax = ymax - UI_POPUP_MENU_TOP;

  int ofs_dummy[2];
  BLI_rcti_clamp(&rect, &rect_bounds, ofs_dummy);
  UI_block_translate(block, rect.xmin - block->rect.xmin, rect.ymin - block->rect.ymin);

  /* now recompute bounds and safety */
  ui_block_bounds_calc(block);

  /* If given, adjust input coordinates such that they would generate real final popup position.
   * Needed to handle correctly floating panels once they have been dragged around,
   * see T52999. */
  if (r_xy) {
    r_xy[0] = xy[0] + block->rect.xmin - raw_x;
    r_xy[1] = xy[1] + block->rect.ymin - raw_y;
  }
}

void UI_block_bounds_set_normal(uiBlock *block, int addval)
{
  if (block == nullptr) {
    return;
  }

  block->bounds = addval;
  block->bounds_type = UI_BLOCK_BOUNDS;
}

void UI_block_bounds_set_text(uiBlock *block, int addval)
{
  block->bounds = addval;
  block->bounds_type = UI_BLOCK_BOUNDS_TEXT;
}

void UI_block_bounds_set_popup(uiBlock *block, int addval, const int bounds_offset[2])
{
  block->bounds = addval;
  block->bounds_type = UI_BLOCK_BOUNDS_POPUP_MOUSE;
  if (bounds_offset != nullptr) {
    block->bounds_offset[0] = bounds_offset[0];
    block->bounds_offset[1] = bounds_offset[1];
  }
  else {
    block->bounds_offset[0] = 0;
    block->bounds_offset[1] = 0;
  }
}

void UI_block_bounds_set_menu(uiBlock *block, int addval, const int bounds_offset[2])
{
  block->bounds = addval;
  block->bounds_type = UI_BLOCK_BOUNDS_POPUP_MENU;
  if (bounds_offset != nullptr) {
    copy_v2_v2_int(block->bounds_offset, bounds_offset);
  }
  else {
    zero_v2_int(block->bounds_offset);
  }
}

void UI_block_bounds_set_centered(uiBlock *block, int addval)
{
  block->bounds = addval;
  block->bounds_type = UI_BLOCK_BOUNDS_POPUP_CENTER;
}

void UI_block_bounds_set_explicit(uiBlock *block, int minx, int miny, int maxx, int maxy)
{
  block->rect.xmin = minx;
  block->rect.ymin = miny;
  block->rect.xmax = maxx;
  block->rect.ymax = maxy;
  block->bounds_type = UI_BLOCK_BOUNDS_NONE;
}

static float ui_but_get_float_precision(uiBut *but)
{
  if (but->type == UI_BTYPE_NUM) {
    return ((uiButNumber *)but)->precision;
  }

  return but->a2;
}

static float ui_but_get_float_step_size(uiBut *but)
{
  if (but->type == UI_BTYPE_NUM) {
    return ((uiButNumber *)but)->step_size;
  }

  return but->a1;
}

static bool ui_but_hide_fraction(uiBut *but, double value)
{
  /* Hide the fraction if both the value and the step are exact integers. */
  if (floor(value) == value) {
    const float step = ui_but_get_float_step_size(but) * UI_PRECISION_FLOAT_SCALE;

    if (floorf(step) == step) {
      /* Don't hide if it has any unit except frame count. */
      switch (UI_but_unit_type_get(but)) {
        case PROP_UNIT_NONE:
        case PROP_UNIT_TIME:
          return true;

        default:
          return false;
      }
    }
  }

  return false;
}

static int ui_but_calc_float_precision(uiBut *but, double value)
{
  if (ui_but_hide_fraction(but, value)) {
    return 0;
  }

  int prec = (int)ui_but_get_float_precision(but);

  /* first check for various special cases:
   * * If button is radians, we want additional precision (see T39861).
   * * If prec is not set, we fallback to a simple default */
  if (ui_but_is_unit_radians(but) && prec < 5) {
    prec = 5;
  }
  else if (prec == -1) {
    prec = (but->hardmax < 10.001f) ? 3 : 2;
  }
  else {
    CLAMP(prec, 0, UI_PRECISION_FLOAT_MAX);
  }

  return UI_calc_float_precision(prec, value);
}

/* ************** BLOCK ENDING FUNCTION ************* */

bool ui_but_rna_equals(const uiBut *a, const uiBut *b)
{
  return ui_but_rna_equals_ex(a, &b->rnapoin, b->rnaprop, b->rnaindex);
}

bool ui_but_rna_equals_ex(const uiBut *but,
                          const PointerRNA *ptr,
                          const PropertyRNA *prop,
                          int index)
{
  if (but->rnapoin.data != ptr->data) {
    return false;
  }
  if (but->rnaprop != prop || but->rnaindex != index) {
    return false;
  }

  return true;
}

/* NOTE: if `but->poin` is allocated memory for every `uiDefBut*`, things fail. */
static bool ui_but_equals_old(const uiBut *but, const uiBut *oldbut)
{
  if (but->identity_cmp_func) {
    /* If the buttons have own identity comparator callbacks (and they match), use this to
     * determine equality. */
    if (but->identity_cmp_func && (but->type == oldbut->type) &&
        (but->identity_cmp_func == oldbut->identity_cmp_func)) {
      /* Test if the comparison is symmetrical (if a == b then b == a), may help catch some issues.
       */
      BLI_assert(but->identity_cmp_func(but, oldbut) == but->identity_cmp_func(oldbut, but));

      return but->identity_cmp_func(but, oldbut);
    }
  }

  /* various properties are being compared here, hopefully sufficient
   * to catch all cases, but it is simple to add more checks later */
  if (but->retval != oldbut->retval) {
    return false;
  }
  if (!ui_but_rna_equals(but, oldbut)) {
    return false;
  }
  if (but->func != oldbut->func) {
    return false;
  }
  if (but->funcN != oldbut->funcN) {
    return false;
  }
  if (!ELEM(oldbut->func_arg1, oldbut, but->func_arg1)) {
    return false;
  }
  if (!ELEM(oldbut->func_arg2, oldbut, but->func_arg2)) {
    return false;
  }
  if (!but->funcN && ((but->poin != oldbut->poin && (uiBut *)oldbut->poin != oldbut) ||
                      (but->pointype != oldbut->pointype))) {
    return false;
  }
  if (but->optype != oldbut->optype) {
    return false;
  }
  if (but->dragtype != oldbut->dragtype) {
    return false;
  }

  if ((but->type == UI_BTYPE_TREEROW) && (oldbut->type == UI_BTYPE_TREEROW)) {
    uiButTreeRow *but_treerow = (uiButTreeRow *)but;
    uiButTreeRow *oldbut_treerow = (uiButTreeRow *)oldbut;
    if (!but_treerow->tree_item || !oldbut_treerow->tree_item ||
        !UI_tree_view_item_matches(but_treerow->tree_item, oldbut_treerow->tree_item)) {
      return false;
    }
  }

  if ((but->type == UI_BTYPE_GRID_TILE) && (oldbut->type == UI_BTYPE_GRID_TILE)) {
    uiButGridTile *but_gridtile = (uiButGridTile *)but;
    uiButGridTile *oldbut_gridtile = (uiButGridTile *)oldbut;
    if (!but_gridtile->view_item || !oldbut_gridtile->view_item ||
        !UI_grid_view_item_matches(but_gridtile->view_item, oldbut_gridtile->view_item)) {
      return false;
    }
  }

  return true;
}

uiBut *ui_but_find_old(uiBlock *block_old, const uiBut *but_new)
{
  LISTBASE_FOREACH (uiBut *, but, &block_old->buttons) {
    if (ui_but_equals_old(but_new, but)) {
      return but;
    }
  }
  return nullptr;
}

uiBut *ui_but_find_new(uiBlock *block_new, const uiBut *but_old)
{
  LISTBASE_FOREACH (uiBut *, but, &block_new->buttons) {
    if (ui_but_equals_old(but, but_old)) {
      return but;
    }
  }
  return nullptr;
}

static bool ui_but_extra_icons_equals_old(const uiButExtraOpIcon *new_extra_icon,
                                          const uiButExtraOpIcon *old_extra_icon)
{
  return (new_extra_icon->optype_params->optype == old_extra_icon->optype_params->optype) &&
         (new_extra_icon->icon == old_extra_icon->icon);
}

static uiButExtraOpIcon *ui_but_extra_icon_find_old(const uiButExtraOpIcon *new_extra_icon,
                                                    const uiBut *old_but)
{
  LISTBASE_FOREACH (uiButExtraOpIcon *, op_icon, &old_but->extra_op_icons) {
    if (ui_but_extra_icons_equals_old(new_extra_icon, op_icon)) {
      return op_icon;
    }
  }
  return nullptr;
}

static void ui_but_extra_icons_update_from_old_but(const uiBut *new_but, const uiBut *old_but)
{
  /* Specifically for keeping some state info for the active button. */
  BLI_assert(old_but->active);

  LISTBASE_FOREACH (uiButExtraOpIcon *, new_extra_icon, &new_but->extra_op_icons) {
    uiButExtraOpIcon *old_extra_icon = ui_but_extra_icon_find_old(new_extra_icon, old_but);
    /* Keep the highlighting state, and let handling update it later. */
    if (old_extra_icon) {
      new_extra_icon->highlighted = old_extra_icon->highlighted;
    }
  }
}

/**
 * Update pointers and other information in the old active button based on new information in the
 * corresponding new button from the current layout pass.
 *
 * \param oldbut: The button from the last layout pass that will be moved to the new block.
 * \param but: The newly added button with much of the up to date information, to be feed later.
 *
 * \note #uiBut has ownership of many of its pointers. When the button is freed all these
 * pointers are freed as well, so ownership has to be moved out of \a but in order to free it.
 */
static void ui_but_update_old_active_from_new(uiBut *oldbut, uiBut *but)
{
  BLI_assert(oldbut->active);

  /* flags from the buttons we want to refresh, may want to add more here... */
  const int flag_copy = UI_BUT_REDALERT | UI_HAS_ICON | UI_SELECT_DRAW;
  const int drawflag_copy = 0; /* None currently. */

  /* still stuff needs to be copied */
  oldbut->rect = but->rect;
  oldbut->context = but->context; /* set by Layout */

  /* drawing */
  oldbut->icon = but->icon;
  oldbut->iconadd = but->iconadd;
  oldbut->alignnr = but->alignnr;

  /* typically the same pointers, but not on undo/redo */
  /* XXX some menu buttons store button itself in but->poin. Ugly */
  if (oldbut->poin != (char *)oldbut) {
    SWAP(char *, oldbut->poin, but->poin);
    SWAP(void *, oldbut->func_argN, but->func_argN);
  }

  /* Move tooltip from new to old. */
  SWAP(uiButToolTipFunc, oldbut->tip_func, but->tip_func);
  SWAP(void *, oldbut->tip_arg, but->tip_arg);
  SWAP(uiFreeArgFunc, oldbut->tip_arg_free, but->tip_arg_free);

  oldbut->flag = (oldbut->flag & ~flag_copy) | (but->flag & flag_copy);
  oldbut->drawflag = (oldbut->drawflag & ~drawflag_copy) | (but->drawflag & drawflag_copy);

  ui_but_extra_icons_update_from_old_but(but, oldbut);
  SWAP(ListBase, but->extra_op_icons, oldbut->extra_op_icons);

  if (oldbut->type == UI_BTYPE_SEARCH_MENU) {
    uiButSearch *search_oldbut = (uiButSearch *)oldbut, *search_but = (uiButSearch *)but;

    SWAP(uiFreeArgFunc, search_oldbut->arg_free_fn, search_but->arg_free_fn);
    SWAP(void *, search_oldbut->arg, search_but->arg);
  }

  /* copy hardmin for list rows to prevent 'sticking' highlight to mouse position
   * when scrolling without moving mouse (see T28432) */
  if (ELEM(oldbut->type, UI_BTYPE_ROW, UI_BTYPE_LISTROW)) {
    oldbut->hardmax = but->hardmax;
  }

  switch (oldbut->type) {
    case UI_BTYPE_PROGRESS_BAR: {
      uiButProgressbar *progress_oldbut = (uiButProgressbar *)oldbut;
      uiButProgressbar *progress_but = (uiButProgressbar *)but;
      progress_oldbut->progress = progress_but->progress;
      break;
    }
    case UI_BTYPE_TREEROW: {
      uiButTreeRow *treerow_oldbut = (uiButTreeRow *)oldbut;
      uiButTreeRow *treerow_newbut = (uiButTreeRow *)but;
      SWAP(uiTreeViewItemHandle *, treerow_newbut->tree_item, treerow_oldbut->tree_item);
      break;
    }
    case UI_BTYPE_GRID_TILE: {
      uiButGridTile *gridtile_oldbut = (uiButGridTile *)oldbut;
      uiButGridTile *gridtile_newbut = (uiButGridTile *)but;
      SWAP(uiGridViewItemHandle *, gridtile_newbut->view_item, gridtile_oldbut->view_item);
      break;
    }
    default:
      break;
  }

  /* move/copy string from the new button to the old */
  /* needed for alt+mouse wheel over enums */
  if (but->str != but->strdata) {
    if (oldbut->str != oldbut->strdata) {
      SWAP(char *, but->str, oldbut->str);
    }
    else {
      oldbut->str = but->str;
      but->str = but->strdata;
    }
  }
  else {
    if (oldbut->str != oldbut->strdata) {
      MEM_freeN(oldbut->str);
      oldbut->str = oldbut->strdata;
    }
    BLI_strncpy(oldbut->strdata, but->strdata, sizeof(oldbut->strdata));
  }

  if (but->dragpoin && (but->dragflag & UI_BUT_DRAGPOIN_FREE)) {
    SWAP(void *, but->dragpoin, oldbut->dragpoin);
  }

  /* NOTE: if layout hasn't been applied yet, it uses old button pointers... */
}

/**
 * \return true when \a but_p is set (only done for active buttons).
 */
static bool ui_but_update_from_old_block(const bContext *C,
                                         uiBlock *block,
                                         uiBut **but_p,
                                         uiBut **but_old_p)
{
  uiBlock *oldblock = block->oldblock;
  uiBut *but = *but_p;

#if 0
  /* Simple method - search every time. Keep this for easy testing of the "fast path." */
  uiBut *oldbut = ui_but_find_old(oldblock, but);
  UNUSED_VARS(but_old_p);
#else
  BLI_assert(*but_old_p == nullptr || BLI_findindex(&oldblock->buttons, *but_old_p) != -1);

  /* As long as old and new buttons are aligned, avoid loop-in-loop (calling #ui_but_find_old). */
  uiBut *oldbut;
  if (LIKELY(*but_old_p && ui_but_equals_old(but, *but_old_p))) {
    oldbut = *but_old_p;
  }
  else {
    /* Fallback to block search. */
    oldbut = ui_but_find_old(oldblock, but);
  }
  (*but_old_p) = oldbut ? oldbut->next : nullptr;
#endif

  bool found_active = false;

  if (!oldbut) {
    return false;
  }

  if (oldbut->active) {
    /* Move button over from oldblock to new block. */
    BLI_remlink(&oldblock->buttons, oldbut);
    BLI_insertlinkafter(&block->buttons, but, oldbut);
    /* Add the old button to the button groups in the new block. */
    ui_button_group_replace_but_ptr(block, but, oldbut);
    oldbut->block = block;
    *but_p = oldbut;

    ui_but_update_old_active_from_new(oldbut, but);

    if (!BLI_listbase_is_empty(&block->butstore)) {
      UI_butstore_register_update(block, oldbut, but);
    }

    BLI_remlink(&block->buttons, but);
    ui_but_free(C, but);

    found_active = true;
  }
  else {
    int flag_copy = UI_BUT_DRAG_MULTI;

    /* Stupid special case: The active button may be inside (as in, overlapped on top) a view-item
     * button which we also want to keep highlighted then. */
    if (ui_but_is_view_item(but)) {
      flag_copy |= UI_ACTIVE;
    }

    but->flag = (but->flag & ~flag_copy) | (oldbut->flag & flag_copy);

    /* ensures one button can get activated, and in case the buttons
     * draw are the same this gives O(1) lookup for each button */
    BLI_remlink(&oldblock->buttons, oldbut);
    ui_but_free(C, oldbut);
  }

  return found_active;
}

bool UI_but_active_only_ex(
    const bContext *C, ARegion *region, uiBlock *block, uiBut *but, const bool remove_on_failure)
{
  bool activate = false, found = false, isactive = false;

  uiBlock *oldblock = block->oldblock;
  if (!oldblock) {
    activate = true;
  }
  else {
    uiBut *oldbut = ui_but_find_old(oldblock, but);
    if (oldbut) {
      found = true;

      if (oldbut->active) {
        isactive = true;
      }
    }
  }
  if ((activate == true) || (found == false)) {
    /* There might still be another active button. */
    uiBut *old_active = ui_region_find_active_but(region);
    if (old_active) {
      ui_but_active_free(C, old_active);
    }

    ui_but_activate_event((bContext *)C, region, but);
  }
  else if ((found == true) && (isactive == false)) {
    if (remove_on_failure) {
      BLI_remlink(&block->buttons, but);
      if (but->layout) {
        ui_layout_remove_but(but->layout, but);
      }
      ui_but_free(C, but);
    }
    return false;
  }

  return true;
}

bool UI_but_active_only(const bContext *C, ARegion *region, uiBlock *block, uiBut *but)
{
  return UI_but_active_only_ex(C, region, block, but, true);
}

bool UI_block_active_only_flagged_buttons(const bContext *C, ARegion *region, uiBlock *block)
{
  /* Running this command before end-block has run, means buttons that open menus
   * won't have those menus correctly positioned, see T83539. */
  BLI_assert(block->endblock);

  bool done = false;
  LISTBASE_FOREACH (uiBut *, but, &block->buttons) {
    if (but->flag & UI_BUT_ACTIVATE_ON_INIT) {
      but->flag &= ~UI_BUT_ACTIVATE_ON_INIT;
      if (ui_but_is_editable(but)) {
        if (UI_but_active_only_ex(C, region, block, but, false)) {
          done = true;
          break;
        }
      }
    }
  }

  if (done) {
    /* Run this in a second pass since it's possible activating the button
     * removes the buttons being looped over. */
    LISTBASE_FOREACH (uiBut *, but, &block->buttons) {
      but->flag &= ~UI_BUT_ACTIVATE_ON_INIT;
    }
  }

  return done;
}

void UI_but_execute(const bContext *C, ARegion *region, uiBut *but)
{
  void *active_back;
  ui_but_execute_begin((bContext *)C, region, but, &active_back);
  /* Value is applied in begin. No further action required. */
  ui_but_execute_end((bContext *)C, region, but, active_back);
}

/* use to check if we need to disable undo, but don't make any changes
 * returns false if undo needs to be disabled. */
static bool ui_but_is_rna_undo(const uiBut *but)
{
  if (but->rnapoin.owner_id) {
    /* avoid undo push for buttons who's ID are screen or wm level
     * we could disable undo for buttons with no ID too but may have
     * unforeseen consequences, so best check for ID's we _know_ are not
     * handled by undo - campbell */
    ID *id = but->rnapoin.owner_id;
    if (ID_CHECK_UNDO(id) == false) {
      return false;
    }
  }
  if (but->rnapoin.type && !RNA_struct_undo_check(but->rnapoin.type)) {
    return false;
  }

  return true;
}

/* assigns automatic keybindings to menu items for fast access
 * (underline key in menu) */
static void ui_menu_block_set_keyaccels(uiBlock *block)
{
  uint menu_key_mask = 0;
  int tot_missing = 0;

  /* only do it before bounding */
  if (block->rect.xmin != block->rect.xmax) {
    return;
  }

  for (int pass = 0; pass < 2; pass++) {
    /* 2 Passes: One for first letter only, second for any letter if the first pass fails.
     * Run first pass on all buttons so first word chars always get first priority. */

    LISTBASE_FOREACH (uiBut *, but, &block->buttons) {
      if (!ELEM(but->type,
                UI_BTYPE_BUT,
                UI_BTYPE_BUT_MENU,
                UI_BTYPE_MENU,
                UI_BTYPE_BLOCK,
                UI_BTYPE_PULLDOWN,
                /* For PIE-menus. */
                UI_BTYPE_ROW) ||
          (but->flag & UI_HIDDEN)) {
        continue;
      }

      if (but->menu_key != '\0') {
        continue;
      }

      if (but->str == nullptr || but->str[0] == '\0') {
        continue;
      }

      const char *str_pt = but->str;
      uchar menu_key;
      do {
        menu_key = tolower(*str_pt);
        if ((menu_key >= 'a' && menu_key <= 'z') && !(menu_key_mask & 1 << (menu_key - 'a'))) {
          menu_key_mask |= 1 << (menu_key - 'a');
          break;
        }

        if (pass == 0) {
          /* Skip to next delimiter on first pass (be picky) */
          while (isalpha(*str_pt)) {
            str_pt++;
          }

          if (*str_pt) {
            str_pt++;
          }
        }
        else {
          /* just step over every char second pass and find first usable key */
          str_pt++;
        }
      } while (*str_pt);

      if (*str_pt) {
        but->menu_key = menu_key;
      }
      else {
        /* run second pass */
        tot_missing++;
      }

      /* if all keys have been used just exit, unlikely */
      if (menu_key_mask == (1 << 26) - 1) {
        return;
      }
    }

    /* check if second pass is needed */
    if (!tot_missing) {
      break;
    }
  }
}

void ui_but_add_shortcut(uiBut *but, const char *shortcut_str, const bool do_strip)
{
  if (do_strip && (but->flag & UI_BUT_HAS_SEP_CHAR)) {
    char *cpoin = strrchr(but->str, UI_SEP_CHAR);
    if (cpoin) {
      *cpoin = '\0';
    }
    but->flag &= ~UI_BUT_HAS_SEP_CHAR;
  }

  /* without this, just allow stripping of the shortcut */
  if (shortcut_str == nullptr) {
    return;
  }

  char *butstr_orig;
  if (but->str != but->strdata) {
    butstr_orig = but->str; /* free after using as source buffer */
  }
  else {
    butstr_orig = BLI_strdup(but->str);
  }
  BLI_snprintf(
      but->strdata, sizeof(but->strdata), "%s" UI_SEP_CHAR_S "%s", butstr_orig, shortcut_str);
  MEM_freeN(butstr_orig);
  but->str = but->strdata;
  but->flag |= UI_BUT_HAS_SEP_CHAR;
  ui_but_update(but);
}

/* -------------------------------------------------------------------- */
/** \name Find Key Shortcut for Button
 *
 * - #ui_but_event_operator_string (and helpers)
 * - #ui_but_event_property_operator_string
 * \{ */

static bool ui_but_event_operator_string_from_operator(const bContext *C,
                                                       wmOperatorCallParams *op_call_params,
                                                       char *buf,
                                                       const size_t buf_len)
{
  BLI_assert(op_call_params->optype != nullptr);
  bool found = false;
  IDProperty *prop = reinterpret_cast<IDProperty *>(op_call_params->opptr) ?
                         static_cast<IDProperty *>(op_call_params->opptr->data) :
                         nullptr;

  if (WM_key_event_operator_string(C,
                                   op_call_params->optype->idname,
                                   op_call_params->opcontext,
                                   prop,
                                   true,
                                   buf,
                                   buf_len)) {
    found = true;
  }
  return found;
}

static bool ui_but_event_operator_string_from_menu(const bContext *C,
                                                   uiBut *but,
                                                   char *buf,
                                                   const size_t buf_len)
{
  MenuType *mt = UI_but_menutype_get(but);
  BLI_assert(mt != nullptr);

  bool found = false;

  /* annoying, create a property */
  const IDPropertyTemplate val = {0};
  IDProperty *prop_menu = IDP_New(IDP_GROUP, &val, __func__); /* Dummy, name is unimportant. */
  IDP_AddToGroup(prop_menu, IDP_NewString(mt->idname, "name", sizeof(mt->idname)));

  if (WM_key_event_operator_string(
          C, "WM_OT_call_menu", WM_OP_INVOKE_REGION_WIN, prop_menu, true, buf, buf_len)) {
    found = true;
  }

  IDP_FreeProperty(prop_menu);
  return found;
}

static bool ui_but_event_operator_string_from_panel(const bContext *C,
                                                    uiBut *but,
                                                    char *buf,
                                                    const size_t buf_len)
{
  /** Nearly exact copy of #ui_but_event_operator_string_from_menu */
  PanelType *pt = UI_but_paneltype_get(but);
  BLI_assert(pt != nullptr);

  bool found = false;

  /* annoying, create a property */
  const IDPropertyTemplate group_val = {0};
  IDProperty *prop_panel = IDP_New(
      IDP_GROUP, &group_val, __func__); /* Dummy, name is unimportant. */
  IDP_AddToGroup(prop_panel, IDP_NewString(pt->idname, "name", sizeof(pt->idname)));
  IDPropertyTemplate space_type_val = {0};
  space_type_val.i = pt->space_type;
  IDP_AddToGroup(prop_panel, IDP_New(IDP_INT, &space_type_val, "space_type"));
  IDPropertyTemplate region_type_val = {0};
  region_type_val.i = pt->region_type;
  IDP_AddToGroup(prop_panel, IDP_New(IDP_INT, &region_type_val, "region_type"));

  for (int i = 0; i < 2; i++) {
    /* FIXME(campbell): We can't reasonably search all configurations - long term. */
    IDPropertyTemplate val = {0};
    val.i = i;

    IDP_ReplaceInGroup(prop_panel, IDP_New(IDP_INT, &val, "keep_open"));
    if (WM_key_event_operator_string(
            C, "WM_OT_call_panel", WM_OP_INVOKE_REGION_WIN, prop_panel, true, buf, buf_len)) {
      found = true;
      break;
    }
  }

  IDP_FreeProperty(prop_panel);
  return found;
}

static bool ui_but_event_operator_string(const bContext *C,
                                         uiBut *but,
                                         char *buf,
                                         const size_t buf_len)
{
  bool found = false;

  if (but->optype != nullptr) {
    wmOperatorCallParams params = {};
    params.optype = but->optype;
    params.opptr = but->opptr;
    params.opcontext = but->opcontext;
    found = ui_but_event_operator_string_from_operator(C, &params, buf, buf_len);
  }
  else if (UI_but_menutype_get(but) != nullptr) {
    found = ui_but_event_operator_string_from_menu(C, but, buf, buf_len);
  }
  else if (UI_but_paneltype_get(but) != nullptr) {
    found = ui_but_event_operator_string_from_panel(C, but, buf, buf_len);
  }

  return found;
}

static bool ui_but_extra_icon_event_operator_string(const bContext *C,
                                                    uiButExtraOpIcon *extra_icon,
                                                    char *buf,
                                                    const size_t buf_len)
{
  wmOperatorType *extra_icon_optype = UI_but_extra_operator_icon_optype_get(extra_icon);

  if (extra_icon_optype) {
    return ui_but_event_operator_string_from_operator(C, extra_icon->optype_params, buf, buf_len);
  }

  return false;
}

static bool ui_but_event_property_operator_string(const bContext *C,
                                                  uiBut *but,
                                                  char *buf,
                                                  const size_t buf_len)
{
  /* Context toggle operator names to check. */

  /* This function could use a refactor to generalize button type to operator relationship
   * as well as which operators use properties. - Campbell */
  const char *ctx_toggle_opnames[] = {
      "WM_OT_context_toggle",
      "WM_OT_context_toggle_enum",
      "WM_OT_context_cycle_int",
      "WM_OT_context_cycle_enum",
      "WM_OT_context_cycle_array",
      "WM_OT_context_menu_enum",
      nullptr,
  };

  const char *ctx_enum_opnames[] = {
      "WM_OT_context_set_enum",
      nullptr,
  };

  const char *ctx_enum_opnames_for_Area_ui_type[] = {
      "SCREEN_OT_space_type_set_or_cycle",
      nullptr,
  };

  const char **opnames = ctx_toggle_opnames;
  int opnames_len = ARRAY_SIZE(ctx_toggle_opnames);

  int prop_enum_value = -1;
  bool prop_enum_value_ok = false;
  bool prop_enum_value_is_int = false;
  const char *prop_enum_value_id = "value";
  PointerRNA *ptr = &but->rnapoin;
  PropertyRNA *prop = but->rnaprop;
  int prop_index = but->rnaindex;
  if ((but->type == UI_BTYPE_BUT_MENU) && (but->block->handle != nullptr)) {
    uiBut *but_parent = but->block->handle->popup_create_vars.but;
    if ((but->type == UI_BTYPE_BUT_MENU) && (but_parent && but_parent->rnaprop) &&
        (RNA_property_type(but_parent->rnaprop) == PROP_ENUM) &&
        ELEM(but_parent->menu_create_func,
             ui_def_but_rna__menu,
             ui_def_but_rna__panel_type,
             ui_def_but_rna__menu_type)) {
      prop_enum_value = (int)but->hardmin;
      ptr = &but_parent->rnapoin;
      prop = but_parent->rnaprop;
      prop_enum_value_ok = true;

      opnames = ctx_enum_opnames;
      opnames_len = ARRAY_SIZE(ctx_enum_opnames);
    }
  }
  /* Don't use the button again. */
  but = nullptr;

  if (prop == nullptr) {
    return false;
  }

  /* This version is only for finding hotkeys for properties.
   * These are set via a data-path which is appended to the context,
   * manipulated using operators (see #ctx_toggle_opnames). */

  if (ptr->owner_id) {
    ID *id = ptr->owner_id;

    if (GS(id->name) == ID_SCR) {
      if (RNA_struct_is_a(ptr->type, &RNA_Area)) {
        /* data should be directly on here... */
        const char *prop_id = RNA_property_identifier(prop);
        /* Hack since keys access 'type', UI shows 'ui_type'. */
        if (STREQ(prop_id, "ui_type")) {
          prop_id = "type";
          prop_enum_value >>= 16;
          prop = RNA_struct_find_property(ptr, prop_id);
          prop_index = -1;

          opnames = ctx_enum_opnames_for_Area_ui_type;
          opnames_len = ARRAY_SIZE(ctx_enum_opnames_for_Area_ui_type);
          prop_enum_value_id = "space_type";
          prop_enum_value_is_int = true;
        }
      }
    }
  }

  char *data_path = WM_context_path_resolve_property_full(C, ptr, prop, prop_index);

  /* We have a data-path! */
  bool found = false;
  if (data_path || (prop_enum_value_ok && prop_enum_value_id)) {
    /* Create a property to host the "data_path" property we're sending to the operators. */
    IDProperty *prop_path;

    const IDPropertyTemplate group_val = {0};
    prop_path = IDP_New(IDP_GROUP, &group_val, __func__);
    if (data_path) {
      IDP_AddToGroup(prop_path, IDP_NewString(data_path, "data_path", strlen(data_path) + 1));
    }
    if (prop_enum_value_ok) {
      const EnumPropertyItem *item;
      bool free;
      RNA_property_enum_items((bContext *)C, ptr, prop, &item, nullptr, &free);
      const int index = RNA_enum_from_value(item, prop_enum_value);
      if (index != -1) {
        IDProperty *prop_value;
        if (prop_enum_value_is_int) {
          const int value = item[index].value;
          IDPropertyTemplate val = {};
          val.i = value;
          prop_value = IDP_New(IDP_INT, &val, prop_enum_value_id);
        }
        else {
          const char *id = item[index].identifier;
          prop_value = IDP_NewString(id, prop_enum_value_id, strlen(id) + 1);
        }
        IDP_AddToGroup(prop_path, prop_value);
      }
      else {
        opnames_len = 0; /* Do nothing. */
      }
      if (free) {
        MEM_freeN((void *)item);
      }
    }

    /* check each until one works... */

    for (int i = 0; (i < opnames_len) && (opnames[i]); i++) {
      if (WM_key_event_operator_string(
              C, opnames[i], WM_OP_INVOKE_REGION_WIN, prop_path, false, buf, buf_len)) {
        found = true;
        break;
      }
    }

    /* cleanup */
    IDP_FreeProperty(prop_path);
    if (data_path) {
      MEM_freeN(data_path);
    }
  }

  return found;
}

/** \} */

/**
 * This goes in a seemingly weird pattern:
 *
 * <pre>
 *     4
 *  5     6
 * 1       2
 *  7     8
 *     3
 * </pre>
 *
 * but it's actually quite logical. It's designed to be 'upwards compatible'
 * for muscle memory so that the menu item locations are fixed and don't move
 * as new items are added to the menu later on. It also optimizes efficiency -
 * a radial menu is best kept symmetrical, with as large an angle between
 * items as possible, so that the gestural mouse movements can be fast and inexact.
 *
 * It starts off with two opposite sides for the first two items
 * then joined by the one below for the third (this way, even with three items,
 * the menu seems to still be 'in order' reading left to right). Then the fourth is
 * added to complete the compass directions. From here, it's just a matter of
 * subdividing the rest of the angles for the last 4 items.
 *
 * --Matt 07/2006
 */
const char ui_radial_dir_order[8] = {
    UI_RADIAL_W,
    UI_RADIAL_E,
    UI_RADIAL_S,
    UI_RADIAL_N,
    UI_RADIAL_NW,
    UI_RADIAL_NE,
    UI_RADIAL_SW,
    UI_RADIAL_SE,
};

const char ui_radial_dir_to_numpad[8] = {8, 9, 6, 3, 2, 1, 4, 7};
const short ui_radial_dir_to_angle[8] = {90, 45, 0, 315, 270, 225, 180, 135};

static void ui_but_pie_direction_string(uiBut *but, char *buf, int size)
{
  BLI_assert(but->pie_dir < ARRAY_SIZE(ui_radial_dir_to_numpad));
  BLI_snprintf(buf, size, "%d", ui_radial_dir_to_numpad[but->pie_dir]);
}

static void ui_menu_block_set_keymaps(const bContext *C, uiBlock *block)
{
  char buf[128];

  BLI_assert(block->flag & (UI_BLOCK_LOOP | UI_BLOCK_SHOW_SHORTCUT_ALWAYS));

  /* only do it before bounding */
  if (block->rect.xmin != block->rect.xmax) {
    return;
  }
  if (STREQ(block->name, "splash")) {
    return;
  }

  if (block->flag & UI_BLOCK_RADIAL) {
    LISTBASE_FOREACH (uiBut *, but, &block->buttons) {
      if (but->pie_dir != UI_RADIAL_NONE) {
        ui_but_pie_direction_string(but, buf, sizeof(buf));
        ui_but_add_shortcut(but, buf, false);
      }
    }
  }
  else {
    LISTBASE_FOREACH (uiBut *, but, &block->buttons) {
      if (block->flag & UI_BLOCK_SHOW_SHORTCUT_ALWAYS) {
        /* Skip icon-only buttons (as used in the toolbar). */
        if (but->drawstr[0] == '\0') {
          continue;
        }
        if (((block->flag & UI_BLOCK_POPOVER) == 0) && UI_but_is_tool(but)) {
          /* For non-popovers, shown in shortcut only
           * (has special shortcut handling code). */
          continue;
        }
      }
      else if (but->emboss != UI_EMBOSS_PULLDOWN) {
        continue;
      }

      if (ui_but_event_operator_string(C, but, buf, sizeof(buf))) {
        ui_but_add_shortcut(but, buf, false);
      }
      else if (ui_but_event_property_operator_string(C, but, buf, sizeof(buf))) {
        ui_but_add_shortcut(but, buf, false);
      }
    }
  }
}

void ui_but_override_flag(Main *bmain, uiBut *but)
{
  const uint override_status = RNA_property_override_library_status(
      bmain, &but->rnapoin, but->rnaprop, but->rnaindex);

  if (override_status & RNA_OVERRIDE_STATUS_OVERRIDDEN) {
    but->flag |= UI_BUT_OVERRIDDEN;
  }
  else {
    but->flag &= ~UI_BUT_OVERRIDDEN;
  }
}

/* -------------------------------------------------------------------- */
/** \name Button Extra Operator Icons
 *
 * Extra icons are shown on the right hand side of buttons. They can be clicked to invoke custom
 * operators.
 * There are some predefined here, which get added to buttons automatically based on button data
 * (type, flags, state, etc).
 * \{ */

/**
 * Predefined types for generic extra operator icons (uiButExtraOpIcon).
 */
enum PredefinedExtraOpIconType {
  PREDEFINED_EXTRA_OP_ICON_NONE = 1,
  PREDEFINED_EXTRA_OP_ICON_CLEAR,
  PREDEFINED_EXTRA_OP_ICON_EYEDROPPER,
};

static PointerRNA *ui_but_extra_operator_icon_add_ptr(uiBut *but,
                                                      wmOperatorType *optype,
                                                      wmOperatorCallContext opcontext,
                                                      int icon)
{
  uiButExtraOpIcon *extra_op_icon = MEM_new<uiButExtraOpIcon>(__func__);

  extra_op_icon->icon = (BIFIconID)icon;
  extra_op_icon->optype_params = MEM_cnew<wmOperatorCallParams>(__func__);
  extra_op_icon->optype_params->optype = optype;
  extra_op_icon->optype_params->opptr = MEM_cnew<PointerRNA>(__func__);
  WM_operator_properties_create_ptr(extra_op_icon->optype_params->opptr,
                                    extra_op_icon->optype_params->optype);
  extra_op_icon->optype_params->opcontext = opcontext;
  extra_op_icon->highlighted = false;
  extra_op_icon->disabled = false;

  BLI_addtail(&but->extra_op_icons, extra_op_icon);

  return extra_op_icon->optype_params->opptr;
}

static void ui_but_extra_operator_icon_free(uiButExtraOpIcon *extra_icon)
{
  WM_operator_properties_free(extra_icon->optype_params->opptr);
  MEM_freeN(extra_icon->optype_params->opptr);
  MEM_freeN(extra_icon->optype_params);
  MEM_freeN(extra_icon);
}

void ui_but_extra_operator_icons_free(uiBut *but)
{
  LISTBASE_FOREACH_MUTABLE (uiButExtraOpIcon *, op_icon, &but->extra_op_icons) {
    ui_but_extra_operator_icon_free(op_icon);
  }
  BLI_listbase_clear(&but->extra_op_icons);
}

PointerRNA *UI_but_extra_operator_icon_add(uiBut *but,
                                           const char *opname,
                                           wmOperatorCallContext opcontext,
                                           int icon)
{
  wmOperatorType *optype = WM_operatortype_find(opname, false);

  if (optype) {
    return ui_but_extra_operator_icon_add_ptr(but, optype, opcontext, icon);
  }

  return nullptr;
}

wmOperatorType *UI_but_extra_operator_icon_optype_get(uiButExtraOpIcon *extra_icon)
{
  return extra_icon ? extra_icon->optype_params->optype : nullptr;
}

PointerRNA *UI_but_extra_operator_icon_opptr_get(uiButExtraOpIcon *extra_icon)
{
  return extra_icon->optype_params->opptr;
}

static bool ui_but_icon_extra_is_visible_text_clear(const uiBut *but)
{
  BLI_assert(but->type == UI_BTYPE_TEXT);
  return ((but->flag & UI_BUT_VALUE_CLEAR) && but->drawstr[0]);
}

static bool ui_but_icon_extra_is_visible_search_unlink(const uiBut *but)
{
  BLI_assert(ELEM(but->type, UI_BTYPE_SEARCH_MENU));
  return ((but->editstr == nullptr) && (but->drawstr[0] != '\0') &&
          (but->flag & UI_BUT_VALUE_CLEAR));
}

static bool ui_but_icon_extra_is_visible_search_eyedropper(uiBut *but)
{
  BLI_assert(but->type == UI_BTYPE_SEARCH_MENU && (but->flag & UI_BUT_VALUE_CLEAR));

  if (but->rnaprop == nullptr) {
    return false;
  }

  StructRNA *type = RNA_property_pointer_type(&but->rnapoin, but->rnaprop);
  const short idcode = RNA_type_to_ID_code(type);

  return ((but->editstr == nullptr) && (idcode == ID_OB || OB_DATA_SUPPORT_ID(idcode)));
}

static PredefinedExtraOpIconType ui_but_icon_extra_get(uiBut *but)
{
  switch (but->type) {
    case UI_BTYPE_TEXT:
      if (ui_but_icon_extra_is_visible_text_clear(but)) {
        return PREDEFINED_EXTRA_OP_ICON_CLEAR;
      }
      break;
    case UI_BTYPE_SEARCH_MENU:
      if ((but->flag & UI_BUT_VALUE_CLEAR) == 0) {
        /* pass */
      }
      else if (ui_but_icon_extra_is_visible_search_unlink(but)) {
        return PREDEFINED_EXTRA_OP_ICON_CLEAR;
      }
      else if (ui_but_icon_extra_is_visible_search_eyedropper(but)) {
        return PREDEFINED_EXTRA_OP_ICON_EYEDROPPER;
      }
      break;
    default:
      break;
  }

  return PREDEFINED_EXTRA_OP_ICON_NONE;
}

/**
 * While some extra operator icons have to be set explicitly upon button creating, this code adds
 * some generic ones based on button data. Currently these are mutually exclusive, so there's only
 * ever one predefined extra icon.
 */
static void ui_but_predefined_extra_operator_icons_add(uiBut *but)
{
  const PredefinedExtraOpIconType extra_icon = ui_but_icon_extra_get(but);
  wmOperatorType *optype = nullptr;
  BIFIconID icon = ICON_NONE;

  switch (extra_icon) {
    case PREDEFINED_EXTRA_OP_ICON_EYEDROPPER: {
      static wmOperatorType *id_eyedropper_ot = nullptr;
      if (!id_eyedropper_ot) {
        id_eyedropper_ot = WM_operatortype_find("UI_OT_eyedropper_id", false);
      }
      BLI_assert(id_eyedropper_ot);

      optype = id_eyedropper_ot;
      icon = ICON_EYEDROPPER;

      break;
    }
    case PREDEFINED_EXTRA_OP_ICON_CLEAR: {
      static wmOperatorType *clear_ot = nullptr;
      if (!clear_ot) {
        clear_ot = WM_operatortype_find("UI_OT_button_string_clear", false);
      }
      BLI_assert(clear_ot);

      optype = clear_ot;
      icon = ICON_PANEL_CLOSE;

      break;
    }
    default:
      break;
  }

  if (optype) {
    LISTBASE_FOREACH (uiButExtraOpIcon *, op_icon, &but->extra_op_icons) {
      if ((op_icon->optype_params->optype == optype) && (op_icon->icon == icon)) {
        /* Don't add the same operator icon twice (happens if button is kept alive while active).
         */
        return;
      }
    }
    ui_but_extra_operator_icon_add_ptr(but, optype, WM_OP_INVOKE_DEFAULT, (int)icon);
  }
}

/** \} */

void UI_block_update_from_old(const bContext *C, uiBlock *block)
{
  if (!block->oldblock) {
    return;
  }

  uiBut *but_old = static_cast<uiBut *>(block->oldblock->buttons.first);

  if (BLI_listbase_is_empty(&block->oldblock->butstore) == false) {
    UI_butstore_update(block);
  }

  LISTBASE_FOREACH (uiBut *, but, &block->buttons) {
    if (ui_but_update_from_old_block(C, block, &but, &but_old)) {
      ui_but_update(but);

      /* redraw dynamic tooltip if we have one open */
      if (but->tip_func) {
        UI_but_tooltip_refresh((bContext *)C, but);
      }
    }
  }

  block->auto_open = block->oldblock->auto_open;
  block->auto_open_last = block->oldblock->auto_open_last;
  block->tooltipdisabled = block->oldblock->tooltipdisabled;
  BLI_movelisttolist(&block->color_pickers.list, &block->oldblock->color_pickers.list);

  block->oldblock = nullptr;
}

#ifndef NDEBUG
/**
 * Extra sanity checks for invariants (debug builds only).
 */
static void ui_but_validate(const uiBut *but)
{
  /* Number buttons must have a click-step,
   * assert instead of correcting the value to ensure the caller knows what they're doing. */
  if (but->type == UI_BTYPE_NUM) {
    uiButNumber *number_but = (uiButNumber *)but;

    if (ELEM(but->pointype, UI_BUT_POIN_CHAR, UI_BUT_POIN_SHORT, UI_BUT_POIN_INT)) {
      BLI_assert((int)number_but->step_size > 0);
    }
  }
}
#endif

bool ui_but_context_poll_operator_ex(bContext *C,
                                     const uiBut *but,
                                     const wmOperatorCallParams *optype_params)
{
  bool result;
  int old_but_flag = 0;

  if (but) {
    old_but_flag = but->flag;

    /* Temporarily make this button override the active one, in case the poll acts on the active
     * button. */
    const_cast<uiBut *>(but)->flag |= UI_BUT_ACTIVE_OVERRIDE;

    if (but->context) {
      CTX_store_set(C, but->context);
    }
  }

  result = WM_operator_poll_context(C, optype_params->optype, optype_params->opcontext);

  if (but) {
    BLI_assert_msg((but->flag & ~UI_BUT_ACTIVE_OVERRIDE) ==
                       (old_but_flag & ~UI_BUT_ACTIVE_OVERRIDE),
                   "Operator polls shouldn't change button flags");

    const_cast<uiBut *>(but)->flag = old_but_flag;

    if (but->context) {
      CTX_store_set(C, nullptr);
    }
  }

  return result;
}

bool ui_but_context_poll_operator(bContext *C, wmOperatorType *ot, const uiBut *but)
{
  const wmOperatorCallContext opcontext = but ? but->opcontext : WM_OP_INVOKE_DEFAULT;
  wmOperatorCallParams params = {};
  params.optype = ot;
  params.opcontext = opcontext;
  return ui_but_context_poll_operator_ex(C, but, &params);
}

void UI_block_end_ex(const bContext *C, uiBlock *block, const int xy[2], int r_xy[2])
{
  wmWindow *window = CTX_wm_window(C);
  Scene *scene = CTX_data_scene(C);
  ARegion *region = CTX_wm_region(C);
  Depsgraph *depsgraph = CTX_data_depsgraph_pointer(C);

  BLI_assert(block->active);

  /* Extend button data. This needs to be done before the block updating. */
  LISTBASE_FOREACH (uiBut *, but, &block->buttons) {
    ui_but_predefined_extra_operator_icons_add(but);
  }

  UI_block_update_from_old(C, block);

  /* inherit flags from 'old' buttons that was drawn here previous, based
   * on matching buttons, we need this to make button event handling non
   * blocking, while still allowing buttons to be remade each redraw as it
   * is expected by blender code */
  LISTBASE_FOREACH (uiBut *, but, &block->buttons) {
    /* temp? Proper check for graying out */
    if (but->optype) {
      wmOperatorType *ot = but->optype;

      if (ot == nullptr || !ui_but_context_poll_operator((bContext *)C, ot, but)) {
        but->flag |= UI_BUT_DISABLED;
      }
    }

    LISTBASE_FOREACH (uiButExtraOpIcon *, op_icon, &but->extra_op_icons) {
      if (!ui_but_context_poll_operator_ex((bContext *)C, but, op_icon->optype_params)) {
        op_icon->disabled = true;
      }
    }

    const AnimationEvalContext anim_eval_context = BKE_animsys_eval_context_construct(
        depsgraph, (scene) ? scene->r.cfra : 0.0f);
    ui_but_anim_flag(but, &anim_eval_context);
    ui_but_override_flag(CTX_data_main(C), but);
    if (UI_but_is_decorator(but)) {
      ui_but_anim_decorate_update_from_flag((uiButDecorator *)but);
    }

#ifndef NDEBUG
    ui_but_validate(but);
#endif
  }

  /* handle pending stuff */
  if (block->layouts.first) {
    UI_block_layout_resolve(block, nullptr, nullptr);
  }
  ui_block_align_calc(block, CTX_wm_region(C));
  if ((block->flag & UI_BLOCK_LOOP) && (block->flag & UI_BLOCK_NUMSELECT)) {
    ui_menu_block_set_keyaccels(block); /* could use a different flag to check */
  }

  if (block->flag & (UI_BLOCK_LOOP | UI_BLOCK_SHOW_SHORTCUT_ALWAYS)) {
    ui_menu_block_set_keymaps(C, block);
  }

  /* after keymaps! */
  switch (block->bounds_type) {
    case UI_BLOCK_BOUNDS_NONE:
      break;
    case UI_BLOCK_BOUNDS:
      ui_block_bounds_calc(block);
      break;
    case UI_BLOCK_BOUNDS_TEXT:
      ui_block_bounds_calc_text(block, 0.0f);
      break;
    case UI_BLOCK_BOUNDS_POPUP_CENTER:
      ui_block_bounds_calc_centered(window, block);
      break;
    case UI_BLOCK_BOUNDS_PIE_CENTER:
      ui_block_bounds_calc_centered_pie(block);
      break;

      /* fallback */
    case UI_BLOCK_BOUNDS_POPUP_MOUSE:
    case UI_BLOCK_BOUNDS_POPUP_MENU:
      ui_block_bounds_calc_popup(window, block, block->bounds_type, xy, r_xy);
      break;
  }

  if (block->rect.xmin == 0.0f && block->rect.xmax == 0.0f) {
    UI_block_bounds_set_normal(block, 0);
  }
  if (block->flag & UI_BUT_ALIGN) {
    UI_block_align_end(block);
  }

  ui_update_flexible_spacing(region, block);

  block->endblock = true;
}

void UI_block_end(const bContext *C, uiBlock *block)
{
  wmWindow *window = CTX_wm_window(C);

  UI_block_end_ex(C, block, window->eventstate->xy, nullptr);
}

/* ************** BLOCK DRAWING FUNCTION ************* */

void ui_fontscale(float *points, float aspect)
{
  *points /= aspect;
}

/* Project button or block (but==nullptr) to pixels in region-space. */
static void ui_but_to_pixelrect(rcti *rect,
                                const ARegion *region,
                                uiBlock *block,
                                const uiBut *but)
{
  rctf rectf;

  ui_block_to_window_rctf(region, block, &rectf, (but) ? &but->rect : &block->rect);
  BLI_rcti_rctf_copy_round(rect, &rectf);
  BLI_rcti_translate(rect, -region->winrct.xmin, -region->winrct.ymin);
}

static bool ui_but_pixelrect_in_view(const ARegion *region, const rcti *rect)
{
  rcti rect_winspace = *rect;
  BLI_rcti_translate(&rect_winspace, region->winrct.xmin, region->winrct.ymin);
  return BLI_rcti_isect(&region->winrct, &rect_winspace, nullptr);
}

void UI_block_draw(const bContext *C, uiBlock *block)
{
  uiStyle style = *UI_style_get_dpi(); /* XXX pass on as arg */

  /* get menu region or area region */
  ARegion *region = CTX_wm_menu(C);
  if (!region) {
    region = CTX_wm_region(C);
  }

  if (!block->endblock) {
    UI_block_end(C, block);
  }

  /* we set this only once */
  GPU_blend(GPU_BLEND_ALPHA);

  /* scale fonts */
  ui_fontscale(&style.paneltitle.points, block->aspect);
  ui_fontscale(&style.grouplabel.points, block->aspect);
  ui_fontscale(&style.widgetlabel.points, block->aspect);
  ui_fontscale(&style.widget.points, block->aspect);

  /* scale block min/max to rect */
  rcti rect;
  ui_but_to_pixelrect(&rect, region, block, nullptr);

  /* pixel space for AA widgets */
  GPU_matrix_push_projection();
  GPU_matrix_push();
  GPU_matrix_identity_set();

  wmOrtho2_region_pixelspace(region);

  /* back */
  if (block->flag & UI_BLOCK_RADIAL) {
    ui_draw_pie_center(block);
  }
  else if (block->flag & UI_BLOCK_POPOVER) {
    ui_draw_popover_back(region, &style, block, &rect);
  }
  else if (block->flag & UI_BLOCK_LOOP) {
    ui_draw_menu_back(&style, block, &rect);
  }
  else if (block->panel) {
    ui_draw_aligned_panel(&style,
                          block,
                          &rect,
                          UI_panel_category_is_visible(region),
                          UI_panel_should_show_background(region, block->panel->type),
                          region->flag & RGN_FLAG_SEARCH_FILTER_ACTIVE);
  }

  BLF_batch_draw_begin();
  UI_icon_draw_cache_begin();
  UI_widgetbase_draw_cache_begin();

  /* widgets */
  LISTBASE_FOREACH (uiBut *, but, &block->buttons) {
    if (but->flag & (UI_HIDDEN | UI_SCROLLED)) {
      continue;
    }

    ui_but_to_pixelrect(&rect, region, block, but);
    /* Optimization: Don't draw buttons that are not visible (outside view bounds). */
    if (!ui_but_pixelrect_in_view(region, &rect)) {
      continue;
    }

    /* XXX: figure out why invalid coordinates happen when closing render window */
    /* and material preview is redrawn in main window (temp fix for bug T23848) */
    if (rect.xmin < rect.xmax && rect.ymin < rect.ymax) {
      ui_draw_but(C, region, &style, but, &rect);
    }
  }

  UI_widgetbase_draw_cache_end();
  UI_icon_draw_cache_end();
  BLF_batch_draw_end();

  /* restore matrix */
  GPU_matrix_pop_projection();
  GPU_matrix_pop();
}

static void ui_block_message_subscribe(ARegion *region, struct wmMsgBus *mbus, uiBlock *block)
{
  uiBut *but_prev = nullptr;
  /* possibly we should keep the region this block is contained in? */
  LISTBASE_FOREACH (uiBut *, but, &block->buttons) {
    if (but->rnapoin.type && but->rnaprop) {
      /* quick check to avoid adding buttons representing a vector, multiple times. */
      if ((but_prev && (but_prev->rnaprop == but->rnaprop) &&
           (but_prev->rnapoin.type == but->rnapoin.type) &&
           (but_prev->rnapoin.data == but->rnapoin.data) &&
           (but_prev->rnapoin.owner_id == but->rnapoin.owner_id)) == false) {
        /* TODO: could make this into utility function. */
        wmMsgSubscribeValue value = {};
        value.owner = region;
        value.user_data = region;
        value.notify = ED_region_do_msg_notify_tag_redraw;
        WM_msg_subscribe_rna(mbus, &but->rnapoin, but->rnaprop, &value, __func__);
        but_prev = but;
      }
    }
  }
}

void UI_region_message_subscribe(ARegion *region, struct wmMsgBus *mbus)
{
  LISTBASE_FOREACH (uiBlock *, block, &region->uiblocks) {
    ui_block_message_subscribe(region, mbus, block);
  }
}

/* ************* EVENTS ************* */

int ui_but_is_pushed_ex(uiBut *but, double *value)
{
  int is_push = 0;
  if (but->pushed_state_func) {
    return but->pushed_state_func(but, but->pushed_state_arg);
  }

  if (but->bit) {
    const bool state = !ELEM(
        but->type, UI_BTYPE_TOGGLE_N, UI_BTYPE_ICON_TOGGLE_N, UI_BTYPE_CHECKBOX_N);
    int lvalue;
    UI_GET_BUT_VALUE_INIT(but, *value);
    lvalue = (int)*value;
    if (UI_BITBUT_TEST(lvalue, (but->bitnr))) {
      is_push = state;
    }
    else {
      is_push = !state;
    }
  }
  else {
    switch (but->type) {
      case UI_BTYPE_BUT:
      case UI_BTYPE_HOTKEY_EVENT:
      case UI_BTYPE_KEY_EVENT:
      case UI_BTYPE_COLOR:
      case UI_BTYPE_DECORATOR:
        is_push = -1;
        break;
      case UI_BTYPE_BUT_TOGGLE:
      case UI_BTYPE_TOGGLE:
      case UI_BTYPE_ICON_TOGGLE:
      case UI_BTYPE_CHECKBOX:
        UI_GET_BUT_VALUE_INIT(but, *value);
        if (*value != (double)but->hardmin) {
          is_push = true;
        }
        break;
      case UI_BTYPE_ICON_TOGGLE_N:
      case UI_BTYPE_TOGGLE_N:
      case UI_BTYPE_CHECKBOX_N:
        UI_GET_BUT_VALUE_INIT(but, *value);
        if (*value == 0.0) {
          is_push = true;
        }
        break;
      case UI_BTYPE_ROW:
      case UI_BTYPE_LISTROW:
      case UI_BTYPE_TAB:
        if ((but->type == UI_BTYPE_TAB) && but->rnaprop && but->custom_data) {
          /* uiBut.custom_data points to data this tab represents (e.g. workspace).
           * uiBut.rnapoin/prop store an active value (e.g. active workspace). */
          if (RNA_property_type(but->rnaprop) == PROP_POINTER) {
            const PointerRNA active_ptr = RNA_property_pointer_get(&but->rnapoin, but->rnaprop);
            if (active_ptr.data == but->custom_data) {
              is_push = true;
            }
          }
          break;
        }
        else if (but->optype) {
          break;
        }

        UI_GET_BUT_VALUE_INIT(but, *value);
        /* support for rna enum buts */
        if (but->rnaprop && (RNA_property_flag(but->rnaprop) & PROP_ENUM_FLAG)) {
          if ((int)*value & (int)but->hardmax) {
            is_push = true;
          }
        }
        else {
          if (*value == (double)but->hardmax) {
            is_push = true;
          }
        }
        break;
      case UI_BTYPE_TREEROW: {
        uiButTreeRow *tree_row_but = (uiButTreeRow *)but;

        is_push = -1;
        if (tree_row_but->tree_item) {
          is_push = UI_tree_view_item_is_active(tree_row_but->tree_item);
        }
        break;
      }
      case UI_BTYPE_GRID_TILE: {
        uiButGridTile *grid_tile_but = (uiButGridTile *)but;

        is_push = -1;
        if (grid_tile_but->view_item) {
          is_push = UI_grid_view_item_is_active(grid_tile_but->view_item);
        }
        break;
      }
      default:
        is_push = -1;
        break;
    }
  }

  if ((but->drawflag & UI_BUT_CHECKBOX_INVERT) && (is_push != -1)) {
    is_push = !((bool)is_push);
  }
  return is_push;
}
int ui_but_is_pushed(uiBut *but)
{
  double value = UI_BUT_VALUE_UNSET;
  return ui_but_is_pushed_ex(but, &value);
}

static void ui_but_update_select_flag(uiBut *but, double *value)
{
  switch (ui_but_is_pushed_ex(but, value)) {
    case true:
      but->flag |= UI_SELECT;
      break;
    case false:
      but->flag &= ~UI_SELECT;
      break;
  }
}

/* ************************************************ */

void UI_block_lock_set(uiBlock *block, bool val, const char *lockstr)
{
  if (val) {
    block->lock = val;
    block->lockstr = lockstr;
  }
}

void UI_block_lock_clear(uiBlock *block)
{
  block->lock = false;
  block->lockstr = nullptr;
}

/* *********************** data get/set ***********************
 * this either works with the pointed to data, or can work with
 * an edit override pointer while dragging for example */

void ui_but_v3_get(uiBut *but, float vec[3])
{
  if (but->editvec) {
    copy_v3_v3(vec, but->editvec);
  }

  if (but->rnaprop) {
    PropertyRNA *prop = but->rnaprop;

    zero_v3(vec);

    if (RNA_property_type(prop) == PROP_FLOAT) {
      int tot = RNA_property_array_length(&but->rnapoin, prop);
      BLI_assert(tot > 0);
      if (tot == 3) {
        RNA_property_float_get_array(&but->rnapoin, prop, vec);
      }
      else {
        tot = min_ii(tot, 3);
        for (int a = 0; a < tot; a++) {
          vec[a] = RNA_property_float_get_index(&but->rnapoin, prop, a);
        }
      }
    }
  }
  else if (but->pointype == UI_BUT_POIN_CHAR) {
    const char *cp = (char *)but->poin;
    vec[0] = ((float)cp[0]) / 255.0f;
    vec[1] = ((float)cp[1]) / 255.0f;
    vec[2] = ((float)cp[2]) / 255.0f;
  }
  else if (but->pointype == UI_BUT_POIN_FLOAT) {
    const float *fp = (float *)but->poin;
    copy_v3_v3(vec, fp);
  }
  else {
    if (but->editvec == nullptr) {
      fprintf(stderr, "%s: can't get color, should never happen\n", __func__);
      zero_v3(vec);
    }
  }

  if (but->type == UI_BTYPE_UNITVEC) {
    normalize_v3(vec);
  }
}

void ui_but_v3_set(uiBut *but, const float vec[3])
{
  if (but->editvec) {
    copy_v3_v3(but->editvec, vec);
  }

  if (but->rnaprop) {
    PropertyRNA *prop = but->rnaprop;

    if (RNA_property_type(prop) == PROP_FLOAT) {
      int tot;
      int a;

      tot = RNA_property_array_length(&but->rnapoin, prop);
      BLI_assert(tot > 0);
      if (tot == 3) {
        RNA_property_float_set_array(&but->rnapoin, prop, vec);
      }
      else {
        tot = min_ii(tot, 3);
        for (a = 0; a < tot; a++) {
          RNA_property_float_set_index(&but->rnapoin, prop, a, vec[a]);
        }
      }
    }
  }
  else if (but->pointype == UI_BUT_POIN_CHAR) {
    char *cp = (char *)but->poin;
    cp[0] = (char)(0.5f + vec[0] * 255.0f);
    cp[1] = (char)(0.5f + vec[1] * 255.0f);
    cp[2] = (char)(0.5f + vec[2] * 255.0f);
  }
  else if (but->pointype == UI_BUT_POIN_FLOAT) {
    float *fp = (float *)but->poin;
    copy_v3_v3(fp, vec);
  }
}

bool ui_but_is_float(const uiBut *but)
{
  if (but->pointype == UI_BUT_POIN_FLOAT && but->poin) {
    return true;
  }

  if (but->rnaprop && RNA_property_type(but->rnaprop) == PROP_FLOAT) {
    return true;
  }

  return false;
}

PropertyScaleType ui_but_scale_type(const uiBut *but)
{
  if (but->rnaprop) {
    return RNA_property_ui_scale(but->rnaprop);
  }
  return PROP_SCALE_LINEAR;
}

bool ui_but_is_bool(const uiBut *but)
{
  if (ELEM(but->type,
           UI_BTYPE_TOGGLE,
           UI_BTYPE_TOGGLE_N,
           UI_BTYPE_ICON_TOGGLE,
           UI_BTYPE_ICON_TOGGLE_N,
           UI_BTYPE_TAB)) {
    return true;
  }

  if (but->rnaprop && RNA_property_type(but->rnaprop) == PROP_BOOLEAN) {
    return true;
  }

  if ((but->rnaprop && RNA_property_type(but->rnaprop) == PROP_ENUM) &&
      (but->type == UI_BTYPE_ROW)) {
    return true;
  }

  return false;
}

bool ui_but_is_unit(const uiBut *but)
{
  UnitSettings *unit = but->block->unit;
  const int unit_type = UI_but_unit_type_get(but);

  if (unit_type == PROP_UNIT_NONE) {
    return false;
  }

#if 1 /* removed so angle buttons get correct snapping */
  if (ui_but_is_unit_radians_ex(unit, unit_type)) {
    return false;
  }
#endif

  /* for now disable time unit conversion */
  if (unit_type == PROP_UNIT_TIME) {
    return false;
  }

  if (unit->system == USER_UNIT_NONE) {
    if (unit_type != PROP_UNIT_ROTATION) {
      return false;
    }
  }

  return true;
}

bool ui_but_is_compatible(const uiBut *but_a, const uiBut *but_b)
{
  if (but_a->type != but_b->type) {
    return false;
  }
  if (but_a->pointype != but_b->pointype) {
    return false;
  }

  if (but_a->rnaprop) {
    /* skip 'rnapoin.data', 'rnapoin.owner_id'
     * allow different data to have the same props edited at once */
    if (but_a->rnapoin.type != but_b->rnapoin.type) {
      return false;
    }
    if (RNA_property_type(but_a->rnaprop) != RNA_property_type(but_b->rnaprop)) {
      return false;
    }
    if (RNA_property_subtype(but_a->rnaprop) != RNA_property_subtype(but_b->rnaprop)) {
      return false;
    }
  }

  return true;
}

bool ui_but_is_rna_valid(uiBut *but)
{
  if (but->rnaprop == nullptr || RNA_struct_contains_property(&but->rnapoin, but->rnaprop)) {
    return true;
  }
  printf("property removed %s: %p\n", but->drawstr, but->rnaprop);
  return false;
}

bool ui_but_supports_cycling(const uiBut *but)
{
  return (ELEM(but->type, UI_BTYPE_ROW, UI_BTYPE_NUM, UI_BTYPE_NUM_SLIDER, UI_BTYPE_LISTBOX) ||
          (but->type == UI_BTYPE_MENU && ui_but_menu_step_poll(but)) ||
          (but->type == UI_BTYPE_COLOR && ((uiButColor *)but)->is_pallete_color) ||
          (but->menu_step_func != nullptr));
}

double ui_but_value_get(uiBut *but)
{
  double value = 0.0;

  if (but->editval) {
    return *(but->editval);
  }
  if (but->poin == nullptr && but->rnapoin.data == nullptr) {
    return 0.0;
  }

  if (but->rnaprop) {
    PropertyRNA *prop = but->rnaprop;

    BLI_assert(but->rnaindex != -1);

    switch (RNA_property_type(prop)) {
      case PROP_BOOLEAN:
        if (RNA_property_array_check(prop)) {
          value = RNA_property_boolean_get_index(&but->rnapoin, prop, but->rnaindex);
        }
        else {
          value = RNA_property_boolean_get(&but->rnapoin, prop);
        }
        break;
      case PROP_INT:
        if (RNA_property_array_check(prop)) {
          value = RNA_property_int_get_index(&but->rnapoin, prop, but->rnaindex);
        }
        else {
          value = RNA_property_int_get(&but->rnapoin, prop);
        }
        break;
      case PROP_FLOAT:
        if (RNA_property_array_check(prop)) {
          value = RNA_property_float_get_index(&but->rnapoin, prop, but->rnaindex);
        }
        else {
          value = RNA_property_float_get(&but->rnapoin, prop);
        }
        break;
      case PROP_ENUM:
        value = RNA_property_enum_get(&but->rnapoin, prop);
        break;
      default:
        value = 0.0;
        break;
    }
  }
  else if (but->pointype == UI_BUT_POIN_CHAR) {
    value = *(char *)but->poin;
  }
  else if (but->pointype == UI_BUT_POIN_SHORT) {
    value = *(short *)but->poin;
  }
  else if (but->pointype == UI_BUT_POIN_INT) {
    value = *(int *)but->poin;
  }
  else if (but->pointype == UI_BUT_POIN_FLOAT) {
    value = *(float *)but->poin;
  }

  return value;
}

void ui_but_value_set(uiBut *but, double value)
{
  /* Value is a HSV value: convert to RGB. */
  if (but->rnaprop) {
    PropertyRNA *prop = but->rnaprop;

    if (RNA_property_editable(&but->rnapoin, prop)) {
      switch (RNA_property_type(prop)) {
        case PROP_BOOLEAN:
          if (RNA_property_array_check(prop)) {
            RNA_property_boolean_set_index(&but->rnapoin, prop, but->rnaindex, value);
          }
          else {
            RNA_property_boolean_set(&but->rnapoin, prop, value);
          }
          break;
        case PROP_INT:
          if (RNA_property_array_check(prop)) {
            RNA_property_int_set_index(&but->rnapoin, prop, but->rnaindex, (int)value);
          }
          else {
            RNA_property_int_set(&but->rnapoin, prop, (int)value);
          }
          break;
        case PROP_FLOAT:
          if (RNA_property_array_check(prop)) {
            RNA_property_float_set_index(&but->rnapoin, prop, but->rnaindex, value);
          }
          else {
            RNA_property_float_set(&but->rnapoin, prop, value);
          }
          break;
        case PROP_ENUM:
          if (RNA_property_flag(prop) & PROP_ENUM_FLAG) {
            int ivalue = (int)value;
            /* toggle for enum/flag buttons */
            ivalue ^= RNA_property_enum_get(&but->rnapoin, prop);
            RNA_property_enum_set(&but->rnapoin, prop, ivalue);
          }
          else {
            RNA_property_enum_set(&but->rnapoin, prop, value);
          }
          break;
        default:
          break;
      }
    }

    /* we can't be sure what RNA set functions actually do,
     * so leave this unset */
    value = UI_BUT_VALUE_UNSET;
  }
  else if (but->pointype == 0) {
    /* pass */
  }
  else {
    /* first do rounding */
    if (but->pointype == UI_BUT_POIN_CHAR) {
      value = round_db_to_uchar_clamp(value);
    }
    else if (but->pointype == UI_BUT_POIN_SHORT) {
      value = round_db_to_short_clamp(value);
    }
    else if (but->pointype == UI_BUT_POIN_INT) {
      value = round_db_to_int_clamp(value);
    }
    else if (but->pointype == UI_BUT_POIN_FLOAT) {
      float fval = (float)value;
      if (fval >= -0.00001f && fval <= 0.00001f) {
        /* prevent negative zero */
        fval = 0.0f;
      }
      value = fval;
    }

    /* then set value with possible edit override */
    if (but->editval) {
      value = *but->editval = value;
    }
    else if (but->pointype == UI_BUT_POIN_CHAR) {
      value = *((char *)but->poin) = (char)value;
    }
    else if (but->pointype == UI_BUT_POIN_SHORT) {
      value = *((short *)but->poin) = (short)value;
    }
    else if (but->pointype == UI_BUT_POIN_INT) {
      value = *((int *)but->poin) = (int)value;
    }
    else if (but->pointype == UI_BUT_POIN_FLOAT) {
      value = *((float *)but->poin) = (float)value;
    }
  }

  ui_but_update_select_flag(but, &value);
}

int ui_but_string_get_max_length(uiBut *but)
{
  if (ELEM(but->type, UI_BTYPE_TEXT, UI_BTYPE_SEARCH_MENU)) {
    return but->hardmax;
  }
  return UI_MAX_DRAW_STR;
}

uiBut *ui_but_drag_multi_edit_get(uiBut *but)
{
  uiBut *return_but = nullptr;

  BLI_assert(but->flag & UI_BUT_DRAG_MULTI);

  LISTBASE_FOREACH (uiBut *, but_iter, &but->block->buttons) {
    if (but_iter->editstr) {
      return_but = but_iter;
      break;
    }
  }

  return return_but;
}

static double ui_get_but_scale_unit(uiBut *but, double value)
{
  UnitSettings *unit = but->block->unit;
  const int unit_type = UI_but_unit_type_get(but);

  /* Time unit is a bit special, not handled by BKE_scene_unit_scale() for now. */
  if (unit_type == PROP_UNIT_TIME) { /* WARNING: using evil_C :| */
    Scene *scene = CTX_data_scene(static_cast<const bContext *>(but->block->evil_C));
    return FRA2TIME(value);
  }
  return BKE_scene_unit_scale(unit, RNA_SUBTYPE_UNIT_VALUE(unit_type), value);
}

void ui_but_convert_to_unit_alt_name(uiBut *but, char *str, size_t maxlen)
{
  if (!ui_but_is_unit(but)) {
    return;
  }

  UnitSettings *unit = but->block->unit;
  const int unit_type = UI_but_unit_type_get(but);
  char *orig_str;

  orig_str = BLI_strdup(str);

  BKE_unit_name_to_alt(str, maxlen, orig_str, unit->system, RNA_SUBTYPE_UNIT_VALUE(unit_type));

  MEM_freeN(orig_str);
}

/**
 * \param float_precision: Override the button precision.
 */
static void ui_get_but_string_unit(
    uiBut *but, char *str, int len_max, double value, bool pad, int float_precision)
{
  UnitSettings *unit = but->block->unit;
  const int unit_type = UI_but_unit_type_get(but);
  int precision;

  if (unit->scale_length < 0.0001f) {
    unit->scale_length = 1.0f; /* XXX do_versions */
  }

  /* Use precision override? */
  if (float_precision == -1) {
    /* Sanity checks */
    precision = (int)ui_but_get_float_precision(but);
    if (precision > UI_PRECISION_FLOAT_MAX) {
      precision = UI_PRECISION_FLOAT_MAX;
    }
    else if (precision == -1) {
      precision = 2;
    }
  }
  else {
    precision = float_precision;
  }

  BKE_unit_value_as_string(str,
                           len_max,
                           ui_get_but_scale_unit(but, value),
                           precision,
                           RNA_SUBTYPE_UNIT_VALUE(unit_type),
                           unit,
                           pad);
}

static float ui_get_but_step_unit(uiBut *but, float step_default)
{
  const int unit_type = RNA_SUBTYPE_UNIT_VALUE(UI_but_unit_type_get(but));
  const double step_orig = step_default * UI_PRECISION_FLOAT_SCALE;
  /* Scaling up 'step_origg ' here is a bit arbitrary,
   * its just giving better scales from user POV */
  const double scale_step = ui_get_but_scale_unit(but, step_orig * 10);
  const double step = BKE_unit_closest_scalar(scale_step, but->block->unit->system, unit_type);

  /* -1 is an error value */
  if (step == -1.0f) {
    return step_default;
  }

  const double scale_unit = ui_get_but_scale_unit(but, 1.0);
  const double step_unit = BKE_unit_closest_scalar(
      scale_unit, but->block->unit->system, unit_type);
  double step_final;

  BLI_assert(step > 0.0);

  step_final = (step / scale_unit) / (double)UI_PRECISION_FLOAT_SCALE;

  if (step == step_unit) {
    /* Logic here is to scale by the original 'step_orig'
     * only when the unit step matches the scaled step.
     *
     * This is needed for units that don't have a wide range of scales (degrees for eg.).
     * Without this we can't select between a single degree, or a 10th of a degree.
     */
    step_final *= step_orig;
  }

  return (float)step_final;
}

void ui_but_string_get_ex(uiBut *but,
                          char *str,
                          const size_t maxlen,
                          const int float_precision,
                          const bool use_exp_float,
                          bool *r_use_exp_float)
{
  if (r_use_exp_float) {
    *r_use_exp_float = false;
  }

  if (but->rnaprop && ELEM(but->type, UI_BTYPE_TEXT, UI_BTYPE_SEARCH_MENU, UI_BTYPE_TAB)) {
    const PropertyType type = RNA_property_type(but->rnaprop);

    int buf_len;
    const char *buf = nullptr;
    if ((but->type == UI_BTYPE_TAB) && (but->custom_data)) {
      StructRNA *ptr_type = RNA_property_pointer_type(&but->rnapoin, but->rnaprop);
      PointerRNA ptr;

      /* uiBut.custom_data points to data this tab represents (e.g. workspace).
       * uiBut.rnapoin/prop store an active value (e.g. active workspace). */
      RNA_pointer_create(but->rnapoin.owner_id, ptr_type, but->custom_data, &ptr);
      buf = RNA_struct_name_get_alloc(&ptr, str, maxlen, &buf_len);
    }
    else if (type == PROP_STRING) {
      /* RNA string */
      buf = RNA_property_string_get_alloc(&but->rnapoin, but->rnaprop, str, maxlen, &buf_len);
    }
    else if (type == PROP_ENUM) {
      /* RNA enum */
      const int value = RNA_property_enum_get(&but->rnapoin, but->rnaprop);
      if (RNA_property_enum_name(static_cast<bContext *>(but->block->evil_C),
                                 &but->rnapoin,
                                 but->rnaprop,
                                 value,
                                 &buf)) {
        BLI_strncpy(str, buf, maxlen);
        buf = str;
      }
    }
    else if (type == PROP_POINTER) {
      /* RNA pointer */
      PointerRNA ptr = RNA_property_pointer_get(&but->rnapoin, but->rnaprop);
      buf = RNA_struct_name_get_alloc(&ptr, str, maxlen, &buf_len);
    }
    else {
      BLI_assert(0);
    }

    if (buf == nullptr) {
      str[0] = '\0';
    }
    else if (buf != str) {
      BLI_assert(maxlen <= buf_len + 1);
      /* string was too long, we have to truncate */
      if (UI_but_is_utf8(but)) {
        BLI_strncpy_utf8(str, buf, maxlen);
      }
      else {
        BLI_strncpy(str, buf, maxlen);
      }
      MEM_freeN((void *)buf);
    }
  }
  else if (ELEM(but->type, UI_BTYPE_TEXT, UI_BTYPE_SEARCH_MENU)) {
    /* string */
    BLI_strncpy(str, but->poin, maxlen);
    return;
  }
  else if (ui_but_anim_expression_get(but, str, maxlen)) {
    /* driver expression */
  }
  else {
    /* number editing */
    const double value = ui_but_value_get(but);

    PropertySubType subtype = PROP_NONE;
    if (but->rnaprop) {
      subtype = RNA_property_subtype(but->rnaprop);
    }

    if (ui_but_is_float(but)) {
      int prec = float_precision;

      if (float_precision == -1) {
        prec = ui_but_calc_float_precision(but, value);
      }
      else if (!use_exp_float && ui_but_hide_fraction(but, value)) {
        prec = 0;
      }

      if (ui_but_is_unit(but)) {
        ui_get_but_string_unit(but, str, maxlen, value, false, prec);
      }
      else if (subtype == PROP_FACTOR) {
        if (U.factor_display_type == USER_FACTOR_AS_FACTOR) {
          BLI_snprintf(str, maxlen, "%.*f", prec, value);
        }
        else {
          BLI_snprintf(str, maxlen, "%.*f", MAX2(0, prec - 2), value * 100);
        }
      }
      else {
        const int int_digits_num = integer_digits_f(value);
        if (use_exp_float) {
          if (int_digits_num < -6 || int_digits_num > 12) {
            BLI_snprintf(str, maxlen, "%.*g", prec, value);
            if (r_use_exp_float) {
              *r_use_exp_float = true;
            }
          }
          else {
            prec -= int_digits_num;
            CLAMP(prec, 0, UI_PRECISION_FLOAT_MAX);
            BLI_snprintf(str, maxlen, "%.*f", prec, value);
          }
        }
        else {
          prec -= int_digits_num;
          CLAMP(prec, 0, UI_PRECISION_FLOAT_MAX);
          BLI_snprintf(str, maxlen, "%.*f", prec, value);
        }
      }
    }
    else {
      BLI_snprintf(str, maxlen, "%d", (int)value);
    }
  }
}
void ui_but_string_get(uiBut *but, char *str, const size_t maxlen)
{
  ui_but_string_get_ex(but, str, maxlen, -1, false, nullptr);
}

char *ui_but_string_get_dynamic(uiBut *but, int *r_str_size)
{
  char *str = nullptr;
  *r_str_size = 1;

  if (but->rnaprop && ELEM(but->type, UI_BTYPE_TEXT, UI_BTYPE_SEARCH_MENU)) {
    const PropertyType type = RNA_property_type(but->rnaprop);

    if (type == PROP_STRING) {
      /* RNA string */
      str = RNA_property_string_get_alloc(&but->rnapoin, but->rnaprop, nullptr, 0, r_str_size);
      (*r_str_size) += 1;
    }
    else if (type == PROP_ENUM) {
      /* RNA enum */
      const int value = RNA_property_enum_get(&but->rnapoin, but->rnaprop);
      const char *value_id;
      if (!RNA_property_enum_name(static_cast<bContext *>(but->block->evil_C),
                                  &but->rnapoin,
                                  but->rnaprop,
                                  value,
                                  &value_id)) {
        value_id = "";
      }

      *r_str_size = strlen(value_id) + 1;
      str = BLI_strdupn(value_id, *r_str_size);
    }
    else if (type == PROP_POINTER) {
      /* RNA pointer */
      PointerRNA ptr = RNA_property_pointer_get(&but->rnapoin, but->rnaprop);
      str = RNA_struct_name_get_alloc(&ptr, nullptr, 0, r_str_size);
      (*r_str_size) += 1;
    }
    else {
      BLI_assert(0);
    }
  }
  else {
    BLI_assert(0);
  }

  if (UNLIKELY(str == nullptr)) {
    /* should never happen, paranoid check */
    *r_str_size = 1;
    str = BLI_strdup("");
    BLI_assert(0);
  }

  return str;
}

/**
 * Report a generic error prefix when evaluating a string with #BPY_run_string_as_number
 * as the Python error on its own doesn't provide enough context.
 */
#define UI_NUMBER_EVAL_ERROR_PREFIX IFACE_("Error evaluating number, see Info editor for details")

static bool ui_number_from_string_units(
    bContext *C, const char *str, const int unit_type, const UnitSettings *unit, double *r_value)
{
  char *error = nullptr;
  const bool ok = user_string_to_number(C, str, unit, unit_type, r_value, true, &error);
  if (error) {
    ReportList *reports = CTX_wm_reports(C);
    BKE_reportf(reports, RPT_ERROR, "%s: %s", UI_NUMBER_EVAL_ERROR_PREFIX, error);
    MEM_freeN(error);
  }
  return ok;
}

static bool ui_number_from_string_units_with_but(bContext *C,
                                                 const char *str,
                                                 const uiBut *but,
                                                 double *r_value)
{
  const int unit_type = RNA_SUBTYPE_UNIT_VALUE(UI_but_unit_type_get(but));
  const UnitSettings *unit = but->block->unit;
  return ui_number_from_string_units(C, str, unit_type, unit, r_value);
}

static bool ui_number_from_string(bContext *C, const char *str, double *r_value)
{
  bool ok;
#ifdef WITH_PYTHON
  BPy_RunErrInfo err_info = {};
  err_info.reports = CTX_wm_reports(C);
  err_info.report_prefix = UI_NUMBER_EVAL_ERROR_PREFIX;
  ok = BPY_run_string_as_number(C, nullptr, str, &err_info, r_value);
#else
  UNUSED_VARS(C);
  *r_value = atof(str);
  ok = true;
#endif
  return ok;
}

static bool ui_number_from_string_factor(bContext *C, const char *str, double *r_value)
{
  const int len = strlen(str);
  if (BLI_strn_endswith(str, "%", len)) {
    char *str_new = BLI_strdupn(str, len - 1);
    const bool success = ui_number_from_string(C, str_new, r_value);
    MEM_freeN(str_new);
    *r_value /= 100.0;
    return success;
  }
  if (!ui_number_from_string(C, str, r_value)) {
    return false;
  }
  if (U.factor_display_type == USER_FACTOR_AS_PERCENTAGE) {
    *r_value /= 100.0;
  }
  return true;
}

static bool ui_number_from_string_percentage(bContext *C, const char *str, double *r_value)
{
  const int len = strlen(str);
  if (BLI_strn_endswith(str, "%", len)) {
    char *str_new = BLI_strdupn(str, len - 1);
    const bool success = ui_number_from_string(C, str_new, r_value);
    MEM_freeN(str_new);
    return success;
  }
  return ui_number_from_string(C, str, r_value);
}

bool ui_but_string_eval_number(bContext *C, const uiBut *but, const char *str, double *r_value)
{
  if (str[0] == '\0') {
    *r_value = 0.0;
    return true;
  }

  PropertySubType subtype = PROP_NONE;
  if (but->rnaprop) {
    subtype = RNA_property_subtype(but->rnaprop);
  }

  if (ui_but_is_float(but)) {
    if (ui_but_is_unit(but)) {
      return ui_number_from_string_units_with_but(C, str, but, r_value);
    }
    if (subtype == PROP_FACTOR) {
      return ui_number_from_string_factor(C, str, r_value);
    }
    if (subtype == PROP_PERCENTAGE) {
      return ui_number_from_string_percentage(C, str, r_value);
    }
    return ui_number_from_string(C, str, r_value);
  }
  return ui_number_from_string(C, str, r_value);
}

/* just the assignment/free part */
static void ui_but_string_set_internal(uiBut *but, const char *str, size_t str_len)
{
  BLI_assert(str_len == strlen(str));
  BLI_assert(but->str == nullptr);
  str_len += 1;

  if (str_len > UI_MAX_NAME_STR) {
    but->str = static_cast<char *>(MEM_mallocN(str_len, "ui_def_but str"));
  }
  else {
    but->str = but->strdata;
  }
  memcpy(but->str, str, str_len);
}

static void ui_but_string_free_internal(uiBut *but)
{
  if (but->str) {
    if (but->str != but->strdata) {
      MEM_freeN(but->str);
    }
    /* must call 'ui_but_string_set_internal' after */
    but->str = nullptr;
  }
}

bool ui_but_string_set(bContext *C, uiBut *but, const char *str)
{
  if (but->rnaprop && but->rnapoin.data && ELEM(but->type, UI_BTYPE_TEXT, UI_BTYPE_SEARCH_MENU)) {
    if (RNA_property_editable(&but->rnapoin, but->rnaprop)) {
      const PropertyType type = RNA_property_type(but->rnaprop);

      if (type == PROP_STRING) {
        /* RNA string */
        RNA_property_string_set(&but->rnapoin, but->rnaprop, str);
        return true;
      }

      if (type == PROP_POINTER) {
        if (str[0] == '\0') {
          RNA_property_pointer_set(&but->rnapoin, but->rnaprop, PointerRNA_NULL, nullptr);
          return true;
        }

        uiButSearch *search_but = (but->type == UI_BTYPE_SEARCH_MENU) ? (uiButSearch *)but :
                                                                        nullptr;
        /* RNA pointer */
        PointerRNA rptr;

        /* This is kind of hackish, in theory think we could only ever use the second member of
         * this if/else, since #ui_searchbox_apply() is supposed to always set that pointer when
         * we are storing pointers... But keeping str search first for now,
         * to try to break as little as possible existing code. All this is band-aids anyway.
         * Fact remains, using `editstr` as main 'reference' over whole search button thingy
         * is utterly weak and should be redesigned IMHO, but that's not a simple task. */
        if (search_but && search_but->rnasearchprop &&
            RNA_property_collection_lookup_string(
                &search_but->rnasearchpoin, search_but->rnasearchprop, str, &rptr)) {
          RNA_property_pointer_set(&but->rnapoin, but->rnaprop, rptr, nullptr);
        }
        else if (search_but->item_active != nullptr) {
          RNA_pointer_create(nullptr,
                             RNA_property_pointer_type(&but->rnapoin, but->rnaprop),
                             search_but->item_active,
                             &rptr);
          RNA_property_pointer_set(&but->rnapoin, but->rnaprop, rptr, nullptr);
        }

        return true;
      }

      if (type == PROP_ENUM) {
        int value;
        if (RNA_property_enum_value(static_cast<bContext *>(but->block->evil_C),
                                    &but->rnapoin,
                                    but->rnaprop,
                                    str,
                                    &value)) {
          RNA_property_enum_set(&but->rnapoin, but->rnaprop, value);
          return true;
        }
        return false;
      }
      BLI_assert(0);
    }
  }
  else if (but->type == UI_BTYPE_TAB) {
    if (but->rnaprop && but->custom_data) {
      StructRNA *ptr_type = RNA_property_pointer_type(&but->rnapoin, but->rnaprop);
      PointerRNA ptr;
      PropertyRNA *prop;

      /* uiBut.custom_data points to data this tab represents (e.g. workspace).
       * uiBut.rnapoin/prop store an active value (e.g. active workspace). */
      RNA_pointer_create(but->rnapoin.owner_id, ptr_type, but->custom_data, &ptr);
      prop = RNA_struct_name_property(ptr_type);
      if (RNA_property_editable(&ptr, prop)) {
        RNA_property_string_set(&ptr, prop, str);
      }
    }
  }
  else if (but->type == UI_BTYPE_TEXT) {
    /* string */
    if (!but->poin) {
      str = "";
    }
    else if (UI_but_is_utf8(but)) {
      BLI_strncpy_utf8(but->poin, str, but->hardmax);
    }
    else {
      BLI_strncpy(but->poin, str, but->hardmax);
    }

    return true;
  }
  else if (but->type == UI_BTYPE_SEARCH_MENU) {
    /* string */
    BLI_strncpy(but->poin, str, but->hardmax);
    return true;
  }
  else if (ui_but_anim_expression_set(but, str)) {
    /* driver expression */
    return true;
  }
  else if (str[0] == '#') {
    /* Shortcut to create new driver expression (versus immediate Python-execution). */
    return ui_but_anim_expression_create(but, str + 1);
  }
  else {
    /* number editing */
    double value;

    if (ui_but_string_eval_number(C, but, str, &value) == false) {
      WM_report_banner_show();
      return false;
    }

    if (!ui_but_is_float(but)) {
      value = floor(value + 0.5);
    }

    /* not that we use hard limits here */
    if (value < (double)but->hardmin) {
      value = but->hardmin;
    }
    if (value > (double)but->hardmax) {
      value = but->hardmax;
    }

    ui_but_value_set(but, value);
    return true;
  }

  return false;
}

static double soft_range_round_up(double value, double max)
{
  /* round up to .., 0.1, 0.2, 0.5, 1, 2, 5, 10, 20, 50, ..
   * checking for 0.0 prevents floating point exceptions */
  const double newmax = (value != 0.0) ? pow(10.0, ceil(log(value) / M_LN10)) : 0.0;

  if (newmax * 0.2 >= max && newmax * 0.2 >= value) {
    return newmax * 0.2;
  }
  if (newmax * 0.5 >= max && newmax * 0.5 >= value) {
    return newmax * 0.5;
  }
  return newmax;
}

static double soft_range_round_down(double value, double max)
{
  /* round down to .., 0.1, 0.2, 0.5, 1, 2, 5, 10, 20, 50, ..
   * checking for 0.0 prevents floating point exceptions */
  const double newmax = (value != 0.0) ? pow(10.0, floor(log(value) / M_LN10)) : 0.0;

  if (newmax * 5.0 <= max && newmax * 5.0 <= value) {
    return newmax * 5.0;
  }
  if (newmax * 2.0 <= max && newmax * 2.0 <= value) {
    return newmax * 2.0;
  }
  return newmax;
}

void ui_but_range_set_hard(uiBut *but)
{
  if (but->rnaprop == nullptr) {
    return;
  }

  const PropertyType type = RNA_property_type(but->rnaprop);

  if (type == PROP_INT) {
    int imin, imax;
    RNA_property_int_range(&but->rnapoin, but->rnaprop, &imin, &imax);
    but->hardmin = imin;
    but->hardmax = imax;
  }
  else if (type == PROP_FLOAT) {
    float fmin, fmax;
    RNA_property_float_range(&but->rnapoin, but->rnaprop, &fmin, &fmax);
    but->hardmin = fmin;
    but->hardmax = fmax;
  }
}

void ui_but_range_set_soft(uiBut *but)
{
  /* This could be split up into functions which handle arrays and not. */

  /* Ideally we would not limit this, but practically it's more than
   * enough. Worst case is very long vectors won't use a smart soft-range,
   * which isn't so bad. */

  if (but->rnaprop) {
    const PropertyType type = RNA_property_type(but->rnaprop);
    const PropertySubType subtype = RNA_property_subtype(but->rnaprop);
    double softmin, softmax /*, step, precision*/;
    double value_min;
    double value_max;

    /* clamp button range to something reasonable in case
     * we get -inf/inf from RNA properties */
    if (type == PROP_INT) {
      const bool is_array = RNA_property_array_check(but->rnaprop);
      int imin, imax, istep;

      RNA_property_int_ui_range(&but->rnapoin, but->rnaprop, &imin, &imax, &istep);
      softmin = (imin == INT_MIN) ? -1e4 : imin;
      softmax = (imin == INT_MAX) ? 1e4 : imax;
      // step = istep;  /* UNUSED */
      // precision = 1; /* UNUSED */

      if (is_array) {
        int value_range[2];
        RNA_property_int_get_array_range(&but->rnapoin, but->rnaprop, value_range);
        value_min = (double)value_range[0];
        value_max = (double)value_range[1];
      }
      else {
        value_min = value_max = ui_but_value_get(but);
      }
    }
    else if (type == PROP_FLOAT) {
      const bool is_array = RNA_property_array_check(but->rnaprop);
      float fmin, fmax, fstep, fprecision;

      RNA_property_float_ui_range(&but->rnapoin, but->rnaprop, &fmin, &fmax, &fstep, &fprecision);
      softmin = (fmin == -FLT_MAX) ? (float)-1e4 : fmin;
      softmax = (fmax == FLT_MAX) ? (float)1e4 : fmax;
      // step = fstep;           /* UNUSED */
      // precision = fprecision; /* UNUSED */

      /* Use shared min/max for array values, except for color alpha. */
      if (is_array && !(subtype == PROP_COLOR && but->rnaindex == 3)) {
        float value_range[2];
        RNA_property_float_get_array_range(&but->rnapoin, but->rnaprop, value_range);
        value_min = (double)value_range[0];
        value_max = (double)value_range[1];
      }
      else {
        value_min = value_max = ui_but_value_get(but);
      }
    }
    else {
      return;
    }

    /* if the value goes out of the soft/max range, adapt the range */
    if (value_min + 1e-10 < softmin) {
      if (value_min < 0.0) {
        softmin = -soft_range_round_up(-value_min, -softmin);
      }
      else {
        softmin = soft_range_round_down(value_min, softmin);
      }

      if (softmin < (double)but->hardmin) {
        softmin = (double)but->hardmin;
      }
    }
    if (value_max - 1e-10 > softmax) {
      if (value_max < 0.0) {
        softmax = -soft_range_round_down(-value_max, -softmax);
      }
      else {
        softmax = soft_range_round_up(value_max, softmax);
      }

      if (softmax > (double)but->hardmax) {
        softmax = but->hardmax;
      }
    }

    but->softmin = softmin;
    but->softmax = softmax;
  }
  else if (but->poin && (but->pointype & UI_BUT_POIN_TYPES)) {
    float value = ui_but_value_get(but);
    if (isfinite(value)) {
      CLAMP(value, but->hardmin, but->hardmax);
      but->softmin = min_ff(but->softmin, value);
      but->softmax = max_ff(but->softmax, value);
    }
  }
}

/* ******************* Free ********************/

/**
 * Free data specific to a certain button type.
 * For now just do in a switch-case, we could instead have a callback stored in #uiBut and set that
 * in #ui_but_alloc_info().
 */
static void ui_but_free_type_specific(uiBut *but)
{
  switch (but->type) {
    case UI_BTYPE_SEARCH_MENU: {
      uiButSearch *search_but = (uiButSearch *)but;

      if (search_but->arg_free_fn) {
        search_but->arg_free_fn(search_but->arg);
        search_but->arg = nullptr;
      }
      break;
    }
    default:
      break;
  }
}

/* can be called with C==nullptr */
static void ui_but_free(const bContext *C, uiBut *but)
{
  if (but->opptr) {
    WM_operator_properties_free(but->opptr);
    MEM_freeN(but->opptr);
  }

  if (but->func_argN) {
    MEM_freeN(but->func_argN);
  }

  if (but->tip_arg_free) {
    but->tip_arg_free(but->tip_arg);
  }

  if (but->hold_argN) {
    MEM_freeN(but->hold_argN);
  }

  ui_but_free_type_specific(but);

  if (but->active) {
    /* XXX solve later, buttons should be free-able without context ideally,
     * however they may have open tooltips or popup windows, which need to
     * be closed using a context pointer */
    if (C) {
      ui_but_active_free(C, but);
    }
    else {
      if (but->active) {
        MEM_freeN(but->active);
      }
    }
  }
  if (but->str && but->str != but->strdata) {
    MEM_freeN(but->str);
  }

  if ((but->type == UI_BTYPE_IMAGE) && but->poin) {
    IMB_freeImBuf((struct ImBuf *)but->poin);
  }

  if (but->dragpoin && (but->dragflag & UI_BUT_DRAGPOIN_FREE)) {
    WM_drag_data_free(but->dragtype, but->dragpoin);
  }
  ui_but_extra_operator_icons_free(but);

  BLI_assert(UI_butstore_is_registered(but->block, but) == false);

  MEM_freeN(but);
}

void UI_block_free(const bContext *C, uiBlock *block)
{
  UI_butstore_clear(block);

  uiBut *but;
  while ((but = static_cast<uiBut *>(BLI_pophead(&block->buttons)))) {
    ui_but_free(C, but);
  }

  if (block->unit) {
    MEM_freeN(block->unit);
  }

  if (block->func_argN) {
    MEM_freeN(block->func_argN);
  }

  CTX_store_free_list(&block->contexts);

  BLI_freelistN(&block->saferct);
  BLI_freelistN(&block->color_pickers.list);

  ui_block_free_button_groups(block);
  ui_block_free_views(block);

  MEM_freeN(block);
}

void UI_blocklist_update_window_matrix(const bContext *C, const ListBase *lb)
{
  ARegion *region = CTX_wm_region(C);
  wmWindow *window = CTX_wm_window(C);

  LISTBASE_FOREACH (uiBlock *, block, lb) {
    if (block->active) {
      ui_update_window_matrix(window, region, block);
    }
  }
}

void UI_blocklist_update_view_for_buttons(const bContext *C, const ListBase *lb)
{
  LISTBASE_FOREACH (uiBlock *, block, lb) {
    if (block->active) {
      ui_but_update_view_for_active(C, block);
    }
  }
}

void UI_blocklist_draw(const bContext *C, const ListBase *lb)
{
  LISTBASE_FOREACH (uiBlock *, block, lb) {
    if (block->active) {
      UI_block_draw(C, block);
    }
  }
}

void UI_blocklist_free(const bContext *C, ARegion *region)
{
  ListBase *lb = &region->uiblocks;
  uiBlock *block;
  while ((block = static_cast<uiBlock *>(BLI_pophead(lb)))) {
    UI_block_free(C, block);
  }
  if (region->runtime.block_name_map != nullptr) {
    BLI_ghash_free(region->runtime.block_name_map, nullptr, nullptr);
    region->runtime.block_name_map = nullptr;
  }
}

void UI_blocklist_free_inactive(const bContext *C, ARegion *region)
{
  ListBase *lb = &region->uiblocks;

  LISTBASE_FOREACH_MUTABLE (uiBlock *, block, lb) {
    if (!block->handle) {
      if (block->active) {
        block->active = false;
      }
      else {
        if (region->runtime.block_name_map != nullptr) {
          uiBlock *b = static_cast<uiBlock *>(
              BLI_ghash_lookup(region->runtime.block_name_map, block->name));
          if (b == block) {
            BLI_ghash_remove(region->runtime.block_name_map, b->name, nullptr, nullptr);
          }
        }
        BLI_remlink(lb, block);
        UI_block_free(C, block);
      }
    }
  }
}

void UI_block_region_set(uiBlock *block, ARegion *region)
{
  ListBase *lb = &region->uiblocks;
  uiBlock *oldblock = nullptr;

  /* each listbase only has one block with this name, free block
   * if is already there so it can be rebuilt from scratch */
  if (lb) {
    if (region->runtime.block_name_map == nullptr) {
      region->runtime.block_name_map = BLI_ghash_str_new(__func__);
    }
    oldblock = (uiBlock *)BLI_ghash_lookup(region->runtime.block_name_map, block->name);

    if (oldblock) {
      oldblock->active = false;
      oldblock->panel = nullptr;
      oldblock->handle = nullptr;
    }

    /* at the beginning of the list! for dynamical menus/blocks */
    BLI_addhead(lb, block);
    BLI_ghash_reinsert(region->runtime.block_name_map, block->name, block, nullptr, nullptr);
  }

  block->oldblock = oldblock;
}

uiBlock *UI_block_begin(const bContext *C, ARegion *region, const char *name, eUIEmbossType emboss)
{
  wmWindow *window = CTX_wm_window(C);
  Scene *scene = CTX_data_scene(C);

  uiBlock *block = MEM_cnew<uiBlock>(__func__);
  block->active = true;
  block->emboss = emboss;
  block->evil_C = (void *)C; /* XXX */

  BLI_listbase_clear(&block->button_groups);

  if (scene) {
    /* store display device name, don't lookup for transformations yet
     * block could be used for non-color displays where looking up for transformation
     * would slow down redraw, so only lookup for actual transform when it's indeed
     * needed
     */
    STRNCPY(block->display_device, scene->display_settings.display_device);

    /* copy to avoid crash when scene gets deleted with ui still open */
    block->unit = MEM_new<UnitSettings>(__func__);
    memcpy(block->unit, &scene->unit, sizeof(scene->unit));
  }
  else {
    STRNCPY(block->display_device, IMB_colormanagement_display_get_default_name());
  }

  BLI_strncpy(block->name, name, sizeof(block->name));

  if (region) {
    UI_block_region_set(block, region);
  }

  /* Set window matrix and aspect for region and OpenGL state. */
  ui_update_window_matrix(window, region, block);

  /* Tag as popup menu if not created within a region. */
  if (!(region && region->visible)) {
    block->auto_open = true;
    block->flag |= UI_BLOCK_LOOP;
  }

  return block;
}

eUIEmbossType UI_block_emboss_get(uiBlock *block)
{
  return block->emboss;
}

void UI_block_emboss_set(uiBlock *block, eUIEmbossType emboss)
{
  block->emboss = emboss;
}

void UI_block_theme_style_set(uiBlock *block, char theme_style)
{
  block->theme_style = theme_style;
}

bool UI_block_is_search_only(const uiBlock *block)
{
  return block->flag & UI_BLOCK_SEARCH_ONLY;
}

void UI_block_set_search_only(uiBlock *block, bool search_only)
{
  SET_FLAG_FROM_TEST(block->flag, search_only, UI_BLOCK_SEARCH_ONLY);
}

static void ui_but_build_drawstr_float(uiBut *but, double value)
{
  size_t slen = 0;
  STR_CONCAT(but->drawstr, slen, but->str);

  PropertySubType subtype = PROP_NONE;
  if (but->rnaprop) {
    subtype = RNA_property_subtype(but->rnaprop);
  }

  /* Change negative zero to regular zero, without altering anything else. */
  value += +0.0f;

  if (value == (double)FLT_MAX) {
    STR_CONCAT(but->drawstr, slen, "inf");
  }
  else if (value == (double)-FLT_MAX) {
    STR_CONCAT(but->drawstr, slen, "-inf");
  }
  else if (subtype == PROP_PERCENTAGE) {
    const int prec = ui_but_calc_float_precision(but, value);
    STR_CONCATF(but->drawstr, slen, "%.*f%%", prec, value);
  }
  else if (subtype == PROP_PIXEL) {
    const int prec = ui_but_calc_float_precision(but, value);
    STR_CONCATF(but->drawstr, slen, "%.*f px", prec, value);
  }
  else if (subtype == PROP_FACTOR) {
    const int precision = ui_but_calc_float_precision(but, value);

    if (U.factor_display_type == USER_FACTOR_AS_FACTOR) {
      STR_CONCATF(but->drawstr, slen, "%.*f", precision, value);
    }
    else {
      STR_CONCATF(but->drawstr, slen, "%.*f%%", MAX2(0, precision - 2), value * 100);
    }
  }
  else if (ui_but_is_unit(but)) {
    char new_str[sizeof(but->drawstr)];
    ui_get_but_string_unit(but, new_str, sizeof(new_str), value, true, -1);
    STR_CONCAT(but->drawstr, slen, new_str);
  }
  else {
    const int prec = ui_but_calc_float_precision(but, value);
    STR_CONCATF(but->drawstr, slen, "%.*f", prec, value);
  }
}

static void ui_but_build_drawstr_int(uiBut *but, int value)
{
  size_t slen = 0;
  STR_CONCAT(but->drawstr, slen, but->str);

  PropertySubType subtype = PROP_NONE;
  if (but->rnaprop) {
    subtype = RNA_property_subtype(but->rnaprop);
  }

  STR_CONCATF(but->drawstr, slen, "%d", value);

  if (subtype == PROP_PERCENTAGE) {
    STR_CONCAT(but->drawstr, slen, "%");
  }
  else if (subtype == PROP_PIXEL) {
    STR_CONCAT(but->drawstr, slen, " px");
  }
}

/**
 * \param but: Button to update.
 * \param validate: When set, this function may change the button value.
 * Otherwise treat the button value as read-only.
 */
static void ui_but_update_ex(uiBut *but, const bool validate)
{
  /* if something changed in the button */
  double value = UI_BUT_VALUE_UNSET;

  ui_but_update_select_flag(but, &value);

  /* only update soft range while not editing */
  if (!ui_but_is_editing(but)) {
    if ((but->rnaprop != nullptr) || (but->poin && (but->pointype & UI_BUT_POIN_TYPES))) {
      ui_but_range_set_soft(but);
    }
  }

  /* test for min and max, icon sliders, etc */
  switch (but->type) {
    case UI_BTYPE_NUM:
    case UI_BTYPE_SCROLL:
    case UI_BTYPE_NUM_SLIDER:
      if (validate) {
        UI_GET_BUT_VALUE_INIT(but, value);
        if (value < (double)but->hardmin) {
          ui_but_value_set(but, but->hardmin);
        }
        else if (value > (double)but->hardmax) {
          ui_but_value_set(but, but->hardmax);
        }

        /* max must never be smaller than min! Both being equal is allowed though */
        BLI_assert(but->softmin <= but->softmax && but->hardmin <= but->hardmax);
      }
      break;

    case UI_BTYPE_ICON_TOGGLE:
    case UI_BTYPE_ICON_TOGGLE_N:
      if ((but->rnaprop == nullptr) ||
          (RNA_property_flag(but->rnaprop) & PROP_ICONS_CONSECUTIVE)) {
        if (but->rnaprop && RNA_property_flag(but->rnaprop) & PROP_ICONS_REVERSE) {
          but->drawflag |= UI_BUT_ICON_REVERSE;
        }

        but->iconadd = (but->flag & UI_SELECT) ? 1 : 0;
      }
      break;

      /* quiet warnings for unhandled types */
    default:
      break;
  }

  /* safety is 4 to enable small number buttons (like 'users') */
  // okwidth = -4 + (BLI_rcti_size_x(&but->rect)); /* UNUSED */

  /* name: */
  switch (but->type) {

    case UI_BTYPE_MENU:
      if (BLI_rctf_size_x(&but->rect) >= (UI_UNIT_X * 2)) {
        /* only needed for menus in popup blocks that don't recreate buttons on redraw */
        if (but->block->flag & UI_BLOCK_LOOP) {
          if (but->rnaprop && (RNA_property_type(but->rnaprop) == PROP_ENUM)) {
            const int value_enum = RNA_property_enum_get(&but->rnapoin, but->rnaprop);

            EnumPropertyItem item;
            if (RNA_property_enum_item_from_value_gettexted(
                    static_cast<bContext *>(but->block->evil_C),
                    &but->rnapoin,
                    but->rnaprop,
                    value_enum,
                    &item)) {
              const size_t slen = strlen(item.name);
              ui_but_string_free_internal(but);
              ui_but_string_set_internal(but, item.name, slen);
              but->icon = (BIFIconID)item.icon;
            }
          }
        }
        BLI_strncpy(but->drawstr, but->str, sizeof(but->drawstr));
      }
      break;

    case UI_BTYPE_NUM:
    case UI_BTYPE_NUM_SLIDER:
      if (but->editstr) {
        break;
      }
      UI_GET_BUT_VALUE_INIT(but, value);
      if (ui_but_is_float(but)) {
        ui_but_build_drawstr_float(but, value);
      }
      else {
        ui_but_build_drawstr_int(but, (int)value);
      }
      break;

    case UI_BTYPE_LABEL:
      if (ui_but_is_float(but)) {
        UI_GET_BUT_VALUE_INIT(but, value);
        const int prec = ui_but_calc_float_precision(but, value);
        BLI_snprintf(but->drawstr, sizeof(but->drawstr), "%s%.*f", but->str, prec, value);
      }
      else {
        BLI_strncpy(but->drawstr, but->str, UI_MAX_DRAW_STR);
      }

      break;

    case UI_BTYPE_TEXT:
    case UI_BTYPE_SEARCH_MENU:
      if (!but->editstr) {
        char str[UI_MAX_DRAW_STR];

        ui_but_string_get(but, str, UI_MAX_DRAW_STR);
        BLI_snprintf(but->drawstr, sizeof(but->drawstr), "%s%s", but->str, str);
      }
      break;

    case UI_BTYPE_KEY_EVENT: {
      const char *str;
      if (but->flag & UI_SELECT) {
        str = "Press a key";
      }
      else {
        UI_GET_BUT_VALUE_INIT(but, value);
        str = WM_key_event_string((short)value, false);
      }
      BLI_snprintf(but->drawstr, UI_MAX_DRAW_STR, "%s%s", but->str, str);
      break;
    }
    case UI_BTYPE_HOTKEY_EVENT:
      if (but->flag & UI_SELECT) {
        const uiButHotkeyEvent *hotkey_but = (uiButHotkeyEvent *)but;

        if (hotkey_but->modifier_key) {
          char *str = but->drawstr;
          but->drawstr[0] = '\0';

          if (hotkey_but->modifier_key & KM_SHIFT) {
            str += BLI_strcpy_rlen(str, "Shift ");
          }
          if (hotkey_but->modifier_key & KM_CTRL) {
            str += BLI_strcpy_rlen(str, "Ctrl ");
          }
          if (hotkey_but->modifier_key & KM_ALT) {
            str += BLI_strcpy_rlen(str, "Alt ");
          }
          if (hotkey_but->modifier_key & KM_OSKEY) {
            str += BLI_strcpy_rlen(str, "Cmd ");
          }

          (void)str; /* UNUSED */
        }
        else {
          BLI_strncpy(but->drawstr, "Press a key", UI_MAX_DRAW_STR);
        }
      }
      else {
        BLI_strncpy(but->drawstr, but->str, UI_MAX_DRAW_STR);
      }

      break;

    case UI_BTYPE_HSVCUBE:
    case UI_BTYPE_HSVCIRCLE:
      break;
    default:
      BLI_strncpy(but->drawstr, but->str, UI_MAX_DRAW_STR);
      break;
  }

  /* if we are doing text editing, this will override the drawstr */
  if (but->editstr) {
    but->drawstr[0] = '\0';
  }

  /* text clipping moved to widget drawing code itself */
}

void ui_but_update(uiBut *but)
{
  ui_but_update_ex(but, false);
}

void ui_but_update_edited(uiBut *but)
{
  ui_but_update_ex(but, true);
}

void UI_block_align_begin(uiBlock *block)
{
  /* if other align was active, end it */
  if (block->flag & UI_BUT_ALIGN) {
    UI_block_align_end(block);
  }

  block->flag |= UI_BUT_ALIGN_DOWN;
  block->alignnr++;

  /* buttons declared after this call will get this align nr */ /* XXX flag? */
}

void UI_block_align_end(uiBlock *block)
{
  block->flag &= ~UI_BUT_ALIGN; /* all 4 flags */
}

struct ColorManagedDisplay *ui_block_cm_display_get(uiBlock *block)
{
  return IMB_colormanagement_display_get_named(block->display_device);
}

void ui_block_cm_to_display_space_v3(uiBlock *block, float pixel[3])
{
  struct ColorManagedDisplay *display = ui_block_cm_display_get(block);

  IMB_colormanagement_scene_linear_to_display_v3(pixel, display);
}

static void ui_but_alloc_info(const eButType type,
                              size_t *r_alloc_size,
                              const char **r_alloc_str,
                              bool *r_has_custom_type)
{
  size_t alloc_size;
  const char *alloc_str;
  bool has_custom_type = true;

  switch (type) {
    case UI_BTYPE_NUM:
      alloc_size = sizeof(uiButNumber);
      alloc_str = "uiButNumber";
      break;
    case UI_BTYPE_COLOR:
      alloc_size = sizeof(uiButColor);
      alloc_str = "uiButColor";
      break;
    case UI_BTYPE_DECORATOR:
      alloc_size = sizeof(uiButDecorator);
      alloc_str = "uiButDecorator";
      break;
    case UI_BTYPE_TAB:
      alloc_size = sizeof(uiButTab);
      alloc_str = "uiButTab";
      break;
    case UI_BTYPE_SEARCH_MENU:
      alloc_size = sizeof(uiButSearch);
      alloc_str = "uiButSearch";
      break;
    case UI_BTYPE_PROGRESS_BAR:
      alloc_size = sizeof(uiButProgressbar);
      alloc_str = "uiButProgressbar";
      break;
    case UI_BTYPE_HSVCUBE:
      alloc_size = sizeof(uiButHSVCube);
      alloc_str = "uiButHSVCube";
      break;
    case UI_BTYPE_COLORBAND:
      alloc_size = sizeof(uiButColorBand);
      alloc_str = "uiButColorBand";
      break;
    case UI_BTYPE_CURVE:
      alloc_size = sizeof(uiButCurveMapping);
      alloc_str = "uiButCurveMapping";
      break;
    case UI_BTYPE_CURVEPROFILE:
      alloc_size = sizeof(uiButCurveProfile);
      alloc_str = "uiButCurveProfile";
      break;
    case UI_BTYPE_TREEROW:
      alloc_size = sizeof(uiButTreeRow);
      alloc_str = "uiButTreeRow";
      break;
<<<<<<< HEAD
    case UI_BTYPE_GRID_TILE:
      alloc_size = sizeof(uiButGridTile);
      alloc_str = "uiButGridTile";
=======
    case UI_BTYPE_HOTKEY_EVENT:
      alloc_size = sizeof(uiButHotkeyEvent);
      alloc_str = "uiButHotkeyEvent";
>>>>>>> 47dbdf8d
      break;
    default:
      alloc_size = sizeof(uiBut);
      alloc_str = "uiBut";
      has_custom_type = false;
      break;
  }

  if (r_alloc_size) {
    *r_alloc_size = alloc_size;
  }
  if (r_alloc_str) {
    *r_alloc_str = alloc_str;
  }
  if (r_has_custom_type) {
    *r_has_custom_type = has_custom_type;
  }
}

static uiBut *ui_but_alloc(const eButType type)
{
  size_t alloc_size;
  const char *alloc_str;
  ui_but_alloc_info(type, &alloc_size, &alloc_str, nullptr);

  return static_cast<uiBut *>(MEM_callocN(alloc_size, alloc_str));
}

uiBut *ui_but_change_type(uiBut *but, eButType new_type)
{
  if (but->type == new_type) {
    /* Nothing to do. */
    return but;
  }

  size_t alloc_size;
  const char *alloc_str;
  uiBut *insert_after_but = but->prev;
  bool new_has_custom_type, old_has_custom_type;

  /* Remove old button address */
  BLI_remlink(&but->block->buttons, but);

  ui_but_alloc_info(but->type, nullptr, nullptr, &old_has_custom_type);
  ui_but_alloc_info(new_type, &alloc_size, &alloc_str, &new_has_custom_type);

  if (new_has_custom_type || old_has_custom_type) {
    const void *old_but_ptr = but;
    /* Button may have pointer to a member within itself, this will have to be updated. */
    const bool has_str_ptr_to_self = but->str == but->strdata;
    const bool has_poin_ptr_to_self = but->poin == (char *)but;

    but = static_cast<uiBut *>(MEM_recallocN_id(but, alloc_size, alloc_str));
    but->type = new_type;
    if (has_str_ptr_to_self) {
      but->str = but->strdata;
    }
    if (has_poin_ptr_to_self) {
      but->poin = (char *)but;
    }

    BLI_insertlinkafter(&but->block->buttons, insert_after_but, but);

    if (but->layout) {
      const bool found_layout = ui_layout_replace_but_ptr(but->layout, old_but_ptr, but);
      BLI_assert(found_layout);
      UNUSED_VARS_NDEBUG(found_layout);
      ui_button_group_replace_but_ptr(uiLayoutGetBlock(but->layout), old_but_ptr, but);
    }
#ifdef WITH_PYTHON
    if (UI_editsource_enable_check()) {
      UI_editsource_but_replace(static_cast<const uiBut *>(old_but_ptr), but);
    }
#endif
  }

  return but;
}

/**
 * \brief ui_def_but is the function that draws many button types
 *
 * \param x, y: The lower left hand corner of the button (X axis)
 * \param width, height: The size of the button.
 *
 * for float buttons:
 * \param a1: Click Step (how much to change the value each click)
 * \param a2: Number of decimal point values to display. 0 defaults to 3 (0.000)
 * 1,2,3, and a maximum of 4, all greater values will be clamped to 4.
 */
static uiBut *ui_def_but(uiBlock *block,
                         int type,
                         int retval,
                         const char *str,
                         int x,
                         int y,
                         short width,
                         short height,
                         void *poin,
                         float min,
                         float max,
                         float a1,
                         float a2,
                         const char *tip)
{
  BLI_assert(width >= 0 && height >= 0);

  /* we could do some more error checks here */
  if ((type & BUTTYPE) == UI_BTYPE_LABEL) {
    BLI_assert((poin != nullptr || min != 0.0f || max != 0.0f || (a1 == 0.0f && a2 != 0.0f) ||
                (a1 != 0.0f && a1 != 1.0f)) == false);
  }

  if (type & UI_BUT_POIN_TYPES) { /* a pointer is required */
    if (poin == nullptr) {
      BLI_assert(0);
      return nullptr;
    }
  }

  uiBut *but = ui_but_alloc((eButType)(type & BUTTYPE));

  but->type = (eButType)(type & BUTTYPE);
  but->pointype = (eButPointerType)(type & UI_BUT_POIN_TYPES);
  but->bit = type & UI_BUT_POIN_BIT;
  but->bitnr = type & 31;
  but->icon = ICON_NONE;
  but->iconadd = 0;

  but->retval = retval;

  const int slen = strlen(str);
  ui_but_string_set_internal(but, str, slen);

  but->rect.xmin = x;
  but->rect.ymin = y;
  but->rect.xmax = but->rect.xmin + width;
  but->rect.ymax = but->rect.ymin + height;

  but->poin = (char *)poin;
  but->hardmin = but->softmin = min;
  but->hardmax = but->softmax = max;
  but->a1 = a1;
  but->a2 = a2;
  but->tip = tip;

  but->disabled_info = block->lockstr;
  but->emboss = block->emboss;
  but->pie_dir = UI_RADIAL_NONE;

  but->block = block; /* pointer back, used for front-buffer status, and picker. */

  if ((block->flag & UI_BUT_ALIGN) && ui_but_can_align(but)) {
    but->alignnr = block->alignnr;
  }

  but->func = block->func;
  but->func_arg1 = block->func_arg1;
  but->func_arg2 = block->func_arg2;

  but->funcN = block->funcN;
  if (block->func_argN) {
    but->func_argN = MEM_dupallocN(block->func_argN);
  }

  but->pos = -1; /* cursor invisible */

  if (ELEM(but->type, UI_BTYPE_NUM, UI_BTYPE_NUM_SLIDER)) { /* add a space to name */
    /* slen remains unchanged from previous assignment, ensure this stays true */
    if (slen > 0 && slen < UI_MAX_NAME_STR - 2) {
      if (but->str[slen - 1] != ' ') {
        but->str[slen] = ' ';
        but->str[slen + 1] = 0;
      }
    }
  }

  if (block->flag & UI_BLOCK_RADIAL) {
    but->drawflag |= UI_BUT_TEXT_LEFT;
    if (but->str && but->str[0]) {
      but->drawflag |= UI_BUT_ICON_LEFT;
    }
  }
  else if (((block->flag & UI_BLOCK_LOOP) && !ui_block_is_popover(block) &&
            !(block->flag & UI_BLOCK_QUICK_SETUP)) ||
           ELEM(but->type,
                UI_BTYPE_MENU,
                UI_BTYPE_TEXT,
                UI_BTYPE_LABEL,
                UI_BTYPE_BLOCK,
                UI_BTYPE_BUT_MENU,
                UI_BTYPE_SEARCH_MENU,
                UI_BTYPE_TREEROW,
                UI_BTYPE_POPOVER)) {
    but->drawflag |= (UI_BUT_TEXT_LEFT | UI_BUT_ICON_LEFT);
  }
#ifdef USE_NUMBUTS_LR_ALIGN
  else if (ELEM(but->type, UI_BTYPE_NUM, UI_BTYPE_NUM_SLIDER)) {
    if (slen != 0) {
      but->drawflag |= UI_BUT_TEXT_LEFT;
    }
  }
#endif

  but->drawflag |= (block->flag & UI_BUT_ALIGN);

  if (block->lock == true) {
    but->flag |= UI_BUT_DISABLED;
  }

  /* keep track of UI_interface.h */
  if (ELEM(but->type,
           UI_BTYPE_BLOCK,
           UI_BTYPE_BUT,
           UI_BTYPE_DECORATOR,
           UI_BTYPE_LABEL,
           UI_BTYPE_PULLDOWN,
           UI_BTYPE_ROUNDBOX,
           UI_BTYPE_LISTBOX,
           UI_BTYPE_BUT_MENU,
           UI_BTYPE_SCROLL,
           UI_BTYPE_GRIP,
           UI_BTYPE_SEPR,
           UI_BTYPE_SEPR_LINE,
           UI_BTYPE_SEPR_SPACER) ||
      (but->type >= UI_BTYPE_SEARCH_MENU)) {
    /* pass */
  }
  else {
    but->flag |= UI_BUT_UNDO;
  }

  BLI_addtail(&block->buttons, but);

  if (block->curlayout) {
    ui_layout_add_but(block->curlayout, but);
  }

#ifdef WITH_PYTHON
  /* If the 'UI_OT_editsource' is running, extract the source info from the button. */
  if (UI_editsource_enable_check()) {
    UI_editsource_active_but_test(but);
  }
#endif

  return but;
}

void ui_def_but_icon(uiBut *but, const int icon, const int flag)
{
  if (icon) {
    ui_icon_ensure_deferred(static_cast<const bContext *>(but->block->evil_C),
                            icon,
                            (flag & UI_BUT_ICON_PREVIEW) != 0);
  }
  but->icon = (BIFIconID)icon;
  but->flag |= flag;

  if (but->str && but->str[0]) {
    but->drawflag |= UI_BUT_ICON_LEFT;
  }
}

void ui_def_but_icon_clear(uiBut *but)
{
  but->icon = ICON_NONE;
  but->flag &= ~UI_HAS_ICON;
  but->drawflag &= ~UI_BUT_ICON_LEFT;
}

static void ui_def_but_rna__menu(bContext *UNUSED(C), uiLayout *layout, void *but_p)
{
  uiBlock *block = uiLayoutGetBlock(layout);
  uiPopupBlockHandle *handle = block->handle;
  uiBut *but = (uiBut *)but_p;

  /* see comment in ui_item_enum_expand, re: `uiname`. */
  const EnumPropertyItem *item_array;

  UI_block_flag_enable(block, UI_BLOCK_MOVEMOUSE_QUIT);

  bool free;
  RNA_property_enum_items_gettexted(static_cast<bContext *>(block->evil_C),
                                    &but->rnapoin,
                                    but->rnaprop,
                                    &item_array,
                                    nullptr,
                                    &free);

  /* We don't want nested rows, cols in menus. */
  UI_block_layout_set_current(block, layout);

  int totitems = 0;
  int categories = 0;
  int entries_nosepr_count = 0;
  for (const EnumPropertyItem *item = item_array; item->identifier; item++, totitems++) {
    if (!item->identifier[0]) {
      /* inconsistent, but menus with categories do not look good flipped */
      if (item->name) {
        block->flag |= UI_BLOCK_NO_FLIP;
        categories++;
        entries_nosepr_count++;
      }
      /* We do not want simple separators in `entries_nosepr_count`. */
      continue;
    }
    entries_nosepr_count++;
  }

  /* Columns and row estimation. Ignore simple separators here. */
  int columns = (entries_nosepr_count + 20) / 20;
  if (columns < 1) {
    columns = 1;
  }
  if (columns > 8) {
    columns = (entries_nosepr_count + 25) / 25;
  }

  int rows = totitems / columns;
  if (rows < 1) {
    rows = 1;
  }
  while (rows * columns < totitems) {
    rows++;
  }

  const char *title = RNA_property_ui_name(but->rnaprop);

  if (title[0] && (categories == 0) && (block->flag & UI_BLOCK_NO_FLIP)) {
    /* Title at the top for menus with categories. */
    uiDefBut(block,
             UI_BTYPE_LABEL,
             0,
             title,
             0,
             0,
             UI_UNIT_X * 5,
             UI_UNIT_Y,
             nullptr,
             0.0,
             0.0,
             0,
             0,
             "");
    uiItemS(layout);
  }

  /* NOTE: `item_array[...]` is reversed on access. */

  /* create items */
  uiLayout *split = uiLayoutSplit(layout, 0.0f, false);

  bool new_column;

  int column_end = 0;
  uiLayout *column = nullptr;
  for (int a = 0; a < totitems; a++) {
    new_column = (a == column_end);
    if (new_column) {
      /* start new column, and find out where it ends in advance, so we
       * can flip the order of items properly per column */
      column_end = totitems;

      for (int b = a + 1; b < totitems; b++) {
        const EnumPropertyItem *item = &item_array[b];

        /* new column on N rows or on separation label */
        if (((b - a) % rows == 0) || (!item->identifier[0] && item->name)) {
          column_end = b;
          break;
        }
      }

      column = uiLayoutColumn(split, false);
    }

    const EnumPropertyItem *item = &item_array[a];

    if (new_column && (categories > 0) && item->identifier[0]) {
      uiItemL(column, "", ICON_NONE);
      uiItemS(column);
    }

    if (!item->identifier[0]) {
      if (item->name) {
        if (item->icon) {
          uiItemL(column, item->name, item->icon);
        }
        else {
          /* Do not use uiItemL here, as our root layout is a menu one,
           * it will add a fake blank icon! */
          uiDefBut(block,
                   UI_BTYPE_LABEL,
                   0,
                   item->name,
                   0,
                   0,
                   UI_UNIT_X * 5,
                   UI_UNIT_Y,
                   nullptr,
                   0.0,
                   0.0,
                   0,
                   0,
                   "");
        }
      }
      uiItemS(column);
    }
    else {
      if (item->icon) {
        uiDefIconTextButI(block,
                          UI_BTYPE_BUT_MENU,
                          B_NOP,
                          item->icon,
                          item->name,
                          0,
                          0,
                          UI_UNIT_X * 5,
                          UI_UNIT_Y,
                          &handle->retvalue,
                          item->value,
                          0.0,
                          0,
                          -1,
                          item->description);
      }
      else {
        uiDefButI(block,
                  UI_BTYPE_BUT_MENU,
                  B_NOP,
                  item->name,
                  0,
                  0,
                  UI_UNIT_X * 5,
                  UI_UNIT_X,
                  &handle->retvalue,
                  item->value,
                  0.0,
                  0,
                  -1,
                  item->description);
      }
    }
  }

  if (title[0] && (categories == 0) && !(block->flag & UI_BLOCK_NO_FLIP)) {
    /* Title at the bottom for menus without categories. */
    uiItemS(layout);
    uiDefBut(block,
             UI_BTYPE_LABEL,
             0,
             title,
             0,
             0,
             UI_UNIT_X * 5,
             UI_UNIT_Y,
             nullptr,
             0.0,
             0.0,
             0,
             0,
             "");
  }

  UI_block_layout_set_current(block, layout);

  if (free) {
    MEM_freeN((void *)item_array);
  }
  BLI_assert((block->flag & UI_BLOCK_IS_FLIP) == 0);
  block->flag |= UI_BLOCK_IS_FLIP;
}

static void ui_def_but_rna__panel_type(bContext *C, uiLayout *layout, void *but_p)
{
  uiBut *but = static_cast<uiBut *>(but_p);
  const char *panel_type = static_cast<const char *>(but->func_argN);
  PanelType *pt = WM_paneltype_find(panel_type, true);
  if (pt) {
    ui_item_paneltype_func(C, layout, pt);
  }
  else {
    char msg[256];
    SNPRINTF(msg, TIP_("Missing Panel: %s"), panel_type);
    uiItemL(layout, msg, ICON_NONE);
  }
}

void ui_but_rna_menu_convert_to_panel_type(uiBut *but, const char *panel_type)
{
  BLI_assert(ELEM(but->type, UI_BTYPE_MENU, UI_BTYPE_COLOR));
  //  BLI_assert(but->menu_create_func == ui_def_but_rna__menu);
  //  BLI_assert((void *)but->poin == but);
  but->menu_create_func = ui_def_but_rna__panel_type;
  but->func_argN = BLI_strdup(panel_type);
}

bool ui_but_menu_draw_as_popover(const uiBut *but)
{
  return (but->menu_create_func == ui_def_but_rna__panel_type);
}

static void ui_def_but_rna__menu_type(bContext *C, uiLayout *layout, void *but_p)
{
  uiBut *but = static_cast<uiBut *>(but_p);
  const char *menu_type = static_cast<const char *>(but->func_argN);
  MenuType *mt = WM_menutype_find(menu_type, true);
  if (mt) {
    ui_item_menutype_func(C, layout, mt);
  }
  else {
    char msg[256];
    SNPRINTF(msg, TIP_("Missing Menu: %s"), menu_type);
    uiItemL(layout, msg, ICON_NONE);
  }
}

void ui_but_rna_menu_convert_to_menu_type(uiBut *but, const char *menu_type)
{
  BLI_assert(but->type == UI_BTYPE_MENU);
  BLI_assert(but->menu_create_func == ui_def_but_rna__menu);
  BLI_assert((void *)but->poin == but);
  but->menu_create_func = ui_def_but_rna__menu_type;
  but->func_argN = BLI_strdup(menu_type);
}

static void ui_but_submenu_enable(uiBlock *block, uiBut *but)
{
  but->flag |= UI_BUT_ICON_SUBMENU;
  block->content_hints |= UI_BLOCK_CONTAINS_SUBMENU_BUT;
}

/**
 * ui_def_but_rna_propname and ui_def_but_rna
 * both take the same args except for propname vs prop, this is done so we can
 * avoid an extra lookup on 'prop' when its already available.
 *
 * When this kind of change won't disrupt branches, best look into making more
 * of our UI functions take prop rather than propname.
 */
static uiBut *ui_def_but_rna(uiBlock *block,
                             int type,
                             int retval,
                             const char *str,
                             int x,
                             int y,
                             short width,
                             short height,
                             PointerRNA *ptr,
                             PropertyRNA *prop,
                             int index,
                             float min,
                             float max,
                             float a1,
                             float a2,
                             const char *tip)
{
  const PropertyType proptype = RNA_property_type(prop);
  int icon = 0;
  uiMenuCreateFunc func = nullptr;
  const bool always_set_a1_a2 = ELEM(type, UI_BTYPE_NUM);

  if (ELEM(type, UI_BTYPE_COLOR, UI_BTYPE_HSVCIRCLE, UI_BTYPE_HSVCUBE)) {
    BLI_assert(index == -1);
  }

  /* use rna values if parameters are not specified */
  if ((proptype == PROP_ENUM) && ELEM(type, UI_BTYPE_MENU, UI_BTYPE_ROW, UI_BTYPE_LISTROW)) {
    bool free;
    const EnumPropertyItem *item;
    RNA_property_enum_items(
        static_cast<bContext *>(block->evil_C), ptr, prop, &item, nullptr, &free);

    int value;
    /* UI_BTYPE_MENU is handled a little differently here */
    if (type == UI_BTYPE_MENU) {
      value = RNA_property_enum_get(ptr, prop);
    }
    else {
      value = (int)max;
    }

    const int i = RNA_enum_from_value(item, value);
    if (i != -1) {

      if (!str) {
        str = item[i].name;
#ifdef WITH_INTERNATIONAL
        str = CTX_IFACE_(RNA_property_translation_context(prop), str);
#endif
      }

      icon = item[i].icon;
    }
    else {
      if (!str) {
        if (type == UI_BTYPE_MENU) {
          str = "";
        }
        else {
          str = RNA_property_ui_name(prop);
        }
      }
    }

    if (type == UI_BTYPE_MENU) {
      func = ui_def_but_rna__menu;
    }

    if (free) {
      MEM_freeN((void *)item);
    }
  }
  else {
    if (!str) {
      str = RNA_property_ui_name(prop);
    }
    icon = RNA_property_ui_icon(prop);
  }

  if (!tip && proptype != PROP_ENUM) {
    tip = RNA_property_ui_description(prop);
  }

  if (min == max || a1 == -1 || a2 == -1 || always_set_a1_a2) {
    if (proptype == PROP_INT) {
      int hardmin, hardmax, softmin, softmax, step;

      RNA_property_int_range(ptr, prop, &hardmin, &hardmax);
      RNA_property_int_ui_range(ptr, prop, &softmin, &softmax, &step);

      if (!ELEM(type, UI_BTYPE_ROW, UI_BTYPE_LISTROW) && min == max) {
        min = hardmin;
        max = hardmax;
      }
      if (a1 == -1 || always_set_a1_a2) {
        a1 = step;
      }
      if (a2 == -1 || always_set_a1_a2) {
        a2 = 0;
      }
    }
    else if (proptype == PROP_FLOAT) {
      float hardmin, hardmax, softmin, softmax, step, precision;

      RNA_property_float_range(ptr, prop, &hardmin, &hardmax);
      RNA_property_float_ui_range(ptr, prop, &softmin, &softmax, &step, &precision);

      if (!ELEM(type, UI_BTYPE_ROW, UI_BTYPE_LISTROW) && min == max) {
        min = hardmin;
        max = hardmax;
      }
      if (a1 == -1 || always_set_a1_a2) {
        a1 = step;
      }
      if (a2 == -1 || always_set_a1_a2) {
        a2 = precision;
      }
    }
    else if (proptype == PROP_STRING) {
      min = 0;
      max = RNA_property_string_maxlength(prop);
      /* NOTE: 'max' may be zero (code for dynamically resized array). */
    }
  }

  /* now create button */
  uiBut *but = ui_def_but(
      block, type, retval, str, x, y, width, height, nullptr, min, max, a1, a2, tip);

  if (but->type == UI_BTYPE_NUM) {
    /* Set default values, can be overridden later. */
    UI_but_number_step_size_set(but, a1);
    UI_but_number_precision_set(but, a2);
  }

  but->rnapoin = *ptr;
  but->rnaprop = prop;

  if (RNA_property_array_check(but->rnaprop)) {
    but->rnaindex = index;
  }
  else {
    but->rnaindex = 0;
  }

  if (icon) {
    ui_def_but_icon(but, icon, UI_HAS_ICON);
  }

  if (type == UI_BTYPE_MENU) {
    if (but->emboss == UI_EMBOSS_PULLDOWN) {
      ui_but_submenu_enable(block, but);
    }
  }
  else if (type == UI_BTYPE_SEARCH_MENU) {
    if (proptype == PROP_POINTER) {
      /* Search buttons normally don't get undo, see: T54580. */
      but->flag |= UI_BUT_UNDO;
    }
  }

  const char *info;
  if (but->rnapoin.data && !RNA_property_editable_info(&but->rnapoin, prop, &info)) {
    UI_but_disable(but, info);
  }

  if (proptype == PROP_POINTER) {
    /* If the button shows an ID, automatically set it as focused in context so operators can
     * access it. */
    const PointerRNA pptr = RNA_property_pointer_get(ptr, prop);
    if (pptr.data && RNA_struct_is_ID(pptr.type)) {
      but->context = CTX_store_add(&block->contexts, "id", &pptr);
    }
  }

  if (but->flag & UI_BUT_UNDO && (ui_but_is_rna_undo(but) == false)) {
    but->flag &= ~UI_BUT_UNDO;
  }

  /* If this button uses units, calculate the step from this */
  if ((proptype == PROP_FLOAT) && ui_but_is_unit(but)) {
    if (type == UI_BTYPE_NUM) {
      uiButNumber *number_but = (uiButNumber *)but;
      number_but->step_size = ui_get_but_step_unit(but, number_but->step_size);
    }
    else {
      but->a1 = ui_get_but_step_unit(but, but->a1);
    }
  }

  if (func) {
    but->menu_create_func = func;
    but->poin = (char *)but;
  }

  return but;
}

static uiBut *ui_def_but_rna_propname(uiBlock *block,
                                      int type,
                                      int retval,
                                      const char *str,
                                      int x,
                                      int y,
                                      short width,
                                      short height,
                                      PointerRNA *ptr,
                                      const char *propname,
                                      int index,
                                      float min,
                                      float max,
                                      float a1,
                                      float a2,
                                      const char *tip)
{
  PropertyRNA *prop = RNA_struct_find_property(ptr, propname);

  uiBut *but;
  if (prop) {
    but = ui_def_but_rna(
        block, type, retval, str, x, y, width, height, ptr, prop, index, min, max, a1, a2, tip);
  }
  else {
    but = ui_def_but(
        block, type, retval, propname, x, y, width, height, nullptr, min, max, a1, a2, tip);

    UI_but_disable(but, "Unknown Property.");
  }

  return but;
}

static uiBut *ui_def_but_operator_ptr(uiBlock *block,
                                      int type,
                                      wmOperatorType *ot,
                                      wmOperatorCallContext opcontext,
                                      const char *str,
                                      int x,
                                      int y,
                                      short width,
                                      short height,
                                      const char *tip)
{
  if (!str) {
    if (ot && ot->srna) {
      str = WM_operatortype_name(ot, nullptr);
    }
    else {
      str = "";
    }
  }

  if ((!tip || tip[0] == '\0') && ot && ot->srna && !ot->get_description) {
    tip = RNA_struct_ui_description(ot->srna);
  }

  uiBut *but = ui_def_but(block, type, -1, str, x, y, width, height, nullptr, 0, 0, 0, 0, tip);
  but->optype = ot;
  but->opcontext = opcontext;
  but->flag &= ~UI_BUT_UNDO; /* no need for ui_but_is_rna_undo(), we never need undo here */

  if (!ot) {
    UI_but_disable(but, "");
  }

  return but;
}

uiBut *uiDefBut(uiBlock *block,
                int type,
                int retval,
                const char *str,
                int x,
                int y,
                short width,
                short height,
                void *poin,
                float min,
                float max,
                float a1,
                float a2,
                const char *tip)
{
  uiBut *but = ui_def_but(
      block, type, retval, str, x, y, width, height, poin, min, max, a1, a2, tip);

  ui_but_update(but);

  return but;
}

uiBut *uiDefButImage(
    uiBlock *block, void *imbuf, int x, int y, short width, short height, const uchar color[4])
{
  uiBut *but = ui_def_but(
      block, UI_BTYPE_IMAGE, 0, "", x, y, width, height, imbuf, 0, 0, 0, 0, "");
  if (color) {
    copy_v4_v4_uchar(but->col, color);
  }
  else {
    but->col[0] = 255;
    but->col[1] = 255;
    but->col[2] = 255;
    but->col[3] = 255;
  }
  ui_but_update(but);
  return but;
}

uiBut *uiDefButAlert(uiBlock *block, int icon, int x, int y, short width, short height)
{
  struct ImBuf *ibuf = UI_icon_alert_imbuf_get((eAlertIcon)icon);
  bTheme *btheme = UI_GetTheme();
  return uiDefButImage(block, ibuf, x, y, width, height, btheme->tui.wcol_menu_back.text);
}

/**
 * if \a _x_ is a power of two (only one bit) return the power,
 * otherwise return -1.
 *
 * for powers of two:
 * \code{.c}
 *     ((1 << findBitIndex(x)) == x);
 * \endcode
 */
static int findBitIndex(uint x)
{
  if (!x || !is_power_of_2_i(x)) { /* is_power_of_2_i(x) strips lowest bit */
    return -1;
  }
  int idx = 0;

  if (x & 0xFFFF0000) {
    idx += 16;
    x >>= 16;
  }
  if (x & 0xFF00) {
    idx += 8;
    x >>= 8;
  }
  if (x & 0xF0) {
    idx += 4;
    x >>= 4;
  }
  if (x & 0xC) {
    idx += 2;
    x >>= 2;
  }
  if (x & 0x2) {
    idx += 1;
  }

  return idx;
}

/* Auto-complete helper functions. */
struct AutoComplete {
  size_t maxlen;
  int matches;
  char *truncate;
  const char *startname;
};

AutoComplete *UI_autocomplete_begin(const char *startname, size_t maxlen)
{
  AutoComplete *autocpl;

  autocpl = MEM_cnew<AutoComplete>(__func__);
  autocpl->maxlen = maxlen;
  autocpl->matches = 0;
  autocpl->truncate = static_cast<char *>(MEM_callocN(sizeof(char) * maxlen, __func__));
  autocpl->startname = startname;

  return autocpl;
}

void UI_autocomplete_update_name(AutoComplete *autocpl, const char *name)
{
  char *truncate = autocpl->truncate;
  const char *startname = autocpl->startname;
  int match_index = 0;
  for (int a = 0; a < autocpl->maxlen - 1; a++) {
    if (startname[a] == 0 || startname[a] != name[a]) {
      match_index = a;
      break;
    }
  }

  /* found a match */
  if (startname[match_index] == 0) {
    autocpl->matches++;
    /* first match */
    if (truncate[0] == 0) {
      BLI_strncpy(truncate, name, autocpl->maxlen);
    }
    else {
      /* remove from truncate what is not in bone->name */
      for (int a = 0; a < autocpl->maxlen - 1; a++) {
        if (name[a] == 0) {
          truncate[a] = 0;
          break;
        }
        if (truncate[a] != name[a]) {
          truncate[a] = 0;
        }
      }
    }
  }
}

int UI_autocomplete_end(AutoComplete *autocpl, char *autoname)
{
  int match = AUTOCOMPLETE_NO_MATCH;
  if (autocpl->truncate[0]) {
    if (autocpl->matches == 1) {
      match = AUTOCOMPLETE_FULL_MATCH;
    }
    else {
      match = AUTOCOMPLETE_PARTIAL_MATCH;
    }
    BLI_strncpy(autoname, autocpl->truncate, autocpl->maxlen);
  }
  else {
    if (autoname != autocpl->startname) { /* don't copy a string over itself */
      BLI_strncpy(autoname, autocpl->startname, autocpl->maxlen);
    }
  }

  MEM_freeN(autocpl->truncate);
  MEM_freeN(autocpl);
  return match;
}

#define PREVIEW_TILE_PAD (0.15f * UI_UNIT_X)

int UI_preview_tile_size_x(void)
{
  const float pad = PREVIEW_TILE_PAD;
  return round_fl_to_int((96.0f / 20.0f) * UI_UNIT_X + 2.0f * pad);
}

int UI_preview_tile_size_y(void)
{
  const uiStyle *style = UI_style_get();
  const float font_height = style->widget.points * UI_DPI_FAC;
  const float pad = PREVIEW_TILE_PAD;

  return round_fl_to_int(UI_preview_tile_size_y_no_label() + font_height +
                         /* Add some extra padding to make things less tight vertically. */
                         pad);
}

int UI_preview_tile_size_y_no_label(void)
{
  const float pad = PREVIEW_TILE_PAD;
  return round_fl_to_int((96.0f / 20.0f) * UI_UNIT_Y + 2.0f * pad);
}

#undef PREVIEW_TILE_PAD

static void ui_but_update_and_icon_set(uiBut *but, int icon)
{
  if (icon) {
    ui_def_but_icon(but, icon, UI_HAS_ICON);
  }

  ui_but_update(but);
}

static uiBut *uiDefButBit(uiBlock *block,
                          int type,
                          int bit,
                          int retval,
                          const char *str,
                          int x,
                          int y,
                          short width,
                          short height,
                          void *poin,
                          float min,
                          float max,
                          float a1,
                          float a2,
                          const char *tip)
{
  const int bitIdx = findBitIndex(bit);
  if (bitIdx == -1) {
    return nullptr;
  }
  return uiDefBut(block,
                  type | UI_BUT_POIN_BIT | bitIdx,
                  retval,
                  str,
                  x,
                  y,
                  width,
                  height,
                  poin,
                  min,
                  max,
                  a1,
                  a2,
                  tip);
}
uiBut *uiDefButF(uiBlock *block,
                 int type,
                 int retval,
                 const char *str,
                 int x,
                 int y,
                 short width,
                 short height,
                 float *poin,
                 float min,
                 float max,
                 float a1,
                 float a2,
                 const char *tip)
{
  return uiDefBut(block,
                  type | UI_BUT_POIN_FLOAT,
                  retval,
                  str,
                  x,
                  y,
                  width,
                  height,
                  (void *)poin,
                  min,
                  max,
                  a1,
                  a2,
                  tip);
}
uiBut *uiDefButI(uiBlock *block,
                 int type,
                 int retval,
                 const char *str,
                 int x,
                 int y,
                 short width,
                 short height,
                 int *poin,
                 float min,
                 float max,
                 float a1,
                 float a2,
                 const char *tip)
{
  return uiDefBut(block,
                  type | UI_BUT_POIN_INT,
                  retval,
                  str,
                  x,
                  y,
                  width,
                  height,
                  (void *)poin,
                  min,
                  max,
                  a1,
                  a2,
                  tip);
}
uiBut *uiDefButBitI(uiBlock *block,
                    int type,
                    int bit,
                    int retval,
                    const char *str,
                    int x,
                    int y,
                    short width,
                    short height,
                    int *poin,
                    float min,
                    float max,
                    float a1,
                    float a2,
                    const char *tip)
{
  return uiDefButBit(block,
                     type | UI_BUT_POIN_INT,
                     bit,
                     retval,
                     str,
                     x,
                     y,
                     width,
                     height,
                     (void *)poin,
                     min,
                     max,
                     a1,
                     a2,
                     tip);
}
uiBut *uiDefButS(uiBlock *block,
                 int type,
                 int retval,
                 const char *str,
                 int x,
                 int y,
                 short width,
                 short height,
                 short *poin,
                 float min,
                 float max,
                 float a1,
                 float a2,
                 const char *tip)
{
  return uiDefBut(block,
                  type | UI_BUT_POIN_SHORT,
                  retval,
                  str,
                  x,
                  y,
                  width,
                  height,
                  (void *)poin,
                  min,
                  max,
                  a1,
                  a2,
                  tip);
}
uiBut *uiDefButBitS(uiBlock *block,
                    int type,
                    int bit,
                    int retval,
                    const char *str,
                    int x,
                    int y,
                    short width,
                    short height,
                    short *poin,
                    float min,
                    float max,
                    float a1,
                    float a2,
                    const char *tip)
{
  return uiDefButBit(block,
                     type | UI_BUT_POIN_SHORT,
                     bit,
                     retval,
                     str,
                     x,
                     y,
                     width,
                     height,
                     (void *)poin,
                     min,
                     max,
                     a1,
                     a2,
                     tip);
}
uiBut *uiDefButC(uiBlock *block,
                 int type,
                 int retval,
                 const char *str,
                 int x,
                 int y,
                 short width,
                 short height,
                 char *poin,
                 float min,
                 float max,
                 float a1,
                 float a2,
                 const char *tip)
{
  return uiDefBut(block,
                  type | UI_BUT_POIN_CHAR,
                  retval,
                  str,
                  x,
                  y,
                  width,
                  height,
                  (void *)poin,
                  min,
                  max,
                  a1,
                  a2,
                  tip);
}
uiBut *uiDefButBitC(uiBlock *block,
                    int type,
                    int bit,
                    int retval,
                    const char *str,
                    int x,
                    int y,
                    short width,
                    short height,
                    char *poin,
                    float min,
                    float max,
                    float a1,
                    float a2,
                    const char *tip)
{
  return uiDefButBit(block,
                     type | UI_BUT_POIN_CHAR,
                     bit,
                     retval,
                     str,
                     x,
                     y,
                     width,
                     height,
                     (void *)poin,
                     min,
                     max,
                     a1,
                     a2,
                     tip);
}
uiBut *uiDefButR(uiBlock *block,
                 int type,
                 int retval,
                 const char *str,
                 int x,
                 int y,
                 short width,
                 short height,
                 PointerRNA *ptr,
                 const char *propname,
                 int index,
                 float min,
                 float max,
                 float a1,
                 float a2,
                 const char *tip)
{
  uiBut *but = ui_def_but_rna_propname(
      block, type, retval, str, x, y, width, height, ptr, propname, index, min, max, a1, a2, tip);
  ui_but_update(but);
  return but;
}
uiBut *uiDefButR_prop(uiBlock *block,
                      int type,
                      int retval,
                      const char *str,
                      int x,
                      int y,
                      short width,
                      short height,
                      PointerRNA *ptr,
                      PropertyRNA *prop,
                      int index,
                      float min,
                      float max,
                      float a1,
                      float a2,
                      const char *tip)
{
  uiBut *but = ui_def_but_rna(
      block, type, retval, str, x, y, width, height, ptr, prop, index, min, max, a1, a2, tip);
  ui_but_update(but);
  return but;
}

uiBut *uiDefButO_ptr(uiBlock *block,
                     int type,
                     wmOperatorType *ot,
                     wmOperatorCallContext opcontext,
                     const char *str,
                     int x,
                     int y,
                     short width,
                     short height,
                     const char *tip)
{
  uiBut *but = ui_def_but_operator_ptr(block, type, ot, opcontext, str, x, y, width, height, tip);
  ui_but_update(but);
  return but;
}
uiBut *uiDefButO(uiBlock *block,
                 int type,
                 const char *opname,
                 wmOperatorCallContext opcontext,
                 const char *str,
                 int x,
                 int y,
                 short width,
                 short height,
                 const char *tip)
{
  wmOperatorType *ot = WM_operatortype_find(opname, false);
  if (str == nullptr && ot == nullptr) {
    str = opname;
  }
  return uiDefButO_ptr(block, type, ot, opcontext, str, x, y, width, height, tip);
}

uiBut *uiDefIconBut(uiBlock *block,
                    int type,
                    int retval,
                    int icon,
                    int x,
                    int y,
                    short width,
                    short height,
                    void *poin,
                    float min,
                    float max,
                    float a1,
                    float a2,
                    const char *tip)
{
  uiBut *but = ui_def_but(
      block, type, retval, "", x, y, width, height, poin, min, max, a1, a2, tip);
  ui_but_update_and_icon_set(but, icon);
  return but;
}
static uiBut *uiDefIconButBit(uiBlock *block,
                              int type,
                              int bit,
                              int retval,
                              int icon,
                              int x,
                              int y,
                              short width,
                              short height,
                              void *poin,
                              float min,
                              float max,
                              float a1,
                              float a2,
                              const char *tip)
{
  const int bitIdx = findBitIndex(bit);
  if (bitIdx == -1) {
    return nullptr;
  }
  return uiDefIconBut(block,
                      type | UI_BUT_POIN_BIT | bitIdx,
                      retval,
                      icon,
                      x,
                      y,
                      width,
                      height,
                      poin,
                      min,
                      max,
                      a1,
                      a2,
                      tip);
}

uiBut *uiDefIconButI(uiBlock *block,
                     int type,
                     int retval,
                     int icon,
                     int x,
                     int y,
                     short width,
                     short height,
                     int *poin,
                     float min,
                     float max,
                     float a1,
                     float a2,
                     const char *tip)
{
  return uiDefIconBut(block,
                      type | UI_BUT_POIN_INT,
                      retval,
                      icon,
                      x,
                      y,
                      width,
                      height,
                      (void *)poin,
                      min,
                      max,
                      a1,
                      a2,
                      tip);
}
uiBut *uiDefIconButBitI(uiBlock *block,
                        int type,
                        int bit,
                        int retval,
                        int icon,
                        int x,
                        int y,
                        short width,
                        short height,
                        int *poin,
                        float min,
                        float max,
                        float a1,
                        float a2,
                        const char *tip)
{
  return uiDefIconButBit(block,
                         type | UI_BUT_POIN_INT,
                         bit,
                         retval,
                         icon,
                         x,
                         y,
                         width,
                         height,
                         (void *)poin,
                         min,
                         max,
                         a1,
                         a2,
                         tip);
}
uiBut *uiDefIconButS(uiBlock *block,
                     int type,
                     int retval,
                     int icon,
                     int x,
                     int y,
                     short width,
                     short height,
                     short *poin,
                     float min,
                     float max,
                     float a1,
                     float a2,
                     const char *tip)
{
  return uiDefIconBut(block,
                      type | UI_BUT_POIN_SHORT,
                      retval,
                      icon,
                      x,
                      y,
                      width,
                      height,
                      (void *)poin,
                      min,
                      max,
                      a1,
                      a2,
                      tip);
}
uiBut *uiDefIconButBitS(uiBlock *block,
                        int type,
                        int bit,
                        int retval,
                        int icon,
                        int x,
                        int y,
                        short width,
                        short height,
                        short *poin,
                        float min,
                        float max,
                        float a1,
                        float a2,
                        const char *tip)
{
  return uiDefIconButBit(block,
                         type | UI_BUT_POIN_SHORT,
                         bit,
                         retval,
                         icon,
                         x,
                         y,
                         width,
                         height,
                         (void *)poin,
                         min,
                         max,
                         a1,
                         a2,
                         tip);
}
uiBut *uiDefIconButBitC(uiBlock *block,
                        int type,
                        int bit,
                        int retval,
                        int icon,
                        int x,
                        int y,
                        short width,
                        short height,
                        char *poin,
                        float min,
                        float max,
                        float a1,
                        float a2,
                        const char *tip)
{
  return uiDefIconButBit(block,
                         type | UI_BUT_POIN_CHAR,
                         bit,
                         retval,
                         icon,
                         x,
                         y,
                         width,
                         height,
                         (void *)poin,
                         min,
                         max,
                         a1,
                         a2,
                         tip);
}
uiBut *uiDefIconButR(uiBlock *block,
                     int type,
                     int retval,
                     int icon,
                     int x,
                     int y,
                     short width,
                     short height,
                     PointerRNA *ptr,
                     const char *propname,
                     int index,
                     float min,
                     float max,
                     float a1,
                     float a2,
                     const char *tip)
{
  uiBut *but = ui_def_but_rna_propname(
      block, type, retval, "", x, y, width, height, ptr, propname, index, min, max, a1, a2, tip);
  ui_but_update_and_icon_set(but, icon);
  return but;
}
uiBut *uiDefIconButR_prop(uiBlock *block,
                          int type,
                          int retval,
                          int icon,
                          int x,
                          int y,
                          short width,
                          short height,
                          PointerRNA *ptr,
                          PropertyRNA *prop,
                          int index,
                          float min,
                          float max,
                          float a1,
                          float a2,
                          const char *tip)
{
  uiBut *but = ui_def_but_rna(
      block, type, retval, "", x, y, width, height, ptr, prop, index, min, max, a1, a2, tip);
  ui_but_update_and_icon_set(but, icon);
  return but;
}

uiBut *uiDefIconButO_ptr(uiBlock *block,
                         int type,
                         wmOperatorType *ot,
                         wmOperatorCallContext opcontext,
                         int icon,
                         int x,
                         int y,
                         short width,
                         short height,
                         const char *tip)
{
  uiBut *but = ui_def_but_operator_ptr(block, type, ot, opcontext, "", x, y, width, height, tip);
  ui_but_update_and_icon_set(but, icon);
  return but;
}
uiBut *uiDefIconButO(uiBlock *block,
                     int type,
                     const char *opname,
                     wmOperatorCallContext opcontext,
                     int icon,
                     int x,
                     int y,
                     short width,
                     short height,
                     const char *tip)
{
  wmOperatorType *ot = WM_operatortype_find(opname, false);
  return uiDefIconButO_ptr(block, type, ot, opcontext, icon, x, y, width, height, tip);
}

uiBut *uiDefIconTextBut(uiBlock *block,
                        int type,
                        int retval,
                        int icon,
                        const char *str,
                        int x,
                        int y,
                        short width,
                        short height,
                        void *poin,
                        float min,
                        float max,
                        float a1,
                        float a2,
                        const char *tip)
{
  uiBut *but = ui_def_but(
      block, type, retval, str, x, y, width, height, poin, min, max, a1, a2, tip);
  ui_but_update_and_icon_set(but, icon);
  but->drawflag |= UI_BUT_ICON_LEFT;
  return but;
}
uiBut *uiDefIconTextButF(uiBlock *block,
                         int type,
                         int retval,
                         int icon,
                         const char *str,
                         int x,
                         int y,
                         short width,
                         short height,
                         float *poin,
                         float min,
                         float max,
                         float a1,
                         float a2,
                         const char *tip)
{
  return uiDefIconTextBut(block,
                          type | UI_BUT_POIN_FLOAT,
                          retval,
                          icon,
                          str,
                          x,
                          y,
                          width,
                          height,
                          (void *)poin,
                          min,
                          max,
                          a1,
                          a2,
                          tip);
}
uiBut *uiDefIconTextButI(uiBlock *block,
                         int type,
                         int retval,
                         int icon,
                         const char *str,
                         int x,
                         int y,
                         short width,
                         short height,
                         int *poin,
                         float min,
                         float max,
                         float a1,
                         float a2,
                         const char *tip)
{
  return uiDefIconTextBut(block,
                          type | UI_BUT_POIN_INT,
                          retval,
                          icon,
                          str,
                          x,
                          y,
                          width,
                          height,
                          (void *)poin,
                          min,
                          max,
                          a1,
                          a2,
                          tip);
}
uiBut *uiDefIconTextButR(uiBlock *block,
                         int type,
                         int retval,
                         int icon,
                         const char *str,
                         int x,
                         int y,
                         short width,
                         short height,
                         PointerRNA *ptr,
                         const char *propname,
                         int index,
                         float min,
                         float max,
                         float a1,
                         float a2,
                         const char *tip)
{
  uiBut *but = ui_def_but_rna_propname(
      block, type, retval, str, x, y, width, height, ptr, propname, index, min, max, a1, a2, tip);
  ui_but_update_and_icon_set(but, icon);
  but->drawflag |= UI_BUT_ICON_LEFT;
  return but;
}
uiBut *uiDefIconTextButR_prop(uiBlock *block,
                              int type,
                              int retval,
                              int icon,
                              const char *str,
                              int x,
                              int y,
                              short width,
                              short height,
                              PointerRNA *ptr,
                              PropertyRNA *prop,
                              int index,
                              float min,
                              float max,
                              float a1,
                              float a2,
                              const char *tip)
{
  uiBut *but = ui_def_but_rna(
      block, type, retval, str, x, y, width, height, ptr, prop, index, min, max, a1, a2, tip);
  ui_but_update_and_icon_set(but, icon);
  but->drawflag |= UI_BUT_ICON_LEFT;
  return but;
}
uiBut *uiDefIconTextButO_ptr(uiBlock *block,
                             int type,
                             wmOperatorType *ot,
                             wmOperatorCallContext opcontext,
                             int icon,
                             const char *str,
                             int x,
                             int y,
                             short width,
                             short height,
                             const char *tip)
{
  uiBut *but = ui_def_but_operator_ptr(block, type, ot, opcontext, str, x, y, width, height, tip);
  ui_but_update_and_icon_set(but, icon);
  but->drawflag |= UI_BUT_ICON_LEFT;
  return but;
}
uiBut *uiDefIconTextButO(uiBlock *block,
                         int type,
                         const char *opname,
                         wmOperatorCallContext opcontext,
                         int icon,
                         const char *str,
                         int x,
                         int y,
                         short width,
                         short height,
                         const char *tip)
{
  wmOperatorType *ot = WM_operatortype_find(opname, false);
  if (str && str[0] == '\0') {
    return uiDefIconButO_ptr(block, type, ot, opcontext, icon, x, y, width, height, tip);
  }
  return uiDefIconTextButO_ptr(block, type, ot, opcontext, icon, str, x, y, width, height, tip);
}

/* END Button containing both string label and icon */

/* cruft to make uiBlock and uiBut private */

int UI_blocklist_min_y_get(ListBase *lb)
{
  int min = 0;

  LISTBASE_FOREACH (uiBlock *, block, lb) {
    if (block == lb->first || block->rect.ymin < min) {
      min = block->rect.ymin;
    }
  }

  return min;
}

void UI_block_direction_set(uiBlock *block, char direction)
{
  block->direction = direction;
}

void UI_block_order_flip(uiBlock *block)
{
  float centy, miny = 10000, maxy = -10000;

  if (U.uiflag & USER_MENUFIXEDORDER) {
    return;
  }
  if (block->flag & UI_BLOCK_NO_FLIP) {
    return;
  }

  LISTBASE_FOREACH (uiBut *, but, &block->buttons) {
    if (but->drawflag & UI_BUT_ALIGN) {
      return;
    }
    if (but->rect.ymin < miny) {
      miny = but->rect.ymin;
    }
    if (but->rect.ymax > maxy) {
      maxy = but->rect.ymax;
    }
  }
  /* mirror trick */
  centy = (miny + maxy) / 2.0f;
  LISTBASE_FOREACH (uiBut *, but, &block->buttons) {
    but->rect.ymin = centy - (but->rect.ymin - centy);
    but->rect.ymax = centy - (but->rect.ymax - centy);
    SWAP(float, but->rect.ymin, but->rect.ymax);
  }

  block->flag ^= UI_BLOCK_IS_FLIP;
}

void UI_block_flag_enable(uiBlock *block, int flag)
{
  block->flag |= flag;
}

void UI_block_flag_disable(uiBlock *block, int flag)
{
  block->flag &= ~flag;
}

void UI_but_flag_enable(uiBut *but, int flag)
{
  but->flag |= flag;
}

void UI_but_flag_disable(uiBut *but, int flag)
{
  but->flag &= ~flag;
}

bool UI_but_flag_is_set(uiBut *but, int flag)
{
  return (but->flag & flag) != 0;
}

void UI_but_drawflag_enable(uiBut *but, int flag)
{
  but->drawflag |= flag;
}

void UI_but_drawflag_disable(uiBut *but, int flag)
{
  but->drawflag &= ~flag;
}

void UI_but_disable(uiBut *but, const char *disabled_hint)
{
  UI_but_flag_enable(but, UI_BUT_DISABLED);

  /* Only one disabled hint at a time currently. Don't override the previous one here. */
  if (but->disabled_info && but->disabled_info[0]) {
    return;
  }

  but->disabled_info = disabled_hint;
}

void UI_but_type_set_menu_from_pulldown(uiBut *but)
{
  BLI_assert(but->type == UI_BTYPE_PULLDOWN);
  but->type = UI_BTYPE_MENU;
  UI_but_drawflag_disable(but, UI_BUT_TEXT_RIGHT);
  UI_but_drawflag_enable(but, UI_BUT_TEXT_LEFT);
}

int UI_but_return_value_get(uiBut *but)
{
  return but->retval;
}

void UI_but_drag_set_id(uiBut *but, ID *id)
{
  but->dragtype = WM_DRAG_ID;
  if (but->dragflag & UI_BUT_DRAGPOIN_FREE) {
    WM_drag_data_free(but->dragtype, but->dragpoin);
    but->dragflag &= ~UI_BUT_DRAGPOIN_FREE;
  }
  but->dragpoin = (void *)id;
}

void UI_but_drag_attach_image(uiBut *but, struct ImBuf *imb, const float scale)
{
  but->imb = imb;
  but->imb_scale = scale;
}

void UI_but_drag_set_asset(uiBut *but,
                           const AssetHandle *asset,
                           const char *path,
                           struct AssetMetaData *metadata,
                           int import_type,
                           int icon,
                           struct ImBuf *imb,
                           float scale)
{
  wmDragAsset *asset_drag = WM_drag_create_asset_data(asset, metadata, path, import_type);

  /* FIXME: This is temporary evil solution to get scene/viewlayer/etc in the copy callback of the
   * #wmDropBox.
   * TODO: Handle link/append in operator called at the end of the drop process, and NOT in its
   * copy callback.
   * */
  asset_drag->evil_C = static_cast<bContext *>(but->block->evil_C);

  but->dragtype = WM_DRAG_ASSET;
  ui_def_but_icon(but, icon, 0); /* no flag UI_HAS_ICON, so icon doesn't draw in button */
  if (but->dragflag & UI_BUT_DRAGPOIN_FREE) {
    WM_drag_data_free(but->dragtype, but->dragpoin);
  }
  but->dragpoin = asset_drag;
  but->dragflag |= UI_BUT_DRAGPOIN_FREE;
  UI_but_drag_attach_image(but, imb, scale);
}

void UI_but_drag_set_rna(uiBut *but, PointerRNA *ptr)
{
  but->dragtype = WM_DRAG_RNA;
  if (but->dragflag & UI_BUT_DRAGPOIN_FREE) {
    WM_drag_data_free(but->dragtype, but->dragpoin);
    but->dragflag &= ~UI_BUT_DRAGPOIN_FREE;
  }
  but->dragpoin = (void *)ptr;
}

void UI_but_drag_set_path(uiBut *but, const char *path, const bool use_free)
{
  but->dragtype = WM_DRAG_PATH;
  if (but->dragflag & UI_BUT_DRAGPOIN_FREE) {
    WM_drag_data_free(but->dragtype, but->dragpoin);
    but->dragflag &= ~UI_BUT_DRAGPOIN_FREE;
  }
  but->dragpoin = (void *)path;
  if (use_free) {
    but->dragflag |= UI_BUT_DRAGPOIN_FREE;
  }
}

void UI_but_drag_set_name(uiBut *but, const char *name)
{
  but->dragtype = WM_DRAG_NAME;
  if (but->dragflag & UI_BUT_DRAGPOIN_FREE) {
    WM_drag_data_free(but->dragtype, but->dragpoin);
    but->dragflag &= ~UI_BUT_DRAGPOIN_FREE;
  }
  but->dragpoin = (void *)name;
}

void UI_but_drag_set_value(uiBut *but)
{
  but->dragtype = WM_DRAG_VALUE;
}

void UI_but_drag_set_image(
    uiBut *but, const char *path, int icon, struct ImBuf *imb, float scale, const bool use_free)
{
  but->dragtype = WM_DRAG_PATH;
  ui_def_but_icon(but, icon, 0); /* no flag UI_HAS_ICON, so icon doesn't draw in button */
  if (but->dragflag & UI_BUT_DRAGPOIN_FREE) {
    WM_drag_data_free(but->dragtype, but->dragpoin);
    but->dragflag &= ~UI_BUT_DRAGPOIN_FREE;
  }
  but->dragpoin = (void *)path;
  if (use_free) {
    but->dragflag |= UI_BUT_DRAGPOIN_FREE;
  }
  UI_but_drag_attach_image(but, imb, scale);
}

PointerRNA *UI_but_operator_ptr_get(uiBut *but)
{
  if (but->optype && !but->opptr) {
    but->opptr = MEM_cnew<PointerRNA>(__func__);
    WM_operator_properties_create_ptr(but->opptr, but->optype);
  }

  return but->opptr;
}

void UI_but_context_ptr_set(uiBlock *block, uiBut *but, const char *name, const PointerRNA *ptr)
{
  but->context = CTX_store_add(&block->contexts, name, ptr);
  but->context->used = true;
}

const PointerRNA *UI_but_context_ptr_get(const uiBut *but, const char *name, const StructRNA *type)
{
  return CTX_store_ptr_lookup(but->context, name, type);
}

bContextStore *UI_but_context_get(const uiBut *but)
{
  return but->context;
}

void UI_but_unit_type_set(uiBut *but, const int unit_type)
{
  but->unit_type = (uchar)(RNA_SUBTYPE_UNIT_VALUE(unit_type));
}

int UI_but_unit_type_get(const uiBut *but)
{
  const int ownUnit = (int)but->unit_type;

  /* own unit define always takes precedence over RNA provided, allowing for overriding
   * default value provided in RNA in a few special cases (i.e. Active Keyframe in Graph Edit)
   */
  /* XXX: this doesn't allow clearing unit completely, though the same could be said for icons */
  if ((ownUnit != 0) || (but->rnaprop == nullptr)) {
    return ownUnit << 16;
  }
  return RNA_SUBTYPE_UNIT(RNA_property_subtype(but->rnaprop));
}

void UI_block_func_handle_set(uiBlock *block, uiBlockHandleFunc func, void *arg)
{
  block->handle_func = func;
  block->handle_func_arg = arg;
}

void UI_block_func_butmenu_set(uiBlock *block, uiMenuHandleFunc func, void *arg)
{
  block->butm_func = func;
  block->butm_func_arg = arg;
}

void UI_block_func_set(uiBlock *block, uiButHandleFunc func, void *arg1, void *arg2)
{
  block->func = func;
  block->func_arg1 = arg1;
  block->func_arg2 = arg2;
}

void UI_block_funcN_set(uiBlock *block, uiButHandleNFunc funcN, void *argN, void *arg2)
{
  if (block->func_argN) {
    MEM_freeN(block->func_argN);
  }

  block->funcN = funcN;
  block->func_argN = argN;
  block->func_arg2 = arg2;
}

void UI_but_func_rename_set(uiBut *but, uiButHandleRenameFunc func, void *arg1)
{
  but->rename_func = func;
  but->rename_arg1 = arg1;
}

void UI_but_func_drawextra_set(
    uiBlock *block,
    void (*func)(const bContext *C, void *idv, void *arg1, void *arg2, rcti *rect),
    void *arg1,
    void *arg2)
{
  block->drawextra = func;
  block->drawextra_arg1 = arg1;
  block->drawextra_arg2 = arg2;
}

void UI_but_func_set(uiBut *but, uiButHandleFunc func, void *arg1, void *arg2)
{
  but->func = func;
  but->func_arg1 = arg1;
  but->func_arg2 = arg2;
}

void UI_but_funcN_set(uiBut *but, uiButHandleNFunc funcN, void *argN, void *arg2)
{
  if (but->func_argN) {
    MEM_freeN(but->func_argN);
  }

  but->funcN = funcN;
  but->func_argN = argN;
  but->func_arg2 = arg2;
}

void UI_but_func_complete_set(uiBut *but, uiButCompleteFunc func, void *arg)
{
  but->autocomplete_func = func;
  but->autofunc_arg = arg;
}

void UI_but_func_menu_step_set(uiBut *but, uiMenuStepFunc func)
{
  but->menu_step_func = func;
}

void UI_but_func_tooltip_set(uiBut *but, uiButToolTipFunc func, void *arg, uiFreeArgFunc free_arg)
{
  but->tip_func = func;
  if (but->tip_arg_free) {
    but->tip_arg_free(but->tip_arg);
  }
  but->tip_arg = arg;
  but->tip_arg_free = free_arg;
}

void UI_but_func_pushed_state_set(uiBut *but, uiButPushedStateFunc func, const void *arg)
{
  but->pushed_state_func = func;
  but->pushed_state_arg = arg;
  ui_but_update(but);
}

uiBut *uiDefBlockBut(uiBlock *block,
                     uiBlockCreateFunc func,
                     void *arg,
                     const char *str,
                     int x,
                     int y,
                     short width,
                     short height,
                     const char *tip)
{
  uiBut *but = ui_def_but(
      block, UI_BTYPE_BLOCK, 0, str, x, y, width, height, arg, 0.0, 0.0, 0.0, 0.0, tip);
  but->block_create_func = func;
  ui_but_update(but);
  return but;
}

uiBut *uiDefBlockButN(uiBlock *block,
                      uiBlockCreateFunc func,
                      void *argN,
                      const char *str,
                      int x,
                      int y,
                      short width,
                      short height,
                      const char *tip)
{
  uiBut *but = ui_def_but(
      block, UI_BTYPE_BLOCK, 0, str, x, y, width, height, nullptr, 0.0, 0.0, 0.0, 0.0, tip);
  but->block_create_func = func;
  if (but->func_argN) {
    MEM_freeN(but->func_argN);
  }
  but->func_argN = argN;
  ui_but_update(but);
  return but;
}

uiBut *uiDefPulldownBut(uiBlock *block,
                        uiBlockCreateFunc func,
                        void *arg,
                        const char *str,
                        int x,
                        int y,
                        short width,
                        short height,
                        const char *tip)
{
  uiBut *but = ui_def_but(
      block, UI_BTYPE_PULLDOWN, 0, str, x, y, width, height, arg, 0.0, 0.0, 0.0, 0.0, tip);
  but->block_create_func = func;
  ui_but_update(but);
  return but;
}

uiBut *uiDefMenuBut(uiBlock *block,
                    uiMenuCreateFunc func,
                    void *arg,
                    const char *str,
                    int x,
                    int y,
                    short width,
                    short height,
                    const char *tip)
{
  uiBut *but = ui_def_but(
      block, UI_BTYPE_PULLDOWN, 0, str, x, y, width, height, arg, 0.0, 0.0, 0.0, 0.0, tip);
  but->menu_create_func = func;
  ui_but_update(but);
  return but;
}

uiBut *uiDefIconTextMenuBut(uiBlock *block,
                            uiMenuCreateFunc func,
                            void *arg,
                            int icon,
                            const char *str,
                            int x,
                            int y,
                            short width,
                            short height,
                            const char *tip)
{
  uiBut *but = ui_def_but(
      block, UI_BTYPE_PULLDOWN, 0, str, x, y, width, height, arg, 0.0, 0.0, 0.0, 0.0, tip);

  ui_def_but_icon(but, icon, UI_HAS_ICON);

  but->drawflag |= UI_BUT_ICON_LEFT;
  ui_but_submenu_enable(block, but);

  but->menu_create_func = func;
  ui_but_update(but);

  return but;
}

uiBut *uiDefIconMenuBut(uiBlock *block,
                        uiMenuCreateFunc func,
                        void *arg,
                        int icon,
                        int x,
                        int y,
                        short width,
                        short height,
                        const char *tip)
{
  uiBut *but = ui_def_but(
      block, UI_BTYPE_PULLDOWN, 0, "", x, y, width, height, arg, 0.0, 0.0, 0.0, 0.0, tip);

  ui_def_but_icon(but, icon, UI_HAS_ICON);
  but->drawflag &= ~UI_BUT_ICON_LEFT;

  but->menu_create_func = func;
  ui_but_update(but);

  return but;
}

uiBut *uiDefIconTextBlockBut(uiBlock *block,
                             uiBlockCreateFunc func,
                             void *arg,
                             int icon,
                             const char *str,
                             int x,
                             int y,
                             short width,
                             short height,
                             const char *tip)
{
  uiBut *but = ui_def_but(
      block, UI_BTYPE_BLOCK, 0, str, x, y, width, height, arg, 0.0, 0.0, 0.0, 0.0, tip);

  /* XXX temp, old menu calls pass on icon arrow, which is now UI_BUT_ICON_SUBMENU flag */
  if (icon != ICON_RIGHTARROW_THIN) {
    ui_def_but_icon(but, icon, 0);
    but->drawflag |= UI_BUT_ICON_LEFT;
  }
  but->flag |= UI_HAS_ICON;
  ui_but_submenu_enable(block, but);

  but->block_create_func = func;
  ui_but_update(but);

  return but;
}

uiBut *uiDefIconBlockBut(uiBlock *block,
                         uiBlockCreateFunc func,
                         void *arg,
                         int retval,
                         int icon,
                         int x,
                         int y,
                         short width,
                         short height,
                         const char *tip)
{
  uiBut *but = ui_def_but(
      block, UI_BTYPE_BLOCK, retval, "", x, y, width, height, arg, 0.0, 0.0, 0.0, 0.0, tip);

  ui_def_but_icon(but, icon, UI_HAS_ICON);

  but->drawflag |= UI_BUT_ICON_LEFT;

  but->block_create_func = func;
  ui_but_update(but);

  return but;
}

uiBut *uiDefSearchBut(uiBlock *block,
                      void *arg,
                      int retval,
                      int icon,
                      int maxlen,
                      int x,
                      int y,
                      short width,
                      short height,
                      float a1,
                      float a2,
                      const char *tip)
{
  uiBut *but = ui_def_but(
      block, UI_BTYPE_SEARCH_MENU, retval, "", x, y, width, height, arg, 0.0, maxlen, a1, a2, tip);

  ui_def_but_icon(but, icon, UI_HAS_ICON);

  but->drawflag |= UI_BUT_ICON_LEFT | UI_BUT_TEXT_LEFT;

  ui_but_update(but);

  return but;
}

void UI_but_func_search_set(uiBut *but,
                            uiButSearchCreateFn search_create_fn,
                            uiButSearchUpdateFn search_update_fn,
                            void *arg,
                            const bool free_arg,
                            uiFreeArgFunc search_arg_free_fn,
                            uiButHandleFunc search_exec_fn,
                            void *active)
{
  uiButSearch *search_but = (uiButSearch *)but;

  BLI_assert(but->type == UI_BTYPE_SEARCH_MENU);

  /* needed since callers don't have access to internal functions
   * (as an alternative we could expose it) */
  if (search_create_fn == nullptr) {
    search_create_fn = ui_searchbox_create_generic;
  }

  if (search_but->arg_free_fn != nullptr) {
    search_but->arg_free_fn(search_but->arg);
    search_but->arg = nullptr;
  }

  search_but->popup_create_fn = search_create_fn;
  search_but->items_update_fn = search_update_fn;
  search_but->item_active = active;

  search_but->arg = arg;
  search_but->arg_free_fn = search_arg_free_fn;

  if (search_exec_fn) {
#ifdef DEBUG
    if (search_but->but.func) {
      /* watch this, can be cause of much confusion, see: T47691 */
      printf("%s: warning, overwriting button callback with search function callback!\n",
             __func__);
    }
#endif
    /* Handling will pass the active item as arg2 later, so keep it nullptr here. */
    if (free_arg) {
      UI_but_funcN_set(but, search_exec_fn, search_but->arg, nullptr);
    }
    else {
      UI_but_func_set(but, search_exec_fn, search_but->arg, nullptr);
    }
  }

  /* search buttons show red-alert if item doesn't exist, not for menus. Don't do this for
   * buttons where any result is valid anyway, since any string will be valid anyway. */
  if (0 == (but->block->flag & UI_BLOCK_LOOP) && !search_but->results_are_suggestions) {
    /* skip empty buttons, not all buttons need input, we only show invalid */
    if (but->drawstr[0]) {
      ui_but_search_refresh(search_but);
    }
  }
}

void UI_but_func_search_set_context_menu(uiBut *but, uiButSearchContextMenuFn context_menu_fn)
{
  uiButSearch *but_search = (uiButSearch *)but;
  BLI_assert(but->type == UI_BTYPE_SEARCH_MENU);

  but_search->item_context_menu_fn = context_menu_fn;
}

void UI_but_func_search_set_sep_string(uiBut *but, const char *search_sep_string)
{
  uiButSearch *but_search = (uiButSearch *)but;
  BLI_assert(but->type == UI_BTYPE_SEARCH_MENU);

  but_search->item_sep_string = search_sep_string;
}

void UI_but_func_search_set_tooltip(uiBut *but, uiButSearchTooltipFn tooltip_fn)
{
  uiButSearch *but_search = (uiButSearch *)but;
  BLI_assert(but->type == UI_BTYPE_SEARCH_MENU);

  but_search->item_tooltip_fn = tooltip_fn;
}

void UI_but_func_search_set_results_are_suggestions(uiBut *but, const bool value)
{
  uiButSearch *but_search = (uiButSearch *)but;
  BLI_assert(but->type == UI_BTYPE_SEARCH_MENU);

  but_search->results_are_suggestions = value;
}

/* Callbacks for operator search button. */
static void operator_enum_search_update_fn(const struct bContext *C,
                                           void *but,
                                           const char *str,
                                           uiSearchItems *items,
                                           const bool UNUSED(is_first))
{
  wmOperatorType *ot = ((uiBut *)but)->optype;
  PropertyRNA *prop = ot->prop;

  if (prop == nullptr) {
    printf("%s: %s has no enum property set\n", __func__, ot->idname);
  }
  else if (RNA_property_type(prop) != PROP_ENUM) {
    printf("%s: %s \"%s\" is not an enum property\n",
           __func__,
           ot->idname,
           RNA_property_identifier(prop));
  }
  else {
    /* Will create it if needed! */
    PointerRNA *ptr = UI_but_operator_ptr_get(static_cast<uiBut *>(but));

    bool do_free;
    const EnumPropertyItem *all_items;
    RNA_property_enum_items_gettexted((bContext *)C, ptr, prop, &all_items, nullptr, &do_free);

    StringSearch *search = BLI_string_search_new();
    for (const EnumPropertyItem *item = all_items; item->identifier; item++) {
      BLI_string_search_add(search, item->name, (void *)item, 0);
    }

    const EnumPropertyItem **filtered_items;
    const int filtered_amount = BLI_string_search_query(search, str, (void ***)&filtered_items);

    for (int i = 0; i < filtered_amount; i++) {
      const EnumPropertyItem *item = filtered_items[i];
      /* NOTE: need to give the index rather than the
       * identifier because the enum can be freed */
      if (!UI_search_item_add(
              items, item->name, POINTER_FROM_INT(item->value), item->icon, 0, 0)) {
        break;
      }
    }

    MEM_freeN((void *)filtered_items);
    BLI_string_search_free(search);

    if (do_free) {
      MEM_freeN((void *)all_items);
    }
  }
}

static void operator_enum_search_exec_fn(struct bContext *UNUSED(C), void *but, void *arg2)
{
  wmOperatorType *ot = ((uiBut *)but)->optype;
  /* Will create it if needed! */
  PointerRNA *opptr = UI_but_operator_ptr_get(static_cast<uiBut *>(but));

  if (ot) {
    if (ot->prop) {
      RNA_property_enum_set(opptr, ot->prop, POINTER_AS_INT(arg2));
      /* We do not call op from here, will be called by button code.
       * ui_apply_but_funcs_after() (in interface_handlers.c)
       * called this func before checking operators,
       * because one of its parameters is the button itself! */
    }
    else {
      printf("%s: op->prop for '%s' is nullptr\n", __func__, ot->idname);
    }
  }
}

uiBut *uiDefSearchButO_ptr(uiBlock *block,
                           wmOperatorType *ot,
                           IDProperty *properties,
                           void *arg,
                           int retval,
                           int icon,
                           int maxlen,
                           int x,
                           int y,
                           short width,
                           short height,
                           float a1,
                           float a2,
                           const char *tip)
{
  uiBut *but = uiDefSearchBut(block, arg, retval, icon, maxlen, x, y, width, height, a1, a2, tip);
  UI_but_func_search_set(but,
                         ui_searchbox_create_generic,
                         operator_enum_search_update_fn,
                         but,
                         false,
                         nullptr,
                         operator_enum_search_exec_fn,
                         nullptr);

  but->optype = ot;
  but->opcontext = WM_OP_EXEC_DEFAULT;

  if (properties) {
    PointerRNA *ptr = UI_but_operator_ptr_get(but);
    /* Copy id-properties. */
    ptr->data = IDP_CopyProperty(properties);
  }

  return but;
}

void UI_but_treerow_indentation_set(uiBut *but, int indentation)
{
  uiButTreeRow *but_row = (uiButTreeRow *)but;
  BLI_assert(but->type == UI_BTYPE_TREEROW);

  but_row->indentation = indentation;
  BLI_assert(indentation >= 0);
}

void UI_but_hint_drawstr_set(uiBut *but, const char *string)
{
  ui_but_add_shortcut(but, string, false);
}

void UI_but_node_link_set(uiBut *but, bNodeSocket *socket, const float draw_color[4])
{
  but->flag |= UI_BUT_NODE_LINK;
  but->custom_data = socket;
  rgba_float_to_uchar(but->col, draw_color);
}

void UI_but_number_step_size_set(uiBut *but, float step_size)
{
  uiButNumber *but_number = (uiButNumber *)but;
  BLI_assert(but->type == UI_BTYPE_NUM);

  but_number->step_size = step_size;
  BLI_assert(step_size > 0);
}

void UI_but_number_precision_set(uiBut *but, float precision)
{
  uiButNumber *but_number = (uiButNumber *)but;
  BLI_assert(but->type == UI_BTYPE_NUM);

  but_number->precision = precision;
  /* -1 is a valid value, UI code figures out an appropriate precision then. */
  BLI_assert(precision > -2);
}

void UI_but_focus_on_enter_event(wmWindow *win, uiBut *but)
{
  wmEvent event;
  wm_event_init_from_window(win, &event);

  event.type = EVT_BUT_OPEN;
  event.val = KM_PRESS;
  event.flag = static_cast<eWM_EventFlag>(0);
  event.customdata = but;
  event.customdata_free = false;

  wm_event_add(win, &event);
}

void UI_but_func_hold_set(uiBut *but, uiButHandleHoldFunc func, void *argN)
{
  but->hold_func = func;
  but->hold_argN = argN;
}

void UI_but_string_info_get(bContext *C, uiBut *but, ...)
{
  va_list args;
  uiStringInfo *si;

  const EnumPropertyItem *items = nullptr, *item = nullptr;
  int totitems;
  bool free_items = false;

  va_start(args, but);
  while ((si = (uiStringInfo *)va_arg(args, void *))) {
    uiStringInfoType type = si->type;
    char *tmp = nullptr;

    if (type == BUT_GET_LABEL) {
      if (but->str && but->str[0]) {
        const char *str_sep;
        size_t str_len;

        if ((but->flag & UI_BUT_HAS_SEP_CHAR) && (str_sep = strrchr(but->str, UI_SEP_CHAR))) {
          str_len = (str_sep - but->str);
        }
        else {
          str_len = strlen(but->str);
        }

        tmp = BLI_strdupn(but->str, str_len);
      }
      else {
        type = BUT_GET_RNA_LABEL; /* Fail-safe solution... */
      }
    }
    else if (type == BUT_GET_TIP) {
      if (but->tip_func) {
        tmp = but->tip_func(C, but->tip_arg, but->tip);
      }
      else if (but->tip && but->tip[0]) {
        tmp = BLI_strdup(but->tip);
      }
      else {
        type = BUT_GET_RNA_TIP; /* Fail-safe solution... */
      }
    }

    if (type == BUT_GET_RNAPROP_IDENTIFIER) {
      if (but->rnaprop) {
        tmp = BLI_strdup(RNA_property_identifier(but->rnaprop));
      }
    }
    else if (type == BUT_GET_RNASTRUCT_IDENTIFIER) {
      if (but->rnaprop && but->rnapoin.data) {
        tmp = BLI_strdup(RNA_struct_identifier(but->rnapoin.type));
      }
      else if (but->optype) {
        tmp = BLI_strdup(but->optype->idname);
      }
      else if (ELEM(but->type, UI_BTYPE_MENU, UI_BTYPE_PULLDOWN)) {
        MenuType *mt = UI_but_menutype_get(but);
        if (mt) {
          tmp = BLI_strdup(mt->idname);
        }
      }
      else if (but->type == UI_BTYPE_POPOVER) {
        PanelType *pt = UI_but_paneltype_get(but);
        if (pt) {
          tmp = BLI_strdup(pt->idname);
        }
      }
    }
    else if (ELEM(type, BUT_GET_RNA_LABEL, BUT_GET_RNA_TIP)) {
      if (but->rnaprop) {
        if (type == BUT_GET_RNA_LABEL) {
          tmp = BLI_strdup(RNA_property_ui_name(but->rnaprop));
        }
        else {
          const char *t = RNA_property_ui_description(but->rnaprop);
          if (t && t[0]) {
            tmp = BLI_strdup(t);
          }
        }
      }
      else if (but->optype) {
        if (type == BUT_GET_RNA_LABEL) {
          tmp = BLI_strdup(WM_operatortype_name(but->optype, but->opptr));
        }
        else {
          tmp = WM_operatortype_description(C, but->optype, but->opptr);
        }
      }
      else if (ELEM(but->type, UI_BTYPE_MENU, UI_BTYPE_PULLDOWN, UI_BTYPE_POPOVER)) {
        {
          MenuType *mt = UI_but_menutype_get(but);
          if (mt) {
            if (type == BUT_GET_RNA_LABEL) {
              tmp = BLI_strdup(mt->label);
            }
            else {
              /* Not all menus are from Python. */
              if (mt->rna_ext.srna) {
                const char *t = RNA_struct_ui_description(mt->rna_ext.srna);
                if (t && t[0]) {
                  tmp = BLI_strdup(t);
                }
              }
            }
          }
        }

        if (tmp == nullptr) {
          wmOperatorType *ot = UI_but_operatortype_get_from_enum_menu(but, nullptr);
          if (ot) {
            if (type == BUT_GET_RNA_LABEL) {
              tmp = BLI_strdup(WM_operatortype_name(ot, nullptr));
            }
            else {
              tmp = WM_operatortype_description(C, ot, nullptr);
            }
          }
        }

        if (tmp == nullptr) {
          PanelType *pt = UI_but_paneltype_get(but);
          if (pt) {
            if (type == BUT_GET_RNA_LABEL) {
              tmp = BLI_strdup(pt->label);
            }
            else {
              /* Not all panels are from Python. */
              if (pt->rna_ext.srna) {
                /* Panels don't yet have descriptions, this may be added. */
              }
            }
          }
        }
      }
    }
    else if (type == BUT_GET_RNA_LABEL_CONTEXT) {
      const char *_tmp = BLT_I18NCONTEXT_DEFAULT;
      if (but->rnaprop) {
        _tmp = RNA_property_translation_context(but->rnaprop);
      }
      else if (but->optype) {
        _tmp = RNA_struct_translation_context(but->optype->srna);
      }
      else if (ELEM(but->type, UI_BTYPE_MENU, UI_BTYPE_PULLDOWN)) {
        MenuType *mt = UI_but_menutype_get(but);
        if (mt) {
          _tmp = RNA_struct_translation_context(mt->rna_ext.srna);
        }
      }
      if (BLT_is_default_context(_tmp)) {
        _tmp = BLT_I18NCONTEXT_DEFAULT_BPYRNA;
      }
      tmp = BLI_strdup(_tmp);
    }
    else if (ELEM(type, BUT_GET_RNAENUM_IDENTIFIER, BUT_GET_RNAENUM_LABEL, BUT_GET_RNAENUM_TIP)) {
      PointerRNA *ptr = nullptr;
      PropertyRNA *prop = nullptr;
      int value = 0;

      /* get the enum property... */
      if (but->rnaprop && RNA_property_type(but->rnaprop) == PROP_ENUM) {
        /* enum property */
        ptr = &but->rnapoin;
        prop = but->rnaprop;
        value = (ELEM(but->type, UI_BTYPE_ROW, UI_BTYPE_TAB)) ? (int)but->hardmax :
                                                                (int)ui_but_value_get(but);
      }
      else if (but->optype) {
        PointerRNA *opptr = UI_but_operator_ptr_get(but);
        wmOperatorType *ot = but->optype;

        /* So the context is passed to `itemf` functions. */
        WM_operator_properties_sanitize(opptr, false);

        /* if the default property of the operator is enum and it is set,
         * fetch the tooltip of the selected value so that "Snap" and "Mirror"
         * operator menus in the Anim Editors will show tooltips for the different
         * operations instead of the meaningless generic operator tooltip
         */
        if (ot->prop && RNA_property_type(ot->prop) == PROP_ENUM) {
          if (RNA_struct_contains_property(opptr, ot->prop)) {
            ptr = opptr;
            prop = ot->prop;
            value = RNA_property_enum_get(opptr, ot->prop);
          }
        }
      }

      /* get strings from matching enum item */
      if (ptr && prop) {
        if (!item) {
          int i;

          RNA_property_enum_items_gettexted(C, ptr, prop, &items, &totitems, &free_items);
          for (i = 0, item = items; i < totitems; i++, item++) {
            if (item->identifier[0] && item->value == value) {
              break;
            }
          }
        }
        if (item && item->identifier) {
          if (type == BUT_GET_RNAENUM_IDENTIFIER) {
            tmp = BLI_strdup(item->identifier);
          }
          else if (type == BUT_GET_RNAENUM_LABEL) {
            tmp = BLI_strdup(item->name);
          }
          else if (item->description && item->description[0]) {
            tmp = BLI_strdup(item->description);
          }
        }
      }
    }
    else if (type == BUT_GET_OP_KEYMAP) {
      if (!ui_block_is_menu(but->block)) {
        char buf[128];
        if (ui_but_event_operator_string(C, but, buf, sizeof(buf))) {
          tmp = BLI_strdup(buf);
        }
      }
    }
    else if (type == BUT_GET_PROP_KEYMAP) {
      /* for properties that are bound to one of the context cycle, etc. keys... */
      char buf[128];
      if (ui_but_event_property_operator_string(C, but, buf, sizeof(buf))) {
        tmp = BLI_strdup(buf);
      }
    }

    si->strinfo = tmp;
  }
  va_end(args);

  if (free_items && items) {
    MEM_freeN((void *)items);
  }
}

void UI_but_extra_icon_string_info_get(struct bContext *C, uiButExtraOpIcon *extra_icon, ...)
{
  va_list args;
  uiStringInfo *si;

  wmOperatorType *optype = UI_but_extra_operator_icon_optype_get(extra_icon);
  PointerRNA *opptr = UI_but_extra_operator_icon_opptr_get(extra_icon);

  va_start(args, extra_icon);
  while ((si = (uiStringInfo *)va_arg(args, void *))) {
    char *tmp = nullptr;

    switch (si->type) {
      case BUT_GET_LABEL:
        tmp = BLI_strdup(WM_operatortype_name(optype, opptr));
        break;
      case BUT_GET_TIP:
        tmp = WM_operatortype_description(C, optype, opptr);
        break;
      case BUT_GET_OP_KEYMAP: {
        char buf[128];
        if (ui_but_extra_icon_event_operator_string(C, extra_icon, buf, sizeof(buf))) {
          tmp = BLI_strdup(buf);
        }
      }
        /* Other types not supported. The caller should expect that outcome, no need to message or
         * assert here. */
      default:
        break;
    }

    si->strinfo = tmp;
  }
  va_end(args);
}

/* Program Init/Exit */

void UI_init(void)
{
  ui_resources_init();
}

void UI_init_userdef(void)
{
  /* Initialize UI variables from values set in the preferences. */
  uiStyleInit();
}

void UI_reinit_font(void)
{
  uiStyleInit();
}

void UI_exit(void)
{
  ui_resources_free();
  ui_but_clipboard_free();
}

void UI_interface_tag_script_reload(void)
{
  ui_interface_tag_script_reload_queries();
}<|MERGE_RESOLUTION|>--- conflicted
+++ resolved
@@ -4014,15 +4014,13 @@
       alloc_size = sizeof(uiButTreeRow);
       alloc_str = "uiButTreeRow";
       break;
-<<<<<<< HEAD
+    case UI_BTYPE_HOTKEY_EVENT:
+      alloc_size = sizeof(uiButHotkeyEvent);
+      alloc_str = "uiButHotkeyEvent";
+      break;
     case UI_BTYPE_GRID_TILE:
       alloc_size = sizeof(uiButGridTile);
       alloc_str = "uiButGridTile";
-=======
-    case UI_BTYPE_HOTKEY_EVENT:
-      alloc_size = sizeof(uiButHotkeyEvent);
-      alloc_str = "uiButHotkeyEvent";
->>>>>>> 47dbdf8d
       break;
     default:
       alloc_size = sizeof(uiBut);
