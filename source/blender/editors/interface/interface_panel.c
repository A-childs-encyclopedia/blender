--- conflicted
+++ resolved
@@ -831,7 +831,6 @@
   return search_filter_matches;
 }
 
-<<<<<<< HEAD
 /**
  * Returns whether a panel is currently active (displayed).
  */
@@ -840,14 +839,7 @@
   return panel->runtime_flag & PNL_ACTIVE;
 }
 
-/**
- * Uses the panel's search filter flag to set its expansion,
- * activating animation if it was closed or opened.
- */
-void UI_panel_set_expansion_from_seach_filter(const bContext *C, Panel *panel)
-=======
 static void panel_set_expansion_from_seach_filter_recursive(const bContext *C, Panel *panel)
->>>>>>> 055d3fbe
 {
   short start_flag = panel->flag;
   SET_FLAG_FROM_TEST(panel->flag, !UI_panel_matches_search_filter(panel), PNL_CLOSED);
