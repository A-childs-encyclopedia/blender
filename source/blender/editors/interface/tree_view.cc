--- conflicted
+++ resolved
@@ -68,11 +68,7 @@
   foreach_item_recursive(iter_fn, options);
 }
 
-<<<<<<< HEAD
-bool AbstractTreeView::listen(const wmNotifier &) const
-=======
 bool AbstractTreeView::listen(const wmNotifier & /*notifier*/) const
->>>>>>> 4ffee9a4
 {
   /* Nothing by default. */
   return false;
