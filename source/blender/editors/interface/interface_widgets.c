--- conflicted
+++ resolved
@@ -911,16 +911,7 @@
   float sizex, sizey;
   int i1 = 0, i2 = 1;
 
-<<<<<<< HEAD
-  if (ELEM(where, 'r', 'l')) {
-    minsize = BLI_rcti_size_y(rect);
-  }
-  else {
-    minsize = BLI_rcti_size_x(rect);
-  }
-=======
   float minsize = ELEM(where, 'r', 'l') ? BLI_rcti_size_y(rect) : BLI_rcti_size_x(rect);
->>>>>>> 29fb12da
 
   /* center position and size */
   float centx = (float)rect->xmin + 0.4f * minsize;
