/*
 * ***** BEGIN GPL LICENSE BLOCK *****
 *
 * This program is free software; you can redistribute it and/or
 * modify it under the terms of the GNU General Public License
 * as published by the Free Software Foundation; either version 2
 * of the License, or (at your option) any later version. 
 *
 * This program is distributed in the hope that it will be useful,
 * but WITHOUT ANY WARRANTY; without even the implied warranty of
 * MERCHANTABILITY or FITNESS FOR A PARTICULAR PURPOSE.  See the
 * GNU General Public License for more details.
 *
 * You should have received a copy of the GNU General Public License
 * along with this program; if not, write to the Free Software Foundation,
 * Inc., 51 Franklin Street, Fifth Floor, Boston, MA 02110-1301, USA.
 *
 * The Original Code is Copyright (C) 2009 Blender Foundation.
 * All rights reserved.
 * 
 * Contributor(s): Blender Foundation
 *
 * ***** END GPL LICENSE BLOCK *****
 */

/** \file blender/editors/interface/interface_widgets.c
 *  \ingroup edinterface
 */

#include <limits.h>
#include <stdlib.h>
#include <string.h>
#include <assert.h>

#include "DNA_brush_types.h"
#include "DNA_screen_types.h"
#include "DNA_userdef_types.h"

#include "BLI_math.h"
#include "BLI_rect.h"
#include "BLI_string.h"
#include "BLI_string_utf8.h"
#include "BLI_utildefines.h"

#include "BKE_context.h"
#include "BKE_curve.h"

#include "RNA_access.h"

#include "BLF_api.h"

#include "UI_interface.h"
#include "UI_interface_icons.h"

#include "interface_intern.h"

#include "GPU_basic_shader.h"
#include "GPU_batch.h"
#include "GPU_immediate.h"
#include "GPU_immediate_util.h"
#include "GPU_matrix.h"

#ifdef WITH_INPUT_IME
#  include "WM_types.h"
#endif

/* icons are 80% of height of button (16 pixels inside 20 height) */
#define ICON_SIZE_FROM_BUTRECT(rect) (0.8f * BLI_rcti_size_y(rect))

/* Button state argument shares bits with 'uiBut.flag'.
 * reuse flags that aren't needed for drawing to avoid collision. */
enum {
	/* Show that holding the button opens a menu. */
	UI_STATE_HOLD_ACTION = UI_BUT_UPDATE_DELAY,
	UI_STATE_TEXT_INPUT  = UI_BUT_UNDO,

	UI_STATE_FLAGS_ALL = (UI_STATE_HOLD_ACTION | UI_STATE_TEXT_INPUT),
};
/* Prevent accidental use. */
#define UI_BUT_UPDATE_DELAY ((void)0)
#define UI_BUT_UNDO ((void)0)


/* ************** widget base functions ************** */
/**
 * - in: roundbox codes for corner types and radius
 * - return: array of `[size][2][x, y]` points, the edges of the roundbox, + UV coords
 *
 * - draw black box with alpha 0 on exact button boundbox
 * - for every AA step:
 *    - draw the inner part for a round filled box, with color blend codes or texture coords
 *    - draw outline in outline color
 *    - draw outer part, bottom half, extruded 1 pixel to bottom, for emboss shadow
 *    - draw extra decorations
 * - draw background color box with alpha 1 on exact button boundbox
 */

/* fill this struct with polygon info to draw AA'ed */
/* it has outline, back, and two optional tria meshes */

typedef struct uiWidgetTrias {
	unsigned int tot;
	int type;
	float size, center[2];
	
	float vec[16][2];
	const unsigned int (*index)[3];
	
} uiWidgetTrias;

/* max as used by round_box__edges */
/* Make sure to change widget_base_vert.glsl accordingly. */
#define WIDGET_CURVE_RESOLU 9
#define WIDGET_SIZE_MAX (WIDGET_CURVE_RESOLU * 4)

typedef struct uiWidgetBase {
	/* TODO remove these completely */
	int totvert, halfwayvert;
	float outer_v[WIDGET_SIZE_MAX][2];
	float inner_v[WIDGET_SIZE_MAX][2];
	float inner_uv[WIDGET_SIZE_MAX][2];
	
	bool draw_inner, draw_outline, draw_emboss;
	
	uiWidgetTrias tria1;
	uiWidgetTrias tria2;

	/* Widget shader parameters, must match the shader layout. */
	uiWidgetBaseParameters uniform_params;
} uiWidgetBase;

/** uiWidgetType: for time being only for visual appearance,
 * later, a handling callback can be added too 
 */
typedef struct uiWidgetType {
	
	/* pointer to theme color definition */
	uiWidgetColors *wcol_theme;
	uiWidgetStateColors *wcol_state;
	
	/* converted colors for state */
	uiWidgetColors wcol;
	
	void (*state)(struct uiWidgetType *, int state);
	void (*draw)(uiWidgetColors *, rcti *, int state, int roundboxalign);
	void (*custom)(uiBut *, uiWidgetColors *, rcti *, int state, int roundboxalign);
	void (*text)(uiFontStyle *, uiWidgetColors *, uiBut *, rcti *);
	
} uiWidgetType;


/* *********************** draw data ************************** */

static const float cornervec[WIDGET_CURVE_RESOLU][2] = {
	{0.0, 0.0}, {0.195, 0.02}, {0.383, 0.067},
	{0.55, 0.169}, {0.707, 0.293}, {0.831, 0.45},
	{0.924, 0.617}, {0.98, 0.805}, {1.0, 1.0}
};

#define WIDGET_AA_JITTER 8
static const float jit[WIDGET_AA_JITTER][2] = {
	{ 0.468813, -0.481430}, {-0.155755, -0.352820},
	{ 0.219306, -0.238501}, {-0.393286, -0.110949},
	{-0.024699,  0.013908}, { 0.343805,  0.147431},
	{-0.272855,  0.269918}, { 0.095909,  0.388710}
};

/* -------------------------------------------------------------------- */
/** \name Shape Preset Data
 * \{ */

static const float g_shape_preset_number_arrow_vert[3][2] = {
	{-0.352077, 0.532607}, {-0.352077, -0.549313}, {0.330000, -0.008353}
};
static const uint g_shape_preset_number_arrow_face[1][3] = {
	{0, 1, 2}
};

static const float g_shape_preset_scroll_circle_vert[16][2] = {
	{0.382684, 0.923879}, {0.000001, 1.000000}, {-0.382683, 0.923880}, {-0.707107, 0.707107},
	{-0.923879, 0.382684}, {-1.000000, 0.000000}, {-0.923880, -0.382684}, {-0.707107, -0.707107},
	{-0.382683, -0.923880}, {0.000000, -1.000000}, {0.382684, -0.923880}, {0.707107, -0.707107},
	{0.923880, -0.382684}, {1.000000, -0.000000}, {0.923880, 0.382683}, {0.707107, 0.707107}
};
static const uint g_shape_preset_scroll_circle_face[14][3] = {
	{0, 1, 2}, {2, 0, 3}, {3, 0, 15}, {3, 15, 4}, {4, 15, 14}, {4, 14, 5}, {5, 14, 13}, {5, 13, 6},
	{6, 13, 12}, {6, 12, 7}, {7, 12, 11}, {7, 11, 8}, {8, 11, 10}, {8, 10, 9}
};

static const float g_shape_preset_menu_arrow_vert[6][2] = {
	{-0.33, 0.16}, {0.33, 0.16}, {0, 0.82},
	{0, -0.82}, {-0.33, -0.16}, {0.33, -0.16}
};
static const uint g_shape_preset_menu_arrow_face[2][3] = {{2, 0, 1}, {3, 5, 4}};

static const float g_shape_preset_checkmark_vert[6][2] = {
	{-0.578579, 0.253369},  {-0.392773, 0.412794},  {-0.004241, -0.328551},
	{-0.003001, 0.034320},  {1.055313, 0.864744},   {0.866408, 1.026895}
};

static const uint g_shape_preset_checkmark_face[4][3] = {
	{3, 2, 4}, {3, 4, 5}, {1, 0, 3}, {0, 2, 3}
};

#define OY -0.2 
#define SC 0.35
static const float g_shape_preset_hold_action_vert[6][2] = {
	{-0.5 + SC, 1.0 + OY},  {0.5, 1.0 + OY},  {0.5, 0.0 + OY + SC},
};
static const uint g_shape_preset_hold_action_face[2][3] = {{2, 0, 1}, {3, 5, 4}};
#undef OY
#undef SC

/** \} */

/* **************** Batch creations ****************** */
/**
 * In order to speed up UI drawing we create some batches that are then
 * modified by specialized shaders to draw certain elements really fast.
 * TODO: find a better place. Maybe it's own file?
 **/

/* offset in triavec[] in shader per type */
static const int tria_ofs[ROUNDBOX_TRIA_MAX] = {0, 0, 6, 22, 28};
static const int tria_vcount[ROUNDBOX_TRIA_MAX] = {0, 3, 16, 3, 6};

static struct {
	Gwn_Batch *roundbox_widget[ROUNDBOX_TRIA_MAX];

	Gwn_Batch *roundbox_simple;
	Gwn_Batch *roundbox_simple_aa;
	Gwn_Batch *roundbox_simple_outline;
	Gwn_Batch *roundbox_shadow;

	Gwn_VertFormat format;
	uint vflag_id;
} g_ui_batch_cache = {{0}};

static Gwn_VertFormat *vflag_format(void)
{
	if (g_ui_batch_cache.format.attrib_ct == 0) {
		Gwn_VertFormat *format = &g_ui_batch_cache.format;
		g_ui_batch_cache.vflag_id = GWN_vertformat_attr_add(format, "vflag", GWN_COMP_U32, 1, GWN_FETCH_INT);
	}
	return &g_ui_batch_cache.format;
}

#define INNER 0
#define OUTLINE 1
#define EMBOSS 2
#define NO_AA WIDGET_AA_JITTER

static void set_roundbox_vertex_data(
        Gwn_VertBufRaw *vflag_step, uint32_t d)
{
	uint32_t *data = GWN_vertbuf_raw_step(vflag_step);
	*data = d;
}

static uint32_t set_roundbox_vertex(
        Gwn_VertBufRaw *vflag_step,
        int corner_id, int corner_v, int jit_v, bool inner, bool emboss, int color)
{
	uint32_t *data = GWN_vertbuf_raw_step(vflag_step);
	*data  = corner_id;
	*data |= corner_v << 2;
	*data |= jit_v << 6;
	*data |= color << 12;
	*data |= (inner) ? (1 << 10) : 0; /* is inner vert */
	*data |= (emboss) ? (1 << 11) : 0; /* is emboss vert */
	return *data;
}

static uint32_t set_tria_vertex(
        Gwn_VertBufRaw *vflag_step,
        int tria_type, int tria_v, int tria_id, int jit_v)
{
	uint32_t *data = GWN_vertbuf_raw_step(vflag_step);
	if (ELEM(tria_type, ROUNDBOX_TRIA_ARROWS, ROUNDBOX_TRIA_MENU)) {
		tria_v += tria_id * 3;
	}
	*data  = tria_ofs[tria_type] + tria_v;
	*data |= jit_v << 6;
	*data |= (tria_id == 0) ? (1 << 10) : 0; /* is first tria */
	*data |= 1 << 14; /* is tria vert */
	return *data;
}

static void roundbox_batch_add_tria(Gwn_VertBufRaw *vflag_step, int tria, uint32_t last_data)
{
	const int tria_num = (tria == ROUNDBOX_TRIA_CHECK) ? 1 : 2;
	/* for each tria */
	for (int t = 0; t < tria_num; ++t) {
		for (int j = 0; j < WIDGET_AA_JITTER; j++) {
			/* restart */
			set_roundbox_vertex_data(vflag_step, last_data);
			set_tria_vertex(vflag_step, tria, 0, t, j);
			for (int v = 0; v < tria_vcount[tria]; v++) {
				last_data = set_tria_vertex(vflag_step, tria, v, t, j);
			}
		}
	}
}

Gwn_Batch *ui_batch_roundbox_widget_get(int tria)
{
	if (g_ui_batch_cache.roundbox_widget[tria] == NULL) {
		uint32_t last_data;
		Gwn_VertBufRaw vflag_step;
		Gwn_VertBuf *vbo = GWN_vertbuf_create_with_format(vflag_format());
		int vcount = WIDGET_SIZE_MAX; /* inner */
		vcount += 2; /* restart */
		vcount += ((WIDGET_SIZE_MAX + 1) * 2) * WIDGET_AA_JITTER; /* outline (edges) */
		vcount += 2; /* restart */
		vcount += ((WIDGET_CURVE_RESOLU * 2) * 2) * WIDGET_AA_JITTER; /* emboss */
		if (tria) {
			vcount += (tria_vcount[tria] + 2) * WIDGET_AA_JITTER; /* tria1 */
			if (tria != ROUNDBOX_TRIA_CHECK) {
				vcount += (tria_vcount[tria] + 2) * WIDGET_AA_JITTER; /* tria2 */
			}
		}
		GWN_vertbuf_data_alloc(vbo, vcount);
		GWN_vertbuf_attr_get_raw_data(vbo, g_ui_batch_cache.vflag_id, &vflag_step);
		/* Inner */
		for (int c1 = 0, c2 = 3; c1 < 2; c1++, c2--) {
			for (int a1 = 0, a2 = WIDGET_CURVE_RESOLU -1; a2 >= 0; a1++, a2--) {
				last_data = set_roundbox_vertex(&vflag_step, c1, a1, NO_AA, true, false, INNER);
				last_data = set_roundbox_vertex(&vflag_step, c2, a2, NO_AA, true, false, INNER);
			}
		}
		/* restart */
		set_roundbox_vertex_data(&vflag_step, last_data);
		set_roundbox_vertex(&vflag_step, 0, 0, 0, true, false, OUTLINE);
		/* Outlines */
		for (int j = 0; j < WIDGET_AA_JITTER; j++) {
			for (int c = 0; c < 4; c++) {
				for (int a = 0; a < WIDGET_CURVE_RESOLU; a++) {
					set_roundbox_vertex(&vflag_step, c, a, j, true, false, OUTLINE);
					set_roundbox_vertex(&vflag_step, c, a, j, false, false, OUTLINE);
				}
			}
			/* Close the loop. */
			set_roundbox_vertex(&vflag_step, 0, 0, j, true, false, OUTLINE);
			last_data = set_roundbox_vertex(&vflag_step, 0, 0, j, false, false, OUTLINE);
		}
		/* restart */
		set_roundbox_vertex_data(&vflag_step, last_data);
		set_roundbox_vertex(&vflag_step, 0, 0, 0, false, false, EMBOSS);
		/* Emboss */
		bool rev = false; /* go back and forth : avoid degenerate triangle (but beware of backface cull) */
		for (int j = 0; j < WIDGET_AA_JITTER; j++, rev = !rev) {
			for (int c = (rev) ? 1 : 0; (rev) ? c >= 0 : c < 2; (rev) ? c-- : c++) {
				int sta = (rev) ? WIDGET_CURVE_RESOLU - 1 : 0;
				int end = WIDGET_CURVE_RESOLU;
				for (int a = sta; (rev) ? a >= 0 : a < end; (rev) ? a-- : a++) {
					set_roundbox_vertex(&vflag_step, c, a, j, false, false, EMBOSS);
					last_data = set_roundbox_vertex(&vflag_step, c, a, j, false, true, EMBOSS);
				}
			}
		}
		if (tria) {
			roundbox_batch_add_tria(&vflag_step, tria, last_data);
		}
		g_ui_batch_cache.roundbox_widget[tria] = GWN_batch_create_ex(GWN_PRIM_TRI_STRIP, vbo, NULL, GWN_BATCH_OWNS_VBO);
		gpu_batch_presets_register(g_ui_batch_cache.roundbox_widget[tria]);
	}
	return g_ui_batch_cache.roundbox_widget[tria];
}

Gwn_Batch *ui_batch_roundbox_get(bool filled, bool antialiased)
{
	Gwn_Batch **batch = NULL;

	if (filled) {
		if (antialiased)
			batch = &g_ui_batch_cache.roundbox_simple_aa;
		else
			batch = &g_ui_batch_cache.roundbox_simple;
	}
	else {
		if (antialiased)
			BLI_assert(0); /* Use GL_LINE_SMOOTH instead!!: */
		else
			batch = &g_ui_batch_cache.roundbox_simple_outline;
	}

	if (*batch == NULL) {
		uint32_t last_data;
		Gwn_VertBufRaw vflag_step;
		Gwn_VertBuf *vbo = GWN_vertbuf_create_with_format(vflag_format());
		int vcount = WIDGET_SIZE_MAX;
		vcount += (filled) ? 2 : 0;
		vcount *= (antialiased) ? WIDGET_AA_JITTER : 1;
		GWN_vertbuf_data_alloc(vbo, vcount);
		GWN_vertbuf_attr_get_raw_data(vbo, g_ui_batch_cache.vflag_id, &vflag_step);

		if (filled) {
			for (int j = 0; j < WIDGET_AA_JITTER; j++) {
				if (!antialiased) {
					j = NO_AA;
				}
				/* restart */
				set_roundbox_vertex(&vflag_step, 0, 0, j, true, false, INNER);
				for (int c1 = 0, c2 = 3; c1 < 2; c1++, c2--) {
					for (int a1 = 0, a2 = WIDGET_CURVE_RESOLU -1; a2 >= 0; a1++, a2--) {
						last_data = set_roundbox_vertex(&vflag_step, c1, a1, j, true, false, INNER);
						last_data = set_roundbox_vertex(&vflag_step, c2, a2, j, true, false, INNER);
					}
				}
				/* restart */
				set_roundbox_vertex_data(&vflag_step, last_data);
				if (!antialiased) {
					break;
				}
			}
			*batch = GWN_batch_create_ex(GWN_PRIM_TRI_STRIP, vbo, NULL, GWN_BATCH_OWNS_VBO);
		}
		else {
			for (int j = 0; j < WIDGET_AA_JITTER; j++) {
				if (!antialiased) {
					j = NO_AA;
				}
				for (int c = 0; c < 4; c++) {
					for (int a = 0; a < WIDGET_CURVE_RESOLU; a++) {
						set_roundbox_vertex(&vflag_step, c, a, j, true, false, INNER);
					}
				}
				if (!antialiased) {
					break;
				}
			}
			*batch = GWN_batch_create_ex(GWN_PRIM_LINE_LOOP, vbo, NULL, GWN_BATCH_OWNS_VBO);
		}

		gpu_batch_presets_register(*batch);
	}
	return *batch;
}

Gwn_Batch *ui_batch_roundbox_shadow_get(void)
{
	if (g_ui_batch_cache.roundbox_shadow == NULL) {
		uint32_t last_data;
		Gwn_VertBufRaw vflag_step;
		Gwn_VertBuf *vbo = GWN_vertbuf_create_with_format(vflag_format());
		int vcount = (WIDGET_SIZE_MAX + 1) * 2 + 2 + WIDGET_SIZE_MAX;
		GWN_vertbuf_data_alloc(vbo, vcount);
		GWN_vertbuf_attr_get_raw_data(vbo, g_ui_batch_cache.vflag_id, &vflag_step);

		for (int c = 0; c < 4; c++) {
			for (int a = 0; a < WIDGET_CURVE_RESOLU; a++) {
				set_roundbox_vertex(&vflag_step, c, a, NO_AA, true, false, INNER);
				set_roundbox_vertex(&vflag_step, c, a, NO_AA, false, false, INNER);
			}
		}
		/* close loop */
		last_data = set_roundbox_vertex(&vflag_step, 0, 0, NO_AA, true, false, INNER);
		last_data = set_roundbox_vertex(&vflag_step, 0, 0, NO_AA, false, false, INNER);
		/* restart */
		set_roundbox_vertex_data(&vflag_step, last_data);
		set_roundbox_vertex(&vflag_step, 0, 0, NO_AA, true, false, INNER);
		/* filled */
		for (int c1 = 0, c2 = 3; c1 < 2; c1++, c2--) {
			for (int a1 = 0, a2 = WIDGET_CURVE_RESOLU -1; a2 >= 0; a1++, a2--) {
				set_roundbox_vertex(&vflag_step, c1, a1, NO_AA, true, false, INNER);
				set_roundbox_vertex(&vflag_step, c2, a2, NO_AA, true, false, INNER);
			}
		}
		g_ui_batch_cache.roundbox_shadow = GWN_batch_create_ex(GWN_PRIM_TRI_STRIP, vbo, NULL, GWN_BATCH_OWNS_VBO);
		gpu_batch_presets_register(g_ui_batch_cache.roundbox_shadow);
	}
	return g_ui_batch_cache.roundbox_shadow;
}

#undef INNER
#undef OUTLINE
#undef EMBOSS
#undef NO_AA

/* ************************************************* */

void ui_draw_anti_tria(float x1, float y1, float x2, float y2, float x3, float y3,
                       const float color[4])
{
	float tri_arr[3][2] = {{x1, y1}, {x2, y2}, {x3, y3}};
	float draw_color[4];

	copy_v4_v4(draw_color, color);
	draw_color[3] *= 0.125f;

	glEnable(GL_BLEND);

	unsigned int pos = GWN_vertformat_attr_add(immVertexFormat(), "pos", GWN_COMP_F32, 2, GWN_FETCH_FLOAT);
	immBindBuiltinProgram(GPU_SHADER_2D_UNIFORM_COLOR);

	immUniformColor4fv(draw_color);
	immBegin(GWN_PRIM_TRIS, 3 * WIDGET_AA_JITTER);

	/* for each AA step */
	for (int j = 0; j < WIDGET_AA_JITTER; j++) {
		immVertex2f(pos, tri_arr[0][0] + jit[j][0], tri_arr[0][1] + jit[j][1]);
		immVertex2f(pos, tri_arr[1][0] + jit[j][0], tri_arr[1][1] + jit[j][1]);
		immVertex2f(pos, tri_arr[2][0] + jit[j][0], tri_arr[2][1] + jit[j][1]);
	}

	immEnd();

	immUnbindProgram();

	glDisable(GL_BLEND);
}

static void widget_init(uiWidgetBase *wtb)
{
	wtb->totvert = wtb->halfwayvert = 0;
	wtb->tria1.tot = 0;
	wtb->tria2.tot = 0;
	wtb->tria1.type = ROUNDBOX_TRIA_NONE;
	wtb->tria1.size = 0;
	wtb->tria2.size = 0;

	wtb->draw_inner = true;
	wtb->draw_outline = true;
	wtb->draw_emboss = true;

	wtb->uniform_params.shade_dir = 1.0f;
}

/* helper call, makes shadow rect, with 'sun' above menu, so only shadow to left/right/bottom */
/* return tot */
static int round_box_shadow_edges(float (*vert)[2], const rcti *rect, float rad, int roundboxalign, float step)
{
	float vec[WIDGET_CURVE_RESOLU][2];
	float minx, miny, maxx, maxy;
	int a, tot = 0;
	
	rad += step;
	
	if (2.0f * rad > BLI_rcti_size_y(rect))
		rad = 0.5f * BLI_rcti_size_y(rect);

	minx = rect->xmin - step;
	miny = rect->ymin - step;
	maxx = rect->xmax + step;
	maxy = rect->ymax + step;
	
	/* mult */
	for (a = 0; a < WIDGET_CURVE_RESOLU; a++) {
		vec[a][0] = rad * cornervec[a][0];
		vec[a][1] = rad * cornervec[a][1];
	}
	
	/* start with left-top, anti clockwise */
	if (roundboxalign & UI_CNR_TOP_LEFT) {
		for (a = 0; a < WIDGET_CURVE_RESOLU; a++, tot++) {
			vert[tot][0] = minx + rad - vec[a][0];
			vert[tot][1] = maxy - vec[a][1];
		}
	}
	else {
		for (a = 0; a < WIDGET_CURVE_RESOLU; a++, tot++) {
			vert[tot][0] = minx;
			vert[tot][1] = maxy;
		}
	}
	
	if (roundboxalign & UI_CNR_BOTTOM_LEFT) {
		for (a = 0; a < WIDGET_CURVE_RESOLU; a++, tot++) {
			vert[tot][0] = minx + vec[a][1];
			vert[tot][1] = miny + rad - vec[a][0];
		}
	}
	else {
		for (a = 0; a < WIDGET_CURVE_RESOLU; a++, tot++) {
			vert[tot][0] = minx;
			vert[tot][1] = miny;
		}
	}
	
	if (roundboxalign & UI_CNR_BOTTOM_RIGHT) {
		for (a = 0; a < WIDGET_CURVE_RESOLU; a++, tot++) {
			vert[tot][0] = maxx - rad + vec[a][0];
			vert[tot][1] = miny + vec[a][1];
		}
	}
	else {
		for (a = 0; a < WIDGET_CURVE_RESOLU; a++, tot++) {
			vert[tot][0] = maxx;
			vert[tot][1] = miny;
		}
	}
	
	if (roundboxalign & UI_CNR_TOP_RIGHT) {
		for (a = 0; a < WIDGET_CURVE_RESOLU; a++, tot++) {
			vert[tot][0] = maxx - vec[a][1];
			vert[tot][1] = maxy - rad + vec[a][0];
		}
	}
	else {
		for (a = 0; a < WIDGET_CURVE_RESOLU; a++, tot++) {
			vert[tot][0] = maxx;
			vert[tot][1] = maxy;
		}
	}
	return tot;
}

/* this call has 1 extra arg to allow mask outline */
static void round_box__edges(uiWidgetBase *wt, int roundboxalign, const rcti *rect, float rad, float radi)
{
	float vec[WIDGET_CURVE_RESOLU][2], veci[WIDGET_CURVE_RESOLU][2];
	float minx = rect->xmin, miny = rect->ymin, maxx = rect->xmax, maxy = rect->ymax;
	float minxi = minx + U.pixelsize; /* boundbox inner */
	float maxxi = maxx - U.pixelsize;
	float minyi = miny + U.pixelsize;
	float maxyi = maxy - U.pixelsize;
	float facxi = (maxxi != minxi) ? 1.0f / (maxxi - minxi) : 0.0f; /* for uv, can divide by zero */
	float facyi = (maxyi != minyi) ? 1.0f / (maxyi - minyi) : 0.0f;
	int a, tot = 0, minsize;
	const int hnum = ((roundboxalign & (UI_CNR_TOP_LEFT | UI_CNR_TOP_RIGHT)) == (UI_CNR_TOP_LEFT | UI_CNR_TOP_RIGHT) ||
	                  (roundboxalign & (UI_CNR_BOTTOM_RIGHT | UI_CNR_BOTTOM_LEFT)) == (UI_CNR_BOTTOM_RIGHT | UI_CNR_BOTTOM_LEFT)) ? 1 : 2;
	const int vnum = ((roundboxalign & (UI_CNR_TOP_LEFT | UI_CNR_BOTTOM_LEFT)) == (UI_CNR_TOP_LEFT | UI_CNR_BOTTOM_LEFT) ||
	                  (roundboxalign & (UI_CNR_TOP_RIGHT | UI_CNR_BOTTOM_RIGHT)) == (UI_CNR_TOP_RIGHT | UI_CNR_BOTTOM_RIGHT)) ? 1 : 2;

	minsize = min_ii(BLI_rcti_size_x(rect) * hnum,
	                 BLI_rcti_size_y(rect) * vnum);
	
	if (2.0f * rad > minsize)
		rad = 0.5f * minsize;

	if (2.0f * (radi + 1.0f) > minsize)
		radi = 0.5f * minsize - U.pixelsize;

	wt->uniform_params.rad = rad;
	wt->uniform_params.radi = radi;
	wt->uniform_params.facxi = facxi;
	wt->uniform_params.facyi = facyi;
	wt->uniform_params.round_corners[0] = (roundboxalign & UI_CNR_BOTTOM_LEFT) ? 1.0f : 0.0f;
	wt->uniform_params.round_corners[1] = (roundboxalign & UI_CNR_BOTTOM_RIGHT) ? 1.0f : 0.0f;
	wt->uniform_params.round_corners[2] = (roundboxalign & UI_CNR_TOP_RIGHT) ? 1.0f : 0.0f;
	wt->uniform_params.round_corners[3] = (roundboxalign & UI_CNR_TOP_LEFT) ? 1.0f : 0.0f;
	BLI_rctf_rcti_copy(&wt->uniform_params.rect, rect);
	BLI_rctf_init(&wt->uniform_params.recti, minxi, maxxi, minyi, maxyi);

	/* mult */
	for (a = 0; a < WIDGET_CURVE_RESOLU; a++) {
		veci[a][0] = radi * cornervec[a][0];
		veci[a][1] = radi * cornervec[a][1];
		vec[a][0] = rad * cornervec[a][0];
		vec[a][1] = rad * cornervec[a][1];
	}
	
	/* corner left-bottom */
	if (roundboxalign & UI_CNR_BOTTOM_LEFT) {
		
		for (a = 0; a < WIDGET_CURVE_RESOLU; a++, tot++) {
			wt->inner_v[tot][0] = minxi + veci[a][1];
			wt->inner_v[tot][1] = minyi + radi - veci[a][0];
			
			wt->outer_v[tot][0] = minx + vec[a][1];
			wt->outer_v[tot][1] = miny + rad - vec[a][0];
			
			wt->inner_uv[tot][0] = facxi * (wt->inner_v[tot][0] - minxi);
			wt->inner_uv[tot][1] = facyi * (wt->inner_v[tot][1] - minyi);
		}
	}
	else {
		wt->inner_v[tot][0] = minxi;
		wt->inner_v[tot][1] = minyi;
		
		wt->outer_v[tot][0] = minx;
		wt->outer_v[tot][1] = miny;

		wt->inner_uv[tot][0] = 0.0f;
		wt->inner_uv[tot][1] = 0.0f;
		
		tot++;
	}
	
	/* corner right-bottom */
	if (roundboxalign & UI_CNR_BOTTOM_RIGHT) {
		
		for (a = 0; a < WIDGET_CURVE_RESOLU; a++, tot++) {
			wt->inner_v[tot][0] = maxxi - radi + veci[a][0];
			wt->inner_v[tot][1] = minyi + veci[a][1];
			
			wt->outer_v[tot][0] = maxx - rad + vec[a][0];
			wt->outer_v[tot][1] = miny + vec[a][1];
			
			wt->inner_uv[tot][0] = facxi * (wt->inner_v[tot][0] - minxi);
			wt->inner_uv[tot][1] = facyi * (wt->inner_v[tot][1] - minyi);
		}
	}
	else {
		wt->inner_v[tot][0] = maxxi;
		wt->inner_v[tot][1] = minyi;
		
		wt->outer_v[tot][0] = maxx;
		wt->outer_v[tot][1] = miny;

		wt->inner_uv[tot][0] = 1.0f;
		wt->inner_uv[tot][1] = 0.0f;
		
		tot++;
	}
	
	wt->halfwayvert = tot;
	
	/* corner right-top */
	if (roundboxalign & UI_CNR_TOP_RIGHT) {
		
		for (a = 0; a < WIDGET_CURVE_RESOLU; a++, tot++) {
			wt->inner_v[tot][0] = maxxi - veci[a][1];
			wt->inner_v[tot][1] = maxyi - radi + veci[a][0];
			
			wt->outer_v[tot][0] = maxx - vec[a][1];
			wt->outer_v[tot][1] = maxy - rad + vec[a][0];
			
			wt->inner_uv[tot][0] = facxi * (wt->inner_v[tot][0] - minxi);
			wt->inner_uv[tot][1] = facyi * (wt->inner_v[tot][1] - minyi);
		}
	}
	else {
		wt->inner_v[tot][0] = maxxi;
		wt->inner_v[tot][1] = maxyi;
		
		wt->outer_v[tot][0] = maxx;
		wt->outer_v[tot][1] = maxy;
		
		wt->inner_uv[tot][0] = 1.0f;
		wt->inner_uv[tot][1] = 1.0f;
		
		tot++;
	}
	
	/* corner left-top */
	if (roundboxalign & UI_CNR_TOP_LEFT) {
		
		for (a = 0; a < WIDGET_CURVE_RESOLU; a++, tot++) {
			wt->inner_v[tot][0] = minxi + radi - veci[a][0];
			wt->inner_v[tot][1] = maxyi - veci[a][1];
			
			wt->outer_v[tot][0] = minx + rad - vec[a][0];
			wt->outer_v[tot][1] = maxy - vec[a][1];
			
			wt->inner_uv[tot][0] = facxi * (wt->inner_v[tot][0] - minxi);
			wt->inner_uv[tot][1] = facyi * (wt->inner_v[tot][1] - minyi);
		}
		
	}
	else {
		
		wt->inner_v[tot][0] = minxi;
		wt->inner_v[tot][1] = maxyi;
		
		wt->outer_v[tot][0] = minx;
		wt->outer_v[tot][1] = maxy;
		
		wt->inner_uv[tot][0] = 0.0f;
		wt->inner_uv[tot][1] = 1.0f;
		
		tot++;
	}

	BLI_assert(tot <= WIDGET_SIZE_MAX);

	wt->totvert = tot;
}

static void round_box_edges(uiWidgetBase *wt, int roundboxalign, const rcti *rect, float rad)
{
	round_box__edges(wt, roundboxalign, rect, rad, rad - U.pixelsize);
}

/* -------------------------------------------------------------------- */
/** \name Shape Preset Mini API
 * \{ */

/* based on button rect, return scaled array of triangles */
static void shape_preset_init_trias_ex(
        uiWidgetTrias *tria, const rcti *rect, float triasize, char where,
        /* input data */
        const float verts[][2], const int verts_tot,
        const unsigned int tris[][3], const int tris_tot)
{
	float centx, centy, sizex, sizey, minsize;
	int a, i1 = 0, i2 = 1;

	minsize = min_ii(BLI_rcti_size_x(rect), BLI_rcti_size_y(rect));

	/* center position and size */
	centx = (float)rect->xmin + 0.4f * minsize;
	centy = (float)rect->ymin + 0.5f * minsize;
	tria->size = sizex = sizey = -0.5f * triasize * minsize;

	if (where == 'r') {
		centx = (float)rect->xmax - 0.4f * minsize;
		sizex = -sizex;
	}
	else if (where == 't') {
		centx = (float)rect->xmin + 0.5f * minsize;
		centy = (float)rect->ymax - 0.5f * minsize;
		sizey = -sizey;
		i2 = 0; i1 = 1;
	}
	else if (where == 'b') {
		centx = (float)rect->xmin + 0.5f * minsize;
		sizex = -sizex;
		i2 = 0; i1 = 1;
	}

	for (a = 0; a < verts_tot; a++) {
		tria->vec[a][0] = sizex * verts[a][i1] + centx;
		tria->vec[a][1] = sizey * verts[a][i2] + centy;
	}

	tria->center[0] = centx;
	tria->center[1] = centy;

	tria->tot = tris_tot;
	tria->index = tris;
}

static void shape_preset_init_number_arrows(uiWidgetTrias *tria, const rcti *rect, float triasize, char where)
{
	tria->type = ROUNDBOX_TRIA_ARROWS;
	shape_preset_init_trias_ex(
	        tria, rect, triasize, where,
	        g_shape_preset_number_arrow_vert, ARRAY_SIZE(g_shape_preset_number_arrow_vert),
	        g_shape_preset_number_arrow_face, ARRAY_SIZE(g_shape_preset_number_arrow_face));
}

static void shape_preset_init_hold_action(uiWidgetTrias *tria, const rcti *rect, float triasize, char where)
{
	shape_preset_init_trias_ex(
	        tria, rect, triasize, where,
	        g_shape_preset_hold_action_vert, ARRAY_SIZE(g_shape_preset_hold_action_vert),
	        g_shape_preset_hold_action_face, ARRAY_SIZE(g_shape_preset_hold_action_face));
}

static void shape_preset_init_scroll_circle(uiWidgetTrias *tria, const rcti *rect, float triasize, char where)
{
	tria->type = ROUNDBOX_TRIA_SCROLL;
	shape_preset_init_trias_ex(
	        tria, rect, triasize, where,
	        g_shape_preset_scroll_circle_vert, ARRAY_SIZE(g_shape_preset_scroll_circle_vert),
	        g_shape_preset_scroll_circle_face, ARRAY_SIZE(g_shape_preset_scroll_circle_face));
}

static void shape_preset_draw_trias_aa(uiWidgetTrias *tria, uint pos)
{
	for (int k = 0; k < WIDGET_AA_JITTER; k++) {
		for (int i = 0; i < tria->tot; ++i)
			for (int j = 0; j < 3; ++j)
				immVertex2f(pos,
				            tria->vec[tria->index[i][j]][0] + jit[k][0],
				            tria->vec[tria->index[i][j]][1] + jit[k][1]);
	}
}

static void widget_draw_vertex_buffer(unsigned int pos, unsigned int col, int mode,
                                      const float quads_pos[WIDGET_SIZE_MAX][2],
                                      const unsigned char quads_col[WIDGET_SIZE_MAX][4],
                                      unsigned int totvert)
{
	immBegin(mode, totvert);
	for (int i = 0; i < totvert; ++i) {
		if (quads_col)
			immAttrib4ubv(col, quads_col[i]);
		immVertex2fv(pos, quads_pos[i]);
	}
	immEnd();
}

static void shape_preset_trias_from_rect_menu(uiWidgetTrias *tria, const rcti *rect)
{
	float centx, centy, size;
	int a;
	tria->type = ROUNDBOX_TRIA_MENU;

	/* center position and size */
	tria->center[0] = centx = rect->xmax - 0.32f * BLI_rcti_size_y(rect);
	tria->center[1] = centy = rect->ymin + 0.50f * BLI_rcti_size_y(rect);
	tria->size = size = 0.4f * BLI_rcti_size_y(rect);

	for (a = 0; a < 6; a++) {
		tria->vec[a][0] = size * g_shape_preset_menu_arrow_vert[a][0] + centx;
		tria->vec[a][1] = size * g_shape_preset_menu_arrow_vert[a][1] + centy;
	}

	tria->tot = 2;
	tria->index = g_shape_preset_menu_arrow_face;
}

static void shape_preset_trias_from_rect_checkmark(uiWidgetTrias *tria, const rcti *rect)
{
	float centx, centy, size;
	int a;
	tria->type = ROUNDBOX_TRIA_CHECK;
	
	/* center position and size */
	tria->center[0] = centx = rect->xmin + 0.5f * BLI_rcti_size_y(rect);
	tria->center[1] = centy = rect->ymin + 0.5f * BLI_rcti_size_y(rect);
	tria->size = size = 0.5f * BLI_rcti_size_y(rect);
	
	for (a = 0; a < 6; a++) {
		tria->vec[a][0] = size * g_shape_preset_checkmark_vert[a][0] + centx;
		tria->vec[a][1] = size * g_shape_preset_checkmark_vert[a][1] + centy;
	}
	
	tria->tot = 4;
	tria->index = g_shape_preset_checkmark_face;
}

/** \} */


/* prepares shade colors */
static void shadecolors4(char coltop[4], char coldown[4], const char *color, short shadetop, short shadedown)
{
	coltop[0] = CLAMPIS(color[0] + shadetop, 0, 255);
	coltop[1] = CLAMPIS(color[1] + shadetop, 0, 255);
	coltop[2] = CLAMPIS(color[2] + shadetop, 0, 255);
	coltop[3] = color[3];

	coldown[0] = CLAMPIS(color[0] + shadedown, 0, 255);
	coldown[1] = CLAMPIS(color[1] + shadedown, 0, 255);
	coldown[2] = CLAMPIS(color[2] + shadedown, 0, 255);
	coldown[3] = color[3];
}

static void round_box_shade_col4_r(unsigned char r_col[4], const char col1[4], const char col2[4], const float fac)
{
	const int faci = FTOCHAR(fac);
	const int facm = 255 - faci;

	r_col[0] = (faci * col1[0] + facm * col2[0]) / 256;
	r_col[1] = (faci * col1[1] + facm * col2[1]) / 256;
	r_col[2] = (faci * col1[2] + facm * col2[2]) / 256;
	r_col[3] = (faci * col1[3] + facm * col2[3]) / 256;
}

static void widget_verts_to_triangle_strip(uiWidgetBase *wtb, const int totvert, float triangle_strip[WIDGET_SIZE_MAX * 2 + 2][2])
{
	int a;
	for (a = 0; a < totvert; a++) {
		copy_v2_v2(triangle_strip[a * 2], wtb->outer_v[a]);
		copy_v2_v2(triangle_strip[a * 2 + 1], wtb->inner_v[a]);
	}
	copy_v2_v2(triangle_strip[a * 2], wtb->outer_v[0]);
	copy_v2_v2(triangle_strip[a * 2 + 1], wtb->inner_v[0]);
}

static void widgetbase_outline(uiWidgetBase *wtb, unsigned int pos)
{
	float triangle_strip[WIDGET_SIZE_MAX * 2 + 2][2]; /* + 2 because the last pair is wrapped */
	widget_verts_to_triangle_strip(wtb, wtb->totvert, triangle_strip);

	widget_draw_vertex_buffer(pos, 0, GL_TRIANGLE_STRIP, triangle_strip, NULL, wtb->totvert * 2 + 2);
}

static void widgetbase_set_uniform_colors_ubv(
        uiWidgetBase *wtb,
        const unsigned char *col1, const unsigned char *col2,
        const unsigned char *outline,
        const unsigned char *emboss,
        const unsigned char *tria,
        const bool alpha_check)
{
	wtb->uniform_params.do_alpha_check = (float)alpha_check;
	rgba_float_args_set_ch(wtb->uniform_params.color_inner1, col1[0], col1[1], col1[2], col1[3]);
	rgba_float_args_set_ch(wtb->uniform_params.color_inner2, col2[0], col2[1], col2[2], col2[3]);
	rgba_float_args_set_ch(wtb->uniform_params.color_outline, outline[0], outline[1], outline[2], outline[3]);
	rgba_float_args_set_ch(wtb->uniform_params.color_emboss, emboss[0], emboss[1], emboss[2], emboss[3]);
	rgba_float_args_set_ch(wtb->uniform_params.color_tria, tria[0], tria[1], tria[2], tria[3]);
}

/* keep in sync with shader */
#define MAX_WIDGET_BASE_BATCH 6

struct {
	Gwn_Batch *batch; /* Batch type */
	uiWidgetBaseParameters params[MAX_WIDGET_BASE_BATCH];
	int count;
	bool enabled;
} g_widget_base_batch = {0};

void UI_widgetbase_draw_cache_flush(void)
{
	float checker_params[3] = {UI_ALPHA_CHECKER_DARK / 255.0f, UI_ALPHA_CHECKER_LIGHT / 255.0f, 8.0f};

	if (g_widget_base_batch.count == 0)
		return;

	Gwn_Batch *batch = g_widget_base_batch.batch;
	if (g_widget_base_batch.count == 1) {
		/* draw single */
		GWN_batch_program_set_builtin(batch, GPU_SHADER_2D_WIDGET_BASE);
		GWN_batch_uniform_4fv_array(batch, "parameters", 11, (float *)g_widget_base_batch.params);
		GWN_batch_uniform_3fv(batch, "checkerColorAndSize", checker_params);
		GWN_batch_draw(batch);
	}
	else {
		GWN_batch_program_set_builtin(batch, GPU_SHADER_2D_WIDGET_BASE_INST);
		GWN_batch_uniform_4fv_array(batch, "parameters", 11 * MAX_WIDGET_BASE_BATCH, (float *)g_widget_base_batch.params);
		GWN_batch_uniform_3fv(batch, "checkerColorAndSize", checker_params);
		gpuBindMatrices(batch->interface);
		GWN_batch_draw_range_ex(batch, 0, g_widget_base_batch.count, true);
		GWN_batch_program_use_end(batch);
	}
	g_widget_base_batch.count = 0;
}

void UI_widgetbase_draw_cache_begin(void)
{
	BLI_assert(g_widget_base_batch.enabled == false);
	g_widget_base_batch.enabled = true;
}

void UI_widgetbase_draw_cache_end(void)
{
	BLI_assert(g_widget_base_batch.enabled == true);
	g_widget_base_batch.enabled = false;

	glEnable(GL_BLEND);

	UI_widgetbase_draw_cache_flush();

	glDisable(GL_BLEND);
}

static void draw_widgetbase_batch(Gwn_Batch *batch, uiWidgetBase *wtb)
{
	wtb->uniform_params.tria1_size = wtb->tria1.size;
	wtb->uniform_params.tria2_size = wtb->tria2.size;
	copy_v2_v2(wtb->uniform_params.tria1_center, wtb->tria1.center);
	copy_v2_v2(wtb->uniform_params.tria2_center, wtb->tria2.center);

	if (g_widget_base_batch.enabled) {
		if (g_widget_base_batch.batch == NULL) {
			g_widget_base_batch.batch = ui_batch_roundbox_widget_get(ROUNDBOX_TRIA_ARROWS);
		}

		/* draw multi */
		if (batch != g_ui_batch_cache.roundbox_widget[ROUNDBOX_TRIA_NONE] &&
		    batch != g_widget_base_batch.batch)
		{
			/* issue previous calls before changing batch type. */
			UI_widgetbase_draw_cache_flush();
			g_widget_base_batch.batch = batch;
		}

		/* No need to change batch if tria is not visible. Just scale it to 0. */
		if (batch == g_ui_batch_cache.roundbox_widget[ROUNDBOX_TRIA_NONE]) {
			wtb->uniform_params.tria1_size = wtb->uniform_params.tria2_size = 0;
		}

		g_widget_base_batch.params[g_widget_base_batch.count] = wtb->uniform_params;
		g_widget_base_batch.count++;

		if (g_widget_base_batch.count == MAX_WIDGET_BASE_BATCH) {
			UI_widgetbase_draw_cache_flush();
		}
	}
	else {
		float checker_params[3] = {UI_ALPHA_CHECKER_DARK / 255.0f, UI_ALPHA_CHECKER_LIGHT / 255.0f, 8.0f};
		/* draw single */
		GWN_batch_program_set_builtin(batch, GPU_SHADER_2D_WIDGET_BASE);
		GWN_batch_uniform_4fv_array(batch, "parameters", 11, (float *)&wtb->uniform_params);
		GWN_batch_uniform_3fv(batch, "checkerColorAndSize", checker_params);
		GWN_batch_draw(batch);
	}
}

static void widgetbase_draw(uiWidgetBase *wtb, uiWidgetColors *wcol)
{
	unsigned char inner_col1[4] = {0};
	unsigned char inner_col2[4] = {0};
	unsigned char emboss_col[4] = {0};
	unsigned char outline_col[4] = {0};
	unsigned char tria_col[4] = {0};
	/* For color widget. */
	bool alpha_check = (wcol->alpha_check && (wcol->shaded == 0));

	glEnable(GL_BLEND);

	/* backdrop non AA */
	if (wtb->draw_inner) {
		if (wcol->shaded == 0) {
			/* simple fill */
			inner_col1[0] = inner_col2[0] = (unsigned char)wcol->inner[0];
			inner_col1[1] = inner_col2[1] = (unsigned char)wcol->inner[1];
			inner_col1[2] = inner_col2[2] = (unsigned char)wcol->inner[2];
			inner_col1[3] = inner_col2[3] = (unsigned char)wcol->inner[3];
		}
		else {
			/* gradient fill */
			shadecolors4((char *)inner_col1, (char *)inner_col2, wcol->inner, wcol->shadetop, wcol->shadedown);
		}
	}

	if (wtb->draw_outline) {
		outline_col[0] = wcol->outline[0];
		outline_col[1] = wcol->outline[1];
		outline_col[2] = wcol->outline[2];
		outline_col[3] = wcol->outline[3] / WIDGET_AA_JITTER;

		/* emboss bottom shadow */
		if (wtb->draw_emboss) {
			UI_GetThemeColor4ubv(TH_WIDGET_EMBOSS, emboss_col);
		}
	}

	if (wtb->tria1.type != ROUNDBOX_TRIA_NONE)
	{
		tria_col[0] = wcol->item[0];
		tria_col[1] = wcol->item[1];
		tria_col[2] = wcol->item[2];
		tria_col[3] = (unsigned char)((float)wcol->item[3] / WIDGET_AA_JITTER);
	}

	/* Draw everything in one drawcall */
	if (inner_col1[3] || inner_col2[3] || outline_col[3] || emboss_col[3] || tria_col[3] || alpha_check) {
		widgetbase_set_uniform_colors_ubv(wtb, inner_col1, inner_col2, outline_col, emboss_col, tria_col, alpha_check);

		Gwn_Batch *roundbox_batch = ui_batch_roundbox_widget_get(wtb->tria1.type);
		draw_widgetbase_batch(roundbox_batch, wtb);
	}

	/* DEPRECATED: should be removed at some point. */
	if ((wtb->tria1.type == ROUNDBOX_TRIA_NONE) &&
	    (wtb->tria1.tot || wtb->tria2.tot))
	{
		const unsigned char tcol[4] = {wcol->item[0],
		                               wcol->item[1],
		                               wcol->item[2],
		                               (unsigned char)((float)wcol->item[3] / WIDGET_AA_JITTER)};

		unsigned int pos = GWN_vertformat_attr_add(immVertexFormat(), "pos", GWN_COMP_F32, 2, GWN_FETCH_FLOAT);
		immBindBuiltinProgram(GPU_SHADER_2D_UNIFORM_COLOR);
		immUniformColor4ubv(tcol);

		/* for each AA step */
		immBegin(GWN_PRIM_TRIS, (wtb->tria1.tot + wtb->tria2.tot) * 3 * WIDGET_AA_JITTER);
		if (wtb->tria1.tot){
			shape_preset_draw_trias_aa(&wtb->tria1, pos);
		}
		if (wtb->tria2.tot) {
			shape_preset_draw_trias_aa(&wtb->tria2, pos);
		}
		immEnd();

		immUnbindProgram();
	}

	glDisable(GL_BLEND);
}

/* *********************** text/icon ************************************** */

#define UI_TEXT_CLIP_MARGIN (0.25f * U.widget_unit / but->block->aspect)

#define PREVIEW_PAD 4

static void widget_draw_preview(BIFIconID icon, float alpha, const rcti *rect)
{
	int w, h, size;

	if (icon == ICON_NONE)
		return;

	w = BLI_rcti_size_x(rect);
	h = BLI_rcti_size_y(rect);
	size = MIN2(w, h);
	size -= PREVIEW_PAD * 2;  /* padding */

	if (size > 0) {
		int x = rect->xmin + w / 2 - size / 2;
		int y = rect->ymin + h / 2 - size / 2;

		UI_icon_draw_preview_aspect_size(x, y, icon, 1.0f, alpha, size);
	}
}


static int ui_but_draw_menu_icon(const uiBut *but)
{
	return (but->flag & UI_BUT_ICON_SUBMENU) && (but->dt == UI_EMBOSS_PULLDOWN);
}

/* icons have been standardized... and this call draws in untransformed coordinates */

static void widget_draw_icon(
        const uiBut *but, BIFIconID icon, float alpha, const rcti *rect,
        const bool show_menu_icon)
{
	float xs = 0.0f, ys = 0.0f;
	float aspect, height;
	
	if (but->flag & UI_BUT_ICON_PREVIEW) {
		glEnable(GL_BLEND);
		widget_draw_preview(icon, alpha, rect);
		glDisable(GL_BLEND);
		return;
	}
	
	/* this icon doesn't need draw... */
	if (icon == ICON_BLANK1 && (but->flag & UI_BUT_ICON_SUBMENU) == 0) return;
	
	aspect = but->block->aspect / UI_DPI_FAC;
	height = ICON_DEFAULT_HEIGHT / aspect;

	/* calculate blend color */
	if (ELEM(but->type, UI_BTYPE_TOGGLE, UI_BTYPE_ROW, UI_BTYPE_TOGGLE_N, UI_BTYPE_LISTROW)) {
		if (but->flag & UI_SELECT) {}
		else if (but->flag & UI_ACTIVE) {}
		else alpha = 0.5f;
	}
	else if ((but->type == UI_BTYPE_LABEL)) {
		/* extra feature allows more alpha blending */
		if (but->a1 == 1.0f) {
			alpha *= but->a2;
		}
	}
	else if (ELEM(but->type, UI_BTYPE_BUT)) {
		if (but->flag & UI_BUT_DISABLED) {
			alpha *= 0.5f;
		}
	}
	
	glEnable(GL_BLEND);
	
	if (icon && icon != ICON_BLANK1) {
		float ofs = 1.0f / aspect;
		
		if (but->drawflag & UI_BUT_ICON_LEFT) {
			/* special case - icon_only pie buttons */
			if (ui_block_is_pie_menu(but->block) && but->type != UI_BTYPE_MENU && but->str && but->str[0] == '\0')
				xs = rect->xmin + 2.0f * ofs;
			else if (but->dt == UI_EMBOSS_NONE || but->type == UI_BTYPE_LABEL)
				xs = rect->xmin + 2.0f * ofs;
			else
				xs = rect->xmin + 4.0f * ofs;
		}
		else {
			xs = (rect->xmin + rect->xmax - height) / 2.0f;
		}
		ys = (rect->ymin + rect->ymax - height) / 2.0f;

		/* force positions to integers, for zoom levels near 1. draws icons crisp. */
		if (aspect > 0.95f && aspect < 1.05f) {
			xs = (int)(xs + 0.1f);
			ys = (int)(ys + 0.1f);
		}
		
		/* to indicate draggable */
		if (but->dragpoin && (but->flag & UI_ACTIVE)) {
			float rgb[3] = {1.25f, 1.25f, 1.25f};
			UI_icon_draw_aspect_color(xs, ys, icon, aspect, rgb);
		}
		else
			UI_icon_draw_aspect(xs, ys, icon, aspect, alpha);
	}

	if (show_menu_icon) {
		xs = rect->xmax - UI_DPI_ICON_SIZE - aspect;
		ys = (rect->ymin + rect->ymax - height) / 2.0f;
		
		UI_icon_draw_aspect(xs, ys, ICON_RIGHTARROW_THIN, aspect, alpha);
	}
	
	glDisable(GL_BLEND);
}

static void ui_text_clip_give_prev_off(uiBut *but, const char *str)
{
	const char *prev_utf8 = BLI_str_find_prev_char_utf8(str, str + but->ofs);
	int bytes = str + but->ofs - prev_utf8;

	but->ofs -= bytes;
}

static void ui_text_clip_give_next_off(uiBut *but, const char *str)
{
	const char *next_utf8 = BLI_str_find_next_char_utf8(str + but->ofs, NULL);
	int bytes = next_utf8 - (str + but->ofs);

	but->ofs += bytes;
}

/**
 * Helper.
 * This func assumes things like kerning handling have already been handled!
 * Return the length of modified (right-clipped + ellipsis) string.
 */
static void ui_text_clip_right_ex(
        uiFontStyle *fstyle, char *str, const size_t max_len, const float okwidth,
        const char *sep, const int sep_len, const float sep_strwidth, size_t *r_final_len)
{
	float tmp;
	int l_end;

	BLI_assert(str[0]);

	/* If the trailing ellipsis takes more than 20% of all available width, just cut the string
	 * (as using the ellipsis would remove even more useful chars, and we cannot show much already!).
	 */
	if (sep_strwidth / okwidth > 0.2f) {
		l_end = BLF_width_to_strlen(fstyle->uifont_id, str, max_len, okwidth, &tmp);
		str[l_end] = '\0';
		if (r_final_len) {
			*r_final_len = (size_t)l_end;
		}
	}
	else {
		l_end = BLF_width_to_strlen(fstyle->uifont_id, str, max_len, okwidth - sep_strwidth, &tmp);
		memcpy(str + l_end, sep, sep_len + 1);  /* +1 for trailing '\0'. */
		if (r_final_len) {
			*r_final_len = (size_t)(l_end + sep_len);
		}
	}
}

/**
 * Cut off the middle of the text to fit into the given width.
 * Note in case this middle clipping would just remove a few chars, it rather clips right, which is more readable.
 * If rpart_sep is not Null, the part of str starting to first occurrence of rpart_sep is preserved at all cost (useful
 * for strings with shortcuts, like 'AVeryLongFooBarLabelForMenuEntry|Ctrl O' -> 'AVeryLong...MenuEntry|Ctrl O').
 */
float UI_text_clip_middle_ex(
        uiFontStyle *fstyle, char *str, float okwidth, const float minwidth,
        const size_t max_len, const char rpart_sep)
{
	float strwidth;

	/* Add some epsilon to OK width, avoids 'ellipsing' text that nearly fits!
	 * Better to have a small piece of the last char cut out, than two remaining chars replaced by an ellipsis... */
	okwidth += 1.0f + UI_DPI_FAC;

	BLI_assert(str[0]);

	/* need to set this first */
	UI_fontstyle_set(fstyle);

	if (fstyle->kerning == 1) {  /* for BLF_width */
		BLF_enable(fstyle->uifont_id, BLF_KERNING_DEFAULT);
	}

	strwidth = BLF_width(fstyle->uifont_id, str, max_len);

	if ((okwidth > 0.0f) && (strwidth > okwidth)) {
		/* utf8 ellipsis '...', some compilers complain */
		const char sep[] = {0xe2, 0x80, 0xa6, 0x0};
		const int sep_len = sizeof(sep) - 1;
		const float sep_strwidth = BLF_width(fstyle->uifont_id, sep, sep_len + 1);
		float parts_strwidth;
		size_t l_end;

		char *rpart = NULL, rpart_buf[UI_MAX_DRAW_STR];
		float rpart_width = 0.0f;
		size_t rpart_len = 0;
		size_t final_lpart_len;

		if (rpart_sep) {
			rpart = strrchr(str, rpart_sep);

			if (rpart) {
				rpart_len = strlen(rpart);
				rpart_width = BLF_width(fstyle->uifont_id, rpart, rpart_len);
				okwidth -= rpart_width;
				strwidth -= rpart_width;

				if (okwidth < 0.0f) {
					/* Not enough place for actual label, just display protected right part.
					 * Here just for safety, should never happen in real life! */
					memmove(str, rpart, rpart_len + 1);
					rpart = NULL;
					okwidth += rpart_width;
					strwidth = rpart_width;
				}
			}
		}

		parts_strwidth = (okwidth - sep_strwidth) / 2.0f;

		if (rpart) {
			strcpy(rpart_buf, rpart);
			*rpart = '\0';
			rpart = rpart_buf;
		}

		l_end = BLF_width_to_strlen(fstyle->uifont_id, str, max_len, parts_strwidth, &rpart_width);
		if (l_end < 10 || min_ff(parts_strwidth, strwidth - okwidth) < minwidth) {
			/* If we really have no place, or we would clip a very small piece of string in the middle,
			 * only show start of string.
			 */
			ui_text_clip_right_ex(fstyle, str, max_len, okwidth, sep, sep_len, sep_strwidth, &final_lpart_len);
		}
		else {
			size_t r_offset, r_len;

			r_offset = BLF_width_to_rstrlen(fstyle->uifont_id, str, max_len, parts_strwidth, &rpart_width);
			r_len = strlen(str + r_offset) + 1;  /* +1 for the trailing '\0'. */

			if (l_end + sep_len + r_len + rpart_len > max_len) {
				/* Corner case, the str already takes all available mem, and the ellipsis chars would actually
				 * add more chars...
				 * Better to just trim one or two letters to the right in this case...
				 * Note: with a single-char ellipsis, this should never happen! But better be safe here...
				 */
				ui_text_clip_right_ex(fstyle, str, max_len, okwidth, sep, sep_len, sep_strwidth, &final_lpart_len);
			}
			else {
				memmove(str + l_end + sep_len, str + r_offset, r_len);
				memcpy(str + l_end, sep, sep_len);
				final_lpart_len = (size_t)(l_end + sep_len + r_len - 1);  /* -1 to remove trailing '\0'! */
			}
		}

		if (rpart) {
			/* Add back preserved right part to our shorten str. */
			memcpy(str + final_lpart_len, rpart, rpart_len + 1);  /* +1 for trailing '\0'. */
		}

		strwidth = BLF_width(fstyle->uifont_id, str, max_len);
	}

	if (fstyle->kerning == 1) {
		BLF_disable(fstyle->uifont_id, BLF_KERNING_DEFAULT);
	}

	return strwidth;
}

/**
 * Wrapper around UI_text_clip_middle_ex.
 */
static void ui_text_clip_middle(uiFontStyle *fstyle, uiBut *but, const rcti *rect)
{
	/* No margin for labels! */
	const int border = ELEM(but->type, UI_BTYPE_LABEL, UI_BTYPE_MENU) ? 0 : (int)(UI_TEXT_CLIP_MARGIN + 0.5f);
	const float okwidth = (float)max_ii(BLI_rcti_size_x(rect) - border, 0);
	const size_t max_len = sizeof(but->drawstr);
	const float minwidth = (float)(UI_DPI_ICON_SIZE) / but->block->aspect * 2.0f;

	but->ofs = 0;
	but->strwidth = UI_text_clip_middle_ex(fstyle, but->drawstr, okwidth, minwidth, max_len, '\0');
}

/**
 * Like ui_text_clip_middle(), but protect/preserve at all cost the right part of the string after sep.
 * Useful for strings with shortcuts (like 'AVeryLongFooBarLabelForMenuEntry|Ctrl O' -> 'AVeryLong...MenuEntry|Ctrl O').
 */
static void ui_text_clip_middle_protect_right(uiFontStyle *fstyle, uiBut *but, const rcti *rect, const char rsep)
{
	/* No margin for labels! */
	const int border = ELEM(but->type, UI_BTYPE_LABEL, UI_BTYPE_MENU) ? 0 : (int)(UI_TEXT_CLIP_MARGIN + 0.5f);
	const float okwidth = (float)max_ii(BLI_rcti_size_x(rect) - border, 0);
	const size_t max_len = sizeof(but->drawstr);
	const float minwidth = (float)(UI_DPI_ICON_SIZE) / but->block->aspect * 2.0f;

	but->ofs = 0;
	but->strwidth = UI_text_clip_middle_ex(fstyle, but->drawstr, okwidth, minwidth, max_len, rsep);
}

/**
 * Cut off the text, taking into account the cursor location (text display while editing).
 */
static void ui_text_clip_cursor(uiFontStyle *fstyle, uiBut *but, const rcti *rect)
{
	const int border = (int)(UI_TEXT_CLIP_MARGIN + 0.5f);
	const int okwidth = max_ii(BLI_rcti_size_x(rect) - border, 0);

	BLI_assert(but->editstr && but->pos >= 0);

	/* need to set this first */
	UI_fontstyle_set(fstyle);

	if (fstyle->kerning == 1) /* for BLF_width */
		BLF_enable(fstyle->uifont_id, BLF_KERNING_DEFAULT);

	/* define ofs dynamically */
	if (but->ofs > but->pos)
		but->ofs = but->pos;

	if (BLF_width(fstyle->uifont_id, but->editstr, INT_MAX) <= okwidth)
		but->ofs = 0;

	but->strwidth = BLF_width(fstyle->uifont_id, but->editstr + but->ofs, INT_MAX);

	if (but->strwidth > okwidth) {
		int len = strlen(but->editstr);

		while (but->strwidth > okwidth) {
			float width;

			/* string position of cursor */
			width = BLF_width(fstyle->uifont_id, but->editstr + but->ofs, (but->pos - but->ofs));

			/* if cursor is at 20 pixels of right side button we clip left */
			if (width > okwidth - 20) {
				ui_text_clip_give_next_off(but, but->editstr);
			}
			else {
				int bytes;
				/* shift string to the left */
				if (width < 20 && but->ofs > 0)
					ui_text_clip_give_prev_off(but, but->editstr);
				bytes = BLI_str_utf8_size(BLI_str_find_prev_char_utf8(but->editstr, but->editstr + len));
				if (bytes == -1)
					bytes = 1;
				len -= bytes;
			}

			but->strwidth = BLF_width(fstyle->uifont_id, but->editstr + but->ofs, len - but->ofs);

			if (but->strwidth < 10) break;
		}
	}

	if (fstyle->kerning == 1) {
		BLF_disable(fstyle->uifont_id, BLF_KERNING_DEFAULT);
	}
}

/**
 * Cut off the end of text to fit into the width of \a rect.
 *
 * \note deals with ': ' especially for number buttons
 */
static void ui_text_clip_right_label(uiFontStyle *fstyle, uiBut *but, const rcti *rect)
{
	const int border = UI_TEXT_CLIP_MARGIN + 1;
	const int okwidth = max_ii(BLI_rcti_size_x(rect) - border, 0);
	char *cpoin = NULL;
	int drawstr_len = strlen(but->drawstr);
	const char *cpend = but->drawstr + drawstr_len;
	
	/* need to set this first */
	UI_fontstyle_set(fstyle);
	
	if (fstyle->kerning == 1) /* for BLF_width */
		BLF_enable(fstyle->uifont_id, BLF_KERNING_DEFAULT);
	
	but->strwidth = BLF_width(fstyle->uifont_id, but->drawstr, sizeof(but->drawstr));
	but->ofs = 0;
	

	/* First shorten num-buttons eg,
	 *   Translucency: 0.000
	 * becomes
	 *   Trans: 0.000
	 */

	/* find the space after ':' separator */
	cpoin = strrchr(but->drawstr, ':');
	
	if (cpoin && (cpoin < cpend - 2)) {
		char *cp2 = cpoin;
		
		/* chop off the leading text, starting from the right */
		while (but->strwidth > okwidth && cp2 > but->drawstr) {
			const char *prev_utf8 = BLI_str_find_prev_char_utf8(but->drawstr, cp2);
			int bytes = cp2 - prev_utf8;

			/* shift the text after and including cp2 back by 1 char, +1 to include null terminator */
			memmove(cp2 - bytes, cp2, drawstr_len + 1);
			cp2 -= bytes;

			drawstr_len -= bytes;
			// BLI_assert(strlen(but->drawstr) == drawstr_len);
			
			but->strwidth = BLF_width(fstyle->uifont_id, but->drawstr + but->ofs, sizeof(but->drawstr) - but->ofs);
			if (but->strwidth < 10) break;
		}
	
	
		/* after the leading text is gone, chop off the : and following space, with ofs */
		while ((but->strwidth > okwidth) && (but->ofs < 2)) {
			ui_text_clip_give_next_off(but, but->drawstr);
			but->strwidth = BLF_width(fstyle->uifont_id, but->drawstr + but->ofs, sizeof(but->drawstr) - but->ofs);
			if (but->strwidth < 10) break;
		}
	}


	/* Now just remove trailing chars */
	/* once the label's gone, chop off the least significant digits */
	if (but->strwidth > okwidth) {
		float strwidth;
		drawstr_len = BLF_width_to_strlen(fstyle->uifont_id, but->drawstr + but->ofs,
		                                  drawstr_len - but->ofs, okwidth, &strwidth) + but->ofs;
		but->strwidth = strwidth;
		but->drawstr[drawstr_len] = 0;
	}
	
	if (fstyle->kerning == 1)
		BLF_disable(fstyle->uifont_id, BLF_KERNING_DEFAULT);
}

#ifdef WITH_INPUT_IME
static void widget_draw_text_ime_underline(
        uiFontStyle *fstyle, uiWidgetColors *wcol, uiBut *but, const rcti *rect,
        const wmIMEData *ime_data, const char *drawstr)
{
	int ofs_x, width;
	int rect_x = BLI_rcti_size_x(rect);
	int sel_start = ime_data->sel_start, sel_end = ime_data->sel_end;
	float fcol[4];

	if (drawstr[0] != 0) {
		if (but->pos >= but->ofs) {
			ofs_x = BLF_width(fstyle->uifont_id, drawstr + but->ofs, but->pos - but->ofs);
		}
		else {
			ofs_x = 0;
		}

		width = BLF_width(fstyle->uifont_id, drawstr + but->ofs,
		                  ime_data->composite_len + but->pos - but->ofs);

		rgba_uchar_to_float(fcol, wcol->text);
		UI_draw_text_underline(rect->xmin + ofs_x, rect->ymin + 6 * U.pixelsize, min_ii(width, rect_x - 2) - ofs_x, 1, fcol);

		/* draw the thick line */
		if (sel_start != -1 && sel_end != -1) {
			sel_end -= sel_start;
			sel_start += but->pos;

			if (sel_start >= but->ofs) {
				ofs_x = BLF_width(fstyle->uifont_id, drawstr + but->ofs, sel_start - but->ofs);
			}
			else {
				ofs_x = 0;
			}

			width = BLF_width(fstyle->uifont_id, drawstr + but->ofs,
			                  sel_end + sel_start - but->ofs);

			UI_draw_text_underline(rect->xmin + ofs_x, rect->ymin + 6 * U.pixelsize, min_ii(width, rect_x - 2) - ofs_x, 2, fcol);
		}
	}
}
#endif  /* WITH_INPUT_IME */

static void widget_draw_text(uiFontStyle *fstyle, uiWidgetColors *wcol, uiBut *but, rcti *rect)
{
	int drawstr_left_len = UI_MAX_DRAW_STR;
	const char *drawstr = but->drawstr;
	const char *drawstr_right = NULL;
	bool use_right_only = false;

#ifdef WITH_INPUT_IME
	const wmIMEData *ime_data;
#endif

	UI_fontstyle_set(fstyle);
	
	if (but->editstr || (but->drawflag & UI_BUT_TEXT_LEFT))
		fstyle->align = UI_STYLE_TEXT_LEFT;
	else if (but->drawflag & UI_BUT_TEXT_RIGHT)
		fstyle->align = UI_STYLE_TEXT_RIGHT;
	else
		fstyle->align = UI_STYLE_TEXT_CENTER;
	
	if (fstyle->kerning == 1) /* for BLF_width */
		BLF_enable(fstyle->uifont_id, BLF_KERNING_DEFAULT);
	

	/* Special case: when we're entering text for multiple buttons,
	 * don't draw the text for any of the multi-editing buttons */
	if (UNLIKELY(but->flag & UI_BUT_DRAG_MULTI)) {
		uiBut *but_edit = ui_but_drag_multi_edit_get(but);
		if (but_edit) {
			drawstr = but_edit->editstr;
			fstyle->align = UI_STYLE_TEXT_LEFT;
		}
	}
	else {
		if (but->editstr) {
			/* max length isn't used in this case,
			 * we rely on string being NULL terminated. */
			drawstr_left_len = INT_MAX;

#ifdef WITH_INPUT_IME
			/* FIXME, IME is modifying 'const char *drawstr! */
			ime_data = ui_but_ime_data_get(but);

			if (ime_data && ime_data->composite_len) {
				/* insert composite string into cursor pos */
				BLI_snprintf((char *)drawstr, UI_MAX_DRAW_STR, "%s%s%s",
				             but->editstr, ime_data->str_composite,
				             but->editstr + but->pos);
			}
			else
#endif
			{
				drawstr = but->editstr;
			}
		}
	}


	/* text button selection, cursor, composite underline */
	if (but->editstr && but->pos != -1) {
		int but_pos_ofs;
		int tx, ty;

		/* text button selection */
		if ((but->selend - but->selsta) > 0) {
			int selsta_draw, selwidth_draw;
			
			if (drawstr[0] != 0) {
				/* We are drawing on top of widget bases. Flush cache. */
				glEnable(GL_BLEND);
				UI_widgetbase_draw_cache_flush();
				glDisable(GL_BLEND);

				if (but->selsta >= but->ofs) {
					selsta_draw = BLF_width(fstyle->uifont_id, drawstr + but->ofs, but->selsta - but->ofs);
				}
				else {
					selsta_draw = 0;
				}

				selwidth_draw = BLF_width(fstyle->uifont_id, drawstr + but->ofs, but->selend - but->ofs);

				unsigned int pos = GWN_vertformat_attr_add(immVertexFormat(), "pos", GWN_COMP_I32, 2, GWN_FETCH_INT_TO_FLOAT);
				immBindBuiltinProgram(GPU_SHADER_2D_UNIFORM_COLOR);

				immUniformColor4ubv((unsigned char *)wcol->item);
				immRecti(pos, rect->xmin + selsta_draw,
				         rect->ymin + 2,
				         min_ii(rect->xmin + selwidth_draw, rect->xmax - 2),
				         rect->ymax - 2);

				immUnbindProgram();
			}
		}

		/* text cursor */
		but_pos_ofs = but->pos;

#ifdef WITH_INPUT_IME
		/* if is ime compositing, move the cursor */
		if (ime_data && ime_data->composite_len && ime_data->cursor_pos != -1) {
			but_pos_ofs += ime_data->cursor_pos;
		}
#endif

		if (but->pos >= but->ofs) {
			int t;
			if (drawstr[0] != 0) {
				t = BLF_width(fstyle->uifont_id, drawstr + but->ofs, but_pos_ofs - but->ofs);
			}
			else {
				t = 0;
			}
			/* We are drawing on top of widget bases. Flush cache. */
			glEnable(GL_BLEND);
			UI_widgetbase_draw_cache_flush();
			glDisable(GL_BLEND);

			unsigned int pos = GWN_vertformat_attr_add(immVertexFormat(), "pos", GWN_COMP_I32, 2, GWN_FETCH_INT_TO_FLOAT);
			immBindBuiltinProgram(GPU_SHADER_2D_UNIFORM_COLOR);

			immUniformColor3f(0.2f, 0.6f, 0.9f);

			tx = rect->xmin + t + 2;
			ty = rect->ymin + 2;

			/* draw cursor */
			immRecti(pos, rect->xmin + t, ty, tx, rect->ymax - 2);

			immUnbindProgram();
		}

#ifdef WITH_INPUT_IME
		if (ime_data && ime_data->composite_len) {
			/* ime cursor following */
			if (but->pos >= but->ofs) {
				ui_but_ime_reposition(but, tx + 5, ty + 3, false);
			}

			/* composite underline */
			widget_draw_text_ime_underline(fstyle, wcol, but, rect, ime_data, drawstr);
		}
#endif
	}
	
	if (fstyle->kerning == 1)
		BLF_disable(fstyle->uifont_id, BLF_KERNING_DEFAULT);

#if 0
	ui_rasterpos_safe(x, y, but->aspect);
	transopts = ui_translate_buttons();
#endif

	/* cut string in 2 parts - only for menu entries */
	if ((but->block->flag & UI_BLOCK_LOOP) &&
	    (but->editstr == NULL))
	{
		if (but->flag & UI_BUT_HAS_SEP_CHAR) {
			drawstr_right = strrchr(drawstr, UI_SEP_CHAR);
			if (drawstr_right) {
				drawstr_left_len = (drawstr_right - drawstr);
				drawstr_right++;
			}
		}
	}
	
#ifdef USE_NUMBUTS_LR_ALIGN
	if (!drawstr_right && ELEM(but->type, UI_BTYPE_NUM, UI_BTYPE_NUM_SLIDER) &&
	    /* if we're editing or multi-drag (fake editing), then use left alignment */
	    (but->editstr == NULL) && (drawstr == but->drawstr))
	{
		drawstr_right = strchr(drawstr + but->ofs, ':');
		if (drawstr_right) {
			drawstr_right++;
			drawstr_left_len = (drawstr_right - drawstr);

			while (*drawstr_right == ' ') {
				drawstr_right++;
			}
		}
		else {
			/* no prefix, even so use only cpoin */
			drawstr_right = drawstr + but->ofs;
			use_right_only = true;
		}
	}
#endif

	if (!use_right_only) {
		/* for underline drawing */
		float font_xofs, font_yofs;

		int drawlen = (drawstr_left_len == INT_MAX) ? strlen(drawstr + but->ofs) : (drawstr_left_len - but->ofs);

		if (drawlen > 0) {
			UI_fontstyle_draw_ex(fstyle, rect, drawstr + but->ofs, (unsigned char *)wcol->text,
			                     drawlen, &font_xofs, &font_yofs);

			if (but->menu_key != '\0') {
				char fixedbuf[128];
				const char *str;

				BLI_strncpy(fixedbuf, drawstr + but->ofs, min_ii(sizeof(fixedbuf), drawlen));

				str = strchr(fixedbuf, but->menu_key - 32); /* upper case */
				if (str == NULL)
					str = strchr(fixedbuf, but->menu_key);

				if (str) {
					int ul_index = -1;
					float ul_advance;

					ul_index = (int)(str - fixedbuf);

					if (fstyle->kerning == 1) {
						BLF_enable(fstyle->uifont_id, BLF_KERNING_DEFAULT);
					}

					fixedbuf[ul_index] = '\0';
					ul_advance = BLF_width(fstyle->uifont_id, fixedbuf, ul_index);

					BLF_position(fstyle->uifont_id, rect->xmin + font_xofs + ul_advance, rect->ymin + font_yofs, 0.0f);
					BLF_color4ubv(fstyle->uifont_id, (unsigned char *)wcol->text);
					BLF_draw(fstyle->uifont_id, "_", 2);

					if (fstyle->kerning == 1) {
						BLF_disable(fstyle->uifont_id, BLF_KERNING_DEFAULT);
					}
				}
			}
		}
	}

	/* part text right aligned */
	if (drawstr_right) {
		fstyle->align = UI_STYLE_TEXT_RIGHT;
		rect->xmax -= UI_TEXT_CLIP_MARGIN;
		UI_fontstyle_draw(fstyle, rect, drawstr_right, (unsigned char *)wcol->text);
	}
}

/* draws text and icons for buttons */
static void widget_draw_text_icon(uiFontStyle *fstyle, uiWidgetColors *wcol, uiBut *but, rcti *rect)
{
	const uiButExtraIconType extra_icon_type = ui_but_icon_extra_get(but);
	const bool show_menu_icon = ui_but_draw_menu_icon(but);
	float alpha = (float)wcol->text[3] / 255.0f;
	char password_str[UI_MAX_DRAW_STR];

	ui_but_text_password_hide(password_str, but, false);

	/* check for button text label */
	if (but->type == UI_BTYPE_MENU && (but->flag & UI_BUT_NODE_LINK)) {
		rcti temp = *rect;
		temp.xmin = rect->xmax - BLI_rcti_size_y(rect) - 1;
		widget_draw_icon(but, ICON_LAYER_USED, alpha, &temp, false);
		rect->xmax = temp.xmin;
	}

	/* If there's an icon too (made with uiDefIconTextBut) then draw the icon
	 * and offset the text label to accommodate it */

	/* Big previews with optional text label below */
	if (but->flag & UI_BUT_ICON_PREVIEW && ui_block_is_menu(but->block)) {
		const BIFIconID icon = (but->flag & UI_HAS_ICON) ? but->icon + but->iconadd : ICON_NONE;
		int icon_size = BLI_rcti_size_y(rect);
		int text_size = 0;

		/* This is a bit britle, but avoids adding an 'UI_BUT_HAS_LABEL' flag to but... */
		if (icon_size > BLI_rcti_size_x(rect)) {
			/* button is not square, it has extra height for label */
			text_size = UI_UNIT_Y;
			icon_size -= text_size;
		}

		/* draw icon in rect above the space reserved for the label */
		rect->ymin += text_size;
		glEnable(GL_BLEND);
		widget_draw_preview(icon, alpha, rect);
		glDisable(GL_BLEND);

		/* offset rect to draw label in */
		rect->ymin -= text_size;
		rect->ymax -= icon_size;

		/* vertically centering text */
		rect->ymin += UI_UNIT_Y / 2;
	}
	/* Icons on the left with optional text label on the right */
	else if (but->flag & UI_HAS_ICON || show_menu_icon) {
		const BIFIconID icon = (but->flag & UI_HAS_ICON) ? but->icon + but->iconadd : ICON_NONE;
		const float icon_size = ICON_DEFAULT_WIDTH_SCALE;

		/* menu item - add some more padding so menus don't feel cramped. it must
		 * be part of the button so that this area is still clickable */
		if (ui_block_is_pie_menu(but->block)) {
			if (but->dt == UI_EMBOSS_RADIAL)
				rect->xmin += 0.3f * U.widget_unit;
		}
		else if (ui_block_is_menu(but->block))
			rect->xmin += 0.3f * U.widget_unit;

		widget_draw_icon(but, icon, alpha, rect, show_menu_icon);

		rect->xmin += icon_size;
		/* without this menu keybindings will overlap the arrow icon [#38083] */
		if (show_menu_icon) {
			rect->xmax -= icon_size / 2.0f;
		}
	}

	if (but->editstr || (but->drawflag & UI_BUT_TEXT_LEFT)) {
		rect->xmin += (UI_TEXT_MARGIN_X * U.widget_unit) / but->block->aspect;
	}
	else if ((but->drawflag & UI_BUT_TEXT_RIGHT)) {
		rect->xmax -= (UI_TEXT_MARGIN_X * U.widget_unit) / but->block->aspect;
	}

	/* extra icons, e.g. 'x' icon to clear text or icon for eyedropper */
	if (extra_icon_type != UI_BUT_ICONEXTRA_NONE) {
		rcti temp = *rect;

		temp.xmin = temp.xmax - (BLI_rcti_size_y(rect) * 1.08f);

		if (extra_icon_type == UI_BUT_ICONEXTRA_CLEAR) {
			widget_draw_icon(but, ICON_PANEL_CLOSE, alpha, &temp, false);
		}
		else if (extra_icon_type == UI_BUT_ICONEXTRA_EYEDROPPER) {
			widget_draw_icon(but, ICON_EYEDROPPER, alpha, &temp, false);
		}
		else {
			BLI_assert(0);
		}

		rect->xmax -= ICON_SIZE_FROM_BUTRECT(rect);
	}

	/* clip but->drawstr to fit in available space */
	if (but->editstr && but->pos >= 0) {
		ui_text_clip_cursor(fstyle, but, rect);
	}
	else if (but->drawstr[0] == '\0') {
		/* bypass text clipping on icon buttons */
		but->ofs = 0;
		but->strwidth = 0;
	}
	else if (ELEM(but->type, UI_BTYPE_NUM, UI_BTYPE_NUM_SLIDER)) {
		ui_text_clip_right_label(fstyle, but, rect);
	}
	else if (but->flag & UI_BUT_HAS_SEP_CHAR) {
		/* Clip middle, but protect in all case right part containing the shortcut, if any. */
		ui_text_clip_middle_protect_right(fstyle, but, rect, UI_SEP_CHAR);
	}
	else {
		ui_text_clip_middle(fstyle, but, rect);
	}

	/* always draw text for textbutton cursor */
	widget_draw_text(fstyle, wcol, but, rect);

	ui_but_text_password_hide(password_str, but, true);

	/* if a widget uses font shadow it has to be deactivated now */
	BLF_disable(fstyle->uifont_id, BLF_SHADOW);
}

#undef UI_TEXT_CLIP_MARGIN


/* *********************** widget types ************************************* */

static struct uiWidgetStateColors wcol_state_colors = {
	{115, 190, 76, 255},
	{90, 166, 51, 255},
	{240, 235, 100, 255},
	{215, 211, 75, 255},
	{180, 0, 255, 255},
	{153, 0, 230, 255},
	{74, 137, 137, 255},
	{49, 112, 112, 255},
	0.5f, 0.0f
};

static struct uiWidgetColors wcol_num = {
	{25, 25, 25, 255},
	{180, 180, 180, 255},
	{153, 153, 153, 255},
	{90, 90, 90, 255},
	
	{0, 0, 0, 255},
	{255, 255, 255, 255},
	
	1,
	-20, 0
};

static struct uiWidgetColors wcol_numslider = {
	{25, 25, 25, 255},
	{180, 180, 180, 255},
	{153, 153, 153, 255},
	{128, 128, 128, 255},
	
	{0, 0, 0, 255},
	{255, 255, 255, 255},
	
	1,
	-20, 0
};

static struct uiWidgetColors wcol_text = {
	{25, 25, 25, 255},
	{153, 153, 153, 255},
	{153, 153, 153, 255},
	{90, 90, 90, 255},
	
	{0, 0, 0, 255},
	{255, 255, 255, 255},
	
	1,
	0, 25
};

static struct uiWidgetColors wcol_option = {
	{0, 0, 0, 255},
	{70, 70, 70, 255},
	{70, 70, 70, 255},
	{255, 255, 255, 255},
	
	{0, 0, 0, 255},
	{255, 255, 255, 255},
	
	1,
	15, -15
};

/* button that shows popup */
static struct uiWidgetColors wcol_menu = {
	{0, 0, 0, 255},
	{70, 70, 70, 255},
	{70, 70, 70, 255},
	{255, 255, 255, 255},
	
	{255, 255, 255, 255},
	{204, 204, 204, 255},
	
	1,
	15, -15
};

/* button that starts pulldown */
static struct uiWidgetColors wcol_pulldown = {
	{0, 0, 0, 255},
	{63, 63, 63, 255},
	{86, 128, 194, 255},
	{255, 255, 255, 255},
	
	{0, 0, 0, 255},
	{0, 0, 0, 255},
	
	0,
	25, -20
};

/* button inside menu */
static struct uiWidgetColors wcol_menu_item = {
	{0, 0, 0, 255},
	{0, 0, 0, 0},
	{86, 128, 194, 255},
	{172, 172, 172, 128},
	
	{255, 255, 255, 255},
	{0, 0, 0, 255},
	
	1,
	38, 0
};

/* backdrop menu + title text color */
static struct uiWidgetColors wcol_menu_back = {
	{0, 0, 0, 255},
	{25, 25, 25, 230},
	{45, 45, 45, 230},
	{100, 100, 100, 255},
	
	{160, 160, 160, 255},
	{255, 255, 255, 255},
	
	0,
	25, -20
};

/* pie menus */
static struct uiWidgetColors wcol_pie_menu = {
	{10, 10, 10, 200},
	{25, 25, 25, 230},
	{140, 140, 140, 255},
	{45, 45, 45, 230},

	{160, 160, 160, 255},
	{255, 255, 255, 255},

	1,
	10, -10
};


/* tooltip color */
static struct uiWidgetColors wcol_tooltip = {
	{0, 0, 0, 255},
	{25, 25, 25, 230},
	{45, 45, 45, 230},
	{100, 100, 100, 255},

	{255, 255, 255, 255},
	{255, 255, 255, 255},

	0,
	25, -20
};

static struct uiWidgetColors wcol_radio = {
	{0, 0, 0, 255},
	{70, 70, 70, 255},
	{86, 128, 194, 255},
	{255, 255, 255, 255},
	
	{255, 255, 255, 255},
	{0, 0, 0, 255},
	
	1,
	15, -15
};

static struct uiWidgetColors wcol_regular = {
	{25, 25, 25, 255},
	{153, 153, 153, 255},
	{100, 100, 100, 255},
	{25, 25, 25, 255},
	
	{0, 0, 0, 255},
	{255, 255, 255, 255},
	
	0,
	0, 0
};

static struct uiWidgetColors wcol_tool = {
	{25, 25, 25, 255},
	{153, 153, 153, 255},
	{100, 100, 100, 255},
	{25, 25, 25, 255},
	
	{0, 0, 0, 255},
	{255, 255, 255, 255},
	
	1,
	15, -15
};

static struct uiWidgetColors wcol_box = {
	{25, 25, 25, 255},
	{128, 128, 128, 255},
	{100, 100, 100, 255},
	{25, 25, 25, 255},
	
	{0, 0, 0, 255},
	{255, 255, 255, 255},
	
	0,
	0, 0
};

static struct uiWidgetColors wcol_toggle = {
	{25, 25, 25, 255},
	{153, 153, 153, 255},
	{100, 100, 100, 255},
	{25, 25, 25, 255},
	
	{0, 0, 0, 255},
	{255, 255, 255, 255},
	
	0,
	0, 0
};

static struct uiWidgetColors wcol_scroll = {
	{50, 50, 50, 180},
	{80, 80, 80, 180},
	{100, 100, 100, 180},
	{128, 128, 128, 255},
	
	{0, 0, 0, 255},
	{255, 255, 255, 255},
	
	1,
	5, -5
};

static struct uiWidgetColors wcol_progress = {
	{0, 0, 0, 255},
	{190, 190, 190, 255},
	{100, 100, 100, 180},
	{128, 128, 128, 255},
	
	{0, 0, 0, 255},
	{255, 255, 255, 255},
	
	0,
	0, 0
};

static struct uiWidgetColors wcol_list_item = {
	{0, 0, 0, 255},
	{0, 0, 0, 0},
	{86, 128, 194, 255},
	{90, 90, 90, 255},
	
	{0, 0, 0, 255},
	{255, 255, 255, 255},
	
	0,
	0, 0
};

struct uiWidgetColors wcol_tab = {
	{60, 60, 60, 255},
	{83, 83, 83, 255},
	{114, 114, 114, 255},
	{90, 90, 90, 255},

	{0, 0, 0, 255},
	{0, 0, 0, 255},

	0,
	0, 0
};

/* free wcol struct to play with */
static struct uiWidgetColors wcol_tmp = {
	{0, 0, 0, 255},
	{128, 128, 128, 255},
	{100, 100, 100, 255},
	{25, 25, 25, 255},
	
	{0, 0, 0, 255},
	{255, 255, 255, 255},
	
	0,
	0, 0
};


/* called for theme init (new theme) and versions */
void ui_widget_color_init(ThemeUI *tui)
{
	tui->wcol_regular = wcol_regular;
	tui->wcol_tool = wcol_tool;
	tui->wcol_text = wcol_text;
	tui->wcol_radio = wcol_radio;
	tui->wcol_tab = wcol_tab;
	tui->wcol_option = wcol_option;
	tui->wcol_toggle = wcol_toggle;
	tui->wcol_num = wcol_num;
	tui->wcol_numslider = wcol_numslider;
	tui->wcol_menu = wcol_menu;
	tui->wcol_pulldown = wcol_pulldown;
	tui->wcol_menu_back = wcol_menu_back;
	tui->wcol_pie_menu = wcol_pie_menu;
	tui->wcol_tooltip = wcol_tooltip;
	tui->wcol_menu_item = wcol_menu_item;
	tui->wcol_box = wcol_box;
	tui->wcol_scroll = wcol_scroll;
	tui->wcol_list_item = wcol_list_item;
	tui->wcol_progress = wcol_progress;

	tui->wcol_state = wcol_state_colors;
}

/* ************ button callbacks, state ***************** */

static void widget_state_blend(char cp[3], const char cpstate[3], const float fac)
{
	if (fac != 0.0f) {
		cp[0] = (int)((1.0f - fac) * cp[0] + fac * cpstate[0]);
		cp[1] = (int)((1.0f - fac) * cp[1] + fac * cpstate[1]);
		cp[2] = (int)((1.0f - fac) * cp[2] + fac * cpstate[2]);
	}
}

/* put all widget colors on half alpha, use local storage */
static void ui_widget_color_disabled(uiWidgetType *wt)
{
	static uiWidgetColors wcol_theme_s;

	wcol_theme_s = *wt->wcol_theme;

	wcol_theme_s.outline[3] *= 0.5;
	wcol_theme_s.inner[3] *= 0.5;
	wcol_theme_s.inner_sel[3] *= 0.5;
	wcol_theme_s.item[3] *= 0.5;
	wcol_theme_s.text[3] *= 0.5;
	wcol_theme_s.text_sel[3] *= 0.5;

	wt->wcol_theme = &wcol_theme_s;
}

/* copy colors from theme, and set changes in it based on state */
static void widget_state(uiWidgetType *wt, int state)
{
	uiWidgetStateColors *wcol_state = wt->wcol_state;

	if ((state & UI_BUT_LIST_ITEM) && !(state & UI_STATE_TEXT_INPUT)) {
		/* Override default widget's colors. */
		bTheme *btheme = UI_GetTheme();
		wt->wcol_theme = &btheme->tui.wcol_list_item;

		if (state & (UI_BUT_DISABLED | UI_BUT_INACTIVE)) {
			ui_widget_color_disabled(wt);
		}
	}

	wt->wcol = *(wt->wcol_theme);

	if (state & UI_SELECT) {
		copy_v4_v4_char(wt->wcol.inner, wt->wcol.inner_sel);

		if (state & UI_BUT_ANIMATED_KEY)
			widget_state_blend(wt->wcol.inner, wcol_state->inner_key_sel, wcol_state->blend);
		else if (state & UI_BUT_ANIMATED)
			widget_state_blend(wt->wcol.inner, wcol_state->inner_anim_sel, wcol_state->blend);
		else if (state & UI_BUT_DRIVEN)
			widget_state_blend(wt->wcol.inner, wcol_state->inner_driven_sel, wcol_state->blend);
		else if (state & UI_BUT_OVERRIDEN)
			widget_state_blend(wt->wcol.inner, wcol_state->inner_overridden_sel, wcol_state->blend);

		copy_v3_v3_char(wt->wcol.text, wt->wcol.text_sel);
		
		if (state & UI_SELECT)
			SWAP(short, wt->wcol.shadetop, wt->wcol.shadedown);
	}
	else {
		if (state & UI_BUT_ANIMATED_KEY)
			widget_state_blend(wt->wcol.inner, wcol_state->inner_key, wcol_state->blend);
		else if (state & UI_BUT_ANIMATED)
			widget_state_blend(wt->wcol.inner, wcol_state->inner_anim, wcol_state->blend);
		else if (state & UI_BUT_DRIVEN)
			widget_state_blend(wt->wcol.inner, wcol_state->inner_driven, wcol_state->blend);
		else if (state & UI_BUT_OVERRIDEN)
			widget_state_blend(wt->wcol.inner, wcol_state->inner_overridden, wcol_state->blend);

		if (state & UI_ACTIVE) { /* mouse over? */
			wt->wcol.inner[0] = wt->wcol.inner[0] >= 240 ? 255 : wt->wcol.inner[0] + 15;
			wt->wcol.inner[1] = wt->wcol.inner[1] >= 240 ? 255 : wt->wcol.inner[1] + 15;
			wt->wcol.inner[2] = wt->wcol.inner[2] >= 240 ? 255 : wt->wcol.inner[2] + 15;
		}
	}

	if (state & UI_BUT_REDALERT) {
		char red[4] = {255, 0, 0};
		widget_state_blend(wt->wcol.inner, red, 0.4f);
	}

	if (state & UI_BUT_DRAG_MULTI) {
		/* the button isn't SELECT but we're editing this so draw with sel color */
		copy_v4_v4_char(wt->wcol.inner, wt->wcol.inner_sel);
		SWAP(short, wt->wcol.shadetop, wt->wcol.shadedown);
		widget_state_blend(wt->wcol.text, wt->wcol.text_sel, 0.85f);
	}

	if (state & UI_BUT_NODE_ACTIVE) {
		char blue[4] = {86, 128, 194};
		widget_state_blend(wt->wcol.inner, blue, 0.3f);
	}
}

/* sliders use special hack which sets 'item' as inner when drawing filling */
static void widget_state_numslider(uiWidgetType *wt, int state)
{
	uiWidgetStateColors *wcol_state = wt->wcol_state;
	float blend = wcol_state->blend - 0.2f; /* XXX special tweak to make sure that bar will still be visible */

	/* call this for option button */
	widget_state(wt, state);
	
	/* now, set the inner-part so that it reflects state settings too */
	/* TODO: maybe we should have separate settings for the blending colors used for this case? */
	if (state & UI_SELECT) {
		
		if (state & UI_BUT_ANIMATED_KEY)
			widget_state_blend(wt->wcol.item, wcol_state->inner_key_sel, blend);
		else if (state & UI_BUT_ANIMATED)
			widget_state_blend(wt->wcol.item, wcol_state->inner_anim_sel, blend);
		else if (state & UI_BUT_DRIVEN)
			widget_state_blend(wt->wcol.item, wcol_state->inner_driven_sel, blend);
		else if (state & UI_BUT_OVERRIDEN)
			widget_state_blend(wt->wcol.item, wcol_state->inner_overridden_sel, blend);

		if (state & UI_SELECT)
			SWAP(short, wt->wcol.shadetop, wt->wcol.shadedown);
	}
	else {
		if (state & UI_BUT_ANIMATED_KEY)
			widget_state_blend(wt->wcol.item, wcol_state->inner_key, blend);
		else if (state & UI_BUT_ANIMATED)
			widget_state_blend(wt->wcol.item, wcol_state->inner_anim, blend);
		else if (state & UI_BUT_DRIVEN)
			widget_state_blend(wt->wcol.item, wcol_state->inner_driven, blend);
		else if (state & UI_BUT_OVERRIDEN)
			widget_state_blend(wt->wcol.item, wcol_state->inner_overridden, blend);
	}
}

/* labels use theme colors for text */
static void widget_state_option_menu(uiWidgetType *wt, int state)
{
	bTheme *btheme = UI_GetTheme(); /* XXX */
	
	/* call this for option button */
	widget_state(wt, state);
	
	/* if not selected we get theme from menu back */
	if (state & UI_SELECT)
		copy_v3_v3_char(wt->wcol.text, btheme->tui.wcol_menu_back.text_sel);
	else
		copy_v3_v3_char(wt->wcol.text, btheme->tui.wcol_menu_back.text);
}


static void widget_state_nothing(uiWidgetType *wt, int UNUSED(state))
{
	wt->wcol = *(wt->wcol_theme);
}	

/* special case, button that calls pulldown */
static void widget_state_pulldown(uiWidgetType *wt, int state)
{
	wt->wcol = *(wt->wcol_theme);
	
	copy_v4_v4_char(wt->wcol.inner, wt->wcol.inner_sel);
	copy_v3_v3_char(wt->wcol.outline, wt->wcol.inner);

	if (state & UI_ACTIVE)
		copy_v3_v3_char(wt->wcol.text, wt->wcol.text_sel);
}

/* special case, pie menu items */
static void widget_state_pie_menu_item(uiWidgetType *wt, int state)
{
	wt->wcol = *(wt->wcol_theme);

	/* active and disabled (not so common) */
	if ((state & UI_BUT_DISABLED) && (state & UI_ACTIVE)) {
		widget_state_blend(wt->wcol.text, wt->wcol.text_sel, 0.5f);
		/* draw the backdrop at low alpha, helps navigating with keys
		 * when disabled items are active */
		copy_v4_v4_char(wt->wcol.inner, wt->wcol.item);
		wt->wcol.inner[3] = 64;
	}
	/* regular disabled */
	else if (state & (UI_BUT_DISABLED | UI_BUT_INACTIVE)) {
		widget_state_blend(wt->wcol.text, wt->wcol.inner, 0.5f);
	}
	/* regular active */
	else if (state & UI_SELECT) {
		copy_v4_v4_char(wt->wcol.outline, wt->wcol.inner_sel);
		copy_v3_v3_char(wt->wcol.text, wt->wcol.text_sel);
	}
	else if (state & UI_ACTIVE) {
		copy_v4_v4_char(wt->wcol.inner, wt->wcol.item);
		copy_v3_v3_char(wt->wcol.text, wt->wcol.text_sel);
	}
}

/* special case, menu items */
static void widget_state_menu_item(uiWidgetType *wt, int state)
{
	wt->wcol = *(wt->wcol_theme);
	
	/* active and disabled (not so common) */
	if ((state & UI_BUT_DISABLED) && (state & UI_ACTIVE)) {
		widget_state_blend(wt->wcol.text, wt->wcol.text_sel, 0.5f);
		/* draw the backdrop at low alpha, helps navigating with keys
		 * when disabled items are active */
		copy_v4_v4_char(wt->wcol.inner, wt->wcol.inner_sel);
		wt->wcol.inner[3] = 64;
	}
	/* regular disabled */
	else if (state & (UI_BUT_DISABLED | UI_BUT_INACTIVE)) {
		widget_state_blend(wt->wcol.text, wt->wcol.inner, 0.5f);
	}
	/* regular active */
	else if (state & UI_ACTIVE) {
		copy_v4_v4_char(wt->wcol.inner, wt->wcol.inner_sel);
		copy_v3_v3_char(wt->wcol.text, wt->wcol.text_sel);
	}
}


/* ************ menu backdrop ************************* */

/* outside of rect, rad to left/bottom/right */
static void widget_softshadow(const rcti *rect, int roundboxalign, const float radin)
{
	bTheme *btheme = UI_GetTheme();
	uiWidgetBase wtb;
	rcti rect1 = *rect;
	float alphastep;
	int step, totvert;
	float triangle_strip[WIDGET_SIZE_MAX * 2 + 2][2];
	const float radout = UI_ThemeMenuShadowWidth();
	
	/* disabled shadow */
	if (radout == 0.0f)
		return;
	
	/* prevent tooltips to not show round shadow */
	if (radout > 0.2f * BLI_rcti_size_y(&rect1))
		rect1.ymax -= 0.2f * BLI_rcti_size_y(&rect1);
	else
		rect1.ymax -= radout;
	
	/* inner part */
	totvert = round_box_shadow_edges(wtb.inner_v, &rect1, radin, roundboxalign & (UI_CNR_BOTTOM_RIGHT | UI_CNR_BOTTOM_LEFT), 0.0f);

	/* we draw a number of increasing size alpha quad strips */
	alphastep = 3.0f * btheme->tui.menu_shadow_fac / radout;

	unsigned int pos = GWN_vertformat_attr_add(immVertexFormat(), "pos", GWN_COMP_F32, 2, GWN_FETCH_FLOAT);

	immBindBuiltinProgram(GPU_SHADER_2D_UNIFORM_COLOR);

	for (step = 1; step <= (int)radout; step++) {
		float expfac = sqrtf(step / radout);
		
		round_box_shadow_edges(wtb.outer_v, &rect1, radin, UI_CNR_ALL, (float)step);
		
		immUniformColor4f(0.0f, 0.0f, 0.0f, alphastep * (1.0f - expfac));

		widget_verts_to_triangle_strip(&wtb, totvert, triangle_strip);

		widget_draw_vertex_buffer(pos, 0, GL_TRIANGLE_STRIP, triangle_strip, NULL, totvert * 2);
	}

	immUnbindProgram();
}

static void widget_menu_back(uiWidgetColors *wcol, rcti *rect, int flag, int direction)
{
	uiWidgetBase wtb;
	int roundboxalign = UI_CNR_ALL;
	
	widget_init(&wtb);
	
	/* menu is 2nd level or deeper */
	if (flag & UI_BLOCK_POPUP) {
		//rect->ymin -= 4.0;
		//rect->ymax += 4.0;
	}
	else if (direction == UI_DIR_DOWN) {
		roundboxalign = (UI_CNR_BOTTOM_RIGHT | UI_CNR_BOTTOM_LEFT);
		rect->ymin -= 0.1f * U.widget_unit;
	}
	else if (direction == UI_DIR_UP) {
		roundboxalign = UI_CNR_TOP_LEFT | UI_CNR_TOP_RIGHT;
		rect->ymax += 0.1f * U.widget_unit;
	}
	
	glEnable(GL_BLEND);
	widget_softshadow(rect, roundboxalign, 0.25f * U.widget_unit);
	
	round_box_edges(&wtb, roundboxalign, rect, 0.25f * U.widget_unit);
	wtb.draw_emboss = false;
	widgetbase_draw(&wtb, wcol);
	
	glDisable(GL_BLEND);
}


static void ui_hsv_cursor(float x, float y)
{
	unsigned int pos = GWN_vertformat_attr_add(immVertexFormat(), "pos", GWN_COMP_F32, 2, GWN_FETCH_FLOAT);

	immBindBuiltinProgram(GPU_SHADER_2D_UNIFORM_COLOR);

	immUniformColor3f(1.0f, 1.0f, 1.0f);
	imm_draw_circle_fill_2d(pos, x, y, 3.0f * U.pixelsize, 8);
	
	glEnable(GL_BLEND);
	glEnable(GL_LINE_SMOOTH);
	immUniformColor3f(0.0f, 0.0f, 0.0f);
	imm_draw_circle_wire_2d(pos, x, y, 3.0f * U.pixelsize, 12);
	glDisable(GL_BLEND);
	glDisable(GL_LINE_SMOOTH);

	immUnbindProgram();
}

void ui_hsvcircle_vals_from_pos(float *val_rad, float *val_dist, const rcti *rect,
                                const float mx, const float my)
{
	/* duplication of code... well, simple is better now */
	const float centx = BLI_rcti_cent_x_fl(rect);
	const float centy = BLI_rcti_cent_y_fl(rect);
	const float radius = (float)min_ii(BLI_rcti_size_x(rect), BLI_rcti_size_y(rect)) / 2.0f;
	const float m_delta[2] = {mx - centx, my - centy};
	const float dist_sq = len_squared_v2(m_delta);

	*val_dist = (dist_sq < (radius * radius)) ? sqrtf(dist_sq) / radius : 1.0f;
	*val_rad = atan2f(m_delta[0], m_delta[1]) / (2.0f * (float)M_PI) + 0.5f;
}

/* cursor in hsv circle, in float units -1 to 1, to map on radius */
void ui_hsvcircle_pos_from_vals(uiBut *but, const rcti *rect, float *hsv, float *xpos, float *ypos)
{
	/* duplication of code... well, simple is better now */
	const float centx = BLI_rcti_cent_x_fl(rect);
	const float centy = BLI_rcti_cent_y_fl(rect);
	float radius = (float)min_ii(BLI_rcti_size_x(rect), BLI_rcti_size_y(rect)) / 2.0f;
	float ang, radius_t;
	
	ang = 2.0f * (float)M_PI * hsv[0] + (float)M_PI_2;
	
	if ((but->flag & UI_BUT_COLOR_CUBIC) && (U.color_picker_type == USER_CP_CIRCLE_HSV))
		radius_t = (1.0f - pow3f(1.0f - hsv[1]));
	else
		radius_t = hsv[1];
	
	radius = CLAMPIS(radius_t, 0.0f, 1.0f) * radius;
	*xpos = centx + cosf(-ang) * radius;
	*ypos = centy + sinf(-ang) * radius;
}

static void ui_draw_but_HSVCIRCLE(uiBut *but, uiWidgetColors *wcol, const rcti *rect)
{
	/* TODO(merwin): reimplement as shader for pixel-perfect colors */

	const int tot = 64;
	const float radstep = 2.0f * (float)M_PI / (float)tot;
	const float centx = BLI_rcti_cent_x_fl(rect);
	const float centy = BLI_rcti_cent_y_fl(rect);
	float radius = (float)min_ii(BLI_rcti_size_x(rect), BLI_rcti_size_y(rect)) / 2.0f;

	ColorPicker *cpicker = but->custom_data;
	const float *hsv_ptr = cpicker->color_data;
	float rgb[3], hsvo[3], hsv[3], col[3], colcent[3];
	bool color_profile = ui_but_is_colorpicker_display_space(but);
		
	/* color */
	ui_but_v3_get(but, rgb);

	/* since we use compat functions on both 'hsv' and 'hsvo', they need to be initialized */
	hsvo[0] = hsv[0] = hsv_ptr[0];
	hsvo[1] = hsv[1] = hsv_ptr[1];
	hsvo[2] = hsv[2] = hsv_ptr[2];

	if (color_profile)
		ui_block_cm_to_display_space_v3(but->block, rgb);

	ui_rgb_to_color_picker_compat_v(rgb, hsv);
	copy_v3_v3(hsvo, hsv);

	CLAMP(hsv[2], 0.0f, 1.0f); /* for display only */

	/* exception: if 'lock' is set
	 * lock the value of the color wheel to 1.
	 * Useful for color correction tools where you're only interested in hue. */
	if (but->flag & UI_BUT_COLOR_LOCK) {
		if (U.color_picker_type == USER_CP_CIRCLE_HSV)
			hsv[2] = 1.0f;
		else
			hsv[2] = 0.5f;
	}
	
	ui_color_picker_to_rgb(0.0f, 0.0f, hsv[2], colcent, colcent + 1, colcent + 2);

	Gwn_VertFormat *format = immVertexFormat();
	unsigned int pos = GWN_vertformat_attr_add(format, "pos", GWN_COMP_F32, 2, GWN_FETCH_FLOAT);
	unsigned int color = GWN_vertformat_attr_add(format, "color", GWN_COMP_F32, 3, GWN_FETCH_FLOAT);

	immBindBuiltinProgram(GPU_SHADER_2D_SMOOTH_COLOR);

	immBegin(GWN_PRIM_TRI_FAN, tot + 2);
	immAttrib3fv(color, colcent);
	immVertex2f(pos, centx, centy);
	
	float ang = 0.0f;
	for (int a = 0; a <= tot; a++, ang += radstep) {
		float si = sinf(ang);
		float co = cosf(ang);
		
		ui_hsvcircle_vals_from_pos(hsv, hsv + 1, rect, centx + co * radius, centy + si * radius);

		ui_color_picker_to_rgb_v(hsv, col);

		immAttrib3fv(color, col);
		immVertex2f(pos, centx + co * radius, centy + si * radius);
	}
	immEnd();
	immUnbindProgram();

	/* fully rounded outline */
	format = immVertexFormat();
	pos = GWN_vertformat_attr_add(format, "pos", GWN_COMP_F32, 2, GWN_FETCH_FLOAT);

	immBindBuiltinProgram(GPU_SHADER_2D_UNIFORM_COLOR);

	glEnable(GL_BLEND);
	glEnable(GL_LINE_SMOOTH);

	immUniformColor3ubv((unsigned char *)wcol->outline);
	imm_draw_circle_wire_2d(pos, centx, centy, radius, tot);

	immUnbindProgram();

	glDisable(GL_BLEND);
	glDisable(GL_LINE_SMOOTH);

	/* cursor */
	float xpos, ypos;
	ui_hsvcircle_pos_from_vals(but, rect, hsvo, &xpos, &ypos);
	ui_hsv_cursor(xpos, ypos);
}

/* ************ custom buttons, old stuff ************** */

/* draws in resolution of 48x4 colors */
void ui_draw_gradient(const rcti *rect, const float hsv[3], const int type, const float alpha)
{
	/* allows for 4 steps (red->yellow) */
	const int steps = 48;
	const float color_step = 1.0f / steps;
	int a;
	float h = hsv[0], s = hsv[1], v = hsv[2];
	float dx, dy, sx1, sx2, sy;
	float col0[4][3];   /* left half, rect bottom to top */
	float col1[4][3];   /* right half, rect bottom to top */

	/* draw series of gouraud rects */
	
	switch (type) {
		case UI_GRAD_SV:
			hsv_to_rgb(h, 0.0, 0.0,   &col1[0][0], &col1[0][1], &col1[0][2]);
			hsv_to_rgb(h, 0.0, 0.333, &col1[1][0], &col1[1][1], &col1[1][2]);
			hsv_to_rgb(h, 0.0, 0.666, &col1[2][0], &col1[2][1], &col1[2][2]);
			hsv_to_rgb(h, 0.0, 1.0,   &col1[3][0], &col1[3][1], &col1[3][2]);
			break;
		case UI_GRAD_HV:
			hsv_to_rgb(0.0, s, 0.0,   &col1[0][0], &col1[0][1], &col1[0][2]);
			hsv_to_rgb(0.0, s, 0.333, &col1[1][0], &col1[1][1], &col1[1][2]);
			hsv_to_rgb(0.0, s, 0.666, &col1[2][0], &col1[2][1], &col1[2][2]);
			hsv_to_rgb(0.0, s, 1.0,   &col1[3][0], &col1[3][1], &col1[3][2]);
			break;
		case UI_GRAD_HS:
			hsv_to_rgb(0.0, 0.0, v,   &col1[0][0], &col1[0][1], &col1[0][2]);
			hsv_to_rgb(0.0, 0.333, v, &col1[1][0], &col1[1][1], &col1[1][2]);
			hsv_to_rgb(0.0, 0.666, v, &col1[2][0], &col1[2][1], &col1[2][2]);
			hsv_to_rgb(0.0, 1.0, v,   &col1[3][0], &col1[3][1], &col1[3][2]);
			break;
		case UI_GRAD_H:
			hsv_to_rgb(0.0, 1.0, 1.0, &col1[0][0], &col1[0][1], &col1[0][2]);
			copy_v3_v3(col1[1], col1[0]);
			copy_v3_v3(col1[2], col1[0]);
			copy_v3_v3(col1[3], col1[0]);
			break;
		case UI_GRAD_S:
			hsv_to_rgb(1.0, 0.0, 1.0, &col1[1][0], &col1[1][1], &col1[1][2]);
			copy_v3_v3(col1[0], col1[1]);
			copy_v3_v3(col1[2], col1[1]);
			copy_v3_v3(col1[3], col1[1]);
			break;
		case UI_GRAD_V:
			hsv_to_rgb(1.0, 1.0, 0.0, &col1[2][0], &col1[2][1], &col1[2][2]);
			copy_v3_v3(col1[0], col1[2]);
			copy_v3_v3(col1[1], col1[2]);
			copy_v3_v3(col1[3], col1[2]);
			break;
		default:
			assert(!"invalid 'type' argument");
			hsv_to_rgb(1.0, 1.0, 1.0, &col1[2][0], &col1[2][1], &col1[2][2]);
			copy_v3_v3(col1[0], col1[2]);
			copy_v3_v3(col1[1], col1[2]);
			copy_v3_v3(col1[3], col1[2]);
			break;
	}

	/* old below */
	Gwn_VertFormat *format = immVertexFormat();
	unsigned int pos = GWN_vertformat_attr_add(format, "pos", GWN_COMP_F32, 2, GWN_FETCH_FLOAT);
	unsigned int col = GWN_vertformat_attr_add(format, "color", GWN_COMP_F32, 4, GWN_FETCH_FLOAT);
	immBindBuiltinProgram(GPU_SHADER_2D_SMOOTH_COLOR);
	
	immBegin(GWN_PRIM_TRIS, steps * 3 * 6);
	for (dx = 0.0f; dx < 0.999f; dx += color_step) { /* 0.999 = prevent float inaccuracy for steps */
		const float dx_next = dx + color_step;

		/* previous color */
		copy_v3_v3(col0[0], col1[0]);
		copy_v3_v3(col0[1], col1[1]);
		copy_v3_v3(col0[2], col1[2]);
		copy_v3_v3(col0[3], col1[3]);
		
		/* new color */
		switch (type) {
			case UI_GRAD_SV:
				hsv_to_rgb(h, dx, 0.0,   &col1[0][0], &col1[0][1], &col1[0][2]);
				hsv_to_rgb(h, dx, 0.333, &col1[1][0], &col1[1][1], &col1[1][2]);
				hsv_to_rgb(h, dx, 0.666, &col1[2][0], &col1[2][1], &col1[2][2]);
				hsv_to_rgb(h, dx, 1.0,   &col1[3][0], &col1[3][1], &col1[3][2]);
				break;
			case UI_GRAD_HV:
				hsv_to_rgb(dx_next, s, 0.0,   &col1[0][0], &col1[0][1], &col1[0][2]);
				hsv_to_rgb(dx_next, s, 0.333, &col1[1][0], &col1[1][1], &col1[1][2]);
				hsv_to_rgb(dx_next, s, 0.666, &col1[2][0], &col1[2][1], &col1[2][2]);
				hsv_to_rgb(dx_next, s, 1.0,   &col1[3][0], &col1[3][1], &col1[3][2]);
				break;
			case UI_GRAD_HS:
				hsv_to_rgb(dx_next, 0.0, v,   &col1[0][0], &col1[0][1], &col1[0][2]);
				hsv_to_rgb(dx_next, 0.333, v, &col1[1][0], &col1[1][1], &col1[1][2]);
				hsv_to_rgb(dx_next, 0.666, v, &col1[2][0], &col1[2][1], &col1[2][2]);
				hsv_to_rgb(dx_next, 1.0, v,   &col1[3][0], &col1[3][1], &col1[3][2]);
				break;
			case UI_GRAD_H:
				/* annoying but without this the color shifts - could be solved some other way
				 * - campbell */
				hsv_to_rgb(dx_next, 1.0, 1.0, &col1[0][0], &col1[0][1], &col1[0][2]);
				copy_v3_v3(col1[1], col1[0]);
				copy_v3_v3(col1[2], col1[0]);
				copy_v3_v3(col1[3], col1[0]);
				break;
			case UI_GRAD_S:
				hsv_to_rgb(h, dx, 1.0, &col1[1][0], &col1[1][1], &col1[1][2]);
				copy_v3_v3(col1[0], col1[1]);
				copy_v3_v3(col1[2], col1[1]);
				copy_v3_v3(col1[3], col1[1]);
				break;
			case UI_GRAD_V:
				hsv_to_rgb(h, 1.0, dx, &col1[2][0], &col1[2][1], &col1[2][2]);
				copy_v3_v3(col1[0], col1[2]);
				copy_v3_v3(col1[1], col1[2]);
				copy_v3_v3(col1[3], col1[2]);
				break;
		}
		
		/* rect */
		sx1 = rect->xmin + dx      * BLI_rcti_size_x(rect);
		sx2 = rect->xmin + dx_next * BLI_rcti_size_x(rect);
		sy = rect->ymin;
		dy = (float)BLI_rcti_size_y(rect) / 3.0f;
		
		for (a = 0; a < 3; a++, sy += dy) {
			immAttrib4f(col, col0[a][0], col0[a][1], col0[a][2], alpha);
			immVertex2f(pos, sx1, sy);
			
			immAttrib4f(col, col1[a][0], col1[a][1], col1[a][2], alpha);
			immVertex2f(pos, sx2, sy);

			immAttrib4f(col, col1[a + 1][0], col1[a + 1][1], col1[a + 1][2], alpha);
			immVertex2f(pos, sx2, sy + dy);

			immAttrib4f(col, col0[a][0], col0[a][1], col0[a][2], alpha);
			immVertex2f(pos, sx1, sy);

			immAttrib4f(col, col1[a + 1][0], col1[a + 1][1], col1[a + 1][2], alpha);
			immVertex2f(pos, sx2, sy + dy);
			
			immAttrib4f(col, col0[a + 1][0], col0[a + 1][1], col0[a + 1][2], alpha);
			immVertex2f(pos, sx1, sy + dy);
		}
	}
	immEnd();

	immUnbindProgram();
}

bool ui_but_is_colorpicker_display_space(uiBut *but)
{
	bool color_profile = but->block->color_profile;

	if (but->rnaprop) {
		if (RNA_property_subtype(but->rnaprop) == PROP_COLOR_GAMMA)
			color_profile = false;
	}

	return color_profile;
}

void ui_hsvcube_pos_from_vals(uiBut *but, const rcti *rect, float *hsv, float *xp, float *yp)
{
	float x = 0.0f, y = 0.0f;

	switch ((int)but->a1) {
		case UI_GRAD_SV:
			x = hsv[1]; y = hsv[2]; break;
		case UI_GRAD_HV:
			x = hsv[0]; y = hsv[2]; break;
		case UI_GRAD_HS:
			x = hsv[0]; y = hsv[1]; break;
		case UI_GRAD_H:
			x = hsv[0]; y = 0.5; break;
		case UI_GRAD_S:
			x = hsv[1]; y = 0.5; break;
		case UI_GRAD_V:
			x = hsv[2]; y = 0.5; break;
		case UI_GRAD_L_ALT:
			x = 0.5f;
			/* exception only for value strip - use the range set in but->min/max */
			y = hsv[2];
			break;
		case UI_GRAD_V_ALT:
			x = 0.5f;
			/* exception only for value strip - use the range set in but->min/max */
			y = (hsv[2] - but->softmin) / (but->softmax - but->softmin);
			break;
	}

	/* cursor */
	*xp = rect->xmin + x * BLI_rcti_size_x(rect);
	*yp = rect->ymin + y * BLI_rcti_size_y(rect);
}

static void ui_draw_but_HSVCUBE(uiBut *but, const rcti *rect)
{
	float rgb[3];
	float x = 0.0f, y = 0.0f;
	ColorPicker *cpicker = but->custom_data;
	float *hsv = cpicker->color_data;
	float hsv_n[3];
	bool use_display_colorspace = ui_but_is_colorpicker_display_space(but);
	
	copy_v3_v3(hsv_n, hsv);
	
	ui_but_v3_get(but, rgb);
	
	if (use_display_colorspace)
		ui_block_cm_to_display_space_v3(but->block, rgb);
	
	rgb_to_hsv_compat_v(rgb, hsv_n);
	
	ui_draw_gradient(rect, hsv_n, but->a1, 1.0f);

	ui_hsvcube_pos_from_vals(but, rect, hsv_n, &x, &y);
	CLAMP(x, rect->xmin + 3.0f, rect->xmax - 3.0f);
	CLAMP(y, rect->ymin + 3.0f, rect->ymax - 3.0f);
	
	ui_hsv_cursor(x, y);
	
	/* outline */
	unsigned int pos = GWN_vertformat_attr_add(immVertexFormat(), "pos", GWN_COMP_F32, 2, GWN_FETCH_FLOAT);
	immBindBuiltinProgram(GPU_SHADER_2D_UNIFORM_COLOR);
	immUniformColor3ub(0, 0, 0);
	imm_draw_box_wire_2d(pos, (rect->xmin), (rect->ymin), (rect->xmax), (rect->ymax));
	immUnbindProgram();
}

/* vertical 'value' slider, using new widget code */
static void ui_draw_but_HSV_v(uiBut *but, const rcti *rect)
{
	uiWidgetBase wtb;
	const float rad = 0.5f * BLI_rcti_size_x(rect);
	float x, y;
	float rgb[3], hsv[3], v;
	bool color_profile = but->block->color_profile;
	
	if (but->rnaprop && RNA_property_subtype(but->rnaprop) == PROP_COLOR_GAMMA)
		color_profile = false;

	ui_but_v3_get(but, rgb);

	if (color_profile)
		ui_block_cm_to_display_space_v3(but->block, rgb);

	if (but->a1 == UI_GRAD_L_ALT)
		rgb_to_hsl_v(rgb, hsv);
	else
		rgb_to_hsv_v(rgb, hsv);
	v = hsv[2];
	
	/* map v from property range to [0,1] */
	if (but->a1 == UI_GRAD_V_ALT) {
		float min = but->softmin, max = but->softmax;
		if (color_profile) {
			ui_block_cm_to_display_space_range(but->block, &min, &max);
		}
		v = (v - min) / (max - min);
	}

	widget_init(&wtb);
	
	/* fully rounded */
	round_box_edges(&wtb, UI_CNR_ALL, rect, rad);
	
	/* setup temp colors */
	wcol_tmp.outline[0] = wcol_tmp.outline[1] = wcol_tmp.outline[2] = 0;
	wcol_tmp.inner[0] = wcol_tmp.inner[1] = wcol_tmp.inner[2] = 128;
	wcol_tmp.shadetop = 127;
	wcol_tmp.shadedown = -128;
	wcol_tmp.shaded = 1;
	
	widgetbase_draw(&wtb, &wcol_tmp);

	/* We are drawing on top of widget bases. Flush cache. */
	glEnable(GL_BLEND);
	UI_widgetbase_draw_cache_flush();
	glDisable(GL_BLEND);

	/* cursor */
	x = rect->xmin + 0.5f * BLI_rcti_size_x(rect);
	y = rect->ymin + v    * BLI_rcti_size_y(rect);
	CLAMP(y, rect->ymin + 3.0f, rect->ymax - 3.0f);

	ui_hsv_cursor(x, y);
}


/* ************ separator, for menus etc ***************** */
static void ui_draw_separator(const rcti *rect,  uiWidgetColors *wcol)
{
	int y = rect->ymin + BLI_rcti_size_y(rect) / 2 - 1;
	unsigned char col[4] = {
		wcol->text[0],
		wcol->text[1],
		wcol->text[2],
		30
	};

	unsigned int pos = GWN_vertformat_attr_add(immVertexFormat(), "pos", GWN_COMP_F32, 2, GWN_FETCH_FLOAT);
	immBindBuiltinProgram(GPU_SHADER_2D_UNIFORM_COLOR);

	glEnable(GL_BLEND);
	immUniformColor4ubv(col);
	glLineWidth(1.0f);

	immBegin(GWN_PRIM_LINES, 2);
	immVertex2f(pos, rect->xmin, y);
	immVertex2f(pos, rect->xmax, y);
	immEnd();

	glDisable(GL_BLEND);

	immUnbindProgram();
}

/* ************ button callbacks, draw ***************** */
static void widget_numbut_draw(uiWidgetColors *wcol, rcti *rect, int state, int roundboxalign, bool emboss)
{
	uiWidgetBase wtb;
	const float rad = 0.5f * BLI_rcti_size_y(rect);
	float textofs = rad * 0.85f;

	if (state & UI_SELECT)
		SWAP(short, wcol->shadetop, wcol->shadedown);
	
	widget_init(&wtb);
	
	if (!emboss) {
		round_box_edges(&wtb, roundboxalign, rect, rad);
	}
	else {
		wtb.draw_inner = false;
		wtb.draw_outline = false;
	}

	/* decoration */
	if (!(state & UI_STATE_TEXT_INPUT)) {
		shape_preset_init_number_arrows(&wtb.tria1, rect, 0.6f, 'l');
		shape_preset_init_number_arrows(&wtb.tria2, rect, 0.6f, 'r');
	}

	widgetbase_draw(&wtb, wcol);
	
	if (!(state & UI_STATE_TEXT_INPUT)) {
		/* text space */
		rect->xmin += textofs;
		rect->xmax -= textofs;
	}
}

static void widget_numbut(uiWidgetColors *wcol, rcti *rect, int state, int roundboxalign)
{
	widget_numbut_draw(wcol, rect, state, roundboxalign, false);
}

/**
 * Draw number buttons still with triangles when field is not embossed
 */
static void widget_numbut_embossn(uiBut *UNUSED(but), uiWidgetColors *wcol, rcti *rect, int state, int roundboxalign)
{
	widget_numbut_draw(wcol, rect, state, roundboxalign, true);
}

bool ui_link_bezier_points(const rcti *rect, float coord_array[][2], int resol)
{
	float dist, vec[4][2];

	vec[0][0] = rect->xmin;
	vec[0][1] = rect->ymin;
	vec[3][0] = rect->xmax;
	vec[3][1] = rect->ymax;
	
	dist = 0.5f * fabsf(vec[0][0] - vec[3][0]);
	
	vec[1][0] = vec[0][0] + dist;
	vec[1][1] = vec[0][1];
	
	vec[2][0] = vec[3][0] - dist;
	vec[2][1] = vec[3][1];
	
	BKE_curve_forward_diff_bezier(vec[0][0], vec[1][0], vec[2][0], vec[3][0], &coord_array[0][0], resol, sizeof(float[2]));
	BKE_curve_forward_diff_bezier(vec[0][1], vec[1][1], vec[2][1], vec[3][1], &coord_array[0][1], resol, sizeof(float[2]));

	/* TODO: why return anything if always true? */
	return true;
}

#define LINK_RESOL  24
void ui_draw_link_bezier(const rcti *rect, const float color[4])
{
	float coord_array[LINK_RESOL + 1][2];

	if (ui_link_bezier_points(rect, coord_array, LINK_RESOL)) {
		unsigned int pos = GWN_vertformat_attr_add(immVertexFormat(), "pos", GWN_COMP_F32, 2, GWN_FETCH_FLOAT);
		immBindBuiltinProgram(GPU_SHADER_2D_UNIFORM_COLOR);

#if 0 /* unused */
		/* we can reuse the dist variable here to increment the GL curve eval amount*/
		const float dist = 1.0f / (float)LINK_RESOL;
#endif
		glEnable(GL_BLEND);
		glEnable(GL_LINE_SMOOTH);

		immUniformColor4fv(color);

		immBegin(GWN_PRIM_LINE_STRIP, LINK_RESOL + 1);
		for (int i = 0; i <= LINK_RESOL; ++i)
			immVertex2fv(pos, coord_array[i]);
		immEnd();

		glDisable(GL_BLEND);
		glDisable(GL_LINE_SMOOTH);

		immUnbindProgram();
	}
}

/* function in use for buttons and for view2d sliders */
void UI_draw_widget_scroll(uiWidgetColors *wcol, const rcti *rect, const rcti *slider, int state)
{
	uiWidgetBase wtb;
	int horizontal;
	float rad;
	bool outline = false;

	widget_init(&wtb);

	/* determine horizontal/vertical */
	horizontal = (BLI_rcti_size_x(rect) > BLI_rcti_size_y(rect));

	if (horizontal)
		rad = 0.5f * BLI_rcti_size_y(rect);
	else
		rad = 0.5f * BLI_rcti_size_x(rect);
	
	wtb.uniform_params.shade_dir = (horizontal) ? 1.0f : 0.0;
	
	/* draw back part, colors swapped and shading inverted */
	if (horizontal)
		SWAP(short, wcol->shadetop, wcol->shadedown);
	
	round_box_edges(&wtb, UI_CNR_ALL, rect, rad);
	widgetbase_draw(&wtb, wcol);
	
	/* slider */
	if ((BLI_rcti_size_x(slider) < 2) || (BLI_rcti_size_y(slider) < 2)) {
		/* pass */
	}
	else {
		SWAP(short, wcol->shadetop, wcol->shadedown);
		
		copy_v4_v4_char(wcol->inner, wcol->item);
		
		if (wcol->shadetop > wcol->shadedown)
			wcol->shadetop += 20;   /* XXX violates themes... */
		else wcol->shadedown += 20;
		
		if (state & UI_SCROLL_PRESSED) {
			wcol->inner[0] = wcol->inner[0] >= 250 ? 255 : wcol->inner[0] + 5;
			wcol->inner[1] = wcol->inner[1] >= 250 ? 255 : wcol->inner[1] + 5;
			wcol->inner[2] = wcol->inner[2] >= 250 ? 255 : wcol->inner[2] + 5;
		}

		/* draw */
		wtb.draw_emboss = false; /* only emboss once */
		
		/* exception for progress bar */
		if (state & UI_SCROLL_NO_OUTLINE) {
			SWAP(bool, outline, wtb.draw_outline);
		}
		
		round_box_edges(&wtb, UI_CNR_ALL, slider, rad);
		
		if (state & UI_SCROLL_ARROWS) {
			if (wcol->item[0] > 48) wcol->item[0] -= 48;
			if (wcol->item[1] > 48) wcol->item[1] -= 48;
			if (wcol->item[2] > 48) wcol->item[2] -= 48;
			wcol->item[3] = 255;
			
			if (horizontal) {
				shape_preset_init_scroll_circle(&wtb.tria1, slider, 0.6f, 'l');
				shape_preset_init_scroll_circle(&wtb.tria2, slider, 0.6f, 'r');
			}
			else {
				shape_preset_init_scroll_circle(&wtb.tria1, slider, 0.6f, 'b');
				shape_preset_init_scroll_circle(&wtb.tria2, slider, 0.6f, 't');
			}
		}
		widgetbase_draw(&wtb, wcol);
		
		if (state & UI_SCROLL_NO_OUTLINE) {
			SWAP(bool, outline, wtb.draw_outline);
		}
	}
}

static void widget_scroll(uiBut *but, uiWidgetColors *wcol, rcti *rect, int state, int UNUSED(roundboxalign))
{
	rcti rect1;
	double value;
	float fac, size, min;
	int horizontal;

	/* calculate slider part */
	value = ui_but_value_get(but);

	size = (but->softmax + but->a1 - but->softmin);
	size = max_ff(size, 2.0f);
	
	/* position */
	rect1 = *rect;

	/* determine horizontal/vertical */
	horizontal = (BLI_rcti_size_x(rect) > BLI_rcti_size_y(rect));
	
	if (horizontal) {
		fac = BLI_rcti_size_x(rect) / size;
		rect1.xmin = rect1.xmin + ceilf(fac * ((float)value - but->softmin));
		rect1.xmax = rect1.xmin + ceilf(fac * (but->a1 - but->softmin));

		/* ensure minimium size */
		min = BLI_rcti_size_y(rect);

		if (BLI_rcti_size_x(&rect1) < min) {
			rect1.xmax = rect1.xmin + min;

			if (rect1.xmax > rect->xmax) {
				rect1.xmax = rect->xmax;
				rect1.xmin = max_ii(rect1.xmax - min, rect->xmin);
			}
		}
	}
	else {
		fac = BLI_rcti_size_y(rect) / size;
		rect1.ymax = rect1.ymax - ceilf(fac * ((float)value - but->softmin));
		rect1.ymin = rect1.ymax - ceilf(fac * (but->a1 - but->softmin));

		/* ensure minimium size */
		min = BLI_rcti_size_x(rect);

		if (BLI_rcti_size_y(&rect1) < min) {
			rect1.ymax = rect1.ymin + min;

			if (rect1.ymax > rect->ymax) {
				rect1.ymax = rect->ymax;
				rect1.ymin = max_ii(rect1.ymax - min, rect->ymin);
			}
		}
	}

	if (state & UI_SELECT)
		state = UI_SCROLL_PRESSED;
	else
		state = 0;
	UI_draw_widget_scroll(wcol, rect, &rect1, state);
}

static void widget_progressbar(uiBut *but, uiWidgetColors *wcol, rcti *rect, int UNUSED(state), int roundboxalign)
{
	uiWidgetBase wtb, wtb_bar;
	rcti rect_prog = *rect, rect_bar = *rect;

	widget_init(&wtb);
	widget_init(&wtb_bar);

	/* round corners */
	float value = but->a1;
	float offs = 0.25f * BLI_rcti_size_y(&rect_prog);
	float w = value * BLI_rcti_size_x(&rect_prog);

	/* ensure minimium size */
	w = MAX2(w, offs);

	rect_bar.xmax = rect_bar.xmin + w;

	round_box_edges(&wtb, roundboxalign, &rect_prog, offs);
	round_box_edges(&wtb_bar, roundboxalign, &rect_bar, offs);

	wtb.draw_outline = true;
	widgetbase_draw(&wtb, wcol);

	/* "slider" bar color */
	copy_v3_v3_char(wcol->inner, wcol->item);
	widgetbase_draw(&wtb_bar, wcol);

	/* raise text a bit */
	rect->xmin += (BLI_rcti_size_x(&rect_prog) / 2);
	rect->xmax += (BLI_rcti_size_x(&rect_prog) / 2);
}

static void widget_link(uiBut *but, uiWidgetColors *UNUSED(wcol), rcti *rect, int UNUSED(state), int UNUSED(roundboxalign))
{
	
	if (but->flag & UI_SELECT) {
		rcti rectlink;
		float color[4];
		
		UI_GetThemeColor4fv(TH_TEXT_HI, color);
		
		rectlink.xmin = BLI_rcti_cent_x(rect);
		rectlink.ymin = BLI_rcti_cent_y(rect);
		rectlink.xmax = but->linkto[0];
		rectlink.ymax = but->linkto[1];
		
		ui_draw_link_bezier(&rectlink, color);
	}
}

static void widget_numslider(uiBut *but, uiWidgetColors *wcol, rcti *rect, int state, int roundboxalign)
{
	uiWidgetBase wtb, wtb1;
	rcti rect1;
	double value;
	float offs, toffs, fac = 0;
	char outline[3];

	widget_init(&wtb);
	widget_init(&wtb1);
	
	/* backdrop first */
	
	/* fully rounded */
	offs = 0.5f * BLI_rcti_size_y(rect);
	toffs = offs * 0.75f;
	round_box_edges(&wtb, roundboxalign, rect, offs);

	wtb.draw_outline = false;
	widgetbase_draw(&wtb, wcol);
	
	/* draw left/right parts only when not in text editing */
	if (!(state & UI_STATE_TEXT_INPUT)) {
		int roundboxalign_slider;
		
		/* slider part */
		copy_v3_v3_char(outline, wcol->outline);
		copy_v3_v3_char(wcol->outline, wcol->item);
		copy_v3_v3_char(wcol->inner, wcol->item);

		if (!(state & UI_SELECT))
			SWAP(short, wcol->shadetop, wcol->shadedown);
		
		rect1 = *rect;
		
		value = ui_but_value_get(but);
		if ((but->softmax - but->softmin) > 0) {
			fac = ((float)value - but->softmin) * (BLI_rcti_size_x(&rect1) - offs) / (but->softmax - but->softmin);
		}
		
		/* left part of slider, always rounded */
		rect1.xmax = rect1.xmin + ceil(offs + U.pixelsize);
		round_box_edges(&wtb1, roundboxalign & ~(UI_CNR_TOP_RIGHT | UI_CNR_BOTTOM_RIGHT), &rect1, offs);
		wtb1.draw_outline = false;
		widgetbase_draw(&wtb1, wcol);
		
		/* right part of slider, interpolate roundness */
		rect1.xmax = rect1.xmin + fac + offs;
		rect1.xmin +=  floor(offs - U.pixelsize);
		
		if (rect1.xmax + offs > rect->xmax) {
			roundboxalign_slider = roundboxalign & ~(UI_CNR_TOP_LEFT | UI_CNR_BOTTOM_LEFT);
			offs *= (rect1.xmax + offs - rect->xmax) / offs;
		}
		else {
			roundboxalign_slider = 0;
			offs = 0.0f;
		}
		round_box_edges(&wtb1, roundboxalign_slider, &rect1, offs);
		
		widgetbase_draw(&wtb1, wcol);
		copy_v3_v3_char(wcol->outline, outline);
		
		if (!(state & UI_SELECT))
			SWAP(short, wcol->shadetop, wcol->shadedown);
	}
	
	/* outline */
	wtb.draw_outline = true;
	wtb.draw_inner = false;
	widgetbase_draw(&wtb, wcol);

	/* add space at either side of the button so text aligns with numbuttons (which have arrow icons) */
	if (!(state & UI_STATE_TEXT_INPUT)) {
		rect->xmax -= toffs;
		rect->xmin += toffs;
	}
}

/* I think 3 is sufficient border to indicate keyed status */
#define SWATCH_KEYED_BORDER 3

static void widget_swatch(uiBut *but, uiWidgetColors *wcol, rcti *rect, int state, int roundboxalign)
{
	uiWidgetBase wtb;
	float rad, col[4];
	bool color_profile = but->block->color_profile;
	
	col[3] = 1.0f;

	if (but->rnaprop) {
		BLI_assert(but->rnaindex == -1);

		if (RNA_property_subtype(but->rnaprop) == PROP_COLOR_GAMMA)
			color_profile = false;

		if (RNA_property_array_length(&but->rnapoin, but->rnaprop) == 4) {
			col[3] = RNA_property_float_get_index(&but->rnapoin, but->rnaprop, 3);
		}
	}
	
	widget_init(&wtb);
	
	/* half rounded */
	rad = 0.25f * U.widget_unit;
	round_box_edges(&wtb, roundboxalign, rect, rad);
		
	ui_but_v3_get(but, col);

	if (state & (UI_BUT_ANIMATED | UI_BUT_ANIMATED_KEY | UI_BUT_DRIVEN | UI_BUT_OVERRIDEN | UI_BUT_REDALERT)) {
		/* draw based on state - color for keyed etc */
		widgetbase_draw(&wtb, wcol);

		/* inset to draw swatch color */
		rect->xmin += SWATCH_KEYED_BORDER;
		rect->xmax -= SWATCH_KEYED_BORDER;
		rect->ymin += SWATCH_KEYED_BORDER;
		rect->ymax -= SWATCH_KEYED_BORDER;
		
		round_box_edges(&wtb, roundboxalign, rect, rad);
	}
	
	if (color_profile)
		ui_block_cm_to_display_space_v3(but->block, col);
	
	rgba_float_to_uchar((unsigned char *)wcol->inner, col);

	wcol->shaded = 0;
	wcol->alpha_check = (wcol->inner[3] < 255);
	
	if (state & (UI_BUT_DISABLED | UI_BUT_INACTIVE)) {
		/* Now we reduce alpha of the inner color (i.e. the color shown)
		 * so that this setting can look grayed out, while retaining
		 * the checkboard (for transparent values). This is needed
		 * here as the effects of ui_widget_color_disabled() are overwritten.
		 */
		wcol->inner[3] /= 2;
	}

	widgetbase_draw(&wtb, wcol);
	if (but->a1 == UI_PALETTE_COLOR && ((Palette *)but->rnapoin.id.data)->active_color == (int)but->a2) {
		float width = rect->xmax - rect->xmin;
		float height = rect->ymax - rect->ymin;
		/* find color luminance and change it slightly */
		float bw = rgb_to_grayscale(col);

		bw += (bw < 0.5f) ? 0.5f : -0.5f;

		/* We are drawing on top of widget bases. Flush cache. */
		glEnable(GL_BLEND);
		UI_widgetbase_draw_cache_flush();
		glDisable(GL_BLEND);

		unsigned int pos = GWN_vertformat_attr_add(immVertexFormat(), "pos", GWN_COMP_F32, 2, GWN_FETCH_FLOAT);
		immBindBuiltinProgram(GPU_SHADER_2D_UNIFORM_COLOR);

		immUniformColor3f(bw, bw, bw);
		immBegin(GWN_PRIM_TRIS, 3);
		immVertex2f(pos, rect->xmin + 0.1f * width, rect->ymin + 0.9f * height);
		immVertex2f(pos, rect->xmin + 0.1f * width, rect->ymin + 0.5f * height);
		immVertex2f(pos, rect->xmin + 0.5f * width, rect->ymin + 0.9f * height);
		immEnd();

		immUnbindProgram();
	}
}

static void widget_unitvec(uiBut *but, uiWidgetColors *wcol, rcti *rect, int UNUSED(state), int UNUSED(roundboxalign))
{
	ui_draw_but_UNITVEC(but, wcol, rect);
}

static void widget_icon_has_anim(uiBut *but, uiWidgetColors *wcol, rcti *rect, int state, int roundboxalign)
{
	if (state & (UI_BUT_ANIMATED | UI_BUT_ANIMATED_KEY | UI_BUT_DRIVEN | UI_BUT_REDALERT)) {
		uiWidgetBase wtb;
		float rad;
		
		widget_init(&wtb);
		wtb.draw_outline = false;
		
		/* rounded */
		rad = 0.5f * BLI_rcti_size_y(rect);
		round_box_edges(&wtb, UI_CNR_ALL, rect, rad);
		widgetbase_draw(&wtb, wcol);
	}
	else if (but->type == UI_BTYPE_NUM) {
		/* Draw number buttons still with left/right 
		 * triangles when field is not embossed */
		widget_numbut_embossn(but, wcol, rect, state, roundboxalign);
	}
}


static void widget_textbut(uiWidgetColors *wcol, rcti *rect, int state, int roundboxalign)
{
	uiWidgetBase wtb;
	float rad;
	
	if (state & UI_SELECT)
		SWAP(short, wcol->shadetop, wcol->shadedown);
	
	widget_init(&wtb);
	
	/* half rounded */
	rad = 0.2f * U.widget_unit;
	round_box_edges(&wtb, roundboxalign, rect, rad);
	
	widgetbase_draw(&wtb, wcol);
}


static void widget_menubut(uiWidgetColors *wcol, rcti *rect, int UNUSED(state), int roundboxalign)
{
	uiWidgetBase wtb;
	float rad;
	
	widget_init(&wtb);
	
	/* half rounded */
	rad = 0.2f * U.widget_unit;
	round_box_edges(&wtb, roundboxalign, rect, rad);
	
	/* decoration */
	shape_preset_trias_from_rect_menu(&wtb.tria1, rect);
	/* copy size and center to 2nd tria */
	wtb.tria2 = wtb.tria1;
	
	widgetbase_draw(&wtb, wcol);
	
	/* text space, arrows are about 0.6 height of button */
	rect->xmax -= (6 * BLI_rcti_size_y(rect)) / 10;
}

static void widget_menuiconbut(uiWidgetColors *wcol, rcti *rect, int UNUSED(state), int roundboxalign)
{
	uiWidgetBase wtb;
	float rad;
	
	widget_init(&wtb);
	
	/* half rounded */
	rad = 0.2f * U.widget_unit;
	round_box_edges(&wtb, roundboxalign, rect, rad);
	
	/* decoration */
	widgetbase_draw(&wtb, wcol);
}

static void widget_menunodebut(uiWidgetColors *wcol, rcti *rect, int UNUSED(state), int roundboxalign)
{
	/* silly node link button hacks */
	uiWidgetBase wtb;
	uiWidgetColors wcol_backup = *wcol;
	float rad;
	
	widget_init(&wtb);
	
	/* half rounded */
	rad = 0.2f * U.widget_unit;
	round_box_edges(&wtb, roundboxalign, rect, rad);

	wcol->inner[0] = min_ii(wcol->inner[0] + 15, 255);
	wcol->inner[1] = min_ii(wcol->inner[1] + 15, 255);
	wcol->inner[2] = min_ii(wcol->inner[2] + 15, 255);
	wcol->outline[0] = min_ii(wcol->outline[0] + 15, 255);
	wcol->outline[1] = min_ii(wcol->outline[1] + 15, 255);
	wcol->outline[2] = min_ii(wcol->outline[2] + 15, 255);
	
	/* decoration */
	widgetbase_draw(&wtb, wcol);
	*wcol = wcol_backup;
}

static void widget_pulldownbut(uiWidgetColors *wcol, rcti *rect, int state, int roundboxalign)
{
	if (state & UI_ACTIVE) {
		uiWidgetBase wtb;
		const float rad = 0.2f * U.widget_unit;

		widget_init(&wtb);

		/* half rounded */
		round_box_edges(&wtb, roundboxalign, rect, rad);
		
		widgetbase_draw(&wtb, wcol);
	}
}

static void widget_menu_itembut(uiWidgetColors *wcol, rcti *rect, int UNUSED(state), int UNUSED(roundboxalign))
{
	uiWidgetBase wtb;
	
	widget_init(&wtb);
	
	/* not rounded, no outline */
	wtb.draw_outline = false;
	round_box_edges(&wtb, 0, rect, 0.0f);
	
	widgetbase_draw(&wtb, wcol);
}

static void widget_menu_radial_itembut(uiBut *but, uiWidgetColors *wcol, rcti *rect, int UNUSED(state), int UNUSED(roundboxalign))
{
	uiWidgetBase wtb;
	float rad;
	float fac = but->block->pie_data.alphafac;

	widget_init(&wtb);

	wtb.draw_emboss = false;

	rad = 0.5f * BLI_rcti_size_y(rect);
	round_box_edges(&wtb, UI_CNR_ALL, rect, rad);

	wcol->inner[3] *= fac;
	wcol->inner_sel[3] *= fac;
	wcol->item[3] *= fac;
	wcol->text[3] *= fac;
	wcol->text_sel[3] *= fac;
	wcol->outline[3] *= fac;

	widgetbase_draw(&wtb, wcol);
}

static void widget_list_itembut(uiWidgetColors *wcol, rcti *rect, int UNUSED(state), int UNUSED(roundboxalign))
{
	uiWidgetBase wtb;
	float rad;
	
	widget_init(&wtb);
	
	/* rounded, but no outline */
	wtb.draw_outline = false;
	rad = 0.2f * U.widget_unit;
	round_box_edges(&wtb, UI_CNR_ALL, rect, rad);
	
	widgetbase_draw(&wtb, wcol);
}

static void widget_optionbut(uiWidgetColors *wcol, rcti *rect, int state, int UNUSED(roundboxalign))
{
	uiWidgetBase wtb;
	rcti recttemp = *rect;
	float rad;
	int delta;
	
	widget_init(&wtb);
	
	/* square */
	recttemp.xmax = recttemp.xmin + BLI_rcti_size_y(&recttemp);
	
	/* smaller */
	delta = 1 + BLI_rcti_size_y(&recttemp) / 8;
	recttemp.xmin += delta;
	recttemp.ymin += delta;
	recttemp.xmax -= delta;
	recttemp.ymax -= delta;
	
	/* half rounded */
	rad = BLI_rcti_size_y(&recttemp) / 3;
	round_box_edges(&wtb, UI_CNR_ALL, &recttemp, rad);
	
	/* decoration */
	if (state & UI_SELECT) {
		shape_preset_trias_from_rect_checkmark(&wtb.tria1, &recttemp);
	}
	
	widgetbase_draw(&wtb, wcol);
	
	/* text space */
	rect->xmin += BLI_rcti_size_y(rect) * 0.7 + delta;
}

/* labels use Editor theme colors for text */
static void widget_state_label(uiWidgetType *wt, int state)
{
	if (state & UI_BUT_LIST_ITEM) {
		/* Override default label theme's colors. */
		bTheme *btheme = UI_GetTheme();
		wt->wcol_theme = &btheme->tui.wcol_list_item;
		/* call this for option button */
		widget_state(wt, state);
	}
	else {
		/* call this for option button */
		widget_state(wt, state);
		if (state & UI_SELECT)
			UI_GetThemeColor3ubv(TH_TEXT_HI, (unsigned char *)wt->wcol.text);
		else
			UI_GetThemeColor3ubv(TH_TEXT, (unsigned char *)wt->wcol.text);
	}
}

static void widget_radiobut(uiWidgetColors *wcol, rcti *rect, int UNUSED(state), int roundboxalign)
{
	uiWidgetBase wtb;
	float rad;
	
	widget_init(&wtb);
	
	/* half rounded */
	rad = 0.2f * U.widget_unit;
	round_box_edges(&wtb, roundboxalign, rect, rad);
	
	widgetbase_draw(&wtb, wcol);
}

static void widget_box(uiBut *but, uiWidgetColors *wcol, rcti *rect, int UNUSED(state), int roundboxalign)
{
	uiWidgetBase wtb;
	float rad;
	char old_col[3];
	
	widget_init(&wtb);
	
	copy_v3_v3_char(old_col, wcol->inner);
	
	/* abuse but->hsv - if it's non-zero, use this color as the box's background */
	if (but->col[3]) {
		wcol->inner[0] = but->col[0];
		wcol->inner[1] = but->col[1];
		wcol->inner[2] = but->col[2];
	}
	
	/* half rounded */
	rad = 0.2f * U.widget_unit;
	round_box_edges(&wtb, roundboxalign, rect, rad);
	
	widgetbase_draw(&wtb, wcol);
		
	copy_v3_v3_char(wcol->inner, old_col);
}

static void widget_but(uiWidgetColors *wcol, rcti *rect, int UNUSED(state), int roundboxalign)
{
	uiWidgetBase wtb;
	float rad;
	
	widget_init(&wtb);
	
	/* half rounded */
	rad = 0.2f * U.widget_unit;
	round_box_edges(&wtb, roundboxalign, rect, rad);
	
	widgetbase_draw(&wtb, wcol);
}

#if 0
static void widget_roundbut(uiWidgetColors *wcol, rcti *rect, int UNUSED(state), int roundboxalign)
{
	uiWidgetBase wtb;
	const float rad = 0.25f * U.widget_unit;
	
	widget_init(&wtb);
	
	/* half rounded */
	round_box_edges(&wtb, roundboxalign, rect, rad);

	widgetbase_draw(&wtb, wcol);
}
#endif

static void widget_roundbut_exec(uiWidgetColors *wcol, rcti *rect, int state, int roundboxalign)
{
	uiWidgetBase wtb;
	const float rad = 0.25f * U.widget_unit;

	widget_init(&wtb);

	if (state & UI_STATE_HOLD_ACTION) {
		/* Show that keeping pressed performs another action (typically a menu). */
		shape_preset_init_hold_action(&wtb.tria1, rect, 0.75f, 'r');
	}

	/* half rounded */
	round_box_edges(&wtb, roundboxalign, rect, rad);

	widgetbase_draw(&wtb, wcol);
}

static void widget_tab(uiWidgetColors *wcol, rcti *rect, int state, int roundboxalign)
{
	const uiStyle *style = UI_style_get();
	const float rad = 0.25f * U.widget_unit;
	const int fontid = style->widget.uifont_id;
	const bool is_active = (state & UI_SELECT);

/* Draw shaded outline - Disabled for now, seems incorrect and also looks nicer without it imho ;) */
//#define USE_TAB_SHADED_HIGHLIGHT

	uiWidgetBase wtb;
	unsigned char theme_col_tab_highlight[3];

#ifdef USE_TAB_SHADED_HIGHLIGHT
	/* create outline highlight colors */
	if (is_active) {
		interp_v3_v3v3_uchar(theme_col_tab_highlight, (unsigned char *)wcol->inner_sel,
		                     (unsigned char *)wcol->outline, 0.2f);
	}
	else {
		interp_v3_v3v3_uchar(theme_col_tab_highlight, (unsigned char *)wcol->inner,
		                     (unsigned char *)wcol->outline, 0.12f);
	}
#endif

	widget_init(&wtb);

	/* half rounded */
	round_box_edges(&wtb, roundboxalign, rect, rad);

	/* draw inner */
#ifdef USE_TAB_SHADED_HIGHLIGHT
	wtb.draw_outline = 0;
#endif
	widgetbase_draw(&wtb, wcol);

<<<<<<< HEAD
#ifdef USE_TAB_SHADED_HIGHLIGHT
=======
	/* We are drawing on top of widget bases. Flush cache. */
	glEnable(GL_BLEND);
	UI_widgetbase_draw_cache_flush();
	glDisable(GL_BLEND);

>>>>>>> 31067c97
	/* draw outline (3d look) */
	ui_draw_but_TAB_outline(rect, rad, theme_col_tab_highlight, (unsigned char *)wcol->inner);
#endif

	/* text shadow */
	BLF_enable(fontid, BLF_SHADOW);
	BLF_shadow(fontid, 3, (const float[4]){1.0f, 1.0f, 1.0f, 0.25f});
	BLF_shadow_offset(fontid, 0, -1);

#ifndef USE_TAB_SHADED_HIGHLIGHT
	UNUSED_VARS(is_active, theme_col_tab_highlight);
#endif
}

static void widget_draw_extra_mask(const bContext *C, uiBut *but, uiWidgetType *wt, rcti *rect)
{
	uiWidgetBase wtb;
	const float rad = 0.25f * U.widget_unit;
	unsigned char col[4];

	/* state copy! */
	wt->wcol = *(wt->wcol_theme);
	
	widget_init(&wtb);
	
	if (but->block->drawextra) {
		/* note: drawextra can change rect +1 or -1, to match round errors of existing previews */
		but->block->drawextra(C, but->poin, but->block->drawextra_arg1, but->block->drawextra_arg2, rect);
		
		unsigned int pos = GWN_vertformat_attr_add(immVertexFormat(), "pos", GWN_COMP_F32, 2, GWN_FETCH_FLOAT);
		immBindBuiltinProgram(GPU_SHADER_2D_UNIFORM_COLOR);

		/* make mask to draw over image */
		UI_GetThemeColor3ubv(TH_BACK, col);
		immUniformColor3ubv(col);

		round_box__edges(&wtb, UI_CNR_ALL, rect, 0.0f, rad);
		widgetbase_outline(&wtb, pos);

		immUnbindProgram();
	}
	
	/* outline */
	round_box_edges(&wtb, UI_CNR_ALL, rect, rad);
	wtb.draw_outline = true;
	wtb.draw_inner = false;
	widgetbase_draw(&wtb, &wt->wcol);
}

static uiWidgetType *widget_type(uiWidgetTypeEnum type)
{
	bTheme *btheme = UI_GetTheme();
	static uiWidgetType wt;
	
	/* defaults */
	wt.wcol_theme = &btheme->tui.wcol_regular;
	wt.wcol_state = &btheme->tui.wcol_state;
	wt.state = widget_state;
	wt.draw = widget_but;
	wt.custom = NULL;
	wt.text = widget_draw_text_icon;
	
	switch (type) {
		case UI_WTYPE_REGULAR:
			break;

		case UI_WTYPE_LABEL:
			wt.draw = NULL;
			wt.state = widget_state_label;
			break;
			
		case UI_WTYPE_TOGGLE:
			wt.wcol_theme = &btheme->tui.wcol_toggle;
			break;
			
		case UI_WTYPE_CHECKBOX:
			wt.wcol_theme = &btheme->tui.wcol_option;
			wt.draw = widget_optionbut;
			break;
			
		case UI_WTYPE_RADIO:
			wt.wcol_theme = &btheme->tui.wcol_radio;
			wt.draw = widget_radiobut;
			break;

		case UI_WTYPE_NUMBER:
			wt.wcol_theme = &btheme->tui.wcol_num;
			wt.draw = widget_numbut;
			break;
			
		case UI_WTYPE_SLIDER:
			wt.wcol_theme = &btheme->tui.wcol_numslider;
			wt.custom = widget_numslider;
			wt.state = widget_state_numslider;
			break;
			
		case UI_WTYPE_EXEC:
			wt.wcol_theme = &btheme->tui.wcol_tool;
			wt.draw = widget_roundbut_exec;
			break;

		case UI_WTYPE_TAB:
			wt.wcol_theme = &btheme->tui.wcol_tab;
			wt.draw = widget_tab;
			break;

		case UI_WTYPE_TOOLTIP:
			wt.wcol_theme = &btheme->tui.wcol_tooltip;
			wt.draw = widget_menu_back;
			break;
			
			
		/* strings */
		case UI_WTYPE_NAME:
			wt.wcol_theme = &btheme->tui.wcol_text;
			wt.draw = widget_textbut;
			break;
			
		case UI_WTYPE_NAME_LINK:
			break;
			
		case UI_WTYPE_POINTER_LINK:
			break;
			
		case UI_WTYPE_FILENAME:
			break;
			
			
		/* start menus */
		case UI_WTYPE_MENU_RADIO:
			wt.wcol_theme = &btheme->tui.wcol_menu;
			wt.draw = widget_menubut;
			break;

		case UI_WTYPE_MENU_ICON_RADIO:
			wt.wcol_theme = &btheme->tui.wcol_menu;
			wt.draw = widget_menuiconbut;
			break;
			
		case UI_WTYPE_MENU_POINTER_LINK:
			wt.wcol_theme = &btheme->tui.wcol_menu;
			wt.draw = widget_menubut;
			break;

		case UI_WTYPE_MENU_NODE_LINK:
			wt.wcol_theme = &btheme->tui.wcol_menu;
			wt.draw = widget_menunodebut;
			break;
			
		case UI_WTYPE_PULLDOWN:
			wt.wcol_theme = &btheme->tui.wcol_pulldown;
			wt.draw = widget_pulldownbut;
			wt.state = widget_state_pulldown;
			break;
			
		/* in menus */
		case UI_WTYPE_MENU_ITEM:
			wt.wcol_theme = &btheme->tui.wcol_menu_item;
			wt.draw = widget_menu_itembut;
			wt.state = widget_state_menu_item;
			break;
			
		case UI_WTYPE_MENU_BACK:
			wt.wcol_theme = &btheme->tui.wcol_menu_back;
			wt.draw = widget_menu_back;
			break;
			
		/* specials */
		case UI_WTYPE_ICON:
			wt.custom = widget_icon_has_anim;
			break;

		case UI_WTYPE_ICON_LABEL:
			/* behave like regular labels (this is simply a label with an icon) */
			wt.state = widget_state_label;
			wt.custom = widget_icon_has_anim;
			break;
			
		case UI_WTYPE_SWATCH:
			wt.custom = widget_swatch;
			break;
			
		case UI_WTYPE_BOX:
			wt.custom = widget_box;
			wt.wcol_theme = &btheme->tui.wcol_box;
			break;
			
		case UI_WTYPE_RGB_PICKER:
			break;
			
		case UI_WTYPE_UNITVEC:
			wt.custom = widget_unitvec;
			break;

		case UI_WTYPE_SCROLL:
			wt.wcol_theme = &btheme->tui.wcol_scroll;
			wt.state = widget_state_nothing;
			wt.custom = widget_scroll;
			break;

		case UI_WTYPE_LISTITEM:
			wt.wcol_theme = &btheme->tui.wcol_list_item;
			wt.draw = widget_list_itembut;
			break;
			
		case UI_WTYPE_PROGRESSBAR:
			wt.wcol_theme = &btheme->tui.wcol_progress;
			wt.custom = widget_progressbar;
			break;

		case UI_WTYPE_MENU_ITEM_RADIAL:
			wt.wcol_theme = &btheme->tui.wcol_pie_menu;
			wt.custom = widget_menu_radial_itembut;
			wt.state = widget_state_pie_menu_item;
			break;
	}
	
	return &wt;
}


static int widget_roundbox_set(uiBut *but, rcti *rect)
{
	int roundbox = UI_CNR_ALL;

	/* alignment */
	if ((but->drawflag & UI_BUT_ALIGN) && but->type != UI_BTYPE_PULLDOWN) {
		
		/* ui_block_position has this correction too, keep in sync */
		if (but->drawflag & (UI_BUT_ALIGN_TOP | UI_BUT_ALIGN_STITCH_TOP))
			rect->ymax += U.pixelsize;
		if (but->drawflag & (UI_BUT_ALIGN_LEFT | UI_BUT_ALIGN_STITCH_LEFT))
			rect->xmin -= U.pixelsize;
		
		switch (but->drawflag & UI_BUT_ALIGN) {
			case UI_BUT_ALIGN_TOP:
				roundbox = UI_CNR_BOTTOM_LEFT | UI_CNR_BOTTOM_RIGHT;
				break;
			case UI_BUT_ALIGN_DOWN:
				roundbox = UI_CNR_TOP_LEFT | UI_CNR_TOP_RIGHT;
				break;
			case UI_BUT_ALIGN_LEFT:
				roundbox = UI_CNR_TOP_RIGHT | UI_CNR_BOTTOM_RIGHT;
				break;
			case UI_BUT_ALIGN_RIGHT:
				roundbox = UI_CNR_TOP_LEFT | UI_CNR_BOTTOM_LEFT;
				break;
			case UI_BUT_ALIGN_DOWN | UI_BUT_ALIGN_RIGHT:
				roundbox = UI_CNR_TOP_LEFT;
				break;
			case UI_BUT_ALIGN_DOWN | UI_BUT_ALIGN_LEFT:
				roundbox = UI_CNR_TOP_RIGHT;
				break;
			case UI_BUT_ALIGN_TOP | UI_BUT_ALIGN_RIGHT:
				roundbox = UI_CNR_BOTTOM_LEFT;
				break;
			case UI_BUT_ALIGN_TOP | UI_BUT_ALIGN_LEFT:
				roundbox = UI_CNR_BOTTOM_RIGHT;
				break;
			default:
				roundbox = 0;
				break;
		}
	}

	/* align with open menu */
	if (but->active) {
		int direction = ui_but_menu_direction(but);

		if      (direction == UI_DIR_UP)    roundbox &= ~(UI_CNR_TOP_RIGHT    | UI_CNR_TOP_LEFT);
		else if (direction == UI_DIR_DOWN)  roundbox &= ~(UI_CNR_BOTTOM_RIGHT | UI_CNR_BOTTOM_LEFT);
		else if (direction == UI_DIR_LEFT)  roundbox &= ~(UI_CNR_TOP_LEFT     | UI_CNR_BOTTOM_LEFT);
		else if (direction == UI_DIR_RIGHT) roundbox &= ~(UI_CNR_TOP_RIGHT    | UI_CNR_BOTTOM_RIGHT);
	}

	return roundbox;
}

/* -------------------------------------------------------------------- */
/** \name Public API
 * \{ */

/* conversion from old to new buttons, so still messy */
void ui_draw_but(const bContext *C, ARegion *ar, uiStyle *style, uiBut *but, rcti *rect)
{
	bTheme *btheme = UI_GetTheme();
	ThemeUI *tui = &btheme->tui;
	uiFontStyle *fstyle = &style->widget;
	uiWidgetType *wt = NULL;

	/* handle menus separately */
	if (but->dt == UI_EMBOSS_PULLDOWN) {
		switch (but->type) {
			case UI_BTYPE_LABEL:
				widget_draw_text_icon(&style->widgetlabel, &tui->wcol_menu_back, but, rect);
				break;
			case UI_BTYPE_SEPR_LINE:
				ui_draw_separator(rect, &tui->wcol_menu_item);
				break;
			default:
				wt = widget_type(UI_WTYPE_MENU_ITEM);
				break;
		}
	}
	else if (but->dt == UI_EMBOSS_NONE) {
		/* "nothing" */
		switch (but->type) {
			case UI_BTYPE_LABEL:
				wt = widget_type(UI_WTYPE_ICON_LABEL);
				break;
			default:
				wt = widget_type(UI_WTYPE_ICON);
				break;
		}
	}
	else if (but->dt == UI_EMBOSS_RADIAL) {
		wt = widget_type(UI_WTYPE_MENU_ITEM_RADIAL);
	}
	else {
		BLI_assert(but->dt == UI_EMBOSS);

		switch (but->type) {
			case UI_BTYPE_LABEL:
				wt = widget_type(UI_WTYPE_LABEL);
				fstyle = &style->widgetlabel;
				if (but->drawflag & UI_BUT_BOX_ITEM) {
					wt->wcol_theme = &tui->wcol_box;
					wt->state = widget_state;
				}
				else if (but->block->flag & UI_BLOCK_LOOP) {
					wt->wcol_theme = &tui->wcol_menu_back;
					wt->state = widget_state;
				}
				break;

			case UI_BTYPE_SEPR:
			case UI_BTYPE_SEPR_LINE:
				break;
				
			case UI_BTYPE_BUT:
				wt = widget_type(UI_WTYPE_EXEC);
				break;

			case UI_BTYPE_NUM:
				wt = widget_type(UI_WTYPE_NUMBER);
				break;
				
			case UI_BTYPE_NUM_SLIDER:
				wt = widget_type(UI_WTYPE_SLIDER);
				break;
				
			case UI_BTYPE_ROW:
				wt = widget_type(UI_WTYPE_RADIO);
				break;

			case UI_BTYPE_LISTROW:
				wt = widget_type(UI_WTYPE_LISTITEM);
				break;
				
			case UI_BTYPE_TEXT:
				wt = widget_type(UI_WTYPE_NAME);
				break;

			case UI_BTYPE_SEARCH_MENU:
				wt = widget_type(UI_WTYPE_NAME);
				if (but->block->flag & UI_BLOCK_LOOP)
					wt->wcol_theme = &btheme->tui.wcol_menu_back;
				break;

			case UI_BTYPE_TAB:
				wt = widget_type(UI_WTYPE_TAB);
				break;

			case UI_BTYPE_BUT_TOGGLE:
			case UI_BTYPE_TOGGLE:
			case UI_BTYPE_TOGGLE_N:
				wt = widget_type(UI_WTYPE_TOGGLE);
				break;
				
			case UI_BTYPE_CHECKBOX:
			case UI_BTYPE_CHECKBOX_N:
				if (!(but->flag & UI_HAS_ICON)) {
					wt = widget_type(UI_WTYPE_CHECKBOX);
					but->drawflag |= UI_BUT_TEXT_LEFT;
				}
				else
					wt = widget_type(UI_WTYPE_TOGGLE);
				
				/* option buttons have strings outside, on menus use different colors */
				if (but->block->flag & UI_BLOCK_LOOP)
					wt->state = widget_state_option_menu;
				
				break;
				
			case UI_BTYPE_MENU:
			case UI_BTYPE_BLOCK:
				if (but->flag & UI_BUT_NODE_LINK) {
					/* new node-link button, not active yet XXX */
					wt = widget_type(UI_WTYPE_MENU_NODE_LINK);
				}
				else {
					/* with menu arrows */

					/* we could use a flag for this, but for now just check size,
					 * add updown arrows if there is room. */
					if ((!but->str[0] && but->icon && (BLI_rcti_size_x(rect) < BLI_rcti_size_y(rect) + 2)) ||
					    /* disable for brushes also */
					    (but->flag & UI_BUT_ICON_PREVIEW))
					{
						/* no arrows */
						wt = widget_type(UI_WTYPE_MENU_ICON_RADIO);
					}
					else {
						wt = widget_type(UI_WTYPE_MENU_RADIO);
					}
				}
				break;
				
			case UI_BTYPE_PULLDOWN:
				wt = widget_type(UI_WTYPE_PULLDOWN);
				break;
			
			case UI_BTYPE_BUT_MENU:
				wt = widget_type(UI_WTYPE_MENU_ITEM);
				break;
				
			case UI_BTYPE_COLOR:
				wt = widget_type(UI_WTYPE_SWATCH);
				break;
				
			case UI_BTYPE_ROUNDBOX:
			case UI_BTYPE_LISTBOX:
				wt = widget_type(UI_WTYPE_BOX);
				break;
				
			case UI_BTYPE_LINK:
			case UI_BTYPE_INLINK:
				wt = widget_type(UI_WTYPE_ICON);
				wt->custom = widget_link;
				
				break;
			
			case UI_BTYPE_EXTRA:
				widget_draw_extra_mask(C, but, widget_type(UI_WTYPE_BOX), rect);
				break;
				
			case UI_BTYPE_HSVCUBE:
				if (ELEM(but->a1, UI_GRAD_V_ALT, UI_GRAD_L_ALT)) {  /* vertical V slider, uses new widget draw now */
					ui_draw_but_HSV_v(but, rect);
				}
				else {  /* other HSV pickers... */
					ui_draw_but_HSVCUBE(but, rect);
				}
				break;
				
			case UI_BTYPE_HSVCIRCLE:
				ui_draw_but_HSVCIRCLE(but, &tui->wcol_regular, rect);
				break;
				
			case UI_BTYPE_COLORBAND:
				ui_draw_but_COLORBAND(but, &tui->wcol_regular, rect);
				break;
				
			case UI_BTYPE_UNITVEC:
				wt = widget_type(UI_WTYPE_UNITVEC);
				break;
				
			case UI_BTYPE_IMAGE:
				ui_draw_but_IMAGE(ar, but, &tui->wcol_regular, rect);
				break;
			
			case UI_BTYPE_HISTOGRAM:
				ui_draw_but_HISTOGRAM(ar, but, &tui->wcol_regular, rect);
				break;
				
			case UI_BTYPE_WAVEFORM:
				ui_draw_but_WAVEFORM(ar, but, &tui->wcol_regular, rect);
				break;
				
			case UI_BTYPE_VECTORSCOPE:
				ui_draw_but_VECTORSCOPE(ar, but, &tui->wcol_regular, rect);
				break;
					
			case UI_BTYPE_CURVE:
				ui_draw_but_CURVE(ar, but, &tui->wcol_regular, rect);
				break;
				
			case UI_BTYPE_PROGRESS_BAR:
				wt = widget_type(UI_WTYPE_PROGRESSBAR);
				fstyle = &style->widgetlabel;
				break;

			case UI_BTYPE_SCROLL:
				wt = widget_type(UI_WTYPE_SCROLL);
				break;

			case UI_BTYPE_GRIP:
				wt = widget_type(UI_WTYPE_ICON);
				break;

			case UI_BTYPE_TRACK_PREVIEW:
				ui_draw_but_TRACKPREVIEW(ar, but, &tui->wcol_regular, rect);
				break;

			case UI_BTYPE_NODE_SOCKET:
				ui_draw_but_NODESOCKET(ar, but, &tui->wcol_regular, rect);
				break;

			default:
				wt = widget_type(UI_WTYPE_REGULAR);
				break;
		}
	}
	
	if (wt) {
		//rcti disablerect = *rect; /* rect gets clipped smaller for text */
		int roundboxalign, state;
		bool disabled = false;
		
		roundboxalign = widget_roundbox_set(but, rect);

		/* Mask out flags re-used for local state. */
		state = but->flag & ~UI_STATE_FLAGS_ALL;

		if (state & UI_SELECT_DRAW) {
			state |= UI_SELECT;
		}

		if ((but->editstr) ||
		    (UNLIKELY(but->flag & UI_BUT_DRAG_MULTI) && ui_but_drag_multi_edit_get(but)))
		{
			state |= UI_STATE_TEXT_INPUT;
		}

		if (but->hold_func) {
			state |= UI_STATE_HOLD_ACTION;
		}

		if (state & (UI_BUT_DISABLED | UI_BUT_INACTIVE))
			if (but->dt != UI_EMBOSS_PULLDOWN)
				disabled = true;
		
		if (disabled)
			ui_widget_color_disabled(wt);

		wt->state(wt, state);
		if (wt->custom)
			wt->custom(but, &wt->wcol, rect, state, roundboxalign);
		else if (wt->draw)
			wt->draw(&wt->wcol, rect, state, roundboxalign);

		if (disabled)
			glEnable(GL_BLEND);
		wt->text(fstyle, &wt->wcol, but, rect);
		if (disabled)
			glDisable(GL_BLEND);
		
//		if (state & (UI_BUT_DISABLED | UI_BUT_INACTIVE))
//			if (but->dt != UI_EMBOSS_PULLDOWN)
//				widget_disabled(&disablerect);
	}
}

void ui_draw_menu_back(uiStyle *UNUSED(style), uiBlock *block, rcti *rect)
{
	uiWidgetType *wt = widget_type(UI_WTYPE_MENU_BACK);
	
	wt->state(wt, 0);
	if (block)
		wt->draw(&wt->wcol, rect, block->flag, block->direction);
	else
		wt->draw(&wt->wcol, rect, 0, 0);
	
	if (block) {
		float draw_color[4];
		unsigned char *color = (unsigned char *)wt->wcol.text;

		draw_color[0] = ((float)color[0]) / 255.0f;
		draw_color[1] = ((float)color[1]) / 255.0f;
		draw_color[2] = ((float)color[2]) / 255.0f;
		draw_color[3] = 1.0f;

		if (block->flag & UI_BLOCK_CLIPTOP) {
			/* XXX no scaling for UI here yet */
			UI_draw_icon_tri(BLI_rcti_cent_x(rect), rect->ymax - 8, 't', draw_color);
		}
		if (block->flag & UI_BLOCK_CLIPBOTTOM) {
			/* XXX no scaling for UI here yet */
			UI_draw_icon_tri(BLI_rcti_cent_x(rect), rect->ymin + 10, 'v', draw_color);
		}
	}
}

static void draw_disk_shaded(
        float start, float angle,
        float radius_int, float radius_ext, int subd,
        const char col1[4], const char col2[4],
        bool shaded)
{
	const float radius_ext_scale = (0.5f / radius_ext);  /* 1 / (2 * radius_ext) */
	int i;

	float s, c;
	float y1, y2;
	float fac;
	unsigned char r_col[4];
	unsigned int pos, col;

	Gwn_VertFormat *format = immVertexFormat();
	pos = GWN_vertformat_attr_add(format, "pos", GWN_COMP_F32, 2, GWN_FETCH_FLOAT);
	if (shaded) {
		col = GWN_vertformat_attr_add(format, "color", GWN_COMP_U8, 4, GWN_FETCH_INT_TO_FLOAT_UNIT);
		immBindBuiltinProgram(GPU_SHADER_2D_SMOOTH_COLOR);
	}
	else {
		immBindBuiltinProgram(GPU_SHADER_2D_UNIFORM_COLOR);
		immUniformColor4ubv((unsigned char *)col1);
	}

	immBegin(GWN_PRIM_TRI_STRIP, subd * 2);
	for (i = 0; i < subd; i++) {
		float a;

		a = start + ((i) / (float)(subd - 1)) * angle;
		s = sinf(a);
		c = cosf(a);
		y1 = s * radius_int;
		y2 = s * radius_ext;

		if (shaded) {
			fac = (y1 + radius_ext) * radius_ext_scale;
			round_box_shade_col4_r(r_col, col1, col2, fac);
			immAttrib4ubv(col, r_col);
		}
		immVertex2f(pos, c * radius_int, s * radius_int);

		if (shaded) {
			fac = (y2 + radius_ext) * radius_ext_scale;
			round_box_shade_col4_r(r_col, col1, col2, fac);
			immAttrib4ubv(col, r_col);
		}
		immVertex2f(pos, c * radius_ext, s * radius_ext);
	}
	immEnd();

	immUnbindProgram();
}

void ui_draw_pie_center(uiBlock *block)
{
	bTheme *btheme = UI_GetTheme();
	float cx = block->pie_data.pie_center_spawned[0];
	float cy = block->pie_data.pie_center_spawned[1];

	float *pie_dir = block->pie_data.pie_dir;

	float pie_radius_internal = U.pixelsize * U.pie_menu_threshold;
	float pie_radius_external = U.pixelsize * (U.pie_menu_threshold + 7.0f);

	int subd = 40;

	float angle = atan2f(pie_dir[1], pie_dir[0]);
	float range = (block->pie_data.flags & UI_PIE_DEGREES_RANGE_LARGE) ? M_PI_2 : M_PI_4;

	gpuPushMatrix();
	gpuTranslate2f(cx, cy);

	glEnable(GL_BLEND);
	if (btheme->tui.wcol_pie_menu.shaded) {
		char col1[4], col2[4];
		shadecolors4(col1, col2, btheme->tui.wcol_pie_menu.inner, btheme->tui.wcol_pie_menu.shadetop, btheme->tui.wcol_pie_menu.shadedown);
		draw_disk_shaded(0.0f, (float)(M_PI * 2.0), pie_radius_internal, pie_radius_external, subd, col1, col2, true);
	}
	else {
		draw_disk_shaded(0.0f, (float)(M_PI * 2.0), pie_radius_internal, pie_radius_external, subd, btheme->tui.wcol_pie_menu.inner, NULL, false);
	}

	if (!(block->pie_data.flags & UI_PIE_INVALID_DIR)) {
		if (btheme->tui.wcol_pie_menu.shaded) {
			char col1[4], col2[4];
			shadecolors4(col1, col2, btheme->tui.wcol_pie_menu.inner_sel, btheme->tui.wcol_pie_menu.shadetop, btheme->tui.wcol_pie_menu.shadedown);
			draw_disk_shaded(angle - range / 2.0f, range, pie_radius_internal, pie_radius_external, subd, col1, col2, true);
		}
		else {
			draw_disk_shaded(angle - range / 2.0f, range, pie_radius_internal, pie_radius_external, subd, btheme->tui.wcol_pie_menu.inner_sel, NULL, false);
		}
	}

	Gwn_VertFormat *format = immVertexFormat();
	unsigned int pos = GWN_vertformat_attr_add(format, "pos", GWN_COMP_F32, 2, GWN_FETCH_FLOAT);
	immBindBuiltinProgram(GPU_SHADER_2D_UNIFORM_COLOR);
	immUniformColor4ubv((unsigned char *)btheme->tui.wcol_pie_menu.outline);

	imm_draw_circle_wire_2d(pos, 0.0f, 0.0f, pie_radius_internal, subd);
	imm_draw_circle_wire_2d(pos, 0.0f, 0.0f, pie_radius_external, subd);

	immUnbindProgram();

	if (U.pie_menu_confirm > 0 && !(block->pie_data.flags & (UI_PIE_INVALID_DIR | UI_PIE_CLICK_STYLE))) {
		float pie_confirm_radius = U.pixelsize * (pie_radius_internal + U.pie_menu_confirm);
		float pie_confirm_external = U.pixelsize * (pie_radius_internal + U.pie_menu_confirm + 7.0f);

		const char col[4] = {btheme->tui.wcol_pie_menu.text_sel[0],
		                     btheme->tui.wcol_pie_menu.text_sel[1],
		                     btheme->tui.wcol_pie_menu.text_sel[2],
		                     64};

		draw_disk_shaded(angle - range / 2.0f, range, pie_confirm_radius, pie_confirm_external, subd, col, NULL, false);
	}

	glDisable(GL_BLEND);
	gpuPopMatrix();
}


uiWidgetColors *ui_tooltip_get_theme(void)
{
	uiWidgetType *wt = widget_type(UI_WTYPE_TOOLTIP);
	return wt->wcol_theme;
}

void ui_draw_tooltip_background(uiStyle *UNUSED(style), uiBlock *UNUSED(block), rcti *rect)
{
	uiWidgetType *wt = widget_type(UI_WTYPE_TOOLTIP);
	wt->state(wt, 0);
	/* wt->draw ends up using same function to draw the tooltip as menu_back */
	wt->draw(&wt->wcol, rect, 0, 0);
}

void ui_draw_search_back(uiStyle *UNUSED(style), uiBlock *block, rcti *rect)
{
	uiWidgetType *wt = widget_type(UI_WTYPE_BOX);
	
	glEnable(GL_BLEND);
	widget_softshadow(rect, UI_CNR_ALL, 0.25f * U.widget_unit);
	glDisable(GL_BLEND);

	wt->state(wt, 0);
	if (block)
		wt->draw(&wt->wcol, rect, block->flag, UI_CNR_ALL);
	else
		wt->draw(&wt->wcol, rect, 0, UI_CNR_ALL);
}


/* helper call to draw a menu item without button */
/* state: UI_ACTIVE or 0 */
void ui_draw_menu_item(uiFontStyle *fstyle, rcti *rect, const char *name, int iconid, int state, bool use_sep)
{
	uiWidgetType *wt = widget_type(UI_WTYPE_MENU_ITEM);
	rcti _rect = *rect;
	char *cpoin = NULL;

	wt->state(wt, state);
	wt->draw(&wt->wcol, rect, 0, 0);
	
	UI_fontstyle_set(fstyle);
	fstyle->align = UI_STYLE_TEXT_LEFT;
	
	/* text location offset */
	rect->xmin += 0.25f * UI_UNIT_X;
	if (iconid) rect->xmin += UI_DPI_ICON_SIZE;

	/* cut string in 2 parts? */
	if (use_sep) {
		cpoin = strchr(name, UI_SEP_CHAR);
		if (cpoin) {
			*cpoin = 0;

			/* need to set this first */
			UI_fontstyle_set(fstyle);

			if (fstyle->kerning == 1) { /* for BLF_width */
				BLF_enable(fstyle->uifont_id, BLF_KERNING_DEFAULT);
			}

			rect->xmax -= BLF_width(fstyle->uifont_id, cpoin + 1, INT_MAX) + UI_DPI_ICON_SIZE;

			if (fstyle->kerning == 1) {
				BLF_disable(fstyle->uifont_id, BLF_KERNING_DEFAULT);
			}
		}
	}

	{
		char drawstr[UI_MAX_DRAW_STR];
		const float okwidth = (float)BLI_rcti_size_x(rect);
		const size_t max_len = sizeof(drawstr);
		const float minwidth = (float)(UI_DPI_ICON_SIZE);

		BLI_strncpy(drawstr, name, sizeof(drawstr));
		if (drawstr[0]) {
			UI_text_clip_middle_ex(fstyle, drawstr, okwidth, minwidth, max_len, '\0');
		}

		UI_fontstyle_draw(fstyle, rect, drawstr, (unsigned char *)wt->wcol.text);
	}

	/* part text right aligned */
	if (use_sep) {
		if (cpoin) {
			fstyle->align = UI_STYLE_TEXT_RIGHT;
			rect->xmax = _rect.xmax - 5;
			UI_fontstyle_draw(fstyle, rect, cpoin + 1, (unsigned char *)wt->wcol.text);
			*cpoin = UI_SEP_CHAR;
		}
	}
	
	/* restore rect, was messed with */
	*rect = _rect;

	if (iconid) {
		float height, aspect;
		int xs = rect->xmin + 0.2f * UI_UNIT_X;
		int ys = rect->ymin + 0.1f * BLI_rcti_size_y(rect);

		height = ICON_SIZE_FROM_BUTRECT(rect);
		aspect = ICON_DEFAULT_HEIGHT / height;
		
		glEnable(GL_BLEND);
		UI_icon_draw_aspect(xs, ys, iconid, aspect, 1.0f); /* XXX scale weak get from fstyle? */
		glDisable(GL_BLEND);
	}
}

void ui_draw_preview_item(uiFontStyle *fstyle, rcti *rect, const char *name, int iconid, int state)
{
	rcti trect = *rect;
	const float text_size = UI_UNIT_Y;
	float font_dims[2] = {0.0f, 0.0f};
	uiWidgetType *wt = widget_type(UI_WTYPE_MENU_ITEM);
	
	/* drawing button background */
	wt->state(wt, state);
	wt->draw(&wt->wcol, rect, 0, 0);
	
	/* draw icon in rect above the space reserved for the label */
	rect->ymin += text_size;
	glEnable(GL_BLEND);
	widget_draw_preview(iconid, 1.0f, rect);
	glDisable(GL_BLEND);
	
	BLF_width_and_height(fstyle->uifont_id, name, BLF_DRAW_STR_DUMMY_MAX, &font_dims[0], &font_dims[1]);

	/* text rect */
	trect.xmin += 0;
	trect.xmax = trect.xmin + font_dims[0] + U.widget_unit / 2;
	trect.ymin += U.widget_unit / 2;
	trect.ymax = trect.ymin + font_dims[1];
	if (trect.xmax > rect->xmax - PREVIEW_PAD)
		trect.xmax = rect->xmax - PREVIEW_PAD;

	{
		char drawstr[UI_MAX_DRAW_STR];
		const float okwidth = (float)BLI_rcti_size_x(&trect);
		const size_t max_len = sizeof(drawstr);
		const float minwidth = (float)(UI_DPI_ICON_SIZE);

		BLI_strncpy(drawstr, name, sizeof(drawstr));
		UI_text_clip_middle_ex(fstyle, drawstr, okwidth, minwidth, max_len, '\0');

		UI_fontstyle_draw(fstyle, &trect, drawstr, (unsigned char *)wt->wcol.text);
	}
}

/** \} */<|MERGE_RESOLUTION|>--- conflicted
+++ resolved
@@ -3895,15 +3895,12 @@
 #endif
 	widgetbase_draw(&wtb, wcol);
 
-<<<<<<< HEAD
-#ifdef USE_TAB_SHADED_HIGHLIGHT
-=======
 	/* We are drawing on top of widget bases. Flush cache. */
 	glEnable(GL_BLEND);
 	UI_widgetbase_draw_cache_flush();
 	glDisable(GL_BLEND);
 
->>>>>>> 31067c97
+#ifdef USE_TAB_SHADED_HIGHLIGHT
 	/* draw outline (3d look) */
 	ui_draw_but_TAB_outline(rect, rad, theme_col_tab_highlight, (unsigned char *)wcol->inner);
 #endif
