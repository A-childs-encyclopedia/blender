--- conflicted
+++ resolved
@@ -256,12 +256,6 @@
   /* converted colors for state */
   uiWidgetColors wcol;
 
-<<<<<<< HEAD
-  void (*state)(struct uiWidgetType *, uint64_t state, int drawflag, eUIEmbossType emboss);
-  void (*draw)(uiWidgetColors *, rcti *, uint64_t state, int roundboxalign, const float zoom);
-  void (*custom)(
-      uiBut *, uiWidgetColors *, rcti *, uint64_t state, int roundboxalign, const float zoom);
-=======
   void (*state)(struct uiWidgetType *, const uiWidgetStateInfo *state, eUIEmbossType emboss)
       ATTR_NONNULL();
   void (*draw)(uiWidgetColors *,
@@ -277,7 +271,6 @@
                  const float zoom) ATTR_NONNULL();
   void (*draw_block)(
       uiWidgetColors *, rcti *, int block_flag, int roundboxalign, const float zoom);
->>>>>>> f4456a4d
   void (*text)(const uiFontStyle *, const uiWidgetColors *, uiBut *, rcti *);
 
 } uiWidgetType;
@@ -1307,11 +1300,7 @@
 
 #define PREVIEW_PAD 4
 
-<<<<<<< HEAD
-static float widget_alpha_factor(const uint64_t state)
-=======
 static float widget_alpha_factor(const uiWidgetStateInfo *state)
->>>>>>> f4456a4d
 {
   if (state->but_flag & (UI_BUT_INACTIVE | UI_BUT_DISABLED)) {
     if (state->but_flag & UI_SEARCH_FILTER_NO_MATCH) {
@@ -2471,11 +2460,7 @@
  * \{ */
 
 /* put all widget colors on half alpha, use local storage */
-<<<<<<< HEAD
-static void ui_widget_color_disabled(uiWidgetType *wt, const uint64_t state)
-=======
 static void ui_widget_color_disabled(uiWidgetType *wt, const uiWidgetStateInfo *state)
->>>>>>> f4456a4d
 {
   static uiWidgetColors wcol_theme_s;
 
@@ -2502,12 +2487,7 @@
 }
 
 static const uchar *widget_color_blend_from_flags(const uiWidgetStateColors *wcol_state,
-<<<<<<< HEAD
-                                                  uint64_t state,
-                                                  int drawflag,
-=======
                                                   const uiWidgetStateInfo *state,
->>>>>>> f4456a4d
                                                   const eUIEmbossType emboss)
 {
   /* Explicitly require #UI_EMBOSS_NONE_OR_STATUS for color blending with no emboss. */
@@ -2534,11 +2514,7 @@
 }
 
 /* copy colors from theme, and set changes in it based on state */
-<<<<<<< HEAD
-static void widget_state(uiWidgetType *wt, uint64_t state, int drawflag, eUIEmbossType emboss)
-=======
 static void widget_state(uiWidgetType *wt, const uiWidgetStateInfo *state, eUIEmbossType emboss)
->>>>>>> f4456a4d
 {
   uiWidgetStateColors *wcol_state = wt->wcol_state;
 
@@ -2638,12 +2614,7 @@
 
 /* sliders use special hack which sets 'item' as inner when drawing filling */
 static void widget_state_numslider(uiWidgetType *wt,
-<<<<<<< HEAD
-                                   uint64_t state,
-                                   int drawflag,
-=======
                                    const uiWidgetStateInfo *state,
->>>>>>> f4456a4d
                                    eUIEmbossType emboss)
 {
   uiWidgetStateColors *wcol_state = wt->wcol_state;
@@ -2668,12 +2639,7 @@
 
 /* labels use theme colors for text */
 static void widget_state_option_menu(uiWidgetType *wt,
-<<<<<<< HEAD
-                                     uint64_t state,
-                                     int drawflag,
-=======
                                      const uiWidgetStateInfo *state,
->>>>>>> f4456a4d
                                      eUIEmbossType emboss)
 {
   const bTheme *btheme = UI_GetTheme();
@@ -2692,12 +2658,7 @@
 }
 
 static void widget_state_nothing(uiWidgetType *wt,
-<<<<<<< HEAD
-                                 uint64_t UNUSED(state),
-                                 int UNUSED(drawflag),
-=======
                                  const uiWidgetStateInfo *UNUSED(state),
->>>>>>> f4456a4d
                                  eUIEmbossType UNUSED(emboss))
 {
   wt->wcol = *(wt->wcol_theme);
@@ -2705,12 +2666,7 @@
 
 /* special case, button that calls pulldown */
 static void widget_state_pulldown(uiWidgetType *wt,
-<<<<<<< HEAD
-                                  uint64_t UNUSED(state),
-                                  int UNUSED(drawflag),
-=======
                                   const uiWidgetStateInfo *UNUSED(state),
->>>>>>> f4456a4d
                                   eUIEmbossType UNUSED(emboss))
 {
   wt->wcol = *(wt->wcol_theme);
@@ -2718,12 +2674,7 @@
 
 /* special case, pie menu items */
 static void widget_state_pie_menu_item(uiWidgetType *wt,
-<<<<<<< HEAD
-                                       uint64_t state,
-                                       int UNUSED(drawflag),
-=======
                                        const uiWidgetStateInfo *state,
->>>>>>> f4456a4d
                                        eUIEmbossType UNUSED(emboss))
 {
   wt->wcol = *(wt->wcol_theme);
@@ -2757,12 +2708,7 @@
 
 /* special case, menu items */
 static void widget_state_menu_item(uiWidgetType *wt,
-<<<<<<< HEAD
-                                   uint64_t state,
-                                   int UNUSED(drawflag),
-=======
                                    const uiWidgetStateInfo *state,
->>>>>>> f4456a4d
                                    eUIEmbossType UNUSED(emboss))
 {
   wt->wcol = *(wt->wcol_theme);
@@ -2851,11 +2797,7 @@
 }
 
 static void widget_menu_back(
-<<<<<<< HEAD
-    uiWidgetColors *wcol, rcti *rect, uint64_t flag, int direction, const float zoom)
-=======
     uiWidgetColors *wcol, rcti *rect, const int block_flag, const int direction, const float zoom)
->>>>>>> f4456a4d
 {
   uiWidgetBase wtb;
   int roundboxalign = UI_CNR_ALL;
@@ -3392,11 +3334,7 @@
 static void widget_numbut_draw(uiWidgetColors *wcol,
                                rcti *rect,
                                const float zoom,
-<<<<<<< HEAD
-                               uint64_t state,
-=======
                                const uiWidgetStateInfo *state,
->>>>>>> f4456a4d
                                int roundboxalign,
                                bool emboss)
 {
@@ -3498,30 +3436,20 @@
   }
 }
 
-<<<<<<< HEAD
-static void widget_numbut(
-    uiWidgetColors *wcol, rcti *rect, uint64_t state, int roundboxalign, const float zoom)
-=======
 static void widget_numbut(uiWidgetColors *wcol,
                           rcti *rect,
                           const uiWidgetStateInfo *state,
                           int roundboxalign,
                           const float zoom)
->>>>>>> f4456a4d
 {
   widget_numbut_draw(wcol, rect, zoom, state, roundboxalign, false);
 }
 
-<<<<<<< HEAD
-static void widget_menubut(
-    uiWidgetColors *wcol, rcti *rect, uint64_t UNUSED(state), int roundboxalign, const float zoom)
-=======
 static void widget_menubut(uiWidgetColors *wcol,
                            rcti *rect,
                            const uiWidgetStateInfo *UNUSED(state),
                            int roundboxalign,
                            const float zoom)
->>>>>>> f4456a4d
 {
   uiWidgetBase wtb;
   widget_init(&wtb);
@@ -3546,11 +3474,7 @@
 static void widget_menubut_embossn(const uiBut *UNUSED(but),
                                    uiWidgetColors *wcol,
                                    rcti *rect,
-<<<<<<< HEAD
-                                   uint64_t UNUSED(state),
-=======
                                    const uiWidgetStateInfo *UNUSED(state),
->>>>>>> f4456a4d
                                    int UNUSED(roundboxalign))
 {
   uiWidgetBase wtb;
@@ -3572,21 +3496,14 @@
 static void widget_numbut_embossn(const uiBut *UNUSED(but),
                                   uiWidgetColors *wcol,
                                   rcti *rect,
-<<<<<<< HEAD
-                                  uint64_t state,
-=======
                                   const uiWidgetStateInfo *state,
->>>>>>> f4456a4d
                                   int roundboxalign,
                                   const float zoom)
 {
   widget_numbut_draw(wcol, rect, zoom, state, roundboxalign, true);
 }
 
-void UI_draw_widget_scroll(uiWidgetColors *wcol,
-                           const rcti *rect,
-                           const rcti *slider,
-                           uint64_t state)
+void UI_draw_widget_scroll(uiWidgetColors *wcol, const rcti *rect, const rcti *slider, int state)
 {
   uiWidgetBase wtb;
 
@@ -3666,11 +3583,7 @@
 static void widget_scroll(uiBut *but,
                           uiWidgetColors *wcol,
                           rcti *rect,
-<<<<<<< HEAD
-                          uint64_t state,
-=======
                           const uiWidgetStateInfo *state,
->>>>>>> f4456a4d
                           int UNUSED(roundboxalign),
                           const float UNUSED(zoom))
 {
@@ -3726,11 +3639,7 @@
 static void widget_progressbar(uiBut *but,
                                uiWidgetColors *wcol,
                                rcti *rect,
-<<<<<<< HEAD
-                               uint64_t UNUSED(state),
-=======
                                const uiWidgetStateInfo *UNUSED(state),
->>>>>>> f4456a4d
                                int roundboxalign,
                                const float zoom)
 {
@@ -3764,11 +3673,7 @@
 
 static void widget_treerow_exec(uiWidgetColors *wcol,
                                 rcti *rect,
-<<<<<<< HEAD
-                                uint64_t state,
-=======
                                 const uiWidgetStateInfo *state,
->>>>>>> f4456a4d
                                 int UNUSED(roundboxalign),
                                 int indentation,
                                 const float zoom)
@@ -3792,11 +3697,7 @@
 static void widget_treerow(uiBut *but,
                            uiWidgetColors *wcol,
                            rcti *rect,
-<<<<<<< HEAD
-                           uint64_t state,
-=======
                            const uiWidgetStateInfo *state,
->>>>>>> f4456a4d
                            int roundboxalign,
                            const float zoom)
 {
@@ -3808,11 +3709,7 @@
 static void widget_nodesocket(uiBut *but,
                               uiWidgetColors *wcol,
                               rcti *rect,
-<<<<<<< HEAD
-                              uint64_t UNUSED(state),
-=======
                               const uiWidgetStateInfo *UNUSED(state),
->>>>>>> f4456a4d
                               int UNUSED(roundboxalign),
                               const float UNUSED(zoom))
 {
@@ -3851,11 +3748,7 @@
 static void widget_numslider(uiBut *but,
                              uiWidgetColors *wcol,
                              rcti *rect,
-<<<<<<< HEAD
-                             uint64_t state,
-=======
                              const uiWidgetStateInfo *state,
->>>>>>> f4456a4d
                              int roundboxalign,
                              const float zoom)
 {
@@ -3972,11 +3865,7 @@
 static void widget_swatch(uiBut *but,
                           uiWidgetColors *wcol,
                           rcti *rect,
-<<<<<<< HEAD
-                          uint64_t state,
-=======
                           const uiWidgetStateInfo *state,
->>>>>>> f4456a4d
                           int roundboxalign,
                           const float zoom)
 {
@@ -4065,11 +3954,7 @@
 static void widget_unitvec(uiBut *but,
                            uiWidgetColors *wcol,
                            rcti *rect,
-<<<<<<< HEAD
-                           uint64_t UNUSED(state),
-=======
                            const uiWidgetStateInfo *UNUSED(state),
->>>>>>> f4456a4d
                            int UNUSED(roundboxalign),
                            const float zoom)
 {
@@ -4080,11 +3965,7 @@
 static void widget_icon_has_anim(uiBut *but,
                                  uiWidgetColors *wcol,
                                  rcti *rect,
-<<<<<<< HEAD
-                                 uint64_t state,
-=======
                                  const uiWidgetStateInfo *state,
->>>>>>> f4456a4d
                                  int roundboxalign,
                                  const float zoom)
 {
@@ -4110,16 +3991,11 @@
   }
 }
 
-<<<<<<< HEAD
-static void widget_textbut(
-    uiWidgetColors *wcol, rcti *rect, uint64_t state, int roundboxalign, const float zoom)
-=======
 static void widget_textbut(uiWidgetColors *wcol,
                            rcti *rect,
                            const uiWidgetStateInfo *state,
                            int roundboxalign,
                            const float zoom)
->>>>>>> f4456a4d
 {
   if (state->but_flag & UI_SELECT) {
     SWAP(short, wcol->shadetop, wcol->shadedown);
@@ -4137,11 +4013,7 @@
 static void widget_preview_tile(uiBut *but,
                                 uiWidgetColors *wcol,
                                 rcti *rect,
-<<<<<<< HEAD
-                                uint64_t UNUSED(state),
-=======
                                 const uiWidgetStateInfo *UNUSED(state),
->>>>>>> f4456a4d
                                 int UNUSED(roundboxalign),
                                 const float UNUSED(zoom))
 {
@@ -4150,16 +4022,11 @@
       &style->widget, rect, but->drawstr, but->icon, wcol->text, UI_STYLE_TEXT_CENTER);
 }
 
-<<<<<<< HEAD
-static void widget_menuiconbut(
-    uiWidgetColors *wcol, rcti *rect, uint64_t UNUSED(state), int roundboxalign, const float zoom)
-=======
 static void widget_menuiconbut(uiWidgetColors *wcol,
                                rcti *rect,
                                const uiWidgetStateInfo *UNUSED(state),
                                int roundboxalign,
                                const float zoom)
->>>>>>> f4456a4d
 {
   uiWidgetBase wtb;
   widget_init(&wtb);
@@ -4171,16 +4038,11 @@
   widgetbase_draw(&wtb, wcol);
 }
 
-<<<<<<< HEAD
-static void widget_pulldownbut(
-    uiWidgetColors *wcol, rcti *rect, uint64_t state, int roundboxalign, const float zoom)
-=======
 static void widget_pulldownbut(uiWidgetColors *wcol,
                                rcti *rect,
                                const uiWidgetStateInfo *state,
                                int roundboxalign,
                                const float zoom)
->>>>>>> f4456a4d
 {
   float back[4];
   UI_GetThemeColor4fv(TH_BACK, back);
@@ -4210,11 +4072,7 @@
 
 static void widget_menu_itembut(uiWidgetColors *wcol,
                                 rcti *rect,
-<<<<<<< HEAD
-                                uint64_t UNUSED(state),
-=======
                                 const uiWidgetStateInfo *UNUSED(state),
->>>>>>> f4456a4d
                                 int UNUSED(roundboxalign),
                                 const float zoom)
 {
@@ -4238,11 +4096,7 @@
 
 static void widget_menu_itembut_unpadded(uiWidgetColors *wcol,
                                          rcti *rect,
-<<<<<<< HEAD
-                                         uint64_t UNUSED(state),
-=======
                                          const uiWidgetStateInfo *UNUSED(state),
->>>>>>> f4456a4d
                                          int UNUSED(roundboxalign),
                                          const float zoom)
 {
@@ -4264,11 +4118,7 @@
 static void widget_menu_radial_itembut(uiBut *but,
                                        uiWidgetColors *wcol,
                                        rcti *rect,
-<<<<<<< HEAD
-                                       uint64_t UNUSED(state),
-=======
                                        const uiWidgetStateInfo *UNUSED(state),
->>>>>>> f4456a4d
                                        int UNUSED(roundboxalign),
                                        const float zoom)
 {
@@ -4294,11 +4144,7 @@
 
 static void widget_list_itembut(uiWidgetColors *wcol,
                                 rcti *rect,
-<<<<<<< HEAD
-                                uint64_t UNUSED(state),
-=======
                                 const uiWidgetStateInfo *UNUSED(state),
->>>>>>> f4456a4d
                                 int UNUSED(roundboxalign),
                                 const float zoom)
 {
@@ -4315,11 +4161,7 @@
 
 static void widget_optionbut(uiWidgetColors *wcol,
                              rcti *rect,
-<<<<<<< HEAD
-                             uint64_t state,
-=======
                              const uiWidgetStateInfo *state,
->>>>>>> f4456a4d
                              int UNUSED(roundboxalign),
                              const float UNUSED(zoom))
 {
@@ -4368,12 +4210,7 @@
 
 /* labels use Editor theme colors for text */
 static void widget_state_label(uiWidgetType *wt,
-<<<<<<< HEAD
-                               uint64_t state,
-                               int drawflag,
-=======
                                const uiWidgetStateInfo *state,
->>>>>>> f4456a4d
                                eUIEmbossType emboss)
 {
   if (state->but_flag & UI_BUT_LIST_ITEM) {
@@ -4400,16 +4237,11 @@
   }
 }
 
-<<<<<<< HEAD
-static void widget_radiobut(
-    uiWidgetColors *wcol, rcti *rect, uint64_t UNUSED(state), int roundboxalign, const float zoom)
-=======
 static void widget_radiobut(uiWidgetColors *wcol,
                             rcti *rect,
                             const uiWidgetStateInfo *UNUSED(state),
                             int roundboxalign,
                             const float zoom)
->>>>>>> f4456a4d
 {
   uiWidgetBase wtb;
   widget_init(&wtb);
@@ -4423,11 +4255,7 @@
 static void widget_box(uiBut *but,
                        uiWidgetColors *wcol,
                        rcti *rect,
-<<<<<<< HEAD
-                       uint64_t UNUSED(state),
-=======
                        const uiWidgetStateInfo *UNUSED(state),
->>>>>>> f4456a4d
                        int roundboxalign,
                        const float zoom)
 {
@@ -4453,16 +4281,11 @@
   copy_v3_v3_uchar(wcol->inner, old_col);
 }
 
-<<<<<<< HEAD
-static void widget_but(
-    uiWidgetColors *wcol, rcti *rect, uint64_t UNUSED(state), int roundboxalign, const float zoom)
-=======
 static void widget_but(uiWidgetColors *wcol,
                        rcti *rect,
                        const uiWidgetStateInfo *UNUSED(state),
                        int roundboxalign,
                        const float zoom)
->>>>>>> f4456a4d
 {
   uiWidgetBase wtb;
   widget_init(&wtb);
@@ -4488,16 +4311,11 @@
 }
 #endif
 
-<<<<<<< HEAD
-static void widget_roundbut_exec(
-    uiWidgetColors *wcol, rcti *rect, uint64_t state, int roundboxalign, const float zoom)
-=======
 static void widget_roundbut_exec(uiWidgetColors *wcol,
                                  rcti *rect,
                                  const uiWidgetStateInfo *state,
                                  int roundboxalign,
                                  const float zoom)
->>>>>>> f4456a4d
 {
   uiWidgetBase wtb;
   widget_init(&wtb);
@@ -4515,16 +4333,11 @@
   widgetbase_draw(&wtb, wcol);
 }
 
-<<<<<<< HEAD
-static void widget_tab(
-    uiWidgetColors *wcol, rcti *rect, uint64_t state, int roundboxalign, const float zoom)
-=======
 static void widget_tab(uiWidgetColors *wcol,
                        rcti *rect,
                        const uiWidgetStateInfo *state,
                        int roundboxalign,
                        const float zoom)
->>>>>>> f4456a4d
 {
   const float rad = widget_radius_from_zoom(zoom, wcol);
   const bool is_active = (state->but_flag & UI_SELECT);
@@ -5154,15 +4967,9 @@
 
   const int roundboxalign = widget_roundbox_set(but, rect);
 
-<<<<<<< HEAD
-  /* Mask out flags re-used for local state. */
-  uint64_t state = but->flag & ~UI_STATE_FLAGS_ALL;
-  const int drawflag = but->drawflag;
-=======
   uiWidgetStateInfo state = {0};
   state.but_flag = but->flag;
   state.but_drawflag = but->drawflag;
->>>>>>> f4456a4d
 
   /* Override selected flag for drawing. */
   if (but->flag & UI_SELECT_DRAW) {
@@ -5571,11 +5378,7 @@
                        rcti *rect,
                        const char *name,
                        int iconid,
-<<<<<<< HEAD
-                       uint64_t state,
-=======
                        int but_flag,
->>>>>>> f4456a4d
                        uiMenuItemSeparatorType separator_type,
                        int *r_xmax)
 {
@@ -5775,11 +5578,7 @@
                           rcti *rect,
                           const char *name,
                           int iconid,
-<<<<<<< HEAD
-                          uint64_t state,
-=======
                           int but_flag,
->>>>>>> f4456a4d
                           eFontStyle_Align text_align)
 {
   uiWidgetType *wt = widget_type(UI_WTYPE_MENU_ITEM_UNPADDED);
