/*
 * ***** BEGIN GPL LICENSE BLOCK *****
 *
 * This program is free software; you can redistribute it and/or
 * modify it under the terms of the GNU General Public License
 * as published by the Free Software Foundation; either version 2
 * of the License, or (at your option) any later version.
 *
 * This program is distributed in the hope that it will be useful,
 * but WITHOUT ANY WARRANTY; without even the implied warranty of
 * MERCHANTABILITY or FITNESS FOR A PARTICULAR PURPOSE.  See the
 * GNU General Public License for more details.
 *
 * You should have received a copy of the GNU General Public License
 * along with this program; if not, write to the Free Software Foundation,
 * Inc., 51 Franklin Street, Fifth Floor, Boston, MA 02110-1301, USA.
 *
 * The Original Code is Copyright (C) 2008 Blender Foundation.
 * All rights reserved.
 *
 * Contributor(s): Blender Foundation
 *
 * ***** END GPL LICENSE BLOCK *****
 */

/** \file blender/editors/interface/interface_handlers.c
 *  \ingroup edinterface
 */

#include <float.h>
#include <limits.h>
#include <math.h>
#include <stdlib.h>
#include <string.h>
#include <ctype.h>
#include <assert.h>

#include "MEM_guardedalloc.h"

#include "DNA_brush_types.h"

#include "DNA_scene_types.h"
#include "DNA_screen_types.h"

#include "BLI_math.h"
#include "BLI_listbase.h"
#include "BLI_linklist.h"
#include "BLI_string.h"
#include "BLI_string_utf8.h"
#include "BLI_string_cursor_utf8.h"
#include "BLI_rect.h"
#include "BLI_utildefines.h"

#include "PIL_time.h"

#include "BKE_colorband.h"
#include "BKE_blender_undo.h"
#include "BKE_brush.h"
#include "BKE_colortools.h"
#include "BKE_context.h"
#include "BKE_report.h"
#include "BKE_screen.h"
#include "BKE_tracking.h"
#include "BKE_unit.h"
#include "BKE_paint.h"

#include "ED_screen.h"
#include "ED_undo.h"

#include "UI_interface.h"
#include "UI_view2d.h"

#include "BLF_api.h"

#include "interface_intern.h"

#include "RNA_access.h"

#include "WM_api.h"
#include "WM_types.h"
#include "wm_event_system.h"

#ifdef WITH_INPUT_IME
#  include "wm_window.h"
#  include "BLT_translation.h"
#  include "BLT_lang.h"
#endif

/* place the mouse at the scaled down location when un-grabbing */
#define USE_CONT_MOUSE_CORRECT
/* support dragging toggle buttons */
#define USE_DRAG_TOGGLE

/* support dragging multiple number buttons at once */
#define USE_DRAG_MULTINUM

/* allow dragging/editing all other selected items at once */
#define USE_ALLSELECT

/* so we can avoid very small mouse-moves from jumping away from keyboard navigation [#34936] */
#define USE_KEYNAV_LIMIT

/* drag popups by their header */
#define USE_DRAG_POPUP

#define UI_MAX_PASSWORD_STR 128

/* proto */
static int ui_do_but_EXIT(bContext *C, uiBut *but, struct uiHandleButtonData *data, const wmEvent *event);
static bool ui_but_find_select_in_enum__cmp(const uiBut *but_a, const uiBut *but_b);
static void ui_textedit_string_set(uiBut *but, struct uiHandleButtonData *data, const char *str);

#ifdef USE_KEYNAV_LIMIT
static void ui_mouse_motion_keynav_init(struct uiKeyNavLock *keynav, const wmEvent *event);
static bool ui_mouse_motion_keynav_test(struct uiKeyNavLock *keynav, const wmEvent *event);
#endif

/***************** structs and defines ****************/

#define BUTTON_FLASH_DELAY          0.020
#define MENU_SCROLL_INTERVAL        0.1
#define PIE_MENU_INTERVAL           0.01
#define BUTTON_AUTO_OPEN_THRESH     0.2
#define BUTTON_MOUSE_TOWARDS_THRESH 1.0
/* pixels to move the cursor to get out of keyboard navigation */
#define BUTTON_KEYNAV_PX_LIMIT      8

#define MENU_TOWARDS_MARGIN 20  /* margin in pixels */
#define MENU_TOWARDS_WIGGLE_ROOM 64  /* tolerance in pixels */
/* drag-lock distance threshold in pixels */
#define BUTTON_DRAGLOCK_THRESH      3

typedef enum uiButtonActivateType {
	BUTTON_ACTIVATE_OVER,
	BUTTON_ACTIVATE,
	BUTTON_ACTIVATE_APPLY,
	BUTTON_ACTIVATE_TEXT_EDITING,
	BUTTON_ACTIVATE_OPEN
} uiButtonActivateType;

typedef enum uiHandleButtonState {
	BUTTON_STATE_INIT,
	BUTTON_STATE_HIGHLIGHT,
	BUTTON_STATE_WAIT_FLASH,
	BUTTON_STATE_WAIT_RELEASE,
	BUTTON_STATE_WAIT_KEY_EVENT,
	BUTTON_STATE_NUM_EDITING,
	BUTTON_STATE_TEXT_EDITING,
	BUTTON_STATE_TEXT_SELECTING,
	BUTTON_STATE_MENU_OPEN,
	BUTTON_STATE_WAIT_DRAG,
	BUTTON_STATE_EXIT
} uiHandleButtonState;


#ifdef USE_ALLSELECT

/* Unfortunately theres no good way handle more generally:
 * (propagate single clicks on layer buttons to other objects) */
#define USE_ALLSELECT_LAYER_HACK

typedef struct uiSelectContextElem {
	PointerRNA ptr;
	union {
		bool  val_b;
		int   val_i;
		float val_f;
	};
} uiSelectContextElem;

typedef struct uiSelectContextStore {
	uiSelectContextElem *elems;
	int elems_len;
	bool do_free;
	bool is_enabled;
	/* When set, simply copy values (don't apply difference).
	 * Rules are:
	 * - dragging numbers uses delta.
	 * - typing in values will assign to all. */
	bool is_copy;
} uiSelectContextStore;

static bool ui_selectcontext_begin(
        bContext *C, uiBut *but, struct uiSelectContextStore *selctx_data);
static void ui_selectcontext_end(
        uiBut *but, uiSelectContextStore *selctx_data);
static void ui_selectcontext_apply(
        bContext *C, uiBut *but, struct uiSelectContextStore *selctx_data,
        const double value, const double value_orig);

#define IS_ALLSELECT_EVENT(event) ((event)->alt != 0)

/** just show a tinted color so users know its activated */
#define UI_BUT_IS_SELECT_CONTEXT UI_BUT_NODE_ACTIVE

#endif  /* USE_ALLSELECT */


#ifdef USE_DRAG_MULTINUM

/**
 * how far to drag before we check for gesture direction (in pixels),
 * note: half the height of a button is about right... */
#define DRAG_MULTINUM_THRESHOLD_DRAG_X (UI_UNIT_Y / 4)

/**
 * how far to drag horizontally before we stop checking which buttons the gesture spans (in pixels),
 * locking down the buttons so we can drag freely without worrying about vertical movement. */
#define DRAG_MULTINUM_THRESHOLD_DRAG_Y (UI_UNIT_Y / 4)

/**
 * how strict to be when detecting a vertical gesture, [0.5 == sloppy], [0.9 == strict], (unsigned dot-product)
 * note: we should be quite strict here, since doing a vertical gesture by accident should be avoided,
 * however with some care a user should be able to do a vertical movement without *missing*. */
#define DRAG_MULTINUM_THRESHOLD_VERTICAL (0.75f)


/* a simple version of uiHandleButtonData when accessing multiple buttons */
typedef struct uiButMultiState {
	double origvalue;
	uiBut *but;

#ifdef USE_ALLSELECT
	uiSelectContextStore select_others;
#endif
} uiButMultiState;

typedef struct uiHandleButtonMulti {
	enum {
		BUTTON_MULTI_INIT_UNSET = 0,    /* gesture direction unknown, wait until mouse has moved enough... */
		BUTTON_MULTI_INIT_SETUP,        /* vertical gesture detected, flag buttons interactively (UI_BUT_DRAG_MULTI) */
		BUTTON_MULTI_INIT_ENABLE,       /* flag buttons finished, apply horizontal motion to active and flagged */
		BUTTON_MULTI_INIT_DISABLE,      /* vertical gesture _not_ detected, take no further action */
	} init;

	bool has_mbuts;  /* any buttons flagged UI_BUT_DRAG_MULTI */
	LinkNode *mbuts;
	uiButStore *bs_mbuts;

	bool is_proportional;

	/* In some cases we directly apply the changes to multiple buttons, so we don't want to do it twice. */
	bool skip;

	/* before activating, we need to check gesture direction
	 * accumulate signed cursor movement here so we can tell if this is a vertical motion or not. */
	float drag_dir[2];

	/* values copied direct from event->x,y
	 * used to detect buttons between the current and initial mouse position */
	int drag_start[2];

	/* store x location once BUTTON_MULTI_INIT_SETUP is set,
	 * moving outside this sets BUTTON_MULTI_INIT_ENABLE */
	int drag_lock_x;

} uiHandleButtonMulti;

#endif  /* USE_DRAG_MULTINUM */

typedef struct uiHandleButtonData {
	wmWindowManager *wm;
	wmWindow *window;
	ARegion *region;

	bool interactive;

	/* overall state */
	uiHandleButtonState state;
	int retval;
	/* booleans (could be made into flags) */
	bool cancel, escapecancel;
	bool applied, applied_interactive;
	bool changed_cursor;
	wmTimer *flashtimer;

	/* edited value */
	/* use 'ui_textedit_string_set' to assign new strings */
	char *str;
	char *origstr;
	double value, origvalue, startvalue;
	float vec[3], origvec[3];
#if 0  /* UNUSED */
	int togdual, togonly;
#endif
	ColorBand *coba;

	/* tooltip */
	unsigned int tooltip_force : 1;

	/* auto open */
	bool used_mouse;
	wmTimer *autoopentimer;

	/* auto open (hold) */
	wmTimer *hold_action_timer;

	/* text selection/editing */
	/* size of 'str' (including terminator) */
	int maxlen;
	/* Button text selection:
	 * extension direction, selextend, inside ui_do_but_TEX */
	enum {
		EXTEND_NONE =     0,
		EXTEND_LEFT =     1,
		EXTEND_RIGHT =    2,
	} selextend;
	float selstartx;
	/* allow to realloc str/editstr and use 'maxlen' to track alloc size (maxlen + 1) */
	bool is_str_dynamic;

	/* number editing / dragging */
	/* coords are Window/uiBlock relative (depends on the button) */
	int draglastx, draglasty;
	int dragstartx, dragstarty;
	int draglastvalue;
	int dragstartvalue;
	bool dragchange, draglock;
	int dragsel;
	float dragf, dragfstart;
	CBData *dragcbd;

#ifdef USE_CONT_MOUSE_CORRECT
	/* when ungrabbing buttons which are #ui_but_is_cursor_warp(), we may want to position them
	 * FLT_MAX signifies do-nothing, use #ui_block_to_window_fl() to get this into a usable space  */
	float ungrab_mval[2];
#endif

	/* menu open (watch UI_screen_free_active_but) */
	uiPopupBlockHandle *menu;
	int menuretval;

	/* search box (watch UI_screen_free_active_but) */
	ARegion *searchbox;
#ifdef USE_KEYNAV_LIMIT
	struct uiKeyNavLock searchbox_keynav_state;
#endif

#ifdef USE_DRAG_MULTINUM
	/* Multi-buttons will be updated in unison with the active button. */
	uiHandleButtonMulti multi_data;
#endif

#ifdef USE_ALLSELECT
	uiSelectContextStore select_others;
#endif

	/* post activate */
	uiButtonActivateType posttype;
	uiBut *postbut;
} uiHandleButtonData;

typedef struct uiAfterFunc {
	struct uiAfterFunc *next, *prev;

	uiButHandleFunc func;
	void *func_arg1;
	void *func_arg2;

	uiButHandleNFunc funcN;
	void *func_argN;

	uiButHandleRenameFunc rename_func;
	void *rename_arg1;
	void *rename_orig;

	uiBlockHandleFunc handle_func;
	void *handle_func_arg;
	int retval;

	uiMenuHandleFunc butm_func;
	void *butm_func_arg;
	int a2;

	wmOperator *popup_op;
	wmOperatorType *optype;
	int opcontext;
	PointerRNA *opptr;

	PointerRNA rnapoin;
	PropertyRNA *rnaprop;

	bContextStore *context;

	char undostr[BKE_UNDO_STR_MAX];
} uiAfterFunc;



static bool ui_but_is_interactive(const uiBut *but, const bool labeledit);
static bool ui_but_contains_pt(uiBut *but, float mx, float my);
static bool ui_but_contains_point_px(ARegion *ar, uiBut *but, int x, int y);
static uiBut *ui_but_find_mouse_over_ex(ARegion *ar, const int x, const int y, const bool labeledit);
static void button_activate_init(bContext *C, ARegion *ar, uiBut *but, uiButtonActivateType type);
static void button_activate_state(bContext *C, uiBut *but, uiHandleButtonState state);
static void button_activate_exit(
        bContext *C, uiBut *but, uiHandleButtonData *data,
        const bool mousemove, const bool onfree);
static int ui_handler_region_menu(bContext *C, const wmEvent *event, void *userdata);
static void ui_handle_button_activate(bContext *C, ARegion *ar, uiBut *but, uiButtonActivateType type);

#ifdef USE_DRAG_MULTINUM
static void ui_multibut_restore(bContext *C, uiHandleButtonData *data, uiBlock *block);
static uiButMultiState *ui_multibut_lookup(uiHandleButtonData *data, const uiBut *but);
#endif

/* buttons clipboard */
static ColorBand but_copypaste_coba = {0};
static CurveMapping but_copypaste_curve = {0};
static bool but_copypaste_curve_alive = false;

/* ******************** menu navigation helpers ************** */
enum eSnapType {
	SNAP_OFF = 0,
	SNAP_ON,
	SNAP_ON_SMALL,
};

static enum eSnapType ui_event_to_snap(const wmEvent *event)
{
	return (event->ctrl) ? (event->shift) ? SNAP_ON_SMALL : SNAP_ON : SNAP_OFF;
}

static bool ui_event_is_snap(const wmEvent *event)
{
	return (ELEM(event->type, LEFTCTRLKEY, RIGHTCTRLKEY) ||
	        ELEM(event->type, LEFTSHIFTKEY, RIGHTSHIFTKEY));
}

static void ui_color_snap_hue(const enum eSnapType snap, float *r_hue)
{
	const float snap_increment = (snap == SNAP_ON_SMALL) ? 24 : 12;
	BLI_assert(snap != SNAP_OFF);
	*r_hue = roundf((*r_hue) * snap_increment) / snap_increment;
}

/* assumes event type is MOUSEPAN */
void ui_pan_to_scroll(const wmEvent *event, int *type, int *val)
{
	static int lastdy = 0;
	int dy = event->prevy - event->y;

	/* This event should be originally from event->type,
	 * converting wrong event into wheel is bad, see [#33803] */
	BLI_assert(*type == MOUSEPAN);

	/* sign differs, reset */
	if ((dy > 0 && lastdy < 0) || (dy < 0 && lastdy > 0)) {
		lastdy = dy;
	}
	else {
		lastdy += dy;

		if (ABS(lastdy) > (int)UI_UNIT_Y) {
			if (U.uiflag2 & USER_TRACKPAD_NATURAL)
				dy = -dy;

			*val = KM_PRESS;

			if (dy > 0)
				*type = WHEELUPMOUSE;
			else
				*type = WHEELDOWNMOUSE;

			lastdy = 0;
		}
	}
}

static uiBut *ui_but_prev(uiBut *but)
{
	while (but->prev) {
		but = but->prev;
		if (ui_but_is_editable(but)) return but;
	}
	return NULL;
}

static uiBut *ui_but_next(uiBut *but)
{
	while (but->next) {
		but = but->next;
		if (ui_but_is_editable(but)) return but;
	}
	return NULL;
}

static uiBut *ui_but_first(uiBlock *block)
{
	uiBut *but;

	but = block->buttons.first;
	while (but) {
		if (ui_but_is_editable(but)) return but;
		but = but->next;
	}
	return NULL;
}

static uiBut *ui_but_last(uiBlock *block)
{
	uiBut *but;

	but = block->buttons.last;
	while (but) {
		if (ui_but_is_editable(but)) return but;
		but = but->prev;
	}
	return NULL;
}

static bool ui_but_is_cursor_warp(uiBut *but)
{
	if (U.uiflag & USER_CONTINUOUS_MOUSE) {
		if (ELEM(but->type,
		         UI_BTYPE_NUM, UI_BTYPE_NUM_SLIDER, UI_BTYPE_HSVCIRCLE,
		         UI_BTYPE_TRACK_PREVIEW, UI_BTYPE_HSVCUBE, UI_BTYPE_CURVE))
		{
			return true;
		}
	}

	return false;
}

/**
 * Ignore mouse movements within some horizontal pixel threshold before starting to drag
 */
static bool ui_but_dragedit_update_mval(uiHandleButtonData *data, int mx)
{
	if (mx == data->draglastx)
		return false;

	if (data->draglock) {
		if (ABS(mx - data->dragstartx) <= BUTTON_DRAGLOCK_THRESH) {
			return false;
		}
#ifdef USE_DRAG_MULTINUM
		if (ELEM(data->multi_data.init, BUTTON_MULTI_INIT_UNSET, BUTTON_MULTI_INIT_SETUP)) {
			return false;
		}
#endif
		data->draglock = false;
		data->dragstartx = mx;  /* ignore mouse movement within drag-lock */
	}

	return true;
}

static float ui_mouse_scale_warp_factor(const bool shift)
{
	return shift ? 0.05f : 1.0f;
}

static void ui_mouse_scale_warp(
        uiHandleButtonData *data, const float mx, const float my,
        float *r_mx, float *r_my, const bool shift)
{
	const float fac = ui_mouse_scale_warp_factor(shift);

	/* slow down the mouse, this is fairly picky */
	*r_mx = (data->dragstartx * (1.0f - fac) + mx * fac);
	*r_my = (data->dragstarty * (1.0f - fac) + my * fac);
}

/* file selectors are exempt from utf-8 checks */
bool ui_but_is_utf8(const uiBut *but)
{
	if (but->rnaprop) {
		const int subtype = RNA_property_subtype(but->rnaprop);
		return !(ELEM(subtype, PROP_FILEPATH, PROP_DIRPATH, PROP_FILENAME, PROP_BYTESTRING));
	}
	else {
		return !(but->flag & UI_BUT_NO_UTF8);
	}
}

/* ********************** button apply/revert ************************/

static ListBase UIAfterFuncs = {NULL, NULL};

static uiAfterFunc *ui_afterfunc_new(void)
{
	uiAfterFunc *after;

	after = MEM_callocN(sizeof(uiAfterFunc), "uiAfterFunc");

	BLI_addtail(&UIAfterFuncs, after);

	return after;
}

/**
 * For executing operators after the button is pressed.
 * (some non operator buttons need to trigger operators), see: [#37795]
 *
 * \note Can only call while handling buttons.
 */
PointerRNA *ui_handle_afterfunc_add_operator(wmOperatorType *ot, int opcontext, bool create_props)
{
	PointerRNA *ptr = NULL;
	uiAfterFunc *after = ui_afterfunc_new();

	after->optype = ot;
	after->opcontext = opcontext;

	if (create_props) {
		ptr = MEM_callocN(sizeof(PointerRNA), __func__);
		WM_operator_properties_create_ptr(ptr, ot);
		after->opptr = ptr;
	}

	return ptr;
}

static void popup_check(bContext *C, wmOperator *op)
{
	if (op && op->type->check) {
		op->type->check(C, op);
	}
}

/**
 * Check if a #uiAfterFunc is needed for this button.
 */
static bool ui_afterfunc_check(const uiBlock *block, const uiBut *but)
{
	return (but->func || but->funcN || but->rename_func || but->optype || but->rnaprop || block->handle_func ||
	        (but->type == UI_BTYPE_BUT_MENU && block->butm_func) ||
	        (block->handle && block->handle->popup_op));
}

static void ui_apply_but_func(bContext *C, uiBut *but)
{
	uiAfterFunc *after;
	uiBlock *block = but->block;

	/* these functions are postponed and only executed after all other
	 * handling is done, i.e. menus are closed, in order to avoid conflicts
	 * with these functions removing the buttons we are working with */

	if (ui_afterfunc_check(block, but)) {
		after = ui_afterfunc_new();

		if (but->func && ELEM(but, but->func_arg1, but->func_arg2)) {
			/* exception, this will crash due to removed button otherwise */
			but->func(C, but->func_arg1, but->func_arg2);
		}
		else
			after->func = but->func;

		after->func_arg1 = but->func_arg1;
		after->func_arg2 = but->func_arg2;

		after->funcN = but->funcN;
		after->func_argN = (but->func_argN) ? MEM_dupallocN(but->func_argN) : NULL;

		after->rename_func = but->rename_func;
		after->rename_arg1 = but->rename_arg1;
		after->rename_orig = but->rename_orig; /* needs free! */

		after->handle_func = block->handle_func;
		after->handle_func_arg = block->handle_func_arg;
		after->retval = but->retval;

		if (but->type == UI_BTYPE_BUT_MENU) {
			after->butm_func = block->butm_func;
			after->butm_func_arg = block->butm_func_arg;
			after->a2 = but->a2;
		}

		if (block->handle)
			after->popup_op = block->handle->popup_op;

		after->optype = but->optype;
		after->opcontext = but->opcontext;
		after->opptr = but->opptr;

		after->rnapoin = but->rnapoin;
		after->rnaprop = but->rnaprop;

		if (but->context)
			after->context = CTX_store_copy(but->context);

		but->optype = NULL;
		but->opcontext = 0;
		but->opptr = NULL;
	}
}

/* typically call ui_apply_but_undo(), ui_apply_but_autokey() */
static void ui_apply_but_undo(uiBut *but)
{
	uiAfterFunc *after;

	if (but->flag & UI_BUT_UNDO) {
		const char *str = NULL;

		/* define which string to use for undo */
		if (but->type == UI_BTYPE_MENU) str = but->drawstr;
		else if (but->drawstr[0]) str = but->drawstr;
		else str = but->tip;

		/* fallback, else we don't get an undo! */
		if (str == NULL || str[0] == '\0') {
			str = "Unknown Action";
		}

		/* delayed, after all other funcs run, popups are closed, etc */
		after = ui_afterfunc_new();
		BLI_strncpy(after->undostr, str, sizeof(after->undostr));
	}
}

static void ui_apply_but_autokey(bContext *C, uiBut *but)
{
	Scene *scene = CTX_data_scene(C);

	/* try autokey */
	ui_but_anim_autokey(C, but, scene, scene->r.cfra);

	/* make a little report about what we've done! */
	if (but->rnaprop) {
		char *buf;

		if (RNA_property_subtype(but->rnaprop) == PROP_PASSWORD) {
			return;
		}

		buf = WM_prop_pystring_assign(C, &but->rnapoin, but->rnaprop, but->rnaindex);
		if (buf) {
			BKE_report(CTX_wm_reports(C), RPT_PROPERTY, buf);
			MEM_freeN(buf);

			WM_event_add_notifier(C, NC_SPACE | ND_SPACE_INFO_REPORT, NULL);
		}
	}
}

static void ui_apply_but_funcs_after(bContext *C)
{
	uiAfterFunc *afterf, after;
	PointerRNA opptr;
	ListBase funcs;

	/* copy to avoid recursive calls */
	funcs = UIAfterFuncs;
	BLI_listbase_clear(&UIAfterFuncs);

	for (afterf = funcs.first; afterf; afterf = after.next) {
		after = *afterf; /* copy to avoid memleak on exit() */
		BLI_freelinkN(&funcs, afterf);

		if (after.context)
			CTX_store_set(C, after.context);

		if (after.popup_op)
			popup_check(C, after.popup_op);

		if (after.opptr) {
			/* free in advance to avoid leak on exit */
			opptr = *after.opptr;
			MEM_freeN(after.opptr);
		}

		if (after.optype)
			WM_operator_name_call_ptr(C, after.optype, after.opcontext, (after.opptr) ? &opptr : NULL);

		if (after.opptr)
			WM_operator_properties_free(&opptr);

		if (after.rnapoin.data)
			RNA_property_update(C, &after.rnapoin, after.rnaprop);

		if (after.context) {
			CTX_store_set(C, NULL);
			CTX_store_free(after.context);
		}

		if (after.func)
			after.func(C, after.func_arg1, after.func_arg2);
		if (after.funcN)
			after.funcN(C, after.func_argN, after.func_arg2);
		if (after.func_argN)
			MEM_freeN(after.func_argN);

		if (after.handle_func)
			after.handle_func(C, after.handle_func_arg, after.retval);
		if (after.butm_func)
			after.butm_func(C, after.butm_func_arg, after.a2);

		if (after.rename_func)
			after.rename_func(C, after.rename_arg1, after.rename_orig);
		if (after.rename_orig)
			MEM_freeN(after.rename_orig);

		if (after.undostr[0])
			ED_undo_push(C, after.undostr);
	}
}

static void ui_apply_but_BUT(bContext *C, uiBut *but, uiHandleButtonData *data)
{
	ui_apply_but_func(C, but);

	data->retval = but->retval;
	data->applied = true;
}

static void ui_apply_but_BUTM(bContext *C, uiBut *but, uiHandleButtonData *data)
{
	ui_but_value_set(but, but->hardmin);
	ui_apply_but_func(C, but);

	data->retval = but->retval;
	data->applied = true;
}

static void ui_apply_but_BLOCK(bContext *C, uiBut *but, uiHandleButtonData *data)
{
	if (but->type == UI_BTYPE_MENU)
		ui_but_value_set(but, data->value);

	ui_but_update(but);
	ui_apply_but_func(C, but);
	data->retval = but->retval;
	data->applied = true;
}

static void ui_apply_but_TOG(bContext *C, uiBut *but, uiHandleButtonData *data)
{
	double value;
	int w, lvalue, push;

	value = ui_but_value_get(but);
	lvalue = (int)value;

	if (but->bit) {
		w = UI_BITBUT_TEST(lvalue, but->bitnr);
		if (w) lvalue = UI_BITBUT_CLR(lvalue, but->bitnr);
		else   lvalue = UI_BITBUT_SET(lvalue, but->bitnr);

		ui_but_value_set(but, (double)lvalue);
		if (but->type == UI_BTYPE_ICON_TOGGLE || but->type == UI_BTYPE_ICON_TOGGLE_N) ui_but_update(but);
	}
	else {

		if (value == 0.0) push = 1;
		else push = 0;

		if (ELEM(but->type, UI_BTYPE_TOGGLE_N, UI_BTYPE_ICON_TOGGLE_N, UI_BTYPE_CHECKBOX_N)) push = !push;
		ui_but_value_set(but, (double)push);
		if (but->type == UI_BTYPE_ICON_TOGGLE || but->type == UI_BTYPE_ICON_TOGGLE_N) ui_but_update(but);
	}

	ui_apply_but_func(C, but);

	data->retval = but->retval;
	data->applied = true;
}

static void ui_apply_but_ROW(bContext *C, uiBlock *block, uiBut *but, uiHandleButtonData *data)
{
	uiBut *bt;

	ui_but_value_set(but, but->hardmax);

	ui_apply_but_func(C, but);

	/* states of other row buttons */
	for (bt = block->buttons.first; bt; bt = bt->next)
		if (bt != but && bt->poin == but->poin && ELEM(bt->type, UI_BTYPE_ROW, UI_BTYPE_LISTROW))
			ui_but_update(bt);

	data->retval = but->retval;
	data->applied = true;
}

static void ui_apply_but_TEX(bContext *C, uiBut *but, uiHandleButtonData *data)
{
	if (!data->str)
		return;

	ui_but_string_set(C, but, data->str);
	ui_but_update(but);

	/* give butfunc a copy of the original text too.
	 * feature used for bone renaming, channels, etc.
	 * afterfunc frees rename_orig */
	if (data->origstr && (but->flag & UI_BUT_TEXTEDIT_UPDATE)) {
		/* In this case, we need to keep origstr available, to restore real org string in case we cancel after
		 * having typed something already. */
		but->rename_orig = BLI_strdup(data->origstr);
	}
	/* only if there are afterfuncs, otherwise 'renam_orig' isn't freed */
	else if (ui_afterfunc_check(but->block, but)) {
		but->rename_orig = data->origstr;
		data->origstr = NULL;
	}
	ui_apply_but_func(C, but);

	data->retval = but->retval;
	data->applied = true;
}

static void ui_apply_but_TAB(bContext *C, uiBut *but, uiHandleButtonData *data)
{
	if (data->str) {
		ui_but_string_set(C, but, data->str);
		ui_but_update_edited(but);
	}
	else {
		ui_apply_but_func(C, but);
	}

	data->retval = but->retval;
	data->applied = true;
}

static void ui_apply_but_NUM(bContext *C, uiBut *but, uiHandleButtonData *data)
{
	if (data->str) {
		if (ui_but_string_set(C, but, data->str)) {
			data->value = ui_but_value_get(but);
		}
		else {
			data->cancel = true;
			return;
		}
	}
	else
		ui_but_value_set(but, data->value);

	ui_but_update(but);
	ui_apply_but_func(C, but);

	data->retval = but->retval;
	data->applied = true;
}

static void ui_apply_but_VEC(bContext *C, uiBut *but, uiHandleButtonData *data)
{
	ui_but_v3_set(but, data->vec);
	ui_but_update(but);
	ui_apply_but_func(C, but);

	data->retval = but->retval;
	data->applied = true;
}

static void ui_apply_but_COLORBAND(bContext *C, uiBut *but, uiHandleButtonData *data)
{
	ui_apply_but_func(C, but);
	data->retval = but->retval;
	data->applied = true;
}

static void ui_apply_but_CURVE(bContext *C, uiBut *but, uiHandleButtonData *data)
{
	ui_apply_but_func(C, but);
	data->retval = but->retval;
	data->applied = true;
}

/* ****************** drag drop code *********************** */


#ifdef USE_DRAG_MULTINUM

/* small multi-but api */
static void ui_multibut_add(uiHandleButtonData *data, uiBut *but)
{
	uiButMultiState *mbut_state;

	BLI_assert(but->flag & UI_BUT_DRAG_MULTI);
	BLI_assert(data->multi_data.has_mbuts);


	mbut_state = MEM_callocN(sizeof(*mbut_state), __func__);
	mbut_state->but = but;
	mbut_state->origvalue = ui_but_value_get(but);

	BLI_linklist_prepend(&data->multi_data.mbuts, mbut_state);

	UI_butstore_register(data->multi_data.bs_mbuts, &mbut_state->but);
}

static uiButMultiState *ui_multibut_lookup(uiHandleButtonData *data, const uiBut *but)
{
	LinkNode *l;

	for (l = data->multi_data.mbuts; l; l = l->next) {
		uiButMultiState *mbut_state;

		mbut_state = l->link;

		if (mbut_state->but == but) {
			return mbut_state;
		}
	}

	return NULL;
}

static void ui_multibut_restore(bContext *C, uiHandleButtonData *data, uiBlock *block)
{
	uiBut *but;

	for (but = block->buttons.first; but; but = but->next) {
		if (but->flag & UI_BUT_DRAG_MULTI) {
			uiButMultiState *mbut_state = ui_multibut_lookup(data, but);
			if (mbut_state) {
				ui_but_value_set(but, mbut_state->origvalue);

#ifdef USE_ALLSELECT
				if (mbut_state->select_others.elems_len > 0) {
					ui_selectcontext_apply(
					        C, but, &mbut_state->select_others,
					        mbut_state->origvalue, mbut_state->origvalue);
				}
#else
				UNUSED_VARS(C);
#endif
			}
		}
	}
}

static void ui_multibut_free(uiHandleButtonData *data, uiBlock *block)
{
#ifdef USE_ALLSELECT
	if (data->multi_data.mbuts) {
		LinkNode *list = data->multi_data.mbuts;
		while (list) {
			LinkNode *next = list->next;
			uiButMultiState *mbut_state = list->link;

			if (mbut_state->select_others.elems) {
				MEM_freeN(mbut_state->select_others.elems);
			}

			MEM_freeN(list->link);
			MEM_freeN(list);
			list = next;
		}
	}
#else
	BLI_linklist_freeN(data->multi_data.mbuts);
#endif

	data->multi_data.mbuts = NULL;

	if (data->multi_data.bs_mbuts) {
		UI_butstore_free(block, data->multi_data.bs_mbuts);
		data->multi_data.bs_mbuts = NULL;
	}
}

static bool ui_multibut_states_tag(
        uiBut *but_active,
        uiHandleButtonData *data, const wmEvent *event)
{
	uiBut *but;
	float seg[2][2];
	bool changed = false;

	seg[0][0] = data->multi_data.drag_start[0];
	seg[0][1] = data->multi_data.drag_start[1];

	seg[1][0] = event->x;
	seg[1][1] = event->y;

	BLI_assert(data->multi_data.init == BUTTON_MULTI_INIT_SETUP);

	ui_window_to_block_fl(data->region, but_active->block, &seg[0][0], &seg[0][1]);
	ui_window_to_block_fl(data->region, but_active->block, &seg[1][0], &seg[1][1]);

	data->multi_data.has_mbuts = false;

	/* follow ui_but_find_mouse_over_ex logic */
	for (but = but_active->block->buttons.first; but; but = but->next) {
		bool drag_prev = false;
		bool drag_curr = false;

		/* re-set each time */
		if (but->flag & UI_BUT_DRAG_MULTI) {
			but->flag &= ~UI_BUT_DRAG_MULTI;
			drag_prev = true;
		}

		if (ui_but_is_interactive(but, false)) {

			/* drag checks */
			if (but_active != but) {
				if (ui_but_is_compatible(but_active, but)) {

					BLI_assert(but->active == NULL);

					/* finally check for overlap */
					if (BLI_rctf_isect_segment(&but->rect, seg[0], seg[1])) {

						but->flag |= UI_BUT_DRAG_MULTI;
						data->multi_data.has_mbuts = true;
						drag_curr = true;
					}
				}
			}
		}

		changed |= (drag_prev != drag_curr);
	}

	return changed;
}

static void ui_multibut_states_create(uiBut *but_active, uiHandleButtonData *data)
{
	uiBut *but;

	BLI_assert(data->multi_data.init == BUTTON_MULTI_INIT_SETUP);
	BLI_assert(data->multi_data.has_mbuts);

	data->multi_data.bs_mbuts = UI_butstore_create(but_active->block);

	for (but = but_active->block->buttons.first; but; but = but->next) {
		if (but->flag & UI_BUT_DRAG_MULTI) {
			ui_multibut_add(data, but);
		}
	}

	/* edit buttons proportionally to eachother
	 * note: if we mix buttons which are proportional and others which are not,
	 * this may work a bit strangely */
	if (but_active->rnaprop) {
		if ((data->origvalue != 0.0) && (RNA_property_flag(but_active->rnaprop) & PROP_PROPORTIONAL)) {
			data->multi_data.is_proportional = true;
		}
	}
}

static void ui_multibut_states_apply(bContext *C, uiHandleButtonData *data, uiBlock *block)
{
	ARegion *ar = data->region;
	const double value_delta = data->value - data->origvalue;
	const double value_scale = data->multi_data.is_proportional ? (data->value / data->origvalue) : 0.0;
	uiBut *but;

	BLI_assert(data->multi_data.init == BUTTON_MULTI_INIT_ENABLE);
	BLI_assert(data->multi_data.skip == false);

	for (but = block->buttons.first; but; but = but->next) {
		if (but->flag & UI_BUT_DRAG_MULTI) {
			/* mbut_states for delta */
			uiButMultiState *mbut_state = ui_multibut_lookup(data, but);

			if (mbut_state) {
				void *active_back;

				ui_but_execute_begin(C, ar, but, &active_back);

#ifdef USE_ALLSELECT
				if (data->select_others.is_enabled) {
					/* init once! */
					if (mbut_state->select_others.elems_len == 0) {
						ui_selectcontext_begin(C, but, &mbut_state->select_others);
					}
					if (mbut_state->select_others.elems_len == 0) {
						mbut_state->select_others.elems_len = -1;
					}
				}

				/* needed so we apply the right deltas */
				but->active->origvalue = mbut_state->origvalue;
				but->active->select_others = mbut_state->select_others;
				but->active->select_others.do_free = false;
#endif

				BLI_assert(active_back == NULL);
				/* no need to check 'data->state' here */
				if (data->str) {
					/* entering text (set all) */
					but->active->value = data->value;
					ui_but_string_set(C, but, data->str);
				}
				else {
					/* dragging (use delta) */
					if (data->multi_data.is_proportional) {
						but->active->value = mbut_state->origvalue * value_scale;
					}
					else {
						but->active->value = mbut_state->origvalue + value_delta;
					}

					/* clamp based on soft limits, see: T40154 */
					CLAMP(but->active->value, (double)but->softmin, (double)but->softmax);
				}
				ui_but_execute_end(C, ar, but, active_back);
			}
			else {
				/* highly unlikely */
				printf("%s: cant find button\n", __func__);
			}
			/* end */

		}
	}
}

#endif  /* USE_DRAG_MULTINUM */


#ifdef USE_DRAG_TOGGLE

/* Helpers that wrap boolean functions, to support different kinds of buttons. */

static bool ui_drag_toggle_but_is_supported(const uiBut *but)
{
	if (ui_but_is_bool(but)) {
		return true;
	}
	else if (UI_but_is_decorator(but)) {
		return ELEM(but->icon, ICON_SPACE2, ICON_SPACE3, ICON_DOT, ICON_LIBRARY_DATA_OVERRIDE);
	}
	else {
		return false;
	}
}

static bool ui_drag_toggle_but_is_pushed(uiBut *but)
{
	if (ui_but_is_bool(but)) {
		return ui_but_is_pushed(but);
	}
	else if (UI_but_is_decorator(but)) {
		return (but->icon == ICON_SPACE2);
	}
	else {
		return false;
	}
}

typedef struct uiDragToggleHandle {
	/* init */
	bool is_init;
	bool is_set;
	float but_cent_start[2];

	bool xy_lock[2];
	int  xy_init[2];
	int  xy_last[2];
} uiDragToggleHandle;

static bool ui_drag_toggle_set_xy_xy(
        bContext *C, ARegion *ar, const bool is_set,
        const int xy_src[2], const int xy_dst[2])
{
	/* popups such as layers won't re-evaluate on redraw */
	const bool do_check = (ar->regiontype == RGN_TYPE_TEMPORARY);
	bool changed = false;
	uiBlock *block;

	for (block = ar->uiblocks.first; block; block = block->next) {
		uiBut *but;

		float xy_a_block[2] = {UNPACK2(xy_src)};
		float xy_b_block[2] = {UNPACK2(xy_dst)};

		ui_window_to_block_fl(ar, block, &xy_a_block[0], &xy_a_block[1]);
		ui_window_to_block_fl(ar, block, &xy_b_block[0], &xy_b_block[1]);

		for (but = block->buttons.first; but; but = but->next) {
			/* Note: ctrl is always true here because (at least for now) we always want to consider text control
			 *       in this case, even when not embossed. */
			if (ui_but_is_interactive(but, true)) {
				if (BLI_rctf_isect_segment(&but->rect, xy_a_block, xy_b_block)) {

					/* execute the button */
					if (ui_drag_toggle_but_is_supported(but)) {
						/* is it pressed? */
						bool is_set_but = ui_drag_toggle_but_is_pushed(but);
						if (is_set_but != is_set) {
							UI_but_execute(C, but);
							if (do_check) {
								ui_but_update(but);
							}
							changed = true;
						}
					}
					/* done */

				}
			}
		}
	}
	if (changed) {
		/* apply now, not on release (or if handlers are canceled for whatever reason) */
		ui_apply_but_funcs_after(C);
	}

	return changed;
}

static void ui_drag_toggle_set(bContext *C, uiDragToggleHandle *drag_info, const int xy_input[2])
{
	ARegion *ar = CTX_wm_region(C);
	bool do_draw = false;
	int xy[2];

	/**
	 * Initialize Locking:
	 *
	 * Check if we need to initialize the lock axis by finding if the first
	 * button we mouse over is X or Y aligned, then lock the mouse to that axis after.
	 */
	if (drag_info->is_init == false) {
		/* first store the buttons original coords */
		uiBut *but = ui_but_find_mouse_over_ex(ar, xy_input[0], xy_input[1], true);

		if (but) {
			if (but->flag & UI_BUT_DRAG_LOCK) {
				const float but_cent_new[2] = {
					BLI_rctf_cent_x(&but->rect),
					BLI_rctf_cent_y(&but->rect),
				};

				/* check if this is a different button, chances are high the button wont move about :) */
				if (len_manhattan_v2v2(drag_info->but_cent_start, but_cent_new) > 1.0f) {
					if (fabsf(drag_info->but_cent_start[0] - but_cent_new[0]) <
					    fabsf(drag_info->but_cent_start[1] - but_cent_new[1]))
					{
						drag_info->xy_lock[0] = true;
					}
					else {
						drag_info->xy_lock[1] = true;
					}
					drag_info->is_init = true;
				}
			}
			else {
				drag_info->is_init = true;
			}
		}
	}
	/* done with axis locking */


	xy[0] = (drag_info->xy_lock[0] == false) ? xy_input[0] : drag_info->xy_last[0];
	xy[1] = (drag_info->xy_lock[1] == false) ? xy_input[1] : drag_info->xy_last[1];


	/* touch all buttons between last mouse coord and this one */
	do_draw = ui_drag_toggle_set_xy_xy(C, ar, drag_info->is_set, drag_info->xy_last, xy);

	if (do_draw) {
		ED_region_tag_redraw(ar);
	}

	copy_v2_v2_int(drag_info->xy_last, xy);
}

static void ui_handler_region_drag_toggle_remove(bContext *UNUSED(C), void *userdata)
{
	uiDragToggleHandle *drag_info = userdata;
	MEM_freeN(drag_info);
}

static int ui_handler_region_drag_toggle(bContext *C, const wmEvent *event, void *userdata)
{
	uiDragToggleHandle *drag_info = userdata;
	bool done = false;

	switch (event->type) {
		case LEFTMOUSE:
		{
			if (event->val == KM_RELEASE) {
				done = true;
			}
			break;
		}
		case MOUSEMOVE:
		{
			ui_drag_toggle_set(C, drag_info, &event->x);
			break;
		}
	}

	if (done) {
		wmWindow *win = CTX_wm_window(C);
		ARegion *ar = CTX_wm_region(C);
		uiBut *but = ui_but_find_mouse_over_ex(ar, drag_info->xy_init[0], drag_info->xy_init[1], true);

		if (but) {
			ui_apply_but_undo(but);
		}

		WM_event_remove_ui_handler(
		        &win->modalhandlers,
		        ui_handler_region_drag_toggle,
		        ui_handler_region_drag_toggle_remove,
		        drag_info, false);
		ui_handler_region_drag_toggle_remove(C, drag_info);

		WM_event_add_mousemove(C);
		return WM_UI_HANDLER_BREAK;
	}
	else {
		return WM_UI_HANDLER_CONTINUE;
	}
}

static bool ui_but_is_drag_toggle(const uiBut *but)
{
	return ((ui_drag_toggle_but_is_supported(but) == true) &&
	        /* menu check is importnt so the button dragged over isn't removed instantly */
	        (ui_block_is_menu(but->block) == false));
}

#endif  /* USE_DRAG_TOGGLE */


#ifdef USE_ALLSELECT

static bool ui_selectcontext_begin(
        bContext *C, uiBut *but, uiSelectContextStore *selctx_data)
{
	PointerRNA ptr, lptr, idptr;
	PropertyRNA *prop, *lprop;
	bool success = false;
	int index;

	char *path = NULL;
	ListBase lb = {NULL};

	ptr = but->rnapoin;
	prop = but->rnaprop;
	index = but->rnaindex;

	/* for now don't support whole colors */
	if (index == -1)
		return false;

	/* if there is a valid property that is editable... */
	if (ptr.data && prop) {
		CollectionPointerLink *link;
		bool use_path_from_id;
		int i;

		/* some facts we want to know */
		const bool is_array = RNA_property_array_check(prop);
		const int rna_type = RNA_property_type(prop);

		if (UI_context_copy_to_selected_list(C, &ptr, prop, &lb, &use_path_from_id, &path) &&
		    !BLI_listbase_is_empty(&lb))
		{
			selctx_data->elems_len = BLI_listbase_count(&lb);
			selctx_data->elems = MEM_mallocN(sizeof(uiSelectContextElem) * selctx_data->elems_len, __func__);

			for (i = 0, link = lb.first; i < selctx_data->elems_len; i++, link = link->next) {
				uiSelectContextElem *other = &selctx_data->elems[i];
				/* TODO,. de-duplicate copy_to_selected_button */
				if (link->ptr.data != ptr.data) {
					if (use_path_from_id) {
						/* Path relative to ID. */
						lprop = NULL;
						RNA_id_pointer_create(link->ptr.id.data, &idptr);
						RNA_path_resolve_property(&idptr, path, &lptr, &lprop);
					}
					else if (path) {
						/* Path relative to elements from list. */
						lprop = NULL;
						RNA_path_resolve_property(&link->ptr, path, &lptr, &lprop);
					}
					else {
						lptr = link->ptr;
						lprop = prop;
					}

					/* lptr might not be the same as link->ptr! */
					if ((lptr.data != ptr.data) &&
					    (lprop == prop) &&
					    RNA_property_editable(&lptr, lprop))
					{
						other->ptr = lptr;
						if (is_array) {
							if (rna_type == PROP_FLOAT) {
								other->val_f = RNA_property_float_get_index(&lptr, lprop, index);
							}
							else if (rna_type == PROP_INT) {
								other->val_i = RNA_property_int_get_index(&lptr, lprop, index);
							}
							/* ignored for now */
#if 0
							else if (rna_type == PROP_BOOLEAN) {
								other->val_b = RNA_property_boolean_get_index(&lptr, lprop, index);
							}
#endif
						}
						else {
							if (rna_type == PROP_FLOAT) {
								other->val_f = RNA_property_float_get(&lptr, lprop);
							}
							else if (rna_type == PROP_INT) {
								other->val_i = RNA_property_int_get(&lptr, lprop);
							}
							/* ignored for now */
#if 0
							else if (rna_type == PROP_BOOLEAN) {
								other->val_b = RNA_property_boolean_get(&lptr, lprop);
							}
							else if (rna_type == PROP_ENUM) {
								other->val_i = RNA_property_enum_get(&lptr, lprop);
							}
#endif
						}

						continue;
					}
				}

				selctx_data->elems_len -= 1;
				i -= 1;
			}

			success = (selctx_data->elems_len != 0);
		}
	}

	if (selctx_data->elems_len == 0) {
		MEM_SAFE_FREE(selctx_data->elems);
	}

	MEM_SAFE_FREE(path);
	BLI_freelistN(&lb);

	/* caller can clear */
	selctx_data->do_free = true;

	if (success) {
		but->flag |= UI_BUT_IS_SELECT_CONTEXT;
	}

	return success;
}

static void ui_selectcontext_end(
        uiBut *but, uiSelectContextStore *selctx_data)
{
	if (selctx_data->do_free) {
		if (selctx_data->elems) {
			MEM_freeN(selctx_data->elems);
		}
	}

	but->flag &= ~UI_BUT_IS_SELECT_CONTEXT;
}

static void ui_selectcontext_apply(
        bContext *C, uiBut *but, uiSelectContextStore *selctx_data,
        const double value, const double value_orig)
{
	if (selctx_data->elems) {
		PropertyRNA *prop = but->rnaprop;
		PropertyRNA *lprop = but->rnaprop;
		int index = but->rnaindex;
		int i;
		const bool use_delta = (selctx_data->is_copy == false);

		union {
			bool  b;
			int   i;
			float f;
			PointerRNA p;
		} delta, min, max;

		const bool is_array = RNA_property_array_check(prop);
		const int rna_type = RNA_property_type(prop);

		if (rna_type == PROP_FLOAT) {
			delta.f = use_delta ? (value - value_orig) : value;
			RNA_property_float_range(&but->rnapoin, prop, &min.f, &max.f);
		}
		else if (rna_type == PROP_INT) {
			delta.i = use_delta ? ((int)value - (int)value_orig) : (int)value;
			RNA_property_int_range(&but->rnapoin, prop, &min.i, &max.i);
		}
		else if (rna_type == PROP_ENUM) {
			delta.i = RNA_property_enum_get(&but->rnapoin, prop);  /* not a delta infact */
		}
		else if (rna_type == PROP_BOOLEAN) {
			if (is_array) {
				delta.b = RNA_property_boolean_get_index(&but->rnapoin, prop, index);  /* not a delta infact */
			}
			else {
				delta.b = RNA_property_boolean_get(&but->rnapoin, prop);  /* not a delta infact */
			}
		}
		else if (rna_type == PROP_POINTER) {
			delta.p = RNA_property_pointer_get(&but->rnapoin, prop);  /* not a delta infact */
		}

#ifdef USE_ALLSELECT_LAYER_HACK
		/* make up for not having 'handle_layer_buttons' */
		{
			PropertySubType subtype = RNA_property_subtype(prop);

			if ((rna_type == PROP_BOOLEAN) &&
			    ELEM(subtype, PROP_LAYER, PROP_LAYER_MEMBER) &&
			    is_array &&
			    /* could check for 'handle_layer_buttons' */
			    but->func)
			{
				wmWindow *win = CTX_wm_window(C);
				if (!win->eventstate->shift) {
					const int len = RNA_property_array_length(&but->rnapoin, prop);
					bool *tmparray = MEM_callocN(sizeof(bool) * len, __func__);

					tmparray[index] = true;

					for (i = 0; i < selctx_data->elems_len; i++) {
						uiSelectContextElem *other = &selctx_data->elems[i];
						PointerRNA lptr = other->ptr;
						RNA_property_boolean_set_array(&lptr, lprop, tmparray);
						RNA_property_update(C, &lptr, lprop);
					}

					MEM_freeN(tmparray);

					return;
				}
			}
		}
#endif

		for (i = 0; i < selctx_data->elems_len; i++) {
			uiSelectContextElem *other = &selctx_data->elems[i];
			PointerRNA lptr = other->ptr;

			if (rna_type == PROP_FLOAT) {
				float other_value = use_delta ? (other->val_f + delta.f) : delta.f;
				CLAMP(other_value, min.f, max.f);
				if (is_array) {
					RNA_property_float_set_index(&lptr, lprop, index, other_value);
				}
				else {
					RNA_property_float_set(&lptr, lprop, other_value);
				}
			}
			else if (rna_type == PROP_INT) {
				int other_value = use_delta ? (other->val_i + delta.i) : delta.i;
				CLAMP(other_value, min.i, max.i);
				if (is_array) {
					RNA_property_int_set_index(&lptr, lprop, index, other_value);
				}
				else {
					RNA_property_int_set(&lptr, lprop, other_value);
				}
			}
			else if (rna_type == PROP_BOOLEAN) {
				const bool other_value = delta.b;
				if (is_array) {
					RNA_property_boolean_set_index(&lptr, lprop, index, other_value);
				}
				else {
					RNA_property_boolean_set(&lptr, lprop, delta.b);
				}
			}
			else if (rna_type == PROP_ENUM) {
				const int other_value = delta.i;
				BLI_assert(!is_array);
				RNA_property_enum_set(&lptr, lprop, other_value);
			}
			else if (rna_type == PROP_POINTER) {
				const PointerRNA other_value = delta.p;
				RNA_property_pointer_set(&lptr, lprop, other_value);
			}

			RNA_property_update(C, &lptr, prop);
		}
	}
}

#endif  /* USE_ALLSELECT */


static bool ui_but_contains_point_px_icon(uiBut *but, ARegion *ar, const wmEvent *event)
{
	rcti rect;
	int x = event->x, y = event->y;

	ui_window_to_block(ar, but->block, &x, &y);

	BLI_rcti_rctf_copy(&rect, &but->rect);

	if (but->imb || but->type == UI_BTYPE_COLOR) {
		/* use button size itself */
	}
	else if (but->drawflag & UI_BUT_ICON_LEFT) {
		rect.xmax = rect.xmin + (BLI_rcti_size_y(&rect));
	}
	else {
		int delta = BLI_rcti_size_x(&rect) - BLI_rcti_size_y(&rect);
		rect.xmin += delta / 2;
		rect.xmax -= delta / 2;
	}

	return BLI_rcti_isect_pt(&rect, x, y);
}

static bool ui_but_drag_init(
        bContext *C, uiBut *but,
        uiHandleButtonData *data, const wmEvent *event)
{
	/* prevent other WM gestures to start while we try to drag */
	WM_gestures_remove(C);

	if (ABS(data->dragstartx - event->x) + ABS(data->dragstarty - event->y) > U.dragthreshold) {

		button_activate_state(C, but, BUTTON_STATE_EXIT);
		data->cancel = true;
#ifdef USE_DRAG_TOGGLE
		if (ui_drag_toggle_but_is_supported(but)) {
			uiDragToggleHandle *drag_info = MEM_callocN(sizeof(*drag_info), __func__);
			ARegion *ar_prev;

			/* call here because regular mouse-up event wont run,
			 * typically 'button_activate_exit()' handles this */
			ui_apply_but_autokey(C, but);

			drag_info->is_set = ui_drag_toggle_but_is_pushed(but);
			drag_info->but_cent_start[0] = BLI_rctf_cent_x(&but->rect);
			drag_info->but_cent_start[1] = BLI_rctf_cent_y(&but->rect);
			copy_v2_v2_int(drag_info->xy_init, &event->x);
			copy_v2_v2_int(drag_info->xy_last, &event->x);

			/* needed for toggle drag on popups */
			ar_prev = CTX_wm_region(C);
			CTX_wm_region_set(C, data->region);

			WM_event_add_ui_handler(
			        C, &data->window->modalhandlers,
			        ui_handler_region_drag_toggle,
			        ui_handler_region_drag_toggle_remove,
			        drag_info, WM_HANDLER_BLOCKING);

			CTX_wm_region_set(C, ar_prev);
		}
		else
#endif
		if (but->type == UI_BTYPE_COLOR) {
			bool valid = false;
			uiDragColorHandle *drag_info = MEM_callocN(sizeof(*drag_info), __func__);

			/* TODO support more button pointer types */
			if (but->rnaprop && RNA_property_subtype(but->rnaprop) == PROP_COLOR_GAMMA) {
				ui_but_v3_get(but, drag_info->color);
				drag_info->gamma_corrected = true;
				valid = true;
			}
			else if (but->rnaprop && RNA_property_subtype(but->rnaprop) == PROP_COLOR) {
				ui_but_v3_get(but, drag_info->color);
				drag_info->gamma_corrected = false;
				valid = true;
			}
			else if (ELEM(but->pointype, UI_BUT_POIN_FLOAT, UI_BUT_POIN_CHAR)) {
				ui_but_v3_get(but, drag_info->color);
				copy_v3_v3(drag_info->color, (float *)but->poin);
				valid = true;
			}

			if (valid) {
				WM_event_start_drag(C, ICON_COLOR, WM_DRAG_COLOR, drag_info, 0.0, WM_DRAG_FREE_DATA);
			}
			else {
				MEM_freeN(drag_info);
				return false;
			}
		}
		else {
			wmDrag *drag = WM_event_start_drag(
			        C, but->icon, but->dragtype, but->dragpoin,
			        ui_but_value_get(but), WM_DRAG_NOP);

			if (but->imb) {
				WM_event_drag_image(
				        drag, but->imb, but->imb_scale,
				        BLI_rctf_size_x(&but->rect),
				        BLI_rctf_size_y(&but->rect));
			}
		}
		return true;
	}

	return false;
}

/* ********************** linklines *********************** */

static void ui_apply_but_IMAGE(bContext *C, uiBut *but, uiHandleButtonData *data)
{
	ui_apply_but_func(C, but);
	data->retval = but->retval;
	data->applied = true;
}

static void ui_apply_but_HISTOGRAM(bContext *C, uiBut *but, uiHandleButtonData *data)
{
	ui_apply_but_func(C, but);
	data->retval = but->retval;
	data->applied = true;
}

static void ui_apply_but_WAVEFORM(bContext *C, uiBut *but, uiHandleButtonData *data)
{
	ui_apply_but_func(C, but);
	data->retval = but->retval;
	data->applied = true;
}

static void ui_apply_but_TRACKPREVIEW(bContext *C, uiBut *but, uiHandleButtonData *data)
{
	ui_apply_but_func(C, but);
	data->retval = but->retval;
	data->applied = true;
}


static void ui_apply_but(bContext *C, uiBlock *block, uiBut *but, uiHandleButtonData *data, const bool interactive)
{
	char *editstr;
	double *editval;
	float *editvec;
	ColorBand *editcoba;
	CurveMapping *editcumap;

	data->retval = 0;

	/* if we cancel and have not applied yet, there is nothing to do,
	 * otherwise we have to restore the original value again */
	if (data->cancel) {
		if (!data->applied)
			return;

		if (data->str) MEM_freeN(data->str);
		data->str = data->origstr;
		data->origstr = NULL;
		data->value = data->origvalue;
		copy_v3_v3(data->vec, data->origvec);
		/* postpone clearing origdata */
	}
	else {
		/* we avoid applying interactive edits a second time
		 * at the end with the appliedinteractive flag */
		if (interactive) {
			data->applied_interactive = true;
		}
		else if (data->applied_interactive) {
			return;
		}

#ifdef USE_ALLSELECT
#  ifdef USE_DRAG_MULTINUM
		if (but->flag & UI_BUT_DRAG_MULTI) {
			/* pass */
		}
		else
#  endif
		if (data->select_others.elems_len == 0) {
			wmWindow *win = CTX_wm_window(C);
			/* may have been enabled before activating */
			if (data->select_others.is_enabled || IS_ALLSELECT_EVENT(win->eventstate)) {
				ui_selectcontext_begin(C, but, &data->select_others);
				data->select_others.is_enabled = true;
			}
		}
		if (data->select_others.elems_len == 0) {
			/* dont check again */
			data->select_others.elems_len = -1;
		}
#endif
	}

	/* ensures we are writing actual values */
	editstr = but->editstr;
	editval = but->editval;
	editvec = but->editvec;
	editcoba = but->editcoba;
	editcumap = but->editcumap;
	but->editstr = NULL;
	but->editval = NULL;
	but->editvec = NULL;
	but->editcoba = NULL;
	but->editcumap = NULL;

	/* handle different types */
	switch (but->type) {
		case UI_BTYPE_BUT:
			ui_apply_but_BUT(C, but, data);
			break;
		case UI_BTYPE_TEXT:
		case UI_BTYPE_SEARCH_MENU:
			ui_apply_but_TEX(C, but, data);
			break;
		case UI_BTYPE_BUT_TOGGLE:
		case UI_BTYPE_TOGGLE:
		case UI_BTYPE_TOGGLE_N:
		case UI_BTYPE_ICON_TOGGLE:
		case UI_BTYPE_ICON_TOGGLE_N:
		case UI_BTYPE_CHECKBOX:
		case UI_BTYPE_CHECKBOX_N:
			ui_apply_but_TOG(C, but, data);
			break;
		case UI_BTYPE_ROW:
		case UI_BTYPE_LISTROW:
			ui_apply_but_ROW(C, block, but, data);
			break;
		case UI_BTYPE_TAB:
			ui_apply_but_TAB(C, but, data);
			break;
		case UI_BTYPE_SCROLL:
		case UI_BTYPE_GRIP:
		case UI_BTYPE_NUM:
		case UI_BTYPE_NUM_SLIDER:
			ui_apply_but_NUM(C, but, data);
			break;
		case UI_BTYPE_MENU:
		case UI_BTYPE_BLOCK:
		case UI_BTYPE_PULLDOWN:
			ui_apply_but_BLOCK(C, but, data);
			break;
		case UI_BTYPE_COLOR:
			if (data->cancel)
				ui_apply_but_VEC(C, but, data);
			else
				ui_apply_but_BLOCK(C, but, data);
			break;
		case UI_BTYPE_BUT_MENU:
			ui_apply_but_BUTM(C, but, data);
			break;
		case UI_BTYPE_UNITVEC:
		case UI_BTYPE_HSVCUBE:
		case UI_BTYPE_HSVCIRCLE:
			ui_apply_but_VEC(C, but, data);
			break;
		case UI_BTYPE_COLORBAND:
			ui_apply_but_COLORBAND(C, but, data);
			break;
		case UI_BTYPE_CURVE:
			ui_apply_but_CURVE(C, but, data);
			break;
		case UI_BTYPE_KEY_EVENT:
		case UI_BTYPE_HOTKEY_EVENT:
			ui_apply_but_BUT(C, but, data);
			break;
		case UI_BTYPE_IMAGE:
			ui_apply_but_IMAGE(C, but, data);
			break;
		case UI_BTYPE_HISTOGRAM:
			ui_apply_but_HISTOGRAM(C, but, data);
			break;
		case UI_BTYPE_WAVEFORM:
			ui_apply_but_WAVEFORM(C, but, data);
			break;
		case UI_BTYPE_TRACK_PREVIEW:
			ui_apply_but_TRACKPREVIEW(C, but, data);
			break;
		default:
			break;
	}

#ifdef USE_DRAG_MULTINUM
	if (data->multi_data.has_mbuts) {
		if ((data->multi_data.init == BUTTON_MULTI_INIT_ENABLE) &&
		    (data->multi_data.skip == false))
		{
			if (data->cancel) {
				ui_multibut_restore(C, data, block);
			}
			else {
				ui_multibut_states_apply(C, data, block);
			}
		}
	}
#endif

#ifdef USE_ALLSELECT
	ui_selectcontext_apply(C, but, &data->select_others, data->value, data->origvalue);
#endif

	if (data->cancel) {
		data->origvalue = 0.0;
		zero_v3(data->origvec);
	}

	but->editstr = editstr;
	but->editval = editval;
	but->editvec = editvec;
	but->editcoba = editcoba;
	but->editcumap = editcumap;
}

/* ******************* drop event ********************  */

/* only call if event type is EVT_DROP */
static void ui_but_drop(bContext *C, const wmEvent *event, uiBut *but, uiHandleButtonData *data)
{
	wmDrag *wmd;
	ListBase *drags = event->customdata; /* drop event type has listbase customdata by default */

	for (wmd = drags->first; wmd; wmd = wmd->next) {
		if (wmd->type == WM_DRAG_ID) {
			/* align these types with UI_but_active_drop_name */
			if (ELEM(but->type, UI_BTYPE_TEXT, UI_BTYPE_SEARCH_MENU)) {
				ID *id = (ID *)wmd->poin;

				button_activate_state(C, but, BUTTON_STATE_TEXT_EDITING);

				ui_textedit_string_set(but, data, id->name + 2);

				if (ELEM(but->type, UI_BTYPE_SEARCH_MENU)) {
					but->changed = true;
					ui_searchbox_update(C, data->searchbox, but, true);
				}

				button_activate_state(C, but, BUTTON_STATE_EXIT);
			}
		}
	}

}

/* ******************* copy and paste ********************  */

/* c = copy, v = paste */
static void ui_but_copy_paste(bContext *C, uiBut *but, uiHandleButtonData *data, const char mode, const bool copy_array)
{
	int buf_paste_len = 0;
	const char *buf_paste = "";
	bool buf_paste_alloc = false;
	bool show_report = false;  /* use to display errors parsing paste input */

	BLI_assert((but->flag & UI_BUT_DISABLED) == 0); /* caller should check */

	if (mode == 'c') {
		/* disallow copying from any passwords */
		if (but->rnaprop && (RNA_property_subtype(but->rnaprop) == PROP_PASSWORD)) {
			return;
		}
	}

	if (mode == 'v') {
		/* extract first line from clipboard in case of multi-line copies */
		const char *buf_paste_test;

		buf_paste_test = WM_clipboard_text_get_firstline(false, &buf_paste_len);
		if (buf_paste_test) {
			buf_paste = buf_paste_test;
			buf_paste_alloc = true;
		}
	}

	/* No return from here down */


	/* numeric value */
	if (ELEM(but->type, UI_BTYPE_NUM, UI_BTYPE_NUM_SLIDER)) {

		if (but->poin == NULL && but->rnapoin.data == NULL) {
			/* pass */
		}
		else if (copy_array && but->rnapoin.data && but->rnaprop &&
		         ELEM(RNA_property_subtype(but->rnaprop), PROP_COLOR, PROP_TRANSLATION, PROP_DIRECTION,
		              PROP_VELOCITY, PROP_ACCELERATION, PROP_MATRIX, PROP_EULER, PROP_QUATERNION, PROP_AXISANGLE,
		              PROP_XYZ, PROP_XYZ_LENGTH, PROP_COLOR_GAMMA, PROP_COORDS))
		{
			float values[4];
			int array_length = RNA_property_array_length(&but->rnapoin, but->rnaprop);

			if (mode == 'c') {
				char buf_copy[UI_MAX_DRAW_STR];

				if (array_length == 4) {
					values[3] = RNA_property_float_get_index(&but->rnapoin, but->rnaprop, 3);
				}
				else {
					values[3] = 0.0f;
				}
				ui_but_v3_get(but, values);

				BLI_snprintf(buf_copy, sizeof(buf_copy), "[%f, %f, %f, %f]", values[0], values[1], values[2], values[3]);
				WM_clipboard_text_set(buf_copy, 0);
			}
			else {
				if (sscanf(buf_paste, "[%f, %f, %f, %f]", &values[0], &values[1], &values[2], &values[3]) >= array_length) {
					button_activate_state(C, but, BUTTON_STATE_NUM_EDITING);

					ui_but_v3_set(but, values);
					if (but->rnaprop && array_length == 4) {
						RNA_property_float_set_index(&but->rnapoin, but->rnaprop, 3, values[3]);
					}
					data->value = values[but->rnaindex];

					button_activate_state(C, but, BUTTON_STATE_EXIT);
				}
				else {
					WM_report(RPT_ERROR, "Paste expected 4 numbers, formatted: '[n, n, n, n]'");
					show_report = true;
				}
			}
		}
		else if (mode == 'c') {
			/* Get many decimal places, then strip trailing zeros.
			 * note: too high values start to give strange results */
			char buf_copy[UI_MAX_DRAW_STR];
			ui_but_string_get_ex(but, buf_copy, sizeof(buf_copy), UI_PRECISION_FLOAT_MAX, false, NULL);
			BLI_str_rstrip_float_zero(buf_copy, '\0');

			WM_clipboard_text_set(buf_copy, 0);
		}
		else {
			double val;

			if (ui_but_string_set_eval_num(C, but, buf_paste, &val)) {
				button_activate_state(C, but, BUTTON_STATE_NUM_EDITING);
				data->value = val;
				ui_but_string_set(C, but, buf_paste);
				button_activate_state(C, but, BUTTON_STATE_EXIT);
			}
			else {
				/* evaluating will report errors */
				show_report = true;
			}
		}
	}

	/* NORMAL button */
	else if (but->type == UI_BTYPE_UNITVEC) {
		float xyz[3];

		if (but->poin == NULL && but->rnapoin.data == NULL) {
			/* pass */
		}
		else if (mode == 'c') {
			char buf_copy[UI_MAX_DRAW_STR];
			ui_but_v3_get(but, xyz);
			BLI_snprintf(buf_copy, sizeof(buf_copy), "[%f, %f, %f]", xyz[0], xyz[1], xyz[2]);
			WM_clipboard_text_set(buf_copy, 0);
		}
		else {
			if (sscanf(buf_paste, "[%f, %f, %f]", &xyz[0], &xyz[1], &xyz[2]) == 3) {
				if (normalize_v3(xyz) == 0.0f) {
					/* better set Z up then have a zero vector */
					xyz[2] = 1.0;
				}
				button_activate_state(C, but, BUTTON_STATE_NUM_EDITING);
				ui_but_v3_set(but, xyz);
				button_activate_state(C, but, BUTTON_STATE_EXIT);
			}
			else {
				WM_report(RPT_ERROR, "Paste expected 3 numbers, formatted: '[n, n, n]'");
				show_report = true;
			}
		}
	}


	/* RGB triple */
	else if (but->type == UI_BTYPE_COLOR) {
		float rgba[4];

		if (but->poin == NULL && but->rnapoin.data == NULL) {
			/* pass */
		}
		else if (mode == 'c') {
			char buf_copy[UI_MAX_DRAW_STR];

			if (but->rnaprop && RNA_property_array_length(&but->rnapoin, but->rnaprop) == 4)
				rgba[3] = RNA_property_float_get_index(&but->rnapoin, but->rnaprop, 3);
			else
				rgba[3] = 1.0f;

			ui_but_v3_get(but, rgba);
			/* convert to linear color to do compatible copy between gamma and non-gamma */
			if (but->rnaprop && RNA_property_subtype(but->rnaprop) == PROP_COLOR_GAMMA)
				srgb_to_linearrgb_v3_v3(rgba, rgba);

			BLI_snprintf(buf_copy, sizeof(buf_copy), "[%f, %f, %f, %f]", rgba[0], rgba[1], rgba[2], rgba[3]);
			WM_clipboard_text_set(buf_copy, 0);

		}
		else {
			if (sscanf(buf_paste, "[%f, %f, %f, %f]", &rgba[0], &rgba[1], &rgba[2], &rgba[3]) == 4) {
				/* assume linear colors in buffer */
				if (but->rnaprop && RNA_property_subtype(but->rnaprop) == PROP_COLOR_GAMMA)
					linearrgb_to_srgb_v3_v3(rgba, rgba);

				button_activate_state(C, but, BUTTON_STATE_NUM_EDITING);
				ui_but_v3_set(but, rgba);
				if (but->rnaprop && RNA_property_array_length(&but->rnapoin, but->rnaprop) == 4)
					RNA_property_float_set_index(&but->rnapoin, but->rnaprop, 3, rgba[3]);

				button_activate_state(C, but, BUTTON_STATE_EXIT);
			}
			else {
				WM_report(RPT_ERROR, "Paste expected 4 numbers, formatted: '[n, n, n, n]'");
				show_report = true;
			}
		}
	}

	/* text/string and ID data */
	else if (ELEM(but->type, UI_BTYPE_TEXT, UI_BTYPE_SEARCH_MENU)) {
		uiHandleButtonData *active_data = but->active;

		if (but->poin == NULL && but->rnapoin.data == NULL) {
			/* pass */
		}
		else if (mode == 'c') {
			button_activate_state(C, but, BUTTON_STATE_TEXT_EDITING);
			WM_clipboard_text_set(active_data->str, 0);
			active_data->cancel = true;
			button_activate_state(C, but, BUTTON_STATE_EXIT);
		}
		else {
			button_activate_state(C, but, BUTTON_STATE_TEXT_EDITING);

			ui_textedit_string_set(but, active_data, buf_paste);

			if (but->type == UI_BTYPE_SEARCH_MENU) {
				/* else uiSearchboxData.active member is not updated [#26856] */
				but->changed = true;
				ui_searchbox_update(C, data->searchbox, but, true);
			}
			button_activate_state(C, but, BUTTON_STATE_EXIT);
		}
	}
	/* colorband (not supported by system clipboard) */
	else if (but->type == UI_BTYPE_COLORBAND) {
		if (mode == 'c') {
			if (but->poin != NULL) {
				memcpy(&but_copypaste_coba, but->poin, sizeof(ColorBand));
			}
		}
		else {
			if (but_copypaste_coba.tot != 0) {
				if (!but->poin)
					but->poin = MEM_callocN(sizeof(ColorBand), "colorband");

				button_activate_state(C, but, BUTTON_STATE_NUM_EDITING);
				memcpy(data->coba, &but_copypaste_coba, sizeof(ColorBand));
				button_activate_state(C, but, BUTTON_STATE_EXIT);
			}
		}
	}
	else if (but->type == UI_BTYPE_CURVE) {
		if (mode == 'c') {
			if (but->poin != NULL) {
				but_copypaste_curve_alive = true;
				curvemapping_free_data(&but_copypaste_curve);
				curvemapping_copy_data(&but_copypaste_curve, (CurveMapping *) but->poin);
			}
		}
		else {
			if (but_copypaste_curve_alive) {
				if (!but->poin)
					but->poin = MEM_callocN(sizeof(CurveMapping), "curvemapping");

				button_activate_state(C, but, BUTTON_STATE_NUM_EDITING);
				curvemapping_free_data((CurveMapping *) but->poin);
				curvemapping_copy_data((CurveMapping *) but->poin, &but_copypaste_curve);
				button_activate_state(C, but, BUTTON_STATE_EXIT);
			}
		}
	}
	/* operator button (any type) */
	else if (but->optype) {
		if (mode == 'c') {
			PointerRNA *opptr;
			char *str;
			opptr = UI_but_operator_ptr_get(but); /* allocated when needed, the button owns it */

			str = WM_operator_pystring_ex(C, NULL, false, true, but->optype, opptr);

			WM_clipboard_text_set(str, 0);

			MEM_freeN(str);
		}
	}
	/* menu (any type) */
	else if (ELEM(but->type, UI_BTYPE_MENU, UI_BTYPE_PULLDOWN)) {
		MenuType *mt = UI_but_menutype_get(but);
		if (mt) {
			char str[32 + sizeof(mt->idname)];
			BLI_snprintf(str, sizeof(str), "bpy.ops.wm.call_menu(name=\"%s\")", mt->idname);
			WM_clipboard_text_set(str, 0);
		}
	}

	if (buf_paste_alloc) {
		MEM_freeN((void *)buf_paste);
	}

	if (show_report) {
		WM_report_banner_show();
	}
}

/**
 * Password Text
 * =============
 *
 * Functions to convert password strings that should not be displayed
 * to asterisk representation (e.g. 'mysecretpasswd' -> '*************')
 *
 * It converts every UTF-8 character to an asterisk, and also remaps
 * the cursor position and selection start/end.
 *
 * \note: remaping is used, because password could contain UTF-8 characters.
 *
 */

static int ui_text_position_from_hidden(uiBut *but, int pos)
{
	const char *strpos, *butstr;
	int i;

	butstr = (but->editstr) ? but->editstr : but->drawstr;

	for (i = 0, strpos = butstr; i < pos; i++)
		strpos = BLI_str_find_next_char_utf8(strpos, NULL);

	return (strpos - butstr);
}

static int ui_text_position_to_hidden(uiBut *but, int pos)
{
	const char *butstr = (but->editstr) ? but->editstr : but->drawstr;
	return BLI_strnlen_utf8(butstr, pos);
}

void ui_but_text_password_hide(char password_str[UI_MAX_PASSWORD_STR], uiBut *but, const bool restore)
{
	char *butstr;

	if (!(but->rnaprop && RNA_property_subtype(but->rnaprop) == PROP_PASSWORD))
		return;

	butstr = (but->editstr) ? but->editstr : but->drawstr;

	if (restore) {
		/* restore original string */
		BLI_strncpy(butstr, password_str, UI_MAX_PASSWORD_STR);

		/* remap cursor positions */
		if (but->pos >= 0) {
			but->pos = ui_text_position_from_hidden(but, but->pos);
			but->selsta = ui_text_position_from_hidden(but, but->selsta);
			but->selend = ui_text_position_from_hidden(but, but->selend);
		}
	}
	else {
		/* convert text to hidden text using asterisks (e.g. pass -> ****) */
		const size_t len = BLI_strlen_utf8(butstr);

		/* remap cursor positions */
		if (but->pos >= 0) {
			but->pos = ui_text_position_to_hidden(but, but->pos);
			but->selsta = ui_text_position_to_hidden(but, but->selsta);
			but->selend = ui_text_position_to_hidden(but, but->selend);
		}

		/* save original string */
		BLI_strncpy(password_str, butstr, UI_MAX_PASSWORD_STR);
		memset(butstr, '*', len);
		butstr[len] = '\0';
	}
}

static void ui_but_text_clear(bContext *C, uiBut *but, uiHandleButtonData *data)
{
	/* most likely NULL, but let's check, and give it temp zero string */
	if (!data->str) {
		data->str = MEM_callocN(1, "temp str");
	}
	data->str[0] = 0;

	ui_apply_but_TEX(C, but, data);
	button_activate_state(C, but, BUTTON_STATE_EXIT);
}


/* ************* in-button text selection/editing ************* */

static void ui_textedit_string_ensure_max_length(uiBut *but, uiHandleButtonData *data, int maxlen)
{
	BLI_assert(data->is_str_dynamic);
	BLI_assert(data->str == but->editstr);

	if (maxlen > data->maxlen) {
		data->str = but->editstr = MEM_reallocN(data->str, sizeof(char) * maxlen);
		data->maxlen = maxlen;
	}
}

static void ui_textedit_string_set(uiBut *but, uiHandleButtonData *data, const char *str)
{
	if (data->is_str_dynamic) {
		ui_textedit_string_ensure_max_length(but, data, strlen(str) + 1);
	}

	if (ui_but_is_utf8(but)) {
		BLI_strncpy_utf8(data->str, str, data->maxlen);
	}
	else {
		BLI_strncpy(data->str, str, data->maxlen);
	}
}


static bool ui_textedit_delete_selection(uiBut *but, uiHandleButtonData *data)
{
	char *str = data->str;
	const int len = strlen(str);
	bool changed = false;
	if (but->selsta != but->selend && len) {
		memmove(str + but->selsta, str + but->selend, (len - but->selend) + 1);
		changed = true;
	}

	but->pos = but->selend = but->selsta;
	return changed;
}

/**
 * \param x  Screen space cursor location - #wmEvent.x
 *
 * \note ``but->block->aspect`` is used here, so drawing button style is getting scaled too.
 */
static void ui_textedit_set_cursor_pos(uiBut *but, uiHandleButtonData *data, const float x)
{
	uiStyle *style = UI_style_get();  // XXX pass on as arg
	uiFontStyle *fstyle = &style->widget;
	const float aspect = but->block->aspect;
	const short fstyle_points_prev = fstyle->points;

	float startx = but->rect.xmin;
	float starty_dummy = 0.0f;
	char password_str[UI_MAX_PASSWORD_STR];
	/* treat 'str_last' as null terminator for str, no need to modify in-place */
	const char *str = but->editstr, *str_last;

	ui_block_to_window_fl(data->region, but->block, &startx, &starty_dummy);

	ui_fontscale(&fstyle->points, aspect);

	UI_fontstyle_set(fstyle);

	if (fstyle->kerning == 1) /* for BLF_width */
		BLF_enable(fstyle->uifont_id, BLF_KERNING_DEFAULT);

	ui_but_text_password_hide(password_str, but, false);

	if (ELEM(but->type, UI_BTYPE_TEXT, UI_BTYPE_SEARCH_MENU)) {
		if (but->flag & UI_HAS_ICON) {
			startx += UI_DPI_ICON_SIZE / aspect;
		}
	}
	/* but this extra .05 makes clicks inbetween characters feel nicer */
	startx += ((UI_TEXT_MARGIN_X + 0.05f) * U.widget_unit) / aspect;

	/* mouse dragged outside the widget to the left */
	if (x < startx) {
		int i = but->ofs;

		str_last = &str[but->ofs];

		while (i > 0) {
			if (BLI_str_cursor_step_prev_utf8(str, but->ofs, &i)) {
				/* 0.25 == scale factor for less sensitivity */
				if (BLF_width(fstyle->uifont_id, str + i, (str_last - str) - i) > (startx - x) * 0.25f) {
					break;
				}
			}
			else {
				break; /* unlikely but possible */
			}
		}
		but->ofs = i;
		but->pos = but->ofs;
	}
	/* mouse inside the widget, mouse coords mapped in widget space */
	else {  /* (x >= startx) */
		int pos_i;

		/* keep track of previous distance from the cursor to the char */
		float cdist, cdist_prev = 0.0f;
		short pos_prev;

		str_last = &str[strlen(str)];

		but->pos = pos_prev = ((str_last - str) - but->ofs);

		while (true) {
			cdist = startx + BLF_width(fstyle->uifont_id, str + but->ofs, (str_last - str) - but->ofs);

			/* check if position is found */
			if (cdist < x) {
				/* check is previous location was in fact closer */
				if ((x - cdist) > (cdist_prev - x)) {
					but->pos = pos_prev;
				}
				break;
			}
			cdist_prev = cdist;
			pos_prev   = but->pos;
			/* done with tricky distance checks */

			pos_i = but->pos;
			if (but->pos <= 0) break;
			if (BLI_str_cursor_step_prev_utf8(str, but->ofs, &pos_i)) {
				but->pos = pos_i;
				str_last = &str[but->pos + but->ofs];
			}
			else {
				break; /* unlikely but possible */
			}
		}
		but->pos += but->ofs;
		if (but->pos < 0) but->pos = 0;
	}

	if (fstyle->kerning == 1)
		BLF_disable(fstyle->uifont_id, BLF_KERNING_DEFAULT);

	ui_but_text_password_hide(password_str, but, true);

	fstyle->points = fstyle_points_prev;
}

static void ui_textedit_set_cursor_select(uiBut *but, uiHandleButtonData *data, const float x)
{
	if      (x > data->selstartx) data->selextend = EXTEND_RIGHT;
	else if (x < data->selstartx) data->selextend = EXTEND_LEFT;

	ui_textedit_set_cursor_pos(but, data, x);

	if      (data->selextend == EXTEND_RIGHT) but->selend = but->pos;
	else if (data->selextend == EXTEND_LEFT)  but->selsta = but->pos;

	ui_but_update(but);
}

/**
 * This is used for both utf8 and ascii
 *
 * For unicode buttons, \a buf is treated as unicode.
 */
static bool ui_textedit_insert_buf(
        uiBut *but, uiHandleButtonData *data,
        const char *buf, int buf_len)
{
	int len = strlen(data->str);
	int len_new = len - (but->selend - but->selsta) + 1;
	bool changed = false;

	if (data->is_str_dynamic) {
		ui_textedit_string_ensure_max_length(but, data, len_new + buf_len);
	}

	if (len_new <= data->maxlen) {
		char *str = data->str;
		size_t step = buf_len;

		/* type over the current selection */
		if ((but->selend - but->selsta) > 0) {
			changed = ui_textedit_delete_selection(but, data);
			len = strlen(str);
		}

		if ((len + step >= data->maxlen) && (data->maxlen - (len + 1) > 0)) {
			if (ui_but_is_utf8(but)) {
				/* shorten 'step' to a utf8 algined size that fits  */
				BLI_strnlen_utf8_ex(buf, data->maxlen - (len + 1), &step);
			}
			else {
				step = data->maxlen - (len + 1);
			}
		}

		if (step && (len + step < data->maxlen)) {
			memmove(&str[but->pos + step], &str[but->pos], (len + 1) - but->pos);
			memcpy(&str[but->pos], buf, step * sizeof(char));
			but->pos += step;
			changed = true;
		}
	}

	return changed;
}

static bool ui_textedit_insert_ascii(uiBut *but, uiHandleButtonData *data, char ascii)
{
	char buf[2] = {ascii, '\0'};

	if (ui_but_is_utf8(but) && (BLI_str_utf8_size(buf) == -1)) {
		printf("%s: entering invalid ascii char into an ascii key (%d)\n",
		       __func__, (int)(unsigned char)ascii);

		return false;
	}

	/* in some cases we want to allow invalid utf8 chars */
	return ui_textedit_insert_buf(but, data, buf, 1);
}

static void ui_textedit_move(
        uiBut *but, uiHandleButtonData *data, eStrCursorJumpDirection direction,
        const bool select, eStrCursorJumpType jump)
{
	const char *str = data->str;
	const int len = strlen(str);
	const int pos_prev = but->pos;
	const bool has_sel = (but->selend - but->selsta) > 0;

	ui_but_update(but);

	/* special case, quit selection and set cursor */
	if (has_sel && !select) {
		if (jump == STRCUR_JUMP_ALL) {
			but->selsta = but->selend = but->pos = direction ? len : 0;
		}
		else {
			if (direction) {
				but->selsta = but->pos = but->selend;
			}
			else {
				but->pos = but->selend = but->selsta;
			}
		}
		data->selextend = EXTEND_NONE;
	}
	else {
		int pos_i = but->pos;
		BLI_str_cursor_step_utf8(str, len, &pos_i, direction, jump, true);
		but->pos = pos_i;

		if (select) {
			/* existing selection */
			if (has_sel) {

				if (data->selextend == EXTEND_NONE) {
					data->selextend = EXTEND_RIGHT;
				}

				if (direction) {
					if (data->selextend == EXTEND_RIGHT) {
						but->selend = but->pos;
					}
					else {
						but->selsta = but->pos;
					}
				}
				else {
					if (data->selextend == EXTEND_LEFT) {
						but->selsta = but->pos;
					}
					else {
						but->selend = but->pos;
					}
				}

				if (but->selend < but->selsta) {
					SWAP(short, but->selsta, but->selend);
					data->selextend = (data->selextend == EXTEND_RIGHT) ? EXTEND_LEFT : EXTEND_RIGHT;
				}

			} /* new selection */
			else {
				if (direction) {
					data->selextend = EXTEND_RIGHT;
					but->selend = but->pos;
					but->selsta = pos_prev;
				}
				else {
					data->selextend = EXTEND_LEFT;
					but->selend = pos_prev;
					but->selsta = but->pos;
				}
			}
		}
	}
}

static bool ui_textedit_delete(uiBut *but, uiHandleButtonData *data, int direction, eStrCursorJumpType jump)
{
	char *str = data->str;
	const int len = strlen(str);

	bool changed = false;

	if (jump == STRCUR_JUMP_ALL) {
		if (len) changed = true;
		str[0] = '\0';
		but->pos = 0;
	}
	else if (direction) { /* delete */
		if ((but->selend - but->selsta) > 0) {
			changed = ui_textedit_delete_selection(but, data);
		}
		else if (but->pos >= 0 && but->pos < len) {
			int pos = but->pos;
			int step;
			BLI_str_cursor_step_utf8(str, len, &pos, direction, jump, true);
			step = pos - but->pos;
			memmove(&str[but->pos], &str[but->pos + step], (len + 1) - (but->pos + step));
			changed = true;
		}
	}
	else { /* backspace */
		if (len != 0) {
			if ((but->selend - but->selsta) > 0) {
				changed = ui_textedit_delete_selection(but, data);
			}
			else if (but->pos > 0) {
				int pos = but->pos;
				int step;

				BLI_str_cursor_step_utf8(str, len, &pos, direction, jump, true);
				step = but->pos - pos;
				memmove(&str[but->pos - step], &str[but->pos], (len + 1) - but->pos);
				but->pos -= step;
				changed = true;
			}
		}
	}

	return changed;
}

static int ui_textedit_autocomplete(bContext *C, uiBut *but, uiHandleButtonData *data)
{
	char *str;
	int changed;

	str = data->str;

	if (data->searchbox)
		changed = ui_searchbox_autocomplete(C, data->searchbox, but, data->str);
	else
		changed = but->autocomplete_func(C, str, but->autofunc_arg);

	but->pos = strlen(str);
	but->selsta = but->selend = but->pos;

	return changed;
}

/* mode for ui_textedit_copypaste() */
enum {
	UI_TEXTEDIT_PASTE = 1,
	UI_TEXTEDIT_COPY,
	UI_TEXTEDIT_CUT
};

static bool ui_textedit_copypaste(uiBut *but, uiHandleButtonData *data, const int mode)
{
	char *pbuf;
	bool changed = false;
	int buf_len;

	/* paste */
	if (mode == UI_TEXTEDIT_PASTE) {
		/* extract the first line from the clipboard */
		pbuf = WM_clipboard_text_get_firstline(false, &buf_len);

		if (pbuf) {
			if (ui_but_is_utf8(but)) {
				buf_len -= BLI_utf8_invalid_strip(pbuf, (size_t)buf_len);
			}

			ui_textedit_insert_buf(but, data, pbuf, buf_len);

			changed = true;

			MEM_freeN(pbuf);
		}
	}
	/* cut & copy */
	else if (ELEM(mode, UI_TEXTEDIT_COPY, UI_TEXTEDIT_CUT)) {
		/* copy the contents to the copypaste buffer */
		int sellen = but->selend - but->selsta;
		char *buf = MEM_mallocN(sizeof(char) * (sellen + 1), "ui_textedit_copypaste");

		BLI_strncpy(buf, data->str + but->selsta, sellen + 1);
		WM_clipboard_text_set(buf, 0);
		MEM_freeN(buf);

		/* for cut only, delete the selection afterwards */
		if (mode == UI_TEXTEDIT_CUT) {
			if ((but->selend - but->selsta) > 0) {
				changed = ui_textedit_delete_selection(but, data);
			}
		}
	}

	return changed;
}

#ifdef WITH_INPUT_IME
/* enable ime, and set up uibut ime data */
static void ui_textedit_ime_begin(wmWindow *win, uiBut *UNUSED(but))
{
	/* XXX Is this really needed? */
	int x, y;

	BLI_assert(win->ime_data == NULL);

	/* enable IME and position to cursor, it's a trick */
	x = win->eventstate->x;
	/* flip y and move down a bit, prevent the IME panel cover the edit button */
	y = win->eventstate->y - 12;

	wm_window_IME_begin(win, x, y, 0, 0, true);
}

/* disable ime, and clear uibut ime data */
static void ui_textedit_ime_end(wmWindow *win, uiBut *UNUSED(but))
{
	wm_window_IME_end(win);
}

void ui_but_ime_reposition(uiBut *but, int x, int y, bool complete)
{
	BLI_assert(but->active);

	ui_region_to_window(but->active->region, &x, &y);
	wm_window_IME_begin(but->active->window, x, y - 4, 0, 0, complete);
}

wmIMEData *ui_but_ime_data_get(uiBut *but)
{
	if (but->active && but->active->window) {
		return but->active->window->ime_data;
	}
	else {
		return NULL;
	}
}
#endif  /* WITH_INPUT_IME */

static void ui_textedit_begin(bContext *C, uiBut *but, uiHandleButtonData *data)
{
	wmWindow *win = CTX_wm_window(C);
	int len;
	const bool is_num_but = ELEM(but->type, UI_BTYPE_NUM, UI_BTYPE_NUM_SLIDER);
	bool no_zero_strip = false;

	if (data->str) {
		MEM_freeN(data->str);
		data->str = NULL;
	}

#ifdef USE_DRAG_MULTINUM
	/* this can happen from multi-drag */
	if (data->applied_interactive) {
		/* remove any small changes so canceling edit doesn't restore invalid value: T40538 */
		data->cancel = true;
		ui_apply_but(C, but->block, but, data, true);
		data->cancel = false;

		data->applied_interactive = false;
	}
#endif

#ifdef USE_ALLSELECT
	if (is_num_but) {
		if (IS_ALLSELECT_EVENT(win->eventstate)) {
			data->select_others.is_enabled = true;
			data->select_others.is_copy = true;

		}
	}
#endif

	/* retrieve string */
	data->maxlen = ui_but_string_get_max_length(but);
	if (data->maxlen != 0) {
		data->str = MEM_callocN(sizeof(char) * data->maxlen, "textedit str");
		/* We do not want to truncate precision to default here, it's nice to show value,
		 * not to edit it - way too much precision is lost then. */
		ui_but_string_get_ex(but, data->str, data->maxlen, UI_PRECISION_FLOAT_MAX, true, &no_zero_strip);
	}
	else {
		data->is_str_dynamic = true;
		data->str = ui_but_string_get_dynamic(but, &data->maxlen);
	}

	if (ui_but_is_float(but) && !ui_but_is_unit(but) && !ui_but_anim_expression_get(but, NULL, 0) && !no_zero_strip) {
		BLI_str_rstrip_float_zero(data->str, '\0');
	}

	if (is_num_but) {
		BLI_assert(data->is_str_dynamic == false);
		ui_but_convert_to_unit_alt_name(but, data->str, data->maxlen);
	}

	/* won't change from now on */
	len = strlen(data->str);

	data->origstr = BLI_strdupn(data->str, len);
	data->selextend = EXTEND_NONE;
	data->selstartx = 0.0f;

	/* set cursor pos to the end of the text */
	but->editstr = data->str;
	but->pos = len;
	but->selsta = 0;
	but->selend = len;

	/* optional searchbox */
	if (but->type ==  UI_BTYPE_SEARCH_MENU) {
		data->searchbox = but->search_create_func(C, data->region, but);
		ui_searchbox_update(C, data->searchbox, but, true); /* true = reset */
	}

	/* reset alert flag (avoid confusion, will refresh on exit) */
	but->flag &= ~UI_BUT_REDALERT;

	ui_but_update(but);

	WM_cursor_modal_set(win, BC_TEXTEDITCURSOR);

#ifdef WITH_INPUT_IME
	if (is_num_but == false && BLT_lang_is_ime_supported()) {
		ui_textedit_ime_begin(win, but);
	}
#endif
}

static void ui_textedit_end(bContext *C, uiBut *but, uiHandleButtonData *data)
{
	wmWindow *win = CTX_wm_window(C);

	if (but) {
		if (ui_but_is_utf8(but)) {
			int strip = BLI_utf8_invalid_strip(but->editstr, strlen(but->editstr));
			/* not a file?, strip non utf-8 chars */
			if (strip) {
				/* wont happen often so isn't that annoying to keep it here for a while */
				printf("%s: invalid utf8 - stripped chars %d\n", __func__, strip);
			}
		}

		if (data->searchbox) {
			if (data->cancel == false) {
				if ((ui_searchbox_apply(but, data->searchbox) == false) &&
				    (ui_searchbox_find_index(data->searchbox, but->editstr) == -1))
				{
					data->cancel = true;

					/* ensure menu (popup) too is closed! */
					data->escapecancel = true;
				}
			}

			ui_searchbox_free(C, data->searchbox);
			data->searchbox = NULL;
			if (but->free_search_arg) {
				MEM_SAFE_FREE(but->search_arg);
			}
		}

		but->editstr = NULL;
		but->pos = -1;
	}

	WM_cursor_modal_restore(win);

#ifdef WITH_INPUT_IME
	if (win->ime_data) {
		ui_textedit_ime_end(win, but);
	}
#endif
}

static void ui_textedit_next_but(uiBlock *block, uiBut *actbut, uiHandleButtonData *data)
{
	uiBut *but;

	/* label and roundbox can overlap real buttons (backdrops...) */
	if (ELEM(actbut->type, UI_BTYPE_LABEL, UI_BTYPE_SEPR, UI_BTYPE_SEPR_LINE, UI_BTYPE_ROUNDBOX, UI_BTYPE_LISTBOX))
		return;

	for (but = actbut->next; but; but = but->next) {
		if (ui_but_is_editable_as_text(but)) {
			if (!(but->flag & UI_BUT_DISABLED)) {
				data->postbut = but;
				data->posttype = BUTTON_ACTIVATE_TEXT_EDITING;
				return;
			}
		}
	}
	for (but = block->buttons.first; but != actbut; but = but->next) {
		if (ui_but_is_editable_as_text(but)) {
			if (!(but->flag & UI_BUT_DISABLED)) {
				data->postbut = but;
				data->posttype = BUTTON_ACTIVATE_TEXT_EDITING;
				return;
			}
		}
	}
}

static void ui_textedit_prev_but(uiBlock *block, uiBut *actbut, uiHandleButtonData *data)
{
	uiBut *but;

	/* label and roundbox can overlap real buttons (backdrops...) */
	if (ELEM(actbut->type, UI_BTYPE_LABEL, UI_BTYPE_SEPR, UI_BTYPE_SEPR_LINE, UI_BTYPE_ROUNDBOX, UI_BTYPE_LISTBOX))
		return;

	for (but = actbut->prev; but; but = but->prev) {
		if (ui_but_is_editable_as_text(but)) {
			if (!(but->flag & UI_BUT_DISABLED)) {
				data->postbut = but;
				data->posttype = BUTTON_ACTIVATE_TEXT_EDITING;
				return;
			}
		}
	}
	for (but = block->buttons.last; but != actbut; but = but->prev) {
		if (ui_but_is_editable_as_text(but)) {
			if (!(but->flag & UI_BUT_DISABLED)) {
				data->postbut = but;
				data->posttype = BUTTON_ACTIVATE_TEXT_EDITING;
				return;
			}
		}
	}
}


static void ui_do_but_textedit(
        bContext *C, uiBlock *block, uiBut *but,
        uiHandleButtonData *data, const wmEvent *event)
{
	int retval = WM_UI_HANDLER_CONTINUE;
	bool changed = false, inbox = false, update = false;

#ifdef WITH_INPUT_IME
	wmWindow *win = CTX_wm_window(C);
	wmIMEData *ime_data = win->ime_data;
	bool is_ime_composing = ime_data && ime_data->is_ime_composing;
#else
	bool is_ime_composing = false;
#endif

	switch (event->type) {
		case MOUSEMOVE:
		case MOUSEPAN:
			if (data->searchbox) {
#ifdef USE_KEYNAV_LIMIT
				if ((event->type == MOUSEMOVE) && ui_mouse_motion_keynav_test(&data->searchbox_keynav_state, event)) {
					/* pass */
				}
				else {
					ui_searchbox_event(C, data->searchbox, but, event);
				}
#else
				ui_searchbox_event(C, data->searchbox, but, event);
#endif
			}

			break;
		case RIGHTMOUSE:
		case ESCKEY:
			if (event->val == KM_PRESS) {
#ifdef WITH_INPUT_IME
				/* skips button handling since it is not wanted */
				if (is_ime_composing) {
					break;
				}
#endif
				data->cancel = true;
				data->escapecancel = true;
				button_activate_state(C, but, BUTTON_STATE_EXIT);
				retval = WM_UI_HANDLER_BREAK;
			}
			break;
		case LEFTMOUSE:
		{
			bool had_selection = but->selsta != but->selend;

			/* exit on LMB only on RELEASE for searchbox, to mimic other popups, and allow multiple menu levels */
			if (data->searchbox)
				inbox = ui_searchbox_inside(data->searchbox, event->x, event->y);

			/* for double click: we do a press again for when you first click on button
			 * (selects all text, no cursor pos) */
			if (event->val == KM_PRESS || event->val == KM_DBL_CLICK) {
				float mx, my;

				mx = event->x;
				my = event->y;
				ui_window_to_block_fl(data->region, block, &mx, &my);

				if (ui_but_contains_pt(but, mx, my)) {
					ui_textedit_set_cursor_pos(but, data, event->x);
					but->selsta = but->selend = but->pos;
					data->selstartx = event->x;

					button_activate_state(C, but, BUTTON_STATE_TEXT_SELECTING);
					retval = WM_UI_HANDLER_BREAK;
				}
				else if (inbox == false) {
					/* if searchbox, click outside will cancel */
					if (data->searchbox)
						data->cancel = data->escapecancel = true;
					button_activate_state(C, but, BUTTON_STATE_EXIT);
					retval = WM_UI_HANDLER_BREAK;
				}
			}

			/* only select a word in button if there was no selection before */
			if (event->val == KM_DBL_CLICK && had_selection == false) {
				ui_textedit_move(but, data, STRCUR_DIR_PREV, false, STRCUR_JUMP_DELIM);
				ui_textedit_move(but, data, STRCUR_DIR_NEXT, true, STRCUR_JUMP_DELIM);
				retval = WM_UI_HANDLER_BREAK;
				changed = true;
			}
			else if (inbox) {
				/* if we allow activation on key press, it gives problems launching operators [#35713] */
				if (event->val == KM_RELEASE) {
					button_activate_state(C, but, BUTTON_STATE_EXIT);
					retval = WM_UI_HANDLER_BREAK;
				}
			}
			break;
		}
	}

	if (event->val == KM_PRESS && !is_ime_composing) {
		switch (event->type) {
			case VKEY:
			case XKEY:
			case CKEY:
				if (IS_EVENT_MOD(event, ctrl, oskey)) {
					if (event->type == VKEY)
						changed = ui_textedit_copypaste(but, data, UI_TEXTEDIT_PASTE);
					else if (event->type == CKEY)
						changed = ui_textedit_copypaste(but, data, UI_TEXTEDIT_COPY);
					else if (event->type == XKEY)
						changed = ui_textedit_copypaste(but, data, UI_TEXTEDIT_CUT);

					retval = WM_UI_HANDLER_BREAK;
				}
				break;
			case RIGHTARROWKEY:
				ui_textedit_move(
				        but, data, STRCUR_DIR_NEXT,
				        event->shift != 0, event->ctrl ? STRCUR_JUMP_DELIM : STRCUR_JUMP_NONE);
				retval = WM_UI_HANDLER_BREAK;
				break;
			case LEFTARROWKEY:
				ui_textedit_move(
				        but, data, STRCUR_DIR_PREV,
				        event->shift != 0, event->ctrl ? STRCUR_JUMP_DELIM : STRCUR_JUMP_NONE);
				retval = WM_UI_HANDLER_BREAK;
				break;
			case WHEELDOWNMOUSE:
			case DOWNARROWKEY:
				if (data->searchbox) {
#ifdef USE_KEYNAV_LIMIT
					ui_mouse_motion_keynav_init(&data->searchbox_keynav_state, event);
#endif
					ui_searchbox_event(C, data->searchbox, but, event);
					break;
				}
				if (event->type == WHEELDOWNMOUSE) {
					break;
				}
				ATTR_FALLTHROUGH;
			case ENDKEY:
				ui_textedit_move(
				        but, data, STRCUR_DIR_NEXT,
				        event->shift != 0, STRCUR_JUMP_ALL);
				retval = WM_UI_HANDLER_BREAK;
				break;
			case WHEELUPMOUSE:
			case UPARROWKEY:
				if (data->searchbox) {
#ifdef USE_KEYNAV_LIMIT
					ui_mouse_motion_keynav_init(&data->searchbox_keynav_state, event);
#endif
					ui_searchbox_event(C, data->searchbox, but, event);
					break;
				}
				if (event->type == WHEELUPMOUSE) {
					break;
				}
				ATTR_FALLTHROUGH;
			case HOMEKEY:
				ui_textedit_move(
				        but, data, STRCUR_DIR_PREV,
				        event->shift != 0, STRCUR_JUMP_ALL);
				retval = WM_UI_HANDLER_BREAK;
				break;
			case PADENTER:
			case RETKEY:
				button_activate_state(C, but, BUTTON_STATE_EXIT);
				retval = WM_UI_HANDLER_BREAK;
				break;
			case DELKEY:
				changed = ui_textedit_delete(
				        but, data, 1,
				        event->ctrl ? STRCUR_JUMP_DELIM : STRCUR_JUMP_NONE);
				retval = WM_UI_HANDLER_BREAK;
				break;

			case BACKSPACEKEY:
				changed = ui_textedit_delete(
				        but, data, 0,
				        event->ctrl ? STRCUR_JUMP_DELIM : STRCUR_JUMP_NONE);
				retval = WM_UI_HANDLER_BREAK;
				break;

			case AKEY:

				/* Ctrl + A: Select all */
#if defined(__APPLE__)
				/* OSX uses cmd-a systemwide, so add it */
				if ((event->oskey && !IS_EVENT_MOD(event, shift, alt, ctrl)) ||
				    (event->ctrl && !IS_EVENT_MOD(event, shift, alt, oskey)))
#else
				if (event->ctrl && !IS_EVENT_MOD(event, shift, alt, oskey))
#endif
				{
					ui_textedit_move(
					        but, data, STRCUR_DIR_PREV,
					        false, STRCUR_JUMP_ALL);
					ui_textedit_move(
					        but, data, STRCUR_DIR_NEXT,
					        true, STRCUR_JUMP_ALL);
					retval = WM_UI_HANDLER_BREAK;
				}
				break;

			case TABKEY:
				/* there is a key conflict here, we can't tab with autocomplete */
				if (but->autocomplete_func || data->searchbox) {
					int autocomplete = ui_textedit_autocomplete(C, but, data);
					changed = autocomplete != AUTOCOMPLETE_NO_MATCH;

					if (autocomplete == AUTOCOMPLETE_FULL_MATCH)
						button_activate_state(C, but, BUTTON_STATE_EXIT);
				}
				/* the hotkey here is not well defined, was G.qual so we check all */
				else if (IS_EVENT_MOD(event, shift, ctrl, alt, oskey)) {
					ui_textedit_prev_but(block, but, data);
					button_activate_state(C, but, BUTTON_STATE_EXIT);
				}
				else {
					ui_textedit_next_but(block, but, data);
					button_activate_state(C, but, BUTTON_STATE_EXIT);
				}
				retval = WM_UI_HANDLER_BREAK;
				break;
		}

		if ((event->ascii || event->utf8_buf[0]) &&
		    (retval == WM_UI_HANDLER_CONTINUE)
#ifdef WITH_INPUT_IME
		    &&
		    !is_ime_composing &&
		    (!WM_event_is_ime_switch(event) || !BLT_lang_is_ime_supported())
#endif
		    )
		{
			char ascii = event->ascii;
			const char *utf8_buf = event->utf8_buf;

			/* exception that's useful for number buttons, some keyboard
			 * numpads have a comma instead of a period */
			if (ELEM(but->type, UI_BTYPE_NUM, UI_BTYPE_NUM_SLIDER)) { /* could use data->min*/
				if (event->type == PADPERIOD && ascii == ',') {
					ascii = '.';
					utf8_buf = NULL; /* force ascii fallback */
				}
			}

			if (utf8_buf && utf8_buf[0]) {
				int utf8_buf_len = BLI_str_utf8_size(utf8_buf);
				/* keep this printf until utf8 is well tested */
				if (utf8_buf_len != 1) {
					printf("%s: utf8 char '%.*s'\n", __func__, utf8_buf_len, utf8_buf);
				}

				// strcpy(utf8_buf, "12345");
				changed = ui_textedit_insert_buf(but, data, event->utf8_buf, utf8_buf_len);
			}
			else {
				changed = ui_textedit_insert_ascii(but, data, ascii);
			}

			retval = WM_UI_HANDLER_BREAK;

		}
		/* textbutton with this flag: do live update (e.g. for search buttons) */
		if (but->flag & UI_BUT_TEXTEDIT_UPDATE) {
			update = true;
		}
	}

#ifdef WITH_INPUT_IME
	if (event->type == WM_IME_COMPOSITE_START || event->type == WM_IME_COMPOSITE_EVENT) {
		changed = true;

		if (event->type == WM_IME_COMPOSITE_START && but->selend > but->selsta) {
			ui_textedit_delete_selection(but, data);
		}
		if (event->type == WM_IME_COMPOSITE_EVENT && ime_data->result_len) {
			ui_textedit_insert_buf(
			        but, data,
			        ime_data->str_result,
			        ime_data->result_len);
		}
	}
	else if (event->type == WM_IME_COMPOSITE_END) {
		changed = true;
	}
#endif

	if (changed) {
		/* only do live update when but flag request it (UI_BUT_TEXTEDIT_UPDATE). */
		if (update && data->interactive) {
			ui_apply_but(C, block, but, data, true);
		}
		else {
			ui_but_update(but);
		}
		but->changed = true;

		if (data->searchbox)
			ui_searchbox_update(C, data->searchbox, but, true);  /* true = reset */
	}

	if (changed || (retval == WM_UI_HANDLER_BREAK))
		ED_region_tag_redraw(data->region);
}

static void ui_do_but_textedit_select(
        bContext *C, uiBlock *block, uiBut *but,
        uiHandleButtonData *data, const wmEvent *event)
{
	int mx, my, retval = WM_UI_HANDLER_CONTINUE;

	switch (event->type) {
		case MOUSEMOVE:
		{
			mx = event->x;
			my = event->y;
			ui_window_to_block(data->region, block, &mx, &my);

			ui_textedit_set_cursor_select(but, data, event->x);
			retval = WM_UI_HANDLER_BREAK;
			break;
		}
		case LEFTMOUSE:
			if (event->val == KM_RELEASE)
				button_activate_state(C, but, BUTTON_STATE_TEXT_EDITING);
			retval = WM_UI_HANDLER_BREAK;
			break;
	}

	if (retval == WM_UI_HANDLER_BREAK) {
		ui_but_update(but);
		ED_region_tag_redraw(data->region);
	}
}

/* ************* number editing for various types ************* */

static void ui_numedit_begin(uiBut *but, uiHandleButtonData *data)
{
	if (but->type == UI_BTYPE_CURVE) {
		but->editcumap = (CurveMapping *)but->poin;
	}
	else if (but->type == UI_BTYPE_COLORBAND) {
		data->coba = (ColorBand *)but->poin;
		but->editcoba = data->coba;
	}
	else if (ELEM(but->type, UI_BTYPE_UNITVEC, UI_BTYPE_HSVCUBE, UI_BTYPE_HSVCIRCLE, UI_BTYPE_COLOR)) {
		ui_but_v3_get(but, data->origvec);
		copy_v3_v3(data->vec, data->origvec);
		but->editvec = data->vec;
	}
	else {
		float softrange, softmin, softmax;

		data->startvalue = ui_but_value_get(but);
		data->origvalue = data->startvalue;
		data->value = data->origvalue;
		but->editval = &data->value;

		softmin = but->softmin;
		softmax = but->softmax;
		softrange = softmax - softmin;

		data->dragfstart = (softrange == 0.0f) ? 0.0f : ((float)data->value - softmin) / softrange;
		data->dragf = data->dragfstart;
	}

	data->dragchange = false;
	data->draglock = true;
}

static void ui_numedit_end(uiBut *but, uiHandleButtonData *data)
{
	but->editval = NULL;
	but->editvec = NULL;
	but->editcoba = NULL;
	but->editcumap = NULL;

	data->dragstartx = 0;
	data->draglastx = 0;
	data->dragchange = false;
	data->dragcbd = NULL;
	data->dragsel = 0;
}

static void ui_numedit_apply(bContext *C, uiBlock *block, uiBut *but, uiHandleButtonData *data)
{
	if (data->interactive) {
		ui_apply_but(C, block, but, data, true);
	}
	else {
		ui_but_update(but);
	}

	ED_region_tag_redraw(data->region);
}

/* ****************** menu opening for various types **************** */

static void ui_block_open_begin(bContext *C, uiBut *but, uiHandleButtonData *data)
{
	uiBlockCreateFunc func = NULL;
	uiBlockHandleCreateFunc handlefunc = NULL;
	uiMenuCreateFunc menufunc = NULL;
	uiMenuCreateFunc popoverfunc = NULL;
	void *arg = NULL;

	switch (but->type) {
		case UI_BTYPE_BLOCK:
		case UI_BTYPE_PULLDOWN:
			if (but->menu_create_func) {
				menufunc = but->menu_create_func;
				arg = but->poin;
			}
			else {
				func = but->block_create_func;
				arg = but->poin ? but->poin : but->func_argN;
			}
			break;
		case UI_BTYPE_MENU:
			BLI_assert(but->menu_create_func);
			menufunc = but->menu_create_func;
			arg = but->poin;
			break;
		case UI_BTYPE_POPOVER:
			BLI_assert(but->menu_create_func);
			popoverfunc = but->menu_create_func;
			arg = but->poin;
			break;
		case UI_BTYPE_COLOR:
			ui_but_v3_get(but, data->origvec);
			copy_v3_v3(data->vec, data->origvec);
			but->editvec = data->vec;

			handlefunc = ui_block_func_COLOR;
			arg = but;
			break;

			/* quiet warnings for unhandled types */
		default:
			break;
	}

	if (func || handlefunc) {
		data->menu = ui_popup_block_create(C, data->region, but, func, handlefunc, arg);
		if (but->block->handle)
			data->menu->popup = but->block->handle->popup;
	}
	else if (menufunc) {
		data->menu = ui_popup_menu_create(C, data->region, but, menufunc, arg);
		if (but->block->handle)
			data->menu->popup = but->block->handle->popup;
	}
	else if (popoverfunc) {
		data->menu = ui_popover_panel_create(C, data->region, but, popoverfunc, arg);
		if (but->block->handle)
			data->menu->popup = but->block->handle->popup;
	}

#ifdef USE_ALLSELECT
	{
		wmWindow *win = CTX_wm_window(C);
		if (IS_ALLSELECT_EVENT(win->eventstate)) {
			data->select_others.is_enabled = true;
		}
	}
#endif

	/* this makes adjacent blocks auto open from now on */
	//if (but->block->auto_open == 0) but->block->auto_open = 1;
}

static void ui_block_open_end(bContext *C, uiBut *but, uiHandleButtonData *data)
{
	if (but) {
		but->editval = NULL;
		but->editvec = NULL;

		but->block->auto_open_last = PIL_check_seconds_timer();
	}

	if (data->menu) {
		ui_popup_block_free(C, data->menu);
		data->menu = NULL;
	}
}

int ui_but_menu_direction(uiBut *but)
{
	uiHandleButtonData *data = but->active;

	if (data && data->menu)
		return data->menu->direction;

	return 0;
}

/**
 * Hack for #uiList #UI_BTYPE_LISTROW buttons to "give" events to overlaying #UI_BTYPE_TEXT buttons
 * (Ctrl-Click rename feature & co).
 */
static uiBut *ui_but_list_row_text_activate(
        bContext *C, uiBut *but, uiHandleButtonData *data, const wmEvent *event,
        uiButtonActivateType activate_type)
{
	ARegion *ar = CTX_wm_region(C);
	uiBut *labelbut = ui_but_find_mouse_over_ex(ar, event->x, event->y, true);

	if (labelbut && labelbut->type == UI_BTYPE_TEXT && !(labelbut->flag & UI_BUT_DISABLED)) {
		/* exit listrow */
		data->cancel = true;
		button_activate_exit(C, but, data, false, false);

		/* Activate the text button. */
		button_activate_init(C, ar, labelbut, activate_type);

		return labelbut;
	}
	return NULL;
}

/* ***************** events for different button types *************** */

#ifdef USE_DRAG_TOGGLE
/* Shared by any button that supports drag-toggle. */
static bool ui_do_but_ANY_drag_toggle(
        bContext *C, uiBut *but,
        uiHandleButtonData *data, const wmEvent *event,
        int *r_retval)
{
	if (data->state == BUTTON_STATE_HIGHLIGHT) {
		if (event->type == LEFTMOUSE && event->val == KM_PRESS && ui_but_is_drag_toggle(but)) {
#if 0		/* UNUSED */
			data->togdual = event->ctrl;
			data->togonly = !event->shift;
#endif
			ui_apply_but(C, but->block, but, data, true);
			button_activate_state(C, but, BUTTON_STATE_WAIT_DRAG);
			data->dragstartx = event->x;
			data->dragstarty = event->y;
			*r_retval = WM_UI_HANDLER_BREAK;
			return true;
		}
	}
	else if (data->state == BUTTON_STATE_WAIT_DRAG) {
		/* note: the 'BUTTON_STATE_WAIT_DRAG' part of 'ui_do_but_EXIT' could be refactored into its own function */
		data->applied = false;
		*r_retval = ui_do_but_EXIT(C, but, data, event);
		return true;
	}
	return false;
}
#endif  /* USE_DRAG_TOGGLE */

static int ui_do_but_BUT(
        bContext *C, uiBut *but,
        uiHandleButtonData *data, const wmEvent *event)
{
#ifdef USE_DRAG_TOGGLE
	{
		int retval;
		if (ui_do_but_ANY_drag_toggle(C, but, data, event, &retval)) {
			return retval;
		}
	}
#endif

	if (data->state == BUTTON_STATE_HIGHLIGHT) {
		if (event->type == LEFTMOUSE && event->val == KM_PRESS) {
			button_activate_state(C, but, BUTTON_STATE_WAIT_RELEASE);
			return WM_UI_HANDLER_BREAK;
		}
		else if (event->type == LEFTMOUSE && event->val == KM_RELEASE && but->block->handle) {
			/* regular buttons will be 'UI_SELECT', menu items 'UI_ACTIVE' */
			if (!(but->flag & (UI_SELECT | UI_ACTIVE)))
				data->cancel = true;
			button_activate_state(C, but, BUTTON_STATE_EXIT);
			return WM_UI_HANDLER_BREAK;
		}
		else if (ELEM(event->type, PADENTER, RETKEY) && event->val == KM_PRESS) {
			button_activate_state(C, but, BUTTON_STATE_WAIT_FLASH);
			return WM_UI_HANDLER_BREAK;
		}
	}
	else if (data->state == BUTTON_STATE_WAIT_RELEASE) {
		if (event->type == LEFTMOUSE && event->val == KM_RELEASE) {
			if (!(but->flag & UI_SELECT))
				data->cancel = true;
			button_activate_state(C, but, BUTTON_STATE_EXIT);
			return WM_UI_HANDLER_BREAK;
		}
	}

	return WM_UI_HANDLER_CONTINUE;
}

static int ui_do_but_HOTKEYEVT(
        bContext *C, uiBut *but,
        uiHandleButtonData *data, const wmEvent *event)
{
	if (data->state == BUTTON_STATE_HIGHLIGHT) {
		if (ELEM(event->type, LEFTMOUSE, PADENTER, RETKEY) && event->val == KM_PRESS) {
			but->drawstr[0] = 0;
			but->modifier_key = 0;
			button_activate_state(C, but, BUTTON_STATE_WAIT_KEY_EVENT);
			return WM_UI_HANDLER_BREAK;
		}
	}
	else if (data->state == BUTTON_STATE_WAIT_KEY_EVENT) {
		if (ELEM(event->type, MOUSEMOVE, INBETWEEN_MOUSEMOVE)) {
			return WM_UI_HANDLER_CONTINUE;
		}

		if (event->type == LEFTMOUSE && event->val == KM_PRESS) {
			/* only cancel if click outside the button */
			if (ui_but_contains_point_px(but->active->region, but, event->x, event->y) == 0) {
				/* data->cancel doesnt work, this button opens immediate */
				if (but->flag & UI_BUT_IMMEDIATE)
					ui_but_value_set(but, 0);
				else
					data->cancel = true;
				button_activate_state(C, but, BUTTON_STATE_EXIT);
				return WM_UI_HANDLER_BREAK;
			}
		}

		/* always set */
		but->modifier_key = 0;
		if (event->shift) but->modifier_key |= KM_SHIFT;
		if (event->alt) but->modifier_key |= KM_ALT;
		if (event->ctrl) but->modifier_key |= KM_CTRL;
		if (event->oskey) but->modifier_key |= KM_OSKEY;

		ui_but_update(but);
		ED_region_tag_redraw(data->region);

		if (event->val == KM_PRESS) {
			if (ISHOTKEY(event->type)) {

				if (WM_key_event_string(event->type, false)[0])
					ui_but_value_set(but, event->type);
				else
					data->cancel = true;

				button_activate_state(C, but, BUTTON_STATE_EXIT);
				return WM_UI_HANDLER_BREAK;
			}
			else if (event->type == ESCKEY) {
				if (event->val == KM_PRESS) {
					data->cancel = true;
					data->escapecancel = true;
					button_activate_state(C, but, BUTTON_STATE_EXIT);
				}
			}

		}
	}

	return WM_UI_HANDLER_CONTINUE;
}

static int ui_do_but_KEYEVT(
        bContext *C, uiBut *but,
        uiHandleButtonData *data, const wmEvent *event)
{
	if (data->state == BUTTON_STATE_HIGHLIGHT) {
		if (ELEM(event->type, LEFTMOUSE, PADENTER, RETKEY) && event->val == KM_PRESS) {
			button_activate_state(C, but, BUTTON_STATE_WAIT_KEY_EVENT);
			return WM_UI_HANDLER_BREAK;
		}
	}
	else if (data->state == BUTTON_STATE_WAIT_KEY_EVENT) {
		if (ELEM(event->type, MOUSEMOVE, INBETWEEN_MOUSEMOVE)) {
			return WM_UI_HANDLER_CONTINUE;
		}

		if (event->val == KM_PRESS) {
			if (WM_key_event_string(event->type, false)[0])
				ui_but_value_set(but, event->type);
			else
				data->cancel = true;

			button_activate_state(C, but, BUTTON_STATE_EXIT);
		}
	}

	return WM_UI_HANDLER_CONTINUE;
}

static bool ui_but_is_mouse_over_icon_extra(const ARegion *region, uiBut *but, const int mouse_xy[2])
{
	int x = mouse_xy[0], y = mouse_xy[1];
	rcti icon_rect;

	BLI_assert(ui_but_icon_extra_get(but) != UI_BUT_ICONEXTRA_NONE);

	ui_window_to_block(region, but->block, &x, &y);

	BLI_rcti_rctf_copy(&icon_rect, &but->rect);
	icon_rect.xmin = icon_rect.xmax - (BLI_rcti_size_y(&icon_rect));

	return BLI_rcti_isect_pt(&icon_rect, x, y);
}

static int ui_do_but_TAB(bContext *C, uiBlock *block, uiBut *but, uiHandleButtonData *data, const wmEvent *event)
{
	if (data->state == BUTTON_STATE_HIGHLIGHT) {
		if ((event->type == LEFTMOUSE) &&
		    ((event->val == KM_DBL_CLICK) || event->ctrl))
		{
			button_activate_state(C, but, BUTTON_STATE_TEXT_EDITING);
			return WM_UI_HANDLER_BREAK;
		}
		else if (ELEM(event->type, LEFTMOUSE, PADENTER, RETKEY) && (event->val == KM_CLICK)) {
			const bool has_icon_extra = ui_but_icon_extra_get(but) == UI_BUT_ICONEXTRA_CLEAR;

			if (has_icon_extra && ui_but_is_mouse_over_icon_extra(data->region, but, &event->x)) {
				uiButTab *tab = (uiButTab *)but;
				wmOperatorType *ot_backup = but->optype;

				but->optype = tab->unlink_ot;
				/* Force calling unlink/delete operator. */
				ui_apply_but(C, block, but, data, true);
				but->optype = ot_backup;
			}
			button_activate_state(C, but, BUTTON_STATE_EXIT);
			return WM_UI_HANDLER_BREAK;
		}
	}
	else if (data->state == BUTTON_STATE_TEXT_EDITING) {
		ui_do_but_textedit(C, block, but, data, event);
		return WM_UI_HANDLER_BREAK;
	}
	else if (data->state == BUTTON_STATE_TEXT_SELECTING) {
		ui_do_but_textedit_select(C, block, but, data, event);
		return WM_UI_HANDLER_BREAK;
	}

	return WM_UI_HANDLER_CONTINUE;
}

static int ui_do_but_TEX(
        bContext *C, uiBlock *block, uiBut *but,
        uiHandleButtonData *data, const wmEvent *event)
{
	if (data->state == BUTTON_STATE_HIGHLIGHT) {
		if (ELEM(event->type, LEFTMOUSE, EVT_BUT_OPEN, PADENTER, RETKEY) && event->val == KM_PRESS) {
			if (ELEM(event->type, PADENTER, RETKEY) && (!ui_but_is_utf8(but))) {
				/* pass - allow filesel, enter to execute */
			}
			else if (but->dt == UI_EMBOSS_NONE && !event->ctrl) {
				/* pass */
			}
			else {
				const bool has_icon_extra = ui_but_icon_extra_get(but) == UI_BUT_ICONEXTRA_CLEAR;

				if (has_icon_extra && ui_but_is_mouse_over_icon_extra(data->region, but, &event->x)) {
					ui_but_text_clear(C, but, data);
				}
				else {
					button_activate_state(C, but, BUTTON_STATE_TEXT_EDITING);
				}
				return WM_UI_HANDLER_BREAK;
			}
		}
	}
	else if (data->state == BUTTON_STATE_TEXT_EDITING) {
		ui_do_but_textedit(C, block, but, data, event);
		return WM_UI_HANDLER_BREAK;
	}
	else if (data->state == BUTTON_STATE_TEXT_SELECTING) {
		ui_do_but_textedit_select(C, block, but, data, event);
		return WM_UI_HANDLER_BREAK;
	}

	return WM_UI_HANDLER_CONTINUE;
}

static int ui_do_but_SEARCH_UNLINK(
        bContext *C, uiBlock *block, uiBut *but,
        uiHandleButtonData *data, const wmEvent *event)
{
	const uiButExtraIconType extra_icon_type = ui_but_icon_extra_get(but);
	const bool has_icon_extra = (extra_icon_type != UI_BUT_ICONEXTRA_NONE);

	/* unlink icon is on right */
	if ((ELEM(event->type, LEFTMOUSE, EVT_BUT_OPEN, PADENTER, RETKEY)) &&
	    (has_icon_extra == true) &&
	    (ui_but_is_mouse_over_icon_extra(data->region, but, &event->x) == true))
	{
		/* doing this on KM_PRESS calls eyedropper after clicking unlink icon */
		if (event->val == KM_RELEASE) {
			/* unlink */
			if (extra_icon_type == UI_BUT_ICONEXTRA_CLEAR) {
				ui_but_text_clear(C, but, data);
			}
			/* eyedropper */
			else if (extra_icon_type == UI_BUT_ICONEXTRA_EYEDROPPER) {
				WM_operator_name_call(C, "UI_OT_eyedropper_id", WM_OP_INVOKE_DEFAULT, NULL);
			}
			else {
				BLI_assert(0);
			}
		}
		return WM_UI_HANDLER_BREAK;
	}
	return ui_do_but_TEX(C, block, but, data, event);
}

static int ui_do_but_TOG(
        bContext *C, uiBut *but,
        uiHandleButtonData *data, const wmEvent *event)
{
#ifdef USE_DRAG_TOGGLE
	{
		int retval;
		if (ui_do_but_ANY_drag_toggle(C, but, data, event, &retval)) {
			return retval;
		}
	}
#endif

	if (data->state == BUTTON_STATE_HIGHLIGHT) {
		if (ELEM(event->type, LEFTMOUSE, PADENTER, RETKEY) && event->val == KM_PRESS) {
#if 0		/* UNUSED */
			data->togdual = event->ctrl;
			data->togonly = !event->shift;
#endif
			button_activate_state(C, but, BUTTON_STATE_EXIT);
			return WM_UI_HANDLER_BREAK;
		}
		else if (ELEM(event->type, WHEELDOWNMOUSE, WHEELUPMOUSE) && event->ctrl) {
			/* Support alt+wheel on expanded enum rows */
			if (but->type == UI_BTYPE_ROW) {
				const int direction = (event->type == WHEELDOWNMOUSE) ? -1 : 1;
				uiBut *but_select = ui_but_find_select_in_enum(but, direction);
				if (but_select) {
					uiBut *but_other = (direction == -1) ? but_select->next : but_select->prev;
					if (but_other && ui_but_find_select_in_enum__cmp(but, but_other)) {
						ARegion *ar = data->region;

						data->cancel = true;
						button_activate_exit(C, but, data, false, false);

						/* Activate the text button. */
						button_activate_init(C, ar, but_other, BUTTON_ACTIVATE_OVER);
						data = but_other->active;
						if (data) {
							ui_apply_but(C, but->block, but_other, but_other->active, true);
							button_activate_exit(C, but_other, data, false, false);

							/* restore active button */
							button_activate_init(C, ar, but, BUTTON_ACTIVATE_OVER);
						}
						else {
							/* shouldn't happen */
							BLI_assert(0);
						}
					}
				}
				return WM_UI_HANDLER_BREAK;
			}
		}
	}
	return WM_UI_HANDLER_CONTINUE;
}

static int ui_do_but_EXIT(
        bContext *C, uiBut *but,
        uiHandleButtonData *data, const wmEvent *event)
{

	if (data->state == BUTTON_STATE_HIGHLIGHT) {

		/* first handle click on icondrag type button */
		if (event->type == LEFTMOUSE && but->dragpoin) {
			if (ui_but_contains_point_px_icon(but, data->region, event)) {

				/* tell the button to wait and keep checking further events to
				 * see if it should start dragging */
				button_activate_state(C, but, BUTTON_STATE_WAIT_DRAG);
				data->dragstartx = event->x;
				data->dragstarty = event->y;
				return WM_UI_HANDLER_CONTINUE;
			}
		}
#ifdef USE_DRAG_TOGGLE
		if (event->type == LEFTMOUSE && ui_but_is_drag_toggle(but)) {
			button_activate_state(C, but, BUTTON_STATE_WAIT_DRAG);
			data->dragstartx = event->x;
			data->dragstarty = event->y;
			return WM_UI_HANDLER_CONTINUE;
		}
#endif

		if (ELEM(event->type, LEFTMOUSE, PADENTER, RETKEY) && event->val == KM_PRESS) {
			int ret = WM_UI_HANDLER_BREAK;
			/* XXX (a bit ugly) Special case handling for filebrowser drag button */
			if (but->dragpoin && but->imb && ui_but_contains_point_px_icon(but, data->region, event)) {
				ret = WM_UI_HANDLER_CONTINUE;
			}
			button_activate_state(C, but, BUTTON_STATE_EXIT);
			return ret;
		}
	}
	else if (data->state == BUTTON_STATE_WAIT_DRAG) {

		/* this function also ends state */
		if (ui_but_drag_init(C, but, data, event)) {
			return WM_UI_HANDLER_BREAK;
		}

		/* If the mouse has been pressed and released, getting to
		 * this point without triggering a drag, then clear the
		 * drag state for this button and continue to pass on the event */
		if (event->type == LEFTMOUSE && event->val == KM_RELEASE) {
			button_activate_state(C, but, BUTTON_STATE_EXIT);
			return WM_UI_HANDLER_CONTINUE;
		}

		/* while waiting for a drag to be triggered, always block
		 * other events from getting handled */
		return WM_UI_HANDLER_BREAK;
	}

	return WM_UI_HANDLER_CONTINUE;
}

/* var names match ui_numedit_but_NUM */
static float ui_numedit_apply_snapf(
        uiBut *but, float tempf, float softmin, float softmax, float softrange,
        const enum eSnapType snap)
{
	if (tempf == softmin || tempf == softmax || snap == SNAP_OFF) {
		/* pass */
	}
	else {
		float fac = 1.0f;

		if (ui_but_is_unit(but)) {
			UnitSettings *unit = but->block->unit;
			int unit_type = RNA_SUBTYPE_UNIT_VALUE(UI_but_unit_type_get(but));

			if (bUnit_IsValid(unit->system, unit_type)) {
				fac = (float)bUnit_BaseScalar(unit->system, unit_type);
				if (ELEM(unit_type, B_UNIT_LENGTH, B_UNIT_AREA, B_UNIT_VOLUME)) {
					fac /= unit->scale_length;
				}
			}
		}

		if (fac != 1.0f) {
			/* snap in unit-space */
			tempf /= fac;
			/* softmin /= fac; */ /* UNUSED */
			/* softmax /= fac; */ /* UNUSED */
			softrange /= fac;
		}

		/* workaround, too high snapping values */
		/* snapping by 10's for float buttons is quite annoying (location, scale...),
		 * but allow for rotations */
		if (softrange >= 21.0f) {
			UnitSettings *unit = but->block->unit;
			int unit_type = UI_but_unit_type_get(but);
			if ((unit_type == PROP_UNIT_ROTATION) && (unit->system_rotation != USER_UNIT_ROT_RADIANS)) {
				/* pass (degrees)*/
			}
			else {
				softrange = 20.0f;
			}
		}

		if (snap == SNAP_ON) {
			if      (softrange < 2.10f) tempf = roundf(tempf * 10.0f) * 0.1f;
			else if (softrange < 21.0f) tempf = roundf(tempf);
			else                        tempf = roundf(tempf * 0.1f) * 10.0f;
		}
		else if (snap == SNAP_ON_SMALL) {
			if      (softrange < 2.10f) tempf = roundf(tempf * 100.0f) * 0.01f;
			else if (softrange < 21.0f) tempf = roundf(tempf * 10.0f)  * 0.1f;
			else                        tempf = roundf(tempf);
		}
		else {
			BLI_assert(0);
		}

		if (fac != 1.0f)
			tempf *= fac;
	}

	return tempf;
}

static float ui_numedit_apply_snap(
        int temp, float softmin, float softmax,
        const enum eSnapType snap)
{
	if (temp == softmin || temp == softmax)
		return temp;

	switch (snap) {
		case SNAP_OFF:
			break;
		case SNAP_ON:
			temp = 10 * (temp / 10);
			break;
		case SNAP_ON_SMALL:
			temp = 100 * (temp / 100);
			break;
	}

	return temp;
}

static bool ui_numedit_but_NUM(
        uiBut *but, uiHandleButtonData *data,
        int mx, const bool is_motion,
        const enum eSnapType snap, float fac)
{
	float deler, tempf, softmin, softmax, softrange;
	int lvalue, temp;
	bool changed = false;
	const bool is_float = ui_but_is_float(but);

	/* prevent unwanted drag adjustments, test motion so modifier keys refresh. */
	if ((is_motion || data->draglock) &&
	    (ui_but_dragedit_update_mval(data, mx) == false))
	{
		return changed;
	}

	softmin = but->softmin;
	softmax = but->softmax;
	softrange = softmax - softmin;

	if (ui_but_is_cursor_warp(but)) {
		/* Mouse location isn't screen clamped to the screen so use a linear mapping
		 * 2px == 1-int, or 1px == 1-ClickStep */
		if (is_float) {
			fac *= 0.01f * but->a1;
			tempf = (float)data->startvalue + ((float)(mx - data->dragstartx) * fac);
			tempf = ui_numedit_apply_snapf(but, tempf, softmin, softmax, softrange, snap);

#if 1       /* fake moving the click start, nicer for dragging back after passing the limit */
			if (tempf < softmin) {
				data->dragstartx -= (softmin - tempf) / fac;
				tempf = softmin;
			}
			else if (tempf > softmax) {
				data->dragstartx += (tempf - softmax) / fac;
				tempf = softmax;
			}
#else
			CLAMP(tempf, softmin, softmax);
#endif

			if (tempf != (float)data->value) {
				data->dragchange = true;
				data->value = tempf;
				changed = true;
			}
		}
		else {
			if      (softrange > 256) fac = 1.0;        /* 1px == 1 */
			else if (softrange >  32) fac = 1.0 / 2.0;  /* 2px == 1 */
			else                      fac = 1.0 / 16.0; /* 16px == 1? */

			temp = data->startvalue + (((double)mx - data->dragstartx) * (double)fac);
			temp = ui_numedit_apply_snap(temp, softmin, softmax, snap);

#if 1       /* fake moving the click start, nicer for dragging back after passing the limit */
			if (temp < softmin) {
				data->dragstartx -= (softmin - temp) / fac;
				temp = softmin;
			}
			else if (temp > softmax) {
				data->dragstartx += (temp - softmax) / fac;
				temp = softmax;
			}
#else
			CLAMP(temp, softmin, softmax);
#endif

			if (temp != data->value) {
				data->dragchange = true;
				data->value = temp;
				changed = true;
			}
		}

		data->draglastx = mx;
	}
	else {
		float non_linear_range_limit;
		float non_linear_pixel_map;
		float non_linear_scale;

		/* Use a non-linear mapping of the mouse drag especially for large floats (normal behavior) */
		deler = 500;
		if (is_float) {
			/* not needed for smaller float buttons */
			non_linear_range_limit = 11.0f;
			non_linear_pixel_map = 500.0f;
		}
		else {
			/* only scale large int buttons */
			non_linear_range_limit = 129.0f;
			/* larger for ints, we dont need to fine tune them */
			non_linear_pixel_map = 250.0f;

			/* prevent large ranges from getting too out of control */
			if      (softrange > 600) deler = powf(softrange, 0.75f);
			else if (softrange <  25) deler = 50.0;
			else if (softrange < 100) deler = 100.0;
		}
		deler /= fac;

		if (softrange > non_linear_range_limit) {
			non_linear_scale = (float)abs(mx - data->dragstartx) / non_linear_pixel_map;
		}
		else {
			non_linear_scale = 1.0f;
		}

		if (is_float == false) {
			/* at minimum, moving cursor 2 pixels should change an int button. */
			CLAMP_MIN(non_linear_scale, 0.5f * U.pixelsize);
		}

		data->dragf += (((float)(mx - data->draglastx)) / deler) * non_linear_scale;

		CLAMP(data->dragf, 0.0f, 1.0f);
		data->draglastx = mx;
		tempf = (softmin + data->dragf * softrange);


		if (!is_float) {
			temp = round_fl_to_int(tempf);

			temp = ui_numedit_apply_snap(temp, softmin, softmax, snap);

			CLAMP(temp, softmin, softmax);
			lvalue = (int)data->value;

			if (temp != lvalue) {
				data->dragchange = true;
				data->value = (double)temp;
				changed = true;
			}
		}
		else {
			temp = 0;
			tempf = ui_numedit_apply_snapf(but, tempf, softmin, softmax, softrange, snap);

			CLAMP(tempf, softmin, softmax);

			if (tempf != (float)data->value) {
				data->dragchange = true;
				data->value = tempf;
				changed = true;
			}
		}
	}


	return changed;
}

static void ui_numedit_set_active(uiBut *but)
{
	int oldflag = but->drawflag;
	but->drawflag &= ~(UI_BUT_ACTIVE_LEFT | UI_BUT_ACTIVE_RIGHT);

	uiHandleButtonData *data = but->active;
	if (!data) {
		return;
	}

	/* Ignore once we start dragging. */
	if (data->dragchange == false) {
		const  float handle_width = min_ff(BLI_rctf_size_x(&but->rect) / 3, BLI_rctf_size_y(&but->rect) * 0.7f);
		/* we can click on the side arrows to increment/decrement,
		 * or click inside to edit the value directly */
		int mx = data->window->eventstate->x;
		int my = data->window->eventstate->x;
		ui_window_to_block(data->region, but->block, &mx, &my);

		if (mx < (but->rect.xmin + handle_width)) {
			but->drawflag |= UI_BUT_ACTIVE_LEFT;
		}
		else if (mx > (but->rect.xmax - handle_width)) {
			but->drawflag |= UI_BUT_ACTIVE_RIGHT;
		}
	}

	/* Don't change the cursor once pressed. */
	if ((but->flag & UI_SELECT) == 0) {
		if ((but->drawflag & (UI_BUT_ACTIVE_LEFT)) || (but->drawflag & (UI_BUT_ACTIVE_RIGHT))) {
			if (data->changed_cursor) {
				WM_cursor_modal_restore(data->window);
				data->changed_cursor = false;
			}
		}
		else {
			if (data->changed_cursor == false) {
				WM_cursor_modal_set(data->window, CURSOR_X_MOVE);
				data->changed_cursor = true;
			}
		}
	}

	if (but->drawflag != oldflag) {
		ED_region_tag_redraw(data->region);
	}
}

static int ui_do_but_NUM(
        bContext *C, uiBlock *block, uiBut *but,
        uiHandleButtonData *data, const wmEvent *event)
{
	int mx, my; /* mouse location scaled to fit the UI */
	int screen_mx, screen_my; /* mouse location kept at screen pixel coords */
	int click = 0;
	int retval = WM_UI_HANDLER_CONTINUE;

	mx = screen_mx = event->x;
	my = screen_my = event->y;

	ui_window_to_block(data->region, block, &mx, &my);
	ui_numedit_set_active(but);

	if (data->state == BUTTON_STATE_HIGHLIGHT) {
		int type = event->type, val = event->val;

		if (type == MOUSEPAN) {
			ui_pan_to_scroll(event, &type, &val);
		}

		/* XXX hardcoded keymap check.... */
		if (type == MOUSEPAN && event->alt)
			retval = WM_UI_HANDLER_BREAK; /* allow accumulating values, otherwise scrolling gets preference */
		else if (type == WHEELDOWNMOUSE && event->ctrl) {
			mx = but->rect.xmin;
			but->drawflag &= ~UI_BUT_ACTIVE_RIGHT;
			but->drawflag |= UI_BUT_ACTIVE_LEFT;
			click = 1;
		}
		else if (type == WHEELUPMOUSE && event->ctrl) {
			mx = but->rect.xmax;
			but->drawflag &= ~UI_BUT_ACTIVE_LEFT;
			but->drawflag |= UI_BUT_ACTIVE_RIGHT;
			click = 1;
		}
		else if (event->val == KM_PRESS) {
			if (ELEM(event->type, LEFTMOUSE, PADENTER, RETKEY) && event->ctrl) {
				button_activate_state(C, but, BUTTON_STATE_TEXT_EDITING);
				retval = WM_UI_HANDLER_BREAK;
			}
			else if (event->type == LEFTMOUSE) {
				data->dragstartx = data->draglastx = ui_but_is_cursor_warp(but) ? screen_mx : mx;
				button_activate_state(C, but, BUTTON_STATE_NUM_EDITING);
				retval = WM_UI_HANDLER_BREAK;
			}
			else if (ELEM(event->type, PADENTER, RETKEY) && event->val == KM_PRESS) {
				click = 1;
			}
			else if (event->type == MINUSKEY && event->val == KM_PRESS) {
				button_activate_state(C, but, BUTTON_STATE_NUM_EDITING);
				data->value = -data->value;
				button_activate_state(C, but, BUTTON_STATE_EXIT);
				retval = WM_UI_HANDLER_BREAK;
			}

#ifdef USE_DRAG_MULTINUM
			copy_v2_v2_int(data->multi_data.drag_start, &event->x);
#endif
		}

	}
	else if (data->state == BUTTON_STATE_NUM_EDITING) {
		if (event->type == ESCKEY || event->type == RIGHTMOUSE) {
			if (event->val == KM_PRESS) {
				data->cancel = true;
				data->escapecancel = true;
				button_activate_state(C, but, BUTTON_STATE_EXIT);
			}
		}
		else if (event->type == LEFTMOUSE && event->val == KM_RELEASE) {
			if (data->dragchange) {
#ifdef USE_DRAG_MULTINUM
				/* if we started multibutton but didnt drag, then edit */
				if (data->multi_data.init == BUTTON_MULTI_INIT_SETUP) {
					click = 1;
				}
				else
#endif
				{
					button_activate_state(C, but, BUTTON_STATE_EXIT);
				}
			}
			else {
				click = 1;
			}
		}
		else if ((event->type == MOUSEMOVE) || ui_event_is_snap(event)) {
			const bool is_motion = (event->type == MOUSEMOVE);
			const enum eSnapType snap = ui_event_to_snap(event);
			float fac;

#ifdef USE_DRAG_MULTINUM
			data->multi_data.drag_dir[0] += abs(data->draglastx - mx);
			data->multi_data.drag_dir[1] += abs(data->draglasty - my);
#endif

			fac = 1.0f;
			if (event->shift) fac /= 10.0f;

			if (ui_numedit_but_NUM(but, data, (ui_but_is_cursor_warp(but) ? screen_mx : mx), is_motion, snap, fac)) {
				ui_numedit_apply(C, block, but, data);
			}
#ifdef USE_DRAG_MULTINUM
			else if (data->multi_data.has_mbuts) {
				if (data->multi_data.init == BUTTON_MULTI_INIT_ENABLE) {
					ui_multibut_states_apply(C, data, block);
				}
			}
#endif
		}
		retval = WM_UI_HANDLER_BREAK;
	}
	else if (data->state == BUTTON_STATE_TEXT_EDITING) {
		ui_do_but_textedit(C, block, but, data, event);
		retval = WM_UI_HANDLER_BREAK;
	}
	else if (data->state == BUTTON_STATE_TEXT_SELECTING) {
		ui_do_but_textedit_select(C, block, but, data, event);
		retval = WM_UI_HANDLER_BREAK;
	}

	if (click) {
		/* we can click on the side arrows to increment/decrement,
		 * or click inside to edit the value directly */
		float tempf, softmin, softmax;
		int temp;

		softmin = but->softmin;
		softmax = but->softmax;

		if (!ui_but_is_float(but)) {
			if (but->drawflag & UI_BUT_ACTIVE_LEFT) {
				button_activate_state(C, but, BUTTON_STATE_NUM_EDITING);

				temp = (int)data->value - 1;
				if (temp >= softmin && temp <= softmax)
					data->value = (double)temp;
				else
					data->cancel = true;

				button_activate_state(C, but, BUTTON_STATE_EXIT);
			}
			else if (but->drawflag & UI_BUT_ACTIVE_RIGHT) {
				button_activate_state(C, but, BUTTON_STATE_NUM_EDITING);

				temp = (int)data->value + 1;
				if (temp >= softmin && temp <= softmax)
					data->value = (double)temp;
				else
					data->cancel = true;

				button_activate_state(C, but, BUTTON_STATE_EXIT);
			}
			else {
				button_activate_state(C, but, BUTTON_STATE_TEXT_EDITING);
			}
		}
		else {
			if (but->drawflag & UI_BUT_ACTIVE_LEFT) {
				button_activate_state(C, but, BUTTON_STATE_NUM_EDITING);

				tempf = (float)data->value - (UI_PRECISION_FLOAT_SCALE * but->a1);
				if (tempf < softmin) tempf = softmin;
				data->value = tempf;

				button_activate_state(C, but, BUTTON_STATE_EXIT);
			}
			else if (but->drawflag & UI_BUT_ACTIVE_RIGHT) {
				button_activate_state(C, but, BUTTON_STATE_NUM_EDITING);

				tempf = (float)data->value + (UI_PRECISION_FLOAT_SCALE * but->a1);
				if (tempf > softmax) tempf = softmax;
				data->value = tempf;

				button_activate_state(C, but, BUTTON_STATE_EXIT);
			}
			else {
				button_activate_state(C, but, BUTTON_STATE_TEXT_EDITING);
			}
		}

		retval = WM_UI_HANDLER_BREAK;
	}

	data->draglastx = mx;
	data->draglasty = my;

	return retval;
}

static bool ui_numedit_but_SLI(
        uiBut *but, uiHandleButtonData *data,
        int mx, const bool is_horizontal, const bool is_motion,
        const bool snap, const bool shift)
{
	float deler, f, tempf, softmin, softmax, softrange;
	int temp, lvalue;
	bool changed = false;
	float mx_fl, my_fl;
	/* note, 'offs' is really from the widget drawing rounded corners see 'widget_numslider' */
	float offs;

	/* prevent unwanted drag adjustments, test motion so modifier keys refresh. */
	if ((but->type != UI_BTYPE_SCROLL) &&
	    (is_motion || data->draglock) &&
	    (ui_but_dragedit_update_mval(data, mx) == false))
	{
		return changed;
	}

	softmin = but->softmin;
	softmax = but->softmax;
	softrange = softmax - softmin;

	/* yes, 'mx' as both x/y is intentional */
	ui_mouse_scale_warp(data, mx, mx, &mx_fl, &my_fl, shift);

	if (but->type == UI_BTYPE_NUM_SLIDER) {
		offs = (BLI_rctf_size_y(&but->rect) / 2.0f);
		deler = BLI_rctf_size_x(&but->rect) - offs;
	}
	else if (but->type == UI_BTYPE_SCROLL) {
		const float size = (is_horizontal) ? BLI_rctf_size_x(&but->rect) : -BLI_rctf_size_y(&but->rect);
		deler = size * (but->softmax - but->softmin) / (but->softmax - but->softmin + but->a1);
		offs = 0.0;
	}
	else {
		offs = (BLI_rctf_size_y(&but->rect) / 2.0f);
		deler = (BLI_rctf_size_x(&but->rect) - offs);
	}

	f = (mx_fl - data->dragstartx) / deler + data->dragfstart;
	CLAMP(f, 0.0f, 1.0f);


	/* deal with mouse correction */
#ifdef USE_CONT_MOUSE_CORRECT
	if (ui_but_is_cursor_warp(but)) {
		/* OK but can go outside bounds */
		if (is_horizontal) {
			data->ungrab_mval[0] = (but->rect.xmin + offs) + (f * deler);
			data->ungrab_mval[1] = BLI_rctf_cent_y(&but->rect);
		}
		else {
			data->ungrab_mval[1] = (but->rect.ymin + offs) + (f * deler);
			data->ungrab_mval[0] = BLI_rctf_cent_x(&but->rect);
		}
		BLI_rctf_clamp_pt_v(&but->rect, data->ungrab_mval);
	}
#endif
	/* done correcting mouse */


	tempf = softmin + f * softrange;
	temp = round_fl_to_int(tempf);

	if (snap) {
		if (tempf == softmin || tempf == softmax) {
			/* pass */
		}
		else if (ui_but_is_float(but)) {

			if (shift) {
				if      (tempf == softmin || tempf == softmax) {}
				else if (softrange < 2.10f) tempf = roundf(tempf * 100.0f) * 0.01f;
				else if (softrange < 21.0f) tempf = roundf(tempf * 10.0f)  * 0.1f;
				else                        tempf = roundf(tempf);
			}
			else {
				if      (softrange < 2.10f) tempf = roundf(tempf * 10.0f) * 0.1f;
				else if (softrange < 21.0f) tempf = roundf(tempf);
				else                        tempf = roundf(tempf * 0.1f) * 10.0f;
			}
		}
		else {
			temp = 10 * (temp / 10);
			tempf = temp;
		}
	}

	if (!ui_but_is_float(but)) {
		lvalue = round(data->value);

		CLAMP(temp, softmin, softmax);

		if (temp != lvalue) {
			data->value = temp;
			data->dragchange = true;
			changed = true;
		}
	}
	else {
		CLAMP(tempf, softmin, softmax);

		if (tempf != (float)data->value) {
			data->value = tempf;
			data->dragchange = true;
			changed = true;
		}
	}

	return changed;
}

static int ui_do_but_SLI(
        bContext *C, uiBlock *block, uiBut *but,
        uiHandleButtonData *data, const wmEvent *event)
{
	int mx, my, click = 0;
	int retval = WM_UI_HANDLER_CONTINUE;

	mx = event->x;
	my = event->y;
	ui_window_to_block(data->region, block, &mx, &my);

	if (data->state == BUTTON_STATE_HIGHLIGHT) {
		int type = event->type, val = event->val;

		if (type == MOUSEPAN) {
			ui_pan_to_scroll(event, &type, &val);
		}

		/* XXX hardcoded keymap check.... */
		if (type == MOUSEPAN && event->alt)
			retval = WM_UI_HANDLER_BREAK; /* allow accumulating values, otherwise scrolling gets preference */
		else if (type == WHEELDOWNMOUSE && event->ctrl) {
			mx = but->rect.xmin;
			click = 2;
		}
		else if (type == WHEELUPMOUSE && event->ctrl) {
			mx = but->rect.xmax;
			click = 2;
		}
		else if (event->val == KM_PRESS) {
			if (ELEM(event->type, LEFTMOUSE, PADENTER, RETKEY) && event->ctrl) {
				button_activate_state(C, but, BUTTON_STATE_TEXT_EDITING);
				retval = WM_UI_HANDLER_BREAK;
			}
#ifndef USE_ALLSELECT
			/* alt-click on sides to get "arrows" like in UI_BTYPE_NUM buttons, and match wheel usage above */
			else if (event->type == LEFTMOUSE && event->alt) {
				int halfpos = BLI_rctf_cent_x(&but->rect);
				click = 2;
				if (mx < halfpos)
					mx = but->rect.xmin;
				else
					mx = but->rect.xmax;
			}
#endif
			else if (event->type == LEFTMOUSE) {
				data->dragstartx = mx;
				data->draglastx = mx;
				button_activate_state(C, but, BUTTON_STATE_NUM_EDITING);
				retval = WM_UI_HANDLER_BREAK;
			}
			else if (ELEM(event->type, PADENTER, RETKEY) && event->val == KM_PRESS) {
				click = 1;
			}
			else if (event->type == MINUSKEY && event->val == KM_PRESS) {
				button_activate_state(C, but, BUTTON_STATE_NUM_EDITING);
				data->value = -data->value;
				button_activate_state(C, but, BUTTON_STATE_EXIT);
				retval = WM_UI_HANDLER_BREAK;
			}
		}
#ifdef USE_DRAG_MULTINUM
		copy_v2_v2_int(data->multi_data.drag_start, &event->x);
#endif
	}
	else if (data->state == BUTTON_STATE_NUM_EDITING) {
		if (event->type == ESCKEY || event->type == RIGHTMOUSE) {
			if (event->val == KM_PRESS) {
				data->cancel = true;
				data->escapecancel = true;
				button_activate_state(C, but, BUTTON_STATE_EXIT);
			}
		}
		else if (event->type == LEFTMOUSE && event->val == KM_RELEASE) {
			if (data->dragchange) {
#ifdef USE_DRAG_MULTINUM
				/* if we started multibutton but didnt drag, then edit */
				if (data->multi_data.init == BUTTON_MULTI_INIT_SETUP) {
					click = 1;
				}
				else
#endif
				{
					button_activate_state(C, but, BUTTON_STATE_EXIT);
				}
			}
			else {
#ifdef USE_CONT_MOUSE_CORRECT
				/* reset! */
				copy_v2_fl(data->ungrab_mval, FLT_MAX);
#endif
				click = 1;
			}
		}
		else if ((event->type == MOUSEMOVE) || ui_event_is_snap(event)) {
			const bool is_motion = (event->type == MOUSEMOVE);
#ifdef USE_DRAG_MULTINUM
			data->multi_data.drag_dir[0] += abs(data->draglastx - mx);
			data->multi_data.drag_dir[1] += abs(data->draglasty - my);
#endif
			if (ui_numedit_but_SLI(but, data, mx, true, is_motion, event->ctrl != 0, event->shift != 0)) {
				ui_numedit_apply(C, block, but, data);
			}

#ifdef USE_DRAG_MULTINUM
			else if (data->multi_data.has_mbuts) {
				if (data->multi_data.init == BUTTON_MULTI_INIT_ENABLE) {
					ui_multibut_states_apply(C, data, block);
				}
			}
#endif
		}
		retval = WM_UI_HANDLER_BREAK;
	}
	else if (data->state == BUTTON_STATE_TEXT_EDITING) {
		ui_do_but_textedit(C, block, but, data, event);
		retval = WM_UI_HANDLER_BREAK;
	}
	else if (data->state == BUTTON_STATE_TEXT_SELECTING) {
		ui_do_but_textedit_select(C, block, but, data, event);
		retval = WM_UI_HANDLER_BREAK;
	}

	if (click) {
		if (click == 2) {
			/* nudge slider to the left or right */
			float f, tempf, softmin, softmax, softrange;
			int temp;

			button_activate_state(C, but, BUTTON_STATE_NUM_EDITING);

			softmin = but->softmin;
			softmax = but->softmax;
			softrange = softmax - softmin;

			tempf = data->value;
			temp = (int)data->value;

#if 0
			if (but->type == SLI) {
				f = (float)(mx - but->rect.xmin) / (BLI_rctf_size_x(&but->rect)); /* same as below */
			}
			else
#endif
			{
				f = (float)(mx - but->rect.xmin) / (BLI_rctf_size_x(&but->rect));
			}

			f = softmin + f * softrange;

			if (!ui_but_is_float(but)) {
				if (f < temp) temp--;
				else temp++;

				if (temp >= softmin && temp <= softmax)
					data->value = temp;
				else
					data->cancel = true;
			}
			else {
				if (f < tempf) tempf -= 0.01f;
				else tempf += 0.01f;

				if (tempf >= softmin && tempf <= softmax)
					data->value = tempf;
				else
					data->cancel = true;
			}

			button_activate_state(C, but, BUTTON_STATE_EXIT);
			retval = WM_UI_HANDLER_BREAK;
		}
		else {
			/* edit the value directly */
			button_activate_state(C, but, BUTTON_STATE_TEXT_EDITING);
			retval = WM_UI_HANDLER_BREAK;
		}
	}

	data->draglastx = mx;
	data->draglasty = my;

	return retval;
}

static int ui_do_but_SCROLL(
        bContext *C, uiBlock *block, uiBut *but,
        uiHandleButtonData *data, const wmEvent *event)
{
	int mx, my /*, click = 0 */;
	int retval = WM_UI_HANDLER_CONTINUE;
	bool horizontal = (BLI_rctf_size_x(&but->rect) > BLI_rctf_size_y(&but->rect));

	mx = event->x;
	my = event->y;
	ui_window_to_block(data->region, block, &mx, &my);

	if (data->state == BUTTON_STATE_HIGHLIGHT) {
		if (event->val == KM_PRESS) {
			if (event->type == LEFTMOUSE) {
				if (horizontal) {
					data->dragstartx = mx;
					data->draglastx = mx;
				}
				else {
					data->dragstartx = my;
					data->draglastx = my;
				}
				button_activate_state(C, but, BUTTON_STATE_NUM_EDITING);
				retval = WM_UI_HANDLER_BREAK;
			}
			/* UNUSED - otherwise code is ok, add back if needed */
#if 0
			else if (ELEM(event->type, PADENTER, RETKEY) && event->val == KM_PRESS)
				click = 1;
#endif
		}
	}
	else if (data->state == BUTTON_STATE_NUM_EDITING) {
		if (event->type == ESCKEY) {
			if (event->val == KM_PRESS) {
				data->cancel = true;
				data->escapecancel = true;
				button_activate_state(C, but, BUTTON_STATE_EXIT);
			}
		}
		else if (event->type == LEFTMOUSE && event->val == KM_RELEASE) {
			button_activate_state(C, but, BUTTON_STATE_EXIT);
		}
		else if (event->type == MOUSEMOVE) {
			const bool is_motion = (event->type == MOUSEMOVE);
			if (ui_numedit_but_SLI(but, data, (horizontal) ? mx : my, horizontal, is_motion, false, false)) {
				ui_numedit_apply(C, block, but, data);
			}
		}

		retval = WM_UI_HANDLER_BREAK;
	}

	return retval;
}

static int ui_do_but_GRIP(
        bContext *C, uiBlock *block, uiBut *but,
        uiHandleButtonData *data, const wmEvent *event)
{
	int mx, my;
	int retval = WM_UI_HANDLER_CONTINUE;
	const bool horizontal = (BLI_rctf_size_x(&but->rect) < BLI_rctf_size_y(&but->rect));

	/* Note: Having to store org point in window space and recompute it to block "space" each time
	 *       is not ideal, but this is a way to hack around behavior of ui_window_to_block(), which
	 *       returns different results when the block is inside a panel or not...
	 *       See T37739.
	 */

	mx = event->x;
	my = event->y;
	ui_window_to_block(data->region, block, &mx, &my);

	if (data->state == BUTTON_STATE_HIGHLIGHT) {
		if (event->val == KM_PRESS) {
			if (event->type == LEFTMOUSE) {
				data->dragstartx = event->x;
				data->dragstarty = event->y;
				button_activate_state(C, but, BUTTON_STATE_NUM_EDITING);
				retval = WM_UI_HANDLER_BREAK;
			}
		}
	}
	else if (data->state == BUTTON_STATE_NUM_EDITING) {
		if (event->type == ESCKEY) {
			if (event->val == KM_PRESS) {
				data->cancel = true;
				data->escapecancel = true;
				button_activate_state(C, but, BUTTON_STATE_EXIT);
			}
		}
		else if (event->type == LEFTMOUSE && event->val == KM_RELEASE) {
			button_activate_state(C, but, BUTTON_STATE_EXIT);
		}
		else if (event->type == MOUSEMOVE) {
			int dragstartx = data->dragstartx;
			int dragstarty = data->dragstarty;
			ui_window_to_block(data->region, block, &dragstartx, &dragstarty);
			data->value = data->origvalue + (horizontal ? mx - dragstartx : dragstarty - my);
			ui_numedit_apply(C, block, but, data);
		}

		retval = WM_UI_HANDLER_BREAK;
	}

	return retval;
}

static int ui_do_but_LISTROW(
        bContext *C, uiBut *but,
        uiHandleButtonData *data, const wmEvent *event)
{
	if (data->state == BUTTON_STATE_HIGHLIGHT) {
		/* hack to pass on ctrl+click and double click to overlapping text
		 * editing field for editing list item names
		 */
		if ((ELEM(event->type, LEFTMOUSE, PADENTER, RETKEY) && event->val == KM_PRESS && event->ctrl) ||
		    (event->type == LEFTMOUSE && event->val == KM_DBL_CLICK))
		{
			uiBut *labelbut = ui_but_list_row_text_activate(C, but, data, event, BUTTON_ACTIVATE_TEXT_EDITING);
			if (labelbut) {
				/* Nothing else to do. */
				return WM_UI_HANDLER_BREAK;
			}
		}
	}

	return ui_do_but_EXIT(C, but, data, event);
}

static int ui_do_but_BLOCK(
        bContext *C, uiBut *but,
        uiHandleButtonData *data, const wmEvent *event)
{

	if (data->state == BUTTON_STATE_HIGHLIGHT) {

		/* first handle click on icondrag type button */
		if (event->type == LEFTMOUSE && but->dragpoin && event->val == KM_PRESS) {
			if (ui_but_contains_point_px_icon(but, data->region, event)) {
				button_activate_state(C, but, BUTTON_STATE_WAIT_DRAG);
				data->dragstartx = event->x;
				data->dragstarty = event->y;
				return WM_UI_HANDLER_BREAK;
			}
		}
#ifdef USE_DRAG_TOGGLE
		if (event->type == LEFTMOUSE && event->val == KM_PRESS && (ui_but_is_drag_toggle(but))) {
			button_activate_state(C, but, BUTTON_STATE_WAIT_DRAG);
			data->dragstartx = event->x;
			data->dragstarty = event->y;
			return WM_UI_HANDLER_BREAK;
		}
#endif
		/* regular open menu */
		if (ELEM(event->type, LEFTMOUSE, PADENTER, RETKEY) && event->val == KM_PRESS) {
			button_activate_state(C, but, BUTTON_STATE_MENU_OPEN);
			return WM_UI_HANDLER_BREAK;
		}
		else if (but->type == UI_BTYPE_MENU) {
			if (ELEM(event->type, WHEELDOWNMOUSE, WHEELUPMOUSE) && event->ctrl) {
				const int direction = (event->type == WHEELDOWNMOUSE) ? -1 : 1;

				data->value = ui_but_menu_step(but, direction);

				button_activate_state(C, but, BUTTON_STATE_EXIT);
				ui_apply_but(C, but->block, but, data, true);

				/* button's state need to be changed to EXIT so moving mouse away from this mouse wouldn't lead
				 * to cancel changes made to this button, but changing state to EXIT also makes no button active for
				 * a while which leads to triggering operator when doing fast scrolling mouse wheel.
				 * using post activate stuff from button allows to make button be active again after checking for all
				 * all that mouse leave and cancel stuff, so quick scroll wouldn't be an issue anymore.
				 * same goes for scrolling wheel in another direction below (sergey)
				 */
				data->postbut = but;
				data->posttype = BUTTON_ACTIVATE_OVER;

				/* without this, a new interface that draws as result of the menu change
				 * won't register that the mouse is over it, eg:
				 * Alt+MouseWheel over the render slots, without this,
				 * the slot menu fails to switch a second time.
				 *
				 * The active state of the button could be maintained some other way
				 * and remove this mousemove event.
				 */
				WM_event_add_mousemove(C);

				return WM_UI_HANDLER_BREAK;
			}
		}
	}
	else if (data->state == BUTTON_STATE_WAIT_DRAG) {

		/* this function also ends state */
		if (ui_but_drag_init(C, but, data, event)) {
			return WM_UI_HANDLER_BREAK;
		}

		/* outside icon quit, not needed if drag activated */
		if (0 == ui_but_contains_point_px_icon(but, data->region, event)) {
			button_activate_state(C, but, BUTTON_STATE_EXIT);
			data->cancel = true;
			return WM_UI_HANDLER_BREAK;
		}

		if (event->type == LEFTMOUSE && event->val == KM_RELEASE) {
			button_activate_state(C, but, BUTTON_STATE_MENU_OPEN);
			return WM_UI_HANDLER_BREAK;
		}

	}

	return WM_UI_HANDLER_CONTINUE;
}

static bool ui_numedit_but_UNITVEC(
        uiBut *but, uiHandleButtonData *data,
        int mx, int my,
        const enum eSnapType snap)
{
	float dx, dy, rad, radsq, mrad, *fp;
	int mdx, mdy;
	bool changed = true;

	/* button is presumed square */
	/* if mouse moves outside of sphere, it does negative normal */

	/* note that both data->vec and data->origvec should be normalized
	 * else we'll get a harmless but annoying jump when first clicking */

	fp = data->origvec;
	rad = BLI_rctf_size_x(&but->rect);
	radsq = rad * rad;

	if (fp[2] > 0.0f) {
		mdx = (rad * fp[0]);
		mdy = (rad * fp[1]);
	}
	else if (fp[2] > -1.0f) {
		mrad = rad / sqrtf(fp[0] * fp[0] + fp[1] * fp[1]);

		mdx = 2.0f * mrad * fp[0] - (rad * fp[0]);
		mdy = 2.0f * mrad * fp[1] - (rad * fp[1]);
	}
	else {
		mdx = mdy = 0;
	}

	dx = (float)(mx + mdx - data->dragstartx);
	dy = (float)(my + mdy - data->dragstarty);

	fp = data->vec;
	mrad = dx * dx + dy * dy;
	if (mrad < radsq) { /* inner circle */
		fp[0] = dx;
		fp[1] = dy;
		fp[2] = sqrtf(radsq - dx * dx - dy * dy);
	}
	else {  /* outer circle */

		mrad = rad / sqrtf(mrad);  // veclen

		dx *= (2.0f * mrad - 1.0f);
		dy *= (2.0f * mrad - 1.0f);

		mrad = dx * dx + dy * dy;
		if (mrad < radsq) {
			fp[0] = dx;
			fp[1] = dy;
			fp[2] = -sqrtf(radsq - dx * dx - dy * dy);
		}
	}
	normalize_v3(fp);

	if (snap != SNAP_OFF) {
		const int snap_steps = (snap == SNAP_ON) ? 4 : 12;  /* 45 or 15 degree increments */
		const float snap_steps_angle = M_PI / snap_steps;
		float angle, angle_snap;
		int i;

		/* round each axis of 'fp' to the next increment
		 * do this in "angle" space - this gives increments of same size */
		for (i = 0; i < 3; i++) {
			angle = asinf(fp[i]);
			angle_snap = roundf((angle / snap_steps_angle)) * snap_steps_angle;
			fp[i] = sinf(angle_snap);
		}
		normalize_v3(fp);
		changed = !compare_v3v3(fp, data->origvec, FLT_EPSILON);
	}

	data->draglastx = mx;
	data->draglasty = my;

	return changed;
}

static void ui_palette_set_active(uiBut *but)
{
	if ((int)(but->a1) == UI_PALETTE_COLOR) {
		Palette *palette = but->rnapoin.id.data;
		PaletteColor *color = but->rnapoin.data;
		palette->active_color = BLI_findindex(&palette->colors, color);
	}
}

static int ui_do_but_COLOR(
        bContext *C, uiBut *but,
        uiHandleButtonData *data, const wmEvent *event)
{
	if (data->state == BUTTON_STATE_HIGHLIGHT) {
		/* first handle click on icondrag type button */
		if (event->type == LEFTMOUSE && but->dragpoin && event->val == KM_PRESS) {
			ui_palette_set_active(but);
			if (ui_but_contains_point_px_icon(but, data->region, event)) {
				button_activate_state(C, but, BUTTON_STATE_WAIT_DRAG);
				data->dragstartx = event->x;
				data->dragstarty = event->y;
				return WM_UI_HANDLER_BREAK;
			}
		}
#ifdef USE_DRAG_TOGGLE
		if (event->type == LEFTMOUSE && event->val == KM_PRESS) {
			ui_palette_set_active(but);
			button_activate_state(C, but, BUTTON_STATE_WAIT_DRAG);
			data->dragstartx = event->x;
			data->dragstarty = event->y;
			return WM_UI_HANDLER_BREAK;
		}
#endif
		/* regular open menu */
		if (ELEM(event->type, LEFTMOUSE, PADENTER, RETKEY) && event->val == KM_PRESS) {
			ui_palette_set_active(but);
			button_activate_state(C, but, BUTTON_STATE_MENU_OPEN);
			return WM_UI_HANDLER_BREAK;
		}
		else if (ELEM(event->type, MOUSEPAN, WHEELDOWNMOUSE, WHEELUPMOUSE) && event->ctrl) {
			ColorPicker *cpicker = but->custom_data;
			float hsv_static[3] = {0.0f};
			float *hsv = cpicker ? cpicker->color_data : hsv_static;
			float col[3];

			ui_but_v3_get(but, col);
			rgb_to_hsv_compat_v(col, hsv);

			if (event->type == WHEELDOWNMOUSE)
				hsv[2] = clamp_f(hsv[2] - 0.05f, 0.0f, 1.0f);
			else if (event->type == WHEELUPMOUSE)
				hsv[2] = clamp_f(hsv[2] + 0.05f, 0.0f, 1.0f);
			else {
				float fac = 0.005 * (event->y - event->prevy);
				hsv[2] = clamp_f(hsv[2] + fac, 0.0f, 1.0f);
			}

			hsv_to_rgb_v(hsv, data->vec);
			ui_but_v3_set(but, data->vec);

			button_activate_state(C, but, BUTTON_STATE_EXIT);
			ui_apply_but(C, but->block, but, data, true);
			return WM_UI_HANDLER_BREAK;
		}
		else if ((int)(but->a1) == UI_PALETTE_COLOR &&
		         event->type == DELKEY && event->val == KM_PRESS)
		{
			Palette *palette = but->rnapoin.id.data;
			PaletteColor *color = but->rnapoin.data;

			BKE_palette_color_remove(palette, color);

			button_activate_state(C, but, BUTTON_STATE_EXIT);

			/* this is risky. it works OK for now,
			 * but if it gives trouble we should delay execution */
			but->rnapoin = PointerRNA_NULL;
			but->rnaprop = NULL;

			return WM_UI_HANDLER_BREAK;
		}
	}
	else if (data->state == BUTTON_STATE_WAIT_DRAG) {

		/* this function also ends state */
		if (ui_but_drag_init(C, but, data, event)) {
			return WM_UI_HANDLER_BREAK;
		}

		/* outside icon quit, not needed if drag activated */
		if (0 == ui_but_contains_point_px_icon(but, data->region, event)) {
			button_activate_state(C, but, BUTTON_STATE_EXIT);
			data->cancel = true;
			return WM_UI_HANDLER_BREAK;
		}

		if (event->type == LEFTMOUSE && event->val == KM_RELEASE) {
			if ((int)(but->a1) == UI_PALETTE_COLOR) {
				if (!event->ctrl) {
					float color[3];
					Scene *scene = CTX_data_scene(C);
					ViewLayer *view_layer = CTX_data_view_layer(C);
					Paint *paint = BKE_paint_get_active(scene, view_layer);
					Brush *brush = BKE_paint_brush(paint);

					if (brush->flag & BRUSH_USE_GRADIENT) {
						float *target = &brush->gradient->data[brush->gradient->cur].r;

						if (but->rnaprop && RNA_property_subtype(but->rnaprop) == PROP_COLOR_GAMMA) {
							RNA_property_float_get_array(&but->rnapoin, but->rnaprop, target);
							ui_block_cm_to_scene_linear_v3(but->block, target);
						}
						else if (but->rnaprop && RNA_property_subtype(but->rnaprop) == PROP_COLOR) {
							RNA_property_float_get_array(&but->rnapoin, but->rnaprop, target);
						}
					}
					else {
						if (but->rnaprop && RNA_property_subtype(but->rnaprop) == PROP_COLOR_GAMMA) {
							RNA_property_float_get_array(&but->rnapoin, but->rnaprop, color);
							BKE_brush_color_set(scene, brush, color);
						}
						else if (but->rnaprop && RNA_property_subtype(but->rnaprop) == PROP_COLOR) {
							RNA_property_float_get_array(&but->rnapoin, but->rnaprop, color);
							ui_block_cm_to_display_space_v3(but->block, color);
							BKE_brush_color_set(scene, brush, color);
						}
					}

					button_activate_state(C, but, BUTTON_STATE_EXIT);
				}
				else {
					button_activate_state(C, but, BUTTON_STATE_MENU_OPEN);
				}
			}
			else {
				button_activate_state(C, but, BUTTON_STATE_MENU_OPEN);
			}
			return WM_UI_HANDLER_BREAK;
		}

	}

	return WM_UI_HANDLER_CONTINUE;
}

static int ui_do_but_UNITVEC(
        bContext *C, uiBlock *block, uiBut *but,
        uiHandleButtonData *data, const wmEvent *event)
{
	int mx, my;

	mx = event->x;
	my = event->y;
	ui_window_to_block(data->region, block, &mx, &my);

	if (data->state == BUTTON_STATE_HIGHLIGHT) {
		if (event->type == LEFTMOUSE && event->val == KM_PRESS) {
			const enum eSnapType snap = ui_event_to_snap(event);
			data->dragstartx = mx;
			data->dragstarty = my;
			data->draglastx = mx;
			data->draglasty = my;
			button_activate_state(C, but, BUTTON_STATE_NUM_EDITING);

			/* also do drag the first time */
			if (ui_numedit_but_UNITVEC(but, data, mx, my, snap))
				ui_numedit_apply(C, block, but, data);

			return WM_UI_HANDLER_BREAK;
		}
	}
	else if (data->state == BUTTON_STATE_NUM_EDITING) {
		if ((event->type == MOUSEMOVE) || ui_event_is_snap(event)) {
			if (mx != data->draglastx || my != data->draglasty || event->type != MOUSEMOVE) {
				const enum eSnapType snap = ui_event_to_snap(event);
				if (ui_numedit_but_UNITVEC(but, data, mx, my, snap))
					ui_numedit_apply(C, block, but, data);
			}
		}
		else if (event->type == LEFTMOUSE && event->val == KM_RELEASE) {
			button_activate_state(C, but, BUTTON_STATE_EXIT);
		}

		return WM_UI_HANDLER_BREAK;
	}

	return WM_UI_HANDLER_CONTINUE;
}

/* scales a vector so no axis exceeds max
 * (could become BLI_math func) */
static void clamp_axis_max_v3(float v[3], const float max)
{
	const float v_max = max_fff(v[0], v[1], v[2]);
	if (v_max > max) {
		mul_v3_fl(v, max / v_max);
		if (v[0] > max) v[0] = max;
		if (v[1] > max) v[1] = max;
		if (v[2] > max) v[2] = max;
	}
}

static void ui_rgb_to_color_picker_HSVCUBE_compat_v(uiBut *but, const float rgb[3], float hsv[3])
{
	if (but->a1 == UI_GRAD_L_ALT)
		rgb_to_hsl_compat_v(rgb, hsv);
	else
		rgb_to_hsv_compat_v(rgb, hsv);
}

static void ui_rgb_to_color_picker_HSVCUBE_v(uiBut *but, const float rgb[3], float hsv[3])
{
	if (but->a1 == UI_GRAD_L_ALT)
		rgb_to_hsl_v(rgb, hsv);
	else
		rgb_to_hsv_v(rgb, hsv);
}

static void ui_color_picker_to_rgb_HSVCUBE_v(uiBut *but, const float hsv[3], float rgb[3])
{
	if (but->a1 == UI_GRAD_L_ALT)
		hsl_to_rgb_v(hsv, rgb);
	else
		hsv_to_rgb_v(hsv, rgb);
}

static bool ui_numedit_but_HSVCUBE(
        uiBut *but, uiHandleButtonData *data,
        int mx, int my,
        const enum eSnapType snap, const bool shift)
{
	ColorPicker *cpicker = but->custom_data;
	float *hsv = cpicker->color_data;
	float rgb[3];
	float x, y;
	float mx_fl, my_fl;
	bool changed = true;
	bool use_display_colorspace = ui_but_is_colorpicker_display_space(but);

	ui_mouse_scale_warp(data, mx, my, &mx_fl, &my_fl, shift);

#ifdef USE_CONT_MOUSE_CORRECT
	if (ui_but_is_cursor_warp(but)) {
		/* OK but can go outside bounds */
		data->ungrab_mval[0] = mx_fl;
		data->ungrab_mval[1] = my_fl;
		BLI_rctf_clamp_pt_v(&but->rect, data->ungrab_mval);
	}
#endif

	ui_but_v3_get(but, rgb);

	if (use_display_colorspace)
		ui_block_cm_to_display_space_v3(but->block, rgb);

	ui_rgb_to_color_picker_HSVCUBE_compat_v(but, rgb, hsv);

	/* only apply the delta motion, not absolute */
	if (shift) {
		rcti rect_i;
		float xpos, ypos, hsvo[3];

		BLI_rcti_rctf_copy(&rect_i, &but->rect);

		/* calculate original hsv again */
		copy_v3_v3(rgb, data->origvec);
		if (use_display_colorspace)
			ui_block_cm_to_display_space_v3(but->block, rgb);

		copy_v3_v3(hsvo, hsv);

		ui_rgb_to_color_picker_HSVCUBE_compat_v(but, rgb, hsvo);

		/* and original position */
		ui_hsvcube_pos_from_vals(but, &rect_i, hsvo, &xpos, &ypos);

		mx_fl = xpos - (data->dragstartx - mx_fl);
		my_fl = ypos - (data->dragstarty - my_fl);
	}

	/* relative position within box */
	x = ((float)mx_fl - but->rect.xmin) / BLI_rctf_size_x(&but->rect);
	y = ((float)my_fl - but->rect.ymin) / BLI_rctf_size_y(&but->rect);
	CLAMP(x, 0.0f, 1.0f);
	CLAMP(y, 0.0f, 1.0f);

	switch ((int)but->a1) {
		case UI_GRAD_SV:
			hsv[1] = x;
			hsv[2] = y;
			break;
		case UI_GRAD_HV:
			hsv[0] = x;
			hsv[2] = y;
			break;
		case UI_GRAD_HS:
			hsv[0] = x;
			hsv[1] = y;
			break;
		case UI_GRAD_H:
			hsv[0] = x;
			break;
		case UI_GRAD_S:
			hsv[1] = x;
			break;
		case UI_GRAD_V:
			hsv[2] = x;
			break;
		case UI_GRAD_L_ALT:
			hsv[2] = y;
			break;
		case UI_GRAD_V_ALT:
		{
			/* vertical 'value' strip */
			float min = but->softmin, max = but->softmax;
			if (use_display_colorspace) {
				ui_block_cm_to_display_space_range(but->block, &min, &max);
			}
			/* exception only for value strip - use the range set in but->min/max */
			hsv[2] = y * (max - min) + min;
			break;
		}
		default:
			BLI_assert(0);
			break;
	}

	if (snap != SNAP_OFF) {
		if (ELEM((int)but->a1, UI_GRAD_HV, UI_GRAD_HS, UI_GRAD_H)) {
			ui_color_snap_hue(snap, &hsv[0]);
		}
	}

	ui_color_picker_to_rgb_HSVCUBE_v(but, hsv, rgb);

	if (use_display_colorspace)
		ui_block_cm_to_scene_linear_v3(but->block, rgb);

	/* clamp because with color conversion we can exceed range [#34295] */
	if (but->a1 == UI_GRAD_V_ALT) {
		clamp_axis_max_v3(rgb, but->softmax);
	}

	copy_v3_v3(data->vec, rgb);

	data->draglastx = mx;
	data->draglasty = my;

	return changed;
}

#ifdef WITH_INPUT_NDOF
static void ui_ndofedit_but_HSVCUBE(
        uiBut *but, uiHandleButtonData *data,
        const wmNDOFMotionData *ndof,
        const enum eSnapType snap, const bool shift)
{
	ColorPicker *cpicker = but->custom_data;
	float *hsv = cpicker->color_data;
	const float hsv_v_max = max_ff(hsv[2], but->softmax);
	float rgb[3];
	float sensitivity = (shift ? 0.15f : 0.3f) * ndof->dt;
	bool use_display_colorspace = ui_but_is_colorpicker_display_space(but);

	ui_but_v3_get(but, rgb);

	if (use_display_colorspace)
		ui_block_cm_to_display_space_v3(but->block, rgb);

	ui_rgb_to_color_picker_HSVCUBE_compat_v(but, rgb, hsv);

	switch ((int)but->a1) {
		case UI_GRAD_SV:
			hsv[1] += ndof->rvec[2] * sensitivity;
			hsv[2] += ndof->rvec[0] * sensitivity;
			break;
		case UI_GRAD_HV:
			hsv[0] += ndof->rvec[2] * sensitivity;
			hsv[2] += ndof->rvec[0] * sensitivity;
			break;
		case UI_GRAD_HS:
			hsv[0] += ndof->rvec[2] * sensitivity;
			hsv[1] += ndof->rvec[0] * sensitivity;
			break;
		case UI_GRAD_H:
			hsv[0] += ndof->rvec[2] * sensitivity;
			break;
		case UI_GRAD_S:
			hsv[1] += ndof->rvec[2] * sensitivity;
			break;
		case UI_GRAD_V:
			hsv[2] += ndof->rvec[2] * sensitivity;
			break;
		case UI_GRAD_V_ALT:
		case UI_GRAD_L_ALT:
			/* vertical 'value' strip */

			/* exception only for value strip - use the range set in but->min/max */
			hsv[2] += ndof->rvec[0] * sensitivity;

			CLAMP(hsv[2], but->softmin, but->softmax);
			break;
		default:
			assert(!"invalid hsv type");
			break;
	}

	if (snap != SNAP_OFF) {
		if (ELEM((int)but->a1, UI_GRAD_HV, UI_GRAD_HS, UI_GRAD_H)) {
			ui_color_snap_hue(snap, &hsv[0]);
		}
	}

	/* ndof specific: the changes above aren't clamping */
	hsv_clamp_v(hsv, hsv_v_max);

	ui_color_picker_to_rgb_HSVCUBE_v(but, hsv, rgb);

	if (use_display_colorspace)
		ui_block_cm_to_scene_linear_v3(but->block, rgb);

	copy_v3_v3(data->vec, rgb);
	ui_but_v3_set(but, data->vec);
}
#endif /* WITH_INPUT_NDOF */

static int ui_do_but_HSVCUBE(
        bContext *C, uiBlock *block, uiBut *but,
        uiHandleButtonData *data, const wmEvent *event)
{
	int mx, my;

	mx = event->x;
	my = event->y;
	ui_window_to_block(data->region, block, &mx, &my);

	if (data->state == BUTTON_STATE_HIGHLIGHT) {
		if (event->type == LEFTMOUSE && event->val == KM_PRESS) {
			const enum eSnapType snap = ui_event_to_snap(event);

			data->dragstartx = mx;
			data->dragstarty = my;
			data->draglastx = mx;
			data->draglasty = my;
			button_activate_state(C, but, BUTTON_STATE_NUM_EDITING);

			/* also do drag the first time */
			if (ui_numedit_but_HSVCUBE(but, data, mx, my, snap, event->shift != 0))
				ui_numedit_apply(C, block, but, data);

			return WM_UI_HANDLER_BREAK;
		}
#ifdef WITH_INPUT_NDOF
		else if (event->type == NDOF_MOTION) {
			const wmNDOFMotionData *ndof = event->customdata;
			const enum eSnapType snap = ui_event_to_snap(event);

			ui_ndofedit_but_HSVCUBE(but, data, ndof, snap, event->shift != 0);

			button_activate_state(C, but, BUTTON_STATE_EXIT);
			ui_apply_but(C, but->block, but, data, true);

			return WM_UI_HANDLER_BREAK;
		}
#endif /* WITH_INPUT_NDOF */
		/* XXX hardcoded keymap check.... */
		else if (event->type == BACKSPACEKEY && event->val == KM_PRESS) {
			if (ELEM(but->a1, UI_GRAD_V_ALT, UI_GRAD_L_ALT)) {
				int len;

				/* reset only value */

				len = RNA_property_array_length(&but->rnapoin, but->rnaprop);
				if (ELEM(len, 3, 4)) {
					float rgb[3], def_hsv[3];
					float def[4];
					ColorPicker *cpicker = but->custom_data;
					float *hsv = cpicker->color_data;

					RNA_property_float_get_default_array(&but->rnapoin, but->rnaprop, def);
					ui_rgb_to_color_picker_HSVCUBE_v(but, def, def_hsv);

					ui_but_v3_get(but, rgb);
					ui_rgb_to_color_picker_HSVCUBE_compat_v(but, rgb, hsv);

					def_hsv[0] = hsv[0];
					def_hsv[1] = hsv[1];

					ui_color_picker_to_rgb_HSVCUBE_v(but, def_hsv, rgb);
					ui_but_v3_set(but, rgb);

					RNA_property_update(C, &but->rnapoin, but->rnaprop);
					return WM_UI_HANDLER_BREAK;
				}
			}
		}
	}
	else if (data->state == BUTTON_STATE_NUM_EDITING) {
		if (event->type == ESCKEY || event->type == RIGHTMOUSE) {
			if (event->val == KM_PRESS) {
				data->cancel = true;
				data->escapecancel = true;
				button_activate_state(C, but, BUTTON_STATE_EXIT);
			}
		}
		else if ((event->type == MOUSEMOVE) || ui_event_is_snap(event)) {
			if (mx != data->draglastx || my != data->draglasty || event->type != MOUSEMOVE) {
				const enum eSnapType snap = ui_event_to_snap(event);

				if (ui_numedit_but_HSVCUBE(but, data, mx, my, snap, event->shift != 0))
					ui_numedit_apply(C, block, but, data);
			}
		}
		else if (event->type == LEFTMOUSE && event->val == KM_RELEASE) {
			button_activate_state(C, but, BUTTON_STATE_EXIT);
		}

		return WM_UI_HANDLER_BREAK;
	}

	return WM_UI_HANDLER_CONTINUE;
}

static bool ui_numedit_but_HSVCIRCLE(
        uiBut *but, uiHandleButtonData *data,
        float mx, float my,
        const enum eSnapType snap, const bool shift)
{
	rcti rect;
	bool changed = true;
	float mx_fl, my_fl;
	float rgb[3];
	ColorPicker *cpicker = but->custom_data;
	float *hsv = cpicker->color_data;
	bool use_display_colorspace = ui_but_is_colorpicker_display_space(but);

	ui_mouse_scale_warp(data, mx, my, &mx_fl, &my_fl, shift);

#ifdef USE_CONT_MOUSE_CORRECT
	if (ui_but_is_cursor_warp(but)) {
		/* OK but can go outside bounds */
		data->ungrab_mval[0] = mx_fl;
		data->ungrab_mval[1] = my_fl;
		{	/* clamp */
			const float radius = min_ff(BLI_rctf_size_x(&but->rect), BLI_rctf_size_y(&but->rect)) / 2.0f;
			const float cent[2] = {BLI_rctf_cent_x(&but->rect), BLI_rctf_cent_y(&but->rect)};
			const float len = len_v2v2(cent, data->ungrab_mval);
			if (len > radius) {
				dist_ensure_v2_v2fl(data->ungrab_mval, cent, radius);
			}
		}
	}
#endif

	BLI_rcti_rctf_copy(&rect, &but->rect);

	ui_but_v3_get(but, rgb);
	if (use_display_colorspace)
		ui_block_cm_to_display_space_v3(but->block, rgb);

	ui_rgb_to_color_picker_compat_v(rgb, hsv);

	/* exception, when using color wheel in 'locked' value state:
	 * allow choosing a hue for black values, by giving a tiny increment */
	if (but->flag & UI_BUT_COLOR_LOCK) {
		if (U.color_picker_type == USER_CP_CIRCLE_HSV) { // lock
			if (hsv[2] == 0.f) hsv[2] = 0.0001f;
		}
		else {
			if (hsv[2] == 0.0f) hsv[2] = 0.0001f;
			if (hsv[2] >= 0.9999f) hsv[2] = 0.9999f;
		}
	}

	/* only apply the delta motion, not absolute */
	if (shift) {
		float xpos, ypos, hsvo[3], rgbo[3];

		/* calculate original hsv again */
		copy_v3_v3(hsvo, hsv);
		copy_v3_v3(rgbo, data->origvec);
		if (use_display_colorspace)
			ui_block_cm_to_display_space_v3(but->block, rgbo);

		ui_rgb_to_color_picker_compat_v(rgbo, hsvo);

		/* and original position */
		ui_hsvcircle_pos_from_vals(but, &rect, hsvo, &xpos, &ypos);

		mx_fl = xpos - (data->dragstartx - mx_fl);
		my_fl = ypos - (data->dragstarty - my_fl);

	}

	ui_hsvcircle_vals_from_pos(hsv, hsv + 1, &rect, mx_fl, my_fl);

	if ((but->flag & UI_BUT_COLOR_CUBIC) && (U.color_picker_type == USER_CP_CIRCLE_HSV))
		hsv[1] = 1.0f - sqrt3f(1.0f - hsv[1]);

	if (snap != SNAP_OFF) {
		ui_color_snap_hue(snap, &hsv[0]);
	}

	ui_color_picker_to_rgb_v(hsv, rgb);

	if ((but->flag & UI_BUT_VEC_SIZE_LOCK) && (rgb[0] || rgb[1] || rgb[2])) {
		normalize_v3_length(rgb, but->a2);
	}

	if (use_display_colorspace)
		ui_block_cm_to_scene_linear_v3(but->block, rgb);

	ui_but_v3_set(but, rgb);

	data->draglastx = mx;
	data->draglasty = my;

	return changed;
}

#ifdef WITH_INPUT_NDOF
static void ui_ndofedit_but_HSVCIRCLE(
        uiBut *but, uiHandleButtonData *data,
        const wmNDOFMotionData *ndof,
        const enum eSnapType snap, const bool shift)
{
	ColorPicker *cpicker = but->custom_data;
	float *hsv = cpicker->color_data;
	bool use_display_colorspace = ui_but_is_colorpicker_display_space(but);
	float rgb[3];
	float phi, r /*, sqr */ /* UNUSED */, v[2];
	float sensitivity = (shift ? 0.06f : 0.3f) * ndof->dt;

	ui_but_v3_get(but, rgb);
	if (use_display_colorspace)
		ui_block_cm_to_display_space_v3(but->block, rgb);
	ui_rgb_to_color_picker_compat_v(rgb, hsv);

	/* Convert current color on hue/sat disc to circular coordinates phi, r */
	phi = fmodf(hsv[0] + 0.25f, 1.0f) * -2.0f * (float)M_PI;
	r = hsv[1];
	/* sqr = r > 0.0f ? sqrtf(r) : 1; */ /* UNUSED */

	/* Convert to 2d vectors */
	v[0] = r * cosf(phi);
	v[1] = r * sinf(phi);

	/* Use ndof device y and x rotation to move the vector in 2d space */
	v[0] += ndof->rvec[2] * sensitivity;
	v[1] += ndof->rvec[0] * sensitivity;

	/* convert back to polar coords on circle */
	phi = atan2f(v[0], v[1]) / (2.0f * (float)M_PI) + 0.5f;

	/* use ndof Y rotation to additionally rotate hue */
	phi += ndof->rvec[1] * sensitivity * 0.5f;
	r = len_v2(v);

	/* convert back to hsv values, in range [0,1] */
	hsv[0] = phi;
	hsv[1] = r;

	/* exception, when using color wheel in 'locked' value state:
	 * allow choosing a hue for black values, by giving a tiny increment */
	if (but->flag & UI_BUT_COLOR_LOCK) {
		if (U.color_picker_type == USER_CP_CIRCLE_HSV) { // lock
			if (hsv[2] == 0.f) hsv[2] = 0.0001f;
		}
		else {
			if (hsv[2] == 0.f) hsv[2] = 0.0001f;
			if (hsv[2] == 1.f) hsv[2] = 0.9999f;
		}
	}

	if (snap != SNAP_OFF) {
		ui_color_snap_hue(snap, &hsv[0]);
	}

	hsv_clamp_v(hsv, FLT_MAX);

	ui_color_picker_to_rgb_v(hsv, data->vec);

	if ((but->flag & UI_BUT_VEC_SIZE_LOCK) && (data->vec[0] || data->vec[1] || data->vec[2])) {
		normalize_v3_length(data->vec, but->a2);
	}

	if (use_display_colorspace)
		ui_block_cm_to_scene_linear_v3(but->block, data->vec);

	ui_but_v3_set(but, data->vec);
}
#endif /* WITH_INPUT_NDOF */

static int ui_do_but_HSVCIRCLE(
        bContext *C, uiBlock *block, uiBut *but,
        uiHandleButtonData *data, const wmEvent *event)
{
	ColorPicker *cpicker = but->custom_data;
	float *hsv = cpicker->color_data;
	int mx, my;
	mx = event->x;
	my = event->y;
	ui_window_to_block(data->region, block, &mx, &my);

	if (data->state == BUTTON_STATE_HIGHLIGHT) {
		if (event->type == LEFTMOUSE && event->val == KM_PRESS) {
			const enum eSnapType snap = ui_event_to_snap(event);
			data->dragstartx = mx;
			data->dragstarty = my;
			data->draglastx = mx;
			data->draglasty = my;
			button_activate_state(C, but, BUTTON_STATE_NUM_EDITING);

			/* also do drag the first time */
			if (ui_numedit_but_HSVCIRCLE(but, data, mx, my, snap, event->shift != 0))
				ui_numedit_apply(C, block, but, data);

			return WM_UI_HANDLER_BREAK;
		}
#ifdef WITH_INPUT_NDOF
		else if (event->type == NDOF_MOTION) {
			const enum eSnapType snap = ui_event_to_snap(event);
			const wmNDOFMotionData *ndof = event->customdata;

			ui_ndofedit_but_HSVCIRCLE(but, data, ndof, snap, event->shift != 0);

			button_activate_state(C, but, BUTTON_STATE_EXIT);
			ui_apply_but(C, but->block, but, data, true);

			return WM_UI_HANDLER_BREAK;
		}
#endif /* WITH_INPUT_NDOF */
		/* XXX hardcoded keymap check.... */
		else if (event->type == BACKSPACEKEY && event->val == KM_PRESS) {
			int len;

			/* reset only saturation */

			len = RNA_property_array_length(&but->rnapoin, but->rnaprop);
			if (len >= 3) {
				float rgb[3], def_hsv[3];
				float *def;
				def = MEM_callocN(sizeof(float) * len, "reset_defaults - float");

				RNA_property_float_get_default_array(&but->rnapoin, but->rnaprop, def);
				ui_color_picker_to_rgb_v(def, def_hsv);

				ui_but_v3_get(but, rgb);
				ui_rgb_to_color_picker_compat_v(rgb, hsv);

				def_hsv[0] = hsv[0];
				def_hsv[2] = hsv[2];

				hsv_to_rgb_v(def_hsv, rgb);
				ui_but_v3_set(but, rgb);

				RNA_property_update(C, &but->rnapoin, but->rnaprop);

				MEM_freeN(def);
			}
			return WM_UI_HANDLER_BREAK;
		}
	}
	else if (data->state == BUTTON_STATE_NUM_EDITING) {
		if (event->type == ESCKEY || event->type == RIGHTMOUSE) {
			if (event->val == KM_PRESS) {
				data->cancel = true;
				data->escapecancel = true;
				button_activate_state(C, but, BUTTON_STATE_EXIT);
			}
		}
		/* XXX hardcoded keymap check.... */
		else if (event->type == WHEELDOWNMOUSE) {
			hsv[2] = clamp_f(hsv[2] - 0.05f, 0.0f, 1.0f);
			ui_but_hsv_set(but);    /* converts to rgb */
			ui_numedit_apply(C, block, but, data);
		}
		else if (event->type == WHEELUPMOUSE) {
			hsv[2] = clamp_f(hsv[2] + 0.05f, 0.0f, 1.0f);
			ui_but_hsv_set(but);    /* converts to rgb */
			ui_numedit_apply(C, block, but, data);
		}
		else if ((event->type == MOUSEMOVE) || ui_event_is_snap(event)) {
			if (mx != data->draglastx || my != data->draglasty || event->type != MOUSEMOVE) {
				const enum eSnapType snap = ui_event_to_snap(event);

				if (ui_numedit_but_HSVCIRCLE(but, data, mx, my, snap, event->shift != 0)) {
					ui_numedit_apply(C, block, but, data);
				}
			}
		}
		else if (event->type == LEFTMOUSE && event->val == KM_RELEASE) {
			button_activate_state(C, but, BUTTON_STATE_EXIT);
		}
		return WM_UI_HANDLER_BREAK;
	}

	return WM_UI_HANDLER_CONTINUE;
}


static bool ui_numedit_but_COLORBAND(uiBut *but, uiHandleButtonData *data, int mx)
{
	float dx;
	bool changed = false;

	if (data->draglastx == mx)
		return changed;

	if (data->coba->tot == 0)
		return changed;

	dx = ((float)(mx - data->draglastx)) / BLI_rctf_size_x(&but->rect);
	data->dragcbd->pos += dx;
	CLAMP(data->dragcbd->pos, 0.0f, 1.0f);

	BKE_colorband_update_sort(data->coba);
	data->dragcbd = data->coba->data + data->coba->cur;  /* because qsort */

	data->draglastx = mx;
	changed = true;

	return changed;
}

static int ui_do_but_COLORBAND(
        bContext *C, uiBlock *block, uiBut *but,
        uiHandleButtonData *data, const wmEvent *event)
{
	ColorBand *coba;
	CBData *cbd;
	/* ignore zoom-level for mindist */
	int mindist = (50 * UI_DPI_FAC) * block->aspect;
	int mx, my, a, xco;

	mx = event->x;
	my = event->y;
	ui_window_to_block(data->region, block, &mx, &my);

	if (data->state == BUTTON_STATE_HIGHLIGHT) {
		if (event->type == LEFTMOUSE && event->val == KM_PRESS) {
			coba = (ColorBand *)but->poin;

			if (event->ctrl) {
				/* insert new key on mouse location */
				float pos = ((float)(mx - but->rect.xmin)) / BLI_rctf_size_x(&but->rect);
				BKE_colorband_element_add(coba, pos);
				button_activate_state(C, but, BUTTON_STATE_EXIT);
			}
			else {
				data->dragstartx = mx;
				data->dragstarty = my;
				data->draglastx = mx;
				data->draglasty = my;

				/* activate new key when mouse is close */
				for (a = 0, cbd = coba->data; a < coba->tot; a++, cbd++) {
					xco = but->rect.xmin + (cbd->pos * BLI_rctf_size_x(&but->rect));
					xco = ABS(xco - mx);
					if (a == coba->cur) xco += 5;  // selected one disadvantage
					if (xco < mindist) {
						coba->cur = a;
						mindist = xco;
					}
				}

				data->dragcbd = coba->data + coba->cur;
				data->dragfstart = data->dragcbd->pos;
				button_activate_state(C, but, BUTTON_STATE_NUM_EDITING);
			}

			return WM_UI_HANDLER_BREAK;
		}
	}
	else if (data->state == BUTTON_STATE_NUM_EDITING) {
		if (event->type == MOUSEMOVE) {
			if (mx != data->draglastx || my != data->draglasty) {
				if (ui_numedit_but_COLORBAND(but, data, mx))
					ui_numedit_apply(C, block, but, data);
			}
		}
		else if (event->type == LEFTMOUSE && event->val == KM_RELEASE) {
			button_activate_state(C, but, BUTTON_STATE_EXIT);
		}
		else if (ELEM(event->type, ESCKEY, RIGHTMOUSE)) {
			if (event->val == KM_PRESS) {
				data->dragcbd->pos = data->dragfstart;
				BKE_colorband_update_sort(data->coba);
				data->cancel = true;
				data->escapecancel = true;
				button_activate_state(C, but, BUTTON_STATE_EXIT);
			}
		}
		return WM_UI_HANDLER_BREAK;
	}

	return WM_UI_HANDLER_CONTINUE;
}

static bool ui_numedit_but_CURVE(
        uiBlock *block, uiBut *but, uiHandleButtonData *data,
        int evtx, int evty,
        bool snap, const bool shift)
{
	CurveMapping *cumap = (CurveMapping *)but->poin;
	CurveMap *cuma = cumap->cm + cumap->cur;
	CurveMapPoint *cmp = cuma->curve;
	float fx, fy, zoomx, zoomy;
	int mx, my, dragx, dragy;
	int a;
	bool changed = false;

	/* evtx evty and drag coords are absolute mousecoords, prevents errors when editing when layout changes */
	mx = evtx;
	my = evty;
	ui_window_to_block(data->region, block, &mx, &my);
	dragx = data->draglastx;
	dragy = data->draglasty;
	ui_window_to_block(data->region, block, &dragx, &dragy);

	zoomx = BLI_rctf_size_x(&but->rect) / BLI_rctf_size_x(&cumap->curr);
	zoomy = BLI_rctf_size_y(&but->rect) / BLI_rctf_size_y(&cumap->curr);

	if (snap) {
		float d[2];

		d[0] = mx - data->dragstartx;
		d[1] = my - data->dragstarty;

		if (len_squared_v2(d) < (3.0f * 3.0f))
			snap = false;
	}

	if (data->dragsel != -1) {
		CurveMapPoint *cmp_last = NULL;
		const float mval_factor = ui_mouse_scale_warp_factor(shift);
		bool moved_point = false;  /* for ctrl grid, can't use orig coords because of sorting */

		fx = (mx - dragx) / zoomx;
		fy = (my - dragy) / zoomy;

		fx *= mval_factor;
		fy *= mval_factor;

		for (a = 0; a < cuma->totpoint; a++) {
			if (cmp[a].flag & CUMA_SELECT) {
				float origx = cmp[a].x, origy = cmp[a].y;
				cmp[a].x += fx;
				cmp[a].y += fy;
				if (snap) {
					cmp[a].x = 0.125f * roundf(8.0f * cmp[a].x);
					cmp[a].y = 0.125f * roundf(8.0f * cmp[a].y);
				}
				if (cmp[a].x != origx || cmp[a].y != origy)
					moved_point = true;

				cmp_last = &cmp[a];
			}
		}

		curvemapping_changed(cumap, false);

		if (moved_point) {
			data->draglastx = evtx;
			data->draglasty = evty;
			changed = true;

#ifdef USE_CONT_MOUSE_CORRECT
			/* note: using 'cmp_last' is weak since there may be multiple points selected,
			 * but in practice this isnt really an issue */
			if (ui_but_is_cursor_warp(but)) {
				/* OK but can go outside bounds */
				data->ungrab_mval[0] = but->rect.xmin + ((cmp_last->x - cumap->curr.xmin) * zoomx);
				data->ungrab_mval[1] = but->rect.ymin + ((cmp_last->y - cumap->curr.ymin) * zoomy);
				BLI_rctf_clamp_pt_v(&but->rect, data->ungrab_mval);
			}
#endif

		}

		data->dragchange = true;  /* mark for selection */
	}
	else {
		fx = (mx - dragx) / zoomx;
		fy = (my - dragy) / zoomy;

		/* clamp for clip */
		if (cumap->flag & CUMA_DO_CLIP) {
			if (cumap->curr.xmin - fx < cumap->clipr.xmin)
				fx = cumap->curr.xmin - cumap->clipr.xmin;
			else if (cumap->curr.xmax - fx > cumap->clipr.xmax)
				fx = cumap->curr.xmax - cumap->clipr.xmax;
			if (cumap->curr.ymin - fy < cumap->clipr.ymin)
				fy = cumap->curr.ymin - cumap->clipr.ymin;
			else if (cumap->curr.ymax - fy > cumap->clipr.ymax)
				fy = cumap->curr.ymax - cumap->clipr.ymax;
		}

		cumap->curr.xmin -= fx;
		cumap->curr.ymin -= fy;
		cumap->curr.xmax -= fx;
		cumap->curr.ymax -= fy;

		data->draglastx = evtx;
		data->draglasty = evty;

		changed = true;
	}

	return changed;
}

static int ui_do_but_CURVE(
        bContext *C, uiBlock *block, uiBut *but,
        uiHandleButtonData *data, const wmEvent *event)
{
	int mx, my, a;
	bool changed = false;
	Scene *scene = CTX_data_scene(C);
	ViewLayer *view_layer = CTX_data_view_layer(C);

	mx = event->x;
	my = event->y;
	ui_window_to_block(data->region, block, &mx, &my);

	if (data->state == BUTTON_STATE_HIGHLIGHT) {
		if (event->type == LEFTMOUSE && event->val == KM_PRESS) {
			CurveMapping *cumap = (CurveMapping *)but->poin;
			CurveMap *cuma = cumap->cm + cumap->cur;
			CurveMapPoint *cmp;
			const float m_xy[2] = {mx, my};
			float dist_min_sq = SQUARE(14.0f);  /* 14 pixels radius */
			int sel = -1;

			if (event->ctrl) {
				float f_xy[2];
				BLI_rctf_transform_pt_v(&cumap->curr, &but->rect, f_xy, m_xy);

				curvemap_insert(cuma, f_xy[0], f_xy[1]);
				curvemapping_changed(cumap, false);
				changed = true;
			}

			/* check for selecting of a point */
			cmp = cuma->curve;   /* ctrl adds point, new malloc */
			for (a = 0; a < cuma->totpoint; a++) {
				float f_xy[2];
				BLI_rctf_transform_pt_v(&but->rect, &cumap->curr, f_xy, &cmp[a].x);
				const float dist_sq = len_squared_v2v2(m_xy, f_xy);
				if (dist_sq < dist_min_sq) {
					sel = a;
					dist_min_sq = dist_sq;
				}
			}

			if (sel == -1) {
				int i;
				float f_xy[2], f_xy_prev[2];

				/* if the click didn't select anything, check if it's clicked on the
				 * curve itself, and if so, add a point */
				cmp = cuma->table;

				BLI_rctf_transform_pt_v(&but->rect, &cumap->curr, f_xy, &cmp[0].x);

				/* with 160px height 8px should translate to the old 0.05 coefficient at no zoom */
				dist_min_sq = SQUARE(8.0f);

				/* loop through the curve segment table and find what's near the mouse. */
				for (i = 1; i <= CM_TABLE; i++) {
					copy_v2_v2(f_xy_prev, f_xy);
					BLI_rctf_transform_pt_v(&but->rect, &cumap->curr, f_xy, &cmp[i].x);

					if (dist_squared_to_line_segment_v2(m_xy, f_xy_prev, f_xy) < dist_min_sq) {
						BLI_rctf_transform_pt_v(&cumap->curr, &but->rect, f_xy, m_xy);

						curvemap_insert(cuma, f_xy[0], f_xy[1]);
						curvemapping_changed(cumap, false);

						changed = true;

						/* reset cmp back to the curve points again, rather than drawing segments */
						cmp = cuma->curve;

						/* find newly added point and make it 'sel' */
						for (a = 0; a < cuma->totpoint; a++) {
							if (cmp[a].x == f_xy[0]) {
								sel = a;
							}
						}
						break;
					}
				}
			}

			if (sel != -1) {
				/* ok, we move a point */
				/* deselect all if this one is deselect. except if we hold shift */
				if (!event->shift) {
					for (a = 0; a < cuma->totpoint; a++) {
						cmp[a].flag &= ~CUMA_SELECT;
					}
					cmp[sel].flag |= CUMA_SELECT;
				}
				else {
					cmp[sel].flag ^= CUMA_SELECT;
				}
			}
			else {
				/* move the view */
				data->cancel = true;
			}

			data->dragsel = sel;

			data->dragstartx = event->x;
			data->dragstarty = event->y;
			data->draglastx = event->x;
			data->draglasty = event->y;

			button_activate_state(C, but, BUTTON_STATE_NUM_EDITING);
			return WM_UI_HANDLER_BREAK;
		}
	}
	else if (data->state == BUTTON_STATE_NUM_EDITING) {
		if (event->type == MOUSEMOVE) {
			if (event->x != data->draglastx || event->y != data->draglasty) {

				if (ui_numedit_but_CURVE(block, but, data, event->x, event->y, event->ctrl != 0, event->shift != 0))
					ui_numedit_apply(C, block, but, data);
			}
		}
		else if (event->type == LEFTMOUSE && event->val == KM_RELEASE) {
			if (data->dragsel != -1) {
				CurveMapping *cumap = (CurveMapping *)but->poin;
				CurveMap *cuma = cumap->cm + cumap->cur;
				CurveMapPoint *cmp = cuma->curve;

				if (data->dragchange == false) {
					/* deselect all, select one */
					if (!event->shift) {
						for (a = 0; a < cuma->totpoint; a++)
							cmp[a].flag &= ~CUMA_SELECT;
						cmp[data->dragsel].flag |= CUMA_SELECT;
					}
				}
				else {
					curvemapping_changed(cumap, true);  /* remove doubles */
					BKE_paint_invalidate_cursor_overlay(scene, view_layer, cumap);
				}
			}

			button_activate_state(C, but, BUTTON_STATE_EXIT);
		}

		return WM_UI_HANDLER_BREAK;
	}

	/* UNUSED but keep for now */
	(void)changed;

	return WM_UI_HANDLER_CONTINUE;
}

static bool ui_numedit_but_HISTOGRAM(uiBut *but, uiHandleButtonData *data, int mx, int my)
{
	Histogram *hist = (Histogram *)but->poin;
	bool changed = true;
	float dy = my - data->draglasty;

	/* scale histogram values (dy / 10 for better control) */
	const float yfac = min_ff(pow2f(hist->ymax), 1.0f) * 0.5f;
	hist->ymax += (dy * 0.1f) * yfac;

	/* 0.1 allows us to see HDR colors up to 10 */
	CLAMP(hist->ymax, 0.1f, 100.f);

	data->draglastx = mx;
	data->draglasty = my;

	return changed;
}

static int ui_do_but_HISTOGRAM(
        bContext *C, uiBlock *block, uiBut *but,
        uiHandleButtonData *data, const wmEvent *event)
{
	int mx, my;

	mx = event->x;
	my = event->y;
	ui_window_to_block(data->region, block, &mx, &my);

	if (data->state == BUTTON_STATE_HIGHLIGHT) {
		if (event->type == LEFTMOUSE && event->val == KM_PRESS) {
			data->dragstartx = mx;
			data->dragstarty = my;
			data->draglastx = mx;
			data->draglasty = my;
			button_activate_state(C, but, BUTTON_STATE_NUM_EDITING);

			/* also do drag the first time */
			if (ui_numedit_but_HISTOGRAM(but, data, mx, my))
				ui_numedit_apply(C, block, but, data);

			return WM_UI_HANDLER_BREAK;
		}
		/* XXX hardcoded keymap check.... */
		else if (event->type == BACKSPACEKEY && event->val == KM_PRESS) {
			Histogram *hist = (Histogram *)but->poin;
			hist->ymax = 1.f;

			button_activate_state(C, but, BUTTON_STATE_EXIT);
			return WM_UI_HANDLER_BREAK;
		}
	}
	else if (data->state == BUTTON_STATE_NUM_EDITING) {
		if (event->type == ESCKEY) {
			if (event->val == KM_PRESS) {
				data->cancel = true;
				data->escapecancel = true;
				button_activate_state(C, but, BUTTON_STATE_EXIT);
			}
		}
		else if (event->type == MOUSEMOVE) {
			if (mx != data->draglastx || my != data->draglasty) {
				if (ui_numedit_but_HISTOGRAM(but, data, mx, my))
					ui_numedit_apply(C, block, but, data);
			}
		}
		else if (event->type == LEFTMOUSE && event->val == KM_RELEASE) {
			button_activate_state(C, but, BUTTON_STATE_EXIT);
		}
		return WM_UI_HANDLER_BREAK;
	}

	return WM_UI_HANDLER_CONTINUE;
}

static bool ui_numedit_but_WAVEFORM(uiBut *but, uiHandleButtonData *data, int mx, int my)
{
	Scopes *scopes = (Scopes *)but->poin;
	bool changed = true;
	float dy;

	dy = my - data->draglasty;

	/* scale waveform values */
	scopes->wavefrm_yfac += dy / 200.0f;

	CLAMP(scopes->wavefrm_yfac, 0.5f, 2.0f);

	data->draglastx = mx;
	data->draglasty = my;

	return changed;
}

static int ui_do_but_WAVEFORM(
        bContext *C, uiBlock *block, uiBut *but,
        uiHandleButtonData *data, const wmEvent *event)
{
	int mx, my;

	mx = event->x;
	my = event->y;
	ui_window_to_block(data->region, block, &mx, &my);

	if (data->state == BUTTON_STATE_HIGHLIGHT) {
		if (event->type == LEFTMOUSE && event->val == KM_PRESS) {
			data->dragstartx = mx;
			data->dragstarty = my;
			data->draglastx = mx;
			data->draglasty = my;
			button_activate_state(C, but, BUTTON_STATE_NUM_EDITING);

			/* also do drag the first time */
			if (ui_numedit_but_WAVEFORM(but, data, mx, my))
				ui_numedit_apply(C, block, but, data);

			return WM_UI_HANDLER_BREAK;
		}
		/* XXX hardcoded keymap check.... */
		else if (event->type == BACKSPACEKEY && event->val == KM_PRESS) {
			Scopes *scopes = (Scopes *)but->poin;
			scopes->wavefrm_yfac = 1.f;

			button_activate_state(C, but, BUTTON_STATE_EXIT);
			return WM_UI_HANDLER_BREAK;
		}
	}
	else if (data->state == BUTTON_STATE_NUM_EDITING) {
		if (event->type == ESCKEY) {
			if (event->val == KM_PRESS) {
				data->cancel = true;
				data->escapecancel = true;
				button_activate_state(C, but, BUTTON_STATE_EXIT);
			}
		}
		else if (event->type == MOUSEMOVE) {
			if (mx != data->draglastx || my != data->draglasty) {
				if (ui_numedit_but_WAVEFORM(but, data, mx, my))
					ui_numedit_apply(C, block, but, data);
			}
		}
		else if (event->type == LEFTMOUSE && event->val == KM_RELEASE) {
			button_activate_state(C, but, BUTTON_STATE_EXIT);
		}
		return WM_UI_HANDLER_BREAK;
	}

	return WM_UI_HANDLER_CONTINUE;
}

static bool ui_numedit_but_TRACKPREVIEW(
        bContext *C, uiBut *but, uiHandleButtonData *data,
        int mx, int my,
        const bool shift)
{
	MovieClipScopes *scopes = (MovieClipScopes *)but->poin;
	bool changed = true;
	float dx, dy;

	dx = mx - data->draglastx;
	dy = my - data->draglasty;

	if (shift) {
		dx /= 5.0f;
		dy /= 5.0f;
	}

	if (!scopes->track_locked) {
		if (scopes->marker->framenr != scopes->framenr)
			scopes->marker = BKE_tracking_marker_ensure(scopes->track, scopes->framenr);

		scopes->marker->flag &= ~(MARKER_DISABLED | MARKER_TRACKED);
		scopes->marker->pos[0] += -dx * scopes->slide_scale[0] / BLI_rctf_size_x(&but->block->rect);
		scopes->marker->pos[1] += -dy * scopes->slide_scale[1] / BLI_rctf_size_y(&but->block->rect);

		WM_event_add_notifier(C, NC_MOVIECLIP | NA_EDITED, NULL);
	}

	scopes->ok = 0;

	data->draglastx = mx;
	data->draglasty = my;

	return changed;
}

static int ui_do_but_TRACKPREVIEW(
        bContext *C, uiBlock *block, uiBut *but,
        uiHandleButtonData *data, const wmEvent *event)
{
	int mx, my;

	mx = event->x;
	my = event->y;
	ui_window_to_block(data->region, block, &mx, &my);

	if (data->state == BUTTON_STATE_HIGHLIGHT) {
		if (event->type == LEFTMOUSE && event->val == KM_PRESS) {
			data->dragstartx = mx;
			data->dragstarty = my;
			data->draglastx = mx;
			data->draglasty = my;
			button_activate_state(C, but, BUTTON_STATE_NUM_EDITING);

			/* also do drag the first time */
			if (ui_numedit_but_TRACKPREVIEW(C, but, data, mx, my, event->shift != 0))
				ui_numedit_apply(C, block, but, data);

			return WM_UI_HANDLER_BREAK;
		}
	}
<<<<<<< HEAD
	else if (data->state == BUTTON_STATE_NUM_EDITING) {
		if (event->type == ESCKEY) {
			if (event->val == KM_PRESS) {
				data->cancel = true;
				data->escapecancel = true;
				button_activate_state(C, but, BUTTON_STATE_EXIT);
			}
		}
		else if (event->type == MOUSEMOVE) {
			if (mx != data->draglastx || my != data->draglasty) {
				if (ui_numedit_but_TRACKPREVIEW(C, but, data, mx, my, event->shift != 0))
					ui_numedit_apply(C, block, but, data);
			}
		}
		else if (event->type == LEFTMOUSE && event->val == KM_RELEASE) {
			button_activate_state(C, but, BUTTON_STATE_EXIT);
		}
		return WM_UI_HANDLER_BREAK;
=======

	if (but->optype) {
		uiItemO(layout, NULL,
		        ICON_NONE, "UI_OT_copy_python_command_button");
	}

	/* perhaps we should move this into (G.debug & G_DEBUG) - campbell */
	if (ui_block_is_menu(but->block) == false) {
		uiItemFullO(layout, "UI_OT_editsource", NULL, ICON_NONE, NULL, WM_OP_INVOKE_DEFAULT, 0);
	}
	uiItemFullO(layout, "UI_OT_edittranslation_init", NULL, ICON_NONE, NULL, WM_OP_INVOKE_DEFAULT, 0);

	mt = WM_menutype_find("WM_MT_button_context", true);
	if (mt) {
		Menu menu = {NULL};
		menu.layout = uiLayoutColumn(layout, false);
		menu.type = mt;
		mt->draw(C, &menu);
>>>>>>> 16b07fb0
	}

	return WM_UI_HANDLER_CONTINUE;
}

static int ui_do_button(bContext *C, uiBlock *block, uiBut *but, const wmEvent *event)
{
	uiHandleButtonData *data;
	int retval;

	data = but->active;
	retval = WM_UI_HANDLER_CONTINUE;

	if (but->flag & UI_BUT_DISABLED)
		return WM_UI_HANDLER_CONTINUE;

	/* if but->pointype is set, but->poin should be too */
	BLI_assert(!but->pointype || but->poin);

	/* Only hard-coded stuff here, button interactions with configurable
	 * keymaps are handled using operators (see #ED_keymap_ui). */

	if ((data->state == BUTTON_STATE_HIGHLIGHT) || (event->type == EVT_DROP)) {
		/* handle copy-paste */
		if (ELEM(event->type, CKEY, VKEY) && event->val == KM_PRESS &&
		    IS_EVENT_MOD(event, ctrl, oskey) && !event->shift)
		{
			/* Specific handling for listrows, we try to find their overlapping tex button. */
			if (but->type == UI_BTYPE_LISTROW) {
				uiBut *labelbut = ui_but_list_row_text_activate(C, but, data, event, BUTTON_ACTIVATE_OVER);
				if (labelbut) {
					but = labelbut;
					data = but->active;
				}
			}
			ui_but_copy_paste(C, but, data, (event->type == CKEY) ? 'c' : 'v', event->alt);
			return WM_UI_HANDLER_BREAK;
		}
		/* handle drop */
		else if (event->type == EVT_DROP) {
			ui_but_drop(C, event, but, data);
		}
		/* handle menu */
		else if ((event->type == RIGHTMOUSE) &&
		         !IS_EVENT_MOD(event, shift, ctrl, alt, oskey) &&
		         (event->val == KM_PRESS))
		{
			/* RMB has two options now */
			if (ui_popup_context_menu_for_button(C, but)) {
				return WM_UI_HANDLER_BREAK;
			}
		}
	}

	switch (but->type) {
		case UI_BTYPE_BUT:
			retval = ui_do_but_BUT(C, but, data, event);
			break;
		case UI_BTYPE_KEY_EVENT:
			retval = ui_do_but_KEYEVT(C, but, data, event);
			break;
		case UI_BTYPE_HOTKEY_EVENT:
			retval = ui_do_but_HOTKEYEVT(C, but, data, event);
			break;
		case UI_BTYPE_TAB:
			retval = ui_do_but_TAB(C, block, but, data, event);
			break;
		case UI_BTYPE_BUT_TOGGLE:
		case UI_BTYPE_TOGGLE:
		case UI_BTYPE_ICON_TOGGLE:
		case UI_BTYPE_ICON_TOGGLE_N:
		case UI_BTYPE_TOGGLE_N:
		case UI_BTYPE_CHECKBOX:
		case UI_BTYPE_CHECKBOX_N:
		case UI_BTYPE_ROW:
			retval = ui_do_but_TOG(C, but, data, event);
			break;
		case UI_BTYPE_SCROLL:
			retval = ui_do_but_SCROLL(C, block, but, data, event);
			break;
		case UI_BTYPE_GRIP:
			retval = ui_do_but_GRIP(C, block, but, data, event);
			break;
		case UI_BTYPE_NUM:
			retval = ui_do_but_NUM(C, block, but, data, event);
			break;
		case UI_BTYPE_NUM_SLIDER:
			retval = ui_do_but_SLI(C, block, but, data, event);
			break;
		case UI_BTYPE_LISTBOX:
			/* Nothing to do! */
			break;
		case UI_BTYPE_LISTROW:
			retval = ui_do_but_LISTROW(C, but, data, event);
			break;
		case UI_BTYPE_ROUNDBOX:
		case UI_BTYPE_LABEL:
		case UI_BTYPE_IMAGE:
		case UI_BTYPE_PROGRESS_BAR:
		case UI_BTYPE_NODE_SOCKET:
			retval = ui_do_but_EXIT(C, but, data, event);
			break;
		case UI_BTYPE_HISTOGRAM:
			retval = ui_do_but_HISTOGRAM(C, block, but, data, event);
			break;
		case UI_BTYPE_WAVEFORM:
			retval = ui_do_but_WAVEFORM(C, block, but, data, event);
			break;
		case UI_BTYPE_VECTORSCOPE:
			/* Nothing to do! */
			break;
		case UI_BTYPE_TEXT:
		case UI_BTYPE_SEARCH_MENU:
			if ((but->type == UI_BTYPE_SEARCH_MENU) &&
			    (but->flag & UI_BUT_VALUE_CLEAR))
			{
				retval = ui_do_but_SEARCH_UNLINK(C, block, but, data, event);
				if (retval & WM_UI_HANDLER_BREAK) {
					break;
				}
			}
			retval = ui_do_but_TEX(C, block, but, data, event);
			break;
		case UI_BTYPE_MENU:
		case UI_BTYPE_POPOVER:
		case UI_BTYPE_BLOCK:
		case UI_BTYPE_PULLDOWN:
			retval = ui_do_but_BLOCK(C, but, data, event);
			break;
		case UI_BTYPE_BUT_MENU:
			retval = ui_do_but_BUT(C, but, data, event);
			break;
		case UI_BTYPE_COLOR:
			if (but->a1 == -1)  /* signal to prevent calling up color picker */
				retval = ui_do_but_EXIT(C, but, data, event);
			else
				retval = ui_do_but_COLOR(C, but, data, event);
			break;
		case UI_BTYPE_UNITVEC:
			retval = ui_do_but_UNITVEC(C, block, but, data, event);
			break;
		case UI_BTYPE_COLORBAND:
			retval = ui_do_but_COLORBAND(C, block, but, data, event);
			break;
		case UI_BTYPE_CURVE:
			retval = ui_do_but_CURVE(C, block, but, data, event);
			break;
		case UI_BTYPE_HSVCUBE:
			retval = ui_do_but_HSVCUBE(C, block, but, data, event);
			break;
		case UI_BTYPE_HSVCIRCLE:
			retval = ui_do_but_HSVCIRCLE(C, block, but, data, event);
			break;
		case UI_BTYPE_TRACK_PREVIEW:
			retval = ui_do_but_TRACKPREVIEW(C, block, but, data, event);
			break;

			/* quiet warnings for unhandled types */
		case UI_BTYPE_SEPR:
		case UI_BTYPE_SEPR_LINE:
		case UI_BTYPE_SEPR_SPACER:
		case UI_BTYPE_EXTRA:
			break;
	}


	/* reset to default (generic function, only use if not handled by switch above) */
	/* XXX hardcoded keymap check.... */
	data = but->active;
	if (data && data->state == BUTTON_STATE_HIGHLIGHT) {
		if ((retval == WM_UI_HANDLER_CONTINUE) &&
		    (event->type == BACKSPACEKEY && event->val == KM_PRESS))
		{
			/* ctrl+backspace = reset active button; backspace = reset a whole array*/
			ui_but_default_set(C, !event->ctrl, true);
			ED_region_tag_redraw(data->region);
			retval = WM_UI_HANDLER_BREAK;
		}
	}

#ifdef USE_DRAG_MULTINUM
	if (data) {
		if (ELEM(event->type, MOUSEMOVE, INBETWEEN_MOUSEMOVE) ||
		    /* if we started dragging, progress on any event */
		    (data->multi_data.init == BUTTON_MULTI_INIT_SETUP))
		{
			if (ELEM(but->type, UI_BTYPE_NUM, UI_BTYPE_NUM_SLIDER) &&
			    ELEM(data->state, BUTTON_STATE_TEXT_EDITING, BUTTON_STATE_NUM_EDITING))
			{
				/* initialize! */
				if (data->multi_data.init == BUTTON_MULTI_INIT_UNSET) {
					/* --> (BUTTON_MULTI_INIT_SETUP | BUTTON_MULTI_INIT_DISABLE) */

					const float margin_y = DRAG_MULTINUM_THRESHOLD_DRAG_Y / sqrtf(block->aspect);

					/* check if we have a vertical gesture */
					if (len_squared_v2(data->multi_data.drag_dir) > (margin_y * margin_y)) {
						const float dir_nor_y[2] = {0.0, 1.0f};
						float dir_nor_drag[2];

						normalize_v2_v2(dir_nor_drag, data->multi_data.drag_dir);

						if (fabsf(dot_v2v2(dir_nor_drag, dir_nor_y)) > DRAG_MULTINUM_THRESHOLD_VERTICAL) {
							data->multi_data.init = BUTTON_MULTI_INIT_SETUP;
							data->multi_data.drag_lock_x = event->x;
						}
						else {
							data->multi_data.init = BUTTON_MULTI_INIT_DISABLE;
						}
					}
				}
				else if (data->multi_data.init == BUTTON_MULTI_INIT_SETUP) {
					/* --> (BUTTON_MULTI_INIT_ENABLE) */
					const float margin_x = DRAG_MULTINUM_THRESHOLD_DRAG_X / sqrtf(block->aspect);
					/* check if we're dont setting buttons */
					if ((data->str && ELEM(data->state, BUTTON_STATE_TEXT_EDITING, BUTTON_STATE_NUM_EDITING)) ||
					    ((abs(data->multi_data.drag_lock_x - event->x) > margin_x) &&
					     /* just to be sure, check we're dragging more hoz then virt */
					     abs(event->prevx - event->x) > abs(event->prevy - event->y)))
					{
						if (data->multi_data.has_mbuts) {
							ui_multibut_states_create(but, data);
							data->multi_data.init = BUTTON_MULTI_INIT_ENABLE;
						}
						else {
							data->multi_data.init = BUTTON_MULTI_INIT_DISABLE;
						}
					}
				}

				if (data->multi_data.init == BUTTON_MULTI_INIT_SETUP) {
					if (ui_multibut_states_tag(but, data, event)) {
						ED_region_tag_redraw(data->region);
					}
				}
			}
		}
	}
#endif  /* USE_DRAG_MULTINUM */

	return retval;
}

/* ************************ button utilities *********************** */

static bool ui_but_contains_pt(uiBut *but, float mx, float my)
{
	return BLI_rctf_isect_pt(&but->rect, mx, my);
}

void ui_but_pie_dir(RadialDirection dir, float vec[2])
{
	float angle;

	BLI_assert(dir != UI_RADIAL_NONE);

	angle = DEG2RADF((float)ui_radial_dir_to_angle[dir]);
	vec[0] = cosf(angle);
	vec[1] = sinf(angle);
}

static bool ui_but_isect_pie_seg(uiBlock *block, uiBut *but)
{
	const float angle_range = (block->pie_data.flags & UI_PIE_DEGREES_RANGE_LARGE) ? M_PI_4 : M_PI_4 / 2.0;
	float vec[2];

	if (block->pie_data.flags & UI_PIE_INVALID_DIR)
		return false;

	ui_but_pie_dir(but->pie_dir, vec);

	if (saacos(dot_v2v2(vec, block->pie_data.pie_dir)) < angle_range)
		return true;

	return false;
}

static bool ui_but_find_select_in_enum__cmp(const uiBut *but_a, const uiBut *but_b)
{
	return ((but_a->type == but_b->type) &&
	        (but_a->alignnr == but_b->alignnr) &&
	        (but_a->poin == but_b->poin) &&
	        (but_a->rnapoin.type == but_b->rnapoin.type) &&
	        (but_a->rnaprop == but_b->rnaprop));
}

/**
 * Finds the pressed button in an aligned row (typically an expanded enum).
 *
 * \param direction  Use when there may be multiple buttons pressed.
 */
uiBut *ui_but_find_select_in_enum(uiBut *but, int direction)
{
	uiBut *but_iter = but;
	uiBut *but_found = NULL;
	BLI_assert(ELEM(direction, -1, 1));

	while ((but_iter->prev) &&
	       ui_but_find_select_in_enum__cmp(but_iter->prev, but))
	{
		but_iter = but_iter->prev;
	}

	while (but_iter && ui_but_find_select_in_enum__cmp(but_iter, but)) {
		if (but_iter->flag & UI_SELECT) {
			but_found = but_iter;
			if (direction == 1) {
				break;
			}
		}
		but_iter = but_iter->next;
	}

	return but_found;
}

uiBut *ui_but_find_active_in_region(ARegion *ar)
{
	uiBlock *block;
	uiBut *but;

	for (block = ar->uiblocks.first; block; block = block->next)
		for (but = block->buttons.first; but; but = but->next)
			if (but->active)
				return but;

	return NULL;
}

bool ui_but_is_active(ARegion *ar)
{
	return (ui_but_find_active_in_region(ar) != NULL);
}

/* is called by notifier */
void UI_screen_free_active_but(const bContext *C, bScreen *screen)
{
	wmWindow *win = CTX_wm_window(C);

	ED_screen_areas_iter(win, screen, area) {
		for (ARegion *region = area->regionbase.first; region; region = region->next) {
			uiBut *but = ui_but_find_active_in_region(region);
			if (but) {
				uiHandleButtonData *data = but->active;

				if (data->menu == NULL && data->searchbox == NULL)
					if (data->state == BUTTON_STATE_HIGHLIGHT)
						ui_but_active_free(C, but);
			}
		}
	}
}



/* returns true if highlighted button allows drop of names */
/* called in region context */
bool UI_but_active_drop_name(bContext *C)
{
	ARegion *ar = CTX_wm_region(C);
	uiBut *but = ui_but_find_active_in_region(ar);

	if (but) {
		if (ELEM(but->type, UI_BTYPE_TEXT, UI_BTYPE_SEARCH_MENU))
			return 1;
	}

	return 0;
}

bool UI_but_active_drop_color(bContext *C)
{
	ARegion *ar = CTX_wm_region(C);

	if (ar) {
		uiBut *but = ui_but_find_active_in_region(ar);

		if (but && but->type == UI_BTYPE_COLOR)
			return true;
	}

	return false;
}

static void ui_blocks_set_tooltips(ARegion *ar, const bool enable)
{
	uiBlock *block;

	if (!ar)
		return;

	/* we disabled buttons when when they were already shown, and
	 * re-enable them on mouse move */
	for (block = ar->uiblocks.first; block; block = block->next)
		block->tooltipdisabled = !enable;
}

static bool ui_region_contains_point_px(ARegion *ar, int x, int y)
{
	rcti winrct;

	/* scale down area rect to exclude shadow */
	ui_region_winrct_get_no_margin(ar, &winrct);

	/* check if the mouse is in the region */
	if (!BLI_rcti_isect_pt(&winrct, x, y)) {
		for (uiBlock *block = ar->uiblocks.first; block; block = block->next)
			block->auto_open = false;

		return false;
	}

	/* also, check that with view2d, that the mouse is not over the scrollbars
	 * NOTE: care is needed here, since the mask rect may include the scrollbars
	 * even when they are not visible, so we need to make a copy of the mask to
	 * use to check
	 */
	if (ar->v2d.mask.xmin != ar->v2d.mask.xmax) {
		View2D *v2d = &ar->v2d;
		int mx, my;

		/* convert window coordinates to region coordinates */
		mx = x;
		my = y;
		ui_window_to_region(ar, &mx, &my);

		/* check if in the rect */
		if (!BLI_rcti_isect_pt(&v2d->mask, mx, my) || UI_view2d_mouse_in_scrollers(ar, &ar->v2d, x, y)) {
			return false;
		}
	}

	return true;
}

static bool ui_but_contains_point_px(ARegion *ar, uiBut *but, int x, int y)
{
	uiBlock *block = but->block;
	float mx, my;
	if (!ui_region_contains_point_px(ar, x, y))
		return false;

	mx = x;
	my = y;

	ui_window_to_block_fl(ar, block, &mx, &my);

	if (but->pie_dir != UI_RADIAL_NONE) {
		if (!ui_but_isect_pie_seg(block, but)) {
			return false;
		}
	}
	else if (!ui_but_contains_pt(but, mx, my)) {
		return false;
	}

	return true;
}

/**
 * Can we mouse over the button or is it hidden/disabled/layout.
 * \note ctrl is kind of a hack currently,
 * so that non-embossed UI_BTYPE_TEXT button behaves as a label when ctrl is not pressed.
 */
static bool ui_but_is_interactive(const uiBut *but, const bool labeledit)
{
	/* note, UI_BTYPE_LABEL is included for highlights, this allows drags */
	if ((but->type == UI_BTYPE_LABEL) && but->dragpoin == NULL)
		return false;
	if (ELEM(but->type, UI_BTYPE_ROUNDBOX, UI_BTYPE_SEPR, UI_BTYPE_SEPR_LINE, UI_BTYPE_LISTBOX))
		return false;
	if (but->flag & UI_HIDDEN)
		return false;
	if (but->flag & UI_SCROLLED)
		return false;
	if ((but->type == UI_BTYPE_TEXT) && (but->dt == UI_EMBOSS_NONE) && !labeledit)
		return false;
	if ((but->type == UI_BTYPE_LISTROW) && labeledit)
		return false;

	return true;
}

/* x and y are only used in case event is NULL... */
static uiBut *ui_but_find_mouse_over_ex(ARegion *ar, const int x, const int y, const bool labeledit)
{
	uiBlock *block;
	uiBut *but, *butover = NULL;
	float mx, my;

//	if (!win->active)
//		return NULL;
	if (!ui_region_contains_point_px(ar, x, y))
		return NULL;

	for (block = ar->uiblocks.first; block; block = block->next) {
		mx = x;
		my = y;
		ui_window_to_block_fl(ar, block, &mx, &my);

		for (but = block->buttons.last; but; but = but->prev) {
			if (ui_but_is_interactive(but, labeledit)) {
				if (but->pie_dir != UI_RADIAL_NONE) {
					if (ui_but_isect_pie_seg(block, but)) {
						butover = but;
						break;
					}
				}
				else if (ui_but_contains_pt(but, mx, my)) {
					butover = but;
					break;
				}
			}
		}

		/* CLIP_EVENTS prevents the event from reaching other blocks */
		if (block->flag & UI_BLOCK_CLIP_EVENTS) {
			/* check if mouse is inside block */
			if (BLI_rctf_isect_pt(&block->rect, mx, my)) {
				break;
			}
		}
	}

	return butover;
}

uiBut *ui_but_find_mouse_over(ARegion *ar, const wmEvent *event)
{
	return ui_but_find_mouse_over_ex(ar, event->x, event->y, event->ctrl != 0);
}


static uiBut *ui_list_find_mouse_over_ex(ARegion *ar, int x, int y)
{
	uiBlock *block;
	uiBut *but;
	float mx, my;

	if (!ui_region_contains_point_px(ar, x, y))
		return NULL;

	for (block = ar->uiblocks.first; block; block = block->next) {
		mx = x;
		my = y;
		ui_window_to_block_fl(ar, block, &mx, &my);

		for (but = block->buttons.last; but; but = but->prev) {
			if (but->type == UI_BTYPE_LISTBOX && ui_but_contains_pt(but, mx, my)) {
				return but;
			}
		}
	}

	return NULL;
}

static uiBut *ui_list_find_mouse_over(ARegion *ar, const wmEvent *event)
{
	return ui_list_find_mouse_over_ex(ar, event->x, event->y);
}

/* ****************** button state handling **************************/

static bool button_modal_state(uiHandleButtonState state)
{
	return ELEM(state,
	            BUTTON_STATE_WAIT_RELEASE,
	            BUTTON_STATE_WAIT_KEY_EVENT,
	            BUTTON_STATE_NUM_EDITING,
	            BUTTON_STATE_TEXT_EDITING,
	            BUTTON_STATE_TEXT_SELECTING,
	            BUTTON_STATE_MENU_OPEN);
}

/**
 * Recreate tooltip (use to update dynamic tips)
 */
void UI_but_tooltip_refresh(bContext *C, uiBut *but)
{
	uiHandleButtonData *data = but->active;
	if (data) {
		bScreen *sc = WM_window_get_active_screen(data->window);
		if (sc->tool_tip && sc->tool_tip->region) {
			WM_tooltip_refresh(C, data->window);
		}
	}
}

/* removes tooltip timer from active but (meaning tooltip is disabled until it's reenabled again) */
void UI_but_tooltip_timer_remove(bContext *C, uiBut *but)
{
	uiHandleButtonData *data;

	data = but->active;
	if (data) {
		if (data->autoopentimer) {
			WM_event_remove_timer(data->wm, data->window, data->autoopentimer);
			data->autoopentimer = NULL;
		}

		if (data->window) {
			WM_tooltip_clear(C, data->window);
		}
	}
}

static ARegion *ui_but_tooltip_init(bContext *C, ARegion *ar, bool *r_exit_on_event)
{
	uiBut *but = UI_region_active_but_get(ar);
	*r_exit_on_event = false;
	if (but) {
		return UI_tooltip_create_from_button(C, ar, but);
	}
	return NULL;
}

static void button_tooltip_timer_reset(bContext *C, uiBut *but)
{
	wmWindowManager *wm = CTX_wm_manager(C);
	uiHandleButtonData *data = but->active;

	WM_tooltip_timer_clear(C, data->window);

	if ((U.flag & USER_TOOLTIPS) || (data->tooltip_force)) {
		if (!but->block->tooltipdisabled) {
			if (!wm->drags.first) {
				WM_tooltip_timer_init(C, data->window, data->region, ui_but_tooltip_init);
			}
		}
	}
}

static void button_activate_state(bContext *C, uiBut *but, uiHandleButtonState state)
{
	uiHandleButtonData *data;

	data = but->active;
	if (data->state == state)
		return;

	/* highlight has timers for tooltips and auto open */
	if (state == BUTTON_STATE_HIGHLIGHT) {
		but->flag &= ~UI_SELECT;

		button_tooltip_timer_reset(C, but);

		/* automatic open pulldown block timer */
		if (ELEM(but->type, UI_BTYPE_BLOCK, UI_BTYPE_PULLDOWN, UI_BTYPE_POPOVER)) {
			if (data->used_mouse && !data->autoopentimer) {
				int time;

				if (but->block->auto_open == true) {  /* test for toolbox */
					time = 1;
				}
				else if ((but->block->flag & UI_BLOCK_LOOP && but->type != UI_BTYPE_BLOCK) ||
				         (but->block->auto_open == true))
				{
					time = 5 * U.menuthreshold2;
				}
				else if (U.uiflag & USER_MENUOPENAUTO) {
					time = 5 * U.menuthreshold1;
				}
				else {
					time = -1;  /* do nothing */
				}

				if (time >= 0) {
					data->autoopentimer = WM_event_add_timer(data->wm, data->window, TIMER, 0.02 * (double)time);
				}
			}
		}
	}
	else {
		but->flag |= UI_SELECT;
		UI_but_tooltip_timer_remove(C, but);
	}

	/* text editing */
	if (state == BUTTON_STATE_TEXT_EDITING && data->state != BUTTON_STATE_TEXT_SELECTING)
		ui_textedit_begin(C, but, data);
	else if (data->state == BUTTON_STATE_TEXT_EDITING && state != BUTTON_STATE_TEXT_SELECTING)
		ui_textedit_end(C, but, data);
	else if (data->state == BUTTON_STATE_TEXT_SELECTING && state != BUTTON_STATE_TEXT_EDITING)
		ui_textedit_end(C, but, data);

	/* number editing */
	if (state == BUTTON_STATE_NUM_EDITING) {
		if (ui_but_is_cursor_warp(but))
			WM_cursor_grab_enable(CTX_wm_window(C), true, true, NULL);
		ui_numedit_begin(but, data);
	}
	else if (data->state == BUTTON_STATE_NUM_EDITING) {
		ui_numedit_end(but, data);

		if (but->flag & UI_BUT_DRIVEN) {
			/* Only warn when editing stepping/dragging the value.
			 * No warnings should show for editing driver expressions though!
			 */
			if (state != BUTTON_STATE_TEXT_EDITING) {
				WM_report(RPT_INFO, "Can't edit driven number value, see graph editor for the driver setup.");
			}
		}

		if (ui_but_is_cursor_warp(but)) {

#ifdef USE_CONT_MOUSE_CORRECT
			/* stereo3d has issues with changing cursor location so rather avoid */
			if (data->ungrab_mval[0] != FLT_MAX && !WM_stereo3d_enabled(data->window, false)) {
				int mouse_ungrab_xy[2];
				ui_block_to_window_fl(data->region, but->block, &data->ungrab_mval[0], &data->ungrab_mval[1]);
				mouse_ungrab_xy[0] = data->ungrab_mval[0];
				mouse_ungrab_xy[1] = data->ungrab_mval[1];

				WM_cursor_grab_disable(data->window, mouse_ungrab_xy);
			}
			else {
				WM_cursor_grab_disable(data->window, NULL);
			}
#else
			WM_cursor_grab_disable(data->window, NULL);
#endif
		}
	}
	/* menu open */
	if (state == BUTTON_STATE_MENU_OPEN)
		ui_block_open_begin(C, but, data);
	else if (data->state == BUTTON_STATE_MENU_OPEN)
		ui_block_open_end(C, but, data);

	/* add a short delay before exiting, to ensure there is some feedback */
	if (state == BUTTON_STATE_WAIT_FLASH) {
		data->flashtimer = WM_event_add_timer(data->wm, data->window, TIMER, BUTTON_FLASH_DELAY);
	}
	else if (data->flashtimer) {
		WM_event_remove_timer(data->wm, data->window, data->flashtimer);
		data->flashtimer = NULL;
	}

	/* add hold timer if it's used */
	if (state == BUTTON_STATE_WAIT_RELEASE && (but->hold_func != NULL)) {
		data->hold_action_timer = WM_event_add_timer(data->wm, data->window, TIMER, BUTTON_AUTO_OPEN_THRESH);
	}
	else if (data->hold_action_timer) {
		WM_event_remove_timer(data->wm, data->window, data->hold_action_timer);
		data->hold_action_timer = NULL;
	}

	/* add a blocking ui handler at the window handler for blocking, modal states
	 * but not for popups, because we already have a window level handler*/
	if (!(but->block->handle && but->block->handle->popup)) {
		if (button_modal_state(state)) {
			if (!button_modal_state(data->state))
				WM_event_add_ui_handler(C, &data->window->modalhandlers, ui_handler_region_menu, NULL, data, 0);
		}
		else {
			if (button_modal_state(data->state)) {
				/* true = postpone free */
				WM_event_remove_ui_handler(&data->window->modalhandlers, ui_handler_region_menu, NULL, data, true);
			}
		}
	}

	/* wait for mousemove to enable drag */
	if (state == BUTTON_STATE_WAIT_DRAG) {
		but->flag &= ~UI_SELECT;
	}

	data->state = state;

	if (state != BUTTON_STATE_EXIT) {
		/* When objects for eg. are removed, running ui_but_update() can access
		 * the removed data - so disable update on exit. Also in case of
		 * highlight when not in a popup menu, we remove because data used in
		 * button below popup might have been removed by action of popup. Needs
		 * a more reliable solution... */
		if (state != BUTTON_STATE_HIGHLIGHT || (but->block->flag & UI_BLOCK_LOOP))
			ui_but_update(but);
	}

	/* redraw */
	ED_region_tag_redraw(data->region);
}

static void button_activate_init(bContext *C, ARegion *ar, uiBut *but, uiButtonActivateType type)
{
	uiHandleButtonData *data;

	/* setup struct */
	data = MEM_callocN(sizeof(uiHandleButtonData), "uiHandleButtonData");
	data->wm = CTX_wm_manager(C);
	data->window = CTX_wm_window(C);
	data->region = ar;

#ifdef USE_CONT_MOUSE_CORRECT
	copy_v2_fl(data->ungrab_mval, FLT_MAX);
#endif

	if (ELEM(but->type, UI_BTYPE_CURVE, UI_BTYPE_SEARCH_MENU)) {
		/* XXX curve is temp */
	}
	else {
		if ((but->flag & UI_BUT_UPDATE_DELAY) == 0) {
			data->interactive = true;
		}
	}

	data->state = BUTTON_STATE_INIT;

	/* activate button */
	but->flag |= UI_ACTIVE;
	but->active = data;

	/* we disable auto_open in the block after a threshold, because we still
	 * want to allow auto opening adjacent menus even if no button is activated
	 * in between going over to the other button, but only for a short while */
	if (type == BUTTON_ACTIVATE_OVER && but->block->auto_open == true)
		if (but->block->auto_open_last + BUTTON_AUTO_OPEN_THRESH < PIL_check_seconds_timer())
			but->block->auto_open = false;

	if (type == BUTTON_ACTIVATE_OVER) {
		data->used_mouse = true;
	}
	button_activate_state(C, but, BUTTON_STATE_HIGHLIGHT);

	/* activate right away */
	if (but->flag & UI_BUT_IMMEDIATE) {
		if (but->type == UI_BTYPE_HOTKEY_EVENT)
			button_activate_state(C, but, BUTTON_STATE_WAIT_KEY_EVENT);
		/* .. more to be added here */
	}

	if (type == BUTTON_ACTIVATE_OPEN) {
		button_activate_state(C, but, BUTTON_STATE_MENU_OPEN);

		/* activate first button in submenu */
		if (data->menu && data->menu->region) {
			ARegion *subar = data->menu->region;
			uiBlock *subblock = subar->uiblocks.first;
			uiBut *subbut;

			if (subblock) {
				subbut = ui_but_first(subblock);

				if (subbut)
					ui_handle_button_activate(C, subar, subbut, BUTTON_ACTIVATE);
			}
		}
	}
	else if (type == BUTTON_ACTIVATE_TEXT_EDITING)
		button_activate_state(C, but, BUTTON_STATE_TEXT_EDITING);
	else if (type == BUTTON_ACTIVATE_APPLY)
		button_activate_state(C, but, BUTTON_STATE_WAIT_FLASH);

	if (but->type == UI_BTYPE_GRIP) {
		const bool horizontal = (BLI_rctf_size_x(&but->rect) < BLI_rctf_size_y(&but->rect));
		WM_cursor_modal_set(data->window, horizontal ? CURSOR_X_MOVE : CURSOR_Y_MOVE);
	}
	else if (but->type == UI_BTYPE_NUM) {
		ui_numedit_set_active(but);
	}
}

static void button_activate_exit(
        bContext *C, uiBut *but, uiHandleButtonData *data,
        const bool mousemove, const bool onfree)
{
	uiBlock *block = but->block;
	uiBut *bt;

	if (but->type == UI_BTYPE_GRIP) {
		WM_cursor_modal_restore(data->window);
	}

	/* ensure we are in the exit state */
	if (data->state != BUTTON_STATE_EXIT)
		button_activate_state(C, but, BUTTON_STATE_EXIT);

	/* apply the button action or value */
	if (!onfree)
		ui_apply_but(C, block, but, data, false);

#ifdef USE_DRAG_MULTINUM
	if (data->multi_data.has_mbuts) {
		for (bt = block->buttons.first; bt; bt = bt->next) {
			if (bt->flag & UI_BUT_DRAG_MULTI) {
				bt->flag &= ~UI_BUT_DRAG_MULTI;

				if (!data->cancel) {
					ui_apply_but_autokey(C, bt);
				}
			}
		}

		ui_multibut_free(data, block);
	}
#endif

	/* if this button is in a menu, this will set the button return
	 * value to the button value and the menu return value to ok, the
	 * menu return value will be picked up and the menu will close */
	if (block->handle && !(block->flag & UI_BLOCK_KEEP_OPEN)) {
		if (!data->cancel || data->escapecancel) {
			uiPopupBlockHandle *menu;

			menu = block->handle;
			menu->butretval = data->retval;
			menu->menuretval = (data->cancel) ? UI_RETURN_CANCEL : UI_RETURN_OK;
		}
	}

	if (!onfree && !data->cancel) {
		/* autokey & undo push */
		ui_apply_but_undo(but);
		ui_apply_but_autokey(C, but);

#ifdef USE_ALLSELECT
		{
			/* only RNA from this button is used */
			uiBut but_temp = *but;
			uiSelectContextStore  *selctx_data = &data->select_others;
			for (int i = 0; i < selctx_data->elems_len; i++) {
				uiSelectContextElem *other = &selctx_data->elems[i];
				but_temp.rnapoin = other->ptr;
				ui_apply_but_autokey(C, &but_temp);
			}
		}
#endif

		/* popup menu memory */
		if (block->flag & UI_BLOCK_POPUP_MEMORY)
			ui_popup_menu_memory_set(block, but);
	}

	/* disable tooltips until mousemove + last active flag */
	for (block = data->region->uiblocks.first; block; block = block->next) {
		for (bt = block->buttons.first; bt; bt = bt->next)
			bt->flag &= ~UI_BUT_LAST_ACTIVE;

		block->tooltipdisabled = 1;
	}

	ui_blocks_set_tooltips(data->region, false);

	/* clean up */
	if (data->str)
		MEM_freeN(data->str);
	if (data->origstr)
		MEM_freeN(data->origstr);

#ifdef USE_ALLSELECT
	ui_selectcontext_end(but, &data->select_others);
#endif

	if (data->changed_cursor) {
		WM_cursor_modal_restore(data->window);
	}

	/* redraw and refresh (for popups) */
	ED_region_tag_redraw(data->region);
	ED_region_tag_refresh_ui(data->region);

	/* clean up button */
	if (but->active) {
		MEM_freeN(but->active);
		but->active = NULL;
	}

	but->flag &= ~(UI_ACTIVE | UI_SELECT);
	but->flag |= UI_BUT_LAST_ACTIVE;
	if (!onfree)
		ui_but_update(but);

	/* adds empty mousemove in queue for re-init handler, in case mouse is
	 * still over a button. We cannot just check for this ourselves because
	 * at this point the mouse may be over a button in another region */
	if (mousemove)
		WM_event_add_mousemove(C);
}

void ui_but_active_free(const bContext *C, uiBut *but)
{
	uiHandleButtonData *data;

	/* this gets called when the button somehow disappears while it is still
	 * active, this is bad for user interaction, but we need to handle this
	 * case cleanly anyway in case it happens */
	if (but->active) {
		data = but->active;
		data->cancel = true;
		button_activate_exit((bContext *)C, but, data, false, true);
	}
}

/* returns the active button with an optional checking function */
static uiBut *ui_context_button_active(ARegion *ar, bool (*but_check_cb)(uiBut *))
{
	uiBut *but_found = NULL;

	while (ar) {
		uiBlock *block;
		uiBut *but, *activebut = NULL;

		/* find active button */
		for (block = ar->uiblocks.first; block; block = block->next) {
			for (but = block->buttons.first; but; but = but->next) {
				if (but->active)
					activebut = but;
				else if (!activebut && (but->flag & UI_BUT_LAST_ACTIVE))
					activebut = but;
			}
		}

		if (activebut && (but_check_cb == NULL || but_check_cb(activebut))) {
			uiHandleButtonData *data = activebut->active;

			but_found = activebut;

			/* recurse into opened menu, like colorpicker case */
			if (data && data->menu && (ar != data->menu->region)) {
				ar = data->menu->region;
			}
			else {
				return but_found;
			}
		}
		else {
			/* no active button */
			return but_found;
		}
	}

	return but_found;
}

static bool ui_context_rna_button_active_test(uiBut *but)
{
	return (but->rnapoin.data != NULL);
}
static uiBut *ui_context_rna_button_active(const bContext *C)
{
	return ui_context_button_active(CTX_wm_region(C), ui_context_rna_button_active_test);
}

uiBut *UI_context_active_but_get(const struct bContext *C)
{
	return ui_context_button_active(CTX_wm_region(C), NULL);
}

uiBut *UI_region_active_but_get(ARegion *ar)
{
	return ui_context_button_active(ar, NULL);
}

/**
 * Version of #UI_context_active_but_get that also returns RNA property info.
 * Helper function for insert keyframe, reset to default, etc operators.
 *
 * \return active button, NULL if none found or if it doesn't contain valid RNA data.
 */
uiBut *UI_context_active_but_prop_get(
        const bContext *C,
        struct PointerRNA *r_ptr, struct PropertyRNA **r_prop, int *r_index)
{
	uiBut *activebut = ui_context_rna_button_active(C);

	if (activebut && activebut->rnapoin.data) {
		*r_ptr = activebut->rnapoin;
		*r_prop = activebut->rnaprop;
		*r_index = activebut->rnaindex;
	}
	else {
		memset(r_ptr, 0, sizeof(*r_ptr));
		*r_prop = NULL;
		*r_index = 0;
	}

	return activebut;
}

void UI_context_active_but_prop_handle(bContext *C)
{
	uiBut *activebut = ui_context_rna_button_active(C);
	if (activebut) {
		/* TODO, look into a better way to handle the button change
		 * currently this is mainly so reset defaults works for the
		 * operator redo panel - campbell */
		uiBlock *block = activebut->block;
		if (block->handle_func) {
			block->handle_func(C, block->handle_func_arg, activebut->retval);
		}
	}
}

wmOperator *UI_context_active_operator_get(const struct bContext *C)
{
	ARegion *ar_ctx = CTX_wm_region(C);
	uiBlock *block;

	/* background mode */
	if (ar_ctx == NULL) {
		return NULL;
	}

	/* scan active regions ui */
	for (block = ar_ctx->uiblocks.first; block; block = block->next) {
		if (block->ui_operator) {
			return block->ui_operator;
		}
	}

	/* scan popups */
	{
		bScreen *sc = CTX_wm_screen(C);
		ARegion *ar;

		for (ar = sc->regionbase.first; ar; ar = ar->next) {
			if (ar == ar_ctx) {
				continue;
			}
			for (block = ar->uiblocks.first; block; block = block->next) {
				if (block->ui_operator) {
					return block->ui_operator;
				}
			}
		}
	}

	return NULL;
}

/* helper function for insert keyframe, reset to default, etc operators */
void UI_context_update_anim_flag(const bContext *C)
{
	Scene *scene = CTX_data_scene(C);
	ARegion *ar = CTX_wm_region(C);
	uiBlock *block;
	uiBut *but, *activebut;

	while (ar) {
		/* find active button */
		activebut = NULL;

		for (block = ar->uiblocks.first; block; block = block->next) {
			for (but = block->buttons.first; but; but = but->next) {
				ui_but_anim_flag(but, (scene) ? scene->r.cfra : 0.0f);
				ui_but_override_flag(but);
				if (UI_but_is_decorator(but)) {
					ui_but_anim_decorate_update_from_flag(but);
				}

				ED_region_tag_redraw(ar);

				if (but->active) {
					activebut = but;
				}
				else if (!activebut && (but->flag & UI_BUT_LAST_ACTIVE)) {
					activebut = but;
				}
			}
		}

		if (activebut) {
			/* always recurse into opened menu, so all buttons update (like colorpicker) */
			uiHandleButtonData *data = activebut->active;
			if (data && data->menu) {
				ar = data->menu->region;
			}
			else {
				return;
			}
		}
		else {
			/* no active button */
			return;
		}
	}
}

/************** handle activating a button *************/

static uiBut *ui_but_find_open_event(ARegion *ar, const wmEvent *event)
{
	uiBlock *block;
	uiBut *but;

	for (block = ar->uiblocks.first; block; block = block->next) {
		for (but = block->buttons.first; but; but = but->next)
			if (but == event->customdata)
				return but;
	}
	return NULL;
}

static int ui_handle_button_over(bContext *C, const wmEvent *event, ARegion *ar)
{
	uiBut *but;

	if (event->type == MOUSEMOVE) {
		but = ui_but_find_mouse_over(ar, event);
		if (but) {
			button_activate_init(C, ar, but, BUTTON_ACTIVATE_OVER);

			if (event->alt && but->active) {
				/* display tooltips if holding alt on mouseover when tooltips are off in prefs */
				but->active->tooltip_force = true;
			}
		}
	}
	else if (event->type == EVT_BUT_OPEN) {
		but = ui_but_find_open_event(ar, event);
		if (but) {
			button_activate_init(C, ar, but, BUTTON_ACTIVATE_OVER);
			ui_do_button(C, but->block, but, event);
		}
	}

	return WM_UI_HANDLER_CONTINUE;
}

/* exported to interface.c: UI_but_active_only() */
void ui_but_activate_event(bContext *C, ARegion *ar, uiBut *but)
{
	wmWindow *win = CTX_wm_window(C);
	wmEvent event;

	button_activate_init(C, ar, but, BUTTON_ACTIVATE_OVER);

	wm_event_init_from_window(win, &event);
	event.type = EVT_BUT_OPEN;
	event.val = KM_PRESS;
	event.customdata = but;
	event.customdatafree = false;

	ui_do_button(C, but->block, but, &event);
}

/**
 * Simulate moving the mouse over a button (or navigating to it with arrow keys).
 *
 * exported so menus can start with a highlighted button,
 * even if the mouse isnt over it
 */
void ui_but_activate_over(bContext *C, ARegion *ar, uiBut *but)
{
	button_activate_init(C, ar, but, BUTTON_ACTIVATE_OVER);
}

void ui_but_execute_begin(struct bContext *UNUSED(C), struct ARegion *ar, uiBut *but, void **active_back)
{
	/* note: ideally we would not have to change 'but->active' however
	 * some functions we call don't use data (as they should be doing) */
	uiHandleButtonData *data;
	*active_back = but->active;
	data = MEM_callocN(sizeof(uiHandleButtonData), "uiHandleButtonData_Fake");
	but->active = data;
	data->region = ar;
}

void ui_but_execute_end(struct bContext *C, struct ARegion *UNUSED(ar), uiBut *but, void *active_back)
{
	ui_apply_but(C, but->block, but, but->active, true);

	if ((but->flag & UI_BUT_DRAG_MULTI) == 0) {
		ui_apply_but_autokey(C, but);
	}
	/* use onfree event so undo is handled by caller and apply is already done above */
	button_activate_exit((bContext *)C, but, but->active, false, true);
	but->active = active_back;
}

static void ui_handle_button_activate(bContext *C, ARegion *ar, uiBut *but, uiButtonActivateType type)
{
	uiBut *oldbut;
	uiHandleButtonData *data;

	oldbut = ui_but_find_active_in_region(ar);
	if (oldbut) {
		data = oldbut->active;
		data->cancel = true;
		button_activate_exit(C, oldbut, data, false, false);
	}

	button_activate_init(C, ar, but, type);
}

/************ handle events for an activated button ***********/

static bool ui_button_value_default(uiBut *but, double *r_value)
{
	if (but->rnaprop != NULL && ui_but_is_rna_valid(but)) {
		int type = RNA_property_type(but->rnaprop);
		if (ELEM(type, PROP_FLOAT, PROP_INT)) {
			double default_value;
			switch (type) {
				case PROP_INT:
					if (RNA_property_array_check(but->rnaprop)) {
						default_value = (double)RNA_property_int_get_default_index(&but->rnapoin, but->rnaprop, but->rnaindex);
					}
					else {
						default_value = (double)RNA_property_int_get_default(&but->rnapoin, but->rnaprop);
					}
					break;
				case PROP_FLOAT:
					if (RNA_property_array_check(but->rnaprop)) {
						default_value = (double)RNA_property_float_get_default_index(&but->rnapoin, but->rnaprop, but->rnaindex);
					}
					else {
						default_value = (double)RNA_property_float_get_default(&but->rnapoin, but->rnaprop);
					}
					break;
			}
			*r_value = default_value;
			return true;
		}
	}
	return false;
}

static int ui_handle_button_event(bContext *C, const wmEvent *event, uiBut *but)
{
	uiHandleButtonData *data = but->active;
	const uiHandleButtonState state_orig = data->state;
	uiBlock *block;
	ARegion *ar;
	int retval;

	block = but->block;
	ar = data->region;

	retval = WM_UI_HANDLER_CONTINUE;

	if (data->state == BUTTON_STATE_HIGHLIGHT) {
		switch (event->type) {
			case WINDEACTIVATE:
			case EVT_BUT_CANCEL:
				data->cancel = true;
				button_activate_state(C, but, BUTTON_STATE_EXIT);
				break;
#ifdef USE_UI_POPOVER_ONCE
			case LEFTMOUSE:
			{
				if (event->val == KM_RELEASE) {
					if (block->flag & UI_BLOCK_POPOVER_ONCE) {
						if (!(but->flag & UI_BUT_DISABLED)) {
							if (ui_but_is_popover_once_compat(but)) {
								data->cancel = false;
								button_activate_state(C, but, BUTTON_STATE_EXIT);
								retval = WM_UI_HANDLER_BREAK;
								block->handle->menuretval = UI_RETURN_OK;
							}
							else if (ui_but_is_editable_as_text(but)) {
								ui_handle_button_activate(C, ar, but, BUTTON_ACTIVATE_TEXT_EDITING);
								retval = WM_UI_HANDLER_BREAK;
							}
						}
					}
				}
				break;
			}
#endif
			case MOUSEMOVE:
			{
				uiBut *but_other = ui_but_find_mouse_over(ar, event);
				bool exit = false;

				/* always deactivate button for pie menus, else moving to blank space will leave activated */
				if ((!ui_block_is_menu(block) || ui_block_is_pie_menu(block)) &&
				    !ui_but_contains_point_px(ar, but, event->x, event->y))
				{
					exit = true;
				}
				else if (but_other && ui_but_is_editable(but_other) && (but_other != but)) {
					exit = true;
				}

				if (exit) {
					data->cancel = true;
					button_activate_state(C, but, BUTTON_STATE_EXIT);
				}
				else if (event->x != event->prevx || event->y != event->prevy) {
					/* re-enable tooltip on mouse move */
					ui_blocks_set_tooltips(ar, true);
					button_tooltip_timer_reset(C, but);
				}

				break;
			}
			case TIMER:
			{
				/* handle menu auto open timer */
				if (event->customdata == data->autoopentimer) {
					WM_event_remove_timer(data->wm, data->window, data->autoopentimer);
					data->autoopentimer = NULL;

					if (ui_but_contains_point_px(ar, but, event->x, event->y))
						button_activate_state(C, but, BUTTON_STATE_MENU_OPEN);
				}

				break;
			}
			/* XXX hardcoded keymap check... but anyway, while view changes, tooltips should be removed */
			case WHEELUPMOUSE:
			case WHEELDOWNMOUSE:
			case MIDDLEMOUSE:
			case MOUSEPAN:
				UI_but_tooltip_timer_remove(C, but);
				ATTR_FALLTHROUGH;
			default:
				break;
		}

		/* handle button type specific events */
		retval = ui_do_button(C, block, but, event);
	}
	else if (data->state == BUTTON_STATE_WAIT_RELEASE) {
		switch (event->type) {
			case WINDEACTIVATE:
				data->cancel = true;
				button_activate_state(C, but, BUTTON_STATE_EXIT);
				break;

			case TIMER:
			{
				if (event->customdata == data->hold_action_timer) {
					if (true) {
						data->cancel = true;
						button_activate_state(C, but, BUTTON_STATE_EXIT);
					}
					else {
						/* Do this so we can still mouse-up, closing the menu and running the button.
						 * This is nice to support but there are times when the button gets left pressed.
						 * Keep disavled for now. */
						WM_event_remove_timer(data->wm, data->window, data->hold_action_timer);
						data->hold_action_timer = NULL;
					}
					retval = WM_UI_HANDLER_CONTINUE;
					but->hold_func(C, data->region, but);
				}
				break;
			}
			case MOUSEMOVE:
				{
					/* deselect the button when moving the mouse away */
					/* also de-activate for buttons that only show higlights */
					if (ui_but_contains_point_px(ar, but, event->x, event->y)) {

						/* Drag on a hold button (used in the toolbar) now opens it immediately. */
						if (data->hold_action_timer) {
							if (but->flag & UI_SELECT) {
								if ((abs(event->x - event->prevx)) > 2 ||
								    (abs(event->y - event->prevy)) > 2)
								{
									WM_event_remove_timer(data->wm, data->window, data->hold_action_timer);
									data->hold_action_timer = WM_event_add_timer(data->wm, data->window, TIMER, 0.0f);
								}
							}
						}

						if (!(but->flag & UI_SELECT)) {
							but->flag |= (UI_SELECT | UI_ACTIVE);
							data->cancel = false;
							ED_region_tag_redraw(data->region);
						}
					}
					else {
						if (but->flag & UI_SELECT) {
							but->flag &= ~(UI_SELECT | UI_ACTIVE);
							data->cancel = true;
							ED_region_tag_redraw(data->region);
						}
					}
				}
				break;
			default:
				/* otherwise catch mouse release event */
				ui_do_button(C, block, but, event);
				break;
		}

		retval = WM_UI_HANDLER_BREAK;
	}
	else if (data->state == BUTTON_STATE_WAIT_FLASH) {
		switch (event->type) {
			case TIMER:
			{
				if (event->customdata == data->flashtimer) {
					button_activate_state(C, but, BUTTON_STATE_EXIT);
				}
				break;
			}
		}

		retval = WM_UI_HANDLER_CONTINUE;
	}
	else if (data->state == BUTTON_STATE_MENU_OPEN) {
		/* check for exit because of mouse-over another button */
		switch (event->type) {
			case MOUSEMOVE:
			{
				uiBut *bt;

				if (data->menu && data->menu->region) {
					if (ui_region_contains_point_px(data->menu->region, event->x, event->y)) {
						break;
					}
				}

				bt = ui_but_find_mouse_over(ar, event);

				if (bt && bt->active != data) {
					if (but->type != UI_BTYPE_COLOR) {  /* exception */
						data->cancel = true;
					}
					button_activate_state(C, but, BUTTON_STATE_EXIT);
				}
				break;
			}
		}

		ui_do_button(C, block, but, event);
		retval = WM_UI_HANDLER_CONTINUE;
	}
	else {
		retval = ui_do_button(C, block, but, event);
		// retval = WM_UI_HANDLER_BREAK; XXX why ?
	}

	/* may have been re-allocated above (eyedropper for eg) */
	data = but->active;
	if (data && data->state == BUTTON_STATE_EXIT) {
		uiBut *post_but = data->postbut;
		uiButtonActivateType post_type = data->posttype;

		/* Reset the button value when empty text is typed. */
		if ((data->cancel == false) && (data->str != NULL) && (data->str[0] == '\0') &&
		    (but->rnaprop && ELEM(RNA_property_type(but->rnaprop), PROP_FLOAT, PROP_INT)))
		{
			MEM_SAFE_FREE(data->str);
			ui_button_value_default(but, &data->value);

#ifdef USE_DRAG_MULTINUM
			if (data->multi_data.mbuts) {
				for (LinkNode *l = data->multi_data.mbuts; l; l = l->next) {
					uiButMultiState *state = l->link;
					uiBut *but_iter = state->but;
					double default_value;

					if (ui_button_value_default(but_iter, &default_value)) {
						ui_but_value_set(but_iter, default_value);
					}
				}
			}
			data->multi_data.skip = true;
#endif
		}

		button_activate_exit(C, but, data, (post_but == NULL), false);

		/* for jumping to the next button with tab while text editing */
		if (post_but) {
			button_activate_init(C, ar, post_but, post_type);
		}
		else {
			/* XXX issue is because WM_event_add_mousemove(C) is a bad hack and not reliable,
			 * if that gets coded better this bypass can go away too.
			 *
			 * This is needed to make sure if a button was active,
			 * it stays active while the mouse is over it.
			 * This avoids adding mousemoves, see: [#33466] */
			if (ELEM(state_orig, BUTTON_STATE_INIT, BUTTON_STATE_HIGHLIGHT)) {
				if (ui_but_find_mouse_over(ar, event) == but) {
					button_activate_init(C, ar, but, BUTTON_ACTIVATE_OVER);
				}
			}
		}
	}

	return retval;
}

static int ui_handle_list_event(bContext *C, const wmEvent *event, ARegion *ar, uiBut *listbox)
{
	uiList *ui_list;
	uiListDyn *dyn_data;
	int retval = WM_UI_HANDLER_CONTINUE;
	int type = event->type, val = event->val;
	bool redraw = false;
	int mx, my;

	ui_list = listbox->custom_data;
	if (!ui_list || !ui_list->dyn_data) {
		return retval;
	}
	dyn_data = ui_list->dyn_data;

	mx = event->x;
	my = event->y;
	ui_window_to_block(ar, listbox->block, &mx, &my);

	/* convert pan to scrollwheel */
	if (type == MOUSEPAN) {
		ui_pan_to_scroll(event, &type, &val);

		/* if type still is mousepan, we call it handled, since delta-y accumulate */
		/* also see wm_event_system.c do_wheel_ui hack */
		if (type == MOUSEPAN)
			retval = WM_UI_HANDLER_BREAK;
	}

	if (val == KM_PRESS) {
		if ((ELEM(type, UPARROWKEY, DOWNARROWKEY) && !IS_EVENT_MOD(event, shift, ctrl, alt, oskey)) ||
		    ((ELEM(type, WHEELUPMOUSE, WHEELDOWNMOUSE) && event->ctrl && !IS_EVENT_MOD(event, shift, alt, oskey))))
		{
			const int value_orig = RNA_property_int_get(&listbox->rnapoin, listbox->rnaprop);
			int value, min, max, inc;

			/* activate up/down the list */
			value = value_orig;
			if ((ui_list->filter_sort_flag & UILST_FLT_SORT_REVERSE) != 0) {
				inc = ELEM(type, UPARROWKEY, WHEELUPMOUSE) ? 1 : -1;
			}
			else {
				inc = ELEM(type, UPARROWKEY, WHEELUPMOUSE) ? -1 : 1;
			}

			if (dyn_data->items_filter_neworder || dyn_data->items_filter_flags) {
				/* If we have a display order different from collection order, we have some work! */
				int *org_order = MEM_mallocN(dyn_data->items_shown * sizeof(int), __func__);
				const int *new_order = dyn_data->items_filter_neworder;
				int i, org_idx = -1, len = dyn_data->items_len;
				int current_idx = -1;
				int filter_exclude = ui_list->filter_flag & UILST_FLT_EXCLUDE;

				for (i = 0; i < len; i++) {
					if (!dyn_data->items_filter_flags ||
					    ((dyn_data->items_filter_flags[i] & UILST_FLT_ITEM) ^ filter_exclude))
					{
						org_order[new_order ? new_order[++org_idx] : ++org_idx] = i;
						if (i == value) {
							current_idx = new_order ? new_order[org_idx] : org_idx;
						}
					}
					else if (i == value && org_idx >= 0) {
						current_idx = -(new_order ? new_order[org_idx] : org_idx) - 1;
					}
				}
				/* Now, org_order maps displayed indices to real indices,
				 * and current_idx either contains the displayed index of active value (positive),
				 *                 or its more-nearest one (negated).
				 */
				if (current_idx < 0) {
					current_idx = (current_idx * -1) + (inc < 0 ? inc : inc - 1);
				}
				else {
					current_idx += inc;
				}
				CLAMP(current_idx, 0, dyn_data->items_shown - 1);
				value = org_order[current_idx];
				MEM_freeN(org_order);
			}
			else {
				value += inc;
			}

			CLAMP(value, 0, dyn_data->items_len - 1);

			RNA_property_int_range(&listbox->rnapoin, listbox->rnaprop, &min, &max);
			CLAMP(value, min, max);

			if (value != value_orig) {
				RNA_property_int_set(&listbox->rnapoin, listbox->rnaprop, value);
				RNA_property_update(C, &listbox->rnapoin, listbox->rnaprop);

				ui_apply_but_undo(listbox);

				ui_list->flag |= UILST_SCROLL_TO_ACTIVE_ITEM;
				redraw = true;
			}
			retval = WM_UI_HANDLER_BREAK;
		}
		else if (ELEM(type, WHEELUPMOUSE, WHEELDOWNMOUSE) && event->shift) {
			/* We now have proper grip, but keep this anyway! */
			if (ui_list->list_grip < (dyn_data->visual_height_min - UI_LIST_AUTO_SIZE_THRESHOLD)) {
				ui_list->list_grip = dyn_data->visual_height;
			}
			ui_list->list_grip += (type == WHEELUPMOUSE) ? -1 : 1;

			ui_list->flag |= UILST_SCROLL_TO_ACTIVE_ITEM;

			redraw = true;
			retval = WM_UI_HANDLER_BREAK;
		}
		else if (ELEM(type, WHEELUPMOUSE, WHEELDOWNMOUSE)) {
			if (dyn_data->height > dyn_data->visual_height) {
				/* list template will clamp */
				ui_list->list_scroll += (type == WHEELUPMOUSE) ? -1 : 1;

				redraw = true;
				retval = WM_UI_HANDLER_BREAK;
			}
		}
	}

	if (redraw) {
		ED_region_tag_redraw(ar);
		ED_region_tag_refresh_ui(ar);
	}

	return retval;
}

static void ui_handle_button_return_submenu(bContext *C, const wmEvent *event, uiBut *but)
{
	uiHandleButtonData *data;
	uiPopupBlockHandle *menu;

	data = but->active;
	menu = data->menu;

	/* copy over return values from the closing menu */
	if ((menu->menuretval & UI_RETURN_OK) || (menu->menuretval & UI_RETURN_UPDATE)) {
		if (but->type == UI_BTYPE_COLOR)
			copy_v3_v3(data->vec, menu->retvec);
		else if (but->type == UI_BTYPE_MENU)
			data->value = menu->retvalue;
	}

	if (menu->menuretval & UI_RETURN_UPDATE) {
		if (data->interactive) {
			ui_apply_but(C, but->block, but, data, true);
		}
		else {
			ui_but_update(but);
		}

		menu->menuretval = 0;
	}

	/* now change button state or exit, which will close the submenu */
	if ((menu->menuretval & UI_RETURN_OK) || (menu->menuretval & UI_RETURN_CANCEL)) {
		if (menu->menuretval != UI_RETURN_OK)
			data->cancel = true;

		button_activate_exit(C, but, data, true, false);
	}
	else if (menu->menuretval & UI_RETURN_OUT) {
		if (event->type == MOUSEMOVE && ui_but_contains_point_px(data->region, but, event->x, event->y)) {
			button_activate_state(C, but, BUTTON_STATE_HIGHLIGHT);
		}
		else {
			if (ISKEYBOARD(event->type)) {
				/* keyboard menu hierarchy navigation, going back to previous level */
				but->active->used_mouse = false;
				button_activate_state(C, but, BUTTON_STATE_HIGHLIGHT);
			}
			else {
				data->cancel = true;
				button_activate_exit(C, but, data, true, false);
			}
		}
	}
}

/* ************************* menu handling *******************************/

/**
 * Function used to prevent loosing the open menu when using nested pulldowns,
 * when moving mouse towards the pulldown menu over other buttons that could
 * steal the highlight from the current button, only checks:
 *
 * - while mouse moves in triangular area defined old mouse position and
 *   left/right side of new menu.
 * - only for 1 second.
 */

static void ui_mouse_motion_towards_init_ex(uiPopupBlockHandle *menu, const int xy[2], const bool force)
{
	BLI_assert(((uiBlock *)menu->region->uiblocks.first)->flag & UI_BLOCK_MOVEMOUSE_QUIT);

	if (!menu->dotowards || force) {
		menu->dotowards = true;
		menu->towards_xy[0] = xy[0];
		menu->towards_xy[1] = xy[1];

		if (force)
			menu->towardstime = DBL_MAX;  /* unlimited time */
		else
			menu->towardstime = PIL_check_seconds_timer();
	}
}

static void ui_mouse_motion_towards_init(uiPopupBlockHandle *menu, const int xy[2])
{
	ui_mouse_motion_towards_init_ex(menu, xy, false);
}

static void ui_mouse_motion_towards_reinit(uiPopupBlockHandle *menu, const int xy[2])
{
	ui_mouse_motion_towards_init_ex(menu, xy, true);
}

static bool ui_mouse_motion_towards_check(
        uiBlock *block, uiPopupBlockHandle *menu, const int xy[2],
        const bool use_wiggle_room)
{
	float p1[2], p2[2], p3[2], p4[2];
	float oldp[2] = {menu->towards_xy[0], menu->towards_xy[1]};
	const float newp[2] = {xy[0], xy[1]};
	bool closer;
	const float margin = MENU_TOWARDS_MARGIN;
	rctf rect_px;

	BLI_assert(block->flag & UI_BLOCK_MOVEMOUSE_QUIT);


	/* annoying fix for [#36269], this is a bit odd but in fact works quite well
	 * don't mouse-out of a menu if another menu has been created after it.
	 * if this causes problems we could remove it and check on a different fix - campbell */
	if (menu->region->next) {
		/* am I the last menu (test) */
		ARegion *ar = menu->region->next;
		do {
			uiBlock *block_iter = ar->uiblocks.first;
			if (block_iter && ui_block_is_menu(block_iter)) {
				return true;
			}
		} while ((ar = ar->next));
	}
	/* annoying fix end! */


	if (!menu->dotowards) {
		return false;
	}

	if (len_squared_v2v2(oldp, newp) < (4.0f * 4.0f))
		return menu->dotowards;

	/* verify that we are moving towards one of the edges of the
	 * menu block, in other words, in the triangle formed by the
	 * initial mouse location and two edge points. */
	ui_block_to_window_rctf(menu->region, block, &rect_px, &block->rect);

	p1[0] = rect_px.xmin - margin;
	p1[1] = rect_px.ymin - margin;

	p2[0] = rect_px.xmax + margin;
	p2[1] = rect_px.ymin - margin;

	p3[0] = rect_px.xmax + margin;
	p3[1] = rect_px.ymax + margin;

	p4[0] = rect_px.xmin - margin;
	p4[1] = rect_px.ymax + margin;

	/* allow for some wiggle room, if the user moves a few pixels away,
	 * don't immediately quit (only for top level menus) */
	if (use_wiggle_room) {
		const float cent[2] = {
		    BLI_rctf_cent_x(&rect_px),
		    BLI_rctf_cent_y(&rect_px)};
		float delta[2];

		sub_v2_v2v2(delta, oldp, cent);
		normalize_v2_length(delta, MENU_TOWARDS_WIGGLE_ROOM);
		add_v2_v2(oldp, delta);
	}

	closer = (isect_point_tri_v2(newp, oldp, p1, p2) ||
	          isect_point_tri_v2(newp, oldp, p2, p3) ||
	          isect_point_tri_v2(newp, oldp, p3, p4) ||
	          isect_point_tri_v2(newp, oldp, p4, p1));

	if (!closer)
		menu->dotowards = false;

	/* 1 second timer */
	if (PIL_check_seconds_timer() - menu->towardstime > BUTTON_MOUSE_TOWARDS_THRESH)
		menu->dotowards = false;

	return menu->dotowards;
}

#ifdef USE_KEYNAV_LIMIT
static void ui_mouse_motion_keynav_init(struct uiKeyNavLock *keynav, const wmEvent *event)
{
	keynav->is_keynav = true;
	copy_v2_v2_int(keynav->event_xy, &event->x);
}
/**
 * Return true if keyinput isn't blocking mouse-motion,
 * or if the mouse-motion is enough to disable keyinput.
 */
static bool ui_mouse_motion_keynav_test(struct uiKeyNavLock *keynav, const wmEvent *event)
{
	if (keynav->is_keynav && (len_manhattan_v2v2_int(keynav->event_xy, &event->x) > BUTTON_KEYNAV_PX_LIMIT)) {
		keynav->is_keynav = false;
	}

	return keynav->is_keynav;
}
#endif  /* USE_KEYNAV_LIMIT */

static char ui_menu_scroll_test(uiBlock *block, int my)
{
	if (block->flag & (UI_BLOCK_CLIPTOP | UI_BLOCK_CLIPBOTTOM)) {
		if (block->flag & UI_BLOCK_CLIPTOP)
			if (my > block->rect.ymax - UI_MENU_SCROLL_MOUSE)
				return 't';
		if (block->flag & UI_BLOCK_CLIPBOTTOM)
			if (my < block->rect.ymin + UI_MENU_SCROLL_MOUSE)
				return 'b';
	}
	return 0;
}

static int ui_menu_scroll(ARegion *ar, uiBlock *block, int my, uiBut *to_bt)
{
	uiBut *bt;
	float dy = 0.0f;

	if (to_bt) {
		/* scroll to activated button */
		if (block->flag & UI_BLOCK_CLIPTOP) {
			if (to_bt->rect.ymax > block->rect.ymax - UI_MENU_SCROLL_ARROW)
				dy = block->rect.ymax - to_bt->rect.ymax - UI_MENU_SCROLL_ARROW;
		}
		if (block->flag & UI_BLOCK_CLIPBOTTOM) {
			if (to_bt->rect.ymin < block->rect.ymin + UI_MENU_SCROLL_ARROW)
				dy = block->rect.ymin - to_bt->rect.ymin + UI_MENU_SCROLL_ARROW;
		}
	}
	else {
		/* scroll when mouse over arrow buttons */
		char test = ui_menu_scroll_test(block, my);

		if (test == 't')
			dy = -UI_UNIT_Y; /* scroll to the top */
		else if (test == 'b')
			dy = UI_UNIT_Y; /* scroll to the bottom */
	}

	if (dy != 0.0f) {
		if (dy < 0.0f) {
			/* stop at top item, extra 0.5 unit Y makes it snap nicer */
			float ymax = -FLT_MAX;

			for (bt = block->buttons.first; bt; bt = bt->next)
				ymax = max_ff(ymax, bt->rect.ymax);

			if (ymax + dy - UI_UNIT_Y * 0.5f < block->rect.ymax - UI_MENU_SCROLL_PAD)
				dy = block->rect.ymax - ymax - UI_MENU_SCROLL_PAD;
		}
		else {
			/* stop at bottom item, extra 0.5 unit Y makes it snap nicer */
			float ymin = FLT_MAX;

			for (bt = block->buttons.first; bt; bt = bt->next)
				ymin = min_ff(ymin, bt->rect.ymin);

			if (ymin + dy + UI_UNIT_Y * 0.5f > block->rect.ymin + UI_MENU_SCROLL_PAD)
				dy = block->rect.ymin - ymin + UI_MENU_SCROLL_PAD;
		}

		/* remember scroll offset for refreshes */
		block->handle->scrolloffset += dy;

		/* apply scroll offset */
		for (bt = block->buttons.first; bt; bt = bt->next) {
			bt->rect.ymin += dy;
			bt->rect.ymax += dy;
		}

		/* set flags again */
		ui_popup_block_scrolltest(block);

		ED_region_tag_redraw(ar);

		return 1;
	}

	return 0;
}

/**
 * Special function to handle nested menus.
 * let the parent menu get the event.
 *
 * This allows a menu to be open,
 * but send key events to the parent if theres no active buttons.
 *
 * Without this keyboard navigation from menu's wont work.
 */
static bool ui_menu_pass_event_to_parent_if_nonactive(
        uiPopupBlockHandle *menu, const uiBut *but,
        const int level, const int retval)
{
	if ((level != 0) && (but == NULL)) {
		menu->menuretval = UI_RETURN_OUT | UI_RETURN_OUT_PARENT;
		(void) retval;  /* so release builds with strict flags are happy as well */
		BLI_assert(retval == WM_UI_HANDLER_CONTINUE);
		return true;
	}
	else {
		return false;
	}
}

static int ui_handle_menu_button(bContext *C, const wmEvent *event, uiPopupBlockHandle *menu)
{
	ARegion *ar = menu->region;
	uiBut *but = ui_but_find_active_in_region(ar);
	int retval;

	if (but) {
		/* Its possible there is an active menu item NOT under the mouse,
		 * in this case ignore mouse clicks outside the button (but Enter etc is accepted) */
		if (event->val == KM_RELEASE) {
			/* pass, needed so we can exit active menu-items when click-dragging out of them */
		}
		else if (!ui_block_is_menu(but->block) || ui_block_is_pie_menu(but->block)) {
			/* pass, skip for dialogs */
		}
		else if (!ui_region_contains_point_px(but->active->region, event->x, event->y)) {
			/* pass, needed to click-exit outside of non-flaoting menus */
		}
		else if ((!ELEM(event->type, MOUSEMOVE, WHEELUPMOUSE, WHEELDOWNMOUSE, MOUSEPAN)) && ISMOUSE(event->type)) {
			if (!ui_but_contains_point_px(but->active->region, but, event->x, event->y)) {
				but = NULL;
			}
		}
	}

	if (but) {
		ScrArea *ctx_area = CTX_wm_area(C);
		ARegion *ctx_region = CTX_wm_region(C);

		if (menu->ctx_area) CTX_wm_area_set(C, menu->ctx_area);
		if (menu->ctx_region) CTX_wm_region_set(C, menu->ctx_region);

		retval = ui_handle_button_event(C, event, but);

		if (menu->ctx_area) CTX_wm_area_set(C, ctx_area);
		if (menu->ctx_region) CTX_wm_region_set(C, ctx_region);
	}
	else {
		retval = ui_handle_button_over(C, event, ar);
	}

	return retval;
}

float ui_block_calc_pie_segment(uiBlock *block, const float event_xy[2])
{
	float seg1[2];
	float seg2[2];
	float len;

	if (block->pie_data.flags & UI_PIE_INITIAL_DIRECTION) {
		copy_v2_v2(seg1, block->pie_data.pie_center_init);
	}
	else {
		copy_v2_v2(seg1, block->pie_data.pie_center_spawned);
	}

	sub_v2_v2v2(seg2, event_xy, seg1);

	len = normalize_v2_v2(block->pie_data.pie_dir, seg2);

	if (len < U.pie_menu_threshold * U.pixelsize)
		block->pie_data.flags |= UI_PIE_INVALID_DIR;
	else
		block->pie_data.flags &= ~UI_PIE_INVALID_DIR;

	return len;
}

static int ui_handle_menu_event(
        bContext *C, const wmEvent *event, uiPopupBlockHandle *menu,
        int level, const bool is_parent_inside, const bool is_parent_menu, const bool is_floating)
{
	ARegion *ar;
	uiBlock *block;
	uiBut *but;
	int mx, my, retval;
	bool inside;
	bool inside_title;  /* check for title dragging */

	ar = menu->region;
	block = ar->uiblocks.first;

	retval = WM_UI_HANDLER_CONTINUE;

	mx = event->x;
	my = event->y;
	ui_window_to_block(ar, block, &mx, &my);

	/* check if mouse is inside block */
	inside = BLI_rctf_isect_pt(&block->rect, mx, my);
	inside_title = inside && ((my + (UI_UNIT_Y * 1.5f)) > block->rect.ymax);

	/* if there's an active modal button, don't check events or outside, except for search menu */
	but = ui_but_find_active_in_region(ar);

#ifdef USE_DRAG_POPUP
	if (menu->is_grab) {
		if (event->type == LEFTMOUSE) {
			menu->is_grab = false;
			retval = WM_UI_HANDLER_BREAK;
		}
		else {
			if (event->type == MOUSEMOVE) {
				int mdiff[2];

				sub_v2_v2v2_int(mdiff, &event->x, menu->grab_xy_prev);
				copy_v2_v2_int(menu->grab_xy_prev, &event->x);

				add_v2_v2v2_int(menu->popup_create_vars.event_xy, menu->popup_create_vars.event_xy, mdiff);

				ui_popup_translate(ar, mdiff);
			}

			return retval;
		}
	}
#endif

	if (but && button_modal_state(but->active->state)) {
		if (block->flag & UI_BLOCK_MOVEMOUSE_QUIT) {
			/* if a button is activated modal, always reset the start mouse
			 * position of the towards mechanism to avoid loosing focus,
			 * and don't handle events */
			ui_mouse_motion_towards_reinit(menu, &event->x);
		}
	}
	else if (event->type == TIMER) {
		if (event->customdata == menu->scrolltimer)
			ui_menu_scroll(ar, block, my, NULL);
	}
	else {
		/* for ui_mouse_motion_towards_block */
		if (event->type == MOUSEMOVE) {
			if (block->flag & UI_BLOCK_MOVEMOUSE_QUIT) {
				ui_mouse_motion_towards_init(menu, &event->x);
			}

			/* add menu scroll timer, if needed */
			if (ui_menu_scroll_test(block, my))
				if (menu->scrolltimer == NULL)
					menu->scrolltimer =
					    WM_event_add_timer(CTX_wm_manager(C), CTX_wm_window(C), TIMER, MENU_SCROLL_INTERVAL);
		}

		/* first block own event func */
		if (block->block_event_func && block->block_event_func(C, block, event)) {
			/* pass */
		}   /* events not for active search menu button */
		else {
			int act = 0;

			switch (event->type) {

				/* closing sublevels of pulldowns */
				case LEFTARROWKEY:
					if (event->val == KM_PRESS && (block->flag & UI_BLOCK_LOOP))
						if (block->saferct.first)
							menu->menuretval = UI_RETURN_OUT;

					retval = WM_UI_HANDLER_BREAK;
					break;

				/* opening sublevels of pulldowns */
				case RIGHTARROWKEY:
					if (event->val == KM_PRESS && (block->flag & UI_BLOCK_LOOP)) {

						if (ui_menu_pass_event_to_parent_if_nonactive(menu, but, level, retval))
							break;

						but = ui_but_find_active_in_region(ar);

						if (!but) {
							/* no item active, we make first active */
							if (block->direction & UI_DIR_UP) but = ui_but_last(block);
							else but = ui_but_first(block);
						}

						if (but && ELEM(but->type, UI_BTYPE_BLOCK, UI_BTYPE_PULLDOWN))
							ui_handle_button_activate(C, ar, but, BUTTON_ACTIVATE_OPEN);
					}

					retval = WM_UI_HANDLER_BREAK;
					break;

				case UPARROWKEY:
				case DOWNARROWKEY:
				case WHEELUPMOUSE:
				case WHEELDOWNMOUSE:
				case MOUSEPAN:
					/* arrowkeys: only handle for block_loop blocks */
					if (IS_EVENT_MOD(event, shift, ctrl, alt, oskey)) {
						/* pass */
					}
					else if (inside || (block->flag & UI_BLOCK_LOOP)) {
						int type = event->type;
						int val = event->val;

						/* convert pan to scrollwheel */
						if (type == MOUSEPAN)
							ui_pan_to_scroll(event, &type, &val);

						if (val == KM_PRESS) {
							const bool is_next =
							        (ELEM(type, DOWNARROWKEY, WHEELDOWNMOUSE) ==
							        ((block->flag & UI_BLOCK_IS_FLIP) != 0));

							if (ui_menu_pass_event_to_parent_if_nonactive(menu, but, level, retval))
								break;

#ifdef USE_KEYNAV_LIMIT
							ui_mouse_motion_keynav_init(&menu->keynav_state, event);
#endif

							but = ui_but_find_active_in_region(ar);
							if (but) {
								/* next button */
								but = is_next ? ui_but_next(but) : ui_but_prev(but);
							}

							if (!but) {
								/* wrap button */
								uiBut *but_wrap;
								but_wrap = is_next ? ui_but_first(block) : ui_but_last(block);
								if (but_wrap) {
									but = but_wrap;
								}
							}

							if (but) {
								ui_handle_button_activate(C, ar, but, BUTTON_ACTIVATE);
								ui_menu_scroll(ar, block, my, but);
							}
						}

						retval = WM_UI_HANDLER_BREAK;
					}

					break;

				case ONEKEY:    case PAD1:
					act = 1; ATTR_FALLTHROUGH;
				case TWOKEY:    case PAD2:
					if (act == 0) act = 2; ATTR_FALLTHROUGH;
				case THREEKEY:  case PAD3:
					if (act == 0) act = 3; ATTR_FALLTHROUGH;
				case FOURKEY:   case PAD4:
					if (act == 0) act = 4; ATTR_FALLTHROUGH;
				case FIVEKEY:   case PAD5:
					if (act == 0) act = 5; ATTR_FALLTHROUGH;
				case SIXKEY:    case PAD6:
					if (act == 0) act = 6; ATTR_FALLTHROUGH;
				case SEVENKEY:  case PAD7:
					if (act == 0) act = 7; ATTR_FALLTHROUGH;
				case EIGHTKEY:  case PAD8:
					if (act == 0) act = 8; ATTR_FALLTHROUGH;
				case NINEKEY:   case PAD9:
					if (act == 0) act = 9; ATTR_FALLTHROUGH;
				case ZEROKEY:   case PAD0:
					if (act == 0) act = 10;

					if ((block->flag & UI_BLOCK_NUMSELECT) && event->val == KM_PRESS) {
						int count;

						if (ui_menu_pass_event_to_parent_if_nonactive(menu, but, level, retval))
							break;

						if (event->alt) act += 10;

						count = 0;
						for (but = block->buttons.first; but; but = but->next) {
							bool doit = false;

							if (!ELEM(but->type, UI_BTYPE_LABEL, UI_BTYPE_SEPR, UI_BTYPE_SEPR_LINE))
								count++;

							/* exception for rna layer buts */
							if (but->rnapoin.data && but->rnaprop &&
							    ELEM(RNA_property_subtype(but->rnaprop), PROP_LAYER, PROP_LAYER_MEMBER))
							{
								if (but->rnaindex == act - 1) {
									doit = true;
								}
							}
							else if (ELEM(but->type,
							              UI_BTYPE_BUT,
							              UI_BTYPE_BUT_MENU,
							              UI_BTYPE_MENU, UI_BTYPE_BLOCK,
							              UI_BTYPE_PULLDOWN) &&
<<<<<<< HEAD
							         count == act)
							{
=======
							         count == act) {
>>>>>>> 16b07fb0
								doit = true;
							}

							if (!(but->flag & UI_BUT_DISABLED) && doit) {
								/* activate buttons but open menu's */
								uiButtonActivateType activate;
								if (but->type == UI_BTYPE_PULLDOWN) {
									activate = BUTTON_ACTIVATE_OPEN;
								}
								else {
									activate = BUTTON_ACTIVATE_APPLY;
								}

								ui_handle_button_activate(C, ar, but, activate);
								break;
							}
						}

						retval = WM_UI_HANDLER_BREAK;
					}
					break;

				/* Handle keystrokes on menu items */
				case AKEY:
				case BKEY:
				case CKEY:
				case DKEY:
				case EKEY:
				case FKEY:
				case GKEY:
				case HKEY:
				case IKEY:
				case JKEY:
				case KKEY:
				case LKEY:
				case MKEY:
				case NKEY:
				case OKEY:
				case PKEY:
				case QKEY:
				case RKEY:
				case SKEY:
				case TKEY:
				case UKEY:
				case VKEY:
				case WKEY:
				case XKEY:
				case YKEY:
				case ZKEY:
				{
					if ((event->val  == KM_PRESS || event->val == KM_DBL_CLICK) &&
					    !IS_EVENT_MOD(event, shift, ctrl, oskey))
					{
						if (ui_menu_pass_event_to_parent_if_nonactive(menu, but, level, retval))
							break;

						for (but = block->buttons.first; but; but = but->next) {
							if (!(but->flag & UI_BUT_DISABLED) && but->menu_key == event->type) {
								if (ELEM(but->type, UI_BTYPE_BUT, UI_BTYPE_BUT_MENU)) {
									/* mainly for operator buttons */
									ui_handle_button_activate(C, ar, but, BUTTON_ACTIVATE_APPLY);
								}
								else if (ELEM(but->type, UI_BTYPE_BLOCK, UI_BTYPE_PULLDOWN)) {
									/* open submenus (like right arrow key) */
									ui_handle_button_activate(C, ar, but, BUTTON_ACTIVATE_OPEN);
								}
								else if (but->type == UI_BTYPE_MENU) {
									/* activate menu items */
									ui_handle_button_activate(C, ar, but, BUTTON_ACTIVATE);
								}
								else {
									printf("%s: error, but->menu_key type: %u\n", __func__, but->type);
								}

								break;
							}
						}

						retval = WM_UI_HANDLER_BREAK;
					}
					break;
				}
			}
		}

		/* here we check return conditions for menus */
		if (block->flag & UI_BLOCK_LOOP) {
			/* if we click outside the block, verify if we clicked on the
			 * button that opened us, otherwise we need to close,
			 *
			 * note that there is an exception for root level menus and
			 * popups which you can click again to close.
			 */
			if (inside == 0) {
				uiSafetyRct *saferct = block->saferct.first;

				if (ELEM(event->type, LEFTMOUSE, MIDDLEMOUSE, RIGHTMOUSE)) {
					if (ELEM(event->val, KM_PRESS, KM_DBL_CLICK)) {
						if ((is_parent_menu == false) && (U.uiflag & USER_MENUOPENAUTO) == 0) {
							/* for root menus, allow clicking to close */
							if (block->flag & (UI_BLOCK_OUT_1))
								menu->menuretval = UI_RETURN_OK;
							else
								menu->menuretval = UI_RETURN_OUT;
						}
						else if (saferct && !BLI_rctf_isect_pt(&saferct->parent, event->x, event->y)) {
							if (block->flag & (UI_BLOCK_OUT_1))
								menu->menuretval = UI_RETURN_OK;
							else
								menu->menuretval = UI_RETURN_OUT;
						}
					}
					else if (ELEM(event->val, KM_RELEASE, KM_CLICK)) {
						/* For buttons that use a hold function, exit when mouse-up outside the menu. */
						if (block->flag & UI_BLOCK_POPUP_HOLD) {
							/* Note, we could check the cursor is over the parent button. */
							menu->menuretval = UI_RETURN_CANCEL;
							retval = WM_UI_HANDLER_CONTINUE;
						}
					}
				}
			}

			if (menu->menuretval) {
				/* pass */
			}
#ifdef USE_KEYNAV_LIMIT
			else if ((event->type == MOUSEMOVE) && ui_mouse_motion_keynav_test(&menu->keynav_state, event)) {
				/* don't handle the mousemove if we're using key-navigation */
				retval = WM_UI_HANDLER_BREAK;
			}
#endif
			else if (event->type == ESCKEY && event->val == KM_PRESS) {
				/* esc cancels this and all preceding menus */
				menu->menuretval = UI_RETURN_CANCEL;
			}
			else if (ELEM(event->type, RETKEY, PADENTER) && event->val == KM_PRESS) {
				/* enter will always close this block, we let the event
				 * get handled by the button if it is activated, otherwise we cancel */
				if (!ui_but_find_active_in_region(ar))
					menu->menuretval = UI_RETURN_CANCEL | UI_RETURN_POPUP_OK;
			}
#ifdef USE_DRAG_POPUP
			else if ((event->type == LEFTMOUSE) && (event->val == KM_PRESS) &&
			         (inside && is_floating && inside_title))
			{
				if (!but || !ui_but_contains_point_px(ar, but, event->x, event->y)) {
					if (but) {
						UI_but_tooltip_timer_remove(C, but);
					}

					menu->is_grab = true;
					copy_v2_v2_int(menu->grab_xy_prev, &event->x);
					retval = WM_UI_HANDLER_BREAK;
				}
			}
#endif
			else {

				/* check mouse moving outside of the menu */
				if (inside == 0 && (block->flag & UI_BLOCK_MOVEMOUSE_QUIT)) {
					uiSafetyRct *saferct;

					ui_mouse_motion_towards_check(block, menu, &event->x, is_parent_inside == false);

					/* check for all parent rects, enables arrowkeys to be used */
					for (saferct = block->saferct.first; saferct; saferct = saferct->next) {
						/* for mouse move we only check our own rect, for other
						 * events we check all preceding block rects too to make
						 * arrow keys navigation work */
						if (event->type != MOUSEMOVE || saferct == block->saferct.first) {
							if (BLI_rctf_isect_pt(&saferct->parent, (float)event->x, (float)event->y))
								break;
							if (BLI_rctf_isect_pt(&saferct->safety, (float)event->x, (float)event->y))
								break;
						}
					}

					/* strict check, and include the parent rect */
					if (!menu->dotowards && !saferct) {
						if (block->flag & (UI_BLOCK_OUT_1))
							menu->menuretval = UI_RETURN_OK;
						else
							menu->menuretval = UI_RETURN_OUT;
					}
					else if (menu->dotowards && event->type == MOUSEMOVE)
						retval = WM_UI_HANDLER_BREAK;
				}
			}

			/* end switch */
		}
	}

	/* if we are didn't handle the event yet, lets pass it on to
	 * buttons inside this region. disabled inside check .. not sure
	 * anymore why it was there? but it meant enter didn't work
	 * for example when mouse was not over submenu */
	if ((event->type == TIMER) ||
	    (/*inside &&*/ (!menu->menuretval || (menu->menuretval & UI_RETURN_UPDATE)) && retval == WM_UI_HANDLER_CONTINUE))
	{
		retval = ui_handle_menu_button(C, event, menu);
	}

#ifdef USE_UI_POPOVER_ONCE
	if (block->flag & UI_BLOCK_POPOVER_ONCE) {
		if ((event->type == LEFTMOUSE) && (event->val == KM_RELEASE)) {
			UI_popover_once_clear(menu->popup_create_vars.arg);
			block->flag &= ~UI_BLOCK_POPOVER_ONCE;
		}
	}
#endif

	/* Don't handle double click events, rehandle as regular press/release. */
	if (retval == WM_UI_HANDLER_CONTINUE && event->val == KM_DBL_CLICK) {
		return retval;
	}

	/* if we set a menu return value, ensure we continue passing this on to
	 * lower menus and buttons, so always set continue then, and if we are
	 * inside the region otherwise, ensure we swallow the event */
	if (menu->menuretval)
		return WM_UI_HANDLER_CONTINUE;
	else if (inside)
		return WM_UI_HANDLER_BREAK;
	else
		return retval;
}

static int ui_handle_menu_return_submenu(bContext *C, const wmEvent *event, uiPopupBlockHandle *menu)
{
	ARegion *ar;
	uiBut *but;
	uiBlock *block;
	uiHandleButtonData *data;
	uiPopupBlockHandle *submenu;

	ar = menu->region;
	block = ar->uiblocks.first;

	but = ui_but_find_active_in_region(ar);

	BLI_assert(but);

	data = but->active;
	submenu = data->menu;

	if (submenu->menuretval) {
		bool update;

		/* first decide if we want to close our own menu cascading, if
		 * so pass on the sub menu return value to our own menu handle */
		if ((submenu->menuretval & UI_RETURN_OK) || (submenu->menuretval & UI_RETURN_CANCEL)) {
			if (!(block->flag & UI_BLOCK_KEEP_OPEN)) {
				menu->menuretval = submenu->menuretval;
				menu->butretval = data->retval;
			}
		}

		update = (submenu->menuretval & UI_RETURN_UPDATE) != 0;

		/* now let activated button in this menu exit, which
		 * will actually close the submenu too */
		ui_handle_button_return_submenu(C, event, but);

		if (update)
			submenu->menuretval = 0;
	}

	if (block->flag & UI_BLOCK_MOVEMOUSE_QUIT) {
		/* for cases where close does not cascade, allow the user to
		 * move the mouse back towards the menu without closing */
		ui_mouse_motion_towards_reinit(menu, &event->x);
	}

	if (menu->menuretval) {
		return WM_UI_HANDLER_CONTINUE;
	}
	else {
		return WM_UI_HANDLER_BREAK;
	}
}

static bool ui_but_pie_menu_supported_apply(uiBut *but)
{
	return (!ELEM(but->type, UI_BTYPE_NUM_SLIDER, UI_BTYPE_NUM));
}

static int ui_but_pie_menu_apply(bContext *C, uiPopupBlockHandle *menu, uiBut *but, bool force_close)
{
	int retval = WM_UI_HANDLER_BREAK;

	if (but && ui_but_pie_menu_supported_apply(but)) {
		if (but->type == UI_BTYPE_MENU) {
			/* forcing the pie menu to close will not handle menus */
			if (!force_close) {
				uiBut *active_but = ui_but_find_active_in_region(menu->region);

				if (active_but) {
					button_activate_exit(C, active_but, active_but->active, false, false);
				}

				button_activate_init(C, menu->region, but, BUTTON_ACTIVATE_OPEN);
				return retval;
			}
			else {
				menu->menuretval = UI_RETURN_CANCEL;
			}
		}
		else {
			ui_apply_but(C, but->block, but, but->active, false);
			button_activate_exit((bContext *)C, but, but->active, false, true);

			menu->menuretval = UI_RETURN_OK;
		}
	}
	else {
		menu->menuretval = UI_RETURN_CANCEL;

		ED_region_tag_redraw(menu->region);
	}

	return retval;
}

static uiBut *ui_block_pie_dir_activate(uiBlock *block, const wmEvent *event, RadialDirection dir)
{
	uiBut *but;

	if ((block->flag & UI_BLOCK_NUMSELECT) && event->val == KM_PRESS) {
		for (but = block->buttons.first; but; but = but->next) {
			if (but->pie_dir == dir && !ELEM(but->type, UI_BTYPE_SEPR, UI_BTYPE_SEPR_LINE)) {
				return but;
			}
		}
	}

	return NULL;
}

static int ui_but_pie_button_activate(bContext *C, uiBut *but, uiPopupBlockHandle *menu)
{
	uiBut *active_but;

	if (but == NULL)
		return WM_UI_HANDLER_BREAK;

	active_but = ui_but_find_active_in_region(menu->region);

	if (active_but)
		button_activate_exit(C, active_but, active_but->active, false, false);

	button_activate_init(C, menu->region, but, BUTTON_ACTIVATE_OVER);
	return ui_but_pie_menu_apply(C, menu, but, false);
}

static int ui_pie_handler(bContext *C, const wmEvent *event, uiPopupBlockHandle *menu)
{
	ARegion *ar;
	uiBlock *block;
	uiBut *but;
	float event_xy[2];
	double duration;
	bool is_click_style;
	float dist;

	/* we block all events, this is modal interaction, except for drop events which is described below */
	int retval = WM_UI_HANDLER_BREAK;

	if (event->type == EVT_DROP) {
		/* may want to leave this here for later if we support pie ovens */

		retval = WM_UI_HANDLER_CONTINUE;
	}

	ar = menu->region;
	block = ar->uiblocks.first;

	is_click_style = (block->pie_data.flags & UI_PIE_CLICK_STYLE);

	/* if there's an active modal button, don't check events or outside, except for search menu */
	but = ui_but_find_active_in_region(ar);

	if (menu->scrolltimer == NULL) {
		menu->scrolltimer =
		    WM_event_add_timer(CTX_wm_manager(C), CTX_wm_window(C), TIMER, PIE_MENU_INTERVAL);
		menu->scrolltimer->duration = 0.0;
	}

	duration = menu->scrolltimer->duration;

	event_xy[0] = event->x;
	event_xy[1] = event->y;

	ui_window_to_block_fl(ar, block, &event_xy[0], &event_xy[1]);

	dist = ui_block_calc_pie_segment(block, event_xy);

	if (but && button_modal_state(but->active->state)) {
		retval = ui_handle_menu_button(C, event, menu);
	}
	else {
		if (event->type == TIMER) {
			if (event->customdata == menu->scrolltimer) {
				/* deactivate initial direction after a while */
				if (duration > 0.01 * U.pie_initial_timeout) {
					block->pie_data.flags &= ~UI_PIE_INITIAL_DIRECTION;
				}

				/* handle animation */
				if (!(block->pie_data.flags & UI_PIE_ANIMATION_FINISHED)) {
					double final_time = 0.01 * U.pie_animation_timeout;
					float fac = duration / final_time;
					float pie_radius = U.pie_menu_radius * UI_DPI_FAC;

					if (fac > 1.0f) {
						fac = 1.0f;
						block->pie_data.flags |= UI_PIE_ANIMATION_FINISHED;
					}

					for (but = block->buttons.first; but; but = but->next) {
						if (but->pie_dir != UI_RADIAL_NONE) {
							float vec[2];
							float center[2];

							ui_but_pie_dir(but->pie_dir, vec);

							center[0] = (vec[0] > 0.01f) ? 0.5f : ((vec[0] < -0.01f) ? -0.5f : 0.0f);
							center[1] = (vec[1] > 0.99f) ? 0.5f : ((vec[1] < -0.99f) ? -0.5f : 0.0f);

							center[0] *= BLI_rctf_size_x(&but->rect);
							center[1] *= BLI_rctf_size_y(&but->rect);

							mul_v2_fl(vec, pie_radius);
							add_v2_v2(vec, center);
							mul_v2_fl(vec, fac);
							add_v2_v2(vec, block->pie_data.pie_center_spawned);

							BLI_rctf_recenter(&but->rect, vec[0], vec[1]);
						}
					}
					block->pie_data.alphafac = fac;

					ED_region_tag_redraw(ar);
				}
			}

			/* check pie velociy here if gesture has ended */
			if (block->pie_data.flags & UI_PIE_GESTURE_END_WAIT) {
				float len_sq = 10;

				/* use a time threshold to ensure we leave time to the mouse to move */
				if (duration - block->pie_data.duration_gesture > 0.02) {
					len_sq = len_squared_v2v2(event_xy, block->pie_data.last_pos);
					copy_v2_v2(block->pie_data.last_pos, event_xy);
					block->pie_data.duration_gesture = duration;
				}

				if (len_sq < 1.0f) {
					but = ui_but_find_active_in_region(menu->region);

					if (but) {
						return ui_but_pie_menu_apply(C, menu, but, true);
					}
				}
			}
		}

		if (event->type == block->pie_data.event && !is_click_style) {
			if (event->val != KM_RELEASE) {
				ui_handle_menu_button(C, event, menu);

				if (len_squared_v2v2(event_xy, block->pie_data.pie_center_init) > PIE_CLICK_THRESHOLD_SQ) {
					block->pie_data.flags |= UI_PIE_DRAG_STYLE;
				}
				/* why redraw here? It's simple, we are getting many double click events here.
				 * Those operate like mouse move events almost */
				ED_region_tag_redraw(ar);
			}
			else {
				/* distance from initial point */
				if (!(block->pie_data.flags & UI_PIE_DRAG_STYLE)) {
					block->pie_data.flags |= UI_PIE_CLICK_STYLE;
				}
				else {
					but = ui_but_find_active_in_region(menu->region);

					if (but && (U.pie_menu_confirm > 0) &&
					    (dist >= U.pie_menu_threshold + U.pie_menu_confirm))
					{
						if (but)
							return ui_but_pie_menu_apply(C, menu, but, true);
					}

					retval = ui_but_pie_menu_apply(C, menu, but, true);

				}
			}
		}
		else {
			/* direction from numpad */
			RadialDirection num_dir = UI_RADIAL_NONE;

			switch (event->type) {
				case MOUSEMOVE:
					if (!is_click_style) {
						float len_sq = len_squared_v2v2(event_xy, block->pie_data.pie_center_init);

						/* here we use the initial position explicitly */
						if (len_sq > PIE_CLICK_THRESHOLD_SQ) {
							block->pie_data.flags |= UI_PIE_DRAG_STYLE;
						}

						/* here instead, we use the offset location to account for the initial direction timeout */
						if ((U.pie_menu_confirm > 0) &&
						    (dist >= U.pie_menu_threshold + U.pie_menu_confirm))
						{
							block->pie_data.flags |= UI_PIE_GESTURE_END_WAIT;
							copy_v2_v2(block->pie_data.last_pos, event_xy);
							block->pie_data.duration_gesture = duration;
						}
					}

					ui_handle_menu_button(C, event, menu);

					/* mouse move should always refresh the area for pie menus */
					ED_region_tag_redraw(ar);
					break;

				case LEFTMOUSE:
					if (is_click_style) {
						if (block->pie_data.flags & UI_PIE_INVALID_DIR) {
							menu->menuretval = UI_RETURN_CANCEL;
						}
						else {
							retval = ui_handle_menu_button(C, event, menu);
						}
					}
					break;

				case ESCKEY:
				case RIGHTMOUSE:
					menu->menuretval = UI_RETURN_CANCEL;
					break;

				case AKEY:
				case BKEY:
				case CKEY:
				case DKEY:
				case EKEY:
				case FKEY:
				case GKEY:
				case HKEY:
				case IKEY:
				case JKEY:
				case KKEY:
				case LKEY:
				case MKEY:
				case NKEY:
				case OKEY:
				case PKEY:
				case QKEY:
				case RKEY:
				case SKEY:
				case TKEY:
				case UKEY:
				case VKEY:
				case WKEY:
				case XKEY:
				case YKEY:
				case ZKEY:
				{
					if ((event->val  == KM_PRESS || event->val == KM_DBL_CLICK) &&
					    !IS_EVENT_MOD(event, shift, ctrl, oskey))
					{
						for (but = block->buttons.first; but; but = but->next) {
							if (but->menu_key == event->type) {
								ui_but_pie_button_activate(C, but, menu);
							}
						}
					}
					break;
				}

#define CASE_NUM_TO_DIR(n, d) \
			case (ZEROKEY + n): case (PAD0 + n): \
				{ if (num_dir == UI_RADIAL_NONE) num_dir = d; } (void)0

				CASE_NUM_TO_DIR(1, UI_RADIAL_SW); ATTR_FALLTHROUGH;
				CASE_NUM_TO_DIR(2, UI_RADIAL_S);  ATTR_FALLTHROUGH;
				CASE_NUM_TO_DIR(3, UI_RADIAL_SE); ATTR_FALLTHROUGH;
				CASE_NUM_TO_DIR(4, UI_RADIAL_W);  ATTR_FALLTHROUGH;
				CASE_NUM_TO_DIR(6, UI_RADIAL_E);  ATTR_FALLTHROUGH;
				CASE_NUM_TO_DIR(7, UI_RADIAL_NW); ATTR_FALLTHROUGH;
				CASE_NUM_TO_DIR(8, UI_RADIAL_N);  ATTR_FALLTHROUGH;
				CASE_NUM_TO_DIR(9, UI_RADIAL_NE);
				{
					but = ui_block_pie_dir_activate(block, event, num_dir);
					retval = ui_but_pie_button_activate(C, but, menu);
					break;
				}
#undef CASE_NUM_TO_DIR
				default:
					retval = ui_handle_menu_button(C, event, menu);
					break;
			}
		}
	}

	return retval;
}

static int ui_handle_menus_recursive(
        bContext *C, const wmEvent *event, uiPopupBlockHandle *menu,
        int level, const bool is_parent_inside, const bool is_parent_menu, const bool is_floating)
{
	uiBut *but;
	uiHandleButtonData *data;
	uiPopupBlockHandle *submenu;
	int retval = WM_UI_HANDLER_CONTINUE;
	bool do_towards_reinit = false;

	/* check if we have a submenu, and handle events for it first */
	but = ui_but_find_active_in_region(menu->region);
	data = (but) ? but->active : NULL;
	submenu = (data) ? data->menu : NULL;

	if (submenu) {
		uiBlock *block = menu->region->uiblocks.first;
		const bool is_menu = ui_block_is_menu(block);
		bool inside = false;
		/* root pie menus accept the key that spawned them as double click to improve responsiveness */
		bool do_recursion = (!(block->flag & UI_BLOCK_RADIAL) || event->type != block->pie_data.event);

		if (do_recursion) {
			if (is_parent_inside == false) {
				int mx, my;

				mx = event->x;
				my = event->y;
				ui_window_to_block(menu->region, block, &mx, &my);
				inside = BLI_rctf_isect_pt(&block->rect, mx, my);
			}

			retval = ui_handle_menus_recursive(C, event, submenu, level + 1, is_parent_inside || inside, is_menu, false);
		}
	}

	/* now handle events for our own menu */
	if (retval == WM_UI_HANDLER_CONTINUE || event->type == TIMER) {
		const bool do_but_search = (but && (but->type == UI_BTYPE_SEARCH_MENU));
		if (submenu && submenu->menuretval) {
			const bool do_ret_out_parent = (submenu->menuretval & UI_RETURN_OUT_PARENT) != 0;
			retval = ui_handle_menu_return_submenu(C, event, menu);
			submenu = NULL;  /* hint not to use this, it may be freed by call above */
			(void)submenu;
			/* we may want to quit the submenu and handle the even in this menu,
			 * if its important to use it, check 'data->menu' first */
			if (((retval == WM_UI_HANDLER_BREAK) && do_ret_out_parent) == 0) {
				/* skip applying the event */
				return retval;
			}
		}

		if (do_but_search) {
			uiBlock *block = menu->region->uiblocks.first;

			retval = ui_handle_menu_button(C, event, menu);

			if (block->flag & UI_BLOCK_MOVEMOUSE_QUIT) {
				/* when there is a active search button and we close it,
				 * we need to reinit the mouse coords [#35346] */
				if (ui_but_find_active_in_region(menu->region) != but) {
					do_towards_reinit = true;
				}
			}
		}
		else {
			uiBlock *block = menu->region->uiblocks.first;
			uiBut *listbox = ui_list_find_mouse_over(menu->region, event);

			if (block->flag & UI_BLOCK_RADIAL) {
				retval = ui_pie_handler(C, event, menu);
			}
			else if (event->type == LEFTMOUSE || event->val != KM_DBL_CLICK) {
				bool handled = false;

				if (listbox) {
					int retval_test = ui_handle_list_event(C, event, menu->region, listbox);
					if (retval_test != WM_UI_HANDLER_CONTINUE) {
						retval = retval_test;
						handled = true;
					}
				}

				if (handled == false) {
					retval = ui_handle_menu_event(
					        C, event, menu, level,
					        is_parent_inside, is_parent_menu, is_floating);
				}
			}
		}
	}

	if (do_towards_reinit) {
		ui_mouse_motion_towards_reinit(menu, &event->x);
	}

	return retval;
}

/**
 * Allow setting menu return value from externals. E.g. WM might need to do this for exiting files correctly.
 */
void UI_popup_menu_retval_set(const uiBlock *block, const int retval, const bool enable)
{
	uiPopupBlockHandle *menu = block->handle;
	if (menu) {
		menu->menuretval = enable ? (menu->menuretval | retval) : (menu->menuretval & retval);
	}
}

/* *************** UI event handlers **************** */

static int ui_region_handler(bContext *C, const wmEvent *event, void *UNUSED(userdata))
{
	ARegion *ar;
	uiBut *but, *listbox;
	int retval;

	/* here we handle buttons at the region level, non-modal */
	ar = CTX_wm_region(C);
	retval = WM_UI_HANDLER_CONTINUE;

	if (ar == NULL || BLI_listbase_is_empty(&ar->uiblocks)) {
		return retval;
	}

	/* either handle events for already activated button or try to activate */
	but = ui_but_find_active_in_region(ar);
	listbox = ui_list_find_mouse_over(ar, event);

	retval = ui_handler_panel_region(C, event, ar, listbox ? listbox : but);

	if (retval == WM_UI_HANDLER_CONTINUE && listbox) {
		retval = ui_handle_list_event(C, event, ar, listbox);

		/* interactions with the listbox should disable tips */
		if (retval == WM_UI_HANDLER_BREAK) {
			if (but) {
				UI_but_tooltip_timer_remove(C, but);
			}
		}
	}

	if (retval == WM_UI_HANDLER_CONTINUE) {
		if (but)
			retval = ui_handle_button_event(C, event, but);
		else
			retval = ui_handle_button_over(C, event, ar);
	}

	/* re-enable tooltips */
	if (event->type == MOUSEMOVE && (event->x != event->prevx || event->y != event->prevy))
		ui_blocks_set_tooltips(ar, true);

	/* delayed apply callbacks */
	ui_apply_but_funcs_after(C);

	return retval;
}

static void ui_region_handler_remove(bContext *C, void *UNUSED(userdata))
{
	bScreen *sc;
	ARegion *ar;

	ar = CTX_wm_region(C);
	if (ar == NULL) return;

	UI_blocklist_free(C, &ar->uiblocks);

	sc = CTX_wm_screen(C);
	if (sc == NULL) return;

	/* delayed apply callbacks, but not for screen level regions, those
	 * we rather do at the very end after closing them all, which will
	 * be done in ui_region_handler/window */
	if (BLI_findindex(&sc->regionbase, ar) == -1)
		ui_apply_but_funcs_after(C);
}

/* handle buttons at the window level, modal, for example while
 * number sliding, text editing, or when a menu block is open */
static int ui_handler_region_menu(bContext *C, const wmEvent *event, void *UNUSED(userdata))
{
	ARegion *ar;
	uiBut *but;
	int retval = WM_UI_HANDLER_CONTINUE;

	ar = CTX_wm_menu(C);
	if (!ar)
		ar = CTX_wm_region(C);

	but = ui_but_find_active_in_region(ar);

	if (but) {
		bScreen *screen = CTX_wm_screen(C);
		ARegion *ar_temp;
		uiBut *but_other;
		uiHandleButtonData *data;
		bool is_inside_menu = false;

		/* look for a popup menu containing the mouse */
		for (ar_temp = screen->regionbase.first; ar_temp; ar_temp = ar_temp->next) {
			rcti winrct;

			ui_region_winrct_get_no_margin(ar_temp, &winrct);

			if (BLI_rcti_isect_pt_v(&winrct, &event->x)) {
				BLI_assert(ar_temp->type->regionid == RGN_TYPE_TEMPORARY);

				is_inside_menu = true;
				break;
			}
		}

		/* handle activated button events */
		data = but->active;

		if ((data->state == BUTTON_STATE_MENU_OPEN) &&
		    (is_inside_menu == false) && /* make sure mouse isn't inside another menu (see T43247) */
		    (ELEM(but->type, UI_BTYPE_PULLDOWN, UI_BTYPE_POPOVER)) &&
		    (but_other = ui_but_find_mouse_over(ar, event)) &&
		    (but != but_other) &&
		    (ELEM(but_other->type, UI_BTYPE_PULLDOWN, UI_BTYPE_POPOVER)))
		{
			/* if mouse moves to a different root-level menu button,
			 * open it to replace the current menu */
			if ((but_other->flag & UI_BUT_DISABLED) == 0) {
				ui_handle_button_activate(C, ar, but_other, BUTTON_ACTIVATE_OVER);
				button_activate_state(C, but_other, BUTTON_STATE_MENU_OPEN);
				retval = WM_UI_HANDLER_BREAK;
			}
		}
		else if (data->state == BUTTON_STATE_MENU_OPEN) {
			/* handle events for menus and their buttons recursively,
			 * this will handle events from the top to the bottom menu */
			if (data->menu) {
				retval = ui_handle_menus_recursive(C, event, data->menu, 0, false, false, false);
			}

			/* handle events for the activated button */
			if ((data->menu && (retval == WM_UI_HANDLER_CONTINUE)) ||
			    (event->type == TIMER))
			{
				if (data->menu && data->menu->menuretval) {
					ui_handle_button_return_submenu(C, event, but);
					retval = WM_UI_HANDLER_BREAK;
				}
				else {
					retval = ui_handle_button_event(C, event, but);
				}
			}
		}
		else {
			/* handle events for the activated button */
			retval = ui_handle_button_event(C, event, but);
		}
	}

	/* re-enable tooltips */
	if (event->type == MOUSEMOVE && (event->x != event->prevx || event->y != event->prevy))
		ui_blocks_set_tooltips(ar, true);

	/* delayed apply callbacks */
	ui_apply_but_funcs_after(C);

	/* Don't handle double-click events,
	 * these will be converted into regular clicks which we handle. */
	if (retval == WM_UI_HANDLER_CONTINUE) {
		if (event->val == KM_DBL_CLICK) {
			return WM_UI_HANDLER_CONTINUE;
		}
	}

	/* we block all events, this is modal interaction */
	return WM_UI_HANDLER_BREAK;
}

/* two types of popups, one with operator + enum, other with regular callbacks */
static int ui_popup_handler(bContext *C, const wmEvent *event, void *userdata)
{
	uiPopupBlockHandle *menu = userdata;
	struct ARegion *menu_region;
	/* we block all events, this is modal interaction, except for drop events which is described below */
	int retval = WM_UI_HANDLER_BREAK;
	bool reset_pie = false;

	menu_region = CTX_wm_menu(C);
	CTX_wm_menu_set(C, menu->region);

	if (event->type == EVT_DROP || event->val == KM_DBL_CLICK) {
		/* EVT_DROP:
		 *   If we're handling drop event we'll want it to be handled by popup callee as well,
		 *   so it'll be possible to perform such operations as opening .blend files by dropping
		 *   them into blender, even if there's opened popup like splash screen (sergey).
		 * KM_DBL_CLICK:
		 *   Continue in case of double click so wm_handlers_do calls handler again with KM_PRESS
		 *   event. This is needed to ensure correct button handling for fast clicking (T47532).
		 */

		retval = WM_UI_HANDLER_CONTINUE;
	}

	ui_handle_menus_recursive(C, event, menu, 0, false, false, true);

	/* free if done, does not free handle itself */
	if (menu->menuretval) {
		wmWindow *win = CTX_wm_window(C);
		/* copy values, we have to free first (closes region) */
		uiPopupBlockHandle temp = *menu;
		uiBlock *block = menu->region->uiblocks.first;

		/* set last pie event to allow chained pie spawning */
		if (block->flag & UI_BLOCK_RADIAL) {
			win->last_pie_event = block->pie_data.event;
			reset_pie = true;
		}

		ui_popup_block_free(C, menu);
		UI_popup_handlers_remove(&win->modalhandlers, menu);
		CTX_wm_menu_set(C, NULL);

#ifdef USE_DRAG_TOGGLE
		{
			WM_event_free_ui_handler_all(
			        C, &win->modalhandlers,
			        ui_handler_region_drag_toggle, ui_handler_region_drag_toggle_remove);
		}
#endif

		if ((temp.menuretval & UI_RETURN_OK) || (temp.menuretval & UI_RETURN_POPUP_OK)) {
			if (temp.popup_func)
				temp.popup_func(C, temp.popup_arg, temp.retvalue);
			if (temp.optype)
				WM_operator_name_call_ptr(C, temp.optype, temp.opcontext, NULL);
		}
		else if (temp.cancel_func)
			temp.cancel_func(C, temp.popup_arg);

		WM_event_add_mousemove(C);
	}
	else {
		/* re-enable tooltips */
		if (event->type == MOUSEMOVE && (event->x != event->prevx || event->y != event->prevy))
			ui_blocks_set_tooltips(menu->region, true);
	}

	/* delayed apply callbacks */
	ui_apply_but_funcs_after(C);

	if (reset_pie) {
		/* reaqcuire window in case pie invalidates it somehow */
		wmWindow *win = CTX_wm_window(C);

		if (win)
			win->last_pie_event = EVENT_NONE;
	}

	CTX_wm_region_set(C, menu_region);

	return retval;
}

static void ui_popup_handler_remove(bContext *C, void *userdata)
{
	uiPopupBlockHandle *menu = userdata;

	/* More correct would be to expect UI_RETURN_CANCEL here, but not wanting to
	 * cancel when removing handlers because of file exit is a rare exception.
	 * So instead of setting cancel flag for all menus before removing handlers,
	 * just explicitly flag menu with UI_RETURN_OK to avoid cancelling it. */
	if ((menu->menuretval & UI_RETURN_OK) == 0 && menu->cancel_func) {
		menu->cancel_func(C, menu->popup_arg);
	}

	/* free menu block if window is closed for some reason */
	ui_popup_block_free(C, menu);

	/* delayed apply callbacks */
	ui_apply_but_funcs_after(C);
}

void UI_region_handlers_add(ListBase *handlers)
{
	WM_event_remove_ui_handler(handlers, ui_region_handler, ui_region_handler_remove, NULL, false);
	WM_event_add_ui_handler(NULL, handlers, ui_region_handler, ui_region_handler_remove, NULL, 0);
}

void UI_popup_handlers_add(bContext *C, ListBase *handlers, uiPopupBlockHandle *popup, const char flag)
{
	WM_event_add_ui_handler(C, handlers, ui_popup_handler, ui_popup_handler_remove, popup, flag);
}

void UI_popup_handlers_remove(ListBase *handlers, uiPopupBlockHandle *popup)
{
	wmEventHandler *handler;

	for (handler = handlers->first; handler; handler = handler->next) {
		if (handler->ui_handle == ui_popup_handler &&
		    handler->ui_remove == ui_popup_handler_remove &&
		    handler->ui_userdata == popup)
		{
			/* tag refresh parent popup */
			if (handler->next &&
			    handler->next->ui_handle == ui_popup_handler &&
			    handler->next->ui_remove == ui_popup_handler_remove)
			{
				uiPopupBlockHandle *parent_popup = handler->next->ui_userdata;
				ED_region_tag_refresh_ui(parent_popup->region);
			}
			break;
		}
	}

	WM_event_remove_ui_handler(handlers, ui_popup_handler, ui_popup_handler_remove, popup, false);
}

void UI_popup_handlers_remove_all(bContext *C, ListBase *handlers)
{
	WM_event_free_ui_handler_all(C, handlers, ui_popup_handler, ui_popup_handler_remove);
}

bool UI_textbutton_activate_rna(
        const bContext *C, ARegion *ar,
        const void *rna_poin_data, const char *rna_prop_id)
{
	uiBlock *block;
	uiBut *but = NULL;

	for (block = ar->uiblocks.first; block; block = block->next) {
		for (but = block->buttons.first; but; but = but->next) {
			if (but->type == UI_BTYPE_TEXT) {
				if (but->rnaprop && but->rnapoin.data == rna_poin_data) {
					if (STREQ(RNA_property_identifier(but->rnaprop), rna_prop_id)) {
						break;
					}
				}
			}
		}
		if (but)
			break;
	}

	if (but) {
		UI_but_active_only(C, ar, block, but);
		return true;
	}
	else {
		return false;
	}
}

bool UI_textbutton_activate_but(const bContext *C, uiBut *actbut)
{
	ARegion *ar = CTX_wm_region(C);
	uiBlock *block;
	uiBut *but = NULL;

	for (block = ar->uiblocks.first; block; block = block->next) {
		for (but = block->buttons.first; but; but = but->next)
			if (but == actbut && but->type == UI_BTYPE_TEXT)
				break;

		if (but)
			break;
	}

	if (but) {
		UI_but_active_only(C, ar, block, but);
		return true;
	}
	else {
		return false;
	}
}


void ui_but_clipboard_free(void)
{
	curvemapping_free_data(&but_copypaste_curve);
}<|MERGE_RESOLUTION|>--- conflicted
+++ resolved
@@ -907,7 +907,7 @@
 {
 	if (data->str) {
 		ui_but_string_set(C, but, data->str);
-		ui_but_update_edited(but);
+        ui_but_update(but);
 	}
 	else {
 		ui_apply_but_func(C, but);
@@ -6425,7 +6425,6 @@
 			return WM_UI_HANDLER_BREAK;
 		}
 	}
-<<<<<<< HEAD
 	else if (data->state == BUTTON_STATE_NUM_EDITING) {
 		if (event->type == ESCKEY) {
 			if (event->val == KM_PRESS) {
@@ -6444,26 +6443,6 @@
 			button_activate_state(C, but, BUTTON_STATE_EXIT);
 		}
 		return WM_UI_HANDLER_BREAK;
-=======
-
-	if (but->optype) {
-		uiItemO(layout, NULL,
-		        ICON_NONE, "UI_OT_copy_python_command_button");
-	}
-
-	/* perhaps we should move this into (G.debug & G_DEBUG) - campbell */
-	if (ui_block_is_menu(but->block) == false) {
-		uiItemFullO(layout, "UI_OT_editsource", NULL, ICON_NONE, NULL, WM_OP_INVOKE_DEFAULT, 0);
-	}
-	uiItemFullO(layout, "UI_OT_edittranslation_init", NULL, ICON_NONE, NULL, WM_OP_INVOKE_DEFAULT, 0);
-
-	mt = WM_menutype_find("WM_MT_button_context", true);
-	if (mt) {
-		Menu menu = {NULL};
-		menu.layout = uiLayoutColumn(layout, false);
-		menu.type = mt;
-		mt->draw(C, &menu);
->>>>>>> 16b07fb0
 	}
 
 	return WM_UI_HANDLER_CONTINUE;
@@ -8762,12 +8741,8 @@
 							              UI_BTYPE_BUT_MENU,
 							              UI_BTYPE_MENU, UI_BTYPE_BLOCK,
 							              UI_BTYPE_PULLDOWN) &&
-<<<<<<< HEAD
 							         count == act)
 							{
-=======
-							         count == act) {
->>>>>>> 16b07fb0
 								doit = true;
 							}
 
