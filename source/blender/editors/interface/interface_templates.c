/*
 * ***** BEGIN GPL LICENSE BLOCK *****
 *
 * This program is free software; you can redistribute it and/or
 * modify it under the terms of the GNU General Public License
 * as published by the Free Software Foundation; either version 2
 * of the License, or (at your option) any later version.
 *
 * This program is distributed in the hope that it will be useful,
 * but WITHOUT ANY WARRANTY; without even the implied warranty of
 * MERCHANTABILITY or FITNESS FOR A PARTICULAR PURPOSE.  See the
 * GNU General Public License for more details.
 *
 * You should have received a copy of the GNU General Public License
 * along with this program; if not, write to the Free Software Foundation,
 * Inc., 51 Franklin Street, Fifth Floor, Boston, MA 02110-1301, USA.
 *
 * Contributor(s): Blender Foundation 2009.
 *
 * ***** END GPL LICENSE BLOCK *****
 */

/** \file blender/editors/interface/interface_templates.c
 *  \ingroup edinterface
 */


#include <stdlib.h>
#include <stddef.h>
#include <string.h>

#include "MEM_guardedalloc.h"

#include "DNA_dynamicpaint_types.h"
#include "DNA_scene_types.h"
#include "DNA_object_types.h"

#include "BLI_utildefines.h"
#include "BLI_string.h"
#include "BLI_ghash.h"
#include "BLI_rect.h"

#include "BLF_api.h"
#include "BLF_translation.h"

#include "BKE_animsys.h"
#include "BKE_colortools.h"
#include "BKE_context.h"
#include "BKE_dynamicpaint.h"
#include "BKE_global.h"
#include "BKE_library.h"
#include "BKE_main.h"
#include "BKE_object.h"
#include "BKE_material.h"
#include "BKE_texture.h"
#include "BKE_report.h"
#include "BKE_displist.h"
#include "BKE_sca.h"
#include "BKE_scene.h"
#include "BKE_screen.h"

#include "ED_screen.h"
#include "ED_object.h"
#include "ED_render.h"

#include "RNA_access.h"
#include "RNA_enum_types.h"

#include "WM_api.h"
#include "WM_types.h"

#include "UI_interface.h"
#include "UI_interface_icons.h"
#include "interface_intern.h"

void UI_template_fix_linking(void)
{
}

/********************** Header Template *************************/

void uiTemplateHeader(uiLayout *layout, bContext *C, int menus)
{
	uiBlock *block;

	block = uiLayoutAbsoluteBlock(layout);
	if (menus) ED_area_header_standardbuttons(C, block, 0);
	else ED_area_header_switchbutton(C, block, 0);
}

/********************** Search Callbacks *************************/

typedef struct TemplateID {
	PointerRNA ptr;
	PropertyRNA *prop;

	ListBase *idlb;
	int prv_rows, prv_cols;
	int preview;
} TemplateID;

/* Search browse menu, assign  */
static void id_search_call_cb(bContext *C, void *arg_template, void *item)
{
	TemplateID *template = (TemplateID *)arg_template;

	/* ID */
	if (item) {
		PointerRNA idptr;

		RNA_id_pointer_create(item, &idptr);
		RNA_property_pointer_set(&template->ptr, template->prop, idptr);
		RNA_property_update(C, &template->ptr, template->prop);
	}
}

/* ID Search browse menu, do the search */
static void id_search_cb(const bContext *C, void *arg_template, const char *str, uiSearchItems *items)
{
	TemplateID *template = (TemplateID *)arg_template;
	ListBase *lb = template->idlb;
	ID *id, *id_from = template->ptr.id.data;
	int iconid;
	int flag = RNA_property_flag(template->prop);

	/* ID listbase */
	for (id = lb->first; id; id = id->next) {
		if (!((flag & PROP_ID_SELF_CHECK) && id == id_from)) {

			/* use filter */
			if (RNA_property_type(template->prop) == PROP_POINTER) {
				PointerRNA ptr;
				RNA_id_pointer_create(id, &ptr);
				if (RNA_property_pointer_poll(&template->ptr, template->prop, &ptr) == 0)
					continue;
			}

			/* hide dot-datablocks, but only if filter does not force it visible */
			if (U.uiflag & USER_HIDE_DOT)
				if ((id->name[2] == '.') && (str[0] != '.'))
					continue;

			if (BLI_strcasestr(id->name + 2, str)) {
				char name_ui[MAX_ID_NAME];
				name_uiprefix_id(name_ui, id);

				iconid = ui_id_icon_get((bContext *)C, id, template->preview);

				if (!uiSearchItemAdd(items, name_ui, id, iconid))
					break;
			}
		}
	}
}

/* ID Search browse menu, open */
static uiBlock *id_search_menu(bContext *C, ARegion *ar, void *arg_litem)
{
	static char search[256];
	static TemplateID template;
	PointerRNA idptr;
	wmWindow *win = CTX_wm_window(C);
	uiBlock *block;
	uiBut *but;
	
	/* clear initial search string, then all items show */
	search[0] = 0;
	/* arg_litem is malloced, can be freed by parent button */
	template = *((TemplateID *)arg_litem);
	
	/* get active id for showing first item */
	idptr = RNA_property_pointer_get(&template.ptr, template.prop);

	block = uiBeginBlock(C, ar, "_popup", UI_EMBOSS);
	uiBlockSetFlag(block, UI_BLOCK_LOOP | UI_BLOCK_REDRAW | UI_BLOCK_SEARCH_MENU);
	
	/* preview thumbnails */
	if (template.prv_rows > 0 && template.prv_cols > 0) {
		int w = 4 * U.widget_unit * template.prv_cols;
		int h = 4 * U.widget_unit * template.prv_rows + U.widget_unit;
		
		/* fake button, it holds space for search items */
		uiDefBut(block, LABEL, 0, "", 10, 15, w, h, NULL, 0, 0, 0, 0, NULL);
		
		but = uiDefSearchBut(block, search, 0, ICON_VIEWZOOM, sizeof(search), 10, 0, w, UI_UNIT_Y,
		                     template.prv_rows, template.prv_cols, "");
		uiButSetSearchFunc(but, id_search_cb, &template, id_search_call_cb, idptr.data);
	}
	/* list view */
	else {
		const int searchbox_width  = uiSearchBoxWidth();
		const int searchbox_height = uiSearchBoxHeight();
		
		/* fake button, it holds space for search items */
		uiDefBut(block, LABEL, 0, "", 10, 15, searchbox_width, searchbox_height, NULL, 0, 0, 0, 0, NULL);
		but = uiDefSearchBut(block, search, 0, ICON_VIEWZOOM, sizeof(search), 10, 0, searchbox_width, UI_UNIT_Y - 1, 0, 0, "");
		uiButSetSearchFunc(but, id_search_cb, &template, id_search_call_cb, idptr.data);
	}
		
	
	uiBoundsBlock(block, 0.3f * U.widget_unit);
	uiBlockSetDirection(block, UI_DOWN);
	uiEndBlock(C, block);
	
	/* give search-field focus */
	uiButSetFocusOnEnter(win, but);
	/* this type of search menu requires undo */
	but->flag |= UI_BUT_UNDO;
	
	return block;
}

/************************ ID Template ***************************/
/* This is for browsing and editing the ID-blocks used */

/* for new/open operators */
void uiIDContextProperty(bContext *C, PointerRNA *ptr, PropertyRNA **prop)
{
	TemplateID *template;
	ARegion *ar = CTX_wm_region(C);
	uiBlock *block;
	uiBut *but;

	memset(ptr, 0, sizeof(*ptr));
	*prop = NULL;

	if (!ar)
		return;

	for (block = ar->uiblocks.first; block; block = block->next) {
		for (but = block->buttons.first; but; but = but->next) {
			/* find the button before the active one */
			if ((but->flag & (UI_BUT_LAST_ACTIVE | UI_ACTIVE))) {
				if (but->func_argN) {
					template = but->func_argN;
					*ptr = template->ptr;
					*prop = template->prop;
					return;
				}
			}
		}
	}
}


static void template_id_cb(bContext *C, void *arg_litem, void *arg_event)
{
	TemplateID *template = (TemplateID *)arg_litem;
	PointerRNA idptr = RNA_property_pointer_get(&template->ptr, template->prop);
	ID *id = idptr.data;
	int event = GET_INT_FROM_POINTER(arg_event);
	
	switch (event) {
		case UI_ID_BROWSE:
		case UI_ID_PIN:
			RNA_warning("warning, id event %d shouldnt come here", event);
			break;
		case UI_ID_OPEN:
		case UI_ID_ADD_NEW:
			/* these call uiIDContextProperty */
			break;
		case UI_ID_DELETE:
			memset(&idptr, 0, sizeof(idptr));
			RNA_property_pointer_set(&template->ptr, template->prop, idptr);
			RNA_property_update(C, &template->ptr, template->prop);

			if (id && CTX_wm_window(C)->eventstate->shift) /* useful hidden functionality, */
				id->us = 0;

			break;
		case UI_ID_FAKE_USER:
			if (id) {
				if (id->flag & LIB_FAKEUSER) id_us_plus(id);
				else id_us_min(id);
			}
			else return;
			break;
		case UI_ID_LOCAL:
			if (id) {
				if (id_make_local(id, 0)) {
					/* reassign to get get proper updates/notifiers */
					idptr = RNA_property_pointer_get(&template->ptr, template->prop);
					RNA_property_pointer_set(&template->ptr, template->prop, idptr);
					RNA_property_update(C, &template->ptr, template->prop);
				}
			}
			break;
		case UI_ID_ALONE:
			if (id) {
				const int do_scene_obj = (GS(id->name) == ID_OB) &&
				                         (template->ptr.type == &RNA_SceneObjects);

				/* make copy */
				if (do_scene_obj) {
					Scene *scene = CTX_data_scene(C);
					ED_object_single_user(scene, (struct Object *)id);
					WM_event_add_notifier(C, NC_SCENE | ND_OB_ACTIVE, scene);
				}
				else {
					if (id) {
						id_single_user(C, id, &template->ptr, template->prop);
					}
				}
			}
			break;
#if 0
		case UI_ID_AUTO_NAME:
			break;
#endif
	}
}

static const char *template_id_browse_tip(StructRNA *type)
{
	if (type) {
		switch (RNA_type_to_ID_code(type)) {
			case ID_SCE: return N_("Browse Scene to be linked");
			case ID_OB:  return N_("Browse Object to be linked");
			case ID_ME:  return N_("Browse Mesh Data to be linked");
			case ID_CU:  return N_("Browse Curve Data to be linked");
			case ID_MB:  return N_("Browse Metaball Data to be linked");
			case ID_MA:  return N_("Browse Material to be linked");
			case ID_TE:  return N_("Browse Texture to be linked");
			case ID_IM:  return N_("Browse Image to be linked");
#ifdef WITH_FREESTYLE
			case ID_LS:  return N_("Browse Line Style Data to be linked");
#endif
			case ID_LT:  return N_("Browse Lattice Data to be linked");
			case ID_LA:  return N_("Browse Lamp Data to be linked");
			case ID_CA:  return N_("Browse Camera Data to be linked");
			case ID_WO:  return N_("Browse World Settings to be linked");
			case ID_SCR: return N_("Choose Screen lay-out");
			case ID_TXT: return N_("Browse Text to be linked");
			case ID_SPK: return N_("Browse Speaker Data to be linked");
			case ID_SO:  return N_("Browse Sound to be linked");
			case ID_AR:  return N_("Browse Armature data to be linked");
			case ID_AC:  return N_("Browse Action to be linked");
			case ID_NT:  return N_("Browse Node Tree to be linked");
			case ID_BR:  return N_("Browse Brush to be linked");
			case ID_PA:  return N_("Browse Particle System to be linked");
			case ID_GD:  return N_("Browse Grease Pencil Data to be linked");
		}
	}
	return N_("Browse ID data to be linked");
}

/* Return a type-based i18n context, needed e.g. by "New" button.
 * In most languages, this adjective takes different form based on gender of type name...
 */
#ifdef WITH_INTERNATIONAL
static const char *template_id_context(StructRNA *type)
{
	if (type) {
		switch (RNA_type_to_ID_code(type)) {
			case ID_SCE: return BLF_I18NCONTEXT_ID_SCENE;
			case ID_OB:  return BLF_I18NCONTEXT_ID_OBJECT;
			case ID_ME:  return BLF_I18NCONTEXT_ID_MESH;
			case ID_CU:  return BLF_I18NCONTEXT_ID_CURVE;
			case ID_MB:  return BLF_I18NCONTEXT_ID_METABALL;
			case ID_MA:  return BLF_I18NCONTEXT_ID_MATERIAL;
			case ID_TE:  return BLF_I18NCONTEXT_ID_TEXTURE;
			case ID_IM:  return BLF_I18NCONTEXT_ID_IMAGE;
#ifdef WITH_FREESTYLE
			case ID_LS:  return BLF_I18NCONTEXT_ID_FREESTYLELINESTYLE;
#endif
			case ID_LT:  return BLF_I18NCONTEXT_ID_LATTICE;
			case ID_LA:  return BLF_I18NCONTEXT_ID_LAMP;
			case ID_CA:  return BLF_I18NCONTEXT_ID_CAMERA;
			case ID_WO:  return BLF_I18NCONTEXT_ID_WORLD;
			case ID_SCR: return BLF_I18NCONTEXT_ID_SCREEN;
			case ID_TXT: return BLF_I18NCONTEXT_ID_TEXT;
			case ID_SPK: return BLF_I18NCONTEXT_ID_SPEAKER;
			case ID_SO:  return BLF_I18NCONTEXT_ID_SOUND;
			case ID_AR:  return BLF_I18NCONTEXT_ID_ARMATURE;
			case ID_AC:  return BLF_I18NCONTEXT_ID_ACTION;
			case ID_NT:  return BLF_I18NCONTEXT_ID_NODETREE;
			case ID_BR:  return BLF_I18NCONTEXT_ID_BRUSH;
			case ID_PA:  return BLF_I18NCONTEXT_ID_PARTICLESETTINGS;
			case ID_GD:  return BLF_I18NCONTEXT_ID_GPENCIL;
		}
	}
	return BLF_I18NCONTEXT_DEFAULT;
}
#endif

static void template_ID(bContext *C, uiLayout *layout, TemplateID *template, StructRNA *type, short idcode, int flag,
                        const char *newop, const char *openop, const char *unlinkop)
{
	uiBut *but;
	uiBlock *block;
	PointerRNA idptr;
	// ListBase *lb; // UNUSED
	ID *id, *idfrom;
	int editable = RNA_property_editable(&template->ptr, template->prop);

	idptr = RNA_property_pointer_get(&template->ptr, template->prop);
	id = idptr.data;
	idfrom = template->ptr.id.data;
	// lb = template->idlb;

	block = uiLayoutGetBlock(layout);
	uiBlockBeginAlign(block);

	if (idptr.type)
		type = idptr.type;

	if (flag & UI_ID_PREVIEWS) {
		template->preview = TRUE;

		but = uiDefBlockButN(block, id_search_menu, MEM_dupallocN(template), "", 0, 0, UI_UNIT_X * 6, UI_UNIT_Y * 6,
		                     TIP_(template_id_browse_tip(type)));
		if (type) {
			but->icon = RNA_struct_ui_icon(type);
			if (id) but->icon = ui_id_icon_get(C, id, 1);
			uiButSetFlag(but, UI_HAS_ICON | UI_ICON_PREVIEW);
		}
		if ((idfrom && idfrom->lib) || !editable)
			uiButSetFlag(but, UI_BUT_DISABLED);
		
		uiLayoutRow(layout, TRUE);
	}
	else if (flag & UI_ID_BROWSE) {
		but = uiDefBlockButN(block, id_search_menu, MEM_dupallocN(template), "", 0, 0, UI_UNIT_X * 1.6, UI_UNIT_Y,
		                     TIP_(template_id_browse_tip(type)));

		uiButSetDrawFlag(but, UI_BUT_DRAW_ENUM_ARROWS);

		if (type) {
			but->icon = RNA_struct_ui_icon(type);
			/* default dragging of icon for id browse buttons */
			uiButSetDragID(but, id);
			uiButSetFlag(but, UI_HAS_ICON | UI_ICON_LEFT);
		}

		if ((idfrom && idfrom->lib) || !editable)
			uiButSetFlag(but, UI_BUT_DISABLED);
	}

	/* text button with name */
	if (id) {
		char name[UI_MAX_NAME_STR];
		const short user_alert = (id->us <= 0);

		//text_idbutton(id, name);
		name[0] = '\0';
		but = uiDefButR(block, TEX, 0, name, 0, 0, UI_UNIT_X * 6, UI_UNIT_Y,
		                &idptr, "name", -1, 0, 0, -1, -1, RNA_struct_ui_description(type));
		uiButSetNFunc(but, template_id_cb, MEM_dupallocN(template), SET_INT_IN_POINTER(UI_ID_RENAME));
		if (user_alert) uiButSetFlag(but, UI_BUT_REDALERT);

		if (id->lib) {
			if (id->flag & LIB_INDIRECT) {
				but = uiDefIconBut(block, BUT, 0, ICON_LIBRARY_DATA_INDIRECT, 0, 0, UI_UNIT_X, UI_UNIT_Y,
				                   NULL, 0, 0, 0, 0, TIP_("Indirect library datablock, cannot change"));
				uiButSetFlag(but, UI_BUT_DISABLED);
			}
			else {
				but = uiDefIconBut(block, BUT, 0, ICON_LIBRARY_DATA_DIRECT, 0, 0, UI_UNIT_X, UI_UNIT_Y,
				                   NULL, 0, 0, 0, 0, TIP_("Direct linked library datablock, click to make local"));
				if (!id_make_local(id, 1 /* test */) || (idfrom && idfrom->lib))
					uiButSetFlag(but, UI_BUT_DISABLED);
			}

			uiButSetNFunc(but, template_id_cb, MEM_dupallocN(template), SET_INT_IN_POINTER(UI_ID_LOCAL));
		}

		if (id->us > 1) {
			char numstr[32];

			BLI_snprintf(numstr, sizeof(numstr), "%d", id->us);

			but = uiDefBut(block, BUT, 0, numstr, 0, 0, UI_UNIT_X + ((id->us < 10) ? 0 : 10), UI_UNIT_Y,
			               NULL, 0, 0, 0, 0,
			               TIP_("Display number of users of this data (click to make a single-user copy)"));

			uiButSetNFunc(but, template_id_cb, MEM_dupallocN(template), SET_INT_IN_POINTER(UI_ID_ALONE));
			if (/* test only */
			    (id_copy(id, NULL, 1) == FALSE) ||
			    (idfrom && idfrom->lib) ||
			    (editable == FALSE) ||
			    /* object in editmode - don't change data */
			    (idfrom && GS(idfrom->name) == ID_OB && (((Object *)idfrom)->mode & OB_MODE_EDIT)))
			{
				uiButSetFlag(but, UI_BUT_DISABLED);
			}
		}
	
		if (user_alert) uiButSetFlag(but, UI_BUT_REDALERT);
		
		if (id->lib == NULL && !(ELEM5(GS(id->name), ID_GR, ID_SCE, ID_SCR, ID_TXT, ID_OB))) {
			uiDefButR(block, TOG, 0, "F", 0, 0, UI_UNIT_X, UI_UNIT_Y, &idptr, "use_fake_user", -1, 0, 0, -1, -1, NULL);
		}
	}
	
	if (flag & UI_ID_ADD_NEW) {
		int w = id ? UI_UNIT_X : (flag & UI_ID_OPEN) ? UI_UNIT_X * 3 : UI_UNIT_X * 6;
		
		/* i18n markup, does nothing! */
		BLF_I18N_MSGID_MULTI_CTXT("New", BLF_I18NCONTEXT_DEFAULT,
		                                 BLF_I18NCONTEXT_ID_SCENE,
		                                 BLF_I18NCONTEXT_ID_OBJECT,
		                                 BLF_I18NCONTEXT_ID_MESH,
		                                 BLF_I18NCONTEXT_ID_CURVE,
		                                 BLF_I18NCONTEXT_ID_METABALL,
		                                 BLF_I18NCONTEXT_ID_MATERIAL,
		                                 BLF_I18NCONTEXT_ID_TEXTURE,
		                                 BLF_I18NCONTEXT_ID_IMAGE,
		                                 BLF_I18NCONTEXT_ID_LATTICE,
		                                 BLF_I18NCONTEXT_ID_LAMP,
		                                 BLF_I18NCONTEXT_ID_CAMERA,
		                                 BLF_I18NCONTEXT_ID_WORLD,
		                                 BLF_I18NCONTEXT_ID_SCREEN,
		                                 BLF_I18NCONTEXT_ID_TEXT);
		BLF_I18N_MSGID_MULTI_CTXT("New", BLF_I18NCONTEXT_ID_SPEAKER,
		                                 BLF_I18NCONTEXT_ID_SOUND,
		                                 BLF_I18NCONTEXT_ID_ARMATURE,
		                                 BLF_I18NCONTEXT_ID_ACTION,
		                                 BLF_I18NCONTEXT_ID_NODETREE,
		                                 BLF_I18NCONTEXT_ID_BRUSH,
		                                 BLF_I18NCONTEXT_ID_PARTICLESETTINGS,
		                                 BLF_I18NCONTEXT_ID_GPENCIL,
#ifdef WITH_FREESTYLE
										 BLF_I18NCONTEXT_ID_FREESTYLELINESTYLE
#endif
		);
		
		if (newop) {
			but = uiDefIconTextButO(block, BUT, newop, WM_OP_INVOKE_DEFAULT, ICON_ZOOMIN,
			                        (id) ? "" : CTX_IFACE_(template_id_context(type), "New"), 0, 0, w, UI_UNIT_Y, NULL);
			uiButSetNFunc(but, template_id_cb, MEM_dupallocN(template), SET_INT_IN_POINTER(UI_ID_ADD_NEW));
		}
		else {
			but = uiDefIconTextBut(block, BUT, 0, ICON_ZOOMIN, (id) ? "" : CTX_IFACE_(template_id_context(type), "New"),
			                       0, 0, w, UI_UNIT_Y, NULL, 0, 0, 0, 0, NULL);
			uiButSetNFunc(but, template_id_cb, MEM_dupallocN(template), SET_INT_IN_POINTER(UI_ID_ADD_NEW));
		}

		if ((idfrom && idfrom->lib) || !editable)
			uiButSetFlag(but, UI_BUT_DISABLED);
	}

	if (flag & UI_ID_OPEN) {
		int w = id ? UI_UNIT_X : (flag & UI_ID_ADD_NEW) ? UI_UNIT_X * 3 : UI_UNIT_X * 6;
		
		if (openop) {
			but = uiDefIconTextButO(block, BUT, openop, WM_OP_INVOKE_DEFAULT, ICON_FILESEL, (id) ? "" : IFACE_("Open"),
			                        0, 0, w, UI_UNIT_Y, NULL);
			uiButSetNFunc(but, template_id_cb, MEM_dupallocN(template), SET_INT_IN_POINTER(UI_ID_OPEN));
		}
		else {
			but = uiDefIconTextBut(block, BUT, 0, ICON_FILESEL, (id) ? "" : IFACE_("Open"), 0, 0, w, UI_UNIT_Y,
			                       NULL, 0, 0, 0, 0, NULL);
			uiButSetNFunc(but, template_id_cb, MEM_dupallocN(template), SET_INT_IN_POINTER(UI_ID_OPEN));
		}

		if ((idfrom && idfrom->lib) || !editable)
			uiButSetFlag(but, UI_BUT_DISABLED);
	}
	
	/* delete button */
	if (id && (flag & UI_ID_DELETE) && (RNA_property_flag(template->prop) & PROP_NEVER_UNLINK) == 0) {
		if (unlinkop) {
			but = uiDefIconButO(block, BUT, unlinkop, WM_OP_INVOKE_REGION_WIN, ICON_X, 0, 0, UI_UNIT_X, UI_UNIT_Y, NULL);
			/* so we can access the template from operators, font unlinking needs this */
			uiButSetNFunc(but, NULL, MEM_dupallocN(template), NULL);
		}
		else {
			but = uiDefIconBut(block, BUT, 0, ICON_X, 0, 0, UI_UNIT_X, UI_UNIT_Y, NULL, 0, 0, 0, 0,
			                   TIP_("Unlink datablock "
			                        "(Shift + Click to set users to zero, data will then not be saved)"));
			uiButSetNFunc(but, template_id_cb, MEM_dupallocN(template), SET_INT_IN_POINTER(UI_ID_DELETE));

			if (RNA_property_flag(template->prop) & PROP_NEVER_NULL)
				uiButSetFlag(but, UI_BUT_DISABLED);
		}

		if ((idfrom && idfrom->lib) || !editable)
			uiButSetFlag(but, UI_BUT_DISABLED);
	}

	if (idcode == ID_TE)
		uiTemplateTextureShow(layout, C, &template->ptr, template->prop);
	
	uiBlockEndAlign(block);
}

static void ui_template_id(uiLayout *layout, bContext *C, PointerRNA *ptr, const char *propname, const char *newop,
                           const char *openop, const char *unlinkop, int flag, int prv_rows, int prv_cols)
{
	TemplateID *template;
	PropertyRNA *prop;
	StructRNA *type;
	short idcode;

	prop = RNA_struct_find_property(ptr, propname);

	if (!prop || RNA_property_type(prop) != PROP_POINTER) {
		RNA_warning("pointer property not found: %s.%s", RNA_struct_identifier(ptr->type), propname);
		return;
	}

	template = MEM_callocN(sizeof(TemplateID), "TemplateID");
	template->ptr = *ptr;
	template->prop = prop;
	template->prv_rows = prv_rows;
	template->prv_cols = prv_cols;

	if (newop)
		flag |= UI_ID_ADD_NEW;
	if (openop)
		flag |= UI_ID_OPEN;

	type = RNA_property_pointer_type(ptr, prop);
	idcode = RNA_type_to_ID_code(type);
	template->idlb = which_libbase(CTX_data_main(C), idcode);
	
	/* create UI elements for this template
	 *	- template_ID makes a copy of the template data and assigns it to the relevant buttons
	 */
	if (template->idlb) {
		uiLayoutRow(layout, TRUE);
		template_ID(C, layout, template, type, idcode, flag, newop, openop, unlinkop);
	}

	MEM_freeN(template);
}

void uiTemplateID(uiLayout *layout, bContext *C, PointerRNA *ptr, const char *propname, const char *newop,
                  const char *openop, const char *unlinkop)
{
	ui_template_id(layout, C, ptr, propname, newop, openop, unlinkop,
	               UI_ID_BROWSE | UI_ID_RENAME | UI_ID_DELETE, 0, 0);
}

void uiTemplateIDBrowse(uiLayout *layout, bContext *C, PointerRNA *ptr, const char *propname, const char *newop,
                        const char *openop, const char *unlinkop)
{
	ui_template_id(layout, C, ptr, propname, newop, openop, unlinkop, UI_ID_BROWSE | UI_ID_RENAME, 0, 0);
}

void uiTemplateIDPreview(uiLayout *layout, bContext *C, PointerRNA *ptr, const char *propname, const char *newop,
                         const char *openop, const char *unlinkop, int rows, int cols)
{
	ui_template_id(layout, C, ptr, propname, newop, openop, unlinkop,
	               UI_ID_BROWSE | UI_ID_RENAME | UI_ID_DELETE | UI_ID_PREVIEWS, rows, cols);
}

/************************ ID Chooser Template ***************************/

/* This is for selecting the type of ID-block to use, and then from the relevant type choosing the block to use 
 *
 * - propname: property identifier for property that ID-pointer gets stored to
 * - proptypename: property identifier for property used to determine the type of ID-pointer that can be used
 */
void uiTemplateAnyID(uiLayout *layout, PointerRNA *ptr, const char *propname, const char *proptypename,
                     const char *text)
{
	PropertyRNA *propID, *propType;
	uiLayout *row;
	
	/* get properties... */
	propID = RNA_struct_find_property(ptr, propname);
	propType = RNA_struct_find_property(ptr, proptypename);

	if (!propID || RNA_property_type(propID) != PROP_POINTER) {
		RNA_warning("pointer property not found: %s.%s", RNA_struct_identifier(ptr->type), propname);
		return;
	}
	if (!propType || RNA_property_type(propType) != PROP_ENUM) {
		RNA_warning("pointer-type property not found: %s.%s", RNA_struct_identifier(ptr->type), proptypename);
		return;
	}
	
	/* Start drawing UI Elements using standard defines */
	row = uiLayoutRow(layout, TRUE);
	
	/* Label - either use the provided text, or will become "ID-Block:" */
	if (text) {
		if (text[0])
			uiItemL(row, text, ICON_NONE);
	}
	else
		uiItemL(row, "ID-Block:", ICON_NONE);
	
	/* ID-Type Selector - just have a menu of icons */
	/* FIXME: the icon-only setting doesn't work when we supply a blank name */
	uiItemFullR(row, ptr, propType, 0, 0, UI_ITEM_R_ICON_ONLY, "", ICON_NONE);
	
	/* ID-Block Selector - just use pointer widget... */
	uiItemFullR(row, ptr, propID, 0, 0, 0, "", ICON_NONE);
}

/********************* RNA Path Builder Template ********************/

/* ---------- */

/* This is creating/editing RNA-Paths 
 *
 * - ptr: struct which holds the path property
 * - propname: property identifier for property that path gets stored to
 * - root_ptr: struct that path gets built from
 */
void uiTemplatePathBuilder(uiLayout *layout, PointerRNA *ptr, const char *propname, PointerRNA *UNUSED(root_ptr),
                           const char *text)
{
	PropertyRNA *propPath;
	uiLayout *row;
	
	/* check that properties are valid */
	propPath = RNA_struct_find_property(ptr, propname);
	if (!propPath || RNA_property_type(propPath) != PROP_STRING) {
		RNA_warning("path property not found: %s.%s", RNA_struct_identifier(ptr->type), propname);
		return;
	}
	
	/* Start drawing UI Elements using standard defines */
	row = uiLayoutRow(layout, TRUE);
	
	/* Path (existing string) Widget */
	uiItemR(row, ptr, propname, 0, text, ICON_RNA);
	
	/* TODO: attach something to this to make allow searching of nested properties to 'build' the path */
}

/************************ Modifier Template *************************/

#define ERROR_LIBDATA_MESSAGE "Can't edit external libdata"

#include <string.h>

#include "DNA_object_force.h"

#include "BKE_depsgraph.h"
#include "BKE_modifier.h"
#include "BKE_particle.h"

#include "ED_util.h"

#include "BLI_math.h"
#include "BLI_listbase.h"

#include "ED_object.h"

static void modifiers_setOnCage(bContext *C, void *ob_v, void *md_v)
{
	Scene *scene = CTX_data_scene(C);
	Object *ob = ob_v;
	ModifierData *md = md_v;
	int i, cageIndex = modifiers_getCageIndex(scene, ob, NULL, 0);

	/* undo button operation */
	md->mode ^= eModifierMode_OnCage;

	for (i = 0, md = ob->modifiers.first; md; ++i, md = md->next) {
		if (md == md_v) {
			if (i >= cageIndex)
				md->mode ^= eModifierMode_OnCage;
			break;
		}
	}

	WM_event_add_notifier(C, NC_OBJECT | ND_MODIFIER, ob);
	DAG_id_tag_update(&ob->id, OB_RECALC_DATA);
}

static void modifiers_convertToReal(bContext *C, void *ob_v, void *md_v)
{
	Object *ob = ob_v;
	ModifierData *md = md_v;
	ModifierData *nmd = modifier_new(md->type);

	modifier_copyData(md, nmd);
	nmd->mode &= ~eModifierMode_Virtual;

	BLI_addhead(&ob->modifiers, nmd);
	
	modifier_unique_name(&ob->modifiers, nmd);

	ob->partype = PAROBJECT;

	WM_event_add_notifier(C, NC_OBJECT | ND_MODIFIER, ob);
	DAG_id_tag_update(&ob->id, OB_RECALC_DATA);

	ED_undo_push(C, "Modifier convert to real");
}

static int modifier_can_delete(ModifierData *md)
{
	/* fluid particle modifier can't be deleted here */
	if (md->type == eModifierType_ParticleSystem)
		if (((ParticleSystemModifierData *)md)->psys->part->type == PART_FLUID)
			return 0;

	return 1;
}

/* Check whether Modifier is a simulation or not, this is used for switching to the physics/particles context tab */
static int modifier_is_simulation(ModifierData *md)
{
	/* Physic Tab */
	if (ELEM7(md->type, eModifierType_Cloth, eModifierType_Collision, eModifierType_Fluidsim, eModifierType_Smoke,
	          eModifierType_Softbody, eModifierType_Surface, eModifierType_DynamicPaint))
	{
		return 1;
	}
	/* Particle Tab */
	else if (md->type == eModifierType_ParticleSystem) {
		return 2;
	}
	else {
		return 0;
	}
}

static uiLayout *draw_modifier(uiLayout *layout, Scene *scene, Object *ob,
                               ModifierData *md, int index, int cageIndex, int lastCageIndex)
{
	ModifierTypeInfo *mti = modifierType_getInfo(md->type);
	PointerRNA ptr;
	uiBut *but;
	uiBlock *block;
	uiLayout *box, *column, *row;
	uiLayout *result = NULL;
	int isVirtual = (md->mode & eModifierMode_Virtual);
	char str[128];

	/* create RNA pointer */
	RNA_pointer_create(&ob->id, &RNA_Modifier, md, &ptr);

	column = uiLayoutColumn(layout, TRUE);
	uiLayoutSetContextPointer(column, "modifier", &ptr);

	/* rounded header ------------------------------------------------------------------- */
	box = uiLayoutBox(column);
	
	if (isVirtual) {
		row = uiLayoutRow(box, FALSE);
		uiLayoutSetAlignment(row, UI_LAYOUT_ALIGN_EXPAND);
		block = uiLayoutGetBlock(row);
		/* VIRTUAL MODIFIER */
		/* XXX this is not used now, since these cannot be accessed via RNA */
		BLI_snprintf(str, sizeof(str), "%s parent deform", md->name);
		uiDefBut(block, LABEL, 0, str, 0, 0, 185, UI_UNIT_Y, NULL, 0.0, 0.0, 0.0, 0.0, "Modifier name"); 
		
		but = uiDefBut(block, BUT, 0, IFACE_("Make Real"), 0, 0, 80, 16, NULL, 0.0, 0.0, 0.0, 0.0,
		               TIP_("Convert virtual modifier to a real modifier"));
		uiButSetFunc(but, modifiers_convertToReal, ob, md);
	}
	else {
		/* REAL MODIFIER */
		row = uiLayoutRow(box, FALSE);
		block = uiLayoutGetBlock(row);
		
		uiBlockSetEmboss(block, UI_EMBOSSN);
		/* Open/Close .................................  */
		uiItemR(row, &ptr, "show_expanded", 0, "", ICON_NONE);
		
		/* modifier-type icon */
		uiItemL(row, "", RNA_struct_ui_icon(ptr.type));
		uiBlockSetEmboss(block, UI_EMBOSS);
		
		/* modifier name */
		uiItemR(row, &ptr, "name", 0, "", ICON_NONE);
		
		/* mode enabling buttons */
		uiBlockBeginAlign(block);
		/* Softbody not allowed in this situation, enforce! */
		if (((md->type != eModifierType_Softbody && md->type != eModifierType_Collision) || !(ob->pd && ob->pd->deflect)) &&
		    (md->type != eModifierType_Surface) )
		{
			uiItemR(row, &ptr, "show_render", 0, "", ICON_NONE);
			uiItemR(row, &ptr, "show_viewport", 0, "", ICON_NONE);
			
			if (mti->flags & eModifierTypeFlag_SupportsEditmode)
				uiItemR(row, &ptr, "show_in_editmode", 0, "", ICON_NONE);
		}

		if (ob->type == OB_MESH) {
			if (modifier_couldBeCage(scene, md) && (index <= lastCageIndex)) {
				/* -- convert to rna ? */
				but = uiDefIconButBitI(block, TOG, eModifierMode_OnCage, 0, ICON_MESH_DATA, 0, 0,
				                       UI_UNIT_X - 2, UI_UNIT_Y, &md->mode, 0.0, 0.0, 0.0, 0.0,
				                       TIP_("Apply modifier to editing cage during Edit mode"));
				if (index < cageIndex)
					uiButSetFlag(but, UI_BUT_DISABLED);
				uiButSetFunc(but, modifiers_setOnCage, ob, md);
			}
			else {
				uiBlockEndAlign(block);

				/* place holder button */
				uiBlockSetEmboss(block, UI_EMBOSSN);
				but = uiDefIconBut(block, BUT, 0, ICON_NONE, 0, 0, UI_UNIT_X - 2, UI_UNIT_Y,
				                   NULL, 0.0, 0.0, 0.0, 0.0, NULL);
				uiButSetFlag(but, UI_BUT_DISABLED);
				uiBlockSetEmboss(block, UI_EMBOSS);
			}
		} /* tessellation point for curve-typed objects */
		else if (ELEM3(ob->type, OB_CURVE, OB_SURF, OB_FONT)) {
			/* some modifiers could work with pre-tessellated curves only */
			if (ELEM3(md->type, eModifierType_Hook, eModifierType_Softbody, eModifierType_MeshDeform)) {
				/* add disabled pre-tessellated button, so users could have
				 * message for this modifiers */
				but = uiDefIconButBitI(block, TOG, eModifierMode_ApplyOnSpline, 0, ICON_SURFACE_DATA, 0, 0,
				                       UI_UNIT_X - 2, UI_UNIT_Y, &md->mode, 0.0, 0.0, 0.0, 0.0,
				                       TIP_("This modifier could be applied on splines' points only"));
				uiButSetFlag(but, UI_BUT_DISABLED);
			}
			else if (mti->type != eModifierTypeType_Constructive) {
				/* constructive modifiers tessellates curve before applying */
				uiItemR(row, &ptr, "use_apply_on_spline", 0, "", ICON_NONE);
			}
		}

		uiBlockEndAlign(block);
		
		/* Up/Down + Delete ........................... */
		uiBlockBeginAlign(block);
		uiItemO(row, "", ICON_TRIA_UP, "OBJECT_OT_modifier_move_up");
		uiItemO(row, "", ICON_TRIA_DOWN, "OBJECT_OT_modifier_move_down");
		uiBlockEndAlign(block);
		
		uiBlockSetEmboss(block, UI_EMBOSSN);
		/* When Modifier is a simulation, show button to switch to context rather than the delete button. */
		if (modifier_can_delete(md) && !modifier_is_simulation(md))
			uiItemO(row, "", ICON_X, "OBJECT_OT_modifier_remove");
		if (modifier_is_simulation(md) == 1)
			uiItemStringO(row, "", ICON_BUTS, "WM_OT_properties_context_change", "context", "PHYSICS");
		else if (modifier_is_simulation(md) == 2)
			uiItemStringO(row, "", ICON_BUTS, "WM_OT_properties_context_change", "context", "PARTICLES");
		uiBlockSetEmboss(block, UI_EMBOSS);
	}

	
	/* modifier settings (under the header) --------------------------------------------------- */
	if (!isVirtual && (md->mode & eModifierMode_Expanded)) {
		/* apply/convert/copy */
		box = uiLayoutBox(column);
		row = uiLayoutRow(box, FALSE);
		
		if (!ELEM(md->type, eModifierType_Collision, eModifierType_Surface)) {
			/* only here obdata, the rest of modifiers is ob level */
			uiBlockSetButLock(block, BKE_object_obdata_is_libdata(ob), ERROR_LIBDATA_MESSAGE);
			
			if (md->type == eModifierType_ParticleSystem) {
				ParticleSystem *psys = ((ParticleSystemModifierData *)md)->psys;
				
				if (!(ob->mode & OB_MODE_PARTICLE_EDIT) && psys->pathcache) {
					if (ELEM(psys->part->ren_as, PART_DRAW_GR, PART_DRAW_OB))
						uiItemO(row, "Convert", ICON_NONE, "OBJECT_OT_duplicates_make_real");
					else if (psys->part->ren_as == PART_DRAW_PATH)
						uiItemO(row, "Convert", ICON_NONE, "OBJECT_OT_modifier_convert");
				}
			}
			else {
				uiLayoutSetOperatorContext(row, WM_OP_INVOKE_DEFAULT);
				uiItemEnumO(row, "OBJECT_OT_modifier_apply", IFACE_("Apply"), 0, "apply_as", MODIFIER_APPLY_DATA);
				
				if (modifier_isSameTopology(md) && !modifier_isNonGeometrical(md)) {
					uiItemEnumO(row, "OBJECT_OT_modifier_apply", IFACE_("Apply as Shape Key"), 0,
					            "apply_as", MODIFIER_APPLY_SHAPE);
				}
			}
			
			uiBlockClearButLock(block);
			uiBlockSetButLock(block, ob && ob->id.lib, ERROR_LIBDATA_MESSAGE);
			
			if (!ELEM5(md->type, eModifierType_Fluidsim, eModifierType_Softbody, eModifierType_ParticleSystem,
			           eModifierType_Cloth, eModifierType_Smoke))
			{
				uiItemO(row, IFACE_("Copy"), ICON_NONE, "OBJECT_OT_modifier_copy");
			}
		}
		
		/* result is the layout block inside the box, that we return so that modifier settings can be drawn */
		result = uiLayoutColumn(box, FALSE);
		block = uiLayoutAbsoluteBlock(box);
	}
	
	/* error messages */
	if (md->error) {
		box = uiLayoutBox(column);
		row = uiLayoutRow(box, FALSE);
		uiItemL(row, md->error, ICON_ERROR);
	}
	
	return result;
}

uiLayout *uiTemplateModifier(uiLayout *layout, bContext *C, PointerRNA *ptr)
{
	Scene *scene = CTX_data_scene(C);
	Object *ob;
	ModifierData *md, *vmd;
	int i, lastCageIndex, cageIndex;

	/* verify we have valid data */
	if (!RNA_struct_is_a(ptr->type, &RNA_Modifier)) {
		RNA_warning("Expected modifier on object");
		return NULL;
	}

	ob = ptr->id.data;
	md = ptr->data;

	if (!ob || !(GS(ob->id.name) == ID_OB)) {
		RNA_warning("Expected modifier on object");
		return NULL;
	}
	
	uiBlockSetButLock(uiLayoutGetBlock(layout), (ob && ob->id.lib), ERROR_LIBDATA_MESSAGE);
	
	/* find modifier and draw it */
	cageIndex = modifiers_getCageIndex(scene, ob, &lastCageIndex, 0);

	/* XXX virtual modifiers are not accesible for python */
	vmd = modifiers_getVirtualModifierList(ob);

	for (i = 0; vmd; i++, vmd = vmd->next) {
		if (md == vmd)
			return draw_modifier(layout, scene, ob, md, i, cageIndex, lastCageIndex);
		else if (vmd->mode & eModifierMode_Virtual)
			i--;
	}

	return NULL;
}

/************************ Constraint Template *************************/

#include "DNA_constraint_types.h"

#include "BKE_action.h"
#include "BKE_constraint.h"

#define B_CONSTRAINT_TEST           5
// #define B_CONSTRAINT_CHANGETARGET   6

static void do_constraint_panels(bContext *C, void *ob_pt, int event)
{
	Object *ob = (Object *)ob_pt;

	switch (event) {
		case B_CONSTRAINT_TEST:
			break; /* no handling */
#if 0	/* UNUSED */
		case B_CONSTRAINT_CHANGETARGET:
		{
			Main *bmain = CTX_data_main(C);
			Scene *scene = CTX_data_scene(C);
			if (ob->pose) ob->pose->flag |= POSE_RECALC;  /* checks & sorts pose channels */
			DAG_scene_sort(bmain, scene);
			break;
		}
#endif
		default:
			break;
	}

	/* note: RNA updates now call this, commenting else it gets called twice.
	 * if there are problems because of this, then rna needs changed update functions.
	 *
	 * object_test_constraints(ob);
	 * if (ob->pose) BKE_pose_update_constraint_flags(ob->pose); */
	
	if (ob->type == OB_ARMATURE) DAG_id_tag_update(&ob->id, OB_RECALC_DATA | OB_RECALC_OB);
	else DAG_id_tag_update(&ob->id, OB_RECALC_OB);

	WM_event_add_notifier(C, NC_OBJECT | ND_CONSTRAINT, ob);
}

static void constraint_active_func(bContext *UNUSED(C), void *ob_v, void *con_v)
{
	ED_object_constraint_set_active(ob_v, con_v);
}

/* draw panel showing settings for a constraint */
static uiLayout *draw_constraint(uiLayout *layout, Object *ob, bConstraint *con)
{
	bPoseChannel *pchan = BKE_pose_channel_active(ob);
	bConstraintTypeInfo *cti;
	uiBlock *block;
	uiLayout *result = NULL, *col, *box, *row;
	PointerRNA ptr;
	char typestr[32];
	short proxy_protected, xco = 0, yco = 0;
	// int rb_col; // UNUSED

	/* get constraint typeinfo */
	cti = BKE_constraint_get_typeinfo(con);
	if (cti == NULL) {
		/* exception for 'Null' constraint - it doesn't have constraint typeinfo! */
		BLI_strncpy(typestr, (con->type == CONSTRAINT_TYPE_NULL) ? "Null" : "Unknown", sizeof(typestr));
	}
	else
		BLI_strncpy(typestr, cti->name, sizeof(typestr));
		
	/* determine whether constraint is proxy protected or not */
	if (BKE_proxylocked_constraints_owner(ob, pchan))
		proxy_protected = (con->flag & CONSTRAINT_PROXY_LOCAL) == 0;
	else
		proxy_protected = 0;

	/* unless button has own callback, it adds this callback to button */
	block = uiLayoutGetBlock(layout);
	uiBlockSetHandleFunc(block, do_constraint_panels, ob);
	uiBlockSetFunc(block, constraint_active_func, ob, con);

	RNA_pointer_create(&ob->id, &RNA_Constraint, con, &ptr);

	col = uiLayoutColumn(layout, TRUE);
	uiLayoutSetContextPointer(col, "constraint", &ptr);

	box = uiLayoutBox(col);
	row = uiLayoutRow(box, FALSE);
	block = uiLayoutGetBlock(box);

	/* Draw constraint header */

	/* open/close */
	uiBlockSetEmboss(block, UI_EMBOSSN);
	uiItemR(row, &ptr, "show_expanded", UI_ITEM_R_ICON_ONLY, "", ICON_NONE);
	uiBlockSetEmboss(block, UI_EMBOSS);
	
	/* name */
	uiDefBut(block, LABEL, B_CONSTRAINT_TEST, typestr, xco + 10, yco, 100, 18, NULL, 0.0, 0.0, 0.0, 0.0, "");

	if (con->flag & CONSTRAINT_DISABLE)
		uiLayoutSetRedAlert(row, TRUE);
	
	if (proxy_protected == 0) {
		uiItemR(row, &ptr, "name", 0, "", ICON_NONE);
	}
	else
		uiItemL(row, con->name, ICON_NONE);
	
	uiLayoutSetRedAlert(row, FALSE);
	
	/* proxy-protected constraints cannot be edited, so hide up/down + close buttons */
	if (proxy_protected) {
		uiBlockSetEmboss(block, UI_EMBOSSN);
		
		/* draw a ghost icon (for proxy) and also a lock beside it, to show that constraint is "proxy locked" */
		uiDefIconBut(block, BUT, B_CONSTRAINT_TEST, ICON_GHOST, xco + 244, yco, 19, 19,
		             NULL, 0.0, 0.0, 0.0, 0.0, TIP_("Proxy Protected"));
		uiDefIconBut(block, BUT, B_CONSTRAINT_TEST, ICON_LOCKED, xco + 262, yco, 19, 19,
		             NULL, 0.0, 0.0, 0.0, 0.0, TIP_("Proxy Protected"));
		
		uiBlockSetEmboss(block, UI_EMBOSS);
	}
	else {
		short prev_proxylock, show_upbut, show_downbut;
		
		/* Up/Down buttons: 
		 *	Proxy-constraints are not allowed to occur after local (non-proxy) constraints
		 *	as that poses problems when restoring them, so disable the "up" button where
		 *	it may cause this situation. 
		 *
		 *  Up/Down buttons should only be shown (or not grayed - todo) if they serve some purpose.
		 */
		if (BKE_proxylocked_constraints_owner(ob, pchan)) {
			if (con->prev) {
				prev_proxylock = (con->prev->flag & CONSTRAINT_PROXY_LOCAL) ? 0 : 1;
			}
			else
				prev_proxylock = 0;
		}
		else
			prev_proxylock = 0;
			
		show_upbut = ((prev_proxylock == 0) && (con->prev));
		show_downbut = (con->next) ? 1 : 0;
		
		/* enabled */
		uiBlockSetEmboss(block, UI_EMBOSSN);
		uiItemR(row, &ptr, "mute", 0, "",
		        (con->flag & CONSTRAINT_OFF) ? ICON_RESTRICT_VIEW_ON : ICON_RESTRICT_VIEW_OFF);
		uiBlockSetEmboss(block, UI_EMBOSS);
		
		uiLayoutSetOperatorContext(row, WM_OP_INVOKE_DEFAULT);
		
		/* up/down */
		if (show_upbut || show_downbut) {
			uiBlockBeginAlign(block);
			if (show_upbut)
				uiItemO(row, "", ICON_TRIA_UP, "CONSTRAINT_OT_move_up");
				
			if (show_downbut)
				uiItemO(row, "", ICON_TRIA_DOWN, "CONSTRAINT_OT_move_down");
			uiBlockEndAlign(block);
		}
		
		/* Close 'button' - emboss calls here disable drawing of 'button' behind X */
		uiBlockSetEmboss(block, UI_EMBOSSN);
		uiItemO(row, "", ICON_X, "CONSTRAINT_OT_delete");
		uiBlockSetEmboss(block, UI_EMBOSS);
	}

	/* Set but-locks for protected settings (magic numbers are used here!) */
	if (proxy_protected)
		uiBlockSetButLock(block, 1, "Cannot edit Proxy-Protected Constraint");

	/* Draw constraint data */
	if ((con->flag & CONSTRAINT_EXPAND) == 0) {
		(yco) -= 21;
	}
	else {
		box = uiLayoutBox(col);
		block = uiLayoutAbsoluteBlock(box);
		result = box;
	}

	/* clear any locks set up for proxies/lib-linking */
	uiBlockClearButLock(block);

	return result;
}

uiLayout *uiTemplateConstraint(uiLayout *layout, PointerRNA *ptr)
{
	Object *ob;
	bConstraint *con;

	/* verify we have valid data */
	if (!RNA_struct_is_a(ptr->type, &RNA_Constraint)) {
		RNA_warning("Expected constraint on object");
		return NULL;
	}

	ob = ptr->id.data;
	con = ptr->data;

	if (!ob || !(GS(ob->id.name) == ID_OB)) {
		RNA_warning("Expected constraint on object");
		return NULL;
	}
	
	uiBlockSetButLock(uiLayoutGetBlock(layout), (ob && ob->id.lib), ERROR_LIBDATA_MESSAGE);

	/* hrms, the temporal constraint should not draw! */
	if (con->type == CONSTRAINT_TYPE_KINEMATIC) {
		bKinematicConstraint *data = con->data;
		if (data->flag & CONSTRAINT_IK_TEMP)
			return NULL;
	}

	return draw_constraint(layout, ob, con);
}


/************************* Preview Template ***************************/

#include "DNA_lamp_types.h"
#include "DNA_material_types.h"
#include "DNA_world_types.h"

#define B_MATPRV 1

static void do_preview_buttons(bContext *C, void *arg, int event)
{
	switch (event) {
		case B_MATPRV:
			WM_event_add_notifier(C, NC_MATERIAL | ND_SHADING, arg);
			break;
	}
}

void uiTemplatePreview(uiLayout *layout, ID *id, int show_buttons, ID *parent, MTex *slot)
{
	uiLayout *row, *col;
	uiBlock *block;
	Material *ma = NULL;
	Tex *tex = (Tex *)id;
	ID *pid, *pparent;
	short *pr_texture = NULL;
	PointerRNA material_ptr;
	PointerRNA texture_ptr;

	if (id && !ELEM4(GS(id->name), ID_MA, ID_TE, ID_WO, ID_LA)) {
		RNA_warning("Expected ID of type material, texture, lamp or world");
		return;
	}

	/* decide what to render */
	pid = id;
	pparent = NULL;

	if (id && (GS(id->name) == ID_TE)) {
		if (parent && (GS(parent->name) == ID_MA))
			pr_texture = &((Material *)parent)->pr_texture;
		else if (parent && (GS(parent->name) == ID_WO))
			pr_texture = &((World *)parent)->pr_texture;
		else if (parent && (GS(parent->name) == ID_LA))
			pr_texture = &((Lamp *)parent)->pr_texture;

		if (pr_texture) {
			if (*pr_texture == TEX_PR_OTHER)
				pid = parent;
			else if (*pr_texture == TEX_PR_BOTH)
				pparent = parent;
		}
	}

	/* layout */
	block = uiLayoutGetBlock(layout);
	row = uiLayoutRow(layout, FALSE);
	col = uiLayoutColumn(row, FALSE);
	uiLayoutSetKeepAspect(col, TRUE);
	
	/* add preview */
	uiDefBut(block, BUT_EXTRA, 0, "", 0, 0, UI_UNIT_X * 6, UI_UNIT_Y * 6, pid, 0.0, 0.0, 0, 0, "");
	uiBlockSetDrawExtraFunc(block, ED_preview_draw, pparent, slot);
	uiBlockSetHandleFunc(block, do_preview_buttons, NULL);
	
	/* add buttons */
	if (pid && show_buttons) {
		if (GS(pid->name) == ID_MA || (pparent && GS(pparent->name) == ID_MA)) {
			if (GS(pid->name) == ID_MA) ma = (Material *)pid;
			else ma = (Material *)pparent;
			
			/* Create RNA Pointer */
			RNA_pointer_create(&ma->id, &RNA_Material, ma, &material_ptr);

			col = uiLayoutColumn(row, TRUE);
			uiLayoutSetScaleX(col, 1.5);
			uiItemR(col, &material_ptr, "preview_render_type", UI_ITEM_R_EXPAND, "", ICON_NONE);
		}

		if (pr_texture) {
			/* Create RNA Pointer */
			RNA_pointer_create(id, &RNA_Texture, tex, &texture_ptr);
			
			uiLayoutRow(layout, TRUE);
			uiDefButS(block, ROW, B_MATPRV, IFACE_("Texture"),  0, 0, UI_UNIT_X * 10, UI_UNIT_Y,
			          pr_texture, 10, TEX_PR_TEXTURE, 0, 0, "");
			if (GS(parent->name) == ID_MA) {
				uiDefButS(block, ROW, B_MATPRV, IFACE_("Material"),  0, 0, UI_UNIT_X * 10, UI_UNIT_Y,
				          pr_texture, 10, TEX_PR_OTHER, 0, 0, "");
			}
			else if (GS(parent->name) == ID_LA) {
				uiDefButS(block, ROW, B_MATPRV, IFACE_("Lamp"),  0, 0, UI_UNIT_X * 10, UI_UNIT_Y,
				          pr_texture, 10, TEX_PR_OTHER, 0, 0, "");
			}
			else if (GS(parent->name) == ID_WO) {
				uiDefButS(block, ROW, B_MATPRV, IFACE_("World"),  0, 0, UI_UNIT_X * 10, UI_UNIT_Y,
				          pr_texture, 10, TEX_PR_OTHER, 0, 0, "");
			}
			uiDefButS(block, ROW, B_MATPRV, IFACE_("Both"),  0, 0, UI_UNIT_X * 10, UI_UNIT_Y,
			          pr_texture, 10, TEX_PR_BOTH, 0, 0, "");
			
			/* Alpha button for texture preview */
			if (*pr_texture != TEX_PR_OTHER) {
				row = uiLayoutRow(layout, FALSE);
				uiItemR(row, &texture_ptr, "use_preview_alpha", 0, NULL, ICON_NONE);
			}
		}
	}
}

/********************** ColorRamp Template **************************/


typedef struct RNAUpdateCb {
	PointerRNA ptr;
	PropertyRNA *prop;
} RNAUpdateCb;

static void rna_update_cb(bContext *C, void *arg_cb, void *UNUSED(arg))
{
	RNAUpdateCb *cb = (RNAUpdateCb *)arg_cb;

	/* we call update here on the pointer property, this way the
	 * owner of the curve mapping can still define it's own update
	 * and notifier, even if the CurveMapping struct is shared. */
	RNA_property_update(C, &cb->ptr, cb->prop);
}

static void colorband_add_cb(bContext *C, void *cb_v, void *coba_v)
{
	ColorBand *coba = coba_v;
	float pos = 0.5f;

	if (coba->tot > 1) {
		if (coba->cur > 0) pos = (coba->data[coba->cur - 1].pos + coba->data[coba->cur].pos) * 0.5f;
		else pos = (coba->data[coba->cur + 1].pos + coba->data[coba->cur].pos) * 0.5f;
	}

	if (colorband_element_add(coba, pos)) {
		rna_update_cb(C, cb_v, NULL);
		ED_undo_push(C, "Add colorband");
	}
}

static void colorband_del_cb(bContext *C, void *cb_v, void *coba_v)
{
	ColorBand *coba = coba_v;

	if (colorband_element_remove(coba, coba->cur)) {
		ED_undo_push(C, "Delete colorband");
		rna_update_cb(C, cb_v, NULL);
	}
}

static void colorband_flip_cb(bContext *C, void *cb_v, void *coba_v)
{
	CBData data_tmp[MAXCOLORBAND];

	ColorBand *coba = coba_v;
	int a;

	for (a = 0; a < coba->tot; a++) {
		data_tmp[a] = coba->data[coba->tot - (a + 1)];
	}
	for (a = 0; a < coba->tot; a++) {
		data_tmp[a].pos = 1.0f - data_tmp[a].pos;
		coba->data[a] = data_tmp[a];
	}

	/* may as well flip the cur*/
	coba->cur = coba->tot - (coba->cur + 1);

	ED_undo_push(C, "Flip colorband");

	rna_update_cb(C, cb_v, NULL);
}

static void colorband_update_cb(bContext *UNUSED(C), void *bt_v, void *coba_v)
{
	uiBut *bt = bt_v;
	ColorBand *coba = coba_v;

	/* sneaky update here, we need to sort the colorband points to be in order,
	 * however the RNA pointer then is wrong, so we update it */
	colorband_update_sort(coba);
	bt->rnapoin.data = coba->data + coba->cur;
}

/* offset aligns from bottom, standard width 300, height 115 */
static void colorband_buttons_large(uiLayout *layout, uiBlock *block, ColorBand *coba,
                                    int xoffs, int yoffs, RNAUpdateCb *cb)
{
	uiBut *bt;
	uiLayout *row;
	const int line1_y = yoffs + 65 + UI_UNIT_Y + 2; /* 2 for some space between the buttons */
	const int line2_y = yoffs + 65;

	if (coba == NULL) return;
	
	bt = uiDefBut(block, BUT, 0, IFACE_("Add"), 0 + xoffs, line1_y, 40, UI_UNIT_Y, NULL, 0, 0, 0, 0,
	              TIP_("Add a new color stop to the colorband"));
	uiButSetNFunc(bt, colorband_add_cb, MEM_dupallocN(cb), coba);

	bt = uiDefBut(block, BUT, 0, IFACE_("Delete"), 45 + xoffs, line1_y, 45, UI_UNIT_Y, NULL, 0, 0, 0, 0,
	              TIP_("Delete the active position"));
	uiButSetNFunc(bt, colorband_del_cb, MEM_dupallocN(cb), coba);


	/* XXX, todo for later - convert to operator - campbell */
	bt = uiDefBut(block, BUT, 0, "F",        95 + xoffs, line1_y, 20, UI_UNIT_Y,
	              NULL, 0, 0, 0, 0, TIP_("Flip colorband"));
	uiButSetNFunc(bt, colorband_flip_cb, MEM_dupallocN(cb), coba);

	uiDefButS(block, NUM, 0, "", 120 + xoffs, line1_y, 80, UI_UNIT_Y, &coba->cur, 0.0, (float)(MAX2(0, coba->tot - 1)),
	          0, 0, TIP_("Choose active color stop"));

	bt = uiDefButS(block, MENU, 0, IFACE_("Interpolation %t|Ease %x1|Cardinal %x3|Linear %x0|B-Spline %x2|Constant %x4"),
	               210 + xoffs, line1_y, 90, UI_UNIT_Y, &coba->ipotype, 0.0, 0.0, 0, 0,
	               TIP_("Set interpolation between color stops"));
	uiButSetNFunc(bt, rna_update_cb, MEM_dupallocN(cb), NULL);
	uiBlockEndAlign(block);

	bt = uiDefBut(block, BUT_COLORBAND, 0, "",   xoffs, line2_y, 300, UI_UNIT_Y, coba, 0, 0, 0, 0, "");
	uiButSetNFunc(bt, rna_update_cb, MEM_dupallocN(cb), NULL);



	if (coba->tot) {
		CBData *cbd = coba->data + coba->cur;

		/* better to use rna so we can animate them */
		PointerRNA ptr;
		RNA_pointer_create(cb->ptr.id.data, &RNA_ColorRampElement, cbd, &ptr);
		row = uiLayoutRow(layout, FALSE);

		uiItemR(row, &ptr, "position", 0, "Pos", ICON_NONE);
		bt = block->buttons.last;
		uiButSetFunc(bt, colorband_update_cb, bt, coba);

		uiItemR(row, &ptr, "color", 0, "", ICON_NONE);
	}

}

static void colorband_buttons_small(uiLayout *layout, uiBlock *block, ColorBand *coba, rctf *butr, RNAUpdateCb *cb)
{
	uiBut *bt;
	float unit = BLI_rctf_size_x(butr) / 14.0f;
	float xs = butr->xmin;

	uiBlockBeginAlign(block);
	bt = uiDefBut(block, BUT, 0, IFACE_("Add"), xs, butr->ymin + UI_UNIT_Y, 2.0f * unit, UI_UNIT_Y, NULL, 0, 0, 0, 0,
	              TIP_("Add a new color stop to the colorband"));
	uiButSetNFunc(bt, colorband_add_cb, MEM_dupallocN(cb), coba);
	bt = uiDefBut(block, BUT, 0, IFACE_("Delete"), xs + 2.0f * unit, butr->ymin + UI_UNIT_Y, 1.5f * unit, UI_UNIT_Y,
	              NULL, 0, 0, 0, 0, TIP_("Delete the active position"));
	uiButSetNFunc(bt, colorband_del_cb, MEM_dupallocN(cb), coba);
	bt = uiDefBut(block, BUT, 0, "F", xs + 3.5f * unit, butr->ymin + UI_UNIT_Y, 0.5f * unit, UI_UNIT_Y,
	              NULL, 0, 0, 0, 0, TIP_("Flip the color ramp"));
	uiButSetNFunc(bt, colorband_flip_cb, MEM_dupallocN(cb), coba);
	uiBlockEndAlign(block);

	if (coba->tot) {
		CBData *cbd = coba->data + coba->cur;
		PointerRNA ptr;
		RNA_pointer_create(cb->ptr.id.data, &RNA_ColorRampElement, cbd, &ptr);
		uiItemR(layout, &ptr, "color", 0, "", ICON_NONE);
	}

	bt = uiDefButS(block, MENU, 0, IFACE_("Interpolation %t|Ease %x1|Cardinal %x3|Linear %x0|B-Spline %x2|Constant %x4"),
	               xs + 10.0f * unit, butr->ymin + UI_UNIT_Y, unit * 4, UI_UNIT_Y, &coba->ipotype, 0.0, 0.0, 0, 0,
	               TIP_("Set interpolation between color stops"));
	uiButSetNFunc(bt, rna_update_cb, MEM_dupallocN(cb), NULL);

	bt = uiDefBut(block, BUT_COLORBAND, 0, "", xs, butr->ymin, BLI_rctf_size_x(butr), UI_UNIT_Y, coba, 0, 0, 0, 0, "");
	uiButSetNFunc(bt, rna_update_cb, MEM_dupallocN(cb), NULL);

	uiBlockEndAlign(block);
}

static void colorband_buttons_layout(uiLayout *layout, uiBlock *block, ColorBand *coba, rctf *butr,
                                     int small, RNAUpdateCb *cb)
{
	if (small)
		colorband_buttons_small(layout, block, coba, butr, cb);
	else
		colorband_buttons_large(layout, block, coba, 0, 0, cb);
}

void uiTemplateColorRamp(uiLayout *layout, PointerRNA *ptr, const char *propname, int expand)
{
	PropertyRNA *prop = RNA_struct_find_property(ptr, propname);
	PointerRNA cptr;
	RNAUpdateCb *cb;
	uiBlock *block;
	rctf rect;

	if (!prop || RNA_property_type(prop) != PROP_POINTER)
		return;

	cptr = RNA_property_pointer_get(ptr, prop);
	if (!cptr.data || !RNA_struct_is_a(cptr.type, &RNA_ColorRamp))
		return;

	cb = MEM_callocN(sizeof(RNAUpdateCb), "RNAUpdateCb");
	cb->ptr = *ptr;
	cb->prop = prop;

	rect.xmin = 0; rect.xmax = 10.0f * UI_UNIT_X;
	rect.ymin = 0; rect.ymax = 19.5f * UI_UNIT_X;

	block = uiLayoutAbsoluteBlock(layout);
	colorband_buttons_layout(layout, block, cptr.data, &rect, !expand, cb);

	MEM_freeN(cb);
}

/********************* Histogram Template ************************/

void uiTemplateHistogram(uiLayout *layout, PointerRNA *ptr, const char *propname)
{
	PropertyRNA *prop = RNA_struct_find_property(ptr, propname);
	PointerRNA cptr;
	RNAUpdateCb *cb;
	uiBlock *block;
	uiBut *bt;
	Histogram *hist;
	rctf rect;
	
	if (!prop || RNA_property_type(prop) != PROP_POINTER)
		return;
	
	cptr = RNA_property_pointer_get(ptr, prop);
	if (!cptr.data || !RNA_struct_is_a(cptr.type, &RNA_Histogram))
		return;
	
	cb = MEM_callocN(sizeof(RNAUpdateCb), "RNAUpdateCb");
	cb->ptr = *ptr;
	cb->prop = prop;
	
	rect.xmin = 0; rect.xmax = 10.0f * UI_UNIT_X;
	rect.ymin = 0; rect.ymax = 9.5f * UI_UNIT_Y;
	
	block = uiLayoutAbsoluteBlock(layout);
	//colorband_buttons_layout(layout, block, cptr.data, &rect, !expand, cb);

	hist = (Histogram *)cptr.data;

	hist->height = (hist->height <= UI_UNIT_Y) ? UI_UNIT_Y : hist->height;

	bt = uiDefBut(block, HISTOGRAM, 0, "", rect.xmin, rect.ymin, BLI_rctf_size_x(&rect), UI_DPI_FAC * hist->height,
	              hist, 0, 0, 0, 0, "");

	uiButSetNFunc(bt, rna_update_cb, MEM_dupallocN(cb), NULL);

	MEM_freeN(cb);
}

/********************* Waveform Template ************************/

void uiTemplateWaveform(uiLayout *layout, PointerRNA *ptr, const char *propname)
{
	PropertyRNA *prop = RNA_struct_find_property(ptr, propname);
	PointerRNA cptr;
	RNAUpdateCb *cb;
	uiBlock *block;
	uiBut *bt;
	Scopes *scopes;
	rctf rect;
	
	if (!prop || RNA_property_type(prop) != PROP_POINTER)
		return;
	
	cptr = RNA_property_pointer_get(ptr, prop);
	if (!cptr.data || !RNA_struct_is_a(cptr.type, &RNA_Scopes))
		return;
	scopes = (Scopes *)cptr.data;
	
	cb = MEM_callocN(sizeof(RNAUpdateCb), "RNAUpdateCb");
	cb->ptr = *ptr;
	cb->prop = prop;
	
	rect.xmin = 0; rect.xmax = 10.0f * UI_UNIT_X;
	rect.ymin = 0; rect.ymax = 9.5f * UI_UNIT_Y;
	
	block = uiLayoutAbsoluteBlock(layout);
	
	scopes->wavefrm_height = (scopes->wavefrm_height <= UI_UNIT_Y) ? UI_UNIT_Y : scopes->wavefrm_height;

	bt = uiDefBut(block, WAVEFORM, 0, "", rect.xmin, rect.ymin, BLI_rctf_size_x(&rect), UI_DPI_FAC * scopes->wavefrm_height,
	              scopes, 0, 0, 0, 0, "");
	(void)bt;  /* UNUSED */
	
	MEM_freeN(cb);
}

/********************* Vectorscope Template ************************/

void uiTemplateVectorscope(uiLayout *layout, PointerRNA *ptr, const char *propname)
{
	PropertyRNA *prop = RNA_struct_find_property(ptr, propname);
	PointerRNA cptr;
	RNAUpdateCb *cb;
	uiBlock *block;
	uiBut *bt;
	Scopes *scopes;
	rctf rect;
	
	if (!prop || RNA_property_type(prop) != PROP_POINTER)
		return;
	
	cptr = RNA_property_pointer_get(ptr, prop);
	if (!cptr.data || !RNA_struct_is_a(cptr.type, &RNA_Scopes))
		return;
	scopes = (Scopes *)cptr.data;

	cb = MEM_callocN(sizeof(RNAUpdateCb), "RNAUpdateCb");
	cb->ptr = *ptr;
	cb->prop = prop;
	
	rect.xmin = 0; rect.xmax = 10.0f * UI_UNIT_X;
	rect.ymin = 0; rect.ymax = 9.5f * UI_UNIT_Y;
	
	block = uiLayoutAbsoluteBlock(layout);

	scopes->vecscope_height = (scopes->vecscope_height <= UI_UNIT_Y) ? UI_UNIT_Y : scopes->vecscope_height;
	
	bt = uiDefBut(block, VECTORSCOPE, 0, "", rect.xmin, rect.ymin, BLI_rctf_size_x(&rect),
	              UI_DPI_FAC * scopes->vecscope_height, scopes, 0, 0, 0, 0, "");
	uiButSetNFunc(bt, rna_update_cb, MEM_dupallocN(cb), NULL);
	
	MEM_freeN(cb);
}

/********************* CurveMapping Template ************************/


static void curvemap_buttons_zoom_in(bContext *C, void *cumap_v, void *UNUSED(arg))
{
	CurveMapping *cumap = cumap_v;
	float d;

	/* we allow 20 times zoom */
	if (BLI_rctf_size_x(&cumap->curr) > 0.04f * BLI_rctf_size_x(&cumap->clipr)) {
		d = 0.1154f * BLI_rctf_size_x(&cumap->curr);
		cumap->curr.xmin += d;
		cumap->curr.xmax -= d;
		d = 0.1154f * BLI_rctf_size_y(&cumap->curr);
		cumap->curr.ymin += d;
		cumap->curr.ymax -= d;
	}

	ED_region_tag_redraw(CTX_wm_region(C));
}

static void curvemap_buttons_zoom_out(bContext *C, void *cumap_v, void *UNUSED(unused))
{
	CurveMapping *cumap = cumap_v;
	float d, d1;

	/* we allow 20 times zoom, but don't view outside clip */
	if (BLI_rctf_size_x(&cumap->curr) < 20.0f * BLI_rctf_size_x(&cumap->clipr)) {
		d = d1 = 0.15f * BLI_rctf_size_x(&cumap->curr);

		if (cumap->flag & CUMA_DO_CLIP) 
			if (cumap->curr.xmin - d < cumap->clipr.xmin)
				d1 = cumap->curr.xmin - cumap->clipr.xmin;
		cumap->curr.xmin -= d1;

		d1 = d;
		if (cumap->flag & CUMA_DO_CLIP) 
			if (cumap->curr.xmax + d > cumap->clipr.xmax)
				d1 = -cumap->curr.xmax + cumap->clipr.xmax;
		cumap->curr.xmax += d1;

		d = d1 = 0.15f * BLI_rctf_size_y(&cumap->curr);

		if (cumap->flag & CUMA_DO_CLIP) 
			if (cumap->curr.ymin - d < cumap->clipr.ymin)
				d1 = cumap->curr.ymin - cumap->clipr.ymin;
		cumap->curr.ymin -= d1;

		d1 = d;
		if (cumap->flag & CUMA_DO_CLIP) 
			if (cumap->curr.ymax + d > cumap->clipr.ymax)
				d1 = -cumap->curr.ymax + cumap->clipr.ymax;
		cumap->curr.ymax += d1;
	}

	ED_region_tag_redraw(CTX_wm_region(C));
}

static void curvemap_buttons_setclip(bContext *UNUSED(C), void *cumap_v, void *UNUSED(arg))
{
	CurveMapping *cumap = cumap_v;

	curvemapping_changed(cumap, FALSE);
}	

static void curvemap_buttons_delete(bContext *C, void *cb_v, void *cumap_v)
{
	CurveMapping *cumap = cumap_v;

	curvemap_remove(cumap->cm + cumap->cur, SELECT);
	curvemapping_changed(cumap, FALSE);

	rna_update_cb(C, cb_v, NULL);
}

/* NOTE: this is a block-menu, needs 0 events, otherwise the menu closes */
static uiBlock *curvemap_clipping_func(bContext *C, ARegion *ar, void *cumap_v)
{
	CurveMapping *cumap = cumap_v;
	uiBlock *block;
	uiBut *bt;
	float width = 8 * UI_UNIT_X;

	block = uiBeginBlock(C, ar, __func__, UI_EMBOSS);

	/* use this for a fake extra empy space around the buttons */
	uiDefBut(block, LABEL, 0, "",           -4, 16, width + 8, 6 * UI_UNIT_Y, NULL, 0, 0, 0, 0, "");

	bt = uiDefButBitI(block, TOG, CUMA_DO_CLIP, 1, "Use Clipping",
	                  0, 5 * UI_UNIT_Y, width, UI_UNIT_Y, &cumap->flag, 0.0, 0.0, 10, 0, "");
	uiButSetFunc(bt, curvemap_buttons_setclip, cumap, NULL);

	uiBlockBeginAlign(block);
	uiDefButF(block, NUM, 0, IFACE_("Min X "),   0, 4 * UI_UNIT_Y, width, UI_UNIT_Y,
	          &cumap->clipr.xmin, -100.0, cumap->clipr.xmax, 10, 0, "");
	uiDefButF(block, NUM, 0, IFACE_("Min Y "),   0, 3 * UI_UNIT_Y, width, UI_UNIT_Y,
	          &cumap->clipr.ymin, -100.0, cumap->clipr.ymax, 10, 0, "");
	uiDefButF(block, NUM, 0, IFACE_("Max X "),   0, 2 * UI_UNIT_Y, width, UI_UNIT_Y,
	          &cumap->clipr.xmax, cumap->clipr.xmin, 100.0, 10, 0, "");
	uiDefButF(block, NUM, 0, IFACE_("Max Y "),   0, UI_UNIT_Y, width, UI_UNIT_Y,
	          &cumap->clipr.ymax, cumap->clipr.ymin, 100.0, 10, 0, "");

	uiBlockSetDirection(block, UI_RIGHT);

	uiEndBlock(C, block);
	return block;
}

static void curvemap_tools_dofunc(bContext *C, void *cumap_v, int event)
{
	CurveMapping *cumap = cumap_v;
	CurveMap *cuma = cumap->cm + cumap->cur;

	switch (event) {
		case 0: /* reset */
			curvemap_reset(cuma, &cumap->clipr, cumap->preset, CURVEMAP_SLOPE_POSITIVE);
			curvemapping_changed(cumap, FALSE);
			break;
		case 1:
			cumap->curr = cumap->clipr;
			break;
		case 2: /* set vector */
			curvemap_sethandle(cuma, 1);
			curvemapping_changed(cumap, FALSE);
			break;
		case 3: /* set auto */
			curvemap_sethandle(cuma, 0);
			curvemapping_changed(cumap, FALSE);
			break;
		case 4: /* extend horiz */
			cuma->flag &= ~CUMA_EXTEND_EXTRAPOLATE;
			curvemapping_changed(cumap, FALSE);
			break;
		case 5: /* extend extrapolate */
			cuma->flag |= CUMA_EXTEND_EXTRAPOLATE;
			curvemapping_changed(cumap, FALSE);
			break;
	}
	ED_region_tag_redraw(CTX_wm_region(C));
}

static uiBlock *curvemap_tools_func(bContext *C, ARegion *ar, void *cumap_v)
{
	uiBlock *block;
	short yco = 0, menuwidth = 10 * UI_UNIT_X;

	block = uiBeginBlock(C, ar, __func__, UI_EMBOSS);
	uiBlockSetButmFunc(block, curvemap_tools_dofunc, cumap_v);

	uiDefIconTextBut(block, BUTM, 1, ICON_BLANK1, IFACE_("Reset View"),          0, yco -= UI_UNIT_Y,
	                 menuwidth, UI_UNIT_Y, NULL, 0.0, 0.0, 0, 1, "");
	uiDefIconTextBut(block, BUTM, 1, ICON_BLANK1, IFACE_("Vector Handle"),       0, yco -= UI_UNIT_Y,
	                 menuwidth, UI_UNIT_Y, NULL, 0.0, 0.0, 0, 2, "");
	uiDefIconTextBut(block, BUTM, 1, ICON_BLANK1, IFACE_("Auto Handle"),         0, yco -= UI_UNIT_Y,
	                 menuwidth, UI_UNIT_Y, NULL, 0.0, 0.0, 0, 3, "");
	uiDefIconTextBut(block, BUTM, 1, ICON_BLANK1, IFACE_("Extend Horizontal"),   0, yco -= UI_UNIT_Y,
	                 menuwidth, UI_UNIT_Y, NULL, 0.0, 0.0, 0, 4, "");
	uiDefIconTextBut(block, BUTM, 1, ICON_BLANK1, IFACE_("Extend Extrapolated"), 0, yco -= UI_UNIT_Y,
	                 menuwidth, UI_UNIT_Y, NULL, 0.0, 0.0, 0, 5, "");
	uiDefIconTextBut(block, BUTM, 1, ICON_BLANK1, IFACE_("Reset Curve"),         0, yco -= UI_UNIT_Y,
	                 menuwidth, UI_UNIT_Y, NULL, 0.0, 0.0, 0, 0, "");

	uiBlockSetDirection(block, UI_RIGHT);
	uiTextBoundsBlock(block, 50);

	uiEndBlock(C, block);
	return block;
}

static uiBlock *curvemap_brush_tools_func(bContext *C, ARegion *ar, void *cumap_v)
{
	uiBlock *block;
	short yco = 0, menuwidth = 10 * UI_UNIT_X;

	block = uiBeginBlock(C, ar, __func__, UI_EMBOSS);
	uiBlockSetButmFunc(block, curvemap_tools_dofunc, cumap_v);

	uiDefIconTextBut(block, BUTM, 1, ICON_BLANK1, IFACE_("Reset View"),    0, yco -= UI_UNIT_Y,
	                 menuwidth, UI_UNIT_Y, NULL, 0.0, 0.0, 0, 1, "");
	uiDefIconTextBut(block, BUTM, 1, ICON_BLANK1, IFACE_("Vector Handle"), 0, yco -= UI_UNIT_Y,
	                 menuwidth, UI_UNIT_Y, NULL, 0.0, 0.0, 0, 2, "");
	uiDefIconTextBut(block, BUTM, 1, ICON_BLANK1, IFACE_("Auto Handle"),   0, yco -= UI_UNIT_Y,
	                 menuwidth, UI_UNIT_Y, NULL, 0.0, 0.0, 0, 3, "");
	uiDefIconTextBut(block, BUTM, 1, ICON_BLANK1, IFACE_("Reset Curve"),   0, yco -= UI_UNIT_Y,
	                 menuwidth, UI_UNIT_Y, NULL, 0.0, 0.0, 0, 0, "");

	uiBlockSetDirection(block, UI_RIGHT);
	uiTextBoundsBlock(block, 50);

	uiEndBlock(C, block);
	return block;
}

static void curvemap_buttons_redraw(bContext *C, void *UNUSED(arg1), void *UNUSED(arg2))
{
	ED_region_tag_redraw(CTX_wm_region(C));
}

static void curvemap_buttons_update(bContext *C, void *arg1_v, void *cumap_v)
{
	CurveMapping *cumap = cumap_v;
	curvemapping_changed(cumap, TRUE);
	rna_update_cb(C, arg1_v, NULL);
}

static void curvemap_buttons_reset(bContext *C, void *cb_v, void *cumap_v)
{
	CurveMapping *cumap = cumap_v;
	int a;
	
	cumap->preset = CURVE_PRESET_LINE;
	for (a = 0; a < CM_TOT; a++)
		curvemap_reset(cumap->cm + a, &cumap->clipr, cumap->preset, CURVEMAP_SLOPE_POSITIVE);
	
	cumap->black[0] = cumap->black[1] = cumap->black[2] = 0.0f;
	cumap->white[0] = cumap->white[1] = cumap->white[2] = 1.0f;
	curvemapping_set_black_white(cumap, NULL, NULL);
	
	curvemapping_changed(cumap, FALSE);

	rna_update_cb(C, cb_v, NULL);
}

/* still unsure how this call evolves... we use labeltype for defining what curve-channels to show */
static void curvemap_buttons_layout(uiLayout *layout, PointerRNA *ptr, char labeltype, int levels,
                                    int brush, RNAUpdateCb *cb)
{
	CurveMapping *cumap = ptr->data;
	CurveMap *cm = &cumap->cm[cumap->cur];
	CurveMapPoint *cmp = NULL;
	uiLayout *row, *sub, *split;
	uiBlock *block;
	uiBut *bt;
	float dx = UI_UNIT_X;
	int icon, size;
	int bg = -1, i;

	block = uiLayoutGetBlock(layout);

	/* curve chooser */
	row = uiLayoutRow(layout, FALSE);

	if (labeltype == 'v') {
		/* vector */
		sub = uiLayoutRow(row, TRUE);
		uiLayoutSetAlignment(sub, UI_LAYOUT_ALIGN_LEFT);

		if (cumap->cm[0].curve) {
			bt = uiDefButI(block, ROW, 0, "X", 0, 0, dx, dx, &cumap->cur, 0.0, 0.0, 0.0, 0.0, "");
			uiButSetFunc(bt, curvemap_buttons_redraw, NULL, NULL);
		}
		if (cumap->cm[1].curve) {
			bt = uiDefButI(block, ROW, 0, "Y", 0, 0, dx, dx, &cumap->cur, 0.0, 1.0, 0.0, 0.0, "");
			uiButSetFunc(bt, curvemap_buttons_redraw, NULL, NULL);
		}
		if (cumap->cm[2].curve) {
			bt = uiDefButI(block, ROW, 0, "Z", 0, 0, dx, dx, &cumap->cur, 0.0, 2.0, 0.0, 0.0, "");
			uiButSetFunc(bt, curvemap_buttons_redraw, NULL, NULL);
		}
	}
	else if (labeltype == 'c') {
		/* color */
		sub = uiLayoutRow(row, TRUE);
		uiLayoutSetAlignment(sub, UI_LAYOUT_ALIGN_LEFT);

		if (cumap->cm[3].curve) {
			bt = uiDefButI(block, ROW, 0, "C", 0, 0, dx, dx, &cumap->cur, 0.0, 3.0, 0.0, 0.0, "");
			uiButSetFunc(bt, curvemap_buttons_redraw, NULL, NULL);
		}
		if (cumap->cm[0].curve) {
			bt = uiDefButI(block, ROW, 0, "R", 0, 0, dx, dx, &cumap->cur, 0.0, 0.0, 0.0, 0.0, "");
			uiButSetFunc(bt, curvemap_buttons_redraw, NULL, NULL);
		}
		if (cumap->cm[1].curve) {
			bt = uiDefButI(block, ROW, 0, "G", 0, 0, dx, dx, &cumap->cur, 0.0, 1.0, 0.0, 0.0, "");
			uiButSetFunc(bt, curvemap_buttons_redraw, NULL, NULL);
		}
		if (cumap->cm[2].curve) {
			bt = uiDefButI(block, ROW, 0, "B", 0, 0, dx, dx, &cumap->cur, 0.0, 2.0, 0.0, 0.0, "");
			uiButSetFunc(bt, curvemap_buttons_redraw, NULL, NULL);
		}
	}
	else if (labeltype == 'h') {
		/* HSV */
		sub = uiLayoutRow(row, TRUE);
		uiLayoutSetAlignment(sub, UI_LAYOUT_ALIGN_LEFT);
		
		if (cumap->cm[0].curve) {
			bt = uiDefButI(block, ROW, 0, "H", 0, 0, dx, dx, &cumap->cur, 0.0, 0.0, 0.0, 0.0, "");
			uiButSetFunc(bt, curvemap_buttons_redraw, NULL, NULL);
		}
		if (cumap->cm[1].curve) {
			bt = uiDefButI(block, ROW, 0, "S", 0, 0, dx, dx, &cumap->cur, 0.0, 1.0, 0.0, 0.0, "");
			uiButSetFunc(bt, curvemap_buttons_redraw, NULL, NULL);
		}
		if (cumap->cm[2].curve) {
			bt = uiDefButI(block, ROW, 0, "V", 0, 0, dx, dx, &cumap->cur, 0.0, 2.0, 0.0, 0.0, "");
			uiButSetFunc(bt, curvemap_buttons_redraw, NULL, NULL);
		}
	}
	else
		uiLayoutSetAlignment(row, UI_LAYOUT_ALIGN_RIGHT);
	
	if (labeltype == 'h')
		bg = UI_GRAD_H;

	/* operation buttons */
	sub = uiLayoutRow(row, TRUE);

	uiBlockSetEmboss(block, UI_EMBOSSN);

	bt = uiDefIconBut(block, BUT, 0, ICON_ZOOMIN, 0, 0, dx, dx, NULL, 0.0, 0.0, 0.0, 0.0, TIP_("Zoom in"));
	uiButSetFunc(bt, curvemap_buttons_zoom_in, cumap, NULL);

	bt = uiDefIconBut(block, BUT, 0, ICON_ZOOMOUT, 0, 0, dx, dx, NULL, 0.0, 0.0, 0.0, 0.0, TIP_("Zoom out"));
	uiButSetFunc(bt, curvemap_buttons_zoom_out, cumap, NULL);

	if (brush)
		bt = uiDefIconBlockBut(block, curvemap_brush_tools_func, cumap, 0, ICON_MODIFIER, 0, 0, dx, dx, TIP_("Tools"));
	else
		bt = uiDefIconBlockBut(block, curvemap_tools_func, cumap, 0, ICON_MODIFIER, 0, 0, dx, dx, TIP_("Tools"));

	uiButSetNFunc(bt, rna_update_cb, MEM_dupallocN(cb), NULL);

	icon = (cumap->flag & CUMA_DO_CLIP) ? ICON_CLIPUV_HLT : ICON_CLIPUV_DEHLT;
	bt = uiDefIconBlockBut(block, curvemap_clipping_func, cumap, 0, icon, 0, 0, dx, dx, TIP_("Clipping Options"));
	uiButSetNFunc(bt, rna_update_cb, MEM_dupallocN(cb), NULL);

	bt = uiDefIconBut(block, BUT, 0, ICON_X, 0, 0, dx, dx, NULL, 0.0, 0.0, 0.0, 0.0, TIP_("Delete points"));
	uiButSetNFunc(bt, curvemap_buttons_delete, MEM_dupallocN(cb), cumap);

	uiBlockSetEmboss(block, UI_EMBOSS);

	uiBlockSetNFunc(block, rna_update_cb, MEM_dupallocN(cb), NULL);

	/* curve itself */
	size = uiLayoutGetWidth(layout);
	row = uiLayoutRow(layout, FALSE);
	uiDefBut(block, BUT_CURVE, 0, "", 0, 0, size, MIN2(size, 10.0f * UI_UNIT_X), cumap, 0.0f, 1.0f, bg, 0, "");

	/* sliders for selected point */
	for (i = 0; i < cm->totpoint; i++) {
		if (cm->curve[i].flag & CUMA_SELECT) {
			cmp = &cm->curve[i];
			break;
		}
	}

	if (cmp) {
		const float range_clamp[2]   = {0.0f, 1.0f};
		const float range_unclamp[2] = {-1000.0f, 1000.0f};  /* arbitrary limits here */
		const float *range = (cumap->flag & CUMA_DO_CLIP) ? range_clamp : range_unclamp;

		uiLayoutRow(layout, TRUE);
		uiBlockSetNFunc(block, curvemap_buttons_update, MEM_dupallocN(cb), cumap);
		bt = uiDefButF(block, NUM, 0, "X", 0, 2 * UI_UNIT_Y, UI_UNIT_X * 10, UI_UNIT_Y,
		               &cmp->x, range[0], range[1], 1, 5, "");
		bt = uiDefButF(block, NUM, 0, "Y", 0, 1 * UI_UNIT_Y, UI_UNIT_X * 10, UI_UNIT_Y,
		               &cmp->y, range[0], range[1], 1, 5, "");
	}

	/* black/white levels */
	if (levels) {
		split = uiLayoutSplit(layout, 0.0f, FALSE);
		uiItemR(uiLayoutColumn(split, FALSE), ptr, "black_level", UI_ITEM_R_EXPAND, NULL, ICON_NONE);
		uiItemR(uiLayoutColumn(split, FALSE), ptr, "white_level", UI_ITEM_R_EXPAND, NULL, ICON_NONE);

		uiLayoutRow(layout, FALSE);
		bt = uiDefBut(block, BUT, 0, IFACE_("Reset"), 0, 0, UI_UNIT_X * 10, UI_UNIT_Y, NULL, 0.0f, 0.0f, 0, 0,
		              TIP_("Reset Black/White point and curves"));
		uiButSetNFunc(bt, curvemap_buttons_reset, MEM_dupallocN(cb), cumap);
	}

	uiBlockSetNFunc(block, NULL, NULL, NULL);
}

void uiTemplateCurveMapping(uiLayout *layout, PointerRNA *ptr, const char *propname, int type, int levels, int brush)
{
	RNAUpdateCb *cb;
	PropertyRNA *prop = RNA_struct_find_property(ptr, propname);
	PointerRNA cptr;

	if (!prop) {
		RNA_warning("curve property not found: %s.%s",
		            RNA_struct_identifier(ptr->type), propname);
		return;
	}

	if (RNA_property_type(prop) != PROP_POINTER) {
		RNA_warning("curve is not a pointer: %s.%s",
		            RNA_struct_identifier(ptr->type), propname);
		return;
	}

	cptr = RNA_property_pointer_get(ptr, prop);
	if (!cptr.data || !RNA_struct_is_a(cptr.type, &RNA_CurveMapping))
		return;

	cb = MEM_callocN(sizeof(RNAUpdateCb), "RNAUpdateCb");
	cb->ptr = *ptr;
	cb->prop = prop;

	curvemap_buttons_layout(layout, &cptr, type, levels, brush, cb);

	MEM_freeN(cb);
}

/********************* ColorPicker Template ************************/

#define WHEEL_SIZE  (5 * U.widget_unit)

/* This template now follows User Preference for type - name is not correct anymore... */
void uiTemplateColorPicker(uiLayout *layout, PointerRNA *ptr, const char *propname, int value_slider,
                           int lock, int lock_luminosity, int cubic)
{
	PropertyRNA *prop = RNA_struct_find_property(ptr, propname);
	uiBlock *block = uiLayoutGetBlock(layout);
	uiLayout *col, *row;
	uiBut *but = NULL;
	float softmin, softmax, step, precision;

	if (!prop) {
		RNA_warning("property not found: %s.%s", RNA_struct_identifier(ptr->type), propname);
		return;
	}

	RNA_property_float_ui_range(ptr, prop, &softmin, &softmax, &step, &precision);

	col = uiLayoutColumn(layout, TRUE);
	row = uiLayoutRow(col, TRUE);

	switch (U.color_picker_type) {
		case USER_CP_CIRCLE:
			but = uiDefButR_prop(block, HSVCIRCLE, 0, "", 0, 0, WHEEL_SIZE, WHEEL_SIZE, ptr, prop,
			                     -1, 0.0, 0.0, 0, 0, "");
			break;
		case USER_CP_SQUARE_SV:
			but = uiDefButR_prop(block, HSVCUBE, 0, "", 0, 0, WHEEL_SIZE, WHEEL_SIZE, ptr, prop,
			                     -1, 0.0, 0.0, UI_GRAD_SV, 0, "");
			break;
		case USER_CP_SQUARE_HS:
			but = uiDefButR_prop(block, HSVCUBE, 0, "", 0, 0, WHEEL_SIZE, WHEEL_SIZE, ptr, prop,
			                     -1, 0.0, 0.0, UI_GRAD_HS, 0, "");
			break;
		case USER_CP_SQUARE_HV:
			but = uiDefButR_prop(block, HSVCUBE, 0, "", 0, 0, WHEEL_SIZE, WHEEL_SIZE, ptr, prop,
			                     -1, 0.0, 0.0, UI_GRAD_HV, 0, "");
			break;
	}

	if (lock) {
		but->flag |= UI_BUT_COLOR_LOCK;
	}

	if (lock_luminosity) {
		float color[4]; /* in case of alpha */
		but->flag |= UI_BUT_VEC_SIZE_LOCK;
		RNA_property_float_get_array(ptr, prop, color);
		but->a2 = len_v3(color);
	}

	if (cubic)
		but->flag |= UI_BUT_COLOR_CUBIC;

	
	if (value_slider) {
		switch (U.color_picker_type) {
			case USER_CP_CIRCLE:
				uiItemS(row);
				uiDefButR_prop(block, HSVCUBE, 0, "", WHEEL_SIZE + 6, 0, 14, WHEEL_SIZE, ptr, prop,
				               -1, softmin, softmax, UI_GRAD_V_ALT, 0, "");
				break;
			case USER_CP_SQUARE_SV:
				uiItemS(col);
				uiDefButR_prop(block, HSVCUBE, 0, "", 0, 4, WHEEL_SIZE, 18, ptr, prop,
				               -1, softmin, softmax, UI_GRAD_SV + 3, 0, "");
				break;
			case USER_CP_SQUARE_HS:
				uiItemS(col);
				uiDefButR_prop(block, HSVCUBE, 0, "", 0, 4, WHEEL_SIZE, 18, ptr, prop,
				               -1, softmin, softmax, UI_GRAD_HS + 3, 0, "");
				break;
			case USER_CP_SQUARE_HV:
				uiItemS(col);
				uiDefButR_prop(block, HSVCUBE, 0, "", 0, 4, WHEEL_SIZE, 18, ptr, prop,
				               -1, softmin, softmax, UI_GRAD_HV + 3, 0, "");
				break;
		}
	}
}

/********************* Layer Buttons Template ************************/

static void handle_layer_buttons(bContext *C, void *arg1, void *arg2)
{
	uiBut *but = arg1;
	int cur = GET_INT_FROM_POINTER(arg2);
	wmWindow *win = CTX_wm_window(C);
	int i, tot, shift = win->eventstate->shift;

	if (!shift) {
		tot = RNA_property_array_length(&but->rnapoin, but->rnaprop);
		
		/* Normally clicking only selects one layer */
		RNA_property_boolean_set_index(&but->rnapoin, but->rnaprop, cur, TRUE);
		for (i = 0; i < tot; ++i) {
			if (i != cur)
				RNA_property_boolean_set_index(&but->rnapoin, but->rnaprop, i, FALSE);
		}
	}

	/* view3d layer change should update depsgraph (invisible object changed maybe) */
	/* see view3d_header.c */
}

/* TODO:
 * - for now, grouping of layers is determined by dividing up the length of
 *   the array of layer bitflags */

void uiTemplateLayers(uiLayout *layout, PointerRNA *ptr, const char *propname,
                      PointerRNA *used_ptr, const char *used_propname, int active_layer)
{
	uiLayout *uRow, *uCol;
	PropertyRNA *prop, *used_prop = NULL;
	int groups, cols, layers;
	int group, col, layer, row;
	int cols_per_group = 5;

	prop = RNA_struct_find_property(ptr, propname);
	if (!prop) {
		RNA_warning("layers property not found: %s.%s", RNA_struct_identifier(ptr->type), propname);
		return;
	}
	
	/* the number of layers determines the way we group them 
	 *	- we want 2 rows only (for now)
	 *	- the number of columns (cols) is the total number of buttons per row
	 *	  the 'remainder' is added to this, as it will be ok to have first row slightly wider if need be
	 *	- for now, only split into groups if group will have at least 5 items
	 */
	layers = RNA_property_array_length(ptr, prop);
	cols = (layers / 2) + (layers % 2);
	groups = ((cols / 2) < cols_per_group) ? (1) : (cols / cols_per_group);

	if (used_ptr && used_propname) {
		used_prop = RNA_struct_find_property(used_ptr, used_propname);
		if (!used_prop) {
			RNA_warning("used layers property not found: %s.%s", RNA_struct_identifier(ptr->type), used_propname);
			return;
		}

		if (RNA_property_array_length(used_ptr, used_prop) < layers)
			used_prop = NULL;
	}
	
	/* layers are laid out going across rows, with the columns being divided into groups */
	
	for (group = 0; group < groups; group++) {
		uCol = uiLayoutColumn(layout, TRUE);
		
		for (row = 0; row < 2; row++) {
			uiBlock *block;
			uiBut *but;

			uRow = uiLayoutRow(uCol, TRUE);
			block = uiLayoutGetBlock(uRow);
			layer = groups * cols_per_group * row + cols_per_group * group;
			
			/* add layers as toggle buts */
			for (col = 0; (col < cols_per_group) && (layer < layers); col++, layer++) {
				int icon = 0;
				int butlay = 1 << layer;

				if (active_layer & butlay)
					icon = ICON_LAYER_ACTIVE;
				else if (used_prop && RNA_property_boolean_get_index(used_ptr, used_prop, layer))
					icon = ICON_LAYER_USED;
				
				but = uiDefAutoButR(block, ptr, prop, layer, "", icon, 0, 0, UI_UNIT_X / 2, UI_UNIT_Y / 2);
				uiButSetFunc(but, handle_layer_buttons, but, SET_INT_IN_POINTER(layer));
				but->type = TOG;
			}
		}
	}
}

void uiTemplateGameStates(uiLayout *layout, PointerRNA *ptr, const char *propname,
                      PointerRNA *used_ptr, const char *used_propname, int active_state)
{
	uiLayout *uRow, *uCol;
	PropertyRNA *prop, *used_prop = NULL;
	int groups, cols, states;
	int group, col, state, row;
	int cols_per_group = 5;
	Object *ob = (Object *)ptr->id.data;

	prop = RNA_struct_find_property(ptr, propname);
	if (!prop) {
		RNA_warning("states property not found: %s.%s", RNA_struct_identifier(ptr->type), propname);
		return;
	}
	
	/* the number of states determines the way we group them 
	 *	- we want 2 rows only (for now)
	 *	- the number of columns (cols) is the total number of buttons per row
	 *	  the 'remainder' is added to this, as it will be ok to have first row slightly wider if need be
	 *	- for now, only split into groups if group will have at least 5 items
	 */
	states = RNA_property_array_length(ptr, prop);
	cols = (states / 2) + (states % 2);
	groups = ((cols / 2) < cols_per_group) ? (1) : (cols / cols_per_group);

	if (used_ptr && used_propname) {
		used_prop = RNA_struct_find_property(used_ptr, used_propname);
		if (!used_prop) {
			RNA_warning("used layers property not found: %s.%s", RNA_struct_identifier(ptr->type), used_propname);
			return;
		}

		if (RNA_property_array_length(used_ptr, used_prop) < states)
			used_prop = NULL;
	}
	
	/* layers are laid out going across rows, with the columns being divided into groups */
	
	for (group = 0; group < groups; group++) {
		uCol = uiLayoutColumn(layout, TRUE);
		
		for (row = 0; row < 2; row++) {
			uiBlock *block;
			uiBut *but;

			uRow = uiLayoutRow(uCol, TRUE);
			block = uiLayoutGetBlock(uRow);
			state = groups * cols_per_group * row + cols_per_group * group;
			
			/* add layers as toggle buts */
			for (col = 0; (col < cols_per_group) && (state < states); col++, state++) {
				int icon = 0;
				int butlay = 1 << state;

				if (active_state & butlay)
					icon = ICON_LAYER_ACTIVE;
				else if (used_prop && RNA_property_boolean_get_index(used_ptr, used_prop, state))
					icon = ICON_LAYER_USED;
				
				but = uiDefIconButR_prop(block, ICONTOG, 0, icon, 0, 0, UI_UNIT_X / 2, UI_UNIT_Y / 2, ptr, prop,
				                         state, 0, 0, -1, -1, sca_state_name_get(ob, state));
				uiButSetFunc(but, handle_layer_buttons, but, SET_INT_IN_POINTER(state));
				but->type = TOG;
			}
		}
	}
}


/************************* List Template **************************/
static void uilist_draw_item_default(struct uiList *ui_list, struct bContext *UNUSED(C), struct uiLayout *layout,
                                     struct PointerRNA *UNUSED(dataptr), struct PointerRNA *itemptr, int icon,
                                     struct PointerRNA *UNUSED(active_dataptr), const char *UNUSED(active_propname),
                                     int UNUSED(index))
{
	char *namebuf;
	const char *name;

	namebuf = RNA_struct_name_get_alloc(itemptr, NULL, 0, NULL);
	name = (namebuf) ? namebuf : "";

	/* Simplest one! */
	switch (ui_list->layout_type) {
	case UILST_LAYOUT_GRID:
		uiItemL(layout, "", icon);
		break;
	case UILST_LAYOUT_DEFAULT:
	case UILST_LAYOUT_COMPACT:
	default:
		uiItemL(layout, name, icon);
		break;
	}
<<<<<<< HEAD
	else if (RNA_struct_is_a(itemptr->type, &RNA_MaterialTextureSlot)) {
		uiItemL(sub, name, icon);
		uiBlockSetEmboss(block, UI_EMBOSS);
		uiDefButR(block, OPTION, 0, "", 0, 0, UI_UNIT_X, UI_UNIT_Y, ptr, "use_textures", i, 0, 0, 0, 0,  NULL);
	}
#ifdef WITH_FREESTYLE
	else if (RNA_struct_is_a(itemptr->type, &RNA_SceneRenderLayer) || 
	         RNA_struct_is_a(itemptr->type, &RNA_FreestyleLineSet)) {
#else
	else if (RNA_struct_is_a(itemptr->type, &RNA_SceneRenderLayer)) {
#endif
		uiItemL(sub, name, icon);
		uiBlockSetEmboss(block, UI_EMBOSS);
		uiDefButR(block, OPTION, 0, "", 0, 0, UI_UNIT_X, UI_UNIT_Y, itemptr, "use", 0, 0, 0, 0, 0,  NULL);
	}
	else if (RNA_struct_is_a(itemptr->type, &RNA_MaterialSlot)) {
		/* provision to draw active node name */
		Material *ma, *manode;
		Scene *scene = CTX_data_scene(C);
		Object *ob = (Object *)ptr->id.data;
		int index = (Material **)itemptr->data - ob->mat;
		
		/* default item with material base name */
		uiItemL(sub, name, icon);
		
		ma = give_current_material(ob, index + 1);
		if (ma && !BKE_scene_use_new_shading_nodes(scene)) {
			manode = give_node_material(ma);
			if (manode) {
				char str[MAX_ID_NAME + 12];
				BLI_snprintf(str, sizeof(str), IFACE_("Node %s"), manode->id.name + 2);
				uiItemL(sub, str, ui_id_icon_get(C, &manode->id, 1));
			}
			else if (ma->use_nodes) {
				uiItemL(sub, IFACE_("Node <none>"), ICON_NONE);
			}
		}
	}
	else if (itemptr->type == &RNA_ShapeKey) {
		Object *ob = (Object *)activeptr->data;
		Key *key = (Key *)itemptr->id.data;
		KeyBlock *kb = (KeyBlock *)itemptr->data;

		split = uiLayoutSplit(sub, 0.66f, FALSE);

		uiItemL(split, name, icon);

		uiBlockSetEmboss(block, UI_EMBOSSN);
		row = uiLayoutRow(split, TRUE);
		if (i == 0 || (key->type != KEY_RELATIVE)) uiItemL(row, "", ICON_NONE);
		else uiItemR(row, itemptr, "value", 0, "", ICON_NONE);
		uiItemR(row, itemptr, "mute", 0, "", ICON_NONE);

		if ((kb->flag & KEYBLOCK_MUTE) ||
		    (ob->mode == OB_MODE_EDIT && !((ob->shapeflag & OB_SHAPE_EDIT_MODE) && ob->type == OB_MESH)))
		{
			uiLayoutSetActive(row, FALSE);
		}
		uiBlockSetEmboss(block, UI_EMBOSS);
	}
	else if (itemptr->type == &RNA_VertexGroup) {
		bDeformGroup *dg = (bDeformGroup *)itemptr->data;
		uiItemL(sub, name, icon);
		/* RNA does not allow nice lock icons, use lower level buttons */
#if 0
		uiDefButR(block, OPTION, 0, "", 0, 0, UI_UNIT_X, UI_UNIT_Y, itemptr, "lock_weight", 0, 0, 0, 0, 0,  NULL);
#else
		uiBlockSetEmboss(block, UI_EMBOSSN);
		uiDefIconButBitC(block, TOG, DG_LOCK_WEIGHT, 0, (dg->flag & DG_LOCK_WEIGHT) ? ICON_LOCKED : ICON_UNLOCKED,
		                 0, 0, UI_UNIT_X, UI_UNIT_Y, &dg->flag, 0, 0, 0, 0,
		                 TIP_("Maintain relative weights while painting"));
		uiBlockSetEmboss(block, UI_EMBOSS);
#endif
	}
	else if (itemptr->type == &RNA_KeyingSetPath) {
		KS_Path *ksp = (KS_Path *)itemptr->data;
		
		/* icon needs to be the type of ID which is currently active */
		RNA_enum_icon_from_value(id_type_items, ksp->idtype, &icon);
		
		/* nothing else special to do... */
		uiItemL(sub, name, icon); /* fails, backdrop LISTROW... */
	}
	else if (itemptr->type == &RNA_DynamicPaintSurface) {
		char name_final[96];
		const char *enum_name;
		PropertyRNA *prop = RNA_struct_find_property(itemptr, "surface_type");
		DynamicPaintSurface *surface = (DynamicPaintSurface *)itemptr->data;

		RNA_property_enum_name(C, itemptr, prop, RNA_property_enum_get(itemptr, prop), &enum_name);

		BLI_snprintf(name_final, sizeof(name_final), "%s (%s)", name, enum_name);
		uiItemL(sub, name_final, icon);
		if (dynamicPaint_surfaceHasColorPreview(surface)) {
			uiBlockSetEmboss(block, UI_EMBOSSN);
			uiDefIconButR(block, OPTION, 0,
			              (surface->flags & MOD_DPAINT_PREVIEW) ? ICON_RESTRICT_VIEW_OFF : ICON_RESTRICT_VIEW_ON,
			              0, 0, UI_UNIT_X, UI_UNIT_Y, itemptr, "show_preview", 0, 0, 0, 0, 0, NULL);
			uiBlockSetEmboss(block, UI_EMBOSS);
		}
		uiDefButR(block, OPTION, 0, "", 0, 0, UI_UNIT_X, UI_UNIT_Y, itemptr, "is_active", i, 0, 0, 0, 0,  NULL);
	}
	else if (itemptr->type == &RNA_MovieTrackingObject) {
		MovieTrackingObject *tracking_object = (MovieTrackingObject *)itemptr->data;

		split = uiLayoutSplit(sub, 0.75f, FALSE);
		if (tracking_object->flag & TRACKING_OBJECT_CAMERA) {
			uiItemL(split, name, ICON_CAMERA_DATA);
		}
		else {
			uiItemL(split, name, ICON_OBJECT_DATA);
		}
	}
	else if (itemptr->type == &RNA_MaskLayer) {
		split = uiLayoutRow(sub, FALSE);

		uiItemL(split, name, icon);

		uiBlockSetEmboss(block, UI_EMBOSSN);
		row = uiLayoutRow(split, TRUE);
		uiItemR(row, itemptr, "alpha", 0, "", ICON_NONE);
		uiItemR(row, itemptr, "hide", 0, "", ICON_NONE);
		uiItemR(row, itemptr, "hide_select", 0, "", ICON_NONE);
		uiItemR(row, itemptr, "hide_render", 0, "", ICON_NONE);

		uiBlockSetEmboss(block, UI_EMBOSS);
	}

	/* There is a last chance to display custom controls (in addition to the name/label):
	 * If the given item property group features a string property named as prop_list,
	 * this tries to add controls for all properties of the item listed in that string property.
	 * (colon-separated names).
	 *
	 * This is especially useful for python. E.g., if you list a collection of this property
	 * group:
	 *
	 * class TestPropertyGroup(bpy.types.PropertyGroup):
	 *     bool    = BoolProperty(default=False)
	 *     integer = IntProperty()
	 *     string  = StringProperty()
	 * 
	 *     # A string of all identifiers (colon-separated) which property's controls should be
	 *     # displayed in a template_list.
	 *     template_list_controls = StringProperty(default="integer:bool:string", options={"HIDDEN"})
	 *
	 * ... you'll get a numfield for the integer prop, a check box for the bool prop, and a textfield
	 * for the string prop, after the name of each item of the collection.
	 */
	else if (prop_list_id) {
		row = uiLayoutRow(sub, TRUE);
		uiItemL(row, name, icon);

		/* XXX: Check, as sometimes we get an itemptr looking like
		 *      {id = {data = 0x0}, type = 0x0, data = 0x0}
		 *      which would obviously produce a sigsev... */
		if (itemptr->type) {
			/* If the special property is set for the item, and it is a collection... */
			PropertyRNA *prop_list = RNA_struct_find_property(itemptr, prop_list_id);

			if (prop_list && RNA_property_type(prop_list) == PROP_STRING) {
				int prop_names_len;
				char *prop_names = RNA_property_string_get_alloc(itemptr, prop_list, NULL, 0, &prop_names_len);
				char *prop_names_end = prop_names + prop_names_len;
				char *id = prop_names;
				char *id_next;
				while (id < prop_names_end) {
					if ((id_next = strchr(id, ':'))) *id_next++ = '\0';
					else id_next = prop_names_end;
					uiItemR(row, itemptr, id, 0, NULL, ICON_NONE);
					id = id_next;
				}
				MEM_freeN(prop_names);
			}
		}
	}

	else
		uiItemL(sub, name, icon);  /* fails, backdrop LISTROW... */
=======
>>>>>>> 37ba969c

	/* free name */
	if (namebuf) {
		MEM_freeN(namebuf);
	}
}

void uiTemplateList(uiLayout *layout, bContext *C, const char *listtype_name, const char *list_id,
                    PointerRNA *dataptr, const char *propname, PointerRNA *active_dataptr,
                    const char *active_propname, int rows, int maxrows, int layout_type)
{
	uiListType *ui_list_type;
	uiList *ui_list = NULL;
	ARegion *ar;
	uiListDrawItemFunc draw_item;

	PropertyRNA *prop = NULL, *activeprop;
	PropertyType type, activetype;
	StructRNA *ptype;
	uiLayout *box, *row, *col, *sub, *overlap;
	uiBlock *block, *subblock;
	uiBut *but;

	char ui_list_id[UI_MAX_NAME_STR];
	char numstr[32];
	int rnaicon = ICON_NONE, icon = ICON_NONE;
	int i = 0, activei = 0;
	int len = 0;
	int items;
	int found;
	int min, max;

	/* validate arguments */
	block = uiLayoutGetBlock(layout);

	if (!active_dataptr->data) {
		RNA_warning("No active data");
		return;
	}

	if (dataptr->data) {
		prop = RNA_struct_find_property(dataptr, propname);
		if (!prop) {
			RNA_warning("Property not found: %s.%s", RNA_struct_identifier(dataptr->type), propname);
			return;
		}
	}

	activeprop = RNA_struct_find_property(active_dataptr, active_propname);
	if (!activeprop) {
		RNA_warning("Property not found: %s.%s", RNA_struct_identifier(active_dataptr->type), active_propname);
		return;
	}

	if (prop) {
		type = RNA_property_type(prop);
		if (type != PROP_COLLECTION) {
			RNA_warning("Expected a collection data property");
			return;
		}
	}

	activetype = RNA_property_type(activeprop);
	if (activetype != PROP_INT) {
		RNA_warning("Expected an integer active data property");
		return;
	}

	/* get icon */
	if (dataptr->data && prop) {
		ptype = RNA_property_pointer_type(dataptr, prop);
		rnaicon = RNA_struct_ui_icon(ptype);
	}

	/* get active data */
	activei = RNA_property_int_get(active_dataptr, activeprop);

	/* Find the uiList type. */
	ui_list_type = WM_uilisttype_find(listtype_name, FALSE);

	if (ui_list_type == NULL) {
		RNA_warning("List type %s not found", listtype_name);
		return;
	}

	draw_item = ui_list_type->draw_item ? ui_list_type->draw_item : uilist_draw_item_default;

	/* Find or add the uiList to the current Region. */
	/* We tag the list id with the list type... */
	BLI_snprintf(ui_list_id, sizeof(ui_list_id), "%s_%s", ui_list_type->idname, list_id ? list_id : "");

	ar = CTX_wm_region(C);
	ui_list = BLI_findstring(&ar->ui_lists, ui_list_id, offsetof(uiList, list_id));

	if (!ui_list) {
		ui_list = MEM_callocN(sizeof(uiList), __func__);
		BLI_strncpy(ui_list->list_id, ui_list_id, sizeof(ui_list->list_id));
		BLI_addtail(&ar->ui_lists, ui_list);
	}

	/* Because we can't actually pass type across save&load... */
	ui_list->type = ui_list_type;
	ui_list->layout_type = layout_type;

	switch (layout_type) {
	case UILST_LAYOUT_DEFAULT:
		/* default rows */
		if (rows == 0)
			rows = 5;
		if (maxrows == 0)
			maxrows = 5;
		if (ui_list->list_grip_size != 0)
			rows = ui_list->list_grip_size;

		/* layout */
		box = uiLayoutListBox(layout, ui_list, dataptr, prop, active_dataptr, activeprop);
		row = uiLayoutRow(box, FALSE);
		col = uiLayoutColumn(row, TRUE);

		/* init numbers */
		RNA_property_int_range(active_dataptr, activeprop, &min, &max);

		if (prop)
			len = RNA_property_collection_length(dataptr, prop);
		items = CLAMPIS(len, rows, MAX2(rows, maxrows));

		/* if list length changes and active is out of view, scroll to it */
		if ((ui_list->list_last_len != len) &&
		    (activei < ui_list->list_scroll || activei >= ui_list->list_scroll + items)) {
			ui_list->list_scroll = activei;
		}

		ui_list->list_scroll = min_ii(ui_list->list_scroll, len - items);
		ui_list->list_scroll = max_ii(ui_list->list_scroll, 0);
		ui_list->list_size = items;
		ui_list->list_last_len = len;

		if (dataptr->data && prop) {
			/* create list items */
			RNA_PROP_BEGIN (dataptr, itemptr, prop)
			{
				if (i >= ui_list->list_scroll && i < ui_list->list_scroll + items) {
					subblock = uiLayoutGetBlock(col);
					overlap = uiLayoutOverlap(col);

					/* list item behind label & other buttons */
					sub = uiLayoutRow(overlap, FALSE);

					but = uiDefButR_prop(subblock, LISTROW, 0, "", 0, 0, UI_UNIT_X * 10, UI_UNIT_Y,
					                     active_dataptr, activeprop, 0, 0, i, 0, 0, "");
					uiButSetFlag(but, UI_BUT_NO_TOOLTIP);

					sub = uiLayoutRow(overlap, FALSE);

					icon = UI_rnaptr_icon_get(C, &itemptr, rnaicon, FALSE);
					if (icon == ICON_DOT)
						icon = ICON_NONE;
					draw_item(ui_list, C, sub, dataptr, &itemptr, icon, active_dataptr, active_propname, i);
				}
				i++;
			}
			RNA_PROP_END;
		}

		/* add dummy buttons to fill space */
		while (i < ui_list->list_scroll + items) {
			if (i >= ui_list->list_scroll)
				uiItemL(col, "", ICON_NONE);
			i++;
		}

		/* add scrollbar */
		if (len > items) {
			col = uiLayoutColumn(row, FALSE);
			uiDefButI(block, SCROLL, 0, "", 0, 0, UI_UNIT_X * 0.75, UI_UNIT_Y * items, &ui_list->list_scroll,
			          0, len - items, items, 0, "");
		}
		break;
	case UILST_LAYOUT_COMPACT:
		row = uiLayoutRow(layout, TRUE);

		if (dataptr->data && prop) {
			/* create list items */
			RNA_PROP_BEGIN (dataptr, itemptr, prop)
			{
				found = (activei == i);

				if (found) {
					icon = UI_rnaptr_icon_get(C, &itemptr, rnaicon, FALSE);
					if (icon == ICON_DOT)
						icon = ICON_NONE;
					draw_item(ui_list, C, row, dataptr, &itemptr, icon, active_dataptr, active_propname, i);
				}

				i++;
			}
			RNA_PROP_END;
		}

		/* if list is empty, add in dummy button */
		if (i == 0)
			uiItemL(row, "", ICON_NONE);

		/* next/prev button */
		BLI_snprintf(numstr, sizeof(numstr), "%d :", i);
		but = uiDefIconTextButR_prop(block, NUM, 0, 0, numstr, 0, 0, UI_UNIT_X * 5, UI_UNIT_Y,
		                             active_dataptr, activeprop, 0, 0, 0, 0, 0, "");
		if (i == 0)
			uiButSetFlag(but, UI_BUT_DISABLED);
		break;
	case UILST_LAYOUT_GRID:
		box = uiLayoutListBox(layout, ui_list, dataptr, prop, active_dataptr, activeprop);
		col = uiLayoutColumn(box, TRUE);
		row = uiLayoutRow(col, FALSE);

		if (dataptr->data && prop) {
			/* create list items */
			RNA_PROP_BEGIN (dataptr, itemptr, prop)
			{
				/* create button */
				if (!(i % 9))
					row = uiLayoutRow(col, FALSE);

				subblock = uiLayoutGetBlock(row);
				overlap = uiLayoutOverlap(row);

				/* list item behind label & other buttons */
				sub = uiLayoutRow(overlap, FALSE);

				but = uiDefButR_prop(subblock, LISTROW, 0, "", 0, 0, UI_UNIT_X * 10, UI_UNIT_Y,
				                     active_dataptr, activeprop, 0, 0, i, 0, 0, "");
				uiButSetFlag(but, UI_BUT_NO_TOOLTIP);

				sub = uiLayoutRow(overlap, FALSE);

				icon = UI_rnaptr_icon_get(C, &itemptr, rnaicon, FALSE);
				draw_item(ui_list, C, sub, dataptr, &itemptr, icon, active_dataptr, active_propname, i);

				i++;
			}
			RNA_PROP_END;
		}
		break;
	}
}

/************************* Operator Search Template **************************/

static void operator_call_cb(bContext *C, void *UNUSED(arg1), void *arg2)
{
	wmOperatorType *ot = arg2;
	
	if (ot)
		WM_operator_name_call(C, ot->idname, WM_OP_INVOKE_DEFAULT, NULL);
}

static void operator_search_cb(const bContext *C, void *UNUSED(arg), const char *str, uiSearchItems *items)
{
	GHashIterator *iter = WM_operatortype_iter();

	for (; !BLI_ghashIterator_isDone(iter); BLI_ghashIterator_step(iter)) {
		wmOperatorType *ot = BLI_ghashIterator_getValue(iter);

		if ((ot->flag & OPTYPE_INTERNAL) && (G.debug & G_DEBUG_WM) == 0)
			continue;

		if (BLI_strcasestr(ot->name, str)) {
			if (WM_operator_poll((bContext *)C, ot)) {
				char name[256];
				int len = strlen(ot->name);
				
				/* display name for menu, can hold hotkey */
				BLI_strncpy(name, ot->name, sizeof(name));
				
				/* check for hotkey */
				if (len < sizeof(name) - 6) {
					if (WM_key_event_operator_string(C, ot->idname, WM_OP_EXEC_DEFAULT, NULL, TRUE,
					                                 &name[len + 1], sizeof(name) - len - 1))
					{
						name[len] = '|';
					}
				}
				
				if (0 == uiSearchItemAdd(items, name, ot, 0))
					break;
			}
		}
	}
	BLI_ghashIterator_free(iter);
}

void uiOperatorSearch_But(uiBut *but)
{
	uiButSetSearchFunc(but, operator_search_cb, NULL, operator_call_cb, NULL);
}

void uiTemplateOperatorSearch(uiLayout *layout)
{
	uiBlock *block;
	uiBut *but;
	static char search[256] = "";
		
	block = uiLayoutGetBlock(layout);
	uiBlockSetCurLayout(block, layout);

	but = uiDefSearchBut(block, search, 0, ICON_VIEWZOOM, sizeof(search), 0, 0, UI_UNIT_X * 6, UI_UNIT_Y, 0, 0, "");
	uiOperatorSearch_But(but);
}

/************************* Running Jobs Template **************************/

#define B_STOPRENDER    1
#define B_STOPCAST      2
#define B_STOPANIM      3
#define B_STOPCOMPO     4
#define B_STOPSEQ       5
#define B_STOPCLIP      6
#define B_STOPOTHER     7

static void do_running_jobs(bContext *C, void *UNUSED(arg), int event)
{
	switch (event) {
		case B_STOPRENDER:
			G.is_break = TRUE;
			break;
		case B_STOPCAST:
			WM_jobs_stop(CTX_wm_manager(C), CTX_wm_screen(C), NULL);
			break;
		case B_STOPANIM:
			WM_operator_name_call(C, "SCREEN_OT_animation_play", WM_OP_INVOKE_SCREEN, NULL);
			break;
		case B_STOPCOMPO:
			WM_jobs_stop(CTX_wm_manager(C), CTX_data_scene(C), NULL);
			break;
		case B_STOPSEQ:
			WM_jobs_stop(CTX_wm_manager(C), CTX_wm_area(C), NULL);
			break;
		case B_STOPCLIP:
			WM_jobs_stop(CTX_wm_manager(C), CTX_wm_area(C), NULL);
			break;
		case B_STOPOTHER:
			G.is_break = TRUE;
			break;
	}
}

void uiTemplateRunningJobs(uiLayout *layout, bContext *C)
{
	bScreen *screen = CTX_wm_screen(C);
	wmWindowManager *wm = CTX_wm_manager(C);
	ScrArea *sa = CTX_wm_area(C);
	uiBlock *block;
	void *owner = NULL;
	int handle_event;
	
	block = uiLayoutGetBlock(layout);
	uiBlockSetCurLayout(block, layout);

	uiBlockSetHandleFunc(block, do_running_jobs, NULL);

	if (sa->spacetype == SPACE_SEQ) {
		if (WM_jobs_test(wm, sa, WM_JOB_TYPE_ANY))
			owner = sa;
		handle_event = B_STOPSEQ;
	}
	else if (sa->spacetype == SPACE_CLIP) {
		if (WM_jobs_test(wm, sa, WM_JOB_TYPE_ANY))
			owner = sa;
		handle_event = B_STOPCLIP;
	}
	else {
		Scene *scene;
		/* another scene can be rendering too, for example via compositor */
		for (scene = CTX_data_main(C)->scene.first; scene; scene = scene->id.next) {
			if (WM_jobs_test(wm, scene, WM_JOB_TYPE_RENDER)) {
				handle_event = B_STOPRENDER;
				break;
			}
			else if (WM_jobs_test(wm, scene, WM_JOB_TYPE_COMPOSITE)) {
				handle_event = B_STOPCOMPO;
				break;
			}
			else if (WM_jobs_test(wm, scene, WM_JOB_TYPE_ANY)) {
				handle_event = B_STOPOTHER;
				break;
			}
		}
		owner = scene;
	}

	if (owner) {
		uiLayout *ui_abs;
		
		ui_abs = uiLayoutAbsolute(layout, FALSE);
		(void)ui_abs;  /* UNUSED */
		
		uiDefIconBut(block, BUT, handle_event, ICON_PANEL_CLOSE, 0, UI_UNIT_Y * 0.1, UI_UNIT_X * 0.8, UI_UNIT_Y * 0.8,
		             NULL, 0.0f, 0.0f, 0, 0, TIP_("Stop this job"));
		uiDefBut(block, PROGRESSBAR, 0, WM_jobs_name(wm, owner), 
		         UI_UNIT_X, 0, 100, UI_UNIT_Y, NULL, 0.0f, 0.0f, WM_jobs_progress(wm, owner), 0, TIP_("Progress"));
		
		uiLayoutRow(layout, FALSE);
	}
	if (WM_jobs_test(wm, screen, WM_JOB_TYPE_SCREENCAST))
		uiDefIconTextBut(block, BUT, B_STOPCAST, ICON_CANCEL, IFACE_("Capture"), 0, 0, 85, UI_UNIT_Y,
		                 NULL, 0.0f, 0.0f, 0, 0, TIP_("Stop screencast"));
	if (screen->animtimer)
		uiDefIconTextBut(block, BUT, B_STOPANIM, ICON_CANCEL, IFACE_("Anim Player"), 0, 0, 100, UI_UNIT_Y,
		                 NULL, 0.0f, 0.0f, 0, 0, TIP_("Stop animation playback"));
}

/************************* Reports for Last Operator Template **************************/

void uiTemplateReportsBanner(uiLayout *layout, bContext *C)
{
	ReportList *reports = CTX_wm_reports(C);
	Report *report = BKE_reports_last_displayable(reports);
	ReportTimerInfo *rti;
	
	uiLayout *ui_abs;
	uiBlock *block;
	uiBut *but;
	uiStyle *style = UI_GetStyle();
	int width;
	int icon = 0;
	
	/* if the report display has timed out, don't show */
	if (!reports->reporttimer) return;
	
	rti = (ReportTimerInfo *)reports->reporttimer->customdata;
	
	if (!rti || rti->widthfac == 0.0f || !report) return;
	
	ui_abs = uiLayoutAbsolute(layout, FALSE);
	block = uiLayoutGetBlock(ui_abs);
	
	width = BLF_width(style->widget.uifont_id, report->message);
	width = min_ii((int)(rti->widthfac * width), width);
	width = max_ii(width, 10);
	
	/* make a box around the report to make it stand out */
	uiBlockBeginAlign(block);
	but = uiDefBut(block, ROUNDBOX, 0, "", 0, 0, UI_UNIT_X + 10, UI_UNIT_Y, NULL, 0.0f, 0.0f, 0, 0, "");
	/* set the report's bg color in but->col - ROUNDBOX feature */
	rgb_float_to_uchar(but->col, rti->col);
	but->col[3] = 255;

	but = uiDefBut(block, ROUNDBOX, 0, "", UI_UNIT_X + 10, 0, UI_UNIT_X + width, UI_UNIT_Y,
	               NULL, 0.0f, 0.0f, 0, 0, "");
	but->col[0] = but->col[1] = but->col[2] = FTOCHAR(rti->grayscale);
	but->col[3] = 255;

	uiBlockEndAlign(block);
	
	
	/* icon and report message on top */
	if (report->type & RPT_ERROR_ALL)
		icon = ICON_ERROR;
	else if (report->type & RPT_WARNING_ALL)
		icon = ICON_ERROR;
	else if (report->type & RPT_INFO_ALL)
		icon = ICON_INFO;
	
	/* XXX: temporary operator to dump all reports to a text block, but only if more than 1 report 
	 * to be shown instead of icon when appropriate...
	 */
	uiBlockSetEmboss(block, UI_EMBOSSN);

	if (reports->list.first != reports->list.last)
		uiDefIconButO(block, BUT, "UI_OT_reports_to_textblock", WM_OP_INVOKE_REGION_WIN, icon, 2, 0, UI_UNIT_X,
		              UI_UNIT_Y, TIP_("Click to see the remaining reports in text block: 'Recent Reports'"));
	else
		uiDefIconBut(block, LABEL, 0, icon, 2, 0, UI_UNIT_X, UI_UNIT_Y, NULL, 0.0f, 0.0f, 0, 0, "");

	uiBlockSetEmboss(block, UI_EMBOSS);
	
	uiDefBut(block, LABEL, 0, report->message, UI_UNIT_X + 10, 0, UI_UNIT_X + width, UI_UNIT_Y,
	         NULL, 0.0f, 0.0f, 0, 0, "");
}

/********************************* Keymap *************************************/

static void keymap_item_modified(bContext *UNUSED(C), void *kmi_p, void *UNUSED(unused))
{
	wmKeyMapItem *kmi = (wmKeyMapItem *)kmi_p;
	WM_keyconfig_update_tag(NULL, kmi);
}

static void template_keymap_item_properties(uiLayout *layout, const char *title, PointerRNA *ptr)
{
	uiLayout *flow;

	uiItemS(layout);

	if (title)
		uiItemL(layout, title, ICON_NONE);
	
	flow = uiLayoutColumnFlow(layout, 2, FALSE);

	RNA_STRUCT_BEGIN (ptr, prop)
	{
		int flag = RNA_property_flag(prop);

		if (flag & PROP_HIDDEN)
			continue;

		/* recurse for nested properties */
		if (RNA_property_type(prop) == PROP_POINTER) {
			PointerRNA propptr = RNA_property_pointer_get(ptr, prop);
			const char *name = RNA_property_ui_name(prop);

			if (propptr.data && RNA_struct_is_a(propptr.type, &RNA_OperatorProperties)) {
				template_keymap_item_properties(layout, name, &propptr);
				continue;
			}
		}

		/* add property */
		uiItemR(flow, ptr, RNA_property_identifier(prop), 0, NULL, ICON_NONE);
	}
	RNA_STRUCT_END;
}

void uiTemplateKeymapItemProperties(uiLayout *layout, PointerRNA *ptr)
{
	PointerRNA propptr = RNA_pointer_get(ptr, "properties");

	if (propptr.data) {
		uiBut *but = uiLayoutGetBlock(layout)->buttons.last;

		template_keymap_item_properties(layout, NULL, &propptr);

		/* attach callbacks to compensate for missing properties update,
		 * we don't know which keymap (item) is being modified there */
		for (; but; but = but->next)
			uiButSetFunc(but, keymap_item_modified, ptr->data, NULL);
	}
}

/********************************* Color management *************************************/

void uiTemplateColorspaceSettings(uiLayout *layout, PointerRNA *ptr, const char *propname)
{
	PropertyRNA *prop;
	PointerRNA colorspace_settings_ptr;

	prop = RNA_struct_find_property(ptr, propname);

	if (!prop) {
		printf("%s: property not found: %s.%s\n",
		       __func__, RNA_struct_identifier(ptr->type), propname);
		return;
	}

	colorspace_settings_ptr = RNA_property_pointer_get(ptr, prop);

	uiItemL(layout, "Input Color Space:", ICON_NONE);
	uiItemR(layout, &colorspace_settings_ptr, "name", 0, "", ICON_NONE);
}

void uiTemplateColormanagedViewSettings(uiLayout *layout, bContext *UNUSED(C), PointerRNA *ptr, const char *propname)
{
	PropertyRNA *prop;
	PointerRNA view_transform_ptr;
	uiLayout *col, *row;
	ColorManagedViewSettings *view_settings;

	prop = RNA_struct_find_property(ptr, propname);

	if (!prop) {
		printf("%s: property not found: %s.%s\n",
		       __func__, RNA_struct_identifier(ptr->type), propname);
		return;
	}

	view_transform_ptr = RNA_property_pointer_get(ptr, prop);
	view_settings = view_transform_ptr.data;

	col = uiLayoutColumn(layout, FALSE);

	row = uiLayoutRow(col, FALSE);
	uiItemR(row, &view_transform_ptr, "view_transform", UI_ITEM_R_EXPAND, IFACE_("View"), ICON_NONE);

	col = uiLayoutColumn(layout, FALSE);
	uiItemR(col, &view_transform_ptr, "exposure", 0, NULL, ICON_NONE);
	uiItemR(col, &view_transform_ptr, "gamma", 0, NULL, ICON_NONE);

	col = uiLayoutColumn(layout, FALSE);
	uiItemR(col, &view_transform_ptr, "use_curve_mapping", 0, NULL, ICON_NONE);
	if (view_settings->flag & COLORMANAGE_VIEW_USE_CURVES)
		uiTemplateCurveMapping(col, &view_transform_ptr, "curve_mapping", 'c', TRUE, 0);
}<|MERGE_RESOLUTION|>--- conflicted
+++ resolved
@@ -2360,188 +2360,7 @@
 		uiItemL(layout, name, icon);
 		break;
 	}
-<<<<<<< HEAD
-	else if (RNA_struct_is_a(itemptr->type, &RNA_MaterialTextureSlot)) {
-		uiItemL(sub, name, icon);
-		uiBlockSetEmboss(block, UI_EMBOSS);
-		uiDefButR(block, OPTION, 0, "", 0, 0, UI_UNIT_X, UI_UNIT_Y, ptr, "use_textures", i, 0, 0, 0, 0,  NULL);
-	}
-#ifdef WITH_FREESTYLE
-	else if (RNA_struct_is_a(itemptr->type, &RNA_SceneRenderLayer) || 
-	         RNA_struct_is_a(itemptr->type, &RNA_FreestyleLineSet)) {
-#else
-	else if (RNA_struct_is_a(itemptr->type, &RNA_SceneRenderLayer)) {
-#endif
-		uiItemL(sub, name, icon);
-		uiBlockSetEmboss(block, UI_EMBOSS);
-		uiDefButR(block, OPTION, 0, "", 0, 0, UI_UNIT_X, UI_UNIT_Y, itemptr, "use", 0, 0, 0, 0, 0,  NULL);
-	}
-	else if (RNA_struct_is_a(itemptr->type, &RNA_MaterialSlot)) {
-		/* provision to draw active node name */
-		Material *ma, *manode;
-		Scene *scene = CTX_data_scene(C);
-		Object *ob = (Object *)ptr->id.data;
-		int index = (Material **)itemptr->data - ob->mat;
-		
-		/* default item with material base name */
-		uiItemL(sub, name, icon);
-		
-		ma = give_current_material(ob, index + 1);
-		if (ma && !BKE_scene_use_new_shading_nodes(scene)) {
-			manode = give_node_material(ma);
-			if (manode) {
-				char str[MAX_ID_NAME + 12];
-				BLI_snprintf(str, sizeof(str), IFACE_("Node %s"), manode->id.name + 2);
-				uiItemL(sub, str, ui_id_icon_get(C, &manode->id, 1));
-			}
-			else if (ma->use_nodes) {
-				uiItemL(sub, IFACE_("Node <none>"), ICON_NONE);
-			}
-		}
-	}
-	else if (itemptr->type == &RNA_ShapeKey) {
-		Object *ob = (Object *)activeptr->data;
-		Key *key = (Key *)itemptr->id.data;
-		KeyBlock *kb = (KeyBlock *)itemptr->data;
-
-		split = uiLayoutSplit(sub, 0.66f, FALSE);
-
-		uiItemL(split, name, icon);
-
-		uiBlockSetEmboss(block, UI_EMBOSSN);
-		row = uiLayoutRow(split, TRUE);
-		if (i == 0 || (key->type != KEY_RELATIVE)) uiItemL(row, "", ICON_NONE);
-		else uiItemR(row, itemptr, "value", 0, "", ICON_NONE);
-		uiItemR(row, itemptr, "mute", 0, "", ICON_NONE);
-
-		if ((kb->flag & KEYBLOCK_MUTE) ||
-		    (ob->mode == OB_MODE_EDIT && !((ob->shapeflag & OB_SHAPE_EDIT_MODE) && ob->type == OB_MESH)))
-		{
-			uiLayoutSetActive(row, FALSE);
-		}
-		uiBlockSetEmboss(block, UI_EMBOSS);
-	}
-	else if (itemptr->type == &RNA_VertexGroup) {
-		bDeformGroup *dg = (bDeformGroup *)itemptr->data;
-		uiItemL(sub, name, icon);
-		/* RNA does not allow nice lock icons, use lower level buttons */
-#if 0
-		uiDefButR(block, OPTION, 0, "", 0, 0, UI_UNIT_X, UI_UNIT_Y, itemptr, "lock_weight", 0, 0, 0, 0, 0,  NULL);
-#else
-		uiBlockSetEmboss(block, UI_EMBOSSN);
-		uiDefIconButBitC(block, TOG, DG_LOCK_WEIGHT, 0, (dg->flag & DG_LOCK_WEIGHT) ? ICON_LOCKED : ICON_UNLOCKED,
-		                 0, 0, UI_UNIT_X, UI_UNIT_Y, &dg->flag, 0, 0, 0, 0,
-		                 TIP_("Maintain relative weights while painting"));
-		uiBlockSetEmboss(block, UI_EMBOSS);
-#endif
-	}
-	else if (itemptr->type == &RNA_KeyingSetPath) {
-		KS_Path *ksp = (KS_Path *)itemptr->data;
-		
-		/* icon needs to be the type of ID which is currently active */
-		RNA_enum_icon_from_value(id_type_items, ksp->idtype, &icon);
-		
-		/* nothing else special to do... */
-		uiItemL(sub, name, icon); /* fails, backdrop LISTROW... */
-	}
-	else if (itemptr->type == &RNA_DynamicPaintSurface) {
-		char name_final[96];
-		const char *enum_name;
-		PropertyRNA *prop = RNA_struct_find_property(itemptr, "surface_type");
-		DynamicPaintSurface *surface = (DynamicPaintSurface *)itemptr->data;
-
-		RNA_property_enum_name(C, itemptr, prop, RNA_property_enum_get(itemptr, prop), &enum_name);
-
-		BLI_snprintf(name_final, sizeof(name_final), "%s (%s)", name, enum_name);
-		uiItemL(sub, name_final, icon);
-		if (dynamicPaint_surfaceHasColorPreview(surface)) {
-			uiBlockSetEmboss(block, UI_EMBOSSN);
-			uiDefIconButR(block, OPTION, 0,
-			              (surface->flags & MOD_DPAINT_PREVIEW) ? ICON_RESTRICT_VIEW_OFF : ICON_RESTRICT_VIEW_ON,
-			              0, 0, UI_UNIT_X, UI_UNIT_Y, itemptr, "show_preview", 0, 0, 0, 0, 0, NULL);
-			uiBlockSetEmboss(block, UI_EMBOSS);
-		}
-		uiDefButR(block, OPTION, 0, "", 0, 0, UI_UNIT_X, UI_UNIT_Y, itemptr, "is_active", i, 0, 0, 0, 0,  NULL);
-	}
-	else if (itemptr->type == &RNA_MovieTrackingObject) {
-		MovieTrackingObject *tracking_object = (MovieTrackingObject *)itemptr->data;
-
-		split = uiLayoutSplit(sub, 0.75f, FALSE);
-		if (tracking_object->flag & TRACKING_OBJECT_CAMERA) {
-			uiItemL(split, name, ICON_CAMERA_DATA);
-		}
-		else {
-			uiItemL(split, name, ICON_OBJECT_DATA);
-		}
-	}
-	else if (itemptr->type == &RNA_MaskLayer) {
-		split = uiLayoutRow(sub, FALSE);
-
-		uiItemL(split, name, icon);
-
-		uiBlockSetEmboss(block, UI_EMBOSSN);
-		row = uiLayoutRow(split, TRUE);
-		uiItemR(row, itemptr, "alpha", 0, "", ICON_NONE);
-		uiItemR(row, itemptr, "hide", 0, "", ICON_NONE);
-		uiItemR(row, itemptr, "hide_select", 0, "", ICON_NONE);
-		uiItemR(row, itemptr, "hide_render", 0, "", ICON_NONE);
-
-		uiBlockSetEmboss(block, UI_EMBOSS);
-	}
-
-	/* There is a last chance to display custom controls (in addition to the name/label):
-	 * If the given item property group features a string property named as prop_list,
-	 * this tries to add controls for all properties of the item listed in that string property.
-	 * (colon-separated names).
-	 *
-	 * This is especially useful for python. E.g., if you list a collection of this property
-	 * group:
-	 *
-	 * class TestPropertyGroup(bpy.types.PropertyGroup):
-	 *     bool    = BoolProperty(default=False)
-	 *     integer = IntProperty()
-	 *     string  = StringProperty()
-	 * 
-	 *     # A string of all identifiers (colon-separated) which property's controls should be
-	 *     # displayed in a template_list.
-	 *     template_list_controls = StringProperty(default="integer:bool:string", options={"HIDDEN"})
-	 *
-	 * ... you'll get a numfield for the integer prop, a check box for the bool prop, and a textfield
-	 * for the string prop, after the name of each item of the collection.
-	 */
-	else if (prop_list_id) {
-		row = uiLayoutRow(sub, TRUE);
-		uiItemL(row, name, icon);
-
-		/* XXX: Check, as sometimes we get an itemptr looking like
-		 *      {id = {data = 0x0}, type = 0x0, data = 0x0}
-		 *      which would obviously produce a sigsev... */
-		if (itemptr->type) {
-			/* If the special property is set for the item, and it is a collection... */
-			PropertyRNA *prop_list = RNA_struct_find_property(itemptr, prop_list_id);
-
-			if (prop_list && RNA_property_type(prop_list) == PROP_STRING) {
-				int prop_names_len;
-				char *prop_names = RNA_property_string_get_alloc(itemptr, prop_list, NULL, 0, &prop_names_len);
-				char *prop_names_end = prop_names + prop_names_len;
-				char *id = prop_names;
-				char *id_next;
-				while (id < prop_names_end) {
-					if ((id_next = strchr(id, ':'))) *id_next++ = '\0';
-					else id_next = prop_names_end;
-					uiItemR(row, itemptr, id, 0, NULL, ICON_NONE);
-					id = id_next;
-				}
-				MEM_freeN(prop_names);
-			}
-		}
-	}
-
-	else
-		uiItemL(sub, name, icon);  /* fails, backdrop LISTROW... */
-=======
->>>>>>> 37ba969c
-
+		
 	/* free name */
 	if (namebuf) {
 		MEM_freeN(namebuf);
@@ -2624,7 +2443,7 @@
 	if (ui_list_type == NULL) {
 		RNA_warning("List type %s not found", listtype_name);
 		return;
-	}
+			}
 
 	draw_item = ui_list_type->draw_item ? ui_list_type->draw_item : uilist_draw_item_default;
 
@@ -2639,7 +2458,7 @@
 		ui_list = MEM_callocN(sizeof(uiList), __func__);
 		BLI_strncpy(ui_list->list_id, ui_list_id, sizeof(ui_list->list_id));
 		BLI_addtail(&ar->ui_lists, ui_list);
-	}
+					}
 
 	/* Because we can't actually pass type across save&load... */
 	ui_list->type = ui_list_type;
@@ -2733,10 +2552,10 @@
 					if (icon == ICON_DOT)
 						icon = ICON_NONE;
 					draw_item(ui_list, C, row, dataptr, &itemptr, icon, active_dataptr, active_propname, i);
-				}
+	}
 
 				i++;
-			}
+}
 			RNA_PROP_END;
 		}
 
