/*
 * This program is free software; you can redistribute it and/or
 * modify it under the terms of the GNU General Public License
 * as published by the Free Software Foundation; either version 2
 * of the License, or (at your option) any later version.
 *
 * This program is distributed in the hope that it will be useful,
 * but WITHOUT ANY WARRANTY; without even the implied warranty of
 * MERCHANTABILITY or FITNESS FOR A PARTICULAR PURPOSE.  See the
 * GNU General Public License for more details.
 *
 * You should have received a copy of the GNU General Public License
 * along with this program; if not, write to the Free Software Foundation,
 * Inc., 51 Franklin Street, Fifth Floor, Boston, MA 02110-1301, USA.
 */

/** \file
 * \ingroup edinterface
 */

#include <ctype.h>
#include <stddef.h>
#include <stdlib.h>
#include <string.h>

#include "MEM_guardedalloc.h"

#include "DNA_brush_types.h"
#include "DNA_cachefile_types.h"
#include "DNA_constraint_types.h"
#include "DNA_curveprofile_types.h"
#include "DNA_gpencil_modifier_types.h"
#include "DNA_node_types.h"
#include "DNA_object_force_types.h"
#include "DNA_object_types.h"
#include "DNA_scene_types.h"
#include "DNA_shader_fx_types.h"
#include "DNA_texture_types.h"

#include "BLI_fnmatch.h"
#include "BLI_listbase.h"
#include "BLI_math.h"
#include "BLI_path_util.h"
#include "BLI_rect.h"
#include "BLI_string.h"
#include "BLI_timecode.h"
#include "BLI_utildefines.h"

#include "BLF_api.h"
#include "BLT_translation.h"

#include "BKE_action.h"
#include "BKE_colorband.h"
#include "BKE_colortools.h"
#include "BKE_constraint.h"
#include "BKE_context.h"
#include "BKE_curveprofile.h"
#include "BKE_global.h"
#include "BKE_gpencil_modifier.h"
#include "BKE_idprop.h"
#include "BKE_idtype.h"
#include "BKE_layer.h"
#include "BKE_lib_id.h"
#include "BKE_lib_override.h"
#include "BKE_linestyle.h"
#include "BKE_main.h"
#include "BKE_modifier.h"
#include "BKE_object.h"
#include "BKE_packedFile.h"
#include "BKE_particle.h"
#include "BKE_report.h"
#include "BKE_scene.h"
#include "BKE_screen.h"
#include "BKE_shader_fx.h"

#include "DEG_depsgraph.h"
#include "DEG_depsgraph_build.h"

#include "ED_fileselect.h"
#include "ED_object.h"
#include "ED_render.h"
#include "ED_screen.h"
#include "ED_undo.h"

#include "RNA_access.h"

#include "WM_api.h"
#include "WM_types.h"

#include "BLO_readfile.h"

#include "UI_interface.h"
#include "UI_interface_icons.h"
#include "UI_view2d.h"
#include "interface_intern.h"

#include "PIL_time.h"

// #define USE_OP_RESET_BUT  // we may want to make this optional, disable for now.

/* defines for templateID/TemplateSearch */
#define TEMPLATE_SEARCH_TEXTBUT_WIDTH (UI_UNIT_X * 6)
#define TEMPLATE_SEARCH_TEXTBUT_HEIGHT UI_UNIT_Y

void UI_template_fix_linking(void)
{
}

/* -------------------------------------------------------------------- */
/** \name Header Template
 * \{ */

void uiTemplateHeader(uiLayout *layout, bContext *C)
{
  uiBlock *block;

  block = uiLayoutAbsoluteBlock(layout);
  ED_area_header_switchbutton(C, block, 0);
}

/** \} */

/* -------------------------------------------------------------------- */
/** \name Search Menu Helpers
 * \{ */

/**
 * Add a block button for the search menu for templateID and templateSearch.
 */
static void template_add_button_search_menu(const bContext *C,
                                            uiLayout *layout,
                                            uiBlock *block,
                                            PointerRNA *ptr,
                                            PropertyRNA *prop,
                                            uiBlockCreateFunc block_func,
                                            void *block_argN,
                                            const char *const tip,
                                            const bool use_previews,
                                            const bool editable,
                                            const bool live_icon)
{
  const PointerRNA active_ptr = RNA_property_pointer_get(ptr, prop);
  ID *id = (active_ptr.data && RNA_struct_is_ID(active_ptr.type)) ? active_ptr.data : NULL;
  const ID *idfrom = ptr->owner_id;
  const StructRNA *type = active_ptr.type ? active_ptr.type : RNA_property_pointer_type(ptr, prop);
  uiBut *but;

  if (use_previews) {
    ARegion *region = CTX_wm_region(C);
    /* Ugly tool header exception. */
    const bool use_big_size = (region->regiontype != RGN_TYPE_TOOL_HEADER);
    /* Ugly exception for screens here,
     * drawing their preview in icon size looks ugly/useless */
    const bool use_preview_icon = use_big_size || (id && (GS(id->name) != ID_SCR));
    const short width = UI_UNIT_X * (use_big_size ? 6 : 1.6f);
    const short height = UI_UNIT_Y * (use_big_size ? 6 : 1);
    uiLayout *col = NULL;

    if (use_big_size) {
      /* Assume column layout here. To be more correct, we should check if the layout passed to
       * template_id is a column one, but this should work well in practice. */
      col = uiLayoutColumn(layout, true);
    }

    but = uiDefBlockButN(block, block_func, block_argN, "", 0, 0, width, height, tip);
    if (use_preview_icon) {
      const int icon = id ? ui_id_icon_get(C, id, use_big_size) : RNA_struct_ui_icon(type);
      ui_def_but_icon(but, icon, UI_HAS_ICON | UI_BUT_ICON_PREVIEW);
    }
    else {
      ui_def_but_icon(but, RNA_struct_ui_icon(type), UI_HAS_ICON);
      UI_but_drawflag_enable(but, UI_BUT_ICON_LEFT);
    }

    if ((idfrom && idfrom->lib) || !editable) {
      UI_but_flag_enable(but, UI_BUT_DISABLED);
    }
    if (use_big_size) {
      uiLayoutRow(col ? col : layout, true);
    }
  }
  else {
    but = uiDefBlockButN(block, block_func, block_argN, "", 0, 0, UI_UNIT_X * 1.6, UI_UNIT_Y, tip);

    if (live_icon) {
      const int icon = id ? ui_id_icon_get(C, id, false) : RNA_struct_ui_icon(type);
      ui_def_but_icon(but, icon, UI_HAS_ICON | UI_BUT_ICON_PREVIEW);
    }
    else {
      ui_def_but_icon(but, RNA_struct_ui_icon(type), UI_HAS_ICON);
    }
    if (id) {
      /* default dragging of icon for id browse buttons */
      UI_but_drag_set_id(but, id);
    }
    UI_but_drawflag_enable(but, UI_BUT_ICON_LEFT);

    if ((idfrom && idfrom->lib) || !editable) {
      UI_but_flag_enable(but, UI_BUT_DISABLED);
    }
  }
}

static uiBlock *template_common_search_menu(const bContext *C,
                                            ARegion *region,
                                            uiButSearchUpdateFn search_update_fn,
                                            void *search_arg,
                                            uiButHandleFunc search_exec_fn,
                                            void *active_item,
                                            const int preview_rows,
                                            const int preview_cols,
                                            float scale)
{
  static char search[256];
  wmWindow *win = CTX_wm_window(C);
  uiBlock *block;
  uiBut *but;

  /* clear initial search string, then all items show */
  search[0] = 0;

  block = UI_block_begin(C, region, "_popup", UI_EMBOSS);
  UI_block_flag_enable(block, UI_BLOCK_LOOP | UI_BLOCK_SEARCH_MENU);
  UI_block_theme_style_set(block, UI_BLOCK_THEME_STYLE_POPUP);

  /* preview thumbnails */
  if (preview_rows > 0 && preview_cols > 0) {
    const int w = 4 * U.widget_unit * preview_cols * scale;
    const int h = 5 * U.widget_unit * preview_rows * scale;

    /* fake button, it holds space for search items */
    uiDefBut(block, UI_BTYPE_LABEL, 0, "", 10, 26, w, h, NULL, 0, 0, 0, 0, NULL);

    but = uiDefSearchBut(block,
                         search,
                         0,
                         ICON_VIEWZOOM,
                         sizeof(search),
                         10,
                         0,
                         w,
                         UI_UNIT_Y,
                         preview_rows,
                         preview_cols,
                         "");
  }
  /* list view */
  else {
    const int searchbox_width = UI_searchbox_size_x();
    const int searchbox_height = UI_searchbox_size_y();

    /* fake button, it holds space for search items */
    uiDefBut(block,
             UI_BTYPE_LABEL,
             0,
             "",
             10,
             15,
             searchbox_width,
             searchbox_height,
             NULL,
             0,
             0,
             0,
             0,
             NULL);
    but = uiDefSearchBut(block,
                         search,
                         0,
                         ICON_VIEWZOOM,
                         sizeof(search),
                         10,
                         0,
                         searchbox_width,
                         UI_UNIT_Y - 1,
                         0,
                         0,
                         "");
  }
  UI_but_func_search_set(but,
                         ui_searchbox_create_generic,
                         search_update_fn,
                         search_arg,
                         NULL,
                         search_exec_fn,
                         active_item);

  UI_block_bounds_set_normal(block, 0.3f * U.widget_unit);
  UI_block_direction_set(block, UI_DIR_DOWN);

  /* give search-field focus */
  UI_but_focus_on_enter_event(win, but);
  /* this type of search menu requires undo */
  but->flag |= UI_BUT_UNDO;

  return block;
}

/** \} */

/* -------------------------------------------------------------------- */
/** \name Search Callbacks
 * \{ */

typedef struct TemplateID {
  PointerRNA ptr;
  PropertyRNA *prop;

  ListBase *idlb;
  short idcode;
  short filter;
  int prv_rows, prv_cols;
  bool preview;
  float scale;
} TemplateID;

/* Search browse menu, assign  */
static void template_ID_set_property_exec_fn(bContext *C, void *arg_template, void *item)
{
  TemplateID *template_ui = (TemplateID *)arg_template;

  /* ID */
  if (item) {
    PointerRNA idptr;

    RNA_id_pointer_create(item, &idptr);
    RNA_property_pointer_set(&template_ui->ptr, template_ui->prop, idptr, NULL);
    RNA_property_update(C, &template_ui->ptr, template_ui->prop);
  }
}

static bool id_search_add(const bContext *C,
                          TemplateID *template_ui,
                          const int flag,
                          const char *str,
                          uiSearchItems *items,
                          ID *id)
{
  ID *id_from = template_ui->ptr.owner_id;

  if (!((flag & PROP_ID_SELF_CHECK) && id == id_from)) {

    /* use filter */
    if (RNA_property_type(template_ui->prop) == PROP_POINTER) {
      PointerRNA ptr;
      RNA_id_pointer_create(id, &ptr);
      if (RNA_property_pointer_poll(&template_ui->ptr, template_ui->prop, &ptr) == 0) {
        return true;
      }
    }

    /* hide dot-datablocks, but only if filter does not force it visible */
    if (U.uiflag & USER_HIDE_DOT) {
      if ((id->name[2] == '.') && (str[0] != '.')) {
        return true;
      }
    }

    if (*str == '\0' || BLI_strcasestr(id->name + 2, str)) {
      /* +1 is needed because BKE_id_ui_prefix used 3 letter prefix
       * followed by ID_NAME-2 characters from id->name
       */
      char name_ui[MAX_ID_FULL_NAME_UI];
      int iconid = ui_id_icon_get(C, id, template_ui->preview);
      const bool use_lib_prefix = template_ui->preview || iconid;
      const bool has_sep_char = (id->lib != NULL);

      /* When using previews, the library hint (linked, overridden, missing) is added with a
       * character prefix, otherwise we can use a icon. */
      int name_prefix_offset;
      BKE_id_full_name_ui_prefix_get(
          name_ui, id, use_lib_prefix, UI_SEP_CHAR, &name_prefix_offset);
      if (!use_lib_prefix) {
        iconid = UI_library_icon_get(id);
      }

      if (!UI_search_item_add(items,
                              name_ui,
                              id,
                              iconid,
                              has_sep_char ? UI_BUT_HAS_SEP_CHAR : 0,
                              name_prefix_offset)) {
        return false;
      }
    }
  }
  return true;
}

/* ID Search browse menu, do the search */
static void id_search_cb(const bContext *C,
                         void *arg_template,
                         const char *str,
                         uiSearchItems *items)
{
  TemplateID *template_ui = (TemplateID *)arg_template;
  ListBase *lb = template_ui->idlb;
<<<<<<< HEAD
  int flag = RNA_property_flag(template_ui->prop);
=======
  const int flag = RNA_property_flag(template_ui->prop);
>>>>>>> 019cd2e5

  /* ID listbase */
  LISTBASE_FOREACH (ID *, id, lb) {
    if (!id_search_add(C, template_ui, flag, str, items, id)) {
      break;
    }
  }
}

/**
 * Use id tags for filtering.
 */
static void id_search_cb_tagged(const bContext *C,
                                void *arg_template,
                                const char *str,
                                uiSearchItems *items)
{
  TemplateID *template_ui = (TemplateID *)arg_template;
  ListBase *lb = template_ui->idlb;
<<<<<<< HEAD
  int flag = RNA_property_flag(template_ui->prop);
=======
  const int flag = RNA_property_flag(template_ui->prop);
>>>>>>> 019cd2e5

  /* ID listbase */
  LISTBASE_FOREACH (ID *, id, lb) {
    if (id->tag & LIB_TAG_DOIT) {
      if (!id_search_add(C, template_ui, flag, str, items, id)) {
        break;
      }
      id->tag &= ~LIB_TAG_DOIT;
    }
  }
}

/**
 * A version of 'id_search_cb' that lists scene objects.
 */
static void id_search_cb_objects_from_scene(const bContext *C,
                                            void *arg_template,
                                            const char *str,
                                            uiSearchItems *items)
{
  TemplateID *template_ui = (TemplateID *)arg_template;
  ListBase *lb = template_ui->idlb;
  Scene *scene = NULL;
  ID *id_from = template_ui->ptr.owner_id;

  if (id_from && GS(id_from->name) == ID_SCE) {
    scene = (Scene *)id_from;
  }
  else {
    scene = CTX_data_scene(C);
  }

  BKE_main_id_flag_listbase(lb, LIB_TAG_DOIT, false);

  FOREACH_SCENE_OBJECT_BEGIN (scene, ob_iter) {
    ob_iter->id.tag |= LIB_TAG_DOIT;
  }
  FOREACH_SCENE_OBJECT_END;
  id_search_cb_tagged(C, arg_template, str, items);
}

/* ID Search browse menu, open */
static uiBlock *id_search_menu(bContext *C, ARegion *region, void *arg_litem)
{
  static TemplateID template_ui;
  PointerRNA active_item_ptr;
  void (*id_search_update_fn)(
      const bContext *, void *, const char *, uiSearchItems *) = id_search_cb;

  /* arg_litem is malloced, can be freed by parent button */
  template_ui = *((TemplateID *)arg_litem);
  active_item_ptr = RNA_property_pointer_get(&template_ui.ptr, template_ui.prop);

  if (template_ui.filter) {
    /* Currently only used for objects. */
    if (template_ui.idcode == ID_OB) {
      if (template_ui.filter == UI_TEMPLATE_ID_FILTER_AVAILABLE) {
        id_search_update_fn = id_search_cb_objects_from_scene;
      }
    }
  }

  return template_common_search_menu(C,
                                     region,
                                     id_search_update_fn,
                                     &template_ui,
                                     template_ID_set_property_exec_fn,
                                     active_item_ptr.data,
                                     template_ui.prv_rows,
                                     template_ui.prv_cols,
                                     template_ui.scale);
}

/** \} */

/* -------------------------------------------------------------------- */
/** \name ID Template
 * \{ */

/* This is for browsing and editing the ID-blocks used */

/* for new/open operators */
void UI_context_active_but_prop_get_templateID(bContext *C,
                                               PointerRNA *r_ptr,
                                               PropertyRNA **r_prop)
{
  TemplateID *template_ui;
  uiBut *but = UI_context_active_but_get(C);

  memset(r_ptr, 0, sizeof(*r_ptr));
  *r_prop = NULL;

  if (but && but->func_argN) {
    template_ui = but->func_argN;
    *r_ptr = template_ui->ptr;
    *r_prop = template_ui->prop;
  }
}

static void template_id_cb(bContext *C, void *arg_litem, void *arg_event)
{
  TemplateID *template_ui = (TemplateID *)arg_litem;
  PointerRNA idptr = RNA_property_pointer_get(&template_ui->ptr, template_ui->prop);
  ID *id = idptr.data;
  const int event = POINTER_AS_INT(arg_event);
  const char *undo_push_label = NULL;

  switch (event) {
    case UI_ID_BROWSE:
    case UI_ID_PIN:
      RNA_warning("warning, id event %d shouldn't come here", event);
      break;
    case UI_ID_OPEN:
    case UI_ID_ADD_NEW:
      /* these call UI_context_active_but_prop_get_templateID */
      break;
    case UI_ID_DELETE:
      memset(&idptr, 0, sizeof(idptr));
      RNA_property_pointer_set(&template_ui->ptr, template_ui->prop, idptr, NULL);
      RNA_property_update(C, &template_ui->ptr, template_ui->prop);

      if (id && CTX_wm_window(C)->eventstate->shift) {
        /* only way to force-remove data (on save) */
        id_us_clear_real(id);
        id_fake_user_clear(id);
        id->us = 0;
        undo_push_label = "Delete Data-Block";
      }

      break;
    case UI_ID_FAKE_USER:
      if (id) {
        if (id->flag & LIB_FAKEUSER) {
          id_us_plus(id);
        }
        else {
          id_us_min(id);
        }
        undo_push_label = "Fake User";
      }
      else {
        return;
      }
      break;
    case UI_ID_LOCAL:
      if (id) {
        Main *bmain = CTX_data_main(C);
        if (CTX_wm_window(C)->eventstate->shift) {
          if (ID_IS_OVERRIDABLE_LIBRARY(id)) {
            /* Only remap that specific ID usage to overriding local data-block. */
            ID *override_id = BKE_lib_override_library_create_from_id(bmain, id, false);
            if (override_id != NULL) {
              BKE_main_id_clear_newpoins(bmain);

              if (GS(override_id->name) == ID_OB) {
                Scene *scene = CTX_data_scene(C);
                if (!BKE_collection_has_object_recursive(scene->master_collection,
                                                         (Object *)override_id)) {
                  BKE_collection_object_add_from(
                      bmain, scene, (Object *)id, (Object *)override_id);
                }
              }

              /* Assign new pointer, takes care of updates/notifiers */
              RNA_id_pointer_create(override_id, &idptr);
            }
            undo_push_label = "Make Library Override";
          }
        }
        else {
          if (BKE_lib_id_make_local(bmain, id, false, 0)) {
            BKE_main_id_clear_newpoins(bmain);

            /* reassign to get get proper updates/notifiers */
            idptr = RNA_property_pointer_get(&template_ui->ptr, template_ui->prop);
            undo_push_label = "Make Local";
          }
        }
        if (undo_push_label != NULL) {
          RNA_property_pointer_set(&template_ui->ptr, template_ui->prop, idptr, NULL);
          RNA_property_update(C, &template_ui->ptr, template_ui->prop);
        }
      }
      break;
    case UI_ID_OVERRIDE:
      if (id && ID_IS_OVERRIDE_LIBRARY(id)) {
        BKE_lib_override_library_free(&id->override_library, true);
        /* reassign to get get proper updates/notifiers */
        idptr = RNA_property_pointer_get(&template_ui->ptr, template_ui->prop);
        RNA_property_pointer_set(&template_ui->ptr, template_ui->prop, idptr, NULL);
        RNA_property_update(C, &template_ui->ptr, template_ui->prop);
        undo_push_label = "Override Data-Block";
      }
      break;
    case UI_ID_ALONE:
      if (id) {
        const bool do_scene_obj = ((GS(id->name) == ID_OB) &&
                                   (template_ui->ptr.type == &RNA_LayerObjects));

        /* make copy */
        if (do_scene_obj) {
          Main *bmain = CTX_data_main(C);
          Scene *scene = CTX_data_scene(C);
          ED_object_single_user(bmain, scene, (struct Object *)id);
          WM_event_add_notifier(C, NC_WINDOW, NULL);
          DEG_relations_tag_update(bmain);
        }
        else {
          Main *bmain = CTX_data_main(C);
          id_single_user(C, id, &template_ui->ptr, template_ui->prop);
          DEG_relations_tag_update(bmain);
        }
        undo_push_label = "Make Single User";
      }
      break;
#if 0
    case UI_ID_AUTO_NAME:
      break;
#endif
  }

  if (undo_push_label != NULL) {
    ED_undo_push(C, undo_push_label);
  }
}

static const char *template_id_browse_tip(const StructRNA *type)
{
  if (type) {
    switch (RNA_type_to_ID_code(type)) {
      case ID_SCE:
        return N_("Browse Scene to be linked");
      case ID_OB:
        return N_("Browse Object to be linked");
      case ID_ME:
        return N_("Browse Mesh Data to be linked");
      case ID_CU:
        return N_("Browse Curve Data to be linked");
      case ID_MB:
        return N_("Browse Metaball Data to be linked");
      case ID_MA:
        return N_("Browse Material to be linked");
      case ID_TE:
        return N_("Browse Texture to be linked");
      case ID_IM:
        return N_("Browse Image to be linked");
      case ID_LS:
        return N_("Browse Line Style Data to be linked");
      case ID_LT:
        return N_("Browse Lattice Data to be linked");
      case ID_LA:
        return N_("Browse Light Data to be linked");
      case ID_CA:
        return N_("Browse Camera Data to be linked");
      case ID_WO:
        return N_("Browse World Settings to be linked");
      case ID_SCR:
        return N_("Choose Screen layout");
      case ID_TXT:
        return N_("Browse Text to be linked");
      case ID_SPK:
        return N_("Browse Speaker Data to be linked");
      case ID_SO:
        return N_("Browse Sound to be linked");
      case ID_AR:
        return N_("Browse Armature data to be linked");
      case ID_AC:
        return N_("Browse Action to be linked");
      case ID_NT:
        return N_("Browse Node Tree to be linked");
      case ID_BR:
        return N_("Browse Brush to be linked");
      case ID_PA:
        return N_("Browse Particle Settings to be linked");
      case ID_GD:
        return N_("Browse Grease Pencil Data to be linked");
      case ID_MC:
        return N_("Browse Movie Clip to be linked");
      case ID_MSK:
        return N_("Browse Mask to be linked");
      case ID_PAL:
        return N_("Browse Palette Data to be linked");
      case ID_PC:
        return N_("Browse Paint Curve Data to be linked");
      case ID_CF:
        return N_("Browse Cache Files to be linked");
      case ID_WS:
        return N_("Browse Workspace to be linked");
      case ID_LP:
        return N_("Browse LightProbe to be linked");
      case ID_HA:
        return N_("Browse Hair Data to be linked");
      case ID_PT:
        return N_("Browse Point Cloud Data to be linked");
      case ID_VO:
        return N_("Browse Volume Data to be linked");
      case ID_SIM:
        return N_("Browse Simulation to be linked");
    }
  }
  return N_("Browse ID data to be linked");
}

/**
 * \return a type-based i18n context, needed e.g. by "New" button.
 * In most languages, this adjective takes different form based on gender of type name...
 */
#ifdef WITH_INTERNATIONAL
static const char *template_id_context(StructRNA *type)
{
  if (type) {
    return BKE_idtype_idcode_to_translation_context(RNA_type_to_ID_code(type));
  }
  return BLT_I18NCONTEXT_DEFAULT;
}
#else
#  define template_id_context(type) 0
#endif

static uiBut *template_id_def_new_but(uiBlock *block,
                                      const ID *id,
                                      const TemplateID *template_ui,
                                      StructRNA *type,
                                      const char *const newop,
                                      const bool editable,
                                      const bool id_open,
                                      const bool use_tab_but,
                                      int but_height)
{
  ID *idfrom = template_ui->ptr.owner_id;
  uiBut *but;
  const int w = id ? UI_UNIT_X : id_open ? UI_UNIT_X * 3 : UI_UNIT_X * 6;
  const int but_type = use_tab_but ? UI_BTYPE_TAB : UI_BTYPE_BUT;

  /* i18n markup, does nothing! */
  BLT_I18N_MSGID_MULTI_CTXT("New",
                            BLT_I18NCONTEXT_DEFAULT,
                            BLT_I18NCONTEXT_ID_SCENE,
                            BLT_I18NCONTEXT_ID_OBJECT,
                            BLT_I18NCONTEXT_ID_MESH,
                            BLT_I18NCONTEXT_ID_CURVE,
                            BLT_I18NCONTEXT_ID_METABALL,
                            BLT_I18NCONTEXT_ID_MATERIAL,
                            BLT_I18NCONTEXT_ID_TEXTURE,
                            BLT_I18NCONTEXT_ID_IMAGE,
                            BLT_I18NCONTEXT_ID_LATTICE,
                            BLT_I18NCONTEXT_ID_LIGHT,
                            BLT_I18NCONTEXT_ID_CAMERA,
                            BLT_I18NCONTEXT_ID_WORLD,
                            BLT_I18NCONTEXT_ID_SCREEN,
                            BLT_I18NCONTEXT_ID_TEXT, );
  BLT_I18N_MSGID_MULTI_CTXT("New",
                            BLT_I18NCONTEXT_ID_SPEAKER,
                            BLT_I18NCONTEXT_ID_SOUND,
                            BLT_I18NCONTEXT_ID_ARMATURE,
                            BLT_I18NCONTEXT_ID_ACTION,
                            BLT_I18NCONTEXT_ID_NODETREE,
                            BLT_I18NCONTEXT_ID_BRUSH,
                            BLT_I18NCONTEXT_ID_PARTICLESETTINGS,
                            BLT_I18NCONTEXT_ID_GPENCIL,
                            BLT_I18NCONTEXT_ID_FREESTYLELINESTYLE,
                            BLT_I18NCONTEXT_ID_WORKSPACE,
                            BLT_I18NCONTEXT_ID_LIGHTPROBE,
                            BLT_I18NCONTEXT_ID_HAIR,
                            BLT_I18NCONTEXT_ID_POINTCLOUD,
                            BLT_I18NCONTEXT_ID_VOLUME,
                            BLT_I18NCONTEXT_ID_SIMULATION, );
  /* Note: BLT_I18N_MSGID_MULTI_CTXT takes a maximum number of parameters,
   * check the definition to see if a new call must be added when the limit
   * is exceeded. */

  if (newop) {
    but = uiDefIconTextButO(block,
                            but_type,
                            newop,
                            WM_OP_INVOKE_DEFAULT,
                            (id && !use_tab_but) ? ICON_DUPLICATE : ICON_ADD,
                            (id) ? "" : CTX_IFACE_(template_id_context(type), "New"),
                            0,
                            0,
                            w,
                            but_height,
                            NULL);
    UI_but_funcN_set(
        but, template_id_cb, MEM_dupallocN(template_ui), POINTER_FROM_INT(UI_ID_ADD_NEW));
  }
  else {
    but = uiDefIconTextBut(block,
                           but_type,
                           0,
                           (id && !use_tab_but) ? ICON_DUPLICATE : ICON_ADD,
                           (id) ? "" : CTX_IFACE_(template_id_context(type), "New"),
                           0,
                           0,
                           w,
                           but_height,
                           NULL,
                           0,
                           0,
                           0,
                           0,
                           NULL);
    UI_but_funcN_set(
        but, template_id_cb, MEM_dupallocN(template_ui), POINTER_FROM_INT(UI_ID_ADD_NEW));
  }

  if ((idfrom && idfrom->lib) || !editable) {
    UI_but_flag_enable(but, UI_BUT_DISABLED);
  }

#ifndef WITH_INTERNATIONAL
  UNUSED_VARS(type);
#endif

  return but;
}

static void template_ID(const bContext *C,
                        uiLayout *layout,
                        TemplateID *template_ui,
                        StructRNA *type,
                        int flag,
                        const char *newop,
                        const char *openop,
                        const char *unlinkop,
                        const char *text,
                        const bool live_icon,
                        const bool hide_buttons)
{
  uiBut *but;
  uiBlock *block;
  PointerRNA idptr;
  // ListBase *lb; // UNUSED
  ID *id, *idfrom;
  const bool editable = RNA_property_editable(&template_ui->ptr, template_ui->prop);
  const bool use_previews = template_ui->preview = (flag & UI_ID_PREVIEWS) != 0;

  idptr = RNA_property_pointer_get(&template_ui->ptr, template_ui->prop);
  id = idptr.data;
  idfrom = template_ui->ptr.owner_id;
  // lb = template_ui->idlb;

  block = uiLayoutGetBlock(layout);
  UI_block_align_begin(block);

  if (idptr.type) {
    type = idptr.type;
  }

  if (text) {
    /* Add label resepecting the separated layout property split state. */
    uiItemL_respect_property_split(layout, text, ICON_NONE);
  }

  if (flag & UI_ID_BROWSE) {
    template_add_button_search_menu(C,
                                    layout,
                                    block,
                                    &template_ui->ptr,
                                    template_ui->prop,
                                    id_search_menu,
                                    MEM_dupallocN(template_ui),
                                    TIP_(template_id_browse_tip(type)),
                                    use_previews,
                                    editable,
                                    live_icon);
  }

  /* text button with name */
  if (id) {
    char name[UI_MAX_NAME_STR];
    const bool user_alert = (id->us <= 0);

    // text_idbutton(id, name);
    name[0] = '\0';
    but = uiDefButR(block,
                    UI_BTYPE_TEXT,
                    0,
                    name,
                    0,
                    0,
                    TEMPLATE_SEARCH_TEXTBUT_WIDTH,
                    TEMPLATE_SEARCH_TEXTBUT_HEIGHT,
                    &idptr,
                    "name",
                    -1,
                    0,
                    0,
                    -1,
                    -1,
                    RNA_struct_ui_description(type));
    UI_but_funcN_set(
        but, template_id_cb, MEM_dupallocN(template_ui), POINTER_FROM_INT(UI_ID_RENAME));
    if (user_alert) {
      UI_but_flag_enable(but, UI_BUT_REDALERT);
    }

    if (id->lib) {
      if (id->tag & LIB_TAG_INDIRECT) {
        but = uiDefIconBut(block,
                           UI_BTYPE_BUT,
                           0,
                           ICON_LIBRARY_DATA_INDIRECT,
                           0,
                           0,
                           UI_UNIT_X,
                           UI_UNIT_Y,
                           NULL,
                           0,
                           0,
                           0,
                           0,
                           TIP_("Indirect library data-block, cannot change"));
        UI_but_flag_enable(but, UI_BUT_DISABLED);
      }
      else {
        const bool disabled = (!BKE_lib_id_make_local(CTX_data_main(C), id, true /* test */, 0) ||
                               (idfrom && idfrom->lib));
        but = uiDefIconBut(block,
                           UI_BTYPE_BUT,
                           0,
                           ICON_LIBRARY_DATA_DIRECT,
                           0,
                           0,
                           UI_UNIT_X,
                           UI_UNIT_Y,
                           NULL,
                           0,
                           0,
                           0,
                           0,
                           TIP_("Direct linked library data-block, click to make local, "
                                "Shift + Click to create a library override"));
        if (disabled) {
          UI_but_flag_enable(but, UI_BUT_DISABLED);
        }
        else {
          UI_but_funcN_set(
              but, template_id_cb, MEM_dupallocN(template_ui), POINTER_FROM_INT(UI_ID_LOCAL));
        }
      }
    }
    else if (ID_IS_OVERRIDE_LIBRARY(id)) {
      but = uiDefIconBut(block,
                         UI_BTYPE_BUT,
                         0,
                         ICON_LIBRARY_DATA_OVERRIDE,
                         0,
                         0,
                         UI_UNIT_X,
                         UI_UNIT_Y,
                         NULL,
                         0,
                         0,
                         0,
                         0,
                         TIP_("Library override of linked data-block, click to make fully local"));
      UI_but_funcN_set(
          but, template_id_cb, MEM_dupallocN(template_ui), POINTER_FROM_INT(UI_ID_OVERRIDE));
    }

    if ((ID_REAL_USERS(id) > 1) && (hide_buttons == false)) {
      char numstr[32];
      short numstr_len;

      numstr_len = BLI_snprintf(numstr, sizeof(numstr), "%d", ID_REAL_USERS(id));

      but = uiDefBut(
          block,
          UI_BTYPE_BUT,
          0,
          numstr,
          0,
          0,
          numstr_len * 0.2f * UI_UNIT_X + UI_UNIT_X,
          UI_UNIT_Y,
          NULL,
          0,
          0,
          0,
          0,
          TIP_("Display number of users of this data (click to make a single-user copy)"));
      but->flag |= UI_BUT_UNDO;

      UI_but_funcN_set(
          but, template_id_cb, MEM_dupallocN(template_ui), POINTER_FROM_INT(UI_ID_ALONE));
      if ((!BKE_id_copy_is_allowed(id)) || (idfrom && idfrom->lib) || (!editable) ||
          /* object in editmode - don't change data */
          (idfrom && GS(idfrom->name) == ID_OB && (((Object *)idfrom)->mode & OB_MODE_EDIT))) {
        UI_but_flag_enable(but, UI_BUT_DISABLED);
      }
    }

    if (user_alert) {
      UI_but_flag_enable(but, UI_BUT_REDALERT);
    }

    if (id->lib == NULL && !(ELEM(GS(id->name), ID_GR, ID_SCE, ID_SCR, ID_TXT, ID_OB, ID_WS)) &&
        (hide_buttons == false)) {
      uiDefIconButR(block,
                    UI_BTYPE_ICON_TOGGLE,
                    0,
                    ICON_FAKE_USER_OFF,
                    0,
                    0,
                    UI_UNIT_X,
                    UI_UNIT_Y,
                    &idptr,
                    "use_fake_user",
                    -1,
                    0,
                    0,
                    -1,
                    -1,
                    NULL);
    }
  }

  if ((flag & UI_ID_ADD_NEW) && (hide_buttons == false)) {
    template_id_def_new_but(
        block, id, template_ui, type, newop, editable, flag & UI_ID_OPEN, false, UI_UNIT_X);
  }

  /* Due to space limit in UI - skip the "open" icon for packed data, and allow to unpack.
   * Only for images, sound and fonts */
  if (id && BKE_packedfile_id_check(id)) {
    but = uiDefIconButO(block,
                        UI_BTYPE_BUT,
                        "FILE_OT_unpack_item",
                        WM_OP_INVOKE_REGION_WIN,
                        ICON_PACKAGE,
                        0,
                        0,
                        UI_UNIT_X,
                        UI_UNIT_Y,
                        TIP_("Packed File, click to unpack"));
    UI_but_operator_ptr_get(but);

    RNA_string_set(but->opptr, "id_name", id->name + 2);
    RNA_int_set(but->opptr, "id_type", GS(id->name));
  }
  else if (flag & UI_ID_OPEN) {
    const int w = id ? UI_UNIT_X : (flag & UI_ID_ADD_NEW) ? UI_UNIT_X * 3 : UI_UNIT_X * 6;

    if (openop) {
      but = uiDefIconTextButO(block,
                              UI_BTYPE_BUT,
                              openop,
                              WM_OP_INVOKE_DEFAULT,
                              ICON_FILEBROWSER,
                              (id) ? "" : IFACE_("Open"),
                              0,
                              0,
                              w,
                              UI_UNIT_Y,
                              NULL);
      UI_but_funcN_set(
          but, template_id_cb, MEM_dupallocN(template_ui), POINTER_FROM_INT(UI_ID_OPEN));
    }
    else {
      but = uiDefIconTextBut(block,
                             UI_BTYPE_BUT,
                             0,
                             ICON_FILEBROWSER,
                             (id) ? "" : IFACE_("Open"),
                             0,
                             0,
                             w,
                             UI_UNIT_Y,
                             NULL,
                             0,
                             0,
                             0,
                             0,
                             NULL);
      UI_but_funcN_set(
          but, template_id_cb, MEM_dupallocN(template_ui), POINTER_FROM_INT(UI_ID_OPEN));
    }

    if ((idfrom && idfrom->lib) || !editable) {
      UI_but_flag_enable(but, UI_BUT_DISABLED);
    }
  }

  /* delete button */
  /* don't use RNA_property_is_unlink here */
  if (id && (flag & UI_ID_DELETE) && (hide_buttons == false)) {
    /* allow unlink if 'unlinkop' is passed, even when 'PROP_NEVER_UNLINK' is set */
    but = NULL;

    if (unlinkop) {
      but = uiDefIconButO(block,
                          UI_BTYPE_BUT,
                          unlinkop,
                          WM_OP_INVOKE_DEFAULT,
                          ICON_X,
                          0,
                          0,
                          UI_UNIT_X,
                          UI_UNIT_Y,
                          NULL);
      /* so we can access the template from operators, font unlinking needs this */
      UI_but_funcN_set(but, NULL, MEM_dupallocN(template_ui), NULL);
    }
    else {
      if ((RNA_property_flag(template_ui->prop) & PROP_NEVER_UNLINK) == 0) {
        but = uiDefIconBut(
            block,
            UI_BTYPE_BUT,
            0,
            ICON_X,
            0,
            0,
            UI_UNIT_X,
            UI_UNIT_Y,
            NULL,
            0,
            0,
            0,
            0,
            TIP_("Unlink data-block "
                 "(Shift + Click to set users to zero, data will then not be saved)"));
        UI_but_funcN_set(
            but, template_id_cb, MEM_dupallocN(template_ui), POINTER_FROM_INT(UI_ID_DELETE));

        if (RNA_property_flag(template_ui->prop) & PROP_NEVER_NULL) {
          UI_but_flag_enable(but, UI_BUT_DISABLED);
        }
      }
    }

    if (but) {
      if ((idfrom && idfrom->lib) || !editable) {
        UI_but_flag_enable(but, UI_BUT_DISABLED);
      }
    }
  }

  if (template_ui->idcode == ID_TE) {
    uiTemplateTextureShow(layout, C, &template_ui->ptr, template_ui->prop);
  }
  UI_block_align_end(block);
}

ID *UI_context_active_but_get_tab_ID(bContext *C)
{
  uiBut *but = UI_context_active_but_get(C);

  if (but && but->type == UI_BTYPE_TAB) {
    return but->custom_data;
  }
  return NULL;
}

static void template_ID_tabs(const bContext *C,
                             uiLayout *layout,
                             TemplateID *template,
                             StructRNA *type,
                             int flag,
                             const char *newop,
                             const char *menu)
{
  const ARegion *region = CTX_wm_region(C);
  const PointerRNA active_ptr = RNA_property_pointer_get(&template->ptr, template->prop);
  MenuType *mt = menu ? WM_menutype_find(menu, false) : NULL;

  const int but_align = ui_but_align_opposite_to_area_align_get(region);
  const int but_height = UI_UNIT_Y * 1.1;

  uiBlock *block = uiLayoutGetBlock(layout);
  const uiStyle *style = UI_style_get_dpi();

  ListBase ordered;
  BKE_id_ordered_list(&ordered, template->idlb);

  LISTBASE_FOREACH (LinkData *, link, &ordered) {
    ID *id = link->data;
    const int name_width = UI_fontstyle_string_width(&style->widgetlabel, id->name + 2);
    const int but_width = name_width + UI_UNIT_X;

    uiButTab *tab = (uiButTab *)uiDefButR_prop(block,
                                               UI_BTYPE_TAB,
                                               0,
                                               id->name + 2,
                                               0,
                                               0,
                                               but_width,
                                               but_height,
                                               &template->ptr,
                                               template->prop,
                                               0,
                                               0.0f,
                                               sizeof(id->name) - 2,
                                               0.0f,
                                               0.0f,
                                               "");
    UI_but_funcN_set(&tab->but, template_ID_set_property_exec_fn, MEM_dupallocN(template), id);
    tab->but.custom_data = (void *)id;
    tab->but.dragpoin = id;
    tab->menu = mt;

    UI_but_drawflag_enable(&tab->but, but_align);
  }

  BLI_freelistN(&ordered);

  if (flag & UI_ID_ADD_NEW) {
    const bool editable = RNA_property_editable(&template->ptr, template->prop);
    uiBut *but;

    if (active_ptr.type) {
      type = active_ptr.type;
    }

    but = template_id_def_new_but(block,
                                  active_ptr.data,
                                  template,
                                  type,
                                  newop,
                                  editable,
                                  flag & UI_ID_OPEN,
                                  true,
                                  but_height);
    UI_but_drawflag_enable(but, but_align);
  }
}

static void ui_template_id(uiLayout *layout,
                           const bContext *C,
                           PointerRNA *ptr,
                           const char *propname,
                           const char *newop,
                           const char *openop,
                           const char *unlinkop,
                           /* Only respected by tabs (use_tabs). */
                           const char *menu,
                           const char *text,
                           int flag,
                           int prv_rows,
                           int prv_cols,
                           int filter,
                           bool use_tabs,
                           float scale,
                           const bool live_icon,
                           const bool hide_buttons)
{
  TemplateID *template_ui;
  PropertyRNA *prop;
  StructRNA *type;
  short idcode;

  prop = RNA_struct_find_property(ptr, propname);

  if (!prop || RNA_property_type(prop) != PROP_POINTER) {
    RNA_warning("pointer property not found: %s.%s", RNA_struct_identifier(ptr->type), propname);
    return;
  }

  template_ui = MEM_callocN(sizeof(TemplateID), "TemplateID");
  template_ui->ptr = *ptr;
  template_ui->prop = prop;
  template_ui->prv_rows = prv_rows;
  template_ui->prv_cols = prv_cols;
  template_ui->scale = scale;

  if ((flag & UI_ID_PIN) == 0) {
    template_ui->filter = filter;
  }
  else {
    template_ui->filter = 0;
  }

  if (newop) {
    flag |= UI_ID_ADD_NEW;
  }
  if (openop) {
    flag |= UI_ID_OPEN;
  }

  type = RNA_property_pointer_type(ptr, prop);
  idcode = RNA_type_to_ID_code(type);
  template_ui->idcode = idcode;
  template_ui->idlb = which_libbase(CTX_data_main(C), idcode);

  /* create UI elements for this template
   * - template_ID makes a copy of the template data and assigns it to the relevant buttons
   */
  if (template_ui->idlb) {
    if (use_tabs) {
      layout = uiLayoutRow(layout, true);
      template_ID_tabs(C, layout, template_ui, type, flag, newop, menu);
    }
    else {
      layout = uiLayoutRow(layout, true);
      template_ID(C,
                  layout,
                  template_ui,
                  type,
                  flag,
                  newop,
                  openop,
                  unlinkop,
                  text,
                  live_icon,
                  hide_buttons);
    }
  }

  MEM_freeN(template_ui);
}

void uiTemplateID(uiLayout *layout,
                  const bContext *C,
                  PointerRNA *ptr,
                  const char *propname,
                  const char *newop,
                  const char *openop,
                  const char *unlinkop,
                  int filter,
                  const bool live_icon,
                  const char *text)
{
  ui_template_id(layout,
                 C,
                 ptr,
                 propname,
                 newop,
                 openop,
                 unlinkop,
                 NULL,
                 text,
                 UI_ID_BROWSE | UI_ID_RENAME | UI_ID_DELETE,
                 0,
                 0,
                 filter,
                 false,
                 1.0f,
                 live_icon,
                 false);
}

void uiTemplateIDBrowse(uiLayout *layout,
                        bContext *C,
                        PointerRNA *ptr,
                        const char *propname,
                        const char *newop,
                        const char *openop,
                        const char *unlinkop,
                        int filter,
                        const char *text)
{
  ui_template_id(layout,
                 C,
                 ptr,
                 propname,
                 newop,
                 openop,
                 unlinkop,
                 NULL,
                 text,
                 UI_ID_BROWSE | UI_ID_RENAME,
                 0,
                 0,
                 filter,
                 false,
                 1.0f,
                 false,
                 false);
}

void uiTemplateIDPreview(uiLayout *layout,
                         bContext *C,
                         PointerRNA *ptr,
                         const char *propname,
                         const char *newop,
                         const char *openop,
                         const char *unlinkop,
                         int rows,
                         int cols,
                         int filter,
                         const bool hide_buttons)
{
  ui_template_id(layout,
                 C,
                 ptr,
                 propname,
                 newop,
                 openop,
                 unlinkop,
                 NULL,
                 NULL,
                 UI_ID_BROWSE | UI_ID_RENAME | UI_ID_DELETE | UI_ID_PREVIEWS,
                 rows,
                 cols,
                 filter,
                 false,
                 1.0f,
                 false,
                 hide_buttons);
}

void uiTemplateGpencilColorPreview(uiLayout *layout,
                                   bContext *C,
                                   PointerRNA *ptr,
                                   const char *propname,
                                   int rows,
                                   int cols,
                                   float scale,
                                   int filter)
{
  ui_template_id(layout,
                 C,
                 ptr,
                 propname,
                 NULL,
                 NULL,
                 NULL,
                 NULL,
                 NULL,
                 UI_ID_BROWSE | UI_ID_PREVIEWS | UI_ID_DELETE,
                 rows,
                 cols,
                 filter,
                 false,
                 scale < 0.5f ? 0.5f : scale,
                 false,
                 false);
}

/**
 * Version of #uiTemplateID using tabs.
 */
void uiTemplateIDTabs(uiLayout *layout,
                      bContext *C,
                      PointerRNA *ptr,
                      const char *propname,
                      const char *newop,
                      const char *menu,
                      int filter)
{
  ui_template_id(layout,
                 C,
                 ptr,
                 propname,
                 newop,
                 NULL,
                 NULL,
                 menu,
                 NULL,
                 UI_ID_BROWSE | UI_ID_RENAME,
                 0,
                 0,
                 filter,
                 true,
                 1.0f,
                 false,
                 false);
}

/** \} */

/* -------------------------------------------------------------------- */
/** \name ID Chooser Template
 * \{ */

/**
 * This is for selecting the type of ID-block to use,
 * and then from the relevant type choosing the block to use.
 *
 * \param propname: property identifier for property that ID-pointer gets stored to.
 * \param proptypename: property identifier for property
 * used to determine the type of ID-pointer that can be used.
 */
void uiTemplateAnyID(uiLayout *layout,
                     PointerRNA *ptr,
                     const char *propname,
                     const char *proptypename,
                     const char *text)
{
  PropertyRNA *propID, *propType;
  uiLayout *split, *row, *sub;

  /* get properties... */
  propID = RNA_struct_find_property(ptr, propname);
  propType = RNA_struct_find_property(ptr, proptypename);

  if (!propID || RNA_property_type(propID) != PROP_POINTER) {
    RNA_warning("pointer property not found: %s.%s", RNA_struct_identifier(ptr->type), propname);
    return;
  }
  if (!propType || RNA_property_type(propType) != PROP_ENUM) {
    RNA_warning(
        "pointer-type property not found: %s.%s", RNA_struct_identifier(ptr->type), proptypename);
    return;
  }

  /* Start drawing UI Elements using standard defines */

  /* NOTE: split amount here needs to be synced with normal labels */
  split = uiLayoutSplit(layout, 0.33f, false);

  /* FIRST PART ................................................ */
  row = uiLayoutRow(split, false);

  /* Label - either use the provided text, or will become "ID-Block:" */
  if (text) {
    if (text[0]) {
      uiItemL(row, text, ICON_NONE);
    }
  }
  else {
    uiItemL(row, IFACE_("ID-Block:"), ICON_NONE);
  }

  /* SECOND PART ................................................ */
  row = uiLayoutRow(split, true);

  /* ID-Type Selector - just have a menu of icons */

  /* HACK: special group just for the enum,
   * otherwise we get ugly layout with text included too... */
  sub = uiLayoutRow(row, true);
  uiLayoutSetAlignment(sub, UI_LAYOUT_ALIGN_LEFT);

  uiItemFullR(sub, ptr, propType, 0, 0, UI_ITEM_R_ICON_ONLY, "", ICON_NONE);

  /* ID-Block Selector - just use pointer widget... */

  /* HACK: special group to counteract the effects of the previous enum,
   * which now pushes everything too far right. */
  sub = uiLayoutRow(row, true);
  uiLayoutSetAlignment(sub, UI_LAYOUT_ALIGN_EXPAND);

  uiItemFullR(sub, ptr, propID, 0, 0, 0, "", ICON_NONE);
}

/** \} */

/* -------------------------------------------------------------------- */
/** \name Search Template
 * \{ */

typedef struct TemplateSearch {
  uiRNACollectionSearch search_data;

  bool use_previews;
  int preview_rows, preview_cols;
} TemplateSearch;

static void template_search_exec_fn(bContext *C, void *arg_template, void *item)
{
  TemplateSearch *template_search = arg_template;
  uiRNACollectionSearch *coll_search = &template_search->search_data;
  StructRNA *type = RNA_property_pointer_type(&coll_search->target_ptr, coll_search->target_prop);
  PointerRNA item_ptr;

  RNA_pointer_create(NULL, type, item, &item_ptr);
  RNA_property_pointer_set(&coll_search->target_ptr, coll_search->target_prop, item_ptr, NULL);
  RNA_property_update(C, &coll_search->target_ptr, coll_search->target_prop);
}

static uiBlock *template_search_menu(bContext *C, ARegion *region, void *arg_template)
{
  static TemplateSearch template_search;
  PointerRNA active_ptr;

  /* arg_template is malloced, can be freed by parent button */
  template_search = *((TemplateSearch *)arg_template);
  active_ptr = RNA_property_pointer_get(&template_search.search_data.target_ptr,
                                        template_search.search_data.target_prop);

  return template_common_search_menu(C,
                                     region,
                                     ui_rna_collection_search_update_fn,
                                     &template_search,
                                     template_search_exec_fn,
                                     active_ptr.data,
                                     template_search.preview_rows,
                                     template_search.preview_cols,
                                     1.0f);
}

static void template_search_add_button_searchmenu(const bContext *C,
                                                  uiLayout *layout,
                                                  uiBlock *block,
                                                  TemplateSearch *template_search,
                                                  const bool editable,
                                                  const bool live_icon)
{
  const char *ui_description = RNA_property_ui_description(
      template_search->search_data.target_prop);

  template_add_button_search_menu(C,
                                  layout,
                                  block,
                                  &template_search->search_data.target_ptr,
                                  template_search->search_data.target_prop,
                                  template_search_menu,
                                  MEM_dupallocN(template_search),
                                  ui_description,
                                  template_search->use_previews,
                                  editable,
                                  live_icon);
}

static void template_search_add_button_name(uiBlock *block,
                                            PointerRNA *active_ptr,
                                            const StructRNA *type)
{
  uiDefAutoButR(block,
                active_ptr,
                RNA_struct_name_property(type),
                0,
                "",
                ICON_NONE,
                0,
                0,
                TEMPLATE_SEARCH_TEXTBUT_WIDTH,
                TEMPLATE_SEARCH_TEXTBUT_HEIGHT);
}

static void template_search_add_button_operator(uiBlock *block,
                                                const char *const operator_name,
                                                const int opcontext,
                                                const int icon,
                                                const bool editable)
{
  if (!operator_name) {
    return;
  }

  uiBut *but = uiDefIconButO(
      block, UI_BTYPE_BUT, operator_name, opcontext, icon, 0, 0, UI_UNIT_X, UI_UNIT_Y, NULL);

  if (!editable) {
    UI_but_drawflag_enable(but, UI_BUT_DISABLED);
  }
}

static void template_search_buttons(const bContext *C,
                                    uiLayout *layout,
                                    TemplateSearch *template_search,
                                    const char *newop,
                                    const char *unlinkop)
{
  uiBlock *block = uiLayoutGetBlock(layout);
  uiRNACollectionSearch *search_data = &template_search->search_data;
  StructRNA *type = RNA_property_pointer_type(&search_data->target_ptr, search_data->target_prop);
  const bool editable = RNA_property_editable(&search_data->target_ptr, search_data->target_prop);
  PointerRNA active_ptr = RNA_property_pointer_get(&search_data->target_ptr,
                                                   search_data->target_prop);

  if (active_ptr.type) {
    /* can only get correct type when there is an active item */
    type = active_ptr.type;
  }

  uiLayoutRow(layout, true);
  UI_block_align_begin(block);

  template_search_add_button_searchmenu(C, layout, block, template_search, editable, false);
  template_search_add_button_name(block, &active_ptr, type);
  template_search_add_button_operator(
      block, newop, WM_OP_INVOKE_DEFAULT, ICON_DUPLICATE, editable);
  template_search_add_button_operator(block, unlinkop, WM_OP_INVOKE_REGION_WIN, ICON_X, editable);

  UI_block_align_end(block);
}

static PropertyRNA *template_search_get_searchprop(PointerRNA *targetptr,
                                                   PropertyRNA *targetprop,
                                                   PointerRNA *searchptr,
                                                   const char *const searchpropname)
{
  PropertyRNA *searchprop;

  if (searchptr && !searchptr->data) {
    searchptr = NULL;
  }

  if (!searchptr && !searchpropname) {
    /* both NULL means we don't use a custom rna collection to search in */
  }
  else if (!searchptr && searchpropname) {
    RNA_warning("searchpropname defined (%s) but searchptr is missing", searchpropname);
  }
  else if (searchptr && !searchpropname) {
    RNA_warning("searchptr defined (%s) but searchpropname is missing",
                RNA_struct_identifier(searchptr->type));
  }
  else if (!(searchprop = RNA_struct_find_property(searchptr, searchpropname))) {
    RNA_warning("search collection property not found: %s.%s",
                RNA_struct_identifier(searchptr->type),
                searchpropname);
  }
  else if (RNA_property_type(searchprop) != PROP_COLLECTION) {
    RNA_warning("search collection property is not a collection type: %s.%s",
                RNA_struct_identifier(searchptr->type),
                searchpropname);
  }
  /* check if searchprop has same type as targetprop */
  else if (RNA_property_pointer_type(searchptr, searchprop) !=
           RNA_property_pointer_type(targetptr, targetprop)) {
    RNA_warning("search collection items from %s.%s are not of type %s",
                RNA_struct_identifier(searchptr->type),
                searchpropname,
                RNA_struct_identifier(RNA_property_pointer_type(targetptr, targetprop)));
  }
  else {
    return searchprop;
  }

  return NULL;
}

static TemplateSearch *template_search_setup(PointerRNA *ptr,
                                             const char *const propname,
                                             PointerRNA *searchptr,
                                             const char *const searchpropname)
{
  TemplateSearch *template_search;
  PropertyRNA *prop, *searchprop;

  prop = RNA_struct_find_property(ptr, propname);

  if (!prop || RNA_property_type(prop) != PROP_POINTER) {
    RNA_warning("pointer property not found: %s.%s", RNA_struct_identifier(ptr->type), propname);
    return NULL;
  }
  searchprop = template_search_get_searchprop(ptr, prop, searchptr, searchpropname);

  template_search = MEM_callocN(sizeof(*template_search), __func__);
  template_search->search_data.target_ptr = *ptr;
  template_search->search_data.target_prop = prop;
  template_search->search_data.search_ptr = *searchptr;
  template_search->search_data.search_prop = searchprop;

  return template_search;
}

/**
 * Search menu to pick an item from a collection.
 * A version of uiTemplateID that works for non-ID types.
 */
void uiTemplateSearch(uiLayout *layout,
                      bContext *C,
                      PointerRNA *ptr,
                      const char *propname,
                      PointerRNA *searchptr,
                      const char *searchpropname,
                      const char *newop,
                      const char *unlinkop)
{
  TemplateSearch *template_search = template_search_setup(
      ptr, propname, searchptr, searchpropname);
  if (template_search != NULL) {
    template_search_buttons(C, layout, template_search, newop, unlinkop);
    MEM_freeN(template_search);
  }
}

void uiTemplateSearchPreview(uiLayout *layout,
                             bContext *C,
                             PointerRNA *ptr,
                             const char *propname,
                             PointerRNA *searchptr,
                             const char *searchpropname,
                             const char *newop,
                             const char *unlinkop,
                             const int rows,
                             const int cols)
{
  TemplateSearch *template_search = template_search_setup(
      ptr, propname, searchptr, searchpropname);

  if (template_search != NULL) {
    template_search->use_previews = true;
    template_search->preview_rows = rows;
    template_search->preview_cols = cols;

    template_search_buttons(C, layout, template_search, newop, unlinkop);

    MEM_freeN(template_search);
  }
}

/** \} */

/* -------------------------------------------------------------------- */
/** \name RNA Path Builder Template
 * \{ */

/* ---------- */

/**
 * This is creating/editing RNA-Paths
 *
 * - ptr: struct which holds the path property
 * - propname: property identifier for property that path gets stored to
 * - root_ptr: struct that path gets built from
 */
void uiTemplatePathBuilder(uiLayout *layout,
                           PointerRNA *ptr,
                           const char *propname,
                           PointerRNA *UNUSED(root_ptr),
                           const char *text)
{
  PropertyRNA *propPath;
  uiLayout *row;

  /* check that properties are valid */
  propPath = RNA_struct_find_property(ptr, propname);
  if (!propPath || RNA_property_type(propPath) != PROP_STRING) {
    RNA_warning("path property not found: %s.%s", RNA_struct_identifier(ptr->type), propname);
    return;
  }

  /* Start drawing UI Elements using standard defines */
  row = uiLayoutRow(layout, true);

  /* Path (existing string) Widget */
  uiItemR(row, ptr, propname, 0, text, ICON_RNA);

  /* TODO: attach something to this to make allow
   * searching of nested properties to 'build' the path */
}

/** \} */

/* -------------------------------------------------------------------- */
/** \name Modifiers Template
 *
 *  Template for building the panel layout for the active object's modifiers.
 * \{ */

static void modifier_panel_id(void *md_link, char *r_name)
{
  ModifierData *md = (ModifierData *)md_link;
  BKE_modifier_type_panel_id(md->type, r_name);
}

void uiTemplateModifiers(uiLayout *UNUSED(layout), bContext *C)
{
  ARegion *region = CTX_wm_region(C);

  Object *ob = ED_object_active_context(C);
  ListBase *modifiers = &ob->modifiers;

  const bool panels_match = UI_panel_list_matches_data(region, modifiers, modifier_panel_id);

  if (!panels_match) {
    UI_panels_free_instanced(C, region);
    ModifierData *md = modifiers->first;
    for (int i = 0; md; i++, md = md->next) {
      const ModifierTypeInfo *mti = BKE_modifier_get_info(md->type);
      if (mti->panelRegister == NULL) {
        continue;
      }

      char panel_idname[MAX_NAME];
      modifier_panel_id(md, panel_idname);

      /* Create custom data RNA pointer. */
      PointerRNA *md_ptr = MEM_mallocN(sizeof(PointerRNA), "panel customdata");
      RNA_pointer_create(&ob->id, &RNA_Modifier, md, md_ptr);

      Panel *new_panel = UI_panel_add_instanced(region, &region->panels, panel_idname, i, md_ptr);

      if (new_panel != NULL) {
        UI_panel_set_expand_from_list_data(C, new_panel);
      }
    }
  }
  else {
    /* The expansion might have been changed elsewhere, so we still need to set it. */
    LISTBASE_FOREACH (Panel *, panel, &region->panels) {
      if ((panel->type != NULL) && (panel->type->flag & PNL_INSTANCED)) {
        UI_panel_set_expand_from_list_data(C, panel);
      }
    }

    /* Assuming there's only one group of instanced panels, update the custom data pointers. */
    Panel *panel = region->panels.first;
    LISTBASE_FOREACH (ModifierData *, md, modifiers) {
      const ModifierTypeInfo *mti = BKE_modifier_get_info(md->type);
      if (mti->panelRegister == NULL) {
        continue;
      }

      /* Move to the next instanced panel corresponding to the next modifier. */
      while ((panel->type == NULL) || !(panel->type->flag & PNL_INSTANCED)) {
        panel = panel->next;
        BLI_assert(panel != NULL); /* There shouldn't be fewer panels than modifiers with UIs. */
      }

      PointerRNA *md_ptr = MEM_mallocN(sizeof(PointerRNA), "panel customdata");
      RNA_pointer_create(&ob->id, &RNA_Modifier, md, md_ptr);
      UI_panel_custom_data_set(panel, md_ptr);

      panel = panel->next;
    }
  }
}

/** \} */

/* -------------------------------------------------------------------- */
/** \name Constraints Template
 *
 *  Template for building the panel layout for the active object or bone's constraints.
 * \{ */

/** For building the panel UI for constraints. */
#define CONSTRAINT_TYPE_PANEL_PREFIX "OBJECT_PT_"
#define CONSTRAINT_BONE_TYPE_PANEL_PREFIX "BONE_PT_"

/**
 * Check if the panel's ID starts with 'BONE', meaning it is a bone constraint.
 */
static bool constraint_panel_is_bone(Panel *panel)
{
  return (panel->panelname[0] == 'B') && (panel->panelname[1] == 'O') &&
         (panel->panelname[2] == 'N') && (panel->panelname[3] == 'E');
}

/**
 * Get the constraints for the active pose bone or the active / pinned object.
 */
static ListBase *get_constraints(const bContext *C, bool use_bone_constraints)
{
  ListBase *constraints = {NULL};
  if (use_bone_constraints) {
    bPoseChannel *pose_bone = CTX_data_pointer_get(C, "pose_bone").data;
    if (pose_bone != NULL) {
      constraints = &pose_bone->constraints;
    }
  }
  else {
    Object *ob = ED_object_active_context(C);
    if (ob != NULL) {
      constraints = &ob->constraints;
    }
  }
  return constraints;
}

/**
 * Move a constraint to the index it's moved to after a drag and drop.
 */
static void constraint_reorder(bContext *C, Panel *panel, int new_index)
{
  const bool constraint_from_bone = constraint_panel_is_bone(panel);
  ListBase *lb = get_constraints(C, constraint_from_bone);

  bConstraint *con = BLI_findlink(lb, panel->runtime.list_index);
  PointerRNA props_ptr;
  wmOperatorType *ot = WM_operatortype_find("CONSTRAINT_OT_move_to_index", false);
  WM_operator_properties_create_ptr(&props_ptr, ot);
  RNA_string_set(&props_ptr, "constraint", con->name);
  RNA_int_set(&props_ptr, "index", new_index);
  /* Set owner to #EDIT_CONSTRAINT_OWNER_OBJECT or #EDIT_CONSTRAINT_OWNER_BONE. */
  RNA_enum_set(&props_ptr, "owner", constraint_from_bone ? 1 : 0);
  WM_operator_name_call_ptr(C, ot, WM_OP_INVOKE_DEFAULT, &props_ptr);
  WM_operator_properties_free(&props_ptr);
}

/**
 * Get the expand flag from the active constraint to use for the panel.
 */
static short get_constraint_expand_flag(const bContext *C, Panel *panel)
{
  const bool constraint_from_bone = constraint_panel_is_bone(panel);
  ListBase *lb = get_constraints(C, constraint_from_bone);

  bConstraint *con = BLI_findlink(lb, panel->runtime.list_index);
  return con->ui_expand_flag;
}

/**
 * Save the expand flag for the panel and sub-panels to the constraint.
 */
static void set_constraint_expand_flag(const bContext *C, Panel *panel, short expand_flag)
{
  const bool constraint_from_bone = constraint_panel_is_bone(panel);
  ListBase *lb = get_constraints(C, constraint_from_bone);

  bConstraint *con = BLI_findlink(lb, panel->runtime.list_index);
  con->ui_expand_flag = expand_flag;
}

/**
 * Function with void * argument for #uiListPanelIDFromDataFunc.
 *
 * \note: Constraint panel types are assumed to be named with the struct name field
 * concatenated to the defined prefix.
 */
static void object_constraint_panel_id(void *md_link, char *r_name)
{
  bConstraint *con = (bConstraint *)md_link;
  const bConstraintTypeInfo *cti = BKE_constraint_typeinfo_from_type(con->type);

  strcpy(r_name, CONSTRAINT_TYPE_PANEL_PREFIX);
  strcat(r_name, cti->structName);
}

static void bone_constraint_panel_id(void *md_link, char *r_name)
{
  bConstraint *con = (bConstraint *)md_link;
  const bConstraintTypeInfo *cti = BKE_constraint_typeinfo_from_type(con->type);

  strcpy(r_name, CONSTRAINT_BONE_TYPE_PANEL_PREFIX);
  strcat(r_name, cti->structName);
}

/**
 * Check if the constraint panels don't match the data and rebuild the panels if so.
 */
void uiTemplateConstraints(uiLayout *UNUSED(layout), bContext *C, bool use_bone_constraints)
{
  ARegion *region = CTX_wm_region(C);

  Object *ob = ED_object_active_context(C);
  ListBase *constraints = get_constraints(C, use_bone_constraints);

  /* Switch between the bone panel ID function and the object panel ID function. */
  uiListPanelIDFromDataFunc panel_id_func = use_bone_constraints ? bone_constraint_panel_id :
                                                                   object_constraint_panel_id;

  const bool panels_match = UI_panel_list_matches_data(region, constraints, panel_id_func);

  if (!panels_match) {
    UI_panels_free_instanced(C, region);
    bConstraint *con = (constraints == NULL) ? NULL : constraints->first;
    for (int i = 0; con; i++, con = con->next) {
      char panel_idname[MAX_NAME];
      panel_id_func(con, panel_idname);

      /* Create custom data RNA pointer. */
      PointerRNA *con_ptr = MEM_mallocN(sizeof(PointerRNA), "panel customdata");
      RNA_pointer_create(&ob->id, &RNA_Constraint, con, con_ptr);

      Panel *new_panel = UI_panel_add_instanced(region, &region->panels, panel_idname, i, con_ptr);

      if (new_panel) {
        /* Set the list panel functionality function pointers since we don't do it with python. */
        new_panel->type->set_list_data_expand_flag = set_constraint_expand_flag;
        new_panel->type->get_list_data_expand_flag = get_constraint_expand_flag;
        new_panel->type->reorder = constraint_reorder;

        UI_panel_set_expand_from_list_data(C, new_panel);
      }
    }
  }
  else {
    /* The expansion might have been changed elsewhere, so we still need to set it. */
    LISTBASE_FOREACH (Panel *, panel, &region->panels) {
      if ((panel->type != NULL) && (panel->type->flag & PNL_INSTANCED)) {
        UI_panel_set_expand_from_list_data(C, panel);
      }
    }

    /* Assuming there's only one group of instanced panels, update the custom data pointers. */
    Panel *panel = region->panels.first;
    LISTBASE_FOREACH (bConstraint *, con, constraints) {
      /* Move to the next instanced panel corresponding to the next constraint. */
      while ((panel->type == NULL) || !(panel->type->flag & PNL_INSTANCED)) {
        panel = panel->next;
        BLI_assert(panel != NULL); /* There shouldn't be fewer panels than constraint panels. */
      }

      PointerRNA *con_ptr = MEM_mallocN(sizeof(PointerRNA), "constraint panel customdata");
      RNA_pointer_create(&ob->id, &RNA_Constraint, con, con_ptr);
      UI_panel_custom_data_set(panel, con_ptr);

      panel = panel->next;
    }
  }
}

#undef CONSTRAINT_TYPE_PANEL_PREFIX
#undef CONSTRAINT_BONE_TYPE_PANEL_PREFIX

/** \} */

/* -------------------------------------------------------------------- */
/** \name Grease Pencil Modifiers Template
 * \{ */

/**
 * Function with void * argument for #uiListPanelIDFromDataFunc.
 */
static void gpencil_modifier_panel_id(void *md_link, char *r_name)
{
  ModifierData *md = (ModifierData *)md_link;
  BKE_gpencil_modifierType_panel_id(md->type, r_name);
}

void uiTemplateGpencilModifiers(uiLayout *UNUSED(layout), bContext *C)
{
  ARegion *region = CTX_wm_region(C);
  Object *ob = ED_object_active_context(C);
  ListBase *modifiers = &ob->greasepencil_modifiers;

  const bool panels_match = UI_panel_list_matches_data(
      region, modifiers, gpencil_modifier_panel_id);

  if (!panels_match) {
    UI_panels_free_instanced(C, region);
    GpencilModifierData *md = modifiers->first;
    for (int i = 0; md; i++, md = md->next) {
      const GpencilModifierTypeInfo *mti = BKE_gpencil_modifier_get_info(md->type);
      if (mti->panelRegister == NULL) {
        continue;
      }

      char panel_idname[MAX_NAME];
      gpencil_modifier_panel_id(md, panel_idname);

      /* Create custom data RNA pointer. */
      PointerRNA *md_ptr = MEM_mallocN(sizeof(PointerRNA), "panel customdata");
      RNA_pointer_create(&ob->id, &RNA_GpencilModifier, md, md_ptr);

      Panel *new_panel = UI_panel_add_instanced(region, &region->panels, panel_idname, i, md_ptr);

      if (new_panel != NULL) {
        UI_panel_set_expand_from_list_data(C, new_panel);
      }
    }
  }
  else {
    /* The expansion might have been changed elsewhere, so we still need to set it. */
    LISTBASE_FOREACH (Panel *, panel, &region->panels) {
      if ((panel->type != NULL) && (panel->type->flag & PNL_INSTANCED)) {
        UI_panel_set_expand_from_list_data(C, panel);
      }
    }

    /* Assuming there's only one group of instanced panels, update the custom data pointers. */
    Panel *panel = region->panels.first;
    LISTBASE_FOREACH (ModifierData *, md, modifiers) {
      const GpencilModifierTypeInfo *mti = BKE_gpencil_modifier_get_info(md->type);
      if (mti->panelRegister == NULL) {
        continue;
      }

      /* Move to the next instanced panel corresponding to the next modifier. */
      while ((panel->type == NULL) || !(panel->type->flag & PNL_INSTANCED)) {
        panel = panel->next;
        BLI_assert(panel != NULL); /* There shouldn't be fewer panels than modifiers with UIs. */
      }

      PointerRNA *md_ptr = MEM_mallocN(sizeof(PointerRNA), "panel customdata");
      RNA_pointer_create(&ob->id, &RNA_GpencilModifier, md, md_ptr);
      UI_panel_custom_data_set(panel, md_ptr);

      panel = panel->next;
    }
  }
}

/** \} */

/** \} */

#define ERROR_LIBDATA_MESSAGE TIP_("Can't edit external library data")

/* -------------------------------------------------------------------- */
/** \name ShaderFx Template
 *
 *  Template for building the panel layout for the active object's grease pencil shader
 * effects.
 * \{ */

/**
 * Function with void * argument for #uiListPanelIDFromDataFunc.
 */
static void shaderfx_panel_id(void *fx_v, char *r_idname)
{
  ShaderFxData *fx = (ShaderFxData *)fx_v;
  BKE_shaderfxType_panel_id(fx->type, r_idname);
}

/**
 * Check if the shader effect panels don't match the data and rebuild the panels if so.
 */
void uiTemplateShaderFx(uiLayout *UNUSED(layout), bContext *C)
{
  ARegion *region = CTX_wm_region(C);
  Object *ob = ED_object_active_context(C);
  ListBase *shaderfx = &ob->shader_fx;

  const bool panels_match = UI_panel_list_matches_data(region, shaderfx, shaderfx_panel_id);

  if (!panels_match) {
    UI_panels_free_instanced(C, region);
    ShaderFxData *fx = shaderfx->first;
    for (int i = 0; fx; i++, fx = fx->next) {
      char panel_idname[MAX_NAME];
      shaderfx_panel_id(fx, panel_idname);

      /* Create custom data RNA pointer. */
      PointerRNA *fx_ptr = MEM_mallocN(sizeof(PointerRNA), "panel customdata");
      RNA_pointer_create(&ob->id, &RNA_ShaderFx, fx, fx_ptr);

      Panel *new_panel = UI_panel_add_instanced(region, &region->panels, panel_idname, i, fx_ptr);

      if (new_panel != NULL) {
        UI_panel_set_expand_from_list_data(C, new_panel);
      }
    }
  }
  else {
    /* The expansion might have been changed elsewhere, so we still need to set it. */
    LISTBASE_FOREACH (Panel *, panel, &region->panels) {
      if ((panel->type != NULL) && (panel->type->flag & PNL_INSTANCED)) {
        UI_panel_set_expand_from_list_data(C, panel);
      }
    }

    /* Assuming there's only one group of instanced panels, update the custom data pointers. */
    Panel *panel = region->panels.first;
    LISTBASE_FOREACH (ShaderFxData *, fx, shaderfx) {
      const ShaderFxTypeInfo *fxi = BKE_shaderfx_get_info(fx->type);
      if (fxi->panelRegister == NULL) {
        continue;
      }

      /* Move to the next instanced panel corresponding to the next modifier. */
      while ((panel->type == NULL) || !(panel->type->flag & PNL_INSTANCED)) {
        panel = panel->next;
        BLI_assert(panel != NULL); /* There shouldn't be fewer panels than modifiers with UIs. */
      }

      PointerRNA *fx_ptr = MEM_mallocN(sizeof(PointerRNA), "panel customdata");
      RNA_pointer_create(&ob->id, &RNA_ShaderFx, fx, fx_ptr);
      UI_panel_custom_data_set(panel, fx_ptr);

      panel = panel->next;
    }
  }
}

/** \} */

/* -------------------------------------------------------------------- */
/** \name Operator Property Buttons Template
 * \{ */

typedef struct uiTemplateOperatorPropertyPollParam {
  const bContext *C;
  wmOperator *op;
  short flag;
} uiTemplateOperatorPropertyPollParam;

#ifdef USE_OP_RESET_BUT
static void ui_layout_operator_buts__reset_cb(bContext *UNUSED(C),
                                              void *op_pt,
                                              void *UNUSED(arg_dummy2))
{
  WM_operator_properties_reset((wmOperator *)op_pt);
}
#endif

static bool ui_layout_operator_buts_poll_property(struct PointerRNA *UNUSED(ptr),
                                                  struct PropertyRNA *prop,
                                                  void *user_data)
{
  uiTemplateOperatorPropertyPollParam *params = user_data;

  if ((params->flag & UI_TEMPLATE_OP_PROPS_HIDE_ADVANCED) &&
      (RNA_property_tags(prop) & OP_PROP_TAG_ADVANCED)) {
    return false;
  }
  return params->op->type->poll_property(params->C, params->op, prop);
}

static eAutoPropButsReturn template_operator_property_buts_draw_single(
    const bContext *C,
    wmOperator *op,
    uiLayout *layout,
    const eButLabelAlign label_align,
    int layout_flags)
{
  uiBlock *block = uiLayoutGetBlock(layout);
  eAutoPropButsReturn return_info = 0;

  if (!op->properties) {
    const IDPropertyTemplate val = {0};
    op->properties = IDP_New(IDP_GROUP, &val, "wmOperatorProperties");
  }

  /* poll() on this operator may still fail,
   * at the moment there is no nice feedback when this happens just fails silently. */
  if (!WM_operator_repeat_check(C, op)) {
    UI_block_lock_set(block, true, "Operator can't' redo");
    return return_info;
  }

  /* useful for macros where only one of the steps can't be re-done */
  UI_block_lock_clear(block);

  if (layout_flags & UI_TEMPLATE_OP_PROPS_SHOW_TITLE) {
    uiItemL(layout, WM_operatortype_name(op->type, op->ptr), ICON_NONE);
  }

  /* menu */
  if (op->type->flag & OPTYPE_PRESET) {
    /* XXX, no simple way to get WM_MT_operator_presets.bl_label
     * from python! Label remains the same always! */
    PointerRNA op_ptr;
    uiLayout *row;

    block->ui_operator = op;

    row = uiLayoutRow(layout, true);
    uiItemM(row, "WM_MT_operator_presets", NULL, ICON_NONE);

    wmOperatorType *ot = WM_operatortype_find("WM_OT_operator_preset_add", false);
    uiItemFullO_ptr(row, ot, "", ICON_ADD, NULL, WM_OP_INVOKE_DEFAULT, 0, &op_ptr);
    RNA_string_set(&op_ptr, "operator", op->type->idname);

    uiItemFullO_ptr(row, ot, "", ICON_REMOVE, NULL, WM_OP_INVOKE_DEFAULT, 0, &op_ptr);
    RNA_string_set(&op_ptr, "operator", op->type->idname);
    RNA_boolean_set(&op_ptr, "remove_active", true);
  }

  if (op->type->ui) {
    op->layout = layout;
    op->type->ui((bContext *)C, op);
    op->layout = NULL;

    /* UI_LAYOUT_OP_SHOW_EMPTY ignored. retun_info is ignored too. We could
     * allow ot.ui callback to return this, but not needed right now. */
  }
  else {
    wmWindowManager *wm = CTX_wm_manager(C);
    PointerRNA ptr;
    uiTemplateOperatorPropertyPollParam user_data = {.C = C, .op = op, .flag = layout_flags};
    const bool use_prop_split = (layout_flags & UI_TEMPLATE_OP_PROPS_NO_SPLIT_LAYOUT) == 0;

    RNA_pointer_create(&wm->id, op->type->srna, op->properties, &ptr);

    uiLayoutSetPropSep(layout, use_prop_split);
    uiLayoutSetPropDecorate(layout, false);

    /* main draw call */
    return_info = uiDefAutoButsRNA(
        layout,
        &ptr,
        op->type->poll_property ? ui_layout_operator_buts_poll_property : NULL,
        op->type->poll_property ? &user_data : NULL,
        op->type->prop,
        label_align,
        (layout_flags & UI_TEMPLATE_OP_PROPS_COMPACT));

    if ((return_info & UI_PROP_BUTS_NONE_ADDED) &&
        (layout_flags & UI_TEMPLATE_OP_PROPS_SHOW_EMPTY)) {
      uiItemL(layout, IFACE_("No Properties"), ICON_NONE);
    }
  }

#ifdef USE_OP_RESET_BUT
  /* its possible that reset can do nothing if all have PROP_SKIP_SAVE enabled
   * but this is not so important if this button is drawn in those cases
   * (which isn't all that likely anyway) - campbell */
  if (op->properties->len) {
    uiBut *but;
    uiLayout *col; /* needed to avoid alignment errors with previous buttons */

    col = uiLayoutColumn(layout, false);
    block = uiLayoutGetBlock(col);
    but = uiDefIconTextBut(block,
                           UI_BTYPE_BUT,
                           0,
                           ICON_FILE_REFRESH,
                           IFACE_("Reset"),
                           0,
                           0,
                           UI_UNIT_X,
                           UI_UNIT_Y,
                           NULL,
                           0.0,
                           0.0,
                           0.0,
                           0.0,
                           TIP_("Reset operator defaults"));
    UI_but_func_set(but, ui_layout_operator_buts__reset_cb, op, NULL);
  }
#endif

  /* set various special settings for buttons */

  /* Only do this if we're not refreshing an existing UI. */
  if (block->oldblock == NULL) {
    const bool is_popup = (block->flag & UI_BLOCK_KEEP_OPEN) != 0;

    LISTBASE_FOREACH (uiBut *, but, &block->buttons) {
      /* no undo for buttons for operator redo panels */
      UI_but_flag_disable(but, UI_BUT_UNDO);

      /* only for popups, see [#36109] */

      /* if button is operator's default property, and a text-field, enable focus for it
       * - this is used for allowing operators with popups to rename stuff with fewer clicks
       */
      if (is_popup) {
        if ((but->rnaprop == op->type->prop) && (but->type == UI_BTYPE_TEXT)) {
          UI_but_focus_on_enter_event(CTX_wm_window(C), but);
        }
      }
    }
  }

  return return_info;
}

static void template_operator_property_buts_draw_recursive(const bContext *C,
                                                           wmOperator *op,
                                                           uiLayout *layout,
                                                           const eButLabelAlign label_align,
                                                           int layout_flags,
                                                           bool *r_has_advanced)
{
  if (op->type->flag & OPTYPE_MACRO) {
    LISTBASE_FOREACH (wmOperator *, macro_op, &op->macro) {
      template_operator_property_buts_draw_recursive(
          C, macro_op, layout, label_align, layout_flags, r_has_advanced);
    }
  }
  else {
    /* Might want to make label_align adjustable somehow. */
    eAutoPropButsReturn return_info = template_operator_property_buts_draw_single(
        C, op, layout, label_align, layout_flags);
    if (return_info & UI_PROP_BUTS_ANY_FAILED_CHECK) {
      if (r_has_advanced) {
        *r_has_advanced = true;
      }
    }
  }
}

static bool ui_layout_operator_properties_only_booleans(const bContext *C,
                                                        wmWindowManager *wm,
                                                        wmOperator *op,
                                                        int layout_flags)
{
  if (op->type->flag & OPTYPE_MACRO) {
    LISTBASE_FOREACH (wmOperator *, macro_op, &op->macro) {
      if (!ui_layout_operator_properties_only_booleans(C, wm, macro_op, layout_flags)) {
        return false;
      }
    }
  }
  else {
    uiTemplateOperatorPropertyPollParam user_data = {.C = C, .op = op, .flag = layout_flags};
    PointerRNA ptr;

    RNA_pointer_create(&wm->id, op->type->srna, op->properties, &ptr);

    RNA_STRUCT_BEGIN (&ptr, prop) {
      if (RNA_property_flag(prop) & PROP_HIDDEN) {
        continue;
      }
      if (op->type->poll_property &&
          !ui_layout_operator_buts_poll_property(&ptr, prop, &user_data)) {
        continue;
      }
      if (RNA_property_type(prop) != PROP_BOOLEAN) {
        return false;
      }
    }
    RNA_STRUCT_END;
  }

  return true;
}

/**
 * Draw Operator property buttons for redoing execution with different settings.
 * This function does not initialize the layout,
 * functions can be called on the layout before and after.
 */
void uiTemplateOperatorPropertyButs(
    const bContext *C, uiLayout *layout, wmOperator *op, eButLabelAlign label_align, short flag)
{
  wmWindowManager *wm = CTX_wm_manager(C);

  /* If there are only checkbox items, don't use split layout by default. It looks weird if the
   * checkboxes only use half the width. */
  if (ui_layout_operator_properties_only_booleans(C, wm, op, flag)) {
    flag |= UI_TEMPLATE_OP_PROPS_NO_SPLIT_LAYOUT;
  }

  template_operator_property_buts_draw_recursive(C, op, layout, label_align, flag, NULL);
}

void uiTemplateOperatorRedoProperties(uiLayout *layout, const bContext *C)
{
  wmOperator *op = WM_operator_last_redo(C);
  uiBlock *block = uiLayoutGetBlock(layout);

  if (op == NULL) {
    return;
  }

  /* Disable for now, doesn't fit well in popover. */
#if 0
  /* Repeat button with operator name as text. */
  uiItemFullO(layout,
              "SCREEN_OT_repeat_last",
              WM_operatortype_name(op->type, op->ptr),
              ICON_NONE,
              NULL,
              WM_OP_INVOKE_DEFAULT,
              0,
              NULL);
#endif

  if (WM_operator_repeat_check(C, op)) {
    int layout_flags = 0;
    if (block->panel == NULL) {
      layout_flags = UI_TEMPLATE_OP_PROPS_SHOW_TITLE;
    }
#if 0
    bool has_advanced = false;
#endif

    UI_block_func_handle_set(block, ED_undo_operator_repeat_cb_evt, op);
    template_operator_property_buts_draw_recursive(
        C, op, layout, UI_BUT_LABEL_ALIGN_NONE, layout_flags, NULL /* &has_advanced */);
    /* Warning! this leaves the handle function for any other users of this block. */

#if 0
    if (has_advanced) {
      uiItemO(layout, IFACE_("More..."), ICON_NONE, "SCREEN_OT_redo_last");
    }
#endif
  }
}

/** \} */

/* -------------------------------------------------------------------- */
/** \name Constraint Header Template
 * \{ */

#define ERROR_LIBDATA_MESSAGE TIP_("Can't edit external library data")

static void constraint_active_func(bContext *UNUSED(C), void *ob_v, void *con_v)
{
  ED_object_constraint_active_set(ob_v, con_v);
}

static void draw_constraint_header(uiLayout *layout, Object *ob, bConstraint *con)
{
  bPoseChannel *pchan = BKE_pose_channel_active(ob);
  uiBlock *block;
  uiLayout *sub;
  PointerRNA ptr;
  short proxy_protected, xco = 0, yco = 0;
  // int rb_col; // UNUSED

  /* determine whether constraint is proxy protected or not */
  if (BKE_constraints_proxylocked_owner(ob, pchan)) {
    proxy_protected = (con->flag & CONSTRAINT_PROXY_LOCAL) == 0;
  }
  else {
    proxy_protected = 0;
  }

  /* unless button has own callback, it adds this callback to button */
  block = uiLayoutGetBlock(layout);
  UI_block_func_set(block, constraint_active_func, ob, con);

  RNA_pointer_create(&ob->id, &RNA_Constraint, con, &ptr);

  uiLayoutSetContextPointer(layout, "constraint", &ptr);

  /* Constraint type icon. */
  sub = uiLayoutRow(layout, false);
  uiLayoutSetEmboss(sub, false);
  uiLayoutSetRedAlert(sub, (con->flag & CONSTRAINT_DISABLE));
  uiItemL(sub, "", RNA_struct_ui_icon(ptr.type));

  UI_block_emboss_set(block, UI_EMBOSS);

  if (proxy_protected == 0) {
    uiItemR(layout, &ptr, "name", 0, "", ICON_NONE);
  }
  else {
    uiItemL(layout, con->name, ICON_NONE);
  }

  /* proxy-protected constraints cannot be edited, so hide up/down + close buttons */
  if (proxy_protected) {
    UI_block_emboss_set(block, UI_EMBOSS_NONE);

    /* draw a ghost icon (for proxy) and also a lock beside it,
     * to show that constraint is "proxy locked" */
    uiDefIconBut(block,
                 UI_BTYPE_BUT,
                 0,
                 ICON_GHOST_ENABLED,
                 xco + 12.2f * UI_UNIT_X,
                 yco,
                 0.95f * UI_UNIT_X,
                 0.95f * UI_UNIT_Y,
                 NULL,
                 0.0,
                 0.0,
                 0.0,
                 0.0,
                 TIP_("Proxy Protected"));
    uiDefIconBut(block,
                 UI_BTYPE_BUT,
                 0,
                 ICON_LOCKED,
                 xco + 13.1f * UI_UNIT_X,
                 yco,
                 0.95f * UI_UNIT_X,
                 0.95f * UI_UNIT_Y,
                 NULL,
                 0.0,
                 0.0,
                 0.0,
                 0.0,
                 TIP_("Proxy Protected"));

    UI_block_emboss_set(block, UI_EMBOSS);
  }
  else {
    /* enabled */
    UI_block_emboss_set(block, UI_EMBOSS_NONE);
    uiItemR(layout, &ptr, "mute", 0, "", 0);
    UI_block_emboss_set(block, UI_EMBOSS);

    uiLayoutSetOperatorContext(layout, WM_OP_INVOKE_DEFAULT);

    /* Close 'button' - emboss calls here disable drawing of 'button' behind X */
    UI_block_emboss_set(block, UI_EMBOSS_NONE);
    uiItemO(layout, "", ICON_X, "CONSTRAINT_OT_delete");
    UI_block_emboss_set(block, UI_EMBOSS);

    /* Some extra padding at the end, so the 'x' icon isn't too close to drag button. */
    uiItemS(layout);
  }

  /* Set but-locks for protected settings (magic numbers are used here!) */
  if (proxy_protected) {
    UI_block_lock_set(block, true, TIP_("Cannot edit Proxy-Protected Constraint"));
  }

  /* clear any locks set up for proxies/lib-linking */
  UI_block_lock_clear(block);
}

void uiTemplateConstraintHeader(uiLayout *layout, PointerRNA *ptr)
{
  Object *ob;
  bConstraint *con;

  /* verify we have valid data */
  if (!RNA_struct_is_a(ptr->type, &RNA_Constraint)) {
    RNA_warning("Expected constraint on object");
    return;
  }

  ob = (Object *)ptr->owner_id;
  con = ptr->data;

  if (!ob || !(GS(ob->id.name) == ID_OB)) {
    RNA_warning("Expected constraint on object");
    return;
  }

  UI_block_lock_set(uiLayoutGetBlock(layout), (ob && ID_IS_LINKED(ob)), ERROR_LIBDATA_MESSAGE);

  /* hrms, the temporal constraint should not draw! */
  if (con->type == CONSTRAINT_TYPE_KINEMATIC) {
    bKinematicConstraint *data = con->data;
    if (data->flag & CONSTRAINT_IK_TEMP) {
      return;
    }
  }

  draw_constraint_header(layout, ob, con);
}

/** \} */

/* -------------------------------------------------------------------- */
/** \name Preview Template
 * \{ */

#include "DNA_light_types.h"
#include "DNA_material_types.h"
#include "DNA_world_types.h"

#define B_MATPRV 1

static void do_preview_buttons(bContext *C, void *arg, int event)
{
  switch (event) {
    case B_MATPRV:
      WM_event_add_notifier(C, NC_MATERIAL | ND_SHADING_PREVIEW, arg);
      break;
  }
}

void uiTemplatePreview(uiLayout *layout,
                       bContext *C,
                       ID *id,
                       bool show_buttons,
                       ID *parent,
                       MTex *slot,
                       const char *preview_id)
{
  uiLayout *row, *col;
  uiBlock *block;
  uiPreview *ui_preview = NULL;
  ARegion *region;

  Material *ma = NULL;
  Tex *tex = (Tex *)id;
  ID *pid, *pparent;
  short *pr_texture = NULL;
  PointerRNA material_ptr;
  PointerRNA texture_ptr;

  char _preview_id[UI_MAX_NAME_STR];

  if (id && !ELEM(GS(id->name), ID_MA, ID_TE, ID_WO, ID_LA, ID_LS)) {
    RNA_warning("Expected ID of type material, texture, light, world or line style");
    return;
  }

  /* decide what to render */
  pid = id;
  pparent = NULL;

  if (id && (GS(id->name) == ID_TE)) {
    if (parent && (GS(parent->name) == ID_MA)) {
      pr_texture = &((Material *)parent)->pr_texture;
    }
    else if (parent && (GS(parent->name) == ID_WO)) {
      pr_texture = &((World *)parent)->pr_texture;
    }
    else if (parent && (GS(parent->name) == ID_LA)) {
      pr_texture = &((Light *)parent)->pr_texture;
    }
    else if (parent && (GS(parent->name) == ID_LS)) {
      pr_texture = &((FreestyleLineStyle *)parent)->pr_texture;
    }

    if (pr_texture) {
      if (*pr_texture == TEX_PR_OTHER) {
        pid = parent;
      }
      else if (*pr_texture == TEX_PR_BOTH) {
        pparent = parent;
      }
    }
  }

  if (!preview_id || (preview_id[0] == '\0')) {
    /* If no identifier given, generate one from ID type. */
    BLI_snprintf(
        _preview_id, UI_MAX_NAME_STR, "uiPreview_%s", BKE_idtype_idcode_to_name(GS(id->name)));
    preview_id = _preview_id;
  }

  /* Find or add the uiPreview to the current Region. */
  region = CTX_wm_region(C);
  ui_preview = BLI_findstring(&region->ui_previews, preview_id, offsetof(uiPreview, preview_id));

  if (!ui_preview) {
    ui_preview = MEM_callocN(sizeof(uiPreview), "uiPreview");
    BLI_strncpy(ui_preview->preview_id, preview_id, sizeof(ui_preview->preview_id));
    ui_preview->height = (short)(UI_UNIT_Y * 7.6f);
    BLI_addtail(&region->ui_previews, ui_preview);
  }

  if (ui_preview->height < UI_UNIT_Y) {
    ui_preview->height = UI_UNIT_Y;
  }
  else if (ui_preview->height > UI_UNIT_Y * 50) { /* Rather high upper limit, yet not insane! */
    ui_preview->height = UI_UNIT_Y * 50;
  }

  /* layout */
  block = uiLayoutGetBlock(layout);
  row = uiLayoutRow(layout, false);
  col = uiLayoutColumn(row, false);
  uiLayoutSetKeepAspect(col, true);

  /* add preview */
  uiDefBut(block,
           UI_BTYPE_EXTRA,
           0,
           "",
           0,
           0,
           UI_UNIT_X * 10,
           ui_preview->height,
           pid,
           0.0,
           0.0,
           0,
           0,
           "");
  UI_but_func_drawextra_set(block, ED_preview_draw, pparent, slot);
  UI_block_func_handle_set(block, do_preview_buttons, NULL);

  uiDefIconButS(block,
                UI_BTYPE_GRIP,
                0,
                ICON_GRIP,
                0,
                0,
                UI_UNIT_X * 10,
                (short)(UI_UNIT_Y * 0.3f),
                &ui_preview->height,
                UI_UNIT_Y,
                UI_UNIT_Y * 50.0f,
                0.0f,
                0.0f,
                "");

  /* add buttons */
  if (pid && show_buttons) {
    if (GS(pid->name) == ID_MA || (pparent && GS(pparent->name) == ID_MA)) {
      if (GS(pid->name) == ID_MA) {
        ma = (Material *)pid;
      }
      else {
        ma = (Material *)pparent;
      }

      /* Create RNA Pointer */
      RNA_pointer_create(&ma->id, &RNA_Material, ma, &material_ptr);

      col = uiLayoutColumn(row, true);
      uiLayoutSetScaleX(col, 1.5);
      uiItemR(col, &material_ptr, "preview_render_type", UI_ITEM_R_EXPAND, "", ICON_NONE);

      /* EEVEE preview file has baked lighting so use_preview_world has no effect,
       * just hide the option until this feature is supported. */
      if (!BKE_scene_uses_blender_eevee(CTX_data_scene(C))) {
        uiItemS(col);
        uiItemR(col, &material_ptr, "use_preview_world", 0, "", ICON_WORLD);
      }
    }

    if (pr_texture) {
      /* Create RNA Pointer */
      RNA_pointer_create(id, &RNA_Texture, tex, &texture_ptr);

      uiLayoutRow(layout, true);
      uiDefButS(block,
                UI_BTYPE_ROW,
                B_MATPRV,
                IFACE_("Texture"),
                0,
                0,
                UI_UNIT_X * 10,
                UI_UNIT_Y,
                pr_texture,
                10,
                TEX_PR_TEXTURE,
                0,
                0,
                "");
      if (GS(parent->name) == ID_MA) {
        uiDefButS(block,
                  UI_BTYPE_ROW,
                  B_MATPRV,
                  IFACE_("Material"),
                  0,
                  0,
                  UI_UNIT_X * 10,
                  UI_UNIT_Y,
                  pr_texture,
                  10,
                  TEX_PR_OTHER,
                  0,
                  0,
                  "");
      }
      else if (GS(parent->name) == ID_LA) {
        uiDefButS(block,
                  UI_BTYPE_ROW,
                  B_MATPRV,
                  CTX_IFACE_(BLT_I18NCONTEXT_ID_LIGHT, "Light"),
                  0,
                  0,
                  UI_UNIT_X * 10,
                  UI_UNIT_Y,
                  pr_texture,
                  10,
                  TEX_PR_OTHER,
                  0,
                  0,
                  "");
      }
      else if (GS(parent->name) == ID_WO) {
        uiDefButS(block,
                  UI_BTYPE_ROW,
                  B_MATPRV,
                  IFACE_("World"),
                  0,
                  0,
                  UI_UNIT_X * 10,
                  UI_UNIT_Y,
                  pr_texture,
                  10,
                  TEX_PR_OTHER,
                  0,
                  0,
                  "");
      }
      else if (GS(parent->name) == ID_LS) {
        uiDefButS(block,
                  UI_BTYPE_ROW,
                  B_MATPRV,
                  IFACE_("Line Style"),
                  0,
                  0,
                  UI_UNIT_X * 10,
                  UI_UNIT_Y,
                  pr_texture,
                  10,
                  TEX_PR_OTHER,
                  0,
                  0,
                  "");
      }
      uiDefButS(block,
                UI_BTYPE_ROW,
                B_MATPRV,
                IFACE_("Both"),
                0,
                0,
                UI_UNIT_X * 10,
                UI_UNIT_Y,
                pr_texture,
                10,
                TEX_PR_BOTH,
                0,
                0,
                "");

      /* Alpha button for texture preview */
      if (*pr_texture != TEX_PR_OTHER) {
        row = uiLayoutRow(layout, false);
        uiItemR(row, &texture_ptr, "use_preview_alpha", 0, NULL, ICON_NONE);
      }
    }
  }
}

/** \} */

/* -------------------------------------------------------------------- */
/** \name ColorRamp Template
 * \{ */

typedef struct RNAUpdateCb {
  PointerRNA ptr;
  PropertyRNA *prop;
} RNAUpdateCb;

static void rna_update_cb(bContext *C, void *arg_cb, void *UNUSED(arg))
{
  RNAUpdateCb *cb = (RNAUpdateCb *)arg_cb;

  /* we call update here on the pointer property, this way the
   * owner of the curve mapping can still define it's own update
   * and notifier, even if the CurveMapping struct is shared. */
  RNA_property_update(C, &cb->ptr, cb->prop);
}

enum {
  CB_FUNC_FLIP,
  CB_FUNC_DISTRIBUTE_LR,
  CB_FUNC_DISTRIBUTE_EVENLY,
  CB_FUNC_RESET,
};

static void colorband_flip_cb(bContext *C, ColorBand *coba)
{
  CBData data_tmp[MAXCOLORBAND];

  int a;

  for (a = 0; a < coba->tot; a++) {
    data_tmp[a] = coba->data[coba->tot - (a + 1)];
  }
  for (a = 0; a < coba->tot; a++) {
    data_tmp[a].pos = 1.0f - data_tmp[a].pos;
    coba->data[a] = data_tmp[a];
  }

  /* may as well flip the cur*/
  coba->cur = coba->tot - (coba->cur + 1);

  ED_undo_push(C, "Flip Color Ramp");
}

static void colorband_distribute_cb(bContext *C, ColorBand *coba, bool evenly)
{
  if (coba->tot > 1) {
    int a;
    const int tot = evenly ? coba->tot - 1 : coba->tot;
    const float gap = 1.0f / tot;
    float pos = 0.0f;
    for (a = 0; a < coba->tot; a++) {
      coba->data[a].pos = pos;
      pos += gap;
    }
    ED_undo_push(C, evenly ? "Distribute Stops Evenly" : "Distribute Stops from Left");
  }
}

static void colorband_tools_dofunc(bContext *C, void *coba_v, int event)
{
  ColorBand *coba = coba_v;

  switch (event) {
    case CB_FUNC_FLIP:
      colorband_flip_cb(C, coba);
      break;
    case CB_FUNC_DISTRIBUTE_LR:
      colorband_distribute_cb(C, coba, false);
      break;
    case CB_FUNC_DISTRIBUTE_EVENLY:
      colorband_distribute_cb(C, coba, true);
      break;
    case CB_FUNC_RESET:
      BKE_colorband_init(coba, true);
      ED_undo_push(C, "Reset Color Ramp");
      break;
  }
  ED_region_tag_redraw(CTX_wm_region(C));
}

static uiBlock *colorband_tools_func(bContext *C, ARegion *region, void *coba_v)
{
  const uiStyle *style = UI_style_get_dpi();
  ColorBand *coba = coba_v;
  uiBlock *block;
  short yco = 0, menuwidth = 10 * UI_UNIT_X;

  block = UI_block_begin(C, region, __func__, UI_EMBOSS_PULLDOWN);
  UI_block_func_butmenu_set(block, colorband_tools_dofunc, coba);

  uiLayout *layout = UI_block_layout(block,
                                     UI_LAYOUT_VERTICAL,
                                     UI_LAYOUT_MENU,
                                     0,
                                     0,
                                     UI_MENU_WIDTH_MIN,
                                     0,
                                     UI_MENU_PADDING,
                                     style);
  UI_block_layout_set_current(block, layout);
  {
    PointerRNA coba_ptr;
    RNA_pointer_create(NULL, &RNA_ColorRamp, coba, &coba_ptr);
    uiLayoutSetContextPointer(layout, "color_ramp", &coba_ptr);
  }

  /* We could move these to operators,
   * although this isn't important unless we want to assign key shortcuts to them. */
  {
    uiDefIconTextBut(block,
                     UI_BTYPE_BUT_MENU,
                     1,
                     ICON_BLANK1,
                     IFACE_("Flip Color Ramp"),
                     0,
                     yco -= UI_UNIT_Y,
                     menuwidth,
                     UI_UNIT_Y,
                     NULL,
                     0.0,
                     0.0,
                     0,
                     CB_FUNC_FLIP,
                     "");
    uiDefIconTextBut(block,
                     UI_BTYPE_BUT_MENU,
                     1,
                     ICON_BLANK1,
                     IFACE_("Distribute Stops from Left"),
                     0,
                     yco -= UI_UNIT_Y,
                     menuwidth,
                     UI_UNIT_Y,
                     NULL,
                     0.0,
                     0.0,
                     0,
                     CB_FUNC_DISTRIBUTE_LR,
                     "");
    uiDefIconTextBut(block,
                     UI_BTYPE_BUT_MENU,
                     1,
                     ICON_BLANK1,
                     IFACE_("Distribute Stops Evenly"),
                     0,
                     yco -= UI_UNIT_Y,
                     menuwidth,
                     UI_UNIT_Y,
                     NULL,
                     0.0,
                     0.0,
                     0,
                     CB_FUNC_DISTRIBUTE_EVENLY,
                     "");

    uiItemO(layout, IFACE_("Eyedropper"), ICON_EYEDROPPER, "UI_OT_eyedropper_colorramp");

    uiDefIconTextBut(block,
                     UI_BTYPE_BUT_MENU,
                     1,
                     ICON_BLANK1,
                     IFACE_("Reset Color Ramp"),
                     0,
                     yco -= UI_UNIT_Y,
                     menuwidth,
                     UI_UNIT_Y,
                     NULL,
                     0.0,
                     0.0,
                     0,
                     CB_FUNC_RESET,
                     "");
  }

  UI_block_direction_set(block, UI_DIR_DOWN);
  UI_block_bounds_set_text(block, 3.0f * UI_UNIT_X);

  return block;
}

static void colorband_add_cb(bContext *C, void *cb_v, void *coba_v)
{
  ColorBand *coba = coba_v;
  float pos = 0.5f;

  if (coba->tot > 1) {
    if (coba->cur > 0) {
      pos = (coba->data[coba->cur - 1].pos + coba->data[coba->cur].pos) * 0.5f;
    }
    else {
      pos = (coba->data[coba->cur + 1].pos + coba->data[coba->cur].pos) * 0.5f;
    }
  }

  if (BKE_colorband_element_add(coba, pos)) {
    rna_update_cb(C, cb_v, NULL);
    ED_undo_push(C, "Add Color Ramp Stop");
  }
}

static void colorband_del_cb(bContext *C, void *cb_v, void *coba_v)
{
  ColorBand *coba = coba_v;

  if (BKE_colorband_element_remove(coba, coba->cur)) {
    ED_undo_push(C, "Delete Color Ramp Stop");
    rna_update_cb(C, cb_v, NULL);
  }
}

static void colorband_update_cb(bContext *UNUSED(C), void *bt_v, void *coba_v)
{
  uiBut *bt = bt_v;
  ColorBand *coba = coba_v;

  /* Sneaky update here, we need to sort the color-band points to be in order,
   * however the RNA pointer then is wrong, so we update it */
  BKE_colorband_update_sort(coba);
  bt->rnapoin.data = coba->data + coba->cur;
}

static void colorband_buttons_layout(uiLayout *layout,
                                     uiBlock *block,
                                     ColorBand *coba,
                                     const rctf *butr,
                                     RNAUpdateCb *cb,
                                     int expand)
{
  uiLayout *row, *split, *subsplit;
  uiBut *bt;
  const float unit = BLI_rctf_size_x(butr) / 14.0f;
  const float xs = butr->xmin;
  const float ys = butr->ymin;
  PointerRNA ptr;

  RNA_pointer_create(cb->ptr.owner_id, &RNA_ColorRamp, coba, &ptr);

  split = uiLayoutSplit(layout, 0.4f, false);

  UI_block_emboss_set(block, UI_EMBOSS_NONE);
  UI_block_align_begin(block);
  row = uiLayoutRow(split, false);

  bt = uiDefIconTextBut(block,
                        UI_BTYPE_BUT,
                        0,
                        ICON_ADD,
                        "",
                        0,
                        0,
                        2.0f * unit,
                        UI_UNIT_Y,
                        NULL,
                        0,
                        0,
                        0,
                        0,
                        TIP_("Add a new color stop to the color ramp"));
  UI_but_funcN_set(bt, colorband_add_cb, MEM_dupallocN(cb), coba);

  bt = uiDefIconTextBut(block,
                        UI_BTYPE_BUT,
                        0,
                        ICON_REMOVE,
                        "",
                        xs + 2.0f * unit,
                        ys + UI_UNIT_Y,
                        2.0f * unit,
                        UI_UNIT_Y,
                        NULL,
                        0,
                        0,
                        0,
                        0,
                        TIP_("Delete the active position"));
  UI_but_funcN_set(bt, colorband_del_cb, MEM_dupallocN(cb), coba);

  bt = uiDefIconBlockBut(block,
                         colorband_tools_func,
                         coba,
                         0,
                         ICON_DOWNARROW_HLT,
                         xs + 4.0f * unit,
                         ys + UI_UNIT_Y,
                         2.0f * unit,
                         UI_UNIT_Y,
                         TIP_("Tools"));
  UI_but_funcN_set(bt, rna_update_cb, MEM_dupallocN(cb), coba);

  UI_block_align_end(block);
  UI_block_emboss_set(block, UI_EMBOSS);

  row = uiLayoutRow(split, false);

  UI_block_align_begin(block);
  uiItemR(row, &ptr, "color_mode", 0, "", ICON_NONE);
  if (ELEM(coba->color_mode, COLBAND_BLEND_HSV, COLBAND_BLEND_HSL)) {
    uiItemR(row, &ptr, "hue_interpolation", 0, "", ICON_NONE);
  }
  else { /* COLBAND_BLEND_RGB */
    uiItemR(row, &ptr, "interpolation", 0, "", ICON_NONE);
  }
  UI_block_align_end(block);

  row = uiLayoutRow(layout, false);

  bt = uiDefBut(block,
                UI_BTYPE_COLORBAND,
                0,
                "",
                xs,
                ys,
                BLI_rctf_size_x(butr),
                UI_UNIT_Y,
                coba,
                0,
                0,
                0,
                0,
                "");
  UI_but_funcN_set(bt, rna_update_cb, MEM_dupallocN(cb), NULL);

  row = uiLayoutRow(layout, false);

  if (coba->tot) {
    CBData *cbd = coba->data + coba->cur;

    RNA_pointer_create(cb->ptr.owner_id, &RNA_ColorRampElement, cbd, &ptr);

    if (!expand) {
      split = uiLayoutSplit(layout, 0.3f, false);

      row = uiLayoutRow(split, false);
      uiDefButS(block,
                UI_BTYPE_NUM,
                0,
                "",
                0,
                0,
                5.0f * UI_UNIT_X,
                UI_UNIT_Y,
                &coba->cur,
                0.0,
                (float)(MAX2(0, coba->tot - 1)),
                1,
                0,
                TIP_("Choose active color stop"));
      row = uiLayoutRow(split, false);
      uiItemR(row, &ptr, "position", 0, IFACE_("Pos"), ICON_NONE);
      bt = block->buttons.last;
      bt->a1 = 1.0f; /* gives a bit more precision for modifying position */
      UI_but_func_set(bt, colorband_update_cb, bt, coba);

      row = uiLayoutRow(layout, false);
      uiItemR(row, &ptr, "color", 0, "", ICON_NONE);
      bt = block->buttons.last;
      UI_but_funcN_set(bt, rna_update_cb, MEM_dupallocN(cb), NULL);
    }
    else {
      split = uiLayoutSplit(layout, 0.5f, false);
      subsplit = uiLayoutSplit(split, 0.35f, false);

      row = uiLayoutRow(subsplit, false);
      uiDefButS(block,
                UI_BTYPE_NUM,
                0,
                "",
                0,
                0,
                5.0f * UI_UNIT_X,
                UI_UNIT_Y,
                &coba->cur,
                0.0,
                (float)(MAX2(0, coba->tot - 1)),
                1,
                0,
                TIP_("Choose active color stop"));
      row = uiLayoutRow(subsplit, false);
      uiItemR(row, &ptr, "position", UI_ITEM_R_SLIDER, IFACE_("Pos"), ICON_NONE);
      bt = block->buttons.last;
      bt->a1 = 1.0f; /* gives a bit more precision for modifying position */
      UI_but_func_set(bt, colorband_update_cb, bt, coba);

      row = uiLayoutRow(split, false);
      uiItemR(row, &ptr, "color", 0, "", ICON_NONE);
      bt = block->buttons.last;
      UI_but_funcN_set(bt, rna_update_cb, MEM_dupallocN(cb), NULL);
    }
  }
}

void uiTemplateColorRamp(uiLayout *layout, PointerRNA *ptr, const char *propname, bool expand)
{
  PropertyRNA *prop = RNA_struct_find_property(ptr, propname);
  PointerRNA cptr;
  RNAUpdateCb *cb;
  uiBlock *block;
  ID *id;
  rctf rect;

  if (!prop || RNA_property_type(prop) != PROP_POINTER) {
    return;
  }

  cptr = RNA_property_pointer_get(ptr, prop);
  if (!cptr.data || !RNA_struct_is_a(cptr.type, &RNA_ColorRamp)) {
    return;
  }

  cb = MEM_callocN(sizeof(RNAUpdateCb), "RNAUpdateCb");
  cb->ptr = *ptr;
  cb->prop = prop;

  rect.xmin = 0;
  rect.xmax = 10.0f * UI_UNIT_X;
  rect.ymin = 0;
  rect.ymax = 19.5f * UI_UNIT_X;

  block = uiLayoutAbsoluteBlock(layout);

  id = cptr.owner_id;
  UI_block_lock_set(block, (id && ID_IS_LINKED(id)), ERROR_LIBDATA_MESSAGE);

  colorband_buttons_layout(layout, block, cptr.data, &rect, cb, expand);

  UI_block_lock_clear(block);

  MEM_freeN(cb);
}

/** \} */

/* -------------------------------------------------------------------- */
/** \name Icon Template
 * \{ */

/**
 * \param icon_scale: Scale of the icon, 1x == button height.
 */
void uiTemplateIcon(uiLayout *layout, int icon_value, float icon_scale)
{
  uiBlock *block;
  uiBut *but;

  block = uiLayoutAbsoluteBlock(layout);
  but = uiDefIconBut(block,
                     UI_BTYPE_LABEL,
                     0,
                     ICON_X,
                     0,
                     0,
                     UI_UNIT_X * icon_scale,
                     UI_UNIT_Y * icon_scale,
                     NULL,
                     0.0,
                     0.0,
                     0.0,
                     0.0,
                     "");
  ui_def_but_icon(but, icon_value, UI_HAS_ICON | UI_BUT_ICON_PREVIEW);
}

/** \} */

/* -------------------------------------------------------------------- */
/** \name Icon viewer Template
 * \{ */

typedef struct IconViewMenuArgs {
  PointerRNA ptr;
  PropertyRNA *prop;
  bool show_labels;
  float icon_scale;
} IconViewMenuArgs;

/* ID Search browse menu, open */
static uiBlock *ui_icon_view_menu_cb(bContext *C, ARegion *region, void *arg_litem)
{
  static IconViewMenuArgs args;
  uiBlock *block;
  uiBut *but;
  int icon, value;
  const EnumPropertyItem *item;
  int a;
  bool free;
  int w, h;

  /* arg_litem is malloced, can be freed by parent button */
  args = *((IconViewMenuArgs *)arg_litem);
  w = UI_UNIT_X * (args.icon_scale);
  h = UI_UNIT_X * (args.icon_scale + args.show_labels);

  block = UI_block_begin(C, region, "_popup", UI_EMBOSS_PULLDOWN);
  UI_block_flag_enable(block, UI_BLOCK_LOOP | UI_BLOCK_NO_FLIP);
  UI_block_theme_style_set(block, UI_BLOCK_THEME_STYLE_POPUP);

  RNA_property_enum_items(C, &args.ptr, args.prop, &item, NULL, &free);

  for (a = 0; item[a].identifier; a++) {
    int x, y;

    x = (a % 8) * w;
    y = -(a / 8) * h;

    icon = item[a].icon;
    value = item[a].value;
    if (args.show_labels) {
      but = uiDefIconTextButR_prop(block,
                                   UI_BTYPE_ROW,
                                   0,
                                   icon,
                                   item[a].name,
                                   x,
                                   y,
                                   w,
                                   h,
                                   &args.ptr,
                                   args.prop,
                                   -1,
                                   0,
                                   value,
                                   -1,
                                   -1,
                                   NULL);
    }
    else {
      but = uiDefIconButR_prop(block,
                               UI_BTYPE_ROW,
                               0,
                               icon,
                               x,
                               y,
                               w,
                               h,
                               &args.ptr,
                               args.prop,
                               -1,
                               0,
                               value,
                               -1,
                               -1,
                               NULL);
    }
    ui_def_but_icon(but, icon, UI_HAS_ICON | UI_BUT_ICON_PREVIEW);
  }

  UI_block_bounds_set_normal(block, 0.3f * U.widget_unit);
  UI_block_direction_set(block, UI_DIR_DOWN);

  if (free) {
    MEM_freeN((void *)item);
  }

  return block;
}

/**
 * \param icon_scale: Scale of the icon, 1x == button height.
 */
void uiTemplateIconView(uiLayout *layout,
                        PointerRNA *ptr,
                        const char *propname,
                        bool show_labels,
                        float icon_scale,
                        float icon_scale_popup)
{
  PropertyRNA *prop = RNA_struct_find_property(ptr, propname);
  IconViewMenuArgs *cb_args;
  const EnumPropertyItem *items;
  uiBlock *block;
  uiBut *but;
  int value, icon = ICON_NONE, tot_items;
  bool free_items;

  if (!prop || RNA_property_type(prop) != PROP_ENUM) {
    RNA_warning(
        "property of type Enum not found: %s.%s", RNA_struct_identifier(ptr->type), propname);
    return;
  }

  block = uiLayoutAbsoluteBlock(layout);

  RNA_property_enum_items(block->evil_C, ptr, prop, &items, &tot_items, &free_items);
  value = RNA_property_enum_get(ptr, prop);
  RNA_enum_icon_from_value(items, value, &icon);

  if (RNA_property_editable(ptr, prop)) {
    cb_args = MEM_callocN(sizeof(IconViewMenuArgs), __func__);
    cb_args->ptr = *ptr;
    cb_args->prop = prop;
    cb_args->show_labels = show_labels;
    cb_args->icon_scale = icon_scale_popup;

    but = uiDefBlockButN(block,
                         ui_icon_view_menu_cb,
                         cb_args,
                         "",
                         0,
                         0,
                         UI_UNIT_X * icon_scale,
                         UI_UNIT_Y * icon_scale,
                         "");
  }
  else {
    but = uiDefIconBut(block,
                       UI_BTYPE_LABEL,
                       0,
                       ICON_X,
                       0,
                       0,
                       UI_UNIT_X * icon_scale,
                       UI_UNIT_Y * icon_scale,
                       NULL,
                       0.0,
                       0.0,
                       0.0,
                       0.0,
                       "");
  }

  ui_def_but_icon(but, icon, UI_HAS_ICON | UI_BUT_ICON_PREVIEW);

  if (free_items) {
    MEM_freeN((void *)items);
  }
}

/** \} */

/* -------------------------------------------------------------------- */
/** \name Histogram Template
 * \{ */

void uiTemplateHistogram(uiLayout *layout, PointerRNA *ptr, const char *propname)
{
  PropertyRNA *prop = RNA_struct_find_property(ptr, propname);
  PointerRNA cptr;
  uiBlock *block;
  uiLayout *col;
  Histogram *hist;

  if (!prop || RNA_property_type(prop) != PROP_POINTER) {
    return;
  }

  cptr = RNA_property_pointer_get(ptr, prop);
  if (!cptr.data || !RNA_struct_is_a(cptr.type, &RNA_Histogram)) {
    return;
  }
  hist = (Histogram *)cptr.data;

  if (hist->height < UI_UNIT_Y) {
    hist->height = UI_UNIT_Y;
  }
  else if (hist->height > UI_UNIT_Y * 20) {
    hist->height = UI_UNIT_Y * 20;
  }

  col = uiLayoutColumn(layout, true);
  block = uiLayoutGetBlock(col);

  uiDefBut(
      block, UI_BTYPE_HISTOGRAM, 0, "", 0, 0, UI_UNIT_X * 10, hist->height, hist, 0, 0, 0, 0, "");

  /* Resize grip. */
  uiDefIconButI(block,
                UI_BTYPE_GRIP,
                0,
                ICON_GRIP,
                0,
                0,
                UI_UNIT_X * 10,
                (short)(UI_UNIT_Y * 0.3f),
                &hist->height,
                UI_UNIT_Y,
                UI_UNIT_Y * 20.0f,
                0.0f,
                0.0f,
                "");
}

/** \} */

/* -------------------------------------------------------------------- */
/** \name Waveform Template
 * \{ */

void uiTemplateWaveform(uiLayout *layout, PointerRNA *ptr, const char *propname)
{
  PropertyRNA *prop = RNA_struct_find_property(ptr, propname);
  PointerRNA cptr;
  uiBlock *block;
  uiLayout *col;
  Scopes *scopes;

  if (!prop || RNA_property_type(prop) != PROP_POINTER) {
    return;
  }

  cptr = RNA_property_pointer_get(ptr, prop);
  if (!cptr.data || !RNA_struct_is_a(cptr.type, &RNA_Scopes)) {
    return;
  }
  scopes = (Scopes *)cptr.data;

  col = uiLayoutColumn(layout, true);
  block = uiLayoutGetBlock(col);

  if (scopes->wavefrm_height < UI_UNIT_Y) {
    scopes->wavefrm_height = UI_UNIT_Y;
  }
  else if (scopes->wavefrm_height > UI_UNIT_Y * 20) {
    scopes->wavefrm_height = UI_UNIT_Y * 20;
  }

  uiDefBut(block,
           UI_BTYPE_WAVEFORM,
           0,
           "",
           0,
           0,
           UI_UNIT_X * 10,
           scopes->wavefrm_height,
           scopes,
           0,
           0,
           0,
           0,
           "");

  /* Resize grip. */
  uiDefIconButI(block,
                UI_BTYPE_GRIP,
                0,
                ICON_GRIP,
                0,
                0,
                UI_UNIT_X * 10,
                (short)(UI_UNIT_Y * 0.3f),
                &scopes->wavefrm_height,
                UI_UNIT_Y,
                UI_UNIT_Y * 20.0f,
                0.0f,
                0.0f,
                "");
}

/** \} */

/* -------------------------------------------------------------------- */
/** \name Vector-Scope Template
 * \{ */

void uiTemplateVectorscope(uiLayout *layout, PointerRNA *ptr, const char *propname)
{
  PropertyRNA *prop = RNA_struct_find_property(ptr, propname);
  PointerRNA cptr;
  uiBlock *block;
  uiLayout *col;
  Scopes *scopes;

  if (!prop || RNA_property_type(prop) != PROP_POINTER) {
    return;
  }

  cptr = RNA_property_pointer_get(ptr, prop);
  if (!cptr.data || !RNA_struct_is_a(cptr.type, &RNA_Scopes)) {
    return;
  }
  scopes = (Scopes *)cptr.data;

  if (scopes->vecscope_height < UI_UNIT_Y) {
    scopes->vecscope_height = UI_UNIT_Y;
  }
  else if (scopes->vecscope_height > UI_UNIT_Y * 20) {
    scopes->vecscope_height = UI_UNIT_Y * 20;
  }

  col = uiLayoutColumn(layout, true);
  block = uiLayoutGetBlock(col);

  uiDefBut(block,
           UI_BTYPE_VECTORSCOPE,
           0,
           "",
           0,
           0,
           UI_UNIT_X * 10,
           scopes->vecscope_height,
           scopes,
           0,
           0,
           0,
           0,
           "");

  /* Resize grip. */
  uiDefIconButI(block,
                UI_BTYPE_GRIP,
                0,
                ICON_GRIP,
                0,
                0,
                UI_UNIT_X * 10,
                (short)(UI_UNIT_Y * 0.3f),
                &scopes->vecscope_height,
                UI_UNIT_Y,
                UI_UNIT_Y * 20.0f,
                0.0f,
                0.0f,
                "");
}

/** \} */

/* -------------------------------------------------------------------- */
/** \name CurveMapping Template
 * \{ */

static void curvemap_buttons_zoom_in(bContext *C, void *cumap_v, void *UNUSED(arg))
{
  CurveMapping *cumap = cumap_v;
  float d;

  /* we allow 20 times zoom */
  if (BLI_rctf_size_x(&cumap->curr) > 0.04f * BLI_rctf_size_x(&cumap->clipr)) {
    d = 0.1154f * BLI_rctf_size_x(&cumap->curr);
    cumap->curr.xmin += d;
    cumap->curr.xmax -= d;
    d = 0.1154f * BLI_rctf_size_y(&cumap->curr);
    cumap->curr.ymin += d;
    cumap->curr.ymax -= d;
  }

  ED_region_tag_redraw(CTX_wm_region(C));
}

static void curvemap_buttons_zoom_out(bContext *C, void *cumap_v, void *UNUSED(unused))
{
  CurveMapping *cumap = cumap_v;
  float d, d1;

  /* we allow 20 times zoom, but don't view outside clip */
  if (BLI_rctf_size_x(&cumap->curr) < 20.0f * BLI_rctf_size_x(&cumap->clipr)) {
    d = d1 = 0.15f * BLI_rctf_size_x(&cumap->curr);

    if (cumap->flag & CUMA_DO_CLIP) {
      if (cumap->curr.xmin - d < cumap->clipr.xmin) {
        d1 = cumap->curr.xmin - cumap->clipr.xmin;
      }
    }
    cumap->curr.xmin -= d1;

    d1 = d;
    if (cumap->flag & CUMA_DO_CLIP) {
      if (cumap->curr.xmax + d > cumap->clipr.xmax) {
        d1 = -cumap->curr.xmax + cumap->clipr.xmax;
      }
    }
    cumap->curr.xmax += d1;

    d = d1 = 0.15f * BLI_rctf_size_y(&cumap->curr);

    if (cumap->flag & CUMA_DO_CLIP) {
      if (cumap->curr.ymin - d < cumap->clipr.ymin) {
        d1 = cumap->curr.ymin - cumap->clipr.ymin;
      }
    }
    cumap->curr.ymin -= d1;

    d1 = d;
    if (cumap->flag & CUMA_DO_CLIP) {
      if (cumap->curr.ymax + d > cumap->clipr.ymax) {
        d1 = -cumap->curr.ymax + cumap->clipr.ymax;
      }
    }
    cumap->curr.ymax += d1;
  }

  ED_region_tag_redraw(CTX_wm_region(C));
}

static void curvemap_buttons_setclip(bContext *UNUSED(C), void *cumap_v, void *UNUSED(arg))
{
  CurveMapping *cumap = cumap_v;

  BKE_curvemapping_changed(cumap, false);
}

static void curvemap_buttons_delete(bContext *C, void *cb_v, void *cumap_v)
{
  CurveMapping *cumap = cumap_v;

  BKE_curvemap_remove(cumap->cm + cumap->cur, SELECT);
  BKE_curvemapping_changed(cumap, false);

  rna_update_cb(C, cb_v, NULL);
}

/* NOTE: this is a block-menu, needs 0 events, otherwise the menu closes */
static uiBlock *curvemap_clipping_func(bContext *C, ARegion *region, void *cumap_v)
{
  CurveMapping *cumap = cumap_v;
  uiBlock *block;
  uiBut *bt;
  const float width = 8 * UI_UNIT_X;

  block = UI_block_begin(C, region, __func__, UI_EMBOSS);
  UI_block_flag_enable(block, UI_BLOCK_KEEP_OPEN | UI_BLOCK_MOVEMOUSE_QUIT);
  UI_block_theme_style_set(block, UI_BLOCK_THEME_STYLE_POPUP);

  bt = uiDefButBitI(block,
                    UI_BTYPE_CHECKBOX,
                    CUMA_DO_CLIP,
                    1,
                    IFACE_("Use Clipping"),
                    0,
                    5 * UI_UNIT_Y,
                    width,
                    UI_UNIT_Y,
                    &cumap->flag,
                    0.0,
                    0.0,
                    10,
                    0,
                    "");
  UI_but_func_set(bt, curvemap_buttons_setclip, cumap, NULL);

  UI_block_align_begin(block);
  uiDefButF(block,
            UI_BTYPE_NUM,
            0,
            IFACE_("Min X:"),
            0,
            4 * UI_UNIT_Y,
            width,
            UI_UNIT_Y,
            &cumap->clipr.xmin,
            -100.0,
            cumap->clipr.xmax,
            10,
            2,
            "");
  uiDefButF(block,
            UI_BTYPE_NUM,
            0,
            IFACE_("Min Y:"),
            0,
            3 * UI_UNIT_Y,
            width,
            UI_UNIT_Y,
            &cumap->clipr.ymin,
            -100.0,
            cumap->clipr.ymax,
            10,
            2,
            "");
  uiDefButF(block,
            UI_BTYPE_NUM,
            0,
            IFACE_("Max X:"),
            0,
            2 * UI_UNIT_Y,
            width,
            UI_UNIT_Y,
            &cumap->clipr.xmax,
            cumap->clipr.xmin,
            100.0,
            10,
            2,
            "");
  uiDefButF(block,
            UI_BTYPE_NUM,
            0,
            IFACE_("Max Y:"),
            0,
            UI_UNIT_Y,
            width,
            UI_UNIT_Y,
            &cumap->clipr.ymax,
            cumap->clipr.ymin,
            100.0,
            10,
            2,
            "");

  UI_block_bounds_set_normal(block, 0.3f * U.widget_unit);
  UI_block_direction_set(block, UI_DIR_DOWN);

  return block;
}

/* only for BKE_curvemap_tools_dofunc */
enum {
  UICURVE_FUNC_RESET_NEG,
  UICURVE_FUNC_RESET_POS,
  UICURVE_FUNC_RESET_VIEW,
  UICURVE_FUNC_HANDLE_VECTOR,
  UICURVE_FUNC_HANDLE_AUTO,
  UICURVE_FUNC_HANDLE_AUTO_ANIM,
  UICURVE_FUNC_EXTEND_HOZ,
  UICURVE_FUNC_EXTEND_EXP,
};

static void curvemap_tools_dofunc(bContext *C, void *cumap_v, int event)
{
  CurveMapping *cumap = cumap_v;
  CurveMap *cuma = cumap->cm + cumap->cur;

  switch (event) {
    case UICURVE_FUNC_RESET_NEG:
    case UICURVE_FUNC_RESET_POS: /* reset */
      BKE_curvemap_reset(cuma,
                         &cumap->clipr,
                         cumap->preset,
                         (event == UICURVE_FUNC_RESET_NEG) ? CURVEMAP_SLOPE_NEGATIVE :
                                                             CURVEMAP_SLOPE_POSITIVE);
      BKE_curvemapping_changed(cumap, false);
      break;
    case UICURVE_FUNC_RESET_VIEW:
      cumap->curr = cumap->clipr;
      break;
    case UICURVE_FUNC_HANDLE_VECTOR: /* set vector */
      BKE_curvemap_handle_set(cuma, HD_VECT);
      BKE_curvemapping_changed(cumap, false);
      break;
    case UICURVE_FUNC_HANDLE_AUTO: /* set auto */
      BKE_curvemap_handle_set(cuma, HD_AUTO);
      BKE_curvemapping_changed(cumap, false);
      break;
    case UICURVE_FUNC_HANDLE_AUTO_ANIM: /* set auto-clamped */
      BKE_curvemap_handle_set(cuma, HD_AUTO_ANIM);
      BKE_curvemapping_changed(cumap, false);
      break;
    case UICURVE_FUNC_EXTEND_HOZ: /* extend horiz */
      cumap->flag &= ~CUMA_EXTEND_EXTRAPOLATE;
      BKE_curvemapping_changed(cumap, false);
      break;
    case UICURVE_FUNC_EXTEND_EXP: /* extend extrapolate */
      cumap->flag |= CUMA_EXTEND_EXTRAPOLATE;
      BKE_curvemapping_changed(cumap, false);
      break;
  }
  ED_undo_push(C, "CurveMap tools");
  ED_region_tag_redraw(CTX_wm_region(C));
}

static uiBlock *curvemap_tools_func(
    bContext *C, ARegion *region, CurveMapping *cumap, bool show_extend, int reset_mode)
{
  uiBlock *block;
  short yco = 0, menuwidth = 10 * UI_UNIT_X;

  block = UI_block_begin(C, region, __func__, UI_EMBOSS);
  UI_block_func_butmenu_set(block, curvemap_tools_dofunc, cumap);

  {
    uiDefIconTextBut(block,
                     UI_BTYPE_BUT_MENU,
                     1,
                     ICON_BLANK1,
                     IFACE_("Reset View"),
                     0,
                     yco -= UI_UNIT_Y,
                     menuwidth,
                     UI_UNIT_Y,
                     NULL,
                     0.0,
                     0.0,
                     0,
                     UICURVE_FUNC_RESET_VIEW,
                     "");
    uiDefIconTextBut(block,
                     UI_BTYPE_BUT_MENU,
                     1,
                     ICON_BLANK1,
                     IFACE_("Vector Handle"),
                     0,
                     yco -= UI_UNIT_Y,
                     menuwidth,
                     UI_UNIT_Y,
                     NULL,
                     0.0,
                     0.0,
                     0,
                     UICURVE_FUNC_HANDLE_VECTOR,
                     "");
    uiDefIconTextBut(block,
                     UI_BTYPE_BUT_MENU,
                     1,
                     ICON_BLANK1,
                     IFACE_("Auto Handle"),
                     0,
                     yco -= UI_UNIT_Y,
                     menuwidth,
                     UI_UNIT_Y,
                     NULL,
                     0.0,
                     0.0,
                     0,
                     UICURVE_FUNC_HANDLE_AUTO,
                     "");
    uiDefIconTextBut(block,
                     UI_BTYPE_BUT_MENU,
                     1,
                     ICON_BLANK1,
                     IFACE_("Auto Clamped Handle"),
                     0,
                     yco -= UI_UNIT_Y,
                     menuwidth,
                     UI_UNIT_Y,
                     NULL,
                     0.0,
                     0.0,
                     0,
                     UICURVE_FUNC_HANDLE_AUTO_ANIM,
                     "");
  }

  if (show_extend) {
    uiDefIconTextBut(block,
                     UI_BTYPE_BUT_MENU,
                     1,
                     ICON_BLANK1,
                     IFACE_("Extend Horizontal"),
                     0,
                     yco -= UI_UNIT_Y,
                     menuwidth,
                     UI_UNIT_Y,
                     NULL,
                     0.0,
                     0.0,
                     0,
                     UICURVE_FUNC_EXTEND_HOZ,
                     "");
    uiDefIconTextBut(block,
                     UI_BTYPE_BUT_MENU,
                     1,
                     ICON_BLANK1,
                     IFACE_("Extend Extrapolated"),
                     0,
                     yco -= UI_UNIT_Y,
                     menuwidth,
                     UI_UNIT_Y,
                     NULL,
                     0.0,
                     0.0,
                     0,
                     UICURVE_FUNC_EXTEND_EXP,
                     "");
  }

  {
    uiDefIconTextBut(block,
                     UI_BTYPE_BUT_MENU,
                     1,
                     ICON_BLANK1,
                     IFACE_("Reset Curve"),
                     0,
                     yco -= UI_UNIT_Y,
                     menuwidth,
                     UI_UNIT_Y,
                     NULL,
                     0.0,
                     0.0,
                     0,
                     reset_mode,
                     "");
  }

  UI_block_direction_set(block, UI_DIR_DOWN);
  UI_block_bounds_set_text(block, 3.0f * UI_UNIT_X);

  return block;
}

static uiBlock *curvemap_tools_posslope_func(bContext *C, ARegion *region, void *cumap_v)
{
  return curvemap_tools_func(C, region, cumap_v, true, UICURVE_FUNC_RESET_POS);
}

static uiBlock *curvemap_tools_negslope_func(bContext *C, ARegion *region, void *cumap_v)
{
  return curvemap_tools_func(C, region, cumap_v, true, UICURVE_FUNC_RESET_NEG);
}

static uiBlock *curvemap_brush_tools_func(bContext *C, ARegion *region, void *cumap_v)
{
  return curvemap_tools_func(C, region, cumap_v, false, UICURVE_FUNC_RESET_NEG);
}

static uiBlock *curvemap_brush_tools_negslope_func(bContext *C, ARegion *region, void *cumap_v)
{
  return curvemap_tools_func(C, region, cumap_v, false, UICURVE_FUNC_RESET_POS);
}

static void curvemap_buttons_redraw(bContext *C, void *UNUSED(arg1), void *UNUSED(arg2))
{
  ED_region_tag_redraw(CTX_wm_region(C));
}

static void curvemap_buttons_update(bContext *C, void *arg1_v, void *cumap_v)
{
  CurveMapping *cumap = cumap_v;
  BKE_curvemapping_changed(cumap, true);
  rna_update_cb(C, arg1_v, NULL);
}

static void curvemap_buttons_reset(bContext *C, void *cb_v, void *cumap_v)
{
  CurveMapping *cumap = cumap_v;
  int a;

  cumap->preset = CURVE_PRESET_LINE;
  for (a = 0; a < CM_TOT; a++) {
    BKE_curvemap_reset(cumap->cm + a, &cumap->clipr, cumap->preset, CURVEMAP_SLOPE_POSITIVE);
  }

  cumap->black[0] = cumap->black[1] = cumap->black[2] = 0.0f;
  cumap->white[0] = cumap->white[1] = cumap->white[2] = 1.0f;
  BKE_curvemapping_set_black_white(cumap, NULL, NULL);

  BKE_curvemapping_changed(cumap, false);

  rna_update_cb(C, cb_v, NULL);
}

/**
 * \note Still unsure how this call evolves.
 *
 * \param labeltype: Used for defining which curve-channels to show.
 */
static void curvemap_buttons_layout(uiLayout *layout,
                                    PointerRNA *ptr,
                                    char labeltype,
                                    bool levels,
                                    bool brush,
                                    bool neg_slope,
                                    bool tone,
                                    RNAUpdateCb *cb)
{
  CurveMapping *cumap = ptr->data;
  CurveMap *cm = &cumap->cm[cumap->cur];
  CurveMapPoint *cmp = NULL;
  uiLayout *row, *sub, *split;
  uiBlock *block;
  uiBut *bt;
  const float dx = UI_UNIT_X;
  int icon, size;
  int bg = -1, i;

  block = uiLayoutGetBlock(layout);

  if (tone) {
    split = uiLayoutSplit(layout, 0.0f, false);
    uiItemR(uiLayoutRow(split, false), ptr, "tone", UI_ITEM_R_EXPAND, NULL, ICON_NONE);
  }

  /* curve chooser */
  row = uiLayoutRow(layout, false);

  if (labeltype == 'v') {
    /* vector */
    sub = uiLayoutRow(row, true);
    uiLayoutSetAlignment(sub, UI_LAYOUT_ALIGN_LEFT);

    if (cumap->cm[0].curve) {
      bt = uiDefButI(
          block, UI_BTYPE_ROW, 0, "X", 0, 0, dx, dx, &cumap->cur, 0.0, 0.0, 0.0, 0.0, "");
      UI_but_func_set(bt, curvemap_buttons_redraw, NULL, NULL);
    }
    if (cumap->cm[1].curve) {
      bt = uiDefButI(
          block, UI_BTYPE_ROW, 0, "Y", 0, 0, dx, dx, &cumap->cur, 0.0, 1.0, 0.0, 0.0, "");
      UI_but_func_set(bt, curvemap_buttons_redraw, NULL, NULL);
    }
    if (cumap->cm[2].curve) {
      bt = uiDefButI(
          block, UI_BTYPE_ROW, 0, "Z", 0, 0, dx, dx, &cumap->cur, 0.0, 2.0, 0.0, 0.0, "");
      UI_but_func_set(bt, curvemap_buttons_redraw, NULL, NULL);
    }
  }
  else if (labeltype == 'c') {
    /* color */
    sub = uiLayoutRow(row, true);
    uiLayoutSetAlignment(sub, UI_LAYOUT_ALIGN_LEFT);

    if (cumap->cm[3].curve) {
      bt = uiDefButI(
          block, UI_BTYPE_ROW, 0, "C", 0, 0, dx, dx, &cumap->cur, 0.0, 3.0, 0.0, 0.0, "");
      UI_but_func_set(bt, curvemap_buttons_redraw, NULL, NULL);
    }
    if (cumap->cm[0].curve) {
      bt = uiDefButI(
          block, UI_BTYPE_ROW, 0, "R", 0, 0, dx, dx, &cumap->cur, 0.0, 0.0, 0.0, 0.0, "");
      UI_but_func_set(bt, curvemap_buttons_redraw, NULL, NULL);
    }
    if (cumap->cm[1].curve) {
      bt = uiDefButI(
          block, UI_BTYPE_ROW, 0, "G", 0, 0, dx, dx, &cumap->cur, 0.0, 1.0, 0.0, 0.0, "");
      UI_but_func_set(bt, curvemap_buttons_redraw, NULL, NULL);
    }
    if (cumap->cm[2].curve) {
      bt = uiDefButI(
          block, UI_BTYPE_ROW, 0, "B", 0, 0, dx, dx, &cumap->cur, 0.0, 2.0, 0.0, 0.0, "");
      UI_but_func_set(bt, curvemap_buttons_redraw, NULL, NULL);
    }
  }
  else if (labeltype == 'h') {
    /* HSV */
    sub = uiLayoutRow(row, true);
    uiLayoutSetAlignment(sub, UI_LAYOUT_ALIGN_LEFT);

    if (cumap->cm[0].curve) {
      bt = uiDefButI(
          block, UI_BTYPE_ROW, 0, "H", 0, 0, dx, dx, &cumap->cur, 0.0, 0.0, 0.0, 0.0, "");
      UI_but_func_set(bt, curvemap_buttons_redraw, NULL, NULL);
    }
    if (cumap->cm[1].curve) {
      bt = uiDefButI(
          block, UI_BTYPE_ROW, 0, "S", 0, 0, dx, dx, &cumap->cur, 0.0, 1.0, 0.0, 0.0, "");
      UI_but_func_set(bt, curvemap_buttons_redraw, NULL, NULL);
    }
    if (cumap->cm[2].curve) {
      bt = uiDefButI(
          block, UI_BTYPE_ROW, 0, "V", 0, 0, dx, dx, &cumap->cur, 0.0, 2.0, 0.0, 0.0, "");
      UI_but_func_set(bt, curvemap_buttons_redraw, NULL, NULL);
    }
  }
  else {
    uiLayoutSetAlignment(row, UI_LAYOUT_ALIGN_RIGHT);
  }

  if (labeltype == 'h') {
    bg = UI_GRAD_H;
  }

  /* operation buttons */
  sub = uiLayoutRow(row, true);

  UI_block_emboss_set(block, UI_EMBOSS_NONE);

  bt = uiDefIconBut(block,
                    UI_BTYPE_BUT,
                    0,
                    ICON_ZOOM_IN,
                    0,
                    0,
                    dx,
                    dx,
                    NULL,
                    0.0,
                    0.0,
                    0.0,
                    0.0,
                    TIP_("Zoom in"));
  UI_but_func_set(bt, curvemap_buttons_zoom_in, cumap, NULL);

  bt = uiDefIconBut(block,
                    UI_BTYPE_BUT,
                    0,
                    ICON_ZOOM_OUT,
                    0,
                    0,
                    dx,
                    dx,
                    NULL,
                    0.0,
                    0.0,
                    0.0,
                    0.0,
                    TIP_("Zoom out"));
  UI_but_func_set(bt, curvemap_buttons_zoom_out, cumap, NULL);

  if (brush && neg_slope) {
    bt = uiDefIconBlockBut(block,
                           curvemap_brush_tools_negslope_func,
                           cumap,
                           0,
                           ICON_DOWNARROW_HLT,
                           0,
                           0,
                           dx,
                           dx,
                           TIP_("Tools"));
  }
  else if (brush) {
    bt = uiDefIconBlockBut(block,
                           curvemap_brush_tools_func,
                           cumap,
                           0,
                           ICON_DOWNARROW_HLT,
                           0,
                           0,
                           dx,
                           dx,
                           TIP_("Tools"));
  }
  else if (neg_slope) {
    bt = uiDefIconBlockBut(block,
                           curvemap_tools_negslope_func,
                           cumap,
                           0,
                           ICON_DOWNARROW_HLT,
                           0,
                           0,
                           dx,
                           dx,
                           TIP_("Tools"));
  }
  else {
    bt = uiDefIconBlockBut(block,
                           curvemap_tools_posslope_func,
                           cumap,
                           0,
                           ICON_DOWNARROW_HLT,
                           0,
                           0,
                           dx,
                           dx,
                           TIP_("Tools"));
  }

  UI_but_funcN_set(bt, rna_update_cb, MEM_dupallocN(cb), NULL);

  icon = (cumap->flag & CUMA_DO_CLIP) ? ICON_CLIPUV_HLT : ICON_CLIPUV_DEHLT;
  bt = uiDefIconBlockBut(
      block, curvemap_clipping_func, cumap, 0, icon, 0, 0, dx, dx, TIP_("Clipping Options"));
  UI_but_funcN_set(bt, rna_update_cb, MEM_dupallocN(cb), NULL);

  bt = uiDefIconBut(block,
                    UI_BTYPE_BUT,
                    0,
                    ICON_X,
                    0,
                    0,
                    dx,
                    dx,
                    NULL,
                    0.0,
                    0.0,
                    0.0,
                    0.0,
                    TIP_("Delete points"));
  UI_but_funcN_set(bt, curvemap_buttons_delete, MEM_dupallocN(cb), cumap);

  UI_block_emboss_set(block, UI_EMBOSS);

  UI_block_funcN_set(block, rna_update_cb, MEM_dupallocN(cb), NULL);

  /* curve itself */
  size = max_ii(uiLayoutGetWidth(layout), UI_UNIT_X);
  row = uiLayoutRow(layout, false);
  uiDefBut(
      block, UI_BTYPE_CURVE, 0, "", 0, 0, size, 8.0f * UI_UNIT_X, cumap, 0.0f, 1.0f, bg, 0, "");

  /* sliders for selected point */
  for (i = 0; i < cm->totpoint; i++) {
    if (cm->curve[i].flag & CUMA_SELECT) {
      cmp = &cm->curve[i];
      break;
    }
  }

  if (cmp) {
    rctf bounds;

    if (cumap->flag & CUMA_DO_CLIP) {
      bounds = cumap->clipr;
    }
    else {
      bounds.xmin = bounds.ymin = -1000.0;
      bounds.xmax = bounds.ymax = 1000.0;
    }

    uiLayoutRow(layout, true);
    UI_block_funcN_set(block, curvemap_buttons_update, MEM_dupallocN(cb), cumap);
    uiDefButF(block,
              UI_BTYPE_NUM,
              0,
              "X",
              0,
              2 * UI_UNIT_Y,
              UI_UNIT_X * 10,
              UI_UNIT_Y,
              &cmp->x,
              bounds.xmin,
              bounds.xmax,
              1,
              5,
              "");
    uiDefButF(block,
              UI_BTYPE_NUM,
              0,
              "Y",
              0,
              1 * UI_UNIT_Y,
              UI_UNIT_X * 10,
              UI_UNIT_Y,
              &cmp->y,
              bounds.ymin,
              bounds.ymax,
              1,
              5,
              "");
  }

  /* black/white levels */
  if (levels) {
    split = uiLayoutSplit(layout, 0.0f, false);
    uiItemR(uiLayoutColumn(split, false), ptr, "black_level", UI_ITEM_R_EXPAND, NULL, ICON_NONE);
    uiItemR(uiLayoutColumn(split, false), ptr, "white_level", UI_ITEM_R_EXPAND, NULL, ICON_NONE);

    uiLayoutRow(layout, false);
    bt = uiDefBut(block,
                  UI_BTYPE_BUT,
                  0,
                  IFACE_("Reset"),
                  0,
                  0,
                  UI_UNIT_X * 10,
                  UI_UNIT_Y,
                  NULL,
                  0.0f,
                  0.0f,
                  0,
                  0,
                  TIP_("Reset Black/White point and curves"));
    UI_but_funcN_set(bt, curvemap_buttons_reset, MEM_dupallocN(cb), cumap);
  }

  UI_block_funcN_set(block, NULL, NULL, NULL);
}

void uiTemplateCurveMapping(uiLayout *layout,
                            PointerRNA *ptr,
                            const char *propname,
                            int type,
                            bool levels,
                            bool brush,
                            bool neg_slope,
                            bool tone)
{
  RNAUpdateCb *cb;
  PropertyRNA *prop = RNA_struct_find_property(ptr, propname);
  PointerRNA cptr;
  ID *id;
  uiBlock *block = uiLayoutGetBlock(layout);

  if (!prop) {
    RNA_warning("curve property not found: %s.%s", RNA_struct_identifier(ptr->type), propname);
    return;
  }

  if (RNA_property_type(prop) != PROP_POINTER) {
    RNA_warning("curve is not a pointer: %s.%s", RNA_struct_identifier(ptr->type), propname);
    return;
  }

  cptr = RNA_property_pointer_get(ptr, prop);
  if (!cptr.data || !RNA_struct_is_a(cptr.type, &RNA_CurveMapping)) {
    return;
  }

  cb = MEM_callocN(sizeof(RNAUpdateCb), "RNAUpdateCb");
  cb->ptr = *ptr;
  cb->prop = prop;

  id = cptr.owner_id;
  UI_block_lock_set(block, (id && ID_IS_LINKED(id)), ERROR_LIBDATA_MESSAGE);

  curvemap_buttons_layout(layout, &cptr, type, levels, brush, neg_slope, tone, cb);

  UI_block_lock_clear(block);

  MEM_freeN(cb);
}

/** \} */

/* -------------------------------------------------------------------- */
/** \name Curve Profile Template
 * \{ */

static void CurveProfile_presets_dofunc(bContext *C, void *profile_v, int event)
{
  CurveProfile *profile = profile_v;

  profile->preset = event;
  BKE_curveprofile_reset(profile);
  BKE_curveprofile_update(profile, PROF_UPDATE_NONE);

  ED_undo_push(C, "CurveProfile tools");
  ED_region_tag_redraw(CTX_wm_region(C));
}

static uiBlock *CurveProfile_presets_func(bContext *C, ARegion *region, CurveProfile *profile)
{
  uiBlock *block;
  short yco = 0;
  short menuwidth = 12 * UI_UNIT_X;
  menuwidth = 0;

  block = UI_block_begin(C, region, __func__, UI_EMBOSS);
  UI_block_func_butmenu_set(block, CurveProfile_presets_dofunc, profile);

  uiDefIconTextBut(block,
                   UI_BTYPE_BUT_MENU,
                   1,
                   ICON_BLANK1,
                   IFACE_("Default"),
                   0,
                   yco -= UI_UNIT_Y,
                   menuwidth,
                   UI_UNIT_Y,
                   NULL,
                   0.0,
                   0.0,
                   0,
                   PROF_PRESET_LINE,
                   "");
  uiDefIconTextBut(block,
                   UI_BTYPE_BUT_MENU,
                   1,
                   ICON_BLANK1,
                   IFACE_("Support Loops"),
                   0,
                   yco -= UI_UNIT_Y,
                   menuwidth,
                   UI_UNIT_Y,
                   NULL,
                   0.0,
                   0.0,
                   0,
                   PROF_PRESET_SUPPORTS,
                   "");
  uiDefIconTextBut(block,
                   UI_BTYPE_BUT_MENU,
                   1,
                   ICON_BLANK1,
                   IFACE_("Cornice Molding"),
                   0,
                   yco -= UI_UNIT_Y,
                   menuwidth,
                   UI_UNIT_Y,
                   NULL,
                   0.0,
                   0.0,
                   0,
                   PROF_PRESET_CORNICE,
                   "");
  uiDefIconTextBut(block,
                   UI_BTYPE_BUT_MENU,
                   1,
                   ICON_BLANK1,
                   IFACE_("Crown Molding"),
                   0,
                   yco -= UI_UNIT_Y,
                   menuwidth,
                   UI_UNIT_Y,
                   NULL,
                   0.0,
                   0.0,
                   0,
                   PROF_PRESET_CROWN,
                   "");
  uiDefIconTextBut(block,
                   UI_BTYPE_BUT_MENU,
                   1,
                   ICON_BLANK1,
                   IFACE_("Steps"),
                   0,
                   yco -= UI_UNIT_Y,
                   menuwidth,
                   UI_UNIT_Y,
                   NULL,
                   0.0,
                   0.0,
                   0,
                   PROF_PRESET_STEPS,
                   "");

  UI_block_direction_set(block, UI_DIR_DOWN);
  UI_block_bounds_set_text(block, (int)(3.0f * UI_UNIT_X));

  return block;
}

static uiBlock *CurveProfile_buttons_presets(bContext *C, ARegion *region, void *profile_v)
{
  return CurveProfile_presets_func(C, region, (CurveProfile *)profile_v);
}

/* Only for CurveProfile tools block */
enum {
  UIPROFILE_FUNC_RESET,
  UIPROFILE_FUNC_RESET_VIEW,
};

static void CurveProfile_tools_dofunc(bContext *C, void *profile_v, int event)
{
  CurveProfile *profile = profile_v;

  switch (event) {
    case UIPROFILE_FUNC_RESET: /* reset */
      BKE_curveprofile_reset(profile);
      BKE_curveprofile_update(profile, PROF_UPDATE_NONE);
      break;
    case UIPROFILE_FUNC_RESET_VIEW: /* reset view to clipping rect */
      profile->view_rect = profile->clip_rect;
      break;
  }
  ED_undo_push(C, "CurveProfile tools");
  ED_region_tag_redraw(CTX_wm_region(C));
}

static uiBlock *CurveProfile_tools_func(bContext *C, ARegion *region, CurveProfile *profile)
{
  uiBlock *block;
  short yco = 0;
  const short menuwidth = 10 * UI_UNIT_X;

  block = UI_block_begin(C, region, __func__, UI_EMBOSS);
  UI_block_func_butmenu_set(block, CurveProfile_tools_dofunc, profile);

  uiDefIconTextBut(block,
                   UI_BTYPE_BUT_MENU,
                   1,
                   ICON_BLANK1,
                   IFACE_("Reset View"),
                   0,
                   yco -= UI_UNIT_Y,
                   menuwidth,
                   UI_UNIT_Y,
                   NULL,
                   0.0,
                   0.0,
                   0,
                   UIPROFILE_FUNC_RESET_VIEW,
                   "");
  uiDefIconTextBut(block,
                   UI_BTYPE_BUT_MENU,
                   1,
                   ICON_BLANK1,
                   IFACE_("Reset Curve"),
                   0,
                   yco -= UI_UNIT_Y,
                   menuwidth,
                   UI_UNIT_Y,
                   NULL,
                   0.0,
                   0.0,
                   0,
                   UIPROFILE_FUNC_RESET,
                   "");

  UI_block_direction_set(block, UI_DIR_DOWN);
  UI_block_bounds_set_text(block, (int)(3.0f * UI_UNIT_X));

  return block;
}

static uiBlock *CurveProfile_buttons_tools(bContext *C, ARegion *region, void *profile_v)
{
  return CurveProfile_tools_func(C, region, (CurveProfile *)profile_v);
}

static void CurveProfile_buttons_zoom_in(bContext *C, void *profile_v, void *UNUSED(arg))
{
  CurveProfile *profile = profile_v;
  float d;

  /* Allow a 20x zoom. */
  if (BLI_rctf_size_x(&profile->view_rect) > 0.04f * BLI_rctf_size_x(&profile->clip_rect)) {
    d = 0.1154f * BLI_rctf_size_x(&profile->view_rect);
    profile->view_rect.xmin += d;
    profile->view_rect.xmax -= d;
    d = 0.1154f * BLI_rctf_size_y(&profile->view_rect);
    profile->view_rect.ymin += d;
    profile->view_rect.ymax -= d;
  }

  ED_region_tag_redraw(CTX_wm_region(C));
}

static void CurveProfile_buttons_zoom_out(bContext *C, void *profile_v, void *UNUSED(arg))
{
  CurveProfile *profile = profile_v;
  float d, d1;

  /* Allow 20 times zoom, but don't view outside clip */
  if (BLI_rctf_size_x(&profile->view_rect) < 20.0f * BLI_rctf_size_x(&profile->clip_rect)) {
    d = d1 = 0.15f * BLI_rctf_size_x(&profile->view_rect);

    if (profile->flag & PROF_USE_CLIP) {
      if (profile->view_rect.xmin - d < profile->clip_rect.xmin) {
        d1 = profile->view_rect.xmin - profile->clip_rect.xmin;
      }
    }
    profile->view_rect.xmin -= d1;

    d1 = d;
    if (profile->flag & PROF_USE_CLIP) {
      if (profile->view_rect.xmax + d > profile->clip_rect.xmax) {
        d1 = -profile->view_rect.xmax + profile->clip_rect.xmax;
      }
    }
    profile->view_rect.xmax += d1;

    d = d1 = 0.15f * BLI_rctf_size_y(&profile->view_rect);

    if (profile->flag & PROF_USE_CLIP) {
      if (profile->view_rect.ymin - d < profile->clip_rect.ymin) {
        d1 = profile->view_rect.ymin - profile->clip_rect.ymin;
      }
    }
    profile->view_rect.ymin -= d1;

    d1 = d;
    if (profile->flag & PROF_USE_CLIP) {
      if (profile->view_rect.ymax + d > profile->clip_rect.ymax) {
        d1 = -profile->view_rect.ymax + profile->clip_rect.ymax;
      }
    }
    profile->view_rect.ymax += d1;
  }

  ED_region_tag_redraw(CTX_wm_region(C));
}

static void CurveProfile_clipping_toggle(bContext *C, void *cb_v, void *profile_v)
{
  CurveProfile *profile = profile_v;

  profile->flag ^= PROF_USE_CLIP;

  BKE_curveprofile_update(profile, PROF_UPDATE_NONE);
  rna_update_cb(C, cb_v, NULL);
}

static void CurveProfile_buttons_reverse(bContext *C, void *cb_v, void *profile_v)
{
  CurveProfile *profile = profile_v;

  BKE_curveprofile_reverse(profile);
  BKE_curveprofile_update(profile, PROF_UPDATE_NONE);
  rna_update_cb(C, cb_v, NULL);
}

static void CurveProfile_buttons_delete(bContext *C, void *cb_v, void *profile_v)
{
  CurveProfile *profile = profile_v;

  BKE_curveprofile_remove_by_flag(profile, SELECT);
  BKE_curveprofile_update(profile, PROF_UPDATE_NONE);

  rna_update_cb(C, cb_v, NULL);
}

static void CurveProfile_buttons_update(bContext *C, void *arg1_v, void *profile_v)
{
  CurveProfile *profile = profile_v;
  BKE_curveprofile_update(profile, PROF_UPDATE_REMOVE_DOUBLES | PROF_UPDATE_CLIP);
  rna_update_cb(C, arg1_v, NULL);
}

static void CurveProfile_buttons_reset(bContext *C, void *arg1_v, void *profile_v)
{
  CurveProfile *profile = profile_v;
  BKE_curveprofile_reset(profile);
  BKE_curveprofile_update(profile, PROF_UPDATE_NONE);
  rna_update_cb(C, arg1_v, NULL);
}

static void CurveProfile_buttons_layout(uiLayout *layout, PointerRNA *ptr, RNAUpdateCb *cb)
{
  CurveProfile *profile = ptr->data;
  CurveProfilePoint *point = NULL;
  uiLayout *row, *sub;
  uiBlock *block;
  uiBut *bt;
  int i, icon, path_width, path_height;
  bool point_last_or_first = false;
  rctf bounds;

  block = uiLayoutGetBlock(layout);

  UI_block_emboss_set(block, UI_EMBOSS);

  uiLayoutSetPropSep(layout, false);

  /* Preset selector */
  /* There is probably potential to use simpler "uiItemR" functions here, but automatic updating
   * after a preset is selected would be more complicated. */
  row = uiLayoutRow(layout, true);
  bt = uiDefBlockBut(
      block, CurveProfile_buttons_presets, profile, "Preset", 0, 0, UI_UNIT_X, UI_UNIT_X, "");
  UI_but_funcN_set(bt, rna_update_cb, MEM_dupallocN(cb), NULL);

  /* Show a "re-apply" preset button when it has been changed from the preset. */
  if (profile->flag & PROF_DIRTY_PRESET) {
    /* Only for dynamic presets. */
    if (ELEM(profile->preset, PROF_PRESET_STEPS, PROF_PRESET_SUPPORTS)) {
      bt = uiDefIconTextBut(block,
                            UI_BTYPE_BUT,
                            0,
                            ICON_NONE,
                            "Apply Preset",
                            0,
                            0,
                            UI_UNIT_X,
                            UI_UNIT_X,
                            NULL,
                            0.0,
                            0.0,
                            0.0,
                            0.0,
                            "Reapply and update the preset, removing changes");
      UI_but_funcN_set(bt, CurveProfile_buttons_reset, MEM_dupallocN(cb), profile);
    }
  }

  row = uiLayoutRow(layout, false);

  /* (Left aligned) */
  sub = uiLayoutRow(row, true);
  uiLayoutSetAlignment(sub, UI_LAYOUT_ALIGN_LEFT);

  /* Zoom in */
  bt = uiDefIconBut(block,
                    UI_BTYPE_BUT,
                    0,
                    ICON_ZOOM_IN,
                    0,
                    0,
                    UI_UNIT_X,
                    UI_UNIT_X,
                    NULL,
                    0.0,
                    0.0,
                    0.0,
                    0.0,
                    TIP_("Zoom in"));
  UI_but_func_set(bt, CurveProfile_buttons_zoom_in, profile, NULL);

  /* Zoom out */
  bt = uiDefIconBut(block,
                    UI_BTYPE_BUT,
                    0,
                    ICON_ZOOM_OUT,
                    0,
                    0,
                    UI_UNIT_X,
                    UI_UNIT_X,
                    NULL,
                    0.0,
                    0.0,
                    0.0,
                    0.0,
                    TIP_("Zoom out"));
  UI_but_func_set(bt, CurveProfile_buttons_zoom_out, profile, NULL);

  /* (Right aligned) */
  sub = uiLayoutRow(row, true);
  uiLayoutSetAlignment(sub, UI_LAYOUT_ALIGN_RIGHT);

  /* Reset view, reset curve */
  bt = uiDefIconBlockBut(
      block, CurveProfile_buttons_tools, profile, 0, 0, 0, 0, UI_UNIT_X, UI_UNIT_X, TIP_("Tools"));
  UI_but_funcN_set(bt, rna_update_cb, MEM_dupallocN(cb), NULL);

  /* Flip path */
  bt = uiDefIconBut(block,
                    UI_BTYPE_BUT,
                    0,
                    ICON_ARROW_LEFTRIGHT,
                    0,
                    0,
                    UI_UNIT_X,
                    UI_UNIT_X,
                    NULL,
                    0.0,
                    0.0,
                    0.0,
                    0.0,
                    TIP_("Reverse Path"));
  UI_but_funcN_set(bt, CurveProfile_buttons_reverse, MEM_dupallocN(cb), profile);

  /* Clipping toggle */
  icon = (profile->flag & PROF_USE_CLIP) ? ICON_CLIPUV_HLT : ICON_CLIPUV_DEHLT;
  bt = uiDefIconBut(block,
                    UI_BTYPE_BUT,
                    0,
                    icon,
                    0,
                    0,
                    UI_UNIT_X,
                    UI_UNIT_X,
                    NULL,
                    0.0,
                    0.0,
                    0.0,
                    0.0,
                    TIP_("Toggle Profile Clipping"));
  UI_but_funcN_set(bt, CurveProfile_clipping_toggle, MEM_dupallocN(cb), profile);

  UI_block_funcN_set(block, rna_update_cb, MEM_dupallocN(cb), NULL);

  /* The path itself */
  path_width = max_ii(uiLayoutGetWidth(layout), UI_UNIT_X);
  path_width = min_ii(path_width, (int)(16.0f * UI_UNIT_X));
  path_height = path_width;
  uiLayoutRow(layout, false);
  uiDefBut(block,
           UI_BTYPE_CURVEPROFILE,
           0,
           "",
           0,
           0,
           (short)path_width,
           (short)path_height,
           profile,
           0.0f,
           1.0f,
           -1,
           0,
           "");

  /* Position sliders for (first) selected point */
  float *selection_x, *selection_y;
  for (i = 0; i < profile->path_len; i++) {
    if (profile->path[i].flag & PROF_SELECT) {
      point = &profile->path[i];
      selection_x = &point->x;
      selection_y = &point->y;
      break;
    }
    if (profile->path[i].flag & PROF_H1_SELECT) {
      point = &profile->path[i];
      selection_x = &point->h1_loc[0];
      selection_y = &point->h1_loc[1];
    }
    else if (profile->path[i].flag & PROF_H2_SELECT) {
      point = &profile->path[i];
      selection_x = &point->h2_loc[0];
      selection_y = &point->h2_loc[1];
    }
  }
  if (i == 0 || i == profile->path_len - 1) {
    point_last_or_first = true;
  }

  /* Selected point data */
  if (point) {
    if (profile->flag & PROF_USE_CLIP) {
      bounds = profile->clip_rect;
    }
    else {
      bounds.xmin = bounds.ymin = -1000.0;
      bounds.xmax = bounds.ymax = 1000.0;
    }

    row = uiLayoutRow(layout, true);

    PointerRNA point_ptr;
    RNA_pointer_create(ptr->owner_id, &RNA_CurveProfilePoint, point, &point_ptr);
    PropertyRNA *prop_handle_type = RNA_struct_find_property(&point_ptr, "handle_type_1");
    uiItemFullR(row,
                &point_ptr,
                prop_handle_type,
                RNA_NO_INDEX,
                0,
                UI_ITEM_R_EXPAND | UI_ITEM_R_ICON_ONLY,
                "",
                ICON_NONE);

    /* Position */
    bt = uiDefButF(block,
                   UI_BTYPE_NUM,
                   0,
                   "X:",
                   0,
                   2 * UI_UNIT_Y,
                   UI_UNIT_X * 10,
                   UI_UNIT_Y,
                   selection_x,
                   bounds.xmin,
                   bounds.xmax,
                   1,
                   5,
                   "");
    UI_but_funcN_set(bt, CurveProfile_buttons_update, MEM_dupallocN(cb), profile);
    if (point_last_or_first) {
      UI_but_flag_enable(bt, UI_BUT_DISABLED);
    }
    bt = uiDefButF(block,
                   UI_BTYPE_NUM,
                   0,
                   "Y:",
                   0,
                   1 * UI_UNIT_Y,
                   UI_UNIT_X * 10,
                   UI_UNIT_Y,
                   selection_y,
                   bounds.ymin,
                   bounds.ymax,
                   1,
                   5,
                   "");
    UI_but_funcN_set(bt, CurveProfile_buttons_update, MEM_dupallocN(cb), profile);
    if (point_last_or_first) {
      UI_but_flag_enable(bt, UI_BUT_DISABLED);
    }

    /* Delete points */
    bt = uiDefIconBut(block,
                      UI_BTYPE_BUT,
                      0,
                      ICON_X,
                      0,
                      0,
                      UI_UNIT_X,
                      UI_UNIT_X,
                      NULL,
                      0.0,
                      0.0,
                      0.0,
                      0.0,
                      TIP_("Delete points"));
    UI_but_funcN_set(bt, CurveProfile_buttons_delete, MEM_dupallocN(cb), profile);
    if (point_last_or_first) {
      UI_but_flag_enable(bt, UI_BUT_DISABLED);
    }
  }

  uiItemR(layout, ptr, "use_sample_straight_edges", 0, NULL, ICON_NONE);
  uiItemR(layout, ptr, "use_sample_even_lengths", 0, NULL, ICON_NONE);

  UI_block_funcN_set(block, NULL, NULL, NULL);
}

/**
 * Template for a path creation widget intended for custom bevel profiles.
 * This section is quite similar to #uiTemplateCurveMapping, but with reduced complexity.
 */
void uiTemplateCurveProfile(uiLayout *layout, PointerRNA *ptr, const char *propname)
{
  RNAUpdateCb *cb;
  PropertyRNA *prop = RNA_struct_find_property(ptr, propname);
  PointerRNA cptr;
  ID *id;
  uiBlock *block = uiLayoutGetBlock(layout);

  if (!prop) {
    RNA_warning(
        "Curve Profile property not found: %s.%s", RNA_struct_identifier(ptr->type), propname);
    return;
  }

  if (RNA_property_type(prop) != PROP_POINTER) {
    RNA_warning(
        "Curve Profile is not a pointer: %s.%s", RNA_struct_identifier(ptr->type), propname);
    return;
  }

  cptr = RNA_property_pointer_get(ptr, prop);
  if (!cptr.data || !RNA_struct_is_a(cptr.type, &RNA_CurveProfile)) {
    return;
  }

  /* Share update functionality with the CurveMapping widget template. */
  cb = MEM_callocN(sizeof(RNAUpdateCb), "RNAUpdateCb");
  cb->ptr = *ptr;
  cb->prop = prop;

  id = cptr.owner_id;
  UI_block_lock_set(block, (id && ID_IS_LINKED(id)), ERROR_LIBDATA_MESSAGE);

  CurveProfile_buttons_layout(layout, &cptr, cb);

  UI_block_lock_clear(block);

  MEM_freeN(cb);
}

/** \} */

/* -------------------------------------------------------------------- */
/** \name ColorPicker Template
 * \{ */

#define WHEEL_SIZE (5 * U.widget_unit)

/* This template now follows User Preference for type - name is not correct anymore... */
void uiTemplateColorPicker(uiLayout *layout,
                           PointerRNA *ptr,
                           const char *propname,
                           bool value_slider,
                           bool lock,
                           bool lock_luminosity,
                           bool cubic)
{
  PropertyRNA *prop = RNA_struct_find_property(ptr, propname);
  uiBlock *block = uiLayoutGetBlock(layout);
  uiLayout *col, *row;
  uiBut *but = NULL;
  uiButHSVCube *hsv_but;
  ColorPicker *cpicker = ui_block_colorpicker_create(block);
  float softmin, softmax, step, precision;

  if (!prop) {
    RNA_warning("property not found: %s.%s", RNA_struct_identifier(ptr->type), propname);
    return;
  }

  RNA_property_float_ui_range(ptr, prop, &softmin, &softmax, &step, &precision);

  col = uiLayoutColumn(layout, true);
  row = uiLayoutRow(col, true);

  switch (U.color_picker_type) {
    case USER_CP_SQUARE_SV:
    case USER_CP_SQUARE_HS:
    case USER_CP_SQUARE_HV:
      hsv_but = (uiButHSVCube *)uiDefButR_prop(block,
                                               UI_BTYPE_HSVCUBE,
                                               0,
                                               "",
                                               0,
                                               0,
                                               WHEEL_SIZE,
                                               WHEEL_SIZE,
                                               ptr,
                                               prop,
                                               -1,
                                               0.0,
                                               0.0,
                                               0,
                                               0,
                                               "");
      switch (U.color_picker_type) {
        case USER_CP_SQUARE_SV:
          hsv_but->gradient_type = UI_GRAD_SV;
          break;
        case USER_CP_SQUARE_HS:
          hsv_but->gradient_type = UI_GRAD_HS;
          break;
        case USER_CP_SQUARE_HV:
          hsv_but->gradient_type = UI_GRAD_HV;
          break;
      }
      but = &hsv_but->but;
      break;

    /* user default */
    case USER_CP_CIRCLE_HSV:
    case USER_CP_CIRCLE_HSL:
    default:
      but = uiDefButR_prop(block,
                           UI_BTYPE_HSVCIRCLE,
                           0,
                           "",
                           0,
                           0,
                           WHEEL_SIZE,
                           WHEEL_SIZE,
                           ptr,
                           prop,
                           -1,
                           0.0,
                           0.0,
                           0,
                           0,
                           "");
      break;
  }

  but->custom_data = cpicker;

  cpicker->use_color_lock = lock;
  cpicker->use_color_cubic = cubic;
  cpicker->use_luminosity_lock = lock_luminosity;

  if (lock_luminosity) {
    float color[4]; /* in case of alpha */
    RNA_property_float_get_array(ptr, prop, color);
    but->a2 = len_v3(color);
    cpicker->luminosity_lock_value = len_v3(color);
  }

  if (value_slider) {
    switch (U.color_picker_type) {
      case USER_CP_CIRCLE_HSL:
        uiItemS(row);
        hsv_but = (uiButHSVCube *)uiDefButR_prop(block,
                                                 UI_BTYPE_HSVCUBE,
                                                 0,
                                                 "",
                                                 WHEEL_SIZE + 6,
                                                 0,
                                                 14 * UI_DPI_FAC,
                                                 WHEEL_SIZE,
                                                 ptr,
                                                 prop,
                                                 -1,
                                                 softmin,
                                                 softmax,
                                                 0,
                                                 0,
                                                 "");
        hsv_but->gradient_type = UI_GRAD_L_ALT;
        break;
      case USER_CP_SQUARE_SV:
        uiItemS(col);
        hsv_but = (uiButHSVCube *)uiDefButR_prop(block,
                                                 UI_BTYPE_HSVCUBE,
                                                 0,
                                                 "",
                                                 0,
                                                 4,
                                                 WHEEL_SIZE,
                                                 18 * UI_DPI_FAC,
                                                 ptr,
                                                 prop,
                                                 -1,
                                                 softmin,
                                                 softmax,
                                                 0,
                                                 0,
                                                 "");
        hsv_but->gradient_type = UI_GRAD_SV + 3;
        break;
      case USER_CP_SQUARE_HS:
        uiItemS(col);
        hsv_but = (uiButHSVCube *)uiDefButR_prop(block,
                                                 UI_BTYPE_HSVCUBE,
                                                 0,
                                                 "",
                                                 0,
                                                 4,
                                                 WHEEL_SIZE,
                                                 18 * UI_DPI_FAC,
                                                 ptr,
                                                 prop,
                                                 -1,
                                                 softmin,
                                                 softmax,
                                                 0,
                                                 0,
                                                 "");
        hsv_but->gradient_type = UI_GRAD_HS + 3;
        break;
      case USER_CP_SQUARE_HV:
        uiItemS(col);
        hsv_but = (uiButHSVCube *)uiDefButR_prop(block,
                                                 UI_BTYPE_HSVCUBE,
                                                 0,
                                                 "",
                                                 0,
                                                 4,
                                                 WHEEL_SIZE,
                                                 18 * UI_DPI_FAC,
                                                 ptr,
                                                 prop,
                                                 -1,
                                                 softmin,
                                                 softmax,
                                                 0,
                                                 0,
                                                 "");
        hsv_but->gradient_type = UI_GRAD_HV + 3;
        break;

      /* user default */
      case USER_CP_CIRCLE_HSV:
      default:
        uiItemS(row);
        hsv_but = (uiButHSVCube *)uiDefButR_prop(block,
                                                 UI_BTYPE_HSVCUBE,
                                                 0,
                                                 "",
                                                 WHEEL_SIZE + 6,
                                                 0,
                                                 14 * UI_DPI_FAC,
                                                 WHEEL_SIZE,
                                                 ptr,
                                                 prop,
                                                 -1,
                                                 softmin,
                                                 softmax,
                                                 0,
                                                 0,
                                                 "");
        hsv_but->gradient_type = UI_GRAD_V_ALT;
        break;
    }

    hsv_but->but.custom_data = cpicker;
  }
}

static void ui_template_palette_menu(bContext *UNUSED(C), uiLayout *layout, void *UNUSED(but_p))
{
  uiLayout *row;

  uiItemL(layout, IFACE_("Sort by:"), ICON_NONE);
  row = uiLayoutRow(layout, false);
  uiItemEnumO_value(row, IFACE_("Hue"), ICON_NONE, "PALETTE_OT_sort", "type", 1);
  row = uiLayoutRow(layout, false);
  uiItemEnumO_value(row, IFACE_("Saturation"), ICON_NONE, "PALETTE_OT_sort", "type", 2);
  row = uiLayoutRow(layout, false);
  uiItemEnumO_value(row, IFACE_("Value"), ICON_NONE, "PALETTE_OT_sort", "type", 3);
  row = uiLayoutRow(layout, false);
  uiItemEnumO_value(row, IFACE_("Luminance"), ICON_NONE, "PALETTE_OT_sort", "type", 4);
}

void uiTemplatePalette(uiLayout *layout,
                       PointerRNA *ptr,
                       const char *propname,
                       bool UNUSED(colors))
{
  PropertyRNA *prop = RNA_struct_find_property(ptr, propname);
  PointerRNA cptr;
  Palette *palette;
  uiBlock *block;
  uiLayout *col;
  uiBut *but = NULL;

  int row_cols = 0, col_id = 0;
  const int cols_per_row = MAX2(uiLayoutGetWidth(layout) / UI_UNIT_X, 1);

  if (!prop) {
    RNA_warning("property not found: %s.%s", RNA_struct_identifier(ptr->type), propname);
    return;
  }

  cptr = RNA_property_pointer_get(ptr, prop);
  if (!cptr.data || !RNA_struct_is_a(cptr.type, &RNA_Palette)) {
    return;
  }

  block = uiLayoutGetBlock(layout);

  palette = cptr.data;

  col = uiLayoutColumn(layout, true);
  uiLayoutRow(col, true);
  uiDefIconButO(block,
                UI_BTYPE_BUT,
                "PALETTE_OT_color_add",
                WM_OP_INVOKE_DEFAULT,
                ICON_ADD,
                0,
                0,
                UI_UNIT_X,
                UI_UNIT_Y,
                NULL);
  uiDefIconButO(block,
                UI_BTYPE_BUT,
                "PALETTE_OT_color_delete",
                WM_OP_INVOKE_DEFAULT,
                ICON_REMOVE,
                0,
                0,
                UI_UNIT_X,
                UI_UNIT_Y,
                NULL);
  if (palette->colors.first != NULL) {
    but = uiDefIconButO(block,
                        UI_BTYPE_BUT,
                        "PALETTE_OT_color_move",
                        WM_OP_INVOKE_DEFAULT,
                        ICON_TRIA_UP,
                        0,
                        0,
                        UI_UNIT_X,
                        UI_UNIT_Y,
                        NULL);
    UI_but_operator_ptr_get(but);
    RNA_enum_set(but->opptr, "type", -1);

    but = uiDefIconButO(block,
                        UI_BTYPE_BUT,
                        "PALETTE_OT_color_move",
                        WM_OP_INVOKE_DEFAULT,
                        ICON_TRIA_DOWN,
                        0,
                        0,
                        UI_UNIT_X,
                        UI_UNIT_Y,
                        NULL);
    UI_but_operator_ptr_get(but);
    RNA_enum_set(but->opptr, "type", 1);

    /* Menu. */
    uiDefIconMenuBut(
        block, ui_template_palette_menu, NULL, ICON_SORTSIZE, 0, 0, UI_UNIT_X, UI_UNIT_Y, "");
  }

  col = uiLayoutColumn(layout, true);
  uiLayoutRow(col, true);

  LISTBASE_FOREACH (PaletteColor *, color, &palette->colors) {
    PointerRNA color_ptr;

    if (row_cols >= cols_per_row) {
      uiLayoutRow(col, true);
      row_cols = 0;
    }

    RNA_pointer_create(&palette->id, &RNA_PaletteColor, color, &color_ptr);
    uiButColor *color_but = (uiButColor *)uiDefButR(block,
                                                    UI_BTYPE_COLOR,
                                                    0,
                                                    "",
                                                    0,
                                                    0,
                                                    UI_UNIT_X,
                                                    UI_UNIT_Y,
                                                    &color_ptr,
                                                    "color",
                                                    -1,
                                                    0.0,
                                                    1.0,
                                                    0.0,
                                                    0.0,
                                                    "");
    color_but->is_pallete_color = true;
    color_but->palette_color_index = col_id;
    row_cols++;
    col_id++;
  }
}

void uiTemplateCryptoPicker(uiLayout *layout, PointerRNA *ptr, const char *propname)
{
  PropertyRNA *prop = RNA_struct_find_property(ptr, propname);
  uiBlock *block;
  uiBut *but;

  if (!prop) {
    RNA_warning("property not found: %s.%s", RNA_struct_identifier(ptr->type), propname);
    return;
  }

  block = uiLayoutGetBlock(layout);

  but = uiDefIconTextButO(block,
                          UI_BTYPE_BUT,
                          "UI_OT_eyedropper_color",
                          WM_OP_INVOKE_DEFAULT,
                          ICON_EYEDROPPER,
                          RNA_property_ui_name(prop),
                          0,
                          0,
                          UI_UNIT_X,
                          UI_UNIT_Y,
                          RNA_property_ui_description(prop));
  but->rnapoin = *ptr;
  but->rnaprop = prop;
  but->rnaindex = -1;

  PointerRNA *opptr = UI_but_operator_ptr_get(but);
  /* Important for crypto-matte operation. */
  RNA_boolean_set(opptr, "use_accumulate", false);
}

/** \} */

/* -------------------------------------------------------------------- */
/** \name Layer Buttons Template
 * \{ */

static void handle_layer_buttons(bContext *C, void *arg1, void *arg2)
{
  uiBut *but = arg1;
  const int cur = POINTER_AS_INT(arg2);
  wmWindow *win = CTX_wm_window(C);
  int i, tot, shift = win->eventstate->shift;

  if (!shift) {
    tot = RNA_property_array_length(&but->rnapoin, but->rnaprop);

    /* Normally clicking only selects one layer */
    RNA_property_boolean_set_index(&but->rnapoin, but->rnaprop, cur, true);
    for (i = 0; i < tot; i++) {
      if (i != cur) {
        RNA_property_boolean_set_index(&but->rnapoin, but->rnaprop, i, false);
      }
    }
  }

  /* view3d layer change should update depsgraph (invisible object changed maybe) */
  /* see view3d_header.c */
}

/**
 * \todo for now, grouping of layers is determined by dividing up the length of
 * the array of layer bitflags
 */
void uiTemplateLayers(uiLayout *layout,
                      PointerRNA *ptr,
                      const char *propname,
                      PointerRNA *used_ptr,
                      const char *used_propname,
                      int active_layer)
{
  uiLayout *uRow, *uCol;
  PropertyRNA *prop, *used_prop = NULL;
  int groups, cols, layers;
  int group, col, layer, row;
  const int cols_per_group = 5;

  prop = RNA_struct_find_property(ptr, propname);
  if (!prop) {
    RNA_warning("layers property not found: %s.%s", RNA_struct_identifier(ptr->type), propname);
    return;
  }

  /* the number of layers determines the way we group them
   * - we want 2 rows only (for now)
   * - The number of columns (cols) is the total number of buttons per row the 'remainder'
   *   is added to this, as it will be ok to have first row slightly wider if need be.
   * - For now, only split into groups if group will have at least 5 items.
   */
  layers = RNA_property_array_length(ptr, prop);
  cols = (layers / 2) + (layers % 2);
  groups = ((cols / 2) < cols_per_group) ? (1) : (cols / cols_per_group);

  if (used_ptr && used_propname) {
    used_prop = RNA_struct_find_property(used_ptr, used_propname);
    if (!used_prop) {
      RNA_warning("used layers property not found: %s.%s",
                  RNA_struct_identifier(ptr->type),
                  used_propname);
      return;
    }

    if (RNA_property_array_length(used_ptr, used_prop) < layers) {
      used_prop = NULL;
    }
  }

  /* layers are laid out going across rows, with the columns being divided into groups */

  for (group = 0; group < groups; group++) {
    uCol = uiLayoutColumn(layout, true);

    for (row = 0; row < 2; row++) {
      uiBlock *block;
      uiBut *but;

      uRow = uiLayoutRow(uCol, true);
      block = uiLayoutGetBlock(uRow);
      layer = groups * cols_per_group * row + cols_per_group * group;

      /* add layers as toggle buts */
      for (col = 0; (col < cols_per_group) && (layer < layers); col++, layer++) {
        int icon = 0;
        const int butlay = 1 << layer;

        if (active_layer & butlay) {
          icon = ICON_LAYER_ACTIVE;
        }
        else if (used_prop && RNA_property_boolean_get_index(used_ptr, used_prop, layer)) {
          icon = ICON_LAYER_USED;
        }

        but = uiDefAutoButR(block, ptr, prop, layer, "", icon, 0, 0, UI_UNIT_X / 2, UI_UNIT_Y / 2);
        UI_but_func_set(but, handle_layer_buttons, but, POINTER_FROM_INT(layer));
        but->type = UI_BTYPE_TOGGLE;
      }
    }
  }
}

/** \} */

/* -------------------------------------------------------------------- */
/** \name List Template
 * \{ */

static void uilist_draw_item_default(struct uiList *ui_list,
                                     struct bContext *UNUSED(C),
                                     struct uiLayout *layout,
                                     struct PointerRNA *UNUSED(dataptr),
                                     struct PointerRNA *itemptr,
                                     int icon,
                                     struct PointerRNA *UNUSED(active_dataptr),
                                     const char *UNUSED(active_propname),
                                     int UNUSED(index),
                                     int UNUSED(flt_flag))
{
  PropertyRNA *nameprop = RNA_struct_name_property(itemptr->type);

  /* Simplest one! */
  switch (ui_list->layout_type) {
    case UILST_LAYOUT_GRID:
      uiItemL(layout, "", icon);
      break;
    case UILST_LAYOUT_DEFAULT:
    case UILST_LAYOUT_COMPACT:
    default:
      if (nameprop) {
        uiItemFullR(layout, itemptr, nameprop, RNA_NO_INDEX, 0, UI_ITEM_R_NO_BG, "", icon);
      }
      else {
        uiItemL(layout, "", icon);
      }
      break;
  }
}

static void uilist_draw_filter_default(struct uiList *ui_list,
                                       struct bContext *UNUSED(C),
                                       struct uiLayout *layout)
{
  PointerRNA listptr;
  uiLayout *row, *subrow;

  RNA_pointer_create(NULL, &RNA_UIList, ui_list, &listptr);

  row = uiLayoutRow(layout, false);

  subrow = uiLayoutRow(row, true);
  uiItemR(subrow, &listptr, "filter_name", 0, "", ICON_NONE);
  uiItemR(subrow,
          &listptr,
          "use_filter_invert",
          UI_ITEM_R_TOGGLE | UI_ITEM_R_ICON_ONLY,
          "",
          (ui_list->filter_flag & UILST_FLT_EXCLUDE) ? ICON_ZOOM_OUT : ICON_ZOOM_IN);

  if ((ui_list->filter_sort_flag & UILST_FLT_SORT_LOCK) == 0) {
    subrow = uiLayoutRow(row, true);
    uiItemR(subrow,
            &listptr,
            "use_filter_sort_alpha",
            UI_ITEM_R_TOGGLE | UI_ITEM_R_ICON_ONLY,
            "",
            ICON_NONE);
    uiItemR(subrow,
            &listptr,
            "use_filter_sort_reverse",
            UI_ITEM_R_TOGGLE | UI_ITEM_R_ICON_ONLY,
            "",
            (ui_list->filter_sort_flag & UILST_FLT_SORT_REVERSE) ? ICON_SORT_DESC : ICON_SORT_ASC);
  }
}

typedef struct {
  char name[MAX_IDPROP_NAME];
  int org_idx;
} StringCmp;

static int cmpstringp(const void *p1, const void *p2)
{
  /* Case-insensitive comparison. */
  return BLI_strcasecmp(((StringCmp *)p1)->name, ((StringCmp *)p2)->name);
}

static void uilist_filter_items_default(struct uiList *ui_list,
                                        struct bContext *UNUSED(C),
                                        struct PointerRNA *dataptr,
                                        const char *propname)
{
  uiListDyn *dyn_data = ui_list->dyn_data;
  PropertyRNA *prop = RNA_struct_find_property(dataptr, propname);

  const char *filter_raw = ui_list->filter_byname;
  char *filter = (char *)filter_raw, filter_buff[32], *filter_dyn = NULL;
  const bool filter_exclude = (ui_list->filter_flag & UILST_FLT_EXCLUDE) != 0;
  const bool order_by_name = (ui_list->filter_sort_flag & UILST_FLT_SORT_MASK) ==
                             UILST_FLT_SORT_ALPHA;
  const int len = RNA_property_collection_length(dataptr, prop);

  dyn_data->items_shown = dyn_data->items_len = len;

  if (len && (order_by_name || filter_raw[0])) {
    StringCmp *names = NULL;
    int order_idx = 0, i = 0;

    if (order_by_name) {
      names = MEM_callocN(sizeof(StringCmp) * len, "StringCmp");
    }
    if (filter_raw[0]) {
      const size_t slen = strlen(filter_raw);

      dyn_data->items_filter_flags = MEM_callocN(sizeof(int) * len, "items_filter_flags");
      dyn_data->items_shown = 0;

      /* Implicitly add heading/trailing wildcards if needed. */
      if (slen + 3 <= sizeof(filter_buff)) {
        filter = filter_buff;
      }
      else {
        filter = filter_dyn = MEM_mallocN((slen + 3) * sizeof(char), "filter_dyn");
      }
      BLI_strncpy_ensure_pad(filter, filter_raw, '*', slen + 3);
    }

    RNA_PROP_BEGIN (dataptr, itemptr, prop) {
      char *namebuf;
      const char *name;
      bool do_order = false;

      namebuf = RNA_struct_name_get_alloc(&itemptr, NULL, 0, NULL);
      name = namebuf ? namebuf : "";

      if (filter[0]) {
        /* Case-insensitive! */
        if (fnmatch(filter, name, FNM_CASEFOLD) == 0) {
          dyn_data->items_filter_flags[i] = UILST_FLT_ITEM;
          if (!filter_exclude) {
            dyn_data->items_shown++;
            do_order = order_by_name;
          }
          // printf("%s: '%s' matches '%s'\n", __func__, name, filter);
        }
        else if (filter_exclude) {
          dyn_data->items_shown++;
          do_order = order_by_name;
        }
      }
      else {
        do_order = order_by_name;
      }

      if (do_order) {
        names[order_idx].org_idx = order_idx;
        BLI_strncpy(names[order_idx++].name, name, MAX_IDPROP_NAME);
      }

      /* free name */
      if (namebuf) {
        MEM_freeN(namebuf);
      }
      i++;
    }
    RNA_PROP_END;

    if (order_by_name) {
      int new_idx;
      /* note: order_idx equals either to ui_list->items_len if no filtering done,
       *       or to ui_list->items_shown if filter is enabled,
       *       or to (ui_list->items_len - ui_list->items_shown) if filtered items are excluded.
       *       This way, we only sort items we actually intend to draw!
       */
      qsort(names, order_idx, sizeof(StringCmp), cmpstringp);

      dyn_data->items_filter_neworder = MEM_mallocN(sizeof(int) * order_idx,
                                                    "items_filter_neworder");
      for (new_idx = 0; new_idx < order_idx; new_idx++) {
        dyn_data->items_filter_neworder[names[new_idx].org_idx] = new_idx;
      }
    }

    if (filter_dyn) {
      MEM_freeN(filter_dyn);
    }
    if (names) {
      MEM_freeN(names);
    }
  }
}

typedef struct {
  PointerRNA item;
  int org_idx;
  int flt_flag;
} _uilist_item;

typedef struct {
  int visual_items; /* Visual number of items (i.e. number of items we have room to display). */
  int start_idx;    /* Index of first item to display. */
  int end_idx;      /* Index of last item to display + 1. */
} uiListLayoutdata;

static void uilist_prepare(uiList *ui_list,
                           int len,
                           int activei,
                           int rows,
                           int maxrows,
                           int columns,
                           uiListLayoutdata *layoutdata)
{
  uiListDyn *dyn_data = ui_list->dyn_data;
  int activei_row, max_scroll;
  const bool use_auto_size = (ui_list->list_grip < (rows - UI_LIST_AUTO_SIZE_THRESHOLD));

  /* default rows */
  if (rows <= 0) {
    rows = 5;
  }
  dyn_data->visual_height_min = rows;
  if (maxrows < rows) {
    maxrows = max_ii(rows, 5);
  }
  if (columns <= 0) {
    columns = 9;
  }

  if (columns > 1) {
    dyn_data->height = (int)ceil((double)len / (double)columns);
    activei_row = (int)floor((double)activei / (double)columns);
  }
  else {
    dyn_data->height = len;
    activei_row = activei;
  }

  if (!use_auto_size) {
    /* No auto-size, yet we clamp at min size! */
    maxrows = rows = max_ii(ui_list->list_grip, rows);
  }
  else if ((rows != maxrows) && (dyn_data->height > rows)) {
    /* Expand size if needed and possible. */
    rows = min_ii(dyn_data->height, maxrows);
  }

  /* If list length changes or list is tagged to check this,
   * and active is out of view, scroll to it .*/
  if (ui_list->list_last_len != len || ui_list->flag & UILST_SCROLL_TO_ACTIVE_ITEM) {
    if (activei_row < ui_list->list_scroll) {
      ui_list->list_scroll = activei_row;
    }
    else if (activei_row >= ui_list->list_scroll + rows) {
      ui_list->list_scroll = activei_row - rows + 1;
    }
    ui_list->flag &= ~UILST_SCROLL_TO_ACTIVE_ITEM;
  }

  max_scroll = max_ii(0, dyn_data->height - rows);
  CLAMP(ui_list->list_scroll, 0, max_scroll);
  ui_list->list_last_len = len;
  dyn_data->visual_height = rows;
  layoutdata->visual_items = rows * columns;
  layoutdata->start_idx = ui_list->list_scroll * columns;
  layoutdata->end_idx = min_ii(layoutdata->start_idx + rows * columns, len);
}

static void uilist_resize_update_cb(bContext *C, void *arg1, void *UNUSED(arg2))
{
  uiList *ui_list = arg1;
  uiListDyn *dyn_data = ui_list->dyn_data;

  /* This way we get diff in number of additional items to show (positive) or hide (negative). */
  const int diff = round_fl_to_int((float)(dyn_data->resize - dyn_data->resize_prev) /
                                   (float)UI_UNIT_Y);

  if (diff != 0) {
    ui_list->list_grip += diff;
    dyn_data->resize_prev += diff * UI_UNIT_Y;
    ui_list->flag |= UILST_SCROLL_TO_ACTIVE_ITEM;
  }

  /* In case uilist is in popup, we need special refreshing */
  ED_region_tag_refresh_ui(CTX_wm_menu(C));
}

static void *uilist_item_use_dynamic_tooltip(PointerRNA *itemptr, const char *propname)
{
  if (propname && propname[0] && itemptr && itemptr->data) {
    PropertyRNA *prop = RNA_struct_find_property(itemptr, propname);

    if (prop && (RNA_property_type(prop) == PROP_STRING)) {
      return RNA_property_string_get_alloc(itemptr, prop, NULL, 0, NULL);
    }
  }
  return NULL;
}

static char *uilist_item_tooltip_func(bContext *UNUSED(C), void *argN, const char *tip)
{
  char *dyn_tooltip = argN;
  return BLI_sprintfN("%s - %s", tip, dyn_tooltip);
}

void uiTemplateList(uiLayout *layout,
                    bContext *C,
                    const char *listtype_name,
                    const char *list_id,
                    PointerRNA *dataptr,
                    const char *propname,
                    PointerRNA *active_dataptr,
                    const char *active_propname,
                    const char *item_dyntip_propname,
                    int rows,
                    int maxrows,
                    int layout_type,
                    int columns,
                    bool sort_reverse,
                    bool sort_lock)
{
  uiListType *ui_list_type;
  uiList *ui_list = NULL;
  uiListDyn *dyn_data;
  ARegion *region;
  uiListDrawItemFunc draw_item;
  uiListDrawFilterFunc draw_filter;
  uiListFilterItemsFunc filter_items;

  PropertyRNA *prop = NULL, *activeprop;
  PropertyType type, activetype;
  _uilist_item *items_ptr = NULL;
  StructRNA *ptype;
  uiLayout *glob = NULL, *box, *row, *col, *subrow, *sub, *overlap;
  uiBlock *block, *subblock;
  uiBut *but;

  uiListLayoutdata layoutdata;
  char ui_list_id[UI_MAX_NAME_STR];
  char numstr[32];
  int rnaicon = ICON_NONE, icon = ICON_NONE;
  int i = 0, activei = 0;
  int len = 0;

  /* validate arguments */
  /* Forbid default UI_UL_DEFAULT_CLASS_NAME list class without a custom list_id! */
  if (STREQ(UI_UL_DEFAULT_CLASS_NAME, listtype_name) && !(list_id && list_id[0])) {
    RNA_warning("template_list using default '%s' UIList class must provide a custom list_id",
                UI_UL_DEFAULT_CLASS_NAME);
    return;
  }

  block = uiLayoutGetBlock(layout);

  if (!active_dataptr->data) {
    RNA_warning("No active data");
    return;
  }

  if (dataptr->data) {
    prop = RNA_struct_find_property(dataptr, propname);
    if (!prop) {
      RNA_warning("Property not found: %s.%s", RNA_struct_identifier(dataptr->type), propname);
      return;
    }
  }

  activeprop = RNA_struct_find_property(active_dataptr, active_propname);
  if (!activeprop) {
    RNA_warning(
        "Property not found: %s.%s", RNA_struct_identifier(active_dataptr->type), active_propname);
    return;
  }

  if (prop) {
    type = RNA_property_type(prop);
    if (type != PROP_COLLECTION) {
      RNA_warning("Expected a collection data property");
      return;
    }
  }

  activetype = RNA_property_type(activeprop);
  if (activetype != PROP_INT) {
    RNA_warning("Expected an integer active data property");
    return;
  }

  /* get icon */
  if (dataptr->data && prop) {
    ptype = RNA_property_pointer_type(dataptr, prop);
    rnaicon = RNA_struct_ui_icon(ptype);
  }

  /* get active data */
  activei = RNA_property_int_get(active_dataptr, activeprop);

  /* Find the uiList type. */
  ui_list_type = WM_uilisttype_find(listtype_name, false);

  if (ui_list_type == NULL) {
    RNA_warning("List type %s not found", listtype_name);
    return;
  }

  draw_item = ui_list_type->draw_item ? ui_list_type->draw_item : uilist_draw_item_default;
  draw_filter = ui_list_type->draw_filter ? ui_list_type->draw_filter : uilist_draw_filter_default;
  filter_items = ui_list_type->filter_items ? ui_list_type->filter_items :
                                              uilist_filter_items_default;

  /* Find or add the uiList to the current Region. */
  /* We tag the list id with the list type... */
  BLI_snprintf(
      ui_list_id, sizeof(ui_list_id), "%s_%s", ui_list_type->idname, list_id ? list_id : "");

  /* Allows to work in popups. */
  region = CTX_wm_menu(C);
  if (region == NULL) {
    region = CTX_wm_region(C);
  }
  ui_list = BLI_findstring(&region->ui_lists, ui_list_id, offsetof(uiList, list_id));

  if (!ui_list) {
    ui_list = MEM_callocN(sizeof(uiList), "uiList");
    BLI_strncpy(ui_list->list_id, ui_list_id, sizeof(ui_list->list_id));
    BLI_addtail(&region->ui_lists, ui_list);
    ui_list->list_grip = -UI_LIST_AUTO_SIZE_THRESHOLD; /* Force auto size by default. */
    if (sort_reverse) {
      ui_list->filter_sort_flag |= UILST_FLT_SORT_REVERSE;
    }
    if (sort_lock) {
      ui_list->filter_sort_flag |= UILST_FLT_SORT_LOCK;
    }
  }

  if (!ui_list->dyn_data) {
    ui_list->dyn_data = MEM_callocN(sizeof(uiListDyn), "uiList.dyn_data");
  }
  dyn_data = ui_list->dyn_data;

  /* Because we can't actually pass type across save&load... */
  ui_list->type = ui_list_type;
  ui_list->layout_type = layout_type;

  /* Reset filtering data. */
  MEM_SAFE_FREE(dyn_data->items_filter_flags);
  MEM_SAFE_FREE(dyn_data->items_filter_neworder);
  dyn_data->items_len = dyn_data->items_shown = -1;

  /* When active item changed since last draw, scroll to it. */
  if (activei != ui_list->list_last_activei) {
    ui_list->flag |= UILST_SCROLL_TO_ACTIVE_ITEM;
    ui_list->list_last_activei = activei;
  }

  /* Filter list items! (not for compact layout, though) */
  if (dataptr->data && prop) {
    const int filter_exclude = ui_list->filter_flag & UILST_FLT_EXCLUDE;
    const bool order_reverse = (ui_list->filter_sort_flag & UILST_FLT_SORT_REVERSE) != 0;
    int items_shown, idx = 0;
#if 0
    int prev_ii = -1, prev_i;
#endif

    if (layout_type == UILST_LAYOUT_COMPACT) {
      dyn_data->items_len = dyn_data->items_shown = RNA_property_collection_length(dataptr, prop);
    }
    else {
      // printf("%s: filtering...\n", __func__);
      filter_items(ui_list, C, dataptr, propname);
      // printf("%s: filtering done.\n", __func__);
    }

    items_shown = dyn_data->items_shown;
    if (items_shown >= 0) {
      bool activei_mapping_pending = true;
      items_ptr = MEM_mallocN(sizeof(_uilist_item) * items_shown, __func__);
      // printf("%s: items shown: %d.\n", __func__, items_shown);
      RNA_PROP_BEGIN (dataptr, itemptr, prop) {
        if (!dyn_data->items_filter_flags ||
            ((dyn_data->items_filter_flags[i] & UILST_FLT_ITEM) ^ filter_exclude)) {
          int ii;
          if (dyn_data->items_filter_neworder) {
            ii = dyn_data->items_filter_neworder[idx++];
            ii = order_reverse ? items_shown - ii - 1 : ii;
          }
          else {
            ii = order_reverse ? items_shown - ++idx : idx++;
          }
          // printf("%s: ii: %d\n", __func__, ii);
          items_ptr[ii].item = itemptr;
          items_ptr[ii].org_idx = i;
          items_ptr[ii].flt_flag = dyn_data->items_filter_flags ? dyn_data->items_filter_flags[i] :
                                                                  0;

          if (activei_mapping_pending && activei == i) {
            activei = ii;
            /* So that we do not map again activei! */
            activei_mapping_pending = false;
          }
#if 0 /* For now, do not alter active element, even if it will be hidden... */
          else if (activei < i) {
            /* We do not want an active but invisible item!
             * Only exception is when all items are filtered out...
             */
            if (prev_ii >= 0) {
              activei = prev_ii;
              RNA_property_int_set(active_dataptr, activeprop, prev_i);
            }
            else {
              activei = ii;
              RNA_property_int_set(active_dataptr, activeprop, i);
            }
          }
          prev_i = i;
          prev_ii = ii;
#endif
        }
        i++;
      }
      RNA_PROP_END;

      if (activei_mapping_pending) {
        /* No active item found, set to 'invalid' -1 value... */
        activei = -1;
      }
    }
    if (dyn_data->items_shown >= 0) {
      len = dyn_data->items_shown;
    }
    else {
      len = dyn_data->items_len;
    }
  }

  switch (layout_type) {
    case UILST_LAYOUT_DEFAULT:
      /* layout */
      box = uiLayoutListBox(layout, ui_list, active_dataptr, activeprop);
      glob = uiLayoutColumn(box, true);
      row = uiLayoutRow(glob, false);
      col = uiLayoutColumn(row, true);

      /* init numbers */
      uilist_prepare(ui_list, len, activei, rows, maxrows, 1, &layoutdata);

      if (dataptr->data && prop) {
        /* create list items */
        for (i = layoutdata.start_idx; i < layoutdata.end_idx; i++) {
          PointerRNA *itemptr = &items_ptr[i].item;
          void *dyntip_data;
          const int org_i = items_ptr[i].org_idx;
          const int flt_flag = items_ptr[i].flt_flag;
          subblock = uiLayoutGetBlock(col);

          overlap = uiLayoutOverlap(col);

          UI_block_flag_enable(subblock, UI_BLOCK_LIST_ITEM);

          /* list item behind label & other buttons */
          sub = uiLayoutRow(overlap, false);

          but = uiDefButR_prop(subblock,
                               UI_BTYPE_LISTROW,
                               0,
                               "",
                               0,
                               0,
                               UI_UNIT_X * 10,
                               UI_UNIT_Y,
                               active_dataptr,
                               activeprop,
                               0,
                               0,
                               org_i,
                               0,
                               0,
                               TIP_("Double click to rename"));
          if ((dyntip_data = uilist_item_use_dynamic_tooltip(itemptr, item_dyntip_propname))) {
            UI_but_func_tooltip_set(but, uilist_item_tooltip_func, dyntip_data);
          }

          sub = uiLayoutRow(overlap, false);

          icon = UI_rnaptr_icon_get(C, itemptr, rnaicon, false);
          if (icon == ICON_DOT) {
            icon = ICON_NONE;
          }
          draw_item(ui_list,
                    C,
                    sub,
                    dataptr,
                    itemptr,
                    icon,
                    active_dataptr,
                    active_propname,
                    org_i,
                    flt_flag);

          /* If we are "drawing" active item, set all labels as active. */
          if (i == activei) {
            ui_layout_list_set_labels_active(sub);
          }

          UI_block_flag_disable(subblock, UI_BLOCK_LIST_ITEM);
        }
      }

      /* add dummy buttons to fill space */
      for (; i < layoutdata.start_idx + layoutdata.visual_items; i++) {
        uiItemL(col, "", ICON_NONE);
      }

      /* add scrollbar */
      if (len > layoutdata.visual_items) {
        col = uiLayoutColumn(row, false);
        uiDefButI(block,
                  UI_BTYPE_SCROLL,
                  0,
                  "",
                  0,
                  0,
                  V2D_SCROLL_WIDTH,
                  UI_UNIT_Y * dyn_data->visual_height,
                  &ui_list->list_scroll,
                  0,
                  dyn_data->height - dyn_data->visual_height,
                  dyn_data->visual_height,
                  0,
                  "");
      }
      break;
    case UILST_LAYOUT_COMPACT:
      row = uiLayoutRow(layout, true);

      if ((dataptr->data && prop) && (dyn_data->items_shown > 0) && (activei >= 0) &&
          (activei < dyn_data->items_shown)) {
        PointerRNA *itemptr = &items_ptr[activei].item;
        const int org_i = items_ptr[activei].org_idx;

        icon = UI_rnaptr_icon_get(C, itemptr, rnaicon, false);
        if (icon == ICON_DOT) {
          icon = ICON_NONE;
        }
        draw_item(
            ui_list, C, row, dataptr, itemptr, icon, active_dataptr, active_propname, org_i, 0);
      }
      /* if list is empty, add in dummy button */
      else {
        uiItemL(row, "", ICON_NONE);
      }

      /* next/prev button */
      BLI_snprintf(numstr, sizeof(numstr), "%d :", dyn_data->items_shown);
      but = uiDefIconTextButR_prop(block,
                                   UI_BTYPE_NUM,
                                   0,
                                   0,
                                   numstr,
                                   0,
                                   0,
                                   UI_UNIT_X * 5,
                                   UI_UNIT_Y,
                                   active_dataptr,
                                   activeprop,
                                   0,
                                   0,
                                   0,
                                   0,
                                   0,
                                   "");
      if (dyn_data->items_shown == 0) {
        UI_but_flag_enable(but, UI_BUT_DISABLED);
      }
      break;
    case UILST_LAYOUT_GRID:
      box = uiLayoutListBox(layout, ui_list, active_dataptr, activeprop);
      glob = uiLayoutColumn(box, true);
      row = uiLayoutRow(glob, false);
      col = uiLayoutColumn(row, true);
      subrow = NULL; /* Quite gcc warning! */

      uilist_prepare(ui_list, len, activei, rows, maxrows, columns, &layoutdata);

      if (dataptr->data && prop) {
        /* create list items */
        for (i = layoutdata.start_idx; i < layoutdata.end_idx; i++) {
          PointerRNA *itemptr = &items_ptr[i].item;
          const int org_i = items_ptr[i].org_idx;
          const int flt_flag = items_ptr[i].flt_flag;

          /* create button */
          if (!(i % columns)) {
            subrow = uiLayoutRow(col, false);
          }

          subblock = uiLayoutGetBlock(subrow);
          overlap = uiLayoutOverlap(subrow);

          UI_block_flag_enable(subblock, UI_BLOCK_LIST_ITEM);

          /* list item behind label & other buttons */
          sub = uiLayoutRow(overlap, false);

          but = uiDefButR_prop(subblock,
                               UI_BTYPE_LISTROW,
                               0,
                               "",
                               0,
                               0,
                               UI_UNIT_X * 10,
                               UI_UNIT_Y,
                               active_dataptr,
                               activeprop,
                               0,
                               0,
                               org_i,
                               0,
                               0,
                               NULL);
          UI_but_drawflag_enable(but, UI_BUT_NO_TOOLTIP);

          sub = uiLayoutRow(overlap, false);

          icon = UI_rnaptr_icon_get(C, itemptr, rnaicon, false);
          draw_item(ui_list,
                    C,
                    sub,
                    dataptr,
                    itemptr,
                    icon,
                    active_dataptr,
                    active_propname,
                    org_i,
                    flt_flag);

          /* If we are "drawing" active item, set all labels as active. */
          if (i == activei) {
            ui_layout_list_set_labels_active(sub);
          }

          UI_block_flag_disable(subblock, UI_BLOCK_LIST_ITEM);
        }
      }

      /* add dummy buttons to fill space */
      for (; i < layoutdata.start_idx + layoutdata.visual_items; i++) {
        if (!(i % columns)) {
          subrow = uiLayoutRow(col, false);
        }
        uiItemL(subrow, "", ICON_NONE);
      }

      /* add scrollbar */
      if (len > layoutdata.visual_items) {
        /* col = */ uiLayoutColumn(row, false);
        uiDefButI(block,
                  UI_BTYPE_SCROLL,
                  0,
                  "",
                  0,
                  0,
                  V2D_SCROLL_WIDTH,
                  UI_UNIT_Y * dyn_data->visual_height,
                  &ui_list->list_scroll,
                  0,
                  dyn_data->height - dyn_data->visual_height,
                  dyn_data->visual_height,
                  0,
                  "");
      }
      break;
  }

  if (glob) {
    /* About UI_BTYPE_GRIP drag-resize:
     * We can't directly use results from a grip button, since we have a
     * rather complex behavior here (sizing by discrete steps and, overall, autosize feature).
     * Since we *never* know whether we are grip-resizing or not
     * (because there is no callback for when a button enters/leaves its "edit mode"),
     * we use the fact that grip-controlled value (dyn_data->resize) is completely handled
     * by the grip during the grab resize, so settings its value here has no effect at all.
     *
     * It is only meaningful when we are not resizing,
     * in which case this gives us the correct "init drag" value.
     * Note we cannot affect dyn_data->resize_prev here,
     * since this value is not controlled by the grip!
     */
    dyn_data->resize = dyn_data->resize_prev +
                       (dyn_data->visual_height - ui_list->list_grip) * UI_UNIT_Y;

    row = uiLayoutRow(glob, true);
    subblock = uiLayoutGetBlock(row);
    UI_block_emboss_set(subblock, UI_EMBOSS_NONE);

    if (ui_list->filter_flag & UILST_FLT_SHOW) {
      but = uiDefIconButBitI(subblock,
                             UI_BTYPE_TOGGLE,
                             UILST_FLT_SHOW,
                             0,
                             ICON_DISCLOSURE_TRI_DOWN,
                             0,
                             0,
                             UI_UNIT_X,
                             UI_UNIT_Y * 0.5f,
                             &(ui_list->filter_flag),
                             0,
                             0,
                             0,
                             0,
                             TIP_("Hide filtering options"));
      UI_but_flag_disable(but, UI_BUT_UNDO); /* skip undo on screen buttons */

      but = uiDefIconButI(subblock,
                          UI_BTYPE_GRIP,
                          0,
                          ICON_GRIP,
                          0,
                          0,
                          UI_UNIT_X * 10.0f,
                          UI_UNIT_Y * 0.5f,
                          &dyn_data->resize,
                          0.0,
                          0.0,
                          0,
                          0,
                          "");
      UI_but_func_set(but, uilist_resize_update_cb, ui_list, NULL);

      UI_block_emboss_set(subblock, UI_EMBOSS);

      col = uiLayoutColumn(glob, false);
      subblock = uiLayoutGetBlock(col);
      uiDefBut(subblock,
               UI_BTYPE_SEPR,
               0,
               "",
               0,
               0,
               UI_UNIT_X,
               UI_UNIT_Y * 0.05f,
               NULL,
               0.0,
               0.0,
               0,
               0,
               "");

      draw_filter(ui_list, C, col);
    }
    else {
      but = uiDefIconButBitI(subblock,
                             UI_BTYPE_TOGGLE,
                             UILST_FLT_SHOW,
                             0,
                             ICON_DISCLOSURE_TRI_RIGHT,
                             0,
                             0,
                             UI_UNIT_X,
                             UI_UNIT_Y * 0.5f,
                             &(ui_list->filter_flag),
                             0,
                             0,
                             0,
                             0,
                             TIP_("Show filtering options"));
      UI_but_flag_disable(but, UI_BUT_UNDO); /* skip undo on screen buttons */

      but = uiDefIconButI(subblock,
                          UI_BTYPE_GRIP,
                          0,
                          ICON_GRIP,
                          0,
                          0,
                          UI_UNIT_X * 10.0f,
                          UI_UNIT_Y * 0.5f,
                          &dyn_data->resize,
                          0.0,
                          0.0,
                          0,
                          0,
                          "");
      UI_but_func_set(but, uilist_resize_update_cb, ui_list, NULL);

      UI_block_emboss_set(subblock, UI_EMBOSS);
    }
  }

  if (items_ptr) {
    MEM_freeN(items_ptr);
  }
}

/** \} */

/* -------------------------------------------------------------------- */
/** \name Running Jobs Template
 * \{ */

#define B_STOPRENDER 1
#define B_STOPCAST 2
#define B_STOPANIM 3
#define B_STOPCOMPO 4
#define B_STOPSEQ 5
#define B_STOPCLIP 6
#define B_STOPFILE 7
#define B_STOPOTHER 8

static void do_running_jobs(bContext *C, void *UNUSED(arg), int event)
{
  switch (event) {
    case B_STOPRENDER:
      G.is_break = true;
      break;
    case B_STOPCAST:
      WM_jobs_stop(CTX_wm_manager(C), CTX_wm_screen(C), NULL);
      break;
    case B_STOPANIM:
      WM_operator_name_call(C, "SCREEN_OT_animation_play", WM_OP_INVOKE_SCREEN, NULL);
      break;
    case B_STOPCOMPO:
      WM_jobs_stop(CTX_wm_manager(C), CTX_data_scene(C), NULL);
      break;
    case B_STOPSEQ:
      WM_jobs_stop(CTX_wm_manager(C), CTX_data_scene(C), NULL);
      break;
    case B_STOPCLIP:
      WM_jobs_stop(CTX_wm_manager(C), CTX_data_scene(C), NULL);
      break;
    case B_STOPFILE:
      WM_jobs_stop(CTX_wm_manager(C), CTX_data_scene(C), NULL);
      break;
    case B_STOPOTHER:
      G.is_break = true;
      break;
  }
}

struct ProgressTooltip_Store {
  wmWindowManager *wm;
  void *owner;
};

static char *progress_tooltip_func(bContext *UNUSED(C), void *argN, const char *UNUSED(tip))
{
  struct ProgressTooltip_Store *arg = argN;
  wmWindowManager *wm = arg->wm;
  void *owner = arg->owner;

  const float progress = WM_jobs_progress(wm, owner);

  /* create tooltip text and associate it with the job */
  char elapsed_str[32];
  char remaining_str[32] = "Unknown";
  const double elapsed = PIL_check_seconds_timer() - WM_jobs_starttime(wm, owner);
  BLI_timecode_string_from_time_simple(elapsed_str, sizeof(elapsed_str), elapsed);

  if (progress) {
    const double remaining = (elapsed / (double)progress) - elapsed;
    BLI_timecode_string_from_time_simple(remaining_str, sizeof(remaining_str), remaining);
  }

  return BLI_sprintfN(
      "Time Remaining: %s\n"
      "Time Elapsed: %s",
      remaining_str,
      elapsed_str);
}

void uiTemplateRunningJobs(uiLayout *layout, bContext *C)
{
  Main *bmain = CTX_data_main(C);
  wmWindowManager *wm = CTX_wm_manager(C);
  ScrArea *area = CTX_wm_area(C);
  uiBlock *block;
  void *owner = NULL;
  int handle_event, icon = 0;

  block = uiLayoutGetBlock(layout);
  UI_block_layout_set_current(block, layout);

  UI_block_func_handle_set(block, do_running_jobs, NULL);

  /* another scene can be rendering too, for example via compositor */
  LISTBASE_FOREACH (Scene *, scene, &bmain->scenes) {
    if (WM_jobs_test(wm, scene, WM_JOB_TYPE_ANY)) {
      handle_event = B_STOPOTHER;
      icon = ICON_NONE;
      owner = scene;
    }
    else {
      continue;
    }

    if (WM_jobs_test(wm, scene, WM_JOB_TYPE_SEQ_BUILD_PROXY)) {
      handle_event = B_STOPSEQ;
      icon = ICON_SEQUENCE;
      owner = scene;
      break;
    }
    if (WM_jobs_test(wm, scene, WM_JOB_TYPE_SEQ_BUILD_PREVIEW)) {
      handle_event = B_STOPSEQ;
      icon = ICON_SEQUENCE;
      break;
    }
    if (WM_jobs_test(wm, scene, WM_JOB_TYPE_CLIP_BUILD_PROXY)) {
      handle_event = B_STOPCLIP;
      icon = ICON_TRACKER;
      break;
    }
    if (WM_jobs_test(wm, scene, WM_JOB_TYPE_CLIP_PREFETCH)) {
      handle_event = B_STOPCLIP;
      icon = ICON_TRACKER;
      break;
    }
    if (WM_jobs_test(wm, scene, WM_JOB_TYPE_CLIP_TRACK_MARKERS)) {
      handle_event = B_STOPCLIP;
      icon = ICON_TRACKER;
      break;
    }
    if (WM_jobs_test(wm, scene, WM_JOB_TYPE_CLIP_SOLVE_CAMERA)) {
      handle_event = B_STOPCLIP;
      icon = ICON_TRACKER;
      break;
    }
    if (WM_jobs_test(wm, scene, WM_JOB_TYPE_FILESEL_READDIR)) {
      handle_event = B_STOPFILE;
      icon = ICON_FILEBROWSER;
      break;
    }
    if (WM_jobs_test(wm, scene, WM_JOB_TYPE_RENDER)) {
      handle_event = B_STOPRENDER;
      icon = ICON_SCENE;
      break;
    }
    if (WM_jobs_test(wm, scene, WM_JOB_TYPE_COMPOSITE)) {
      handle_event = B_STOPCOMPO;
      icon = ICON_RENDERLAYERS;
      break;
    }
    if (WM_jobs_test(wm, scene, WM_JOB_TYPE_OBJECT_BAKE_TEXTURE) ||
        WM_jobs_test(wm, scene, WM_JOB_TYPE_OBJECT_BAKE)) {
      /* Skip bake jobs in compositor to avoid compo header displaying
       * progress bar which is not being updated (bake jobs only need
       * to update NC_IMAGE context.
       */
      if (area->spacetype != SPACE_NODE) {
        handle_event = B_STOPOTHER;
        icon = ICON_IMAGE;
        break;
      }
      continue;
    }
    if (WM_jobs_test(wm, scene, WM_JOB_TYPE_DPAINT_BAKE)) {
      handle_event = B_STOPOTHER;
      icon = ICON_MOD_DYNAMICPAINT;
      break;
    }
    if (WM_jobs_test(wm, scene, WM_JOB_TYPE_POINTCACHE)) {
      handle_event = B_STOPOTHER;
      icon = ICON_PHYSICS;
      break;
    }
    if (WM_jobs_test(wm, scene, WM_JOB_TYPE_OBJECT_SIM_FLUID)) {
      handle_event = B_STOPOTHER;
      icon = ICON_MOD_FLUIDSIM;
      break;
    }
    if (WM_jobs_test(wm, scene, WM_JOB_TYPE_OBJECT_SIM_OCEAN)) {
      handle_event = B_STOPOTHER;
      icon = ICON_MOD_OCEAN;
      break;
    }
  }

  if (owner) {
    const uiFontStyle *fstyle = UI_FSTYLE_WIDGET;
    const bool active = !(G.is_break || WM_jobs_is_stopped(wm, owner));

    uiLayout *row = uiLayoutRow(layout, false);
    block = uiLayoutGetBlock(row);

    /* get percentage done and set it as the UI text */
    const float progress = WM_jobs_progress(wm, owner);
    char text[8];
    BLI_snprintf(text, 8, "%d%%", (int)(progress * 100));

    const char *name = active ? WM_jobs_name(wm, owner) : "Canceling...";

    /* job name and icon */
    const int textwidth = UI_fontstyle_string_width(fstyle, name);
    uiDefIconTextBut(block,
                     UI_BTYPE_LABEL,
                     0,
                     icon,
                     name,
                     0,
                     0,
                     textwidth + UI_UNIT_X * 1.5f,
                     UI_UNIT_Y,
                     NULL,
                     0.0f,
                     0.0f,
                     0.0f,
                     0.0f,
                     "");

    /* stick progress bar and cancel button together */
    row = uiLayoutRow(layout, true);
    uiLayoutSetActive(row, active);
    block = uiLayoutGetBlock(row);

    {
      struct ProgressTooltip_Store *tip_arg = MEM_mallocN(sizeof(*tip_arg), __func__);
      tip_arg->wm = wm;
      tip_arg->owner = owner;
      uiButProgressbar *but_progress = (uiButProgressbar *)uiDefIconTextBut(block,
                                                                            UI_BTYPE_PROGRESS_BAR,
                                                                            0,
                                                                            0,
                                                                            text,
                                                                            UI_UNIT_X,
                                                                            0,
                                                                            UI_UNIT_X * 6.0f,
                                                                            UI_UNIT_Y,
                                                                            NULL,
                                                                            0.0f,
                                                                            0.0f,
                                                                            0.0f,
                                                                            0,
                                                                            NULL);

      but_progress->progress = progress;
      UI_but_func_tooltip_set(&but_progress->but, progress_tooltip_func, tip_arg);
    }

    if (!wm->is_interface_locked) {
      uiDefIconTextBut(block,
                       UI_BTYPE_BUT,
                       handle_event,
                       ICON_PANEL_CLOSE,
                       "",
                       0,
                       0,
                       UI_UNIT_X,
                       UI_UNIT_Y,
                       NULL,
                       0.0f,
                       0.0f,
                       0,
                       0,
                       TIP_("Stop this job"));
    }
  }

  if (ED_screen_animation_no_scrub(wm)) {
    uiDefIconTextBut(block,
                     UI_BTYPE_BUT,
                     B_STOPANIM,
                     ICON_CANCEL,
                     IFACE_("Anim Player"),
                     0,
                     0,
                     UI_UNIT_X * 5.0f,
                     UI_UNIT_Y,
                     NULL,
                     0.0f,
                     0.0f,
                     0,
                     0,
                     TIP_("Stop animation playback"));
  }
}

/** \} */

/* -------------------------------------------------------------------- */
/** \name Reports for Last Operator Template
 * \{ */

void uiTemplateReportsBanner(uiLayout *layout, bContext *C)
{
  ReportList *reports = CTX_wm_reports(C);
  Report *report = BKE_reports_last_displayable(reports);
  ReportTimerInfo *rti;

  uiLayout *ui_abs;
  uiBlock *block;
  uiBut *but;
  const uiStyle *style = UI_style_get();
  int width;
  int icon;

  /* if the report display has timed out, don't show */
  if (!reports->reporttimer) {
    return;
  }

  rti = (ReportTimerInfo *)reports->reporttimer->customdata;

  if (!rti || rti->widthfac == 0.0f || !report) {
    return;
  }

  ui_abs = uiLayoutAbsolute(layout, false);
  block = uiLayoutGetBlock(ui_abs);

  UI_fontstyle_set(&style->widgetlabel);
  width = BLF_width(style->widgetlabel.uifont_id, report->message, report->len);
  width = min_ii((int)(rti->widthfac * width), width);
  width = max_ii(width, 10 * UI_DPI_FAC);

  /* make a box around the report to make it stand out */
  UI_block_align_begin(block);
  but = uiDefBut(
      block, UI_BTYPE_ROUNDBOX, 0, "", 0, 0, UI_UNIT_X + 5, UI_UNIT_Y, NULL, 0.0f, 0.0f, 0, 0, "");
  /* set the report's bg color in but->col - UI_BTYPE_ROUNDBOX feature */
  rgba_float_to_uchar(but->col, rti->col);

  but = uiDefBut(block,
                 UI_BTYPE_ROUNDBOX,
                 0,
                 "",
                 UI_UNIT_X + 5,
                 0,
                 UI_UNIT_X + width,
                 UI_UNIT_Y,
                 NULL,
                 0.0f,
                 0.0f,
                 0,
                 0,
                 "");
  rgba_float_to_uchar(but->col, rti->col);

  UI_block_align_end(block);

  /* icon and report message on top */
  icon = UI_icon_from_report_type(report->type);

  /* XXX: temporary operator to dump all reports to a text block, but only if more than 1 report
   * to be shown instead of icon when appropriate...
   */
  UI_block_emboss_set(block, UI_EMBOSS_NONE);

  if (reports->list.first != reports->list.last) {
    uiDefIconButO(block,
                  UI_BTYPE_BUT,
                  "SCREEN_OT_info_log_show",
                  WM_OP_INVOKE_REGION_WIN,
                  icon,
                  2,
                  0,
                  UI_UNIT_X,
                  UI_UNIT_Y,
                  TIP_("Click to see the remaining reports in text block: 'Recent Reports'"));
  }
  else {
    uiDefIconBut(
        block, UI_BTYPE_LABEL, 0, icon, 2, 0, UI_UNIT_X, UI_UNIT_Y, NULL, 0.0f, 0.0f, 0, 0, "");
  }

  but = uiDefButO(block,
                  UI_BTYPE_BUT,
                  "SCREEN_OT_info_log_show",
                  WM_OP_INVOKE_REGION_WIN,
                  report->message,
                  UI_UNIT_X + 5,
                  0,
                  UI_UNIT_X + width,
                  UI_UNIT_Y,
                  "Show in Info Log");
  rgba_float_to_uchar(but->col, rti->col);
}

void uiTemplateInputStatus(uiLayout *layout, struct bContext *C)
{
  wmWindow *win = CTX_wm_window(C);
  WorkSpace *workspace = CTX_wm_workspace(C);

  /* Workspace status text has priority. */
  if (workspace->status_text) {
    uiItemL(layout, workspace->status_text, ICON_NONE);
    return;
  }

  if (WM_window_modal_keymap_status_draw(C, win, layout)) {
    return;
  }

  /* Otherwise should cursor keymap status. */
  for (int i = 0; i < 3; i++) {
    uiLayout *box = uiLayoutRow(layout, false);
    uiLayout *col = uiLayoutColumn(box, false);
    uiLayout *row = uiLayoutRow(col, true);
    uiLayoutSetAlignment(row, UI_LAYOUT_ALIGN_LEFT);

    const char *msg = WM_window_cursor_keymap_status_get(win, i, 0);
    const char *msg_drag = WM_window_cursor_keymap_status_get(win, i, 1);

    if (msg || (msg_drag == NULL)) {
      uiItemL(row, msg ? msg : "", (ICON_MOUSE_LMB + i));
    }

    if (msg_drag) {
      uiItemL(row, msg_drag, (ICON_MOUSE_LMB_DRAG + i));
    }

    /* Use trick with empty string to keep icons in same position. */
    row = uiLayoutRow(col, false);
    uiItemL(row, "                                                                   ", ICON_NONE);
  }
}

/** \} */

/* -------------------------------------------------------------------- */
/** \name Keymap Template
 * \{ */

static void keymap_item_modified(bContext *UNUSED(C), void *kmi_p, void *UNUSED(unused))
{
  wmKeyMapItem *kmi = (wmKeyMapItem *)kmi_p;
  WM_keyconfig_update_tag(NULL, kmi);
}

static void template_keymap_item_properties(uiLayout *layout, const char *title, PointerRNA *ptr)
{
  uiLayout *flow, *box, *row;

  uiItemS(layout);

  if (title) {
    uiItemL(layout, title, ICON_NONE);
  }

  flow = uiLayoutColumnFlow(layout, 2, false);

  RNA_STRUCT_BEGIN_SKIP_RNA_TYPE (ptr, prop) {
    const bool is_set = RNA_property_is_set(ptr, prop);
    uiBut *but;

    /* recurse for nested properties */
    if (RNA_property_type(prop) == PROP_POINTER) {
      PointerRNA propptr = RNA_property_pointer_get(ptr, prop);

      if (propptr.data && RNA_struct_is_a(propptr.type, &RNA_OperatorProperties)) {
        const char *name = RNA_property_ui_name(prop);
        template_keymap_item_properties(layout, name, &propptr);
        continue;
      }
    }

    box = uiLayoutBox(flow);
    uiLayoutSetActive(box, is_set);
    row = uiLayoutRow(box, false);

    /* property value */
    uiItemFullR(row, ptr, prop, -1, 0, 0, NULL, ICON_NONE);

    if (is_set) {
      /* unset operator */
      uiBlock *block = uiLayoutGetBlock(row);
      UI_block_emboss_set(block, UI_EMBOSS_NONE);
      but = uiDefIconButO(block,
                          UI_BTYPE_BUT,
                          "UI_OT_unset_property_button",
                          WM_OP_EXEC_DEFAULT,
                          ICON_X,
                          0,
                          0,
                          UI_UNIT_X,
                          UI_UNIT_Y,
                          NULL);
      but->rnapoin = *ptr;
      but->rnaprop = prop;
      UI_block_emboss_set(block, UI_EMBOSS);
    }
  }
  RNA_STRUCT_END;
}

void uiTemplateKeymapItemProperties(uiLayout *layout, PointerRNA *ptr)
{
  PointerRNA propptr = RNA_pointer_get(ptr, "properties");

  if (propptr.data) {
    uiBut *but = uiLayoutGetBlock(layout)->buttons.last;

    WM_operator_properties_sanitize(&propptr, false);
    template_keymap_item_properties(layout, NULL, &propptr);

    /* attach callbacks to compensate for missing properties update,
     * we don't know which keymap (item) is being modified there */
    for (; but; but = but->next) {
      /* operator buttons may store props for use (file selector, [#36492]) */
      if (but->rnaprop) {
        UI_but_func_set(but, keymap_item_modified, ptr->data, NULL);

        /* Otherwise the keymap will be re-generated which we're trying to edit,
         * see: T47685 */
        UI_but_flag_enable(but, UI_BUT_UPDATE_DELAY);
      }
    }
  }
}

/** \} */

/* -------------------------------------------------------------------- */
/** \name Event Icon Template
 *
 * \{ */

bool uiTemplateEventFromKeymapItem(struct uiLayout *layout,
                                   const char *text,
                                   const struct wmKeyMapItem *kmi,
                                   bool text_fallback)
{
  bool ok = false;

  int icon_mod[4];
#ifdef WITH_HEADLESS
  int icon = 0;
#else
  const int icon = UI_icon_from_keymap_item(kmi, icon_mod);
#endif
  if (icon != 0) {
    for (int j = 0; j < ARRAY_SIZE(icon_mod) && icon_mod[j]; j++) {
      uiItemL(layout, "", icon_mod[j]);
    }
    uiItemL(layout, text, icon);
    ok = true;
  }
  else if (text_fallback) {
    const char *event_text = WM_key_event_string(kmi->type, true);
    uiItemL(layout, event_text, ICON_NONE);
    uiItemL(layout, text, ICON_NONE);
    ok = true;
  }
  return ok;
}

/** \} */

/* -------------------------------------------------------------------- */
/** \name Color Management Template
 * \{ */

void uiTemplateColorspaceSettings(uiLayout *layout, PointerRNA *ptr, const char *propname)
{
  PropertyRNA *prop;
  PointerRNA colorspace_settings_ptr;

  prop = RNA_struct_find_property(ptr, propname);

  if (!prop) {
    printf(
        "%s: property not found: %s.%s\n", __func__, RNA_struct_identifier(ptr->type), propname);
    return;
  }

  colorspace_settings_ptr = RNA_property_pointer_get(ptr, prop);

  uiItemR(layout, &colorspace_settings_ptr, "name", 0, IFACE_("Color Space"), ICON_NONE);
}

void uiTemplateColormanagedViewSettings(uiLayout *layout,
                                        bContext *UNUSED(C),
                                        PointerRNA *ptr,
                                        const char *propname)
{
  PropertyRNA *prop;
  PointerRNA view_transform_ptr;
  uiLayout *col, *row;
  ColorManagedViewSettings *view_settings;

  prop = RNA_struct_find_property(ptr, propname);

  if (!prop) {
    printf(
        "%s: property not found: %s.%s\n", __func__, RNA_struct_identifier(ptr->type), propname);
    return;
  }

  view_transform_ptr = RNA_property_pointer_get(ptr, prop);
  view_settings = view_transform_ptr.data;

  col = uiLayoutColumn(layout, false);

  row = uiLayoutRow(col, false);
  uiItemR(row, &view_transform_ptr, "view_transform", 0, IFACE_("View"), ICON_NONE);

  col = uiLayoutColumn(layout, false);
  uiItemR(col, &view_transform_ptr, "exposure", 0, NULL, ICON_NONE);
  uiItemR(col, &view_transform_ptr, "gamma", 0, NULL, ICON_NONE);

  uiItemR(col, &view_transform_ptr, "look", 0, IFACE_("Look"), ICON_NONE);

  col = uiLayoutColumn(layout, false);
  uiItemR(col, &view_transform_ptr, "use_curve_mapping", 0, NULL, ICON_NONE);
  if (view_settings->flag & COLORMANAGE_VIEW_USE_CURVES) {
    uiTemplateCurveMapping(
        col, &view_transform_ptr, "curve_mapping", 'c', true, false, false, false);
  }
}

/** \} */

/* -------------------------------------------------------------------- */
/** \name Component Menu
 * \{ */

typedef struct ComponentMenuArgs {
  PointerRNA ptr;
  char propname[64]; /* XXX arbitrary */
} ComponentMenuArgs;
/* NOTE: this is a block-menu, needs 0 events, otherwise the menu closes */
static uiBlock *component_menu(bContext *C, ARegion *region, void *args_v)
{
  ComponentMenuArgs *args = (ComponentMenuArgs *)args_v;
  uiBlock *block;
  uiLayout *layout;

  block = UI_block_begin(C, region, __func__, UI_EMBOSS);
  UI_block_flag_enable(block, UI_BLOCK_KEEP_OPEN);

  layout = uiLayoutColumn(UI_block_layout(block,
                                          UI_LAYOUT_VERTICAL,
                                          UI_LAYOUT_PANEL,
                                          0,
                                          0,
                                          UI_UNIT_X * 6,
                                          UI_UNIT_Y,
                                          0,
                                          UI_style_get()),
                          0);

  uiItemR(layout, &args->ptr, args->propname, UI_ITEM_R_EXPAND, "", ICON_NONE);

  UI_block_bounds_set_normal(block, 0.3f * U.widget_unit);
  UI_block_direction_set(block, UI_DIR_DOWN);

  return block;
}
void uiTemplateComponentMenu(uiLayout *layout,
                             PointerRNA *ptr,
                             const char *propname,
                             const char *name)
{
  ComponentMenuArgs *args = MEM_callocN(sizeof(ComponentMenuArgs), "component menu template args");
  uiBlock *block;
  uiBut *but;

  args->ptr = *ptr;
  BLI_strncpy(args->propname, propname, sizeof(args->propname));

  block = uiLayoutGetBlock(layout);
  UI_block_align_begin(block);

  but = uiDefBlockButN(block, component_menu, args, name, 0, 0, UI_UNIT_X * 6, UI_UNIT_Y, "");
  /* set rna directly, uiDefBlockButN doesn't do this */
  but->rnapoin = *ptr;
  but->rnaprop = RNA_struct_find_property(ptr, propname);
  but->rnaindex = 0;

  UI_block_align_end(block);
}

/** \} */

/* -------------------------------------------------------------------- */
/** \name Node Socket Icon Template
 * \{ */

void uiTemplateNodeSocket(uiLayout *layout, bContext *UNUSED(C), float *color)
{
  uiBlock *block;
  uiBut *but;

  block = uiLayoutGetBlock(layout);
  UI_block_align_begin(block);

  /* XXX using explicit socket colors is not quite ideal.
   * Eventually it should be possible to use theme colors for this purpose,
   * but this requires a better design for extendable color palettes in user prefs.
   */
  but = uiDefBut(
      block, UI_BTYPE_NODE_SOCKET, 0, "", 0, 0, UI_UNIT_X, UI_UNIT_Y, NULL, 0, 0, 0, 0, "");
  rgba_float_to_uchar(but->col, color);

  UI_block_align_end(block);
}

/** \} */

/* -------------------------------------------------------------------- */
/** \name Cache File Template
 * \{ */

void uiTemplateCacheFile(uiLayout *layout,
                         const bContext *C,
                         PointerRNA *ptr,
                         const char *propname)
{
  if (!ptr->data) {
    return;
  }

  PropertyRNA *prop = RNA_struct_find_property(ptr, propname);

  if (!prop) {
    printf(
        "%s: property not found: %s.%s\n", __func__, RNA_struct_identifier(ptr->type), propname);
    return;
  }

  if (RNA_property_type(prop) != PROP_POINTER) {
    printf("%s: expected pointer property for %s.%s\n",
           __func__,
           RNA_struct_identifier(ptr->type),
           propname);
    return;
  }

  PointerRNA fileptr = RNA_property_pointer_get(ptr, prop);
  CacheFile *file = fileptr.data;

  uiLayoutSetContextPointer(layout, "edit_cachefile", &fileptr);

  uiTemplateID(layout,
               C,
               ptr,
               propname,
               NULL,
               "CACHEFILE_OT_open",
               NULL,
               UI_TEMPLATE_ID_FILTER_ALL,
               false,
               NULL);

  if (!file) {
    return;
  }

  SpaceProperties *sbuts = CTX_wm_space_properties(C);

  uiLayout *row, *sub, *subsub;

  uiLayoutSetPropSep(layout, true);

  row = uiLayoutRow(layout, true);
  uiItemR(row, &fileptr, "filepath", 0, NULL, ICON_NONE);
  sub = uiLayoutRow(row, true);
  uiItemO(sub, "", ICON_FILE_REFRESH, "cachefile.reload");

  row = uiLayoutRow(layout, false);
  uiItemR(row, &fileptr, "is_sequence", 0, NULL, ICON_NONE);

  row = uiLayoutRowWithHeading(layout, true, IFACE_("Override Frame"));
  sub = uiLayoutRow(row, true);
  uiLayoutSetPropDecorate(sub, false);
  uiItemR(sub, &fileptr, "override_frame", 0, "", ICON_NONE);
  subsub = uiLayoutRow(sub, true);
  uiLayoutSetActive(subsub, RNA_boolean_get(&fileptr, "override_frame"));
  uiItemR(subsub, &fileptr, "frame", 0, "", ICON_NONE);
  uiItemDecoratorR(row, &fileptr, "frame", 0);

  row = uiLayoutRow(layout, false);
  uiItemR(row, &fileptr, "frame_offset", 0, NULL, ICON_NONE);
  uiLayoutSetActive(row, !RNA_boolean_get(&fileptr, "is_sequence"));

  if (sbuts->mainb == BCONTEXT_CONSTRAINT) {
    row = uiLayoutRow(layout, false);
    uiItemR(row, &fileptr, "scale", 0, IFACE_("Manual Scale"), ICON_NONE);
  }

  uiItemR(layout, &fileptr, "velocity_name", 0, NULL, ICON_NONE);
  uiItemR(layout, &fileptr, "velocity_unit", 0, NULL, ICON_NONE);

  /* TODO: unused for now, so no need to expose. */
#if 0
  row = uiLayoutRow(layout, false);
  uiItemR(row, &fileptr, "forward_axis", 0, "Forward Axis", ICON_NONE);

  row = uiLayoutRow(layout, false);
  uiItemR(row, &fileptr, "up_axis", 0, "Up Axis", ICON_NONE);
#endif
}

/** \} */

/* -------------------------------------------------------------------- */
/** \name Recent Files Template
 * \{ */

int uiTemplateRecentFiles(uiLayout *layout, int rows)
{
  int i;
  LISTBASE_FOREACH_INDEX (RecentFile *, recent, &G.recent_files, i) {
    if (i >= rows) {
      break;
    }

    const char *filename = BLI_path_basename(recent->filepath);
    PointerRNA ptr;
    uiItemFullO(layout,
                "WM_OT_open_mainfile",
                filename,
                BLO_has_bfile_extension(filename) ? ICON_FILE_BLEND : ICON_FILE_BACKUP,
                NULL,
                WM_OP_INVOKE_DEFAULT,
                0,
                &ptr);
    RNA_string_set(&ptr, "filepath", recent->filepath);
    RNA_boolean_set(&ptr, "display_file_selector", false);
  }

  return i;
}

/** \} */

/* -------------------------------------------------------------------- */
/** \name FileSelectParams Path Button Template
 * \{ */

void uiTemplateFileSelectPath(uiLayout *layout, bContext *C, FileSelectParams *params)
{
  bScreen *screen = CTX_wm_screen(C);
  SpaceFile *sfile = CTX_wm_space_file(C);

  ED_file_path_button(screen, sfile, params, uiLayoutGetBlock(layout));
}

/** \} */<|MERGE_RESOLUTION|>--- conflicted
+++ resolved
@@ -395,11 +395,7 @@
 {
   TemplateID *template_ui = (TemplateID *)arg_template;
   ListBase *lb = template_ui->idlb;
-<<<<<<< HEAD
-  int flag = RNA_property_flag(template_ui->prop);
-=======
   const int flag = RNA_property_flag(template_ui->prop);
->>>>>>> 019cd2e5
 
   /* ID listbase */
   LISTBASE_FOREACH (ID *, id, lb) {
@@ -419,11 +415,7 @@
 {
   TemplateID *template_ui = (TemplateID *)arg_template;
   ListBase *lb = template_ui->idlb;
-<<<<<<< HEAD
-  int flag = RNA_property_flag(template_ui->prop);
-=======
   const int flag = RNA_property_flag(template_ui->prop);
->>>>>>> 019cd2e5
 
   /* ID listbase */
   LISTBASE_FOREACH (ID *, id, lb) {
