--- conflicted
+++ resolved
@@ -864,9 +864,9 @@
 	rgba_char_args_set(btheme->tui.wcol_tooltip.text, 255, 255, 255, 255);
 	rgba_char_args_set_fl(btheme->tui.widget_emboss, 1.0f, 1.0f, 1.0f, 0.02f);
 
-	rgba_char_args_set_fl(btheme->tui.xaxis, 1.0f, 0.27f, 0.27f, 1.0f); /* red */
-	rgba_char_args_set_fl(btheme->tui.yaxis, 0.27f, 1.0f, 0.27f, 1.0f); /* green */
-	rgba_char_args_set_fl(btheme->tui.zaxis, 0.27f, 0.27f, 1.0f, 1.0f); /* blue */
+	rgba_char_args_set(btheme->tui.xaxis, 220,   0,   0, 255);
+	rgba_char_args_set(btheme->tui.yaxis,   0, 220,   0, 255);
+	rgba_char_args_set(btheme->tui.zaxis,   0,   0, 220, 255);
 
 	btheme->tui.menu_shadow_fac = 0.5f;
 	btheme->tui.menu_shadow_width = 12;
@@ -2873,12 +2873,6 @@
 	 * (keep this block even if it becomes empty).
 	 */
 	{
-<<<<<<< HEAD
-		for (bTheme *btheme = U.themes.first; btheme; btheme = btheme->next) {
-			rgba_char_args_set_fl(btheme->tui.xaxis, 1.0f, 0.27f, 0.27f, 1.0f); /* red */
-			rgba_char_args_set_fl(btheme->tui.yaxis, 0.27f, 1.0f, 0.27f, 1.0f); /* green */
-			rgba_char_args_set_fl(btheme->tui.zaxis, 0.27f, 0.27f, 1.0f, 1.0f); /* blue */
-=======
 		/* interface_widgets.c */
 		struct uiWidgetColors wcol_tab = {
 			{255, 255, 255, 255},
@@ -2895,7 +2889,6 @@
 
 		for (bTheme *btheme = U.themes.first; btheme; btheme = btheme->next) {
 			btheme->tui.wcol_tab = wcol_tab;
->>>>>>> 4137f309
 		}
 	}
 
