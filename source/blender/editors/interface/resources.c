--- conflicted
+++ resolved
@@ -2633,7 +2633,6 @@
 		U.node_margin = 80;
 	}
 
-<<<<<<< HEAD
 	if (!USER_VERSION_ATLEAST(275, 6)) {
 		bTheme *btheme;
 		ThemeSpace *ts;
@@ -2680,14 +2679,15 @@
 			btheme->tui.interface_style = TH_IFACE_STYLE_FLAT;
 
 			ui_widget_color_init(&btheme->tui);
-=======
+		}
+	}
+
 	if (!USER_VERSION_ATLEAST(275, 5)) {
 		bTheme *btheme;
 		for (btheme = U.themes.first; btheme; btheme = btheme->next) {
 			rgba_char_args_set_fl(btheme->tui.xaxis, 1.0f, 0.27f, 0.27f, 1.0f); /* red */
 			rgba_char_args_set_fl(btheme->tui.yaxis, 0.27f, 1.0f, 0.27f, 1.0f); /* green */
 			rgba_char_args_set_fl(btheme->tui.zaxis, 0.27f, 0.27f, 1.0f, 1.0f); /* blue */
->>>>>>> 65552f9b
 		}
 	}
 
