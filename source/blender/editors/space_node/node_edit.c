--- conflicted
+++ resolved
@@ -69,12 +69,10 @@
 
 #include "NOD_composite.h"
 #include "NOD_shader.h"
+#include "NOD_simulation.h"
 #include "NOD_texture.h"
-<<<<<<< HEAD
-#include "NOD_simulation.h"
-=======
+
 #include "node_intern.h" /* own include */
->>>>>>> d9356a5b
 
 #define USE_ESC_COMPO
 
