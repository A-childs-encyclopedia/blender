--- conflicted
+++ resolved
@@ -161,8 +161,7 @@
   AttributeSearchData *data = static_cast<AttributeSearchData *>(data_v);
   GeometryAttributeInfo *item = (GeometryAttributeInfo *)item_v;
 
-<<<<<<< HEAD
-  bNodeSocket &socket = data->socket;
+  bNodeSocket &socket = *data->socket;
   switch (socket.type) {
     case SOCK_STRING: {
       bNodeSocketValueString *value = static_cast<bNodeSocketValueString *>(socket.default_value);
@@ -176,11 +175,6 @@
       break;
     }
   }
-=======
-  bNodeSocket &socket = *data->socket;
-  bNodeSocketValueString *value = static_cast<bNodeSocketValueString *>(socket.default_value);
-  BLI_strncpy(value->value, item->name.c_str(), MAX_NAME);
->>>>>>> e82c5c66
 
   ED_undo_push(C, "Assign Attribute Name");
 }
@@ -192,19 +186,6 @@
                                                const char *propname,
                                                uiLayout *layout)
 {
-<<<<<<< HEAD
-  const NodeUIStorage *ui_storage = BKE_node_tree_ui_storage_get_from_context(
-      C, *node_tree, *node);
-
-  if (ui_storage == nullptr) {
-    uiItemR(layout, socket_ptr, propname, 0, "", 0);
-    return;
-  }
-
-  const NodeTreeUIStorage *tree_ui_storage = node_tree->ui_storage;
-
-=======
->>>>>>> e82c5c66
   uiBlock *block = uiLayoutGetBlock(layout);
   uiBut *but = uiDefIconTextButR(block,
                                  UI_BTYPE_SEARCH_MENU,
