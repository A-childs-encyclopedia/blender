/*
 * ***** BEGIN GPL LICENSE BLOCK *****
 *
 * This program is free software; you can redistribute it and/or
 * modify it under the terms of the GNU General Public License
 * as published by the Free Software Foundation; either version 2
 * of the License, or (at your option) any later version. 
 *
 * This program is distributed in the hope that it will be useful,
 * but WITHOUT ANY WARRANTY; without even the implied warranty of
 * MERCHANTABILITY or FITNESS FOR A PARTICULAR PURPOSE.  See the
 * GNU General Public License for more details.
 *
 * You should have received a copy of the GNU General Public License
 * along with this program; if not, write to the Free Software Foundation,
 * Inc., 51 Franklin Street, Fifth Floor, Boston, MA 02110-1301, USA.
 *
 * The Original Code is Copyright (C) 2005 Blender Foundation.
 * All rights reserved.
 *
 * The Original Code is: all of this file.
 *
 * Contributor(s): David Millan Escriva, Juho Vepsäläinen, Bob Holcomb, Thomas Dinges
 *
 * ***** END GPL LICENSE BLOCK *****
 */

/** \file blender/editors/space_node/drawnode.c
 *  \ingroup spnode
 *  \brief lower level node drawing for nodes (boarders, headers etc), also node layout.
 */

#include "BLI_blenlib.h"
#include "BLI_math.h"

#include "DNA_node_types.h"
#include "DNA_object_types.h"
#include "DNA_space_types.h"
#include "DNA_screen_types.h"

#include "BKE_context.h"
#include "BKE_curve.h"
#include "BKE_image.h"
#include "BKE_main.h"
#include "BKE_node.h"
#include "BKE_tracking.h"

#include "BLF_api.h"
#include "BLF_translation.h"


#include "GPU_colors.h"
#include "GPU_primitives.h"

#include "BIF_glutil.h"

#include "MEM_guardedalloc.h"

#include "RNA_access.h"

#include "ED_node.h"

#include "WM_api.h"
#include "WM_types.h"

#include "UI_resources.h"

#include "IMB_imbuf.h"
#include "IMB_imbuf_types.h"

#include "node_intern.h"  /* own include */

/* XXX interface.h */
extern void ui_dropshadow(rctf *rct, float radius, float aspect, float alpha, int select);

/* ****************** SOCKET BUTTON DRAW FUNCTIONS ***************** */

static void node_sync_cb(bContext *UNUSED(C), void *snode_v, void *node_v)
{
	SpaceNode *snode= snode_v;
	
	if (snode->treetype==NTREE_SHADER) {
		nodeShaderSynchronizeID(node_v, 1);
		// allqueue(REDRAWBUTSSHADING, 0);
	}
}

static void node_socket_button_label(const bContext *UNUSED(C), uiBlock *block,
							  bNodeTree *UNUSED(ntree), bNode *UNUSED(node), bNodeSocket *sock,
							  const char *UNUSED(name), int x, int y, int width)
{
	uiDefBut(block, LABEL, 0, IFACE_(sock->name), x, y, width, NODE_DY, NULL, 0, 0, 0, 0, "");
}

static void node_socket_button_default(const bContext *C, uiBlock *block,
								bNodeTree *ntree, bNode *node, bNodeSocket *sock,
								const char *name, int x, int y, int width)
{
	if (sock->link || (sock->flag & SOCK_HIDE_VALUE))
		node_socket_button_label(C, block, ntree, node, sock, name, x, y, width);
	else {
		PointerRNA ptr;
		uiBut *bt;
		
		RNA_pointer_create(&ntree->id, &RNA_NodeSocket, sock, &ptr);
		
		bt = uiDefButR(block, NUM, B_NODE_EXEC, IFACE_(name),
					   x, y+1, width, NODE_DY-2, 
					   &ptr, "default_value", 0, 0, 0, -1, -1, NULL);
		if (node)
			uiButSetFunc(bt, node_sync_cb, CTX_wm_space_node(C), node);
	}
}

typedef struct SocketComponentMenuArgs {
	PointerRNA ptr;
	int x, y, width;
	uiButHandleFunc cb;
	void *arg1, *arg2;
} SocketComponentMenuArgs;
/* NOTE: this is a block-menu, needs 0 events, otherwise the menu closes */
static uiBlock *socket_component_menu(bContext *C, ARegion *ar, void *args_v)
{
	SocketComponentMenuArgs *args= (SocketComponentMenuArgs*)args_v;
	uiBlock *block;
	uiLayout *layout;
	
	block= uiBeginBlock(C, ar, __func__, UI_EMBOSS);
	uiBlockSetFlag(block, UI_BLOCK_KEEP_OPEN);
	
	layout = uiLayoutColumn(uiBlockLayout(block, UI_LAYOUT_VERTICAL, UI_LAYOUT_PANEL,
	                                      args->x, args->y + 2, args->width, NODE_DY, UI_GetStyle()), FALSE);
	
	uiItemR(layout, &args->ptr, "default_value", UI_ITEM_R_EXPAND, "", ICON_NONE);
	
	return block;
}
static void node_socket_button_components(const bContext *C, uiBlock *block,
								   bNodeTree *ntree, bNode *node, bNodeSocket *sock,
								   const char *name, int x, int y, int width)
{
	if (sock->link || (sock->flag & SOCK_HIDE_VALUE))
		node_socket_button_label(C, block, ntree, node, sock, name, x, y, width);
	else {
		PointerRNA ptr;
		SocketComponentMenuArgs *args;
		
		RNA_pointer_create(&ntree->id, &RNA_NodeSocket, sock, &ptr);
		
		args= MEM_callocN(sizeof(SocketComponentMenuArgs), "SocketComponentMenuArgs");
		
		args->ptr = ptr;
		args->x = x;
		args->y = y;
		args->width = width;
		args->cb = node_sync_cb;
		args->arg1 = CTX_wm_space_node(C);
		args->arg2 = node;
		
		uiDefBlockButN(block, socket_component_menu, args, IFACE_(name), x, y + 1, width, NODE_DY - 2, "");
	}
}

static void node_socket_button_color(const bContext *C, uiBlock *block,
							  bNodeTree *ntree, bNode *node, bNodeSocket *sock,
							  const char *name, int x, int y, int width)
{
	if (sock->link || (sock->flag & SOCK_HIDE_VALUE))
		node_socket_button_label(C, block, ntree, node, sock, IFACE_(name), x, y, width);
	else {
		PointerRNA ptr;
		uiBut *bt;
		int labelw= width - 40;
		RNA_pointer_create(&ntree->id, &RNA_NodeSocket, sock, &ptr);
		
		bt=uiDefButR(block, COL, B_NODE_EXEC, "",
					 x, y+2, (labelw>0 ? 40 : width), NODE_DY-2, 
					 &ptr, "default_value", 0, 0, 0, -1, -1, NULL);
		if (node)
			uiButSetFunc(bt, node_sync_cb, CTX_wm_space_node(C), node);
		
		if (name[0]!='\0' && labelw>0)
			uiDefBut(block, LABEL, 0, IFACE_(name), x + 40, y + 2, labelw, NODE_DY - 2, NULL, 0, 0, 0, 0, "");
	}
}

/* standard draw function, display the default input value */
static void node_draw_input_default(const bContext *C, uiBlock *block,
                                     bNodeTree *ntree, bNode *node, bNodeSocket *sock,
                                     const char *name, int x, int y, int width)
{
	bNodeSocketType *stype = ntreeGetSocketType(sock->type);
	if (stype->buttonfunc)
		stype->buttonfunc(C, block, ntree, node, sock, name, x, y, width);
	else
		node_socket_button_label(C, block, ntree, node, sock, IFACE_(name), x, y, width);
}

static void node_draw_output_default(const bContext *C, uiBlock *block,
                                     bNodeTree *UNUSED(ntree), bNode *node, bNodeSocket *sock,
                                     const char *name, int UNUSED(x), int UNUSED(y), int UNUSED(width))
{
	SpaceNode *snode = CTX_wm_space_node(C);
	float slen;
	int ofs = 0;
	const char *ui_name = IFACE_(name);
	int len = strlen(ui_name);
	UI_ThemeColor(TH_TEXT);
	slen = (UI_GetStringWidth(ui_name) + NODE_MARGIN_X) * snode->aspect_sqrt;
	while (slen > node->width && ofs < len) {
		ofs++;
		slen = (UI_GetStringWidth(ui_name + ofs) + NODE_MARGIN_X) * snode->aspect_sqrt;
	}

	if (ofs < len) {
		uiDefBut(block, LABEL, 0, ui_name + ofs,
		         (int)(sock->locx - slen), (int)(sock->locy - 9.0f),
		         (short)(node->width - NODE_DY), (short)NODE_DY,
		         NULL, 0, 0, 0, 0, "");
	}

	(void)snode;
}

/* ****************** BASE DRAW FUNCTIONS FOR NEW OPERATOR NODES ***************** */

#if 0 /* UNUSED */
static void node_draw_socket_new(bNodeSocket *sock, float size)
{
	float x=sock->locx, y=sock->locy;

	/* 16 values of sin function */
	static float si[16] = {
		0.00000000f, 0.39435585f, 0.72479278f,0.93775213f,
		0.99871650f,0.89780453f,0.65137248f,0.29936312f,
		-0.10116832f,-0.48530196f,-0.79077573f,-0.96807711f,
		-0.98846832f,-0.84864425f,-0.57126821f,-0.20129852f
	};
	/* 16 values of cos function */
	static float co[16] ={
		1.00000000f,0.91895781f,0.68896691f,0.34730525f,
		-0.05064916f,-0.44039415f,-0.75875812f,-0.95413925f,
		-0.99486932f,-0.87434661f,-0.61210598f,-0.25065253f,
		0.15142777f,0.52896401f,0.82076344f,0.97952994f,
	};
	int a;

	gpuCurrentGray3f(0.706f);

	gpuBegin(GL_TRIANGLE_FAN);
	for (a=0; a<16; a++)
		gpuVertex2f(x+size*si[a], y+size*co[a]);
	gpuEnd();

	gpuCurrentColor4x(CPACK_BLACK, 0.588f);
	glEnable(GL_BLEND);
	glEnable(GL_LINE_SMOOTH);
	gpuBegin(GL_LINE_LOOP);
	for (a=0; a<16; a++)
		gpuVertex2f(x+size*si[a], y+size*co[a]);
	gpuEnd();
	glDisable(GL_LINE_SMOOTH);
	glDisable(GL_BLEND);
}
#endif

/* ****************** BUTTON CALLBACKS FOR ALL TREES ***************** */

static void node_buts_value(uiLayout *layout, bContext *UNUSED(C), PointerRNA *ptr)
{
	PointerRNA sockptr;
	PropertyRNA *prop;
	
	/* first socket stores value */
	prop = RNA_struct_find_property(ptr, "outputs");
	RNA_property_collection_lookup_int(ptr, prop, 0, &sockptr);
	
	uiItemR(layout, &sockptr, "default_value", 0, "", ICON_NONE);
}

static void node_buts_rgb(uiLayout *layout, bContext *UNUSED(C), PointerRNA *ptr)
{
	uiLayout *col;
	PointerRNA sockptr;
	PropertyRNA *prop;
	
	/* first socket stores value */
	prop = RNA_struct_find_property(ptr, "outputs");
	RNA_property_collection_lookup_int(ptr, prop, 0, &sockptr);
	
	col = uiLayoutColumn(layout, FALSE);
	uiTemplateColorWheel(col, &sockptr, "default_value", 1, 0, 0, 0);
	uiItemR(col, &sockptr, "default_value", 0, "", ICON_NONE);
}

static void node_buts_mix_rgb(uiLayout *layout, bContext *UNUSED(C), PointerRNA *ptr)
{	
	uiLayout *row, *col;

	bNodeTree *ntree= (bNodeTree*)ptr->id.data;

	col = uiLayoutColumn(layout, FALSE);
	row = uiLayoutRow(col, TRUE);
	uiItemR(row, ptr, "blend_type", 0, "", ICON_NONE);
	if (ntree->type == NTREE_COMPOSIT)
		uiItemR(row, ptr, "use_alpha", 0, "", ICON_IMAGE_RGB_ALPHA);

	uiItemR(col, ptr, "use_clamp", 0, NULL, ICON_NONE);
}

static void node_buts_time(uiLayout *layout, bContext *UNUSED(C), PointerRNA *ptr)
{
	uiLayout *row;
#if 0
	/* XXX no context access here .. */
	bNode *node= ptr->data;
	CurveMapping *cumap= node->storage;
	
	if (cumap) {
		cumap->flag |= CUMA_DRAW_CFRA;
		if (node->custom1<node->custom2)
			cumap->sample[0]= (float)(CFRA - node->custom1)/(float)(node->custom2-node->custom1);
	}
#endif

	uiTemplateCurveMapping(layout, ptr, "curve", 's', 0, 0);

	row = uiLayoutRow(layout, TRUE);
	uiItemR(row, ptr, "frame_start", 0, IFACE_("Sta"), ICON_NONE);
	uiItemR(row, ptr, "frame_end", 0, IFACE_("End"), ICON_NONE);
}

static void node_buts_colorramp(uiLayout *layout, bContext *UNUSED(C), PointerRNA *ptr)
{
	uiTemplateColorRamp(layout, ptr, "color_ramp", 0);
}

static void node_buts_curvevec(uiLayout *layout, bContext *UNUSED(C), PointerRNA *ptr)
{
	uiTemplateCurveMapping(layout, ptr, "mapping", 'v', 0, 0);
}

#define SAMPLE_FLT_ISNONE FLT_MAX
static float _sample_col[4] = {SAMPLE_FLT_ISNONE};  /* bad bad, 2.5 will do better?... no it won't... */
void ED_node_sample_set(const float col[4])
{
	if (col) {
		copy_v4_v4(_sample_col, col);
	}
	else {
		copy_v4_fl(_sample_col, SAMPLE_FLT_ISNONE);
	}
}

static void node_buts_curvecol(uiLayout *layout, bContext *UNUSED(C), PointerRNA *ptr)
{
	bNode *node= ptr->data;
	CurveMapping *cumap= node->storage;

	if (_sample_col[0] != SAMPLE_FLT_ISNONE) {
		cumap->flag |= CUMA_DRAW_SAMPLE;
		copy_v3_v3(cumap->sample, _sample_col);
	}
	else {
		cumap->flag &= ~CUMA_DRAW_SAMPLE;
	}

	uiTemplateCurveMapping(layout, ptr, "mapping", 'c', 0, 0);
}

static void node_normal_cb(bContext *C, void *ntree_v, void *node_v)
{
	Main *bmain = CTX_data_main(C);

	ED_node_generic_update(bmain, ntree_v, node_v);
	WM_event_add_notifier(C, NC_NODE|NA_EDITED, ntree_v);
}

static void node_buts_normal(uiLayout *layout, bContext *UNUSED(C), PointerRNA *ptr)
{
	uiBlock *block= uiLayoutAbsoluteBlock(layout);
	bNodeTree *ntree= ptr->id.data;
	bNode *node= ptr->data;
	rctf *butr= &node->butr;
	bNodeSocket *sock= node->outputs.first;		/* first socket stores normal */
	float *nor= ((bNodeSocketValueVector*)sock->default_value)->value;
	uiBut *bt;
	
	bt= uiDefButF(block, BUT_NORMAL, B_NODE_EXEC, "", 
	               (int)butr->xmin, (int)butr->xmin,
<<<<<<< HEAD
	               (short)(butr->xmax - butr->xmin), (short)(butr->xmax - butr->xmin),
	              nor, 0.0f, 1.0f, 0, 0, "");
=======
	               (short)BLI_RCT_SIZE_X(butr), (short)BLI_RCT_SIZE_X(butr),
	               nor, 0.0f, 1.0f, 0, 0, "");
>>>>>>> 77f47799
	uiButSetFunc(bt, node_normal_cb, ntree, node);
}
#if 0 /* not used in 2.5x yet */
static void node_browse_tex_cb(bContext *C, void *ntree_v, void *node_v)
{
	Main *bmain= CTX_data_main(C);
	bNodeTree *ntree= ntree_v;
	bNode *node= node_v;
	Tex *tex;
	
	if (node->menunr<1) return;
	
	if (node->id) {
		node->id->us--;
		node->id= NULL;
	}
	tex= BLI_findlink(&bmain->tex, node->menunr-1);

	node->id= &tex->id;
	id_us_plus(node->id);
	BLI_strncpy(node->name, node->id->name+2, sizeof(node->name));
	
	nodeSetActive(ntree, node);
	
	if ( ntree->type == NTREE_TEXTURE )
		ntreeTexCheckCyclics(ntree);
	
	// allqueue(REDRAWBUTSSHADING, 0);
	// allqueue(REDRAWNODE, 0);
	NodeTagChanged(ntree, node); 
	
	node->menunr= 0;
}
#endif

static void node_buts_texture(uiLayout *layout, bContext *UNUSED(C), PointerRNA *ptr)
{
	bNode *node= ptr->data;

	short multi = (
		node->id &&
		((Tex*)node->id)->use_nodes &&
		(node->type != CMP_NODE_TEXTURE) &&
		(node->type != TEX_NODE_TEXTURE)
	);
	
	uiItemR(layout, ptr, "texture", 0, "", ICON_NONE);
	
	if (multi) {
		/* Number Drawing not optimal here, better have a list*/
		uiItemR(layout, ptr, "node_output", 0, "", ICON_NONE);
	}
}

static void node_buts_math(uiLayout *layout, bContext *UNUSED(C), PointerRNA *ptr)
{ 
	uiItemR(layout, ptr, "operation", 0, "", ICON_NONE);
	uiItemR(layout, ptr, "use_clamp", 0, NULL, ICON_NONE);
}

static int node_resize_area_default(bNode *node, int x, int y)
{
	if (node->flag & NODE_HIDDEN) {
		rctf totr= node->totr;
		/* right part of node */
		totr.xmin = node->totr.xmax-20.0f;
		if (BLI_in_rctf(&totr, x, y))
			return NODE_RESIZE_RIGHT;
		else
			return 0;
	}
	else {
		const float size = 10.0f;
		rctf totr= node->totr;
		int dir = 0;
		
		if (x >= totr.xmax - size && x < totr.xmax && y >= totr.ymin && y < totr.ymax)
			dir |= NODE_RESIZE_RIGHT;
		if (x >= totr.xmin && x < totr.xmin + size && y >= totr.ymin && y < totr.ymax)
			dir |= NODE_RESIZE_LEFT;
		return dir;
	}
}

/* ****************** BUTTON CALLBACKS FOR COMMON NODES ***************** */

/* width of socket columns in group display */
#define NODE_GROUP_FRAME		120

/* based on settings in node, sets drawing rect info. each redraw! */
/* note: this assumes only 1 group at a time is drawn (linked data) */
/* in node->totr the entire boundbox for the group is stored */
static void node_update_group(const bContext *C, bNodeTree *ntree, bNode *gnode)
{
	if (!(gnode->flag & NODE_GROUP_EDIT)) {
		node_update_default(C, ntree, gnode);
	}
	else {
		bNodeTree *ngroup= (bNodeTree *)gnode->id;
		bNode *node;
		bNodeSocket *sock, *gsock;
		float locx, locy;
		rctf *rect= &gnode->totr;
		float node_group_frame= U.dpi*NODE_GROUP_FRAME/72;
		float group_header= 26*U.dpi/72;
		int counter;
		int dy;
		
		/* get "global" coords */
		nodeToView(gnode, 0.0f, 0.0f, &locx, &locy);
		
		/* center them, is a bit of abuse of locx and locy though */
		node_update_nodetree(C, ngroup, locx, locy);
		
		rect->xmin = rect->xmax = locx;
		rect->ymin = rect->ymax = locy;
		
		counter= 1;
		for (node= ngroup->nodes.first; node; node= node->next) {
			if (counter) {
				*rect= node->totr;
				counter= 0;
			}
			else
				BLI_rctf_union(rect, &node->totr);
		}
		
		/* add some room for links to group sockets */
		rect->xmin -= 4*NODE_DY;
		rect->xmax += 4*NODE_DY;
		rect->ymin-= NODE_DY;
		rect->ymax+= NODE_DY;
		
		/* input sockets */
<<<<<<< HEAD
		dy = 0.5f*(rect->ymin+rect->ymax) + NODE_DY*(BLI_countlist(&gnode->inputs)-1);
		gsock=ngroup->inputs.first;
		sock=gnode->inputs.first;
=======
		dy = BLI_RCT_CENTER_Y(rect) + (NODE_DY * (BLI_countlist(&gnode->inputs) - 1));
		gsock = ngroup->inputs.first;
		sock = gnode->inputs.first;
>>>>>>> 77f47799
		while (gsock || sock) {
			while (sock && !sock->groupsock) {
				sock->locx = rect->xmin - node_group_frame;
				sock->locy = dy;

				/* prevent long socket lists from growing out of the group box */
				if (dy-3*NODE_DYS < rect->ymin)
					rect->ymin = dy-3*NODE_DYS;
				if (dy+3*NODE_DYS > rect->ymax)
					rect->ymax = dy+3*NODE_DYS;
				dy -= 2*NODE_DY;
				
				sock = sock->next;
			}
			while (gsock && (!sock || sock->groupsock!=gsock)) {
				gsock->locx = rect->xmin;
				gsock->locy = dy;
				
				/* prevent long socket lists from growing out of the group box */
				if (dy-3*NODE_DYS < rect->ymin)
					rect->ymin = dy-3*NODE_DYS;
				if (dy+3*NODE_DYS > rect->ymax)
					rect->ymax = dy+3*NODE_DYS;
				dy -= 2*NODE_DY;
				
				gsock = gsock->next;
			}
			while (sock && gsock && sock->groupsock==gsock) {
				gsock->locx = rect->xmin;
				sock->locx = rect->xmin - node_group_frame;
				sock->locy = gsock->locy = dy;
				
				/* prevent long socket lists from growing out of the group box */
				if (dy-3*NODE_DYS < rect->ymin)
					rect->ymin = dy-3*NODE_DYS;
				if (dy+3*NODE_DYS > rect->ymax)
					rect->ymax = dy+3*NODE_DYS;
				dy -= 2*NODE_DY;
				
				sock = sock->next;
				gsock = gsock->next;
			}
		}
		
		/* output sockets */
<<<<<<< HEAD
		dy = 0.5f*(rect->ymin+rect->ymax) + NODE_DY*(BLI_countlist(&gnode->outputs)-1);
		gsock=ngroup->outputs.first;
		sock=gnode->outputs.first;
=======
		dy = BLI_RCT_CENTER_Y(rect) + (NODE_DY * (BLI_countlist(&gnode->outputs) - 1));
		gsock = ngroup->outputs.first;
		sock = gnode->outputs.first;
>>>>>>> 77f47799
		while (gsock || sock) {
			while (sock && !sock->groupsock) {
				sock->locx = rect->xmax + node_group_frame;
				sock->locy = dy - NODE_DYS;
				
				/* prevent long socket lists from growing out of the group box */
				if (dy-3*NODE_DYS < rect->ymin)
					rect->ymin = dy-3*NODE_DYS;
				if (dy+3*NODE_DYS > rect->ymax)
					rect->ymax = dy+3*NODE_DYS;
				dy -= 2*NODE_DY;
				
				sock = sock->next;
			}
			while (gsock && (!sock || sock->groupsock!=gsock)) {
				gsock->locx = rect->xmax;
				gsock->locy = dy - NODE_DYS;
				
				/* prevent long socket lists from growing out of the group box */
				if (dy-3*NODE_DYS < rect->ymin)
					rect->ymin = dy-3*NODE_DYS;
				if (dy+3*NODE_DYS > rect->ymax)
					rect->ymax = dy+3*NODE_DYS;
				dy -= 2*NODE_DY;
				
				gsock = gsock->next;
			}
			while (sock && gsock && sock->groupsock==gsock) {
				gsock->locx = rect->xmax;
				sock->locx = rect->xmax + node_group_frame;
				sock->locy = gsock->locy = dy - NODE_DYS;
				
				/* prevent long socket lists from growing out of the group box */
				if (dy-3*NODE_DYS < rect->ymin)
					rect->ymin = dy-3*NODE_DYS;
				if (dy+3*NODE_DYS > rect->ymax)
					rect->ymax = dy+3*NODE_DYS;
				dy -= 2*NODE_DY;
				
				sock = sock->next;
				gsock = gsock->next;
			}
		}
		
		/* Set the block bounds to clip mouse events from underlying nodes.
		 * Add margin for header and input/output columns.
		 */
		uiExplicitBoundsBlock(gnode->block,
							  rect->xmin - node_group_frame,
							  rect->ymin,
							  rect->xmax + node_group_frame,
							  rect->ymax + group_header);
	}
}

static void update_group_input_cb(bContext *UNUSED(C), void *UNUSED(snode_v), void *ngroup_v)
{
	bNodeTree *ngroup= (bNodeTree*)ngroup_v;
	
	ngroup->update |= NTREE_UPDATE_GROUP_IN;
	ntreeUpdateTree(ngroup);
}

static void update_group_output_cb(bContext *UNUSED(C), void *UNUSED(snode_v), void *ngroup_v)
{
	bNodeTree *ngroup= (bNodeTree*)ngroup_v;
	
	ngroup->update |= NTREE_UPDATE_GROUP_OUT;
	ntreeUpdateTree(ngroup);
}

static void draw_group_socket_name(SpaceNode *snode, bNode *gnode, bNodeSocket *sock,
                                   int in_out, float xoffset, float yoffset)
{
	bNodeTree *ngroup= (bNodeTree*)gnode->id;
	uiBut *bt;
	const char *ui_name = IFACE_(sock->name);
	
	if (sock->flag & SOCK_DYNAMIC) {
		bt = uiDefBut(gnode->block, TEX, 0, "", 
					  sock->locx+xoffset, sock->locy+1+yoffset, 72, NODE_DY,
					  sock->name, 0, sizeof(sock->name), 0, 0, "");
		if (in_out==SOCK_IN)
			uiButSetFunc(bt, update_group_input_cb, snode, ngroup);
		else
			uiButSetFunc(bt, update_group_output_cb, snode, ngroup);
	}
	else {
		uiDefBut(gnode->block, LABEL, 0, ui_name,
		         sock->locx+xoffset, sock->locy+1+yoffset, 72, NODE_DY,
		         NULL, 0, sizeof(ui_name), 0, 0, "");
	}
}

static void draw_group_socket(const bContext *C, SpaceNode *snode, bNodeTree *ntree, bNode *gnode,
                              bNodeSocket *sock, bNodeSocket *gsock, int index, int in_out)
{
	bNodeTree *ngroup= (bNodeTree*)gnode->id;
	bNodeSocketType *stype= ntreeGetSocketType(gsock ? gsock->type : sock->type);
	uiBut *bt;
	float offset;
	int draw_value;
	float node_group_frame= U.dpi*NODE_GROUP_FRAME/72;
	float socket_size= NODE_SOCKSIZE*U.dpi/72;
	float arrowbutw= 0.8f*UI_UNIT_X;
	/* layout stuff for buttons on group left frame */
	float colw= 0.6f*node_group_frame;
	float col1= 6 - node_group_frame;
	float col2= col1 + colw+6;
	float col3= - arrowbutw - 6;
	/* layout stuff for buttons on group right frame */
	float cor1= 6;
	float cor2= cor1 + arrowbutw + 6;
	float cor3= cor2 + arrowbutw + 6;
	
	/* node and group socket circles */
	if (sock)
		node_socket_circle_draw(ntree, sock, socket_size, sock->flag & SELECT);
	if (gsock)
		node_socket_circle_draw(ngroup, gsock, socket_size, gsock->flag & SELECT);
	
	/* socket name */
	offset = (in_out==SOCK_IN ? col1 : cor3);
	if (!gsock)
		offset += (in_out==SOCK_IN ? node_group_frame : -node_group_frame);
	
	/* draw both name and value button if:
	 * 1) input: not internal
	 * 2) output: (node type uses const outputs) and (group output is unlinked)
	 */
	draw_value = 0;
	switch (in_out) {
	case SOCK_IN:
		draw_value = !(gsock && (gsock->flag & SOCK_INTERNAL));
		break;
	case SOCK_OUT:
		if (gnode->typeinfo->flag & NODE_CONST_OUTPUT)
			draw_value = !(gsock && gsock->link);
		break;
	}
	if (draw_value) {
		/* both name and value buttons */
		if (gsock) {
			draw_group_socket_name(snode, gnode, gsock, in_out, offset, 0);
			if (stype->buttonfunc)
				stype->buttonfunc(C, gnode->block, ngroup, NULL, gsock, "",
				                  gsock->locx + offset, gsock->locy - NODE_DY, colw);
		}
		else {
			draw_group_socket_name(snode, gnode, sock, in_out, offset, 0);
			if (stype->buttonfunc)
				stype->buttonfunc(C, gnode->block, ngroup, NULL, sock, "",
				                  sock->locx + offset, sock->locy - NODE_DY, colw);
		}
	}
	else {
		/* only name, no value button */
		if (gsock)
			draw_group_socket_name(snode, gnode, gsock, in_out, offset, -NODE_DYS);
		else
			draw_group_socket_name(snode, gnode, sock, in_out, offset, -NODE_DYS);
	}
	
	if (gsock && (gsock->flag & SOCK_DYNAMIC)) {
		/* up/down buttons */
		offset = (in_out==SOCK_IN ? col2 : cor2);
		uiBlockSetDirection(gnode->block, UI_TOP);
		uiBlockBeginAlign(gnode->block);
		bt = uiDefIconButO(gnode->block, BUT, "NODE_OT_group_socket_move_up", 0, ICON_TRIA_UP,
						   gsock->locx+offset, gsock->locy, arrowbutw, arrowbutw, "");
		if (!gsock->prev || !(gsock->prev->flag & SOCK_DYNAMIC))
			uiButSetFlag(bt, UI_BUT_DISABLED);
		RNA_int_set(uiButGetOperatorPtrRNA(bt), "index", index);
		RNA_enum_set(uiButGetOperatorPtrRNA(bt), "in_out", in_out);
		bt = uiDefIconButO(gnode->block, BUT, "NODE_OT_group_socket_move_down", 0, ICON_TRIA_DOWN,
						   gsock->locx+offset, gsock->locy-arrowbutw, arrowbutw, arrowbutw, "");
		if (!gsock->next || !(gsock->next->flag & SOCK_DYNAMIC))
			uiButSetFlag(bt, UI_BUT_DISABLED);
		RNA_int_set(uiButGetOperatorPtrRNA(bt), "index", index);
		RNA_enum_set(uiButGetOperatorPtrRNA(bt), "in_out", in_out);
		uiBlockEndAlign(gnode->block);
		uiBlockSetDirection(gnode->block, 0);
		
		/* remove button */
		offset = (in_out==SOCK_IN ? col3 : cor1);
		uiBlockSetEmboss(gnode->block, UI_EMBOSSN);
		bt = uiDefIconButO(gnode->block, BUT, "NODE_OT_group_socket_remove", 0, ICON_X,
						   gsock->locx+offset, gsock->locy-0.5f*arrowbutw, arrowbutw, arrowbutw, "");
		RNA_int_set(uiButGetOperatorPtrRNA(bt), "index", index);
		RNA_enum_set(uiButGetOperatorPtrRNA(bt), "in_out", in_out);
		uiBlockSetEmboss(gnode->block, UI_EMBOSS);
	}
}

/* groups are, on creation, centered around 0,0 */
static void node_draw_group(const bContext *C, ARegion *ar, SpaceNode *snode, bNodeTree *ntree, bNode *gnode)
{
	if (!(gnode->flag & NODE_GROUP_EDIT)) {
		node_draw_default(C, ar, snode, ntree, gnode);
	}
	else {
		bNodeTree *ngroup= (bNodeTree *)gnode->id;
		bNodeSocket *sock, *gsock;
		uiLayout *layout;
		PointerRNA ptr;
		rctf rect= gnode->totr;
		const float dpi_fac = U.dpi / 72.0f;
		float node_group_frame = NODE_GROUP_FRAME * dpi_fac;
		float group_header = 26 * dpi_fac;
		
		int index;
		
		/* backdrop header */
		glEnable(GL_BLEND);
		uiSetRoundBox(UI_CNR_TOP_LEFT | UI_CNR_TOP_RIGHT);
		UI_ThemeColorShadeAlpha(TH_NODE_GROUP, 0, -70);
		uiDrawBox(GL_TRIANGLE_FAN,
		          rect.xmin - node_group_frame, rect.ymax,
		          rect.xmax + node_group_frame, rect.ymax + group_header, BASIS_RAD);
		
		/* backdrop body */
		UI_ThemeColorShadeAlpha(TH_BACK, -8, -70);
		uiSetRoundBox(UI_CNR_NONE);
		uiDrawBox(GL_TRIANGLE_FAN, rect.xmin, rect.ymin, rect.xmax, rect.ymax, BASIS_RAD);
	
		/* input column */
		UI_ThemeColorShadeAlpha(TH_BACK, 10, -50);
		uiSetRoundBox(UI_CNR_BOTTOM_LEFT);
		uiDrawBox(GL_TRIANGLE_FAN, rect.xmin-node_group_frame, rect.ymin, rect.xmin, rect.ymax, BASIS_RAD);
	
		/* output column */
		UI_ThemeColorShadeAlpha(TH_BACK, 10, -50);
		uiSetRoundBox(UI_CNR_BOTTOM_RIGHT);
		uiDrawBox(GL_TRIANGLE_FAN, rect.xmax, rect.ymin, rect.xmax+node_group_frame, rect.ymax, BASIS_RAD);

		gpuCurrentGray4f(0.784f, 0.549f);

		/* input column separator */
		gpuBegin(GL_LINES);
		gpuVertex2f(rect.xmin, rect.ymin);
		gpuVertex2f(rect.xmin, rect.ymax);
		gpuEnd();
	
		/* output column separator */
		gpuBegin(GL_LINES);
		gpuVertex2f(rect.xmax, rect.ymin);
		gpuVertex2f(rect.xmax, rect.ymax);
		gpuEnd();
	
		/* group node outline */
		uiSetRoundBox(UI_CNR_ALL);
		glEnable(GL_LINE_SMOOTH);
		uiDrawBox(GL_LINE_LOOP,
		          rect.xmin - node_group_frame, rect.ymin,
		          rect.xmax + node_group_frame, rect.ymax + group_header, BASIS_RAD);
		glDisable(GL_LINE_SMOOTH);
		glDisable(GL_BLEND);
		
		/* backdrop title */
		UI_ThemeColor(TH_TEXT_HI);
	
		layout = uiBlockLayout(gnode->block, UI_LAYOUT_VERTICAL, UI_LAYOUT_PANEL,
		                       (int)(rect.xmin + NODE_MARGIN_X), (int)(rect.ymax + (group_header - (2.5f * dpi_fac))),
<<<<<<< HEAD
		                       MIN2((int)(rect.xmax - rect.xmin-18.0f), node_group_frame+20), group_header, UI_GetStyle());
=======
		                       mini((int)(BLI_RCT_SIZE_X(&rect) - 18.0f), node_group_frame + 20), group_header, UI_GetStyle());
>>>>>>> 77f47799
		RNA_pointer_create(&ntree->id, &RNA_Node, gnode, &ptr);
		uiTemplateIDBrowse(layout, (bContext*)C, &ptr, "node_tree", NULL, NULL, NULL);
		uiBlockLayoutResolve(gnode->block, NULL, NULL);
	
		/* draw the internal tree nodes and links */
		node_draw_nodetree(C, ar, snode, ngroup);
	
		/* group sockets */
		gsock=ngroup->inputs.first;
		sock=gnode->inputs.first;
		index = 0;
		while (gsock || sock) {
			while (sock && !sock->groupsock) {
				draw_group_socket(C, snode, ntree, gnode, sock, NULL, index, SOCK_IN);
				sock = sock->next;
			}
			while (gsock && (!sock || sock->groupsock!=gsock)) {
				draw_group_socket(C, snode, ntree, gnode, NULL, gsock, index, SOCK_IN);
				gsock = gsock->next;
				++index;
			}
			while (sock && gsock && sock->groupsock==gsock) {
				draw_group_socket(C, snode, ntree, gnode, sock, gsock, index, SOCK_IN);
				sock = sock->next;
				gsock = gsock->next;
				++index;
			}
		}
		gsock=ngroup->outputs.first;
		sock=gnode->outputs.first;
		index = 0;
		while (gsock || sock) {
			while (sock && !sock->groupsock) {
				draw_group_socket(C, snode, ntree, gnode, sock, NULL, index, SOCK_OUT);
				sock = sock->next;
			}
			while (gsock && (!sock || sock->groupsock!=gsock)) {
				draw_group_socket(C, snode, ntree, gnode, NULL, gsock, index, SOCK_OUT);
				gsock = gsock->next;
				++index;
			}
			while (sock && gsock && sock->groupsock==gsock) {
				draw_group_socket(C, snode, ntree, gnode, sock, gsock, index, SOCK_OUT);
				sock = sock->next;
				gsock = gsock->next;
				++index;
			}
		}
		
		uiEndBlock(C, gnode->block);
		uiDrawBlock(C, gnode->block);
		gnode->block= NULL;
	}
}

void node_uifunc_group(uiLayout *layout, bContext *C, PointerRNA *ptr)
{
	uiTemplateIDBrowse(layout, C, ptr, "node_tree", NULL, NULL, NULL);
}

static void node_common_buts_whileloop(uiLayout *layout, bContext *UNUSED(C), PointerRNA *ptr)
{
	uiItemR(layout, ptr, "max_iterations", 0, NULL, 0);
}

/* XXX Does a bounding box update by iterating over all children.
 * Not ideal to do this in every draw call, but doing as transform callback doesn't work,
 * since the child node totr rects are not updated properly at that point.
 */
static void node_update_frame(const bContext *UNUSED(C), bNodeTree *ntree, bNode *node)
{
	const float margin = 30.0f;
	NodeFrame *data = (NodeFrame *)node->storage;
	int bbinit;
	bNode *tnode;
	rctf rect, noderect;
	float xmax, ymax;
	
	/* init rect from current frame size */
	nodeToView(node, node->offsetx, node->offsety, &rect.xmin, &rect.ymax);
	nodeToView(node, node->offsetx + node->width, node->offsety - node->height, &rect.xmax, &rect.ymin);
	
	/* frame can be resized manually only if shrinking is disabled or no children are attached */
	data->flag |= NODE_FRAME_RESIZEABLE;
	/* for shrinking bbox, initialize the rect from first child node */
	bbinit = (data->flag & NODE_FRAME_SHRINK);
	/* fit bounding box to all children */
	for (tnode = ntree->nodes.first; tnode; tnode = tnode->next) {
		if (tnode->parent != node)
			continue;
		
		/* add margin to node rect */
		noderect = tnode->totr;
		noderect.xmin -= margin;
		noderect.xmax += margin;
		noderect.ymin -= margin;
		noderect.ymax += margin;
		
		/* first child initializes frame */
		if (bbinit) {
			bbinit = 0;
			rect = noderect;
			data->flag &= ~NODE_FRAME_RESIZEABLE;
		}
		else
			BLI_rctf_union(&rect, &noderect);
	}
	
	/* now adjust the frame size from view-space bounding box */
	nodeFromView(node, rect.xmin, rect.ymax, &node->offsetx, &node->offsety);
	nodeFromView(node, rect.xmax, rect.ymin, &xmax, &ymax);
	node->width = xmax - node->offsetx;
	node->height = -ymax + node->offsety;
	
	node->totr = rect;
}

static void node_draw_frame_label(bNode *node, const float aspect)
{
	/* XXX font id is crap design */
	const int fontid = UI_GetStyle()->widgetlabel.uifont_id;
	NodeFrame *data = (NodeFrame *)node->storage;
	rctf *rct = &node->totr;
	int color_id = node_get_colorid(node);
	const char *label = nodeLabel(node);
	/* XXX a bit hacky, should use separate align values for x and y */
	float width, ascender;
	float x, y;
	const int font_size = data->label_size / aspect;

	BLF_enable(fontid, BLF_ASPECT);
	BLF_aspect(fontid, aspect, aspect, 1.0f);
	BLF_size(fontid, MIN2(24, font_size), U.dpi); /* clamp otherwise it can suck up a LOT of memory */
	
	/* title color */
	UI_ThemeColorBlendShade(TH_TEXT, color_id, 0.8f, 10);

	width = BLF_width(fontid, label);
	ascender = BLF_ascender(fontid);
	
	/* 'x' doesn't need aspect correction */
	x = BLI_RCT_CENTER_X(rct) - (0.5f * width);
	y = rct->ymax - (((NODE_DY / 4) / aspect) + (ascender * aspect));

	BLF_position(fontid, x, y, 0);
	BLF_draw(fontid, label, BLF_DRAW_STR_DUMMY_MAX);

	BLF_disable(fontid, BLF_ASPECT);
}

static void node_draw_frame(const bContext *C, ARegion *ar, SpaceNode *snode, bNodeTree *UNUSED(ntree), bNode *node)
{
	rctf *rct = &node->totr;
	int color_id = node_get_colorid(node);
	unsigned char color[4];
	float alpha;
	
	/* skip if out of view */
	if (BLI_rctf_isect(&node->totr, &ar->v2d.cur, NULL) == FALSE) {
		uiEndBlock(C, node->block);
		node->block = NULL;
		return;
	}

	UI_GetThemeColor4ubv(TH_NODE_FRAME, color);
	alpha = (float)(color[3]) / 255.0f;
	
	/* shadow */
	node_draw_shadow(snode, node, BASIS_RAD, alpha);
	
	/* body */
	if (node->flag & NODE_CUSTOM_COLOR)
		gpuCurrentColor4f(node->color[0], node->color[1], node->color[2], alpha);
	else
		UI_ThemeColor4(TH_NODE_FRAME);
	glEnable(GL_BLEND);
	uiSetRoundBox(UI_CNR_ALL);
	uiRoundBox(rct->xmin, rct->ymin, rct->xmax, rct->ymax, BASIS_RAD);
	glDisable(GL_BLEND);

	/* outline active and selected emphasis */
	if (node->flag & SELECT) {
		glEnable(GL_BLEND);
		glEnable(GL_LINE_SMOOTH);
		
		if (node->flag & NODE_ACTIVE)
			UI_ThemeColorShadeAlpha(TH_ACTIVE, 0, -40);
		else
			UI_ThemeColorShadeAlpha(TH_SELECT, 0, -40);
		uiSetRoundBox(UI_CNR_ALL);
		uiDrawBox(GL_LINE_LOOP,
		          rct->xmin, rct->ymin,
		          rct->xmax, rct->ymax, BASIS_RAD);
		
		glDisable(GL_LINE_SMOOTH);
		glDisable(GL_BLEND);
	}
	
	/* label */
	node_draw_frame_label(node, snode->aspect);
	
	UI_ThemeClearColor(color_id);
		
	uiEndBlock(C, node->block);
	uiDrawBlock(C, node->block);
	node->block = NULL;
}

static int node_resize_area_frame(bNode *node, int x, int y)
{
	const float size = 10.0f;
	NodeFrame *data = (NodeFrame *)node->storage;
	rctf totr = node->totr;
	int dir = 0;
	
	/* shrinking frame size is determined by child nodes */
	if (!(data->flag & NODE_FRAME_RESIZEABLE))
		return 0;
	
	if (x >= totr.xmax - size && x < totr.xmax && y >= totr.ymin && y < totr.ymax)
		dir |= NODE_RESIZE_RIGHT;
	if (x >= totr.xmin && x < totr.xmin + size && y >= totr.ymin && y < totr.ymax)
		dir |= NODE_RESIZE_LEFT;
	if (x >= totr.xmin && x < totr.xmax && y >= totr.ymax - size && y < totr.ymax)
		dir |= NODE_RESIZE_TOP;
	if (x >= totr.xmin && x < totr.xmax && y >= totr.ymin && y < totr.ymin + size)
		dir |= NODE_RESIZE_BOTTOM;
	
	return dir;
}

static void node_buts_frame_details(uiLayout *layout, bContext *UNUSED(C), PointerRNA *ptr)
{
	uiItemR(layout, ptr, "label_size", 0, IFACE_("Label Size"), ICON_NONE);
	uiItemR(layout, ptr, "shrink", 0, IFACE_("Shrink"), ICON_NONE);
}


#define NODE_REROUTE_SIZE   8.0f

static void node_update_reroute(const bContext *UNUSED(C), bNodeTree *UNUSED(ntree), bNode *node)
{
	bNodeSocket *nsock;
	float locx, locy;
	float size = NODE_REROUTE_SIZE;
	
	/* get "global" coords */
	nodeToView(node, 0.0f, 0.0f, &locx, &locy);
	
	/* reroute node has exactly one input and one output, both in the same place */
	nsock = node->outputs.first;
	nsock->locx = locx;
	nsock->locy = locy;

	nsock = node->inputs.first;
	nsock->locx = locx;
	nsock->locy = locy;

	node->width = size * 2;
	node->totr.xmin = locx - size;
	node->totr.xmax = locx + size;
	node->totr.ymax = locy + size;
	node->totr.ymin = locy - size;
}

static void node_draw_reroute(const bContext *C, ARegion *ar, SpaceNode *UNUSED(snode),  bNodeTree *ntree, bNode *node)
{
	bNodeSocket *sock;
#if 0   /* UNUSED */
	rctf *rct = &node->totr;
	float size = NODE_REROUTE_SIZE;
#endif
	float socket_size = NODE_SOCKSIZE;

	/* skip if out of view */
	if (node->totr.xmax < ar->v2d.cur.xmin || node->totr.xmin > ar->v2d.cur.xmax ||
	    node->totr.ymax < ar->v2d.cur.ymin || node->totr.ymin > ar->v2d.cur.ymax) {

		uiEndBlock(C, node->block);
		node->block = NULL;
		return;
	}

	/* XXX only kept for debugging
	 * selection state is indicated by socket outline below!
	 */
#if 0
	/* body */
	uiSetRoundBox(15);
	UI_ThemeColor4(TH_NODE);
	glEnable(GL_BLEND);
	uiRoundBox(rct->xmin, rct->ymin, rct->xmax, rct->ymax, size);
	glDisable(GL_BLEND);

	/* outline active and selected emphasis */
	if (node->flag & SELECT) {
		glEnable(GL_BLEND);
		glEnable(GL_LINE_SMOOTH);
		/* using different shades of TH_TEXT_HI for the empasis, like triangle */
		if (node->flag & NODE_ACTIVE)
			UI_ThemeColorShadeAlpha(TH_TEXT_HI, 0, -40);
		else
			UI_ThemeColorShadeAlpha(TH_TEXT_HI, -20, -120);
		uiDrawBox(GL_LINE_LOOP, rct->xmin, rct->ymin, rct->xmax, rct->ymax, size);

		glDisable(GL_LINE_SMOOTH);
		glDisable(GL_BLEND);
	}
#endif

	/* only draw input socket. as they all are placed on the same position.
	 * highlight also if node itself is selected, since we don't display the node body separately!
	 */
	for (sock = node->inputs.first; sock; sock = sock->next) {
		node_socket_circle_draw(ntree, sock, socket_size, (sock->flag & SELECT) || (node->flag & SELECT));
	}

	uiEndBlock(C, node->block);
	uiDrawBlock(C, node->block);
	node->block = NULL;
}

/* Special tweak area for reroute node.
 * Since this node is quite small, we use a larger tweak area for grabbing than for selection.
 */
static int node_tweak_area_reroute(bNode *node, int x, int y)
{
	/* square of tweak radius */
	static const float tweak_radius_sq = 576;  /* 24 * 24 */
	
	bNodeSocket *sock = node->inputs.first;
	float dx = sock->locx - x;
	float dy = sock->locy - y;
	return (dx * dx + dy * dy <= tweak_radius_sq);
}

static void node_common_set_butfunc(bNodeType *ntype)
{
	switch (ntype->type) {
		case NODE_GROUP:
			ntype->uifunc= node_uifunc_group;
			ntype->drawfunc= node_draw_group;
			ntype->drawupdatefunc= node_update_group;
			break;
		case NODE_FORLOOP:
//			ntype->uifunc= node_common_buts_group;
			ntype->drawfunc= node_draw_group;
			ntype->drawupdatefunc= node_update_group;
			break;
		case NODE_WHILELOOP:
			ntype->uifunc= node_common_buts_whileloop;
			ntype->drawfunc= node_draw_group;
			ntype->drawupdatefunc= node_update_group;
			break;
		case NODE_FRAME:
			ntype->drawfunc = node_draw_frame;
			ntype->drawupdatefunc= node_update_frame;
			ntype->uifuncbut = node_buts_frame_details;
			ntype->resize_area_func = node_resize_area_frame;
			break;
		case NODE_REROUTE:
			ntype->drawfunc = node_draw_reroute;
			ntype->drawupdatefunc = node_update_reroute;
			ntype->tweak_area_func = node_tweak_area_reroute;
			break;
	}
}

/* ****************** BUTTON CALLBACKS FOR SHADER NODES ***************** */

static void node_buts_image_user(uiLayout *layout, bContext *C, PointerRNA *ptr,
                                 PointerRNA *imaptr, PointerRNA *iuserptr)
{
	uiLayout *col;
	int source;

	if (!imaptr->data)
		return;

	col = uiLayoutColumn(layout, FALSE);
	
	uiItemR(col, imaptr, "source", 0, "", ICON_NONE);
	
	source = RNA_enum_get(imaptr, "source");

	if (source == IMA_SRC_SEQUENCE) {
		/* don't use iuser->framenr directly because it may not be updated if auto-refresh is off */
		Scene *scene = CTX_data_scene(C);
		ImageUser *iuser = iuserptr->data;
		char numstr[32];
		const int framenr = BKE_image_user_frame_get(iuser, CFRA, 0, NULL);
		BLI_snprintf(numstr, sizeof(numstr), IFACE_("Frame: %d"), framenr);
		uiItemL(layout, numstr, ICON_NONE);
	}

	if (ELEM(source, IMA_SRC_SEQUENCE, IMA_SRC_MOVIE)) {
		col = uiLayoutColumn(layout, TRUE);
		uiItemR(col, ptr, "frame_duration", 0, NULL, ICON_NONE);
		uiItemR(col, ptr, "frame_start", 0, NULL, ICON_NONE);
		uiItemR(col, ptr, "frame_offset", 0, NULL, ICON_NONE);
		uiItemR(col, ptr, "use_cyclic", 0, NULL, ICON_NONE);
		uiItemR(col, ptr, "use_auto_refresh", UI_ITEM_R_ICON_ONLY, NULL, ICON_NONE);
	}

	col = uiLayoutColumn(layout, FALSE);

	if (RNA_enum_get(imaptr, "type") == IMA_TYPE_MULTILAYER)
		uiItemR(col, ptr, "layer", 0, NULL, ICON_NONE);
}

static void node_shader_buts_material(uiLayout *layout, bContext *C, PointerRNA *ptr)
{
	bNode *node= ptr->data;
	uiLayout *col;
	
	uiTemplateID(layout, C, ptr, "material", "MATERIAL_OT_new", NULL, NULL);
	
	if (!node->id) return;
	
	col = uiLayoutColumn(layout, FALSE);
	uiItemR(col, ptr, "use_diffuse", 0, NULL, ICON_NONE);
	uiItemR(col, ptr, "use_specular", 0, NULL, ICON_NONE);
	uiItemR(col, ptr, "invert_normal", 0, NULL, ICON_NONE);
}

static void node_shader_buts_mapping(uiLayout *layout, bContext *UNUSED(C), PointerRNA *ptr)
{
	uiLayout *row;
	
	uiItemL(layout, IFACE_("Location:"), ICON_NONE);
	row = uiLayoutRow(layout, TRUE);
	uiItemR(row, ptr, "translation", 0, "", ICON_NONE);
	
	uiItemL(layout, IFACE_("Rotation:"), ICON_NONE);
	row = uiLayoutRow(layout, TRUE);
	uiItemR(row, ptr, "rotation", 0, "", ICON_NONE);
	
	uiItemL(layout, IFACE_("Scale:"), ICON_NONE);
	row = uiLayoutRow(layout, TRUE);
	uiItemR(row, ptr, "scale", 0, "", ICON_NONE);
	
	row = uiLayoutRow(layout, TRUE);
	uiItemR(row, ptr, "use_min", 0, "Min", ICON_NONE);
	uiItemR(row, ptr, "min", 0, "", ICON_NONE);
	
	row = uiLayoutRow(layout, TRUE);
	uiItemR(row, ptr, "use_max", 0, "Max", ICON_NONE);
	uiItemR(row, ptr, "max", 0, "", ICON_NONE);
}

static void node_shader_buts_vect_math(uiLayout *layout, bContext *UNUSED(C), PointerRNA *ptr)
{ 
	uiItemR(layout, ptr, "operation", 0, "", ICON_NONE);
}

static void node_shader_buts_geometry(uiLayout *layout, bContext *C, PointerRNA *ptr)
{
	PointerRNA obptr= CTX_data_pointer_get(C, "active_object");
	uiLayout *col;

	col = uiLayoutColumn(layout, FALSE);

	if (obptr.data && RNA_enum_get(&obptr, "type") == OB_MESH) {
		PointerRNA dataptr= RNA_pointer_get(&obptr, "data");

		uiItemPointerR(col, ptr, "uv_layer", &dataptr, "uv_textures", "", ICON_NONE);
		uiItemPointerR(col, ptr, "color_layer", &dataptr, "vertex_colors", "", ICON_NONE);
	}
	else {
		uiItemR(col, ptr, "uv_layer", 0, IFACE_("UV"), ICON_NONE);
		uiItemR(col, ptr, "color_layer", 0, IFACE_("VCol"), ICON_NONE);
	}
}

static void node_shader_buts_attribute(uiLayout *layout, bContext *UNUSED(C), PointerRNA *ptr)
{
	uiItemR(layout, ptr, "attribute_name", 0, IFACE_("Name"), ICON_NONE);
}

static void node_shader_buts_tex_image(uiLayout *layout, bContext *C, PointerRNA *ptr)
{
	PointerRNA imaptr = RNA_pointer_get(ptr, "image");
	PointerRNA iuserptr = RNA_pointer_get(ptr, "image_user");

	uiTemplateID(layout, C, ptr, "image", NULL, "IMAGE_OT_open", NULL);
	uiItemR(layout, ptr, "color_space", 0, "", ICON_NONE);

	/* note: image user properties used directly here, unlike compositor image node,
	 * which redefines them in the node struct RNA to get proper updates.
	 */
	node_buts_image_user(layout, C, &iuserptr, &imaptr, &iuserptr);
}

static void node_shader_buts_tex_environment(uiLayout *layout, bContext *C, PointerRNA *ptr)
{
	PointerRNA imaptr = RNA_pointer_get(ptr, "image");
	PointerRNA iuserptr = RNA_pointer_get(ptr, "image_user");

	uiTemplateID(layout, C, ptr, "image", NULL, "IMAGE_OT_open", NULL);
	uiItemR(layout, ptr, "color_space", 0, "", ICON_NONE);
	uiItemR(layout, ptr, "projection", 0, "", ICON_NONE);

	node_buts_image_user(layout, C, ptr, &imaptr, &iuserptr);
}

static void node_shader_buts_tex_sky(uiLayout *layout, bContext *UNUSED(C), PointerRNA *ptr)
{
	uiItemR(layout, ptr, "sun_direction", 0, "", ICON_NONE);
	uiItemR(layout, ptr, "turbidity", 0, NULL, ICON_NONE);
}

static void node_shader_buts_tex_gradient(uiLayout *layout, bContext *UNUSED(C), PointerRNA *ptr)
{
	uiItemR(layout, ptr, "gradient_type", 0, "", ICON_NONE);
}

static void node_shader_buts_tex_magic(uiLayout *layout, bContext *UNUSED(C), PointerRNA *ptr)
{
	uiItemR(layout, ptr, "turbulence_depth", 0, NULL, ICON_NONE);
}

static void node_shader_buts_tex_wave(uiLayout *layout, bContext *UNUSED(C), PointerRNA *ptr)
{
	uiItemR(layout, ptr, "wave_type", 0, "", ICON_NONE);
}

static void node_shader_buts_tex_musgrave(uiLayout *layout, bContext *UNUSED(C), PointerRNA *ptr)
{
	uiItemR(layout, ptr, "musgrave_type", 0, "", ICON_NONE);
}

static void node_shader_buts_tex_voronoi(uiLayout *layout, bContext *UNUSED(C), PointerRNA *ptr)
{
	uiItemR(layout, ptr, "coloring", 0, "", ICON_NONE);
}

static void node_shader_buts_glossy(uiLayout *layout, bContext *UNUSED(C), PointerRNA *ptr)
{
	uiItemR(layout, ptr, "distribution", 0, "", ICON_NONE);
}

/* only once called */
static void node_shader_set_butfunc(bNodeType *ntype)
{
	switch (ntype->type) {
		/* case NODE_GROUP:	 note, typeinfo for group is generated... see "XXX ugly hack" */

		case SH_NODE_MATERIAL:
		case SH_NODE_MATERIAL_EXT:
			ntype->uifunc= node_shader_buts_material;
			break;
		case SH_NODE_TEXTURE:
			ntype->uifunc= node_buts_texture;
			break;
		case SH_NODE_NORMAL:
			ntype->uifunc= node_buts_normal;
			break;
		case SH_NODE_CURVE_VEC:
			ntype->uifunc= node_buts_curvevec;
			break;
		case SH_NODE_CURVE_RGB:
			ntype->uifunc= node_buts_curvecol;
			break;
		case SH_NODE_MAPPING:
			ntype->uifunc= node_shader_buts_mapping;
			break;
		case SH_NODE_VALUE:
			ntype->uifunc= node_buts_value;
			break;
		case SH_NODE_RGB:
			ntype->uifunc= node_buts_rgb;
			break;
		case SH_NODE_MIX_RGB:
			ntype->uifunc= node_buts_mix_rgb;
			break;
		case SH_NODE_VALTORGB:
			ntype->uifunc= node_buts_colorramp;
			break;
		case SH_NODE_MATH: 
			ntype->uifunc= node_buts_math;
			break; 
		case SH_NODE_VECT_MATH: 
			ntype->uifunc= node_shader_buts_vect_math;
			break; 
		case SH_NODE_GEOMETRY:
			ntype->uifunc= node_shader_buts_geometry;
			break;
		case SH_NODE_ATTRIBUTE:
			ntype->uifunc= node_shader_buts_attribute;
			break;
		case SH_NODE_TEX_SKY:
			ntype->uifunc= node_shader_buts_tex_sky;
			break;
		case SH_NODE_TEX_IMAGE:
			ntype->uifunc= node_shader_buts_tex_image;
			break;
		case SH_NODE_TEX_ENVIRONMENT:
			ntype->uifunc= node_shader_buts_tex_environment;
			break;
		case SH_NODE_TEX_GRADIENT:
			ntype->uifunc= node_shader_buts_tex_gradient;
			break;
		case SH_NODE_TEX_MAGIC:
			ntype->uifunc= node_shader_buts_tex_magic;
			break;
		case SH_NODE_TEX_WAVE:
			ntype->uifunc= node_shader_buts_tex_wave;
			break;
		case SH_NODE_TEX_MUSGRAVE:
			ntype->uifunc= node_shader_buts_tex_musgrave;
			break;
		case SH_NODE_TEX_VORONOI:
			ntype->uifunc= node_shader_buts_tex_voronoi;
			break;
		case SH_NODE_BSDF_GLOSSY:
		case SH_NODE_BSDF_GLASS:
			ntype->uifunc= node_shader_buts_glossy;
			break;
	}
}

/* ****************** BUTTON CALLBACKS FOR COMPOSITE NODES ***************** */

static void node_composit_buts_image(uiLayout *layout, bContext *C, PointerRNA *ptr)
{
	bNode *node= ptr->data;
	PointerRNA imaptr, iuserptr;
	
	uiTemplateID(layout, C, ptr, "image", NULL, "IMAGE_OT_open", NULL);
	
	if (!node->id) return;
	
	imaptr = RNA_pointer_get(ptr, "image");
	RNA_pointer_create((ID *)ptr->id.data, &RNA_ImageUser, node->storage, &iuserptr);
	
	node_buts_image_user(layout, C, ptr, &imaptr, &iuserptr);
}

static void node_composit_buts_renderlayers(uiLayout *layout, bContext *C, PointerRNA *ptr)
{
	bNode *node= ptr->data;
	uiLayout *col, *row;
	PointerRNA op_ptr;
	PointerRNA scn_ptr;
	PropertyRNA *prop;
	const char *layer_name;
	char scene_name[MAX_ID_NAME-2];
	wmOperatorType *ot = WM_operatortype_find("RENDER_OT_render", 1);

	BLI_assert(ot != 0);

	uiTemplateID(layout, C, ptr, "scene", NULL, NULL, NULL);
	
	if (!node->id) return;

	col = uiLayoutColumn(layout, FALSE);
	row = uiLayoutRow(col, FALSE);
	uiItemR(row, ptr, "layer", 0, "", ICON_NONE);
	
	prop = RNA_struct_find_property(ptr, "layer");
	if (!(RNA_property_enum_identifier(C, ptr, prop, RNA_property_enum_get(ptr, prop), &layer_name)))
		return;
	
	scn_ptr = RNA_pointer_get(ptr, "scene");
	RNA_string_get(&scn_ptr, "name", scene_name);
	
	WM_operator_properties_create_ptr(&op_ptr, ot);
	RNA_string_set(&op_ptr, "layer", layer_name);
	RNA_string_set(&op_ptr, "scene", scene_name);
	uiItemFullO_ptr(row, ot, "", ICON_RENDER_STILL, op_ptr.data, WM_OP_INVOKE_DEFAULT, 0);

}


static void node_composit_buts_blur(uiLayout *layout, bContext *UNUSED(C), PointerRNA *ptr)
{
	uiLayout *col, *row;
	int reference;
	int filter;
	
	col = uiLayoutColumn(layout, FALSE);
	filter = RNA_enum_get(ptr, "filter_type");
	reference = RNA_boolean_get(ptr, "use_variable_size");

	uiItemR(col, ptr, "filter_type", 0, "", ICON_NONE);
<<<<<<< HEAD
	if (RNA_enum_get(ptr, "filter_type")!= R_FILTER_FAST_GAUSS) {
		uiItemR(col, ptr, "use_bokeh", 0, NULL, ICON_NONE);
=======
	if (filter != R_FILTER_FAST_GAUSS) {
		uiItemR(col, ptr, "use_variable_size", 0, NULL, ICON_NONE);
		if (!reference) {
			uiItemR(col, ptr, "use_bokeh", 0, NULL, ICON_NONE);
		}
>>>>>>> 77f47799
		uiItemR(col, ptr, "use_gamma_correction", 0, NULL, ICON_NONE);
	}
	
	uiItemR(col, ptr, "use_relative", 0, NULL, ICON_NONE);
	
	if (RNA_boolean_get(ptr, "use_relative")) {
		uiItemL(col, IFACE_("Aspect Correction"), 0);
		row = uiLayoutRow(layout, TRUE);
		uiItemR(row, ptr, "aspect_correction", UI_ITEM_R_EXPAND, NULL, 0);
		
		col = uiLayoutColumn(layout, TRUE);
		uiItemR(col, ptr, "factor_x", 0, IFACE_("X"), ICON_NONE);
		uiItemR(col, ptr, "factor_y", 0, IFACE_("Y"), ICON_NONE);
	}
	else {
		col = uiLayoutColumn(layout, TRUE);
		uiItemR(col, ptr, "size_x", 0, IFACE_("X"), ICON_NONE);
		uiItemR(col, ptr, "size_y", 0, IFACE_("Y"), ICON_NONE);
	}
}

static void node_composit_buts_dblur(uiLayout *layout, bContext *UNUSED(C), PointerRNA *ptr)
{
	uiLayout *col;
	
	uiItemR(layout, ptr, "iterations", 0, NULL, ICON_NONE);
	uiItemR(layout, ptr, "use_wrap", 0, NULL, ICON_NONE);
	
	col = uiLayoutColumn(layout, TRUE);
	uiItemL(col, IFACE_("Center:"), ICON_NONE);
	uiItemR(col, ptr, "center_x", 0, IFACE_("X"), ICON_NONE);
	uiItemR(col, ptr, "center_y", 0, IFACE_("Y"), ICON_NONE);
	
	uiItemS(layout);
	
	col = uiLayoutColumn(layout, TRUE);
	uiItemR(col, ptr, "distance", 0, NULL, ICON_NONE);
	uiItemR(col, ptr, "angle", 0, NULL, ICON_NONE);
	
	uiItemS(layout);
	
	uiItemR(layout, ptr, "spin", 0, NULL, ICON_NONE);
	uiItemR(layout, ptr, "zoom", 0, NULL, ICON_NONE);
}

static void node_composit_buts_bilateralblur(uiLayout *layout, bContext *UNUSED(C), PointerRNA *ptr)
{	
	uiLayout *col;
	
	col = uiLayoutColumn(layout, TRUE);
	uiItemR(col, ptr, "iterations", 0, NULL, ICON_NONE);
	uiItemR(col, ptr, "sigma_color", 0, NULL, ICON_NONE);
	uiItemR(col, ptr, "sigma_space", 0, NULL, ICON_NONE);
}

static void node_composit_buts_defocus(uiLayout *layout, bContext *UNUSED(C), PointerRNA *ptr)
{
	uiLayout *sub, *col;
	
	col = uiLayoutColumn(layout, FALSE);
	uiItemL(col, IFACE_("Bokeh Type:"), ICON_NONE);
	uiItemR(col, ptr, "bokeh", 0, "", ICON_NONE);
	uiItemR(col, ptr, "angle", 0, NULL, ICON_NONE);

	uiItemR(layout, ptr, "use_gamma_correction", 0, NULL, ICON_NONE);

	col = uiLayoutColumn(layout, FALSE);
	uiLayoutSetActive(col, RNA_boolean_get(ptr, "use_zbuffer") == TRUE);
	uiItemR(col, ptr, "f_stop", 0, NULL, ICON_NONE);

	uiItemR(layout, ptr, "blur_max", 0, NULL, ICON_NONE);
	uiItemR(layout, ptr, "threshold", 0, NULL, ICON_NONE);

	col = uiLayoutColumn(layout, FALSE);
	uiItemR(col, ptr, "use_preview", 0, NULL, ICON_NONE);
	
	col = uiLayoutColumn(layout, FALSE);
	uiItemR(col, ptr, "use_zbuffer", 0, NULL, ICON_NONE);
	sub = uiLayoutColumn(col, FALSE);
	uiLayoutSetActive(sub, RNA_boolean_get(ptr, "use_zbuffer") == FALSE);
	uiItemR(sub, ptr, "z_scale", 0, NULL, ICON_NONE);
}

/* qdn: glare node */
static void node_composit_buts_glare(uiLayout *layout, bContext *UNUSED(C), PointerRNA *ptr)
{	
	uiItemR(layout, ptr, "glare_type", 0, "", ICON_NONE);
	uiItemR(layout, ptr, "quality", 0, "", ICON_NONE);

	if (RNA_enum_get(ptr, "glare_type")!= 1) {
		uiItemR(layout, ptr, "iterations", 0, NULL, ICON_NONE);
	
		if (RNA_enum_get(ptr, "glare_type")!= 0) 
			uiItemR(layout, ptr, "color_modulation", UI_ITEM_R_SLIDER, NULL, ICON_NONE);
	}
	
	uiItemR(layout, ptr, "mix", 0, NULL, ICON_NONE);
	uiItemR(layout, ptr, "threshold", 0, NULL, ICON_NONE);

	if (RNA_enum_get(ptr, "glare_type")== 2) {
		uiItemR(layout, ptr, "streaks", 0, NULL, ICON_NONE);
		uiItemR(layout, ptr, "angle_offset", 0, NULL, ICON_NONE);
	}
	if (RNA_enum_get(ptr, "glare_type")== 0 || RNA_enum_get(ptr, "glare_type")== 2) {
		uiItemR(layout, ptr, "fade", UI_ITEM_R_SLIDER, NULL, ICON_NONE);
		
		if (RNA_enum_get(ptr, "glare_type")== 0) 
			uiItemR(layout, ptr, "use_rotate_45", 0, NULL, ICON_NONE);
	}
	if (RNA_enum_get(ptr, "glare_type")== 1) {
		uiItemR(layout, ptr, "size", 0, NULL, ICON_NONE);
	}
}

static void node_composit_buts_tonemap(uiLayout *layout, bContext *UNUSED(C), PointerRNA *ptr)
{	
	uiLayout *col;

	col = uiLayoutColumn(layout, FALSE);
	uiItemR(col, ptr, "tonemap_type", 0, "", ICON_NONE);
	if (RNA_enum_get(ptr, "tonemap_type")== 0) {
		uiItemR(col, ptr, "key", UI_ITEM_R_SLIDER, NULL, ICON_NONE);
		uiItemR(col, ptr, "offset", 0, NULL, ICON_NONE);
		uiItemR(col, ptr, "gamma", 0, NULL, ICON_NONE);
	}
	else {
		uiItemR(col, ptr, "intensity", 0, NULL, ICON_NONE);
		uiItemR(col, ptr, "contrast", UI_ITEM_R_SLIDER, NULL, ICON_NONE);
		uiItemR(col, ptr, "adaptation", UI_ITEM_R_SLIDER, NULL, ICON_NONE);
		uiItemR(col, ptr, "correction", UI_ITEM_R_SLIDER, NULL, ICON_NONE);
	}
}

static void node_composit_buts_lensdist(uiLayout *layout, bContext *UNUSED(C), PointerRNA *ptr)
{
	uiLayout *col;

	col = uiLayoutColumn(layout, FALSE);
	uiItemR(col, ptr, "use_projector", 0, NULL, ICON_NONE);

	col = uiLayoutColumn(col, FALSE);
	uiLayoutSetActive(col, RNA_boolean_get(ptr, "use_projector") == FALSE);
	uiItemR(col, ptr, "use_jitter", 0, NULL, ICON_NONE);
	uiItemR(col, ptr, "use_fit", 0, NULL, ICON_NONE);
}

static void node_composit_buts_vecblur(uiLayout *layout, bContext *UNUSED(C), PointerRNA *ptr)
{
	uiLayout *col;
	
	col = uiLayoutColumn(layout, FALSE);
	uiItemR(col, ptr, "samples", 0, NULL, ICON_NONE);
	uiItemR(col, ptr, "factor", 0, IFACE_("Blur"), ICON_NONE);
	
	col = uiLayoutColumn(layout, TRUE);
	uiItemL(col, IFACE_("Speed:"), ICON_NONE);
	uiItemR(col, ptr, "speed_min", 0, IFACE_("Min"), ICON_NONE);
	uiItemR(col, ptr, "speed_max", 0, IFACE_("Max"), ICON_NONE);

	uiItemR(layout, ptr, "use_curved", 0, NULL, ICON_NONE);
}

static void node_composit_buts_filter(uiLayout *layout, bContext *UNUSED(C), PointerRNA *ptr)
{
	uiItemR(layout, ptr, "filter_type", 0, "", ICON_NONE);
}

static void node_composit_buts_flip(uiLayout *layout, bContext *UNUSED(C), PointerRNA *ptr)
{
	uiItemR(layout, ptr, "axis", 0, "", ICON_NONE);
}

static void node_composit_buts_crop(uiLayout *layout, bContext *UNUSED(C), PointerRNA *ptr)
{
	uiLayout *col;

	uiItemR(layout, ptr, "use_crop_size", 0, NULL, ICON_NONE);
	uiItemR(layout, ptr, "relative", 0, NULL, ICON_NONE);

	col = uiLayoutColumn(layout, TRUE);
	if (RNA_boolean_get(ptr, "relative")) {
		uiItemR(col, ptr, "rel_min_x", 0, IFACE_("Left"), ICON_NONE);
		uiItemR(col, ptr, "rel_max_x", 0, IFACE_("Right"), ICON_NONE);
		uiItemR(col, ptr, "rel_min_y", 0, IFACE_("Up"), ICON_NONE);
		uiItemR(col, ptr, "rel_max_y", 0, IFACE_("Down"), ICON_NONE);
	}
	else {
		uiItemR(col, ptr, "min_x", 0, IFACE_("Left"), ICON_NONE);
		uiItemR(col, ptr, "max_x", 0, IFACE_("Right"), ICON_NONE);
		uiItemR(col, ptr, "min_y", 0, IFACE_("Up"), ICON_NONE);
		uiItemR(col, ptr, "max_y", 0, IFACE_("Down"), ICON_NONE);
	}
}

static void node_composit_buts_splitviewer(uiLayout *layout, bContext *UNUSED(C), PointerRNA *ptr)
{
	uiLayout *row, *col;
	
	col = uiLayoutColumn(layout, FALSE);
	row = uiLayoutRow(col, FALSE);
	uiItemR(row, ptr, "axis", UI_ITEM_R_EXPAND, NULL, ICON_NONE);
	uiItemR(col, ptr, "factor", 0, NULL, ICON_NONE);
}

static void node_composit_buts_double_edge_mask(uiLayout *layout, bContext *UNUSED(C), PointerRNA *ptr)
{
	uiLayout *col;

	col = uiLayoutColumn(layout, FALSE);

	uiItemL(col, IFACE_("Inner Edge:"), ICON_NONE);
	uiItemR(col, ptr, "inner_mode", 0, "", ICON_NONE);
	uiItemL(col, IFACE_("Buffer Edge:"), ICON_NONE);
	uiItemR(col, ptr, "edge_mode", 0, "", ICON_NONE);
}

static void node_composit_buts_map_value(uiLayout *layout, bContext *UNUSED(C), PointerRNA *ptr)
{
	uiLayout *sub, *col;
	
	col = uiLayoutColumn(layout, TRUE);
	uiItemR(col, ptr, "offset", 0, NULL, ICON_NONE);
	uiItemR(col, ptr, "size", 0, NULL, ICON_NONE);
	
	col = uiLayoutColumn(layout, TRUE);
	uiItemR(col, ptr, "use_min", 0, NULL, ICON_NONE);
	sub = uiLayoutColumn(col, FALSE);
	uiLayoutSetActive(sub, RNA_boolean_get(ptr, "use_min"));
	uiItemR(sub, ptr, "min", 0, "", ICON_NONE);
	
	col = uiLayoutColumn(layout, TRUE);
	uiItemR(col, ptr, "use_max", 0, NULL, ICON_NONE);
	sub = uiLayoutColumn(col, FALSE);
	uiLayoutSetActive(sub, RNA_boolean_get(ptr, "use_max"));
	uiItemR(sub, ptr, "max", 0, "", ICON_NONE);
}

static void node_composit_buts_alphaover(uiLayout *layout, bContext *UNUSED(C), PointerRNA *ptr)
{	
	uiLayout *col;
	
	col = uiLayoutColumn(layout, TRUE);
	uiItemR(col, ptr, "use_premultiply", 0, NULL, ICON_NONE);
	uiItemR(col, ptr, "premul", 0, NULL, ICON_NONE);
}

static void node_composit_buts_zcombine(uiLayout *layout, bContext *UNUSED(C), PointerRNA *ptr)
{	
	uiLayout *col;
	
	col = uiLayoutColumn(layout, TRUE);
	uiItemR(col, ptr, "use_alpha", 0, NULL, ICON_NONE);
}


static void node_composit_buts_hue_sat(uiLayout *layout, bContext *UNUSED(C), PointerRNA *ptr)
{
	uiLayout *col;
	
	col = uiLayoutColumn(layout, FALSE);
	uiItemR(col, ptr, "color_hue", UI_ITEM_R_SLIDER, NULL, ICON_NONE);
	uiItemR(col, ptr, "color_saturation", UI_ITEM_R_SLIDER, NULL, ICON_NONE);
	uiItemR(col, ptr, "color_value", UI_ITEM_R_SLIDER, NULL, ICON_NONE);
}

static void node_composit_buts_dilateerode(uiLayout *layout, bContext *UNUSED(C), PointerRNA *ptr)
{
	uiItemR(layout, ptr, "type", 0, NULL, ICON_NONE);
	uiItemR(layout, ptr, "distance", 0, NULL, ICON_NONE);
	switch (RNA_enum_get(ptr, "type")) {
		case CMP_NODE_DILATEERODE_DISTANCE_THRESH:
			uiItemR(layout, ptr, "edge", 0, NULL, ICON_NONE);
			break;
		case CMP_NODE_DILATEERODE_DISTANCE_FEATHER:
			uiItemR(layout, ptr, "falloff", 0, NULL, ICON_NONE);
			break;
	}
}

static void node_composit_buts_inpaint(uiLayout *layout, bContext *UNUSED(C), PointerRNA *ptr)
{
	uiItemR(layout, ptr, "distance", 0, NULL, ICON_NONE);
}

static void node_composit_buts_diff_matte(uiLayout *layout, bContext *UNUSED(C), PointerRNA *ptr)
{
	uiLayout *col;
	
	col = uiLayoutColumn(layout, TRUE);
	uiItemR(col, ptr, "tolerance", UI_ITEM_R_SLIDER, NULL, ICON_NONE);
	uiItemR(col, ptr, "falloff", UI_ITEM_R_SLIDER, NULL, ICON_NONE);
}

static void node_composit_buts_distance_matte(uiLayout *layout, bContext *UNUSED(C), PointerRNA *ptr)
{
	uiLayout *col, *row;
	
	col = uiLayoutColumn(layout, TRUE);
   
	uiItemL(layout, IFACE_("Color Space:"), ICON_NONE);
	row = uiLayoutRow(layout, FALSE);
	uiItemR(row, ptr, "channel", UI_ITEM_R_EXPAND, NULL, ICON_NONE);

	uiItemR(col, ptr, "tolerance", UI_ITEM_R_SLIDER, NULL, ICON_NONE);
	uiItemR(col, ptr, "falloff", UI_ITEM_R_SLIDER, NULL, ICON_NONE);
}

static void node_composit_buts_color_spill(uiLayout *layout, bContext *UNUSED(C), PointerRNA *ptr)
{
	uiLayout *row, *col;
	
	uiItemL(layout, IFACE_("Despill Channel:"), ICON_NONE);
	row = uiLayoutRow(layout, FALSE);
	uiItemR(row, ptr, "channel", UI_ITEM_R_EXPAND, NULL, ICON_NONE);

	col = uiLayoutColumn(layout, FALSE);
	uiItemR(col, ptr, "limit_method", 0, NULL, ICON_NONE);

	if (RNA_enum_get(ptr, "limit_method")==0) {
		uiItemL(col, IFACE_("Limiting Channel:"), ICON_NONE);
		row = uiLayoutRow(col, FALSE);
		uiItemR(row, ptr, "limit_channel", UI_ITEM_R_EXPAND, NULL, ICON_NONE);
	}

	uiItemR(col, ptr, "ratio", UI_ITEM_R_SLIDER, NULL, ICON_NONE);
	uiItemR(col, ptr, "use_unspill", 0, NULL, ICON_NONE);
	if (RNA_boolean_get(ptr, "use_unspill") == TRUE) {
		uiItemR(col, ptr, "unspill_red", UI_ITEM_R_SLIDER, NULL, ICON_NONE);
		uiItemR(col, ptr, "unspill_green", UI_ITEM_R_SLIDER, NULL, ICON_NONE);
		uiItemR(col, ptr, "unspill_blue", UI_ITEM_R_SLIDER, NULL, ICON_NONE);
	}
}

static void node_composit_buts_chroma_matte(uiLayout *layout, bContext *UNUSED(C), PointerRNA *ptr)
{
	uiLayout *col;
	
	col = uiLayoutColumn(layout, FALSE);
	uiItemR(col, ptr, "tolerance", 0, NULL, ICON_NONE);
	uiItemR(col, ptr, "threshold", 0, NULL, ICON_NONE);
	
	col = uiLayoutColumn(layout, TRUE);
	/*uiItemR(col, ptr, "lift", UI_ITEM_R_SLIDER, NULL, ICON_NONE);  Removed for now */
	uiItemR(col, ptr, "gain", UI_ITEM_R_SLIDER, NULL, ICON_NONE);
	/*uiItemR(col, ptr, "shadow_adjust", UI_ITEM_R_SLIDER, NULL, ICON_NONE);  Removed for now*/
}

static void node_composit_buts_color_matte(uiLayout *layout, bContext *UNUSED(C), PointerRNA *ptr)
{
	uiLayout *col;
	
	col = uiLayoutColumn(layout, TRUE);
	uiItemR(col, ptr, "color_hue", UI_ITEM_R_SLIDER, NULL, ICON_NONE);
	uiItemR(col, ptr, "color_saturation", UI_ITEM_R_SLIDER, NULL, ICON_NONE);
	uiItemR(col, ptr, "color_value", UI_ITEM_R_SLIDER, NULL, ICON_NONE);
}

static void node_composit_buts_channel_matte(uiLayout *layout, bContext *UNUSED(C), PointerRNA *ptr)
{	
	uiLayout *col, *row;

	uiItemL(layout, IFACE_("Color Space:"), ICON_NONE);
	row = uiLayoutRow(layout, FALSE);
	uiItemR(row, ptr, "color_space", UI_ITEM_R_EXPAND, NULL, ICON_NONE);

	col = uiLayoutColumn(layout, FALSE);
	uiItemL(col, IFACE_("Key Channel:"), ICON_NONE);
	row = uiLayoutRow(col, FALSE);
	uiItemR(row, ptr, "matte_channel", UI_ITEM_R_EXPAND, NULL, ICON_NONE);

	col = uiLayoutColumn(layout, FALSE);

	uiItemR(col, ptr, "limit_method", 0, NULL, ICON_NONE);
	if (RNA_enum_get(ptr, "limit_method")==0) {
		uiItemL(col, IFACE_("Limiting Channel:"), ICON_NONE);
		row = uiLayoutRow(col, FALSE);
		uiItemR(row, ptr, "limit_channel", UI_ITEM_R_EXPAND, NULL, ICON_NONE);
	}

	uiItemR(col, ptr, "limit_max", UI_ITEM_R_SLIDER, NULL, ICON_NONE);
	uiItemR(col, ptr, "limit_min", UI_ITEM_R_SLIDER, NULL, ICON_NONE);
}

static void node_composit_buts_luma_matte(uiLayout *layout, bContext *UNUSED(C), PointerRNA *ptr)
{
	uiLayout *col;
	
	col = uiLayoutColumn(layout, TRUE);
	uiItemR(col, ptr, "limit_max", UI_ITEM_R_SLIDER, NULL, ICON_NONE);
	uiItemR(col, ptr, "limit_min", UI_ITEM_R_SLIDER, NULL, ICON_NONE);
}

static void node_composit_buts_map_uv(uiLayout *layout, bContext *UNUSED(C), PointerRNA *ptr)
{
	uiItemR(layout, ptr, "alpha", 0, NULL, ICON_NONE);
}

static void node_composit_buts_id_mask(uiLayout *layout, bContext *UNUSED(C), PointerRNA *ptr)
{
	uiItemR(layout, ptr, "index", 0, NULL, ICON_NONE);
	uiItemR(layout, ptr, "use_antialiasing", 0, NULL, ICON_NONE);
}

/* draw function for file output node sockets, displays only sub-path and format, no value button */
static void node_draw_input_file_output(const bContext *C, uiBlock *block,
                                         bNodeTree *ntree, bNode *node, bNodeSocket *sock,
                                         const char *UNUSED(name), int x, int y, int width)
{
	uiLayout *layout, *row;
	PointerRNA nodeptr, inputptr, imfptr;
	int imtype;
	int rx, ry;
	RNA_pointer_create(&ntree->id, &RNA_Node, node, &nodeptr);
	
	layout = uiBlockLayout(block, UI_LAYOUT_VERTICAL, UI_LAYOUT_PANEL, x, y+NODE_DY, width, 20, UI_GetStyle());
	row = uiLayoutRow(layout, FALSE);
	
	imfptr = RNA_pointer_get(&nodeptr, "format");
	imtype = RNA_enum_get(&imfptr, "file_format");
	if (imtype == R_IMF_IMTYPE_MULTILAYER) {
		NodeImageMultiFileSocket *input = sock->storage;
		RNA_pointer_create(&ntree->id, &RNA_NodeOutputFileSlotLayer, input, &inputptr);
		
		uiItemL(row, input->layer, 0);
	}
	else {
		NodeImageMultiFileSocket *input = sock->storage;
		PropertyRNA *imtype_prop;
		const char *imtype_name;
		RNA_pointer_create(&ntree->id, &RNA_NodeOutputFileSlotFile, input, &inputptr);
		
		uiItemL(row, input->path, 0);
		
		if (!RNA_boolean_get(&inputptr, "use_node_format"))
			imfptr = RNA_pointer_get(&inputptr, "format");
		
		imtype_prop = RNA_struct_find_property(&imfptr, "file_format");
		RNA_property_enum_name((bContext *)C, &imfptr, imtype_prop,
		                       RNA_property_enum_get(&imfptr, imtype_prop), &imtype_name);
		uiBlockSetEmboss(block, UI_EMBOSSP);
		uiItemL(row, imtype_name, 0);
		uiBlockSetEmboss(block, UI_EMBOSSN);
	}
	
	uiBlockLayoutResolve(block, &rx, &ry);
}
static void node_composit_buts_file_output(uiLayout *layout, bContext *UNUSED(C), PointerRNA *ptr)
{
	PointerRNA imfptr = RNA_pointer_get(ptr, "format");
	int multilayer = (RNA_enum_get(&imfptr, "file_format") == R_IMF_IMTYPE_MULTILAYER);
	
	if (multilayer)
		uiItemL(layout, IFACE_("Path:"), 0);
	else
		uiItemL(layout, IFACE_("Base Path:"), 0);
	uiItemR(layout, ptr, "base_path", 0, "", ICON_NONE);
}
static void node_composit_buts_file_output_details(uiLayout *layout, bContext *C, PointerRNA *ptr)
{
	PointerRNA imfptr = RNA_pointer_get(ptr, "format");
	PointerRNA active_input_ptr, op_ptr;
	uiLayout *row;
	int active_index;
	int multilayer = (RNA_enum_get(&imfptr, "file_format") == R_IMF_IMTYPE_MULTILAYER);
	
	node_composit_buts_file_output(layout, C, ptr);
	uiTemplateImageSettings(layout, &imfptr);
	
	uiItemS(layout);
	
	uiItemO(layout, IFACE_("Add Input"), ICON_ZOOMIN, "NODE_OT_output_file_add_socket");
	
	active_index = RNA_int_get(ptr, "active_input_index");
	/* using different collection properties if multilayer format is enabled */
	if (multilayer) {
		uiTemplateList(layout, C, ptr, "layer_slots", ptr, "active_input_index", NULL, 0, 0, 0);
		RNA_property_collection_lookup_int(ptr, RNA_struct_find_property(ptr, "layer_slots"),
		                                   active_index, &active_input_ptr);
	}
	else {
		uiTemplateList(layout, C, ptr, "file_slots", ptr, "active_input_index", NULL, 0, 0, 0);
		RNA_property_collection_lookup_int(ptr, RNA_struct_find_property(ptr, "file_slots"),
		                                   active_index, &active_input_ptr);
	}
	/* XXX collection lookup does not return the ID part of the pointer, setting this manually here */
	active_input_ptr.id.data = ptr->id.data;
	
	row = uiLayoutRow(layout, TRUE);
	op_ptr = uiItemFullO(row, "NODE_OT_output_file_move_active_socket", "",
	                     ICON_TRIA_UP, NULL, WM_OP_INVOKE_DEFAULT, UI_ITEM_O_RETURN_PROPS);
	RNA_enum_set(&op_ptr, "direction", 1);
	op_ptr = uiItemFullO(row, "NODE_OT_output_file_move_active_socket", "",
	                     ICON_TRIA_DOWN, NULL, WM_OP_INVOKE_DEFAULT, UI_ITEM_O_RETURN_PROPS);
	RNA_enum_set(&op_ptr, "direction", 2);
	
	if (active_input_ptr.data) {
		if (multilayer) {
			uiLayout *row, *col;
			col = uiLayoutColumn(layout, TRUE);
			
			uiItemL(col, IFACE_("Layer:"), 0);
			row = uiLayoutRow(col, FALSE);
			uiItemR(row, &active_input_ptr, "name", 0, "", 0);
			uiItemFullO(row, "NODE_OT_output_file_remove_active_socket", "",
			            ICON_X, NULL, WM_OP_EXEC_DEFAULT, UI_ITEM_R_ICON_ONLY);
		}
		else {
			uiLayout *row, *col;
			col = uiLayoutColumn(layout, TRUE);
			
			uiItemL(col, IFACE_("File Path:"), 0);
			row = uiLayoutRow(col, FALSE);
			uiItemR(row, &active_input_ptr, "path", 0, "", 0);
			uiItemFullO(row, "NODE_OT_output_file_remove_active_socket", "",
			            ICON_X, NULL, WM_OP_EXEC_DEFAULT, UI_ITEM_R_ICON_ONLY);
			
			/* format details for individual files */
			imfptr = RNA_pointer_get(&active_input_ptr, "format");
			
			col = uiLayoutColumn(layout, TRUE);
			uiItemL(col, IFACE_("Format:"), 0);
			uiItemR(col, &active_input_ptr, "use_node_format", 0, NULL, 0);
			
			col = uiLayoutColumn(layout, FALSE);
			uiLayoutSetActive(col, RNA_boolean_get(&active_input_ptr, "use_node_format") == FALSE);
			uiTemplateImageSettings(col, &imfptr);
		}
	}
}

static void node_composit_buts_scale(uiLayout *layout, bContext *UNUSED(C), PointerRNA *ptr)
{
	uiItemR(layout, ptr, "space", 0, "", ICON_NONE);

	if (RNA_enum_get(ptr, "space") == CMP_SCALE_RENDERPERCENT) {
		uiLayout *row;
		uiItemR(layout, ptr, "frame_method", UI_ITEM_R_EXPAND, NULL, ICON_NONE);
		row = uiLayoutRow(layout, TRUE);
		uiItemR(row, ptr, "offset_x", 0, "X", ICON_NONE);
		uiItemR(row, ptr, "offset_y", 0, "Y", ICON_NONE);
	}
}

static void node_composit_buts_rotate(uiLayout *layout, bContext *UNUSED(C), PointerRNA *ptr)
{
	uiItemR(layout, ptr, "filter_type", 0, "", ICON_NONE);
}

static void node_composit_buts_invert(uiLayout *layout, bContext *UNUSED(C), PointerRNA *ptr)
{
	uiLayout *col;
	
	col = uiLayoutColumn(layout, FALSE);
	uiItemR(col, ptr, "invert_rgb", 0, NULL, ICON_NONE);
	uiItemR(col, ptr, "invert_alpha", 0, NULL, ICON_NONE);
}

static void node_composit_buts_premulkey(uiLayout *layout, bContext *UNUSED(C), PointerRNA *ptr)
{
	uiItemR(layout, ptr, "mapping", 0, "", ICON_NONE);
}

static void node_composit_buts_view_levels(uiLayout *layout, bContext *UNUSED(C), PointerRNA *ptr)
{
	uiItemR(layout, ptr, "channel", UI_ITEM_R_EXPAND, NULL, ICON_NONE);
}

static void node_composit_buts_colorbalance(uiLayout *layout, bContext *UNUSED(C), PointerRNA *ptr)
{
	uiLayout *split, *col, *row;
	
	uiItemR(layout, ptr, "correction_method", 0, NULL, ICON_NONE);
	
	if (RNA_enum_get(ptr, "correction_method")== 0) {
	
		split = uiLayoutSplit(layout, 0.0f, FALSE);
		col = uiLayoutColumn(split, FALSE);
		uiTemplateColorWheel(col, ptr, "lift", 1, 1, 0, 1);
		row = uiLayoutRow(col, FALSE);
		uiItemR(row, ptr, "lift", 0, NULL, ICON_NONE);
		
		col = uiLayoutColumn(split, FALSE);
		uiTemplateColorWheel(col, ptr, "gamma", 1, 1, 1, 1);
		row = uiLayoutRow(col, FALSE);
		uiItemR(row, ptr, "gamma", 0, NULL, ICON_NONE);
		
		col = uiLayoutColumn(split, FALSE);
		uiTemplateColorWheel(col, ptr, "gain", 1, 1, 1, 1);
		row = uiLayoutRow(col, FALSE);
		uiItemR(row, ptr, "gain", 0, NULL, ICON_NONE);

	}
	else {
		
		split = uiLayoutSplit(layout, 0.0f, FALSE);
		col = uiLayoutColumn(split, FALSE);
		uiTemplateColorWheel(col, ptr, "offset", 1, 1, 0, 1);
		row = uiLayoutRow(col, FALSE);
		uiItemR(row, ptr, "offset", 0, NULL, ICON_NONE);
		
		col = uiLayoutColumn(split, FALSE);
		uiTemplateColorWheel(col, ptr, "power", 1, 1, 0, 1);
		row = uiLayoutRow(col, FALSE);
		uiItemR(row, ptr, "power", 0, NULL, ICON_NONE);
		
		col = uiLayoutColumn(split, FALSE);
		uiTemplateColorWheel(col, ptr, "slope", 1, 1, 0, 1);
		row = uiLayoutRow(col, FALSE);
		uiItemR(row, ptr, "slope", 0, NULL, ICON_NONE);
	}

}
static void node_composit_buts_colorbalance_but(uiLayout *layout, bContext *UNUSED(C), PointerRNA *ptr)
{
	uiItemR(layout, ptr, "correction_method", 0, NULL, ICON_NONE);

	if (RNA_enum_get(ptr, "correction_method")== 0) {

	uiTemplateColorWheel(layout, ptr, "lift", 1, 1, 0, 1);
		uiItemR(layout, ptr, "lift", 0, NULL, ICON_NONE);

		uiTemplateColorWheel(layout, ptr, "gamma", 1, 1, 1, 1);
		uiItemR(layout, ptr, "gamma", 0, NULL, ICON_NONE);

		uiTemplateColorWheel(layout, ptr, "gain", 1, 1, 1, 1);
		uiItemR(layout, ptr, "gain", 0, NULL, ICON_NONE);
	}
	else {
		uiTemplateColorWheel(layout, ptr, "offset", 1, 1, 0, 1);
		uiItemR(layout, ptr, "offset", 0, NULL, ICON_NONE);

		uiTemplateColorWheel(layout, ptr, "power", 1, 1, 0, 1);
		uiItemR(layout, ptr, "power", 0, NULL, ICON_NONE);

		uiTemplateColorWheel(layout, ptr, "slope", 1, 1, 0, 1);
		uiItemR(layout, ptr, "slope", 0, NULL, ICON_NONE);
	}
}


static void node_composit_buts_huecorrect(uiLayout *layout, bContext *UNUSED(C), PointerRNA *ptr)
{
	bNode *node = ptr->data;
	CurveMapping *cumap = node->storage;

	if (_sample_col[0] != SAMPLE_FLT_ISNONE) {
		cumap->flag |= CUMA_DRAW_SAMPLE;
		copy_v3_v3(cumap->sample, _sample_col);
	}
	else {
		cumap->flag &= ~CUMA_DRAW_SAMPLE;
	}

	uiTemplateCurveMapping(layout, ptr, "mapping", 'h', 0, 0);
}

static void node_composit_buts_ycc(uiLayout *layout, bContext *UNUSED(C), PointerRNA *ptr)
{ 
	uiItemR(layout, ptr, "mode", 0, "", ICON_NONE);
}

static void node_composit_buts_movieclip(uiLayout *layout, bContext *C, PointerRNA *ptr)
{
	uiTemplateID(layout, C, ptr, "clip", NULL, "CLIP_OT_open", NULL);
}

static void node_composit_buts_stabilize2d(uiLayout *layout, bContext *C, PointerRNA *ptr)
{
	bNode *node= ptr->data;

	uiTemplateID(layout, C, ptr, "clip", NULL, "CLIP_OT_open", NULL);

	if (!node->id)
		return;

	uiItemR(layout, ptr, "filter_type", 0, "", 0);
}

static void node_composit_buts_transform(uiLayout *layout, bContext *UNUSED(C), PointerRNA *ptr)
{
	uiItemR(layout, ptr, "filter_type", 0, "", 0);
}

static void node_composit_buts_moviedistortion(uiLayout *layout, bContext *C, PointerRNA *ptr)
{
	bNode *node= ptr->data;

	uiTemplateID(layout, C, ptr, "clip", NULL, "CLIP_OT_open", NULL);

	if (!node->id)
		return;

	uiItemR(layout, ptr, "distortion_type", 0, "", 0);
}

static void node_composit_buts_colorcorrection(uiLayout *layout, bContext *UNUSED(C), PointerRNA *ptr)
{
	uiLayout *row;
	
	row = uiLayoutRow(layout, FALSE);
	uiItemR(row, ptr, "red", 0, NULL, ICON_NONE);
	uiItemR(row, ptr, "green", 0, NULL, ICON_NONE);
	uiItemR(row, ptr, "blue", 0, NULL, ICON_NONE);

	row = uiLayoutRow(layout, FALSE);
	uiItemL(row, "", 0);
	uiItemL(row, IFACE_("Saturation"), 0);
	uiItemL(row, IFACE_("Contrast"), 0);
	uiItemL(row, IFACE_("Gamma"), 0);
	uiItemL(row, IFACE_("Gain"), 0);
	uiItemL(row, IFACE_("Lift"), 0);

	row = uiLayoutRow(layout, FALSE);
	uiItemL(row, IFACE_("Master"), 0);
	uiItemR(row, ptr, "master_saturation", UI_ITEM_R_SLIDER, "", ICON_NONE);
	uiItemR(row, ptr, "master_contrast", UI_ITEM_R_SLIDER, "", ICON_NONE);
	uiItemR(row, ptr, "master_gamma", UI_ITEM_R_SLIDER, "", ICON_NONE);
	uiItemR(row, ptr, "master_gain", UI_ITEM_R_SLIDER, "", ICON_NONE);
	uiItemR(row, ptr, "master_lift", UI_ITEM_R_SLIDER, "", ICON_NONE);

	row = uiLayoutRow(layout, FALSE);
	uiItemL(row, IFACE_("Highlights"), 0);
	uiItemR(row, ptr, "highlights_saturation", UI_ITEM_R_SLIDER, "", ICON_NONE);
	uiItemR(row, ptr, "highlights_contrast", UI_ITEM_R_SLIDER, "", ICON_NONE);
	uiItemR(row, ptr, "highlights_gamma", UI_ITEM_R_SLIDER, "", ICON_NONE);
	uiItemR(row, ptr, "highlights_gain", UI_ITEM_R_SLIDER, "", ICON_NONE);
	uiItemR(row, ptr, "highlights_lift", UI_ITEM_R_SLIDER, "", ICON_NONE);

	row = uiLayoutRow(layout, FALSE);
	uiItemL(row, IFACE_("Midtones"), 0);
	uiItemR(row, ptr, "midtones_saturation", UI_ITEM_R_SLIDER, "", ICON_NONE);
	uiItemR(row, ptr, "midtones_contrast", UI_ITEM_R_SLIDER, "", ICON_NONE);
	uiItemR(row, ptr, "midtones_gamma", UI_ITEM_R_SLIDER, "", ICON_NONE);
	uiItemR(row, ptr, "midtones_gain", UI_ITEM_R_SLIDER, "", ICON_NONE);
	uiItemR(row, ptr, "midtones_lift", UI_ITEM_R_SLIDER, "", ICON_NONE);

	row = uiLayoutRow(layout, FALSE);
	uiItemL(row, IFACE_("Shadows"), 0);
	uiItemR(row, ptr, "shadows_saturation", UI_ITEM_R_SLIDER, "", ICON_NONE);
	uiItemR(row, ptr, "shadows_contrast", UI_ITEM_R_SLIDER, "", ICON_NONE);
	uiItemR(row, ptr, "shadows_gamma", UI_ITEM_R_SLIDER, "", ICON_NONE);
	uiItemR(row, ptr, "shadows_gain", UI_ITEM_R_SLIDER, "", ICON_NONE);
	uiItemR(row, ptr, "shadows_lift", UI_ITEM_R_SLIDER, "", ICON_NONE);

	row = uiLayoutRow(layout, FALSE);
	uiItemR(row, ptr, "midtones_start", UI_ITEM_R_SLIDER, NULL, ICON_NONE);
	uiItemR(row, ptr, "midtones_end", UI_ITEM_R_SLIDER, NULL, ICON_NONE);
}

static void node_composit_buts_colorcorrection_but(uiLayout *layout, bContext *UNUSED(C), PointerRNA *ptr)
{
	uiLayout *row;
	
	row = uiLayoutRow(layout, FALSE);
	uiItemR(row, ptr, "red", 0, NULL, ICON_NONE);
	uiItemR(row, ptr, "green", 0, NULL, ICON_NONE);
	uiItemR(row, ptr, "blue", 0, NULL, ICON_NONE);
	row = layout;
	uiItemL(row, IFACE_("Saturation"), 0);
	uiItemR(row, ptr, "master_saturation", UI_ITEM_R_SLIDER, NULL, ICON_NONE);
	uiItemR(row, ptr, "highlights_saturation", UI_ITEM_R_SLIDER, NULL, ICON_NONE);
	uiItemR(row, ptr, "midtones_saturation", UI_ITEM_R_SLIDER, NULL, ICON_NONE);
	uiItemR(row, ptr, "shadows_saturation", UI_ITEM_R_SLIDER, NULL, ICON_NONE);

	uiItemL(row, IFACE_("Contrast"), 0);
	uiItemR(row, ptr, "master_contrast", UI_ITEM_R_SLIDER, NULL, ICON_NONE);
	uiItemR(row, ptr, "highlights_contrast", UI_ITEM_R_SLIDER, NULL, ICON_NONE);
	uiItemR(row, ptr, "midtones_contrast", UI_ITEM_R_SLIDER, NULL, ICON_NONE);
	uiItemR(row, ptr, "shadows_contrast", UI_ITEM_R_SLIDER, NULL, ICON_NONE);

	uiItemL(row, IFACE_("Gamma"), 0);
	uiItemR(row, ptr, "master_gamma", UI_ITEM_R_SLIDER, NULL, ICON_NONE);
	uiItemR(row, ptr, "highlights_gamma", UI_ITEM_R_SLIDER, NULL, ICON_NONE);
	uiItemR(row, ptr, "midtones_gamma", UI_ITEM_R_SLIDER, NULL, ICON_NONE);
	uiItemR(row, ptr, "shadows_gamma", UI_ITEM_R_SLIDER, NULL, ICON_NONE);

	uiItemL(row, IFACE_("Gain"), 0);
	uiItemR(row, ptr, "master_gain", UI_ITEM_R_SLIDER, NULL, ICON_NONE);
	uiItemR(row, ptr, "highlights_gain", UI_ITEM_R_SLIDER, NULL, ICON_NONE);
	uiItemR(row, ptr, "midtones_gain", UI_ITEM_R_SLIDER, NULL, ICON_NONE);
	uiItemR(row, ptr, "shadows_gain", UI_ITEM_R_SLIDER, NULL, ICON_NONE);
	
	uiItemL(row, IFACE_("Lift"), 0);
	uiItemR(row, ptr, "master_lift", UI_ITEM_R_SLIDER, NULL, ICON_NONE);
	uiItemR(row, ptr, "highlights_lift", UI_ITEM_R_SLIDER, NULL, ICON_NONE);
	uiItemR(row, ptr, "midtones_lift", UI_ITEM_R_SLIDER, NULL, ICON_NONE);
	uiItemR(row, ptr, "shadows_lift", UI_ITEM_R_SLIDER, NULL, ICON_NONE);

	row = uiLayoutRow(layout, FALSE);
	uiItemR(row, ptr, "midtones_start", 0, NULL, ICON_NONE);
	uiItemR(row, ptr, "midtones_end", 0, NULL, ICON_NONE);
}

static void node_composit_buts_switch(uiLayout *layout, bContext *UNUSED(C), PointerRNA *ptr)
{
	uiItemR(layout, ptr, "check", 0, NULL, ICON_NONE);
}

static void node_composit_buts_boxmask(uiLayout *layout, bContext *UNUSED(C), PointerRNA *ptr)
{
	uiLayout *row;
	
	row = uiLayoutRow(layout, TRUE);
	uiItemR(row, ptr, "x", 0, NULL, ICON_NONE);
	uiItemR(row, ptr, "y", 0, NULL, ICON_NONE);
	
	row = uiLayoutRow(layout, TRUE);
	uiItemR(row, ptr, "width", UI_ITEM_R_SLIDER, NULL, ICON_NONE);
	uiItemR(row, ptr, "height", UI_ITEM_R_SLIDER, NULL, ICON_NONE);

	uiItemR(layout, ptr, "rotation", 0, NULL, ICON_NONE);
	uiItemR(layout, ptr, "mask_type", 0, NULL, ICON_NONE);
}

static void node_composit_buts_bokehimage(uiLayout *layout, bContext *UNUSED(C), PointerRNA *ptr)
{
	uiItemR(layout, ptr, "flaps", 0, NULL, ICON_NONE);
	uiItemR(layout, ptr, "angle", 0, NULL, ICON_NONE);
	uiItemR(layout, ptr, "rounding", UI_ITEM_R_SLIDER, NULL, ICON_NONE);
	uiItemR(layout, ptr, "catadioptric", UI_ITEM_R_SLIDER, NULL, ICON_NONE);
	uiItemR(layout, ptr, "shift", UI_ITEM_R_SLIDER, NULL, ICON_NONE);
}

<<<<<<< HEAD
void node_composit_backdrop_viewer(SpaceNode* snode, ImBuf* backdrop, bNode* node, int x, int y)
=======
static void node_composit_buts_bokehblur(uiLayout *layout, bContext *UNUSED(C), PointerRNA *ptr)
{
	uiItemR(layout, ptr, "use_variable_size", 0, NULL, ICON_NONE);
	// uiItemR(layout, ptr, "f_stop", 0, NULL, ICON_NONE);  // UNUSED
	uiItemR(layout, ptr, "blur_max", 0, NULL, ICON_NONE);
}

void node_composit_backdrop_viewer(SpaceNode *snode, ImBuf *backdrop, bNode *node, int x, int y)
>>>>>>> 77f47799
{
//	node_composit_backdrop_canvas(snode, backdrop, node, x, y);
	if (node->custom1 == 0) {
		const float backdropWidth = backdrop->x;
		const float backdropHeight = backdrop->y;
		const float cx  = x+snode->zoom*backdropWidth*node->custom3;
		const float cy = y+snode->zoom*backdropHeight*node->custom4;

		gpuCurrentColor3x(CPACK_WHITE);

		gpuBegin(GL_LINES);
		gpuVertex2f(cx-25, cy-25);
		gpuVertex2f(cx+25, cy+25);
		gpuVertex2f(cx+25, cy-25);
		gpuVertex2f(cx-25, cy+25);
		gpuEnd();
	}
}

void node_composit_backdrop_boxmask(SpaceNode* snode, ImBuf* backdrop, bNode* node, int x, int y)
{
	NodeBoxMask *boxmask = node->storage;
	const float backdropWidth = backdrop->x;
	const float backdropHeight = backdrop->y;
	const float aspect = backdropWidth/backdropHeight;
	const float rad = DEG2RADF(-boxmask->rotation);
	const float cosine = cosf(rad);
	const float sine = sinf(rad);
	const float halveBoxWidth = backdropWidth * (boxmask->width / 2.0f);
	const float halveBoxHeight = backdropHeight * (boxmask->height / 2.0f) * aspect;

	float cx, cy, x1, x2, x3, x4;
	float y1, y2, y3, y4;


	/* keep this, saves us from a version patch */
	if (snode->zoom == 0.0f) snode->zoom = 1.0f;

	gpuCurrentColor3x(CPACK_WHITE);

	cx  = x+snode->zoom*backdropWidth*boxmask->x;
	cy = y+snode->zoom*backdropHeight*boxmask->y;

	x1 = cx - (cosine*halveBoxWidth+sine*halveBoxHeight)*snode->zoom;
	x2 = cx - (cosine*-halveBoxWidth+sine*halveBoxHeight)*snode->zoom;
	x3 = cx - (cosine*-halveBoxWidth+sine*-halveBoxHeight)*snode->zoom;
	x4 = cx - (cosine*halveBoxWidth+sine*-halveBoxHeight)*snode->zoom;
	y1 = cy - (-sine*halveBoxWidth + cosine*halveBoxHeight)*snode->zoom;
	y2 = cy - (-sine*-halveBoxWidth + cosine*halveBoxHeight)*snode->zoom;
	y3 = cy - (-sine*-halveBoxWidth + cosine*-halveBoxHeight)*snode->zoom;
	y4 = cy - (-sine*halveBoxWidth + cosine*-halveBoxHeight)*snode->zoom;

	gpuBegin(GL_LINE_LOOP);
	gpuVertex2f(x1, y1);
	gpuVertex2f(x2, y2);
	gpuVertex2f(x3, y3);
	gpuVertex2f(x4, y4);
	gpuEnd();
}

void node_composit_backdrop_ellipsemask(SpaceNode* snode, ImBuf* backdrop, bNode* node, int x, int y)
{
	NodeEllipseMask * ellipsemask = node->storage;
	const float backdropWidth = backdrop->x;
	const float backdropHeight = backdrop->y;
	const float aspect = backdropWidth / backdropHeight;
	const float rad = DEG2RADF(-ellipsemask->rotation);
	const float cosine = cosf(rad);
	const float sine = sinf(rad);
	const float halveBoxWidth = backdropWidth * (ellipsemask->width / 2.0f);
	const float halveBoxHeight = backdropHeight * (ellipsemask->height / 2.0f) * aspect;

	float cx, cy, x1, x2, x3, x4;
	float y1, y2, y3, y4;


	/* keep this, saves us from a version patch */
	if (snode->zoom == 0.0f) snode->zoom = 1.0f;

	gpuCurrentColor3x(CPACK_WHITE);

	cx  = x+snode->zoom*backdropWidth*ellipsemask->x;
	cy = y+snode->zoom*backdropHeight*ellipsemask->y;

	x1 = cx - (cosine*halveBoxWidth+sine*halveBoxHeight)*snode->zoom;
	x2 = cx - (cosine*-halveBoxWidth+sine*halveBoxHeight)*snode->zoom;
	x3 = cx - (cosine*-halveBoxWidth+sine*-halveBoxHeight)*snode->zoom;
	x4 = cx - (cosine*halveBoxWidth+sine*-halveBoxHeight)*snode->zoom;
	y1 = cy - (-sine*halveBoxWidth + cosine*halveBoxHeight)*snode->zoom;
	y2 = cy - (-sine*-halveBoxWidth + cosine*halveBoxHeight)*snode->zoom;
	y3 = cy - (-sine*-halveBoxWidth + cosine*-halveBoxHeight)*snode->zoom;
	y4 = cy - (-sine*halveBoxWidth + cosine*-halveBoxHeight)*snode->zoom;

	gpuBegin(GL_LINE_LOOP);

	gpuVertex2f(x1, y1);
	gpuVertex2f(x2, y2);
	gpuVertex2f(x3, y3);
	gpuVertex2f(x4, y4);
	gpuEnd();
}

static void node_composit_buts_ellipsemask(uiLayout *layout, bContext *UNUSED(C), PointerRNA *ptr)
{
	uiLayout *row;
	row = uiLayoutRow(layout, TRUE);
	uiItemR(row, ptr, "x", 0, NULL, ICON_NONE);
	uiItemR(row, ptr, "y", 0, NULL, ICON_NONE);
	row = uiLayoutRow(layout, TRUE);
	uiItemR(row, ptr, "width", UI_ITEM_R_SLIDER, NULL, ICON_NONE);
	uiItemR(row, ptr, "height", UI_ITEM_R_SLIDER, NULL, ICON_NONE);

	uiItemR(layout, ptr, "rotation", 0, NULL, ICON_NONE);
	uiItemR(layout, ptr, "mask_type", 0, NULL, ICON_NONE);
}

static void node_composit_buts_viewer_but(uiLayout *layout, bContext *UNUSED(C), PointerRNA *ptr)
{
	uiLayout *col;
	
	uiItemR(layout, ptr, "tile_order", 0, NULL, ICON_NONE);
	if (RNA_enum_get(ptr, "tile_order")==0) {
		col = uiLayoutColumn(layout, TRUE);
		uiItemR(col, ptr, "center_x", 0, NULL, ICON_NONE);
		uiItemR(col, ptr, "center_y", 0, NULL, ICON_NONE);
	}
}

static void node_composit_buts_mask(uiLayout *layout, bContext *C, PointerRNA *ptr)
{
	bNode *node = ptr->data;

	uiTemplateID(layout, C, ptr, "mask", NULL, NULL, NULL);
	uiItemR(layout, ptr, "use_antialiasing", 0, NULL, ICON_NONE);
	uiItemR(layout, ptr, "use_feather", 0, NULL, ICON_NONE);

	uiItemR(layout, ptr, "size_source", 0, "", ICON_NONE);

	if (node->custom1 & (CMP_NODEFLAG_MASK_FIXED | CMP_NODEFLAG_MASK_FIXED_SCENE)) {
		uiItemR(layout, ptr, "size_x", 0, NULL, ICON_NONE);
		uiItemR(layout, ptr, "size_y", 0, NULL, ICON_NONE);
	}

	uiItemR(layout, ptr, "use_motion_blur", 0, NULL, ICON_NONE);
	if (node->custom1 & CMP_NODEFLAG_MASK_MOTION_BLUR) {
		uiItemR(layout, ptr, "motion_blur_samples", 0, NULL, ICON_NONE);
		uiItemR(layout, ptr, "motion_blur_shutter", 0, NULL, ICON_NONE);
	}
}

static void node_composit_buts_keyingscreen(uiLayout *layout, bContext *C, PointerRNA *ptr)
{
	bNode *node = ptr->data;

	uiTemplateID(layout, C, ptr, "clip", NULL, NULL, NULL);

	if (node->id) {
		MovieClip *clip = (MovieClip *) node->id;
		uiLayout *col;
		PointerRNA tracking_ptr;

		RNA_pointer_create(&clip->id, &RNA_MovieTracking, &clip->tracking, &tracking_ptr);

		col = uiLayoutColumn(layout, TRUE);
		uiItemPointerR(col, ptr, "tracking_object", &tracking_ptr, "objects", "", ICON_OBJECT_DATA);
	}
}

static void node_composit_buts_keying(uiLayout *layout, bContext *UNUSED(C), PointerRNA *ptr)
{
	/* bNode *node= ptr->data; */ /* UNUSED */

	uiItemR(layout, ptr, "blur_pre", 0, NULL, ICON_NONE);
	uiItemR(layout, ptr, "screen_balance", 0, NULL, ICON_NONE);
	uiItemR(layout, ptr, "despill_factor", 0, NULL, ICON_NONE);
	uiItemR(layout, ptr, "despill_balance", 0, NULL, ICON_NONE);
	uiItemR(layout, ptr, "edge_kernel_radius", 0, NULL, ICON_NONE);
	uiItemR(layout, ptr, "edge_kernel_tolerance", 0, NULL, ICON_NONE);
	uiItemR(layout, ptr, "clip_black", 0, NULL, ICON_NONE);
	uiItemR(layout, ptr, "clip_white", 0, NULL, ICON_NONE);
	uiItemR(layout, ptr, "dilate_distance", 0, NULL, ICON_NONE);
	uiItemR(layout, ptr, "feather_falloff", 0, NULL, ICON_NONE);
	uiItemR(layout, ptr, "feather_distance", 0, NULL, ICON_NONE);
	uiItemR(layout, ptr, "blur_post", 0, NULL, ICON_NONE);
}

static void node_composit_buts_trackpos(uiLayout *layout, bContext *C, PointerRNA *ptr)
{
	bNode *node = ptr->data;

	uiTemplateID(layout, C, ptr, "clip", NULL, "CLIP_OT_open", NULL);

	if (node->id) {
		MovieClip *clip = (MovieClip *) node->id;
		MovieTracking *tracking = &clip->tracking;
		MovieTrackingObject *object;
		uiLayout *col;
		PointerRNA tracking_ptr;
		NodeTrackPosData *data = node->storage;

		RNA_pointer_create(&clip->id, &RNA_MovieTracking, tracking, &tracking_ptr);

		col = uiLayoutColumn(layout, 0);
		uiItemPointerR(col, ptr, "tracking_object", &tracking_ptr, "objects", "", ICON_OBJECT_DATA);

		object = BKE_tracking_object_get_named(tracking, data->tracking_object);
		if (object) {
			PointerRNA object_ptr;

			RNA_pointer_create(&clip->id, &RNA_MovieTrackingObject, object, &object_ptr);

			uiItemPointerR(col, ptr, "track_name", &object_ptr, "tracks", "", ICON_ANIM_DATA);
		}
		else {
			uiItemR(layout, ptr, "track_name", 0, "", ICON_ANIM_DATA);
		}

		uiItemR(layout, ptr, "position", 0, NULL, ICON_NONE);

		if (node->custom1 == 2) {
			uiItemR(layout, ptr, "relative_frame", 0, NULL, ICON_NONE);
		}
	}
}

/* only once called */
static void node_composit_set_butfunc(bNodeType *ntype)
{
	switch (ntype->type) {
		/* case NODE_GROUP:	 note, typeinfo for group is generated... see "XXX ugly hack" */

		case CMP_NODE_IMAGE:
			ntype->uifunc= node_composit_buts_image;
			break;
		case CMP_NODE_R_LAYERS:
			ntype->uifunc= node_composit_buts_renderlayers;
			break;
		case CMP_NODE_NORMAL:
			ntype->uifunc= node_buts_normal;
			break;
		case CMP_NODE_CURVE_VEC:
			ntype->uifunc= node_buts_curvevec;
			break;
		case CMP_NODE_CURVE_RGB:
			ntype->uifunc= node_buts_curvecol;
			break;
		case CMP_NODE_VALUE:
			ntype->uifunc= node_buts_value;
			break;
		case CMP_NODE_RGB:
			ntype->uifunc= node_buts_rgb;
			break;
		case CMP_NODE_FLIP:
			ntype->uifunc= node_composit_buts_flip;
			break;
		case CMP_NODE_SPLITVIEWER:
			ntype->uifunc= node_composit_buts_splitviewer;
			break;
		case CMP_NODE_MIX_RGB:
			ntype->uifunc= node_buts_mix_rgb;
			break;
		case CMP_NODE_VALTORGB:
			ntype->uifunc= node_buts_colorramp;
			break;
		case CMP_NODE_CROP:
			ntype->uifunc= node_composit_buts_crop;
			break;
		case CMP_NODE_BLUR:
			ntype->uifunc= node_composit_buts_blur;
			break;
		case CMP_NODE_DBLUR:
			ntype->uifunc= node_composit_buts_dblur;
			break;
		case CMP_NODE_BILATERALBLUR:
			ntype->uifunc= node_composit_buts_bilateralblur;
			break;
		case CMP_NODE_DEFOCUS:
			ntype->uifunc = node_composit_buts_defocus;
			break;
		case CMP_NODE_GLARE:
			ntype->uifunc = node_composit_buts_glare;
			break;
		case CMP_NODE_TONEMAP:
			ntype->uifunc = node_composit_buts_tonemap;
			break;
		case CMP_NODE_LENSDIST:
			ntype->uifunc = node_composit_buts_lensdist;
			break;
		case CMP_NODE_VECBLUR:
			ntype->uifunc= node_composit_buts_vecblur;
			break;
		case CMP_NODE_FILTER:
			ntype->uifunc= node_composit_buts_filter;
			break;
		case CMP_NODE_MAP_VALUE:
			ntype->uifunc= node_composit_buts_map_value;
			break;
		case CMP_NODE_TIME:
			ntype->uifunc= node_buts_time;
			break;
		case CMP_NODE_ALPHAOVER:
			ntype->uifunc= node_composit_buts_alphaover;
			break;
		case CMP_NODE_HUE_SAT:
			ntype->uifunc= node_composit_buts_hue_sat;
			break;
		case CMP_NODE_TEXTURE:
			ntype->uifunc= node_buts_texture;
			break;
		case CMP_NODE_DILATEERODE:
			ntype->uifunc= node_composit_buts_dilateerode;
			break;
		case CMP_NODE_INPAINT:
			ntype->uifunc = node_composit_buts_inpaint;
			break;
		case CMP_NODE_OUTPUT_FILE:
			ntype->uifunc= node_composit_buts_file_output;
			ntype->uifuncbut= node_composit_buts_file_output_details;
			ntype->drawinputfunc = node_draw_input_file_output;
			break;
		case CMP_NODE_DIFF_MATTE:
			ntype->uifunc=node_composit_buts_diff_matte;
			break;
		case CMP_NODE_DIST_MATTE:
			ntype->uifunc=node_composit_buts_distance_matte;
			break;
		case CMP_NODE_COLOR_SPILL:
			ntype->uifunc=node_composit_buts_color_spill;
			break;
		case CMP_NODE_CHROMA_MATTE:
			ntype->uifunc=node_composit_buts_chroma_matte;
			break;
		case CMP_NODE_COLOR_MATTE:
			ntype->uifunc=node_composit_buts_color_matte;
			break;
		case CMP_NODE_SCALE:
			ntype->uifunc= node_composit_buts_scale;
			break;
		case CMP_NODE_ROTATE:
			ntype->uifunc=node_composit_buts_rotate;
			break;
		case CMP_NODE_CHANNEL_MATTE:
			ntype->uifunc= node_composit_buts_channel_matte;
			break;
		case CMP_NODE_LUMA_MATTE:
			ntype->uifunc= node_composit_buts_luma_matte;
			break;
		case CMP_NODE_MAP_UV:
			ntype->uifunc= node_composit_buts_map_uv;
			break;
		case CMP_NODE_ID_MASK:
			ntype->uifunc= node_composit_buts_id_mask;
			break;
		case CMP_NODE_DOUBLEEDGEMASK:
			ntype->uifunc= node_composit_buts_double_edge_mask;
			break;
		case CMP_NODE_MATH:
			ntype->uifunc= node_buts_math;
			break;
		case CMP_NODE_INVERT:
			ntype->uifunc= node_composit_buts_invert;
			break;
		case CMP_NODE_PREMULKEY:
			ntype->uifunc= node_composit_buts_premulkey;
			break;
		case CMP_NODE_VIEW_LEVELS:
			ntype->uifunc=node_composit_buts_view_levels;
			break;
		case CMP_NODE_COLORBALANCE:
			ntype->uifunc=node_composit_buts_colorbalance;
			ntype->uifuncbut=node_composit_buts_colorbalance_but;
			break;
		case CMP_NODE_HUECORRECT:
			ntype->uifunc=node_composit_buts_huecorrect;
			break;
		case CMP_NODE_ZCOMBINE:
			ntype->uifunc=node_composit_buts_zcombine;
			break;
		case CMP_NODE_COMBYCCA:
		case CMP_NODE_SEPYCCA:
			ntype->uifunc=node_composit_buts_ycc;
			break;
		case CMP_NODE_MOVIECLIP:
			ntype->uifunc= node_composit_buts_movieclip;
			break;
		case CMP_NODE_STABILIZE2D:
			ntype->uifunc= node_composit_buts_stabilize2d;
			break;
		case CMP_NODE_TRANSFORM:
			ntype->uifunc= node_composit_buts_transform;
			break;
		case CMP_NODE_MOVIEDISTORTION:
			ntype->uifunc= node_composit_buts_moviedistortion;
			break;
		case CMP_NODE_COLORCORRECTION:
			ntype->uifunc=node_composit_buts_colorcorrection;
			ntype->uifuncbut=node_composit_buts_colorcorrection_but;
			break;
		case CMP_NODE_SWITCH:
			ntype->uifunc= node_composit_buts_switch;
			break;
		case CMP_NODE_MASK_BOX:
			ntype->uifunc= node_composit_buts_boxmask;
			ntype->uibackdropfunc = node_composit_backdrop_boxmask;
			break;
		case CMP_NODE_MASK_ELLIPSE:
			ntype->uifunc= node_composit_buts_ellipsemask;
			ntype->uibackdropfunc = node_composit_backdrop_ellipsemask;
			break;
		case CMP_NODE_BOKEHIMAGE:
			ntype->uifunc= node_composit_buts_bokehimage;
			break;
		case CMP_NODE_BOKEHBLUR:
			ntype->uifunc = node_composit_buts_bokehblur;
			break;
		case CMP_NODE_VIEWER:
			ntype->uifunc = NULL;
			ntype->uifuncbut= node_composit_buts_viewer_but;
			ntype->uibackdropfunc = node_composit_backdrop_viewer;
			break;
		case CMP_NODE_MASK:
			ntype->uifunc = node_composit_buts_mask;
			break;
		case CMP_NODE_KEYINGSCREEN:
			ntype->uifunc = node_composit_buts_keyingscreen;
			break;
		case CMP_NODE_KEYING:
			ntype->uifunc = node_composit_buts_keying;
			break;
		case CMP_NODE_TRACKPOS:
			ntype->uifunc = node_composit_buts_trackpos;
			break;
		default:
			ntype->uifunc= NULL;
	}
}

/* ****************** BUTTON CALLBACKS FOR TEXTURE NODES ***************** */

static void node_texture_buts_bricks(uiLayout *layout, bContext *UNUSED(C), PointerRNA *ptr)
{
	uiLayout *col;
	
	col = uiLayoutColumn(layout, TRUE);
	uiItemR(col, ptr, "offset", 0, IFACE_("Offset"), ICON_NONE);
	uiItemR(col, ptr, "offset_frequency", 0, IFACE_("Frequency"), ICON_NONE);
	
	col = uiLayoutColumn(layout, TRUE);
	uiItemR(col, ptr, "squash", 0, IFACE_("Squash"), ICON_NONE);
	uiItemR(col, ptr, "squash_frequency", 0, IFACE_("Frequency"), ICON_NONE);
}

static void node_texture_buts_proc(uiLayout *layout, bContext *UNUSED(C), PointerRNA *ptr)
{
	PointerRNA tex_ptr;
	bNode *node= ptr->data;
	ID *id= ptr->id.data;
	Tex *tex = (Tex *)node->storage;
	uiLayout *col, *row;
	
	RNA_pointer_create(id, &RNA_Texture, tex, &tex_ptr);

	col = uiLayoutColumn(layout, FALSE);

	switch ( tex->type ) {
		case TEX_BLEND:
			uiItemR(col, &tex_ptr, "progression", 0, "", ICON_NONE);
			row = uiLayoutRow(col, FALSE);
			uiItemR(row, &tex_ptr, "use_flip_axis", UI_ITEM_R_EXPAND, NULL, ICON_NONE);
			break;

		case TEX_MARBLE:
			row = uiLayoutRow(col, FALSE);
			uiItemR(row, &tex_ptr, "marble_type", UI_ITEM_R_EXPAND, NULL, ICON_NONE);
			row = uiLayoutRow(col, FALSE);
			uiItemR(row, &tex_ptr, "noise_type", UI_ITEM_R_EXPAND, NULL, ICON_NONE);
			row = uiLayoutRow(col, FALSE);
			uiItemR(row, &tex_ptr, "noise_basis", 0, "", ICON_NONE);
			row = uiLayoutRow(col, FALSE);
			uiItemR(row, &tex_ptr, "noise_basis_2", UI_ITEM_R_EXPAND, NULL, ICON_NONE);
			break;

		case TEX_MAGIC:
			uiItemR(col, &tex_ptr, "noise_depth", 0, NULL, ICON_NONE);
			break;

		case TEX_STUCCI:
			row = uiLayoutRow(col, FALSE);
			uiItemR(row, &tex_ptr, "stucci_type", UI_ITEM_R_EXPAND, NULL, ICON_NONE);
			row = uiLayoutRow(col, FALSE);
			uiItemR(row, &tex_ptr, "noise_type", UI_ITEM_R_EXPAND, NULL, ICON_NONE);
			uiItemR(col, &tex_ptr, "noise_basis", 0, "", ICON_NONE);
			break;

		case TEX_WOOD:
			uiItemR(col, &tex_ptr, "noise_basis", 0, "", ICON_NONE);
			uiItemR(col, &tex_ptr, "wood_type", 0, "", ICON_NONE);
			row = uiLayoutRow(col, FALSE);
			uiItemR(row, &tex_ptr, "noise_basis_2", UI_ITEM_R_EXPAND, NULL, ICON_NONE);
			row = uiLayoutRow(col, FALSE);
			uiLayoutSetActive(row, !(ELEM(tex->stype, TEX_BAND, TEX_RING)));
			uiItemR(row, &tex_ptr, "noise_type", UI_ITEM_R_EXPAND, NULL, ICON_NONE);
			break;
			
		case TEX_CLOUDS:
			uiItemR(col, &tex_ptr, "noise_basis", 0, "", ICON_NONE);
			row = uiLayoutRow(col, FALSE);
			uiItemR(row, &tex_ptr, "cloud_type", UI_ITEM_R_EXPAND, NULL, ICON_NONE);
			row = uiLayoutRow(col, FALSE);
			uiItemR(row, &tex_ptr, "noise_type", UI_ITEM_R_EXPAND, NULL, ICON_NONE);
			uiItemR(col, &tex_ptr, "noise_depth", UI_ITEM_R_EXPAND, IFACE_("Depth"), ICON_NONE);
			break;
			
		case TEX_DISTNOISE:
			uiItemR(col, &tex_ptr, "noise_basis", 0, "", ICON_NONE);
			uiItemR(col, &tex_ptr, "noise_distortion", 0, "", ICON_NONE);
			break;

		case TEX_MUSGRAVE:
			uiItemR(col, &tex_ptr, "musgrave_type", 0, "", ICON_NONE);
			uiItemR(col, &tex_ptr, "noise_basis", 0, "", ICON_NONE);
			break;
		case TEX_VORONOI:
			uiItemR(col, &tex_ptr, "distance_metric", 0, "", ICON_NONE);
			if (tex->vn_distm == TEX_MINKOVSKY) {
				uiItemR(col, &tex_ptr, "minkovsky_exponent", 0, NULL, ICON_NONE);
			}
			uiItemR(col, &tex_ptr, "color_mode", 0, "", ICON_NONE);
			break;
	}
}

static void node_texture_buts_image(uiLayout *layout, bContext *C, PointerRNA *ptr)
{
	uiTemplateID(layout, C, ptr, "image", NULL, "IMAGE_OT_open", NULL);
}

static void node_texture_buts_output(uiLayout *layout, bContext *UNUSED(C), PointerRNA *ptr)
{
	uiItemR(layout, ptr, "filepath", 0, "", ICON_NONE);
}

/* only once called */
static void node_texture_set_butfunc(bNodeType *ntype)
{
	if ( ntype->type >= TEX_NODE_PROC && ntype->type < TEX_NODE_PROC_MAX ) {
		ntype->uifunc = node_texture_buts_proc;
	}
	else {
		switch (ntype->type) {

		case TEX_NODE_MATH:
			ntype->uifunc = node_buts_math;
			break;

		case TEX_NODE_MIX_RGB:
			ntype->uifunc = node_buts_mix_rgb;
			break;

		case TEX_NODE_VALTORGB:
			ntype->uifunc = node_buts_colorramp;
			break;

		case TEX_NODE_CURVE_RGB:
			ntype->uifunc= node_buts_curvecol;
			break;

		case TEX_NODE_CURVE_TIME:
			ntype->uifunc = node_buts_time;
			break;

		case TEX_NODE_TEXTURE:
			ntype->uifunc = node_buts_texture;
			break;

		case TEX_NODE_BRICKS:
			ntype->uifunc = node_texture_buts_bricks;
			break;

		case TEX_NODE_IMAGE:
			ntype->uifunc = node_texture_buts_image;
			break;

		case TEX_NODE_OUTPUT:
			ntype->uifunc = node_texture_buts_output;
			break;
		}
	}
}

/* ******* init draw callbacks for all tree types, only called in usiblender.c, once ************* */

void ED_node_init_butfuncs(void)
{
	bNodeTreeType *treetype;
	bNodeType *ntype;
	bNodeSocketType *stype;
	int i;
	
	/* node type ui functions */
	for (i=0; i < NUM_NTREE_TYPES; ++i) {
		treetype = ntreeGetType(i);
		if (treetype) {
			for (ntype= treetype->node_types.first; ntype; ntype= ntype->next) {
				/* default ui functions */
				ntype->drawfunc = node_draw_default;
				ntype->drawupdatefunc = node_update_default;
				ntype->select_area_func = node_select_area_default;
				ntype->tweak_area_func = node_tweak_area_default;
				ntype->uifunc = NULL;
				ntype->uifuncbut = NULL;
				ntype->drawinputfunc = node_draw_input_default;
				ntype->drawoutputfunc = node_draw_output_default;
				ntype->resize_area_func = node_resize_area_default;
				
				node_common_set_butfunc(ntype);
				
				switch (i) {
				case NTREE_COMPOSIT:
					node_composit_set_butfunc(ntype);
					break;
				case NTREE_SHADER:
					node_shader_set_butfunc(ntype);
					break;
				case NTREE_TEXTURE:
					node_texture_set_butfunc(ntype);
					break;
				}
			}
		}
	}
	
	/* socket type ui functions */
	for (i=0; i < NUM_SOCKET_TYPES; ++i) {
		stype = ntreeGetSocketType(i);
		if (stype) {
			switch (stype->type) {
			case SOCK_FLOAT:
			case SOCK_INT:
			case SOCK_BOOLEAN:
				stype->buttonfunc = node_socket_button_default;
				break;
			case SOCK_VECTOR:
				stype->buttonfunc = node_socket_button_components;
				break;
			case SOCK_RGBA:
				stype->buttonfunc = node_socket_button_color;
				break;
			case SOCK_SHADER:
				stype->buttonfunc = node_socket_button_label;
				break;
			default:
				stype->buttonfunc = NULL;
			}
		}
	}
}

/* ************** Generic drawing ************** */

void draw_nodespace_back_pix(ARegion *ar, SpaceNode *snode, int color_manage)
{
	
	if ((snode->flag & SNODE_BACKDRAW) && snode->treetype==NTREE_COMPOSIT) {
		Image *ima= BKE_image_verify_viewer(IMA_TYPE_COMPOSITE, "Viewer Node");
		void *lock;
		ImBuf *ibuf= BKE_image_acquire_ibuf(ima, NULL, &lock);
		if (ibuf) {
			float x, y; 
			
			gpuMatrixMode(GL_PROJECTION);
			gpuPushMatrix();
			gpuMatrixMode(GL_MODELVIEW);
			gpuPushMatrix();

			/* keep this, saves us from a version patch */
			if (snode->zoom==0.0f) snode->zoom= 1.0f;
			
			/* somehow the offset has to be calculated inverse */
			
			glaDefine2DArea(&ar->winrct);
			/* ortho at pixel level curarea */
<<<<<<< HEAD
			wmOrtho2(-0.375, ar->winx-0.375, -0.375, ar->winy-0.375);
=======
			wmOrtho2(-GLA_PIXEL_OFS, ar->winx - GLA_PIXEL_OFS, -GLA_PIXEL_OFS, ar->winy - GLA_PIXEL_OFS);
>>>>>>> 77f47799
			
			x = (ar->winx-snode->zoom*ibuf->x)/2 + snode->xof;
			y = (ar->winy-snode->zoom*ibuf->y)/2 + snode->yof;
			
			if (!ibuf->rect) {
				if (color_manage)
					ibuf->profile = IB_PROFILE_LINEAR_RGB;
				else
					ibuf->profile = IB_PROFILE_NONE;
				IMB_rect_from_float(ibuf);
			}

			if (ibuf->rect) {
				if (snode->flag & (SNODE_SHOW_R | SNODE_SHOW_G | SNODE_SHOW_B)) {
					int ofs;

#ifdef __BIG_ENDIAN__
					if      (snode->flag & SNODE_SHOW_R) ofs = 2;
					else if (snode->flag & SNODE_SHOW_G) ofs = 1;
					else                                 ofs = 0;
#else
					if      (snode->flag & SNODE_SHOW_R) ofs = 1;
					else if (snode->flag & SNODE_SHOW_G) ofs = 2;
					else                                 ofs = 3;
#endif

					glPixelZoom(snode->zoom, snode->zoom);

					/* swap bytes, so alpha is most significant one, then just draw it as luminance int */

					glaDrawPixelsSafe(x, y, ibuf->x, ibuf->y, ibuf->x, GL_LUMINANCE, GL_UNSIGNED_INT,
					                  ((unsigned char *)ibuf->rect) + ofs);

					glPixelZoom(1.0f, 1.0f);
				}
				else if (snode->flag & SNODE_SHOW_ALPHA) {
					glPixelZoom(snode->zoom, snode->zoom);
					/* swap bytes, so alpha is most significant one, then just draw it as luminance int */
#ifdef __BIG_ENDIAN__
					glPixelStorei(GL_UNPACK_SWAP_BYTES, 1);
#endif
					glaDrawPixelsSafe(x, y, ibuf->x, ibuf->y, ibuf->x, GL_LUMINANCE, GL_UNSIGNED_INT, ibuf->rect);

#ifdef __BIG_ENDIAN__
					glPixelStorei(GL_UNPACK_SWAP_BYTES, GL_FALSE); /* restore default value */
#endif
					glPixelZoom(1.0f, 1.0f);
				}
				else if (snode->flag & SNODE_USE_ALPHA) {
					glEnable(GL_BLEND);
					glPixelZoom(snode->zoom, snode->zoom);
					
					glaDrawPixelsSafe(x, y, ibuf->x, ibuf->y, ibuf->x, GL_RGBA, GL_UNSIGNED_BYTE, ibuf->rect);
					
					glPixelZoom(1.0f, 1.0f);
					glDisable(GL_BLEND);
				}
				else {
					glPixelZoom(snode->zoom, snode->zoom);
					
					glaDrawPixelsSafe(x, y, ibuf->x, ibuf->y, ibuf->x, GL_RGBA, GL_UNSIGNED_BYTE, ibuf->rect);
					
					glPixelZoom(1.0f, 1.0f);
				}
			}

			/** @note draw selected info on backdrop */
			if (snode->edittree) {
				bNode *node = snode->edittree->nodes.first;
				while (node) {
					if (node->flag & NODE_SELECT) {
						if (node->typeinfo->uibackdropfunc) {
							node->typeinfo->uibackdropfunc(snode, ibuf, node, x, y);
						}
					}
					node = node->next;
				}
			}
			
			gpuMatrixMode(GL_PROJECTION);
			gpuPopMatrix();
			gpuMatrixMode(GL_MODELVIEW);
			gpuPopMatrix();
		}

		BKE_image_release_ibuf(ima, lock);
	}
}

#if 0
/* note: needs to be userpref or opengl profile option */
static void draw_nodespace_back_tex(ScrArea *sa, SpaceNode *snode)
{

	draw_nodespace_grid(snode);
	
	if (snode->flag & SNODE_BACKDRAW) {
		Image *ima= BKE_image_verify_viewer(IMA_TYPE_COMPOSITE, "Viewer Node");
		ImBuf *ibuf= BKE_image_get_ibuf(ima, NULL);
		if (ibuf) {
			int x, y;
			float zoom = 1.0;

			gpuMatrixMode(GL_PROJECTION);
			gpuPushMatrix();
			gpuMatrixMode(GL_MODELVIEW);
			gpuPushMatrix();
			
			glaDefine2DArea(&sa->winrct);

			if (ibuf->x > sa->winx || ibuf->y > sa->winy) {
				float zoomx, zoomy;
<<<<<<< HEAD
				zoomx= (float)sa->winx/ibuf->x;
				zoomy= (float)sa->winy/ibuf->y;
				zoom = MIN2(zoomx, zoomy);
=======
				zoomx = (float)sa->winx / ibuf->x;
				zoomy = (float)sa->winy / ibuf->y;
				zoom = minf(zoomx, zoomy);
>>>>>>> 77f47799
			}
			
			x = (sa->winx-zoom*ibuf->x)/2 + snode->xof;
			y = (sa->winy-zoom*ibuf->y)/2 + snode->yof;

			glPixelZoom(zoom, zoom);

			gpuCurrentColor3x(CPACK_WHITE);
			if (ibuf->rect)
				glaDrawPixelsTex(x, y, ibuf->x, ibuf->y, GL_UNSIGNED_BYTE, ibuf->rect);
			else if (ibuf->channels==4)
				glaDrawPixelsTex(x, y, ibuf->x, ibuf->y, GL_FLOAT, ibuf->rect_float);

			glPixelZoom(1.0, 1.0);

			gpuMatrixMode(GL_PROJECTION);
			gpuPopMatrix();
			gpuMatrixMode(GL_MODELVIEW);
			gpuPopMatrix();
		}
	}
}
#endif

/* if v2d not NULL, it clips and returns 0 if not visible */
int node_link_bezier_points(View2D *v2d, SpaceNode *snode, bNodeLink *link, float coord_array[][2], int resol)
{
	float dist, vec[4][2];
	float deltax, deltay;
	int toreroute, fromreroute;
	/* in v0 and v3 we put begin/end points */
	if (link->fromsock) {
		vec[0][0]= link->fromsock->locx;
		vec[0][1]= link->fromsock->locy;
		fromreroute = (link->fromnode && link->fromnode->type == NODE_REROUTE);
	}
	else {
<<<<<<< HEAD
		if (snode==NULL) return 0;
		vec[0][0]= snode->mx;
		vec[0][1]= snode->my;
=======
		if (snode == NULL) return 0;
		copy_v2_v2(vec[0], snode->cursor);
>>>>>>> 77f47799
		fromreroute = 0;
	}
	if (link->tosock) {
		vec[3][0]= link->tosock->locx;
		vec[3][1]= link->tosock->locy;
		toreroute = (link->tonode && link->tonode->type == NODE_REROUTE);
	}
	else {
<<<<<<< HEAD
		if (snode==NULL) return 0;
		vec[3][0]= snode->mx;
		vec[3][1]= snode->my;
=======
		if (snode == NULL) return 0;
		copy_v2_v2(vec[3], snode->cursor);
>>>>>>> 77f47799
		toreroute = 0;
	}

	dist= UI_GetThemeValue(TH_NODE_CURVING)*0.10f*ABS(vec[0][0] - vec[3][0]);
	deltax = vec[3][0] - vec[0][0];
	deltay = vec[3][1] - vec[0][1];
	/* check direction later, for top sockets */
	if (fromreroute) {
		if (ABS(deltax) > ABS(deltay)) {
			vec[1][1] = vec[0][1];
			vec[1][0] = vec[0][0] + (deltax > 0 ? dist : -dist);
		}
		else {
			vec[1][0] = vec[0][0];
			vec[1][1] = vec[0][1] + (deltay > 0 ? dist : -dist);
		}
	}
	else {
		vec[1][0] = vec[0][0] + dist;
		vec[1][1] = vec[0][1];
	}
	if (toreroute) {
		if (ABS(deltax) > ABS(deltay)) {
			vec[2][1] = vec[3][1];
			vec[2][0] = vec[3][0] + (deltax > 0 ? -dist : dist);
		}
		else {
			vec[2][0] = vec[3][0];
			vec[2][1] = vec[3][1] + (deltay > 0 ? -dist : dist);
		}

	}
	else {
		vec[2][0] = vec[3][0] - dist;
		vec[2][1] = vec[3][1];
	}
	
	if (v2d && MIN4(vec[0][0], vec[1][0], vec[2][0], vec[3][0]) > v2d->cur.xmax) {
		/* clipped */
	}
	else if (v2d && MAX4(vec[0][0], vec[1][0], vec[2][0], vec[3][0]) < v2d->cur.xmin) {
		/* clipped */
	}
	else {
		/* always do all three, to prevent data hanging around */
		BKE_curve_forward_diff_bezier(vec[0][0], vec[1][0], vec[2][0], vec[3][0],
		                              coord_array[0] + 0, resol, sizeof(float) * 2);
		BKE_curve_forward_diff_bezier(vec[0][1], vec[1][1], vec[2][1], vec[3][1],
		                              coord_array[0] + 1, resol, sizeof(float) * 2);
		
		return 1;
	}
	return 0;
}

#define LINK_RESOL	24
#define LINK_ARROW  12  /* position of arrow on the link, LINK_RESOL/2 */
#define ARROW_SIZE 7
void node_draw_link_bezier(View2D *v2d, SpaceNode *snode, bNodeLink *link,
                           int th_col1, int do_shaded, int th_col2, int do_triple, int th_col3)
{
	float coord_array[LINK_RESOL+1][2];
	
	if (node_link_bezier_points(v2d, snode, link, coord_array, LINK_RESOL)) {
		float dist, spline_step = 0.0f;
		int i;
		int drawarrow;
		/* store current linewidth */
		float linew;
		float arrow[2], arrow1[2], arrow2[2];
		glGetFloatv(GL_LINE_WIDTH, &linew);
		
		/* we can reuse the dist variable here to increment the GL curve eval amount*/
		dist = 1.0f/(float)LINK_RESOL;
		
		glEnable(GL_LINE_SMOOTH);

		gpuImmediateFormat_V2();

		drawarrow = ((link->tonode && (link->tonode->type == NODE_REROUTE)) &&
		             (link->fromnode && (link->fromnode->type == NODE_REROUTE)));

		if (drawarrow) {
			/* draw arrow in line segment LINK_ARROW */
			float d_xy[2], len;

			sub_v2_v2v2(d_xy, coord_array[LINK_ARROW], coord_array[LINK_ARROW - 1]);
			len = len_v2(d_xy);
			mul_v2_fl(d_xy, ARROW_SIZE / len);
			arrow1[0] = coord_array[LINK_ARROW][0] - d_xy[0] + d_xy[1];
			arrow1[1] = coord_array[LINK_ARROW][1] - d_xy[1] - d_xy[0];
			arrow2[0] = coord_array[LINK_ARROW][0] - d_xy[0] - d_xy[1];
			arrow2[1] = coord_array[LINK_ARROW][1] - d_xy[1] + d_xy[0];
			arrow[0] = coord_array[LINK_ARROW][0];
			arrow[1] = coord_array[LINK_ARROW][1];
		}
		if (do_triple) {
			UI_ThemeColorShadeAlpha(th_col3, -80, -120);
			glLineWidth(4.0f);

			gpuBegin(GL_LINE_STRIP);

			for (i=0; i<=LINK_RESOL; i++) {
				gpuVertex2fv(coord_array[i]);
			}

			gpuEnd();

			if (drawarrow) {
				gpuBegin(GL_LINE_STRIP);
				gpuVertex2fv(arrow1);
				gpuVertex2fv(arrow);
				gpuVertex2fv(arrow);
				gpuVertex2fv(arrow2);
				gpuEnd();
			}
		}
		
		/* XXX using GL_LINES for shaded node lines is a workaround
		 * for Intel hardware, this breaks with GL_LINE_STRIP and
		 * changing color in begin/end blocks.
		 */
		glLineWidth(1.5f);
		if (do_shaded) {
			gpuBegin(GL_LINES);
			for (i=0; i<LINK_RESOL; i++) {
				UI_ThemeAppendColorBlend(th_col1, th_col2, spline_step);
				gpuVertex2fv(coord_array[i]);
				
				UI_ThemeAppendColorBlend(th_col1, th_col2, spline_step+dist);
				gpuVertex2fv(coord_array[i+1]);
				
				spline_step += dist;
			}
			gpuEnd();
		}
		else {
			UI_ThemeColor(th_col1);
			gpuBegin(GL_LINE_STRIP);
			for (i=0; i<=LINK_RESOL; i++) {
				gpuVertex2fv(coord_array[i]);
			}
			gpuEnd();
		}
		
		if (drawarrow) {
			gpuBegin(GL_LINE_STRIP);
			gpuVertex2fv(arrow1);
			gpuVertex2fv(arrow);
			gpuVertex2fv(arrow);
			gpuVertex2fv(arrow2);
			gpuEnd();
		}
		
		glDisable(GL_LINE_SMOOTH);
		
		/* restore previuos linewidth */
		glLineWidth(linew);

		gpuImmediateUnformat();
	}
}

#if 0 /* not used in 2.5x yet */
static void node_link_straight_points(View2D *UNUSED(v2d), SpaceNode *snode, bNodeLink *link, float coord_array[][2])
{
	if (link->fromsock) {
		coord_array[0][0]= link->fromsock->locx;
		coord_array[0][1]= link->fromsock->locy;
	}
	else {
		if (snode==NULL) return;
		coord_array[0][0]= snode->mx;
		coord_array[0][1]= snode->my;
	}
	if (link->tosock) {
		coord_array[1][0]= link->tosock->locx;
		coord_array[1][1]= link->tosock->locy;
	}
	else {
		if (snode==NULL) return;
		coord_array[1][0]= snode->mx;
		coord_array[1][1]= snode->my;
	}
}

void node_draw_link_straight(View2D *v2d, SpaceNode *snode, bNodeLink *link,
                             int th_col1, int do_shaded, int th_col2, int do_triple, int th_col3)
{
	float coord_array[2][2];
	float linew;
	int i;
	
	node_link_straight_points(v2d, snode, link, coord_array);
	
	/* store current linewidth */
	glGetFloatv(GL_LINE_WIDTH, &linew);
	
	glEnable(GL_LINE_SMOOTH);
	
	if (do_triple) {
		UI_ThemeColorShadeAlpha(th_col3, -80, -120);
		glLineWidth(4.0f);
		
		gpuBegin(GL_LINES);
		gpuVertex2fv(coord_array[0]);
		gpuVertex2fv(coord_array[1]);
		gpuEnd();
	}
	
	UI_ThemeColor(th_col1);
	glLineWidth(1.5f);
	
	/* XXX using GL_LINES for shaded node lines is a workaround
	 * for Intel hardware, this breaks with GL_LINE_STRIP and
	 * changing color in begin/end blocks.
	 */
	if (do_shaded) {
		gpuBegin(GL_LINES);
		for (i=0; i < LINK_RESOL-1; ++i) {
			float t= (float)i/(float)(LINK_RESOL-1);
			UI_ThemeColorBlend(th_col1, th_col2, t);
			gpuVertex2f((1.0f - t) * coord_array[0][0] + t * coord_array[1][0],
			            (1.0f - t) * coord_array[0][1] + t * coord_array[1][1]);
			
			t= (float)(i+1)/(float)(LINK_RESOL-1);
			UI_ThemeColorBlend(th_col1, th_col2, t);
			gpuVertex2f((1.0f - t) * coord_array[0][0] + t * coord_array[1][0],
			            (1.0f - t) * coord_array[0][1] + t * coord_array[1][1]);
		}
		gpuEnd();
	}
	else {
		gpuBegin(GL_LINE_STRIP);
		for (i=0; i < LINK_RESOL; ++i) {
			float t= (float)i/(float)(LINK_RESOL-1);
			gpuVertex2f((1.0f - t) * coord_array[0][0] + t * coord_array[1][0],
			            (1.0f - t) * coord_array[0][1] + t * coord_array[1][1]);
		}
		gpuEnd();
	}
	
	glDisable(GL_LINE_SMOOTH);
	
	/* restore previuos linewidth */
	glLineWidth(linew);
}
#endif

/* note; this is used for fake links in groups too */
void node_draw_link(View2D *v2d, SpaceNode *snode, bNodeLink *link)
{
	int do_shaded= FALSE, th_col1= TH_HEADER, th_col2= TH_HEADER;
	int do_triple= FALSE, th_col3= TH_WIRE;
	
	if (link->fromsock==NULL && link->tosock==NULL)
		return;
	
	/* new connection */
	if (!link->fromsock || !link->tosock) {
		th_col1 = TH_ACTIVE;
		do_triple = TRUE;
	}
	else {
		int cycle = 0;
		
		/* going to give issues once... */
		if (link->tosock->flag & SOCK_UNAVAIL)
			return;
		if (link->fromsock->flag & SOCK_UNAVAIL)
			return;
		
		/* check cyclic */
		if (link->fromnode && link->tonode)
			cycle = (link->fromnode->level < link->tonode->level || link->tonode->level == 0xFFF);
		if (!cycle && (link->flag & NODE_LINK_VALID)) {
			/* special indicated link, on drop-node */
			if (link->flag & NODE_LINKFLAG_HILITE) {
				th_col1 = th_col2 = TH_ACTIVE;
			}
			else {
				/* regular link */
				if (link->fromnode && link->fromnode->flag & SELECT)
					th_col1 = TH_EDGE_SELECT;
				if (link->tonode && link->tonode->flag & SELECT)
					th_col2 = TH_EDGE_SELECT;
			}
			do_shaded = TRUE;
			do_triple = TRUE;
		}				
		else {
			th_col1 = TH_REDALERT;
		}
	}
	
	node_draw_link_bezier(v2d, snode, link, th_col1, do_shaded, th_col2, do_triple, th_col3);
//	node_draw_link_straight(v2d, snode, link, th_col1, do_shaded, th_col2, do_triple, th_col3);
<<<<<<< HEAD
=======
}

void ED_node_draw_snap(View2D *v2d, const float cent[2], float size, NodeBorder border)
{
	glBegin(GL_LINES);
	
	if (border & (NODE_LEFT | NODE_RIGHT)) {
		glVertex2f(cent[0], v2d->cur.ymin);
		glVertex2f(cent[0], v2d->cur.ymax);
	}
	else {
		glVertex2f(cent[0], cent[1] - size);
		glVertex2f(cent[0], cent[1] + size);
	}
	
	if (border & (NODE_TOP | NODE_BOTTOM)) {
		glVertex2f(v2d->cur.xmin, cent[1]);
		glVertex2f(v2d->cur.xmax, cent[1]);
	}
	else {
		glVertex2f(cent[0] - size, cent[1]);
		glVertex2f(cent[0] + size, cent[1]);
	}
	
	glEnd();
>>>>>>> 77f47799
}<|MERGE_RESOLUTION|>--- conflicted
+++ resolved
@@ -388,13 +388,8 @@
 	
 	bt= uiDefButF(block, BUT_NORMAL, B_NODE_EXEC, "", 
 	               (int)butr->xmin, (int)butr->xmin,
-<<<<<<< HEAD
-	               (short)(butr->xmax - butr->xmin), (short)(butr->xmax - butr->xmin),
+	               (short)BLI_RCT_SIZE_X(butr), (short)BLI_RCT_SIZE_X(butr),
 	              nor, 0.0f, 1.0f, 0, 0, "");
-=======
-	               (short)BLI_RCT_SIZE_X(butr), (short)BLI_RCT_SIZE_X(butr),
-	               nor, 0.0f, 1.0f, 0, 0, "");
->>>>>>> 77f47799
 	uiButSetFunc(bt, node_normal_cb, ntree, node);
 }
 #if 0 /* not used in 2.5x yet */
@@ -529,15 +524,9 @@
 		rect->ymax+= NODE_DY;
 		
 		/* input sockets */
-<<<<<<< HEAD
-		dy = 0.5f*(rect->ymin+rect->ymax) + NODE_DY*(BLI_countlist(&gnode->inputs)-1);
+		dy = BLI_RCT_CENTER_Y(rect) + (NODE_DY * (BLI_countlist(&gnode->inputs) - 1));
 		gsock=ngroup->inputs.first;
 		sock=gnode->inputs.first;
-=======
-		dy = BLI_RCT_CENTER_Y(rect) + (NODE_DY * (BLI_countlist(&gnode->inputs) - 1));
-		gsock = ngroup->inputs.first;
-		sock = gnode->inputs.first;
->>>>>>> 77f47799
 		while (gsock || sock) {
 			while (sock && !sock->groupsock) {
 				sock->locx = rect->xmin - node_group_frame;
@@ -583,15 +572,9 @@
 		}
 		
 		/* output sockets */
-<<<<<<< HEAD
-		dy = 0.5f*(rect->ymin+rect->ymax) + NODE_DY*(BLI_countlist(&gnode->outputs)-1);
+		dy = BLI_RCT_CENTER_Y(rect) + (NODE_DY * (BLI_countlist(&gnode->outputs) - 1));
 		gsock=ngroup->outputs.first;
 		sock=gnode->outputs.first;
-=======
-		dy = BLI_RCT_CENTER_Y(rect) + (NODE_DY * (BLI_countlist(&gnode->outputs) - 1));
-		gsock = ngroup->outputs.first;
-		sock = gnode->outputs.first;
->>>>>>> 77f47799
 		while (gsock || sock) {
 			while (sock && !sock->groupsock) {
 				sock->locx = rect->xmax + node_group_frame;
@@ -855,11 +838,7 @@
 	
 		layout = uiBlockLayout(gnode->block, UI_LAYOUT_VERTICAL, UI_LAYOUT_PANEL,
 		                       (int)(rect.xmin + NODE_MARGIN_X), (int)(rect.ymax + (group_header - (2.5f * dpi_fac))),
-<<<<<<< HEAD
-		                       MIN2((int)(rect.xmax - rect.xmin-18.0f), node_group_frame+20), group_header, UI_GetStyle());
-=======
 		                       mini((int)(BLI_RCT_SIZE_X(&rect) - 18.0f), node_group_frame + 20), group_header, UI_GetStyle());
->>>>>>> 77f47799
 		RNA_pointer_create(&ntree->id, &RNA_Node, gnode, &ptr);
 		uiTemplateIDBrowse(layout, (bContext*)C, &ptr, "node_tree", NULL, NULL, NULL);
 		uiBlockLayoutResolve(gnode->block, NULL, NULL);
@@ -1545,16 +1524,11 @@
 	reference = RNA_boolean_get(ptr, "use_variable_size");
 
 	uiItemR(col, ptr, "filter_type", 0, "", ICON_NONE);
-<<<<<<< HEAD
-	if (RNA_enum_get(ptr, "filter_type")!= R_FILTER_FAST_GAUSS) {
-		uiItemR(col, ptr, "use_bokeh", 0, NULL, ICON_NONE);
-=======
 	if (filter != R_FILTER_FAST_GAUSS) {
 		uiItemR(col, ptr, "use_variable_size", 0, NULL, ICON_NONE);
 		if (!reference) {
 			uiItemR(col, ptr, "use_bokeh", 0, NULL, ICON_NONE);
 		}
->>>>>>> 77f47799
 		uiItemR(col, ptr, "use_gamma_correction", 0, NULL, ICON_NONE);
 	}
 	
@@ -2378,9 +2352,6 @@
 	uiItemR(layout, ptr, "shift", UI_ITEM_R_SLIDER, NULL, ICON_NONE);
 }
 
-<<<<<<< HEAD
-void node_composit_backdrop_viewer(SpaceNode* snode, ImBuf* backdrop, bNode* node, int x, int y)
-=======
 static void node_composit_buts_bokehblur(uiLayout *layout, bContext *UNUSED(C), PointerRNA *ptr)
 {
 	uiItemR(layout, ptr, "use_variable_size", 0, NULL, ICON_NONE);
@@ -2388,8 +2359,7 @@
 	uiItemR(layout, ptr, "blur_max", 0, NULL, ICON_NONE);
 }
 
-void node_composit_backdrop_viewer(SpaceNode *snode, ImBuf *backdrop, bNode *node, int x, int y)
->>>>>>> 77f47799
+void node_composit_backdrop_viewer(SpaceNode* snode, ImBuf* backdrop, bNode* node, int x, int y)
 {
 //	node_composit_backdrop_canvas(snode, backdrop, node, x, y);
 	if (node->custom1 == 0) {
@@ -3072,11 +3042,7 @@
 			
 			glaDefine2DArea(&ar->winrct);
 			/* ortho at pixel level curarea */
-<<<<<<< HEAD
-			wmOrtho2(-0.375, ar->winx-0.375, -0.375, ar->winy-0.375);
-=======
 			wmOrtho2(-GLA_PIXEL_OFS, ar->winx - GLA_PIXEL_OFS, -GLA_PIXEL_OFS, ar->winy - GLA_PIXEL_OFS);
->>>>>>> 77f47799
 			
 			x = (ar->winx-snode->zoom*ibuf->x)/2 + snode->xof;
 			y = (ar->winy-snode->zoom*ibuf->y)/2 + snode->yof;
@@ -3189,15 +3155,9 @@
 
 			if (ibuf->x > sa->winx || ibuf->y > sa->winy) {
 				float zoomx, zoomy;
-<<<<<<< HEAD
 				zoomx= (float)sa->winx/ibuf->x;
 				zoomy= (float)sa->winy/ibuf->y;
-				zoom = MIN2(zoomx, zoomy);
-=======
-				zoomx = (float)sa->winx / ibuf->x;
-				zoomy = (float)sa->winy / ibuf->y;
 				zoom = minf(zoomx, zoomy);
->>>>>>> 77f47799
 			}
 			
 			x = (sa->winx-zoom*ibuf->x)/2 + snode->xof;
@@ -3235,14 +3195,8 @@
 		fromreroute = (link->fromnode && link->fromnode->type == NODE_REROUTE);
 	}
 	else {
-<<<<<<< HEAD
 		if (snode==NULL) return 0;
-		vec[0][0]= snode->mx;
-		vec[0][1]= snode->my;
-=======
-		if (snode == NULL) return 0;
 		copy_v2_v2(vec[0], snode->cursor);
->>>>>>> 77f47799
 		fromreroute = 0;
 	}
 	if (link->tosock) {
@@ -3251,14 +3205,8 @@
 		toreroute = (link->tonode && link->tonode->type == NODE_REROUTE);
 	}
 	else {
-<<<<<<< HEAD
 		if (snode==NULL) return 0;
-		vec[3][0]= snode->mx;
-		vec[3][1]= snode->my;
-=======
-		if (snode == NULL) return 0;
 		copy_v2_v2(vec[3], snode->cursor);
->>>>>>> 77f47799
 		toreroute = 0;
 	}
 
@@ -3556,32 +3504,4 @@
 	
 	node_draw_link_bezier(v2d, snode, link, th_col1, do_shaded, th_col2, do_triple, th_col3);
 //	node_draw_link_straight(v2d, snode, link, th_col1, do_shaded, th_col2, do_triple, th_col3);
-<<<<<<< HEAD
-=======
-}
-
-void ED_node_draw_snap(View2D *v2d, const float cent[2], float size, NodeBorder border)
-{
-	glBegin(GL_LINES);
-	
-	if (border & (NODE_LEFT | NODE_RIGHT)) {
-		glVertex2f(cent[0], v2d->cur.ymin);
-		glVertex2f(cent[0], v2d->cur.ymax);
-	}
-	else {
-		glVertex2f(cent[0], cent[1] - size);
-		glVertex2f(cent[0], cent[1] + size);
-	}
-	
-	if (border & (NODE_TOP | NODE_BOTTOM)) {
-		glVertex2f(v2d->cur.xmin, cent[1]);
-		glVertex2f(v2d->cur.xmax, cent[1]);
-	}
-	else {
-		glVertex2f(cent[0] - size, cent[1]);
-		glVertex2f(cent[0] + size, cent[1]);
-	}
-	
-	glEnd();
->>>>>>> 77f47799
 }