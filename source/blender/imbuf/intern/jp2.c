--- conflicted
+++ resolved
@@ -239,16 +239,10 @@
 	
 	ibuf->ftype = IMB_FTYPE_JP2;
 	if (is_jp2)
-<<<<<<< HEAD
-		ibuf->foptions |= JP2_JP2;
-	else
-		ibuf->foptions |= JP2_J2K;
-=======
 		ibuf->foptions.flag |= JP2_JP2;
 	else
 		ibuf->foptions.flag |= JP2_J2K;
->>>>>>> 8b286bf3
-	
+
 	if (use_float) {
 		float *rect_float = ibuf->rect_float;
 
@@ -603,20 +597,12 @@
 		chanel_colormanage_cb = linearrgb_to_srgb;
 	}
 	
-<<<<<<< HEAD
-	if (ibuf->foptions & JP2_CINE) {
-=======
 	if (ibuf->foptions.flag & JP2_CINE) {
->>>>>>> 8b286bf3
-		
+
 		if (ibuf->x == 4096 || ibuf->y == 2160)
 			parameters->cp_cinema = CINEMA4K_24;
 		else {
-<<<<<<< HEAD
-			if (ibuf->foptions & JP2_CINE_48FPS) {
-=======
 			if (ibuf->foptions.flag & JP2_CINE_48FPS) {
->>>>>>> 8b286bf3
 				parameters->cp_cinema = CINEMA2K_48;
 			}
 			else {
@@ -637,17 +623,10 @@
 	}
 	else {
 		/* Get settings from the imbuf */
-<<<<<<< HEAD
-		color_space = (ibuf->foptions & JP2_YCC) ? CLRSPC_SYCC : CLRSPC_SRGB;
-		
-		if (ibuf->foptions & JP2_16BIT) prec = 16;
-		else if (ibuf->foptions & JP2_12BIT) prec = 12;
-=======
 		color_space = (ibuf->foptions.flag & JP2_YCC) ? CLRSPC_SYCC : CLRSPC_SRGB;
 		
 		if (ibuf->foptions.flag & JP2_16BIT) prec = 16;
 		else if (ibuf->foptions.flag & JP2_12BIT) prec = 12;
->>>>>>> 8b286bf3
 		else prec = 8;
 		
 		/* 32bit images == alpha channel */
@@ -983,11 +962,7 @@
 /* Found write info at http://users.ece.gatech.edu/~slabaugh/personal/c/bitmapUnix.c */
 int imb_savejp2(struct ImBuf *ibuf, const char *name, int flags)
 {
-<<<<<<< HEAD
-	int quality = ibuf->foptions & 0xff;
-=======
 	int quality = ibuf->foptions.quality;
->>>>>>> 8b286bf3
 	
 	int bSuccess;
 	opj_cparameters_t parameters;   /* compression parameters */
@@ -1027,15 +1002,9 @@
 		opj_cinfo_t *cinfo = NULL;
 
 		/* get a JP2 compressor handle */
-<<<<<<< HEAD
-		if (ibuf->foptions & JP2_JP2)
-			cinfo = opj_create_compress(CODEC_JP2);
-		else if (ibuf->foptions & JP2_J2K)
-=======
 		if (ibuf->foptions.flag & JP2_JP2)
 			cinfo = opj_create_compress(CODEC_JP2);
 		else if (ibuf->foptions.flag & JP2_J2K)
->>>>>>> 8b286bf3
 			cinfo = opj_create_compress(CODEC_J2K);
 		else
 			BLI_assert(!"Unsupported codec was specified in save settings");
