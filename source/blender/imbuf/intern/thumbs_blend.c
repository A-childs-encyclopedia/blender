--- conflicted
+++ resolved
@@ -128,11 +128,7 @@
 	return NULL;
 }
 
-<<<<<<< HEAD
-ImBuf *IMB_loadblend_thumb(const char *blen_path, const char *blen_group, const char *blen_id)
-=======
-ImBuf *IMB_thumb_load_blend(const char *path)
->>>>>>> 40984f6c
+ImBuf *IMB_thumb_load_blend(const char *blen_path, const char *blen_group, const char *blen_id)
 {
 	if (blen_group && blen_id) {
 		LinkNode *ln, *names, *lp, *previews = NULL;
