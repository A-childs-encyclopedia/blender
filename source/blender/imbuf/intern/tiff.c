/*
 * ***** BEGIN GPL LICENSE BLOCK *****
 *
 * This program is free software; you can redistribute it and/or
 * modify it under the terms of the GNU General Public License
 * as published by the Free Software Foundation; either version 2
 * of the License, or (at your option) any later version.
 *
 * This program is distributed in the hope that it will be useful,
 * but WITHOUT ANY WARRANTY; without even the implied warranty of
 * MERCHANTABILITY or FITNESS FOR A PARTICULAR PURPOSE.  See the
 * GNU General Public License for more details.
 *
 * You should have received a copy of the GNU General Public License
 * along with this program; if not, write to the Free Software Foundation,
 * Inc., 51 Franklin Street, Fifth Floor, Boston, MA 02110-1301, USA.
 *
 * Contributor(s): Jonathan Merritt.
 *
 * ***** END GPL LICENSE BLOCK *****
 */

/** \file blender/imbuf/intern/tiff.c
 *  \ingroup imbuf
 */


/**
 * Provides TIFF file loading and saving for Blender, via libtiff.
 *
 * The task of loading is complicated somewhat by the fact that Blender has
 * already loaded the file into a memory buffer.  libtiff is not well
 * configured to handle files in memory, so a client wrapper is written to
 * surround the memory and turn it into a virtual file.  Currently, reading
 * of TIFF files is done using libtiff's RGBAImage support.  This is a 
 * high-level routine that loads all images as 32-bit RGBA, handling all the
 * required conversions between many different TIFF types internally.
 * 
 * Saving supports RGB, RGBA and BW (grayscale) images correctly, with
 * 8 bits per channel in all cases.  The "deflate" compression algorithm is
 * used to compress images.
 */

#include <string.h>

#include "imbuf.h"

#include "BLI_math.h"
#include "BLI_utildefines.h"
 
#include "BKE_global.h"

#include "IMB_imbuf_types.h"
#include "IMB_imbuf.h"

#include "IMB_filetype.h"

#include "IMB_colormanagement.h"
#include "IMB_colormanagement_intern.h"

#include "tiffio.h"

#ifdef WIN32
#include "utfconv.h"
#endif

/***********************
 * Local declarations. *
 ***********************/
/* Reading and writing of an in-memory TIFF file. */
static tsize_t imb_tiff_ReadProc(thandle_t handle, tdata_t data, tsize_t n);
static tsize_t imb_tiff_WriteProc(thandle_t handle, tdata_t data, tsize_t n);
static toff_t  imb_tiff_SeekProc(thandle_t handle, toff_t ofs, int whence);
static int     imb_tiff_CloseProc(thandle_t handle);
static toff_t  imb_tiff_SizeProc(thandle_t handle);
static int     imb_tiff_DummyMapProc(thandle_t fd, tdata_t *pbase, toff_t *psize);
static void    imb_tiff_DummyUnmapProc(thandle_t fd, tdata_t base, toff_t size);


/* Structure for in-memory TIFF file. */
typedef struct ImbTIFFMemFile {
	const unsigned char *mem;   /* Location of first byte of TIFF file. */
	toff_t offset;              /* Current offset within the file.      */
	tsize_t size;               /* Size of the TIFF file.               */
} ImbTIFFMemFile;
#define IMB_TIFF_GET_MEMFILE(x) ((ImbTIFFMemFile *)(x))



/*****************************
 * Function implementations. *
 *****************************/


static void imb_tiff_DummyUnmapProc(thandle_t fd, tdata_t base, toff_t size)
{
	(void)fd;
	(void)base;
	(void)size;
}

static int imb_tiff_DummyMapProc(thandle_t fd, tdata_t *pbase, toff_t *psize)
{
	(void)fd;
	(void)pbase;
	(void)psize;

	return (0);
}

/**
 * Reads data from an in-memory TIFF file.
 *
 * \param handle: Handle of the TIFF file (pointer to ImbTIFFMemFile).
 * \param data:   Buffer to contain data (treat as (void *)).
 * \param n:      Number of bytes to read.
 *
 * \return: Number of bytes actually read.
 *   0 = EOF.
 */
static tsize_t imb_tiff_ReadProc(thandle_t handle, tdata_t data, tsize_t n)
{
	tsize_t nRemaining, nCopy;
	ImbTIFFMemFile *mfile;
	void *srcAddr;

	/* get the pointer to the in-memory file */
	mfile = IMB_TIFF_GET_MEMFILE(handle);
	if (!mfile || !mfile->mem) {
		fprintf(stderr, "imb_tiff_ReadProc: !mfile || !mfile->mem!\n");
		return 0;
	}

	/* find the actual number of bytes to read (copy) */
	nCopy = n;
	if ((tsize_t)mfile->offset >= mfile->size)
		nRemaining = 0;
	else
		nRemaining = mfile->size - mfile->offset;
	
	if (nCopy > nRemaining)
		nCopy = nRemaining;
	
	/* on EOF, return immediately and read (copy) nothing */
	if (nCopy <= 0)
		return (0);

	/* all set -> do the read (copy) */
	srcAddr = (void *)(&(mfile->mem[mfile->offset]));
	memcpy((void *)data, srcAddr, nCopy);
	mfile->offset += nCopy;     /* advance file ptr by copied bytes */
	return nCopy;
}



/**
 * Writes data to an in-memory TIFF file.
 *
 * NOTE: The current Blender implementation should not need this function.  It
 *       is simply a stub.
 */
static tsize_t imb_tiff_WriteProc(thandle_t handle, tdata_t data, tsize_t n)
{
	(void)handle;
	(void)data;
	(void)n;
	
	printf("imb_tiff_WriteProc: this function should not be called.\n");
	return (-1);
}



/**
 * Seeks to a new location in an in-memory TIFF file.
 *
 * \param handle: Handle of the TIFF file (pointer to ImbTIFFMemFile).
 * \param ofs:    Offset value (interpreted according to whence below).
 * \param whence: This can be one of three values:
 *  SEEK_SET - The offset is set to ofs bytes.
 *  SEEK_CUR - The offset is set to its current location plus ofs bytes.
 *  SEEK_END - (This is unsupported and will return -1, indicating an
 *              error).
 *
 * \return: Resulting offset location within the file, measured in bytes from
 *          the beginning of the file.  (-1) indicates an error.
 */
static toff_t imb_tiff_SeekProc(thandle_t handle, toff_t ofs, int whence)
{
	ImbTIFFMemFile *mfile;
	toff_t new_offset;

	/* get the pointer to the in-memory file */
	mfile = IMB_TIFF_GET_MEMFILE(handle);
	if (!mfile || !mfile->mem) {
		fprintf(stderr, "imb_tiff_SeekProc: !mfile || !mfile->mem!\n");
		return (-1);
	}

	/* find the location we plan to seek to */
	switch (whence) {
		case SEEK_SET:
			new_offset = ofs;
			break;
		case SEEK_CUR:
			new_offset = mfile->offset + ofs;
			break;
		default:
			/* no other types are supported - return an error */
			fprintf(stderr, 
			        "imb_tiff_SeekProc: "
			        "Unsupported TIFF SEEK type.\n");
			return (-1);
	}

	/* set the new location */
	mfile->offset = new_offset;
	return mfile->offset;
}



/**
 * Closes (virtually) an in-memory TIFF file.
 *
 * NOTE: All this function actually does is sets the data pointer within the
 *       TIFF file to NULL.  That should trigger assertion errors if attempts
 *       are made to access the file after that point.  However, no such
 *       attempts should ever be made (in theory).
 *
 * \param handle: Handle of the TIFF file (pointer to ImbTIFFMemFile).
 *
 * \return: 0
 */
static int imb_tiff_CloseProc(thandle_t handle)
{
	ImbTIFFMemFile *mfile;

	/* get the pointer to the in-memory file */
	mfile = IMB_TIFF_GET_MEMFILE(handle);
	if (!mfile || !mfile->mem) {
		fprintf(stderr, "imb_tiff_CloseProc: !mfile || !mfile->mem!\n");
		return (0);
	}
	
	/* virtually close the file */
	mfile->mem    = NULL;
	mfile->offset = 0;
	mfile->size   = 0;
	
	return (0);
}



/**
 * Returns the size of an in-memory TIFF file in bytes.
 *
 * \return: Size of file (in bytes).
 */
static toff_t imb_tiff_SizeProc(thandle_t handle)
{
	ImbTIFFMemFile *mfile;

	/* get the pointer to the in-memory file */
	mfile = IMB_TIFF_GET_MEMFILE(handle);
	if (!mfile || !mfile->mem) {
		fprintf(stderr, "imb_tiff_SizeProc: !mfile || !mfile->mem!\n");
		return (0);
	}

	/* return the size */
	return (toff_t)(mfile->size);
}

static TIFF *imb_tiff_client_open(ImbTIFFMemFile *memFile, const unsigned char *mem, size_t size)
{
	/* open the TIFF client layer interface to the in-memory file */
	memFile->mem = mem;
	memFile->offset = 0;
	memFile->size = size;

	return TIFFClientOpen("(Blender TIFF Interface Layer)", 
	                      "r", (thandle_t)(memFile),
	                      imb_tiff_ReadProc, imb_tiff_WriteProc,
	                      imb_tiff_SeekProc, imb_tiff_CloseProc,
	                      imb_tiff_SizeProc, imb_tiff_DummyMapProc, imb_tiff_DummyUnmapProc);
}

/**
 * Checks whether a given memory buffer contains a TIFF file.
 *
 * This method uses the format identifiers from:
 *     http://www.faqs.org/faqs/graphics/fileformats-faq/part4/section-9.html
 * The first four bytes of big-endian and little-endian TIFF files
 * respectively are (hex):
 *  4d 4d 00 2a
 *  49 49 2a 00
 * Note that TIFF files on *any* platform can be either big- or little-endian;
 * it's not platform-specific.
 *
 * AFAICT, libtiff doesn't provide a method to do this automatically, and
 * hence my manual comparison. - Jonathan Merritt (lancelet) 4th Sept 2005.
 */
#define IMB_TIFF_NCB 4      /* number of comparison bytes used */
int imb_is_a_tiff(const unsigned char *mem)
{
	char big_endian[IMB_TIFF_NCB] = { 0x4d, 0x4d, 0x00, 0x2a };
	char lil_endian[IMB_TIFF_NCB] = { 0x49, 0x49, 0x2a, 0x00 };

	return ((memcmp(big_endian, mem, IMB_TIFF_NCB) == 0) ||
	        (memcmp(lil_endian, mem, IMB_TIFF_NCB) == 0));
}

static void scanline_contig_16bit(float *rectf, const unsigned short *sbuf, int scanline_w, int spp)
{
	int i;
	for (i = 0; i < scanline_w; i++) {
		rectf[i * 4 + 0] = sbuf[i * spp + 0] / 65535.0;
		rectf[i * 4 + 1] = (spp >= 3) ? sbuf[i * spp + 1] / 65535.0 : sbuf[i * spp + 0] / 65535.0;
		rectf[i * 4 + 2] = (spp >= 3) ? sbuf[i * spp + 2] / 65535.0 : sbuf[i * spp + 0] / 65535.0;
		rectf[i * 4 + 3] = (spp == 4) ? (sbuf[i * spp + 3] / 65535.0) : 1.0;
	}
}

static void scanline_contig_32bit(float *rectf, const float *fbuf, int scanline_w, int spp)
{
	int i;
	for (i = 0; i < scanline_w; i++) {
		rectf[i * 4 + 0] = fbuf[i * spp + 0];
		rectf[i * 4 + 1] = (spp >= 3) ? fbuf[i * spp + 1] : fbuf[i * spp + 0];
		rectf[i * 4 + 2] = (spp >= 3) ? fbuf[i * spp + 2] : fbuf[i * spp + 0];
		rectf[i * 4 + 3] = (spp == 4) ? fbuf[i * spp + 3] : 1.0f;
	}
}

static void scanline_separate_16bit(float *rectf, const unsigned short *sbuf, int scanline_w, int chan)
{
	int i;
	for (i = 0; i < scanline_w; i++)
		rectf[i * 4 + chan] = sbuf[i] / 65535.0;
}

static void scanline_separate_32bit(float *rectf, const float *fbuf, int scanline_w, int chan)
{
	int i;
	for (i = 0; i < scanline_w; i++)
		rectf[i * 4 + chan] = fbuf[i];
}

static void imb_read_tiff_resolution(ImBuf *ibuf, TIFF *image)
{
	uint16 unit;
	float xres;
	float yres;

	TIFFGetFieldDefaulted(image, TIFFTAG_RESOLUTIONUNIT, &unit);
	TIFFGetFieldDefaulted(image, TIFFTAG_XRESOLUTION, &xres);
	TIFFGetFieldDefaulted(image, TIFFTAG_YRESOLUTION, &yres);

	if (unit == RESUNIT_CENTIMETER) {
		ibuf->ppm[0] = (double)xres * 100.0;
		ibuf->ppm[1] = (double)yres * 100.0;
	}
	else {
		ibuf->ppm[0] = (double)xres / 0.0254;
		ibuf->ppm[1] = (double)yres / 0.0254;
	}
}

/* 
 * Use the libTIFF scanline API to read a TIFF image.
 * This method is most flexible and can handle multiple different bit depths 
 * and RGB channel orderings.
 */
static int imb_read_tiff_pixels(ImBuf *ibuf, TIFF *image)
{
	ImBuf *tmpibuf;
	int success = 0;
	short bitspersample, spp, config;
	size_t scanline;
	int ib_flag = 0, row, chan;
	float *fbuf = NULL;
	unsigned short *sbuf = NULL;

	TIFFGetField(image, TIFFTAG_BITSPERSAMPLE, &bitspersample);
	TIFFGetField(image, TIFFTAG_SAMPLESPERPIXEL, &spp);     /* number of 'channels' */
	TIFFGetField(image, TIFFTAG_PLANARCONFIG, &config);

	if (spp == 4) {
		/* HACK: this is really tricky hack, which is only needed to force libtiff
		 *       do not touch RGB channels when there's alpha channel present
		 *       The thing is: libtiff will premul RGB if alpha mode is set to
		 *       unassociated, which really conflicts with blender's assumptions
		 *
		 *       Alternative would be to unpremul after load, but it'll be really
		 *       lossy and unwanted behavior
		 *
		 *       So let's keep this thing here for until proper solution is found (sergey)
		 */

		unsigned short extraSampleTypes[1];
		extraSampleTypes[0] = EXTRASAMPLE_ASSOCALPHA;
		TIFFSetField(image, TIFFTAG_EXTRASAMPLES, 1, extraSampleTypes);
	}

	imb_read_tiff_resolution(ibuf, image);

	scanline = TIFFScanlineSize(image);
	
	if (bitspersample == 32) {
		ib_flag = IB_rectfloat;
		fbuf = (float *)_TIFFmalloc(scanline);
	}
	else if (bitspersample == 16) {
		ib_flag = IB_rectfloat;
		sbuf = (unsigned short *)_TIFFmalloc(scanline);
	}
	else {
		ib_flag = IB_rect;
	}
	
	tmpibuf = IMB_allocImBuf(ibuf->x, ibuf->y, ibuf->planes, ib_flag);
	
	/* simple RGBA image */
	if (!(bitspersample == 32 || bitspersample == 16)) {
		success |= TIFFReadRGBAImage(image, ibuf->x, ibuf->y, tmpibuf->rect, 0);
	}
	/* contiguous channels: RGBRGBRGB */
	else if (config == PLANARCONFIG_CONTIG) {
		for (row = 0; row < ibuf->y; row++) {
			int ib_offset = ibuf->x * ibuf->y * 4 - ibuf->x * 4 * (row + 1);
		
			if (bitspersample == 32) {
				success |= TIFFReadScanline(image, fbuf, row, 0);
				scanline_contig_32bit(tmpibuf->rect_float + ib_offset, fbuf, ibuf->x, spp);
				
			}
			else if (bitspersample == 16) {
				success |= TIFFReadScanline(image, sbuf, row, 0);
				scanline_contig_16bit(tmpibuf->rect_float + ib_offset, sbuf, ibuf->x, spp);
			}
		}
		/* separate channels: RRRGGGBBB */
	}
	else if (config == PLANARCONFIG_SEPARATE) {
		
		/* imbufs always have 4 channels of data, so we iterate over all of them
		 * but only fill in from the TIFF scanline where necessary. */
		for (chan = 0; chan < 4; chan++) {
			for (row = 0; row < ibuf->y; row++) {
				int ib_offset = ibuf->x * ibuf->y * 4 - ibuf->x * 4 * (row + 1);
				
				if (bitspersample == 32) {
					if (chan == 3 && spp == 3) /* fill alpha if only RGB TIFF */
						copy_vn_fl(fbuf, ibuf->x, 1.0f);
					else if (chan >= spp) /* for grayscale, duplicate first channel into G and B */
						success |= TIFFReadScanline(image, fbuf, row, 0);
					else
						success |= TIFFReadScanline(image, fbuf, row, chan);
					scanline_separate_32bit(tmpibuf->rect_float + ib_offset, fbuf, ibuf->x, chan);
					
				}
				else if (bitspersample == 16) {
					if (chan == 3 && spp == 3) /* fill alpha if only RGB TIFF */
						copy_vn_ushort(sbuf, ibuf->x, 65535);
					else if (chan >= spp) /* for grayscale, duplicate first channel into G and B */
						success |= TIFFReadScanline(image, fbuf, row, 0);
					else
						success |= TIFFReadScanline(image, sbuf, row, chan);
					scanline_separate_16bit(tmpibuf->rect_float + ib_offset, sbuf, ibuf->x, chan);
					
				}
			}
		}
	}
	
	if (bitspersample == 32)
		_TIFFfree(fbuf);
	else if (bitspersample == 16)
		_TIFFfree(sbuf);

	if (success) {
		/* Code seems to be not needed for 16 bits tif, on PPC G5 OSX (ton) */
		if (bitspersample < 16)
			if (ENDIAN_ORDER == B_ENDIAN)
				IMB_convert_rgba_to_abgr(tmpibuf);
		
		/* assign rect last */
		if (tmpibuf->rect_float)
			ibuf->rect_float = tmpibuf->rect_float;
		else
			ibuf->rect = tmpibuf->rect;
		ibuf->mall |= ib_flag;
		ibuf->flags |= ib_flag;
		
		tmpibuf->mall &= ~ib_flag;
	}

	IMB_freeImBuf(tmpibuf);
	
	return success;
}

void imb_inittiff(void)
{
	if (!(G.debug & G_DEBUG))
		TIFFSetErrorHandler(NULL);
}

/**
 * Loads a TIFF file.
 *
 *
 * \param mem:   Memory containing the TIFF file.
 * \param size:  Size of the mem buffer.
 * \param flags: If flags has IB_test set then the file is not actually loaded,
 *                but all other operations take place.
 *
 * \return: A newly allocated ImBuf structure if successful, otherwise NULL.
 */
ImBuf *imb_loadtiff(const unsigned char *mem, size_t size, int flags, char colorspace[IM_MAX_SPACE])
{
	TIFF *image = NULL;
	ImBuf *ibuf = NULL, *hbuf;
	ImbTIFFMemFile memFile;
	uint32 width, height;
	char *format = NULL;
	int level;
	short spp;
	int ib_depth;
	int found;

	/* check whether or not we have a TIFF file */
	if (size < IMB_TIFF_NCB) {
		fprintf(stderr, "imb_loadtiff: size < IMB_TIFF_NCB\n");
		return NULL;
	}
	if (imb_is_a_tiff(mem) == 0)
		return NULL;

	/* both 8 and 16 bit PNGs are default to standard byte colorspace */
	colorspace_set_default_role(colorspace, IM_MAX_SPACE, COLOR_ROLE_DEFAULT_BYTE);

	image = imb_tiff_client_open(&memFile, mem, size);

	if (image == NULL) {
		printf("imb_loadtiff: could not open TIFF IO layer.\n");
		return NULL;
	}

	/* allocate the image buffer */
	TIFFGetField(image, TIFFTAG_IMAGEWIDTH,  &width);
	TIFFGetField(image, TIFFTAG_IMAGELENGTH, &height);
	TIFFGetField(image, TIFFTAG_SAMPLESPERPIXEL, &spp);
	
	ib_depth = (spp == 3) ? 24 : 32;
	
	ibuf = IMB_allocImBuf(width, height, ib_depth, 0);
	if (ibuf) {
		ibuf->ftype = IMB_FTYPE_TIF;
	}
	else {
		fprintf(stderr, 
		        "imb_loadtiff: could not allocate memory for TIFF "
		        "image.\n");
		TIFFClose(image);
		return NULL;
	}

	/* get alpha mode from file header */
	if (flags & IB_alphamode_detect) {
		if (spp == 4) {
			unsigned short extra, *extraSampleTypes;

			found = TIFFGetField(image, TIFFTAG_EXTRASAMPLES, &extra, &extraSampleTypes);

			if (found && (extraSampleTypes[0] == EXTRASAMPLE_ASSOCALPHA)) {
				ibuf->flags |= IB_alphamode_premul;
			}
		}
	}

	/* if testing, we're done */
	if (flags & IB_test) {
		TIFFClose(image);
		return ibuf;
	}

	/* detect if we are reading a tiled/mipmapped texture, in that case
	 * we don't read pixels but leave it to the cache to load tiles */
	if (flags & IB_tilecache) {
		format = NULL;
		TIFFGetField(image, TIFFTAG_PIXAR_TEXTUREFORMAT, &format);

		if (format && STREQ(format, "Plain Texture") && TIFFIsTiled(image)) {
			int numlevel = TIFFNumberOfDirectories(image);

			/* create empty mipmap levels in advance */
			for (level = 0; level < numlevel; level++) {
				if (!TIFFSetDirectory(image, level))
					break;

				if (level > 0) {
					width = (width > 1) ? width / 2 : 1;
					height = (height > 1) ? height / 2 : 1;

					hbuf = IMB_allocImBuf(width, height, 32, 0);
					hbuf->miplevel = level;
					hbuf->ftype = ibuf->ftype;
					ibuf->mipmap[level - 1] = hbuf;
				}
				else
					hbuf = ibuf;

				hbuf->flags |= IB_tilecache;

				TIFFGetField(image, TIFFTAG_TILEWIDTH, &hbuf->tilex);
				TIFFGetField(image, TIFFTAG_TILELENGTH, &hbuf->tiley);

				hbuf->xtiles = ceil(hbuf->x / (float)hbuf->tilex);
				hbuf->ytiles = ceil(hbuf->y / (float)hbuf->tiley);

				imb_addtilesImBuf(hbuf);

				ibuf->miptot++;
			}
		}
	}

	/* read pixels */
	if (!(ibuf->flags & IB_tilecache) && !imb_read_tiff_pixels(ibuf, image)) {
		fprintf(stderr, "imb_loadtiff: Failed to read tiff image.\n");
		TIFFClose(image);
		return NULL;
	}

	/* close the client layer interface to the in-memory file */
	TIFFClose(image);

	/* return successfully */
	return ibuf;
}

void imb_loadtiletiff(ImBuf *ibuf, const unsigned char *mem, size_t size, int tx, int ty, unsigned int *rect)
{
	TIFF *image = NULL;
	uint32 width, height;
	ImbTIFFMemFile memFile;

	image = imb_tiff_client_open(&memFile, mem, size);

	if (image == NULL) {
		printf("imb_loadtiff: could not open TIFF IO layer for loading mipmap level.\n");
		return;
	}

	if (TIFFSetDirectory(image, ibuf->miplevel)) { /* allocate the image buffer */
		TIFFGetField(image, TIFFTAG_IMAGEWIDTH,  &width);
		TIFFGetField(image, TIFFTAG_IMAGELENGTH, &height);

		if (width == ibuf->x && height == ibuf->y) {
			if (rect) {
				/* tiff pixels are bottom to top, tiles are top to bottom */
				if (TIFFReadRGBATile(image, tx * ibuf->tilex, (ibuf->ytiles - 1 - ty) * ibuf->tiley, rect) == 1) {
					if (ibuf->tiley > ibuf->y)
						memmove(rect, rect + ibuf->tilex * (ibuf->tiley - ibuf->y), sizeof(int) * ibuf->tilex * ibuf->y);
				}
				else
					printf("imb_loadtiff: failed to read tiff tile at mipmap level %d\n", ibuf->miplevel);
			}
		}
		else
			printf("imb_loadtiff: mipmap level %d has unexpected size %ux%u instead of %dx%d\n", ibuf->miplevel, width, height, ibuf->x, ibuf->y);
	}
	else
		printf("imb_loadtiff: could not find mipmap level %d\n", ibuf->miplevel);

	/* close the client layer interface to the in-memory file */
	TIFFClose(image);
}

/**
 * Saves a TIFF file.
 *
 * ImBuf structures with 1, 3 or 4 bytes per pixel (GRAY, RGB, RGBA 
 * respectively) are accepted, and interpreted correctly.  Note that the TIFF
 * convention is to use pre-multiplied alpha, which can be achieved within
 * Blender by setting "Premul" alpha handling.  Other alpha conventions are
 * not strictly correct, but are permitted anyhow.
 *
 * \param ibuf:  Image buffer.
 * \param name:  Name of the TIFF file to create.
 * \param flags: Currently largely ignored.
 *
 * \return: 1 if the function is successful, 0 on failure.
 */

int imb_savetiff(ImBuf *ibuf, const char *name, int flags)
{
	TIFF *image = NULL;
	uint16 samplesperpixel, bitspersample;
	size_t npixels;
	unsigned char *pixels = NULL;
	unsigned char *from = NULL, *to = NULL;
	unsigned short *pixels16 = NULL, *to16 = NULL;
	float *fromf = NULL;
	float xres, yres;
	int x, y, from_i, to_i, i;

	/* check for a valid number of bytes per pixel.  Like the PNG writer,
	 * the TIFF writer supports 1, 3 or 4 bytes per pixel, corresponding
	 * to gray, RGB, RGBA respectively. */
	samplesperpixel = (uint16)((ibuf->planes + 7) >> 3);
	if ((samplesperpixel > 4) || (samplesperpixel == 2)) {
		fprintf(stderr,
		        "imb_savetiff: unsupported number of bytes per "
		        "pixel: %d\n", samplesperpixel);
		return (0);
	}

<<<<<<< HEAD
	if ((ibuf->foptions & TIF_16BIT) && ibuf->rect_float)
=======
	if ((ibuf->foptions.flag & TIF_16BIT) && ibuf->rect_float)
>>>>>>> 8b286bf3
		bitspersample = 16;
	else
		bitspersample = 8;

	/* open TIFF file for writing */
	if (flags & IB_mem) {
		/* bork at the creation of a TIFF in memory */
		fprintf(stderr,
		        "imb_savetiff: creation of in-memory TIFF files is "
		        "not yet supported.\n");
		return (0);
	}
	else {
		/* create image as a file */
#ifdef WIN32
		wchar_t *wname = alloc_utf16_from_8(name, 0);
		image = TIFFOpenW(wname, "w");
		free(wname);
#else
		image = TIFFOpen(name, "w");
#endif
	}
	if (image == NULL) {
		fprintf(stderr,
		        "imb_savetiff: could not open TIFF for writing.\n");
		return (0);
	}

	/* allocate array for pixel data */
	npixels = ibuf->x * ibuf->y;
	if (bitspersample == 16)
		pixels16 = (unsigned short *)_TIFFmalloc(npixels *
		                                         samplesperpixel * sizeof(unsigned short));
	else
		pixels = (unsigned char *)_TIFFmalloc(npixels *
		                                      samplesperpixel * sizeof(unsigned char));

	if (pixels == NULL && pixels16 == NULL) {
		fprintf(stderr,
		        "imb_savetiff: could not allocate pixels array.\n");
		TIFFClose(image);
		return (0);
	}

	/* setup pointers */
	if (bitspersample == 16) {
		fromf = ibuf->rect_float;
		to16   = pixels16;
	}
	else {
		from = (unsigned char *)ibuf->rect;
		to   = pixels;
	}

	/* setup samples per pixel */
	TIFFSetField(image, TIFFTAG_BITSPERSAMPLE, bitspersample);
	TIFFSetField(image, TIFFTAG_SAMPLESPERPIXEL, samplesperpixel);

	if (samplesperpixel == 4) {
		unsigned short extraSampleTypes[1];

		if (bitspersample == 16)
			extraSampleTypes[0] = EXTRASAMPLE_ASSOCALPHA;
		else
			extraSampleTypes[0] = EXTRASAMPLE_UNASSALPHA;

		/* RGBA images */
		TIFFSetField(image, TIFFTAG_EXTRASAMPLES, 1,
		             extraSampleTypes);
		TIFFSetField(image, TIFFTAG_PHOTOMETRIC, 
		             PHOTOMETRIC_RGB);
	}
	else if (samplesperpixel == 3) {
		/* RGB images */
		TIFFSetField(image, TIFFTAG_PHOTOMETRIC,
		             PHOTOMETRIC_RGB);
	}
	else if (samplesperpixel == 1) {
		/* grayscale images, 1 channel */
		TIFFSetField(image, TIFFTAG_PHOTOMETRIC,
		             PHOTOMETRIC_MINISBLACK);
	}

	/* copy pixel data.  While copying, we flip the image vertically. */
	for (x = 0; x < ibuf->x; x++) {
		for (y = 0; y < ibuf->y; y++) {
			from_i = 4 * (y * ibuf->x + x);
			to_i   = samplesperpixel * ((ibuf->y - y - 1) * ibuf->x + x);

			if (pixels16) {
				/* convert from float source */
				float rgb[4];
				
				if (ibuf->float_colorspace) {
					/* float buffer was managed already, no need in color space conversion */
					copy_v3_v3(rgb, &fromf[from_i]);
				}
				else {
					/* standard linear-to-srgb conversion if float buffer wasn't managed */
					linearrgb_to_srgb_v3_v3(rgb, &fromf[from_i]);
				}

				rgb[3] = fromf[from_i + 3];

				for (i = 0; i < samplesperpixel; i++, to_i++)
					to16[to_i] = FTOUSHORT(rgb[i]);
			}
			else {
				for (i = 0; i < samplesperpixel; i++, to_i++, from_i++)
					to[to_i] = from[from_i];
			}
		}
	}

	/* write the actual TIFF file */
	TIFFSetField(image, TIFFTAG_IMAGEWIDTH,      ibuf->x);
	TIFFSetField(image, TIFFTAG_IMAGELENGTH,     ibuf->y);
	TIFFSetField(image, TIFFTAG_ROWSPERSTRIP,    ibuf->y);
	TIFFSetField(image, TIFFTAG_COMPRESSION, COMPRESSION_DEFLATE);
	TIFFSetField(image, TIFFTAG_FILLORDER, FILLORDER_MSB2LSB);
	TIFFSetField(image, TIFFTAG_PLANARCONFIG, PLANARCONFIG_CONTIG);


	if (ibuf->ppm[0] > 0.0 && ibuf->ppm[1] > 0.0) {
		xres = (float)(ibuf->ppm[0] * 0.0254);
		yres = (float)(ibuf->ppm[1] * 0.0254);
	}
	else {
		xres = yres = IMB_DPI_DEFAULT;
	}

	TIFFSetField(image, TIFFTAG_XRESOLUTION,     xres);
	TIFFSetField(image, TIFFTAG_YRESOLUTION,     yres);
	TIFFSetField(image, TIFFTAG_RESOLUTIONUNIT,  RESUNIT_INCH);
	if (TIFFWriteEncodedStrip(image, 0,
	                          (bitspersample == 16) ? (unsigned char *)pixels16 : pixels,
	                          (size_t)ibuf->x * ibuf->y * samplesperpixel * bitspersample / 8) == -1)
	{
		fprintf(stderr,
		        "imb_savetiff: Could not write encoded TIFF.\n");
		TIFFClose(image);
		if (pixels) _TIFFfree(pixels);
		if (pixels16) _TIFFfree(pixels16);
		return (1);
	}

	/* close the TIFF file */
	TIFFClose(image);
	if (pixels) _TIFFfree(pixels);
	if (pixels16) _TIFFfree(pixels16);
	return (1);
}<|MERGE_RESOLUTION|>--- conflicted
+++ resolved
@@ -720,11 +720,7 @@
 		return (0);
 	}
 
-<<<<<<< HEAD
-	if ((ibuf->foptions & TIF_16BIT) && ibuf->rect_float)
-=======
 	if ((ibuf->foptions.flag & TIF_16BIT) && ibuf->rect_float)
->>>>>>> 8b286bf3
 		bitspersample = 16;
 	else
 		bitspersample = 8;
