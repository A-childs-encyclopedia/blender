/*
 * ***** BEGIN GPL LICENSE BLOCK *****
 *
 * This program is free software; you can redistribute it and/or
 * modify it under the terms of the GNU General Public License
 * as published by the Free Software Foundation; either version 2
 * of the License, or (at your option) any later version. 
 *
 * This program is distributed in the hope that it will be useful,
 * but WITHOUT ANY WARRANTY; without even the implied warranty of
 * MERCHANTABILITY or FITNESS FOR A PARTICULAR PURPOSE.  See the
 * GNU General Public License for more details.
 *
 * You should have received a copy of the GNU General Public License
 * along with this program; if not, write to the Free Software Foundation,
 * Inc., 51 Franklin Street, Fifth Floor, Boston, MA 02110-1301, USA.
 *
 * The Original Code is Copyright (C) 2007 Blender Foundation
 * All rights reserved.
 *
 * The Original Code is: all of this file.
 *
 * Contributor(s): Andrea Weikert.
 *
 * ***** END GPL LICENSE BLOCK *****
 */

/** \file blender/imbuf/IMB_thumbs.h
 *  \ingroup imbuf
 */


#ifndef __IMB_THUMBS_H__
#define __IMB_THUMBS_H__

#ifdef __cplusplus
extern "C" {
#endif

struct ImBuf;

/** Thumbnail creation and retrieval according to the 'Thumbnail Management Standard'
 * supported by Gimp, Gnome (Nautilus), KDE etc.
 * Reference: http://jens.triq.net/thumbnail-spec/index.html
 */


typedef enum ThumbSize {
	THB_NORMAL,
	THB_LARGE,
	THB_FAIL
} ThumbSize;

typedef enum ThumbSource {
	THB_SOURCE_IMAGE,
	THB_SOURCE_MOVIE,
	THB_SOURCE_BLEND,
	THB_SOURCE_FONT,
} ThumbSource;

/* don't generate thumbs for images bigger then this (100mb) */
#define THUMB_SIZE_MAX (100 * 1024 * 1024)

/* create thumbnail for file and returns new imbuf for thumbnail */
ImBuf *IMB_thumb_create(const char *path, ThumbSize size, ThumbSource source, ImBuf *ibuf);

/* read thumbnail for file and returns new imbuf for thumbnail */
ImBuf *IMB_thumb_read(const char *path, ThumbSize size);

/* delete all thumbs for the file */
void IMB_thumb_delete(const char *path, ThumbSize size);

/* return the state of the thumb, needed to determine how to manage the thumb */
ImBuf *IMB_thumb_manage(const char *path, ThumbSize size, ThumbSource source);

/* create the necessary dirs to store the thumbnails */
void IMB_thumb_makedirs(void);

/* special function for loading a thumbnail embedded into a blend file */
<<<<<<< HEAD
ImBuf *IMB_loadblend_thumb(const char *blen_path, const char *blen_group, const char *blen_id);
void IMB_overlayblend_thumb(unsigned int *thumb, int width, int height, float aspect);
=======
ImBuf *IMB_thumb_load_blend(const char *path);
void   IMB_thumb_overlay_blend(unsigned int *thumb, int width, int height, float aspect);

/* special function for previewing fonts */
ImBuf *IMB_thumb_load_font(
        const char *filename,
        unsigned int x, unsigned int y);
>>>>>>> 40984f6c

#ifdef __cplusplus
}
#endif /* __cplusplus */

#endif /* __IMB_THUMBS_H__ */
<|MERGE_RESOLUTION|>--- conflicted
+++ resolved
@@ -77,18 +77,11 @@
 void IMB_thumb_makedirs(void);
 
 /* special function for loading a thumbnail embedded into a blend file */
-<<<<<<< HEAD
-ImBuf *IMB_loadblend_thumb(const char *blen_path, const char *blen_group, const char *blen_id);
-void IMB_overlayblend_thumb(unsigned int *thumb, int width, int height, float aspect);
-=======
-ImBuf *IMB_thumb_load_blend(const char *path);
+ImBuf *IMB_thumb_load_blend(const char *blen_path, const char *blen_group, const char *blen_id);
 void   IMB_thumb_overlay_blend(unsigned int *thumb, int width, int height, float aspect);
 
 /* special function for previewing fonts */
-ImBuf *IMB_thumb_load_font(
-        const char *filename,
-        unsigned int x, unsigned int y);
->>>>>>> 40984f6c
+ImBuf *IMB_thumb_load_font(const char *filename, unsigned int x, unsigned int y);
 
 #ifdef __cplusplus
 }
