/* SPDX-License-Identifier: GPL-2.0-or-later */

/** \file
 * \ingroup RNA
 */

#include <stdlib.h>

#include "DNA_screen_types.h"
#include "DNA_space_types.h"

#include "BLT_translation.h"

#include "BKE_idprop.h"
#include "BKE_screen.h"

#include "BLI_listbase.h"

#include "RNA_define.h"

#include "RNA_enum_types.h"
#include "rna_internal.h"

#include "UI_interface.h"

#include "WM_toolsystem.h"
#include "WM_types.h"

/* see WM_types.h */
const EnumPropertyItem rna_enum_operator_context_items[] = {
    {WM_OP_INVOKE_DEFAULT, "INVOKE_DEFAULT", 0, "Invoke Default", ""},
    {WM_OP_INVOKE_REGION_WIN, "INVOKE_REGION_WIN", 0, "Invoke Region Window", ""},
    {WM_OP_INVOKE_REGION_CHANNELS, "INVOKE_REGION_CHANNELS", 0, "Invoke Region Channels", ""},
    {WM_OP_INVOKE_REGION_PREVIEW, "INVOKE_REGION_PREVIEW", 0, "Invoke Region Preview", ""},
    {WM_OP_INVOKE_AREA, "INVOKE_AREA", 0, "Invoke Area", ""},
    {WM_OP_INVOKE_SCREEN, "INVOKE_SCREEN", 0, "Invoke Screen", ""},
    {WM_OP_EXEC_DEFAULT, "EXEC_DEFAULT", 0, "Exec Default", ""},
    {WM_OP_EXEC_REGION_WIN, "EXEC_REGION_WIN", 0, "Exec Region Window", ""},
    {WM_OP_EXEC_REGION_CHANNELS, "EXEC_REGION_CHANNELS", 0, "Exec Region Channels", ""},
    {WM_OP_EXEC_REGION_PREVIEW, "EXEC_REGION_PREVIEW", 0, "Exec Region Preview", ""},
    {WM_OP_EXEC_AREA, "EXEC_AREA", 0, "Exec Area", ""},
    {WM_OP_EXEC_SCREEN, "EXEC_SCREEN", 0, "Exec Screen", ""},
    {0, NULL, 0, NULL, NULL},
};

const EnumPropertyItem rna_enum_uilist_layout_type_items[] = {
    {UILST_LAYOUT_DEFAULT, "DEFAULT", 0, "Default Layout", "Use the default, multi-rows layout"},
    {UILST_LAYOUT_COMPACT, "COMPACT", 0, "Compact Layout", "Use the compact, single-row layout"},
    {UILST_LAYOUT_GRID, "GRID", 0, "Grid Layout", "Use the grid-based layout"},
    {0, NULL, 0, NULL, NULL},
};

#ifdef RNA_RUNTIME

#  include "MEM_guardedalloc.h"

#  include "RNA_access.h"

#  include "BLI_dynstr.h"

#  include "BKE_context.h"
#  include "BKE_report.h"
#  include "BKE_screen.h"

#  include "WM_api.h"

static ARegionType *region_type_find(ReportList *reports, int space_type, int region_type)
{
  SpaceType *st;
  ARegionType *art;

  st = BKE_spacetype_from_id(space_type);

  for (art = (st) ? st->regiontypes.first : NULL; art; art = art->next) {
    if (art->regionid == region_type) {
      break;
    }
  }

  /* region type not found? abort */
  if (art == NULL) {
    BKE_report(reports, RPT_ERROR, "Region not found in space type");
    return NULL;
  }

  return art;
}

/* Panel */

static bool panel_poll(const bContext *C, PanelType *pt)
{
  extern FunctionRNA rna_Panel_poll_func;

  PointerRNA ptr;
  ParameterList list;
  FunctionRNA *func;
  void *ret;
  bool visible;

  RNA_pointer_create(NULL, pt->rna_ext.srna, NULL, &ptr); /* dummy */
  func = &rna_Panel_poll_func; /* RNA_struct_find_function(&ptr, "poll"); */

  RNA_parameter_list_create(&list, &ptr, func);
  RNA_parameter_set_lookup(&list, "context", &C);
  pt->rna_ext.call((bContext *)C, &ptr, func, &list);

  RNA_parameter_get_lookup(&list, "visible", &ret);
  visible = *(bool *)ret;

  RNA_parameter_list_free(&list);

  return visible;
}

static void panel_draw(const bContext *C, Panel *panel)
{
  extern FunctionRNA rna_Panel_draw_func;

  PointerRNA ptr;
  ParameterList list;
  FunctionRNA *func;

  RNA_pointer_create(&CTX_wm_screen(C)->id, panel->type->rna_ext.srna, panel, &ptr);
  func = &rna_Panel_draw_func; /* RNA_struct_find_function(&ptr, "draw"); */

  RNA_parameter_list_create(&list, &ptr, func);
  RNA_parameter_set_lookup(&list, "context", &C);
  panel->type->rna_ext.call((bContext *)C, &ptr, func, &list);

  RNA_parameter_list_free(&list);
}

static void panel_draw_header(const bContext *C, Panel *panel)
{
  extern FunctionRNA rna_Panel_draw_header_func;

  PointerRNA ptr;
  ParameterList list;
  FunctionRNA *func;

  RNA_pointer_create(&CTX_wm_screen(C)->id, panel->type->rna_ext.srna, panel, &ptr);
  func = &rna_Panel_draw_header_func; /* RNA_struct_find_function(&ptr, "draw_header"); */

  RNA_parameter_list_create(&list, &ptr, func);
  RNA_parameter_set_lookup(&list, "context", &C);
  panel->type->rna_ext.call((bContext *)C, &ptr, func, &list);

  RNA_parameter_list_free(&list);
}

static void panel_draw_header_preset(const bContext *C, Panel *panel)
{
  extern FunctionRNA rna_Panel_draw_header_preset_func;

  PointerRNA ptr;
  ParameterList list;
  FunctionRNA *func;

  RNA_pointer_create(&CTX_wm_screen(C)->id, panel->type->rna_ext.srna, panel, &ptr);
  func = &rna_Panel_draw_header_preset_func;

  RNA_parameter_list_create(&list, &ptr, func);
  RNA_parameter_set_lookup(&list, "context", &C);
  panel->type->rna_ext.call((bContext *)C, &ptr, func, &list);

  RNA_parameter_list_free(&list);
}

static void panel_type_clear_recursive(Panel *panel, const PanelType *type)
{
  if (panel->type == type) {
    panel->type = NULL;
  }

  LISTBASE_FOREACH (Panel *, child_panel, &panel->children) {
    panel_type_clear_recursive(child_panel, type);
  }
}

static void rna_Panel_unregister(Main *bmain, StructRNA *type)
{
  ARegionType *art;
  PanelType *pt = RNA_struct_blender_type_get(type);

  if (!pt) {
    return;
  }
  if (!(art = region_type_find(NULL, pt->space_type, pt->region_type))) {
    return;
  }

  RNA_struct_free_extension(type, &pt->rna_ext);
  RNA_struct_free(&BLENDER_RNA, type);

  if (pt->parent) {
    LinkData *link = BLI_findptr(&pt->parent->children, pt, offsetof(LinkData, data));
    BLI_freelinkN(&pt->parent->children, link);
  }

  WM_paneltype_remove(pt);

  LISTBASE_FOREACH (LinkData *, link, &pt->children) {
    PanelType *child_pt = link->data;
    child_pt->parent = NULL;
  }

  const char space_type = pt->space_type;
  BLI_freelistN(&pt->children);
  BLI_freelinkN(&art->paneltypes, pt);

  for (bScreen *screen = bmain->screens.first; screen; screen = screen->id.next) {
    LISTBASE_FOREACH (ScrArea *, area, &screen->areabase) {
      LISTBASE_FOREACH (SpaceLink *, sl, &area->spacedata) {
        if (sl->spacetype == space_type) {
          ListBase *regionbase = (sl == area->spacedata.first) ? &area->regionbase :
                                                                 &sl->regionbase;
          LISTBASE_FOREACH (ARegion *, region, regionbase) {
            if (region->type == art) {
              LISTBASE_FOREACH (Panel *, panel, &region->panels) {
                panel_type_clear_recursive(panel, pt);
              }
            }
            /* The unregistered panel might have had a template that added instanced panels,
             * so remove them just in case. They can be re-added on redraw anyway. */
            UI_panels_free_instanced(NULL, region);
          }
        }
      }
    }
  }

  /* update while blender is running */
  WM_main_add_notifier(NC_WINDOW, NULL);
}

static StructRNA *rna_Panel_register(Main *bmain,
                                     ReportList *reports,
                                     void *data,
                                     const char *identifier,
                                     StructValidateFunc validate,
                                     StructCallbackFunc call,
                                     StructFreeFunc free)
{
  ARegionType *art;
  PanelType *pt, *parent = NULL, dummypt = {NULL};
  Panel dummypanel = {NULL};
  PointerRNA dummyptr;
  int have_function[4];
  size_t over_alloc = 0; /* Warning, if this becomes a mess, we better do another allocation. */
  char _panel_descr[RNA_DYN_DESCR_MAX];
  size_t description_size = 0;

  /* setup dummy panel & panel type to store static properties in */
  dummypanel.type = &dummypt;
  _panel_descr[0] = '\0';
  dummypanel.type->description = _panel_descr;
  RNA_pointer_create(NULL, &RNA_Panel, &dummypanel, &dummyptr);

  /* We have to set default context! Else we get a void string... */
  strcpy(dummypt.translation_context, BLT_I18NCONTEXT_DEFAULT_BPYRNA);

  /* validate the python class */
  if (validate(&dummyptr, data, have_function) != 0) {
    return NULL;
  }

  if (strlen(identifier) >= sizeof(dummypt.idname)) {
    BKE_reportf(reports,
                RPT_ERROR,
                "Registering panel class: '%s' is too long, maximum length is %d",
                identifier,
                (int)sizeof(dummypt.idname));
    return NULL;
  }

  if ((1 << dummypt.region_type) & RGN_TYPE_HAS_CATEGORY_MASK) {
    if (dummypt.category[0] == '\0') {
      /* Use a fallback, otherwise an empty value will draw the panel in every category. */
      strcpy(dummypt.category, PNL_CATEGORY_FALLBACK);
#  ifndef NDEBUG
      printf("Registering panel class: '%s' misses category, please update the script\n",
             dummypt.idname);
#  endif
    }
  }
  else {
    if (dummypt.category[0] != '\0') {
      if ((1 << dummypt.space_type) & WM_TOOLSYSTEM_SPACE_MASK) {
        BKE_reportf(reports,
                    RPT_ERROR,
                    "Registering panel class: '%s' has category '%s' ",
                    dummypt.idname,
                    dummypt.category);
        return NULL;
      }
    }
  }

  if (!(art = region_type_find(reports, dummypt.space_type, dummypt.region_type))) {
    return NULL;
  }

  /* check if we have registered this panel type before, and remove it */
  for (pt = art->paneltypes.first; pt; pt = pt->next) {
    if (STREQ(pt->idname, dummypt.idname)) {
      PanelType *pt_next = pt->next;
      if (pt->rna_ext.srna) {
        rna_Panel_unregister(bmain, pt->rna_ext.srna);
      }
      else {
        BLI_freelinkN(&art->paneltypes, pt);
      }

      /* The order of panel types will be altered on re-registration. */
      if (dummypt.parent_id[0] && (parent == NULL)) {
        for (pt = pt_next; pt; pt = pt->next) {
          if (STREQ(pt->idname, dummypt.parent_id)) {
            parent = pt;
            break;
          }
        }
      }

      break;
    }

    if (dummypt.parent_id[0] && STREQ(pt->idname, dummypt.parent_id)) {
      parent = pt;
    }
  }

  if (!RNA_struct_available_or_report(reports, dummypt.idname)) {
    return NULL;
  }
  if (!RNA_struct_bl_idname_ok_or_report(reports, dummypt.idname, "_PT_")) {
    return NULL;
  }
  if (dummypt.parent_id[0] && !parent) {
    BKE_reportf(reports,
                RPT_ERROR,
                "Registering panel class: parent '%s' for '%s' not found",
                dummypt.parent_id,
                dummypt.idname);
    return NULL;
  }

  /* create a new panel type */
  if (_panel_descr[0]) {
    description_size = strlen(_panel_descr) + 1;
    over_alloc += description_size;
  }
  pt = MEM_callocN(sizeof(PanelType) + over_alloc, "python buttons panel");
  memcpy(pt, &dummypt, sizeof(dummypt));

  if (_panel_descr[0]) {
    char *buf = (char *)(pt + 1);
    memcpy(buf, _panel_descr, description_size);
    pt->description = buf;
  }
  else {
    pt->description = NULL;
  }

  pt->rna_ext.srna = RNA_def_struct_ptr(&BLENDER_RNA, pt->idname, &RNA_Panel);
  RNA_def_struct_translation_context(pt->rna_ext.srna, pt->translation_context);
  pt->rna_ext.data = data;
  pt->rna_ext.call = call;
  pt->rna_ext.free = free;
  RNA_struct_blender_type_set(pt->rna_ext.srna, pt);
  RNA_def_struct_flag(pt->rna_ext.srna, STRUCT_NO_IDPROPERTIES);

  pt->poll = (have_function[0]) ? panel_poll : NULL;
  pt->draw = (have_function[1]) ? panel_draw : NULL;
  pt->draw_header = (have_function[2]) ? panel_draw_header : NULL;
  pt->draw_header_preset = (have_function[3]) ? panel_draw_header_preset : NULL;

  /* Find position to insert panel based on order. */
  PanelType *pt_iter = art->paneltypes.last;

  for (; pt_iter; pt_iter = pt_iter->prev) {
    /* No header has priority. */
    if ((pt->flag & PANEL_TYPE_NO_HEADER) && !(pt_iter->flag & PANEL_TYPE_NO_HEADER)) {
      continue;
    }
    if (pt_iter->order <= pt->order) {
      break;
    }
  }

  /* Insert into list. */
  BLI_insertlinkafter(&art->paneltypes, pt_iter, pt);

  if (parent) {
    pt->parent = parent;
    LinkData *pt_child_iter = parent->children.last;
    for (; pt_child_iter; pt_child_iter = pt_child_iter->prev) {
      PanelType *pt_child = pt_child_iter->data;
      if (pt_child->order <= pt->order) {
        break;
      }
    }
    BLI_insertlinkafter(&parent->children, pt_child_iter, BLI_genericNodeN(pt));
  }

  {
    const char *owner_id = RNA_struct_state_owner_get();
    if (owner_id) {
      BLI_strncpy(pt->owner_id, owner_id, sizeof(pt->owner_id));
    }
  }

  WM_paneltype_add(pt);

  /* update while blender is running */
  WM_main_add_notifier(NC_WINDOW, NULL);

  return pt->rna_ext.srna;
}

static StructRNA *rna_Panel_refine(PointerRNA *ptr)
{
  Panel *menu = (Panel *)ptr->data;
  return (menu->type && menu->type->rna_ext.srna) ? menu->type->rna_ext.srna : &RNA_Panel;
}

static StructRNA *rna_Panel_custom_data_typef(PointerRNA *ptr)
{
  Panel *panel = (Panel *)ptr->data;

  return UI_panel_custom_data_get(panel)->type;
}

static PointerRNA rna_Panel_custom_data_get(PointerRNA *ptr)
{
  Panel *panel = (Panel *)ptr->data;

  /* Because the panel custom data is general we can't refine the pointer type here. */
  return *UI_panel_custom_data_get(panel);
}

/* UIList */
static int rna_UIList_filter_const_FILTER_ITEM_get(PointerRNA *UNUSED(ptr))
{
  return UILST_FLT_ITEM;
}

static IDProperty **rna_UIList_idprops(PointerRNA *ptr)
{
  uiList *ui_list = (uiList *)ptr->data;
  return &ui_list->properties;
}

static void rna_UIList_list_id_get(PointerRNA *ptr, char *value)
{
  uiList *ui_list = (uiList *)ptr->data;
  if (!ui_list->type) {
    value[0] = '\0';
    return;
  }

  strcpy(value, WM_uilisttype_list_id_get(ui_list->type, ui_list));
}

static int rna_UIList_list_id_length(PointerRNA *ptr)
{
  uiList *ui_list = (uiList *)ptr->data;
  if (!ui_list->type) {
    return 0;
  }

  return strlen(WM_uilisttype_list_id_get(ui_list->type, ui_list));
}

static void uilist_draw_item(uiList *ui_list,
                             const bContext *C,
                             uiLayout *layout,
                             PointerRNA *dataptr,
                             PointerRNA *itemptr,
                             int icon,
                             PointerRNA *active_dataptr,
                             const char *active_propname,
                             int index,
                             int flt_flag)
{
  extern FunctionRNA rna_UIList_draw_item_func;

  PointerRNA ul_ptr;
  ParameterList list;
  FunctionRNA *func;

  RNA_pointer_create(&CTX_wm_screen(C)->id, ui_list->type->rna_ext.srna, ui_list, &ul_ptr);
  func = &rna_UIList_draw_item_func; /* RNA_struct_find_function(&ul_ptr, "draw_item"); */

  RNA_parameter_list_create(&list, &ul_ptr, func);
  RNA_parameter_set_lookup(&list, "context", &C);
  RNA_parameter_set_lookup(&list, "layout", &layout);
  RNA_parameter_set_lookup(&list, "data", dataptr);
  RNA_parameter_set_lookup(&list, "item", itemptr);
  RNA_parameter_set_lookup(&list, "icon", &icon);
  RNA_parameter_set_lookup(&list, "active_data", active_dataptr);
  RNA_parameter_set_lookup(&list, "active_property", &active_propname);
  RNA_parameter_set_lookup(&list, "index", &index);
  RNA_parameter_set_lookup(&list, "flt_flag", &flt_flag);
  ui_list->type->rna_ext.call((bContext *)C, &ul_ptr, func, &list);

  RNA_parameter_list_free(&list);
}

static void uilist_draw_filter(uiList *ui_list, const bContext *C, uiLayout *layout)
{
  extern FunctionRNA rna_UIList_draw_filter_func;

  PointerRNA ul_ptr;
  ParameterList list;
  FunctionRNA *func;

  RNA_pointer_create(&CTX_wm_screen(C)->id, ui_list->type->rna_ext.srna, ui_list, &ul_ptr);
  func = &rna_UIList_draw_filter_func; /* RNA_struct_find_function(&ul_ptr, "draw_filter"); */

  RNA_parameter_list_create(&list, &ul_ptr, func);
  RNA_parameter_set_lookup(&list, "context", &C);
  RNA_parameter_set_lookup(&list, "layout", &layout);
  ui_list->type->rna_ext.call((bContext *)C, &ul_ptr, func, &list);

  RNA_parameter_list_free(&list);
}

static void uilist_filter_items(uiList *ui_list,
                                const bContext *C,
                                PointerRNA *dataptr,
                                const char *propname)
{
  extern FunctionRNA rna_UIList_filter_items_func;

  PointerRNA ul_ptr;
  ParameterList list;
  FunctionRNA *func;
  PropertyRNA *parm;

  uiListDyn *flt_data = ui_list->dyn_data;
  int *filter_flags, *filter_neworder;
  void *ret1, *ret2;
  int ret_len;
  int len = flt_data->items_len = RNA_collection_length(dataptr, propname);

  RNA_pointer_create(&CTX_wm_screen(C)->id, ui_list->type->rna_ext.srna, ui_list, &ul_ptr);
  func = &rna_UIList_filter_items_func; /* RNA_struct_find_function(&ul_ptr, "filter_items"); */

  RNA_parameter_list_create(&list, &ul_ptr, func);
  RNA_parameter_set_lookup(&list, "context", &C);
  RNA_parameter_set_lookup(&list, "data", dataptr);
  RNA_parameter_set_lookup(&list, "property", &propname);

  ui_list->type->rna_ext.call((bContext *)C, &ul_ptr, func, &list);

  parm = RNA_function_find_parameter(NULL, func, "filter_flags");
  ret_len = RNA_parameter_dynamic_length_get(&list, parm);
  if (!ELEM(ret_len, len, 0)) {
    printf("%s: Error, py func returned %d items in %s, %d or none were expected.\n",
           __func__,
           RNA_parameter_dynamic_length_get(&list, parm),
           "filter_flags",
           len);
    /* NOTE: we cannot return here, we would let flt_data in inconsistent state... see #38356. */
    filter_flags = NULL;
  }
  else {
    RNA_parameter_get(&list, parm, &ret1);
    filter_flags = (int *)ret1;
  }

  parm = RNA_function_find_parameter(NULL, func, "filter_neworder");
  ret_len = RNA_parameter_dynamic_length_get(&list, parm);
  if (!ELEM(ret_len, len, 0)) {
    printf("%s: Error, py func returned %d items in %s, %d or none were expected.\n",
           __func__,
           RNA_parameter_dynamic_length_get(&list, parm),
           "filter_neworder",
           len);
    /* NOTE: we cannot return here, we would let flt_data in inconsistent state... see #38356. */
    filter_neworder = NULL;
  }
  else {
    RNA_parameter_get(&list, parm, &ret2);
    filter_neworder = (int *)ret2;
  }

  /* We have to do some final checks and transforms... */
  {
    int i, filter_exclude = ui_list->filter_flag & UILST_FLT_EXCLUDE;
    if (filter_flags) {
      flt_data->items_filter_flags = MEM_mallocN(sizeof(int) * len, __func__);
      memcpy(flt_data->items_filter_flags, filter_flags, sizeof(int) * len);

      if (filter_neworder) {
        /* For sake of simplicity, py filtering is expected to filter all items,
         * but we actually only want reordering data for shown items!
         */
        int items_shown, shown_idx;
        int t_idx, t_ni, prev_ni;
        flt_data->items_shown = 0;
        for (i = 0, shown_idx = 0; i < len; i++) {
          if ((filter_flags[i] & UILST_FLT_ITEM) ^ filter_exclude) {
            filter_neworder[shown_idx++] = filter_neworder[i];
          }
        }
        items_shown = flt_data->items_shown = shown_idx;
        flt_data->items_filter_neworder = MEM_mallocN(sizeof(int) * items_shown, __func__);
        /* And now, bring back new indices into the [0, items_shown[ range!
         * XXX This is O(N^2). :/
         */
        for (shown_idx = 0, prev_ni = -1; shown_idx < items_shown; shown_idx++) {
          for (i = 0, t_ni = len, t_idx = -1; i < items_shown; i++) {
            int ni = filter_neworder[i];
            if (ni > prev_ni && ni < t_ni) {
              t_idx = i;
              t_ni = ni;
            }
          }
          if (t_idx >= 0) {
            prev_ni = t_ni;
            flt_data->items_filter_neworder[t_idx] = shown_idx;
          }
        }
      }
      else {
        /* we still have to set flt_data->items_shown... */
        flt_data->items_shown = 0;
        for (i = 0; i < len; i++) {
          if ((filter_flags[i] & UILST_FLT_ITEM) ^ filter_exclude) {
            flt_data->items_shown++;
          }
        }
      }
    }
    else {
      flt_data->items_shown = len;

      if (filter_neworder) {
        flt_data->items_filter_neworder = MEM_mallocN(sizeof(int) * len, __func__);
        memcpy(flt_data->items_filter_neworder, filter_neworder, sizeof(int) * len);
      }
    }
  }

  RNA_parameter_list_free(&list);
}

static void rna_UIList_unregister(Main *bmain, StructRNA *type)
{
  uiListType *ult = RNA_struct_blender_type_get(type);

  if (!ult) {
    return;
  }

  RNA_struct_free_extension(type, &ult->rna_ext);
  RNA_struct_free(&BLENDER_RNA, type);

  WM_uilisttype_remove_ptr(bmain, ult);

  /* update while blender is running */
  WM_main_add_notifier(NC_WINDOW, NULL);
}

static StructRNA *rna_UIList_register(Main *bmain,
                                      ReportList *reports,
                                      void *data,
                                      const char *identifier,
                                      StructValidateFunc validate,
                                      StructCallbackFunc call,
                                      StructFreeFunc free)
{
  uiListType *ult, dummyult = {NULL};
  uiList dummyuilist = {NULL};
  PointerRNA dummyul_ptr;
  int have_function[3];
  size_t over_alloc = 0; /* Warning, if this becomes a mess, we better do another allocation. */

  /* setup dummy menu & menu type to store static properties in */
  dummyuilist.type = &dummyult;
  RNA_pointer_create(NULL, &RNA_UIList, &dummyuilist, &dummyul_ptr);

  /* validate the python class */
  if (validate(&dummyul_ptr, data, have_function) != 0) {
    return NULL;
  }

  if (strlen(identifier) >= sizeof(dummyult.idname)) {
    BKE_reportf(reports,
                RPT_ERROR,
                "Registering uilist class: '%s' is too long, maximum length is %d",
                identifier,
                (int)sizeof(dummyult.idname));
    return NULL;
  }

  /* Check if we have registered this UI-list type before, and remove it. */
  ult = WM_uilisttype_find(dummyult.idname, true);
  if (ult && ult->rna_ext.srna) {
    rna_UIList_unregister(bmain, ult->rna_ext.srna);
  }
  if (!RNA_struct_available_or_report(reports, dummyult.idname)) {
    return NULL;
  }
  if (!RNA_struct_bl_idname_ok_or_report(reports, dummyult.idname, "_UL_")) {
    return NULL;
  }

  /* create a new menu type */
  ult = MEM_callocN(sizeof(uiListType) + over_alloc, "python uilist");
  memcpy(ult, &dummyult, sizeof(dummyult));

  ult->rna_ext.srna = RNA_def_struct_ptr(&BLENDER_RNA, ult->idname, &RNA_UIList);
  ult->rna_ext.data = data;
  ult->rna_ext.call = call;
  ult->rna_ext.free = free;
  RNA_struct_blender_type_set(ult->rna_ext.srna, ult);

  ult->draw_item = (have_function[0]) ? uilist_draw_item : NULL;
  ult->draw_filter = (have_function[1]) ? uilist_draw_filter : NULL;
  ult->filter_items = (have_function[2]) ? uilist_filter_items : NULL;

  WM_uilisttype_add(ult);

  /* update while blender is running */
  WM_main_add_notifier(NC_WINDOW, NULL);

  return ult->rna_ext.srna;
}

static StructRNA *rna_UIList_refine(PointerRNA *ptr)
{
  uiList *ui_list = (uiList *)ptr->data;
  return (ui_list->type && ui_list->type->rna_ext.srna) ? ui_list->type->rna_ext.srna :
                                                          &RNA_UIList;
}

/* Header */

static void header_draw(const bContext *C, Header *hdr)
{
  extern FunctionRNA rna_Header_draw_func;

  PointerRNA htr;
  ParameterList list;
  FunctionRNA *func;

  RNA_pointer_create(&CTX_wm_screen(C)->id, hdr->type->rna_ext.srna, hdr, &htr);
  func = &rna_Header_draw_func; /* RNA_struct_find_function(&htr, "draw"); */

  RNA_parameter_list_create(&list, &htr, func);
  RNA_parameter_set_lookup(&list, "context", &C);
  hdr->type->rna_ext.call((bContext *)C, &htr, func, &list);

  RNA_parameter_list_free(&list);
}

static void rna_Header_unregister(Main *UNUSED(bmain), StructRNA *type)
{
  ARegionType *art;
  HeaderType *ht = RNA_struct_blender_type_get(type);

  if (!ht) {
    return;
  }
  if (!(art = region_type_find(NULL, ht->space_type, ht->region_type))) {
    return;
  }

  RNA_struct_free_extension(type, &ht->rna_ext);
  RNA_struct_free(&BLENDER_RNA, type);

  BLI_freelinkN(&art->headertypes, ht);

  /* update while blender is running */
  WM_main_add_notifier(NC_WINDOW, NULL);
}

static StructRNA *rna_Header_register(Main *bmain,
                                      ReportList *reports,
                                      void *data,
                                      const char *identifier,
                                      StructValidateFunc validate,
                                      StructCallbackFunc call,
                                      StructFreeFunc free)
{
  ARegionType *art;
  HeaderType *ht, dummyht = {NULL};
  Header dummyheader = {NULL};
  PointerRNA dummyhtr;
  int have_function[1];

  /* setup dummy header & header type to store static properties in */
  dummyheader.type = &dummyht;
  dummyht.region_type = RGN_TYPE_HEADER; /* RGN_TYPE_HEADER by default, may be overridden */
  RNA_pointer_create(NULL, &RNA_Header, &dummyheader, &dummyhtr);

  /* validate the python class */
  if (validate(&dummyhtr, data, have_function) != 0) {
    return NULL;
  }

  if (strlen(identifier) >= sizeof(dummyht.idname)) {
    BKE_reportf(reports,
                RPT_ERROR,
                "Registering header class: '%s' is too long, maximum length is %d",
                identifier,
                (int)sizeof(dummyht.idname));
    return NULL;
  }

  if (!(art = region_type_find(reports, dummyht.space_type, dummyht.region_type))) {
    return NULL;
  }

  /* check if we have registered this header type before, and remove it */
  for (ht = art->headertypes.first; ht; ht = ht->next) {
    if (STREQ(ht->idname, dummyht.idname)) {
      if (ht->rna_ext.srna) {
        rna_Header_unregister(bmain, ht->rna_ext.srna);
      }
      break;
    }
  }
  if (!RNA_struct_available_or_report(reports, dummyht.idname)) {
    return NULL;
  }
  if (!RNA_struct_bl_idname_ok_or_report(reports, dummyht.idname, "_HT_")) {
    return NULL;
  }

  /* create a new header type */
  ht = MEM_mallocN(sizeof(HeaderType), "python buttons header");
  memcpy(ht, &dummyht, sizeof(dummyht));

  ht->rna_ext.srna = RNA_def_struct_ptr(&BLENDER_RNA, ht->idname, &RNA_Header);
  ht->rna_ext.data = data;
  ht->rna_ext.call = call;
  ht->rna_ext.free = free;
  RNA_struct_blender_type_set(ht->rna_ext.srna, ht);

  ht->draw = (have_function[0]) ? header_draw : NULL;

  BLI_addtail(&art->headertypes, ht);

  /* update while blender is running */
  WM_main_add_notifier(NC_WINDOW, NULL);

  return ht->rna_ext.srna;
}

static StructRNA *rna_Header_refine(PointerRNA *htr)
{
  Header *hdr = (Header *)htr->data;
  return (hdr->type && hdr->type->rna_ext.srna) ? hdr->type->rna_ext.srna : &RNA_Header;
}

/* Menu */

static bool menu_poll(const bContext *C, MenuType *pt)
{
  extern FunctionRNA rna_Menu_poll_func;

  PointerRNA ptr;
  ParameterList list;
  FunctionRNA *func;
  void *ret;
  bool visible;

  RNA_pointer_create(NULL, pt->rna_ext.srna, NULL, &ptr); /* dummy */
  func = &rna_Menu_poll_func; /* RNA_struct_find_function(&ptr, "poll"); */

  RNA_parameter_list_create(&list, &ptr, func);
  RNA_parameter_set_lookup(&list, "context", &C);
  pt->rna_ext.call((bContext *)C, &ptr, func, &list);

  RNA_parameter_get_lookup(&list, "visible", &ret);
  visible = *(bool *)ret;

  RNA_parameter_list_free(&list);

  return visible;
}

static void menu_draw(const bContext *C, Menu *menu)
{
  extern FunctionRNA rna_Menu_draw_func;

  PointerRNA mtr;
  ParameterList list;
  FunctionRNA *func;

  RNA_pointer_create(&CTX_wm_screen(C)->id, menu->type->rna_ext.srna, menu, &mtr);
  func = &rna_Menu_draw_func; /* RNA_struct_find_function(&mtr, "draw"); */

  RNA_parameter_list_create(&list, &mtr, func);
  RNA_parameter_set_lookup(&list, "context", &C);
  menu->type->rna_ext.call((bContext *)C, &mtr, func, &list);

  RNA_parameter_list_free(&list);
}

static void rna_Menu_unregister(Main *UNUSED(bmain), StructRNA *type)
{
  MenuType *mt = RNA_struct_blender_type_get(type);

  if (!mt) {
    return;
  }

  RNA_struct_free_extension(type, &mt->rna_ext);
  RNA_struct_free(&BLENDER_RNA, type);

  WM_menutype_freelink(mt);

  /* update while blender is running */
  WM_main_add_notifier(NC_WINDOW, NULL);
}

static StructRNA *rna_Menu_register(Main *bmain,
                                    ReportList *reports,
                                    void *data,
                                    const char *identifier,
                                    StructValidateFunc validate,
                                    StructCallbackFunc call,
                                    StructFreeFunc free)
{
  MenuType *mt, dummymt = {NULL};
  Menu dummymenu = {NULL};
  PointerRNA dummymtr;
  int have_function[2];
  size_t over_alloc = 0; /* Warning, if this becomes a mess, we better do another allocation. */
  size_t description_size = 0;
  char _menu_descr[RNA_DYN_DESCR_MAX];

  /* setup dummy menu & menu type to store static properties in */
  dummymenu.type = &dummymt;
  _menu_descr[0] = '\0';
  dummymenu.type->description = _menu_descr;
  RNA_pointer_create(NULL, &RNA_Menu, &dummymenu, &dummymtr);

  /* We have to set default context! Else we get a void string... */
  strcpy(dummymt.translation_context, BLT_I18NCONTEXT_DEFAULT_BPYRNA);

  /* validate the python class */
  if (validate(&dummymtr, data, have_function) != 0) {
    return NULL;
  }

  if (strlen(identifier) >= sizeof(dummymt.idname)) {
    BKE_reportf(reports,
                RPT_ERROR,
                "Registering menu class: '%s' is too long, maximum length is %d",
                identifier,
                (int)sizeof(dummymt.idname));
    return NULL;
  }

  /* check if we have registered this menu type before, and remove it */
  mt = WM_menutype_find(dummymt.idname, true);
  if (mt && mt->rna_ext.srna) {
    rna_Menu_unregister(bmain, mt->rna_ext.srna);
  }
  if (!RNA_struct_available_or_report(reports, dummymt.idname)) {
    return NULL;
  }
  if (!RNA_struct_bl_idname_ok_or_report(reports, dummymt.idname, "_MT_")) {
    return NULL;
  }

  /* create a new menu type */
  if (_menu_descr[0]) {
    description_size = strlen(_menu_descr) + 1;
    over_alloc += description_size;
  }

  mt = MEM_callocN(sizeof(MenuType) + over_alloc, "python buttons menu");
  memcpy(mt, &dummymt, sizeof(dummymt));

  if (_menu_descr[0]) {
    char *buf = (char *)(mt + 1);
    memcpy(buf, _menu_descr, description_size);
    mt->description = buf;
  }
  else {
    mt->description = NULL;
  }

  mt->rna_ext.srna = RNA_def_struct_ptr(&BLENDER_RNA, mt->idname, &RNA_Menu);
  RNA_def_struct_translation_context(mt->rna_ext.srna, mt->translation_context);
  mt->rna_ext.data = data;
  mt->rna_ext.call = call;
  mt->rna_ext.free = free;
  RNA_struct_blender_type_set(mt->rna_ext.srna, mt);
  RNA_def_struct_flag(mt->rna_ext.srna, STRUCT_NO_IDPROPERTIES);

  mt->poll = (have_function[0]) ? menu_poll : NULL;
  mt->draw = (have_function[1]) ? menu_draw : NULL;

  {
    const char *owner_id = RNA_struct_state_owner_get();
    if (owner_id) {
      BLI_strncpy(mt->owner_id, owner_id, sizeof(mt->owner_id));
    }
  }

  WM_menutype_add(mt);

  /* update while blender is running */
  WM_main_add_notifier(NC_WINDOW, NULL);

  return mt->rna_ext.srna;
}

static StructRNA *rna_Menu_refine(PointerRNA *mtr)
{
  Menu *menu = (Menu *)mtr->data;
  return (menu->type && menu->type->rna_ext.srna) ? menu->type->rna_ext.srna : &RNA_Menu;
}

/* Asset Shelf */

static bool asset_shelf_asset_poll(const AssetShelfType *shelf_type, const AssetHandle *asset)
{
  extern FunctionRNA rna_AssetShelf_asset_poll___func;

  PointerRNA ptr;
  RNA_pointer_create(NULL, shelf_type->rna_ext.srna, NULL, &ptr); /* dummy */
  FunctionRNA *func = &rna_AssetShelf_asset_poll___func;

  ParameterList list;
  RNA_parameter_list_create(&list, &ptr, func);
  RNA_parameter_set_lookup(&list, "asset_handle", &asset);
  shelf_type->rna_ext.call(NULL, &ptr, func, &list);

  void *ret;
  RNA_parameter_get_lookup(&list, "visible", &ret);
  /* Get the value before freeing. */
  const bool is_visible = *(bool *)ret;

  RNA_parameter_list_free(&list);

  return is_visible;
}

static bool asset_shelf_poll(const bContext *C, const AssetShelfType *shelf_type)
{
  extern FunctionRNA rna_AssetShelf_poll_func;

  PointerRNA ptr;
  RNA_pointer_create(NULL, shelf_type->rna_ext.srna, NULL, &ptr); /* dummy */
  FunctionRNA *func = &rna_AssetShelf_poll_func; /* RNA_struct_find_function(&ptr, "poll"); */

  ParameterList list;
  RNA_parameter_list_create(&list, &ptr, func);
  RNA_parameter_set_lookup(&list, "context", &C);
  shelf_type->rna_ext.call((bContext *)C, &ptr, func, &list);

  void *ret;
  RNA_parameter_get_lookup(&list, "visible", &ret);
  /* Get the value before freeing. */
  const bool is_visible = *(bool *)ret;

  RNA_parameter_list_free(&list);

  return is_visible;
}

static void rna_AssetShelf_unregister(Main *UNUSED(bmain), StructRNA *type)
{
  AssetShelfType *shelf_type = RNA_struct_blender_type_get(type);

  if (!shelf_type) {
    return;
  }

  SpaceType *space_type = BKE_spacetype_from_id(shelf_type->space_type);
  if (!space_type) {
    return;
  }

  RNA_struct_free_extension(type, &shelf_type->rna_ext);
  RNA_struct_free(&BLENDER_RNA, type);

  BLI_freelinkN(&space_type->asset_shelf_types, shelf_type);

  /* update while blender is running */
  WM_main_add_notifier(NC_WINDOW, NULL);
}

static StructRNA *rna_AssetShelf_register(Main *bmain,
                                          ReportList *reports,
                                          void *data,
                                          const char *identifier,
                                          StructValidateFunc validate,
                                          StructCallbackFunc call,
                                          StructFreeFunc free)
{
  AssetShelfType dummy_shelf_type = {NULL};
  AssetShelf dummy_shelf = {NULL};
  PointerRNA dummy_shelf_type_ptr;

  /* setup dummy shelf & shelf type to store static properties in */
  dummy_shelf.type = &dummy_shelf_type;
  RNA_pointer_create(NULL, &RNA_AssetShelf, &dummy_shelf, &dummy_shelf_type_ptr);

  int have_function[2];

  /* validate the python class */
  if (validate(&dummy_shelf_type_ptr, data, have_function) != 0) {
    return NULL;
  }

  if (strlen(identifier) >= sizeof(dummy_shelf_type.idname)) {
    BKE_reportf(reports,
                RPT_ERROR,
                "Registering asset shelf class: '%s' is too long, maximum length is %d",
                identifier,
                (int)sizeof(dummy_shelf_type.idname));
    return NULL;
  }

  SpaceType *space_type = BKE_spacetype_from_id(dummy_shelf_type.space_type);
  if (!space_type) {
    return NULL;
  }

  /* Check if we have registered this asset shelf type before, and remove it. */
  LISTBASE_FOREACH (AssetShelfType *, iter_shelf_type, &space_type->asset_shelf_types) {
    if (STREQ(iter_shelf_type->idname, dummy_shelf_type.idname)) {
      if (iter_shelf_type->rna_ext.srna) {
        rna_AssetShelf_unregister(bmain, iter_shelf_type->rna_ext.srna);
      }
      break;
    }
  }
  if (!RNA_struct_available_or_report(reports, dummy_shelf_type.idname)) {
    return NULL;
  }
  if (!RNA_struct_bl_idname_ok_or_report(reports, dummy_shelf_type.idname, "_AST_")) {
    return NULL;
  }

  /* Create the new shelf type. */
  AssetShelfType *shelf_type = MEM_mallocN(sizeof(*shelf_type), __func__);
  memcpy(shelf_type, &dummy_shelf_type, sizeof(*shelf_type));

  shelf_type->rna_ext.srna = RNA_def_struct_ptr(&BLENDER_RNA, shelf_type->idname, &RNA_AssetShelf);
  shelf_type->rna_ext.data = data;
  shelf_type->rna_ext.call = call;
  shelf_type->rna_ext.free = free;
  RNA_struct_blender_type_set(shelf_type->rna_ext.srna, shelf_type);

  shelf_type->poll = have_function[0] ? asset_shelf_poll : NULL;
  shelf_type->asset_poll = have_function[1] ? asset_shelf_asset_poll : NULL;

  BLI_addtail(&space_type->asset_shelf_types, shelf_type);

  /* update while blender is running */
  WM_main_add_notifier(NC_WINDOW, NULL);

  return shelf_type->rna_ext.srna;
}

static StructRNA *rna_AssetShelf_refine(PointerRNA *shelf_ptr)
{
  AssetShelf *shelf = (AssetShelf *)shelf_ptr->data;
  return (shelf->type && shelf->type->rna_ext.srna) ? shelf->type->rna_ext.srna : &RNA_AssetShelf;
}

static void rna_Panel_bl_description_set(PointerRNA *ptr, const char *value)
{
  Panel *data = (Panel *)(ptr->data);
  char *str = (char *)data->type->description;
  if (!str[0]) {
    BLI_strncpy(str, value, RNA_DYN_DESCR_MAX); /* utf8 already ensured */
  }
  else {
    BLI_assert_msg(0, "setting the bl_description on a non-builtin panel");
  }
}

static void rna_Menu_bl_description_set(PointerRNA *ptr, const char *value)
{
  Menu *data = (Menu *)(ptr->data);
  char *str = (char *)data->type->description;
  if (!str[0]) {
    BLI_strncpy(str, value, RNA_DYN_DESCR_MAX); /* utf8 already ensured */
  }
  else {
    BLI_assert_msg(0, "setting the bl_description on a non-builtin menu");
  }
}

/* UILayout */

static bool rna_UILayout_active_get(PointerRNA *ptr)
{
  return uiLayoutGetActive(ptr->data);
}

static void rna_UILayout_active_set(PointerRNA *ptr, bool value)
{
  uiLayoutSetActive(ptr->data, value);
}

static bool rna_UILayout_active_default_get(PointerRNA *ptr)
{
  return uiLayoutGetActiveDefault(ptr->data);
}

static void rna_UILayout_active_default_set(PointerRNA *ptr, bool value)
{
  uiLayoutSetActiveDefault(ptr->data, value);
}

static bool rna_UILayout_activate_init_get(PointerRNA *ptr)
{
  return uiLayoutGetActivateInit(ptr->data);
}

static void rna_UILayout_activate_init_set(PointerRNA *ptr, bool value)
{
  uiLayoutSetActivateInit(ptr->data, value);
}

static bool rna_UILayout_alert_get(PointerRNA *ptr)
{
  return uiLayoutGetRedAlert(ptr->data);
}

static void rna_UILayout_alert_set(PointerRNA *ptr, bool value)
{
  uiLayoutSetRedAlert(ptr->data, value);
}

static void rna_UILayout_op_context_set(PointerRNA *ptr, int value)
{
  uiLayoutSetOperatorContext(ptr->data, value);
}

static int rna_UILayout_op_context_get(PointerRNA *ptr)
{
  return uiLayoutGetOperatorContext(ptr->data);
}

static bool rna_UILayout_enabled_get(PointerRNA *ptr)
{
  return uiLayoutGetEnabled(ptr->data);
}

static void rna_UILayout_enabled_set(PointerRNA *ptr, bool value)
{
  uiLayoutSetEnabled(ptr->data, value);
}

#  if 0
static int rna_UILayout_red_alert_get(PointerRNA *ptr)
{
  return uiLayoutGetRedAlert(ptr->data);
}

static void rna_UILayout_red_alert_set(PointerRNA *ptr, bool value)
{
  uiLayoutSetRedAlert(ptr->data, value);
}

static bool rna_UILayout_keep_aspect_get(PointerRNA *ptr)
{
  return uiLayoutGetKeepAspect(ptr->data);
}

static void rna_UILayout_keep_aspect_set(PointerRNA *ptr, int value)
{
  uiLayoutSetKeepAspect(ptr->data, value);
}
#  endif

static int rna_UILayout_alignment_get(PointerRNA *ptr)
{
  return uiLayoutGetAlignment(ptr->data);
}

static void rna_UILayout_alignment_set(PointerRNA *ptr, int value)
{
  uiLayoutSetAlignment(ptr->data, value);
}

static int rna_UILayout_direction_get(PointerRNA *ptr)
{
  return uiLayoutGetLocalDir(ptr->data);
}

static float rna_UILayout_scale_x_get(PointerRNA *ptr)
{
  return uiLayoutGetScaleX(ptr->data);
}

static void rna_UILayout_scale_x_set(PointerRNA *ptr, float value)
{
  uiLayoutSetScaleX(ptr->data, value);
}

static float rna_UILayout_scale_y_get(PointerRNA *ptr)
{
  return uiLayoutGetScaleY(ptr->data);
}

static void rna_UILayout_scale_y_set(PointerRNA *ptr, float value)
{
  uiLayoutSetScaleY(ptr->data, value);
}

static float rna_UILayout_units_x_get(PointerRNA *ptr)
{
  return uiLayoutGetUnitsX(ptr->data);
}

static void rna_UILayout_units_x_set(PointerRNA *ptr, float value)
{
  uiLayoutSetUnitsX(ptr->data, value);
}

static float rna_UILayout_units_y_get(PointerRNA *ptr)
{
  return uiLayoutGetUnitsY(ptr->data);
}

static void rna_UILayout_units_y_set(PointerRNA *ptr, float value)
{
  uiLayoutSetUnitsY(ptr->data, value);
}

static int rna_UILayout_emboss_get(PointerRNA *ptr)
{
  return uiLayoutGetEmboss(ptr->data);
}

static void rna_UILayout_emboss_set(PointerRNA *ptr, int value)
{
  uiLayoutSetEmboss(ptr->data, value);
}

static bool rna_UILayout_property_split_get(PointerRNA *ptr)
{
  return uiLayoutGetPropSep(ptr->data);
}

static void rna_UILayout_property_split_set(PointerRNA *ptr, bool value)
{
  uiLayoutSetPropSep(ptr->data, value);
}

static bool rna_UILayout_property_decorate_get(PointerRNA *ptr)
{
  return uiLayoutGetPropDecorate(ptr->data);
}

static void rna_UILayout_property_decorate_set(PointerRNA *ptr, bool value)
{
  uiLayoutSetPropDecorate(ptr->data, value);
}

#else /* RNA_RUNTIME */

static void rna_def_ui_layout(BlenderRNA *brna)
{
  StructRNA *srna;
  PropertyRNA *prop;

  static const EnumPropertyItem alignment_items[] = {
      {UI_LAYOUT_ALIGN_EXPAND, "EXPAND", 0, "Expand", ""},
      {UI_LAYOUT_ALIGN_LEFT, "LEFT", 0, "Left", ""},
      {UI_LAYOUT_ALIGN_CENTER, "CENTER", 0, "Center", ""},
      {UI_LAYOUT_ALIGN_RIGHT, "RIGHT", 0, "Right", ""},
      {0, NULL, 0, NULL, NULL},
  };

  static const EnumPropertyItem direction_items[] = {
      {UI_LAYOUT_HORIZONTAL, "HORIZONTAL", 0, "Horizontal", ""},
      {UI_LAYOUT_VERTICAL, "VERTICAL", 0, "Vertical", ""},
      {0, NULL, 0, NULL, NULL},
  };

  static const EnumPropertyItem emboss_items[] = {
      {UI_EMBOSS, "NORMAL", 0, "Regular", "Draw standard button emboss style"},
      {UI_EMBOSS_NONE, "NONE", 0, "None", "Draw only text and icons"},
      {UI_EMBOSS_PULLDOWN, "PULLDOWN_MENU", 0, "Pulldown Menu", "Draw pulldown menu style"},
      {UI_EMBOSS_RADIAL, "RADIAL_MENU", 0, "Radial Menu", "Draw radial menu style"},
      {UI_EMBOSS_NONE_OR_STATUS,
       "NONE_OR_STATUS",
       0,
       "None or Status",
       "Draw with no emboss unless the button has a coloring status like an animation state"},
      {0, NULL, 0, NULL, NULL},
  };

  /* layout */

  srna = RNA_def_struct(brna, "UILayout", NULL);
  RNA_def_struct_sdna(srna, "uiLayout");
  RNA_def_struct_ui_text(srna, "UI Layout", "User interface layout in a panel or header");

  prop = RNA_def_property(srna, "active", PROP_BOOLEAN, PROP_NONE);
  RNA_def_property_boolean_funcs(prop, "rna_UILayout_active_get", "rna_UILayout_active_set");

  prop = RNA_def_property(srna, "active_default", PROP_BOOLEAN, PROP_NONE);
  RNA_def_property_boolean_funcs(
      prop, "rna_UILayout_active_default_get", "rna_UILayout_active_default_set");
  RNA_def_property_ui_text(
      prop,
      "Active Default",
      "When true, an operator button defined after this will be activated when pressing return"
      "(use with popup dialogs)");

  prop = RNA_def_property(srna, "activate_init", PROP_BOOLEAN, PROP_NONE);
  RNA_def_property_boolean_funcs(
      prop, "rna_UILayout_activate_init_get", "rna_UILayout_activate_init_set");
  RNA_def_property_ui_text(
      prop,
      "Activate on Init",
      "When true, buttons defined in popups will be activated on first display "
      "(use so you can type into a field without having to click on it first)");

  prop = RNA_def_property(srna, "operator_context", PROP_ENUM, PROP_NONE);
  RNA_def_property_enum_items(prop, rna_enum_operator_context_items);
  RNA_def_property_enum_funcs(
      prop, "rna_UILayout_op_context_get", "rna_UILayout_op_context_set", NULL);

  prop = RNA_def_property(srna, "enabled", PROP_BOOLEAN, PROP_NONE);
  RNA_def_property_boolean_funcs(prop, "rna_UILayout_enabled_get", "rna_UILayout_enabled_set");
  RNA_def_property_ui_text(prop, "Enabled", "When false, this (sub)layout is grayed out");

  prop = RNA_def_property(srna, "alert", PROP_BOOLEAN, PROP_NONE);
  RNA_def_property_boolean_funcs(prop, "rna_UILayout_alert_get", "rna_UILayout_alert_set");

  prop = RNA_def_property(srna, "alignment", PROP_ENUM, PROP_NONE);
  RNA_def_property_enum_items(prop, alignment_items);
  RNA_def_property_enum_funcs(
      prop, "rna_UILayout_alignment_get", "rna_UILayout_alignment_set", NULL);

  prop = RNA_def_property(srna, "direction", PROP_ENUM, PROP_NONE);
  RNA_def_property_enum_items(prop, direction_items);
  RNA_def_property_enum_funcs(prop, "rna_UILayout_direction_get", NULL, NULL);
  RNA_def_property_clear_flag(prop, PROP_EDITABLE);

#  if 0
  prop = RNA_def_property(srna, "keep_aspect", PROP_BOOLEAN, PROP_NONE);
  RNA_def_property_boolean_funcs(
      prop, "rna_UILayout_keep_aspect_get", "rna_UILayout_keep_aspect_set");
#  endif

  prop = RNA_def_property(srna, "scale_x", PROP_FLOAT, PROP_UNSIGNED);
  RNA_def_property_float_funcs(prop, "rna_UILayout_scale_x_get", "rna_UILayout_scale_x_set", NULL);
  RNA_def_property_ui_text(
      prop, "Scale X", "Scale factor along the X for items in this (sub)layout");

  prop = RNA_def_property(srna, "scale_y", PROP_FLOAT, PROP_UNSIGNED);
  RNA_def_property_float_funcs(prop, "rna_UILayout_scale_y_get", "rna_UILayout_scale_y_set", NULL);
  RNA_def_property_ui_text(
      prop, "Scale Y", "Scale factor along the Y for items in this (sub)layout");

  prop = RNA_def_property(srna, "ui_units_x", PROP_FLOAT, PROP_UNSIGNED);
  RNA_def_property_float_funcs(prop, "rna_UILayout_units_x_get", "rna_UILayout_units_x_set", NULL);
  RNA_def_property_ui_text(
      prop, "Units X", "Fixed size along the X for items in this (sub)layout");

  prop = RNA_def_property(srna, "ui_units_y", PROP_FLOAT, PROP_UNSIGNED);
  RNA_def_property_float_funcs(prop, "rna_UILayout_units_y_get", "rna_UILayout_units_y_set", NULL);
  RNA_def_property_ui_text(
      prop, "Units Y", "Fixed size along the Y for items in this (sub)layout");
  RNA_api_ui_layout(srna);

  prop = RNA_def_property(srna, "emboss", PROP_ENUM, PROP_NONE);
  RNA_def_property_enum_items(prop, emboss_items);
  RNA_def_property_enum_funcs(prop, "rna_UILayout_emboss_get", "rna_UILayout_emboss_set", NULL);

  prop = RNA_def_property(srna, "use_property_split", PROP_BOOLEAN, PROP_NONE);
  RNA_def_property_boolean_funcs(
      prop, "rna_UILayout_property_split_get", "rna_UILayout_property_split_set");

  prop = RNA_def_property(srna, "use_property_decorate", PROP_BOOLEAN, PROP_NONE);
  RNA_def_property_boolean_funcs(
      prop, "rna_UILayout_property_decorate_get", "rna_UILayout_property_decorate_set");
}

static void rna_def_panel(BlenderRNA *brna)
{
  StructRNA *srna;
  PropertyRNA *prop;
  PropertyRNA *parm;
  FunctionRNA *func;

  static const EnumPropertyItem panel_flag_items[] = {
      {PANEL_TYPE_DEFAULT_CLOSED,
       "DEFAULT_CLOSED",
       0,
       "Default Closed",
       "Defines if the panel has to be open or collapsed at the time of its creation"},
      {PANEL_TYPE_NO_HEADER,
       "HIDE_HEADER",
       0,
       "Hide Header",
       "If set to False, the panel shows a header, which contains a clickable "
       "arrow to collapse the panel and the label (see bl_label)"},
      {PANEL_TYPE_INSTANCED,
       "INSTANCED",
       0,
       "Instanced Panel",
       "Multiple panels with this type can be used as part of a list depending on data external "
       "to the UI. Used to create panels for the modifiers and other stacks"},
      {PANEL_TYPE_HEADER_EXPAND,
       "HEADER_LAYOUT_EXPAND",
       0,
       "Expand Header Layout",
       "Allow buttons in the header to stretch and shrink to fill the entire layout width"},
      {0, NULL, 0, NULL, NULL},
  };

  srna = RNA_def_struct(brna, "Panel", NULL);
  RNA_def_struct_ui_text(srna, "Panel", "Panel containing UI elements");
  RNA_def_struct_sdna(srna, "Panel");
  RNA_def_struct_refine_func(srna, "rna_Panel_refine");
  RNA_def_struct_register_funcs(srna, "rna_Panel_register", "rna_Panel_unregister", NULL);
  RNA_def_struct_translation_context(srna, BLT_I18NCONTEXT_DEFAULT_BPYRNA);
  RNA_def_struct_flag(srna, STRUCT_PUBLIC_NAMESPACE_INHERIT);

  /* poll */
  func = RNA_def_function(srna, "poll", NULL);
  RNA_def_function_ui_description(
      func, "If this method returns a non-null output, then the panel can be drawn");
  RNA_def_function_flag(func, FUNC_NO_SELF | FUNC_REGISTER_OPTIONAL);
  RNA_def_function_return(func, RNA_def_boolean(func, "visible", 1, "", ""));
  parm = RNA_def_pointer(func, "context", "Context", "", "");
  RNA_def_parameter_flags(parm, PROP_NEVER_NULL, PARM_REQUIRED);

  /* draw */
  func = RNA_def_function(srna, "draw", NULL);
  RNA_def_function_ui_description(func, "Draw UI elements into the panel UI layout");
  RNA_def_function_flag(func, FUNC_REGISTER);
  parm = RNA_def_pointer(func, "context", "Context", "", "");
  RNA_def_parameter_flags(parm, PROP_NEVER_NULL, PARM_REQUIRED);

  func = RNA_def_function(srna, "draw_header", NULL);
  RNA_def_function_ui_description(func, "Draw UI elements into the panel's header UI layout");
  RNA_def_function_flag(func, FUNC_REGISTER_OPTIONAL);
  parm = RNA_def_pointer(func, "context", "Context", "", "");
  RNA_def_parameter_flags(parm, PROP_NEVER_NULL, PARM_REQUIRED);

  func = RNA_def_function(srna, "draw_header_preset", NULL);
  RNA_def_function_ui_description(func, "Draw UI elements for presets in the panel's header");
  RNA_def_function_flag(func, FUNC_REGISTER_OPTIONAL);
  parm = RNA_def_pointer(func, "context", "Context", "", "");
  RNA_def_parameter_flags(parm, PROP_NEVER_NULL, PARM_REQUIRED);

  prop = RNA_def_property(srna, "layout", PROP_POINTER, PROP_NONE);
  RNA_def_property_struct_type(prop, "UILayout");
  RNA_def_property_ui_text(prop, "Layout", "Defines the structure of the panel in the UI");

  prop = RNA_def_property(srna, "text", PROP_STRING, PROP_NONE);
  RNA_def_property_string_sdna(prop, NULL, "drawname");
  RNA_def_property_ui_text(prop, "Text", "XXX todo");

  prop = RNA_def_property(srna, "custom_data", PROP_POINTER, PROP_NONE);
  RNA_def_property_struct_type(prop, "Constraint");
  RNA_def_property_pointer_sdna(prop, NULL, "runtime.custom_data_ptr");
  RNA_def_property_pointer_funcs(
      prop, "rna_Panel_custom_data_get", NULL, "rna_Panel_custom_data_typef", NULL);
  RNA_def_property_ui_text(prop, "Custom Data", "Panel data");
  RNA_def_property_clear_flag(prop, PROP_EDITABLE);

  /* registration */
  prop = RNA_def_property(srna, "bl_idname", PROP_STRING, PROP_NONE);
  RNA_def_property_string_sdna(prop, NULL, "type->idname");
  RNA_def_property_flag(prop, PROP_REGISTER);
  RNA_def_property_ui_text(prop,
                           "ID Name",
                           "If this is set, the panel gets a custom ID, otherwise it takes the "
                           "name of the class used to define the panel. For example, if the "
                           "class name is \"OBJECT_PT_hello\", and bl_idname is not set by the "
                           "script, then bl_idname = \"OBJECT_PT_hello\"");

  prop = RNA_def_property(srna, "bl_label", PROP_STRING, PROP_NONE);
  RNA_def_property_string_sdna(prop, NULL, "type->label");
  RNA_def_property_flag(prop, PROP_REGISTER);
  RNA_def_property_ui_text(prop,
                           "Label",
                           "The panel label, shows up in the panel header at the right of the "
                           "triangle used to collapse the panel");

  prop = RNA_def_property(srna, "bl_translation_context", PROP_STRING, PROP_NONE);
  RNA_def_property_string_sdna(prop, NULL, "type->translation_context");
  RNA_def_property_string_default(prop, BLT_I18NCONTEXT_DEFAULT_BPYRNA);
  RNA_def_property_flag(prop, PROP_REGISTER_OPTIONAL);
  RNA_def_property_ui_text(prop,
                           "",
                           "Specific translation context, only define when the label needs to be "
                           "disambiguated from others using the exact same label");

  RNA_define_verify_sdna(true);

  prop = RNA_def_property(srna, "bl_description", PROP_STRING, PROP_NONE);
  RNA_def_property_string_sdna(prop, NULL, "type->description");
  RNA_def_property_string_maxlength(prop, RNA_DYN_DESCR_MAX); /* else it uses the pointer size! */
  RNA_def_property_string_funcs(prop, NULL, NULL, "rna_Panel_bl_description_set");
  // RNA_def_property_clear_flag(prop, PROP_EDITABLE);
  RNA_def_property_flag(prop, PROP_REGISTER_OPTIONAL);
  RNA_def_property_clear_flag(prop, PROP_NEVER_NULL); /* check for NULL */
  RNA_def_property_ui_text(prop, "", "The panel tooltip");

  prop = RNA_def_property(srna, "bl_category", PROP_STRING, PROP_NONE);
  RNA_def_property_string_sdna(prop, NULL, "type->category");
  RNA_def_property_flag(prop, PROP_REGISTER_OPTIONAL);
  RNA_def_property_ui_text(
      prop, "", "The category (tab) in which the panel will be displayed, when applicable");

  prop = RNA_def_property(srna, "bl_owner_id", PROP_STRING, PROP_NONE);
  RNA_def_property_string_sdna(prop, NULL, "type->owner_id");
  RNA_def_property_flag(prop, PROP_REGISTER_OPTIONAL);
  RNA_def_property_ui_text(prop, "", "The ID owning the data displayed in the panel, if any");

  prop = RNA_def_property(srna, "bl_space_type", PROP_ENUM, PROP_NONE);
  RNA_def_property_enum_sdna(prop, NULL, "type->space_type");
  RNA_def_property_enum_items(prop, rna_enum_space_type_items);
  RNA_def_property_flag(prop, PROP_REGISTER);
  RNA_def_property_ui_text(prop, "Space Type", "The space where the panel is going to be used in");

  prop = RNA_def_property(srna, "bl_region_type", PROP_ENUM, PROP_NONE);
  RNA_def_property_enum_sdna(prop, NULL, "type->region_type");
  RNA_def_property_enum_items(prop, rna_enum_region_type_items);
  RNA_def_property_flag(prop, PROP_REGISTER);
  RNA_def_property_ui_text(
      prop, "Region Type", "The region where the panel is going to be used in");

  prop = RNA_def_property(srna, "bl_context", PROP_STRING, PROP_NONE);
  RNA_def_property_string_sdna(prop, NULL, "type->context");
  RNA_def_property_flag(
      prop, PROP_REGISTER_OPTIONAL); /* Only used in Properties Editor and 3D View - Thomas */
  RNA_def_property_ui_text(prop,
                           "Context",
                           "The context in which the panel belongs to. (TODO: explain the "
                           "possible combinations bl_context/bl_region_type/bl_space_type)");

  prop = RNA_def_property(srna, "bl_options", PROP_ENUM, PROP_NONE);
  RNA_def_property_enum_sdna(prop, NULL, "type->flag");
  RNA_def_property_enum_items(prop, panel_flag_items);
  RNA_def_property_flag(prop, PROP_REGISTER_OPTIONAL | PROP_ENUM_FLAG);
  RNA_def_property_ui_text(prop, "Options", "Options for this panel type");

  prop = RNA_def_property(srna, "bl_parent_id", PROP_STRING, PROP_NONE);
  RNA_def_property_string_sdna(prop, NULL, "type->parent_id");
  RNA_def_property_flag(prop, PROP_REGISTER_OPTIONAL);
  RNA_def_property_ui_text(
      prop, "Parent ID Name", "If this is set, the panel becomes a sub-panel");

  prop = RNA_def_property(srna, "bl_ui_units_x", PROP_INT, PROP_UNSIGNED);
  RNA_def_property_int_sdna(prop, NULL, "type->ui_units_x");
  RNA_def_property_flag(prop, PROP_REGISTER_OPTIONAL);
  RNA_def_property_ui_text(prop, "Units X", "When set, defines popup panel width");

  prop = RNA_def_property(srna, "bl_order", PROP_INT, PROP_UNSIGNED);
  RNA_def_property_int_sdna(prop, NULL, "type->order");
  RNA_def_property_flag(prop, PROP_REGISTER_OPTIONAL);
  RNA_def_property_ui_text(
      prop,
      "Order",
      "Panels with lower numbers are default ordered before panels with higher numbers");

  prop = RNA_def_property(srna, "use_pin", PROP_BOOLEAN, PROP_NONE);
  RNA_def_property_boolean_sdna(prop, NULL, "flag", PNL_PIN);
  RNA_def_property_ui_text(prop, "Pin", "Show the panel on all tabs");
  /* XXX, should only tag region for redraw */
  RNA_def_property_update(prop, NC_WINDOW, NULL);

  prop = RNA_def_property(srna, "is_popover", PROP_BOOLEAN, PROP_NONE);
  RNA_def_property_boolean_sdna(prop, NULL, "flag", PNL_POPOVER);
  RNA_def_property_clear_flag(prop, PROP_EDITABLE);
  RNA_def_property_ui_text(prop, "Popover", "");
}

static void rna_def_uilist(BlenderRNA *brna)
{
  StructRNA *srna;
  PropertyRNA *prop;
  PropertyRNA *parm;
  FunctionRNA *func;

  srna = RNA_def_struct(brna, "UIList", NULL);
  RNA_def_struct_ui_text(srna, "UIList", "UI list containing the elements of a collection");
  RNA_def_struct_sdna(srna, "uiList");
  RNA_def_struct_refine_func(srna, "rna_UIList_refine");
  RNA_def_struct_register_funcs(srna, "rna_UIList_register", "rna_UIList_unregister", NULL);
  RNA_def_struct_idprops_func(srna, "rna_UIList_idprops");
  RNA_def_struct_flag(srna, STRUCT_NO_DATABLOCK_IDPROPERTIES | STRUCT_PUBLIC_NAMESPACE_INHERIT);

  /* Registration */
  prop = RNA_def_property(srna, "bl_idname", PROP_STRING, PROP_NONE);
  RNA_def_property_string_sdna(prop, NULL, "type->idname");
  RNA_def_property_flag(prop, PROP_REGISTER);
  RNA_def_property_ui_text(prop,
                           "ID Name",
                           "If this is set, the uilist gets a custom ID, otherwise it takes the "
                           "name of the class used to define the uilist (for example, if the "
                           "class name is \"OBJECT_UL_vgroups\", and bl_idname is not set by the "
                           "script, then bl_idname = \"OBJECT_UL_vgroups\")");

  /* Data */
  /* Note that this is the "non-full" list-ID as obtained through #WM_uilisttype_list_id_get(),
   * which differs from the (internal) `uiList.list_id`. */
  prop = RNA_def_property(srna, "list_id", PROP_STRING, PROP_NONE);
  RNA_def_property_clear_flag(prop, PROP_EDITABLE);
  RNA_def_property_string_funcs(prop, "rna_UIList_list_id_get", "rna_UIList_list_id_length", NULL);
  RNA_def_property_ui_text(prop,
                           "List Name",
                           "Identifier of the list, if any was passed to the \"list_id\" "
                           "parameter of \"template_list()\"");

  prop = RNA_def_property(srna, "layout_type", PROP_ENUM, PROP_NONE);
  RNA_def_property_enum_items(prop, rna_enum_uilist_layout_type_items);
  RNA_def_property_clear_flag(prop, PROP_EDITABLE);

  /* Filter options */
  prop = RNA_def_property(srna, "use_filter_show", PROP_BOOLEAN, PROP_NONE);
  RNA_def_property_boolean_sdna(prop, NULL, "filter_flag", UILST_FLT_SHOW);
  RNA_def_property_ui_text(prop, "Show Filter", "Show filtering options");

  prop = RNA_def_property(srna, "filter_name", PROP_STRING, PROP_NONE);
  RNA_def_property_string_sdna(prop, NULL, "filter_byname");
  RNA_def_property_flag(prop, PROP_TEXTEDIT_UPDATE);
  RNA_def_property_ui_text(
      prop, "Filter by Name", "Only show items matching this name (use '*' as wildcard)");

  prop = RNA_def_property(srna, "use_filter_invert", PROP_BOOLEAN, PROP_NONE);
  RNA_def_property_boolean_sdna(prop, NULL, "filter_flag", UILST_FLT_EXCLUDE);
  RNA_def_property_ui_text(prop, "Invert", "Invert filtering (show hidden items, and vice versa)");

  /* WARNING: This is sort of an abuse, sort-by-alpha is actually a value,
   * should even be an enum in full logic (of two values, sort by index and sort by name).
   * But for default UIList, it's nicer (better UI-wise) to show this as a boolean bit-flag option,
   * avoids having to define custom setters/getters using UILST_FLT_SORT_MASK to mask out
   * actual bitflags on same var, etc.
   */
  prop = RNA_def_property(srna, "use_filter_sort_alpha", PROP_BOOLEAN, PROP_NONE);
  RNA_def_property_boolean_sdna(prop, NULL, "filter_sort_flag", UILST_FLT_SORT_ALPHA);
  RNA_def_property_ui_icon(prop, ICON_SORTALPHA, 0);
  RNA_def_property_ui_text(prop, "Sort by Name", "Sort items by their name");

  prop = RNA_def_property(srna, "use_filter_sort_reverse", PROP_BOOLEAN, PROP_NONE);
  RNA_def_property_boolean_sdna(prop, NULL, "filter_sort_flag", UILST_FLT_SORT_REVERSE);
  RNA_def_property_ui_text(prop, "Reverse", "Reverse the order of shown items");

  prop = RNA_def_property(srna, "use_filter_sort_lock", PROP_BOOLEAN, PROP_NONE);
  RNA_def_property_boolean_sdna(prop, NULL, "filter_sort_flag", UILST_FLT_SORT_LOCK);
  RNA_def_property_ui_text(
      prop, "Lock Order", "Lock the order of shown items (user cannot change it)");

  /* draw_item */
  func = RNA_def_function(srna, "draw_item", NULL);
  RNA_def_function_ui_description(
      func,
      "Draw an item in the list (NOTE: when you define your own draw_item "
      "function, you may want to check given 'item' is of the right type...)");
  RNA_def_function_flag(func, FUNC_REGISTER_OPTIONAL);
  parm = RNA_def_pointer(func, "context", "Context", "", "");
  RNA_def_parameter_flags(parm, 0, PARM_REQUIRED);
  parm = RNA_def_pointer(func, "layout", "UILayout", "", "Layout to draw the item");
  RNA_def_parameter_flags(parm, PROP_NEVER_NULL, PARM_REQUIRED);
  parm = RNA_def_pointer(
      func, "data", "AnyType", "", "Data from which to take Collection property");
  RNA_def_parameter_flags(parm, 0, PARM_REQUIRED | PARM_RNAPTR);
  parm = RNA_def_pointer(func, "item", "AnyType", "", "Item of the collection property");
  RNA_def_parameter_flags(parm, 0, PARM_REQUIRED | PARM_RNAPTR);
  parm = RNA_def_int(
      func, "icon", 0, 0, INT_MAX, "", "Icon of the item in the collection", 0, INT_MAX);
  RNA_def_parameter_flags(parm, 0, PARM_REQUIRED);
  parm = RNA_def_pointer(func,
                         "active_data",
                         "AnyType",
                         "",
                         "Data from which to take property for the active element");
  RNA_def_parameter_flags(parm, PROP_NEVER_NULL, PARM_REQUIRED | PARM_RNAPTR);
  parm = RNA_def_string(func,
                        "active_property",
                        NULL,
                        0,
                        "",
                        "Identifier of property in active_data, for the active element");
  RNA_def_parameter_flags(parm, 0, PARM_REQUIRED);
  RNA_def_int(func, "index", 0, 0, INT_MAX, "", "Index of the item in the collection", 0, INT_MAX);
  RNA_def_parameter_flags(parm, 0, PARM_REQUIRED | PARM_PYFUNC_OPTIONAL);
  prop = RNA_def_property(func, "flt_flag", PROP_INT, PROP_UNSIGNED);
  RNA_def_property_ui_text(prop, "", "The filter-flag result for this item");
  RNA_def_parameter_flags(parm, 0, PARM_REQUIRED | PARM_PYFUNC_OPTIONAL);

  /* draw_filter */
  func = RNA_def_function(srna, "draw_filter", NULL);
  RNA_def_function_ui_description(func, "Draw filtering options");
  RNA_def_function_flag(func, FUNC_REGISTER_OPTIONAL);
  parm = RNA_def_pointer(func, "context", "Context", "", "");
  RNA_def_parameter_flags(parm, 0, PARM_REQUIRED);
  parm = RNA_def_pointer(func, "layout", "UILayout", "", "Layout to draw the item");
  RNA_def_parameter_flags(parm, PROP_NEVER_NULL, PARM_REQUIRED);

  /* filter */
  func = RNA_def_function(srna, "filter_items", NULL);
  RNA_def_function_ui_description(
      func,
      "Filter and/or re-order items of the collection (output filter results in "
      "filter_flags, and reorder results in filter_neworder arrays)");
  RNA_def_function_flag(func, FUNC_REGISTER_OPTIONAL);
  parm = RNA_def_pointer(func, "context", "Context", "", "");
  RNA_def_parameter_flags(parm, 0, PARM_REQUIRED);
  parm = RNA_def_pointer(
      func, "data", "AnyType", "", "Data from which to take Collection property");
  RNA_def_parameter_flags(parm, 0, PARM_REQUIRED | PARM_RNAPTR);
  parm = RNA_def_string(
      func, "property", NULL, 0, "", "Identifier of property in data, for the collection");
  RNA_def_parameter_flags(parm, 0, PARM_REQUIRED);
  prop = RNA_def_property(func, "filter_flags", PROP_INT, PROP_UNSIGNED);
  RNA_def_property_flag(prop, PARM_REQUIRED | PROP_DYNAMIC);
  RNA_def_property_array(prop, 1); /* XXX Dummy value, default 0 does not work */
  RNA_def_property_ui_text(
      prop,
      "",
      "An array of filter flags, one for each item in the collection (NOTE: "
      "FILTER_ITEM bit is reserved, it defines whether the item is shown or not)");
  RNA_def_function_output(func, prop);
  prop = RNA_def_property(func, "filter_neworder", PROP_INT, PROP_UNSIGNED);
  RNA_def_property_flag(prop, PARM_REQUIRED | PROP_DYNAMIC);
  RNA_def_property_array(prop, 1); /* XXX Dummy value, default 0 does not work */
  RNA_def_property_ui_text(
      prop,
      "",
      "An array of indices, one for each item in the collection, mapping the org "
      "index to the new one");
  RNA_def_function_output(func, prop);

  /* "Constants"! */
  RNA_define_verify_sdna(0); /* not in sdna */

  prop = RNA_def_property(srna, "bitflag_filter_item", PROP_INT, PROP_UNSIGNED);
  RNA_def_property_ui_text(
      prop,
      "FILTER_ITEM",
      "The value of the reserved bitflag 'FILTER_ITEM' (in filter_flags values)");
  RNA_def_property_int_funcs(prop, "rna_UIList_filter_const_FILTER_ITEM_get", NULL, NULL);
  RNA_def_property_clear_flag(prop, PROP_EDITABLE);
}

static void rna_def_header(BlenderRNA *brna)
{
  StructRNA *srna;
  PropertyRNA *prop;
  PropertyRNA *parm;
  FunctionRNA *func;

  srna = RNA_def_struct(brna, "Header", NULL);
  RNA_def_struct_ui_text(srna, "Header", "Editor header containing UI elements");
  RNA_def_struct_sdna(srna, "Header");
  RNA_def_struct_refine_func(srna, "rna_Header_refine");
  RNA_def_struct_register_funcs(srna, "rna_Header_register", "rna_Header_unregister", NULL);
  RNA_def_struct_flag(srna, STRUCT_PUBLIC_NAMESPACE_INHERIT);

  /* draw */
  func = RNA_def_function(srna, "draw", NULL);
  RNA_def_function_ui_description(func, "Draw UI elements into the header UI layout");
  RNA_def_function_flag(func, FUNC_REGISTER);
  parm = RNA_def_pointer(func, "context", "Context", "", "");
  RNA_def_parameter_flags(parm, 0, PARM_REQUIRED);

  RNA_define_verify_sdna(0); /* not in sdna */

  prop = RNA_def_property(srna, "layout", PROP_POINTER, PROP_NONE);
  RNA_def_property_pointer_sdna(prop, NULL, "layout");
  RNA_def_property_struct_type(prop, "UILayout");
  RNA_def_property_ui_text(prop, "Layout", "Structure of the header in the UI");

  /* registration */
  prop = RNA_def_property(srna, "bl_idname", PROP_STRING, PROP_NONE);
  RNA_def_property_string_sdna(prop, NULL, "type->idname");
  RNA_def_property_flag(prop, PROP_REGISTER);
  RNA_def_property_ui_text(prop,
                           "ID Name",
                           "If this is set, the header gets a custom ID, otherwise it takes the "
                           "name of the class used to define the panel; for example, if the "
                           "class name is \"OBJECT_HT_hello\", and bl_idname is not set by the "
                           "script, then bl_idname = \"OBJECT_HT_hello\"");

  prop = RNA_def_property(srna, "bl_space_type", PROP_ENUM, PROP_NONE);
  RNA_def_property_enum_sdna(prop, NULL, "type->space_type");
  RNA_def_property_enum_items(prop, rna_enum_space_type_items);
  RNA_def_property_flag(prop, PROP_REGISTER);
  RNA_def_property_ui_text(
      prop, "Space Type", "The space where the header is going to be used in");

  prop = RNA_def_property(srna, "bl_region_type", PROP_ENUM, PROP_NONE);
  RNA_def_property_enum_sdna(prop, NULL, "type->region_type");
  RNA_def_property_enum_default(prop, RGN_TYPE_HEADER);
  RNA_def_property_enum_items(prop, rna_enum_region_type_items);
  RNA_def_property_flag(prop, PROP_REGISTER_OPTIONAL);
  RNA_def_property_ui_text(prop,
                           "Region Type",
                           "The region where the header is going to be used in "
                           "(defaults to header region)");

  RNA_define_verify_sdna(1);
}

static void rna_def_menu(BlenderRNA *brna)
{
  StructRNA *srna;
  PropertyRNA *prop;
  PropertyRNA *parm;
  FunctionRNA *func;

  srna = RNA_def_struct(brna, "Menu", NULL);
  RNA_def_struct_ui_text(srna, "Menu", "Editor menu containing buttons");
  RNA_def_struct_sdna(srna, "Menu");
  RNA_def_struct_refine_func(srna, "rna_Menu_refine");
  RNA_def_struct_register_funcs(srna, "rna_Menu_register", "rna_Menu_unregister", NULL);
  RNA_def_struct_translation_context(srna, BLT_I18NCONTEXT_DEFAULT_BPYRNA);
  RNA_def_struct_flag(srna, STRUCT_PUBLIC_NAMESPACE_INHERIT);

  /* poll */
  func = RNA_def_function(srna, "poll", NULL);
  RNA_def_function_ui_description(
      func, "If this method returns a non-null output, then the menu can be drawn");
  RNA_def_function_flag(func, FUNC_NO_SELF | FUNC_REGISTER_OPTIONAL);
  RNA_def_function_return(func, RNA_def_boolean(func, "visible", 1, "", ""));
  parm = RNA_def_pointer(func, "context", "Context", "", "");
  RNA_def_parameter_flags(parm, 0, PARM_REQUIRED);

  /* draw */
  func = RNA_def_function(srna, "draw", NULL);
  RNA_def_function_ui_description(func, "Draw UI elements into the menu UI layout");
  RNA_def_function_flag(func, FUNC_REGISTER);
  parm = RNA_def_pointer(func, "context", "Context", "", "");
  RNA_def_parameter_flags(parm, 0, PARM_REQUIRED);

  RNA_define_verify_sdna(false); /* not in sdna */

  prop = RNA_def_property(srna, "layout", PROP_POINTER, PROP_NONE);
  RNA_def_property_pointer_sdna(prop, NULL, "layout");
  RNA_def_property_struct_type(prop, "UILayout");
  RNA_def_property_ui_text(prop, "Layout", "Defines the structure of the menu in the UI");

  /* registration */
  prop = RNA_def_property(srna, "bl_idname", PROP_STRING, PROP_NONE);
  RNA_def_property_string_sdna(prop, NULL, "type->idname");
  RNA_def_property_flag(prop, PROP_REGISTER);
  RNA_def_property_ui_text(prop,
                           "ID Name",
                           "If this is set, the menu gets a custom ID, otherwise it takes the "
                           "name of the class used to define the menu (for example, if the "
                           "class name is \"OBJECT_MT_hello\", and bl_idname is not set by the "
                           "script, then bl_idname = \"OBJECT_MT_hello\")");

  prop = RNA_def_property(srna, "bl_label", PROP_STRING, PROP_NONE);
  RNA_def_property_string_sdna(prop, NULL, "type->label");
  RNA_def_property_flag(prop, PROP_REGISTER);
  RNA_def_property_ui_text(prop, "Label", "The menu label");

  prop = RNA_def_property(srna, "bl_translation_context", PROP_STRING, PROP_NONE);
  RNA_def_property_string_sdna(prop, NULL, "type->translation_context");
  RNA_def_property_string_default(prop, BLT_I18NCONTEXT_DEFAULT_BPYRNA);
  RNA_def_property_flag(prop, PROP_REGISTER_OPTIONAL);

  prop = RNA_def_property(srna, "bl_description", PROP_STRING, PROP_NONE);
  RNA_def_property_string_sdna(prop, NULL, "type->description");
  RNA_def_property_string_maxlength(prop, RNA_DYN_DESCR_MAX); /* else it uses the pointer size! */
  RNA_def_property_string_funcs(prop, NULL, NULL, "rna_Menu_bl_description_set");
  // RNA_def_property_clear_flag(prop, PROP_EDITABLE);
  RNA_def_property_flag(prop, PROP_REGISTER_OPTIONAL);
  RNA_def_property_clear_flag(prop, PROP_NEVER_NULL); /* check for NULL */

  prop = RNA_def_property(srna, "bl_owner_id", PROP_STRING, PROP_NONE);
  RNA_def_property_string_sdna(prop, NULL, "type->owner_id");
  RNA_def_property_flag(prop, PROP_REGISTER_OPTIONAL);

  RNA_define_verify_sdna(1);
}

<<<<<<< HEAD
=======
static void rna_def_asset_shelf(BlenderRNA *brna)
{
  StructRNA *srna;
  PropertyRNA *prop;

  srna = RNA_def_struct(brna, "AssetShelf", NULL);
  RNA_def_struct_ui_text(srna, "Asset Shelf", "Regions for quick access to assets");
  RNA_def_struct_refine_func(srna, "rna_AssetShelf_refine");
  RNA_def_struct_register_funcs(
      srna, "rna_AssetShelf_register", "rna_AssetShelf_unregister", NULL);
  RNA_def_struct_translation_context(srna, BLT_I18NCONTEXT_DEFAULT_BPYRNA);
  RNA_def_struct_flag(srna, STRUCT_PUBLIC_NAMESPACE_INHERIT);

  /* registration */

  prop = RNA_def_property(srna, "bl_idname", PROP_STRING, PROP_NONE);
  RNA_def_property_string_sdna(prop, NULL, "type->idname");
  RNA_def_property_flag(prop, PROP_REGISTER);
  RNA_def_property_ui_text(prop,
                           "ID Name",
                           "If this is set, the asset gets a custom ID, otherwise it takes the "
                           "name of the class used to define the menu (for example, if the "
                           "class name is \"OBJECT_AST_hello\", and bl_idname is not set by the "
                           "script, then bl_idname = \"OBJECT_AST_hello\")");

  prop = RNA_def_property(srna, "bl_space_type", PROP_ENUM, PROP_NONE);
  RNA_def_property_enum_sdna(prop, NULL, "type->space_type");
  RNA_def_property_enum_items(prop, rna_enum_space_type_items);
  RNA_def_property_flag(prop, PROP_REGISTER);
  RNA_def_property_ui_text(
      prop, "Space Type", "The space where the asset shelf is going to be used in");

  PropertyRNA *parm;
  FunctionRNA *func;

  func = RNA_def_function(srna, "poll", NULL);
  RNA_def_function_ui_description(
      func, "If this method returns a non-null output, then the asset shelf will be visible");
  RNA_def_function_flag(func, FUNC_NO_SELF | FUNC_REGISTER_OPTIONAL);
  RNA_def_function_return(func, RNA_def_boolean(func, "visible", 1, "", ""));
  parm = RNA_def_pointer(func, "context", "Context", "", "");
  RNA_def_parameter_flags(parm, 0, PARM_REQUIRED);

  func = RNA_def_function(srna, "asset_poll__", NULL);
  RNA_def_function_ui_description(
      func,
      "TEMPORARY DESIGN; Expect compatibility breakage. Determine if an asset should be visible "
      "in the asset shelf. If this method returns a non-null output, then the asset shelf will be "
      "visible");
  RNA_def_function_flag(func, FUNC_NO_SELF | FUNC_REGISTER_OPTIONAL);
  RNA_def_function_return(func, RNA_def_boolean(func, "visible", 1, "", ""));
  parm = RNA_def_pointer(func, "asset_handle", "AssetHandle", "", "");
  RNA_def_parameter_flags(parm, 0, PARM_REQUIRED);
}

>>>>>>> 1e31d659
static void rna_def_asset_shelf_settings(BlenderRNA *brna)
{
  StructRNA *srna = RNA_def_struct(brna, "AssetShelfSettings", NULL);
  RNA_def_struct_ui_text(srna, "Asset Shelf Settings", "");
}

void RNA_def_ui(BlenderRNA *brna)
{
  rna_def_ui_layout(brna);
  rna_def_panel(brna);
  rna_def_uilist(brna);
  rna_def_header(brna);
  rna_def_menu(brna);
<<<<<<< HEAD
=======
  rna_def_asset_shelf(brna);
>>>>>>> 1e31d659
  rna_def_asset_shelf_settings(brna);
}

#endif /* RNA_RUNTIME */<|MERGE_RESOLUTION|>--- conflicted
+++ resolved
@@ -1982,8 +1982,6 @@
   RNA_define_verify_sdna(1);
 }
 
-<<<<<<< HEAD
-=======
 static void rna_def_asset_shelf(BlenderRNA *brna)
 {
   StructRNA *srna;
@@ -2039,7 +2037,6 @@
   RNA_def_parameter_flags(parm, 0, PARM_REQUIRED);
 }
 
->>>>>>> 1e31d659
 static void rna_def_asset_shelf_settings(BlenderRNA *brna)
 {
   StructRNA *srna = RNA_def_struct(brna, "AssetShelfSettings", NULL);
@@ -2053,10 +2050,7 @@
   rna_def_uilist(brna);
   rna_def_header(brna);
   rna_def_menu(brna);
-<<<<<<< HEAD
-=======
   rna_def_asset_shelf(brna);
->>>>>>> 1e31d659
   rna_def_asset_shelf_settings(brna);
 }
 
