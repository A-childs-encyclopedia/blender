--- conflicted
+++ resolved
@@ -3398,7 +3398,6 @@
   RNA_def_property_boolean_sdna(prop, NULL, "snap_flag", SCE_SNAP_TO_ONLY_SELECTABLE);
   RNA_def_property_ui_text(
       prop, "Snap onto Selectable Only", "Snap only onto objects that are selectable");
-<<<<<<< HEAD
   RNA_def_property_update(prop, NC_SCENE | ND_TOOLSETTINGS, NULL); /* header redraw */
 
   prop = RNA_def_property(srna, "use_snap_retopology_mode", PROP_BOOLEAN, PROP_NONE);
@@ -3407,8 +3406,6 @@
                            "Retopology Target Mode",
                            "Snap grabbed geometry to vertices and edges of edited objects (if "
                            "enabled) and to faces of non-edited objects (if enabled)");
-=======
->>>>>>> c52a18ab
   RNA_def_property_update(prop, NC_SCENE | ND_TOOLSETTINGS, NULL); /* header redraw */
 
   prop = RNA_def_property(srna, "use_snap_translate", PROP_BOOLEAN, PROP_NONE);
