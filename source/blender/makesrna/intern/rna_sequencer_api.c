/*
 * This program is free software; you can redistribute it and/or
 * modify it under the terms of the GNU General Public License
 * as published by the Free Software Foundation; either version 2
 * of the License, or (at your option) any later version.
 *
 * This program is distributed in the hope that it will be useful,
 * but WITHOUT ANY WARRANTY; without even the implied warranty of
 * MERCHANTABILITY or FITNESS FOR A PARTICULAR PURPOSE.  See the
 * GNU General Public License for more details.
 *
 * You should have received a copy of the GNU General Public License
 * along with this program; if not, write to the Free Software Foundation,
 * Inc., 51 Franklin Street, Fifth Floor, Boston, MA 02110-1301, USA.
 */

/** \file
 * \ingroup RNA
 */

#include <stdio.h>
#include <stdlib.h>
#include <string.h>

#include "DNA_scene_types.h"
#include "DNA_sequence_types.h"

#include "BLI_utildefines.h"

#include "RNA_access.h"
#include "RNA_define.h"

#include "SEQ_edit.h"

#include "rna_internal.h"

#ifdef RNA_RUNTIME

//#include "DNA_anim_types.h"
#  include "DNA_image_types.h"
#  include "DNA_mask_types.h"
#  include "DNA_sound_types.h"

#  include "BLI_path_util.h" /* BLI_split_dirfile */

#  include "BKE_image.h"
#  include "BKE_mask.h"
#  include "BKE_movieclip.h"

#  include "BKE_report.h"
#  include "BKE_sound.h"

#  include "IMB_imbuf.h"
#  include "IMB_imbuf_types.h"

#  include "SEQ_add.h"
#  include "SEQ_edit.h"
#  include "SEQ_effects.h"
#  include "SEQ_relations.h"
#  include "SEQ_render.h"
#  include "SEQ_sequencer.h"

#  include "WM_api.h"

static void rna_Sequence_update_rnafunc(ID *id, Sequence *self, bool do_data)
{
  if (do_data) {
    SEQ_relations_update_changed_seq_and_deps((Scene *)id, self, true, true);
    // new_tstripdata(self); /* need 2.6x version of this. */
  }
  SEQ_time_update_sequence((Scene *)id, self);
  SEQ_time_update_sequence_bounds((Scene *)id, self);
}

static void rna_Sequence_swap_internal(Sequence *seq_self,
                                       ReportList *reports,
                                       Sequence *seq_other)
{
  const char *error_msg;

  if (SEQ_edit_sequence_swap(seq_self, seq_other, &error_msg) == 0) {
    BKE_report(reports, RPT_ERROR, error_msg);
  }
}

static void rna_Sequences_move_strip_to_meta(
    ID *id, Sequence *seq_self, Main *bmain, ReportList *reports, Sequence *meta_dst)
{
  Scene *scene = (Scene *)id;
  const char *error_msg;

  /* Move strip to meta. */
  if (!SEQ_edit_move_strip_to_meta(scene, seq_self, meta_dst, &error_msg)) {
    BKE_report(reports, RPT_ERROR, error_msg);
  }

  /* Update depsgraph. */
  DEG_relations_tag_update(bmain);
  DEG_id_tag_update(&scene->id, ID_RECALC_SEQUENCER_STRIPS);

  WM_main_add_notifier(NC_SCENE | ND_SEQUENCER, scene);
}

static Sequence *rna_Sequence_split(
    ID *id, Sequence *seq, Main *bmain, int frame, int split_method)
{
  Scene *scene = (Scene *)id;
  Editing *ed = SEQ_editing_get(scene, false);
  ListBase *seqbase = SEQ_get_seqbase_by_seq(&ed->seqbase, seq);

  Sequence *r_seq = SEQ_edit_strip_split(bmain, scene, seqbase, seq, frame, split_method);

  /* Update depsgraph. */
  DEG_relations_tag_update(bmain);
  DEG_id_tag_update(&scene->id, ID_RECALC_SEQUENCER_STRIPS);

  WM_main_add_notifier(NC_SCENE | ND_SEQUENCER, scene);

  return r_seq;
}

static Sequence *rna_Sequences_new_clip(ID *id,
                                        ListBase *seqbase,
                                        Main *bmain,
                                        const char *name,
                                        MovieClip *clip,
                                        int channel,
                                        int frame_start)
{
  Scene *scene = (Scene *)id;
  SeqLoadData load_data;
  SEQ_add_load_data_init(&load_data, name, NULL, frame_start, channel);
  load_data.clip = clip;
  Sequence *seq = SEQ_add_movieclip_strip(scene, seqbase, &load_data);

  DEG_relations_tag_update(bmain);
  DEG_id_tag_update(&scene->id, ID_RECALC_SEQUENCER_STRIPS);
  WM_main_add_notifier(NC_SCENE | ND_SEQUENCER, scene);

  return seq;
}

static Sequence *rna_Sequences_editing_new_clip(ID *id,
                                                Editing *ed,
                                                Main *bmain,
                                                const char *name,
                                                MovieClip *clip,
                                                int channel,
                                                int frame_start)
{
  return rna_Sequences_new_clip(id, &ed->seqbase, bmain, name, clip, channel, frame_start);
}

static Sequence *rna_Sequences_meta_new_clip(ID *id,
                                             Sequence *seq,
                                             Main *bmain,
                                             const char *name,
                                             MovieClip *clip,
                                             int channel,
                                             int frame_start)
{
  return rna_Sequences_new_clip(id, &seq->seqbase, bmain, name, clip, channel, frame_start);
}

static Sequence *rna_Sequences_new_mask(ID *id,
                                        ListBase *seqbase,
                                        Main *bmain,
                                        const char *name,
                                        Mask *mask,
                                        int channel,
                                        int frame_start)
{
  Scene *scene = (Scene *)id;
  SeqLoadData load_data;
  SEQ_add_load_data_init(&load_data, name, NULL, frame_start, channel);
  load_data.mask = mask;
  Sequence *seq = SEQ_add_mask_strip(scene, seqbase, &load_data);

  DEG_relations_tag_update(bmain);
  DEG_id_tag_update(&scene->id, ID_RECALC_SEQUENCER_STRIPS);
  WM_main_add_notifier(NC_SCENE | ND_SEQUENCER, scene);

  return seq;
}
static Sequence *rna_Sequences_editing_new_mask(
    ID *id, Editing *ed, Main *bmain, const char *name, Mask *mask, int channel, int frame_start)
{
  return rna_Sequences_new_mask(id, &ed->seqbase, bmain, name, mask, channel, frame_start);
}

static Sequence *rna_Sequences_meta_new_mask(
    ID *id, Sequence *seq, Main *bmain, const char *name, Mask *mask, int channel, int frame_start)
{
  return rna_Sequences_new_mask(id, &seq->seqbase, bmain, name, mask, channel, frame_start);
}

static Sequence *rna_Sequences_new_scene(ID *id,
                                         ListBase *seqbase,
                                         Main *bmain,
                                         const char *name,
                                         Scene *sce_seq,
                                         int channel,
                                         int frame_start)
{
  Scene *scene = (Scene *)id;
  SeqLoadData load_data;
  SEQ_add_load_data_init(&load_data, name, NULL, frame_start, channel);
  load_data.scene = sce_seq;
  Sequence *seq = SEQ_add_scene_strip(scene, seqbase, &load_data);

  DEG_relations_tag_update(bmain);
  DEG_id_tag_update(&scene->id, ID_RECALC_SEQUENCER_STRIPS);
  WM_main_add_notifier(NC_SCENE | ND_SEQUENCER, scene);

  return seq;
}

static Sequence *rna_Sequences_editing_new_scene(ID *id,
                                                 Editing *ed,
                                                 Main *bmain,
                                                 const char *name,
                                                 Scene *sce_seq,
                                                 int channel,
                                                 int frame_start)
{
  return rna_Sequences_new_scene(id, &ed->seqbase, bmain, name, sce_seq, channel, frame_start);
}

static Sequence *rna_Sequences_meta_new_scene(ID *id,
                                              Sequence *seq,
                                              Main *bmain,
                                              const char *name,
                                              Scene *sce_seq,
                                              int channel,
                                              int frame_start)
{
  return rna_Sequences_new_scene(id, &seq->seqbase, bmain, name, sce_seq, channel, frame_start);
}

static Sequence *rna_Sequences_new_image(ID *id,
                                         ListBase *seqbase,
                                         Main *bmain,
                                         ReportList *UNUSED(reports),
                                         const char *name,
                                         const char *file,
                                         int channel,
                                         int frame_start,
                                         int fit_method)
{
  Scene *scene = (Scene *)id;

  SeqLoadData load_data;
  SEQ_add_load_data_init(&load_data, name, file, frame_start, channel);
  load_data.image.len = 1;
  load_data.fit_method = fit_method;
  Sequence *seq = SEQ_add_image_strip(bmain, scene, seqbase, &load_data);

  char dir[FILE_MAX], filename[FILE_MAX];
  BLI_split_dirfile(file, dir, filename, sizeof(dir), sizeof(filename));
  SEQ_add_image_set_directory(seq, dir);
  SEQ_add_image_load_file(seq, 0, filename);
  SEQ_add_image_init_alpha_mode(seq);

  DEG_relations_tag_update(bmain);
  DEG_id_tag_update(&scene->id, ID_RECALC_SEQUENCER_STRIPS);
  WM_main_add_notifier(NC_SCENE | ND_SEQUENCER, scene);

  return seq;
}

static Sequence *rna_Sequences_editing_new_image(ID *id,
                                                 Editing *ed,
                                                 Main *bmain,
                                                 ReportList *reports,
                                                 const char *name,
                                                 const char *file,
                                                 int channel,
                                                 int frame_start,
                                                 int fit_method)
{
  return rna_Sequences_new_image(
      id, &ed->seqbase, bmain, reports, name, file, channel, frame_start, fit_method);
}

static Sequence *rna_Sequences_meta_new_image(ID *id,
                                              Sequence *seq,
                                              Main *bmain,
                                              ReportList *reports,
                                              const char *name,
                                              const char *file,
                                              int channel,
                                              int frame_start,
                                              int fit_method)
{
  return rna_Sequences_new_image(
      id, &seq->seqbase, bmain, reports, name, file, channel, frame_start, fit_method);
}

static Sequence *rna_Sequences_new_movie(ID *id,
                                         ListBase *seqbase,
                                         Main *bmain,
                                         const char *name,
                                         const char *file,
                                         int channel,
                                         int frame_start,
                                         int fit_method)
{
  Scene *scene = (Scene *)id;
  SeqLoadData load_data;
  SEQ_add_load_data_init(&load_data, name, file, frame_start, channel);
  load_data.fit_method = fit_method;
  load_data.allow_invalid_file = true;
  Sequence *seq = SEQ_add_movie_strip(bmain, scene, seqbase, &load_data);

  DEG_relations_tag_update(bmain);
  DEG_id_tag_update(&scene->id, ID_RECALC_SEQUENCER_STRIPS);
  WM_main_add_notifier(NC_SCENE | ND_SEQUENCER, scene);

  return seq;
}

static Sequence *rna_Sequences_editing_new_movie(ID *id,
                                                 Editing *ed,
                                                 Main *bmain,
                                                 const char *name,
                                                 const char *file,
                                                 int channel,
                                                 int frame_start,
                                                 int fit_method)
{
  return rna_Sequences_new_movie(
      id, &ed->seqbase, bmain, name, file, channel, frame_start, fit_method);
}

static Sequence *rna_Sequences_meta_new_movie(ID *id,
                                              Sequence *seq,
                                              Main *bmain,
                                              const char *name,
                                              const char *file,
                                              int channel,
                                              int frame_start,
                                              int fit_method)
{
  return rna_Sequences_new_movie(
      id, &seq->seqbase, bmain, name, file, channel, frame_start, fit_method);
}

#  ifdef WITH_AUDASPACE
static Sequence *rna_Sequences_new_sound(ID *id,
                                         ListBase *seqbase,
                                         Main *bmain,
                                         ReportList *reports,
                                         const char *name,
                                         const char *file,
                                         int channel,
                                         int frame_start)
{
  Scene *scene = (Scene *)id;
  SeqLoadData load_data;
  SEQ_add_load_data_init(&load_data, name, file, frame_start, channel);
  load_data.allow_invalid_file = true;
  Sequence *seq = SEQ_add_sound_strip(bmain, scene, seqbase, &load_data);

  if (seq == NULL) {
    BKE_report(reports, RPT_ERROR, "Sequences.new_sound: unable to open sound file");
    return NULL;
  }

  DEG_relations_tag_update(bmain);
  DEG_id_tag_update(&scene->id, ID_RECALC_SEQUENCER_STRIPS);
  WM_main_add_notifier(NC_SCENE | ND_SEQUENCER, scene);

  return seq;
}
#  else  /* WITH_AUDASPACE */
static Sequence *rna_Sequences_new_sound(ID *UNUSED(id),
                                         ListBase *UNUSED(seqbase),
                                         Main *UNUSED(bmain),
                                         ReportList *reports,
                                         const char *UNUSED(name),
                                         const char *UNUSED(file),
                                         int UNUSED(channel),
                                         int UNUSED(frame_start))
{
  BKE_report(reports, RPT_ERROR, "Blender compiled without Audaspace support");
  return NULL;
}
#  endif /* WITH_AUDASPACE */

static Sequence *rna_Sequences_editing_new_sound(ID *id,
                                                 Editing *ed,
                                                 Main *bmain,
                                                 ReportList *reports,
                                                 const char *name,
                                                 const char *file,
                                                 int channel,
                                                 int frame_start)
{
  return rna_Sequences_new_sound(
      id, &ed->seqbase, bmain, reports, name, file, channel, frame_start);
}

static Sequence *rna_Sequences_meta_new_sound(ID *id,
                                              Sequence *seq,
                                              Main *bmain,
                                              ReportList *reports,
                                              const char *name,
                                              const char *file,
                                              int channel,
                                              int frame_start)
{
  return rna_Sequences_new_sound(
      id, &seq->seqbase, bmain, reports, name, file, channel, frame_start);
}

/* Meta sequence
 * Possibility to create an empty meta to avoid plenty of meta toggling
 * Created meta have a length equal to 1, must be set through the API. */
static Sequence *rna_Sequences_new_meta(
    ID *id, ListBase *seqbase, const char *name, int channel, int frame_start)
{
  Scene *scene = (Scene *)id;
  SeqLoadData load_data;
  SEQ_add_load_data_init(&load_data, name, NULL, frame_start, channel);
  Sequence *seqm = SEQ_add_meta_strip(scene, seqbase, &load_data);

  return seqm;
}

static Sequence *rna_Sequences_editing_new_meta(
    ID *id, Editing *ed, const char *name, int channel, int frame_start)
{
  return rna_Sequences_new_meta(id, &ed->seqbase, name, channel, frame_start);
}

static Sequence *rna_Sequences_meta_new_meta(
    ID *id, Sequence *seq, const char *name, int channel, int frame_start)
{
  return rna_Sequences_new_meta(id, &seq->seqbase, name, channel, frame_start);
}

static Sequence *rna_Sequences_new_effect(ID *id,
                                          ListBase *seqbase,
                                          ReportList *reports,
                                          const char *name,
                                          int type,
                                          int channel,
                                          int frame_start,
                                          int frame_end,
                                          Sequence *seq1,
                                          Sequence *seq2,
                                          Sequence *seq3)
{
  Scene *scene = (Scene *)id;
  Sequence *seq;
  const int num_inputs = SEQ_effect_get_num_inputs(type);

  switch (num_inputs) {
    case 0:
      if (frame_end <= frame_start) {
        BKE_report(reports, RPT_ERROR, "Sequences.new_effect: end frame not set");
        return NULL;
      }
      break;
    case 1:
      if (seq1 == NULL) {
        BKE_report(reports, RPT_ERROR, "Sequences.new_effect: effect takes 1 input sequence");
        return NULL;
      }
      break;
    case 2:
      if (seq1 == NULL || seq2 == NULL) {
        BKE_report(reports, RPT_ERROR, "Sequences.new_effect: effect takes 2 input sequences");
        return NULL;
      }
      break;
    case 3:
      if (seq1 == NULL || seq2 == NULL || seq3 == NULL) {
        BKE_report(reports, RPT_ERROR, "Sequences.new_effect: effect takes 3 input sequences");
        return NULL;
      }
      break;
    default:
      BKE_reportf(
          reports,
          RPT_ERROR,
          "Sequences.new_effect: effect expects more than 3 inputs (%d, should never happen!)",
          num_inputs);
      return NULL;
  }

  SeqLoadData load_data;
  SEQ_add_load_data_init(&load_data, name, NULL, frame_start, channel);
  load_data.effect.end_frame = frame_end;
  load_data.effect.type = type;
  load_data.effect.seq1 = seq1;
  load_data.effect.seq2 = seq2;
  load_data.effect.seq3 = seq3;
  seq = SEQ_add_effect_strip(scene, seqbase, &load_data);

  DEG_id_tag_update(&scene->id, ID_RECALC_SEQUENCER_STRIPS);
  WM_main_add_notifier(NC_SCENE | ND_SEQUENCER, scene);

  return seq;
}

static Sequence *rna_Sequences_editing_new_effect(ID *id,
                                                  Editing *ed,
                                                  ReportList *reports,
                                                  const char *name,
                                                  int type,
                                                  int channel,
                                                  int frame_start,
                                                  int frame_end,
                                                  Sequence *seq1,
                                                  Sequence *seq2,
                                                  Sequence *seq3)
{
  return rna_Sequences_new_effect(
      id, &ed->seqbase, reports, name, type, channel, frame_start, frame_end, seq1, seq2, seq3);
}

static Sequence *rna_Sequences_meta_new_effect(ID *id,
                                               Sequence *seq,
                                               ReportList *reports,
                                               const char *name,
                                               int type,
                                               int channel,
                                               int frame_start,
                                               int frame_end,
                                               Sequence *seq1,
                                               Sequence *seq2,
                                               Sequence *seq3)
{
  return rna_Sequences_new_effect(
      id, &seq->seqbase, reports, name, type, channel, frame_start, frame_end, seq1, seq2, seq3);
}

static void rna_Sequences_remove(
    ID *id, ListBase *seqbase, Main *bmain, ReportList *reports, PointerRNA *seq_ptr)
{
  Sequence *seq = seq_ptr->data;
  Scene *scene = (Scene *)id;

  if (BLI_findindex(seqbase, seq) == -1) {
    BKE_reportf(
        reports, RPT_ERROR, "Sequence '%s' not in scene '%s'", seq->name + 2, scene->id.name + 2);
    return;
  }

  SEQ_edit_flag_for_removal(scene, seqbase, seq);
  SEQ_edit_remove_flagged_sequences(scene, seqbase);
  RNA_POINTER_INVALIDATE(seq_ptr);

  DEG_relations_tag_update(bmain);
  DEG_id_tag_update(&scene->id, ID_RECALC_SEQUENCER_STRIPS);
  WM_main_add_notifier(NC_SCENE | ND_SEQUENCER, scene);
}

static void rna_Sequences_editing_remove(
    ID *id, Editing *ed, Main *bmain, ReportList *reports, PointerRNA *seq_ptr)
{
  rna_Sequences_remove(id, &ed->seqbase, bmain, reports, seq_ptr);
}

static void rna_Sequences_meta_remove(
    ID *id, Sequence *seq, Main *bmain, ReportList *reports, PointerRNA *seq_ptr)
{
  rna_Sequences_remove(id, &seq->seqbase, bmain, reports, seq_ptr);
}

static StripElem *rna_SequenceElements_append(ID *id, Sequence *seq, const char *filename)
{
  Scene *scene = (Scene *)id;
  StripElem *se;

  seq->strip->stripdata = se = MEM_reallocN(seq->strip->stripdata,
                                            sizeof(StripElem) * (seq->len + 1));
  se += seq->len;
  BLI_strncpy(se->name, filename, sizeof(se->name));
  seq->len++;

  SEQ_time_update_sequence_bounds(scene, seq);
  WM_main_add_notifier(NC_SCENE | ND_SEQUENCER, scene);

  return se;
}

static void rna_SequenceElements_pop(ID *id, Sequence *seq, ReportList *reports, int index)
{
  Scene *scene = (Scene *)id;
  StripElem *new_seq, *se;

  if (seq->len == 1) {
    BKE_report(reports, RPT_ERROR, "SequenceElements.pop: cannot pop the last element");
    return;
  }

  /* python style negative indexing */
  if (index < 0) {
    index += seq->len;
  }

  if (seq->len <= index || index < 0) {
    BKE_report(reports, RPT_ERROR, "SequenceElements.pop: index out of range");
    return;
  }

  new_seq = MEM_callocN(sizeof(StripElem) * (seq->len - 1), "SequenceElements_pop");
  seq->len--;

  se = seq->strip->stripdata;
  if (index > 0) {
    memcpy(new_seq, se, sizeof(StripElem) * index);
  }

  if (index < seq->len) {
    memcpy(&new_seq[index], &se[index + 1], sizeof(StripElem) * (seq->len - index));
  }

  MEM_freeN(seq->strip->stripdata);
  seq->strip->stripdata = new_seq;

  SEQ_time_update_sequence_bounds(scene, seq);

  WM_main_add_notifier(NC_SCENE | ND_SEQUENCER, scene);
}

static void rna_Sequence_invalidate_cache_rnafunc(ID *id, Sequence *self, int type)
{
  switch (type) {
    case SEQ_CACHE_STORE_RAW:
      SEQ_relations_invalidate_cache_raw((Scene *)id, self);
      break;
    case SEQ_CACHE_STORE_PREPROCESSED:
      SEQ_relations_invalidate_cache_preprocessed((Scene *)id, self);
      break;
    case SEQ_CACHE_STORE_COMPOSITE:
      SEQ_relations_invalidate_cache_composite((Scene *)id, self);
      break;
  }
}

#else

void RNA_api_sequence_strip(StructRNA *srna)
{
  FunctionRNA *func;
  PropertyRNA *parm;

  static const EnumPropertyItem seq_cahce_type_items[] = {
      {SEQ_CACHE_STORE_RAW, "RAW", 0, "Raw", ""},
      {SEQ_CACHE_STORE_PREPROCESSED, "PREPROCESSED", 0, "Preprocessed", ""},
      {SEQ_CACHE_STORE_COMPOSITE, "COMPOSITE", 0, "Composite", ""},
      {0, NULL, 0, NULL, NULL},
  };

  static const EnumPropertyItem seq_split_method_items[] = {
      {SEQ_SPLIT_SOFT, "SOFT", 0, "Soft", ""},
      {SEQ_SPLIT_HARD, "HARD", 0, "Hard", ""},
      {0, NULL, 0, NULL, NULL},
  };

  func = RNA_def_function(srna, "update", "rna_Sequence_update_rnafunc");
  RNA_def_function_flag(func, FUNC_USE_SELF_ID);
  RNA_def_function_ui_description(func, "Update the strip dimensions");
  parm = RNA_def_boolean(func, "data", false, "Data", "Update strip data");

  func = RNA_def_function(srna, "strip_elem_from_frame", "SEQ_render_give_stripelem");
  RNA_def_function_ui_description(func, "Return the strip element from a given frame or None");
  parm = RNA_def_int(func,
                     "frame",
                     0,
                     -MAXFRAME,
                     MAXFRAME,
                     "Frame",
                     "The frame to get the strip element from",
                     -MAXFRAME,
                     MAXFRAME);
  RNA_def_parameter_flags(parm, 0, PARM_REQUIRED);
  RNA_def_function_return(
      func,
      RNA_def_pointer(func, "elem", "SequenceElement", "", "strip element of the current frame"));

  func = RNA_def_function(srna, "swap", "rna_Sequence_swap_internal");
  RNA_def_function_flag(func, FUNC_USE_REPORTS);
  parm = RNA_def_pointer(func, "other", "Sequence", "Other", "");
  RNA_def_parameter_flags(parm, PROP_NEVER_NULL, PARM_REQUIRED);

  func = RNA_def_function(srna, "move_to_meta", "rna_Sequences_move_strip_to_meta");
  RNA_def_function_flag(func, FUNC_USE_REPORTS | FUNC_USE_SELF_ID | FUNC_USE_MAIN);
  parm = RNA_def_pointer(func,
                         "meta_sequence",
                         "Sequence",
                         "Destination Meta Sequence",
                         "Meta to move the strip into");
  RNA_def_parameter_flags(parm, PROP_NEVER_NULL, PARM_REQUIRED);

  func = RNA_def_function(srna, "invalidate_cache", "rna_Sequence_invalidate_cache_rnafunc");
  RNA_def_function_flag(func, FUNC_USE_SELF_ID);
  RNA_def_function_ui_description(func,
                                  "Invalidate cached images for strip and all dependent strips");
  parm = RNA_def_enum(func, "type", seq_cahce_type_items, 0, "Type", "Cache Type");
  RNA_def_parameter_flags(parm, PROP_NEVER_NULL, PARM_REQUIRED);

  func = RNA_def_function(srna, "split", "rna_Sequence_split");
  RNA_def_function_flag(func, FUNC_USE_SELF_ID | FUNC_USE_MAIN);
  RNA_def_function_ui_description(func, "Split Sequence");
  parm = RNA_def_int(
      func, "frame", 0, INT_MIN, INT_MAX, "", "Frame where to split the strip", INT_MIN, INT_MAX);
  RNA_def_parameter_flags(parm, 0, PARM_REQUIRED);
  parm = RNA_def_enum(func, "split_method", seq_split_method_items, 0, "", "");
  RNA_def_parameter_flags(parm, PROP_NEVER_NULL, PARM_REQUIRED);
<<<<<<< HEAD
  /* Return type. */
=======
  /* Retirn type. */
>>>>>>> ff01070b
  parm = RNA_def_pointer(func, "sequence", "Sequence", "", "Right side Sequence");
  RNA_def_function_return(func, parm);
}

void RNA_api_sequence_elements(BlenderRNA *brna, PropertyRNA *cprop)
{
  StructRNA *srna;
  PropertyRNA *parm;
  FunctionRNA *func;

  RNA_def_property_srna(cprop, "SequenceElements");
  srna = RNA_def_struct(brna, "SequenceElements", NULL);
  RNA_def_struct_sdna(srna, "Sequence");
  RNA_def_struct_ui_text(srna, "SequenceElements", "Collection of SequenceElement");

  func = RNA_def_function(srna, "append", "rna_SequenceElements_append");
  RNA_def_function_flag(func, FUNC_USE_SELF_ID);
  RNA_def_function_ui_description(func, "Push an image from ImageSequence.directory");
  parm = RNA_def_string(func, "filename", "File", 0, "", "Filepath to image");
  RNA_def_parameter_flags(parm, 0, PARM_REQUIRED);
  /* return type */
  parm = RNA_def_pointer(func, "elem", "SequenceElement", "", "New SequenceElement");
  RNA_def_function_return(func, parm);

  func = RNA_def_function(srna, "pop", "rna_SequenceElements_pop");
  RNA_def_function_flag(func, FUNC_USE_REPORTS | FUNC_USE_SELF_ID);
  RNA_def_function_ui_description(func, "Pop an image off the collection");
  parm = RNA_def_int(
      func, "index", -1, INT_MIN, INT_MAX, "", "Index of image to remove", INT_MIN, INT_MAX);
  RNA_def_parameter_flags(parm, 0, PARM_REQUIRED);
}

void RNA_api_sequences(BlenderRNA *brna, PropertyRNA *cprop, const bool metastrip)
{
  StructRNA *srna;
  PropertyRNA *parm;
  FunctionRNA *func;

  static const EnumPropertyItem seq_effect_items[] = {
      {SEQ_TYPE_CROSS, "CROSS", 0, "Cross", ""},
      {SEQ_TYPE_ADD, "ADD", 0, "Add", ""},
      {SEQ_TYPE_SUB, "SUBTRACT", 0, "Subtract", ""},
      {SEQ_TYPE_ALPHAOVER, "ALPHA_OVER", 0, "Alpha Over", ""},
      {SEQ_TYPE_ALPHAUNDER, "ALPHA_UNDER", 0, "Alpha Under", ""},
      {SEQ_TYPE_GAMCROSS, "GAMMA_CROSS", 0, "Gamma Cross", ""},
      {SEQ_TYPE_MUL, "MULTIPLY", 0, "Multiply", ""},
      {SEQ_TYPE_OVERDROP, "OVER_DROP", 0, "Over Drop", ""},
      {SEQ_TYPE_WIPE, "WIPE", 0, "Wipe", ""},
      {SEQ_TYPE_GLOW, "GLOW", 0, "Glow", ""},
      {SEQ_TYPE_TRANSFORM, "TRANSFORM", 0, "Transform", ""},
      {SEQ_TYPE_COLOR, "COLOR", 0, "Color", ""},
      {SEQ_TYPE_SPEED, "SPEED", 0, "Speed", ""},
      {SEQ_TYPE_MULTICAM, "MULTICAM", 0, "Multicam Selector", ""},
      {SEQ_TYPE_ADJUSTMENT, "ADJUSTMENT", 0, "Adjustment Layer", ""},
      {SEQ_TYPE_GAUSSIAN_BLUR, "GAUSSIAN_BLUR", 0, "Gaussian Blur", ""},
      {SEQ_TYPE_TEXT, "TEXT", 0, "Text", ""},
      {SEQ_TYPE_COLORMIX, "COLORMIX", 0, "Color Mix", ""},
      {0, NULL, 0, NULL, NULL},
  };

  static const EnumPropertyItem scale_fit_methods[] = {
      {SEQ_SCALE_TO_FIT, "FIT", 0, "Scale to Fit", "Scale image so fits in preview"},
      {SEQ_SCALE_TO_FILL,
       "FILL",
       0,
       "Scale to Fill",
       "Scale image so it fills preview completely"},
      {SEQ_STRETCH_TO_FILL, "STRETCH", 0, "Stretch to Fill", "Stretch image so it fills preview"},
      {SEQ_USE_ORIGINAL_SIZE, "ORIGINAL", 0, "Use Original Size", "Don't scale the image"},
      {0, NULL, 0, NULL, NULL},
  };

  const char *new_clip_func_name = "rna_Sequences_editing_new_clip";
  const char *new_mask_func_name = "rna_Sequences_editing_new_mask";
  const char *new_scene_func_name = "rna_Sequences_editing_new_scene";
  const char *new_image_func_name = "rna_Sequences_editing_new_image";
  const char *new_movie_func_name = "rna_Sequences_editing_new_movie";
  const char *new_sound_func_name = "rna_Sequences_editing_new_sound";
  const char *new_meta_func_name = "rna_Sequences_editing_new_meta";
  const char *new_effect_func_name = "rna_Sequences_editing_new_effect";
  const char *remove_func_name = "rna_Sequences_editing_remove";

  if (metastrip) {
    RNA_def_property_srna(cprop, "SequencesMeta");
    srna = RNA_def_struct(brna, "SequencesMeta", NULL);
    RNA_def_struct_sdna(srna, "Sequence");

    new_clip_func_name = "rna_Sequences_meta_new_clip";
    new_mask_func_name = "rna_Sequences_meta_new_mask";
    new_scene_func_name = "rna_Sequences_meta_new_scene";
    new_image_func_name = "rna_Sequences_meta_new_image";
    new_movie_func_name = "rna_Sequences_meta_new_movie";
    new_sound_func_name = "rna_Sequences_meta_new_sound";
    new_meta_func_name = "rna_Sequences_meta_new_meta";
    new_effect_func_name = "rna_Sequences_meta_new_effect";
    remove_func_name = "rna_Sequences_meta_remove";
  }
  else {
    RNA_def_property_srna(cprop, "SequencesTopLevel");
    srna = RNA_def_struct(brna, "SequencesTopLevel", NULL);
    RNA_def_struct_sdna(srna, "Editing");
  }

  RNA_def_struct_ui_text(srna, "Sequences", "Collection of Sequences");

  func = RNA_def_function(srna, "new_clip", new_clip_func_name);
  RNA_def_function_flag(func, FUNC_USE_SELF_ID | FUNC_USE_MAIN);
  RNA_def_function_ui_description(func, "Add a new movie clip sequence");
  parm = RNA_def_string(func, "name", "Name", 0, "", "Name for the new sequence");
  RNA_def_parameter_flags(parm, 0, PARM_REQUIRED);
  parm = RNA_def_pointer(func, "clip", "MovieClip", "", "Movie clip to add");
  RNA_def_parameter_flags(parm, PROP_NEVER_NULL, PARM_REQUIRED);
  parm = RNA_def_int(
      func, "channel", 0, 1, MAXSEQ, "Channel", "The channel for the new sequence", 1, MAXSEQ);
  RNA_def_parameter_flags(parm, 0, PARM_REQUIRED);
  parm = RNA_def_int(func,
                     "frame_start",
                     0,
                     -MAXFRAME,
                     MAXFRAME,
                     "",
                     "The start frame for the new sequence",
                     -MAXFRAME,
                     MAXFRAME);
  RNA_def_parameter_flags(parm, 0, PARM_REQUIRED);
  /* return type */
  parm = RNA_def_pointer(func, "sequence", "Sequence", "", "New Sequence");
  RNA_def_function_return(func, parm);

  func = RNA_def_function(srna, "new_mask", new_mask_func_name);
  RNA_def_function_flag(func, FUNC_USE_SELF_ID | FUNC_USE_MAIN);
  RNA_def_function_ui_description(func, "Add a new mask sequence");
  parm = RNA_def_string(func, "name", "Name", 0, "", "Name for the new sequence");
  RNA_def_parameter_flags(parm, 0, PARM_REQUIRED);
  parm = RNA_def_pointer(func, "mask", "Mask", "", "Mask to add");
  RNA_def_parameter_flags(parm, PROP_NEVER_NULL, PARM_REQUIRED);
  parm = RNA_def_int(
      func, "channel", 0, 1, MAXSEQ, "Channel", "The channel for the new sequence", 1, MAXSEQ);
  RNA_def_parameter_flags(parm, 0, PARM_REQUIRED);
  parm = RNA_def_int(func,
                     "frame_start",
                     0,
                     -MAXFRAME,
                     MAXFRAME,
                     "",
                     "The start frame for the new sequence",
                     -MAXFRAME,
                     MAXFRAME);
  RNA_def_parameter_flags(parm, 0, PARM_REQUIRED);
  /* return type */
  parm = RNA_def_pointer(func, "sequence", "Sequence", "", "New Sequence");
  RNA_def_function_return(func, parm);

  func = RNA_def_function(srna, "new_scene", new_scene_func_name);
  RNA_def_function_flag(func, FUNC_USE_SELF_ID | FUNC_USE_MAIN);
  RNA_def_function_ui_description(func, "Add a new scene sequence");
  parm = RNA_def_string(func, "name", "Name", 0, "", "Name for the new sequence");
  RNA_def_parameter_flags(parm, 0, PARM_REQUIRED);
  parm = RNA_def_pointer(func, "scene", "Scene", "", "Scene to add");
  RNA_def_parameter_flags(parm, PROP_NEVER_NULL, PARM_REQUIRED);
  parm = RNA_def_int(
      func, "channel", 0, 1, MAXSEQ, "Channel", "The channel for the new sequence", 1, MAXSEQ);
  RNA_def_parameter_flags(parm, 0, PARM_REQUIRED);
  parm = RNA_def_int(func,
                     "frame_start",
                     0,
                     -MAXFRAME,
                     MAXFRAME,
                     "",
                     "The start frame for the new sequence",
                     -MAXFRAME,
                     MAXFRAME);
  RNA_def_parameter_flags(parm, 0, PARM_REQUIRED);
  /* return type */
  parm = RNA_def_pointer(func, "sequence", "Sequence", "", "New Sequence");
  RNA_def_function_return(func, parm);

  func = RNA_def_function(srna, "new_image", new_image_func_name);
  RNA_def_function_flag(func, FUNC_USE_REPORTS | FUNC_USE_SELF_ID | FUNC_USE_MAIN);
  RNA_def_function_ui_description(func, "Add a new image sequence");
  parm = RNA_def_string(func, "name", "Name", 0, "", "Name for the new sequence");
  RNA_def_parameter_flags(parm, 0, PARM_REQUIRED);
  parm = RNA_def_string(func, "filepath", "File", 0, "", "Filepath to image");
  RNA_def_parameter_flags(parm, 0, PARM_REQUIRED);
  parm = RNA_def_int(
      func, "channel", 0, 1, MAXSEQ, "Channel", "The channel for the new sequence", 1, MAXSEQ);
  RNA_def_parameter_flags(parm, 0, PARM_REQUIRED);
  parm = RNA_def_int(func,
                     "frame_start",
                     0,
                     -MAXFRAME,
                     MAXFRAME,
                     "",
                     "The start frame for the new sequence",
                     -MAXFRAME,
                     MAXFRAME);
  RNA_def_parameter_flags(parm, 0, PARM_REQUIRED);
  parm = RNA_def_enum(
      func, "fit_method", scale_fit_methods, SEQ_USE_ORIGINAL_SIZE, "Image Fit Method", NULL);
  RNA_def_parameter_flags(parm, 0, PARM_PYFUNC_OPTIONAL);
  /* return type */
  parm = RNA_def_pointer(func, "sequence", "Sequence", "", "New Sequence");
  RNA_def_function_return(func, parm);

  func = RNA_def_function(srna, "new_movie", new_movie_func_name);
  RNA_def_function_flag(func, FUNC_USE_SELF_ID | FUNC_USE_MAIN);
  RNA_def_function_ui_description(func, "Add a new movie sequence");
  parm = RNA_def_string(func, "name", "Name", 0, "", "Name for the new sequence");
  RNA_def_parameter_flags(parm, 0, PARM_REQUIRED);
  parm = RNA_def_string(func, "filepath", "File", 0, "", "Filepath to movie");
  RNA_def_parameter_flags(parm, 0, PARM_REQUIRED);
  parm = RNA_def_int(
      func, "channel", 0, 1, MAXSEQ, "Channel", "The channel for the new sequence", 1, MAXSEQ);
  RNA_def_parameter_flags(parm, 0, PARM_REQUIRED);
  parm = RNA_def_int(func,
                     "frame_start",
                     0,
                     -MAXFRAME,
                     MAXFRAME,
                     "",
                     "The start frame for the new sequence",
                     -MAXFRAME,
                     MAXFRAME);
  RNA_def_parameter_flags(parm, 0, PARM_REQUIRED);
  parm = RNA_def_enum(
      func, "fit_method", scale_fit_methods, SEQ_USE_ORIGINAL_SIZE, "Image Fit Method", NULL);
  RNA_def_parameter_flags(parm, 0, PARM_PYFUNC_OPTIONAL);
  /* return type */
  parm = RNA_def_pointer(func, "sequence", "Sequence", "", "New Sequence");
  RNA_def_function_return(func, parm);

  func = RNA_def_function(srna, "new_sound", new_sound_func_name);
  RNA_def_function_flag(func, FUNC_USE_REPORTS | FUNC_USE_SELF_ID | FUNC_USE_MAIN);
  RNA_def_function_ui_description(func, "Add a new sound sequence");
  parm = RNA_def_string(func, "name", "Name", 0, "", "Name for the new sequence");
  RNA_def_parameter_flags(parm, 0, PARM_REQUIRED);
  parm = RNA_def_string(func, "filepath", "File", 0, "", "Filepath to movie");
  RNA_def_parameter_flags(parm, 0, PARM_REQUIRED);
  parm = RNA_def_int(
      func, "channel", 0, 1, MAXSEQ, "Channel", "The channel for the new sequence", 1, MAXSEQ);
  RNA_def_parameter_flags(parm, 0, PARM_REQUIRED);
  parm = RNA_def_int(func,
                     "frame_start",
                     0,
                     -MAXFRAME,
                     MAXFRAME,
                     "",
                     "The start frame for the new sequence",
                     -MAXFRAME,
                     MAXFRAME);
  RNA_def_parameter_flags(parm, 0, PARM_REQUIRED);
  /* return type */
  parm = RNA_def_pointer(func, "sequence", "Sequence", "", "New Sequence");
  RNA_def_function_return(func, parm);

  func = RNA_def_function(srna, "new_meta", new_meta_func_name);
  RNA_def_function_flag(func, FUNC_USE_SELF_ID);
  RNA_def_function_ui_description(func, "Add a new meta sequence");
  parm = RNA_def_string(func, "name", "Name", 0, "", "Name for the new sequence");
  RNA_def_parameter_flags(parm, 0, PARM_REQUIRED);
  parm = RNA_def_int(
      func, "channel", 0, 1, MAXSEQ, "Channel", "The channel for the new sequence", 1, MAXSEQ);
  RNA_def_parameter_flags(parm, 0, PARM_REQUIRED);
  parm = RNA_def_int(func,
                     "frame_start",
                     0,
                     -MAXFRAME,
                     MAXFRAME,
                     "",
                     "The start frame for the new sequence",
                     -MAXFRAME,
                     MAXFRAME);
  RNA_def_parameter_flags(parm, 0, PARM_REQUIRED);
  /* return type */
  parm = RNA_def_pointer(func, "sequence", "Sequence", "", "New Sequence");
  RNA_def_function_return(func, parm);

  func = RNA_def_function(srna, "new_effect", new_effect_func_name);
  RNA_def_function_flag(func, FUNC_USE_REPORTS | FUNC_USE_SELF_ID);
  RNA_def_function_ui_description(func, "Add a new effect sequence");
  parm = RNA_def_string(func, "name", "Name", 0, "", "Name for the new sequence");
  RNA_def_parameter_flags(parm, 0, PARM_REQUIRED);
  parm = RNA_def_enum(func, "type", seq_effect_items, 0, "Type", "type for the new sequence");
  RNA_def_parameter_flags(parm, 0, PARM_REQUIRED);
  parm = RNA_def_int(
      func, "channel", 0, 1, MAXSEQ, "Channel", "The channel for the new sequence", 1, MAXSEQ);
  /* don't use MAXFRAME since it makes importer scripts fail */
  RNA_def_parameter_flags(parm, 0, PARM_REQUIRED);
  parm = RNA_def_int(func,
                     "frame_start",
                     0,
                     INT_MIN,
                     INT_MAX,
                     "",
                     "The start frame for the new sequence",
                     INT_MIN,
                     INT_MAX);
  RNA_def_parameter_flags(parm, 0, PARM_REQUIRED);
  RNA_def_int(func,
              "frame_end",
              0,
              INT_MIN,
              INT_MAX,
              "",
              "The end frame for the new sequence",
              INT_MIN,
              INT_MAX);
  RNA_def_pointer(func, "seq1", "Sequence", "", "Sequence 1 for effect");
  RNA_def_pointer(func, "seq2", "Sequence", "", "Sequence 2 for effect");
  RNA_def_pointer(func, "seq3", "Sequence", "", "Sequence 3 for effect");
  /* return type */
  parm = RNA_def_pointer(func, "sequence", "Sequence", "", "New Sequence");
  RNA_def_function_return(func, parm);

  func = RNA_def_function(srna, "remove", remove_func_name);
  RNA_def_function_flag(func, FUNC_USE_SELF_ID | FUNC_USE_REPORTS | FUNC_USE_MAIN);
  RNA_def_function_ui_description(func, "Remove a Sequence");
  parm = RNA_def_pointer(func, "sequence", "Sequence", "", "Sequence to remove");
  RNA_def_parameter_flags(parm, PROP_NEVER_NULL, PARM_REQUIRED | PARM_RNAPTR);
  RNA_def_parameter_clear_flags(parm, PROP_THICK_WRAP, 0);
}

#endif<|MERGE_RESOLUTION|>--- conflicted
+++ resolved
@@ -711,11 +711,7 @@
   RNA_def_parameter_flags(parm, 0, PARM_REQUIRED);
   parm = RNA_def_enum(func, "split_method", seq_split_method_items, 0, "", "");
   RNA_def_parameter_flags(parm, PROP_NEVER_NULL, PARM_REQUIRED);
-<<<<<<< HEAD
-  /* Return type. */
-=======
   /* Retirn type. */
->>>>>>> ff01070b
   parm = RNA_def_pointer(func, "sequence", "Sequence", "", "Right side Sequence");
   RNA_def_function_return(func, parm);
 }
