/*
 * This program is free software; you can redistribute it and/or
 * modify it under the terms of the GNU General Public License
 * as published by the Free Software Foundation; either version 2
 * of the License, or (at your option) any later version.
 *
 * This program is distributed in the hope that it will be useful,
 * but WITHOUT ANY WARRANTY; without even the implied warranty of
 * MERCHANTABILITY or FITNESS FOR A PARTICULAR PURPOSE.  See the
 * GNU General Public License for more details.
 *
 * You should have received a copy of the GNU General Public License
 * along with this program; if not, write to the Free Software Foundation,
 * Inc., 51 Franklin Street, Fifth Floor, Boston, MA 02110-1301, USA.
 */

/** \file
 * \ingroup RNA
 */

#include <stdlib.h>

#include "BLI_math.h"

#include "DNA_brush_types.h"
#include "DNA_curve_types.h"
#include "DNA_gpencil_types.h"
#include "DNA_meshdata_types.h"
#include "DNA_object_types.h"
#include "DNA_scene_types.h"

#include "MEM_guardedalloc.h"

#include "BLI_utildefines.h"

#include "BLT_translation.h"

#include "RNA_access.h"
#include "RNA_define.h"
#include "RNA_enum_types.h"

#include "rna_internal.h"

#include "WM_types.h"

/* parent type */
static const EnumPropertyItem parent_type_items[] = {
    {PAROBJECT, "OBJECT", 0, "Object", "The layer is parented to an object"},
    {PARSKEL, "ARMATURE", 0, "Armature", ""},
    {PARBONE, "BONE", 0, "Bone", "The layer is parented to a bone"},
    {0, NULL, 0, NULL, NULL},
};

#ifndef RNA_RUNTIME
static EnumPropertyItem rna_enum_gpencil_stroke_depth_order_items[] = {
    {GP_DRAWMODE_2D,
     "2D",
     0,
     "2D Layers",
     "Display strokes using grease pencil layers to define order"},
    {GP_DRAWMODE_3D, "3D", 0, "3D Location", "Display strokes using real 3D position in 3D space"},
    {0, NULL, 0, NULL, NULL},
};

static EnumPropertyItem rna_enum_gpencil_onion_modes_items[] = {
    {GP_ONION_MODE_ABSOLUTE,
     "ABSOLUTE",
     0,
     "Frames",
     "Frames in absolute range of the scene frame"},
    {GP_ONION_MODE_RELATIVE,
     "RELATIVE",
     0,
     "Keyframes",
     "Frames in relative range of the Grease Pencil keyframes"},
    {GP_ONION_MODE_SELECTED, "SELECTED", 0, "Selected", "Only selected keyframes"},
    {0, NULL, 0, NULL, NULL},
};

static const EnumPropertyItem rna_enum_keyframe_type_items[] = {
    {BEZT_KEYTYPE_KEYFRAME,
     "KEYFRAME",
     ICON_KEYTYPE_KEYFRAME_VEC,
     "Keyframe",
     "Normal keyframe - e.g. for key poses"},
    {BEZT_KEYTYPE_BREAKDOWN,
     "BREAKDOWN",
     ICON_KEYTYPE_BREAKDOWN_VEC,
     "Breakdown",
     "A breakdown pose - e.g. for transitions between key poses"},
    {BEZT_KEYTYPE_MOVEHOLD,
     "MOVING_HOLD",
     ICON_KEYTYPE_MOVING_HOLD_VEC,
     "Moving Hold",
     "A keyframe that is part of a moving hold"},
    {BEZT_KEYTYPE_EXTREME,
     "EXTREME",
     ICON_KEYTYPE_EXTREME_VEC,
     "Extreme",
     "An 'extreme' pose, or some other purpose as needed"},
    {BEZT_KEYTYPE_JITTER,
     "JITTER",
     ICON_KEYTYPE_JITTER_VEC,
     "Jitter",
     "A filler or baked keyframe for keying on ones, or some other purpose as needed"},
    {0, NULL, 0, NULL, NULL},
};

static const EnumPropertyItem rna_enum_onion_keyframe_type_items[] = {
    {-1, "ALL", 0, "All", "Include all Keyframe types"},
    {BEZT_KEYTYPE_KEYFRAME,
     "KEYFRAME",
     ICON_KEYTYPE_KEYFRAME_VEC,
     "Keyframe",
     "Normal keyframe - e.g. for key poses"},
    {BEZT_KEYTYPE_BREAKDOWN,
     "BREAKDOWN",
     ICON_KEYTYPE_BREAKDOWN_VEC,
     "Breakdown",
     "A breakdown pose - e.g. for transitions between key poses"},
    {BEZT_KEYTYPE_MOVEHOLD,
     "MOVING_HOLD",
     ICON_KEYTYPE_MOVING_HOLD_VEC,
     "Moving Hold",
     "A keyframe that is part of a moving hold"},
    {BEZT_KEYTYPE_EXTREME,
     "EXTREME",
     ICON_KEYTYPE_EXTREME_VEC,
     "Extreme",
     "An 'extreme' pose, or some other purpose as needed"},
    {BEZT_KEYTYPE_JITTER,
     "JITTER",
     ICON_KEYTYPE_JITTER_VEC,
     "Jitter",
     "A filler or baked keyframe for keying on ones, or some other purpose as needed"},
    {0, NULL, 0, NULL, NULL},
};

static const EnumPropertyItem rna_enum_gplayer_move_type_items[] = {
    {-1, "UP", 0, "Up", ""},
    {1, "DOWN", 0, "Down", ""},
    {0, NULL, 0, NULL, NULL},
};

static const EnumPropertyItem rna_enum_layer_blend_modes_items[] = {
    {eGplBlendMode_Regular, "REGULAR", 0, "Regular", ""},
    {eGplBlendMode_HardLight, "HARDLIGHT", 0, "Hard Light", ""},
    {eGplBlendMode_Add, "ADD", 0, "Add", ""},
    {eGplBlendMode_Subtract, "SUBTRACT", 0, "Subtract", ""},
    {eGplBlendMode_Multiply, "MULTIPLY", 0, "Multiply", ""},
    {eGplBlendMode_Divide, "DIVIDE", 0, "Divide", ""},
    {0, NULL, 0, NULL, NULL}};

static const EnumPropertyItem rna_enum_gpencil_caps_modes_items[] = {
    {GP_STROKE_CAP_ROUND, "ROUND", 0, "Rounded", ""},
    {GP_STROKE_CAP_FLAT, "FLAT", 0, "Flat", ""},
    {0, NULL, 0, NULL, NULL},
};
#endif

#ifdef RNA_RUNTIME

#  include "BLI_ghash.h"
#  include "BLI_listbase.h"
#  include "BLI_string_utils.h"

#  include "WM_api.h"

#  include "BKE_action.h"
#  include "BKE_animsys.h"
#  include "BKE_deform.h"
#  include "BKE_gpencil.h"
#  include "BKE_gpencil_curve.h"
#  include "BKE_gpencil_geom.h"
#  include "BKE_gpencil_update_cache.h"
#  include "BKE_icons.h"

#  include "DEG_depsgraph.h"
#  include "DEG_depsgraph_build.h"

static void rna_GPencil_update(Main *UNUSED(bmain), Scene *UNUSED(scene), PointerRNA *ptr)
{
<<<<<<< HEAD
=======
#if 0
>>>>>>> ad77b52a
  /* In case a property on a layer changed, tag it with a light update. */
  if (ptr->type == &RNA_GPencilLayer) {
    BKE_gpencil_tag_light_update((bGPdata *)(ptr->owner_id), (bGPDlayer *)(ptr->data), NULL, NULL);
  }
<<<<<<< HEAD
=======
#endif
>>>>>>> ad77b52a
  DEG_id_tag_update(ptr->owner_id, ID_RECALC_GEOMETRY);
  WM_main_add_notifier(NC_GPENCIL | NA_EDITED, NULL);
}

static void rna_GpencilLayerMatrix_update(Main *bmain, Scene *scene, PointerRNA *ptr)
{
  bGPDlayer *gpl = (bGPDlayer *)ptr->data;

  loc_eul_size_to_mat4(gpl->layer_mat, gpl->location, gpl->rotation, gpl->scale);
  invert_m4_m4(gpl->layer_invmat, gpl->layer_mat);

  rna_GPencil_update(bmain, scene, ptr);
}

static void rna_GPencil_curve_edit_mode_toggle(Main *bmain, Scene *scene, PointerRNA *ptr)
{
  ToolSettings *ts = scene->toolsettings;
  bGPdata *gpd = (bGPdata *)ptr->owner_id;

  /* Curve edit mode is turned on. */
  if (GPENCIL_CURVE_EDIT_SESSIONS_ON(gpd)) {
    /* If the current select mode is segment and the Bezier mode is on, change
     * to Point because segment is not supported. */
    if (ts->gpencil_selectmode_edit == GP_SELECTMODE_SEGMENT) {
      ts->gpencil_selectmode_edit = GP_SELECTMODE_POINT;
    }

    BKE_gpencil_strokes_selected_update_editcurve(gpd);
  }
  /* Curve edit mode is turned off. */
  else {
    BKE_gpencil_strokes_selected_sync_selection_editcurve(gpd);
  }

  /* Standard update. */
  rna_GPencil_update(bmain, scene, ptr);
}

static void rna_GPencil_stroke_curve_update(Main *bmain, Scene *scene, PointerRNA *ptr)
{
  bGPdata *gpd = (bGPdata *)ptr->owner_id;

  if (GPENCIL_CURVE_EDIT_SESSIONS_ON(gpd)) {
    LISTBASE_FOREACH (bGPDlayer *, gpl, &gpd->layers) {
      if (gpl->actframe != NULL) {
        bGPDframe *gpf = gpl->actframe;
        LISTBASE_FOREACH (bGPDstroke *, gps, &gpf->strokes) {
          if (gps->editcurve != NULL) {
            gps->flag |= GP_STROKE_NEEDS_CURVE_UPDATE;
            BKE_gpencil_stroke_geometry_update(gpd, gps);
          }
        }
      }
    }
  }

  rna_GPencil_update(bmain, scene, ptr);
}

static void rna_GPencil_stroke_curve_resolution_update(Main *bmain, Scene *scene, PointerRNA *ptr)
{
  bGPdata *gpd = (bGPdata *)ptr->owner_id;

  if (GPENCIL_CURVE_EDIT_SESSIONS_ON(gpd)) {
    LISTBASE_FOREACH (bGPDlayer *, gpl, &gpd->layers) {
      if (gpl->actframe != NULL) {
        bGPDframe *gpf = gpl->actframe;
        LISTBASE_FOREACH (bGPDstroke *, gps, &gpf->strokes) {
          if (gps->editcurve != NULL) {
            gps->flag |= GP_STROKE_NEEDS_CURVE_UPDATE;
            BKE_gpencil_stroke_geometry_update(gpd, gps);
          }
        }
      }
    }
  }
  rna_GPencil_update(bmain, scene, ptr);
}

static void rna_GPencil_dependency_update(Main *bmain, Scene *UNUSED(scene), PointerRNA *ptr)
{
  DEG_id_tag_update(ptr->owner_id, ID_RECALC_TRANSFORM);
  DEG_relations_tag_update(bmain);
  WM_main_add_notifier(NC_OBJECT | ND_PARENT, ptr->owner_id);

  DEG_id_tag_update(ptr->owner_id, ID_RECALC_GEOMETRY);
  WM_main_add_notifier(NC_GPENCIL | NA_EDITED, NULL);
}

static void rna_GPencil_uv_update(Main *UNUSED(bmain), Scene *UNUSED(scene), PointerRNA *ptr)
{
  bGPdata *gpd = (bGPdata *)ptr->owner_id;
  /* Force to recalc the UVs. */
  bGPDstroke *gps = (bGPDstroke *)ptr->data;

  /* Calc geometry data. */
  BKE_gpencil_stroke_geometry_update(gpd, gps);

  DEG_id_tag_update(ptr->owner_id, ID_RECALC_GEOMETRY);
  WM_main_add_notifier(NC_GPENCIL | NA_EDITED, NULL);
}

static void rna_GPencil_autolock(Main *bmain, Scene *scene, PointerRNA *ptr)
{
  bGPdata *gpd = (bGPdata *)ptr->owner_id;
  BKE_gpencil_layer_autolock_set(gpd, true);

  /* standard update */
  rna_GPencil_update(bmain, scene, ptr);
}

static void rna_GPencil_editmode_update(Main *UNUSED(bmain), Scene *UNUSED(scene), PointerRNA *ptr)
{
  bGPdata *gpd = (bGPdata *)ptr->owner_id;
  DEG_id_tag_update(&gpd->id, ID_RECALC_TRANSFORM | ID_RECALC_GEOMETRY);

  /* Notify all places where GPencil data lives that the editing state is different */
  WM_main_add_notifier(NC_GPENCIL | NA_EDITED, NULL);
  WM_main_add_notifier(NC_SCENE | ND_MODE | NC_MOVIECLIP, NULL);
}

/* Poll Callback to filter GP Datablocks to only show those for Annotations */
bool rna_GPencil_datablocks_annotations_poll(PointerRNA *UNUSED(ptr), const PointerRNA value)
{
  bGPdata *gpd = value.data;
  return (gpd->flag & GP_DATA_ANNOTATIONS) != 0;
}

/* Poll Callback to filter GP Datablocks to only show those for GP Objects */
bool rna_GPencil_datablocks_obdata_poll(PointerRNA *UNUSED(ptr), const PointerRNA value)
{
  bGPdata *gpd = value.data;
  return (gpd->flag & GP_DATA_ANNOTATIONS) == 0;
}

static char *rna_GPencilLayer_path(PointerRNA *ptr)
{
  bGPDlayer *gpl = (bGPDlayer *)ptr->data;
  char name_esc[sizeof(gpl->info) * 2];

  BLI_str_escape(name_esc, gpl->info, sizeof(name_esc));

  return BLI_sprintfN("layers[\"%s\"]", name_esc);
}

static int rna_GPencilLayer_active_frame_editable(PointerRNA *ptr, const char **UNUSED(r_info))
{
  bGPDlayer *gpl = (bGPDlayer *)ptr->data;

  /* surely there must be other criteria too... */
  if (gpl->flag & GP_LAYER_LOCKED) {
    return 0;
  }
  else {
    return PROP_EDITABLE;
  }
}

/* set parent */
static void set_parent(bGPDlayer *gpl, Object *par, const int type, const char *substr)
{
  if (type == PAROBJECT) {
    invert_m4_m4(gpl->inverse, par->obmat);
    gpl->parent = par;
    gpl->partype |= PAROBJECT;
    gpl->parsubstr[0] = 0;
  }
  else if (type == PARSKEL) {
    invert_m4_m4(gpl->inverse, par->obmat);
    gpl->parent = par;
    gpl->partype |= PARSKEL;
    gpl->parsubstr[0] = 0;
  }
  else if (type == PARBONE) {
    bPoseChannel *pchan = BKE_pose_channel_find_name(par->pose, substr);
    if (pchan) {
      float tmp_mat[4][4];
      mul_m4_m4m4(tmp_mat, par->obmat, pchan->pose_mat);

      invert_m4_m4(gpl->inverse, tmp_mat);
      gpl->parent = par;
      gpl->partype |= PARBONE;
      BLI_strncpy(gpl->parsubstr, substr, sizeof(gpl->parsubstr));
    }
  }
}

/* set parent object and inverse matrix */
static void rna_GPencilLayer_parent_set(PointerRNA *ptr,
                                        PointerRNA value,
                                        struct ReportList *UNUSED(reports))
{
  bGPDlayer *gpl = (bGPDlayer *)ptr->data;
  Object *par = (Object *)value.data;

  if (par != NULL) {
    set_parent(gpl, par, gpl->partype, gpl->parsubstr);
  }
  else {
    /* clear parent */
    gpl->parent = NULL;
  }
}

/* set parent type */
static void rna_GPencilLayer_parent_type_set(PointerRNA *ptr, int value)
{
  bGPDlayer *gpl = (bGPDlayer *)ptr->data;
  Object *par = gpl->parent;
  gpl->partype = value;

  if (par != NULL) {
    set_parent(gpl, par, value, gpl->parsubstr);
  }
}

/* set parent bone */
static void rna_GPencilLayer_parent_bone_set(PointerRNA *ptr, const char *value)
{
  bGPDlayer *gpl = (bGPDlayer *)ptr->data;

  Object *par = gpl->parent;
  gpl->partype = PARBONE;

  if (par != NULL) {
    set_parent(gpl, par, gpl->partype, value);
  }
}

static char *rna_GPencilLayerMask_path(PointerRNA *ptr)
{
  bGPdata *gpd = (bGPdata *)ptr->owner_id;
  bGPDlayer *gpl = BKE_gpencil_layer_active_get(gpd);
  bGPDlayer_Mask *mask = (bGPDlayer_Mask *)ptr->data;

  char gpl_info_esc[sizeof(gpl->info) * 2];
  char mask_name_esc[sizeof(mask->name) * 2];

  BLI_str_escape(gpl_info_esc, gpl->info, sizeof(gpl_info_esc));
  BLI_str_escape(mask_name_esc, mask->name, sizeof(mask_name_esc));

  return BLI_sprintfN("layers[\"%s\"].mask_layers[\"%s\"]", gpl_info_esc, mask_name_esc);
}

static int rna_GPencil_active_mask_index_get(PointerRNA *ptr)
{
  bGPDlayer *gpl = (bGPDlayer *)ptr->data;
  return gpl->act_mask - 1;
}

static void rna_GPencil_active_mask_index_set(PointerRNA *ptr, int value)
{
  bGPDlayer *gpl = (bGPDlayer *)ptr->data;
  gpl->act_mask = value + 1;
}

static void rna_GPencil_active_mask_index_range(
    PointerRNA *ptr, int *min, int *max, int *UNUSED(softmin), int *UNUSED(softmax))
{
  bGPDlayer *gpl = (bGPDlayer *)ptr->data;

  *min = 0;
  *max = max_ii(0, BLI_listbase_count(&gpl->mask_layers) - 1);
}

/* parent types enum */
static const EnumPropertyItem *rna_Object_parent_type_itemf(bContext *UNUSED(C),
                                                            PointerRNA *ptr,
                                                            PropertyRNA *UNUSED(prop),
                                                            bool *r_free)
{
  bGPDlayer *gpl = (bGPDlayer *)ptr->data;
  EnumPropertyItem *item = NULL;
  int totitem = 0;

  RNA_enum_items_add_value(&item, &totitem, parent_type_items, PAROBJECT);

  if (gpl->parent) {
    Object *par = gpl->parent;

    if (par->type == OB_ARMATURE) {
      /* special hack: prevents this being overridden */
      RNA_enum_items_add_value(&item, &totitem, &parent_type_items[1], PARSKEL);
      RNA_enum_items_add_value(&item, &totitem, parent_type_items, PARBONE);
    }
  }

  RNA_enum_item_end(&item, &totitem);
  *r_free = true;

  return item;
}

static bool rna_GPencilLayer_is_parented_get(PointerRNA *ptr)
{
  bGPDlayer *gpl = (bGPDlayer *)ptr->data;
  return (gpl->parent != NULL);
}

static PointerRNA rna_GPencil_active_layer_get(PointerRNA *ptr)
{
  bGPdata *gpd = (bGPdata *)ptr->owner_id;

  if (GS(gpd->id.name) == ID_GD) { /* why would this ever be not GD */
    bGPDlayer *gl;

    for (gl = gpd->layers.first; gl; gl = gl->next) {
      if (gl->flag & GP_LAYER_ACTIVE) {
        break;
      }
    }

    if (gl) {
      return rna_pointer_inherit_refine(ptr, &RNA_GPencilLayer, gl);
    }
  }

  return rna_pointer_inherit_refine(ptr, NULL, NULL);
}

static void rna_GPencil_active_layer_set(PointerRNA *ptr,
                                         PointerRNA value,
                                         struct ReportList *UNUSED(reports))
{
  bGPdata *gpd = (bGPdata *)ptr->owner_id;

  /* Don't allow setting active layer to NULL if layers exist
   * as this breaks various tools. Tools should be used instead
   * if it's necessary to remove layers
   */
  if (value.data == NULL) {
    printf("%s: Setting active layer to None is not allowed\n", __func__);
    return;
  }

  if (GS(gpd->id.name) == ID_GD) { /* why would this ever be not GD */
    bGPDlayer *gl;

    for (gl = gpd->layers.first; gl; gl = gl->next) {
      if (gl == value.data) {
        gl->flag |= GP_LAYER_ACTIVE;
      }
      else {
        gl->flag &= ~GP_LAYER_ACTIVE;
      }
    }

    WM_main_add_notifier(NC_GPENCIL | NA_EDITED, NULL);
  }
}

static int rna_GPencil_active_layer_index_get(PointerRNA *ptr)
{
  bGPdata *gpd = (bGPdata *)ptr->owner_id;
  bGPDlayer *gpl = BKE_gpencil_layer_active_get(gpd);

  return BLI_findindex(&gpd->layers, gpl);
}

static void rna_GPencil_active_layer_index_set(PointerRNA *ptr, int value)
{
  bGPdata *gpd = (bGPdata *)ptr->owner_id;
  bGPDlayer *gpl = BLI_findlink(&gpd->layers, value);

  BKE_gpencil_layer_active_set(gpd, gpl);

  /* Now do standard updates... */
  DEG_id_tag_update(&gpd->id, ID_RECALC_GEOMETRY);
  WM_main_add_notifier(NC_GPENCIL | ND_DATA | NA_EDITED | ND_SPACE_PROPERTIES, NULL);
}

static void rna_GPencil_active_layer_index_range(
    PointerRNA *ptr, int *min, int *max, int *softmin, int *softmax)
{
  bGPdata *gpd = (bGPdata *)ptr->owner_id;

  *min = 0;
  *max = max_ii(0, BLI_listbase_count(&gpd->layers) - 1);

  *softmin = *min;
  *softmax = *max;
}

static const EnumPropertyItem *rna_GPencil_active_layer_itemf(bContext *C,
                                                              PointerRNA *ptr,
                                                              PropertyRNA *UNUSED(prop),
                                                              bool *r_free)
{
  bGPdata *gpd = (bGPdata *)ptr->owner_id;
  bGPDlayer *gpl;
  EnumPropertyItem *item = NULL, item_tmp = {0};
  int totitem = 0;
  int i = 0;

  if (ELEM(NULL, C, gpd)) {
    return DummyRNA_NULL_items;
  }

  /* Existing layers */
  for (gpl = gpd->layers.first, i = 0; gpl; gpl = gpl->next, i++) {
    item_tmp.identifier = gpl->info;
    item_tmp.name = gpl->info;
    item_tmp.value = i;

    item_tmp.icon = (gpd->flag & GP_DATA_ANNOTATIONS) ? BKE_icon_gplayer_color_ensure(gpl) :
                                                        ICON_GREASEPENCIL;

    RNA_enum_item_add(&item, &totitem, &item_tmp);
  }

  RNA_enum_item_end(&item, &totitem);
  *r_free = true;

  return item;
}

static void rna_GPencilLayer_info_set(PointerRNA *ptr, const char *value)
{
  bGPdata *gpd = (bGPdata *)ptr->owner_id;
  bGPDlayer *gpl = ptr->data;

  char oldname[128] = "";
  BLI_strncpy(oldname, gpl->info, sizeof(oldname));

  /* copy the new name into the name slot */
  BLI_strncpy_utf8(gpl->info, value, sizeof(gpl->info));

  BLI_uniquename(
      &gpd->layers, gpl, DATA_("GP_Layer"), '.', offsetof(bGPDlayer, info), sizeof(gpl->info));

  /* now fix animation paths */
  BKE_animdata_fix_paths_rename_all(&gpd->id, "layers", oldname, gpl->info);

  /* Fix mask layers. */
  LISTBASE_FOREACH (bGPDlayer *, gpl_, &gpd->layers) {
    LISTBASE_FOREACH (bGPDlayer_Mask *, mask, &gpl_->mask_layers) {
      if (STREQ(mask->name, oldname)) {
        BLI_strncpy(mask->name, gpl->info, sizeof(mask->name));
      }
    }
  }
}

static void rna_GPencilLayer_mask_info_set(PointerRNA *ptr, const char *value)
{
  bGPdata *gpd = (bGPdata *)ptr->owner_id;
  bGPDlayer_Mask *mask = ptr->data;
  char oldname[128] = "";
  BLI_strncpy(oldname, mask->name, sizeof(oldname));

  /* Really is changing the layer name. */
  bGPDlayer *gpl = BKE_gpencil_layer_named_get(gpd, oldname);
  if (gpl) {
    /* copy the new name into the name slot */
    BLI_strncpy_utf8(gpl->info, value, sizeof(gpl->info));

    BLI_uniquename(
        &gpd->layers, gpl, DATA_("GP_Layer"), '.', offsetof(bGPDlayer, info), sizeof(gpl->info));

    /* now fix animation paths */
    BKE_animdata_fix_paths_rename_all(&gpd->id, "layers", oldname, gpl->info);

    /* Fix mask layers. */
    LISTBASE_FOREACH (bGPDlayer *, gpl_, &gpd->layers) {
      LISTBASE_FOREACH (bGPDlayer_Mask *, mask_, &gpl_->mask_layers) {
        if (STREQ(mask_->name, oldname)) {
          BLI_strncpy(mask_->name, gpl->info, sizeof(mask_->name));
        }
      }
    }
  }
}

static bGPDstroke *rna_GPencil_stroke_point_find_stroke(const bGPdata *gpd,
                                                        const bGPDspoint *pt,
                                                        bGPDlayer **r_gpl,
                                                        bGPDframe **r_gpf)
{
  bGPDlayer *gpl;
  bGPDstroke *gps;

  /* sanity checks */
  if (ELEM(NULL, gpd, pt)) {
    return NULL;
  }

  if (r_gpl) {
    *r_gpl = NULL;
  }
  if (r_gpf) {
    *r_gpf = NULL;
  }

  /* there's no faster alternative than just looping over everything... */
  for (gpl = gpd->layers.first; gpl; gpl = gpl->next) {
    if (gpl->actframe) {
      for (gps = gpl->actframe->strokes.first; gps; gps = gps->next) {
        if ((pt >= gps->points) && (pt < &gps->points[gps->totpoints])) {
          /* found it */
          if (r_gpl) {
            *r_gpl = gpl;
          }
          if (r_gpf) {
            *r_gpf = gpl->actframe;
          }

          return gps;
        }
      }
    }
  }

  /* didn't find it */
  return NULL;
}

static void rna_GPencil_stroke_point_select_set(PointerRNA *ptr, const bool value)
{
  bGPdata *gpd = (bGPdata *)ptr->owner_id;
  bGPDspoint *pt = ptr->data;
  bGPDstroke *gps = NULL;

  /* Ensure that corresponding stroke is set
   * - Since we don't have direct access, we're going to have to search
   * - We don't apply selection value unless we can find the corresponding
   *   stroke, so that they don't get out of sync
   */
  gps = rna_GPencil_stroke_point_find_stroke(gpd, pt, NULL, NULL);
  if (gps) {
    /* Set the new selection state for the point */
    if (value) {
      pt->flag |= GP_SPOINT_SELECT;
    }
    else {
      pt->flag &= ~GP_SPOINT_SELECT;
    }

    /* Check if the stroke should be selected or not... */
    BKE_gpencil_stroke_sync_selection(gpd, gps);
  }
}

static void rna_GPencil_stroke_point_add(
    ID *id, bGPDstroke *stroke, int count, float pressure, float strength)
{
  bGPdata *gpd = (bGPdata *)id;

  if (count > 0) {
    /* create space at the end of the array for extra points */
    stroke->points = MEM_recallocN_id(
        stroke->points, sizeof(bGPDspoint) * (stroke->totpoints + count), "gp_stroke_points");
    stroke->dvert = MEM_recallocN_id(
        stroke->dvert, sizeof(MDeformVert) * (stroke->totpoints + count), "gp_stroke_weight");

    /* init the pressure and strength values so that old scripts won't need to
     * be modified to give these initial values...
     */
    for (int i = 0; i < count; i++) {
      bGPDspoint *pt = stroke->points + (stroke->totpoints + i);
      MDeformVert *dvert = stroke->dvert + (stroke->totpoints + i);
      pt->pressure = pressure;
      pt->strength = strength;

      dvert->totweight = 0;
      dvert->dw = NULL;
    }

    stroke->totpoints += count;

    /* Calc geometry data. */
    BKE_gpencil_stroke_geometry_update(gpd, stroke);

    DEG_id_tag_update(&gpd->id,
                      ID_RECALC_TRANSFORM | ID_RECALC_GEOMETRY | ID_RECALC_COPY_ON_WRITE);

    WM_main_add_notifier(NC_GPENCIL | ND_DATA | NA_EDITED, NULL);
  }
}

static void rna_GPencil_stroke_point_pop(ID *id,
                                         bGPDstroke *stroke,
                                         ReportList *reports,
                                         int index)
{
  bGPdata *gpd = (bGPdata *)id;
  bGPDspoint *pt_tmp = stroke->points;
  MDeformVert *pt_dvert = stroke->dvert;

  /* python style negative indexing */
  if (index < 0) {
    index += stroke->totpoints;
  }

  if (stroke->totpoints <= index || index < 0) {
    BKE_report(reports, RPT_ERROR, "GPencilStrokePoints.pop: index out of range");
    return;
  }

  stroke->totpoints--;

  stroke->points = MEM_callocN(sizeof(bGPDspoint) * stroke->totpoints, "gp_stroke_points");
  if (pt_dvert != NULL) {
    stroke->dvert = MEM_callocN(sizeof(MDeformVert) * stroke->totpoints, "gp_stroke_weights");
  }

  if (index > 0) {
    memcpy(stroke->points, pt_tmp, sizeof(bGPDspoint) * index);
    /* verify weight data is available */
    if (pt_dvert != NULL) {
      memcpy(stroke->dvert, pt_dvert, sizeof(MDeformVert) * index);
    }
  }

  if (index < stroke->totpoints) {
    memcpy(&stroke->points[index],
           &pt_tmp[index + 1],
           sizeof(bGPDspoint) * (stroke->totpoints - index));
    if (pt_dvert != NULL) {
      memcpy(&stroke->dvert[index],
             &pt_dvert[index + 1],
             sizeof(MDeformVert) * (stroke->totpoints - index));
    }
  }

  /* free temp buffer */
  MEM_freeN(pt_tmp);
  if (pt_dvert != NULL) {
    MEM_freeN(pt_dvert);
  }

  /* Calc geometry data. */
  BKE_gpencil_stroke_geometry_update(gpd, stroke);

  DEG_id_tag_update(&gpd->id, ID_RECALC_TRANSFORM | ID_RECALC_GEOMETRY | ID_RECALC_COPY_ON_WRITE);

  WM_main_add_notifier(NC_GPENCIL | NA_EDITED, NULL);
}

static void rna_GPencil_stroke_point_update(ID *id, bGPDstroke *stroke)
{
  bGPdata *gpd = (bGPdata *)id;

  /* Calc geometry data. */
  if (stroke) {
    BKE_gpencil_stroke_geometry_update(gpd, stroke);

    DEG_id_tag_update(&gpd->id,
                      ID_RECALC_TRANSFORM | ID_RECALC_GEOMETRY | ID_RECALC_COPY_ON_WRITE);

    WM_main_add_notifier(NC_GPENCIL | NA_EDITED, NULL);
  }
}

static float rna_GPencilStrokePoints_weight_get(bGPDstroke *stroke,
                                                ReportList *reports,
                                                int vertex_group_index,
                                                int point_index)
{
  MDeformVert *dvert = stroke->dvert;
  if (dvert == NULL) {
    BKE_report(reports, RPT_ERROR, "Groups: No groups for this stroke");
    return -1.0f;
  }

  if (stroke->totpoints <= point_index || point_index < 0) {
    BKE_report(reports, RPT_ERROR, "GPencilStrokePoints: index out of range");
    return -1.0f;
  }

  MDeformVert *pt_dvert = stroke->dvert + point_index;
  if ((pt_dvert) && (pt_dvert->totweight <= vertex_group_index || vertex_group_index < 0)) {
    BKE_report(reports, RPT_ERROR, "Groups: index out of range");
    return -1.0f;
  }

  MDeformWeight *dw = BKE_defvert_find_index(pt_dvert, vertex_group_index);
  if (dw) {
    return dw->weight;
  }

  return -1.0f;
}

static void rna_GPencilStrokePoints_weight_set(
    bGPDstroke *stroke, ReportList *reports, int vertex_group_index, int point_index, float weight)
{
  BKE_gpencil_dvert_ensure(stroke);

  MDeformVert *dvert = stroke->dvert;
  if (dvert == NULL) {
    BKE_report(reports, RPT_ERROR, "Groups: No groups for this stroke");
    return;
  }

  if (stroke->totpoints <= point_index || point_index < 0) {
    BKE_report(reports, RPT_ERROR, "GPencilStrokePoints: index out of range");
    return;
  }

  MDeformVert *pt_dvert = stroke->dvert + point_index;
  MDeformWeight *dw = BKE_defvert_ensure_index(pt_dvert, vertex_group_index);
  if (dw) {
    dw->weight = weight;
  }
}

static bGPDstroke *rna_GPencil_stroke_new(bGPDframe *frame)
{
  bGPDstroke *stroke = BKE_gpencil_stroke_new(0, 0, 1.0f);
  BLI_addtail(&frame->strokes, stroke);

  return stroke;
}

static void rna_GPencil_stroke_remove(ID *id,
                                      bGPDframe *frame,
                                      ReportList *reports,
                                      PointerRNA *stroke_ptr)
{
  bGPdata *gpd = (bGPdata *)id;

  bGPDstroke *stroke = stroke_ptr->data;
  if (BLI_findindex(&frame->strokes, stroke) == -1) {
    BKE_report(reports, RPT_ERROR, "Stroke not found in grease pencil frame");
    return;
  }

  BLI_remlink(&frame->strokes, stroke);
  BKE_gpencil_free_stroke(stroke);
  RNA_POINTER_INVALIDATE(stroke_ptr);

  DEG_id_tag_update(&gpd->id, ID_RECALC_TRANSFORM | ID_RECALC_GEOMETRY | ID_RECALC_COPY_ON_WRITE);
  WM_main_add_notifier(NC_GPENCIL | ND_DATA | NA_EDITED, NULL);
}

static void rna_GPencil_stroke_close(ID *id,
                                     bGPDframe *frame,
                                     ReportList *reports,
                                     PointerRNA *stroke_ptr)
{
  bGPdata *gpd = (bGPdata *)id;
  bGPDstroke *stroke = stroke_ptr->data;
  if (BLI_findindex(&frame->strokes, stroke) == -1) {
    BKE_report(reports, RPT_ERROR, "Stroke not found in grease pencil frame");
    return;
  }

  BKE_gpencil_stroke_close(stroke);

  DEG_id_tag_update(&gpd->id, ID_RECALC_TRANSFORM | ID_RECALC_GEOMETRY | ID_RECALC_COPY_ON_WRITE);
  WM_main_add_notifier(NC_GPENCIL | ND_DATA | NA_EDITED, NULL);
}

static void rna_GPencil_stroke_select_set(PointerRNA *ptr, const bool value)
{
  bGPdata *gpd = (bGPdata *)ptr->owner_id;
  bGPDstroke *gps = ptr->data;
  bGPDspoint *pt;
  int i;

  /* set new value */
  if (value) {
    gps->flag |= GP_STROKE_SELECT;
    BKE_gpencil_stroke_select_index_set(gpd, gps);
  }
  else {
    gps->flag &= ~GP_STROKE_SELECT;
    BKE_gpencil_stroke_select_index_reset(gps);
  }

  /* ensure that the stroke's points are selected in the same way */
  for (i = 0, pt = gps->points; i < gps->totpoints; i++, pt++) {
    if (value) {
      pt->flag |= GP_SPOINT_SELECT;
    }
    else {
      pt->flag &= ~GP_SPOINT_SELECT;
    }
  }
}

static void rna_GPencil_curve_select_set(PointerRNA *ptr, const bool value)
{
  bGPDcurve *gpc = ptr->data;

  /* Set new value. */
  if (value) {
    gpc->flag |= GP_CURVE_SELECT;
  }
  else {
    gpc->flag &= ~GP_CURVE_SELECT;
  }
  /* Ensure that the curves's points are selected in the same way. */
  for (int i = 0; i < gpc->tot_curve_points; i++) {
    bGPDcurve_point *gpc_pt = &gpc->curve_points[i];
    BezTriple *bezt = &gpc_pt->bezt;
    if (value) {
      gpc_pt->flag |= GP_CURVE_POINT_SELECT;
      BEZT_SEL_ALL(bezt);
    }
    else {
      gpc_pt->flag &= ~GP_CURVE_POINT_SELECT;
      BEZT_DESEL_ALL(bezt);
    }
  }
}

static bGPDframe *rna_GPencil_frame_new(bGPDlayer *layer,
                                        ReportList *reports,
                                        int frame_number,
                                        bool active)
{
  bGPDframe *frame;

  if (BKE_gpencil_layer_frame_find(layer, frame_number)) {
    BKE_reportf(reports, RPT_ERROR, "Frame already exists on this frame number %d", frame_number);
    return NULL;
  }

  frame = BKE_gpencil_frame_addnew(layer, frame_number);
  if (active) {
    layer->actframe = BKE_gpencil_layer_frame_get(layer, frame_number, GP_GETFRAME_USE_PREV);
  }
  WM_main_add_notifier(NC_GPENCIL | NA_EDITED, NULL);

  return frame;
}

static void rna_GPencil_frame_remove(bGPDlayer *layer, ReportList *reports, PointerRNA *frame_ptr)
{
  bGPDframe *frame = frame_ptr->data;
  if (BLI_findindex(&layer->frames, frame) == -1) {
    BKE_report(reports, RPT_ERROR, "Frame not found in grease pencil layer");
    return;
  }

  BKE_gpencil_layer_frame_delete(layer, frame);
  RNA_POINTER_INVALIDATE(frame_ptr);

  WM_main_add_notifier(NC_GPENCIL | NA_EDITED, NULL);
}

static bGPDframe *rna_GPencil_frame_copy(bGPDlayer *layer, bGPDframe *src)
{
  bGPDframe *frame = BKE_gpencil_frame_duplicate(src, true);

  while (BKE_gpencil_layer_frame_find(layer, frame->framenum)) {
    frame->framenum++;
  }

  BLI_addtail(&layer->frames, frame);

  WM_main_add_notifier(NC_GPENCIL | NA_EDITED, NULL);

  return frame;
}

static bGPDlayer *rna_GPencil_layer_new(bGPdata *gpd, const char *name, bool setactive)
{
  bGPDlayer *gpl = BKE_gpencil_layer_addnew(gpd, name, setactive != 0, false);

  WM_main_add_notifier(NC_GPENCIL | ND_DATA | NA_EDITED, NULL);

  return gpl;
}

static void rna_GPencil_layer_remove(bGPdata *gpd, ReportList *reports, PointerRNA *layer_ptr)
{
  bGPDlayer *layer = layer_ptr->data;
  if (BLI_findindex(&gpd->layers, layer) == -1) {
    BKE_report(reports, RPT_ERROR, "Layer not found in grease pencil data");
    return;
  }

  BKE_gpencil_layer_delete(gpd, layer);
  RNA_POINTER_INVALIDATE(layer_ptr);

  WM_main_add_notifier(NC_GPENCIL | ND_DATA | NA_EDITED, NULL);
}

static void rna_GPencil_layer_move(bGPdata *gpd,
                                   ReportList *reports,
                                   PointerRNA *layer_ptr,
                                   int type)
{
  bGPDlayer *gpl = layer_ptr->data;
  if (BLI_findindex(&gpd->layers, gpl) == -1) {
    BKE_report(reports, RPT_ERROR, "Layer not found in grease pencil data");
    return;
  }

  BLI_assert(ELEM(type, -1, 0, 1)); /* we use value below */

  const int direction = type * -1;

  if (BLI_listbase_link_move(&gpd->layers, gpl, direction)) {
    DEG_id_tag_update(&gpd->id, ID_RECALC_TRANSFORM | ID_RECALC_GEOMETRY);
  }

  WM_main_add_notifier(NC_GPENCIL | ND_DATA | NA_EDITED, NULL);
}

static void rna_GPencil_layer_mask_add(bGPDlayer *gpl, PointerRNA *layer_ptr)
{
  bGPDlayer *gpl_mask = layer_ptr->data;

  BKE_gpencil_layer_mask_add(gpl, gpl_mask->info);

  WM_main_add_notifier(NC_GPENCIL | ND_DATA | NA_EDITED, NULL);
}

static void rna_GPencil_layer_mask_remove(bGPDlayer *gpl,
                                          ReportList *reports,
                                          PointerRNA *mask_ptr)
{
  bGPDlayer_Mask *mask = mask_ptr->data;
  if (BLI_findindex(&gpl->mask_layers, mask) == -1) {
    BKE_report(reports, RPT_ERROR, "Mask not found in mask list");
    return;
  }

  BKE_gpencil_layer_mask_remove(gpl, mask);
  RNA_POINTER_INVALIDATE(mask_ptr);

  WM_main_add_notifier(NC_GPENCIL | ND_DATA | NA_EDITED, NULL);
}

static void rna_GPencil_frame_clear(bGPDframe *frame)
{
  BKE_gpencil_free_strokes(frame);

  WM_main_add_notifier(NC_GPENCIL | ND_DATA | NA_EDITED, NULL);
}

static void rna_GPencil_layer_clear(bGPDlayer *layer)
{
  BKE_gpencil_free_frames(layer);

  WM_main_add_notifier(NC_GPENCIL | ND_DATA | NA_EDITED, NULL);
}

static void rna_GPencil_clear(bGPdata *gpd)
{
  BKE_gpencil_free_layers(&gpd->layers);

  WM_main_add_notifier(NC_GPENCIL | ND_DATA | NA_EDITED, NULL);
}

static char *rna_GreasePencilGrid_path(PointerRNA *UNUSED(ptr))
{
  return BLI_strdup("grid");
}

static void rna_GpencilCurvePoint_BezTriple_handle1_get(PointerRNA *ptr, float *values)
{
  bGPDcurve_point *cpt = (bGPDcurve_point *)ptr->data;
  copy_v3_v3(values, cpt->bezt.vec[0]);
}

static void rna_GpencilCurvePoint_BezTriple_handle1_set(PointerRNA *ptr, const float *values)
{
  bGPDcurve_point *cpt = (bGPDcurve_point *)ptr->data;
  copy_v3_v3(cpt->bezt.vec[0], values);
}

static bool rna_GpencilCurvePoint_BezTriple_handle1_select_get(PointerRNA *ptr)
{
  bGPDcurve_point *cpt = (bGPDcurve_point *)ptr->data;
  return cpt->bezt.f1;
}

static void rna_GpencilCurvePoint_BezTriple_handle1_select_set(PointerRNA *ptr, const bool value)
{
  bGPDcurve_point *cpt = (bGPDcurve_point *)ptr->data;
  cpt->bezt.f1 = value;
}

static void rna_GpencilCurvePoint_BezTriple_handle2_get(PointerRNA *ptr, float *values)
{
  bGPDcurve_point *cpt = (bGPDcurve_point *)ptr->data;
  copy_v3_v3(values, cpt->bezt.vec[2]);
}

static void rna_GpencilCurvePoint_BezTriple_handle2_set(PointerRNA *ptr, const float *values)
{
  bGPDcurve_point *cpt = (bGPDcurve_point *)ptr->data;
  copy_v3_v3(cpt->bezt.vec[2], values);
}

static bool rna_GpencilCurvePoint_BezTriple_handle2_select_get(PointerRNA *ptr)
{
  bGPDcurve_point *cpt = (bGPDcurve_point *)ptr->data;
  return cpt->bezt.f3;
}

static void rna_GpencilCurvePoint_BezTriple_handle2_select_set(PointerRNA *ptr, const bool value)
{
  bGPDcurve_point *cpt = (bGPDcurve_point *)ptr->data;
  cpt->bezt.f3 = value;
}

static void rna_GpencilCurvePoint_BezTriple_ctrlpoint_get(PointerRNA *ptr, float *values)
{
  bGPDcurve_point *cpt = (bGPDcurve_point *)ptr->data;
  copy_v3_v3(values, cpt->bezt.vec[1]);
}

static void rna_GpencilCurvePoint_BezTriple_ctrlpoint_set(PointerRNA *ptr, const float *values)
{
  bGPDcurve_point *cpt = (bGPDcurve_point *)ptr->data;
  copy_v3_v3(cpt->bezt.vec[1], values);
}

static bool rna_GpencilCurvePoint_BezTriple_ctrlpoint_select_get(PointerRNA *ptr)
{
  bGPDcurve_point *cpt = (bGPDcurve_point *)ptr->data;
  return cpt->bezt.f2;
}

static void rna_GpencilCurvePoint_BezTriple_ctrlpoint_select_set(PointerRNA *ptr, const bool value)
{
  bGPDcurve_point *cpt = (bGPDcurve_point *)ptr->data;
  cpt->bezt.f2 = value;
}

static bool rna_GpencilCurvePoint_BezTriple_hide_get(PointerRNA *ptr)
{
  bGPDcurve_point *cpt = (bGPDcurve_point *)ptr->data;
  return (bool)cpt->bezt.hide;
}

static void rna_GpencilCurvePoint_BezTriple_hide_set(PointerRNA *ptr, const bool value)
{
  bGPDcurve_point *cpt = (bGPDcurve_point *)ptr->data;
  cpt->bezt.hide = value;
}

static bool rna_stroke_has_edit_curve_get(PointerRNA *ptr)
{
  bGPDstroke *gps = (bGPDstroke *)ptr->data;
  if (gps->editcurve != NULL) {
    return true;
  }

  return false;
}

#else

static void rna_def_gpencil_stroke_point(BlenderRNA *brna)
{
  StructRNA *srna;
  PropertyRNA *prop;

  srna = RNA_def_struct(brna, "GPencilStrokePoint", NULL);
  RNA_def_struct_sdna(srna, "bGPDspoint");
  RNA_def_struct_ui_text(
      srna, "Grease Pencil Stroke Point", "Data point for freehand stroke curve");

  prop = RNA_def_property(srna, "co", PROP_FLOAT, PROP_XYZ);
  RNA_def_property_float_sdna(prop, NULL, "x");
  RNA_def_property_array(prop, 3);
  RNA_def_property_ui_text(prop, "Coordinates", "");
  RNA_def_property_update(prop, NC_GPENCIL | ND_DATA, "rna_GPencil_update");

  prop = RNA_def_property(srna, "pressure", PROP_FLOAT, PROP_FACTOR);
  RNA_def_property_float_sdna(prop, NULL, "pressure");
  RNA_def_property_range(prop, 0.0f, FLT_MAX);
  RNA_def_property_ui_text(prop, "Pressure", "Pressure of tablet at point when drawing it");
  RNA_def_property_update(prop, NC_GPENCIL | ND_DATA, "rna_GPencil_update");

  prop = RNA_def_property(srna, "strength", PROP_FLOAT, PROP_FACTOR);
  RNA_def_property_float_sdna(prop, NULL, "strength");
  RNA_def_property_range(prop, 0.0f, 1.0f);
  RNA_def_property_ui_text(prop, "Strength", "Color intensity (alpha factor)");
  RNA_def_property_update(prop, NC_GPENCIL | ND_DATA, "rna_GPencil_update");

  prop = RNA_def_property(srna, "uv_factor", PROP_FLOAT, PROP_FACTOR);
  RNA_def_property_float_sdna(prop, NULL, "uv_fac");
  RNA_def_property_range(prop, 0.0f, 1.0f);
  RNA_def_property_ui_text(prop, "UV Factor", "Internal UV factor");
  RNA_def_property_update(prop, NC_GPENCIL | ND_DATA, "rna_GPencil_update");

  prop = RNA_def_property(srna, "uv_rotation", PROP_FLOAT, PROP_ANGLE);
  RNA_def_property_float_sdna(prop, NULL, "uv_rot");
  RNA_def_property_range(prop, -M_PI_2, M_PI_2);
  RNA_def_property_ui_text(prop, "UV Rotation", "Internal UV factor for dot mode");
  RNA_def_property_update(prop, NC_GPENCIL | ND_DATA, "rna_GPencil_update");

  prop = RNA_def_property(srna, "uv_fill", PROP_FLOAT, PROP_XYZ);
  RNA_def_property_float_sdna(prop, NULL, "uv_fill");
  RNA_def_property_array(prop, 2);
  RNA_def_property_ui_text(prop, "UV Fill", "Internal UV factor for filling");
  RNA_def_property_update(prop, NC_GPENCIL | ND_DATA, "rna_GPencil_update");

  prop = RNA_def_property(srna, "select", PROP_BOOLEAN, PROP_NONE);
  RNA_def_property_boolean_sdna(prop, NULL, "flag", GP_SPOINT_SELECT);
  RNA_def_property_boolean_funcs(prop, NULL, "rna_GPencil_stroke_point_select_set");
  RNA_def_property_ui_text(prop, "Select", "Point is selected for viewport editing");
  RNA_def_property_update(prop, NC_GPENCIL | ND_DATA, "rna_GPencil_update");

  /* Vertex color. */
  prop = RNA_def_property(srna, "vertex_color", PROP_FLOAT, PROP_COLOR);
  RNA_def_property_float_sdna(prop, NULL, "vert_color");
  RNA_def_property_array(prop, 4);
  RNA_def_property_range(prop, 0.0f, 1.0f);
  RNA_def_property_clear_flag(prop, PROP_ANIMATABLE);
  RNA_def_property_ui_text(
      prop, "Vertex Color", "Color used to mix with point color to get final color");
  RNA_def_property_update(prop, NC_GPENCIL | ND_DATA, "rna_GPencil_update");
}

static void rna_def_gpencil_stroke_points_api(BlenderRNA *brna, PropertyRNA *cprop)
{
  StructRNA *srna;
  FunctionRNA *func;
  PropertyRNA *parm;

  RNA_def_property_srna(cprop, "GPencilStrokePoints");
  srna = RNA_def_struct(brna, "GPencilStrokePoints", NULL);
  RNA_def_struct_sdna(srna, "bGPDstroke");
  RNA_def_struct_ui_text(
      srna, "Grease Pencil Stroke Points", "Collection of grease pencil stroke points");

  func = RNA_def_function(srna, "add", "rna_GPencil_stroke_point_add");
  RNA_def_function_ui_description(func, "Add a new grease pencil stroke point");
  RNA_def_function_flag(func, FUNC_USE_SELF_ID);
  parm = RNA_def_int(
      func, "count", 1, 0, INT_MAX, "Number", "Number of points to add to the stroke", 0, INT_MAX);
  RNA_def_parameter_flags(parm, 0, PARM_REQUIRED);
  RNA_def_float(func,
                "pressure",
                1.0f,
                0.0f,
                FLT_MAX,
                "Pressure",
                "Pressure for newly created points",
                0.0f,
                FLT_MAX);
  RNA_def_float(func,
                "strength",
                1.0f,
                0.0f,
                1.0f,
                "Strength",
                "Color intensity (alpha factor) for newly created points",
                0.0f,
                1.0f);

  func = RNA_def_function(srna, "pop", "rna_GPencil_stroke_point_pop");
  RNA_def_function_ui_description(func, "Remove a grease pencil stroke point");
  RNA_def_function_flag(func, FUNC_USE_REPORTS | FUNC_USE_SELF_ID);
  RNA_def_int(func, "index", -1, INT_MIN, INT_MAX, "Index", "point index", INT_MIN, INT_MAX);

  func = RNA_def_function(srna, "update", "rna_GPencil_stroke_point_update");
  RNA_def_function_ui_description(func, "Recalculate internal triangulation data");
  RNA_def_function_flag(func, FUNC_USE_SELF_ID);

  func = RNA_def_function(srna, "weight_get", "rna_GPencilStrokePoints_weight_get");
  RNA_def_function_ui_description(func, "Get vertex group point weight");
  RNA_def_function_flag(func, FUNC_USE_REPORTS);
  RNA_def_int(func,
              "vertex_group_index",
              0,
              0,
              INT_MAX,
              "Vertex Group Index",
              "Index of Vertex Group in the array of groups",
              0,
              INT_MAX);
  RNA_def_int(func,
              "point_index",
              0,
              0,
              INT_MAX,
              "Point Index",
              "Index of the Point in the array",
              0,
              INT_MAX);
  parm = RNA_def_float(
      func, "weight", 0, -FLT_MAX, FLT_MAX, "Weight", "Point Weight", -FLT_MAX, FLT_MAX);
  RNA_def_function_return(func, parm);

  func = RNA_def_function(srna, "weight_set", "rna_GPencilStrokePoints_weight_set");
  RNA_def_function_ui_description(func, "Set vertex group point weight");
  RNA_def_function_flag(func, FUNC_USE_REPORTS);
  RNA_def_int(func,
              "vertex_group_index",
              0,
              0,
              INT_MAX,
              "Vertex Group Index",
              "Index of Vertex Group in the array of groups",
              0,
              INT_MAX);
  RNA_def_int(func,
              "point_index",
              0,
              0,
              INT_MAX,
              "Point Index",
              "Index of the Point in the array",
              0,
              INT_MAX);
  RNA_def_float(func, "weight", 0, -FLT_MAX, FLT_MAX, "Weight", "Point Weight", -FLT_MAX, FLT_MAX);
}

/* This information is read only and it can be used by add-ons */
static void rna_def_gpencil_triangle(BlenderRNA *brna)
{
  StructRNA *srna;
  PropertyRNA *prop;

  srna = RNA_def_struct(brna, "GPencilTriangle", NULL);
  RNA_def_struct_sdna(srna, "bGPDtriangle");
  RNA_def_struct_ui_text(srna, "Triangle", "Triangulation data for Grease Pencil fills");

  /* point v1 */
  prop = RNA_def_property(srna, "v1", PROP_INT, PROP_NONE);
  RNA_def_property_int_sdna(prop, NULL, "verts[0]");
  RNA_def_property_ui_text(prop, "v1", "First triangle vertex index");
  RNA_def_property_clear_flag(prop, PROP_EDITABLE);

  /* point v2 */
  prop = RNA_def_property(srna, "v2", PROP_INT, PROP_NONE);
  RNA_def_property_int_sdna(prop, NULL, "verts[1]");
  RNA_def_property_ui_text(prop, "v2", "Second triangle vertex index");
  RNA_def_property_clear_flag(prop, PROP_EDITABLE);

  /* point v3 */
  prop = RNA_def_property(srna, "v3", PROP_INT, PROP_NONE);
  RNA_def_property_int_sdna(prop, NULL, "verts[2]");
  RNA_def_property_ui_text(prop, "v3", "Third triangle vertex index");
  RNA_def_property_clear_flag(prop, PROP_EDITABLE);
}

static void rna_def_gpencil_curve_point(BlenderRNA *brna)
{
  StructRNA *srna;
  PropertyRNA *prop;

  srna = RNA_def_struct(brna, "GPencilEditCurvePoint", NULL);
  RNA_def_struct_sdna(srna, "bGPDcurve_point");
  RNA_def_struct_ui_text(srna, "Bezier Curve Point", "Bezier curve point with two handles");

  /* Boolean values */
  prop = RNA_def_property(srna, "select_left_handle", PROP_BOOLEAN, PROP_NONE);
  RNA_def_property_boolean_funcs(prop,
                                 "rna_GpencilCurvePoint_BezTriple_handle1_select_get",
                                 "rna_GpencilCurvePoint_BezTriple_handle1_select_set");
  RNA_def_property_ui_text(prop, "Handle 1 selected", "Handle 1 selection status");
  RNA_def_property_update(prop, NC_GPENCIL | ND_DATA, "rna_GPencil_update");

  prop = RNA_def_property(srna, "select_right_handle", PROP_BOOLEAN, PROP_NONE);
  RNA_def_property_boolean_funcs(prop,
                                 "rna_GpencilCurvePoint_BezTriple_handle2_select_get",
                                 "rna_GpencilCurvePoint_BezTriple_handle2_select_set");
  RNA_def_property_ui_text(prop, "Handle 2 selected", "Handle 2 selection status");
  RNA_def_property_update(prop, NC_GPENCIL | ND_DATA, "rna_GPencil_update");

  prop = RNA_def_property(srna, "select_control_point", PROP_BOOLEAN, PROP_NONE);
  RNA_def_property_boolean_funcs(prop,
                                 "rna_GpencilCurvePoint_BezTriple_ctrlpoint_select_get",
                                 "rna_GpencilCurvePoint_BezTriple_ctrlpoint_select_set");
  RNA_def_property_ui_text(prop, "Control Point selected", "Control point selection status");
  RNA_def_property_update(prop, NC_GPENCIL | ND_DATA, "rna_GPencil_update");

  prop = RNA_def_property(srna, "hide", PROP_BOOLEAN, PROP_NONE);
  RNA_def_property_boolean_funcs(prop,
                                 "rna_GpencilCurvePoint_BezTriple_hide_get",
                                 "rna_GpencilCurvePoint_BezTriple_hide_set");
  RNA_def_property_ui_text(prop, "Hide", "Visibility status");
  RNA_def_property_update(prop, NC_GPENCIL | ND_DATA, "rna_GPencil_update");

  /* Vector values */
  prop = RNA_def_property(srna, "handle_left", PROP_FLOAT, PROP_TRANSLATION);
  RNA_def_property_array(prop, 3);
  RNA_def_property_float_funcs(prop,
                               "rna_GpencilCurvePoint_BezTriple_handle1_get",
                               "rna_GpencilCurvePoint_BezTriple_handle1_set",
                               NULL);
  RNA_def_property_clear_flag(prop, PROP_ANIMATABLE);
  RNA_def_property_ui_text(prop, "Handle 1", "Coordinates of the first handle");
  RNA_def_property_ui_range(prop, -FLT_MAX, FLT_MAX, 1, RNA_TRANSLATION_PREC_DEFAULT);
  RNA_def_property_update(prop, NC_GPENCIL | ND_DATA, "rna_GPencil_stroke_curve_update");

  prop = RNA_def_property(srna, "co", PROP_FLOAT, PROP_TRANSLATION);
  RNA_def_property_array(prop, 3);
  RNA_def_property_float_funcs(prop,
                               "rna_GpencilCurvePoint_BezTriple_ctrlpoint_get",
                               "rna_GpencilCurvePoint_BezTriple_ctrlpoint_set",
                               NULL);
  RNA_def_property_clear_flag(prop, PROP_ANIMATABLE);
  RNA_def_property_ui_text(prop, "Control Point", "Coordinates of the control point");
  RNA_def_property_ui_range(prop, -FLT_MAX, FLT_MAX, 1, RNA_TRANSLATION_PREC_DEFAULT);
  RNA_def_property_update(prop, NC_GPENCIL | ND_DATA, "rna_GPencil_stroke_curve_update");

  prop = RNA_def_property(srna, "handle_right", PROP_FLOAT, PROP_TRANSLATION);
  RNA_def_property_array(prop, 3);
  RNA_def_property_float_funcs(prop,
                               "rna_GpencilCurvePoint_BezTriple_handle2_get",
                               "rna_GpencilCurvePoint_BezTriple_handle2_set",
                               NULL);
  RNA_def_property_clear_flag(prop, PROP_ANIMATABLE);
  RNA_def_property_ui_text(prop, "Handle 2", "Coordinates of the second handle");
  RNA_def_property_ui_range(prop, -FLT_MAX, FLT_MAX, 1, RNA_TRANSLATION_PREC_DEFAULT);
  RNA_def_property_update(prop, NC_GPENCIL | ND_DATA, "rna_GPencil_stroke_curve_update");

  /* Pressure */
  prop = RNA_def_property(srna, "pressure", PROP_FLOAT, PROP_FACTOR);
  RNA_def_property_float_sdna(prop, NULL, "pressure");
  RNA_def_property_range(prop, 0.0f, FLT_MAX);
  RNA_def_property_ui_range(prop, 0.0f, 1.0f, 1, RNA_TRANSLATION_PREC_DEFAULT);
  RNA_def_property_clear_flag(prop, PROP_ANIMATABLE);
  RNA_def_property_ui_text(prop, "Pressure", "Pressure of the grease pencil stroke point");
  RNA_def_property_update(prop, NC_GPENCIL | ND_DATA, "rna_GPencil_stroke_curve_update");

  /* Strength */
  prop = RNA_def_property(srna, "strength", PROP_FLOAT, PROP_FACTOR);
  RNA_def_property_float_sdna(prop, NULL, "strength");
  RNA_def_property_range(prop, 0.0f, 1.0f);
  RNA_def_property_clear_flag(prop, PROP_ANIMATABLE);
  RNA_def_property_ui_text(
      prop, "Strength", "Color intensity (alpha factor) of the grease pencil stroke point");
  RNA_def_property_update(prop, NC_GPENCIL | ND_DATA, "rna_GPencil_stroke_curve_update");

  /* read-only index */
  prop = RNA_def_property(srna, "point_index", PROP_INT, PROP_UNSIGNED);
  RNA_def_property_int_sdna(prop, NULL, "point_index");
  RNA_def_property_clear_flag(prop, PROP_EDITABLE);
  RNA_def_property_clear_flag(prop, PROP_ANIMATABLE);
  RNA_def_property_ui_text(
      prop, "Point Index", "Index of the corresponding grease pencil stroke point");

  prop = RNA_def_property(srna, "uv_factor", PROP_FLOAT, PROP_FACTOR);
  RNA_def_property_float_sdna(prop, NULL, "uv_fac");
  RNA_def_property_range(prop, 0.0f, 1.0f);
  RNA_def_property_clear_flag(prop, PROP_ANIMATABLE);
  RNA_def_property_ui_text(prop, "UV Factor", "Internal UV factor");
  RNA_def_property_update(prop, NC_GPENCIL | ND_DATA, "rna_GPencil_stroke_curve_update");

  prop = RNA_def_property(srna, "uv_rotation", PROP_FLOAT, PROP_ANGLE);
  RNA_def_property_float_sdna(prop, NULL, "uv_rot");
  RNA_def_property_range(prop, -M_PI_2, M_PI_2);
  RNA_def_property_clear_flag(prop, PROP_ANIMATABLE);
  RNA_def_property_ui_text(prop, "UV Rotation", "Internal UV factor for dot mode");
  RNA_def_property_update(prop, NC_GPENCIL | ND_DATA, "rna_GPencil_stroke_curve_update");

  prop = RNA_def_property(srna, "vertex_color", PROP_FLOAT, PROP_COLOR);
  RNA_def_property_float_sdna(prop, NULL, "vert_color");
  RNA_def_property_array(prop, 4);
  RNA_def_property_range(prop, 0.0f, 1.0f);
  RNA_def_property_clear_flag(prop, PROP_ANIMATABLE);
  RNA_def_property_ui_text(prop, "Vertex Color", "Vertex color of the grease pencil stroke point");
  RNA_def_property_update(prop, NC_GPENCIL | ND_DATA, "rna_GPencil_stroke_curve_update");
}

/* Editing Curve data. */
static void rna_def_gpencil_curve(BlenderRNA *brna)
{
  StructRNA *srna;
  PropertyRNA *prop;

  srna = RNA_def_struct(brna, "GPencilEditCurve", NULL);
  RNA_def_struct_sdna(srna, "bGPDcurve");
  RNA_def_struct_ui_text(srna, "Edit Curve", "Edition Curve");

  prop = RNA_def_property(srna, "curve_points", PROP_COLLECTION, PROP_NONE);
  RNA_def_property_collection_sdna(prop, NULL, "curve_points", "tot_curve_points");
  RNA_def_property_struct_type(prop, "GPencilEditCurvePoint");
  RNA_def_property_ui_text(prop, "Curve Points", "Curve data points");

  prop = RNA_def_property(srna, "select", PROP_BOOLEAN, PROP_NONE);
  RNA_def_property_boolean_sdna(prop, NULL, "flag", GP_CURVE_SELECT);
  RNA_def_property_boolean_funcs(prop, NULL, "rna_GPencil_curve_select_set");
  RNA_def_property_ui_text(prop, "Select", "Curve is selected for viewport editing");
  RNA_def_property_update(prop, 0, "rna_GPencil_update");
}

static void rna_def_gpencil_mvert_group(BlenderRNA *brna)
{
  StructRNA *srna;
  PropertyRNA *prop;

  srna = RNA_def_struct(brna, "GpencilVertexGroupElement", NULL);
  RNA_def_struct_sdna(srna, "MDeformWeight");
  RNA_def_struct_ui_text(
      srna, "Vertex Group Element", "Weight value of a vertex in a vertex group");
  RNA_def_struct_ui_icon(srna, ICON_GROUP_VERTEX);

  /* we can't point to actual group, it is in the object and so
   * there is no unique group to point to, hence the index */
  prop = RNA_def_property(srna, "group", PROP_INT, PROP_UNSIGNED);
  RNA_def_property_int_sdna(prop, NULL, "def_nr");
  RNA_def_property_clear_flag(prop, PROP_EDITABLE);
  RNA_def_property_ui_text(prop, "Group Index", "");
  RNA_def_property_update(prop, NC_GPENCIL | ND_DATA, "rna_GPencil_update");

  prop = RNA_def_property(srna, "weight", PROP_FLOAT, PROP_FACTOR);
  RNA_def_property_range(prop, 0.0f, 1.0f);
  RNA_def_property_ui_text(prop, "Weight", "Vertex Weight");
  RNA_def_property_update(prop, NC_GPENCIL | ND_DATA, "rna_GPencil_update");
}

static void rna_def_gpencil_stroke(BlenderRNA *brna)
{
  StructRNA *srna;
  PropertyRNA *prop;

  static const EnumPropertyItem stroke_display_mode_items[] = {
      {0, "SCREEN", 0, "Screen", "Stroke is in screen-space"},
      {GP_STROKE_3DSPACE, "3DSPACE", 0, "3D Space", "Stroke is in 3D-space"},
      {GP_STROKE_2DSPACE, "2DSPACE", 0, "2D Space", "Stroke is in 2D-space"},
      {GP_STROKE_2DIMAGE,
       "2DIMAGE",
       0,
       "2D Image",
       "Stroke is in 2D-space (but with special 'image' scaling)"},
      {0, NULL, 0, NULL, NULL},
  };

  srna = RNA_def_struct(brna, "GPencilStroke", NULL);
  RNA_def_struct_sdna(srna, "bGPDstroke");
  RNA_def_struct_ui_text(srna, "Grease Pencil Stroke", "Freehand curve defining part of a sketch");

  /* Points */
  prop = RNA_def_property(srna, "points", PROP_COLLECTION, PROP_NONE);
  RNA_def_property_collection_sdna(prop, NULL, "points", "totpoints");
  RNA_def_property_struct_type(prop, "GPencilStrokePoint");
  RNA_def_property_ui_text(prop, "Stroke Points", "Stroke data points");
  rna_def_gpencil_stroke_points_api(brna, prop);

  /* Triangles */
  prop = RNA_def_property(srna, "triangles", PROP_COLLECTION, PROP_NONE);
  RNA_def_property_collection_sdna(prop, NULL, "triangles", "tot_triangles");
  RNA_def_property_struct_type(prop, "GPencilTriangle");
  RNA_def_property_ui_text(prop, "Triangles", "Triangulation data for HQ fill");

  /* Edit Curve. */
  prop = RNA_def_property(srna, "edit_curve", PROP_POINTER, PROP_NONE);
  RNA_def_property_pointer_sdna(prop, NULL, "editcurve");
  RNA_def_property_struct_type(prop, "GPencilEditCurve");
  RNA_def_property_ui_text(prop, "Edit Curve", "Temporary data for Edit Curve");

  /* Material Index */
  prop = RNA_def_property(srna, "material_index", PROP_INT, PROP_NONE);
  RNA_def_property_int_sdna(prop, NULL, "mat_nr");
  RNA_def_property_ui_text(prop, "Material Index", "Material slot index of this stroke");
  RNA_def_property_update(prop, NC_GPENCIL | ND_DATA, "rna_GPencil_update");

  /* Settings */
  prop = RNA_def_property(srna, "display_mode", PROP_ENUM, PROP_NONE);
  RNA_def_property_enum_bitflag_sdna(prop, NULL, "flag");
  RNA_def_property_enum_items(prop, stroke_display_mode_items);
  RNA_def_property_ui_text(prop, "Display Mode", "Coordinate space that stroke is in");
  RNA_def_property_update(prop, 0, "rna_GPencil_update");

  prop = RNA_def_property(srna, "select", PROP_BOOLEAN, PROP_NONE);
  RNA_def_property_boolean_sdna(prop, NULL, "flag", GP_STROKE_SELECT);
  RNA_def_property_boolean_funcs(prop, NULL, "rna_GPencil_stroke_select_set");
  RNA_def_property_ui_text(prop, "Select", "Stroke is selected for viewport editing");
  RNA_def_property_update(prop, 0, "rna_GPencil_update");

  /* Cyclic: Draw a line from end to start point */
  prop = RNA_def_property(srna, "use_cyclic", PROP_BOOLEAN, PROP_NONE);
  RNA_def_property_boolean_sdna(prop, NULL, "flag", GP_STROKE_CYCLIC);
  RNA_def_property_ui_text(prop, "Cyclic", "Enable cyclic drawing, closing the stroke");
  RNA_def_property_update(prop, 0, "rna_GPencil_update");

  /* The stroke has Curve Edit data. */
  prop = RNA_def_property(srna, "has_edit_curve", PROP_BOOLEAN, PROP_NONE);
  RNA_def_property_boolean_funcs(prop, "rna_stroke_has_edit_curve_get", NULL);
  RNA_def_property_clear_flag(prop, PROP_EDITABLE);
  RNA_def_property_ui_text(prop, "Has Curve Data", "Stroke has Curve data to edit shape");

  /* Caps mode */
  prop = RNA_def_property(srna, "start_cap_mode", PROP_ENUM, PROP_NONE);
  RNA_def_property_enum_sdna(prop, NULL, "caps[0]");
  RNA_def_property_enum_items(prop, rna_enum_gpencil_caps_modes_items);
  RNA_def_property_ui_text(prop, "Start Cap", "Stroke start extreme cap style");
  RNA_def_property_update(prop, NC_GPENCIL | ND_DATA, "rna_GPencil_update");

  prop = RNA_def_property(srna, "end_cap_mode", PROP_ENUM, PROP_NONE);
  RNA_def_property_enum_sdna(prop, NULL, "caps[1]");
  RNA_def_property_enum_items(prop, rna_enum_gpencil_caps_modes_items);
  RNA_def_property_ui_text(prop, "End Cap", "Stroke end extreme cap style");
  RNA_def_property_update(prop, NC_GPENCIL | ND_DATA, "rna_GPencil_update");

  /* No fill: The stroke never must fill area and must use fill color as stroke color
   * (this is a special flag for fill brush). */
  prop = RNA_def_property(srna, "is_nofill_stroke", PROP_BOOLEAN, PROP_NONE);
  RNA_def_property_boolean_sdna(prop, NULL, "flag", GP_STROKE_NOFILL);
  RNA_def_property_ui_text(prop, "No Fill", "Special stroke to use as boundary for filling areas");
  RNA_def_property_update(prop, 0, "rna_GPencil_update");

  /* Line Thickness */
  prop = RNA_def_property(srna, "line_width", PROP_INT, PROP_PIXEL);
  RNA_def_property_int_sdna(prop, NULL, "thickness");
  RNA_def_property_range(prop, 1, 1000);
  RNA_def_property_ui_range(prop, 1, 10, 1, 0);
  RNA_def_property_ui_text(prop, "Thickness", "Thickness of stroke (in pixels)");
  RNA_def_property_update(prop, NC_GPENCIL | ND_DATA, "rna_GPencil_update");

  /* gradient control along y */
  prop = RNA_def_property(srna, "hardness", PROP_FLOAT, PROP_FACTOR);
  RNA_def_property_float_sdna(prop, NULL, "hardeness");
  RNA_def_property_range(prop, 0.001f, 1.0f);
  RNA_def_property_float_default(prop, 1.0f);
  RNA_def_property_ui_text(prop, "Hardness", "Amount of gradient along section of stroke");
  RNA_def_parameter_clear_flags(prop, PROP_ANIMATABLE, 0);
  RNA_def_property_update(prop, NC_GPENCIL | ND_DATA, "rna_GPencil_update");

  /* Stroke bound box */
  prop = RNA_def_property(srna, "bound_box_min", PROP_FLOAT, PROP_XYZ);
  RNA_def_property_float_sdna(prop, NULL, "boundbox_min");
  RNA_def_property_array(prop, 3);
  RNA_def_property_clear_flag(prop, PROP_EDITABLE);
  RNA_def_property_ui_text(prop, "Boundbox Min", "");

  prop = RNA_def_property(srna, "bound_box_max", PROP_FLOAT, PROP_XYZ);
  RNA_def_property_float_sdna(prop, NULL, "boundbox_max");
  RNA_def_property_array(prop, 3);
  RNA_def_property_clear_flag(prop, PROP_EDITABLE);
  RNA_def_property_ui_text(prop, "Boundbox Max", "");

  /* gradient shape ratio */
  prop = RNA_def_property(srna, "aspect", PROP_FLOAT, PROP_XYZ);
  RNA_def_property_float_sdna(prop, NULL, "aspect_ratio");
  RNA_def_property_array(prop, 2);
  RNA_def_property_range(prop, 0.01f, 1.0f);
  RNA_def_property_float_default(prop, 1.0f);
  RNA_def_property_ui_text(prop, "Aspect", "");
  RNA_def_property_update(prop, NC_GPENCIL | ND_DATA, "rna_GPencil_update");

  /* UV translation. */
  prop = RNA_def_property(srna, "uv_translation", PROP_FLOAT, PROP_XYZ);
  RNA_def_property_float_sdna(prop, NULL, "uv_translation");
  RNA_def_property_array(prop, 2);
  RNA_def_property_float_default(prop, 0.0f);
  RNA_def_property_ui_text(prop, "UV Translation", "Translation of default UV position");
  RNA_def_parameter_clear_flags(prop, PROP_ANIMATABLE, 0);
  RNA_def_property_update(prop, NC_GPENCIL | ND_DATA, "rna_GPencil_uv_update");

  /* UV rotation. */
  prop = RNA_def_property(srna, "uv_rotation", PROP_FLOAT, PROP_ANGLE);
  RNA_def_property_float_sdna(prop, NULL, "uv_rotation");
  RNA_def_property_float_default(prop, 0.0f);
  RNA_def_property_ui_text(prop, "UV Rotation", "Rotation of the UV");
  RNA_def_parameter_clear_flags(prop, PROP_ANIMATABLE, 0);
  RNA_def_property_update(prop, NC_GPENCIL | ND_DATA, "rna_GPencil_uv_update");

  /* UV scale. */
  prop = RNA_def_property(srna, "uv_scale", PROP_FLOAT, PROP_NONE);
  RNA_def_property_float_sdna(prop, NULL, "uv_scale");
  RNA_def_property_float_default(prop, 1.0f);
  RNA_def_property_range(prop, 0.01f, 100.0f);
  RNA_def_property_ui_text(prop, "UV Scale", "Scale of the UV");
  RNA_def_parameter_clear_flags(prop, PROP_ANIMATABLE, 0);
  RNA_def_property_update(prop, NC_GPENCIL | ND_DATA, "rna_GPencil_uv_update");

  /* Vertex Color for Fill. */
  prop = RNA_def_property(srna, "vertex_color_fill", PROP_FLOAT, PROP_COLOR);
  RNA_def_property_float_sdna(prop, NULL, "vert_color_fill");
  RNA_def_property_array(prop, 4);
  RNA_def_property_range(prop, 0.0f, 1.0f);
  RNA_def_property_clear_flag(prop, PROP_ANIMATABLE);
  RNA_def_property_ui_text(
      prop, "Vertex Fill Color", "Color used to mix with fill color to get final color");
  RNA_def_property_update(prop, NC_GPENCIL | ND_DATA, "rna_GPencil_update");

  /* Selection Index */
  prop = RNA_def_property(srna, "select_index", PROP_INT, PROP_NONE);
  RNA_def_property_int_sdna(prop, NULL, "select_index");
  RNA_def_property_ui_text(prop, "Select Index", "Index of selection used for interpolation");
}

static void rna_def_gpencil_strokes_api(BlenderRNA *brna, PropertyRNA *cprop)
{
  StructRNA *srna;

  FunctionRNA *func;
  PropertyRNA *parm;

  RNA_def_property_srna(cprop, "GPencilStrokes");
  srna = RNA_def_struct(brna, "GPencilStrokes", NULL);
  RNA_def_struct_sdna(srna, "bGPDframe");
  RNA_def_struct_ui_text(srna, "Grease Pencil Frames", "Collection of grease pencil stroke");

  func = RNA_def_function(srna, "new", "rna_GPencil_stroke_new");
  RNA_def_function_ui_description(func, "Add a new grease pencil stroke");
  parm = RNA_def_pointer(func, "stroke", "GPencilStroke", "", "The newly created stroke");
  RNA_def_function_return(func, parm);

  func = RNA_def_function(srna, "remove", "rna_GPencil_stroke_remove");
  RNA_def_function_ui_description(func, "Remove a grease pencil stroke");
  RNA_def_function_flag(func, FUNC_USE_REPORTS | FUNC_USE_SELF_ID);
  parm = RNA_def_pointer(func, "stroke", "GPencilStroke", "Stroke", "The stroke to remove");
  RNA_def_parameter_flags(parm, PROP_NEVER_NULL, PARM_REQUIRED | PARM_RNAPTR);
  RNA_def_parameter_clear_flags(parm, PROP_THICK_WRAP, 0);

  func = RNA_def_function(srna, "close", "rna_GPencil_stroke_close");
  RNA_def_function_ui_description(func, "Close a grease pencil stroke adding geometry");
  RNA_def_function_flag(func, FUNC_USE_REPORTS | FUNC_USE_SELF_ID);
  parm = RNA_def_pointer(func, "stroke", "GPencilStroke", "Stroke", "The stroke to close");
  RNA_def_parameter_flags(parm, PROP_NEVER_NULL, PARM_REQUIRED | PARM_RNAPTR);
  RNA_def_parameter_clear_flags(parm, PROP_THICK_WRAP, 0);
}

static void rna_def_gpencil_frame(BlenderRNA *brna)
{
  StructRNA *srna;
  PropertyRNA *prop;

  FunctionRNA *func;

  srna = RNA_def_struct(brna, "GPencilFrame", NULL);
  RNA_def_struct_sdna(srna, "bGPDframe");
  RNA_def_struct_ui_text(
      srna, "Grease Pencil Frame", "Collection of related sketches on a particular frame");

  /* Strokes */
  prop = RNA_def_property(srna, "strokes", PROP_COLLECTION, PROP_NONE);
  RNA_def_property_collection_sdna(prop, NULL, "strokes", NULL);
  RNA_def_property_struct_type(prop, "GPencilStroke");
  RNA_def_property_ui_text(prop, "Strokes", "Freehand curves defining the sketch on this frame");
  rna_def_gpencil_strokes_api(brna, prop);

  /* Frame Number */
  prop = RNA_def_property(srna, "frame_number", PROP_INT, PROP_NONE);
  RNA_def_property_int_sdna(prop, NULL, "framenum");
  /* XXX NOTE: this cannot occur on the same frame as another sketch. */
  RNA_def_property_range(prop, -MAXFRAME, MAXFRAME);
  RNA_def_property_ui_text(prop, "Frame Number", "The frame on which this sketch appears");

  prop = RNA_def_property(srna, "keyframe_type", PROP_ENUM, PROP_NONE);
  RNA_def_property_enum_sdna(prop, NULL, "key_type");
  RNA_def_parameter_clear_flags(prop, PROP_ANIMATABLE, 0);
  RNA_def_property_enum_items(prop, rna_enum_keyframe_type_items);
  RNA_def_property_ui_text(prop, "Keyframe Type", "Type of keyframe");
  RNA_def_property_update(prop, NC_GPENCIL | ND_DATA, "rna_GPencil_update");

  /* Flags */
  prop = RNA_def_property(srna, "is_edited", PROP_BOOLEAN, PROP_NONE);
  RNA_def_property_boolean_sdna(
      prop, NULL, "flag", GP_FRAME_PAINT); /* XXX should it be editable? */
  RNA_def_property_ui_text(prop, "Paint Lock", "Frame is being edited (painted on)");

  prop = RNA_def_property(srna, "select", PROP_BOOLEAN, PROP_NONE);
  RNA_def_property_boolean_sdna(prop, NULL, "flag", GP_FRAME_SELECT);
  RNA_def_property_ui_text(prop, "Select", "Frame is selected for editing in the Dope Sheet");

  /* API */
  func = RNA_def_function(srna, "clear", "rna_GPencil_frame_clear");
  RNA_def_function_ui_description(func, "Remove all the grease pencil frame data");
}

static void rna_def_gpencil_frames_api(BlenderRNA *brna, PropertyRNA *cprop)
{
  StructRNA *srna;

  FunctionRNA *func;
  PropertyRNA *parm;

  RNA_def_property_srna(cprop, "GPencilFrames");
  srna = RNA_def_struct(brna, "GPencilFrames", NULL);
  RNA_def_struct_sdna(srna, "bGPDlayer");
  RNA_def_struct_ui_text(srna, "Grease Pencil Frames", "Collection of grease pencil frames");

  func = RNA_def_function(srna, "new", "rna_GPencil_frame_new");
  RNA_def_function_ui_description(func, "Add a new grease pencil frame");
  RNA_def_function_flag(func, FUNC_USE_REPORTS);
  parm = RNA_def_int(func,
                     "frame_number",
                     1,
                     MINAFRAME,
                     MAXFRAME,
                     "Frame Number",
                     "The frame on which this sketch appears",
                     MINAFRAME,
                     MAXFRAME);
  RNA_def_parameter_flags(parm, 0, PARM_REQUIRED);
  RNA_def_boolean(func, "active", 0, "Active", "");
  parm = RNA_def_pointer(func, "frame", "GPencilFrame", "", "The newly created frame");
  RNA_def_function_return(func, parm);

  func = RNA_def_function(srna, "remove", "rna_GPencil_frame_remove");
  RNA_def_function_ui_description(func, "Remove a grease pencil frame");
  RNA_def_function_flag(func, FUNC_USE_REPORTS);
  parm = RNA_def_pointer(func, "frame", "GPencilFrame", "Frame", "The frame to remove");
  RNA_def_parameter_flags(parm, PROP_NEVER_NULL, PARM_REQUIRED | PARM_RNAPTR);
  RNA_def_parameter_clear_flags(parm, PROP_THICK_WRAP, 0);

  func = RNA_def_function(srna, "copy", "rna_GPencil_frame_copy");
  RNA_def_function_ui_description(func, "Copy a grease pencil frame");
  parm = RNA_def_pointer(func, "source", "GPencilFrame", "Source", "The source frame");
  RNA_def_parameter_flags(parm, PROP_NEVER_NULL, PARM_REQUIRED);
  parm = RNA_def_pointer(func, "copy", "GPencilFrame", "", "The newly copied frame");
  RNA_def_function_return(func, parm);
}

static void rna_def_gpencil_layers_mask_api(BlenderRNA *brna, PropertyRNA *cprop)
{
  StructRNA *srna;
  PropertyRNA *prop;

  FunctionRNA *func;
  PropertyRNA *parm;

  RNA_def_property_srna(cprop, "GreasePencilMaskLayers");
  srna = RNA_def_struct(brna, "GreasePencilMaskLayers", NULL);
  RNA_def_struct_sdna(srna, "bGPDlayer");
  RNA_def_struct_ui_text(
      srna, "Grease Pencil Mask Layers", "Collection of grease pencil masking layers");

  prop = RNA_def_property(srna, "active_mask_index", PROP_INT, PROP_UNSIGNED);
  RNA_def_property_clear_flag(prop, PROP_ANIMATABLE);
  RNA_def_property_int_funcs(prop,
                             "rna_GPencil_active_mask_index_get",
                             "rna_GPencil_active_mask_index_set",
                             "rna_GPencil_active_mask_index_range");
  RNA_def_property_ui_text(prop, "Active Layer Mask Index", "Active index in layer mask array");

  func = RNA_def_function(srna, "add", "rna_GPencil_layer_mask_add");
  RNA_def_function_ui_description(func, "Add a layer to mask list");
  parm = RNA_def_pointer(func, "layer", "GPencilLayer", "", "Layer to add as mask");
  RNA_def_parameter_flags(parm, PROP_NEVER_NULL, PARM_REQUIRED | PARM_RNAPTR);
  RNA_def_parameter_clear_flags(parm, PROP_THICK_WRAP, 0);

  func = RNA_def_function(srna, "remove", "rna_GPencil_layer_mask_remove");
  RNA_def_function_ui_description(func, "Remove a layer from mask list");
  RNA_def_function_flag(func, FUNC_USE_REPORTS);
  parm = RNA_def_pointer(func, "mask", "GPencilLayerMask", "", "Mask to remove");
  RNA_def_parameter_flags(parm, PROP_NEVER_NULL, PARM_REQUIRED | PARM_RNAPTR);
  RNA_def_parameter_clear_flags(parm, PROP_THICK_WRAP, 0);
}

static void rna_def_gpencil_layer_mask(BlenderRNA *brna)
{
  StructRNA *srna;
  PropertyRNA *prop;

  srna = RNA_def_struct(brna, "GPencilLayerMask", NULL);
  RNA_def_struct_sdna(srna, "bGPDlayer_Mask");
  RNA_def_struct_ui_text(srna, "Grease Pencil Masking Layers", "List of Mask Layers");
  RNA_def_struct_path_func(srna, "rna_GPencilLayerMask_path");

  /* Name */
  prop = RNA_def_property(srna, "name", PROP_STRING, PROP_NONE);
  RNA_def_property_ui_text(prop, "Layer", "Mask layer name");
  RNA_def_property_string_funcs(prop, NULL, NULL, "rna_GPencilLayer_mask_info_set");
  RNA_def_struct_name_property(srna, prop);
  RNA_def_property_clear_flag(prop, PROP_ANIMATABLE);
  RNA_def_property_update(prop, NC_GPENCIL | ND_DATA | NA_RENAME, NULL);

  /* Flags */
  prop = RNA_def_property(srna, "hide", PROP_BOOLEAN, PROP_NONE);
  RNA_def_property_boolean_sdna(prop, NULL, "flag", GP_MASK_HIDE);
  RNA_def_property_ui_icon(prop, ICON_HIDE_OFF, -1);
  RNA_def_property_ui_text(prop, "Hide", "Set mask Visibility");
  RNA_def_property_update(prop, NC_GPENCIL | ND_DATA, "rna_GPencil_update");

  prop = RNA_def_property(srna, "invert", PROP_BOOLEAN, PROP_NONE);
  RNA_def_property_boolean_sdna(prop, NULL, "flag", GP_MASK_INVERT);
  RNA_def_property_ui_icon(prop, ICON_CLIPUV_HLT, -1);
  RNA_def_property_ui_text(prop, "Invert", "Invert mask");
  RNA_def_property_update(prop, NC_GPENCIL | ND_DATA, "rna_GPencil_update");
}

static void rna_def_gpencil_layer(BlenderRNA *brna)
{
  StructRNA *srna;
  PropertyRNA *prop;

  FunctionRNA *func;
  static const float default_onion_color_b[] = {0.302f, 0.851f, 0.302f};
  static const float default_onion_color_a[] = {0.250f, 0.1f, 1.0f};

  srna = RNA_def_struct(brna, "GPencilLayer", NULL);
  RNA_def_struct_sdna(srna, "bGPDlayer");
  RNA_def_struct_ui_text(srna, "Grease Pencil Layer", "Collection of related sketches");
  RNA_def_struct_path_func(srna, "rna_GPencilLayer_path");

  /* Name */
  prop = RNA_def_property(srna, "info", PROP_STRING, PROP_NONE);
  RNA_def_property_ui_text(prop, "Info", "Layer name");
  RNA_def_property_string_funcs(prop, NULL, NULL, "rna_GPencilLayer_info_set");
  RNA_def_struct_name_property(srna, prop);
  RNA_def_property_update(prop, NC_GPENCIL | ND_DATA | NA_RENAME, "rna_GPencil_update");

  /* Frames */
  prop = RNA_def_property(srna, "frames", PROP_COLLECTION, PROP_NONE);
  RNA_def_property_collection_sdna(prop, NULL, "frames", NULL);
  RNA_def_property_struct_type(prop, "GPencilFrame");
  RNA_def_property_ui_text(prop, "Frames", "Sketches for this layer on different frames");
  rna_def_gpencil_frames_api(brna, prop);

  /* Mask Layers */
  prop = RNA_def_property(srna, "mask_layers", PROP_COLLECTION, PROP_NONE);
  RNA_def_property_collection_sdna(prop, NULL, "mask_layers", NULL);
  RNA_def_property_struct_type(prop, "GPencilLayerMask");
  RNA_def_property_ui_text(prop, "Masks", "List of Masking Layers");
  rna_def_gpencil_layers_mask_api(brna, prop);

  /* Active Frame */
  prop = RNA_def_property(srna, "active_frame", PROP_POINTER, PROP_NONE);
  RNA_def_property_pointer_sdna(prop, NULL, "actframe");
  RNA_def_property_ui_text(prop, "Active Frame", "Frame currently being displayed for this layer");
  RNA_def_property_editable_func(prop, "rna_GPencilLayer_active_frame_editable");
  RNA_def_property_update(prop, NC_GPENCIL | ND_DATA, NULL);

  /* Layer Opacity */
  prop = RNA_def_property(srna, "opacity", PROP_FLOAT, PROP_NONE);
  RNA_def_property_float_sdna(prop, NULL, "opacity");
  RNA_def_property_range(prop, 0.0, 1.0f);
  RNA_def_property_ui_text(prop, "Opacity", "Layer Opacity");
  RNA_def_property_update(prop, NC_GPENCIL | ND_DATA, "rna_GPencil_update");

  /* Layer channel color (grease pencil). */
  prop = RNA_def_property(srna, "channel_color", PROP_FLOAT, PROP_COLOR_GAMMA);
  RNA_def_property_float_sdna(prop, NULL, "color");
  RNA_def_property_array(prop, 3);
  RNA_def_property_range(prop, 0.0f, 1.0f);
  RNA_def_property_clear_flag(prop, PROP_ANIMATABLE);
  RNA_def_property_ui_text(
      prop, "Custom Channel Color", "Custom color for animation channel in Dopesheet");
  RNA_def_property_update(prop, NC_GPENCIL | ND_DATA, "rna_GPencil_update");

  /* Layer Opacity (Annotations). */
  prop = RNA_def_property(srna, "annotation_opacity", PROP_FLOAT, PROP_NONE);
  RNA_def_property_float_sdna(prop, NULL, "opacity");
  RNA_def_property_range(prop, 0.0, 1.0f);
  RNA_def_property_clear_flag(prop, PROP_ANIMATABLE);
  RNA_def_property_ui_text(prop, "Opacity", "Annotation Layer Opacity");
  RNA_def_property_update(prop, NC_GPENCIL | ND_DATA, "rna_GPencil_update");

  /* Stroke Drawing Color (Annotations) */
  prop = RNA_def_property(srna, "color", PROP_FLOAT, PROP_COLOR_GAMMA);
  RNA_def_property_array(prop, 3);
  RNA_def_property_range(prop, 0.0f, 1.0f);
  RNA_def_property_clear_flag(prop, PROP_ANIMATABLE);
  RNA_def_property_ui_text(prop, "Color", "Color for all strokes in this layer");
  RNA_def_property_update(prop, NC_GPENCIL | ND_DATA, "rna_GPencil_update");

  /* Line Thickness (Annotations) */
  prop = RNA_def_property(srna, "thickness", PROP_INT, PROP_PIXEL);
  RNA_def_property_int_sdna(prop, NULL, "thickness");
  RNA_def_property_range(prop, 1, 10);
  RNA_def_property_clear_flag(prop, PROP_ANIMATABLE);
  RNA_def_property_ui_text(prop, "Thickness", "Thickness of annotation strokes");
  RNA_def_property_update(prop, NC_GPENCIL | ND_DATA, "rna_GPencil_update");

  /* Tint Color */
  prop = RNA_def_property(srna, "tint_color", PROP_FLOAT, PROP_COLOR);
  RNA_def_property_float_sdna(prop, NULL, "tintcolor");
  RNA_def_property_array(prop, 3);
  RNA_def_property_range(prop, 0.0f, 1.0f);
  RNA_def_property_ui_text(prop, "Tint Color", "Color for tinting stroke colors");
  RNA_def_property_update(prop, NC_GPENCIL | ND_DATA, "rna_GPencil_update");

  /* Tint factor */
  prop = RNA_def_property(srna, "tint_factor", PROP_FLOAT, PROP_FACTOR);
  RNA_def_property_float_sdna(prop, NULL, "tintcolor[3]");
  RNA_def_property_range(prop, 0.0, 1.0f);
  RNA_def_property_ui_text(prop, "Tint Factor", "Factor of tinting color");
  RNA_def_property_update(prop, NC_GPENCIL | ND_DATA, "rna_GPencil_update");

  /* Vertex Paint opacity factor */
  prop = RNA_def_property(srna, "vertex_paint_opacity", PROP_FLOAT, PROP_FACTOR);
  RNA_def_property_float_sdna(prop, NULL, "vertex_paint_opacity");
  RNA_def_property_range(prop, 0.0f, 1.0f);
  RNA_def_property_float_default(prop, 1.0f);
  RNA_def_property_ui_text(prop, "Vertex Paint Opacity", "Vertex Paint mix factor");
  RNA_def_property_update(prop, NC_GPENCIL | ND_DATA, "rna_GPencil_update");

  /* Line Thickness Change */
  prop = RNA_def_property(srna, "line_change", PROP_INT, PROP_PIXEL);
  RNA_def_property_int_sdna(prop, NULL, "line_change");
  RNA_def_property_range(prop, -300, 300);
  RNA_def_property_ui_range(prop, -100, 100, 1.0, 1);
  RNA_def_property_ui_text(
      prop, "Thickness Change", "Thickness change to apply to current strokes (in pixels)");
  RNA_def_property_update(prop, NC_GPENCIL | ND_DATA, "rna_GPencil_update");

  /* Onion-Skinning */
  prop = RNA_def_property(srna, "use_onion_skinning", PROP_BOOLEAN, PROP_NONE);
  RNA_def_property_boolean_sdna(prop, NULL, "onion_flag", GP_LAYER_ONIONSKIN);
  RNA_def_property_ui_text(
      prop, "Onion Skinning", "Display onion skins before and after the current frame");
  RNA_def_property_update(prop, NC_GPENCIL | ND_DATA, "rna_GPencil_update");

  prop = RNA_def_property(srna, "use_annotation_onion_skinning", PROP_BOOLEAN, PROP_NONE);
  RNA_def_property_boolean_sdna(prop, NULL, "onion_flag", GP_LAYER_ONIONSKIN);
  RNA_def_property_clear_flag(prop, PROP_ANIMATABLE);
  RNA_def_property_ui_text(
      prop, "Onion Skinning", "Display annotation onion skins before and after the current frame");
  RNA_def_property_update(prop, NC_GPENCIL | ND_DATA, "rna_GPencil_update");

  prop = RNA_def_property(srna, "annotation_onion_before_range", PROP_INT, PROP_NONE);
  RNA_def_property_int_sdna(prop, NULL, "gstep");
  RNA_def_property_range(prop, -1, 120);
  RNA_def_property_clear_flag(prop, PROP_ANIMATABLE);
  RNA_def_property_ui_text(
      prop, "Frames Before", "Maximum number of frames to show before current frame");
  RNA_def_property_update(prop, NC_GPENCIL | ND_DATA, "rna_GPencil_update");

  prop = RNA_def_property(srna, "annotation_onion_after_range", PROP_INT, PROP_NONE);
  RNA_def_property_int_sdna(prop, NULL, "gstep_next");
  RNA_def_property_range(prop, -1, 120);
  RNA_def_property_clear_flag(prop, PROP_ANIMATABLE);
  RNA_def_property_ui_text(
      prop, "Frames After", "Maximum number of frames to show after current frame");
  RNA_def_property_update(prop, NC_GPENCIL | ND_DATA, "rna_GPencil_update");

  prop = RNA_def_property(srna, "annotation_onion_before_color", PROP_FLOAT, PROP_COLOR_GAMMA);
  RNA_def_property_float_sdna(prop, NULL, "gcolor_prev");
  RNA_def_property_array(prop, 3);
  RNA_def_property_range(prop, 0.0f, 1.0f);
  RNA_def_property_float_array_default(prop, default_onion_color_b);
  RNA_def_property_clear_flag(prop, PROP_ANIMATABLE);
  RNA_def_property_ui_text(prop, "Before Color", "Base color for ghosts before the active frame");
  RNA_def_property_update(prop, NC_GPENCIL | ND_DATA, "rna_GPencil_update");

  prop = RNA_def_property(srna, "annotation_onion_after_color", PROP_FLOAT, PROP_COLOR_GAMMA);
  RNA_def_property_float_sdna(prop, NULL, "gcolor_next");
  RNA_def_property_array(prop, 3);
  RNA_def_property_range(prop, 0.0f, 1.0f);
  RNA_def_property_float_array_default(prop, default_onion_color_a);
  RNA_def_property_clear_flag(prop, PROP_ANIMATABLE);
  RNA_def_property_ui_text(prop, "After Color", "Base color for ghosts after the active frame");
  RNA_def_property_update(prop, NC_GPENCIL | ND_DATA, "rna_GPencil_update");

  /* pass index for compositing and modifiers */
  prop = RNA_def_property(srna, "pass_index", PROP_INT, PROP_UNSIGNED);
  RNA_def_property_int_sdna(prop, NULL, "pass_index");
  RNA_def_property_ui_text(prop, "Pass Index", "Index number for the \"Layer Index\" pass");
  RNA_def_property_update(prop, NC_GPENCIL | ND_DATA, "rna_GPencil_update");

  prop = RNA_def_property(srna, "viewlayer_render", PROP_STRING, PROP_NONE);
  RNA_def_property_string_sdna(prop, NULL, "viewlayername");
  RNA_def_property_ui_text(
      prop,
      "ViewLayer",
      "Only include Layer in this View Layer render output (leave blank to include always)");

  prop = RNA_def_property(srna, "use_viewlayer_masks", PROP_BOOLEAN, PROP_NONE);
  RNA_def_property_boolean_negative_sdna(prop, NULL, "flag", GP_LAYER_DISABLE_MASKS_IN_VIEWLAYER);
  RNA_def_property_ui_text(
      prop, "Use Masks in Render", "Include the mask layers when rendering the view-layer");
  RNA_def_property_update(prop, NC_GPENCIL | ND_DATA, "rna_GPencil_update");

  /* blend mode */
  prop = RNA_def_property(srna, "blend_mode", PROP_ENUM, PROP_NONE);
  RNA_def_property_enum_sdna(prop, NULL, "blend_mode");
  RNA_def_property_enum_items(prop, rna_enum_layer_blend_modes_items);
  RNA_def_property_ui_text(prop, "Blend Mode", "Blend mode");
  RNA_def_property_update(prop, NC_GPENCIL | ND_DATA, "rna_GPencil_update");

  /* Layer transforms. */
  prop = RNA_def_property(srna, "location", PROP_FLOAT, PROP_TRANSLATION);
  RNA_def_property_float_sdna(prop, NULL, "location");
  RNA_def_property_ui_text(prop, "Location", "Values for change location");
  RNA_def_property_ui_range(prop, -FLT_MAX, FLT_MAX, 1, RNA_TRANSLATION_PREC_DEFAULT);
  RNA_def_property_update(prop, 0, "rna_GpencilLayerMatrix_update");

  prop = RNA_def_property(srna, "rotation", PROP_FLOAT, PROP_EULER);
  RNA_def_property_float_sdna(prop, NULL, "rotation");
  RNA_def_property_ui_text(prop, "Rotation", "Values for changes in rotation");
  RNA_def_property_ui_range(prop, -FLT_MAX, FLT_MAX, 1, RNA_TRANSLATION_PREC_DEFAULT);
  RNA_def_property_update(prop, 0, "rna_GpencilLayerMatrix_update");

  prop = RNA_def_property(srna, "scale", PROP_FLOAT, PROP_XYZ);
  RNA_def_property_float_sdna(prop, NULL, "scale");
  RNA_def_property_float_default(prop, 1.0f);
  RNA_def_property_ui_text(prop, "Scale", "Values for changes in scale");
  RNA_def_property_ui_range(prop, -FLT_MAX, FLT_MAX, 1, RNA_TRANSLATION_PREC_DEFAULT);
  RNA_def_property_update(prop, 0, "rna_GpencilLayerMatrix_update");

  /* Layer matrix. */
  prop = RNA_def_property(srna, "matrix_layer", PROP_FLOAT, PROP_MATRIX);
  RNA_def_property_float_sdna(prop, NULL, "layer_mat");
  RNA_def_property_multi_array(prop, 2, rna_matrix_dimsize_4x4);
  RNA_def_property_clear_flag(prop, PROP_EDITABLE);
  RNA_def_property_override_flag(prop, PROPOVERRIDE_NO_COMPARISON);
  RNA_def_property_override_clear_flag(prop, PROPOVERRIDE_OVERRIDABLE_LIBRARY);
  RNA_def_property_ui_text(prop, "Matrix Layer", "Local Layer transformation matrix");

  /* Layer inverse matrix. */
  prop = RNA_def_property(srna, "matrix_inverse_layer", PROP_FLOAT, PROP_MATRIX);
  RNA_def_property_float_sdna(prop, NULL, "layer_invmat");
  RNA_def_property_multi_array(prop, 2, rna_matrix_dimsize_4x4);
  RNA_def_property_clear_flag(prop, PROP_EDITABLE);
  RNA_def_property_override_flag(prop, PROPOVERRIDE_NO_COMPARISON);
  RNA_def_property_override_clear_flag(prop, PROPOVERRIDE_OVERRIDABLE_LIBRARY);
  RNA_def_property_ui_text(
      prop, "Matrix Layer Inverse", "Local Layer transformation inverse matrix");

  /* Flags */
  prop = RNA_def_property(srna, "hide", PROP_BOOLEAN, PROP_NONE);
  RNA_def_property_boolean_sdna(prop, NULL, "flag", GP_LAYER_HIDE);
  RNA_def_property_ui_icon(prop, ICON_HIDE_OFF, -1);
  RNA_def_property_ui_text(prop, "Hide", "Set layer Visibility");
  RNA_def_property_update(prop, NC_GPENCIL | ND_DATA, "rna_GPencil_update");

  prop = RNA_def_property(srna, "annotation_hide", PROP_BOOLEAN, PROP_NONE);
  RNA_def_property_boolean_sdna(prop, NULL, "flag", GP_LAYER_HIDE);
  RNA_def_property_ui_icon(prop, ICON_HIDE_OFF, -1);
  RNA_def_property_clear_flag(prop, PROP_ANIMATABLE);
  RNA_def_property_ui_text(prop, "Hide", "Set annotation Visibility");
  RNA_def_property_update(prop, NC_GPENCIL | ND_DATA, "rna_GPencil_update");

  prop = RNA_def_property(srna, "lock", PROP_BOOLEAN, PROP_NONE);
  RNA_def_property_boolean_sdna(prop, NULL, "flag", GP_LAYER_LOCKED);
  RNA_def_property_ui_icon(prop, ICON_UNLOCKED, 1);
  RNA_def_property_ui_text(
      prop, "Locked", "Protect layer from further editing and/or frame changes");
  RNA_def_property_update(prop, NC_GPENCIL | ND_DATA, "rna_GPencil_update");

  prop = RNA_def_property(srna, "lock_frame", PROP_BOOLEAN, PROP_NONE);
  RNA_def_property_boolean_sdna(prop, NULL, "flag", GP_LAYER_FRAMELOCK);
  RNA_def_property_ui_icon(prop, ICON_UNLOCKED, 1);
  RNA_def_property_clear_flag(prop, PROP_ANIMATABLE);
  RNA_def_property_ui_text(prop, "Frame Locked", "Lock current frame displayed by layer");
  RNA_def_property_update(prop, NC_GPENCIL | ND_DATA, "rna_GPencil_update");

  prop = RNA_def_property(srna, "lock_material", PROP_BOOLEAN, PROP_NONE);
  RNA_def_property_boolean_negative_sdna(prop, NULL, "flag", GP_LAYER_UNLOCK_COLOR);
  RNA_def_property_clear_flag(prop, PROP_ANIMATABLE);
  RNA_def_property_ui_text(
      prop, "Disallow Locked Materials Editing", "Avoids editing locked materials in the layer");
  RNA_def_property_update(prop, NC_GPENCIL | ND_DATA, NULL);

  prop = RNA_def_property(srna, "use_mask_layer", PROP_BOOLEAN, PROP_NONE);
  RNA_def_property_boolean_sdna(prop, NULL, "flag", GP_LAYER_USE_MASK);
  RNA_def_property_ui_text(
      prop,
      "Use Mask",
      "The visibility of drawings on this layer is affected by the layers in its masks list");
  RNA_def_property_update(prop, NC_GPENCIL | ND_DATA, "rna_GPencil_update");

  prop = RNA_def_property(srna, "use_lights", PROP_BOOLEAN, PROP_NONE);
  RNA_def_property_boolean_sdna(prop, NULL, "flag", GP_LAYER_USE_LIGHTS);
  RNA_def_property_ui_text(
      prop, "Use Lights", "Enable the use of lights on stroke and fill materials");
  RNA_def_property_update(prop, NC_GPENCIL | ND_DATA, "rna_GPencil_update");

  /* solo mode: Only display frames with keyframe */
  prop = RNA_def_property(srna, "use_solo_mode", PROP_BOOLEAN, PROP_NONE);
  RNA_def_property_boolean_sdna(prop, NULL, "flag", GP_LAYER_SOLO_MODE);
  RNA_def_property_ui_text(
      prop, "Solo Mode", "In Draw Mode only display layers with keyframe in current frame");
  RNA_def_property_update(prop, NC_GPENCIL | ND_DATA, "rna_GPencil_update");

  /* Layer is used as Ruler. */
  prop = RNA_def_property(srna, "is_ruler", PROP_BOOLEAN, PROP_NONE);
  RNA_def_property_boolean_sdna(prop, NULL, "flag", GP_LAYER_IS_RULER);
  RNA_def_property_ui_text(prop, "Ruler", "This is a special ruler layer");
  RNA_def_property_clear_flag(prop, PROP_EDITABLE);

  prop = RNA_def_property(srna, "select", PROP_BOOLEAN, PROP_NONE);
  RNA_def_property_boolean_sdna(prop, NULL, "flag", GP_LAYER_SELECT);
  RNA_def_property_ui_text(prop, "Select", "Layer is selected for editing in the Dope Sheet");
  RNA_def_property_update(prop, NC_GPENCIL | ND_DATA | NA_SELECTED, "rna_GPencil_update");

  prop = RNA_def_property(srna, "show_points", PROP_BOOLEAN, PROP_NONE);
  RNA_def_property_boolean_sdna(prop, NULL, "flag", GP_LAYER_DRAWDEBUG);
  RNA_def_property_ui_text(
      prop, "Show Points", "Show the points which make up the strokes (for debugging purposes)");
  RNA_def_property_update(prop, NC_GPENCIL | ND_DATA, "rna_GPencil_update");

  /* In Front */
  prop = RNA_def_property(srna, "show_in_front", PROP_BOOLEAN, PROP_NONE);
  RNA_def_property_boolean_negative_sdna(prop, NULL, "flag", GP_LAYER_NO_XRAY);
  RNA_def_property_ui_text(prop, "In Front", "Make the layer display in front of objects");
  RNA_def_property_update(prop, NC_GPENCIL | ND_DATA, "rna_GPencil_update");

  /* Parent object */
  prop = RNA_def_property(srna, "parent", PROP_POINTER, PROP_NONE);
  RNA_def_property_pointer_funcs(prop, NULL, "rna_GPencilLayer_parent_set", NULL, NULL);
  RNA_def_property_flag(prop, PROP_EDITABLE | PROP_ID_SELF_CHECK);
  RNA_def_property_override_flag(prop, PROPOVERRIDE_OVERRIDABLE_LIBRARY);
  RNA_def_property_ui_text(prop, "Parent", "Parent object");
  RNA_def_property_update(prop, NC_GPENCIL | ND_DATA, "rna_GPencil_dependency_update");

  /* parent type */
  prop = RNA_def_property(srna, "parent_type", PROP_ENUM, PROP_NONE);
  RNA_def_property_enum_bitflag_sdna(prop, NULL, "partype");
  RNA_def_property_enum_items(prop, parent_type_items);
  RNA_def_property_enum_funcs(
      prop, NULL, "rna_GPencilLayer_parent_type_set", "rna_Object_parent_type_itemf");
  RNA_def_property_ui_text(prop, "Parent Type", "Type of parent relation");
  RNA_def_property_update(prop, NC_GPENCIL | ND_DATA, "rna_GPencil_dependency_update");

  /* parent bone */
  prop = RNA_def_property(srna, "parent_bone", PROP_STRING, PROP_NONE);
  RNA_def_property_string_sdna(prop, NULL, "parsubstr");
  RNA_def_property_string_funcs(prop, NULL, NULL, "rna_GPencilLayer_parent_bone_set");
  RNA_def_property_ui_text(
      prop, "Parent Bone", "Name of parent bone in case of a bone parenting relation");
  RNA_def_property_update(prop, NC_GPENCIL | ND_DATA, "rna_GPencil_dependency_update");

  /* matrix */
  prop = RNA_def_property(srna, "matrix_inverse", PROP_FLOAT, PROP_MATRIX);
  RNA_def_property_float_sdna(prop, NULL, "inverse");
  RNA_def_property_multi_array(prop, 2, rna_matrix_dimsize_4x4);
  RNA_def_property_clear_flag(prop, PROP_ANIMATABLE);
  RNA_def_property_ui_text(prop, "Inverse Matrix", "Parent inverse transformation matrix");
  RNA_def_property_update(prop, NC_GPENCIL | ND_DATA, "rna_GPencil_update");

  /* read only parented flag */
  prop = RNA_def_property(srna, "is_parented", PROP_BOOLEAN, PROP_NONE);
  RNA_def_property_boolean_funcs(prop, "rna_GPencilLayer_is_parented_get", NULL);
  RNA_def_property_clear_flag(prop, PROP_EDITABLE);
  RNA_def_property_ui_text(prop, "Is Parented", "True when the layer parent object is set");

  /* Layers API */
  func = RNA_def_function(srna, "clear", "rna_GPencil_layer_clear");
  RNA_def_function_ui_description(func, "Remove all the grease pencil layer data");
}

static void rna_def_gpencil_layers_api(BlenderRNA *brna, PropertyRNA *cprop)
{
  StructRNA *srna;
  PropertyRNA *prop;

  FunctionRNA *func;
  PropertyRNA *parm;

  RNA_def_property_srna(cprop, "GreasePencilLayers");
  srna = RNA_def_struct(brna, "GreasePencilLayers", NULL);
  RNA_def_struct_sdna(srna, "bGPdata");
  RNA_def_struct_ui_text(srna, "Grease Pencil Layers", "Collection of grease pencil layers");

  func = RNA_def_function(srna, "new", "rna_GPencil_layer_new");
  RNA_def_function_ui_description(func, "Add a new grease pencil layer");
  parm = RNA_def_string(func, "name", "GPencilLayer", MAX_NAME, "Name", "Name of the layer");
  RNA_def_parameter_flags(parm, 0, PARM_REQUIRED);
  RNA_def_boolean(
      func, "set_active", true, "Set Active", "Set the newly created layer to the active layer");
  parm = RNA_def_pointer(func, "layer", "GPencilLayer", "", "The newly created layer");
  RNA_def_function_return(func, parm);

  func = RNA_def_function(srna, "remove", "rna_GPencil_layer_remove");
  RNA_def_function_ui_description(func, "Remove a grease pencil layer");
  RNA_def_function_flag(func, FUNC_USE_REPORTS);
  parm = RNA_def_pointer(func, "layer", "GPencilLayer", "", "The layer to remove");
  RNA_def_parameter_flags(parm, PROP_NEVER_NULL, PARM_REQUIRED | PARM_RNAPTR);
  RNA_def_parameter_clear_flags(parm, PROP_THICK_WRAP, 0);

  func = RNA_def_function(srna, "move", "rna_GPencil_layer_move");
  RNA_def_function_ui_description(func, "Move a grease pencil layer in the layer stack");
  RNA_def_function_flag(func, FUNC_USE_REPORTS);
  parm = RNA_def_pointer(func, "layer", "GPencilLayer", "", "The layer to move");
  RNA_def_parameter_flags(parm, PROP_NEVER_NULL, PARM_REQUIRED | PARM_RNAPTR);
  RNA_def_parameter_clear_flags(parm, PROP_THICK_WRAP, 0);
  parm = RNA_def_enum(
      func, "type", rna_enum_gplayer_move_type_items, 1, "", "Direction of movement");
  RNA_def_parameter_flags(parm, 0, PARM_REQUIRED);

  prop = RNA_def_property(srna, "active", PROP_POINTER, PROP_NONE);
  RNA_def_property_struct_type(prop, "GPencilLayer");
  RNA_def_property_pointer_funcs(
      prop, "rna_GPencil_active_layer_get", "rna_GPencil_active_layer_set", NULL, NULL);
  RNA_def_property_flag(prop, PROP_EDITABLE);
  RNA_def_property_ui_text(prop, "Active Layer", "Active grease pencil layer");
  RNA_def_property_update(prop, NC_GPENCIL | ND_DATA | NA_SELECTED, NULL);

  prop = RNA_def_property(srna, "active_index", PROP_INT, PROP_UNSIGNED);
  RNA_def_property_int_funcs(prop,
                             "rna_GPencil_active_layer_index_get",
                             "rna_GPencil_active_layer_index_set",
                             "rna_GPencil_active_layer_index_range");
  RNA_def_property_ui_text(prop, "Active Layer Index", "Index of active grease pencil layer");
  RNA_def_property_update(prop, NC_GPENCIL | ND_DATA | NA_SELECTED, NULL);

  /* Active Layer - As an enum (for selecting active layer for annotations) */
  prop = RNA_def_property(srna, "active_note", PROP_ENUM, PROP_NONE);
  RNA_def_property_enum_funcs(prop,
                              "rna_GPencil_active_layer_index_get",
                              "rna_GPencil_active_layer_index_set",
                              "rna_GPencil_active_layer_itemf");
  RNA_def_property_enum_items(
      prop, DummyRNA_DEFAULT_items); /* purely dynamic, as it maps to user-data */
  RNA_def_property_ui_text(prop, "Active Note", "Note/Layer to add annotation strokes to");
  RNA_def_property_update(prop, NC_GPENCIL | ND_DATA, "rna_GPencil_update");
}

static void rna_def_gpencil_grid(BlenderRNA *brna)
{
  StructRNA *srna;
  PropertyRNA *prop;

  static const float default_grid_color[] = {0.5f, 0.5f, 0.5f};

  srna = RNA_def_struct(brna, "GreasePencilGrid", NULL);
  RNA_def_struct_sdna(srna, "bGPgrid");
  RNA_def_struct_nested(brna, srna, "GreasePencil");

  RNA_def_struct_path_func(srna, "rna_GreasePencilGrid_path");
  RNA_def_struct_ui_text(
      srna, "Grid and Canvas Settings", "Settings for grid and canvas in 3D viewport");

  prop = RNA_def_property(srna, "scale", PROP_FLOAT, PROP_XYZ);
  RNA_def_property_float_sdna(prop, NULL, "scale");
  RNA_def_property_range(prop, 0.01f, FLT_MAX);
  RNA_def_property_float_default(prop, 1.0f);
  RNA_def_property_ui_text(prop, "Grid Scale", "Grid scale");
  RNA_def_property_update(prop, NC_GPENCIL | ND_DATA, "rna_GPencil_update");

  prop = RNA_def_property(srna, "color", PROP_FLOAT, PROP_COLOR_GAMMA);
  RNA_def_property_float_sdna(prop, NULL, "color");
  RNA_def_property_array(prop, 3);
  RNA_def_property_range(prop, 0.0f, 1.0f);
  RNA_def_property_float_array_default(prop, default_grid_color);
  RNA_def_property_ui_text(prop, "Grid Color", "Color for grid lines");
  RNA_def_property_update(prop, NC_GPENCIL | ND_DATA, "rna_GPencil_update");

  prop = RNA_def_property(srna, "lines", PROP_INT, PROP_NONE);
  RNA_def_property_int_sdna(prop, NULL, "lines");
  RNA_def_property_range(prop, 0, SHRT_MAX);
  RNA_def_property_int_default(prop, GP_DEFAULT_GRID_LINES);
  RNA_def_property_ui_text(
      prop, "Grid Subdivisions", "Number of subdivisions in each side of symmetry line");
  RNA_def_property_update(prop, NC_GPENCIL | ND_DATA, "rna_GPencil_update");

  prop = RNA_def_property(srna, "offset", PROP_FLOAT, PROP_TRANSLATION);
  RNA_def_property_float_sdna(prop, NULL, "offset");
  RNA_def_property_range(prop, -FLT_MAX, FLT_MAX);
  RNA_def_property_array(prop, 2);
  RNA_def_property_ui_text(prop, "Offset", "Offset of the canvas");
  RNA_def_property_update(prop, NC_GPENCIL | ND_DATA, "rna_GPencil_update");
}

static void rna_def_gpencil_data(BlenderRNA *brna)
{
  StructRNA *srna;
  PropertyRNA *prop;
  FunctionRNA *func;

  static float default_1[4] = {0.6f, 0.6f, 0.6f, 0.5f};
  static float onion_dft1[3] = {0.145098f, 0.419608f, 0.137255f}; /* green */
  static float onion_dft2[3] = {0.125490f, 0.082353f, 0.529412f}; /* blue */

  static const EnumPropertyItem stroke_thickness_items[] = {
      {0, "WORLDSPACE", 0, "World Space", "Set stroke thickness relative to the world space"},
      {GP_DATA_STROKE_KEEPTHICKNESS,
       "SCREENSPACE",
       0,
       "Screen Space",
       "Set stroke thickness relative to the screen space"},
      {0, NULL, 0, NULL, NULL},
  };

  srna = RNA_def_struct(brna, "GreasePencil", "ID");
  RNA_def_struct_sdna(srna, "bGPdata");
  RNA_def_struct_ui_text(srna, "Grease Pencil", "Freehand annotation sketchbook");
  RNA_def_struct_ui_icon(srna, ICON_OUTLINER_DATA_GREASEPENCIL);

  /* Layers */
  prop = RNA_def_property(srna, "layers", PROP_COLLECTION, PROP_NONE);
  RNA_def_property_collection_sdna(prop, NULL, "layers", NULL);
  RNA_def_property_struct_type(prop, "GPencilLayer");
  RNA_def_property_ui_text(prop, "Layers", "");
  rna_def_gpencil_layers_api(brna, prop);

  /* Animation Data */
  rna_def_animdata_common(srna);

  /* materials */
  prop = RNA_def_property(srna, "materials", PROP_COLLECTION, PROP_NONE);
  RNA_def_property_collection_sdna(prop, NULL, "mat", "totcol");
  RNA_def_property_struct_type(prop, "Material");
  RNA_def_property_ui_text(prop, "Materials", "");
  RNA_def_property_srna(prop, "IDMaterials"); /* see rna_ID.c */
  RNA_def_property_collection_funcs(
      prop, NULL, NULL, NULL, NULL, NULL, NULL, NULL, "rna_IDMaterials_assign_int");

  /* Depth */
  prop = RNA_def_property(srna, "stroke_depth_order", PROP_ENUM, PROP_NONE);
  RNA_def_property_enum_sdna(prop, NULL, "draw_mode");
  RNA_def_property_enum_items(prop, rna_enum_gpencil_stroke_depth_order_items);
  RNA_def_property_ui_text(
      prop,
      "Stroke Depth Order",
      "Defines how the strokes are ordered in 3D space (for objects not displayed 'In Front')");
  RNA_def_property_update(prop, NC_GPENCIL | ND_DATA, "rna_GPencil_update");

  /* Flags */
  prop = RNA_def_property(srna, "use_stroke_edit_mode", PROP_BOOLEAN, PROP_NONE);
  RNA_def_property_boolean_sdna(prop, NULL, "flag", GP_DATA_STROKE_EDITMODE);
  RNA_def_property_ui_text(
      prop, "Stroke Edit Mode", "Edit Grease Pencil strokes instead of viewport data");
  RNA_def_property_update(
      prop, NC_GPENCIL | ND_DATA | ND_GPENCIL_EDITMODE, "rna_GPencil_editmode_update");

  prop = RNA_def_property(srna, "is_stroke_paint_mode", PROP_BOOLEAN, PROP_NONE);
  RNA_def_property_boolean_sdna(prop, NULL, "flag", GP_DATA_STROKE_PAINTMODE);
  RNA_def_property_ui_text(prop, "Stroke Paint Mode", "Draw Grease Pencil strokes on click/drag");
  RNA_def_property_clear_flag(prop, PROP_EDITABLE);
  RNA_def_property_update(
      prop, NC_GPENCIL | ND_DATA | ND_GPENCIL_EDITMODE, "rna_GPencil_editmode_update");

  prop = RNA_def_property(srna, "is_stroke_sculpt_mode", PROP_BOOLEAN, PROP_NONE);
  RNA_def_property_boolean_sdna(prop, NULL, "flag", GP_DATA_STROKE_SCULPTMODE);
  RNA_def_property_ui_text(
      prop, "Stroke Sculpt Mode", "Sculpt Grease Pencil strokes instead of viewport data");
  RNA_def_property_clear_flag(prop, PROP_EDITABLE);
  RNA_def_property_update(
      prop, NC_GPENCIL | ND_DATA | ND_GPENCIL_EDITMODE, "rna_GPencil_editmode_update");

  prop = RNA_def_property(srna, "is_stroke_weight_mode", PROP_BOOLEAN, PROP_NONE);
  RNA_def_property_boolean_sdna(prop, NULL, "flag", GP_DATA_STROKE_WEIGHTMODE);
  RNA_def_property_ui_text(prop, "Stroke Weight Paint Mode", "Grease Pencil weight paint");
  RNA_def_property_clear_flag(prop, PROP_EDITABLE);
  RNA_def_property_update(
      prop, NC_GPENCIL | ND_DATA | ND_GPENCIL_EDITMODE, "rna_GPencil_editmode_update");

  prop = RNA_def_property(srna, "is_stroke_vertex_mode", PROP_BOOLEAN, PROP_NONE);
  RNA_def_property_boolean_sdna(prop, NULL, "flag", GP_DATA_STROKE_VERTEXMODE);
  RNA_def_property_ui_text(prop, "Stroke Vertex Paint Mode", "Grease Pencil vertex paint");
  RNA_def_property_clear_flag(prop, PROP_EDITABLE);
  RNA_def_property_update(
      prop, NC_GPENCIL | ND_DATA | ND_GPENCIL_EDITMODE, "rna_GPencil_editmode_update");

  prop = RNA_def_property(srna, "use_onion_skinning", PROP_BOOLEAN, PROP_NONE);
  RNA_def_property_boolean_sdna(prop, NULL, "flag", GP_DATA_SHOW_ONIONSKINS);
  RNA_def_property_boolean_default(prop, true);
  RNA_def_property_ui_text(
      prop, "Onion Skins", "Show ghosts of the keyframes before and after the current frame");
  RNA_def_property_update(
      prop, NC_SCREEN | NC_SCENE | ND_TOOLSETTINGS | ND_DATA | NC_GPENCIL, "rna_GPencil_update");

  prop = RNA_def_property(srna, "stroke_thickness_space", PROP_ENUM, PROP_NONE); /* as an enum */
  RNA_def_property_enum_bitflag_sdna(prop, NULL, "flag");
  RNA_def_property_enum_items(prop, stroke_thickness_items);
  RNA_def_property_ui_text(
      prop, "Stroke Thickness", "Set stroke thickness in screen space or world space");
  RNA_def_property_update(prop, NC_GPENCIL | ND_DATA, "rna_GPencil_update");

  prop = RNA_def_property(srna, "pixel_factor", PROP_FLOAT, PROP_NONE);
  RNA_def_property_float_sdna(prop, NULL, "pixfactor");
  RNA_def_property_range(prop, 0.1f, 30.0f);
  RNA_def_property_ui_range(prop, 0.1f, 30.0f, 1, 2);
  RNA_def_property_ui_text(
      prop,
      "Scale",
      "Scale conversion factor for pixel size (use larger values for thicker lines)");
  RNA_def_property_update(prop, NC_GPENCIL | ND_DATA, "rna_GPencil_update");

  prop = RNA_def_property(srna, "edit_curve_resolution", PROP_INT, PROP_NONE);
  RNA_def_property_int_sdna(prop, NULL, "curve_edit_resolution");
  RNA_def_property_range(prop, 1, 256);
  RNA_def_property_ui_range(prop, 1, 64, 1, 1);
  RNA_def_property_int_default(prop, GP_DEFAULT_CURVE_RESOLUTION);
  RNA_def_parameter_clear_flags(prop, PROP_ANIMATABLE, 0);
  RNA_def_property_ui_text(
      prop,
      "Curve Resolution",
      "Number of segments generated between control points when editing strokes in curve mode");
  RNA_def_property_update(
      prop, NC_GPENCIL | ND_DATA, "rna_GPencil_stroke_curve_resolution_update");

  prop = RNA_def_property(srna, "use_adaptive_curve_resolution", PROP_BOOLEAN, PROP_NONE);
  RNA_def_property_boolean_sdna(prop, NULL, "flag", GP_DATA_CURVE_ADAPTIVE_RESOLUTION);
  RNA_def_property_boolean_default(prop, true);
  RNA_def_property_ui_text(prop,
                           "Adaptive Resolution",
                           "Set the resolution of each editcurve segment dynamically depending on "
                           "the length of the segment. The resolution is the number of points "
                           "generated per unit distance");
  RNA_def_property_update(
      prop, NC_GPENCIL | ND_DATA, "rna_GPencil_stroke_curve_resolution_update");

  /* Curve editing error threshold. */
  prop = RNA_def_property(srna, "curve_edit_threshold", PROP_FLOAT, PROP_FACTOR);
  RNA_def_property_float_sdna(prop, NULL, "curve_edit_threshold");
  RNA_def_property_range(prop, FLT_MIN, 10.0);
  RNA_def_property_float_default(prop, GP_DEFAULT_CURVE_ERROR);
  RNA_def_property_ui_text(prop, "Threshold", "Curve conversion error threshold");
  RNA_def_property_ui_range(prop, FLT_MIN, 10.0, 2, 5);
  RNA_def_property_clear_flag(prop, PROP_ANIMATABLE);

  /* Curve editing corner angle. */
  prop = RNA_def_property(srna, "curve_edit_corner_angle", PROP_FLOAT, PROP_ANGLE);
  RNA_def_property_float_sdna(prop, NULL, "curve_edit_corner_angle");
  RNA_def_property_range(prop, 0.0f, DEG2RADF(180.0f));
  RNA_def_property_float_default(prop, DEG2RADF(90.0f));
  RNA_def_property_ui_text(prop, "Corner Angle", "Angle threshold to be treated as corners");
  RNA_def_property_clear_flag(prop, PROP_ANIMATABLE);

  prop = RNA_def_property(srna, "use_multiedit", PROP_BOOLEAN, PROP_NONE);
  RNA_def_property_boolean_sdna(prop, NULL, "flag", GP_DATA_STROKE_MULTIEDIT);
  RNA_def_property_ui_text(prop,
                           "Multiframe",
                           "Edit strokes from multiple grease pencil keyframes at the same time "
                           "(keyframes must be selected to be included)");
  RNA_def_property_update(prop, NC_GPENCIL | ND_DATA, "rna_GPencil_update");

  prop = RNA_def_property(srna, "use_curve_edit", PROP_BOOLEAN, PROP_NONE);
  RNA_def_property_boolean_sdna(prop, NULL, "flag", GP_DATA_CURVE_EDIT_MODE);
  RNA_def_property_ui_text(prop, "Curve Editing", "Edit strokes using curve handles");
  RNA_def_property_update(prop, NC_GPENCIL | ND_DATA, "rna_GPencil_curve_edit_mode_toggle");

  prop = RNA_def_property(srna, "use_autolock_layers", PROP_BOOLEAN, PROP_NONE);
  RNA_def_property_boolean_sdna(prop, NULL, "flag", GP_DATA_AUTOLOCK_LAYERS);
  RNA_def_property_ui_text(
      prop,
      "Auto-Lock Layers",
      "Automatically lock all layers except the active one to avoid accidental changes");
  RNA_def_property_update(prop, NC_GPENCIL | ND_DATA, "rna_GPencil_autolock");

  prop = RNA_def_property(srna, "edit_line_color", PROP_FLOAT, PROP_COLOR_GAMMA);
  RNA_def_property_float_sdna(prop, NULL, "line_color");
  RNA_def_property_array(prop, 4);
  RNA_def_property_range(prop, 0.0f, 1.0f);
  RNA_def_property_float_array_default(prop, default_1);
  RNA_def_property_ui_text(prop, "Edit Line Color", "Color for editing line");
  RNA_def_property_update(prop, NC_GPENCIL | ND_DATA, "rna_GPencil_update");

  /* onion skinning */
  prop = RNA_def_property(srna, "ghost_before_range", PROP_INT, PROP_NONE);
  RNA_def_property_int_sdna(prop, NULL, "gstep");
  RNA_def_property_range(prop, 0, 120);
  RNA_def_property_int_default(prop, 1);
  RNA_def_parameter_clear_flags(prop, PROP_ANIMATABLE, 0);
  RNA_def_property_ui_text(prop,
                           "Frames Before",
                           "Maximum number of frames to show before current frame "
                           "(0 = don't show any frames before current)");
  RNA_def_property_update(prop, NC_GPENCIL | ND_DATA, "rna_GPencil_update");

  prop = RNA_def_property(srna, "ghost_after_range", PROP_INT, PROP_NONE);
  RNA_def_property_int_sdna(prop, NULL, "gstep_next");
  RNA_def_property_range(prop, 0, 120);
  RNA_def_property_int_default(prop, 1);
  RNA_def_parameter_clear_flags(prop, PROP_ANIMATABLE, 0);
  RNA_def_property_ui_text(prop,
                           "Frames After",
                           "Maximum number of frames to show after current frame "
                           "(0 = don't show any frames after current)");
  RNA_def_property_update(prop, NC_GPENCIL | ND_DATA, "rna_GPencil_update");

  prop = RNA_def_property(srna, "use_ghost_custom_colors", PROP_BOOLEAN, PROP_NONE);
  RNA_def_property_boolean_sdna(
      prop, NULL, "onion_flag", GP_ONION_GHOST_PREVCOL | GP_ONION_GHOST_NEXTCOL);
  RNA_def_parameter_clear_flags(prop, PROP_ANIMATABLE, 0);
  RNA_def_property_ui_text(prop, "Use Custom Ghost Colors", "Use custom colors for ghost frames");
  RNA_def_property_update(prop, NC_GPENCIL | ND_DATA, "rna_GPencil_update");

  prop = RNA_def_property(srna, "before_color", PROP_FLOAT, PROP_COLOR);
  RNA_def_property_float_sdna(prop, NULL, "gcolor_prev");
  RNA_def_property_array(prop, 3);
  RNA_def_property_range(prop, 0.0f, 1.0f);
  RNA_def_property_float_array_default(prop, onion_dft1);
  RNA_def_parameter_clear_flags(prop, PROP_ANIMATABLE, 0);
  RNA_def_property_ui_text(prop, "Before Color", "Base color for ghosts before the active frame");
  RNA_def_property_update(
      prop, NC_SCREEN | NC_SCENE | ND_TOOLSETTINGS | ND_DATA | NC_GPENCIL, "rna_GPencil_update");

  prop = RNA_def_property(srna, "after_color", PROP_FLOAT, PROP_COLOR);
  RNA_def_property_float_sdna(prop, NULL, "gcolor_next");
  RNA_def_property_array(prop, 3);
  RNA_def_property_range(prop, 0.0f, 1.0f);
  RNA_def_property_float_array_default(prop, onion_dft2);
  RNA_def_parameter_clear_flags(prop, PROP_ANIMATABLE, 0);
  RNA_def_property_ui_text(prop, "After Color", "Base color for ghosts after the active frame");
  RNA_def_property_update(
      prop, NC_SCREEN | NC_SCENE | ND_TOOLSETTINGS | ND_DATA | NC_GPENCIL, "rna_GPencil_update");

  prop = RNA_def_property(srna, "use_ghosts_always", PROP_BOOLEAN, PROP_NONE);
  RNA_def_property_boolean_sdna(prop, NULL, "onion_flag", GP_ONION_GHOST_ALWAYS);
  RNA_def_parameter_clear_flags(prop, PROP_ANIMATABLE, 0);
  RNA_def_property_ui_text(prop,
                           "Always Show Ghosts",
                           "Ghosts are shown in renders and animation playback. Useful for "
                           "special effects (e.g. motion blur)");
  RNA_def_property_update(prop, NC_GPENCIL | ND_DATA, "rna_GPencil_update");

  prop = RNA_def_property(srna, "onion_mode", PROP_ENUM, PROP_NONE);
  RNA_def_property_enum_sdna(prop, NULL, "onion_mode");
  RNA_def_property_enum_items(prop, rna_enum_gpencil_onion_modes_items);
  RNA_def_parameter_clear_flags(prop, PROP_ANIMATABLE, 0);
  RNA_def_property_ui_text(prop, "Mode", "Mode to display frames");
  RNA_def_property_update(prop, NC_GPENCIL | ND_DATA, "rna_GPencil_update");

  prop = RNA_def_property(srna, "onion_keyframe_type", PROP_ENUM, PROP_NONE);
  RNA_def_property_enum_sdna(prop, NULL, "onion_keytype");
  RNA_def_parameter_clear_flags(prop, PROP_ANIMATABLE, 0);
  RNA_def_property_enum_items(prop, rna_enum_onion_keyframe_type_items);
  RNA_def_property_ui_text(prop, "Filter by Type", "Type of keyframe (for filtering)");
  RNA_def_property_update(prop, NC_GPENCIL | ND_DATA, "rna_GPencil_update");

  prop = RNA_def_property(srna, "use_onion_fade", PROP_BOOLEAN, PROP_NONE);
  RNA_def_property_boolean_sdna(prop, NULL, "onion_flag", GP_ONION_FADE);
  RNA_def_parameter_clear_flags(prop, PROP_ANIMATABLE, 0);
  RNA_def_property_ui_text(
      prop, "Fade", "Display onion keyframes with a fade in color transparency");
  RNA_def_property_update(prop, NC_GPENCIL | ND_DATA, "rna_GPencil_update");

  prop = RNA_def_property(srna, "use_onion_loop", PROP_BOOLEAN, PROP_NONE);
  RNA_def_property_boolean_sdna(prop, NULL, "onion_flag", GP_ONION_LOOP);
  RNA_def_parameter_clear_flags(prop, PROP_ANIMATABLE, 0);
  RNA_def_property_ui_text(
      prop, "Show Start Frame", "Display onion keyframes for looping animations");
  RNA_def_property_update(prop, NC_GPENCIL | ND_DATA, "rna_GPencil_update");

  prop = RNA_def_property(srna, "onion_factor", PROP_FLOAT, PROP_NONE);
  RNA_def_property_float_sdna(prop, NULL, "onion_factor");
  RNA_def_property_float_default(prop, 0.5f);
  RNA_def_property_range(prop, 0.0, 1.0f);
  RNA_def_parameter_clear_flags(prop, PROP_ANIMATABLE, 0);
  RNA_def_property_ui_text(prop, "Onion Opacity", "Change fade opacity of displayed onion frames");
  RNA_def_property_update(prop, NC_GPENCIL | ND_DATA, "rna_GPencil_update");

  prop = RNA_def_property(srna, "zdepth_offset", PROP_FLOAT, PROP_NONE);
  RNA_def_property_float_sdna(prop, NULL, "zdepth_offset");
  RNA_def_property_range(prop, 0.0f, 1.0f);
  RNA_def_property_ui_range(prop, 0.0f, 1.0f, 0.1f, 3);
  RNA_def_property_float_default(prop, 0.150f);
  RNA_def_property_ui_text(prop, "Surface Offset", "Offset amount when drawing in surface mode");
  RNA_def_property_update(prop, NC_GPENCIL | ND_DATA, "rna_GPencil_update");

  prop = RNA_def_property(srna, "is_annotation", PROP_BOOLEAN, PROP_NONE);
  RNA_def_property_boolean_sdna(prop, NULL, "flag", GP_DATA_ANNOTATIONS);
  RNA_def_property_clear_flag(prop, PROP_EDITABLE);
  RNA_def_property_ui_text(prop, "Annotation", "Current data-block is an annotation");

  /* Nested Structs */
  prop = RNA_def_property(srna, "grid", PROP_POINTER, PROP_NONE);
  RNA_def_property_flag(prop, PROP_NEVER_NULL);
  RNA_def_property_struct_type(prop, "GreasePencilGrid");
  RNA_def_property_ui_text(
      prop, "Grid Settings", "Settings for grid and canvas in the 3D viewport");

  rna_def_gpencil_grid(brna);

  /* API Functions */
  func = RNA_def_function(srna, "clear", "rna_GPencil_clear");
  RNA_def_function_ui_description(func, "Remove all the Grease Pencil data");
}

/* --- */

void RNA_def_gpencil(BlenderRNA *brna)
{
  rna_def_gpencil_data(brna);

  rna_def_gpencil_layer(brna);
  rna_def_gpencil_layer_mask(brna);
  rna_def_gpencil_frame(brna);

  rna_def_gpencil_stroke(brna);
  rna_def_gpencil_stroke_point(brna);
  rna_def_gpencil_triangle(brna);
  rna_def_gpencil_curve(brna);
  rna_def_gpencil_curve_point(brna);

  rna_def_gpencil_mvert_group(brna);
}

#endif<|MERGE_RESOLUTION|>--- conflicted
+++ resolved
@@ -180,18 +180,12 @@
 
 static void rna_GPencil_update(Main *UNUSED(bmain), Scene *UNUSED(scene), PointerRNA *ptr)
 {
-<<<<<<< HEAD
-=======
 #if 0
->>>>>>> ad77b52a
   /* In case a property on a layer changed, tag it with a light update. */
   if (ptr->type == &RNA_GPencilLayer) {
     BKE_gpencil_tag_light_update((bGPdata *)(ptr->owner_id), (bGPDlayer *)(ptr->data), NULL, NULL);
   }
-<<<<<<< HEAD
-=======
 #endif
->>>>>>> ad77b52a
   DEG_id_tag_update(ptr->owner_id, ID_RECALC_GEOMETRY);
   WM_main_add_notifier(NC_GPENCIL | NA_EDITED, NULL);
 }
