--- conflicted
+++ resolved
@@ -171,20 +171,14 @@
   rna_GPencil_update(bmain, scene, ptr);
 }
 
-<<<<<<< HEAD
 static void rna_GPencil_stroke_curve_update(Main *bmain, Scene *scene, PointerRNA *ptr)
-=======
-static void rna_GPencil_curve_resolution_update(Main *bmain, Scene *scene, PointerRNA *ptr)
->>>>>>> 0f2ee266
 {
   bGPdata *gpd = (bGPdata *)ptr->owner_id;
 
   if (GPENCIL_CURVE_EDIT_SESSIONS_ON(gpd)) {
-<<<<<<< HEAD
-    LISTBASE_FOREACH(bGPDlayer *, gpl, &gpd->layers) {
+    LISTBASE_FOREACH (bGPDlayer *, gpl, &gpd->layers) {
       if (gpl->actframe != NULL) {
-        bGPDframe *gpf = gpl->actframe;
-        LISTBASE_FOREACH(bGPDstroke *, gps, &gpf->strokes) {
+        LISTBASE_FOREACH (bGPDstroke *, gps, &gpf->strokes) {
           if (gps->editcurve != NULL) {
             gps->editcurve->flag |= GP_CURVE_RECALC_GEOMETRY;
             BKE_gpencil_stroke_geometry_update(gps);
@@ -192,13 +186,19 @@
         }
       }
     }
-=======
+  }
+
+  rna_GPencil_update(bmain, scene, ptr);
+}
+
+static void rna_GPencil_curve_resolution_update(Main *bmain, Scene *scene, PointerRNA *ptr)
+{
+  bGPdata *gpd = (bGPdata *)ptr->owner_id;
+
+  if (GPENCIL_CURVE_EDIT_SESSIONS_ON(gpd)) {
     /* TODO GPXX */
     /* Update any stroke selected with different resolution */
->>>>>>> 0f2ee266
-  }
-
-  /* Standard update. */
+  }
   rna_GPencil_update(bmain, scene, ptr);
 }
 
