/*
 * This program is free software; you can redistribute it and/or
 * modify it under the terms of the GNU General Public License
 * as published by the Free Software Foundation; either version 2
 * of the License, or (at your option) any later version.
 *
 * This program is distributed in the hope that it will be useful,
 * but WITHOUT ANY WARRANTY; without even the implied warranty of
 * MERCHANTABILITY or FITNESS FOR A PARTICULAR PURPOSE.  See the
 * GNU General Public License for more details.
 *
 * You should have received a copy of the GNU General Public License
 * along with this program; if not, write to the Free Software Foundation,
 * Inc., 51 Franklin Street, Fifth Floor, Boston, MA 02110-1301, USA.
 *
 * The Original Code is Copyright (C) 2009 Blender Foundation.
 * All rights reserved.
 */

/** \file
 * \ingroup RNA
 */

#include <ctype.h>
#include <stdio.h>
#include <stdlib.h>

#include "BLI_utildefines.h"

#include "RNA_define.h"
#include "RNA_enum_types.h"

#include "DNA_screen_types.h"
#include "DNA_space_types.h"
#include "DNA_windowmanager_types.h"

#include "UI_interface.h"

#include "wm_cursors.h"
#include "wm_event_types.h"

#include "rna_internal.h" /* own include */

/* confusing 2 enums mixed up here */
const EnumPropertyItem rna_enum_window_cursor_items[] = {
    {WM_CURSOR_DEFAULT, "DEFAULT", 0, "Default", ""},
    {WM_CURSOR_NONE, "NONE", 0, "None", ""},
    {WM_CURSOR_WAIT, "WAIT", 0, "Wait", ""},
    {WM_CURSOR_EDIT, "CROSSHAIR", 0, "Crosshair", ""},
    {WM_CURSOR_X_MOVE, "MOVE_X", 0, "Move-X", ""},
    {WM_CURSOR_Y_MOVE, "MOVE_Y", 0, "Move-Y", ""},

    /* new */
    {WM_CURSOR_KNIFE, "KNIFE", 0, "Knife", ""},
    {WM_CURSOR_TEXT_EDIT, "TEXT", 0, "Text", ""},
    {WM_CURSOR_PAINT_BRUSH, "PAINT_BRUSH", 0, "Paint Brush", ""},
    {WM_CURSOR_PAINT, "PAINT_CROSS", 0, "Paint Cross", ""},
    {WM_CURSOR_DOT, "DOT", 0, "Dot Cursor", ""},
    {WM_CURSOR_ERASER, "ERASER", 0, "Eraser", ""},
    {WM_CURSOR_HAND, "HAND", 0, "Hand", ""},
    {WM_CURSOR_EW_SCROLL, "SCROLL_X", 0, "Scroll-X", ""},
    {WM_CURSOR_NS_SCROLL, "SCROLL_Y", 0, "Scroll-Y", ""},
    {WM_CURSOR_NSEW_SCROLL, "SCROLL_XY", 0, "Scroll-XY", ""},
    {WM_CURSOR_EYEDROPPER, "EYEDROPPER", 0, "Eyedropper", ""},
    {0, NULL, 0, NULL, NULL},
};

#ifdef RNA_RUNTIME

#  include "BKE_context.h"
#  include "BKE_undo_system.h"

#  include "WM_types.h"

static void rna_KeyMapItem_to_string(wmKeyMapItem *kmi, bool compact, char *result)
{
  WM_keymap_item_to_string(kmi, compact, result, UI_MAX_SHORTCUT_STR);
}

static wmKeyMap *rna_keymap_active(wmKeyMap *km, bContext *C)
{
  wmWindowManager *wm = CTX_wm_manager(C);
  return WM_keymap_active(wm, km);
}

static void rna_keymap_restore_to_default(wmKeyMap *km, bContext *C)
{
  WM_keymap_restore_to_default(km, CTX_wm_manager(C));
}

static void rna_keymap_restore_item_to_default(wmKeyMap *km, bContext *C, wmKeyMapItem *kmi)
{
  WM_keymap_item_restore_to_default(CTX_wm_manager(C), km, kmi);
}

static void rna_Operator_report(wmOperator *op, int type, const char *msg)
{
  BKE_report(op->reports, type, msg);
}

static bool rna_Operator_is_repeat(wmOperator *op, bContext *C)
{
  return WM_operator_is_repeat(C, op);
}

/* since event isn't needed... */
static void rna_Operator_enum_search_invoke(bContext *C, wmOperator *op)
{
  WM_enum_search_invoke(C, op, NULL);
}

static bool rna_event_modal_handler_add(struct bContext *C, struct wmOperator *operator)
{
  return WM_event_add_modal_handler(C, operator) != NULL;
}

/* XXX, need a way for python to know event types, 0x0110 is hard coded */
static wmTimer *rna_event_timer_add(struct wmWindowManager *wm, float time_step, wmWindow *win)
{
  return WM_event_add_timer(wm, win, 0x0110, time_step);
}

static void rna_event_timer_remove(struct wmWindowManager *wm, wmTimer *timer)
{
  WM_event_remove_timer(wm, timer->win, timer);
}

static wmGizmoGroupType *wm_gizmogrouptype_find_for_add_remove(ReportList *reports,
                                                               const char *idname)
{
  wmGizmoGroupType *gzgt = WM_gizmogrouptype_find(idname, true);
  if (gzgt == NULL) {
    BKE_reportf(reports, RPT_ERROR, "Gizmo group type '%s' not found!", idname);
    return NULL;
  }
  if (gzgt->flag & WM_GIZMOGROUPTYPE_PERSISTENT) {
    BKE_reportf(reports, RPT_ERROR, "Gizmo group '%s' has 'PERSISTENT' option set!", idname);
    return NULL;
  }
  return gzgt;
}

static void rna_gizmo_group_type_ensure(ReportList *reports, const char *idname)
{
  wmGizmoGroupType *gzgt = wm_gizmogrouptype_find_for_add_remove(reports, idname);
  if (gzgt != NULL) {
    WM_gizmo_group_type_ensure_ptr(gzgt);
  }
}

static void rna_gizmo_group_type_unlink_delayed(ReportList *reports, const char *idname)
{
  wmGizmoGroupType *gzgt = wm_gizmogrouptype_find_for_add_remove(reports, idname);
  if (gzgt != NULL) {
    WM_gizmo_group_type_unlink_delayed_ptr(gzgt);
  }
}

/* placeholder data for final implementation of a true progressbar */
static struct wmStaticProgress {
  float min;
  float max;
  bool is_valid;
} wm_progress_state = {0, 0, false};

static void rna_progress_begin(struct wmWindowManager *UNUSED(wm), float min, float max)
{
  float range = max - min;
  if (range != 0) {
    wm_progress_state.min = min;
    wm_progress_state.max = max;
    wm_progress_state.is_valid = true;
  }
  else {
    wm_progress_state.is_valid = false;
  }
}

static void rna_progress_update(struct wmWindowManager *wm, float value)
{
  if (wm_progress_state.is_valid) {
    /* Map to cursor_time range [0,9999] */
    wmWindow *win = wm->winactive;
    if (win) {
      int val = (int)(10000 * (value - wm_progress_state.min) /
                      (wm_progress_state.max - wm_progress_state.min));
      WM_cursor_time(win, val);
    }
  }
}

static void rna_progress_end(struct wmWindowManager *wm)
{
  if (wm_progress_state.is_valid) {
    wmWindow *win = wm->winactive;
    if (win) {
      WM_cursor_modal_restore(win);
      wm_progress_state.is_valid = false;
    }
  }
}

/* wrap these because of 'const wmEvent *' */
static int rna_Operator_confirm(bContext *C, wmOperator *op, wmEvent *event)
{
  return WM_operator_confirm(C, op, event);
}
static int rna_Operator_props_popup(bContext *C, wmOperator *op, wmEvent *event)
{
  return WM_operator_props_popup(C, op, event);
}

static wmKeyMapItem *rna_KeyMap_item_new(wmKeyMap *km,
                                         ReportList *reports,
                                         const char *idname,
                                         int type,
                                         int value,
                                         bool any,
                                         bool shift,
                                         bool ctrl,
                                         bool alt,
                                         bool oskey,
                                         int keymodifier,
                                         const char *xr_action_set,
                                         const char *xr_action,
                                         bool repeat,
                                         bool head)
{
  /*  wmWindowManager *wm = CTX_wm_manager(C); */
  wmKeyMapItem *kmi = NULL;
  char idname_bl[OP_MAX_TYPENAME];
  int modifier = 0;

  /* only on non-modal maps */
  if (km->flag & KEYMAP_MODAL) {
    BKE_report(reports, RPT_ERROR, "Not a non-modal keymap");
    return NULL;
  }

  WM_operator_bl_idname(idname_bl, idname);

  if (shift) {
    modifier |= KM_SHIFT;
  }
  if (ctrl) {
    modifier |= KM_CTRL;
  }
  if (alt) {
    modifier |= KM_ALT;
  }
  if (oskey) {
    modifier |= KM_OSKEY;
  }

  if (any) {
    modifier = KM_ANY;
  }

  /* create keymap item */
  kmi = WM_keymap_add_item(km, idname_bl, type, value, modifier, keymodifier);

  if (xr_action_set) {
    strcpy(kmi->xr_action_set, xr_action_set);
  }
  if (xr_action) {
    strcpy(kmi->xr_action, xr_action);
  }

  if (!repeat) {
    kmi->flag |= KMI_REPEAT_IGNORE;
  }

  /* T32437 allow scripts to define hotkeys that get added to start of keymap
   *          so that they stand a chance against catch-all defines later on
   */
  if (head) {
    BLI_remlink(&km->items, kmi);
    BLI_addhead(&km->items, kmi);
  }

  return kmi;
}

static wmKeyMapItem *rna_KeyMap_item_new_from_item(wmKeyMap *km,
                                                   ReportList *reports,
                                                   wmKeyMapItem *kmi_src,
                                                   bool head)
{
  /*  wmWindowManager *wm = CTX_wm_manager(C); */

  if ((km->flag & KEYMAP_MODAL) == (kmi_src->idname[0] != '\0')) {
    BKE_report(reports, RPT_ERROR, "Can not mix modal/non-modal items");
    return NULL;
  }

  /* create keymap item */
  wmKeyMapItem *kmi = WM_keymap_add_item_copy(km, kmi_src);
  if (head) {
    BLI_remlink(&km->items, kmi);
    BLI_addhead(&km->items, kmi);
  }
  return kmi;
}

static wmKeyMapItem *rna_KeyMap_item_new_modal(wmKeyMap *km,
                                               ReportList *reports,
                                               const char *propvalue_str,
                                               int type,
                                               int value,
                                               bool any,
                                               bool shift,
                                               bool ctrl,
                                               bool alt,
                                               bool oskey,
                                               int keymodifier,
                                               bool repeat)
{
  wmKeyMapItem *kmi = NULL;
  int modifier = 0;
  int propvalue = 0;

  /* only modal maps */
  if ((km->flag & KEYMAP_MODAL) == 0) {
    BKE_report(reports, RPT_ERROR, "Not a modal keymap");
    return NULL;
  }

  if (shift) {
    modifier |= KM_SHIFT;
  }
  if (ctrl) {
    modifier |= KM_CTRL;
  }
  if (alt) {
    modifier |= KM_ALT;
  }
  if (oskey) {
    modifier |= KM_OSKEY;
  }

  if (any) {
    modifier = KM_ANY;
  }

  /* not initialized yet, do delayed lookup */
  if (!km->modal_items) {
    kmi = WM_modalkeymap_add_item_str(km, type, value, modifier, keymodifier, propvalue_str);
  }
  else {
    if (RNA_enum_value_from_id(km->modal_items, propvalue_str, &propvalue) == 0) {
      BKE_report(reports, RPT_WARNING, "Property value not in enumeration");
    }
    kmi = WM_modalkeymap_add_item(km, type, value, modifier, keymodifier, propvalue);
  }

  if (!repeat) {
    kmi->flag |= KMI_REPEAT_IGNORE;
  }

  return kmi;
}

static void rna_KeyMap_item_remove(wmKeyMap *km, ReportList *reports, PointerRNA *kmi_ptr)
{
  wmKeyMapItem *kmi = kmi_ptr->data;

  if (WM_keymap_remove_item(km, kmi) == false) {
    BKE_reportf(reports,
                RPT_ERROR,
                "KeyMapItem '%s' cannot be removed from '%s'",
                kmi->idname,
                km->idname);
    return;
  }

  RNA_POINTER_INVALIDATE(kmi_ptr);
}

static PointerRNA rna_KeyMap_item_find_from_operator(ID *id,
                                                     wmKeyMap *km,
                                                     const char *idname,
                                                     PointerRNA *properties,
                                                     int include_mask,
                                                     int exclude_mask)
{
  char idname_bl[OP_MAX_TYPENAME];
  WM_operator_bl_idname(idname_bl, idname);

  wmKeyMapItem *kmi = WM_key_event_operator_from_keymap(
      km, idname_bl, properties->data, include_mask, exclude_mask);
  PointerRNA kmi_ptr;
  RNA_pointer_create(id, &RNA_KeyMapItem, kmi, &kmi_ptr);
  return kmi_ptr;
}

static PointerRNA rna_KeyMap_item_match_event(ID *id, wmKeyMap *km, bContext *C, wmEvent *event)
{
  wmKeyMapItem *kmi = WM_event_match_keymap_item(C, km, event);
  PointerRNA kmi_ptr;
  RNA_pointer_create(id, &RNA_KeyMapItem, kmi, &kmi_ptr);
  return kmi_ptr;
}

static wmKeyMap *rna_keymap_new(wmKeyConfig *keyconf,
                                ReportList *reports,
                                const char *idname,
                                int spaceid,
                                int regionid,
                                bool modal,
                                bool tool)
{
  if (modal) {
    /* Sanity check: Don't allow add-ons to override internal modal key-maps
     * because this isn't supported, the restriction can be removed when
     * add-ons can define modal key-maps.
     * Currently this is only useful for add-ons to override built-in modal keymaps
     * which is not the intended use for add-on keymaps. */
    wmWindowManager *wm = G_MAIN->wm.first;
    if (keyconf == wm->addonconf) {
      BKE_reportf(reports, RPT_ERROR, "Modal key-maps not supported for add-on key-config");
      return NULL;
    }
  }

  wmKeyMap *keymap;

  if (modal == 0) {
    keymap = WM_keymap_ensure(keyconf, idname, spaceid, regionid);
  }
  else {
    keymap = WM_modalkeymap_ensure(keyconf, idname, NULL); /* items will be lazy init */
  }

  if (keymap && tool) {
    keymap->flag |= KEYMAP_TOOL;
  }

  return keymap;
}

static wmKeyMap *rna_keymap_find(wmKeyConfig *keyconf,
                                 const char *idname,
                                 int spaceid,
                                 int regionid)
{
  return WM_keymap_list_find(&keyconf->keymaps, idname, spaceid, regionid);
}

static wmKeyMap *rna_keymap_find_modal(wmKeyConfig *UNUSED(keyconf), const char *idname)
{
  wmOperatorType *ot = WM_operatortype_find(idname, 0);

  if (!ot) {
    return NULL;
  }
  else {
    return ot->modalkeymap;
  }
}

static void rna_KeyMap_remove(wmKeyConfig *keyconfig, ReportList *reports, PointerRNA *keymap_ptr)
{
  wmKeyMap *keymap = keymap_ptr->data;

  if (WM_keymap_remove(keyconfig, keymap) == false) {
    BKE_reportf(reports, RPT_ERROR, "KeyConfig '%s' cannot be removed", keymap->idname);
    return;
  }

  RNA_POINTER_INVALIDATE(keymap_ptr);
}

static void rna_KeyConfig_remove(wmWindowManager *wm, ReportList *reports, PointerRNA *keyconf_ptr)
{
  wmKeyConfig *keyconf = keyconf_ptr->data;

  if (WM_keyconfig_remove(wm, keyconf) == false) {
    BKE_reportf(reports, RPT_ERROR, "KeyConfig '%s' cannot be removed", keyconf->idname);
    return;
  }

  RNA_POINTER_INVALIDATE(keyconf_ptr);
}

static PointerRNA rna_KeyConfig_find_item_from_operator(wmWindowManager *wm,
                                                        bContext *C,
                                                        const char *idname,
                                                        int opcontext,
                                                        PointerRNA *properties,
                                                        int include_mask,
                                                        int exclude_mask,
                                                        PointerRNA *km_ptr)
{
  char idname_bl[OP_MAX_TYPENAME];
  WM_operator_bl_idname(idname_bl, idname);

  wmKeyMap *km = NULL;
  wmKeyMapItem *kmi = WM_key_event_operator(
      C, idname_bl, opcontext, properties->data, include_mask, exclude_mask, &km);
  PointerRNA kmi_ptr;
  RNA_pointer_create(&wm->id, &RNA_KeyMap, km, km_ptr);
  RNA_pointer_create(&wm->id, &RNA_KeyMapItem, kmi, &kmi_ptr);
  return kmi_ptr;
}

static void rna_KeyConfig_update(wmWindowManager *wm)
{
  WM_keyconfig_update(wm);
}

/* popup menu wrapper */
static PointerRNA rna_PopMenuBegin(bContext *C, const char *title, int icon)
{
  PointerRNA r_ptr;
  void *data;

  data = (void *)UI_popup_menu_begin(C, title, icon);

  RNA_pointer_create(NULL, &RNA_UIPopupMenu, data, &r_ptr);

  return r_ptr;
}

static void rna_PopMenuEnd(bContext *C, PointerRNA *handle)
{
  UI_popup_menu_end(C, handle->data);
}

/* popover wrapper */
static PointerRNA rna_PopoverBegin(bContext *C, int ui_units_x, bool from_active_button)
{
  PointerRNA r_ptr;
  void *data;

  data = (void *)UI_popover_begin(C, U.widget_unit * ui_units_x, from_active_button);

  RNA_pointer_create(NULL, &RNA_UIPopover, data, &r_ptr);

  return r_ptr;
}

static void rna_PopoverEnd(bContext *C, PointerRNA *handle, wmKeyMap *keymap)
{
  UI_popover_end(C, handle->data, keymap);
}

/* pie menu wrapper */
static PointerRNA rna_PieMenuBegin(bContext *C, const char *title, int icon, PointerRNA *event)
{
  PointerRNA r_ptr;
  void *data;

  data = (void *)UI_pie_menu_begin(C, title, icon, event->data);

  RNA_pointer_create(NULL, &RNA_UIPieMenu, data, &r_ptr);

  return r_ptr;
}

static void rna_PieMenuEnd(bContext *C, PointerRNA *handle)
{
  UI_pie_menu_end(C, handle->data);
}

static void rna_WindowManager_print_undo_steps(wmWindowManager *wm)
{
  BKE_undosys_print(wm->undo_stack);
}

static void rna_WindowManager_tag_script_reload(void)
{
  WM_script_tag_reload();
  WM_main_add_notifier(NC_WINDOW, NULL);
}

static PointerRNA rna_WindoManager_operator_properties_last(const char *idname)
{
  wmOperatorType *ot = WM_operatortype_find(idname, true);

  if (ot != NULL) {
    PointerRNA ptr;
    WM_operator_last_properties_ensure(ot, &ptr);
    return ptr;
  }
  return PointerRNA_NULL;
}

static wmEvent *rna_Window_event_add_simulate(wmWindow *win,
                                              ReportList *reports,
                                              int type,
                                              int value,
                                              const char *unicode,
                                              int x,
                                              int y,
                                              bool shift,
                                              bool ctrl,
                                              bool alt,
                                              bool oskey)
{
  if ((G.f & G_FLAG_EVENT_SIMULATE) == 0) {
    BKE_report(reports, RPT_ERROR, "Not running with '--enable-event-simulate' enabled");
    return NULL;
  }

  if (!ELEM(value, KM_PRESS, KM_RELEASE, KM_NOTHING)) {
    BKE_report(reports, RPT_ERROR, "Value: only 'PRESS/RELEASE/NOTHING' are supported");
    return NULL;
  }
  if (ISKEYBOARD(type) || ISMOUSE_BUTTON(type)) {
    if (!ELEM(value, KM_PRESS, KM_RELEASE)) {
      BKE_report(reports, RPT_ERROR, "Value: must be 'PRESS/RELEASE' for keyboard/buttons");
      return NULL;
    }
  }
  if (ELEM(type, MOUSEMOVE, INBETWEEN_MOUSEMOVE)) {
    if (value != KM_NOTHING) {
      BKE_report(reports, RPT_ERROR, "Value: must be 'NOTHING' for motion");
      return NULL;
    }
  }
  if (unicode != NULL) {
    if (value != KM_PRESS) {
      BKE_report(reports, RPT_ERROR, "Value: must be 'PRESS' when unicode is set");
      return NULL;
    }
  }
  /* TODO: validate NDOF. */

  char ascii = 0;
  if (unicode != NULL) {
    int len = BLI_str_utf8_size(unicode);
    if (len == -1 || unicode[len] != '\0') {
      BKE_report(reports, RPT_ERROR, "Only a single character supported");
      return NULL;
    }
    if (len == 1 && isascii(unicode[0])) {
      ascii = unicode[0];
    }
  }

  wmEvent e = *win->eventstate;
  e.type = type;
  e.val = value;
  e.is_repeat = false;
  e.x = x;
  e.y = y;
  /* Note: KM_MOD_FIRST, KM_MOD_SECOND aren't used anywhere, set as bools */
  e.shift = shift;
  e.ctrl = ctrl;
  e.alt = alt;
  e.oskey = oskey;

  e.prevx = win->eventstate->x;
  e.prevy = win->eventstate->y;
  e.prevval = win->eventstate->val;
  e.prevtype = win->eventstate->type;

  e.ascii = '\0';
  e.utf8_buf[0] = '\0';
  if (unicode != NULL) {
    e.ascii = ascii;
    STRNCPY(e.utf8_buf, unicode);
  }

  /* Until we expose setting tablet values here. */
  WM_event_tablet_data_default_set(&e.tablet);

  return WM_event_add_simulate(win, &e);
}

#else

#  define WM_GEN_INVOKE_EVENT (1 << 0)
#  define WM_GEN_INVOKE_SIZE (1 << 1)
#  define WM_GEN_INVOKE_RETURN (1 << 2)

static void rna_generic_op_invoke(FunctionRNA *func, int flag)
{
  PropertyRNA *parm;

  RNA_def_function_flag(func, FUNC_NO_SELF | FUNC_USE_CONTEXT);
  parm = RNA_def_pointer(func, "operator", "Operator", "", "Operator to call");
  RNA_def_parameter_flags(parm, 0, PARM_REQUIRED);

  if (flag & WM_GEN_INVOKE_EVENT) {
    parm = RNA_def_pointer(func, "event", "Event", "", "Event");
    RNA_def_parameter_flags(parm, 0, PARM_REQUIRED);
  }

  if (flag & WM_GEN_INVOKE_SIZE) {
    RNA_def_int(func, "width", 300, 0, INT_MAX, "", "Width of the popup", 0, INT_MAX);
  }

  if (flag & WM_GEN_INVOKE_RETURN) {
    parm = RNA_def_enum_flag(
        func, "result", rna_enum_operator_return_items, OPERATOR_FINISHED, "result", "");
    RNA_def_function_return(func, parm);
  }
}

void RNA_api_window(StructRNA *srna)
{
  FunctionRNA *func;
  PropertyRNA *parm;

  func = RNA_def_function(srna, "cursor_warp", "WM_cursor_warp");
  parm = RNA_def_int(func, "x", 0, INT_MIN, INT_MAX, "", "", INT_MIN, INT_MAX);
  RNA_def_parameter_flags(parm, 0, PARM_REQUIRED);
  parm = RNA_def_int(func, "y", 0, INT_MIN, INT_MAX, "", "", INT_MIN, INT_MAX);
  RNA_def_parameter_flags(parm, 0, PARM_REQUIRED);
  RNA_def_function_ui_description(func, "Set the cursor position");

  func = RNA_def_function(srna, "cursor_set", "WM_cursor_set");
  parm = RNA_def_property(func, "cursor", PROP_ENUM, PROP_NONE);
  RNA_def_property_enum_items(parm, rna_enum_window_cursor_items);
  RNA_def_parameter_flags(parm, 0, PARM_REQUIRED);
  RNA_def_function_ui_description(func, "Set the cursor");

  func = RNA_def_function(srna, "cursor_modal_set", "WM_cursor_modal_set");
  parm = RNA_def_property(func, "cursor", PROP_ENUM, PROP_NONE);
  RNA_def_property_enum_items(parm, rna_enum_window_cursor_items);
  RNA_def_parameter_flags(parm, 0, PARM_REQUIRED);
  RNA_def_function_ui_description(func, "Set the cursor, so the previous cursor can be restored");

  RNA_def_function(srna, "cursor_modal_restore", "WM_cursor_modal_restore");
  RNA_def_function_ui_description(
      func, "Restore the previous cursor after calling ``cursor_modal_set``");

  /* Arguments match 'rna_KeyMap_item_new'. */
  func = RNA_def_function(srna, "event_simulate", "rna_Window_event_add_simulate");
  RNA_def_function_flag(func, FUNC_USE_REPORTS);
  parm = RNA_def_enum(func, "type", rna_enum_event_type_items, 0, "Type", "");
  RNA_def_parameter_flags(parm, 0, PARM_REQUIRED);
  parm = RNA_def_enum(func, "value", rna_enum_event_value_items, 0, "Value", "");
  RNA_def_parameter_flags(parm, 0, PARM_REQUIRED);
  parm = RNA_def_string(func, "unicode", NULL, 0, "", "");
  RNA_def_parameter_clear_flags(parm, PROP_NEVER_NULL, 0);

  RNA_def_int(func, "x", 0, INT_MIN, INT_MAX, "", "", INT_MIN, INT_MAX);
  RNA_def_int(func, "y", 0, INT_MIN, INT_MAX, "", "", INT_MIN, INT_MAX);

  RNA_def_boolean(func, "shift", 0, "Shift", "");
  RNA_def_boolean(func, "ctrl", 0, "Ctrl", "");
  RNA_def_boolean(func, "alt", 0, "Alt", "");
  RNA_def_boolean(func, "oskey", 0, "OS Key", "");
  parm = RNA_def_pointer(func, "event", "Event", "Item", "Added key map item");
  RNA_def_function_return(func, parm);
}

void RNA_api_wm(StructRNA *srna)
{
  FunctionRNA *func;
  PropertyRNA *parm;

  func = RNA_def_function(srna, "fileselect_add", "WM_event_add_fileselect");
  RNA_def_function_ui_description(
      func,
      "Opens a file selector with an operator. "
      "The string properties 'filepath', 'filename', 'directory' and a 'files' "
      "collection are assigned when present in the operator");
  rna_generic_op_invoke(func, 0);

  func = RNA_def_function(srna, "modal_handler_add", "rna_event_modal_handler_add");
  RNA_def_function_ui_description(
      func,
      "Add a modal handler to the window manager, for the given modal operator "
      "(called by invoke() with self, just before returning {'RUNNING_MODAL'})");
  RNA_def_function_flag(func, FUNC_NO_SELF | FUNC_USE_CONTEXT);
  parm = RNA_def_pointer(func, "operator", "Operator", "", "Operator to call");
  RNA_def_parameter_flags(parm, 0, PARM_REQUIRED);
  RNA_def_function_return(
      func, RNA_def_boolean(func, "handle", 1, "", "Whether adding the handler was successful"));

  func = RNA_def_function(srna, "event_timer_add", "rna_event_timer_add");
  RNA_def_function_ui_description(
      func, "Add a timer to the given window, to generate periodic 'TIMER' events");
  parm = RNA_def_property(func, "time_step", PROP_FLOAT, PROP_NONE);
  RNA_def_parameter_flags(parm, 0, PARM_REQUIRED);
  RNA_def_property_range(parm, 0.0, FLT_MAX);
  RNA_def_property_ui_text(parm, "Time Step", "Interval in seconds between timer events");
  RNA_def_pointer(func, "window", "Window", "", "Window to attach the timer to, or None");
  parm = RNA_def_pointer(func, "result", "Timer", "", "");
  RNA_def_function_return(func, parm);

  func = RNA_def_function(srna, "event_timer_remove", "rna_event_timer_remove");
  parm = RNA_def_pointer(func, "timer", "Timer", "", "");
  RNA_def_parameter_flags(parm, PROP_NEVER_NULL, PARM_REQUIRED);

  func = RNA_def_function(srna, "gizmo_group_type_ensure", "rna_gizmo_group_type_ensure");
  RNA_def_function_ui_description(
      func, "Activate an existing widget group (when the persistent option isn't set)");
  RNA_def_function_flag(func, FUNC_NO_SELF | FUNC_USE_REPORTS);
  parm = RNA_def_string(func, "identifier", NULL, 0, "", "Gizmo group type name");
  RNA_def_parameter_flags(parm, 0, PARM_REQUIRED);

  func = RNA_def_function(
      srna, "gizmo_group_type_unlink_delayed", "rna_gizmo_group_type_unlink_delayed");
  RNA_def_function_ui_description(func,
                                  "Unlink a widget group (when the persistent option is set)");
  RNA_def_function_flag(func, FUNC_NO_SELF | FUNC_USE_REPORTS);
  parm = RNA_def_string(func, "identifier", NULL, 0, "", "Gizmo group type name");
  RNA_def_parameter_flags(parm, 0, PARM_REQUIRED);

  /* Progress bar interface */
  func = RNA_def_function(srna, "progress_begin", "rna_progress_begin");
  RNA_def_function_ui_description(func, "Start progress report");
  parm = RNA_def_property(func, "min", PROP_FLOAT, PROP_NONE);
  RNA_def_property_ui_text(parm, "min", "any value in range [0,9999]");
  RNA_def_parameter_flags(parm, 0, PARM_REQUIRED);
  parm = RNA_def_property(func, "max", PROP_FLOAT, PROP_NONE);
  RNA_def_parameter_flags(parm, 0, PARM_REQUIRED);
  RNA_def_property_ui_text(parm, "max", "any value in range [min+1,9998]");

  func = RNA_def_function(srna, "progress_update", "rna_progress_update");
  RNA_def_function_ui_description(func, "Update the progress feedback");
  parm = RNA_def_property(func, "value", PROP_FLOAT, PROP_NONE);
  RNA_def_parameter_flags(parm, 0, PARM_REQUIRED);
  RNA_def_property_ui_text(
      parm, "value", "Any value between min and max as set in progress_begin()");

  func = RNA_def_function(srna, "progress_end", "rna_progress_end");
  RNA_def_function_ui_description(func, "Terminate progress report");

  /* invoke functions, for use with python */
  func = RNA_def_function(srna, "invoke_props_popup", "rna_Operator_props_popup");
  RNA_def_function_ui_description(
      func,
      "Operator popup invoke "
      "(show operator properties and execute it automatically on changes)");
  rna_generic_op_invoke(func, WM_GEN_INVOKE_EVENT | WM_GEN_INVOKE_RETURN);

  /* invoked dialog opens popup with OK button, does not auto-exec operator. */
  func = RNA_def_function(srna, "invoke_props_dialog", "WM_operator_props_dialog_popup");
  RNA_def_function_ui_description(
      func,
      "Operator dialog (non-autoexec popup) invoke "
      "(show operator properties and only execute it on click on OK button)");
  rna_generic_op_invoke(func, WM_GEN_INVOKE_SIZE | WM_GEN_INVOKE_RETURN);

  /* invoke enum */
  func = RNA_def_function(srna, "invoke_search_popup", "rna_Operator_enum_search_invoke");
  RNA_def_function_ui_description(
      func,
      "Operator search popup invoke which "
      "searches values of the operator's :class:`bpy.types.Operator.bl_property` "
      "(which must be an EnumProperty), executing it on confirmation");
  rna_generic_op_invoke(func, 0);

  /* invoke functions, for use with python */
  func = RNA_def_function(srna, "invoke_popup", "WM_operator_ui_popup");
  RNA_def_function_ui_description(func,
                                  "Operator popup invoke "
                                  "(only shows operator's properties, without executing it)");
  rna_generic_op_invoke(func, WM_GEN_INVOKE_SIZE | WM_GEN_INVOKE_RETURN);

  func = RNA_def_function(srna, "invoke_confirm", "rna_Operator_confirm");
  RNA_def_function_ui_description(
      func,
      "Operator confirmation popup "
      "(only to let user confirm the execution, no operator properties shown)");
  rna_generic_op_invoke(func, WM_GEN_INVOKE_EVENT | WM_GEN_INVOKE_RETURN);

  /* wrap UI_popup_menu_begin */
  func = RNA_def_function(srna, "popmenu_begin__internal", "rna_PopMenuBegin");
  RNA_def_function_flag(func, FUNC_NO_SELF | FUNC_USE_CONTEXT);
  parm = RNA_def_string(func, "title", NULL, 0, "", "");
  RNA_def_parameter_flags(parm, 0, PARM_REQUIRED);
  parm = RNA_def_property(func, "icon", PROP_ENUM, PROP_NONE);
  RNA_def_property_enum_items(parm, rna_enum_icon_items);
  /* return */
  parm = RNA_def_pointer(func, "menu", "UIPopupMenu", "", "");
  RNA_def_parameter_flags(parm, PROP_NEVER_NULL, PARM_RNAPTR);
  RNA_def_function_return(func, parm);

  /* wrap UI_popup_menu_end */
  func = RNA_def_function(srna, "popmenu_end__internal", "rna_PopMenuEnd");
  RNA_def_function_flag(func, FUNC_NO_SELF | FUNC_USE_CONTEXT);
  parm = RNA_def_pointer(func, "menu", "UIPopupMenu", "", "");
  RNA_def_parameter_flags(parm, PROP_NEVER_NULL, PARM_RNAPTR | PARM_REQUIRED);

  /* wrap UI_popover_begin */
  func = RNA_def_function(srna, "popover_begin__internal", "rna_PopoverBegin");
  RNA_def_function_flag(func, FUNC_NO_SELF | FUNC_USE_CONTEXT);
  RNA_def_property(func, "ui_units_x", PROP_INT, PROP_UNSIGNED);
  /* return */
  parm = RNA_def_pointer(func, "menu", "UIPopover", "", "");
  RNA_def_parameter_flags(parm, PROP_NEVER_NULL, PARM_RNAPTR);
  RNA_def_function_return(func, parm);
  RNA_def_boolean(
      func, "from_active_button", 0, "Use Button", "Use the active button for positioning");

  /* wrap UI_popover_end */
  func = RNA_def_function(srna, "popover_end__internal", "rna_PopoverEnd");
  RNA_def_function_flag(func, FUNC_NO_SELF | FUNC_USE_CONTEXT);
  parm = RNA_def_pointer(func, "menu", "UIPopover", "", "");
  RNA_def_parameter_flags(parm, PROP_NEVER_NULL, PARM_RNAPTR | PARM_REQUIRED);
  RNA_def_pointer(func, "keymap", "KeyMap", "Key Map", "Active key map");

  /* wrap uiPieMenuBegin */
  func = RNA_def_function(srna, "piemenu_begin__internal", "rna_PieMenuBegin");
  RNA_def_function_flag(func, FUNC_NO_SELF | FUNC_USE_CONTEXT);
  parm = RNA_def_string(func, "title", NULL, 0, "", "");
  RNA_def_parameter_flags(parm, 0, PARM_REQUIRED);
  parm = RNA_def_property(func, "icon", PROP_ENUM, PROP_NONE);
  RNA_def_property_enum_items(parm, rna_enum_icon_items);
  parm = RNA_def_pointer(func, "event", "Event", "", "");
  RNA_def_parameter_flags(parm, PROP_NEVER_NULL, PARM_RNAPTR);
  /* return */
  parm = RNA_def_pointer(func, "menu_pie", "UIPieMenu", "", "");
  RNA_def_parameter_flags(parm, PROP_NEVER_NULL, PARM_RNAPTR);
  RNA_def_function_return(func, parm);

  /* wrap uiPieMenuEnd */
  func = RNA_def_function(srna, "piemenu_end__internal", "rna_PieMenuEnd");
  RNA_def_function_flag(func, FUNC_NO_SELF | FUNC_USE_CONTEXT);
  parm = RNA_def_pointer(func, "menu", "UIPieMenu", "", "");
  RNA_def_parameter_flags(parm, PROP_NEVER_NULL, PARM_RNAPTR | PARM_REQUIRED);

  /* access last operator options (optionally create). */
  func = RNA_def_function(
      srna, "operator_properties_last", "rna_WindoManager_operator_properties_last");
  RNA_def_function_flag(func, FUNC_NO_SELF);
  parm = RNA_def_string(func, "operator", NULL, 0, "", "");
  RNA_def_parameter_flags(parm, 0, PARM_REQUIRED);
  /* return */
  parm = RNA_def_pointer(func, "result", "OperatorProperties", "", "");
  RNA_def_parameter_flags(parm, PROP_NEVER_NULL, PARM_RNAPTR);
  RNA_def_function_return(func, parm);

  RNA_def_function(srna, "print_undo_steps", "rna_WindowManager_print_undo_steps");

  /* Used by (#SCRIPT_OT_reload). */
  func = RNA_def_function(srna, "tag_script_reload", "rna_WindowManager_tag_script_reload");
  RNA_def_function_ui_description(
      func, "Tag for refreshing the interface after scripts have been reloaded");
  RNA_def_function_flag(func, FUNC_NO_SELF);

  parm = RNA_def_property(srna, "is_interface_locked", PROP_BOOLEAN, PROP_NONE);
  RNA_def_property_ui_text(
      parm,
      "Is Interface Locked",
      "If true, the interface is currently locked by a running job and data shouldn't be modified "
      "from application timers. Otherwise, the running job might conflict with the handler "
      "causing unexpected results or even crashes");
  RNA_def_property_clear_flag(parm, PROP_EDITABLE);
}

void RNA_api_operator(StructRNA *srna)
{
  FunctionRNA *func;
  PropertyRNA *parm;

  /* utility, not for registering */
  func = RNA_def_function(srna, "report", "rna_Operator_report");
  parm = RNA_def_enum_flag(func, "type", rna_enum_wm_report_items, 0, "Type", "");
  RNA_def_parameter_flags(parm, 0, PARM_REQUIRED);
  parm = RNA_def_string(func, "message", NULL, 0, "Report Message", "");
  RNA_def_parameter_flags(parm, 0, PARM_REQUIRED);

  /* utility, not for registering */
  func = RNA_def_function(srna, "is_repeat", "rna_Operator_is_repeat");
  RNA_def_function_flag(func, FUNC_USE_CONTEXT);
  /* return */
  parm = RNA_def_boolean(func, "result", 0, "result", "");
  RNA_def_function_return(func, parm);

  /* Registration */

  /* poll */
  func = RNA_def_function(srna, "poll", NULL);
  RNA_def_function_ui_description(func, "Test if the operator can be called or not");
  RNA_def_function_flag(func, FUNC_NO_SELF | FUNC_REGISTER_OPTIONAL);
  RNA_def_function_return(func, RNA_def_boolean(func, "visible", 1, "", ""));
  parm = RNA_def_pointer(func, "context", "Context", "", "");
  RNA_def_parameter_flags(parm, PROP_NEVER_NULL, PARM_REQUIRED);

  /* exec */
  func = RNA_def_function(srna, "execute", NULL);
  RNA_def_function_ui_description(func, "Execute the operator");
  RNA_def_function_flag(func, FUNC_REGISTER_OPTIONAL | FUNC_ALLOW_WRITE);
  parm = RNA_def_pointer(func, "context", "Context", "", "");
  RNA_def_parameter_flags(parm, PROP_NEVER_NULL, PARM_REQUIRED);

  /* better name? */
  parm = RNA_def_enum_flag(
      func, "result", rna_enum_operator_return_items, OPERATOR_FINISHED, "result", "");
  RNA_def_function_return(func, parm);

  /* check */
  func = RNA_def_function(srna, "check", NULL);
  RNA_def_function_ui_description(
      func, "Check the operator settings, return True to signal a change to redraw");
  RNA_def_function_flag(func, FUNC_REGISTER_OPTIONAL | FUNC_ALLOW_WRITE);
  parm = RNA_def_pointer(func, "context", "Context", "", "");
  RNA_def_parameter_flags(parm, PROP_NEVER_NULL, PARM_REQUIRED);

  parm = RNA_def_boolean(func, "result", 0, "result", ""); /* better name? */
  RNA_def_function_return(func, parm);

  /* invoke */
  func = RNA_def_function(srna, "invoke", NULL);
  RNA_def_function_ui_description(func, "Invoke the operator");
  RNA_def_function_flag(func, FUNC_REGISTER_OPTIONAL | FUNC_ALLOW_WRITE);
  parm = RNA_def_pointer(func, "context", "Context", "", "");
  RNA_def_parameter_flags(parm, PROP_NEVER_NULL, PARM_REQUIRED);
  parm = RNA_def_pointer(func, "event", "Event", "", "");
  RNA_def_parameter_flags(parm, PROP_NEVER_NULL, PARM_REQUIRED);

  /* better name? */
  parm = RNA_def_enum_flag(
      func, "result", rna_enum_operator_return_items, OPERATOR_FINISHED, "result", "");
  RNA_def_function_return(func, parm);

  func = RNA_def_function(srna, "modal", NULL); /* same as invoke */
  RNA_def_function_ui_description(func, "Modal operator function");
  RNA_def_function_flag(func, FUNC_REGISTER_OPTIONAL | FUNC_ALLOW_WRITE);
  parm = RNA_def_pointer(func, "context", "Context", "", "");
  RNA_def_parameter_flags(parm, PROP_NEVER_NULL, PARM_REQUIRED);
  parm = RNA_def_pointer(func, "event", "Event", "", "");
  RNA_def_parameter_flags(parm, PROP_NEVER_NULL, PARM_REQUIRED);

  /* better name? */
  parm = RNA_def_enum_flag(
      func, "result", rna_enum_operator_return_items, OPERATOR_FINISHED, "result", "");
  RNA_def_function_return(func, parm);

  /* draw */
  func = RNA_def_function(srna, "draw", NULL);
  RNA_def_function_ui_description(func, "Draw function for the operator");
  RNA_def_function_flag(func, FUNC_REGISTER_OPTIONAL);
  parm = RNA_def_pointer(func, "context", "Context", "", "");
  RNA_def_parameter_flags(parm, PROP_NEVER_NULL, PARM_REQUIRED);

  /* cancel */
  func = RNA_def_function(srna, "cancel", NULL);
  RNA_def_function_ui_description(func, "Called when the operator is canceled");
  RNA_def_function_flag(func, FUNC_REGISTER_OPTIONAL | FUNC_ALLOW_WRITE);
  parm = RNA_def_pointer(func, "context", "Context", "", "");
  RNA_def_parameter_flags(parm, PROP_NEVER_NULL, PARM_REQUIRED);

  /* description */
  func = RNA_def_function(srna, "description", NULL);
  RNA_def_function_ui_description(func, "Compute a description string that depends on parameters");
  RNA_def_function_flag(func, FUNC_NO_SELF | FUNC_REGISTER_OPTIONAL);
  parm = RNA_def_string(func, "result", NULL, 4096, "result", "");
  RNA_def_parameter_clear_flags(parm, PROP_NEVER_NULL, 0);
  RNA_def_parameter_flags(parm, PROP_THICK_WRAP, 0);
  RNA_def_function_output(func, parm);
  parm = RNA_def_pointer(func, "context", "Context", "", "");
  RNA_def_parameter_flags(parm, PROP_NEVER_NULL, PARM_REQUIRED);
  parm = RNA_def_pointer(func, "properties", "OperatorProperties", "", "");
  RNA_def_parameter_flags(parm, PROP_NEVER_NULL, PARM_REQUIRED | PARM_RNAPTR);
}

void RNA_api_macro(StructRNA *srna)
{
  FunctionRNA *func;
  PropertyRNA *parm;

  /* utility, not for registering */
  func = RNA_def_function(srna, "report", "rna_Operator_report");
  parm = RNA_def_enum_flag(func, "type", rna_enum_wm_report_items, 0, "Type", "");
  RNA_def_parameter_flags(parm, 0, PARM_REQUIRED);
  parm = RNA_def_string(func, "message", NULL, 0, "Report Message", "");
  RNA_def_parameter_flags(parm, 0, PARM_REQUIRED);

  /* Registration */

  /* poll */
  func = RNA_def_function(srna, "poll", NULL);
  RNA_def_function_ui_description(func, "Test if the operator can be called or not");
  RNA_def_function_flag(func, FUNC_NO_SELF | FUNC_REGISTER_OPTIONAL);
  RNA_def_function_return(func, RNA_def_boolean(func, "visible", 1, "", ""));
  parm = RNA_def_pointer(func, "context", "Context", "", "");
  RNA_def_parameter_flags(parm, PROP_NEVER_NULL, PARM_REQUIRED);

  /* draw */
  func = RNA_def_function(srna, "draw", NULL);
  RNA_def_function_ui_description(func, "Draw function for the operator");
  RNA_def_function_flag(func, FUNC_REGISTER_OPTIONAL);
  parm = RNA_def_pointer(func, "context", "Context", "", "");
  RNA_def_parameter_flags(parm, PROP_NEVER_NULL, PARM_REQUIRED);
}

void RNA_api_keyconfig(StructRNA *UNUSED(srna))
{
  /* FunctionRNA *func; */
  /* PropertyRNA *parm; */
}

void RNA_api_keymap(StructRNA *srna)
{
  FunctionRNA *func;
  PropertyRNA *parm;

  func = RNA_def_function(srna, "active", "rna_keymap_active");
  RNA_def_function_flag(func, FUNC_USE_CONTEXT);
  parm = RNA_def_pointer(func, "keymap", "KeyMap", "Key Map", "Active key map");
  RNA_def_function_return(func, parm);

  func = RNA_def_function(srna, "restore_to_default", "rna_keymap_restore_to_default");
  RNA_def_function_flag(func, FUNC_USE_CONTEXT);

  func = RNA_def_function(srna, "restore_item_to_default", "rna_keymap_restore_item_to_default");
  RNA_def_function_flag(func, FUNC_USE_CONTEXT);
  parm = RNA_def_pointer(func, "item", "KeyMapItem", "Item", "");
  RNA_def_parameter_flags(parm, PROP_NEVER_NULL, PARM_REQUIRED);
}

void RNA_api_keymapitem(StructRNA *srna)
{
  FunctionRNA *func;
  PropertyRNA *parm;

  func = RNA_def_function(srna, "compare", "WM_keymap_item_compare");
  parm = RNA_def_pointer(func, "item", "KeyMapItem", "Item", "");
  RNA_def_parameter_flags(parm, 0, PARM_REQUIRED);
  parm = RNA_def_boolean(func, "result", 0, "Comparison result", "");
  RNA_def_function_return(func, parm);

  func = RNA_def_function(srna, "to_string", "rna_KeyMapItem_to_string");
  RNA_def_boolean(func, "compact", false, "Compact", "");
  parm = RNA_def_string(func, "result", NULL, UI_MAX_SHORTCUT_STR, "result", "");
  RNA_def_parameter_flags(parm, PROP_THICK_WRAP, 0);
  RNA_def_function_output(func, parm);
}

void RNA_api_keymapitems(StructRNA *srna)
{
  FunctionRNA *func;
  PropertyRNA *parm;

  func = RNA_def_function(srna, "new", "rna_KeyMap_item_new");
  RNA_def_function_flag(func, FUNC_USE_REPORTS);
  parm = RNA_def_string(func, "idname", NULL, 0, "Operator Identifier", "");
  RNA_def_parameter_flags(parm, 0, PARM_REQUIRED);
  parm = RNA_def_enum(func, "type", rna_enum_event_type_items, 0, "Type", "");
  RNA_def_parameter_flags(parm, 0, PARM_REQUIRED);
  parm = RNA_def_enum(func, "value", rna_enum_event_value_items, 0, "Value", "");
  RNA_def_parameter_flags(parm, 0, PARM_REQUIRED);
  RNA_def_boolean(func, "any", 0, "Any", "");
  RNA_def_boolean(func, "shift", 0, "Shift", "");
  RNA_def_boolean(func, "ctrl", 0, "Ctrl", "");
  RNA_def_boolean(func, "alt", 0, "Alt", "");
  RNA_def_boolean(func, "oskey", 0, "OS Key", "");
  RNA_def_enum(func, "key_modifier", rna_enum_event_type_items, 0, "Key Modifier", "");
<<<<<<< HEAD
  RNA_def_string(func, "xr_action_set", NULL, 0, "XR Action Set", "");
  RNA_def_string(func, "xr_action", NULL, 0, "XR Action", "");
  RNA_def_boolean(func, "repeat", true, "Repeat", "When set, accept key-repeat events");
=======
  RNA_def_boolean(func, "repeat", false, "Repeat", "When set, accept key-repeat events");
>>>>>>> 183c2fe0
  RNA_def_boolean(func,
                  "head",
                  0,
                  "At Head",
                  "Force item to be added at start (not end) of key map so that "
                  "it doesn't get blocked by an existing key map item");
  parm = RNA_def_pointer(func, "item", "KeyMapItem", "Item", "Added key map item");
  RNA_def_function_return(func, parm);

  func = RNA_def_function(srna, "new_modal", "rna_KeyMap_item_new_modal");
  RNA_def_function_flag(func, FUNC_USE_REPORTS);
  parm = RNA_def_string(func, "propvalue", NULL, 0, "Property Value", "");
  RNA_def_parameter_flags(parm, 0, PARM_REQUIRED);
  parm = RNA_def_enum(func, "type", rna_enum_event_type_items, 0, "Type", "");
  RNA_def_parameter_flags(parm, 0, PARM_REQUIRED);
  parm = RNA_def_enum(func, "value", rna_enum_event_value_items, 0, "Value", "");
  RNA_def_parameter_flags(parm, 0, PARM_REQUIRED);
  RNA_def_boolean(func, "any", 0, "Any", "");
  RNA_def_boolean(func, "shift", 0, "Shift", "");
  RNA_def_boolean(func, "ctrl", 0, "Ctrl", "");
  RNA_def_boolean(func, "alt", 0, "Alt", "");
  RNA_def_boolean(func, "oskey", 0, "OS Key", "");
  RNA_def_enum(func, "key_modifier", rna_enum_event_type_items, 0, "Key Modifier", "");
  RNA_def_boolean(func, "repeat", false, "Repeat", "When set, accept key-repeat events");
  parm = RNA_def_pointer(func, "item", "KeyMapItem", "Item", "Added key map item");
  RNA_def_function_return(func, parm);

  func = RNA_def_function(srna, "new_from_item", "rna_KeyMap_item_new_from_item");
  RNA_def_function_flag(func, FUNC_USE_REPORTS);
  parm = RNA_def_pointer(func, "item", "KeyMapItem", "Item", "Item to use as a reference");
  RNA_def_parameter_flags(parm, PROP_NEVER_NULL, PARM_REQUIRED);
  RNA_def_boolean(func, "head", 0, "At Head", "");
  parm = RNA_def_pointer(func, "result", "KeyMapItem", "Item", "Added key map item");
  RNA_def_function_return(func, parm);

  func = RNA_def_function(srna, "remove", "rna_KeyMap_item_remove");
  RNA_def_function_flag(func, FUNC_USE_REPORTS);
  parm = RNA_def_pointer(func, "item", "KeyMapItem", "Item", "");
  RNA_def_parameter_flags(parm, PROP_NEVER_NULL, PARM_REQUIRED | PARM_RNAPTR);
  RNA_def_parameter_clear_flags(parm, PROP_THICK_WRAP, 0);

  func = RNA_def_function(srna, "from_id", "WM_keymap_item_find_id");
  parm = RNA_def_property(func, "id", PROP_INT, PROP_NONE);
  RNA_def_parameter_flags(parm, 0, PARM_REQUIRED);
  RNA_def_property_ui_text(parm, "id", "ID of the item");
  parm = RNA_def_pointer(func, "item", "KeyMapItem", "Item", "");
  RNA_def_function_return(func, parm);

  func = RNA_def_function(srna, "from_xr", "WM_keymap_item_find_xr");
  parm = RNA_def_property(func, "xr_action_set", PROP_STRING, PROP_NONE);
  RNA_def_parameter_flags(parm, 0, PARM_REQUIRED);
  RNA_def_property_ui_text(parm, "xr_action_set", "XR action set name");
  parm = RNA_def_property(func, "xr_action", PROP_STRING, PROP_NONE);
  RNA_def_parameter_flags(parm, 0, PARM_REQUIRED);
  RNA_def_property_ui_text(parm, "xr_action", "XR action name");
  parm = RNA_def_pointer(func, "item", "KeyMapItem", "Item", "");
  RNA_def_function_return(func, parm);

  /* Keymap introspection
   * Args follow: KeyConfigs.find_item_from_operator */
  func = RNA_def_function(srna, "find_from_operator", "rna_KeyMap_item_find_from_operator");
  RNA_def_function_flag(func, FUNC_USE_SELF_ID);
  parm = RNA_def_string(func, "idname", NULL, 0, "Operator Identifier", "");
  RNA_def_parameter_flags(parm, 0, PARM_REQUIRED);
  parm = RNA_def_pointer(func, "properties", "OperatorProperties", "", "");
  RNA_def_parameter_flags(parm, 0, PARM_RNAPTR);
  RNA_def_enum_flag(
      func, "include", rna_enum_event_type_mask_items, EVT_TYPE_MASK_ALL, "Include", "");
  RNA_def_enum_flag(func, "exclude", rna_enum_event_type_mask_items, 0, "Exclude", "");
  parm = RNA_def_pointer(func, "item", "KeyMapItem", "", "");
  RNA_def_parameter_flags(parm, 0, PARM_RNAPTR);
  RNA_def_function_return(func, parm);

  func = RNA_def_function(srna, "match_event", "rna_KeyMap_item_match_event");
  RNA_def_function_flag(func, FUNC_USE_SELF_ID | FUNC_USE_CONTEXT);
  parm = RNA_def_pointer(func, "event", "Event", "", "");
  RNA_def_parameter_flags(parm, 0, PARM_REQUIRED);
  parm = RNA_def_pointer(func, "item", "KeyMapItem", "", "");
  RNA_def_parameter_flags(parm, 0, PARM_RNAPTR);
  RNA_def_function_return(func, parm);
}

void RNA_api_keymaps(StructRNA *srna)
{
  FunctionRNA *func;
  PropertyRNA *parm;

  func = RNA_def_function(srna, "new", "rna_keymap_new"); /* add_keymap */
  RNA_def_function_flag(func, FUNC_USE_REPORTS);
  parm = RNA_def_string(func, "name", NULL, 0, "Name", "");
  RNA_def_parameter_flags(parm, 0, PARM_REQUIRED);
  RNA_def_enum(func, "space_type", rna_enum_space_type_items, SPACE_EMPTY, "Space Type", "");
  RNA_def_enum(
      func, "region_type", rna_enum_region_type_items, RGN_TYPE_WINDOW, "Region Type", "");
  RNA_def_boolean(func, "modal", 0, "Modal", "Keymap for modal operators");
  RNA_def_boolean(func, "tool", 0, "Tool", "Keymap for active tools");
  parm = RNA_def_pointer(func, "keymap", "KeyMap", "Key Map", "Added key map");
  RNA_def_function_return(func, parm);

  func = RNA_def_function(srna, "remove", "rna_KeyMap_remove"); /* remove_keymap */
  RNA_def_function_flag(func, FUNC_USE_REPORTS);
  parm = RNA_def_pointer(func, "keymap", "KeyMap", "Key Map", "Removed key map");
  RNA_def_parameter_flags(parm, PROP_NEVER_NULL, PARM_REQUIRED | PARM_RNAPTR);
  RNA_def_parameter_clear_flags(parm, PROP_THICK_WRAP, 0);

  func = RNA_def_function(srna, "find", "rna_keymap_find"); /* find_keymap */
  parm = RNA_def_string(func, "name", NULL, 0, "Name", "");
  RNA_def_parameter_flags(parm, 0, PARM_REQUIRED);
  RNA_def_enum(func, "space_type", rna_enum_space_type_items, SPACE_EMPTY, "Space Type", "");
  RNA_def_enum(
      func, "region_type", rna_enum_region_type_items, RGN_TYPE_WINDOW, "Region Type", "");
  parm = RNA_def_pointer(func, "keymap", "KeyMap", "Key Map", "Corresponding key map");
  RNA_def_function_return(func, parm);

  func = RNA_def_function(srna, "find_modal", "rna_keymap_find_modal"); /* find_keymap_modal */
  parm = RNA_def_string(func, "name", NULL, 0, "Operator Name", "");
  RNA_def_parameter_flags(parm, 0, PARM_REQUIRED);
  parm = RNA_def_pointer(func, "keymap", "KeyMap", "Key Map", "Corresponding key map");
  RNA_def_function_return(func, parm);
}

void RNA_api_keyconfigs(StructRNA *srna)
{
  FunctionRNA *func;
  PropertyRNA *parm;

  func = RNA_def_function(srna, "new", "WM_keyconfig_new_user"); /* add_keyconfig */
  parm = RNA_def_string(func, "name", NULL, 0, "Name", "");
  RNA_def_parameter_flags(parm, 0, PARM_REQUIRED);
  parm = RNA_def_pointer(
      func, "keyconfig", "KeyConfig", "Key Configuration", "Added key configuration");
  RNA_def_function_return(func, parm);

  func = RNA_def_function(srna, "remove", "rna_KeyConfig_remove"); /* remove_keyconfig */
  RNA_def_function_flag(func, FUNC_USE_REPORTS);
  parm = RNA_def_pointer(
      func, "keyconfig", "KeyConfig", "Key Configuration", "Removed key configuration");
  RNA_def_parameter_flags(parm, PROP_NEVER_NULL, PARM_REQUIRED | PARM_RNAPTR);
  RNA_def_parameter_clear_flags(parm, PROP_THICK_WRAP, 0);

  /* Helper functions */

  /* Keymap introspection */
  func = RNA_def_function(
      srna, "find_item_from_operator", "rna_KeyConfig_find_item_from_operator");
  RNA_def_function_flag(func, FUNC_USE_CONTEXT);
  parm = RNA_def_string(func, "idname", NULL, 0, "Operator Identifier", "");
  RNA_def_parameter_flags(parm, 0, PARM_REQUIRED);
  parm = RNA_def_property(func, "context", PROP_ENUM, PROP_NONE);
  RNA_def_property_enum_items(parm, rna_enum_operator_context_items);
  parm = RNA_def_pointer(func, "properties", "OperatorProperties", "", "");
  RNA_def_parameter_flags(parm, 0, PARM_RNAPTR);
  RNA_def_enum_flag(
      func, "include", rna_enum_event_type_mask_items, EVT_TYPE_MASK_ALL, "Include", "");
  RNA_def_enum_flag(func, "exclude", rna_enum_event_type_mask_items, 0, "Exclude", "");
  parm = RNA_def_pointer(func, "keymap", "KeyMap", "", "");
  RNA_def_parameter_flags(parm, 0, PARM_RNAPTR | PARM_OUTPUT);
  parm = RNA_def_pointer(func, "item", "KeyMapItem", "", "");
  RNA_def_parameter_flags(parm, 0, PARM_RNAPTR);
  RNA_def_function_return(func, parm);

  RNA_def_function(srna, "update", "rna_KeyConfig_update"); /* WM_keyconfig_update */
}

#endif<|MERGE_RESOLUTION|>--- conflicted
+++ resolved
@@ -1144,13 +1144,9 @@
   RNA_def_boolean(func, "alt", 0, "Alt", "");
   RNA_def_boolean(func, "oskey", 0, "OS Key", "");
   RNA_def_enum(func, "key_modifier", rna_enum_event_type_items, 0, "Key Modifier", "");
-<<<<<<< HEAD
   RNA_def_string(func, "xr_action_set", NULL, 0, "XR Action Set", "");
   RNA_def_string(func, "xr_action", NULL, 0, "XR Action", "");
-  RNA_def_boolean(func, "repeat", true, "Repeat", "When set, accept key-repeat events");
-=======
   RNA_def_boolean(func, "repeat", false, "Repeat", "When set, accept key-repeat events");
->>>>>>> 183c2fe0
   RNA_def_boolean(func,
                   "head",
                   0,
