/*
 * ***** BEGIN GPL LICENSE BLOCK *****
 *
 * This program is free software; you can redistribute it and/or
 * modify it under the terms of the GNU General Public License
 * as published by the Free Software Foundation; either version 2
 * of the License, or (at your option) any later version.
 *
 * This program is distributed in the hope that it will be useful,
 * but WITHOUT ANY WARRANTY; without even the implied warranty of
 * MERCHANTABILITY or FITNESS FOR A PARTICULAR PURPOSE.  See the
 * GNU General Public License for more details.
 *
 * You should have received a copy of the GNU General Public License
 * along with this program; if not, write to the Free Software Foundation,
 * Inc., 51 Franklin Street, Fifth Floor, Boston, MA 02110-1301, USA.
 *
 * Contributor(s): Blender Foundation (2008), Juho Veps�l�inen
 *
 * ***** END GPL LICENSE BLOCK *****
 */

/** \file blender/makesrna/intern/rna_brush.c
 *  \ingroup RNA
 */

#include <stdlib.h>
#include <assert.h>

#include "DNA_brush_types.h"
#include "DNA_texture_types.h"
#include "DNA_scene_types.h"
#include "DNA_object_types.h"

#include "BLI_math.h"

#include "RNA_define.h"
#include "RNA_enum_types.h"

#include "rna_internal.h"

#include "IMB_imbuf.h"

#include "WM_types.h"

static EnumPropertyItem prop_direction_items[] = {
	{0, "ADD", 0, "Add", "Add effect of brush"},
	{BRUSH_DIR_IN, "SUBTRACT", 0, "Subtract", "Subtract effect of brush"},
	{0, NULL, 0, NULL, NULL}
};

static EnumPropertyItem brush_stroke_method_items[] = {
	{0, "DOTS", 0, "Dots", "Apply paint on each mouse move step"},
	{BRUSH_SPACE, "SPACE", 0, "Space", "Limit brush application to the distance specified by spacing"},
	{BRUSH_AIRBRUSH, "AIRBRUSH", 0, "Airbrush", "Keep applying paint effect while holding mouse (spray)"},
	{0, NULL, 0, NULL, NULL}
};

EnumPropertyItem brush_sculpt_tool_items[] = {
	{SCULPT_TOOL_BLOB, "BLOB", ICON_BRUSH_BLOB, "Blob", ""},
	{SCULPT_TOOL_CLAY, "CLAY", ICON_BRUSH_CLAY, "Clay", ""},
	{SCULPT_TOOL_CLAY_STRIPS, "CLAY_STRIPS", ICON_BRUSH_CLAY_STRIPS, "Clay Strips", ""},
	{SCULPT_TOOL_CREASE, "CREASE", ICON_BRUSH_CREASE, "Crease", ""},
	{SCULPT_TOOL_DRAW, "DRAW", ICON_BRUSH_SCULPT_DRAW, "Draw", ""},
	{SCULPT_TOOL_FILL, "FILL", ICON_BRUSH_FILL, "Fill", ""},
	{SCULPT_TOOL_FLATTEN, "FLATTEN", ICON_BRUSH_FLATTEN, "Flatten", ""},
	{SCULPT_TOOL_GRAB, "GRAB", ICON_BRUSH_GRAB, "Grab", ""},
	{SCULPT_TOOL_INFLATE, "INFLATE", ICON_BRUSH_INFLATE, "Inflate", ""},
	{SCULPT_TOOL_LAYER, "LAYER", ICON_BRUSH_LAYER, "Layer", ""},
	{SCULPT_TOOL_MASK, "MASK", ICON_BRUSH_MASK, "Mask", ""},
	{SCULPT_TOOL_NUDGE, "NUDGE", ICON_BRUSH_NUDGE, "Nudge", ""},
	{SCULPT_TOOL_PINCH, "PINCH", ICON_BRUSH_PINCH, "Pinch", ""},
	{SCULPT_TOOL_ROTATE, "ROTATE", ICON_BRUSH_ROTATE, "Rotate", ""},
	{SCULPT_TOOL_SCRAPE, "SCRAPE", ICON_BRUSH_SCRAPE, "Scrape", ""},
	{SCULPT_TOOL_SIMPLIFY, "SIMPLIFY", ICON_BRUSH_SUBTRACT /* icon TODO */, "Simplify", ""},
	{SCULPT_TOOL_SMOOTH, "SMOOTH", ICON_BRUSH_SMOOTH, "Smooth", ""},
	{SCULPT_TOOL_SNAKE_HOOK, "SNAKE_HOOK", ICON_BRUSH_SNAKE_HOOK, "Snake Hook", ""},
	{SCULPT_TOOL_THUMB, "THUMB", ICON_BRUSH_THUMB, "Thumb", ""},
	{0, NULL, 0, NULL, NULL}
};


EnumPropertyItem brush_vertex_tool_items[] = {
	{PAINT_BLEND_MIX, "MIX", ICON_BRUSH_MIX, "Mix", "Use mix blending mode while painting"},
	{PAINT_BLEND_ADD, "ADD", ICON_BRUSH_ADD, "Add", "Use add blending mode while painting"},
	{PAINT_BLEND_SUB, "SUB", ICON_BRUSH_SUBTRACT, "Subtract", "Use subtract blending mode while painting"},
	{PAINT_BLEND_MUL, "MUL", ICON_BRUSH_MULTIPLY, "Multiply", "Use multiply blending mode while painting"},
	{PAINT_BLEND_BLUR, "BLUR", ICON_BRUSH_BLUR, "Blur", "Blur the color with surrounding values"},
	{PAINT_BLEND_LIGHTEN, "LIGHTEN", ICON_BRUSH_LIGHTEN, "Lighten", "Use lighten blending mode while painting"},
	{PAINT_BLEND_DARKEN, "DARKEN", ICON_BRUSH_DARKEN, "Darken", "Use darken blending mode while painting"},
	{0, NULL, 0, NULL, NULL}
};
	
EnumPropertyItem brush_image_tool_items[] = {
	{PAINT_TOOL_DRAW, "DRAW", ICON_BRUSH_TEXDRAW, "Draw", ""},
	{PAINT_TOOL_SOFTEN, "SOFTEN", ICON_BRUSH_SOFTEN, "Soften", ""},
	{PAINT_TOOL_SMEAR, "SMEAR", ICON_BRUSH_SMEAR, "Smear", ""},
	{PAINT_TOOL_CLONE, "CLONE", ICON_BRUSH_CLONE, "Clone", ""},
	{PAINT_TOOL_FILL, "FILL", ICON_BRUSH_CLONE, "Fill", ""},
	{0, NULL, 0, NULL, NULL}
};

#ifdef RNA_RUNTIME

#include "MEM_guardedalloc.h"

#include "DNA_object_types.h"

#include "RNA_access.h"

#include "BKE_texture.h"
#include "BKE_brush.h"
#include "BKE_icons.h"
#include "BKE_paint.h"

#include "WM_api.h"

static int rna_SculptToolCapabilities_has_accumulate_get(PointerRNA *ptr)
{
	Brush *br = (Brush *)ptr->data;
	return ELEM6(br->sculpt_tool,
	             SCULPT_TOOL_BLOB, SCULPT_TOOL_CLAY, SCULPT_TOOL_CREASE,
	             SCULPT_TOOL_DRAW, SCULPT_TOOL_INFLATE, SCULPT_TOOL_LAYER);
}

static int rna_SculptToolCapabilities_has_auto_smooth_get(PointerRNA *ptr)
{
	Brush *br = (Brush *)ptr->data;
	return !ELEM(br->sculpt_tool, SCULPT_TOOL_MASK, SCULPT_TOOL_SMOOTH);
}

static int rna_SculptToolCapabilities_has_height_get(PointerRNA *ptr)
{
	Brush *br = (Brush *)ptr->data;
	return br->sculpt_tool == SCULPT_TOOL_LAYER;
}

static int rna_SculptToolCapabilities_has_jitter_get(PointerRNA *ptr)
{
	Brush *br = (Brush *)ptr->data;
	return (!(br->flag & BRUSH_ANCHORED) &&
	        !(br->flag & BRUSH_DRAG_DOT) &&
	        !ELEM4(br->sculpt_tool,
	               SCULPT_TOOL_GRAB, SCULPT_TOOL_ROTATE,
	               SCULPT_TOOL_SNAKE_HOOK, SCULPT_TOOL_THUMB));
}

static int rna_SculptToolCapabilities_has_normal_weight_get(PointerRNA *ptr)
{
	Brush *br = (Brush *)ptr->data;
	return ELEM(br->sculpt_tool, SCULPT_TOOL_GRAB, SCULPT_TOOL_SNAKE_HOOK);
}

static int rna_BrushCapabilities_has_overlay_get(PointerRNA *ptr)
{
	Brush *br = (Brush *)ptr->data;
	return ELEM3(br->mtex.brush_map_mode,
	            MTEX_MAP_MODE_VIEW,
	            MTEX_MAP_MODE_TILED,
	            MTEX_MAP_MODE_STENCIL);
}

static int rna_SculptToolCapabilities_has_persistence_get(PointerRNA *ptr)
{
	Brush *br = (Brush *)ptr->data;
	return br->sculpt_tool == SCULPT_TOOL_LAYER;
}

static int rna_SculptToolCapabilities_has_pinch_factor_get(PointerRNA *ptr)
{
	Brush *br = (Brush *)ptr->data;
	return ELEM(br->sculpt_tool, SCULPT_TOOL_BLOB, SCULPT_TOOL_CREASE);
}

static int rna_SculptToolCapabilities_has_plane_offset_get(PointerRNA *ptr)
{
	Brush *br = (Brush *)ptr->data;
	return ELEM5(br->sculpt_tool, SCULPT_TOOL_CLAY, SCULPT_TOOL_CLAY_STRIPS,
	             SCULPT_TOOL_FILL, SCULPT_TOOL_FLATTEN, SCULPT_TOOL_SCRAPE);
}

static int rna_SculptToolCapabilities_has_random_texture_angle_get(PointerRNA *ptr)
{
	Brush *br = (Brush *)ptr->data;
	return (!ELEM4(br->sculpt_tool,
	               SCULPT_TOOL_GRAB, SCULPT_TOOL_ROTATE,
	               SCULPT_TOOL_SNAKE_HOOK, SCULPT_TOOL_THUMB));
}

static int rna_BrushCapabilities_has_random_texture_angle_get(PointerRNA *ptr)
{
	Brush *br = (Brush *)ptr->data;
	return (ELEM3(br->mtex.brush_map_mode,
	             MTEX_MAP_MODE_VIEW,
	             MTEX_MAP_MODE_AREA,
	             MTEX_MAP_MODE_RANDOM) &&
	        !(br->flag & BRUSH_ANCHORED));
}

static int rna_SculptToolCapabilities_has_sculpt_plane_get(PointerRNA *ptr)
{
	Brush *br = (Brush *)ptr->data;
	return !ELEM4(br->sculpt_tool, SCULPT_TOOL_INFLATE,
	              SCULPT_TOOL_MASK, SCULPT_TOOL_PINCH,
	              SCULPT_TOOL_SMOOTH);
}

static int rna_SculptToolCapabilities_has_secondary_color_get(PointerRNA *ptr)
{
	Brush *br = (Brush *)ptr->data;
	return ELEM10(br->sculpt_tool,
	              SCULPT_TOOL_BLOB, SCULPT_TOOL_CLAY, SCULPT_TOOL_CLAY_STRIPS,
	              SCULPT_TOOL_CREASE, SCULPT_TOOL_DRAW, SCULPT_TOOL_FILL,
	              SCULPT_TOOL_FLATTEN, SCULPT_TOOL_INFLATE, SCULPT_TOOL_PINCH,
	              SCULPT_TOOL_SCRAPE);
}

static int rna_SculptToolCapabilities_has_smooth_stroke_get(PointerRNA *ptr)
{
	Brush *br = (Brush *)ptr->data;
	return (!(br->flag & BRUSH_ANCHORED) &&
	        !(br->flag & BRUSH_DRAG_DOT) &&
	        !(br->flag & BRUSH_LINE) &&
	        !(br->flag & BRUSH_POLYLINE) &&
	        !(br->flag & BRUSH_CURVE) &&
	        !ELEM4(br->sculpt_tool,
	               SCULPT_TOOL_GRAB, SCULPT_TOOL_ROTATE,
	               SCULPT_TOOL_SNAKE_HOOK, SCULPT_TOOL_THUMB));
}

static int rna_BrushCapabilities_has_smooth_stroke_get(PointerRNA *ptr)
{
	Brush *br = (Brush *)ptr->data;
	return (!(br->flag & BRUSH_ANCHORED) &&
	        !(br->flag & BRUSH_DRAG_DOT) &&
	        !(br->flag & BRUSH_LINE) &&
	        !(br->flag & BRUSH_POLYLINE) &&
	        !(br->flag & BRUSH_CURVE)
	        );
}

static int rna_SculptToolCapabilities_has_space_attenuation_get(PointerRNA *ptr)
{
	Brush *br = (Brush *)ptr->data;
	return ((br->flag & (BRUSH_SPACE | BRUSH_LINE | BRUSH_POLYLINE | BRUSH_CURVE)) &&
	        !ELEM4(br->sculpt_tool, SCULPT_TOOL_GRAB, SCULPT_TOOL_ROTATE,
	               SCULPT_TOOL_SMOOTH, SCULPT_TOOL_SNAKE_HOOK));
}

static int rna_ImapaintToolCapabilities_has_space_attenuation_get(PointerRNA *ptr)
{
	Brush *br = (Brush *)ptr->data;
	return (br->flag & (BRUSH_SPACE | BRUSH_LINE | BRUSH_POLYLINE | BRUSH_CURVE)) &&
	        br->imagepaint_tool != PAINT_TOOL_FILL;
}

static int rna_BrushCapabilities_has_spacing_get(PointerRNA *ptr)
{
	Brush *br = (Brush *)ptr->data;
	return (!(br->flag & BRUSH_ANCHORED));
}

static int rna_SculptToolCapabilities_has_strength_get(PointerRNA *ptr)
{
	Brush *br = (Brush *)ptr->data;
	return !ELEM(br->sculpt_tool, SCULPT_TOOL_GRAB, SCULPT_TOOL_SNAKE_HOOK);
}

static int rna_BrushCapabilities_has_texture_angle_get(PointerRNA *ptr)
{
	Brush *br = (Brush *)ptr->data;
	return ELEM5(br->mtex.brush_map_mode,
	             MTEX_MAP_MODE_VIEW,
	             MTEX_MAP_MODE_AREA,
	             MTEX_MAP_MODE_TILED,
	             MTEX_MAP_MODE_STENCIL,
	             MTEX_MAP_MODE_RANDOM);
}

static int rna_SculptToolCapabilities_has_gravity_get(PointerRNA *ptr)
{
	Brush *br = (Brush *)ptr->data;
	return !ELEM(br->sculpt_tool, SCULPT_TOOL_MASK, SCULPT_TOOL_SMOOTH);
}

static int rna_BrushCapabilities_has_texture_angle_source_get(PointerRNA *ptr)
{
	Brush *br = (Brush *)ptr->data;
	return ELEM3(br->mtex.brush_map_mode,
	            MTEX_MAP_MODE_VIEW,
	            MTEX_MAP_MODE_AREA,
	            MTEX_MAP_MODE_RANDOM);
}

static int rna_ImapaintToolCapabilities_has_accumulate_get(PointerRNA *ptr)
{
	/* only support for draw tool */
	Brush *br = (Brush *)ptr->data;

	return ((br->flag & BRUSH_AIRBRUSH) ||
	        (br->flag & BRUSH_DRAG_DOT) ||
	        (br->flag & BRUSH_ANCHORED) ||
	        (br->imagepaint_tool == PAINT_TOOL_SOFTEN) ||
	        (br->imagepaint_tool == PAINT_TOOL_SMEAR) ||
	        (br->imagepaint_tool == PAINT_TOOL_FILL) ||
	        (br->mtex.tex && !ELEM3(br->mtex.brush_map_mode, MTEX_MAP_MODE_TILED, MTEX_MAP_MODE_STENCIL, MTEX_MAP_MODE_3D))
	        ) ? false : true;
}

static int rna_ImapaintToolCapabilities_has_radius_get(PointerRNA *ptr)
{
	/* only support for draw tool */
	Brush *br = (Brush *)ptr->data;

	return (br->imagepaint_tool != PAINT_TOOL_FILL);
}


static PointerRNA rna_Sculpt_tool_capabilities_get(PointerRNA *ptr)
{
	return rna_pointer_inherit_refine(ptr, &RNA_SculptToolCapabilities, ptr->id.data);
}

static PointerRNA rna_Imapaint_tool_capabilities_get(PointerRNA *ptr)
{
	return rna_pointer_inherit_refine(ptr, &RNA_ImapaintToolCapabilities, ptr->id.data);
}

static PointerRNA rna_Brush_capabilities_get(PointerRNA *ptr)
{
	return rna_pointer_inherit_refine(ptr, &RNA_BrushCapabilities, ptr->id.data);
}

static void rna_Brush_reset_icon(Brush *br, const char *UNUSED(type))
{
	ID *id = &br->id;

	if (br->flag & BRUSH_CUSTOM_ICON)
		return;

	if (id->icon_id >= BIFICONID_LAST) {
		BKE_icon_delete(id);
		BKE_previewimg_free_id(id);
	}

	id->icon_id = 0;
}

static void rna_Brush_update(Main *UNUSED(bmain), Scene *UNUSED(scene), PointerRNA *ptr)
{
	Brush *br = (Brush *)ptr->data;
	WM_main_add_notifier(NC_BRUSH | NA_EDITED, br);
	/*WM_main_add_notifier(NC_SPACE|ND_SPACE_VIEW3D, NULL); */
}

static void rna_Brush_main_tex_update(Main *bmain, Scene *scene, PointerRNA *ptr)
{
	Brush *br = (Brush *)ptr->data;
	BKE_paint_invalidate_overlay_tex(scene, br->mtex.tex);
	rna_Brush_update(bmain, scene, ptr);
}

static void rna_Brush_secondary_tex_update(Main *bmain, Scene *scene, PointerRNA *ptr)
{
	Brush *br = (Brush *)ptr->data;
	BKE_paint_invalidate_overlay_tex(scene, br->mask_mtex.tex);
	rna_Brush_update(bmain, scene, ptr);
}

static void rna_Brush_size_update(Main *bmain, Scene *scene, PointerRNA *ptr)
{
	BKE_paint_invalidate_overlay_all();
	rna_Brush_update(bmain, scene, ptr);
}

static void rna_Brush_sculpt_tool_update(Main *bmain, Scene *scene, PointerRNA *ptr)
{
	Brush *br = (Brush *)ptr->data;
	rna_Brush_reset_icon(br, "sculpt");
	rna_Brush_update(bmain, scene, ptr);
}
 
static void rna_Brush_vertex_tool_update(Main *bmain, Scene *scene, PointerRNA *ptr)
{
	Brush *br = (Brush *)ptr->data;
	rna_Brush_reset_icon(br, "vertex_paint");
	rna_Brush_update(bmain, scene, ptr);
}
 
static void rna_Brush_imagepaint_tool_update(Main *bmain, Scene *scene, PointerRNA *ptr)
{
	Brush *br = (Brush *)ptr->data;
	rna_Brush_reset_icon(br, "image_paint");
	rna_Brush_update(bmain, scene, ptr);
}

static void rna_Brush_icon_update(Main *UNUSED(bmain), Scene *UNUSED(scene), PointerRNA *ptr)
{
	Brush *br = (Brush *)ptr->data;

	if (br->icon_imbuf) {
		IMB_freeImBuf(br->icon_imbuf);
		br->icon_imbuf = NULL;
	}

	br->id.icon_id = 0;

	if (br->flag & BRUSH_CUSTOM_ICON) {
		BKE_previewimg_get(&br->id);
		BKE_icon_changed(BKE_icon_getid(&br->id));
	}

	WM_main_add_notifier(NC_BRUSH | NA_EDITED, br);
}

static void rna_TextureSlot_brush_angle_update(Main *bmain, Scene *scene, PointerRNA *ptr)
{
	MTex *mtex = ptr->data;
	/* skip invalidation of overlay for stencil mode */
	if (mtex->mapping != MTEX_MAP_MODE_STENCIL)
		BKE_paint_invalidate_overlay_tex(scene, mtex->tex);

	rna_TextureSlot_update(bmain, scene, ptr);
}

static void rna_Brush_set_size(PointerRNA *ptr, int value)
{
	Brush *brush = ptr->data;

	/* scale unprojected radius so it stays consistent with brush size */
	BKE_brush_scale_unprojected_radius(&brush->unprojected_radius,
	                                   value, brush->size);
	brush->size = value;
}

static void rna_Brush_use_gradient_set(PointerRNA *ptr, int value)
{
	Brush *br = (Brush *)ptr->data;

	if (value) br->flag |= BRUSH_USE_GRADIENT;
	else br->flag &= ~BRUSH_USE_GRADIENT;

	if ((br->flag & BRUSH_USE_GRADIENT) && br->gradient == NULL)
		br->gradient = add_colorband(true);
}

static void rna_Brush_set_unprojected_radius(PointerRNA *ptr, float value)
{
	Brush *brush = ptr->data;

	/* scale brush size so it stays consistent with unprojected_radius */
	BKE_brush_scale_size(&brush->size, value, brush->unprojected_radius);
	brush->unprojected_radius = value;
}

static EnumPropertyItem *rna_Brush_direction_itemf(bContext *C, PointerRNA *ptr,
                                                   PropertyRNA *UNUSED(prop), bool *UNUSED(r_free))
{
	PaintMode mode = BKE_paintmode_get_active_from_context(C);

	static EnumPropertyItem prop_default_items[] = {
		{0, NULL, 0, NULL, NULL}
	};

	/* sculpt mode */
	static EnumPropertyItem prop_flatten_contrast_items[] = {
		{0, "FLATTEN", 0, "Flatten", "Add effect of brush"},
		{BRUSH_DIR_IN, "CONTRAST", 0, "Contrast", "Subtract effect of brush"},
		{0, NULL, 0, NULL, NULL}
	};

	static EnumPropertyItem prop_fill_deepen_items[] = {
		{0, "FILL", 0, "Fill", "Add effect of brush"},
		{BRUSH_DIR_IN, "DEEPEN", 0, "Deepen", "Subtract effect of brush"},
		{0, NULL, 0, NULL, NULL}
	};

	static EnumPropertyItem prop_scrape_peaks_items[] = {
		{0, "SCRAPE", 0, "Scrape", "Add effect of brush"},
		{BRUSH_DIR_IN, "PEAKS", 0, "Peaks", "Subtract effect of brush"},
		{0, NULL, 0, NULL, NULL}
	};

	static EnumPropertyItem prop_pinch_magnify_items[] = {
		{0, "PINCH", 0, "Pinch", "Add effect of brush"},
		{BRUSH_DIR_IN, "MAGNIFY", 0, "Magnify", "Subtract effect of brush"},
		{0, NULL, 0, NULL, NULL}
	};

	static EnumPropertyItem prop_inflate_deflate_items[] = {
		{0, "INFLATE", 0, "Inflate", "Add effect of brush"},
		{BRUSH_DIR_IN, "DEFLATE", 0, "Deflate", "Subtract effect of brush"},
		{0, NULL, 0, NULL, NULL}
	};

	/* texture paint mode */
	static EnumPropertyItem prop_soften_sharpen_items[] = {
		{0, "SOFTEN", 0, "Soften", "Blur effect of brush"},
		{BRUSH_DIR_IN, "SHARPEN", 0, "Sharpen", "Sharpen effect of brush"},
		{0, NULL, 0, NULL, NULL}
	};

	Brush *me = (Brush *)(ptr->data);

	switch (mode) {
		case PAINT_SCULPT:
			switch (me->sculpt_tool) {
				case SCULPT_TOOL_DRAW:
				case SCULPT_TOOL_CREASE:
				case SCULPT_TOOL_BLOB:
				case SCULPT_TOOL_LAYER:
				case SCULPT_TOOL_CLAY:
				case SCULPT_TOOL_CLAY_STRIPS:
					return prop_direction_items;

				case SCULPT_TOOL_MASK:
					switch ((BrushMaskTool)me->mask_tool) {
						case BRUSH_MASK_DRAW:
							return prop_direction_items;
							break;
						case BRUSH_MASK_SMOOTH:
							return prop_default_items;
							break;
					}

				case SCULPT_TOOL_FLATTEN:
					return prop_flatten_contrast_items;

				case SCULPT_TOOL_FILL:
					return prop_fill_deepen_items;

				case SCULPT_TOOL_SCRAPE:
					return prop_scrape_peaks_items;

				case SCULPT_TOOL_PINCH:
					return prop_pinch_magnify_items;

				case SCULPT_TOOL_INFLATE:
					return prop_inflate_deflate_items;

				default:
					return prop_default_items;
			}
			break;

		case PAINT_TEXTURE_2D:
		case PAINT_TEXTURE_PROJECTIVE:
			switch (me->imagepaint_tool) {
				case PAINT_TOOL_SOFTEN:
					return prop_soften_sharpen_items;

				default:
					return prop_default_items;
			}
			break;

		default:
			return prop_default_items;

	}
}

static EnumPropertyItem *rna_Brush_stroke_itemf(bContext *C, PointerRNA *UNUSED(ptr),
												   PropertyRNA *UNUSED(prop), bool *UNUSED(r_free))
{
	static EnumPropertyItem sculpt_stroke_method_items[] = {
		{0, "DOTS", 0, "Dots", "Apply paint on each mouse move step"},
		{BRUSH_DRAG_DOT, "DRAG_DOT", 0, "Drag Dot", "Allows a single dot to be carefully positioned"},
		{BRUSH_SPACE, "SPACE", 0, "Space", "Limit brush application to the distance specified by spacing"},
		{BRUSH_ANCHORED, "ANCHORED", 0, "Anchored", "Keep the brush anchored to the initial location"},
		{BRUSH_AIRBRUSH, "AIRBRUSH", 0, "Airbrush", "Keep applying paint effect while holding mouse (spray)"},
		{0, NULL, 0, NULL, NULL}
	};

	PaintMode mode = BKE_paintmode_get_active_from_context(C);

	switch(mode) {
		case PAINT_SCULPT:
			return sculpt_stroke_method_items;

		default:
			return brush_stroke_method_items;
	}
}
#else

static void rna_def_brush_texture_slot(BlenderRNA *brna)
{
	StructRNA *srna;
	PropertyRNA *prop;

	static EnumPropertyItem prop_map_mode_items[] = {
		{MTEX_MAP_MODE_VIEW, "VIEW_PLANE", 0, "View Plane", ""},
		{MTEX_MAP_MODE_AREA, "AREA_PLANE", 0, "Area Plane", ""},
		{MTEX_MAP_MODE_TILED, "TILED", 0, "Tiled", ""},
		{MTEX_MAP_MODE_3D, "3D", 0, "3D", ""},
		{MTEX_MAP_MODE_RANDOM, "RANDOM", 0, "Random", ""},
		{MTEX_MAP_MODE_STENCIL, "STENCIL", 0, "Stencil", ""},
		{0, NULL, 0, NULL, NULL}
	};

	static EnumPropertyItem prop_tex_paint_map_mode_items[] = {
		{MTEX_MAP_MODE_VIEW, "VIEW_PLANE", 0, "View Plane", ""},
		{MTEX_MAP_MODE_TILED, "TILED", 0, "Tiled", ""},
		{MTEX_MAP_MODE_3D, "3D", 0, "3D", ""},
		{MTEX_MAP_MODE_RANDOM, "RANDOM", 0, "Random", ""},
		{MTEX_MAP_MODE_STENCIL, "STENCIL", 0, "Stencil", ""},
		{0, NULL, 0, NULL, NULL}
	};

	static EnumPropertyItem prop_mask_paint_map_mode_items[] = {
		{MTEX_MAP_MODE_VIEW, "VIEW_PLANE", 0, "View Plane", ""},
		{MTEX_MAP_MODE_TILED, "TILED", 0, "Tiled", ""},
		{MTEX_MAP_MODE_RANDOM, "RANDOM", 0, "Random", ""},
		{MTEX_MAP_MODE_STENCIL, "STENCIL", 0, "Stencil", ""},
		{0, NULL, 0, NULL, NULL}
	};

	srna = RNA_def_struct(brna, "BrushTextureSlot", "TextureSlot");
	RNA_def_struct_sdna(srna, "MTex");
	RNA_def_struct_ui_text(srna, "Brush Texture Slot", "Texture slot for textures in a Brush datablock");

	prop = RNA_def_property(srna, "angle", PROP_FLOAT, PROP_ANGLE);
	RNA_def_property_float_sdna(prop, NULL, "rot");
	RNA_def_property_range(prop, 0, M_PI * 2);
	RNA_def_property_ui_text(prop, "Angle", "Brush texture rotation");
	RNA_def_property_update(prop, 0, "rna_TextureSlot_brush_angle_update");

	prop = RNA_def_property(srna, "map_mode", PROP_ENUM, PROP_NONE);
	RNA_def_property_enum_sdna(prop, NULL, "brush_map_mode");
	RNA_def_property_enum_items(prop, prop_map_mode_items);
	RNA_def_property_ui_text(prop, "Mode", "");
	RNA_def_property_update(prop, 0, "rna_TextureSlot_brush_update");

	prop = RNA_def_property(srna, "tex_paint_map_mode", PROP_ENUM, PROP_NONE);
	RNA_def_property_enum_sdna(prop, NULL, "brush_map_mode");
	RNA_def_property_enum_items(prop, prop_tex_paint_map_mode_items);
	RNA_def_property_ui_text(prop, "Mode", "");
	RNA_def_property_update(prop, 0, "rna_TextureSlot_brush_update");

	prop = RNA_def_property(srna, "mask_map_mode", PROP_ENUM, PROP_NONE);
	RNA_def_property_enum_sdna(prop, NULL, "brush_map_mode");
	RNA_def_property_enum_items(prop, prop_mask_paint_map_mode_items);
	RNA_def_property_ui_text(prop, "Mode", "");
	RNA_def_property_update(prop, 0, "rna_TextureSlot_brush_update");
}

static void rna_def_sculpt_capabilities(BlenderRNA *brna)
{
	StructRNA *srna;
	PropertyRNA *prop;

	srna = RNA_def_struct(brna, "SculptToolCapabilities", NULL);
	RNA_def_struct_sdna(srna, "Brush");
	RNA_def_struct_nested(brna, srna, "Brush");
	RNA_def_struct_ui_text(srna, "Sculpt Capabilities",
	                       "Read-only indications of which brush operations "
	                       "are supported by the current sculpt tool");

#define SCULPT_TOOL_CAPABILITY(prop_name_, ui_name_)                      \
	prop = RNA_def_property(srna, #prop_name_,                          \
	                        PROP_BOOLEAN, PROP_NONE);                   \
	RNA_def_property_clear_flag(prop, PROP_EDITABLE);                   \
	RNA_def_property_boolean_funcs(prop, "rna_SculptToolCapabilities_"      \
	                               #prop_name_ "_get", NULL);           \
	RNA_def_property_ui_text(prop, ui_name_, NULL)

	SCULPT_TOOL_CAPABILITY(has_accumulate, "Has Accumulate");
	SCULPT_TOOL_CAPABILITY(has_auto_smooth, "Has Auto Smooth");
	SCULPT_TOOL_CAPABILITY(has_height, "Has Height");
	SCULPT_TOOL_CAPABILITY(has_jitter, "Has Jitter");
	SCULPT_TOOL_CAPABILITY(has_normal_weight, "Has Crease/Pinch Factor");
	SCULPT_TOOL_CAPABILITY(has_persistence, "Has Persistence");
	SCULPT_TOOL_CAPABILITY(has_pinch_factor, "Has Pinch Factor");
	SCULPT_TOOL_CAPABILITY(has_plane_offset, "Has Plane Offset");
	SCULPT_TOOL_CAPABILITY(has_random_texture_angle, "Has Random Texture Angle");
	SCULPT_TOOL_CAPABILITY(has_sculpt_plane, "Has Sculpt Plane");
	SCULPT_TOOL_CAPABILITY(has_secondary_color, "Has Secondary Color");
	SCULPT_TOOL_CAPABILITY(has_smooth_stroke, "Has Smooth Stroke");
	SCULPT_TOOL_CAPABILITY(has_space_attenuation, "Has Space Attenuation");
	SCULPT_TOOL_CAPABILITY(has_strength, "Has Strength");
	SCULPT_TOOL_CAPABILITY(has_gravity, "Has Gravity");

#undef SCULPT_CAPABILITY
}

static void rna_def_brush_capabilities(BlenderRNA *brna)
{
	StructRNA *srna;
	PropertyRNA *prop;

	srna = RNA_def_struct(brna, "BrushCapabilities", NULL);
	RNA_def_struct_sdna(srna, "Brush");
	RNA_def_struct_nested(brna, srna, "Brush");
	RNA_def_struct_ui_text(srna, "Brush Capabilities",
	                       "Read-only indications of which brush operations "
	                       "are supported by the current brush");

#define BRUSH_CAPABILITY(prop_name_, ui_name_)                          \
	prop = RNA_def_property(srna, #prop_name_,                          \
	                        PROP_BOOLEAN, PROP_NONE);                   \
	RNA_def_property_clear_flag(prop, PROP_EDITABLE);                   \
	RNA_def_property_boolean_funcs(prop, "rna_BrushCapabilities_"      \
	                               #prop_name_ "_get", NULL);           \
	RNA_def_property_ui_text(prop, ui_name_, NULL)

	BRUSH_CAPABILITY(has_overlay, "Has Overlay");
	BRUSH_CAPABILITY(has_random_texture_angle, "Has Random Texture Angle");
	BRUSH_CAPABILITY(has_texture_angle, "Has Texture Angle");
	BRUSH_CAPABILITY(has_texture_angle_source, "Has Texture Angle Source");
	BRUSH_CAPABILITY(has_spacing, "Has Spacing");
	BRUSH_CAPABILITY(has_smooth_stroke, "Has Smooth Stroke");


#undef BRUSH_CAPABILITY
}

static void rna_def_imapaint_capabilities(BlenderRNA *brna)
{
	StructRNA *srna;
	PropertyRNA *prop;

	srna = RNA_def_struct(brna, "ImapaintToolCapabilities", NULL);
	RNA_def_struct_sdna(srna, "Brush");
	RNA_def_struct_nested(brna, srna, "Brush");
	RNA_def_struct_ui_text(srna, "Image Paint Capabilities",
	                       "Read-only indications of which brush operations "
	                       "are supported by the current image paint brush");

#define IMAPAINT_TOOL_CAPABILITY(prop_name_, ui_name_)                          \
	prop = RNA_def_property(srna, #prop_name_,                          \
	                        PROP_BOOLEAN, PROP_NONE);                   \
	RNA_def_property_clear_flag(prop, PROP_EDITABLE);                   \
	RNA_def_property_boolean_funcs(prop, "rna_ImapaintToolCapabilities_"      \
	                               #prop_name_ "_get", NULL);           \
	RNA_def_property_ui_text(prop, ui_name_, NULL)

	IMAPAINT_TOOL_CAPABILITY(has_accumulate, "Has Accumulate");
	IMAPAINT_TOOL_CAPABILITY(has_space_attenuation, "Has Space Attenuation");
	IMAPAINT_TOOL_CAPABILITY(has_radius, "Has Radius");

#undef IMAPAINT_TOOL_CAPABILITY
}

static void rna_def_brush(BlenderRNA *brna)
{
	StructRNA *srna;
	PropertyRNA *prop;
	
	static EnumPropertyItem prop_blend_items[] = {
		{IMB_BLEND_MIX, "MIX", 0, "Mix", "Use mix blending mode while painting"},
		{IMB_BLEND_ADD, "ADD", 0, "Add", "Use add blending mode while painting"},
		{IMB_BLEND_SUB, "SUB", 0, "Subtract", "Use subtract blending mode while painting"},
		{IMB_BLEND_MUL, "MUL", 0, "Multiply", "Use multiply blending mode while painting"},
		{IMB_BLEND_LIGHTEN, "LIGHTEN", 0, "Lighten", "Use lighten blending mode while painting"},
		{IMB_BLEND_DARKEN, "DARKEN", 0, "Darken", "Use darken blending mode while painting"},
		{IMB_BLEND_ERASE_ALPHA, "ERASE_ALPHA", 0, "Erase Alpha", "Erase alpha while painting"},
		{IMB_BLEND_ADD_ALPHA, "ADD_ALPHA", 0, "Add Alpha", "Add alpha while painting"},
		{IMB_BLEND_OVERLAY, "OVERLAY", 0, "Overlay", "Use overlay blending mode while painting"},
		{IMB_BLEND_HARDLIGHT, "HARDLIGHT", 0, "Hard light", "Use hard light blending mode while painting"},
		{IMB_BLEND_COLORBURN, "COLORBURN", 0, "Color burn", "Use color burn blending mode while painting"},
		{IMB_BLEND_LINEARBURN, "LINEARBURN", 0, "Linear burn", "Use linear burn blending mode while painting"},
		{IMB_BLEND_COLORDODGE, "COLORDODGE", 0, "Color dodge", "Use color dodge blending mode while painting"},
		{IMB_BLEND_SCREEN, "SCREEN", 0, "Screen", "Use screen blending mode while painting"},
		{IMB_BLEND_SOFTLIGHT, "SOFTLIGHT", 0, "Soft light", "Use softlight blending mode while painting"},
		{IMB_BLEND_PINLIGHT, "PINLIGHT", 0, "Pin light", "Use pinlight blending mode while painting"},
		{IMB_BLEND_VIVIDLIGHT, "VIVIDLIGHT", 0, "Vivid light", "Use vividlight blending mode while painting"},
		{IMB_BLEND_LINEARLIGHT, "LINEARLIGHT", 0, "Linear light", "Use linearlight blending mode while painting"},
		{IMB_BLEND_DIFFERENCE, "DIFFERENCE", 0, "Difference", "Use difference blending mode while painting"},
		{IMB_BLEND_EXCLUSION, "EXCLUSION", 0, "Exclusion", "Use exclusion blending mode while painting"},
		{IMB_BLEND_HUE, "HUE", 0, "Hue", "Use hue blending mode while painting"},
		{IMB_BLEND_SATURATION, "SATURATION", 0, "Saturation", "Use saturation blending mode while painting"},
		{IMB_BLEND_LUMINOSITY, "LUMINOSITY", 0, "Luminosity", "Use luminosity blending mode while painting"},
		{IMB_BLEND_COLOR, "COLOR", 0, "Color", "Use color blending mode while painting"},
		{0, NULL, 0, NULL, NULL}
	};
	
<<<<<<< HEAD
	static EnumPropertyItem sculpt_stroke_method_items[] = {
		{0, "DOTS", 0, "Dots", "Apply paint on each mouse move step"},
		{BRUSH_DRAG_DOT, "DRAG_DOT", 0, "Drag Dot", "Allows a single dot to be carefully positioned"},
		{BRUSH_SPACE, "SPACE", 0, "Space", "Limit brush application to the distance specified by spacing"},
		{BRUSH_ANCHORED, "ANCHORED", 0, "Anchored", "Keep the brush anchored to the initial location"},
		{BRUSH_AIRBRUSH, "AIRBRUSH", 0, "Airbrush", "Keep applying paint effect while holding mouse (spray)"},
		{BRUSH_LINE, "LINE", 0, "Line", "Drag a line with dabs separated according to spacing"},
		{BRUSH_POLYLINE, "POLYLINE", 0, "Polyline", "Draw a series of lines with dabs separated according to spacing"},
		{BRUSH_CURVE, "CURVE", 0, "Curve", "Define the stroke curve with a bezier curve. Dabs are separated according to spacing"},
		{0, NULL, 0, NULL, NULL}
	};

	static EnumPropertyItem brush_stroke_method_items[] = {
		{0, "DOTS", 0, "Dots", "Apply paint on each mouse move step"},
		{BRUSH_SPACE, "SPACE", 0, "Space", "Limit brush application to the distance specified by spacing"},
		{BRUSH_AIRBRUSH, "AIRBRUSH", 0, "Airbrush", "Keep applying paint effect while holding mouse (spray)"},
		{BRUSH_LINE, "LINE", 0, "Line", "Draw a line with dabs separated according to spacing"},
		{BRUSH_POLYLINE, "POLYLINE", 0, "Polyline", "Draw a series of lines with dabs separated according to spacing"},
		{BRUSH_CURVE, "CURVE", 0, "Curve", "Define the stroke curve with a bezier curve. Dabs are separated according to spacing"},
		{0, NULL, 0, NULL, NULL}
	};

=======
>>>>>>> 0adc1ba2
	static EnumPropertyItem texture_angle_source_items[] = {
		{0, "USER", 0, "User", "Rotate the brush texture by given angle"},
		{BRUSH_RAKE, "RAKE", 0, "Rake", "Rotate the brush texture to match the stroke direction"},
		{BRUSH_RANDOM_ROTATION, "RANDOM", 0, "Random", "Rotate the brush texture at random"},
		{0, NULL, 0, NULL, NULL}
	};

	static EnumPropertyItem texture_angle_source_no_random_items[] = {
		{0, "USER", 0, "User", "Rotate the brush texture by given angle"},
		{BRUSH_RAKE, "RAKE", 0, "Rake", "Rotate the brush texture to match the stroke direction"},
		{0, NULL, 0, NULL, NULL}
	};

	static EnumPropertyItem brush_sculpt_plane_items[] = {
		{SCULPT_DISP_DIR_AREA, "AREA", 0, "Area Plane", ""},
		{SCULPT_DISP_DIR_VIEW, "VIEW", 0, "View Plane", ""},
		{SCULPT_DISP_DIR_X, "X", 0, "X Plane", ""},
		{SCULPT_DISP_DIR_Y, "Y", 0, "Y Plane", ""},
		{SCULPT_DISP_DIR_Z, "Z", 0, "Z Plane", ""},
		{0, NULL, 0, NULL, NULL}
	};

	static EnumPropertyItem brush_mask_tool_items[] = {
		{BRUSH_MASK_DRAW, "DRAW", 0, "Draw", ""},
		{BRUSH_MASK_SMOOTH, "SMOOTH", 0, "Smooth", ""},
		{0, NULL, 0, NULL, NULL}
	};

	static EnumPropertyItem brush_blur_mode_items[] = {
		{KERNEL_BOX, "BOX", 0, "Box", ""},
		{KERNEL_GAUSSIAN, "GAUSSIAN", 0, "Gaussian", ""},
		{0, NULL, 0, NULL, NULL}
	};

	static EnumPropertyItem brush_gradient_items[] = {
		{BRUSH_GRADIENT_PRESSURE, "PRESSURE", 0, "Pressure", ""},
		{BRUSH_GRADIENT_SPACING_REPEAT, "SPACING_REPEAT", 0, "Repeat", ""},
		{BRUSH_GRADIENT_SPACING_CLAMP, "SPACING_CLAMP", 0, "Clamp", ""},
		{0, NULL, 0, NULL, NULL}
	};

	static EnumPropertyItem brush_gradient_fill_items[] = {
		{BRUSH_GRADIENT_LINEAR, "LINEAR", 0, "Linear", ""},
		{BRUSH_GRADIENT_RADIAL, "RADIAL", 0, "Radial", ""},
		{0, NULL, 0, NULL, NULL}
	};

	static EnumPropertyItem brush_mask_pressure_items[] = {
		{0, "NONE", 0, "Off", ""},
		{BRUSH_MASK_PRESSURE_RAMP, "RAMP", ICON_STYLUS_PRESSURE, "Ramp", ""},
		{BRUSH_MASK_PRESSURE_CUTOFF, "CUTOFF", ICON_STYLUS_PRESSURE, "Cutoff", ""},
		{0, NULL, 0, NULL, NULL}
	};

	srna = RNA_def_struct(brna, "Brush", "ID");
	RNA_def_struct_ui_text(srna, "Brush", "Brush datablock for storing brush settings for painting and sculpting");
	RNA_def_struct_ui_icon(srna, ICON_BRUSH_DATA);

	/* enums */
	prop = RNA_def_property(srna, "blend", PROP_ENUM, PROP_NONE);
	RNA_def_property_enum_items(prop, prop_blend_items);
	RNA_def_property_ui_text(prop, "Blending mode", "Brush blending mode");
	RNA_def_property_update(prop, 0, "rna_Brush_update");

	prop = RNA_def_property(srna, "sculpt_tool", PROP_ENUM, PROP_NONE);
	RNA_def_property_enum_items(prop, brush_sculpt_tool_items);
	RNA_def_property_ui_text(prop, "Sculpt Tool", "");
	RNA_def_property_update(prop, 0, "rna_Brush_sculpt_tool_update");

	prop = RNA_def_property(srna, "vertex_tool", PROP_ENUM, PROP_NONE);
	RNA_def_property_enum_sdna(prop, NULL, "vertexpaint_tool");
	RNA_def_property_enum_items(prop, brush_vertex_tool_items);
	RNA_def_property_ui_text(prop, "Blending mode", "Brush blending mode");
	RNA_def_property_update(prop, 0, "rna_Brush_vertex_tool_update");
	
	prop = RNA_def_property(srna, "image_tool", PROP_ENUM, PROP_NONE);
	RNA_def_property_enum_sdna(prop, NULL, "imagepaint_tool");
	RNA_def_property_enum_items(prop, brush_image_tool_items);
	RNA_def_property_ui_text(prop, "Image Paint Tool", "");
	RNA_def_property_update(prop, NC_SPACE | ND_SPACE_IMAGE, "rna_Brush_imagepaint_tool_update");

	prop = RNA_def_property(srna, "direction", PROP_ENUM, PROP_NONE);
	RNA_def_property_enum_bitflag_sdna(prop, NULL, "flag");
	RNA_def_property_enum_items(prop, prop_direction_items);
	RNA_def_property_enum_funcs(prop, NULL, NULL, "rna_Brush_direction_itemf");
	RNA_def_property_ui_text(prop, "Direction", "");
	RNA_def_property_update(prop, 0, "rna_Brush_update");

	prop = RNA_def_property(srna, "stroke_method_limited", PROP_ENUM, PROP_NONE);
	RNA_def_property_enum_bitflag_sdna(prop, NULL, "flag");
	RNA_def_property_enum_items(prop, brush_stroke_method_items);
<<<<<<< HEAD
	RNA_def_property_ui_text(prop, "Stroke Method", "");
	RNA_def_property_update(prop, 0, "rna_Brush_update");

	prop = RNA_def_property(srna, "stroke_method", PROP_ENUM, PROP_NONE);
	RNA_def_property_enum_bitflag_sdna(prop, NULL, "flag");
	RNA_def_property_enum_items(prop, sculpt_stroke_method_items);
=======
	RNA_def_property_enum_funcs(prop, NULL, NULL, "rna_Brush_stroke_itemf");
>>>>>>> 0adc1ba2
	RNA_def_property_ui_text(prop, "Stroke Method", "");
	RNA_def_property_update(prop, 0, "rna_Brush_update");

	prop = RNA_def_property(srna, "texture_angle_source_random", PROP_ENUM, PROP_NONE);
	RNA_def_property_enum_bitflag_sdna(prop, NULL, "flag");
	RNA_def_property_enum_items(prop, texture_angle_source_items);
	RNA_def_property_ui_text(prop, "Texture Angle Source", "");
	RNA_def_property_update(prop, 0, "rna_Brush_update");

	prop = RNA_def_property(srna, "texture_angle_source_no_random", PROP_ENUM, PROP_NONE);
	RNA_def_property_enum_bitflag_sdna(prop, NULL, "flag");
	RNA_def_property_enum_items(prop, texture_angle_source_no_random_items);
	RNA_def_property_ui_text(prop, "Texture Angle Source", "");
	RNA_def_property_update(prop, 0, "rna_Brush_update");

	prop = RNA_def_property(srna, "sculpt_plane", PROP_ENUM, PROP_NONE);
	RNA_def_property_enum_items(prop, brush_sculpt_plane_items);
	RNA_def_property_ui_text(prop, "Sculpt Plane", "");
	RNA_def_property_update(prop, 0, "rna_Brush_update");

	prop = RNA_def_property(srna, "mask_tool", PROP_ENUM, PROP_NONE);
	RNA_def_property_enum_items(prop, brush_mask_tool_items);
	RNA_def_property_ui_text(prop, "Mask Tool", "");
	RNA_def_property_update(prop, 0, "rna_Brush_update");
	
	/* number values */
	prop = RNA_def_property(srna, "size", PROP_INT, PROP_PIXEL);
	RNA_def_property_int_funcs(prop, NULL, "rna_Brush_set_size", NULL);
	RNA_def_property_range(prop, 1, MAX_BRUSH_PIXEL_RADIUS * 10);
	RNA_def_property_ui_range(prop, 1, MAX_BRUSH_PIXEL_RADIUS, 1, -1);
	RNA_def_property_ui_text(prop, "Radius", "Radius of the brush in pixels");
	RNA_def_property_update(prop, 0, "rna_Brush_size_update");
	
	prop = RNA_def_property(srna, "unprojected_radius", PROP_FLOAT, PROP_DISTANCE);
	RNA_def_property_float_funcs(prop, NULL, "rna_Brush_set_unprojected_radius", NULL);
	RNA_def_property_range(prop, 0.001, FLT_MAX);
	RNA_def_property_ui_range(prop, 0.001, 1, 0, -1);
	RNA_def_property_ui_text(prop, "Unprojected Radius", "Radius of brush in Blender units");
	RNA_def_property_update(prop, 0, "rna_Brush_size_update");

	prop = RNA_def_property(srna, "jitter", PROP_FLOAT, PROP_NONE);
	RNA_def_property_float_sdna(prop, NULL, "jitter");
	RNA_def_property_range(prop, 0.0f, 1000.0f);
	RNA_def_property_ui_range(prop, 0.0f, 2.0f, 0.1, 4);
	RNA_def_property_ui_text(prop, "Jitter", "Jitter the position of the brush while painting");
	RNA_def_property_update(prop, 0, "rna_Brush_update");

	prop = RNA_def_property(srna, "jitter_absolute", PROP_INT, PROP_PIXEL);
	RNA_def_property_int_sdna(prop, NULL, "jitter_absolute");
	RNA_def_property_range(prop, 0, 1000000);
	RNA_def_property_ui_text(prop, "Jitter", "Jitter the position of the brush in pixels while painting");
	RNA_def_property_update(prop, 0, "rna_Brush_update");

	prop = RNA_def_property(srna, "spacing", PROP_INT, PROP_PERCENTAGE);
	RNA_def_property_int_sdna(prop, NULL, "spacing");
	RNA_def_property_range(prop, 1, 1000);
	RNA_def_property_ui_range(prop, 1, 500, 5, -1);
	RNA_def_property_ui_text(prop, "Spacing", "Spacing between brush daubs as a percentage of brush diameter");
	RNA_def_property_update(prop, 0, "rna_Brush_update");

	prop = RNA_def_property(srna, "grad_spacing", PROP_INT, PROP_NONE);
	RNA_def_property_int_sdna(prop, NULL, "gradient_spacing");
	RNA_def_property_range(prop, 1, 10000);
	RNA_def_property_ui_range(prop, 1, 10000, 5, -1);
	RNA_def_property_ui_text(prop, "Gradient Spacing", "Spacing before brush gradient goes full circle");
	RNA_def_property_update(prop, 0, "rna_Brush_update");

	prop = RNA_def_property(srna, "smooth_stroke_radius", PROP_INT, PROP_NONE);
	RNA_def_property_range(prop, 10, 200);
	RNA_def_property_ui_text(prop, "Smooth Stroke Radius", "Minimum distance from last point before stroke continues");
	RNA_def_property_update(prop, 0, "rna_Brush_update");

	prop = RNA_def_property(srna, "smooth_stroke_factor", PROP_FLOAT, PROP_FACTOR);
	RNA_def_property_range(prop, 0.5, 0.99);
	RNA_def_property_ui_text(prop, "Smooth Stroke Factor", "Higher values give a smoother stroke");
	RNA_def_property_update(prop, 0, "rna_Brush_update");
	
	prop = RNA_def_property(srna, "rate", PROP_FLOAT, PROP_NONE);
	RNA_def_property_float_sdna(prop, NULL, "rate");
	RNA_def_property_range(prop, 0.0001f, 10000.0f);
	RNA_def_property_ui_range(prop, 0.01f, 1.0f, 1, 3);
	RNA_def_property_ui_text(prop, "Rate", "Interval between paints for Airbrush");
	RNA_def_property_update(prop, 0, "rna_Brush_update");

	prop = RNA_def_property(srna, "color", PROP_FLOAT, PROP_COLOR_GAMMA);
	RNA_def_property_range(prop, 0.0, 1.0);
	RNA_def_property_float_sdna(prop, NULL, "rgb");
	RNA_def_property_ui_text(prop, "Color", "");
	RNA_def_property_update(prop, 0, "rna_Brush_update");

	prop = RNA_def_property(srna, "secondary_color", PROP_FLOAT, PROP_COLOR_GAMMA);
	RNA_def_property_range(prop, 0.0, 1.0);
	RNA_def_property_float_sdna(prop, NULL, "secondary_rgb");
	RNA_def_property_ui_text(prop, "Secondary Color", "");
	RNA_def_property_update(prop, 0, "rna_Brush_update");

	prop = RNA_def_property(srna, "weight", PROP_FLOAT, PROP_FACTOR);
	RNA_def_property_float_default(prop, 1.0f);
	RNA_def_property_range(prop, 0.0f, 1.0f);
	RNA_def_property_ui_range(prop, 0.0f, 1.0f, 0.001, 3);
	RNA_def_property_ui_text(prop, "Weight", "Vertex weight when brush is applied");
	RNA_def_property_update(prop, 0, "rna_Brush_update");

	prop = RNA_def_property(srna, "strength", PROP_FLOAT, PROP_FACTOR);
	RNA_def_property_float_sdna(prop, NULL, "alpha");
	RNA_def_property_float_default(prop, 0.5f);
	RNA_def_property_range(prop, 0.0f, 10.0f);
	RNA_def_property_ui_range(prop, 0.0f, 1.0f, 0.001, 3);
	RNA_def_property_ui_text(prop, "Strength", "How powerful the effect of the brush is when applied");
	RNA_def_property_update(prop, 0, "rna_Brush_update");

	prop = RNA_def_property(srna, "plane_offset", PROP_FLOAT, PROP_DISTANCE);
	RNA_def_property_float_sdna(prop, NULL, "plane_offset");
	RNA_def_property_float_default(prop, 0);
	RNA_def_property_range(prop, -2.0f, 2.0f);
	RNA_def_property_ui_range(prop, -0.5f, 0.5f, 0.001, 3);
	RNA_def_property_ui_text(prop, "Plane Offset",
	                         "Adjust plane on which the brush acts towards or away from the object surface");
	RNA_def_property_update(prop, 0, "rna_Brush_update");

	prop = RNA_def_property(srna, "plane_trim", PROP_FLOAT, PROP_DISTANCE);
	RNA_def_property_float_sdna(prop, NULL, "plane_trim");
	RNA_def_property_float_default(prop, 0.5f);
	RNA_def_property_range(prop, 0, 1.0f);
	RNA_def_property_ui_text(prop, "Plane Trim",
	                         "If a vertex is further away from offset plane than this, then it is not affected");
	RNA_def_property_update(prop, 0, "rna_Brush_update");

	prop = RNA_def_property(srna, "height", PROP_FLOAT, PROP_DISTANCE);
	RNA_def_property_float_sdna(prop, NULL, "height");
	RNA_def_property_float_default(prop, 0.5f);
	RNA_def_property_range(prop, 0, 1.0f);
	RNA_def_property_ui_text(prop, "Brush Height", "Affectable height of brush (layer height for layer tool, i.e.)");
	RNA_def_property_update(prop, 0, "rna_Brush_update");

	prop = RNA_def_property(srna, "texture_sample_bias", PROP_FLOAT, PROP_DISTANCE);
	RNA_def_property_float_sdna(prop, NULL, "texture_sample_bias");
	RNA_def_property_float_default(prop, 0);
	RNA_def_property_range(prop, -1, 1);
	RNA_def_property_ui_text(prop, "Texture Sample Bias", "Value added to texture samples");
	RNA_def_property_update(prop, 0, "rna_Brush_update");

	prop = RNA_def_property(srna, "normal_weight", PROP_FLOAT, PROP_FACTOR);
	RNA_def_property_float_sdna(prop, NULL, "normal_weight");
	RNA_def_property_float_default(prop, 0);
	RNA_def_property_range(prop, 0.0f, 1.0f);
	RNA_def_property_ui_text(prop, "Normal Weight", "How much grab will pull vertexes out of surface during a grab");
	RNA_def_property_update(prop, 0, "rna_Brush_update");

	prop = RNA_def_property(srna, "crease_pinch_factor", PROP_FLOAT, PROP_FACTOR);
	RNA_def_property_float_sdna(prop, NULL, "crease_pinch_factor");
	RNA_def_property_float_default(prop, 2.0f / 3.0f);
	RNA_def_property_range(prop, 0.0f, 1.0f);
	RNA_def_property_ui_text(prop, "Crease Brush Pinch Factor", "How much the crease brush pinches");
	RNA_def_property_update(prop, 0, "rna_Brush_update");

	prop = RNA_def_property(srna, "auto_smooth_factor", PROP_FLOAT, PROP_FACTOR);
	RNA_def_property_float_sdna(prop, NULL, "autosmooth_factor");
	RNA_def_property_float_default(prop, 0);
	RNA_def_property_range(prop, 0.0f, 1.0f);
	RNA_def_property_ui_range(prop, 0.0f, 1.0f, 0.001, 3);
	RNA_def_property_ui_text(prop, "Autosmooth", "Amount of smoothing to automatically apply to each stroke");
	RNA_def_property_update(prop, 0, "rna_Brush_update");

	prop = RNA_def_property(srna, "stencil_pos", PROP_FLOAT, PROP_XYZ);
	RNA_def_property_float_sdna(prop, NULL, "stencil_pos");
	RNA_def_property_array(prop, 2);
	RNA_def_property_ui_text(prop, "Stencil Position", "Position of stencil in viewport");
	RNA_def_property_update(prop, 0, "rna_Brush_update");

	prop = RNA_def_property(srna, "stencil_dimension", PROP_FLOAT, PROP_XYZ);
	RNA_def_property_float_sdna(prop, NULL, "stencil_dimension");
	RNA_def_property_array(prop, 2);
	RNA_def_property_ui_text(prop, "Stencil Dimensions", "Dimensions of stencil in viewport");
	RNA_def_property_update(prop, 0, "rna_Brush_update");

	prop = RNA_def_property(srna, "mask_stencil_pos", PROP_FLOAT, PROP_XYZ);
	RNA_def_property_float_sdna(prop, NULL, "mask_stencil_pos");
	RNA_def_property_array(prop, 2);
	RNA_def_property_ui_text(prop, "Mask Stencil Position", "Position of mask stencil in viewport");
	RNA_def_property_update(prop, 0, "rna_Brush_update");

	prop = RNA_def_property(srna, "mask_stencil_dimension", PROP_FLOAT, PROP_XYZ);
	RNA_def_property_float_sdna(prop, NULL, "mask_stencil_dimension");
	RNA_def_property_array(prop, 2);
	RNA_def_property_ui_text(prop, "Mask Stencil Dimensions", "Dimensions of mask stencil in viewport");
	RNA_def_property_update(prop, 0, "rna_Brush_update");

	prop = RNA_def_property(srna, "sharp_threshold", PROP_FLOAT, PROP_NONE);
	RNA_def_property_range(prop, 0.0, 100.0);
	RNA_def_property_ui_range(prop, 0.0, 1.0, 1, 3);
	RNA_def_property_float_sdna(prop, NULL, "sharp_threshold");
	RNA_def_property_ui_text(prop, "Sharp Threshold", "Threshold below which, no sharpening is done");
	RNA_def_property_update(prop, 0, "rna_Brush_update");

	prop = RNA_def_property(srna, "fill_threshold", PROP_FLOAT, PROP_NONE);
	RNA_def_property_range(prop, 0.0, 100.0);
	RNA_def_property_ui_range(prop, 0.0, 1.0, 1, 3);
	RNA_def_property_float_sdna(prop, NULL, "fill_threshold");
	RNA_def_property_ui_text(prop, "Fill Threshold", "Threshold above which filling is not propagated");
	RNA_def_property_update(prop, 0, "rna_Brush_update");

	prop = RNA_def_property(srna, "blur_kernel_radius", PROP_INT, PROP_NONE);
	RNA_def_property_int_sdna(prop, NULL, "blur_kernel_radius");
	RNA_def_property_range(prop, 1, 10000);
	RNA_def_property_ui_range(prop, 1, 50, 1, -1);
	RNA_def_property_ui_text(prop, "Kernel Radius", "Radius of kernel used for soften and sharpen in pixels");
	RNA_def_property_update(prop, 0, "rna_Brush_update");

	prop = RNA_def_property(srna, "blur_mode", PROP_ENUM, PROP_NONE);
	RNA_def_property_enum_items(prop, brush_blur_mode_items);
	RNA_def_property_ui_text(prop, "Blur Mode", "");
	RNA_def_property_update(prop, 0, "rna_Brush_update");

	/* flag */
	prop = RNA_def_property(srna, "use_airbrush", PROP_BOOLEAN, PROP_NONE);
	RNA_def_property_boolean_sdna(prop, NULL, "flag", BRUSH_AIRBRUSH);
	RNA_def_property_ui_text(prop, "Airbrush", "Keep applying paint effect while holding mouse (spray)");
	RNA_def_property_update(prop, 0, "rna_Brush_update");

	prop = RNA_def_property(srna, "use_original_normal", PROP_BOOLEAN, PROP_NONE);
	RNA_def_property_boolean_sdna(prop, NULL, "flag", BRUSH_ORIGINAL_NORMAL);
	RNA_def_property_ui_icon(prop, ICON_UNLOCKED, true);
	RNA_def_property_ui_text(prop, "Original Normal",
	                         "When locked keep using normal of surface where stroke was initiated");
	RNA_def_property_update(prop, 0, "rna_Brush_update");
	
	prop = RNA_def_property(srna, "use_wrap", PROP_BOOLEAN, PROP_NONE);
	RNA_def_property_boolean_sdna(prop, NULL, "flag", BRUSH_TORUS);
	RNA_def_property_ui_text(prop, "Wrap", "Enable torus wrapping while painting");
	RNA_def_property_update(prop, 0, "rna_Brush_update");
	
	prop = RNA_def_property(srna, "use_pressure_strength", PROP_BOOLEAN, PROP_NONE);
	RNA_def_property_boolean_sdna(prop, NULL, "flag", BRUSH_ALPHA_PRESSURE);
	RNA_def_property_ui_icon(prop, ICON_STYLUS_PRESSURE, 0);
	RNA_def_property_ui_text(prop, "Strength Pressure", "Enable tablet pressure sensitivity for strength");
	RNA_def_property_update(prop, 0, "rna_Brush_update");
	
	prop = RNA_def_property(srna, "use_offset_pressure", PROP_BOOLEAN, PROP_NONE);
	RNA_def_property_boolean_sdna(prop, NULL, "flag", BRUSH_OFFSET_PRESSURE);
	RNA_def_property_ui_icon(prop, ICON_STYLUS_PRESSURE, 0);
	RNA_def_property_ui_text(prop, "Plane Offset Pressure", "Enable tablet pressure sensitivity for offset");
	RNA_def_property_update(prop, 0, "rna_Brush_update");

	prop = RNA_def_property(srna, "use_pressure_size", PROP_BOOLEAN, PROP_NONE);
	RNA_def_property_boolean_sdna(prop, NULL, "flag", BRUSH_SIZE_PRESSURE);
	RNA_def_property_ui_icon(prop, ICON_STYLUS_PRESSURE, 0);
	RNA_def_property_ui_text(prop, "Size Pressure", "Enable tablet pressure sensitivity for size");
	RNA_def_property_update(prop, 0, "rna_Brush_update");

	prop = RNA_def_property(srna, "use_gradient", PROP_BOOLEAN, PROP_NONE);
	RNA_def_property_boolean_sdna(prop, NULL, "flag", BRUSH_USE_GRADIENT);
	RNA_def_property_boolean_funcs(prop, NULL, "rna_Brush_use_gradient_set");
	RNA_def_property_ui_text(prop, "Use Gradient", "Use Gradient by utilizing a sampling method");
	RNA_def_property_update(prop, 0, "rna_Brush_update");

	prop = RNA_def_property(srna, "use_pressure_jitter", PROP_BOOLEAN, PROP_NONE);
	RNA_def_property_boolean_sdna(prop, NULL, "flag", BRUSH_JITTER_PRESSURE);
	RNA_def_property_ui_icon(prop, ICON_STYLUS_PRESSURE, 0);
	RNA_def_property_ui_text(prop, "Jitter Pressure", "Enable tablet pressure sensitivity for jitter");
	RNA_def_property_update(prop, 0, "rna_Brush_update");

	prop = RNA_def_property(srna, "use_pressure_spacing", PROP_BOOLEAN, PROP_NONE);
	RNA_def_property_boolean_sdna(prop, NULL, "flag", BRUSH_SPACING_PRESSURE);
	RNA_def_property_ui_icon(prop, ICON_STYLUS_PRESSURE, 0);
	RNA_def_property_ui_text(prop, "Spacing Pressure", "Enable tablet pressure sensitivity for spacing");
	RNA_def_property_update(prop, 0, "rna_Brush_update");

	prop = RNA_def_property(srna, "use_pressure_masking", PROP_ENUM, PROP_NONE);
	RNA_def_property_enum_sdna(prop, NULL, "mask_pressure");
	RNA_def_property_enum_items(prop, brush_mask_pressure_items);
	RNA_def_property_ui_text(prop, "Mask Pressure Mode", "Pen pressure makes texture influence smaller");
	RNA_def_property_update(prop, 0, "rna_Brush_update");

	prop = RNA_def_property(srna, "use_inverse_smooth_pressure", PROP_BOOLEAN, PROP_NONE);
	RNA_def_property_boolean_sdna(prop, NULL, "flag", BRUSH_INVERSE_SMOOTH_PRESSURE);
	RNA_def_property_ui_icon(prop, ICON_STYLUS_PRESSURE, 0);
	RNA_def_property_ui_text(prop, "Inverse Smooth Pressure", "Lighter pressure causes more smoothing to be applied");
	RNA_def_property_update(prop, 0, "rna_Brush_update");
	
	prop = RNA_def_property(srna, "use_rake", PROP_BOOLEAN, PROP_NONE);
	RNA_def_property_boolean_sdna(prop, NULL, "flag", BRUSH_RAKE);
	RNA_def_property_ui_text(prop, "Rake", "Rotate the brush texture to match the stroke direction");
	RNA_def_property_update(prop, 0, "rna_Brush_update");

	prop = RNA_def_property(srna, "use_relative_jitter", PROP_BOOLEAN, PROP_NONE);
	RNA_def_property_boolean_negative_sdna(prop, NULL, "flag", BRUSH_ABSOLUTE_JITTER);
	RNA_def_property_ui_icon(prop, ICON_UNLOCKED, true);
	RNA_def_property_ui_text(prop, "Absolute Jitter", "Jittering happens in screen space, not relative to brush size");
	RNA_def_property_update(prop, 0, "rna_Brush_update");

	prop = RNA_def_property(srna, "use_random_rotation", PROP_BOOLEAN, PROP_NONE);
	RNA_def_property_boolean_sdna(prop, NULL, "flag", BRUSH_RANDOM_ROTATION);
	RNA_def_property_ui_text(prop, "Random Rotation", "Rotate the brush texture at random");
	RNA_def_property_update(prop, 0, "rna_Brush_update");

	prop = RNA_def_property(srna, "use_plane_trim", PROP_BOOLEAN, PROP_NONE);
	RNA_def_property_boolean_sdna(prop, NULL, "flag", BRUSH_PLANE_TRIM);
	RNA_def_property_ui_text(prop, "Use Plane Trim", "Enable Plane Trim");
	RNA_def_property_update(prop, 0, "rna_Brush_update");

	prop = RNA_def_property(srna, "use_frontface", PROP_BOOLEAN, PROP_NONE);
	RNA_def_property_boolean_sdna(prop, NULL, "flag", BRUSH_FRONTFACE);
	RNA_def_property_ui_text(prop, "Use Front-Face", "Brush only affects vertexes that face the viewer");
	RNA_def_property_update(prop, 0, "rna_Brush_update");

	prop = RNA_def_property(srna, "use_anchor", PROP_BOOLEAN, PROP_NONE);
	RNA_def_property_boolean_sdna(prop, NULL, "flag", BRUSH_ANCHORED);
	RNA_def_property_ui_text(prop, "Anchored", "Keep the brush anchored to the initial location");
	RNA_def_property_update(prop, 0, "rna_Brush_update");

	prop = RNA_def_property(srna, "use_space", PROP_BOOLEAN, PROP_NONE);
	RNA_def_property_boolean_sdna(prop, NULL, "flag", BRUSH_SPACE);
	RNA_def_property_ui_text(prop, "Space", "Limit brush application to the distance specified by spacing");
	RNA_def_property_update(prop, 0, "rna_Brush_update");

	prop = RNA_def_property(srna, "use_line", PROP_BOOLEAN, PROP_NONE);
	RNA_def_property_boolean_sdna(prop, NULL, "flag", BRUSH_LINE);
	RNA_def_property_ui_text(prop, "Line", "Draw a line with dabs separated according to spacing");
	RNA_def_property_update(prop, 0, "rna_Brush_update");

	prop = RNA_def_property(srna, "use_polyline", PROP_BOOLEAN, PROP_NONE);
	RNA_def_property_boolean_sdna(prop, NULL, "flag", BRUSH_POLYLINE);
	RNA_def_property_ui_text(prop, "Polyline", "Draw a series of lines with dabs separated according to spacing");
	RNA_def_property_update(prop, 0, "rna_Brush_update");

	prop = RNA_def_property(srna, "use_curve", PROP_BOOLEAN, PROP_NONE);
	RNA_def_property_boolean_sdna(prop, NULL, "flag", BRUSH_CURVE);
	RNA_def_property_ui_text(prop, "Curve", "Define the stroke curve with a bezier curve. Dabs are separated according to spacing");
	RNA_def_property_update(prop, 0, "rna_Brush_update");

	prop = RNA_def_property(srna, "use_smooth_stroke", PROP_BOOLEAN, PROP_NONE);
	RNA_def_property_boolean_sdna(prop, NULL, "flag", BRUSH_SMOOTH_STROKE);
	RNA_def_property_ui_text(prop, "Smooth Stroke", "Brush lags behind mouse and follows a smoother path");
	RNA_def_property_update(prop, 0, "rna_Brush_update");

	prop = RNA_def_property(srna, "use_persistent", PROP_BOOLEAN, PROP_NONE);
	RNA_def_property_boolean_sdna(prop, NULL, "flag", BRUSH_PERSISTENT);
	RNA_def_property_ui_text(prop, "Persistent", "Sculpt on a persistent layer of the mesh");
	RNA_def_property_update(prop, 0, "rna_Brush_update");

	prop = RNA_def_property(srna, "use_accumulate", PROP_BOOLEAN, PROP_NONE);
	RNA_def_property_boolean_sdna(prop, NULL, "flag", BRUSH_ACCUMULATE);
	RNA_def_property_ui_text(prop, "Accumulate", "Accumulate stroke daubs on top of each other");
	RNA_def_property_update(prop, 0, "rna_Brush_update");
	
	prop = RNA_def_property(srna, "use_space_attenuation", PROP_BOOLEAN, PROP_NONE);
	RNA_def_property_boolean_sdna(prop, NULL, "flag", BRUSH_SPACE_ATTEN);
	RNA_def_property_ui_icon(prop, ICON_UNLOCKED, true);
	RNA_def_property_ui_text(prop, "Use Automatic Strength Adjustment",
	                         "Automatically adjust strength to give consistent results for different spacings");
	RNA_def_property_update(prop, 0, "rna_Brush_update");

	/* adaptive space is not implemented yet */
	prop = RNA_def_property(srna, "use_adaptive_space", PROP_BOOLEAN, PROP_NONE);
	RNA_def_property_boolean_sdna(prop, NULL, "flag", BRUSH_ADAPTIVE_SPACE);
	RNA_def_property_ui_text(prop, "Adaptive Spacing",
	                         "Space daubs according to surface orientation instead of screen space");
	RNA_def_property_update(prop, 0, "rna_Brush_update");

	prop = RNA_def_property(srna, "use_locked_size", PROP_BOOLEAN, PROP_NONE);
	RNA_def_property_boolean_sdna(prop, NULL, "flag", BRUSH_LOCK_SIZE);
	RNA_def_property_ui_text(prop, "Use Blender Units",
	                         "When locked brush stays same size relative to object; when unlocked brush size is "
	                         "given in pixels");
	RNA_def_property_update(prop, 0, "rna_Brush_update");

	prop = RNA_def_property(srna, "use_edge_to_edge", PROP_BOOLEAN, PROP_NONE);
	RNA_def_property_boolean_sdna(prop, NULL, "flag", BRUSH_EDGE_TO_EDGE);
	RNA_def_property_ui_text(prop, "Edge-to-edge", "Drag anchor brush from edge-to-edge");
	RNA_def_property_update(prop, 0, "rna_Brush_update");

	prop = RNA_def_property(srna, "use_restore_mesh", PROP_BOOLEAN, PROP_NONE);
	RNA_def_property_boolean_sdna(prop, NULL, "flag", BRUSH_DRAG_DOT);
	RNA_def_property_ui_text(prop, "Restore Mesh", "Allow a single dot to be carefully positioned");
	RNA_def_property_update(prop, 0, "rna_Brush_update");

	/* only for projection paint, TODO, other paint modes */
	prop = RNA_def_property(srna, "use_alpha", PROP_BOOLEAN, PROP_NONE);
	RNA_def_property_boolean_negative_sdna(prop, NULL, "flag", BRUSH_LOCK_ALPHA);
	RNA_def_property_ui_text(prop, "Alpha", "When this is disabled, lock alpha while painting");
	RNA_def_property_update(prop, 0, "rna_Brush_update");

	prop = RNA_def_property(srna, "curve", PROP_POINTER, PROP_NONE);
	RNA_def_property_flag(prop, PROP_NEVER_NULL);
	RNA_def_property_ui_text(prop, "Curve", "Editable falloff curve");
	RNA_def_property_update(prop, 0, "rna_Brush_update");

	prop = RNA_def_property(srna, "paint_curve", PROP_POINTER, PROP_NONE);
	RNA_def_property_flag(prop, PROP_EDITABLE);
	RNA_def_property_ui_text(prop, "Paint Curve", "Active Paint Curve");
	RNA_def_property_update(prop, 0, "rna_Brush_update");

	prop = RNA_def_property(srna, "gradient", PROP_POINTER, PROP_NEVER_NULL);
	RNA_def_property_pointer_sdna(prop, NULL, "gradient");
	RNA_def_property_struct_type(prop, "ColorRamp");
	RNA_def_property_ui_text(prop, "Gradient", "");
	RNA_def_property_update(prop, 0, "rna_Brush_update");

	/* gradient source */
	prop = RNA_def_property(srna, "gradient_stroke_mode", PROP_ENUM, PROP_NONE);
	RNA_def_property_enum_items(prop, brush_gradient_items);
	RNA_def_property_ui_text(prop, "Gradient Stroke Mode", "");
	RNA_def_property_update(prop, 0, "rna_Brush_update");

	prop = RNA_def_property(srna, "gradient_fill_mode", PROP_ENUM, PROP_NONE);
	RNA_def_property_enum_items(prop, brush_gradient_fill_items);
	RNA_def_property_ui_text(prop, "Gradient Fill Mode", "");
	RNA_def_property_update(prop, 0, "rna_Brush_update");

	/* overlay flags */
	prop = RNA_def_property(srna, "use_primary_overlay", PROP_BOOLEAN, PROP_NONE);
	RNA_def_property_boolean_sdna(prop, NULL, "overlay_flags", BRUSH_OVERLAY_PRIMARY);
	RNA_def_property_ui_text(prop, "Use Texture Overlay", "Show texture in viewport");
	RNA_def_property_update(prop, 0, "rna_Brush_update");

	prop = RNA_def_property(srna, "use_secondary_overlay", PROP_BOOLEAN, PROP_NONE);
	RNA_def_property_boolean_sdna(prop, NULL, "overlay_flags", BRUSH_OVERLAY_SECONDARY);
	RNA_def_property_ui_text(prop, "Use Texture Overlay", "Show texture in viewport");
	RNA_def_property_update(prop, 0, "rna_Brush_update");

	prop = RNA_def_property(srna, "use_cursor_overlay", PROP_BOOLEAN, PROP_NONE);
	RNA_def_property_boolean_sdna(prop, NULL, "overlay_flags", BRUSH_OVERLAY_CURSOR);
	RNA_def_property_ui_text(prop, "Use Cursor Overlay", "Show cursor in viewport");
	RNA_def_property_update(prop, 0, "rna_Brush_update");

	prop = RNA_def_property(srna, "use_cursor_overlay_override", PROP_BOOLEAN, PROP_NONE);
	RNA_def_property_boolean_sdna(prop, NULL, "overlay_flags", BRUSH_OVERLAY_CURSOR_OVERRIDE_ON_STROKE);
	RNA_def_property_ui_text(prop, "Override Overlay", "Don't show overlay during a stroke");
	RNA_def_property_update(prop, 0, "rna_Brush_update");

	prop = RNA_def_property(srna, "use_primary_overlay_override", PROP_BOOLEAN, PROP_NONE);
	RNA_def_property_boolean_sdna(prop, NULL, "overlay_flags", BRUSH_OVERLAY_PRIMARY_OVERRIDE_ON_STROKE);
	RNA_def_property_ui_text(prop, "Override Overlay", "Don't show overlay during a stroke");
	RNA_def_property_update(prop, 0, "rna_Brush_update");

	prop = RNA_def_property(srna, "use_secondary_overlay_override", PROP_BOOLEAN, PROP_NONE);
	RNA_def_property_boolean_sdna(prop, NULL, "overlay_flags", BRUSH_OVERLAY_SECONDARY_OVERRIDE_ON_STROKE);
	RNA_def_property_ui_text(prop, "Override Overlay", "Don't show overlay during a stroke");
	RNA_def_property_update(prop, 0, "rna_Brush_update");

	/* paint mode flags */
	prop = RNA_def_property(srna, "use_paint_sculpt", PROP_BOOLEAN, PROP_NONE);
	RNA_def_property_boolean_sdna(prop, NULL, "ob_mode", OB_MODE_SCULPT);
	RNA_def_property_ui_text(prop, "Use Sculpt", "Use this brush in sculpt mode");

	prop = RNA_def_property(srna, "use_paint_vertex", PROP_BOOLEAN, PROP_NONE);
	RNA_def_property_boolean_sdna(prop, NULL, "ob_mode", OB_MODE_VERTEX_PAINT);
	RNA_def_property_ui_text(prop, "Use Vertex", "Use this brush in vertex paint mode");

	prop = RNA_def_property(srna, "use_paint_weight", PROP_BOOLEAN, PROP_NONE);
	RNA_def_property_boolean_sdna(prop, NULL, "ob_mode", OB_MODE_WEIGHT_PAINT);
	RNA_def_property_ui_text(prop, "Use Weight", "Use this brush in weight paint mode");

	prop = RNA_def_property(srna, "use_paint_image", PROP_BOOLEAN, PROP_NONE);
	RNA_def_property_boolean_sdna(prop, NULL, "ob_mode", OB_MODE_TEXTURE_PAINT);
	RNA_def_property_ui_text(prop, "Use Texture", "Use this brush in texture paint mode");

	/* texture */
	prop = RNA_def_property(srna, "texture_slot", PROP_POINTER, PROP_NONE);
	RNA_def_property_struct_type(prop, "BrushTextureSlot");
	RNA_def_property_pointer_sdna(prop, NULL, "mtex");
	RNA_def_property_clear_flag(prop, PROP_EDITABLE);
	RNA_def_property_ui_text(prop, "Texture Slot", "");
	
	prop = RNA_def_property(srna, "texture", PROP_POINTER, PROP_NONE);
	RNA_def_property_pointer_sdna(prop, NULL, "mtex.tex");
	RNA_def_property_flag(prop, PROP_EDITABLE);
	RNA_def_property_ui_text(prop, "Texture", "");
	RNA_def_property_update(prop, NC_TEXTURE, "rna_Brush_main_tex_update");

	prop = RNA_def_property(srna, "mask_texture_slot", PROP_POINTER, PROP_NONE);
	RNA_def_property_struct_type(prop, "BrushTextureSlot");
	RNA_def_property_pointer_sdna(prop, NULL, "mask_mtex");
	RNA_def_property_clear_flag(prop, PROP_EDITABLE);
	RNA_def_property_ui_text(prop, "Mask Texture Slot", "");

	prop = RNA_def_property(srna, "mask_texture", PROP_POINTER, PROP_NONE);
	RNA_def_property_pointer_sdna(prop, NULL, "mask_mtex.tex");
	RNA_def_property_flag(prop, PROP_EDITABLE);
	RNA_def_property_ui_text(prop, "Mask Texture", "");
	RNA_def_property_update(prop, NC_TEXTURE, "rna_Brush_secondary_tex_update");

	prop = RNA_def_property(srna, "texture_overlay_alpha", PROP_INT, PROP_PERCENTAGE);
	RNA_def_property_int_sdna(prop, NULL, "texture_overlay_alpha");
	RNA_def_property_range(prop, 0, 100);
	RNA_def_property_ui_text(prop, "Texture Overlay Alpha", "");
	RNA_def_property_update(prop, 0, "rna_Brush_update");

	prop = RNA_def_property(srna, "mask_overlay_alpha", PROP_INT, PROP_PERCENTAGE);
	RNA_def_property_int_sdna(prop, NULL, "mask_overlay_alpha");
	RNA_def_property_range(prop, 0, 100);
	RNA_def_property_ui_text(prop, "Mask Texture Overlay Alpha", "");
	RNA_def_property_update(prop, 0, "rna_Brush_update");

	prop = RNA_def_property(srna, "cursor_overlay_alpha", PROP_INT, PROP_PERCENTAGE);
	RNA_def_property_int_sdna(prop, NULL, "cursor_overlay_alpha");
	RNA_def_property_range(prop, 0, 100);
	RNA_def_property_ui_text(prop, "Mask Texture Overlay Alpha", "");
	RNA_def_property_update(prop, 0, "rna_Brush_update");

	prop = RNA_def_property(srna, "cursor_color_add", PROP_FLOAT, PROP_COLOR);
	RNA_def_property_float_sdna(prop, NULL, "add_col");
	RNA_def_property_array(prop, 3);
	RNA_def_property_ui_text(prop, "Add Color", "Color of cursor when adding");
	RNA_def_property_update(prop, 0, "rna_Brush_update");

	prop = RNA_def_property(srna, "cursor_color_subtract", PROP_FLOAT, PROP_COLOR);
	RNA_def_property_float_sdna(prop, NULL, "sub_col");
	RNA_def_property_array(prop, 3);
	RNA_def_property_ui_text(prop, "Subtract Color", "Color of cursor when subtracting");
	RNA_def_property_update(prop, 0, "rna_Brush_update");

	prop = RNA_def_property(srna, "use_custom_icon", PROP_BOOLEAN, PROP_NONE);
	RNA_def_property_boolean_sdna(prop, NULL, "flag", BRUSH_CUSTOM_ICON);
	RNA_def_property_ui_text(prop, "Custom Icon", "Set the brush icon from an image file");
	RNA_def_property_update(prop, 0, "rna_Brush_icon_update");

	prop = RNA_def_property(srna, "icon_filepath", PROP_STRING, PROP_FILEPATH);
	RNA_def_property_string_sdna(prop, NULL, "icon_filepath");
	RNA_def_property_ui_text(prop, "Brush Icon Filepath", "File path to brush icon");
	RNA_def_property_update(prop, 0, "rna_Brush_icon_update");

	/* clone tool */
	prop = RNA_def_property(srna, "clone_image", PROP_POINTER, PROP_NONE);
	RNA_def_property_pointer_sdna(prop, NULL, "clone.image");
	RNA_def_property_flag(prop, PROP_EDITABLE);
	RNA_def_property_ui_text(prop, "Clone Image", "Image for clone tool");
	RNA_def_property_update(prop, NC_SPACE | ND_SPACE_IMAGE, "rna_Brush_update");
	
	prop = RNA_def_property(srna, "clone_alpha", PROP_FLOAT, PROP_NONE);
	RNA_def_property_float_sdna(prop, NULL, "clone.alpha");
	RNA_def_property_range(prop, 0.0f, 1.0f);
	RNA_def_property_ui_text(prop, "Clone Alpha", "Opacity of clone image display");
	RNA_def_property_update(prop, NC_SPACE | ND_SPACE_IMAGE, "rna_Brush_update");

	prop = RNA_def_property(srna, "clone_offset", PROP_FLOAT, PROP_XYZ);
	RNA_def_property_float_sdna(prop, NULL, "clone.offset");
	RNA_def_property_ui_text(prop, "Clone Offset", "");
	RNA_def_property_ui_range(prop, -1.0f, 1.0f, 10.0f, 3);
	RNA_def_property_update(prop, NC_SPACE | ND_SPACE_IMAGE, "rna_Brush_update");

	prop = RNA_def_property(srna, "brush_capabilities", PROP_POINTER, PROP_NONE);
	RNA_def_property_flag(prop, PROP_NEVER_NULL);
	RNA_def_property_struct_type(prop, "BrushCapabilities");
	RNA_def_property_pointer_funcs(prop, "rna_Brush_capabilities_get", NULL, NULL, NULL);
	RNA_def_property_ui_text(prop, "Brush Capabilities", "Brush's capabilities");

	/* brush capabilities (mode-dependent) */
	prop = RNA_def_property(srna, "sculpt_capabilities", PROP_POINTER, PROP_NONE);
	RNA_def_property_flag(prop, PROP_NEVER_NULL);
	RNA_def_property_struct_type(prop, "SculptToolCapabilities");
	RNA_def_property_pointer_funcs(prop, "rna_Sculpt_tool_capabilities_get", NULL, NULL, NULL);
	RNA_def_property_ui_text(prop, "Sculpt Capabilities", "Brush's capabilities in sculpt mode");

	prop = RNA_def_property(srna, "imapaint_capabilities", PROP_POINTER, PROP_NONE);
	RNA_def_property_flag(prop, PROP_NEVER_NULL);
	RNA_def_property_struct_type(prop, "ImapaintToolCapabilities");
	RNA_def_property_pointer_funcs(prop, "rna_Imapaint_tool_capabilities_get", NULL, NULL, NULL);
	RNA_def_property_ui_text(prop, "Image Painting Capabilities", "Brush's capabilities in image paint mode");
}


/* A brush stroke is a list of changes to the brush that
 * can occur during a stroke
 *
 *  o 3D location of the brush
 *  o 2D mouse location
 *  o Tablet pressure
 *  o Direction flip
 *  o Tool switch
 *  o Time
 */
static void rna_def_operator_stroke_element(BlenderRNA *brna)
{
	StructRNA *srna;
	PropertyRNA *prop;

	srna = RNA_def_struct(brna, "OperatorStrokeElement", "PropertyGroup");
	RNA_def_struct_ui_text(srna, "Operator Stroke Element", "");

	prop = RNA_def_property(srna, "location", PROP_FLOAT, PROP_XYZ);
	RNA_def_property_flag(prop, PROP_IDPROPERTY);
	RNA_def_property_array(prop, 3);
	RNA_def_property_ui_text(prop, "Location", "");

	prop = RNA_def_property(srna, "mouse", PROP_FLOAT, PROP_XYZ);
	RNA_def_property_flag(prop, PROP_IDPROPERTY);
	RNA_def_property_array(prop, 2);
	RNA_def_property_ui_text(prop, "Mouse", "");

	prop = RNA_def_property(srna, "pressure", PROP_FLOAT, PROP_NONE);
	RNA_def_property_flag(prop, PROP_IDPROPERTY);
	RNA_def_property_range(prop, 0.0f, 1.0f);
	RNA_def_property_ui_text(prop, "Pressure", "Tablet pressure");

	prop = RNA_def_property(srna, "size", PROP_FLOAT, PROP_NONE);
	RNA_def_property_flag(prop, PROP_IDPROPERTY);
	RNA_def_property_range(prop, 0.0f, FLT_MAX);
	RNA_def_property_ui_text(prop, "Brush Size", "Brush Size in screen space");

	prop = RNA_def_property(srna, "pen_flip", PROP_BOOLEAN, PROP_NONE);
	RNA_def_property_flag(prop, PROP_IDPROPERTY);
	RNA_def_property_ui_text(prop, "Flip", "");

	/* used in uv painting */
	prop = RNA_def_property(srna, "time", PROP_FLOAT, PROP_UNSIGNED);
	RNA_def_property_flag(prop, PROP_IDPROPERTY);
	RNA_def_property_ui_text(prop, "Time", "");
	
	/* used for Grease Pencil sketching sessions */
	prop = RNA_def_property(srna, "is_start", PROP_BOOLEAN, PROP_NONE);
	RNA_def_property_flag(prop, PROP_IDPROPERTY);
	RNA_def_property_ui_text(prop, "Is Stroke Start", "");

	/* XXX: Tool (this will be for pressing a modifier key for a different brush,
	 *      e.g. switching to a Smooth brush in the middle of the stroke */

	/* XXX: i don't think blender currently supports the ability to properly do a remappable modifier
	 *      in the middle of a stroke */
}

void RNA_def_brush(BlenderRNA *brna)
{
	rna_def_brush(brna);
	rna_def_brush_capabilities(brna);
	rna_def_sculpt_capabilities(brna);
	rna_def_imapaint_capabilities(brna);
	rna_def_brush_texture_slot(brna);
	rna_def_operator_stroke_element(brna);
}

#endif<|MERGE_RESOLUTION|>--- conflicted
+++ resolved
@@ -53,6 +53,9 @@
 	{0, "DOTS", 0, "Dots", "Apply paint on each mouse move step"},
 	{BRUSH_SPACE, "SPACE", 0, "Space", "Limit brush application to the distance specified by spacing"},
 	{BRUSH_AIRBRUSH, "AIRBRUSH", 0, "Airbrush", "Keep applying paint effect while holding mouse (spray)"},
+	{BRUSH_LINE, "LINE", 0, "Line", "Draw a line with dabs separated according to spacing"},
+	{BRUSH_POLYLINE, "POLYLINE", 0, "Polyline", "Draw a series of lines with dabs separated according to spacing"},
+	{BRUSH_CURVE, "CURVE", 0, "Curve", "Define the stroke curve with a bezier curve. Dabs are separated according to spacing"},
 	{0, NULL, 0, NULL, NULL}
 };
 
@@ -569,6 +572,9 @@
 		{BRUSH_SPACE, "SPACE", 0, "Space", "Limit brush application to the distance specified by spacing"},
 		{BRUSH_ANCHORED, "ANCHORED", 0, "Anchored", "Keep the brush anchored to the initial location"},
 		{BRUSH_AIRBRUSH, "AIRBRUSH", 0, "Airbrush", "Keep applying paint effect while holding mouse (spray)"},
+		{BRUSH_LINE, "LINE", 0, "Line", "Drag a line with dabs separated according to spacing"},
+		{BRUSH_POLYLINE, "POLYLINE", 0, "Polyline", "Draw a series of lines with dabs separated according to spacing"},
+		{BRUSH_CURVE, "CURVE", 0, "Curve", "Define the stroke curve with a bezier curve. Dabs are separated according to spacing"},
 		{0, NULL, 0, NULL, NULL}
 	};
 
@@ -576,6 +582,8 @@
 
 	switch(mode) {
 		case PAINT_SCULPT:
+		case PAINT_TEXTURE_2D:
+		case PAINT_TEXTURE_PROJECTIVE:
 			return sculpt_stroke_method_items;
 
 		default:
@@ -774,32 +782,7 @@
 		{IMB_BLEND_COLOR, "COLOR", 0, "Color", "Use color blending mode while painting"},
 		{0, NULL, 0, NULL, NULL}
 	};
-	
-<<<<<<< HEAD
-	static EnumPropertyItem sculpt_stroke_method_items[] = {
-		{0, "DOTS", 0, "Dots", "Apply paint on each mouse move step"},
-		{BRUSH_DRAG_DOT, "DRAG_DOT", 0, "Drag Dot", "Allows a single dot to be carefully positioned"},
-		{BRUSH_SPACE, "SPACE", 0, "Space", "Limit brush application to the distance specified by spacing"},
-		{BRUSH_ANCHORED, "ANCHORED", 0, "Anchored", "Keep the brush anchored to the initial location"},
-		{BRUSH_AIRBRUSH, "AIRBRUSH", 0, "Airbrush", "Keep applying paint effect while holding mouse (spray)"},
-		{BRUSH_LINE, "LINE", 0, "Line", "Drag a line with dabs separated according to spacing"},
-		{BRUSH_POLYLINE, "POLYLINE", 0, "Polyline", "Draw a series of lines with dabs separated according to spacing"},
-		{BRUSH_CURVE, "CURVE", 0, "Curve", "Define the stroke curve with a bezier curve. Dabs are separated according to spacing"},
-		{0, NULL, 0, NULL, NULL}
-	};
-
-	static EnumPropertyItem brush_stroke_method_items[] = {
-		{0, "DOTS", 0, "Dots", "Apply paint on each mouse move step"},
-		{BRUSH_SPACE, "SPACE", 0, "Space", "Limit brush application to the distance specified by spacing"},
-		{BRUSH_AIRBRUSH, "AIRBRUSH", 0, "Airbrush", "Keep applying paint effect while holding mouse (spray)"},
-		{BRUSH_LINE, "LINE", 0, "Line", "Draw a line with dabs separated according to spacing"},
-		{BRUSH_POLYLINE, "POLYLINE", 0, "Polyline", "Draw a series of lines with dabs separated according to spacing"},
-		{BRUSH_CURVE, "CURVE", 0, "Curve", "Define the stroke curve with a bezier curve. Dabs are separated according to spacing"},
-		{0, NULL, 0, NULL, NULL}
-	};
-
-=======
->>>>>>> 0adc1ba2
+
 	static EnumPropertyItem texture_angle_source_items[] = {
 		{0, "USER", 0, "User", "Rotate the brush texture by given angle"},
 		{BRUSH_RAKE, "RAKE", 0, "Rake", "Rotate the brush texture to match the stroke direction"},
@@ -888,19 +871,10 @@
 	RNA_def_property_ui_text(prop, "Direction", "");
 	RNA_def_property_update(prop, 0, "rna_Brush_update");
 
-	prop = RNA_def_property(srna, "stroke_method_limited", PROP_ENUM, PROP_NONE);
+	prop = RNA_def_property(srna, "stroke_method", PROP_ENUM, PROP_NONE);
 	RNA_def_property_enum_bitflag_sdna(prop, NULL, "flag");
 	RNA_def_property_enum_items(prop, brush_stroke_method_items);
-<<<<<<< HEAD
-	RNA_def_property_ui_text(prop, "Stroke Method", "");
-	RNA_def_property_update(prop, 0, "rna_Brush_update");
-
-	prop = RNA_def_property(srna, "stroke_method", PROP_ENUM, PROP_NONE);
-	RNA_def_property_enum_bitflag_sdna(prop, NULL, "flag");
-	RNA_def_property_enum_items(prop, sculpt_stroke_method_items);
-=======
 	RNA_def_property_enum_funcs(prop, NULL, NULL, "rna_Brush_stroke_itemf");
->>>>>>> 0adc1ba2
 	RNA_def_property_ui_text(prop, "Stroke Method", "");
 	RNA_def_property_update(prop, 0, "rna_Brush_update");
 
