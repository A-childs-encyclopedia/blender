/*
 * This program is free software; you can redistribute it and/or
 * modify it under the terms of the GNU General Public License
 * as published by the Free Software Foundation; either version 2
 * of the License, or (at your option) any later version.
 *
 * This program is distributed in the hope that it will be useful,
 * but WITHOUT ANY WARRANTY; without even the implied warranty of
 * MERCHANTABILITY or FITNESS FOR A PARTICULAR PURPOSE.  See the
 * GNU General Public License for more details.
 *
 * You should have received a copy of the GNU General Public License
 * along with this program; if not, write to the Free Software Foundation,
 * Inc., 51 Franklin Street, Fifth Floor, Boston, MA 02110-1301, USA.
 */

/** \file
 * \ingroup RNA
 */

#include <limits.h>
#include <stdlib.h>
#include <string.h>

#include "BLI_math.h"
#include "BLI_utildefines.h"

#include "BLT_translation.h"

#include "DNA_material_types.h"
#include "DNA_mesh_types.h"
#include "DNA_modifier_types.h"
#include "DNA_node_types.h"
#include "DNA_object_types.h"
#include "DNA_particle_types.h"
#include "DNA_text_types.h"
#include "DNA_texture_types.h"

#include "BKE_animsys.h"
#include "BKE_attribute.h"
#include "BKE_cryptomatte.h"
#include "BKE_image.h"
#include "BKE_node.h"
#include "BKE_texture.h"

#include "RNA_access.h"
#include "RNA_define.h"
#include "RNA_enum_types.h"

#include "rna_internal.h"
#include "rna_internal_types.h"

#include "IMB_imbuf.h"
#include "IMB_imbuf_types.h"

#include "WM_types.h"

#include "MEM_guardedalloc.h"

#include "RE_texture.h"

#include "DEG_depsgraph.h"
#include "DEG_depsgraph_query.h"

const EnumPropertyItem rna_enum_node_socket_in_out_items[] = {
    {SOCK_IN, "IN", 0, "Input", ""}, {SOCK_OUT, "OUT", 0, "Output", ""}, {0, NULL, 0, NULL, NULL}};

static const EnumPropertyItem node_socket_data_type_items[] = {
    {SOCK_FLOAT, "FLOAT", 0, "Float", ""},
    {SOCK_INT, "INT", 0, "Integer", ""},
    {SOCK_BOOLEAN, "BOOLEAN", 0, "Boolean", ""},
    {SOCK_VECTOR, "VECTOR", 0, "Vector", ""},
    {SOCK_STRING, "STRING", 0, "String", ""},
    {SOCK_RGBA, "RGBA", 0, "Color", ""},
    {SOCK_OBJECT, "OBJECT", 0, "Object", ""},
    {SOCK_IMAGE, "IMAGE", 0, "Image", ""},
    {SOCK_GEOMETRY, "GEOMETRY", 0, "Geometry", ""},
    {SOCK_COLLECTION, "COLLECTION", 0, "Collection", ""},
    {SOCK_TEXTURE, "TEXTURE", 0, "Texture", ""},
    {SOCK_MATERIAL, "MATERIAL", 0, "Material", ""},
    {0, NULL, 0, NULL, NULL},
};

#ifndef RNA_RUNTIME
static const EnumPropertyItem rna_enum_node_socket_display_shape_items[] = {
    {SOCK_DISPLAY_SHAPE_CIRCLE, "CIRCLE", 0, "Circle", ""},
    {SOCK_DISPLAY_SHAPE_SQUARE, "SQUARE", 0, "Square", ""},
    {SOCK_DISPLAY_SHAPE_DIAMOND, "DIAMOND", 0, "Diamond", ""},
    {SOCK_DISPLAY_SHAPE_CIRCLE_DOT, "CIRCLE_DOT", 0, "Circle with inner dot", ""},
    {SOCK_DISPLAY_SHAPE_SQUARE_DOT, "SQUARE_DOT", 0, "Square with inner dot", ""},
    {SOCK_DISPLAY_SHAPE_DIAMOND_DOT, "DIAMOND_DOT", 0, "Diamond with inner dot", ""},
    {0, NULL, 0, NULL, NULL}};

static const EnumPropertyItem node_socket_type_items[] = {
    {SOCK_CUSTOM, "CUSTOM", 0, "Custom", ""},
    {SOCK_FLOAT, "VALUE", 0, "Value", ""},
    {SOCK_INT, "INT", 0, "Integer", ""},
    {SOCK_BOOLEAN, "BOOLEAN", 0, "Boolean", ""},
    {SOCK_VECTOR, "VECTOR", 0, "Vector", ""},
    {SOCK_STRING, "STRING", 0, "String", ""},
    {SOCK_RGBA, "RGBA", 0, "RGBA", ""},
    {SOCK_SHADER, "SHADER", 0, "Shader", ""},
    {SOCK_OBJECT, "OBJECT", 0, "Object", ""},
    {SOCK_IMAGE, "IMAGE", 0, "Image", ""},
    {SOCK_GEOMETRY, "GEOMETRY", 0, "Geometry", ""},
    {SOCK_COLLECTION, "COLLECTION", 0, "Collection", ""},
    {SOCK_TEXTURE, "TEXTURE", 0, "Texture", ""},
    {SOCK_MATERIAL, "MATERIAL", 0, "Material", ""},
    {0, NULL, 0, NULL, NULL},
};

static const EnumPropertyItem node_quality_items[] = {
    {NTREE_QUALITY_HIGH, "HIGH", 0, "High", "High quality"},
    {NTREE_QUALITY_MEDIUM, "MEDIUM", 0, "Medium", "Medium quality"},
    {NTREE_QUALITY_LOW, "LOW", 0, "Low", "Low quality"},
    {0, NULL, 0, NULL, NULL},
};

static const EnumPropertyItem node_chunksize_items[] = {
    {NTREE_CHUNKSIZE_32, "32", 0, "32x32", "Chunksize of 32x32"},
    {NTREE_CHUNKSIZE_64, "64", 0, "64x64", "Chunksize of 64x64"},
    {NTREE_CHUNKSIZE_128, "128", 0, "128x128", "Chunksize of 128x128"},
    {NTREE_CHUNKSIZE_256, "256", 0, "256x256", "Chunksize of 256x256"},
    {NTREE_CHUNKSIZE_512, "512", 0, "512x512", "Chunksize of 512x512"},
    {NTREE_CHUNKSIZE_1024, "1024", 0, "1024x1024", "Chunksize of 1024x1024"},
    {0, NULL, 0, NULL, NULL},
};
#endif

static const EnumPropertyItem rna_enum_execution_mode_items[] = {
    {NTREE_EXECUTION_MODE_TILED,
     "TILED",
     0,
     "Tiled",
     "Compositing is tiled, having as priority to display first tiles as fast as possible"},
    {NTREE_EXECUTION_MODE_FULL_FRAME,
     "FULL_FRAME",
     0,
     "Full Frame",
     "Composites full image result as fast as possible"},
    {0, NULL, 0, NULL, NULL},
};

const EnumPropertyItem rna_enum_mapping_type_items[] = {
    {NODE_MAPPING_TYPE_POINT, "POINT", 0, "Point", "Transform a point"},
    {NODE_MAPPING_TYPE_TEXTURE,
     "TEXTURE",
     0,
     "Texture",
     "Transform a texture by inverse mapping the texture coordinate"},
    {NODE_MAPPING_TYPE_VECTOR,
     "VECTOR",
     0,
     "Vector",
     "Transform a direction vector. Location is ignored"},
    {NODE_MAPPING_TYPE_NORMAL,
     "NORMAL",
     0,
     "Normal",
     "Transform a unit normal vector. Location is ignored"},
    {0, NULL, 0, NULL, NULL},
};

static const EnumPropertyItem rna_enum_vector_rotate_type_items[] = {
    {NODE_VECTOR_ROTATE_TYPE_AXIS,
     "AXIS_ANGLE",
     0,
     "Axis Angle",
     "Rotate a point using axis angle"},
    {NODE_VECTOR_ROTATE_TYPE_AXIS_X, "X_AXIS", 0, "X Axis", "Rotate a point using X axis"},
    {NODE_VECTOR_ROTATE_TYPE_AXIS_Y, "Y_AXIS", 0, "Y Axis", "Rotate a point using Y axis"},
    {NODE_VECTOR_ROTATE_TYPE_AXIS_Z, "Z_AXIS", 0, "Z Axis", "Rotate a point using Z axis"},
    {NODE_VECTOR_ROTATE_TYPE_EULER_XYZ, "EULER_XYZ", 0, "Euler", "Rotate a point using XYZ order"},
    {0, NULL, 0, NULL, NULL},
};

const EnumPropertyItem rna_enum_node_math_items[] = {
    {0, "", 0, N_("Functions"), ""},
    {NODE_MATH_ADD, "ADD", 0, "Add", "A + B"},
    {NODE_MATH_SUBTRACT, "SUBTRACT", 0, "Subtract", "A - B"},
    {NODE_MATH_MULTIPLY, "MULTIPLY", 0, "Multiply", "A * B"},
    {NODE_MATH_DIVIDE, "DIVIDE", 0, "Divide", "A / B"},
    {NODE_MATH_MULTIPLY_ADD, "MULTIPLY_ADD", 0, "Multiply Add", "A * B + C"},
    {0, "", ICON_NONE, NULL, NULL},
    {NODE_MATH_POWER, "POWER", 0, "Power", "A power B"},
    {NODE_MATH_LOGARITHM, "LOGARITHM", 0, "Logarithm", "Logarithm A base B"},
    {NODE_MATH_SQRT, "SQRT", 0, "Square Root", "Square root of A"},
    {NODE_MATH_INV_SQRT, "INVERSE_SQRT", 0, "Inverse Square Root", "1 / Square root of A"},
    {NODE_MATH_ABSOLUTE, "ABSOLUTE", 0, "Absolute", "Magnitude of A"},
    {NODE_MATH_EXPONENT, "EXPONENT", 0, "Exponent", "exp(A)"},
    {0, "", 0, N_("Comparison"), ""},
    {NODE_MATH_MINIMUM, "MINIMUM", 0, "Minimum", "The minimum from A and B"},
    {NODE_MATH_MAXIMUM, "MAXIMUM", 0, "Maximum", "The maximum from A and B"},
    {NODE_MATH_LESS_THAN, "LESS_THAN", 0, "Less Than", "1 if A < B else 0"},
    {NODE_MATH_GREATER_THAN, "GREATER_THAN", 0, "Greater Than", "1 if A > B else 0"},
    {NODE_MATH_SIGN, "SIGN", 0, "Sign", "Returns the sign of A"},
    {NODE_MATH_COMPARE, "COMPARE", 0, "Compare", "1 if (A == B) within tolerance C else 0"},
    {NODE_MATH_SMOOTH_MIN,
     "SMOOTH_MIN",
     0,
     "Smooth Minimum",
     "The minimum from A and B with smoothing C"},
    {NODE_MATH_SMOOTH_MAX,
     "SMOOTH_MAX",
     0,
     "Smooth Maximum",
     "The maximum from A and B with smoothing C"},
    {0, "", 0, N_("Rounding"), ""},
    {NODE_MATH_ROUND,
     "ROUND",
     0,
     "Round",
     "Round A to the nearest integer. Round upward if the fraction part is 0.5"},
    {NODE_MATH_FLOOR, "FLOOR", 0, "Floor", "The largest integer smaller than or equal A"},
    {NODE_MATH_CEIL, "CEIL", 0, "Ceil", "The smallest integer greater than or equal A"},
    {NODE_MATH_TRUNC, "TRUNC", 0, "Truncate", "The integer part of A, removing fractional digits"},
    {0, "", ICON_NONE, NULL, NULL},
    {NODE_MATH_FRACTION, "FRACT", 0, "Fraction", "The fraction part of A"},
    {NODE_MATH_MODULO, "MODULO", 0, "Modulo", "Modulo using fmod(A,B)"},
    {NODE_MATH_WRAP, "WRAP", 0, "Wrap", "Wrap value to range, wrap(A,B)"},
    {NODE_MATH_SNAP, "SNAP", 0, "Snap", "Snap to increment, snap(A,B)"},
    {NODE_MATH_PINGPONG,
     "PINGPONG",
     0,
     "Ping-Pong",
     "Wraps a value and reverses every other cycle (A,B)"},
    {0, "", 0, N_("Trigonometric"), ""},
    {NODE_MATH_SINE, "SINE", 0, "Sine", "sin(A)"},
    {NODE_MATH_COSINE, "COSINE", 0, "Cosine", "cos(A)"},
    {NODE_MATH_TANGENT, "TANGENT", 0, "Tangent", "tan(A)"},
    {0, "", ICON_NONE, NULL, NULL},
    {NODE_MATH_ARCSINE, "ARCSINE", 0, "Arcsine", "arcsin(A)"},
    {NODE_MATH_ARCCOSINE, "ARCCOSINE", 0, "Arccosine", "arccos(A)"},
    {NODE_MATH_ARCTANGENT, "ARCTANGENT", 0, "Arctangent", "arctan(A)"},
    {NODE_MATH_ARCTAN2, "ARCTAN2", 0, "Arctan2", "The signed angle arctan(A / B)"},
    {0, "", ICON_NONE, NULL, NULL},
    {NODE_MATH_SINH, "SINH", 0, "Hyperbolic Sine", "sinh(A)"},
    {NODE_MATH_COSH, "COSH", 0, "Hyperbolic Cosine", "cosh(A)"},
    {NODE_MATH_TANH, "TANH", 0, "Hyperbolic Tangent", "tanh(A)"},
    {0, "", 0, N_("Conversion"), ""},
    {NODE_MATH_RADIANS, "RADIANS", 0, "To Radians", "Convert from degrees to radians"},
    {NODE_MATH_DEGREES, "DEGREES", 0, "To Degrees", "Convert from radians to degrees"},
    {0, NULL, 0, NULL, NULL},
};

const EnumPropertyItem rna_enum_node_vec_math_items[] = {
    {NODE_VECTOR_MATH_ADD, "ADD", 0, "Add", "A + B"},
    {NODE_VECTOR_MATH_SUBTRACT, "SUBTRACT", 0, "Subtract", "A - B"},
    {NODE_VECTOR_MATH_MULTIPLY, "MULTIPLY", 0, "Multiply", "Entry-wise multiply"},
    {NODE_VECTOR_MATH_DIVIDE, "DIVIDE", 0, "Divide", "Entry-wise divide"},
    {NODE_VECTOR_MATH_MULTIPLY_ADD, "MULTIPLY_ADD", 0, "Multiply Add", "A * B + C"},
    {0, "", ICON_NONE, NULL, NULL},
    {NODE_VECTOR_MATH_CROSS_PRODUCT, "CROSS_PRODUCT", 0, "Cross Product", "A cross B"},
    {NODE_VECTOR_MATH_PROJECT, "PROJECT", 0, "Project", "Project A onto B"},
    {NODE_VECTOR_MATH_REFLECT,
     "REFLECT",
     0,
     "Reflect",
     "Reflect A around the normal B. B doesn't need to be normalized"},
    {NODE_VECTOR_MATH_REFRACT,
     "REFRACT",
     0,
     "Refract",
     "For a given incident vector A, surface normal B and ratio of indices of refraction, Ior, "
     "refract returns the refraction vector, R"},
    {NODE_VECTOR_MATH_FACEFORWARD,
     "FACEFORWARD",
     0,
     "Faceforward",
     "Orients a vector A to point away from a surface B as defined by its normal C. "
     "Returns (dot(B, C) < 0) ? A : -A"},
    {NODE_VECTOR_MATH_DOT_PRODUCT, "DOT_PRODUCT", 0, "Dot Product", "A dot B"},
    {0, "", ICON_NONE, NULL, NULL},
    {NODE_VECTOR_MATH_DISTANCE, "DISTANCE", 0, "Distance", "Distance between A and B"},
    {NODE_VECTOR_MATH_LENGTH, "LENGTH", 0, "Length", "Length of A"},
    {NODE_VECTOR_MATH_SCALE, "SCALE", 0, "Scale", "A multiplied by Scale"},
    {NODE_VECTOR_MATH_NORMALIZE, "NORMALIZE", 0, "Normalize", "Normalize A"},
    {0, "", ICON_NONE, NULL, NULL},
    {NODE_VECTOR_MATH_ABSOLUTE, "ABSOLUTE", 0, "Absolute", "Entry-wise absolute"},
    {NODE_VECTOR_MATH_MINIMUM, "MINIMUM", 0, "Minimum", "Entry-wise minimum"},
    {NODE_VECTOR_MATH_MAXIMUM, "MAXIMUM", 0, "Maximum", "Entry-wise maximum"},
    {NODE_VECTOR_MATH_FLOOR, "FLOOR", 0, "Floor", "Entry-wise floor"},
    {NODE_VECTOR_MATH_CEIL, "CEIL", 0, "Ceil", "Entry-wise ceil"},
    {NODE_VECTOR_MATH_FRACTION, "FRACTION", 0, "Fraction", "The fraction part of A entry-wise"},
    {NODE_VECTOR_MATH_MODULO, "MODULO", 0, "Modulo", "Entry-wise modulo using fmod(A,B)"},
    {NODE_VECTOR_MATH_WRAP, "WRAP", 0, "Wrap", "Entry-wise wrap(A,B)"},
    {NODE_VECTOR_MATH_SNAP,
     "SNAP",
     0,
     "Snap",
     "Round A to the largest integer multiple of B less than or equal A"},
    {0, "", ICON_NONE, NULL, NULL},
    {NODE_VECTOR_MATH_SINE, "SINE", 0, "Sine", "Entry-wise sin(A)"},
    {NODE_VECTOR_MATH_COSINE, "COSINE", 0, "Cosine", "Entry-wise cos(A)"},
    {NODE_VECTOR_MATH_TANGENT, "TANGENT", 0, "Tangent", "Entry-wise tan(A)"},
    {0, NULL, 0, NULL, NULL},
};

const EnumPropertyItem rna_enum_node_boolean_math_items[] = {
    {NODE_BOOLEAN_MATH_AND, "AND", 0, "And", "Outputs true only when both inputs are true"},
    {NODE_BOOLEAN_MATH_OR, "OR", 0, "Or", "Outputs or when at least one of the inputs is true"},
    {NODE_BOOLEAN_MATH_NOT, "NOT", 0, "Not", "Outputs the opposite of the input"},
    {0, NULL, 0, NULL, NULL},
};

const EnumPropertyItem rna_enum_node_float_compare_items[] = {
    {NODE_FLOAT_COMPARE_LESS_THAN,
     "LESS_THAN",
     0,
     "Less Than",
     "True when the first input is smaller than second input"},
    {NODE_FLOAT_COMPARE_LESS_EQUAL,
     "LESS_EQUAL",
     0,
     "Less Than or Equal",
     "True when the first input is smaller than the second input or equal"},
    {NODE_FLOAT_COMPARE_GREATER_THAN,
     "GREATER_THAN",
     0,
     "Greater Than",
     "True when the first input is greater than the second input"},
    {NODE_FLOAT_COMPARE_GREATER_EQUAL,
     "GREATER_EQUAL",
     0,
     "Greater Than or Equal",
     "True when the first input is greater than the second input or equal"},
    {NODE_FLOAT_COMPARE_EQUAL,
     "EQUAL",
     0,
     "Equal",
     "True when both inputs are approximately equal"},
    {NODE_FLOAT_COMPARE_NOT_EQUAL,
     "NOT_EQUAL",
     0,
     "Not Equal",
     "True when both inputs are not approximately equal"},
    {0, NULL, 0, NULL, NULL},
};

const EnumPropertyItem rna_enum_node_map_range_items[] = {
    {NODE_MAP_RANGE_LINEAR,
     "LINEAR",
     0,
     "Linear",
     "Linear interpolation between From Min and From Max values"},
    {NODE_MAP_RANGE_STEPPED,
     "STEPPED",
     0,
     "Stepped Linear",
     "Stepped linear interpolation between From Min and From Max values"},
    {NODE_MAP_RANGE_SMOOTHSTEP,
     "SMOOTHSTEP",
     0,
     "Smooth Step",
     "Smooth Hermite edge interpolation between From Min and From Max values"},
    {NODE_MAP_RANGE_SMOOTHERSTEP,
     "SMOOTHERSTEP",
     0,
     "Smoother Step",
     "Smoother Hermite edge interpolation between From Min and From Max values"},
    {0, NULL, 0, NULL, NULL},
};

const EnumPropertyItem rna_enum_node_clamp_items[] = {
    {NODE_CLAMP_MINMAX, "MINMAX", 0, "Min Max", "Constrain value between min and max"},
    {NODE_CLAMP_RANGE,
     "RANGE",
     0,
     "Range",
     "Constrain value between min and max, swapping arguments when min > max"},
    {0, NULL, 0, NULL, NULL},
};

static const EnumPropertyItem rna_enum_node_tex_dimensions_items[] = {
    {1, "1D", 0, "1D", "Use the scalar value W as input"},
    {2, "2D", 0, "2D", "Use the 2D vector (x, y) as input. The z component is ignored"},
    {3, "3D", 0, "3D", "Use the 3D vector Vector as input"},
    {4, "4D", 0, "4D", "Use the 4D vector (x, y, z, w) as input"},
    {0, NULL, 0, NULL, NULL},
};

const EnumPropertyItem rna_enum_node_filter_items[] = {
    {0, "SOFTEN", 0, "Soften", ""},
    {1, "SHARPEN", 0, "Sharpen", ""},
    {2, "LAPLACE", 0, "Laplace", ""},
    {3, "SOBEL", 0, "Sobel", ""},
    {4, "PREWITT", 0, "Prewitt", ""},
    {5, "KIRSCH", 0, "Kirsch", ""},
    {6, "SHADOW", 0, "Shadow", ""},
    {0, NULL, 0, NULL, NULL},
};

static const EnumPropertyItem rna_node_geometry_attribute_randomize_operation_items[] = {
    {GEO_NODE_ATTRIBUTE_RANDOMIZE_REPLACE_CREATE,
     "REPLACE_CREATE",
     ICON_NONE,
     "Replace/Create",
     "Replace the value and data type of an existing attribute, or create a new one"},
    {GEO_NODE_ATTRIBUTE_RANDOMIZE_ADD,
     "ADD",
     ICON_NONE,
     "Add",
     "Add the random values to the existing attribute values"},
    {GEO_NODE_ATTRIBUTE_RANDOMIZE_SUBTRACT,
     "SUBTRACT",
     ICON_NONE,
     "Subtract",
     "Subtract random values from the existing attribute values"},
    {GEO_NODE_ATTRIBUTE_RANDOMIZE_MULTIPLY,
     "MULTIPLY",
     ICON_NONE,
     "Multiply",
     "Multiply the existing attribute values with the random values"},
    {0, NULL, 0, NULL, NULL},
};

#ifndef RNA_RUNTIME
static const EnumPropertyItem node_sampler_type_items[] = {
    {0, "NEAREST", 0, "Nearest", ""},
    {1, "BILINEAR", 0, "Bilinear", ""},
    {2, "BICUBIC", 0, "Bicubic", ""},
    {0, NULL, 0, NULL, NULL},
};

static const EnumPropertyItem prop_shader_output_target_items[] = {
    {SHD_OUTPUT_ALL,
     "ALL",
     0,
     "All",
     "Use shaders for all renderers and viewports, unless there exists a more specific output"},
    {SHD_OUTPUT_EEVEE, "EEVEE", 0, "Eevee", "Use shaders for Eevee renderer"},
    {SHD_OUTPUT_CYCLES, "CYCLES", 0, "Cycles", "Use shaders for Cycles renderer"},
    {0, NULL, 0, NULL, NULL},
};

static const EnumPropertyItem node_cryptomatte_layer_name_items[] = {
    {0, "CryptoObject", 0, "Object", "Use Object layer"},
    {1, "CryptoMaterial", 0, "Material", "Use Material layer"},
    {2, "CryptoAsset", 0, "Asset", "Use Asset layer"},
    {0, NULL, 0, NULL, NULL},
};

static EnumPropertyItem rna_node_geometry_mesh_circle_fill_type_items[] = {
    {GEO_NODE_MESH_CIRCLE_FILL_NONE, "NONE", 0, "None", ""},
    {GEO_NODE_MESH_CIRCLE_FILL_NGON, "NGON", 0, "N-Gon", ""},
    {GEO_NODE_MESH_CIRCLE_FILL_TRIANGLE_FAN, "TRIANGLE_FAN", 0, "Triangles", ""},
    {0, NULL, 0, NULL, NULL},
};
#endif

#define ITEM_ATTRIBUTE \
  { \
    GEO_NODE_ATTRIBUTE_INPUT_ATTRIBUTE, "ATTRIBUTE", 0, "Attribute", "" \
  }
#define ITEM_FLOAT \
  { \
    GEO_NODE_ATTRIBUTE_INPUT_FLOAT, "FLOAT", 0, "Float", "" \
  }
#define ITEM_VECTOR \
  { \
    GEO_NODE_ATTRIBUTE_INPUT_VECTOR, "VECTOR", 0, "Vector", "" \
  }
#define ITEM_COLOR \
  { \
    GEO_NODE_ATTRIBUTE_INPUT_COLOR, "COLOR", 0, "Color", "" \
  }
#define ITEM_INTEGER \
  { \
    GEO_NODE_ATTRIBUTE_INPUT_INTEGER, "INTEGER", 0, "Integer", "" \
  }
#define ITEM_BOOLEAN \
  { \
    GEO_NODE_ATTRIBUTE_INPUT_BOOLEAN, "BOOLEAN", 0, "Boolean", "" \
  }

/* Used in both runtime and static code. */
static const EnumPropertyItem rna_node_geometry_attribute_input_type_items_any[] = {
    ITEM_ATTRIBUTE,
    ITEM_FLOAT,
    ITEM_VECTOR,
    ITEM_COLOR,
    ITEM_INTEGER,
    ITEM_BOOLEAN,
    {0, NULL, 0, NULL, NULL},
};

#ifndef RNA_RUNTIME

static const EnumPropertyItem rna_node_geometry_attribute_input_type_items_vector[] = {
    ITEM_ATTRIBUTE,
    ITEM_VECTOR,
    {0, NULL, 0, NULL, NULL},
};
static const EnumPropertyItem rna_node_geometry_attribute_input_type_items_float_vector[] = {
    ITEM_ATTRIBUTE,
    ITEM_FLOAT,
    ITEM_VECTOR,
    {0, NULL, 0, NULL, NULL},
};
static const EnumPropertyItem rna_node_geometry_attribute_input_type_items_float[] = {
    ITEM_ATTRIBUTE,
    ITEM_FLOAT,
    {0, NULL, 0, NULL, NULL},
};
static const EnumPropertyItem rna_node_geometry_attribute_input_type_items_int[] = {
    ITEM_ATTRIBUTE,
    ITEM_INTEGER,
    {0, NULL, 0, NULL, NULL},
};
static const EnumPropertyItem rna_node_geometry_attribute_input_type_items_no_boolean[] = {
    ITEM_ATTRIBUTE,
    ITEM_FLOAT,
    ITEM_VECTOR,
    ITEM_COLOR,
    {0, NULL, 0, NULL, NULL},
};

#endif

#undef ITEM_ATTRIBUTE
#undef ITEM_FLOAT
#undef ITEM_VECTOR
#undef ITEM_COLOR
#undef ITEM_BOOLEAN

#ifdef RNA_RUNTIME

#  include "BLI_linklist.h"
#  include "BLI_string.h"

#  include "BKE_context.h"
#  include "BKE_idprop.h"

#  include "BKE_global.h"

#  include "ED_node.h"
#  include "ED_render.h"

#  include "GPU_material.h"

#  include "NOD_common.h"
#  include "NOD_composite.h"
#  include "NOD_geometry.h"
#  include "NOD_shader.h"
#  include "NOD_socket.h"

#  include "RE_engine.h"
#  include "RE_pipeline.h"

#  include "DNA_scene_types.h"
#  include "WM_api.h"

static void rna_Node_socket_update(Main *bmain, Scene *UNUSED(scene), PointerRNA *ptr);

int rna_node_tree_type_to_enum(bNodeTreeType *typeinfo)
{
  int i = 0, result = -1;
  NODE_TREE_TYPES_BEGIN (nt) {
    if (nt == typeinfo) {
      result = i;
      break;
    }
    i++;
  }
  NODE_TREE_TYPES_END;
  return result;
}

int rna_node_tree_idname_to_enum(const char *idname)
{
  int i = 0, result = -1;
  NODE_TREE_TYPES_BEGIN (nt) {
    if (STREQ(nt->idname, idname)) {
      result = i;
      break;
    }
    i++;
  }
  NODE_TREE_TYPES_END;
  return result;
}

bNodeTreeType *rna_node_tree_type_from_enum(int value)
{
  int i = 0;
  bNodeTreeType *result = NULL;
  NODE_TREE_TYPES_BEGIN (nt) {
    if (i == value) {
      result = nt;
      break;
    }
    i++;
  }
  NODE_TREE_TYPES_END;
  return result;
}

const EnumPropertyItem *rna_node_tree_type_itemf(void *data,
                                                 bool (*poll)(void *data, bNodeTreeType *),
                                                 bool *r_free)
{
  EnumPropertyItem tmp = {0};
  EnumPropertyItem *item = NULL;
  int totitem = 0, i = 0;

  NODE_TREE_TYPES_BEGIN (nt) {
    if (poll && !poll(data, nt)) {
      i++;
      continue;
    }

    tmp.value = i;
    tmp.identifier = nt->idname;
    tmp.icon = nt->ui_icon;
    tmp.name = nt->ui_name;
    tmp.description = nt->ui_description;

    RNA_enum_item_add(&item, &totitem, &tmp);

    i++;
  }
  NODE_TREE_TYPES_END;

  if (totitem == 0) {
    *r_free = false;
    return DummyRNA_NULL_items;
  }

  RNA_enum_item_end(&item, &totitem);
  *r_free = true;

  return item;
}

int rna_node_type_to_enum(bNodeType *typeinfo)
{
  int i = 0, result = -1;
  NODE_TYPES_BEGIN (ntype) {
    if (ntype == typeinfo) {
      result = i;
      break;
    }
    i++;
  }
  NODE_TYPES_END;
  return result;
}

int rna_node_idname_to_enum(const char *idname)
{
  int i = 0, result = -1;
  NODE_TYPES_BEGIN (ntype) {
    if (STREQ(ntype->idname, idname)) {
      result = i;
      break;
    }
    i++;
  }
  NODE_TYPES_END;
  return result;
}

bNodeType *rna_node_type_from_enum(int value)
{
  int i = 0;
  bNodeType *result = NULL;
  NODE_TYPES_BEGIN (ntype) {
    if (i == value) {
      result = ntype;
      break;
    }
    i++;
  }
  NODE_TYPES_END;
  return result;
}

const EnumPropertyItem *rna_node_type_itemf(void *data,
                                            bool (*poll)(void *data, bNodeType *),
                                            bool *r_free)
{
  EnumPropertyItem *item = NULL;
  EnumPropertyItem tmp = {0};
  int totitem = 0, i = 0;

  NODE_TYPES_BEGIN (ntype) {
    if (poll && !poll(data, ntype)) {
      i++;
      continue;
    }

    tmp.value = i;
    tmp.identifier = ntype->idname;
    tmp.icon = ntype->ui_icon;
    tmp.name = ntype->ui_name;
    tmp.description = ntype->ui_description;

    RNA_enum_item_add(&item, &totitem, &tmp);

    i++;
  }
  NODE_TYPES_END;

  if (totitem == 0) {
    *r_free = false;
    return DummyRNA_NULL_items;
  }

  RNA_enum_item_end(&item, &totitem);
  *r_free = true;

  return item;
}

int rna_node_socket_type_to_enum(bNodeSocketType *typeinfo)
{
  int i = 0, result = -1;
  NODE_SOCKET_TYPES_BEGIN (stype) {
    if (stype == typeinfo) {
      result = i;
      break;
    }
    i++;
  }
  NODE_SOCKET_TYPES_END;
  return result;
}

int rna_node_socket_idname_to_enum(const char *idname)
{
  int i = 0, result = -1;
  NODE_SOCKET_TYPES_BEGIN (stype) {
    if (STREQ(stype->idname, idname)) {
      result = i;
      break;
    }
    i++;
  }
  NODE_SOCKET_TYPES_END;
  return result;
}

bNodeSocketType *rna_node_socket_type_from_enum(int value)
{
  int i = 0;
  bNodeSocketType *result = NULL;
  NODE_SOCKET_TYPES_BEGIN (stype) {
    if (i == value) {
      result = stype;
      break;
    }
    i++;
  }
  NODE_SOCKET_TYPES_END;
  return result;
}

const EnumPropertyItem *rna_node_socket_type_itemf(void *data,
                                                   bool (*poll)(void *data, bNodeSocketType *),
                                                   bool *r_free)
{
  EnumPropertyItem *item = NULL;
  EnumPropertyItem tmp = {0};
  int totitem = 0, i = 0;
  StructRNA *srna;

  NODE_SOCKET_TYPES_BEGIN (stype) {
    if (poll && !poll(data, stype)) {
      i++;
      continue;
    }

    srna = stype->ext_socket.srna;
    tmp.value = i;
    tmp.identifier = stype->idname;
    tmp.icon = RNA_struct_ui_icon(srna);
    tmp.name = RNA_struct_ui_name(srna);
    tmp.description = RNA_struct_ui_description(srna);

    RNA_enum_item_add(&item, &totitem, &tmp);

    i++;
  }
  NODE_SOCKET_TYPES_END;

  if (totitem == 0) {
    *r_free = false;
    return DummyRNA_NULL_items;
  }

  RNA_enum_item_end(&item, &totitem);
  *r_free = true;

  return item;
}

static const EnumPropertyItem *rna_node_static_type_itemf(bContext *UNUSED(C),
                                                          PointerRNA *ptr,
                                                          PropertyRNA *UNUSED(prop),
                                                          bool *r_free)
{
  EnumPropertyItem *item = NULL;
  EnumPropertyItem tmp;
  int totitem = 0;

  /* hack, don't want to add include path to RNA just for this, since in the future RNA types
   * for nodes should be defined locally at runtime anyway ...
   */

  tmp.value = NODE_CUSTOM;
  tmp.identifier = "CUSTOM";
  tmp.name = "Custom";
  tmp.description = "Custom Node";
  tmp.icon = ICON_NONE;
  RNA_enum_item_add(&item, &totitem, &tmp);

  tmp.value = NODE_CUSTOM_GROUP;
  tmp.identifier = "CUSTOM GROUP";
  tmp.name = "CustomGroup";
  tmp.description = "Custom Group Node";
  tmp.icon = ICON_NONE;
  RNA_enum_item_add(&item, &totitem, &tmp);

  tmp.value = NODE_UNDEFINED;
  tmp.identifier = "UNDEFINED";
  tmp.name = "UNDEFINED";
  tmp.description = "";
  tmp.icon = ICON_NONE;
  RNA_enum_item_add(&item, &totitem, &tmp);

#  define DefNode(Category, ID, DefFunc, EnumName, StructName, UIName, UIDesc) \
    if (STREQ(#Category, "Node")) { \
      tmp.value = ID; \
      tmp.identifier = EnumName; \
      tmp.name = UIName; \
      tmp.description = UIDesc; \
      tmp.icon = ICON_NONE; \
      RNA_enum_item_add(&item, &totitem, &tmp); \
    }
#  include "../../nodes/NOD_static_types.h"
#  undef DefNode

  if (RNA_struct_is_a(ptr->type, &RNA_ShaderNode)) {
#  define DefNode(Category, ID, DefFunc, EnumName, StructName, UIName, UIDesc) \
    if (STREQ(#Category, "ShaderNode")) { \
      tmp.value = ID; \
      tmp.identifier = EnumName; \
      tmp.name = UIName; \
      tmp.description = UIDesc; \
      tmp.icon = ICON_NONE; \
      RNA_enum_item_add(&item, &totitem, &tmp); \
    }
#  include "../../nodes/NOD_static_types.h"
#  undef DefNode
  }

  if (RNA_struct_is_a(ptr->type, &RNA_CompositorNode)) {
#  define DefNode(Category, ID, DefFunc, EnumName, StructName, UIName, UIDesc) \
    if (STREQ(#Category, "CompositorNode")) { \
      tmp.value = ID; \
      tmp.identifier = EnumName; \
      tmp.name = UIName; \
      tmp.description = UIDesc; \
      tmp.icon = ICON_NONE; \
      RNA_enum_item_add(&item, &totitem, &tmp); \
    }
#  include "../../nodes/NOD_static_types.h"
#  undef DefNode
  }

  if (RNA_struct_is_a(ptr->type, &RNA_TextureNode)) {
#  define DefNode(Category, ID, DefFunc, EnumName, StructName, UIName, UIDesc) \
    if (STREQ(#Category, "TextureNode")) { \
      tmp.value = ID; \
      tmp.identifier = EnumName; \
      tmp.name = UIName; \
      tmp.description = UIDesc; \
      tmp.icon = ICON_NONE; \
      RNA_enum_item_add(&item, &totitem, &tmp); \
    }
#  include "../../nodes/NOD_static_types.h"
#  undef DefNode
  }

  if (RNA_struct_is_a(ptr->type, &RNA_GeometryNode)) {
#  define DefNode(Category, ID, DefFunc, EnumName, StructName, UIName, UIDesc) \
    if (STREQ(#Category, "GeometryNode")) { \
      tmp.value = ID; \
      tmp.identifier = EnumName; \
      tmp.name = UIName; \
      tmp.description = UIDesc; \
      tmp.icon = ICON_NONE; \
      RNA_enum_item_add(&item, &totitem, &tmp); \
    }
#  include "../../nodes/NOD_static_types.h"
#  undef DefNode
  }

  if (RNA_struct_is_a(ptr->type, &RNA_FunctionNode)) {
#  define DefNode(Category, ID, DefFunc, EnumName, StructName, UIName, UIDesc) \
    if (STREQ(#Category, "FunctionNode")) { \
      tmp.value = ID; \
      tmp.identifier = EnumName; \
      tmp.name = UIName; \
      tmp.description = UIDesc; \
      tmp.icon = ICON_NONE; \
      RNA_enum_item_add(&item, &totitem, &tmp); \
    }
#  include "../../nodes/NOD_static_types.h"
#  undef DefNode
  }

  RNA_enum_item_end(&item, &totitem);
  *r_free = true;

  return item;
}

/* ******** Node Tree ******** */

static StructRNA *rna_NodeTree_refine(struct PointerRNA *ptr)
{
  bNodeTree *ntree = (bNodeTree *)ptr->data;

  if (ntree->typeinfo->rna_ext.srna) {
    return ntree->typeinfo->rna_ext.srna;
  }
  else {
    return &RNA_NodeTree;
  }
}

static bool rna_NodeTree_poll(const bContext *C, bNodeTreeType *ntreetype)
{
  extern FunctionRNA rna_NodeTree_poll_func;

  PointerRNA ptr;
  ParameterList list;
  FunctionRNA *func;
  void *ret;
  bool visible;

  RNA_pointer_create(NULL, ntreetype->rna_ext.srna, NULL, &ptr); /* dummy */
  func = &rna_NodeTree_poll_func; /* RNA_struct_find_function(&ptr, "poll"); */

  RNA_parameter_list_create(&list, &ptr, func);
  RNA_parameter_set_lookup(&list, "context", &C);
  ntreetype->rna_ext.call((bContext *)C, &ptr, func, &list);

  RNA_parameter_get_lookup(&list, "visible", &ret);
  visible = *(bool *)ret;

  RNA_parameter_list_free(&list);

  return visible;
}

static void rna_NodeTree_update_reg(bNodeTree *ntree)
{
  extern FunctionRNA rna_NodeTree_update_func;

  PointerRNA ptr;
  ParameterList list;
  FunctionRNA *func;

  RNA_id_pointer_create(&ntree->id, &ptr);
  func = &rna_NodeTree_update_func; /* RNA_struct_find_function(&ptr, "update"); */

  RNA_parameter_list_create(&list, &ptr, func);
  ntree->typeinfo->rna_ext.call(NULL, &ptr, func, &list);

  RNA_parameter_list_free(&list);
}

static void rna_NodeTree_get_from_context(
    const bContext *C, bNodeTreeType *ntreetype, bNodeTree **r_ntree, ID **r_id, ID **r_from)
{
  extern FunctionRNA rna_NodeTree_get_from_context_func;

  PointerRNA ptr;
  ParameterList list;
  FunctionRNA *func;
  void *ret1, *ret2, *ret3;

  RNA_pointer_create(NULL, ntreetype->rna_ext.srna, NULL, &ptr); /* dummy */
  /* RNA_struct_find_function(&ptr, "get_from_context"); */
  func = &rna_NodeTree_get_from_context_func;

  RNA_parameter_list_create(&list, &ptr, func);
  RNA_parameter_set_lookup(&list, "context", &C);
  ntreetype->rna_ext.call((bContext *)C, &ptr, func, &list);

  RNA_parameter_get_lookup(&list, "result_1", &ret1);
  RNA_parameter_get_lookup(&list, "result_2", &ret2);
  RNA_parameter_get_lookup(&list, "result_3", &ret3);
  *r_ntree = *(bNodeTree **)ret1;
  *r_id = *(ID **)ret2;
  *r_from = *(ID **)ret3;

  RNA_parameter_list_free(&list);
}

static bool rna_NodeTree_valid_socket_type(eNodeSocketDatatype socket_type,
                                           bNodeTreeType *ntreetype)
{
  extern FunctionRNA rna_NodeTree_valid_socket_type_func;

  PointerRNA ptr;
  ParameterList list;
  FunctionRNA *func;
  void *ret;
  bool valid;

  RNA_pointer_create(NULL, ntreetype->rna_ext.srna, NULL, &ptr); /* dummy */
  func = &rna_NodeTree_valid_socket_type_func;

  RNA_parameter_list_create(&list, &ptr, func);
  RNA_parameter_set_lookup(&list, "type", &socket_type);
  ntreetype->rna_ext.call(NULL, &ptr, func, &list);

  RNA_parameter_get_lookup(&list, "valid", &ret);
  valid = *(bool *)ret;

  RNA_parameter_list_free(&list);

  return valid;
}

static void rna_NodeTree_unregister(Main *UNUSED(bmain), StructRNA *type)
{
  bNodeTreeType *nt = RNA_struct_blender_type_get(type);

  if (!nt) {
    return;
  }

  RNA_struct_free_extension(type, &nt->rna_ext);
  RNA_struct_free(&BLENDER_RNA, type);

  ntreeTypeFreeLink(nt);

  /* update while blender is running */
  WM_main_add_notifier(NC_NODE | NA_EDITED, NULL);
}

static StructRNA *rna_NodeTree_register(Main *bmain,
                                        ReportList *reports,
                                        void *data,
                                        const char *identifier,
                                        StructValidateFunc validate,
                                        StructCallbackFunc call,
                                        StructFreeFunc free)
{
  bNodeTreeType *nt, dummynt;
  bNodeTree dummyntree;
  PointerRNA dummyptr;
  int have_function[4];

  /* setup dummy tree & tree type to store static properties in */
  memset(&dummynt, 0, sizeof(bNodeTreeType));
  memset(&dummyntree, 0, sizeof(bNodeTree));
  dummyntree.typeinfo = &dummynt;
  RNA_pointer_create(NULL, &RNA_NodeTree, &dummyntree, &dummyptr);

  /* validate the python class */
  if (validate(&dummyptr, data, have_function) != 0) {
    return NULL;
  }

  if (strlen(identifier) >= sizeof(dummynt.idname)) {
    BKE_reportf(reports,
                RPT_ERROR,
                "Registering node tree class: '%s' is too long, maximum length is %d",
                identifier,
                (int)sizeof(dummynt.idname));
    return NULL;
  }

  /* check if we have registered this tree type before, and remove it */
  nt = ntreeTypeFind(dummynt.idname);
  if (nt) {
    rna_NodeTree_unregister(bmain, nt->rna_ext.srna);
  }

  /* create a new node tree type */
  nt = MEM_mallocN(sizeof(bNodeTreeType), "node tree type");
  memcpy(nt, &dummynt, sizeof(dummynt));

  nt->type = NTREE_CUSTOM;

  nt->rna_ext.srna = RNA_def_struct_ptr(&BLENDER_RNA, nt->idname, &RNA_NodeTree);
  nt->rna_ext.data = data;
  nt->rna_ext.call = call;
  nt->rna_ext.free = free;
  RNA_struct_blender_type_set(nt->rna_ext.srna, nt);

  RNA_def_struct_ui_text(nt->rna_ext.srna, nt->ui_name, nt->ui_description);
  RNA_def_struct_ui_icon(nt->rna_ext.srna, nt->ui_icon);

  nt->poll = (have_function[0]) ? rna_NodeTree_poll : NULL;
  nt->update = (have_function[1]) ? rna_NodeTree_update_reg : NULL;
  nt->get_from_context = (have_function[2]) ? rna_NodeTree_get_from_context : NULL;
  nt->valid_socket_type = (have_function[3]) ? rna_NodeTree_valid_socket_type : NULL;

  ntreeTypeAdd(nt);

  /* update while blender is running */
  WM_main_add_notifier(NC_NODE | NA_EDITED, NULL);

  return nt->rna_ext.srna;
}

static bool rna_NodeTree_check(bNodeTree *ntree, ReportList *reports)
{
  if (!ntreeIsRegistered(ntree)) {
    if (reports) {
      BKE_reportf(reports,
                  RPT_ERROR,
                  "Node tree '%s' has undefined type %s",
                  ntree->id.name + 2,
                  ntree->idname);
    }
    return false;
  }
  else {
    return true;
  }
}

static void rna_NodeTree_update(Main *bmain, Scene *UNUSED(scene), PointerRNA *ptr)
{
  bNodeTree *ntree = (bNodeTree *)ptr->owner_id;

  WM_main_add_notifier(NC_NODE | NA_EDITED, NULL);
  WM_main_add_notifier(NC_SCENE | ND_NODES, &ntree->id);

  ED_node_tag_update_nodetree(bmain, ntree, NULL);
}

static bNode *rna_NodeTree_node_new(bNodeTree *ntree,
                                    bContext *C,
                                    ReportList *reports,
                                    const char *type)
{
  bNodeType *ntype;
  bNode *node;

  if (!rna_NodeTree_check(ntree, reports)) {
    return NULL;
  }

  ntype = nodeTypeFind(type);
  if (!ntype) {
    BKE_reportf(reports, RPT_ERROR, "Node type %s undefined", type);
    return NULL;
  }

  const char *disabled_hint = NULL;
  if (ntype->poll && !ntype->poll(ntype, ntree, &disabled_hint)) {
    if (disabled_hint) {
      BKE_reportf(reports,
                  RPT_ERROR,
                  "Cannot add node of type %s to node tree '%s'\n  %s",
                  type,
                  ntree->id.name + 2,
                  disabled_hint);
      return NULL;
    }
    else {
      BKE_reportf(reports,
                  RPT_ERROR,
                  "Cannot add node of type %s to node tree '%s'",
                  type,
                  ntree->id.name + 2);
      return NULL;
    }
  }

  node = nodeAddNode(C, ntree, type);
  BLI_assert(node && node->typeinfo);

  if (ntree->type == NTREE_TEXTURE) {
    ntreeTexCheckCyclics(ntree);
  }

  ntreeUpdateTree(CTX_data_main(C), ntree);
  nodeUpdate(ntree, node);
  WM_main_add_notifier(NC_NODE | NA_EDITED, ntree);

  return node;
}

static void rna_NodeTree_node_remove(bNodeTree *ntree,
                                     Main *bmain,
                                     ReportList *reports,
                                     PointerRNA *node_ptr)
{
  bNode *node = node_ptr->data;

  if (!rna_NodeTree_check(ntree, reports)) {
    return;
  }

  if (BLI_findindex(&ntree->nodes, node) == -1) {
    BKE_reportf(reports, RPT_ERROR, "Unable to locate node '%s' in node tree", node->name);
    return;
  }

  nodeRemoveNode(bmain, ntree, node, true);

  RNA_POINTER_INVALIDATE(node_ptr);

  ntreeUpdateTree(bmain, ntree); /* update group node socket links */
  WM_main_add_notifier(NC_NODE | NA_EDITED, ntree);
}

static void rna_NodeTree_node_clear(bNodeTree *ntree, Main *bmain, ReportList *reports)
{
  bNode *node = ntree->nodes.first;

  if (!rna_NodeTree_check(ntree, reports)) {
    return;
  }

  while (node) {
    bNode *next_node = node->next;

    nodeRemoveNode(bmain, ntree, node, true);

    node = next_node;
  }

  ntreeUpdateTree(bmain, ntree);

  WM_main_add_notifier(NC_NODE | NA_EDITED, ntree);
}

static PointerRNA rna_NodeTree_active_node_get(PointerRNA *ptr)
{
  bNodeTree *ntree = (bNodeTree *)ptr->data;
  bNode *node = nodeGetActive(ntree);
  return rna_pointer_inherit_refine(ptr, &RNA_Node, node);
}

static void rna_NodeTree_active_node_set(PointerRNA *ptr,
                                         const PointerRNA value,
                                         struct ReportList *UNUSED(reports))
{
  bNodeTree *ntree = (bNodeTree *)ptr->data;
  bNode *node = (bNode *)value.data;

  if (node && BLI_findindex(&ntree->nodes, node) != -1) {
    nodeSetActive(ntree, node);
  }
  else {
    nodeClearActive(ntree);
  }
}

static bNodeLink *rna_NodeTree_link_new(bNodeTree *ntree,
                                        Main *bmain,
                                        ReportList *reports,
                                        bNodeSocket *fromsock,
                                        bNodeSocket *tosock,
                                        bool verify_limits)
{
  bNodeLink *ret;
  bNode *fromnode = NULL, *tonode = NULL;

  if (!rna_NodeTree_check(ntree, reports)) {
    return NULL;
  }

  nodeFindNode(ntree, fromsock, &fromnode, NULL);
  nodeFindNode(ntree, tosock, &tonode, NULL);
  /* check validity of the sockets:
   * if sockets from different trees are passed in this will fail!
   */
  if (!fromnode || !tonode) {
    return NULL;
  }

  if (&fromsock->in_out == &tosock->in_out) {
    BKE_report(reports, RPT_ERROR, "Same input/output direction of sockets");
    return NULL;
  }

  if (verify_limits) {
    /* remove other socket links if limit is exceeded */
    if (nodeCountSocketLinks(ntree, fromsock) + 1 > nodeSocketLinkLimit(fromsock)) {
      nodeRemSocketLinks(ntree, fromsock);
    }
    if (nodeCountSocketLinks(ntree, tosock) + 1 > nodeSocketLinkLimit(tosock)) {
      nodeRemSocketLinks(ntree, tosock);
    }
    if (tosock->flag & SOCK_MULTI_INPUT) {
      LISTBASE_FOREACH_MUTABLE (bNodeLink *, link, &ntree->links) {
        if (link->fromsock == fromsock && link->tosock == tosock) {
          nodeRemLink(ntree, link);
        }
      }
    }
  }

  ret = nodeAddLink(ntree, fromnode, fromsock, tonode, tosock);

  if (ret) {

    /* not an issue from the UI, clear hidden from API to keep valid state. */
    fromsock->flag &= ~SOCK_HIDDEN;
    tosock->flag &= ~SOCK_HIDDEN;

    if (tonode) {
      nodeUpdate(ntree, tonode);
    }

    ntreeUpdateTree(bmain, ntree);

    ED_node_tag_update_nodetree(bmain, ntree, ret->tonode);
    WM_main_add_notifier(NC_NODE | NA_EDITED, ntree);
  }
  return ret;
}

static void rna_NodeTree_link_remove(bNodeTree *ntree,
                                     Main *bmain,
                                     ReportList *reports,
                                     PointerRNA *link_ptr)
{
  bNodeLink *link = link_ptr->data;

  if (!rna_NodeTree_check(ntree, reports)) {
    return;
  }

  if (BLI_findindex(&ntree->links, link) == -1) {
    BKE_report(reports, RPT_ERROR, "Unable to locate link in node tree");
    return;
  }

  nodeRemLink(ntree, link);
  RNA_POINTER_INVALIDATE(link_ptr);

  ntreeUpdateTree(bmain, ntree);
  WM_main_add_notifier(NC_NODE | NA_EDITED, ntree);
}

static void rna_NodeTree_link_clear(bNodeTree *ntree, Main *bmain, ReportList *reports)
{
  bNodeLink *link = ntree->links.first;

  if (!rna_NodeTree_check(ntree, reports)) {
    return;
  }

  while (link) {
    bNodeLink *next_link = link->next;

    nodeRemLink(ntree, link);

    link = next_link;
  }
  ntreeUpdateTree(bmain, ntree);

  WM_main_add_notifier(NC_NODE | NA_EDITED, ntree);
}

static int rna_NodeTree_active_input_get(PointerRNA *ptr)
{
  bNodeTree *ntree = (bNodeTree *)ptr->data;
  int index = 0;
  LISTBASE_FOREACH_INDEX (bNodeSocket *, socket, &ntree->inputs, index) {
    if (socket->flag & SELECT) {
      return index;
    }
  }
  return -1;
}

static void rna_NodeTree_active_input_set(PointerRNA *ptr, int value)
{
  bNodeTree *ntree = (bNodeTree *)ptr->data;

  int index = 0;
  LISTBASE_FOREACH_INDEX (bNodeSocket *, socket, &ntree->inputs, index) {
    SET_FLAG_FROM_TEST(socket->flag, index == value, SELECT);
  }
}

static int rna_NodeTree_active_output_get(PointerRNA *ptr)
{
  bNodeTree *ntree = (bNodeTree *)ptr->data;
  int index = 0;
  LISTBASE_FOREACH_INDEX (bNodeSocket *, socket, &ntree->outputs, index) {
    if (socket->flag & SELECT) {
      return index;
    }
  }
  return -1;
}

static void rna_NodeTree_active_output_set(PointerRNA *ptr, int value)
{
  bNodeTree *ntree = (bNodeTree *)ptr->data;

  int index = 0;
  LISTBASE_FOREACH_INDEX (bNodeSocket *, socket, &ntree->outputs, index) {
    SET_FLAG_FROM_TEST(socket->flag, index == value, SELECT);
  }
}

static bNodeSocket *rna_NodeTree_inputs_new(
    bNodeTree *ntree, Main *bmain, ReportList *reports, const char *type, const char *name)
{
  if (!rna_NodeTree_check(ntree, reports)) {
    return NULL;
  }

  bNodeSocket *sock = ntreeAddSocketInterface(ntree, SOCK_IN, type, name);

  ntreeUpdateTree(bmain, ntree);
  WM_main_add_notifier(NC_NODE | NA_EDITED, ntree);

  return sock;
}

static bNodeSocket *rna_NodeTree_outputs_new(
    bNodeTree *ntree, Main *bmain, ReportList *reports, const char *type, const char *name)
{
  if (!rna_NodeTree_check(ntree, reports)) {
    return NULL;
  }

  bNodeSocket *sock = ntreeAddSocketInterface(ntree, SOCK_OUT, type, name);

  ntreeUpdateTree(bmain, ntree);
  WM_main_add_notifier(NC_NODE | NA_EDITED, ntree);

  return sock;
}

static void rna_NodeTree_socket_remove(bNodeTree *ntree,
                                       Main *bmain,
                                       ReportList *reports,
                                       bNodeSocket *sock)
{
  if (!rna_NodeTree_check(ntree, reports)) {
    return;
  }

  if (BLI_findindex(&ntree->inputs, sock) == -1 && BLI_findindex(&ntree->outputs, sock) == -1) {
    BKE_reportf(reports, RPT_ERROR, "Unable to locate socket '%s' in node", sock->identifier);
  }
  else {
    ntreeRemoveSocketInterface(ntree, sock);

    ntreeUpdateTree(bmain, ntree);
    DEG_id_tag_update(&ntree->id, 0);
    WM_main_add_notifier(NC_NODE | NA_EDITED, ntree);
  }
}

static void rna_NodeTree_inputs_clear(bNodeTree *ntree, Main *bmain, ReportList *reports)
{
  if (!rna_NodeTree_check(ntree, reports)) {
    return;
  }

  LISTBASE_FOREACH_MUTABLE (bNodeSocket *, socket, &ntree->inputs) {
    ntreeRemoveSocketInterface(ntree, socket);
  }

  ntreeUpdateTree(bmain, ntree);
  WM_main_add_notifier(NC_NODE | NA_EDITED, ntree);
}

static void rna_NodeTree_outputs_clear(bNodeTree *ntree, Main *bmain, ReportList *reports)
{
  if (!rna_NodeTree_check(ntree, reports)) {
    return;
  }

  LISTBASE_FOREACH_MUTABLE (bNodeSocket *, socket, &ntree->outputs) {
    ntreeRemoveSocketInterface(ntree, socket);
  }

  ntreeUpdateTree(bmain, ntree);
  WM_main_add_notifier(NC_NODE | NA_EDITED, ntree);
}

static void rna_NodeTree_inputs_move(bNodeTree *ntree, Main *bmain, int from_index, int to_index)
{
  if (from_index == to_index) {
    return;
  }
  if (from_index < 0 || to_index < 0) {
    return;
  }

  bNodeSocket *sock = BLI_findlink(&ntree->inputs, from_index);
  if (to_index < from_index) {
    bNodeSocket *nextsock = BLI_findlink(&ntree->inputs, to_index);
    if (nextsock) {
      BLI_remlink(&ntree->inputs, sock);
      BLI_insertlinkbefore(&ntree->inputs, nextsock, sock);
    }
  }
  else {
    bNodeSocket *prevsock = BLI_findlink(&ntree->inputs, to_index);
    if (prevsock) {
      BLI_remlink(&ntree->inputs, sock);
      BLI_insertlinkafter(&ntree->inputs, prevsock, sock);
    }
  }

  ntree->update |= NTREE_UPDATE_GROUP_IN;

  ntreeUpdateTree(bmain, ntree);
  WM_main_add_notifier(NC_NODE | NA_EDITED, ntree);
}

static void rna_NodeTree_outputs_move(bNodeTree *ntree, Main *bmain, int from_index, int to_index)
{
  if (from_index == to_index) {
    return;
  }
  if (from_index < 0 || to_index < 0) {
    return;
  }

  bNodeSocket *sock = BLI_findlink(&ntree->outputs, from_index);
  if (to_index < from_index) {
    bNodeSocket *nextsock = BLI_findlink(&ntree->outputs, to_index);
    if (nextsock) {
      BLI_remlink(&ntree->outputs, sock);
      BLI_insertlinkbefore(&ntree->outputs, nextsock, sock);
    }
  }
  else {
    bNodeSocket *prevsock = BLI_findlink(&ntree->outputs, to_index);
    if (prevsock) {
      BLI_remlink(&ntree->outputs, sock);
      BLI_insertlinkafter(&ntree->outputs, prevsock, sock);
    }
  }

  ntree->update |= NTREE_UPDATE_GROUP_OUT;

  ntreeUpdateTree(bmain, ntree);
  WM_main_add_notifier(NC_NODE | NA_EDITED, ntree);
}

static void rna_NodeTree_interface_update(bNodeTree *ntree, bContext *C)
{
  Main *bmain = CTX_data_main(C);

  ntree->update |= NTREE_UPDATE_GROUP;
  ntreeUpdateTree(bmain, ntree);

  ED_node_tag_update_nodetree(bmain, ntree, NULL);
}

/* ******** NodeLink ******** */

static bool rna_NodeLink_is_hidden_get(PointerRNA *ptr)
{
  bNodeLink *link = ptr->data;
  return nodeLinkIsHidden(link);
}

/* ******** Node ******** */

static StructRNA *rna_Node_refine(struct PointerRNA *ptr)
{
  bNode *node = (bNode *)ptr->data;

  if (node->typeinfo->rna_ext.srna) {
    return node->typeinfo->rna_ext.srna;
  }
  else {
    return ptr->type;
  }
}

static char *rna_Node_path(PointerRNA *ptr)
{
  bNode *node = (bNode *)ptr->data;
  char name_esc[sizeof(node->name) * 2];

  BLI_str_escape(name_esc, node->name, sizeof(name_esc));
  return BLI_sprintfN("nodes[\"%s\"]", name_esc);
}

char *rna_Node_ImageUser_path(PointerRNA *ptr)
{
  bNodeTree *ntree = (bNodeTree *)ptr->owner_id;
  bNode *node;
  char name_esc[sizeof(node->name) * 2];

  for (node = ntree->nodes.first; node; node = node->next) {
    if (node->type == SH_NODE_TEX_ENVIRONMENT) {
      NodeTexEnvironment *data = node->storage;
      if (&data->iuser != ptr->data) {
        continue;
      }
    }
    else if (node->type == SH_NODE_TEX_IMAGE) {
      NodeTexImage *data = node->storage;
      if (&data->iuser != ptr->data) {
        continue;
      }
    }
    else {
      continue;
    }

    BLI_str_escape(name_esc, node->name, sizeof(name_esc));
    return BLI_sprintfN("nodes[\"%s\"].image_user", name_esc);
  }

  return NULL;
}

static bool rna_Node_poll(bNodeType *ntype, bNodeTree *ntree, const char **UNUSED(r_disabled_hint))
{
  extern FunctionRNA rna_Node_poll_func;

  PointerRNA ptr;
  ParameterList list;
  FunctionRNA *func;
  void *ret;
  bool visible;

  RNA_pointer_create(NULL, ntype->rna_ext.srna, NULL, &ptr); /* dummy */
  func = &rna_Node_poll_func; /* RNA_struct_find_function(&ptr, "poll"); */

  RNA_parameter_list_create(&list, &ptr, func);
  RNA_parameter_set_lookup(&list, "node_tree", &ntree);
  ntype->rna_ext.call(NULL, &ptr, func, &list);

  RNA_parameter_get_lookup(&list, "visible", &ret);
  visible = *(bool *)ret;

  RNA_parameter_list_free(&list);

  return visible;
}

static bool rna_Node_poll_instance(bNode *node,
                                   bNodeTree *ntree,
                                   const char **UNUSED(disabled_info))
{
  extern FunctionRNA rna_Node_poll_instance_func;

  PointerRNA ptr;
  ParameterList list;
  FunctionRNA *func;
  void *ret;
  bool visible;

  RNA_pointer_create(NULL, node->typeinfo->rna_ext.srna, node, &ptr); /* dummy */
  func = &rna_Node_poll_instance_func; /* RNA_struct_find_function(&ptr, "poll_instance"); */

  RNA_parameter_list_create(&list, &ptr, func);
  RNA_parameter_set_lookup(&list, "node_tree", &ntree);
  node->typeinfo->rna_ext.call(NULL, &ptr, func, &list);

  RNA_parameter_get_lookup(&list, "visible", &ret);
  visible = *(bool *)ret;

  RNA_parameter_list_free(&list);

  return visible;
}

static bool rna_Node_poll_instance_default(bNode *node,
                                           bNodeTree *ntree,
                                           const char **disabled_info)
{
  /* use the basic poll function */
  return rna_Node_poll(node->typeinfo, ntree, disabled_info);
}

static void rna_Node_update_reg(bNodeTree *ntree, bNode *node)
{
  extern FunctionRNA rna_Node_update_func;

  PointerRNA ptr;
  ParameterList list;
  FunctionRNA *func;

  RNA_pointer_create((ID *)ntree, node->typeinfo->rna_ext.srna, node, &ptr);
  func = &rna_Node_update_func; /* RNA_struct_find_function(&ptr, "update"); */

  RNA_parameter_list_create(&list, &ptr, func);
  node->typeinfo->rna_ext.call(NULL, &ptr, func, &list);

  RNA_parameter_list_free(&list);
}

static void rna_Node_insert_link(bNodeTree *ntree, bNode *node, bNodeLink *link)
{
  extern FunctionRNA rna_Node_insert_link_func;

  PointerRNA ptr;
  ParameterList list;
  FunctionRNA *func;

  RNA_pointer_create((ID *)ntree, node->typeinfo->rna_ext.srna, node, &ptr);
  func = &rna_Node_insert_link_func;

  RNA_parameter_list_create(&list, &ptr, func);
  RNA_parameter_set_lookup(&list, "link", &link);
  node->typeinfo->rna_ext.call(NULL, &ptr, func, &list);

  RNA_parameter_list_free(&list);
}

static void rna_Node_init(const bContext *C, PointerRNA *ptr)
{
  extern FunctionRNA rna_Node_init_func;

  bNode *node = (bNode *)ptr->data;
  ParameterList list;
  FunctionRNA *func;

  func = &rna_Node_init_func; /* RNA_struct_find_function(&ptr, "init"); */

  RNA_parameter_list_create(&list, ptr, func);
  node->typeinfo->rna_ext.call((bContext *)C, ptr, func, &list);

  RNA_parameter_list_free(&list);
}

static void rna_Node_copy(PointerRNA *ptr, const struct bNode *copynode)
{
  extern FunctionRNA rna_Node_copy_func;

  bNode *node = (bNode *)ptr->data;
  ParameterList list;
  FunctionRNA *func;

  func = &rna_Node_copy_func; /* RNA_struct_find_function(&ptr, "copy"); */

  RNA_parameter_list_create(&list, ptr, func);
  RNA_parameter_set_lookup(&list, "node", &copynode);
  node->typeinfo->rna_ext.call(NULL, ptr, func, &list);

  RNA_parameter_list_free(&list);
}

static void rna_Node_free(PointerRNA *ptr)
{
  extern FunctionRNA rna_Node_free_func;

  bNode *node = (bNode *)ptr->data;
  ParameterList list;
  FunctionRNA *func;

  func = &rna_Node_free_func; /* RNA_struct_find_function(&ptr, "free"); */

  RNA_parameter_list_create(&list, ptr, func);
  node->typeinfo->rna_ext.call(NULL, ptr, func, &list);

  RNA_parameter_list_free(&list);
}

static void rna_Node_draw_buttons(struct uiLayout *layout, bContext *C, PointerRNA *ptr)
{
  extern FunctionRNA rna_Node_draw_buttons_func;

  bNode *node = (bNode *)ptr->data;
  ParameterList list;
  FunctionRNA *func;

  func = &rna_Node_draw_buttons_func; /* RNA_struct_find_function(&ptr, "draw_buttons"); */

  RNA_parameter_list_create(&list, ptr, func);
  RNA_parameter_set_lookup(&list, "context", &C);
  RNA_parameter_set_lookup(&list, "layout", &layout);
  node->typeinfo->rna_ext.call(C, ptr, func, &list);

  RNA_parameter_list_free(&list);
}

static void rna_Node_draw_buttons_ext(struct uiLayout *layout, bContext *C, PointerRNA *ptr)
{
  extern FunctionRNA rna_Node_draw_buttons_ext_func;

  bNode *node = (bNode *)ptr->data;
  ParameterList list;
  FunctionRNA *func;

  func = &rna_Node_draw_buttons_ext_func; /* RNA_struct_find_function(&ptr, "draw_buttons_ext"); */

  RNA_parameter_list_create(&list, ptr, func);
  RNA_parameter_set_lookup(&list, "context", &C);
  RNA_parameter_set_lookup(&list, "layout", &layout);
  node->typeinfo->rna_ext.call(C, ptr, func, &list);

  RNA_parameter_list_free(&list);
}

static void rna_Node_draw_label(bNodeTree *ntree, bNode *node, char *label, int maxlen)
{
  extern FunctionRNA rna_Node_draw_label_func;

  PointerRNA ptr;
  ParameterList list;
  FunctionRNA *func;
  void *ret;
  char *rlabel;

  func = &rna_Node_draw_label_func; /* RNA_struct_find_function(&ptr, "draw_label"); */

  RNA_pointer_create(&ntree->id, &RNA_Node, node, &ptr);
  RNA_parameter_list_create(&list, &ptr, func);
  node->typeinfo->rna_ext.call(NULL, &ptr, func, &list);

  RNA_parameter_get_lookup(&list, "label", &ret);
  rlabel = (char *)ret;
  BLI_strncpy(label, rlabel != NULL ? rlabel : "", maxlen);

  RNA_parameter_list_free(&list);
}

static bool rna_Node_is_registered_node_type(StructRNA *type)
{
  return (RNA_struct_blender_type_get(type) != NULL);
}

static void rna_Node_is_registered_node_type_runtime(bContext *UNUSED(C),
                                                     ReportList *UNUSED(reports),
                                                     PointerRNA *ptr,
                                                     ParameterList *parms)
{
  int result = (RNA_struct_blender_type_get(ptr->type) != NULL);
  RNA_parameter_set_lookup(parms, "result", &result);
}

static void rna_Node_unregister(Main *UNUSED(bmain), StructRNA *type)
{
  bNodeType *nt = RNA_struct_blender_type_get(type);

  if (!nt) {
    return;
  }

  RNA_struct_free_extension(type, &nt->rna_ext);
  RNA_struct_free(&BLENDER_RNA, type);

  /* this also frees the allocated nt pointer, no MEM_free call needed! */
  nodeUnregisterType(nt);

  /* update while blender is running */
  WM_main_add_notifier(NC_NODE | NA_EDITED, NULL);
}

/* Generic internal registration function.
 * Can be used to implement callbacks for registerable RNA node subtypes.
 */
static bNodeType *rna_Node_register_base(Main *bmain,
                                         ReportList *reports,
                                         StructRNA *basetype,
                                         void *data,
                                         const char *identifier,
                                         StructValidateFunc validate,
                                         StructCallbackFunc call,
                                         StructFreeFunc free)
{
  bNodeType *nt, dummynt;
  bNode dummynode;
  PointerRNA dummyptr;
  FunctionRNA *func;
  PropertyRNA *parm;
  int have_function[10];

  /* setup dummy node & node type to store static properties in */
  memset(&dummynt, 0, sizeof(bNodeType));
  /* this does some additional initialization of default values */
  node_type_base_custom(&dummynt, identifier, "", 0, 0);

  memset(&dummynode, 0, sizeof(bNode));
  dummynode.typeinfo = &dummynt;
  RNA_pointer_create(NULL, basetype, &dummynode, &dummyptr);

  /* validate the python class */
  if (validate(&dummyptr, data, have_function) != 0) {
    return NULL;
  }

  if (strlen(identifier) >= sizeof(dummynt.idname)) {
    BKE_reportf(reports,
                RPT_ERROR,
                "Registering node class: '%s' is too long, maximum length is %d",
                identifier,
                (int)sizeof(dummynt.idname));
    return NULL;
  }

  /* check if we have registered this node type before, and remove it */
  nt = nodeTypeFind(dummynt.idname);
  if (nt) {
    rna_Node_unregister(bmain, nt->rna_ext.srna);
  }

  /* create a new node type */
  nt = MEM_mallocN(sizeof(bNodeType), "node type");
  memcpy(nt, &dummynt, sizeof(dummynt));
  nt->free_self = (void (*)(bNodeType *))MEM_freeN;

  nt->rna_ext.srna = RNA_def_struct_ptr(&BLENDER_RNA, nt->idname, basetype);
  nt->rna_ext.data = data;
  nt->rna_ext.call = call;
  nt->rna_ext.free = free;
  RNA_struct_blender_type_set(nt->rna_ext.srna, nt);

  RNA_def_struct_ui_text(nt->rna_ext.srna, nt->ui_name, nt->ui_description);
  RNA_def_struct_ui_icon(nt->rna_ext.srna, nt->ui_icon);

  func = RNA_def_function_runtime(
      nt->rna_ext.srna, "is_registered_node_type", rna_Node_is_registered_node_type_runtime);
  RNA_def_function_ui_description(func, "True if a registered node type");
  RNA_def_function_flag(func, FUNC_NO_SELF | FUNC_USE_SELF_TYPE);
  parm = RNA_def_boolean(func, "result", false, "Result", "");
  RNA_def_function_return(func, parm);

  /* XXX bad level call! needed to initialize the basic draw functions ... */
  ED_init_custom_node_type(nt);

  nt->poll = (have_function[0]) ? rna_Node_poll : NULL;
  nt->poll_instance = (have_function[1]) ? rna_Node_poll_instance : rna_Node_poll_instance_default;
  nt->updatefunc = (have_function[2]) ? rna_Node_update_reg : NULL;
  nt->insert_link = (have_function[3]) ? rna_Node_insert_link : NULL;
  nt->initfunc_api = (have_function[4]) ? rna_Node_init : NULL;
  nt->copyfunc_api = (have_function[5]) ? rna_Node_copy : NULL;
  nt->freefunc_api = (have_function[6]) ? rna_Node_free : NULL;
  nt->draw_buttons = (have_function[7]) ? rna_Node_draw_buttons : NULL;
  nt->draw_buttons_ex = (have_function[8]) ? rna_Node_draw_buttons_ext : NULL;
  nt->labelfunc = (have_function[9]) ? rna_Node_draw_label : NULL;

  /* sanitize size values in case not all have been registered */
  if (nt->maxwidth < nt->minwidth) {
    nt->maxwidth = nt->minwidth;
  }
  if (nt->maxheight < nt->minheight) {
    nt->maxheight = nt->minheight;
  }
  CLAMP(nt->width, nt->minwidth, nt->maxwidth);
  CLAMP(nt->height, nt->minheight, nt->maxheight);

  return nt;
}

static StructRNA *rna_Node_register(Main *bmain,
                                    ReportList *reports,
                                    void *data,
                                    const char *identifier,
                                    StructValidateFunc validate,
                                    StructCallbackFunc call,
                                    StructFreeFunc free)
{
  bNodeType *nt = rna_Node_register_base(
      bmain, reports, &RNA_Node, data, identifier, validate, call, free);
  if (!nt) {
    return NULL;
  }

  nodeRegisterType(nt);

  /* update while blender is running */
  WM_main_add_notifier(NC_NODE | NA_EDITED, NULL);

  return nt->rna_ext.srna;
}

static const EnumPropertyItem *itemf_function_check(
    const EnumPropertyItem *original_item_array,
    bool (*value_supported)(const EnumPropertyItem *item))
{
  EnumPropertyItem *item_array = NULL;
  int items_len = 0;

  for (const EnumPropertyItem *item = original_item_array; item->identifier != NULL; item++) {
    if (value_supported(item)) {
      RNA_enum_item_add(&item_array, &items_len, item);
    }
  }

  RNA_enum_item_end(&item_array, &items_len);
  return item_array;
}

static bool switch_type_supported(const EnumPropertyItem *item)
{
  return ELEM(item->value,
              SOCK_FLOAT,
              SOCK_INT,
              SOCK_BOOLEAN,
              SOCK_VECTOR,
              SOCK_STRING,
              SOCK_RGBA,
              SOCK_GEOMETRY,
              SOCK_OBJECT,
              SOCK_COLLECTION,
              SOCK_TEXTURE,
              SOCK_MATERIAL);
}

static const EnumPropertyItem *rna_GeometryNodeSwitch_type_itemf(bContext *UNUSED(C),
                                                                 PointerRNA *UNUSED(ptr),
                                                                 PropertyRNA *UNUSED(prop),
                                                                 bool *r_free)
{
  *r_free = true;
  return itemf_function_check(node_socket_data_type_items, switch_type_supported);
}

static bool attribute_clamp_type_supported(const EnumPropertyItem *item)
{
  return ELEM(item->value, CD_PROP_FLOAT, CD_PROP_FLOAT3, CD_PROP_INT32, CD_PROP_COLOR);
}
static const EnumPropertyItem *rna_GeometryNodeAttributeClamp_type_itemf(bContext *UNUSED(C),
                                                                         PointerRNA *UNUSED(ptr),
                                                                         PropertyRNA *UNUSED(prop),
                                                                         bool *r_free)
{
  *r_free = true;
  return itemf_function_check(rna_enum_attribute_type_items, attribute_clamp_type_supported);
}

static bool attribute_random_type_supported(const EnumPropertyItem *item)
{
  return ELEM(item->value, CD_PROP_FLOAT, CD_PROP_FLOAT3, CD_PROP_BOOL, CD_PROP_INT32);
}
static const EnumPropertyItem *rna_GeometryNodeAttributeRandom_type_itemf(
    bContext *UNUSED(C), PointerRNA *UNUSED(ptr), PropertyRNA *UNUSED(prop), bool *r_free)
{
  *r_free = true;
  return itemf_function_check(rna_enum_attribute_type_items, attribute_random_type_supported);
}

static const EnumPropertyItem *rna_GeometryNodeAttributeRandomize_operation_itemf(
    bContext *UNUSED(C), PointerRNA *ptr, PropertyRNA *UNUSED(prop), bool *r_free)
{
  bNode *node = ptr->data;
  const NodeAttributeRandomize *node_storage = (NodeAttributeRandomize *)node->storage;
  const CustomDataType data_type = (CustomDataType)node_storage->data_type;

  EnumPropertyItem *item_array = NULL;
  int items_len = 0;
  for (const EnumPropertyItem *item = rna_node_geometry_attribute_randomize_operation_items;
       item->identifier != NULL;
       item++) {
    if (data_type == CD_PROP_BOOL) {
      if (item->value == GEO_NODE_ATTRIBUTE_RANDOMIZE_REPLACE_CREATE) {
        RNA_enum_item_add(&item_array, &items_len, item);
      }
    }
    else {
      RNA_enum_item_add(&item_array, &items_len, item);
    }
  }
  RNA_enum_item_end(&item_array, &items_len);

  *r_free = true;
  return item_array;
}

static void rna_GeometryNodeAttributeRandomize_data_type_update(Main *bmain,
                                                                Scene *scene,
                                                                PointerRNA *ptr)
{
  bNode *node = ptr->data;
  NodeAttributeRandomize *node_storage = (NodeAttributeRandomize *)node->storage;

  /* The boolean data type has no extra operations besides,
   * replace, so make sure the enum value is set properly. */
  if (node_storage->data_type == CD_PROP_BOOL) {
    node_storage->operation = GEO_NODE_ATTRIBUTE_RANDOMIZE_REPLACE_CREATE;
  }

  rna_Node_socket_update(bmain, scene, ptr);
}

static bool attribute_convert_type_supported(const EnumPropertyItem *item)
{
  return ELEM(item->value,
              CD_AUTO_FROM_NAME,
              CD_PROP_FLOAT,
              CD_PROP_FLOAT2,
              CD_PROP_FLOAT3,
              CD_PROP_COLOR,
              CD_PROP_BOOL,
              CD_PROP_INT32);
}
static const EnumPropertyItem *rna_GeometryNodeAttributeConvert_type_itemf(
    bContext *UNUSED(C), PointerRNA *UNUSED(ptr), PropertyRNA *UNUSED(prop), bool *r_free)
{
  *r_free = true;
  return itemf_function_check(rna_enum_attribute_type_with_auto_items,
                              attribute_convert_type_supported);
}

static bool attribute_fill_type_supported(const EnumPropertyItem *item)
{
  return ELEM(
      item->value, CD_PROP_FLOAT, CD_PROP_FLOAT3, CD_PROP_COLOR, CD_PROP_BOOL, CD_PROP_INT32);
}
static const EnumPropertyItem *rna_GeometryNodeAttributeFill_type_itemf(bContext *UNUSED(C),
                                                                        PointerRNA *UNUSED(ptr),
                                                                        PropertyRNA *UNUSED(prop),
                                                                        bool *r_free)
{
  *r_free = true;
  return itemf_function_check(rna_enum_attribute_type_items, attribute_fill_type_supported);
}

/**
 * This bit of ugly code makes sure the float / attribute option shows up instead of
 * vector / attribute if the node uses an operation that uses a float for input B or C.
 */
static const EnumPropertyItem *rna_GeometryNodeAttributeVectorMath_input_type_b_itemf(
    bContext *UNUSED(C), PointerRNA *ptr, PropertyRNA *UNUSED(prop), bool *r_free)
{
  bNode *node = ptr->data;
  NodeAttributeVectorMath *node_storage = (NodeAttributeVectorMath *)node->storage;

  EnumPropertyItem *item_array = NULL;
  int items_len = 0;
  for (const EnumPropertyItem *item = rna_node_geometry_attribute_input_type_items_any;
       item->identifier != NULL;
       item++) {
    if (item->value == GEO_NODE_ATTRIBUTE_INPUT_ATTRIBUTE) {
      RNA_enum_item_add(&item_array, &items_len, item);
    }
    else if (item->value == GEO_NODE_ATTRIBUTE_INPUT_FLOAT) {
      if (node_storage->operation == NODE_VECTOR_MATH_SCALE) {
        RNA_enum_item_add(&item_array, &items_len, item);
      }
    }
    else if (item->value == GEO_NODE_ATTRIBUTE_INPUT_VECTOR) {
      if (node_storage->operation != NODE_VECTOR_MATH_SCALE) {
        RNA_enum_item_add(&item_array, &items_len, item);
      }
    }
  }
  RNA_enum_item_end(&item_array, &items_len);

  *r_free = true;
  return item_array;
}

static const EnumPropertyItem *rna_GeometryNodeAttributeVectorMath_input_type_c_itemf(
    bContext *UNUSED(C), PointerRNA *ptr, PropertyRNA *UNUSED(prop), bool *r_free)
{
  bNode *node = ptr->data;
  NodeAttributeVectorMath *node_storage = (NodeAttributeVectorMath *)node->storage;

  EnumPropertyItem *item_array = NULL;
  int items_len = 0;
  for (const EnumPropertyItem *item = rna_node_geometry_attribute_input_type_items_any;
       item->identifier != NULL;
       item++) {
    if (item->value == GEO_NODE_ATTRIBUTE_INPUT_ATTRIBUTE) {
      RNA_enum_item_add(&item_array, &items_len, item);
    }
    else if (item->value == GEO_NODE_ATTRIBUTE_INPUT_FLOAT) {
      if (node_storage->operation == NODE_VECTOR_MATH_REFRACT) {
        RNA_enum_item_add(&item_array, &items_len, item);
      }
    }
    else if (item->value == GEO_NODE_ATTRIBUTE_INPUT_VECTOR) {
      if (node_storage->operation != NODE_VECTOR_MATH_REFRACT) {
        RNA_enum_item_add(&item_array, &items_len, item);
      }
    }
  }
  RNA_enum_item_end(&item_array, &items_len);

  *r_free = true;
  return item_array;
}

static void rna_GeometryNodeAttributeVectorMath_operation_update(Main *bmain,
                                                                 Scene *scene,
                                                                 PointerRNA *ptr)
{
  bNode *node = ptr->data;
  NodeAttributeVectorMath *node_storage = (NodeAttributeVectorMath *)node->storage;

  const NodeVectorMathOperation operation = (NodeVectorMathOperation)node_storage->operation;

  /* The scale operation can't use a vector input, so reset
   * the input type enum in case it's set to vector. */
  if (operation == NODE_VECTOR_MATH_SCALE) {
    if (node_storage->input_type_b == GEO_NODE_ATTRIBUTE_INPUT_VECTOR) {
      node_storage->input_type_b = GEO_NODE_ATTRIBUTE_INPUT_FLOAT;
    }
  }

  /* Scale is also the only operation that uses the float input type, so a
   * a check is also necessary for the other direction. */
  if (operation != NODE_VECTOR_MATH_SCALE) {
    if (node_storage->input_type_b == GEO_NODE_ATTRIBUTE_INPUT_FLOAT) {
      node_storage->input_type_b = GEO_NODE_ATTRIBUTE_INPUT_VECTOR;
    }
  }

  rna_Node_socket_update(bmain, scene, ptr);
}

static bool attribute_map_range_type_supported(const EnumPropertyItem *item)
{
  return ELEM(item->value, CD_PROP_FLOAT, CD_PROP_FLOAT3);
}
static const EnumPropertyItem *rna_GeometryNodeAttributeMapRange_type_itemf(
    bContext *UNUSED(C), PointerRNA *UNUSED(ptr), PropertyRNA *UNUSED(prop), bool *r_free)
{
  *r_free = true;
  return itemf_function_check(rna_enum_attribute_type_items, attribute_map_range_type_supported);
}

static bool attribute_curve_map_type_supported(const EnumPropertyItem *item)
{
  return ELEM(item->value, CD_PROP_FLOAT, CD_PROP_FLOAT3, CD_PROP_COLOR);
}
static const EnumPropertyItem *rna_GeometryNodeAttributeCurveMap_type_itemf(
    bContext *UNUSED(C), PointerRNA *UNUSED(ptr), PropertyRNA *UNUSED(prop), bool *r_free)
{
  *r_free = true;
  return itemf_function_check(rna_enum_attribute_type_items, attribute_curve_map_type_supported);
}

static StructRNA *rna_ShaderNode_register(Main *bmain,
                                          ReportList *reports,
                                          void *data,
                                          const char *identifier,
                                          StructValidateFunc validate,
                                          StructCallbackFunc call,
                                          StructFreeFunc free)
{
  bNodeType *nt = rna_Node_register_base(
      bmain, reports, &RNA_ShaderNode, data, identifier, validate, call, free);
  if (!nt) {
    return NULL;
  }

  nodeRegisterType(nt);

  /* update while blender is running */
  WM_main_add_notifier(NC_NODE | NA_EDITED, NULL);

  return nt->rna_ext.srna;
}

static StructRNA *rna_CompositorNode_register(Main *bmain,
                                              ReportList *reports,
                                              void *data,
                                              const char *identifier,
                                              StructValidateFunc validate,
                                              StructCallbackFunc call,
                                              StructFreeFunc free)
{
  bNodeType *nt = rna_Node_register_base(
      bmain, reports, &RNA_CompositorNode, data, identifier, validate, call, free);
  if (!nt) {
    return NULL;
  }

  nodeRegisterType(nt);

  /* update while blender is running */
  WM_main_add_notifier(NC_NODE | NA_EDITED, NULL);

  return nt->rna_ext.srna;
}

static StructRNA *rna_TextureNode_register(Main *bmain,
                                           ReportList *reports,
                                           void *data,
                                           const char *identifier,
                                           StructValidateFunc validate,
                                           StructCallbackFunc call,
                                           StructFreeFunc free)
{
  bNodeType *nt = rna_Node_register_base(
      bmain, reports, &RNA_TextureNode, data, identifier, validate, call, free);
  if (!nt) {
    return NULL;
  }

  nodeRegisterType(nt);

  /* update while blender is running */
  WM_main_add_notifier(NC_NODE | NA_EDITED, NULL);

  return nt->rna_ext.srna;
}

static StructRNA *rna_GeometryNode_register(Main *bmain,
                                            ReportList *reports,
                                            void *data,
                                            const char *identifier,
                                            StructValidateFunc validate,
                                            StructCallbackFunc call,
                                            StructFreeFunc free)
{
  bNodeType *nt = rna_Node_register_base(
      bmain, reports, &RNA_GeometryNode, data, identifier, validate, call, free);
  if (!nt) {
    return NULL;
  }

  nodeRegisterType(nt);

  /* update while blender is running */
  WM_main_add_notifier(NC_NODE | NA_EDITED, NULL);

  return nt->rna_ext.srna;
}

static StructRNA *rna_FunctionNode_register(Main *bmain,
                                            ReportList *reports,
                                            void *data,
                                            const char *identifier,
                                            StructValidateFunc validate,
                                            StructCallbackFunc call,
                                            StructFreeFunc free)
{
  bNodeType *nt = rna_Node_register_base(
      bmain, reports, &RNA_FunctionNode, data, identifier, validate, call, free);
  if (!nt) {
    return NULL;
  }

  nodeRegisterType(nt);

  /* update while blender is running */
  WM_main_add_notifier(NC_NODE | NA_EDITED, NULL);

  return nt->rna_ext.srna;
}

static IDProperty *rna_Node_idprops(PointerRNA *ptr, bool create)
{
  bNode *node = ptr->data;

  if (create && !node->prop) {
    IDPropertyTemplate val = {0};
    node->prop = IDP_New(IDP_GROUP, &val, "RNA_Node ID properties");
  }

  return node->prop;
}

static void rna_Node_parent_set(PointerRNA *ptr,
                                PointerRNA value,
                                struct ReportList *UNUSED(reports))
{
  bNode *node = ptr->data;
  bNode *parent = value.data;

  if (parent) {
    /* XXX only Frame node allowed for now,
     * in the future should have a poll function or so to test possible attachment.
     */
    if (parent->type != NODE_FRAME) {
      return;
    }

    /* make sure parent is not attached to the node */
    if (nodeAttachNodeCheck(parent, node)) {
      return;
    }
  }

  nodeDetachNode(node);
  if (parent) {
    nodeAttachNode(node, parent);
  }
}

static bool rna_Node_parent_poll(PointerRNA *ptr, PointerRNA value)
{
  bNode *node = ptr->data;
  bNode *parent = value.data;

  /* XXX only Frame node allowed for now,
   * in the future should have a poll function or so to test possible attachment.
   */
  if (parent->type != NODE_FRAME) {
    return false;
  }

  /* make sure parent is not attached to the node */
  if (nodeAttachNodeCheck(parent, node)) {
    return false;
  }

  return true;
}

static void rna_Node_update(Main *bmain, Scene *UNUSED(scene), PointerRNA *ptr)
{
  bNodeTree *ntree = (bNodeTree *)ptr->owner_id;
  bNode *node = (bNode *)ptr->data;
  ED_node_tag_update_nodetree(bmain, ntree, node);
}

static void rna_Node_update_relations(Main *bmain, Scene *scene, PointerRNA *ptr)
{
  rna_Node_update(bmain, scene, ptr);
  DEG_relations_tag_update(bmain);
}

static void rna_Node_socket_value_update(ID *id, bNode *node, bContext *C)
{
  ED_node_tag_update_nodetree(CTX_data_main(C), (bNodeTree *)id, node);
}

static void rna_Node_select_set(PointerRNA *ptr, bool value)
{
  bNode *node = (bNode *)ptr->data;
  nodeSetSelected(node, value);
}

static void rna_Node_name_set(PointerRNA *ptr, const char *value)
{
  bNodeTree *ntree = (bNodeTree *)ptr->owner_id;
  bNode *node = (bNode *)ptr->data;
  char oldname[sizeof(node->name)];

  /* make a copy of the old name first */
  BLI_strncpy(oldname, node->name, sizeof(node->name));
  /* set new name */
  BLI_strncpy_utf8(node->name, value, sizeof(node->name));

  nodeUniqueName(ntree, node);

  /* fix all the animation data which may link to this */
  BKE_animdata_fix_paths_rename_all(NULL, "nodes", oldname, node->name);
}

static bNodeSocket *rna_Node_inputs_new(ID *id,
                                        bNode *node,
                                        Main *bmain,
                                        ReportList *reports,
                                        const char *type,
                                        const char *name,
                                        const char *identifier)
{

  if (ELEM(node->type, NODE_GROUP_INPUT, NODE_FRAME)) {
    BKE_report(reports, RPT_ERROR, "Unable to create socket");
    return NULL;
  }
  /* Adding an input to a group node is not working,
   * simpler to add it to its underlying nodetree. */
  if (ELEM(node->type, NODE_GROUP, NODE_CUSTOM_GROUP) && node->id != NULL) {
    return rna_NodeTree_inputs_new((bNodeTree *)node->id, bmain, reports, type, name);
  }

  bNodeTree *ntree = (bNodeTree *)id;
  bNodeSocket *sock;

  sock = nodeAddSocket(ntree, node, SOCK_IN, type, identifier, name);

  if (sock == NULL) {
    BKE_report(reports, RPT_ERROR, "Unable to create socket");
  }
  else {
    ntreeUpdateTree(bmain, ntree);
    WM_main_add_notifier(NC_NODE | NA_EDITED, ntree);
  }

  return sock;
}

static bNodeSocket *rna_Node_outputs_new(ID *id,
                                         bNode *node,
                                         Main *bmain,
                                         ReportList *reports,
                                         const char *type,
                                         const char *name,
                                         const char *identifier)
{
  if (ELEM(node->type, NODE_GROUP_OUTPUT, NODE_FRAME)) {
    BKE_report(reports, RPT_ERROR, "Unable to create socket");
    return NULL;
  }
  /* Adding an output to a group node is not working,
   * simpler to add it to its underlying nodetree. */
  if (ELEM(node->type, NODE_GROUP, NODE_CUSTOM_GROUP) && node->id != NULL) {
    return rna_NodeTree_outputs_new((bNodeTree *)node->id, bmain, reports, type, name);
  }

  bNodeTree *ntree = (bNodeTree *)id;
  bNodeSocket *sock;

  sock = nodeAddSocket(ntree, node, SOCK_OUT, type, identifier, name);

  if (sock == NULL) {
    BKE_report(reports, RPT_ERROR, "Unable to create socket");
  }
  else {
    ntreeUpdateTree(bmain, ntree);
    WM_main_add_notifier(NC_NODE | NA_EDITED, ntree);
  }

  return sock;
}

static void rna_Node_socket_remove(
    ID *id, bNode *node, Main *bmain, ReportList *reports, bNodeSocket *sock)
{
  bNodeTree *ntree = (bNodeTree *)id;

  if (BLI_findindex(&node->inputs, sock) == -1 && BLI_findindex(&node->outputs, sock) == -1) {
    BKE_reportf(reports, RPT_ERROR, "Unable to locate socket '%s' in node", sock->identifier);
  }
  else {
    nodeRemoveSocket(ntree, node, sock);

    ntreeUpdateTree(bmain, ntree);
    WM_main_add_notifier(NC_NODE | NA_EDITED, ntree);
  }
}

static void rna_Node_inputs_clear(ID *id, bNode *node, Main *bmain)
{
  bNodeTree *ntree = (bNodeTree *)id;
  bNodeSocket *sock, *nextsock;

  for (sock = node->inputs.first; sock; sock = nextsock) {
    nextsock = sock->next;
    nodeRemoveSocket(ntree, node, sock);
  }

  ntreeUpdateTree(bmain, ntree);
  WM_main_add_notifier(NC_NODE | NA_EDITED, ntree);
}

static void rna_Node_outputs_clear(ID *id, bNode *node, Main *bmain)
{
  bNodeTree *ntree = (bNodeTree *)id;
  bNodeSocket *sock, *nextsock;

  for (sock = node->outputs.first; sock; sock = nextsock) {
    nextsock = sock->next;
    nodeRemoveSocket(ntree, node, sock);
  }

  ntreeUpdateTree(bmain, ntree);
  WM_main_add_notifier(NC_NODE | NA_EDITED, ntree);
}

static void rna_Node_inputs_move(ID *id, bNode *node, Main *bmain, int from_index, int to_index)
{
  bNodeTree *ntree = (bNodeTree *)id;
  bNodeSocket *sock;

  if (from_index == to_index) {
    return;
  }
  if (from_index < 0 || to_index < 0) {
    return;
  }

  sock = BLI_findlink(&node->inputs, from_index);
  if (to_index < from_index) {
    bNodeSocket *nextsock = BLI_findlink(&node->inputs, to_index);
    if (nextsock) {
      BLI_remlink(&node->inputs, sock);
      BLI_insertlinkbefore(&node->inputs, nextsock, sock);
    }
  }
  else {
    bNodeSocket *prevsock = BLI_findlink(&node->inputs, to_index);
    if (prevsock) {
      BLI_remlink(&node->inputs, sock);
      BLI_insertlinkafter(&node->inputs, prevsock, sock);
    }
  }

  ntreeUpdateTree(bmain, ntree);
  WM_main_add_notifier(NC_NODE | NA_EDITED, ntree);
}

static void rna_Node_outputs_move(ID *id, bNode *node, Main *bmain, int from_index, int to_index)
{
  bNodeTree *ntree = (bNodeTree *)id;
  bNodeSocket *sock;

  if (from_index == to_index) {
    return;
  }
  if (from_index < 0 || to_index < 0) {
    return;
  }

  sock = BLI_findlink(&node->outputs, from_index);
  if (to_index < from_index) {
    bNodeSocket *nextsock = BLI_findlink(&node->outputs, to_index);
    if (nextsock) {
      BLI_remlink(&node->outputs, sock);
      BLI_insertlinkbefore(&node->outputs, nextsock, sock);
    }
  }
  else {
    bNodeSocket *prevsock = BLI_findlink(&node->outputs, to_index);
    if (prevsock) {
      BLI_remlink(&node->outputs, sock);
      BLI_insertlinkafter(&node->outputs, prevsock, sock);
    }
  }

  ntreeUpdateTree(bmain, ntree);
  WM_main_add_notifier(NC_NODE | NA_EDITED, ntree);
}

static void rna_Node_width_range(
    PointerRNA *ptr, float *min, float *max, float *softmin, float *softmax)
{
  bNode *node = ptr->data;
  *min = *softmin = node->typeinfo->minwidth;
  *max = *softmax = node->typeinfo->maxwidth;
}

static void rna_Node_height_range(
    PointerRNA *ptr, float *min, float *max, float *softmin, float *softmax)
{
  bNode *node = ptr->data;
  *min = *softmin = node->typeinfo->minheight;
  *max = *softmax = node->typeinfo->maxheight;
}

static void rna_Node_dimensions_get(PointerRNA *ptr, float *value)
{
  bNode *node = ptr->data;
  value[0] = node->totr.xmax - node->totr.xmin;
  value[1] = node->totr.ymax - node->totr.ymin;
}

/* ******** Node Socket ******** */

static void rna_NodeSocket_draw(
    bContext *C, struct uiLayout *layout, PointerRNA *ptr, PointerRNA *node_ptr, const char *text)
{
  extern FunctionRNA rna_NodeSocket_draw_func;

  bNodeSocket *sock = (bNodeSocket *)ptr->data;
  ParameterList list;
  FunctionRNA *func;

  func = &rna_NodeSocket_draw_func; /* RNA_struct_find_function(&ptr, "draw"); */

  RNA_parameter_list_create(&list, ptr, func);
  RNA_parameter_set_lookup(&list, "context", &C);
  RNA_parameter_set_lookup(&list, "layout", &layout);
  RNA_parameter_set_lookup(&list, "node", node_ptr);
  RNA_parameter_set_lookup(&list, "text", &text);
  sock->typeinfo->ext_socket.call(C, ptr, func, &list);

  RNA_parameter_list_free(&list);
}

static void rna_NodeSocket_draw_color(bContext *C,
                                      PointerRNA *ptr,
                                      PointerRNA *node_ptr,
                                      float *r_color)
{
  extern FunctionRNA rna_NodeSocket_draw_color_func;

  bNodeSocket *sock = (bNodeSocket *)ptr->data;
  ParameterList list;
  FunctionRNA *func;
  void *ret;

  func = &rna_NodeSocket_draw_color_func; /* RNA_struct_find_function(&ptr, "draw_color"); */

  RNA_parameter_list_create(&list, ptr, func);
  RNA_parameter_set_lookup(&list, "context", &C);
  RNA_parameter_set_lookup(&list, "node", node_ptr);
  sock->typeinfo->ext_socket.call(C, ptr, func, &list);

  RNA_parameter_get_lookup(&list, "color", &ret);
  copy_v4_v4(r_color, (float *)ret);

  RNA_parameter_list_free(&list);
}

static void rna_NodeSocket_unregister(Main *UNUSED(bmain), StructRNA *type)
{
  bNodeSocketType *st = RNA_struct_blender_type_get(type);
  if (!st) {
    return;
  }

  RNA_struct_free_extension(type, &st->ext_socket);
  RNA_struct_free(&BLENDER_RNA, type);

  nodeUnregisterSocketType(st);

  /* update while blender is running */
  WM_main_add_notifier(NC_NODE | NA_EDITED, NULL);
}

static StructRNA *rna_NodeSocket_register(Main *UNUSED(bmain),
                                          ReportList *reports,
                                          void *data,
                                          const char *identifier,
                                          StructValidateFunc validate,
                                          StructCallbackFunc call,
                                          StructFreeFunc free)
{
  bNodeSocketType *st, dummyst;
  bNodeSocket dummysock;
  PointerRNA dummyptr;
  int have_function[2];

  /* setup dummy socket & socket type to store static properties in */
  memset(&dummyst, 0, sizeof(bNodeSocketType));

  memset(&dummysock, 0, sizeof(bNodeSocket));
  dummysock.typeinfo = &dummyst;
  RNA_pointer_create(NULL, &RNA_NodeSocket, &dummysock, &dummyptr);

  /* validate the python class */
  if (validate(&dummyptr, data, have_function) != 0) {
    return NULL;
  }

  if (strlen(identifier) >= sizeof(dummyst.idname)) {
    BKE_reportf(reports,
                RPT_ERROR,
                "Registering node socket class: '%s' is too long, maximum length is %d",
                identifier,
                (int)sizeof(dummyst.idname));
    return NULL;
  }

  /* check if we have registered this socket type before */
  st = nodeSocketTypeFind(dummyst.idname);
  if (!st) {
    /* create a new node socket type */
    st = MEM_mallocN(sizeof(bNodeSocketType), "node socket type");
    memcpy(st, &dummyst, sizeof(dummyst));

    nodeRegisterSocketType(st);
  }

  st->free_self = (void (*)(bNodeSocketType * stype)) MEM_freeN;

  /* if RNA type is already registered, unregister first */
  if (st->ext_socket.srna) {
    StructRNA *srna = st->ext_socket.srna;
    RNA_struct_free_extension(srna, &st->ext_socket);
    RNA_struct_free(&BLENDER_RNA, srna);
  }
  st->ext_socket.srna = RNA_def_struct_ptr(&BLENDER_RNA, st->idname, &RNA_NodeSocket);
  st->ext_socket.data = data;
  st->ext_socket.call = call;
  st->ext_socket.free = free;
  RNA_struct_blender_type_set(st->ext_socket.srna, st);

  /* XXX bad level call! needed to initialize the basic draw functions ... */
  ED_init_custom_node_socket_type(st);

  st->draw = (have_function[0]) ? rna_NodeSocket_draw : NULL;
  st->draw_color = (have_function[1]) ? rna_NodeSocket_draw_color : NULL;

  /* update while blender is running */
  WM_main_add_notifier(NC_NODE | NA_EDITED, NULL);

  return st->ext_socket.srna;
}

static StructRNA *rna_NodeSocket_refine(PointerRNA *ptr)
{
  bNodeSocket *sock = (bNodeSocket *)ptr->data;

  if (sock->typeinfo->ext_socket.srna) {
    return sock->typeinfo->ext_socket.srna;
  }
  else {
    return &RNA_NodeSocket;
  }
}

static char *rna_NodeSocket_path(PointerRNA *ptr)
{
  bNodeTree *ntree = (bNodeTree *)ptr->owner_id;
  bNodeSocket *sock = (bNodeSocket *)ptr->data;
  bNode *node;
  int socketindex;
  char name_esc[sizeof(node->name) * 2];

  if (!nodeFindNode(ntree, sock, &node, &socketindex)) {
    return NULL;
  }

  BLI_str_escape(name_esc, node->name, sizeof(name_esc));

  if (sock->in_out == SOCK_IN) {
    return BLI_sprintfN("nodes[\"%s\"].inputs[%d]", name_esc, socketindex);
  }
  else {
    return BLI_sprintfN("nodes[\"%s\"].outputs[%d]", name_esc, socketindex);
  }
}

static IDProperty *rna_NodeSocket_idprops(PointerRNA *ptr, bool create)
{
  bNodeSocket *sock = ptr->data;

  if (create && !sock->prop) {
    IDPropertyTemplate val = {0};
    sock->prop = IDP_New(IDP_GROUP, &val, "RNA_NodeSocket ID properties");
  }

  return sock->prop;
}

static PointerRNA rna_NodeSocket_node_get(PointerRNA *ptr)
{
  bNodeTree *ntree = (bNodeTree *)ptr->owner_id;
  bNodeSocket *sock = (bNodeSocket *)ptr->data;
  bNode *node;
  PointerRNA r_ptr;

  nodeFindNode(ntree, sock, &node, NULL);

  RNA_pointer_create((ID *)ntree, &RNA_Node, node, &r_ptr);
  return r_ptr;
}

static void rna_NodeSocket_type_set(PointerRNA *ptr, int value)
{
  bNodeTree *ntree = (bNodeTree *)ptr->owner_id;
  bNodeSocket *sock = (bNodeSocket *)ptr->data;
  bNode *node;
  nodeFindNode(ntree, sock, &node, NULL);
  nodeModifySocketType(ntree, node, sock, value, 0);
}

static void rna_NodeSocket_update(Main *bmain, Scene *UNUSED(scene), PointerRNA *ptr)
{
  bNodeTree *ntree = (bNodeTree *)ptr->owner_id;
  bNodeSocket *sock = (bNodeSocket *)ptr->data;
  bNode *node;
  if (nodeFindNode(ntree, sock, &node, NULL)) {
    ED_node_tag_update_nodetree(bmain, ntree, node);
  }
}

static bool rna_NodeSocket_is_output_get(PointerRNA *ptr)
{
  bNodeSocket *sock = ptr->data;
  return sock->in_out == SOCK_OUT;
}

static void rna_NodeSocket_link_limit_set(PointerRNA *ptr, int value)
{
  /* Does not have any effect if the link limit is defined in the socket type. */
  bNodeSocket *sock = ptr->data;
  sock->limit = (value == 0 ? 0xFFF : value);
}

static void rna_NodeSocket_hide_set(PointerRNA *ptr, bool value)
{
  bNodeSocket *sock = (bNodeSocket *)ptr->data;

  /* don't hide linked sockets */
  if (sock->flag & SOCK_IN_USE) {
    return;
  }

  if (value) {
    sock->flag |= SOCK_HIDDEN;
  }
  else {
    sock->flag &= ~SOCK_HIDDEN;
  }
}

static void rna_NodeSocketInterface_draw(bContext *C, struct uiLayout *layout, PointerRNA *ptr)
{
  extern FunctionRNA rna_NodeSocketInterface_draw_func;

  bNodeSocket *stemp = (bNodeSocket *)ptr->data;
  ParameterList list;
  FunctionRNA *func;

  if (!stemp->typeinfo) {
    return;
  }

  func = &rna_NodeSocketInterface_draw_func; /* RNA_struct_find_function(&ptr, "draw"); */

  RNA_parameter_list_create(&list, ptr, func);
  RNA_parameter_set_lookup(&list, "context", &C);
  RNA_parameter_set_lookup(&list, "layout", &layout);
  stemp->typeinfo->ext_interface.call(C, ptr, func, &list);

  RNA_parameter_list_free(&list);
}

static void rna_NodeSocketInterface_draw_color(bContext *C, PointerRNA *ptr, float *r_color)
{
  extern FunctionRNA rna_NodeSocketInterface_draw_color_func;

  bNodeSocket *sock = (bNodeSocket *)ptr->data;
  ParameterList list;
  FunctionRNA *func;
  void *ret;

  if (!sock->typeinfo) {
    return;
  }

  func =
      &rna_NodeSocketInterface_draw_color_func; /* RNA_struct_find_function(&ptr, "draw_color"); */

  RNA_parameter_list_create(&list, ptr, func);
  RNA_parameter_set_lookup(&list, "context", &C);
  sock->typeinfo->ext_interface.call(C, ptr, func, &list);

  RNA_parameter_get_lookup(&list, "color", &ret);
  copy_v4_v4(r_color, (float *)ret);

  RNA_parameter_list_free(&list);
}

static void rna_NodeSocketInterface_register_properties(bNodeTree *ntree,
                                                        bNodeSocket *stemp,
                                                        StructRNA *data_srna)
{
  extern FunctionRNA rna_NodeSocketInterface_register_properties_func;

  PointerRNA ptr;
  ParameterList list;
  FunctionRNA *func;

  if (!stemp->typeinfo) {
    return;
  }

  RNA_pointer_create((ID *)ntree, &RNA_NodeSocketInterface, stemp, &ptr);
  /* RNA_struct_find_function(&ptr, "register_properties"); */
  func = &rna_NodeSocketInterface_register_properties_func;

  RNA_parameter_list_create(&list, &ptr, func);
  RNA_parameter_set_lookup(&list, "data_rna_type", &data_srna);
  stemp->typeinfo->ext_interface.call(NULL, &ptr, func, &list);

  RNA_parameter_list_free(&list);
}

static void rna_NodeSocketInterface_init_socket(
    bNodeTree *ntree, bNodeSocket *stemp, bNode *node, bNodeSocket *sock, const char *data_path)
{
  extern FunctionRNA rna_NodeSocketInterface_init_socket_func;

  PointerRNA ptr, node_ptr, sock_ptr;
  ParameterList list;
  FunctionRNA *func;

  if (!stemp->typeinfo) {
    return;
  }

  RNA_pointer_create((ID *)ntree, &RNA_NodeSocketInterface, stemp, &ptr);
  RNA_pointer_create((ID *)ntree, &RNA_Node, node, &node_ptr);
  RNA_pointer_create((ID *)ntree, &RNA_NodeSocket, sock, &sock_ptr);
  /* RNA_struct_find_function(&ptr, "init_socket"); */
  func = &rna_NodeSocketInterface_init_socket_func;

  RNA_parameter_list_create(&list, &ptr, func);
  RNA_parameter_set_lookup(&list, "node", &node_ptr);
  RNA_parameter_set_lookup(&list, "socket", &sock_ptr);
  RNA_parameter_set_lookup(&list, "data_path", &data_path);
  stemp->typeinfo->ext_interface.call(NULL, &ptr, func, &list);

  RNA_parameter_list_free(&list);
}

static void rna_NodeSocketInterface_from_socket(bNodeTree *ntree,
                                                bNodeSocket *stemp,
                                                bNode *node,
                                                bNodeSocket *sock)
{
  extern FunctionRNA rna_NodeSocketInterface_from_socket_func;

  PointerRNA ptr, node_ptr, sock_ptr;
  ParameterList list;
  FunctionRNA *func;

  if (!stemp->typeinfo) {
    return;
  }

  RNA_pointer_create((ID *)ntree, &RNA_NodeSocketInterface, stemp, &ptr);
  RNA_pointer_create((ID *)ntree, &RNA_Node, node, &node_ptr);
  RNA_pointer_create((ID *)ntree, &RNA_NodeSocket, sock, &sock_ptr);
  /* RNA_struct_find_function(&ptr, "from_socket"); */
  func = &rna_NodeSocketInterface_from_socket_func;

  RNA_parameter_list_create(&list, &ptr, func);
  RNA_parameter_set_lookup(&list, "node", &node_ptr);
  RNA_parameter_set_lookup(&list, "socket", &sock_ptr);
  stemp->typeinfo->ext_interface.call(NULL, &ptr, func, &list);

  RNA_parameter_list_free(&list);
}

static void rna_NodeSocketInterface_unregister(Main *UNUSED(bmain), StructRNA *type)
{
  bNodeSocketType *st = RNA_struct_blender_type_get(type);
  if (!st) {
    return;
  }

  RNA_struct_free_extension(type, &st->ext_interface);

  RNA_struct_free(&BLENDER_RNA, type);

  /* update while blender is running */
  WM_main_add_notifier(NC_NODE | NA_EDITED, NULL);
}

static StructRNA *rna_NodeSocketInterface_register(Main *UNUSED(bmain),
                                                   ReportList *UNUSED(reports),
                                                   void *data,
                                                   const char *identifier,
                                                   StructValidateFunc validate,
                                                   StructCallbackFunc call,
                                                   StructFreeFunc free)
{
  bNodeSocketType *st, dummyst;
  bNodeSocket dummysock;
  PointerRNA dummyptr;
  int have_function[5];

  /* setup dummy socket & socket type to store static properties in */
  memset(&dummyst, 0, sizeof(bNodeSocketType));

  memset(&dummysock, 0, sizeof(bNodeSocket));
  dummysock.typeinfo = &dummyst;
  RNA_pointer_create(NULL, &RNA_NodeSocketInterface, &dummysock, &dummyptr);

  /* validate the python class */
  if (validate(&dummyptr, data, have_function) != 0) {
    return NULL;
  }

  /* check if we have registered this socket type before */
  st = nodeSocketTypeFind(dummyst.idname);
  if (st) {
    /* basic socket type registered by a socket class before. */
  }
  else {
    /* create a new node socket type */
    st = MEM_mallocN(sizeof(bNodeSocketType), "node socket type");
    memcpy(st, &dummyst, sizeof(dummyst));

    nodeRegisterSocketType(st);
  }

  st->free_self = (void (*)(bNodeSocketType * stype)) MEM_freeN;

  /* if RNA type is already registered, unregister first */
  if (st->ext_interface.srna) {
    StructRNA *srna = st->ext_interface.srna;
    RNA_struct_free_extension(srna, &st->ext_interface);
    RNA_struct_free(&BLENDER_RNA, srna);
  }
  st->ext_interface.srna = RNA_def_struct_ptr(&BLENDER_RNA, identifier, &RNA_NodeSocketInterface);
  st->ext_interface.data = data;
  st->ext_interface.call = call;
  st->ext_interface.free = free;
  RNA_struct_blender_type_set(st->ext_interface.srna, st);

  st->interface_draw = (have_function[0]) ? rna_NodeSocketInterface_draw : NULL;
  st->interface_draw_color = (have_function[1]) ? rna_NodeSocketInterface_draw_color : NULL;
  st->interface_register_properties = (have_function[2]) ?
                                          rna_NodeSocketInterface_register_properties :
                                          NULL;
  st->interface_init_socket = (have_function[3]) ? rna_NodeSocketInterface_init_socket : NULL;
  st->interface_from_socket = (have_function[4]) ? rna_NodeSocketInterface_from_socket : NULL;

  /* update while blender is running */
  WM_main_add_notifier(NC_NODE | NA_EDITED, NULL);

  return st->ext_interface.srna;
}

static StructRNA *rna_NodeSocketInterface_refine(PointerRNA *ptr)
{
  bNodeSocket *sock = (bNodeSocket *)ptr->data;

  if (sock->typeinfo && sock->typeinfo->ext_interface.srna) {
    return sock->typeinfo->ext_interface.srna;
  }
  else {
    return &RNA_NodeSocketInterface;
  }
}

static char *rna_NodeSocketInterface_path(PointerRNA *ptr)
{
  bNodeTree *ntree = (bNodeTree *)ptr->owner_id;
  bNodeSocket *sock = (bNodeSocket *)ptr->data;
  int socketindex;

  socketindex = BLI_findindex(&ntree->inputs, sock);
  if (socketindex != -1) {
    return BLI_sprintfN("inputs[%d]", socketindex);
  }

  socketindex = BLI_findindex(&ntree->outputs, sock);
  if (socketindex != -1) {
    return BLI_sprintfN("outputs[%d]", socketindex);
  }

  return NULL;
}

static IDProperty *rna_NodeSocketInterface_idprops(PointerRNA *ptr, bool create)
{
  bNodeSocket *sock = ptr->data;

  if (create && !sock->prop) {
    IDPropertyTemplate val = {0};
    sock->prop = IDP_New(IDP_GROUP, &val, "RNA_NodeSocketInterface ID properties");
  }

  return sock->prop;
}

static void rna_NodeSocketInterface_update(Main *bmain, Scene *UNUSED(scene), PointerRNA *ptr)
{
  bNodeTree *ntree = (bNodeTree *)ptr->owner_id;
  bNodeSocket *stemp = ptr->data;

  if (!stemp->typeinfo) {
    return;
  }

  ntree->update |= NTREE_UPDATE_GROUP;
  ntreeUpdateTree(bmain, ntree);

  ED_node_tag_update_nodetree(bmain, ntree, NULL);
}

/* ******** Standard Node Socket Base Types ******** */

static void rna_NodeSocketStandard_draw(ID *id,
                                        bNodeSocket *sock,
                                        struct bContext *C,
                                        struct uiLayout *layout,
                                        PointerRNA *nodeptr,
                                        const char *text)
{
  PointerRNA ptr;
  RNA_pointer_create(id, &RNA_NodeSocket, sock, &ptr);
  sock->typeinfo->draw(C, layout, &ptr, nodeptr, text);
}

static void rna_NodeSocketStandard_draw_color(
    ID *id, bNodeSocket *sock, struct bContext *C, PointerRNA *nodeptr, float r_color[4])
{
  PointerRNA ptr;
  RNA_pointer_create(id, &RNA_NodeSocket, sock, &ptr);
  sock->typeinfo->draw_color(C, &ptr, nodeptr, r_color);
}

static void rna_NodeSocketInterfaceStandard_draw(ID *id,
                                                 bNodeSocket *sock,
                                                 struct bContext *C,
                                                 struct uiLayout *layout)
{
  PointerRNA ptr;
  RNA_pointer_create(id, &RNA_NodeSocket, sock, &ptr);
  sock->typeinfo->interface_draw(C, layout, &ptr);
}

static void rna_NodeSocketInterfaceStandard_draw_color(ID *id,
                                                       bNodeSocket *sock,
                                                       struct bContext *C,
                                                       float r_color[4])
{
  PointerRNA ptr;
  RNA_pointer_create(id, &RNA_NodeSocket, sock, &ptr);
  sock->typeinfo->interface_draw_color(C, &ptr, r_color);
}

static void rna_NodeSocketStandard_float_range(
    PointerRNA *ptr, float *min, float *max, float *softmin, float *softmax)
{
  bNodeSocket *sock = ptr->data;
  bNodeSocketValueFloat *dval = sock->default_value;
  int subtype = sock->typeinfo->subtype;

  if (dval->max < dval->min) {
    dval->max = dval->min;
  }

  *min = (subtype == PROP_UNSIGNED ? 0.0f : -FLT_MAX);
  *max = FLT_MAX;
  *softmin = dval->min;
  *softmax = dval->max;
}

static void rna_NodeSocketStandard_int_range(
    PointerRNA *ptr, int *min, int *max, int *softmin, int *softmax)
{
  bNodeSocket *sock = ptr->data;
  bNodeSocketValueInt *dval = sock->default_value;
  int subtype = sock->typeinfo->subtype;

  if (dval->max < dval->min) {
    dval->max = dval->min;
  }

  *min = (subtype == PROP_UNSIGNED ? 0 : INT_MIN);
  *max = INT_MAX;
  *softmin = dval->min;
  *softmax = dval->max;
}

static void rna_NodeSocketStandard_vector_range(
    PointerRNA *ptr, float *min, float *max, float *softmin, float *softmax)
{
  bNodeSocket *sock = ptr->data;
  bNodeSocketValueVector *dval = sock->default_value;

  if (dval->max < dval->min) {
    dval->max = dval->min;
  }

  *min = -FLT_MAX;
  *max = FLT_MAX;
  *softmin = dval->min;
  *softmax = dval->max;
}

/* using a context update function here, to avoid searching the node if possible */
static void rna_NodeSocketStandard_value_update(struct bContext *C, PointerRNA *ptr)
{
  bNode *node;

  /* default update */
  rna_NodeSocket_update(CTX_data_main(C), CTX_data_scene(C), ptr);

  /* try to use node from context, faster */
  node = CTX_data_pointer_get(C, "node").data;
  if (!node) {
    bNodeTree *ntree = (bNodeTree *)ptr->owner_id;
    bNodeSocket *sock = ptr->data;

    /* fall back to searching node in the tree */
    nodeFindNode(ntree, sock, &node, NULL);
  }
}

static void rna_NodeSocketStandard_value_and_relation_update(struct bContext *C, PointerRNA *ptr)
{
  rna_NodeSocketStandard_value_update(C, ptr);
  bNodeTree *ntree = (bNodeTree *)ptr->owner_id;
  Main *bmain = CTX_data_main(C);
  ntreeUpdateTree(bmain, ntree);
  DEG_relations_tag_update(bmain);
}

/* ******** Node Types ******** */

static void rna_NodeInternalSocketTemplate_name_get(PointerRNA *ptr, char *value)
{
  bNodeSocketTemplate *stemp = ptr->data;
  strcpy(value, stemp->name);
}

static int rna_NodeInternalSocketTemplate_name_length(PointerRNA *ptr)
{
  bNodeSocketTemplate *stemp = ptr->data;
  return strlen(stemp->name);
}

static void rna_NodeInternalSocketTemplate_identifier_get(PointerRNA *ptr, char *value)
{
  bNodeSocketTemplate *stemp = ptr->data;
  strcpy(value, stemp->identifier);
}

static int rna_NodeInternalSocketTemplate_identifier_length(PointerRNA *ptr)
{
  bNodeSocketTemplate *stemp = ptr->data;
  return strlen(stemp->identifier);
}

static int rna_NodeInternalSocketTemplate_type_get(PointerRNA *ptr)
{
  bNodeSocketTemplate *stemp = ptr->data;
  return stemp->type;
}

static PointerRNA rna_NodeInternal_input_template(StructRNA *srna, int index)
{
  bNodeType *ntype = RNA_struct_blender_type_get(srna);
  if (ntype && ntype->inputs) {
    bNodeSocketTemplate *stemp = ntype->inputs;
    int i = 0;
    while (i < index && stemp->type >= 0) {
      i++;
      stemp++;
    }
    if (i == index && stemp->type >= 0) {
      PointerRNA ptr;
      RNA_pointer_create(NULL, &RNA_NodeInternalSocketTemplate, stemp, &ptr);
      return ptr;
    }
  }
  return PointerRNA_NULL;
}

static PointerRNA rna_NodeInternal_output_template(StructRNA *srna, int index)
{
  bNodeType *ntype = RNA_struct_blender_type_get(srna);
  if (ntype && ntype->outputs) {
    bNodeSocketTemplate *stemp = ntype->outputs;
    int i = 0;
    while (i < index && stemp->type >= 0) {
      i++;
      stemp++;
    }
    if (i == index && stemp->type >= 0) {
      PointerRNA ptr;
      RNA_pointer_create(NULL, &RNA_NodeInternalSocketTemplate, stemp, &ptr);
      return ptr;
    }
  }
  return PointerRNA_NULL;
}

static bool rna_NodeInternal_poll(StructRNA *srna, bNodeTree *ntree)
{
  bNodeType *ntype = RNA_struct_blender_type_get(srna);
  const char *disabled_hint;
  return ntype && (!ntype->poll || ntype->poll(ntype, ntree, &disabled_hint));
}

static bool rna_NodeInternal_poll_instance(bNode *node, bNodeTree *ntree)
{
  bNodeType *ntype = node->typeinfo;
  const char *disabled_hint;
  if (ntype->poll_instance) {
    return ntype->poll_instance(node, ntree, &disabled_hint);
  }
  else {
    /* fall back to basic poll function */
    return !ntype->poll || ntype->poll(ntype, ntree, &disabled_hint);
  }
}

static void rna_NodeInternal_update(ID *id, bNode *node)
{
  bNodeTree *ntree = (bNodeTree *)id;
  if (node->typeinfo->updatefunc) {
    node->typeinfo->updatefunc(ntree, node);
  }
}

static void rna_NodeInternal_draw_buttons(ID *id,
                                          bNode *node,
                                          struct bContext *C,
                                          struct uiLayout *layout)
{
  if (node->typeinfo->draw_buttons) {
    PointerRNA ptr;
    RNA_pointer_create(id, &RNA_Node, node, &ptr);
    node->typeinfo->draw_buttons(layout, C, &ptr);
  }
}

static void rna_NodeInternal_draw_buttons_ext(ID *id,
                                              bNode *node,
                                              struct bContext *C,
                                              struct uiLayout *layout)
{
  if (node->typeinfo->draw_buttons_ex) {
    PointerRNA ptr;
    RNA_pointer_create(id, &RNA_Node, node, &ptr);
    node->typeinfo->draw_buttons_ex(layout, C, &ptr);
  }
  else if (node->typeinfo->draw_buttons) {
    PointerRNA ptr;
    RNA_pointer_create(id, &RNA_Node, node, &ptr);
    node->typeinfo->draw_buttons(layout, C, &ptr);
  }
}

static StructRNA *rna_NodeCustomGroup_register(Main *bmain,
                                               ReportList *reports,
                                               void *data,
                                               const char *identifier,
                                               StructValidateFunc validate,
                                               StructCallbackFunc call,
                                               StructFreeFunc free)
{
  bNodeType *nt = rna_Node_register_base(
      bmain, reports, &RNA_NodeCustomGroup, data, identifier, validate, call, free);
  if (!nt) {
    return NULL;
  }

  /* this updates the group node instance from the tree's interface */
  nt->group_update_func = node_group_update;

  nodeRegisterType(nt);

  /* update while blender is running */
  WM_main_add_notifier(NC_NODE | NA_EDITED, NULL);

  return nt->rna_ext.srna;
}

static StructRNA *rna_GeometryNodeCustomGroup_register(Main *bmain,
                                                       ReportList *reports,
                                                       void *data,
                                                       const char *identifier,
                                                       StructValidateFunc validate,
                                                       StructCallbackFunc call,
                                                       StructFreeFunc free)
{
  bNodeType *nt = rna_Node_register_base(
      bmain, reports, &RNA_GeometryNodeCustomGroup, data, identifier, validate, call, free);

  if (!nt) {
    return NULL;
  }

  nt->group_update_func = node_group_update;
  nt->type = NODE_CUSTOM_GROUP;

  register_node_type_geo_custom_group(nt);

  nodeRegisterType(nt);

  WM_main_add_notifier(NC_NODE | NA_EDITED, NULL);

  return nt->rna_ext.srna;
}

void register_node_type_geo_custom_group(bNodeType *ntype);

static StructRNA *rna_ShaderNodeCustomGroup_register(Main *bmain,
                                                     ReportList *reports,
                                                     void *data,
                                                     const char *identifier,
                                                     StructValidateFunc validate,
                                                     StructCallbackFunc call,
                                                     StructFreeFunc free)
{
  bNodeType *nt = rna_Node_register_base(
      bmain, reports, &RNA_ShaderNodeCustomGroup, data, identifier, validate, call, free);

  if (!nt) {
    return NULL;
  }

  nt->group_update_func = node_group_update;
  nt->type = NODE_CUSTOM_GROUP;

  register_node_type_sh_custom_group(nt);

  nodeRegisterType(nt);

  WM_main_add_notifier(NC_NODE | NA_EDITED, NULL);

  return nt->rna_ext.srna;
}

static StructRNA *rna_CompositorNodeCustomGroup_register(Main *bmain,
                                                         ReportList *reports,
                                                         void *data,
                                                         const char *identifier,
                                                         StructValidateFunc validate,
                                                         StructCallbackFunc call,
                                                         StructFreeFunc free)
{
  bNodeType *nt = rna_Node_register_base(
      bmain, reports, &RNA_CompositorNodeCustomGroup, data, identifier, validate, call, free);
  if (!nt) {
    return NULL;
  }

  nt->group_update_func = node_group_update;
  nt->type = NODE_CUSTOM_GROUP;

  register_node_type_cmp_custom_group(nt);

  nodeRegisterType(nt);

  WM_main_add_notifier(NC_NODE | NA_EDITED, NULL);

  return nt->rna_ext.srna;
}

static void rna_CompositorNode_tag_need_exec(bNode *node)
{
  node->need_exec = true;
}

static void rna_Node_tex_image_update(Main *bmain, Scene *UNUSED(scene), PointerRNA *ptr)
{
  bNodeTree *ntree = (bNodeTree *)ptr->owner_id;
  bNode *node = (bNode *)ptr->data;

  ED_node_tag_update_nodetree(bmain, ntree, node);
  WM_main_add_notifier(NC_IMAGE, NULL);
}

static void rna_NodeGroup_update(Main *bmain, Scene *UNUSED(scene), PointerRNA *ptr)
{
  bNodeTree *ntree = (bNodeTree *)ptr->owner_id;
  bNode *node = (bNode *)ptr->data;

  if (node->id) {
    ntreeUpdateTree(bmain, (bNodeTree *)node->id);
  }

  ED_node_tag_update_nodetree(bmain, ntree, node);
  DEG_relations_tag_update(bmain);
}

static void rna_NodeGroup_node_tree_set(PointerRNA *ptr,
                                        const PointerRNA value,
                                        struct ReportList *UNUSED(reports))
{
  bNodeTree *ntree = (bNodeTree *)ptr->owner_id;
  bNode *node = ptr->data;
  bNodeTree *ngroup = value.data;

  const char *disabled_hint = NULL;
  if (nodeGroupPoll(ntree, ngroup, &disabled_hint)) {
    if (node->id) {
      id_us_min(node->id);
    }
    if (ngroup) {
      id_us_plus(&ngroup->id);
    }

    node->id = &ngroup->id;
  }
}

static bool rna_NodeGroup_node_tree_poll(PointerRNA *ptr, const PointerRNA value)
{
  bNodeTree *ntree = (bNodeTree *)ptr->owner_id;
  bNodeTree *ngroup = value.data;

  /* only allow node trees of the same type as the group node's tree */
  if (ngroup->type != ntree->type) {
    return false;
  }

  const char *disabled_hint = NULL;
  return nodeGroupPoll(ntree, ngroup, &disabled_hint);
}

static StructRNA *rna_NodeGroup_interface_typef(PointerRNA *ptr)
{
  bNode *node = ptr->data;
  bNodeTree *ngroup = (bNodeTree *)node->id;

  if (ngroup) {
    StructRNA *srna = ntreeInterfaceTypeGet(ngroup, true);
    if (srna) {
      return srna;
    }
  }
  return &RNA_PropertyGroup;
}

static StructRNA *rna_NodeGroupInputOutput_interface_typef(PointerRNA *ptr)
{
  bNodeTree *ntree = (bNodeTree *)ptr->owner_id;

  if (ntree) {
    StructRNA *srna = ntreeInterfaceTypeGet(ntree, true);
    if (srna) {
      return srna;
    }
  }
  return &RNA_PropertyGroup;
}

static void rna_distance_matte_t1_set(PointerRNA *ptr, float value)
{
  bNode *node = (bNode *)ptr->data;
  NodeChroma *chroma = node->storage;

  chroma->t1 = value;
}

static void rna_distance_matte_t2_set(PointerRNA *ptr, float value)
{
  bNode *node = (bNode *)ptr->data;
  NodeChroma *chroma = node->storage;

  chroma->t2 = value;
}

static void rna_difference_matte_t1_set(PointerRNA *ptr, float value)
{
  bNode *node = (bNode *)ptr->data;
  NodeChroma *chroma = node->storage;

  chroma->t1 = value;
}

static void rna_difference_matte_t2_set(PointerRNA *ptr, float value)
{
  bNode *node = (bNode *)ptr->data;
  NodeChroma *chroma = node->storage;

  chroma->t2 = value;
}

/* Button Set Funcs for Matte Nodes */
static void rna_Matte_t1_set(PointerRNA *ptr, float value)
{
  bNode *node = (bNode *)ptr->data;
  NodeChroma *chroma = node->storage;

  chroma->t1 = value;

  if (value < chroma->t2) {
    chroma->t2 = value;
  }
}

static void rna_Matte_t2_set(PointerRNA *ptr, float value)
{
  bNode *node = (bNode *)ptr->data;
  NodeChroma *chroma = node->storage;

  if (value > chroma->t1) {
    value = chroma->t1;
  }

  chroma->t2 = value;
}

static void rna_Node_scene_set(PointerRNA *ptr,
                               PointerRNA value,
                               struct ReportList *UNUSED(reports))
{
  bNode *node = (bNode *)ptr->data;

  if (node->id) {
    id_us_min(node->id);
    node->id = NULL;
  }

  node->id = value.data;

  id_us_plus(node->id);
}

static void rna_Node_image_layer_update(Main *bmain, Scene *scene, PointerRNA *ptr)
{
  bNode *node = (bNode *)ptr->data;
  Image *ima = (Image *)node->id;
  ImageUser *iuser = node->storage;

  if (node->type == CMP_NODE_CRYPTOMATTE && node->custom1 != CMP_CRYPTOMATTE_SRC_IMAGE) {
    return;
  }

  BKE_image_multilayer_index(ima->rr, iuser);
  BKE_image_signal(bmain, ima, iuser, IMA_SIGNAL_SRC_CHANGE);

  rna_Node_update(bmain, scene, ptr);

  if (scene->nodetree != NULL) {
    ntreeCompositUpdateRLayers(scene->nodetree);
  }
}

static const EnumPropertyItem *renderresult_layers_add_enum(RenderLayer *rl)
{
  EnumPropertyItem *item = NULL;
  EnumPropertyItem tmp = {0};
  int i = 0, totitem = 0;

  while (rl) {
    tmp.identifier = rl->name;
    /* Little trick: using space char instead empty string
     * makes the item selectable in the drop-down. */
    if (rl->name[0] == '\0') {
      tmp.name = " ";
    }
    else {
      tmp.name = rl->name;
    }
    tmp.value = i++;
    RNA_enum_item_add(&item, &totitem, &tmp);
    rl = rl->next;
  }

  RNA_enum_item_end(&item, &totitem);

  return item;
}

static const EnumPropertyItem *rna_Node_image_layer_itemf(bContext *UNUSED(C),
                                                          PointerRNA *ptr,
                                                          PropertyRNA *UNUSED(prop),
                                                          bool *r_free)
{
  bNode *node = (bNode *)ptr->data;
  Image *ima = (Image *)node->id;
  const EnumPropertyItem *item = NULL;
  RenderLayer *rl;

  if (node->type == CMP_NODE_CRYPTOMATTE && node->custom1 != CMP_CRYPTOMATTE_SRC_IMAGE) {
    return DummyRNA_NULL_items;
  }

  if (ima == NULL || ima->rr == NULL) {
    *r_free = false;
    return DummyRNA_NULL_items;
  }

  rl = ima->rr->layers.first;
  item = renderresult_layers_add_enum(rl);

  *r_free = true;

  return item;
}

static bool rna_Node_image_has_layers_get(PointerRNA *ptr)
{
  bNode *node = (bNode *)ptr->data;
  Image *ima = (Image *)node->id;

  if (node->type == CMP_NODE_CRYPTOMATTE && node->custom1 != CMP_CRYPTOMATTE_SRC_IMAGE) {
    return false;
  }

  if (!ima || !(ima->rr)) {
    return false;
  }

  return RE_layers_have_name(ima->rr);
}

static bool rna_Node_image_has_views_get(PointerRNA *ptr)
{
  bNode *node = (bNode *)ptr->data;
  Image *ima = (Image *)node->id;

  if (node->type == CMP_NODE_CRYPTOMATTE && node->custom1 != CMP_CRYPTOMATTE_SRC_IMAGE) {
    return false;
  }

  if (!ima || !(ima->rr)) {
    return false;
  }

  return BLI_listbase_count_at_most(&ima->rr->views, 2) > 1;
}

static const EnumPropertyItem *renderresult_views_add_enum(RenderView *rv)
{
  EnumPropertyItem *item = NULL;
  EnumPropertyItem tmp = {0, "ALL", 0, "All", ""};
  int i = 1, totitem = 0;

  /* option to use all views */
  RNA_enum_item_add(&item, &totitem, &tmp);

  while (rv) {
    tmp.identifier = rv->name;
    /* Little trick: using space char instead empty string
     * makes the item selectable in the drop-down. */
    if (rv->name[0] == '\0') {
      tmp.name = " ";
    }
    else {
      tmp.name = rv->name;
    }
    tmp.value = i++;
    RNA_enum_item_add(&item, &totitem, &tmp);
    rv = rv->next;
  }

  RNA_enum_item_end(&item, &totitem);

  return item;
}

static const EnumPropertyItem *rna_Node_image_view_itemf(bContext *UNUSED(C),
                                                         PointerRNA *ptr,
                                                         PropertyRNA *UNUSED(prop),
                                                         bool *r_free)
{
  bNode *node = (bNode *)ptr->data;
  Image *ima = (Image *)node->id;
  const EnumPropertyItem *item = NULL;
  RenderView *rv;

  if (node->type == CMP_NODE_CRYPTOMATTE && node->custom1 != CMP_CRYPTOMATTE_SRC_IMAGE) {
    return DummyRNA_NULL_items;
  }

  if (ima == NULL || ima->rr == NULL) {
    *r_free = false;
    return DummyRNA_NULL_items;
  }

  rv = ima->rr->views.first;
  item = renderresult_views_add_enum(rv);

  *r_free = true;

  return item;
}

static const EnumPropertyItem *rna_Node_view_layer_itemf(bContext *UNUSED(C),
                                                         PointerRNA *ptr,
                                                         PropertyRNA *UNUSED(prop),
                                                         bool *r_free)
{
  bNode *node = (bNode *)ptr->data;
  Scene *sce = (Scene *)node->id;
  const EnumPropertyItem *item = NULL;
  RenderLayer *rl;

  if (sce == NULL) {
    *r_free = false;
    return DummyRNA_NULL_items;
  }

  rl = sce->view_layers.first;
  item = renderresult_layers_add_enum(rl);

  *r_free = true;

  return item;
}

static void rna_Node_view_layer_update(Main *bmain, Scene *scene, PointerRNA *ptr)
{
  rna_Node_update(bmain, scene, ptr);
  if (scene->nodetree != NULL) {
    ntreeCompositUpdateRLayers(scene->nodetree);
  }
}

static const EnumPropertyItem *rna_Node_channel_itemf(bContext *UNUSED(C),
                                                      PointerRNA *ptr,
                                                      PropertyRNA *UNUSED(prop),
                                                      bool *r_free)
{
  bNode *node = (bNode *)ptr->data;
  EnumPropertyItem *item = NULL;
  EnumPropertyItem tmp = {0};
  int totitem = 0;

  switch (node->custom1) {
    case CMP_NODE_CHANNEL_MATTE_CS_RGB:
      tmp.identifier = "R";
      tmp.name = "R";
      tmp.value = 1;
      RNA_enum_item_add(&item, &totitem, &tmp);
      tmp.identifier = "G";
      tmp.name = "G";
      tmp.value = 2;
      RNA_enum_item_add(&item, &totitem, &tmp);
      tmp.identifier = "B";
      tmp.name = "B";
      tmp.value = 3;
      RNA_enum_item_add(&item, &totitem, &tmp);
      break;
    case CMP_NODE_CHANNEL_MATTE_CS_HSV:
      tmp.identifier = "H";
      tmp.name = "H";
      tmp.value = 1;
      RNA_enum_item_add(&item, &totitem, &tmp);
      tmp.identifier = "S";
      tmp.name = "S";
      tmp.value = 2;
      RNA_enum_item_add(&item, &totitem, &tmp);
      tmp.identifier = "V";
      tmp.name = "V";
      tmp.value = 3;
      RNA_enum_item_add(&item, &totitem, &tmp);
      break;
    case CMP_NODE_CHANNEL_MATTE_CS_YUV:
      tmp.identifier = "Y";
      tmp.name = "Y";
      tmp.value = 1;
      RNA_enum_item_add(&item, &totitem, &tmp);
      tmp.identifier = "G";
      tmp.name = "U";
      tmp.value = 2;
      RNA_enum_item_add(&item, &totitem, &tmp);
      tmp.identifier = "V";
      tmp.name = "V";
      tmp.value = 3;
      RNA_enum_item_add(&item, &totitem, &tmp);
      break;
    case CMP_NODE_CHANNEL_MATTE_CS_YCC:
      tmp.identifier = "Y";
      tmp.name = "Y";
      tmp.value = 1;
      RNA_enum_item_add(&item, &totitem, &tmp);
      tmp.identifier = "CB";
      tmp.name = "Cr";
      tmp.value = 2;
      RNA_enum_item_add(&item, &totitem, &tmp);
      tmp.identifier = "CR";
      tmp.name = "Cb";
      tmp.value = 3;
      RNA_enum_item_add(&item, &totitem, &tmp);
      break;
    default:
      return DummyRNA_NULL_items;
  }

  RNA_enum_item_end(&item, &totitem);
  *r_free = true;

  return item;
}

static void rna_Image_Node_update_id(Main *UNUSED(bmain), Scene *UNUSED(scene), PointerRNA *ptr)
{
  bNodeTree *ntree = (bNodeTree *)ptr->owner_id;
  bNode *node = (bNode *)ptr->data;

  node->update |= NODE_UPDATE_ID;
  nodeUpdate(ntree, node); /* to update image node sockets */
}

static void rna_NodeOutputFile_slots_begin(CollectionPropertyIterator *iter, PointerRNA *ptr)
{
  bNode *node = ptr->data;
  rna_iterator_listbase_begin(iter, &node->inputs, NULL);
}

static PointerRNA rna_NodeOutputFile_slot_file_get(CollectionPropertyIterator *iter)
{
  PointerRNA ptr;
  bNodeSocket *sock = rna_iterator_listbase_get(iter);
  RNA_pointer_create(iter->parent.owner_id, &RNA_NodeOutputFileSlotFile, sock->storage, &ptr);
  return ptr;
}

static void rna_NodeColorBalance_update_lgg(Main *bmain, Scene *scene, PointerRNA *ptr)
{
  ntreeCompositColorBalanceSyncFromLGG((bNodeTree *)ptr->owner_id, ptr->data);
  rna_Node_update(bmain, scene, ptr);
}

static void rna_NodeColorBalance_update_cdl(Main *bmain, Scene *scene, PointerRNA *ptr)
{
  ntreeCompositColorBalanceSyncFromCDL((bNodeTree *)ptr->owner_id, ptr->data);
  rna_Node_update(bmain, scene, ptr);
}

static void rna_NodeCryptomatte_source_set(PointerRNA *ptr, int value)
{
  bNode *node = (bNode *)ptr->data;
  if (node->id && node->custom1 != value) {
    id_us_min((ID *)node->id);
    node->id = NULL;
  }
  node->custom1 = value;
}

static int rna_NodeCryptomatte_layer_name_get(PointerRNA *ptr)
{
  int index = 0;
  bNode *node = (bNode *)ptr->data;
  NodeCryptomatte *storage = node->storage;
  LISTBASE_FOREACH_INDEX (CryptomatteLayer *, layer, &storage->runtime.layers, index) {
    if (STREQLEN(storage->layer_name, layer->name, sizeof(storage->layer_name))) {
      return index;
    }
  }
  return 0;
}

static void rna_NodeCryptomatte_layer_name_set(PointerRNA *ptr, int new_value)
{
  bNode *node = (bNode *)ptr->data;
  NodeCryptomatte *storage = node->storage;

  CryptomatteLayer *layer = BLI_findlink(&storage->runtime.layers, new_value);
  if (layer) {
    STRNCPY(storage->layer_name, layer->name);
  }
}

static const EnumPropertyItem *rna_NodeCryptomatte_layer_name_itemf(bContext *C,
                                                                    PointerRNA *ptr,
                                                                    PropertyRNA *UNUSED(prop),
                                                                    bool *r_free)
{
  bNode *node = (bNode *)ptr->data;
  NodeCryptomatte *storage = node->storage;
  EnumPropertyItem *item = NULL;
  EnumPropertyItem template = {0, "", 0, "", ""};
  int totitem = 0;

  ntreeCompositCryptomatteUpdateLayerNames(CTX_data_scene(C), node);
  int layer_index;
  LISTBASE_FOREACH_INDEX (CryptomatteLayer *, layer, &storage->runtime.layers, layer_index) {
    template.value = layer_index;
    template.identifier = layer->name;
    template.name = layer->name;
    RNA_enum_item_add(&item, &totitem, &template);
  }

  RNA_enum_item_end(&item, &totitem);
  *r_free = true;

  return item;
}

static PointerRNA rna_NodeCryptomatte_scene_get(PointerRNA *ptr)
{
  bNode *node = (bNode *)ptr->data;

  Scene *scene = (node->custom1 == CMP_CRYPTOMATTE_SRC_RENDER) ? (Scene *)node->id : NULL;
  return rna_pointer_inherit_refine(ptr, &RNA_Scene, scene);
}

static void rna_NodeCryptomatte_scene_set(PointerRNA *ptr,
                                          PointerRNA value,
                                          struct ReportList *reports)
{
  bNode *node = (bNode *)ptr->data;

  if (node->custom1 == CMP_CRYPTOMATTE_SRC_RENDER) {
    rna_Node_scene_set(ptr, value, reports);
  }
}

static PointerRNA rna_NodeCryptomatte_image_get(PointerRNA *ptr)
{
  bNode *node = (bNode *)ptr->data;

  Image *image = (node->custom1 == CMP_CRYPTOMATTE_SRC_IMAGE) ? (Image *)node->id : NULL;
  return rna_pointer_inherit_refine(ptr, &RNA_Image, image);
}

static void rna_NodeCryptomatte_image_set(PointerRNA *ptr,
                                          PointerRNA value,
                                          struct ReportList *UNUSED(reports))
{
  bNode *node = (bNode *)ptr->data;

  if (node->custom1 == CMP_CRYPTOMATTE_SRC_IMAGE) {
    if (node->id)
      id_us_min((ID *)node->id);
    if (value.data)
      id_us_plus((ID *)value.data);

    node->id = value.data;
  }
}

static bool rna_NodeCryptomatte_image_poll(PointerRNA *UNUSED(ptr), PointerRNA value)
{
  Image *image = (Image *)value.owner_id;
  return image->type == IMA_TYPE_MULTILAYER;
}

static void rna_NodeCryptomatte_matte_get(PointerRNA *ptr, char *value)
{
  bNode *node = (bNode *)ptr->data;
  NodeCryptomatte *nc = node->storage;
  char *matte_id = BKE_cryptomatte_entries_to_matte_id(nc);
  strcpy(value, matte_id);
  MEM_freeN(matte_id);
}

static int rna_NodeCryptomatte_matte_length(PointerRNA *ptr)
{
  bNode *node = (bNode *)ptr->data;
  NodeCryptomatte *nc = node->storage;
  char *matte_id = BKE_cryptomatte_entries_to_matte_id(nc);
  int result = strlen(matte_id);
  MEM_freeN(matte_id);
  return result;
}

static void rna_NodeCryptomatte_matte_set(PointerRNA *ptr, const char *value)
{
  bNode *node = (bNode *)ptr->data;
  NodeCryptomatte *nc = node->storage;
  BKE_cryptomatte_matte_id_to_entries(nc, value);
}

static void rna_NodeCryptomatte_update_add(Main *bmain, Scene *scene, PointerRNA *ptr)
{
  ntreeCompositCryptomatteSyncFromAdd(scene, ptr->data);
  rna_Node_update(bmain, scene, ptr);
}

static void rna_NodeCryptomatte_update_remove(Main *bmain, Scene *scene, PointerRNA *ptr)
{
  ntreeCompositCryptomatteSyncFromRemove(ptr->data);
  rna_Node_update(bmain, scene, ptr);
}

/* ******** Node Socket Types ******** */

static PointerRNA rna_NodeOutputFile_slot_layer_get(CollectionPropertyIterator *iter)
{
  PointerRNA ptr;
  bNodeSocket *sock = rna_iterator_listbase_get(iter);
  RNA_pointer_create(iter->parent.owner_id, &RNA_NodeOutputFileSlotLayer, sock->storage, &ptr);
  return ptr;
}

static int rna_NodeOutputFileSocket_find_node(bNodeTree *ntree,
                                              NodeImageMultiFileSocket *data,
                                              bNode **nodep,
                                              bNodeSocket **sockp)
{
  bNode *node;
  bNodeSocket *sock;

  for (node = ntree->nodes.first; node; node = node->next) {
    for (sock = node->inputs.first; sock; sock = sock->next) {
      NodeImageMultiFileSocket *sockdata = sock->storage;
      if (sockdata == data) {
        *nodep = node;
        *sockp = sock;
        return 1;
      }
    }
  }

  *nodep = NULL;
  *sockp = NULL;
  return 0;
}

static void rna_NodeOutputFileSlotFile_path_set(PointerRNA *ptr, const char *value)
{
  bNodeTree *ntree = (bNodeTree *)ptr->owner_id;
  NodeImageMultiFileSocket *sockdata = ptr->data;
  bNode *node;
  bNodeSocket *sock;

  if (rna_NodeOutputFileSocket_find_node(ntree, sockdata, &node, &sock)) {
    ntreeCompositOutputFileSetPath(node, sock, value);
  }
}

static void rna_NodeOutputFileSlotLayer_name_set(PointerRNA *ptr, const char *value)
{
  bNodeTree *ntree = (bNodeTree *)ptr->owner_id;
  NodeImageMultiFileSocket *sockdata = ptr->data;
  bNode *node;
  bNodeSocket *sock;

  if (rna_NodeOutputFileSocket_find_node(ntree, sockdata, &node, &sock)) {
    ntreeCompositOutputFileSetLayer(node, sock, value);
  }
}

static bNodeSocket *rna_NodeOutputFile_slots_new(
    ID *id, bNode *node, bContext *C, ReportList *UNUSED(reports), const char *name)
{
  bNodeTree *ntree = (bNodeTree *)id;
  Scene *scene = CTX_data_scene(C);
  ImageFormatData *im_format = NULL;
  bNodeSocket *sock;
  if (scene) {
    im_format = &scene->r.im_format;
  }

  sock = ntreeCompositOutputFileAddSocket(ntree, node, name, im_format);

  ntreeUpdateTree(CTX_data_main(C), ntree);
  WM_main_add_notifier(NC_NODE | NA_EDITED, ntree);

  return sock;
}

static void rna_ShaderNodeTexIES_mode_set(PointerRNA *ptr, int value)
{
  bNode *node = (bNode *)ptr->data;
  NodeShaderTexIES *nss = node->storage;

  if (nss->mode != value) {
    nss->mode = value;
    nss->filepath[0] = '\0';

    /* replace text datablock by filepath */
    if (node->id) {
      Text *text = (Text *)node->id;

      if (value == NODE_IES_EXTERNAL && text->filepath) {
        BLI_strncpy(nss->filepath, text->filepath, sizeof(nss->filepath));
        BLI_path_rel(nss->filepath, BKE_main_blendfile_path_from_global());
      }

      id_us_min(node->id);
      node->id = NULL;
    }
  }
}

static void rna_ShaderNodeScript_mode_set(PointerRNA *ptr, int value)
{
  bNode *node = (bNode *)ptr->data;
  NodeShaderScript *nss = node->storage;

  if (nss->mode != value) {
    nss->mode = value;
    nss->filepath[0] = '\0';
    nss->flag &= ~NODE_SCRIPT_AUTO_UPDATE;

    /* replace text data-block by filepath */
    if (node->id) {
      Text *text = (Text *)node->id;

      if (value == NODE_SCRIPT_EXTERNAL && text->filepath) {
        BLI_strncpy(nss->filepath, text->filepath, sizeof(nss->filepath));
        BLI_path_rel(nss->filepath, BKE_main_blendfile_path_from_global());
      }

      id_us_min(node->id);
      node->id = NULL;
    }

    /* remove any bytecode */
    if (nss->bytecode) {
      MEM_freeN(nss->bytecode);
      nss->bytecode = NULL;
    }

    nss->bytecode_hash[0] = '\0';
  }
}

static void rna_ShaderNodeScript_bytecode_get(PointerRNA *ptr, char *value)
{
  bNode *node = (bNode *)ptr->data;
  NodeShaderScript *nss = node->storage;

  strcpy(value, (nss->bytecode) ? nss->bytecode : "");
}

static int rna_ShaderNodeScript_bytecode_length(PointerRNA *ptr)
{
  bNode *node = (bNode *)ptr->data;
  NodeShaderScript *nss = node->storage;

  return (nss->bytecode) ? strlen(nss->bytecode) : 0;
}

static void rna_ShaderNodeScript_bytecode_set(PointerRNA *ptr, const char *value)
{
  bNode *node = (bNode *)ptr->data;
  NodeShaderScript *nss = node->storage;

  if (nss->bytecode) {
    MEM_freeN(nss->bytecode);
  }

  if (value && value[0]) {
    nss->bytecode = BLI_strdup(value);
  }
  else {
    nss->bytecode = NULL;
  }
}

static void rna_ShaderNodeScript_update(Main *bmain, Scene *scene, PointerRNA *ptr)
{
  bNodeTree *ntree = (bNodeTree *)ptr->owner_id;
  bNode *node = (bNode *)ptr->data;
  RenderEngineType *engine_type = RE_engines_find(scene->r.engine);

  if (engine_type && engine_type->update_script_node) {
    /* auto update node */
    RenderEngine *engine = RE_engine_create(engine_type);
    engine_type->update_script_node(engine, ntree, node);
    RE_engine_free(engine);
  }

  ED_node_tag_update_nodetree(bmain, ntree, node);
}

static void rna_ShaderNode_socket_update(Main *bmain, Scene *scene, PointerRNA *ptr)
{
  bNodeTree *ntree = (bNodeTree *)ptr->owner_id;
  bNode *node = (bNode *)ptr->data;

  nodeUpdate(ntree, node);
  rna_Node_update(bmain, scene, ptr);
}

static void rna_Node_socket_update(Main *bmain, Scene *scene, PointerRNA *ptr)
{
  bNodeTree *ntree = (bNodeTree *)ptr->owner_id;
  bNode *node = (bNode *)ptr->data;

  nodeUpdate(ntree, node);
  rna_Node_update(bmain, scene, ptr);
}

static void rna_GeometryNode_socket_update(Main *bmain, Scene *scene, PointerRNA *ptr)
{
  bNodeTree *ntree = (bNodeTree *)ptr->owner_id;
  bNode *node = (bNode *)ptr->data;

  nodeUpdate(ntree, node);
  rna_Node_update(bmain, scene, ptr);
}

static void rna_CompositorNodeScale_update(Main *bmain, Scene *scene, PointerRNA *ptr)
{
  bNodeTree *ntree = (bNodeTree *)ptr->owner_id;
  bNode *node = (bNode *)ptr->data;

  nodeUpdate(ntree, node);
  rna_Node_update(bmain, scene, ptr);
}

static PointerRNA rna_ShaderNodePointDensity_psys_get(PointerRNA *ptr)
{
  bNode *node = ptr->data;
  NodeShaderTexPointDensity *shader_point_density = node->storage;
  Object *ob = (Object *)node->id;
  ParticleSystem *psys = NULL;
  PointerRNA value;

  if (ob && shader_point_density->particle_system) {
    psys = BLI_findlink(&ob->particlesystem, shader_point_density->particle_system - 1);
  }

  RNA_pointer_create(&ob->id, &RNA_ParticleSystem, psys, &value);
  return value;
}

static void rna_ShaderNodePointDensity_psys_set(PointerRNA *ptr,
                                                PointerRNA value,
                                                struct ReportList *UNUSED(reports))
{
  bNode *node = ptr->data;
  NodeShaderTexPointDensity *shader_point_density = node->storage;
  Object *ob = (Object *)node->id;

  if (ob && value.owner_id == &ob->id) {
    shader_point_density->particle_system = BLI_findindex(&ob->particlesystem, value.data) + 1;
  }
  else {
    shader_point_density->particle_system = 0;
  }
}

static int point_density_particle_color_source_from_shader(
    NodeShaderTexPointDensity *shader_point_density)
{
  switch (shader_point_density->color_source) {
    case SHD_POINTDENSITY_COLOR_PARTAGE:
      return TEX_PD_COLOR_PARTAGE;
    case SHD_POINTDENSITY_COLOR_PARTSPEED:
      return TEX_PD_COLOR_PARTSPEED;
    case SHD_POINTDENSITY_COLOR_PARTVEL:
      return TEX_PD_COLOR_PARTVEL;
    default:
      BLI_assert(!"Unknown color source");
      return TEX_PD_COLOR_CONSTANT;
  }
}

static int point_density_vertex_color_source_from_shader(
    NodeShaderTexPointDensity *shader_point_density)
{
  switch (shader_point_density->ob_color_source) {
    case SHD_POINTDENSITY_COLOR_VERTCOL:
      return TEX_PD_COLOR_VERTCOL;
    case SHD_POINTDENSITY_COLOR_VERTWEIGHT:
      return TEX_PD_COLOR_VERTWEIGHT;
    case SHD_POINTDENSITY_COLOR_VERTNOR:
      return TEX_PD_COLOR_VERTNOR;
    default:
      BLI_assert(!"Unknown color source");
      return TEX_PD_COLOR_CONSTANT;
  }
}

void rna_ShaderNodePointDensity_density_cache(bNode *self, Depsgraph *depsgraph)
{
  NodeShaderTexPointDensity *shader_point_density = self->storage;
  PointDensity *pd = &shader_point_density->pd;

  if (depsgraph == NULL) {
    return;
  }

  /* Make sure there's no cached data. */
  BKE_texture_pointdensity_free_data(pd);
  RE_point_density_free(pd);

  /* Create PointDensity structure from node for sampling. */
  BKE_texture_pointdensity_init_data(pd);
  pd->object = (Object *)self->id;
  pd->radius = shader_point_density->radius;
  if (shader_point_density->point_source == SHD_POINTDENSITY_SOURCE_PSYS) {
    pd->source = TEX_PD_PSYS;
    pd->psys = shader_point_density->particle_system;
    pd->psys_cache_space = TEX_PD_OBJECTSPACE;
    pd->color_source = point_density_particle_color_source_from_shader(shader_point_density);
  }
  else {
    BLI_assert(shader_point_density->point_source == SHD_POINTDENSITY_SOURCE_OBJECT);
    pd->source = TEX_PD_OBJECT;
    pd->ob_cache_space = TEX_PD_OBJECTSPACE;
    pd->ob_color_source = point_density_vertex_color_source_from_shader(shader_point_density);
    BLI_strncpy(pd->vertex_attribute_name,
                shader_point_density->vertex_attribute_name,
                sizeof(pd->vertex_attribute_name));
  }

  /* Store resolution, so it can be changed in the UI. */
  shader_point_density->cached_resolution = shader_point_density->resolution;

  /* Single-threaded sampling of the voxel domain. */
  RE_point_density_cache(depsgraph, pd);
}

void rna_ShaderNodePointDensity_density_calc(bNode *self,
                                             Depsgraph *depsgraph,
                                             int *length,
                                             float **values)
{
  NodeShaderTexPointDensity *shader_point_density = self->storage;
  PointDensity *pd = &shader_point_density->pd;
  const int resolution = shader_point_density->cached_resolution;

  if (depsgraph == NULL) {
    *length = 0;
    return;
  }

  /* TODO(sergey): Will likely overflow, but how to pass size_t via RNA? */
  *length = 4 * resolution * resolution * resolution;

  if (*values == NULL) {
    *values = MEM_mallocN(sizeof(float) * (*length), "point density dynamic array");
  }

  /* Single-threaded sampling of the voxel domain. */
  RE_point_density_sample(depsgraph, pd, resolution, *values);

  /* We're done, time to clean up. */
  BKE_texture_pointdensity_free_data(pd);
  memset(pd, 0, sizeof(*pd));
  shader_point_density->cached_resolution = 0.0f;
}

void rna_ShaderNodePointDensity_density_minmax(bNode *self,
                                               Depsgraph *depsgraph,
                                               float r_min[3],
                                               float r_max[3])
{
  NodeShaderTexPointDensity *shader_point_density = self->storage;
  PointDensity *pd = &shader_point_density->pd;

  if (depsgraph == NULL) {
    zero_v3(r_min);
    zero_v3(r_max);
    return;
  }

  RE_point_density_minmax(depsgraph, pd, r_min, r_max);
}

bool rna_NodeSocketMaterial_default_value_poll(PointerRNA *UNUSED(ptr), PointerRNA value)
{
  /* Do not show grease pencil materials for now. */
  Material *ma = (Material *)value.data;
  return ma->gp_style == NULL;
}

#else

static const EnumPropertyItem prop_image_layer_items[] = {
    {0, "PLACEHOLDER", 0, "Placeholder", ""},
    {0, NULL, 0, NULL, NULL},
};

static const EnumPropertyItem prop_image_view_items[] = {
    {0, "ALL", 0, "All", ""},
    {0, NULL, 0, NULL, NULL},
};

static const EnumPropertyItem prop_view_layer_items[] = {
    {0, "PLACEHOLDER", 0, "Placeholder", ""},
    {0, NULL, 0, NULL, NULL},
};

static const EnumPropertyItem prop_tri_channel_items[] = {
    {1, "R", 0, "R", ""},
    {2, "G", 0, "G", ""},
    {3, "B", 0, "B", ""},
    {0, NULL, 0, NULL, NULL},
};

static const EnumPropertyItem node_flip_items[] = {
    {0, "X", 0, "Flip X", ""},
    {1, "Y", 0, "Flip Y", ""},
    {2, "XY", 0, "Flip X & Y", ""},
    {0, NULL, 0, NULL, NULL},
};

static const EnumPropertyItem node_ycc_items[] = {
    {0, "ITUBT601", 0, "ITU 601", ""},
    {1, "ITUBT709", 0, "ITU 709", ""},
    {2, "JFIF", 0, "Jpeg", ""},
    {0, NULL, 0, NULL, NULL},
};

static const EnumPropertyItem node_glossy_items[] = {
    {SHD_GLOSSY_SHARP, "SHARP", 0, "Sharp", ""},
    {SHD_GLOSSY_BECKMANN, "BECKMANN", 0, "Beckmann", ""},
    {SHD_GLOSSY_GGX, "GGX", 0, "GGX", ""},
    {SHD_GLOSSY_ASHIKHMIN_SHIRLEY, "ASHIKHMIN_SHIRLEY", 0, "Ashikhmin-Shirley", ""},
    {SHD_GLOSSY_MULTI_GGX, "MULTI_GGX", 0, "Multiscatter GGX", ""},
    {0, NULL, 0, NULL, NULL},
};

static const EnumPropertyItem node_anisotropic_items[] = {
    {SHD_GLOSSY_BECKMANN, "BECKMANN", 0, "Beckmann", ""},
    {SHD_GLOSSY_GGX, "GGX", 0, "GGX", ""},
    {SHD_GLOSSY_MULTI_GGX, "MULTI_GGX", 0, "Multiscatter GGX", ""},
    {SHD_GLOSSY_ASHIKHMIN_SHIRLEY, "ASHIKHMIN_SHIRLEY", 0, "Ashikhmin-Shirley", ""},
    {0, NULL, 0, NULL, NULL},
};

static const EnumPropertyItem node_glass_items[] = {
    {SHD_GLOSSY_SHARP, "SHARP", 0, "Sharp", ""},
    {SHD_GLOSSY_BECKMANN, "BECKMANN", 0, "Beckmann", ""},
    {SHD_GLOSSY_GGX, "GGX", 0, "GGX", ""},
    {SHD_GLOSSY_MULTI_GGX, "MULTI_GGX", 0, "Multiscatter GGX", ""},
    {0, NULL, 0, NULL, NULL},
};

static const EnumPropertyItem node_refraction_items[] = {
    {SHD_GLOSSY_SHARP, "SHARP", 0, "Sharp", ""},
    {SHD_GLOSSY_BECKMANN, "BECKMANN", 0, "Beckmann", ""},
    {SHD_GLOSSY_GGX, "GGX", 0, "GGX", ""},
    {0, NULL, 0, NULL, NULL},
};

static const EnumPropertyItem node_toon_items[] = {
    {SHD_TOON_DIFFUSE, "DIFFUSE", 0, "Diffuse", ""},
    {SHD_TOON_GLOSSY, "GLOSSY", 0, "Glossy", ""},
    {0, NULL, 0, NULL, NULL},
};

static const EnumPropertyItem node_hair_items[] = {
    {SHD_HAIR_REFLECTION, "Reflection", 0, "Reflection", ""},
    {SHD_HAIR_TRANSMISSION, "Transmission", 0, "Transmission", ""},
    {0, NULL, 0, NULL, NULL},
};

static const EnumPropertyItem node_principled_hair_items[] = {
    {SHD_PRINCIPLED_HAIR_DIRECT_ABSORPTION,
     "ABSORPTION",
     0,
     "Absorption Coefficient",
     "Directly set the absorption coefficient \"sigma_a\" (this is not the most intuitive way to "
     "color hair)"},
    {SHD_PRINCIPLED_HAIR_PIGMENT_CONCENTRATION,
     "MELANIN",
     0,
     "Melanin Concentration",
     "Define the melanin concentrations below to get the most realistic-looking hair "
     "(you can get the concentrations for different types of hair online)"},
    {SHD_PRINCIPLED_HAIR_REFLECTANCE,
     "COLOR",
     0,
     "Direct Coloring",
     "Choose the color of your preference, and the shader will approximate the absorption "
     "coefficient to render lookalike hair"},
    {0, NULL, 0, NULL, NULL},
};

static const EnumPropertyItem node_script_mode_items[] = {
    {NODE_SCRIPT_INTERNAL, "INTERNAL", 0, "Internal", "Use internal text data-block"},
    {NODE_SCRIPT_EXTERNAL, "EXTERNAL", 0, "External", "Use external .osl or .oso file"},
    {0, NULL, 0, NULL, NULL},
};

static EnumPropertyItem node_ies_mode_items[] = {
    {NODE_IES_INTERNAL, "INTERNAL", 0, "Internal", "Use internal text data-block"},
    {NODE_IES_EXTERNAL, "EXTERNAL", 0, "External", "Use external .ies file"},
    {0, NULL, 0, NULL, NULL},
};

static const EnumPropertyItem node_principled_distribution_items[] = {
    {SHD_GLOSSY_GGX, "GGX", 0, "GGX", ""},
    {SHD_GLOSSY_MULTI_GGX, "MULTI_GGX", 0, "Multiscatter GGX", ""},
    {0, NULL, 0, NULL, NULL},
};

static const EnumPropertyItem node_subsurface_method_items[] = {
    {SHD_SUBSURFACE_BURLEY,
     "BURLEY",
     0,
     "Christensen-Burley",
     "Approximation to physically based volume scattering"},
    {SHD_SUBSURFACE_RANDOM_WALK,
     "RANDOM_WALK",
     0,
     "Random Walk",
     "Volumetric approximation to physically based volume scattering"},
    {0, NULL, 0, NULL, NULL}};

/* -- Common nodes ---------------------------------------------------------- */

static void def_group_input(StructRNA *srna)
{
  PropertyRNA *prop;

  prop = RNA_def_property(srna, "interface", PROP_POINTER, PROP_NONE);
  RNA_def_property_pointer_funcs(
      prop, NULL, NULL, "rna_NodeGroupInputOutput_interface_typef", NULL);
  RNA_def_property_struct_type(prop, "PropertyGroup");
  RNA_def_property_flag(prop, PROP_IDPROPERTY);
  RNA_def_property_ui_text(prop, "Interface", "Interface socket data");
}

static void def_group_output(StructRNA *srna)
{
  PropertyRNA *prop;

  prop = RNA_def_property(srna, "interface", PROP_POINTER, PROP_NONE);
  RNA_def_property_pointer_funcs(
      prop, NULL, NULL, "rna_NodeGroupInputOutput_interface_typef", NULL);
  RNA_def_property_struct_type(prop, "PropertyGroup");
  RNA_def_property_flag(prop, PROP_IDPROPERTY);
  RNA_def_property_ui_text(prop, "Interface", "Interface socket data");

  prop = RNA_def_property(srna, "is_active_output", PROP_BOOLEAN, PROP_NONE);
  RNA_def_property_boolean_sdna(prop, NULL, "flag", NODE_DO_OUTPUT);
  RNA_def_property_ui_text(
      prop, "Active Output", "True if this node is used as the active group output");
  RNA_def_property_update(prop, NC_NODE | NA_EDITED, "rna_Node_update");
}

static void def_group(StructRNA *srna)
{
  PropertyRNA *prop;

  prop = RNA_def_property(srna, "node_tree", PROP_POINTER, PROP_NONE);
  RNA_def_property_pointer_sdna(prop, NULL, "id");
  RNA_def_property_struct_type(prop, "NodeTree");
  RNA_def_property_pointer_funcs(
      prop, NULL, "rna_NodeGroup_node_tree_set", NULL, "rna_NodeGroup_node_tree_poll");
  RNA_def_property_flag(prop, PROP_EDITABLE);
  RNA_def_property_override_flag(prop, PROPOVERRIDE_OVERRIDABLE_LIBRARY);
  RNA_def_property_ui_text(prop, "Node Tree", "");
  RNA_def_property_update(prop, NC_NODE | NA_EDITED, "rna_NodeGroup_update");

  prop = RNA_def_property(srna, "interface", PROP_POINTER, PROP_NONE);
  RNA_def_property_pointer_funcs(prop, NULL, NULL, "rna_NodeGroup_interface_typef", NULL);
  RNA_def_property_struct_type(prop, "PropertyGroup");
  RNA_def_property_flag(prop, PROP_IDPROPERTY);
  RNA_def_property_ui_text(prop, "Interface", "Interface socket data");
}

static void def_custom_group(BlenderRNA *brna,
                             const char *struct_name,
                             const char *base_name,
                             const char *ui_name,
                             const char *ui_desc,
                             const char *reg_func)
{
  StructRNA *srna;

  srna = RNA_def_struct(brna, struct_name, base_name);
  RNA_def_struct_ui_text(srna, ui_name, ui_desc);
  RNA_def_struct_sdna(srna, "bNode");

  RNA_def_struct_register_funcs(srna, reg_func, "rna_Node_unregister", NULL);

  def_group(srna);
}

static void def_frame(StructRNA *srna)
{
  PropertyRNA *prop;

  prop = RNA_def_property(srna, "text", PROP_POINTER, PROP_NONE);
  RNA_def_property_pointer_sdna(prop, NULL, "id");
  RNA_def_property_struct_type(prop, "Text");
  RNA_def_property_flag(prop, PROP_EDITABLE | PROP_ID_REFCOUNT);
  RNA_def_property_ui_text(prop, "Text", "");
  RNA_def_property_update(prop, NC_NODE | NA_EDITED, "rna_Node_update");

  RNA_def_struct_sdna_from(srna, "NodeFrame", "storage");
  RNA_def_struct_translation_context(srna, BLT_I18NCONTEXT_ID_NODETREE);

  prop = RNA_def_property(srna, "shrink", PROP_BOOLEAN, PROP_NONE);
  RNA_def_property_boolean_sdna(prop, NULL, "flag", NODE_FRAME_SHRINK);
  RNA_def_property_ui_text(prop, "Shrink", "Shrink the frame to minimal bounding box");
  RNA_def_property_update(prop, NC_NODE | ND_DISPLAY, NULL);

  prop = RNA_def_property(srna, "label_size", PROP_INT, PROP_NONE);
  RNA_def_property_int_sdna(prop, NULL, "label_size");
  RNA_def_property_range(prop, 8, 64);
  RNA_def_property_ui_text(prop, "Label Font Size", "Font size to use for displaying the label");
  RNA_def_property_update(prop, NC_NODE | ND_DISPLAY, NULL);
}

static void def_clamp(StructRNA *srna)
{
  PropertyRNA *prop;

  prop = RNA_def_property(srna, "clamp_type", PROP_ENUM, PROP_NONE);
  RNA_def_property_enum_sdna(prop, NULL, "custom1");
  RNA_def_property_enum_items(prop, rna_enum_node_clamp_items);
  RNA_def_property_ui_text(prop, "Clamp Type", "");
  RNA_def_property_update(prop, NC_NODE | NA_EDITED, "rna_ShaderNode_socket_update");
}

static void def_map_range(StructRNA *srna)
{
  PropertyRNA *prop;

  prop = RNA_def_property(srna, "clamp", PROP_BOOLEAN, PROP_NONE);
  RNA_def_property_boolean_sdna(prop, NULL, "custom1", 1);
  RNA_def_property_ui_text(prop, "Clamp", "Clamp the result to the target range [To Min, To Max]");
  RNA_def_property_update(prop, NC_NODE | NA_EDITED, "rna_Node_update");

  prop = RNA_def_property(srna, "interpolation_type", PROP_ENUM, PROP_NONE);
  RNA_def_property_enum_sdna(prop, NULL, "custom2");
  RNA_def_property_enum_items(prop, rna_enum_node_map_range_items);
  RNA_def_property_ui_text(prop, "Interpolation Type", "");
  RNA_def_property_update(prop, NC_NODE | NA_EDITED, "rna_ShaderNode_socket_update");
}

static void def_math(StructRNA *srna)
{
  PropertyRNA *prop;

  prop = RNA_def_property(srna, "operation", PROP_ENUM, PROP_NONE);
  RNA_def_property_enum_sdna(prop, NULL, "custom1");
  RNA_def_property_enum_items(prop, rna_enum_node_math_items);
  RNA_def_property_ui_text(prop, "Operation", "");
  RNA_def_property_update(prop, NC_NODE | NA_EDITED, "rna_ShaderNode_socket_update");

  prop = RNA_def_property(srna, "use_clamp", PROP_BOOLEAN, PROP_NONE);
  RNA_def_property_boolean_sdna(prop, NULL, "custom2", SHD_MATH_CLAMP);
  RNA_def_property_ui_text(prop, "Clamp", "Clamp result of the node to 0.0 to 1.0 range");
  RNA_def_property_update(prop, NC_NODE | NA_EDITED, "rna_Node_update");
}

static void def_boolean_math(StructRNA *srna)
{
  PropertyRNA *prop;

  prop = RNA_def_property(srna, "operation", PROP_ENUM, PROP_NONE);
  RNA_def_property_enum_sdna(prop, NULL, "custom1");
  RNA_def_property_enum_items(prop, rna_enum_node_boolean_math_items);
  RNA_def_property_ui_text(prop, "Operation", "");
  RNA_def_property_update(prop, NC_NODE | NA_EDITED, "rna_Node_socket_update");
}

static void def_float_compare(StructRNA *srna)
{
  PropertyRNA *prop;

  prop = RNA_def_property(srna, "operation", PROP_ENUM, PROP_NONE);
  RNA_def_property_enum_sdna(prop, NULL, "custom1");
  RNA_def_property_enum_items(prop, rna_enum_node_float_compare_items);
  RNA_def_property_ui_text(prop, "Operation", "");
  RNA_def_property_update(prop, NC_NODE | NA_EDITED, "rna_Node_socket_update");
}

static void def_vector_math(StructRNA *srna)
{
  PropertyRNA *prop;

  prop = RNA_def_property(srna, "operation", PROP_ENUM, PROP_NONE);
  RNA_def_property_enum_sdna(prop, NULL, "custom1");
  RNA_def_property_enum_items(prop, rna_enum_node_vec_math_items);
  RNA_def_property_ui_text(prop, "Operation", "");
  RNA_def_property_update(prop, NC_NODE | NA_EDITED, "rna_ShaderNode_socket_update");
}

static void def_rgb_curve(StructRNA *srna)
{
  PropertyRNA *prop;

  prop = RNA_def_property(srna, "mapping", PROP_POINTER, PROP_NONE);
  RNA_def_property_pointer_sdna(prop, NULL, "storage");
  RNA_def_property_struct_type(prop, "CurveMapping");
  RNA_def_property_ui_text(prop, "Mapping", "");
  RNA_def_property_update(prop, NC_NODE | NA_EDITED, "rna_Node_update");
}

static void def_vector_curve(StructRNA *srna)
{
  PropertyRNA *prop;

  prop = RNA_def_property(srna, "mapping", PROP_POINTER, PROP_NONE);
  RNA_def_property_pointer_sdna(prop, NULL, "storage");
  RNA_def_property_struct_type(prop, "CurveMapping");
  RNA_def_property_ui_text(prop, "Mapping", "");
  RNA_def_property_update(prop, NC_NODE | NA_EDITED, "rna_Node_update");
}

static void def_time(StructRNA *srna)
{
  PropertyRNA *prop;

  prop = RNA_def_property(srna, "curve", PROP_POINTER, PROP_NONE);
  RNA_def_property_pointer_sdna(prop, NULL, "storage");
  RNA_def_property_struct_type(prop, "CurveMapping");
  RNA_def_property_ui_text(prop, "Curve", "");
  RNA_def_property_update(prop, NC_NODE | NA_EDITED, "rna_Node_update");

  prop = RNA_def_property(srna, "frame_start", PROP_INT, PROP_NONE);
  RNA_def_property_int_sdna(prop, NULL, "custom1");
  RNA_def_property_ui_text(prop, "Start Frame", "");
  RNA_def_property_update(prop, NC_NODE | NA_EDITED, "rna_Node_update");

  prop = RNA_def_property(srna, "frame_end", PROP_INT, PROP_NONE);
  RNA_def_property_int_sdna(prop, NULL, "custom2");
  RNA_def_property_ui_text(prop, "End Frame", "");
  RNA_def_property_update(prop, NC_NODE | NA_EDITED, "rna_Node_update");
}

static void def_colorramp(StructRNA *srna)
{
  PropertyRNA *prop;

  prop = RNA_def_property(srna, "color_ramp", PROP_POINTER, PROP_NONE);
  RNA_def_property_pointer_sdna(prop, NULL, "storage");
  RNA_def_property_struct_type(prop, "ColorRamp");
  RNA_def_property_ui_text(prop, "Color Ramp", "");
  RNA_def_property_update(prop, NC_NODE | NA_EDITED, "rna_Node_update");
}

static void def_mix_rgb(StructRNA *srna)
{
  PropertyRNA *prop;

  prop = RNA_def_property(srna, "blend_type", PROP_ENUM, PROP_NONE);
  RNA_def_property_enum_sdna(prop, NULL, "custom1");
  RNA_def_property_enum_items(prop, rna_enum_ramp_blend_items);
  RNA_def_property_ui_text(prop, "Blending Mode", "");
  RNA_def_property_update(prop, NC_NODE | NA_EDITED, "rna_Node_update");

  prop = RNA_def_property(srna, "use_alpha", PROP_BOOLEAN, PROP_NONE);
  RNA_def_property_boolean_sdna(prop, NULL, "custom2", SHD_MIXRGB_USE_ALPHA);
  RNA_def_property_ui_text(prop, "Alpha", "Include alpha of second input in this operation");
  RNA_def_property_update(prop, NC_NODE | NA_EDITED, "rna_Node_update");

  prop = RNA_def_property(srna, "use_clamp", PROP_BOOLEAN, PROP_NONE);
  RNA_def_property_boolean_sdna(prop, NULL, "custom2", SHD_MIXRGB_CLAMP);
  RNA_def_property_ui_text(prop, "Clamp", "Clamp result of the node to 0.0 to 1.0 range");
  RNA_def_property_update(prop, NC_NODE | NA_EDITED, "rna_Node_update");
}

static void def_texture(StructRNA *srna)
{
  PropertyRNA *prop;

  prop = RNA_def_property(srna, "texture", PROP_POINTER, PROP_NONE);
  RNA_def_property_pointer_sdna(prop, NULL, "id");
  RNA_def_property_struct_type(prop, "Texture");
  RNA_def_property_flag(prop, PROP_EDITABLE);
  RNA_def_property_override_flag(prop, PROPOVERRIDE_OVERRIDABLE_LIBRARY);
  RNA_def_property_ui_text(prop, "Texture", "");
  RNA_def_property_update(prop, NC_NODE | NA_EDITED, "rna_Node_update");

  prop = RNA_def_property(srna, "node_output", PROP_INT, PROP_NONE);
  RNA_def_property_int_sdna(prop, NULL, "custom1");
  RNA_def_property_ui_text(
      prop, "Node Output", "For node-based textures, which output node to use");
  RNA_def_property_update(prop, NC_NODE | NA_EDITED, "rna_Node_update");
}

static void def_fn_input_vector(StructRNA *srna)
{
  PropertyRNA *prop;

  RNA_def_struct_sdna_from(srna, "NodeInputVector", "storage");

  prop = RNA_def_property(srna, "vector", PROP_FLOAT, PROP_XYZ);
  RNA_def_property_array(prop, 3);
  RNA_def_property_float_sdna(prop, NULL, "vector");
  RNA_def_property_ui_text(prop, "Vector", "");
  RNA_def_property_update(prop, NC_NODE | NA_EDITED, "rna_Node_update");
}

static void def_fn_input_string(StructRNA *srna)
{
  PropertyRNA *prop;

  RNA_def_struct_sdna_from(srna, "NodeInputString", "storage");

  prop = RNA_def_property(srna, "string", PROP_STRING, PROP_NONE);
  RNA_def_property_ui_text(prop, "String", "");
  RNA_def_property_update(prop, NC_NODE | NA_EDITED, "rna_Node_update");
}

/* -- Shader Nodes ---------------------------------------------------------- */

static void def_sh_output(StructRNA *srna)
{
  PropertyRNA *prop;

  prop = RNA_def_property(srna, "is_active_output", PROP_BOOLEAN, PROP_NONE);
  RNA_def_property_boolean_sdna(prop, NULL, "flag", NODE_DO_OUTPUT);
  RNA_def_property_ui_text(
      prop, "Active Output", "True if this node is used as the active output");
  RNA_def_property_update(prop, NC_NODE | NA_EDITED, "rna_Node_update");

  prop = RNA_def_property(srna, "target", PROP_ENUM, PROP_NONE);
  RNA_def_property_enum_sdna(prop, NULL, "custom1");
  RNA_def_property_enum_items(prop, prop_shader_output_target_items);
  RNA_def_property_ui_text(
      prop, "Target", "Which renderer and viewport shading types to use the shaders for");
  RNA_def_property_update(prop, NC_NODE | NA_EDITED, "rna_Node_update");
}

static void def_sh_output_linestyle(StructRNA *srna)
{
  def_sh_output(srna);
  def_mix_rgb(srna);
}

static void def_sh_mapping(StructRNA *srna)
{
  PropertyRNA *prop;

  prop = RNA_def_property(srna, "vector_type", PROP_ENUM, PROP_NONE);
  RNA_def_property_enum_sdna(prop, NULL, "custom1");
  RNA_def_property_enum_items(prop, rna_enum_mapping_type_items);
  RNA_def_property_ui_text(prop, "Type", "Type of vector that the mapping transforms");
  RNA_def_property_update(prop, NC_NODE | NA_EDITED, "rna_ShaderNode_socket_update");
}

static void def_sh_vector_rotate(StructRNA *srna)
{
  PropertyRNA *prop;

  prop = RNA_def_property(srna, "rotation_type", PROP_ENUM, PROP_NONE);
  RNA_def_property_enum_sdna(prop, NULL, "custom1");
  RNA_def_property_enum_items(prop, rna_enum_vector_rotate_type_items);
  RNA_def_property_ui_text(prop, "Type", "Type of rotation");
  RNA_def_property_update(prop, NC_NODE | NA_EDITED, "rna_ShaderNode_socket_update");

  prop = RNA_def_property(srna, "invert", PROP_BOOLEAN, PROP_NONE);
  RNA_def_property_boolean_sdna(prop, NULL, "custom2", 0);
  RNA_def_property_ui_text(prop, "Invert", "Invert angle");
  RNA_def_property_update(prop, NC_NODE | NA_EDITED, "rna_Node_update");
}

static void def_sh_attribute(StructRNA *srna)
{
  static const EnumPropertyItem prop_attribute_type[] = {
      {SHD_ATTRIBUTE_GEOMETRY,
       "GEOMETRY",
       0,
       "Geometry",
       "The attribute is associated with the object geometry, and its value "
       "varies from vertex to vertex, or within the object volume"},
      {SHD_ATTRIBUTE_OBJECT,
       "OBJECT",
       0,
       "Object",
       "The attribute is associated with the object or mesh data-block itself, "
       "and its value is uniform"},
      {SHD_ATTRIBUTE_INSTANCER,
       "INSTANCER",
       0,
       "Instancer",
       "The attribute is associated with the instancer particle system or object, "
       "falling back to the Object mode if the attribute isn't found, or the object "
       "is not instanced"},
      {0, NULL, 0, NULL, NULL},
  };
  PropertyRNA *prop;

  RNA_def_struct_sdna_from(srna, "NodeShaderAttribute", "storage");

  prop = RNA_def_property(srna, "attribute_type", PROP_ENUM, PROP_NONE);
  RNA_def_property_enum_sdna(prop, NULL, "type");
  RNA_def_property_enum_items(prop, prop_attribute_type);
  RNA_def_property_ui_text(prop, "Attribute Type", "General type of the attribute");
  RNA_def_property_update(prop, NC_NODE | NA_EDITED, "rna_Node_update");

  prop = RNA_def_property(srna, "attribute_name", PROP_STRING, PROP_NONE);
  RNA_def_property_string_sdna(prop, NULL, "name");
  RNA_def_property_ui_text(prop, "Attribute Name", "");
  RNA_def_property_update(prop, NC_NODE | NA_EDITED, "rna_Node_update");
}

static void def_sh_tex(StructRNA *srna)
{
  PropertyRNA *prop;

  prop = RNA_def_property(srna, "texture_mapping", PROP_POINTER, PROP_NONE);
  RNA_def_property_pointer_sdna(prop, NULL, "base.tex_mapping");
  RNA_def_property_flag(prop, PROP_NEVER_NULL);
  RNA_def_property_ui_text(prop, "Texture Mapping", "Texture coordinate mapping settings");

  prop = RNA_def_property(srna, "color_mapping", PROP_POINTER, PROP_NONE);
  RNA_def_property_pointer_sdna(prop, NULL, "base.color_mapping");
  RNA_def_property_flag(prop, PROP_NEVER_NULL);
  RNA_def_property_ui_text(prop, "Color Mapping", "Color mapping settings");
}

static void def_sh_tex_sky(StructRNA *srna)
{
  static const EnumPropertyItem prop_sky_type[] = {
      {SHD_SKY_PREETHAM, "PREETHAM", 0, "Preetham", "Preetham 1999"},
      {SHD_SKY_HOSEK, "HOSEK_WILKIE", 0, "Hosek / Wilkie", "Hosek / Wilkie 2012"},
      {SHD_SKY_NISHITA, "NISHITA", 0, "Nishita", "Nishita 1993 improved"},
      {0, NULL, 0, NULL, NULL},
  };
  static float default_dir[3] = {0.0f, 0.0f, 1.0f};

  PropertyRNA *prop;

  RNA_def_struct_sdna_from(srna, "NodeTexSky", "storage");
  def_sh_tex(srna);

  prop = RNA_def_property(srna, "sky_type", PROP_ENUM, PROP_NONE);
  RNA_def_property_enum_sdna(prop, NULL, "sky_model");
  RNA_def_property_enum_items(prop, prop_sky_type);
  RNA_def_property_ui_text(prop, "Sky Type", "Which sky model should be used");
  RNA_def_property_update(prop, 0, "rna_ShaderNode_socket_update");

  prop = RNA_def_property(srna, "sun_direction", PROP_FLOAT, PROP_DIRECTION);
  RNA_def_property_ui_text(prop, "Sun Direction", "Direction from where the sun is shining");
  RNA_def_property_array(prop, 3);
  RNA_def_property_float_array_default(prop, default_dir);
  RNA_def_property_update(prop, NC_NODE | NA_EDITED, "rna_Node_update");

  prop = RNA_def_property(srna, "turbidity", PROP_FLOAT, PROP_NONE);
  RNA_def_property_range(prop, 1.0f, 10.0f);
  RNA_def_property_ui_range(prop, 1.0f, 10.0f, 10, 3);
  RNA_def_property_ui_text(prop, "Turbidity", "Atmospheric turbidity");
  RNA_def_property_update(prop, NC_NODE | NA_EDITED, "rna_Node_update");

  prop = RNA_def_property(srna, "ground_albedo", PROP_FLOAT, PROP_FACTOR);
  RNA_def_property_range(prop, 0.0f, 1.0f);
  RNA_def_property_ui_text(
      prop, "Ground Albedo", "Ground color that is subtly reflected in the sky");
  RNA_def_property_update(prop, NC_NODE | NA_EDITED, "rna_Node_update");

  prop = RNA_def_property(srna, "sun_disc", PROP_BOOLEAN, PROP_NONE);
  RNA_def_property_ui_text(prop, "Sun Disc", "Include the sun itself in the output");
  RNA_def_property_boolean_sdna(prop, NULL, "sun_disc", 1);
  RNA_def_property_boolean_default(prop, true);
  RNA_def_property_update(prop, 0, "rna_ShaderNode_socket_update");

  prop = RNA_def_property(srna, "sun_size", PROP_FLOAT, PROP_ANGLE);
  RNA_def_property_ui_text(prop, "Sun Size", "Size of sun disc");
  RNA_def_property_range(prop, 0.0f, M_PI_2);
  RNA_def_property_float_default(prop, DEG2RADF(0.545));
  RNA_def_property_update(prop, NC_NODE | NA_EDITED, "rna_Node_update");

  prop = RNA_def_property(srna, "sun_intensity", PROP_FLOAT, PROP_NONE);
  RNA_def_property_ui_text(prop, "Sun Intensity", "Strength of sun");
  RNA_def_property_range(prop, 0.0f, 1000.0f);
  RNA_def_property_float_default(prop, 1.0f);
  RNA_def_property_update(prop, NC_NODE | NA_EDITED, "rna_Node_update");

  prop = RNA_def_property(srna, "sun_elevation", PROP_FLOAT, PROP_ANGLE);
  RNA_def_property_ui_text(prop, "Sun Elevation", "Sun angle from horizon");
  RNA_def_property_range(prop, -M_PI_2, M_PI_2);
  RNA_def_property_float_default(prop, M_PI_2);
  RNA_def_property_update(prop, NC_NODE | NA_EDITED, "rna_Node_update");

  prop = RNA_def_property(srna, "sun_rotation", PROP_FLOAT, PROP_ANGLE);
  RNA_def_property_ui_text(prop, "Sun Rotation", "Rotation of sun around zenith");
  RNA_def_property_float_default(prop, 0.0f);
  RNA_def_property_update(prop, NC_NODE | NA_EDITED, "rna_Node_update");

  prop = RNA_def_property(srna, "altitude", PROP_FLOAT, PROP_DISTANCE);
  RNA_def_property_ui_text(prop, "Altitude", "Height from sea level");
  RNA_def_property_range(prop, 0.0f, 60000.0f);
  RNA_def_property_ui_range(prop, 0.0f, 60000.0f, 10, 1);
  RNA_def_property_float_default(prop, 0.0f);
  RNA_def_property_update(prop, NC_NODE | NA_EDITED, "rna_Node_update");

  prop = RNA_def_property(srna, "air_density", PROP_FLOAT, PROP_FACTOR);
  RNA_def_property_ui_text(prop, "Air", "Density of air molecules");
  RNA_def_property_range(prop, 0.0f, 10.0f);
  RNA_def_property_float_default(prop, 1.0f);
  RNA_def_property_update(prop, NC_NODE | NA_EDITED, "rna_Node_update");

  prop = RNA_def_property(srna, "dust_density", PROP_FLOAT, PROP_FACTOR);
  RNA_def_property_ui_text(prop, "Dust", "Density of dust molecules and water droplets");
  RNA_def_property_range(prop, 0.0f, 10.0f);
  RNA_def_property_float_default(prop, 1.0f);
  RNA_def_property_update(prop, NC_NODE | NA_EDITED, "rna_Node_update");

  prop = RNA_def_property(srna, "ozone_density", PROP_FLOAT, PROP_FACTOR);
  RNA_def_property_ui_text(prop, "Ozone", "Density of ozone layer");
  RNA_def_property_range(prop, 0.0f, 10.0f);
  RNA_def_property_float_default(prop, 1.0f);
  RNA_def_property_update(prop, NC_NODE | NA_EDITED, "rna_Node_update");
}

static const EnumPropertyItem sh_tex_prop_interpolation_items[] = {
    {SHD_INTERP_LINEAR, "Linear", 0, "Linear", "Linear interpolation"},
    {SHD_INTERP_CLOSEST, "Closest", 0, "Closest", "No interpolation (sample closest texel)"},
    {SHD_INTERP_CUBIC, "Cubic", 0, "Cubic", "Cubic interpolation"},
    {SHD_INTERP_SMART, "Smart", 0, "Smart", "Bicubic when magnifying, else bilinear (OSL only)"},
    {0, NULL, 0, NULL, NULL},
};

static void def_sh_tex_environment(StructRNA *srna)
{
  static const EnumPropertyItem prop_projection_items[] = {
      {SHD_PROJ_EQUIRECTANGULAR,
       "EQUIRECTANGULAR",
       0,
       "Equirectangular",
       "Equirectangular or latitude-longitude projection"},
      {SHD_PROJ_MIRROR_BALL,
       "MIRROR_BALL",
       0,
       "Mirror Ball",
       "Projection from an orthographic photo of a mirror ball"},
      {0, NULL, 0, NULL, NULL},
  };

  PropertyRNA *prop;

  prop = RNA_def_property(srna, "image", PROP_POINTER, PROP_NONE);
  RNA_def_property_pointer_sdna(prop, NULL, "id");
  RNA_def_property_struct_type(prop, "Image");
  RNA_def_property_flag(prop, PROP_EDITABLE);
  RNA_def_property_override_flag(prop, PROPOVERRIDE_OVERRIDABLE_LIBRARY);
  RNA_def_property_ui_text(prop, "Image", "");
  RNA_def_property_update(prop, NC_NODE | NA_EDITED, "rna_Node_tex_image_update");

  RNA_def_struct_sdna_from(srna, "NodeTexEnvironment", "storage");
  def_sh_tex(srna);

  prop = RNA_def_property(srna, "projection", PROP_ENUM, PROP_NONE);
  RNA_def_property_enum_items(prop, prop_projection_items);
  RNA_def_property_ui_text(prop, "Projection", "Projection of the input image");
  RNA_def_property_update(prop, 0, "rna_Node_update");

  prop = RNA_def_property(srna, "interpolation", PROP_ENUM, PROP_NONE);
  RNA_def_property_enum_items(prop, sh_tex_prop_interpolation_items);
  RNA_def_property_ui_text(prop, "Interpolation", "Texture interpolation");
  RNA_def_property_update(prop, 0, "rna_Node_update");

  prop = RNA_def_property(srna, "image_user", PROP_POINTER, PROP_NONE);
  RNA_def_property_flag(prop, PROP_NEVER_NULL);
  RNA_def_property_pointer_sdna(prop, NULL, "iuser");
  RNA_def_property_ui_text(
      prop,
      "Image User",
      "Parameters defining which layer, pass and frame of the image is displayed");
  RNA_def_property_update(prop, 0, "rna_Node_update");
}

static void def_sh_tex_image(StructRNA *srna)
{
  static const EnumPropertyItem prop_projection_items[] = {
      {SHD_PROJ_FLAT,
       "FLAT",
       0,
       "Flat",
       "Image is projected flat using the X and Y coordinates of the texture vector"},
      {SHD_PROJ_BOX,
       "BOX",
       0,
       "Box",
       "Image is projected using different components for each side of the object space bounding "
       "box"},
      {SHD_PROJ_SPHERE,
       "SPHERE",
       0,
       "Sphere",
       "Image is projected spherically using the Z axis as central"},
      {SHD_PROJ_TUBE,
       "TUBE",
       0,
       "Tube",
       "Image is projected from the tube using the Z axis as central"},
      {0, NULL, 0, NULL, NULL},
  };

  static const EnumPropertyItem prop_image_extension[] = {
      {SHD_IMAGE_EXTENSION_REPEAT,
       "REPEAT",
       0,
       "Repeat",
       "Cause the image to repeat horizontally and vertically"},
      {SHD_IMAGE_EXTENSION_EXTEND,
       "EXTEND",
       0,
       "Extend",
       "Extend by repeating edge pixels of the image"},
      {SHD_IMAGE_EXTENSION_CLIP,
       "CLIP",
       0,
       "Clip",
       "Clip to image size and set exterior pixels as transparent"},
      {0, NULL, 0, NULL, NULL},
  };

  PropertyRNA *prop;

  prop = RNA_def_property(srna, "image", PROP_POINTER, PROP_NONE);
  RNA_def_property_pointer_sdna(prop, NULL, "id");
  RNA_def_property_struct_type(prop, "Image");
  RNA_def_property_flag(prop, PROP_EDITABLE);
  RNA_def_property_override_flag(prop, PROPOVERRIDE_OVERRIDABLE_LIBRARY);
  RNA_def_property_ui_text(prop, "Image", "");
  RNA_def_property_update(prop, NC_NODE | NA_EDITED, "rna_Node_tex_image_update");

  RNA_def_struct_sdna_from(srna, "NodeTexImage", "storage");
  def_sh_tex(srna);

  prop = RNA_def_property(srna, "projection", PROP_ENUM, PROP_NONE);
  RNA_def_property_enum_items(prop, prop_projection_items);
  RNA_def_property_ui_text(
      prop, "Projection", "Method to project 2D image on object with a 3D texture vector");
  RNA_def_property_update(prop, 0, "rna_Node_update");

  prop = RNA_def_property(srna, "interpolation", PROP_ENUM, PROP_NONE);
  RNA_def_property_enum_items(prop, sh_tex_prop_interpolation_items);
  RNA_def_property_ui_text(prop, "Interpolation", "Texture interpolation");
  RNA_def_property_update(prop, 0, "rna_Node_update");

  prop = RNA_def_property(srna, "projection_blend", PROP_FLOAT, PROP_FACTOR);
  RNA_def_property_ui_text(
      prop, "Projection Blend", "For box projection, amount of blend to use between sides");
  RNA_def_property_update(prop, 0, "rna_Node_update");

  prop = RNA_def_property(srna, "extension", PROP_ENUM, PROP_NONE);
  RNA_def_property_enum_items(prop, prop_image_extension);
  RNA_def_property_ui_text(
      prop, "Extension", "How the image is extrapolated past its original bounds");
  RNA_def_property_update(prop, 0, "rna_Node_update");

  prop = RNA_def_property(srna, "image_user", PROP_POINTER, PROP_NONE);
  RNA_def_property_flag(prop, PROP_NEVER_NULL);
  RNA_def_property_pointer_sdna(prop, NULL, "iuser");
  RNA_def_property_ui_text(
      prop,
      "Image User",
      "Parameters defining which layer, pass and frame of the image is displayed");
  RNA_def_property_update(prop, 0, "rna_Node_update");
}

static void def_sh_tex_gradient(StructRNA *srna)
{
  static const EnumPropertyItem prop_gradient_type[] = {
      {SHD_BLEND_LINEAR, "LINEAR", 0, "Linear", "Create a linear progression"},
      {SHD_BLEND_QUADRATIC, "QUADRATIC", 0, "Quadratic", "Create a quadratic progression"},
      {SHD_BLEND_EASING,
       "EASING",
       0,
       "Easing",
       "Create a progression easing from one step to the next"},
      {SHD_BLEND_DIAGONAL, "DIAGONAL", 0, "Diagonal", "Create a diagonal progression"},
      {SHD_BLEND_SPHERICAL, "SPHERICAL", 0, "Spherical", "Create a spherical progression"},
      {SHD_BLEND_QUADRATIC_SPHERE,
       "QUADRATIC_SPHERE",
       0,
       "Quadratic Sphere",
       "Create a quadratic progression in the shape of a sphere"},
      {SHD_BLEND_RADIAL, "RADIAL", 0, "Radial", "Create a radial progression"},
      {0, NULL, 0, NULL, NULL},
  };

  PropertyRNA *prop;

  RNA_def_struct_sdna_from(srna, "NodeTexGradient", "storage");
  def_sh_tex(srna);

  prop = RNA_def_property(srna, "gradient_type", PROP_ENUM, PROP_NONE);
  RNA_def_property_enum_items(prop, prop_gradient_type);
  RNA_def_property_ui_text(prop, "Gradient Type", "Style of the color blending");
  RNA_def_property_update(prop, 0, "rna_Node_update");
}

static void def_sh_tex_noise(StructRNA *srna)
{
  PropertyRNA *prop;

  RNA_def_struct_sdna_from(srna, "NodeTexNoise", "storage");
  def_sh_tex(srna);

  prop = RNA_def_property(srna, "noise_dimensions", PROP_ENUM, PROP_NONE);
  RNA_def_property_enum_sdna(prop, NULL, "dimensions");
  RNA_def_property_enum_items(prop, rna_enum_node_tex_dimensions_items);
  RNA_def_property_ui_text(
      prop, "Dimensions", "The dimensions of the space to evaluate the noise in");
  RNA_def_property_update(prop, 0, "rna_ShaderNode_socket_update");
}

static void def_sh_tex_checker(StructRNA *srna)
{
  RNA_def_struct_sdna_from(srna, "NodeTexChecker", "storage");
  def_sh_tex(srna);
}

static void def_sh_tex_brick(StructRNA *srna)
{
  PropertyRNA *prop;

  RNA_def_struct_sdna_from(srna, "NodeTexBrick", "storage");
  def_sh_tex(srna);

  prop = RNA_def_property(srna, "offset_frequency", PROP_INT, PROP_NONE);
  RNA_def_property_int_sdna(prop, NULL, "offset_freq");
  RNA_def_property_int_default(prop, 2);
  RNA_def_property_range(prop, 1, 99);
  RNA_def_property_ui_text(prop, "Offset Frequency", "");
  RNA_def_property_update(prop, 0, "rna_Node_update");

  prop = RNA_def_property(srna, "squash_frequency", PROP_INT, PROP_NONE);
  RNA_def_property_int_sdna(prop, NULL, "squash_freq");
  RNA_def_property_int_default(prop, 2);
  RNA_def_property_range(prop, 1, 99);
  RNA_def_property_ui_text(prop, "Squash Frequency", "");
  RNA_def_property_update(prop, 0, "rna_Node_update");

  prop = RNA_def_property(srna, "offset", PROP_FLOAT, PROP_NONE);
  RNA_def_property_float_sdna(prop, NULL, "offset");
  RNA_def_property_float_default(prop, 0.5f);
  RNA_def_property_range(prop, 0.0f, 1.0f);
  RNA_def_property_ui_text(prop, "Offset Amount", "");
  RNA_def_property_update(prop, 0, "rna_Node_update");

  prop = RNA_def_property(srna, "squash", PROP_FLOAT, PROP_NONE);
  RNA_def_property_float_sdna(prop, NULL, "squash");
  RNA_def_property_float_default(prop, 1.0f);
  RNA_def_property_range(prop, 0.0f, 99.0f);
  RNA_def_property_ui_text(prop, "Squash Amount", "");
  RNA_def_property_update(prop, 0, "rna_Node_update");
}

static void def_sh_tex_magic(StructRNA *srna)
{
  PropertyRNA *prop;

  RNA_def_struct_sdna_from(srna, "NodeTexMagic", "storage");
  def_sh_tex(srna);

  prop = RNA_def_property(srna, "turbulence_depth", PROP_INT, PROP_NONE);
  RNA_def_property_int_sdna(prop, NULL, "depth");
  RNA_def_property_range(prop, 0, 10);
  RNA_def_property_ui_text(prop, "Depth", "Level of detail in the added turbulent noise");
  RNA_def_property_update(prop, 0, "rna_Node_update");
}

static void def_sh_tex_musgrave(StructRNA *srna)
{
  static const EnumPropertyItem prop_musgrave_type[] = {
      {SHD_MUSGRAVE_MULTIFRACTAL, "MULTIFRACTAL", 0, "Multifractal", ""},
      {SHD_MUSGRAVE_RIDGED_MULTIFRACTAL, "RIDGED_MULTIFRACTAL", 0, "Ridged Multifractal", ""},
      {SHD_MUSGRAVE_HYBRID_MULTIFRACTAL, "HYBRID_MULTIFRACTAL", 0, "Hybrid Multifractal", ""},
      {SHD_MUSGRAVE_FBM, "FBM", 0, "fBM", ""},
      {SHD_MUSGRAVE_HETERO_TERRAIN, "HETERO_TERRAIN", 0, "Hetero Terrain", ""},
      {0, NULL, 0, NULL, NULL},
  };

  PropertyRNA *prop;

  RNA_def_struct_sdna_from(srna, "NodeTexMusgrave", "storage");
  def_sh_tex(srna);

  prop = RNA_def_property(srna, "musgrave_dimensions", PROP_ENUM, PROP_NONE);
  RNA_def_property_enum_sdna(prop, NULL, "dimensions");
  RNA_def_property_enum_items(prop, rna_enum_node_tex_dimensions_items);
  RNA_def_property_ui_text(prop, "Dimensions", "");
  RNA_def_property_update(prop, 0, "rna_ShaderNode_socket_update");

  prop = RNA_def_property(srna, "musgrave_type", PROP_ENUM, PROP_NONE);
  RNA_def_property_enum_sdna(prop, NULL, "musgrave_type");
  RNA_def_property_enum_items(prop, prop_musgrave_type);
  RNA_def_property_ui_text(prop, "Type", "");
  RNA_def_property_update(prop, 0, "rna_ShaderNode_socket_update");
}

static void def_sh_tex_voronoi(StructRNA *srna)
{
  static EnumPropertyItem prop_distance_items[] = {
      {SHD_VORONOI_EUCLIDEAN, "EUCLIDEAN", 0, "Euclidean", "Euclidean distance"},
      {SHD_VORONOI_MANHATTAN, "MANHATTAN", 0, "Manhattan", "Manhattan distance"},
      {SHD_VORONOI_CHEBYCHEV, "CHEBYCHEV", 0, "Chebychev", "Chebychev distance"},
      {SHD_VORONOI_MINKOWSKI, "MINKOWSKI", 0, "Minkowski", "Minkowski distance"},
      {0, NULL, 0, NULL, NULL}};

  static EnumPropertyItem prop_feature_items[] = {
      {SHD_VORONOI_F1,
       "F1",
       0,
       "F1",
       "Computes the distance to the closest point as well as its position and color"},
      {SHD_VORONOI_F2,
       "F2",
       0,
       "F2",
       "Computes the distance to the second closest point as well as its position and color"},
      {SHD_VORONOI_SMOOTH_F1,
       "SMOOTH_F1",
       0,
       "Smooth F1",
       "Smoothed version of F1. Weighted sum of neighbor voronoi cells"},
      {SHD_VORONOI_DISTANCE_TO_EDGE,
       "DISTANCE_TO_EDGE",
       0,
       "Distance to Edge",
       "Computes the distance to the edge of the voronoi cell"},
      {SHD_VORONOI_N_SPHERE_RADIUS,
       "N_SPHERE_RADIUS",
       0,
       "N-Sphere Radius",
       "Computes the radius of the n-sphere inscribed in the voronoi cell"},
      {0, NULL, 0, NULL, NULL}};

  PropertyRNA *prop;

  RNA_def_struct_sdna_from(srna, "NodeTexVoronoi", "storage");
  def_sh_tex(srna);

  prop = RNA_def_property(srna, "voronoi_dimensions", PROP_ENUM, PROP_NONE);
  RNA_def_property_enum_sdna(prop, NULL, "dimensions");
  RNA_def_property_enum_items(prop, rna_enum_node_tex_dimensions_items);
  RNA_def_property_ui_text(prop, "Dimensions", "");
  RNA_def_property_update(prop, 0, "rna_ShaderNode_socket_update");

  prop = RNA_def_property(srna, "distance", PROP_ENUM, PROP_NONE);
  RNA_def_property_enum_sdna(prop, NULL, "distance");
  RNA_def_property_enum_items(prop, prop_distance_items);
  RNA_def_property_ui_text(prop, "Distance Metric", "");
  RNA_def_property_update(prop, 0, "rna_ShaderNode_socket_update");

  prop = RNA_def_property(srna, "feature", PROP_ENUM, PROP_NONE);
  RNA_def_property_enum_sdna(prop, NULL, "feature");
  RNA_def_property_enum_items(prop, prop_feature_items);
  RNA_def_property_ui_text(prop, "Feature Output", "");
  RNA_def_property_update(prop, 0, "rna_ShaderNode_socket_update");
}

static void def_sh_tex_wave(StructRNA *srna)
{
  static const EnumPropertyItem prop_wave_type_items[] = {
      {SHD_WAVE_BANDS, "BANDS", 0, "Bands", "Use standard wave texture in bands"},
      {SHD_WAVE_RINGS, "RINGS", 0, "Rings", "Use wave texture in rings"},
      {0, NULL, 0, NULL, NULL},
  };

  static EnumPropertyItem prop_wave_bands_direction_items[] = {
      {SHD_WAVE_BANDS_DIRECTION_X, "X", 0, "X", "Bands across X axis"},
      {SHD_WAVE_BANDS_DIRECTION_Y, "Y", 0, "Y", "Bands across Y axis"},
      {SHD_WAVE_BANDS_DIRECTION_Z, "Z", 0, "Z", "Bands across Z axis"},
      {SHD_WAVE_BANDS_DIRECTION_DIAGONAL, "DIAGONAL", 0, "Diagonal", "Bands across diagonal axis"},
      {0, NULL, 0, NULL, NULL},
  };

  static EnumPropertyItem prop_wave_rings_direction_items[] = {
      {SHD_WAVE_RINGS_DIRECTION_X, "X", 0, "X", "Rings along X axis"},
      {SHD_WAVE_RINGS_DIRECTION_Y, "Y", 0, "Y", "Rings along Y axis"},
      {SHD_WAVE_RINGS_DIRECTION_Z, "Z", 0, "Z", "Rings along Z axis"},
      {SHD_WAVE_RINGS_DIRECTION_SPHERICAL,
       "SPHERICAL",
       0,
       "Spherical",
       "Rings along spherical distance"},
      {0, NULL, 0, NULL, NULL},
  };

  static const EnumPropertyItem prop_wave_profile_items[] = {
      {SHD_WAVE_PROFILE_SIN, "SIN", 0, "Sine", "Use a standard sine profile"},
      {SHD_WAVE_PROFILE_SAW, "SAW", 0, "Saw", "Use a sawtooth profile"},
      {SHD_WAVE_PROFILE_TRI, "TRI", 0, "Triangle", "Use a triangle profile"},
      {0, NULL, 0, NULL, NULL},
  };

  PropertyRNA *prop;

  RNA_def_struct_sdna_from(srna, "NodeTexWave", "storage");
  def_sh_tex(srna);

  prop = RNA_def_property(srna, "wave_type", PROP_ENUM, PROP_NONE);
  RNA_def_property_enum_sdna(prop, NULL, "wave_type");
  RNA_def_property_enum_items(prop, prop_wave_type_items);
  RNA_def_property_ui_text(prop, "Wave Type", "");
  RNA_def_property_update(prop, 0, "rna_Node_update");

  prop = RNA_def_property(srna, "bands_direction", PROP_ENUM, PROP_NONE);
  RNA_def_property_enum_sdna(prop, NULL, "bands_direction");
  RNA_def_property_enum_items(prop, prop_wave_bands_direction_items);
  RNA_def_property_ui_text(prop, "Bands Direction", "");
  RNA_def_property_update(prop, 0, "rna_Node_update");

  prop = RNA_def_property(srna, "rings_direction", PROP_ENUM, PROP_NONE);
  RNA_def_property_enum_sdna(prop, NULL, "rings_direction");
  RNA_def_property_enum_items(prop, prop_wave_rings_direction_items);
  RNA_def_property_ui_text(prop, "Rings Direction", "");
  RNA_def_property_update(prop, 0, "rna_Node_update");

  prop = RNA_def_property(srna, "wave_profile", PROP_ENUM, PROP_NONE);
  RNA_def_property_enum_sdna(prop, NULL, "wave_profile");
  RNA_def_property_enum_items(prop, prop_wave_profile_items);
  RNA_def_property_ui_text(prop, "Wave Profile", "");
  RNA_def_property_update(prop, 0, "rna_Node_update");
}

static void def_sh_tex_white_noise(StructRNA *srna)
{
  PropertyRNA *prop;

  prop = RNA_def_property(srna, "noise_dimensions", PROP_ENUM, PROP_NONE);
  RNA_def_property_enum_sdna(prop, NULL, "custom1");
  RNA_def_property_enum_items(prop, rna_enum_node_tex_dimensions_items);
  RNA_def_property_ui_text(
      prop, "Dimensions", "The dimensions of the space to evaluate the noise in");
  RNA_def_property_update(prop, NC_NODE | NA_EDITED, "rna_ShaderNode_socket_update");
}

static void def_sh_tex_coord(StructRNA *srna)
{
  PropertyRNA *prop;

  prop = RNA_def_property(srna, "object", PROP_POINTER, PROP_NONE);
  RNA_def_property_pointer_sdna(prop, NULL, "id");
  RNA_def_property_struct_type(prop, "Object");
  RNA_def_property_flag(prop, PROP_EDITABLE | PROP_ID_REFCOUNT);
  RNA_def_property_override_flag(prop, PROPOVERRIDE_OVERRIDABLE_LIBRARY);
  RNA_def_property_ui_text(
      prop, "Object", "Use coordinates from this object (for object texture coordinates output)");
  RNA_def_property_update(prop, NC_NODE | NA_EDITED, "rna_Node_update_relations");

  prop = RNA_def_property(srna, "from_instancer", PROP_BOOLEAN, PROP_NONE);
  RNA_def_property_boolean_sdna(prop, NULL, "custom1", 1);
  RNA_def_property_ui_text(
      prop, "From Instancer", "Use the parent of the instance object if possible");
  RNA_def_property_update(prop, NC_NODE | NA_EDITED, "rna_Node_update");
}

static void def_sh_vect_transform(StructRNA *srna)
{
  static const EnumPropertyItem prop_vect_type_items[] = {
      {SHD_VECT_TRANSFORM_TYPE_POINT, "POINT", 0, "Point", "Transform a point"},
      {SHD_VECT_TRANSFORM_TYPE_VECTOR, "VECTOR", 0, "Vector", "Transform a direction vector"},
      {SHD_VECT_TRANSFORM_TYPE_NORMAL,
       "NORMAL",
       0,
       "Normal",
       "Transform a normal vector with unit length"},
      {0, NULL, 0, NULL, NULL},
  };

  static const EnumPropertyItem prop_vect_space_items[] = {
      {SHD_VECT_TRANSFORM_SPACE_WORLD, "WORLD", 0, "World", ""},
      {SHD_VECT_TRANSFORM_SPACE_OBJECT, "OBJECT", 0, "Object", ""},
      {SHD_VECT_TRANSFORM_SPACE_CAMERA, "CAMERA", 0, "Camera", ""},
      {0, NULL, 0, NULL, NULL},
  };

  PropertyRNA *prop;

  RNA_def_struct_sdna_from(srna, "NodeShaderVectTransform", "storage");

  prop = RNA_def_property(srna, "vector_type", PROP_ENUM, PROP_NONE);
  RNA_def_property_enum_sdna(prop, NULL, "type");
  RNA_def_property_enum_items(prop, prop_vect_type_items);
  RNA_def_property_ui_text(prop, "Type", "");
  RNA_def_property_update(prop, 0, "rna_Node_update");

  prop = RNA_def_property(srna, "convert_from", PROP_ENUM, PROP_NONE);
  RNA_def_property_enum_items(prop, prop_vect_space_items);
  RNA_def_property_ui_text(prop, "Convert From", "Space to convert from");
  RNA_def_property_update(prop, 0, "rna_Node_update");

  prop = RNA_def_property(srna, "convert_to", PROP_ENUM, PROP_NONE);
  RNA_def_property_enum_items(prop, prop_vect_space_items);
  RNA_def_property_ui_text(prop, "Convert To", "Space to convert to");
  RNA_def_property_update(prop, 0, "rna_Node_update");
}

static void def_sh_tex_wireframe(StructRNA *srna)
{
  PropertyRNA *prop;

  prop = RNA_def_property(srna, "use_pixel_size", PROP_BOOLEAN, PROP_NONE);
  RNA_def_property_boolean_sdna(prop, NULL, "custom1", 1);
  RNA_def_property_ui_text(prop, "Pixel Size", "Use screen pixel size instead of world units");
  RNA_def_property_update(prop, NC_NODE | NA_EDITED, "rna_Node_update");
}

static void def_sh_tex_pointdensity(StructRNA *srna)
{
  PropertyRNA *prop;

  FunctionRNA *func;
  PropertyRNA *parm;

  static const EnumPropertyItem point_source_items[] = {
      {SHD_POINTDENSITY_SOURCE_PSYS,
       "PARTICLE_SYSTEM",
       0,
       "Particle System",
       "Generate point density from a particle system"},
      {SHD_POINTDENSITY_SOURCE_OBJECT,
       "OBJECT",
       0,
       "Object Vertices",
       "Generate point density from an object's vertices"},
      {0, NULL, 0, NULL, NULL},
  };

  static const EnumPropertyItem prop_interpolation_items[] = {
      {SHD_INTERP_CLOSEST, "Closest", 0, "Closest", "No interpolation (sample closest texel)"},
      {SHD_INTERP_LINEAR, "Linear", 0, "Linear", "Linear interpolation"},
      {SHD_INTERP_CUBIC, "Cubic", 0, "Cubic", "Cubic interpolation"},
      {0, NULL, 0, NULL, NULL},
  };

  static const EnumPropertyItem space_items[] = {
      {SHD_POINTDENSITY_SPACE_OBJECT, "OBJECT", 0, "Object Space", ""},
      {SHD_POINTDENSITY_SPACE_WORLD, "WORLD", 0, "World Space", ""},
      {0, NULL, 0, NULL, NULL},
  };

  static const EnumPropertyItem particle_color_source_items[] = {
      {SHD_POINTDENSITY_COLOR_PARTAGE,
       "PARTICLE_AGE",
       0,
       "Particle Age",
       "Lifetime mapped as 0.0 to 1.0 intensity"},
      {SHD_POINTDENSITY_COLOR_PARTSPEED,
       "PARTICLE_SPEED",
       0,
       "Particle Speed",
       "Particle speed (absolute magnitude of velocity) mapped as 0.0 to 1.0 intensity"},
      {SHD_POINTDENSITY_COLOR_PARTVEL,
       "PARTICLE_VELOCITY",
       0,
       "Particle Velocity",
       "XYZ velocity mapped to RGB colors"},
      {0, NULL, 0, NULL, NULL},
  };

  static const EnumPropertyItem vertex_color_source_items[] = {
      {SHD_POINTDENSITY_COLOR_VERTCOL, "VERTEX_COLOR", 0, "Vertex Color", "Vertex color layer"},
      {SHD_POINTDENSITY_COLOR_VERTWEIGHT,
       "VERTEX_WEIGHT",
       0,
       "Vertex Weight",
       "Vertex group weight"},
      {SHD_POINTDENSITY_COLOR_VERTNOR,
       "VERTEX_NORMAL",
       0,
       "Vertex Normal",
       "XYZ normal vector mapped to RGB colors"},
      {0, NULL, 0, NULL, NULL},
  };

  prop = RNA_def_property(srna, "object", PROP_POINTER, PROP_NONE);
  RNA_def_property_pointer_sdna(prop, NULL, "id");
  RNA_def_property_struct_type(prop, "Object");
  RNA_def_property_flag(prop, PROP_EDITABLE | PROP_ID_REFCOUNT);
  RNA_def_property_override_flag(prop, PROPOVERRIDE_OVERRIDABLE_LIBRARY);
  RNA_def_property_ui_text(prop, "Object", "Object to take point data from");
  RNA_def_property_update(prop, NC_NODE | NA_EDITED, "rna_Node_update");

  RNA_def_struct_sdna_from(srna, "NodeShaderTexPointDensity", "storage");

  prop = RNA_def_property(srna, "point_source", PROP_ENUM, PROP_NONE);
  RNA_def_property_enum_items(prop, point_source_items);
  RNA_def_property_ui_text(prop, "Point Source", "Point data to use as renderable point density");
  RNA_def_property_update(prop, NC_NODE | NA_EDITED, "rna_Node_update");

  prop = RNA_def_property(srna, "particle_system", PROP_POINTER, PROP_NONE);
  RNA_def_property_ui_text(prop, "Particle System", "Particle System to render as points");
  RNA_def_property_struct_type(prop, "ParticleSystem");
  RNA_def_property_pointer_funcs(prop,
                                 "rna_ShaderNodePointDensity_psys_get",
                                 "rna_ShaderNodePointDensity_psys_set",
                                 NULL,
                                 NULL);
  RNA_def_property_flag(prop, PROP_EDITABLE);
  RNA_def_property_update(prop, NC_NODE | NA_EDITED, "rna_Node_update");

  prop = RNA_def_property(srna, "resolution", PROP_INT, PROP_NONE);
  RNA_def_property_range(prop, 1, 32768);
  RNA_def_property_ui_text(
      prop, "Resolution", "Resolution used by the texture holding the point density");
  RNA_def_property_update(prop, NC_NODE | NA_EDITED, "rna_Node_update");

  prop = RNA_def_property(srna, "radius", PROP_FLOAT, PROP_NONE);
  RNA_def_property_float_sdna(prop, NULL, "radius");
  RNA_def_property_range(prop, 0.001, FLT_MAX);
  RNA_def_property_ui_text(
      prop, "Radius", "Radius from the shaded sample to look for points within");
  RNA_def_property_update(prop, NC_NODE | NA_EDITED, "rna_Node_update");

  prop = RNA_def_property(srna, "space", PROP_ENUM, PROP_NONE);
  RNA_def_property_enum_items(prop, space_items);
  RNA_def_property_ui_text(prop, "Space", "Coordinate system to calculate voxels in");
  RNA_def_property_update(prop, 0, "rna_Node_update");

  prop = RNA_def_property(srna, "interpolation", PROP_ENUM, PROP_NONE);
  RNA_def_property_enum_items(prop, prop_interpolation_items);
  RNA_def_property_ui_text(prop, "Interpolation", "Texture interpolation");
  RNA_def_property_update(prop, 0, "rna_Node_update");

  prop = RNA_def_property(srna, "particle_color_source", PROP_ENUM, PROP_NONE);
  RNA_def_property_enum_sdna(prop, NULL, "color_source");
  RNA_def_property_enum_items(prop, particle_color_source_items);
  RNA_def_property_ui_text(prop, "Color Source", "Data to derive color results from");
  RNA_def_property_update(prop, 0, "rna_Node_update");

  prop = RNA_def_property(srna, "vertex_color_source", PROP_ENUM, PROP_NONE);
  RNA_def_property_enum_sdna(prop, NULL, "ob_color_source");
  RNA_def_property_enum_items(prop, vertex_color_source_items);
  RNA_def_property_ui_text(prop, "Color Source", "Data to derive color results from");
  RNA_def_property_update(prop, 0, "rna_Node_update");

  prop = RNA_def_property(srna, "vertex_attribute_name", PROP_STRING, PROP_NONE);
  RNA_def_property_ui_text(prop, "Vertex Attribute Name", "Vertex attribute to use for color");
  RNA_def_property_update(prop, NC_NODE | NA_EDITED, "rna_Node_update");

  func = RNA_def_function(srna, "cache_point_density", "rna_ShaderNodePointDensity_density_cache");
  RNA_def_function_ui_description(func, "Cache point density data for later calculation");
  RNA_def_pointer(func, "depsgraph", "Depsgraph", "", "");

  func = RNA_def_function(srna, "calc_point_density", "rna_ShaderNodePointDensity_density_calc");
  RNA_def_function_ui_description(func, "Calculate point density");
  RNA_def_pointer(func, "depsgraph", "Depsgraph", "", "");
  /* TODO, See how array size of 0 works, this shouldn't be used. */
  parm = RNA_def_float_array(func, "rgba_values", 1, NULL, 0, 0, "", "RGBA Values", 0, 0);
  RNA_def_parameter_flags(parm, PROP_DYNAMIC, 0);
  RNA_def_function_output(func, parm);

  func = RNA_def_function(
      srna, "calc_point_density_minmax", "rna_ShaderNodePointDensity_density_minmax");
  RNA_def_function_ui_description(func, "Calculate point density");
  RNA_def_pointer(func, "depsgraph", "Depsgraph", "", "");
  parm = RNA_def_property(func, "min", PROP_FLOAT, PROP_COORDS);
  RNA_def_property_array(parm, 3);
  RNA_def_parameter_flags(parm, PROP_THICK_WRAP, 0);
  RNA_def_function_output(func, parm);
  parm = RNA_def_property(func, "max", PROP_FLOAT, PROP_COORDS);
  RNA_def_property_array(parm, 3);
  RNA_def_parameter_flags(parm, PROP_THICK_WRAP, 0);
  RNA_def_function_output(func, parm);
}

static void def_glossy(StructRNA *srna)
{
  PropertyRNA *prop;

  prop = RNA_def_property(srna, "distribution", PROP_ENUM, PROP_NONE);
  RNA_def_property_enum_sdna(prop, NULL, "custom1");
  RNA_def_property_enum_items(prop, node_glossy_items);
  RNA_def_property_ui_text(prop, "Distribution", "");
  RNA_def_property_update(prop, NC_NODE | NA_EDITED, "rna_Node_update");
}

static void def_glass(StructRNA *srna)
{
  PropertyRNA *prop;

  prop = RNA_def_property(srna, "distribution", PROP_ENUM, PROP_NONE);
  RNA_def_property_enum_sdna(prop, NULL, "custom1");
  RNA_def_property_enum_items(prop, node_glass_items);
  RNA_def_property_ui_text(prop, "Distribution", "");
  RNA_def_property_update(prop, NC_NODE | NA_EDITED, "rna_Node_update");
}

static void def_principled(StructRNA *srna)
{
  PropertyRNA *prop;

  prop = RNA_def_property(srna, "distribution", PROP_ENUM, PROP_NONE);
  RNA_def_property_enum_sdna(prop, NULL, "custom1");
  RNA_def_property_enum_items(prop, node_principled_distribution_items);
  RNA_def_property_ui_text(prop, "Distribution", "");
  RNA_def_property_update(prop, NC_NODE | NA_EDITED, "rna_ShaderNode_socket_update");

  prop = RNA_def_property(srna, "subsurface_method", PROP_ENUM, PROP_NONE);
  RNA_def_property_enum_sdna(prop, NULL, "custom2");
  RNA_def_property_enum_items(prop, node_subsurface_method_items);
  RNA_def_property_ui_text(
      prop, "Subsurface Method", "Method for rendering subsurface scattering");
  RNA_def_property_update(prop, NC_NODE | NA_EDITED, "rna_ShaderNode_socket_update");
}

static void def_refraction(StructRNA *srna)
{
  PropertyRNA *prop;

  prop = RNA_def_property(srna, "distribution", PROP_ENUM, PROP_NONE);
  RNA_def_property_enum_sdna(prop, NULL, "custom1");
  RNA_def_property_enum_items(prop, node_refraction_items);
  RNA_def_property_ui_text(prop, "Distribution", "");
  RNA_def_property_update(prop, NC_NODE | NA_EDITED, "rna_Node_update");
}

static void def_anisotropic(StructRNA *srna)
{
  PropertyRNA *prop;

  prop = RNA_def_property(srna, "distribution", PROP_ENUM, PROP_NONE);
  RNA_def_property_enum_sdna(prop, NULL, "custom1");
  RNA_def_property_enum_items(prop, node_anisotropic_items);
  RNA_def_property_ui_text(prop, "Distribution", "");
  RNA_def_property_update(prop, NC_NODE | NA_EDITED, "rna_Node_update");
}

static void def_toon(StructRNA *srna)
{
  PropertyRNA *prop;

  prop = RNA_def_property(srna, "component", PROP_ENUM, PROP_NONE);
  RNA_def_property_enum_sdna(prop, NULL, "custom1");
  RNA_def_property_enum_items(prop, node_toon_items);
  RNA_def_property_ui_text(prop, "Component", "");
  RNA_def_property_update(prop, NC_NODE | NA_EDITED, "rna_Node_update");
}

static void def_sh_bump(StructRNA *srna)
{
  PropertyRNA *prop;

  prop = RNA_def_property(srna, "invert", PROP_BOOLEAN, PROP_NONE);
  RNA_def_property_boolean_sdna(prop, NULL, "custom1", 1);
  RNA_def_property_ui_text(
      prop, "Invert", "Invert the bump mapping direction to push into the surface instead of out");
  RNA_def_property_update(prop, NC_NODE | NA_EDITED, "rna_Node_update");
}

static void def_hair(StructRNA *srna)
{
  PropertyRNA *prop;

  prop = RNA_def_property(srna, "component", PROP_ENUM, PROP_NONE);
  RNA_def_property_enum_sdna(prop, NULL, "custom1");
  RNA_def_property_enum_items(prop, node_hair_items);
  RNA_def_property_ui_text(prop, "Component", "");
  RNA_def_property_update(prop, NC_NODE | NA_EDITED, "rna_Node_update");
}

/* RNA initialization for the custom property. */
static void def_hair_principled(StructRNA *srna)
{
  PropertyRNA *prop;

  prop = RNA_def_property(srna, "parametrization", PROP_ENUM, PROP_NONE);
  RNA_def_property_enum_sdna(prop, NULL, "custom1");
  RNA_def_property_ui_text(
      prop, "Color Parametrization", "Select the shader's color parametrization");
  RNA_def_property_enum_items(prop, node_principled_hair_items);
  RNA_def_property_enum_default(prop, SHD_PRINCIPLED_HAIR_REFLECTANCE);
  /* Upon editing, update both the node data AND the UI representation */
  /* (This effectively shows/hides the relevant sockets) */
  RNA_def_property_update(prop, NC_NODE | NA_EDITED, "rna_ShaderNode_socket_update");
}

static void def_sh_uvmap(StructRNA *srna)
{
  PropertyRNA *prop;

  prop = RNA_def_property(srna, "from_instancer", PROP_BOOLEAN, PROP_NONE);
  RNA_def_property_boolean_sdna(prop, NULL, "custom1", 1);
  RNA_def_property_ui_text(
      prop, "From Instancer", "Use the parent of the instance object if possible");
  RNA_def_property_update(prop, NC_NODE | NA_EDITED, "rna_Node_update");

  RNA_def_struct_sdna_from(srna, "NodeShaderUVMap", "storage");

  prop = RNA_def_property(srna, "uv_map", PROP_STRING, PROP_NONE);
  RNA_def_property_ui_text(prop, "UV Map", "UV coordinates to be used for mapping");
  RNA_def_property_update(prop, NC_NODE | NA_EDITED, "rna_Node_update");

  RNA_def_struct_sdna_from(srna, "bNode", NULL);
}

static void def_sh_vertex_color(StructRNA *srna)
{
  PropertyRNA *prop;

  RNA_def_struct_sdna_from(srna, "NodeShaderVertexColor", "storage");

  prop = RNA_def_property(srna, "layer_name", PROP_STRING, PROP_NONE);
  RNA_def_property_ui_text(prop, "Vertex Color", "Vertex Color");
  RNA_def_property_update(prop, NC_NODE | NA_EDITED, "rna_Node_update");

  RNA_def_struct_sdna_from(srna, "bNode", NULL);
}

static void def_sh_uvalongstroke(StructRNA *srna)
{
  PropertyRNA *prop;

  prop = RNA_def_property(srna, "use_tips", PROP_BOOLEAN, PROP_NONE);
  RNA_def_property_boolean_sdna(prop, NULL, "custom1", 1);
  RNA_def_property_ui_text(
      prop, "Use Tips", "Lower half of the texture is for tips of the stroke");
  RNA_def_property_update(prop, NC_NODE | NA_EDITED, "rna_Node_update");
}

static void def_sh_normal_map(StructRNA *srna)
{
  static const EnumPropertyItem prop_space_items[] = {
      {SHD_SPACE_TANGENT, "TANGENT", 0, "Tangent Space", "Tangent space normal mapping"},
      {SHD_SPACE_OBJECT, "OBJECT", 0, "Object Space", "Object space normal mapping"},
      {SHD_SPACE_WORLD, "WORLD", 0, "World Space", "World space normal mapping"},
      {SHD_SPACE_BLENDER_OBJECT,
       "BLENDER_OBJECT",
       0,
       "Blender Object Space",
       "Object space normal mapping, compatible with Blender render baking"},
      {SHD_SPACE_BLENDER_WORLD,
       "BLENDER_WORLD",
       0,
       "Blender World Space",
       "World space normal mapping, compatible with Blender render baking"},
      {0, NULL, 0, NULL, NULL},
  };

  PropertyRNA *prop;

  RNA_def_struct_sdna_from(srna, "NodeShaderNormalMap", "storage");

  prop = RNA_def_property(srna, "space", PROP_ENUM, PROP_NONE);
  RNA_def_property_enum_items(prop, prop_space_items);
  RNA_def_property_ui_text(prop, "Space", "Space of the input normal");
  RNA_def_property_update(prop, 0, "rna_Node_update");

  prop = RNA_def_property(srna, "uv_map", PROP_STRING, PROP_NONE);
  RNA_def_property_ui_text(prop, "UV Map", "UV Map for tangent space maps");
  RNA_def_property_update(prop, NC_NODE | NA_EDITED, "rna_Node_update");

  RNA_def_struct_sdna_from(srna, "bNode", NULL);
}

static void def_sh_displacement(StructRNA *srna)
{
  static const EnumPropertyItem prop_space_items[] = {
      {SHD_SPACE_OBJECT,
       "OBJECT",
       0,
       "Object Space",
       "Displacement is in object space, affected by object scale"},
      {SHD_SPACE_WORLD,
       "WORLD",
       0,
       "World Space",
       "Displacement is in world space, not affected by object scale"},
      {0, NULL, 0, NULL, NULL},
  };

  PropertyRNA *prop;

  prop = RNA_def_property(srna, "space", PROP_ENUM, PROP_NONE);
  RNA_def_property_enum_sdna(prop, NULL, "custom1");
  RNA_def_property_enum_items(prop, prop_space_items);
  RNA_def_property_ui_text(prop, "Space", "Space of the input height");
  RNA_def_property_update(prop, 0, "rna_Node_update");

  RNA_def_struct_sdna_from(srna, "bNode", NULL);
}

static void def_sh_vector_displacement(StructRNA *srna)
{
  static const EnumPropertyItem prop_space_items[] = {
      {SHD_SPACE_TANGENT,
       "TANGENT",
       0,
       "Tangent Space",
       "Tangent space vector displacement mapping"},
      {SHD_SPACE_OBJECT, "OBJECT", 0, "Object Space", "Object space vector displacement mapping"},
      {SHD_SPACE_WORLD, "WORLD", 0, "World Space", "World space vector displacement mapping"},
      {0, NULL, 0, NULL, NULL},
  };

  PropertyRNA *prop;

  prop = RNA_def_property(srna, "space", PROP_ENUM, PROP_NONE);
  RNA_def_property_enum_sdna(prop, NULL, "custom1");
  RNA_def_property_enum_items(prop, prop_space_items);
  RNA_def_property_ui_text(prop, "Space", "Space of the input height");
  RNA_def_property_update(prop, 0, "rna_Node_update");

  RNA_def_struct_sdna_from(srna, "bNode", NULL);
}

static void def_sh_tangent(StructRNA *srna)
{
  static const EnumPropertyItem prop_direction_type_items[] = {
      {SHD_TANGENT_RADIAL, "RADIAL", 0, "Radial", "Radial tangent around the X, Y or Z axis"},
      {SHD_TANGENT_UVMAP, "UV_MAP", 0, "UV Map", "Tangent from UV map"},
      {0, NULL, 0, NULL, NULL},
  };

  static const EnumPropertyItem prop_axis_items[] = {
      {SHD_TANGENT_AXIS_X, "X", 0, "X", "X axis"},
      {SHD_TANGENT_AXIS_Y, "Y", 0, "Y", "Y axis"},
      {SHD_TANGENT_AXIS_Z, "Z", 0, "Z", "Z axis"},
      {0, NULL, 0, NULL, NULL},
  };

  PropertyRNA *prop;

  RNA_def_struct_sdna_from(srna, "NodeShaderTangent", "storage");

  prop = RNA_def_property(srna, "direction_type", PROP_ENUM, PROP_NONE);
  RNA_def_property_enum_items(prop, prop_direction_type_items);
  RNA_def_property_ui_text(prop, "Direction", "Method to use for the tangent");
  RNA_def_property_update(prop, 0, "rna_Node_update");

  prop = RNA_def_property(srna, "axis", PROP_ENUM, PROP_NONE);
  RNA_def_property_enum_items(prop, prop_axis_items);
  RNA_def_property_ui_text(prop, "Axis", "Axis for radial tangents");
  RNA_def_property_update(prop, 0, "rna_Node_update");

  prop = RNA_def_property(srna, "uv_map", PROP_STRING, PROP_NONE);
  RNA_def_property_ui_text(prop, "UV Map", "UV Map for tangent generated from UV");
  RNA_def_property_update(prop, NC_NODE | NA_EDITED, "rna_Node_update");

  RNA_def_struct_sdna_from(srna, "bNode", NULL);
}

static void def_sh_bevel(StructRNA *srna)
{
  PropertyRNA *prop;

  prop = RNA_def_property(srna, "samples", PROP_INT, PROP_UNSIGNED);
  RNA_def_property_int_sdna(prop, NULL, "custom1");
  RNA_def_property_range(prop, 2, 128);
  RNA_def_property_ui_range(prop, 2, 16, 1, 1);
  RNA_def_property_ui_text(prop, "Samples", "Number of rays to trace per shader evaluation");
  RNA_def_property_update(prop, 0, "rna_Node_update");
}

static void def_sh_ambient_occlusion(StructRNA *srna)
{
  PropertyRNA *prop;

  prop = RNA_def_property(srna, "samples", PROP_INT, PROP_UNSIGNED);
  RNA_def_property_int_sdna(prop, NULL, "custom1");
  RNA_def_property_range(prop, 1, 128);
  RNA_def_property_ui_text(prop, "Samples", "Number of rays to trace per shader evaluation");
  RNA_def_property_update(prop, 0, "rna_Node_update");

  prop = RNA_def_property(srna, "inside", PROP_BOOLEAN, PROP_NONE);
  RNA_def_property_boolean_sdna(prop, NULL, "custom2", SHD_AO_INSIDE);
  RNA_def_property_ui_text(prop, "Inside", "Trace rays towards the inside of the object");
  RNA_def_property_update(prop, NC_NODE | NA_EDITED, "rna_Node_update");

  prop = RNA_def_property(srna, "only_local", PROP_BOOLEAN, PROP_NONE);
  RNA_def_property_boolean_sdna(prop, NULL, "custom2", SHD_AO_LOCAL);
  RNA_def_property_ui_text(
      prop, "Only Local", "Only consider the object itself when computing AO");
  RNA_def_property_update(prop, NC_NODE | NA_EDITED, "rna_Node_update");
}

static void def_sh_subsurface(StructRNA *srna)
{
  static const EnumPropertyItem prop_subsurface_falloff_items[] = {
      {SHD_SUBSURFACE_CUBIC, "CUBIC", 0, "Cubic", "Simple cubic falloff function"},
      {SHD_SUBSURFACE_GAUSSIAN,
       "GAUSSIAN",
       0,
       "Gaussian",
       "Normal distribution, multiple can be combined to fit more complex profiles"},
      {SHD_SUBSURFACE_BURLEY,
       "BURLEY",
       0,
       "Christensen-Burley",
       "Approximation to physically based volume scattering"},
      {SHD_SUBSURFACE_RANDOM_WALK,
       "RANDOM_WALK",
       0,
       "Random Walk",
       "Volumetric approximation to physically based volume scattering"},
      {0, NULL, 0, NULL, NULL},
  };

  PropertyRNA *prop;

  prop = RNA_def_property(srna, "falloff", PROP_ENUM, PROP_NONE);
  RNA_def_property_enum_sdna(prop, NULL, "custom1");
  RNA_def_property_enum_items(prop, prop_subsurface_falloff_items);
  RNA_def_property_ui_text(prop,
                           "Falloff",
                           "Function to determine how much light nearby points contribute based "
                           "on their distance to the shading point");
  RNA_def_property_update(prop, NC_NODE | NA_EDITED, "rna_ShaderNode_socket_update");
}

static void def_sh_tex_ies(StructRNA *srna)
{
  PropertyRNA *prop;

  prop = RNA_def_property(srna, "ies", PROP_POINTER, PROP_NONE);
  RNA_def_property_pointer_sdna(prop, NULL, "id");
  RNA_def_property_struct_type(prop, "Text");
  RNA_def_property_flag(prop, PROP_EDITABLE | PROP_ID_REFCOUNT);
  RNA_def_property_ui_text(prop, "IES Text", "Internal IES file");
  RNA_def_property_update(prop, NC_NODE | NA_EDITED, "rna_Node_update");

  RNA_def_struct_sdna_from(srna, "NodeShaderTexIES", "storage");

  prop = RNA_def_property(srna, "filepath", PROP_STRING, PROP_FILEPATH);
  RNA_def_property_ui_text(prop, "File Path", "IES light path");
  RNA_def_property_update(prop, NC_NODE | NA_EDITED, "rna_Node_update");

  prop = RNA_def_property(srna, "mode", PROP_ENUM, PROP_NONE);
  RNA_def_property_enum_funcs(prop, NULL, "rna_ShaderNodeTexIES_mode_set", NULL);
  RNA_def_property_enum_items(prop, node_ies_mode_items);
  RNA_def_property_ui_text(
      prop, "Source", "Whether the IES file is loaded from disk or from a text data-block");
  RNA_def_property_update(prop, NC_NODE | NA_EDITED, "rna_Node_update");

  RNA_def_struct_sdna_from(srna, "bNode", NULL);
}

static void def_sh_output_aov(StructRNA *srna)
{
  PropertyRNA *prop;

  RNA_def_struct_sdna_from(srna, "NodeShaderOutputAOV", "storage");

  prop = RNA_def_property(srna, "name", PROP_STRING, PROP_NONE);
  RNA_def_property_ui_text(prop, "Name", "Name of the AOV that this output writes to");
  RNA_def_property_update(prop, NC_NODE | NA_EDITED, "rna_Node_update");

  RNA_def_struct_sdna_from(srna, "bNode", NULL);
}

static void def_sh_script(StructRNA *srna)
{
  PropertyRNA *prop;

  prop = RNA_def_property(srna, "script", PROP_POINTER, PROP_NONE);
  RNA_def_property_pointer_sdna(prop, NULL, "id");
  RNA_def_property_struct_type(prop, "Text");
  RNA_def_property_flag(prop, PROP_EDITABLE | PROP_ID_REFCOUNT);
  RNA_def_property_ui_text(prop, "Script", "Internal shader script to define the shader");
  RNA_def_property_update(prop, NC_NODE | NA_EDITED, "rna_ShaderNodeScript_update");

  RNA_def_struct_sdna_from(srna, "NodeShaderScript", "storage");

  prop = RNA_def_property(srna, "filepath", PROP_STRING, PROP_FILEPATH);
  RNA_def_property_ui_text(prop, "File Path", "Shader script path");
  RNA_def_property_update(prop, NC_NODE | NA_EDITED, "rna_ShaderNodeScript_update");

  prop = RNA_def_property(srna, "mode", PROP_ENUM, PROP_NONE);
  RNA_def_property_enum_funcs(prop, NULL, "rna_ShaderNodeScript_mode_set", NULL);
  RNA_def_property_enum_items(prop, node_script_mode_items);
  RNA_def_property_ui_text(prop, "Script Source", "");
  RNA_def_property_update(prop, NC_NODE | NA_EDITED, "rna_Node_update");

  prop = RNA_def_property(srna, "use_auto_update", PROP_BOOLEAN, PROP_NONE);
  RNA_def_property_boolean_sdna(prop, NULL, "flag", NODE_SCRIPT_AUTO_UPDATE);
  RNA_def_property_ui_text(
      prop,
      "Auto Update",
      "Automatically update the shader when the .osl file changes (external scripts only)");

  prop = RNA_def_property(srna, "bytecode", PROP_STRING, PROP_NONE);
  RNA_def_property_string_funcs(prop,
                                "rna_ShaderNodeScript_bytecode_get",
                                "rna_ShaderNodeScript_bytecode_length",
                                "rna_ShaderNodeScript_bytecode_set");
  RNA_def_property_ui_text(prop, "Bytecode", "Compile bytecode for shader script node");
  RNA_def_property_update(prop, NC_NODE | NA_EDITED, "rna_Node_update");

  prop = RNA_def_property(srna, "bytecode_hash", PROP_STRING, PROP_NONE);
  RNA_def_property_ui_text(
      prop, "Bytecode Hash", "Hash of compile bytecode, for quick equality checking");
  RNA_def_property_update(prop, NC_NODE | NA_EDITED, "rna_Node_update");

  /* needs to be reset to avoid bad pointer type in API functions below */
  RNA_def_struct_sdna_from(srna, "bNode", NULL);

  /* API functions */

#  if 0 /* XXX TODO use general node api for this */
  func = RNA_def_function(srna, "find_socket", "rna_ShaderNodeScript_find_socket");
  RNA_def_function_ui_description(func, "Find a socket by name");
  parm = RNA_def_string(func, "name", NULL, 0, "Socket name", "");
  RNA_def_parameter_flags(parm, 0, PARM_REQUIRED);
  /*parm =*/RNA_def_boolean(func, "is_output", false, "Output", "Whether the socket is an output");
  parm = RNA_def_pointer(func, "result", "NodeSocket", "", "");
  RNA_def_function_return(func, parm);

  func = RNA_def_function(srna, "add_socket", "rna_ShaderNodeScript_add_socket");
  RNA_def_function_ui_description(func, "Add a socket socket");
  RNA_def_function_flag(func, FUNC_USE_SELF_ID);
  parm = RNA_def_string(func, "name", NULL, 0, "Name", "");
  RNA_def_parameter_flags(parm, 0, PARM_REQUIRED);
  parm = RNA_def_enum(func, "type", node_socket_type_items, SOCK_FLOAT, "Type", "");
  RNA_def_parameter_flags(parm, 0, PARM_REQUIRED);
  /*parm =*/RNA_def_boolean(func, "is_output", false, "Output", "Whether the socket is an output");
  parm = RNA_def_pointer(func, "result", "NodeSocket", "", "");
  RNA_def_function_return(func, parm);

  func = RNA_def_function(srna, "remove_socket", "rna_ShaderNodeScript_remove_socket");
  RNA_def_function_ui_description(func, "Remove a socket socket");
  RNA_def_function_flag(func, FUNC_USE_SELF_ID);
  parm = RNA_def_pointer(func, "sock", "NodeSocket", "Socket", "");
  RNA_def_parameter_flags(parm, PROP_NEVER_NULL, PARM_REQUIRED);
#  endif
}

/* -- Compositor Nodes ------------------------------------------------------ */

static void def_cmp_alpha_over(StructRNA *srna)
{
  PropertyRNA *prop;

  /* XXX: Tooltip */
  prop = RNA_def_property(srna, "use_premultiply", PROP_BOOLEAN, PROP_NONE);
  RNA_def_property_boolean_sdna(prop, NULL, "custom1", 1);
  RNA_def_property_ui_text(prop, "Convert Premultiplied", "");
  RNA_def_property_update(prop, NC_NODE | NA_EDITED, "rna_Node_update");

  RNA_def_struct_sdna_from(srna, "NodeTwoFloats", "storage");

  prop = RNA_def_property(srna, "premul", PROP_FLOAT, PROP_FACTOR);
  RNA_def_property_float_sdna(prop, NULL, "x");
  RNA_def_property_range(prop, 0.0f, 1.0f);
  RNA_def_property_ui_text(prop, "Premultiplied", "Mix Factor");
  RNA_def_property_update(prop, NC_NODE | NA_EDITED, "rna_Node_update");
}

static void def_cmp_blur(StructRNA *srna)
{
  PropertyRNA *prop;

  static const EnumPropertyItem filter_type_items[] = {
      {R_FILTER_BOX, "FLAT", 0, "Flat", ""},
      {R_FILTER_TENT, "TENT", 0, "Tent", ""},
      {R_FILTER_QUAD, "QUAD", 0, "Quadratic", ""},
      {R_FILTER_CUBIC, "CUBIC", 0, "Cubic", ""},
      {R_FILTER_GAUSS, "GAUSS", 0, "Gaussian", ""},
      {R_FILTER_FAST_GAUSS, "FAST_GAUSS", 0, "Fast Gaussian", ""},
      {R_FILTER_CATROM, "CATROM", 0, "Catrom", ""},
      {R_FILTER_MITCH, "MITCH", 0, "Mitch", ""},
      {0, NULL, 0, NULL, NULL},
  };

  static const EnumPropertyItem aspect_correction_type_items[] = {
      {CMP_NODE_BLUR_ASPECT_NONE, "NONE", 0, "None", ""},
      {CMP_NODE_BLUR_ASPECT_Y, "Y", 0, "Y", ""},
      {CMP_NODE_BLUR_ASPECT_X, "X", 0, "X", ""},
      {0, NULL, 0, NULL, NULL},
  };

  /* duplicated in def_cmp_bokehblur */
  prop = RNA_def_property(srna, "use_variable_size", PROP_BOOLEAN, PROP_NONE);
  RNA_def_property_boolean_sdna(prop, NULL, "custom1", CMP_NODEFLAG_BLUR_VARIABLE_SIZE);
  RNA_def_property_ui_text(
      prop, "Variable Size", "Support variable blur per pixel when using an image for size input");
  RNA_def_property_update(prop, NC_NODE | NA_EDITED, "rna_Node_update");

  prop = RNA_def_property(srna, "use_extended_bounds", PROP_BOOLEAN, PROP_NONE);
  RNA_def_property_boolean_sdna(prop, NULL, "custom1", CMP_NODEFLAG_BLUR_EXTEND_BOUNDS);
  RNA_def_property_ui_text(
      prop, "Extend Bounds", "Extend bounds of the input image to fully fit blurred image");
  RNA_def_property_update(prop, NC_NODE | NA_EDITED, "rna_Node_update");

  RNA_def_struct_sdna_from(srna, "NodeBlurData", "storage");

  prop = RNA_def_property(srna, "size_x", PROP_INT, PROP_NONE);
  RNA_def_property_int_sdna(prop, NULL, "sizex");
  RNA_def_property_range(prop, 0, 2048);
  RNA_def_property_ui_text(prop, "Size X", "");
  RNA_def_property_update(prop, NC_NODE | NA_EDITED, "rna_Node_update");

  prop = RNA_def_property(srna, "size_y", PROP_INT, PROP_NONE);
  RNA_def_property_int_sdna(prop, NULL, "sizey");
  RNA_def_property_range(prop, 0, 2048);
  RNA_def_property_ui_text(prop, "Size Y", "");
  RNA_def_property_update(prop, NC_NODE | NA_EDITED, "rna_Node_update");

  prop = RNA_def_property(srna, "use_relative", PROP_BOOLEAN, PROP_NONE);
  RNA_def_property_boolean_sdna(prop, NULL, "relative", 1);
  RNA_def_property_ui_text(
      prop, "Relative", "Use relative (percent) values to define blur radius");
  RNA_def_property_update(prop, NC_NODE | NA_EDITED, "rna_Node_update");

  prop = RNA_def_property(srna, "aspect_correction", PROP_ENUM, PROP_NONE);
  RNA_def_property_enum_sdna(prop, NULL, "aspect");
  RNA_def_property_enum_items(prop, aspect_correction_type_items);
  RNA_def_property_ui_text(prop, "Aspect Correction", "Type of aspect correction to use");
  RNA_def_property_update(prop, NC_NODE | NA_EDITED, "rna_Node_update");

  prop = RNA_def_property(srna, "factor", PROP_FLOAT, PROP_NONE);
  RNA_def_property_float_sdna(prop, NULL, "fac");
  RNA_def_property_range(prop, 0.0f, 2.0f);
  RNA_def_property_ui_text(prop, "Factor", "");
  RNA_def_property_update(prop, NC_NODE | NA_EDITED, "rna_Node_update");

  prop = RNA_def_property(srna, "factor_x", PROP_FLOAT, PROP_PERCENTAGE);
  RNA_def_property_float_sdna(prop, NULL, "percentx");
  RNA_def_property_range(prop, 0.0f, 100.0f);
  RNA_def_property_ui_text(prop, "Relative Size X", "");
  RNA_def_property_update(prop, NC_NODE | NA_EDITED, "rna_Node_update");

  prop = RNA_def_property(srna, "factor_y", PROP_FLOAT, PROP_PERCENTAGE);
  RNA_def_property_float_sdna(prop, NULL, "percenty");
  RNA_def_property_range(prop, 0.0f, 100.0f);
  RNA_def_property_ui_text(prop, "Relative Size Y", "");
  RNA_def_property_update(prop, NC_NODE | NA_EDITED, "rna_Node_update");

  prop = RNA_def_property(srna, "filter_type", PROP_ENUM, PROP_NONE);
  RNA_def_property_enum_sdna(prop, NULL, "filtertype");
  RNA_def_property_enum_items(prop, filter_type_items);
  RNA_def_property_ui_text(prop, "Filter Type", "");
  RNA_def_property_update(prop, NC_NODE | NA_EDITED, "rna_Node_update");

  prop = RNA_def_property(srna, "use_bokeh", PROP_BOOLEAN, PROP_NONE);
  RNA_def_property_boolean_sdna(prop, NULL, "bokeh", 1);
  RNA_def_property_ui_text(prop, "Bokeh", "Use circular filter (slower)");
  RNA_def_property_update(prop, NC_NODE | NA_EDITED, "rna_Node_update");

  prop = RNA_def_property(srna, "use_gamma_correction", PROP_BOOLEAN, PROP_NONE);
  RNA_def_property_boolean_sdna(prop, NULL, "gamma", 1);
  RNA_def_property_ui_text(prop, "Gamma", "Apply filter on gamma corrected values");
  RNA_def_property_update(prop, NC_NODE | NA_EDITED, "rna_Node_update");
}

static void def_cmp_filter(StructRNA *srna)
{
  PropertyRNA *prop;

  prop = RNA_def_property(srna, "filter_type", PROP_ENUM, PROP_NONE);
  RNA_def_property_enum_sdna(prop, NULL, "custom1");
  RNA_def_property_enum_items(prop, rna_enum_node_filter_items);
  RNA_def_property_ui_text(prop, "Filter Type", "");
  RNA_def_property_update(prop, NC_NODE | NA_EDITED, "rna_Node_update");
}

static void def_cmp_map_value(StructRNA *srna)
{
  PropertyRNA *prop;

  RNA_def_struct_sdna_from(srna, "TexMapping", "storage");

  prop = RNA_def_property(srna, "offset", PROP_FLOAT, PROP_NONE);
  RNA_def_property_float_sdna(prop, NULL, "loc");
  RNA_def_property_array(prop, 1);
  RNA_def_property_range(prop, -1000.0f, 1000.0f);
  RNA_def_property_ui_text(prop, "Offset", "");
  RNA_def_property_update(prop, NC_NODE | NA_EDITED, "rna_Node_update");

  prop = RNA_def_property(srna, "size", PROP_FLOAT, PROP_NONE);
  RNA_def_property_float_sdna(prop, NULL, "size");
  RNA_def_property_array(prop, 1);
  RNA_def_property_range(prop, -1000.0f, 1000.0f);
  RNA_def_property_ui_text(prop, "Size", "");
  RNA_def_property_update(prop, NC_NODE | NA_EDITED, "rna_Node_update");

  prop = RNA_def_property(srna, "use_min", PROP_BOOLEAN, PROP_NONE);
  RNA_def_property_boolean_sdna(prop, NULL, "flag", TEXMAP_CLIP_MIN);
  RNA_def_property_ui_text(prop, "Use Minimum", "");
  RNA_def_property_update(prop, NC_NODE | NA_EDITED, "rna_Node_update");

  prop = RNA_def_property(srna, "use_max", PROP_BOOLEAN, PROP_NONE);
  RNA_def_property_boolean_sdna(prop, NULL, "flag", TEXMAP_CLIP_MAX);
  RNA_def_property_ui_text(prop, "Use Maximum", "");
  RNA_def_property_update(prop, NC_NODE | NA_EDITED, "rna_Node_update");

  prop = RNA_def_property(srna, "min", PROP_FLOAT, PROP_NONE);
  RNA_def_property_float_sdna(prop, NULL, "min");
  RNA_def_property_array(prop, 1);
  RNA_def_property_range(prop, -1000.0f, 1000.0f);
  RNA_def_property_ui_text(prop, "Minimum", "");
  RNA_def_property_update(prop, NC_NODE | NA_EDITED, "rna_Node_update");

  prop = RNA_def_property(srna, "max", PROP_FLOAT, PROP_NONE);
  RNA_def_property_float_sdna(prop, NULL, "max");
  RNA_def_property_array(prop, 1);
  RNA_def_property_range(prop, -1000.0f, 1000.0f);
  RNA_def_property_ui_text(prop, "Maximum", "");
  RNA_def_property_update(prop, NC_NODE | NA_EDITED, "rna_Node_update");
}

static void def_cmp_map_range(StructRNA *srna)
{
  PropertyRNA *prop;

  prop = RNA_def_property(srna, "use_clamp", PROP_BOOLEAN, PROP_NONE);
  RNA_def_property_boolean_sdna(prop, NULL, "custom1", 1);
  RNA_def_property_ui_text(prop, "Clamp", "Clamp result of the node to 0.0 to 1.0 range");
  RNA_def_property_update(prop, NC_NODE | NA_EDITED, "rna_Node_update");
}

static void def_cmp_vector_blur(StructRNA *srna)
{
  PropertyRNA *prop;

  RNA_def_struct_sdna_from(srna, "NodeBlurData", "storage");

  prop = RNA_def_property(srna, "samples", PROP_INT, PROP_NONE);
  RNA_def_property_int_sdna(prop, NULL, "samples");
  RNA_def_property_range(prop, 1, 256);
  RNA_def_property_ui_text(prop, "Samples", "");
  RNA_def_property_update(prop, NC_NODE | NA_EDITED, "rna_Node_update");

  prop = RNA_def_property(srna, "speed_min", PROP_INT, PROP_NONE);
  RNA_def_property_int_sdna(prop, NULL, "minspeed");
  RNA_def_property_range(prop, 0, 1024);
  RNA_def_property_ui_text(
      prop,
      "Min Speed",
      "Minimum speed for a pixel to be blurred (used to separate background from foreground)");
  RNA_def_property_update(prop, NC_NODE | NA_EDITED, "rna_Node_update");

  prop = RNA_def_property(srna, "speed_max", PROP_INT, PROP_NONE);
  RNA_def_property_int_sdna(prop, NULL, "maxspeed");
  RNA_def_property_range(prop, 0, 1024);
  RNA_def_property_ui_text(prop, "Max Speed", "Maximum speed, or zero for none");
  RNA_def_property_update(prop, NC_NODE | NA_EDITED, "rna_Node_update");

  prop = RNA_def_property(srna, "factor", PROP_FLOAT, PROP_NONE);
  RNA_def_property_float_sdna(prop, NULL, "fac");
  RNA_def_property_range(prop, 0.0, 20.0);
  RNA_def_property_ui_range(prop, 0.0, 2.0, 1.0, 2);
  RNA_def_property_ui_text(
      prop,
      "Blur Factor",
      "Scaling factor for motion vectors (actually, 'shutter speed', in frames)");
  RNA_def_property_update(prop, NC_NODE | NA_EDITED, "rna_Node_update");

  prop = RNA_def_property(srna, "use_curved", PROP_BOOLEAN, PROP_NONE);
  RNA_def_property_boolean_sdna(prop, NULL, "curved", 1);
  RNA_def_property_ui_text(
      prop, "Curved", "Interpolate between frames in a Bezier curve, rather than linearly");
  RNA_def_property_update(prop, NC_NODE | NA_EDITED, "rna_Node_update");
}

static void def_cmp_set_alpha(StructRNA *srna)
{
  PropertyRNA *prop;

  static const EnumPropertyItem mode_items[] = {
      {CMP_NODE_SETALPHA_MODE_APPLY,
       "APPLY",
       0,
       "Apply Mask",
       "Multiply the input image's RGBA channels by the alpha input value"},
      {CMP_NODE_SETALPHA_MODE_REPLACE_ALPHA,
       "REPLACE_ALPHA",
       0,
       "Replace Alpha",
       "Replace the input image's alpha channels by the alpha input value"},
      {0, NULL, 0, NULL, NULL},
  };

  RNA_def_struct_sdna_from(srna, "NodeSetAlpha", "storage");

  prop = RNA_def_property(srna, "mode", PROP_ENUM, PROP_NONE);
  RNA_def_property_enum_items(prop, mode_items);
  RNA_def_property_ui_text(prop, "Mode", "");
  RNA_def_property_update(prop, NC_NODE | NA_EDITED, "rna_Node_update");
}

static void def_cmp_levels(StructRNA *srna)
{
  PropertyRNA *prop;

  static const EnumPropertyItem channel_items[] = {
      {1, "COMBINED_RGB", 0, "C", "Combined RGB"},
      {2, "RED", 0, "R", "Red Channel"},
      {3, "GREEN", 0, "G", "Green Channel"},
      {4, "BLUE", 0, "B", "Blue Channel"},
      {5, "LUMINANCE", 0, "L", "Luminance Channel"},
      {0, NULL, 0, NULL, NULL},
  };

  prop = RNA_def_property(srna, "channel", PROP_ENUM, PROP_NONE);
  RNA_def_property_enum_sdna(prop, NULL, "custom1");
  RNA_def_property_enum_items(prop, channel_items);
  RNA_def_property_ui_text(prop, "Channel", "");
  RNA_def_property_update(prop, NC_NODE | NA_EDITED, "rna_Node_update");
}

static void def_node_image_user(StructRNA *srna)
{
  PropertyRNA *prop;

  prop = RNA_def_property(srna, "frame_duration", PROP_INT, PROP_NONE);
  RNA_def_property_int_sdna(prop, NULL, "frames");
  RNA_def_property_range(prop, 0, MAXFRAMEF);
  RNA_def_property_ui_text(
      prop, "Frames", "Number of images of a movie to use"); /* copied from the rna_image.c */
  RNA_def_property_update(prop, NC_NODE | NA_EDITED, "rna_Node_update");

  prop = RNA_def_property(srna, "frame_start", PROP_INT, PROP_NONE);
  RNA_def_property_int_sdna(prop, NULL, "sfra");
  RNA_def_property_range(prop, MINAFRAMEF, MAXFRAMEF);
  /* copied from the rna_image.c */
  RNA_def_property_ui_text(
      prop,
      "Start Frame",
      "Global starting frame of the movie/sequence, assuming first picture has a #1");
  RNA_def_property_update(prop, NC_NODE | NA_EDITED, "rna_Node_update");

  prop = RNA_def_property(srna, "frame_offset", PROP_INT, PROP_NONE);
  RNA_def_property_int_sdna(prop, NULL, "offset");
  RNA_def_property_range(prop, MINAFRAMEF, MAXFRAMEF);
  /* copied from the rna_image.c */
  RNA_def_property_ui_text(
      prop, "Offset", "Offset the number of the frame to use in the animation");
  RNA_def_property_update(prop, NC_NODE | NA_EDITED, "rna_Node_update");

  prop = RNA_def_property(srna, "use_cyclic", PROP_BOOLEAN, PROP_NONE);
  RNA_def_property_boolean_sdna(prop, NULL, "cycl", 1);
  RNA_def_property_ui_text(
      prop, "Cyclic", "Cycle the images in the movie"); /* copied from the rna_image.c */
  RNA_def_property_update(prop, NC_NODE | NA_EDITED, "rna_Node_update");

  prop = RNA_def_property(srna, "use_auto_refresh", PROP_BOOLEAN, PROP_NONE);
  RNA_def_property_boolean_sdna(prop, NULL, "flag", IMA_ANIM_ALWAYS);
  /* copied from the rna_image.c */
  RNA_def_property_ui_text(prop, "Auto-Refresh", "Always refresh image on frame changes");
  RNA_def_property_update(prop, NC_NODE | NA_EDITED, "rna_Node_update");

  prop = RNA_def_property(srna, "layer", PROP_ENUM, PROP_NONE);
  RNA_def_property_enum_sdna(prop, NULL, "layer");
  RNA_def_property_enum_items(prop, prop_image_layer_items);
  RNA_def_property_enum_funcs(prop, NULL, NULL, "rna_Node_image_layer_itemf");
  RNA_def_property_flag(prop, PROP_ENUM_NO_TRANSLATE);
  RNA_def_property_ui_text(prop, "Layer", "");
  RNA_def_property_update(prop, NC_NODE | NA_EDITED, "rna_Node_image_layer_update");

  prop = RNA_def_property(srna, "has_layers", PROP_BOOLEAN, PROP_NONE);
  RNA_def_property_boolean_funcs(prop, "rna_Node_image_has_layers_get", NULL);
  RNA_def_property_clear_flag(prop, PROP_EDITABLE);
  RNA_def_property_ui_text(prop, "Has Layers", "True if this image has any named layer");

  prop = RNA_def_property(srna, "view", PROP_ENUM, PROP_NONE);
  RNA_def_property_enum_sdna(prop, NULL, "view");
  RNA_def_property_enum_items(prop, prop_image_view_items);
  RNA_def_property_enum_funcs(prop, NULL, NULL, "rna_Node_image_view_itemf");
  RNA_def_property_flag(prop, PROP_ENUM_NO_TRANSLATE);
  RNA_def_property_ui_text(prop, "View", "");
  RNA_def_property_update(prop, NC_NODE | NA_EDITED, "rna_Node_update");

  prop = RNA_def_property(srna, "has_views", PROP_BOOLEAN, PROP_NONE);
  RNA_def_property_boolean_funcs(prop, "rna_Node_image_has_views_get", NULL);
  RNA_def_property_clear_flag(prop, PROP_EDITABLE);
  RNA_def_property_ui_text(prop, "Has View", "True if this image has multiple views");
}

static void def_cmp_image(StructRNA *srna)
{
  PropertyRNA *prop;

#  if 0
  static const EnumPropertyItem type_items[] = {
      {IMA_SRC_FILE, "IMAGE", 0, "Image", ""},
      {IMA_SRC_MOVIE, "MOVIE", "Movie", ""},
      {IMA_SRC_SEQUENCE, "SEQUENCE", "Sequence", ""},
      {IMA_SRC_GENERATED, "GENERATED", "Generated", ""},
      {0, NULL, 0, NULL, NULL},
  };
#  endif

  prop = RNA_def_property(srna, "image", PROP_POINTER, PROP_NONE);
  RNA_def_property_pointer_sdna(prop, NULL, "id");
  RNA_def_property_struct_type(prop, "Image");
  RNA_def_property_flag(prop, PROP_EDITABLE);
  RNA_def_property_override_flag(prop, PROPOVERRIDE_OVERRIDABLE_LIBRARY);
  RNA_def_property_ui_text(prop, "Image", "");
  RNA_def_property_update(prop, NC_NODE | NA_EDITED, "rna_Image_Node_update_id");

  prop = RNA_def_property(srna, "use_straight_alpha_output", PROP_BOOLEAN, PROP_NONE);
  RNA_def_property_boolean_sdna(prop, NULL, "custom1", CMP_NODE_IMAGE_USE_STRAIGHT_OUTPUT);
  RNA_def_property_ui_text(prop,
                           "Straight Alpha Output",
                           "Put node output buffer to straight alpha instead of premultiplied");
  RNA_def_property_update(prop, NC_NODE | NA_EDITED, "rna_Node_update");

  /* NB: image user properties used in the UI are redefined in def_node_image_user,
   * to trigger correct updates of the node editor. RNA design problem that prevents
   * updates from nested structs ...
   */
  RNA_def_struct_sdna_from(srna, "ImageUser", "storage");
  def_node_image_user(srna);
}

static void def_cmp_render_layers(StructRNA *srna)
{
  PropertyRNA *prop;

  prop = RNA_def_property(srna, "scene", PROP_POINTER, PROP_NONE);
  RNA_def_property_pointer_sdna(prop, NULL, "id");
  RNA_def_property_pointer_funcs(prop, NULL, "rna_Node_scene_set", NULL, NULL);
  RNA_def_property_struct_type(prop, "Scene");
  RNA_def_property_flag(prop, PROP_EDITABLE | PROP_ID_REFCOUNT);
  RNA_def_property_override_flag(prop, PROPOVERRIDE_OVERRIDABLE_LIBRARY);
  RNA_def_property_ui_text(prop, "Scene", "");
  RNA_def_property_update(prop, NC_NODE | NA_EDITED, "rna_Node_view_layer_update");

  prop = RNA_def_property(srna, "layer", PROP_ENUM, PROP_NONE);
  RNA_def_property_enum_sdna(prop, NULL, "custom1");
  RNA_def_property_enum_items(prop, prop_view_layer_items);
  RNA_def_property_enum_funcs(prop, NULL, NULL, "rna_Node_view_layer_itemf");
  RNA_def_property_flag(prop, PROP_ENUM_NO_TRANSLATE);
  RNA_def_property_ui_text(prop, "Layer", "");
  RNA_def_property_update(prop, NC_NODE | NA_EDITED, "rna_Node_view_layer_update");
}

static void rna_def_cmp_output_file_slot_file(BlenderRNA *brna)
{
  StructRNA *srna;
  PropertyRNA *prop;

  srna = RNA_def_struct(brna, "NodeOutputFileSlotFile", NULL);
  RNA_def_struct_sdna(srna, "NodeImageMultiFileSocket");
  RNA_def_struct_ui_text(
      srna, "Output File Slot", "Single layer file slot of the file output node");

  prop = RNA_def_property(srna, "use_node_format", PROP_BOOLEAN, PROP_NONE);
  RNA_def_property_boolean_sdna(prop, NULL, "use_node_format", 1);
  RNA_def_property_ui_text(prop, "Use Node Format", "");
  RNA_def_property_update(prop, NC_NODE | NA_EDITED, NULL);

  prop = RNA_def_property(srna, "save_as_render", PROP_BOOLEAN, PROP_NONE);
  RNA_def_property_boolean_sdna(prop, NULL, "save_as_render", 1);
  RNA_def_property_ui_text(
      prop, "Save as Render", "Apply render part of display transform when saving byte image");
  RNA_def_property_update(prop, NC_NODE | NA_EDITED, NULL);

  prop = RNA_def_property(srna, "format", PROP_POINTER, PROP_NONE);
  RNA_def_property_struct_type(prop, "ImageFormatSettings");

  prop = RNA_def_property(srna, "path", PROP_STRING, PROP_NONE);
  RNA_def_property_string_sdna(prop, NULL, "path");
  RNA_def_property_string_funcs(prop, NULL, NULL, "rna_NodeOutputFileSlotFile_path_set");
  RNA_def_struct_name_property(srna, prop);
  RNA_def_property_ui_text(prop, "Path", "Subpath used for this slot");
  RNA_def_property_update(prop, NC_NODE | NA_EDITED, NULL);
}
static void rna_def_cmp_output_file_slot_layer(BlenderRNA *brna)
{
  StructRNA *srna;
  PropertyRNA *prop;

  srna = RNA_def_struct(brna, "NodeOutputFileSlotLayer", NULL);
  RNA_def_struct_sdna(srna, "NodeImageMultiFileSocket");
  RNA_def_struct_ui_text(
      srna, "Output File Layer Slot", "Multilayer slot of the file output node");

  prop = RNA_def_property(srna, "name", PROP_STRING, PROP_NONE);
  RNA_def_property_string_sdna(prop, NULL, "layer");
  RNA_def_property_string_funcs(prop, NULL, NULL, "rna_NodeOutputFileSlotLayer_name_set");
  RNA_def_struct_name_property(srna, prop);
  RNA_def_property_ui_text(prop, "Name", "OpenEXR layer name used for this slot");
  RNA_def_property_update(prop, NC_NODE | NA_EDITED, NULL);
}
static void rna_def_cmp_output_file_slots_api(BlenderRNA *brna,
                                              PropertyRNA *cprop,
                                              const char *struct_name)
{
  StructRNA *srna;
  PropertyRNA *parm;
  FunctionRNA *func;

  RNA_def_property_srna(cprop, struct_name);
  srna = RNA_def_struct(brna, struct_name, NULL);
  RNA_def_struct_sdna(srna, "bNode");
  RNA_def_struct_ui_text(srna, "File Output Slots", "Collection of File Output node slots");

  func = RNA_def_function(srna, "new", "rna_NodeOutputFile_slots_new");
  RNA_def_function_ui_description(func, "Add a file slot to this node");
  RNA_def_function_flag(func, FUNC_USE_SELF_ID | FUNC_USE_REPORTS | FUNC_USE_CONTEXT);
  parm = RNA_def_string(func, "name", NULL, MAX_NAME, "Name", "");
  RNA_def_parameter_flags(parm, 0, PARM_REQUIRED);
  /* return value */
  parm = RNA_def_pointer(func, "socket", "NodeSocket", "", "New socket");
  RNA_def_function_return(func, parm);

  /* NB: methods below can use the standard node socket API functions,
   * included here for completeness.
   */

  func = RNA_def_function(srna, "remove", "rna_Node_socket_remove");
  RNA_def_function_ui_description(func, "Remove a file slot from this node");
  RNA_def_function_flag(func, FUNC_USE_SELF_ID | FUNC_USE_MAIN | FUNC_USE_REPORTS);
  parm = RNA_def_pointer(func, "socket", "NodeSocket", "", "The socket to remove");
  RNA_def_parameter_flags(parm, 0, PARM_REQUIRED);

  func = RNA_def_function(srna, "clear", "rna_Node_inputs_clear");
  RNA_def_function_ui_description(func, "Remove all file slots from this node");
  RNA_def_function_flag(func, FUNC_USE_SELF_ID | FUNC_USE_MAIN);

  func = RNA_def_function(srna, "move", "rna_Node_inputs_move");
  RNA_def_function_ui_description(func, "Move a file slot to another position");
  RNA_def_function_flag(func, FUNC_USE_SELF_ID | FUNC_USE_MAIN);
  parm = RNA_def_int(
      func, "from_index", -1, 0, INT_MAX, "From Index", "Index of the socket to move", 0, 10000);
  RNA_def_parameter_flags(parm, 0, PARM_REQUIRED);
  parm = RNA_def_int(
      func, "to_index", -1, 0, INT_MAX, "To Index", "Target index for the socket", 0, 10000);
  RNA_def_parameter_flags(parm, 0, PARM_REQUIRED);
}
static void def_cmp_output_file(BlenderRNA *brna, StructRNA *srna)
{
  PropertyRNA *prop;

  RNA_def_struct_sdna_from(srna, "NodeImageMultiFile", "storage");

  prop = RNA_def_property(srna, "base_path", PROP_STRING, PROP_FILEPATH);
  RNA_def_property_string_sdna(prop, NULL, "base_path");
  RNA_def_property_ui_text(prop, "Base Path", "Base output path for the image");
  RNA_def_property_update(prop, NC_NODE | NA_EDITED, "rna_Node_update");

  prop = RNA_def_property(srna, "active_input_index", PROP_INT, PROP_NONE);
  RNA_def_property_int_sdna(prop, NULL, "active_input");
  RNA_def_property_ui_text(prop, "Active Input Index", "Active input index in details view list");
  RNA_def_property_update(prop, NC_NODE | NA_EDITED, "rna_Node_update");

  prop = RNA_def_property(srna, "format", PROP_POINTER, PROP_NONE);
  RNA_def_property_struct_type(prop, "ImageFormatSettings");

  /* XXX using two different collections here for the same basic DNA list!
   * Details of the output slots depend on whether the node is in Multilayer EXR mode.
   */

  prop = RNA_def_property(srna, "file_slots", PROP_COLLECTION, PROP_NONE);
  RNA_def_property_collection_funcs(prop,
                                    "rna_NodeOutputFile_slots_begin",
                                    "rna_iterator_listbase_next",
                                    "rna_iterator_listbase_end",
                                    "rna_NodeOutputFile_slot_file_get",
                                    NULL,
                                    NULL,
                                    NULL,
                                    NULL);
  RNA_def_property_struct_type(prop, "NodeOutputFileSlotFile");
  RNA_def_property_ui_text(prop, "File Slots", "");
  rna_def_cmp_output_file_slots_api(brna, prop, "CompositorNodeOutputFileFileSlots");

  prop = RNA_def_property(srna, "layer_slots", PROP_COLLECTION, PROP_NONE);
  RNA_def_property_collection_funcs(prop,
                                    "rna_NodeOutputFile_slots_begin",
                                    "rna_iterator_listbase_next",
                                    "rna_iterator_listbase_end",
                                    "rna_NodeOutputFile_slot_layer_get",
                                    NULL,
                                    NULL,
                                    NULL,
                                    NULL);
  RNA_def_property_struct_type(prop, "NodeOutputFileSlotLayer");
  RNA_def_property_ui_text(prop, "EXR Layer Slots", "");
  rna_def_cmp_output_file_slots_api(brna, prop, "CompositorNodeOutputFileLayerSlots");
}

static void def_cmp_dilate_erode(StructRNA *srna)
{
  PropertyRNA *prop;

  static const EnumPropertyItem mode_items[] = {
      {CMP_NODE_DILATEERODE_STEP, "STEP", 0, "Step", ""},
      {CMP_NODE_DILATEERODE_DISTANCE_THRESH, "THRESHOLD", 0, "Threshold", ""},
      {CMP_NODE_DILATEERODE_DISTANCE, "DISTANCE", 0, "Distance", ""},
      {CMP_NODE_DILATEERODE_DISTANCE_FEATHER, "FEATHER", 0, "Feather", ""},
      {0, NULL, 0, NULL, NULL},
  };

  prop = RNA_def_property(srna, "mode", PROP_ENUM, PROP_NONE);
  RNA_def_property_enum_sdna(prop, NULL, "custom1");
  RNA_def_property_enum_items(prop, mode_items);
  RNA_def_property_ui_text(prop, "Mode", "Growing/shrinking mode");
  RNA_def_property_update(prop, NC_NODE | NA_EDITED, "rna_Node_update");

  prop = RNA_def_property(srna, "distance", PROP_INT, PROP_NONE);
  RNA_def_property_int_sdna(prop, NULL, "custom2");
  RNA_def_property_range(prop, -5000, 5000);
  RNA_def_property_ui_range(prop, -100, 100, 1, -1);
  RNA_def_property_ui_text(prop, "Distance", "Distance to grow/shrink (number of iterations)");
  RNA_def_property_update(prop, NC_NODE | NA_EDITED, "rna_Node_update");

  /* CMP_NODE_DILATEERODE_DISTANCE_THRESH only */
  prop = RNA_def_property(srna, "edge", PROP_FLOAT, PROP_NONE);
  RNA_def_property_float_sdna(prop, NULL, "custom3");
  RNA_def_property_range(prop, -100, 100);
  RNA_def_property_ui_text(prop, "Edge", "Edge to inset");
  RNA_def_property_update(prop, NC_NODE | NA_EDITED, "rna_Node_update");

  RNA_def_struct_sdna_from(srna, "NodeDilateErode", "storage");

  /* CMP_NODE_DILATEERODE_DISTANCE_FEATHER only */
  prop = RNA_def_property(srna, "falloff", PROP_ENUM, PROP_NONE);
  RNA_def_property_enum_sdna(prop, NULL, "falloff");
  RNA_def_property_enum_items(prop, rna_enum_proportional_falloff_curve_only_items);
  RNA_def_property_ui_text(prop, "Falloff", "Falloff type the feather");
  RNA_def_property_translation_context(prop, BLT_I18NCONTEXT_ID_CURVE); /* Abusing id_curve :/ */
  RNA_def_property_update(prop, NC_NODE | NA_EDITED, "rna_Node_update");
}

static void def_cmp_inpaint(StructRNA *srna)
{
  PropertyRNA *prop;

#  if 0
  prop = RNA_def_property(srna, "type", PROP_ENUM, PROP_NONE);

  RNA_def_property_enum_sdna(prop, NULL, "custom1");
  RNA_def_property_enum_items(prop, type_items);
  RNA_def_property_ui_text(prop, "Type", "Type of inpaint algorithm");
  RNA_def_property_update(prop, NC_NODE | NA_EDITED, "rna_Node_update");
#  endif

  prop = RNA_def_property(srna, "distance", PROP_INT, PROP_NONE);
  RNA_def_property_int_sdna(prop, NULL, "custom2");
  RNA_def_property_range(prop, 0, 10000);
  RNA_def_property_ui_text(prop, "Distance", "Distance to inpaint (number of iterations)");
  RNA_def_property_update(prop, NC_NODE | NA_EDITED, "rna_Node_update");
}

static void def_cmp_despeckle(StructRNA *srna)
{
  PropertyRNA *prop;

  prop = RNA_def_property(srna, "threshold", PROP_FLOAT, PROP_NONE);
  RNA_def_property_float_sdna(prop, NULL, "custom3");
  RNA_def_property_range(prop, 0.0, 1.0f);
  RNA_def_property_ui_text(prop, "Threshold", "Threshold for detecting pixels to despeckle");
  RNA_def_property_update(prop, NC_NODE | NA_EDITED, "rna_Node_update");

  prop = RNA_def_property(srna, "threshold_neighbor", PROP_FLOAT, PROP_NONE);
  RNA_def_property_float_sdna(prop, NULL, "custom4");
  RNA_def_property_range(prop, 0.0, 1.0f);
  RNA_def_property_ui_text(
      prop, "Neighbor", "Threshold for the number of neighbor pixels that must match");
  RNA_def_property_update(prop, NC_NODE | NA_EDITED, "rna_Node_update");
}

static void def_cmp_scale(StructRNA *srna)
{
  PropertyRNA *prop;

  static const EnumPropertyItem space_items[] = {
      {CMP_SCALE_RELATIVE, "RELATIVE", 0, "Relative", ""},
      {CMP_SCALE_ABSOLUTE, "ABSOLUTE", 0, "Absolute", ""},
      {CMP_SCALE_SCENEPERCENT, "SCENE_SIZE", 0, "Scene Size", ""},
      {CMP_SCALE_RENDERPERCENT, "RENDER_SIZE", 0, "Render Size", ""},
      {0, NULL, 0, NULL, NULL},
  };

  /* matching bgpic_camera_frame_items[] */
  static const EnumPropertyItem space_frame_items[] = {
      {0, "STRETCH", 0, "Stretch", ""},
      {CMP_SCALE_RENDERSIZE_FRAME_ASPECT, "FIT", 0, "Fit", ""},
      {CMP_SCALE_RENDERSIZE_FRAME_ASPECT | CMP_SCALE_RENDERSIZE_FRAME_CROP, "CROP", 0, "Crop", ""},
      {0, NULL, 0, NULL, NULL},
  };

  prop = RNA_def_property(srna, "space", PROP_ENUM, PROP_NONE);
  RNA_def_property_enum_sdna(prop, NULL, "custom1");
  RNA_def_property_enum_items(prop, space_items);
  RNA_def_property_ui_text(prop, "Space", "Coordinate space to scale relative to");
  RNA_def_property_update(prop, NC_NODE | NA_EDITED, "rna_CompositorNodeScale_update");

  /* expose 2 flags as a enum of 3 items */
  prop = RNA_def_property(srna, "frame_method", PROP_ENUM, PROP_NONE);
  RNA_def_property_enum_bitflag_sdna(prop, NULL, "custom2");
  RNA_def_property_enum_items(prop, space_frame_items);
  RNA_def_property_ui_text(prop, "Frame Method", "How the image fits in the camera frame");
  RNA_def_property_update(prop, NC_NODE | NA_EDITED, "rna_Node_update");

  prop = RNA_def_property(srna, "offset_x", PROP_FLOAT, PROP_NONE);
  RNA_def_property_float_sdna(prop, NULL, "custom3");
  RNA_def_property_ui_text(prop, "X Offset", "Offset image horizontally (factor of image size)");
  RNA_def_property_update(prop, NC_NODE | NA_EDITED, "rna_Node_update");

  prop = RNA_def_property(srna, "offset_y", PROP_FLOAT, PROP_NONE);
  RNA_def_property_float_sdna(prop, NULL, "custom4");
  RNA_def_property_ui_text(prop, "Y Offset", "Offset image vertically (factor of image size)");
  RNA_def_property_update(prop, NC_NODE | NA_EDITED, "rna_Node_update");
}

static void def_cmp_rotate(StructRNA *srna)
{
  PropertyRNA *prop;

  prop = RNA_def_property(srna, "filter_type", PROP_ENUM, PROP_NONE);
  RNA_def_property_enum_sdna(prop, NULL, "custom1");
  RNA_def_property_enum_items(prop, node_sampler_type_items);
  RNA_def_property_ui_text(prop, "Filter", "Method to use to filter rotation");
  RNA_def_property_update(prop, NC_NODE | NA_EDITED, "rna_Node_update");
}

static void def_cmp_diff_matte(StructRNA *srna)
{
  PropertyRNA *prop;

  RNA_def_struct_sdna_from(srna, "NodeChroma", "storage");

  prop = RNA_def_property(srna, "tolerance", PROP_FLOAT, PROP_NONE);
  RNA_def_property_float_sdna(prop, NULL, "t1");
  RNA_def_property_float_funcs(prop, NULL, "rna_difference_matte_t1_set", NULL);
  RNA_def_property_range(prop, 0.0f, 1.0f);
  RNA_def_property_ui_text(prop, "Tolerance", "Color distances below this threshold are keyed");
  RNA_def_property_update(prop, NC_NODE | NA_EDITED, "rna_Node_update");

  prop = RNA_def_property(srna, "falloff", PROP_FLOAT, PROP_NONE);
  RNA_def_property_float_sdna(prop, NULL, "t2");
  RNA_def_property_float_funcs(prop, NULL, "rna_difference_matte_t2_set", NULL);
  RNA_def_property_range(prop, 0.0f, 1.0f);
  RNA_def_property_ui_text(
      prop, "Falloff", "Color distances below this additional threshold are partially keyed");
  RNA_def_property_update(prop, NC_NODE | NA_EDITED, "rna_Node_update");
}

static void def_cmp_color_matte(StructRNA *srna)
{
  PropertyRNA *prop;

  RNA_def_struct_sdna_from(srna, "NodeChroma", "storage");

  prop = RNA_def_property(srna, "color_hue", PROP_FLOAT, PROP_NONE);
  RNA_def_property_float_sdna(prop, NULL, "t1");
  RNA_def_property_range(prop, 0.0f, 1.0f);
  RNA_def_property_ui_text(prop, "H", "Hue tolerance for colors to be considered a keying color");
  RNA_def_property_update(prop, NC_NODE | NA_EDITED, "rna_Node_update");

  prop = RNA_def_property(srna, "color_saturation", PROP_FLOAT, PROP_NONE);
  RNA_def_property_float_sdna(prop, NULL, "t2");
  RNA_def_property_range(prop, 0.0f, 1.0f);
  RNA_def_property_ui_text(prop, "S", "Saturation tolerance for the color");
  RNA_def_property_update(prop, NC_NODE | NA_EDITED, "rna_Node_update");

  prop = RNA_def_property(srna, "color_value", PROP_FLOAT, PROP_NONE);
  RNA_def_property_float_sdna(prop, NULL, "t3");
  RNA_def_property_range(prop, 0.0f, 1.0f);
  RNA_def_property_ui_text(prop, "V", "Value tolerance for the color");
  RNA_def_property_update(prop, NC_NODE | NA_EDITED, "rna_Node_update");
}

static void def_cmp_distance_matte(StructRNA *srna)
{
  PropertyRNA *prop;

  static const EnumPropertyItem color_space_items[] = {
      {1, "RGB", 0, "RGB", "RGB color space"},
      {2, "YCC", 0, "YCC", "YCbCr suppression"},
      {0, NULL, 0, NULL, NULL},
  };

  RNA_def_struct_sdna_from(srna, "NodeChroma", "storage");

  prop = RNA_def_property(srna, "channel", PROP_ENUM, PROP_NONE);
  RNA_def_property_enum_sdna(prop, NULL, "channel");
  RNA_def_property_enum_items(prop, color_space_items);
  RNA_def_property_ui_text(prop, "Channel", "");
  RNA_def_property_update(prop, NC_NODE | NA_EDITED, "rna_Node_update");

  prop = RNA_def_property(srna, "tolerance", PROP_FLOAT, PROP_NONE);
  RNA_def_property_float_sdna(prop, NULL, "t1");
  RNA_def_property_float_funcs(prop, NULL, "rna_distance_matte_t1_set", NULL);
  RNA_def_property_range(prop, 0.0f, 1.0f);
  RNA_def_property_ui_text(prop, "Tolerance", "Color distances below this threshold are keyed");
  RNA_def_property_update(prop, NC_NODE | NA_EDITED, "rna_Node_update");

  prop = RNA_def_property(srna, "falloff", PROP_FLOAT, PROP_NONE);
  RNA_def_property_float_sdna(prop, NULL, "t2");
  RNA_def_property_float_funcs(prop, NULL, "rna_distance_matte_t2_set", NULL);
  RNA_def_property_range(prop, 0.0f, 1.0f);
  RNA_def_property_ui_text(
      prop, "Falloff", "Color distances below this additional threshold are partially keyed");
  RNA_def_property_update(prop, NC_NODE | NA_EDITED, "rna_Node_update");
}

static void def_cmp_color_spill(StructRNA *srna)
{
  PropertyRNA *prop;

  static const EnumPropertyItem channel_items[] = {
      {1, "R", 0, "R", "Red spill suppression"},
      {2, "G", 0, "G", "Green spill suppression"},
      {3, "B", 0, "B", "Blue spill suppression"},
      {0, NULL, 0, NULL, NULL},
  };

  static const EnumPropertyItem limit_channel_items[] = {
      {0, "R", 0, "R", "Limit by red"},
      {1, "G", 0, "G", "Limit by green"},
      {2, "B", 0, "B", "Limit by blue"},
      {0, NULL, 0, NULL, NULL},
  };

  static const EnumPropertyItem algorithm_items[] = {
      {0, "SIMPLE", 0, "Simple", "Simple limit algorithm"},
      {1, "AVERAGE", 0, "Average", "Average limit algorithm"},
      {0, NULL, 0, NULL, NULL},
  };

  prop = RNA_def_property(srna, "channel", PROP_ENUM, PROP_NONE);
  RNA_def_property_enum_sdna(prop, NULL, "custom1");
  RNA_def_property_enum_items(prop, channel_items);
  RNA_def_property_ui_text(prop, "Channel", "");
  RNA_def_property_update(prop, NC_NODE | NA_EDITED, "rna_Node_update");

  prop = RNA_def_property(srna, "limit_method", PROP_ENUM, PROP_NONE);
  RNA_def_property_enum_sdna(prop, NULL, "custom2");
  RNA_def_property_enum_items(prop, algorithm_items);
  RNA_def_property_ui_text(prop, "Algorithm", "");
  RNA_def_property_update(prop, NC_NODE | NA_EDITED, "rna_Node_update");

  RNA_def_struct_sdna_from(srna, "NodeColorspill", "storage");

  prop = RNA_def_property(srna, "limit_channel", PROP_ENUM, PROP_NONE);
  RNA_def_property_enum_sdna(prop, NULL, "limchan");
  RNA_def_property_enum_items(prop, limit_channel_items);
  RNA_def_property_ui_text(prop, "Limit Channel", "");
  RNA_def_property_update(prop, NC_NODE | NA_EDITED, "rna_Node_update");

  prop = RNA_def_property(srna, "ratio", PROP_FLOAT, PROP_NONE);
  RNA_def_property_float_sdna(prop, NULL, "limscale");
  RNA_def_property_range(prop, 0.5f, 1.5f);
  RNA_def_property_ui_text(prop, "Ratio", "Scale limit by value");
  RNA_def_property_update(prop, NC_NODE | NA_EDITED, "rna_Node_update");

  prop = RNA_def_property(srna, "use_unspill", PROP_BOOLEAN, PROP_NONE);
  RNA_def_property_boolean_sdna(prop, NULL, "unspill", 0);
  RNA_def_property_ui_text(prop, "Unspill", "Compensate all channels (differently) by hand");
  RNA_def_property_update(prop, NC_NODE | NA_EDITED, "rna_Node_update");

  prop = RNA_def_property(srna, "unspill_red", PROP_FLOAT, PROP_NONE);
  RNA_def_property_float_sdna(prop, NULL, "uspillr");
  RNA_def_property_range(prop, 0.0f, 1.5f);
  RNA_def_property_ui_text(prop, "R", "Red spillmap scale");
  RNA_def_property_update(prop, NC_NODE | NA_EDITED, "rna_Node_update");

  prop = RNA_def_property(srna, "unspill_green", PROP_FLOAT, PROP_NONE);
  RNA_def_property_float_sdna(prop, NULL, "uspillg");
  RNA_def_property_range(prop, 0.0f, 1.5f);
  RNA_def_property_ui_text(prop, "G", "Green spillmap scale");
  RNA_def_property_update(prop, NC_NODE | NA_EDITED, "rna_Node_update");

  prop = RNA_def_property(srna, "unspill_blue", PROP_FLOAT, PROP_NONE);
  RNA_def_property_float_sdna(prop, NULL, "uspillb");
  RNA_def_property_range(prop, 0.0f, 1.5f);
  RNA_def_property_ui_text(prop, "B", "Blue spillmap scale");
  RNA_def_property_update(prop, NC_NODE | NA_EDITED, "rna_Node_update");
}

static void def_cmp_luma_matte(StructRNA *srna)
{
  PropertyRNA *prop;

  RNA_def_struct_sdna_from(srna, "NodeChroma", "storage");

  prop = RNA_def_property(srna, "limit_max", PROP_FLOAT, PROP_NONE);
  RNA_def_property_float_sdna(prop, NULL, "t1");
  RNA_def_property_float_funcs(prop, NULL, "rna_Matte_t1_set", NULL);
  RNA_def_property_ui_range(prop, 0, 1, 0.1f, 3);
  RNA_def_property_ui_text(prop, "High", "Values higher than this setting are 100% opaque");
  RNA_def_property_update(prop, NC_NODE | NA_EDITED, "rna_Node_update");

  prop = RNA_def_property(srna, "limit_min", PROP_FLOAT, PROP_NONE);
  RNA_def_property_float_sdna(prop, NULL, "t2");
  RNA_def_property_float_funcs(prop, NULL, "rna_Matte_t2_set", NULL);
  RNA_def_property_ui_range(prop, 0, 1, 0.1f, 3);
  RNA_def_property_ui_text(prop, "Low", "Values lower than this setting are 100% keyed");
  RNA_def_property_update(prop, NC_NODE | NA_EDITED, "rna_Node_update");
}

static void def_cmp_brightcontrast(StructRNA *srna)
{
  PropertyRNA *prop;

  prop = RNA_def_property(srna, "use_premultiply", PROP_BOOLEAN, PROP_NONE);
  RNA_def_property_boolean_sdna(prop, NULL, "custom1", 1);
  RNA_def_property_ui_text(prop, "Convert Premultiplied", "Keep output image premultiplied alpha");
  RNA_def_property_update(prop, NC_NODE | NA_EDITED, "rna_Node_update");
}

static void def_cmp_chroma_matte(StructRNA *srna)
{
  PropertyRNA *prop;

  RNA_def_struct_sdna_from(srna, "NodeChroma", "storage");

  prop = RNA_def_property(srna, "tolerance", PROP_FLOAT, PROP_ANGLE);
  RNA_def_property_float_sdna(prop, NULL, "t1");
  RNA_def_property_float_funcs(prop, NULL, "rna_Matte_t1_set", NULL);
  RNA_def_property_range(prop, DEG2RADF(1.0f), DEG2RADF(80.0f));
  RNA_def_property_ui_text(
      prop, "Acceptance", "Tolerance for a color to be considered a keying color");
  RNA_def_property_update(prop, NC_NODE | NA_EDITED, "rna_Node_update");

  prop = RNA_def_property(srna, "threshold", PROP_FLOAT, PROP_ANGLE);
  RNA_def_property_float_sdna(prop, NULL, "t2");
  RNA_def_property_float_funcs(prop, NULL, "rna_Matte_t2_set", NULL);
  RNA_def_property_range(prop, 0.0f, DEG2RADF(30.0f));
  RNA_def_property_ui_text(
      prop, "Cutoff", "Tolerance below which colors will be considered as exact matches");
  RNA_def_property_update(prop, NC_NODE | NA_EDITED, "rna_Node_update");

  prop = RNA_def_property(srna, "lift", PROP_FLOAT, PROP_NONE);
  RNA_def_property_float_sdna(prop, NULL, "fsize");
  RNA_def_property_range(prop, 0.0f, 1.0f);
  RNA_def_property_ui_text(prop, "Lift", "Alpha lift");
  RNA_def_property_update(prop, NC_NODE | NA_EDITED, "rna_Node_update");

  prop = RNA_def_property(srna, "gain", PROP_FLOAT, PROP_NONE);
  RNA_def_property_float_sdna(prop, NULL, "fstrength");
  RNA_def_property_range(prop, 0.0f, 1.0f);
  RNA_def_property_ui_text(prop, "Falloff", "Alpha falloff");
  RNA_def_property_update(prop, NC_NODE | NA_EDITED, "rna_Node_update");

  prop = RNA_def_property(srna, "shadow_adjust", PROP_FLOAT, PROP_NONE);
  RNA_def_property_float_sdna(prop, NULL, "t3");
  RNA_def_property_range(prop, 0.0f, 1.0f);
  RNA_def_property_ui_text(
      prop, "Shadow Adjust", "Adjusts the brightness of any shadows captured");
  RNA_def_property_update(prop, NC_NODE | NA_EDITED, "rna_Node_update");
}

static void def_cmp_channel_matte(StructRNA *srna)
{
  PropertyRNA *prop;

  static const EnumPropertyItem color_space_items[] = {
      {CMP_NODE_CHANNEL_MATTE_CS_RGB, "RGB", 0, "RGB", "RGB color space"},
      {CMP_NODE_CHANNEL_MATTE_CS_HSV, "HSV", 0, "HSV", "HSV color space"},
      {CMP_NODE_CHANNEL_MATTE_CS_YUV, "YUV", 0, "YUV", "YUV color space"},
      {CMP_NODE_CHANNEL_MATTE_CS_YCC, "YCC", 0, "YCbCr", "YCbCr color space"},
      {0, NULL, 0, NULL, NULL},
  };

  static const EnumPropertyItem algorithm_items[] = {
      {0, "SINGLE", 0, "Single", "Limit by single channel"},
      {1, "MAX", 0, "Max", "Limit by maximum of other channels"},
      {0, NULL, 0, NULL, NULL},
  };

  prop = RNA_def_property(srna, "color_space", PROP_ENUM, PROP_NONE);
  RNA_def_property_enum_sdna(prop, NULL, "custom1");
  RNA_def_property_enum_items(prop, color_space_items);
  RNA_def_property_ui_text(prop, "Color Space", "");
  RNA_def_property_update(prop, NC_NODE | NA_EDITED, "rna_Node_update");

  prop = RNA_def_property(srna, "matte_channel", PROP_ENUM, PROP_NONE);
  RNA_def_property_enum_sdna(prop, NULL, "custom2");
  RNA_def_property_enum_items(prop, prop_tri_channel_items);
  RNA_def_property_enum_funcs(prop, NULL, NULL, "rna_Node_channel_itemf");
  RNA_def_property_ui_text(prop, "Channel", "Channel used to determine matte");
  RNA_def_property_update(prop, NC_NODE | NA_EDITED, "rna_Node_update");

  RNA_def_struct_sdna_from(srna, "NodeChroma", "storage");

  prop = RNA_def_property(srna, "limit_method", PROP_ENUM, PROP_NONE);
  RNA_def_property_enum_sdna(prop, NULL, "algorithm");
  RNA_def_property_enum_items(prop, algorithm_items);
  RNA_def_property_ui_text(prop, "Algorithm", "Algorithm to use to limit channel");
  RNA_def_property_update(prop, NC_NODE | NA_EDITED, "rna_Node_update");

  prop = RNA_def_property(srna, "limit_channel", PROP_ENUM, PROP_NONE);
  RNA_def_property_enum_sdna(prop, NULL, "channel");
  RNA_def_property_enum_items(prop, prop_tri_channel_items);
  RNA_def_property_enum_funcs(prop, NULL, NULL, "rna_Node_channel_itemf");
  RNA_def_property_ui_text(prop, "Limit Channel", "Limit by this channel's value");
  RNA_def_property_update(prop, NC_NODE | NA_EDITED, "rna_Node_update");

  prop = RNA_def_property(srna, "limit_max", PROP_FLOAT, PROP_NONE);
  RNA_def_property_float_sdna(prop, NULL, "t1");
  RNA_def_property_float_funcs(prop, NULL, "rna_Matte_t1_set", NULL);
  RNA_def_property_ui_range(prop, 0, 1, 0.1f, 3);
  RNA_def_property_ui_text(prop, "High", "Values higher than this setting are 100% opaque");
  RNA_def_property_update(prop, NC_NODE | NA_EDITED, "rna_Node_update");

  prop = RNA_def_property(srna, "limit_min", PROP_FLOAT, PROP_NONE);
  RNA_def_property_float_sdna(prop, NULL, "t2");
  RNA_def_property_float_funcs(prop, NULL, "rna_Matte_t2_set", NULL);
  RNA_def_property_ui_range(prop, 0, 1, 0.1f, 3);
  RNA_def_property_ui_text(prop, "Low", "Values lower than this setting are 100% keyed");
  RNA_def_property_update(prop, NC_NODE | NA_EDITED, "rna_Node_update");
}

static void def_cmp_flip(StructRNA *srna)
{
  PropertyRNA *prop;

  prop = RNA_def_property(srna, "axis", PROP_ENUM, PROP_NONE);
  RNA_def_property_enum_sdna(prop, NULL, "custom1");
  RNA_def_property_enum_items(prop, node_flip_items);
  RNA_def_property_ui_text(prop, "Axis", "");
  RNA_def_property_update(prop, NC_NODE | NA_EDITED, "rna_Node_update");
}

static void def_cmp_splitviewer(StructRNA *srna)
{
  PropertyRNA *prop;

  prop = RNA_def_property(srna, "axis", PROP_ENUM, PROP_NONE);
  RNA_def_property_enum_sdna(prop, NULL, "custom2");
  RNA_def_property_enum_items(prop, rna_enum_axis_xy_items);
  RNA_def_property_ui_text(prop, "Axis", "");
  RNA_def_property_update(prop, NC_NODE | NA_EDITED, "rna_Node_update");

  prop = RNA_def_property(srna, "factor", PROP_INT, PROP_FACTOR);
  RNA_def_property_int_sdna(prop, NULL, "custom1");
  RNA_def_property_range(prop, 0, 100);
  RNA_def_property_ui_text(prop, "Factor", "");
  RNA_def_property_update(prop, NC_NODE | NA_EDITED, "rna_Node_update");
}

static void def_cmp_id_mask(StructRNA *srna)
{
  PropertyRNA *prop;

  prop = RNA_def_property(srna, "index", PROP_INT, PROP_NONE);
  RNA_def_property_int_sdna(prop, NULL, "custom1");
  RNA_def_property_range(prop, 0, 32767);
  RNA_def_property_ui_text(prop, "Index", "Pass index number to convert to alpha");
  RNA_def_property_update(prop, NC_NODE | NA_EDITED, "rna_Node_update");

  prop = RNA_def_property(srna, "use_antialiasing", PROP_BOOLEAN, PROP_NONE);
  RNA_def_property_boolean_sdna(prop, NULL, "custom2", 0);
  RNA_def_property_ui_text(prop, "Anti-Aliasing", "Apply an anti-aliasing filter to the mask");
  RNA_def_property_update(prop, NC_NODE | NA_EDITED, "rna_Node_update");
}

static void def_cmp_double_edge_mask(StructRNA *srna)
{
  PropertyRNA *prop;

  static const EnumPropertyItem BufEdgeMode_items[] = {
      {0, "BLEED_OUT", 0, "Bleed Out", "Allow mask pixels to bleed along edges"},
      {1, "KEEP_IN", 0, "Keep In", "Restrict mask pixels from touching edges"},
      {0, NULL, 0, NULL, NULL},
  };

  static const EnumPropertyItem InnerEdgeMode_items[] = {
      {0, "ALL", 0, "All", "All pixels on inner mask edge are considered during mask calculation"},
      {1,
       "ADJACENT_ONLY",
       0,
       "Adjacent Only",
       "Only inner mask pixels adjacent to outer mask pixels are considered during mask "
       "calculation"},
      {0, NULL, 0, NULL, NULL},
  };

  prop = RNA_def_property(srna, "inner_mode", PROP_ENUM, PROP_NONE);
  RNA_def_property_enum_sdna(prop, NULL, "custom1");
  RNA_def_property_enum_items(prop, InnerEdgeMode_items);
  RNA_def_property_ui_text(prop, "Inner Edge Mode", "");
  RNA_def_property_update(prop, NC_NODE | NA_EDITED, "rna_Node_update");

  prop = RNA_def_property(srna, "edge_mode", PROP_ENUM, PROP_NONE);
  RNA_def_property_enum_sdna(prop, NULL, "custom2");
  RNA_def_property_enum_items(prop, BufEdgeMode_items);
  RNA_def_property_ui_text(prop, "Buffer Edge Mode", "");
  RNA_def_property_update(prop, NC_NODE | NA_EDITED, "rna_Node_update");
}

static void def_cmp_map_uv(StructRNA *srna)
{
  PropertyRNA *prop;

  prop = RNA_def_property(srna, "alpha", PROP_INT, PROP_FACTOR);
  RNA_def_property_int_sdna(prop, NULL, "custom1");
  RNA_def_property_range(prop, 0, 100);
  RNA_def_property_ui_text(prop, "Alpha", "");
  RNA_def_property_update(prop, NC_NODE | NA_EDITED, "rna_Node_update");
}

static void def_cmp_defocus(StructRNA *srna)
{
  PropertyRNA *prop;

  static const EnumPropertyItem bokeh_items[] = {
      {8, "OCTAGON", 0, "Octagonal", "8 sides"},
      {7, "HEPTAGON", 0, "Heptagonal", "7 sides"},
      {6, "HEXAGON", 0, "Hexagonal", "6 sides"},
      {5, "PENTAGON", 0, "Pentagonal", "5 sides"},
      {4, "SQUARE", 0, "Square", "4 sides"},
      {3, "TRIANGLE", 0, "Triangular", "3 sides"},
      {0, "CIRCLE", 0, "Circular", ""},
      {0, NULL, 0, NULL, NULL},
  };

  prop = RNA_def_property(srna, "scene", PROP_POINTER, PROP_NONE);
  RNA_def_property_pointer_sdna(prop, NULL, "id");
  RNA_def_property_pointer_funcs(prop, NULL, "rna_Node_scene_set", NULL, NULL);
  RNA_def_property_struct_type(prop, "Scene");
  RNA_def_property_flag(prop, PROP_EDITABLE | PROP_ID_REFCOUNT);
  RNA_def_property_override_flag(prop, PROPOVERRIDE_OVERRIDABLE_LIBRARY);
  RNA_def_property_ui_text(
      prop, "Scene", "Scene from which to select the active camera (render scene if undefined)");
  RNA_def_property_update(prop, NC_NODE | NA_EDITED, "rna_Node_update");

  RNA_def_struct_sdna_from(srna, "NodeDefocus", "storage");

  prop = RNA_def_property(srna, "bokeh", PROP_ENUM, PROP_NONE);
  RNA_def_property_enum_sdna(prop, NULL, "bktype");
  RNA_def_property_enum_items(prop, bokeh_items);
  RNA_def_property_ui_text(prop, "Bokeh Type", "");
  RNA_def_property_update(prop, NC_NODE | NA_EDITED, "rna_Node_update");

  prop = RNA_def_property(srna, "angle", PROP_FLOAT, PROP_ANGLE);
  RNA_def_property_float_sdna(prop, NULL, "rotation");
  RNA_def_property_range(prop, 0.0f, DEG2RADF(90.0f));
  RNA_def_property_ui_text(prop, "Angle", "Bokeh shape rotation offset");
  RNA_def_property_update(prop, NC_NODE | NA_EDITED, "rna_Node_update");

  prop = RNA_def_property(srna, "use_gamma_correction", PROP_BOOLEAN, PROP_NONE);
  RNA_def_property_boolean_sdna(prop, NULL, "gamco", 1);
  RNA_def_property_ui_text(
      prop, "Gamma Correction", "Enable gamma correction before and after main process");
  RNA_def_property_update(prop, NC_NODE | NA_EDITED, "rna_Node_update");

  /* TODO */
  prop = RNA_def_property(srna, "f_stop", PROP_FLOAT, PROP_NONE);
  RNA_def_property_float_sdna(prop, NULL, "fstop");
  RNA_def_property_range(prop, 0.0f, 128.0f);
  RNA_def_property_ui_text(
      prop,
      "F-Stop",
      "Amount of focal blur, 128 (infinity) is perfect focus, half the value doubles "
      "the blur radius");
  RNA_def_property_update(prop, NC_NODE | NA_EDITED, "rna_Node_update");

  prop = RNA_def_property(srna, "blur_max", PROP_FLOAT, PROP_NONE);
  RNA_def_property_float_sdna(prop, NULL, "maxblur");
  RNA_def_property_range(prop, 0.0f, 10000.0f);
  RNA_def_property_ui_text(prop, "Max Blur", "Blur limit, maximum CoC radius");
  RNA_def_property_update(prop, NC_NODE | NA_EDITED, "rna_Node_update");

  prop = RNA_def_property(srna, "threshold", PROP_FLOAT, PROP_NONE);
  RNA_def_property_float_sdna(prop, NULL, "bthresh");
  RNA_def_property_range(prop, 0.0f, 100.0f);
  RNA_def_property_ui_text(
      prop,
      "Threshold",
      "CoC radius threshold, prevents background bleed on in-focus midground, 0 is disabled");
  RNA_def_property_update(prop, NC_NODE | NA_EDITED, "rna_Node_update");

  prop = RNA_def_property(srna, "use_preview", PROP_BOOLEAN, PROP_NONE);
  RNA_def_property_boolean_sdna(prop, NULL, "preview", 1);
  RNA_def_property_ui_text(prop, "Preview", "Enable low quality mode, useful for preview");
  RNA_def_property_update(prop, NC_NODE | NA_EDITED, "rna_Node_update");

  prop = RNA_def_property(srna, "use_zbuffer", PROP_BOOLEAN, PROP_NONE);
  RNA_def_property_boolean_negative_sdna(prop, NULL, "no_zbuf", 1);
  RNA_def_property_ui_text(prop,
                           "Use Z-Buffer",
                           "Disable when using an image as input instead of actual z-buffer "
                           "(auto enabled if node not image based, eg. time node)");
  RNA_def_property_update(prop, NC_NODE | NA_EDITED, "rna_Node_update");

  prop = RNA_def_property(srna, "z_scale", PROP_FLOAT, PROP_NONE);
  RNA_def_property_float_sdna(prop, NULL, "scale");
  RNA_def_property_range(prop, 0.0f, 1000.0f);
  RNA_def_property_ui_text(
      prop,
      "Z-Scale",
      "Scale the Z input when not using a z-buffer, controls maximum blur designated "
      "by the color white or input value 1");
  RNA_def_property_update(prop, NC_NODE | NA_EDITED, "rna_Node_update");
}

static void def_cmp_invert(StructRNA *srna)
{
  PropertyRNA *prop;

  prop = RNA_def_property(srna, "invert_rgb", PROP_BOOLEAN, PROP_NONE);
  RNA_def_property_boolean_sdna(prop, NULL, "custom1", CMP_CHAN_RGB);
  RNA_def_property_ui_text(prop, "RGB", "");
  RNA_def_property_update(prop, NC_NODE | NA_EDITED, "rna_Node_update");

  prop = RNA_def_property(srna, "invert_alpha", PROP_BOOLEAN, PROP_NONE);
  RNA_def_property_boolean_sdna(prop, NULL, "custom1", CMP_CHAN_A);
  RNA_def_property_ui_text(prop, "Alpha", "");
  RNA_def_property_update(prop, NC_NODE | NA_EDITED, "rna_Node_update");
}

static void def_cmp_crop(StructRNA *srna)
{
  PropertyRNA *prop;

  prop = RNA_def_property(srna, "use_crop_size", PROP_BOOLEAN, PROP_NONE);
  RNA_def_property_boolean_sdna(prop, NULL, "custom1", 1);
  RNA_def_property_ui_text(prop, "Crop Image Size", "Whether to crop the size of the input image");
  RNA_def_property_update(prop, NC_NODE | NA_EDITED, "rna_Node_update");

  prop = RNA_def_property(srna, "relative", PROP_BOOLEAN, PROP_NONE);
  RNA_def_property_boolean_sdna(prop, NULL, "custom2", 1);
  RNA_def_property_ui_text(prop, "Relative", "Use relative values to crop image");
  RNA_def_property_update(prop, NC_NODE | NA_EDITED, "rna_Node_update");

  RNA_def_struct_sdna_from(srna, "NodeTwoXYs", "storage");

  prop = RNA_def_property(srna, "min_x", PROP_INT, PROP_NONE);
  RNA_def_property_int_sdna(prop, NULL, "x1");
  RNA_def_property_range(prop, 0, 10000);
  RNA_def_property_ui_text(prop, "X1", "");
  RNA_def_property_update(prop, NC_NODE | NA_EDITED, "rna_Node_update");

  prop = RNA_def_property(srna, "max_x", PROP_INT, PROP_NONE);
  RNA_def_property_int_sdna(prop, NULL, "x2");
  RNA_def_property_range(prop, 0, 10000);
  RNA_def_property_ui_text(prop, "X2", "");
  RNA_def_property_update(prop, NC_NODE | NA_EDITED, "rna_Node_update");

  prop = RNA_def_property(srna, "min_y", PROP_INT, PROP_NONE);
  RNA_def_property_int_sdna(prop, NULL, "y1");
  RNA_def_property_range(prop, 0, 10000);
  RNA_def_property_ui_text(prop, "Y1", "");
  RNA_def_property_update(prop, NC_NODE | NA_EDITED, "rna_Node_update");

  prop = RNA_def_property(srna, "max_y", PROP_INT, PROP_NONE);
  RNA_def_property_int_sdna(prop, NULL, "y2");
  RNA_def_property_range(prop, 0, 10000);
  RNA_def_property_ui_text(prop, "Y2", "");
  RNA_def_property_update(prop, NC_NODE | NA_EDITED, "rna_Node_update");

  prop = RNA_def_property(srna, "rel_min_x", PROP_FLOAT, PROP_NONE);
  RNA_def_property_float_sdna(prop, NULL, "fac_x1");
  RNA_def_property_range(prop, 0.0, 1.0);
  RNA_def_property_ui_text(prop, "X1", "");
  RNA_def_property_update(prop, NC_NODE | NA_EDITED, "rna_Node_update");

  prop = RNA_def_property(srna, "rel_max_x", PROP_FLOAT, PROP_NONE);
  RNA_def_property_float_sdna(prop, NULL, "fac_x2");
  RNA_def_property_range(prop, 0.0, 1.0);
  RNA_def_property_ui_text(prop, "X2", "");
  RNA_def_property_update(prop, NC_NODE | NA_EDITED, "rna_Node_update");

  prop = RNA_def_property(srna, "rel_min_y", PROP_FLOAT, PROP_NONE);
  RNA_def_property_float_sdna(prop, NULL, "fac_y1");
  RNA_def_property_range(prop, 0.0, 1.0);
  RNA_def_property_ui_text(prop, "Y1", "");
  RNA_def_property_update(prop, NC_NODE | NA_EDITED, "rna_Node_update");

  prop = RNA_def_property(srna, "rel_max_y", PROP_FLOAT, PROP_NONE);
  RNA_def_property_float_sdna(prop, NULL, "fac_y2");
  RNA_def_property_range(prop, 0.0, 1.0);
  RNA_def_property_ui_text(prop, "Y2", "");
  RNA_def_property_update(prop, NC_NODE | NA_EDITED, "rna_Node_update");
}

static void def_cmp_dblur(StructRNA *srna)
{
  PropertyRNA *prop;

  RNA_def_struct_sdna_from(srna, "NodeDBlurData", "storage");

  prop = RNA_def_property(srna, "iterations", PROP_INT, PROP_NONE);
  RNA_def_property_int_sdna(prop, NULL, "iter");
  RNA_def_property_range(prop, 1, 32);
  RNA_def_property_ui_text(prop, "Iterations", "");
  RNA_def_property_update(prop, NC_NODE | NA_EDITED, "rna_Node_update");

  prop = RNA_def_property(srna, "use_wrap", PROP_BOOLEAN, PROP_NONE);
  RNA_def_property_boolean_sdna(prop, NULL, "wrap", 1);
  RNA_def_property_ui_text(prop, "Wrap", "");
  RNA_def_property_update(prop, NC_NODE | NA_EDITED, "rna_Node_update");

  prop = RNA_def_property(srna, "center_x", PROP_FLOAT, PROP_NONE);
  RNA_def_property_float_sdna(prop, NULL, "center_x");
  RNA_def_property_range(prop, 0.0f, 1.0f);
  RNA_def_property_ui_text(prop, "Center X", "");
  RNA_def_property_update(prop, NC_NODE | NA_EDITED, "rna_Node_update");

  prop = RNA_def_property(srna, "center_y", PROP_FLOAT, PROP_NONE);
  RNA_def_property_float_sdna(prop, NULL, "center_y");
  RNA_def_property_range(prop, 0.0f, 1.0f);
  RNA_def_property_ui_text(prop, "Center Y", "");
  RNA_def_property_update(prop, NC_NODE | NA_EDITED, "rna_Node_update");

  prop = RNA_def_property(srna, "distance", PROP_FLOAT, PROP_NONE);
  RNA_def_property_float_sdna(prop, NULL, "distance");
  RNA_def_property_range(prop, -1.0f, 1.0f);
  RNA_def_property_ui_text(prop, "Distance", "");
  RNA_def_property_update(prop, NC_NODE | NA_EDITED, "rna_Node_update");

  prop = RNA_def_property(srna, "angle", PROP_FLOAT, PROP_ANGLE);
  RNA_def_property_float_sdna(prop, NULL, "angle");
  RNA_def_property_range(prop, 0.0f, DEG2RADF(360.0f));
  RNA_def_property_ui_text(prop, "Angle", "");
  RNA_def_property_update(prop, NC_NODE | NA_EDITED, "rna_Node_update");

  prop = RNA_def_property(srna, "spin", PROP_FLOAT, PROP_ANGLE);
  RNA_def_property_float_sdna(prop, NULL, "spin");
  RNA_def_property_range(prop, DEG2RADF(-360.0f), DEG2RADF(360.0f));
  RNA_def_property_ui_text(prop, "Spin", "");
  RNA_def_property_update(prop, NC_NODE | NA_EDITED, "rna_Node_update");

  prop = RNA_def_property(srna, "zoom", PROP_FLOAT, PROP_NONE);
  RNA_def_property_float_sdna(prop, NULL, "zoom");
  RNA_def_property_range(prop, 0.0f, 100.0f);
  RNA_def_property_ui_text(prop, "Zoom", "");
  RNA_def_property_update(prop, NC_NODE | NA_EDITED, "rna_Node_update");
}

static void def_cmp_bilateral_blur(StructRNA *srna)
{
  PropertyRNA *prop;

  RNA_def_struct_sdna_from(srna, "NodeBilateralBlurData", "storage");

  prop = RNA_def_property(srna, "iterations", PROP_INT, PROP_NONE);
  RNA_def_property_int_sdna(prop, NULL, "iter");
  RNA_def_property_range(prop, 1, 128);
  RNA_def_property_ui_text(prop, "Iterations", "");
  RNA_def_property_update(prop, NC_NODE | NA_EDITED, "rna_Node_update");

  prop = RNA_def_property(srna, "sigma_color", PROP_FLOAT, PROP_NONE);
  RNA_def_property_float_sdna(prop, NULL, "sigma_color");
  RNA_def_property_range(prop, 0.01f, 3.0f);
  RNA_def_property_ui_text(prop, "Color Sigma", "");
  RNA_def_property_update(prop, NC_NODE | NA_EDITED, "rna_Node_update");

  prop = RNA_def_property(srna, "sigma_space", PROP_FLOAT, PROP_NONE);
  RNA_def_property_float_sdna(prop, NULL, "sigma_space");
  RNA_def_property_range(prop, 0.01f, 30.0f);
  RNA_def_property_ui_text(prop, "Space Sigma", "");
  RNA_def_property_update(prop, NC_NODE | NA_EDITED, "rna_Node_update");
}

static void def_cmp_premul_key(StructRNA *srna)
{
  PropertyRNA *prop;

  static const EnumPropertyItem type_items[] = {
      {0, "STRAIGHT_TO_PREMUL", 0, "To Premultiplied", "Convert straight to premultiplied"},
      {1, "PREMUL_TO_STRAIGHT", 0, "To Straight", "Convert premultiplied to straight"},
      {0, NULL, 0, NULL, NULL},
  };

  prop = RNA_def_property(srna, "mapping", PROP_ENUM, PROP_NONE);
  RNA_def_property_enum_sdna(prop, NULL, "custom1");
  RNA_def_property_enum_items(prop, type_items);
  RNA_def_property_ui_text(
      prop, "Mapping", "Conversion between premultiplied alpha and key alpha");
  RNA_def_property_update(prop, NC_NODE | NA_EDITED, "rna_Node_update");
}

static void def_cmp_glare(StructRNA *srna)
{
  PropertyRNA *prop;

  static const EnumPropertyItem type_items[] = {
      {3, "GHOSTS", 0, "Ghosts", ""},
      {2, "STREAKS", 0, "Streaks", ""},
      {1, "FOG_GLOW", 0, "Fog Glow", ""},
      {0, "SIMPLE_STAR", 0, "Simple Star", ""},
      {0, NULL, 0, NULL, NULL},
  };

  static const EnumPropertyItem quality_items[] = {
      {0, "HIGH", 0, "High", ""},
      {1, "MEDIUM", 0, "Medium", ""},
      {2, "LOW", 0, "Low", ""},
      {0, NULL, 0, NULL, NULL},
  };

  RNA_def_struct_sdna_from(srna, "NodeGlare", "storage");

  prop = RNA_def_property(srna, "glare_type", PROP_ENUM, PROP_NONE);
  RNA_def_property_enum_sdna(prop, NULL, "type");
  RNA_def_property_enum_items(prop, type_items);
  RNA_def_property_ui_text(prop, "Glare Type", "");
  RNA_def_property_update(prop, NC_NODE | NA_EDITED, "rna_Node_update");

  prop = RNA_def_property(srna, "quality", PROP_ENUM, PROP_NONE);
  RNA_def_property_enum_sdna(prop, NULL, "quality");
  RNA_def_property_enum_items(prop, quality_items);
  RNA_def_property_ui_text(
      prop,
      "Quality",
      "If not set to high quality, the effect will be applied to a low-res copy "
      "of the source image");
  RNA_def_property_update(prop, NC_NODE | NA_EDITED, "rna_Node_update");

  prop = RNA_def_property(srna, "iterations", PROP_INT, PROP_NONE);
  RNA_def_property_int_sdna(prop, NULL, "iter");
  RNA_def_property_range(prop, 2, 5);
  RNA_def_property_ui_text(prop, "Iterations", "");
  RNA_def_property_update(prop, NC_NODE | NA_EDITED, "rna_Node_update");

  prop = RNA_def_property(srna, "color_modulation", PROP_FLOAT, PROP_NONE);
  RNA_def_property_float_sdna(prop, NULL, "colmod");
  RNA_def_property_range(prop, 0.0f, 1.0f);
  RNA_def_property_ui_text(
      prop,
      "Color Modulation",
      "Amount of Color Modulation, modulates colors of streaks and ghosts for "
      "a spectral dispersion effect");
  RNA_def_property_update(prop, NC_NODE | NA_EDITED, "rna_Node_update");

  prop = RNA_def_property(srna, "mix", PROP_FLOAT, PROP_NONE);
  RNA_def_property_float_sdna(prop, NULL, "mix");
  RNA_def_property_range(prop, -1.0f, 1.0f);
  RNA_def_property_ui_text(
      prop, "Mix", "-1 is original image only, 0 is exact 50/50 mix, 1 is processed image only");
  RNA_def_property_update(prop, NC_NODE | NA_EDITED, "rna_Node_update");

  prop = RNA_def_property(srna, "threshold", PROP_FLOAT, PROP_NONE);
  RNA_def_property_float_sdna(prop, NULL, "threshold");
  RNA_def_property_range(prop, 0.0f, 1000.0f);
  RNA_def_property_ui_text(
      prop,
      "Threshold",
      "The glare filter will only be applied to pixels brighter than this value");
  RNA_def_property_update(prop, NC_NODE | NA_EDITED, "rna_Node_update");

  prop = RNA_def_property(srna, "streaks", PROP_INT, PROP_NONE);
  RNA_def_property_int_sdna(prop, NULL, "streaks");
  RNA_def_property_range(prop, 1, 16);
  RNA_def_property_ui_text(prop, "Streaks", "Total number of streaks");
  RNA_def_property_update(prop, NC_NODE | NA_EDITED, "rna_Node_update");

  prop = RNA_def_property(srna, "angle_offset", PROP_FLOAT, PROP_ANGLE);
  RNA_def_property_float_sdna(prop, NULL, "angle_ofs");
  RNA_def_property_range(prop, 0.0f, DEG2RADF(180.0f));
  RNA_def_property_ui_text(prop, "Angle Offset", "Streak angle offset");
  RNA_def_property_update(prop, NC_NODE | NA_EDITED, "rna_Node_update");

  prop = RNA_def_property(srna, "fade", PROP_FLOAT, PROP_NONE);
  RNA_def_property_float_sdna(prop, NULL, "fade");
  RNA_def_property_range(prop, 0.75f, 1.0f);
  RNA_def_property_ui_text(prop, "Fade", "Streak fade-out factor");
  RNA_def_property_update(prop, NC_NODE | NA_EDITED, "rna_Node_update");

  prop = RNA_def_property(srna, "use_rotate_45", PROP_BOOLEAN, PROP_NONE);
  RNA_def_property_boolean_sdna(prop, NULL, "star_45", 0);
  RNA_def_property_ui_text(prop, "Rotate 45", "Simple star filter: add 45 degree rotation offset");
  RNA_def_property_update(prop, NC_NODE | NA_EDITED, "rna_Node_update");

  prop = RNA_def_property(srna, "size", PROP_INT, PROP_NONE);
  RNA_def_property_int_sdna(prop, NULL, "size");
  RNA_def_property_range(prop, 6, 9);
  RNA_def_property_ui_text(
      prop,
      "Size",
      "Glow/glare size (not actual size; relative to initial size of bright area of pixels)");
  RNA_def_property_update(prop, NC_NODE | NA_EDITED, "rna_Node_update");

  /* TODO */
}

static void def_cmp_tonemap(StructRNA *srna)
{
  PropertyRNA *prop;

  static const EnumPropertyItem type_items[] = {
      {1, "RD_PHOTORECEPTOR", 0, "R/D Photoreceptor", ""},
      {0, "RH_SIMPLE", 0, "Rh Simple", ""},
      {0, NULL, 0, NULL, NULL},
  };

  RNA_def_struct_sdna_from(srna, "NodeTonemap", "storage");

  prop = RNA_def_property(srna, "tonemap_type", PROP_ENUM, PROP_NONE);
  RNA_def_property_enum_sdna(prop, NULL, "type");
  RNA_def_property_enum_items(prop, type_items);
  RNA_def_property_ui_text(prop, "Tonemap Type", "");
  RNA_def_property_update(prop, NC_NODE | NA_EDITED, "rna_Node_update");

  prop = RNA_def_property(srna, "key", PROP_FLOAT, PROP_NONE);
  RNA_def_property_float_sdna(prop, NULL, "key");
  RNA_def_property_range(prop, 0.0f, 1.0f);
  RNA_def_property_ui_text(prop, "Key", "The value the average luminance is mapped to");
  RNA_def_property_update(prop, NC_NODE | NA_EDITED, "rna_Node_update");

  prop = RNA_def_property(srna, "offset", PROP_FLOAT, PROP_NONE);
  RNA_def_property_float_sdna(prop, NULL, "offset");
  RNA_def_property_range(prop, 0.001f, 10.0f);
  RNA_def_property_ui_text(
      prop,
      "Offset",
      "Normally always 1, but can be used as an extra control to alter the brightness curve");
  RNA_def_property_update(prop, NC_NODE | NA_EDITED, "rna_Node_update");

  prop = RNA_def_property(srna, "gamma", PROP_FLOAT, PROP_NONE);
  RNA_def_property_float_sdna(prop, NULL, "gamma");
  RNA_def_property_range(prop, 0.001f, 3.0f);
  RNA_def_property_ui_text(prop, "Gamma", "If not used, set to 1");
  RNA_def_property_update(prop, NC_NODE | NA_EDITED, "rna_Node_update");

  prop = RNA_def_property(srna, "intensity", PROP_FLOAT, PROP_NONE);
  RNA_def_property_float_sdna(prop, NULL, "f");
  RNA_def_property_range(prop, -8.0f, 8.0f);
  RNA_def_property_ui_text(
      prop, "Intensity", "If less than zero, darkens image; otherwise, makes it brighter");
  RNA_def_property_update(prop, NC_NODE | NA_EDITED, "rna_Node_update");

  prop = RNA_def_property(srna, "contrast", PROP_FLOAT, PROP_NONE);
  RNA_def_property_float_sdna(prop, NULL, "m");
  RNA_def_property_range(prop, 0.0f, 1.0f);
  RNA_def_property_ui_text(prop, "Contrast", "Set to 0 to use estimate from input image");
  RNA_def_property_update(prop, NC_NODE | NA_EDITED, "rna_Node_update");

  prop = RNA_def_property(srna, "adaptation", PROP_FLOAT, PROP_NONE);
  RNA_def_property_float_sdna(prop, NULL, "a");
  RNA_def_property_range(prop, 0.0f, 1.0f);
  RNA_def_property_ui_text(prop, "Adaptation", "If 0, global; if 1, based on pixel intensity");
  RNA_def_property_update(prop, NC_NODE | NA_EDITED, "rna_Node_update");

  prop = RNA_def_property(srna, "correction", PROP_FLOAT, PROP_NONE);
  RNA_def_property_float_sdna(prop, NULL, "c");
  RNA_def_property_range(prop, 0.0f, 1.0f);
  RNA_def_property_ui_text(
      prop, "Color Correction", "If 0, same for all channels; if 1, each independent");
  RNA_def_property_update(prop, NC_NODE | NA_EDITED, "rna_Node_update");
}

static void def_cmp_lensdist(StructRNA *srna)
{
  PropertyRNA *prop;

  RNA_def_struct_sdna_from(srna, "NodeLensDist", "storage");

  prop = RNA_def_property(srna, "use_projector", PROP_BOOLEAN, PROP_NONE);
  RNA_def_property_boolean_sdna(prop, NULL, "proj", 1);
  RNA_def_property_ui_text(
      prop,
      "Projector",
      "Enable/disable projector mode (the effect is applied in horizontal direction only)");
  RNA_def_property_update(prop, NC_NODE | NA_EDITED, "rna_Node_update");

  prop = RNA_def_property(srna, "use_jitter", PROP_BOOLEAN, PROP_NONE);
  RNA_def_property_boolean_sdna(prop, NULL, "jit", 1);
  RNA_def_property_ui_text(prop, "Jitter", "Enable/disable jittering (faster, but also noisier)");
  RNA_def_property_update(prop, NC_NODE | NA_EDITED, "rna_Node_update");

  prop = RNA_def_property(srna, "use_fit", PROP_BOOLEAN, PROP_NONE);
  RNA_def_property_boolean_sdna(prop, NULL, "fit", 1);
  RNA_def_property_ui_text(
      prop,
      "Fit",
      "For positive distortion factor only: scale image such that black areas are not visible");
  RNA_def_property_update(prop, NC_NODE | NA_EDITED, "rna_Node_update");
}

static void def_cmp_colorbalance(StructRNA *srna)
{
  PropertyRNA *prop;
  static float default_1[3] = {1.0f, 1.0f, 1.0f};

  static const EnumPropertyItem type_items[] = {
      {0, "LIFT_GAMMA_GAIN", 0, "Lift/Gamma/Gain", ""},
      {1,
       "OFFSET_POWER_SLOPE",
       0,
       "Offset/Power/Slope (ASC-CDL)",
       "ASC-CDL standard color correction"},
      {0, NULL, 0, NULL, NULL},
  };

  prop = RNA_def_property(srna, "correction_method", PROP_ENUM, PROP_NONE);
  RNA_def_property_enum_sdna(prop, NULL, "custom1");
  RNA_def_property_enum_items(prop, type_items);
  RNA_def_property_ui_text(prop, "Correction Formula", "");
  RNA_def_property_update(prop, NC_NODE | NA_EDITED, "rna_Node_update");

  RNA_def_struct_sdna_from(srna, "NodeColorBalance", "storage");

  prop = RNA_def_property(srna, "lift", PROP_FLOAT, PROP_COLOR_GAMMA);
  RNA_def_property_float_sdna(prop, NULL, "lift");
  RNA_def_property_array(prop, 3);
  RNA_def_property_float_array_default(prop, default_1);
  RNA_def_property_ui_range(prop, 0, 2, 0.1, 3);
  RNA_def_property_ui_text(prop, "Lift", "Correction for shadows");
  RNA_def_property_update(prop, NC_NODE | NA_EDITED, "rna_NodeColorBalance_update_lgg");

  prop = RNA_def_property(srna, "gamma", PROP_FLOAT, PROP_COLOR_GAMMA);
  RNA_def_property_float_sdna(prop, NULL, "gamma");
  RNA_def_property_array(prop, 3);
  RNA_def_property_float_array_default(prop, default_1);
  RNA_def_property_ui_range(prop, 0, 2, 0.1, 3);
  RNA_def_property_ui_text(prop, "Gamma", "Correction for midtones");
  RNA_def_property_update(prop, NC_NODE | NA_EDITED, "rna_NodeColorBalance_update_lgg");

  prop = RNA_def_property(srna, "gain", PROP_FLOAT, PROP_COLOR_GAMMA);
  RNA_def_property_float_sdna(prop, NULL, "gain");
  RNA_def_property_array(prop, 3);
  RNA_def_property_float_array_default(prop, default_1);
  RNA_def_property_ui_range(prop, 0, 2, 0.1, 3);
  RNA_def_property_ui_text(prop, "Gain", "Correction for highlights");
  RNA_def_property_update(prop, NC_NODE | NA_EDITED, "rna_NodeColorBalance_update_lgg");

  prop = RNA_def_property(srna, "offset", PROP_FLOAT, PROP_COLOR_GAMMA);
  RNA_def_property_float_sdna(prop, NULL, "offset");
  RNA_def_property_array(prop, 3);
  RNA_def_property_ui_range(prop, 0, 1, 0.1, 3);
  RNA_def_property_ui_text(prop, "Offset", "Correction for entire tonal range");
  RNA_def_property_update(prop, NC_NODE | NA_EDITED, "rna_NodeColorBalance_update_cdl");

  prop = RNA_def_property(srna, "power", PROP_FLOAT, PROP_COLOR_GAMMA);
  RNA_def_property_float_sdna(prop, NULL, "power");
  RNA_def_property_array(prop, 3);
  RNA_def_property_float_array_default(prop, default_1);
  RNA_def_property_range(prop, 0.0f, FLT_MAX);
  RNA_def_property_ui_range(prop, 0, 2, 0.1, 3);
  RNA_def_property_ui_text(prop, "Power", "Correction for midtones");
  RNA_def_property_update(prop, NC_NODE | NA_EDITED, "rna_NodeColorBalance_update_cdl");

  prop = RNA_def_property(srna, "slope", PROP_FLOAT, PROP_COLOR_GAMMA);
  RNA_def_property_float_sdna(prop, NULL, "slope");
  RNA_def_property_array(prop, 3);
  RNA_def_property_float_array_default(prop, default_1);
  RNA_def_property_range(prop, 0.0f, FLT_MAX);
  RNA_def_property_ui_range(prop, 0, 2, 0.1, 3);
  RNA_def_property_ui_text(prop, "Slope", "Correction for highlights");
  RNA_def_property_update(prop, NC_NODE | NA_EDITED, "rna_NodeColorBalance_update_cdl");

  prop = RNA_def_property(srna, "offset_basis", PROP_FLOAT, PROP_NONE);
  RNA_def_property_range(prop, -FLT_MAX, FLT_MAX);
  RNA_def_property_ui_range(prop, -1.0, 1.0, 1.0, 2);
  RNA_def_property_ui_text(prop, "Basis", "Support negative color by using this as the RGB basis");
  RNA_def_property_update(prop, NC_NODE | NA_EDITED, "rna_NodeColorBalance_update_cdl");
}

static void def_cmp_huecorrect(StructRNA *srna)
{
  PropertyRNA *prop;

  prop = RNA_def_property(srna, "mapping", PROP_POINTER, PROP_NONE);
  RNA_def_property_pointer_sdna(prop, NULL, "storage");
  RNA_def_property_struct_type(prop, "CurveMapping");
  RNA_def_property_ui_text(prop, "Mapping", "");
  RNA_def_property_update(prop, NC_NODE | NA_EDITED, "rna_Node_update");
}

static void def_cmp_zcombine(StructRNA *srna)
{
  PropertyRNA *prop;

  prop = RNA_def_property(srna, "use_alpha", PROP_BOOLEAN, PROP_NONE);
  RNA_def_property_boolean_sdna(prop, NULL, "custom1", 0);
  RNA_def_property_ui_text(
      prop, "Use Alpha", "Take alpha channel into account when doing the Z operation");
  RNA_def_property_update(prop, NC_NODE | NA_EDITED, "rna_Node_update");

  prop = RNA_def_property(srna, "use_antialias_z", PROP_BOOLEAN, PROP_NONE);
  RNA_def_property_boolean_negative_sdna(prop, NULL, "custom2", 0);
  RNA_def_property_ui_text(
      prop,
      "Anti-Alias Z",
      "Anti-alias the z-buffer to try to avoid artifacts, mostly useful for Blender renders");
  RNA_def_property_update(prop, NC_NODE | NA_EDITED, "rna_Node_update");
}

static void def_cmp_ycc(StructRNA *srna)
{
  PropertyRNA *prop;

  prop = RNA_def_property(srna, "mode", PROP_ENUM, PROP_NONE);
  RNA_def_property_enum_sdna(prop, NULL, "custom1");
  RNA_def_property_enum_items(prop, node_ycc_items);
  RNA_def_property_ui_text(prop, "Mode", "");
  RNA_def_property_update(prop, NC_NODE | NA_EDITED, "rna_Node_update");
}

static void def_cmp_movieclip(StructRNA *srna)
{
  PropertyRNA *prop;

  prop = RNA_def_property(srna, "clip", PROP_POINTER, PROP_NONE);
  RNA_def_property_pointer_sdna(prop, NULL, "id");
  RNA_def_property_struct_type(prop, "MovieClip");
  RNA_def_property_flag(prop, PROP_EDITABLE);
  RNA_def_property_ui_text(prop, "Movie Clip", "");
  RNA_def_property_update(prop, NC_NODE | NA_EDITED, "rna_Node_update");

  RNA_def_struct_sdna_from(srna, "MovieClipUser", "storage");
}

static void def_cmp_stabilize2d(StructRNA *srna)
{
  PropertyRNA *prop;

  prop = RNA_def_property(srna, "clip", PROP_POINTER, PROP_NONE);
  RNA_def_property_pointer_sdna(prop, NULL, "id");
  RNA_def_property_struct_type(prop, "MovieClip");
  RNA_def_property_flag(prop, PROP_EDITABLE);
  RNA_def_property_ui_text(prop, "Movie Clip", "");
  RNA_def_property_update(prop, NC_NODE | NA_EDITED, "rna_Node_update");

  prop = RNA_def_property(srna, "filter_type", PROP_ENUM, PROP_NONE);
  RNA_def_property_enum_sdna(prop, NULL, "custom1");
  RNA_def_property_enum_items(prop, node_sampler_type_items);
  RNA_def_property_ui_text(prop, "Filter", "Method to use to filter stabilization");
  RNA_def_property_update(prop, NC_NODE | NA_EDITED, "rna_Node_update");

  prop = RNA_def_property(srna, "invert", PROP_BOOLEAN, PROP_NONE);
  RNA_def_property_boolean_sdna(prop, NULL, "custom2", CMP_NODEFLAG_STABILIZE_INVERSE);
  RNA_def_property_ui_text(
      prop, "Invert", "Invert stabilization to re-introduce motion to the frame");
  RNA_def_property_update(prop, NC_NODE | NA_EDITED, "rna_Node_update");
}

static void def_cmp_moviedistortion(StructRNA *srna)
{
  PropertyRNA *prop;

  static const EnumPropertyItem distortion_type_items[] = {
      {0, "UNDISTORT", 0, "Undistort", ""},
      {1, "DISTORT", 0, "Distort", ""},
      {0, NULL, 0, NULL, NULL},
  };

  prop = RNA_def_property(srna, "clip", PROP_POINTER, PROP_NONE);
  RNA_def_property_pointer_sdna(prop, NULL, "id");
  RNA_def_property_struct_type(prop, "MovieClip");
  RNA_def_property_flag(prop, PROP_EDITABLE);
  RNA_def_property_ui_text(prop, "Movie Clip", "");
  RNA_def_property_update(prop, NC_NODE | NA_EDITED, "rna_Node_update");

  prop = RNA_def_property(srna, "distortion_type", PROP_ENUM, PROP_NONE);
  RNA_def_property_enum_sdna(prop, NULL, "custom1");
  RNA_def_property_enum_items(prop, distortion_type_items);
  RNA_def_property_ui_text(prop, "Distortion", "Distortion to use to filter image");
  RNA_def_property_update(prop, NC_NODE | NA_EDITED, "rna_Node_update");
}

static void def_cmp_mask(StructRNA *srna)
{
  PropertyRNA *prop;

  static const EnumPropertyItem aspect_type_items[] = {
      {0, "SCENE", 0, "Scene Size", ""},
      {CMP_NODEFLAG_MASK_FIXED, "FIXED", 0, "Fixed", "Use pixel size for the buffer"},
      {CMP_NODEFLAG_MASK_FIXED_SCENE,
       "FIXED_SCENE",
       0,
       "Fixed/Scene",
       "Pixel size scaled by scene percentage"},
      {0, NULL, 0, NULL, NULL},
  };

  prop = RNA_def_property(srna, "mask", PROP_POINTER, PROP_NONE);
  RNA_def_property_pointer_sdna(prop, NULL, "id");
  RNA_def_property_struct_type(prop, "Mask");
  RNA_def_property_flag(prop, PROP_EDITABLE);
  RNA_def_property_ui_text(prop, "Mask", "");

  prop = RNA_def_property(srna, "use_feather", PROP_BOOLEAN, PROP_NONE);
  RNA_def_property_boolean_negative_sdna(prop, NULL, "custom1", CMP_NODEFLAG_MASK_NO_FEATHER);
  RNA_def_property_ui_text(prop, "Feather", "Use feather information from the mask");
  RNA_def_property_update(prop, NC_NODE | NA_EDITED, "rna_Node_update");

  prop = RNA_def_property(srna, "use_motion_blur", PROP_BOOLEAN, PROP_NONE);
  RNA_def_property_boolean_sdna(prop, NULL, "custom1", CMP_NODEFLAG_MASK_MOTION_BLUR);
  RNA_def_property_ui_text(prop, "Motion Blur", "Use multi-sampled motion blur of the mask");
  RNA_def_property_update(prop, NC_NODE | NA_EDITED, "rna_Node_update");

  prop = RNA_def_property(srna, "motion_blur_samples", PROP_INT, PROP_NONE);
  RNA_def_property_int_sdna(prop, NULL, "custom2");
  RNA_def_property_range(prop, 1, CMP_NODE_MASK_MBLUR_SAMPLES_MAX);
  RNA_def_property_ui_text(prop, "Samples", "Number of motion blur samples");
  RNA_def_property_update(prop, NC_NODE | NA_EDITED, "rna_Node_update");

  prop = RNA_def_property(srna, "motion_blur_shutter", PROP_FLOAT, PROP_NONE);
  RNA_def_property_float_sdna(prop, NULL, "custom3");
  RNA_def_property_range(prop, 0.0, 1.0f);
  RNA_def_property_ui_text(prop, "Shutter", "Exposure for motion blur as a factor of FPS");
  RNA_def_property_update(prop, NC_NODE | NA_EDITED, "rna_Node_update");

  prop = RNA_def_property(srna, "size_source", PROP_ENUM, PROP_NONE);
  RNA_def_property_enum_bitflag_sdna(prop, NULL, "custom1");
  RNA_def_property_enum_items(prop, aspect_type_items);
  RNA_def_property_ui_text(
      prop, "Size Source", "Where to get the mask size from for aspect/size information");
  RNA_def_property_update(prop, NC_NODE | NA_EDITED, "rna_Node_update");

  RNA_def_struct_sdna_from(srna, "NodeMask", "storage");

  prop = RNA_def_property(srna, "size_x", PROP_INT, PROP_NONE);
  RNA_def_property_range(prop, 1.0f, 10000.0f);
  RNA_def_property_ui_text(prop, "X", "");
  RNA_def_property_update(prop, NC_NODE | NA_EDITED, "rna_Node_update");

  prop = RNA_def_property(srna, "size_y", PROP_INT, PROP_NONE);
  RNA_def_property_range(prop, 1.0f, 10000.0f);
  RNA_def_property_ui_text(prop, "Y", "");
  RNA_def_property_update(prop, NC_NODE | NA_EDITED, "rna_Node_update");
}

static void dev_cmd_transform(StructRNA *srna)
{
  PropertyRNA *prop;

  prop = RNA_def_property(srna, "filter_type", PROP_ENUM, PROP_NONE);
  RNA_def_property_enum_sdna(prop, NULL, "custom1");
  RNA_def_property_enum_items(prop, node_sampler_type_items);
  RNA_def_property_ui_text(prop, "Filter", "Method to use to filter transform");
  RNA_def_property_update(prop, NC_NODE | NA_EDITED, "rna_Node_update");
}

/* -- Compositor Nodes ------------------------------------------------------ */

static const EnumPropertyItem node_masktype_items[] = {
    {0, "ADD", 0, "Add", ""},
    {1, "SUBTRACT", 0, "Subtract", ""},
    {2, "MULTIPLY", 0, "Multiply", ""},
    {3, "NOT", 0, "Not", ""},
    {0, NULL, 0, NULL, NULL},
};

static void def_cmp_boxmask(StructRNA *srna)
{
  PropertyRNA *prop;

  prop = RNA_def_property(srna, "mask_type", PROP_ENUM, PROP_NONE);
  RNA_def_property_enum_sdna(prop, NULL, "custom1");
  RNA_def_property_enum_items(prop, node_masktype_items);
  RNA_def_property_ui_text(prop, "Mask Type", "");
  RNA_def_property_update(prop, NC_NODE | NA_EDITED, "rna_Node_update");

  RNA_def_struct_sdna_from(srna, "NodeBoxMask", "storage");

  prop = RNA_def_property(srna, "x", PROP_FLOAT, PROP_NONE);
  RNA_def_property_float_sdna(prop, NULL, "x");
  RNA_def_property_float_default(prop, 0.5f);
  RNA_def_property_range(prop, -1.0f, 2.0f);
  RNA_def_property_ui_text(prop, "X", "X position of the middle of the box");
  RNA_def_property_update(prop, NC_NODE | NA_EDITED, "rna_Node_update");

  prop = RNA_def_property(srna, "y", PROP_FLOAT, PROP_NONE);
  RNA_def_property_float_sdna(prop, NULL, "y");
  RNA_def_property_float_default(prop, 0.5f);
  RNA_def_property_range(prop, -1.0f, 2.0f);
  RNA_def_property_ui_text(prop, "Y", "Y position of the middle of the box");
  RNA_def_property_update(prop, NC_NODE | NA_EDITED, "rna_Node_update");

  prop = RNA_def_property(srna, "width", PROP_FLOAT, PROP_NONE);
  RNA_def_property_float_sdna(prop, NULL, "width");
  RNA_def_property_float_default(prop, 0.3f);
  RNA_def_property_range(prop, 0.0f, 2.0f);
  RNA_def_property_ui_text(prop, "Width", "Width of the box");
  RNA_def_property_update(prop, NC_NODE | NA_EDITED, "rna_Node_update");

  prop = RNA_def_property(srna, "height", PROP_FLOAT, PROP_NONE);
  RNA_def_property_float_sdna(prop, NULL, "height");
  RNA_def_property_float_default(prop, 0.2f);
  RNA_def_property_range(prop, 0.0f, 2.0f);
  RNA_def_property_ui_text(prop, "Height", "Height of the box");
  RNA_def_property_update(prop, NC_NODE | NA_EDITED, "rna_Node_update");

  prop = RNA_def_property(srna, "rotation", PROP_FLOAT, PROP_ANGLE);
  RNA_def_property_float_sdna(prop, NULL, "rotation");
  RNA_def_property_float_default(prop, 0.0f);
  RNA_def_property_range(prop, DEG2RADF(-1800.0f), DEG2RADF(1800.0f));
  RNA_def_property_ui_text(prop, "Rotation", "Rotation angle of the box");
  RNA_def_property_update(prop, NC_NODE | NA_EDITED, "rna_Node_update");
}

static void def_cmp_ellipsemask(StructRNA *srna)
{
  PropertyRNA *prop;
  prop = RNA_def_property(srna, "mask_type", PROP_ENUM, PROP_NONE);
  RNA_def_property_enum_sdna(prop, NULL, "custom1");
  RNA_def_property_enum_items(prop, node_masktype_items);
  RNA_def_property_ui_text(prop, "Mask Type", "");
  RNA_def_property_update(prop, NC_NODE | NA_EDITED, "rna_Node_update");

  RNA_def_struct_sdna_from(srna, "NodeEllipseMask", "storage");

  prop = RNA_def_property(srna, "x", PROP_FLOAT, PROP_NONE);
  RNA_def_property_float_sdna(prop, NULL, "x");
  RNA_def_property_float_default(prop, 0.5f);
  RNA_def_property_range(prop, -1.0f, 2.0f);
  RNA_def_property_ui_text(prop, "X", "X position of the middle of the ellipse");
  RNA_def_property_update(prop, NC_NODE | NA_EDITED, "rna_Node_update");

  prop = RNA_def_property(srna, "y", PROP_FLOAT, PROP_NONE);
  RNA_def_property_float_sdna(prop, NULL, "y");
  RNA_def_property_float_default(prop, 0.5f);
  RNA_def_property_range(prop, -1.0f, 2.0f);
  RNA_def_property_ui_text(prop, "Y", "Y position of the middle of the ellipse");
  RNA_def_property_update(prop, NC_NODE | NA_EDITED, "rna_Node_update");

  prop = RNA_def_property(srna, "width", PROP_FLOAT, PROP_NONE);
  RNA_def_property_float_sdna(prop, NULL, "width");
  RNA_def_property_float_default(prop, 0.3f);
  RNA_def_property_range(prop, 0.0f, 2.0f);
  RNA_def_property_ui_text(prop, "Width", "Width of the ellipse");
  RNA_def_property_update(prop, NC_NODE | NA_EDITED, "rna_Node_update");

  prop = RNA_def_property(srna, "height", PROP_FLOAT, PROP_NONE);
  RNA_def_property_float_sdna(prop, NULL, "height");
  RNA_def_property_float_default(prop, 0.2f);
  RNA_def_property_range(prop, 0.0f, 2.0f);
  RNA_def_property_ui_text(prop, "Height", "Height of the ellipse");
  RNA_def_property_update(prop, NC_NODE | NA_EDITED, "rna_Node_update");

  prop = RNA_def_property(srna, "rotation", PROP_FLOAT, PROP_ANGLE);
  RNA_def_property_float_sdna(prop, NULL, "rotation");
  RNA_def_property_float_default(prop, 0.0f);
  RNA_def_property_range(prop, DEG2RADF(-1800.0f), DEG2RADF(1800.0f));
  RNA_def_property_ui_text(prop, "Rotation", "Rotation angle of the ellipse");
  RNA_def_property_update(prop, NC_NODE | NA_EDITED, "rna_Node_update");
}

static void def_cmp_bokehblur(StructRNA *srna)
{
  PropertyRNA *prop;

  /* duplicated in def_cmp_blur */
  prop = RNA_def_property(srna, "use_variable_size", PROP_BOOLEAN, PROP_NONE);
  RNA_def_property_boolean_sdna(prop, NULL, "custom1", CMP_NODEFLAG_BLUR_VARIABLE_SIZE);
  RNA_def_property_ui_text(
      prop, "Variable Size", "Support variable blur per pixel when using an image for size input");
  RNA_def_property_update(prop, NC_NODE | NA_EDITED, "rna_Node_update");

  prop = RNA_def_property(srna, "use_extended_bounds", PROP_BOOLEAN, PROP_NONE);
  RNA_def_property_boolean_sdna(prop, NULL, "custom1", CMP_NODEFLAG_BLUR_EXTEND_BOUNDS);
  RNA_def_property_ui_text(
      prop, "Extend Bounds", "Extend bounds of the input image to fully fit blurred image");
  RNA_def_property_update(prop, NC_NODE | NA_EDITED, "rna_Node_update");

#  if 0
  prop = RNA_def_property(srna, "f_stop", PROP_FLOAT, PROP_NONE);
  RNA_def_property_float_sdna(prop, NULL, "custom3");
  RNA_def_property_range(prop, 0.0f, 128.0f);
  RNA_def_property_ui_text(
      prop,
      "F-Stop",
      "Amount of focal blur, 128 (infinity) is perfect focus, half the value doubles "
      "the blur radius");
  RNA_def_property_update(prop, NC_NODE | NA_EDITED, "rna_Node_update");
#  endif

  prop = RNA_def_property(srna, "blur_max", PROP_FLOAT, PROP_NONE);
  RNA_def_property_float_sdna(prop, NULL, "custom4");
  RNA_def_property_range(prop, 0.0f, 10000.0f);
  RNA_def_property_ui_text(prop, "Max Blur", "Blur limit, maximum CoC radius");
  RNA_def_property_update(prop, NC_NODE | NA_EDITED, "rna_Node_update");
}

static void def_cmp_bokehimage(StructRNA *srna)
{
  PropertyRNA *prop;

  RNA_def_struct_sdna_from(srna, "NodeBokehImage", "storage");

  prop = RNA_def_property(srna, "angle", PROP_FLOAT, PROP_ANGLE);
  RNA_def_property_float_sdna(prop, NULL, "angle");
  RNA_def_property_float_default(prop, 0.0f);
  RNA_def_property_range(prop, DEG2RADF(-720.0f), DEG2RADF(720.0f));
  RNA_def_property_ui_text(prop, "Angle", "Angle of the bokeh");
  RNA_def_property_update(prop, NC_NODE | NA_EDITED, "rna_Node_update");

  prop = RNA_def_property(srna, "flaps", PROP_INT, PROP_NONE);
  RNA_def_property_int_sdna(prop, NULL, "flaps");
  RNA_def_property_int_default(prop, 5);
  RNA_def_property_range(prop, 3, 24);
  RNA_def_property_ui_text(prop, "Flaps", "Number of flaps");
  RNA_def_property_update(prop, NC_NODE | NA_EDITED, "rna_Node_update");

  prop = RNA_def_property(srna, "rounding", PROP_FLOAT, PROP_NONE);
  RNA_def_property_float_sdna(prop, NULL, "rounding");
  RNA_def_property_float_default(prop, 0.0f);
  RNA_def_property_range(prop, -0.0f, 1.0f);
  RNA_def_property_ui_text(prop, "Rounding", "Level of rounding of the bokeh");
  RNA_def_property_update(prop, NC_NODE | NA_EDITED, "rna_Node_update");

  prop = RNA_def_property(srna, "catadioptric", PROP_FLOAT, PROP_NONE);
  RNA_def_property_float_sdna(prop, NULL, "catadioptric");
  RNA_def_property_float_default(prop, 0.0f);
  RNA_def_property_range(prop, -0.0f, 1.0f);
  RNA_def_property_ui_text(prop, "Catadioptric", "Level of catadioptric of the bokeh");
  RNA_def_property_update(prop, NC_NODE | NA_EDITED, "rna_Node_update");

  prop = RNA_def_property(srna, "shift", PROP_FLOAT, PROP_NONE);
  RNA_def_property_float_sdna(prop, NULL, "lensshift");
  RNA_def_property_float_default(prop, 0.0f);
  RNA_def_property_range(prop, -1.0f, 1.0f);
  RNA_def_property_ui_text(prop, "Lens Shift", "Shift of the lens components");
  RNA_def_property_update(prop, NC_NODE | NA_EDITED, "rna_Node_update");
}

static void def_cmp_switch(StructRNA *srna)
{
  PropertyRNA *prop;

  prop = RNA_def_property(srna, "check", PROP_BOOLEAN, PROP_NONE);
  RNA_def_property_boolean_sdna(prop, NULL, "custom1", 0);
  RNA_def_property_ui_text(prop, "Switch", "Off: first socket, On: second socket");
  RNA_def_property_update(prop, NC_NODE | NA_EDITED, "rna_Node_update");
}

static void def_cmp_switch_view(StructRNA *UNUSED(srna))
{
}

static void def_cmp_colorcorrection(StructRNA *srna)
{
  PropertyRNA *prop;
  prop = RNA_def_property(srna, "red", PROP_BOOLEAN, PROP_NONE);
  RNA_def_property_boolean_sdna(prop, NULL, "custom1", 1);
  RNA_def_property_boolean_default(prop, true);
  RNA_def_property_ui_text(prop, "Red", "Red channel active");
  RNA_def_property_update(prop, NC_NODE | NA_EDITED, "rna_Node_update");

  prop = RNA_def_property(srna, "green", PROP_BOOLEAN, PROP_NONE);
  RNA_def_property_boolean_sdna(prop, NULL, "custom1", 2);
  RNA_def_property_boolean_default(prop, true);
  RNA_def_property_ui_text(prop, "Green", "Green channel active");
  RNA_def_property_update(prop, NC_NODE | NA_EDITED, "rna_Node_update");

  prop = RNA_def_property(srna, "blue", PROP_BOOLEAN, PROP_NONE);
  RNA_def_property_boolean_sdna(prop, NULL, "custom1", 4);
  RNA_def_property_boolean_default(prop, true);
  RNA_def_property_ui_text(prop, "Blue", "Blue channel active");
  RNA_def_property_update(prop, NC_NODE | NA_EDITED, "rna_Node_update");

  RNA_def_struct_sdna_from(srna, "NodeColorCorrection", "storage");

  prop = RNA_def_property(srna, "midtones_start", PROP_FLOAT, PROP_NONE);
  RNA_def_property_float_sdna(prop, NULL, "startmidtones");
  RNA_def_property_float_default(prop, 0.2f);
  RNA_def_property_range(prop, 0, 1);
  RNA_def_property_ui_text(prop, "Midtones Start", "Start of midtones");
  RNA_def_property_update(prop, NC_NODE | NA_EDITED, "rna_Node_update");

  prop = RNA_def_property(srna, "midtones_end", PROP_FLOAT, PROP_NONE);
  RNA_def_property_float_sdna(prop, NULL, "endmidtones");
  RNA_def_property_float_default(prop, 0.7f);
  RNA_def_property_range(prop, 0, 1);
  RNA_def_property_ui_text(prop, "Midtones End", "End of midtones");
  RNA_def_property_update(prop, NC_NODE | NA_EDITED, "rna_Node_update");

  prop = RNA_def_property(srna, "master_saturation", PROP_FLOAT, PROP_NONE);
  RNA_def_property_float_sdna(prop, NULL, "master.saturation");
  RNA_def_property_float_default(prop, 1.0f);
  RNA_def_property_range(prop, 0, 4);
  RNA_def_property_ui_text(prop, "Master Saturation", "Master saturation");
  RNA_def_property_update(prop, NC_NODE | NA_EDITED, "rna_Node_update");

  prop = RNA_def_property(srna, "master_contrast", PROP_FLOAT, PROP_NONE);
  RNA_def_property_float_sdna(prop, NULL, "master.contrast");
  RNA_def_property_float_default(prop, 1.0f);
  RNA_def_property_range(prop, 0, 4);
  RNA_def_property_ui_text(prop, "Master Contrast", "Master contrast");
  RNA_def_property_update(prop, NC_NODE | NA_EDITED, "rna_Node_update");

  prop = RNA_def_property(srna, "master_gamma", PROP_FLOAT, PROP_NONE);
  RNA_def_property_float_sdna(prop, NULL, "master.gamma");
  RNA_def_property_float_default(prop, 1.0f);
  RNA_def_property_range(prop, 0, 4);
  RNA_def_property_ui_text(prop, "Master Gamma", "Master gamma");
  RNA_def_property_update(prop, NC_NODE | NA_EDITED, "rna_Node_update");

  prop = RNA_def_property(srna, "master_gain", PROP_FLOAT, PROP_NONE);
  RNA_def_property_float_sdna(prop, NULL, "master.gain");
  RNA_def_property_float_default(prop, 1.0f);
  RNA_def_property_range(prop, 0, 4);
  RNA_def_property_ui_text(prop, "Master Gain", "Master gain");
  RNA_def_property_update(prop, NC_NODE | NA_EDITED, "rna_Node_update");

  prop = RNA_def_property(srna, "master_lift", PROP_FLOAT, PROP_NONE);
  RNA_def_property_float_sdna(prop, NULL, "master.lift");
  RNA_def_property_float_default(prop, 0.0f);
  RNA_def_property_range(prop, -1, 1);
  RNA_def_property_ui_text(prop, "Master Lift", "Master lift");
  RNA_def_property_update(prop, NC_NODE | NA_EDITED, "rna_Node_update");

  //
  prop = RNA_def_property(srna, "shadows_saturation", PROP_FLOAT, PROP_NONE);
  RNA_def_property_float_sdna(prop, NULL, "shadows.saturation");
  RNA_def_property_float_default(prop, 1.0f);
  RNA_def_property_range(prop, 0, 4);
  RNA_def_property_ui_text(prop, "Shadows Saturation", "Shadows saturation");
  RNA_def_property_update(prop, NC_NODE | NA_EDITED, "rna_Node_update");

  prop = RNA_def_property(srna, "shadows_contrast", PROP_FLOAT, PROP_NONE);
  RNA_def_property_float_sdna(prop, NULL, "shadows.contrast");
  RNA_def_property_float_default(prop, 1.0f);
  RNA_def_property_range(prop, 0, 4);
  RNA_def_property_ui_text(prop, "Shadows Contrast", "Shadows contrast");
  RNA_def_property_update(prop, NC_NODE | NA_EDITED, "rna_Node_update");

  prop = RNA_def_property(srna, "shadows_gamma", PROP_FLOAT, PROP_NONE);
  RNA_def_property_float_sdna(prop, NULL, "shadows.gamma");
  RNA_def_property_float_default(prop, 1.0f);
  RNA_def_property_range(prop, 0, 4);
  RNA_def_property_ui_text(prop, "Shadows Gamma", "Shadows gamma");
  RNA_def_property_update(prop, NC_NODE | NA_EDITED, "rna_Node_update");

  prop = RNA_def_property(srna, "shadows_gain", PROP_FLOAT, PROP_NONE);
  RNA_def_property_float_sdna(prop, NULL, "shadows.gain");
  RNA_def_property_float_default(prop, 1.0f);
  RNA_def_property_range(prop, 0, 4);
  RNA_def_property_ui_text(prop, "Shadows Gain", "Shadows gain");
  RNA_def_property_update(prop, NC_NODE | NA_EDITED, "rna_Node_update");

  prop = RNA_def_property(srna, "shadows_lift", PROP_FLOAT, PROP_NONE);
  RNA_def_property_float_sdna(prop, NULL, "shadows.lift");
  RNA_def_property_float_default(prop, 0.0f);
  RNA_def_property_range(prop, -1, 1);
  RNA_def_property_ui_text(prop, "Shadows Lift", "Shadows lift");
  RNA_def_property_update(prop, NC_NODE | NA_EDITED, "rna_Node_update");
  //
  prop = RNA_def_property(srna, "midtones_saturation", PROP_FLOAT, PROP_NONE);
  RNA_def_property_float_sdna(prop, NULL, "midtones.saturation");
  RNA_def_property_float_default(prop, 1.0f);
  RNA_def_property_range(prop, 0, 4);
  RNA_def_property_ui_text(prop, "Midtones Saturation", "Midtones saturation");
  RNA_def_property_update(prop, NC_NODE | NA_EDITED, "rna_Node_update");

  prop = RNA_def_property(srna, "midtones_contrast", PROP_FLOAT, PROP_NONE);
  RNA_def_property_float_sdna(prop, NULL, "midtones.contrast");
  RNA_def_property_float_default(prop, 1.0f);
  RNA_def_property_range(prop, 0, 4);
  RNA_def_property_ui_text(prop, "Midtones Contrast", "Midtones contrast");
  RNA_def_property_update(prop, NC_NODE | NA_EDITED, "rna_Node_update");

  prop = RNA_def_property(srna, "midtones_gamma", PROP_FLOAT, PROP_NONE);
  RNA_def_property_float_sdna(prop, NULL, "midtones.gamma");
  RNA_def_property_float_default(prop, 1.0f);
  RNA_def_property_range(prop, 0, 4);
  RNA_def_property_ui_text(prop, "Midtones Gamma", "Midtones gamma");
  RNA_def_property_update(prop, NC_NODE | NA_EDITED, "rna_Node_update");

  prop = RNA_def_property(srna, "midtones_gain", PROP_FLOAT, PROP_NONE);
  RNA_def_property_float_sdna(prop, NULL, "midtones.gain");
  RNA_def_property_float_default(prop, 1.0f);
  RNA_def_property_range(prop, 0, 4);
  RNA_def_property_ui_text(prop, "Midtones Gain", "Midtones gain");
  RNA_def_property_update(prop, NC_NODE | NA_EDITED, "rna_Node_update");

  prop = RNA_def_property(srna, "midtones_lift", PROP_FLOAT, PROP_NONE);
  RNA_def_property_float_sdna(prop, NULL, "midtones.lift");
  RNA_def_property_float_default(prop, 0.0f);
  RNA_def_property_range(prop, -1, 1);
  RNA_def_property_ui_text(prop, "Midtones Lift", "Midtones lift");
  RNA_def_property_update(prop, NC_NODE | NA_EDITED, "rna_Node_update");
  //
  prop = RNA_def_property(srna, "highlights_saturation", PROP_FLOAT, PROP_NONE);
  RNA_def_property_float_sdna(prop, NULL, "highlights.saturation");
  RNA_def_property_float_default(prop, 1.0f);
  RNA_def_property_range(prop, 0, 4);
  RNA_def_property_ui_text(prop, "Highlights Saturation", "Highlights saturation");
  RNA_def_property_update(prop, NC_NODE | NA_EDITED, "rna_Node_update");

  prop = RNA_def_property(srna, "highlights_contrast", PROP_FLOAT, PROP_NONE);
  RNA_def_property_float_sdna(prop, NULL, "highlights.contrast");
  RNA_def_property_float_default(prop, 1.0f);
  RNA_def_property_range(prop, 0, 4);
  RNA_def_property_ui_text(prop, "Highlights Contrast", "Highlights contrast");
  RNA_def_property_update(prop, NC_NODE | NA_EDITED, "rna_Node_update");

  prop = RNA_def_property(srna, "highlights_gamma", PROP_FLOAT, PROP_NONE);
  RNA_def_property_float_sdna(prop, NULL, "highlights.gamma");
  RNA_def_property_float_default(prop, 1.0f);
  RNA_def_property_range(prop, 0, 4);
  RNA_def_property_ui_text(prop, "Highlights Gamma", "Highlights gamma");
  RNA_def_property_update(prop, NC_NODE | NA_EDITED, "rna_Node_update");

  prop = RNA_def_property(srna, "highlights_gain", PROP_FLOAT, PROP_NONE);
  RNA_def_property_float_sdna(prop, NULL, "highlights.gain");
  RNA_def_property_float_default(prop, 1.0f);
  RNA_def_property_range(prop, 0, 4);
  RNA_def_property_ui_text(prop, "Highlights Gain", "Highlights gain");
  RNA_def_property_update(prop, NC_NODE | NA_EDITED, "rna_Node_update");

  prop = RNA_def_property(srna, "highlights_lift", PROP_FLOAT, PROP_NONE);
  RNA_def_property_float_sdna(prop, NULL, "highlights.lift");
  RNA_def_property_float_default(prop, 0.0f);
  RNA_def_property_range(prop, -1, 1);
  RNA_def_property_ui_text(prop, "Highlights Lift", "Highlights lift");
  RNA_def_property_update(prop, NC_NODE | NA_EDITED, "rna_Node_update");
}

static void def_cmp_viewer(StructRNA *srna)
{
  PropertyRNA *prop;
  static const EnumPropertyItem tileorder_items[] = {
      {0, "CENTEROUT", 0, "Center", "Expand from center"},
      {1, "RANDOM", 0, "Random", "Random tiles"},
      {2, "BOTTOMUP", 0, "Bottom Up", "Expand from bottom"},
      {3, "RULE_OF_THIRDS", 0, "Rule of Thirds", "Expand from 9 places"},
      {0, NULL, 0, NULL, NULL},
  };

  prop = RNA_def_property(srna, "tile_order", PROP_ENUM, PROP_NONE);
  RNA_def_property_enum_sdna(prop, NULL, "custom1");
  RNA_def_property_enum_items(prop, tileorder_items);
  RNA_def_property_ui_text(prop, "Tile Order", "Tile order");
  RNA_def_property_update(prop, NC_NODE | NA_EDITED, "rna_Node_update");

  prop = RNA_def_property(srna, "center_x", PROP_FLOAT, PROP_NONE);
  RNA_def_property_float_sdna(prop, NULL, "custom3");
  RNA_def_property_float_default(prop, 0.5f);
  RNA_def_property_range(prop, 0.0f, 1.0f);
  RNA_def_property_ui_text(prop, "X", "");
  RNA_def_property_update(prop, NC_NODE | NA_EDITED, "rna_Node_update");

  prop = RNA_def_property(srna, "center_y", PROP_FLOAT, PROP_NONE);
  RNA_def_property_float_sdna(prop, NULL, "custom4");
  RNA_def_property_float_default(prop, 0.5f);
  RNA_def_property_range(prop, 0.0f, 1.0f);
  RNA_def_property_ui_text(prop, "Y", "");
  RNA_def_property_update(prop, NC_NODE | NA_EDITED, "rna_Node_update");

  prop = RNA_def_property(srna, "use_alpha", PROP_BOOLEAN, PROP_NONE);
  RNA_def_property_boolean_negative_sdna(prop, NULL, "custom2", CMP_NODE_OUTPUT_IGNORE_ALPHA);
  RNA_def_property_ui_text(
      prop,
      "Use Alpha",
      "Colors are treated alpha premultiplied, or colors output straight (alpha gets set to 1)");
  RNA_def_property_update(prop, NC_NODE | NA_EDITED, "rna_Node_update");
}

static void def_cmp_composite(StructRNA *srna)
{
  PropertyRNA *prop;

  prop = RNA_def_property(srna, "use_alpha", PROP_BOOLEAN, PROP_NONE);
  RNA_def_property_boolean_negative_sdna(prop, NULL, "custom2", CMP_NODE_OUTPUT_IGNORE_ALPHA);
  RNA_def_property_ui_text(
      prop,
      "Use Alpha",
      "Colors are treated alpha premultiplied, or colors output straight (alpha gets set to 1)");
  RNA_def_property_update(prop, NC_NODE | NA_EDITED, "rna_Node_update");
}

static void def_cmp_keyingscreen(StructRNA *srna)
{
  PropertyRNA *prop;

  prop = RNA_def_property(srna, "clip", PROP_POINTER, PROP_NONE);
  RNA_def_property_pointer_sdna(prop, NULL, "id");
  RNA_def_property_struct_type(prop, "MovieClip");
  RNA_def_property_flag(prop, PROP_EDITABLE);
  RNA_def_property_ui_text(prop, "Movie Clip", "");
  RNA_def_property_update(prop, NC_NODE | NA_EDITED, "rna_Node_update");

  RNA_def_struct_sdna_from(srna, "NodeKeyingScreenData", "storage");

  prop = RNA_def_property(srna, "tracking_object", PROP_STRING, PROP_NONE);
  RNA_def_property_string_sdna(prop, NULL, "tracking_object");
  RNA_def_property_ui_text(prop, "Tracking Object", "");
  RNA_def_property_update(prop, NC_NODE | NA_EDITED, "rna_Node_update");
}

static void def_cmp_keying(StructRNA *srna)
{
  PropertyRNA *prop;

  RNA_def_struct_sdna_from(srna, "NodeKeyingData", "storage");

  prop = RNA_def_property(srna, "screen_balance", PROP_FLOAT, PROP_FACTOR);
  RNA_def_property_float_sdna(prop, NULL, "screen_balance");
  RNA_def_property_range(prop, 0.0f, 1.0f);
  RNA_def_property_ui_text(
      prop,
      "Screen Balance",
      "Balance between two non-primary channels primary channel is comparing against");
  RNA_def_property_update(prop, NC_NODE | NA_EDITED, "rna_Node_update");

  prop = RNA_def_property(srna, "despill_factor", PROP_FLOAT, PROP_FACTOR);
  RNA_def_property_float_sdna(prop, NULL, "despill_factor");
  RNA_def_property_range(prop, 0.0f, 1.0f);
  RNA_def_property_ui_text(prop, "Despill Factor", "Factor of despilling screen color from image");
  RNA_def_property_update(prop, NC_NODE | NA_EDITED, "rna_Node_update");

  prop = RNA_def_property(srna, "despill_balance", PROP_FLOAT, PROP_FACTOR);
  RNA_def_property_float_sdna(prop, NULL, "despill_balance");
  RNA_def_property_range(prop, 0.0f, 1.0f);
  RNA_def_property_ui_text(
      prop,
      "Despill Balance",
      "Balance between non-key colors used to detect amount of key color to be removed");
  RNA_def_property_update(prop, NC_NODE | NA_EDITED, "rna_Node_update");

  prop = RNA_def_property(srna, "clip_black", PROP_FLOAT, PROP_FACTOR);
  RNA_def_property_float_sdna(prop, NULL, "clip_black");
  RNA_def_property_range(prop, 0.0f, 1.0f);
  RNA_def_property_ui_text(
      prop,
      "Clip Black",
      "Value of non-scaled matte pixel which considers as fully background pixel");
  RNA_def_property_update(prop, NC_NODE | NA_EDITED, "rna_Node_update");

  prop = RNA_def_property(srna, "clip_white", PROP_FLOAT, PROP_FACTOR);
  RNA_def_property_float_sdna(prop, NULL, "clip_white");
  RNA_def_property_range(prop, 0.0f, 1.0f);
  RNA_def_property_ui_text(
      prop,
      "Clip White",
      "Value of non-scaled matte pixel which considers as fully foreground pixel");
  RNA_def_property_update(prop, NC_NODE | NA_EDITED, "rna_Node_update");

  prop = RNA_def_property(srna, "blur_pre", PROP_INT, PROP_NONE);
  RNA_def_property_int_sdna(prop, NULL, "blur_pre");
  RNA_def_property_range(prop, 0, 2048);
  RNA_def_property_ui_text(
      prop, "Pre Blur", "Chroma pre-blur size which applies before running keyer");
  RNA_def_property_update(prop, NC_NODE | NA_EDITED, "rna_Node_update");

  prop = RNA_def_property(srna, "blur_post", PROP_INT, PROP_NONE);
  RNA_def_property_int_sdna(prop, NULL, "blur_post");
  RNA_def_property_range(prop, 0, 2048);
  RNA_def_property_ui_text(
      prop, "Post Blur", "Matte blur size which applies after clipping and dilate/eroding");
  RNA_def_property_update(prop, NC_NODE | NA_EDITED, "rna_Node_update");

  prop = RNA_def_property(srna, "dilate_distance", PROP_INT, PROP_NONE);
  RNA_def_property_int_sdna(prop, NULL, "dilate_distance");
  RNA_def_property_range(prop, -100, 100);
  RNA_def_property_ui_text(prop, "Dilate/Erode", "Matte dilate/erode side");
  RNA_def_property_update(prop, NC_NODE | NA_EDITED, "rna_Node_update");

  prop = RNA_def_property(srna, "edge_kernel_radius", PROP_INT, PROP_NONE);
  RNA_def_property_int_sdna(prop, NULL, "edge_kernel_radius");
  RNA_def_property_range(prop, 0, 100);
  RNA_def_property_ui_text(
      prop, "Edge Kernel Radius", "Radius of kernel used to detect whether pixel belongs to edge");
  RNA_def_property_update(prop, NC_NODE | NA_EDITED, "rna_Node_update");

  prop = RNA_def_property(srna, "edge_kernel_tolerance", PROP_FLOAT, PROP_FACTOR);
  RNA_def_property_float_sdna(prop, NULL, "edge_kernel_tolerance");
  RNA_def_property_range(prop, 0.0f, 1.0f);
  RNA_def_property_ui_text(
      prop,
      "Edge Kernel Tolerance",
      "Tolerance to pixels inside kernel which are treating as belonging to the same plane");
  RNA_def_property_update(prop, NC_NODE | NA_EDITED, "rna_Node_update");

  prop = RNA_def_property(srna, "feather_falloff", PROP_ENUM, PROP_NONE);
  RNA_def_property_enum_sdna(prop, NULL, "feather_falloff");
  RNA_def_property_enum_items(prop, rna_enum_proportional_falloff_curve_only_items);
  RNA_def_property_ui_text(prop, "Feather Falloff", "Falloff type the feather");
  RNA_def_property_translation_context(prop, BLT_I18NCONTEXT_ID_CURVE); /* Abusing id_curve :/ */
  RNA_def_property_update(prop, NC_NODE | NA_EDITED, "rna_Node_update");

  prop = RNA_def_property(srna, "feather_distance", PROP_INT, PROP_NONE);
  RNA_def_property_int_sdna(prop, NULL, "feather_distance");
  RNA_def_property_range(prop, -100, 100);
  RNA_def_property_ui_text(prop, "Feather Distance", "Distance to grow/shrink the feather");
  RNA_def_property_update(prop, NC_NODE | NA_EDITED, "rna_Node_update");
}

static void def_cmp_trackpos(StructRNA *srna)
{
  PropertyRNA *prop;

  static const EnumPropertyItem position_items[] = {
      {CMP_TRACKPOS_ABSOLUTE, "ABSOLUTE", 0, "Absolute", "Output absolute position of a marker"},
      {CMP_TRACKPOS_RELATIVE_START,
       "RELATIVE_START",
       0,
       "Relative Start",
       "Output position of a marker relative to first marker of a track"},
      {CMP_TRACKPOS_RELATIVE_FRAME,
       "RELATIVE_FRAME",
       0,
       "Relative Frame",
       "Output position of a marker relative to marker at given frame number"},
      {CMP_TRACKPOS_ABSOLUTE_FRAME,
       "ABSOLUTE_FRAME",
       0,
       "Absolute Frame",
       "Output absolute position of a marker at given frame number"},
      {0, NULL, 0, NULL, NULL},
  };

  prop = RNA_def_property(srna, "clip", PROP_POINTER, PROP_NONE);
  RNA_def_property_pointer_sdna(prop, NULL, "id");
  RNA_def_property_struct_type(prop, "MovieClip");
  RNA_def_property_flag(prop, PROP_EDITABLE);
  RNA_def_property_ui_text(prop, "Movie Clip", "");
  RNA_def_property_update(prop, NC_NODE | NA_EDITED, "rna_Node_update");

  prop = RNA_def_property(srna, "position", PROP_ENUM, PROP_NONE);
  RNA_def_property_enum_sdna(prop, NULL, "custom1");
  RNA_def_property_enum_items(prop, position_items);
  RNA_def_property_ui_text(prop, "Position", "Which marker position to use for output");
  RNA_def_property_update(prop, NC_NODE | NA_EDITED, "rna_Node_update");

  prop = RNA_def_property(srna, "frame_relative", PROP_INT, PROP_NONE);
  RNA_def_property_int_sdna(prop, NULL, "custom2");
  RNA_def_property_ui_text(prop, "Frame", "Frame to be used for relative position");
  RNA_def_property_update(prop, NC_NODE | NA_EDITED, "rna_Node_update");

  RNA_def_struct_sdna_from(srna, "NodeTrackPosData", "storage");

  prop = RNA_def_property(srna, "tracking_object", PROP_STRING, PROP_NONE);
  RNA_def_property_string_sdna(prop, NULL, "tracking_object");
  RNA_def_property_ui_text(prop, "Tracking Object", "");
  RNA_def_property_update(prop, NC_NODE | NA_EDITED, "rna_Node_update");

  prop = RNA_def_property(srna, "track_name", PROP_STRING, PROP_NONE);
  RNA_def_property_string_sdna(prop, NULL, "track_name");
  RNA_def_property_ui_text(prop, "Track", "");
  RNA_def_property_update(prop, NC_NODE | NA_EDITED, "rna_Node_update");
}

static void def_cmp_translate(StructRNA *srna)
{
  static const EnumPropertyItem translate_items[] = {
      {CMP_NODE_WRAP_NONE, "NONE", 0, "None", "No wrapping on X and Y"},
      {CMP_NODE_WRAP_X, "XAXIS", 0, "X Axis", "Wrap all pixels on the X axis"},
      {CMP_NODE_WRAP_Y, "YAXIS", 0, "Y Axis", "Wrap all pixels on the Y axis"},
      {CMP_NODE_WRAP_XY, "BOTH", 0, "Both Axes", "Wrap all pixels on both axes"},
      {0, NULL, 0, NULL, NULL},
  };

  PropertyRNA *prop;

  RNA_def_struct_sdna_from(srna, "NodeTranslateData", "storage");

  prop = RNA_def_property(srna, "use_relative", PROP_BOOLEAN, PROP_NONE);
  RNA_def_property_boolean_sdna(prop, NULL, "relative", 1);
  RNA_def_property_ui_text(
      prop,
      "Relative",
      "Use relative (fraction of input image size) values to define translation");
  RNA_def_property_update(prop, NC_NODE | NA_EDITED, "rna_Node_update");

  prop = RNA_def_property(srna, "wrap_axis", PROP_ENUM, PROP_NONE);
  RNA_def_property_enum_sdna(prop, NULL, "wrap_axis");
  RNA_def_property_enum_items(prop, translate_items);
  RNA_def_property_ui_text(prop, "Wrapping", "Wrap image on a specific axis");
  RNA_def_property_update(prop, NC_NODE | NA_EDITED, "rna_Node_update");
}

static void def_cmp_planetrackdeform(StructRNA *srna)
{
  PropertyRNA *prop;

  prop = RNA_def_property(srna, "clip", PROP_POINTER, PROP_NONE);
  RNA_def_property_pointer_sdna(prop, NULL, "id");
  RNA_def_property_struct_type(prop, "MovieClip");
  RNA_def_property_flag(prop, PROP_EDITABLE);
  RNA_def_property_ui_text(prop, "Movie Clip", "");
  RNA_def_property_update(prop, NC_NODE | NA_EDITED, "rna_Node_update");

  RNA_def_struct_sdna_from(srna, "NodePlaneTrackDeformData", "storage");

  prop = RNA_def_property(srna, "tracking_object", PROP_STRING, PROP_NONE);
  RNA_def_property_string_sdna(prop, NULL, "tracking_object");
  RNA_def_property_ui_text(prop, "Tracking Object", "");
  RNA_def_property_update(prop, NC_NODE | NA_EDITED, "rna_Node_update");

  prop = RNA_def_property(srna, "plane_track_name", PROP_STRING, PROP_NONE);
  RNA_def_property_string_sdna(prop, NULL, "plane_track_name");
  RNA_def_property_ui_text(prop, "Plane Track", "");
  RNA_def_property_update(prop, NC_NODE | NA_EDITED, "rna_Node_update");

  prop = RNA_def_property(srna, "use_motion_blur", PROP_BOOLEAN, PROP_NONE);
  RNA_def_property_boolean_sdna(prop, NULL, "flag", CMP_NODEFLAG_PLANETRACKDEFORM_MOTION_BLUR);
  RNA_def_property_ui_text(prop, "Motion Blur", "Use multi-sampled motion blur of the mask");
  RNA_def_property_update(prop, NC_NODE | NA_EDITED, "rna_Node_update");

  prop = RNA_def_property(srna, "motion_blur_samples", PROP_INT, PROP_NONE);
  RNA_def_property_range(prop, 1, CMP_NODE_PLANETRACKDEFORM_MBLUR_SAMPLES_MAX);
  RNA_def_property_ui_text(prop, "Samples", "Number of motion blur samples");
  RNA_def_property_update(prop, NC_NODE | NA_EDITED, "rna_Node_update");

  prop = RNA_def_property(srna, "motion_blur_shutter", PROP_FLOAT, PROP_NONE);
  RNA_def_property_range(prop, 0.0, 1.0f);
  RNA_def_property_ui_text(prop, "Shutter", "Exposure for motion blur as a factor of FPS");
  RNA_def_property_update(prop, NC_NODE | NA_EDITED, "rna_Node_update");
}

static void def_cmp_sunbeams(StructRNA *srna)
{
  PropertyRNA *prop;

  RNA_def_struct_sdna_from(srna, "NodeSunBeams", "storage");

  prop = RNA_def_property(srna, "source", PROP_FLOAT, PROP_NONE);
  RNA_def_property_float_sdna(prop, NULL, "source");
  RNA_def_property_range(prop, -100.0f, 100.0f);
  RNA_def_property_ui_range(prop, -10.0f, 10.0f, 10, 3);
  RNA_def_property_ui_text(
      prop, "Source", "Source point of rays as a factor of the image width and height");
  RNA_def_property_update(prop, NC_NODE | NA_EDITED, "rna_Node_update");

  prop = RNA_def_property(srna, "ray_length", PROP_FLOAT, PROP_UNSIGNED);
  RNA_def_property_float_sdna(prop, NULL, "ray_length");
  RNA_def_property_range(prop, 0.0f, 100.0f);
  RNA_def_property_ui_range(prop, 0.0f, 1.0f, 10, 3);
  RNA_def_property_ui_text(prop, "Ray Length", "Length of rays as a factor of the image size");
  RNA_def_property_update(prop, NC_NODE | NA_EDITED, "rna_Node_update");
}

static void def_cmp_cryptomatte_entry(BlenderRNA *brna)
{
  StructRNA *srna;
  PropertyRNA *prop;

  srna = RNA_def_struct(brna, "CryptomatteEntry", NULL);
  RNA_def_struct_sdna(srna, "CryptomatteEntry");

  prop = RNA_def_property(srna, "encoded_hash", PROP_FLOAT, PROP_NONE);
  RNA_def_property_clear_flag(prop, PROP_EDITABLE);
  RNA_def_property_float_sdna(prop, NULL, "encoded_hash");

  prop = RNA_def_property(srna, "name", PROP_STRING, PROP_NONE);
  RNA_def_property_clear_flag(prop, PROP_EDITABLE);
  RNA_def_property_ui_text(prop, "Name", "");
  RNA_def_struct_name_property(srna, prop);
}

static void def_cmp_cryptomatte_common(StructRNA *srna)
{
  PropertyRNA *prop;
  static float default_1[3] = {1.0f, 1.0f, 1.0f};

  prop = RNA_def_property(srna, "matte_id", PROP_STRING, PROP_NONE);
  RNA_def_property_string_funcs(prop,
                                "rna_NodeCryptomatte_matte_get",
                                "rna_NodeCryptomatte_matte_length",
                                "rna_NodeCryptomatte_matte_set");
  RNA_def_property_ui_text(
      prop, "Matte Objects", "List of object and material crypto IDs to include in matte");
  RNA_def_property_update(prop, NC_NODE | NA_EDITED, "rna_Node_update");

  prop = RNA_def_property(srna, "add", PROP_FLOAT, PROP_COLOR);
  RNA_def_property_float_sdna(prop, NULL, "runtime.add");
  RNA_def_property_float_array_default(prop, default_1);
  RNA_def_property_range(prop, -FLT_MAX, FLT_MAX);
  RNA_def_property_ui_text(
      prop, "Add", "Add object or material to matte, by picking a color from the Pick output");
  RNA_def_property_update(prop, NC_NODE | NA_EDITED, "rna_NodeCryptomatte_update_add");

  prop = RNA_def_property(srna, "remove", PROP_FLOAT, PROP_COLOR);
  RNA_def_property_float_sdna(prop, NULL, "runtime.remove");
  RNA_def_property_float_array_default(prop, default_1);
  RNA_def_property_range(prop, -FLT_MAX, FLT_MAX);
  RNA_def_property_ui_text(
      prop,
      "Remove",
      "Remove object or material from matte, by picking a color from the Pick output");
  RNA_def_property_update(prop, NC_NODE | NA_EDITED, "rna_NodeCryptomatte_update_remove");
}

static void def_cmp_cryptomatte_legacy(StructRNA *srna)
{
  RNA_def_struct_sdna_from(srna, "NodeCryptomatte", "storage");
  def_cmp_cryptomatte_common(srna);
}

static void def_cmp_cryptomatte(StructRNA *srna)
{
  PropertyRNA *prop;

  static const EnumPropertyItem cryptomatte_source_items[] = {
      {CMP_CRYPTOMATTE_SRC_RENDER, "RENDER", 0, "Render", "Use Cryptomatte passes from a render"},
      {CMP_CRYPTOMATTE_SRC_IMAGE, "IMAGE", 0, "Image", "Use Cryptomatte passes from an image"},
      {0, NULL, 0, NULL, NULL}};

  prop = RNA_def_property(srna, "source", PROP_ENUM, PROP_NONE);
  RNA_def_property_enum_sdna(prop, NULL, "custom1");
  RNA_def_property_enum_items(prop, cryptomatte_source_items);
  RNA_def_property_enum_funcs(prop, NULL, "rna_NodeCryptomatte_source_set", NULL);
  RNA_def_property_ui_text(prop, "Source", "Where the Cryptomatte passes are loaded from");

  prop = RNA_def_property(srna, "scene", PROP_POINTER, PROP_NONE);
  RNA_def_property_pointer_funcs(
      prop, "rna_NodeCryptomatte_scene_get", "rna_NodeCryptomatte_scene_set", NULL, NULL);
  RNA_def_property_struct_type(prop, "Scene");
  RNA_def_property_flag(prop, PROP_EDITABLE | PROP_ID_REFCOUNT);
  RNA_def_property_ui_text(prop, "Scene", "");
  RNA_def_property_update(prop, NC_NODE | NA_EDITED, "rna_Node_update");

  prop = RNA_def_property(srna, "image", PROP_POINTER, PROP_NONE);
  RNA_def_property_pointer_funcs(prop,
                                 "rna_NodeCryptomatte_image_get",
                                 "rna_NodeCryptomatte_image_set",
                                 NULL,
                                 "rna_NodeCryptomatte_image_poll");
  RNA_def_property_struct_type(prop, "Image");
  RNA_def_property_flag(prop, PROP_EDITABLE);
  RNA_def_property_ui_text(prop, "Image", "");
  RNA_def_property_update(prop, NC_NODE | NA_EDITED, "rna_Node_update");

  RNA_def_struct_sdna_from(srna, "NodeCryptomatte", "storage");
  def_cmp_cryptomatte_common(srna);

  prop = RNA_def_property(srna, "layer_name", PROP_ENUM, PROP_NONE);
  RNA_def_property_enum_items(prop, node_cryptomatte_layer_name_items);
  RNA_def_property_enum_funcs(prop,
                              "rna_NodeCryptomatte_layer_name_get",
                              "rna_NodeCryptomatte_layer_name_set",
                              "rna_NodeCryptomatte_layer_name_itemf");
  RNA_def_property_ui_text(prop, "Cryptomatte Layer", "What Cryptomatte layer is used");
  RNA_def_property_update(prop, NC_NODE | NA_EDITED, "rna_Node_update");

  prop = RNA_def_property(srna, "entries", PROP_COLLECTION, PROP_NONE);
  RNA_def_property_collection_sdna(prop, NULL, "entries", NULL);
  RNA_def_property_struct_type(prop, "CryptomatteEntry");
  RNA_def_property_ui_text(prop, "Mattes", "");
  RNA_def_property_clear_flag(prop, PROP_EDITABLE);

  /* Included here instead of defining image_user as a property of the node,
   * see def_cmp_image for details.
   * As mentioned in DNA_node_types.h, iuser is the first member of the Cryptomatte
   * storage type, so we can cast node->storage to ImageUser.
   * That is required since we can't define the properties from storage->iuser directly... */
  RNA_def_struct_sdna_from(srna, "ImageUser", "storage");
  def_node_image_user(srna);
}

static void def_cmp_denoise(StructRNA *srna)
{
  PropertyRNA *prop;

  RNA_def_struct_sdna_from(srna, "NodeDenoise", "storage");

  prop = RNA_def_property(srna, "use_hdr", PROP_BOOLEAN, PROP_NONE);
  RNA_def_property_boolean_sdna(prop, NULL, "hdr", 0);
  RNA_def_property_ui_text(prop, "HDR", "Process HDR images");
  RNA_def_property_update(prop, NC_NODE | NA_EDITED, "rna_Node_update");
}

static void def_cmp_antialiasing(StructRNA *srna)
{
  PropertyRNA *prop;

  RNA_def_struct_sdna_from(srna, "NodeAntiAliasingData", "storage");

  prop = RNA_def_property(srna, "threshold", PROP_FLOAT, PROP_FACTOR);
  RNA_def_property_float_sdna(prop, NULL, "threshold");
  RNA_def_property_ui_range(prop, 0.0f, 1.0f, 0.1, 3);
  RNA_def_property_ui_text(
      prop,
      "Threshold",
      "Threshold to detect edges (smaller threshold makes more sensitive detection)");
  RNA_def_property_update(prop, NC_NODE | NA_EDITED, "rna_Node_update");

  prop = RNA_def_property(srna, "contrast_limit", PROP_FLOAT, PROP_FACTOR);
  RNA_def_property_float_sdna(prop, NULL, "contrast_limit");
  RNA_def_property_range(prop, 0.0f, 1.0f);
  RNA_def_property_ui_range(prop, 0.0f, 1.0f, 0.1, 3);
  RNA_def_property_ui_text(
      prop,
      "Contrast Limit",
      "How much to eliminate spurious edges to avoid artifacts (the larger value makes less "
      "active; the value 2.0, for example, means discard a detected edge if there is a "
      "neighboring edge that has 2.0 times bigger contrast than the current one)");
  RNA_def_property_update(prop, NC_NODE | NA_EDITED, "rna_Node_update");

  prop = RNA_def_property(srna, "corner_rounding", PROP_FLOAT, PROP_FACTOR);
  RNA_def_property_float_sdna(prop, NULL, "corner_rounding");
  RNA_def_property_range(prop, 0.0f, 1.0f);
  RNA_def_property_ui_range(prop, 0.0f, 1.0f, 0.1, 3);
  RNA_def_property_ui_text(prop, "Corner Rounding", "How much sharp corners will be rounded");
  RNA_def_property_update(prop, NC_NODE | NA_EDITED, "rna_Node_update");
}

/* -- Texture Nodes --------------------------------------------------------- */

static void def_tex_output(StructRNA *srna)
{
  PropertyRNA *prop;

  RNA_def_struct_sdna_from(srna, "TexNodeOutput", "storage");

  prop = RNA_def_property(srna, "filepath", PROP_STRING, PROP_NONE);
  RNA_def_property_string_sdna(prop, NULL, "name");
  RNA_def_property_ui_text(prop, "Output Name", "");
  RNA_def_property_update(prop, NC_NODE | NA_EDITED, "rna_Node_update");
}

static void def_tex_image(StructRNA *srna)
{
  PropertyRNA *prop;

  prop = RNA_def_property(srna, "image", PROP_POINTER, PROP_NONE);
  RNA_def_property_pointer_sdna(prop, NULL, "id");
  RNA_def_property_struct_type(prop, "Image");
  RNA_def_property_flag(prop, PROP_EDITABLE);
  RNA_def_property_ui_text(prop, "Image", "");
  RNA_def_property_update(prop, NC_NODE | NA_EDITED, "rna_Node_update");

  prop = RNA_def_property(srna, "image_user", PROP_POINTER, PROP_NONE);
  RNA_def_property_pointer_sdna(prop, NULL, "storage");
  RNA_def_property_struct_type(prop, "ImageUser");
  RNA_def_property_ui_text(
      prop, "Image User", "Parameters defining the image duration, offset and related settings");
  RNA_def_property_update(prop, NC_NODE | NA_EDITED, "rna_Node_update");
}

static void def_tex_bricks(StructRNA *srna)
{
  PropertyRNA *prop;

  prop = RNA_def_property(srna, "offset", PROP_FLOAT, PROP_NONE);
  RNA_def_property_float_sdna(prop, NULL, "custom3");
  RNA_def_property_range(prop, 0.0f, 1.0f);
  RNA_def_property_ui_text(prop, "Offset Amount", "");
  RNA_def_property_update(prop, NC_NODE | NA_EDITED, "rna_Node_update");

  prop = RNA_def_property(srna, "offset_frequency", PROP_INT, PROP_NONE);
  RNA_def_property_int_sdna(prop, NULL, "custom1");
  RNA_def_property_range(prop, 2, 99);
  RNA_def_property_ui_text(prop, "Offset Frequency", "Offset every N rows");
  RNA_def_property_update(prop, NC_NODE | NA_EDITED, "rna_Node_update");

  prop = RNA_def_property(srna, "squash", PROP_FLOAT, PROP_NONE);
  RNA_def_property_float_sdna(prop, NULL, "custom4");
  RNA_def_property_range(prop, 0.0f, 99.0f);
  RNA_def_property_ui_text(prop, "Squash Amount", "");
  RNA_def_property_update(prop, NC_NODE | NA_EDITED, "rna_Node_update");

  prop = RNA_def_property(srna, "squash_frequency", PROP_INT, PROP_NONE);
  RNA_def_property_int_sdna(prop, NULL, "custom2");
  RNA_def_property_range(prop, 2, 99);
  RNA_def_property_ui_text(prop, "Squash Frequency", "Squash every N rows");
  RNA_def_property_update(prop, NC_NODE | NA_EDITED, "rna_Node_update");
}

/* -- Geometry Nodes --------------------------------------------------------- */

static void def_geo_boolean(StructRNA *srna)
{
  PropertyRNA *prop;

  static const EnumPropertyItem rna_node_geometry_boolean_method_items[] = {
      {GEO_NODE_BOOLEAN_INTERSECT,
       "INTERSECT",
       0,
       "Intersect",
       "Keep the part of the mesh that is common between all operands"},
      {GEO_NODE_BOOLEAN_UNION, "UNION", 0, "Union", "Combine meshes in an additive way"},
      {GEO_NODE_BOOLEAN_DIFFERENCE,
       "DIFFERENCE",
       0,
       "Difference",
       "Combine meshes in a subtractive way"},
      {0, NULL, 0, NULL, NULL},
  };

  prop = RNA_def_property(srna, "operation", PROP_ENUM, PROP_NONE);
  RNA_def_property_enum_sdna(prop, NULL, "custom1");
  RNA_def_property_enum_items(prop, rna_node_geometry_boolean_method_items);
  RNA_def_property_enum_default(prop, GEO_NODE_BOOLEAN_INTERSECT);
  RNA_def_property_ui_text(prop, "Operation", "");
  RNA_def_property_update(prop, NC_NODE | NA_EDITED, "rna_Node_socket_update");
}

static void def_geo_triangulate(StructRNA *srna)
{
  PropertyRNA *prop;

  static const EnumPropertyItem rna_node_geometry_triangulate_quad_method_items[] = {
      {GEO_NODE_TRIANGULATE_QUAD_BEAUTY,
       "BEAUTY",
       0,
       "Beauty",
       "Split the quads in nice triangles, slower method"},
      {GEO_NODE_TRIANGULATE_QUAD_FIXED,
       "FIXED",
       0,
       "Fixed",
       "Split the quads on the first and third vertices"},
      {GEO_NODE_TRIANGULATE_QUAD_ALTERNATE,
       "FIXED_ALTERNATE",
       0,
       "Fixed Alternate",
       "Split the quads on the 2nd and 4th vertices"},
      {GEO_NODE_TRIANGULATE_QUAD_SHORTEDGE,
       "SHORTEST_DIAGONAL",
       0,
       "Shortest Diagonal",
       "Split the quads based on the distance between the vertices"},
      {0, NULL, 0, NULL, NULL},
  };

  static const EnumPropertyItem rna_node_geometry_triangulate_ngon_method_items[] = {
      {GEO_NODE_TRIANGULATE_NGON_BEAUTY,
       "BEAUTY",
       0,
       "Beauty",
       "Arrange the new triangles evenly (slow)"},
      {GEO_NODE_TRIANGULATE_NGON_EARCLIP,
       "CLIP",
       0,
       "Clip",
       "Split the polygons with an ear clipping algorithm"},
      {0, NULL, 0, NULL, NULL},
  };

  prop = RNA_def_property(srna, "quad_method", PROP_ENUM, PROP_NONE);
  RNA_def_property_enum_sdna(prop, NULL, "custom1");
  RNA_def_property_enum_items(prop, rna_node_geometry_triangulate_quad_method_items);
  RNA_def_property_enum_default(prop, GEO_NODE_TRIANGULATE_QUAD_SHORTEDGE);
  RNA_def_property_ui_text(prop, "Quad Method", "Method for splitting the quads into triangles");
  RNA_def_property_update(prop, NC_NODE | NA_EDITED, "rna_Node_update");

  prop = RNA_def_property(srna, "ngon_method", PROP_ENUM, PROP_NONE);
  RNA_def_property_enum_sdna(prop, NULL, "custom2");
  RNA_def_property_enum_items(prop, rna_node_geometry_triangulate_ngon_method_items);
  RNA_def_property_enum_default(prop, GEO_NODE_TRIANGULATE_NGON_BEAUTY);
  RNA_def_property_ui_text(prop, "N-gon Method", "Method for splitting the n-gons into triangles");
  RNA_def_property_update(prop, NC_NODE | NA_EDITED, "rna_Node_update");
}

static void def_geo_attribute_randomize(StructRNA *srna)
{
  PropertyRNA *prop;

  RNA_def_struct_sdna_from(srna, "NodeAttributeRandomize", "storage");

  prop = RNA_def_property(srna, "data_type", PROP_ENUM, PROP_NONE);
  RNA_def_property_enum_sdna(prop, NULL, "data_type");
  RNA_def_property_enum_items(prop, rna_enum_attribute_type_items);
  RNA_def_property_enum_funcs(prop, NULL, NULL, "rna_GeometryNodeAttributeRandom_type_itemf");
  RNA_def_property_enum_default(prop, CD_PROP_FLOAT);
  RNA_def_property_ui_text(prop, "Data Type", "Type of data stored in attribute");
  RNA_def_property_update(
      prop, NC_NODE | NA_EDITED, "rna_GeometryNodeAttributeRandomize_data_type_update");

  prop = RNA_def_property(srna, "operation", PROP_ENUM, PROP_NONE);
  RNA_def_property_enum_sdna(prop, NULL, "operation");
  RNA_def_property_enum_items(prop, rna_node_geometry_attribute_randomize_operation_items);
  RNA_def_property_enum_funcs(
      prop, NULL, NULL, "rna_GeometryNodeAttributeRandomize_operation_itemf");
  RNA_def_property_enum_default(prop, GEO_NODE_ATTRIBUTE_RANDOMIZE_REPLACE_CREATE);
  RNA_def_property_ui_text(prop, "Operation", "");
  RNA_def_property_update(prop, NC_NODE | NA_EDITED, "rna_Node_socket_update");
}

static void def_geo_attribute_fill(StructRNA *srna)
{
  PropertyRNA *prop;

  prop = RNA_def_property(srna, "data_type", PROP_ENUM, PROP_NONE);
  RNA_def_property_enum_sdna(prop, NULL, "custom1");
  RNA_def_property_enum_items(prop, rna_enum_attribute_type_items);
  RNA_def_property_enum_funcs(prop, NULL, NULL, "rna_GeometryNodeAttributeFill_type_itemf");
  RNA_def_property_enum_default(prop, CD_PROP_FLOAT);
  RNA_def_property_ui_text(prop, "Data Type", "Type of data stored in attribute");
  RNA_def_property_update(prop, NC_NODE | NA_EDITED, "rna_GeometryNode_socket_update");

  prop = RNA_def_property(srna, "domain", PROP_ENUM, PROP_NONE);
  RNA_def_property_enum_sdna(prop, NULL, "custom2");
  RNA_def_property_enum_items(prop, rna_enum_attribute_domain_with_auto_items);
  RNA_def_property_enum_default(prop, ATTR_DOMAIN_AUTO);
  RNA_def_property_ui_text(prop, "Domain", "");
  RNA_def_property_update(prop, NC_NODE | NA_EDITED, "rna_Node_update");
}

static void def_geo_attribute_convert(StructRNA *srna)
{
  PropertyRNA *prop;

  RNA_def_struct_sdna_from(srna, "NodeAttributeConvert", "storage");

  prop = RNA_def_property(srna, "data_type", PROP_ENUM, PROP_NONE);
  RNA_def_property_enum_items(prop, rna_enum_attribute_type_with_auto_items);
  RNA_def_property_enum_funcs(prop, NULL, NULL, "rna_GeometryNodeAttributeConvert_type_itemf");
  RNA_def_property_enum_default(prop, CD_AUTO_FROM_NAME);
  RNA_def_property_ui_text(prop, "Data Type", "The data type to save the result attribute with");
  RNA_def_property_update(prop, NC_NODE | NA_EDITED, "rna_GeometryNode_socket_update");

  prop = RNA_def_property(srna, "domain", PROP_ENUM, PROP_NONE);
  RNA_def_property_enum_items(prop, rna_enum_attribute_domain_with_auto_items);
  RNA_def_property_enum_default(prop, ATTR_DOMAIN_AUTO);
  RNA_def_property_ui_text(prop, "Domain", "The geometry domain to save the result attribute in");
  RNA_def_property_update(prop, NC_NODE | NA_EDITED, "rna_Node_update");
}

static void def_geo_attribute_math(StructRNA *srna)
{
  PropertyRNA *prop;

  RNA_def_struct_sdna_from(srna, "NodeAttributeMath", "storage");

  prop = RNA_def_property(srna, "operation", PROP_ENUM, PROP_NONE);
  RNA_def_property_enum_sdna(prop, NULL, "operation");
  RNA_def_property_enum_items(prop, rna_enum_node_math_items);
  RNA_def_property_enum_default(prop, NODE_MATH_ADD);
  RNA_def_property_ui_text(prop, "Operation", "");
  RNA_def_property_update(prop, NC_NODE | NA_EDITED, "rna_Node_socket_update");

  prop = RNA_def_property(srna, "input_type_a", PROP_ENUM, PROP_NONE);
  RNA_def_property_enum_bitflag_sdna(prop, NULL, "input_type_a");
  RNA_def_property_enum_items(prop, rna_node_geometry_attribute_input_type_items_float);
  RNA_def_property_ui_text(prop, "Input Type A", "");
  RNA_def_property_update(prop, NC_NODE | NA_EDITED, "rna_Node_socket_update");

  prop = RNA_def_property(srna, "input_type_b", PROP_ENUM, PROP_NONE);
  RNA_def_property_enum_bitflag_sdna(prop, NULL, "input_type_b");
  RNA_def_property_enum_items(prop, rna_node_geometry_attribute_input_type_items_float);
  RNA_def_property_ui_text(prop, "Input Type B", "");
  RNA_def_property_update(prop, NC_NODE | NA_EDITED, "rna_Node_socket_update");

  prop = RNA_def_property(srna, "input_type_c", PROP_ENUM, PROP_NONE);
  RNA_def_property_enum_bitflag_sdna(prop, NULL, "input_type_c");
  RNA_def_property_enum_items(prop, rna_node_geometry_attribute_input_type_items_float);
  RNA_def_property_ui_text(prop, "Input Type C", "");
  RNA_def_property_update(prop, NC_NODE | NA_EDITED, "rna_Node_socket_update");
}

static void def_geo_attribute_vector_math(StructRNA *srna)
{
  PropertyRNA *prop;

  RNA_def_struct_sdna_from(srna, "NodeAttributeVectorMath", "storage");

  prop = RNA_def_property(srna, "operation", PROP_ENUM, PROP_NONE);
  RNA_def_property_enum_sdna(prop, NULL, "operation");
  RNA_def_property_enum_items(prop, rna_enum_node_vec_math_items);
  RNA_def_property_ui_text(prop, "Operation", "");
  RNA_def_property_update(
      prop, NC_NODE | NA_EDITED, "rna_GeometryNodeAttributeVectorMath_operation_update");

  prop = RNA_def_property(srna, "input_type_a", PROP_ENUM, PROP_NONE);
  RNA_def_property_enum_bitflag_sdna(prop, NULL, "input_type_a");
  RNA_def_property_enum_items(prop, rna_node_geometry_attribute_input_type_items_vector);
  RNA_def_property_ui_text(prop, "Input Type A", "");
  RNA_def_property_update(prop, NC_NODE | NA_EDITED, "rna_Node_socket_update");

  prop = RNA_def_property(srna, "input_type_b", PROP_ENUM, PROP_NONE);
  RNA_def_property_enum_bitflag_sdna(prop, NULL, "input_type_b");
  RNA_def_property_enum_items(prop, rna_node_geometry_attribute_input_type_items_any);
  RNA_def_property_enum_funcs(
      prop, NULL, NULL, "rna_GeometryNodeAttributeVectorMath_input_type_b_itemf");
  RNA_def_property_ui_text(prop, "Input Type B", "");
  RNA_def_property_update(prop, NC_NODE | NA_EDITED, "rna_Node_socket_update");

  prop = RNA_def_property(srna, "input_type_c", PROP_ENUM, PROP_NONE);
  RNA_def_property_enum_bitflag_sdna(prop, NULL, "input_type_c");
  RNA_def_property_enum_items(prop, rna_node_geometry_attribute_input_type_items_any);
  RNA_def_property_enum_funcs(
      prop, NULL, NULL, "rna_GeometryNodeAttributeVectorMath_input_type_c_itemf");
  RNA_def_property_ui_text(prop, "Input Type C", "");
  RNA_def_property_update(prop, NC_NODE | NA_EDITED, "rna_Node_socket_update");
}

static void def_geo_attribute_map_range(StructRNA *srna)
{
  PropertyRNA *prop;

  RNA_def_struct_sdna_from(srna, "NodeAttributeMapRange", "storage");

  prop = RNA_def_property(srna, "data_type", PROP_ENUM, PROP_NONE);
  RNA_def_property_enum_bitflag_sdna(prop, NULL, "data_type");
  RNA_def_property_enum_items(prop, rna_enum_attribute_type_items);
  RNA_def_property_enum_funcs(prop, NULL, NULL, "rna_GeometryNodeAttributeMapRange_type_itemf");
  RNA_def_property_ui_text(prop, "Data Type", "");
  RNA_def_property_update(prop, NC_NODE | NA_EDITED, "rna_Node_socket_update");

  prop = RNA_def_property(srna, "interpolation_type", PROP_ENUM, PROP_NONE);
  RNA_def_property_enum_sdna(prop, NULL, "interpolation_type");
  RNA_def_property_enum_items(prop, rna_enum_node_map_range_items);
  RNA_def_property_ui_text(prop, "Interpolation Type", "");
  RNA_def_property_update(prop, NC_NODE | NA_EDITED, "rna_ShaderNode_socket_update");
}

static void def_geo_point_instance(StructRNA *srna)
{
  static const EnumPropertyItem instance_type_items[] = {
      {GEO_NODE_POINT_INSTANCE_TYPE_OBJECT,
       "OBJECT",
       ICON_NONE,
       "Object",
       "Instance an individual object on all points"},
      {GEO_NODE_POINT_INSTANCE_TYPE_COLLECTION,
       "COLLECTION",
       ICON_NONE,
       "Collection",
       "Instance an entire collection on all points"},
      {0, NULL, 0, NULL, NULL},
  };

  PropertyRNA *prop;
  RNA_def_struct_sdna_from(srna, "NodeGeometryPointInstance", "storage");

  prop = RNA_def_property(srna, "instance_type", PROP_ENUM, PROP_NONE);
  RNA_def_property_enum_sdna(prop, NULL, "instance_type");
  RNA_def_property_enum_items(prop, instance_type_items);
  RNA_def_property_enum_default(prop, GEO_NODE_POINT_INSTANCE_TYPE_OBJECT);
  RNA_def_property_ui_text(prop, "Instance Type", "");
  RNA_def_property_update(prop, NC_NODE | NA_EDITED, "rna_Node_socket_update");

  prop = RNA_def_property(srna, "use_whole_collection", PROP_BOOLEAN, PROP_NONE);
  RNA_def_property_boolean_sdna(prop, NULL, "flag", GEO_NODE_POINT_INSTANCE_WHOLE_COLLECTION);
  RNA_def_property_ui_text(prop, "Whole Collection", "Instance entire collection on each point");
  RNA_def_property_update(prop, 0, "rna_Node_socket_update");
}

static void def_geo_attribute_mix(StructRNA *srna)
{
  PropertyRNA *prop;

  RNA_def_struct_sdna_from(srna, "NodeAttributeMix", "storage");

  prop = RNA_def_property(srna, "blend_type", PROP_ENUM, PROP_NONE);
  RNA_def_property_enum_items(prop, rna_enum_ramp_blend_items);
  RNA_def_property_enum_default(prop, MA_RAMP_BLEND);
  RNA_def_property_ui_text(prop, "Blending Mode", "");
  RNA_def_property_update(prop, NC_NODE | NA_EDITED, "rna_Node_update");

  prop = RNA_def_property(srna, "input_type_factor", PROP_ENUM, PROP_NONE);
  RNA_def_property_enum_items(prop, rna_node_geometry_attribute_input_type_items_float);
  RNA_def_property_ui_text(prop, "Input Type Factor", "");
  RNA_def_property_update(prop, NC_NODE | NA_EDITED, "rna_Node_socket_update");

  prop = RNA_def_property(srna, "input_type_a", PROP_ENUM, PROP_NONE);
  RNA_def_property_enum_items(prop, rna_node_geometry_attribute_input_type_items_no_boolean);
  RNA_def_property_ui_text(prop, "Input Type A", "");
  RNA_def_property_update(prop, NC_NODE | NA_EDITED, "rna_Node_socket_update");

  prop = RNA_def_property(srna, "input_type_b", PROP_ENUM, PROP_NONE);
  RNA_def_property_enum_items(prop, rna_node_geometry_attribute_input_type_items_no_boolean);
  RNA_def_property_ui_text(prop, "Input Type B", "");
  RNA_def_property_update(prop, NC_NODE | NA_EDITED, "rna_Node_socket_update");
}

static void def_geo_attribute_clamp(StructRNA *srna)
{
  PropertyRNA *prop;

  RNA_def_struct_sdna_from(srna, "NodeAttributeClamp", "storage");

  prop = RNA_def_property(srna, "data_type", PROP_ENUM, PROP_NONE);
  RNA_def_property_enum_bitflag_sdna(prop, NULL, "data_type");
  RNA_def_property_enum_items(prop, rna_enum_attribute_type_items);
  RNA_def_property_enum_funcs(prop, NULL, NULL, "rna_GeometryNodeAttributeClamp_type_itemf");
  RNA_def_property_ui_text(prop, "Data Type", "");
  RNA_def_property_update(prop, NC_NODE | NA_EDITED, "rna_Node_socket_update");

  prop = RNA_def_property(srna, "operation", PROP_ENUM, PROP_NONE);
  RNA_def_property_enum_items(prop, rna_enum_node_clamp_items);
  RNA_def_property_enum_default(prop, NODE_CLAMP_MINMAX);
  RNA_def_property_ui_text(prop, "Operation", "");
  RNA_def_property_update(prop, NC_NODE | NA_EDITED, "rna_Node_update");
}

static void def_geo_attribute_attribute_compare(StructRNA *srna)
{
  PropertyRNA *prop;

  RNA_def_struct_sdna_from(srna, "NodeAttributeCompare", "storage");

  prop = RNA_def_property(srna, "operation", PROP_ENUM, PROP_NONE);
  RNA_def_property_enum_items(prop, rna_enum_node_float_compare_items);
  RNA_def_property_enum_default(prop, NODE_FLOAT_COMPARE_GREATER_THAN);
  RNA_def_property_ui_text(prop, "Operation", "");
  RNA_def_property_update(prop, NC_NODE | NA_EDITED, "rna_Node_socket_update");

  prop = RNA_def_property(srna, "input_type_a", PROP_ENUM, PROP_NONE);
  RNA_def_property_enum_items(prop, rna_node_geometry_attribute_input_type_items_no_boolean);
  RNA_def_property_ui_text(prop, "Input Type A", "");
  RNA_def_property_update(prop, NC_NODE | NA_EDITED, "rna_Node_socket_update");

  prop = RNA_def_property(srna, "input_type_b", PROP_ENUM, PROP_NONE);
  RNA_def_property_enum_items(prop, rna_node_geometry_attribute_input_type_items_no_boolean);
  RNA_def_property_ui_text(prop, "Input Type B", "");
  RNA_def_property_update(prop, NC_NODE | NA_EDITED, "rna_Node_socket_update");
}

static void def_geo_point_distribute(StructRNA *srna)
{
  PropertyRNA *prop;

  static const EnumPropertyItem rna_node_geometry_point_distribute_method_items[] = {
      {GEO_NODE_POINT_DISTRIBUTE_RANDOM,
       "RANDOM",
       0,
       "Random",
       "Distribute points randomly on the surface"},
      {GEO_NODE_POINT_DISTRIBUTE_POISSON,
       "POISSON",
       0,
       "Poisson Disk",
       "Distribute the points randomly on the surface while taking a minimum distance between "
       "points into account"},
      {0, NULL, 0, NULL, NULL},
  };

  prop = RNA_def_property(srna, "distribute_method", PROP_ENUM, PROP_NONE);
  RNA_def_property_enum_sdna(prop, NULL, "custom1");
  RNA_def_property_enum_items(prop, rna_node_geometry_point_distribute_method_items);
  RNA_def_property_enum_default(prop, GEO_NODE_POINT_DISTRIBUTE_RANDOM);
  RNA_def_property_ui_text(prop, "Distribution Method", "Method to use for scattering points");
  RNA_def_property_update(prop, NC_NODE | NA_EDITED, "rna_Node_socket_update");
}

static void def_geo_attribute_color_ramp(StructRNA *srna)
{
  PropertyRNA *prop;

  RNA_def_struct_sdna_from(srna, "NodeAttributeColorRamp", "storage");

  prop = RNA_def_property(srna, "color_ramp", PROP_POINTER, PROP_NONE);
  RNA_def_property_struct_type(prop, "ColorRamp");
  RNA_def_property_ui_text(prop, "Color Ramp", "");
  RNA_def_property_update(prop, NC_NODE | NA_EDITED, "rna_Node_update");
}

static void def_geo_attribute_curve_map(StructRNA *srna)
{
  PropertyRNA *prop;

  RNA_def_struct_sdna_from(srna, "NodeAttributeCurveMap", "storage");

  prop = RNA_def_property(srna, "data_type", PROP_ENUM, PROP_NONE);
  RNA_def_property_enum_sdna(prop, NULL, "data_type");
  RNA_def_property_enum_items(prop, rna_enum_attribute_type_items);
  RNA_def_property_enum_funcs(prop, NULL, NULL, "rna_GeometryNodeAttributeCurveMap_type_itemf");
  RNA_def_property_ui_text(prop, "Data Type", "");
  RNA_def_property_update(prop, NC_NODE | NA_EDITED, "rna_Node_socket_update");

  prop = RNA_def_property(srna, "curve_vec", PROP_POINTER, PROP_NONE);
  RNA_def_property_struct_type(prop, "CurveMapping");
  RNA_def_property_ui_text(prop, "Mapping", "");
  RNA_def_property_update(prop, NC_NODE | NA_EDITED, "rna_Node_update");

  prop = RNA_def_property(srna, "curve_rgb", PROP_POINTER, PROP_NONE);
  RNA_def_property_struct_type(prop, "CurveMapping");
  RNA_def_property_ui_text(prop, "Mapping", "");
  RNA_def_property_update(prop, NC_NODE | NA_EDITED, "rna_Node_update");
}

static void def_geo_attribute_vector_rotate(StructRNA *srna)
{
  static const EnumPropertyItem rotate_mode_items[] = {
      {GEO_NODE_VECTOR_ROTATE_TYPE_AXIS,
       "AXIS_ANGLE",
       0,
       "Axis Angle",
       "Rotate a point using axis angle"},
      {GEO_NODE_VECTOR_ROTATE_TYPE_AXIS_X, "X_AXIS", 0, "X Axis", "Rotate a point using X axis"},
      {GEO_NODE_VECTOR_ROTATE_TYPE_AXIS_Y, "Y_AXIS", 0, "Y Axis", "Rotate a point using Y axis"},
      {GEO_NODE_VECTOR_ROTATE_TYPE_AXIS_Z, "Z_AXIS", 0, "Z Axis", "Rotate a point using Z axis"},
      {GEO_NODE_VECTOR_ROTATE_TYPE_EULER_XYZ,
       "EULER_XYZ",
       0,
       "Euler",
       "Rotate a point using XYZ order"},
      {0, NULL, 0, NULL, NULL},
  };

  PropertyRNA *prop;

  RNA_def_struct_sdna_from(srna, "NodeAttributeVectorRotate", "storage");

  prop = RNA_def_property(srna, "rotation_mode", PROP_ENUM, PROP_NONE);
  RNA_def_property_enum_sdna(prop, NULL, "mode");
  RNA_def_property_enum_items(prop, rotate_mode_items);
  RNA_def_property_ui_text(prop, "Mode", "Type of rotation");
  RNA_def_property_update(prop, NC_NODE | NA_EDITED, "rna_ShaderNode_socket_update");

  prop = RNA_def_property(srna, "input_type_vector", PROP_ENUM, PROP_NONE);
  RNA_def_property_enum_items(prop, rna_node_geometry_attribute_input_type_items_vector);
  RNA_def_property_ui_text(prop, "Input Type Vector", "");
  RNA_def_property_update(prop, NC_NODE | NA_EDITED, "rna_Node_socket_update");

  prop = RNA_def_property(srna, "input_type_center", PROP_ENUM, PROP_NONE);
  RNA_def_property_enum_items(prop, rna_node_geometry_attribute_input_type_items_vector);
  RNA_def_property_ui_text(prop, "Input Type Center", "");
  RNA_def_property_update(prop, NC_NODE | NA_EDITED, "rna_Node_socket_update");

  prop = RNA_def_property(srna, "input_type_axis", PROP_ENUM, PROP_NONE);
  RNA_def_property_enum_items(prop, rna_node_geometry_attribute_input_type_items_vector);
  RNA_def_property_ui_text(prop, "Input Type Axis", "");
  RNA_def_property_update(prop, NC_NODE | NA_EDITED, "rna_Node_socket_update");

  prop = RNA_def_property(srna, "input_type_angle", PROP_ENUM, PROP_NONE);
  RNA_def_property_enum_items(prop, rna_node_geometry_attribute_input_type_items_float);
  RNA_def_property_ui_text(prop, "Input Type Angle", "");
  RNA_def_property_update(prop, NC_NODE | NA_EDITED, "rna_Node_socket_update");

  prop = RNA_def_property(srna, "input_type_rotation", PROP_ENUM, PROP_NONE);
  RNA_def_property_enum_items(prop, rna_node_geometry_attribute_input_type_items_vector);
  RNA_def_property_ui_text(prop, "Input Type Rotation", "");
  RNA_def_property_update(prop, NC_NODE | NA_EDITED, "rna_Node_socket_update");
}

static void def_geo_point_rotate(StructRNA *srna)
{
  static const EnumPropertyItem type_items[] = {
      {GEO_NODE_POINT_ROTATE_TYPE_AXIS_ANGLE,
       "AXIS_ANGLE",
       ICON_NONE,
       "Axis Angle",
       "Rotate around an axis by an angle"},
      {GEO_NODE_POINT_ROTATE_TYPE_EULER,
       "EULER",
       ICON_NONE,
       "Euler",
       "Rotate around the X, Y, and Z axes"},
      {0, NULL, 0, NULL, NULL},
  };

  static const EnumPropertyItem space_items[] = {
      {GEO_NODE_POINT_ROTATE_SPACE_OBJECT,
       "OBJECT",
       ICON_NONE,
       "Object",
       "Rotate points in the local space of the object"},
      {GEO_NODE_POINT_ROTATE_SPACE_POINT,
       "POINT",
       ICON_NONE,
       "Point",
       "Rotate every point in its local space (as defined by the 'rotation' attribute)"},
      {0, NULL, 0, NULL, NULL},
  };

  PropertyRNA *prop;

  RNA_def_struct_sdna_from(srna, "NodeGeometryRotatePoints", "storage");

  prop = RNA_def_property(srna, "type", PROP_ENUM, PROP_NONE);
  RNA_def_property_enum_items(prop, type_items);
  RNA_def_property_ui_text(prop, "Type", "Method used to describe the rotation");
  RNA_def_property_update(prop, NC_NODE | NA_EDITED, "rna_Node_socket_update");

  prop = RNA_def_property(srna, "space", PROP_ENUM, PROP_NONE);
  RNA_def_property_enum_items(prop, space_items);
  RNA_def_property_ui_text(prop, "Space", "Base orientation of the points");
  RNA_def_property_update(prop, NC_NODE | NA_EDITED, "rna_Node_update");

  prop = RNA_def_property(srna, "input_type_axis", PROP_ENUM, PROP_NONE);
  RNA_def_property_enum_items(prop, rna_node_geometry_attribute_input_type_items_vector);
  RNA_def_property_ui_text(prop, "Input Type Axis", "");
  RNA_def_property_update(prop, NC_NODE | NA_EDITED, "rna_Node_socket_update");

  prop = RNA_def_property(srna, "input_type_angle", PROP_ENUM, PROP_NONE);
  RNA_def_property_enum_items(prop, rna_node_geometry_attribute_input_type_items_float);
  RNA_def_property_ui_text(prop, "Input Type Angle", "");
  RNA_def_property_update(prop, NC_NODE | NA_EDITED, "rna_Node_socket_update");

  prop = RNA_def_property(srna, "input_type_rotation", PROP_ENUM, PROP_NONE);
  RNA_def_property_enum_items(prop, rna_node_geometry_attribute_input_type_items_vector);
  RNA_def_property_ui_text(prop, "Input Type Rotation", "");
  RNA_def_property_update(prop, NC_NODE | NA_EDITED, "rna_Node_socket_update");
}

static void def_geo_align_rotation_to_vector(StructRNA *srna)
{
  static const EnumPropertyItem axis_items[] = {
      {GEO_NODE_ALIGN_ROTATION_TO_VECTOR_AXIS_X,
       "X",
       ICON_NONE,
       "X",
       "Align the X axis with the vector"},
      {GEO_NODE_ALIGN_ROTATION_TO_VECTOR_AXIS_Y,
       "Y",
       ICON_NONE,
       "Y",
       "Align the Y axis with the vector"},
      {GEO_NODE_ALIGN_ROTATION_TO_VECTOR_AXIS_Z,
       "Z",
       ICON_NONE,
       "Z",
       "Align the Z axis with the vector"},
      {0, NULL, 0, NULL, NULL},
  };

  static const EnumPropertyItem pivot_axis_items[] = {
      {GEO_NODE_ALIGN_ROTATION_TO_VECTOR_PIVOT_AXIS_AUTO,
       "AUTO",
       ICON_NONE,
       "Auto",
       "Automatically detect the best rotation axis to rotate towards the vector"},
      {GEO_NODE_ALIGN_ROTATION_TO_VECTOR_PIVOT_AXIS_X,
       "X",
       ICON_NONE,
       "X",
       "Rotate around the local X axis"},
      {GEO_NODE_ALIGN_ROTATION_TO_VECTOR_PIVOT_AXIS_Y,
       "Y",
       ICON_NONE,
       "Y",
       "Rotate around the local Y axis"},
      {GEO_NODE_ALIGN_ROTATION_TO_VECTOR_PIVOT_AXIS_Z,
       "Z",
       ICON_NONE,
       "Z",
       "Rotate around the local Z axis"},
      {0, NULL, 0, NULL, NULL},
  };

  PropertyRNA *prop;

  RNA_def_struct_sdna_from(srna, "NodeGeometryAlignRotationToVector", "storage");

  prop = RNA_def_property(srna, "axis", PROP_ENUM, PROP_NONE);
  RNA_def_property_enum_items(prop, axis_items);
  RNA_def_property_ui_text(prop, "Axis", "Axis to align to the vector");
  RNA_def_property_update(prop, NC_NODE | NA_EDITED, "rna_Node_update");

  prop = RNA_def_property(srna, "pivot_axis", PROP_ENUM, PROP_NONE);
  RNA_def_property_enum_items(prop, pivot_axis_items);
  RNA_def_property_ui_text(prop, "Pivot Axis", "Axis to rotate around");
  RNA_def_property_update(prop, NC_NODE | NA_EDITED, "rna_Node_update");

  prop = RNA_def_property(srna, "input_type_factor", PROP_ENUM, PROP_NONE);
  RNA_def_property_enum_items(prop, rna_node_geometry_attribute_input_type_items_float);
  RNA_def_property_ui_text(prop, "Input Type Factor", "");
  RNA_def_property_update(prop, NC_NODE | NA_EDITED, "rna_Node_socket_update");

  prop = RNA_def_property(srna, "input_type_vector", PROP_ENUM, PROP_NONE);
  RNA_def_property_enum_items(prop, rna_node_geometry_attribute_input_type_items_vector);
  RNA_def_property_ui_text(prop, "Input Type Vector", "");
  RNA_def_property_update(prop, NC_NODE | NA_EDITED, "rna_Node_socket_update");
}

static void def_geo_point_scale(StructRNA *srna)
{
  PropertyRNA *prop;

  RNA_def_struct_sdna_from(srna, "NodeGeometryPointScale", "storage");

  prop = RNA_def_property(srna, "input_type", PROP_ENUM, PROP_NONE);
  RNA_def_property_enum_items(prop, rna_node_geometry_attribute_input_type_items_float_vector);
  RNA_def_property_ui_text(prop, "Input Type", "");
  RNA_def_property_update(prop, NC_NODE | NA_EDITED, "rna_Node_socket_update");
}

static void def_geo_point_translate(StructRNA *srna)
{
  PropertyRNA *prop;

  RNA_def_struct_sdna_from(srna, "NodeGeometryPointTranslate", "storage");

  prop = RNA_def_property(srna, "input_type", PROP_ENUM, PROP_NONE);
  RNA_def_property_enum_items(prop, rna_node_geometry_attribute_input_type_items_vector);
  RNA_def_property_ui_text(prop, "Input Type", "");
  RNA_def_property_update(prop, NC_NODE | NA_EDITED, "rna_Node_socket_update");
}

static void def_geo_object_info(StructRNA *srna)
{
  PropertyRNA *prop;

  static const EnumPropertyItem rna_node_geometry_object_info_transform_space_items[] = {
      {GEO_NODE_TRANSFORM_SPACE_ORIGINAL,
       "ORIGINAL",
       0,
       "Original",
       "Output the geometry relative to the input object transform, and the location, rotation "
       "and "
       "scale relative to the world origin"},
      {GEO_NODE_TRANSFORM_SPACE_RELATIVE,
       "RELATIVE",
       0,
       "Relative",
       "Bring the input object geometry, location, rotation and scale into the modified object, "
       "maintaining the relative position between the two objects in the scene"},
      {0, NULL, 0, NULL, NULL},
  };

  RNA_def_struct_sdna_from(srna, "NodeGeometryObjectInfo", "storage");

  prop = RNA_def_property(srna, "transform_space", PROP_ENUM, PROP_NONE);
  RNA_def_property_enum_items(prop, rna_node_geometry_object_info_transform_space_items);
  RNA_def_property_ui_text(
      prop, "Transform Space", "The transformation of the vector and geometry outputs");
  RNA_def_property_update(prop, NC_NODE | NA_EDITED, "rna_Node_update");
}

static void def_geo_points_to_volume(StructRNA *srna)
{
  PropertyRNA *prop;

  static EnumPropertyItem resolution_mode_items[] = {
      {GEO_NODE_POINTS_TO_VOLUME_RESOLUTION_MODE_AMOUNT,
       "VOXEL_AMOUNT",
       0,
       "Amount",
       "Specify the approximate number of voxels along the diagonal"},
      {GEO_NODE_POINTS_TO_VOLUME_RESOLUTION_MODE_SIZE,
       "VOXEL_SIZE",
       0,
       "Size",
       "Specify the voxel side length"},
      {0, NULL, 0, NULL, NULL},
  };

  RNA_def_struct_sdna_from(srna, "NodeGeometryPointsToVolume", "storage");

  prop = RNA_def_property(srna, "resolution_mode", PROP_ENUM, PROP_NONE);
  RNA_def_property_enum_items(prop, resolution_mode_items);
  RNA_def_property_ui_text(prop, "Resolution Mode", "How the voxel size is specified");
  RNA_def_property_update(prop, NC_NODE | NA_EDITED, "rna_Node_socket_update");

  prop = RNA_def_property(srna, "input_type_radius", PROP_ENUM, PROP_NONE);
  RNA_def_property_enum_items(prop, rna_node_geometry_attribute_input_type_items_float);
  RNA_def_property_ui_text(prop, "Radius Input Type", "");
  RNA_def_property_update(prop, NC_NODE | NA_EDITED, "rna_Node_socket_update");
}

static void def_geo_collection_info(StructRNA *srna)
{
  PropertyRNA *prop;

  static const EnumPropertyItem rna_node_geometry_collection_info_transform_space_items[] = {
      {GEO_NODE_TRANSFORM_SPACE_ORIGINAL,
       "ORIGINAL",
       0,
       "Original",
       "Output the geometry relative to the collection offset"},
      {GEO_NODE_TRANSFORM_SPACE_RELATIVE,
       "RELATIVE",
       0,
       "Relative",
       "Bring the input collection geometry into the modified object, maintaining the relative "
       "position between the objects in the scene"},
      {0, NULL, 0, NULL, NULL},
  };

  RNA_def_struct_sdna_from(srna, "NodeGeometryCollectionInfo", "storage");

  prop = RNA_def_property(srna, "transform_space", PROP_ENUM, PROP_NONE);
  RNA_def_property_enum_items(prop, rna_node_geometry_collection_info_transform_space_items);
  RNA_def_property_ui_text(prop, "Transform Space", "The transformation of the geometry output");
  RNA_def_property_update(prop, NC_NODE | NA_EDITED, "rna_Node_update");
}

static void def_geo_attribute_proximity(StructRNA *srna)
{
  static const EnumPropertyItem target_geometry_element[] = {
      {GEO_NODE_ATTRIBUTE_PROXIMITY_TARGET_GEOMETRY_ELEMENT_POINTS,
       "POINTS",
       ICON_NONE,
       "Points",
       "Calculate proximity to the target's points (usually faster than the other two modes)"},
      {GEO_NODE_ATTRIBUTE_PROXIMITY_TARGET_GEOMETRY_ELEMENT_EDGES,
       "EDGES",
       ICON_NONE,
       "Edges",
       "Calculate proximity to the target's edges"},
      {GEO_NODE_ATTRIBUTE_PROXIMITY_TARGET_GEOMETRY_ELEMENT_FACES,
       "FACES",
       ICON_NONE,
       "Faces",
       "Calculate proximity to the target's faces"},
      {0, NULL, 0, NULL, NULL},
  };

  PropertyRNA *prop;

  RNA_def_struct_sdna_from(srna, "NodeGeometryAttributeProximity", "storage");

  prop = RNA_def_property(srna, "target_geometry_element", PROP_ENUM, PROP_NONE);
  RNA_def_property_enum_items(prop, target_geometry_element);
  RNA_def_property_enum_default(prop, GEO_NODE_ATTRIBUTE_PROXIMITY_TARGET_GEOMETRY_ELEMENT_FACES);
  RNA_def_property_ui_text(
      prop, "Target Geometry", "Element of the target geometry to calculate the distance from");
  RNA_def_property_update(prop, NC_NODE | NA_EDITED, "rna_Node_socket_update");
}

static void def_geo_volume_to_mesh(StructRNA *srna)
{
  PropertyRNA *prop;

  static EnumPropertyItem resolution_mode_items[] = {
      {VOLUME_TO_MESH_RESOLUTION_MODE_GRID,
       "GRID",
       0,
       "Grid",
       "Use resolution of the volume grid"},
      {VOLUME_TO_MESH_RESOLUTION_MODE_VOXEL_AMOUNT,
       "VOXEL_AMOUNT",
       0,
       "Voxel Amount",
       "Desired number of voxels along one axis"},
      {VOLUME_TO_MESH_RESOLUTION_MODE_VOXEL_SIZE,
       "VOXEL_SIZE",
       0,
       "Voxel Size",
       "Desired voxel side length"},
      {0, NULL, 0, NULL, NULL},
  };

  RNA_def_struct_sdna_from(srna, "NodeGeometryVolumeToMesh", "storage");

  prop = RNA_def_property(srna, "resolution_mode", PROP_ENUM, PROP_NONE);
  RNA_def_property_enum_items(prop, resolution_mode_items);
  RNA_def_property_ui_text(prop, "Resolution Mode", "How the voxel size is specified");
  RNA_def_property_update(prop, NC_NODE | NA_EDITED, "rna_Node_socket_update");
}

static void def_geo_attribute_combine_xyz(StructRNA *srna)
{
  PropertyRNA *prop;

  RNA_def_struct_sdna_from(srna, "NodeAttributeCombineXYZ", "storage");

  prop = RNA_def_property(srna, "input_type_x", PROP_ENUM, PROP_NONE);
  RNA_def_property_enum_items(prop, rna_node_geometry_attribute_input_type_items_float);
  RNA_def_property_ui_text(prop, "Input Type X", "");
  RNA_def_property_update(prop, NC_NODE | NA_EDITED, "rna_Node_socket_update");

  prop = RNA_def_property(srna, "input_type_y", PROP_ENUM, PROP_NONE);
  RNA_def_property_enum_items(prop, rna_node_geometry_attribute_input_type_items_float);
  RNA_def_property_ui_text(prop, "Input Type Y", "");
  RNA_def_property_update(prop, NC_NODE | NA_EDITED, "rna_Node_socket_update");

  prop = RNA_def_property(srna, "input_type_z", PROP_ENUM, PROP_NONE);
  RNA_def_property_enum_items(prop, rna_node_geometry_attribute_input_type_items_float);
  RNA_def_property_ui_text(prop, "Input Type Z", "");
  RNA_def_property_update(prop, NC_NODE | NA_EDITED, "rna_Node_socket_update");
}

static void def_geo_attribute_separate_xyz(StructRNA *srna)
{
  PropertyRNA *prop;

  RNA_def_struct_sdna_from(srna, "NodeAttributeSeparateXYZ", "storage");

  prop = RNA_def_property(srna, "input_type", PROP_ENUM, PROP_NONE);
  RNA_def_property_enum_items(prop, rna_node_geometry_attribute_input_type_items_vector);
  RNA_def_property_ui_text(prop, "Input Type", "");
  RNA_def_property_update(prop, NC_NODE | NA_EDITED, "rna_Node_socket_update");
}

static void def_geo_mesh_circle(StructRNA *srna)
{
  PropertyRNA *prop;

  RNA_def_struct_sdna_from(srna, "NodeGeometryMeshCircle", "storage");

  prop = RNA_def_property(srna, "fill_type", PROP_ENUM, PROP_NONE);
  RNA_def_property_enum_items(prop, rna_node_geometry_mesh_circle_fill_type_items);
  RNA_def_property_ui_text(prop, "Fill Type", "");
  RNA_def_property_update(prop, NC_NODE | NA_EDITED, "rna_Node_update");
}

static void def_geo_mesh_cylinder(StructRNA *srna)
{
  PropertyRNA *prop;

  RNA_def_struct_sdna_from(srna, "NodeGeometryMeshCylinder", "storage");

  prop = RNA_def_property(srna, "fill_type", PROP_ENUM, PROP_NONE);
  RNA_def_property_enum_items(prop, rna_node_geometry_mesh_circle_fill_type_items);
  RNA_def_property_ui_text(prop, "Fill Type", "");
  RNA_def_property_update(prop, NC_NODE | NA_EDITED, "rna_Node_update");
}

static void def_geo_mesh_cone(StructRNA *srna)
{
  PropertyRNA *prop;

  RNA_def_struct_sdna_from(srna, "NodeGeometryMeshCone", "storage");

  prop = RNA_def_property(srna, "fill_type", PROP_ENUM, PROP_NONE);
  RNA_def_property_enum_items(prop, rna_node_geometry_mesh_circle_fill_type_items);
  RNA_def_property_ui_text(prop, "Fill Type", "");
  RNA_def_property_update(prop, NC_NODE | NA_EDITED, "rna_Node_update");
}

static void def_geo_mesh_line(StructRNA *srna)
{
  PropertyRNA *prop;

  static EnumPropertyItem mode_items[] = {
      {GEO_NODE_MESH_LINE_MODE_OFFSET,
       "OFFSET",
       0,
       "Offset",
       "Specify the offset from one vertex to the next"},
      {GEO_NODE_MESH_LINE_MODE_END_POINTS,
       "END_POINTS",
       0,
       "End Points",
       "Specify the line's start and end points"},
      {0, NULL, 0, NULL, NULL},
  };

  static EnumPropertyItem count_mode_items[] = {
      {GEO_NODE_MESH_LINE_COUNT_TOTAL,
       "TOTAL",
       0,
       "Count",
       "Specify the total number of vertices"},
      {GEO_NODE_MESH_LINE_COUNT_RESOLUTION,
       "RESOLUTION",
       0,
       "Resolution",
       "Specify the distance between vertices"},
      {0, NULL, 0, NULL, NULL},
  };

  RNA_def_struct_sdna_from(srna, "NodeGeometryMeshLine", "storage");

  prop = RNA_def_property(srna, "mode", PROP_ENUM, PROP_NONE);
  RNA_def_property_enum_items(prop, mode_items);
  RNA_def_property_ui_text(prop, "Mode", "");
  RNA_def_property_update(prop, NC_NODE | NA_EDITED, "rna_Node_socket_update");

  prop = RNA_def_property(srna, "count_mode", PROP_ENUM, PROP_NONE);
  RNA_def_property_enum_items(prop, count_mode_items);
  RNA_def_property_ui_text(prop, "Count Mode", "");
  RNA_def_property_update(prop, NC_NODE | NA_EDITED, "rna_Node_socket_update");
}

static void def_geo_switch(StructRNA *srna)
{
  PropertyRNA *prop;

  RNA_def_struct_sdna_from(srna, "NodeSwitch", "storage");
  prop = RNA_def_property(srna, "input_type", PROP_ENUM, PROP_NONE);
  RNA_def_property_enum_sdna(prop, NULL, "input_type");
  RNA_def_property_enum_items(prop, node_socket_data_type_items);
  RNA_def_property_enum_funcs(prop, NULL, NULL, "rna_GeometryNodeSwitch_type_itemf");
  RNA_def_property_ui_text(prop, "Input Type", "");
  RNA_def_property_update(prop, NC_NODE | NA_EDITED, "rna_Node_socket_update");
}

static void def_geo_curve_resample(StructRNA *srna)
{
  PropertyRNA *prop;

  static EnumPropertyItem mode_items[] = {
      {GEO_NODE_CURVE_SAMPLE_COUNT,
       "COUNT",
       0,
       "Count",
       "Sample the specified number of points along each spline"},
      {GEO_NODE_CURVE_SAMPLE_LENGTH,
       "LENGTH",
       0,
       "Length",
       "Calculate the number of samples by splitting each spline into segments with the specified "
       "length"},
      {0, NULL, 0, NULL, NULL},
  };

  RNA_def_struct_sdna_from(srna, "NodeGeometryCurveResample", "storage");

  prop = RNA_def_property(srna, "mode", PROP_ENUM, PROP_NONE);
  RNA_def_property_enum_items(prop, mode_items);
  RNA_def_property_ui_text(prop, "Mode", "How to specify the amount of samples");
  RNA_def_property_update(prop, NC_NODE | NA_EDITED, "rna_Node_socket_update");
}

<<<<<<< HEAD
static void def_geo_curve_deform(StructRNA *srna)
{
  PropertyRNA *prop;

  static const EnumPropertyItem axis_items[] = {
      {GEO_NODE_CURVE_DEFORM_POSX, "POS_X", 0, "X", ""},
      {GEO_NODE_CURVE_DEFORM_POSY, "POS_Y", 0, "Y", ""},
      {GEO_NODE_CURVE_DEFORM_POSZ, "POS_Z", 0, "Z", ""},
      {GEO_NODE_CURVE_DEFORM_NEGX, "NEG_X", 0, "-X", ""},
      {GEO_NODE_CURVE_DEFORM_NEGY, "NEG_Y", 0, "-Y", ""},
      {GEO_NODE_CURVE_DEFORM_NEGZ, "NEG_Z", 0, "-Z", ""},
      {0, NULL, 0, NULL, NULL},
  };

  RNA_def_struct_sdna_from(srna, "NodeGeometryCurveDeform", "storage");

  prop = RNA_def_property(srna, "axis", PROP_ENUM, PROP_NONE);
  RNA_def_property_enum_items(prop, axis_items);
  RNA_def_property_ui_text(prop, "Position Axis", "");
=======
static void def_geo_curve_subdivide(StructRNA *srna)
{
  PropertyRNA *prop;

  RNA_def_struct_sdna_from(srna, "NodeGeometryCurveSubdivide", "storage");

  prop = RNA_def_property(srna, "cuts_type", PROP_ENUM, PROP_NONE);
  RNA_def_property_enum_items(prop, rna_node_geometry_attribute_input_type_items_int);
  RNA_def_property_ui_text(prop, "Cuts Type", "");
  RNA_def_property_update(prop, NC_NODE | NA_EDITED, "rna_Node_socket_update");
}

static void def_geo_curve_to_points(StructRNA *srna)
{
  PropertyRNA *prop;

  static EnumPropertyItem mode_items[] = {
      {GEO_NODE_CURVE_SAMPLE_EVALUATED,
       "EVALUATED",
       0,
       "Evaluated",
       "Create points from the curve's evaluated points, based on the resolution attribute for "
       "NURBS and Bezier splines"},
      {GEO_NODE_CURVE_SAMPLE_COUNT,
       "COUNT",
       0,
       "Count",
       "Sample each spline by evenly distributing the specified number of points"},
      {GEO_NODE_CURVE_SAMPLE_LENGTH,
       "LENGTH",
       0,
       "Length",
       "Sample each spline by splitting it into segments with the specified length"},
      {0, NULL, 0, NULL, NULL},
  };

  RNA_def_struct_sdna_from(srna, "NodeGeometryCurveToPoints", "storage");

  prop = RNA_def_property(srna, "mode", PROP_ENUM, PROP_NONE);
  RNA_def_property_enum_items(prop, mode_items);
  RNA_def_property_ui_text(prop, "Mode", "How to generate points from the input curve");
>>>>>>> f7fbb518
  RNA_def_property_update(prop, NC_NODE | NA_EDITED, "rna_Node_socket_update");
}

static void def_geo_attribute_transfer(StructRNA *srna)
{
  static EnumPropertyItem mapping_items[] = {
      {GEO_NODE_ATTRIBUTE_TRANSFER_NEAREST_FACE_INTERPOLATED,
       "NEAREST_FACE_INTERPOLATED",
       0,
       "Nearest Face Interpolated",
       "Transfer the attribute from the nearest face on a surface (loose points and edges are "
       "ignored)"},
      {GEO_NODE_ATTRIBUTE_TRANSFER_NEAREST,
       "NEAREST",
       0,
       "Nearest",
       "Transfer the element from the nearest element (using face and edge centers for the "
       "distance computation)"},
      {0, NULL, 0, NULL, NULL},
  };

  PropertyRNA *prop;

  RNA_def_struct_sdna_from(srna, "NodeGeometryAttributeTransfer", "storage");

  prop = RNA_def_property(srna, "domain", PROP_ENUM, PROP_NONE);
  RNA_def_property_enum_items(prop, rna_enum_attribute_domain_with_auto_items);
  RNA_def_property_enum_default(prop, ATTR_DOMAIN_AUTO);
  RNA_def_property_ui_text(prop, "Domain", "The geometry domain to save the result attribute in");
  RNA_def_property_update(prop, NC_NODE | NA_EDITED, "rna_Node_update");

  prop = RNA_def_property(srna, "mapping", PROP_ENUM, PROP_NONE);
  RNA_def_property_enum_items(prop, mapping_items);
  RNA_def_property_ui_text(prop, "Mapping", "Mapping between geometries");
  RNA_def_property_update(prop, NC_NODE | NA_EDITED, "rna_Node_update");
}

static void def_geo_input_material(StructRNA *srna)
{
  PropertyRNA *prop;

  prop = RNA_def_property(srna, "material", PROP_POINTER, PROP_NONE);
  RNA_def_property_pointer_sdna(prop, NULL, "id");
  RNA_def_property_struct_type(prop, "Material");
  RNA_def_property_flag(prop, PROP_EDITABLE);
  RNA_def_property_override_flag(prop, PROPOVERRIDE_OVERRIDABLE_LIBRARY);
  RNA_def_property_ui_text(prop, "Material", "");
  RNA_def_property_update(prop, NC_NODE | NA_EDITED, "rna_Node_update");
}

static void def_geo_raycast(StructRNA *srna)
{
  static EnumPropertyItem mapping_items[] = {
      {GEO_NODE_RAYCAST_INTERPOLATED,
       "INTERPOLATED",
       0,
       "Interpolated",
       "Interpolate the attribute from the corners of the hit face"},
      {GEO_NODE_RAYCAST_NEAREST,
       "NEAREST",
       0,
       "Nearest",
       "Use the attribute value of the closest mesh element"},
      {0, NULL, 0, NULL, NULL},
  };

  PropertyRNA *prop;

  RNA_def_struct_sdna_from(srna, "NodeGeometryRaycast", "storage");

  prop = RNA_def_property(srna, "mapping", PROP_ENUM, PROP_NONE);
  RNA_def_property_enum_items(prop, mapping_items);
  RNA_def_property_ui_text(prop, "Mapping", "Mapping from the target geometry to hit points");
  RNA_def_property_update(prop, NC_NODE | NA_EDITED, "rna_Node_update");

  prop = RNA_def_property(srna, "input_type_ray_direction", PROP_ENUM, PROP_NONE);
  RNA_def_property_enum_items(prop, rna_node_geometry_attribute_input_type_items_vector);
  RNA_def_property_ui_text(prop, "Input Type Ray Direction", "");
  RNA_def_property_update(prop, NC_NODE | NA_EDITED, "rna_Node_socket_update");

  prop = RNA_def_property(srna, "input_type_ray_length", PROP_ENUM, PROP_NONE);
  RNA_def_property_enum_items(prop, rna_node_geometry_attribute_input_type_items_float);
  RNA_def_property_ui_text(prop, "Input Type Ray Length", "");
  RNA_def_property_update(prop, NC_NODE | NA_EDITED, "rna_Node_socket_update");
}

/* -------------------------------------------------------------------------- */

static void rna_def_shader_node(BlenderRNA *brna)
{
  StructRNA *srna;

  srna = RNA_def_struct(brna, "ShaderNode", "NodeInternal");
  RNA_def_struct_ui_text(srna, "Shader Node", "Material shader node");
  RNA_def_struct_sdna(srna, "bNode");
  RNA_def_struct_register_funcs(srna, "rna_ShaderNode_register", "rna_Node_unregister", NULL);
}

static void rna_def_compositor_node(BlenderRNA *brna)
{
  StructRNA *srna;
  FunctionRNA *func;

  srna = RNA_def_struct(brna, "CompositorNode", "NodeInternal");
  RNA_def_struct_ui_text(srna, "Compositor Node", "");
  RNA_def_struct_sdna(srna, "bNode");
  RNA_def_struct_register_funcs(srna, "rna_CompositorNode_register", "rna_Node_unregister", NULL);

  /* compositor node need_exec flag */
  func = RNA_def_function(srna, "tag_need_exec", "rna_CompositorNode_tag_need_exec");
  RNA_def_function_ui_description(func, "Tag the node for compositor update");

  def_cmp_cryptomatte_entry(brna);
}

static void rna_def_texture_node(BlenderRNA *brna)
{
  StructRNA *srna;

  srna = RNA_def_struct(brna, "TextureNode", "NodeInternal");
  RNA_def_struct_ui_text(srna, "Texture Node", "");
  RNA_def_struct_sdna(srna, "bNode");
  RNA_def_struct_register_funcs(srna, "rna_TextureNode_register", "rna_Node_unregister", NULL);
}

static void rna_def_geometry_node(BlenderRNA *brna)
{
  StructRNA *srna;

  srna = RNA_def_struct(brna, "GeometryNode", "NodeInternal");
  RNA_def_struct_ui_text(srna, "Geometry Node", "");
  RNA_def_struct_sdna(srna, "bNode");
  RNA_def_struct_register_funcs(srna, "rna_GeometryNode_register", "rna_Node_unregister", NULL);
}

static void rna_def_function_node(BlenderRNA *brna)
{
  StructRNA *srna;

  srna = RNA_def_struct(brna, "FunctionNode", "NodeInternal");
  RNA_def_struct_ui_text(srna, "Function Node", "");
  RNA_def_struct_sdna(srna, "bNode");
  RNA_def_struct_register_funcs(srna, "rna_FunctionNode_register", "rna_Node_unregister", NULL);
}

/* -------------------------------------------------------------------------- */

static void rna_def_node_socket(BlenderRNA *brna)
{
  StructRNA *srna;
  PropertyRNA *prop;
  PropertyRNA *parm;
  FunctionRNA *func;

  static float default_draw_color[] = {0.0f, 0.0f, 0.0f, 1.0f};

  srna = RNA_def_struct(brna, "NodeSocket", NULL);
  RNA_def_struct_ui_text(srna, "Node Socket", "Input or output socket of a node");
  RNA_def_struct_sdna(srna, "bNodeSocket");
  RNA_def_struct_refine_func(srna, "rna_NodeSocket_refine");
  RNA_def_struct_ui_icon(srna, ICON_PLUGIN);
  RNA_def_struct_path_func(srna, "rna_NodeSocket_path");
  RNA_def_struct_register_funcs(
      srna, "rna_NodeSocket_register", "rna_NodeSocket_unregister", NULL);
  RNA_def_struct_idprops_func(srna, "rna_NodeSocket_idprops");

  prop = RNA_def_property(srna, "name", PROP_STRING, PROP_NONE);
  RNA_def_property_ui_text(prop, "Name", "Socket name");
  RNA_def_struct_name_property(srna, prop);
  RNA_def_property_update(prop, NC_NODE | NA_EDITED, "rna_NodeSocket_update");

  prop = RNA_def_property(srna, "label", PROP_STRING, PROP_NONE);
  RNA_def_property_string_sdna(prop, NULL, "label");
  RNA_def_property_clear_flag(prop, PROP_EDITABLE);
  RNA_def_property_ui_text(prop, "Label", "Custom dynamic defined socket label");

  prop = RNA_def_property(srna, "identifier", PROP_STRING, PROP_NONE);
  RNA_def_property_string_sdna(prop, NULL, "identifier");
  RNA_def_property_clear_flag(prop, PROP_EDITABLE);
  RNA_def_property_ui_text(prop, "Identifier", "Unique identifier for mapping sockets");

  prop = RNA_def_property(srna, "description", PROP_STRING, PROP_NONE);
  RNA_def_property_string_sdna(prop, NULL, "description");
  RNA_def_property_ui_text(prop, "Tooltip", "Socket tooltip");
  RNA_def_property_update(prop, NC_NODE | NA_EDITED, "rna_NodeSocket_update");

  prop = RNA_def_property(srna, "is_output", PROP_BOOLEAN, PROP_NONE);
  RNA_def_property_boolean_funcs(prop, "rna_NodeSocket_is_output_get", NULL);
  RNA_def_property_clear_flag(prop, PROP_EDITABLE);
  RNA_def_property_ui_text(prop, "Is Output", "True if the socket is an output, otherwise input");

  prop = RNA_def_property(srna, "hide", PROP_BOOLEAN, PROP_NONE);
  RNA_def_property_boolean_sdna(prop, NULL, "flag", SOCK_HIDDEN);
  RNA_def_property_boolean_funcs(prop, NULL, "rna_NodeSocket_hide_set");
  RNA_def_property_ui_text(prop, "Hide", "Hide the socket");
  RNA_def_property_update(prop, NC_NODE | ND_DISPLAY, NULL);

  prop = RNA_def_property(srna, "enabled", PROP_BOOLEAN, PROP_NONE);
  RNA_def_property_boolean_negative_sdna(prop, NULL, "flag", SOCK_UNAVAIL);
  RNA_def_property_ui_text(prop, "Enabled", "Enable the socket");
  RNA_def_property_update(prop, NC_NODE | ND_DISPLAY, NULL);

  prop = RNA_def_property(srna, "link_limit", PROP_INT, PROP_NONE);
  RNA_def_property_int_sdna(prop, NULL, "limit");
  RNA_def_property_int_funcs(prop, NULL, "rna_NodeSocket_link_limit_set", NULL);
  RNA_def_property_range(prop, 1, 0xFFF);
  RNA_def_property_ui_text(prop, "Link Limit", "Max number of links allowed for this socket");
  RNA_def_property_update(prop, NC_NODE | NA_EDITED, NULL);

  prop = RNA_def_property(srna, "is_linked", PROP_BOOLEAN, PROP_NONE);
  RNA_def_property_boolean_sdna(prop, NULL, "flag", SOCK_IN_USE);
  RNA_def_property_clear_flag(prop, PROP_EDITABLE);
  RNA_def_property_ui_text(prop, "Linked", "True if the socket is connected");

  prop = RNA_def_property(srna, "is_multi_input", PROP_BOOLEAN, PROP_NONE);
  RNA_def_property_boolean_sdna(prop, NULL, "flag", SOCK_MULTI_INPUT);
  RNA_def_property_clear_flag(prop, PROP_EDITABLE);
  RNA_def_property_ui_text(
      prop, "Multi Input", "True if the socket can accept multiple ordered input links");

  prop = RNA_def_property(srna, "show_expanded", PROP_BOOLEAN, PROP_NONE);
  RNA_def_property_flag(prop, PROP_NO_DEG_UPDATE);
  RNA_def_property_boolean_negative_sdna(prop, NULL, "flag", SOCK_COLLAPSED);
  RNA_def_property_ui_text(prop, "Expanded", "Socket links are expanded in the user interface");
  RNA_def_property_update(prop, NC_NODE | NA_EDITED, NULL);

  prop = RNA_def_property(srna, "hide_value", PROP_BOOLEAN, PROP_NONE);
  RNA_def_property_boolean_sdna(prop, NULL, "flag", SOCK_HIDE_VALUE);
  RNA_def_property_ui_text(prop, "Hide Value", "Hide the socket input value");
  RNA_def_property_update(prop, NC_NODE | ND_DISPLAY, NULL);

  prop = RNA_def_property(srna, "node", PROP_POINTER, PROP_NONE);
  RNA_def_property_pointer_funcs(prop, "rna_NodeSocket_node_get", NULL, NULL, NULL);
  RNA_def_property_struct_type(prop, "Node");
  RNA_def_property_clear_flag(prop, PROP_EDITABLE);
  RNA_def_property_flag(prop, PROP_PTR_NO_OWNERSHIP);
  RNA_def_property_override_flag(prop, PROPOVERRIDE_NO_COMPARISON);
  RNA_def_property_ui_text(prop, "Node", "Node owning this socket");

  /* NB: the type property is used by standard sockets.
   * Ideally should be defined only for the registered subclass,
   * but to use the existing DNA is added in the base type here.
   * Future socket types can ignore or override this if needed.
   */
  prop = RNA_def_property(srna, "type", PROP_ENUM, PROP_NONE);
  RNA_def_property_enum_sdna(prop, NULL, "type");
  RNA_def_property_enum_items(prop, node_socket_type_items);
  RNA_def_property_enum_default(prop, SOCK_FLOAT);
  RNA_def_property_enum_funcs(prop, NULL, "rna_NodeSocket_type_set", NULL);
  RNA_def_property_ui_text(prop, "Type", "Data type");
  RNA_def_property_update(prop, NC_NODE | NA_EDITED, "rna_NodeSocket_update");

  prop = RNA_def_property(srna, "display_shape", PROP_ENUM, PROP_NONE);
  RNA_def_property_enum_sdna(prop, NULL, "display_shape");
  RNA_def_property_enum_items(prop, rna_enum_node_socket_display_shape_items);
  RNA_def_property_enum_default(prop, SOCK_DISPLAY_SHAPE_CIRCLE);
  RNA_def_property_ui_text(prop, "Shape", "Socket shape");
  RNA_def_property_update(prop, NC_NODE | NA_EDITED, "rna_NodeSocket_update");

  /* registration */
  prop = RNA_def_property(srna, "bl_idname", PROP_STRING, PROP_NONE);
  RNA_def_property_string_sdna(prop, NULL, "typeinfo->idname");
  RNA_def_property_flag(prop, PROP_REGISTER);
  RNA_def_property_ui_text(prop, "ID Name", "");

  /* draw socket */
  func = RNA_def_function(srna, "draw", NULL);
  RNA_def_function_ui_description(func, "Draw socket");
  RNA_def_function_flag(func, FUNC_REGISTER);
  parm = RNA_def_pointer(func, "context", "Context", "", "");
  RNA_def_parameter_flags(parm, PROP_NEVER_NULL, PARM_REQUIRED);
  parm = RNA_def_property(func, "layout", PROP_POINTER, PROP_NONE);
  RNA_def_property_struct_type(parm, "UILayout");
  RNA_def_property_ui_text(parm, "Layout", "Layout in the UI");
  RNA_def_parameter_flags(parm, PROP_NEVER_NULL, PARM_REQUIRED);
  parm = RNA_def_property(func, "node", PROP_POINTER, PROP_NONE);
  RNA_def_property_struct_type(parm, "Node");
  RNA_def_property_ui_text(parm, "Node", "Node the socket belongs to");
  RNA_def_parameter_flags(parm, PROP_NEVER_NULL, PARM_REQUIRED | PARM_RNAPTR);
  parm = RNA_def_property(func, "text", PROP_STRING, PROP_NONE);
  RNA_def_property_ui_text(parm, "Text", "Text label to draw alongside properties");
  // RNA_def_property_string_default(parm, "");
  RNA_def_parameter_flags(parm, 0, PARM_REQUIRED);

  func = RNA_def_function(srna, "draw_color", NULL);
  RNA_def_function_ui_description(func, "Color of the socket icon");
  RNA_def_function_flag(func, FUNC_REGISTER);
  parm = RNA_def_pointer(func, "context", "Context", "", "");
  RNA_def_parameter_flags(parm, PROP_NEVER_NULL, PARM_REQUIRED);
  parm = RNA_def_property(func, "node", PROP_POINTER, PROP_NONE);
  RNA_def_property_struct_type(parm, "Node");
  RNA_def_property_ui_text(parm, "Node", "Node the socket belongs to");
  RNA_def_parameter_flags(parm, PROP_NEVER_NULL, PARM_REQUIRED | PARM_RNAPTR);
  parm = RNA_def_float_array(
      func, "color", 4, default_draw_color, 0.0f, 1.0f, "Color", "", 0.0f, 1.0f);
  RNA_def_function_output(func, parm);
}

static void rna_def_node_socket_interface(BlenderRNA *brna)
{
  StructRNA *srna;
  PropertyRNA *prop;
  PropertyRNA *parm;
  FunctionRNA *func;

  static float default_draw_color[] = {0.0f, 0.0f, 0.0f, 1.0f};

  srna = RNA_def_struct(brna, "NodeSocketInterface", NULL);
  RNA_def_struct_ui_text(srna, "Node Socket Template", "Parameters to define node sockets");
  /* XXX Using bNodeSocket DNA for templates is a compatibility hack.
   * This allows to keep the inputs/outputs lists in bNodeTree working for earlier versions
   * and at the same time use them for socket templates in groups.
   */
  RNA_def_struct_sdna(srna, "bNodeSocket");
  RNA_def_struct_refine_func(srna, "rna_NodeSocketInterface_refine");
  RNA_def_struct_path_func(srna, "rna_NodeSocketInterface_path");
  RNA_def_struct_idprops_func(srna, "rna_NodeSocketInterface_idprops");
  RNA_def_struct_register_funcs(
      srna, "rna_NodeSocketInterface_register", "rna_NodeSocketInterface_unregister", NULL);

  prop = RNA_def_property(srna, "name", PROP_STRING, PROP_NONE);
  RNA_def_property_ui_text(prop, "Name", "Socket name");
  RNA_def_struct_name_property(srna, prop);
  RNA_def_property_update(prop, NC_NODE | NA_EDITED, "rna_NodeSocketInterface_update");

  prop = RNA_def_property(srna, "identifier", PROP_STRING, PROP_NONE);
  RNA_def_property_string_sdna(prop, NULL, "identifier");
  RNA_def_property_clear_flag(prop, PROP_EDITABLE);
  RNA_def_property_ui_text(prop, "Identifier", "Unique identifier for mapping sockets");

  prop = RNA_def_property(srna, "description", PROP_STRING, PROP_NONE);
  RNA_def_property_string_sdna(prop, NULL, "description");
  RNA_def_property_ui_text(prop, "Tooltip", "Socket tooltip");
  RNA_def_property_update(prop, NC_NODE | NA_EDITED, "rna_NodeSocketInterface_update");

  prop = RNA_def_property(srna, "is_output", PROP_BOOLEAN, PROP_NONE);
  RNA_def_property_boolean_funcs(prop, "rna_NodeSocket_is_output_get", NULL);
  RNA_def_property_clear_flag(prop, PROP_EDITABLE);
  RNA_def_property_ui_text(prop, "Is Output", "True if the socket is an output, otherwise input");

  prop = RNA_def_property(srna, "hide_value", PROP_BOOLEAN, PROP_NONE);
  RNA_def_property_boolean_sdna(prop, NULL, "flag", SOCK_HIDE_VALUE);
  RNA_def_property_clear_flag(prop, PROP_ANIMATABLE);
  RNA_def_property_ui_text(
      prop, "Hide Value", "Hide the socket input value even when the socket is not connected");
  RNA_def_property_update(prop, NC_NODE | NA_EDITED, "rna_NodeSocketInterface_update");

  /* registration */
  prop = RNA_def_property(srna, "bl_socket_idname", PROP_STRING, PROP_NONE);
  RNA_def_property_string_sdna(prop, NULL, "typeinfo->idname");
  RNA_def_property_flag(prop, PROP_REGISTER);
  RNA_def_property_ui_text(prop, "ID Name", "");

  func = RNA_def_function(srna, "draw", NULL);
  RNA_def_function_ui_description(func, "Draw template settings");
  RNA_def_function_flag(func, FUNC_REGISTER_OPTIONAL);
  parm = RNA_def_pointer(func, "context", "Context", "", "");
  RNA_def_parameter_flags(parm, PROP_NEVER_NULL, PARM_REQUIRED);
  parm = RNA_def_property(func, "layout", PROP_POINTER, PROP_NONE);
  RNA_def_property_struct_type(parm, "UILayout");
  RNA_def_property_ui_text(parm, "Layout", "Layout in the UI");
  RNA_def_parameter_flags(parm, PROP_NEVER_NULL, PARM_REQUIRED);

  func = RNA_def_function(srna, "draw_color", NULL);
  RNA_def_function_ui_description(func, "Color of the socket icon");
  RNA_def_function_flag(func, FUNC_REGISTER);
  parm = RNA_def_pointer(func, "context", "Context", "", "");
  RNA_def_parameter_flags(parm, PROP_NEVER_NULL, PARM_REQUIRED);
  parm = RNA_def_float_array(
      func, "color", 4, default_draw_color, 0.0f, 1.0f, "Color", "", 0.0f, 1.0f);
  RNA_def_function_output(func, parm);

  func = RNA_def_function(srna, "register_properties", NULL);
  RNA_def_function_ui_description(func, "Define RNA properties of a socket");
  RNA_def_function_flag(func, FUNC_REGISTER_OPTIONAL | FUNC_ALLOW_WRITE);
  parm = RNA_def_pointer(
      func, "data_rna_type", "Struct", "Data RNA Type", "RNA type for special socket properties");
  RNA_def_parameter_flags(parm, 0, PARM_REQUIRED);

  func = RNA_def_function(srna, "init_socket", NULL);
  RNA_def_function_ui_description(func, "Initialize a node socket instance");
  RNA_def_function_flag(func, FUNC_REGISTER_OPTIONAL | FUNC_ALLOW_WRITE);
  parm = RNA_def_pointer(func, "node", "Node", "Node", "Node of the socket to initialize");
  RNA_def_parameter_flags(parm, PROP_NEVER_NULL, PARM_REQUIRED | PARM_RNAPTR);
  parm = RNA_def_pointer(func, "socket", "NodeSocket", "Socket", "Socket to initialize");
  RNA_def_parameter_flags(parm, PROP_NEVER_NULL, PARM_REQUIRED | PARM_RNAPTR);
  parm = RNA_def_string(
      func, "data_path", NULL, 0, "Data Path", "Path to specialized socket data");
  RNA_def_parameter_flags(parm, 0, PARM_REQUIRED);

  func = RNA_def_function(srna, "from_socket", NULL);
  RNA_def_function_ui_description(func, "Setup template parameters from an existing socket");
  RNA_def_function_flag(func, FUNC_REGISTER_OPTIONAL | FUNC_ALLOW_WRITE);
  parm = RNA_def_pointer(func, "node", "Node", "Node", "Node of the original socket");
  RNA_def_parameter_flags(parm, PROP_NEVER_NULL, PARM_REQUIRED | PARM_RNAPTR);
  parm = RNA_def_pointer(func, "socket", "NodeSocket", "Socket", "Original socket");
  RNA_def_parameter_flags(parm, PROP_NEVER_NULL, PARM_REQUIRED | PARM_RNAPTR);
}

static void rna_def_node_socket_float(BlenderRNA *brna,
                                      const char *idname,
                                      const char *interface_idname,
                                      PropertySubType subtype)
{
  StructRNA *srna;
  PropertyRNA *prop;
  float value_default;

  /* choose sensible common default based on subtype */
  switch (subtype) {
    case PROP_FACTOR:
      value_default = 1.0f;
      break;
    case PROP_PERCENTAGE:
      value_default = 100.0f;
      break;
    default:
      value_default = 0.0f;
      break;
  }

  srna = RNA_def_struct(brna, idname, "NodeSocketStandard");
  RNA_def_struct_ui_text(srna, "Float Node Socket", "Floating-point number socket of a node");
  RNA_def_struct_sdna(srna, "bNodeSocket");

  RNA_def_struct_sdna_from(srna, "bNodeSocketValueFloat", "default_value");

  prop = RNA_def_property(srna, "default_value", PROP_FLOAT, subtype);
  RNA_def_property_float_sdna(prop, NULL, "value");
  RNA_def_property_float_funcs(prop, NULL, NULL, "rna_NodeSocketStandard_float_range");
  RNA_def_property_ui_text(prop, "Default Value", "Input value used for unconnected socket");
  RNA_def_property_update(prop, NC_NODE | NA_EDITED, "rna_NodeSocketStandard_value_update");
  RNA_def_property_flag(prop, PROP_CONTEXT_UPDATE);

  RNA_def_struct_sdna_from(srna, "bNodeSocket", NULL);

  /* socket interface */
  srna = RNA_def_struct(brna, interface_idname, "NodeSocketInterfaceStandard");
  RNA_def_struct_ui_text(
      srna, "Float Node Socket Interface", "Floating-point number socket of a node");
  RNA_def_struct_sdna(srna, "bNodeSocket");

  RNA_def_struct_sdna_from(srna, "bNodeSocketValueFloat", "default_value");

  prop = RNA_def_property(srna, "default_value", PROP_FLOAT, subtype);
  RNA_def_property_float_sdna(prop, NULL, "value");
  RNA_def_property_float_default(prop, value_default);
  RNA_def_property_clear_flag(prop, PROP_ANIMATABLE);
  RNA_def_property_float_funcs(prop, NULL, NULL, "rna_NodeSocketStandard_float_range");
  RNA_def_property_ui_text(prop, "Default Value", "Input value used for unconnected socket");
  RNA_def_property_update(prop, NC_NODE | NA_EDITED, "rna_NodeSocketInterface_update");

  prop = RNA_def_property(srna, "min_value", PROP_FLOAT, PROP_NONE);
  RNA_def_property_float_sdna(prop, NULL, "min");
  RNA_def_property_clear_flag(prop, PROP_ANIMATABLE);
  RNA_def_property_ui_text(prop, "Minimum Value", "Minimum value");
  RNA_def_property_update(prop, NC_NODE | NA_EDITED, "rna_NodeSocketInterface_update");

  prop = RNA_def_property(srna, "max_value", PROP_FLOAT, PROP_NONE);
  RNA_def_property_float_sdna(prop, NULL, "max");
  RNA_def_property_clear_flag(prop, PROP_ANIMATABLE);
  RNA_def_property_ui_text(prop, "Maximum Value", "Maximum value");
  RNA_def_property_update(prop, NC_NODE | NA_EDITED, "rna_NodeSocketInterface_update");

  RNA_def_struct_sdna_from(srna, "bNodeSocket", NULL);
}

static void rna_def_node_socket_int(BlenderRNA *brna,
                                    const char *identifier,
                                    const char *interface_idname,
                                    PropertySubType subtype)
{
  StructRNA *srna;
  PropertyRNA *prop;
  int value_default;

  /* choose sensible common default based on subtype */
  switch (subtype) {
    case PROP_FACTOR:
      value_default = 1;
      break;
    case PROP_PERCENTAGE:
      value_default = 100;
      break;
    default:
      value_default = 0;
      break;
  }

  srna = RNA_def_struct(brna, identifier, "NodeSocketStandard");
  RNA_def_struct_ui_text(srna, "Integer Node Socket", "Integer number socket of a node");
  RNA_def_struct_sdna(srna, "bNodeSocket");

  RNA_def_struct_sdna_from(srna, "bNodeSocketValueInt", "default_value");

  prop = RNA_def_property(srna, "default_value", PROP_INT, subtype);
  RNA_def_property_int_sdna(prop, NULL, "value");
  RNA_def_property_int_default(prop, value_default);
  RNA_def_property_int_funcs(prop, NULL, NULL, "rna_NodeSocketStandard_int_range");
  RNA_def_property_ui_text(prop, "Default Value", "Input value used for unconnected socket");
  RNA_def_property_update(prop, NC_NODE | NA_EDITED, "rna_NodeSocketStandard_value_update");
  RNA_def_property_flag(prop, PROP_CONTEXT_UPDATE);

  RNA_def_struct_sdna_from(srna, "bNodeSocket", NULL);

  /* socket interface */
  srna = RNA_def_struct(brna, interface_idname, "NodeSocketInterfaceStandard");
  RNA_def_struct_ui_text(srna, "Integer Node Socket Interface", "Integer number socket of a node");
  RNA_def_struct_sdna(srna, "bNodeSocket");

  RNA_def_struct_sdna_from(srna, "bNodeSocketValueInt", "default_value");

  prop = RNA_def_property(srna, "default_value", PROP_INT, subtype);
  RNA_def_property_int_sdna(prop, NULL, "value");
  RNA_def_property_clear_flag(prop, PROP_ANIMATABLE);
  RNA_def_property_int_funcs(prop, NULL, NULL, "rna_NodeSocketStandard_int_range");
  RNA_def_property_ui_text(prop, "Default Value", "Input value used for unconnected socket");
  RNA_def_property_update(prop, NC_NODE | NA_EDITED, "rna_NodeSocketInterface_update");

  prop = RNA_def_property(srna, "min_value", PROP_INT, PROP_NONE);
  RNA_def_property_int_sdna(prop, NULL, "min");
  RNA_def_property_clear_flag(prop, PROP_ANIMATABLE);
  RNA_def_property_ui_text(prop, "Minimum Value", "Minimum value");
  RNA_def_property_update(prop, NC_NODE | NA_EDITED, "rna_NodeSocketInterface_update");

  prop = RNA_def_property(srna, "max_value", PROP_INT, PROP_NONE);
  RNA_def_property_int_sdna(prop, NULL, "max");
  RNA_def_property_clear_flag(prop, PROP_ANIMATABLE);
  RNA_def_property_ui_text(prop, "Maximum Value", "Maximum value");
  RNA_def_property_update(prop, NC_NODE | NA_EDITED, "rna_NodeSocketInterface_update");

  RNA_def_struct_sdna_from(srna, "bNodeSocket", NULL);
}

static void rna_def_node_socket_bool(BlenderRNA *brna,
                                     const char *identifier,
                                     const char *interface_idname)
{
  StructRNA *srna;
  PropertyRNA *prop;

  srna = RNA_def_struct(brna, identifier, "NodeSocketStandard");
  RNA_def_struct_ui_text(srna, "Boolean Node Socket", "Boolean value socket of a node");
  RNA_def_struct_sdna(srna, "bNodeSocket");

  RNA_def_struct_sdna_from(srna, "bNodeSocketValueBoolean", "default_value");

  prop = RNA_def_property(srna, "default_value", PROP_BOOLEAN, PROP_NONE);
  RNA_def_property_boolean_sdna(prop, NULL, "value", 1);
  RNA_def_property_ui_text(prop, "Default Value", "Input value used for unconnected socket");
  RNA_def_property_update(prop, NC_NODE | NA_EDITED, "rna_NodeSocketStandard_value_update");
  RNA_def_property_flag(prop, PROP_CONTEXT_UPDATE);

  RNA_def_struct_sdna_from(srna, "bNodeSocket", NULL);

  /* socket interface */
  srna = RNA_def_struct(brna, interface_idname, "NodeSocketInterfaceStandard");
  RNA_def_struct_ui_text(srna, "Boolean Node Socket Interface", "Boolean value socket of a node");
  RNA_def_struct_sdna(srna, "bNodeSocket");

  RNA_def_struct_sdna_from(srna, "bNodeSocketValueBoolean", "default_value");

  prop = RNA_def_property(srna, "default_value", PROP_BOOLEAN, PROP_NONE);
  RNA_def_property_boolean_sdna(prop, NULL, "value", 1);
  RNA_def_property_clear_flag(prop, PROP_ANIMATABLE);
  RNA_def_property_ui_text(prop, "Default Value", "Input value used for unconnected socket");
  RNA_def_property_update(prop, NC_NODE | NA_EDITED, "rna_NodeSocketInterface_update");

  RNA_def_struct_sdna_from(srna, "bNodeSocket", NULL);
}

static void rna_def_node_socket_vector(BlenderRNA *brna,
                                       const char *identifier,
                                       const char *interface_idname,
                                       PropertySubType subtype)
{
  StructRNA *srna;
  PropertyRNA *prop;
  const float *value_default;

  /* choose sensible common default based on subtype */
  switch (subtype) {
    case PROP_DIRECTION: {
      static const float default_direction[3] = {0.0f, 0.0f, 1.0f};
      value_default = default_direction;
      break;
    }
    default: {
      static const float default_vector[3] = {0.0f, 0.0f, 0.0f};
      value_default = default_vector;
      break;
    }
  }

  srna = RNA_def_struct(brna, identifier, "NodeSocketStandard");
  RNA_def_struct_ui_text(srna, "Vector Node Socket", "3D vector socket of a node");
  RNA_def_struct_sdna(srna, "bNodeSocket");

  RNA_def_struct_sdna_from(srna, "bNodeSocketValueVector", "default_value");

  prop = RNA_def_property(srna, "default_value", PROP_FLOAT, subtype);
  RNA_def_property_float_sdna(prop, NULL, "value");
  RNA_def_property_float_array_default(prop, value_default);
  RNA_def_property_float_funcs(prop, NULL, NULL, "rna_NodeSocketStandard_vector_range");
  RNA_def_property_ui_text(prop, "Default Value", "Input value used for unconnected socket");
  RNA_def_property_update(prop, NC_NODE | NA_EDITED, "rna_NodeSocketStandard_value_update");
  RNA_def_property_flag(prop, PROP_CONTEXT_UPDATE);

  RNA_def_struct_sdna_from(srna, "bNodeSocket", NULL);

  /* socket interface */
  srna = RNA_def_struct(brna, interface_idname, "NodeSocketInterfaceStandard");
  RNA_def_struct_ui_text(srna, "Vector Node Socket Interface", "3D vector socket of a node");
  RNA_def_struct_sdna(srna, "bNodeSocket");

  RNA_def_struct_sdna_from(srna, "bNodeSocketValueVector", "default_value");

  prop = RNA_def_property(srna, "default_value", PROP_FLOAT, subtype);
  RNA_def_property_float_sdna(prop, NULL, "value");
  RNA_def_property_clear_flag(prop, PROP_ANIMATABLE);
  RNA_def_property_float_funcs(prop, NULL, NULL, "rna_NodeSocketStandard_vector_range");
  RNA_def_property_ui_text(prop, "Default Value", "Input value used for unconnected socket");
  RNA_def_property_update(prop, NC_NODE | NA_EDITED, "rna_NodeSocketInterface_update");

  prop = RNA_def_property(srna, "min_value", PROP_FLOAT, PROP_NONE);
  RNA_def_property_float_sdna(prop, NULL, "min");
  RNA_def_property_clear_flag(prop, PROP_ANIMATABLE);
  RNA_def_property_ui_text(prop, "Minimum Value", "Minimum value");
  RNA_def_property_update(prop, NC_NODE | NA_EDITED, "rna_NodeSocketInterface_update");

  prop = RNA_def_property(srna, "max_value", PROP_FLOAT, PROP_NONE);
  RNA_def_property_float_sdna(prop, NULL, "max");
  RNA_def_property_clear_flag(prop, PROP_ANIMATABLE);
  RNA_def_property_ui_text(prop, "Maximum Value", "Maximum value");
  RNA_def_property_update(prop, NC_NODE | NA_EDITED, "rna_NodeSocketInterface_update");

  RNA_def_struct_sdna_from(srna, "bNodeSocket", NULL);
}

static void rna_def_node_socket_color(BlenderRNA *brna,
                                      const char *identifier,
                                      const char *interface_idname)
{
  StructRNA *srna;
  PropertyRNA *prop;

  srna = RNA_def_struct(brna, identifier, "NodeSocketStandard");
  RNA_def_struct_ui_text(srna, "Color Node Socket", "RGBA color socket of a node");
  RNA_def_struct_sdna(srna, "bNodeSocket");

  RNA_def_struct_sdna_from(srna, "bNodeSocketValueRGBA", "default_value");

  prop = RNA_def_property(srna, "default_value", PROP_FLOAT, PROP_COLOR);
  RNA_def_property_float_sdna(prop, NULL, "value");
  RNA_def_property_ui_text(prop, "Default Value", "Input value used for unconnected socket");
  RNA_def_property_update(prop, NC_NODE | NA_EDITED, "rna_NodeSocketStandard_value_update");
  RNA_def_property_flag(prop, PROP_CONTEXT_UPDATE);

  RNA_def_struct_sdna_from(srna, "bNodeSocket", NULL);

  /* socket interface */
  srna = RNA_def_struct(brna, interface_idname, "NodeSocketInterfaceStandard");
  RNA_def_struct_ui_text(srna, "Color Node Socket Interface", "RGBA color socket of a node");
  RNA_def_struct_sdna(srna, "bNodeSocket");

  RNA_def_struct_sdna_from(srna, "bNodeSocketValueRGBA", "default_value");

  prop = RNA_def_property(srna, "default_value", PROP_FLOAT, PROP_COLOR);
  RNA_def_property_float_sdna(prop, NULL, "value");
  RNA_def_property_clear_flag(prop, PROP_ANIMATABLE);
  RNA_def_property_ui_text(prop, "Default Value", "Input value used for unconnected socket");
  RNA_def_property_update(prop, NC_NODE | NA_EDITED, "rna_NodeSocketInterface_update");

  RNA_def_struct_sdna_from(srna, "bNodeSocket", NULL);
}

static void rna_def_node_socket_string(BlenderRNA *brna,
                                       const char *identifier,
                                       const char *interface_idname)
{
  StructRNA *srna;
  PropertyRNA *prop;

  srna = RNA_def_struct(brna, identifier, "NodeSocketStandard");
  RNA_def_struct_ui_text(srna, "String Node Socket", "String socket of a node");
  RNA_def_struct_sdna(srna, "bNodeSocket");

  RNA_def_struct_sdna_from(srna, "bNodeSocketValueString", "default_value");

  prop = RNA_def_property(srna, "default_value", PROP_STRING, PROP_NONE);
  RNA_def_property_string_sdna(prop, NULL, "value");
  RNA_def_property_ui_text(prop, "Default Value", "Input value used for unconnected socket");
  RNA_def_property_update(prop, NC_NODE | NA_EDITED, "rna_NodeSocketStandard_value_update");
  RNA_def_property_flag(prop, PROP_CONTEXT_UPDATE);

  RNA_def_struct_sdna_from(srna, "bNodeSocket", NULL);

  /* socket interface */
  srna = RNA_def_struct(brna, interface_idname, "NodeSocketInterfaceStandard");
  RNA_def_struct_ui_text(srna, "String Node Socket Interface", "String socket of a node");
  RNA_def_struct_sdna(srna, "bNodeSocket");

  RNA_def_struct_sdna_from(srna, "bNodeSocketValueString", "default_value");

  prop = RNA_def_property(srna, "default_value", PROP_STRING, PROP_NONE);
  RNA_def_property_string_sdna(prop, NULL, "value");
  RNA_def_property_clear_flag(prop, PROP_ANIMATABLE);
  RNA_def_property_ui_text(prop, "Default Value", "Input value used for unconnected socket");
  RNA_def_property_update(prop, NC_NODE | NA_EDITED, "rna_NodeSocketInterface_update");

  RNA_def_struct_sdna_from(srna, "bNodeSocket", NULL);
}

static void rna_def_node_socket_shader(BlenderRNA *brna,
                                       const char *identifier,
                                       const char *interface_idname)
{
  StructRNA *srna;

  srna = RNA_def_struct(brna, identifier, "NodeSocketStandard");
  RNA_def_struct_ui_text(srna, "Shader Node Socket", "Shader socket of a node");
  RNA_def_struct_sdna(srna, "bNodeSocket");

  /* socket interface */
  srna = RNA_def_struct(brna, interface_idname, "NodeSocketInterfaceStandard");
  RNA_def_struct_ui_text(srna, "Shader Node Socket Interface", "Shader socket of a node");
  RNA_def_struct_sdna(srna, "bNodeSocket");
}

static void rna_def_node_socket_virtual(BlenderRNA *brna, const char *identifier)
{
  StructRNA *srna;

  srna = RNA_def_struct(brna, identifier, "NodeSocketStandard");
  RNA_def_struct_ui_text(srna, "Virtual Node Socket", "Virtual socket of a node");
  RNA_def_struct_sdna(srna, "bNodeSocket");
}

static void rna_def_node_socket_object(BlenderRNA *brna,
                                       const char *identifier,
                                       const char *interface_idname)
{
  StructRNA *srna;
  PropertyRNA *prop;

  srna = RNA_def_struct(brna, identifier, "NodeSocketStandard");
  RNA_def_struct_ui_text(srna, "Object Node Socket", "Object socket of a node");
  RNA_def_struct_sdna(srna, "bNodeSocket");

  RNA_def_struct_sdna_from(srna, "bNodeSocketValueObject", "default_value");

  prop = RNA_def_property(srna, "default_value", PROP_POINTER, PROP_NONE);
  RNA_def_property_pointer_sdna(prop, NULL, "value");
  RNA_def_property_struct_type(prop, "Object");
  RNA_def_property_ui_text(prop, "Default Value", "Input value used for unconnected socket");
  RNA_def_property_update(
      prop, NC_NODE | NA_EDITED, "rna_NodeSocketStandard_value_and_relation_update");
  RNA_def_property_flag(prop, PROP_EDITABLE | PROP_ID_REFCOUNT | PROP_CONTEXT_UPDATE);

  /* socket interface */
  srna = RNA_def_struct(brna, interface_idname, "NodeSocketInterfaceStandard");
  RNA_def_struct_ui_text(srna, "Object Node Socket Interface", "Object socket of a node");
  RNA_def_struct_sdna(srna, "bNodeSocket");

  RNA_def_struct_sdna_from(srna, "bNodeSocketValueObject", "default_value");

  prop = RNA_def_property(srna, "default_value", PROP_POINTER, PROP_NONE);
  RNA_def_property_pointer_sdna(prop, NULL, "value");
  RNA_def_property_struct_type(prop, "Object");
  RNA_def_property_ui_text(prop, "Default Value", "Input value used for unconnected socket");
  RNA_def_property_update(prop, NC_NODE | NA_EDITED, "rna_NodeSocketInterface_update");
}

static void rna_def_node_socket_image(BlenderRNA *brna,
                                      const char *identifier,
                                      const char *interface_idname)
{
  StructRNA *srna;
  PropertyRNA *prop;

  srna = RNA_def_struct(brna, identifier, "NodeSocketStandard");
  RNA_def_struct_ui_text(srna, "Image Node Socket", "Image socket of a node");
  RNA_def_struct_sdna(srna, "bNodeSocket");

  RNA_def_struct_sdna_from(srna, "bNodeSocketValueImage", "default_value");

  prop = RNA_def_property(srna, "default_value", PROP_POINTER, PROP_NONE);
  RNA_def_property_pointer_sdna(prop, NULL, "value");
  RNA_def_property_struct_type(prop, "Image");
  RNA_def_property_ui_text(prop, "Default Value", "Input value used for unconnected socket");
  RNA_def_property_update(
      prop, NC_NODE | NA_EDITED, "rna_NodeSocketStandard_value_and_relation_update");
  RNA_def_property_flag(prop, PROP_EDITABLE | PROP_ID_REFCOUNT | PROP_CONTEXT_UPDATE);

  /* socket interface */
  srna = RNA_def_struct(brna, interface_idname, "NodeSocketInterfaceStandard");
  RNA_def_struct_ui_text(srna, "Image Node Socket Interface", "Image socket of a node");
  RNA_def_struct_sdna(srna, "bNodeSocket");

  RNA_def_struct_sdna_from(srna, "bNodeSocketValueImage", "default_value");

  prop = RNA_def_property(srna, "default_value", PROP_POINTER, PROP_NONE);
  RNA_def_property_pointer_sdna(prop, NULL, "value");
  RNA_def_property_struct_type(prop, "Image");
  RNA_def_property_ui_text(prop, "Default Value", "Input value used for unconnected socket");
  RNA_def_property_update(prop, NC_NODE | NA_EDITED, "rna_NodeSocketInterface_update");
}

static void rna_def_node_socket_geometry(BlenderRNA *brna,
                                         const char *identifier,
                                         const char *interface_idname)
{
  StructRNA *srna;

  srna = RNA_def_struct(brna, identifier, "NodeSocketStandard");
  RNA_def_struct_ui_text(srna, "Geometry Node Socket", "Geometry socket of a node");
  RNA_def_struct_sdna(srna, "bNodeSocket");

  srna = RNA_def_struct(brna, interface_idname, "NodeSocketInterfaceStandard");
  RNA_def_struct_ui_text(srna, "Geometry Node Socket Interface", "Geometry socket of a node");
  RNA_def_struct_sdna(srna, "bNodeSocket");
}

static void rna_def_node_socket_collection(BlenderRNA *brna,
                                           const char *identifier,
                                           const char *interface_idname)
{
  StructRNA *srna;
  PropertyRNA *prop;

  srna = RNA_def_struct(brna, identifier, "NodeSocketStandard");
  RNA_def_struct_ui_text(srna, "Collection Node Socket", "Collection socket of a node");
  RNA_def_struct_sdna(srna, "bNodeSocket");

  RNA_def_struct_sdna_from(srna, "bNodeSocketValueCollection", "default_value");

  prop = RNA_def_property(srna, "default_value", PROP_POINTER, PROP_NONE);
  RNA_def_property_pointer_sdna(prop, NULL, "value");
  RNA_def_property_struct_type(prop, "Collection");
  RNA_def_property_ui_text(prop, "Default Value", "Input value used for unconnected socket");
  RNA_def_property_update(
      prop, NC_NODE | NA_EDITED, "rna_NodeSocketStandard_value_and_relation_update");
  RNA_def_property_flag(prop, PROP_EDITABLE | PROP_ID_REFCOUNT | PROP_CONTEXT_UPDATE);

  /* socket interface */
  srna = RNA_def_struct(brna, interface_idname, "NodeSocketInterfaceStandard");
  RNA_def_struct_ui_text(srna, "Collection Node Socket Interface", "Collection socket of a node");
  RNA_def_struct_sdna(srna, "bNodeSocket");

  RNA_def_struct_sdna_from(srna, "bNodeSocketValueCollection", "default_value");

  prop = RNA_def_property(srna, "default_value", PROP_POINTER, PROP_NONE);
  RNA_def_property_pointer_sdna(prop, NULL, "value");
  RNA_def_property_struct_type(prop, "Collection");
  RNA_def_property_ui_text(prop, "Default Value", "Input value used for unconnected socket");
  RNA_def_property_update(prop, NC_NODE | NA_EDITED, "rna_NodeSocketInterface_update");
}

static void rna_def_node_socket_texture(BlenderRNA *brna,
                                        const char *identifier,
                                        const char *interface_idname)
{
  StructRNA *srna;
  PropertyRNA *prop;

  srna = RNA_def_struct(brna, identifier, "NodeSocketStandard");
  RNA_def_struct_ui_text(srna, "Texture Node Socket", "Texture socket of a node");
  RNA_def_struct_sdna(srna, "bNodeSocket");

  RNA_def_struct_sdna_from(srna, "bNodeSocketValueTexture", "default_value");

  prop = RNA_def_property(srna, "default_value", PROP_POINTER, PROP_NONE);
  RNA_def_property_pointer_sdna(prop, NULL, "value");
  RNA_def_property_struct_type(prop, "Texture");
  RNA_def_property_ui_text(prop, "Default Value", "Input value used for unconnected socket");
  RNA_def_property_update(
      prop, NC_NODE | NA_EDITED, "rna_NodeSocketStandard_value_and_relation_update");
  RNA_def_property_flag(prop, PROP_EDITABLE | PROP_ID_REFCOUNT | PROP_CONTEXT_UPDATE);

  /* socket interface */
  srna = RNA_def_struct(brna, interface_idname, "NodeSocketInterfaceStandard");
  RNA_def_struct_ui_text(srna, "Texture Node Socket Interface", "Texture socket of a node");
  RNA_def_struct_sdna(srna, "bNodeSocket");

  RNA_def_struct_sdna_from(srna, "bNodeSocketValueTexture", "default_value");

  prop = RNA_def_property(srna, "default_value", PROP_POINTER, PROP_NONE);
  RNA_def_property_pointer_sdna(prop, NULL, "value");
  RNA_def_property_struct_type(prop, "Texture");
  RNA_def_property_ui_text(prop, "Default Value", "Input value used for unconnected socket");
  RNA_def_property_update(prop, NC_NODE | NA_EDITED, "rna_NodeSocketInterface_update");
}

static void rna_def_node_socket_material(BlenderRNA *brna,
                                         const char *identifier,
                                         const char *interface_idname)
{
  StructRNA *srna;
  PropertyRNA *prop;

  srna = RNA_def_struct(brna, identifier, "NodeSocketStandard");
  RNA_def_struct_ui_text(srna, "Material Node Socket", "Material socket of a node");
  RNA_def_struct_sdna(srna, "bNodeSocket");

  RNA_def_struct_sdna_from(srna, "bNodeSocketValueMaterial", "default_value");

  prop = RNA_def_property(srna, "default_value", PROP_POINTER, PROP_NONE);
  RNA_def_property_pointer_sdna(prop, NULL, "value");
  RNA_def_property_struct_type(prop, "Material");
  RNA_def_property_pointer_funcs(
      prop, NULL, NULL, NULL, "rna_NodeSocketMaterial_default_value_poll");
  RNA_def_property_ui_text(prop, "Default Value", "Input value used for unconnected socket");
  RNA_def_property_update(
      prop, NC_NODE | NA_EDITED, "rna_NodeSocketStandard_value_and_relation_update");
  RNA_def_property_flag(prop, PROP_EDITABLE | PROP_ID_REFCOUNT | PROP_CONTEXT_UPDATE);

  /* socket interface */
  srna = RNA_def_struct(brna, interface_idname, "NodeSocketInterfaceStandard");
  RNA_def_struct_ui_text(srna, "Material Node Socket Interface", "Material socket of a node");
  RNA_def_struct_sdna(srna, "bNodeSocket");

  RNA_def_struct_sdna_from(srna, "bNodeSocketValueMaterial", "default_value");

  prop = RNA_def_property(srna, "default_value", PROP_POINTER, PROP_NONE);
  RNA_def_property_pointer_sdna(prop, NULL, "value");
  RNA_def_property_struct_type(prop, "Material");
  RNA_def_property_pointer_funcs(
      prop, NULL, NULL, NULL, "rna_NodeSocketMaterial_default_value_poll");
  RNA_def_property_ui_text(prop, "Default Value", "Input value used for unconnected socket");
  RNA_def_property_update(prop, NC_NODE | NA_EDITED, "rna_NodeSocketInterface_update");
}

static void rna_def_node_socket_standard_types(BlenderRNA *brna)
{
  /* XXX Workaround: Registered functions are not exposed in python by bpy,
   * it expects them to be registered from python and use the native implementation.
   * However, the standard socket types below are not registering these functions from python,
   * so in order to call them in py scripts we need to overload and
   * replace them with plain C callbacks.
   * These types provide a usable basis for socket types defined in C.
   */

  StructRNA *srna;
  PropertyRNA *parm, *prop;
  FunctionRNA *func;

  static float default_draw_color[] = {0.0f, 0.0f, 0.0f, 1.0f};

  srna = RNA_def_struct(brna, "NodeSocketStandard", "NodeSocket");
  RNA_def_struct_sdna(srna, "bNodeSocket");

  /* draw socket */
  func = RNA_def_function(srna, "draw", "rna_NodeSocketStandard_draw");
  RNA_def_function_flag(func, FUNC_USE_SELF_ID);
  RNA_def_function_ui_description(func, "Draw socket");
  parm = RNA_def_pointer(func, "context", "Context", "", "");
  RNA_def_parameter_flags(parm, PROP_NEVER_NULL, PARM_REQUIRED);
  parm = RNA_def_property(func, "layout", PROP_POINTER, PROP_NONE);
  RNA_def_property_struct_type(parm, "UILayout");
  RNA_def_property_ui_text(parm, "Layout", "Layout in the UI");
  RNA_def_parameter_flags(parm, PROP_NEVER_NULL, PARM_REQUIRED);
  parm = RNA_def_property(func, "node", PROP_POINTER, PROP_NONE);
  RNA_def_property_struct_type(parm, "Node");
  RNA_def_property_ui_text(parm, "Node", "Node the socket belongs to");
  RNA_def_parameter_flags(parm, PROP_NEVER_NULL, PARM_REQUIRED | PARM_RNAPTR);
  parm = RNA_def_property(func, "text", PROP_STRING, PROP_NONE);
  RNA_def_property_ui_text(parm, "Text", "Text label to draw alongside properties");
  // RNA_def_property_string_default(parm, "");
  RNA_def_parameter_flags(parm, 0, PARM_REQUIRED);

  func = RNA_def_function(srna, "draw_color", "rna_NodeSocketStandard_draw_color");
  RNA_def_function_flag(func, FUNC_USE_SELF_ID);
  RNA_def_function_ui_description(func, "Color of the socket icon");
  parm = RNA_def_pointer(func, "context", "Context", "", "");
  RNA_def_parameter_flags(parm, PROP_NEVER_NULL, PARM_REQUIRED);
  parm = RNA_def_property(func, "node", PROP_POINTER, PROP_NONE);
  RNA_def_property_struct_type(parm, "Node");
  RNA_def_property_ui_text(parm, "Node", "Node the socket belongs to");
  RNA_def_parameter_flags(parm, PROP_NEVER_NULL, PARM_REQUIRED | PARM_RNAPTR);
  parm = RNA_def_float_array(
      func, "color", 4, default_draw_color, 0.0f, 1.0f, "Color", "", 0.0f, 1.0f);
  RNA_def_function_output(func, parm);

  srna = RNA_def_struct(brna, "NodeSocketInterfaceStandard", "NodeSocketInterface");
  RNA_def_struct_sdna(srna, "bNodeSocket");

  /* for easier type comparison in python */
  prop = RNA_def_property(srna, "type", PROP_ENUM, PROP_NONE);
  RNA_def_property_enum_sdna(prop, NULL, "typeinfo->type");
  RNA_def_property_enum_items(prop, node_socket_type_items);
  RNA_def_property_enum_default(prop, SOCK_FLOAT);
  RNA_def_property_clear_flag(prop, PROP_EDITABLE);
  RNA_def_property_ui_text(prop, "Type", "Data type");

  func = RNA_def_function(srna, "draw", "rna_NodeSocketInterfaceStandard_draw");
  RNA_def_function_flag(func, FUNC_USE_SELF_ID);
  RNA_def_function_ui_description(func, "Draw template settings");
  parm = RNA_def_pointer(func, "context", "Context", "", "");
  RNA_def_parameter_flags(parm, PROP_NEVER_NULL, PARM_REQUIRED);
  parm = RNA_def_property(func, "layout", PROP_POINTER, PROP_NONE);
  RNA_def_property_struct_type(parm, "UILayout");
  RNA_def_property_ui_text(parm, "Layout", "Layout in the UI");
  RNA_def_parameter_flags(parm, PROP_NEVER_NULL, PARM_REQUIRED);

  func = RNA_def_function(srna, "draw_color", "rna_NodeSocketInterfaceStandard_draw_color");
  RNA_def_function_flag(func, FUNC_USE_SELF_ID);
  RNA_def_function_ui_description(func, "Color of the socket icon");
  parm = RNA_def_pointer(func, "context", "Context", "", "");
  RNA_def_parameter_flags(parm, PROP_NEVER_NULL, PARM_REQUIRED);
  parm = RNA_def_float_array(
      func, "color", 4, default_draw_color, 0.0f, 1.0f, "Color", "", 0.0f, 1.0f);
  RNA_def_function_output(func, parm);

  /* XXX These types should eventually be registered at runtime.
   * Then use the nodeStaticSocketType and nodeStaticSocketInterfaceType functions
   * to get the idname strings from int type and subtype
   * (see node_socket.cc, register_standard_node_socket_types).
   */

  rna_def_node_socket_float(brna, "NodeSocketFloat", "NodeSocketInterfaceFloat", PROP_NONE);
  rna_def_node_socket_float(
      brna, "NodeSocketFloatUnsigned", "NodeSocketInterfaceFloatUnsigned", PROP_UNSIGNED);
  rna_def_node_socket_float(
      brna, "NodeSocketFloatPercentage", "NodeSocketInterfaceFloatPercentage", PROP_PERCENTAGE);
  rna_def_node_socket_float(
      brna, "NodeSocketFloatFactor", "NodeSocketInterfaceFloatFactor", PROP_FACTOR);
  rna_def_node_socket_float(
      brna, "NodeSocketFloatAngle", "NodeSocketInterfaceFloatAngle", PROP_ANGLE);
  rna_def_node_socket_float(
      brna, "NodeSocketFloatTime", "NodeSocketInterfaceFloatTime", PROP_TIME);
  rna_def_node_socket_float(brna,
                            "NodeSocketFloatTimeAbsolute",
                            "NodeSocketInterfaceFloatTimeAbsolute",
                            PROP_TIME_ABSOLUTE);
  rna_def_node_socket_float(
      brna, "NodeSocketFloatDistance", "NodeSocketInterfaceFloatDistance", PROP_DISTANCE);

  rna_def_node_socket_int(brna, "NodeSocketInt", "NodeSocketInterfaceInt", PROP_NONE);
  rna_def_node_socket_int(
      brna, "NodeSocketIntUnsigned", "NodeSocketInterfaceIntUnsigned", PROP_UNSIGNED);
  rna_def_node_socket_int(
      brna, "NodeSocketIntPercentage", "NodeSocketInterfaceIntPercentage", PROP_PERCENTAGE);
  rna_def_node_socket_int(
      brna, "NodeSocketIntFactor", "NodeSocketInterfaceIntFactor", PROP_FACTOR);

  rna_def_node_socket_bool(brna, "NodeSocketBool", "NodeSocketInterfaceBool");

  rna_def_node_socket_vector(brna, "NodeSocketVector", "NodeSocketInterfaceVector", PROP_NONE);
  rna_def_node_socket_vector(brna,
                             "NodeSocketVectorTranslation",
                             "NodeSocketInterfaceVectorTranslation",
                             PROP_TRANSLATION);
  rna_def_node_socket_vector(
      brna, "NodeSocketVectorDirection", "NodeSocketInterfaceVectorDirection", PROP_DIRECTION);
  rna_def_node_socket_vector(
      brna, "NodeSocketVectorVelocity", "NodeSocketInterfaceVectorVelocity", PROP_VELOCITY);
  rna_def_node_socket_vector(brna,
                             "NodeSocketVectorAcceleration",
                             "NodeSocketInterfaceVectorAcceleration",
                             PROP_ACCELERATION);
  rna_def_node_socket_vector(
      brna, "NodeSocketVectorEuler", "NodeSocketInterfaceVectorEuler", PROP_EULER);
  rna_def_node_socket_vector(
      brna, "NodeSocketVectorXYZ", "NodeSocketInterfaceVectorXYZ", PROP_XYZ);

  rna_def_node_socket_color(brna, "NodeSocketColor", "NodeSocketInterfaceColor");

  rna_def_node_socket_string(brna, "NodeSocketString", "NodeSocketInterfaceString");

  rna_def_node_socket_shader(brna, "NodeSocketShader", "NodeSocketInterfaceShader");

  rna_def_node_socket_virtual(brna, "NodeSocketVirtual");

  rna_def_node_socket_object(brna, "NodeSocketObject", "NodeSocketInterfaceObject");

  rna_def_node_socket_image(brna, "NodeSocketImage", "NodeSocketInterfaceImage");

  rna_def_node_socket_geometry(brna, "NodeSocketGeometry", "NodeSocketInterfaceGeometry");

  rna_def_node_socket_collection(brna, "NodeSocketCollection", "NodeSocketInterfaceCollection");

  rna_def_node_socket_texture(brna, "NodeSocketTexture", "NodeSocketInterfaceTexture");

  rna_def_node_socket_material(brna, "NodeSocketMaterial", "NodeSocketInterfaceMaterial");
}

static void rna_def_internal_node(BlenderRNA *brna)
{
  StructRNA *srna;
  PropertyRNA *prop, *parm;
  FunctionRNA *func;

  srna = RNA_def_struct(brna, "NodeInternalSocketTemplate", NULL);
  RNA_def_struct_ui_text(srna, "Socket Template", "Type and default value of a node socket");

  prop = RNA_def_property(srna, "name", PROP_STRING, PROP_NONE);
  RNA_def_property_string_funcs(prop,
                                "rna_NodeInternalSocketTemplate_name_get",
                                "rna_NodeInternalSocketTemplate_name_length",
                                NULL);
  RNA_def_property_ui_text(prop, "Name", "Name of the socket");
  RNA_def_property_clear_flag(prop, PROP_EDITABLE);

  prop = RNA_def_property(srna, "identifier", PROP_STRING, PROP_NONE);
  RNA_def_property_string_funcs(prop,
                                "rna_NodeInternalSocketTemplate_identifier_get",
                                "rna_NodeInternalSocketTemplate_identifier_length",
                                NULL);
  RNA_def_property_ui_text(prop, "Identifier", "Identifier of the socket");
  RNA_def_property_clear_flag(prop, PROP_EDITABLE);

  prop = RNA_def_property(srna, "type", PROP_ENUM, PROP_NONE);
  RNA_def_property_enum_funcs(prop, "rna_NodeInternalSocketTemplate_type_get", NULL, NULL);
  RNA_def_property_enum_items(prop, node_socket_type_items);
  RNA_def_property_ui_text(prop, "Type", "Data type of the socket");
  RNA_def_property_clear_flag(prop, PROP_EDITABLE);

  /* XXX Workaround: Registered functions are not exposed in python by bpy,
   * it expects them to be registered from python and use the native implementation.
   *
   * However, the standard node types are not registering these functions from python,
   * so in order to call them in py scripts we need to overload and
   * replace them with plain C callbacks.
   * This type provides a usable basis for node types defined in C.
   */

  srna = RNA_def_struct(brna, "NodeInternal", "Node");
  RNA_def_struct_sdna(srna, "bNode");

  /* poll */
  func = RNA_def_function(srna, "poll", "rna_NodeInternal_poll");
  RNA_def_function_ui_description(
      func, "If non-null output is returned, the node type can be added to the tree");
  RNA_def_function_flag(func, FUNC_NO_SELF | FUNC_USE_SELF_TYPE);
  RNA_def_function_return(func, RNA_def_boolean(func, "visible", false, "", ""));
  parm = RNA_def_pointer(func, "node_tree", "NodeTree", "Node Tree", "");
  RNA_def_parameter_flags(parm, 0, PARM_REQUIRED);

  func = RNA_def_function(srna, "poll_instance", "rna_NodeInternal_poll_instance");
  RNA_def_function_ui_description(
      func, "If non-null output is returned, the node can be added to the tree");
  RNA_def_function_return(func, RNA_def_boolean(func, "visible", false, "", ""));
  parm = RNA_def_pointer(func, "node_tree", "NodeTree", "Node Tree", "");
  RNA_def_parameter_flags(parm, 0, PARM_REQUIRED);

  /* update */
  func = RNA_def_function(srna, "update", "rna_NodeInternal_update");
  RNA_def_function_ui_description(
      func, "Update on node graph topology changes (adding or removing nodes and links)");
  RNA_def_function_flag(func, FUNC_USE_SELF_ID | FUNC_ALLOW_WRITE);

  /* draw buttons */
  func = RNA_def_function(srna, "draw_buttons", "rna_NodeInternal_draw_buttons");
  RNA_def_function_ui_description(func, "Draw node buttons");
  RNA_def_function_flag(func, FUNC_USE_SELF_ID);
  parm = RNA_def_pointer(func, "context", "Context", "", "");
  RNA_def_parameter_flags(parm, PROP_NEVER_NULL, PARM_REQUIRED);
  parm = RNA_def_property(func, "layout", PROP_POINTER, PROP_NONE);
  RNA_def_property_struct_type(parm, "UILayout");
  RNA_def_property_ui_text(parm, "Layout", "Layout in the UI");
  RNA_def_parameter_flags(parm, PROP_NEVER_NULL, PARM_REQUIRED);

  /* draw buttons extended */
  func = RNA_def_function(srna, "draw_buttons_ext", "rna_NodeInternal_draw_buttons_ext");
  RNA_def_function_ui_description(func, "Draw node buttons in the sidebar");
  RNA_def_function_flag(func, FUNC_USE_SELF_ID);
  parm = RNA_def_pointer(func, "context", "Context", "", "");
  RNA_def_parameter_flags(parm, PROP_NEVER_NULL, PARM_REQUIRED);
  parm = RNA_def_property(func, "layout", PROP_POINTER, PROP_NONE);
  RNA_def_property_struct_type(parm, "UILayout");
  RNA_def_property_ui_text(parm, "Layout", "Layout in the UI");
  RNA_def_parameter_flags(parm, PROP_NEVER_NULL, PARM_REQUIRED);
}

static void rna_def_node_sockets_api(BlenderRNA *brna, PropertyRNA *cprop, int in_out)
{
  StructRNA *srna;
  PropertyRNA *parm;
  FunctionRNA *func;
  const char *structtype = (in_out == SOCK_IN ? "NodeInputs" : "NodeOutputs");
  const char *uiname = (in_out == SOCK_IN ? "Node Inputs" : "Node Outputs");
  const char *newfunc = (in_out == SOCK_IN ? "rna_Node_inputs_new" : "rna_Node_outputs_new");
  const char *clearfunc = (in_out == SOCK_IN ? "rna_Node_inputs_clear" : "rna_Node_outputs_clear");
  const char *movefunc = (in_out == SOCK_IN ? "rna_Node_inputs_move" : "rna_Node_outputs_move");

  RNA_def_property_srna(cprop, structtype);
  srna = RNA_def_struct(brna, structtype, NULL);
  RNA_def_struct_sdna(srna, "bNode");
  RNA_def_struct_ui_text(srna, uiname, "Collection of Node Sockets");

  func = RNA_def_function(srna, "new", newfunc);
  RNA_def_function_ui_description(func, "Add a socket to this node");
  RNA_def_function_flag(func, FUNC_USE_SELF_ID | FUNC_USE_MAIN | FUNC_USE_REPORTS);
  parm = RNA_def_string(func, "type", NULL, MAX_NAME, "Type", "Data type");
  RNA_def_parameter_flags(parm, 0, PARM_REQUIRED);
  parm = RNA_def_string(func, "name", NULL, MAX_NAME, "Name", "");
  RNA_def_parameter_flags(parm, 0, PARM_REQUIRED);
  RNA_def_string(func, "identifier", NULL, MAX_NAME, "Identifier", "Unique socket identifier");
  /* return value */
  parm = RNA_def_pointer(func, "socket", "NodeSocket", "", "New socket");
  RNA_def_function_return(func, parm);

  func = RNA_def_function(srna, "remove", "rna_Node_socket_remove");
  RNA_def_function_ui_description(func, "Remove a socket from this node");
  RNA_def_function_flag(func, FUNC_USE_SELF_ID | FUNC_USE_MAIN | FUNC_USE_REPORTS);
  parm = RNA_def_pointer(func, "socket", "NodeSocket", "", "The socket to remove");
  RNA_def_parameter_flags(parm, 0, PARM_REQUIRED);

  func = RNA_def_function(srna, "clear", clearfunc);
  RNA_def_function_ui_description(func, "Remove all sockets from this node");
  RNA_def_function_flag(func, FUNC_USE_SELF_ID | FUNC_USE_MAIN);

  func = RNA_def_function(srna, "move", movefunc);
  RNA_def_function_ui_description(func, "Move a socket to another position");
  RNA_def_function_flag(func, FUNC_USE_SELF_ID | FUNC_USE_MAIN);
  parm = RNA_def_int(
      func, "from_index", -1, 0, INT_MAX, "From Index", "Index of the socket to move", 0, 10000);
  RNA_def_parameter_flags(parm, 0, PARM_REQUIRED);
  parm = RNA_def_int(
      func, "to_index", -1, 0, INT_MAX, "To Index", "Target index for the socket", 0, 10000);
  RNA_def_parameter_flags(parm, 0, PARM_REQUIRED);
}

static void rna_def_node(BlenderRNA *brna)
{
  StructRNA *srna;
  PropertyRNA *prop;
  FunctionRNA *func;
  PropertyRNA *parm;

  static const EnumPropertyItem dummy_static_type_items[] = {
      {NODE_CUSTOM, "CUSTOM", 0, "Custom", "Custom Node"},
      {0, NULL, 0, NULL, NULL},
  };

  srna = RNA_def_struct(brna, "Node", NULL);
  RNA_def_struct_ui_text(srna, "Node", "Node in a node tree");
  RNA_def_struct_sdna(srna, "bNode");
  RNA_def_struct_ui_icon(srna, ICON_NODE);
  RNA_def_struct_refine_func(srna, "rna_Node_refine");
  RNA_def_struct_path_func(srna, "rna_Node_path");
  RNA_def_struct_register_funcs(srna, "rna_Node_register", "rna_Node_unregister", NULL);
  RNA_def_struct_idprops_func(srna, "rna_Node_idprops");

  prop = RNA_def_property(srna, "type", PROP_ENUM, PROP_NONE);
  RNA_def_property_enum_sdna(prop, NULL, "type");
  RNA_def_property_enum_items(prop, dummy_static_type_items);
  RNA_def_property_enum_funcs(prop, NULL, NULL, "rna_node_static_type_itemf");
  RNA_def_property_enum_default(prop, NODE_CUSTOM);
  RNA_def_property_clear_flag(prop, PROP_EDITABLE);
  RNA_def_property_ui_text(
      prop,
      "Type",
      "Node type (deprecated, use bl_static_type or bl_idname for the actual identifier string)");

  prop = RNA_def_property(srna, "location", PROP_FLOAT, PROP_XYZ);
  RNA_def_property_float_sdna(prop, NULL, "locx");
  RNA_def_property_array(prop, 2);
  RNA_def_property_range(prop, -100000.0f, 100000.0f);
  RNA_def_property_ui_text(prop, "Location", "");
  RNA_def_property_update(prop, NC_NODE, "rna_Node_update");

  prop = RNA_def_property(srna, "width", PROP_FLOAT, PROP_XYZ);
  RNA_def_property_float_sdna(prop, NULL, "width");
  RNA_def_property_float_funcs(prop, NULL, NULL, "rna_Node_width_range");
  RNA_def_property_ui_text(prop, "Width", "Width of the node");
  RNA_def_property_update(prop, NC_NODE | ND_DISPLAY, NULL);

  prop = RNA_def_property(srna, "width_hidden", PROP_FLOAT, PROP_XYZ);
  RNA_def_property_float_sdna(prop, NULL, "miniwidth");
  RNA_def_property_float_funcs(prop, NULL, NULL, "rna_Node_width_range");
  RNA_def_property_ui_text(prop, "Width Hidden", "Width of the node in hidden state");
  RNA_def_property_update(prop, NC_NODE | ND_DISPLAY, NULL);

  prop = RNA_def_property(srna, "height", PROP_FLOAT, PROP_XYZ);
  RNA_def_property_float_sdna(prop, NULL, "height");
  RNA_def_property_float_funcs(prop, NULL, NULL, "rna_Node_height_range");
  RNA_def_property_ui_text(prop, "Height", "Height of the node");
  RNA_def_property_update(prop, NC_NODE | ND_DISPLAY, NULL);

  prop = RNA_def_property(srna, "dimensions", PROP_FLOAT, PROP_XYZ_LENGTH);
  RNA_def_property_array(prop, 2);
  RNA_def_property_float_funcs(prop, "rna_Node_dimensions_get", NULL, NULL);
  RNA_def_property_ui_text(prop, "Dimensions", "Absolute bounding box dimensions of the node");
  RNA_def_property_clear_flag(prop, PROP_EDITABLE);

  prop = RNA_def_property(srna, "name", PROP_STRING, PROP_NONE);
  RNA_def_property_ui_text(prop, "Name", "Unique node identifier");
  RNA_def_struct_name_property(srna, prop);
  RNA_def_property_string_funcs(prop, NULL, NULL, "rna_Node_name_set");
  RNA_def_property_update(prop, NC_NODE | NA_EDITED, "rna_Node_update");

  prop = RNA_def_property(srna, "label", PROP_STRING, PROP_NONE);
  RNA_def_property_string_sdna(prop, NULL, "label");
  RNA_def_property_ui_text(prop, "Label", "Optional custom node label");
  RNA_def_property_update(prop, NC_NODE | ND_DISPLAY, NULL);

  prop = RNA_def_property(srna, "inputs", PROP_COLLECTION, PROP_NONE);
  RNA_def_property_collection_sdna(prop, NULL, "inputs", NULL);
  RNA_def_property_struct_type(prop, "NodeSocket");
  RNA_def_property_ui_text(prop, "Inputs", "");
  rna_def_node_sockets_api(brna, prop, SOCK_IN);

  prop = RNA_def_property(srna, "outputs", PROP_COLLECTION, PROP_NONE);
  RNA_def_property_collection_sdna(prop, NULL, "outputs", NULL);
  RNA_def_property_struct_type(prop, "NodeSocket");
  RNA_def_property_ui_text(prop, "Outputs", "");
  rna_def_node_sockets_api(brna, prop, SOCK_OUT);

  prop = RNA_def_property(srna, "internal_links", PROP_COLLECTION, PROP_NONE);
  RNA_def_property_collection_sdna(prop, NULL, "internal_links", NULL);
  RNA_def_property_struct_type(prop, "NodeLink");
  RNA_def_property_ui_text(
      prop, "Internal Links", "Internal input-to-output connections for muting");

  prop = RNA_def_property(srna, "parent", PROP_POINTER, PROP_NONE);
  RNA_def_property_pointer_sdna(prop, NULL, "parent");
  RNA_def_property_pointer_funcs(prop, NULL, "rna_Node_parent_set", NULL, "rna_Node_parent_poll");
  RNA_def_property_flag(prop, PROP_EDITABLE);
  RNA_def_property_flag(prop, PROP_PTR_NO_OWNERSHIP);
  RNA_def_property_override_flag(prop, PROPOVERRIDE_NO_COMPARISON);
  RNA_def_property_struct_type(prop, "Node");
  RNA_def_property_ui_text(prop, "Parent", "Parent this node is attached to");

  prop = RNA_def_property(srna, "use_custom_color", PROP_BOOLEAN, PROP_NONE);
  RNA_def_property_boolean_sdna(prop, NULL, "flag", NODE_CUSTOM_COLOR);
  RNA_def_property_clear_flag(prop, PROP_ANIMATABLE);
  RNA_def_property_ui_text(prop, "Custom Color", "Use custom color for the node");
  RNA_def_property_update(prop, NC_NODE | ND_DISPLAY, NULL);

  prop = RNA_def_property(srna, "color", PROP_FLOAT, PROP_COLOR);
  RNA_def_property_array(prop, 3);
  RNA_def_property_range(prop, 0.0f, 1.0f);
  RNA_def_property_ui_text(prop, "Color", "Custom color of the node body");
  RNA_def_property_update(prop, NC_NODE | ND_DISPLAY, NULL);

  prop = RNA_def_property(srna, "select", PROP_BOOLEAN, PROP_NONE);
  RNA_def_property_boolean_sdna(prop, NULL, "flag", SELECT);
  RNA_def_property_boolean_funcs(prop, NULL, "rna_Node_select_set");
  RNA_def_property_ui_text(prop, "Select", "Node selection state");
  RNA_def_property_update(prop, NC_NODE | NA_SELECTED, NULL);

  prop = RNA_def_property(srna, "show_options", PROP_BOOLEAN, PROP_NONE);
  RNA_def_property_boolean_sdna(prop, NULL, "flag", NODE_OPTIONS);
  RNA_def_property_ui_text(prop, "Show Options", "");
  RNA_def_property_update(prop, NC_NODE | ND_DISPLAY, NULL);

  prop = RNA_def_property(srna, "show_preview", PROP_BOOLEAN, PROP_NONE);
  RNA_def_property_boolean_sdna(prop, NULL, "flag", NODE_PREVIEW);
  RNA_def_property_ui_text(prop, "Show Preview", "");
  RNA_def_property_update(prop, NC_NODE | ND_DISPLAY, NULL);

  prop = RNA_def_property(srna, "hide", PROP_BOOLEAN, PROP_NONE);
  RNA_def_property_boolean_sdna(prop, NULL, "flag", NODE_HIDDEN);
  RNA_def_property_ui_text(prop, "Hide", "");
  RNA_def_property_update(prop, NC_NODE | ND_DISPLAY, NULL);

  prop = RNA_def_property(srna, "mute", PROP_BOOLEAN, PROP_NONE);
  RNA_def_property_boolean_sdna(prop, NULL, "flag", NODE_MUTED);
  RNA_def_property_ui_text(prop, "Mute", "");
  RNA_def_property_update(prop, 0, "rna_Node_update");

  prop = RNA_def_property(srna, "show_texture", PROP_BOOLEAN, PROP_NONE);
  RNA_def_property_boolean_sdna(prop, NULL, "flag", NODE_ACTIVE_TEXTURE);
  RNA_def_property_ui_text(prop, "Show Texture", "Display node in viewport textured shading mode");
  RNA_def_property_update(prop, 0, "rna_Node_update");

  prop = RNA_def_property(srna, "active_preview", PROP_BOOLEAN, PROP_NONE);
  RNA_def_property_boolean_sdna(prop, NULL, "flag", NODE_ACTIVE_PREVIEW);
  RNA_def_property_ui_text(prop, "Active Preview", "Node is previewed in other editor");
  RNA_def_property_flag(prop, PROP_NO_DEG_UPDATE);
  RNA_def_property_update(prop, NC_NODE, NULL);

  /* generic property update function */
  func = RNA_def_function(srna, "socket_value_update", "rna_Node_socket_value_update");
  RNA_def_function_ui_description(func, "Update after property changes");
  RNA_def_function_flag(func, FUNC_USE_SELF_ID);
  parm = RNA_def_pointer(func, "context", "Context", "", "");
  RNA_def_parameter_flags(parm, PROP_NEVER_NULL, PARM_REQUIRED);

  func = RNA_def_function(srna, "is_registered_node_type", "rna_Node_is_registered_node_type");
  RNA_def_function_ui_description(func, "True if a registered node type");
  RNA_def_function_flag(func, FUNC_NO_SELF | FUNC_USE_SELF_TYPE);
  parm = RNA_def_boolean(func, "result", false, "Result", "");
  RNA_def_function_return(func, parm);

  /* registration */
  prop = RNA_def_property(srna, "bl_idname", PROP_STRING, PROP_NONE);
  RNA_def_property_string_sdna(prop, NULL, "typeinfo->idname");
  RNA_def_property_flag(prop, PROP_REGISTER);
  RNA_def_property_ui_text(prop, "ID Name", "");

  prop = RNA_def_property(srna, "bl_label", PROP_STRING, PROP_NONE);
  RNA_def_property_string_sdna(prop, NULL, "typeinfo->ui_name");
  RNA_def_property_flag(prop, PROP_REGISTER);
  RNA_def_property_ui_text(prop, "Label", "The node label");

  prop = RNA_def_property(srna, "bl_description", PROP_STRING, PROP_TRANSLATION);
  RNA_def_property_string_sdna(prop, NULL, "typeinfo->ui_description");
  RNA_def_property_flag(prop, PROP_REGISTER_OPTIONAL);

  prop = RNA_def_property(srna, "bl_icon", PROP_ENUM, PROP_NONE);
  RNA_def_property_enum_sdna(prop, NULL, "typeinfo->ui_icon");
  RNA_def_property_enum_items(prop, rna_enum_icon_items);
  RNA_def_property_enum_default(prop, ICON_NODE);
  RNA_def_property_flag(prop, PROP_REGISTER_OPTIONAL);
  RNA_def_property_ui_text(prop, "Icon", "The node icon");

  prop = RNA_def_property(srna, "bl_static_type", PROP_ENUM, PROP_NONE);
  RNA_def_property_enum_sdna(prop, NULL, "typeinfo->type");
  RNA_def_property_enum_items(prop, dummy_static_type_items);
  RNA_def_property_enum_funcs(prop, NULL, NULL, "rna_node_static_type_itemf");
  RNA_def_property_enum_default(prop, NODE_CUSTOM);
  RNA_def_property_flag(prop, PROP_REGISTER_OPTIONAL);
  RNA_def_property_ui_text(prop, "Static Type", "Node type (deprecated, use with care)");

  /* type-based size properties */
  prop = RNA_def_property(srna, "bl_width_default", PROP_FLOAT, PROP_UNSIGNED);
  RNA_def_property_float_sdna(prop, NULL, "typeinfo->width");
  RNA_def_property_flag(prop, PROP_REGISTER_OPTIONAL);

  prop = RNA_def_property(srna, "bl_width_min", PROP_FLOAT, PROP_UNSIGNED);
  RNA_def_property_float_sdna(prop, NULL, "typeinfo->minwidth");
  RNA_def_property_flag(prop, PROP_REGISTER_OPTIONAL);

  prop = RNA_def_property(srna, "bl_width_max", PROP_FLOAT, PROP_UNSIGNED);
  RNA_def_property_float_sdna(prop, NULL, "typeinfo->maxwidth");
  RNA_def_property_flag(prop, PROP_REGISTER_OPTIONAL);

  prop = RNA_def_property(srna, "bl_height_default", PROP_FLOAT, PROP_UNSIGNED);
  RNA_def_property_float_sdna(prop, NULL, "typeinfo->height");
  RNA_def_property_flag(prop, PROP_REGISTER_OPTIONAL);

  prop = RNA_def_property(srna, "bl_height_min", PROP_FLOAT, PROP_UNSIGNED);
  RNA_def_property_float_sdna(prop, NULL, "typeinfo->minheight");
  RNA_def_property_flag(prop, PROP_REGISTER_OPTIONAL);

  prop = RNA_def_property(srna, "bl_height_max", PROP_FLOAT, PROP_UNSIGNED);
  RNA_def_property_float_sdna(prop, NULL, "typeinfo->minheight");
  RNA_def_property_flag(prop, PROP_REGISTER_OPTIONAL);

  /* poll */
  func = RNA_def_function(srna, "poll", NULL);
  RNA_def_function_ui_description(
      func, "If non-null output is returned, the node type can be added to the tree");
  RNA_def_function_flag(func, FUNC_NO_SELF | FUNC_REGISTER);
  RNA_def_function_return(func, RNA_def_boolean(func, "visible", false, "", ""));
  parm = RNA_def_pointer(func, "node_tree", "NodeTree", "Node Tree", "");
  RNA_def_parameter_flags(parm, 0, PARM_REQUIRED);

  func = RNA_def_function(srna, "poll_instance", NULL);
  RNA_def_function_ui_description(
      func, "If non-null output is returned, the node can be added to the tree");
  RNA_def_function_flag(func, FUNC_REGISTER_OPTIONAL);
  RNA_def_function_return(func, RNA_def_boolean(func, "visible", false, "", ""));
  parm = RNA_def_pointer(func, "node_tree", "NodeTree", "Node Tree", "");
  RNA_def_parameter_flags(parm, 0, PARM_REQUIRED);

  /* update */
  func = RNA_def_function(srna, "update", NULL);
  RNA_def_function_ui_description(
      func, "Update on node graph topology changes (adding or removing nodes and links)");
  RNA_def_function_flag(func, FUNC_USE_SELF_ID | FUNC_REGISTER_OPTIONAL | FUNC_ALLOW_WRITE);

  /* insert_link */
  func = RNA_def_function(srna, "insert_link", NULL);
  RNA_def_function_ui_description(func, "Handle creation of a link to or from the node");
  RNA_def_function_flag(func, FUNC_USE_SELF_ID | FUNC_REGISTER_OPTIONAL | FUNC_ALLOW_WRITE);
  parm = RNA_def_pointer(func, "link", "NodeLink", "Link", "Node link that will be inserted");
  RNA_def_parameter_flags(parm, PROP_NEVER_NULL, PARM_REQUIRED);

  /* init */
  func = RNA_def_function(srna, "init", NULL);
  RNA_def_function_ui_description(func, "Initialize a new instance of this node");
  RNA_def_function_flag(func, FUNC_REGISTER_OPTIONAL | FUNC_ALLOW_WRITE);
  parm = RNA_def_pointer(func, "context", "Context", "", "");
  RNA_def_parameter_flags(parm, PROP_NEVER_NULL, PARM_REQUIRED);

  /* copy */
  func = RNA_def_function(srna, "copy", NULL);
  RNA_def_function_ui_description(func,
                                  "Initialize a new instance of this node from an existing node");
  RNA_def_function_flag(func, FUNC_REGISTER_OPTIONAL | FUNC_ALLOW_WRITE);
  parm = RNA_def_pointer(func, "node", "Node", "Node", "Existing node to copy");
  RNA_def_parameter_flags(parm, PROP_NEVER_NULL, PARM_REQUIRED);

  /* free */
  func = RNA_def_function(srna, "free", NULL);
  RNA_def_function_ui_description(func, "Clean up node on removal");
  RNA_def_function_flag(func, FUNC_REGISTER_OPTIONAL | FUNC_ALLOW_WRITE);

  /* draw buttons */
  func = RNA_def_function(srna, "draw_buttons", NULL);
  RNA_def_function_ui_description(func, "Draw node buttons");
  RNA_def_function_flag(func, FUNC_REGISTER_OPTIONAL);
  parm = RNA_def_pointer(func, "context", "Context", "", "");
  RNA_def_parameter_flags(parm, PROP_NEVER_NULL, PARM_REQUIRED);
  parm = RNA_def_property(func, "layout", PROP_POINTER, PROP_NONE);
  RNA_def_property_struct_type(parm, "UILayout");
  RNA_def_property_ui_text(parm, "Layout", "Layout in the UI");
  RNA_def_parameter_flags(parm, PROP_NEVER_NULL, PARM_REQUIRED);

  /* draw buttons extended */
  func = RNA_def_function(srna, "draw_buttons_ext", NULL);
  RNA_def_function_ui_description(func, "Draw node buttons in the sidebar");
  RNA_def_function_flag(func, FUNC_REGISTER_OPTIONAL);
  parm = RNA_def_pointer(func, "context", "Context", "", "");
  RNA_def_parameter_flags(parm, PROP_NEVER_NULL, PARM_REQUIRED);
  parm = RNA_def_property(func, "layout", PROP_POINTER, PROP_NONE);
  RNA_def_property_struct_type(parm, "UILayout");
  RNA_def_property_ui_text(parm, "Layout", "Layout in the UI");
  RNA_def_parameter_flags(parm, PROP_NEVER_NULL, PARM_REQUIRED);

  /* dynamic label */
  func = RNA_def_function(srna, "draw_label", NULL);
  RNA_def_function_ui_description(func, "Returns a dynamic label string");
  RNA_def_function_flag(func, FUNC_REGISTER_OPTIONAL);
  parm = RNA_def_string(func, "label", NULL, MAX_NAME, "Label", "");
  RNA_def_parameter_flags(parm, PROP_THICK_WRAP, 0); /* needed for string return value */
  RNA_def_function_output(func, parm);
}

static void rna_def_node_link(BlenderRNA *brna)
{
  StructRNA *srna;
  PropertyRNA *prop;

  srna = RNA_def_struct(brna, "NodeLink", NULL);
  RNA_def_struct_ui_text(srna, "NodeLink", "Link between nodes in a node tree");
  RNA_def_struct_sdna(srna, "bNodeLink");
  RNA_def_struct_ui_icon(srna, ICON_NODE);

  prop = RNA_def_property(srna, "is_valid", PROP_BOOLEAN, PROP_NONE);
  RNA_def_property_boolean_sdna(prop, NULL, "flag", NODE_LINK_VALID);
  RNA_def_struct_ui_text(srna, "Valid", "Link is valid");
  RNA_def_property_update(prop, NC_NODE | NA_EDITED, NULL);

  prop = RNA_def_property(srna, "is_muted", PROP_BOOLEAN, PROP_NONE);
  RNA_def_property_boolean_sdna(prop, NULL, "flag", NODE_LINK_MUTED);
  RNA_def_struct_ui_text(srna, "Muted", "Link is muted and can be ignored");
  RNA_def_property_update(prop, NC_NODE | NA_EDITED, NULL);

  prop = RNA_def_property(srna, "from_node", PROP_POINTER, PROP_NONE);
  RNA_def_property_pointer_sdna(prop, NULL, "fromnode");
  RNA_def_property_struct_type(prop, "Node");
  RNA_def_property_clear_flag(prop, PROP_EDITABLE);
  RNA_def_property_flag(prop, PROP_PTR_NO_OWNERSHIP);
  RNA_def_property_override_flag(prop, PROPOVERRIDE_NO_COMPARISON);
  RNA_def_property_ui_text(prop, "From node", "");

  prop = RNA_def_property(srna, "to_node", PROP_POINTER, PROP_NONE);
  RNA_def_property_pointer_sdna(prop, NULL, "tonode");
  RNA_def_property_struct_type(prop, "Node");
  RNA_def_property_clear_flag(prop, PROP_EDITABLE);
  RNA_def_property_flag(prop, PROP_PTR_NO_OWNERSHIP);
  RNA_def_property_override_flag(prop, PROPOVERRIDE_NO_COMPARISON);
  RNA_def_property_ui_text(prop, "To node", "");

  prop = RNA_def_property(srna, "from_socket", PROP_POINTER, PROP_NONE);
  RNA_def_property_pointer_sdna(prop, NULL, "fromsock");
  RNA_def_property_struct_type(prop, "NodeSocket");
  RNA_def_property_clear_flag(prop, PROP_EDITABLE);
  RNA_def_property_flag(prop, PROP_PTR_NO_OWNERSHIP);
  RNA_def_property_override_flag(prop, PROPOVERRIDE_NO_COMPARISON);
  RNA_def_property_ui_text(prop, "From socket", "");

  prop = RNA_def_property(srna, "to_socket", PROP_POINTER, PROP_NONE);
  RNA_def_property_pointer_sdna(prop, NULL, "tosock");
  RNA_def_property_struct_type(prop, "NodeSocket");
  RNA_def_property_clear_flag(prop, PROP_EDITABLE);
  RNA_def_property_flag(prop, PROP_PTR_NO_OWNERSHIP);
  RNA_def_property_override_flag(prop, PROPOVERRIDE_NO_COMPARISON);
  RNA_def_property_ui_text(prop, "To socket", "");

  prop = RNA_def_property(srna, "is_hidden", PROP_BOOLEAN, PROP_NONE);
  RNA_def_property_boolean_funcs(prop, "rna_NodeLink_is_hidden_get", NULL);
  RNA_def_property_clear_flag(prop, PROP_EDITABLE);
  RNA_def_property_flag(prop, PROP_PTR_NO_OWNERSHIP);
  RNA_def_property_override_flag(prop, PROPOVERRIDE_NO_COMPARISON);
  RNA_def_property_ui_text(prop, "Is Hidden", "Link is hidden due to invisible sockets");
}

static void rna_def_nodetree_nodes_api(BlenderRNA *brna, PropertyRNA *cprop)
{
  StructRNA *srna;
  PropertyRNA *parm, *prop;
  FunctionRNA *func;

  RNA_def_property_srna(cprop, "Nodes");
  srna = RNA_def_struct(brna, "Nodes", NULL);
  RNA_def_struct_sdna(srna, "bNodeTree");
  RNA_def_struct_ui_text(srna, "Nodes", "Collection of Nodes");

  func = RNA_def_function(srna, "new", "rna_NodeTree_node_new");
  RNA_def_function_ui_description(func, "Add a node to this node tree");
  RNA_def_function_flag(func, FUNC_USE_CONTEXT | FUNC_USE_REPORTS);
  /* XXX warning note should eventually be removed,
   * added this here to avoid frequent confusion with API changes from "type" to "bl_idname"
   */
  parm = RNA_def_string(
      func,
      "type",
      NULL,
      MAX_NAME,
      "Type",
      "Type of node to add (Warning: should be same as node.bl_idname, not node.type!)");
  RNA_def_parameter_flags(parm, 0, PARM_REQUIRED);
  /* return value */
  parm = RNA_def_pointer(func, "node", "Node", "", "New node");
  RNA_def_function_return(func, parm);

  func = RNA_def_function(srna, "remove", "rna_NodeTree_node_remove");
  RNA_def_function_ui_description(func, "Remove a node from this node tree");
  RNA_def_function_flag(func, FUNC_USE_MAIN | FUNC_USE_REPORTS);
  parm = RNA_def_pointer(func, "node", "Node", "", "The node to remove");
  RNA_def_parameter_flags(parm, PROP_NEVER_NULL, PARM_REQUIRED | PARM_RNAPTR);
  RNA_def_parameter_clear_flags(parm, PROP_THICK_WRAP, 0);

  func = RNA_def_function(srna, "clear", "rna_NodeTree_node_clear");
  RNA_def_function_ui_description(func, "Remove all nodes from this node tree");
  RNA_def_function_flag(func, FUNC_USE_MAIN | FUNC_USE_REPORTS);

  prop = RNA_def_property(srna, "active", PROP_POINTER, PROP_NONE);
  RNA_def_property_struct_type(prop, "Node");
  RNA_def_property_pointer_funcs(
      prop, "rna_NodeTree_active_node_get", "rna_NodeTree_active_node_set", NULL, NULL);
  RNA_def_property_flag(prop, PROP_EDITABLE | PROP_NEVER_UNLINK);
  RNA_def_property_ui_text(prop, "Active Node", "Active node in this tree");
  RNA_def_property_update(prop, NC_SCENE | ND_OB_ACTIVE, NULL);
}

static void rna_def_nodetree_link_api(BlenderRNA *brna, PropertyRNA *cprop)
{
  StructRNA *srna;
  PropertyRNA *parm;
  FunctionRNA *func;

  RNA_def_property_srna(cprop, "NodeLinks");
  srna = RNA_def_struct(brna, "NodeLinks", NULL);
  RNA_def_struct_sdna(srna, "bNodeTree");
  RNA_def_struct_ui_text(srna, "Node Links", "Collection of Node Links");

  func = RNA_def_function(srna, "new", "rna_NodeTree_link_new");
  RNA_def_function_ui_description(func, "Add a node link to this node tree");
  RNA_def_function_flag(func, FUNC_USE_MAIN | FUNC_USE_REPORTS);
  parm = RNA_def_pointer(func, "input", "NodeSocket", "", "The input socket");
  RNA_def_parameter_flags(parm, PROP_NEVER_NULL, PARM_REQUIRED);
  parm = RNA_def_pointer(func, "output", "NodeSocket", "", "The output socket");
  RNA_def_parameter_flags(parm, PROP_NEVER_NULL, PARM_REQUIRED);
  RNA_def_boolean(func,
                  "verify_limits",
                  true,
                  "Verify Limits",
                  "Remove existing links if connection limit is exceeded");
  /* return */
  parm = RNA_def_pointer(func, "link", "NodeLink", "", "New node link");
  RNA_def_function_return(func, parm);

  func = RNA_def_function(srna, "remove", "rna_NodeTree_link_remove");
  RNA_def_function_ui_description(func, "remove a node link from the node tree");
  RNA_def_function_flag(func, FUNC_USE_MAIN | FUNC_USE_REPORTS);
  parm = RNA_def_pointer(func, "link", "NodeLink", "", "The node link to remove");
  RNA_def_parameter_flags(parm, PROP_NEVER_NULL, PARM_REQUIRED | PARM_RNAPTR);
  RNA_def_parameter_clear_flags(parm, PROP_THICK_WRAP, 0);

  func = RNA_def_function(srna, "clear", "rna_NodeTree_link_clear");
  RNA_def_function_ui_description(func, "remove all node links from the node tree");
  RNA_def_function_flag(func, FUNC_USE_MAIN | FUNC_USE_REPORTS);
}

static void rna_def_node_tree_sockets_api(BlenderRNA *brna, PropertyRNA *cprop, int in_out)
{
  StructRNA *srna;
  PropertyRNA *parm;
  FunctionRNA *func;
  const char *structtype = (in_out == SOCK_IN ? "NodeTreeInputs" : "NodeTreeOutputs");
  const char *uiname = (in_out == SOCK_IN ? "Node Tree Inputs" : "Node Tree Outputs");
  const char *newfunc = (in_out == SOCK_IN ? "rna_NodeTree_inputs_new" :
                                             "rna_NodeTree_outputs_new");
  const char *clearfunc = (in_out == SOCK_IN ? "rna_NodeTree_inputs_clear" :
                                               "rna_NodeTree_outputs_clear");
  const char *movefunc = (in_out == SOCK_IN ? "rna_NodeTree_inputs_move" :
                                              "rna_NodeTree_outputs_move");

  RNA_def_property_srna(cprop, structtype);
  srna = RNA_def_struct(brna, structtype, NULL);
  RNA_def_struct_sdna(srna, "bNodeTree");
  RNA_def_struct_ui_text(srna, uiname, "Collection of Node Tree Sockets");

  func = RNA_def_function(srna, "new", newfunc);
  RNA_def_function_ui_description(func, "Add a socket to this node tree");
  RNA_def_function_flag(func, FUNC_USE_MAIN | FUNC_USE_REPORTS);
  parm = RNA_def_string(func, "type", NULL, MAX_NAME, "Type", "Data type");
  RNA_def_parameter_flags(parm, 0, PARM_REQUIRED);
  parm = RNA_def_string(func, "name", NULL, MAX_NAME, "Name", "");
  RNA_def_parameter_flags(parm, 0, PARM_REQUIRED);
  /* return value */
  parm = RNA_def_pointer(func, "socket", "NodeSocketInterface", "", "New socket");
  RNA_def_function_return(func, parm);

  func = RNA_def_function(srna, "remove", "rna_NodeTree_socket_remove");
  RNA_def_function_ui_description(func, "Remove a socket from this node tree");
  RNA_def_function_flag(func, FUNC_USE_MAIN | FUNC_USE_REPORTS);
  parm = RNA_def_pointer(func, "socket", "NodeSocketInterface", "", "The socket to remove");
  RNA_def_parameter_flags(parm, 0, PARM_REQUIRED);

  func = RNA_def_function(srna, "clear", clearfunc);
  RNA_def_function_ui_description(func, "Remove all sockets from this node tree");
  RNA_def_function_flag(func, FUNC_USE_MAIN | FUNC_USE_REPORTS);

  func = RNA_def_function(srna, "move", movefunc);
  RNA_def_function_ui_description(func, "Move a socket to another position");
  RNA_def_function_flag(func, FUNC_USE_MAIN);
  parm = RNA_def_int(
      func, "from_index", -1, 0, INT_MAX, "From Index", "Index of the socket to move", 0, 10000);
  RNA_def_parameter_flags(parm, 0, PARM_REQUIRED);
  parm = RNA_def_int(
      func, "to_index", -1, 0, INT_MAX, "To Index", "Target index for the socket", 0, 10000);
  RNA_def_parameter_flags(parm, 0, PARM_REQUIRED);
}

static void rna_def_nodetree(BlenderRNA *brna)
{
  StructRNA *srna;
  PropertyRNA *prop;
  FunctionRNA *func;
  PropertyRNA *parm;

  static const EnumPropertyItem static_type_items[] = {
      {NTREE_SHADER, "SHADER", ICON_MATERIAL, "Shader", "Shader nodes"},
      {NTREE_TEXTURE, "TEXTURE", ICON_TEXTURE, "Texture", "Texture nodes"},
      {NTREE_COMPOSIT, "COMPOSITING", ICON_RENDERLAYERS, "Compositing", "Compositing nodes"},
      {NTREE_GEOMETRY, "GEOMETRY", ICON_NODETREE, "Geometry", "Geometry nodes"},
      {0, NULL, 0, NULL, NULL},
  };

  srna = RNA_def_struct(brna, "NodeTree", "ID");
  RNA_def_struct_ui_text(
      srna,
      "Node Tree",
      "Node tree consisting of linked nodes used for shading, textures and compositing");
  RNA_def_struct_sdna(srna, "bNodeTree");
  RNA_def_struct_ui_icon(srna, ICON_NODETREE);
  RNA_def_struct_refine_func(srna, "rna_NodeTree_refine");
  RNA_def_struct_register_funcs(srna, "rna_NodeTree_register", "rna_NodeTree_unregister", NULL);

  prop = RNA_def_property(srna, "view_center", PROP_FLOAT, PROP_XYZ);
  RNA_def_property_array(prop, 2);
  RNA_def_property_float_sdna(prop, NULL, "view_center");
  RNA_def_property_clear_flag(prop, PROP_EDITABLE);

  /* AnimData */
  rna_def_animdata_common(srna);

  /* Nodes Collection */
  prop = RNA_def_property(srna, "nodes", PROP_COLLECTION, PROP_NONE);
  RNA_def_property_collection_sdna(prop, NULL, "nodes", NULL);
  RNA_def_property_struct_type(prop, "Node");
  RNA_def_property_ui_text(prop, "Nodes", "");
  rna_def_nodetree_nodes_api(brna, prop);

  /* NodeLinks Collection */
  prop = RNA_def_property(srna, "links", PROP_COLLECTION, PROP_NONE);
  RNA_def_property_collection_sdna(prop, NULL, "links", NULL);
  RNA_def_property_struct_type(prop, "NodeLink");
  RNA_def_property_ui_text(prop, "Links", "");
  rna_def_nodetree_link_api(brna, prop);

  /* Grease Pencil */
  prop = RNA_def_property(srna, "grease_pencil", PROP_POINTER, PROP_NONE);
  RNA_def_property_pointer_sdna(prop, NULL, "gpd");
  RNA_def_property_struct_type(prop, "GreasePencil");
  RNA_def_property_pointer_funcs(
      prop, NULL, NULL, NULL, "rna_GPencil_datablocks_annotations_poll");
  RNA_def_property_flag(prop, PROP_EDITABLE | PROP_ID_REFCOUNT);
  RNA_def_property_ui_text(prop, "Grease Pencil Data", "Grease Pencil data-block");
  RNA_def_property_update(prop, NC_NODE, NULL);

  prop = RNA_def_property(srna, "type", PROP_ENUM, PROP_NONE);
  RNA_def_property_clear_flag(prop, PROP_EDITABLE);
  RNA_def_property_enum_items(prop, static_type_items);
  RNA_def_property_ui_text(
      prop,
      "Type",
      "Node Tree type (deprecated, bl_idname is the actual node tree type identifier)");

  prop = RNA_def_property(srna, "inputs", PROP_COLLECTION, PROP_NONE);
  RNA_def_property_collection_sdna(prop, NULL, "inputs", NULL);
  RNA_def_property_struct_type(prop, "NodeSocketInterface");
  RNA_def_property_clear_flag(prop, PROP_EDITABLE);
  RNA_def_property_ui_text(prop, "Inputs", "Node tree inputs");
  rna_def_node_tree_sockets_api(brna, prop, SOCK_IN);

  prop = RNA_def_property(srna, "active_input", PROP_INT, PROP_UNSIGNED);
  RNA_def_property_int_funcs(
      prop, "rna_NodeTree_active_input_get", "rna_NodeTree_active_input_set", NULL);
  RNA_def_property_ui_text(prop, "Active Input", "Index of the active input");
  RNA_def_property_update(prop, NC_NODE, NULL);

  prop = RNA_def_property(srna, "outputs", PROP_COLLECTION, PROP_NONE);
  RNA_def_property_collection_sdna(prop, NULL, "outputs", NULL);
  RNA_def_property_struct_type(prop, "NodeSocketInterface");
  RNA_def_property_clear_flag(prop, PROP_EDITABLE);
  RNA_def_property_ui_text(prop, "Outputs", "Node tree outputs");
  rna_def_node_tree_sockets_api(brna, prop, SOCK_OUT);

  prop = RNA_def_property(srna, "active_output", PROP_INT, PROP_UNSIGNED);
  RNA_def_property_int_funcs(
      prop, "rna_NodeTree_active_output_get", "rna_NodeTree_active_output_set", NULL);
  RNA_def_property_ui_text(prop, "Active Output", "Index of the active output");
  RNA_def_property_update(prop, NC_NODE, NULL);

  /* exposed as a function for runtime interface type properties */
  func = RNA_def_function(srna, "interface_update", "rna_NodeTree_interface_update");
  RNA_def_function_ui_description(func, "Updated node group interface");
  parm = RNA_def_pointer(func, "context", "Context", "", "");
  RNA_def_parameter_flags(parm, PROP_NEVER_NULL, PARM_REQUIRED);

  /* registration */
  prop = RNA_def_property(srna, "bl_idname", PROP_STRING, PROP_NONE);
  RNA_def_property_string_sdna(prop, NULL, "typeinfo->idname");
  RNA_def_property_flag(prop, PROP_REGISTER);
  RNA_def_property_ui_text(prop, "ID Name", "");

  prop = RNA_def_property(srna, "bl_label", PROP_STRING, PROP_NONE);
  RNA_def_property_string_sdna(prop, NULL, "typeinfo->ui_name");
  RNA_def_property_flag(prop, PROP_REGISTER);
  RNA_def_property_ui_text(prop, "Label", "The node tree label");

  prop = RNA_def_property(srna, "bl_description", PROP_STRING, PROP_TRANSLATION);
  RNA_def_property_string_sdna(prop, NULL, "typeinfo->ui_description");
  RNA_def_property_flag(prop, PROP_REGISTER_OPTIONAL);

  prop = RNA_def_property(srna, "bl_icon", PROP_ENUM, PROP_NONE);
  RNA_def_property_enum_sdna(prop, NULL, "typeinfo->ui_icon");
  RNA_def_property_enum_items(prop, rna_enum_icon_items);
  RNA_def_property_enum_default(prop, ICON_NODETREE);
  RNA_def_property_flag(prop, PROP_REGISTER);
  RNA_def_property_ui_text(prop, "Icon", "The node tree icon");

  /* poll */
  func = RNA_def_function(srna, "poll", NULL);
  RNA_def_function_ui_description(func, "Check visibility in the editor");
  RNA_def_function_flag(func, FUNC_NO_SELF | FUNC_REGISTER_OPTIONAL);
  parm = RNA_def_pointer(func, "context", "Context", "", "");
  RNA_def_parameter_flags(parm, PROP_NEVER_NULL, PARM_REQUIRED);
  RNA_def_function_return(func, RNA_def_boolean(func, "visible", false, "", ""));

  /* update */
  func = RNA_def_function(srna, "update", NULL);
  RNA_def_function_ui_description(func, "Update on editor changes");
  RNA_def_function_flag(func, FUNC_REGISTER_OPTIONAL | FUNC_ALLOW_WRITE);

  /* get a node tree from context */
  func = RNA_def_function(srna, "get_from_context", NULL);
  RNA_def_function_ui_description(func, "Get a node tree from the context");
  RNA_def_function_flag(func, FUNC_NO_SELF | FUNC_REGISTER_OPTIONAL);
  parm = RNA_def_pointer(func, "context", "Context", "", "");
  RNA_def_parameter_flags(parm, PROP_NEVER_NULL, PARM_REQUIRED);
  parm = RNA_def_pointer(
      func, "result_1", "NodeTree", "Node Tree", "Active node tree from context");
  RNA_def_function_output(func, parm);
  parm = RNA_def_pointer(
      func, "result_2", "ID", "Owner ID", "ID data-block that owns the node tree");
  RNA_def_function_output(func, parm);
  parm = RNA_def_pointer(
      func, "result_3", "ID", "From ID", "Original ID data-block selected from the context");
  RNA_def_function_output(func, parm);

  /* Check for support of a socket type. */
  func = RNA_def_function(srna, "valid_socket_type", NULL);
  RNA_def_function_ui_description(func, "Check if the socket type is valid for the node tree");
  RNA_def_function_flag(func, FUNC_NO_SELF | FUNC_REGISTER_OPTIONAL);
  parm = RNA_def_enum(func, "type", node_socket_type_items, 0, "", "");
  RNA_def_parameter_flags(parm, PROP_NEVER_NULL, PARM_REQUIRED);
  RNA_def_function_return(func, RNA_def_boolean(func, "valid", false, "", ""));
}

static void rna_def_composite_nodetree(BlenderRNA *brna)
{
  StructRNA *srna;
  PropertyRNA *prop;

  srna = RNA_def_struct(brna, "CompositorNodeTree", "NodeTree");
  RNA_def_struct_ui_text(
      srna, "Compositor Node Tree", "Node tree consisting of linked nodes used for compositing");
  RNA_def_struct_sdna(srna, "bNodeTree");
  RNA_def_struct_ui_icon(srna, ICON_RENDERLAYERS);

  prop = RNA_def_property(srna, "execution_mode", PROP_ENUM, PROP_NONE);
  RNA_def_property_enum_sdna(prop, NULL, "execution_mode");
  RNA_def_property_enum_items(prop, rna_enum_execution_mode_items);
  RNA_def_property_ui_text(prop, "Execution Mode", "Set how compositing is executed");
  RNA_def_property_update(prop, NC_NODE | ND_DISPLAY, "rna_NodeTree_update");

  prop = RNA_def_property(srna, "render_quality", PROP_ENUM, PROP_NONE);
  RNA_def_property_enum_sdna(prop, NULL, "render_quality");
  RNA_def_property_enum_items(prop, node_quality_items);
  RNA_def_property_ui_text(prop, "Render Quality", "Quality when rendering");

  prop = RNA_def_property(srna, "edit_quality", PROP_ENUM, PROP_NONE);
  RNA_def_property_enum_sdna(prop, NULL, "edit_quality");
  RNA_def_property_enum_items(prop, node_quality_items);
  RNA_def_property_ui_text(prop, "Edit Quality", "Quality when editing");

  prop = RNA_def_property(srna, "chunk_size", PROP_ENUM, PROP_NONE);
  RNA_def_property_enum_sdna(prop, NULL, "chunksize");
  RNA_def_property_enum_items(prop, node_chunksize_items);
  RNA_def_property_ui_text(prop,
                           "Chunksize",
                           "Max size of a tile (smaller values gives better distribution "
                           "of multiple threads, but more overhead)");

  prop = RNA_def_property(srna, "use_opencl", PROP_BOOLEAN, PROP_NONE);
  RNA_def_property_boolean_sdna(prop, NULL, "flag", NTREE_COM_OPENCL);
  RNA_def_property_ui_text(prop, "OpenCL", "Enable GPU calculations");

  prop = RNA_def_property(srna, "use_groupnode_buffer", PROP_BOOLEAN, PROP_NONE);
  RNA_def_property_boolean_sdna(prop, NULL, "flag", NTREE_COM_GROUPNODE_BUFFER);
  RNA_def_property_ui_text(prop, "Buffer Groups", "Enable buffering of group nodes");

  prop = RNA_def_property(srna, "use_two_pass", PROP_BOOLEAN, PROP_NONE);
  RNA_def_property_boolean_sdna(prop, NULL, "flag", NTREE_TWO_PASS);
  RNA_def_property_ui_text(prop,
                           "Two Pass",
                           "Use two pass execution during editing: first calculate fast nodes, "
                           "second pass calculate all nodes");

  prop = RNA_def_property(srna, "use_viewer_border", PROP_BOOLEAN, PROP_NONE);
  RNA_def_property_boolean_sdna(prop, NULL, "flag", NTREE_VIEWER_BORDER);
  RNA_def_property_ui_text(
      prop, "Viewer Region", "Use boundaries for viewer nodes and composite backdrop");
  RNA_def_property_update(prop, NC_NODE | ND_DISPLAY, "rna_NodeTree_update");
}

static void rna_def_shader_nodetree(BlenderRNA *brna)
{
  StructRNA *srna;
  FunctionRNA *func;
  PropertyRNA *parm;

  srna = RNA_def_struct(brna, "ShaderNodeTree", "NodeTree");
  RNA_def_struct_ui_text(
      srna,
      "Shader Node Tree",
      "Node tree consisting of linked nodes used for materials (and other shading data-blocks)");
  RNA_def_struct_sdna(srna, "bNodeTree");
  RNA_def_struct_ui_icon(srna, ICON_MATERIAL);

  func = RNA_def_function(srna, "get_output_node", "ntreeShaderOutputNode");
  RNA_def_function_ui_description(func,
                                  "Return active shader output node for the specified target");
  parm = RNA_def_enum(
      func, "target", prop_shader_output_target_items, SHD_OUTPUT_ALL, "Target", "");
  RNA_def_parameter_flags(parm, 0, PARM_REQUIRED);
  parm = RNA_def_pointer(func, "node", "ShaderNode", "Node", "");
  RNA_def_function_return(func, parm);
}

static void rna_def_texture_nodetree(BlenderRNA *brna)
{
  StructRNA *srna;

  srna = RNA_def_struct(brna, "TextureNodeTree", "NodeTree");
  RNA_def_struct_ui_text(
      srna, "Texture Node Tree", "Node tree consisting of linked nodes used for textures");
  RNA_def_struct_sdna(srna, "bNodeTree");
  RNA_def_struct_ui_icon(srna, ICON_TEXTURE);
}

static void rna_def_geometry_nodetree(BlenderRNA *brna)
{
  StructRNA *srna;

  srna = RNA_def_struct(brna, "GeometryNodeTree", "NodeTree");
  RNA_def_struct_ui_text(
      srna, "Geometry Node Tree", "Node tree consisting of linked nodes used for geometries");
  RNA_def_struct_sdna(srna, "bNodeTree");
  RNA_def_struct_ui_icon(srna, ICON_NODETREE);
}

static StructRNA *define_specific_node(BlenderRNA *brna,
                                       const char *struct_name,
                                       const char *base_name,
                                       const char *ui_name,
                                       const char *ui_desc,
                                       void (*def_func)(StructRNA *))
{
  StructRNA *srna;
  FunctionRNA *func;
  PropertyRNA *parm;

  /* XXX hack, want to avoid "NodeInternal" prefix,
   * so use "Node" in NOD_static_types.h and replace here */
  if (STREQ(base_name, "Node")) {
    base_name = "NodeInternal";
  }

  srna = RNA_def_struct(brna, struct_name, base_name);
  RNA_def_struct_ui_text(srna, ui_name, ui_desc);
  RNA_def_struct_sdna(srna, "bNode");

  func = RNA_def_function(srna, "is_registered_node_type", "rna_Node_is_registered_node_type");
  RNA_def_function_ui_description(func, "True if a registered node type");
  RNA_def_function_flag(func, FUNC_NO_SELF | FUNC_USE_SELF_TYPE);
  parm = RNA_def_boolean(func, "result", false, "Result", "");
  RNA_def_function_return(func, parm);

  /* Exposes the socket template type lists in RNA for use in scripts
   * Only used in the C nodes and not exposed in the base class to
   * keep the namespace clean for py-nodes. */
  func = RNA_def_function(srna, "input_template", "rna_NodeInternal_input_template");
  RNA_def_function_ui_description(func, "Input socket template");
  RNA_def_function_flag(func, FUNC_NO_SELF | FUNC_USE_SELF_TYPE);
  parm = RNA_def_property(func, "index", PROP_INT, PROP_UNSIGNED);
  RNA_def_property_ui_text(parm, "Index", "");
  RNA_def_parameter_flags(parm, 0, PARM_REQUIRED);
  parm = RNA_def_property(func, "result", PROP_POINTER, PROP_NONE);
  RNA_def_property_struct_type(parm, "NodeInternalSocketTemplate");
  RNA_def_parameter_flags(parm, 0, PARM_RNAPTR);
  RNA_def_function_return(func, parm);

  func = RNA_def_function(srna, "output_template", "rna_NodeInternal_output_template");
  RNA_def_function_ui_description(func, "Output socket template");
  RNA_def_function_flag(func, FUNC_NO_SELF | FUNC_USE_SELF_TYPE);
  parm = RNA_def_property(func, "index", PROP_INT, PROP_UNSIGNED);
  RNA_def_property_ui_text(parm, "Index", "");
  RNA_def_parameter_flags(parm, 0, PARM_REQUIRED);
  parm = RNA_def_property(func, "result", PROP_POINTER, PROP_NONE);
  RNA_def_property_struct_type(parm, "NodeInternalSocketTemplate");
  RNA_def_parameter_flags(parm, 0, PARM_RNAPTR);
  RNA_def_function_return(func, parm);

  if (def_func) {
    def_func(srna);
  }

  return srna;
}

static void rna_def_node_instance_hash(BlenderRNA *brna)
{
  StructRNA *srna;

  srna = RNA_def_struct(brna, "NodeInstanceHash", NULL);
  RNA_def_struct_ui_text(srna, "Node Instance Hash", "Hash table containing node instance data");

  /* XXX This type is a stub for now, only used to store instance hash in the context.
   * Eventually could use a StructRNA pointer to define a specific data type
   * and expose lookup functions.
   */
}

void RNA_def_nodetree(BlenderRNA *brna)
{
  StructRNA *srna;

  rna_def_node_socket(brna);
  rna_def_node_socket_interface(brna);

  rna_def_node(brna);
  rna_def_node_link(brna);

  rna_def_internal_node(brna);
  rna_def_shader_node(brna);
  rna_def_compositor_node(brna);
  rna_def_texture_node(brna);
  rna_def_geometry_node(brna);
  rna_def_function_node(brna);

  rna_def_nodetree(brna);

  rna_def_node_socket_standard_types(brna);

  rna_def_composite_nodetree(brna);
  rna_def_shader_nodetree(brna);
  rna_def_texture_nodetree(brna);
  rna_def_geometry_nodetree(brna);

#  define DefNode(Category, ID, DefFunc, EnumName, StructName, UIName, UIDesc) \
    { \
      srna = define_specific_node( \
          brna, #Category #StructName, #Category, UIName, UIDesc, DefFunc); \
      if (ID == CMP_NODE_OUTPUT_FILE) { \
        /* needs brna argument, can't use NOD_static_types.h */ \
        def_cmp_output_file(brna, srna); \
      } \
    }

  /* hack, don't want to add include path to RNA just for this, since in the future RNA types
   * for nodes should be defined locally at runtime anyway ...
   */
#  include "../../nodes/NOD_static_types.h"

  /* Node group types need to be defined for shader, compositor, texture, geometry nodes
   * individually. Cannot use the static types header for this, since they share the same int id.
   */
  define_specific_node(brna, "ShaderNodeGroup", "ShaderNode", "Group", "", def_group);
  define_specific_node(brna, "CompositorNodeGroup", "CompositorNode", "Group", "", def_group);
  define_specific_node(brna, "TextureNodeGroup", "TextureNode", "Group", "", def_group);
  define_specific_node(brna, "GeometryNodeGroup", "GeometryNode", "Group", "", def_group);
  def_custom_group(brna,
                   "ShaderNodeCustomGroup",
                   "ShaderNode",
                   "Shader Custom Group",
                   "Custom Shader Group Node for Python nodes",
                   "rna_ShaderNodeCustomGroup_register");
  def_custom_group(brna,
                   "CompositorNodeCustomGroup",
                   "CompositorNode",
                   "Compositor Custom Group",
                   "Custom Compositor Group Node for Python nodes",
                   "rna_CompositorNodeCustomGroup_register");
  def_custom_group(brna,
                   "NodeCustomGroup",
                   "Node",
                   "Custom Group",
                   "Base node type for custom registered node group types",
                   "rna_NodeCustomGroup_register");
  def_custom_group(brna,
                   "GeometryNodeCustomGroup",
                   "GeometryNode",
                   "Geometry Custom Group",
                   "Custom Geometry Group Node for Python nodes",
                   "rna_GeometryNodeCustomGroup_register");

  /* special socket types */
  rna_def_cmp_output_file_slot_file(brna);
  rna_def_cmp_output_file_slot_layer(brna);

  rna_def_node_instance_hash(brna);
}

/* clean up macro definition */
#  undef NODE_DEFINE_SUBTYPES

#endif<|MERGE_RESOLUTION|>--- conflicted
+++ resolved
@@ -9859,7 +9859,6 @@
   RNA_def_property_update(prop, NC_NODE | NA_EDITED, "rna_Node_socket_update");
 }
 
-<<<<<<< HEAD
 static void def_geo_curve_deform(StructRNA *srna)
 {
   PropertyRNA *prop;
@@ -9879,7 +9878,9 @@
   prop = RNA_def_property(srna, "axis", PROP_ENUM, PROP_NONE);
   RNA_def_property_enum_items(prop, axis_items);
   RNA_def_property_ui_text(prop, "Position Axis", "");
-=======
+  RNA_def_property_update(prop, NC_NODE | NA_EDITED, "rna_Node_socket_update");
+}
+
 static void def_geo_curve_subdivide(StructRNA *srna)
 {
   PropertyRNA *prop;
@@ -9921,7 +9922,6 @@
   prop = RNA_def_property(srna, "mode", PROP_ENUM, PROP_NONE);
   RNA_def_property_enum_items(prop, mode_items);
   RNA_def_property_ui_text(prop, "Mode", "How to generate points from the input curve");
->>>>>>> f7fbb518
   RNA_def_property_update(prop, NC_NODE | NA_EDITED, "rna_Node_socket_update");
 }
 
