--- conflicted
+++ resolved
@@ -3135,10 +3135,7 @@
 
   prop = RNA_def_property(srna, "vertex_normals", PROP_COLLECTION, PROP_NONE);
   RNA_def_property_struct_type(prop, "MeshNormalValue");
-<<<<<<< HEAD
-=======
-  RNA_def_property_override_flag(prop, PROPOVERRIDE_IGNORE);
->>>>>>> ec2e9a43
+
   RNA_def_property_ui_text(prop,
                            "Vertex Normals",
                            "The normal direction of each vertex, defined as the average of the "
@@ -3155,10 +3152,7 @@
 
   prop = RNA_def_property(srna, "polygon_normals", PROP_COLLECTION, PROP_NONE);
   RNA_def_property_struct_type(prop, "MeshNormalValue");
-<<<<<<< HEAD
-=======
   RNA_def_property_override_flag(prop, PROPOVERRIDE_IGNORE);
->>>>>>> ec2e9a43
   RNA_def_property_ui_text(prop,
                            "Polygon Normals",
                            "The normal direction of each polygon, defined by the winding order "
