--- conflicted
+++ resolved
@@ -267,13 +267,8 @@
 
   Manager drw;
 
-<<<<<<< HEAD
-  float4x4 obmat_1 = math::from_scale<float4x4>(float3(-0.5f)));
-  float4x4 obmat_2 = math::from_scale<float4x4>(float3(0.5f)));
-=======
   float4x4 obmat_1 = math::from_scale<float4x4>(float3(-0.5f));
   float4x4 obmat_2 = math::from_scale<float4x4>(float3(0.5f));
->>>>>>> 52de84b0
 
   drw.begin_sync();
   ResourceHandle handle1 = drw.resource_handle(obmat_1);
