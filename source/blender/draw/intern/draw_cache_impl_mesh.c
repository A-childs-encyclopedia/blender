/* SPDX-License-Identifier: GPL-2.0-or-later
 * Copyright 2017 Blender Foundation. All rights reserved. */

/** \file
 * \ingroup draw
 *
 * \brief Mesh API for render engines
 */

#include "MEM_guardedalloc.h"

#include "BLI_alloca.h"
#include "BLI_bitmap.h"
#include "BLI_buffer.h"
#include "BLI_edgehash.h"
#include "BLI_listbase.h"
#include "BLI_math_bits.h"
#include "BLI_math_vector.h"
#include "BLI_string.h"
#include "BLI_task.h"
#include "BLI_utildefines.h"

#include "DNA_mesh_types.h"
#include "DNA_meshdata_types.h"
#include "DNA_object_types.h"
#include "DNA_scene_types.h"

#include "BKE_attribute.h"
#include "BKE_customdata.h"
#include "BKE_deform.h"
#include "BKE_editmesh.h"
#include "BKE_editmesh_cache.h"
#include "BKE_editmesh_tangent.h"
#include "BKE_mesh.h"
#include "BKE_mesh_runtime.h"
#include "BKE_mesh_tangent.h"
#include "BKE_modifier.h"
#include "BKE_object_deform.h"
#include "BKE_paint.h"
#include "BKE_pbvh.h"
#include "BKE_subdiv_modifier.h"

#include "atomic_ops.h"

#include "bmesh.h"

#include "GPU_batch.h"
#include "GPU_material.h"

#include "DRW_render.h"

#include "ED_mesh.h"
#include "ED_uvedit.h"

#include "draw_cache_extract.h"
#include "draw_cache_inline.h"
#include "draw_subdivision.h"

#include "draw_cache_impl.h" /* own include */

#include "mesh_extractors/extract_mesh.h"

/* ---------------------------------------------------------------------- */
/** \name Dependencies between buffer and batch
 * \{ */

/* clang-format off */

#define BUFFER_INDEX(buff_name) ((offsetof(MeshBufferList, buff_name) - offsetof(MeshBufferList, vbo)) / sizeof(void *))
#define BUFFER_LEN (sizeof(MeshBufferList) / sizeof(void *))

#define _BATCH_FLAG1(b) (1u << MBC_BATCH_INDEX(b))
#define _BATCH_FLAG2(b1, b2) _BATCH_FLAG1(b1) | _BATCH_FLAG1(b2)
#define _BATCH_FLAG3(b1, b2, b3) _BATCH_FLAG2(b1, b2) | _BATCH_FLAG1(b3)
#define _BATCH_FLAG4(b1, b2, b3, b4) _BATCH_FLAG3(b1, b2, b3) | _BATCH_FLAG1(b4)
#define _BATCH_FLAG5(b1, b2, b3, b4, b5) _BATCH_FLAG4(b1, b2, b3, b4) | _BATCH_FLAG1(b5)
#define _BATCH_FLAG6(b1, b2, b3, b4, b5, b6) _BATCH_FLAG5(b1, b2, b3, b4, b5) | _BATCH_FLAG1(b6)
#define _BATCH_FLAG7(b1, b2, b3, b4, b5, b6, b7) _BATCH_FLAG6(b1, b2, b3, b4, b5, b6) | _BATCH_FLAG1(b7)
#define _BATCH_FLAG8(b1, b2, b3, b4, b5, b6, b7, b8) _BATCH_FLAG7(b1, b2, b3, b4, b5, b6, b7) | _BATCH_FLAG1(b8)
#define _BATCH_FLAG9(b1, b2, b3, b4, b5, b6, b7, b8, b9) _BATCH_FLAG8(b1, b2, b3, b4, b5, b6, b7, b8) | _BATCH_FLAG1(b9)
#define _BATCH_FLAG10(b1, b2, b3, b4, b5, b6, b7, b8, b9, b10) _BATCH_FLAG9(b1, b2, b3, b4, b5, b6, b7, b8, b9) | _BATCH_FLAG1(b10)
#define _BATCH_FLAG18(b1, b2, b3, b4, b5, b6, b7, b8, b9, b10, b11, b12, b13, b14, b15, b16, b17, b18) _BATCH_FLAG10(b1, b2, b3, b4, b5, b6, b7, b8, b9, b10) | _BATCH_FLAG8(b11, b12, b13, b14, b15, b16, b17, b18)

#define BATCH_FLAG(...) VA_NARGS_CALL_OVERLOAD(_BATCH_FLAG, __VA_ARGS__)

#define _BATCH_MAP1(a) g_buffer_deps[BUFFER_INDEX(a)]
#define _BATCH_MAP2(a, b) _BATCH_MAP1(a) | _BATCH_MAP1(b)
#define _BATCH_MAP3(a, b, c) _BATCH_MAP2(a, b) | _BATCH_MAP1(c)
#define _BATCH_MAP4(a, b, c, d) _BATCH_MAP3(a, b, c) | _BATCH_MAP1(d)
#define _BATCH_MAP5(a, b, c, d, e) _BATCH_MAP4(a, b, c, d) | _BATCH_MAP1(e)
#define _BATCH_MAP6(a, b, c, d, e, f) _BATCH_MAP5(a, b, c, d, e) | _BATCH_MAP1(f)
#define _BATCH_MAP7(a, b, c, d, e, f, g) _BATCH_MAP6(a, b, c, d, e, f) | _BATCH_MAP1(g)
#define _BATCH_MAP8(a, b, c, d, e, f, g, h) _BATCH_MAP7(a, b, c, d, e, f, g) | _BATCH_MAP1(h)
#define _BATCH_MAP9(a, b, c, d, e, f, g, h, i) _BATCH_MAP8(a, b, c, d, e, f, g, h) | _BATCH_MAP1(i)
#define _BATCH_MAP10(a, b, c, d, e, f, g, h, i, j) _BATCH_MAP9(a, b, c, d, e, f, g, h, i) | _BATCH_MAP1(j)

#define BATCH_MAP(...) VA_NARGS_CALL_OVERLOAD(_BATCH_MAP, __VA_ARGS__)

#ifndef NDEBUG
#  define MDEPS_ASSERT_INDEX(buffer_index, batch_flag) \
    g_buffer_deps_d[buffer_index] |= batch_flag; \
    BLI_assert(g_buffer_deps[buffer_index] & batch_flag)

#  define _MDEPS_ASSERT2(b, n1) MDEPS_ASSERT_INDEX(BUFFER_INDEX(n1), b)
#  define _MDEPS_ASSERT3(b, n1, n2) _MDEPS_ASSERT2(b, n1); _MDEPS_ASSERT2(b, n2)
#  define _MDEPS_ASSERT4(b, n1, n2, n3) _MDEPS_ASSERT3(b, n1, n2); _MDEPS_ASSERT2(b, n3)
#  define _MDEPS_ASSERT5(b, n1, n2, n3, n4) _MDEPS_ASSERT4(b, n1, n2, n3); _MDEPS_ASSERT2(b, n4)
#  define _MDEPS_ASSERT6(b, n1, n2, n3, n4, n5) _MDEPS_ASSERT5(b, n1, n2, n3, n4); _MDEPS_ASSERT2(b, n5)
#  define _MDEPS_ASSERT7(b, n1, n2, n3, n4, n5, n6) _MDEPS_ASSERT6(b, n1, n2, n3, n4, n5); _MDEPS_ASSERT2(b, n6)
#  define _MDEPS_ASSERT8(b, n1, n2, n3, n4, n5, n6, n7) _MDEPS_ASSERT7(b, n1, n2, n3, n4, n5, n6); _MDEPS_ASSERT2(b, n7)
#  define _MDEPS_ASSERT21(b, n1, n2, n3, n4, n5, n6, n7, n8, n9, n10, n11, n12, n13, n14, n15, n16, n17, n18, n19, n20) _MDEPS_ASSERT8(b, n1, n2, n3, n4, n5, n6, n7); _MDEPS_ASSERT8(b, n8, n9, n10, n11, n12, n13, n14); _MDEPS_ASSERT7(b, n15, n16, n17, n18, n19, n20)
#  define _MDEPS_ASSERT22(b, n1, n2, n3, n4, n5, n6, n7, n8, n9, n10, n11, n12, n13, n14, n15, n16, n17, n18, n19, n20, n21) _MDEPS_ASSERT21(b, n1, n2, n3, n4, n5, n6, n7, n8, n9, n10, n11, n12, n13, n14, n15, n16, n17, n18, n19, n20); _MDEPS_ASSERT2(b, n21);

#  define MDEPS_ASSERT_FLAG(...) VA_NARGS_CALL_OVERLOAD(_MDEPS_ASSERT, __VA_ARGS__)
#  define MDEPS_ASSERT(batch_name, ...) MDEPS_ASSERT_FLAG(BATCH_FLAG(batch_name), __VA_ARGS__)
#  define MDEPS_ASSERT_MAP_INDEX(buff_index) BLI_assert(g_buffer_deps_d[buff_index] == g_buffer_deps[buff_index])
#  define MDEPS_ASSERT_MAP(buff_name) MDEPS_ASSERT_MAP_INDEX(BUFFER_INDEX(buff_name))
#else
#  define MDEPS_ASSERT_INDEX(buffer_index, batch_flag)
#  define MDEPS_ASSERT_FLAG(...)
#  define MDEPS_ASSERT(batch_name, ...)
#  define MDEPS_ASSERT_MAP_INDEX(buff_index)
#  define MDEPS_ASSERT_MAP(buff_name)
#endif

/* clang-format on */

#define TRIS_PER_MAT_INDEX BUFFER_LEN
#define SURFACE_PER_MAT_FLAG (1u << MBC_BATCH_LEN)

static const DRWBatchFlag g_buffer_deps[] = {
    [BUFFER_INDEX(vbo.pos_nor)] = BATCH_FLAG(surface,
                                             surface_weights,
                                             edit_triangles,
                                             edit_vertices,
                                             edit_edges,
                                             edit_vnor,
                                             edit_lnor,
                                             edit_mesh_analysis,
                                             edit_selection_verts,
                                             edit_selection_edges,
                                             edit_selection_faces,
                                             all_verts,
                                             all_edges,
                                             loose_edges,
                                             edge_detection,
                                             wire_edges,
                                             wire_loops,
                                             sculpt_overlays) |
                                  SURFACE_PER_MAT_FLAG,
    [BUFFER_INDEX(vbo.lnor)] = BATCH_FLAG(surface, edit_lnor, wire_loops) | SURFACE_PER_MAT_FLAG,
    [BUFFER_INDEX(vbo.edge_fac)] = BATCH_FLAG(wire_edges),
    [BUFFER_INDEX(vbo.weights)] = BATCH_FLAG(surface_weights),
    [BUFFER_INDEX(vbo.uv)] = BATCH_FLAG(surface,
                                        edituv_faces_stretch_area,
                                        edituv_faces_stretch_angle,
                                        edituv_faces,
                                        edituv_edges,
                                        edituv_verts,
                                        wire_loops_uvs) |
                             SURFACE_PER_MAT_FLAG,
    [BUFFER_INDEX(vbo.tan)] = SURFACE_PER_MAT_FLAG,
    [BUFFER_INDEX(vbo.vcol)] = BATCH_FLAG(surface) | SURFACE_PER_MAT_FLAG,
    [BUFFER_INDEX(vbo.sculpt_data)] = BATCH_FLAG(sculpt_overlays),
    [BUFFER_INDEX(vbo.orco)] = SURFACE_PER_MAT_FLAG,
    [BUFFER_INDEX(vbo.edit_data)] = BATCH_FLAG(edit_triangles, edit_edges, edit_vertices),
    [BUFFER_INDEX(vbo.edituv_data)] = BATCH_FLAG(edituv_faces,
                                                 edituv_faces_stretch_area,
                                                 edituv_faces_stretch_angle,
                                                 edituv_edges,
                                                 edituv_verts),
    [BUFFER_INDEX(vbo.edituv_stretch_area)] = BATCH_FLAG(edituv_faces_stretch_area),
    [BUFFER_INDEX(vbo.edituv_stretch_angle)] = BATCH_FLAG(edituv_faces_stretch_angle),
    [BUFFER_INDEX(vbo.mesh_analysis)] = BATCH_FLAG(edit_mesh_analysis),
    [BUFFER_INDEX(vbo.fdots_pos)] = BATCH_FLAG(edit_fdots, edit_selection_fdots),
    [BUFFER_INDEX(vbo.fdots_nor)] = BATCH_FLAG(edit_fdots),
    [BUFFER_INDEX(vbo.fdots_uv)] = BATCH_FLAG(edituv_fdots),
    [BUFFER_INDEX(vbo.fdots_edituv_data)] = BATCH_FLAG(edituv_fdots),
    [BUFFER_INDEX(vbo.skin_roots)] = BATCH_FLAG(edit_skin_roots),
    [BUFFER_INDEX(vbo.vert_idx)] = BATCH_FLAG(edit_selection_verts),
    [BUFFER_INDEX(vbo.edge_idx)] = BATCH_FLAG(edit_selection_edges),
    [BUFFER_INDEX(vbo.poly_idx)] = BATCH_FLAG(edit_selection_faces),
    [BUFFER_INDEX(vbo.fdot_idx)] = BATCH_FLAG(edit_selection_fdots),
    [BUFFER_INDEX(vbo.attr) + 0] = BATCH_FLAG(surface) | SURFACE_PER_MAT_FLAG,
    [BUFFER_INDEX(vbo.attr) + 1] = BATCH_FLAG(surface) | SURFACE_PER_MAT_FLAG,
    [BUFFER_INDEX(vbo.attr) + 2] = BATCH_FLAG(surface) | SURFACE_PER_MAT_FLAG,
    [BUFFER_INDEX(vbo.attr) + 3] = BATCH_FLAG(surface) | SURFACE_PER_MAT_FLAG,
    [BUFFER_INDEX(vbo.attr) + 4] = BATCH_FLAG(surface) | SURFACE_PER_MAT_FLAG,
    [BUFFER_INDEX(vbo.attr) + 5] = BATCH_FLAG(surface) | SURFACE_PER_MAT_FLAG,
    [BUFFER_INDEX(vbo.attr) + 6] = BATCH_FLAG(surface) | SURFACE_PER_MAT_FLAG,
    [BUFFER_INDEX(vbo.attr) + 7] = BATCH_FLAG(surface) | SURFACE_PER_MAT_FLAG,
    [BUFFER_INDEX(vbo.attr) + 8] = BATCH_FLAG(surface) | SURFACE_PER_MAT_FLAG,
    [BUFFER_INDEX(vbo.attr) + 9] = BATCH_FLAG(surface) | SURFACE_PER_MAT_FLAG,
    [BUFFER_INDEX(vbo.attr) + 10] = BATCH_FLAG(surface) | SURFACE_PER_MAT_FLAG,
    [BUFFER_INDEX(vbo.attr) + 11] = BATCH_FLAG(surface) | SURFACE_PER_MAT_FLAG,
    [BUFFER_INDEX(vbo.attr) + 12] = BATCH_FLAG(surface) | SURFACE_PER_MAT_FLAG,
    [BUFFER_INDEX(vbo.attr) + 13] = BATCH_FLAG(surface) | SURFACE_PER_MAT_FLAG,
    [BUFFER_INDEX(vbo.attr) + 14] = BATCH_FLAG(surface) | SURFACE_PER_MAT_FLAG,

    [BUFFER_INDEX(ibo.tris)] = BATCH_FLAG(surface,
                                          surface_weights,
                                          edit_triangles,
                                          edit_lnor,
                                          edit_mesh_analysis,
                                          edit_selection_faces,
                                          sculpt_overlays),
    [BUFFER_INDEX(ibo.lines)] = BATCH_FLAG(
        edit_edges, edit_selection_edges, all_edges, wire_edges),
    [BUFFER_INDEX(ibo.lines_loose)] = BATCH_FLAG(loose_edges),
    [BUFFER_INDEX(ibo.points)] = BATCH_FLAG(edit_vnor, edit_vertices, edit_selection_verts),
    [BUFFER_INDEX(ibo.fdots)] = BATCH_FLAG(edit_fdots, edit_selection_fdots),
    [BUFFER_INDEX(ibo.lines_paint_mask)] = BATCH_FLAG(wire_loops),
    [BUFFER_INDEX(ibo.lines_adjacency)] = BATCH_FLAG(edge_detection),
    [BUFFER_INDEX(ibo.edituv_tris)] = BATCH_FLAG(
        edituv_faces, edituv_faces_stretch_area, edituv_faces_stretch_angle),
    [BUFFER_INDEX(ibo.edituv_lines)] = BATCH_FLAG(edituv_edges, wire_loops_uvs),
    [BUFFER_INDEX(ibo.edituv_points)] = BATCH_FLAG(edituv_verts),
    [BUFFER_INDEX(ibo.edituv_fdots)] = BATCH_FLAG(edituv_fdots),
    [TRIS_PER_MAT_INDEX] = SURFACE_PER_MAT_FLAG,
};

#ifndef NDEBUG
static DRWBatchFlag g_buffer_deps_d[ARRAY_SIZE(g_buffer_deps)] = {0};
#endif

static void mesh_batch_cache_discard_surface_batches(MeshBatchCache *cache);
static void mesh_batch_cache_clear(Mesh *me);

static void mesh_batch_cache_discard_batch(MeshBatchCache *cache, const DRWBatchFlag batch_map)
{
  for (int i = 0; i < MBC_BATCH_LEN; i++) {
    DRWBatchFlag batch_requested = (1u << i);
    if (batch_map & batch_requested) {
      GPU_BATCH_DISCARD_SAFE(((GPUBatch **)&cache->batch)[i]);
      cache->batch_ready &= ~batch_requested;
    }
  }

  if (batch_map & SURFACE_PER_MAT_FLAG) {
    mesh_batch_cache_discard_surface_batches(cache);
  }
}

/* Return true is all layers in _b_ are inside _a_. */
BLI_INLINE bool mesh_cd_layers_type_overlap(DRW_MeshCDMask a, DRW_MeshCDMask b)
{
  return (*((uint32_t *)&a) & *((uint32_t *)&b)) == *((uint32_t *)&b);
}

BLI_INLINE bool mesh_cd_layers_type_equal(DRW_MeshCDMask a, DRW_MeshCDMask b)
{
  return *((uint32_t *)&a) == *((uint32_t *)&b);
}

BLI_INLINE void mesh_cd_layers_type_merge(DRW_MeshCDMask *a, DRW_MeshCDMask b)
{
  uint32_t *a_p = (uint32_t *)a;
  uint32_t *b_p = (uint32_t *)&b;
  atomic_fetch_and_or_uint32(a_p, *b_p);
}

BLI_INLINE void mesh_cd_layers_type_clear(DRW_MeshCDMask *a)
{
  *((uint32_t *)a) = 0;
}

BLI_INLINE const Mesh *editmesh_final_or_this(const Object *object, const Mesh *me)
{
  if (me->edit_mesh != NULL) {
    Mesh *editmesh_eval_final = BKE_object_get_editmesh_eval_final(object);
    if (editmesh_eval_final != NULL) {
      return editmesh_eval_final;
    }
  }

  return me;
}

static void mesh_cd_calc_edit_uv_layer(const Mesh *UNUSED(me), DRW_MeshCDMask *cd_used)
{
  cd_used->edit_uv = 1;
}

BLI_INLINE const CustomData *mesh_cd_ldata_get_from_mesh(const Mesh *me)
{
  switch ((eMeshWrapperType)me->runtime.wrapper_type) {
    case ME_WRAPPER_TYPE_SUBD:
    case ME_WRAPPER_TYPE_MDATA:
      return &me->ldata;
      break;
    case ME_WRAPPER_TYPE_BMESH:
      return &me->edit_mesh->bm->ldata;
      break;
  }

  BLI_assert(0);
  return &me->ldata;
}

BLI_INLINE const CustomData *mesh_cd_pdata_get_from_mesh(const Mesh *me)
{
  switch ((eMeshWrapperType)me->runtime.wrapper_type) {
    case ME_WRAPPER_TYPE_SUBD:
    case ME_WRAPPER_TYPE_MDATA:
      return &me->pdata;
      break;
    case ME_WRAPPER_TYPE_BMESH:
      return &me->edit_mesh->bm->pdata;
      break;
  }

  BLI_assert(0);
  return &me->pdata;
}

BLI_INLINE const CustomData *mesh_cd_edata_get_from_mesh(const Mesh *me)
{
  switch ((eMeshWrapperType)me->runtime.wrapper_type) {
    case ME_WRAPPER_TYPE_SUBD:
    case ME_WRAPPER_TYPE_MDATA:
      return &me->edata;
      break;
    case ME_WRAPPER_TYPE_BMESH:
      return &me->edit_mesh->bm->edata;
      break;
  }

  BLI_assert(0);
  return &me->edata;
}

BLI_INLINE const CustomData *mesh_cd_vdata_get_from_mesh(const Mesh *me)
{
  switch ((eMeshWrapperType)me->runtime.wrapper_type) {
    case ME_WRAPPER_TYPE_SUBD:
    case ME_WRAPPER_TYPE_MDATA:
      return &me->vdata;
      break;
    case ME_WRAPPER_TYPE_BMESH:
      return &me->edit_mesh->bm->vdata;
      break;
  }

  BLI_assert(0);
  return &me->vdata;
}

static void mesh_cd_calc_active_uv_layer(const Object *object,
                                         const Mesh *me,
                                         DRW_MeshCDMask *cd_used)
{
  const Mesh *me_final = editmesh_final_or_this(object, me);
  const CustomData *cd_ldata = mesh_cd_ldata_get_from_mesh(me_final);
  int layer = CustomData_get_active_layer(cd_ldata, CD_MLOOPUV);
  if (layer != -1) {
    cd_used->uv |= (1 << layer);
  }
}

static void mesh_cd_calc_active_mask_uv_layer(const Object *object,
                                              const Mesh *me,
                                              DRW_MeshCDMask *cd_used)
{
  const Mesh *me_final = editmesh_final_or_this(object, me);
  const CustomData *cd_ldata = mesh_cd_ldata_get_from_mesh(me_final);
  int layer = CustomData_get_stencil_layer(cd_ldata, CD_MLOOPUV);
  if (layer != -1) {
    cd_used->uv |= (1 << layer);
  }
}

static void mesh_cd_calc_active_mloopcol_layer(const Object *object,
                                               const Mesh *me,
                                               DRW_MeshCDMask *cd_used)
{
  const Mesh *me_final = editmesh_final_or_this(object, me);
  Mesh me_query = {0};

  const CustomData *cd_vdata = mesh_cd_vdata_get_from_mesh(me_final);
  const CustomData *cd_ldata = mesh_cd_ldata_get_from_mesh(me_final);

  BKE_id_attribute_copy_domains_temp(ID_ME, cd_vdata, NULL, cd_ldata, NULL, NULL, &me_query.id);

  CustomDataLayer *layer = BKE_id_attributes_active_color_get(&me_query.id);
  int layer_i = BKE_id_attribute_to_index(
      &me_query.id, layer, ATTR_DOMAIN_MASK_COLOR, CD_MASK_COLOR_ALL);

  if (layer_i != -1) {
    cd_used->vcol |= (1UL << (uint)layer_i);
  }
}

static uint mesh_cd_calc_gpu_layers_vcol_used(const Mesh *me_query,
                                              const CustomData *cd_vdata,
                                              const CustomData *cd_ldata,
                                              const char name[])
{
  CustomDataLayer *layer = NULL;
  eAttrDomain domain;

  if (name[0]) {
    int layer_i = 0;

    domain = ATTR_DOMAIN_POINT;
    layer_i = CustomData_get_named_layer_index(cd_vdata, CD_PROP_COLOR, name);
    layer_i = layer_i == -1 ?
                  CustomData_get_named_layer_index(cd_vdata, CD_PROP_BYTE_COLOR, name) :
                  layer_i;

    if (layer_i == -1) {
      domain = ATTR_DOMAIN_CORNER;
      layer_i = layer_i == -1 ? CustomData_get_named_layer_index(cd_ldata, CD_PROP_COLOR, name) :
                                layer_i;
      layer_i = layer_i == -1 ?
                    CustomData_get_named_layer_index(cd_ldata, CD_PROP_BYTE_COLOR, name) :
                    layer_i;
    }

    /* NOTE: this is not the same as the layer_i below. */
    if (layer_i != -1) {
      layer = (domain == ATTR_DOMAIN_POINT ? cd_vdata : cd_ldata)->layers + layer_i;
    }
  }
  else {
    layer = BKE_id_attributes_render_color_get(&me_query->id);
  }

  if (!layer) {
    return -1;
  }

  /* NOTE: this is the logical index into the color attribute list,
   * not the customdata index. */
  int vcol_i = BKE_id_attribute_to_index(
      (ID *)me_query, layer, ATTR_DOMAIN_MASK_COLOR, CD_MASK_COLOR_ALL);

  return vcol_i;
}

static DRW_MeshCDMask mesh_cd_calc_used_gpu_layers(const Object *object,
                                                   const Mesh *me,
                                                   struct GPUMaterial **gpumat_array,
                                                   int gpumat_array_len,
                                                   DRW_Attributes *attributes)
{
  const Mesh *me_final = editmesh_final_or_this(object, me);
  const CustomData *cd_ldata = mesh_cd_ldata_get_from_mesh(me_final);
  const CustomData *cd_pdata = mesh_cd_pdata_get_from_mesh(me_final);
  const CustomData *cd_vdata = mesh_cd_vdata_get_from_mesh(me_final);
  const CustomData *cd_edata = mesh_cd_edata_get_from_mesh(me_final);

  /* Create a mesh with final customdata domains
   * we can query with attribute API. */
  Mesh me_query = {0};

  BKE_id_attribute_copy_domains_temp(
      ID_ME, cd_vdata, cd_edata, cd_ldata, cd_pdata, NULL, &me_query.id);

  /* See: DM_vertex_attributes_from_gpu for similar logic */
  DRW_MeshCDMask cd_used;
  mesh_cd_layers_type_clear(&cd_used);

  for (int i = 0; i < gpumat_array_len; i++) {
    GPUMaterial *gpumat = gpumat_array[i];
    if (gpumat) {
      ListBase gpu_attrs = GPU_material_attributes(gpumat);
      LISTBASE_FOREACH (GPUMaterialAttribute *, gpu_attr, &gpu_attrs) {
        const char *name = gpu_attr->name;
        int type = gpu_attr->type;
        int layer = -1;
        /* ATTR_DOMAIN_NUM is standard for "invalid value". */
        eAttrDomain domain = ATTR_DOMAIN_NUM;

        if (type == CD_AUTO_FROM_NAME) {
          /* We need to deduce what exact layer is used.
           *
           * We do it based on the specified name.
           */
          if (name[0] != '\0') {
            layer = CustomData_get_named_layer(cd_ldata, CD_MLOOPUV, name);
            type = CD_MTFACE;

            if (layer == -1) {
              layer = CustomData_get_named_layer(cd_vdata, CD_PROP_COLOR, name);
              if (layer != -1) {
                type = CD_PROP_COLOR;
                domain = ATTR_DOMAIN_POINT;
              }
            }

            if (layer == -1) {
              layer = CustomData_get_named_layer(cd_ldata, CD_PROP_COLOR, name);
              if (layer != -1) {
                type = CD_PROP_COLOR;
                domain = ATTR_DOMAIN_CORNER;
              }
            }

            if (layer == -1) {
              layer = CustomData_get_named_layer(cd_vdata, CD_PROP_BYTE_COLOR, name);
              if (layer != -1) {
                type = CD_PROP_BYTE_COLOR;
                domain = ATTR_DOMAIN_POINT;
              }
            }

            if (layer == -1) {
              layer = CustomData_get_named_layer(cd_ldata, CD_PROP_BYTE_COLOR, name);
              if (layer != -1) {
                type = CD_PROP_BYTE_COLOR;
                domain = ATTR_DOMAIN_CORNER;
              }
            }

#if 0 /* Tangents are always from UV's - this will never happen. */
            if (layer == -1) {
              layer = CustomData_get_named_layer(cd_ldata, CD_TANGENT, name);
              type = CD_TANGENT;
            }
#endif
            if (layer == -1) {
              /* Try to match a generic attribute, we use the first attribute domain with a
               * matching name. */
              if (drw_custom_data_match_attribute(cd_vdata, name, &layer, &type)) {
                domain = ATTR_DOMAIN_POINT;
              }
              else if (drw_custom_data_match_attribute(cd_ldata, name, &layer, &type)) {
                domain = ATTR_DOMAIN_CORNER;
              }
              else if (drw_custom_data_match_attribute(cd_pdata, name, &layer, &type)) {
                domain = ATTR_DOMAIN_FACE;
              }
              else if (drw_custom_data_match_attribute(cd_edata, name, &layer, &type)) {
                domain = ATTR_DOMAIN_EDGE;
              }
              else {
                layer = -1;
                domain = ATTR_DOMAIN_NUM;
              }
            }

            if (layer == -1) {
              continue;
            }
          }
          else {
            /* Fall back to the UV layer, which matches old behavior. */
            type = CD_MTFACE;
          }
        }

        switch (type) {
          case CD_MTFACE: {
            if (layer == -1) {
              layer = (name[0] != '\0') ? CustomData_get_named_layer(cd_ldata, CD_MLOOPUV, name) :
                                          CustomData_get_render_layer(cd_ldata, CD_MLOOPUV);
            }
            if (layer != -1) {
              cd_used.uv |= (1 << layer);
            }
            break;
          }
          case CD_TANGENT: {
            if (layer == -1) {
              layer = (name[0] != '\0') ? CustomData_get_named_layer(cd_ldata, CD_MLOOPUV, name) :
                                          CustomData_get_render_layer(cd_ldata, CD_MLOOPUV);

              /* Only fallback to orco (below) when we have no UV layers, see: T56545 */
              if (layer == -1 && name[0] != '\0') {
                layer = CustomData_get_render_layer(cd_ldata, CD_MLOOPUV);
              }
            }
            if (layer != -1) {
              cd_used.tan |= (1 << layer);
            }
            else {
              /* no UV layers at all => requesting orco */
              cd_used.tan_orco = 1;
              cd_used.orco = 1;
            }
            break;
          }

          case CD_ORCO: {
            cd_used.orco = 1;
            break;
          }

          /* NOTE: attr->type will always be CD_PROP_COLOR even for
           * CD_PROP_BYTE_COLOR layers, see node_shader_gpu_vertex_color in
           * node_shader_vertex_color.cc.
           */
          case CD_MCOL:
          case CD_PROP_BYTE_COLOR:
          case CD_PROP_COLOR: {
            /* First check Color attributes, when not found check mesh attributes. Geometry nodes
             * can generate those layers. */
            int vcol_bit = mesh_cd_calc_gpu_layers_vcol_used(&me_query, cd_vdata, cd_ldata, name);

            if (vcol_bit != -1) {
              cd_used.vcol |= 1UL << (uint)vcol_bit;
              break;
            }

            if (layer != -1 && domain != ATTR_DOMAIN_NUM) {
<<<<<<< HEAD
              drw_mesh_attributes_add_request(attributes, type, layer, domain);
=======
              drw_attributes_add_request(attributes, type, layer, domain);
>>>>>>> f4456a4d
            }
            break;
          }
          case CD_PROP_FLOAT3:
          case CD_PROP_BOOL:
          case CD_PROP_INT8:
          case CD_PROP_INT32:
          case CD_PROP_FLOAT:
          case CD_PROP_FLOAT2: {
            if (layer != -1 && domain != ATTR_DOMAIN_NUM) {
              drw_attributes_add_request(attributes, type, layer, domain);
            }
            break;
          }
        }
      }
    }
  }
  return cd_used;
}

/** \} */

/* ---------------------------------------------------------------------- */
/** \name Vertex Group Selection
 * \{ */

/** Reset the selection structure, deallocating heap memory as appropriate. */
static void drw_mesh_weight_state_clear(struct DRW_MeshWeightState *wstate)
{
  MEM_SAFE_FREE(wstate->defgroup_sel);
  MEM_SAFE_FREE(wstate->defgroup_locked);
  MEM_SAFE_FREE(wstate->defgroup_unlocked);

  memset(wstate, 0, sizeof(*wstate));

  wstate->defgroup_active = -1;
}

/** Copy selection data from one structure to another, including heap memory. */
static void drw_mesh_weight_state_copy(struct DRW_MeshWeightState *wstate_dst,
                                       const struct DRW_MeshWeightState *wstate_src)
{
  MEM_SAFE_FREE(wstate_dst->defgroup_sel);
  MEM_SAFE_FREE(wstate_dst->defgroup_locked);
  MEM_SAFE_FREE(wstate_dst->defgroup_unlocked);

  memcpy(wstate_dst, wstate_src, sizeof(*wstate_dst));

  if (wstate_src->defgroup_sel) {
    wstate_dst->defgroup_sel = MEM_dupallocN(wstate_src->defgroup_sel);
  }
  if (wstate_src->defgroup_locked) {
    wstate_dst->defgroup_locked = MEM_dupallocN(wstate_src->defgroup_locked);
  }
  if (wstate_src->defgroup_unlocked) {
    wstate_dst->defgroup_unlocked = MEM_dupallocN(wstate_src->defgroup_unlocked);
  }
}

static bool drw_mesh_flags_equal(const bool *array1, const bool *array2, int size)
{
  return ((!array1 && !array2) ||
          (array1 && array2 && memcmp(array1, array2, size * sizeof(bool)) == 0));
}

/** Compare two selection structures. */
static bool drw_mesh_weight_state_compare(const struct DRW_MeshWeightState *a,
                                          const struct DRW_MeshWeightState *b)
{
  return a->defgroup_active == b->defgroup_active && a->defgroup_len == b->defgroup_len &&
         a->flags == b->flags && a->alert_mode == b->alert_mode &&
         a->defgroup_sel_count == b->defgroup_sel_count &&
         drw_mesh_flags_equal(a->defgroup_sel, b->defgroup_sel, a->defgroup_len) &&
         drw_mesh_flags_equal(a->defgroup_locked, b->defgroup_locked, a->defgroup_len) &&
         drw_mesh_flags_equal(a->defgroup_unlocked, b->defgroup_unlocked, a->defgroup_len);
}

static void drw_mesh_weight_state_extract(Object *ob,
                                          Mesh *me,
                                          const ToolSettings *ts,
                                          bool paint_mode,
                                          struct DRW_MeshWeightState *wstate)
{
  /* Extract complete vertex weight group selection state and mode flags. */
  memset(wstate, 0, sizeof(*wstate));

  wstate->defgroup_active = me->vertex_group_active_index - 1;
  wstate->defgroup_len = BLI_listbase_count(&me->vertex_group_names);

  wstate->alert_mode = ts->weightuser;

  if (paint_mode && ts->multipaint) {
    /* Multi-paint needs to know all selected bones, not just the active group.
     * This is actually a relatively expensive operation, but caching would be difficult. */
    wstate->defgroup_sel = BKE_object_defgroup_selected_get(
        ob, wstate->defgroup_len, &wstate->defgroup_sel_count);

    if (wstate->defgroup_sel_count > 1) {
      wstate->flags |= DRW_MESH_WEIGHT_STATE_MULTIPAINT |
                       (ts->auto_normalize ? DRW_MESH_WEIGHT_STATE_AUTO_NORMALIZE : 0);

      if (ME_USING_MIRROR_X_VERTEX_GROUPS(me)) {
        BKE_object_defgroup_mirror_selection(ob,
                                             wstate->defgroup_len,
                                             wstate->defgroup_sel,
                                             wstate->defgroup_sel,
                                             &wstate->defgroup_sel_count);
      }
    }
    /* With only one selected bone Multi-paint reverts to regular mode. */
    else {
      wstate->defgroup_sel_count = 0;
      MEM_SAFE_FREE(wstate->defgroup_sel);
    }
  }

  if (paint_mode && ts->wpaint_lock_relative) {
    /* Set of locked vertex groups for the lock relative mode. */
    wstate->defgroup_locked = BKE_object_defgroup_lock_flags_get(ob, wstate->defgroup_len);
    wstate->defgroup_unlocked = BKE_object_defgroup_validmap_get(ob, wstate->defgroup_len);

    /* Check that a deform group is active, and none of selected groups are locked. */
    if (BKE_object_defgroup_check_lock_relative(
            wstate->defgroup_locked, wstate->defgroup_unlocked, wstate->defgroup_active) &&
        BKE_object_defgroup_check_lock_relative_multi(wstate->defgroup_len,
                                                      wstate->defgroup_locked,
                                                      wstate->defgroup_sel,
                                                      wstate->defgroup_sel_count)) {
      wstate->flags |= DRW_MESH_WEIGHT_STATE_LOCK_RELATIVE;

      /* Compute the set of locked and unlocked deform vertex groups. */
      BKE_object_defgroup_split_locked_validmap(wstate->defgroup_len,
                                                wstate->defgroup_locked,
                                                wstate->defgroup_unlocked,
                                                wstate->defgroup_locked, /* out */
                                                wstate->defgroup_unlocked);
    }
    else {
      MEM_SAFE_FREE(wstate->defgroup_unlocked);
      MEM_SAFE_FREE(wstate->defgroup_locked);
    }
  }
}

/** \} */

/* ---------------------------------------------------------------------- */
/** \name Mesh GPUBatch Cache
 * \{ */

BLI_INLINE void mesh_batch_cache_add_request(MeshBatchCache *cache, DRWBatchFlag new_flag)
{
  atomic_fetch_and_or_uint32((uint32_t *)(&cache->batch_requested), *(uint32_t *)&new_flag);
}

/* GPUBatch cache management. */

static bool mesh_batch_cache_valid(Object *object, Mesh *me)
{
  MeshBatchCache *cache = me->runtime.batch_cache;

  if (cache == NULL) {
    return false;
  }

  if (object->sculpt && object->sculpt->pbvh) {
    if (cache->pbvh_is_drawing != BKE_pbvh_is_drawing(object->sculpt->pbvh)) {
      return false;
    }

    if (BKE_pbvh_is_drawing(object->sculpt->pbvh) &&
        BKE_pbvh_draw_cache_invalid(object->sculpt->pbvh)) {
      return false;
    }
  }

  if (cache->is_editmode != (me->edit_mesh != NULL)) {
    return false;
  }

  if (cache->is_dirty) {
    return false;
  }

  if (cache->mat_len != mesh_render_mat_len_get(object, me)) {
    return false;
  }

  return true;
}

static void mesh_batch_cache_init(Object *object, Mesh *me)
{
  MeshBatchCache *cache = me->runtime.batch_cache;

  if (!cache) {
    cache = me->runtime.batch_cache = MEM_callocN(sizeof(*cache), __func__);
  }
  else {
    memset(cache, 0, sizeof(*cache));
  }

  cache->is_editmode = me->edit_mesh != NULL;

  if (object->sculpt && object->sculpt->pbvh) {
    cache->pbvh_is_drawing = BKE_pbvh_is_drawing(object->sculpt->pbvh);
  }

  if (cache->is_editmode == false) {
    // cache->edge_len = mesh_render_edges_len_get(me);
    // cache->tri_len = mesh_render_looptri_len_get(me);
    // cache->poly_len = mesh_render_polys_len_get(me);
    // cache->vert_len = mesh_render_verts_len_get(me);
  }

  cache->mat_len = mesh_render_mat_len_get(object, me);
  cache->surface_per_mat = MEM_callocN(sizeof(*cache->surface_per_mat) * cache->mat_len, __func__);
  cache->tris_per_mat = MEM_callocN(sizeof(*cache->tris_per_mat) * cache->mat_len, __func__);

  cache->is_dirty = false;
  cache->batch_ready = 0;
  cache->batch_requested = 0;

  drw_mesh_weight_state_clear(&cache->weight_state);
}

void DRW_mesh_batch_cache_validate(Object *object, Mesh *me)
{
  if (!mesh_batch_cache_valid(object, me)) {
    mesh_batch_cache_clear(me);
    mesh_batch_cache_init(object, me);
  }
}

static MeshBatchCache *mesh_batch_cache_get(Mesh *me)
{
  return me->runtime.batch_cache;
}

static void mesh_batch_cache_check_vertex_group(MeshBatchCache *cache,
                                                const struct DRW_MeshWeightState *wstate)
{
  if (!drw_mesh_weight_state_compare(&cache->weight_state, wstate)) {
    FOREACH_MESH_BUFFER_CACHE (cache, mbc) {
      GPU_VERTBUF_DISCARD_SAFE(mbc->buff.vbo.weights);
    }
    GPU_BATCH_CLEAR_SAFE(cache->batch.surface_weights);

    cache->batch_ready &= ~MBC_SURFACE_WEIGHTS;

    drw_mesh_weight_state_clear(&cache->weight_state);
  }
}

static void mesh_batch_cache_request_surface_batches(MeshBatchCache *cache)
{
  mesh_batch_cache_add_request(cache, MBC_SURFACE);
  DRW_batch_request(&cache->batch.surface);
  for (int i = 0; i < cache->mat_len; i++) {
    DRW_batch_request(&cache->surface_per_mat[i]);
  }
}

/* Free batches with material-mapped looptris.
 * NOTE: The updating of the indices buffers (#tris_per_mat) is handled in the extractors.
 * No need to discard they here. */
static void mesh_batch_cache_discard_surface_batches(MeshBatchCache *cache)
{
  GPU_BATCH_DISCARD_SAFE(cache->batch.surface);
  for (int i = 0; i < cache->mat_len; i++) {
    GPU_BATCH_DISCARD_SAFE(cache->surface_per_mat[i]);
  }
  cache->batch_ready &= ~MBC_SURFACE;
}

static void mesh_batch_cache_discard_shaded_tri(MeshBatchCache *cache)
{
  FOREACH_MESH_BUFFER_CACHE (cache, mbc) {
    GPU_VERTBUF_DISCARD_SAFE(mbc->buff.vbo.uv);
    GPU_VERTBUF_DISCARD_SAFE(mbc->buff.vbo.tan);
    GPU_VERTBUF_DISCARD_SAFE(mbc->buff.vbo.vcol);
    GPU_VERTBUF_DISCARD_SAFE(mbc->buff.vbo.orco);
  }
  DRWBatchFlag batch_map = BATCH_MAP(vbo.uv, vbo.tan, vbo.vcol, vbo.orco);
  mesh_batch_cache_discard_batch(cache, batch_map);
  mesh_cd_layers_type_clear(&cache->cd_used);
}

static void mesh_batch_cache_discard_uvedit(MeshBatchCache *cache)
{
  FOREACH_MESH_BUFFER_CACHE (cache, mbc) {
    GPU_VERTBUF_DISCARD_SAFE(mbc->buff.vbo.edituv_stretch_angle);
    GPU_VERTBUF_DISCARD_SAFE(mbc->buff.vbo.edituv_stretch_area);
    GPU_VERTBUF_DISCARD_SAFE(mbc->buff.vbo.uv);
    GPU_VERTBUF_DISCARD_SAFE(mbc->buff.vbo.edituv_data);
    GPU_VERTBUF_DISCARD_SAFE(mbc->buff.vbo.fdots_uv);
    GPU_VERTBUF_DISCARD_SAFE(mbc->buff.vbo.fdots_edituv_data);
    GPU_INDEXBUF_DISCARD_SAFE(mbc->buff.ibo.edituv_tris);
    GPU_INDEXBUF_DISCARD_SAFE(mbc->buff.ibo.edituv_lines);
    GPU_INDEXBUF_DISCARD_SAFE(mbc->buff.ibo.edituv_points);
    GPU_INDEXBUF_DISCARD_SAFE(mbc->buff.ibo.edituv_fdots);
  }
  DRWBatchFlag batch_map = BATCH_MAP(vbo.edituv_stretch_angle,
                                     vbo.edituv_stretch_area,
                                     vbo.uv,
                                     vbo.edituv_data,
                                     vbo.fdots_uv,
                                     vbo.fdots_edituv_data,
                                     ibo.edituv_tris,
                                     ibo.edituv_lines,
                                     ibo.edituv_points,
                                     ibo.edituv_fdots);
  mesh_batch_cache_discard_batch(cache, batch_map);

  cache->tot_area = 0.0f;
  cache->tot_uv_area = 0.0f;

  cache->batch_ready &= ~MBC_EDITUV;

  /* We discarded the vbo.uv so we need to reset the cd_used flag. */
  cache->cd_used.uv = 0;
  cache->cd_used.edit_uv = 0;
}

static void mesh_batch_cache_discard_uvedit_select(MeshBatchCache *cache)
{
  FOREACH_MESH_BUFFER_CACHE (cache, mbc) {
    GPU_VERTBUF_DISCARD_SAFE(mbc->buff.vbo.edituv_data);
    GPU_VERTBUF_DISCARD_SAFE(mbc->buff.vbo.fdots_edituv_data);
    GPU_INDEXBUF_DISCARD_SAFE(mbc->buff.ibo.edituv_tris);
    GPU_INDEXBUF_DISCARD_SAFE(mbc->buff.ibo.edituv_lines);
    GPU_INDEXBUF_DISCARD_SAFE(mbc->buff.ibo.edituv_points);
    GPU_INDEXBUF_DISCARD_SAFE(mbc->buff.ibo.edituv_fdots);
  }
  DRWBatchFlag batch_map = BATCH_MAP(vbo.edituv_data,
                                     vbo.fdots_edituv_data,
                                     ibo.edituv_tris,
                                     ibo.edituv_lines,
                                     ibo.edituv_points,
                                     ibo.edituv_fdots);
  mesh_batch_cache_discard_batch(cache, batch_map);
}

void DRW_mesh_batch_cache_dirty_tag(Mesh *me, eMeshBatchDirtyMode mode)
{
  MeshBatchCache *cache = me->runtime.batch_cache;
  if (cache == NULL) {
    return;
  }
  DRWBatchFlag batch_map;
  switch (mode) {
    case BKE_MESH_BATCH_DIRTY_SELECT:
      FOREACH_MESH_BUFFER_CACHE (cache, mbc) {
        GPU_VERTBUF_DISCARD_SAFE(mbc->buff.vbo.edit_data);
        GPU_VERTBUF_DISCARD_SAFE(mbc->buff.vbo.fdots_nor);
      }
      batch_map = BATCH_MAP(vbo.edit_data, vbo.fdots_nor);
      mesh_batch_cache_discard_batch(cache, batch_map);

      /* Because visible UVs depends on edit mode selection, discard topology. */
      mesh_batch_cache_discard_uvedit_select(cache);
      break;
    case BKE_MESH_BATCH_DIRTY_SELECT_PAINT:
      /* Paint mode selection flag is packed inside the nor attribute.
       * Note that it can be slow if auto smooth is enabled. (see T63946) */
      FOREACH_MESH_BUFFER_CACHE (cache, mbc) {
        GPU_INDEXBUF_DISCARD_SAFE(mbc->buff.ibo.lines_paint_mask);
        GPU_VERTBUF_DISCARD_SAFE(mbc->buff.vbo.pos_nor);
        GPU_VERTBUF_DISCARD_SAFE(mbc->buff.vbo.lnor);
      }
      batch_map = BATCH_MAP(ibo.lines_paint_mask, vbo.pos_nor, vbo.lnor);
      mesh_batch_cache_discard_batch(cache, batch_map);
      break;
    case BKE_MESH_BATCH_DIRTY_ALL:
      cache->is_dirty = true;
      break;
    case BKE_MESH_BATCH_DIRTY_SHADING:
      mesh_batch_cache_discard_shaded_tri(cache);
      mesh_batch_cache_discard_uvedit(cache);
      break;
    case BKE_MESH_BATCH_DIRTY_UVEDIT_ALL:
      mesh_batch_cache_discard_uvedit(cache);
      break;
    case BKE_MESH_BATCH_DIRTY_UVEDIT_SELECT:
      FOREACH_MESH_BUFFER_CACHE (cache, mbc) {
        GPU_VERTBUF_DISCARD_SAFE(mbc->buff.vbo.edituv_data);
        GPU_VERTBUF_DISCARD_SAFE(mbc->buff.vbo.fdots_edituv_data);
      }
      batch_map = BATCH_MAP(vbo.edituv_data, vbo.fdots_edituv_data);
      mesh_batch_cache_discard_batch(cache, batch_map);
      break;
    default:
      BLI_assert(0);
  }
}

static void mesh_buffer_list_clear(MeshBufferList *mbuflist)
{
  GPUVertBuf **vbos = (GPUVertBuf **)&mbuflist->vbo;
  GPUIndexBuf **ibos = (GPUIndexBuf **)&mbuflist->ibo;
  for (int i = 0; i < sizeof(mbuflist->vbo) / sizeof(void *); i++) {
    GPU_VERTBUF_DISCARD_SAFE(vbos[i]);
  }
  for (int i = 0; i < sizeof(mbuflist->ibo) / sizeof(void *); i++) {
    GPU_INDEXBUF_DISCARD_SAFE(ibos[i]);
  }
}

static void mesh_buffer_cache_clear(MeshBufferCache *mbc)
{
  mesh_buffer_list_clear(&mbc->buff);

  MEM_SAFE_FREE(mbc->loose_geom.verts);
  MEM_SAFE_FREE(mbc->loose_geom.edges);
  mbc->loose_geom.edge_len = 0;
  mbc->loose_geom.vert_len = 0;

  MEM_SAFE_FREE(mbc->poly_sorted.tri_first_index);
  MEM_SAFE_FREE(mbc->poly_sorted.mat_tri_len);
  mbc->poly_sorted.visible_tri_len = 0;
}

static void mesh_batch_cache_free_subdiv_cache(MeshBatchCache *cache)
{
  if (cache->subdiv_cache) {
    draw_subdiv_cache_free(cache->subdiv_cache);
    MEM_freeN(cache->subdiv_cache);
    cache->subdiv_cache = NULL;
  }
}

static void mesh_batch_cache_clear(Mesh *me)
{
  MeshBatchCache *cache = me->runtime.batch_cache;
  if (!cache) {
    return;
  }
  FOREACH_MESH_BUFFER_CACHE (cache, mbc) {
    mesh_buffer_cache_clear(mbc);
  }

  for (int i = 0; i < cache->mat_len; i++) {
    GPU_INDEXBUF_DISCARD_SAFE(cache->tris_per_mat[i]);
  }
  MEM_SAFE_FREE(cache->tris_per_mat);

  for (int i = 0; i < sizeof(cache->batch) / sizeof(void *); i++) {
    GPUBatch **batch = (GPUBatch **)&cache->batch;
    GPU_BATCH_DISCARD_SAFE(batch[i]);
  }

  mesh_batch_cache_discard_shaded_tri(cache);
  mesh_batch_cache_discard_uvedit(cache);
  MEM_SAFE_FREE(cache->surface_per_mat);
  cache->mat_len = 0;

  cache->batch_ready = 0;
  drw_mesh_weight_state_clear(&cache->weight_state);

  mesh_batch_cache_free_subdiv_cache(cache);
}

void DRW_mesh_batch_cache_free(Mesh *me)
{
  mesh_batch_cache_clear(me);
  MEM_SAFE_FREE(me->runtime.batch_cache);
}

/** \} */

/* ---------------------------------------------------------------------- */
/** \name Public API
 * \{ */

static void texpaint_request_active_uv(MeshBatchCache *cache, Object *object, Mesh *me)
{
  DRW_MeshCDMask cd_needed;
  mesh_cd_layers_type_clear(&cd_needed);
  mesh_cd_calc_active_uv_layer(object, me, &cd_needed);

  BLI_assert(cd_needed.uv != 0 &&
             "No uv layer available in texpaint, but batches requested anyway!");

  mesh_cd_calc_active_mask_uv_layer(object, me, &cd_needed);
  mesh_cd_layers_type_merge(&cache->cd_needed, cd_needed);
}

static void texpaint_request_active_vcol(MeshBatchCache *cache, Object *object, Mesh *me)
{
  DRW_MeshCDMask cd_needed;
  mesh_cd_layers_type_clear(&cd_needed);
  mesh_cd_calc_active_mloopcol_layer(object, me, &cd_needed);

  BLI_assert(cd_needed.vcol != 0 &&
             "No MLOOPCOL layer available in vertpaint, but batches requested anyway!");

  mesh_cd_layers_type_merge(&cache->cd_needed, cd_needed);
}

static void sculpt_request_active_vcol(MeshBatchCache *cache, Object *object, Mesh *me)
{
  const Mesh *me_final = editmesh_final_or_this(object, me);
  const CustomData *cd_vdata = mesh_cd_vdata_get_from_mesh(me_final);
  const CustomData *cd_ldata = mesh_cd_ldata_get_from_mesh(me_final);

  Mesh me_query = {0};
  BKE_id_attribute_copy_domains_temp(ID_ME, cd_vdata, NULL, cd_ldata, NULL, NULL, &me_query.id);

  CustomDataLayer *active = BKE_id_attributes_active_color_get(&me_query.id);
  CustomDataLayer *render = BKE_id_attributes_render_color_get(&me_query.id);

  int active_i = BKE_id_attribute_to_index(
      &me_query.id, active, ATTR_DOMAIN_MASK_COLOR, CD_MASK_COLOR_ALL);
  int render_i = BKE_id_attribute_to_index(
      &me_query.id, render, ATTR_DOMAIN_MASK_COLOR, CD_MASK_COLOR_ALL);

  if (active_i >= 0) {
    cache->cd_needed.vcol |= 1UL << (uint)active_i;
  }

  if (render_i >= 0) {
    cache->cd_needed.vcol |= 1UL << (uint)render_i;
  }
}

GPUBatch *DRW_mesh_batch_cache_get_all_verts(Mesh *me)
{
  MeshBatchCache *cache = mesh_batch_cache_get(me);
  mesh_batch_cache_add_request(cache, MBC_ALL_VERTS);
  return DRW_batch_request(&cache->batch.all_verts);
}

GPUBatch *DRW_mesh_batch_cache_get_all_edges(Mesh *me)
{
  MeshBatchCache *cache = mesh_batch_cache_get(me);
  mesh_batch_cache_add_request(cache, MBC_ALL_EDGES);
  return DRW_batch_request(&cache->batch.all_edges);
}

GPUBatch *DRW_mesh_batch_cache_get_surface(Mesh *me)
{
  MeshBatchCache *cache = mesh_batch_cache_get(me);
  mesh_batch_cache_request_surface_batches(cache);

  return cache->batch.surface;
}

GPUBatch *DRW_mesh_batch_cache_get_loose_edges(Mesh *me)
{
  MeshBatchCache *cache = mesh_batch_cache_get(me);
  mesh_batch_cache_add_request(cache, MBC_LOOSE_EDGES);
  if (cache->no_loose_wire) {
    return NULL;
  }

  return DRW_batch_request(&cache->batch.loose_edges);
}

GPUBatch *DRW_mesh_batch_cache_get_surface_weights(Mesh *me)
{
  MeshBatchCache *cache = mesh_batch_cache_get(me);
  mesh_batch_cache_add_request(cache, MBC_SURFACE_WEIGHTS);
  return DRW_batch_request(&cache->batch.surface_weights);
}

GPUBatch *DRW_mesh_batch_cache_get_edge_detection(Mesh *me, bool *r_is_manifold)
{
  MeshBatchCache *cache = mesh_batch_cache_get(me);
  mesh_batch_cache_add_request(cache, MBC_EDGE_DETECTION);
  /* Even if is_manifold is not correct (not updated),
   * the default (not manifold) is just the worst case. */
  if (r_is_manifold) {
    *r_is_manifold = cache->is_manifold;
  }
  return DRW_batch_request(&cache->batch.edge_detection);
}

GPUBatch *DRW_mesh_batch_cache_get_wireframes_face(Mesh *me)
{
  MeshBatchCache *cache = mesh_batch_cache_get(me);
  mesh_batch_cache_add_request(cache, MBC_WIRE_EDGES);
  return DRW_batch_request(&cache->batch.wire_edges);
}

GPUBatch *DRW_mesh_batch_cache_get_edit_mesh_analysis(Mesh *me)
{
  MeshBatchCache *cache = mesh_batch_cache_get(me);
  mesh_batch_cache_add_request(cache, MBC_EDIT_MESH_ANALYSIS);
  return DRW_batch_request(&cache->batch.edit_mesh_analysis);
}

GPUBatch **DRW_mesh_batch_cache_get_surface_shaded(Object *object,
                                                   Mesh *me,
                                                   struct GPUMaterial **gpumat_array,
                                                   uint gpumat_array_len)
{
  MeshBatchCache *cache = mesh_batch_cache_get(me);
  DRW_Attributes attrs_needed;
  drw_attributes_clear(&attrs_needed);
  DRW_MeshCDMask cd_needed = mesh_cd_calc_used_gpu_layers(
      object, me, gpumat_array, gpumat_array_len, &attrs_needed);

  BLI_assert(gpumat_array_len == cache->mat_len);

  mesh_cd_layers_type_merge(&cache->cd_needed, cd_needed);
  ThreadMutex *mesh_render_mutex = (ThreadMutex *)me->runtime.render_mutex;
  drw_attributes_merge(&cache->attr_needed, &attrs_needed, mesh_render_mutex);
  mesh_batch_cache_request_surface_batches(cache);
  return cache->surface_per_mat;
}

GPUBatch **DRW_mesh_batch_cache_get_surface_texpaint(Object *object, Mesh *me)
{
  MeshBatchCache *cache = mesh_batch_cache_get(me);
  texpaint_request_active_uv(cache, object, me);
  mesh_batch_cache_request_surface_batches(cache);
  return cache->surface_per_mat;
}

GPUBatch *DRW_mesh_batch_cache_get_surface_texpaint_single(Object *object, Mesh *me)
{
  MeshBatchCache *cache = mesh_batch_cache_get(me);
  texpaint_request_active_uv(cache, object, me);
  mesh_batch_cache_request_surface_batches(cache);
  return cache->batch.surface;
}

GPUBatch *DRW_mesh_batch_cache_get_surface_vertpaint(Object *object, Mesh *me)
{
  MeshBatchCache *cache = mesh_batch_cache_get(me);
  texpaint_request_active_vcol(cache, object, me);
  mesh_batch_cache_request_surface_batches(cache);
  return cache->batch.surface;
}

GPUBatch *DRW_mesh_batch_cache_get_surface_sculpt(Object *object, Mesh *me)
{
  MeshBatchCache *cache = mesh_batch_cache_get(me);
  sculpt_request_active_vcol(cache, object, me);
  mesh_batch_cache_request_surface_batches(cache);
  return cache->batch.surface;
}

int DRW_mesh_material_count_get(const Object *object, const Mesh *me)
{
  return mesh_render_mat_len_get(object, me);
}

GPUBatch *DRW_mesh_batch_cache_get_sculpt_overlays(Mesh *me)
{
  MeshBatchCache *cache = mesh_batch_cache_get(me);

  cache->cd_needed.sculpt_overlays = 1;
  mesh_batch_cache_add_request(cache, MBC_SCULPT_OVERLAYS);
  DRW_batch_request(&cache->batch.sculpt_overlays);

  return cache->batch.sculpt_overlays;
}

/** \} */

/* ---------------------------------------------------------------------- */
/** \name Edit Mode API
 * \{ */

GPUVertBuf *DRW_mesh_batch_cache_pos_vertbuf_get(Mesh *me)
{
  MeshBatchCache *cache = mesh_batch_cache_get(me);
  /* Request surface to trigger the vbo filling. Otherwise it may do nothing. */
  mesh_batch_cache_request_surface_batches(cache);

  DRW_vbo_request(NULL, &cache->final.buff.vbo.pos_nor);
  return cache->final.buff.vbo.pos_nor;
}

/** \} */

/* ---------------------------------------------------------------------- */
/** \name Edit Mode API
 * \{ */

GPUBatch *DRW_mesh_batch_cache_get_edit_triangles(Mesh *me)
{
  MeshBatchCache *cache = mesh_batch_cache_get(me);
  mesh_batch_cache_add_request(cache, MBC_EDIT_TRIANGLES);
  return DRW_batch_request(&cache->batch.edit_triangles);
}

GPUBatch *DRW_mesh_batch_cache_get_edit_edges(Mesh *me)
{
  MeshBatchCache *cache = mesh_batch_cache_get(me);
  mesh_batch_cache_add_request(cache, MBC_EDIT_EDGES);
  return DRW_batch_request(&cache->batch.edit_edges);
}

GPUBatch *DRW_mesh_batch_cache_get_edit_vertices(Mesh *me)
{
  MeshBatchCache *cache = mesh_batch_cache_get(me);
  mesh_batch_cache_add_request(cache, MBC_EDIT_VERTICES);
  return DRW_batch_request(&cache->batch.edit_vertices);
}

GPUBatch *DRW_mesh_batch_cache_get_edit_vnors(Mesh *me)
{
  MeshBatchCache *cache = mesh_batch_cache_get(me);
  mesh_batch_cache_add_request(cache, MBC_EDIT_VNOR);
  return DRW_batch_request(&cache->batch.edit_vnor);
}

GPUBatch *DRW_mesh_batch_cache_get_edit_lnors(Mesh *me)
{
  MeshBatchCache *cache = mesh_batch_cache_get(me);
  mesh_batch_cache_add_request(cache, MBC_EDIT_LNOR);
  return DRW_batch_request(&cache->batch.edit_lnor);
}

GPUBatch *DRW_mesh_batch_cache_get_edit_facedots(Mesh *me)
{
  MeshBatchCache *cache = mesh_batch_cache_get(me);
  mesh_batch_cache_add_request(cache, MBC_EDIT_FACEDOTS);
  return DRW_batch_request(&cache->batch.edit_fdots);
}

GPUBatch *DRW_mesh_batch_cache_get_edit_skin_roots(Mesh *me)
{
  MeshBatchCache *cache = mesh_batch_cache_get(me);
  mesh_batch_cache_add_request(cache, MBC_SKIN_ROOTS);
  return DRW_batch_request(&cache->batch.edit_skin_roots);
}

/** \} */

/* ---------------------------------------------------------------------- */
/** \name Edit Mode selection API
 * \{ */

GPUBatch *DRW_mesh_batch_cache_get_triangles_with_select_id(Mesh *me)
{
  MeshBatchCache *cache = mesh_batch_cache_get(me);
  mesh_batch_cache_add_request(cache, MBC_EDIT_SELECTION_FACES);
  return DRW_batch_request(&cache->batch.edit_selection_faces);
}

GPUBatch *DRW_mesh_batch_cache_get_facedots_with_select_id(Mesh *me)
{
  MeshBatchCache *cache = mesh_batch_cache_get(me);
  mesh_batch_cache_add_request(cache, MBC_EDIT_SELECTION_FACEDOTS);
  return DRW_batch_request(&cache->batch.edit_selection_fdots);
}

GPUBatch *DRW_mesh_batch_cache_get_edges_with_select_id(Mesh *me)
{
  MeshBatchCache *cache = mesh_batch_cache_get(me);
  mesh_batch_cache_add_request(cache, MBC_EDIT_SELECTION_EDGES);
  return DRW_batch_request(&cache->batch.edit_selection_edges);
}

GPUBatch *DRW_mesh_batch_cache_get_verts_with_select_id(Mesh *me)
{
  MeshBatchCache *cache = mesh_batch_cache_get(me);
  mesh_batch_cache_add_request(cache, MBC_EDIT_SELECTION_VERTS);
  return DRW_batch_request(&cache->batch.edit_selection_verts);
}

/** \} */

/* ---------------------------------------------------------------------- */
/** \name UV Image editor API
 * \{ */

static void edituv_request_active_uv(MeshBatchCache *cache, Object *object, Mesh *me)
{
  DRW_MeshCDMask cd_needed;
  mesh_cd_layers_type_clear(&cd_needed);
  mesh_cd_calc_active_uv_layer(object, me, &cd_needed);
  mesh_cd_calc_edit_uv_layer(me, &cd_needed);

  BLI_assert(cd_needed.edit_uv != 0 &&
             "No uv layer available in edituv, but batches requested anyway!");

  mesh_cd_calc_active_mask_uv_layer(object, me, &cd_needed);
  mesh_cd_layers_type_merge(&cache->cd_needed, cd_needed);
}

GPUBatch *DRW_mesh_batch_cache_get_edituv_faces_stretch_area(Object *object,
                                                             Mesh *me,
                                                             float **tot_area,
                                                             float **tot_uv_area)
{
  MeshBatchCache *cache = mesh_batch_cache_get(me);
  edituv_request_active_uv(cache, object, me);
  mesh_batch_cache_add_request(cache, MBC_EDITUV_FACES_STRETCH_AREA);

  if (tot_area != NULL) {
    *tot_area = &cache->tot_area;
  }
  if (tot_uv_area != NULL) {
    *tot_uv_area = &cache->tot_uv_area;
  }
  return DRW_batch_request(&cache->batch.edituv_faces_stretch_area);
}

GPUBatch *DRW_mesh_batch_cache_get_edituv_faces_stretch_angle(Object *object, Mesh *me)
{
  MeshBatchCache *cache = mesh_batch_cache_get(me);
  edituv_request_active_uv(cache, object, me);
  mesh_batch_cache_add_request(cache, MBC_EDITUV_FACES_STRETCH_ANGLE);
  return DRW_batch_request(&cache->batch.edituv_faces_stretch_angle);
}

GPUBatch *DRW_mesh_batch_cache_get_edituv_faces(Object *object, Mesh *me)
{
  MeshBatchCache *cache = mesh_batch_cache_get(me);
  edituv_request_active_uv(cache, object, me);
  mesh_batch_cache_add_request(cache, MBC_EDITUV_FACES);
  return DRW_batch_request(&cache->batch.edituv_faces);
}

GPUBatch *DRW_mesh_batch_cache_get_edituv_edges(Object *object, Mesh *me)
{
  MeshBatchCache *cache = mesh_batch_cache_get(me);
  edituv_request_active_uv(cache, object, me);
  mesh_batch_cache_add_request(cache, MBC_EDITUV_EDGES);
  return DRW_batch_request(&cache->batch.edituv_edges);
}

GPUBatch *DRW_mesh_batch_cache_get_edituv_verts(Object *object, Mesh *me)
{
  MeshBatchCache *cache = mesh_batch_cache_get(me);
  edituv_request_active_uv(cache, object, me);
  mesh_batch_cache_add_request(cache, MBC_EDITUV_VERTS);
  return DRW_batch_request(&cache->batch.edituv_verts);
}

GPUBatch *DRW_mesh_batch_cache_get_edituv_facedots(Object *object, Mesh *me)
{
  MeshBatchCache *cache = mesh_batch_cache_get(me);
  edituv_request_active_uv(cache, object, me);
  mesh_batch_cache_add_request(cache, MBC_EDITUV_FACEDOTS);
  return DRW_batch_request(&cache->batch.edituv_fdots);
}

GPUBatch *DRW_mesh_batch_cache_get_uv_edges(Object *object, Mesh *me)
{
  MeshBatchCache *cache = mesh_batch_cache_get(me);
  edituv_request_active_uv(cache, object, me);
  mesh_batch_cache_add_request(cache, MBC_WIRE_LOOPS_UVS);
  return DRW_batch_request(&cache->batch.wire_loops_uvs);
}

GPUBatch *DRW_mesh_batch_cache_get_surface_edges(Object *object, Mesh *me)
{
  MeshBatchCache *cache = mesh_batch_cache_get(me);
  texpaint_request_active_uv(cache, object, me);
  mesh_batch_cache_add_request(cache, MBC_WIRE_LOOPS);
  return DRW_batch_request(&cache->batch.wire_loops);
}

/** \} */

/* ---------------------------------------------------------------------- */
/** \name Grouped batch generation
 * \{ */

void DRW_mesh_batch_cache_free_old(Mesh *me, int ctime)
{
  MeshBatchCache *cache = me->runtime.batch_cache;

  if (cache == NULL) {
    return;
  }

  if (mesh_cd_layers_type_equal(cache->cd_used_over_time, cache->cd_used)) {
    cache->lastmatch = ctime;
  }

  if (drw_attributes_overlap(&cache->attr_used_over_time, &cache->attr_used)) {
    cache->lastmatch = ctime;
  }

  if (ctime - cache->lastmatch > U.vbotimeout) {
    mesh_batch_cache_discard_shaded_tri(cache);
  }

  mesh_cd_layers_type_clear(&cache->cd_used_over_time);
  drw_attributes_clear(&cache->attr_used_over_time);
}

static void drw_add_attributes_vbo(GPUBatch *batch,
                                   MeshBufferList *mbuflist,
                                   DRW_Attributes *attr_used)
{
  for (int i = 0; i < attr_used->num_requests; i++) {
    DRW_vbo_request(batch, &mbuflist->vbo.attr[i]);
  }
}

#ifdef DEBUG
/* Sanity check function to test if all requested batches are available. */
static void drw_mesh_batch_cache_check_available(struct TaskGraph *task_graph, Mesh *me)
{
  MeshBatchCache *cache = mesh_batch_cache_get(me);
  /* Make sure all requested batches have been setup. */
  /* NOTE: The next line creates a different scheduling than during release builds what can lead to
   * some issues (See T77867 where we needed to disable this function in order to debug what was
   * happening in release builds). */
  BLI_task_graph_work_and_wait(task_graph);
  for (int i = 0; i < MBC_BATCH_LEN; i++) {
    BLI_assert(!DRW_batch_requested(((GPUBatch **)&cache->batch)[i], 0));
  }
  for (int i = 0; i < MBC_VBO_LEN; i++) {
    BLI_assert(!DRW_vbo_requested(((GPUVertBuf **)&cache->final.buff.vbo)[i]));
  }
  for (int i = 0; i < MBC_IBO_LEN; i++) {
    BLI_assert(!DRW_ibo_requested(((GPUIndexBuf **)&cache->final.buff.ibo)[i]));
  }
  for (int i = 0; i < MBC_VBO_LEN; i++) {
    BLI_assert(!DRW_vbo_requested(((GPUVertBuf **)&cache->cage.buff.vbo)[i]));
  }
  for (int i = 0; i < MBC_IBO_LEN; i++) {
    BLI_assert(!DRW_ibo_requested(((GPUIndexBuf **)&cache->cage.buff.ibo)[i]));
  }
  for (int i = 0; i < MBC_VBO_LEN; i++) {
    BLI_assert(!DRW_vbo_requested(((GPUVertBuf **)&cache->uv_cage.buff.vbo)[i]));
  }
  for (int i = 0; i < MBC_IBO_LEN; i++) {
    BLI_assert(!DRW_ibo_requested(((GPUIndexBuf **)&cache->uv_cage.buff.ibo)[i]));
  }
}
#endif

void DRW_mesh_batch_cache_create_requested(struct TaskGraph *task_graph,
                                           Object *ob,
                                           Mesh *me,
                                           const Scene *scene,
                                           const bool is_paint_mode,
                                           const bool use_hide)
{
  BLI_assert(task_graph);
  const ToolSettings *ts = NULL;
  if (scene) {
    ts = scene->toolsettings;
  }
  MeshBatchCache *cache = mesh_batch_cache_get(me);
  bool cd_uv_update = false;

  /* Early out */
  if (cache->batch_requested == 0) {
#ifdef DEBUG
    drw_mesh_batch_cache_check_available(task_graph, me);
#endif
    return;
  }

  /* Sanity check. */
  if ((me->edit_mesh != NULL) && (ob->mode & OB_MODE_EDIT)) {
    BLI_assert(BKE_object_get_editmesh_eval_final(ob) != NULL);
  }

  const bool is_editmode = (me->edit_mesh != NULL) &&
                           (BKE_object_get_editmesh_eval_final(ob) != NULL) &&
                           DRW_object_is_in_edit_mode(ob);

  /* This could be set for paint mode too, currently it's only used for edit-mode. */
  const bool is_mode_active = is_editmode && DRW_object_is_in_edit_mode(ob);

  DRWBatchFlag batch_requested = cache->batch_requested;
  cache->batch_requested = 0;

  if (batch_requested & MBC_SURFACE_WEIGHTS) {
    /* Check vertex weights. */
    if ((cache->batch.surface_weights != NULL) && (ts != NULL)) {
      struct DRW_MeshWeightState wstate;
      BLI_assert(ob->type == OB_MESH);
      drw_mesh_weight_state_extract(ob, me, ts, is_paint_mode, &wstate);
      mesh_batch_cache_check_vertex_group(cache, &wstate);
      drw_mesh_weight_state_copy(&cache->weight_state, &wstate);
      drw_mesh_weight_state_clear(&wstate);
    }
  }

  if (batch_requested &
      (MBC_SURFACE | MBC_WIRE_LOOPS_UVS | MBC_EDITUV_FACES_STRETCH_AREA |
       MBC_EDITUV_FACES_STRETCH_ANGLE | MBC_EDITUV_FACES | MBC_EDITUV_EDGES | MBC_EDITUV_VERTS)) {
    /* Modifiers will only generate an orco layer if the mesh is deformed. */
    if (cache->cd_needed.orco != 0) {
      /* Orco is always extracted from final mesh. */
      Mesh *me_final = (me->edit_mesh) ? BKE_object_get_editmesh_eval_final(ob) : me;
      if (CustomData_get_layer(&me_final->vdata, CD_ORCO) == NULL) {
        /* Skip orco calculation */
        cache->cd_needed.orco = 0;
      }
    }

    ThreadMutex *mesh_render_mutex = (ThreadMutex *)me->runtime.render_mutex;

    /* Verify that all surface batches have needed attribute layers.
     */
    /* TODO(fclem): We could be a bit smarter here and only do it per
     * material. */
    bool cd_overlap = mesh_cd_layers_type_overlap(cache->cd_used, cache->cd_needed);
    bool attr_overlap = drw_attributes_overlap(&cache->attr_used, &cache->attr_needed);
    if (cd_overlap == false || attr_overlap == false) {
      FOREACH_MESH_BUFFER_CACHE (cache, mbc) {
        if ((cache->cd_used.uv & cache->cd_needed.uv) != cache->cd_needed.uv) {
          GPU_VERTBUF_DISCARD_SAFE(mbc->buff.vbo.uv);
          cd_uv_update = true;
        }
        if ((cache->cd_used.tan & cache->cd_needed.tan) != cache->cd_needed.tan ||
            cache->cd_used.tan_orco != cache->cd_needed.tan_orco) {
          GPU_VERTBUF_DISCARD_SAFE(mbc->buff.vbo.tan);
        }
        if (cache->cd_used.orco != cache->cd_needed.orco) {
          GPU_VERTBUF_DISCARD_SAFE(mbc->buff.vbo.orco);
        }
        if (cache->cd_used.sculpt_overlays != cache->cd_needed.sculpt_overlays) {
          GPU_VERTBUF_DISCARD_SAFE(mbc->buff.vbo.sculpt_data);
        }
        if ((cache->cd_used.vcol & cache->cd_needed.vcol) != cache->cd_needed.vcol) {
          GPU_VERTBUF_DISCARD_SAFE(mbc->buff.vbo.vcol);
        }
        if (!drw_attributes_overlap(&cache->attr_used, &cache->attr_needed)) {
          for (int i = 0; i < GPU_MAX_ATTR; i++) {
            GPU_VERTBUF_DISCARD_SAFE(mbc->buff.vbo.attr[i]);
          }
        }
      }
      /* We can't discard batches at this point as they have been
       * referenced for drawing. Just clear them in place. */
      for (int i = 0; i < cache->mat_len; i++) {
        GPU_BATCH_CLEAR_SAFE(cache->surface_per_mat[i]);
      }
      GPU_BATCH_CLEAR_SAFE(cache->batch.surface);
      cache->batch_ready &= ~(MBC_SURFACE);

      mesh_cd_layers_type_merge(&cache->cd_used, cache->cd_needed);
      drw_attributes_merge(&cache->attr_used, &cache->attr_needed, mesh_render_mutex);
    }
    mesh_cd_layers_type_merge(&cache->cd_used_over_time, cache->cd_needed);
    mesh_cd_layers_type_clear(&cache->cd_needed);

    drw_attributes_merge(&cache->attr_used_over_time, &cache->attr_needed, mesh_render_mutex);
    drw_attributes_clear(&cache->attr_needed);
  }

  if (batch_requested & MBC_EDITUV) {
    /* Discard UV batches if sync_selection changes */
    const bool is_uvsyncsel = ts && (ts->uv_flag & UV_SYNC_SELECTION);
    if (cd_uv_update || (cache->is_uvsyncsel != is_uvsyncsel)) {
      cache->is_uvsyncsel = is_uvsyncsel;
      FOREACH_MESH_BUFFER_CACHE (cache, mbc) {
        GPU_VERTBUF_DISCARD_SAFE(mbc->buff.vbo.edituv_data);
        GPU_VERTBUF_DISCARD_SAFE(mbc->buff.vbo.fdots_uv);
        GPU_VERTBUF_DISCARD_SAFE(mbc->buff.vbo.fdots_edituv_data);
        GPU_INDEXBUF_DISCARD_SAFE(mbc->buff.ibo.edituv_tris);
        GPU_INDEXBUF_DISCARD_SAFE(mbc->buff.ibo.edituv_lines);
        GPU_INDEXBUF_DISCARD_SAFE(mbc->buff.ibo.edituv_points);
        GPU_INDEXBUF_DISCARD_SAFE(mbc->buff.ibo.edituv_fdots);
      }
      /* We only clear the batches as they may already have been
       * referenced. */
      GPU_BATCH_CLEAR_SAFE(cache->batch.wire_loops_uvs);
      GPU_BATCH_CLEAR_SAFE(cache->batch.edituv_faces_stretch_area);
      GPU_BATCH_CLEAR_SAFE(cache->batch.edituv_faces_stretch_angle);
      GPU_BATCH_CLEAR_SAFE(cache->batch.edituv_faces);
      GPU_BATCH_CLEAR_SAFE(cache->batch.edituv_edges);
      GPU_BATCH_CLEAR_SAFE(cache->batch.edituv_verts);
      GPU_BATCH_CLEAR_SAFE(cache->batch.edituv_fdots);
      cache->batch_ready &= ~MBC_EDITUV;
    }
  }

  /* Second chance to early out */
  if ((batch_requested & ~cache->batch_ready) == 0) {
#ifdef DEBUG
    drw_mesh_batch_cache_check_available(task_graph, me);
#endif
    return;
  }

  /* TODO(pablodp606): This always updates the sculpt normals for regular drawing (non-PBVH).
   * This makes tools that sample the surface per step get wrong normals until a redraw happens.
   * Normal updates should be part of the brush loop and only run during the stroke when the
   * brush needs to sample the surface. The drawing code should only update the normals
   * per redraw when smooth shading is enabled. */
  const bool do_update_sculpt_normals = ob->sculpt && ob->sculpt->pbvh;
  if (do_update_sculpt_normals) {
    Mesh *mesh = ob->data;
    BKE_pbvh_update_normals(ob->sculpt->pbvh, mesh->runtime.subdiv_ccg);
  }

  cache->batch_ready |= batch_requested;

  bool do_cage = false, do_uvcage = false;
  if (is_editmode) {
    Mesh *editmesh_eval_final = BKE_object_get_editmesh_eval_final(ob);
    Mesh *editmesh_eval_cage = BKE_object_get_editmesh_eval_cage(ob);

    do_cage = editmesh_eval_final != editmesh_eval_cage;
    do_uvcage = !editmesh_eval_final->runtime.is_original;
  }

  const bool do_subdivision = BKE_subsurf_modifier_has_gpu_subdiv(me);

  MeshBufferList *mbuflist = &cache->final.buff;

  /* Initialize batches and request VBO's & IBO's. */
  MDEPS_ASSERT(surface,
               ibo.tris,
               vbo.lnor,
               vbo.pos_nor,
               vbo.uv,
               vbo.vcol,
               vbo.attr[0],
               vbo.attr[1],
               vbo.attr[2],
               vbo.attr[3],
               vbo.attr[4],
               vbo.attr[5],
               vbo.attr[6],
               vbo.attr[7],
               vbo.attr[8],
               vbo.attr[9],
               vbo.attr[10],
               vbo.attr[11],
               vbo.attr[12],
               vbo.attr[13],
               vbo.attr[14]);
  if (DRW_batch_requested(cache->batch.surface, GPU_PRIM_TRIS)) {
    DRW_ibo_request(cache->batch.surface, &mbuflist->ibo.tris);
    /* Order matters. First ones override latest VBO's attributes. */
    DRW_vbo_request(cache->batch.surface, &mbuflist->vbo.lnor);
    DRW_vbo_request(cache->batch.surface, &mbuflist->vbo.pos_nor);
    if (cache->cd_used.uv != 0) {
      DRW_vbo_request(cache->batch.surface, &mbuflist->vbo.uv);
    }
    if (cache->cd_used.vcol != 0) {
      DRW_vbo_request(cache->batch.surface, &mbuflist->vbo.vcol);
    }
    drw_add_attributes_vbo(cache->batch.surface, mbuflist, &cache->attr_used);
  }
  MDEPS_ASSERT(all_verts, vbo.pos_nor);
  if (DRW_batch_requested(cache->batch.all_verts, GPU_PRIM_POINTS)) {
    DRW_vbo_request(cache->batch.all_verts, &mbuflist->vbo.pos_nor);
  }
  MDEPS_ASSERT(sculpt_overlays, ibo.tris, vbo.pos_nor, vbo.sculpt_data);
  if (DRW_batch_requested(cache->batch.sculpt_overlays, GPU_PRIM_TRIS)) {
    DRW_ibo_request(cache->batch.sculpt_overlays, &mbuflist->ibo.tris);
    DRW_vbo_request(cache->batch.sculpt_overlays, &mbuflist->vbo.pos_nor);
    DRW_vbo_request(cache->batch.sculpt_overlays, &mbuflist->vbo.sculpt_data);
  }
  MDEPS_ASSERT(all_edges, ibo.lines, vbo.pos_nor);
  if (DRW_batch_requested(cache->batch.all_edges, GPU_PRIM_LINES)) {
    DRW_ibo_request(cache->batch.all_edges, &mbuflist->ibo.lines);
    DRW_vbo_request(cache->batch.all_edges, &mbuflist->vbo.pos_nor);
  }
  MDEPS_ASSERT(loose_edges, ibo.lines_loose, vbo.pos_nor);
  if (DRW_batch_requested(cache->batch.loose_edges, GPU_PRIM_LINES)) {
    DRW_ibo_request(NULL, &mbuflist->ibo.lines);
    DRW_ibo_request(cache->batch.loose_edges, &mbuflist->ibo.lines_loose);
    DRW_vbo_request(cache->batch.loose_edges, &mbuflist->vbo.pos_nor);
  }
  MDEPS_ASSERT(edge_detection, ibo.lines_adjacency, vbo.pos_nor);
  if (DRW_batch_requested(cache->batch.edge_detection, GPU_PRIM_LINES_ADJ)) {
    DRW_ibo_request(cache->batch.edge_detection, &mbuflist->ibo.lines_adjacency);
    DRW_vbo_request(cache->batch.edge_detection, &mbuflist->vbo.pos_nor);
  }
  MDEPS_ASSERT(surface_weights, ibo.tris, vbo.pos_nor, vbo.weights);
  if (DRW_batch_requested(cache->batch.surface_weights, GPU_PRIM_TRIS)) {
    DRW_ibo_request(cache->batch.surface_weights, &mbuflist->ibo.tris);
    DRW_vbo_request(cache->batch.surface_weights, &mbuflist->vbo.pos_nor);
    DRW_vbo_request(cache->batch.surface_weights, &mbuflist->vbo.weights);
  }
  MDEPS_ASSERT(wire_loops, ibo.lines_paint_mask, vbo.lnor, vbo.pos_nor);
  if (DRW_batch_requested(cache->batch.wire_loops, GPU_PRIM_LINES)) {
    DRW_ibo_request(cache->batch.wire_loops, &mbuflist->ibo.lines_paint_mask);
    /* Order matters. First ones override latest VBO's attributes. */
    DRW_vbo_request(cache->batch.wire_loops, &mbuflist->vbo.lnor);
    DRW_vbo_request(cache->batch.wire_loops, &mbuflist->vbo.pos_nor);
  }
  MDEPS_ASSERT(wire_edges, ibo.lines, vbo.pos_nor, vbo.edge_fac);
  if (DRW_batch_requested(cache->batch.wire_edges, GPU_PRIM_LINES)) {
    DRW_ibo_request(cache->batch.wire_edges, &mbuflist->ibo.lines);
    DRW_vbo_request(cache->batch.wire_edges, &mbuflist->vbo.pos_nor);
    DRW_vbo_request(cache->batch.wire_edges, &mbuflist->vbo.edge_fac);
  }
  MDEPS_ASSERT(wire_loops_uvs, ibo.edituv_lines, vbo.uv);
  if (DRW_batch_requested(cache->batch.wire_loops_uvs, GPU_PRIM_LINES)) {
    DRW_ibo_request(cache->batch.wire_loops_uvs, &mbuflist->ibo.edituv_lines);
    /* For paint overlay. Active layer should have been queried. */
    if (cache->cd_used.uv != 0) {
      DRW_vbo_request(cache->batch.wire_loops_uvs, &mbuflist->vbo.uv);
    }
  }
  MDEPS_ASSERT(edit_mesh_analysis, ibo.tris, vbo.pos_nor, vbo.mesh_analysis);
  if (DRW_batch_requested(cache->batch.edit_mesh_analysis, GPU_PRIM_TRIS)) {
    DRW_ibo_request(cache->batch.edit_mesh_analysis, &mbuflist->ibo.tris);
    DRW_vbo_request(cache->batch.edit_mesh_analysis, &mbuflist->vbo.pos_nor);
    DRW_vbo_request(cache->batch.edit_mesh_analysis, &mbuflist->vbo.mesh_analysis);
  }

  /* Per Material */
  MDEPS_ASSERT_FLAG(SURFACE_PER_MAT_FLAG,
                    vbo.lnor,
                    vbo.pos_nor,
                    vbo.uv,
                    vbo.tan,
                    vbo.vcol,
                    vbo.orco,
                    vbo.attr[0],
                    vbo.attr[1],
                    vbo.attr[2],
                    vbo.attr[3],
                    vbo.attr[4],
                    vbo.attr[5],
                    vbo.attr[6],
                    vbo.attr[7],
                    vbo.attr[8],
                    vbo.attr[9],
                    vbo.attr[10],
                    vbo.attr[11],
                    vbo.attr[12],
                    vbo.attr[13],
                    vbo.attr[14]);
  MDEPS_ASSERT_INDEX(TRIS_PER_MAT_INDEX, SURFACE_PER_MAT_FLAG);
  for (int i = 0; i < cache->mat_len; i++) {
    if (DRW_batch_requested(cache->surface_per_mat[i], GPU_PRIM_TRIS)) {
      DRW_ibo_request(cache->surface_per_mat[i], &cache->tris_per_mat[i]);
      /* Order matters. First ones override latest VBO's attributes. */
      DRW_vbo_request(cache->surface_per_mat[i], &mbuflist->vbo.lnor);
      DRW_vbo_request(cache->surface_per_mat[i], &mbuflist->vbo.pos_nor);
      if (cache->cd_used.uv != 0) {
        DRW_vbo_request(cache->surface_per_mat[i], &mbuflist->vbo.uv);
      }
      if ((cache->cd_used.tan != 0) || (cache->cd_used.tan_orco != 0)) {
        DRW_vbo_request(cache->surface_per_mat[i], &mbuflist->vbo.tan);
      }
      if (cache->cd_used.vcol != 0) {
        DRW_vbo_request(cache->surface_per_mat[i], &mbuflist->vbo.vcol);
      }
      if (cache->cd_used.orco != 0) {
        DRW_vbo_request(cache->surface_per_mat[i], &mbuflist->vbo.orco);
      }
      drw_add_attributes_vbo(cache->surface_per_mat[i], mbuflist, &cache->attr_used);
    }
  }

  mbuflist = (do_cage) ? &cache->cage.buff : &cache->final.buff;

  /* Edit Mesh */
  MDEPS_ASSERT(edit_triangles, ibo.tris, vbo.pos_nor, vbo.edit_data);
  if (DRW_batch_requested(cache->batch.edit_triangles, GPU_PRIM_TRIS)) {
    DRW_ibo_request(cache->batch.edit_triangles, &mbuflist->ibo.tris);
    DRW_vbo_request(cache->batch.edit_triangles, &mbuflist->vbo.pos_nor);
    DRW_vbo_request(cache->batch.edit_triangles, &mbuflist->vbo.edit_data);
  }
  MDEPS_ASSERT(edit_vertices, ibo.points, vbo.pos_nor, vbo.edit_data);
  if (DRW_batch_requested(cache->batch.edit_vertices, GPU_PRIM_POINTS)) {
    DRW_ibo_request(cache->batch.edit_vertices, &mbuflist->ibo.points);
    DRW_vbo_request(cache->batch.edit_vertices, &mbuflist->vbo.pos_nor);
    DRW_vbo_request(cache->batch.edit_vertices, &mbuflist->vbo.edit_data);
  }
  MDEPS_ASSERT(edit_edges, ibo.lines, vbo.pos_nor, vbo.edit_data);
  if (DRW_batch_requested(cache->batch.edit_edges, GPU_PRIM_LINES)) {
    DRW_ibo_request(cache->batch.edit_edges, &mbuflist->ibo.lines);
    DRW_vbo_request(cache->batch.edit_edges, &mbuflist->vbo.pos_nor);
    DRW_vbo_request(cache->batch.edit_edges, &mbuflist->vbo.edit_data);
  }
  MDEPS_ASSERT(edit_vnor, ibo.points, vbo.pos_nor);
  if (DRW_batch_requested(cache->batch.edit_vnor, GPU_PRIM_POINTS)) {
    DRW_ibo_request(cache->batch.edit_vnor, &mbuflist->ibo.points);
    DRW_vbo_request(cache->batch.edit_vnor, &mbuflist->vbo.pos_nor);
  }
  MDEPS_ASSERT(edit_lnor, ibo.tris, vbo.pos_nor, vbo.lnor);
  if (DRW_batch_requested(cache->batch.edit_lnor, GPU_PRIM_POINTS)) {
    DRW_ibo_request(cache->batch.edit_lnor, &mbuflist->ibo.tris);
    DRW_vbo_request(cache->batch.edit_lnor, &mbuflist->vbo.pos_nor);
    DRW_vbo_request(cache->batch.edit_lnor, &mbuflist->vbo.lnor);
  }
  MDEPS_ASSERT(edit_fdots, ibo.fdots, vbo.fdots_pos, vbo.fdots_nor);
  if (DRW_batch_requested(cache->batch.edit_fdots, GPU_PRIM_POINTS)) {
    DRW_ibo_request(cache->batch.edit_fdots, &mbuflist->ibo.fdots);
    DRW_vbo_request(cache->batch.edit_fdots, &mbuflist->vbo.fdots_pos);
    DRW_vbo_request(cache->batch.edit_fdots, &mbuflist->vbo.fdots_nor);
  }
  MDEPS_ASSERT(edit_skin_roots, vbo.skin_roots);
  if (DRW_batch_requested(cache->batch.edit_skin_roots, GPU_PRIM_POINTS)) {
    DRW_vbo_request(cache->batch.edit_skin_roots, &mbuflist->vbo.skin_roots);
  }

  /* Selection */
  MDEPS_ASSERT(edit_selection_verts, ibo.points, vbo.pos_nor, vbo.vert_idx);
  if (DRW_batch_requested(cache->batch.edit_selection_verts, GPU_PRIM_POINTS)) {
    DRW_ibo_request(cache->batch.edit_selection_verts, &mbuflist->ibo.points);
    DRW_vbo_request(cache->batch.edit_selection_verts, &mbuflist->vbo.pos_nor);
    DRW_vbo_request(cache->batch.edit_selection_verts, &mbuflist->vbo.vert_idx);
  }
  MDEPS_ASSERT(edit_selection_edges, ibo.lines, vbo.pos_nor, vbo.edge_idx);
  if (DRW_batch_requested(cache->batch.edit_selection_edges, GPU_PRIM_LINES)) {
    DRW_ibo_request(cache->batch.edit_selection_edges, &mbuflist->ibo.lines);
    DRW_vbo_request(cache->batch.edit_selection_edges, &mbuflist->vbo.pos_nor);
    DRW_vbo_request(cache->batch.edit_selection_edges, &mbuflist->vbo.edge_idx);
  }
  MDEPS_ASSERT(edit_selection_faces, ibo.tris, vbo.pos_nor, vbo.poly_idx);
  if (DRW_batch_requested(cache->batch.edit_selection_faces, GPU_PRIM_TRIS)) {
    DRW_ibo_request(cache->batch.edit_selection_faces, &mbuflist->ibo.tris);
    DRW_vbo_request(cache->batch.edit_selection_faces, &mbuflist->vbo.pos_nor);
    DRW_vbo_request(cache->batch.edit_selection_faces, &mbuflist->vbo.poly_idx);
  }
  MDEPS_ASSERT(edit_selection_fdots, ibo.fdots, vbo.fdots_pos, vbo.fdot_idx);
  if (DRW_batch_requested(cache->batch.edit_selection_fdots, GPU_PRIM_POINTS)) {
    DRW_ibo_request(cache->batch.edit_selection_fdots, &mbuflist->ibo.fdots);
    DRW_vbo_request(cache->batch.edit_selection_fdots, &mbuflist->vbo.fdots_pos);
    DRW_vbo_request(cache->batch.edit_selection_fdots, &mbuflist->vbo.fdot_idx);
  }

  /**
   * TODO: The code and data structure is ready to support modified UV display
   * but the selection code for UVs needs to support it first. So for now, only
   * display the cage in all cases.
   */
  mbuflist = (do_uvcage) ? &cache->uv_cage.buff : &cache->final.buff;

  /* Edit UV */
  MDEPS_ASSERT(edituv_faces, ibo.edituv_tris, vbo.uv, vbo.edituv_data);
  if (DRW_batch_requested(cache->batch.edituv_faces, GPU_PRIM_TRIS)) {
    DRW_ibo_request(cache->batch.edituv_faces, &mbuflist->ibo.edituv_tris);
    DRW_vbo_request(cache->batch.edituv_faces, &mbuflist->vbo.uv);
    DRW_vbo_request(cache->batch.edituv_faces, &mbuflist->vbo.edituv_data);
  }
  MDEPS_ASSERT(edituv_faces_stretch_area,
               ibo.edituv_tris,
               vbo.uv,
               vbo.edituv_data,
               vbo.edituv_stretch_area);
  if (DRW_batch_requested(cache->batch.edituv_faces_stretch_area, GPU_PRIM_TRIS)) {
    DRW_ibo_request(cache->batch.edituv_faces_stretch_area, &mbuflist->ibo.edituv_tris);
    DRW_vbo_request(cache->batch.edituv_faces_stretch_area, &mbuflist->vbo.uv);
    DRW_vbo_request(cache->batch.edituv_faces_stretch_area, &mbuflist->vbo.edituv_data);
    DRW_vbo_request(cache->batch.edituv_faces_stretch_area, &mbuflist->vbo.edituv_stretch_area);
  }
  MDEPS_ASSERT(edituv_faces_stretch_angle,
               ibo.edituv_tris,
               vbo.uv,
               vbo.edituv_data,
               vbo.edituv_stretch_angle);
  if (DRW_batch_requested(cache->batch.edituv_faces_stretch_angle, GPU_PRIM_TRIS)) {
    DRW_ibo_request(cache->batch.edituv_faces_stretch_angle, &mbuflist->ibo.edituv_tris);
    DRW_vbo_request(cache->batch.edituv_faces_stretch_angle, &mbuflist->vbo.uv);
    DRW_vbo_request(cache->batch.edituv_faces_stretch_angle, &mbuflist->vbo.edituv_data);
    DRW_vbo_request(cache->batch.edituv_faces_stretch_angle, &mbuflist->vbo.edituv_stretch_angle);
  }
  MDEPS_ASSERT(edituv_edges, ibo.edituv_lines, vbo.uv, vbo.edituv_data);
  if (DRW_batch_requested(cache->batch.edituv_edges, GPU_PRIM_LINES)) {
    DRW_ibo_request(cache->batch.edituv_edges, &mbuflist->ibo.edituv_lines);
    DRW_vbo_request(cache->batch.edituv_edges, &mbuflist->vbo.uv);
    DRW_vbo_request(cache->batch.edituv_edges, &mbuflist->vbo.edituv_data);
  }
  MDEPS_ASSERT(edituv_verts, ibo.edituv_points, vbo.uv, vbo.edituv_data);
  if (DRW_batch_requested(cache->batch.edituv_verts, GPU_PRIM_POINTS)) {
    DRW_ibo_request(cache->batch.edituv_verts, &mbuflist->ibo.edituv_points);
    DRW_vbo_request(cache->batch.edituv_verts, &mbuflist->vbo.uv);
    DRW_vbo_request(cache->batch.edituv_verts, &mbuflist->vbo.edituv_data);
  }
  MDEPS_ASSERT(edituv_fdots, ibo.edituv_fdots, vbo.fdots_uv, vbo.fdots_edituv_data);
  if (DRW_batch_requested(cache->batch.edituv_fdots, GPU_PRIM_POINTS)) {
    DRW_ibo_request(cache->batch.edituv_fdots, &mbuflist->ibo.edituv_fdots);
    DRW_vbo_request(cache->batch.edituv_fdots, &mbuflist->vbo.fdots_uv);
    DRW_vbo_request(cache->batch.edituv_fdots, &mbuflist->vbo.fdots_edituv_data);
  }

  MDEPS_ASSERT_MAP(vbo.lnor);
  MDEPS_ASSERT_MAP(vbo.pos_nor);
  MDEPS_ASSERT_MAP(vbo.uv);
  MDEPS_ASSERT_MAP(vbo.vcol);
  MDEPS_ASSERT_MAP(vbo.sculpt_data);
  MDEPS_ASSERT_MAP(vbo.weights);
  MDEPS_ASSERT_MAP(vbo.edge_fac);
  MDEPS_ASSERT_MAP(vbo.mesh_analysis);
  MDEPS_ASSERT_MAP(vbo.tan);
  MDEPS_ASSERT_MAP(vbo.orco);
  MDEPS_ASSERT_MAP(vbo.edit_data);
  MDEPS_ASSERT_MAP(vbo.fdots_pos);
  MDEPS_ASSERT_MAP(vbo.fdots_nor);
  MDEPS_ASSERT_MAP(vbo.skin_roots);
  MDEPS_ASSERT_MAP(vbo.vert_idx);
  MDEPS_ASSERT_MAP(vbo.edge_idx);
  MDEPS_ASSERT_MAP(vbo.poly_idx);
  MDEPS_ASSERT_MAP(vbo.fdot_idx);
  MDEPS_ASSERT_MAP(vbo.edituv_data);
  MDEPS_ASSERT_MAP(vbo.edituv_stretch_area);
  MDEPS_ASSERT_MAP(vbo.edituv_stretch_angle);
  MDEPS_ASSERT_MAP(vbo.fdots_uv);
  MDEPS_ASSERT_MAP(vbo.fdots_edituv_data);
  for (int i = 0; i < GPU_MAX_ATTR; i++) {
    MDEPS_ASSERT_MAP(vbo.attr[i]);
  }

  MDEPS_ASSERT_MAP(ibo.tris);
  MDEPS_ASSERT_MAP(ibo.lines);
  MDEPS_ASSERT_MAP(ibo.lines_loose);
  MDEPS_ASSERT_MAP(ibo.lines_adjacency);
  MDEPS_ASSERT_MAP(ibo.lines_paint_mask);
  MDEPS_ASSERT_MAP(ibo.points);
  MDEPS_ASSERT_MAP(ibo.fdots);
  MDEPS_ASSERT_MAP(ibo.edituv_tris);
  MDEPS_ASSERT_MAP(ibo.edituv_lines);
  MDEPS_ASSERT_MAP(ibo.edituv_points);
  MDEPS_ASSERT_MAP(ibo.edituv_fdots);

  MDEPS_ASSERT_MAP_INDEX(TRIS_PER_MAT_INDEX);

  if (do_uvcage) {
    mesh_buffer_cache_create_requested(task_graph,
                                       cache,
                                       &cache->uv_cage,
                                       ob,
                                       me,
                                       is_editmode,
                                       is_paint_mode,
                                       is_mode_active,
                                       ob->obmat,
                                       false,
                                       true,
                                       scene,
                                       ts,
                                       true);
  }

  if (do_cage) {
    mesh_buffer_cache_create_requested(task_graph,
                                       cache,
                                       &cache->cage,
                                       ob,
                                       me,
                                       is_editmode,
                                       is_paint_mode,
                                       is_mode_active,
                                       ob->obmat,
                                       false,
                                       false,
                                       scene,
                                       ts,
                                       true);
  }

  if (do_subdivision) {
    DRW_create_subdivision(scene,
                           ob,
                           me,
                           cache,
                           &cache->final,
                           is_editmode,
                           is_paint_mode,
                           is_mode_active,
                           ob->obmat,
                           true,
                           false,
                           ts,
                           use_hide);
  }
  else {
    /* The subsurf modifier may have been recently removed, or another modifier was added after it,
     * so free any potential subdivision cache as it is not needed anymore. */
    mesh_batch_cache_free_subdiv_cache(cache);
  }

  mesh_buffer_cache_create_requested(task_graph,
                                     cache,
                                     &cache->final,
                                     ob,
                                     me,
                                     is_editmode,
                                     is_paint_mode,
                                     is_mode_active,
                                     ob->obmat,
                                     true,
                                     false,
                                     scene,
                                     ts,
                                     use_hide);

  /* Ensure that all requested batches have finished.
   * Ideally we want to remove this sync, but there are cases where this doesn't work.
   * See T79038 for example.
   *
   * An idea to improve this is to separate the Object mode from the edit mode draw caches. And
   * based on the mode the correct one will be updated. Other option is to look into using
   * drw_batch_cache_generate_requested_delayed. */
  BLI_task_graph_work_and_wait(task_graph);
#ifdef DEBUG
  drw_mesh_batch_cache_check_available(task_graph, me);
#endif
}

/** \} */<|MERGE_RESOLUTION|>--- conflicted
+++ resolved
@@ -603,11 +603,7 @@
             }
 
             if (layer != -1 && domain != ATTR_DOMAIN_NUM) {
-<<<<<<< HEAD
-              drw_mesh_attributes_add_request(attributes, type, layer, domain);
-=======
               drw_attributes_add_request(attributes, type, layer, domain);
->>>>>>> f4456a4d
             }
             break;
           }
