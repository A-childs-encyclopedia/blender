--- conflicted
+++ resolved
@@ -305,14 +305,8 @@
     MLoopCol *mcol = NULL;
     MPropCol *pcol = NULL;
 
-<<<<<<< HEAD
     if (ref.layer->type == CD_PROP_COLOR) {
       pcol = static_cast<MPropCol *>(cdata->layers[layer_i].data);
-=======
-      /* Ensure data is uploaded properly. */
-      GPU_vertbuf_tag_dirty(src_data);
-      draw_subdiv_interp_custom_data(subdiv_cache, src_data, dst_buffer, 4, dst_offset, true);
->>>>>>> ad2948fa
     }
     else {
       mcol = static_cast<MLoopCol *>(cdata->layers[layer_i].data);
@@ -374,7 +368,7 @@
 
     /* Ensure data is uploaded properly. */
     GPU_vertbuf_tag_dirty(src_data);
-    draw_subdiv_interp_custom_data(subdiv_cache, src_data, dst_buffer, 4, dst_offset);
+    draw_subdiv_interp_custom_data(subdiv_cache, src_data, dst_buffer, 4, dst_offset, true);
   }
 
   GPU_vertbuf_discard(src_data);
