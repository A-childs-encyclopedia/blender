--- conflicted
+++ resolved
@@ -38,31 +38,19 @@
     Sphere inscribed_sphere = Sphere(bounds.bounding_sphere.xyz, bounds._inner_sphere_radius);
 
     for (drw_view_id = 0; drw_view_id < view_len; drw_view_id++) {
-<<<<<<< HEAD
-      bool visible = true;
-      if (drw_view_culling.bound_sphere.w == -1.0) {
-        /* View disabled. */
-        visible = false;
-      }
-      else if (intersect_view(inscribed_sphere) == true) {
-        visible = true;
-=======
       if (drw_view_culling.bound_sphere.w == -1.0) {
         /* View disabled. */
         mask_visibility_bit(drw_view_id);
       }
       else if (intersect_view(inscribed_sphere) == true) {
         /* Visible. */
->>>>>>> 6f206f71
       }
       else if (intersect_view(bounding_sphere) == false) {
-        visible = false;
+        /* Not visible. */
+        mask_visibility_bit(drw_view_id);
       }
       else if (intersect_view(box) == false) {
-        visible = false;
-      }
-
-      if (!visible) {
+        /* Not visible. */
         mask_visibility_bit(drw_view_id);
       }
     }
