/*
 * Copyright 2016, Blender Foundation.
 *
 * This program is free software; you can redistribute it and/or
 * modify it under the terms of the GNU General Public License
 * as published by the Free Software Foundation; either version 2
 * of the License, or (at your option) any later version.
 *
 * This program is distributed in the hope that it will be useful,
 * but WITHOUT ANY WARRANTY; without even the implied warranty of
 * MERCHANTABILITY or FITNESS FOR A PARTICULAR PURPOSE.  See the
 * GNU General Public License for more details.
 *
 * You should have received a copy of the GNU General Public License
 * along with this program; if not, write to the Free Software Foundation,
 * Inc., 51 Franklin Street, Fifth Floor, Boston, MA 02110-1301, USA.
 *
 * Contributor(s): Blender Institute
 *
 */

/** \file blender/draw/intern/draw_manager.c
 *  \ingroup draw
 */

#include <stdio.h>

#include "BLI_dynstr.h"
#include "BLI_listbase.h"
#include "BLI_rect.h"
#include "BLI_string.h"

#include "BIF_glutil.h"

#include "BKE_depsgraph.h"
#include "BKE_global.h"
#include "BKE_pbvh.h"
#include "BKE_paint.h"

#include "BLT_translation.h"
#include "BLF_api.h"

#include "DRW_engine.h"
#include "DRW_render.h"

#include "DNA_camera_types.h"
#include "DNA_view3d_types.h"
#include "DNA_screen_types.h"

#include "ED_space_api.h"
#include "ED_screen.h"

#include "intern/gpu_codegen.h"
#include "GPU_batch.h"
#include "GPU_draw.h"
#include "GPU_extensions.h"
#include "GPU_framebuffer.h"
#include "GPU_immediate.h"
#include "GPU_lamp.h"
#include "GPU_material.h"
#include "GPU_shader.h"
#include "GPU_texture.h"
#include "GPU_uniformbuffer.h"
#include "GPU_viewport.h"
#include "GPU_matrix.h"

#include "IMB_colormanagement.h"

#include "PIL_time.h"

#include "RE_engine.h"

#include "UI_interface.h"
#include "UI_resources.h"

#include "draw_manager_text.h"

/* only for callbacks */
#include "draw_cache_impl.h"

#include "draw_mode_engines.h"

#include "engines/clay/clay_engine.h"
#include "engines/eevee/eevee_engine.h"
#include "engines/basic/basic_engine.h"
#include "engines/external/external_engine.h"

#include "DEG_depsgraph.h"
#include "DEG_depsgraph_query.h"

#define MAX_ATTRIB_NAME 32
#define MAX_PASS_NAME 32

/* Use draw manager to call GPU_select, see: DRW_draw_select_loop */
#define USE_GPU_SELECT

#ifdef USE_GPU_SELECT
#  include "ED_view3d.h"
#  include "ED_armature.h"
#  include "GPU_select.h"
#endif

extern char datatoc_gpu_shader_2D_vert_glsl[];
extern char datatoc_gpu_shader_3D_vert_glsl[];
extern char datatoc_gpu_shader_fullscreen_vert_glsl[];

/* Prototypes. */
static void DRW_engines_enable_external(void);

/* Structures */
typedef enum {
	DRW_UNIFORM_BOOL,
	DRW_UNIFORM_SHORT,
	DRW_UNIFORM_INT,
	DRW_UNIFORM_FLOAT,
	DRW_UNIFORM_TEXTURE,
	DRW_UNIFORM_BUFFER,
	DRW_UNIFORM_MAT3,
	DRW_UNIFORM_MAT4,
	DRW_UNIFORM_BLOCK
} DRWUniformType;

typedef enum {
	DRW_ATTRIB_INT,
	DRW_ATTRIB_FLOAT,
} DRWAttribType;

struct DRWUniform {
	struct DRWUniform *next, *prev;
	DRWUniformType type;
	int location;
	int length;
	int arraysize;
	int bindloc;
	const void *value;
};

typedef struct DRWAttrib {
	struct DRWAttrib *next, *prev;
	char name[MAX_ATTRIB_NAME];
	int location;
	int format_id;
	int size; /* number of component */
	int type;
} DRWAttrib;

struct DRWInterface {
	ListBase uniforms;   /* DRWUniform */
	ListBase attribs;    /* DRWAttrib */
	int attribs_count;
	int attribs_stride;
	int attribs_size[16];
	int attribs_loc[16];
	/* matrices locations */
	int model;
	int modelinverse;
	int modelview;
	int modelviewinverse;
	int projection;
	int projectioninverse;
	int view;
	int viewinverse;
	int modelviewprojection;
	int viewprojection;
	int viewprojectioninverse;
	int normal;
	int worldnormal;
	int camtexfac;
	int eye;
	/* Textures */
	int tex_bind; /* next texture binding point */
	/* UBO */
	int ubo_bind; /* next ubo binding point */
	/* Dynamic batch */
	GLuint instance_vbo;
	int instance_count;
	VertexFormat vbo_format;
};

struct DRWPass {
	ListBase shgroups; /* DRWShadingGroup */
	DRWState state;
	char name[MAX_PASS_NAME];
	/* use two query to not stall the cpu waiting for queries to complete */
	unsigned int timer_queries[2];
	/* alternate between front and back query */
	unsigned int front_idx;
	unsigned int back_idx;
	bool wasdrawn; /* if it was drawn during this frame */
};

typedef struct DRWCall {
	struct DRWCall *next, *prev;
#ifdef USE_GPU_SELECT
	int select_id;
#endif
	int type;
	float (*obmat)[4];
	Batch *geometry;
} DRWCall;

typedef struct DRWCallGenerate {
	struct DRWCallGenerate *next, *prev;
#ifdef USE_GPU_SELECT
	int select_id;
#endif
	int type;
	float (*obmat)[4];

	DRWCallGenerateFn *geometry_fn;
	void *user_data;
} DRWCallGenerate;

typedef struct DRWCallDynamic {
	struct DRWCallDynamic *next, *prev;
#ifdef USE_GPU_SELECT
	int select_id;
#endif
	const void *data[];
} DRWCallDynamic;

struct DRWShadingGroup {
	struct DRWShadingGroup *next, *prev;

	GPUShader *shader;               /* Shader to bind */
	DRWInterface *interface;         /* Uniforms pointers */
	ListBase calls;                  /* DRWCall or DRWCallDynamic depending of type */
	DRWState state_extra;            /* State changes for this batch only (or'd with the pass's state) */
	int type;

	Batch *instance_geom;  /* Geometry to instance */
	Batch *batch_geom;     /* Result of call batching */

#ifdef USE_GPU_SELECT
	/* backlink to pass we're in */
	DRWPass *pass_parent;
#endif
};

/* Used by DRWShadingGroup.type */
enum {
	DRW_SHG_NORMAL,
	DRW_SHG_POINT_BATCH,
	DRW_SHG_LINE_BATCH,
	DRW_SHG_TRIANGLE_BATCH,
	DRW_SHG_INSTANCE,
};

/* Used by DRWCall.type */
enum {
	DRW_CALL_SINGLE,
	DRW_CALL_GENERATE,
};

/* only 16 bits long */
enum {
	STENCIL_SELECT          = (1 << 0),
	STENCIL_ACTIVE          = (1 << 1),
};

/* Render State */
static struct DRWGlobalState {
	/* Rendering state */
	GPUShader *shader;
	ListBase bound_texs;
	int tex_bind_id;

	/* Managed by `DRW_state_set`, `DRW_state_reset` */
	DRWState state;

	/* Per viewport */
	GPUViewport *viewport;
	struct GPUFrameBuffer *default_framebuffer;
	float size[2];
	float screenvecs[2][3];
	float pixsize;

	struct {
		unsigned int is_select : 1;
		unsigned int is_depth : 1;
	} options;

	/* Current rendering context */
	DRWContextState draw_ctx;

	/* Convenience pointer to text_store owned by the viewport */
	struct DRWTextStore **text_store_p;

	ListBase enabled_engines; /* RenderEngineType */
} DST = {NULL};

ListBase DRW_engines = {NULL, NULL};

#ifdef USE_GPU_SELECT
static unsigned int g_DRW_select_id = (unsigned int)-1;

void DRW_select_load_id(unsigned int id)
{
	BLI_assert(G.f & G_PICKSEL);
	g_DRW_select_id = id;
}
#endif


/* -------------------------------------------------------------------- */

/** \name Textures (DRW_texture)
 * \{ */

static void drw_texture_get_format(DRWTextureFormat format, GPUTextureFormat *data_type, int *channels)
{
	switch (format) {
		case DRW_TEX_RGBA_8: *data_type = GPU_RGBA8; break;
		case DRW_TEX_RGBA_16: *data_type = GPU_RGBA16F; break;
		case DRW_TEX_RGB_16: *data_type = GPU_RGB16F; break;
		case DRW_TEX_RG_16: *data_type = GPU_RG16F; break;
		case DRW_TEX_RG_32: *data_type = GPU_RG32F; break;
		case DRW_TEX_R_8: *data_type = GPU_R8; break;
		case DRW_TEX_R_16: *data_type = GPU_R16F; break;
#if 0
		case DRW_TEX_RGBA_32: *data_type = GPU_RGBA32F; break;
		case DRW_TEX_RGB_8: *data_type = GPU_RGB8; break;
		case DRW_TEX_RGB_32: *data_type = GPU_RGB32F; break;
		case DRW_TEX_RG_8: *data_type = GPU_RG8; break;
		case DRW_TEX_R_32: *data_type = GPU_R32F; break;
#endif
		case DRW_TEX_DEPTH_16: *data_type = GPU_DEPTH_COMPONENT16; break;
		case DRW_TEX_DEPTH_24: *data_type = GPU_DEPTH_COMPONENT24; break;
		case DRW_TEX_DEPTH_32: *data_type = GPU_DEPTH_COMPONENT32F; break;
		default :
			/* file type not supported you must uncomment it from above */
			BLI_assert(false);
			break;
	}

	switch (format) {
		case DRW_TEX_RGBA_8:
		case DRW_TEX_RGBA_16:
		case DRW_TEX_RGBA_32:
			*channels = 4;
			break;
		case DRW_TEX_RGB_8:
		case DRW_TEX_RGB_16:
		case DRW_TEX_RGB_32:
			*channels = 3;
			break;
		case DRW_TEX_RG_8:
		case DRW_TEX_RG_16:
		case DRW_TEX_RG_32:
			*channels = 2;
			break;
		default:
			*channels = 1;
			break;
	}
}

static void drw_texture_set_parameters(GPUTexture *tex, DRWTextureFlag flags)
{
	GPU_texture_bind(tex, 0);
	GPU_texture_filter_mode(tex, flags & DRW_TEX_FILTER);
	if (flags & DRW_TEX_MIPMAP) {
		GPU_texture_mipmap_mode(tex, true);
		DRW_texture_generate_mipmaps(tex);
	}
	GPU_texture_wrap_mode(tex, flags & DRW_TEX_WRAP);
	GPU_texture_compare_mode(tex, flags & DRW_TEX_COMPARE);
	GPU_texture_unbind(tex);
}

GPUTexture *DRW_texture_create_1D(int w, DRWTextureFormat format, DRWTextureFlag flags, const float *fpixels)
{
	GPUTexture *tex;
	GPUTextureFormat data_type;
	int channels;

	drw_texture_get_format(format, &data_type, &channels);
	tex = GPU_texture_create_1D_custom(w, channels, data_type, fpixels, NULL);
	drw_texture_set_parameters(tex, flags);

	return tex;
}

GPUTexture *DRW_texture_create_2D(int w, int h, DRWTextureFormat format, DRWTextureFlag flags, const float *fpixels)
{
	GPUTexture *tex;
	GPUTextureFormat data_type;
	int channels;

	drw_texture_get_format(format, &data_type, &channels);
	tex = GPU_texture_create_2D_custom(w, h, channels, data_type, fpixels, NULL);
	drw_texture_set_parameters(tex, flags);

	return tex;
}

GPUTexture *DRW_texture_create_2D_array(
        int w, int h, int d, DRWTextureFormat format, DRWTextureFlag flags, const float *fpixels)
{
	GPUTexture *tex;
	GPUTextureFormat data_type;
	int channels;

	drw_texture_get_format(format, &data_type, &channels);
	tex = GPU_texture_create_2D_array_custom(w, h, d, channels, data_type, fpixels, NULL);
	drw_texture_set_parameters(tex, flags);

	return tex;
}

GPUTexture *DRW_texture_create_cube(int w, DRWTextureFormat format, DRWTextureFlag flags, const float *fpixels)
{
	GPUTexture *tex;
	GPUTextureFormat data_type;
	int channels;

	drw_texture_get_format(format, &data_type, &channels);
	tex = GPU_texture_create_cube_custom(w, channels, data_type, fpixels, NULL);
	drw_texture_set_parameters(tex, flags);

	return tex;
}

void DRW_texture_generate_mipmaps(GPUTexture *tex)
{
	GPU_texture_bind(tex, 0);
	GPU_texture_generate_mipmap(tex);
	GPU_texture_unbind(tex);
}

void DRW_texture_free(GPUTexture *tex)
{
	GPU_texture_free(tex);
}

/** \} */


/* -------------------------------------------------------------------- */

/** \name Uniform Buffer Object (DRW_uniformbuffer)
 * \{ */

GPUUniformBuffer *DRW_uniformbuffer_create(int size, const void *data)
{
	return GPU_uniformbuffer_create(size, data, NULL);
}

void DRW_uniformbuffer_update(GPUUniformBuffer *ubo, const void *data)
{
	GPU_uniformbuffer_update(ubo, data);
}

void DRW_uniformbuffer_free(GPUUniformBuffer *ubo)
{
	GPU_uniformbuffer_free(ubo);
}

/** \} */


/* -------------------------------------------------------------------- */

/** \name Shaders (DRW_shader)
 * \{ */

GPUShader *DRW_shader_create(const char *vert, const char *geom, const char *frag, const char *defines)
{
	return GPU_shader_create(vert, frag, geom, NULL, defines);
}

GPUShader *DRW_shader_create_with_lib(
        const char *vert, const char *geom, const char *frag, const char *lib, const char *defines)
{
	GPUShader *sh;
	char *vert_with_lib = NULL;
	char *frag_with_lib = NULL;
	char *geom_with_lib = NULL;

	DynStr *ds_vert = BLI_dynstr_new();
	BLI_dynstr_append(ds_vert, lib);
	BLI_dynstr_append(ds_vert, vert);
	vert_with_lib = BLI_dynstr_get_cstring(ds_vert);
	BLI_dynstr_free(ds_vert);

	DynStr *ds_frag = BLI_dynstr_new();
	BLI_dynstr_append(ds_frag, lib);
	BLI_dynstr_append(ds_frag, frag);
	frag_with_lib = BLI_dynstr_get_cstring(ds_frag);
	BLI_dynstr_free(ds_frag);

	if (geom) {
		DynStr *ds_geom = BLI_dynstr_new();
		BLI_dynstr_append(ds_geom, lib);
		BLI_dynstr_append(ds_geom, geom);
		geom_with_lib = BLI_dynstr_get_cstring(ds_geom);
		BLI_dynstr_free(ds_geom);
	}

	sh = GPU_shader_create(vert_with_lib, frag_with_lib, geom_with_lib, NULL, defines);

	MEM_freeN(vert_with_lib);
	MEM_freeN(frag_with_lib);
	if (geom) {
		MEM_freeN(geom_with_lib);
	}

	return sh;
}

GPUShader *DRW_shader_create_2D(const char *frag, const char *defines)
{
	return GPU_shader_create(datatoc_gpu_shader_2D_vert_glsl, frag, NULL, NULL, defines);
}

GPUShader *DRW_shader_create_3D(const char *frag, const char *defines)
{
	return GPU_shader_create(datatoc_gpu_shader_3D_vert_glsl, frag, NULL, NULL, defines);
}

GPUShader *DRW_shader_create_fullscreen(const char *frag, const char *defines)
{
	return GPU_shader_create(datatoc_gpu_shader_fullscreen_vert_glsl, frag, NULL, NULL, defines);
}

GPUShader *DRW_shader_create_3D_depth_only(void)
{
	return GPU_shader_get_builtin_shader(GPU_SHADER_3D_DEPTH_ONLY);
}

void DRW_shader_free(GPUShader *shader)
{
	GPU_shader_free(shader);
}

/** \} */


/* -------------------------------------------------------------------- */

/** \name Interface (DRW_interface)
 * \{ */

static DRWInterface *DRW_interface_create(GPUShader *shader)
{
	DRWInterface *interface = MEM_mallocN(sizeof(DRWInterface), "DRWInterface");

	interface->model = GPU_shader_get_uniform(shader, "ModelMatrix");
	interface->modelinverse = GPU_shader_get_uniform(shader, "ModelMatrixInverse");
	interface->modelview = GPU_shader_get_uniform(shader, "ModelViewMatrix");
	interface->modelviewinverse = GPU_shader_get_uniform(shader, "ModelViewMatrixInverse");
	interface->projection = GPU_shader_get_uniform(shader, "ProjectionMatrix");
	interface->projectioninverse = GPU_shader_get_uniform(shader, "ProjectionMatrixInverse");
	interface->view = GPU_shader_get_uniform(shader, "ViewMatrix");
	interface->viewinverse = GPU_shader_get_uniform(shader, "ViewMatrixInverse");
	interface->viewprojection = GPU_shader_get_uniform(shader, "ViewProjectionMatrix");
	interface->viewprojectioninverse = GPU_shader_get_uniform(shader, "ViewProjectionMatrixInverse");
	interface->modelviewprojection = GPU_shader_get_uniform(shader, "ModelViewProjectionMatrix");
	interface->normal = GPU_shader_get_uniform(shader, "NormalMatrix");
	interface->worldnormal = GPU_shader_get_uniform(shader, "WorldNormalMatrix");
	interface->camtexfac = GPU_shader_get_uniform(shader, "CameraTexCoFactors");
	interface->eye = GPU_shader_get_uniform(shader, "eye");
	interface->instance_count = 0;
	interface->attribs_count = 0;
	interface->attribs_stride = 0;
	interface->instance_vbo = 0;
	interface->tex_bind = GPU_max_textures() - 1;
	interface->ubo_bind = GPU_max_ubo_binds() - 1;

	memset(&interface->vbo_format, 0, sizeof(VertexFormat));

	BLI_listbase_clear(&interface->uniforms);
	BLI_listbase_clear(&interface->attribs);

	return interface;
}

#ifdef USE_GPU_SELECT
static DRWInterface *DRW_interface_duplicate(DRWInterface *interface_src)
{
	DRWInterface *interface_dst = MEM_dupallocN(interface_src);
	BLI_duplicatelist(&interface_dst->uniforms, &interface_src->uniforms);
	BLI_duplicatelist(&interface_dst->attribs, &interface_src->attribs);
	return interface_dst;
}
#endif

static void DRW_interface_uniform(DRWShadingGroup *shgroup, const char *name,
                                  DRWUniformType type, const void *value, int length, int arraysize, int bindloc)
{
	DRWUniform *uni = MEM_mallocN(sizeof(DRWUniform), "DRWUniform");

	if (type == DRW_UNIFORM_BLOCK) {
		uni->location = GPU_shader_get_uniform_block(shgroup->shader, name);
	}
	else {
		uni->location = GPU_shader_get_uniform(shgroup->shader, name);
	}

	BLI_assert(arraysize > 0);

	uni->type = type;
	uni->value = value;
	uni->length = length;
	uni->arraysize = arraysize;
	uni->bindloc = bindloc; /* for textures */

	if (uni->location == -1) {
		if (G.debug & G_DEBUG)
			fprintf(stderr, "Uniform '%s' not found!\n", name);

		MEM_freeN(uni);
		return;
	}

	BLI_addtail(&shgroup->interface->uniforms, uni);
}

static void DRW_interface_attrib(DRWShadingGroup *shgroup, const char *name, DRWAttribType type, int size, bool dummy)
{
	DRWAttrib *attrib = MEM_mallocN(sizeof(DRWAttrib), "DRWAttrib");
	GLuint program = GPU_shader_get_program(shgroup->shader);

	attrib->location = glGetAttribLocation(program, name);
	attrib->type = type;
	attrib->size = size;

	if (attrib->location == -1 && !dummy) {
		if (G.debug & G_DEBUG)
			fprintf(stderr, "Attribute '%s' not found!\n", name);

		MEM_freeN(attrib);
		return;
	}

	BLI_assert(BLI_strnlen(name, 32) < 32);
	BLI_strncpy(attrib->name, name, 32);

	shgroup->interface->attribs_count += 1;

	BLI_addtail(&shgroup->interface->attribs, attrib);
}

/** \} */


/* -------------------------------------------------------------------- */

/** \name Shading Group (DRW_shgroup)
 * \{ */

DRWShadingGroup *DRW_shgroup_create(struct GPUShader *shader, DRWPass *pass)
{
	DRWShadingGroup *shgroup = MEM_mallocN(sizeof(DRWShadingGroup), "DRWShadingGroup");

	shgroup->type = DRW_SHG_NORMAL;
	shgroup->shader = shader;
	shgroup->interface = DRW_interface_create(shader);
	shgroup->state_extra = 0;
	shgroup->batch_geom = NULL;
	shgroup->instance_geom = NULL;

	BLI_addtail(&pass->shgroups, shgroup);
	BLI_listbase_clear(&shgroup->calls);

#ifdef USE_GPU_SELECT
	shgroup->pass_parent = pass;
#endif

	return shgroup;
}

DRWShadingGroup *DRW_shgroup_material_create(struct GPUMaterial *material, DRWPass *pass)
{
	double time = 0.0; /* TODO make time variable */

	/* TODO : Ideally we should not convert. But since the whole codegen
	 * is relying on GPUPass we keep it as is for now. */
	GPUPass *gpupass = GPU_material_get_pass(material);

	if (!gpupass) {
		/* Shader compilation error */
		return NULL;
	}

	struct GPUShader *shader = GPU_pass_shader(gpupass);

	DRWShadingGroup *grp = DRW_shgroup_create(shader, pass);

	/* Converting dynamic GPUInput to DRWUniform */
	ListBase *inputs = &gpupass->inputs;

	for (GPUInput *input = inputs->first; input; input = input->next) {
		/* Textures */
		if (input->ima) {
			GPUTexture *tex = GPU_texture_from_blender(input->ima, input->iuser, input->textarget, input->image_isdata, time, 1);

			if (input->bindtex) {
				DRW_shgroup_uniform_texture(grp, input->shadername, tex);
			}
		}
		/* Color Ramps */
		else if (input->tex) {
			DRW_shgroup_uniform_texture(grp, input->shadername, input->tex);
		}
		/* Floats */
		else {
			switch (input->type) {
				case 1:
					DRW_shgroup_uniform_float(grp, input->shadername, (float *)input->dynamicvec, 1);
					break;
				case 2:
					DRW_shgroup_uniform_vec2(grp, input->shadername, (float *)input->dynamicvec, 1);
					break;
				case 3:
					DRW_shgroup_uniform_vec3(grp, input->shadername, (float *)input->dynamicvec, 1);
					break;
				case 4:
					DRW_shgroup_uniform_vec4(grp, input->shadername, (float *)input->dynamicvec, 1);
					break;
				case 9:
					DRW_shgroup_uniform_mat3(grp, input->shadername, (float *)input->dynamicvec);
					break;
				case 16:
					DRW_shgroup_uniform_mat4(grp, input->shadername, (float *)input->dynamicvec);
					break;
				default:
					break;
			}
		}
	}

	return grp;
}

DRWShadingGroup *DRW_shgroup_material_instance_create(struct GPUMaterial *material, DRWPass *pass, Batch *geom)
{
	DRWShadingGroup *shgroup = DRW_shgroup_material_create(material, pass);

	if (shgroup) {
		shgroup->type = DRW_SHG_INSTANCE;
		shgroup->instance_geom = geom;
	}

	return shgroup;
}

DRWShadingGroup *DRW_shgroup_instance_create(struct GPUShader *shader, DRWPass *pass, Batch *geom)
{
	DRWShadingGroup *shgroup = DRW_shgroup_create(shader, pass);

	shgroup->type = DRW_SHG_INSTANCE;
	shgroup->instance_geom = geom;

	return shgroup;
}

DRWShadingGroup *DRW_shgroup_point_batch_create(struct GPUShader *shader, DRWPass *pass)
{
	DRWShadingGroup *shgroup = DRW_shgroup_create(shader, pass);

	shgroup->type = DRW_SHG_POINT_BATCH;
	DRW_shgroup_attrib_float(shgroup, "pos", 3);

	return shgroup;
}

DRWShadingGroup *DRW_shgroup_line_batch_create(struct GPUShader *shader, DRWPass *pass)
{
	DRWShadingGroup *shgroup = DRW_shgroup_create(shader, pass);

	shgroup->type = DRW_SHG_LINE_BATCH;
	DRW_shgroup_attrib_float(shgroup, "pos", 3);

	return shgroup;
}

/* Very special batch. Use this if you position
 * your vertices with the vertex shader
 * and dont need any VBO attrib */
DRWShadingGroup *DRW_shgroup_empty_tri_batch_create(struct GPUShader *shader, DRWPass *pass, int size)
{
	DRWShadingGroup *shgroup = DRW_shgroup_create(shader, pass);

	shgroup->type = DRW_SHG_TRIANGLE_BATCH;
	shgroup->interface->instance_count = size * 3;
	DRW_interface_attrib(shgroup, "dummy", DRW_ATTRIB_FLOAT, 1, true);

	return shgroup;
}

void DRW_shgroup_free(struct DRWShadingGroup *shgroup)
{
	BLI_freelistN(&shgroup->calls);
	BLI_freelistN(&shgroup->interface->uniforms);
	BLI_freelistN(&shgroup->interface->attribs);

	if (shgroup->interface->instance_vbo) {
		glDeleteBuffers(1, &shgroup->interface->instance_vbo);
	}

	MEM_freeN(shgroup->interface);

	BATCH_DISCARD_ALL_SAFE(shgroup->batch_geom);
}

void DRW_shgroup_call_add(DRWShadingGroup *shgroup, Batch *geom, float (*obmat)[4])
{
	BLI_assert(geom != NULL);

	DRWCall *call = MEM_callocN(sizeof(DRWCall), "DRWCall");

	call->type = DRW_CALL_SINGLE;
	call->obmat = obmat;
	call->geometry = geom;

#ifdef USE_GPU_SELECT
	call->select_id = g_DRW_select_id;
#endif

	BLI_addtail(&shgroup->calls, call);
}

void DRW_shgroup_call_generate_add(
        DRWShadingGroup *shgroup,
        DRWCallGenerateFn *geometry_fn, void *user_data,
        float (*obmat)[4])
{
	BLI_assert(geometry_fn != NULL);

	DRWCallGenerate *call = MEM_callocN(sizeof(DRWCallGenerate), "DRWCallGenerate");

	call->obmat = obmat;

	call->type = DRW_CALL_GENERATE;
	call->geometry_fn = geometry_fn;
	call->user_data = user_data;

#ifdef USE_GPU_SELECT
	call->select_id = g_DRW_select_id;
#endif

	BLI_addtail(&shgroup->calls, call);
}

static void sculpt_draw_cb(
        DRWShadingGroup *shgroup,
        void (*draw_fn)(DRWShadingGroup *shgroup, Batch *geom),
        void *user_data)
{
	Object *ob = user_data;
	PBVH *pbvh = ob->sculpt->pbvh;

	if (pbvh) {
		BKE_pbvh_draw_cb(
		        pbvh, NULL, NULL, false,
		        (void (*)(void *, Batch *))draw_fn, shgroup);
	}
}

void DRW_shgroup_call_sculpt_add(DRWShadingGroup *shgroup, Object *ob, float (*obmat)[4])
{
	DRW_shgroup_call_generate_add(shgroup, sculpt_draw_cb, ob, obmat);
}

void DRW_shgroup_call_dynamic_add_array(DRWShadingGroup *shgroup, const void *attr[], unsigned int attr_len)
{
	DRWInterface *interface = shgroup->interface;

#ifdef USE_GPU_SELECT
	if ((G.f & G_PICKSEL) && (interface->instance_count > 0)) {
		shgroup = MEM_dupallocN(shgroup);
		BLI_listbase_clear(&shgroup->calls);

		shgroup->interface = interface = DRW_interface_duplicate(interface);
		interface->instance_count = 0;

		BLI_addtail(&shgroup->pass_parent->shgroups, shgroup);
	}
#endif

	unsigned int data_size = sizeof(void *) * interface->attribs_count;
	int size = sizeof(DRWCallDynamic) + data_size;

	DRWCallDynamic *call = MEM_callocN(size, "DRWCallDynamic");

	BLI_assert(attr_len == interface->attribs_count);

#ifdef USE_GPU_SELECT
	call->select_id = g_DRW_select_id;
#endif

	memcpy((void *)call->data, attr, data_size);

	interface->instance_count += 1;

	BLI_addtail(&shgroup->calls, call);
}

/* Used for instancing with no attributes */
void DRW_shgroup_set_instance_count(DRWShadingGroup *shgroup, int count)
{
	DRWInterface *interface = shgroup->interface;

	BLI_assert(interface->attribs_count == 0);

	interface->instance_count = count;
}

/**
 * State is added to #Pass.state while drawing.
 * Use to temporarily enable draw options.
 *
 * Currently there is no way to disable (could add if needed).
 */
void DRW_shgroup_state_enable(DRWShadingGroup *shgroup, DRWState state)
{
	shgroup->state_extra |= state;
}

void DRW_shgroup_attrib_float(DRWShadingGroup *shgroup, const char *name, int size)
{
	DRW_interface_attrib(shgroup, name, DRW_ATTRIB_FLOAT, size, false);
}

void DRW_shgroup_uniform_texture(DRWShadingGroup *shgroup, const char *name, const GPUTexture *tex)
{
	DRWInterface *interface = shgroup->interface;

	if (interface->tex_bind < 0) {
		/* TODO alert user */
		printf("Not enough texture slot for %s\n", name);
		return;
	}

	DRW_interface_uniform(shgroup, name, DRW_UNIFORM_TEXTURE, tex, 0, 1, interface->tex_bind--);
}

void DRW_shgroup_uniform_block(DRWShadingGroup *shgroup, const char *name, const GPUUniformBuffer *ubo)
{
	DRWInterface *interface = shgroup->interface;

	/* Be carefull: there is also a limit per shader stage. Usually 1/3 of normal limit. */
	if (interface->ubo_bind < 0) {
		/* TODO alert user */
		printf("Not enough ubo slots for %s\n", name);
		return;
	}

	DRW_interface_uniform(shgroup, name, DRW_UNIFORM_BLOCK, ubo, 0, 1, interface->ubo_bind--);
}

void DRW_shgroup_uniform_buffer(DRWShadingGroup *shgroup, const char *name, GPUTexture **tex)
{
	DRWInterface *interface = shgroup->interface;

	if (interface->tex_bind < 0) {
		/* TODO alert user */
		printf("Not enough texture slot for %s\n", name);
		return;
	}

	DRW_interface_uniform(shgroup, name, DRW_UNIFORM_BUFFER, tex, 0, 1, interface->tex_bind--);
}

void DRW_shgroup_uniform_bool(DRWShadingGroup *shgroup, const char *name, const bool *value, int arraysize)
{
	DRW_interface_uniform(shgroup, name, DRW_UNIFORM_BOOL, value, 1, arraysize, 0);
}

void DRW_shgroup_uniform_float(DRWShadingGroup *shgroup, const char *name, const float *value, int arraysize)
{
	DRW_interface_uniform(shgroup, name, DRW_UNIFORM_FLOAT, value, 1, arraysize, 0);
}

void DRW_shgroup_uniform_vec2(DRWShadingGroup *shgroup, const char *name, const float *value, int arraysize)
{
	DRW_interface_uniform(shgroup, name, DRW_UNIFORM_FLOAT, value, 2, arraysize, 0);
}

void DRW_shgroup_uniform_vec3(DRWShadingGroup *shgroup, const char *name, const float *value, int arraysize)
{
	DRW_interface_uniform(shgroup, name, DRW_UNIFORM_FLOAT, value, 3, arraysize, 0);
}

void DRW_shgroup_uniform_vec4(DRWShadingGroup *shgroup, const char *name, const float *value, int arraysize)
{
	DRW_interface_uniform(shgroup, name, DRW_UNIFORM_FLOAT, value, 4, arraysize, 0);
}

void DRW_shgroup_uniform_short(DRWShadingGroup *shgroup, const char *name, const short *value, int arraysize)
{
	DRW_interface_uniform(shgroup, name, DRW_UNIFORM_SHORT, value, 1, arraysize, 0);
}

void DRW_shgroup_uniform_int(DRWShadingGroup *shgroup, const char *name, const int *value, int arraysize)
{
	DRW_interface_uniform(shgroup, name, DRW_UNIFORM_INT, value, 1, arraysize, 0);
}

void DRW_shgroup_uniform_ivec2(DRWShadingGroup *shgroup, const char *name, const int *value, int arraysize)
{
	DRW_interface_uniform(shgroup, name, DRW_UNIFORM_INT, value, 2, arraysize, 0);
}

void DRW_shgroup_uniform_ivec3(DRWShadingGroup *shgroup, const char *name, const int *value, int arraysize)
{
	DRW_interface_uniform(shgroup, name, DRW_UNIFORM_INT, value, 3, arraysize, 0);
}

void DRW_shgroup_uniform_mat3(DRWShadingGroup *shgroup, const char *name, const float *value)
{
	DRW_interface_uniform(shgroup, name, DRW_UNIFORM_MAT3, value, 9, 1, 0);
}

void DRW_shgroup_uniform_mat4(DRWShadingGroup *shgroup, const char *name, const float *value)
{
	DRW_interface_uniform(shgroup, name, DRW_UNIFORM_MAT4, value, 16, 1, 0);
}

/* Creates a VBO containing OGL primitives for all DRWCallDynamic */
static void shgroup_dynamic_batch(DRWShadingGroup *shgroup)
{
	DRWInterface *interface = shgroup->interface;
	int nbr = interface->instance_count;

	PrimitiveType type = (shgroup->type == DRW_SHG_POINT_BATCH) ? PRIM_POINTS :
	                     (shgroup->type == DRW_SHG_TRIANGLE_BATCH) ? PRIM_TRIANGLES : PRIM_LINES;

	if (nbr == 0)
		return;

	/* Upload Data */
	if (interface->vbo_format.attrib_ct == 0) {
		for (DRWAttrib *attrib = interface->attribs.first; attrib; attrib = attrib->next) {
			BLI_assert(attrib->size <= 4); /* matrices have no place here for now */
			if (attrib->type == DRW_ATTRIB_FLOAT) {
				attrib->format_id = VertexFormat_add_attrib(
				        &interface->vbo_format, attrib->name, COMP_F32, attrib->size, KEEP_FLOAT);
			}
			else if (attrib->type == DRW_ATTRIB_INT) {
				attrib->format_id = VertexFormat_add_attrib(
				        &interface->vbo_format, attrib->name, COMP_I8, attrib->size, KEEP_INT);
			}
			else {
				BLI_assert(false);
			}
		}
	}

	VertexBuffer *vbo = VertexBuffer_create_with_format(&interface->vbo_format);
	VertexBuffer_allocate_data(vbo, nbr);

	int j = 0;
	for (DRWCallDynamic *call = shgroup->calls.first; call; call = call->next, j++) {
		int i = 0;
		for (DRWAttrib *attrib = interface->attribs.first; attrib; attrib = attrib->next, i++) {
			VertexBuffer_set_attrib(vbo, attrib->format_id, j, call->data[i]);
		}
	}

	/* TODO make the batch dynamic instead of freeing it every times */
	if (shgroup->batch_geom)
		Batch_discard_all(shgroup->batch_geom);

	shgroup->batch_geom = Batch_create(type, vbo, NULL);
}

static void shgroup_dynamic_instance(DRWShadingGroup *shgroup)
{
	int i = 0;
	int offset = 0;
	DRWInterface *interface = shgroup->interface;
	int instance_ct = interface->instance_count;
	int buffer_size = 0;

	if (instance_ct == 0) {
		if (interface->instance_vbo) {
			glDeleteBuffers(1, &interface->instance_vbo);
			interface->instance_vbo = 0;
		}
		return;
	}

	/* only once */
	if (interface->attribs_stride == 0) {
		for (DRWAttrib *attrib = interface->attribs.first; attrib; attrib = attrib->next, i++) {
			BLI_assert(attrib->type == DRW_ATTRIB_FLOAT); /* Only float for now */
			interface->attribs_stride += attrib->size;
			interface->attribs_size[i] = attrib->size;
			interface->attribs_loc[i] = attrib->location;
		}
	}

	/* Gather Data */
	buffer_size = sizeof(float) * interface->attribs_stride * instance_ct;
	float *data = MEM_mallocN(buffer_size, "Instance VBO data");

	for (DRWCallDynamic *call = shgroup->calls.first; call; call = call->next) {
		for (int j = 0; j < interface->attribs_count; ++j) {
			memcpy(data + offset, call->data[j], sizeof(float) * interface->attribs_size[j]);
			offset += interface->attribs_size[j];
		}
	}

	/* TODO poke mike to add this to gawain */
	if (interface->instance_vbo) {
		glDeleteBuffers(1, &interface->instance_vbo);
		interface->instance_vbo = 0;
	}

	glGenBuffers(1, &interface->instance_vbo);
	glBindBuffer(GL_ARRAY_BUFFER, interface->instance_vbo);
	glBufferData(GL_ARRAY_BUFFER, buffer_size, data, GL_STATIC_DRAW);

	MEM_freeN(data);
}

static void shgroup_dynamic_batch_from_calls(DRWShadingGroup *shgroup)
{
	if ((shgroup->interface->instance_vbo || shgroup->batch_geom) &&
	    (G.debug_value == 667))
	{
		return;
	}

	if (shgroup->type == DRW_SHG_INSTANCE) {
		shgroup_dynamic_instance(shgroup);
	}
	else {
		shgroup_dynamic_batch(shgroup);
	}
}

/** \} */


/* -------------------------------------------------------------------- */

/** \name Passes (DRW_pass)
 * \{ */

DRWPass *DRW_pass_create(const char *name, DRWState state)
{
	DRWPass *pass = MEM_callocN(sizeof(DRWPass), name);
	pass->state = state;
	BLI_strncpy(pass->name, name, MAX_PASS_NAME);

	BLI_listbase_clear(&pass->shgroups);

	return pass;
}

void DRW_pass_free(DRWPass *pass)
{
	for (DRWShadingGroup *shgroup = pass->shgroups.first; shgroup; shgroup = shgroup->next) {
		DRW_shgroup_free(shgroup);
	}

	glDeleteQueries(2, pass->timer_queries);
	BLI_freelistN(&pass->shgroups);
}

void DRW_pass_foreach_shgroup(DRWPass *pass, void (*callback)(void *userData, DRWShadingGroup *shgrp), void *userData)
{
	for (DRWShadingGroup *shgroup = pass->shgroups.first; shgroup; shgroup = shgroup->next) {
		callback(userData, shgroup);
	}
}

/** \} */


/* -------------------------------------------------------------------- */

/** \name Draw (DRW_draw)
 * \{ */

static void DRW_state_set(DRWState state)
{
	if (DST.state == state) {
		return;
	}


#define CHANGED_TO(f) \
	((DST.state & (f)) ? \
		((state & (f)) ?  0 : -1) : \
		((state & (f)) ?  1 :  0))

#define CHANGED_ANY(f) \
	((DST.state & (f)) != (state & (f)))

#define CHANGED_ANY_STORE_VAR(f, enabled) \
	((DST.state & (f)) != (enabled = (state & (f))))

	/* Depth Write */
	{
		int test;
		if ((test = CHANGED_TO(DRW_STATE_WRITE_DEPTH))) {
			if (test == 1) {
				glDepthMask(GL_TRUE);
			}
			else {
				glDepthMask(GL_FALSE);
			}
		}
	}

	/* Color Write */
	{
		int test;
		if ((test = CHANGED_TO(DRW_STATE_WRITE_COLOR))) {
			if (test == 1) {
				glColorMask(GL_TRUE, GL_TRUE, GL_TRUE, GL_TRUE);
			}
			else {
				glColorMask(GL_FALSE, GL_FALSE, GL_FALSE, GL_FALSE);
			}
		}
	}

	/* Cull */
	{
		DRWState test;
		if (CHANGED_ANY_STORE_VAR(
		        DRW_STATE_CULL_BACK | DRW_STATE_CULL_FRONT,
		        test))
		{
			if (test) {
				glEnable(GL_CULL_FACE);

				if ((state & DRW_STATE_CULL_BACK) != 0) {
					glCullFace(GL_BACK);
				}
				else if ((state & DRW_STATE_CULL_FRONT) != 0) {
					glCullFace(GL_FRONT);
				}
				else {
					BLI_assert(0);
				}
			}
			else {
				glDisable(GL_CULL_FACE);
			}
		}
	}

	/* Depth Test */
	{
		DRWState test;
		if (CHANGED_ANY_STORE_VAR(
		        DRW_STATE_DEPTH_LESS | DRW_STATE_DEPTH_EQUAL | DRW_STATE_DEPTH_GREATER,
		        test))
		{
			if (test) {
				glEnable(GL_DEPTH_TEST);

				if (state & DRW_STATE_DEPTH_LESS) {
					glDepthFunc(GL_LEQUAL);
				}
				else if (state & DRW_STATE_DEPTH_EQUAL) {
					glDepthFunc(GL_EQUAL);
				}
				else if (state & DRW_STATE_DEPTH_GREATER) {
					glDepthFunc(GL_GREATER);
				}
				else {
					BLI_assert(0);
				}
			}
			else {
				glDisable(GL_DEPTH_TEST);
			}
		}
	}

	/* Wire Width */
	{
		if (CHANGED_ANY(DRW_STATE_WIRE | DRW_STATE_WIRE_LARGE)) {
			if ((state & DRW_STATE_WIRE) != 0) {
				glLineWidth(1.0f);
			}
			else if ((state & DRW_STATE_WIRE_LARGE) != 0) {
				glLineWidth(UI_GetThemeValuef(TH_OUTLINE_WIDTH) * 2.0f);
			}
			else {
				/* do nothing */
			}
		}
	}

	/* Points Size */
	{
		int test;
		if ((test = CHANGED_TO(DRW_STATE_POINT))) {
			if (test == 1) {
				GPU_enable_program_point_size();
				glPointSize(5.0f);
			}
			else {
				GPU_disable_program_point_size();
			}
		}
	}

	/* Blending (all buffer) */
	{
		int test;
		if (CHANGED_ANY_STORE_VAR(
		        DRW_STATE_BLEND | DRW_STATE_ADDITIVE | DRW_STATE_MULTIPLY,
		        test))
		{
			if (test) {
				glEnable(GL_BLEND);

				if ((state & DRW_STATE_BLEND) != 0) {
					glBlendFunc(GL_SRC_ALPHA, GL_ONE_MINUS_SRC_ALPHA);
				}
				else if ((state & DRW_STATE_MULTIPLY) != 0) {
					glBlendFunc(GL_DST_COLOR, GL_ZERO);
				}
				else if ((state & DRW_STATE_ADDITIVE) != 0) {
					glBlendFunc(GL_ONE, GL_ONE);
				}
				else {
					BLI_assert(0);
				}
			}
			else {
				glDisable(GL_BLEND);
			}
		}
	}

	/* Line Stipple */
	{
		int test;
		if (CHANGED_ANY_STORE_VAR(
		        DRW_STATE_STIPPLE_2 | DRW_STATE_STIPPLE_3 | DRW_STATE_STIPPLE_4,
		        test))
		{
			if (test) {
				if ((state & DRW_STATE_STIPPLE_2) != 0) {
					setlinestyle(2);
				}
				else if ((state & DRW_STATE_STIPPLE_3) != 0) {
					setlinestyle(3);
				}
				else if ((state & DRW_STATE_STIPPLE_4) != 0) {
					setlinestyle(4);
				}
				else {
					BLI_assert(0);
				}
			}
			else {
				setlinestyle(0);
			}
		}
	}

	/* Stencil */
	{
		DRWState test;
		if (CHANGED_ANY_STORE_VAR(
		        DRW_STATE_WRITE_STENCIL_SELECT |
		        DRW_STATE_WRITE_STENCIL_ACTIVE |
		        DRW_STATE_TEST_STENCIL_SELECT |
		        DRW_STATE_TEST_STENCIL_ACTIVE,
		        test))
		{
			if (test) {
				glEnable(GL_STENCIL_TEST);

				/* Stencil Write */
				if ((state & DRW_STATE_WRITE_STENCIL_SELECT) != 0) {
					glStencilMask(STENCIL_SELECT);
					glStencilOp(GL_REPLACE, GL_REPLACE, GL_REPLACE);
					glStencilFunc(GL_ALWAYS, 0xFF, STENCIL_SELECT);
				}
				else if ((state & DRW_STATE_WRITE_STENCIL_ACTIVE) != 0) {
					glStencilMask(STENCIL_ACTIVE);
					glStencilOp(GL_REPLACE, GL_REPLACE, GL_REPLACE);
					glStencilFunc(GL_ALWAYS, 0xFF, STENCIL_ACTIVE);
				}
				/* Stencil Test */
				else if ((state & DRW_STATE_TEST_STENCIL_SELECT) != 0) {
					glStencilMask(0x00); /* disable write */
					glStencilFunc(GL_NOTEQUAL, 0xFF, STENCIL_SELECT);
				}
				else if ((state & DRW_STATE_TEST_STENCIL_ACTIVE) != 0) {
					glStencilMask(0x00); /* disable write */
					glStencilFunc(GL_NOTEQUAL, 0xFF, STENCIL_ACTIVE);
				}
				else {
					BLI_assert(0);
				}
			}
			else {
				/* disable write & test */
				glStencilMask(0x00);
				glStencilFunc(GL_ALWAYS, 1, 0xFF);
				glDisable(GL_STENCIL_TEST);
			}
		}
	}

#undef CHANGED_TO
#undef CHANGED_ANY
#undef CHANGED_ANY_STORE_VAR

	DST.state = state;
}

typedef struct DRWBoundTexture {
	struct DRWBoundTexture *next, *prev;
	GPUTexture *tex;
} DRWBoundTexture;

static void draw_geometry_prepare(DRWShadingGroup *shgroup, const float (*obmat)[4])
{
	RegionView3D *rv3d = DST.draw_ctx.rv3d;
	DRWInterface *interface = shgroup->interface;

	float mvp[4][4], mv[4][4], mi[4][4], mvi[4][4], pi[4][4], n[3][3], wn[3][3];
	float eye[3] = { 0.0f, 0.0f, 1.0f }; /* looking into the screen */

	bool do_pi = (interface->projectioninverse != -1);
	bool do_mvp = (interface->modelviewprojection != -1);
	bool do_mi = (interface->modelinverse != -1);
	bool do_mv = (interface->modelview != -1);
	bool do_mvi = (interface->modelviewinverse != -1);
	bool do_n = (interface->normal != -1);
	bool do_wn = (interface->worldnormal != -1);
	bool do_eye = (interface->eye != -1);

	if (do_pi) {
		invert_m4_m4(pi, rv3d->winmat);
	}
	if (do_mi) {
		invert_m4_m4(mi, obmat);
	}
	if (do_mvp) {
		mul_m4_m4m4(mvp, rv3d->persmat, obmat);
	}
	if (do_mv || do_mvi || do_n || do_eye) {
		mul_m4_m4m4(mv, rv3d->viewmat, obmat);
	}
	if (do_mvi) {
		invert_m4_m4(mvi, mv);
	}
	if (do_n || do_eye) {
		copy_m3_m4(n, mv);
		invert_m3(n);
		transpose_m3(n);
	}
	if (do_wn) {
		copy_m3_m4(wn, obmat);
		invert_m3(wn);
		transpose_m3(wn);
	}
	if (do_eye) {
		/* Used by orthographic wires */
		float tmp[3][3];
		invert_m3_m3(tmp, n);
		/* set eye vector, transformed to object coords */
		mul_m3_v3(tmp, eye);
	}

	/* Should be really simple */
	/* step 1 : bind object dependent matrices */
	if (interface->model != -1) {
		GPU_shader_uniform_vector(shgroup->shader, interface->model, 16, 1, (float *)obmat);
	}
	if (interface->modelinverse != -1) {
		GPU_shader_uniform_vector(shgroup->shader, interface->modelinverse, 16, 1, (float *)mi);
	}
	if (interface->modelviewprojection != -1) {
		GPU_shader_uniform_vector(shgroup->shader, interface->modelviewprojection, 16, 1, (float *)mvp);
	}
	if (interface->viewinverse != -1) {
		GPU_shader_uniform_vector(shgroup->shader, interface->viewinverse, 16, 1, (float *)rv3d->viewinv);
	}
	if (interface->viewprojection != -1) {
		GPU_shader_uniform_vector(shgroup->shader, interface->viewprojection, 16, 1, (float *)rv3d->persmat);
	}
	if (interface->viewprojectioninverse != -1) {
		GPU_shader_uniform_vector(shgroup->shader, interface->viewprojectioninverse, 16, 1, (float *)rv3d->persinv);
	}
	if (interface->projection != -1) {
		GPU_shader_uniform_vector(shgroup->shader, interface->projection, 16, 1, (float *)rv3d->winmat);
	}
	if (interface->projectioninverse != -1) {
		GPU_shader_uniform_vector(shgroup->shader, interface->projectioninverse, 16, 1, (float *)pi);
	}
	if (interface->view != -1) {
		GPU_shader_uniform_vector(shgroup->shader, interface->view, 16, 1, (float *)rv3d->viewmat);
	}
	if (interface->modelview != -1) {
		GPU_shader_uniform_vector(shgroup->shader, interface->modelview, 16, 1, (float *)mv);
	}
	if (interface->modelviewinverse != -1) {
		GPU_shader_uniform_vector(shgroup->shader, interface->modelviewinverse, 16, 1, (float *)mvi);
	}
	if (interface->normal != -1) {
		GPU_shader_uniform_vector(shgroup->shader, interface->normal, 9, 1, (float *)n);
	}
	if (interface->worldnormal != -1) {
		GPU_shader_uniform_vector(shgroup->shader, interface->worldnormal, 9, 1, (float *)wn);
	}
	if (interface->camtexfac != -1) {
		GPU_shader_uniform_vector(shgroup->shader, interface->camtexfac, 4, 1, (float *)rv3d->viewcamtexcofac);
	}
	if (interface->eye != -1) {
		GPU_shader_uniform_vector(shgroup->shader, interface->eye, 3, 1, (float *)eye);
	}
}

static void draw_geometry_execute(DRWShadingGroup *shgroup, Batch *geom)
{
	DRWInterface *interface = shgroup->interface;
	/* step 2 : bind vertex array & draw */
	Batch_set_program(geom, GPU_shader_get_program(shgroup->shader), GPU_shader_get_interface(shgroup->shader));
	if (interface->instance_vbo) {
		Batch_draw_stupid_instanced(geom, interface->instance_vbo, interface->instance_count, interface->attribs_count,
		                            interface->attribs_stride, interface->attribs_size, interface->attribs_loc);
	}
	else {
		Batch_draw_stupid(geom);
	}
}

static void draw_geometry(DRWShadingGroup *shgroup, Batch *geom, const float (*obmat)[4])
{
	draw_geometry_prepare(shgroup, obmat);

	draw_geometry_execute(shgroup, geom);
}

static void draw_shgroup(DRWShadingGroup *shgroup, DRWState pass_state)
{
	BLI_assert(shgroup->shader);
	BLI_assert(shgroup->interface);

	DRWInterface *interface = shgroup->interface;
	GPUTexture *tex;
	int val;

	if (DST.shader != shgroup->shader) {
		if (DST.shader) GPU_shader_unbind();
		GPU_shader_bind(shgroup->shader);
		DST.shader = shgroup->shader;
	}

	const bool is_normal = ELEM(shgroup->type, DRW_SHG_NORMAL);

	if (!is_normal) {
		shgroup_dynamic_batch_from_calls(shgroup);
	}

	DRW_state_set(pass_state | shgroup->state_extra);

	/* Binding Uniform */
	/* Don't check anything, Interface should already contain the least uniform as possible */
	for (DRWUniform *uni = interface->uniforms.first; uni; uni = uni->next) {
		DRWBoundTexture *bound_tex;

		switch (uni->type) {
			case DRW_UNIFORM_SHORT:
				val = (int)*((short *)uni->value);
				GPU_shader_uniform_vector_int(
				        shgroup->shader, uni->location, uni->length, uni->arraysize, (int *)&val);
				break;
			case DRW_UNIFORM_BOOL:
			case DRW_UNIFORM_INT:
				GPU_shader_uniform_vector_int(
				        shgroup->shader, uni->location, uni->length, uni->arraysize, (int *)uni->value);
				break;
			case DRW_UNIFORM_FLOAT:
			case DRW_UNIFORM_MAT3:
			case DRW_UNIFORM_MAT4:
				GPU_shader_uniform_vector(
				        shgroup->shader, uni->location, uni->length, uni->arraysize, (float *)uni->value);
				break;
			case DRW_UNIFORM_TEXTURE:
				tex = (GPUTexture *)uni->value;
				GPU_texture_bind(tex, uni->bindloc);

				bound_tex = MEM_callocN(sizeof(DRWBoundTexture), "DRWBoundTexture");
				bound_tex->tex = tex;
				BLI_addtail(&DST.bound_texs, bound_tex);

				GPU_shader_uniform_texture(shgroup->shader, uni->location, tex);
				break;
			case DRW_UNIFORM_BUFFER:
				if (!DRW_state_is_fbo()) {
					break;
				}
				tex = *((GPUTexture **)uni->value);
				GPU_texture_bind(tex, uni->bindloc);

				bound_tex = MEM_callocN(sizeof(DRWBoundTexture), "DRWBoundTexture");
				bound_tex->tex = tex;
				BLI_addtail(&DST.bound_texs, bound_tex);

				GPU_shader_uniform_texture(shgroup->shader, uni->location, tex);
				break;
			case DRW_UNIFORM_BLOCK:
				GPU_uniformbuffer_bind((GPUUniformBuffer *)uni->value, uni->bindloc);
				GPU_shader_uniform_buffer(shgroup->shader, uni->location, (GPUUniformBuffer *)uni->value);
				break;
		}
	}

#ifdef USE_GPU_SELECT
	/* use the first item because of selection we only ever add one */
#  define GPU_SELECT_LOAD_IF_PICKSEL(_call) \
	if ((G.f & G_PICKSEL) && (_call)) { \
		GPU_select_load_id((_call)->select_id); \
	} ((void)0)
#  define GPU_SELECT_LOAD_IF_PICKSEL_LIST(_call_ls) \
	if ((G.f & G_PICKSEL) && (_call_ls)->first) { \
		BLI_assert(BLI_listbase_is_single(_call_ls)); \
		GPU_select_load_id(((DRWCall *)(_call_ls)->first)->select_id); \
	} ((void)0)
#else
#  define GPU_SELECT_LOAD_IF_PICKSEL(call)
#  define GPU_SELECT_LOAD_IF_PICKSEL_LIST(call)
#endif

	/* Rendering Calls */
	if (!is_normal) {
		/* Replacing multiple calls with only one */
		float obmat[4][4];
		unit_m4(obmat);

		if (shgroup->type == DRW_SHG_INSTANCE && interface->instance_count > 0) {
			GPU_SELECT_LOAD_IF_PICKSEL_LIST(&shgroup->calls);
			draw_geometry(shgroup, shgroup->instance_geom, obmat);
		}
		else {
			/* Some dynamic batch can have no geom (no call to aggregate) */
			if (shgroup->batch_geom) {
				GPU_SELECT_LOAD_IF_PICKSEL_LIST(&shgroup->calls);
				draw_geometry(shgroup, shgroup->batch_geom, obmat);
			}
		}
	}
	else {
		for (DRWCall *call = shgroup->calls.first; call; call = call->next) {
			bool neg_scale = call->obmat && is_negative_m4(call->obmat);

			/* Negative scale objects */
			if (neg_scale) {
				glFrontFace(GL_CW);
			}

			GPU_SELECT_LOAD_IF_PICKSEL(call);

			if (call->type == DRW_CALL_SINGLE) {
				draw_geometry(shgroup, call->geometry, call->obmat);
			}
			else {
				DRWCallGenerate *callgen = ((DRWCallGenerate *)call);
				draw_geometry_prepare(shgroup, callgen->obmat);
				callgen->geometry_fn(shgroup, draw_geometry_execute, callgen->user_data);
			}

			/* Reset state */
			if (neg_scale) {
				glFrontFace(GL_CCW);
			}
		}
	}

	/* TODO: remove, (currently causes alpha issue with sculpt, need to investigate) */
	DRW_state_reset();
}

void DRW_draw_pass(DRWPass *pass)
{
	/* Start fresh */
	DST.shader = NULL;
	DST.tex_bind_id = 0;

	DRW_state_set(pass->state);
	BLI_listbase_clear(&DST.bound_texs);

	/* Init Timer queries */
	if (pass->timer_queries[0] == 0) {
		pass->front_idx = 0;
		pass->back_idx = 1;

		glGenQueries(2, pass->timer_queries);

		/* dummy query, avoid gl error */
		glBeginQuery(GL_TIME_ELAPSED, pass->timer_queries[pass->front_idx]);
		glEndQuery(GL_TIME_ELAPSED);
	}
	else {
		/* swap indices */
		unsigned int tmp = pass->back_idx;
		pass->back_idx = pass->front_idx;
		pass->front_idx = tmp;
	}

	if (!pass->wasdrawn) {
		/* issue query for the next frame */
		glBeginQuery(GL_TIME_ELAPSED, pass->timer_queries[pass->back_idx]);
	}

	for (DRWShadingGroup *shgroup = pass->shgroups.first; shgroup; shgroup = shgroup->next) {
		draw_shgroup(shgroup, pass->state);
	}

	/* Clear Bound textures */
	for (DRWBoundTexture *bound_tex = DST.bound_texs.first; bound_tex; bound_tex = bound_tex->next) {
		GPU_texture_unbind(bound_tex->tex);
	}
	DST.tex_bind_id = 0;
	BLI_freelistN(&DST.bound_texs);

	if (DST.shader) {
		GPU_shader_unbind();
		DST.shader = NULL;
	}

	if (!pass->wasdrawn) {
		glEndQuery(GL_TIME_ELAPSED);
	}

	pass->wasdrawn = true;
}

void DRW_draw_callbacks_pre_scene(void)
{
	RegionView3D *rv3d = DST.draw_ctx.rv3d;

	gpuLoadProjectionMatrix(rv3d->winmat);
	gpuLoadMatrix(rv3d->viewmat);
}

void DRW_draw_callbacks_post_scene(void)
{
	RegionView3D *rv3d = DST.draw_ctx.rv3d;

	gpuLoadProjectionMatrix(rv3d->winmat);
	gpuLoadMatrix(rv3d->viewmat);
}

/* Reset state to not interfer with other UI drawcall */
void DRW_state_reset_ex(DRWState state)
{
	DST.state = ~state;
	DRW_state_set(state);
}

void DRW_state_reset(void)
{
	DRW_state_reset_ex(DRW_STATE_DEFAULT);
}

/** \} */


struct DRWTextStore *DRW_text_cache_ensure(void)
{
	BLI_assert(DST.text_store_p);
	if (*DST.text_store_p == NULL) {
		*DST.text_store_p = DRW_text_cache_create();
	}
	return *DST.text_store_p;
}


/* -------------------------------------------------------------------- */

/** \name Settings
 * \{ */

bool DRW_object_is_renderable(Object *ob)
{
	Scene *scene = DST.draw_ctx.scene;
	Object *obedit = scene->obedit;

	if (ob->type == OB_MESH) {
		if (ob == obedit) {
			IDProperty *props = BKE_layer_collection_engine_evaluated_get(ob, COLLECTION_MODE_EDIT, "");
			bool do_show_occlude_wire = BKE_collection_engine_property_value_get_bool(props, "show_occlude_wire");
			if (do_show_occlude_wire) {
				return false;
			}
			bool do_show_weight = BKE_collection_engine_property_value_get_bool(props, "show_weight");
			if (do_show_weight) {
				return false;
			}
		}
	}

	return true;
}

/** \} */


/* -------------------------------------------------------------------- */

/** \name Framebuffers (DRW_framebuffer)
 * \{ */

static GPUTextureFormat convert_tex_format(int fbo_format, int *channels, bool *is_depth)
{
	*is_depth = ELEM(fbo_format, DRW_BUF_DEPTH_16, DRW_BUF_DEPTH_24);

	switch (fbo_format) {
		case DRW_BUF_RG_16:    *channels = 2; return GPU_RG16F;
		case DRW_BUF_RGBA_8:   *channels = 4; return GPU_RGBA8;
		case DRW_BUF_RGBA_16:  *channels = 4; return GPU_RGBA16F;
		case DRW_BUF_RGBA_32:  *channels = 4; return GPU_RGBA32F;
		case DRW_BUF_DEPTH_24: *channels = 1; return GPU_DEPTH_COMPONENT24;
		default:
			BLI_assert(false);
			*channels = 4; return GPU_RGBA8;
	}
}

void DRW_framebuffer_init(
        struct GPUFrameBuffer **fb, int width, int height,
        DRWFboTexture textures[MAX_FBO_TEX], int textures_len)
{
	BLI_assert(textures_len <= MAX_FBO_TEX);

	if (!*fb) {
		int color_attachment = -1;
		*fb = GPU_framebuffer_create();

		for (int i = 0; i < textures_len; ++i) {
			int channels;
			bool is_depth;

			DRWFboTexture fbotex = textures[i];
			GPUTextureFormat gpu_format = convert_tex_format(fbotex.format, &channels, &is_depth);

			if (!*fbotex.tex) {
				*fbotex.tex = GPU_texture_create_2D_custom(width, height, channels, gpu_format, NULL, NULL);
				drw_texture_set_parameters(*fbotex.tex, fbotex.flag);
			}

			if (!is_depth) {
				++color_attachment;
			}

			GPU_framebuffer_texture_attach(*fb, *fbotex.tex, color_attachment, 0);
		}

		if (!GPU_framebuffer_check_valid(*fb, NULL)) {
			printf("Error invalid framebuffer\n");
		}

		GPU_framebuffer_bind(DST.default_framebuffer);
	}
}

void DRW_framebuffer_bind(struct GPUFrameBuffer *fb)
{
	GPU_framebuffer_bind(fb);
}

void DRW_framebuffer_clear(bool color, bool depth, bool stencil, float clear_col[4], float clear_depth)
{
	if (color) {
		glColorMask(GL_TRUE, GL_TRUE, GL_TRUE, GL_TRUE);
		glClearColor(clear_col[0], clear_col[1], clear_col[2], clear_col[3]);
	}
	if (depth) {
		glDepthMask(GL_TRUE);
		glClearDepth(clear_depth);
	}
	if (stencil) {
		glStencilMask(0xFF);
	}
	glClear(((color) ? GL_COLOR_BUFFER_BIT : 0) |
	        ((depth) ? GL_DEPTH_BUFFER_BIT : 0) |
	        ((stencil) ? GL_STENCIL_BUFFER_BIT : 0));
}

void DRW_framebuffer_read_data(int x, int y, int w, int h, int channels, int slot, float *data)
{
	GLenum type;
	switch (channels) {
		case 1: type = GL_RED; break;
		case 2: type = GL_RG; break;
		case 3: type = GL_RGB; break;
		case 4: type = GL_RGBA;	break;
		default:
			BLI_assert(false && "wrong number of read channels");
			return;
	}
	glReadBuffer(GL_COLOR_ATTACHMENT0 + slot);
	glReadPixels(x, y, w, h, type, GL_FLOAT, data);
}

void DRW_framebuffer_texture_attach(struct GPUFrameBuffer *fb, GPUTexture *tex, int slot, int mip)
{
	GPU_framebuffer_texture_attach(fb, tex, slot, mip);
}

void DRW_framebuffer_texture_detach(GPUTexture *tex)
{
	GPU_framebuffer_texture_detach(tex);
}

void DRW_framebuffer_blit(struct GPUFrameBuffer *fb_read, struct GPUFrameBuffer *fb_write, bool depth)
{
	GPU_framebuffer_blit(fb_read, 0, fb_write, 0, depth);
}

void DRW_framebuffer_viewport_size(struct GPUFrameBuffer *UNUSED(fb_read), int w, int h)
{
	glViewport(0, 0, w, h);
}

/* Use color management profile to draw texture to framebuffer */
void DRW_transform_to_display(GPUTexture *tex)
{
	DRW_state_set(DRW_STATE_WRITE_COLOR);

	VertexFormat *vert_format = immVertexFormat();
	unsigned int pos = VertexFormat_add_attrib(vert_format, "pos", COMP_F32, 2, KEEP_FLOAT);
	unsigned int texco = VertexFormat_add_attrib(vert_format, "texCoord", COMP_F32, 2, KEEP_FLOAT);

	const float dither = 1.0f;

	bool use_ocio = false;

	if (DST.draw_ctx.evil_C != NULL) {
		use_ocio = IMB_colormanagement_setup_glsl_draw_from_space_ctx(DST.draw_ctx.evil_C, NULL, dither, false);
	}

	if (!use_ocio) {
		immBindBuiltinProgram(GPU_SHADER_2D_IMAGE_LINEAR_TO_SRGB);
		immUniform1i("image", 0);
	}

	GPU_texture_bind(tex, 0); /* OCIO texture bind point is 0 */

	float mat[4][4];
	unit_m4(mat);
	immUniformMatrix4fv("ModelViewProjectionMatrix", mat);

	/* Full screen triangle */
	immBegin(PRIM_TRIANGLES, 3);
	immAttrib2f(texco, 0.0f, 0.0f);
	immVertex2f(pos, -1.0f, -1.0f);

	immAttrib2f(texco, 2.0f, 0.0f);
	immVertex2f(pos, 3.0f, -1.0f);

	immAttrib2f(texco, 0.0f, 2.0f);
	immVertex2f(pos, -1.0f, 3.0f);
	immEnd();

	GPU_texture_unbind(tex);

	if (use_ocio) {
		IMB_colormanagement_finish_glsl_draw();
	}
	else {
		immUnbindProgram();
	}
}

/** \} */


/* -------------------------------------------------------------------- */

/** \name Viewport (DRW_viewport)
 * \{ */

static void *DRW_viewport_engine_data_get(void *engine_type)
{
	void *data = GPU_viewport_engine_data_get(DST.viewport, engine_type);

	if (data == NULL) {
		data = GPU_viewport_engine_data_create(DST.viewport, engine_type);
	}
	return data;
}

void DRW_engine_viewport_data_size_get(
        const void *engine_type_v,
        int *r_fbl_len, int *r_txl_len, int *r_psl_len, int *r_stl_len)
{
	const DrawEngineType *engine_type = engine_type_v;

	if (r_fbl_len) {
		*r_fbl_len = engine_type->vedata_size->fbl_len;
	}
	if (r_txl_len) {
		*r_txl_len = engine_type->vedata_size->txl_len;
	}
	if (r_psl_len) {
		*r_psl_len = engine_type->vedata_size->psl_len;
	}
	if (r_stl_len) {
		*r_stl_len = engine_type->vedata_size->stl_len;
	}
}

const float *DRW_viewport_size_get(void)
{
	return &DST.size[0];
}

const float *DRW_viewport_screenvecs_get(void)
{
	return &DST.screenvecs[0][0];
}

const float *DRW_viewport_pixelsize_get(void)
{
	return &DST.pixsize;
}

/* It also stores viewport variable to an immutable place: DST
 * This is because a cache uniform only store reference
 * to its value. And we don't want to invalidate the cache
 * if this value change per viewport */
static void DRW_viewport_var_init(void)
{
	RegionView3D *rv3d = DST.draw_ctx.rv3d;

	/* Refresh DST.size */
	if (DST.viewport) {
		int size[2];
		GPU_viewport_size_get(DST.viewport, size);
		DST.size[0] = size[0];
		DST.size[1] = size[1];

		DefaultFramebufferList *fbl = (DefaultFramebufferList *)GPU_viewport_framebuffer_list_get(DST.viewport);
		DST.default_framebuffer = fbl->default_fb;
	}
	else {
		DST.size[0] = 0;
		DST.size[1] = 0;

		DST.default_framebuffer = NULL;
	}
	/* Refresh DST.screenvecs */
	copy_v3_v3(DST.screenvecs[0], rv3d->viewinv[0]);
	copy_v3_v3(DST.screenvecs[1], rv3d->viewinv[1]);
	normalize_v3(DST.screenvecs[0]);
	normalize_v3(DST.screenvecs[1]);

	/* Refresh DST.pixelsize */
	DST.pixsize = rv3d->pixsize;
}

void DRW_viewport_matrix_get(float mat[4][4], DRWViewportMatrixType type)
{
	RegionView3D *rv3d = DST.draw_ctx.rv3d;

	switch (type) {
		case DRW_MAT_PERS:
			copy_m4_m4(mat, rv3d->persmat);
			break;
		case DRW_MAT_PERSINV:
			copy_m4_m4(mat, rv3d->persinv);
			break;
		case DRW_MAT_VIEW:
			copy_m4_m4(mat, rv3d->viewmat);
			break;
		case DRW_MAT_VIEWINV:
			copy_m4_m4(mat, rv3d->viewinv);
			break;
		case DRW_MAT_WIN:
			copy_m4_m4(mat, rv3d->winmat);
			break;
		default:
			BLI_assert(!"Matrix type invalid");
			break;
	}
}

bool DRW_viewport_is_persp_get(void)
{
	RegionView3D *rv3d = DST.draw_ctx.rv3d;
	return rv3d->is_persp;
}

DefaultFramebufferList *DRW_viewport_framebuffer_list_get(void)
{
	return GPU_viewport_framebuffer_list_get(DST.viewport);
}

DefaultTextureList *DRW_viewport_texture_list_get(void)
{
	return GPU_viewport_texture_list_get(DST.viewport);
}

/** \} */


/* -------------------------------------------------------------------- */

/** \name Objects (DRW_object)
 * \{ */

typedef struct ObjectEngineData {
	struct ObjectEngineData *next, *prev;
	DrawEngineType *engine_type;
	void *storage;
} ObjectEngineData;

void **DRW_object_engine_data_get(Object *ob, DrawEngineType *engine_type)
{
	ObjectEngineData *oed;

	for (oed = ob->drawdata.first; oed; oed = oed->next) {
		if (oed->engine_type == engine_type) {
			return &oed->storage;
		}
	}

	oed = MEM_callocN(sizeof(ObjectEngineData), "ObjectEngineData");
	oed->engine_type = engine_type;
	BLI_addtail(&ob->drawdata, oed);

	return &oed->storage;
}

void DRW_object_engine_data_free(Object *ob)
{
	for (ObjectEngineData *oed = ob->drawdata.first; oed; oed = oed->next) {
		if (oed->storage) {
			MEM_freeN(oed->storage);
		}
	}

	BLI_freelistN(&ob->drawdata);
}

LampEngineData *DRW_lamp_engine_data_get(Object *ob, RenderEngineType *engine_type)
{
	BLI_assert(ob->type == OB_LAMP);

	Scene *scene = DST.draw_ctx.scene;

	/* TODO Dupliobjects */
	return GPU_lamp_engine_data_get(scene, ob, NULL, engine_type);
}

void DRW_lamp_engine_data_free(LampEngineData *led)
{
	GPU_lamp_engine_data_free(led);
}

/** \} */


/* -------------------------------------------------------------------- */

/** \name Rendering (DRW_engines)
 * \{ */

#define TIMER_FALLOFF 0.1f

static void DRW_engines_init(void)
{
	for (LinkData *link = DST.enabled_engines.first; link; link = link->next) {
		DrawEngineType *engine = link->data;
		ViewportEngineData *data = DRW_viewport_engine_data_get(engine);
		double stime = PIL_check_seconds_timer();

		if (engine->engine_init) {
			engine->engine_init(data);
		}

		double ftime = (PIL_check_seconds_timer() - stime) * 1e3;
		data->init_time = data->init_time * (1.0f - TIMER_FALLOFF) + ftime * TIMER_FALLOFF; /* exp average */
	}
}

static void DRW_engines_cache_init(void)
{
	for (LinkData *link = DST.enabled_engines.first; link; link = link->next) {
		DrawEngineType *engine = link->data;
		ViewportEngineData *data = DRW_viewport_engine_data_get(engine);

		if (data->text_draw_cache) {
			DRW_text_cache_destroy(data->text_draw_cache);
			data->text_draw_cache = NULL;
		}
		if (DST.text_store_p == NULL) {
			DST.text_store_p = &data->text_draw_cache;
		}

		double stime = PIL_check_seconds_timer();
		data->cache_time = 0.0;

		if (engine->cache_init) {
			engine->cache_init(data);
		}

		data->cache_time += (PIL_check_seconds_timer() - stime) * 1e3;
	}
}

static void DRW_engines_cache_populate(Object *ob)
{
	for (LinkData *link = DST.enabled_engines.first; link; link = link->next) {
		DrawEngineType *engine = link->data;
		ViewportEngineData *data = DRW_viewport_engine_data_get(engine);
		double stime = PIL_check_seconds_timer();

		if (engine->cache_populate) {
			engine->cache_populate(data, ob);
		}

		data->cache_time += (PIL_check_seconds_timer() - stime) * 1e3;
	}
}

static void DRW_engines_cache_finish(void)
{
	for (LinkData *link = DST.enabled_engines.first; link; link = link->next) {
		DrawEngineType *engine = link->data;
		ViewportEngineData *data = DRW_viewport_engine_data_get(engine);
		double stime = PIL_check_seconds_timer();

		if (engine->cache_finish) {
			engine->cache_finish(data);
		}

		data->cache_time += (PIL_check_seconds_timer() - stime) * 1e3;
	}
}

static void DRW_engines_draw_background(void)
{
	for (LinkData *link = DST.enabled_engines.first; link; link = link->next) {
		DrawEngineType *engine = link->data;
		ViewportEngineData *data = DRW_viewport_engine_data_get(engine);
		double stime = PIL_check_seconds_timer();

		if (engine->draw_background) {
			engine->draw_background(data);
			return;
		}

		double ftime = (PIL_check_seconds_timer() - stime) * 1e3;
		data->background_time = data->background_time * (1.0f - TIMER_FALLOFF) + ftime * TIMER_FALLOFF; /* exp average */
	}

	/* No draw_background found, doing default background */
	DRW_draw_background();
}

static void DRW_engines_draw_scene(void)
{
	for (LinkData *link = DST.enabled_engines.first; link; link = link->next) {
		DrawEngineType *engine = link->data;
		ViewportEngineData *data = DRW_viewport_engine_data_get(engine);
		double stime = PIL_check_seconds_timer();

		if (engine->draw_scene) {
			engine->draw_scene(data);
		}

		double ftime = (PIL_check_seconds_timer() - stime) * 1e3;
		data->render_time = data->render_time * (1.0f - TIMER_FALLOFF) + ftime * TIMER_FALLOFF; /* exp average */
	}
}

static void DRW_engines_draw_text(void)
{
	for (LinkData *link = DST.enabled_engines.first; link; link = link->next) {
		DrawEngineType *engine = link->data;
		ViewportEngineData *data = DRW_viewport_engine_data_get(engine);
		double stime = PIL_check_seconds_timer();

		if (data->text_draw_cache) {
			DRW_text_cache_draw(data->text_draw_cache, DST.draw_ctx.v3d, DST.draw_ctx.ar, false);
		}

		double ftime = (PIL_check_seconds_timer() - stime) * 1e3;
		data->render_time = data->render_time * (1.0f - TIMER_FALLOFF) + ftime * TIMER_FALLOFF; /* exp average */
	}
}

#define MAX_INFO_LINES 10

/**
 * Returns the offset required for the drawing of engines info.
 */
int DRW_draw_region_engine_info_offset()
{
	int lines = 0;
	for (LinkData *link = DST.enabled_engines.first; link; link = link->next) {
		DrawEngineType *engine = link->data;
		ViewportEngineData *data = DRW_viewport_engine_data_get(engine);

		/* Count the number of lines. */
		if (data->info[0] != '\0') {
			lines++;
			char *c = data->info;
			while (*c++ != '\0') {
				if (*c == '\n') {
					lines++;
				}
			}
		}
	}
	return MIN2(MAX_INFO_LINES, lines) * UI_UNIT_Y;
}

/**
 * Actual drawing;
 */
void DRW_draw_region_engine_info()
{
	const char *info_array_final[MAX_INFO_LINES + 1];
	char info_array[MAX_INFO_LINES][GPU_INFO_SIZE]; /* This should be maxium number of engines running at the same time. */
	int i = 0;

	const DRWContextState *draw_ctx = DRW_context_state_get();
	ARegion *ar = draw_ctx->ar;
	float fill_color[4] = {0.0f, 0.0f, 0.0f, 0.25f};

	UI_GetThemeColor3fv(TH_HIGH_GRAD, fill_color);
	mul_v3_fl(fill_color, fill_color[3]);

	for (LinkData *link = DST.enabled_engines.first; link; link = link->next) {
		DrawEngineType *engine = link->data;
		ViewportEngineData *data = DRW_viewport_engine_data_get(engine);

		if (data->info[0] != '\0') {
			char *chr_current = data->info;
			char *chr_start = chr_current;
			int line_len = 0;

			while (*chr_current++ != '\0') {
				line_len++;
				if (*chr_current == '\n') {
					BLI_strncpy(info_array[i++], chr_start, line_len + 1);
					/* Re-start counting. */
					chr_start = chr_current + 1;
					line_len = -1;
				}
			}

			BLI_strncpy(info_array[i++], chr_start, line_len + 1);

			if (i >= MAX_INFO_LINES) {
				break;
			}
		}
	}

	for (int j = 0; j < i; j++) {
		info_array_final[j] = info_array[j];
	}
	info_array_final[i] = NULL;

	if (info_array[0] != NULL) {
		ED_region_info_draw_multiline(ar, info_array_final, fill_color, true);
	}
}

#undef MAX_INFO_LINES

static void use_drw_engine(DrawEngineType *engine)
{
	LinkData *ld = MEM_callocN(sizeof(LinkData), "enabled engine link data");
	ld->data = engine;
	BLI_addtail(&DST.enabled_engines, ld);
}

/* TODO revisit this when proper layering is implemented */
/* Gather all draw engines needed and store them in DST.enabled_engines
 * That also define the rendering order of engines */
static void DRW_engines_enable_from_engine(const Scene *scene)
{
	/* TODO layers */
	RenderEngineType *type = RE_engines_find(scene->r.engine);
	if (type->draw_engine != NULL) {
		use_drw_engine(type->draw_engine);
	}

	if ((type->flag & RE_INTERNAL) == 0) {
		DRW_engines_enable_external();
	}
}

static void DRW_engines_enable_from_object_mode(void)
{
	use_drw_engine(&draw_engine_object_type);
}

static void DRW_engines_enable_from_mode(int mode)
{
	switch (mode) {
		case CTX_MODE_EDIT_MESH:
			use_drw_engine(&draw_engine_edit_mesh_type);
			break;
		case CTX_MODE_EDIT_CURVE:
			use_drw_engine(&draw_engine_edit_curve_type);
			break;
		case CTX_MODE_EDIT_SURFACE:
			use_drw_engine(&draw_engine_edit_surface_type);
			break;
		case CTX_MODE_EDIT_TEXT:
			use_drw_engine(&draw_engine_edit_text_type);
			break;
		case CTX_MODE_EDIT_ARMATURE:
			use_drw_engine(&draw_engine_edit_armature_type);
			break;
		case CTX_MODE_EDIT_METABALL:
			use_drw_engine(&draw_engine_edit_metaball_type);
			break;
		case CTX_MODE_EDIT_LATTICE:
			use_drw_engine(&draw_engine_edit_lattice_type);
			break;
		case CTX_MODE_POSE:
			use_drw_engine(&draw_engine_pose_type);
			break;
		case CTX_MODE_SCULPT:
			use_drw_engine(&draw_engine_sculpt_type);
			break;
		case CTX_MODE_PAINT_WEIGHT:
			use_drw_engine(&draw_engine_pose_type);
			use_drw_engine(&draw_engine_paint_weight_type);
			break;
		case CTX_MODE_PAINT_VERTEX:
			use_drw_engine(&draw_engine_paint_vertex_type);
			break;
		case CTX_MODE_PAINT_TEXTURE:
			use_drw_engine(&draw_engine_paint_texture_type);
			break;
		case CTX_MODE_PARTICLE:
			use_drw_engine(&draw_engine_particle_type);
			break;
		case CTX_MODE_OBJECT:
			break;
		default:
			BLI_assert(!"Draw mode invalid");
			break;
	}
	/* grease pencil */
	use_drw_engine(&draw_engine_gpencil_type);
}

/**
 * Use for select and depth-drawing.
 */
static void DRW_engines_enable_basic(void)
{
	use_drw_engine(DRW_engine_viewport_basic_type.draw_engine);
}

/**
 * Use for external render engines.
 */
static void DRW_engines_enable_external(void)
{
	use_drw_engine(DRW_engine_viewport_external_type.draw_engine);
}

static void DRW_engines_enable(const Scene *scene, SceneLayer *sl)
{
	const int mode = CTX_data_mode_enum_ex(scene->obedit, OBACT_NEW);
	DRW_engines_enable_from_engine(scene);
	DRW_engines_enable_from_object_mode();
	DRW_engines_enable_from_mode(mode);
}

static void DRW_engines_disable(void)
{
	BLI_freelistN(&DST.enabled_engines);
}

static unsigned int DRW_engines_get_hash(void)
{
	unsigned int hash = 0;
	/* The cache depends on enabled engines */
	/* FIXME : if collision occurs ... segfault */
	for (LinkData *link = DST.enabled_engines.first; link; link = link->next) {
		DrawEngineType *engine = link->data;
		hash += BLI_ghashutil_strhash_p(engine->idname);
	}

	return hash;
}

static void draw_stat(rcti *rect, int u, int v, const char *txt, const int size)
{
	BLF_draw_default_ascii(rect->xmin + (1 + u * 5) * U.widget_unit,
	                       rect->ymax - (3 + v++) * U.widget_unit, 0.0f,
	                       txt, size);
}

/* CPU stats */
static void DRW_debug_cpu_stats(void)
{
	int u, v;
	double cache_tot_time = 0.0, init_tot_time = 0.0, background_tot_time = 0.0, render_tot_time = 0.0, tot_time = 0.0;
	/* local coordinate visible rect inside region, to accomodate overlapping ui */
	rcti rect;
	struct ARegion *ar = DST.draw_ctx.ar;
	ED_region_visible_rect(ar, &rect);

	UI_FontThemeColor(BLF_default(), TH_TEXT_HI);

	/* row by row */
	v = 0; u = 0;
	/* Label row */
	char col_label[32];
	sprintf(col_label, "Engine");
	draw_stat(&rect, u++, v, col_label, sizeof(col_label));
	sprintf(col_label, "Cache");
	draw_stat(&rect, u++, v, col_label, sizeof(col_label));
	sprintf(col_label, "Init");
	draw_stat(&rect, u++, v, col_label, sizeof(col_label));
	sprintf(col_label, "Background");
	draw_stat(&rect, u++, v, col_label, sizeof(col_label));
	sprintf(col_label, "Render");
	draw_stat(&rect, u++, v, col_label, sizeof(col_label));
	sprintf(col_label, "Total (w/o cache)");
	draw_stat(&rect, u++, v, col_label, sizeof(col_label));
	v++;

	/* Engines rows */
	char time_to_txt[16];
	for (LinkData *link = DST.enabled_engines.first; link; link = link->next) {
		u = 0;
		DrawEngineType *engine = link->data;
		ViewportEngineData *data = DRW_viewport_engine_data_get(engine);

		draw_stat(&rect, u++, v, engine->idname, sizeof(engine->idname));

		cache_tot_time += data->cache_time;
		sprintf(time_to_txt, "%.2fms", data->cache_time);
		draw_stat(&rect, u++, v, time_to_txt, sizeof(time_to_txt));

		init_tot_time += data->init_time;
		sprintf(time_to_txt, "%.2fms", data->init_time);
		draw_stat(&rect, u++, v, time_to_txt, sizeof(time_to_txt));

		background_tot_time += data->background_time;
		sprintf(time_to_txt, "%.2fms", data->background_time);
		draw_stat(&rect, u++, v, time_to_txt, sizeof(time_to_txt));

		render_tot_time += data->render_time;
		sprintf(time_to_txt, "%.2fms", data->render_time);
		draw_stat(&rect, u++, v, time_to_txt, sizeof(time_to_txt));

		tot_time += data->init_time + data->background_time + data->render_time;
		sprintf(time_to_txt, "%.2fms", data->init_time + data->background_time + data->render_time);
		draw_stat(&rect, u++, v, time_to_txt, sizeof(time_to_txt));
		v++;
	}

	/* Totals row */
	u = 0;
	sprintf(col_label, "Sub Total");
	draw_stat(&rect, u++, v, col_label, sizeof(col_label));
	sprintf(time_to_txt, "%.2fms", cache_tot_time);
	draw_stat(&rect, u++, v, time_to_txt, sizeof(time_to_txt));
	sprintf(time_to_txt, "%.2fms", init_tot_time);
	draw_stat(&rect, u++, v, time_to_txt, sizeof(time_to_txt));
	sprintf(time_to_txt, "%.2fms", background_tot_time);
	draw_stat(&rect, u++, v, time_to_txt, sizeof(time_to_txt));
	sprintf(time_to_txt, "%.2fms", render_tot_time);
	draw_stat(&rect, u++, v, time_to_txt, sizeof(time_to_txt));
	sprintf(time_to_txt, "%.2fms", tot_time);
	draw_stat(&rect, u++, v, time_to_txt, sizeof(time_to_txt));
}

/* Display GPU time for each passes */
static void DRW_debug_gpu_stats(void)
{
	/* local coordinate visible rect inside region, to accomodate overlapping ui */
	rcti rect;
	struct ARegion *ar = DST.draw_ctx.ar;
	ED_region_visible_rect(ar, &rect);

	UI_FontThemeColor(BLF_default(), TH_TEXT_HI);

	char time_to_txt[16];
	char pass_name[MAX_PASS_NAME + 16];
	int v = BLI_listbase_count(&DST.enabled_engines) + 3;
	GLuint64 tot_time = 0;

	for (LinkData *link = DST.enabled_engines.first; link; link = link->next) {
		GLuint64 engine_time = 0;
		DrawEngineType *engine = link->data;
		ViewportEngineData *data = DRW_viewport_engine_data_get(engine);
		int vsta = v;

		draw_stat(&rect, 0, v, engine->idname, sizeof(engine->idname));
		v++;

		for (int i = 0; i < engine->vedata_size->psl_len; ++i) {
			DRWPass *pass = data->psl->passes[i];
			if (pass != NULL) {
				GLuint64 time;
				glGetQueryObjectui64v(pass->timer_queries[pass->front_idx], GL_QUERY_RESULT, &time);

				sprintf(pass_name, "   |--> %s", pass->name);
				draw_stat(&rect, 0, v, pass_name, sizeof(pass_name));

				if (pass->wasdrawn) {
					sprintf(time_to_txt, "%.2fms", time / 1000000.0);
					engine_time += time;
					tot_time += time;
				}
				else {
					sprintf(time_to_txt, "Not drawn");
				}
				draw_stat(&rect, 2, v++, time_to_txt, sizeof(time_to_txt));

				pass->wasdrawn = false;
			}
		}
		/* engine total time */
		sprintf(time_to_txt, "%.2fms", engine_time / 1000000.0);
		draw_stat(&rect, 2, vsta, time_to_txt, sizeof(time_to_txt));
		v++;
	}

	sprintf(pass_name, "Total GPU time %.2fms (%.1f fps)", tot_time / 1000000.0, 1000000000.0 / tot_time);
	draw_stat(&rect, 0, v++, pass_name, sizeof(pass_name));
	v++;

	/* Memory Stats */
	unsigned int tex_mem = GPU_texture_memory_usage_get();
	unsigned int vbo_mem = VertexBuffer_get_memory_usage();

	sprintf(pass_name, "GPU Memory");
	draw_stat(&rect, 0, v, pass_name, sizeof(pass_name));
	sprintf(pass_name, "%.2fMB", (float)(tex_mem + vbo_mem) / 1000000.0);
	draw_stat(&rect, 1, v++, pass_name, sizeof(pass_name));
	sprintf(pass_name, "   |--> Textures");
	draw_stat(&rect, 0, v, pass_name, sizeof(pass_name));
	sprintf(pass_name, "%.2fMB", (float)tex_mem / 1000000.0);
	draw_stat(&rect, 1, v++, pass_name, sizeof(pass_name));
	sprintf(pass_name, "   |--> Meshes");
	draw_stat(&rect, 0, v, pass_name, sizeof(pass_name));
	sprintf(pass_name, "%.2fMB", (float)vbo_mem / 1000000.0);
	draw_stat(&rect, 1, v++, pass_name, sizeof(pass_name));
}


/* -------------------------------------------------------------------- */

/** \name Main Draw Loops (DRW_draw)
 * \{ */

/* Everything starts here.
 * This function takes care of calling all cache and rendering functions
 * for each relevant engine / mode engine. */
void DRW_draw_view(const bContext *C)
{
	struct Depsgraph *graph = CTX_data_depsgraph(C);
	ARegion *ar = CTX_wm_region(C);
	View3D *v3d = CTX_wm_view3d(C);

	DST.draw_ctx.evil_C = C;

	DRW_draw_render_loop(graph, ar, v3d);
}

/**
 * Used for both regular and off-screen drawing.
 */
void DRW_draw_render_loop(
        struct Depsgraph *graph,
        ARegion *ar, View3D *v3d)
{
	Scene *scene = DAG_get_scene(graph);
	SceneLayer *sl = DAG_get_scene_layer(graph);
	RegionView3D *rv3d = ar->regiondata;

	bool cache_is_dirty;
	DST.viewport = rv3d->viewport;
	v3d->zbuf = true;

	/* Get list of enabled engines */
	DRW_engines_enable(scene, sl);

	/* Setup viewport */
	cache_is_dirty = GPU_viewport_cache_validate(DST.viewport, DRW_engines_get_hash());

	DST.draw_ctx = (DRWContextState){
		ar, rv3d, v3d, scene, sl,
		/* reuse if caller sets */
		DST.draw_ctx.evil_C,
	};

	DRW_viewport_var_init();

	/* Update ubos */
	DRW_globals_update();

	/* Init engines */
	DRW_engines_init();

	/* TODO : tag to refresh by the deps graph */
	/* ideally only refresh when objects are added/removed */
	/* or render properties / materials change */
	if (cache_is_dirty) {
		DRW_engines_cache_init();

		DEG_OBJECT_ITER(graph, ob);
		{
			DRW_engines_cache_populate(ob);
		}
		DEG_OBJECT_ITER_END

		DRW_engines_cache_finish();
	}

	/* Start Drawing */
	DRW_state_reset();
	DRW_engines_draw_background();

	DRW_draw_callbacks_pre_scene();
	if (DST.draw_ctx.evil_C) {
		ED_region_draw_cb_draw(DST.draw_ctx.evil_C, DST.draw_ctx.ar, REGION_DRAW_PRE_VIEW);
	}

	DRW_engines_draw_scene();

	DRW_draw_callbacks_post_scene();
	if (DST.draw_ctx.evil_C) {
		ED_region_draw_cb_draw(DST.draw_ctx.evil_C, DST.draw_ctx.ar, REGION_DRAW_POST_VIEW);
	}

	DRW_state_reset();

	DRW_engines_draw_text();

	if (DST.draw_ctx.evil_C) {
		/* needed so manipulator isn't obscured */
		glDisable(GL_DEPTH_TEST);
		DRW_draw_manipulator();
		glEnable(GL_DEPTH_TEST);

		DRW_draw_region_info();
	}

	if (G.debug_value > 20) {
		DRW_debug_cpu_stats();
		DRW_debug_gpu_stats();
	}

	DRW_state_reset();
	DRW_engines_disable();

	/* avoid accidental reuse */
	memset(&DST, 0x0, sizeof(DST));
}

void DRW_draw_render_loop_offscreen(
        struct Depsgraph *graph,
        ARegion *ar, View3D *v3d, GPUOffScreen *ofs)
{
	RegionView3D *rv3d = ar->regiondata;

	/* backup */
	void *backup_viewport = rv3d->viewport;
	{
		/* backup (_never_ use rv3d->viewport) */
		rv3d->viewport = GPU_viewport_create_from_offscreen(ofs);
	}

	DST.draw_ctx.evil_C = NULL;

	DRW_draw_render_loop(graph, ar, v3d);

	/* restore */
	{
		/* don't free data owned by 'ofs' */
		GPU_viewport_clear_from_offscreen(rv3d->viewport);
		GPU_viewport_free(rv3d->viewport);
		MEM_freeN(rv3d->viewport);

		rv3d->viewport = backup_viewport;
	}

	/* we need to re-bind (annoying!) */
	GPU_offscreen_bind(ofs, false);
}

/**
 * object mode select-loop, see: ED_view3d_draw_select_loop (legacy drawing).
 */
void DRW_draw_select_loop(
        struct Depsgraph *graph,
        ARegion *ar, View3D *v3d,
        bool UNUSED(use_obedit_skip), bool UNUSED(use_nearest), const rcti *rect)
{
	Scene *scene = DAG_get_scene(graph);
	SceneLayer *sl = DAG_get_scene_layer(graph);
#ifndef USE_GPU_SELECT
	UNUSED_VARS(vc, scene, sl, v3d, ar, rect);
#else
	RegionView3D *rv3d = ar->regiondata;

	/* backup (_never_ use rv3d->viewport) */
	void *backup_viewport = rv3d->viewport;
	rv3d->viewport = NULL;

	bool use_obedit = false;
	int obedit_mode = 0;
	if (scene->obedit && scene->obedit->type == OB_MBALL) {
		use_obedit = true;
		DRW_engines_cache_populate(scene->obedit);
		obedit_mode = CTX_MODE_EDIT_METABALL;
	}
	else if ((scene->obedit && scene->obedit->type == OB_ARMATURE)) {
		/* if not drawing sketch, draw bones */
		// if (!BDR_drawSketchNames(vc))
		{
			use_obedit = true;
			obedit_mode = CTX_MODE_EDIT_ARMATURE;
		}
	}

	struct GPUViewport *viewport = GPU_viewport_create();
	GPU_viewport_size_set(viewport, (const int[2]){BLI_rcti_size_x(rect), BLI_rcti_size_y(rect)});

	bool cache_is_dirty;
	DST.viewport = viewport;
	v3d->zbuf = true;

	DST.options.is_select = true;

	/* Get list of enabled engines */
	if (use_obedit) {
		DRW_engines_enable_from_mode(obedit_mode);
	}
	else {
		DRW_engines_enable_basic();
		DRW_engines_enable_from_object_mode();
	}

	/* Setup viewport */
	cache_is_dirty = true;

	/* Instead of 'DRW_context_state_init(C, &DST.draw_ctx)', assign from args */
	DST.draw_ctx = (DRWContextState){
		ar, rv3d, v3d, scene, sl, (bContext *)NULL,
	};

	DRW_viewport_var_init();

	/* Update ubos */
	DRW_globals_update();

	/* Init engines */
	DRW_engines_init();

	/* TODO : tag to refresh by the deps graph */
	/* ideally only refresh when objects are added/removed */
	/* or render properties / materials change */
	if (cache_is_dirty) {

		DRW_engines_cache_init();

		if (use_obedit) {
			DRW_engines_cache_populate(scene->obedit);
		}
		else {
			DEG_OBJECT_ITER(graph, ob)
			{
				if ((ob->base_flag & BASE_SELECTABLED) != 0) {
					DRW_select_load_id(ob->base_selection_color);
					DRW_engines_cache_populate(ob);
				}
			}
			DEG_OBJECT_ITER_END
		}

		DRW_engines_cache_finish();
	}

	/* Start Drawing */
	DRW_state_reset();
	DRW_draw_callbacks_pre_scene();
	DRW_engines_draw_scene();
	DRW_draw_callbacks_post_scene();

	DRW_state_reset();
	DRW_engines_disable();

	/* avoid accidental reuse */
	memset(&DST, 0x0, sizeof(DST));

	/* Cleanup for selection state */
	GPU_viewport_free(viewport);
	MEM_freeN(viewport);

	/* restore */
	rv3d->viewport = backup_viewport;
#endif  /* USE_GPU_SELECT */
}

/**
 * object mode select-loop, see: ED_view3d_draw_depth_loop (legacy drawing).
 */
void DRW_draw_depth_loop(
        Depsgraph *graph,
        ARegion *ar, View3D *v3d)
{
	Scene *scene = DAG_get_scene(graph);
	SceneLayer *sl = DAG_get_scene_layer(graph);
	RegionView3D *rv3d = ar->regiondata;

	/* backup (_never_ use rv3d->viewport) */
	void *backup_viewport = rv3d->viewport;
	rv3d->viewport = NULL;

	struct GPUViewport *viewport = GPU_viewport_create();
	GPU_viewport_size_set(viewport, (const int[2]){ar->winx, ar->winy});

	bool cache_is_dirty;
	DST.viewport = viewport;
	v3d->zbuf = true;

	DST.options.is_depth = true;

	/* Get list of enabled engines */
	{
		DRW_engines_enable_basic();
		DRW_engines_enable_from_object_mode();
	}

	/* Setup viewport */
	cache_is_dirty = true;

	/* Instead of 'DRW_context_state_init(C, &DST.draw_ctx)', assign from args */
	DST.draw_ctx = (DRWContextState){
		ar, rv3d, v3d, scene, sl, (bContext *)NULL,
	};

	DRW_viewport_var_init();

	/* Update ubos */
	DRW_globals_update();

	/* Init engines */
	DRW_engines_init();

	/* TODO : tag to refresh by the deps graph */
	/* ideally only refresh when objects are added/removed */
	/* or render properties / materials change */
	if (cache_is_dirty) {

		DRW_engines_cache_init();

		DEG_OBJECT_ITER(graph, ob)
		{
			DRW_engines_cache_populate(ob);
		}
		DEG_OBJECT_ITER_END

		DRW_engines_cache_finish();
	}

	/* Start Drawing */
	DRW_state_reset();
	DRW_draw_callbacks_pre_scene();
	DRW_engines_draw_scene();
	DRW_draw_callbacks_post_scene();

	DRW_state_reset();
	DRW_engines_disable();

	/* avoid accidental reuse */
	memset(&DST, 0x0, sizeof(DST));

	/* Cleanup for selection state */
	GPU_viewport_free(viewport);
	MEM_freeN(viewport);

	/* restore */
	rv3d->viewport = backup_viewport;
}

/** \} */


/* -------------------------------------------------------------------- */

/** \name Draw Manager State (DRW_state)
 * \{ */

void DRW_state_dfdy_factors_get(float dfdyfac[2])
{
	GPU_get_dfdy_factors(dfdyfac);
}

/**
 * When false, drawing doesn't output to a pixel buffer
 * eg: Occlusion queries, or when we have setup a context to draw in already.
 */
bool DRW_state_is_fbo(void)
{
	return (DST.default_framebuffer != NULL);
}

/**
 * For when engines need to know if this is drawing for selection or not.
 */
bool DRW_state_is_select(void)
{
	return DST.options.is_select;
}

bool DRW_state_is_depth(void)
{
	return DST.options.is_depth;
}

/**
 * Should text draw in this mode?
 */
bool DRW_state_show_text(void)
{
	return (DST.options.is_select) == 0 &&
	       (DST.options.is_depth) == 0;
}

/** \} */


/* -------------------------------------------------------------------- */

/** \name Context State (DRW_context_state)
 * \{ */

void DRW_context_state_init(const bContext *C, DRWContextState *r_draw_ctx)
{
	r_draw_ctx->ar = CTX_wm_region(C);
	r_draw_ctx->rv3d = CTX_wm_region_view3d(C);
	r_draw_ctx->v3d = CTX_wm_view3d(C);

	r_draw_ctx->scene = CTX_data_scene(C);
	r_draw_ctx->sl = CTX_data_scene_layer(C);

	/* grr, cant avoid! */
	r_draw_ctx->evil_C = C;
}


const DRWContextState *DRW_context_state_get(void)
{
	return &DST.draw_ctx;
}

/** \} */


/* -------------------------------------------------------------------- */

/** \name Init/Exit (DRW_engines)
 * \{ */

void DRW_engine_register(DrawEngineType *draw_engine_type)
{
	BLI_addtail(&DRW_engines, draw_engine_type);
}

void DRW_engines_register(void)
{
#ifdef WITH_CLAY_ENGINE
	RE_engines_register(NULL, &DRW_engine_viewport_clay_type);
#endif
	RE_engines_register(NULL, &DRW_engine_viewport_eevee_type);

	DRW_engine_register(&draw_engine_object_type);
	DRW_engine_register(&draw_engine_edit_armature_type);
	DRW_engine_register(&draw_engine_edit_curve_type);
	DRW_engine_register(&draw_engine_edit_lattice_type);
	DRW_engine_register(&draw_engine_edit_mesh_type);
	DRW_engine_register(&draw_engine_edit_metaball_type);
	DRW_engine_register(&draw_engine_edit_surface_type);
	DRW_engine_register(&draw_engine_edit_text_type);
	DRW_engine_register(&draw_engine_paint_texture_type);
	DRW_engine_register(&draw_engine_paint_vertex_type);
	DRW_engine_register(&draw_engine_paint_weight_type);
	DRW_engine_register(&draw_engine_particle_type);
	DRW_engine_register(&draw_engine_pose_type);
	DRW_engine_register(&draw_engine_sculpt_type);
	DRW_engine_register(&draw_engine_gpencil_type);

	/* setup callbacks */
	{
		/* BKE: curve.c */
		extern void *BKE_curve_batch_cache_dirty_cb;
		extern void *BKE_curve_batch_cache_free_cb;
		/* BKE: mesh.c */
		extern void *BKE_mesh_batch_cache_dirty_cb;
		extern void *BKE_mesh_batch_cache_free_cb;
		/* BKE: lattice.c */
		extern void *BKE_lattice_batch_cache_dirty_cb;
		extern void *BKE_lattice_batch_cache_free_cb;
<<<<<<< HEAD
		/* BKE: gpencil.c */
		extern void *BKE_gpencil_batch_cache_dirty_cb;
		extern void *BKE_gpencil_batch_cache_free_cb;
=======
		/* BKE: particle.c */
		extern void *BKE_particle_batch_cache_dirty_cb;
		extern void *BKE_particle_batch_cache_free_cb;
>>>>>>> b43f66bc

		BKE_curve_batch_cache_dirty_cb = DRW_curve_batch_cache_dirty;
		BKE_curve_batch_cache_free_cb = DRW_curve_batch_cache_free;

		BKE_mesh_batch_cache_dirty_cb = DRW_mesh_batch_cache_dirty;
		BKE_mesh_batch_cache_free_cb = DRW_mesh_batch_cache_free;

		BKE_lattice_batch_cache_dirty_cb = DRW_lattice_batch_cache_dirty;
		BKE_lattice_batch_cache_free_cb = DRW_lattice_batch_cache_free;

<<<<<<< HEAD
		BKE_gpencil_batch_cache_dirty_cb = DRW_gpencil_batch_cache_dirty;
		BKE_gpencil_batch_cache_free_cb = DRW_gpencil_batch_cache_free;
=======
		BKE_particle_batch_cache_dirty_cb = DRW_particle_batch_cache_dirty;
		BKE_particle_batch_cache_free_cb = DRW_particle_batch_cache_free;
>>>>>>> b43f66bc
	}
}

extern struct GPUUniformBuffer *globals_ubo; /* draw_common.c */
void DRW_engines_free(void)
{
	DRW_shape_cache_free();

	DrawEngineType *next;
	for (DrawEngineType *type = DRW_engines.first; type; type = next) {
		next = type->next;
		BLI_remlink(&R_engines, type);

		if (type->engine_free) {
			type->engine_free();
		}
	}

	if (globals_ubo)
		GPU_uniformbuffer_free(globals_ubo);

#ifdef WITH_CLAY_ENGINE
	BLI_remlink(&R_engines, &DRW_engine_viewport_clay_type);
#endif
}

/** \} */<|MERGE_RESOLUTION|>--- conflicted
+++ resolved
@@ -3108,15 +3108,12 @@
 		/* BKE: lattice.c */
 		extern void *BKE_lattice_batch_cache_dirty_cb;
 		extern void *BKE_lattice_batch_cache_free_cb;
-<<<<<<< HEAD
+		/* BKE: particle.c */
+		extern void *BKE_particle_batch_cache_dirty_cb;
+		extern void *BKE_particle_batch_cache_free_cb;
 		/* BKE: gpencil.c */
 		extern void *BKE_gpencil_batch_cache_dirty_cb;
 		extern void *BKE_gpencil_batch_cache_free_cb;
-=======
-		/* BKE: particle.c */
-		extern void *BKE_particle_batch_cache_dirty_cb;
-		extern void *BKE_particle_batch_cache_free_cb;
->>>>>>> b43f66bc
 
 		BKE_curve_batch_cache_dirty_cb = DRW_curve_batch_cache_dirty;
 		BKE_curve_batch_cache_free_cb = DRW_curve_batch_cache_free;
@@ -3127,13 +3124,11 @@
 		BKE_lattice_batch_cache_dirty_cb = DRW_lattice_batch_cache_dirty;
 		BKE_lattice_batch_cache_free_cb = DRW_lattice_batch_cache_free;
 
-<<<<<<< HEAD
+		BKE_particle_batch_cache_dirty_cb = DRW_particle_batch_cache_dirty;
+		BKE_particle_batch_cache_free_cb = DRW_particle_batch_cache_free;
+
 		BKE_gpencil_batch_cache_dirty_cb = DRW_gpencil_batch_cache_dirty;
 		BKE_gpencil_batch_cache_free_cb = DRW_gpencil_batch_cache_free;
-=======
-		BKE_particle_batch_cache_dirty_cb = DRW_particle_batch_cache_dirty;
-		BKE_particle_batch_cache_free_cb = DRW_particle_batch_cache_free;
->>>>>>> b43f66bc
 	}
 }
 
