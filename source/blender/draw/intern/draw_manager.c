/*
 * This program is free software; you can redistribute it and/or
 * modify it under the terms of the GNU General Public License
 * as published by the Free Software Foundation; either version 2
 * of the License, or (at your option) any later version.
 *
 * This program is distributed in the hope that it will be useful,
 * but WITHOUT ANY WARRANTY; without even the implied warranty of
 * MERCHANTABILITY or FITNESS FOR A PARTICULAR PURPOSE.  See the
 * GNU General Public License for more details.
 *
 * You should have received a copy of the GNU General Public License
 * along with this program; if not, write to the Free Software Foundation,
 * Inc., 51 Franklin Street, Fifth Floor, Boston, MA 02110-1301, USA.
 *
 * Copyright 2016, Blender Foundation.
 */

/** \file
 * \ingroup draw
 */

#include <stdio.h>

#include "BLI_alloca.h"
#include "BLI_listbase.h"
#include "BLI_memblock.h"
#include "BLI_rect.h"
#include "BLI_string.h"
#include "BLI_task.h"
#include "BLI_threads.h"

#include "BLF_api.h"

#include "BKE_colortools.h"
#include "BKE_context.h"
#include "BKE_curve.h"
#include "BKE_duplilist.h"
#include "BKE_editmesh.h"
#include "BKE_global.h"
#include "BKE_gpencil.h"
#include "BKE_hair.h"
#include "BKE_lattice.h"
#include "BKE_main.h"
#include "BKE_mball.h"
#include "BKE_mesh.h"
#include "BKE_modifier.h"
#include "BKE_object.h"
#include "BKE_paint.h"
#include "BKE_particle.h"
#include "BKE_pbvh.h"
#include "BKE_pointcache.h"
#include "BKE_pointcloud.h"
#include "BKE_screen.h"
#include "BKE_subdiv_modifier.h"
#include "BKE_volume.h"

#include "DNA_camera_types.h"
#include "DNA_mesh_types.h"
#include "DNA_meshdata_types.h"
#include "DNA_world_types.h"
#include "draw_manager.h"

#include "ED_gpencil.h"
#include "ED_screen.h"
#include "ED_space_api.h"
#include "ED_view3d.h"

#include "GPU_capabilities.h"
#include "GPU_framebuffer.h"
#include "GPU_immediate.h"
#include "GPU_matrix.h"
#include "GPU_shader_shared.h"
#include "GPU_state.h"
#include "GPU_uniform_buffer.h"
#include "GPU_viewport.h"

#include "IMB_colormanagement.h"

#include "RE_engine.h"
#include "RE_pipeline.h"

#include "UI_resources.h"
#include "UI_view2d.h"

#include "WM_api.h"
#include "wm_window.h"

#include "draw_color_management.h"
#include "draw_manager.h"
#include "draw_manager_profiling.h"
#include "draw_manager_testing.h"
#include "draw_manager_text.h"
#include "draw_shader.h"
<<<<<<< HEAD
=======
#include "draw_subdivision.h"
>>>>>>> 57dfec79
#include "draw_texture_pool.h"

/* only for callbacks */
#include "draw_cache_impl.h"

#include "engines/basic/basic_engine.h"
#include "engines/eevee/eevee_engine.h"
#include "engines/external/external_engine.h"
#include "engines/gpencil/gpencil_engine.h"
#include "engines/image/image_engine.h"
#include "engines/overlay/overlay_engine.h"
#include "engines/select/select_engine.h"
#include "engines/workbench/workbench_engine.h"

#include "GPU_context.h"

#include "DEG_depsgraph.h"
#include "DEG_depsgraph_query.h"

#include "DRW_select_buffer.h"

/** Render State: No persistent data between draw calls. */
DRWManager DST = {NULL};

static struct {
  ListBase /*DRWRegisteredDrawEngine*/ engines;
  int len;
} g_registered_engines = {{NULL}};

static void drw_state_prepare_clean_for_draw(DRWManager *dst)
{
  memset(dst, 0x0, offsetof(DRWManager, gl_context));
}

/* This function is used to reset draw manager to a state
 * where we don't re-use data by accident across different
 * draw calls.
 */
#ifdef DEBUG
static void drw_state_ensure_not_reused(DRWManager *dst)
{
  memset(dst, 0xff, offsetof(DRWManager, gl_context));
}
#endif

static bool drw_draw_show_annotation(void)
{
  if (DST.draw_ctx.space_data == NULL) {
    View3D *v3d = DST.draw_ctx.v3d;
    return (v3d && ((v3d->flag2 & V3D_SHOW_ANNOTATION) != 0) &&
            ((v3d->flag2 & V3D_HIDE_OVERLAYS) == 0));
  }

  switch (DST.draw_ctx.space_data->spacetype) {
    case SPACE_IMAGE: {
      SpaceImage *sima = (SpaceImage *)DST.draw_ctx.space_data;
      return (sima->flag & SI_SHOW_GPENCIL) != 0;
    }
    case SPACE_NODE:
      /* Don't draw the annotation for the node editor. Annotations are handled by space_image as
       * the draw manager is only used to draw the background. */
      return false;
    default:
      BLI_assert(0);
      return false;
  }
}

/* -------------------------------------------------------------------- */
/** \name Threading
 * \{ */

static void drw_task_graph_init(void)
{
  BLI_assert(DST.task_graph == NULL);
  DST.task_graph = BLI_task_graph_create();
  DST.delayed_extraction = BLI_gset_ptr_new(__func__);
}

static void drw_task_graph_deinit(void)
{
  BLI_task_graph_work_and_wait(DST.task_graph);

  BLI_gset_free(DST.delayed_extraction,
                (void (*)(void *key))drw_batch_cache_generate_requested_evaluated_mesh);
  DST.delayed_extraction = NULL;
  BLI_task_graph_work_and_wait(DST.task_graph);

  BLI_task_graph_free(DST.task_graph);
  DST.task_graph = NULL;
}

/** \} */

/* -------------------------------------------------------------------- */
/** \name Settings
 * \{ */

bool DRW_object_is_renderable(const Object *ob)
{
  BLI_assert((ob->base_flag & BASE_VISIBLE_DEPSGRAPH) != 0);

  if (ob->type == OB_MESH) {
    if ((ob == DST.draw_ctx.object_edit) || DRW_object_is_in_edit_mode(ob)) {
      View3D *v3d = DST.draw_ctx.v3d;
      if (v3d && v3d->overlay.edit_flag & V3D_OVERLAY_EDIT_OCCLUDE_WIRE) {
        return false;
      }
    }
  }

  return true;
}

bool DRW_object_is_in_edit_mode(const Object *ob)
{
  if (BKE_object_is_in_editmode(ob)) {
    if (ob->type == OB_MESH) {
      if ((ob->mode & OB_MODE_EDIT) == 0) {
        return false;
      }
    }
    return true;
  }
  return false;
}

int DRW_object_visibility_in_active_context(const Object *ob)
{
  const eEvaluationMode mode = DRW_state_is_scene_render() ? DAG_EVAL_RENDER : DAG_EVAL_VIEWPORT;
  return BKE_object_visibility(ob, mode);
}

bool DRW_object_is_flat_normal(const Object *ob)
{
  if (ob->type == OB_MESH) {
    const Mesh *me = ob->data;
    if (me->mpoly && me->mpoly[0].flag & ME_SMOOTH) {
      return false;
    }
  }
  return true;
}

bool DRW_object_use_hide_faces(const struct Object *ob)
{
  if (ob->type == OB_MESH) {
    const Mesh *me = ob->data;

    switch (ob->mode) {
      case OB_MODE_SCULPT:
        return true;
      case OB_MODE_TEXTURE_PAINT:
        return (me->editflag & ME_EDIT_PAINT_FACE_SEL) != 0;
      case OB_MODE_VERTEX_PAINT:
      case OB_MODE_WEIGHT_PAINT:
        return (me->editflag & (ME_EDIT_PAINT_FACE_SEL | ME_EDIT_PAINT_VERT_SEL)) != 0;
    }
  }

  return false;
}

bool DRW_object_is_visible_psys_in_active_context(const Object *object, const ParticleSystem *psys)
{
  const bool for_render = DRW_state_is_image_render();
  /* NOTE: psys_check_enabled is using object and particle system for only
   * reading, but is using some other functions which are more generic and
   * which are hard to make const-pointer. */
  if (!psys_check_enabled((Object *)object, (ParticleSystem *)psys, for_render)) {
    return false;
  }
  const DRWContextState *draw_ctx = DRW_context_state_get();
  const Scene *scene = draw_ctx->scene;
  if (object == draw_ctx->object_edit) {
    return false;
  }
  const ParticleSettings *part = psys->part;
  const ParticleEditSettings *pset = &scene->toolsettings->particle;
  if (object->mode == OB_MODE_PARTICLE_EDIT) {
    if (psys_in_edit_mode(draw_ctx->depsgraph, psys)) {
      if ((pset->flag & PE_DRAW_PART) == 0) {
        return false;
      }
      if ((part->childtype == 0) &&
          (psys->flag & PSYS_HAIR_DYNAMICS && psys->pointcache->flag & PTCACHE_BAKED) == 0) {
        return false;
      }
    }
  }
  return true;
}

struct Object *DRW_object_get_dupli_parent(const Object *UNUSED(ob))
{
  return DST.dupli_parent;
}

struct DupliObject *DRW_object_get_dupli(const Object *UNUSED(ob))
{
  return DST.dupli_source;
}

/** \} */

/* -------------------------------------------------------------------- */
/** \name Viewport (DRW_viewport)
 * \{ */

<<<<<<< HEAD
/* WARNING: only use for custom pipeline. 99% of the time, you don't want to use this. */
=======
>>>>>>> 57dfec79
void DRW_render_viewport_size_set(const int size[2])
{
  DST.size[0] = size[0];
  DST.size[1] = size[1];
  DST.inv_size[0] = 1.0f / size[0];
  DST.inv_size[1] = 1.0f / size[1];
}

const float *DRW_viewport_size_get(void)
{
  return DST.size;
}

const float *DRW_viewport_invert_size_get(void)
{
  return DST.inv_size;
}

const float *DRW_viewport_screenvecs_get(void)
{
  return &DST.screenvecs[0][0];
}

const float *DRW_viewport_pixelsize_get(void)
{
  return &DST.pixsize;
}

/* Not a viewport variable, we could split this out. */
static void drw_context_state_init(void)
{
  if (DST.draw_ctx.obact) {
    DST.draw_ctx.object_mode = DST.draw_ctx.obact->mode;
  }
  else {
    DST.draw_ctx.object_mode = OB_MODE_OBJECT;
  }

  /* Edit object. */
  if (DST.draw_ctx.object_mode & OB_MODE_EDIT) {
    DST.draw_ctx.object_edit = DST.draw_ctx.obact;
  }
  else {
    DST.draw_ctx.object_edit = NULL;
  }

  /* Pose object. */
  if (DST.draw_ctx.object_mode & OB_MODE_POSE) {
    DST.draw_ctx.object_pose = DST.draw_ctx.obact;
  }
  else if (DST.draw_ctx.object_mode & OB_MODE_ALL_WEIGHT_PAINT) {
    DST.draw_ctx.object_pose = BKE_object_pose_armature_get(DST.draw_ctx.obact);
  }
  else {
    DST.draw_ctx.object_pose = NULL;
  }

  DST.draw_ctx.sh_cfg = GPU_SHADER_CFG_DEFAULT;
  if (RV3D_CLIPPING_ENABLED(DST.draw_ctx.v3d, DST.draw_ctx.rv3d)) {
    DST.draw_ctx.sh_cfg = GPU_SHADER_CFG_CLIPPED;
  }
}

static void draw_unit_state_create(void)
{
  DRWObjectInfos *infos = BLI_memblock_alloc(DST.vmempool->obinfos);
  DRWObjectMatrix *mats = BLI_memblock_alloc(DST.vmempool->obmats);
  DRWCullingState *culling = BLI_memblock_alloc(DST.vmempool->cullstates);

  unit_m4(mats->model);
  unit_m4(mats->modelinverse);

  copy_v3_fl(infos->orcotexfac[0], 0.0f);
  copy_v3_fl(infos->orcotexfac[1], 1.0f);

  infos->ob_index = 0;
  infos->ob_random = 0.0f;
  infos->ob_flag = 1.0f;
  copy_v3_fl(infos->ob_color, 1.0f);

  /* TODO(fclem): get rid of this. */
  culling->bsphere.radius = -1.0f;
  culling->user_data = NULL;

  DRW_handle_increment(&DST.resource_handle);
}

DRWData *DRW_viewport_data_create(void)
{
  DRWData *drw_data = MEM_callocN(sizeof(DRWData), "DRWData");

  drw_data->texture_pool = DRW_texture_pool_create();
<<<<<<< HEAD

  drw_data->idatalist = DRW_instance_data_list_create();

  drw_data->commands = BLI_memblock_create(sizeof(DRWCommandChunk));
  drw_data->commands_small = BLI_memblock_create(sizeof(DRWCommandSmallChunk));
  drw_data->callbuffers = BLI_memblock_create(sizeof(DRWCallBuffer));
  drw_data->shgroups = BLI_memblock_create(sizeof(DRWShadingGroup));
  drw_data->uniforms = BLI_memblock_create(sizeof(DRWUniformChunk));
  drw_data->views = BLI_memblock_create(sizeof(DRWView));
  drw_data->images = BLI_memblock_create(sizeof(GPUTexture *));
  drw_data->obattrs_ubo_pool = DRW_uniform_attrs_pool_new();
  {
    uint chunk_len = sizeof(DRWObjectMatrix) * DRW_RESOURCE_CHUNK_LEN;
    drw_data->obmats = BLI_memblock_create_ex(sizeof(DRWObjectMatrix), chunk_len);
  }
  {
    uint chunk_len = sizeof(DRWObjectInfos) * DRW_RESOURCE_CHUNK_LEN;
    drw_data->obinfos = BLI_memblock_create_ex(sizeof(DRWObjectInfos), chunk_len);
  }
  {
    uint chunk_len = sizeof(DRWCullingState) * DRW_RESOURCE_CHUNK_LEN;
    drw_data->cullstates = BLI_memblock_create_ex(sizeof(DRWCullingState), chunk_len);
  }
  {
    uint chunk_len = sizeof(DRWPass) * DRW_RESOURCE_CHUNK_LEN;
    drw_data->passes = BLI_memblock_create_ex(sizeof(DRWPass), chunk_len);
  }

  for (int i = 0; i < 2; i++) {
    drw_data->view_data[i] = DRW_view_data_create(&g_registered_engines.engines);
  }
  return drw_data;
}

=======

  drw_data->idatalist = DRW_instance_data_list_create();

  drw_data->commands = BLI_memblock_create(sizeof(DRWCommandChunk));
  drw_data->commands_small = BLI_memblock_create(sizeof(DRWCommandSmallChunk));
  drw_data->callbuffers = BLI_memblock_create(sizeof(DRWCallBuffer));
  drw_data->shgroups = BLI_memblock_create(sizeof(DRWShadingGroup));
  drw_data->uniforms = BLI_memblock_create(sizeof(DRWUniformChunk));
  drw_data->views = BLI_memblock_create(sizeof(DRWView));
  drw_data->images = BLI_memblock_create(sizeof(GPUTexture *));
  drw_data->obattrs_ubo_pool = DRW_uniform_attrs_pool_new();
  {
    uint chunk_len = sizeof(DRWObjectMatrix) * DRW_RESOURCE_CHUNK_LEN;
    drw_data->obmats = BLI_memblock_create_ex(sizeof(DRWObjectMatrix), chunk_len);
  }
  {
    uint chunk_len = sizeof(DRWObjectInfos) * DRW_RESOURCE_CHUNK_LEN;
    drw_data->obinfos = BLI_memblock_create_ex(sizeof(DRWObjectInfos), chunk_len);
  }
  {
    uint chunk_len = sizeof(DRWCullingState) * DRW_RESOURCE_CHUNK_LEN;
    drw_data->cullstates = BLI_memblock_create_ex(sizeof(DRWCullingState), chunk_len);
  }
  {
    uint chunk_len = sizeof(DRWPass) * DRW_RESOURCE_CHUNK_LEN;
    drw_data->passes = BLI_memblock_create_ex(sizeof(DRWPass), chunk_len);
  }

  for (int i = 0; i < 2; i++) {
    drw_data->view_data[i] = DRW_view_data_create(&g_registered_engines.engines);
  }
  return drw_data;
}

>>>>>>> 57dfec79
/* Reduce ref count of the textures used by a viewport. */
static void draw_texture_release(DRWData *drw_data)
{
  /* Release Image textures. */
  BLI_memblock_iter iter;
  GPUTexture **tex;
  BLI_memblock_iternew(drw_data->images, &iter);
  while ((tex = BLI_memblock_iterstep(&iter))) {
    GPU_texture_free(*tex);
  }
}

static void drw_viewport_data_reset(DRWData *drw_data)
{
  draw_texture_release(drw_data);

  BLI_memblock_clear(drw_data->commands, NULL);
  BLI_memblock_clear(drw_data->commands_small, NULL);
  BLI_memblock_clear(drw_data->callbuffers, NULL);
  BLI_memblock_clear(drw_data->obmats, NULL);
  BLI_memblock_clear(drw_data->obinfos, NULL);
  BLI_memblock_clear(drw_data->cullstates, NULL);
  BLI_memblock_clear(drw_data->shgroups, NULL);
  BLI_memblock_clear(drw_data->uniforms, NULL);
  BLI_memblock_clear(drw_data->passes, NULL);
  BLI_memblock_clear(drw_data->views, NULL);
  BLI_memblock_clear(drw_data->images, NULL);
  DRW_uniform_attrs_pool_clear_all(drw_data->obattrs_ubo_pool);
  DRW_instance_data_list_free_unused(drw_data->idatalist);
  DRW_instance_data_list_resize(drw_data->idatalist);
  DRW_instance_data_list_reset(drw_data->idatalist);
  DRW_texture_pool_reset(drw_data->texture_pool);
}

void DRW_viewport_data_free(DRWData *drw_data)
{
  draw_texture_release(drw_data);

  BLI_memblock_destroy(drw_data->commands, NULL);
  BLI_memblock_destroy(drw_data->commands_small, NULL);
  BLI_memblock_destroy(drw_data->callbuffers, NULL);
  BLI_memblock_destroy(drw_data->obmats, NULL);
  BLI_memblock_destroy(drw_data->obinfos, NULL);
  BLI_memblock_destroy(drw_data->cullstates, NULL);
  BLI_memblock_destroy(drw_data->shgroups, NULL);
  BLI_memblock_destroy(drw_data->uniforms, NULL);
  BLI_memblock_destroy(drw_data->views, NULL);
  BLI_memblock_destroy(drw_data->passes, NULL);
  BLI_memblock_destroy(drw_data->images, NULL);
  DRW_uniform_attrs_pool_free(drw_data->obattrs_ubo_pool);
  DRW_instance_data_list_free(drw_data->idatalist);
  DRW_texture_pool_free(drw_data->texture_pool);
  for (int i = 0; i < 2; i++) {
    DRW_view_data_free(drw_data->view_data[i]);
  }
  if (drw_data->matrices_ubo != NULL) {
    for (int i = 0; i < drw_data->ubo_len; i++) {
      GPU_uniformbuf_free(drw_data->matrices_ubo[i]);
      GPU_uniformbuf_free(drw_data->obinfos_ubo[i]);
    }
    MEM_freeN(drw_data->matrices_ubo);
    MEM_freeN(drw_data->obinfos_ubo);
  }
  MEM_freeN(drw_data);
}
<<<<<<< HEAD

static DRWData *drw_viewport_data_ensure(GPUViewport *viewport)
{
  DRWData **vmempool_p = GPU_viewport_data_get(viewport);
  DRWData *vmempool = *vmempool_p;

  if (vmempool == NULL) {
    *vmempool_p = vmempool = DRW_viewport_data_create();
  }
  return vmempool;
}

/**
 * Sets DST.viewport, DST.size and a lot of other important variables.
 * Needs to be called before enabling any draw engine.
 * - viewport can be NULL. In this case the data will not be stored and will be free at
 *   drw_manager_exit().
 * - size can be NULL to get it from viewport.
 * - if viewport and size are NULL, size is set to (1, 1).
 *
 * Important: drw_manager_init can be called multiple times before drw_manager_exit.
 */
static void drw_manager_init(DRWManager *dst, GPUViewport *viewport, const int size[2])
{
  RegionView3D *rv3d = dst->draw_ctx.rv3d;
  ARegion *region = dst->draw_ctx.region;

  int view = (viewport) ? GPU_viewport_active_view_get(viewport) : 0;

  if (!dst->viewport && dst->vmempool) {
    /* Manager was init first without a viewport, created DRWData, but is being re-init.
     * In this case, keep the old data. */
    /* If it is being re-init with a valid viewport, it means there is something wrong. */
    BLI_assert(viewport == NULL);
  }
  else if (viewport) {
    /* Use viewport's persistent DRWData. */
    dst->vmempool = drw_viewport_data_ensure(viewport);
  }
  else {
    /* Create temporary DRWData. Freed in drw_manager_exit(). */
    dst->vmempool = DRW_viewport_data_create();
  }

  dst->viewport = viewport;
  dst->view_data_active = dst->vmempool->view_data[view];
  dst->resource_handle = 0;
  dst->pass_handle = 0;
  dst->primary_view_ct = 0;

  drw_viewport_data_reset(dst->vmempool);

  if (size == NULL && viewport == NULL) {
    /* Avoid division by 0. Engines will either overide this or not use it. */
    dst->size[0] = 1.0f;
    dst->size[1] = 1.0f;
  }
  else if (size == NULL) {
    BLI_assert(viewport);
    GPUTexture *tex = GPU_viewport_color_texture(viewport, 0);
    dst->size[0] = GPU_texture_width(tex);
    dst->size[1] = GPU_texture_height(tex);
=======

static DRWData *drw_viewport_data_ensure(GPUViewport *viewport)
{
  DRWData **vmempool_p = GPU_viewport_data_get(viewport);
  DRWData *vmempool = *vmempool_p;

  if (vmempool == NULL) {
    *vmempool_p = vmempool = DRW_viewport_data_create();
  }
  return vmempool;
}

/**
 * Sets DST.viewport, DST.size and a lot of other important variables.
 * Needs to be called before enabling any draw engine.
 * - viewport can be NULL. In this case the data will not be stored and will be free at
 *   drw_manager_exit().
 * - size can be NULL to get it from viewport.
 * - if viewport and size are NULL, size is set to (1, 1).
 *
 * Important: drw_manager_init can be called multiple times before drw_manager_exit.
 */
static void drw_manager_init(DRWManager *dst, GPUViewport *viewport, const int size[2])
{
  RegionView3D *rv3d = dst->draw_ctx.rv3d;
  ARegion *region = dst->draw_ctx.region;

  int view = (viewport) ? GPU_viewport_active_view_get(viewport) : 0;

  if (!dst->viewport && dst->vmempool) {
    /* Manager was init first without a viewport, created DRWData, but is being re-init.
     * In this case, keep the old data. */
    /* If it is being re-init with a valid viewport, it means there is something wrong. */
    BLI_assert(viewport == NULL);
  }
  else if (viewport) {
    /* Use viewport's persistent DRWData. */
    dst->vmempool = drw_viewport_data_ensure(viewport);
  }
  else {
    /* Create temporary DRWData. Freed in drw_manager_exit(). */
    dst->vmempool = DRW_viewport_data_create();
  }

  dst->viewport = viewport;
  dst->view_data_active = dst->vmempool->view_data[view];
  dst->resource_handle = 0;
  dst->pass_handle = 0;
  dst->primary_view_ct = 0;

  drw_viewport_data_reset(dst->vmempool);

  bool do_validation = true;
  if (size == NULL && viewport == NULL) {
    /* Avoid division by 0. Engines will either override this or not use it. */
    dst->size[0] = 1.0f;
    dst->size[1] = 1.0f;
  }
  else if (size == NULL) {
    BLI_assert(viewport);
    GPUTexture *tex = GPU_viewport_color_texture(viewport, 0);
    dst->size[0] = GPU_texture_width(tex);
    dst->size[1] = GPU_texture_height(tex);
  }
  else {
    BLI_assert(size);
    dst->size[0] = size[0];
    dst->size[1] = size[1];
    /* Fix case when used in DRW_cache_restart(). */
    do_validation = false;
  }
  dst->inv_size[0] = 1.0f / dst->size[0];
  dst->inv_size[1] = 1.0f / dst->size[1];

  if (do_validation) {
    DRW_view_data_texture_list_size_validate(dst->view_data_active, (int[2]){UNPACK2(dst->size)});
  }

  if (viewport) {
    DRW_view_data_default_lists_from_viewport(dst->view_data_active, viewport);
>>>>>>> 57dfec79
  }
  else {
    BLI_assert(size);
    dst->size[0] = size[0];
    dst->size[1] = size[1];
  }
  dst->inv_size[0] = 1.0f / dst->size[0];
  dst->inv_size[1] = 1.0f / dst->size[1];

  DRW_view_data_texture_list_size_validate(dst->view_data_active, (int[2]){UNPACK2(dst->size)});

  if (viewport) {
    DRW_view_data_default_lists_from_viewport(dst->view_data_active, viewport);
  }

  DefaultFramebufferList *dfbl = DRW_view_data_default_framebuffer_list_get(dst->view_data_active);
  dst->default_framebuffer = dfbl->default_fb;

<<<<<<< HEAD
=======
  DefaultFramebufferList *dfbl = DRW_view_data_default_framebuffer_list_get(dst->view_data_active);
  dst->default_framebuffer = dfbl->default_fb;

>>>>>>> 57dfec79
  draw_unit_state_create();

  if (rv3d != NULL) {
    normalize_v3_v3(dst->screenvecs[0], rv3d->viewinv[0]);
    normalize_v3_v3(dst->screenvecs[1], rv3d->viewinv[1]);

    dst->pixsize = rv3d->pixsize;
    dst->view_default = DRW_view_create(rv3d->viewmat, rv3d->winmat, NULL, NULL, NULL);
    DRW_view_camtexco_set(dst->view_default, rv3d->viewcamtexcofac);

    if (dst->draw_ctx.sh_cfg == GPU_SHADER_CFG_CLIPPED) {
      int plane_len = (RV3D_LOCK_FLAGS(rv3d) & RV3D_BOXCLIP) ? 4 : 6;
      DRW_view_clip_planes_set(dst->view_default, rv3d->clip, plane_len);
    }

    dst->view_active = dst->view_default;
    dst->view_previous = NULL;
  }
  else if (region) {
    View2D *v2d = &region->v2d;
    float viewmat[4][4];
    float winmat[4][4];

    rctf region_space = {0.0f, 1.0f, 0.0f, 1.0f};
    BLI_rctf_transform_calc_m4_pivot_min(&v2d->cur, &region_space, viewmat);

    unit_m4(winmat);
    winmat[0][0] = 2.0f;
    winmat[1][1] = 2.0f;
    winmat[3][0] = -1.0f;
    winmat[3][1] = -1.0f;

    dst->view_default = DRW_view_create(viewmat, winmat, NULL, NULL, NULL);
    dst->view_active = dst->view_default;
    dst->view_previous = NULL;
  }
  else {
    zero_v3(dst->screenvecs[0]);
    zero_v3(dst->screenvecs[1]);

    dst->pixsize = 1.0f;
    dst->view_default = NULL;
    dst->view_active = NULL;
    dst->view_previous = NULL;
  }

  /* fclem: Is this still needed ? */
  if (dst->draw_ctx.object_edit && rv3d) {
    ED_view3d_init_mats_rv3d(dst->draw_ctx.object_edit, rv3d);
  }

  if (G_draw.view_ubo == NULL) {
    G_draw.view_ubo = GPU_uniformbuf_create_ex(sizeof(DRWViewUboStorage), NULL, "G_draw.view_ubo");
  }

  if (dst->draw_list == NULL) {
    dst->draw_list = GPU_draw_list_create(DRW_DRAWLIST_LEN);
  }

  memset(dst->object_instance_data, 0x0, sizeof(dst->object_instance_data));
}

static void drw_manager_exit(DRWManager *dst)
{
  if (dst->vmempool != NULL && dst->viewport == NULL) {
    DRW_viewport_data_free(dst->vmempool);
  }
  dst->vmempool = NULL;
  dst->viewport = NULL;
#ifdef DEBUG
  /* Avoid accidental reuse. */
  drw_state_ensure_not_reused(dst);
#endif
}

DefaultFramebufferList *DRW_viewport_framebuffer_list_get(void)
{
  return DRW_view_data_default_framebuffer_list_get(DST.view_data_active);
}

DefaultTextureList *DRW_viewport_texture_list_get(void)
{
  return DRW_view_data_default_texture_list_get(DST.view_data_active);
}

void DRW_viewport_request_redraw(void)
{
  if (DST.viewport) {
    GPU_viewport_tag_update(DST.viewport);
  }
}

/** \} */

/* -------------------------------------------------------------------- */
/** \name Duplis
 * \{ */

static uint dupli_key_hash(const void *key)
{
  const DupliKey *dupli_key = (const DupliKey *)key;
  return BLI_ghashutil_ptrhash(dupli_key->ob) ^ BLI_ghashutil_ptrhash(dupli_key->ob_data);
}

static bool dupli_key_cmp(const void *key1, const void *key2)
{
  const DupliKey *dupli_key1 = (const DupliKey *)key1;
  const DupliKey *dupli_key2 = (const DupliKey *)key2;
  return dupli_key1->ob != dupli_key2->ob || dupli_key1->ob_data != dupli_key2->ob_data;
}

static void drw_duplidata_load(Object *ob)
{
  DupliObject *dupli = DST.dupli_source;
  if (dupli == NULL) {
    return;
  }

  if (DST.dupli_origin != dupli->ob || (DST.dupli_origin_data != dupli->ob_data)) {
    DST.dupli_origin = dupli->ob;
    DST.dupli_origin_data = dupli->ob_data;
  }
  else {
    /* Same data as previous iter. No need to poll ghash for this. */
    return;
  }

  if (DST.dupli_ghash == NULL) {
    DST.dupli_ghash = BLI_ghash_new(dupli_key_hash, dupli_key_cmp, __func__);
  }

  DupliKey *key = MEM_callocN(sizeof(DupliKey), __func__);
  key->ob = dupli->ob;
  key->ob_data = dupli->ob_data;

  void **value;
  if (!BLI_ghash_ensure_p(DST.dupli_ghash, key, &value)) {
    *value = MEM_callocN(sizeof(void *) * g_registered_engines.len, __func__);

    /* TODO: Meh a bit out of place but this is nice as it is
     * only done once per instance type. */
    drw_batch_cache_validate(ob);
  }
  else {
    MEM_freeN(key);
  }
  DST.dupli_datas = *(void ***)value;
}

static void duplidata_value_free(void *val)
{
  void **dupli_datas = val;
  for (int i = 0; i < g_registered_engines.len; i++) {
    MEM_SAFE_FREE(dupli_datas[i]);
  }
  MEM_freeN(val);
}

static void duplidata_key_free(void *key)
{
  DupliKey *dupli_key = (DupliKey *)key;
  if (dupli_key->ob_data == dupli_key->ob->data) {
    drw_batch_cache_generate_requested(dupli_key->ob);
  }
  else {
    Object temp_object = *dupli_key->ob;
    /* Do not modify the original bound-box. */
    temp_object.runtime.bb = NULL;
    BKE_object_replace_data_on_shallow_copy(&temp_object, dupli_key->ob_data);
    drw_batch_cache_generate_requested(&temp_object);
    MEM_SAFE_FREE(temp_object.runtime.bb);
  }
  MEM_freeN(key);
}

static void drw_duplidata_free(void)
{
  if (DST.dupli_ghash != NULL) {
    BLI_ghash_free(DST.dupli_ghash, duplidata_key_free, duplidata_value_free);
    DST.dupli_ghash = NULL;
  }
}

void **DRW_duplidata_get(void *vedata)
{
  if (DST.dupli_source == NULL) {
    return NULL;
  }
  ViewportEngineData *ved = (ViewportEngineData *)vedata;
  DRWRegisteredDrawEngine *engine_type = (DRWRegisteredDrawEngine *)ved->engine_type;
  return &DST.dupli_datas[engine_type->index];
}

/** \} */

/* -------------------------------------------------------------------- */
/** \name ViewLayers (DRW_scenelayer)
 * \{ */

void *DRW_view_layer_engine_data_get(DrawEngineType *engine_type)
{
  LISTBASE_FOREACH (ViewLayerEngineData *, sled, &DST.draw_ctx.view_layer->drawdata) {
    if (sled->engine_type == engine_type) {
      return sled->storage;
    }
  }
  return NULL;
}

void **DRW_view_layer_engine_data_ensure_ex(ViewLayer *view_layer,
                                            DrawEngineType *engine_type,
                                            void (*callback)(void *storage))
{
  ViewLayerEngineData *sled;

  for (sled = view_layer->drawdata.first; sled; sled = sled->next) {
    if (sled->engine_type == engine_type) {
      return &sled->storage;
    }
  }

  sled = MEM_callocN(sizeof(ViewLayerEngineData), "ViewLayerEngineData");
  sled->engine_type = engine_type;
  sled->free = callback;
  BLI_addtail(&view_layer->drawdata, sled);

  return &sled->storage;
}

void **DRW_view_layer_engine_data_ensure(DrawEngineType *engine_type,
                                         void (*callback)(void *storage))
{
  return DRW_view_layer_engine_data_ensure_ex(DST.draw_ctx.view_layer, engine_type, callback);
}

/** \} */

/* -------------------------------------------------------------------- */
/** \name Draw Data (DRW_drawdata)
 * \{ */

/* Used for DRW_drawdata_from_id()
 * All ID-data-blocks which have their own 'local' DrawData
 * should have the same arrangement in their structs.
 */
typedef struct IdDdtTemplate {
  ID id;
  struct AnimData *adt;
  DrawDataList drawdata;
} IdDdtTemplate;

/* Check if ID can have AnimData */
static bool id_type_can_have_drawdata(const short id_type)
{
  /* Only some ID-blocks have this info for now */
  /* TODO: finish adding this for the other blocktypes */
  switch (id_type) {
    /* has DrawData */
    case ID_OB:
    case ID_WO:
      return true;

    /* no DrawData */
    default:
      return false;
  }
}

static bool id_can_have_drawdata(const ID *id)
{
  /* sanity check */
  if (id == NULL) {
    return false;
  }

  return id_type_can_have_drawdata(GS(id->name));
}

DrawDataList *DRW_drawdatalist_from_id(ID *id)
{
  /* only some ID-blocks have this info for now, so we cast the
   * types that do to be of type IdDdtTemplate, and extract the
   * DrawData that way
   */
  if (id_can_have_drawdata(id)) {
    IdDdtTemplate *idt = (IdDdtTemplate *)id;
    return &idt->drawdata;
  }

  return NULL;
}

DrawData *DRW_drawdata_get(ID *id, DrawEngineType *engine_type)
{
  DrawDataList *drawdata = DRW_drawdatalist_from_id(id);

  if (drawdata == NULL) {
    return NULL;
  }

  LISTBASE_FOREACH (DrawData *, dd, drawdata) {
    if (dd->engine_type == engine_type) {
      return dd;
    }
  }
  return NULL;
}

DrawData *DRW_drawdata_ensure(ID *id,
                              DrawEngineType *engine_type,
                              size_t size,
                              DrawDataInitCb init_cb,
                              DrawDataFreeCb free_cb)
{
  BLI_assert(size >= sizeof(DrawData));
  BLI_assert(id_can_have_drawdata(id));
  /* Try to re-use existing data. */
  DrawData *dd = DRW_drawdata_get(id, engine_type);
  if (dd != NULL) {
    return dd;
  }

  DrawDataList *drawdata = DRW_drawdatalist_from_id(id);

  /* Allocate new data. */
  if ((GS(id->name) == ID_OB) && (((Object *)id)->base_flag & BASE_FROM_DUPLI) != 0) {
    /* NOTE: data is not persistent in this case. It is reset each redraw. */
    BLI_assert(free_cb == NULL); /* No callback allowed. */
    /* Round to sizeof(float) for DRW_instance_data_request(). */
    const size_t t = sizeof(float) - 1;
    size = (size + t) & ~t;
    size_t fsize = size / sizeof(float);
    BLI_assert(fsize < MAX_INSTANCE_DATA_SIZE);
    if (DST.object_instance_data[fsize] == NULL) {
      DST.object_instance_data[fsize] = DRW_instance_data_request(DST.vmempool->idatalist, fsize);
    }
    dd = (DrawData *)DRW_instance_data_next(DST.object_instance_data[fsize]);
    memset(dd, 0, size);
  }
  else {
    dd = MEM_callocN(size, "DrawData");
  }
  dd->engine_type = engine_type;
  dd->free = free_cb;
  /* Perform user-side initialization, if needed. */
  if (init_cb != NULL) {
    init_cb(dd);
  }
  /* Register in the list. */
  BLI_addtail((ListBase *)drawdata, dd);
  return dd;
}

void DRW_drawdata_free(ID *id)
{
  DrawDataList *drawdata = DRW_drawdatalist_from_id(id);

  if (drawdata == NULL) {
    return;
  }

  LISTBASE_FOREACH (DrawData *, dd, drawdata) {
    if (dd->free != NULL) {
      dd->free(dd);
    }
  }

  BLI_freelistN((ListBase *)drawdata);
}

/* Unlink (but don't free) the drawdata from the DrawDataList if the ID is an OB from dupli. */
static void drw_drawdata_unlink_dupli(ID *id)
{
  if ((GS(id->name) == ID_OB) && (((Object *)id)->base_flag & BASE_FROM_DUPLI) != 0) {
    DrawDataList *drawdata = DRW_drawdatalist_from_id(id);

    if (drawdata == NULL) {
      return;
    }

    BLI_listbase_clear((ListBase *)drawdata);
  }
}

/** \} */

/* -------------------------------------------------------------------- */
/** \name Garbage Collection
 * \{ */

void DRW_cache_free_old_batches(Main *bmain)
{
  Scene *scene;
  ViewLayer *view_layer;
  static int lasttime = 0;
  int ctime = (int)PIL_check_seconds_timer();

  if (U.vbotimeout == 0 || (ctime - lasttime) < U.vbocollectrate || ctime == lasttime) {
    return;
  }

  lasttime = ctime;

  for (scene = bmain->scenes.first; scene; scene = scene->id.next) {
    for (view_layer = scene->view_layers.first; view_layer; view_layer = view_layer->next) {
      Depsgraph *depsgraph = BKE_scene_get_depsgraph(scene, view_layer);
      if (depsgraph == NULL) {
        continue;
      }

      /* TODO(fclem): This is not optimal since it iter over all dupli instances.
       * In this case only the source object should be tagged. */
      DEG_OBJECT_ITER_FOR_RENDER_ENGINE_BEGIN (depsgraph, ob) {
        DRW_batch_cache_free_old(ob, ctime);
      }
      DEG_OBJECT_ITER_FOR_RENDER_ENGINE_END;
    }
  }
}

/** \} */

/* -------------------------------------------------------------------- */
/** \name Rendering (DRW_engines)
 * \{ */

static void drw_engines_init(void)
{
  DRW_ENABLED_ENGINE_ITER (DST.view_data_active, engine, data) {
    PROFILE_START(stime);

    const DrawEngineDataSize *data_size = engine->vedata_size;
    memset(data->psl->passes, 0, sizeof(*data->psl->passes) * data_size->psl_len);

    if (engine->engine_init) {
      engine->engine_init(data);
    }

    PROFILE_END_UPDATE(data->init_time, stime);
  }
}

static void drw_engines_cache_init(void)
{
  DRW_ENABLED_ENGINE_ITER (DST.view_data_active, engine, data) {
    if (data->text_draw_cache) {
      DRW_text_cache_destroy(data->text_draw_cache);
      data->text_draw_cache = NULL;
    }
    if (DST.text_store_p == NULL) {
      DST.text_store_p = &data->text_draw_cache;
    }

    if (engine->cache_init) {
      engine->cache_init(data);
    }
  }
}

static void drw_engines_world_update(Scene *scene)
{
  if (scene->world == NULL) {
    return;
  }

  DRW_ENABLED_ENGINE_ITER (DST.view_data_active, engine, data) {
    if (engine->id_update) {
      engine->id_update(data, &scene->world->id);
    }
  }
}

static void drw_engines_cache_populate(Object *ob)
{
  DST.ob_handle = 0;

  /* HACK: DrawData is copied by COW from the duplicated object.
   * This is valid for IDs that cannot be instantiated but this
   * is not what we want in this case so we clear the pointer
   * ourselves here. */
  drw_drawdata_unlink_dupli((ID *)ob);

  /* Validation for dupli objects happen elsewhere. */
  if (!DST.dupli_source) {
    drw_batch_cache_validate(ob);
  }

  DRW_ENABLED_ENGINE_ITER (DST.view_data_active, engine, data) {
    if (engine->id_update) {
      engine->id_update(data, &ob->id);
    }

    if (engine->cache_populate) {
      engine->cache_populate(data, ob);
    }
  }

  /* TODO: in the future it would be nice to generate once for all viewports.
   * But we need threaded DRW manager first. */
  if (!DST.dupli_source) {
    drw_batch_cache_generate_requested(ob);
  }

  /* ... and clearing it here too because this draw data is
   * from a mempool and must not be free individually by depsgraph. */
  drw_drawdata_unlink_dupli((ID *)ob);
}

static void drw_engines_cache_finish(void)
{
  DRW_ENABLED_ENGINE_ITER (DST.view_data_active, engine, data) {
    if (engine->cache_finish) {
      engine->cache_finish(data);
    }
  }
}

static void drw_engines_draw_scene(void)
{
  DRW_ENABLED_ENGINE_ITER (DST.view_data_active, engine, data) {
    PROFILE_START(stime);
    if (engine->draw_scene) {
      DRW_stats_group_start(engine->idname);
      engine->draw_scene(data);
      /* Restore for next engine */
      if (DRW_state_is_fbo()) {
        GPU_framebuffer_bind(DST.default_framebuffer);
      }
      DRW_stats_group_end();
    }
    PROFILE_END_UPDATE(data->render_time, stime);
  }
  /* Reset state after drawing */
  DRW_state_reset();
}

static void drw_engines_draw_text(void)
{
  DRW_ENABLED_ENGINE_ITER (DST.view_data_active, engine, data) {
    PROFILE_START(stime);

    if (data->text_draw_cache) {
      DRW_text_cache_draw(data->text_draw_cache, DST.draw_ctx.region, DST.draw_ctx.v3d);
    }

    PROFILE_END_UPDATE(data->render_time, stime);
  }
}

void DRW_draw_region_engine_info(int xoffset, int *yoffset, int line_height)
{
  DRW_ENABLED_ENGINE_ITER (DST.view_data_active, engine, data) {
    if (data->info[0] != '\0') {
      char *chr_current = data->info;
      char *chr_start = chr_current;
      int line_len = 0;

      const int font_id = BLF_default();
      UI_FontThemeColor(font_id, TH_TEXT_HI);

      BLF_enable(font_id, BLF_SHADOW);
      BLF_shadow(font_id, 5, (const float[4]){0.0f, 0.0f, 0.0f, 1.0f});
      BLF_shadow_offset(font_id, 1, -1);

      while (*chr_current++ != '\0') {
        line_len++;
        if (*chr_current == '\n') {
          char info[GPU_INFO_SIZE];
          BLI_strncpy(info, chr_start, line_len + 1);
          *yoffset -= line_height;
          BLF_draw_default(xoffset, *yoffset, 0.0f, info, sizeof(info));

          /* Re-start counting. */
          chr_start = chr_current + 1;
          line_len = -1;
        }
      }

      char info[GPU_INFO_SIZE];
      BLI_strncpy(info, chr_start, line_len + 1);
      *yoffset -= line_height;
      BLF_draw_default(xoffset, *yoffset, 0.0f, info, sizeof(info));

      BLF_disable(font_id, BLF_SHADOW);
    }
  }
}

static void use_drw_engine(DrawEngineType *engine)
{
  DRW_view_data_use_engine(DST.view_data_active, engine);
}

/* Gather all draw engines needed and store them in DST.view_data_active
 * That also define the rendering order of engines */
static void drw_engines_enable_from_engine(const RenderEngineType *engine_type, eDrawType drawtype)
{
  switch (drawtype) {
    case OB_WIRE:
    case OB_SOLID:
      use_drw_engine(DRW_engine_viewport_workbench_type.draw_engine);
      break;
    case OB_MATERIAL:
    case OB_RENDER:
    default:
      if (engine_type->draw_engine != NULL) {
        use_drw_engine(engine_type->draw_engine);
      }
      else if ((engine_type->flag & RE_INTERNAL) == 0) {
        use_drw_engine(DRW_engine_viewport_external_type.draw_engine);
      }
      break;
  }
}

static void drw_engines_enable_overlays(void)
{
  use_drw_engine(&draw_engine_overlay_type);
}
/**
 * Use for select and depth-drawing.
 */
static void drw_engines_enable_basic(void)
{
  use_drw_engine(&draw_engine_basic_type);
}

static void drw_engine_enable_image_editor(void)
{
  if (DRW_engine_external_acquire_for_image_editor()) {
    use_drw_engine(&draw_engine_external_type);
  }
  else {
    use_drw_engine(&draw_engine_image_type);
  }

  use_drw_engine(&draw_engine_overlay_type);
}

static void drw_engines_enable_editors(void)
{
  SpaceLink *space_data = DST.draw_ctx.space_data;
  if (!space_data) {
    return;
  }

  if (space_data->spacetype == SPACE_IMAGE) {
    drw_engine_enable_image_editor();
  }
  else if (space_data->spacetype == SPACE_NODE) {
    /* Only enable when drawing the space image backdrop. */
    SpaceNode *snode = (SpaceNode *)space_data;
    if ((snode->flag & SNODE_BACKDRAW) != 0) {
      use_drw_engine(&draw_engine_image_type);
      use_drw_engine(&draw_engine_overlay_type);
    }
  }
}

static void drw_engines_enable(ViewLayer *UNUSED(view_layer),
                               RenderEngineType *engine_type,
                               bool gpencil_engine_needed)
{
  View3D *v3d = DST.draw_ctx.v3d;
  const eDrawType drawtype = v3d->shading.type;
  const bool use_xray = XRAY_ENABLED(v3d);

  drw_engines_enable_from_engine(engine_type, drawtype);
  if (gpencil_engine_needed && ((drawtype >= OB_SOLID) || !use_xray)) {
    use_drw_engine(&draw_engine_gpencil_type);
  }
  drw_engines_enable_overlays();

#ifdef WITH_DRAW_DEBUG
  if (G.debug_value == 31) {
    use_drw_engine(&draw_engine_debug_select_type);
  }
#endif
}

static void drw_engines_disable(void)
{
  DRW_view_data_reset(DST.view_data_active);
}

static void drw_engines_data_validate(void)
{
  DRW_view_data_free_unused(DST.view_data_active);
}

/* Fast check to see if gpencil drawing engine is needed.
 * For slow exact check use `DRW_render_check_grease_pencil` */
static bool drw_gpencil_engine_needed(Depsgraph *depsgraph, View3D *v3d)
{
  const bool exclude_gpencil_rendering = v3d ? (v3d->object_type_exclude_viewport &
                                                (1 << OB_GPENCIL)) != 0 :
                                               false;
  return (!exclude_gpencil_rendering) && DEG_id_type_any_exists(depsgraph, ID_GD);
}

/* -------------------------------------------------------------------- */
/** \name View Update
 * \{ */

void DRW_notify_view_update(const DRWUpdateContext *update_ctx)
{
  RenderEngineType *engine_type = update_ctx->engine_type;
  ARegion *region = update_ctx->region;
  View3D *v3d = update_ctx->v3d;
  RegionView3D *rv3d = region->regiondata;
  Depsgraph *depsgraph = update_ctx->depsgraph;
  Scene *scene = update_ctx->scene;
  ViewLayer *view_layer = update_ctx->view_layer;

  GPUViewport *viewport = WM_draw_region_get_viewport(region);
  if (!viewport) {
    return;
  }

  const bool gpencil_engine_needed = drw_gpencil_engine_needed(depsgraph, v3d);

  /* XXX Really nasty locking. But else this could
   * be executed by the material previews thread
   * while rendering a viewport. */
  BLI_ticket_mutex_lock(DST.gl_context_mutex);
<<<<<<< HEAD

  /* Reset before using it. */
  drw_state_prepare_clean_for_draw(&DST);
=======

  /* Reset before using it. */
  drw_state_prepare_clean_for_draw(&DST);

  DST.draw_ctx = (DRWContextState){
      .region = region,
      .rv3d = rv3d,
      .v3d = v3d,
      .scene = scene,
      .view_layer = view_layer,
      .obact = OBACT(view_layer),
      .engine_type = engine_type,
      .depsgraph = depsgraph,
      .object_mode = OB_MODE_OBJECT,
  };

  /* Custom lightweight initialize to avoid resetting the memory-pools. */
  DST.viewport = viewport;
  DST.vmempool = drw_viewport_data_ensure(DST.viewport);

  /* Separate update for each stereo view. */
  int view_count = GPU_viewport_is_stereo_get(viewport) ? 2 : 1;
  for (int view = 0; view < view_count; view++) {
    DST.view_data_active = DST.vmempool->view_data[view];

    drw_engines_enable(view_layer, engine_type, gpencil_engine_needed);
    drw_engines_data_validate();

    DRW_ENABLED_ENGINE_ITER (DST.view_data_active, draw_engine, data) {
      if (draw_engine->view_update) {
        draw_engine->view_update(data);
      }
    }

    drw_engines_disable();
  }

  drw_manager_exit(&DST);

  BLI_ticket_mutex_unlock(DST.gl_context_mutex);
}

/* update a viewport which belongs to a GPUOffscreen */
static void drw_notify_view_update_offscreen(struct Depsgraph *depsgraph,
                                             RenderEngineType *engine_type,
                                             ARegion *region,
                                             View3D *v3d,
                                             GPUViewport *viewport)
{

  if (viewport && GPU_viewport_do_update(viewport)) {

    Scene *scene = DEG_get_evaluated_scene(depsgraph);
    ViewLayer *view_layer = DEG_get_evaluated_view_layer(depsgraph);
    RegionView3D *rv3d = region->regiondata;

    const bool gpencil_engine_needed = drw_gpencil_engine_needed(depsgraph, v3d);
>>>>>>> 57dfec79

  DST.draw_ctx = (DRWContextState){
      .region = region,
      .rv3d = rv3d,
      .v3d = v3d,
      .scene = scene,
      .view_layer = view_layer,
      .obact = OBACT(view_layer),
      .engine_type = engine_type,
      .depsgraph = depsgraph,
      .object_mode = OB_MODE_OBJECT,
  };

<<<<<<< HEAD
  /* Custom lightweight init to avoid reseting the mempools. */
  DST.viewport = viewport;
  DST.vmempool = drw_viewport_data_ensure(DST.viewport);

  /* Separate update for each stereo view. */
  int view_count = GPU_viewport_is_stereo_get(viewport) ? 2 : 1;
  for (int view = 0; view < view_count; view++) {
    DST.view_data_active = DST.vmempool->view_data[view];
=======
    DST.draw_ctx = (DRWContextState){
        .region = region,
        .rv3d = rv3d,
        .v3d = v3d,
        .scene = scene,
        .view_layer = view_layer,
        .obact = OBACT(view_layer),
        .engine_type = engine_type,
        .depsgraph = depsgraph,
    };
>>>>>>> 57dfec79

    /* Custom lightweight initialize to avoid resetting the memory-pools. */
    DST.viewport = viewport;
    DST.vmempool = drw_viewport_data_ensure(DST.viewport);

<<<<<<< HEAD
    DRW_ENABLED_ENGINE_ITER (DST.view_data_active, draw_engine, data) {
      if (draw_engine->view_update) {
        draw_engine->view_update(data);
      }
    }

    drw_engines_disable();
=======
    /* Separate update for each stereo view. */
    int view_count = GPU_viewport_is_stereo_get(viewport) ? 2 : 1;
    for (int view = 0; view < view_count; view++) {
      DST.view_data_active = DST.vmempool->view_data[view];

      drw_engines_enable(view_layer, engine_type, gpencil_engine_needed);
      drw_engines_data_validate();

      DRW_ENABLED_ENGINE_ITER (DST.view_data_active, draw_engine, data) {
        if (draw_engine->view_update) {
          draw_engine->view_update(data);
        }
      }

      drw_engines_disable();
    }

    drw_manager_exit(&DST);
>>>>>>> 57dfec79
  }

  drw_manager_exit(&DST);

  BLI_ticket_mutex_unlock(DST.gl_context_mutex);
}

/** \} */

/* -------------------------------------------------------------------- */
/** \name Callbacks
 * \{ */

void DRW_draw_callbacks_pre_scene(void)
{
  RegionView3D *rv3d = DST.draw_ctx.rv3d;

  GPU_matrix_projection_set(rv3d->winmat);
  GPU_matrix_set(rv3d->viewmat);

  if (DST.draw_ctx.evil_C) {
    ED_region_draw_cb_draw(DST.draw_ctx.evil_C, DST.draw_ctx.region, REGION_DRAW_PRE_VIEW);
    /* Callback can be nasty and do whatever they want with the state.
     * Don't trust them! */
    DRW_state_reset();
  }
}

void DRW_draw_callbacks_post_scene(void)
{
  RegionView3D *rv3d = DST.draw_ctx.rv3d;
  ARegion *region = DST.draw_ctx.region;
  View3D *v3d = DST.draw_ctx.v3d;
  Depsgraph *depsgraph = DST.draw_ctx.depsgraph;

  const bool do_annotations = drw_draw_show_annotation();

  if (DST.draw_ctx.evil_C) {
    DefaultFramebufferList *dfbl = DRW_viewport_framebuffer_list_get();

    DRW_state_reset();

    GPU_framebuffer_bind(dfbl->overlay_fb);

    GPU_matrix_projection_set(rv3d->winmat);
    GPU_matrix_set(rv3d->viewmat);

    /* annotations - temporary drawing buffer (3d space) */
    /* XXX: Or should we use a proper draw/overlay engine for this case? */
    if (do_annotations) {
      GPU_depth_test(GPU_DEPTH_NONE);
      /* XXX: as scene->gpd is not copied for COW yet */
      ED_annotation_draw_view3d(DEG_get_input_scene(depsgraph), depsgraph, v3d, region, true);
      GPU_depth_test(GPU_DEPTH_LESS_EQUAL);
    }

    drw_debug_draw();

    GPU_depth_test(GPU_DEPTH_NONE);
    /* Apply state for callbacks. */
    GPU_apply_state();

    ED_region_draw_cb_draw(DST.draw_ctx.evil_C, DST.draw_ctx.region, REGION_DRAW_POST_VIEW);

#ifdef WITH_XR_OPENXR
    /* XR callbacks (controllers, custom draw functions) for session mirror. */
    if ((v3d->flag & V3D_XR_SESSION_MIRROR) != 0) {
      if ((v3d->flag2 & V3D_XR_SHOW_CONTROLLERS) != 0) {
        ARegionType *art = WM_xr_surface_controller_region_type_get();
        if (art) {
          ED_region_surface_draw_cb_draw(art, REGION_DRAW_POST_VIEW);
        }
      }
      if ((v3d->flag2 & V3D_XR_SHOW_CUSTOM_OVERLAYS) != 0) {
        SpaceType *st = BKE_spacetype_from_id(SPACE_VIEW3D);
        if (st) {
          ARegionType *art = BKE_regiontype_from_id(st, RGN_TYPE_XR);
          if (art) {
            ED_region_surface_draw_cb_draw(art, REGION_DRAW_POST_VIEW);
          }
        }
      }
    }
#endif

    /* Callback can be nasty and do whatever they want with the state.
     * Don't trust them! */
    DRW_state_reset();

    /* needed so gizmo isn't obscured */
    if ((v3d->gizmo_flag & V3D_GIZMO_HIDE) == 0) {
      GPU_depth_test(GPU_DEPTH_NONE);
      DRW_draw_gizmo_3d();
    }

    GPU_depth_test(GPU_DEPTH_NONE);
    drw_engines_draw_text();

    DRW_draw_region_info();

    /* annotations - temporary drawing buffer (screenspace) */
    /* XXX: Or should we use a proper draw/overlay engine for this case? */
    if (((v3d->flag2 & V3D_HIDE_OVERLAYS) == 0) && (do_annotations)) {
      GPU_depth_test(GPU_DEPTH_NONE);
      /* XXX: as scene->gpd is not copied for COW yet */
      ED_annotation_draw_view3d(DEG_get_input_scene(depsgraph), depsgraph, v3d, region, false);
    }

    if ((v3d->gizmo_flag & V3D_GIZMO_HIDE) == 0) {
      /* Draw 2D after region info so we can draw on top of the camera passepartout overlay.
       * 'DRW_draw_region_info' sets the projection in pixel-space. */
      GPU_depth_test(GPU_DEPTH_NONE);
      DRW_draw_gizmo_2d();
    }

    if (G.debug_value > 20 && G.debug_value < 30) {
      GPU_depth_test(GPU_DEPTH_NONE);
      /* local coordinate visible rect inside region, to accommodate overlapping ui */
      const rcti *rect = ED_region_visible_rect(DST.draw_ctx.region);
      DRW_stats_draw(rect);
    }

    GPU_depth_test(GPU_DEPTH_LESS_EQUAL);
  }
  else {
    if (v3d && ((v3d->flag2 & V3D_SHOW_ANNOTATION) != 0)) {
      GPU_depth_test(GPU_DEPTH_NONE);
      /* XXX: as scene->gpd is not copied for COW yet */
      ED_annotation_draw_view3d(DEG_get_input_scene(depsgraph), depsgraph, v3d, region, true);
      GPU_depth_test(GPU_DEPTH_LESS_EQUAL);
    }

#ifdef WITH_XR_OPENXR
    if ((v3d->flag & V3D_XR_SESSION_SURFACE) != 0) {
      DefaultFramebufferList *dfbl = DRW_viewport_framebuffer_list_get();

      DRW_state_reset();

      GPU_framebuffer_bind(dfbl->overlay_fb);

      GPU_matrix_projection_set(rv3d->winmat);
      GPU_matrix_set(rv3d->viewmat);

      /* XR callbacks (controllers, custom draw functions) for session surface. */
      if (((v3d->flag2 & V3D_XR_SHOW_CONTROLLERS) != 0) ||
          ((v3d->flag2 & V3D_XR_SHOW_CUSTOM_OVERLAYS) != 0)) {
        GPU_depth_test(GPU_DEPTH_NONE);
        GPU_apply_state();

        if ((v3d->flag2 & V3D_XR_SHOW_CONTROLLERS) != 0) {
          ARegionType *art = WM_xr_surface_controller_region_type_get();
          if (art) {
            ED_region_surface_draw_cb_draw(art, REGION_DRAW_POST_VIEW);
          }
        }
        if ((v3d->flag2 & V3D_XR_SHOW_CUSTOM_OVERLAYS) != 0) {
          SpaceType *st = BKE_spacetype_from_id(SPACE_VIEW3D);
          if (st) {
            ARegionType *art = BKE_regiontype_from_id(st, RGN_TYPE_XR);
            if (art) {
              ED_region_surface_draw_cb_draw(art, REGION_DRAW_POST_VIEW);
            }
          }
        }

        DRW_state_reset();
      }

      GPU_depth_test(GPU_DEPTH_LESS_EQUAL);
    }
#endif
  }
}

struct DRWTextStore *DRW_text_cache_ensure(void)
{
  BLI_assert(DST.text_store_p);
  if (*DST.text_store_p == NULL) {
    *DST.text_store_p = DRW_text_cache_create();
  }
  return *DST.text_store_p;
}

/** \} */

/* -------------------------------------------------------------------- */
/** \name Main Draw Loops (DRW_draw)
 * \{ */

void DRW_draw_view(const bContext *C)
{
  View3D *v3d = CTX_wm_view3d(C);
  if (v3d) {
    Depsgraph *depsgraph = CTX_data_expect_evaluated_depsgraph(C);
    ARegion *region = CTX_wm_region(C);
    Scene *scene = DEG_get_evaluated_scene(depsgraph);
    RenderEngineType *engine_type = ED_view3d_engine_type(scene, v3d->shading.type);
    GPUViewport *viewport = WM_draw_region_get_bound_viewport(region);

    /* Reset before using it. */
    drw_state_prepare_clean_for_draw(&DST);
    DST.options.draw_text = ((v3d->flag2 & V3D_HIDE_OVERLAYS) == 0 &&
                             (v3d->overlay.flag & V3D_OVERLAY_HIDE_TEXT) != 0);
    DST.options.draw_background = (scene->r.alphamode == R_ADDSKY) ||
                                  (v3d->shading.type != OB_RENDER);
    DRW_draw_render_loop_ex(depsgraph, engine_type, region, v3d, viewport, C);
  }
  else {
    Depsgraph *depsgraph = CTX_data_expect_evaluated_depsgraph(C);
    ARegion *region = CTX_wm_region(C);
    GPUViewport *viewport = WM_draw_region_get_bound_viewport(region);
    drw_state_prepare_clean_for_draw(&DST);
    DRW_draw_render_loop_2d_ex(depsgraph, region, viewport, C);
  }
}

void DRW_draw_render_loop_ex(struct Depsgraph *depsgraph,
                             RenderEngineType *engine_type,
                             ARegion *region,
                             View3D *v3d,
                             GPUViewport *viewport,
                             const bContext *evil_C)
{

  Scene *scene = DEG_get_evaluated_scene(depsgraph);
  ViewLayer *view_layer = DEG_get_evaluated_view_layer(depsgraph);
  RegionView3D *rv3d = region->regiondata;

  DST.draw_ctx.evil_C = evil_C;
  DST.draw_ctx = (DRWContextState){
      .region = region,
      .rv3d = rv3d,
      .v3d = v3d,
      .scene = scene,
      .view_layer = view_layer,
      .obact = OBACT(view_layer),
      .engine_type = engine_type,
      .depsgraph = depsgraph,

      /* reuse if caller sets */
      .evil_C = DST.draw_ctx.evil_C,
  };
  drw_task_graph_init();
  drw_context_state_init();

  drw_manager_init(&DST, viewport, NULL);
  DRW_viewport_colormanagement_set(viewport);

  const int object_type_exclude_viewport = v3d->object_type_exclude_viewport;
  /* Check if scene needs to perform the populate loop */
  const bool internal_engine = (engine_type->flag & RE_INTERNAL) != 0;
  const bool draw_type_render = v3d->shading.type == OB_RENDER;
  const bool overlays_on = (v3d->flag2 & V3D_HIDE_OVERLAYS) == 0;
  const bool gpencil_engine_needed = drw_gpencil_engine_needed(depsgraph, v3d);
  const bool do_populate_loop = internal_engine || overlays_on || !draw_type_render ||
                                gpencil_engine_needed;

  /* Get list of enabled engines */
  drw_engines_enable(view_layer, engine_type, gpencil_engine_needed);
  drw_engines_data_validate();

  /* Update UBO's */
  DRW_globals_update();

  drw_debug_init();
  DRW_hair_init();

  /* No frame-buffer allowed before drawing. */
  BLI_assert(GPU_framebuffer_active_get() == GPU_framebuffer_back_get());

  /* Init engines */
  drw_engines_init();

  /* Cache filling */
  {
    PROFILE_START(stime);
    drw_engines_cache_init();
    drw_engines_world_update(scene);

    /* Only iterate over objects for internal engines or when overlays are enabled */
    if (do_populate_loop) {
      DST.dupli_origin = NULL;
      DST.dupli_origin_data = NULL;
      DEG_OBJECT_ITER_FOR_RENDER_ENGINE_BEGIN (depsgraph, ob) {
        if ((object_type_exclude_viewport & (1 << ob->type)) != 0) {
          continue;
        }
        if (!BKE_object_is_visible_in_viewport(v3d, ob)) {
          continue;
        }
        DST.dupli_parent = data_.dupli_parent;
        DST.dupli_source = data_.dupli_object_current;
        drw_duplidata_load(ob);
        drw_engines_cache_populate(ob);
      }
      DEG_OBJECT_ITER_FOR_RENDER_ENGINE_END;
    }

    drw_duplidata_free();
    drw_engines_cache_finish();

    drw_task_graph_deinit();
    DRW_render_instance_buffer_finish();

#ifdef USE_PROFILE
    double *cache_time = DRW_view_data_cache_time_get(DST.view_data_active);
    PROFILE_END_UPDATE(*cache_time, stime);
#endif
  }

  DRW_stats_begin();

  GPU_framebuffer_bind(DST.default_framebuffer);

  /* Start Drawing */
  DRW_state_reset();

  GPU_framebuffer_bind(DST.default_framebuffer);
  GPU_framebuffer_clear_depth_stencil(DST.default_framebuffer, 1.0f, 0xFF);

  DRW_hair_update();

  DRW_draw_callbacks_pre_scene();

  drw_engines_draw_scene();

  /* Fix 3D view "lagging" on APPLE and WIN32+NVIDIA. (See T56996, T61474) */
  GPU_flush();

  DRW_stats_reset();

  DRW_draw_callbacks_post_scene();

  if (WM_draw_region_get_bound_viewport(region)) {
    /* Don't unbind the frame-buffer yet in this case and let
     * GPU_viewport_unbind do it, so that we can still do further
     * drawing of action zones on top. */
  }
  else {
    GPU_framebuffer_restore();
  }

  DRW_state_reset();
  drw_engines_disable();

  drw_manager_exit(&DST);
}

void DRW_draw_render_loop(struct Depsgraph *depsgraph,
                          ARegion *region,
                          View3D *v3d,
                          GPUViewport *viewport)
{
  /* Reset before using it. */
  drw_state_prepare_clean_for_draw(&DST);

  Scene *scene = DEG_get_evaluated_scene(depsgraph);
  RenderEngineType *engine_type = ED_view3d_engine_type(scene, v3d->shading.type);

  DRW_draw_render_loop_ex(depsgraph, engine_type, region, v3d, viewport, NULL);
}

void DRW_draw_render_loop_offscreen(struct Depsgraph *depsgraph,
                                    RenderEngineType *engine_type,
                                    ARegion *region,
                                    View3D *v3d,
                                    const bool is_image_render,
                                    const bool draw_background,
                                    const bool do_color_management,
                                    GPUOffScreen *ofs,
                                    GPUViewport *viewport)
{
  /* Create temporary viewport if needed or update the existing viewport. */
  GPUViewport *render_viewport = viewport;
  if (viewport == NULL) {
    render_viewport = GPU_viewport_create();
  }
  else {
    drw_notify_view_update_offscreen(depsgraph, engine_type, region, v3d, render_viewport);
  }

  GPU_viewport_bind_from_offscreen(render_viewport, ofs);

  /* Just here to avoid an assert but shouldn't be required in practice. */
  GPU_framebuffer_restore();

  /* Reset before using it. */
  drw_state_prepare_clean_for_draw(&DST);
  DST.options.is_image_render = is_image_render;
  DST.options.draw_background = draw_background;
  DRW_draw_render_loop_ex(depsgraph, engine_type, region, v3d, render_viewport, NULL);

  if (draw_background) {
    /* HACK(@fclem): In this case we need to make sure the final alpha is 1.
     * We use the blend mode to ensure that. A better way to fix that would
     * be to do that in the color-management shader. */
    GPU_offscreen_bind(ofs, false);
    GPU_clear_color(0.0f, 0.0f, 0.0f, 1.0f);
    /* Pre-multiply alpha over black background. */
    GPU_blend(GPU_BLEND_ALPHA_PREMULT);
  }

  GPU_matrix_identity_set();
  GPU_matrix_identity_projection_set();
  const bool do_overlays = (v3d->flag2 & V3D_HIDE_OVERLAYS) == 0 ||
                           (ELEM(v3d->shading.type, OB_WIRE, OB_SOLID)) ||
                           (ELEM(v3d->shading.type, OB_MATERIAL) &&
                            (v3d->shading.flag & V3D_SHADING_SCENE_WORLD) == 0) ||
                           (ELEM(v3d->shading.type, OB_RENDER) &&
                            (v3d->shading.flag & V3D_SHADING_SCENE_WORLD_RENDER) == 0);
  GPU_viewport_unbind_from_offscreen(render_viewport, ofs, do_color_management, do_overlays);

  if (draw_background) {
    /* Reset default. */
    GPU_blend(GPU_BLEND_NONE);
  }

  /* Free temporary viewport. */
  if (viewport == NULL) {
    GPU_viewport_free(render_viewport);
  }
}

bool DRW_render_check_grease_pencil(Depsgraph *depsgraph)
{
  if (!drw_gpencil_engine_needed(depsgraph, NULL)) {
    return false;
  }

  DEG_OBJECT_ITER_FOR_RENDER_ENGINE_BEGIN (depsgraph, ob) {
    if (ob->type == OB_GPENCIL) {
      if (DRW_object_visibility_in_active_context(ob) & OB_VISIBLE_SELF) {
        return true;
      }
    }
  }
  DEG_OBJECT_ITER_FOR_RENDER_ENGINE_END;

  return false;
}

static void DRW_render_gpencil_to_image(RenderEngine *engine,
                                        struct RenderLayer *render_layer,
                                        const rcti *rect)
{
  if (draw_engine_gpencil_type.render_to_image) {
    ViewportEngineData *gpdata = DRW_view_data_engine_data_get_ensure(DST.view_data_active,
                                                                      &draw_engine_gpencil_type);
    draw_engine_gpencil_type.render_to_image(gpdata, engine, render_layer, rect);
  }
}

void DRW_render_gpencil(struct RenderEngine *engine, struct Depsgraph *depsgraph)
{
  /* This function should only be called if there are grease pencil objects,
   * especially important to avoid failing in background renders without OpenGL context. */
  BLI_assert(DRW_render_check_grease_pencil(depsgraph));

  Scene *scene = DEG_get_evaluated_scene(depsgraph);
  ViewLayer *view_layer = DEG_get_evaluated_view_layer(depsgraph);
  RenderEngineType *engine_type = engine->type;
  Render *render = engine->re;

  DRW_render_context_enable(render);

  /* Reset before using it. */
  drw_state_prepare_clean_for_draw(&DST);
  DST.options.is_image_render = true;
  DST.options.is_scene_render = true;
  DST.options.draw_background = scene->r.alphamode == R_ADDSKY;
  DST.buffer_finish_called = true;

  DST.draw_ctx = (DRWContextState){
      .scene = scene,
      .view_layer = view_layer,
      .engine_type = engine_type,
      .depsgraph = depsgraph,
      .object_mode = OB_MODE_OBJECT,
  };
  drw_context_state_init();

  const int size[2] = {engine->resolution_x, engine->resolution_y};

  drw_manager_init(&DST, NULL, size);

  /* Main rendering. */
  rctf view_rect;
  rcti render_rect;
  RE_GetViewPlane(render, &view_rect, &render_rect);
  if (BLI_rcti_is_empty(&render_rect)) {
    BLI_rcti_init(&render_rect, 0, size[0], 0, size[1]);
  }

  RenderResult *render_result = RE_engine_get_result(engine);
  RenderLayer *render_layer = RE_GetRenderLayer(render_result, view_layer->name);
  for (RenderView *render_view = render_result->views.first; render_view != NULL;
       render_view = render_view->next) {
    RE_SetActiveRenderView(render, render_view->name);
    DRW_view_reset();
    DST.buffer_finish_called = false;
    DRW_render_gpencil_to_image(engine, render_layer, &render_rect);
  }

  DRW_state_reset();

  GPU_depth_test(GPU_DEPTH_NONE);

  drw_manager_exit(&DST);

  /* Restore Drawing area. */
  GPU_framebuffer_restore();

  DRW_render_context_disable(render);

  DST.buffer_finish_called = false;
}

/* Callback function for RE_engine_update_render_passes to ensure all
 * render passes are registered. */
static void draw_render_result_ensure_pass_cb(void *user_data,
                                              struct Scene *UNUSED(scene),
                                              struct ViewLayer *view_layer,
                                              const char *name,
                                              int channels,
                                              const char *chanid,
                                              eNodeSocketDatatype UNUSED(type))
{
  RenderEngine *engine = user_data;
  RE_engine_add_pass(engine, name, channels, chanid, view_layer->name);
}

void DRW_render_to_image(RenderEngine *engine, struct Depsgraph *depsgraph)
{
  Scene *scene = DEG_get_evaluated_scene(depsgraph);
  ViewLayer *view_layer = DEG_get_evaluated_view_layer(depsgraph);
  RenderEngineType *engine_type = engine->type;
  DrawEngineType *draw_engine_type = engine_type->draw_engine;
  Render *render = engine->re;

  /* IMPORTANT: We don't support immediate mode in render mode!
   * This shall remain in effect until immediate mode supports
   * multiple threads. */

  /* Reset before using it. */
  drw_state_prepare_clean_for_draw(&DST);
  DST.options.is_image_render = true;
  DST.options.is_scene_render = true;
  DST.options.draw_background = scene->r.alphamode == R_ADDSKY;
  DST.draw_ctx = (DRWContextState){
      .scene = scene,
      .view_layer = view_layer,
      .engine_type = engine_type,
      .depsgraph = depsgraph,
      .object_mode = OB_MODE_OBJECT,
  };
  drw_context_state_init();

  const int size[2] = {engine->resolution_x, engine->resolution_y};

  drw_manager_init(&DST, NULL, size);

  ViewportEngineData *data = DRW_view_data_engine_data_get_ensure(DST.view_data_active,
                                                                  draw_engine_type);

  /* Main rendering. */
  rctf view_rect;
  rcti render_rect;
  RE_GetViewPlane(render, &view_rect, &render_rect);
  if (BLI_rcti_is_empty(&render_rect)) {
    BLI_rcti_init(&render_rect, 0, size[0], 0, size[1]);
  }

  /* Reset state before drawing */
  DRW_state_reset();

  /* set default viewport */
  GPU_viewport(0, 0, size[0], size[1]);

  /* Update the render passes. This needs to be done before acquiring the render result. */
  RE_engine_update_render_passes(
      engine, scene, view_layer, draw_render_result_ensure_pass_cb, engine);

  /* Init render result. */
  RenderResult *render_result = RE_engine_begin_result(engine,
                                                       0,
                                                       0,
                                                       size[0],
                                                       size[1],
                                                       view_layer->name,
                                                       /* RR_ALL_VIEWS */ NULL);
  RenderLayer *render_layer = render_result->layers.first;
  for (RenderView *render_view = render_result->views.first; render_view != NULL;
       render_view = render_view->next) {
    RE_SetActiveRenderView(render, render_view->name);
    DRW_view_reset();
    engine_type->draw_engine->render_to_image(data, engine, render_layer, &render_rect);
    DST.buffer_finish_called = false;
  }

  RE_engine_end_result(engine, render_result, false, false, false);

  if (engine_type->draw_engine->store_metadata) {
    RenderResult *final_render_result = RE_engine_get_result(engine);
    engine_type->draw_engine->store_metadata(data, final_render_result);
  }

  GPU_framebuffer_restore();

  drw_manager_exit(&DST);

  /* Reset state after drawing */
  DRW_state_reset();
}

void DRW_render_object_iter(
    void *vedata,
    RenderEngine *engine,
    struct Depsgraph *depsgraph,
    void (*callback)(void *vedata, Object *ob, RenderEngine *engine, struct Depsgraph *depsgraph))
{
  const DRWContextState *draw_ctx = DRW_context_state_get();
  DRW_hair_init();

  drw_task_graph_init();
  const int object_type_exclude_viewport = draw_ctx->v3d ?
                                               draw_ctx->v3d->object_type_exclude_viewport :
                                               0;
  DST.dupli_origin = NULL;
  DST.dupli_origin_data = NULL;
  DEG_OBJECT_ITER_FOR_RENDER_ENGINE_BEGIN (depsgraph, ob) {
    if ((object_type_exclude_viewport & (1 << ob->type)) == 0) {
      DST.dupli_parent = data_.dupli_parent;
      DST.dupli_source = data_.dupli_object_current;
      DST.ob_handle = 0;
      drw_duplidata_load(ob);

      if (!DST.dupli_source) {
        drw_batch_cache_validate(ob);
      }
      callback(vedata, ob, engine, depsgraph);
      if (!DST.dupli_source) {
        drw_batch_cache_generate_requested(ob);
      }
    }
  }
  DEG_OBJECT_ITER_FOR_RENDER_ENGINE_END;

  drw_duplidata_free();
  drw_task_graph_deinit();
}

void DRW_custom_pipeline(DrawEngineType *draw_engine_type,
                         struct Depsgraph *depsgraph,
                         void (*callback)(void *vedata, void *user_data),
                         void *user_data)
{
  Scene *scene = DEG_get_evaluated_scene(depsgraph);
  ViewLayer *view_layer = DEG_get_evaluated_view_layer(depsgraph);

  /* Reset before using it. */
  drw_state_prepare_clean_for_draw(&DST);
  DST.options.is_image_render = true;
  DST.options.is_scene_render = true;
  DST.options.draw_background = false;

  DST.draw_ctx = (DRWContextState){
      .scene = scene,
      .view_layer = view_layer,
      .engine_type = NULL,
      .depsgraph = depsgraph,
      .object_mode = OB_MODE_OBJECT,
  };
  drw_context_state_init();

  drw_manager_init(&DST, NULL, NULL);

  DRW_hair_init();

  ViewportEngineData *data = DRW_view_data_engine_data_get_ensure(DST.view_data_active,
                                                                  draw_engine_type);

  /* Execute the callback */
  callback(data, user_data);
  DST.buffer_finish_called = false;

  GPU_framebuffer_restore();

  /* The use of custom pipeline in other thread using the same
   * resources as the main thread (viewport) may lead to data
   * races and undefined behavior on certain drivers. Using
   * GPU_finish to sync seems to fix the issue. (see T62997) */
  GPU_finish();

  drw_manager_exit(&DST);
}

void DRW_cache_restart(void)
{
  drw_manager_init(&DST, DST.viewport, (int[2]){UNPACK2(DST.size)});

  DST.buffer_finish_called = false;

  DRW_hair_init();
}

void DRW_draw_render_loop_2d_ex(struct Depsgraph *depsgraph,
                                ARegion *region,
                                GPUViewport *viewport,
                                const bContext *evil_C)
{
  Scene *scene = DEG_get_evaluated_scene(depsgraph);
  ViewLayer *view_layer = DEG_get_evaluated_view_layer(depsgraph);

  DST.draw_ctx.evil_C = evil_C;
  DST.draw_ctx = (DRWContextState){
      .region = region,
      .scene = scene,
      .view_layer = view_layer,
      .obact = OBACT(view_layer),
      .depsgraph = depsgraph,
      .space_data = CTX_wm_space_data(evil_C),

      /* reuse if caller sets */
      .evil_C = DST.draw_ctx.evil_C,
  };

  drw_context_state_init();
  drw_manager_init(&DST, viewport, NULL);
  DRW_viewport_colormanagement_set(viewport);

  /* TODO(jbakker): Only populate when editor needs to draw object.
   * for the image editor this is when showing UV's. */
  const bool do_populate_loop = (DST.draw_ctx.space_data->spacetype == SPACE_IMAGE);
  const bool do_annotations = drw_draw_show_annotation();
  const bool do_draw_gizmos = (DST.draw_ctx.space_data->spacetype != SPACE_IMAGE);

  /* Get list of enabled engines */
  drw_engines_enable_editors();
  drw_engines_data_validate();

  /* Update UBO's */
  DRW_globals_update();

  drw_debug_init();

  /* No frame-buffer allowed before drawing. */
  BLI_assert(GPU_framebuffer_active_get() == GPU_framebuffer_back_get());
  GPU_framebuffer_bind(DST.default_framebuffer);
  GPU_framebuffer_clear_depth_stencil(DST.default_framebuffer, 1.0f, 0xFF);

  /* Init engines */
  drw_engines_init();
  drw_task_graph_init();

  /* Cache filling */
  {
    PROFILE_START(stime);
    drw_engines_cache_init();

    /* Only iterate over objects when overlay uses object data. */
    if (do_populate_loop) {
      DEG_OBJECT_ITER_FOR_RENDER_ENGINE_BEGIN (depsgraph, ob) {
        drw_engines_cache_populate(ob);
      }
      DEG_OBJECT_ITER_FOR_RENDER_ENGINE_END;
    }

    drw_engines_cache_finish();

    DRW_render_instance_buffer_finish();

#ifdef USE_PROFILE
    double *cache_time = DRW_view_data_cache_time_get(DST.view_data_active);
    PROFILE_END_UPDATE(*cache_time, stime);
#endif
  }
  drw_task_graph_deinit();

  DRW_stats_begin();

  GPU_framebuffer_bind(DST.default_framebuffer);

  /* Start Drawing */
  DRW_state_reset();

  if (DST.draw_ctx.evil_C) {
    ED_region_draw_cb_draw(DST.draw_ctx.evil_C, DST.draw_ctx.region, REGION_DRAW_PRE_VIEW);
  }

  drw_engines_draw_scene();

  /* Fix 3D view being "laggy" on macos and win+nvidia. (See T56996, T61474) */
  GPU_flush();

  if (DST.draw_ctx.evil_C) {
    DefaultFramebufferList *dfbl = DRW_viewport_framebuffer_list_get();
    DRW_state_reset();

    GPU_framebuffer_bind(dfbl->overlay_fb);

    GPU_depth_test(GPU_DEPTH_NONE);
    GPU_matrix_push_projection();
    wmOrtho2(
        region->v2d.cur.xmin, region->v2d.cur.xmax, region->v2d.cur.ymin, region->v2d.cur.ymax);
    if (do_annotations) {
      ED_annotation_draw_view2d(DST.draw_ctx.evil_C, true);
    }
    GPU_depth_test(GPU_DEPTH_NONE);
    ED_region_draw_cb_draw(DST.draw_ctx.evil_C, DST.draw_ctx.region, REGION_DRAW_POST_VIEW);
    GPU_matrix_pop_projection();
    /* Callback can be nasty and do whatever they want with the state.
     * Don't trust them! */
    DRW_state_reset();

    GPU_depth_test(GPU_DEPTH_NONE);
    drw_engines_draw_text();

    if (do_annotations) {
      GPU_depth_test(GPU_DEPTH_NONE);
      ED_annotation_draw_view2d(DST.draw_ctx.evil_C, false);
    }
  }

  DRW_draw_cursor_2d();
  ED_region_pixelspace(DST.draw_ctx.region);

  if (do_draw_gizmos) {
    GPU_depth_test(GPU_DEPTH_NONE);
    DRW_draw_gizmo_2d();
  }

  DRW_stats_reset();

  if (G.debug_value > 20 && G.debug_value < 30) {
    GPU_depth_test(GPU_DEPTH_NONE);
    /* local coordinate visible rect inside region, to accommodate overlapping ui */
    const rcti *rect = ED_region_visible_rect(DST.draw_ctx.region);
    DRW_stats_draw(rect);
  }

  GPU_depth_test(GPU_DEPTH_LESS_EQUAL);

  if (WM_draw_region_get_bound_viewport(region)) {
    /* Don't unbind the frame-buffer yet in this case and let
     * GPU_viewport_unbind do it, so that we can still do further
     * drawing of action zones on top. */
  }
  else {
    GPU_framebuffer_restore();
  }

  DRW_state_reset();
  drw_engines_disable();

  drw_manager_exit(&DST);
}

static struct DRWSelectBuffer {
  struct GPUFrameBuffer *framebuffer_depth_only;
  struct GPUTexture *texture_depth;
} g_select_buffer = {NULL};

static void draw_select_framebuffer_depth_only_setup(const int size[2])
{
  if (g_select_buffer.framebuffer_depth_only == NULL) {
    g_select_buffer.framebuffer_depth_only = GPU_framebuffer_create("framebuffer_depth_only");
  }

  if ((g_select_buffer.texture_depth != NULL) &&
      ((GPU_texture_width(g_select_buffer.texture_depth) != size[0]) ||
       (GPU_texture_height(g_select_buffer.texture_depth) != size[1]))) {
    GPU_texture_free(g_select_buffer.texture_depth);
    g_select_buffer.texture_depth = NULL;
  }

  if (g_select_buffer.texture_depth == NULL) {
    g_select_buffer.texture_depth = GPU_texture_create_2d(
        "select_depth", size[0], size[1], 1, GPU_DEPTH_COMPONENT24, NULL);

    GPU_framebuffer_texture_attach(
        g_select_buffer.framebuffer_depth_only, g_select_buffer.texture_depth, 0, 0);

    GPU_framebuffer_check_valid(g_select_buffer.framebuffer_depth_only, NULL);
  }
}

void DRW_render_instance_buffer_finish(void)
{
  BLI_assert_msg(!DST.buffer_finish_called, "DRW_render_instance_buffer_finish called twice!");
  DST.buffer_finish_called = true;
  DRW_instance_buffer_finish(DST.vmempool->idatalist);
  drw_resource_buffer_finish(DST.vmempool);
}

void DRW_render_set_time(RenderEngine *engine, Depsgraph *depsgraph, int frame, float subframe)
{
  RE_engine_frame_set(engine, frame, subframe);
  DST.draw_ctx.scene = DEG_get_evaluated_scene(depsgraph);
  DST.draw_ctx.view_layer = DEG_get_evaluated_view_layer(depsgraph);
}

void DRW_draw_select_loop(struct Depsgraph *depsgraph,
                          ARegion *region,
                          View3D *v3d,
                          bool use_obedit_skip,
                          bool draw_surface,
                          bool UNUSED(use_nearest),
                          const bool do_material_sub_selection,
                          const rcti *rect,
                          DRW_SelectPassFn select_pass_fn,
                          void *select_pass_user_data,
                          DRW_ObjectFilterFn object_filter_fn,
                          void *object_filter_user_data)
{
  Scene *scene = DEG_get_evaluated_scene(depsgraph);
  RenderEngineType *engine_type = ED_view3d_engine_type(scene, v3d->shading.type);
  ViewLayer *view_layer = DEG_get_evaluated_view_layer(depsgraph);
  Object *obact = OBACT(view_layer);
  Object *obedit = use_obedit_skip ? NULL : OBEDIT_FROM_OBACT(obact);
#ifndef USE_GPU_SELECT
  UNUSED_VARS(scene, view_layer, v3d, region, rect);
#else
  RegionView3D *rv3d = region->regiondata;

  /* Reset before using it. */
  drw_state_prepare_clean_for_draw(&DST);

  bool use_obedit = false;
  /* obedit_ctx_mode is used for selecting the right draw engines */
  // eContextObjectMode obedit_ctx_mode;
  /* object_mode is used for filtering objects in the depsgraph */
  eObjectMode object_mode;
  int object_type = 0;
  if (obedit != NULL) {
    object_type = obedit->type;
    object_mode = obedit->mode;
    if (obedit->type == OB_MBALL) {
      use_obedit = true;
      // obedit_ctx_mode = CTX_MODE_EDIT_METABALL;
    }
    else if (obedit->type == OB_ARMATURE) {
      use_obedit = true;
      // obedit_ctx_mode = CTX_MODE_EDIT_ARMATURE;
    }
  }
  if (v3d->overlay.flag & V3D_OVERLAY_BONE_SELECT) {
    if (!(v3d->flag2 & V3D_HIDE_OVERLAYS)) {
      /* NOTE: don't use "BKE_object_pose_armature_get" here, it breaks selection. */
      Object *obpose = OBPOSE_FROM_OBACT(obact);
      if (obpose == NULL) {
        Object *obweight = OBWEIGHTPAINT_FROM_OBACT(obact);
        if (obweight) {
          /* Only use Armature pose selection, when connected armature is in pose mode. */
          Object *ob_armature = BKE_modifiers_is_deformed_by_armature(obweight);
          if (ob_armature && ob_armature->mode == OB_MODE_POSE) {
            obpose = ob_armature;
          }
        }
      }

      if (obpose) {
        use_obedit = true;
        object_type = obpose->type;
        object_mode = obpose->mode;
        // obedit_ctx_mode = CTX_MODE_POSE;
      }
    }
  }

  /* Instead of 'DRW_context_state_init(C, &DST.draw_ctx)', assign from args */
  DST.draw_ctx = (DRWContextState){
      .region = region,
      .rv3d = rv3d,
      .v3d = v3d,
      .scene = scene,
      .view_layer = view_layer,
      .obact = obact,
      .engine_type = engine_type,
      .depsgraph = depsgraph,
  };
  drw_context_state_init();

  const int viewport_size[2] = {BLI_rcti_size_x(rect), BLI_rcti_size_y(rect)};
  drw_manager_init(&DST, NULL, viewport_size);

  DST.options.is_select = true;
  DST.options.is_material_select = do_material_sub_selection;
  drw_task_graph_init();
  /* Get list of enabled engines */
  if (use_obedit) {
    drw_engines_enable_overlays();
  }
  else if (!draw_surface) {
    /* grease pencil selection */
    if (drw_gpencil_engine_needed(depsgraph, v3d)) {
      use_drw_engine(&draw_engine_gpencil_type);
    }

    drw_engines_enable_overlays();
  }
  else {
    /* Draw surface for occlusion. */
    drw_engines_enable_basic();
    /* grease pencil selection */
    if (drw_gpencil_engine_needed(depsgraph, v3d)) {
      use_drw_engine(&draw_engine_gpencil_type);
    }

    drw_engines_enable_overlays();
  }
  drw_engines_data_validate();

  /* Update UBO's */
  DRW_globals_update();

  /* Init engines */
  drw_engines_init();
  DRW_hair_init();

  {
    drw_engines_cache_init();
    drw_engines_world_update(scene);

    if (use_obedit) {
      FOREACH_OBJECT_IN_MODE_BEGIN (view_layer, v3d, object_type, object_mode, ob_iter) {
        drw_engines_cache_populate(ob_iter);
      }
      FOREACH_OBJECT_IN_MODE_END;
    }
    else {
      /* When selecting pose-bones in pose mode, check for visibility not select-ability
       * as pose-bones have their own selection restriction flag. */
      const bool use_pose_exception = (DST.draw_ctx.object_pose != NULL);

      const int object_type_exclude_select = (v3d->object_type_exclude_viewport |
                                              v3d->object_type_exclude_select);
      bool filter_exclude = false;
      DST.dupli_origin = NULL;
      DST.dupli_origin_data = NULL;
      DEG_OBJECT_ITER_FOR_RENDER_ENGINE_BEGIN (depsgraph, ob) {
        if (!BKE_object_is_visible_in_viewport(v3d, ob)) {
          continue;
        }

        if (use_pose_exception && (ob->mode & OB_MODE_POSE)) {
          if ((ob->base_flag & BASE_VISIBLE_VIEWLAYER) == 0) {
            continue;
          }
        }
        else {
          if ((ob->base_flag & BASE_SELECTABLE) == 0) {
            continue;
          }
        }

        if ((object_type_exclude_select & (1 << ob->type)) == 0) {
          if (object_filter_fn != NULL) {
            if (ob->base_flag & BASE_FROM_DUPLI) {
              /* pass (use previous filter_exclude value) */
            }
            else {
              filter_exclude = (object_filter_fn(ob, object_filter_user_data) == false);
            }
            if (filter_exclude) {
              continue;
            }
          }

          DRW_select_load_id(ob->runtime.select_id);
          DST.dupli_parent = data_.dupli_parent;
          DST.dupli_source = data_.dupli_object_current;
          drw_duplidata_load(ob);
          drw_engines_cache_populate(ob);
        }
      }
      DEG_OBJECT_ITER_FOR_RENDER_ENGINE_END;
    }

    drw_duplidata_free();
    drw_task_graph_deinit();
    drw_engines_cache_finish();

    DRW_render_instance_buffer_finish();
  }

  /* Setup frame-buffer. */
  draw_select_framebuffer_depth_only_setup(viewport_size);
  GPU_framebuffer_bind(g_select_buffer.framebuffer_depth_only);
  GPU_framebuffer_clear_depth(g_select_buffer.framebuffer_depth_only, 1.0f);

  /* Start Drawing */
  DRW_state_reset();
  DRW_draw_callbacks_pre_scene();

  DRW_hair_update();

  /* Only 1-2 passes. */
  while (true) {
    if (!select_pass_fn(DRW_SELECT_PASS_PRE, select_pass_user_data)) {
      break;
    }
    DRW_state_lock(DRW_STATE_WRITE_DEPTH | DRW_STATE_DEPTH_TEST_ENABLED);

    drw_engines_draw_scene();

    DRW_state_lock(0);

    if (!select_pass_fn(DRW_SELECT_PASS_POST, select_pass_user_data)) {
      break;
    }
  }

  DRW_state_reset();
  drw_engines_disable();

  drw_manager_exit(&DST);

  GPU_framebuffer_restore();

#endif /* USE_GPU_SELECT */
}

/**
 * object mode select-loop, see: ED_view3d_draw_depth_loop (legacy drawing).
 */
static void drw_draw_depth_loop_impl(struct Depsgraph *depsgraph,
                                     ARegion *region,
                                     View3D *v3d,
                                     GPUViewport *viewport,
                                     const bool use_gpencil,
                                     const bool use_basic,
                                     const bool use_overlay)
{
  Scene *scene = DEG_get_evaluated_scene(depsgraph);
  RenderEngineType *engine_type = ED_view3d_engine_type(scene, v3d->shading.type);
  ViewLayer *view_layer = DEG_get_evaluated_view_layer(depsgraph);
  RegionView3D *rv3d = region->regiondata;

  /* Reset before using it. */
  drw_state_prepare_clean_for_draw(&DST);

  DST.options.is_depth = true;

  /* Instead of 'DRW_context_state_init(C, &DST.draw_ctx)', assign from args */
  DST.draw_ctx = (DRWContextState){
      .region = region,
      .rv3d = rv3d,
      .v3d = v3d,
      .scene = scene,
      .view_layer = view_layer,
      .obact = OBACT(view_layer),
      .engine_type = engine_type,
      .depsgraph = depsgraph,
  };
  drw_context_state_init();
<<<<<<< HEAD
=======
  drw_manager_init(&DST, viewport, NULL);

  if (use_gpencil) {
    use_drw_engine(&draw_engine_gpencil_type);
  }
  if (use_basic) {
    drw_engines_enable_basic();
  }
  if (use_overlay) {
    drw_engines_enable_overlays();
  }

>>>>>>> 57dfec79
  drw_task_graph_init();

  /* Setup frame-buffer. */
  GPUTexture *depth_tx = GPU_viewport_depth_texture(viewport);

  GPUFrameBuffer *depth_fb = NULL;
  GPU_framebuffer_ensure_config(&depth_fb,
                                {
                                    GPU_ATTACHMENT_TEXTURE(depth_tx),
                                    GPU_ATTACHMENT_NONE,
                                });

  GPU_framebuffer_bind(depth_fb);
  GPU_framebuffer_clear_depth(depth_fb, 1.0f);

  /* Update UBO's */
  DRW_globals_update();

  /* Init engines */
  drw_engines_init();
  DRW_hair_init();

  {
    drw_engines_cache_init();
    drw_engines_world_update(DST.draw_ctx.scene);

    const int object_type_exclude_viewport = v3d->object_type_exclude_viewport;
    DST.dupli_origin = NULL;
    DST.dupli_origin_data = NULL;
    DEG_OBJECT_ITER_FOR_RENDER_ENGINE_BEGIN (DST.draw_ctx.depsgraph, ob) {
      if ((object_type_exclude_viewport & (1 << ob->type)) != 0) {
        continue;
      }
      if (!BKE_object_is_visible_in_viewport(v3d, ob)) {
        continue;
      }
      DST.dupli_parent = data_.dupli_parent;
      DST.dupli_source = data_.dupli_object_current;
      drw_duplidata_load(ob);
      drw_engines_cache_populate(ob);
    }
    DEG_OBJECT_ITER_FOR_RENDER_ENGINE_END;

    drw_duplidata_free();
    drw_engines_cache_finish();

    drw_task_graph_deinit();
    DRW_render_instance_buffer_finish();
  }

  /* Start Drawing */
  DRW_state_reset();

  DRW_hair_update();

  drw_engines_draw_scene();

  DRW_state_reset();

  /* TODO: Reading depth for operators should be done here. */

  GPU_framebuffer_restore();
  GPU_framebuffer_free(depth_fb);

  drw_engines_disable();

  drw_manager_exit(&DST);
<<<<<<< HEAD

  /* Changing context. */
  if (use_opengl_context) {
    DRW_opengl_context_disable();
  }
=======
>>>>>>> 57dfec79
}

void DRW_draw_depth_loop(struct Depsgraph *depsgraph,
                         ARegion *region,
                         View3D *v3d,
                         GPUViewport *viewport)
{
<<<<<<< HEAD
  /* Reset before using it. */
  drw_state_prepare_clean_for_draw(&DST);

  /* Required by `drw_manager_init()` */
  DST.draw_ctx.region = region;
  DST.draw_ctx.rv3d = region->regiondata;
  drw_manager_init(&DST, viewport, NULL);

  /* Get list of enabled engines */
  {
    /* Required by `DRW_state_draw_support()` */
    DST.draw_ctx.v3d = v3d;

    drw_engines_enable_basic();
    if (DRW_state_draw_support()) {
      drw_engines_enable_overlays();
    }
  }

  drw_draw_depth_loop_impl(depsgraph, region, v3d, viewport, false);
=======
  drw_draw_depth_loop_impl(
      depsgraph, region, v3d, viewport, false, true, DRW_state_draw_support());
>>>>>>> 57dfec79
}

void DRW_draw_depth_loop_gpencil(struct Depsgraph *depsgraph,
                                 ARegion *region,
                                 View3D *v3d,
                                 GPUViewport *viewport)
{
<<<<<<< HEAD
  /* Reset before using it. */
  drw_state_prepare_clean_for_draw(&DST);

  /* Required by `drw_manager_init()` */
  DST.draw_ctx.region = region;
  DST.draw_ctx.rv3d = region->regiondata;
  drw_manager_init(&DST, viewport, NULL);

  use_drw_engine(&draw_engine_gpencil_type);

  drw_draw_depth_loop_impl(depsgraph, region, v3d, viewport, false);
=======
  drw_draw_depth_loop_impl(depsgraph, region, v3d, viewport, true, false, false);
>>>>>>> 57dfec79
}

void DRW_draw_select_id(Depsgraph *depsgraph, ARegion *region, View3D *v3d, const rcti *rect)
{
  SELECTID_Context *sel_ctx = DRW_select_engine_context_get();
  GPUViewport *viewport = WM_draw_region_get_viewport(region);
  if (!viewport) {
    /* Selection engine requires a viewport.
     * TODO(germano): This should be done internally in the engine. */
    sel_ctx->is_dirty = true;
    sel_ctx->objects_drawn_len = 0;
    sel_ctx->index_drawn_len = 1;
    return;
  }

  Scene *scene = DEG_get_evaluated_scene(depsgraph);
  ViewLayer *view_layer = DEG_get_evaluated_view_layer(depsgraph);

  /* Reset before using it. */
  drw_state_prepare_clean_for_draw(&DST);

  /* Instead of 'DRW_context_state_init(C, &DST.draw_ctx)', assign from args */
  DST.draw_ctx = (DRWContextState){
      .region = region,
      .rv3d = region->regiondata,
      .v3d = v3d,
      .scene = scene,
      .view_layer = view_layer,
      .obact = OBACT(view_layer),
      .depsgraph = depsgraph,
  };
  drw_task_graph_init();
  drw_context_state_init();

  drw_manager_init(&DST, viewport, NULL);

  /* Update UBO's */
  UI_SetTheme(SPACE_VIEW3D, RGN_TYPE_WINDOW);
  DRW_globals_update();

  /* Init Select Engine */
  sel_ctx->last_rect = *rect;

  use_drw_engine(&draw_engine_select_type);
  drw_engines_init();
  {
    drw_engines_cache_init();

    Object **obj = &sel_ctx->objects[0];
    for (uint remaining = sel_ctx->objects_len; remaining--; obj++) {
      Object *obj_eval = DEG_get_evaluated_object(depsgraph, *obj);
      drw_engines_cache_populate(obj_eval);
    }

    drw_engines_cache_finish();

    drw_task_graph_deinit();
#if 0 /* This is a workaround to a nasty bug that seems to be a nasty driver bug. (See T69377) */
    DRW_render_instance_buffer_finish();
#else
    DST.buffer_finish_called = true;
    // DRW_instance_buffer_finish(DST.vmempool->idatalist);
    drw_resource_buffer_finish(DST.vmempool);
#endif
  }

  /* Start Drawing */
  DRW_state_reset();
  drw_engines_draw_scene();
  DRW_state_reset();

  drw_engines_disable();

  drw_manager_exit(&DST);
}

void DRW_draw_depth_object(
    Scene *scene, ARegion *region, View3D *v3d, GPUViewport *viewport, Object *object)
{
  RegionView3D *rv3d = region->regiondata;

  GPU_matrix_projection_set(rv3d->winmat);
  GPU_matrix_set(rv3d->viewmat);
  GPU_matrix_mul(object->obmat);

  /* Setup frame-buffer. */
  GPUTexture *depth_tx = GPU_viewport_depth_texture(viewport);

  GPUFrameBuffer *depth_fb = NULL;
  GPU_framebuffer_ensure_config(&depth_fb,
                                {
                                    GPU_ATTACHMENT_TEXTURE(depth_tx),
                                    GPU_ATTACHMENT_NONE,
                                });

  GPU_framebuffer_bind(depth_fb);
  GPU_framebuffer_clear_depth(depth_fb, 1.0f);
  GPU_depth_test(GPU_DEPTH_LESS_EQUAL);

  struct GPUClipPlanes planes;
  const bool use_clipping_planes = RV3D_CLIPPING_ENABLED(v3d, rv3d);
  if (use_clipping_planes) {
    GPU_clip_distances(6);
    ED_view3d_clipping_local(rv3d, object->obmat);
    for (int i = 0; i < 6; i++) {
      copy_v4_v4(planes.world[i], rv3d->clip_local[i]);
    }
    copy_m4_m4(planes.ModelMatrix, object->obmat);
  }

  drw_batch_cache_validate(object);

  switch (object->type) {
    case OB_MESH: {
      GPUBatch *batch;

      Mesh *me = object->data;

      if (object->mode & OB_MODE_EDIT) {
        batch = DRW_mesh_batch_cache_get_edit_triangles(me);
      }
      else {
        batch = DRW_mesh_batch_cache_get_surface(me);
      }
      struct TaskGraph *task_graph = BLI_task_graph_create();
      DRW_mesh_batch_cache_create_requested(task_graph, object, me, scene, false, true);
      BLI_task_graph_work_and_wait(task_graph);
      BLI_task_graph_free(task_graph);

      const eGPUShaderConfig sh_cfg = use_clipping_planes ? GPU_SHADER_CFG_CLIPPED :
                                                            GPU_SHADER_CFG_DEFAULT;
      GPU_batch_program_set_builtin_with_config(batch, GPU_SHADER_3D_DEPTH_ONLY, sh_cfg);

      GPUUniformBuf *ubo = NULL;
      if (use_clipping_planes) {
        ubo = GPU_uniformbuf_create_ex(sizeof(struct GPUClipPlanes), &planes, __func__);
        GPU_batch_uniformbuf_bind(batch, "clipPlanes", ubo);
      }

      GPU_batch_draw(batch);
      GPU_uniformbuf_free(ubo);

    } break;
    case OB_CURVE:
    case OB_SURF:
      break;
  }

  if (RV3D_CLIPPING_ENABLED(v3d, rv3d)) {
    GPU_clip_distances(0);
  }

  GPU_matrix_set(rv3d->viewmat);
  GPU_depth_test(GPU_DEPTH_NONE);
  GPU_framebuffer_restore();

  GPU_framebuffer_free(depth_fb);
<<<<<<< HEAD
  DRW_opengl_context_disable();
=======
>>>>>>> 57dfec79
}

/** \} */

/* -------------------------------------------------------------------- */
/** \name Draw Manager State (DRW_state)
 * \{ */

bool DRW_state_is_fbo(void)
{
  return ((DST.default_framebuffer != NULL) || DST.options.is_image_render) &&
         !DRW_state_is_depth() && !DRW_state_is_select();
}

bool DRW_state_is_select(void)
{
  return DST.options.is_select;
}

bool DRW_state_is_material_select(void)
{
  return DST.options.is_material_select;
}

bool DRW_state_is_depth(void)
{
  return DST.options.is_depth;
}

bool DRW_state_is_image_render(void)
{
  return DST.options.is_image_render;
}

bool DRW_state_is_scene_render(void)
{
  BLI_assert(DST.options.is_scene_render ? DST.options.is_image_render : true);
  return DST.options.is_scene_render;
}

bool DRW_state_is_opengl_render(void)
{
  return DST.options.is_image_render && !DST.options.is_scene_render;
}

bool DRW_state_is_playback(void)
{
  if (DST.draw_ctx.evil_C != NULL) {
    struct wmWindowManager *wm = CTX_wm_manager(DST.draw_ctx.evil_C);
    return ED_screen_animation_playing(wm) != NULL;
  }
  return false;
}

bool DRW_state_is_navigating(void)
{
  const RegionView3D *rv3d = DST.draw_ctx.rv3d;
  return (rv3d) && (rv3d->rflag & (RV3D_NAVIGATING | RV3D_PAINTING));
}

bool DRW_state_show_text(void)
{
  return (DST.options.is_select) == 0 && (DST.options.is_depth) == 0 &&
         (DST.options.is_scene_render) == 0 && (DST.options.draw_text) == 0;
}

bool DRW_state_draw_support(void)
{
  View3D *v3d = DST.draw_ctx.v3d;
  return (DRW_state_is_scene_render() == false) && (v3d != NULL) &&
         ((v3d->flag2 & V3D_HIDE_OVERLAYS) == 0);
}

bool DRW_state_draw_background(void)
{
  return DST.options.draw_background;
}

/** \} */

/* -------------------------------------------------------------------- */
/** \name Context State (DRW_context_state)
 * \{ */

const DRWContextState *DRW_context_state_get(void)
{
  return &DST.draw_ctx;
}

/** \} */

/* -------------------------------------------------------------------- */
/** \name Init/Exit (DRW_engines)
 * \{ */

bool DRW_engine_render_support(DrawEngineType *draw_engine_type)
{
  return draw_engine_type->render_to_image;
}

void DRW_engine_register(DrawEngineType *draw_engine_type)
{
  DRWRegisteredDrawEngine *draw_engine = MEM_mallocN(sizeof(DRWRegisteredDrawEngine), __func__);
  draw_engine->draw_engine = draw_engine_type;
  draw_engine->index = g_registered_engines.len;

  BLI_addtail(&g_registered_engines.engines, draw_engine);
  g_registered_engines.len = BLI_listbase_count(&g_registered_engines.engines);
}

void DRW_engines_register(void)
{
  RE_engines_register(&DRW_engine_viewport_eevee_type);
  RE_engines_register(&DRW_engine_viewport_workbench_type);

  DRW_engine_register(&draw_engine_gpencil_type);

  DRW_engine_register(&draw_engine_overlay_type);
  DRW_engine_register(&draw_engine_select_type);
  DRW_engine_register(&draw_engine_basic_type);
#ifdef WITH_DRAW_DEBUG
  DRW_engine_register(&draw_engine_debug_select_type);
#endif

  DRW_engine_register(&draw_engine_image_type);
  DRW_engine_register(DRW_engine_viewport_external_type.draw_engine);

  /* setup callbacks */
  {
    BKE_mball_batch_cache_dirty_tag_cb = DRW_mball_batch_cache_dirty_tag;
    BKE_mball_batch_cache_free_cb = DRW_mball_batch_cache_free;

    BKE_curve_batch_cache_dirty_tag_cb = DRW_curve_batch_cache_dirty_tag;
    BKE_curve_batch_cache_free_cb = DRW_curve_batch_cache_free;

    BKE_mesh_batch_cache_dirty_tag_cb = DRW_mesh_batch_cache_dirty_tag;
    BKE_mesh_batch_cache_free_cb = DRW_mesh_batch_cache_free;

    BKE_lattice_batch_cache_dirty_tag_cb = DRW_lattice_batch_cache_dirty_tag;
    BKE_lattice_batch_cache_free_cb = DRW_lattice_batch_cache_free;

    BKE_particle_batch_cache_dirty_tag_cb = DRW_particle_batch_cache_dirty_tag;
    BKE_particle_batch_cache_free_cb = DRW_particle_batch_cache_free;

    BKE_gpencil_batch_cache_dirty_tag_cb = DRW_gpencil_batch_cache_dirty_tag;
    BKE_gpencil_batch_cache_free_cb = DRW_gpencil_batch_cache_free;

    BKE_hair_batch_cache_dirty_tag_cb = DRW_hair_batch_cache_dirty_tag;
    BKE_hair_batch_cache_free_cb = DRW_hair_batch_cache_free;

    BKE_pointcloud_batch_cache_dirty_tag_cb = DRW_pointcloud_batch_cache_dirty_tag;
    BKE_pointcloud_batch_cache_free_cb = DRW_pointcloud_batch_cache_free;

    BKE_volume_batch_cache_dirty_tag_cb = DRW_volume_batch_cache_dirty_tag;
    BKE_volume_batch_cache_free_cb = DRW_volume_batch_cache_free;

    BKE_subsurf_modifier_free_gpu_cache_cb = DRW_subdiv_cache_free;
  }
}

static void drw_registered_engines_free(void)
{
  DRWRegisteredDrawEngine *next;
  for (DRWRegisteredDrawEngine *type = g_registered_engines.engines.first; type; type = next) {
    next = type->next;
    BLI_remlink(&R_engines, type);

    if (type->draw_engine->engine_free) {
      type->draw_engine->engine_free();
    }
    MEM_freeN(type);
  }

  BLI_listbase_clear(&g_registered_engines.engines);
  g_registered_engines.len = 0;
}

void DRW_engines_free(void)
{
  drw_registered_engines_free();

  if (DST.gl_context == NULL) {
    /* Nothing has been setup. Nothing to clear.
     * Otherwise, DRW_opengl_context_enable can
     * create a context in background mode. (see T62355) */
    return;
  }

  DRW_opengl_context_enable();

  DRW_TEXTURE_FREE_SAFE(g_select_buffer.texture_depth);
  GPU_FRAMEBUFFER_FREE_SAFE(g_select_buffer.framebuffer_depth_only);

  DRW_shaders_free();
  DRW_hair_free();
  DRW_shape_cache_free();
  DRW_stats_free();
  DRW_globals_free();

<<<<<<< HEAD
  DRWRegisteredDrawEngine *next;
  for (DRWRegisteredDrawEngine *type = g_registered_engines.engines.first; type; type = next) {
    next = type->next;
    BLI_remlink(&R_engines, type);

    if (type->draw_engine->engine_free) {
      type->draw_engine->engine_free();
    }
    MEM_freeN(type);
  }

=======
>>>>>>> 57dfec79
  DRW_UBO_FREE_SAFE(G_draw.block_ubo);
  DRW_UBO_FREE_SAFE(G_draw.view_ubo);
  DRW_TEXTURE_FREE_SAFE(G_draw.ramp);
  DRW_TEXTURE_FREE_SAFE(G_draw.weight_ramp);

  if (DST.draw_list) {
    GPU_draw_list_discard(DST.draw_list);
  }

  DRW_opengl_context_disable();
}

void DRW_render_context_enable(Render *render)
{
  if (G.background && DST.gl_context == NULL) {
    WM_init_opengl();
  }

  if (GPU_use_main_context_workaround()) {
    GPU_context_main_lock();
    DRW_opengl_context_enable();
    return;
  }

  void *re_gl_context = RE_gl_context_get(render);

  /* Changing Context */
  if (re_gl_context != NULL) {
    DRW_opengl_render_context_enable(re_gl_context);
    /* We need to query gpu context after a gl context has been bound. */
    void *re_gpu_context = NULL;
    re_gpu_context = RE_gpu_context_get(render);
    DRW_gpu_render_context_enable(re_gpu_context);
  }
  else {
    DRW_opengl_context_enable();
  }
}

void DRW_render_context_disable(Render *render)
{
  if (GPU_use_main_context_workaround()) {
    DRW_opengl_context_disable();
    GPU_context_main_unlock();
    return;
  }

  void *re_gl_context = RE_gl_context_get(render);

  if (re_gl_context != NULL) {
    void *re_gpu_context = NULL;
    re_gpu_context = RE_gpu_context_get(render);
    DRW_gpu_render_context_disable(re_gpu_context);
    DRW_opengl_render_context_disable(re_gl_context);
  }
  else {
    DRW_opengl_context_disable();
  }
}

/** \} */

/* -------------------------------------------------------------------- */
/** \name Init/Exit (DRW_opengl_ctx)
 * \{ */

void DRW_opengl_context_create(void)
{
  BLI_assert(DST.gl_context == NULL); /* Ensure it's called once */

  DST.gl_context_mutex = BLI_ticket_mutex_alloc();
  /* This changes the active context. */
  DST.gl_context = WM_opengl_context_create();
  WM_opengl_context_activate(DST.gl_context);
  /* Be sure to create gpu_context too. */
  DST.gpu_context = GPU_context_create(NULL);
  /* So we activate the window's one afterwards. */
  wm_window_reset_drawable();
}

void DRW_opengl_context_destroy(void)
{
  BLI_assert(BLI_thread_is_main());
  if (DST.gl_context != NULL) {
    WM_opengl_context_activate(DST.gl_context);
    GPU_context_active_set(DST.gpu_context);
    GPU_context_discard(DST.gpu_context);
    WM_opengl_context_dispose(DST.gl_context);
    BLI_ticket_mutex_free(DST.gl_context_mutex);
  }
}

void DRW_opengl_context_enable_ex(bool UNUSED(restore))
{
  if (DST.gl_context != NULL) {
    /* IMPORTANT: We don't support immediate mode in render mode!
     * This shall remain in effect until immediate mode supports
     * multiple threads. */
    BLI_ticket_mutex_lock(DST.gl_context_mutex);
    WM_opengl_context_activate(DST.gl_context);
    GPU_context_active_set(DST.gpu_context);
  }
}

void DRW_opengl_context_disable_ex(bool restore)
{
  if (DST.gl_context != NULL) {
#ifdef __APPLE__
    /* Need to flush before disabling draw context, otherwise it does not
     * always finish drawing and viewport can be empty or partially drawn */
    GPU_flush();
#endif

    if (BLI_thread_is_main() && restore) {
      wm_window_reset_drawable();
    }
    else {
      WM_opengl_context_release(DST.gl_context);
      GPU_context_active_set(NULL);
    }

    BLI_ticket_mutex_unlock(DST.gl_context_mutex);
  }
}

void DRW_opengl_context_enable(void)
{
  /* TODO: should be replace by a more elegant alternative. */

  if (G.background && DST.gl_context == NULL) {
    WM_init_opengl();
  }
  DRW_opengl_context_enable_ex(true);
}

void DRW_opengl_context_disable(void)
{
  DRW_opengl_context_disable_ex(true);
}

void DRW_opengl_render_context_enable(void *re_gl_context)
{
  /* If thread is main you should use DRW_opengl_context_enable(). */
  BLI_assert(!BLI_thread_is_main());

  /* TODO: get rid of the blocking. Only here because of the static global DST. */
  BLI_ticket_mutex_lock(DST.gl_context_mutex);
  WM_opengl_context_activate(re_gl_context);
}

void DRW_opengl_render_context_disable(void *re_gl_context)
{
  WM_opengl_context_release(re_gl_context);
  /* TODO: get rid of the blocking. */
  BLI_ticket_mutex_unlock(DST.gl_context_mutex);
}

void DRW_gpu_render_context_enable(void *re_gpu_context)
{
  /* If thread is main you should use DRW_opengl_context_enable(). */
  BLI_assert(!BLI_thread_is_main());

  GPU_context_active_set(re_gpu_context);
}

void DRW_gpu_render_context_disable(void *UNUSED(re_gpu_context))
{
  GPU_flush();
  GPU_context_active_set(NULL);
}

/** \} */

#ifdef WITH_XR_OPENXR

/* XXX
 * There should really be no such getter, but for VR we currently can't easily avoid it. OpenXR
 * needs some low level info for the OpenGL context that will be used for submitting the
 * final framebuffer. VR could in theory create its own context, but that would mean we have to
 * switch to it just to submit the final frame, which has notable performance impact.
 *
 * We could "inject" a context through DRW_opengl_render_context_enable(), but that would have to
 * work from the main thread, which is tricky to get working too. The preferable solution would
 * be using a separate thread for VR drawing where a single context can stay active. */
void *DRW_xr_opengl_context_get(void)
{
  return DST.gl_context;
}

/* XXX See comment on DRW_xr_opengl_context_get(). */
void *DRW_xr_gpu_context_get(void)
{
  return DST.gpu_context;
}

/* XXX See comment on DRW_xr_opengl_context_get(). */
void DRW_xr_drawing_begin(void)
{
  BLI_ticket_mutex_lock(DST.gl_context_mutex);
}

/* XXX See comment on DRW_xr_opengl_context_get(). */
void DRW_xr_drawing_end(void)
{
  BLI_ticket_mutex_unlock(DST.gl_context_mutex);
}

#endif

/** \} */

/* -------------------------------------------------------------------- */
/** \name Internal testing API for gtests
 * \{ */

#ifdef WITH_OPENGL_DRAW_TESTS

void DRW_draw_state_init_gtests(eGPUShaderConfig sh_cfg)
{
  DST.draw_ctx.sh_cfg = sh_cfg;
}

#endif

/** \} */

/* -------------------------------------------------------------------- */
/** \name Draw manager context release/activation
 *
 * These functions are used in cases when an OpenGL context creation is needed during the draw.
 * This happens, for example, when an external engine needs to create its own OpenGL context from
 * the engine initialization.
 *
 * Example of context creation:
 *
 *   const bool drw_state = DRW_opengl_context_release();
 *   gl_context = WM_opengl_context_create();
 *   DRW_opengl_context_activate(drw_state);
 *
 * Example of context destruction:
 *
 *   const bool drw_state = DRW_opengl_context_release();
 *   WM_opengl_context_activate(gl_context);
 *   WM_opengl_context_dispose(gl_context);
 *   DRW_opengl_context_activate(drw_state);
 *
 *
 * NOTE: Will only perform context modification when on main thread. This way these functions can
 * be used in an engine without check on whether it is a draw manager which manages OpenGL context
 * on the current thread. The downside of this is that if the engine performs OpenGL creation from
 * a non-main thread, that thread is supposed to not have OpenGL context ever bound by Blender.
 *
 * \{ */

bool DRW_opengl_context_release(void)
{
  if (!BLI_thread_is_main()) {
    return false;
  }

  if (GPU_context_active_get() != DST.gpu_context) {
    /* Context release is requested from the outside of the draw manager main draw loop, indicate
     * this to the `DRW_opengl_context_activate()` so that it restores drawable of the window. */
    return false;
  }

  GPU_context_active_set(NULL);
  WM_opengl_context_release(DST.gl_context);

  return true;
}

void DRW_opengl_context_activate(bool drw_state)
{
  if (!BLI_thread_is_main()) {
    return;
  }

  if (drw_state) {
    WM_opengl_context_activate(DST.gl_context);
    GPU_context_active_set(DST.gpu_context);
  }
  else {
    wm_window_reset_drawable();
  }
}

/** \} */<|MERGE_RESOLUTION|>--- conflicted
+++ resolved
@@ -92,10 +92,7 @@
 #include "draw_manager_testing.h"
 #include "draw_manager_text.h"
 #include "draw_shader.h"
-<<<<<<< HEAD
-=======
 #include "draw_subdivision.h"
->>>>>>> 57dfec79
 #include "draw_texture_pool.h"
 
 /* only for callbacks */
@@ -305,10 +302,6 @@
 /** \name Viewport (DRW_viewport)
  * \{ */
 
-<<<<<<< HEAD
-/* WARNING: only use for custom pipeline. 99% of the time, you don't want to use this. */
-=======
->>>>>>> 57dfec79
 void DRW_render_viewport_size_set(const int size[2])
 {
   DST.size[0] = size[0];
@@ -401,7 +394,6 @@
   DRWData *drw_data = MEM_callocN(sizeof(DRWData), "DRWData");
 
   drw_data->texture_pool = DRW_texture_pool_create();
-<<<<<<< HEAD
 
   drw_data->idatalist = DRW_instance_data_list_create();
 
@@ -436,42 +428,6 @@
   return drw_data;
 }
 
-=======
-
-  drw_data->idatalist = DRW_instance_data_list_create();
-
-  drw_data->commands = BLI_memblock_create(sizeof(DRWCommandChunk));
-  drw_data->commands_small = BLI_memblock_create(sizeof(DRWCommandSmallChunk));
-  drw_data->callbuffers = BLI_memblock_create(sizeof(DRWCallBuffer));
-  drw_data->shgroups = BLI_memblock_create(sizeof(DRWShadingGroup));
-  drw_data->uniforms = BLI_memblock_create(sizeof(DRWUniformChunk));
-  drw_data->views = BLI_memblock_create(sizeof(DRWView));
-  drw_data->images = BLI_memblock_create(sizeof(GPUTexture *));
-  drw_data->obattrs_ubo_pool = DRW_uniform_attrs_pool_new();
-  {
-    uint chunk_len = sizeof(DRWObjectMatrix) * DRW_RESOURCE_CHUNK_LEN;
-    drw_data->obmats = BLI_memblock_create_ex(sizeof(DRWObjectMatrix), chunk_len);
-  }
-  {
-    uint chunk_len = sizeof(DRWObjectInfos) * DRW_RESOURCE_CHUNK_LEN;
-    drw_data->obinfos = BLI_memblock_create_ex(sizeof(DRWObjectInfos), chunk_len);
-  }
-  {
-    uint chunk_len = sizeof(DRWCullingState) * DRW_RESOURCE_CHUNK_LEN;
-    drw_data->cullstates = BLI_memblock_create_ex(sizeof(DRWCullingState), chunk_len);
-  }
-  {
-    uint chunk_len = sizeof(DRWPass) * DRW_RESOURCE_CHUNK_LEN;
-    drw_data->passes = BLI_memblock_create_ex(sizeof(DRWPass), chunk_len);
-  }
-
-  for (int i = 0; i < 2; i++) {
-    drw_data->view_data[i] = DRW_view_data_create(&g_registered_engines.engines);
-  }
-  return drw_data;
-}
-
->>>>>>> 57dfec79
 /* Reduce ref count of the textures used by a viewport. */
 static void draw_texture_release(DRWData *drw_data)
 {
@@ -537,7 +493,6 @@
   }
   MEM_freeN(drw_data);
 }
-<<<<<<< HEAD
 
 static DRWData *drw_viewport_data_ensure(GPUViewport *viewport)
 {
@@ -590,69 +545,6 @@
 
   drw_viewport_data_reset(dst->vmempool);
 
-  if (size == NULL && viewport == NULL) {
-    /* Avoid division by 0. Engines will either overide this or not use it. */
-    dst->size[0] = 1.0f;
-    dst->size[1] = 1.0f;
-  }
-  else if (size == NULL) {
-    BLI_assert(viewport);
-    GPUTexture *tex = GPU_viewport_color_texture(viewport, 0);
-    dst->size[0] = GPU_texture_width(tex);
-    dst->size[1] = GPU_texture_height(tex);
-=======
-
-static DRWData *drw_viewport_data_ensure(GPUViewport *viewport)
-{
-  DRWData **vmempool_p = GPU_viewport_data_get(viewport);
-  DRWData *vmempool = *vmempool_p;
-
-  if (vmempool == NULL) {
-    *vmempool_p = vmempool = DRW_viewport_data_create();
-  }
-  return vmempool;
-}
-
-/**
- * Sets DST.viewport, DST.size and a lot of other important variables.
- * Needs to be called before enabling any draw engine.
- * - viewport can be NULL. In this case the data will not be stored and will be free at
- *   drw_manager_exit().
- * - size can be NULL to get it from viewport.
- * - if viewport and size are NULL, size is set to (1, 1).
- *
- * Important: drw_manager_init can be called multiple times before drw_manager_exit.
- */
-static void drw_manager_init(DRWManager *dst, GPUViewport *viewport, const int size[2])
-{
-  RegionView3D *rv3d = dst->draw_ctx.rv3d;
-  ARegion *region = dst->draw_ctx.region;
-
-  int view = (viewport) ? GPU_viewport_active_view_get(viewport) : 0;
-
-  if (!dst->viewport && dst->vmempool) {
-    /* Manager was init first without a viewport, created DRWData, but is being re-init.
-     * In this case, keep the old data. */
-    /* If it is being re-init with a valid viewport, it means there is something wrong. */
-    BLI_assert(viewport == NULL);
-  }
-  else if (viewport) {
-    /* Use viewport's persistent DRWData. */
-    dst->vmempool = drw_viewport_data_ensure(viewport);
-  }
-  else {
-    /* Create temporary DRWData. Freed in drw_manager_exit(). */
-    dst->vmempool = DRW_viewport_data_create();
-  }
-
-  dst->viewport = viewport;
-  dst->view_data_active = dst->vmempool->view_data[view];
-  dst->resource_handle = 0;
-  dst->pass_handle = 0;
-  dst->primary_view_ct = 0;
-
-  drw_viewport_data_reset(dst->vmempool);
-
   bool do_validation = true;
   if (size == NULL && viewport == NULL) {
     /* Avoid division by 0. Engines will either override this or not use it. */
@@ -681,31 +573,11 @@
 
   if (viewport) {
     DRW_view_data_default_lists_from_viewport(dst->view_data_active, viewport);
->>>>>>> 57dfec79
-  }
-  else {
-    BLI_assert(size);
-    dst->size[0] = size[0];
-    dst->size[1] = size[1];
-  }
-  dst->inv_size[0] = 1.0f / dst->size[0];
-  dst->inv_size[1] = 1.0f / dst->size[1];
-
-  DRW_view_data_texture_list_size_validate(dst->view_data_active, (int[2]){UNPACK2(dst->size)});
-
-  if (viewport) {
-    DRW_view_data_default_lists_from_viewport(dst->view_data_active, viewport);
   }
 
   DefaultFramebufferList *dfbl = DRW_view_data_default_framebuffer_list_get(dst->view_data_active);
   dst->default_framebuffer = dfbl->default_fb;
 
-<<<<<<< HEAD
-=======
-  DefaultFramebufferList *dfbl = DRW_view_data_default_framebuffer_list_get(dst->view_data_active);
-  dst->default_framebuffer = dfbl->default_fb;
-
->>>>>>> 57dfec79
   draw_unit_state_create();
 
   if (rv3d != NULL) {
@@ -1431,11 +1303,6 @@
    * be executed by the material previews thread
    * while rendering a viewport. */
   BLI_ticket_mutex_lock(DST.gl_context_mutex);
-<<<<<<< HEAD
-
-  /* Reset before using it. */
-  drw_state_prepare_clean_for_draw(&DST);
-=======
 
   /* Reset before using it. */
   drw_state_prepare_clean_for_draw(&DST);
@@ -1493,30 +1360,10 @@
     RegionView3D *rv3d = region->regiondata;
 
     const bool gpencil_engine_needed = drw_gpencil_engine_needed(depsgraph, v3d);
->>>>>>> 57dfec79
-
-  DST.draw_ctx = (DRWContextState){
-      .region = region,
-      .rv3d = rv3d,
-      .v3d = v3d,
-      .scene = scene,
-      .view_layer = view_layer,
-      .obact = OBACT(view_layer),
-      .engine_type = engine_type,
-      .depsgraph = depsgraph,
-      .object_mode = OB_MODE_OBJECT,
-  };
-
-<<<<<<< HEAD
-  /* Custom lightweight init to avoid reseting the mempools. */
-  DST.viewport = viewport;
-  DST.vmempool = drw_viewport_data_ensure(DST.viewport);
-
-  /* Separate update for each stereo view. */
-  int view_count = GPU_viewport_is_stereo_get(viewport) ? 2 : 1;
-  for (int view = 0; view < view_count; view++) {
-    DST.view_data_active = DST.vmempool->view_data[view];
-=======
+
+    /* Reset before using it. */
+    drw_state_prepare_clean_for_draw(&DST);
+
     DST.draw_ctx = (DRWContextState){
         .region = region,
         .rv3d = rv3d,
@@ -1527,21 +1374,11 @@
         .engine_type = engine_type,
         .depsgraph = depsgraph,
     };
->>>>>>> 57dfec79
 
     /* Custom lightweight initialize to avoid resetting the memory-pools. */
     DST.viewport = viewport;
     DST.vmempool = drw_viewport_data_ensure(DST.viewport);
 
-<<<<<<< HEAD
-    DRW_ENABLED_ENGINE_ITER (DST.view_data_active, draw_engine, data) {
-      if (draw_engine->view_update) {
-        draw_engine->view_update(data);
-      }
-    }
-
-    drw_engines_disable();
-=======
     /* Separate update for each stereo view. */
     int view_count = GPU_viewport_is_stereo_get(viewport) ? 2 : 1;
     for (int view = 0; view < view_count; view++) {
@@ -1560,12 +1397,7 @@
     }
 
     drw_manager_exit(&DST);
->>>>>>> 57dfec79
-  }
-
-  drw_manager_exit(&DST);
-
-  BLI_ticket_mutex_unlock(DST.gl_context_mutex);
+  }
 }
 
 /** \} */
@@ -2716,8 +2548,6 @@
       .depsgraph = depsgraph,
   };
   drw_context_state_init();
-<<<<<<< HEAD
-=======
   drw_manager_init(&DST, viewport, NULL);
 
   if (use_gpencil) {
@@ -2730,7 +2560,6 @@
     drw_engines_enable_overlays();
   }
 
->>>>>>> 57dfec79
   drw_task_graph_init();
 
   /* Setup frame-buffer. */
@@ -2798,14 +2627,6 @@
   drw_engines_disable();
 
   drw_manager_exit(&DST);
-<<<<<<< HEAD
-
-  /* Changing context. */
-  if (use_opengl_context) {
-    DRW_opengl_context_disable();
-  }
-=======
->>>>>>> 57dfec79
 }
 
 void DRW_draw_depth_loop(struct Depsgraph *depsgraph,
@@ -2813,31 +2634,8 @@
                          View3D *v3d,
                          GPUViewport *viewport)
 {
-<<<<<<< HEAD
-  /* Reset before using it. */
-  drw_state_prepare_clean_for_draw(&DST);
-
-  /* Required by `drw_manager_init()` */
-  DST.draw_ctx.region = region;
-  DST.draw_ctx.rv3d = region->regiondata;
-  drw_manager_init(&DST, viewport, NULL);
-
-  /* Get list of enabled engines */
-  {
-    /* Required by `DRW_state_draw_support()` */
-    DST.draw_ctx.v3d = v3d;
-
-    drw_engines_enable_basic();
-    if (DRW_state_draw_support()) {
-      drw_engines_enable_overlays();
-    }
-  }
-
-  drw_draw_depth_loop_impl(depsgraph, region, v3d, viewport, false);
-=======
   drw_draw_depth_loop_impl(
       depsgraph, region, v3d, viewport, false, true, DRW_state_draw_support());
->>>>>>> 57dfec79
 }
 
 void DRW_draw_depth_loop_gpencil(struct Depsgraph *depsgraph,
@@ -2845,21 +2643,7 @@
                                  View3D *v3d,
                                  GPUViewport *viewport)
 {
-<<<<<<< HEAD
-  /* Reset before using it. */
-  drw_state_prepare_clean_for_draw(&DST);
-
-  /* Required by `drw_manager_init()` */
-  DST.draw_ctx.region = region;
-  DST.draw_ctx.rv3d = region->regiondata;
-  drw_manager_init(&DST, viewport, NULL);
-
-  use_drw_engine(&draw_engine_gpencil_type);
-
-  drw_draw_depth_loop_impl(depsgraph, region, v3d, viewport, false);
-=======
   drw_draw_depth_loop_impl(depsgraph, region, v3d, viewport, true, false, false);
->>>>>>> 57dfec79
 }
 
 void DRW_draw_select_id(Depsgraph *depsgraph, ARegion *region, View3D *v3d, const rcti *rect)
@@ -3017,10 +2801,6 @@
   GPU_framebuffer_restore();
 
   GPU_framebuffer_free(depth_fb);
-<<<<<<< HEAD
-  DRW_opengl_context_disable();
-=======
->>>>>>> 57dfec79
 }
 
 /** \} */
@@ -3220,20 +3000,6 @@
   DRW_stats_free();
   DRW_globals_free();
 
-<<<<<<< HEAD
-  DRWRegisteredDrawEngine *next;
-  for (DRWRegisteredDrawEngine *type = g_registered_engines.engines.first; type; type = next) {
-    next = type->next;
-    BLI_remlink(&R_engines, type);
-
-    if (type->draw_engine->engine_free) {
-      type->draw_engine->engine_free();
-    }
-    MEM_freeN(type);
-  }
-
-=======
->>>>>>> 57dfec79
   DRW_UBO_FREE_SAFE(G_draw.block_ubo);
   DRW_UBO_FREE_SAFE(G_draw.view_ubo);
   DRW_TEXTURE_FREE_SAFE(G_draw.ramp);
