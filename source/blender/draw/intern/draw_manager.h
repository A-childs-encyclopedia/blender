/* SPDX-License-Identifier: GPL-2.0-or-later
 * Copyright 2016 Blender Foundation. */

/** \file
 * \ingroup draw
 */

/* Private functions / structs of the draw manager */

#pragma once

#include "DRW_engine.h"
#include "DRW_render.h"

#include "BLI_assert.h"
#include "BLI_linklist.h"
#include "BLI_memblock.h"
#include "BLI_task.h"
#include "BLI_threads.h"

#include "GPU_batch.h"
#include "GPU_context.h"
#include "GPU_drawlist.h"
#include "GPU_framebuffer.h"
#include "GPU_shader.h"
#include "GPU_uniform_buffer.h"
#include "GPU_viewport.h"

#include "draw_instance_data.h"
#include "draw_shader_shared.h"

#ifdef __cplusplus
extern "C" {
#endif

struct DupliObject;
struct Object;

/** Use draw manager to call GPU_select, see: #DRW_draw_select_loop */
#define USE_GPU_SELECT

/** Use draw-call batching using instanced rendering. */
#define USE_BATCHING 1

// #define DRW_DEBUG_CULLING
#define DRW_DEBUG_USE_UNIFORM_NAME 0
#define DRW_UNIFORM_BUFFER_NAME 64

/* ------------ Profiling --------------- */

#define USE_PROFILE

#ifdef USE_PROFILE
#  include "PIL_time.h"

#  define PROFILE_TIMER_FALLOFF 0.04

#  define PROFILE_START(time_start) \
    double time_start = PIL_check_seconds_timer(); \
    ((void)0)

#  define PROFILE_END_ACCUM(time_accum, time_start) \
    { \
      time_accum += (PIL_check_seconds_timer() - time_start) * 1e3; \
    } \
    ((void)0)

/* exp average */
#  define PROFILE_END_UPDATE(time_update, time_start) \
    { \
      double _time_delta = (PIL_check_seconds_timer() - time_start) * 1e3; \
      time_update = (time_update * (1.0 - PROFILE_TIMER_FALLOFF)) + \
                    (_time_delta * PROFILE_TIMER_FALLOFF); \
    } \
    ((void)0)

#else /* USE_PROFILE */

#  define PROFILE_START(time_start) ((void)0)
#  define PROFILE_END_ACCUM(time_accum, time_start) ((void)0)
#  define PROFILE_END_UPDATE(time_update, time_start) ((void)0)

#endif /* USE_PROFILE */

/* ------------ Data Structure --------------- */
/**
 * Data structure to for registered draw engines that can store draw manager
 * specific data.
 */
typedef struct DRWRegisteredDrawEngine {
  void /*DRWRegisteredDrawEngine*/ *next, *prev;
  DrawEngineType *draw_engine;
  /** Index of the type in the lists. Index is used for dupli data. */
  int index;
} DRWRegisteredDrawEngine;

/**
 * Data structure containing all drawcalls organized by passes and materials.
 * DRWPass > DRWShadingGroup > DRWCall > DRWCallState
 *                           > DRWUniform
 */

typedef struct DRWCullingState {
  uint32_t mask;
  /* Culling: Using Bounding Sphere for now for faster culling.
   * Not ideal for planes. Could be extended. */
  BoundSphere bsphere;
  /* Grrr only used by EEVEE. */
  void *user_data;
} DRWCullingState;

/* Minimum max UBO size is 64KiB. We take the largest
 * UBO struct and alloc the max number.
 * `((1 << 16) / sizeof(DRWObjectMatrix)) = 512`
 * Keep in sync with `common_view_lib.glsl`. */
#define DRW_RESOURCE_CHUNK_LEN 512

/**
 * Identifier used to sort similar drawcalls together.
 * Also used to reference elements inside memory blocks.
 *
 * From MSB to LSB
 * 1 bit for negative scale.
 * 22 bits for chunk id.
 * 9 bits for resource id inside the chunk. (can go up to 511)
 * |-|----------------------|---------|
 *
 * Use manual bit-shift and mask instead of bit-fields to avoid
 * compiler dependent behavior that would mess the ordering of
 * the members thus changing the sorting order.
 */
typedef uint32_t DRWResourceHandle;

BLI_INLINE uint32_t DRW_handle_negative_scale_get(const DRWResourceHandle *handle)
{
  return (*handle & 0x80000000) != 0;
}

BLI_INLINE uint32_t DRW_handle_chunk_get(const DRWResourceHandle *handle)
{
  return (*handle & 0x7FFFFFFF) >> 9;
}

BLI_INLINE uint32_t DRW_handle_id_get(const DRWResourceHandle *handle)
{
  return (*handle & 0x000001FF);
}

BLI_INLINE void DRW_handle_increment(DRWResourceHandle *handle)
{
  *handle += 1;
}

BLI_INLINE void DRW_handle_negative_scale_enable(DRWResourceHandle *handle)
{
  *handle |= 0x80000000;
}

BLI_INLINE void *DRW_memblock_elem_from_handle(struct BLI_memblock *memblock,
                                               const DRWResourceHandle *handle)
{
  int elem = DRW_handle_id_get(handle);
  int chunk = DRW_handle_chunk_get(handle);
  return BLI_memblock_elem_get(memblock, chunk, elem);
}

typedef struct DRWObjectMatrix {
  float model[4][4];
  float modelinverse[4][4];
} DRWObjectMatrix;

typedef struct DRWObjectInfos {
  float orcotexfac[2][4];
  float ob_color[4];
  float ob_index;
  float pad; /*UNUSED*/
  float ob_random;
  float ob_flag; /* Sign is negative scaling. */
} DRWObjectInfos;

BLI_STATIC_ASSERT_ALIGN(DRWObjectMatrix, 16)
BLI_STATIC_ASSERT_ALIGN(DRWObjectInfos, 16)

typedef enum {
  /* Draw Commands */
  DRW_CMD_DRAW = 0, /* Only sortable type. Must be 0. */
  DRW_CMD_DRAW_RANGE = 1,
  DRW_CMD_DRAW_INSTANCE = 2,
  DRW_CMD_DRAW_INSTANCE_RANGE = 3,
  DRW_CMD_DRAW_PROCEDURAL = 4,
  DRW_CMD_DRAW_INDIRECT = 5,

  /* Compute Commands. */
  DRW_CMD_COMPUTE = 8,
  DRW_CMD_COMPUTE_REF = 9,
  DRW_CMD_COMPUTE_INDIRECT = 10,

  /* Other Commands */
  DRW_CMD_BARRIER = 11,
  DRW_CMD_CLEAR = 12,
  DRW_CMD_DRWSTATE = 13,
  DRW_CMD_STENCIL = 14,
  DRW_CMD_SELECTID = 15,
  /* Needs to fit in 4bits */
} eDRWCommandType;

#define DRW_MAX_DRAW_CMD_TYPE DRW_CMD_DRAW_INDIRECT

typedef struct DRWCommandDraw {
  GPUBatch *batch;
  DRWResourceHandle handle;
} DRWCommandDraw;

/* Assume DRWResourceHandle to be 0. */
typedef struct DRWCommandDrawRange {
  GPUBatch *batch;
  DRWResourceHandle handle;
  uint vert_first;
  uint vert_count;
} DRWCommandDrawRange;

typedef struct DRWCommandDrawInstance {
  GPUBatch *batch;
  DRWResourceHandle handle;
  uint inst_count;
  uint use_attrs; /* bool */
} DRWCommandDrawInstance;

typedef struct DRWCommandDrawInstanceRange {
  GPUBatch *batch;
  DRWResourceHandle handle;
  uint inst_first;
  uint inst_count;
} DRWCommandDrawInstanceRange;

typedef struct DRWCommandDrawIndirect {
  GPUBatch *batch;
  DRWResourceHandle handle;
  GPUStorageBuf *indirect_buf;
} DRWCommandDrawIndirect;

typedef struct DRWCommandCompute {
  int groups_x_len;
  int groups_y_len;
  int groups_z_len;
} DRWCommandCompute;

typedef struct DRWCommandComputeRef {
  int *groups_ref;
} DRWCommandComputeRef;

typedef struct DRWCommandComputeIndirect {
  GPUStorageBuf *indirect_buf;
} DRWCommandComputeIndirect;

typedef struct DRWCommandBarrier {
  eGPUBarrier type;
} DRWCommandBarrier;

typedef struct DRWCommandDrawProcedural {
  GPUBatch *batch;
  DRWResourceHandle handle;
  uint vert_count;
} DRWCommandDrawProcedural;

typedef struct DRWCommandSetMutableState {
  /** State changes (or'd or and'd with the pass's state) */
  DRWState enable;
  DRWState disable;
} DRWCommandSetMutableState;

typedef struct DRWCommandSetStencil {
  uint write_mask;
  uint comp_mask;
  uint ref;
} DRWCommandSetStencil;

typedef struct DRWCommandSetSelectID {
  GPUVertBuf *select_buf;
  uint select_id;
} DRWCommandSetSelectID;

typedef struct DRWCommandClear {
  eGPUFrameBufferBits clear_channels;
  uchar r, g, b, a; /* [0..1] for each channels. Normalized. */
  float depth;      /* [0..1] for depth. Normalized. */
  uchar stencil;    /* Stencil value [0..255] */
} DRWCommandClear;

typedef union DRWCommand {
  DRWCommandDraw draw;
  DRWCommandDrawRange range;
  DRWCommandDrawInstance instance;
  DRWCommandDrawInstanceRange instance_range;
  DRWCommandDrawProcedural procedural;
  DRWCommandDrawIndirect draw_indirect;
  DRWCommandCompute compute;
  DRWCommandComputeRef compute_ref;
  DRWCommandComputeIndirect compute_indirect;
  DRWCommandBarrier barrier;
  DRWCommandSetMutableState state;
  DRWCommandSetStencil stencil;
  DRWCommandSetSelectID select_id;
  DRWCommandClear clear;
} DRWCommand;

/** Used for aggregating calls into #GPUVertBuf's. */
struct DRWCallBuffer {
  GPUVertBuf *buf;
  GPUVertBuf *buf_select;
  int count;
};

/** Used by #DRWUniform.type */
/* TODO(@jbakker): rename to DRW_RESOURCE/DRWResourceType. */
typedef enum {
  DRW_UNIFORM_INT = 0,
  DRW_UNIFORM_INT_COPY,
  DRW_UNIFORM_FLOAT,
  DRW_UNIFORM_FLOAT_COPY,
  DRW_UNIFORM_TEXTURE,
  DRW_UNIFORM_TEXTURE_REF,
  DRW_UNIFORM_IMAGE,
  DRW_UNIFORM_IMAGE_REF,
  DRW_UNIFORM_BLOCK,
  DRW_UNIFORM_BLOCK_REF,
  DRW_UNIFORM_STORAGE_BLOCK,
  DRW_UNIFORM_STORAGE_BLOCK_REF,
  DRW_UNIFORM_TFEEDBACK_TARGET,
  DRW_UNIFORM_VERTEX_BUFFER_AS_TEXTURE,
  DRW_UNIFORM_VERTEX_BUFFER_AS_TEXTURE_REF,
  DRW_UNIFORM_VERTEX_BUFFER_AS_STORAGE,
  DRW_UNIFORM_VERTEX_BUFFER_AS_STORAGE_REF,
  /** Per drawcall uniforms/UBO */
  DRW_UNIFORM_BLOCK_OBMATS,
  DRW_UNIFORM_BLOCK_OBINFOS,
  DRW_UNIFORM_BLOCK_OBATTRS,
  DRW_UNIFORM_BLOCK_VLATTRS,
  DRW_UNIFORM_RESOURCE_CHUNK,
  DRW_UNIFORM_RESOURCE_ID,
  /** Legacy / Fallback */
  DRW_UNIFORM_BASE_INSTANCE,
  DRW_UNIFORM_MODEL_MATRIX,
  DRW_UNIFORM_MODEL_MATRIX_INVERSE,
  /* WARNING: set DRWUniform->type
   * bit length accordingly. */
} DRWUniformType;

struct DRWUniform {
  union {
    /* For reference or array/vector types. */
    const void *pvalue;
    /* DRW_UNIFORM_TEXTURE */
    struct {
      union {
        GPUTexture *texture;
        GPUTexture **texture_ref;
      };
      eGPUSamplerState sampler_state;
    };
    /* DRW_UNIFORM_BLOCK */
    union {
      GPUUniformBuf *block;
      GPUUniformBuf **block_ref;
    };
    /* DRW_UNIFORM_STORAGE_BLOCK */
    union {
      GPUStorageBuf *ssbo;
      GPUStorageBuf **ssbo_ref;
    };
    /* DRW_UNIFORM_VERTEX_BUFFER_AS_STORAGE */
    union {
      GPUVertBuf *vertbuf;
      GPUVertBuf **vertbuf_ref;
    };
    /* DRW_UNIFORM_FLOAT_COPY */
    float fvalue[4];
    /* DRW_UNIFORM_INT_COPY */
    int ivalue[4];
    /* DRW_UNIFORM_BLOCK_OBATTRS */
    const struct GPUUniformAttrList *uniform_attrs;
  };
  int location;      /* Uniform location or binding point for textures and UBO's. */
  uint8_t type;      /* #DRWUniformType */
  uint8_t length;    /* Length of vector types. */
  uint8_t arraysize; /* Array size of scalar/vector types. */
};

struct DRWShadingGroup {
  DRWShadingGroup *next;

  GPUShader *shader;                /* Shader to bind */
  struct DRWUniformChunk *uniforms; /* Uniforms pointers */

  struct {
    /* Chunks of draw calls. */
    struct DRWCommandChunk *first, *last;
  } cmd;

  union {
    /* This struct is used during cache populate. */
    struct {
      int objectinfo;                /* Equal to 1 if the shader needs obinfos. */
      DRWResourceHandle pass_handle; /* Memblock key to parent pass. */

      /* Set of uniform attributes used by this shader. */
      const struct GPUUniformAttrList *uniform_attrs;
    };
    /* This struct is used after cache populate if using the Z sorting.
     * It will not conflict with the above struct. */
    struct {
      float distance;      /* Distance from camera. */
      uint original_index; /* Original position inside the shgroup list. */
    } z_sorting;
  };
};

#define MAX_PASS_NAME 32

struct DRWPass {
  /* Linked list */
  struct {
    DRWShadingGroup *first;
    DRWShadingGroup *last;
  } shgroups;

  /* Draw the shgroups of this pass instead.
   * This avoid duplicating drawcalls/shgroups
   * for similar passes. */
  DRWPass *original;
  /* Link list of additional passes to render. */
  DRWPass *next;

  DRWResourceHandle handle;
  DRWState state;
  char name[MAX_PASS_NAME];
};

#define MAX_CULLED_VIEWS 32

struct DRWView {
<<<<<<< HEAD
=======
  /**
   * These float4x4 (as well as the ViewMatrices) have alignment requirements in C++
   * (see math::MatBase) that isn't fulfilled in C. So they need to be manually aligned.
   * Since the DRWView are allocated using BLI_memblock, the chunks are given to be 16 bytes
   * aligned (equal to the alignment of float4x4). We then assert that the DRWView itself is 16
   * bytes aligned.
   */
>>>>>>> 52de84b0
  float4x4 persmat;
  float4x4 persinv;
  ViewMatrices storage;

  /** Parent view if this is a sub view. NULL otherwise. */
  struct DRWView *parent;

  float4 clip_planes[6];

  /** Number of active clip planes. */
  int clip_planes_len;
  /** Does culling result needs to be updated. */
  bool is_dirty;
  /** Does facing needs to be reversed? */
  bool is_inverted;
  /** Culling */
  uint32_t culling_mask;
  BoundBox frustum_corners;
  BoundSphere frustum_bsphere;
  float frustum_planes[6][4];
  /** Custom visibility function. */
  DRWCallVisibilityFn *visibility_fn;
  void *user_data;
};
/* Needed to assert that alignment is the same in C++ and C. */
BLI_STATIC_ASSERT_ALIGN(DRWView, 16);

/* ------------ Data Chunks --------------- */
/**
 * In order to keep a cache friendly data structure,
 * we alloc most of our little data into chunks of multiple item.
 * Iteration, allocation and memory usage are better.
 * We lose a bit of memory by allocating more than what we need
 * but it's counterbalanced by not needing the linked-list pointers
 * for each item.
 */

typedef struct DRWUniformChunk {
  struct DRWUniformChunk *next; /* single-linked list */
  uint32_t uniform_len;
  uint32_t uniform_used;
  DRWUniform uniforms[10];
} DRWUniformChunk;

typedef struct DRWCommandChunk {
  struct DRWCommandChunk *next;
  uint32_t command_len;
  uint32_t command_used;
  /* 4bits for each command. */
  uint64_t command_type[6];
  /* -- 64 bytes aligned -- */
  DRWCommand commands[96];
  /* -- 64 bytes aligned -- */
} DRWCommandChunk;

typedef struct DRWCommandSmallChunk {
  struct DRWCommandChunk *next;
  uint32_t command_len;
  uint32_t command_used;
  /* 4bits for each command. */
  /* TODO: reduce size of command_type. */
  uint64_t command_type[6];
  DRWCommand commands[6];
} DRWCommandSmallChunk;

/* Only true for 64-bit platforms. */
#ifdef __LP64__
BLI_STATIC_ASSERT_ALIGN(DRWCommandChunk, 16);
#endif

/* ------------- Memory Pools ------------ */

/* Contains memory pools information */
typedef struct DRWData {
  /** Instance data. */
  DRWInstanceDataList *idatalist;
  /** Memory-pools for draw-calls. */
  struct BLI_memblock *commands;
  struct BLI_memblock *commands_small;
  struct BLI_memblock *callbuffers;
  struct BLI_memblock *obmats;
  struct BLI_memblock *obinfos;
  struct BLI_memblock *cullstates;
  struct BLI_memblock *shgroups;
  struct BLI_memblock *uniforms;
  struct BLI_memblock *views;
  struct BLI_memblock *passes;
  struct BLI_memblock *images;
  struct GPUUniformBuf **matrices_ubo;
  struct GPUUniformBuf **obinfos_ubo;
  struct GHash *obattrs_ubo_pool;
  struct GHash *vlattrs_name_cache;
  struct ListBase vlattrs_name_list;
  struct LayerAttribute *vlattrs_buf;
  struct GPUUniformBuf *vlattrs_ubo;
  bool vlattrs_ubo_ready;
  uint ubo_len;
  /** Per draw-call volume object data. */
  void *volume_grids_ubos; /* VolumeUniformBufPool */
  /** List of smoke textures to free after drawing. */
  ListBase smoke_textures;
  /**
   * Texture pool to reuse temp texture across engines.
   * TODO(@fclem): The pool could be shared even between view-ports.
   */
  struct DRWTexturePool *texture_pool;
  /** Per stereo view data. Contains engine data and default frame-buffers. */
  struct DRWViewData *view_data[2];
  /** Per draw-call curves object data. */
  struct CurvesUniformBufPool *curves_ubos;
} DRWData;

/* ------------- DRAW MANAGER ------------ */

typedef struct DupliKey {
  struct Object *ob;
  struct ID *ob_data;
} DupliKey;

#define DST_MAX_SLOTS 64  /* Cannot be changed without modifying RST.bound_tex_slots */
#define MAX_CLIP_PLANES 6 /* GL_MAX_CLIP_PLANES is at least 6 */
#define STENCIL_UNDEFINED 256
#define DRW_DRAWLIST_LEN 256
typedef struct DRWManager {
  /* TODO: clean up this struct a bit. */
  /* Cache generation */
  /* TODO(@fclem): Rename to data. */
  DRWData *vmempool;
  /** Active view data structure for one of the 2 stereo view. Not related to DRWView. */
  struct DRWViewData *view_data_active;
  /* State of the object being evaluated if already allocated. */
  DRWResourceHandle ob_handle;
  /** True if current DST.ob_state has its matching DRWObjectInfos init. */
  bool ob_state_obinfo_init;
  /** Handle of current object resource in object resource arrays (DRWObjectMatrices/Infos). */
  DRWResourceHandle resource_handle;
  /** Handle of next DRWPass to be allocated. */
  DRWResourceHandle pass_handle;

  /** Dupli object that corresponds to the current object. */
  struct DupliObject *dupli_source;
  /** Object that created the dupli-list the current object is part of. */
  struct Object *dupli_parent;
  /** Object referenced by the current dupli object. */
  struct Object *dupli_origin;
  /** Object-data referenced by the current dupli object. */
  struct ID *dupli_origin_data;
  /** Hash-map: #DupliKey -> void pointer for each enabled engine. */
  struct GHash *dupli_ghash;
  /** TODO(@fclem): try to remove usage of this. */
  DRWInstanceData *object_instance_data[MAX_INSTANCE_DATA_SIZE];
  /* Dupli data for the current dupli for each enabled engine. */
  void **dupli_datas;

  /* Rendering state */
  GPUShader *shader;
  GPUBatch *batch;

  /* Managed by `DRW_state_set`, `DRW_state_reset` */
  DRWState state;
  DRWState state_lock;

  /* Per viewport */
  GPUViewport *viewport;
  struct GPUFrameBuffer *default_framebuffer;
  float size[2];
  float inv_size[2];
  float pixsize;

  struct {
    uint is_select : 1;
    uint is_material_select : 1;
    uint is_depth : 1;
    uint is_image_render : 1;
    uint is_scene_render : 1;
    uint draw_background : 1;
    uint draw_text : 1;
  } options;

  /* Current rendering context */
  DRWContextState draw_ctx;

  /* Convenience pointer to text_store owned by the viewport */
  struct DRWTextStore **text_store_p;

  bool buffer_finish_called; /* Avoid bad usage of DRW_render_instance_buffer_finish */

  DRWView *view_default;
  DRWView *view_active;
  DRWView *view_previous;
  uint primary_view_num;
  /** TODO(@fclem): Remove this. Only here to support
   * shaders without common_view_lib.glsl */
  ViewMatrices view_storage_cpy;

#ifdef USE_GPU_SELECT
  uint select_id;
#endif

  struct TaskGraph *task_graph;
  /* Contains list of objects that needs to be extracted from other objects. */
  struct GSet *delayed_extraction;

  /* ---------- Nothing after this point is cleared after use ----------- */

  /* gl_context serves as the offset for clearing only
   * the top portion of the struct so DO NOT MOVE IT! */
  /** Unique ghost context used by the draw manager. */
  void *gl_context;
  GPUContext *gpu_context;
  /** Mutex to lock the drw manager and avoid concurrent context usage. */
  TicketMutex *gl_context_mutex;

  GPUDrawList *draw_list;

  DRWDebugModule *debug;
} DRWManager;

extern DRWManager DST; /* TODO: get rid of this and allow multi-threaded rendering. */

/* --------------- FUNCTIONS ------------- */

void drw_texture_set_parameters(GPUTexture *tex, DRWTextureFlag flags);

void *drw_viewport_engine_data_ensure(void *engine_type);

void drw_state_set(DRWState state);

void drw_debug_draw(void);
void drw_debug_init(void);
void drw_debug_module_free(DRWDebugModule *module);
GPUStorageBuf *drw_debug_gpu_draw_buf_get(void);
GPUStorageBuf *drw_debug_gpu_print_buf_get(void);

eDRWCommandType command_type_get(const uint64_t *command_type_bits, int index);

void drw_batch_cache_validate(Object *ob);
void drw_batch_cache_generate_requested(struct Object *ob);

/**
 * \warning Only evaluated mesh data is handled by this delayed generation.
 */
void drw_batch_cache_generate_requested_delayed(Object *ob);
void drw_batch_cache_generate_requested_evaluated_mesh_or_curve(Object *ob);

void drw_resource_buffer_finish(DRWData *vmempool);

/* Procedural Drawing */
GPUBatch *drw_cache_procedural_points_get(void);
GPUBatch *drw_cache_procedural_lines_get(void);
GPUBatch *drw_cache_procedural_triangles_get(void);
GPUBatch *drw_cache_procedural_triangle_strips_get(void);

void drw_uniform_attrs_pool_update(struct GHash *table,
                                   const struct GPUUniformAttrList *key,
                                   DRWResourceHandle *handle,
                                   struct Object *ob,
                                   struct Object *dupli_parent,
                                   struct DupliObject *dupli_source);

GPUUniformBuf *drw_ensure_layer_attribute_buffer(void);

double *drw_engine_data_cache_time_get(GPUViewport *viewport);
void *drw_engine_data_engine_data_create(GPUViewport *viewport, void *engine_type);
void *drw_engine_data_engine_data_get(GPUViewport *viewport, void *engine_handle);
bool drw_engine_data_engines_data_validate(GPUViewport *viewport, void **engine_handle_array);
void drw_engine_data_cache_release(GPUViewport *viewport);
void drw_engine_data_free(GPUViewport *viewport);

struct DRW_Attributes;
struct DRW_MeshCDMask;
struct GPUMaterial;
void DRW_mesh_get_attributes(struct Object *object,
                             struct Mesh *me,
                             struct GPUMaterial **gpumat_array,
                             int gpumat_array_len,
                             struct DRW_Attributes *r_attrs,
                             struct DRW_MeshCDMask *r_cd_needed);

void DRW_manager_begin_sync(void);
void DRW_manager_end_sync(void);

#ifdef __cplusplus
}
#endif<|MERGE_RESOLUTION|>--- conflicted
+++ resolved
@@ -439,8 +439,6 @@
 #define MAX_CULLED_VIEWS 32
 
 struct DRWView {
-<<<<<<< HEAD
-=======
   /**
    * These float4x4 (as well as the ViewMatrices) have alignment requirements in C++
    * (see math::MatBase) that isn't fulfilled in C. So they need to be manually aligned.
@@ -448,7 +446,6 @@
    * aligned (equal to the alignment of float4x4). We then assert that the DRWView itself is 16
    * bytes aligned.
    */
->>>>>>> 52de84b0
   float4x4 persmat;
   float4x4 persinv;
   ViewMatrices storage;
