--- conflicted
+++ resolved
@@ -33,11 +33,8 @@
 
 struct DRWRegisteredDrawEngine;
 struct DrawEngineType;
-<<<<<<< HEAD
 struct DRWRenderScene;
-=======
 struct GPUViewport;
->>>>>>> f7b03a79
 
 /* NOTE these structs are only here for reading the actual lists from the engine.
  * The actual length of them is stored in a ViewportEngineData_Info.
