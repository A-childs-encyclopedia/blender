/*
 * This program is free software; you can redistribute it and/or
 * modify it under the terms of the GNU General Public License
 * as published by the Free Software Foundation; either version 2
 * of the License, or (at your option) any later version.
 *
 * This program is distributed in the hope that it will be useful,
 * but WITHOUT ANY WARRANTY; without even the implied warranty of
 * MERCHANTABILITY or FITNESS FOR A PARTICULAR PURPOSE.  See the
 * GNU General Public License for more details.
 *
 * You should have received a copy of the GNU General Public License
 * along with this program; if not, write to the Free Software Foundation,
 * Inc., 51 Franklin Street, Fifth Floor, Boston, MA 02110-1301, USA.
 *
 * Copyright 2021, Blender Foundation.
 */

/** \file
 * \ingroup draw
 *
 * Engine data
 * Structure containing each draw engine instance data.
 */

#pragma once

#define GPU_INFO_SIZE 512 /* IMA_MAX_RENDER_TEXT */

#ifdef __cplusplus
extern "C" {
#endif

struct DRWRegisteredDrawEngine;
struct DrawEngineType;
struct GPUViewport;

/* NOTE these structs are only here for reading the actual lists from the engine.
 * The actual length of them is stored in a ViewportEngineData_Info.
 * The length of 1 is just here to avoid compiler warning. */
typedef struct FramebufferList {
  struct GPUFrameBuffer *framebuffers[1];
} FramebufferList;

typedef struct TextureList {
  struct GPUTexture *textures[1];
} TextureList;

typedef struct PassList {
  struct DRWPass *passes[1];
} PassList;

/* Stores custom structs from the engine that have been MEM_(m/c)allocN'ed. */
typedef struct StorageList {
  void *storage[1];
} StorageList;

typedef struct ViewportEngineData {
  /* Not owning pointer to the draw engine. */
  struct DRWRegisteredDrawEngine *engine_type;

  FramebufferList *fbl;
  TextureList *txl;
  PassList *psl;
  StorageList *stl;
<<<<<<< HEAD
  /** Memory block that will be free using  */
=======
  /**
   * \brief Memory block that can be freely used by the draw engine.
   * When used the draw engine must implement #DrawEngineType.instance_free callback.
   */
>>>>>>> af87b6d8
  void *instance_data;

  char info[GPU_INFO_SIZE];

  /* we may want to put this elsewhere */
  struct DRWTextStore *text_draw_cache;

  /* Profiling data */
  double init_time;
  double render_time;
  double background_time;
} ViewportEngineData;

typedef struct ViewportEngineData_Info {
  int fbl_len;
  int txl_len;
  int psl_len;
  int stl_len;
} ViewportEngineData_Info;

/* Buffer and textures used by the viewport by default */
typedef struct DefaultFramebufferList {
  struct GPUFrameBuffer *default_fb;
  struct GPUFrameBuffer *overlay_fb;
  struct GPUFrameBuffer *in_front_fb;
  struct GPUFrameBuffer *color_only_fb;
  struct GPUFrameBuffer *depth_only_fb;
  struct GPUFrameBuffer *overlay_only_fb;
} DefaultFramebufferList;

typedef struct DefaultTextureList {
  struct GPUTexture *color;
  struct GPUTexture *color_overlay;
  struct GPUTexture *depth;
  struct GPUTexture *depth_in_front;
} DefaultTextureList;

typedef struct DRWViewData DRWViewData;

/**
 * Creates a view data with all possible engines type for this view.
 *
 * `engine_types` contains #DRWRegisteredDrawEngine.
 */
DRWViewData *DRW_view_data_create(ListBase *engine_types);
void DRW_view_data_free(DRWViewData *view_data);

void DRW_view_data_default_lists_from_viewport(DRWViewData *view_data,
                                               struct GPUViewport *viewport);
void DRW_view_data_texture_list_size_validate(DRWViewData *view_data, const int size[2]);
ViewportEngineData *DRW_view_data_engine_data_get_ensure(DRWViewData *view_data,
                                                         struct DrawEngineType *engine_type_);
void DRW_view_data_use_engine(DRWViewData *view_data, struct DrawEngineType *engine_type);
void DRW_view_data_reset(DRWViewData *view_data);
void DRW_view_data_free_unused(DRWViewData *view_data);
double *DRW_view_data_cache_time_get(DRWViewData *view_data);
DefaultFramebufferList *DRW_view_data_default_framebuffer_list_get(DRWViewData *view_data);
DefaultTextureList *DRW_view_data_default_texture_list_get(DRWViewData *view_data);

typedef struct DRWEngineIterator {
  int id, end;
  ViewportEngineData **engines;
} DRWEngineIterator;

/* Iterate over used engines of this view_data. */
void DRW_view_data_enabled_engine_iter_begin(DRWEngineIterator *iterator, DRWViewData *view_data);
ViewportEngineData *DRW_view_data_enabled_engine_iter_step(DRWEngineIterator *iterator);

#define DRW_ENABLED_ENGINE_ITER(view_data_, engine_, data_) \
  DRWEngineIterator iterator; \
  ViewportEngineData *data_; \
  struct DrawEngineType *engine_; \
  DRW_view_data_enabled_engine_iter_begin(&iterator, view_data_); \
  /* WATCH Comma operator trickery ahead! This tests engine_ == NULL. */ \
  while ((data_ = DRW_view_data_enabled_engine_iter_step(&iterator), \
          engine_ = (data_ != NULL) ? (struct DrawEngineType *)data_->engine_type->draw_engine : \
                                      NULL))

#ifdef __cplusplus
}
#endif<|MERGE_RESOLUTION|>--- conflicted
+++ resolved
@@ -63,14 +63,10 @@
   TextureList *txl;
   PassList *psl;
   StorageList *stl;
-<<<<<<< HEAD
-  /** Memory block that will be free using  */
-=======
   /**
    * \brief Memory block that can be freely used by the draw engine.
    * When used the draw engine must implement #DrawEngineType.instance_free callback.
    */
->>>>>>> af87b6d8
   void *instance_data;
 
   char info[GPU_INFO_SIZE];
