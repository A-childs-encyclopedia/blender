/* SPDX-License-Identifier: GPL-2.0-or-later
 * Copyright 2016 Blender Foundation. */

/** \file
 * \ingroup draw
 */

#include "draw_manager.h"

#include "BKE_curve.h"
#include "BKE_duplilist.h"
#include "BKE_global.h"
#include "BKE_image.h"
#include "BKE_mesh.h"
#include "BKE_object.h"
#include "BKE_paint.h"
#include "BKE_pbvh.h"

#include "DNA_curve_types.h"
#include "DNA_mesh_types.h"
#include "DNA_meta_types.h"

#include "BLI_alloca.h"
#include "BLI_hash.h"
#include "BLI_link_utils.h"
#include "BLI_listbase.h"
#include "BLI_memblock.h"
#include "BLI_mempool.h"

#ifdef DRW_DEBUG_CULLING
#  include "BLI_math_bits.h"
#endif

#include "GPU_buffers.h"
#include "GPU_capabilities.h"
#include "GPU_material.h"
#include "GPU_uniform_buffer.h"

#include "intern/gpu_codegen.h"

/* -------------------------------------------------------------------- */
/** \name Uniform Buffer Object (DRW_uniformbuffer)
 * \{ */

static void draw_call_sort(DRWCommand *array, DRWCommand *array_tmp, int array_len)
{
  /* Count unique batches. Tt's not really important if
   * there is collisions. If there is a lot of different batches,
   * the sorting benefit will be negligible.
   * So at least sort fast! */
  uchar idx[128] = {0};
  /* Shift by 6 positions knowing each GPUBatch is > 64 bytes */
#define KEY(a) ((((size_t)((a).draw.batch)) >> 6) % ARRAY_SIZE(idx))
  BLI_assert(array_len <= ARRAY_SIZE(idx));

  for (int i = 0; i < array_len; i++) {
    /* Early out if nothing to sort. */
    if (++idx[KEY(array[i])] == array_len) {
      return;
    }
  }
  /* Accumulate batch indices */
  for (int i = 1; i < ARRAY_SIZE(idx); i++) {
    idx[i] += idx[i - 1];
  }
  /* Traverse in reverse to not change the order of the resource ID's. */
  for (int src = array_len - 1; src >= 0; src--) {
    array_tmp[--idx[KEY(array[src])]] = array[src];
  }
#undef KEY

  memcpy(array, array_tmp, sizeof(*array) * array_len);
}

void drw_resource_buffer_finish(DRWData *vmempool)
{
  int chunk_id = DRW_handle_chunk_get(&DST.resource_handle);
  int elem_id = DRW_handle_id_get(&DST.resource_handle);
  int ubo_len = 1 + chunk_id - ((elem_id == 0) ? 1 : 0);
  size_t list_size = sizeof(GPUUniformBuf *) * ubo_len;

  /* TODO: find a better system. currently a lot of obinfos UBO are going to be unused
   * if not rendering with Eevee. */

  if (vmempool->matrices_ubo == NULL) {
    vmempool->matrices_ubo = MEM_callocN(list_size, __func__);
    vmempool->obinfos_ubo = MEM_callocN(list_size, __func__);
    vmempool->ubo_len = ubo_len;
  }

  /* Remove unnecessary buffers */
  for (int i = ubo_len; i < vmempool->ubo_len; i++) {
    GPU_uniformbuf_free(vmempool->matrices_ubo[i]);
    GPU_uniformbuf_free(vmempool->obinfos_ubo[i]);
  }

  if (ubo_len != vmempool->ubo_len) {
    vmempool->matrices_ubo = MEM_recallocN(vmempool->matrices_ubo, list_size);
    vmempool->obinfos_ubo = MEM_recallocN(vmempool->obinfos_ubo, list_size);
    vmempool->ubo_len = ubo_len;
  }

  /* Create/Update buffers. */
  for (int i = 0; i < ubo_len; i++) {
    void *data_obmat = BLI_memblock_elem_get(vmempool->obmats, i, 0);
    void *data_infos = BLI_memblock_elem_get(vmempool->obinfos, i, 0);
    if (vmempool->matrices_ubo[i] == NULL) {
      vmempool->matrices_ubo[i] = GPU_uniformbuf_create(sizeof(DRWObjectMatrix) *
                                                        DRW_RESOURCE_CHUNK_LEN);
      vmempool->obinfos_ubo[i] = GPU_uniformbuf_create(sizeof(DRWObjectInfos) *
                                                       DRW_RESOURCE_CHUNK_LEN);
    }
    GPU_uniformbuf_update(vmempool->matrices_ubo[i], data_obmat);
    GPU_uniformbuf_update(vmempool->obinfos_ubo[i], data_infos);
  }

  DRW_uniform_attrs_pool_flush_all(vmempool->obattrs_ubo_pool);

  /* Aligned alloc to avoid unaligned memcpy. */
  DRWCommandChunk *chunk_tmp = MEM_mallocN_aligned(sizeof(DRWCommandChunk), 16, "tmp call chunk");
  DRWCommandChunk *chunk;
  BLI_memblock_iter iter;
  BLI_memblock_iternew(vmempool->commands, &iter);
  while ((chunk = BLI_memblock_iterstep(&iter))) {
    bool sortable = true;
    /* We can only sort chunks that contain #DRWCommandDraw only. */
    for (int i = 0; i < ARRAY_SIZE(chunk->command_type) && sortable; i++) {
      if (chunk->command_type[i] != 0) {
        sortable = false;
      }
    }
    if (sortable) {
      draw_call_sort(chunk->commands, chunk_tmp->commands, chunk->command_used);
    }
  }
  MEM_freeN(chunk_tmp);
}

/** \} */

/* -------------------------------------------------------------------- */
/** \name Uniforms (DRW_shgroup_uniform)
 * \{ */

static void drw_shgroup_uniform_create_ex(DRWShadingGroup *shgroup,
                                          int loc,
                                          DRWUniformType type,
                                          const void *value,
                                          eGPUSamplerState sampler_state,
                                          int length,
                                          int arraysize)
{
  if (loc == -1) {
    /* Nice to enable eventually, for now EEVEE uses uniforms that might not exist. */
    // BLI_assert(0);
    return;
  }

  DRWUniformChunk *unichunk = shgroup->uniforms;
  /* Happens on first uniform or if chunk is full. */
  if (!unichunk || unichunk->uniform_used == unichunk->uniform_len) {
    unichunk = BLI_memblock_alloc(DST.vmempool->uniforms);
    unichunk->uniform_len = ARRAY_SIZE(shgroup->uniforms->uniforms);
    unichunk->uniform_used = 0;
    BLI_LINKS_PREPEND(shgroup->uniforms, unichunk);
  }

  DRWUniform *uni = unichunk->uniforms + unichunk->uniform_used++;

  uni->location = loc;
  uni->type = type;
  uni->length = length;
  uni->arraysize = arraysize;

  switch (type) {
    case DRW_UNIFORM_INT_COPY:
      BLI_assert(length <= 4);
      memcpy(uni->ivalue, value, sizeof(int) * length);
      break;
    case DRW_UNIFORM_FLOAT_COPY:
      BLI_assert(length <= 4);
      memcpy(uni->fvalue, value, sizeof(float) * length);
      break;
    case DRW_UNIFORM_BLOCK:
      uni->block = (GPUUniformBuf *)value;
      break;
    case DRW_UNIFORM_BLOCK_REF:
      uni->block_ref = (GPUUniformBuf **)value;
      break;
    case DRW_UNIFORM_IMAGE:
    case DRW_UNIFORM_TEXTURE:
      uni->texture = (GPUTexture *)value;
      uni->sampler_state = sampler_state;
      break;
    case DRW_UNIFORM_IMAGE_REF:
    case DRW_UNIFORM_TEXTURE_REF:
      uni->texture_ref = (GPUTexture **)value;
      uni->sampler_state = sampler_state;
      break;
    case DRW_UNIFORM_BLOCK_OBATTRS:
      uni->uniform_attrs = (GPUUniformAttrList *)value;
      break;
    default:
      uni->pvalue = (const float *)value;
      break;
  }
}

static void drw_shgroup_uniform(DRWShadingGroup *shgroup,
                                const char *name,
                                DRWUniformType type,
                                const void *value,
                                int length,
                                int arraysize)
{
  BLI_assert(arraysize > 0 && arraysize <= 16);
  BLI_assert(length >= 0 && length <= 16);
  BLI_assert(!ELEM(type,
                   DRW_UNIFORM_STORAGE_BLOCK,
                   DRW_UNIFORM_STORAGE_BLOCK_REF,
                   DRW_UNIFORM_BLOCK,
                   DRW_UNIFORM_BLOCK_REF,
                   DRW_UNIFORM_TEXTURE,
                   DRW_UNIFORM_TEXTURE_REF));
  int location = GPU_shader_get_uniform(shgroup->shader, name);
  drw_shgroup_uniform_create_ex(shgroup, location, type, value, 0, length, arraysize);
}

void DRW_shgroup_uniform_texture_ex(DRWShadingGroup *shgroup,
                                    const char *name,
                                    const GPUTexture *tex,
                                    eGPUSamplerState sampler_state)
{
  BLI_assert(tex != NULL);
  int loc = GPU_shader_get_texture_binding(shgroup->shader, name);
  drw_shgroup_uniform_create_ex(shgroup, loc, DRW_UNIFORM_TEXTURE, tex, sampler_state, 0, 1);
}

void DRW_shgroup_uniform_texture(DRWShadingGroup *shgroup, const char *name, const GPUTexture *tex)
{
  DRW_shgroup_uniform_texture_ex(shgroup, name, tex, GPU_SAMPLER_MAX);
}

void DRW_shgroup_uniform_texture_ref_ex(DRWShadingGroup *shgroup,
                                        const char *name,
                                        GPUTexture **tex,
                                        eGPUSamplerState sampler_state)
{
  BLI_assert(tex != NULL);
  int loc = GPU_shader_get_texture_binding(shgroup->shader, name);
  drw_shgroup_uniform_create_ex(shgroup, loc, DRW_UNIFORM_TEXTURE_REF, tex, sampler_state, 0, 1);
}

void DRW_shgroup_uniform_texture_ref(DRWShadingGroup *shgroup, const char *name, GPUTexture **tex)
{
  DRW_shgroup_uniform_texture_ref_ex(shgroup, name, tex, GPU_SAMPLER_MAX);
}

void DRW_shgroup_uniform_image(DRWShadingGroup *shgroup, const char *name, const GPUTexture *tex)
{
  BLI_assert(tex != NULL);
  int loc = GPU_shader_get_texture_binding(shgroup->shader, name);
  drw_shgroup_uniform_create_ex(shgroup, loc, DRW_UNIFORM_IMAGE, tex, 0, 0, 1);
}

void DRW_shgroup_uniform_image_ref(DRWShadingGroup *shgroup, const char *name, GPUTexture **tex)
{
  BLI_assert(tex != NULL);
  int loc = GPU_shader_get_texture_binding(shgroup->shader, name);
  drw_shgroup_uniform_create_ex(shgroup, loc, DRW_UNIFORM_IMAGE_REF, tex, 0, 0, 1);
}

void DRW_shgroup_uniform_block_ex(DRWShadingGroup *shgroup,
                                  const char *name,
                                  const GPUUniformBuf *ubo DRW_DEBUG_FILE_LINE_ARGS)
{
  BLI_assert(ubo != NULL);
  int loc = GPU_shader_get_uniform_block_binding(shgroup->shader, name);
  if (loc == -1) {
#ifdef DRW_UNUSED_RESOURCE_TRACKING
    printf("%s:%d: Unable to locate binding of shader uniform buffer object: %s.\n",
           file,
           line,
           name);
#else
    /* TODO(@fclem): Would be good to have, but eevee has too much of this for the moment. */
    // BLI_assert_msg(0, "Unable to locate binding of shader uniform buffer objects.");
#endif
    return;
  }
  drw_shgroup_uniform_create_ex(shgroup, loc, DRW_UNIFORM_BLOCK, ubo, 0, 0, 1);
}

void DRW_shgroup_uniform_block_ref_ex(DRWShadingGroup *shgroup,
                                      const char *name,
                                      GPUUniformBuf **ubo DRW_DEBUG_FILE_LINE_ARGS)
{
  BLI_assert(ubo != NULL);
  int loc = GPU_shader_get_uniform_block_binding(shgroup->shader, name);
  if (loc == -1) {
#ifdef DRW_UNUSED_RESOURCE_TRACKING
    printf("%s:%d: Unable to locate binding of shader uniform buffer object: %s.\n",
           file,
           line,
           name);
#else
    /* TODO(@fclem): Would be good to have, but eevee has too much of this for the moment. */
    // BLI_assert_msg(0, "Unable to locate binding of shader uniform buffer objects.");
#endif
    return;
  }
  drw_shgroup_uniform_create_ex(shgroup, loc, DRW_UNIFORM_BLOCK_REF, ubo, 0, 0, 1);
}

void DRW_shgroup_storage_block_ex(DRWShadingGroup *shgroup,
                                  const char *name,
                                  const GPUStorageBuf *ssbo DRW_DEBUG_FILE_LINE_ARGS)
{
  BLI_assert(ssbo != NULL);
  /* TODO(@fclem): Fix naming inconsistency. */
  int loc = GPU_shader_get_ssbo(shgroup->shader, name);
  if (loc == -1) {
#ifdef DRW_UNUSED_RESOURCE_TRACKING
    printf("%s:%d: Unable to locate binding of shader storage buffer object: %s.\n",
           file,
           line,
           name);
#else
    /* TODO(@fclem): Would be good to have, but eevee has too much of this for the moment. */
    // BLI_assert_msg(0, "Unable to locate binding of shader storage buffer objects.");
#endif
    return;
  }
  drw_shgroup_uniform_create_ex(shgroup, loc, DRW_UNIFORM_STORAGE_BLOCK, ssbo, 0, 0, 1);
}

void DRW_shgroup_storage_block_ref_ex(DRWShadingGroup *shgroup,
                                      const char *name,
                                      GPUStorageBuf **ssbo DRW_DEBUG_FILE_LINE_ARGS)
{
  BLI_assert(ssbo != NULL);
  /* TODO(@fclem): Fix naming inconsistency. */
  int loc = GPU_shader_get_ssbo(shgroup->shader, name);
  if (loc == -1) {
#ifdef DRW_UNUSED_RESOURCE_TRACKING
    printf("%s:%d: Unable to locate binding of shader storage buffer object: %s.\n",
           file,
           line,
           name);
#else
    /* TODO(@fclem): Would be good to have, but eevee has too much of this for the moment. */
    // BLI_assert_msg(0, "Unable to locate binding of shader storage buffer objects.");
#endif
    return;
  }
  drw_shgroup_uniform_create_ex(shgroup, loc, DRW_UNIFORM_STORAGE_BLOCK_REF, ssbo, 0, 0, 1);
}

void DRW_shgroup_uniform_bool(DRWShadingGroup *shgroup,
                              const char *name,
                              const int *value,
                              int arraysize)
{
  /* Boolean are expected to be 4bytes longs for OpenGL! */
  drw_shgroup_uniform(shgroup, name, DRW_UNIFORM_INT, value, 1, arraysize);
}

void DRW_shgroup_uniform_float(DRWShadingGroup *shgroup,
                               const char *name,
                               const float *value,
                               int arraysize)
{
  drw_shgroup_uniform(shgroup, name, DRW_UNIFORM_FLOAT, value, 1, arraysize);
}

void DRW_shgroup_uniform_vec2(DRWShadingGroup *shgroup,
                              const char *name,
                              const float *value,
                              int arraysize)
{
  drw_shgroup_uniform(shgroup, name, DRW_UNIFORM_FLOAT, value, 2, arraysize);
}

void DRW_shgroup_uniform_vec3(DRWShadingGroup *shgroup,
                              const char *name,
                              const float *value,
                              int arraysize)
{
  drw_shgroup_uniform(shgroup, name, DRW_UNIFORM_FLOAT, value, 3, arraysize);
}

void DRW_shgroup_uniform_vec4(DRWShadingGroup *shgroup,
                              const char *name,
                              const float *value,
                              int arraysize)
{
  drw_shgroup_uniform(shgroup, name, DRW_UNIFORM_FLOAT, value, 4, arraysize);
}

void DRW_shgroup_uniform_int(DRWShadingGroup *shgroup,
                             const char *name,
                             const int *value,
                             int arraysize)
{
  drw_shgroup_uniform(shgroup, name, DRW_UNIFORM_INT, value, 1, arraysize);
}

void DRW_shgroup_uniform_ivec2(DRWShadingGroup *shgroup,
                               const char *name,
                               const int *value,
                               int arraysize)
{
  drw_shgroup_uniform(shgroup, name, DRW_UNIFORM_INT, value, 2, arraysize);
}

void DRW_shgroup_uniform_ivec3(DRWShadingGroup *shgroup,
                               const char *name,
                               const int *value,
                               int arraysize)
{
  drw_shgroup_uniform(shgroup, name, DRW_UNIFORM_INT, value, 3, arraysize);
}

void DRW_shgroup_uniform_ivec4(DRWShadingGroup *shgroup,
                               const char *name,
                               const int *value,
                               int arraysize)
{
  drw_shgroup_uniform(shgroup, name, DRW_UNIFORM_INT, value, 4, arraysize);
}

void DRW_shgroup_uniform_mat3(DRWShadingGroup *shgroup, const char *name, const float (*value)[3])
{
  drw_shgroup_uniform(shgroup, name, DRW_UNIFORM_FLOAT, (float *)value, 9, 1);
}

void DRW_shgroup_uniform_mat4(DRWShadingGroup *shgroup, const char *name, const float (*value)[4])
{
  drw_shgroup_uniform(shgroup, name, DRW_UNIFORM_FLOAT, (float *)value, 16, 1);
}

void DRW_shgroup_uniform_int_copy(DRWShadingGroup *shgroup, const char *name, const int value)
{
  drw_shgroup_uniform(shgroup, name, DRW_UNIFORM_INT_COPY, &value, 1, 1);
}

void DRW_shgroup_uniform_ivec2_copy(DRWShadingGroup *shgroup, const char *name, const int *value)
{
  drw_shgroup_uniform(shgroup, name, DRW_UNIFORM_INT_COPY, value, 2, 1);
}

void DRW_shgroup_uniform_ivec3_copy(DRWShadingGroup *shgroup, const char *name, const int *value)
{
  drw_shgroup_uniform(shgroup, name, DRW_UNIFORM_INT_COPY, value, 3, 1);
}

void DRW_shgroup_uniform_ivec4_copy(DRWShadingGroup *shgroup, const char *name, const int *value)
{
  drw_shgroup_uniform(shgroup, name, DRW_UNIFORM_INT_COPY, value, 4, 1);
}

void DRW_shgroup_uniform_bool_copy(DRWShadingGroup *shgroup, const char *name, const bool value)
{
  int ival = value;
  drw_shgroup_uniform(shgroup, name, DRW_UNIFORM_INT_COPY, &ival, 1, 1);
}

void DRW_shgroup_uniform_float_copy(DRWShadingGroup *shgroup, const char *name, const float value)
{
  drw_shgroup_uniform(shgroup, name, DRW_UNIFORM_FLOAT_COPY, &value, 1, 1);
}

void DRW_shgroup_uniform_vec2_copy(DRWShadingGroup *shgroup, const char *name, const float *value)
{
  drw_shgroup_uniform(shgroup, name, DRW_UNIFORM_FLOAT_COPY, value, 2, 1);
}

void DRW_shgroup_uniform_vec3_copy(DRWShadingGroup *shgroup, const char *name, const float *value)
{
  drw_shgroup_uniform(shgroup, name, DRW_UNIFORM_FLOAT_COPY, value, 3, 1);
}

void DRW_shgroup_uniform_vec4_copy(DRWShadingGroup *shgroup, const char *name, const float *value)
{
  drw_shgroup_uniform(shgroup, name, DRW_UNIFORM_FLOAT_COPY, value, 4, 1);
}

void DRW_shgroup_uniform_mat4_copy(DRWShadingGroup *shgroup,
                                   const char *name,
                                   const float (*value)[4])
{
  int location = GPU_shader_get_uniform(shgroup->shader, name);

  if (location == -1) {
    /* Nice to enable eventually, for now EEVEE uses uniforms that might not exist. */
    // BLI_assert(0);
    return;
  }

  /* Each array element stored as an individual entry in the uniform list.
   * All entries from the same array share the same base location,
   * and array-size used to determine the number of elements
   * copied in draw_update_uniforms. */
<<<<<<< HEAD
  for (int i = 0; i < arraysize; i++) {
    drw_shgroup_uniform_create_ex(
        shgroup, location, DRW_UNIFORM_FLOAT_COPY, &value[i], 0, 4, arraysize);
=======
  for (int i = 0; i < 4; i++) {
    drw_shgroup_uniform_create_ex(shgroup, location, DRW_UNIFORM_FLOAT_COPY, &value[i], 0, 4, 4);
>>>>>>> be699936
  }
}

void DRW_shgroup_vertex_buffer_ex(DRWShadingGroup *shgroup,
                                  const char *name,
                                  GPUVertBuf *vertex_buffer DRW_DEBUG_FILE_LINE_ARGS)
{
  int location = GPU_shader_get_ssbo(shgroup->shader, name);
  if (location == -1) {
#ifdef DRW_UNUSED_RESOURCE_TRACKING
    printf("%s:%d: Unable to locate binding of shader storage buffer object: %s.\n",
           file,
           line,
           name);
#else
    BLI_assert_msg(0, "Unable to locate binding of shader storage buffer objects.");
#endif
    return;
  }
  drw_shgroup_uniform_create_ex(
      shgroup, location, DRW_UNIFORM_VERTEX_BUFFER_AS_STORAGE, vertex_buffer, 0, 0, 1);
}

void DRW_shgroup_vertex_buffer_ref_ex(DRWShadingGroup *shgroup,
                                      const char *name,
                                      GPUVertBuf **vertex_buffer DRW_DEBUG_FILE_LINE_ARGS)
{
  int location = GPU_shader_get_ssbo(shgroup->shader, name);
  if (location == -1) {
#ifdef DRW_UNUSED_RESOURCE_TRACKING
    printf("%s:%d: Unable to locate binding of shader storage buffer object: %s.\n",
           file,
           line,
           name);
#else
    BLI_assert_msg(0, "Unable to locate binding of shader storage buffer objects.");
#endif
    return;
  }
  drw_shgroup_uniform_create_ex(
      shgroup, location, DRW_UNIFORM_VERTEX_BUFFER_AS_STORAGE_REF, vertex_buffer, 0, 0, 1);
}

/** \} */

/* -------------------------------------------------------------------- */
/** \name Draw Call (DRW_calls)
 * \{ */

static void drw_call_calc_orco(Object *ob, float (*r_orcofacs)[4])
{
  ID *ob_data = (ob) ? ob->data : NULL;
  float *texcoloc = NULL;
  float *texcosize = NULL;
  if (ob_data != NULL) {
    switch (GS(ob_data->name)) {
      case ID_ME:
        BKE_mesh_texspace_get_reference((Mesh *)ob_data, NULL, &texcoloc, &texcosize);
        break;
      case ID_CU_LEGACY: {
        Curve *cu = (Curve *)ob_data;
        BKE_curve_texspace_ensure(cu);
        texcoloc = cu->loc;
        texcosize = cu->size;
        break;
      }
      case ID_MB: {
        MetaBall *mb = (MetaBall *)ob_data;
        texcoloc = mb->loc;
        texcosize = mb->size;
        break;
      }
      default:
        break;
    }
  }

  if ((texcoloc != NULL) && (texcosize != NULL)) {
    mul_v3_v3fl(r_orcofacs[1], texcosize, 2.0f);
    invert_v3(r_orcofacs[1]);
    sub_v3_v3v3(r_orcofacs[0], texcoloc, texcosize);
    negate_v3(r_orcofacs[0]);
    mul_v3_v3(r_orcofacs[0], r_orcofacs[1]); /* result in a nice MADD in the shader */
  }
  else {
    copy_v3_fl(r_orcofacs[0], 0.0f);
    copy_v3_fl(r_orcofacs[1], 1.0f);
  }
}

BLI_INLINE void drw_call_matrix_init(DRWObjectMatrix *ob_mats, Object *ob, float (*obmat)[4])
{
  copy_m4_m4(ob_mats->model, obmat);
  if (ob) {
    copy_m4_m4(ob_mats->modelinverse, ob->imat);
  }
  else {
    /* WATCH: Can be costly. */
    invert_m4_m4(ob_mats->modelinverse, ob_mats->model);
  }
}

static void drw_call_obinfos_init(DRWObjectInfos *ob_infos, Object *ob)
{
  BLI_assert(ob);
  /* Index. */
  ob_infos->ob_index = ob->index;
  /* Orco factors. */
  drw_call_calc_orco(ob, ob_infos->orcotexfac);
  /* Random float value. */
  uint random = (DST.dupli_source) ?
                    DST.dupli_source->random_id :
                     /* TODO(fclem): this is rather costly to do at runtime. Maybe we can
                      * put it in ob->runtime and make depsgraph ensure it is up to date. */
                     BLI_hash_int_2d(BLI_hash_string(ob->id.name + 2), 0);
  ob_infos->ob_random = random * (1.0f / (float)0xFFFFFFFF);
  /* Object State. */
  ob_infos->ob_flag = 1.0f; /* Required to have a correct sign */
  ob_infos->ob_flag += (ob->base_flag & BASE_SELECTED) ? (1 << 1) : 0;
  ob_infos->ob_flag += (ob->base_flag & BASE_FROM_DUPLI) ? (1 << 2) : 0;
  ob_infos->ob_flag += (ob->base_flag & BASE_FROM_SET) ? (1 << 3) : 0;
  if (ob->base_flag & BASE_FROM_DUPLI) {
    ob_infos->ob_flag += (DRW_object_get_dupli_parent(ob) == DST.draw_ctx.obact) ? (1 << 4) : 0;
  }
  else {
    ob_infos->ob_flag += (ob == DST.draw_ctx.obact) ? (1 << 4) : 0;
  }
  /* Negative scaling. */
  ob_infos->ob_flag *= (ob->transflag & OB_NEG_SCALE) ? -1.0f : 1.0f;
  /* Object Color. */
  copy_v4_v4(ob_infos->ob_color, ob->color);
}

static void drw_call_culling_init(DRWCullingState *cull, Object *ob)
{
  const BoundBox *bbox;
  if (ob != NULL && (bbox = BKE_object_boundbox_get(ob))) {
    float corner[3];
    /* Get BoundSphere center and radius from the BoundBox. */
    mid_v3_v3v3(cull->bsphere.center, bbox->vec[0], bbox->vec[6]);
    mul_v3_m4v3(corner, ob->obmat, bbox->vec[0]);
    mul_m4_v3(ob->obmat, cull->bsphere.center);
    cull->bsphere.radius = len_v3v3(cull->bsphere.center, corner);

    /* Bypass test for very large objects (see T67319). */
    if (UNLIKELY(cull->bsphere.radius > 1e12)) {
      cull->bsphere.radius = -1.0f;
    }
  }
  else {
    /* Bypass test. */
    cull->bsphere.radius = -1.0f;
  }
  /* Reset user data */
  cull->user_data = NULL;
}

static DRWResourceHandle drw_resource_handle_new(float (*obmat)[4], Object *ob)
{
  DRWCullingState *culling = BLI_memblock_alloc(DST.vmempool->cullstates);
  DRWObjectMatrix *ob_mats = BLI_memblock_alloc(DST.vmempool->obmats);
  /* FIXME Meh, not always needed but can be accessed after creation.
   * Also it needs to have the same resource handle. */
  DRWObjectInfos *ob_infos = BLI_memblock_alloc(DST.vmempool->obinfos);
  UNUSED_VARS(ob_infos);

  DRWResourceHandle handle = DST.resource_handle;
  DRW_handle_increment(&DST.resource_handle);

  if (ob && (ob->transflag & OB_NEG_SCALE)) {
    DRW_handle_negative_scale_enable(&handle);
  }

  drw_call_matrix_init(ob_mats, ob, obmat);
  drw_call_culling_init(culling, ob);
  /* ob_infos is init only if needed. */

  return handle;
}

uint32_t DRW_object_resource_id_get(Object *UNUSED(ob))
{
  DRWResourceHandle handle = DST.ob_handle;
  if (handle == 0) {
    /* Handle not yet allocated. Return next handle. */
    handle = DST.resource_handle;
  }
  return handle & ~(1u << 31);
}

static DRWResourceHandle drw_resource_handle(DRWShadingGroup *shgroup,
                                             float (*obmat)[4],
                                             Object *ob)
{
  if (ob == NULL) {
    if (obmat == NULL) {
      DRWResourceHandle handle = 0;
      return handle;
    }

    return drw_resource_handle_new(obmat, NULL);
  }

  if (DST.ob_handle == 0) {
    DST.ob_handle = drw_resource_handle_new(obmat, ob);
    DST.ob_state_obinfo_init = false;
  }

  if (shgroup->objectinfo) {
    if (!DST.ob_state_obinfo_init) {
      DST.ob_state_obinfo_init = true;
      DRWObjectInfos *ob_infos = DRW_memblock_elem_from_handle(DST.vmempool->obinfos,
                                                               &DST.ob_handle);

      drw_call_obinfos_init(ob_infos, ob);
    }
  }

  if (shgroup->uniform_attrs) {
    drw_uniform_attrs_pool_update(DST.vmempool->obattrs_ubo_pool,
                                  shgroup->uniform_attrs,
                                  &DST.ob_handle,
                                  ob,
                                  DST.dupli_parent,
                                  DST.dupli_source);
  }

  return DST.ob_handle;
}

static void command_type_set(uint64_t *command_type_bits, int index, eDRWCommandType type)
{
  command_type_bits[index / 16] |= ((uint64_t)type) << ((index % 16) * 4);
}

eDRWCommandType command_type_get(const uint64_t *command_type_bits, int index)
{
  return ((command_type_bits[index / 16] >> ((index % 16) * 4)) & 0xF);
}

static void *drw_command_create(DRWShadingGroup *shgroup, eDRWCommandType type)
{
  DRWCommandChunk *chunk = shgroup->cmd.last;

  if (chunk == NULL) {
    DRWCommandSmallChunk *smallchunk = BLI_memblock_alloc(DST.vmempool->commands_small);
    smallchunk->command_len = ARRAY_SIZE(smallchunk->commands);
    smallchunk->command_used = 0;
    smallchunk->command_type[0] = 0x0lu;
    chunk = (DRWCommandChunk *)smallchunk;
    BLI_LINKS_APPEND(&shgroup->cmd, chunk);
  }
  else if (chunk->command_used == chunk->command_len) {
    chunk = BLI_memblock_alloc(DST.vmempool->commands);
    chunk->command_len = ARRAY_SIZE(chunk->commands);
    chunk->command_used = 0;
    memset(chunk->command_type, 0x0, sizeof(chunk->command_type));
    BLI_LINKS_APPEND(&shgroup->cmd, chunk);
  }

  command_type_set(chunk->command_type, chunk->command_used, type);

  return chunk->commands + chunk->command_used++;
}

static void drw_command_draw(DRWShadingGroup *shgroup, GPUBatch *batch, DRWResourceHandle handle)
{
  DRWCommandDraw *cmd = drw_command_create(shgroup, DRW_CMD_DRAW);
  cmd->batch = batch;
  cmd->handle = handle;
}

static void drw_command_draw_range(
    DRWShadingGroup *shgroup, GPUBatch *batch, DRWResourceHandle handle, uint start, uint count)
{
  DRWCommandDrawRange *cmd = drw_command_create(shgroup, DRW_CMD_DRAW_RANGE);
  cmd->batch = batch;
  cmd->handle = handle;
  cmd->vert_first = start;
  cmd->vert_count = count;
}

static void drw_command_draw_instance(
    DRWShadingGroup *shgroup, GPUBatch *batch, DRWResourceHandle handle, uint count, bool use_attr)
{
  DRWCommandDrawInstance *cmd = drw_command_create(shgroup, DRW_CMD_DRAW_INSTANCE);
  cmd->batch = batch;
  cmd->handle = handle;
  cmd->inst_count = count;
  cmd->use_attrs = use_attr;
}

static void drw_command_draw_intance_range(
    DRWShadingGroup *shgroup, GPUBatch *batch, DRWResourceHandle handle, uint start, uint count)
{
  DRWCommandDrawInstanceRange *cmd = drw_command_create(shgroup, DRW_CMD_DRAW_INSTANCE_RANGE);
  cmd->batch = batch;
  cmd->handle = handle;
  cmd->inst_first = start;
  cmd->inst_count = count;
}

static void drw_command_compute(DRWShadingGroup *shgroup,
                                int groups_x_len,
                                int groups_y_len,
                                int groups_z_len)
{
  DRWCommandCompute *cmd = drw_command_create(shgroup, DRW_CMD_COMPUTE);
  cmd->groups_x_len = groups_x_len;
  cmd->groups_y_len = groups_y_len;
  cmd->groups_z_len = groups_z_len;
}

static void drw_command_compute_ref(DRWShadingGroup *shgroup, int groups_ref[3])
{
  DRWCommandComputeRef *cmd = drw_command_create(shgroup, DRW_CMD_COMPUTE_REF);
  cmd->groups_ref = groups_ref;
}

static void drw_command_compute_indirect(DRWShadingGroup *shgroup, GPUStorageBuf *indirect_buf)
{
  DRWCommandComputeIndirect *cmd = drw_command_create(shgroup, DRW_CMD_COMPUTE_INDIRECT);
  cmd->indirect_buf = indirect_buf;
}

static void drw_command_barrier(DRWShadingGroup *shgroup, eGPUBarrier type)
{
  DRWCommandBarrier *cmd = drw_command_create(shgroup, DRW_CMD_BARRIER);
  cmd->type = type;
}

static void drw_command_draw_procedural(DRWShadingGroup *shgroup,
                                        GPUBatch *batch,
                                        DRWResourceHandle handle,
                                        uint vert_count)
{
  DRWCommandDrawProcedural *cmd = drw_command_create(shgroup, DRW_CMD_DRAW_PROCEDURAL);
  cmd->batch = batch;
  cmd->handle = handle;
  cmd->vert_count = vert_count;
}

static void drw_command_set_select_id(DRWShadingGroup *shgroup, GPUVertBuf *buf, uint select_id)
{
  /* Only one can be valid. */
  BLI_assert(buf == NULL || select_id == -1);
  DRWCommandSetSelectID *cmd = drw_command_create(shgroup, DRW_CMD_SELECTID);
  cmd->select_buf = buf;
  cmd->select_id = select_id;
}

static void drw_command_set_stencil_mask(DRWShadingGroup *shgroup,
                                         uint write_mask,
                                         uint reference,
                                         uint compare_mask)
{
  BLI_assert(write_mask <= 0xFF);
  BLI_assert(reference <= 0xFF);
  BLI_assert(compare_mask <= 0xFF);
  DRWCommandSetStencil *cmd = drw_command_create(shgroup, DRW_CMD_STENCIL);
  cmd->write_mask = write_mask;
  cmd->comp_mask = compare_mask;
  cmd->ref = reference;
}

static void drw_command_clear(DRWShadingGroup *shgroup,
                              eGPUFrameBufferBits channels,
                              uchar r,
                              uchar g,
                              uchar b,
                              uchar a,
                              float depth,
                              uchar stencil)
{
  DRWCommandClear *cmd = drw_command_create(shgroup, DRW_CMD_CLEAR);
  cmd->clear_channels = channels;
  cmd->r = r;
  cmd->g = g;
  cmd->b = b;
  cmd->a = a;
  cmd->depth = depth;
  cmd->stencil = stencil;
}

static void drw_command_set_mutable_state(DRWShadingGroup *shgroup,
                                          DRWState enable,
                                          DRWState disable)
{
  /* TODO: Restrict what state can be changed. */
  DRWCommandSetMutableState *cmd = drw_command_create(shgroup, DRW_CMD_DRWSTATE);
  cmd->enable = enable;
  cmd->disable = disable;
}

void DRW_shgroup_call_ex(DRWShadingGroup *shgroup,
                         Object *ob,
                         float (*obmat)[4],
                         struct GPUBatch *geom,
                         bool bypass_culling,
                         void *user_data)
{
  BLI_assert(geom != NULL);
  if (G.f & G_FLAG_PICKSEL) {
    drw_command_set_select_id(shgroup, NULL, DST.select_id);
  }
  DRWResourceHandle handle = drw_resource_handle(shgroup, ob ? ob->obmat : obmat, ob);
  drw_command_draw(shgroup, geom, handle);

  /* Culling data. */
  if (user_data || bypass_culling) {
    DRWCullingState *culling = DRW_memblock_elem_from_handle(DST.vmempool->cullstates,
                                                             &DST.ob_handle);

    if (user_data) {
      culling->user_data = user_data;
    }
    if (bypass_culling) {
      /* NOTE: this will disable culling for the whole object. */
      culling->bsphere.radius = -1.0f;
    }
  }
}

void DRW_shgroup_call_range(
    DRWShadingGroup *shgroup, struct Object *ob, GPUBatch *geom, uint v_sta, uint v_ct)
{
  BLI_assert(geom != NULL);
  if (G.f & G_FLAG_PICKSEL) {
    drw_command_set_select_id(shgroup, NULL, DST.select_id);
  }
  DRWResourceHandle handle = drw_resource_handle(shgroup, ob ? ob->obmat : NULL, ob);
  drw_command_draw_range(shgroup, geom, handle, v_sta, v_ct);
}

void DRW_shgroup_call_instance_range(
    DRWShadingGroup *shgroup, Object *ob, struct GPUBatch *geom, uint i_sta, uint i_ct)
{
  BLI_assert(geom != NULL);
  if (G.f & G_FLAG_PICKSEL) {
    drw_command_set_select_id(shgroup, NULL, DST.select_id);
  }
  DRWResourceHandle handle = drw_resource_handle(shgroup, ob ? ob->obmat : NULL, ob);
  drw_command_draw_intance_range(shgroup, geom, handle, i_sta, i_ct);
}

void DRW_shgroup_call_compute(DRWShadingGroup *shgroup,
                              int groups_x_len,
                              int groups_y_len,
                              int groups_z_len)
{
  BLI_assert(groups_x_len > 0 && groups_y_len > 0 && groups_z_len > 0);
  BLI_assert(GPU_compute_shader_support());

  drw_command_compute(shgroup, groups_x_len, groups_y_len, groups_z_len);
}

void DRW_shgroup_call_compute_ref(DRWShadingGroup *shgroup, int groups_ref[3])
{
  BLI_assert(GPU_compute_shader_support());

  drw_command_compute_ref(shgroup, groups_ref);
}

void DRW_shgroup_call_compute_indirect(DRWShadingGroup *shgroup, GPUStorageBuf *indirect_buf)
{
  BLI_assert(GPU_compute_shader_support());

  drw_command_compute_indirect(shgroup, indirect_buf);
}
void DRW_shgroup_barrier(DRWShadingGroup *shgroup, eGPUBarrier type)
{
  BLI_assert(GPU_compute_shader_support());

  drw_command_barrier(shgroup, type);
}

static void drw_shgroup_call_procedural_add_ex(DRWShadingGroup *shgroup,
                                               GPUBatch *geom,
                                               Object *ob,
                                               uint vert_count)
{
  BLI_assert(vert_count > 0);
  BLI_assert(geom != NULL);
  if (G.f & G_FLAG_PICKSEL) {
    drw_command_set_select_id(shgroup, NULL, DST.select_id);
  }
  DRWResourceHandle handle = drw_resource_handle(shgroup, ob ? ob->obmat : NULL, ob);
  drw_command_draw_procedural(shgroup, geom, handle, vert_count);
}

void DRW_shgroup_call_procedural_points(DRWShadingGroup *shgroup, Object *ob, uint point_count)
{
  struct GPUBatch *geom = drw_cache_procedural_points_get();
  drw_shgroup_call_procedural_add_ex(shgroup, geom, ob, point_count);
}

void DRW_shgroup_call_procedural_lines(DRWShadingGroup *shgroup, Object *ob, uint line_count)
{
  struct GPUBatch *geom = drw_cache_procedural_lines_get();
  drw_shgroup_call_procedural_add_ex(shgroup, geom, ob, line_count * 2);
}

void DRW_shgroup_call_procedural_triangles(DRWShadingGroup *shgroup, Object *ob, uint tri_count)
{
  struct GPUBatch *geom = drw_cache_procedural_triangles_get();
  drw_shgroup_call_procedural_add_ex(shgroup, geom, ob, tri_count * 3);
}

void DRW_shgroup_call_instances(DRWShadingGroup *shgroup,
                                Object *ob,
                                struct GPUBatch *geom,
                                uint count)
{
  BLI_assert(geom != NULL);
  if (G.f & G_FLAG_PICKSEL) {
    drw_command_set_select_id(shgroup, NULL, DST.select_id);
  }
  DRWResourceHandle handle = drw_resource_handle(shgroup, ob ? ob->obmat : NULL, ob);
  drw_command_draw_instance(shgroup, geom, handle, count, false);
}

void DRW_shgroup_call_instances_with_attrs(DRWShadingGroup *shgroup,
                                           Object *ob,
                                           struct GPUBatch *geom,
                                           struct GPUBatch *inst_attributes)
{
  BLI_assert(geom != NULL);
  BLI_assert(inst_attributes != NULL);
  if (G.f & G_FLAG_PICKSEL) {
    drw_command_set_select_id(shgroup, NULL, DST.select_id);
  }
  DRWResourceHandle handle = drw_resource_handle(shgroup, ob ? ob->obmat : NULL, ob);
  GPUBatch *batch = DRW_temp_batch_instance_request(
      DST.vmempool->idatalist, NULL, inst_attributes, geom);
  drw_command_draw_instance(shgroup, batch, handle, 0, true);
}

#define SCULPT_DEBUG_BUFFERS (G.debug_value == 889)
typedef struct DRWSculptCallbackData {
  Object *ob;
  DRWShadingGroup **shading_groups;
  int num_shading_groups;
  bool use_wire;
  bool use_mats;
  bool use_mask;
  bool use_fsets;
  bool fast_mode; /* Set by draw manager. Do not init. */

  int debug_node_nr;
} DRWSculptCallbackData;

#define SCULPT_DEBUG_COLOR(id) (sculpt_debug_colors[id % 9])
static float sculpt_debug_colors[9][4] = {
    {1.0f, 0.2f, 0.2f, 1.0f},
    {0.2f, 1.0f, 0.2f, 1.0f},
    {0.2f, 0.2f, 1.0f, 1.0f},
    {1.0f, 1.0f, 0.2f, 1.0f},
    {0.2f, 1.0f, 1.0f, 1.0f},
    {1.0f, 0.2f, 1.0f, 1.0f},
    {1.0f, 0.7f, 0.2f, 1.0f},
    {0.2f, 1.0f, 0.7f, 1.0f},
    {0.7f, 0.2f, 1.0f, 1.0f},
};

static void sculpt_draw_cb(DRWSculptCallbackData *scd, GPU_PBVH_Buffers *buffers)
{
  if (!buffers) {
    return;
  }

  /* Meh... use_mask is a bit misleading here. */
  if (scd->use_mask && !GPU_pbvh_buffers_has_overlays(buffers)) {
    return;
  }

  GPUBatch *geom = GPU_pbvh_buffers_batch_get(buffers, scd->fast_mode, scd->use_wire);
  short index = 0;

  if (scd->use_mats) {
    index = GPU_pbvh_buffers_material_index_get(buffers);
    if (index >= scd->num_shading_groups) {
      index = 0;
    }
  }

  DRWShadingGroup *shgrp = scd->shading_groups[index];
  if (geom != NULL && shgrp != NULL) {
    if (SCULPT_DEBUG_BUFFERS) {
      /* Color each buffers in different colors. Only work in solid/Xray mode. */
      shgrp = DRW_shgroup_create_sub(shgrp);
      DRW_shgroup_uniform_vec3(
          shgrp, "materialDiffuseColor", SCULPT_DEBUG_COLOR(scd->debug_node_nr++), 1);
    }
    /* DRW_shgroup_call_no_cull reuses matrices calculations for all the drawcalls of this
     * object. */
    DRW_shgroup_call_no_cull(shgrp, geom, scd->ob);
  }
}

static void sculpt_debug_cb(void *user_data,
                            const float bmin[3],
                            const float bmax[3],
                            PBVHNodeFlags flag)
{
  int *debug_node_nr = (int *)user_data;
  BoundBox bb;
  BKE_boundbox_init_from_minmax(&bb, bmin, bmax);

#if 0 /* Nodes hierarchy. */
  if (flag & PBVH_Leaf) {
    DRW_debug_bbox(&bb, (float[4]){0.0f, 1.0f, 0.0f, 1.0f});
  }
  else {
    DRW_debug_bbox(&bb, (float[4]){0.5f, 0.5f, 0.5f, 0.6f});
  }
#else /* Color coded leaf bounds. */
  if (flag & PBVH_Leaf) {
    DRW_debug_bbox(&bb, SCULPT_DEBUG_COLOR((*debug_node_nr)++));
  }
#endif
}

static void drw_sculpt_get_frustum_planes(Object *ob, float planes[6][4])
{
  /* TODO: take into account partial redraw for clipping planes. */
  DRW_view_frustum_planes_get(DRW_view_default_get(), planes);

  /* Transform clipping planes to object space. Transforming a plane with a
   * 4x4 matrix is done by multiplying with the transpose inverse.
   * The inverse cancels out here since we transform by inverse(obmat). */
  float tmat[4][4];
  transpose_m4_m4(tmat, ob->obmat);
  for (int i = 0; i < 6; i++) {
    mul_m4_v4(tmat, planes[i]);
  }
}

static void drw_sculpt_generate_calls(DRWSculptCallbackData *scd)
{
  /* PBVH should always exist for non-empty meshes, created by depsgraph eval. */
  PBVH *pbvh = (scd->ob->sculpt) ? scd->ob->sculpt->pbvh : NULL;
  if (!pbvh) {
    return;
  }

  const DRWContextState *drwctx = DRW_context_state_get();
  RegionView3D *rv3d = drwctx->rv3d;
  const bool navigating = rv3d && (rv3d->rflag & RV3D_NAVIGATING);

  Paint *p = NULL;
  if (drwctx->evil_C != NULL) {
    p = BKE_paint_get_active_from_context(drwctx->evil_C);
  }

  /* Frustum planes to show only visible PBVH nodes. */
  float update_planes[6][4];
  float draw_planes[6][4];
  PBVHFrustumPlanes update_frustum;
  PBVHFrustumPlanes draw_frustum;

  if (p && (p->flags & PAINT_SCULPT_DELAY_UPDATES)) {
    update_frustum.planes = update_planes;
    update_frustum.num_planes = 6;
    BKE_pbvh_get_frustum_planes(pbvh, &update_frustum);
    if (!navigating) {
      drw_sculpt_get_frustum_planes(scd->ob, update_planes);
      update_frustum.planes = update_planes;
      update_frustum.num_planes = 6;
      BKE_pbvh_set_frustum_planes(pbvh, &update_frustum);
    }
  }
  else {
    drw_sculpt_get_frustum_planes(scd->ob, update_planes);
    update_frustum.planes = update_planes;
    update_frustum.num_planes = 6;
  }

  drw_sculpt_get_frustum_planes(scd->ob, draw_planes);
  draw_frustum.planes = draw_planes;
  draw_frustum.num_planes = 6;

  /* Fast mode to show low poly multires while navigating. */
  scd->fast_mode = false;
  if (p && (p->flags & PAINT_FAST_NAVIGATE)) {
    scd->fast_mode = rv3d && (rv3d->rflag & RV3D_NAVIGATING);
  }

  /* Update draw buffers only for visible nodes while painting.
   * But do update them otherwise so navigating stays smooth. */
  bool update_only_visible = rv3d && !(rv3d->rflag & RV3D_PAINTING);
  if (p && (p->flags & PAINT_SCULPT_DELAY_UPDATES)) {
    update_only_visible = true;
  }

  Mesh *mesh = scd->ob->data;
  BKE_pbvh_update_normals(pbvh, mesh->runtime.subdiv_ccg);

  BKE_pbvh_draw_cb(pbvh,
                   update_only_visible,
                   &update_frustum,
                   &draw_frustum,
                   (void (*)(void *, GPU_PBVH_Buffers *))sculpt_draw_cb,
                   scd);

  if (SCULPT_DEBUG_BUFFERS) {
    int debug_node_nr = 0;
    DRW_debug_modelmat(scd->ob->obmat);
    BKE_pbvh_draw_debug_cb(
        pbvh,
        (void (*)(
            void *d, const float min[3], const float max[3], PBVHNodeFlags f))sculpt_debug_cb,
        &debug_node_nr);
  }
}

void DRW_shgroup_call_sculpt(DRWShadingGroup *shgroup, Object *ob, bool use_wire, bool use_mask)
{
  DRWSculptCallbackData scd = {
      .ob = ob,
      .shading_groups = &shgroup,
      .num_shading_groups = 1,
      .use_wire = use_wire,
      .use_mats = false,
      .use_mask = use_mask,
  };
  drw_sculpt_generate_calls(&scd);
}

void DRW_shgroup_call_sculpt_with_materials(DRWShadingGroup **shgroups,
                                            int num_shgroups,
                                            Object *ob)
{
  DRWSculptCallbackData scd = {
      .ob = ob,
      .shading_groups = shgroups,
      .num_shading_groups = num_shgroups,
      .use_wire = false,
      .use_mats = true,
      .use_mask = false,
  };
  drw_sculpt_generate_calls(&scd);
}

static GPUVertFormat inst_select_format = {0};

DRWCallBuffer *DRW_shgroup_call_buffer(DRWShadingGroup *shgroup,
                                       struct GPUVertFormat *format,
                                       GPUPrimType prim_type)
{
  BLI_assert(ELEM(prim_type, GPU_PRIM_POINTS, GPU_PRIM_LINES, GPU_PRIM_TRI_FAN));
  BLI_assert(format != NULL);

  DRWCallBuffer *callbuf = BLI_memblock_alloc(DST.vmempool->callbuffers);
  callbuf->buf = DRW_temp_buffer_request(DST.vmempool->idatalist, format, &callbuf->count);
  callbuf->buf_select = NULL;
  callbuf->count = 0;

  if (G.f & G_FLAG_PICKSEL) {
    /* Not actually used for rendering but alloced in one chunk. */
    if (inst_select_format.attr_len == 0) {
      GPU_vertformat_attr_add(&inst_select_format, "selectId", GPU_COMP_I32, 1, GPU_FETCH_INT);
    }
    callbuf->buf_select = DRW_temp_buffer_request(
        DST.vmempool->idatalist, &inst_select_format, &callbuf->count);
    drw_command_set_select_id(shgroup, callbuf->buf_select, -1);
  }

  DRWResourceHandle handle = drw_resource_handle(shgroup, NULL, NULL);
  GPUBatch *batch = DRW_temp_batch_request(DST.vmempool->idatalist, callbuf->buf, prim_type);
  drw_command_draw(shgroup, batch, handle);

  return callbuf;
}

DRWCallBuffer *DRW_shgroup_call_buffer_instance(DRWShadingGroup *shgroup,
                                                struct GPUVertFormat *format,
                                                GPUBatch *geom)
{
  BLI_assert(geom != NULL);
  BLI_assert(format != NULL);

  DRWCallBuffer *callbuf = BLI_memblock_alloc(DST.vmempool->callbuffers);
  callbuf->buf = DRW_temp_buffer_request(DST.vmempool->idatalist, format, &callbuf->count);
  callbuf->buf_select = NULL;
  callbuf->count = 0;

  if (G.f & G_FLAG_PICKSEL) {
    /* Not actually used for rendering but alloced in one chunk. */
    if (inst_select_format.attr_len == 0) {
      GPU_vertformat_attr_add(&inst_select_format, "selectId", GPU_COMP_I32, 1, GPU_FETCH_INT);
    }
    callbuf->buf_select = DRW_temp_buffer_request(
        DST.vmempool->idatalist, &inst_select_format, &callbuf->count);
    drw_command_set_select_id(shgroup, callbuf->buf_select, -1);
  }

  DRWResourceHandle handle = drw_resource_handle(shgroup, NULL, NULL);
  GPUBatch *batch = DRW_temp_batch_instance_request(
      DST.vmempool->idatalist, callbuf->buf, NULL, geom);
  drw_command_draw(shgroup, batch, handle);

  return callbuf;
}

void DRW_buffer_add_entry_struct(DRWCallBuffer *callbuf, const void *data)
{
  GPUVertBuf *buf = callbuf->buf;
  const bool resize = (callbuf->count == GPU_vertbuf_get_vertex_alloc(buf));

  if (UNLIKELY(resize)) {
    GPU_vertbuf_data_resize(buf, callbuf->count + DRW_BUFFER_VERTS_CHUNK);
  }

  GPU_vertbuf_vert_set(buf, callbuf->count, data);

  if (G.f & G_FLAG_PICKSEL) {
    if (UNLIKELY(resize)) {
      GPU_vertbuf_data_resize(callbuf->buf_select, callbuf->count + DRW_BUFFER_VERTS_CHUNK);
    }
    GPU_vertbuf_attr_set(callbuf->buf_select, 0, callbuf->count, &DST.select_id);
  }

  callbuf->count++;
}

void DRW_buffer_add_entry_array(DRWCallBuffer *callbuf, const void *attr[], uint attr_len)
{
  GPUVertBuf *buf = callbuf->buf;
  const bool resize = (callbuf->count == GPU_vertbuf_get_vertex_alloc(buf));

  BLI_assert(attr_len == GPU_vertbuf_get_format(buf)->attr_len);
  UNUSED_VARS_NDEBUG(attr_len);

  if (UNLIKELY(resize)) {
    GPU_vertbuf_data_resize(buf, callbuf->count + DRW_BUFFER_VERTS_CHUNK);
  }

  for (int i = 0; i < attr_len; i++) {
    GPU_vertbuf_attr_set(buf, i, callbuf->count, attr[i]);
  }

  if (G.f & G_FLAG_PICKSEL) {
    if (UNLIKELY(resize)) {
      GPU_vertbuf_data_resize(callbuf->buf_select, callbuf->count + DRW_BUFFER_VERTS_CHUNK);
    }
    GPU_vertbuf_attr_set(callbuf->buf_select, 0, callbuf->count, &DST.select_id);
  }

  callbuf->count++;
}

/** \} */

/* -------------------------------------------------------------------- */
/** \name Shading Groups (DRW_shgroup)
 * \{ */

static void drw_shgroup_init(DRWShadingGroup *shgroup, GPUShader *shader)
{
  shgroup->uniforms = NULL;
  shgroup->uniform_attrs = NULL;

  int view_ubo_location = GPU_shader_get_builtin_block(shader, GPU_UNIFORM_BLOCK_VIEW);
  int model_ubo_location = GPU_shader_get_builtin_block(shader, GPU_UNIFORM_BLOCK_MODEL);
  int info_ubo_location = GPU_shader_get_builtin_block(shader, GPU_UNIFORM_BLOCK_INFO);
  int baseinst_location = GPU_shader_get_builtin_uniform(shader, GPU_UNIFORM_BASE_INSTANCE);
  int chunkid_location = GPU_shader_get_builtin_uniform(shader, GPU_UNIFORM_RESOURCE_CHUNK);
  int resourceid_location = GPU_shader_get_builtin_uniform(shader, GPU_UNIFORM_RESOURCE_ID);

  /* TODO(@fclem): Will take the place of the above after the GPUShaderCreateInfo port. */
  if (view_ubo_location == -1) {
    view_ubo_location = GPU_shader_get_builtin_block(shader, GPU_UNIFORM_BLOCK_DRW_VIEW);
  }
  if (model_ubo_location == -1) {
    model_ubo_location = GPU_shader_get_builtin_block(shader, GPU_UNIFORM_BLOCK_DRW_MODEL);
  }
  if (info_ubo_location == -1) {
    info_ubo_location = GPU_shader_get_builtin_block(shader, GPU_UNIFORM_BLOCK_DRW_INFOS);
  }

  if (chunkid_location != -1) {
    drw_shgroup_uniform_create_ex(
        shgroup, chunkid_location, DRW_UNIFORM_RESOURCE_CHUNK, NULL, 0, 0, 1);
  }

  if (resourceid_location != -1) {
    drw_shgroup_uniform_create_ex(
        shgroup, resourceid_location, DRW_UNIFORM_RESOURCE_ID, NULL, 0, 0, 1);
  }

  if (baseinst_location != -1) {
    drw_shgroup_uniform_create_ex(
        shgroup, baseinst_location, DRW_UNIFORM_BASE_INSTANCE, NULL, 0, 0, 1);
  }

  if (model_ubo_location != -1) {
    drw_shgroup_uniform_create_ex(
        shgroup, model_ubo_location, DRW_UNIFORM_BLOCK_OBMATS, NULL, 0, 0, 1);
  }
  else {
    /* NOTE: This is only here to support old hardware fallback where uniform buffer is still
     * too slow or buggy. */
    int model = GPU_shader_get_builtin_uniform(shader, GPU_UNIFORM_MODEL);
    int modelinverse = GPU_shader_get_builtin_uniform(shader, GPU_UNIFORM_MODEL_INV);
    if (model != -1) {
      drw_shgroup_uniform_create_ex(shgroup, model, DRW_UNIFORM_MODEL_MATRIX, NULL, 0, 0, 1);
    }
    if (modelinverse != -1) {
      drw_shgroup_uniform_create_ex(
          shgroup, modelinverse, DRW_UNIFORM_MODEL_MATRIX_INVERSE, NULL, 0, 0, 1);
    }
  }

  if (info_ubo_location != -1) {
    drw_shgroup_uniform_create_ex(
        shgroup, info_ubo_location, DRW_UNIFORM_BLOCK_OBINFOS, NULL, 0, 0, 1);

    /* Abusing this loc to tell shgroup we need the obinfos. */
    shgroup->objectinfo = 1;
  }
  else {
    shgroup->objectinfo = 0;
  }

  if (view_ubo_location != -1) {
    drw_shgroup_uniform_create_ex(
        shgroup, view_ubo_location, DRW_UNIFORM_BLOCK, G_draw.view_ubo, 0, 0, 1);
  }

  /* Not supported. */
  BLI_assert(GPU_shader_get_builtin_uniform(shader, GPU_UNIFORM_MODELVIEW_INV) == -1);
  BLI_assert(GPU_shader_get_builtin_uniform(shader, GPU_UNIFORM_MODELVIEW) == -1);
  BLI_assert(GPU_shader_get_builtin_uniform(shader, GPU_UNIFORM_NORMAL) == -1);
  BLI_assert(GPU_shader_get_builtin_uniform(shader, GPU_UNIFORM_VIEW) == -1);
  BLI_assert(GPU_shader_get_builtin_uniform(shader, GPU_UNIFORM_VIEW_INV) == -1);
  BLI_assert(GPU_shader_get_builtin_uniform(shader, GPU_UNIFORM_VIEWPROJECTION) == -1);
  BLI_assert(GPU_shader_get_builtin_uniform(shader, GPU_UNIFORM_VIEWPROJECTION_INV) == -1);
  BLI_assert(GPU_shader_get_builtin_uniform(shader, GPU_UNIFORM_PROJECTION) == -1);
  BLI_assert(GPU_shader_get_builtin_uniform(shader, GPU_UNIFORM_PROJECTION_INV) == -1);
  BLI_assert(GPU_shader_get_builtin_uniform(shader, GPU_UNIFORM_CLIPPLANES) == -1);
  BLI_assert(GPU_shader_get_builtin_uniform(shader, GPU_UNIFORM_MVP) == -1);
}

static DRWShadingGroup *drw_shgroup_create_ex(struct GPUShader *shader, DRWPass *pass)
{
  DRWShadingGroup *shgroup = BLI_memblock_alloc(DST.vmempool->shgroups);

  BLI_LINKS_APPEND(&pass->shgroups, shgroup);

  shgroup->shader = shader;
  shgroup->cmd.first = NULL;
  shgroup->cmd.last = NULL;
  shgroup->pass_handle = pass->handle;

  return shgroup;
}

static DRWShadingGroup *drw_shgroup_material_create_ex(GPUPass *gpupass, DRWPass *pass)
{
  if (!gpupass) {
    /* Shader compilation error */
    return NULL;
  }

  GPUShader *sh = GPU_pass_shader_get(gpupass);

  if (!sh) {
    /* Shader not yet compiled */
    return NULL;
  }

  DRWShadingGroup *grp = drw_shgroup_create_ex(sh, pass);
  return grp;
}

static void drw_shgroup_material_texture(DRWShadingGroup *grp,
                                         GPUTexture *gputex,
                                         const char *name,
                                         eGPUSamplerState state)
{
  DRW_shgroup_uniform_texture_ex(grp, name, gputex, state);

  GPUTexture **gputex_ref = BLI_memblock_alloc(DST.vmempool->images);
  *gputex_ref = gputex;
  GPU_texture_ref(gputex);
}

void DRW_shgroup_add_material_resources(DRWShadingGroup *grp, struct GPUMaterial *material)
{
  ListBase textures = GPU_material_textures(material);

  /* Bind all textures needed by the material. */
  LISTBASE_FOREACH (GPUMaterialTexture *, tex, &textures) {
    if (tex->ima) {
      /* Image */
      GPUTexture *gputex;
      ImageUser *iuser = tex->iuser_available ? &tex->iuser : NULL;
      if (tex->tiled_mapping_name[0]) {
        gputex = BKE_image_get_gpu_tiles(tex->ima, iuser, NULL);
        drw_shgroup_material_texture(grp, gputex, tex->sampler_name, tex->sampler_state);
        gputex = BKE_image_get_gpu_tilemap(tex->ima, iuser, NULL);
        drw_shgroup_material_texture(grp, gputex, tex->tiled_mapping_name, tex->sampler_state);
      }
      else {
        gputex = BKE_image_get_gpu_texture(tex->ima, iuser, NULL);
        drw_shgroup_material_texture(grp, gputex, tex->sampler_name, tex->sampler_state);
      }
    }
    else if (tex->colorband) {
      /* Color Ramp */
      DRW_shgroup_uniform_texture(grp, tex->sampler_name, *tex->colorband);
    }
  }

  GPUUniformBuf *ubo = GPU_material_uniform_buffer_get(material);
  if (ubo != NULL) {
    DRW_shgroup_uniform_block(grp, GPU_UBO_BLOCK_NAME, ubo);
  }

  GPUUniformAttrList *uattrs = GPU_material_uniform_attributes(material);
  if (uattrs != NULL) {
    int loc = GPU_shader_get_uniform_block_binding(grp->shader, GPU_ATTRIBUTE_UBO_BLOCK_NAME);
    drw_shgroup_uniform_create_ex(grp, loc, DRW_UNIFORM_BLOCK_OBATTRS, uattrs, 0, 0, 1);
    grp->uniform_attrs = uattrs;
  }
}

GPUVertFormat *DRW_shgroup_instance_format_array(const DRWInstanceAttrFormat attrs[],
                                                 int arraysize)
{
  GPUVertFormat *format = MEM_callocN(sizeof(GPUVertFormat), "GPUVertFormat");

  for (int i = 0; i < arraysize; i++) {
    GPU_vertformat_attr_add(format,
                            attrs[i].name,
                            (attrs[i].type == DRW_ATTR_INT) ? GPU_COMP_I32 : GPU_COMP_F32,
                            attrs[i].components,
                            (attrs[i].type == DRW_ATTR_INT) ? GPU_FETCH_INT : GPU_FETCH_FLOAT);
  }
  return format;
}

DRWShadingGroup *DRW_shgroup_material_create(struct GPUMaterial *material, DRWPass *pass)
{
  GPUPass *gpupass = GPU_material_get_pass(material);
  DRWShadingGroup *shgroup = drw_shgroup_material_create_ex(gpupass, pass);

  if (shgroup) {
    drw_shgroup_init(shgroup, GPU_pass_shader_get(gpupass));
    DRW_shgroup_add_material_resources(shgroup, material);
  }
  return shgroup;
}

DRWShadingGroup *DRW_shgroup_create(struct GPUShader *shader, DRWPass *pass)
{
  DRWShadingGroup *shgroup = drw_shgroup_create_ex(shader, pass);
  drw_shgroup_init(shgroup, shader);
  return shgroup;
}

DRWShadingGroup *DRW_shgroup_transform_feedback_create(struct GPUShader *shader,
                                                       DRWPass *pass,
                                                       GPUVertBuf *tf_target)
{
  BLI_assert(tf_target != NULL);
  DRWShadingGroup *shgroup = drw_shgroup_create_ex(shader, pass);
  drw_shgroup_init(shgroup, shader);
  drw_shgroup_uniform_create_ex(shgroup, 0, DRW_UNIFORM_TFEEDBACK_TARGET, tf_target, 0, 0, 1);
  return shgroup;
}

void DRW_shgroup_state_enable(DRWShadingGroup *shgroup, DRWState state)
{
  drw_command_set_mutable_state(shgroup, state, 0x0);
}

void DRW_shgroup_state_disable(DRWShadingGroup *shgroup, DRWState state)
{
  drw_command_set_mutable_state(shgroup, 0x0, state);
}

void DRW_shgroup_stencil_set(DRWShadingGroup *shgroup,
                             uint write_mask,
                             uint reference,
                             uint compare_mask)
{
  drw_command_set_stencil_mask(shgroup, write_mask, reference, compare_mask);
}

void DRW_shgroup_stencil_mask(DRWShadingGroup *shgroup, uint mask)
{
  drw_command_set_stencil_mask(shgroup, 0xFF, mask, 0xFF);
}

void DRW_shgroup_clear_framebuffer(DRWShadingGroup *shgroup,
                                   eGPUFrameBufferBits channels,
                                   uchar r,
                                   uchar g,
                                   uchar b,
                                   uchar a,
                                   float depth,
                                   uchar stencil)
{
  drw_command_clear(shgroup, channels, r, g, b, a, depth, stencil);
}

bool DRW_shgroup_is_empty(DRWShadingGroup *shgroup)
{
  DRWCommandChunk *chunk = shgroup->cmd.first;
  for (; chunk; chunk = chunk->next) {
    for (int i = 0; i < chunk->command_used; i++) {
      if (command_type_get(chunk->command_type, i) <= DRW_MAX_DRAW_CMD_TYPE) {
        return false;
      }
    }
  }
  return true;
}

DRWShadingGroup *DRW_shgroup_create_sub(DRWShadingGroup *shgroup)
{
  DRWShadingGroup *shgroup_new = BLI_memblock_alloc(DST.vmempool->shgroups);

  *shgroup_new = *shgroup;
  drw_shgroup_init(shgroup_new, shgroup_new->shader);
  shgroup_new->cmd.first = NULL;
  shgroup_new->cmd.last = NULL;

  DRWPass *parent_pass = DRW_memblock_elem_from_handle(DST.vmempool->passes,
                                                       &shgroup->pass_handle);

  BLI_LINKS_INSERT_AFTER(&parent_pass->shgroups, shgroup, shgroup_new);

  return shgroup_new;
}

/** \} */

/* -------------------------------------------------------------------- */
/** \name View (DRW_view)
 * \{ */

/* Extract the 8 corners from a Projection Matrix.
 * Although less accurate, this solution can be simplified as follows:
 * BKE_boundbox_init_from_minmax(&bbox, (const float[3]){-1.0f, -1.0f, -1.0f}, (const
 * float[3]){1.0f, 1.0f, 1.0f}); for (int i = 0; i < 8; i++) {mul_project_m4_v3(projinv,
 * bbox.vec[i]);}
 */
static void draw_frustum_boundbox_calc(const float (*viewinv)[4],
                                       const float (*projmat)[4],
                                       BoundBox *r_bbox)
{
  float left, right, bottom, top, near, far;
  bool is_persp = projmat[3][3] == 0.0f;

#if 0 /* Equivalent to this but it has accuracy problems. */
  BKE_boundbox_init_from_minmax(
      &bbox, (const float[3]){-1.0f, -1.0f, -1.0f}, (const float[3]){1.0f, 1.0f, 1.0f});
  for (int i = 0; i < 8; i++) {
    mul_project_m4_v3(projinv, bbox.vec[i]);
  }
#endif

  projmat_dimensions(projmat, &left, &right, &bottom, &top, &near, &far);

  r_bbox->vec[0][2] = r_bbox->vec[3][2] = r_bbox->vec[7][2] = r_bbox->vec[4][2] = -near;
  r_bbox->vec[0][0] = r_bbox->vec[3][0] = left;
  r_bbox->vec[4][0] = r_bbox->vec[7][0] = right;
  r_bbox->vec[0][1] = r_bbox->vec[4][1] = bottom;
  r_bbox->vec[7][1] = r_bbox->vec[3][1] = top;

  /* Get the coordinates of the far plane. */
  if (is_persp) {
    float sca_far = far / near;
    left *= sca_far;
    right *= sca_far;
    bottom *= sca_far;
    top *= sca_far;
  }

  r_bbox->vec[1][2] = r_bbox->vec[2][2] = r_bbox->vec[6][2] = r_bbox->vec[5][2] = -far;
  r_bbox->vec[1][0] = r_bbox->vec[2][0] = left;
  r_bbox->vec[6][0] = r_bbox->vec[5][0] = right;
  r_bbox->vec[1][1] = r_bbox->vec[5][1] = bottom;
  r_bbox->vec[2][1] = r_bbox->vec[6][1] = top;

  /* Transform into world space. */
  for (int i = 0; i < 8; i++) {
    mul_m4_v3(viewinv, r_bbox->vec[i]);
  }
}

static void draw_frustum_culling_planes_calc(const float (*persmat)[4], float (*frustum_planes)[4])
{
  planes_from_projmat(persmat,
                      frustum_planes[0],
                      frustum_planes[5],
                      frustum_planes[1],
                      frustum_planes[3],
                      frustum_planes[4],
                      frustum_planes[2]);

  /* Normalize. */
  for (int p = 0; p < 6; p++) {
    frustum_planes[p][3] /= normalize_v3(frustum_planes[p]);
  }
}

static void draw_frustum_bound_sphere_calc(const BoundBox *bbox,
                                           const float (*viewinv)[4],
                                           const float (*projmat)[4],
                                           const float (*projinv)[4],
                                           BoundSphere *bsphere)
{
  /* Extract Bounding Sphere */
  if (projmat[3][3] != 0.0f) {
    /* Orthographic */
    /* The most extreme points on the near and far plane. (normalized device coords). */
    const float *nearpoint = bbox->vec[0];
    const float *farpoint = bbox->vec[6];

    /* just use median point */
    mid_v3_v3v3(bsphere->center, farpoint, nearpoint);
    bsphere->radius = len_v3v3(bsphere->center, farpoint);
  }
  else if (projmat[2][0] == 0.0f && projmat[2][1] == 0.0f) {
    /* Perspective with symmetrical frustum. */

    /* We obtain the center and radius of the circumscribed circle of the
     * isosceles trapezoid composed by the diagonals of the near and far clipping plane */

    /* center of each clipping plane */
    float mid_min[3], mid_max[3];
    mid_v3_v3v3(mid_min, bbox->vec[3], bbox->vec[4]);
    mid_v3_v3v3(mid_max, bbox->vec[2], bbox->vec[5]);

    /* square length of the diagonals of each clipping plane */
    float a_sq = len_squared_v3v3(bbox->vec[3], bbox->vec[4]);
    float b_sq = len_squared_v3v3(bbox->vec[2], bbox->vec[5]);

    /* distance squared between clipping planes */
    float h_sq = len_squared_v3v3(mid_min, mid_max);

    float fac = (4 * h_sq + b_sq - a_sq) / (8 * h_sq);

    /* The goal is to get the smallest sphere,
     * not the sphere that passes through each corner */
    CLAMP(fac, 0.0f, 1.0f);

    interp_v3_v3v3(bsphere->center, mid_min, mid_max, fac);

    /* distance from the center to one of the points of the far plane (1, 2, 5, 6) */
    bsphere->radius = len_v3v3(bsphere->center, bbox->vec[1]);
  }
  else {
    /* Perspective with asymmetrical frustum. */

    /* We put the sphere center on the line that goes from origin
     * to the center of the far clipping plane. */

    /* Detect which of the corner of the far clipping plane is the farthest to the origin */
    float nfar[4];               /* most extreme far point in NDC space */
    float farxy[2];              /* far-point projection onto the near plane */
    float farpoint[3] = {0.0f};  /* most extreme far point in camera coordinate */
    float nearpoint[3];          /* most extreme near point in camera coordinate */
    float farcenter[3] = {0.0f}; /* center of far clipping plane in camera coordinate */
    float F = -1.0f, N;          /* square distance of far and near point to origin */
    float f, n; /* distance of far and near point to z axis. f is always > 0 but n can be < 0 */
    float e, s; /* far and near clipping distance (<0) */
    float c;    /* slope of center line = distance of far clipping center
                 * to z axis / far clipping distance. */
    float z;    /* projection of sphere center on z axis (<0) */

    /* Find farthest corner and center of far clip plane. */
    float corner[3] = {1.0f, 1.0f, 1.0f}; /* in clip space */
    for (int i = 0; i < 4; i++) {
      float point[3];
      mul_v3_project_m4_v3(point, projinv, corner);
      float len = len_squared_v3(point);
      if (len > F) {
        copy_v3_v3(nfar, corner);
        copy_v3_v3(farpoint, point);
        F = len;
      }
      add_v3_v3(farcenter, point);
      /* rotate by 90 degree to walk through the 4 points of the far clip plane */
      float tmp = corner[0];
      corner[0] = -corner[1];
      corner[1] = tmp;
    }

    /* the far center is the average of the far clipping points */
    mul_v3_fl(farcenter, 0.25f);
    /* the extreme near point is the opposite point on the near clipping plane */
    copy_v3_fl3(nfar, -nfar[0], -nfar[1], -1.0f);
    mul_v3_project_m4_v3(nearpoint, projinv, nfar);
    /* this is a frustum projection */
    N = len_squared_v3(nearpoint);
    e = farpoint[2];
    s = nearpoint[2];
    /* distance to view Z axis */
    f = len_v2(farpoint);
    /* get corresponding point on the near plane */
    mul_v2_v2fl(farxy, farpoint, s / e);
    /* this formula preserve the sign of n */
    sub_v2_v2(nearpoint, farxy);
    n = f * s / e - len_v2(nearpoint);
    c = len_v2(farcenter) / e;
    /* the big formula, it simplifies to (F-N)/(2(e-s)) for the symmetric case */
    z = (F - N) / (2.0f * (e - s + c * (f - n)));

    bsphere->center[0] = farcenter[0] * z / e;
    bsphere->center[1] = farcenter[1] * z / e;
    bsphere->center[2] = z;

    /* For XR, the view matrix may contain a scale factor. Then, transforming only the center
     * into world space after calculating the radius will result in incorrect behavior. */
    mul_m4_v3(viewinv, bsphere->center); /* Transform to world space. */
    mul_m4_v3(viewinv, farpoint);
    bsphere->radius = len_v3v3(bsphere->center, farpoint);
  }
}

static void draw_view_matrix_state_update(ViewInfos *storage,
                                          const float viewmat[4][4],
                                          const float winmat[4][4])
{
  copy_m4_m4(storage->viewmat, viewmat);
  invert_m4_m4(storage->viewinv, storage->viewmat);

  copy_m4_m4(storage->winmat, winmat);
  invert_m4_m4(storage->wininv, storage->winmat);

  mul_m4_m4m4(storage->persmat, winmat, viewmat);
  invert_m4_m4(storage->persinv, storage->persmat);

  const bool is_persp = (winmat[3][3] == 0.0f);

  /* Near clip distance. */
  storage->viewvecs[0][3] = (is_persp) ? -winmat[3][2] / (winmat[2][2] - 1.0f) :
                                         -(winmat[3][2] + 1.0f) / winmat[2][2];

  /* Far clip distance. */
  storage->viewvecs[1][3] = (is_persp) ? -winmat[3][2] / (winmat[2][2] + 1.0f) :
                                         -(winmat[3][2] - 1.0f) / winmat[2][2];

  /* view vectors for the corners of the view frustum.
   * Can be used to recreate the world space position easily */
  float view_vecs[4][3] = {
      {-1.0f, -1.0f, -1.0f},
      {1.0f, -1.0f, -1.0f},
      {-1.0f, 1.0f, -1.0f},
      {-1.0f, -1.0f, 1.0f},
  };

  /* convert the view vectors to view space */
  for (int i = 0; i < 4; i++) {
    mul_project_m4_v3(storage->wininv, view_vecs[i]);
    /* normalized trick see:
     * http://www.derschmale.com/2014/01/26/reconstructing-positions-from-the-depth-buffer */
    if (is_persp) {
      /* Divide XY by Z. */
      mul_v2_fl(view_vecs[i], 1.0f / view_vecs[i][2]);
    }
  }

  /**
   * If ortho : view_vecs[0] is the near-bottom-left corner of the frustum and
   *            view_vecs[1] is the vector going from the near-bottom-left corner to
   *            the far-top-right corner.
   * If Persp : view_vecs[0].xy and view_vecs[1].xy are respectively the bottom-left corner
   *            when Z = 1, and top-left corner if Z = 1.
   *            view_vecs[0].z the near clip distance and view_vecs[1].z is the (signed)
   *            distance from the near plane to the far clip plane.
   */
  copy_v3_v3(storage->viewvecs[0], view_vecs[0]);

  /* we need to store the differences */
  storage->viewvecs[1][0] = view_vecs[1][0] - view_vecs[0][0];
  storage->viewvecs[1][1] = view_vecs[2][1] - view_vecs[0][1];
  storage->viewvecs[1][2] = view_vecs[3][2] - view_vecs[0][2];
}

DRWView *DRW_view_create(const float viewmat[4][4],
                         const float winmat[4][4],
                         const float (*culling_viewmat)[4],
                         const float (*culling_winmat)[4],
                         DRWCallVisibilityFn *visibility_fn)
{
  DRWView *view = BLI_memblock_alloc(DST.vmempool->views);

  if (DST.primary_view_ct < MAX_CULLED_VIEWS) {
    view->culling_mask = 1u << DST.primary_view_ct++;
  }
  else {
    BLI_assert(0);
    view->culling_mask = 0u;
  }
  view->clip_planes_len = 0;
  view->visibility_fn = visibility_fn;
  view->parent = NULL;

  copy_v4_fl4(view->storage.viewcamtexcofac, 1.0f, 1.0f, 0.0f, 0.0f);

  DRW_view_update(view, viewmat, winmat, culling_viewmat, culling_winmat);

  return view;
}

DRWView *DRW_view_create_sub(const DRWView *parent_view,
                             const float viewmat[4][4],
                             const float winmat[4][4])
{
  /* Search original parent. */
  const DRWView *ori_view = parent_view;
  while (ori_view->parent != NULL) {
    ori_view = ori_view->parent;
  }

  DRWView *view = BLI_memblock_alloc(DST.vmempool->views);

  /* Perform copy. */
  *view = *ori_view;
  view->parent = (DRWView *)ori_view;

  DRW_view_update_sub(view, viewmat, winmat);

  return view;
}

/* DRWView Update:
 * This is meant to be done on existing views when rendering in a loop and there is no
 * need to allocate more DRWViews. */

void DRW_view_update_sub(DRWView *view, const float viewmat[4][4], const float winmat[4][4])
{
  BLI_assert(view->parent != NULL);

  view->is_dirty = true;
  view->is_inverted = (is_negative_m4(viewmat) == is_negative_m4(winmat));

  draw_view_matrix_state_update(&view->storage, viewmat, winmat);
}

void DRW_view_update(DRWView *view,
                     const float viewmat[4][4],
                     const float winmat[4][4],
                     const float (*culling_viewmat)[4],
                     const float (*culling_winmat)[4])
{
  /* DO NOT UPDATE THE DEFAULT VIEW.
   * Create sub-views instead, or a copy. */
  BLI_assert(view != DST.view_default);
  BLI_assert(view->parent == NULL);

  view->is_dirty = true;
  view->is_inverted = (is_negative_m4(viewmat) == is_negative_m4(winmat));

  draw_view_matrix_state_update(&view->storage, viewmat, winmat);

  /* Prepare frustum culling. */

#ifdef DRW_DEBUG_CULLING
  static float mv[MAX_CULLED_VIEWS][4][4], mw[MAX_CULLED_VIEWS][4][4];

  /* Select view here. */
  if (view->culling_mask != 0) {
    uint index = bitscan_forward_uint(view->culling_mask);

    if (G.debug_value == 0) {
      copy_m4_m4(mv[index], culling_viewmat ? culling_viewmat : viewmat);
      copy_m4_m4(mw[index], culling_winmat ? culling_winmat : winmat);
    }
    else {
      culling_winmat = mw[index];
      culling_viewmat = mv[index];
    }
  }
#endif

  float wininv[4][4];
  if (culling_winmat) {
    winmat = culling_winmat;
    invert_m4_m4(wininv, winmat);
  }
  else {
    copy_m4_m4(wininv, view->storage.wininv);
  }

  float viewinv[4][4];
  if (culling_viewmat) {
    viewmat = culling_viewmat;
    invert_m4_m4(viewinv, viewmat);
  }
  else {
    copy_m4_m4(viewinv, view->storage.viewinv);
  }

  draw_frustum_boundbox_calc(viewinv, winmat, &view->frustum_corners);
  draw_frustum_culling_planes_calc(view->storage.persmat, view->frustum_planes);
  draw_frustum_bound_sphere_calc(
      &view->frustum_corners, viewinv, winmat, wininv, &view->frustum_bsphere);

#ifdef DRW_DEBUG_CULLING
  if (G.debug_value != 0) {
    DRW_debug_sphere(
        view->frustum_bsphere.center, view->frustum_bsphere.radius, (const float[4]){1, 1, 0, 1});
    DRW_debug_bbox(&view->frustum_corners, (const float[4]){1, 1, 0, 1});
  }
#endif
}

const DRWView *DRW_view_default_get(void)
{
  return DST.view_default;
}

void DRW_view_reset(void)
{
  DST.view_default = NULL;
  DST.view_active = NULL;
  DST.view_previous = NULL;
}

void DRW_view_default_set(const DRWView *view)
{
  BLI_assert(DST.view_default == NULL);
  DST.view_default = (DRWView *)view;
}

void DRW_view_clip_planes_set(DRWView *view, float (*planes)[4], int plane_len)
{
  BLI_assert(plane_len <= MAX_CLIP_PLANES);
  view->clip_planes_len = plane_len;
  if (plane_len > 0) {
    memcpy(view->storage.clip_planes, planes, sizeof(float[4]) * plane_len);
  }
}

void DRW_view_camtexco_set(DRWView *view, float texco[4])
{
  copy_v4_v4(view->storage.viewcamtexcofac, texco);
}

void DRW_view_frustum_corners_get(const DRWView *view, BoundBox *corners)
{
  memcpy(corners, &view->frustum_corners, sizeof(view->frustum_corners));
}

void DRW_view_frustum_planes_get(const DRWView *view, float planes[6][4])
{
  memcpy(planes, &view->frustum_planes, sizeof(view->frustum_planes));
}

bool DRW_view_is_persp_get(const DRWView *view)
{
  view = (view) ? view : DST.view_default;
  return view->storage.winmat[3][3] == 0.0f;
}

float DRW_view_near_distance_get(const DRWView *view)
{
  view = (view) ? view : DST.view_default;
  const float(*projmat)[4] = view->storage.winmat;

  if (DRW_view_is_persp_get(view)) {
    return -projmat[3][2] / (projmat[2][2] - 1.0f);
  }

  return -(projmat[3][2] + 1.0f) / projmat[2][2];
}

float DRW_view_far_distance_get(const DRWView *view)
{
  view = (view) ? view : DST.view_default;
  const float(*projmat)[4] = view->storage.winmat;

  if (DRW_view_is_persp_get(view)) {
    return -projmat[3][2] / (projmat[2][2] + 1.0f);
  }

  return -(projmat[3][2] - 1.0f) / projmat[2][2];
}

void DRW_view_viewmat_get(const DRWView *view, float mat[4][4], bool inverse)
{
  view = (view) ? view : DST.view_default;
  const ViewInfos *storage = &view->storage;
  copy_m4_m4(mat, (inverse) ? storage->viewinv : storage->viewmat);
}

void DRW_view_winmat_get(const DRWView *view, float mat[4][4], bool inverse)
{
  view = (view) ? view : DST.view_default;
  const ViewInfos *storage = &view->storage;
  copy_m4_m4(mat, (inverse) ? storage->wininv : storage->winmat);
}

void DRW_view_persmat_get(const DRWView *view, float mat[4][4], bool inverse)
{
  view = (view) ? view : DST.view_default;
  const ViewInfos *storage = &view->storage;
  copy_m4_m4(mat, (inverse) ? storage->persinv : storage->persmat);
}

/** \} */

/* -------------------------------------------------------------------- */
/** \name Passes (DRW_pass)
 * \{ */

DRWPass *DRW_pass_create(const char *name, DRWState state)
{
  DRWPass *pass = BLI_memblock_alloc(DST.vmempool->passes);
  pass->state = state | DRW_STATE_PROGRAM_POINT_SIZE;
  if (G.debug & G_DEBUG_GPU) {
    BLI_strncpy(pass->name, name, MAX_PASS_NAME);
  }

  pass->shgroups.first = NULL;
  pass->shgroups.last = NULL;
  pass->handle = DST.pass_handle;
  DRW_handle_increment(&DST.pass_handle);

  pass->original = NULL;
  pass->next = NULL;

  return pass;
}

DRWPass *DRW_pass_create_instance(const char *name, DRWPass *original, DRWState state)
{
  DRWPass *pass = DRW_pass_create(name, state);
  pass->original = original;

  return pass;
}

void DRW_pass_link(DRWPass *first, DRWPass *second)
{
  BLI_assert(first != second);
  BLI_assert(first->next == NULL);
  first->next = second;
}

bool DRW_pass_is_empty(DRWPass *pass)
{
  if (pass->original) {
    return DRW_pass_is_empty(pass->original);
  }

  LISTBASE_FOREACH (DRWShadingGroup *, shgroup, &pass->shgroups) {
    if (!DRW_shgroup_is_empty(shgroup)) {
      return false;
    }
  }
  return true;
}

void DRW_pass_foreach_shgroup(DRWPass *pass,
                              void (*callback)(void *userData, DRWShadingGroup *shgrp),
                              void *userData)
{
  LISTBASE_FOREACH (DRWShadingGroup *, shgroup, &pass->shgroups) {
    callback(userData, shgroup);
  }
}

static int pass_shgroup_dist_sort(const void *a, const void *b)
{
  const DRWShadingGroup *shgrp_a = (const DRWShadingGroup *)a;
  const DRWShadingGroup *shgrp_b = (const DRWShadingGroup *)b;

  if (shgrp_a->z_sorting.distance < shgrp_b->z_sorting.distance) {
    return 1;
  }
  if (shgrp_a->z_sorting.distance > shgrp_b->z_sorting.distance) {
    return -1;
  }

  /* If distances are the same, keep original order. */
  if (shgrp_a->z_sorting.original_index > shgrp_b->z_sorting.original_index) {
    return -1;
  }

  return 0;
}

/* ------------------ Shading group sorting --------------------- */

#define SORT_IMPL_LINKTYPE DRWShadingGroup

#define SORT_IMPL_FUNC shgroup_sort_fn_r
#include "../../blenlib/intern/list_sort_impl.h"
#undef SORT_IMPL_FUNC

#undef SORT_IMPL_LINKTYPE

void DRW_pass_sort_shgroup_z(DRWPass *pass)
{
  const float(*viewinv)[4] = DST.view_active->storage.viewinv;

  if (!(pass->shgroups.first && pass->shgroups.first->next)) {
    /* Nothing to sort */
    return;
  }

  uint index = 0;
  DRWShadingGroup *shgroup = pass->shgroups.first;
  do {
    DRWResourceHandle handle = 0;
    /* Find first DRWCommandDraw. */
    DRWCommandChunk *cmd_chunk = shgroup->cmd.first;
    for (; cmd_chunk && handle == 0; cmd_chunk = cmd_chunk->next) {
      for (int i = 0; i < cmd_chunk->command_used && handle == 0; i++) {
        if (DRW_CMD_DRAW == command_type_get(cmd_chunk->command_type, i)) {
          handle = cmd_chunk->commands[i].draw.handle;
        }
      }
    }
    /* To be sorted a shgroup needs to have at least one draw command. */
    /* FIXME(fclem): In some case, we can still have empty shading group to sort. However their
     * final order is not well defined.
     * (see T76730 & D7729). */
    // BLI_assert(handle != 0);

    DRWObjectMatrix *obmats = DRW_memblock_elem_from_handle(DST.vmempool->obmats, &handle);

    /* Compute distance to camera. */
    float tmp[3];
    sub_v3_v3v3(tmp, viewinv[3], obmats->model[3]);
    shgroup->z_sorting.distance = dot_v3v3(viewinv[2], tmp);
    shgroup->z_sorting.original_index = index++;

  } while ((shgroup = shgroup->next));

  /* Sort using computed distances. */
  pass->shgroups.first = shgroup_sort_fn_r(pass->shgroups.first, pass_shgroup_dist_sort);

  /* Find the new last */
  DRWShadingGroup *last = pass->shgroups.first;
  while ((last = last->next)) {
    /* Reset the pass id for debugging. */
    last->pass_handle = pass->handle;
  }
  pass->shgroups.last = last;
}

void DRW_pass_sort_shgroup_reverse(DRWPass *pass)
{
  pass->shgroups.last = pass->shgroups.first;
  /* WARNING: Assume that DRWShadingGroup->next is the first member. */
  BLI_linklist_reverse((LinkNode **)&pass->shgroups.first);
}

/** \} */<|MERGE_RESOLUTION|>--- conflicted
+++ resolved
@@ -501,14 +501,8 @@
    * All entries from the same array share the same base location,
    * and array-size used to determine the number of elements
    * copied in draw_update_uniforms. */
-<<<<<<< HEAD
-  for (int i = 0; i < arraysize; i++) {
-    drw_shgroup_uniform_create_ex(
-        shgroup, location, DRW_UNIFORM_FLOAT_COPY, &value[i], 0, 4, arraysize);
-=======
   for (int i = 0; i < 4; i++) {
     drw_shgroup_uniform_create_ex(shgroup, location, DRW_UNIFORM_FLOAT_COPY, &value[i], 0, 4, 4);
->>>>>>> be699936
   }
 }
 
@@ -621,9 +615,9 @@
   /* Random float value. */
   uint random = (DST.dupli_source) ?
                     DST.dupli_source->random_id :
-                     /* TODO(fclem): this is rather costly to do at runtime. Maybe we can
-                      * put it in ob->runtime and make depsgraph ensure it is up to date. */
-                     BLI_hash_int_2d(BLI_hash_string(ob->id.name + 2), 0);
+                    /* TODO(fclem): this is rather costly to do at runtime. Maybe we can
+                     * put it in ob->runtime and make depsgraph ensure it is up to date. */
+                    BLI_hash_int_2d(BLI_hash_string(ob->id.name + 2), 0);
   ob_infos->ob_random = random * (1.0f / (float)0xFFFFFFFF);
   /* Object State. */
   ob_infos->ob_flag = 1.0f; /* Required to have a correct sign */
