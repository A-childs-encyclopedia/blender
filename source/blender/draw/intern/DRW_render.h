/*
 * This program is free software; you can redistribute it and/or
 * modify it under the terms of the GNU General Public License
 * as published by the Free Software Foundation; either version 2
 * of the License, or (at your option) any later version.
 *
 * This program is distributed in the hope that it will be useful,
 * but WITHOUT ANY WARRANTY; without even the implied warranty of
 * MERCHANTABILITY or FITNESS FOR A PARTICULAR PURPOSE.  See the
 * GNU General Public License for more details.
 *
 * You should have received a copy of the GNU General Public License
 * along with this program; if not, write to the Free Software Foundation,
 * Inc., 51 Franklin Street, Fifth Floor, Boston, MA 02110-1301, USA.
 *
 * Copyright 2016, Blender Foundation.
 */

/** \file
 * \ingroup draw
 */

/* This is the Render Functions used by Realtime engines to draw with OpenGL */

#pragma once

#include "BLI_listbase.h"
#include "BLI_math_matrix.h"
#include "BLI_math_vector.h"
#include "BLI_string.h"

#include "BKE_context.h"
#include "BKE_layer.h"
#include "BKE_material.h"
#include "BKE_scene.h"

#include "BLT_translation.h"

#include "DNA_light_types.h"
#include "DNA_material_types.h"
#include "DNA_object_types.h"
#include "DNA_scene_types.h"
#include "DNA_world_types.h"

#include "GPU_framebuffer.h"
#include "GPU_material.h"
#include "GPU_primitive.h"
#include "GPU_shader.h"
#include "GPU_texture.h"
#include "GPU_uniform_buffer.h"

#include "draw_cache.h"
#include "draw_common.h"
#include "draw_view.h"

#include "draw_debug.h"
#include "draw_manager_profiling.h"
#include "draw_view_data.h"

#include "MEM_guardedalloc.h"

#include "RE_engine.h"

#include "DEG_depsgraph.h"

#ifdef __cplusplus
extern "C" {
#endif

/* Uncomment to track unused resource bindings. */
// #define DRW_UNUSED_RESOURCE_TRACKING

#ifdef DRW_UNUSED_RESOURCE_TRACKING
#  define DRW_DEBUG_FILE_LINE_ARGS , const char *file, int line
#else
#  define DRW_DEBUG_FILE_LINE_ARGS
#endif

struct GPUBatch;
struct GPUMaterial;
struct GPUShader;
struct GPUTexture;
struct GPUUniformBuf;
struct Object;
struct ParticleSystem;
struct RenderEngineType;
struct bContext;
struct rcti;

typedef struct DRWCallBuffer DRWCallBuffer;
typedef struct DRWInterface DRWInterface;
typedef struct DRWPass DRWPass;
typedef struct DRWShaderLibrary DRWShaderLibrary;
typedef struct DRWShadingGroup DRWShadingGroup;
typedef struct DRWUniform DRWUniform;
typedef struct DRWView DRWView;

/* TODO: Put it somewhere else? */
typedef struct BoundSphere {
  float center[3], radius;
} BoundSphere;

/* declare members as empty (unused) */
typedef char DRWViewportEmptyList;

#define DRW_VIEWPORT_LIST_SIZE(list) \
  (sizeof(list) == sizeof(DRWViewportEmptyList) ? 0 : (sizeof(list) / sizeof(void *)))

/* Unused members must be either pass list or 'char *' when not used. */
#define DRW_VIEWPORT_DATA_SIZE(ty) \
  { \
    DRW_VIEWPORT_LIST_SIZE(*(((ty *)NULL)->fbl)), DRW_VIEWPORT_LIST_SIZE(*(((ty *)NULL)->txl)), \
        DRW_VIEWPORT_LIST_SIZE(*(((ty *)NULL)->psl)), \
        DRW_VIEWPORT_LIST_SIZE(*(((ty *)NULL)->stl)), \
  }

typedef struct DrawEngineDataSize {
  int fbl_len;
  int txl_len;
  int psl_len;
  int stl_len;
} DrawEngineDataSize;

typedef struct DrawEngineType {
  struct DrawEngineType *next, *prev;

  char idname[32];

  const DrawEngineDataSize *vedata_size;

  void (*engine_init)(void *vedata);
  void (*engine_free)(void);

  void (*instance_free)(void *instance_data);

  void (*cache_init)(void *vedata);
  void (*cache_populate)(void *vedata, struct Object *ob);
  void (*cache_finish)(void *vedata);

  void (*draw_scene)(void *vedata);

  void (*view_update)(void *vedata);
  void (*id_update)(void *vedata, struct ID *id);

  void (*render_to_image)(void *vedata,
                          struct RenderEngine *engine,
                          struct RenderLayer *layer,
                          const struct rcti *rect);
  void (*store_metadata)(void *vedata, struct RenderResult *render_result);
} DrawEngineType;

/* Textures */
typedef enum {
  DRW_TEX_FILTER = (1 << 0),
  DRW_TEX_WRAP = (1 << 1),
  DRW_TEX_COMPARE = (1 << 2),
  DRW_TEX_MIPMAP = (1 << 3),
} DRWTextureFlag;

/**
 * Textures from `DRW_texture_pool_query_*` have the options
 * #DRW_TEX_FILTER for color float textures, and no options
 * for depth textures and integer textures.
 */
struct GPUTexture *DRW_texture_pool_query_2d(int w,
                                             int h,
                                             eGPUTextureFormat format,
                                             DrawEngineType *engine_type);
struct GPUTexture *DRW_texture_pool_query_fullscreen(eGPUTextureFormat format,
                                                     DrawEngineType *engine_type);

struct GPUTexture *DRW_texture_create_1d(int w,
                                         eGPUTextureFormat format,
                                         DRWTextureFlag flags,
                                         const float *fpixels);
struct GPUTexture *DRW_texture_create_2d(
    int w, int h, eGPUTextureFormat format, DRWTextureFlag flags, const float *fpixels);
struct GPUTexture *DRW_texture_create_2d_array(
    int w, int h, int d, eGPUTextureFormat format, DRWTextureFlag flags, const float *fpixels);
struct GPUTexture *DRW_texture_create_3d(
    int w, int h, int d, eGPUTextureFormat format, DRWTextureFlag flags, const float *fpixels);
struct GPUTexture *DRW_texture_create_cube(int w,
                                           eGPUTextureFormat format,
                                           DRWTextureFlag flags,
                                           const float *fpixels);
struct GPUTexture *DRW_texture_create_cube_array(
    int w, int d, eGPUTextureFormat format, DRWTextureFlag flags, const float *fpixels);

void DRW_texture_ensure_fullscreen_2d(struct GPUTexture **tex,
                                      eGPUTextureFormat format,
                                      DRWTextureFlag flags);
void DRW_texture_ensure_2d(
    struct GPUTexture **tex, int w, int h, eGPUTextureFormat format, DRWTextureFlag flags);

void DRW_texture_generate_mipmaps(struct GPUTexture *tex);
void DRW_texture_free(struct GPUTexture *tex);
#define DRW_TEXTURE_FREE_SAFE(tex) \
  do { \
    if (tex != NULL) { \
      DRW_texture_free(tex); \
      tex = NULL; \
    } \
  } while (0)

#define DRW_UBO_FREE_SAFE(ubo) \
  do { \
    if (ubo != NULL) { \
      GPU_uniformbuf_free(ubo); \
      ubo = NULL; \
    } \
  } while (0)

/* Shaders */

struct GPUShader *DRW_shader_create_ex(
    const char *vert, const char *geom, const char *frag, const char *defines, const char *name);
struct GPUShader *DRW_shader_create_with_lib_ex(const char *vert,
                                                const char *geom,
                                                const char *frag,
                                                const char *lib,
                                                const char *defines,
                                                const char *name);
struct GPUShader *DRW_shader_create_with_shaderlib_ex(const char *vert,
                                                      const char *geom,
                                                      const char *frag,
                                                      const DRWShaderLibrary *lib,
                                                      const char *defines,
                                                      const char *name);
struct GPUShader *DRW_shader_create_with_transform_feedback(const char *vert,
                                                            const char *geom,
                                                            const char *defines,
                                                            eGPUShaderTFBType prim_type,
                                                            const char **varying_names,
                                                            int varying_count);
struct GPUShader *DRW_shader_create_fullscreen_ex(const char *frag,
                                                  const char *defines,
                                                  const char *name);
struct GPUShader *DRW_shader_create_fullscreen_with_shaderlib_ex(const char *frag,
                                                                 const DRWShaderLibrary *lib,
                                                                 const char *defines,
                                                                 const char *name);
#define DRW_shader_create(vert, geom, frag, defines) \
  DRW_shader_create_ex(vert, geom, frag, defines, __func__)
#define DRW_shader_create_with_lib(vert, geom, frag, lib, defines) \
  DRW_shader_create_with_lib_ex(vert, geom, frag, lib, defines, __func__)
#define DRW_shader_create_with_shaderlib(vert, geom, frag, lib, defines) \
  DRW_shader_create_with_shaderlib_ex(vert, geom, frag, lib, defines, __func__)
#define DRW_shader_create_fullscreen(frag, defines) \
  DRW_shader_create_fullscreen_ex(frag, defines, __func__)
#define DRW_shader_create_fullscreen_with_shaderlib(frag, lib, defines) \
  DRW_shader_create_fullscreen_with_shaderlib_ex(frag, lib, defines, __func__)

struct GPUMaterial *DRW_shader_from_world(struct World *wo,
                                          struct bNodeTree *ntree,
                                          const uint64_t shader_id,
                                          const bool is_volume_shader,
                                          bool deferred,
                                          GPUCodegenCallbackFn callback,
                                          void *thunk);
struct GPUMaterial *DRW_shader_from_material(struct Material *ma,
                                             struct bNodeTree *ntree,
                                             const uint64_t shader_id,
                                             const bool is_volume_shader,
                                             bool deferred,
                                             GPUCodegenCallbackFn callback,
                                             void *thunk);
void DRW_shader_free(struct GPUShader *shader);
#define DRW_SHADER_FREE_SAFE(shader) \
  do { \
    if (shader != NULL) { \
      DRW_shader_free(shader); \
      shader = NULL; \
    } \
  } while (0)

DRWShaderLibrary *DRW_shader_library_create(void);

/**
 * \warning Each library must be added after all its dependencies.
 */
void DRW_shader_library_add_file(DRWShaderLibrary *lib,
                                 const char *lib_code,
                                 const char *lib_name);
#define DRW_SHADER_LIB_ADD(lib, lib_name) \
  DRW_shader_library_add_file(lib, datatoc_##lib_name##_glsl, STRINGIFY(lib_name) ".glsl")

/**
 * \return an allocN'ed string containing the shader code with its dependencies prepended.
 * Caller must free the string with #MEM_freeN after use.
 */
char *DRW_shader_library_create_shader_string(const DRWShaderLibrary *lib,
                                              const char *shader_code);

void DRW_shader_library_free(DRWShaderLibrary *lib);
#define DRW_SHADER_LIB_FREE_SAFE(lib) \
  do { \
    if (lib != NULL) { \
      DRW_shader_library_free(lib); \
      lib = NULL; \
    } \
  } while (0)

/* Batches */

/**
 * DRWState is a bit-mask that stores the current render state and the desired render state. Based
 * on the differences the minimum state changes can be invoked to setup the desired render state.
 *
 * The Write Stencil, Stencil test, Depth test and Blend state options are mutual exclusive
 * therefore they aren't ordered as a bit mask.
 */
typedef enum {
  /** Write mask */
  DRW_STATE_WRITE_DEPTH = (1 << 0),
  DRW_STATE_WRITE_COLOR = (1 << 1),
  /* Write Stencil. These options are mutual exclusive and packed into 2 bits */
  DRW_STATE_WRITE_STENCIL = (1 << 2),
  DRW_STATE_WRITE_STENCIL_SHADOW_PASS = (2 << 2),
  DRW_STATE_WRITE_STENCIL_SHADOW_FAIL = (3 << 2),
  /** Depth test. These options are mutual exclusive and packed into 3 bits */
  DRW_STATE_DEPTH_ALWAYS = (1 << 4),
  DRW_STATE_DEPTH_LESS = (2 << 4),
  DRW_STATE_DEPTH_LESS_EQUAL = (3 << 4),
  DRW_STATE_DEPTH_EQUAL = (4 << 4),
  DRW_STATE_DEPTH_GREATER = (5 << 4),
  DRW_STATE_DEPTH_GREATER_EQUAL = (6 << 4),
  /** Culling test */
  DRW_STATE_CULL_BACK = (1 << 7),
  DRW_STATE_CULL_FRONT = (1 << 8),
  /** Stencil test. These options are mutually exclusive and packed into 2 bits. */
  DRW_STATE_STENCIL_ALWAYS = (1 << 9),
  DRW_STATE_STENCIL_EQUAL = (2 << 9),
  DRW_STATE_STENCIL_NEQUAL = (3 << 9),

  /** Blend state. These options are mutual exclusive and packed into 4 bits */
  DRW_STATE_BLEND_ADD = (1 << 11),
  /** Same as additive but let alpha accumulate without pre-multiply. */
  DRW_STATE_BLEND_ADD_FULL = (2 << 11),
  /** Standard alpha blending. */
  DRW_STATE_BLEND_ALPHA = (3 << 11),
  /** Use that if color is already pre-multiply by alpha. */
  DRW_STATE_BLEND_ALPHA_PREMUL = (4 << 11),
  DRW_STATE_BLEND_BACKGROUND = (5 << 11),
  DRW_STATE_BLEND_OIT = (6 << 11),
  DRW_STATE_BLEND_MUL = (7 << 11),
  DRW_STATE_BLEND_SUB = (8 << 11),
  /** Use dual source blending. WARNING: Only one color buffer allowed. */
  DRW_STATE_BLEND_CUSTOM = (9 << 11),
  DRW_STATE_LOGIC_INVERT = (10 << 11),
  DRW_STATE_BLEND_ALPHA_UNDER_PREMUL = (11 << 11),

  DRW_STATE_IN_FRONT_SELECT = (1 << 27),
  DRW_STATE_SHADOW_OFFSET = (1 << 28),
  DRW_STATE_CLIP_PLANES = (1 << 29),
  DRW_STATE_FIRST_VERTEX_CONVENTION = (1 << 30),
  /** DO NOT USE. Assumed always enabled. Only used internally. */
  DRW_STATE_PROGRAM_POINT_SIZE = (1u << 31),
} DRWState;

ENUM_OPERATORS(DRWState, DRW_STATE_PROGRAM_POINT_SIZE)

#define DRW_STATE_DEFAULT \
  (DRW_STATE_WRITE_DEPTH | DRW_STATE_WRITE_COLOR | DRW_STATE_DEPTH_LESS_EQUAL)
#define DRW_STATE_BLEND_ENABLED \
  (DRW_STATE_BLEND_ADD | DRW_STATE_BLEND_ADD_FULL | DRW_STATE_BLEND_ALPHA | \
   DRW_STATE_BLEND_ALPHA_PREMUL | DRW_STATE_BLEND_BACKGROUND | DRW_STATE_BLEND_OIT | \
   DRW_STATE_BLEND_MUL | DRW_STATE_BLEND_SUB | DRW_STATE_BLEND_CUSTOM | DRW_STATE_LOGIC_INVERT)
#define DRW_STATE_RASTERIZER_ENABLED \
  (DRW_STATE_WRITE_DEPTH | DRW_STATE_WRITE_COLOR | DRW_STATE_WRITE_STENCIL | \
   DRW_STATE_WRITE_STENCIL_SHADOW_PASS | DRW_STATE_WRITE_STENCIL_SHADOW_FAIL)
#define DRW_STATE_DEPTH_TEST_ENABLED \
  (DRW_STATE_DEPTH_ALWAYS | DRW_STATE_DEPTH_LESS | DRW_STATE_DEPTH_LESS_EQUAL | \
   DRW_STATE_DEPTH_EQUAL | DRW_STATE_DEPTH_GREATER | DRW_STATE_DEPTH_GREATER_EQUAL)
#define DRW_STATE_STENCIL_TEST_ENABLED \
  (DRW_STATE_STENCIL_ALWAYS | DRW_STATE_STENCIL_EQUAL | DRW_STATE_STENCIL_NEQUAL)
#define DRW_STATE_WRITE_STENCIL_ENABLED \
  (DRW_STATE_WRITE_STENCIL | DRW_STATE_WRITE_STENCIL_SHADOW_PASS | \
   DRW_STATE_WRITE_STENCIL_SHADOW_FAIL)

typedef enum {
  DRW_ATTR_INT,
  DRW_ATTR_FLOAT,
} eDRWAttrType;

typedef struct DRWInstanceAttrFormat {
  char name[32];
  eDRWAttrType type;
  int components;
} DRWInstanceAttrFormat;

struct GPUVertFormat *DRW_shgroup_instance_format_array(const DRWInstanceAttrFormat attrs[],
                                                        int arraysize);
#define DRW_shgroup_instance_format(format, ...) \
  do { \
    if (format == NULL) { \
      DRWInstanceAttrFormat drw_format[] = __VA_ARGS__; \
      format = DRW_shgroup_instance_format_array( \
          drw_format, (sizeof(drw_format) / sizeof(DRWInstanceAttrFormat))); \
    } \
  } while (0)

DRWShadingGroup *DRW_shgroup_create(struct GPUShader *shader, DRWPass *pass);
DRWShadingGroup *DRW_shgroup_create_sub(DRWShadingGroup *shgroup);
DRWShadingGroup *DRW_shgroup_material_create(struct GPUMaterial *material, DRWPass *pass);
DRWShadingGroup *DRW_shgroup_transform_feedback_create(struct GPUShader *shader,
                                                       DRWPass *pass,
                                                       struct GPUVertBuf *tf_target);

void DRW_shgroup_add_material_resources(DRWShadingGroup *grp, struct GPUMaterial *material);

/**
 * Return final visibility.
 */
typedef bool(DRWCallVisibilityFn)(bool vis_in, void *user_data);

void DRW_shgroup_call_ex(DRWShadingGroup *shgroup,
                         Object *ob,
                         float (*obmat)[4],
                         struct GPUBatch *geom,
                         bool bypass_culling,
                         void *user_data);

/**
 * If ob is NULL, unit modelmatrix is assumed and culling is bypassed.
 */
#define DRW_shgroup_call(shgroup, geom, ob) \
  DRW_shgroup_call_ex(shgroup, ob, NULL, geom, false, NULL)

/**
 * Same as #DRW_shgroup_call but override the `obmat`. Not culled.
 */
#define DRW_shgroup_call_obmat(shgroup, geom, obmat) \
  DRW_shgroup_call_ex(shgroup, NULL, obmat, geom, false, NULL)

/* TODO(fclem): remove this when we have DRWView */
/* user_data is used by DRWCallVisibilityFn defined in DRWView. */
#define DRW_shgroup_call_with_callback(shgroup, geom, ob, user_data) \
  DRW_shgroup_call_ex(shgroup, ob, NULL, geom, false, user_data)

/**
 * Same as #DRW_shgroup_call but bypass culling even if ob is not NULL.
 */
#define DRW_shgroup_call_no_cull(shgroup, geom, ob) \
  DRW_shgroup_call_ex(shgroup, ob, NULL, geom, true, NULL)

void DRW_shgroup_call_range(
    DRWShadingGroup *shgroup, Object *ob, struct GPUBatch *geom, uint v_sta, uint v_ct);
/**
 * A count of 0 instance will use the default number of instance in the batch.
 */
void DRW_shgroup_call_instance_range(
    DRWShadingGroup *shgroup, Object *ob, struct GPUBatch *geom, uint i_sta, uint i_ct);

void DRW_shgroup_call_compute(DRWShadingGroup *shgroup,
                              int groups_x_len,
                              int groups_y_len,
                              int groups_z_len);
<<<<<<< HEAD
/* Warning this keeps the ref to groups until it actually draws. */
void DRW_shgroup_call_compute_ref(DRWShadingGroup *shgroup, int groups_ref[3]);

=======
/**
 * \warning this keeps the ref to groups_ref until it actually dispatch.
 */
void DRW_shgroup_call_compute_ref(DRWShadingGroup *shgroup, int groups_ref[3]);
>>>>>>> afc2cc39
void DRW_shgroup_call_procedural_points(DRWShadingGroup *sh, Object *ob, uint point_count);
void DRW_shgroup_call_procedural_lines(DRWShadingGroup *sh, Object *ob, uint line_count);
void DRW_shgroup_call_procedural_triangles(DRWShadingGroup *sh, Object *ob, uint tri_count);
/**
 * \warning Only use with Shaders that have `IN_PLACE_INSTANCES` defined.
 * TODO: Should be removed.
 */
void DRW_shgroup_call_instances(DRWShadingGroup *shgroup,
                                Object *ob,
                                struct GPUBatch *geom,
                                uint count);
/**
 * \warning Only use with Shaders that have INSTANCED_ATTR defined.
 */
void DRW_shgroup_call_instances_with_attrs(DRWShadingGroup *shgroup,
                                           Object *ob,
                                           struct GPUBatch *geom,
                                           struct GPUBatch *inst_attributes);

void DRW_shgroup_call_sculpt(DRWShadingGroup *sh, Object *ob, bool wire, bool mask);
void DRW_shgroup_call_sculpt_with_materials(DRWShadingGroup **sh, int num_sh, Object *ob);

/* Lower level functions. Use DRW_shgroup_call_buffer(_instance) preferably. */
DRWCallBuffer *DRW_call_buffer_create(struct GPUVertFormat *format);

struct GPUVertBuf *DRW_call_buffer_as_vertbuf(DRWCallBuffer *callbuf);

DRWCallBuffer *DRW_shgroup_call_buffer(DRWShadingGroup *shgroup,
                                       struct GPUVertFormat *format,
                                       GPUPrimType prim_type);
DRWCallBuffer *DRW_shgroup_call_buffer_instance(DRWShadingGroup *shgroup,
                                                struct GPUVertFormat *format,
                                                struct GPUBatch *geom);

void DRW_buffer_add_entry_struct(DRWCallBuffer *callbuf, const void *data);
void DRW_buffer_add_entry_array(DRWCallBuffer *callbuf, const void *attr[], uint attr_len);

#define DRW_buffer_add_entry(buffer, ...) \
  do { \
    const void *array[] = {__VA_ARGS__}; \
    DRW_buffer_add_entry_array(buffer, array, (sizeof(array) / sizeof(*array))); \
  } while (0)

/**
 * Can only be called during iteration phase.
 */
uint32_t DRW_object_resource_id_get(Object *ob);

/**
 * State is added to #Pass.state while drawing.
 * Use to temporarily enable draw options.
 */
void DRW_shgroup_state_enable(DRWShadingGroup *shgroup, DRWState state);
void DRW_shgroup_state_disable(DRWShadingGroup *shgroup, DRWState state);

/**
 * Reminders:
 * - (compare_mask & reference) is what is tested against (compare_mask & stencil_value)
 *   stencil_value being the value stored in the stencil buffer.
 * - (write-mask & reference) is what gets written if the test condition is fulfilled.
 */
void DRW_shgroup_stencil_set(DRWShadingGroup *shgroup,
                             uint write_mask,
                             uint reference,
                             uint compare_mask);
/**
 * TODO: remove this function. Obsolete version. mask is actually reference value.
 */
void DRW_shgroup_stencil_mask(DRWShadingGroup *shgroup, uint mask);

void DRW_shgroup_barrier(DRWShadingGroup *shgroup, eGPUBarrier type);

/**
 * Issue a barrier command.
 */
void DRW_shgroup_barrier(DRWShadingGroup *shgroup, eGPUBarrier type);

/**
 * Issue a clear command.
 */
void DRW_shgroup_clear_framebuffer(DRWShadingGroup *shgroup,
                                   eGPUFrameBufferBits channels,
                                   uchar r,
                                   uchar g,
                                   uchar b,
                                   uchar a,
                                   float depth,
                                   uchar stencil);

void DRW_shgroup_uniform_texture_ex(DRWShadingGroup *shgroup,
                                    const char *name,
                                    const struct GPUTexture *tex,
                                    eGPUSamplerState sampler_state);
void DRW_shgroup_uniform_texture_ref_ex(DRWShadingGroup *shgroup,
                                        const char *name,
                                        GPUTexture **tex,
                                        eGPUSamplerState sampler_state);
void DRW_shgroup_uniform_texture(DRWShadingGroup *shgroup,
                                 const char *name,
                                 const struct GPUTexture *tex);
void DRW_shgroup_uniform_texture_ref(DRWShadingGroup *shgroup,
                                     const char *name,
                                     struct GPUTexture **tex);
<<<<<<< HEAD
void DRW_shgroup_uniform_block(DRWShadingGroup *shgroup,
                               const char *name,
                               const struct GPUUniformBuf *ubo);
void DRW_shgroup_uniform_block_ref(DRWShadingGroup *shgroup,
                                   const char *name,
                                   const struct GPUUniformBuf **ubo);
=======
void DRW_shgroup_uniform_block_ex(DRWShadingGroup *shgroup,
                                  const char *name,
                                  const struct GPUUniformBuf *ubo DRW_DEBUG_FILE_LINE_ARGS);
void DRW_shgroup_uniform_block_ref_ex(DRWShadingGroup *shgroup,
                                      const char *name,
                                      struct GPUUniformBuf **ubo DRW_DEBUG_FILE_LINE_ARGS);
>>>>>>> afc2cc39
void DRW_shgroup_uniform_float(DRWShadingGroup *shgroup,
                               const char *name,
                               const float *value,
                               int arraysize);
void DRW_shgroup_uniform_vec2(DRWShadingGroup *shgroup,
                              const char *name,
                              const float *value,
                              int arraysize);
void DRW_shgroup_uniform_vec3(DRWShadingGroup *shgroup,
                              const char *name,
                              const float *value,
                              int arraysize);
void DRW_shgroup_uniform_vec4(DRWShadingGroup *shgroup,
                              const char *name,
                              const float *value,
                              int arraysize);
void DRW_shgroup_uniform_bool(DRWShadingGroup *shgroup,
                              const char *name,
                              const int *value,
                              int arraysize);
void DRW_shgroup_uniform_int(DRWShadingGroup *shgroup,
                             const char *name,
                             const int *value,
                             int arraysize);
void DRW_shgroup_uniform_ivec2(DRWShadingGroup *shgroup,
                               const char *name,
                               const int *value,
                               int arraysize);
void DRW_shgroup_uniform_ivec3(DRWShadingGroup *shgroup,
                               const char *name,
                               const int *value,
                               int arraysize);
void DRW_shgroup_uniform_ivec4(DRWShadingGroup *shgroup,
                               const char *name,
                               const int *value,
                               int arraysize);
void DRW_shgroup_uniform_mat3(DRWShadingGroup *shgroup, const char *name, const float (*value)[3]);
void DRW_shgroup_uniform_mat4(DRWShadingGroup *shgroup, const char *name, const float (*value)[4]);
/**
 * Only to be used when image load store is supported (#GPU_shader_image_load_store_support()).
 */
void DRW_shgroup_uniform_image(DRWShadingGroup *shgroup, const char *name, const GPUTexture *tex);
void DRW_shgroup_uniform_image_ref(DRWShadingGroup *shgroup, const char *name, GPUTexture **tex);

/* Store value instead of referencing it. */

void DRW_shgroup_uniform_int_copy(DRWShadingGroup *shgroup, const char *name, int value);
void DRW_shgroup_uniform_ivec2_copy(DRWShadingGroup *shgroup, const char *name, const int *value);
void DRW_shgroup_uniform_ivec3_copy(DRWShadingGroup *shgroup, const char *name, const int *value);
void DRW_shgroup_uniform_ivec4_copy(DRWShadingGroup *shgroup, const char *name, const int *value);
void DRW_shgroup_uniform_bool_copy(DRWShadingGroup *shgroup, const char *name, bool value);
void DRW_shgroup_uniform_float_copy(DRWShadingGroup *shgroup, const char *name, float value);
void DRW_shgroup_uniform_vec2_copy(DRWShadingGroup *shgroup, const char *name, const float *value);
void DRW_shgroup_uniform_vec3_copy(DRWShadingGroup *shgroup, const char *name, const float *value);
void DRW_shgroup_uniform_vec4_copy(DRWShadingGroup *shgroup, const char *name, const float *value);
void DRW_shgroup_uniform_vec4_array_copy(DRWShadingGroup *shgroup,
                                         const char *name,
                                         const float (*value)[4],
                                         int arraysize);
<<<<<<< HEAD
void DRW_shgroup_vertex_buffer(DRWShadingGroup *shgroup,
                               const char *name,
                               struct GPUVertBuf *vertex_buffer);
void DRW_shgroup_vertex_buffer_ref(DRWShadingGroup *shgroup,
                                   const char *name,
                                   struct GPUVertBuf **vertex_buffer);
=======
void DRW_shgroup_vertex_buffer_ex(DRWShadingGroup *shgroup,
                                  const char *name,
                                  struct GPUVertBuf *vertex_buffer DRW_DEBUG_FILE_LINE_ARGS);
void DRW_shgroup_vertex_buffer_ref_ex(DRWShadingGroup *shgroup,
                                      const char *name,
                                      struct GPUVertBuf **vertex_buffer DRW_DEBUG_FILE_LINE_ARGS);

#ifdef DRW_UNUSED_RESOURCE_TRACKING
#  define DRW_shgroup_vertex_buffer(shgroup, name, vert) \
    DRW_shgroup_vertex_buffer_ex(shgroup, name, vert, __FILE__, __LINE__)
#  define DRW_shgroup_vertex_buffer_ref(shgroup, name, vert) \
    DRW_shgroup_vertex_buffer_ref_ex(shgroup, name, vert, __FILE__, __LINE__)
#  define DRW_shgroup_uniform_block(shgroup, name, ubo) \
    DRW_shgroup_uniform_block_ex(shgroup, name, ubo, __FILE__, __LINE__)
#  define DRW_shgroup_uniform_block_ref(shgroup, name, ubo) \
    DRW_shgroup_uniform_block_ref_ex(shgroup, name, ubo, __FILE__, __LINE__)
#else
#  define DRW_shgroup_vertex_buffer(shgroup, name, vert) \
    DRW_shgroup_vertex_buffer_ex(shgroup, name, vert)
#  define DRW_shgroup_vertex_buffer_ref(shgroup, name, vert) \
    DRW_shgroup_vertex_buffer_ref_ex(shgroup, name, vert)
#  define DRW_shgroup_uniform_block(shgroup, name, ubo) \
    DRW_shgroup_uniform_block_ex(shgroup, name, ubo)
#  define DRW_shgroup_uniform_block_ref(shgroup, name, ubo) \
    DRW_shgroup_uniform_block_ref_ex(shgroup, name, ubo)
#endif
>>>>>>> afc2cc39

bool DRW_shgroup_is_empty(DRWShadingGroup *shgroup);

/* Passes. */

DRWPass *DRW_pass_create(const char *name, DRWState state);
/**
 * Create an instance of the original pass that will execute the same drawcalls but with its own
 * #DRWState.
 */
DRWPass *DRW_pass_create_instance(const char *name, DRWPass *original, DRWState state);
/**
 * Link two passes so that they are both rendered if the first one is being drawn.
 */
void DRW_pass_link(DRWPass *first, DRWPass *second);
void DRW_pass_foreach_shgroup(DRWPass *pass,
                              void (*callback)(void *userData, DRWShadingGroup *shgroup),
                              void *userData);
/**
 * Sort Shading groups by decreasing Z of their first draw call.
 * This is useful for order dependent effect such as alpha-blending.
 */
void DRW_pass_sort_shgroup_z(DRWPass *pass);
/**
 * Reverse Shading group submission order.
 */
void DRW_pass_sort_shgroup_reverse(DRWPass *pass);

bool DRW_pass_is_empty(DRWPass *pass);

#define DRW_PASS_CREATE(pass, state) (pass = DRW_pass_create(#pass, state))
#define DRW_PASS_INSTANCE_CREATE(pass, original, state) \
  (pass = DRW_pass_create_instance(#pass, (original), state))

/* Views. */

/**
 * Create a view with culling.
 */
DRWView *DRW_view_create(const float viewmat[4][4],
                         const float winmat[4][4],
                         const float (*culling_viewmat)[4],
                         const float (*culling_winmat)[4],
                         DRWCallVisibilityFn *visibility_fn);
/**
 * Create a view with culling done by another view.
 */
DRWView *DRW_view_create_sub(const DRWView *parent_view,
                             const float viewmat[4][4],
                             const float winmat[4][4]);

/**
 * Update matrices of a view created with #DRW_view_create.
 */
void DRW_view_update(DRWView *view,
                     const float viewmat[4][4],
                     const float winmat[4][4],
                     const float (*culling_viewmat)[4],
                     const float (*culling_winmat)[4]);
/**
 * Update matrices of a view created with #DRW_view_create_sub.
 */
void DRW_view_update_sub(DRWView *view, const float viewmat[4][4], const float winmat[4][4]);

/**
 * \return default view if it is a viewport render.
 */
const DRWView *DRW_view_default_get(void);
/**
 * MUST only be called once per render and only in render mode. Sets default view.
 */
void DRW_view_default_set(const DRWView *view);
/**
 * \warning Only use in render AND only if you are going to set view_default again.
 */
void DRW_view_reset(void);
/**
 * Set active view for rendering.
 */
void DRW_view_set_active(const DRWView *view);
const DRWView *DRW_view_get_active(void);

/**
 * This only works if DRWPasses have been tagged with DRW_STATE_CLIP_PLANES,
 * and if the shaders have support for it (see usage of gl_ClipDistance).
 * \note planes must be in world space.
 */
void DRW_view_clip_planes_set(DRWView *view, float (*planes)[4], int plane_len);
void DRW_view_camtexco_set(DRWView *view, const float texco[4]);
void DRW_view_camtexco_get(const DRWView *view, float r_texco[4]);

/* For all getters, if view is NULL, default view is assumed. */

void DRW_view_winmat_get(const DRWView *view, float mat[4][4], bool inverse);
void DRW_view_viewmat_get(const DRWView *view, float mat[4][4], bool inverse);
void DRW_view_persmat_get(const DRWView *view, float mat[4][4], bool inverse);

/**
 * \return world space frustum corners.
 */
void DRW_view_frustum_corners_get(const DRWView *view, BoundBox *corners);
/**
 * \return world space frustum sides as planes.
 * See #draw_frustum_culling_planes_calc() for the plane order.
 */
void DRW_view_frustum_planes_get(const DRWView *view, float planes[6][4]);
BoundSphere DRW_view_frustum_bsphere_get(const DRWView *view);

/**
 * These are in view-space, so negative if in perspective.
 * Extract near and far clip distance from the projection matrix.
 */
float DRW_view_near_distance_get(const DRWView *view);
float DRW_view_far_distance_get(const DRWView *view);
bool DRW_view_is_persp_get(const DRWView *view);

/* Culling, return true if object is inside view frustum. */

/**
 * \return True if the given BoundSphere intersect the current view frustum.
 * bsphere must be in world space.
 */
bool DRW_culling_sphere_test(const DRWView *view, const BoundSphere *bsphere);
/**
 * \return True if the given BoundBox intersect the current view frustum.
 * bbox must be in world space.
 */
bool DRW_culling_box_test(const DRWView *view, const BoundBox *bbox);
/**
 * \return True if the view frustum is inside or intersect the given plane.
 * plane must be in world space.
 */
bool DRW_culling_plane_test(const DRWView *view, const float plane[4]);
/**
 * Return True if the given box intersect the current view frustum.
 * This function will have to be replaced when world space bb per objects is implemented.
 */
bool DRW_culling_min_max_test(const DRWView *view, float obmat[4][4], float min[3], float max[3]);

void DRW_culling_frustum_corners_get(const DRWView *view, BoundBox *corners);
void DRW_culling_frustum_planes_get(const DRWView *view, float planes[6][4]);

/* Viewport. */

const float *DRW_viewport_size_get(void);
const float *DRW_viewport_invert_size_get(void);
const float *DRW_viewport_screenvecs_get(void);
const float *DRW_viewport_pixelsize_get(void);

struct DefaultFramebufferList *DRW_viewport_framebuffer_list_get(void);
struct DefaultTextureList *DRW_viewport_texture_list_get(void);

void DRW_viewport_request_redraw(void);

void DRW_render_to_image(struct RenderEngine *engine, struct Depsgraph *depsgraph);
void DRW_render_object_iter(void *vedata,
                            struct RenderEngine *engine,
                            struct Depsgraph *depsgraph,
                            void (*callback)(void *vedata,
                                             struct Object *ob,
                                             struct RenderEngine *engine,
                                             struct Depsgraph *depsgraph));
/**
 * Must run after all instance datas have been added.
 */
void DRW_render_instance_buffer_finish(void);
/**
 * \warning Changing frame might free the #ViewLayerEngineData.
 */
void DRW_render_set_time(struct RenderEngine *engine,
                         struct Depsgraph *depsgraph,
                         int frame,
                         float subframe);
/**
 * \warning only use for custom pipeline. 99% of the time, you don't want to use this.
 */
void DRW_render_viewport_size_set(const int size[2]);

/**
 * Assume a valid GL context is bound (and that the gl_context_mutex has been acquired).
 * This function only setup DST and execute the given function.
 * \warning similar to DRW_render_to_image you cannot use default lists (dfbl & dtxl).
 */
void DRW_custom_pipeline(DrawEngineType *draw_engine_type,
                         struct Depsgraph *depsgraph,
                         void (*callback)(void *vedata, void *user_data),
                         void *user_data);

/**
 * Used when the render engine want to redo another cache populate inside the same render frame.
 */
void DRW_cache_restart(void);

/* ViewLayers */
void *DRW_view_layer_engine_data_get(DrawEngineType *engine_type);
void **DRW_view_layer_engine_data_ensure_ex(struct ViewLayer *view_layer,
                                            DrawEngineType *engine_type,
                                            void (*callback)(void *storage));
void **DRW_view_layer_engine_data_ensure(DrawEngineType *engine_type,
                                         void (*callback)(void *storage));

/* DrawData */
DrawData *DRW_drawdata_get(ID *id, DrawEngineType *engine_type);
DrawData *DRW_drawdata_ensure(ID *id,
                              DrawEngineType *engine_type,
                              size_t size,
                              DrawDataInitCb init_cb,
                              DrawDataFreeCb free_cb);
/**
 * Return NULL if not a dupli or a pointer of pointer to the engine data.
 */
void **DRW_duplidata_get(void *vedata);

/* Settings. */

bool DRW_object_is_renderable(const struct Object *ob);
/**
 * Does `ob` needs to be rendered in edit mode.
 *
 * When using duplicate linked meshes, objects that are not in edit-mode will be drawn as
 * it is in edit mode, when another object with the same mesh is in edit mode.
 * This will not be the case when one of the objects are influenced by modifiers.
 */
bool DRW_object_is_in_edit_mode(const struct Object *ob);
/**
 * Return whether this object is visible depending if
 * we are rendering or drawing in the viewport.
 */
int DRW_object_visibility_in_active_context(const struct Object *ob);
bool DRW_object_is_flat_normal(const struct Object *ob);
bool DRW_object_use_hide_faces(const struct Object *ob);

bool DRW_object_is_visible_psys_in_active_context(const struct Object *object,
                                                  const struct ParticleSystem *psys);

struct Object *DRW_object_get_dupli_parent(const struct Object *ob);
struct DupliObject *DRW_object_get_dupli(const struct Object *ob);

/* Draw commands */

void DRW_draw_pass(DRWPass *pass);
/**
 * Draw only a subset of shgroups. Used in special situations as grease pencil strokes.
 */
void DRW_draw_pass_subset(DRWPass *pass, DRWShadingGroup *start_group, DRWShadingGroup *end_group);

void DRW_draw_callbacks_pre_scene(void);
void DRW_draw_callbacks_post_scene(void);

/**
 * Reset state to not interfere with other UI draw-call.
 */
void DRW_state_reset_ex(DRWState state);
void DRW_state_reset(void);
/**
 * Use with care, intended so selection code can override passes depth settings,
 * which is important for selection to work properly.
 *
 * Should be set in main draw loop, cleared afterwards
 */
void DRW_state_lock(DRWState state);

/* Selection. */

void DRW_select_load_id(uint id);

/* Draw State. */

/**
 * When false, drawing doesn't output to a pixel buffer
 * eg: Occlusion queries, or when we have setup a context to draw in already.
 */
bool DRW_state_is_fbo(void);
/**
 * For when engines need to know if this is drawing for selection or not.
 */
bool DRW_state_is_select(void);
bool DRW_state_is_material_select(void);
bool DRW_state_is_depth(void);
/**
 * Whether we are rendering for an image
 */
bool DRW_state_is_image_render(void);
/**
 * Whether we are rendering only the render engine,
 * or if we should also render the mode engines.
 */
bool DRW_state_is_scene_render(void);
/**
 * Whether we are rendering simple opengl render
 */
bool DRW_state_is_opengl_render(void);
bool DRW_state_is_playback(void);
/**
 * Is the user navigating the region.
 */
bool DRW_state_is_navigating(void);
/**
 * Should text draw in this mode?
 */
bool DRW_state_show_text(void);
/**
 * Should draw support elements
 * Objects center, selection outline, probe data, ...
 */
bool DRW_state_draw_support(void);
/**
 * Whether we should render the background
 */
bool DRW_state_draw_background(void);

/* Avoid too many lookups while drawing */
typedef struct DRWContextState {

  struct ARegion *region;       /* 'CTX_wm_region(C)' */
  struct RegionView3D *rv3d;    /* 'CTX_wm_region_view3d(C)' */
  struct View3D *v3d;           /* 'CTX_wm_view3d(C)' */
  struct SpaceLink *space_data; /* 'CTX_wm_space_data(C)' */

  struct Scene *scene;          /* 'CTX_data_scene(C)' */
  struct ViewLayer *view_layer; /* 'CTX_data_view_layer(C)' */

  /* Use 'object_edit' for edit-mode */
  struct Object *obact; /* 'OBACT' */

  struct RenderEngineType *engine_type;

  struct Depsgraph *depsgraph;

  struct TaskGraph *task_graph;

  eObjectMode object_mode;

  eGPUShaderConfig sh_cfg;

  /** Last resort (some functions take this as an arg so we can't easily avoid).
   * May be NULL when used for selection or depth buffer. */
  const struct bContext *evil_C;

  /* ---- */

  /* Cache: initialized by 'drw_context_state_init'. */
  struct Object *object_pose;
  struct Object *object_edit;

} DRWContextState;

const DRWContextState *DRW_context_state_get(void);

#ifdef __cplusplus
}
#endif<|MERGE_RESOLUTION|>--- conflicted
+++ resolved
@@ -455,16 +455,10 @@
                               int groups_x_len,
                               int groups_y_len,
                               int groups_z_len);
-<<<<<<< HEAD
-/* Warning this keeps the ref to groups until it actually draws. */
+/**
+ * \warning this keeps the ref to groups_ref until it actually dispatch.
+ */
 void DRW_shgroup_call_compute_ref(DRWShadingGroup *shgroup, int groups_ref[3]);
-
-=======
-/**
- * \warning this keeps the ref to groups_ref until it actually dispatch.
- */
-void DRW_shgroup_call_compute_ref(DRWShadingGroup *shgroup, int groups_ref[3]);
->>>>>>> afc2cc39
 void DRW_shgroup_call_procedural_points(DRWShadingGroup *sh, Object *ob, uint point_count);
 void DRW_shgroup_call_procedural_lines(DRWShadingGroup *sh, Object *ob, uint line_count);
 void DRW_shgroup_call_procedural_triangles(DRWShadingGroup *sh, Object *ob, uint tri_count);
@@ -568,21 +562,12 @@
 void DRW_shgroup_uniform_texture_ref(DRWShadingGroup *shgroup,
                                      const char *name,
                                      struct GPUTexture **tex);
-<<<<<<< HEAD
-void DRW_shgroup_uniform_block(DRWShadingGroup *shgroup,
-                               const char *name,
-                               const struct GPUUniformBuf *ubo);
-void DRW_shgroup_uniform_block_ref(DRWShadingGroup *shgroup,
-                                   const char *name,
-                                   const struct GPUUniformBuf **ubo);
-=======
 void DRW_shgroup_uniform_block_ex(DRWShadingGroup *shgroup,
                                   const char *name,
                                   const struct GPUUniformBuf *ubo DRW_DEBUG_FILE_LINE_ARGS);
 void DRW_shgroup_uniform_block_ref_ex(DRWShadingGroup *shgroup,
                                       const char *name,
                                       struct GPUUniformBuf **ubo DRW_DEBUG_FILE_LINE_ARGS);
->>>>>>> afc2cc39
 void DRW_shgroup_uniform_float(DRWShadingGroup *shgroup,
                                const char *name,
                                const float *value,
@@ -642,14 +627,6 @@
                                          const char *name,
                                          const float (*value)[4],
                                          int arraysize);
-<<<<<<< HEAD
-void DRW_shgroup_vertex_buffer(DRWShadingGroup *shgroup,
-                               const char *name,
-                               struct GPUVertBuf *vertex_buffer);
-void DRW_shgroup_vertex_buffer_ref(DRWShadingGroup *shgroup,
-                                   const char *name,
-                                   struct GPUVertBuf **vertex_buffer);
-=======
 void DRW_shgroup_vertex_buffer_ex(DRWShadingGroup *shgroup,
                                   const char *name,
                                   struct GPUVertBuf *vertex_buffer DRW_DEBUG_FILE_LINE_ARGS);
@@ -676,7 +653,6 @@
 #  define DRW_shgroup_uniform_block_ref(shgroup, name, ubo) \
     DRW_shgroup_uniform_block_ref_ex(shgroup, name, ubo)
 #endif
->>>>>>> afc2cc39
 
 bool DRW_shgroup_is_empty(DRWShadingGroup *shgroup);
 
