--- conflicted
+++ resolved
@@ -36,12 +36,9 @@
 struct ModifierData;
 struct ParticleSystem;
 struct PTCacheEdit;
-<<<<<<< HEAD
+struct SpaceImage;
 struct HairSystem;
 struct HairExportCache;
-=======
-struct SpaceImage;
->>>>>>> ed7f6b51
 
 struct Curve;
 struct Lattice;
