--- conflicted
+++ resolved
@@ -307,23 +307,6 @@
     weight_accum_ += weights_sum_;
   }
 
-<<<<<<< HEAD
-  if (sample_ == 0) {
-    draw_overlay_depth(sample0_depth_tx_);
-    GPU_texture_copy(sample0_depth_in_front_tx_, resources.depth_in_front_tx);
-  }
-  if (!DRW_state_is_scene_render()) {
-    /* Copy back the saved depth buffer for correct overlays. */
-    GPU_texture_copy(depth_tx, sample0_depth_tx_);
-    if (depth_in_front_tx) {
-      GPU_texture_copy(depth_in_front_tx, sample0_depth_in_front_tx_);
-    }
-  }
-  else if (last_sample) {
-    GPU_texture_copy(depth_tx, sample0_depth_tx_);
-    /* There's no depth_in_front_tx in scene image renders. */
-  }
-=======
   /** Always acquire to avoid constant allocation/deallocation. */
   smaa_weight_tx_.acquire(scene_state.resolution,
                           GPU_RGBA8,
@@ -331,7 +314,6 @@
   smaa_edge_tx_.acquire(scene_state.resolution,
                         GPU_RG8,
                         GPU_TEXTURE_USAGE_SHADER_READ | GPU_TEXTURE_USAGE_ATTACHMENT);
->>>>>>> fe39456b
 
   if (!DRW_state_is_image_render() || last_sample) {
     /* After a certain point SMAA is no longer necessary. */
