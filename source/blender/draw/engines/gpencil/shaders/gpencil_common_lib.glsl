--- conflicted
+++ resolved
@@ -347,16 +347,11 @@
 float clamp_small_stroke_thickness(float thickness)
 {
   /* To avoid aliasing artifacts, we clamp the line thickness and
-<<<<<<< HEAD
    * reduce its opacity in the fragment shader.
    * The minimum thickness is not multiplied by any factor to get very thin lines.
    */
 
   float min_thickness = gl_Position.w * 1.0;
-=======
-   * reduce its opacity in the fragment shader. */
-  float min_thickness = gl_Position.w * 1.3;
->>>>>>> 578ccdf7
   thickness = max(min_thickness, thickness);
 
   return thickness;
