--- conflicted
+++ resolved
@@ -425,29 +425,13 @@
 
 static void create_default_shader(int options)
 {
-<<<<<<< HEAD
-	char *vert_str = NULL;
-	{
-		DynStr *ds_vert = BLI_dynstr_new();
-		BLI_dynstr_append(ds_vert, datatoc_hair_lib_glsl);
-		BLI_dynstr_append(ds_vert, datatoc_lit_surface_vert_glsl);
-		vert_str = BLI_dynstr_get_cstring(ds_vert);
-		BLI_dynstr_free(ds_vert);
-	}
-
-	char *frag_str = NULL;
-	{
-		DynStr *ds_frag = BLI_dynstr_new();
-		BLI_dynstr_append(ds_frag, e_data.frag_shader_lib);
-		BLI_dynstr_append(ds_frag, datatoc_default_frag_glsl);
-		frag_str = BLI_dynstr_get_cstring(ds_frag);
-		BLI_dynstr_free(ds_frag);
-	}
-=======
+	char *vert_str = BLI_string_joinN(
+	        datatoc_hair_lib_glsl,
+	        datatoc_lit_surface_vert_glsl);
+
 	char *frag_str = BLI_string_joinN(
 	        e_data.frag_shader_lib,
 	        datatoc_default_frag_glsl);
->>>>>>> 99efebd2
 
 	char *defines = eevee_get_defines(options);
 
@@ -527,63 +511,6 @@
 {
 	if (!e_data.frag_shader_lib) {
 		/* Shaders */
-<<<<<<< HEAD
-		{
-			DynStr *ds_frag = BLI_dynstr_new();
-			BLI_dynstr_append(ds_frag, datatoc_bsdf_common_lib_glsl);
-		BLI_dynstr_append(ds_frag, datatoc_bsdf_sampling_lib_glsl);
-			BLI_dynstr_append(ds_frag, datatoc_ambient_occlusion_lib_glsl);
-		BLI_dynstr_append(ds_frag, datatoc_raytrace_lib_glsl);
-		BLI_dynstr_append(ds_frag, datatoc_ssr_lib_glsl);
-			BLI_dynstr_append(ds_frag, datatoc_octahedron_lib_glsl);
-			BLI_dynstr_append(ds_frag, datatoc_irradiance_lib_glsl);
-			BLI_dynstr_append(ds_frag, datatoc_lightprobe_lib_glsl);
-			BLI_dynstr_append(ds_frag, datatoc_ltc_lib_glsl);
-			BLI_dynstr_append(ds_frag, datatoc_bsdf_direct_lib_glsl);
-			BLI_dynstr_append(ds_frag, datatoc_lamps_lib_glsl);
-		for (int i = 0; i < 7; ++i) {
-			/* Add one for each Closure */
-			BLI_dynstr_append(ds_frag, datatoc_lit_surface_frag_glsl);
-		}
-		BLI_dynstr_append(ds_frag, datatoc_volumetric_lib_glsl);
-			e_data.frag_shader_lib = BLI_dynstr_get_cstring(ds_frag);
-			BLI_dynstr_free(ds_frag);
-		}
-		
-		{
-			DynStr *ds_frag = BLI_dynstr_new();
-			BLI_dynstr_append(ds_frag, datatoc_bsdf_common_lib_glsl);
-			BLI_dynstr_append(ds_frag, datatoc_ambient_occlusion_lib_glsl);
-			BLI_dynstr_append(ds_frag, datatoc_octahedron_lib_glsl);
-			BLI_dynstr_append(ds_frag, datatoc_irradiance_lib_glsl);
-			BLI_dynstr_append(ds_frag, datatoc_lightprobe_lib_glsl);
-			BLI_dynstr_append(ds_frag, datatoc_ltc_lib_glsl);
-			BLI_dynstr_append(ds_frag, datatoc_bsdf_direct_lib_glsl);
-			BLI_dynstr_append(ds_frag, datatoc_lamps_lib_glsl);
-		BLI_dynstr_append(ds_frag, datatoc_volumetric_lib_glsl);
-			BLI_dynstr_append(ds_frag, datatoc_volumetric_frag_glsl);
-			e_data.volume_shader_lib = BLI_dynstr_get_cstring(ds_frag);
-			BLI_dynstr_free(ds_frag);
-		}
-
-		char *hair_fiber_vert_str = NULL;
-		{
-			DynStr *ds_vert = BLI_dynstr_new();
-			BLI_dynstr_append(ds_vert, datatoc_hair_lib_glsl);
-			BLI_dynstr_append(ds_vert, datatoc_prepass_vert_glsl);
-			hair_fiber_vert_str = BLI_dynstr_get_cstring(ds_vert);
-			BLI_dynstr_free(ds_vert);
-		}
-
-		char *frag_str = NULL;
-		{
-			DynStr *ds_frag = BLI_dynstr_new();
-			BLI_dynstr_append(ds_frag, e_data.frag_shader_lib);
-			BLI_dynstr_append(ds_frag, datatoc_default_frag_glsl);
-			frag_str = BLI_dynstr_get_cstring(ds_frag);
-			BLI_dynstr_free(ds_frag);
-		}
-=======
 		e_data.frag_shader_lib = BLI_string_joinN(
 		        datatoc_bsdf_common_lib_glsl,
 		        datatoc_bsdf_sampling_lib_glsl,
@@ -606,7 +533,7 @@
 		        datatoc_lit_surface_frag_glsl,
 		        datatoc_lit_surface_frag_glsl,
 		        datatoc_volumetric_lib_glsl);
-
+		
 		e_data.volume_shader_lib = BLI_string_joinN(
 		        datatoc_bsdf_common_lib_glsl,
 		        datatoc_ambient_occlusion_lib_glsl,
@@ -619,10 +546,13 @@
 		        datatoc_volumetric_lib_glsl,
 		        datatoc_volumetric_frag_glsl);
 
-		frag_str = BLI_string_joinN(
+		char *hair_fiber_vert_str = BLI_string_joinN(
+		        datatoc_hair_lib_glsl,
+		        datatoc_prepass_vert_glsl);
+
+		char *frag_str = BLI_string_joinN(
 		        e_data.frag_shader_lib,
 		        datatoc_default_frag_glsl);
->>>>>>> 99efebd2
 
 		e_data.default_background = DRW_shader_create(
 		        datatoc_background_vert_glsl, NULL, datatoc_default_world_frag_glsl,
