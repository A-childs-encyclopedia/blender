--- conflicted
+++ resolved
@@ -246,25 +246,10 @@
   return nullptr;
 }
 
-<<<<<<< HEAD
-/* TODO currently only works for asset libraries on disk (custom or essentials asset libraries).
- * Once there is a proper registry of asset libraries, this could contain an asset library locator
- * and/or identifier, so a full path (not necessarily file path) can be built for all asset
- * libraries. */
-std::string AssetLibraryService::resolve_asset_weak_reference_to_full_path(
-    const AssetWeakReference &asset_reference)
-{
-  if (asset_reference.relative_asset_identifier[0] == '\0') {
-    return "";
-  }
-
-  StringRef library_path;
-=======
 std::string AssetLibraryService::resolve_asset_weak_reference_to_library_path(
     const AssetWeakReference &asset_reference)
 {
   StringRefNull library_path;
->>>>>>> c40c110d
 
   switch (eAssetLibraryType(asset_reference.asset_library_type)) {
     case ASSET_LIBRARY_CUSTOM: {
@@ -294,20 +279,6 @@
       return "";
   }
 
-<<<<<<< HEAD
-  std::string full_path = library_path + SEP_STR + asset_reference.relative_asset_identifier;
-
-  char *buf = BLI_strdupn(full_path.c_str(), full_path.size());
-  BLI_path_normalize(nullptr, buf);
-  BLI_path_slash_native(buf);
-
-  std::string normalized_full_path = buf;
-  MEM_freeN(buf);
-
-  return normalized_full_path;
-}
-
-=======
   std::string normalized_library_path = utils::normalize_path(library_path);
   return normalized_library_path;
 }
@@ -396,7 +367,6 @@
   return {};
 }
 
->>>>>>> c40c110d
 bUserAssetLibrary *AssetLibraryService::find_custom_asset_library_from_library_ref(
     const AssetLibraryReference &library_reference)
 {
