--- conflicted
+++ resolved
@@ -185,8 +185,6 @@
   virtual std::string output_name(const int i) const;
 };
 
-<<<<<<< HEAD
-=======
 /**
  * Just stores a string per socket in a dummy node.
  */
@@ -201,7 +199,6 @@
   std::string output_name(const int i) const override;
 };
 
->>>>>>> d9398bb5
 /**
  * A #Node that does *not* correspond to a #LazyFunction. Instead it can be used to indicate inputs
  * and outputs of the entire graph. It can have an arbitrary number of inputs and outputs.
