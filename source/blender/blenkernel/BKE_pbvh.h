--- conflicted
+++ resolved
@@ -125,12 +125,9 @@
   PBVH_UpdateTopology = 1 << 13,
   PBVH_UpdateColor = 1 << 14,
   PBVH_RebuildPixels = 1 << 15,
-<<<<<<< HEAD
   PBVH_TexLeaf = 1 << 16,
-=======
-  PBVH_TopologyUpdated = 1 << 16, /* Used internally by pbvh_bmesh.c */
-
->>>>>>> ebe9804c
+  PBVH_TopologyUpdated = 1 << 17, /* Used internally by pbvh_bmesh.c */
+
 } PBVHNodeFlags;
 
 typedef struct PBVHFrustumPlanes {
