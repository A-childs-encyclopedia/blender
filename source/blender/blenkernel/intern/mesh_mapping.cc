/* SPDX-License-Identifier: GPL-2.0-or-later */

/** \file
 * \ingroup bke
 *
 * Functions for accessing mesh connectivity data.
 * eg: polys connected to verts, UVs connected to verts.
 */

#include "MEM_guardedalloc.h"

#include "DNA_meshdata_types.h"
#include "DNA_vec_types.h"

#include "BLI_alloca.h"
#include "BLI_array.hh"
#include "BLI_bitmap.h"
#include "BLI_buffer.h"
#include "BLI_function_ref.hh"
#include "BLI_math.h"
#include "BLI_sort.h"
#include "BLI_sort_utils.h"
#include "BLI_task.hh"
#include "BLI_utildefines.h"

#include "BKE_customdata.h"
#include "BKE_mesh.h"
#include "BKE_mesh_mapping.h"
#include "BLI_memarena.h"

#include "BLI_strict_flags.h"

/* -------------------------------------------------------------------- */
/** \name Mesh Connectivity Mapping
 * \{ */

UvVertMap *BKE_mesh_uv_vert_map_create(const MPoly *polys,
                                       const bool *hide_poly,
                                       const bool *select_poly,
                                       const MLoop *mloop,
                                       const float (*mloopuv)[2],
                                       uint totpoly,
                                       uint totvert,
                                       const float limit[2],
                                       const bool selected,
                                       const bool use_winding)
{
  /* NOTE: N-gon version WIP, based on #BM_uv_vert_map_create. */

  UvVertMap *vmap;
  UvMapVert *buf;
  int i, totuv, nverts;

  BLI_buffer_declare_static(vec2f, tf_uv_buf, BLI_BUFFER_NOP, 32);

  totuv = 0;

  /* generate UvMapVert array */
  for (const int64_t a : blender::IndexRange(totpoly)) {
    const MPoly &poly = polys[a];
    if (!selected || (!(hide_poly && hide_poly[a]) && (select_poly && select_poly[a]))) {
      totuv += poly.totloop;
    }
  }

  if (totuv == 0) {
    return nullptr;
  }

  vmap = (UvVertMap *)MEM_callocN(sizeof(*vmap), "UvVertMap");
  buf = vmap->buf = (UvMapVert *)MEM_callocN(sizeof(*vmap->buf) * size_t(totuv), "UvMapVert");
  vmap->vert = (UvMapVert **)MEM_callocN(sizeof(*vmap->vert) * totvert, "UvMapVert*");

  if (!vmap->vert || !vmap->buf) {
    BKE_mesh_uv_vert_map_free(vmap);
    return nullptr;
  }

  bool *winding = nullptr;
  if (use_winding) {
    winding = static_cast<bool *>(MEM_callocN(sizeof(*winding) * totpoly, "winding"));
  }

  for (const int64_t a : blender::IndexRange(totpoly)) {
    const MPoly &poly = polys[a];
    if (!selected || (!(hide_poly && hide_poly[a]) && (select_poly && select_poly[a]))) {
      float(*tf_uv)[2] = nullptr;

      if (use_winding) {
        tf_uv = (float(*)[2])BLI_buffer_reinit_data(&tf_uv_buf, vec2f, size_t(poly.totloop));
      }

      nverts = poly.totloop;

      for (i = 0; i < nverts; i++) {
        buf->loop_of_poly_index = ushort(i);
        buf->poly_index = uint(a);
        buf->separate = false;
        buf->next = vmap->vert[mloop[poly.loopstart + i].v];
        vmap->vert[mloop[poly.loopstart + i].v] = buf;

        if (use_winding) {
          copy_v2_v2(tf_uv[i], mloopuv[poly.loopstart + i]);
        }

        buf++;
      }

      if (use_winding) {
        winding[a] = cross_poly_v2(tf_uv, uint(nverts)) > 0;
      }
    }
  }

  /* sort individual uvs for each vert */
  for (uint a = 0; a < totvert; a++) {
    UvMapVert *newvlist = nullptr, *vlist = vmap->vert[a];
    UvMapVert *iterv, *v, *lastv, *next;
    const float *uv, *uv2;
    float uvdiff[2];

    while (vlist) {
      v = vlist;
      vlist = vlist->next;
      v->next = newvlist;
      newvlist = v;

      uv = mloopuv[polys[v->poly_index].loopstart + v->loop_of_poly_index];
      lastv = nullptr;
      iterv = vlist;

      while (iterv) {
        next = iterv->next;

        uv2 = mloopuv[polys[iterv->poly_index].loopstart + iterv->loop_of_poly_index];
        sub_v2_v2v2(uvdiff, uv2, uv);

        if (fabsf(uv[0] - uv2[0]) < limit[0] && fabsf(uv[1] - uv2[1]) < limit[1] &&
            (!use_winding || winding[iterv->poly_index] == winding[v->poly_index])) {
          if (lastv) {
            lastv->next = next;
          }
          else {
            vlist = next;
          }
          iterv->next = newvlist;
          newvlist = iterv;
        }
        else {
          lastv = iterv;
        }

        iterv = next;
      }

      newvlist->separate = true;
    }

    vmap->vert[a] = newvlist;
  }

  if (use_winding) {
    MEM_freeN(winding);
  }

  BLI_buffer_free(&tf_uv_buf);

  return vmap;
}

UvMapVert *BKE_mesh_uv_vert_map_get_vert(UvVertMap *vmap, uint v)
{
  return vmap->vert[v];
}

void BKE_mesh_uv_vert_map_free(UvVertMap *vmap)
{
  if (vmap) {
    if (vmap->vert) {
      MEM_freeN(vmap->vert);
    }
    if (vmap->buf) {
      MEM_freeN(vmap->buf);
    }
    MEM_freeN(vmap);
  }
}

typedef struct DiskCycleSortData {
  float th;
  int i, elem;
  const float *co;
} DiskCycleSortData;

/**
 * Calculate a normal from a vertex cloud.
 *
 * \note We could make a higher quality version that takes all vertices into account.
 * Currently it finds 4 outer most points returning its normal.
 */
static void calc_cloud_normal(DiskCycleSortData *varr,
                              int varr_len,
                              float r_normal[3],
                              float r_center[3],
                              int *r_index_tangent)
{
  const float varr_len_inv = 1.0f / (float)varr_len;

  /* Get the center point and collect vector array since we loop over these a lot. */
  float center[3] = {0.0f, 0.0f, 0.0f};
  for (int i = 0; i < varr_len; i++) {
    madd_v3_v3fl(center, varr[i].co, varr_len_inv);
  }

  /* Find the 'co_a' point from center. */
  int co_a_index = 0;
  const float *co_a = nullptr;
  {
    float dist_sq_max = -1.0f;
    for (int i = 0; i < varr_len; i++) {
      const float dist_sq_test = len_squared_v3v3(varr[i].co, center);
      if (!(dist_sq_test <= dist_sq_max)) {
        co_a = varr[i].co;
        co_a_index = i;
        dist_sq_max = dist_sq_test;
      }
    }
  }

  float dir_a[3];
  const float *co_a_opposite = nullptr;
  const float *co_b_opposite = nullptr;

  sub_v3_v3v3(dir_a, co_a, center);
  normalize_v3(dir_a);

  const float *co_b = nullptr;
  float dir_b[3] = {0.0f, 0.0f, 0.0f};
  {
    float dist_sq_max = -1.0f;
    for (int i = 0; i < varr_len; i++) {
      if (varr[i].co == co_a) {
        continue;
      }
      float dir_test[3];
      sub_v3_v3v3(dir_test, varr[i].co, center);
      project_plane_normalized_v3_v3v3(dir_test, dir_test, dir_a);
      const float dist_sq_test = len_squared_v3(dir_test);
      if (!(dist_sq_test <= dist_sq_max)) {
        co_b = varr[i].co;
        dist_sq_max = dist_sq_test;
        copy_v3_v3(dir_b, dir_test);
      }
    }
  }

  if (varr_len <= 3) {
    normal_tri_v3(r_normal, center, co_a, co_b);
    goto finally;
  }

  normalize_v3(dir_b);

  {
    float dot_a_min = FLT_MAX;
    float dot_b_min = FLT_MAX;
    for (int i = 0; i < varr_len; i++) {
      const float *co_test = varr[i].co;
      float dot_test;

      if (co_test != co_a) {
        dot_test = dot_v3v3(dir_a, co_test);
        if (dot_test < dot_a_min) {
          dot_a_min = dot_test;
          co_a_opposite = co_test;
        }
      }

      if (co_test != co_b) {
        dot_test = dot_v3v3(dir_b, co_test);
        if (dot_test < dot_b_min) {
          dot_b_min = dot_test;
          co_b_opposite = co_test;
        }
      }
    }
  }

  normal_quad_v3(r_normal, co_a, co_b, co_a_opposite, co_b_opposite);

finally:
  if (r_center != nullptr) {
    copy_v3_v3(r_center, center);
  }
  if (r_index_tangent != nullptr) {
    *r_index_tangent = co_a_index;
  }
}

static bool build_disk_cycle_face(const MPoly *mpoly,
                                  const MLoop *mloop,
                                  const MEdge *medge,
                                  const float (*vert_cos)[3],
                                  int vertex_i,
                                  MeshElemMap *elem,
                                  int *doneset,
                                  int *donelen,
                                  DiskCycleSortData *sortdata)
{
  *donelen = 0;

  for (int i = 0; i < elem->count; i++) {
    const MPoly *mp = mpoly + elem->indices[i];
    int loops[2];

    if (poly_get_adj_loops_from_vert(mp, mloop, vertex_i, loops)) {
      for (int j = 0; j < 2; j++) {
        if (loops[j] != vertex_i) {
          bool ok = true;

          for (int k = 0; k < *donelen; k++) {
            if ((int)doneset[k] == loops[j]) {
              ok = false;
            }
          }

          if (ok) {
            doneset[*donelen] = (int)loops[j];
            sortdata[*donelen].elem = elem->indices[i];
            sortdata[*donelen].co = vert_cos[loops[j]];
            (*donelen)++;

            break;
          }
        }
      }
    }
    else {
      printf("sort error in sort_disk_cycle_face\n");
      continue;
    }
  }

  return *donelen == elem->count;
}

static bool build_disk_cycle_loop(const MPoly *mpoly,
                                  const MLoop *mloop,
                                  const MEdge *medge,
                                  const float (*vert_cos)[3],
                                  int vertex_i,
                                  MeshElemMap *elem,
                                  int *doneset,
                                  int *donelen,
                                  DiskCycleSortData *sortdata)
{
  *donelen = 0;

  for (int i = 0; i < elem->count; i++) {
    int l1 = elem->indices[i];
    const MLoop *ml = mloop + l1;
    const MEdge *me = medge + ml->e;

    unsigned int v = me->v1 != (unsigned int)vertex_i ? me->v1 : me->v2;

    sortdata[i].co = vert_cos[v];
    sortdata[i].elem = l1;
    sortdata[i].i = i;

    (*donelen)++;
  }

  return *donelen == elem->count;
}

static bool build_disk_cycle_edge(const MPoly *mpoly,
                                  const MLoop *mloop,
                                  const MEdge *medge,
                                  const float (*vert_cos)[3],
                                  int vertex_i,
                                  MeshElemMap *elem,
                                  int *doneset,
                                  int *donelen,
                                  DiskCycleSortData *sortdata)
{
  *donelen = 0;

  for (int i = 0; i < elem->count; i++) {
    const MEdge *me = medge + elem->indices[i];

    unsigned int v = me->v1 != (unsigned int)vertex_i ? me->v1 : me->v2;

    sortdata[i].co = vert_cos[v];
    sortdata[i].elem = elem->indices[i];
    sortdata[i].i = i;

    (*donelen)++;
  }

  return *donelen == elem->count;
}

static bool sort_disk_cycle(const MPoly *mpoly,
                            const MLoop *mloop,
                            const MEdge *medge,
                            const float (*vert_cos)[3],
                            int vertex_i,
                            MeshElemMap *elem,
                            bool is_loops,
                            bool is_edges)
{
  DiskCycleSortData *sortdata = (DiskCycleSortData *)BLI_array_alloca(sortdata,
                                                                      (unsigned int)elem->count);
  int *doneset = (int *)BLI_array_alloca(doneset, (unsigned int)elem->count);
  int donelen = 0;

  if (is_loops) {
    if (!build_disk_cycle_face(
            mpoly, mloop, medge, vert_cos, vertex_i, elem, doneset, &donelen, sortdata)) {
      return false;
    }
  }
  else if (is_edges) {
    if (!build_disk_cycle_edge(
            mpoly, mloop, medge, vert_cos, vertex_i, elem, doneset, &donelen, sortdata)) {
      return false;
    }
  }
  else {
    if (!build_disk_cycle_loop(
            mpoly, mloop, medge, vert_cos, vertex_i, elem, doneset, &donelen, sortdata)) {
      return false;
    }
  }

  float no[3], cent[3];
  int vadj;

  calc_cloud_normal(sortdata, donelen, no, cent, &vadj);

  for (int i = 0; i < donelen; i++) {
    sortdata[i].th = angle_signed_on_axis_v3v3v3_v3(sortdata[vadj].co, cent, sortdata[i].co, no);
  }

  qsort((void *)sortdata, (size_t)donelen, sizeof(DiskCycleSortData), BLI_sortutil_cmp_float);

  for (int i = 0; i < donelen; i++) {
    elem->indices[i] = sortdata[i].elem;
  }

  return true;
}

/**
 * Generates a map where the key is the vertex and the value is a list
 * of polys or loops that use that vertex as a corner. The lists are allocated
 * from one memory pool.
 *
 * Wrapped by #BKE_mesh_vert_poly_map_create & BKE_mesh_vert_loop_map_create
 */
static void mesh_vert_poly_or_loop_map_create(MeshElemMap **r_map,
                                              int **r_mem,
<<<<<<< HEAD
                                              const float (*vert_cos)[3],
                                              const MEdge *medge,
                                              const MPoly *mpoly,
=======
                                              const MPoly *polys,
>>>>>>> da65b21e
                                              const MLoop *mloop,
                                              int totvert,
                                              int totpoly,
                                              int totloop,
                                              const bool do_loops,
                                              const bool sort_disk_cycles)
{
  MeshElemMap *map = MEM_cnew_array<MeshElemMap>(size_t(totvert), __func__);
  int *indices, *index_iter;
  int i, j;

  indices = static_cast<int *>(MEM_mallocN(sizeof(int) * size_t(totloop), __func__));
  index_iter = indices;

  /* Count number of polys for each vertex */
  for (i = 0; i < totpoly; i++) {
    const MPoly &poly = polys[i];

    for (j = 0; j < poly.totloop; j++) {
      map[mloop[poly.loopstart + j].v].count++;
    }
  }

  /* Assign indices mem */
  for (i = 0; i < totvert; i++) {
    map[i].indices = index_iter;
    index_iter += map[i].count;

    /* Reset 'count' for use as index in last loop */
    map[i].count = 0;
  }

  /* Find the users */
  for (i = 0; i < totpoly; i++) {
    const MPoly &poly = polys[i];

    for (j = 0; j < poly.totloop; j++) {
      uint v = mloop[poly.loopstart + j].v;

      map[v].indices[map[v].count] = do_loops ? poly.loopstart + j : i;
      map[v].count++;
    }
  }

  if (sort_disk_cycles) {
    for (i = 0; i < totvert; i++) {
      sort_disk_cycle(mpoly, mloop, medge, vert_cos, i, map + i, do_loops, false);
    }
  }

  *r_map = map;
  *r_mem = indices;
}

void BKE_mesh_vert_poly_map_create(MeshElemMap **r_map,
                                   int **r_mem,
<<<<<<< HEAD
                                   const float (*vert_cos)[3],
                                   const MEdge *medge,
                                   const MPoly *mpoly,
=======
                                   const MPoly *polys,
>>>>>>> da65b21e
                                   const MLoop *mloop,
                                   int totvert,
                                   int totpoly,
                                   int totloop,
                                   const bool sort_disk_cycles)
{
<<<<<<< HEAD
  mesh_vert_poly_or_loop_map_create(r_map,
                                    r_mem,
                                    vert_cos,
                                    medge,
                                    mpoly,
                                    mloop,
                                    totvert,
                                    totpoly,
                                    totloop,
                                    false,
                                    sort_disk_cycles);
=======
  mesh_vert_poly_or_loop_map_create(r_map, r_mem, polys, mloop, totvert, totpoly, totloop, false);
>>>>>>> da65b21e
}

void BKE_mesh_vert_loop_map_create(MeshElemMap **r_map,
                                   int **r_mem,
<<<<<<< HEAD
                                   const float (*vert_cos)[3],
                                   const MEdge *medge,
                                   const MPoly *mpoly,
=======
                                   const MPoly *polys,
>>>>>>> da65b21e
                                   const MLoop *mloop,
                                   int totvert,
                                   int totpoly,
                                   int totloop,
                                   const bool sort_disk_cycles)
{
<<<<<<< HEAD
  mesh_vert_poly_or_loop_map_create(r_map,
                                    r_mem,
                                    vert_cos,
                                    medge,
                                    mpoly,
                                    mloop,
                                    totvert,
                                    totpoly,
                                    totloop,
                                    true,
                                    sort_disk_cycles);
=======
  mesh_vert_poly_or_loop_map_create(r_map, r_mem, polys, mloop, totvert, totpoly, totloop, true);
>>>>>>> da65b21e
}

void BKE_mesh_vert_looptri_map_create(MeshElemMap **r_map,
                                      int **r_mem,
                                      const int totvert,
                                      const MLoopTri *mlooptri,
                                      const int totlooptri,
                                      const MLoop *mloop,
                                      const int /*totloop*/)
{
  MeshElemMap *map = MEM_cnew_array<MeshElemMap>(size_t(totvert), __func__);
  int *indices = static_cast<int *>(MEM_mallocN(sizeof(int) * size_t(totlooptri) * 3, __func__));
  int *index_step;
  const MLoopTri *mlt;
  int i;

  /* count face users */
  for (i = 0, mlt = mlooptri; i < totlooptri; mlt++, i++) {
    for (int j = 3; j--;) {
      map[mloop[mlt->tri[j]].v].count++;
    }
  }

  /* create offsets */
  index_step = indices;
  for (i = 0; i < totvert; i++) {
    map[i].indices = index_step;
    index_step += map[i].count;

    /* re-count, using this as an index below */
    map[i].count = 0;
  }

  /* assign looptri-edge users */
  for (i = 0, mlt = mlooptri; i < totlooptri; mlt++, i++) {
    for (int j = 3; j--;) {
      MeshElemMap *map_ele = &map[mloop[mlt->tri[j]].v];
      map_ele->indices[map_ele->count++] = i;
    }
  }

  *r_map = map;
  *r_mem = indices;
}

<<<<<<< HEAD
/**
 * Generates a map where the key is the vertex and the value
 * is a list of edges that use that vertex as an endpoint.
 * The lists are allocated from one memory pool.
 */
void BKE_mesh_vert_edge_map_create(MeshElemMap **r_map,
                                   int **r_mem,
                                   const float (*vert_cos)[3],
                                   const MEdge *medge,
                                   int totvert,
                                   int totedge,
                                   bool sort_disk_cycles)
=======
void BKE_mesh_vert_edge_map_create(
    MeshElemMap **r_map, int **r_mem, const MEdge *edges, int totvert, int totedge)
>>>>>>> da65b21e
{
  MeshElemMap *map = MEM_cnew_array<MeshElemMap>(size_t(totvert), __func__);
  int *indices = static_cast<int *>(MEM_mallocN(sizeof(int[2]) * size_t(totedge), __func__));
  int *i_pt = indices;

  int i;

  /* Count number of edges for each vertex */
  for (i = 0; i < totedge; i++) {
    map[edges[i].v1].count++;
    map[edges[i].v2].count++;
  }

  /* Assign indices mem */
  for (i = 0; i < totvert; i++) {
    map[i].indices = i_pt;
    i_pt += map[i].count;

    /* Reset 'count' for use as index in last loop */
    map[i].count = 0;
  }

  /* Find the users */
  for (i = 0; i < totedge; i++) {
    const uint v[2] = {edges[i].v1, edges[i].v2};

    map[v[0]].indices[map[v[0]].count] = i;
    map[v[1]].indices[map[v[1]].count] = i;

    map[v[0]].count++;
    map[v[1]].count++;
  }

  if (sort_disk_cycles) {
    for (i = 0; i < totvert; i++) {
      sort_disk_cycle(nullptr, nullptr, medge, vert_cos, i, map + i, false, true);
    }
  }

  *r_map = map;
  *r_mem = indices;
}

void BKE_mesh_vert_edge_vert_map_create(
    MeshElemMap **r_map, int **r_mem, const MEdge *edges, int totvert, int totedge)
{
  MeshElemMap *map = MEM_cnew_array<MeshElemMap>(size_t(totvert), __func__);
  int *indices = static_cast<int *>(MEM_mallocN(sizeof(int[2]) * size_t(totedge), __func__));
  int *i_pt = indices;

  int i;

  /* Count number of edges for each vertex */
  for (i = 0; i < totedge; i++) {
    map[edges[i].v1].count++;
    map[edges[i].v2].count++;
  }

  /* Assign indices mem */
  for (i = 0; i < totvert; i++) {
    map[i].indices = i_pt;
    i_pt += map[i].count;

    /* Reset 'count' for use as index in last loop */
    map[i].count = 0;
  }

  /* Find the users */
  for (i = 0; i < totedge; i++) {
    const uint v[2] = {edges[i].v1, edges[i].v2};

    map[v[0]].indices[map[v[0]].count] = int(v[1]);
    map[v[1]].indices[map[v[1]].count] = int(v[0]);

    map[v[0]].count++;
    map[v[1]].count++;
  }

  *r_map = map;
  *r_mem = indices;
}

void BKE_mesh_edge_loop_map_create(MeshElemMap **r_map,
                                   int **r_mem,
                                   const int totedge,
                                   const MPoly *polys,
                                   const int totpoly,
                                   const MLoop *mloop,
                                   const int totloop)
{
  MeshElemMap *map = MEM_cnew_array<MeshElemMap>(size_t(totedge), __func__);
  int *indices = static_cast<int *>(MEM_mallocN(sizeof(int) * size_t(totloop) * 2, __func__));
  int *index_step;

  /* count face users */
  for (const int64_t i : blender::IndexRange(totpoly)) {
    const MPoly &poly = polys[i];
    const MLoop *ml;
    int j = poly.totloop;
    for (ml = &mloop[poly.loopstart]; j--; ml++) {
      map[ml->e].count += 2;
    }
  }

  /* create offsets */
  index_step = indices;
  for (int i = 0; i < totedge; i++) {
    map[i].indices = index_step;
    index_step += map[i].count;

    /* re-count, using this as an index below */
    map[i].count = 0;
  }

  /* assign loop-edge users */
  for (const int64_t i : blender::IndexRange(totpoly)) {
    const MPoly &poly = polys[i];
    const MLoop *ml;
    MeshElemMap *map_ele;
    const int max_loop = poly.loopstart + poly.totloop;
    int j = poly.loopstart;
    for (ml = &mloop[j]; j < max_loop; j++, ml++) {
      map_ele = &map[ml->e];
      map_ele->indices[map_ele->count++] = j;
      map_ele->indices[map_ele->count++] = j + 1;
    }
    /* last edge/loop of poly, must point back to first loop! */
    map_ele->indices[map_ele->count - 1] = poly.loopstart;
  }

  *r_map = map;
  *r_mem = indices;
}

void BKE_mesh_edge_poly_map_create(MeshElemMap **r_map,
                                   int **r_mem,
                                   const int totedge,
                                   const MPoly *polys,
                                   const int totpoly,
                                   const MLoop *mloop,
                                   const int totloop)
{
  MeshElemMap *map = MEM_cnew_array<MeshElemMap>(size_t(totedge), __func__);
  int *indices = static_cast<int *>(MEM_mallocN(sizeof(int) * size_t(totloop), __func__));
  int *index_step;

  /* count face users */
  for (const int64_t i : blender::IndexRange(totpoly)) {
    const MPoly &poly = polys[i];
    const MLoop *ml;
    int j = poly.totloop;
    for (ml = &mloop[poly.loopstart]; j--; ml++) {
      map[ml->e].count++;
    }
  }

  /* create offsets */
  index_step = indices;
  for (int i = 0; i < totedge; i++) {
    map[i].indices = index_step;
    index_step += map[i].count;

    /* re-count, using this as an index below */
    map[i].count = 0;
  }

  /* assign poly-edge users */
  for (const int64_t i : blender::IndexRange(totpoly)) {
    const MPoly &poly = polys[i];
    const MLoop *ml;
    int j = poly.totloop;
    for (ml = &mloop[poly.loopstart]; j--; ml++) {
      MeshElemMap *map_ele = &map[ml->e];
      map_ele->indices[map_ele->count++] = int(i);
    }
  }

  *r_map = map;
  *r_mem = indices;
}

void BKE_mesh_origindex_map_create(MeshElemMap **r_map,
                                   int **r_mem,
                                   const int totsource,
                                   const int *final_origindex,
                                   const int totfinal)
{
  MeshElemMap *map = MEM_cnew_array<MeshElemMap>(size_t(totsource), __func__);
  int *indices = static_cast<int *>(MEM_mallocN(sizeof(int) * size_t(totfinal), __func__));
  int *index_step;
  int i;

  /* count face users */
  for (i = 0; i < totfinal; i++) {
    if (final_origindex[i] != ORIGINDEX_NONE) {
      BLI_assert(final_origindex[i] < totsource);
      map[final_origindex[i]].count++;
    }
  }

  /* create offsets */
  index_step = indices;
  for (i = 0; i < totsource; i++) {
    map[i].indices = index_step;
    index_step += map[i].count;

    /* re-count, using this as an index below */
    map[i].count = 0;
  }

  /* assign poly-tessface users */
  for (i = 0; i < totfinal; i++) {
    if (final_origindex[i] != ORIGINDEX_NONE) {
      MeshElemMap *map_ele = &map[final_origindex[i]];
      map_ele->indices[map_ele->count++] = i;
    }
  }

  *r_map = map;
  *r_mem = indices;
}

void BKE_mesh_origindex_map_create_looptri(MeshElemMap **r_map,
                                           int **r_mem,
                                           const MPoly *polys,
                                           const int polys_num,
                                           const MLoopTri *looptri,
                                           const int looptri_num)
{
  MeshElemMap *map = MEM_cnew_array<MeshElemMap>(size_t(polys_num), __func__);
  int *indices = static_cast<int *>(MEM_mallocN(sizeof(int) * size_t(looptri_num), __func__));
  int *index_step;
  int i;

  /* create offsets */
  index_step = indices;
  for (i = 0; i < polys_num; i++) {
    map[i].indices = index_step;
    index_step += ME_POLY_TRI_TOT(&polys[i]);
  }

  /* assign poly-tessface users */
  for (i = 0; i < looptri_num; i++) {
    MeshElemMap *map_ele = &map[looptri[i].poly];
    map_ele->indices[map_ele->count++] = i;
  }

  *r_map = map;
  *r_mem = indices;
}

namespace blender::bke::mesh_topology {

Array<int> build_loop_to_poly_map(const Span<MPoly> polys, const int loops_num)
{
  Array<int> map(loops_num);
  threading::parallel_for(polys.index_range(), 1024, [&](IndexRange range) {
    for (const int64_t poly_i : range) {
      const MPoly &poly = polys[poly_i];
      map.as_mutable_span().slice(poly.loopstart, poly.totloop).fill(int(poly_i));
    }
  });
  return map;
}

Array<Vector<int>> build_vert_to_edge_map(const Span<MEdge> edges, const int verts_num)
{
  Array<Vector<int>> map(verts_num);
  for (const int64_t i : edges.index_range()) {
    map[edges[i].v1].append(int(i));
    map[edges[i].v2].append(int(i));
  }
  return map;
}

Array<Vector<int>> build_vert_to_poly_map(const Span<MPoly> polys,
                                          const Span<MLoop> loops,
                                          int verts_num)
{
  Array<Vector<int>> map(verts_num);
  for (const int64_t i : polys.index_range()) {
    const MPoly &poly = polys[i];
    for (const MLoop &loop : loops.slice(poly.loopstart, poly.totloop)) {
      map[loop.v].append(int(i));
    }
  }
  return map;
}

Array<Vector<int>> build_vert_to_loop_map(const Span<MLoop> loops, const int verts_num)
{
  Array<Vector<int>> map(verts_num);
  for (const int64_t i : loops.index_range()) {
    map[loops[i].v].append(int(i));
  }
  return map;
}

Array<Vector<int>> build_edge_to_loop_map(const Span<MLoop> loops, const int edges_num)
{
  Array<Vector<int>> map(edges_num);
  for (const int64_t i : loops.index_range()) {
    map[loops[i].e].append(int(i));
  }
  return map;
}

Array<Vector<int, 2>> build_edge_to_poly_map(const Span<MPoly> polys,
                                             const Span<MLoop> loops,
                                             const int edges_num)
{
  Array<Vector<int, 2>> map(edges_num);
  for (const int64_t i : polys.index_range()) {
    const MPoly &poly = polys[i];
    for (const MLoop &loop : loops.slice(poly.loopstart, poly.totloop)) {
      map[loop.e].append(int(i));
    }
  }
  return map;
}

Vector<Vector<int>> build_edge_to_loop_map_resizable(const Span<MLoop> loops, const int edges_num)
{
  Vector<Vector<int>> map(edges_num);
  for (const int64_t i : loops.index_range()) {
    map[loops[i].e].append(int(i));
  }
  return map;
}

}  // namespace blender::bke::mesh_topology

/** \} */

/* -------------------------------------------------------------------- */
/** \name Mesh loops/poly islands.
 * Used currently for UVs and 'smooth groups'.
 * \{ */

/**
 * Callback deciding whether the given poly/loop/edge define an island boundary or not.
 */
using MeshRemap_CheckIslandBoundary =
    blender::FunctionRef<bool(int poly_index,
                              int loop_index,
                              int edge_index,
                              int edge_user_count,
                              const MeshElemMap &edge_poly_map_elem)>;

static void poly_edge_loop_islands_calc(const int totedge,
                                        const blender::Span<MPoly> polys,
                                        const blender::Span<MLoop> loops,
                                        MeshElemMap *edge_poly_map,
                                        const bool use_bitflags,
                                        MeshRemap_CheckIslandBoundary edge_boundary_check,
                                        int **r_poly_groups,
                                        int *r_totgroup,
                                        BLI_bitmap **r_edge_borders,
                                        int *r_totedgeborder)
{
  int *poly_groups;
  int *poly_stack;

  BLI_bitmap *edge_borders = nullptr;
  int num_edgeborders = 0;

  int poly_prev = 0;
  const int temp_poly_group_id = 3; /* Placeholder value. */

  /* Group we could not find any available bit, will be reset to 0 at end. */
  const int poly_group_id_overflowed = 5;

  int tot_group = 0;
  bool group_id_overflow = false;

  /* map vars */
  int *edge_poly_mem = nullptr;

  if (polys.size() == 0) {
    *r_totgroup = 0;
    *r_poly_groups = nullptr;
    if (r_edge_borders) {
      *r_edge_borders = nullptr;
      *r_totedgeborder = 0;
    }
    return;
  }

  if (r_edge_borders) {
    edge_borders = BLI_BITMAP_NEW(totedge, __func__);
    *r_totedgeborder = 0;
  }

  if (!edge_poly_map) {
    BKE_mesh_edge_poly_map_create(&edge_poly_map,
                                  &edge_poly_mem,
                                  totedge,
                                  polys.data(),
                                  int(polys.size()),
                                  loops.data(),
                                  int(loops.size()));
  }

  poly_groups = static_cast<int *>(MEM_callocN(sizeof(int) * size_t(polys.size()), __func__));
  poly_stack = static_cast<int *>(MEM_mallocN(sizeof(int) * size_t(polys.size()), __func__));

  while (true) {
    int poly;
    int bit_poly_group_mask = 0;
    int poly_group_id;
    int ps_curr_idx = 0, ps_end_idx = 0; /* stack indices */

    for (poly = poly_prev; poly < int(polys.size()); poly++) {
      if (poly_groups[poly] == 0) {
        break;
      }
    }

    if (poly == int(polys.size())) {
      /* all done */
      break;
    }

    poly_group_id = use_bitflags ? temp_poly_group_id : ++tot_group;

    /* start searching from here next time */
    poly_prev = poly + 1;

    poly_groups[poly] = poly_group_id;
    poly_stack[ps_end_idx++] = poly;

    while (ps_curr_idx != ps_end_idx) {
      poly = poly_stack[ps_curr_idx++];
      BLI_assert(poly_groups[poly] == poly_group_id);

      for (const int64_t loop : blender::IndexRange(polys[poly].loopstart, polys[poly].totloop)) {
        const int edge = int(loops[loop].e);
        /* loop over poly users */
        const MeshElemMap &map_ele = edge_poly_map[edge];
        const int *p = map_ele.indices;
        int i = map_ele.count;
        if (!edge_boundary_check(poly, int(loop), edge, i, map_ele)) {
          for (; i--; p++) {
            /* if we meet other non initialized its a bug */
            BLI_assert(ELEM(poly_groups[*p], 0, poly_group_id));

            if (poly_groups[*p] == 0) {
              poly_groups[*p] = poly_group_id;
              poly_stack[ps_end_idx++] = *p;
            }
          }
        }
        else {
          if (edge_borders && !BLI_BITMAP_TEST(edge_borders, edge)) {
            BLI_BITMAP_ENABLE(edge_borders, edge);
            num_edgeborders++;
          }
          if (use_bitflags) {
            /* Find contiguous smooth groups already assigned,
             * these are the values we can't reuse! */
            for (; i--; p++) {
              int bit = poly_groups[*p];
              if (!ELEM(bit, 0, poly_group_id, poly_group_id_overflowed) &&
                  !(bit_poly_group_mask & bit)) {
                bit_poly_group_mask |= bit;
              }
            }
          }
        }
      }
    }
    /* And now, we have all our poly from current group in poly_stack
     * (from 0 to (ps_end_idx - 1)),
     * as well as all smoothgroups bits we can't use in bit_poly_group_mask.
     */
    if (use_bitflags) {
      int i, *p, gid_bit = 0;
      poly_group_id = 1;

      /* Find first bit available! */
      for (; (poly_group_id & bit_poly_group_mask) && (gid_bit < 32); gid_bit++) {
        poly_group_id <<= 1; /* will 'overflow' on last possible iteration. */
      }
      if (UNLIKELY(gid_bit > 31)) {
        /* All bits used in contiguous smooth groups, we can't do much!
         * NOTE: this is *very* unlikely - theoretically, four groups are enough,
         *       I don't think we can reach this goal with such a simple algorithm,
         *       but I don't think either we'll never need all 32 groups!
         */
        printf(
            "Warning, could not find an available id for current smooth group, faces will me "
            "marked "
            "as out of any smooth group...\n");

        /* Can't use 0, will have to set them to this value later. */
        poly_group_id = poly_group_id_overflowed;

        group_id_overflow = true;
      }
      if (gid_bit > tot_group) {
        tot_group = gid_bit;
      }
      /* And assign the final smooth group id to that poly group! */
      for (i = ps_end_idx, p = poly_stack; i--; p++) {
        poly_groups[*p] = poly_group_id;
      }
    }
  }

  if (use_bitflags) {
    /* used bits are zero-based. */
    tot_group++;
  }

  if (UNLIKELY(group_id_overflow)) {
    int i = int(polys.size()), *gid = poly_groups;
    for (; i--; gid++) {
      if (*gid == poly_group_id_overflowed) {
        *gid = 0;
      }
    }
    /* Using 0 as group id adds one more group! */
    tot_group++;
  }

  if (edge_poly_mem) {
    MEM_freeN(edge_poly_map);
    MEM_freeN(edge_poly_mem);
  }
  MEM_freeN(poly_stack);

  *r_totgroup = tot_group;
  *r_poly_groups = poly_groups;
  if (r_edge_borders) {
    *r_edge_borders = edge_borders;
    *r_totedgeborder = num_edgeborders;
  }
}

int *BKE_mesh_calc_smoothgroups(const int totedge,
                                const MPoly *polys,
                                const int totpoly,
                                const MLoop *mloop,
                                const int totloop,
                                const bool *sharp_edges,
                                int *r_totgroup,
                                const bool use_bitflags)
{
  int *poly_groups = nullptr;

  auto poly_is_island_boundary_smooth = [&](const int poly_index,
                                            const int /*loop_index*/,
                                            const int edge_index,
                                            const int edge_user_count,
                                            const MeshElemMap &edge_poly_map_elem) {
    /* Edge is sharp if one of its polys is flat, or edge itself is sharp,
     * or edge is not used by exactly two polygons. */
    if ((polys[poly_index].flag & ME_SMOOTH) && !(sharp_edges && sharp_edges[edge_index]) &&
        (edge_user_count == 2)) {
      /* In that case, edge appears to be smooth, but we need to check its other poly too. */
      const int other_poly_index = (poly_index == edge_poly_map_elem.indices[0]) ?
                                       edge_poly_map_elem.indices[1] :
                                       edge_poly_map_elem.indices[0];
      return (polys[other_poly_index].flag & ME_SMOOTH) == 0;
    }
    return true;
  };

  poly_edge_loop_islands_calc(totedge,
                              {polys, totpoly},
                              {mloop, totloop},
                              nullptr,
                              use_bitflags,
                              poly_is_island_boundary_smooth,
                              &poly_groups,
                              r_totgroup,
                              nullptr,
                              nullptr);

  return poly_groups;
}

#define MISLAND_DEFAULT_BUFSIZE 64

void BKE_mesh_loop_islands_init(MeshIslandStore *island_store,
                                const short item_type,
                                const int items_num,
                                const short island_type,
                                const short innercut_type)
{
  MemArena *mem = island_store->mem;

  if (mem == nullptr) {
    mem = BLI_memarena_new(BLI_MEMARENA_STD_BUFSIZE, __func__);
    island_store->mem = mem;
  }
  /* else memarena should be cleared */

  BLI_assert(
      ELEM(item_type, MISLAND_TYPE_VERT, MISLAND_TYPE_EDGE, MISLAND_TYPE_POLY, MISLAND_TYPE_LOOP));
  BLI_assert(ELEM(
      island_type, MISLAND_TYPE_VERT, MISLAND_TYPE_EDGE, MISLAND_TYPE_POLY, MISLAND_TYPE_LOOP));

  island_store->item_type = item_type;
  island_store->items_to_islands_num = items_num;
  island_store->items_to_islands = static_cast<int *>(
      BLI_memarena_alloc(mem, sizeof(*island_store->items_to_islands) * size_t(items_num)));

  island_store->island_type = island_type;
  island_store->islands_num_alloc = MISLAND_DEFAULT_BUFSIZE;
  island_store->islands = static_cast<MeshElemMap **>(
      BLI_memarena_alloc(mem, sizeof(*island_store->islands) * island_store->islands_num_alloc));

  island_store->innercut_type = innercut_type;
  island_store->innercuts = static_cast<MeshElemMap **>(
      BLI_memarena_alloc(mem, sizeof(*island_store->innercuts) * island_store->islands_num_alloc));
}

void BKE_mesh_loop_islands_clear(MeshIslandStore *island_store)
{
  island_store->item_type = MISLAND_TYPE_NONE;
  island_store->items_to_islands_num = 0;
  island_store->items_to_islands = nullptr;

  island_store->island_type = MISLAND_TYPE_NONE;
  island_store->islands_num = 0;
  island_store->islands = nullptr;

  island_store->innercut_type = MISLAND_TYPE_NONE;
  island_store->innercuts = nullptr;

  if (island_store->mem) {
    BLI_memarena_clear(island_store->mem);
  }

  island_store->islands_num_alloc = 0;
}

void BKE_mesh_loop_islands_free(MeshIslandStore *island_store)
{
  if (island_store->mem) {
    BLI_memarena_free(island_store->mem);
    island_store->mem = nullptr;
  }
}

void BKE_mesh_loop_islands_add(MeshIslandStore *island_store,
                               const int item_num,
                               const int *items_indices,
                               const int num_island_items,
                               int *island_item_indices,
                               const int num_innercut_items,
                               int *innercut_item_indices)
{
  MemArena *mem = island_store->mem;

  MeshElemMap *isld, *innrcut;
  const int curr_island_idx = island_store->islands_num++;
  const size_t curr_num_islands = size_t(island_store->islands_num);
  int i = item_num;

  while (i--) {
    island_store->items_to_islands[items_indices[i]] = curr_island_idx;
  }

  if (UNLIKELY(curr_num_islands > island_store->islands_num_alloc)) {
    MeshElemMap **islds, **innrcuts;

    island_store->islands_num_alloc *= 2;
    islds = static_cast<MeshElemMap **>(
        BLI_memarena_alloc(mem, sizeof(*islds) * island_store->islands_num_alloc));
    memcpy(islds, island_store->islands, sizeof(*islds) * (curr_num_islands - 1));
    island_store->islands = islds;

    innrcuts = static_cast<MeshElemMap **>(
        BLI_memarena_alloc(mem, sizeof(*innrcuts) * island_store->islands_num_alloc));
    memcpy(innrcuts, island_store->innercuts, sizeof(*innrcuts) * (curr_num_islands - 1));
    island_store->innercuts = innrcuts;
  }

  island_store->islands[curr_island_idx] = isld = static_cast<MeshElemMap *>(
      BLI_memarena_alloc(mem, sizeof(*isld)));
  isld->count = num_island_items;
  isld->indices = static_cast<int *>(
      BLI_memarena_alloc(mem, sizeof(*isld->indices) * size_t(num_island_items)));
  memcpy(isld->indices, island_item_indices, sizeof(*isld->indices) * size_t(num_island_items));

  island_store->innercuts[curr_island_idx] = innrcut = static_cast<MeshElemMap *>(
      BLI_memarena_alloc(mem, sizeof(*innrcut)));
  innrcut->count = num_innercut_items;
  innrcut->indices = static_cast<int *>(
      BLI_memarena_alloc(mem, sizeof(*innrcut->indices) * size_t(num_innercut_items)));
  memcpy(innrcut->indices,
         innercut_item_indices,
         sizeof(*innrcut->indices) * size_t(num_innercut_items));
}

static bool mesh_calc_islands_loop_poly_uv(const int totedge,
                                           const bool *uv_seams,
                                           const MPoly *polys,
                                           const int totpoly,
                                           const MLoop *loops,
                                           const int totloop,
                                           const float (*luvs)[2],
                                           MeshIslandStore *r_island_store)
{
  int *poly_groups = nullptr;
  int num_poly_groups;

  /* map vars */
  MeshElemMap *edge_poly_map;
  int *edge_poly_mem;

  MeshElemMap *edge_loop_map;
  int *edge_loop_mem;

  int *poly_indices;
  int *loop_indices;
  int num_pidx, num_lidx;

  /* Those are used to detect 'inner cuts', i.e. edges that are borders,
   * and yet have two or more polys of a same group using them
   * (typical case: seam used to unwrap properly a cylinder). */
  BLI_bitmap *edge_borders = nullptr;
  int num_edge_borders = 0;
  char *edge_border_count = nullptr;
  int *edge_innercut_indices = nullptr;
  int num_einnercuts = 0;

  int grp_idx, p_idx, pl_idx, l_idx;

  BKE_mesh_loop_islands_clear(r_island_store);
  BKE_mesh_loop_islands_init(
      r_island_store, MISLAND_TYPE_LOOP, totloop, MISLAND_TYPE_POLY, MISLAND_TYPE_EDGE);

  BKE_mesh_edge_poly_map_create(
      &edge_poly_map, &edge_poly_mem, totedge, polys, totpoly, loops, totloop);

  if (luvs) {
    BKE_mesh_edge_loop_map_create(
        &edge_loop_map, &edge_loop_mem, totedge, polys, totpoly, loops, totloop);
  }

  /* TODO: I'm not sure edge seam flag is enough to define UV islands?
   *       Maybe we should also consider UV-maps values
   *       themselves (i.e. different UV-edges for a same mesh-edge => boundary edge too?).
   *       Would make things much more complex though,
   *       and each UVMap would then need its own mesh mapping, not sure we want that at all!
   */
  auto mesh_check_island_boundary_uv = [&](const int /*poly_index*/,
                                           const int loop_index,
                                           const int edge_index,
                                           const int /*edge_user_count*/,
                                           const MeshElemMap & /*edge_poly_map_elem*/) -> bool {
    if (luvs) {
      const MeshElemMap &edge_to_loops = edge_loop_map[loops[loop_index].e];

      BLI_assert(edge_to_loops.count >= 2 && (edge_to_loops.count % 2) == 0);

      const uint v1 = loops[edge_to_loops.indices[0]].v;
      const uint v2 = loops[edge_to_loops.indices[1]].v;
      const float *uvco_v1 = luvs[edge_to_loops.indices[0]];
      const float *uvco_v2 = luvs[edge_to_loops.indices[1]];
      for (int i = 2; i < edge_to_loops.count; i += 2) {
        if (loops[edge_to_loops.indices[i]].v == v1) {
          if (!equals_v2v2(uvco_v1, luvs[edge_to_loops.indices[i]]) ||
              !equals_v2v2(uvco_v2, luvs[edge_to_loops.indices[i + 1]])) {
            return true;
          }
        }
        else {
          BLI_assert(loops[edge_to_loops.indices[i]].v == v2);
          UNUSED_VARS_NDEBUG(v2);
          if (!equals_v2v2(uvco_v2, luvs[edge_to_loops.indices[i]]) ||
              !equals_v2v2(uvco_v1, luvs[edge_to_loops.indices[i + 1]])) {
            return true;
          }
        }
      }
      return false;
    }

    /* Edge is UV boundary if tagged as seam. */
    return uv_seams && uv_seams[edge_index];
  };

  poly_edge_loop_islands_calc(totedge,
                              {polys, totpoly},
                              {loops, totloop},
                              edge_poly_map,
                              false,
                              mesh_check_island_boundary_uv,
                              &poly_groups,
                              &num_poly_groups,
                              &edge_borders,
                              &num_edge_borders);

  if (!num_poly_groups) {
    /* Should never happen... */
    MEM_freeN(edge_poly_map);
    MEM_freeN(edge_poly_mem);

    if (edge_borders) {
      MEM_freeN(edge_borders);
    }
    return false;
  }

  if (num_edge_borders) {
    edge_border_count = static_cast<char *>(
        MEM_mallocN(sizeof(*edge_border_count) * size_t(totedge), __func__));
    edge_innercut_indices = static_cast<int *>(
        MEM_mallocN(sizeof(*edge_innercut_indices) * size_t(num_edge_borders), __func__));
  }

  poly_indices = static_cast<int *>(
      MEM_mallocN(sizeof(*poly_indices) * size_t(totpoly), __func__));
  loop_indices = static_cast<int *>(
      MEM_mallocN(sizeof(*loop_indices) * size_t(totloop), __func__));

  /* NOTE: here we ignore '0' invalid group - this should *never* happen in this case anyway? */
  for (grp_idx = 1; grp_idx <= num_poly_groups; grp_idx++) {
    num_pidx = num_lidx = 0;
    if (num_edge_borders) {
      num_einnercuts = 0;
      memset(edge_border_count, 0, sizeof(*edge_border_count) * size_t(totedge));
    }

    for (p_idx = 0; p_idx < totpoly; p_idx++) {
      if (poly_groups[p_idx] != grp_idx) {
        continue;
      }
      const MPoly &poly = polys[p_idx];
      poly_indices[num_pidx++] = p_idx;
      for (l_idx = poly.loopstart, pl_idx = 0; pl_idx < poly.totloop; l_idx++, pl_idx++) {
        const MLoop *ml = &loops[l_idx];
        loop_indices[num_lidx++] = l_idx;
        if (num_edge_borders && BLI_BITMAP_TEST(edge_borders, ml->e) &&
            (edge_border_count[ml->e] < 2)) {
          edge_border_count[ml->e]++;
          if (edge_border_count[ml->e] == 2) {
            edge_innercut_indices[num_einnercuts++] = int(ml->e);
          }
        }
      }
    }

    BKE_mesh_loop_islands_add(r_island_store,
                              num_lidx,
                              loop_indices,
                              num_pidx,
                              poly_indices,
                              num_einnercuts,
                              edge_innercut_indices);
  }

  MEM_SAFE_FREE(edge_poly_map);
  MEM_SAFE_FREE(edge_poly_mem);

  if (luvs) {
    MEM_freeN(edge_loop_map);
    MEM_freeN(edge_loop_mem);
  }

  MEM_freeN(poly_indices);
  MEM_freeN(loop_indices);
  MEM_freeN(poly_groups);

  if (edge_borders) {
    MEM_freeN(edge_borders);
  }

  if (num_edge_borders) {
    MEM_freeN(edge_border_count);
    MEM_freeN(edge_innercut_indices);
  }
  return true;
}

bool BKE_mesh_calc_islands_loop_poly_edgeseam(const float (*vert_positions)[3],
                                              const int totvert,
                                              const MEdge *edges,
                                              const int totedge,
                                              const bool *uv_seams,
                                              const MPoly *polys,
                                              const int totpoly,
                                              const MLoop *loops,
                                              const int totloop,
                                              MeshIslandStore *r_island_store)
{
  UNUSED_VARS(vert_positions, totvert, edges);
  return mesh_calc_islands_loop_poly_uv(
      totedge, uv_seams, polys, totpoly, loops, totloop, nullptr, r_island_store);
}

bool BKE_mesh_calc_islands_loop_poly_uvmap(float (*vert_positions)[3],
                                           const int totvert,
                                           MEdge *edges,
                                           const int totedge,
                                           const bool *uv_seams,
                                           MPoly *polys,
                                           const int totpoly,
                                           MLoop *loops,
                                           const int totloop,
                                           const float (*luvs)[2],
                                           MeshIslandStore *r_island_store)
{
  UNUSED_VARS(vert_positions, totvert, edges);
  BLI_assert(luvs != nullptr);
  return mesh_calc_islands_loop_poly_uv(
      totedge, uv_seams, polys, totpoly, loops, totloop, luvs, r_island_store);
}

/** \} */<|MERGE_RESOLUTION|>--- conflicted
+++ resolved
@@ -12,19 +12,15 @@
 #include "DNA_meshdata_types.h"
 #include "DNA_vec_types.h"
 
-#include "BLI_alloca.h"
 #include "BLI_array.hh"
 #include "BLI_bitmap.h"
 #include "BLI_buffer.h"
 #include "BLI_function_ref.hh"
 #include "BLI_math.h"
-#include "BLI_sort.h"
-#include "BLI_sort_utils.h"
 #include "BLI_task.hh"
 #include "BLI_utildefines.h"
 
 #include "BKE_customdata.h"
-#include "BKE_mesh.h"
 #include "BKE_mesh_mapping.h"
 #include "BLI_memarena.h"
 
@@ -186,271 +182,6 @@
   }
 }
 
-typedef struct DiskCycleSortData {
-  float th;
-  int i, elem;
-  const float *co;
-} DiskCycleSortData;
-
-/**
- * Calculate a normal from a vertex cloud.
- *
- * \note We could make a higher quality version that takes all vertices into account.
- * Currently it finds 4 outer most points returning its normal.
- */
-static void calc_cloud_normal(DiskCycleSortData *varr,
-                              int varr_len,
-                              float r_normal[3],
-                              float r_center[3],
-                              int *r_index_tangent)
-{
-  const float varr_len_inv = 1.0f / (float)varr_len;
-
-  /* Get the center point and collect vector array since we loop over these a lot. */
-  float center[3] = {0.0f, 0.0f, 0.0f};
-  for (int i = 0; i < varr_len; i++) {
-    madd_v3_v3fl(center, varr[i].co, varr_len_inv);
-  }
-
-  /* Find the 'co_a' point from center. */
-  int co_a_index = 0;
-  const float *co_a = nullptr;
-  {
-    float dist_sq_max = -1.0f;
-    for (int i = 0; i < varr_len; i++) {
-      const float dist_sq_test = len_squared_v3v3(varr[i].co, center);
-      if (!(dist_sq_test <= dist_sq_max)) {
-        co_a = varr[i].co;
-        co_a_index = i;
-        dist_sq_max = dist_sq_test;
-      }
-    }
-  }
-
-  float dir_a[3];
-  const float *co_a_opposite = nullptr;
-  const float *co_b_opposite = nullptr;
-
-  sub_v3_v3v3(dir_a, co_a, center);
-  normalize_v3(dir_a);
-
-  const float *co_b = nullptr;
-  float dir_b[3] = {0.0f, 0.0f, 0.0f};
-  {
-    float dist_sq_max = -1.0f;
-    for (int i = 0; i < varr_len; i++) {
-      if (varr[i].co == co_a) {
-        continue;
-      }
-      float dir_test[3];
-      sub_v3_v3v3(dir_test, varr[i].co, center);
-      project_plane_normalized_v3_v3v3(dir_test, dir_test, dir_a);
-      const float dist_sq_test = len_squared_v3(dir_test);
-      if (!(dist_sq_test <= dist_sq_max)) {
-        co_b = varr[i].co;
-        dist_sq_max = dist_sq_test;
-        copy_v3_v3(dir_b, dir_test);
-      }
-    }
-  }
-
-  if (varr_len <= 3) {
-    normal_tri_v3(r_normal, center, co_a, co_b);
-    goto finally;
-  }
-
-  normalize_v3(dir_b);
-
-  {
-    float dot_a_min = FLT_MAX;
-    float dot_b_min = FLT_MAX;
-    for (int i = 0; i < varr_len; i++) {
-      const float *co_test = varr[i].co;
-      float dot_test;
-
-      if (co_test != co_a) {
-        dot_test = dot_v3v3(dir_a, co_test);
-        if (dot_test < dot_a_min) {
-          dot_a_min = dot_test;
-          co_a_opposite = co_test;
-        }
-      }
-
-      if (co_test != co_b) {
-        dot_test = dot_v3v3(dir_b, co_test);
-        if (dot_test < dot_b_min) {
-          dot_b_min = dot_test;
-          co_b_opposite = co_test;
-        }
-      }
-    }
-  }
-
-  normal_quad_v3(r_normal, co_a, co_b, co_a_opposite, co_b_opposite);
-
-finally:
-  if (r_center != nullptr) {
-    copy_v3_v3(r_center, center);
-  }
-  if (r_index_tangent != nullptr) {
-    *r_index_tangent = co_a_index;
-  }
-}
-
-static bool build_disk_cycle_face(const MPoly *mpoly,
-                                  const MLoop *mloop,
-                                  const MEdge *medge,
-                                  const float (*vert_cos)[3],
-                                  int vertex_i,
-                                  MeshElemMap *elem,
-                                  int *doneset,
-                                  int *donelen,
-                                  DiskCycleSortData *sortdata)
-{
-  *donelen = 0;
-
-  for (int i = 0; i < elem->count; i++) {
-    const MPoly *mp = mpoly + elem->indices[i];
-    int loops[2];
-
-    if (poly_get_adj_loops_from_vert(mp, mloop, vertex_i, loops)) {
-      for (int j = 0; j < 2; j++) {
-        if (loops[j] != vertex_i) {
-          bool ok = true;
-
-          for (int k = 0; k < *donelen; k++) {
-            if ((int)doneset[k] == loops[j]) {
-              ok = false;
-            }
-          }
-
-          if (ok) {
-            doneset[*donelen] = (int)loops[j];
-            sortdata[*donelen].elem = elem->indices[i];
-            sortdata[*donelen].co = vert_cos[loops[j]];
-            (*donelen)++;
-
-            break;
-          }
-        }
-      }
-    }
-    else {
-      printf("sort error in sort_disk_cycle_face\n");
-      continue;
-    }
-  }
-
-  return *donelen == elem->count;
-}
-
-static bool build_disk_cycle_loop(const MPoly *mpoly,
-                                  const MLoop *mloop,
-                                  const MEdge *medge,
-                                  const float (*vert_cos)[3],
-                                  int vertex_i,
-                                  MeshElemMap *elem,
-                                  int *doneset,
-                                  int *donelen,
-                                  DiskCycleSortData *sortdata)
-{
-  *donelen = 0;
-
-  for (int i = 0; i < elem->count; i++) {
-    int l1 = elem->indices[i];
-    const MLoop *ml = mloop + l1;
-    const MEdge *me = medge + ml->e;
-
-    unsigned int v = me->v1 != (unsigned int)vertex_i ? me->v1 : me->v2;
-
-    sortdata[i].co = vert_cos[v];
-    sortdata[i].elem = l1;
-    sortdata[i].i = i;
-
-    (*donelen)++;
-  }
-
-  return *donelen == elem->count;
-}
-
-static bool build_disk_cycle_edge(const MPoly *mpoly,
-                                  const MLoop *mloop,
-                                  const MEdge *medge,
-                                  const float (*vert_cos)[3],
-                                  int vertex_i,
-                                  MeshElemMap *elem,
-                                  int *doneset,
-                                  int *donelen,
-                                  DiskCycleSortData *sortdata)
-{
-  *donelen = 0;
-
-  for (int i = 0; i < elem->count; i++) {
-    const MEdge *me = medge + elem->indices[i];
-
-    unsigned int v = me->v1 != (unsigned int)vertex_i ? me->v1 : me->v2;
-
-    sortdata[i].co = vert_cos[v];
-    sortdata[i].elem = elem->indices[i];
-    sortdata[i].i = i;
-
-    (*donelen)++;
-  }
-
-  return *donelen == elem->count;
-}
-
-static bool sort_disk_cycle(const MPoly *mpoly,
-                            const MLoop *mloop,
-                            const MEdge *medge,
-                            const float (*vert_cos)[3],
-                            int vertex_i,
-                            MeshElemMap *elem,
-                            bool is_loops,
-                            bool is_edges)
-{
-  DiskCycleSortData *sortdata = (DiskCycleSortData *)BLI_array_alloca(sortdata,
-                                                                      (unsigned int)elem->count);
-  int *doneset = (int *)BLI_array_alloca(doneset, (unsigned int)elem->count);
-  int donelen = 0;
-
-  if (is_loops) {
-    if (!build_disk_cycle_face(
-            mpoly, mloop, medge, vert_cos, vertex_i, elem, doneset, &donelen, sortdata)) {
-      return false;
-    }
-  }
-  else if (is_edges) {
-    if (!build_disk_cycle_edge(
-            mpoly, mloop, medge, vert_cos, vertex_i, elem, doneset, &donelen, sortdata)) {
-      return false;
-    }
-  }
-  else {
-    if (!build_disk_cycle_loop(
-            mpoly, mloop, medge, vert_cos, vertex_i, elem, doneset, &donelen, sortdata)) {
-      return false;
-    }
-  }
-
-  float no[3], cent[3];
-  int vadj;
-
-  calc_cloud_normal(sortdata, donelen, no, cent, &vadj);
-
-  for (int i = 0; i < donelen; i++) {
-    sortdata[i].th = angle_signed_on_axis_v3v3v3_v3(sortdata[vadj].co, cent, sortdata[i].co, no);
-  }
-
-  qsort((void *)sortdata, (size_t)donelen, sizeof(DiskCycleSortData), BLI_sortutil_cmp_float);
-
-  for (int i = 0; i < donelen; i++) {
-    elem->indices[i] = sortdata[i].elem;
-  }
-
-  return true;
-}
-
 /**
  * Generates a map where the key is the vertex and the value is a list
  * of polys or loops that use that vertex as a corner. The lists are allocated
@@ -460,19 +191,12 @@
  */
 static void mesh_vert_poly_or_loop_map_create(MeshElemMap **r_map,
                                               int **r_mem,
-<<<<<<< HEAD
-                                              const float (*vert_cos)[3],
-                                              const MEdge *medge,
-                                              const MPoly *mpoly,
-=======
                                               const MPoly *polys,
->>>>>>> da65b21e
                                               const MLoop *mloop,
                                               int totvert,
                                               int totpoly,
                                               int totloop,
-                                              const bool do_loops,
-                                              const bool sort_disk_cycles)
+                                              const bool do_loops)
 {
   MeshElemMap *map = MEM_cnew_array<MeshElemMap>(size_t(totvert), __func__);
   int *indices, *index_iter;
@@ -511,78 +235,30 @@
     }
   }
 
-  if (sort_disk_cycles) {
-    for (i = 0; i < totvert; i++) {
-      sort_disk_cycle(mpoly, mloop, medge, vert_cos, i, map + i, do_loops, false);
-    }
-  }
-
   *r_map = map;
   *r_mem = indices;
 }
 
 void BKE_mesh_vert_poly_map_create(MeshElemMap **r_map,
                                    int **r_mem,
-<<<<<<< HEAD
-                                   const float (*vert_cos)[3],
-                                   const MEdge *medge,
-                                   const MPoly *mpoly,
-=======
                                    const MPoly *polys,
->>>>>>> da65b21e
                                    const MLoop *mloop,
                                    int totvert,
                                    int totpoly,
-                                   int totloop,
-                                   const bool sort_disk_cycles)
-{
-<<<<<<< HEAD
-  mesh_vert_poly_or_loop_map_create(r_map,
-                                    r_mem,
-                                    vert_cos,
-                                    medge,
-                                    mpoly,
-                                    mloop,
-                                    totvert,
-                                    totpoly,
-                                    totloop,
-                                    false,
-                                    sort_disk_cycles);
-=======
+                                   int totloop)
+{
   mesh_vert_poly_or_loop_map_create(r_map, r_mem, polys, mloop, totvert, totpoly, totloop, false);
->>>>>>> da65b21e
 }
 
 void BKE_mesh_vert_loop_map_create(MeshElemMap **r_map,
                                    int **r_mem,
-<<<<<<< HEAD
-                                   const float (*vert_cos)[3],
-                                   const MEdge *medge,
-                                   const MPoly *mpoly,
-=======
                                    const MPoly *polys,
->>>>>>> da65b21e
                                    const MLoop *mloop,
                                    int totvert,
                                    int totpoly,
-                                   int totloop,
-                                   const bool sort_disk_cycles)
-{
-<<<<<<< HEAD
-  mesh_vert_poly_or_loop_map_create(r_map,
-                                    r_mem,
-                                    vert_cos,
-                                    medge,
-                                    mpoly,
-                                    mloop,
-                                    totvert,
-                                    totpoly,
-                                    totloop,
-                                    true,
-                                    sort_disk_cycles);
-=======
+                                   int totloop)
+{
   mesh_vert_poly_or_loop_map_create(r_map, r_mem, polys, mloop, totvert, totpoly, totloop, true);
->>>>>>> da65b21e
 }
 
 void BKE_mesh_vert_looptri_map_create(MeshElemMap **r_map,
@@ -628,23 +304,8 @@
   *r_mem = indices;
 }
 
-<<<<<<< HEAD
-/**
- * Generates a map where the key is the vertex and the value
- * is a list of edges that use that vertex as an endpoint.
- * The lists are allocated from one memory pool.
- */
-void BKE_mesh_vert_edge_map_create(MeshElemMap **r_map,
-                                   int **r_mem,
-                                   const float (*vert_cos)[3],
-                                   const MEdge *medge,
-                                   int totvert,
-                                   int totedge,
-                                   bool sort_disk_cycles)
-=======
 void BKE_mesh_vert_edge_map_create(
     MeshElemMap **r_map, int **r_mem, const MEdge *edges, int totvert, int totedge)
->>>>>>> da65b21e
 {
   MeshElemMap *map = MEM_cnew_array<MeshElemMap>(size_t(totvert), __func__);
   int *indices = static_cast<int *>(MEM_mallocN(sizeof(int[2]) * size_t(totedge), __func__));
@@ -676,12 +337,6 @@
 
     map[v[0]].count++;
     map[v[1]].count++;
-  }
-
-  if (sort_disk_cycles) {
-    for (i = 0; i < totvert; i++) {
-      sort_disk_cycle(nullptr, nullptr, medge, vert_cos, i, map + i, false, true);
-    }
   }
 
   *r_map = map;
@@ -1501,8 +1156,8 @@
                               edge_innercut_indices);
   }
 
-  MEM_SAFE_FREE(edge_poly_map);
-  MEM_SAFE_FREE(edge_poly_mem);
+  MEM_freeN(edge_poly_map);
+  MEM_freeN(edge_poly_mem);
 
   if (luvs) {
     MEM_freeN(edge_loop_map);
