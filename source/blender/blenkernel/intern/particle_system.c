/* particle_system.c
 *
 *
 * $Id$
 *
 * ***** BEGIN GPL LICENSE BLOCK *****
 *
 * This program is free software; you can redistribute it and/or
 * modify it under the terms of the GNU General Public License
 * as published by the Free Software Foundation; either version 2
 * of the License, or (at your option) any later version.
 *
 * This program is distributed in the hope that it will be useful,
 * but WITHOUT ANY WARRANTY; without even the implied warranty of
 * MERCHANTABILITY or FITNESS FOR A PARTICULAR PURPOSE.  See the
 * GNU General Public License for more details.
 *
 * You should have received a copy of the GNU General Public License
 * along with this program; if not, write to the Free Software Foundation,
 * Inc., 59 Temple Place - Suite 330, Boston, MA  02111-1307, USA.
 *
 * The Original Code is Copyright (C) 2007 by Janne Karhu.
 * All rights reserved.
 *
 * The Original Code is: all of this file.
 *
 * Contributor(s): none yet.
 *
 * ***** END GPL LICENSE BLOCK *****
 */

#include <stdlib.h>
#include <math.h>
#include <string.h>

#include "MEM_guardedalloc.h"

#include "DNA_particle_types.h"
#include "DNA_mesh_types.h"
#include "DNA_meshdata_types.h"
#include "DNA_modifier_types.h"
#include "DNA_object_force.h"
#include "DNA_object_types.h"
#include "DNA_material_types.h"
#include "DNA_curve_types.h"
#include "DNA_group_types.h"
#include "DNA_scene_types.h"
#include "DNA_texture_types.h"
#include "DNA_ipo_types.h" // XXX old animation system stuff... to be removed!

#include "BLI_rand.h"
#include "BLI_jitter.h"
#include "BLI_arithb.h"
#include "BLI_blenlib.h"
#include "BLI_kdtree.h"
#include "BLI_kdopbvh.h"
#include "BLI_linklist.h"
#include "BLI_threads.h"

#include "BKE_anim.h"
#include "BKE_cdderivedmesh.h"
#include "BKE_collision.h"
#include "BKE_displist.h"
#include "BKE_effect.h"
#include "BKE_particle.h"
#include "BKE_global.h"
#include "BKE_utildefines.h"
#include "BKE_DerivedMesh.h"
#include "BKE_object.h"
#include "BKE_material.h"
#include "BKE_softbody.h"
#include "BKE_depsgraph.h"
#include "BKE_lattice.h"
#include "BKE_pointcache.h"
#include "BKE_mesh.h"
#include "BKE_modifier.h"
#include "BKE_scene.h"
#include "BKE_bvhutils.h"

#include "PIL_time.h"

#include "RE_shader_ext.h"

/* fluid sim particle import */
#ifndef DISABLE_ELBEEM
#include "DNA_object_fluidsim.h"
#include "LBM_fluidsim.h"
#include <zlib.h>
#include <string.h>

#ifdef WIN32
#ifndef snprintf
#define snprintf _snprintf
#endif
#endif

#endif // DISABLE_ELBEEM

/************************************************/
/*			Reacting to system events			*/
/************************************************/

static int get_current_display_percentage(ParticleSystem *psys)
{
	ParticleSettings *part=psys->part;

	if(psys->renderdata || (part->child_nbr && part->childtype)) 
		return 100;

	if(part->phystype==PART_PHYS_KEYED){
		if(psys->flag & PSYS_FIRST_KEYED)
			return psys->part->disp;
		else
			return 100;
	}
	else
		return psys->part->disp;
}

void psys_reset(ParticleSystem *psys, int mode)
{
	ParticleSettings *part= psys->part;
	ParticleData *pa;
	int i;

	if(ELEM(mode, PSYS_RESET_ALL, PSYS_RESET_DEPSGRAPH)) {
		if(mode == PSYS_RESET_ALL || !(part->type == PART_HAIR && (psys->flag & PSYS_EDITED))) {
			if(psys->particles) {
				if(psys->particles->keys)
					MEM_freeN(psys->particles->keys);

				for(i=0, pa=psys->particles; i<psys->totpart; i++, pa++)
					if(pa->hair) MEM_freeN(pa->hair);

				MEM_freeN(psys->particles);
				psys->particles= NULL;
			}

			psys->totpart= 0;
			psys->totkeyed= 0;
			psys->flag &= ~(PSYS_HAIR_DONE|PSYS_KEYED);

			if(psys->reactevents.first)
				BLI_freelistN(&psys->reactevents);
		}
	}
	else if(mode == PSYS_RESET_CACHE_MISS) {
		/* set all particles to be skipped */
		ParticleData *pa = psys->particles;
		int p=0;

		for(; p<psys->totpart; p++, pa++)
			pa->flag |= PARS_NO_DISP;
	}

	/* reset children */
	if(psys->child) {
		MEM_freeN(psys->child);
		psys->child= 0;
	}

	psys->totchild= 0;

	/* reset path cache */
	psys_free_path_cache(psys);

	/* reset point cache */
	psys->pointcache->flag &= ~PTCACHE_SIMULATION_VALID;
	psys->pointcache->simframe= 0;
}

static void realloc_particles(Object *ob, ParticleSystem *psys, int new_totpart)
{
	ParticleData *newpars = 0, *pa;
	int i, totpart, totsaved = 0;

	if(new_totpart<0) {
		if(psys->part->distr==PART_DISTR_GRID  && psys->part->from != PART_FROM_VERT) {
			totpart= psys->part->grid_res;
			totpart*=totpart*totpart;
		}
		else
			totpart=psys->part->totpart;
	}
	else
		totpart=new_totpart;

	if(totpart)
		newpars= MEM_callocN(totpart*sizeof(ParticleData), "particles");
	if(psys->particles) {
		totsaved=MIN2(psys->totpart,totpart);
		/*save old pars*/
		if(totsaved)
			memcpy(newpars,psys->particles,totsaved*sizeof(ParticleData));

		if(psys->particles->keys)
			MEM_freeN(psys->particles->keys);

		for(i=0, pa=psys->particles; i<psys->totpart; i++, pa++)
			if(pa->keys) {
				pa->keys= NULL;
				pa->totkey= 0;
			}

		for(i=totsaved, pa=psys->particles+totsaved; i<psys->totpart; i++, pa++)
			if(pa->hair) MEM_freeN(pa->hair);

		MEM_freeN(psys->particles);
	}
	psys->particles=newpars;

	if(psys->child) {
		MEM_freeN(psys->child);
		psys->child=0;
		psys->totchild=0;
	}

	psys->totpart=totpart;
}

static int get_psys_child_number(struct Scene *scene, ParticleSystem *psys)
{
	int nbr;

	if(!psys->part->childtype)
		return 0;

	if(psys->renderdata) {
		nbr= psys->part->ren_child_nbr;
		return get_render_child_particle_number(&scene->r, nbr);
	}
	else
		return psys->part->child_nbr;
}

static int get_psys_tot_child(struct Scene *scene, ParticleSystem *psys)
{
	return psys->totpart*get_psys_child_number(scene, psys);
}

static void alloc_child_particles(ParticleSystem *psys, int tot)
{
	if(psys->child){
		MEM_freeN(psys->child);
		psys->child=0;
		psys->totchild=0;
	}

	if(psys->part->childtype) {
		psys->totchild= tot;
		if(psys->totchild)
			psys->child= MEM_callocN(psys->totchild*sizeof(ChildParticle), "child_particles");
	}
}

void psys_calc_dmcache(Object *ob, DerivedMesh *dm, ParticleSystem *psys)
{
	/* use for building derived mesh mapping info:

	   node: the allocated links - total derived mesh element count 
	   nodearray: the array of nodes aligned with the base mesh's elements, so
	              each original elements can reference its derived elements
	*/
	Mesh *me= (Mesh*)ob->data;
	ParticleData *pa= 0;
	int p;
	
	/* CACHE LOCATIONS */
	if(!dm->deformedOnly) {
		/* Will use later to speed up subsurf/derivedmesh */
		LinkNode *node, *nodedmelem, **nodearray;
		int totdmelem, totelem, i, *origindex;

		if(psys->part->from == PART_FROM_VERT) {
			totdmelem= dm->getNumVerts(dm);
			totelem= me->totvert;
			origindex= DM_get_vert_data_layer(dm, CD_ORIGINDEX);
		}
		else { /* FROM_FACE/FROM_VOLUME */
			totdmelem= dm->getNumTessFaces(dm);
			totelem= me->totface;
			origindex= DM_get_face_data_layer(dm, CD_ORIGINDEX);
		}
	
		nodedmelem= MEM_callocN(sizeof(LinkNode)*totdmelem, "psys node elems");
		nodearray= MEM_callocN(sizeof(LinkNode *)*totelem, "psys node array");
		
		for(i=0, node=nodedmelem; i<totdmelem; i++, origindex++, node++) {
			node->link= SET_INT_IN_POINTER(i);

			if(*origindex != -1) {
				if(nodearray[*origindex]) {
					/* prepend */
					node->next = nodearray[*origindex];
					nodearray[*origindex]= node;
				}
				else
					nodearray[*origindex]= node;
			}
		}
		
		/* cache the verts/faces! */
		for(p=0,pa=psys->particles; p<psys->totpart; p++,pa++) {
			if(psys->part->from == PART_FROM_VERT) {
				if(nodearray[pa->num])
					pa->num_dmcache= GET_INT_FROM_POINTER(nodearray[pa->num]->link);
			}
			else { /* FROM_FACE/FROM_VOLUME */
				/* Note that somtimes the pa->num is over the nodearray size, this is bad, maybe there is a better place to fix this,
				 * but for now passing NULL is OK. every face will be searched for the particle so its slower - Campbell */
				pa->num_dmcache= psys_particle_dm_face_lookup(ob, dm, pa->num, pa->fuv, pa->num < totelem ? nodearray[pa->num] : NULL);
			}
		}

		MEM_freeN(nodearray);
		MEM_freeN(nodedmelem);
	}
	else {
		/* TODO PARTICLE, make the following line unnecessary, each function
		 * should know to use the num or num_dmcache, set the num_dmcache to
		 * an invalid value, just incase */
		
		for(p=0,pa=psys->particles; p<psys->totpart; p++,pa++)
			pa->num_dmcache = -1;
	}
}

static void distribute_particles_in_grid(DerivedMesh *dm, ParticleSystem *psys)
{
	ParticleData *pa=0;
	float min[3], max[3], delta[3], d;
	MVert *mv, *mvert = dm->getVertDataArray(dm,0);
	int totvert=dm->getNumVerts(dm), from=psys->part->from;
	int i, j, k, p, res=psys->part->grid_res, size[3], axis;

	mv=mvert;

	/* find bounding box of dm */
	VECCOPY(min,mv->co);
	VECCOPY(max,mv->co);
	mv++;

	for(i=1; i<totvert; i++, mv++){
		min[0]=MIN2(min[0],mv->co[0]);
		min[1]=MIN2(min[1],mv->co[1]);
		min[2]=MIN2(min[2],mv->co[2]);

		max[0]=MAX2(max[0],mv->co[0]);
		max[1]=MAX2(max[1],mv->co[1]);
		max[2]=MAX2(max[2],mv->co[2]);
	}

	VECSUB(delta,max,min);

	/* determine major axis */
	axis = (delta[0]>=delta[1])?0:((delta[1]>=delta[2])?1:2);

	d = delta[axis]/(float)res;

	size[axis]=res;
	size[(axis+1)%3]=(int)ceil(delta[(axis+1)%3]/d);
	size[(axis+2)%3]=(int)ceil(delta[(axis+2)%3]/d);

	/* float errors grrr.. */
	size[(axis+1)%3] = MIN2(size[(axis+1)%3],res);
	size[(axis+2)%3] = MIN2(size[(axis+2)%3],res);

	min[0]+=d/2.0f;
	min[1]+=d/2.0f;
	min[2]+=d/2.0f;

	for(i=0,p=0,pa=psys->particles; i<res; i++){
		for(j=0; j<res; j++){
			for(k=0; k<res; k++,p++,pa++){
				pa->fuv[0]=min[0]+(float)i*d;
				pa->fuv[1]=min[1]+(float)j*d;
				pa->fuv[2]=min[2]+(float)k*d;
				pa->flag |= PARS_UNEXIST;
				pa->loop=0; /* abused in volume calculation */
			}
		}
	}

	/* enable particles near verts/edges/faces/inside surface */
	if(from==PART_FROM_VERT){
		float vec[3];

		pa=psys->particles;

		min[0]-=d/2.0f;
		min[1]-=d/2.0f;
		min[2]-=d/2.0f;

		for(i=0,mv=mvert; i<totvert; i++,mv++){
			VecSubf(vec,mv->co,min);
			vec[0]/=delta[0];
			vec[1]/=delta[1];
			vec[2]/=delta[2];
			(pa	+((int)(vec[0]*(size[0]-1))*res
				+(int)(vec[1]*(size[1]-1)))*res
				+(int)(vec[2]*(size[2]-1)))->flag &= ~PARS_UNEXIST;
		}
	}
	else if(ELEM(from,PART_FROM_FACE,PART_FROM_VOLUME)){
		float co1[3], co2[3];

		MFace *mface=0;
		float v1[3], v2[3], v3[3], v4[4], lambda;
		int a, a1, a2, a0mul, a1mul, a2mul, totface;
		int amax= from==PART_FROM_FACE ? 3 : 1;

		totface=dm->getNumTessFaces(dm);
		mface=dm->getTessFaceDataArray(dm,CD_MFACE);
		
		for(a=0; a<amax; a++){
			if(a==0){ a0mul=res*res; a1mul=res; a2mul=1; }
			else if(a==1){ a0mul=res; a1mul=1; a2mul=res*res; }
			else{ a0mul=1; a1mul=res*res; a2mul=res; }

			for(a1=0; a1<size[(a+1)%3]; a1++){
				for(a2=0; a2<size[(a+2)%3]; a2++){
					mface=dm->getTessFaceDataArray(dm,CD_MFACE);

					pa=psys->particles + a1*a1mul + a2*a2mul;
					VECCOPY(co1,pa->fuv);
					co1[a]-=d/2.0f;
					VECCOPY(co2,co1);
					co2[a]+=delta[a] + 0.001f*d;
					co1[a]-=0.001f*d;
					
					/* lets intersect the faces */
					for(i=0; i<totface; i++,mface++){
						VECCOPY(v1,mvert[mface->v1].co);
						VECCOPY(v2,mvert[mface->v2].co);
						VECCOPY(v3,mvert[mface->v3].co);

						if(AxialLineIntersectsTriangle(a,co1, co2, v2, v3, v1, &lambda)){
							if(from==PART_FROM_FACE)
								(pa+(int)(lambda*size[a])*a0mul)->flag &= ~PARS_UNEXIST;
							else /* store number of intersections */
								(pa+(int)(lambda*size[a])*a0mul)->loop++;
						}
						
						if(mface->v4){
							VECCOPY(v4,mvert[mface->v4].co);

							if(AxialLineIntersectsTriangle(a,co1, co2, v4, v1, v3, &lambda)){
								if(from==PART_FROM_FACE)
									(pa+(int)(lambda*size[a])*a0mul)->flag &= ~PARS_UNEXIST;
								else
									(pa+(int)(lambda*size[a])*a0mul)->loop++;
							}
						}
					}

					if(from==PART_FROM_VOLUME){
						int in=pa->loop%2;
						if(in) pa->loop++;
						for(i=0; i<size[0]; i++){
							if(in || (pa+i*a0mul)->loop%2)
								(pa+i*a0mul)->flag &= ~PARS_UNEXIST;
							/* odd intersections == in->out / out->in */
							/* even intersections -> in stays same */
							in=(in + (pa+i*a0mul)->loop) % 2;
						}
					}
				}
			}
		}
	}

	if(psys->part->flag & PART_GRID_INVERT){
		for(i=0,pa=psys->particles; i<size[0]; i++){
			for(j=0; j<size[1]; j++){
				pa=psys->particles + res*(i*res + j);
				for(k=0; k<size[2]; k++, pa++){
					pa->flag ^= PARS_UNEXIST;
				}
			}
		}
	}
}

/* modified copy from rayshade.c */
static void hammersley_create(float *out, int n, int seed, float amount)
{
	RNG *rng;
    double p, t, offs[2];
    int k, kk;

	rng = rng_new(31415926 + n + seed);
	offs[0]= rng_getDouble(rng) + amount;
	offs[1]= rng_getDouble(rng) + amount;
	rng_free(rng);

    for (k = 0; k < n; k++) {
        t = 0;
        for (p = 0.5, kk = k; kk; p *= 0.5, kk >>= 1)
            if (kk & 1) /* kk mod 2 = 1 */
				t += p;
    
		out[2*k + 0]= fmod((double)k/(double)n + offs[0], 1.0);
		out[2*k + 1]= fmod(t + offs[1], 1.0);
	}
}

/* modified copy from effect.c */
static void init_mv_jit(float *jit, int num, int seed2, float amount)
{
	RNG *rng;
	float *jit2, x, rad1, rad2, rad3;
	int i, num2;

	if(num==0) return;

	rad1= (float)(1.0/sqrt((float)num));
	rad2= (float)(1.0/((float)num));
	rad3= (float)sqrt((float)num)/((float)num);

	rng = rng_new(31415926 + num + seed2);
	x= 0;
        num2 = 2 * num;
	for(i=0; i<num2; i+=2) {
	
		jit[i]= x + amount*rad1*(0.5f - rng_getFloat(rng));
		jit[i+1]= i/(2.0f*num) + amount*rad1*(0.5f - rng_getFloat(rng));
		
		jit[i]-= (float)floor(jit[i]);
		jit[i+1]-= (float)floor(jit[i+1]);
		
		x+= rad3;
		x -= (float)floor(x);
	}

	jit2= MEM_mallocN(12 + 2*sizeof(float)*num, "initjit");

	for (i=0 ; i<4 ; i++) {
		BLI_jitterate1(jit, jit2, num, rad1);
		BLI_jitterate1(jit, jit2, num, rad1);
		BLI_jitterate2(jit, jit2, num, rad2);
	}
	MEM_freeN(jit2);
	rng_free(rng);
}

static void psys_uv_to_w(float u, float v, int quad, float *w)
{
	float vert[4][3], co[3];

	if(!quad) {
		if(u+v > 1.0f)
			v= 1.0f-v;
		else
			u= 1.0f-u;
	}

	vert[0][0]= 0.0f; vert[0][1]= 0.0f; vert[0][2]= 0.0f;
	vert[1][0]= 1.0f; vert[1][1]= 0.0f; vert[1][2]= 0.0f;
	vert[2][0]= 1.0f; vert[2][1]= 1.0f; vert[2][2]= 0.0f;

	co[0]= u;
	co[1]= v;
	co[2]= 0.0f;

	if(quad) {
		vert[3][0]= 0.0f; vert[3][1]= 1.0f; vert[3][2]= 0.0f;
		MeanValueWeights(vert, 4, co, w);
	}
	else {
		MeanValueWeights(vert, 3, co, w);
		w[3]= 0.0f;
	}
}

static int binary_search_distribution(float *sum, int n, float value)
{
	int mid, low=0, high=n;

	while(low <= high) {
		mid= (low + high)/2;
		if(sum[mid] <= value && value <= sum[mid+1])
			return mid;
		else if(sum[mid] > value)
			high= mid - 1;
		else if(sum[mid] < value)
			low= mid + 1;
		else
			return mid;
	}

	return low;
}

/* note: this function must be thread safe, for from == PART_FROM_CHILD */
#define ONLY_WORKING_WITH_PA_VERTS 0
void psys_thread_distribute_particle(ParticleThread *thread, ParticleData *pa, ChildParticle *cpa, int p)
{
	ParticleThreadContext *ctx= thread->ctx;
	Object *ob= ctx->ob;
	DerivedMesh *dm= ctx->dm;
	ParticleData *tpa;
	ParticleSettings *part= ctx->psys->part;
	float *v1, *v2, *v3, *v4, nor[3], orco1[3], co1[3], co2[3], nor1[3], ornor1[3];
	float cur_d, min_d, randu, randv;
	int from= ctx->from;
	int cfrom= ctx->cfrom;
	int distr= ctx->distr;
	int i, intersect, tot;

	if(from == PART_FROM_VERT) {
		/* TODO_PARTICLE - use original index */
		pa->num= ctx->index[p];
		pa->fuv[0] = 1.0f;
		pa->fuv[1] = pa->fuv[2] = pa->fuv[3] = 0.0;
		//pa->verts[0] = pa->verts[1] = pa->verts[2] = 0;

#if ONLY_WORKING_WITH_PA_VERTS
		if(ctx->tree){
			KDTreeNearest ptn[3];
			int w, maxw;

			psys_particle_on_dm(ctx->dm,from,pa->num,pa->num_dmcache,pa->fuv,pa->foffset,co1,0,0,0,orco1,0);
			transform_mesh_orco_verts((Mesh*)ob->data, &orco1, 1, 1);
			maxw = BLI_kdtree_find_n_nearest(ctx->tree,3,orco1,NULL,ptn);

			for(w=0; w<maxw; w++){
				pa->verts[w]=ptn->num;
			}
		}
#endif
	}
	else if(from == PART_FROM_FACE || from == PART_FROM_VOLUME) {
		MFace *mface;

		pa->num = i = ctx->index[p];
		mface = dm->getTessFaceData(dm,i,CD_MFACE);
		
		switch(distr){
		case PART_DISTR_JIT:
			ctx->jitoff[i] = fmod(ctx->jitoff[i],(float)ctx->jitlevel);
			psys_uv_to_w(ctx->jit[2*(int)ctx->jitoff[i]], ctx->jit[2*(int)ctx->jitoff[i]+1], mface->v4, pa->fuv);
			ctx->jitoff[i]++;
			//ctx->jitoff[i]=(float)fmod(ctx->jitoff[i]+ctx->maxweight/ctx->weight[i],(float)ctx->jitlevel);
			break;
		case PART_DISTR_RAND:
			randu= rng_getFloat(thread->rng);
			randv= rng_getFloat(thread->rng);
			psys_uv_to_w(randu, randv, mface->v4, pa->fuv);
			break;
		}
		pa->foffset= 0.0f;
		
		/*
		pa->verts[0] = mface->v1;
		pa->verts[1] = mface->v2;
		pa->verts[2] = mface->v3;
		*/
		
		/* experimental */
		if(from==PART_FROM_VOLUME){
			MVert *mvert=dm->getVertDataArray(dm,CD_MVERT);

			tot=dm->getNumTessFaces(dm);

			psys_interpolate_face(mvert,mface,0,0,pa->fuv,co1,nor,0,0,0,0);

			Normalize(nor);
			VecMulf(nor,-100.0);

			VECADD(co2,co1,nor);

			min_d=2.0;
			intersect=0;

			for(i=0,mface=dm->getTessFaceDataArray(dm,CD_MFACE); i<tot; i++,mface++){
				if(i==pa->num) continue;

				v1=mvert[mface->v1].co;
				v2=mvert[mface->v2].co;
				v3=mvert[mface->v3].co;

				if(LineIntersectsTriangle(co1, co2, v2, v3, v1, &cur_d, 0)){
					if(cur_d<min_d){
						min_d=cur_d;
						pa->foffset=cur_d*50.0f; /* to the middle of volume */
						intersect=1;
					}
				}
				if(mface->v4){
					v4=mvert[mface->v4].co;

					if(LineIntersectsTriangle(co1, co2, v4, v1, v3, &cur_d, 0)){
						if(cur_d<min_d){
							min_d=cur_d;
							pa->foffset=cur_d*50.0f; /* to the middle of volume */
							intersect=1;
						}
					}
				}
			}
			if(intersect==0)
				pa->foffset=0.0;
			else switch(distr){
				case PART_DISTR_JIT:
					pa->foffset*= ctx->jit[2*(int)ctx->jitoff[i]];
					break;
				case PART_DISTR_RAND:
					pa->foffset*=BLI_frand();
					break;
			}
		}
	}
	else if(from == PART_FROM_PARTICLE) {
		//pa->verts[0]=0; /* not applicable */
		//pa->verts[1]=0;
		//pa->verts[2]=0;

		tpa=ctx->tpars+ctx->index[p];
		pa->num=ctx->index[p];
		pa->fuv[0]=tpa->fuv[0];
		pa->fuv[1]=tpa->fuv[1];
		/* abusing foffset a little for timing in near reaction */
		pa->foffset=ctx->weight[ctx->index[p]];
		ctx->weight[ctx->index[p]]+=ctx->maxweight;
	}
	else if(from == PART_FROM_CHILD) {
		MFace *mf;

		if(ctx->index[p] < 0) {
			cpa->num=0;
			cpa->fuv[0]=cpa->fuv[1]=cpa->fuv[2]=cpa->fuv[3]=0.0f;
			cpa->pa[0]=cpa->pa[1]=cpa->pa[2]=cpa->pa[3]=0;
			cpa->rand[0]=cpa->rand[1]=cpa->rand[2]=0.0f;
			return;
		}

		mf= dm->getTessFaceData(dm, ctx->index[p], CD_MFACE);

		//switch(distr){
		//	case PART_DISTR_JIT:
		//		i=index[p];
		//		psys_uv_to_w(ctx->jit[2*(int)ctx->jitoff[i]], ctx->jit[2*(int)ctx->jitoff[i]+1], mf->v4, cpa->fuv);
		//		ctx->jitoff[i]=(float)fmod(ctx->jitoff[i]+ctx->maxweight/ctx->weight[i],(float)ctx->jitlevel);
		//		break;
		//	case PART_DISTR_RAND:
				randu= rng_getFloat(thread->rng);
				randv= rng_getFloat(thread->rng);
				psys_uv_to_w(randu, randv, mf->v4, cpa->fuv);
		//		break;
		//}

		cpa->rand[0] = rng_getFloat(thread->rng);
		cpa->rand[1] = rng_getFloat(thread->rng);
		cpa->rand[2] = rng_getFloat(thread->rng);
		cpa->num = ctx->index[p];

		if(ctx->tree){
			KDTreeNearest ptn[10];
			int w,maxw, do_seams;
			float maxd,mind,dd,totw=0.0;
			int parent[10];
			float pweight[10];

			do_seams= (part->flag&PART_CHILD_SEAMS && ctx->seams);

			psys_particle_on_dm(dm,cfrom,cpa->num,DMCACHE_ISCHILD,cpa->fuv,cpa->foffset,co1,nor1,0,0,orco1,ornor1);
			transform_mesh_orco_verts((Mesh*)ob->data, &orco1, 1, 1);
			maxw = BLI_kdtree_find_n_nearest(ctx->tree,(do_seams)?10:4,orco1,ornor1,ptn);

			maxd=ptn[maxw-1].dist;
			mind=ptn[0].dist;
			dd=maxd-mind;
			
			/* the weights here could be done better */
			for(w=0; w<maxw; w++){
				parent[w]=ptn[w].index;
				pweight[w]=(float)pow(2.0,(double)(-6.0f*ptn[w].dist/maxd));
				//pweight[w]= (1.0f - ptn[w].dist*ptn[w].dist/(maxd*maxd));
				//pweight[w] *= pweight[w];
			}
			for(;w<10; w++){
				parent[w]=-1;
				pweight[w]=0.0f;
			}
			if(do_seams){
				ParticleSeam *seam=ctx->seams;
				float temp[3],temp2[3],tan[3];
				float inp,cur_len,min_len=10000.0f;
				int min_seam=0, near_vert=0;
				/* find closest seam */
				for(i=0; i<ctx->totseam; i++, seam++){
					VecSubf(temp,co1,seam->v0);
					inp=Inpf(temp,seam->dir)/seam->length2;
					if(inp<0.0f){
						cur_len=VecLenf(co1,seam->v0);
					}
					else if(inp>1.0f){
						cur_len=VecLenf(co1,seam->v1);
					}
					else{
						VecCopyf(temp2,seam->dir);
						VecMulf(temp2,inp);
						cur_len=VecLenf(temp,temp2);
					}
					if(cur_len<min_len){
						min_len=cur_len;
						min_seam=i;
						if(inp<0.0f) near_vert=-1;
						else if(inp>1.0f) near_vert=1;
						else near_vert=0;
					}
				}
				seam=ctx->seams+min_seam;
				
				VecCopyf(temp,seam->v0);
				
				if(near_vert){
					if(near_vert==-1)
						VecSubf(tan,co1,seam->v0);
					else{
						VecSubf(tan,co1,seam->v1);
						VecCopyf(temp,seam->v1);
					}

					Normalize(tan);
				}
				else{
					VecCopyf(tan,seam->tan);
					VecSubf(temp2,co1,temp);
					if(Inpf(tan,temp2)<0.0f)
						VecNegf(tan);
				}
				for(w=0; w<maxw; w++){
					VecSubf(temp2,ptn[w].co,temp);
					if(Inpf(tan,temp2)<0.0f){
						parent[w]=-1;
						pweight[w]=0.0f;
					}
				}

			}

			for(w=0,i=0; w<maxw && i<4; w++){
				if(parent[w]>=0){
					cpa->pa[i]=parent[w];
					cpa->w[i]=pweight[w];
					totw+=pweight[w];
					i++;
				}
			}
			for(;i<4; i++){
				cpa->pa[i]=-1;
				cpa->w[i]=0.0f;
			}

			if(totw>0.0f) for(w=0; w<4; w++)
				cpa->w[w]/=totw;

			cpa->parent=cpa->pa[0];
		}
	}
}

static void *exec_distribution(void *data)
{
	ParticleThread *thread= (ParticleThread*)data;
	ParticleSystem *psys= thread->ctx->psys;
	ParticleData *pa;
	ChildParticle *cpa;
	int p, totpart;

	if(thread->ctx->from == PART_FROM_CHILD) {
		totpart= psys->totchild;
		cpa= psys->child;

		for(p=0; p<totpart; p++, cpa++) {
			if(thread->ctx->skip) /* simplification skip */
				rng_skip(thread->rng, 5*thread->ctx->skip[p]);

			if((p+thread->num) % thread->tot == 0)
				psys_thread_distribute_particle(thread, NULL, cpa, p);
			else /* thread skip */
				rng_skip(thread->rng, 5);
		}
	}
	else {
		totpart= psys->totpart;
		pa= psys->particles + thread->num;
		for(p=thread->num; p<totpart; p+=thread->tot, pa+=thread->tot)
			psys_thread_distribute_particle(thread, pa, NULL, p);
	}

	return 0;
}

/* not thread safe, but qsort doesn't take userdata argument */
static int *COMPARE_ORIG_INDEX = NULL;
static int compare_orig_index(const void *p1, const void *p2)
{
	int index1 = COMPARE_ORIG_INDEX[*(const int*)p1];
	int index2 = COMPARE_ORIG_INDEX[*(const int*)p2];

	if(index1 < index2)
		return -1;
	else if(index1 == index2) {
		/* this pointer comparison appears to make qsort stable for glibc,
		 * and apparently on solaris too, makes the renders reproducable */
		if(p1 < p2)
			return -1;
		else if(p1 == p2)
			return 0;
		else
			return 1;
	}
	else
		return 1;
}

/* creates a distribution of coordinates on a DerivedMesh	*/
/*															*/
/* 1. lets check from what we are emitting					*/
/* 2. now we know that we have something to emit from so	*/
/*	  let's calculate some weights							*/
/* 2.1 from even distribution								*/
/* 2.2 and from vertex groups								*/
/* 3. next we determine the indexes of emitting thing that	*/
/*	  the particles will have								*/
/* 4. let's do jitter if we need it							*/
/* 5. now we're ready to set the indexes & distributions to	*/
/*	  the particles											*/
/* 6. and we're done!										*/

/* This is to denote functionality that does not yet work with mesh - only derived mesh */
int psys_threads_init_distribution(ParticleThread *threads, Scene *scene, DerivedMesh *finaldm, int from)
{
	ParticleThreadContext *ctx= threads[0].ctx;
	Object *ob= ctx->ob;
	ParticleSystem *psys= ctx->psys;
	Object *tob;
	ParticleData *pa=0, *tpars= 0;
	ParticleSettings *part;
	ParticleSystem *tpsys;
	ParticleSeam *seams= 0;
	ChildParticle *cpa=0;
	KDTree *tree=0;
	DerivedMesh *dm= NULL;
	float *jit= NULL;
	int i, seed, p=0, totthread= threads[0].tot;
	int no_distr=0, cfrom=0;
	int tot=0, totpart, *index=0, children=0, totseam=0;
	//int *vertpart=0;
	int jitlevel= 1, distr;
	float *weight=0,*sum=0,*jitoff=0;
	float cur, maxweight=0.0, tweight, totweight, co[3], nor[3], orco[3], ornor[3];
	
	if(ob==0 || psys==0 || psys->part==0)
		return 0;

	part=psys->part;
	totpart=psys->totpart;
	if(totpart==0)
		return 0;

	if (!finaldm->deformedOnly && !CustomData_has_layer( &finaldm->faceData, CD_ORIGINDEX ) ) {
// XXX		error("Can't paint with the current modifier stack, disable destructive modifiers");
		return 0;
	}

	BLI_srandom(31415926 + psys->seed);
	
	if(from==PART_FROM_CHILD){
		distr=PART_DISTR_RAND;
		if(part->from!=PART_FROM_PARTICLE && part->childtype==PART_CHILD_FACES){
			dm= finaldm;
			children=1;

			tree=BLI_kdtree_new(totpart);

			for(p=0,pa=psys->particles; p<totpart; p++,pa++){
				psys_particle_on_dm(dm,part->from,pa->num,pa->num_dmcache,pa->fuv,pa->foffset,co,nor,0,0,orco,ornor);
				transform_mesh_orco_verts((Mesh*)ob->data, &orco, 1, 1);
				BLI_kdtree_insert(tree, p, orco, ornor);
			}

			BLI_kdtree_balance(tree);

			totpart=get_psys_tot_child(scene, psys);
			cfrom=from=PART_FROM_FACE;

			if(part->flag&PART_CHILD_SEAMS){
				MEdge *ed, *medge=dm->getEdgeDataArray(dm,CD_MEDGE);
				MVert *mvert=dm->getVertDataArray(dm,CD_MVERT);
				int totedge=dm->getNumEdges(dm);

				for(p=0, ed=medge; p<totedge; p++,ed++)
					if(ed->flag&ME_SEAM)
						totseam++;

				if(totseam){
					ParticleSeam *cur_seam=seams=MEM_callocN(totseam*sizeof(ParticleSeam),"Child Distribution Seams");
					float temp[3],temp2[3];

					for(p=0, ed=medge; p<totedge; p++,ed++){
						if(ed->flag&ME_SEAM){
							VecCopyf(cur_seam->v0,(mvert+ed->v1)->co);
							VecCopyf(cur_seam->v1,(mvert+ed->v2)->co);

							VecSubf(cur_seam->dir,cur_seam->v1,cur_seam->v0);

							cur_seam->length2=VecLength(cur_seam->dir);
							cur_seam->length2*=cur_seam->length2;

							temp[0]=(float)((mvert+ed->v1)->no[0]);
							temp[1]=(float)((mvert+ed->v1)->no[1]);
							temp[2]=(float)((mvert+ed->v1)->no[2]);
							temp2[0]=(float)((mvert+ed->v2)->no[0]);
							temp2[1]=(float)((mvert+ed->v2)->no[1]);
							temp2[2]=(float)((mvert+ed->v2)->no[2]);

							VecAddf(cur_seam->nor,temp,temp2);
							Normalize(cur_seam->nor);

							Crossf(cur_seam->tan,cur_seam->dir,cur_seam->nor);

							Normalize(cur_seam->tan);

							cur_seam++;
						}
					}
				}
				
			}
		}
		else{
			/* no need to figure out distribution */
			int child_nbr= get_psys_child_number(scene, psys);

			totpart= get_psys_tot_child(scene, psys);
			alloc_child_particles(psys, totpart);
			cpa=psys->child;
			for(i=0; i<child_nbr; i++){
				for(p=0; p<psys->totpart; p++,cpa++){
					float length=2.0;
					cpa->parent=p;
					
					/* create even spherical distribution inside unit sphere */
					while(length>=1.0f){
						cpa->fuv[0]=2.0f*BLI_frand()-1.0f;
						cpa->fuv[1]=2.0f*BLI_frand()-1.0f;
						cpa->fuv[2]=2.0f*BLI_frand()-1.0f;
						length=VecLength(cpa->fuv);
					}

					cpa->rand[0]=BLI_frand();
					cpa->rand[1]=BLI_frand();
					cpa->rand[2]=BLI_frand();

					cpa->num=-1;
				}
			}

			return 0;
		}
	}
	else{
		dm= CDDM_from_mesh((Mesh*)ob->data, ob);

		/* special handling of grid distribution */
		if(part->distr==PART_DISTR_GRID && from != PART_FROM_VERT){
			distribute_particles_in_grid(dm,psys);
			dm->release(dm);
			return 0;
		}

		/* we need orco for consistent distributions */
		DM_add_vert_layer(dm, CD_ORCO, CD_ASSIGN, get_mesh_orco_verts(ob));

		distr=part->distr;
		pa=psys->particles;
		if(from==PART_FROM_VERT){
			MVert *mv= dm->getVertDataArray(dm, CD_MVERT);
			float (*orcodata)[3]= dm->getVertDataArray(dm, CD_ORCO);
			int totvert = dm->getNumVerts(dm);

			tree=BLI_kdtree_new(totvert);

			for(p=0; p<totvert; p++){
				if(orcodata) {
					VECCOPY(co,orcodata[p])
					transform_mesh_orco_verts((Mesh*)ob->data, &co, 1, 1);
				}
				else
					VECCOPY(co,mv[p].co)
				BLI_kdtree_insert(tree,p,co,NULL);
			}

			BLI_kdtree_balance(tree);
		}
	}

	/* 1. */
	switch(from){
		case PART_FROM_VERT:
			tot = dm->getNumVerts(dm);
			break;
		case PART_FROM_VOLUME:
		case PART_FROM_FACE:
			tot = dm->getNumTessFaces(dm);
			break;
		case PART_FROM_PARTICLE:
			if(psys->target_ob)
				tob=psys->target_ob;
			else
				tob=ob;

			if((tpsys=BLI_findlink(&tob->particlesystem,psys->target_psys-1))){
				tpars=tpsys->particles;
				tot=tpsys->totpart;
			}
			break;
	}

	if(tot==0){
		no_distr=1;
		if(children){
			if(G.f & G_DEBUG)
				fprintf(stderr,"Particle child distribution error: Nothing to emit from!\n");
			if(psys->child) {
				for(p=0,cpa=psys->child; p<totpart; p++,cpa++){
					cpa->fuv[0]=cpa->fuv[1]=cpa->fuv[2]=cpa->fuv[3]= 0.0;
					cpa->foffset= 0.0f;
					cpa->parent=0;
					cpa->pa[0]=cpa->pa[1]=cpa->pa[2]=cpa->pa[3]=0;
					cpa->num= -1;
				}
			}
		}
		else {
			if(G.f & G_DEBUG)
				fprintf(stderr,"Particle distribution error: Nothing to emit from!\n");
			for(p=0,pa=psys->particles; p<totpart; p++,pa++){
				pa->fuv[0]=pa->fuv[1]=pa->fuv[2]= pa->fuv[3]= 0.0;
				pa->foffset= 0.0f;
				pa->num= -1;
			}
		}

		if(dm != finaldm) dm->release(dm);
		return 0;
	}

	/* 2. */

	weight=MEM_callocN(sizeof(float)*tot, "particle_distribution_weights");
	index=MEM_callocN(sizeof(int)*totpart, "particle_distribution_indexes");
	sum=MEM_callocN(sizeof(float)*(tot+1), "particle_distribution_sum");
	jitoff=MEM_callocN(sizeof(float)*tot, "particle_distribution_jitoff");

	/* 2.1 */
	if((part->flag&PART_EDISTR || children) && ELEM(from,PART_FROM_PARTICLE,PART_FROM_VERT)==0){
		MVert *v1, *v2, *v3, *v4;
		float totarea=0.0, co1[3], co2[3], co3[3], co4[3];
		float (*orcodata)[3];
		
		orcodata= dm->getVertDataArray(dm, CD_ORCO);

		for(i=0; i<tot; i++){
			MFace *mf=dm->getTessFaceData(dm,i,CD_MFACE);

			if(orcodata) {
				VECCOPY(co1, orcodata[mf->v1]);
				VECCOPY(co2, orcodata[mf->v2]);
				VECCOPY(co3, orcodata[mf->v3]);
				transform_mesh_orco_verts((Mesh*)ob->data, &co1, 1, 1);
				transform_mesh_orco_verts((Mesh*)ob->data, &co2, 1, 1);
				transform_mesh_orco_verts((Mesh*)ob->data, &co3, 1, 1);
			}
			else {
				v1= (MVert*)dm->getVertData(dm,mf->v1,CD_MVERT);
				v2= (MVert*)dm->getVertData(dm,mf->v2,CD_MVERT);
				v3= (MVert*)dm->getVertData(dm,mf->v3,CD_MVERT);
				VECCOPY(co1, v1->co);
				VECCOPY(co2, v2->co);
				VECCOPY(co3, v3->co);
			}

			if (mf->v4){
				if(orcodata) {
					VECCOPY(co4, orcodata[mf->v4]);
					transform_mesh_orco_verts((Mesh*)ob->data, &co4, 1, 1);
				}
				else {
					v4= (MVert*)dm->getVertData(dm,mf->v4,CD_MVERT);
					VECCOPY(co4, v4->co);
				}
				cur= AreaQ3Dfl(co1, co2, co3, co4);
			}
			else
				cur= AreaT3Dfl(co1, co2, co3);
			
			if(cur>maxweight)
				maxweight=cur;

			weight[i]= cur;
			totarea+=cur;
		}

		for(i=0; i<tot; i++)
			weight[i] /= totarea;

		maxweight /= totarea;
	}
	else if(from==PART_FROM_PARTICLE){
		float val=(float)tot/(float)totpart;
		for(i=0; i<tot; i++)
			weight[i]=val;
		maxweight=val;
	}
	else{
		float min=1.0f/(float)(MIN2(tot,totpart));
		for(i=0; i<tot; i++)
			weight[i]=min;
		maxweight=min;
	}

	/* 2.2 */
	if(ELEM3(from,PART_FROM_VERT,PART_FROM_FACE,PART_FROM_VOLUME)){
		float *vweight= psys_cache_vgroup(dm,psys,PSYS_VG_DENSITY);

		if(vweight){
			if(from==PART_FROM_VERT) {
				for(i=0;i<tot; i++)
					weight[i]*=vweight[i];
			}
			else { /* PART_FROM_FACE / PART_FROM_VOLUME */
				for(i=0;i<tot; i++){
					MFace *mf=dm->getTessFaceData(dm,i,CD_MFACE);
					tweight = vweight[mf->v1] + vweight[mf->v2] + vweight[mf->v3];
				
					if(mf->v4) {
						tweight += vweight[mf->v4];
						tweight /= 4.0;
					}
					else {
						tweight /= 3.0;
					}

					weight[i]*=tweight;
				}
			}
			MEM_freeN(vweight);
		}
	}

	/* 3. */
	totweight= 0.0f;
	for(i=0;i<tot; i++)
		totweight += weight[i];

	if(totweight > 0.0f)
		totweight= 1.0f/totweight;

	sum[0]= 0.0f;
	for(i=0;i<tot; i++)
		sum[i+1]= sum[i]+weight[i]*totweight;
	
	if((part->flag&PART_TRAND) || (part->simplify_flag&PART_SIMPLIFY_ENABLE)) {
		float pos;

		for(p=0; p<totpart; p++) {
			pos= BLI_frand();
			index[p]= binary_search_distribution(sum, tot, pos);
			index[p]= MIN2(tot-1, index[p]);
			jitoff[index[p]]= pos;
		}
	}
	else {
		double step, pos;
		
		step= (totpart <= 1)? 0.5: 1.0/(totpart-1);
		pos= 1e-16f; /* tiny offset to avoid zero weight face */
		i= 0;

		for(p=0; p<totpart; p++, pos+=step) {
			while((i < tot) && (pos > sum[i+1]))
				i++;

			index[p]= MIN2(tot-1, i);

			/* avoid zero weight face */
			if(p == totpart-1 && weight[index[p]] == 0.0f)
				index[p]= index[p-1];

			jitoff[index[p]]= pos;
		}
	}

	MEM_freeN(sum);

	/* for hair, sort by origindex, allows optimizations in rendering */
	/* however with virtual parents the children need to be in random order */
	if(part->type == PART_HAIR && !(part->childtype==PART_CHILD_FACES && part->parents!=0.0)) {
<<<<<<< HEAD
		COMPARE_ORIG_INDEX= dm->getTessFaceDataArray(dm, CD_ORIGINDEX);
=======
		COMPARE_ORIG_INDEX= dm->getFaceDataArray(dm, CD_ORIGINDEX);
>>>>>>> fba6a993
		if(COMPARE_ORIG_INDEX)
			qsort(index, totpart, sizeof(int), compare_orig_index);
	}

	/* weights are no longer used except for FROM_PARTICLE, which needs them zeroed for indexing */
	if(from==PART_FROM_PARTICLE){
		for(i=0; i<tot; i++)
			weight[i]=0.0f;
	}

	/* 4. */
	if(distr==PART_DISTR_JIT && ELEM(from,PART_FROM_FACE,PART_FROM_VOLUME)) {
		jitlevel= part->userjit;
		
		if(jitlevel == 0) {
			jitlevel= totpart/tot;
			if(part->flag & PART_EDISTR) jitlevel*= 2;	/* looks better in general, not very scietific */
			if(jitlevel<3) jitlevel= 3;
			//if(jitlevel>100) jitlevel= 100;
		}
		
		jit= MEM_callocN((2+ jitlevel*2)*sizeof(float), "jit");

		/* for small amounts of particles we use regular jitter since it looks
		 * a bit better, for larger amounts we switch to hammersley sequence 
		 * because it is much faster */
		if(jitlevel < 25)
			init_mv_jit(jit, jitlevel, psys->seed, part->jitfac);
		else
			hammersley_create(jit, jitlevel+1, psys->seed, part->jitfac);
		BLI_array_randomize(jit, 2*sizeof(float), jitlevel, psys->seed); /* for custom jit or even distribution */
	}

	/* 5. */
	ctx->tree= tree;
	ctx->seams= seams;
	ctx->totseam= totseam;
	ctx->psys= psys;
	ctx->index= index;
	ctx->jit= jit;
	ctx->jitlevel= jitlevel;
	ctx->jitoff= jitoff;
	ctx->weight= weight;
	ctx->maxweight= maxweight;
	ctx->from= (children)? PART_FROM_CHILD: from;
	ctx->cfrom= cfrom;
	ctx->distr= distr;
	ctx->dm= dm;
	ctx->tpars= tpars;

	if(children) {
		totpart= psys_render_simplify_distribution(ctx, totpart);
		alloc_child_particles(psys, totpart);
	}

	if(!children || psys->totchild < 10000)
		totthread= 1;
	
	seed= 31415926 + ctx->psys->seed;
	for(i=0; i<totthread; i++) {
		threads[i].rng= rng_new(seed);
		threads[i].tot= totthread;
	}

	return 1;
}

static void distribute_particles_on_dm(DerivedMesh *finaldm, Scene *scene, Object *ob, ParticleSystem *psys, int from)
{
	ListBase threads;
	ParticleThread *pthreads;
	ParticleThreadContext *ctx;
	int i, totthread;

	pthreads= psys_threads_create(scene, ob, psys);

	if(!psys_threads_init_distribution(pthreads, scene, finaldm, from)) {
		psys_threads_free(pthreads);
		return;
	}

	totthread= pthreads[0].tot;
	if(totthread > 1) {
		BLI_init_threads(&threads, exec_distribution, totthread);

		for(i=0; i<totthread; i++)
			BLI_insert_thread(&threads, &pthreads[i]);

		BLI_end_threads(&threads);
	}
	else
		exec_distribution(&pthreads[0]);

	psys_calc_dmcache(ob, finaldm, psys);

	ctx= pthreads[0].ctx;
	if(ctx->dm != finaldm)
		ctx->dm->release(ctx->dm);

	psys_threads_free(pthreads);
}

/* ready for future use, to emit particles without geometry */
static void distribute_particles_on_shape(Object *ob, ParticleSystem *psys, int from)
{
	ParticleData *pa;
	int totpart=psys->totpart, p;

	fprintf(stderr,"Shape emission not yet possible!\n");

	for(p=0,pa=psys->particles; p<totpart; p++,pa++){
		pa->fuv[0]=pa->fuv[1]=pa->fuv[2]=pa->fuv[3]= 0.0;
		pa->foffset= 0.0f;
		pa->num= -1;
	}
}
static void distribute_particles(Scene *scene, Object *ob, ParticleSystem *psys, int from)
{
	ParticleSystemModifierData *psmd=0;
	int distr_error=0;
	psmd=psys_get_modifier(ob,psys);

	if(psmd){
		if(psmd->dm)
			distribute_particles_on_dm(psmd->dm, scene, ob, psys, from);
		else
			distr_error=1;
	}
	else
		distribute_particles_on_shape(ob,psys,from);

	if(distr_error){
		ParticleData *pa;
		int totpart=psys->totpart, p;

		fprintf(stderr,"Particle distribution error!\n");

		for(p=0,pa=psys->particles; p<totpart; p++,pa++){
			pa->fuv[0]=pa->fuv[1]=pa->fuv[2]=pa->fuv[3]= 0.0;
			pa->foffset= 0.0f;
			pa->num= -1;
		}
	}
}

/* threaded child particle distribution and path caching */
ParticleThread *psys_threads_create(struct Scene *scene, struct Object *ob, struct ParticleSystem *psys)
{
	ParticleThread *threads;
	ParticleThreadContext *ctx;
	int i, totthread;

	if(scene->r.mode & R_FIXED_THREADS)
		totthread= scene->r.threads;
	else
		totthread= BLI_system_thread_count();
	
	threads= MEM_callocN(sizeof(ParticleThread)*totthread, "ParticleThread");
	ctx= MEM_callocN(sizeof(ParticleThreadContext), "ParticleThreadContext");

	ctx->scene= scene;
	ctx->ob= ob;
	ctx->psys= psys;
	ctx->psmd= psys_get_modifier(ob, psys);
	ctx->dm= ctx->psmd->dm;
	ctx->ma= give_current_material(ob, psys->part->omat);

	memset(threads, 0, sizeof(ParticleThread)*totthread);

	for(i=0; i<totthread; i++) {
		threads[i].ctx= ctx;
		threads[i].num= i;
		threads[i].tot= totthread;
	}

	return threads;
}

void psys_threads_free(ParticleThread *threads)
{
	ParticleThreadContext *ctx= threads[0].ctx;
	int i, totthread= threads[0].tot;

	/* path caching */
	if(ctx->vg_length)
		MEM_freeN(ctx->vg_length);
	if(ctx->vg_clump)
		MEM_freeN(ctx->vg_clump);
	if(ctx->vg_kink)
		MEM_freeN(ctx->vg_kink);
	if(ctx->vg_rough1)
		MEM_freeN(ctx->vg_rough1);
	if(ctx->vg_rough2)
		MEM_freeN(ctx->vg_rough2);
	if(ctx->vg_roughe)
		MEM_freeN(ctx->vg_roughe);

	if(ctx->psys->lattice){
		end_latt_deform(ctx->psys->lattice);
		ctx->psys->lattice= NULL;
	}

	/* distribution */
	if(ctx->jit) MEM_freeN(ctx->jit);
	if(ctx->jitoff) MEM_freeN(ctx->jitoff);
	if(ctx->weight) MEM_freeN(ctx->weight);
	if(ctx->index) MEM_freeN(ctx->index);
	if(ctx->skip) MEM_freeN(ctx->skip);
	if(ctx->seams) MEM_freeN(ctx->seams);
	//if(ctx->vertpart) MEM_freeN(ctx->vertpart);
	BLI_kdtree_free(ctx->tree);

	/* threads */
	for(i=0; i<totthread; i++) {
		if(threads[i].rng)
			rng_free(threads[i].rng);
		if(threads[i].rng_path)
			rng_free(threads[i].rng_path);
	}

	MEM_freeN(ctx);
	MEM_freeN(threads);
}

/* set particle parameters that don't change during particle's life */
void initialize_particle(ParticleData *pa, int p, Object *ob, ParticleSystem *psys, ParticleSystemModifierData *psmd)
{
	ParticleSettings *part;
	ParticleTexture ptex;
	Material *ma=0;
	//IpoCurve *icu=0; // XXX old animation system
	int totpart;
	float rand,length;

	part=psys->part;

	totpart=psys->totpart;

	ptex.life=ptex.size=ptex.exist=ptex.length=1.0;
	ptex.time=(float)p/(float)totpart;

	BLI_srandom(psys->seed+p);

	if(part->from!=PART_FROM_PARTICLE && part->type!=PART_FLUID){
		ma=give_current_material(ob,part->omat);

		/* TODO: needs some work to make most blendtypes generally usefull */
		psys_get_texture(ob,ma,psmd,psys,pa,&ptex,MAP_PA_INIT);
	}
	
	pa->lifetime= part->lifetime*ptex.life;

	if(part->type==PART_HAIR)
		pa->time= 0.0f;
	else if(part->type==PART_REACTOR && (part->flag&PART_REACT_STA_END)==0)
		pa->time= 300000.0f;	/* max frame */
	else{
		//icu=find_ipocurve(psys->part->ipo,PART_EMIT_TIME);
		//if(icu){
		//	calc_icu(icu,100*ptex.time);
		//	ptex.time=icu->curval;
		//}

		pa->time= part->sta + (part->end - part->sta)*ptex.time;
	}


	if(part->type==PART_HAIR){
		pa->lifetime=100.0f;
	}
	else{
#if 0 // XXX old animation system
		icu=find_ipocurve(psys->part->ipo,PART_EMIT_LIFE);
		if(icu){
			calc_icu(icu,100*ptex.time);
			pa->lifetime*=icu->curval;
		}
#endif // XXX old animation system

	/* need to get every rand even if we don't use them so that randoms don't affect each other */
		rand= BLI_frand();
		if(part->randlife!=0.0)
			pa->lifetime*= 1.0f - part->randlife*rand;
	}

	pa->dietime= pa->time+pa->lifetime;

	pa->sizemul= BLI_frand();

	rand= BLI_frand();

	/* while loops are to have a spherical distribution (avoid cubic distribution) */
	length=2.0f;
	while(length>1.0){
		pa->r_ve[0]=2.0f*(BLI_frand()-0.5f);
		pa->r_ve[1]=2.0f*(BLI_frand()-0.5f);
		pa->r_ve[2]=2.0f*(BLI_frand()-0.5f);
		length=VecLength(pa->r_ve);
	}

	length=2.0f;
	while(length>1.0){
		pa->r_ave[0]=2.0f*(BLI_frand()-0.5f);
		pa->r_ave[1]=2.0f*(BLI_frand()-0.5f);
		pa->r_ave[2]=2.0f*(BLI_frand()-0.5f);
		length=VecLength(pa->r_ave);
	}

	pa->r_rot[0]=2.0f*(BLI_frand()-0.5f);
	pa->r_rot[1]=2.0f*(BLI_frand()-0.5f);
	pa->r_rot[2]=2.0f*(BLI_frand()-0.5f);
	pa->r_rot[3]=2.0f*(BLI_frand()-0.5f);

	NormalQuat(pa->r_rot);

	if(part->type!=PART_HAIR && part->distr!=PART_DISTR_GRID && part->from != PART_FROM_VERT){
		/* any unique random number will do (r_ave[0]) */
		if(ptex.exist < 0.5*(1.0+pa->r_ave[0]))
			pa->flag |= PARS_UNEXIST;
		else
			pa->flag &= ~PARS_UNEXIST;
	}

	pa->loop=0;
	/* we can't reset to -1 anymore since we've figured out correct index in distribute_particles */
	/* usage other than straight after distribute has to handle this index by itself - jahka*/
	//pa->num_dmcache = DMCACHE_NOTFOUND; /* assume we dont have a derived mesh face */
}
static void initialize_all_particles(Object *ob, ParticleSystem *psys, ParticleSystemModifierData *psmd)
{
	//IpoCurve *icu=0; // XXX old animation system
	ParticleData *pa;
	int p, totpart=psys->totpart;

	for(p=0, pa=psys->particles; p<totpart; p++, pa++)
		initialize_particle(pa,p,ob,psys,psmd);
	
	if(psys->part->type != PART_FLUID) {
#if 0 // XXX old animation system
		icu=find_ipocurve(psys->part->ipo,PART_EMIT_FREQ);
		if(icu){
			float time=psys->part->sta, end=psys->part->end;
			float v1, v2, a=0.0f, t1,t2, d;

			p=0;
			pa=psys->particles;


			calc_icu(icu,time);
			v1=icu->curval;
			if(v1<0.0f) v1=0.0f;

			calc_icu(icu,time+1.0f);
			v2=icu->curval;
			if(v2<0.0f) v2=0.0f;

			for(p=0, pa=psys->particles; p<totpart && time<end; p++, pa++){
				while(a+0.5f*(v1+v2) < (float)(p+1) && time<end){
					a+=0.5f*(v1+v2);
					v1=v2;
					time++;
					calc_icu(icu,time+1.0f);
					v2=icu->curval;
				}
				if(time<end){
					if(v1==v2){
						pa->time=time+((float)(p+1)-a)/v1;
					}
					else{
						d=(float)sqrt(v1*v1-2.0f*(v2-v1)*(a-(float)(p+1)));
						t1=(-v1+d)/(v2-v1);
						t2=(-v1-d)/(v2-v1);

						/* the root between 0-1 is the correct one */
						if(t1>0.0f && t1<=1.0f)
							pa->time=time+t1;
						else
							pa->time=time+t2;
					}
				}

				pa->dietime = pa->time+pa->lifetime;
				pa->flag &= ~PARS_UNEXIST;
			}
			for(; p<totpart; p++, pa++){
				pa->flag |= PARS_UNEXIST;
			}
		}
#endif // XXX old animation system
	}
}
/* sets particle to the emitter surface with initial velocity & rotation */
void reset_particle(Scene *scene, ParticleData *pa, ParticleSystem *psys, ParticleSystemModifierData *psmd, Object *ob,
					float dtime, float cfra, float *vg_vel, float *vg_tan, float *vg_rot)
{
	ParticleSettings *part;
	ParticleTexture ptex;
	ParticleKey state;
	//IpoCurve *icu=0; // XXX old animation system
	float fac, phasefac, nor[3]={0,0,0},loc[3],tloc[3],vel[3]={0.0,0.0,0.0},rot[4],q2[4];
	float r_vel[3],r_ave[3],r_rot[4],p_vel[3]={0.0,0.0,0.0};
	float x_vec[3]={1.0,0.0,0.0}, utan[3]={0.0,1.0,0.0}, vtan[3]={0.0,0.0,1.0}, rot_vec[3]={0.0,0.0,0.0};
	float q_phase[4];
	part=psys->part;

	ptex.ivel=1.0;
	
	if(part->from==PART_FROM_PARTICLE){
		Object *tob;
		ParticleSystem *tpsys=0;
		float speed;

		tob=psys->target_ob;
		if(tob==0)
			tob=ob;

		tpsys=BLI_findlink(&tob->particlesystem,psys->target_psys-1);

		state.time = pa->time;
		if(pa->num == -1)
			memset(&state, 0, sizeof(state));
		else
			psys_get_particle_state(scene, tob,tpsys,pa->num,&state,1);
		psys_get_from_key(&state,loc,nor,rot,0);

		QuatMulVecf(rot,vtan);
		QuatMulVecf(rot,utan);
		VECCOPY(r_vel,pa->r_ve);
		VECCOPY(r_rot,pa->r_rot);
		VECCOPY(r_ave,pa->r_ave);

		VECCOPY(p_vel,state.vel);
		speed=Normalize(p_vel);
		VecMulf(p_vel,Inpf(pa->r_ve,p_vel));
		VECSUB(p_vel,pa->r_ve,p_vel);
		Normalize(p_vel);
		VecMulf(p_vel,speed);

		VECCOPY(pa->fuv,loc); /* abusing pa->fuv (not used for "from particle") for storing emit location */
	}
	else{
		/* get precise emitter matrix if particle is born */
		if(part->type!=PART_HAIR && pa->time < cfra && pa->time >= psys->cfra)
			where_is_object_time(scene, ob,pa->time);

		/* get birth location from object		*/
		psys_particle_on_emitter(psmd,part->from,pa->num, pa->num_dmcache, pa->fuv,pa->foffset,loc,nor,utan,vtan,0,0);
		
		/* save local coordinates for later		*/
		VECCOPY(tloc,loc);
		
		/* get possible textural influence */
		psys_get_texture(ob,give_current_material(ob,part->omat),psmd,psys,pa,&ptex,MAP_PA_IVEL);

		if(vg_vel && pa->num != -1)
			ptex.ivel*=psys_particle_value_from_verts(psmd->dm,part->from,pa,vg_vel);

		/* particles live in global space so	*/
		/* let's convert:						*/
		/* -location							*/
		Mat4MulVecfl(ob->obmat,loc);
		
		/* -normal								*/
		VECADD(nor,tloc,nor);
		Mat4MulVecfl(ob->obmat,nor);
		VECSUB(nor,nor,loc);
		Normalize(nor);

		/* -tangent								*/
		if(part->tanfac!=0.0){
			float phase=vg_rot?2.0f*(psys_particle_value_from_verts(psmd->dm,part->from,pa,vg_rot)-0.5f):0.0f;
			VecMulf(vtan,-(float)cos(M_PI*(part->tanphase+phase)));
			fac=-(float)sin(M_PI*(part->tanphase+phase));
			VECADDFAC(vtan,vtan,utan,fac);

			VECADD(vtan,tloc,vtan);
			Mat4MulVecfl(ob->obmat,vtan);
			VECSUB(vtan,vtan,loc);

			VECCOPY(utan,nor);
			VecMulf(utan,Inpf(vtan,nor));
			VECSUB(vtan,vtan,utan);
			
			Normalize(vtan);
		}
		

		/* -velocity							*/
		if(part->randfac!=0.0){
			VECADD(r_vel,tloc,pa->r_ve);
			Mat4MulVecfl(ob->obmat,r_vel);
			VECSUB(r_vel,r_vel,loc);
			Normalize(r_vel);
		}

		/* -angular velocity					*/
		if(part->avemode==PART_AVE_RAND){
			VECADD(r_ave,tloc,pa->r_ave);
			Mat4MulVecfl(ob->obmat,r_ave);
			VECSUB(r_ave,r_ave,loc);
			Normalize(r_ave);
		}
		
		/* -rotation							*/
		if(part->randrotfac != 0.0f){
			QUATCOPY(r_rot,pa->r_rot);
			Mat4ToQuat(ob->obmat,rot);
			QuatMul(r_rot,r_rot,rot);
		}
	}
	/* conversion done so now we apply new:	*/
	/* -velocity from:						*/

	/*		*reactions						*/
	if(dtime>0.0f){
		VECSUB(vel,pa->state.vel,pa->prev_state.vel);
	}

	/*		*emitter velocity				*/
	if(dtime!=0.0 && part->obfac!=0.0){
		VECSUB(vel,loc,pa->state.co);
		VecMulf(vel,part->obfac/dtime);
	}
	
	/*		*emitter normal					*/
	if(part->normfac!=0.0)
		VECADDFAC(vel,vel,nor,part->normfac);
	
	/*		*emitter tangent				*/
	if(part->tanfac!=0.0)
		VECADDFAC(vel,vel,vtan,part->tanfac*(vg_tan?psys_particle_value_from_verts(psmd->dm,part->from,pa,vg_tan):1.0f));

	/*		*texture						*/
	/* TODO	*/

	/*		*random							*/
	if(part->randfac!=0.0)
		VECADDFAC(vel,vel,r_vel,part->randfac);

	/*		*particle						*/
	if(part->partfac!=0.0)
		VECADDFAC(vel,vel,p_vel,part->partfac);

#if 0 // XXX old animation system
	icu=find_ipocurve(psys->part->ipo,PART_EMIT_VEL);
	if(icu){
		calc_icu(icu,100*((pa->time-part->sta)/(part->end-part->sta)));
		ptex.ivel*=icu->curval;
	}
#endif // XXX old animation system

	VecMulf(vel,ptex.ivel);
	
	VECCOPY(pa->state.vel,vel);

	/* -location from emitter				*/
	VECCOPY(pa->state.co,loc);

	/* -rotation							*/
	pa->state.rot[0]=1.0;
	pa->state.rot[1]=pa->state.rot[2]=pa->state.rot[3]=0.0;

	if(part->rotmode){
		/* create vector into which rotation is aligned */
		switch(part->rotmode){
			case PART_ROT_NOR:
				VecCopyf(rot_vec, nor);
				break;
			case PART_ROT_VEL:
				VecCopyf(rot_vec, vel);
				break;
			case PART_ROT_GLOB_X:
			case PART_ROT_GLOB_Y:
			case PART_ROT_GLOB_Z:
				rot_vec[part->rotmode - PART_ROT_GLOB_X] = 1.0f;
				break;
			case PART_ROT_OB_X:
			case PART_ROT_OB_Y:
			case PART_ROT_OB_Z:
				VecCopyf(rot_vec, ob->obmat[part->rotmode - PART_ROT_OB_X]);
				break;
		}
		
		/* create rotation quat */
		VecNegf(rot_vec);
		vectoquat(rot_vec, OB_POSX, OB_POSZ, q2);

		/* randomize rotation quat */
		if(part->randrotfac!=0.0f)
			QuatInterpol(rot, q2, r_rot, part->randrotfac);
		else
			QuatCopy(rot,q2);

		/* rotation phase */
		phasefac = part->phasefac;
		if(part->randphasefac != 0.0f) /* abuse r_ave[0] as a random number */
			phasefac += part->randphasefac * pa->r_ave[0];
		VecRotToQuat(x_vec, phasefac*(float)M_PI, q_phase);

		/* combine base rotation & phase */
		QuatMul(pa->state.rot, rot, q_phase);
	}

	/* -angular velocity					*/

	pa->state.ave[0] = pa->state.ave[1] = pa->state.ave[2] = 0.0;

	if(part->avemode){
		switch(part->avemode){
			case PART_AVE_SPIN:
				VECCOPY(pa->state.ave,vel);
				break;
			case PART_AVE_RAND:
				VECCOPY(pa->state.ave,r_ave);
				break;
		}
		Normalize(pa->state.ave);
		VecMulf(pa->state.ave,part->avefac);

#if 0 // XXX old animation system
		icu=find_ipocurve(psys->part->ipo,PART_EMIT_AVE);
		if(icu){
			calc_icu(icu,100*((pa->time-part->sta)/(part->end-part->sta)));
			VecMulf(pa->state.ave,icu->curval);
		}
#endif // XXX old animation system
	}

	pa->dietime = pa->time + pa->lifetime;

	if(pa->time >= cfra)
		pa->alive = PARS_UNBORN;

	pa->state.time = cfra;

	pa->stick_ob = 0;
	pa->flag &= ~PARS_STICKY;
}
static void reset_all_particles(Scene *scene, Object *ob, ParticleSystem *psys, ParticleSystemModifierData *psmd, float dtime, float cfra, int from)
{
	ParticleData *pa;
	int p, totpart=psys->totpart;
	float *vg_vel=psys_cache_vgroup(psmd->dm,psys,PSYS_VG_VEL);
	float *vg_tan=psys_cache_vgroup(psmd->dm,psys,PSYS_VG_TAN);
	float *vg_rot=psys_cache_vgroup(psmd->dm,psys,PSYS_VG_ROT);
	
	for(p=from, pa=psys->particles+from; p<totpart; p++, pa++)
		reset_particle(scene, pa, psys, psmd, ob, dtime, cfra, vg_vel, vg_tan, vg_rot);

	if(vg_vel)
		MEM_freeN(vg_vel);
}
/************************************************/
/*			Keyed particles						*/
/************************************************/
/* a bit of an unintuitive function :) counts objects in a keyed chain and returns 1 if some of them were selected (used in drawing) */
int psys_count_keyed_targets(Object *ob, ParticleSystem *psys)
{
	ParticleSystem *kpsys=psys,*tpsys;
	ParticleSettings *tpart;
	Object *kob=ob,*tob;
	int select=ob->flag&SELECT;
	short totkeyed=0;
	Base *base;

	ListBase lb;
	lb.first=lb.last=0;

	tob=psys->keyed_ob;
	while(tob){
		if((tpsys=BLI_findlink(&tob->particlesystem,kpsys->keyed_psys-1))){
			tpart=tpsys->part;

			if(tpart->phystype==PART_PHYS_KEYED){
				if(lb.first){
					for(base=lb.first;base;base=base->next){
						if(tob==base->object){
							fprintf(stderr,"Error: loop in keyed chain!\n");
							BLI_freelistN(&lb);
							return select;
						}
					}
				}
				base=MEM_callocN(sizeof(Base), "keyed base");
				base->object=tob;
				BLI_addtail(&lb,base);

				if(tob->flag&SELECT)
					select++;
				kob=tob;
				kpsys=tpsys;
				tob=tpsys->keyed_ob;
				totkeyed++;
			}
			else{
				tob=0;
				totkeyed++;
			}
		}
		else
			tob=0;
	}
	psys->totkeyed=totkeyed;
	BLI_freelistN(&lb);
	return select;
}

static void set_keyed_keys(Scene *scene, Object *ob, ParticleSystem *psys)
{
	Object *kob = ob;
	ParticleSystem *kpsys = psys;
	ParticleData *pa;
	int totpart = psys->totpart, i, k, totkeys = psys->totkeyed + 1;
	float prevtime, nexttime, keyedtime;

	/* no proper targets so let's clear and bail out */
	if(psys->totkeyed==0) {
		free_keyed_keys(psys);
		psys->flag &= ~PSYS_KEYED;
		return;
	}

	if(totpart && psys->particles->totkey != totkeys) {
		free_keyed_keys(psys);
		
		psys->particles->keys = MEM_callocN(psys->totpart*totkeys*sizeof(ParticleKey), "Keyed keys");
		psys->particles->totkey = totkeys;
		
		for(i=1, pa=psys->particles+1; i<totpart; i++,pa++){
			pa->keys = (pa-1)->keys + totkeys;
			pa->totkey = totkeys;
		}
	}
	
	psys->flag &= ~PSYS_KEYED;

	for(k=0; k<totkeys; k++) {
		for(i=0,pa=psys->particles; i<totpart; i++, pa++) {
			(pa->keys + k)->time = -1.0; /* use current time */

			if(kpsys->totpart > 0)
				psys_get_particle_state(scene, kob, kpsys, i%kpsys->totpart, pa->keys + k, 1);

			if(k==0)
				pa->keys->time = pa->time;
			else if(k==totkeys-1)
				(pa->keys + k)->time = pa->time + pa->lifetime;
			else{
				if(psys->flag & PSYS_KEYED_TIME){
					prevtime = (pa->keys + k - 1)->time;
					nexttime = pa->time + pa->lifetime;
					keyedtime = kpsys->part->keyed_time;
					(pa->keys + k)->time = (1.0f - keyedtime) * prevtime + keyedtime * nexttime;
				}
				else
					(pa->keys+k)->time = pa->time + (float)k / (float)(totkeys - 1) * pa->lifetime;
			}
		}
		if(kpsys->keyed_ob){
			kob = kpsys->keyed_ob;
			kpsys = BLI_findlink(&kob->particlesystem, kpsys->keyed_psys - 1);
		}
	}

	psys->flag |= PSYS_KEYED;
}
/************************************************/
/*			Reactors							*/
/************************************************/
static void push_reaction(Object* ob, ParticleSystem *psys, int pa_num, int event, ParticleKey *state)
{
	Object *rob;
	ParticleSystem *rpsys;
	ParticleSettings *rpart;
	ParticleData *pa;
	ListBase *lb=&psys->effectors;
	ParticleEffectorCache *ec;
	ParticleReactEvent *re;

	if(lb->first) for(ec = lb->first; ec; ec= ec->next){
		if(ec->type & PSYS_EC_REACTOR){
			/* all validity checks already done in add_to_effectors */
			rob=ec->ob;
			rpsys=BLI_findlink(&rob->particlesystem,ec->psys_nbr);
			rpart=rpsys->part;
			if(rpsys->part->reactevent==event){
				pa=psys->particles+pa_num;
				re= MEM_callocN(sizeof(ParticleReactEvent), "react event");
				re->event=event;
				re->pa_num = pa_num;
				re->ob = ob;
				re->psys = psys;
				re->size = pa->size;
				copy_particle_key(&re->state,state,1);

				switch(event){
					case PART_EVENT_DEATH:
						re->time=pa->dietime;
						break;
					case PART_EVENT_COLLIDE:
						re->time=state->time;
						break;
					case PART_EVENT_NEAR:
						re->time=state->time;
						break;
				}

				BLI_addtail(&rpsys->reactevents, re);
			}
		}
	}
}
static void react_to_events(ParticleSystem *psys, int pa_num)
{
	ParticleSettings *part=psys->part;
	ParticleData *pa=psys->particles+pa_num;
	ParticleReactEvent *re=psys->reactevents.first;
	int birth=0;
	float dist=0.0f;

	for(re=psys->reactevents.first; re; re=re->next){
		birth=0;
		if(part->from==PART_FROM_PARTICLE){
			if(pa->num==re->pa_num && pa->alive==PARS_UNBORN){
				if(re->event==PART_EVENT_NEAR){
					ParticleData *tpa = re->psys->particles+re->pa_num;
					float pa_time=tpa->time + pa->foffset*tpa->lifetime;
					if(re->time >= pa_time){
						pa->time=pa_time;
						pa->dietime=pa->time+pa->lifetime;
					}
				}
				else{
					pa->time=re->time;
					pa->dietime=pa->time+pa->lifetime;
				}
			}
		}
		else{
			dist=VecLenf(pa->state.co, re->state.co);
			if(dist <= re->size){
				if(pa->alive==PARS_UNBORN){
					pa->time=re->time;
					pa->dietime=pa->time+pa->lifetime;
					birth=1;
				}
				if(birth || part->flag&PART_REACT_MULTIPLE){
					float vec[3];
					VECSUB(vec,pa->state.co, re->state.co);
					if(birth==0)
						VecMulf(vec,(float)pow(1.0f-dist/re->size,part->reactshape));
					VECADDFAC(pa->state.vel,pa->state.vel,vec,part->reactfac);
					VECADDFAC(pa->state.vel,pa->state.vel,re->state.vel,part->partfac);
				}
				if(birth)
					VecMulf(pa->state.vel,(float)pow(1.0f-dist/re->size,part->reactshape));
			}
		}
	}
}
void psys_get_reactor_target(Object *ob, ParticleSystem *psys, Object **target_ob, ParticleSystem **target_psys)
{
	Object *tob;

	tob=psys->target_ob;
	if(tob==0)
		tob=ob;
	
	*target_psys=BLI_findlink(&tob->particlesystem,psys->target_psys-1);
	if(*target_psys)
		*target_ob=tob;
	else
		*target_ob=0;
}
/************************************************/
/*			Point Cache							*/
/************************************************/

static void write_particles_to_cache(Object *ob, ParticleSystem *psys, int cfra)
{
	PTCacheID pid;
	PTCacheFile *pf;
	ParticleData *pa;
	int i, totpart= psys->totpart;

	if(totpart == 0)
		return;

	BKE_ptcache_id_from_particles(&pid, ob, psys);
	pf= BKE_ptcache_file_open(&pid, PTCACHE_FILE_WRITE, cfra);
	if(!pf)
		return;

	/* assuming struct consists of tightly packed floats */
	for(i=0, pa=psys->particles; i<totpart; i++, pa++)
		BKE_ptcache_file_write_floats(pf, (float*)&pa->state, sizeof(ParticleKey)/sizeof(float));
	
	BKE_ptcache_file_close(pf);
}

static int get_particles_from_cache(Object *ob, ParticleSystem *psys, int cfra)
{
	PTCacheID pid;
	PTCacheFile *pf;
	ParticleData *pa;
	int i, totpart= psys->totpart;

	if(totpart == 0)
		return 0;

	BKE_ptcache_id_from_particles(&pid, ob, psys);
	pf= BKE_ptcache_file_open(&pid, PTCACHE_FILE_READ, cfra);
	if(!pf)
		return 0;

	/* assuming struct consists of tightly packed floats */
	for(i=0, pa=psys->particles; i<totpart; i++, pa++) {
		if(cfra!=pa->state.time)
			copy_particle_key(&pa->prev_state,&pa->state,1);
		if(!BKE_ptcache_file_read_floats(pf, (float*)&pa->state, sizeof(ParticleKey)/sizeof(float))) {
			BKE_ptcache_file_close(pf);
			return 0;
		}
	}

	BKE_ptcache_file_close(pf);

	return 1;
}

/************************************************/
/*			Effectors							*/
/************************************************/
static void do_texture_effector(Tex *tex, short mode, short is_2d, float nabla, short object, float *pa_co, float obmat[4][4], float force_val, float falloff, float *field)
{
	TexResult result[4];
	float tex_co[3], strength, mag_vec[3];
	int hasrgb;
	if(tex==NULL) return;

	result[0].nor = result[1].nor = result[2].nor = result[3].nor = 0;

	strength= force_val*falloff;///(float)pow((double)distance,(double)power);

	VECCOPY(tex_co,pa_co);

	if(is_2d){
		float fac=-Inpf(tex_co,obmat[2]);
		VECADDFAC(tex_co,tex_co,obmat[2],fac);
	}

	if(object){
		VecSubf(tex_co,tex_co,obmat[3]);
		Mat4Mul3Vecfl(obmat,tex_co);
	}

	hasrgb = multitex_ext(tex, tex_co, NULL,NULL, 1, result);

	if(hasrgb && mode==PFIELD_TEX_RGB){
		mag_vec[0]= (0.5f-result->tr)*strength;
		mag_vec[1]= (0.5f-result->tg)*strength;
		mag_vec[2]= (0.5f-result->tb)*strength;
	}
	else{
		strength/=nabla;

		tex_co[0]+= nabla;
		multitex_ext(tex, tex_co, NULL,NULL, 1, result+1);

		tex_co[0]-= nabla;
		tex_co[1]+= nabla;
		multitex_ext(tex, tex_co, NULL,NULL, 1, result+2);

		tex_co[1]-= nabla;
		tex_co[2]+= nabla;
		multitex_ext(tex, tex_co, NULL,NULL, 1, result+3);

		if(mode==PFIELD_TEX_GRAD || !hasrgb){ /* if we dont have rgb fall back to grad */
			mag_vec[0]= (result[0].tin-result[1].tin)*strength;
			mag_vec[1]= (result[0].tin-result[2].tin)*strength;
			mag_vec[2]= (result[0].tin-result[3].tin)*strength;
		}
		else{ /*PFIELD_TEX_CURL*/
			float dbdy,dgdz,drdz,dbdx,dgdx,drdy;

			dbdy= result[2].tb-result[0].tb;
			dgdz= result[3].tg-result[0].tg;
			drdz= result[3].tr-result[0].tr;
			dbdx= result[1].tb-result[0].tb;
			dgdx= result[1].tg-result[0].tg;
			drdy= result[2].tr-result[0].tr;

			mag_vec[0]=(dbdy-dgdz)*strength;
			mag_vec[1]=(drdz-dbdx)*strength;
			mag_vec[2]=(dgdx-drdy)*strength;
		}
	}

	if(is_2d){
		float fac=-Inpf(mag_vec,obmat[2]);
		VECADDFAC(mag_vec,mag_vec,obmat[2],fac);
	}

	VecAddf(field,field,mag_vec);
}
static void add_to_effectors(ListBase *lb, Scene *scene, Object *ob, Object *obsrc, ParticleSystem *psys)
{
	ParticleEffectorCache *ec;
	PartDeflect *pd= ob->pd;
	short type=0,i;

	if(pd && ob != obsrc){
		if(pd->forcefield == PFIELD_GUIDE) {
			if(ob->type==OB_CURVE) {
				Curve *cu= ob->data;
				if(cu->flag & CU_PATH) {
					if(cu->path==NULL || cu->path->data==NULL)
						makeDispListCurveTypes(scene, ob, 0);
					if(cu->path && cu->path->data) {
						type |= PSYS_EC_EFFECTOR;
					}
				}
			}
		}
		else if(pd->forcefield)
		{
			type |= PSYS_EC_EFFECTOR;
		}
	}
	
	if(pd && pd->deflect)
		type |= PSYS_EC_DEFLECT;

	if(type){
		ec= MEM_callocN(sizeof(ParticleEffectorCache), "effector cache");
		ec->ob= ob;
		ec->type=type;
		ec->distances=0;
		ec->locations=0;
		ec->rng = rng_new(1);
		rng_srandom(ec->rng, (unsigned int)(ceil(PIL_check_seconds_timer()))); // use better seed
		
		BLI_addtail(lb, ec);
	}

	type=0;

	/* add particles as different effectors */
	if(ob->particlesystem.first){
		ParticleSystem *epsys=ob->particlesystem.first;
		ParticleSettings *epart=0;
		Object *tob;

		for(i=0; epsys; epsys=epsys->next,i++){
			type=0;
			if(epsys!=psys || (psys->part->flag & PART_SELF_EFFECT)){
				epart=epsys->part;

				if((epsys->part->pd && epsys->part->pd->forcefield)
					|| (epsys->part->pd2 && epsys->part->pd2->forcefield))
				{
					type=PSYS_EC_PARTICLE;
				}

				if(epart->type==PART_REACTOR) {
					tob=epsys->target_ob;
					if(tob==0)
						tob=ob;
					if(BLI_findlink(&tob->particlesystem,epsys->target_psys-1)==psys)
						type|=PSYS_EC_REACTOR;
				}

				if(type){
					ec= MEM_callocN(sizeof(ParticleEffectorCache), "effector cache");
					ec->ob= ob;
					ec->type=type;
					ec->psys_nbr=i;
					ec->rng = rng_new(1);
					rng_srandom(ec->rng, (unsigned int)(ceil(PIL_check_seconds_timer())));
					
					BLI_addtail(lb, ec);
				}
			}
		}
				
	}
}

static void psys_init_effectors_recurs(Scene *scene, Object *ob, Object *obsrc, ParticleSystem *psys, ListBase *listb, int level)
{
	Group *group;
	GroupObject *go;
	unsigned int layer= obsrc->lay;

	if(level>MAX_DUPLI_RECUR) return;

	if(ob->lay & layer) {
		if(ob->pd || ob->particlesystem.first)
			add_to_effectors(listb, scene, ob, obsrc, psys);

		if(ob->dup_group) {
			group= ob->dup_group;
			for(go= group->gobject.first; go; go= go->next)
				psys_init_effectors_recurs(scene, go->ob, obsrc, psys, listb, level+1);
		}
	}
}

void psys_init_effectors(Scene *scene, Object *obsrc, Group *group, ParticleSystem *psys)
{
	ListBase *listb= &psys->effectors;
	Base *base;

	listb->first=listb->last=0;
	
	if(group) {
		GroupObject *go;
		
		for(go= group->gobject.first; go; go= go->next)
			psys_init_effectors_recurs(scene, go->ob, obsrc, psys, listb, 0);
	}
	else {
		for(base = scene->base.first; base; base= base->next)
			psys_init_effectors_recurs(scene, base->object, obsrc, psys, listb, 0);
	}
}

void psys_end_effectors(ParticleSystem *psys)
{
	/* NOTE:
	ec->ob is not valid in here anymore! - dg
	*/
	ListBase *lb=&psys->effectors;
	if(lb->first) {
		ParticleEffectorCache *ec;
		for(ec= lb->first; ec; ec= ec->next){
			if(ec->distances)
				MEM_freeN(ec->distances);

			if(ec->locations)
				MEM_freeN(ec->locations);

			if(ec->face_minmax)
				MEM_freeN(ec->face_minmax);

			if(ec->vert_cos)
				MEM_freeN(ec->vert_cos);

			if(ec->tree)
				BLI_kdtree_free(ec->tree);
			
			if(ec->rng)
				rng_free(ec->rng);
		}

		BLI_freelistN(lb);
	}
}

static void precalc_effectors(Scene *scene, Object *ob, ParticleSystem *psys, ParticleSystemModifierData *psmd, float cfra)
{
	ListBase *lb=&psys->effectors;
	ParticleEffectorCache *ec;
	ParticleSettings *part=psys->part;
	ParticleData *pa;
	float vec2[3],loc[3],*co=0;
	int p,totpart;
	
	for(ec= lb->first; ec; ec= ec->next) {
		PartDeflect *pd= ec->ob->pd;
		co = NULL;
		
		if(ec->type==PSYS_EC_EFFECTOR && pd->forcefield==PFIELD_GUIDE && ec->ob->type==OB_CURVE 
			&& part->phystype!=PART_PHYS_BOIDS) {
			float vec[4];

			where_on_path(ec->ob, 0.0, vec, vec2);

			Mat4MulVecfl(ec->ob->obmat,vec);
			Mat4Mul3Vecfl(ec->ob->obmat,vec2);

			QUATCOPY(ec->firstloc,vec);
			VECCOPY(ec->firstdir,vec2);

			totpart=psys->totpart;

			if(totpart){
				ec->distances=MEM_callocN(totpart*sizeof(float),"particle distances");
				ec->locations=MEM_callocN(totpart*3*sizeof(float),"particle locations");

				for(p=0,pa=psys->particles; p<totpart; p++, pa++){
					if(part->from == PART_FROM_PARTICLE) {
						VECCOPY(loc, pa->fuv);
					}
					else
						psys_particle_on_emitter(psmd,part->from,pa->num,pa->num_dmcache,pa->fuv,pa->foffset,loc,0,0,0,0,0);

					Mat4MulVecfl(ob->obmat,loc);
					ec->distances[p]=VecLenf(loc,vec);
					VECSUB(loc,loc,vec);
					VECCOPY(ec->locations+3*p,loc);
				}
			}
		}
		else if(ec->type==PSYS_EC_PARTICLE){
			Object *eob = ec->ob;
			ParticleSystem *epsys = BLI_findlink(&eob->particlesystem,ec->psys_nbr);
			ParticleSettings *epart = epsys->part;
			ParticleData *epa;
			int p, totepart = epsys->totpart;

			if(psys->part->phystype==PART_PHYS_BOIDS){
				ParticleKey state;
				PartDeflect *pd;
				
				pd= epart->pd;
				if(pd->forcefield==PFIELD_FORCE && totepart){
					KDTree *tree;

					tree=BLI_kdtree_new(totepart);
					ec->tree=tree;

					for(p=0, epa=epsys->particles; p<totepart; p++,epa++)
						if(epa->alive==PARS_ALIVE && psys_get_particle_state(scene, eob,epsys,p,&state,0))
							BLI_kdtree_insert(tree, p, state.co, NULL);

					BLI_kdtree_balance(tree);
				}
			}

		}
		else if(ec->type==PSYS_EC_DEFLECT) {
			CollisionModifierData *collmd = ( CollisionModifierData * ) ( modifiers_findByType ( ec->ob, eModifierType_Collision ) );
			if(collmd)
				collision_move_object(collmd, 1.0, 0.0);
		}
	}
}


/* calculate forces that all effectors apply to a particle*/
void do_effectors(int pa_no, ParticleData *pa, ParticleKey *state, Scene *scene, Object *ob, ParticleSystem *psys, float *rootco, float *force_field, float *vel,float framestep, float cfra)
{
	Object *eob;
	ParticleSystem *epsys;
	ParticleSettings *epart;
	ParticleData *epa;
	ParticleKey estate;
	PartDeflect *pd;
	SurfaceModifierData *surmd = NULL;
	ListBase *lb=&psys->effectors;
	ParticleEffectorCache *ec;
	float distance, vec_to_part[3];
	float falloff, charge = 0.0f;
	int p;

	/* check all effector objects for interaction */
	if(lb->first){
		if(psys->part->pd && psys->part->pd->forcefield==PFIELD_CHARGE){
			/* Only the charge of the effected particle is used for 
			   interaction, not fall-offs. If the fall-offs aren't the	
			   same this will be unphysical, but for animation this		
			   could be the wanted behavior. If you want physical
			   correctness the fall-off should be spherical 2.0 anyways.
			 */
			charge = psys->part->pd->f_strength;
		}
		if(psys->part->pd2 && psys->part->pd2->forcefield==PFIELD_CHARGE){
			charge += psys->part->pd2->f_strength;
		}
		for(ec = lb->first; ec; ec= ec->next){
			eob= ec->ob;
			if(ec->type & PSYS_EC_EFFECTOR){
				pd=eob->pd;
				if(psys->part->type!=PART_HAIR && psys->part->integrator)
					where_is_object_time(scene, eob,cfra);

				if(pd && pd->flag&PFIELD_SURFACE) {
					surmd = (SurfaceModifierData *)modifiers_findByType ( eob, eModifierType_Surface );
				}
				if(surmd) {
					/* closest point in the object surface is an effector */
					BVHTreeNearest nearest;
					float velocity[3];

					nearest.index = -1;
					nearest.dist = FLT_MAX;

					/* using velocity corrected location allows for easier sliding over effector surface */
					VecCopyf(velocity, state->vel);
					VecMulf(velocity, psys_get_timestep(psys->part));
					VecAddf(vec_to_part, state->co, velocity);

					BLI_bvhtree_find_nearest(surmd->bvhtree->tree, vec_to_part, &nearest, surmd->bvhtree->nearest_callback, surmd->bvhtree);

					if(nearest.index != -1) {
						VecSubf(vec_to_part, state->co, nearest.co);
					}
					else
						vec_to_part[0] = vec_to_part[1] = vec_to_part[2] = 0.0f;
				}
				else 
					/* use center of object for distance calculus */
					VecSubf(vec_to_part, state->co, eob->obmat[3]);

				distance = VecLength(vec_to_part);

				falloff=effector_falloff(pd,eob->obmat[2],vec_to_part);

				if(falloff<=0.0f)
					;	/* don't do anything */
				else if(pd->forcefield==PFIELD_TEXTURE) {
					do_texture_effector(pd->tex, pd->tex_mode, pd->flag&PFIELD_TEX_2D, pd->tex_nabla,
									pd->flag & PFIELD_TEX_OBJECT, (pd->flag & PFIELD_TEX_ROOTCO) ? rootco : state->co, eob->obmat,
									pd->f_strength, falloff, force_field);
				} else {
					do_physical_effector(scene, eob, state->co, pd->forcefield,pd->f_strength,distance,
										falloff,0.0,pd->f_damp,eob->obmat[2],vec_to_part,
										state->vel,force_field,pd->flag&PFIELD_PLANAR,ec->rng,pd->f_noise,charge,pa->size);
				}
			}
			if(ec->type & PSYS_EC_PARTICLE){
				int totepart, i;
				epsys= BLI_findlink(&eob->particlesystem,ec->psys_nbr);
				epart= epsys->part;
				pd=epart->pd;
				totepart= epsys->totpart;
				
				if(totepart <= 0)
					continue;
				
				if(pd && pd->forcefield==PFIELD_HARMONIC){
					/* every particle is mapped to only one harmonic effector particle */
					p= pa_no%epsys->totpart;
					totepart= p+1;
				}
				else{
					p=0;
				}

				epsys->lattice= psys_get_lattice(scene, ob, psys);

				for(; p<totepart; p++){
					/* particle skips itself as effector */
					if(epsys==psys && p == pa_no) continue;

					epa = epsys->particles + p;
					estate.time=cfra;
					if(psys_get_particle_state(scene, eob,epsys,p,&estate,0)){
						VECSUB(vec_to_part, state->co, estate.co);
						distance = VecLength(vec_to_part);
						
						for(i=0, pd = epart->pd; i<2; i++,pd = epart->pd2) {
							if(pd==NULL || pd->forcefield==0) continue;

							falloff=effector_falloff(pd,estate.vel,vec_to_part);

							if(falloff<=0.0f)
								;	/* don't do anything */
							else
								do_physical_effector(scene, eob, state->co, pd->forcefield,pd->f_strength,distance,
								falloff,epart->size,pd->f_damp,estate.vel,vec_to_part,
								state->vel,force_field,0, ec->rng, pd->f_noise,charge,pa->size);
						}
					}
					else if(pd && pd->forcefield==PFIELD_HARMONIC && cfra-framestep <= epa->dietime && cfra>epa->dietime){
						/* first step after key release */
						psys_get_particle_state(scene, eob,epsys,p,&estate,1);
						VECADD(vel,vel,estate.vel);
						/* TODO: add rotation handling here too */
					}
				}

				if(epsys->lattice){
					end_latt_deform(epsys->lattice);
					epsys->lattice= NULL;
				}
			}
		}
	}
}

/************************************************/
/*			Newtonian physics					*/
/************************************************/
/* gathers all forces that effect particles and calculates a new state for the particle */
static void apply_particle_forces(Scene *scene, int pa_no, ParticleData *pa, Object *ob, ParticleSystem *psys, ParticleSettings *part, float timestep, float dfra, float cfra)
{
	ParticleKey states[5], tkey;
	float force[3],tvel[3],dx[4][3],dv[4][3];
	float dtime=dfra*timestep, time, pa_mass=part->mass, fac, fra=psys->cfra;
	int i, steps=1;
	
	/* maintain angular velocity */
	VECCOPY(pa->state.ave,pa->prev_state.ave);

	if(part->flag & PART_SIZEMASS)
		pa_mass*=pa->size;

	switch(part->integrator){
		case PART_INT_EULER:
			steps=1;
			break;
		case PART_INT_MIDPOINT:
			steps=2;
			break;
		case PART_INT_RK4:
			steps=4;
			break;
	}

	copy_particle_key(states,&pa->state,1);

	for(i=0; i<steps; i++){
		force[0]=force[1]=force[2]=0.0;
		tvel[0]=tvel[1]=tvel[2]=0.0;
		/* add effectors */
		if(part->type != PART_HAIR)
			do_effectors(pa_no,pa,states+i,scene, ob, psys,states->co,force,tvel,dfra,fra);

		/* calculate air-particle interaction */
		if(part->dragfac!=0.0f){
			fac=-part->dragfac*pa->size*pa->size*VecLength(states[i].vel);
			VECADDFAC(force,force,states[i].vel,fac);
		}

		/* brownian force */
		if(part->brownfac!=0.0){
			force[0]+=(BLI_frand()-0.5f)*part->brownfac;
			force[1]+=(BLI_frand()-0.5f)*part->brownfac;
			force[2]+=(BLI_frand()-0.5f)*part->brownfac;
		}

		/* force to acceleration*/
		VecMulf(force,1.0f/pa_mass);

		/* add global acceleration (gravitation) */
		VECADD(force,force,part->acc);
		
		/* calculate next state */
		VECADD(states[i].vel,states[i].vel,tvel);

		switch(part->integrator){
			case PART_INT_EULER:
				VECADDFAC(pa->state.co,states->co,states->vel,dtime);
				VECADDFAC(pa->state.vel,states->vel,force,dtime);
				break;
			case PART_INT_MIDPOINT:
				if(i==0){
					VECADDFAC(states[1].co,states->co,states->vel,dtime*0.5f);
					VECADDFAC(states[1].vel,states->vel,force,dtime*0.5f);
					fra=psys->cfra+0.5f*dfra;
				}
				else{
					VECADDFAC(pa->state.co,states->co,states[1].vel,dtime);
					VECADDFAC(pa->state.vel,states->vel,force,dtime);
				}
				break;
			case PART_INT_RK4:
				switch(i){
					case 0:
						VECCOPY(dx[0],states->vel);
						VecMulf(dx[0],dtime);
						VECCOPY(dv[0],force);
						VecMulf(dv[0],dtime);

						VECADDFAC(states[1].co,states->co,dx[0],0.5f);
						VECADDFAC(states[1].vel,states->vel,dv[0],0.5f);
						fra=psys->cfra+0.5f*dfra;
						break;
					case 1:
						VECADDFAC(dx[1],states->vel,dv[0],0.5f);
						VecMulf(dx[1],dtime);
						VECCOPY(dv[1],force);
						VecMulf(dv[1],dtime);

						VECADDFAC(states[2].co,states->co,dx[1],0.5f);
						VECADDFAC(states[2].vel,states->vel,dv[1],0.5f);
						break;
					case 2:
						VECADDFAC(dx[2],states->vel,dv[1],0.5f);
						VecMulf(dx[2],dtime);
						VECCOPY(dv[2],force);
						VecMulf(dv[2],dtime);

						VECADD(states[3].co,states->co,dx[2]);
						VECADD(states[3].vel,states->vel,dv[2]);
						fra=cfra;
						break;
					case 3:
						VECADD(dx[3],states->vel,dv[2]);
						VecMulf(dx[3],dtime);
						VECCOPY(dv[3],force);
						VecMulf(dv[3],dtime);

						VECADDFAC(pa->state.co,states->co,dx[0],1.0f/6.0f);
						VECADDFAC(pa->state.co,pa->state.co,dx[1],1.0f/3.0f);
						VECADDFAC(pa->state.co,pa->state.co,dx[2],1.0f/3.0f);
						VECADDFAC(pa->state.co,pa->state.co,dx[3],1.0f/6.0f);

						VECADDFAC(pa->state.vel,states->vel,dv[0],1.0f/6.0f);
						VECADDFAC(pa->state.vel,pa->state.vel,dv[1],1.0f/3.0f);
						VECADDFAC(pa->state.vel,pa->state.vel,dv[2],1.0f/3.0f);
						VECADDFAC(pa->state.vel,pa->state.vel,dv[3],1.0f/6.0f);
				}
				break;
		}
	}

	/* damp affects final velocity */
	if(part->dampfac!=0.0)
		VecMulf(pa->state.vel,1.0f-part->dampfac);

	/* finally we do guides */
	time=(cfra-pa->time)/pa->lifetime;
	CLAMP(time,0.0,1.0);

	VECCOPY(tkey.co,pa->state.co);
	VECCOPY(tkey.vel,pa->state.vel);
	tkey.time=pa->state.time;

	if(part->type != PART_HAIR) {
		if(do_guide(scene, &tkey, pa_no, time, &psys->effectors)) {
			VECCOPY(pa->state.co,tkey.co);
			/* guides don't produce valid velocity */
			VECSUB(pa->state.vel,tkey.co,pa->prev_state.co);
			VecMulf(pa->state.vel,1.0f/dtime);
			pa->state.time=tkey.time;
		}
	}
}
static void rotate_particle(ParticleSettings *part, ParticleData *pa, float dfra, float timestep)
{
	float rotfac, rot1[4], rot2[4]={1.0,0.0,0.0,0.0}, dtime=dfra*timestep;

	if((part->flag & PART_ROT_DYN)==0){
		if(part->avemode==PART_AVE_SPIN){
			float angle;
			float len1 = VecLength(pa->prev_state.vel);
			float len2 = VecLength(pa->state.vel);

			if(len1==0.0f || len2==0.0f)
				pa->state.ave[0]=pa->state.ave[1]=pa->state.ave[2]=0.0f;
			else{
				Crossf(pa->state.ave,pa->prev_state.vel,pa->state.vel);
				Normalize(pa->state.ave);
				angle=Inpf(pa->prev_state.vel,pa->state.vel)/(len1*len2);
				VecMulf(pa->state.ave,saacos(angle)/dtime);
			}

			VecRotToQuat(pa->state.vel,dtime*part->avefac,rot2);
		}
	}

	rotfac=VecLength(pa->state.ave);
	if(rotfac==0.0){ /* QuatOne (in VecRotToQuat) doesn't give unit quat [1,0,0,0]?? */
		rot1[0]=1.0;
		rot1[1]=rot1[2]=rot1[3]=0;
	}
	else{
		VecRotToQuat(pa->state.ave,rotfac*dtime,rot1);
	}
	QuatMul(pa->state.rot,rot1,pa->prev_state.rot);
	QuatMul(pa->state.rot,rot2,pa->state.rot);

	/* keep rotation quat in good health */
	NormalQuat(pa->state.rot);
}

/* convert from triangle barycentric weights to quad mean value weights */
static void intersect_dm_quad_weights(float *v1, float *v2, float *v3, float *v4, float *w)
{
	float co[3], vert[4][3];

	VECCOPY(vert[0], v1);
	VECCOPY(vert[1], v2);
	VECCOPY(vert[2], v3);
	VECCOPY(vert[3], v4);

	co[0]= v1[0]*w[0] + v2[0]*w[1] + v3[0]*w[2] + v4[0]*w[3];
	co[1]= v1[1]*w[0] + v2[1]*w[1] + v3[1]*w[2] + v4[1]*w[3];
	co[2]= v1[2]*w[0] + v2[2]*w[1] + v3[2]*w[2] + v4[2]*w[3];

	MeanValueWeights(vert, 4, co, w);
}

/* check intersection with a derivedmesh */
int psys_intersect_dm(Scene *scene, Object *ob, DerivedMesh *dm, float *vert_cos, float *co1, float* co2, float *min_d, int *min_face, float *min_w,
						  float *face_minmax, float *pa_minmax, float radius, float *ipoint)
{
	MFace *mface=0;
	MVert *mvert=0;
	int i, totface, intersect=0;
	float cur_d, cur_uv[2], v1[3], v2[3], v3[3], v4[3], min[3], max[3], p_min[3],p_max[3];
	float cur_ipoint[3];
	
	if(dm==0){
		psys_disable_all(ob);

		dm=mesh_get_derived_final(scene, ob, 0);
		if(dm==0)
			dm=mesh_get_derived_deform(scene, ob, 0);

		psys_enable_all(ob);

		if(dm==0)
			return 0;
	}

	

	if(pa_minmax==0){
		INIT_MINMAX(p_min,p_max);
		DO_MINMAX(co1,p_min,p_max);
		DO_MINMAX(co2,p_min,p_max);
	}
	else{
		VECCOPY(p_min,pa_minmax);
		VECCOPY(p_max,pa_minmax+3);
	}

	totface=dm->getNumTessFaces(dm);
	mface=dm->getTessFaceDataArray(dm,CD_MFACE);
	mvert=dm->getVertDataArray(dm,CD_MVERT);
	
	/* lets intersect the faces */
	for(i=0; i<totface; i++,mface++){
		if(vert_cos){
			VECCOPY(v1,vert_cos+3*mface->v1);
			VECCOPY(v2,vert_cos+3*mface->v2);
			VECCOPY(v3,vert_cos+3*mface->v3);
			if(mface->v4)
				VECCOPY(v4,vert_cos+3*mface->v4)
		}
		else{
			VECCOPY(v1,mvert[mface->v1].co);
			VECCOPY(v2,mvert[mface->v2].co);
			VECCOPY(v3,mvert[mface->v3].co);
			if(mface->v4)
				VECCOPY(v4,mvert[mface->v4].co)
		}

		if(face_minmax==0){
			INIT_MINMAX(min,max);
			DO_MINMAX(v1,min,max);
			DO_MINMAX(v2,min,max);
			DO_MINMAX(v3,min,max);
			if(mface->v4)
				DO_MINMAX(v4,min,max)
			if(AabbIntersectAabb(min,max,p_min,p_max)==0)
				continue;
		}
		else{
			VECCOPY(min, face_minmax+6*i);
			VECCOPY(max, face_minmax+6*i+3);
			if(AabbIntersectAabb(min,max,p_min,p_max)==0)
				continue;
		}

		if(radius>0.0f){
			if(SweepingSphereIntersectsTriangleUV(co1, co2, radius, v2, v3, v1, &cur_d, cur_ipoint)){
				if(cur_d<*min_d){
					*min_d=cur_d;
					VECCOPY(ipoint,cur_ipoint);
					*min_face=i;
					intersect=1;
				}
			}
			if(mface->v4){
				if(SweepingSphereIntersectsTriangleUV(co1, co2, radius, v4, v1, v3, &cur_d, cur_ipoint)){
					if(cur_d<*min_d){
						*min_d=cur_d;
						VECCOPY(ipoint,cur_ipoint);
						*min_face=i;
						intersect=1;
					}
				}
			}
		}
		else{
			if(LineIntersectsTriangle(co1, co2, v1, v2, v3, &cur_d, cur_uv)){
				if(cur_d<*min_d){
					*min_d=cur_d;
					min_w[0]= 1.0 - cur_uv[0] - cur_uv[1];
					min_w[1]= cur_uv[0];
					min_w[2]= cur_uv[1];
					min_w[3]= 0.0f;
					if(mface->v4)
						intersect_dm_quad_weights(v1, v2, v3, v4, min_w);
					*min_face=i;
					intersect=1;
				}
			}
			if(mface->v4){
				if(LineIntersectsTriangle(co1, co2, v1, v3, v4, &cur_d, cur_uv)){
					if(cur_d<*min_d){
						*min_d=cur_d;
						min_w[0]= 1.0 - cur_uv[0] - cur_uv[1];
						min_w[1]= 0.0f;
						min_w[2]= cur_uv[0];
						min_w[3]= cur_uv[1];
						intersect_dm_quad_weights(v1, v2, v3, v4, min_w);
						*min_face=i;
						intersect=1;
					}
				}
			}
		}
	}
	return intersect;
}

/* container for moving data between deflet_particle and particle_intersect_face */
typedef struct ParticleCollision
{
	struct Object *ob, *ob_t; // collided and current objects
	struct CollisionModifierData *md; // collision modifier for ob_t;
	float nor[3]; // normal at collision point
	float vel[3]; // velocity of collision point
	float co1[3], co2[3]; // ray start and end points
	float ray_len; // original length of co2-co1, needed for collision time evaluation
	float t;	// time of previous collision, needed for substracting face velocity
}
ParticleCollision;

static void particle_intersect_face(void *userdata, int index, const BVHTreeRay *ray, BVHTreeRayHit *hit)
{
	ParticleCollision *col = (ParticleCollision *) userdata;
	MFace *face = col->md->mfaces + index;
	MVert *x = col->md->x;
	MVert *v = col->md->current_v;
	float vel[3], co1[3], co2[3], uv[2], ipoint[3], temp[3], t;

	float *t0, *t1, *t2, *t3;
	t0 = x[ face->v1 ].co;
	t1 = x[ face->v2 ].co;
	t2 = x[ face->v3 ].co;
	t3 = face->v4 ? x[ face->v4].co : NULL;

	/* calculate average velocity of face */
	VECCOPY(vel, v[ face->v1 ].co);
	VECADD(vel, vel, v[ face->v2 ].co);
	VECADD(vel, vel, v[ face->v3 ].co);
	VecMulf(vel, 0.33334f);

	/* substract face velocity, in other words convert to 
	   a coordinate system where only the particle moves */
	VECADDFAC(co1, col->co1, vel, -col->t);
	VECSUB(co2, col->co2, vel);

	do
	{	
		if(ray->radius == 0.0f) {
			if(LineIntersectsTriangle(co1, co2, t0, t1, t2, &t, uv)) {
				if(t >= 0.0f && t < hit->dist/col->ray_len) {
					hit->dist = col->ray_len * t;
					hit->index = index;

					/* calculate normal that's facing the particle */
					CalcNormFloat(t0, t1, t2, col->nor);
					VECSUB(temp, co2, co1);
					if(Inpf(col->nor, temp) > 0.0f)
						VecNegf(col->nor);

					VECCOPY(col->vel,vel);

					col->ob = col->ob_t;
				}
			}
		}
		else {
			if(SweepingSphereIntersectsTriangleUV(co1, co2, ray->radius, t0, t1, t2, &t, ipoint)) {
				if(t >=0.0f && t < hit->dist/col->ray_len) {
					hit->dist = col->ray_len * t;
					hit->index = index;

					VecLerpf(temp, co1, co2, t);
					
					VECSUB(col->nor, temp, ipoint);
					Normalize(col->nor);

					VECCOPY(col->vel,vel);

					col->ob = col->ob_t;
				}
			}
		}

		t1 = t2;
		t2 = t3;
		t3 = NULL;

	} while(t2);
}
/* particle - mesh collision code */
/* in addition to basic point to surface collisions handles friction & damping,*/
/* angular momentum <-> linear momentum and swept sphere - mesh collisions */
/* 1. check for all possible deflectors for closest intersection on particle path */
/* 2. if deflection was found kill the particle or calculate new coordinates */
static void deflect_particle(Scene *scene, Object *pob, ParticleSystemModifierData *psmd, ParticleSystem *psys, ParticleSettings *part, ParticleData *pa, int p, float timestep, float dfra, float cfra){
	Object *ob = NULL;
	ListBase *lb=&psys->effectors;
	ParticleEffectorCache *ec;
	ParticleKey reaction_state;
	ParticleCollision col;
	BVHTreeRayHit hit;
	float ray_dir[3], zerovec[3]={0.0,0.0,0.0};
	float radius = ((part->flag & PART_SIZE_DEFL)?pa->size:0.0f);
	int deflections=0, max_deflections=10;

	VECCOPY(col.co1, pa->prev_state.co);
	VECCOPY(col.co2, pa->state.co);
	col.t = 0.0f;

	/* 10 iterations to catch multiple deflections */
	if(lb->first) while(deflections < max_deflections){
		/* 1. */

		VECSUB(ray_dir, col.co2, col.co1);
		hit.index = -1;
		hit.dist = col.ray_len = VecLength(ray_dir);

		/* even if particle is stationary we want to check for moving colliders */
		/* if hit.dist is zero the bvhtree_ray_cast will just ignore everything */
		if(hit.dist == 0.0f)
			hit.dist = col.ray_len = 0.000001f;

		for(ec=lb->first; ec; ec=ec->next){
			if(ec->type & PSYS_EC_DEFLECT){
				ob= ec->ob;

				if(part->type!=PART_HAIR)
					where_is_object_time(scene, ob,cfra);

				/* particles should not collide with emitter at birth */
				if(ob==pob && pa->time < cfra && pa->time >= psys->cfra)
					continue;

				col.md = ( CollisionModifierData * ) ( modifiers_findByType ( ec->ob, eModifierType_Collision ) );
				col.ob_t = ob;

				if(col.md && col.md->bvhtree)
					BLI_bvhtree_ray_cast(col.md->bvhtree, col.co1, ray_dir, radius, &hit, particle_intersect_face, &col);
			}
		}

		/* 2. */
		if(hit.index>=0) {
			PartDeflect *pd = col.ob->pd;
			int through = (BLI_frand() < pd->pdef_perm) ? 1 : 0;
			float co[3]; /* point of collision */
			float vec[3]; /* movement through collision */
			float t = hit.dist/col.ray_len; /* time of collision between this iteration */
			float dt = col.t + t * (1.0f - col.t); /* time of collision between frame change*/

			VecLerpf(co, col.co1, col.co2, t);
			VECSUB(vec, col.co2, col.co1);

			VecMulf(col.vel, 1.0f-col.t);

			/* particle dies in collision */
			if(through == 0 && (part->flag & PART_DIE_ON_COL || pd->flag & PDEFLE_KILL_PART)) {
				pa->alive = PARS_DYING;
				pa->dietime = pa->state.time + (cfra - pa->state.time) * dt;
				
				/* we have to add this for dying particles too so that reactors work correctly */
				VECADDFAC(co, co, col.nor, (through ? -0.0001f : 0.0001f));

				VECCOPY(pa->state.co, co);
				VecLerpf(pa->state.vel, pa->prev_state.vel, pa->state.vel, dt);
				QuatInterpol(pa->state.rot, pa->prev_state.rot, pa->state.rot, dt);
				VecLerpf(pa->state.ave, pa->prev_state.ave, pa->state.ave, dt);

				/* particle is dead so we don't need to calculate further */
				deflections=max_deflections;

				/* store for reactors */
				copy_particle_key(&reaction_state,&pa->state,0);

				if(part->flag & PART_STICKY){
					pa->stick_ob=ob;
					pa->flag |= PARS_STICKY;
				}
			}
			else {
				float nor_vec[3], tan_vec[3], tan_vel[3], vel[3];
				float damp, frict;
				float inp, inp_v;
				
				/* get damping & friction factors */
				damp = pd->pdef_damp + pd->pdef_rdamp * 2 * (BLI_frand() - 0.5f);
				CLAMP(damp,0.0,1.0);

				frict = pd->pdef_frict + pd->pdef_rfrict * 2 * (BLI_frand() - 0.5f);
				CLAMP(frict,0.0,1.0);

				/* treat normal & tangent components separately */
				inp = Inpf(col.nor, vec);
				inp_v = Inpf(col.nor, col.vel);

				VECADDFAC(tan_vec, vec, col.nor, -inp);
				VECADDFAC(tan_vel, col.vel, col.nor, -inp_v);
				if((part->flag & PART_ROT_DYN)==0)
					VecLerpf(tan_vec, tan_vec, tan_vel, frict);

				VECCOPY(nor_vec, col.nor);
				inp *= 1.0f - damp;

				if(through)
					inp_v *= damp;

				/* special case for object hitting the particle from behind */
				if(through==0 && ((inp_v>0 && inp>0 && inp_v>inp) || (inp_v<0 && inp<0 && inp_v<inp)))
					VecMulf(nor_vec, inp_v);
				else
					VecMulf(nor_vec, inp_v + (through ? 1.0f : -1.0f) * inp);

				/* angular <-> linear velocity - slightly more physical and looks even nicer than before */
				if(part->flag & PART_ROT_DYN) {
					float surface_vel[3], rot_vel[3], friction[3], dave[3], dvel[3];

					/* apparent velocity along collision surface */
					VECSUB(surface_vel, tan_vec, tan_vel);

					/* direction of rolling friction */
					Crossf(rot_vel, pa->state.ave, col.nor);
					/* convert to current dt */
					VecMulf(rot_vel, (timestep*dfra) * (1.0f - col.t));
					VecMulf(rot_vel, pa->size);

					/* apply sliding friction */
					VECSUB(surface_vel, surface_vel, rot_vel);
					VECCOPY(friction, surface_vel);

					VecMulf(surface_vel, 1.0 - frict);
					VecMulf(friction, frict);

					/* sliding changes angular velocity */
					Crossf(dave, col.nor, friction);
					VecMulf(dave, 1.0f/MAX2(pa->size, 0.001));

					/* we assume rolling friction is around 0.01 of sliding friction */
					VecMulf(rot_vel, 1.0 - frict*0.01);

					/* change in angular velocity has to be added to the linear velocity too */
					Crossf(dvel, dave, col.nor);
					VecMulf(dvel, pa->size);
					VECADD(rot_vel, rot_vel, dvel);

					VECADD(surface_vel, surface_vel, rot_vel);
					VECADD(tan_vec, surface_vel, tan_vel);

					/* convert back to normal time */
					VecMulf(dave, 1.0f/MAX2((timestep*dfra) * (1.0f - col.t), 0.00001));

					VecMulf(pa->state.ave, 1.0 - frict*0.01);
					VECADD(pa->state.ave, pa->state.ave, dave);
				}

				/* combine components together again */
				VECADD(vec, nor_vec, tan_vec);

				/* calculate velocity from collision vector */
				VECCOPY(vel, vec);
				VecMulf(vel, 1.0f/MAX2((timestep*dfra) * (1.0f - col.t), 0.00001));

				/* make sure we don't hit the current face again */
				VECADDFAC(co, co, col.nor, (through ? -0.0001f : 0.0001f));

				/* store state for reactors */
				VECCOPY(reaction_state.co, co);
				VecLerpf(reaction_state.vel, pa->prev_state.vel, pa->state.vel, dt);
				QuatInterpol(reaction_state.rot, pa->prev_state.rot, pa->state.rot, dt);

				/* set coordinates for next iteration */
				VECCOPY(col.co1, co);
				VECADDFAC(col.co2, co, vec, 1.0f - t);
				col.t = dt;

				if(VecLength(vec) < 0.001 && VecLength(pa->state.vel) < 0.001) {
					/* kill speed to stop slipping */
					VECCOPY(pa->state.vel,zerovec);
					VECCOPY(pa->state.co, co);
					if(part->flag & PART_ROT_DYN) {
						VECCOPY(pa->state.ave,zerovec);
					}
				}
				else {
					VECCOPY(pa->state.co, col.co2);
					VECCOPY(pa->state.vel, vel);
				}
			}
			deflections++;

			reaction_state.time = cfra - (1.0f - dt) * dfra;
			push_reaction(col.ob, psys, p, PART_EVENT_COLLIDE, &reaction_state);
		}
		else
			return;
	}
}
/************************************************/
/*			Boid physics						*/
/************************************************/
static int boid_see_mesh(ListBase *lb, Scene *scene, Object *pob, ParticleSystem *psys, float *vec1, float *vec2, float *loc, float *nor, float cfra)
{
	Object *ob, *min_ob;
	DerivedMesh *dm;
	MFace *mface;
	MVert *mvert;
	ParticleEffectorCache *ec;
	ParticleSystemModifierData *psmd=psys_get_modifier(pob,psys);
	float imat[4][4];
	float co1[3], co2[3], min_w[4], min_d;
	int min_face=0, intersect=0;

	if(lb->first){
		intersect=0;
		min_d=20000.0;
		min_ob=NULL;
		for(ec=lb->first; ec; ec=ec->next){
			if(ec->type & PSYS_EC_DEFLECT){
				ob= ec->ob;

				if(psys->part->type!=PART_HAIR)
					where_is_object_time(scene, ob,cfra);

				if(ob==pob)
					dm=psmd->dm;
				else
					dm=0;

				VECCOPY(co1,vec1);
				VECCOPY(co2,vec2);

				if(ec->vert_cos==0){
					/* convert particle coordinates to object coordinates */
					Mat4Invert(imat,ob->obmat);

					Mat4MulVecfl(imat,co1);
					Mat4MulVecfl(imat,co2);
				}

				if(psys_intersect_dm(scene,ob,dm,ec->vert_cos,co1,co2,&min_d,&min_face,min_w,ec->face_minmax,0,0,0))
					min_ob=ob;
			}
		}
		if(min_ob){
			ob=min_ob;

			if(ob==pob){
				dm=psmd->dm;
			}
			else{
				psys_disable_all(ob);

				dm=mesh_get_derived_final(scene, ob, 0);
				if(dm==0)
					dm=mesh_get_derived_deform(scene, ob, 0);

				psys_enable_all(ob);
			}

			mface=dm->getTessFaceDataArray(dm,CD_MFACE);
			mface+=min_face;
			mvert=dm->getVertDataArray(dm,CD_MVERT);

			/* get deflection point & normal */
			psys_interpolate_face(mvert,mface,0,0,min_w,loc,nor,0,0,0,0);

			VECADD(nor,nor,loc);
			Mat4MulVecfl(ob->obmat,loc);
			Mat4MulVecfl(ob->obmat,nor);
			VECSUB(nor,nor,loc);
			return 1;
		}
	}
	return 0;
}
/* vector calculus functions in 2d vs. 3d */
static void set_boid_vec_func(BoidVecFunc *bvf, int is_2d)
{
	if(is_2d){
		bvf->Addf = Vec2Addf;
		bvf->Subf = Vec2Subf;
		bvf->Mulf = Vec2Mulf;
		bvf->Length = Vec2Length;
		bvf->Normalize = Normalize2;
		bvf->Inpf = Inp2f;
		bvf->Copyf = Vec2Copyf;
	}
	else{
		bvf->Addf = VecAddf;
		bvf->Subf = VecSubf;
		bvf->Mulf = VecMulf;
		bvf->Length = VecLength;
		bvf->Normalize = Normalize;
		bvf->Inpf = Inpf;
		bvf->Copyf = VecCopyf;
	}
}
/* boids have limited processing capability so once there's too much information (acceleration) no more is processed */
static int add_boid_acc(BoidVecFunc *bvf, float lat_max, float tan_max, float *lat_accu, float *tan_accu, float *acc, float *dvec, float *vel)
{
	static float tangent[3];
	static float tan_length;

	if(vel){
		bvf->Copyf(tangent,vel);
		tan_length=bvf->Normalize(tangent);
		return 1;
	}
	else{
		float cur_tan, cur_lat;
		float tan_acc[3], lat_acc[3];
		int ret=0;

		bvf->Copyf(tan_acc,tangent);

		if(tan_length>0.0){
			bvf->Mulf(tan_acc,Inpf(tangent,dvec));

			bvf->Subf(lat_acc,dvec,tan_acc);
		}
		else{
			bvf->Copyf(tan_acc,dvec);
			lat_acc[0]=lat_acc[1]=lat_acc[2]=0.0f;
			*lat_accu=lat_max;
		}

		cur_tan=bvf->Length(tan_acc);
		cur_lat=bvf->Length(lat_acc);

		/* add tangential acceleration */
		if(*lat_accu+cur_lat<=lat_max){
			bvf->Addf(acc,acc,lat_acc);
			*lat_accu+=cur_lat;
			ret=1;
		}
		else{
			bvf->Mulf(lat_acc,(lat_max-*lat_accu)/cur_lat);
			bvf->Addf(acc,acc,lat_acc);
			*lat_accu=lat_max;
		}

		/* add lateral acceleration */
		if(*tan_accu+cur_tan<=tan_max){
			bvf->Addf(acc,acc,tan_acc);
			*tan_accu+=cur_tan;
			ret=1;
		}
		else{
			bvf->Mulf(tan_acc,(tan_max-*tan_accu)/cur_tan);
			bvf->Addf(acc,acc,tan_acc);
			*tan_accu=tan_max;
		}

		return ret;
	}
}
/* determines the acceleration that the boid tries to acchieve */
static void boid_brain(BoidVecFunc *bvf, ParticleData *pa, Scene *scene, Object *ob, ParticleSystem *psys, ParticleSettings *part, KDTree *tree, float timestep, float cfra, float *acc)
{
	ParticleData *pars=psys->particles;
	KDTreeNearest ptn[MAX_BOIDNEIGHBOURS+1];
	ParticleEffectorCache *ec=0;
	float dvec[3]={0.0,0.0,0.0}, ob_co[3], ob_nor[3];
	float avoid[3]={0.0,0.0,0.0}, velocity[3]={0.0,0.0,0.0}, center[3]={0.0,0.0,0.0};
	float cubedist[MAX_BOIDNEIGHBOURS+1];
	int i, n, neighbours=0, near, not_finished=1;

	float cur_vel;
	float lat_accu=0.0f, max_lat_acc=part->max_vel*part->max_lat_acc;
	float tan_accu=0.0f, max_tan_acc=part->max_vel*part->max_tan_acc;
	float avg_vel=part->average_vel*part->max_vel;

	acc[0]=acc[1]=acc[2]=0.0f;
	/* the +1 neighbour is because boid itself is in the tree */
	neighbours=BLI_kdtree_find_n_nearest(tree,part->boidneighbours+1,pa->state.co,NULL,ptn);

	for(n=1; n<neighbours; n++){
		cubedist[n]=(float)pow((double)(ptn[n].dist/pa->size),3.0);
		cubedist[n]=1.0f/MAX2(cubedist[n],1.0f);
	}

	/* initialize tangent */
	add_boid_acc(bvf,0.0,0.0,0,0,0,0,pa->state.vel);

	for(i=0; i<BOID_TOT_RULES && not_finished; i++){
		switch(part->boidrule[i]){
			case BOID_COLLIDE:
				/* collision avoidance */
				bvf->Copyf(dvec,pa->prev_state.vel);
				bvf->Mulf(dvec,5.0f);
				bvf->Addf(dvec,dvec,pa->prev_state.co);
				if(boid_see_mesh(&psys->effectors,scene, ob,psys,pa->prev_state.co,dvec,ob_co,ob_nor,cfra)){
					float probelen = bvf->Length(dvec);
					float proj;
					float oblen;

					Normalize(ob_nor);
					proj = bvf->Inpf(ob_nor,pa->prev_state.vel);

					bvf->Subf(dvec,pa->prev_state.co,ob_co);
					oblen=bvf->Length(dvec);

					bvf->Copyf(dvec,ob_nor);
					bvf->Mulf(dvec,-proj);
					bvf->Mulf(dvec,((probelen/oblen)-1.0f)*100.0f*part->boidfac[BOID_COLLIDE]);

					not_finished=add_boid_acc(bvf,max_lat_acc,max_tan_acc,&lat_accu,&tan_accu,acc,dvec,0);
				}
				break;
			case BOID_AVOID:
				/* predator avoidance */
				if(psys->effectors.first){
					for(ec=psys->effectors.first; ec; ec=ec->next){
						if(ec->type & PSYS_EC_EFFECTOR){
							Object *eob = ec->ob;
							PartDeflect *pd = eob->pd;

							if(pd->forcefield==PFIELD_FORCE && pd->f_strength<0.0){
								float distance;
								VECSUB(dvec,eob->obmat[3],pa->prev_state.co);
								
								distance=Normalize(dvec);

								if(part->flag & PART_DIE_ON_COL && distance < pd->mindist){
									pa->alive = PARS_DYING;
									pa->dietime=cfra;
									i=BOID_TOT_RULES;
									break;
								}

								if(pd->flag&PFIELD_USEMAX && distance > pd->maxdist)
									;
								else{
									bvf->Mulf(dvec,part->boidfac[BOID_AVOID]*pd->f_strength/(float)pow((double)distance,(double)pd->f_power));

									not_finished=add_boid_acc(bvf,max_lat_acc,max_tan_acc,&lat_accu,&tan_accu,acc,dvec,0);
								}
							}
						}
						else if(ec->type & PSYS_EC_PARTICLE){
							Object *eob = ec->ob;
							ParticleSystem *epsys;
							ParticleSettings *epart;
							ParticleKey state;
							PartDeflect *pd;
							KDTreeNearest ptn2[MAX_BOIDNEIGHBOURS];
							int totepart, p, count;
							float distance;
							epsys= BLI_findlink(&eob->particlesystem,ec->psys_nbr);
							epart= epsys->part;
							pd= epart->pd;
							totepart= epsys->totpart;

							if(pd->forcefield==PFIELD_FORCE && pd->f_strength<0.0 && ec->tree){
								count=BLI_kdtree_find_n_nearest(ec->tree,epart->boidneighbours,pa->prev_state.co,NULL,ptn2);
								for(p=0; p<count; p++){
									state.time=-1.0;
									if(psys_get_particle_state(scene, eob,epsys,ptn2[p].index,&state,0)){
										VECSUB(dvec, state.co, pa->prev_state.co);

										distance = Normalize(dvec);

										if(part->flag & PART_DIE_ON_COL && distance < (epsys->particles+ptn2[p].index)->size){
											pa->alive = PARS_DYING;
											pa->dietime=cfra;
											i=BOID_TOT_RULES;
											break;
										}

										if(pd->flag&PFIELD_USEMAX && distance > pd->maxdist)
											;
										else{
											bvf->Mulf(dvec,part->boidfac[BOID_AVOID]*pd->f_strength/(float)pow((double)distance,(double)pd->f_power));

											not_finished=add_boid_acc(bvf,max_lat_acc,max_tan_acc,&lat_accu,&tan_accu,acc,dvec,0);
										}
									}
								}
							}
						}
					}
				}
				break;
			case BOID_CROWD:
				/* crowd avoidance */
				near=0;
				for(n=1; n<neighbours; n++){
					if(ptn[n].dist<2.0f*pa->size){
						if(ptn[n].dist!=0.0f) {
							bvf->Subf(dvec,pa->prev_state.co,pars[ptn[n].index].state.co);
							bvf->Mulf(dvec,(2.0f*pa->size-ptn[n].dist)/ptn[n].dist);
							bvf->Addf(avoid,avoid,dvec);
							near++;
						}
					}
					/* ptn[] is distance ordered so no need to check others */
					else break;
				}
				if(near){
					bvf->Mulf(avoid,part->boidfac[BOID_CROWD]*2.0f/timestep);

					not_finished=add_boid_acc(bvf,max_lat_acc,max_tan_acc,&lat_accu,&tan_accu,acc,avoid,0);
				}
				break;
			case BOID_CENTER:
				/* flock centering */
				if(neighbours>1){
					for(n=1; n<neighbours; n++){
						bvf->Addf(center,center,pars[ptn[n].index].state.co);
					}
					bvf->Mulf(center,1.0f/((float)neighbours-1.0f));

					bvf->Subf(dvec,center,pa->prev_state.co);

					bvf->Mulf(dvec,part->boidfac[BOID_CENTER]*2.0f);

					not_finished=add_boid_acc(bvf,max_lat_acc,max_tan_acc,&lat_accu,&tan_accu,acc,dvec,0);
				}
				break;
			case BOID_AV_VEL:
				/* average velocity */
				cur_vel=bvf->Length(pa->prev_state.vel);
				if(cur_vel>0.0){
					bvf->Copyf(dvec,pa->prev_state.vel);
					bvf->Mulf(dvec,part->boidfac[BOID_AV_VEL]*(avg_vel-cur_vel)/cur_vel);
					not_finished=add_boid_acc(bvf,max_lat_acc,max_tan_acc,&lat_accu,&tan_accu,acc,dvec,0);
				}
				break;
			case BOID_VEL_MATCH:
				/* velocity matching */
				if(neighbours>1){
					for(n=1; n<neighbours; n++){
						bvf->Copyf(dvec,pars[ptn[n].index].state.vel);
						bvf->Mulf(dvec,cubedist[n]);
						bvf->Addf(velocity,velocity,dvec);
					}
					bvf->Mulf(velocity,1.0f/((float)neighbours-1.0f));

					bvf->Subf(dvec,velocity,pa->prev_state.vel);

					bvf->Mulf(dvec,part->boidfac[BOID_VEL_MATCH]);

					not_finished=add_boid_acc(bvf,max_lat_acc,max_tan_acc,&lat_accu,&tan_accu,acc,dvec,0);
				}
				break;
			case BOID_GOAL:
				/* goal seeking */
				if(psys->effectors.first){
					for(ec=psys->effectors.first; ec; ec=ec->next){
						if(ec->type & PSYS_EC_EFFECTOR){
							Object *eob = ec->ob;
							PartDeflect *pd = eob->pd;
							float temp[4];

							if(pd->forcefield==PFIELD_FORCE && pd->f_strength>0.0){
								float distance;
								VECSUB(dvec,eob->obmat[3],pa->prev_state.co);
								
								distance=Normalize(dvec);

								if(pd->flag&PFIELD_USEMAX && distance > pd->maxdist)
									;
								else{
									VecMulf(dvec,pd->f_strength*part->boidfac[BOID_GOAL]/(float)pow((double)distance,(double)pd->f_power));

									not_finished=add_boid_acc(bvf,max_lat_acc,max_tan_acc,&lat_accu,&tan_accu,acc,dvec,0);
								}
							}
							else if(pd->forcefield==PFIELD_GUIDE){
								float distance;

								where_on_path(eob, (cfra-pa->time)/pa->lifetime, temp, dvec);

								VECSUB(dvec,temp,pa->prev_state.co);

								distance=Normalize(dvec);

								if(pd->flag&PFIELD_USEMAX && distance > pd->maxdist)
									;
								else{
									VecMulf(dvec,pd->f_strength*part->boidfac[BOID_GOAL]/(float)pow((double)distance,(double)pd->f_power));

									not_finished=add_boid_acc(bvf,max_lat_acc,max_tan_acc,&lat_accu,&tan_accu,acc,dvec,0);
								}
							}
						}
						else if(ec->type & PSYS_EC_PARTICLE){
							Object *eob = ec->ob;
							ParticleSystem *epsys;
							ParticleSettings *epart;
							ParticleKey state;
							PartDeflect *pd;
							KDTreeNearest ptn2[MAX_BOIDNEIGHBOURS];
							int totepart, p, count;
							float distance;
							epsys= BLI_findlink(&eob->particlesystem,ec->psys_nbr);
							epart= epsys->part;
							pd= epart->pd;
							totepart= epsys->totpart;

							if(pd->forcefield==PFIELD_FORCE && pd->f_strength>0.0 && ec->tree){
								count=BLI_kdtree_find_n_nearest(ec->tree,epart->boidneighbours,pa->prev_state.co,NULL,ptn2);
								for(p=0; p<count; p++){
									state.time=-1.0;
									if(psys_get_particle_state(scene, eob,epsys,ptn2[p].index,&state,0)){
										VECSUB(dvec, state.co, pa->prev_state.co);

										distance = Normalize(dvec);
										
										if(pd->flag&PFIELD_USEMAX && distance > pd->maxdist)
											;
										else{
											bvf->Mulf(dvec,part->boidfac[BOID_AVOID]*pd->f_strength/(float)pow((double)distance,(double)pd->f_power));

											not_finished=add_boid_acc(bvf,max_lat_acc,max_tan_acc,&lat_accu,&tan_accu,acc,dvec,0);
										}
									}
								}
							}
						}
					}
				}
				break;
			case BOID_LEVEL:
				/* level flight */
				if((part->flag & PART_BOIDS_2D)==0){
					dvec[0]=dvec[1]=0.0;
					dvec[2]=-pa->prev_state.vel[2];

					VecMulf(dvec,part->boidfac[BOID_LEVEL]);
					not_finished=add_boid_acc(bvf,max_lat_acc,max_tan_acc,&lat_accu,&tan_accu,acc,dvec,0);
				}
				break;
		}
	}
}
/* tries to realize the wanted acceleration */
static void boid_body(Scene *scene, BoidVecFunc *bvf, ParticleData *pa, ParticleSystem *psys, ParticleSettings *part, float timestep, float *acc)
{
	float dvec[3], bvec[3], length, max_vel=part->max_vel;
	float q2[4], q[4];
	float g=9.81f, pa_mass=part->mass;
	float yvec[3]={0.0,1.0,0.0}, zvec[3]={0.0,0.0,-1.0}, bank;

	/* apply new velocity, location & rotation */
	copy_particle_key(&pa->state,&pa->prev_state,0);

	if(part->flag & PART_SIZEMASS)
		pa_mass*=pa->size;

	/* by regarding the acceleration as a force at this stage we*/
	/* can get better controll allthough it's a bit unphysical	*/
	bvf->Mulf(acc,1.0f/pa_mass);

	bvf->Copyf(dvec,acc);
	bvf->Mulf(dvec,timestep*timestep*0.5f);

	bvf->Copyf(bvec,pa->state.vel);
	bvf->Mulf(bvec,timestep);
	bvf->Addf(dvec,dvec,bvec);
	bvf->Addf(pa->state.co,pa->state.co,dvec);
	
	/* air speed from wind and vortex effectors */
	if(psys->effectors.first) {
		ParticleEffectorCache *ec;
		for(ec=psys->effectors.first; ec; ec=ec->next) {
			if(ec->type & PSYS_EC_EFFECTOR) {
				Object *eob = ec->ob;
				PartDeflect *pd = eob->pd;
				float direction[3], vec_to_part[3];
				float falloff;

				if(pd->f_strength != 0.0f) {
					VecCopyf(direction, eob->obmat[2]);
					VecSubf(vec_to_part, pa->state.co, eob->obmat[3]);

					falloff=effector_falloff(pd, direction, vec_to_part);

					switch(pd->forcefield) {
						case PFIELD_WIND:
							if(falloff <= 0.0f)
								;	/* don't do anything */
							else {
								Normalize(direction);
								VecMulf(direction, pd->f_strength * falloff);
								bvf->Addf(pa->state.co, pa->state.co, direction);
							}
							break;
						case PFIELD_VORTEX:
						{
							float distance, mag_vec[3];
							Crossf(mag_vec, direction, vec_to_part);
							Normalize(mag_vec);

							distance = VecLength(vec_to_part);

							VecMulf(mag_vec, pd->f_strength * distance * falloff);
							bvf->Addf(pa->state.co, pa->state.co, mag_vec);
							break;
						}
					}
				}
			}
		}
	}


	if((part->flag & PART_BOIDS_2D)==0 && pa->prev_state.vel[0]!=0.0 && pa->prev_state.vel[0]!=0.0 && pa->prev_state.vel[0]!=0.0){
		Crossf(yvec,pa->state.vel,zvec);

		Normalize(yvec);

		bank=Inpf(yvec,acc);

		bank=-(float)atan((double)(bank/g));

		bank*=part->banking;

		bank-=pa->bank;
		if(bank>M_PI*part->max_bank){
			bank=pa->bank+(float)M_PI*part->max_bank;
		}
		else if(bank<-M_PI*part->max_bank){
			bank=pa->bank-(float)M_PI*part->max_bank;
		}
		else
			bank+=pa->bank;

		pa->bank=bank;
	}
	else{
		bank=0.0;
	}


	VecRotToQuat(pa->state.vel,bank,q);

	VECCOPY(dvec,pa->state.vel);
	VecNegf(dvec);
	vectoquat(dvec, OB_POSX, OB_POSZ, q2);

	QuatMul(pa->state.rot,q,q2);

	bvf->Mulf(acc,timestep);
	bvf->Addf(pa->state.vel,pa->state.vel,acc);

	if(part->flag & PART_BOIDS_2D){
		pa->state.vel[2]=0.0;
		pa->state.co[2]=part->groundz;

		if(psys->keyed_ob && (psys->keyed_ob->type == OB_MESH)){
			Object *zob=psys->keyed_ob;
			int min_face;
			float co1[3],co2[3],min_d=2.0,min_w[4],imat[4][4];
			VECCOPY(co1,pa->state.co);
			VECCOPY(co2,pa->state.co);

			co1[2]=1000.0f;
			co2[2]=-1000.0f;

			Mat4Invert(imat,zob->obmat);
			Mat4MulVecfl(imat,co1);
			Mat4MulVecfl(imat,co2);

			if(psys_intersect_dm(scene,zob,0,0,co1,co2,&min_d,&min_face,min_w,0,0,0,0)){
				DerivedMesh *dm;
				MFace *mface;
				MVert *mvert;
				float loc[3],nor[3],q1[4];

				psys_disable_all(zob);
				dm=mesh_get_derived_final(scene, zob, 0);
				psys_enable_all(zob);

				mface=dm->getTessFaceDataArray(dm,CD_MFACE);
				mface+=min_face;
				mvert=dm->getVertDataArray(dm,CD_MVERT);

				/* get deflection point & normal */
				psys_interpolate_face(mvert,mface,0,0,min_w,loc,nor,0,0,0,0);

				Mat4MulVecfl(zob->obmat,loc);
				Mat4Mul3Vecfl(zob->obmat,nor);

				Normalize(nor);

				VECCOPY(pa->state.co,loc);

				zvec[2]=1.0;

				Crossf(loc,zvec,nor);

				bank=VecLength(loc);
				if(bank>0.0){
					bank=saasin(bank);

					VecRotToQuat(loc,bank,q);

					QUATCOPY(q1,pa->state.rot);

					QuatMul(pa->state.rot,q,q1);
				}
			}
		}
	}

	length=bvf->Length(pa->state.vel);
	if(length > max_vel)
		bvf->Mulf(pa->state.vel,max_vel/length);
}
/************************************************/
/*			Hair								*/
/************************************************/
static void save_hair(Scene *scene, Object *ob, ParticleSystem *psys, ParticleSystemModifierData *psmd, float cfra){
	ParticleData *pa;
	HairKey *key;
	int totpart;
	int i;

	Mat4Invert(ob->imat,ob->obmat);
	
	psys->lattice= psys_get_lattice(scene, ob, psys);

	if(psys->totpart==0) return;

	totpart=psys->totpart;
	
	/* save new keys for elements if needed */
	for(i=0,pa=psys->particles; i<totpart; i++,pa++) {
		/* first time alloc */
		if(pa->totkey==0 || pa->hair==NULL) {
			pa->hair = MEM_callocN((psys->part->hair_step + 1) * sizeof(HairKey), "HairKeys");
			pa->totkey = 0;
		}

		key = pa->hair + pa->totkey;

		/* convert from global to geometry space */
		VecCopyf(key->co, pa->state.co);
		Mat4MulVecfl(ob->imat, key->co);

		if(pa->totkey) {
			VECSUB(key->co, key->co, pa->hair->co);
			psys_vec_rot_to_face(psmd->dm, pa, key->co);
		}

		key->time = pa->state.time;

		key->weight = 1.0f - key->time / 100.0f;

		pa->totkey++;

		/* root is always in the origin of hair space so we set it to be so after the last key is saved*/
		if(pa->totkey == psys->part->hair_step + 1)
			pa->hair->co[0] = pa->hair->co[1] = pa->hair->co[2] = 0.0f;
	}
}
/************************************************/
/*			System Core							*/
/************************************************/
/* unbaked particles are calculated dynamically */
static void dynamics_step(Scene *scene, Object *ob, ParticleSystem *psys, ParticleSystemModifierData *psmd, float cfra,
						  float *vg_vel, float *vg_tan, float *vg_rot, float *vg_size)
{
	ParticleData *pa;
	ParticleSettings *part=psys->part;
	KDTree *tree=0;
	BoidVecFunc bvf;
	IpoCurve *icu_esize= NULL; //=find_ipocurve(part->ipo,PART_EMIT_SIZE); // XXX old animation system
	Material *ma=give_current_material(ob,part->omat);
	float timestep;
	int p, totpart;
	/* current time */
	float ctime, ipotime; // XXX old animation system
	/* frame & time changes */
	float dfra, dtime, pa_dtime, pa_dfra=0.0;
	float birthtime, dietime;
	
	/* where have we gone in time since last time */
	dfra= cfra - psys->cfra;

	totpart=psys->totpart;

	timestep=psys_get_timestep(part);
	dtime= dfra*timestep;
	ctime= cfra*timestep;
	ipotime= cfra; // XXX old animation system

#if 0 // XXX old animation system
	if(part->flag&PART_ABS_TIME && part->ipo){
		calc_ipo(part->ipo, cfra);
		execute_ipo((ID *)part, part->ipo);
	}
#endif // XXX old animation system

	if(dfra<0.0){
		float *vg_size=0;
		if(part->type==PART_REACTOR)
			vg_size=psys_cache_vgroup(psmd->dm,psys,PSYS_VG_SIZE);

		for(p=0, pa=psys->particles; p<totpart; p++,pa++){
			if(pa->flag & PARS_UNEXIST) continue;

			/* set correct ipo timing */
#if 0 // XXX old animation system
			if((part->flag&PART_ABS_TIME)==0 && part->ipo){
				ipotime=100.0f*(cfra-pa->time)/pa->lifetime;
				calc_ipo(part->ipo, ipotime);
				execute_ipo((ID *)part, part->ipo);
			}
#endif // XXX old animation system
			pa->size=psys_get_size(ob,ma,psmd,icu_esize,psys,part,pa,vg_size);

			reset_particle(scene, pa,psys,psmd,ob,dtime,cfra,vg_vel,vg_tan,vg_rot);

			if(cfra>pa->time && part->flag & PART_LOOP && part->type!=PART_HAIR){
				pa->loop=(short)((cfra-pa->time)/pa->lifetime);
				pa->alive=PARS_UNBORN;
			}
			else{
				pa->loop = 0;
				if(cfra <= pa->time)
					pa->alive = PARS_UNBORN;
						/* without dynamics the state is allways known so no need to kill */
				else if(ELEM(part->phystype, PART_PHYS_NO, PART_PHYS_KEYED)){
					if(cfra < pa->dietime)
						pa->alive = PARS_ALIVE;
				}
				else
					pa->alive = PARS_KILLED;
			}
		}

		if(vg_size)
			MEM_freeN(vg_size);
	}
	else{
		BLI_srandom(31415926 + (int)cfra + psys->seed);
		
		/* update effectors */
		if(psys->effectors.first)
			psys_end_effectors(psys);

		psys_init_effectors(scene, ob, part->eff_group, psys);
		
		if(psys->effectors.first)
			precalc_effectors(scene, ob,psys,psmd,cfra);

		if(part->phystype==PART_PHYS_BOIDS){
			/* create particle tree for fast inter-particle comparisons */
			tree=BLI_kdtree_new(totpart);
			for(p=0, pa=psys->particles; p<totpart; p++,pa++){
				if(pa->flag & (PARS_NO_DISP+PARS_UNEXIST) || pa->alive!=PARS_ALIVE)
					continue;

				BLI_kdtree_insert(tree, p, pa->state.co, NULL);
			}
			BLI_kdtree_balance(tree);
			set_boid_vec_func(&bvf,part->flag&PART_BOIDS_2D);
		}

		/* main loop: calculate physics for all particles */
		for(p=0, pa=psys->particles; p<totpart; p++,pa++){
			if(pa->flag & PARS_UNEXIST) continue;

			copy_particle_key(&pa->prev_state,&pa->state,1);
			
			/* set correct ipo timing */
#if 0 // XXX old animation system
			if((part->flag&PART_ABS_TIME)==0 && part->ipo){
				ipotime=100.0f*(cfra-pa->time)/pa->lifetime;
				calc_ipo(part->ipo, ipotime);
				execute_ipo((ID *)part, part->ipo);
			}
#endif // XXX old animation system
			pa->size=psys_get_size(ob,ma,psmd,icu_esize,psys,part,pa,vg_size);

			/* reactions can change birth time so they need to be checked first */
			if(psys->reactevents.first && ELEM(pa->alive,PARS_DEAD,PARS_KILLED)==0)
				react_to_events(psys,p);

			birthtime = pa->time + pa->loop * pa->lifetime;
			dietime = birthtime + pa->lifetime;

			/* allways reset particles to emitter before birth */
			if(pa->alive==PARS_UNBORN
				|| pa->alive==PARS_KILLED
				|| ELEM(part->phystype,PART_PHYS_NO,PART_PHYS_KEYED)
				|| birthtime >= cfra){
				reset_particle(scene, pa,psys,psmd,ob,dtime,cfra,vg_vel,vg_tan,vg_rot);
			}

			pa_dfra = dfra;
			pa_dtime = dtime;

			if(birthtime <= cfra && birthtime >= psys->cfra){
				/* particle is born some time between this and last step*/
				pa->alive = PARS_ALIVE;
				pa_dfra = cfra - birthtime;
				pa_dtime = pa_dfra*timestep;
			}
			else if(dietime <= cfra && psys->cfra < dietime){
				/* particle dies some time between this and last step */
				pa_dfra = dietime - psys->cfra;
				pa_dtime = pa_dfra * timestep;
				pa->alive = PARS_DYING;
			}
			else if(dietime < cfra){
				/* nothing to be done when particle is dead */
			}


			if(dfra>0.0 && ELEM(pa->alive,PARS_ALIVE,PARS_DYING)){
				switch(part->phystype){
					case PART_PHYS_NEWTON:
						/* do global forces & effectors */
						apply_particle_forces(scene, p, pa, ob, psys, part, timestep,pa_dfra,cfra);
			
						/* deflection */
						deflect_particle(scene, ob,psmd,psys,part,pa,p,timestep,pa_dfra,cfra);

						/* rotations */
						rotate_particle(part,pa,pa_dfra,timestep);
						break;
					case PART_PHYS_BOIDS:
					{
						float acc[3];
						boid_brain(&bvf, pa, scene, ob, psys, part, tree, timestep,cfra,acc);
						if(pa->alive != PARS_DYING)
							boid_body(scene, &bvf,pa,psys,part,timestep,acc);
						break;
					}
				}

				if(pa->alive == PARS_DYING){
					push_reaction(ob,psys,p,PART_EVENT_DEATH,&pa->state);

					if(part->flag & PART_LOOP && part->type!=PART_HAIR){
						pa->loop++;
						reset_particle(scene, pa,psys,psmd,ob,0.0,cfra,vg_vel,vg_tan,vg_rot);
						pa->alive=PARS_ALIVE;
					}
					else{
						pa->alive=PARS_DEAD;
						pa->state.time=pa->dietime;

						if(pa->flag&PARS_STICKY)
							psys_key_to_object(pa->stick_ob,&pa->state,0);
					}
				}
				else
					pa->state.time=cfra;

				push_reaction(ob,psys,p,PART_EVENT_NEAR,&pa->state);
			}
		}
	}
	if(psys->reactevents.first)
		BLI_freelistN(&psys->reactevents);

	if(tree)
		BLI_kdtree_free(tree);
}

/* check if path cache or children need updating and do it if needed */
static void psys_update_path_cache(Scene *scene, Object *ob, ParticleSystemModifierData *psmd, ParticleSystem *psys, float cfra)
{
	ParticleSettings *part=psys->part;
	ParticleEditSettings *pset=&scene->toolsettings->particle;
	int distr=0,alloc=0;

	if((psys->part->childtype && psys->totchild != get_psys_tot_child(scene, psys)) || psys->recalc&PSYS_RECALC_RESET)
		alloc=1;

	if(alloc || psys->recalc&PSYS_RECALC_RESET || (psys->vgroup[PSYS_VG_DENSITY] && (G.f & G_WEIGHTPAINT)))
		distr=1;

	if(distr){
		if(alloc)
			realloc_particles(ob,psys,psys->totpart);

		if(get_psys_tot_child(scene, psys)) {
			/* don't generate children while computing the hair keys */
			if(!(psys->part->type == PART_HAIR) || (psys->flag & PSYS_HAIR_DONE)) {
				distribute_particles(scene, ob, psys, PART_FROM_CHILD);

				if(part->from!=PART_FROM_PARTICLE && part->childtype==PART_CHILD_FACES && part->parents!=0.0)
					psys_find_parents(ob,psmd,psys);
			}
		}
	}

	if((part->type==PART_HAIR || psys->flag&PSYS_KEYED) && ( psys_in_edit_mode(scene, psys) || (part->type==PART_HAIR 
		|| (part->ren_as == PART_DRAW_PATH && (part->draw_as == PART_DRAW_REND || psys->renderdata))))){

		psys_cache_paths(scene, ob, psys, cfra, 0);

		/* for render, child particle paths are computed on the fly */
		if(part->childtype) {
			if(((psys->totchild!=0)) || (psys_in_edit_mode(scene, psys) && (pset->flag&PE_SHOW_CHILD)))
				if(!(psys->part->type == PART_HAIR) || (psys->flag & PSYS_HAIR_DONE))
					psys_cache_child_paths(scene, ob, psys, cfra, 0);
		}
	}
	else if(psys->pathcache)
		psys_free_path_cache(psys);
}

/* calculate and store key locations in world coordinates */
void psys_update_world_cos(Object *ob, ParticleSystem *psys)
{
	ParticleSystemModifierData *psmd= psys_get_modifier(ob, psys);
	ParticleData *pa;
	ParticleEditKey *key;
	int i, k, totpart;
	float hairmat[4][4];

	if(psys==0 || psys->edit==0)
		return;

	totpart= psys->totpart;

	for(i=0, pa=psys->particles; i<totpart; i++, pa++) {
		psys_mat_hair_to_global(ob, psmd->dm, psys->part->from, pa, hairmat);

		for(k=0, key=psys->edit->keys[i]; k<pa->totkey; k++, key++) {
			VECCOPY(key->world_co,key->co);
			Mat4MulVecfl(hairmat, key->world_co);
		}
	}
}

static void hair_step(Scene *scene, Object *ob, ParticleSystemModifierData *psmd, ParticleSystem *psys, float cfra)
{
	ParticleSettings *part = psys->part;
	ParticleData *pa;
	int p;
	float disp = (float)get_current_display_percentage(psys)/50.0f-1.0f;

	for(p=0, pa=psys->particles; p<psys->totpart; p++,pa++){
		if(pa->r_rot[0] > disp)
			pa->flag |= PARS_NO_DISP;
		else
			pa->flag &= ~PARS_NO_DISP;
	}

	if(psys->recalc & PSYS_RECALC_RESET)
		/* need this for changing subsurf levels */
		psys_calc_dmcache(ob, psmd->dm, psys);

	if(psys->effectors.first)
		psys_end_effectors(psys);

	psys_init_effectors(scene, ob, part->eff_group, psys);
	if(psys->effectors.first)
		precalc_effectors(scene, ob,psys,psmd,cfra);
		
	if(psys_in_edit_mode(scene, psys))
		psys_update_world_cos(ob, psys);

	psys_update_path_cache(scene, ob,psmd,psys,cfra);
}

/* updates cached particles' alive & other flags etc..*/
static void cached_step(Scene *scene, Object *ob, ParticleSystemModifierData *psmd, ParticleSystem *psys, float cfra)
{
	ParticleSettings *part=psys->part;
	ParticleData *pa;
	ParticleKey state;
	IpoCurve *icu_esize= NULL; //=find_ipocurve(part->ipo,PART_EMIT_SIZE); // XXX old animation system
	Material *ma=give_current_material(ob,part->omat);
	int p;
	float disp, birthtime, dietime, *vg_size= NULL; // XXX ipotime=cfra

	if(part->from!=PART_FROM_PARTICLE)
		vg_size= psys_cache_vgroup(psmd->dm,psys,PSYS_VG_SIZE);

	if(psys->effectors.first)
		psys_end_effectors(psys);
	
	//if(part->flag & (PART_BAKED_GUIDES+PART_BAKED_DEATHS)){
		psys_init_effectors(scene, ob, part->eff_group, psys);
		if(psys->effectors.first)
			precalc_effectors(scene, ob,psys,psmd,cfra);
	//}
	
	disp= (float)get_current_display_percentage(psys)/50.0f-1.0f;

	for(p=0, pa=psys->particles; p<psys->totpart; p++,pa++){
#if 0 // XXX old animation system
		if((part->flag&PART_ABS_TIME)==0 && part->ipo){
			ipotime=100.0f*(cfra-pa->time)/pa->lifetime;
			calc_ipo(part->ipo, ipotime);
			execute_ipo((ID *)part, part->ipo);
		}
#endif // XXX old animation system
		pa->size= psys_get_size(ob,ma,psmd,icu_esize,psys,part,pa,vg_size);

		psys->lattice= psys_get_lattice(scene, ob, psys);

		if(part->flag & PART_LOOP && part->type!=PART_HAIR)
			pa->loop = (short)((cfra - pa->time) / pa->lifetime);
		else
			pa->loop = 0;

		birthtime = pa->time + pa->loop * pa->lifetime;
		dietime = birthtime + (1 + pa->loop) * (pa->dietime - pa->time);

		/* update alive status and push events */
		if(pa->time > cfra)
			pa->alive = PARS_UNBORN;
		else if(dietime <= cfra){
			if(dietime > psys->cfra){
				state.time = pa->dietime;
				psys_get_particle_state(scene, ob,psys,p,&state,1);
				push_reaction(ob,psys,p,PART_EVENT_DEATH,&state);
			}
			pa->alive = PARS_DEAD;
		}
		else{
			pa->alive = PARS_ALIVE;
			state.time = cfra;
			psys_get_particle_state(scene, ob,psys,p,&state,1);
			state.time = cfra;
			push_reaction(ob,psys,p,PART_EVENT_NEAR,&state);
		}

		if(psys->lattice){
			end_latt_deform(psys->lattice);
			psys->lattice= NULL;
		}

		if(pa->r_rot[0] > disp)
			pa->flag |= PARS_NO_DISP;
		else
			pa->flag &= ~PARS_NO_DISP;
	}

	/* make sure that children are up to date */
	if(psys->part->childtype && psys->totchild != get_psys_tot_child(scene, psys)) {
		realloc_particles(ob, psys, psys->totpart);
		distribute_particles(scene, ob, psys, PART_FROM_CHILD);
	}

	if(vg_size)
		MEM_freeN(vg_size);
}

void psys_changed_type(ParticleSystem *psys)
{
	ParticleSettings *part;

	part= psys->part;

	/* system type has changed so set sensible defaults and clear non applicable flags */
	if(part->from == PART_FROM_PARTICLE) {
		if(part->type != PART_REACTOR)
			part->from = PART_FROM_FACE;
		if(part->distr == PART_DISTR_GRID && part->from != PART_FROM_VERT)
			part->distr = PART_DISTR_JIT;
	}

	if(psys->part->phystype != PART_PHYS_KEYED)
		psys->flag &= ~PSYS_KEYED;

	if(part->type == PART_HAIR) {
		if(ELEM4(part->ren_as, PART_DRAW_NOT, PART_DRAW_PATH, PART_DRAW_OB, PART_DRAW_GR)==0)
			part->ren_as = PART_DRAW_PATH;

		if(ELEM3(part->draw_as, PART_DRAW_NOT, PART_DRAW_REND, PART_DRAW_PATH)==0)
			part->draw_as = PART_DRAW_REND;
	}
	else
		free_hair(psys, 1);

	psys->softflag= 0;

	psys_reset(psys, PSYS_RESET_ALL);
}

static void particles_fluid_step(Scene *scene, Object *ob, ParticleSystem *psys, int cfra)
{	
	if(psys->particles){
		MEM_freeN(psys->particles);
		psys->particles = 0;
		psys->totpart = 0;
	}

	/* fluid sim particle import handling, actual loading of particles from file */
	#ifndef DISABLE_ELBEEM
	{
		FluidsimModifierData *fluidmd = (FluidsimModifierData *)modifiers_findByType(ob, eModifierType_Fluidsim);
		
		if( fluidmd && fluidmd->fss) { 
			FluidsimSettings *fss= fluidmd->fss;
			ParticleSettings *part = psys->part;
			ParticleData *pa=0;
			char *suffix  = "fluidsurface_particles_####";
			char *suffix2 = ".gz";
			char filename[256];
			char debugStrBuffer[256];
			int  curFrame = scene->r.cfra -1; // warning - sync with derived mesh fsmesh loading
			int  p, j, numFileParts, totpart;
			int readMask, activeParts = 0, fileParts = 0;
			gzFile gzf;
	
// XXX			if(ob==G.obedit) // off...
//				return;
	
			// ok, start loading
			strcpy(filename, fss->surfdataPath);
			strcat(filename, suffix);
			BLI_convertstringcode(filename, G.sce);
			BLI_convertstringframe(filename, curFrame); // fixed #frame-no 
			strcat(filename, suffix2);
	
			gzf = gzopen(filename, "rb");
			if (!gzf) {
				snprintf(debugStrBuffer,256,"readFsPartData::error - Unable to open file for reading '%s' \n", filename); 
				// XXX bad level call elbeemDebugOut(debugStrBuffer);
				return;
			}
	
			gzread(gzf, &totpart, sizeof(totpart));
			numFileParts = totpart;
			totpart = (G.rendering)?totpart:(part->disp*totpart)/100;
			
			part->totpart= totpart;
			part->sta=part->end = 1.0f;
			part->lifetime = scene->r.efra + 1;
	
			/* initialize particles */
			realloc_particles(ob, psys, part->totpart);
			initialize_all_particles(ob, psys, 0);
	
			// set up reading mask
			readMask = fss->typeFlags;
			
			for(p=0, pa=psys->particles; p<totpart; p++, pa++) {
				int ptype=0;
	
				gzread(gzf, &ptype, sizeof( ptype )); 
				if(ptype&readMask) {
					activeParts++;
	
					gzread(gzf, &(pa->size), sizeof( float )); 
	
					pa->size /= 10.0f;
	
					for(j=0; j<3; j++) {
						float wrf;
						gzread(gzf, &wrf, sizeof( wrf )); 
						pa->state.co[j] = wrf;
						//fprintf(stderr,"Rj%d ",j);
					}
					for(j=0; j<3; j++) {
						float wrf;
						gzread(gzf, &wrf, sizeof( wrf )); 
						pa->state.vel[j] = wrf;
					}
	
					pa->state.ave[0] = pa->state.ave[1] = pa->state.ave[2] = 0.0f;
					pa->state.rot[0] = 1.0;
					pa->state.rot[1] = pa->state.rot[2] = pa->state.rot[3] = 0.0;
	
					pa->alive = PARS_ALIVE;
					//if(a<25) fprintf(stderr,"FSPARTICLE debug set %s , a%d = %f,%f,%f , life=%f \n", filename, a, pa->co[0],pa->co[1],pa->co[2], pa->lifetime );
				} else {
					// skip...
					for(j=0; j<2*3+1; j++) {
						float wrf; gzread(gzf, &wrf, sizeof( wrf )); 
					}
				}
				fileParts++;
			}
			gzclose( gzf );
	
			totpart = psys->totpart = activeParts;
			snprintf(debugStrBuffer,256,"readFsPartData::done - particles:%d, active:%d, file:%d, mask:%d  \n", psys->totpart,activeParts,fileParts,readMask);
			// bad level call
			// XXX elbeemDebugOut(debugStrBuffer);
			
		} // fluid sim particles done
	}
	#endif // DISABLE_ELBEEM
}

/* Calculates the next state for all particles of the system */
/* In particles code most fra-ending are frames, time-ending are fra*timestep (seconds)*/
static void system_step(Scene *scene, Object *ob, ParticleSystem *psys, ParticleSystemModifierData *psmd, float cfra)
{
	ParticleSettings *part;
	ParticleData *pa;
	PointCache *cache;
	PTCacheID pid;
	int totpart, oldtotpart, totchild, oldtotchild, p;
	float disp, *vg_vel= 0, *vg_tan= 0, *vg_rot= 0, *vg_size= 0;
	int init= 0, distr= 0, alloc= 0, usecache= 0, only_children_changed= 0;
	int framenr, framedelta, startframe, endframe;

	part= psys->part;
	cache= psys->pointcache;

	framenr= (int)scene->r.cfra;
	framedelta= framenr - cache->simframe;

	BKE_ptcache_id_from_particles(&pid, ob, psys);
	BKE_ptcache_id_time(&pid, scene, 0.0f, &startframe, &endframe, NULL);

	/* update ipo's */
#if 0 // XXX old animation system
	if((part->flag & PART_ABS_TIME) && part->ipo) {
		calc_ipo(part->ipo, cfra);
		execute_ipo((ID *)part, part->ipo);
	}
#endif // XXX old animation system

	/* hair if it's already done is handled separate */
	if(part->type == PART_HAIR && (psys->flag & PSYS_HAIR_DONE)) {
		hair_step(scene, ob, psmd, psys, cfra);
		psys->cfra = cfra;
		psys->recalc = 0;
		return;
	}
	/* fluid is also handled separate */
	else if(part->type == PART_FLUID) {
		particles_fluid_step(scene, ob, psys, framenr);
		psys->cfra = cfra;
		psys->recalc = 0;
		return;
	}

	/* cache shouldn't be used for hair or "none" or "keyed" physics */
	if(part->type == PART_HAIR || ELEM(part->phystype, PART_PHYS_NO, PART_PHYS_KEYED))
		usecache= 0;
	else if(BKE_ptcache_get_continue_physics())
		usecache= 0;
	else
		usecache= 1;

	if(usecache) {
		/* frame clamping */
		if(framenr < startframe) {
			psys_reset(psys, PSYS_RESET_CACHE_MISS);
			psys->cfra = cfra;
			psys->recalc = 0;
			return;
		}
		else if(framenr > endframe) {
			framenr= endframe;
		}
	}

	/* verify if we need to reallocate */
	oldtotpart = psys->totpart;
	oldtotchild = psys->totchild;

	if(part->distr == PART_DISTR_GRID && part->from != PART_FROM_VERT)
		totpart = part->grid_res*part->grid_res*part->grid_res;
	else
		totpart = psys->part->totpart;
	totchild = get_psys_tot_child(scene, psys);

	if(oldtotpart != totpart || (psys->part->childtype && oldtotchild != totchild)) {
		only_children_changed = (oldtotpart == totpart);
		realloc_particles(ob, psys, totpart);
		alloc = 1;
		distr= 1;
		init= 1;
	}

	if(psys->recalc & PSYS_RECALC_RESET) {
		distr= 1;
		init= 1;
	}

	if(init) {
		if(distr) {
			if(alloc)
				realloc_particles(ob, psys, totpart);

			distribute_particles(scene, ob, psys, part->from);

			if((psys->part->type == PART_HAIR) && !(psys->flag & PSYS_HAIR_DONE))
			/* don't generate children while growing hair - waste of time */
				psys_free_children(psys);
			else if(get_psys_tot_child(scene, psys))
				distribute_particles(scene, ob, psys, PART_FROM_CHILD);
		}

		if(only_children_changed==0) {
			free_keyed_keys(psys);

			initialize_all_particles(ob, psys, psmd);

			if(alloc)
				reset_all_particles(scene, ob, psys, psmd, 0.0, cfra, oldtotpart);
		}

		/* flag for possible explode modifiers after this system */
		psmd->flag |= eParticleSystemFlag_Pars;
	}

	/* try to read from the cache */
	if(usecache) {
		if(get_particles_from_cache(ob, psys, framenr)) {
			if(part->phystype==PART_PHYS_KEYED && psys->flag&PSYS_FIRST_KEYED) {
				psys_count_keyed_targets(ob,psys);
				set_keyed_keys(scene, ob, psys);
			}

			cached_step(scene, ob, psmd, psys, cfra);
			psys->cfra=cfra;
			psys->recalc = 0;

			if(part->phystype==PART_PHYS_KEYED && psys->flag&PSYS_FIRST_KEYED) {
				psys_update_path_cache(scene, ob, psmd, psys, framenr);
			}

			cache->simframe= framenr;
			cache->flag |= PTCACHE_SIMULATION_VALID;

			return;
		}
		else if(ob->id.lib || (cache->flag & PTCACHE_BAKED)) {
			psys_reset(psys, PSYS_RESET_CACHE_MISS);
			psys->cfra=cfra;
			psys->recalc = 0;
			return;
		}

		if(framenr != startframe && framedelta != 1) {
			psys_reset(psys, PSYS_RESET_CACHE_MISS);
			psys->cfra = cfra;
			psys->recalc = 0;
			return;
		}
	}
	else {
		cache->flag &= ~PTCACHE_SIMULATION_VALID;
		cache->simframe= 0;
	}

	/* if on second frame, write cache for first frame */
	if(usecache && framenr == startframe+1)
		write_particles_to_cache(ob, psys, startframe);

	if(part->phystype==PART_PHYS_KEYED && psys->flag&PSYS_FIRST_KEYED)
		psys_count_keyed_targets(ob,psys);

	/* initialize vertex groups */
	if(part->from!=PART_FROM_PARTICLE) {
		vg_vel= psys_cache_vgroup(psmd->dm,psys,PSYS_VG_VEL);
		vg_tan= psys_cache_vgroup(psmd->dm,psys,PSYS_VG_TAN);
		vg_rot= psys_cache_vgroup(psmd->dm,psys,PSYS_VG_ROT);
		vg_size= psys_cache_vgroup(psmd->dm,psys,PSYS_VG_SIZE);
	}

	/* set particles to be not calculated TODO: can't work with pointcache */
	disp= (float)get_current_display_percentage(psys)/50.0f-1.0f;

	for(p=0, pa=psys->particles; p<totpart; p++,pa++){
		if(pa->r_rot[0] > disp)
			pa->flag |= PARS_NO_DISP;
		else
			pa->flag &= ~PARS_NO_DISP;
	}

	if(psys->totpart) {
		int dframe, totframesback = 0;

		/* handle negative frame start at the first frame by doing
		 * all the steps before the first frame */
		if(framenr == startframe && part->sta < startframe)
			totframesback = (startframe - (int)part->sta);

		for(dframe=-totframesback; dframe<=0; dframe++) {
			/* ok now we're all set so let's go */
			dynamics_step(scene, ob, psys, psmd, cfra+dframe, vg_vel, vg_tan, vg_rot, vg_size);
			psys->cfra = cfra+dframe;
		}
	}
	
	cache->simframe= framenr;
	cache->flag |= PTCACHE_SIMULATION_VALID;

	psys->recalc = 0;
	psys->cfra = cfra;

	/* only write cache starting from second frame */
	if(usecache && framenr != startframe)
		write_particles_to_cache(ob, psys, framenr);

	/* for keyed particles the path is allways known so it can be drawn */
	if(part->phystype==PART_PHYS_KEYED && psys->flag&PSYS_FIRST_KEYED){
		set_keyed_keys(scene, ob, psys);
		psys_update_path_cache(scene, ob, psmd, psys,(int)cfra);
	}
	else if(psys->pathcache)
		psys_free_path_cache(psys);

	/* cleanup */
	if(vg_vel) MEM_freeN(vg_vel);
	if(vg_tan) MEM_freeN(vg_tan);
	if(vg_rot) MEM_freeN(vg_rot);
	if(vg_size) MEM_freeN(vg_size);

	if(psys->lattice){
		end_latt_deform(psys->lattice);
		psys->lattice= NULL;
	}
}

static void psys_to_softbody(Scene *scene, Object *ob, ParticleSystem *psys)
{
	SoftBody *sb;
	short softflag; 

	if(!(psys->softflag & OB_SB_ENABLE))
		return;

	/* let's replace the object's own softbody with the particle softbody */
	/* a temporary solution before cloth simulation is implemented, jahka */

	/* save these */
	sb= ob->soft;
	softflag= ob->softflag;

	/* swich to new ones */
	ob->soft= psys->soft;
	ob->softflag= psys->softflag;

	/* do softbody */
	sbObjectStep(scene, ob, (float)scene->r.cfra, NULL, psys_count_keys(psys));

	/* return things back to normal */
	psys->soft= ob->soft;
	psys->softflag= ob->softflag;
	
	ob->soft= sb;
	ob->softflag= softflag;
}

static int hair_needs_recalc(ParticleSystem *psys)
{
	if((psys->flag & PSYS_EDITED)==0 &&
		((psys->flag & PSYS_HAIR_DONE)==0 || psys->recalc & PSYS_RECALC_REDO)) {
		psys->recalc &= ~PSYS_RECALC_REDO;
		return 1;
	}

	return 0;
}

/* main particle update call, checks that things are ok on the large scale before actual particle calculations */
void particle_system_update(Scene *scene, Object *ob, ParticleSystem *psys)
{
	ParticleSystemModifierData *psmd;
	float cfra;

	if(!psys_check_enabled(ob, psys))
		return;

	cfra= bsystem_time(scene, ob, (float)scene->r.cfra, 0.0f);
	psmd= psys_get_modifier(ob, psys);

	/* system was already updated from modifier stack */
	if(psmd->flag & eParticleSystemFlag_psys_updated) {
		psmd->flag &= ~eParticleSystemFlag_psys_updated;
		/* make sure it really was updated to cfra */
		if(psys->cfra == cfra)
			return;
	}

	if(!psmd->dm)
		return;

	if(psys->recalc & PSYS_RECALC_TYPE)
		psys_changed_type(psys);

	/* (re-)create hair */
	if(psys->part->type==PART_HAIR && hair_needs_recalc(psys)) {
		float hcfra=0.0f;
		int i;

		free_hair(psys, 0);

		/* first step is negative so particles get killed and reset */
		psys->cfra= 1.0f;

		for(i=0; i<=psys->part->hair_step; i++){
			hcfra=100.0f*(float)i/(float)psys->part->hair_step;
			system_step(scene, ob, psys, psmd, hcfra);
			save_hair(scene, ob, psys, psmd, hcfra);
		}

		psys->flag |= PSYS_HAIR_DONE;
	}

	/* handle softbody hair */
	if(psys->part->type==PART_HAIR && psys->soft)
		psys_to_softbody(scene, ob, psys);

	/* the main particle system step */
	system_step(scene, ob, psys, psmd, cfra);

	/* save matrix for duplicators */
	Mat4Invert(psys->imat, ob->obmat);
}
<|MERGE_RESOLUTION|>--- conflicted
+++ resolved
@@ -1300,11 +1300,7 @@
 	/* for hair, sort by origindex, allows optimizations in rendering */
 	/* however with virtual parents the children need to be in random order */
 	if(part->type == PART_HAIR && !(part->childtype==PART_CHILD_FACES && part->parents!=0.0)) {
-<<<<<<< HEAD
 		COMPARE_ORIG_INDEX= dm->getTessFaceDataArray(dm, CD_ORIGINDEX);
-=======
-		COMPARE_ORIG_INDEX= dm->getFaceDataArray(dm, CD_ORIGINDEX);
->>>>>>> fba6a993
 		if(COMPARE_ORIG_INDEX)
 			qsort(index, totpart, sizeof(int), compare_orig_index);
 	}
