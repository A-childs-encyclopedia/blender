--- conflicted
+++ resolved
@@ -112,8 +112,6 @@
 }
 
 /* Free all of GPencil datablock's related data, but not the block itself */
-<<<<<<< HEAD
-=======
 /**
  * Free (or release) any data used by this grease pencil (does not free the gpencil itself).
  *
@@ -121,18 +119,12 @@
  * \param do_id_user When \a true, ID datablocks used (referenced) by this gpencil are 'released'
  *                   (their user count is decreased).
  */
->>>>>>> 794a977b
 void BKE_gpencil_free(bGPdata *gpd, const bool UNUSED(do_id_user))
 {
 	BKE_animdata_free(&gpd->id);
 
 	/* free layers */
 	free_gpencil_layers(&gpd->layers);
-<<<<<<< HEAD
-	
-	BKE_animdata_free(&gpd->id);
-=======
->>>>>>> 794a977b
 }
 
 /* -------- Container Creation ---------- */
