--- conflicted
+++ resolved
@@ -213,20 +213,6 @@
 
 /* Initialize mverts, medges and, faces for converting nurbs to mesh and derived mesh */
 /* use specified dispbase */
-<<<<<<< HEAD
-static int mesh_nurbs_displist_to_mdata(const Curve *cu,
-                                        const ListBase *dispbase,
-                                        MVert **r_allvert,
-                                        int *r_totvert,
-                                        MEdge **r_alledge,
-                                        int *r_totedge,
-                                        MLoop **r_allloop,
-                                        MPoly **r_allpoly,
-                                        MLoopUV **r_alluv,
-                                        int *r_totloop,
-                                        int *r_totpoly)
-{
-=======
 int BKE_mesh_nurbs_displist_to_mdata(const Object *ob,
                                      const ListBase *dispbase,
                                      MVert **r_allvert,
@@ -240,7 +226,6 @@
                                      int *r_totpoly)
 {
   const Curve *cu = ob->data;
->>>>>>> ff01070b
   MVert *mvert;
   MPoly *mpoly;
   MLoop *mloop;
