/*
 * ***** BEGIN GPL LICENSE BLOCK *****
 *
 * This program is free software; you can redistribute it and/or
 * modify it under the terms of the GNU General Public License
 * as published by the Free Software Foundation; either version 2
 * of the License, or (at your option) any later version.
 *
 * This program is distributed in the hope that it will be useful,
 * but WITHOUT ANY WARRANTY; without even the implied warranty of
 * MERCHANTABILITY or FITNESS FOR A PARTICULAR PURPOSE.  See the
 * GNU General Public License for more details.
 *
 * You should have received a copy of the GNU General Public License
 * along with this program; if not, write to the Free Software Foundation,
 * Inc., 51 Franklin Street, Fifth Floor, Boston, MA 02110-1301, USA.
 *
 * The Original Code is Copyright (C) 2001-2002 by NaN Holding BV.
 * All rights reserved.
 *
 * Contributor(s): Blender Foundation
 *
 * ***** END GPL LICENSE BLOCK *****
 */

/** \file blender/blenkernel/intern/mesh.c
 *  \ingroup bke
 */

#include "MEM_guardedalloc.h"

#include "DNA_scene_types.h"
#include "DNA_material_types.h"
#include "DNA_object_types.h"
#include "DNA_key_types.h"
#include "DNA_mesh_types.h"
#include "DNA_curve_types.h"

#include "BLI_utildefines.h"
#include "BLI_math.h"
#include "BLI_listbase.h"
#include "BLI_edgehash.h"
#include "BLI_string.h"

#include "BKE_animsys.h"
#include "BKE_main.h"
#include "BKE_DerivedMesh.h"
#include "BKE_global.h"
#include "BKE_mesh.h"
#include "BKE_displist.h"
#include "BKE_library.h"
#include "BKE_material.h"
#include "BKE_modifier.h"
#include "BKE_multires.h"
#include "BKE_key.h"
#include "BKE_mball.h"
#include "BKE_depsgraph.h"
/* these 2 are only used by conversion functions */
#include "BKE_curve.h"
/* -- */
#include "BKE_object.h"
#include "BKE_editmesh.h"

#include "DEG_depsgraph.h"

enum {
	MESHCMP_DVERT_WEIGHTMISMATCH = 1,
	MESHCMP_DVERT_GROUPMISMATCH,
	MESHCMP_DVERT_TOTGROUPMISMATCH,
	MESHCMP_LOOPCOLMISMATCH,
	MESHCMP_LOOPUVMISMATCH,
	MESHCMP_LOOPMISMATCH,
	MESHCMP_POLYVERTMISMATCH,
	MESHCMP_POLYMISMATCH,
	MESHCMP_EDGEUNKNOWN,
	MESHCMP_VERTCOMISMATCH,
	MESHCMP_CDLAYERS_MISMATCH
};

static const char *cmpcode_to_str(int code)
{
	switch (code) {
		case MESHCMP_DVERT_WEIGHTMISMATCH:
			return "Vertex Weight Mismatch";
		case MESHCMP_DVERT_GROUPMISMATCH:
			return "Vertex Group Mismatch";
		case MESHCMP_DVERT_TOTGROUPMISMATCH:
			return "Vertex Doesn't Belong To Same Number Of Groups";
		case MESHCMP_LOOPCOLMISMATCH:
			return "Vertex Color Mismatch";
		case MESHCMP_LOOPUVMISMATCH:
			return "UV Mismatch";
		case MESHCMP_LOOPMISMATCH:
			return "Loop Mismatch";
		case MESHCMP_POLYVERTMISMATCH:
			return "Loop Vert Mismatch In Poly Test";
		case MESHCMP_POLYMISMATCH:
			return "Loop Vert Mismatch";
		case MESHCMP_EDGEUNKNOWN:
			return "Edge Mismatch";
		case MESHCMP_VERTCOMISMATCH:
			return "Vertex Coordinate Mismatch";
		case MESHCMP_CDLAYERS_MISMATCH:
			return "CustomData Layer Count Mismatch";
		default:
			return "Mesh Comparison Code Unknown";
	}
}

/* thresh is threshold for comparing vertices, uvs, vertex colors,
 * weights, etc.*/
static int customdata_compare(CustomData *c1, CustomData *c2, Mesh *m1, Mesh *m2, const float thresh)
{
	const float thresh_sq = thresh * thresh;
	CustomDataLayer *l1, *l2;
	int i, i1 = 0, i2 = 0, tot, j;
	
	for (i = 0; i < c1->totlayer; i++) {
		if (ELEM(c1->layers[i].type, CD_MVERT, CD_MEDGE, CD_MPOLY,
		         CD_MLOOPUV, CD_MLOOPCOL, CD_MTEXPOLY, CD_MDEFORMVERT))
		{
			i1++;
		}
	}

	for (i = 0; i < c2->totlayer; i++) {
		if (ELEM(c2->layers[i].type, CD_MVERT, CD_MEDGE, CD_MPOLY,
		         CD_MLOOPUV, CD_MLOOPCOL, CD_MTEXPOLY, CD_MDEFORMVERT))
		{
			i2++;
		}
	}

	if (i1 != i2)
		return MESHCMP_CDLAYERS_MISMATCH;
	
	l1 = c1->layers; l2 = c2->layers;
	tot = i1;
	i1 = 0; i2 = 0;
	for (i = 0; i < tot; i++) {
		while (i1 < c1->totlayer && !ELEM(l1->type, CD_MVERT, CD_MEDGE, CD_MPOLY,
		                                  CD_MLOOPUV, CD_MLOOPCOL, CD_MTEXPOLY, CD_MDEFORMVERT))
		{
			i1++;
			l1++;
		}

		while (i2 < c2->totlayer && !ELEM(l2->type, CD_MVERT, CD_MEDGE, CD_MPOLY,
		                                  CD_MLOOPUV, CD_MLOOPCOL, CD_MTEXPOLY, CD_MDEFORMVERT))
		{
			i2++;
			l2++;
		}
		
		if (l1->type == CD_MVERT) {
			MVert *v1 = l1->data;
			MVert *v2 = l2->data;
			int vtot = m1->totvert;
			
			for (j = 0; j < vtot; j++, v1++, v2++) {
				if (len_squared_v3v3(v1->co, v2->co) > thresh_sq)
					return MESHCMP_VERTCOMISMATCH;
				/* I don't care about normals, let's just do coodinates */
			}
		}
		
		/*we're order-agnostic for edges here*/
		if (l1->type == CD_MEDGE) {
			MEdge *e1 = l1->data;
			MEdge *e2 = l2->data;
			int etot = m1->totedge;
			EdgeHash *eh = BLI_edgehash_new_ex(__func__, etot);
		
			for (j = 0; j < etot; j++, e1++) {
				BLI_edgehash_insert(eh, e1->v1, e1->v2, e1);
			}
			
			for (j = 0; j < etot; j++, e2++) {
				if (!BLI_edgehash_lookup(eh, e2->v1, e2->v2))
					return MESHCMP_EDGEUNKNOWN;
			}
			BLI_edgehash_free(eh, NULL);
		}
		
		if (l1->type == CD_MPOLY) {
			MPoly *p1 = l1->data;
			MPoly *p2 = l2->data;
			int ptot = m1->totpoly;
		
			for (j = 0; j < ptot; j++, p1++, p2++) {
				MLoop *lp1, *lp2;
				int k;
				
				if (p1->totloop != p2->totloop)
					return MESHCMP_POLYMISMATCH;
				
				lp1 = m1->mloop + p1->loopstart;
				lp2 = m2->mloop + p2->loopstart;
				
				for (k = 0; k < p1->totloop; k++, lp1++, lp2++) {
					if (lp1->v != lp2->v)
						return MESHCMP_POLYVERTMISMATCH;
				}
			}
		}
		if (l1->type == CD_MLOOP) {
			MLoop *lp1 = l1->data;
			MLoop *lp2 = l2->data;
			int ltot = m1->totloop;
		
			for (j = 0; j < ltot; j++, lp1++, lp2++) {
				if (lp1->v != lp2->v)
					return MESHCMP_LOOPMISMATCH;
			}
		}
		if (l1->type == CD_MLOOPUV) {
			MLoopUV *lp1 = l1->data;
			MLoopUV *lp2 = l2->data;
			int ltot = m1->totloop;
		
			for (j = 0; j < ltot; j++, lp1++, lp2++) {
				if (len_squared_v2v2(lp1->uv, lp2->uv) > thresh_sq)
					return MESHCMP_LOOPUVMISMATCH;
			}
		}
		
		if (l1->type == CD_MLOOPCOL) {
			MLoopCol *lp1 = l1->data;
			MLoopCol *lp2 = l2->data;
			int ltot = m1->totloop;
		
			for (j = 0; j < ltot; j++, lp1++, lp2++) {
				if (ABS(lp1->r - lp2->r) > thresh || 
				    ABS(lp1->g - lp2->g) > thresh || 
				    ABS(lp1->b - lp2->b) > thresh || 
				    ABS(lp1->a - lp2->a) > thresh)
				{
					return MESHCMP_LOOPCOLMISMATCH;
				}
			}
		}

		if (l1->type == CD_MDEFORMVERT) {
			MDeformVert *dv1 = l1->data;
			MDeformVert *dv2 = l2->data;
			int dvtot = m1->totvert;
		
			for (j = 0; j < dvtot; j++, dv1++, dv2++) {
				int k;
				MDeformWeight *dw1 = dv1->dw, *dw2 = dv2->dw;
				
				if (dv1->totweight != dv2->totweight)
					return MESHCMP_DVERT_TOTGROUPMISMATCH;
				
				for (k = 0; k < dv1->totweight; k++, dw1++, dw2++) {
					if (dw1->def_nr != dw2->def_nr)
						return MESHCMP_DVERT_GROUPMISMATCH;
					if (fabsf(dw1->weight - dw2->weight) > thresh)
						return MESHCMP_DVERT_WEIGHTMISMATCH;
				}
			}
		}
	}
	
	return 0;
}

/**
 * Used for unit testing; compares two meshes, checking only
 * differences we care about.  should be usable with leaf's
 * testing framework I get RNA work done, will use hackish
 * testing code for now.
 */
const char *BKE_mesh_cmp(Mesh *me1, Mesh *me2, float thresh)
{
	int c;
	
	if (!me1 || !me2)
		return "Requires two input meshes";
	
	if (me1->totvert != me2->totvert) 
		return "Number of verts don't match";
	
	if (me1->totedge != me2->totedge)
		return "Number of edges don't match";
	
	if (me1->totpoly != me2->totpoly)
		return "Number of faces don't match";
				
	if (me1->totloop != me2->totloop)
		return "Number of loops don't match";
	
	if ((c = customdata_compare(&me1->vdata, &me2->vdata, me1, me2, thresh)))
		return cmpcode_to_str(c);

	if ((c = customdata_compare(&me1->edata, &me2->edata, me1, me2, thresh)))
		return cmpcode_to_str(c);

	if ((c = customdata_compare(&me1->ldata, &me2->ldata, me1, me2, thresh)))
		return cmpcode_to_str(c);

	if ((c = customdata_compare(&me1->pdata, &me2->pdata, me1, me2, thresh)))
		return cmpcode_to_str(c);
	
	return NULL;
}

static void mesh_ensure_tessellation_customdata(Mesh *me)
{
	if (UNLIKELY((me->totface != 0) && (me->totpoly == 0))) {
		/* Pass, otherwise this function  clears 'mface' before
		 * versioning 'mface -> mpoly' code kicks in [#30583]
		 *
		 * Callers could also check but safer to do here - campbell */
	}
	else {
		const int tottex_original = CustomData_number_of_layers(&me->pdata, CD_MTEXPOLY);
		const int totcol_original = CustomData_number_of_layers(&me->ldata, CD_MLOOPCOL);

		const int tottex_tessface = CustomData_number_of_layers(&me->fdata, CD_MTFACE);
		const int totcol_tessface = CustomData_number_of_layers(&me->fdata, CD_MCOL);

		if (tottex_tessface != tottex_original ||
		    totcol_tessface != totcol_original)
		{
			BKE_mesh_tessface_clear(me);

			CustomData_from_bmeshpoly(&me->fdata, &me->pdata, &me->ldata, me->totface);

			/* TODO - add some --debug-mesh option */
			if (G.debug & G_DEBUG) {
				/* note: this warning may be un-called for if we are initializing the mesh for the
				 * first time from bmesh, rather then giving a warning about this we could be smarter
				 * and check if there was any data to begin with, for now just print the warning with
				 * some info to help troubleshoot whats going on - campbell */
				printf("%s: warning! Tessellation uvs or vcol data got out of sync, "
				       "had to reset!\n    CD_MTFACE: %d != CD_MTEXPOLY: %d || CD_MCOL: %d != CD_MLOOPCOL: %d\n",
				       __func__, tottex_tessface, tottex_original, totcol_tessface, totcol_original);
			}
		}
	}
}

void BKE_mesh_ensure_skin_customdata(Mesh *me)
{
	BMesh *bm = me->edit_btmesh ? me->edit_btmesh->bm : NULL;
	MVertSkin *vs;

	if (bm) {
		if (!CustomData_has_layer(&bm->vdata, CD_MVERT_SKIN)) {
			BMVert *v;
			BMIter iter;

			BM_data_layer_add(bm, &bm->vdata, CD_MVERT_SKIN);

			/* Mark an arbitrary vertex as root */
			BM_ITER_MESH (v, &iter, bm, BM_VERTS_OF_MESH) {
				vs = CustomData_bmesh_get(&bm->vdata, v->head.data,
				                          CD_MVERT_SKIN);
				vs->flag |= MVERT_SKIN_ROOT;
				break;
			}
		}
	}
	else {
		if (!CustomData_has_layer(&me->vdata, CD_MVERT_SKIN)) {
			vs = CustomData_add_layer(&me->vdata,
			                          CD_MVERT_SKIN,
			                          CD_DEFAULT,
			                          NULL,
			                          me->totvert);

			/* Mark an arbitrary vertex as root */
			if (vs) {
				vs->flag |= MVERT_SKIN_ROOT;
			}
		}
	}
}

/* this ensures grouped customdata (e.g. mtexpoly and mloopuv and mtface, or
 * mloopcol and mcol) have the same relative active/render/clone/mask indices.
 *
 * note that for undo mesh data we want to skip 'ensure_tess_cd' call since
 * we don't want to store memory for tessface when its only used for older
 * versions of the mesh. - campbell*/
static void mesh_update_linked_customdata(Mesh *me, const bool do_ensure_tess_cd)
{
	if (me->edit_btmesh)
		BKE_editmesh_update_linked_customdata(me->edit_btmesh);

	if (do_ensure_tess_cd) {
		mesh_ensure_tessellation_customdata(me);
	}

	CustomData_bmesh_update_active_layers(&me->fdata, &me->pdata, &me->ldata);
}

void BKE_mesh_update_customdata_pointers(Mesh *me, const bool do_ensure_tess_cd)
{
	mesh_update_linked_customdata(me, do_ensure_tess_cd);

	me->mvert = CustomData_get_layer(&me->vdata, CD_MVERT);
	me->dvert = CustomData_get_layer(&me->vdata, CD_MDEFORMVERT);

	me->medge = CustomData_get_layer(&me->edata, CD_MEDGE);

	me->mface = CustomData_get_layer(&me->fdata, CD_MFACE);
	me->mcol = CustomData_get_layer(&me->fdata, CD_MCOL);
	me->mtface = CustomData_get_layer(&me->fdata, CD_MTFACE);
	
	me->mpoly = CustomData_get_layer(&me->pdata, CD_MPOLY);
	me->mloop = CustomData_get_layer(&me->ldata, CD_MLOOP);

	me->mtpoly = CustomData_get_layer(&me->pdata, CD_MTEXPOLY);
	me->mloopcol = CustomData_get_layer(&me->ldata, CD_MLOOPCOL);
	me->mloopuv = CustomData_get_layer(&me->ldata, CD_MLOOPUV);
}

bool BKE_mesh_has_custom_loop_normals(Mesh *me)
{
	if (me->edit_btmesh) {
		return CustomData_has_layer(&me->edit_btmesh->bm->ldata, CD_CUSTOMLOOPNORMAL);
	}
	else {
		return CustomData_has_layer(&me->ldata, CD_CUSTOMLOOPNORMAL);
	}
}

<<<<<<< HEAD
/* Note: unlinking is called when me->id.us is 0, question remains how
 * much unlinking of Library data in Mesh should be done... probably
 * we need a more generic method, like the expand() functions in
 * readfile.c */


=======
>>>>>>> e2c7ee77
/** Free (or release) any data used by this mesh (does not free the mesh itself). */
void BKE_mesh_free(Mesh *me)
{
	BKE_animdata_free(&me->id, false);

	CustomData_free(&me->vdata, me->totvert);
	CustomData_free(&me->edata, me->totedge);
	CustomData_free(&me->fdata, me->totface);
	CustomData_free(&me->ldata, me->totloop);
	CustomData_free(&me->pdata, me->totpoly);

	MEM_SAFE_FREE(me->mat);
	MEM_SAFE_FREE(me->bb);
	MEM_SAFE_FREE(me->mselect);
	MEM_SAFE_FREE(me->edit_btmesh);
}

static void mesh_tessface_clear_intern(Mesh *mesh, int free_customdata)
{
	if (free_customdata) {
		CustomData_free(&mesh->fdata, mesh->totface);
	}
	else {
		CustomData_reset(&mesh->fdata);
	}

	mesh->mface = NULL;
	mesh->mtface = NULL;
	mesh->mcol = NULL;
	mesh->totface = 0;
}

void BKE_mesh_init(Mesh *me)
{
	BLI_assert(MEMCMP_STRUCT_OFS_IS_ZERO(me, id));

	me->size[0] = me->size[1] = me->size[2] = 1.0;
	me->smoothresh = DEG2RADF(30);
	me->texflag = ME_AUTOSPACE;

	/* disable because its slow on many GPU's, see [#37518] */
#if 0
	me->flag = ME_TWOSIDED;
#endif
	me->drawflag = ME_DRAWEDGES | ME_DRAWFACES | ME_DRAWCREASES;

	CustomData_reset(&me->vdata);
	CustomData_reset(&me->edata);
	CustomData_reset(&me->fdata);
	CustomData_reset(&me->pdata);
	CustomData_reset(&me->ldata);
}

Mesh *BKE_mesh_add(Main *bmain, const char *name)
{
	Mesh *me;

	me = BKE_libblock_alloc(bmain, ID_ME, name);

	BKE_mesh_init(me);

	return me;
}

Mesh *BKE_mesh_copy_ex(Main *bmain, Mesh *me)
{
	Mesh *men;
	MTFace *tface;
	MTexPoly *txface;
	int a, i;
	const int do_tessface = ((me->totface != 0) && (me->totpoly == 0)); /* only do tessface if we have no polys */
	
	men = BKE_libblock_copy_ex(bmain, &me->id);
	
	men->mat = MEM_dupallocN(me->mat);
	for (a = 0; a < men->totcol; a++) {
		id_us_plus((ID *)men->mat[a]);
	}
	id_us_plus((ID *)men->texcomesh);

	CustomData_copy(&me->vdata, &men->vdata, CD_MASK_MESH, CD_DUPLICATE, men->totvert);
	CustomData_copy(&me->edata, &men->edata, CD_MASK_MESH, CD_DUPLICATE, men->totedge);
	CustomData_copy(&me->ldata, &men->ldata, CD_MASK_MESH, CD_DUPLICATE, men->totloop);
	CustomData_copy(&me->pdata, &men->pdata, CD_MASK_MESH, CD_DUPLICATE, men->totpoly);
	if (do_tessface) {
		CustomData_copy(&me->fdata, &men->fdata, CD_MASK_MESH, CD_DUPLICATE, men->totface);
	}
	else {
		mesh_tessface_clear_intern(men, false);
	}

	BKE_mesh_update_customdata_pointers(men, do_tessface);

	/* ensure indirect linked data becomes lib-extern */
	for (i = 0; i < me->fdata.totlayer; i++) {
		if (me->fdata.layers[i].type == CD_MTFACE) {
			tface = (MTFace *)me->fdata.layers[i].data;

			for (a = 0; a < me->totface; a++, tface++)
				if (tface->tpage)
					id_lib_extern((ID *)tface->tpage);
		}
	}
	
	for (i = 0; i < me->pdata.totlayer; i++) {
		if (me->pdata.layers[i].type == CD_MTEXPOLY) {
			txface = (MTexPoly *)me->pdata.layers[i].data;

			for (a = 0; a < me->totpoly; a++, txface++)
				if (txface->tpage)
					id_lib_extern((ID *)txface->tpage);
		}
	}

	men->edit_btmesh = NULL;

	men->mselect = MEM_dupallocN(men->mselect);
	men->bb = MEM_dupallocN(men->bb);
	
	men->key = BKE_key_copy(me->key);
	if (men->key) men->key->from = (ID *)men;

	if (me->id.lib) {
		BKE_id_lib_local_paths(bmain, me->id.lib, &men->id);
	}

	return men;
}

Mesh *BKE_mesh_copy(Mesh *me)
{
	return BKE_mesh_copy_ex(G.main, me);
}

BMesh *BKE_mesh_to_bmesh(Mesh *me, Object *ob, const bool add_key_index)
{
	BMesh *bm;
	const BMAllocTemplate allocsize = BMALLOC_TEMPLATE_FROM_ME(me);

	bm = BM_mesh_create(&allocsize);

	BM_mesh_bm_from_me(
	        bm, me, (&(struct BMeshFromMeshParams){
	            .add_key_index = add_key_index, .use_shapekey = true, .active_shapekey = ob->shapenr,
	        }));

	return bm;
}

static void expand_local_mesh(Mesh *me)
{
	id_lib_extern((ID *)me->texcomesh);

	if (me->mtface || me->mtpoly) {
		int a, i;

		for (i = 0; i < me->pdata.totlayer; i++) {
			if (me->pdata.layers[i].type == CD_MTEXPOLY) {
				MTexPoly *txface = (MTexPoly *)me->pdata.layers[i].data;

				for (a = 0; a < me->totpoly; a++, txface++) {
					/* special case: ima always local immediately */
					if (txface->tpage) {
						id_lib_extern((ID *)txface->tpage);
					}
				}
			}
		}

		for (i = 0; i < me->fdata.totlayer; i++) {
			if (me->fdata.layers[i].type == CD_MTFACE) {
				MTFace *tface = (MTFace *)me->fdata.layers[i].data;

				for (a = 0; a < me->totface; a++, tface++) {
					/* special case: ima always local immediately */
					if (tface->tpage) {
						id_lib_extern((ID *)tface->tpage);
					}
				}
			}
		}
	}

	if (me->mat) {
		extern_local_matarar(me->mat, me->totcol);
	}
}

void BKE_mesh_make_local(Mesh *me)
{
	Main *bmain = G.main;
	Object *ob;
	bool is_local = false, is_lib = false;

	/* - only lib users: do nothing
	 * - only local users: set flag
	 * - mixed: make copy
	 */

	if (me->id.lib == NULL) return;
	if (me->id.us == 1) {
		id_clear_lib_data(bmain, &me->id);
		expand_local_mesh(me);
		return;
	}

	for (ob = bmain->object.first; ob && ELEM(0, is_lib, is_local); ob = ob->id.next) {
		if (me == ob->data) {
			if (ob->id.lib) is_lib = true;
			else is_local = true;
		}
	}

	if (is_local && is_lib == false) {
		id_clear_lib_data(bmain, &me->id);
		expand_local_mesh(me);
	}
	else if (is_local && is_lib) {
		Mesh *me_new = BKE_mesh_copy(me);
		me_new->id.us = 0;


		/* Remap paths of new ID using old library as base. */
		BKE_id_lib_local_paths(bmain, me->id.lib, &me_new->id);

		for (ob = bmain->object.first; ob; ob = ob->id.next) {
			if (me == ob->data) {
				if (ob->id.lib == NULL) {
					BKE_mesh_assign_object(ob, me_new);
				}
			}
		}
	}
}

bool BKE_mesh_uv_cdlayer_rename_index(Mesh *me, const int poly_index, const int loop_index, const int face_index,
                                      const char *new_name, const bool do_tessface)
{
	CustomData *pdata, *ldata, *fdata;
	CustomDataLayer *cdlp, *cdlu, *cdlf;
	const int step = do_tessface ? 3 : 2;
	int i;

	if (me->edit_btmesh) {
		pdata = &me->edit_btmesh->bm->pdata;
		ldata = &me->edit_btmesh->bm->ldata;
		fdata = NULL;  /* No tessellated data in BMesh! */
	}
	else {
		pdata = &me->pdata;
		ldata = &me->ldata;
		fdata = &me->fdata;
	}
	cdlp = &pdata->layers[poly_index];
	cdlu = &ldata->layers[loop_index];
	cdlf = fdata && do_tessface ? &fdata->layers[face_index] : NULL;

	if (cdlp->name != new_name) {
		/* Mesh validate passes a name from the CD layer as the new name,
		 * Avoid memcpy from self to self in this case.
		 */
		BLI_strncpy(cdlp->name, new_name, sizeof(cdlp->name));
		CustomData_set_layer_unique_name(pdata, cdlp - pdata->layers);
	}

	/* Loop until we do have exactly the same name for all layers! */
	for (i = 1; !STREQ(cdlp->name, cdlu->name) || (cdlf && !STREQ(cdlp->name, cdlf->name)); i++) {
		switch (i % step) {
			case 0:
				BLI_strncpy(cdlp->name, cdlu->name, sizeof(cdlp->name));
				CustomData_set_layer_unique_name(pdata, cdlp - pdata->layers);
				break;
			case 1:
				BLI_strncpy(cdlu->name, cdlp->name, sizeof(cdlu->name));
				CustomData_set_layer_unique_name(ldata, cdlu - ldata->layers);
				break;
			case 2:
				if (cdlf) {
					BLI_strncpy(cdlf->name, cdlp->name, sizeof(cdlf->name));
					CustomData_set_layer_unique_name(fdata, cdlf - fdata->layers);
				}
				break;
		}
	}

	return true;
}

bool BKE_mesh_uv_cdlayer_rename(Mesh *me, const char *old_name, const char *new_name, bool do_tessface)
{
	CustomData *pdata, *ldata, *fdata;
	if (me->edit_btmesh) {
		pdata = &me->edit_btmesh->bm->pdata;
		ldata = &me->edit_btmesh->bm->ldata;
		/* No tessellated data in BMesh! */
		fdata = NULL;
		do_tessface = false;
	}
	else {
		pdata = &me->pdata;
		ldata = &me->ldata;
		fdata = &me->fdata;
		do_tessface = (do_tessface && fdata->totlayer);
	}

	{
		const int pidx_start = CustomData_get_layer_index(pdata, CD_MTEXPOLY);
		const int lidx_start = CustomData_get_layer_index(ldata, CD_MLOOPUV);
		const int fidx_start = do_tessface ? CustomData_get_layer_index(fdata, CD_MTFACE) : -1;
		int pidx = CustomData_get_named_layer(pdata, CD_MTEXPOLY, old_name);
		int lidx = CustomData_get_named_layer(ldata, CD_MLOOPUV, old_name);
		int fidx = do_tessface ? CustomData_get_named_layer(fdata, CD_MTFACE, old_name) : -1;

		/* None of those cases should happen, in theory!
		 * Note this assume we have the same number of mtexpoly, mloopuv and mtface layers!
		 */
		if (pidx == -1) {
			if (lidx == -1) {
				if (fidx == -1) {
					/* No layer found with this name! */
					return false;
				}
				else {
					lidx = fidx;
				}
			}
			pidx = lidx;
		}
		else {
			if (lidx == -1) {
				lidx = pidx;
			}
			if (fidx == -1 && do_tessface) {
				fidx = pidx;
			}
		}
#if 0
		/* For now, we do not consider mismatch in indices (i.e. same name leading to (relative) different indices). */
		else if (pidx != lidx) {
			lidx = pidx;
		}
#endif

		/* Go back to absolute indices! */
		pidx += pidx_start;
		lidx += lidx_start;
		if (fidx != -1)
			fidx += fidx_start;

		return BKE_mesh_uv_cdlayer_rename_index(me, pidx, lidx, fidx, new_name, do_tessface);
	}
}

void BKE_mesh_boundbox_calc(Mesh *me, float r_loc[3], float r_size[3])
{
	BoundBox *bb;
	float min[3], max[3];
	float mloc[3], msize[3];
	
	if (me->bb == NULL) me->bb = MEM_callocN(sizeof(BoundBox), "boundbox");
	bb = me->bb;

	if (!r_loc) r_loc = mloc;
	if (!r_size) r_size = msize;
	
	INIT_MINMAX(min, max);
	if (!BKE_mesh_minmax(me, min, max)) {
		min[0] = min[1] = min[2] = -1.0f;
		max[0] = max[1] = max[2] = 1.0f;
	}

	mid_v3_v3v3(r_loc, min, max);
		
	r_size[0] = (max[0] - min[0]) / 2.0f;
	r_size[1] = (max[1] - min[1]) / 2.0f;
	r_size[2] = (max[2] - min[2]) / 2.0f;
	
	BKE_boundbox_init_from_minmax(bb, min, max);

	bb->flag &= ~BOUNDBOX_DIRTY;
}

void BKE_mesh_texspace_calc(Mesh *me)
{
	float loc[3], size[3];
	int a;

	BKE_mesh_boundbox_calc(me, loc, size);

	if (me->texflag & ME_AUTOSPACE) {
		for (a = 0; a < 3; a++) {
			if (size[a] == 0.0f) size[a] = 1.0f;
			else if (size[a] > 0.0f && size[a] < 0.00001f) size[a] = 0.00001f;
			else if (size[a] < 0.0f && size[a] > -0.00001f) size[a] = -0.00001f;
		}

		copy_v3_v3(me->loc, loc);
		copy_v3_v3(me->size, size);
		zero_v3(me->rot);
	}
}

BoundBox *BKE_mesh_boundbox_get(Object *ob)
{
	Mesh *me = ob->data;

	if (ob->bb)
		return ob->bb;

	if (me->bb == NULL || (me->bb->flag & BOUNDBOX_DIRTY)) {
		BKE_mesh_texspace_calc(me);
	}

	return me->bb;
}

void BKE_mesh_texspace_get(Mesh *me, float r_loc[3], float r_rot[3], float r_size[3])
{
	if (me->bb == NULL || (me->bb->flag & BOUNDBOX_DIRTY)) {
		BKE_mesh_texspace_calc(me);
	}

	if (r_loc) copy_v3_v3(r_loc,  me->loc);
	if (r_rot) copy_v3_v3(r_rot,  me->rot);
	if (r_size) copy_v3_v3(r_size, me->size);
}

void BKE_mesh_texspace_copy_from_object(Mesh *me, Object *ob)
{
	float *texloc, *texrot, *texsize;
	short *texflag;

	if (BKE_object_obdata_texspace_get(ob, &texflag, &texloc, &texsize, &texrot)) {
		me->texflag = *texflag;
		copy_v3_v3(me->loc, texloc);
		copy_v3_v3(me->size, texsize);
		copy_v3_v3(me->rot, texrot);
	}
}

float (*BKE_mesh_orco_verts_get(Object *ob))[3]
{
	Mesh *me = ob->data;
	MVert *mvert = NULL;
	Mesh *tme = me->texcomesh ? me->texcomesh : me;
	int a, totvert;
	float (*vcos)[3] = NULL;

	/* Get appropriate vertex coordinates */
	vcos = MEM_callocN(sizeof(*vcos) * me->totvert, "orco mesh");
	mvert = tme->mvert;
	totvert = min_ii(tme->totvert, me->totvert);

	for (a = 0; a < totvert; a++, mvert++) {
		copy_v3_v3(vcos[a], mvert->co);
	}

	return vcos;
}

void BKE_mesh_orco_verts_transform(Mesh *me, float (*orco)[3], int totvert, int invert)
{
	float loc[3], size[3];
	int a;

	BKE_mesh_texspace_get(me->texcomesh ? me->texcomesh : me, loc, NULL, size);

	if (invert) {
		for (a = 0; a < totvert; a++) {
			float *co = orco[a];
			madd_v3_v3v3v3(co, loc, co, size);
		}
	}
	else {
		for (a = 0; a < totvert; a++) {
			float *co = orco[a];
			co[0] = (co[0] - loc[0]) / size[0];
			co[1] = (co[1] - loc[1]) / size[1];
			co[2] = (co[2] - loc[2]) / size[2];
		}
	}
}

/* rotates the vertices of a face in case v[2] or v[3] (vertex index) is = 0.
 * this is necessary to make the if (mface->v4) check for quads work */
int test_index_face(MFace *mface, CustomData *fdata, int mfindex, int nr)
{
	/* first test if the face is legal */
	if ((mface->v3 || nr == 4) && mface->v3 == mface->v4) {
		mface->v4 = 0;
		nr--;
	}
	if ((mface->v2 || mface->v4) && mface->v2 == mface->v3) {
		mface->v3 = mface->v4;
		mface->v4 = 0;
		nr--;
	}
	if (mface->v1 == mface->v2) {
		mface->v2 = mface->v3;
		mface->v3 = mface->v4;
		mface->v4 = 0;
		nr--;
	}

	/* check corrupt cases, bow-tie geometry, cant handle these because edge data wont exist so just return 0 */
	if (nr == 3) {
		if (
		    /* real edges */
		    mface->v1 == mface->v2 ||
		    mface->v2 == mface->v3 ||
		    mface->v3 == mface->v1)
		{
			return 0;
		}
	}
	else if (nr == 4) {
		if (
		    /* real edges */
		    mface->v1 == mface->v2 ||
		    mface->v2 == mface->v3 ||
		    mface->v3 == mface->v4 ||
		    mface->v4 == mface->v1 ||
		    /* across the face */
		    mface->v1 == mface->v3 ||
		    mface->v2 == mface->v4)
		{
			return 0;
		}
	}

	/* prevent a zero at wrong index location */
	if (nr == 3) {
		if (mface->v3 == 0) {
			static int corner_indices[4] = {1, 2, 0, 3};

			SWAP(unsigned int, mface->v1, mface->v2);
			SWAP(unsigned int, mface->v2, mface->v3);

			if (fdata)
				CustomData_swap_corners(fdata, mfindex, corner_indices);
		}
	}
	else if (nr == 4) {
		if (mface->v3 == 0 || mface->v4 == 0) {
			static int corner_indices[4] = {2, 3, 0, 1};

			SWAP(unsigned int, mface->v1, mface->v3);
			SWAP(unsigned int, mface->v2, mface->v4);

			if (fdata)
				CustomData_swap_corners(fdata, mfindex, corner_indices);
		}
	}

	return nr;
}

Mesh *BKE_mesh_from_object(Object *ob)
{
	
	if (ob == NULL) return NULL;
	if (ob->type == OB_MESH) return ob->data;
	else return NULL;
}

void BKE_mesh_assign_object(Object *ob, Mesh *me)
{
	Mesh *old = NULL;

	multires_force_update(ob);
	
	if (ob == NULL) return;
	
	if (ob->type == OB_MESH) {
		old = ob->data;
		if (old)
			id_us_min(&old->id);
		ob->data = me;
		id_us_plus((ID *)me);
	}
	
	test_object_materials(G.main, (ID *)me);

	test_object_modifiers(ob);
}

void BKE_mesh_from_metaball(ListBase *lb, Mesh *me)
{
	DispList *dl;
	MVert *mvert;
	MLoop *mloop, *allloop;
	MPoly *mpoly;
	const float *nors, *verts;
	int a, *index;
	
	dl = lb->first;
	if (dl == NULL) return;

	if (dl->type == DL_INDEX4) {
		mvert = CustomData_add_layer(&me->vdata, CD_MVERT, CD_CALLOC, NULL, dl->nr);
		allloop = mloop = CustomData_add_layer(&me->ldata, CD_MLOOP, CD_CALLOC, NULL, dl->parts * 4);
		mpoly = CustomData_add_layer(&me->pdata, CD_MPOLY, CD_CALLOC, NULL, dl->parts);
		me->mvert = mvert;
		me->mloop = mloop;
		me->mpoly = mpoly;
		me->totvert = dl->nr;
		me->totpoly = dl->parts;

		a = dl->nr;
		nors = dl->nors;
		verts = dl->verts;
		while (a--) {
			copy_v3_v3(mvert->co, verts);
			normal_float_to_short_v3(mvert->no, nors);
			mvert++;
			nors += 3;
			verts += 3;
		}
		
		a = dl->parts;
		index = dl->index;
		while (a--) {
			int count = index[2] != index[3] ? 4 : 3;

			mloop[0].v = index[0];
			mloop[1].v = index[1];
			mloop[2].v = index[2];
			if (count == 4)
				mloop[3].v = index[3];

			mpoly->totloop = count;
			mpoly->loopstart = (int)(mloop - allloop);
			mpoly->flag = ME_SMOOTH;


			mpoly++;
			mloop += count;
			me->totloop += count;
			index += 4;
		}

		BKE_mesh_update_customdata_pointers(me, true);

		BKE_mesh_calc_normals(me);

		BKE_mesh_calc_edges(me, true, false);
	}
}

/**
 * Specialized function to use when we _know_ existing edges don't overlap with poly edges.
 */
static void make_edges_mdata_extend(MEdge **r_alledge, int *r_totedge,
                                    const MPoly *mpoly, MLoop *mloop,
                                    const int totpoly)
{
	int totedge = *r_totedge;
	int totedge_new;
	EdgeHash *eh;
	unsigned int eh_reserve;
	const MPoly *mp;
	int i;

	eh_reserve = max_ii(totedge, BLI_EDGEHASH_SIZE_GUESS_FROM_POLYS(totpoly));
	eh = BLI_edgehash_new_ex(__func__, eh_reserve);

	for (i = 0, mp = mpoly; i < totpoly; i++, mp++) {
		BKE_mesh_poly_edgehash_insert(eh, mp, mloop + mp->loopstart);
	}

	totedge_new = BLI_edgehash_size(eh);

#ifdef DEBUG
	/* ensure that theres no overlap! */
	if (totedge_new) {
		MEdge *medge = *r_alledge;
		for (i = 0; i < totedge; i++, medge++) {
			BLI_assert(BLI_edgehash_haskey(eh, medge->v1, medge->v2) == false);
		}
	}
#endif

	if (totedge_new) {
		EdgeHashIterator *ehi;
		MEdge *medge;
		unsigned int e_index = totedge;

		*r_alledge = medge = (*r_alledge ? MEM_reallocN(*r_alledge, sizeof(MEdge) * (totedge + totedge_new)) :
		                                   MEM_callocN(sizeof(MEdge) * totedge_new, __func__));
		medge += totedge;

		totedge += totedge_new;

		/* --- */
		for (ehi = BLI_edgehashIterator_new(eh);
		     BLI_edgehashIterator_isDone(ehi) == false;
		     BLI_edgehashIterator_step(ehi), ++medge, e_index++)
		{
			BLI_edgehashIterator_getKey(ehi, &medge->v1, &medge->v2);
			BLI_edgehashIterator_setValue(ehi, SET_UINT_IN_POINTER(e_index));

			medge->crease = medge->bweight = 0;
			medge->flag = ME_EDGEDRAW | ME_EDGERENDER;
		}
		BLI_edgehashIterator_free(ehi);

		*r_totedge = totedge;


		for (i = 0, mp = mpoly; i < totpoly; i++, mp++) {
			MLoop *l = &mloop[mp->loopstart];
			MLoop *l_prev = (l + (mp->totloop - 1));
			int j;
			for (j = 0; j < mp->totloop; j++, l++) {
				/* lookup hashed edge index */
				l_prev->e = GET_UINT_FROM_POINTER(BLI_edgehash_lookup(eh, l_prev->v, l->v));
				l_prev = l;
			}
		}
	}

	BLI_edgehash_free(eh, NULL);
}


/* Initialize mverts, medges and, faces for converting nurbs to mesh and derived mesh */
/* return non-zero on error */
int BKE_mesh_nurbs_to_mdata(
        Object *ob, MVert **r_allvert, int *r_totvert,
        MEdge **r_alledge, int *r_totedge, MLoop **r_allloop, MPoly **r_allpoly,
        int *r_totloop, int *r_totpoly)
{
	ListBase disp = {NULL, NULL};

	if (ob->curve_cache) {
		disp = ob->curve_cache->disp;
	}

	return BKE_mesh_nurbs_displist_to_mdata(
	        ob, &disp,
	        r_allvert, r_totvert,
	        r_alledge, r_totedge,
	        r_allloop, r_allpoly, NULL,
	        r_totloop, r_totpoly);
}

/* BMESH: this doesn't calculate all edges from polygons,
 * only free standing edges are calculated */

/* Initialize mverts, medges and, faces for converting nurbs to mesh and derived mesh */
/* use specified dispbase */
int BKE_mesh_nurbs_displist_to_mdata(
        Object *ob, const ListBase *dispbase,
        MVert **r_allvert, int *r_totvert,
        MEdge **r_alledge, int *r_totedge,
        MLoop **r_allloop, MPoly **r_allpoly,
        MLoopUV **r_alluv,
        int *r_totloop, int *r_totpoly)
{
	Curve *cu = ob->data;
	DispList *dl;
	MVert *mvert;
	MPoly *mpoly;
	MLoop *mloop;
	MLoopUV *mloopuv = NULL;
	MEdge *medge;
	const float *data;
	int a, b, ofs, vertcount, startvert, totvert = 0, totedge = 0, totloop = 0, totvlak = 0;
	int p1, p2, p3, p4, *index;
	const bool conv_polys = ((CU_DO_2DFILL(cu) == false) ||  /* 2d polys are filled with DL_INDEX3 displists */
	                         (ob->type == OB_SURF));  /* surf polys are never filled */

	/* count */
	dl = dispbase->first;
	while (dl) {
		if (dl->type == DL_SEGM) {
			totvert += dl->parts * dl->nr;
			totedge += dl->parts * (dl->nr - 1);
		}
		else if (dl->type == DL_POLY) {
			if (conv_polys) {
				totvert += dl->parts * dl->nr;
				totedge += dl->parts * dl->nr;
			}
		}
		else if (dl->type == DL_SURF) {
			int tot;
			totvert += dl->parts * dl->nr;
			tot = (dl->parts - 1 + ((dl->flag & DL_CYCL_V) == 2)) * (dl->nr - 1 + (dl->flag & DL_CYCL_U));
			totvlak += tot;
			totloop += tot * 4;
		}
		else if (dl->type == DL_INDEX3) {
			int tot;
			totvert += dl->nr;
			tot = dl->parts;
			totvlak += tot;
			totloop += tot * 3;
		}
		dl = dl->next;
	}

	if (totvert == 0) {
		/* error("can't convert"); */
		/* Make Sure you check ob->data is a curve */
		return -1;
	}

	*r_allvert = mvert = MEM_callocN(sizeof(MVert) * totvert, "nurbs_init mvert");
	*r_alledge = medge = MEM_callocN(sizeof(MEdge) * totedge, "nurbs_init medge");
	*r_allloop = mloop = MEM_callocN(sizeof(MLoop) * totvlak * 4, "nurbs_init mloop"); // totloop
	*r_allpoly = mpoly = MEM_callocN(sizeof(MPoly) * totvlak, "nurbs_init mloop");

	if (r_alluv)
		*r_alluv = mloopuv = MEM_callocN(sizeof(MLoopUV) * totvlak * 4, "nurbs_init mloopuv");
	
	/* verts and faces */
	vertcount = 0;

	dl = dispbase->first;
	while (dl) {
		const bool is_smooth = (dl->rt & CU_SMOOTH) != 0;

		if (dl->type == DL_SEGM) {
			startvert = vertcount;
			a = dl->parts * dl->nr;
			data = dl->verts;
			while (a--) {
				copy_v3_v3(mvert->co, data);
				data += 3;
				vertcount++;
				mvert++;
			}

			for (a = 0; a < dl->parts; a++) {
				ofs = a * dl->nr;
				for (b = 1; b < dl->nr; b++) {
					medge->v1 = startvert + ofs + b - 1;
					medge->v2 = startvert + ofs + b;
					medge->flag = ME_LOOSEEDGE | ME_EDGERENDER | ME_EDGEDRAW;

					medge++;
				}
			}

		}
		else if (dl->type == DL_POLY) {
			if (conv_polys) {
				startvert = vertcount;
				a = dl->parts * dl->nr;
				data = dl->verts;
				while (a--) {
					copy_v3_v3(mvert->co, data);
					data += 3;
					vertcount++;
					mvert++;
				}

				for (a = 0; a < dl->parts; a++) {
					ofs = a * dl->nr;
					for (b = 0; b < dl->nr; b++) {
						medge->v1 = startvert + ofs + b;
						if (b == dl->nr - 1) medge->v2 = startvert + ofs;
						else medge->v2 = startvert + ofs + b + 1;
						medge->flag = ME_LOOSEEDGE | ME_EDGERENDER | ME_EDGEDRAW;
						medge++;
					}
				}
			}
		}
		else if (dl->type == DL_INDEX3) {
			startvert = vertcount;
			a = dl->nr;
			data = dl->verts;
			while (a--) {
				copy_v3_v3(mvert->co, data);
				data += 3;
				vertcount++;
				mvert++;
			}

			a = dl->parts;
			index = dl->index;
			while (a--) {
				mloop[0].v = startvert + index[0];
				mloop[1].v = startvert + index[2];
				mloop[2].v = startvert + index[1];
				mpoly->loopstart = (int)(mloop - (*r_allloop));
				mpoly->totloop = 3;
				mpoly->mat_nr = dl->col;

				if (mloopuv) {
					int i;

					for (i = 0; i < 3; i++, mloopuv++) {
						mloopuv->uv[0] = (mloop[i].v - startvert) / (float)(dl->nr - 1);
						mloopuv->uv[1] = 0.0f;
					}
				}

				if (is_smooth) mpoly->flag |= ME_SMOOTH;
				mpoly++;
				mloop += 3;
				index += 3;
			}
		}
		else if (dl->type == DL_SURF) {
			startvert = vertcount;
			a = dl->parts * dl->nr;
			data = dl->verts;
			while (a--) {
				copy_v3_v3(mvert->co, data);
				data += 3;
				vertcount++;
				mvert++;
			}

			for (a = 0; a < dl->parts; a++) {

				if ( (dl->flag & DL_CYCL_V) == 0 && a == dl->parts - 1) break;

				if (dl->flag & DL_CYCL_U) {         /* p2 -> p1 -> */
					p1 = startvert + dl->nr * a;    /* p4 -> p3 -> */
					p2 = p1 + dl->nr - 1;       /* -----> next row */
					p3 = p1 + dl->nr;
					p4 = p2 + dl->nr;
					b = 0;
				}
				else {
					p2 = startvert + dl->nr * a;
					p1 = p2 + 1;
					p4 = p2 + dl->nr;
					p3 = p1 + dl->nr;
					b = 1;
				}
				if ( (dl->flag & DL_CYCL_V) && a == dl->parts - 1) {
					p3 -= dl->parts * dl->nr;
					p4 -= dl->parts * dl->nr;
				}

				for (; b < dl->nr; b++) {
					mloop[0].v = p1;
					mloop[1].v = p3;
					mloop[2].v = p4;
					mloop[3].v = p2;
					mpoly->loopstart = (int)(mloop - (*r_allloop));
					mpoly->totloop = 4;
					mpoly->mat_nr = dl->col;

					if (mloopuv) {
						int orco_sizeu = dl->nr - 1;
						int orco_sizev = dl->parts - 1;
						int i;

						/* exception as handled in convertblender.c too */
						if (dl->flag & DL_CYCL_U) {
							orco_sizeu++;
							if (dl->flag & DL_CYCL_V)
								orco_sizev++;
						}
						else if (dl->flag & DL_CYCL_V) {
							orco_sizev++;
						}

						for (i = 0; i < 4; i++, mloopuv++) {
							/* find uv based on vertex index into grid array */
							int v = mloop[i].v - startvert;

							mloopuv->uv[0] = (v / dl->nr) / (float)orco_sizev;
							mloopuv->uv[1] = (v % dl->nr) / (float)orco_sizeu;

							/* cyclic correction */
							if ((i == 1 || i == 2) && mloopuv->uv[0] == 0.0f)
								mloopuv->uv[0] = 1.0f;
							if ((i == 0 || i == 1) && mloopuv->uv[1] == 0.0f)
								mloopuv->uv[1] = 1.0f;
						}
					}

					if (is_smooth) mpoly->flag |= ME_SMOOTH;
					mpoly++;
					mloop += 4;

					p4 = p3;
					p3++;
					p2 = p1;
					p1++;
				}
			}
		}

		dl = dl->next;
	}
	
	if (totvlak) {
		make_edges_mdata_extend(r_alledge, &totedge,
		                        *r_allpoly, *r_allloop, totvlak);
	}

	*r_totpoly = totvlak;
	*r_totloop = totloop;
	*r_totedge = totedge;
	*r_totvert = totvert;

	return 0;
}


/* this may fail replacing ob->data, be sure to check ob->type */
void BKE_mesh_from_nurbs_displist(Object *ob, ListBase *dispbase, const bool use_orco_uv)
{
	Main *bmain = G.main;
	Object *ob1;
	DerivedMesh *dm = ob->derivedFinal;
	Mesh *me;
	Curve *cu;
	MVert *allvert = NULL;
	MEdge *alledge = NULL;
	MLoop *allloop = NULL;
	MLoopUV *alluv = NULL;
	MPoly *allpoly = NULL;
	int totvert, totedge, totloop, totpoly;

	cu = ob->data;

	if (dm == NULL) {
		if (BKE_mesh_nurbs_displist_to_mdata(ob, dispbase, &allvert, &totvert,
		                                     &alledge, &totedge, &allloop,
		                                     &allpoly, (use_orco_uv) ? &alluv : NULL,
		                                     &totloop, &totpoly) != 0)
		{
			/* Error initializing */
			return;
		}

		/* make mesh */
		me = BKE_mesh_add(G.main, "Mesh");
		me->totvert = totvert;
		me->totedge = totedge;
		me->totloop = totloop;
		me->totpoly = totpoly;

		me->mvert = CustomData_add_layer(&me->vdata, CD_MVERT, CD_ASSIGN, allvert, me->totvert);
		me->medge = CustomData_add_layer(&me->edata, CD_MEDGE, CD_ASSIGN, alledge, me->totedge);
		me->mloop = CustomData_add_layer(&me->ldata, CD_MLOOP, CD_ASSIGN, allloop, me->totloop);
		me->mpoly = CustomData_add_layer(&me->pdata, CD_MPOLY, CD_ASSIGN, allpoly, me->totpoly);

		if (alluv) {
			const char *uvname = "Orco";
			me->mtpoly = CustomData_add_layer_named(&me->pdata, CD_MTEXPOLY, CD_DEFAULT, NULL, me->totpoly, uvname);
			me->mloopuv = CustomData_add_layer_named(&me->ldata, CD_MLOOPUV, CD_ASSIGN, alluv, me->totloop, uvname);
		}

		BKE_mesh_calc_normals(me);
	}
	else {
		me = BKE_mesh_add(G.main, "Mesh");
		DM_to_mesh(dm, me, ob, CD_MASK_MESH, false);
	}

	me->totcol = cu->totcol;
	me->mat = cu->mat;

	BKE_mesh_texspace_calc(me);

	cu->mat = NULL;
	cu->totcol = 0;

	if (ob->data) {
		BKE_libblock_free(bmain, ob->data);
	}
	ob->data = me;
	ob->type = OB_MESH;

	/* other users */
	ob1 = bmain->object.first;
	while (ob1) {
		if (ob1->data == cu) {
			ob1->type = OB_MESH;
		
			ob1->data = ob->data;
			id_us_plus((ID *)ob->data);
		}
		ob1 = ob1->id.next;
	}
}

void BKE_mesh_from_nurbs(Object *ob)
{
	Curve *cu = (Curve *) ob->data;
	bool use_orco_uv = (cu->flag & CU_UV_ORCO) != 0;
	ListBase disp = {NULL, NULL};

	if (ob->curve_cache) {
		disp = ob->curve_cache->disp;
	}

	BKE_mesh_from_nurbs_displist(ob, &disp, use_orco_uv);
}

typedef struct EdgeLink {
	struct EdgeLink *next, *prev;
	void *edge;
} EdgeLink;

typedef struct VertLink {
	Link *next, *prev;
	unsigned int index;
} VertLink;

static void prependPolyLineVert(ListBase *lb, unsigned int index)
{
	VertLink *vl = MEM_callocN(sizeof(VertLink), "VertLink");
	vl->index = index;
	BLI_addhead(lb, vl);
}

static void appendPolyLineVert(ListBase *lb, unsigned int index)
{
	VertLink *vl = MEM_callocN(sizeof(VertLink), "VertLink");
	vl->index = index;
	BLI_addtail(lb, vl);
}

void BKE_mesh_to_curve_nurblist(DerivedMesh *dm, ListBase *nurblist, const int edge_users_test)
{
	MVert       *mvert = dm->getVertArray(dm);
	MEdge *med, *medge = dm->getEdgeArray(dm);
	MPoly *mp,  *mpoly = dm->getPolyArray(dm);
	MLoop       *mloop = dm->getLoopArray(dm);

	int dm_totedge = dm->getNumEdges(dm);
	int dm_totpoly = dm->getNumPolys(dm);
	int totedges = 0;
	int i;

	/* only to detect edge polylines */
	int *edge_users;

	ListBase edges = {NULL, NULL};

	/* get boundary edges */
	edge_users = MEM_callocN(sizeof(int) * dm_totedge, __func__);
	for (i = 0, mp = mpoly; i < dm_totpoly; i++, mp++) {
		MLoop *ml = &mloop[mp->loopstart];
		int j;
		for (j = 0; j < mp->totloop; j++, ml++) {
			edge_users[ml->e]++;
		}
	}

	/* create edges from all faces (so as to find edges not in any faces) */
	med = medge;
	for (i = 0; i < dm_totedge; i++, med++) {
		if (edge_users[i] == edge_users_test) {
			EdgeLink *edl = MEM_callocN(sizeof(EdgeLink), "EdgeLink");
			edl->edge = med;

			BLI_addtail(&edges, edl);   totedges++;
		}
	}
	MEM_freeN(edge_users);

	if (edges.first) {
		while (edges.first) {
			/* each iteration find a polyline and add this as a nurbs poly spline */

			ListBase polyline = {NULL, NULL}; /* store a list of VertLink's */
			bool closed = false;
			int totpoly = 0;
			MEdge *med_current = ((EdgeLink *)edges.last)->edge;
			unsigned int startVert = med_current->v1;
			unsigned int endVert = med_current->v2;
			bool ok = true;

			appendPolyLineVert(&polyline, startVert);   totpoly++;
			appendPolyLineVert(&polyline, endVert);     totpoly++;
			BLI_freelinkN(&edges, edges.last);          totedges--;

			while (ok) { /* while connected edges are found... */
				EdgeLink *edl = edges.last;
				ok = false;
				while (edl) {
					EdgeLink *edl_prev = edl->prev;

					med = edl->edge;

					if (med->v1 == endVert) {
						endVert = med->v2;
						appendPolyLineVert(&polyline, med->v2); totpoly++;
						BLI_freelinkN(&edges, edl);             totedges--;
						ok = true;
					}
					else if (med->v2 == endVert) {
						endVert = med->v1;
						appendPolyLineVert(&polyline, endVert); totpoly++;
						BLI_freelinkN(&edges, edl);             totedges--;
						ok = true;
					}
					else if (med->v1 == startVert) {
						startVert = med->v2;
						prependPolyLineVert(&polyline, startVert);  totpoly++;
						BLI_freelinkN(&edges, edl);                 totedges--;
						ok = true;
					}
					else if (med->v2 == startVert) {
						startVert = med->v1;
						prependPolyLineVert(&polyline, startVert);  totpoly++;
						BLI_freelinkN(&edges, edl);                 totedges--;
						ok = true;
					}

					edl = edl_prev;
				}
			}

			/* Now we have a polyline, make into a curve */
			if (startVert == endVert) {
				BLI_freelinkN(&polyline, polyline.last);
				totpoly--;
				closed = true;
			}

			/* --- nurbs --- */
			{
				Nurb *nu;
				BPoint *bp;
				VertLink *vl;

				/* create new 'nurb' within the curve */
				nu = (Nurb *)MEM_callocN(sizeof(Nurb), "MeshNurb");

				nu->pntsu = totpoly;
				nu->pntsv = 1;
				nu->orderu = 4;
				nu->flagu = CU_NURB_ENDPOINT | (closed ? CU_NURB_CYCLIC : 0);  /* endpoint */
				nu->resolu = 12;

				nu->bp = (BPoint *)MEM_callocN(sizeof(BPoint) * totpoly, "bpoints");

				/* add points */
				vl = polyline.first;
				for (i = 0, bp = nu->bp; i < totpoly; i++, bp++, vl = (VertLink *)vl->next) {
					copy_v3_v3(bp->vec, mvert[vl->index].co);
					bp->f1 = SELECT;
					bp->radius = bp->weight = 1.0;
				}
				BLI_freelistN(&polyline);

				/* add nurb to curve */
				BLI_addtail(nurblist, nu);
			}
			/* --- done with nurbs --- */
		}
	}
}

void BKE_mesh_to_curve(Scene *scene, Object *ob)
{
	/* make new mesh data from the original copy */
	DerivedMesh *dm = mesh_get_derived_final(scene, ob, CD_MASK_MESH);
	ListBase nurblist = {NULL, NULL};
	bool needsFree = false;

	BKE_mesh_to_curve_nurblist(dm, &nurblist, 0);
	BKE_mesh_to_curve_nurblist(dm, &nurblist, 1);

	if (nurblist.first) {
		Curve *cu = BKE_curve_add(G.main, ob->id.name + 2, OB_CURVE);
		cu->flag |= CU_3D;

		cu->nurb = nurblist;

		id_us_min(&((Mesh *)ob->data)->id);
		ob->data = cu;
		ob->type = OB_CURVE;

		/* curve objects can't contain DM in usual cases, we could free memory */
		needsFree = true;
	}

	dm->needsFree = needsFree;
	dm->release(dm);

	if (needsFree) {
		ob->derivedFinal = NULL;

		/* curve object could have got bounding box only in special cases */
		if (ob->bb) {
			MEM_freeN(ob->bb);
			ob->bb = NULL;
		}
	}
}

void BKE_mesh_material_index_remove(Mesh *me, short index)
{
	MPoly *mp;
	MFace *mf;
	int i;

	for (mp = me->mpoly, i = 0; i < me->totpoly; i++, mp++) {
		if (mp->mat_nr && mp->mat_nr >= index) {
			mp->mat_nr--;
		}
	}

	for (mf = me->mface, i = 0; i < me->totface; i++, mf++) {
		if (mf->mat_nr && mf->mat_nr >= index) {
			mf->mat_nr--;
		}
	}
}

void BKE_mesh_material_index_clear(Mesh *me)
{
	MPoly *mp;
	MFace *mf;
	int i;

	for (mp = me->mpoly, i = 0; i < me->totpoly; i++, mp++) {
		mp->mat_nr = 0;
	}

	for (mf = me->mface, i = 0; i < me->totface; i++, mf++) {
		mf->mat_nr = 0;
	}
}

void BKE_mesh_material_remap(Mesh *me, const unsigned int *remap, unsigned int remap_len)
{
	const short remap_len_short = (short)remap_len;

#define MAT_NR_REMAP(n) \
	if (n < remap_len_short) { \
		BLI_assert(n >= 0 && remap[n] < remap_len_short); \
		n = remap[n]; \
	} ((void)0)

	if (me->edit_btmesh) {
		BMEditMesh *em = me->edit_btmesh;
		BMIter iter;
		BMFace *efa;

		BM_ITER_MESH(efa, &iter, em->bm, BM_FACES_OF_MESH) {
			MAT_NR_REMAP(efa->mat_nr);
		}
	}
	else {
		int i;
		for (i = 0; i < me->totpoly; i++) {
			MAT_NR_REMAP(me->mpoly[i].mat_nr);
		}
	}

#undef MAT_NR_REMAP

}

void BKE_mesh_smooth_flag_set(Object *meshOb, int enableSmooth) 
{
	Mesh *me = meshOb->data;
	int i;

	for (i = 0; i < me->totpoly; i++) {
		MPoly *mp = &me->mpoly[i];

		if (enableSmooth) {
			mp->flag |= ME_SMOOTH;
		}
		else {
			mp->flag &= ~ME_SMOOTH;
		}
	}
	
	for (i = 0; i < me->totface; i++) {
		MFace *mf = &me->mface[i];

		if (enableSmooth) {
			mf->flag |= ME_SMOOTH;
		}
		else {
			mf->flag &= ~ME_SMOOTH;
		}
	}
}

/**
 * Return a newly MEM_malloc'd array of all the mesh vertex locations
 * \note \a r_numVerts may be NULL
 */
float (*BKE_mesh_vertexCos_get(const Mesh *me, int *r_numVerts))[3]
{
	int i, numVerts = me->totvert;
	float (*cos)[3] = MEM_mallocN(sizeof(*cos) * numVerts, "vertexcos1");

	if (r_numVerts) *r_numVerts = numVerts;
	for (i = 0; i < numVerts; i++)
		copy_v3_v3(cos[i], me->mvert[i].co);

	return cos;
}

/**
 * Find the index of the loop in 'poly' which references vertex,
 * returns -1 if not found
 */
int poly_find_loop_from_vert(
        const MPoly *poly, const MLoop *loopstart,
        unsigned vert)
{
	int j;
	for (j = 0; j < poly->totloop; j++, loopstart++) {
		if (loopstart->v == vert)
			return j;
	}
	
	return -1;
}

/**
 * Fill \a r_adj with the loop indices in \a poly adjacent to the
 * vertex. Returns the index of the loop matching vertex, or -1 if the
 * vertex is not in \a poly
 */
int poly_get_adj_loops_from_vert(
        const MPoly *poly,
        const MLoop *mloop, unsigned int vert,
        unsigned int r_adj[2])
{
	int corner = poly_find_loop_from_vert(poly,
	                                      &mloop[poly->loopstart],
	                                      vert);
		
	if (corner != -1) {
#if 0	/* unused - this loop */
		const MLoop *ml = &mloop[poly->loopstart + corner];
#endif

		/* vertex was found */
		r_adj[0] = ME_POLY_LOOP_PREV(mloop, poly, corner)->v;
		r_adj[1] = ME_POLY_LOOP_NEXT(mloop, poly, corner)->v;
	}

	return corner;
}

/**
 * Return the index of the edge vert that is not equal to \a v. If
 * neither edge vertex is equal to \a v, returns -1.
 */
int BKE_mesh_edge_other_vert(const MEdge *e, int v)
{
	if (e->v1 == v)
		return e->v2;
	else if (e->v2 == v)
		return e->v1;
	else
		return -1;
}

/* basic vertex data functions */
bool BKE_mesh_minmax(const Mesh *me, float r_min[3], float r_max[3])
{
	int i = me->totvert;
	MVert *mvert;
	for (mvert = me->mvert; i--; mvert++) {
		minmax_v3v3_v3(r_min, r_max, mvert->co);
	}
	
	return (me->totvert != 0);
}

void BKE_mesh_transform(Mesh *me, float mat[4][4], bool do_keys)
{
	int i;
	MVert *mvert = me->mvert;
	float (*lnors)[3] = CustomData_get_layer(&me->ldata, CD_NORMAL);

	for (i = 0; i < me->totvert; i++, mvert++)
		mul_m4_v3(mat, mvert->co);

	if (do_keys && me->key) {
		KeyBlock *kb;
		for (kb = me->key->block.first; kb; kb = kb->next) {
			float *fp = kb->data;
			for (i = kb->totelem; i--; fp += 3) {
				mul_m4_v3(mat, fp);
			}
		}
	}

	/* don't update normals, caller can do this explicitly.
	 * We do update loop normals though, those may not be auto-generated (see e.g. STL import script)! */
	if (lnors) {
		float m3[3][3];

		copy_m3_m4(m3, mat);
		normalize_m3(m3);
		for (i = 0; i < me->totloop; i++, lnors++) {
			mul_m3_v3(m3, *lnors);
		}
	}
}

void BKE_mesh_translate(Mesh *me, const float offset[3], const bool do_keys)
{
	int i = me->totvert;
	MVert *mvert;
	for (mvert = me->mvert; i--; mvert++) {
		add_v3_v3(mvert->co, offset);
	}
	
	if (do_keys && me->key) {
		KeyBlock *kb;
		for (kb = me->key->block.first; kb; kb = kb->next) {
			float *fp = kb->data;
			for (i = kb->totelem; i--; fp += 3) {
				add_v3_v3(fp, offset);
			}
		}
	}
}

void BKE_mesh_ensure_navmesh(Mesh *me)
{
	if (!CustomData_has_layer(&me->pdata, CD_RECAST)) {
		int i;
		int numFaces = me->totpoly;
		int *recastData;
		recastData = (int *)MEM_mallocN(numFaces * sizeof(int), __func__);
		for (i = 0; i < numFaces; i++) {
			recastData[i] = i + 1;
		}
		CustomData_add_layer_named(&me->pdata, CD_RECAST, CD_ASSIGN, recastData, numFaces, "recastData");
	}
}

void BKE_mesh_tessface_calc(Mesh *mesh)
{
	mesh->totface = BKE_mesh_recalc_tessellation(&mesh->fdata, &mesh->ldata, &mesh->pdata,
	                                             mesh->mvert,
	                                             mesh->totface, mesh->totloop, mesh->totpoly,
	                                             /* calc normals right after, don't copy from polys here */
	                                             false);

	BKE_mesh_update_customdata_pointers(mesh, true);
}

void BKE_mesh_tessface_ensure(Mesh *mesh)
{
	if (mesh->totpoly && mesh->totface == 0) {
		BKE_mesh_tessface_calc(mesh);
	}
}

void BKE_mesh_tessface_clear(Mesh *mesh)
{
	mesh_tessface_clear_intern(mesh, true);
}

void BKE_mesh_do_versions_cd_flag_init(Mesh *mesh)
{
	if (UNLIKELY(mesh->cd_flag)) {
		return;
	}
	else {
		MVert *mv;
		MEdge *med;
		int i;

		for (mv = mesh->mvert, i = 0; i < mesh->totvert; mv++, i++) {
			if (mv->bweight != 0) {
				mesh->cd_flag |= ME_CDFLAG_VERT_BWEIGHT;
				break;
			}
		}

		for (med = mesh->medge, i = 0; i < mesh->totedge; med++, i++) {
			if (med->bweight != 0) {
				mesh->cd_flag |= ME_CDFLAG_EDGE_BWEIGHT;
				if (mesh->cd_flag & ME_CDFLAG_EDGE_CREASE) {
					break;
				}
			}
			if (med->crease != 0) {
				mesh->cd_flag |= ME_CDFLAG_EDGE_CREASE;
				if (mesh->cd_flag & ME_CDFLAG_EDGE_BWEIGHT) {
					break;
				}
			}
		}

	}
}


/* -------------------------------------------------------------------- */
/* MSelect functions (currently used in weight paint mode) */

void BKE_mesh_mselect_clear(Mesh *me)
{
	if (me->mselect) {
		MEM_freeN(me->mselect);
		me->mselect = NULL;
	}
	me->totselect = 0;
}

void BKE_mesh_mselect_validate(Mesh *me)
{
	MSelect *mselect_src, *mselect_dst;
	int i_src, i_dst;

	if (me->totselect == 0)
		return;

	mselect_src = me->mselect;
	mselect_dst = MEM_mallocN(sizeof(MSelect) * (me->totselect), "Mesh selection history");

	for (i_src = 0, i_dst = 0; i_src < me->totselect; i_src++) {
		int index = mselect_src[i_src].index;
		switch (mselect_src[i_src].type) {
			case ME_VSEL:
			{
				if (me->mvert[index].flag & SELECT) {
					mselect_dst[i_dst] = mselect_src[i_src];
					i_dst++;
				}
				break;
			}
			case ME_ESEL:
			{
				if (me->medge[index].flag & SELECT) {
					mselect_dst[i_dst] = mselect_src[i_src];
					i_dst++;
				}
				break;
			}
			case ME_FSEL:
			{
				if (me->mpoly[index].flag & SELECT) {
					mselect_dst[i_dst] = mselect_src[i_src];
					i_dst++;
				}
				break;
			}
			default:
			{
				BLI_assert(0);
				break;
			}
		}
	}

	MEM_freeN(mselect_src);

	if (i_dst == 0) {
		MEM_freeN(mselect_dst);
		mselect_dst = NULL;
	}
	else if (i_dst != me->totselect) {
		mselect_dst = MEM_reallocN(mselect_dst, sizeof(MSelect) * i_dst);
	}

	me->totselect = i_dst;
	me->mselect = mselect_dst;

}

/**
 * Return the index within me->mselect, or -1
 */
int BKE_mesh_mselect_find(Mesh *me, int index, int type)
{
	int i;

	BLI_assert(ELEM(type, ME_VSEL, ME_ESEL, ME_FSEL));

	for (i = 0; i < me->totselect; i++) {
		if ((me->mselect[i].index == index) &&
		    (me->mselect[i].type == type))
		{
			return i;
		}
	}

	return -1;
}

/**
 * Return The index of the active element.
 */
int BKE_mesh_mselect_active_get(Mesh *me, int type)
{
	BLI_assert(ELEM(type, ME_VSEL, ME_ESEL, ME_FSEL));

	if (me->totselect) {
		if (me->mselect[me->totselect - 1].type == type) {
			return me->mselect[me->totselect - 1].index;
		}
	}
	return -1;
}

void BKE_mesh_mselect_active_set(Mesh *me, int index, int type)
{
	const int msel_index = BKE_mesh_mselect_find(me, index, type);

	if (msel_index == -1) {
		/* add to the end */
		me->mselect = MEM_reallocN(me->mselect, sizeof(MSelect) * (me->totselect + 1));
		me->mselect[me->totselect].index = index;
		me->mselect[me->totselect].type  = type;
		me->totselect++;
	}
	else if (msel_index != me->totselect - 1) {
		/* move to the end */
		SWAP(MSelect, me->mselect[msel_index], me->mselect[me->totselect - 1]);
	}

	BLI_assert((me->mselect[me->totselect - 1].index == index) &&
	           (me->mselect[me->totselect - 1].type  == type));
}

void BKE_mesh_calc_normals_split(Mesh *mesh)
{
	float (*r_loopnors)[3];
	float (*polynors)[3];
	short (*clnors)[2] = NULL;
	bool free_polynors = false;

	if (CustomData_has_layer(&mesh->ldata, CD_NORMAL)) {
		r_loopnors = CustomData_get_layer(&mesh->ldata, CD_NORMAL);
		memset(r_loopnors, 0, sizeof(float[3]) * mesh->totloop);
	}
	else {
		r_loopnors = CustomData_add_layer(&mesh->ldata, CD_NORMAL, CD_CALLOC, NULL, mesh->totloop);
		CustomData_set_layer_flag(&mesh->ldata, CD_NORMAL, CD_FLAG_TEMPORARY);
	}

	/* may be NULL */
	clnors = CustomData_get_layer(&mesh->ldata, CD_CUSTOMLOOPNORMAL);

	if (CustomData_has_layer(&mesh->pdata, CD_NORMAL)) {
		/* This assume that layer is always up to date, not sure this is the case (esp. in Edit mode?)... */
		polynors = CustomData_get_layer(&mesh->pdata, CD_NORMAL);
		free_polynors = false;
	}
	else {
		polynors = MEM_mallocN(sizeof(float[3]) * mesh->totpoly, __func__);
		BKE_mesh_calc_normals_poly(
		            mesh->mvert, NULL, mesh->totvert,
		            mesh->mloop, mesh->mpoly, mesh->totloop, mesh->totpoly, polynors, false);
		free_polynors = true;
	}

	BKE_mesh_normals_loop_split(
	        mesh->mvert, mesh->totvert, mesh->medge, mesh->totedge,
	        mesh->mloop, r_loopnors, mesh->totloop, mesh->mpoly, (const float (*)[3])polynors, mesh->totpoly,
	        (mesh->flag & ME_AUTOSMOOTH) != 0, mesh->smoothresh, NULL, clnors, NULL);

	if (free_polynors) {
		MEM_freeN(polynors);
	}
}

/* Spli faces based on the edge angle.
 * Matches behavior of face splitting in render engines.
 */
void BKE_mesh_split_faces(Mesh *mesh)
{
	const int num_verts = mesh->totvert;
	const int num_edges = mesh->totedge;
	const int num_polys = mesh->totpoly;
	MVert *mvert = mesh->mvert;
	MEdge *medge = mesh->medge;
	MLoop *mloop = mesh->mloop;
	MPoly *mpoly = mesh->mpoly;
	float (*lnors)[3];
	int poly, num_new_verts = 0;
	if ((mesh->flag & ME_AUTOSMOOTH) == 0) {
		return;
	}
	BKE_mesh_tessface_clear(mesh);
	/* Compute loop normals if needed. */
	if (!CustomData_has_layer(&mesh->ldata, CD_NORMAL)) {
		BKE_mesh_calc_normals_split(mesh);
	}
	lnors = CustomData_get_layer(&mesh->ldata, CD_NORMAL);
	/* Count number of vertices to be split. */
	for (poly = 0; poly < num_polys; poly++) {
		MPoly *mp = &mpoly[poly];
		int loop;
		for (loop = 0; loop < mp->totloop; loop++) {
			MLoop *ml = &mloop[mp->loopstart + loop];
			MVert *mv = &mvert[ml->v];
			float vn[3];
			normal_short_to_float_v3(vn, mv->no);
			if (!equals_v3v3(vn, lnors[mp->loopstart + loop])) {
				num_new_verts++;
			}
		}
	}
	if (num_new_verts == 0) {
		/* No new vertices are to be added, can do early exit. */
		return;
	}
	/* Reallocate all vert and edge related data. */
	mesh->totvert += num_new_verts;
	mesh->totedge += 2 * num_new_verts;
	CustomData_realloc(&mesh->vdata, mesh->totvert);
	CustomData_realloc(&mesh->edata, mesh->totedge);
	/* Update pointers to a newly allocated memory. */
	BKE_mesh_update_customdata_pointers(mesh, false);
	mvert = mesh->mvert;
	medge = mesh->medge;
	/* Perform actual vertex split. */
	num_new_verts = 0;
	for (poly = 0; poly < num_polys; poly++) {
		MPoly *mp = &mpoly[poly];
		int loop;
		for (loop = 0; loop < mp->totloop; loop++) {
			int poly_loop = mp->loopstart + loop;
			MLoop *ml = &mloop[poly_loop];
			MVert *mv = &mvert[ml->v];
			float vn[3];
			normal_short_to_float_v3(vn, mv->no);
			if (!equals_v3v3(vn, lnors[mp->loopstart + loop])) {
				int poly_loop_prev = mp->loopstart + (loop + mp->totloop - 1) % mp->totloop;
				MLoop *ml_prev = &mloop[poly_loop_prev];
				int new_edge_prev, new_edge;
				/* Cretae new vertex. */
				int new_vert = num_verts + num_new_verts;
				CustomData_copy_data(&mesh->vdata, &mesh->vdata,
				                     ml->v, new_vert, 1);
				normal_float_to_short_v3(mvert[new_vert].no,
				                         lnors[poly_loop]);
				/* Create new edges. */
				new_edge_prev = num_edges + 2 * num_new_verts;
				new_edge = num_edges + 2 * num_new_verts + 1;
				CustomData_copy_data(&mesh->edata, &mesh->edata,
				                     ml_prev->e, new_edge_prev, 1);
				CustomData_copy_data(&mesh->edata, &mesh->edata,
				                     ml->e, new_edge, 1);
				if (medge[new_edge_prev].v1 == ml->v) {
					medge[new_edge_prev].v1 = new_vert;
				}
				else {
					medge[new_edge_prev].v2 = new_vert;
				}
				if (medge[new_edge].v1 == ml->v) {
					medge[new_edge].v1 = new_vert;
				}
				else {
					medge[new_edge].v2 = new_vert;
				}

				ml->v = new_vert;
				ml_prev->e = new_edge_prev;
				ml->e = new_edge;
				num_new_verts++;
			}
		}
	}
}

/* settings: 1 - preview, 2 - render */
Mesh *BKE_mesh_new_from_object(
        Main *bmain, Scene *sce, Object *ob,
        int apply_modifiers, int settings, int calc_tessface, int calc_undeformed)
{
	Mesh *tmpmesh;
	Curve *tmpcu = NULL, *copycu;
	Object *tmpobj = NULL;
	int render = settings == eModifierMode_Render, i;
	int cage = !apply_modifiers;

	/* perform the mesh extraction based on type */
	switch (ob->type) {
		case OB_FONT:
		case OB_CURVE:
		case OB_SURF:
		{
			ListBase dispbase = {NULL, NULL};
			DerivedMesh *derivedFinal = NULL;
			int uv_from_orco;

			/* copies object and modifiers (but not the data) */
			tmpobj = BKE_object_copy_ex(bmain, ob, true);
			tmpcu = (Curve *)tmpobj->data;
			id_us_min(&tmpcu->id);

			/* Copy cached display list, it might be needed by the stack evaluation.
			 * Ideally stack should be able to use render-time display list, but doing
			 * so is quite tricky and not safe so close to the release.
			 *
			 * TODO(sergey): Look into more proper solution.
			 */
			if (ob->curve_cache != NULL) {
				if (tmpobj->curve_cache == NULL) {
					tmpobj->curve_cache = MEM_callocN(sizeof(CurveCache), "CurveCache for curve types");
				}
				BKE_displist_copy(&tmpobj->curve_cache->disp, &ob->curve_cache->disp);
			}

			/* if getting the original caged mesh, delete object modifiers */
			if (cage)
				BKE_object_free_modifiers(tmpobj);

			/* copies the data */
			copycu = tmpobj->data = BKE_curve_copy((Curve *) ob->data);

			/* temporarily set edit so we get updates from edit mode, but
			 * also because for text datablocks copying it while in edit
			 * mode gives invalid data structures */
			copycu->editfont = tmpcu->editfont;
			copycu->editnurb = tmpcu->editnurb;

			/* get updated display list, and convert to a mesh */
			BKE_displist_make_curveTypes_forRender(sce, tmpobj, &dispbase, &derivedFinal, false, render);

			copycu->editfont = NULL;
			copycu->editnurb = NULL;

			tmpobj->derivedFinal = derivedFinal;

			/* convert object type to mesh */
			uv_from_orco = (tmpcu->flag & CU_UV_ORCO) != 0;
			BKE_mesh_from_nurbs_displist(tmpobj, &dispbase, uv_from_orco);

			tmpmesh = tmpobj->data;

			BKE_displist_free(&dispbase);

			/* BKE_mesh_from_nurbs changes the type to a mesh, check it worked.
			 * if it didn't the curve did not have any segments or otherwise 
			 * would have generated an empty mesh */
			if (tmpobj->type != OB_MESH) {
				BKE_libblock_free_us(bmain, tmpobj);
				return NULL;
			}

			BKE_mesh_texspace_copy_from_object(tmpmesh, ob);

			BKE_libblock_free_us(bmain, tmpobj);
			break;
		}

		case OB_MBALL:
		{
			/* metaballs don't have modifiers, so just convert to mesh */
			Object *basis_ob = BKE_mball_basis_find(sce, ob);
			/* todo, re-generatre for render-res */
			/* metaball_polygonize(scene, ob) */

			if (ob != basis_ob)
				return NULL;  /* only do basis metaball */

			tmpmesh = BKE_mesh_add(bmain, "Mesh");
			/* BKE_mesh_add gives us a user count we don't need */
			id_us_min(&tmpmesh->id);

			if (render) {
				ListBase disp = {NULL, NULL};
				/* TODO(sergey): This is gonna to work for until EvaluationContext
				 *               only contains for_render flag. As soon as CoW is
				 *               implemented, this is to be rethinked.
				 */
				EvaluationContext eval_ctx;
				DEG_evaluation_context_init(&eval_ctx, DAG_EVAL_RENDER);
				BKE_displist_make_mball_forRender(&eval_ctx, sce, ob, &disp);
				BKE_mesh_from_metaball(&disp, tmpmesh);
				BKE_displist_free(&disp);
			}
			else {
				ListBase disp = {NULL, NULL};
				if (ob->curve_cache) {
					disp = ob->curve_cache->disp;
				}
				BKE_mesh_from_metaball(&disp, tmpmesh);
			}

			BKE_mesh_texspace_copy_from_object(tmpmesh, ob);

			break;

		}
		case OB_MESH:
			/* copies object and modifiers (but not the data) */
			if (cage) {
				/* copies the data */
				tmpmesh = BKE_mesh_copy_ex(bmain, ob->data);
				/* if not getting the original caged mesh, get final derived mesh */
			}
			else {
				/* Make a dummy mesh, saves copying */
				DerivedMesh *dm;
				/* CustomDataMask mask = CD_MASK_BAREMESH|CD_MASK_MTFACE|CD_MASK_MCOL; */
				CustomDataMask mask = CD_MASK_MESH; /* this seems more suitable, exporter,
			                                         * for example, needs CD_MASK_MDEFORMVERT */

				if (calc_undeformed)
					mask |= CD_MASK_ORCO;

				/* Write the display mesh into the dummy mesh */
				if (render)
					dm = mesh_create_derived_render(sce, ob, mask);
				else
					dm = mesh_create_derived_view(sce, ob, mask);

				tmpmesh = BKE_mesh_add(bmain, "Mesh");
				DM_to_mesh(dm, tmpmesh, ob, mask, true);
			}

			/* BKE_mesh_add/copy gives us a user count we don't need */
			id_us_min(&tmpmesh->id);

			break;
		default:
			/* "Object does not have geometry data") */
			return NULL;
	}

	/* Copy materials to new mesh */
	switch (ob->type) {
		case OB_SURF:
		case OB_FONT:
		case OB_CURVE:
			tmpmesh->totcol = tmpcu->totcol;

			/* free old material list (if it exists) and adjust user counts */
			if (tmpcu->mat) {
				for (i = tmpcu->totcol; i-- > 0; ) {
					/* are we an object material or data based? */

					tmpmesh->mat[i] = ob->matbits[i] ? ob->mat[i] : tmpcu->mat[i];

					if (tmpmesh->mat[i]) {
						id_us_plus(&tmpmesh->mat[i]->id);
					}
				}
			}
			break;

#if 0
		/* Crashes when assigning the new material, not sure why */
		case OB_MBALL:
			tmpmb = (MetaBall *)ob->data;
			tmpmesh->totcol = tmpmb->totcol;

			/* free old material list (if it exists) and adjust user counts */
			if (tmpmb->mat) {
				for (i = tmpmb->totcol; i-- > 0; ) {
					tmpmesh->mat[i] = tmpmb->mat[i]; /* CRASH HERE ??? */
					if (tmpmesh->mat[i]) {
						id_us_plus(&tmpmb->mat[i]->id);
					}
				}
			}
			break;
#endif

		case OB_MESH:
			if (!cage) {
				Mesh *origmesh = ob->data;
				tmpmesh->flag = origmesh->flag;
				tmpmesh->mat = MEM_dupallocN(origmesh->mat);
				tmpmesh->totcol = origmesh->totcol;
				tmpmesh->smoothresh = origmesh->smoothresh;
				if (origmesh->mat) {
					for (i = origmesh->totcol; i-- > 0; ) {
						/* are we an object material or data based? */
						tmpmesh->mat[i] = ob->matbits[i] ? ob->mat[i] : origmesh->mat[i];

						if (tmpmesh->mat[i]) {
							id_us_plus(&tmpmesh->mat[i]->id);
						}
					}
				}
			}
			break;
	} /* end copy materials */

	if (calc_tessface) {
		/* cycles and exporters rely on this still */
		BKE_mesh_tessface_ensure(tmpmesh);
	}

	/* make sure materials get updated in objects */
	test_object_materials(bmain, &tmpmesh->id);

	return tmpmesh;
}

/* **** Depsgraph evaluation **** */

void BKE_mesh_eval_geometry(EvaluationContext *UNUSED(eval_ctx),
                            Mesh *mesh)
{
	if (G.debug & G_DEBUG_DEPSGRAPH) {
		printf("%s on %s\n", __func__, mesh->id.name);
	}
	if (mesh->bb == NULL || (mesh->bb->flag & BOUNDBOX_DIRTY)) {
		BKE_mesh_texspace_calc(mesh);
	}
}<|MERGE_RESOLUTION|>--- conflicted
+++ resolved
@@ -427,15 +427,6 @@
 	}
 }
 
-<<<<<<< HEAD
-/* Note: unlinking is called when me->id.us is 0, question remains how
- * much unlinking of Library data in Mesh should be done... probably
- * we need a more generic method, like the expand() functions in
- * readfile.c */
-
-
-=======
->>>>>>> e2c7ee77
 /** Free (or release) any data used by this mesh (does not free the mesh itself). */
 void BKE_mesh_free(Mesh *me)
 {
