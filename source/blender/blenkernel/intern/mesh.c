/*
 * ***** BEGIN GPL LICENSE BLOCK *****
 *
 * This program is free software; you can redistribute it and/or
 * modify it under the terms of the GNU General Public License
 * as published by the Free Software Foundation; either version 2
 * of the License, or (at your option) any later version.
 *
 * This program is distributed in the hope that it will be useful,
 * but WITHOUT ANY WARRANTY; without even the implied warranty of
 * MERCHANTABILITY or FITNESS FOR A PARTICULAR PURPOSE.  See the
 * GNU General Public License for more details.
 *
 * You should have received a copy of the GNU General Public License
 * along with this program; if not, write to the Free Software Foundation,
 * Inc., 51 Franklin Street, Fifth Floor, Boston, MA 02110-1301, USA.
 *
 * The Original Code is Copyright (C) 2001-2002 by NaN Holding BV.
 * All rights reserved.
 *
 * Contributor(s): Blender Foundation
 *
 * ***** END GPL LICENSE BLOCK *****
 */

/** \file blender/blenkernel/intern/mesh.c
 *  \ingroup bke
 */

#include "MEM_guardedalloc.h"

#include "DNA_object_types.h"
#include "DNA_key_types.h"
#include "DNA_mesh_types.h"

#include "BLI_utildefines.h"
#include "BLI_math.h"
#include "BLI_linklist.h"
#include "BLI_memarena.h"
#include "BLI_edgehash.h"
#include "BLI_string.h"
#include "BLI_utildefines_stack.h"

#include "BKE_animsys.h"
#include "BKE_idcode.h"
#include "BKE_main.h"
#include "BKE_DerivedMesh.h"
#include "BKE_global.h"
#include "BKE_mesh.h"
<<<<<<< HEAD
#include "BKE_mesh_mapping.h"
#include "BKE_displist.h"
=======
>>>>>>> e0a436fc
#include "BKE_library.h"
#include "BKE_material.h"
#include "BKE_modifier.h"
#include "BKE_multires.h"
<<<<<<< HEAD
#include "BKE_key.h"
#include "BKE_mball.h"
/* these 2 are only used by conversion functions */
#include "BKE_curve.h"
/* -- */
=======
#include "BKE_depsgraph.h"
>>>>>>> e0a436fc
#include "BKE_object.h"
#include "BKE_editmesh.h"

#include "DEG_depsgraph.h"
#include "DEG_depsgraph_query.h"

enum {
	MESHCMP_DVERT_WEIGHTMISMATCH = 1,
	MESHCMP_DVERT_GROUPMISMATCH,
	MESHCMP_DVERT_TOTGROUPMISMATCH,
	MESHCMP_LOOPCOLMISMATCH,
	MESHCMP_LOOPUVMISMATCH,
	MESHCMP_LOOPMISMATCH,
	MESHCMP_POLYVERTMISMATCH,
	MESHCMP_POLYMISMATCH,
	MESHCMP_EDGEUNKNOWN,
	MESHCMP_VERTCOMISMATCH,
	MESHCMP_CDLAYERS_MISMATCH
};

static const char *cmpcode_to_str(int code)
{
	switch (code) {
		case MESHCMP_DVERT_WEIGHTMISMATCH:
			return "Vertex Weight Mismatch";
		case MESHCMP_DVERT_GROUPMISMATCH:
			return "Vertex Group Mismatch";
		case MESHCMP_DVERT_TOTGROUPMISMATCH:
			return "Vertex Doesn't Belong To Same Number Of Groups";
		case MESHCMP_LOOPCOLMISMATCH:
			return "Vertex Color Mismatch";
		case MESHCMP_LOOPUVMISMATCH:
			return "UV Mismatch";
		case MESHCMP_LOOPMISMATCH:
			return "Loop Mismatch";
		case MESHCMP_POLYVERTMISMATCH:
			return "Loop Vert Mismatch In Poly Test";
		case MESHCMP_POLYMISMATCH:
			return "Loop Vert Mismatch";
		case MESHCMP_EDGEUNKNOWN:
			return "Edge Mismatch";
		case MESHCMP_VERTCOMISMATCH:
			return "Vertex Coordinate Mismatch";
		case MESHCMP_CDLAYERS_MISMATCH:
			return "CustomData Layer Count Mismatch";
		default:
			return "Mesh Comparison Code Unknown";
	}
}

/* thresh is threshold for comparing vertices, uvs, vertex colors,
 * weights, etc.*/
static int customdata_compare(CustomData *c1, CustomData *c2, Mesh *m1, Mesh *m2, const float thresh)
{
	const float thresh_sq = thresh * thresh;
	CustomDataLayer *l1, *l2;
	int i, i1 = 0, i2 = 0, tot, j;
	
	for (i = 0; i < c1->totlayer; i++) {
		if (ELEM(c1->layers[i].type, CD_MVERT, CD_MEDGE, CD_MPOLY,
		         CD_MLOOPUV, CD_MLOOPCOL, CD_MDEFORMVERT))
		{
			i1++;
		}
	}

	for (i = 0; i < c2->totlayer; i++) {
		if (ELEM(c2->layers[i].type, CD_MVERT, CD_MEDGE, CD_MPOLY,
		         CD_MLOOPUV, CD_MLOOPCOL, CD_MDEFORMVERT))
		{
			i2++;
		}
	}

	if (i1 != i2)
		return MESHCMP_CDLAYERS_MISMATCH;
	
	l1 = c1->layers; l2 = c2->layers;
	tot = i1;
	i1 = 0; i2 = 0;
	for (i = 0; i < tot; i++) {
		while (i1 < c1->totlayer && !ELEM(l1->type, CD_MVERT, CD_MEDGE, CD_MPOLY,
		                                  CD_MLOOPUV, CD_MLOOPCOL, CD_MDEFORMVERT))
		{
			i1++;
			l1++;
		}

		while (i2 < c2->totlayer && !ELEM(l2->type, CD_MVERT, CD_MEDGE, CD_MPOLY,
		                                  CD_MLOOPUV, CD_MLOOPCOL, CD_MDEFORMVERT))
		{
			i2++;
			l2++;
		}
		
		if (l1->type == CD_MVERT) {
			MVert *v1 = l1->data;
			MVert *v2 = l2->data;
			int vtot = m1->totvert;
			
			for (j = 0; j < vtot; j++, v1++, v2++) {
				if (len_squared_v3v3(v1->co, v2->co) > thresh_sq)
					return MESHCMP_VERTCOMISMATCH;
				/* I don't care about normals, let's just do coodinates */
			}
		}
		
		/*we're order-agnostic for edges here*/
		if (l1->type == CD_MEDGE) {
			MEdge *e1 = l1->data;
			MEdge *e2 = l2->data;
			int etot = m1->totedge;
			EdgeHash *eh = BLI_edgehash_new_ex(__func__, etot);
		
			for (j = 0; j < etot; j++, e1++) {
				BLI_edgehash_insert(eh, e1->v1, e1->v2, e1);
			}
			
			for (j = 0; j < etot; j++, e2++) {
				if (!BLI_edgehash_lookup(eh, e2->v1, e2->v2))
					return MESHCMP_EDGEUNKNOWN;
			}
			BLI_edgehash_free(eh, NULL);
		}
		
		if (l1->type == CD_MPOLY) {
			MPoly *p1 = l1->data;
			MPoly *p2 = l2->data;
			int ptot = m1->totpoly;
		
			for (j = 0; j < ptot; j++, p1++, p2++) {
				MLoop *lp1, *lp2;
				int k;
				
				if (p1->totloop != p2->totloop)
					return MESHCMP_POLYMISMATCH;
				
				lp1 = m1->mloop + p1->loopstart;
				lp2 = m2->mloop + p2->loopstart;
				
				for (k = 0; k < p1->totloop; k++, lp1++, lp2++) {
					if (lp1->v != lp2->v)
						return MESHCMP_POLYVERTMISMATCH;
				}
			}
		}
		if (l1->type == CD_MLOOP) {
			MLoop *lp1 = l1->data;
			MLoop *lp2 = l2->data;
			int ltot = m1->totloop;
		
			for (j = 0; j < ltot; j++, lp1++, lp2++) {
				if (lp1->v != lp2->v)
					return MESHCMP_LOOPMISMATCH;
			}
		}
		if (l1->type == CD_MLOOPUV) {
			MLoopUV *lp1 = l1->data;
			MLoopUV *lp2 = l2->data;
			int ltot = m1->totloop;
		
			for (j = 0; j < ltot; j++, lp1++, lp2++) {
				if (len_squared_v2v2(lp1->uv, lp2->uv) > thresh_sq)
					return MESHCMP_LOOPUVMISMATCH;
			}
		}
		
		if (l1->type == CD_MLOOPCOL) {
			MLoopCol *lp1 = l1->data;
			MLoopCol *lp2 = l2->data;
			int ltot = m1->totloop;
		
			for (j = 0; j < ltot; j++, lp1++, lp2++) {
				if (ABS(lp1->r - lp2->r) > thresh || 
				    ABS(lp1->g - lp2->g) > thresh || 
				    ABS(lp1->b - lp2->b) > thresh || 
				    ABS(lp1->a - lp2->a) > thresh)
				{
					return MESHCMP_LOOPCOLMISMATCH;
				}
			}
		}

		if (l1->type == CD_MDEFORMVERT) {
			MDeformVert *dv1 = l1->data;
			MDeformVert *dv2 = l2->data;
			int dvtot = m1->totvert;
		
			for (j = 0; j < dvtot; j++, dv1++, dv2++) {
				int k;
				MDeformWeight *dw1 = dv1->dw, *dw2 = dv2->dw;
				
				if (dv1->totweight != dv2->totweight)
					return MESHCMP_DVERT_TOTGROUPMISMATCH;
				
				for (k = 0; k < dv1->totweight; k++, dw1++, dw2++) {
					if (dw1->def_nr != dw2->def_nr)
						return MESHCMP_DVERT_GROUPMISMATCH;
					if (fabsf(dw1->weight - dw2->weight) > thresh)
						return MESHCMP_DVERT_WEIGHTMISMATCH;
				}
			}
		}
	}
	
	return 0;
}

/**
 * Used for unit testing; compares two meshes, checking only
 * differences we care about.  should be usable with leaf's
 * testing framework I get RNA work done, will use hackish
 * testing code for now.
 */
const char *BKE_mesh_cmp(Mesh *me1, Mesh *me2, float thresh)
{
	int c;
	
	if (!me1 || !me2)
		return "Requires two input meshes";
	
	if (me1->totvert != me2->totvert) 
		return "Number of verts don't match";
	
	if (me1->totedge != me2->totedge)
		return "Number of edges don't match";
	
	if (me1->totpoly != me2->totpoly)
		return "Number of faces don't match";
				
	if (me1->totloop != me2->totloop)
		return "Number of loops don't match";
	
	if ((c = customdata_compare(&me1->vdata, &me2->vdata, me1, me2, thresh)))
		return cmpcode_to_str(c);

	if ((c = customdata_compare(&me1->edata, &me2->edata, me1, me2, thresh)))
		return cmpcode_to_str(c);

	if ((c = customdata_compare(&me1->ldata, &me2->ldata, me1, me2, thresh)))
		return cmpcode_to_str(c);

	if ((c = customdata_compare(&me1->pdata, &me2->pdata, me1, me2, thresh)))
		return cmpcode_to_str(c);
	
	return NULL;
}

static void mesh_ensure_tessellation_customdata(Mesh *me)
{
	if (UNLIKELY((me->totface != 0) && (me->totpoly == 0))) {
		/* Pass, otherwise this function  clears 'mface' before
		 * versioning 'mface -> mpoly' code kicks in [#30583]
		 *
		 * Callers could also check but safer to do here - campbell */
	}
	else {
		const int tottex_original = CustomData_number_of_layers(&me->ldata, CD_MLOOPUV);
		const int totcol_original = CustomData_number_of_layers(&me->ldata, CD_MLOOPCOL);

		const int tottex_tessface = CustomData_number_of_layers(&me->fdata, CD_MTFACE);
		const int totcol_tessface = CustomData_number_of_layers(&me->fdata, CD_MCOL);

		if (tottex_tessface != tottex_original ||
		    totcol_tessface != totcol_original)
		{
			BKE_mesh_tessface_clear(me);

			CustomData_from_bmeshpoly(&me->fdata, &me->ldata, me->totface);

			/* TODO - add some --debug-mesh option */
			if (G.debug & G_DEBUG) {
				/* note: this warning may be un-called for if we are initializing the mesh for the
				 * first time from bmesh, rather then giving a warning about this we could be smarter
				 * and check if there was any data to begin with, for now just print the warning with
				 * some info to help troubleshoot whats going on - campbell */
				printf("%s: warning! Tessellation uvs or vcol data got out of sync, "
				       "had to reset!\n    CD_MTFACE: %d != CD_MLOOPUV: %d || CD_MCOL: %d != CD_MLOOPCOL: %d\n",
				       __func__, tottex_tessface, tottex_original, totcol_tessface, totcol_original);
			}
		}
	}
}

void BKE_mesh_ensure_skin_customdata(Mesh *me)
{
	BMesh *bm = me->edit_btmesh ? me->edit_btmesh->bm : NULL;
	MVertSkin *vs;

	if (bm) {
		if (!CustomData_has_layer(&bm->vdata, CD_MVERT_SKIN)) {
			BMVert *v;
			BMIter iter;

			BM_data_layer_add(bm, &bm->vdata, CD_MVERT_SKIN);

			/* Mark an arbitrary vertex as root */
			BM_ITER_MESH (v, &iter, bm, BM_VERTS_OF_MESH) {
				vs = CustomData_bmesh_get(&bm->vdata, v->head.data,
				                          CD_MVERT_SKIN);
				vs->flag |= MVERT_SKIN_ROOT;
				break;
			}
		}
	}
	else {
		if (!CustomData_has_layer(&me->vdata, CD_MVERT_SKIN)) {
			vs = CustomData_add_layer(&me->vdata,
			                          CD_MVERT_SKIN,
			                          CD_DEFAULT,
			                          NULL,
			                          me->totvert);

			/* Mark an arbitrary vertex as root */
			if (vs) {
				vs->flag |= MVERT_SKIN_ROOT;
			}
		}
	}
}

bool BKE_mesh_ensure_edit_data(struct Mesh *me)
{
	if (me->runtime.edit_data != NULL) {
		return false;
	}

	me->runtime.edit_data = MEM_callocN(sizeof(EditMeshData), "EditMeshData");
	return true;
}

bool BKE_mesh_clear_edit_data(struct Mesh *me)
{
	if (me->runtime.edit_data == NULL) {
		return false;
	}

	if (me->runtime.edit_data->polyCos != NULL)
		MEM_freeN((void *)me->runtime.edit_data->polyCos);
	if (me->runtime.edit_data->polyNos != NULL)
		MEM_freeN((void *)me->runtime.edit_data->polyNos);
	if (me->runtime.edit_data->vertexCos != NULL)
		MEM_freeN((void *)me->runtime.edit_data->vertexCos);
	if (me->runtime.edit_data->vertexNos != NULL)
		MEM_freeN((void *)me->runtime.edit_data->vertexNos);

	MEM_SAFE_FREE(me->runtime.edit_data);
	return true;
}


bool BKE_mesh_ensure_facemap_customdata(struct Mesh *me)
{
	BMesh *bm = me->edit_btmesh ? me->edit_btmesh->bm : NULL;
	bool changed = false;
	if (bm) {
		if (!CustomData_has_layer(&bm->pdata, CD_FACEMAP)) {
			BM_data_layer_add(bm, &bm->pdata, CD_FACEMAP);
			changed = true;
		}
	}
	else {
		if (!CustomData_has_layer(&me->pdata, CD_FACEMAP)) {
			CustomData_add_layer(&me->pdata,
			                          CD_FACEMAP,
			                          CD_DEFAULT,
			                          NULL,
			                          me->totpoly);
			changed = true;
		}
	}
	return changed;
}

bool BKE_mesh_clear_facemap_customdata(struct Mesh *me)
{
	BMesh *bm = me->edit_btmesh ? me->edit_btmesh->bm : NULL;
	bool changed = false;
	if (bm) {
		if (CustomData_has_layer(&bm->pdata, CD_FACEMAP)) {
			BM_data_layer_free(bm, &bm->pdata, CD_FACEMAP);
			changed = true;
		}
	}
	else {
		if (CustomData_has_layer(&me->pdata, CD_FACEMAP)) {
			CustomData_free_layers(&me->pdata, CD_FACEMAP, me->totpoly);
			changed = true;
		}
	}
	return changed;
}

/* this ensures grouped customdata (e.g. mtexpoly and mloopuv and mtface, or
 * mloopcol and mcol) have the same relative active/render/clone/mask indices.
 *
 * note that for undo mesh data we want to skip 'ensure_tess_cd' call since
 * we don't want to store memory for tessface when its only used for older
 * versions of the mesh. - campbell*/
static void mesh_update_linked_customdata(Mesh *me, const bool do_ensure_tess_cd)
{
	if (do_ensure_tess_cd) {
		mesh_ensure_tessellation_customdata(me);
	}

	CustomData_bmesh_update_active_layers(&me->fdata, &me->ldata);
}

void BKE_mesh_update_customdata_pointers(Mesh *me, const bool do_ensure_tess_cd)
{
	mesh_update_linked_customdata(me, do_ensure_tess_cd);

	me->mvert = CustomData_get_layer(&me->vdata, CD_MVERT);
	me->dvert = CustomData_get_layer(&me->vdata, CD_MDEFORMVERT);

	me->medge = CustomData_get_layer(&me->edata, CD_MEDGE);

	me->mface = CustomData_get_layer(&me->fdata, CD_MFACE);
	me->mcol = CustomData_get_layer(&me->fdata, CD_MCOL);
	me->mtface = CustomData_get_layer(&me->fdata, CD_MTFACE);
	
	me->mpoly = CustomData_get_layer(&me->pdata, CD_MPOLY);
	me->mloop = CustomData_get_layer(&me->ldata, CD_MLOOP);

	me->mloopcol = CustomData_get_layer(&me->ldata, CD_MLOOPCOL);
	me->mloopuv = CustomData_get_layer(&me->ldata, CD_MLOOPUV);
}

bool BKE_mesh_has_custom_loop_normals(Mesh *me)
{
	if (me->edit_btmesh) {
		return CustomData_has_layer(&me->edit_btmesh->bm->ldata, CD_CUSTOMLOOPNORMAL);
	}
	else {
		return CustomData_has_layer(&me->ldata, CD_CUSTOMLOOPNORMAL);
	}
}

/** Free (or release) any data used by this mesh (does not free the mesh itself). */
void BKE_mesh_free(Mesh *me)
{
	BKE_animdata_free(&me->id, false);

	BKE_mesh_batch_cache_free(me);
	BKE_mesh_clear_edit_data(me);

	CustomData_free(&me->vdata, me->totvert);
	CustomData_free(&me->edata, me->totedge);
	CustomData_free(&me->fdata, me->totface);
	CustomData_free(&me->ldata, me->totloop);
	CustomData_free(&me->pdata, me->totpoly);

	MEM_SAFE_FREE(me->mat);
	MEM_SAFE_FREE(me->bb);
	MEM_SAFE_FREE(me->mselect);
	MEM_SAFE_FREE(me->edit_btmesh);
}

static void mesh_tessface_clear_intern(Mesh *mesh, int free_customdata)
{
	if (free_customdata) {
		CustomData_free(&mesh->fdata, mesh->totface);
	}
	else {
		CustomData_reset(&mesh->fdata);
	}

	mesh->mface = NULL;
	mesh->mtface = NULL;
	mesh->mcol = NULL;
	mesh->totface = 0;
}

void BKE_mesh_init(Mesh *me)
{
	BLI_assert(MEMCMP_STRUCT_OFS_IS_ZERO(me, id));

	me->size[0] = me->size[1] = me->size[2] = 1.0;
	me->smoothresh = DEG2RADF(30);
	me->texflag = ME_AUTOSPACE;

	/* disable because its slow on many GPU's, see [#37518] */
#if 0
	me->flag = ME_TWOSIDED;
#endif
	me->drawflag = ME_DRAWEDGES | ME_DRAWFACES | ME_DRAWCREASES;

	CustomData_reset(&me->vdata);
	CustomData_reset(&me->edata);
	CustomData_reset(&me->fdata);
	CustomData_reset(&me->pdata);
	CustomData_reset(&me->ldata);
}

Mesh *BKE_mesh_add(Main *bmain, const char *name)
{
	Mesh *me;

	me = BKE_libblock_alloc(bmain, ID_ME, name, 0);

	BKE_mesh_init(me);

	return me;
}

/**
 * Only copy internal data of Mesh ID from source to already allocated/initialized destination.
 * You probably nerver want to use that directly, use id_copy or BKE_id_copy_ex for typical needs.
 *
 * WARNING! This function will not handle ID user count!
 *
 * \param flag  Copying options (see BKE_library.h's LIB_ID_COPY_... flags for more).
 */
void BKE_mesh_copy_data(Main *bmain, Mesh *me_dst, const Mesh *me_src, const int flag)
{
	const bool do_tessface = ((me_src->totface != 0) && (me_src->totpoly == 0)); /* only do tessface if we have no polys */

	me_dst->mat = MEM_dupallocN(me_src->mat);

	CustomData_copy(&me_src->vdata, &me_dst->vdata, CD_MASK_MESH, CD_DUPLICATE, me_dst->totvert);
	CustomData_copy(&me_src->edata, &me_dst->edata, CD_MASK_MESH, CD_DUPLICATE, me_dst->totedge);
	CustomData_copy(&me_src->ldata, &me_dst->ldata, CD_MASK_MESH, CD_DUPLICATE, me_dst->totloop);
	CustomData_copy(&me_src->pdata, &me_dst->pdata, CD_MASK_MESH, CD_DUPLICATE, me_dst->totpoly);
	if (do_tessface) {
		CustomData_copy(&me_src->fdata, &me_dst->fdata, CD_MASK_MESH, CD_DUPLICATE, me_dst->totface);
	}
	else {
		mesh_tessface_clear_intern(me_dst, false);
	}

	BKE_mesh_update_customdata_pointers(me_dst, do_tessface);

	me_dst->edit_btmesh = NULL;
	me_dst->runtime.batch_cache = NULL;

	me_dst->mselect = MEM_dupallocN(me_dst->mselect);
	me_dst->bb = MEM_dupallocN(me_dst->bb);

	/* TODO Do we want to add flag to prevent this? */
	if (me_src->key) {
		BKE_id_copy_ex(bmain, &me_src->key->id, (ID **)&me_dst->key, flag, false);
	}
}

Mesh *BKE_mesh_new_nomain(int verts_len, int edges_len, int tessface_len, int loops_len, int polys_len)
{
	Mesh *mesh = BKE_libblock_alloc(
	        NULL, ID_ME,
	        BKE_idcode_to_name(ID_ME),
	        LIB_ID_CREATE_NO_MAIN |
	        LIB_ID_CREATE_NO_USER_REFCOUNT |
	        LIB_ID_CREATE_NO_DEG_TAG);
	BKE_libblock_init_empty(&mesh->id);

	/* don't use CustomData_reset(...); because we dont want to touch customdata */
	copy_vn_i(mesh->vdata.typemap, CD_NUMTYPES, -1);
	copy_vn_i(mesh->edata.typemap, CD_NUMTYPES, -1);
	copy_vn_i(mesh->fdata.typemap, CD_NUMTYPES, -1);
	copy_vn_i(mesh->ldata.typemap, CD_NUMTYPES, -1);
	copy_vn_i(mesh->pdata.typemap, CD_NUMTYPES, -1);

	CustomData_add_layer(&mesh->vdata, CD_ORIGINDEX, CD_CALLOC, NULL, verts_len);
	CustomData_add_layer(&mesh->edata, CD_ORIGINDEX, CD_CALLOC, NULL, edges_len);
	CustomData_add_layer(&mesh->fdata, CD_ORIGINDEX, CD_CALLOC, NULL, tessface_len);
	CustomData_add_layer(&mesh->pdata, CD_ORIGINDEX, CD_CALLOC, NULL, polys_len);

	CustomData_add_layer(&mesh->vdata, CD_MVERT, CD_CALLOC, NULL, verts_len);
	CustomData_add_layer(&mesh->edata, CD_MEDGE, CD_CALLOC, NULL, edges_len);
	CustomData_add_layer(&mesh->fdata, CD_MFACE, CD_CALLOC, NULL, tessface_len);
	CustomData_add_layer(&mesh->ldata, CD_MLOOP, CD_CALLOC, NULL, loops_len);
	CustomData_add_layer(&mesh->pdata, CD_MPOLY, CD_CALLOC, NULL, polys_len);

	mesh->mvert = CustomData_get_layer(&mesh->vdata, CD_MVERT);
	mesh->medge = CustomData_get_layer(&mesh->edata, CD_MEDGE);
	mesh->mface = CustomData_get_layer(&mesh->fdata, CD_MFACE);
	mesh->mloop = CustomData_get_layer(&mesh->ldata, CD_MLOOP);
	mesh->mpoly = CustomData_get_layer(&mesh->pdata, CD_MPOLY);

	return mesh;
}

static Mesh *mesh_new_nomain_from_template_ex(
        const Mesh *me_src,
        int verts_len, int edges_len, int tessface_len,
        int loops_len, int polys_len,
        CustomDataMask mask)
{
	const bool do_tessface = ((me_src->totface != 0) && (me_src->totpoly == 0)); /* only do tessface if we have no polys */

	Mesh *me_dst = BKE_id_new_nomain(ID_ME, NULL);

	me_dst->mat = MEM_dupallocN(me_src->mat);
	me_dst->mselect = MEM_dupallocN(me_dst->mselect);

	me_dst->totvert = verts_len;
	me_dst->totedge = edges_len;
	me_dst->totloop = loops_len;
	me_dst->totpoly = polys_len;

	CustomData_copy(&me_src->vdata, &me_dst->vdata, mask, CD_CALLOC, verts_len);
	CustomData_copy(&me_src->edata, &me_dst->edata, mask, CD_CALLOC, edges_len);
	CustomData_copy(&me_src->ldata, &me_dst->ldata, mask, CD_CALLOC, loops_len);
	CustomData_copy(&me_src->pdata, &me_dst->pdata, mask, CD_CALLOC, polys_len);
	if (do_tessface) {
		CustomData_copy(&me_src->fdata, &me_dst->fdata, mask, CD_CALLOC, tessface_len);
	}
	else {
		mesh_tessface_clear_intern(me_dst, false);
	}

	BKE_mesh_update_customdata_pointers(me_dst, false);

	if (!CustomData_get_layer(&me_dst->vdata, CD_ORIGINDEX))
		CustomData_add_layer(&me_dst->vdata, CD_ORIGINDEX, CD_CALLOC, NULL, verts_len);
	if (!CustomData_get_layer(&me_dst->edata, CD_ORIGINDEX))
		CustomData_add_layer(&me_dst->edata, CD_ORIGINDEX, CD_CALLOC, NULL, edges_len);
	if (!CustomData_get_layer(&me_dst->pdata, CD_ORIGINDEX))
		CustomData_add_layer(&me_dst->pdata, CD_ORIGINDEX, CD_CALLOC, NULL, polys_len);

	return me_dst;
}

Mesh * BKE_mesh_new_nomain_from_template(
        const Mesh *me_src,
        int verts_len, int edges_len, int tessface_len,
        int loops_len, int polys_len)
{
	return mesh_new_nomain_from_template_ex(
	        me_src,
	        verts_len, edges_len, tessface_len,
	        loops_len, polys_len,
	        CD_MASK_EVERYTHING);
}

Mesh *BKE_mesh_copy(Main *bmain, const Mesh *me)
{
	Mesh *me_copy;
	BKE_id_copy_ex(bmain, &me->id, (ID **)&me_copy, 0, false);
	return me_copy;
}

BMesh *BKE_mesh_to_bmesh_ex(
        Mesh *me,
        const struct BMeshCreateParams *create_params,
        const struct BMeshFromMeshParams *convert_params)
{
	BMesh *bm;
	const BMAllocTemplate allocsize = BMALLOC_TEMPLATE_FROM_ME(me);

	bm = BM_mesh_create(&allocsize, create_params);
	BM_mesh_bm_from_me(bm, me, convert_params);

	return bm;
}

BMesh *BKE_mesh_to_bmesh(
        Mesh *me, Object *ob,
        const bool add_key_index, const struct BMeshCreateParams *params)
{
	return BKE_mesh_to_bmesh_ex(
	        me, params,
	        &(struct BMeshFromMeshParams){
	            .calc_face_normal = false,
	            .add_key_index = add_key_index,
	            .use_shapekey = true,
	            .active_shapekey = ob->shapenr,
	        });
}

Mesh *BKE_bmesh_to_mesh_nomain(BMesh *bm, const struct BMeshToMeshParams *params)
{
	Mesh *mesh = BKE_id_new_nomain(ID_ME, NULL);
	BM_mesh_bm_to_me(bm, mesh, params);
	return mesh;
}

void BKE_mesh_make_local(Main *bmain, Mesh *me, const bool lib_local)
{
	BKE_id_make_local_generic(bmain, &me->id, true, lib_local);
}

bool BKE_mesh_uv_cdlayer_rename_index(
        Mesh *me, const int loop_index, const int face_index,
        const char *new_name, const bool do_tessface)
{
	CustomData *ldata, *fdata;
	CustomDataLayer *cdlu, *cdlf;

	if (me->edit_btmesh) {
		ldata = &me->edit_btmesh->bm->ldata;
		fdata = NULL;  /* No tessellated data in BMesh! */
	}
	else {
		ldata = &me->ldata;
		fdata = &me->fdata;
	}

	cdlu = &ldata->layers[loop_index];
	cdlf = (face_index != -1) && fdata && do_tessface ? &fdata->layers[face_index] : NULL;

	if (cdlu->name != new_name) {
		/* Mesh validate passes a name from the CD layer as the new name,
		 * Avoid memcpy from self to self in this case.
		 */
		BLI_strncpy(cdlu->name, new_name, sizeof(cdlu->name));
		CustomData_set_layer_unique_name(ldata, loop_index);
	}

	if (cdlf == NULL) {
		return false;
	}

	BLI_strncpy(cdlf->name, cdlu->name, sizeof(cdlf->name));
	CustomData_set_layer_unique_name(fdata, face_index);

	return true;
}

bool BKE_mesh_uv_cdlayer_rename(Mesh *me, const char *old_name, const char *new_name, bool do_tessface)
{
	CustomData *ldata, *fdata;
	if (me->edit_btmesh) {
		ldata = &me->edit_btmesh->bm->ldata;
		/* No tessellated data in BMesh! */
		fdata = NULL;
		do_tessface = false;
	}
	else {
		ldata = &me->ldata;
		fdata = &me->fdata;
		do_tessface = (do_tessface && fdata->totlayer);
	}

	{
		const int lidx_start = CustomData_get_layer_index(ldata, CD_MLOOPUV);
		const int fidx_start = do_tessface ? CustomData_get_layer_index(fdata, CD_MTFACE) : -1;
		int lidx = CustomData_get_named_layer(ldata, CD_MLOOPUV, old_name);
		int fidx = do_tessface ? CustomData_get_named_layer(fdata, CD_MTFACE, old_name) : -1;

		/* None of those cases should happen, in theory!
		 * Note this assume we have the same number of mtexpoly, mloopuv and mtface layers!
		 */
		if (lidx == -1) {
			if (fidx == -1) {
				/* No layer found with this name! */
				return false;
			}
			else {
				lidx = fidx;
			}
		}

		/* Go back to absolute indices! */
		lidx += lidx_start;
		if (fidx != -1)
			fidx += fidx_start;

		return BKE_mesh_uv_cdlayer_rename_index(me, lidx, fidx, new_name, do_tessface);
	}
}

void BKE_mesh_boundbox_calc(Mesh *me, float r_loc[3], float r_size[3])
{
	BoundBox *bb;
	float min[3], max[3];
	float mloc[3], msize[3];
	
	if (me->bb == NULL) me->bb = MEM_callocN(sizeof(BoundBox), "boundbox");
	bb = me->bb;

	if (!r_loc) r_loc = mloc;
	if (!r_size) r_size = msize;
	
	INIT_MINMAX(min, max);
	if (!BKE_mesh_minmax(me, min, max)) {
		min[0] = min[1] = min[2] = -1.0f;
		max[0] = max[1] = max[2] = 1.0f;
	}

	mid_v3_v3v3(r_loc, min, max);
		
	r_size[0] = (max[0] - min[0]) / 2.0f;
	r_size[1] = (max[1] - min[1]) / 2.0f;
	r_size[2] = (max[2] - min[2]) / 2.0f;
	
	BKE_boundbox_init_from_minmax(bb, min, max);

	bb->flag &= ~BOUNDBOX_DIRTY;
}

void BKE_mesh_texspace_calc(Mesh *me)
{
	float loc[3], size[3];
	int a;

	BKE_mesh_boundbox_calc(me, loc, size);

	if (me->texflag & ME_AUTOSPACE) {
		for (a = 0; a < 3; a++) {
			if (size[a] == 0.0f) size[a] = 1.0f;
			else if (size[a] > 0.0f && size[a] < 0.00001f) size[a] = 0.00001f;
			else if (size[a] < 0.0f && size[a] > -0.00001f) size[a] = -0.00001f;
		}

		copy_v3_v3(me->loc, loc);
		copy_v3_v3(me->size, size);
		zero_v3(me->rot);
	}
}

BoundBox *BKE_mesh_boundbox_get(Object *ob)
{
	Mesh *me = ob->data;

	if (ob->bb)
		return ob->bb;

	if (me->bb == NULL || (me->bb->flag & BOUNDBOX_DIRTY)) {
		BKE_mesh_texspace_calc(me);
	}

	return me->bb;
}

void BKE_mesh_texspace_get(Mesh *me, float r_loc[3], float r_rot[3], float r_size[3])
{
	if (me->bb == NULL || (me->bb->flag & BOUNDBOX_DIRTY)) {
		BKE_mesh_texspace_calc(me);
	}

	if (r_loc) copy_v3_v3(r_loc,  me->loc);
	if (r_rot) copy_v3_v3(r_rot,  me->rot);
	if (r_size) copy_v3_v3(r_size, me->size);
}

void BKE_mesh_texspace_get_reference(Mesh *me, short **r_texflag,  float **r_loc, float **r_rot, float **r_size)
{
	if (me->bb == NULL || (me->bb->flag & BOUNDBOX_DIRTY)) {
		BKE_mesh_texspace_calc(me);
	}

	if (r_texflag != NULL) *r_texflag = &me->texflag;
	if (r_loc != NULL) *r_loc = me->loc;
	if (r_rot != NULL) *r_rot = me->rot;
	if (r_size != NULL) *r_size = me->size;
}

void BKE_mesh_texspace_copy_from_object(Mesh *me, Object *ob)
{
	float *texloc, *texrot, *texsize;
	short *texflag;

	if (BKE_object_obdata_texspace_get(ob, &texflag, &texloc, &texsize, &texrot)) {
		me->texflag = *texflag;
		copy_v3_v3(me->loc, texloc);
		copy_v3_v3(me->size, texsize);
		copy_v3_v3(me->rot, texrot);
	}
}

float (*BKE_mesh_orco_verts_get(Object *ob))[3]
{
	Mesh *me = ob->data;
	MVert *mvert = NULL;
	Mesh *tme = me->texcomesh ? me->texcomesh : me;
	int a, totvert;
	float (*vcos)[3] = NULL;

	/* Get appropriate vertex coordinates */
	vcos = MEM_calloc_arrayN(me->totvert, sizeof(*vcos), "orco mesh");
	mvert = tme->mvert;
	totvert = min_ii(tme->totvert, me->totvert);

	for (a = 0; a < totvert; a++, mvert++) {
		copy_v3_v3(vcos[a], mvert->co);
	}

	return vcos;
}

void BKE_mesh_orco_verts_transform(Mesh *me, float (*orco)[3], int totvert, int invert)
{
	float loc[3], size[3];
	int a;

	BKE_mesh_texspace_get(me->texcomesh ? me->texcomesh : me, loc, NULL, size);

	if (invert) {
		for (a = 0; a < totvert; a++) {
			float *co = orco[a];
			madd_v3_v3v3v3(co, loc, co, size);
		}
	}
	else {
		for (a = 0; a < totvert; a++) {
			float *co = orco[a];
			co[0] = (co[0] - loc[0]) / size[0];
			co[1] = (co[1] - loc[1]) / size[1];
			co[2] = (co[2] - loc[2]) / size[2];
		}
	}
}

/* rotates the vertices of a face in case v[2] or v[3] (vertex index) is = 0.
 * this is necessary to make the if (mface->v4) check for quads work */
int test_index_face(MFace *mface, CustomData *fdata, int mfindex, int nr)
{
	/* first test if the face is legal */
	if ((mface->v3 || nr == 4) && mface->v3 == mface->v4) {
		mface->v4 = 0;
		nr--;
	}
	if ((mface->v2 || mface->v4) && mface->v2 == mface->v3) {
		mface->v3 = mface->v4;
		mface->v4 = 0;
		nr--;
	}
	if (mface->v1 == mface->v2) {
		mface->v2 = mface->v3;
		mface->v3 = mface->v4;
		mface->v4 = 0;
		nr--;
	}

	/* check corrupt cases, bow-tie geometry, cant handle these because edge data wont exist so just return 0 */
	if (nr == 3) {
		if (
		    /* real edges */
		    mface->v1 == mface->v2 ||
		    mface->v2 == mface->v3 ||
		    mface->v3 == mface->v1)
		{
			return 0;
		}
	}
	else if (nr == 4) {
		if (
		    /* real edges */
		    mface->v1 == mface->v2 ||
		    mface->v2 == mface->v3 ||
		    mface->v3 == mface->v4 ||
		    mface->v4 == mface->v1 ||
		    /* across the face */
		    mface->v1 == mface->v3 ||
		    mface->v2 == mface->v4)
		{
			return 0;
		}
	}

	/* prevent a zero at wrong index location */
	if (nr == 3) {
		if (mface->v3 == 0) {
			static int corner_indices[4] = {1, 2, 0, 3};

			SWAP(unsigned int, mface->v1, mface->v2);
			SWAP(unsigned int, mface->v2, mface->v3);

			if (fdata)
				CustomData_swap_corners(fdata, mfindex, corner_indices);
		}
	}
	else if (nr == 4) {
		if (mface->v3 == 0 || mface->v4 == 0) {
			static int corner_indices[4] = {2, 3, 0, 1};

			SWAP(unsigned int, mface->v1, mface->v3);
			SWAP(unsigned int, mface->v2, mface->v4);

			if (fdata)
				CustomData_swap_corners(fdata, mfindex, corner_indices);
		}
	}

	return nr;
}

Mesh *BKE_mesh_from_object(Object *ob)
{
	
	if (ob == NULL) return NULL;
	if (ob->type == OB_MESH) return ob->data;
	else return NULL;
}

void BKE_mesh_assign_object(Object *ob, Mesh *me)
{
	Mesh *old = NULL;

	multires_force_update(ob);
	
	if (ob == NULL) return;
	
	if (ob->type == OB_MESH) {
		old = ob->data;
		if (old)
			id_us_min(&old->id);
		ob->data = me;
		id_us_plus((ID *)me);
	}
	
	test_object_materials(ob, (ID *)me);

	test_object_modifiers(ob);
}

<<<<<<< HEAD
void BKE_mesh_from_metaball(ListBase *lb, Mesh *me)
{
	DispList *dl;
	MVert *mvert;
	MLoop *mloop, *allloop;
	MPoly *mpoly;
	const float *nors, *verts;
	int a, *index;
	
	dl = lb->first;
	if (dl == NULL) return;

	if (dl->type == DL_INDEX4) {
		mvert = CustomData_add_layer(&me->vdata, CD_MVERT, CD_CALLOC, NULL, dl->nr);
		allloop = mloop = CustomData_add_layer(&me->ldata, CD_MLOOP, CD_CALLOC, NULL, dl->parts * 4);
		mpoly = CustomData_add_layer(&me->pdata, CD_MPOLY, CD_CALLOC, NULL, dl->parts);
		me->mvert = mvert;
		me->mloop = mloop;
		me->mpoly = mpoly;
		me->totvert = dl->nr;
		me->totpoly = dl->parts;

		a = dl->nr;
		nors = dl->nors;
		verts = dl->verts;
		while (a--) {
			copy_v3_v3(mvert->co, verts);
			normal_float_to_short_v3(mvert->no, nors);
			mvert++;
			nors += 3;
			verts += 3;
		}
		
		a = dl->parts;
		index = dl->index;
		while (a--) {
			int count = index[2] != index[3] ? 4 : 3;

			mloop[0].v = index[0];
			mloop[1].v = index[1];
			mloop[2].v = index[2];
			if (count == 4)
				mloop[3].v = index[3];

			mpoly->totloop = count;
			mpoly->loopstart = (int)(mloop - allloop);
			mpoly->flag = ME_SMOOTH;


			mpoly++;
			mloop += count;
			me->totloop += count;
			index += 4;
		}

		BKE_mesh_update_customdata_pointers(me, true);

		BKE_mesh_calc_normals(me);

		BKE_mesh_calc_edges(me, true, false);
	}
}

/**
 * Specialized function to use when we _know_ existing edges don't overlap with poly edges.
 */
static void make_edges_mdata_extend(MEdge **r_alledge, int *r_totedge,
                                    const MPoly *mpoly, MLoop *mloop,
                                    const int totpoly)
{
	int totedge = *r_totedge;
	int totedge_new;
	EdgeHash *eh;
	unsigned int eh_reserve;
	const MPoly *mp;
	int i;

	eh_reserve = max_ii(totedge, BLI_EDGEHASH_SIZE_GUESS_FROM_POLYS(totpoly));
	eh = BLI_edgehash_new_ex(__func__, eh_reserve);

	for (i = 0, mp = mpoly; i < totpoly; i++, mp++) {
		BKE_mesh_poly_edgehash_insert(eh, mp, mloop + mp->loopstart);
	}

	totedge_new = BLI_edgehash_len(eh);

#ifdef DEBUG
	/* ensure that theres no overlap! */
	if (totedge_new) {
		MEdge *medge = *r_alledge;
		for (i = 0; i < totedge; i++, medge++) {
			BLI_assert(BLI_edgehash_haskey(eh, medge->v1, medge->v2) == false);
		}
	}
#endif

	if (totedge_new) {
		EdgeHashIterator *ehi;
		MEdge *medge;
		unsigned int e_index = totedge;

		*r_alledge = medge = (*r_alledge ? MEM_reallocN(*r_alledge, sizeof(MEdge) * (totedge + totedge_new)) :
		                                   MEM_calloc_arrayN(totedge_new, sizeof(MEdge), __func__));
		medge += totedge;

		totedge += totedge_new;

		/* --- */
		for (ehi = BLI_edgehashIterator_new(eh);
		     BLI_edgehashIterator_isDone(ehi) == false;
		     BLI_edgehashIterator_step(ehi), ++medge, e_index++)
		{
			BLI_edgehashIterator_getKey(ehi, &medge->v1, &medge->v2);
			BLI_edgehashIterator_setValue(ehi, SET_UINT_IN_POINTER(e_index));

			medge->crease = medge->bweight = 0;
			medge->flag = ME_EDGEDRAW | ME_EDGERENDER;
		}
		BLI_edgehashIterator_free(ehi);

		*r_totedge = totedge;


		for (i = 0, mp = mpoly; i < totpoly; i++, mp++) {
			MLoop *l = &mloop[mp->loopstart];
			MLoop *l_prev = (l + (mp->totloop - 1));
			int j;
			for (j = 0; j < mp->totloop; j++, l++) {
				/* lookup hashed edge index */
				l_prev->e = GET_UINT_FROM_POINTER(BLI_edgehash_lookup(eh, l_prev->v, l->v));
				l_prev = l;
			}
		}
	}

	BLI_edgehash_free(eh, NULL);
}


/* Initialize mverts, medges and, faces for converting nurbs to mesh and derived mesh */
/* return non-zero on error */
int BKE_mesh_nurbs_to_mdata(
        Object *ob, MVert **r_allvert, int *r_totvert,
        MEdge **r_alledge, int *r_totedge, MLoop **r_allloop, MPoly **r_allpoly,
        int *r_totloop, int *r_totpoly)
{
	ListBase disp = {NULL, NULL};

	if (ob->curve_cache) {
		disp = ob->curve_cache->disp;
	}

	return BKE_mesh_nurbs_displist_to_mdata(
	        ob, &disp,
	        r_allvert, r_totvert,
	        r_alledge, r_totedge,
	        r_allloop, r_allpoly, NULL,
	        r_totloop, r_totpoly);
}

/* BMESH: this doesn't calculate all edges from polygons,
 * only free standing edges are calculated */

/* Initialize mverts, medges and, faces for converting nurbs to mesh and derived mesh */
/* use specified dispbase */
int BKE_mesh_nurbs_displist_to_mdata(
        Object *ob, const ListBase *dispbase,
        MVert **r_allvert, int *r_totvert,
        MEdge **r_alledge, int *r_totedge,
        MLoop **r_allloop, MPoly **r_allpoly,
        MLoopUV **r_alluv,
        int *r_totloop, int *r_totpoly)
{
	Curve *cu = ob->data;
	DispList *dl;
	MVert *mvert;
	MPoly *mpoly;
	MLoop *mloop;
	MLoopUV *mloopuv = NULL;
	MEdge *medge;
	const float *data;
	int a, b, ofs, vertcount, startvert, totvert = 0, totedge = 0, totloop = 0, totpoly = 0;
	int p1, p2, p3, p4, *index;
	const bool conv_polys = ((CU_DO_2DFILL(cu) == false) ||  /* 2d polys are filled with DL_INDEX3 displists */
	                         (ob->type == OB_SURF));  /* surf polys are never filled */

	/* count */
	dl = dispbase->first;
	while (dl) {
		if (dl->type == DL_SEGM) {
			totvert += dl->parts * dl->nr;
			totedge += dl->parts * (dl->nr - 1);
		}
		else if (dl->type == DL_POLY) {
			if (conv_polys) {
				totvert += dl->parts * dl->nr;
				totedge += dl->parts * dl->nr;
			}
		}
		else if (dl->type == DL_SURF) {
			int tot;
			totvert += dl->parts * dl->nr;
			tot = (dl->parts - 1 + ((dl->flag & DL_CYCL_V) == 2)) * (dl->nr - 1 + (dl->flag & DL_CYCL_U));
			totpoly += tot;
			totloop += tot * 4;
		}
		else if (dl->type == DL_INDEX3) {
			int tot;
			totvert += dl->nr;
			tot = dl->parts;
			totpoly += tot;
			totloop += tot * 3;
		}
		dl = dl->next;
	}

	if (totvert == 0) {
		/* error("can't convert"); */
		/* Make Sure you check ob->data is a curve */
		return -1;
	}

	*r_allvert = mvert = MEM_calloc_arrayN(totvert, sizeof(MVert), "nurbs_init mvert");
	*r_alledge = medge = MEM_calloc_arrayN(totedge, sizeof(MEdge), "nurbs_init medge");
	*r_allloop = mloop = MEM_calloc_arrayN(totpoly, 4 * sizeof(MLoop), "nurbs_init mloop"); // totloop
	*r_allpoly = mpoly = MEM_calloc_arrayN(totpoly, sizeof(MPoly), "nurbs_init mloop");

	if (r_alluv)
		*r_alluv = mloopuv = MEM_calloc_arrayN(totpoly, 4 * sizeof(MLoopUV), "nurbs_init mloopuv");
	
	/* verts and faces */
	vertcount = 0;

	dl = dispbase->first;
	while (dl) {
		const bool is_smooth = (dl->rt & CU_SMOOTH) != 0;

		if (dl->type == DL_SEGM) {
			startvert = vertcount;
			a = dl->parts * dl->nr;
			data = dl->verts;
			while (a--) {
				copy_v3_v3(mvert->co, data);
				data += 3;
				vertcount++;
				mvert++;
			}

			for (a = 0; a < dl->parts; a++) {
				ofs = a * dl->nr;
				for (b = 1; b < dl->nr; b++) {
					medge->v1 = startvert + ofs + b - 1;
					medge->v2 = startvert + ofs + b;
					medge->flag = ME_LOOSEEDGE | ME_EDGERENDER | ME_EDGEDRAW;

					medge++;
				}
			}

		}
		else if (dl->type == DL_POLY) {
			if (conv_polys) {
				startvert = vertcount;
				a = dl->parts * dl->nr;
				data = dl->verts;
				while (a--) {
					copy_v3_v3(mvert->co, data);
					data += 3;
					vertcount++;
					mvert++;
				}

				for (a = 0; a < dl->parts; a++) {
					ofs = a * dl->nr;
					for (b = 0; b < dl->nr; b++) {
						medge->v1 = startvert + ofs + b;
						if (b == dl->nr - 1) medge->v2 = startvert + ofs;
						else medge->v2 = startvert + ofs + b + 1;
						medge->flag = ME_LOOSEEDGE | ME_EDGERENDER | ME_EDGEDRAW;
						medge++;
					}
				}
			}
		}
		else if (dl->type == DL_INDEX3) {
			startvert = vertcount;
			a = dl->nr;
			data = dl->verts;
			while (a--) {
				copy_v3_v3(mvert->co, data);
				data += 3;
				vertcount++;
				mvert++;
			}

			a = dl->parts;
			index = dl->index;
			while (a--) {
				mloop[0].v = startvert + index[0];
				mloop[1].v = startvert + index[2];
				mloop[2].v = startvert + index[1];
				mpoly->loopstart = (int)(mloop - (*r_allloop));
				mpoly->totloop = 3;
				mpoly->mat_nr = dl->col;

				if (mloopuv) {
					int i;

					for (i = 0; i < 3; i++, mloopuv++) {
						mloopuv->uv[0] = (mloop[i].v - startvert) / (float)(dl->nr - 1);
						mloopuv->uv[1] = 0.0f;
					}
				}

				if (is_smooth) mpoly->flag |= ME_SMOOTH;
				mpoly++;
				mloop += 3;
				index += 3;
			}
		}
		else if (dl->type == DL_SURF) {
			startvert = vertcount;
			a = dl->parts * dl->nr;
			data = dl->verts;
			while (a--) {
				copy_v3_v3(mvert->co, data);
				data += 3;
				vertcount++;
				mvert++;
			}

			for (a = 0; a < dl->parts; a++) {

				if ( (dl->flag & DL_CYCL_V) == 0 && a == dl->parts - 1) break;

				if (dl->flag & DL_CYCL_U) {         /* p2 -> p1 -> */
					p1 = startvert + dl->nr * a;    /* p4 -> p3 -> */
					p2 = p1 + dl->nr - 1;       /* -----> next row */
					p3 = p1 + dl->nr;
					p4 = p2 + dl->nr;
					b = 0;
				}
				else {
					p2 = startvert + dl->nr * a;
					p1 = p2 + 1;
					p4 = p2 + dl->nr;
					p3 = p1 + dl->nr;
					b = 1;
				}
				if ( (dl->flag & DL_CYCL_V) && a == dl->parts - 1) {
					p3 -= dl->parts * dl->nr;
					p4 -= dl->parts * dl->nr;
				}

				for (; b < dl->nr; b++) {
					mloop[0].v = p1;
					mloop[1].v = p3;
					mloop[2].v = p4;
					mloop[3].v = p2;
					mpoly->loopstart = (int)(mloop - (*r_allloop));
					mpoly->totloop = 4;
					mpoly->mat_nr = dl->col;

					if (mloopuv) {
						int orco_sizeu = dl->nr - 1;
						int orco_sizev = dl->parts - 1;
						int i;

						/* exception as handled in convertblender.c too */
						if (dl->flag & DL_CYCL_U) {
							orco_sizeu++;
							if (dl->flag & DL_CYCL_V)
								orco_sizev++;
						}
						else if (dl->flag & DL_CYCL_V) {
							orco_sizev++;
						}

						for (i = 0; i < 4; i++, mloopuv++) {
							/* find uv based on vertex index into grid array */
							int v = mloop[i].v - startvert;

							mloopuv->uv[0] = (v / dl->nr) / (float)orco_sizev;
							mloopuv->uv[1] = (v % dl->nr) / (float)orco_sizeu;

							/* cyclic correction */
							if ((i == 1 || i == 2) && mloopuv->uv[0] == 0.0f)
								mloopuv->uv[0] = 1.0f;
							if ((i == 0 || i == 1) && mloopuv->uv[1] == 0.0f)
								mloopuv->uv[1] = 1.0f;
						}
					}

					if (is_smooth) mpoly->flag |= ME_SMOOTH;
					mpoly++;
					mloop += 4;

					p4 = p3;
					p3++;
					p2 = p1;
					p1++;
				}
			}
		}

		dl = dl->next;
	}

	if (totpoly) {
		make_edges_mdata_extend(
		        r_alledge, &totedge,
		        *r_allpoly, *r_allloop, totpoly);
	}

	*r_totpoly = totpoly;
	*r_totloop = totloop;
	*r_totedge = totedge;
	*r_totvert = totvert;

	return 0;
}

Mesh *BKE_mesh_new_nomain_from_curve_displist(Object *ob, ListBase *dispbase)
{
	Curve *cu = ob->data;
	Mesh *mesh;
	MVert *allvert;
	MEdge *alledge;
	MLoop *allloop;
	MPoly *allpoly;
	MLoopUV *alluv = NULL;
	int totvert, totedge, totloop, totpoly;
	bool use_orco_uv = (cu->flag & CU_UV_ORCO) != 0;

	if (BKE_mesh_nurbs_displist_to_mdata(
	        ob, dispbase, &allvert, &totvert, &alledge,
	        &totedge, &allloop, &allpoly, (use_orco_uv) ? &alluv : NULL,
	        &totloop, &totpoly) != 0)
	{
		/* Error initializing mdata. This often happens when curve is empty */
		return BKE_mesh_new_nomain(0, 0, 0, 0, 0);
	}

	mesh = BKE_mesh_new_nomain(totvert, totedge, 0, totloop, totpoly);
	mesh->runtime.cd_dirty_vert |= CD_MASK_NORMAL;

	memcpy(mesh->mvert, allvert, totvert * sizeof(MVert));
	memcpy(mesh->medge, alledge, totedge * sizeof(MEdge));
	memcpy(mesh->mloop, allloop, totloop * sizeof(MLoop));
	memcpy(mesh->mpoly, allpoly, totpoly * sizeof(MPoly));

	if (alluv) {
		const char *uvname = "Orco";
		CustomData_add_layer_named(&mesh->ldata, CD_MLOOPUV, CD_ASSIGN, alluv, totloop, uvname);
	}

	MEM_freeN(allvert);
	MEM_freeN(alledge);
	MEM_freeN(allloop);
	MEM_freeN(allpoly);

	return mesh;
}

Mesh *BKE_mesh_new_nomain_from_curve(Object *ob)
{
	ListBase disp = {NULL, NULL};

	if (ob->curve_cache) {
		disp = ob->curve_cache->disp;
	}

	return BKE_mesh_new_nomain_from_curve_displist(ob, &disp);
}

/* this may fail replacing ob->data, be sure to check ob->type */
void BKE_mesh_from_nurbs_displist(Object *ob, ListBase *dispbase, const bool use_orco_uv, const char *obdata_name)
{
	Main *bmain = G.main;
	Object *ob1;
	DerivedMesh *dm = ob->derivedFinal;
	Mesh *me;
	Curve *cu;
	MVert *allvert = NULL;
	MEdge *alledge = NULL;
	MLoop *allloop = NULL;
	MLoopUV *alluv = NULL;
	MPoly *allpoly = NULL;
	int totvert, totedge, totloop, totpoly;

	cu = ob->data;

	if (dm == NULL) {
		if (BKE_mesh_nurbs_displist_to_mdata(ob, dispbase, &allvert, &totvert,
		                                     &alledge, &totedge, &allloop,
		                                     &allpoly, (use_orco_uv) ? &alluv : NULL,
		                                     &totloop, &totpoly) != 0)
		{
			/* Error initializing */
			return;
		}

		/* make mesh */
		me = BKE_mesh_add(bmain, obdata_name);
		me->totvert = totvert;
		me->totedge = totedge;
		me->totloop = totloop;
		me->totpoly = totpoly;

		me->mvert = CustomData_add_layer(&me->vdata, CD_MVERT, CD_ASSIGN, allvert, me->totvert);
		me->medge = CustomData_add_layer(&me->edata, CD_MEDGE, CD_ASSIGN, alledge, me->totedge);
		me->mloop = CustomData_add_layer(&me->ldata, CD_MLOOP, CD_ASSIGN, allloop, me->totloop);
		me->mpoly = CustomData_add_layer(&me->pdata, CD_MPOLY, CD_ASSIGN, allpoly, me->totpoly);

		if (alluv) {
			const char *uvname = "Orco";
			me->mloopuv = CustomData_add_layer_named(&me->ldata, CD_MLOOPUV, CD_ASSIGN, alluv, me->totloop, uvname);
		}

		BKE_mesh_calc_normals(me);
	}
	else {
		me = BKE_mesh_add(bmain, obdata_name);
		DM_to_mesh(dm, me, ob, CD_MASK_MESH, false);
	}

	me->totcol = cu->totcol;
	me->mat = cu->mat;

	/* Copy evaluated texture space from curve to mesh.
	 *
	 * Note that we disable auto texture space feature since that will cause
	 * texture space to evaluate differently for curve and mesh, since curve
	 * uses CV to calculate bounding box, and mesh uses what is coming from
	 * tessellated curve.
	 */
	me->texflag = cu->texflag & ~CU_AUTOSPACE;
	copy_v3_v3(me->loc, cu->loc);
	copy_v3_v3(me->size, cu->size);
	copy_v3_v3(me->rot, cu->rot);
	BKE_mesh_texspace_calc(me);

	cu->mat = NULL;
	cu->totcol = 0;

	/* Do not decrement ob->data usercount here, it's done at end of func with BKE_libblock_free_us() call. */
	ob->data = me;
	ob->type = OB_MESH;

	/* other users */
	ob1 = bmain->object.first;
	while (ob1) {
		if (ob1->data == cu) {
			ob1->type = OB_MESH;
		
			id_us_min((ID *)ob1->data);
			ob1->data = ob->data;
			id_us_plus((ID *)ob1->data);
		}
		ob1 = ob1->id.next;
	}

	BKE_libblock_free_us(bmain, cu);
}

void BKE_mesh_from_nurbs(Object *ob)
{
	Curve *cu = (Curve *) ob->data;
	bool use_orco_uv = (cu->flag & CU_UV_ORCO) != 0;
	ListBase disp = {NULL, NULL};

	if (ob->curve_cache) {
		disp = ob->curve_cache->disp;
	}

	BKE_mesh_from_nurbs_displist(ob, &disp, use_orco_uv, cu->id.name);
}

typedef struct EdgeLink {
	struct EdgeLink *next, *prev;
	void *edge;
} EdgeLink;

typedef struct VertLink {
	Link *next, *prev;
	unsigned int index;
} VertLink;

static void prependPolyLineVert(ListBase *lb, unsigned int index)
{
	VertLink *vl = MEM_callocN(sizeof(VertLink), "VertLink");
	vl->index = index;
	BLI_addhead(lb, vl);
}

static void appendPolyLineVert(ListBase *lb, unsigned int index)
{
	VertLink *vl = MEM_callocN(sizeof(VertLink), "VertLink");
	vl->index = index;
	BLI_addtail(lb, vl);
}

void BKE_mesh_to_curve_nurblist(DerivedMesh *dm, ListBase *nurblist, const int edge_users_test)
{
	MVert       *mvert = dm->getVertArray(dm);
	MEdge *med, *medge = dm->getEdgeArray(dm);
	MPoly *mp,  *mpoly = dm->getPolyArray(dm);
	MLoop       *mloop = dm->getLoopArray(dm);

	int dm_totedge = dm->getNumEdges(dm);
	int dm_totpoly = dm->getNumPolys(dm);
	int totedges = 0;
	int i;

	/* only to detect edge polylines */
	int *edge_users;

	ListBase edges = {NULL, NULL};

	/* get boundary edges */
	edge_users = MEM_calloc_arrayN(dm_totedge, sizeof(int), __func__);
	for (i = 0, mp = mpoly; i < dm_totpoly; i++, mp++) {
		MLoop *ml = &mloop[mp->loopstart];
		int j;
		for (j = 0; j < mp->totloop; j++, ml++) {
			edge_users[ml->e]++;
		}
	}

	/* create edges from all faces (so as to find edges not in any faces) */
	med = medge;
	for (i = 0; i < dm_totedge; i++, med++) {
		if (edge_users[i] == edge_users_test) {
			EdgeLink *edl = MEM_callocN(sizeof(EdgeLink), "EdgeLink");
			edl->edge = med;

			BLI_addtail(&edges, edl);   totedges++;
		}
	}
	MEM_freeN(edge_users);

	if (edges.first) {
		while (edges.first) {
			/* each iteration find a polyline and add this as a nurbs poly spline */

			ListBase polyline = {NULL, NULL}; /* store a list of VertLink's */
			bool closed = false;
			int totpoly = 0;
			MEdge *med_current = ((EdgeLink *)edges.last)->edge;
			unsigned int startVert = med_current->v1;
			unsigned int endVert = med_current->v2;
			bool ok = true;

			appendPolyLineVert(&polyline, startVert);   totpoly++;
			appendPolyLineVert(&polyline, endVert);     totpoly++;
			BLI_freelinkN(&edges, edges.last);          totedges--;

			while (ok) { /* while connected edges are found... */
				EdgeLink *edl = edges.last;
				ok = false;
				while (edl) {
					EdgeLink *edl_prev = edl->prev;

					med = edl->edge;

					if (med->v1 == endVert) {
						endVert = med->v2;
						appendPolyLineVert(&polyline, med->v2); totpoly++;
						BLI_freelinkN(&edges, edl);             totedges--;
						ok = true;
					}
					else if (med->v2 == endVert) {
						endVert = med->v1;
						appendPolyLineVert(&polyline, endVert); totpoly++;
						BLI_freelinkN(&edges, edl);             totedges--;
						ok = true;
					}
					else if (med->v1 == startVert) {
						startVert = med->v2;
						prependPolyLineVert(&polyline, startVert);  totpoly++;
						BLI_freelinkN(&edges, edl);                 totedges--;
						ok = true;
					}
					else if (med->v2 == startVert) {
						startVert = med->v1;
						prependPolyLineVert(&polyline, startVert);  totpoly++;
						BLI_freelinkN(&edges, edl);                 totedges--;
						ok = true;
					}

					edl = edl_prev;
				}
			}

			/* Now we have a polyline, make into a curve */
			if (startVert == endVert) {
				BLI_freelinkN(&polyline, polyline.last);
				totpoly--;
				closed = true;
			}

			/* --- nurbs --- */
			{
				Nurb *nu;
				BPoint *bp;
				VertLink *vl;

				/* create new 'nurb' within the curve */
				nu = (Nurb *)MEM_callocN(sizeof(Nurb), "MeshNurb");

				nu->pntsu = totpoly;
				nu->pntsv = 1;
				nu->orderu = 4;
				nu->flagu = CU_NURB_ENDPOINT | (closed ? CU_NURB_CYCLIC : 0);  /* endpoint */
				nu->resolu = 12;

				nu->bp = (BPoint *)MEM_calloc_arrayN(totpoly, sizeof(BPoint), "bpoints");

				/* add points */
				vl = polyline.first;
				for (i = 0, bp = nu->bp; i < totpoly; i++, bp++, vl = (VertLink *)vl->next) {
					copy_v3_v3(bp->vec, mvert[vl->index].co);
					bp->f1 = SELECT;
					bp->radius = bp->weight = 1.0;
				}
				BLI_freelistN(&polyline);

				/* add nurb to curve */
				BLI_addtail(nurblist, nu);
			}
			/* --- done with nurbs --- */
		}
	}
}

void BKE_mesh_to_curve(Depsgraph *depsgraph, Scene *scene, Object *ob)
{
	/* make new mesh data from the original copy */
	DerivedMesh *dm = mesh_get_derived_final(depsgraph, scene, ob, CD_MASK_MESH);
	ListBase nurblist = {NULL, NULL};
	bool needsFree = false;

	BKE_mesh_to_curve_nurblist(dm, &nurblist, 0);
	BKE_mesh_to_curve_nurblist(dm, &nurblist, 1);

	if (nurblist.first) {
		Curve *cu = BKE_curve_add(G.main, ob->id.name + 2, OB_CURVE);
		cu->flag |= CU_3D;

		cu->nurb = nurblist;

		id_us_min(&((Mesh *)ob->data)->id);
		ob->data = cu;
		ob->type = OB_CURVE;

		/* curve objects can't contain DM in usual cases, we could free memory */
		needsFree = true;
	}

	dm->needsFree = needsFree;
	dm->release(dm);

	if (needsFree) {
		ob->derivedFinal = NULL;

		/* curve object could have got bounding box only in special cases */
		if (ob->bb) {
			MEM_freeN(ob->bb);
			ob->bb = NULL;
		}
	}
}
=======
>>>>>>> e0a436fc

void BKE_mesh_material_index_remove(Mesh *me, short index)
{
	MPoly *mp;
	MFace *mf;
	int i;

	for (mp = me->mpoly, i = 0; i < me->totpoly; i++, mp++) {
		if (mp->mat_nr && mp->mat_nr >= index) {
			mp->mat_nr--;
		}
	}

	for (mf = me->mface, i = 0; i < me->totface; i++, mf++) {
		if (mf->mat_nr && mf->mat_nr >= index) {
			mf->mat_nr--;
		}
	}
}

void BKE_mesh_material_index_clear(Mesh *me)
{
	MPoly *mp;
	MFace *mf;
	int i;

	for (mp = me->mpoly, i = 0; i < me->totpoly; i++, mp++) {
		mp->mat_nr = 0;
	}

	for (mf = me->mface, i = 0; i < me->totface; i++, mf++) {
		mf->mat_nr = 0;
	}
}

void BKE_mesh_material_remap(Mesh *me, const unsigned int *remap, unsigned int remap_len)
{
	const short remap_len_short = (short)remap_len;

#define MAT_NR_REMAP(n) \
	if (n < remap_len_short) { \
		BLI_assert(n >= 0 && remap[n] < remap_len_short); \
		n = remap[n]; \
	} ((void)0)

	if (me->edit_btmesh) {
		BMEditMesh *em = me->edit_btmesh;
		BMIter iter;
		BMFace *efa;

		BM_ITER_MESH(efa, &iter, em->bm, BM_FACES_OF_MESH) {
			MAT_NR_REMAP(efa->mat_nr);
		}
	}
	else {
		int i;
		for (i = 0; i < me->totpoly; i++) {
			MAT_NR_REMAP(me->mpoly[i].mat_nr);
		}
	}

#undef MAT_NR_REMAP

}

void BKE_mesh_smooth_flag_set(Object *meshOb, int enableSmooth) 
{
	Mesh *me = meshOb->data;
	int i;

	for (i = 0; i < me->totpoly; i++) {
		MPoly *mp = &me->mpoly[i];

		if (enableSmooth) {
			mp->flag |= ME_SMOOTH;
		}
		else {
			mp->flag &= ~ME_SMOOTH;
		}
	}
	
	for (i = 0; i < me->totface; i++) {
		MFace *mf = &me->mface[i];

		if (enableSmooth) {
			mf->flag |= ME_SMOOTH;
		}
		else {
			mf->flag &= ~ME_SMOOTH;
		}
	}
}

/**
 * Return a newly MEM_malloc'd array of all the mesh vertex locations
 * \note \a r_verts_len may be NULL
 */
float (*BKE_mesh_vertexCos_get(const Mesh *me, int *r_verts_len))[3]
{
	int i, verts_len = me->totvert;
	float (*cos)[3] = MEM_malloc_arrayN(verts_len, sizeof(*cos), "vertexcos1");

	if (r_verts_len) *r_verts_len = verts_len;
	for (i = 0; i < verts_len; i++)
		copy_v3_v3(cos[i], me->mvert[i].co);

	return cos;
}

/**
 * Find the index of the loop in 'poly' which references vertex,
 * returns -1 if not found
 */
int poly_find_loop_from_vert(
        const MPoly *poly, const MLoop *loopstart,
        unsigned vert)
{
	int j;
	for (j = 0; j < poly->totloop; j++, loopstart++) {
		if (loopstart->v == vert)
			return j;
	}
	
	return -1;
}

/**
 * Fill \a r_adj with the loop indices in \a poly adjacent to the
 * vertex. Returns the index of the loop matching vertex, or -1 if the
 * vertex is not in \a poly
 */
int poly_get_adj_loops_from_vert(
        const MPoly *poly,
        const MLoop *mloop, unsigned int vert,
        unsigned int r_adj[2])
{
	int corner = poly_find_loop_from_vert(poly,
	                                      &mloop[poly->loopstart],
	                                      vert);
		
	if (corner != -1) {
#if 0	/* unused - this loop */
		const MLoop *ml = &mloop[poly->loopstart + corner];
#endif

		/* vertex was found */
		r_adj[0] = ME_POLY_LOOP_PREV(mloop, poly, corner)->v;
		r_adj[1] = ME_POLY_LOOP_NEXT(mloop, poly, corner)->v;
	}

	return corner;
}

/**
 * Return the index of the edge vert that is not equal to \a v. If
 * neither edge vertex is equal to \a v, returns -1.
 */
int BKE_mesh_edge_other_vert(const MEdge *e, int v)
{
	if (e->v1 == v)
		return e->v2;
	else if (e->v2 == v)
		return e->v1;
	else
		return -1;
}

/* basic vertex data functions */
bool BKE_mesh_minmax(const Mesh *me, float r_min[3], float r_max[3])
{
	int i = me->totvert;
	MVert *mvert;
	for (mvert = me->mvert; i--; mvert++) {
		minmax_v3v3_v3(r_min, r_max, mvert->co);
	}
	
	return (me->totvert != 0);
}

void BKE_mesh_transform(Mesh *me, float mat[4][4], bool do_keys)
{
	int i;
	MVert *mvert = me->mvert;
	float (*lnors)[3] = CustomData_get_layer(&me->ldata, CD_NORMAL);

	for (i = 0; i < me->totvert; i++, mvert++)
		mul_m4_v3(mat, mvert->co);

	if (do_keys && me->key) {
		KeyBlock *kb;
		for (kb = me->key->block.first; kb; kb = kb->next) {
			float *fp = kb->data;
			for (i = kb->totelem; i--; fp += 3) {
				mul_m4_v3(mat, fp);
			}
		}
	}

	/* don't update normals, caller can do this explicitly.
	 * We do update loop normals though, those may not be auto-generated (see e.g. STL import script)! */
	if (lnors) {
		float m3[3][3];

		copy_m3_m4(m3, mat);
		normalize_m3(m3);
		for (i = 0; i < me->totloop; i++, lnors++) {
			mul_m3_v3(m3, *lnors);
		}
	}
}

void BKE_mesh_translate(Mesh *me, const float offset[3], const bool do_keys)
{
	int i = me->totvert;
	MVert *mvert;
	for (mvert = me->mvert; i--; mvert++) {
		add_v3_v3(mvert->co, offset);
	}
	
	if (do_keys && me->key) {
		KeyBlock *kb;
		for (kb = me->key->block.first; kb; kb = kb->next) {
			float *fp = kb->data;
			for (i = kb->totelem; i--; fp += 3) {
				add_v3_v3(fp, offset);
			}
		}
	}
}

void BKE_mesh_ensure_navmesh(Mesh *me)
{
	if (!CustomData_has_layer(&me->pdata, CD_RECAST)) {
		int i;
		int polys_len = me->totpoly;
		int *recastData;
		recastData = (int *)MEM_malloc_arrayN(polys_len, sizeof(int), __func__);
		for (i = 0; i < polys_len; i++) {
			recastData[i] = i + 1;
		}
		CustomData_add_layer_named(&me->pdata, CD_RECAST, CD_ASSIGN, recastData, polys_len, "recastData");
	}
}

void BKE_mesh_tessface_calc(Mesh *mesh)
{
	mesh->totface = BKE_mesh_recalc_tessellation(&mesh->fdata, &mesh->ldata, &mesh->pdata,
	                                             mesh->mvert,
	                                             mesh->totface, mesh->totloop, mesh->totpoly,
	                                             /* calc normals right after, don't copy from polys here */
	                                             false);

	BKE_mesh_update_customdata_pointers(mesh, true);
}

void BKE_mesh_tessface_ensure(Mesh *mesh)
{
	if (mesh->totpoly && mesh->totface == 0) {
		BKE_mesh_tessface_calc(mesh);
	}
}

void BKE_mesh_tessface_clear(Mesh *mesh)
{
	mesh_tessface_clear_intern(mesh, true);
}

void BKE_mesh_do_versions_cd_flag_init(Mesh *mesh)
{
	if (UNLIKELY(mesh->cd_flag)) {
		return;
	}
	else {
		MVert *mv;
		MEdge *med;
		int i;

		for (mv = mesh->mvert, i = 0; i < mesh->totvert; mv++, i++) {
			if (mv->bweight != 0) {
				mesh->cd_flag |= ME_CDFLAG_VERT_BWEIGHT;
				break;
			}
		}

		for (med = mesh->medge, i = 0; i < mesh->totedge; med++, i++) {
			if (med->bweight != 0) {
				mesh->cd_flag |= ME_CDFLAG_EDGE_BWEIGHT;
				if (mesh->cd_flag & ME_CDFLAG_EDGE_CREASE) {
					break;
				}
			}
			if (med->crease != 0) {
				mesh->cd_flag |= ME_CDFLAG_EDGE_CREASE;
				if (mesh->cd_flag & ME_CDFLAG_EDGE_BWEIGHT) {
					break;
				}
			}
		}

	}
}


/* -------------------------------------------------------------------- */
/* MSelect functions (currently used in weight paint mode) */

void BKE_mesh_mselect_clear(Mesh *me)
{
	if (me->mselect) {
		MEM_freeN(me->mselect);
		me->mselect = NULL;
	}
	me->totselect = 0;
}

void BKE_mesh_mselect_validate(Mesh *me)
{
	MSelect *mselect_src, *mselect_dst;
	int i_src, i_dst;

	if (me->totselect == 0)
		return;

	mselect_src = me->mselect;
	mselect_dst = MEM_malloc_arrayN((me->totselect), sizeof(MSelect), "Mesh selection history");

	for (i_src = 0, i_dst = 0; i_src < me->totselect; i_src++) {
		int index = mselect_src[i_src].index;
		switch (mselect_src[i_src].type) {
			case ME_VSEL:
			{
				if (me->mvert[index].flag & SELECT) {
					mselect_dst[i_dst] = mselect_src[i_src];
					i_dst++;
				}
				break;
			}
			case ME_ESEL:
			{
				if (me->medge[index].flag & SELECT) {
					mselect_dst[i_dst] = mselect_src[i_src];
					i_dst++;
				}
				break;
			}
			case ME_FSEL:
			{
				if (me->mpoly[index].flag & SELECT) {
					mselect_dst[i_dst] = mselect_src[i_src];
					i_dst++;
				}
				break;
			}
			default:
			{
				BLI_assert(0);
				break;
			}
		}
	}

	MEM_freeN(mselect_src);

	if (i_dst == 0) {
		MEM_freeN(mselect_dst);
		mselect_dst = NULL;
	}
	else if (i_dst != me->totselect) {
		mselect_dst = MEM_reallocN(mselect_dst, sizeof(MSelect) * i_dst);
	}

	me->totselect = i_dst;
	me->mselect = mselect_dst;

}

/**
 * Return the index within me->mselect, or -1
 */
int BKE_mesh_mselect_find(Mesh *me, int index, int type)
{
	int i;

	BLI_assert(ELEM(type, ME_VSEL, ME_ESEL, ME_FSEL));

	for (i = 0; i < me->totselect; i++) {
		if ((me->mselect[i].index == index) &&
		    (me->mselect[i].type == type))
		{
			return i;
		}
	}

	return -1;
}

/**
 * Return The index of the active element.
 */
int BKE_mesh_mselect_active_get(Mesh *me, int type)
{
	BLI_assert(ELEM(type, ME_VSEL, ME_ESEL, ME_FSEL));

	if (me->totselect) {
		if (me->mselect[me->totselect - 1].type == type) {
			return me->mselect[me->totselect - 1].index;
		}
	}
	return -1;
}

void BKE_mesh_mselect_active_set(Mesh *me, int index, int type)
{
	const int msel_index = BKE_mesh_mselect_find(me, index, type);

	if (msel_index == -1) {
		/* add to the end */
		me->mselect = MEM_reallocN(me->mselect, sizeof(MSelect) * (me->totselect + 1));
		me->mselect[me->totselect].index = index;
		me->mselect[me->totselect].type  = type;
		me->totselect++;
	}
	else if (msel_index != me->totselect - 1) {
		/* move to the end */
		SWAP(MSelect, me->mselect[msel_index], me->mselect[me->totselect - 1]);
	}

	BLI_assert((me->mselect[me->totselect - 1].index == index) &&
	           (me->mselect[me->totselect - 1].type  == type));
}


void BKE_mesh_apply_vert_coords(Mesh *mesh, float (*vertCoords)[3])
{
	MVert *vert;
	int i;

	/* this will just return the pointer if it wasn't a referenced layer */
	vert = CustomData_duplicate_referenced_layer(&mesh->vdata, CD_MVERT, mesh->totvert);
	mesh->mvert = vert;

	for (i = 0; i < mesh->totvert; ++i, ++vert)
		copy_v3_v3(vert->co, vertCoords[i]);

	mesh->runtime.cd_dirty_vert |= CD_MASK_NORMAL;
}

/**
 * Compute 'split' (aka loop, or per face corner's) normals.
 *
 * \param r_lnors_spacearr Allows to get computed loop normal space array. That data, among other things,
 *                         contains 'smooth fan' info, useful e.g. to split geometry along sharp edges...
 */
void BKE_mesh_calc_normals_split_ex(Mesh *mesh, MLoopNorSpaceArray *r_lnors_spacearr)
{
	float (*r_loopnors)[3];
	float (*polynors)[3];
	short (*clnors)[2] = NULL;
	bool free_polynors = false;

	/* Note that we enforce computing clnors when the clnor space array is requested by caller here.
	 * However, we obviously only use the autosmooth angle threshold only in case autosmooth is enabled. */
	const bool use_split_normals = (r_lnors_spacearr != NULL) || ((mesh->flag & ME_AUTOSMOOTH) != 0);
	const float split_angle = (mesh->flag & ME_AUTOSMOOTH) != 0 ? mesh->smoothresh : (float)M_PI;

	if (CustomData_has_layer(&mesh->ldata, CD_NORMAL)) {
		r_loopnors = CustomData_get_layer(&mesh->ldata, CD_NORMAL);
		memset(r_loopnors, 0, sizeof(float[3]) * mesh->totloop);
	}
	else {
		r_loopnors = CustomData_add_layer(&mesh->ldata, CD_NORMAL, CD_CALLOC, NULL, mesh->totloop);
		CustomData_set_layer_flag(&mesh->ldata, CD_NORMAL, CD_FLAG_TEMPORARY);
	}

	/* may be NULL */
	clnors = CustomData_get_layer(&mesh->ldata, CD_CUSTOMLOOPNORMAL);

	if (CustomData_has_layer(&mesh->pdata, CD_NORMAL)) {
		/* This assume that layer is always up to date, not sure this is the case (esp. in Edit mode?)... */
		polynors = CustomData_get_layer(&mesh->pdata, CD_NORMAL);
		free_polynors = false;
	}
	else {
		polynors = MEM_malloc_arrayN(mesh->totpoly, sizeof(float[3]), __func__);
		BKE_mesh_calc_normals_poly(
		            mesh->mvert, NULL, mesh->totvert,
		            mesh->mloop, mesh->mpoly, mesh->totloop, mesh->totpoly, polynors, false);
		free_polynors = true;
	}

	BKE_mesh_normals_loop_split(
	        mesh->mvert, mesh->totvert, mesh->medge, mesh->totedge,
	        mesh->mloop, r_loopnors, mesh->totloop, mesh->mpoly, (const float (*)[3])polynors, mesh->totpoly,
	        use_split_normals, split_angle, r_lnors_spacearr, clnors, NULL);

	if (free_polynors) {
		MEM_freeN(polynors);
	}

	mesh->runtime.cd_dirty_vert &= ~CD_MASK_NORMAL;
}

void BKE_mesh_calc_normals_split(Mesh *mesh)
{
	BKE_mesh_calc_normals_split_ex(mesh, NULL);
}

/* Split faces helper functions. */

typedef struct SplitFaceNewVert {
	struct SplitFaceNewVert *next;
	int new_index;
	int orig_index;
	float *vnor;
} SplitFaceNewVert;

typedef struct SplitFaceNewEdge {
	struct SplitFaceNewEdge *next;
	int new_index;
	int orig_index;
	int v1;
	int v2;
} SplitFaceNewEdge;

/* Detect needed new vertices, and update accordingly loops' vertex indices.
 * WARNING! Leaves mesh in invalid state. */
static int split_faces_prepare_new_verts(
        const Mesh *mesh, MLoopNorSpaceArray *lnors_spacearr, SplitFaceNewVert **new_verts, MemArena *memarena)
{
	/* This is now mandatory, trying to do the job in simple way without that data is doomed to fail, even when only
	 * dealing with smooth/flat faces one can find cases that no simple algorithm can handle properly. */
	BLI_assert(lnors_spacearr != NULL);

	const int loops_len = mesh->totloop;
	int verts_len = mesh->totvert;
	MVert *mvert = mesh->mvert;
	MLoop *mloop = mesh->mloop;

	BLI_bitmap *verts_used = BLI_BITMAP_NEW(verts_len, __func__);
	BLI_bitmap *done_loops = BLI_BITMAP_NEW(loops_len, __func__);

	MLoop *ml = mloop;
	MLoopNorSpace **lnor_space = lnors_spacearr->lspacearr;

	BLI_assert(lnors_spacearr->data_type == MLNOR_SPACEARR_LOOP_INDEX);

	for (int loop_idx = 0; loop_idx < loops_len; loop_idx++, ml++, lnor_space++) {
		if (!BLI_BITMAP_TEST(done_loops, loop_idx)) {
			const int vert_idx = ml->v;
			const bool vert_used = BLI_BITMAP_TEST_BOOL(verts_used, vert_idx);
			/* If vert is already used by another smooth fan, we need a new vert for this one. */
			const int new_vert_idx = vert_used ? verts_len++ : vert_idx;

			BLI_assert(*lnor_space);

			if ((*lnor_space)->flags & MLNOR_SPACE_IS_SINGLE) {
				/* Single loop in this fan... */
				BLI_assert(GET_INT_FROM_POINTER((*lnor_space)->loops) == loop_idx);
				BLI_BITMAP_ENABLE(done_loops, loop_idx);
				if (vert_used) {
					ml->v = new_vert_idx;
				}
			}
			else {
				for (LinkNode *lnode = (*lnor_space)->loops; lnode; lnode = lnode->next) {
					const int ml_fan_idx = GET_INT_FROM_POINTER(lnode->link);
					BLI_BITMAP_ENABLE(done_loops, ml_fan_idx);
					if (vert_used) {
						mloop[ml_fan_idx].v = new_vert_idx;
					}
				}
			}

			if (!vert_used) {
				BLI_BITMAP_ENABLE(verts_used, vert_idx);
				/* We need to update that vertex's normal here, we won't go over it again. */
				/* This is important! *DO NOT* set vnor to final computed lnor, vnor should always be defined to
				 * 'automatic normal' value computed from its polys, not some custom normal.
				 * Fortunately, that's the loop normal space's 'lnor' reference vector. ;) */
				normal_float_to_short_v3(mvert[vert_idx].no, (*lnor_space)->vec_lnor);
			}
			else {
				/* Add new vert to list. */
				SplitFaceNewVert *new_vert = BLI_memarena_alloc(memarena, sizeof(*new_vert));
				new_vert->orig_index = vert_idx;
				new_vert->new_index = new_vert_idx;
				new_vert->vnor = (*lnor_space)->vec_lnor;  /* See note above. */
				new_vert->next = *new_verts;
				*new_verts = new_vert;
			}
		}
	}

	MEM_freeN(done_loops);
	MEM_freeN(verts_used);

	return verts_len - mesh->totvert;
}

/* Detect needed new edges, and update accordingly loops' edge indices.
 * WARNING! Leaves mesh in invalid state. */
static int split_faces_prepare_new_edges(
        const Mesh *mesh, SplitFaceNewEdge **new_edges, MemArena *memarena)
{
	const int num_polys = mesh->totpoly;
	int num_edges = mesh->totedge;
	MEdge *medge = mesh->medge;
	MLoop *mloop = mesh->mloop;
	const MPoly *mpoly = mesh->mpoly;

	BLI_bitmap *edges_used = BLI_BITMAP_NEW(num_edges, __func__);
	EdgeHash *edges_hash = BLI_edgehash_new_ex(__func__, num_edges);

	const MPoly *mp = mpoly;
	for (int poly_idx = 0; poly_idx < num_polys; poly_idx++, mp++) {
		MLoop *ml_prev = &mloop[mp->loopstart + mp->totloop - 1];
		MLoop *ml = &mloop[mp->loopstart];
		for (int loop_idx = 0; loop_idx < mp->totloop; loop_idx++, ml++) {
			void **eval;
			if (!BLI_edgehash_ensure_p(edges_hash, ml_prev->v, ml->v, &eval)) {
				const int edge_idx = ml_prev->e;

				/* That edge has not been encountered yet, define it. */
				if (BLI_BITMAP_TEST(edges_used, edge_idx)) {
					/* Original edge has already been used, we need to define a new one. */
					const int new_edge_idx = num_edges++;
					*eval = SET_INT_IN_POINTER(new_edge_idx);
					ml_prev->e = new_edge_idx;

					SplitFaceNewEdge *new_edge = BLI_memarena_alloc(memarena, sizeof(*new_edge));
					new_edge->orig_index = edge_idx;
					new_edge->new_index = new_edge_idx;
					new_edge->v1 = ml_prev->v;
					new_edge->v2 = ml->v;
					new_edge->next = *new_edges;
					*new_edges = new_edge;
				}
				else {
					/* We can re-use original edge. */
					medge[edge_idx].v1 = ml_prev->v;
					medge[edge_idx].v2 = ml->v;
					*eval = SET_INT_IN_POINTER(edge_idx);
					BLI_BITMAP_ENABLE(edges_used, edge_idx);
				}
			}
			else {
				/* Edge already known, just update loop's edge index. */
				ml_prev->e = GET_INT_FROM_POINTER(*eval);
			}

			ml_prev = ml;
		}
	}

	MEM_freeN(edges_used);
	BLI_edgehash_free(edges_hash, NULL);

	return num_edges - mesh->totedge;
}

/* Perform actual split of vertices. */
static void split_faces_split_new_verts(
        Mesh *mesh, SplitFaceNewVert *new_verts, const int num_new_verts)
{
	const int verts_len = mesh->totvert - num_new_verts;
	MVert *mvert = mesh->mvert;

	/* Remember new_verts is a single linklist, so its items are in reversed order... */
	MVert *new_mv = &mvert[mesh->totvert - 1];
	for (int i = mesh->totvert - 1; i >= verts_len ; i--, new_mv--, new_verts = new_verts->next) {
		BLI_assert(new_verts->new_index == i);
		BLI_assert(new_verts->new_index != new_verts->orig_index);
		CustomData_copy_data(&mesh->vdata, &mesh->vdata, new_verts->orig_index, i, 1);
		if (new_verts->vnor) {
			normal_float_to_short_v3(new_mv->no, new_verts->vnor);
		}
	}
}

/* Perform actual split of edges. */
static void split_faces_split_new_edges(
        Mesh *mesh, SplitFaceNewEdge *new_edges, const int num_new_edges)
{
	const int num_edges = mesh->totedge - num_new_edges;
	MEdge *medge = mesh->medge;

	/* Remember new_edges is a single linklist, so its items are in reversed order... */
	MEdge *new_med = &medge[mesh->totedge - 1];
	for (int i = mesh->totedge - 1; i >= num_edges ; i--, new_med--, new_edges = new_edges->next) {
		BLI_assert(new_edges->new_index == i);
		BLI_assert(new_edges->new_index != new_edges->orig_index);
		CustomData_copy_data(&mesh->edata, &mesh->edata, new_edges->orig_index, i, 1);
		new_med->v1 = new_edges->v1;
		new_med->v2 = new_edges->v2;
	}
}

/* Split faces based on the edge angle and loop normals.
 * Matches behavior of face splitting in render engines.
 *
 * NOTE: Will leave CD_NORMAL loop data layer which is
 * used by render engines to set shading up.
 */
void BKE_mesh_split_faces(Mesh *mesh, bool free_loop_normals)
{
	const int num_polys = mesh->totpoly;

	if (num_polys == 0) {
		return;
	}
	BKE_mesh_tessface_clear(mesh);

	MLoopNorSpaceArray lnors_spacearr = {NULL};
	/* Compute loop normals and loop normal spaces (a.k.a. smooth fans of faces around vertices). */
	BKE_mesh_calc_normals_split_ex(mesh, &lnors_spacearr);
	/* Stealing memarena from loop normals space array. */
	MemArena *memarena = lnors_spacearr.mem;

	SplitFaceNewVert *new_verts = NULL;
	SplitFaceNewEdge *new_edges = NULL;

	/* Detect loop normal spaces (a.k.a. smooth fans) that will need a new vert. */
	const int num_new_verts = split_faces_prepare_new_verts(mesh, &lnors_spacearr, &new_verts, memarena);

	if (num_new_verts > 0) {
		/* Reminder: beyond this point, there is no way out, mesh is in invalid state (due to early-reassignment of
		 * loops' vertex and edge indices to new, to-be-created split ones). */

		const int num_new_edges = split_faces_prepare_new_edges(mesh, &new_edges, memarena);
		/* We can have to split a vertex without having to add a single new edge... */
		const bool do_edges = (num_new_edges > 0);

		/* Reallocate all vert and edge related data. */
		mesh->totvert += num_new_verts;
		CustomData_realloc(&mesh->vdata, mesh->totvert);
		if (do_edges) {
			mesh->totedge += num_new_edges;
			CustomData_realloc(&mesh->edata, mesh->totedge);
		}
		/* Update pointers to a newly allocated memory. */
		BKE_mesh_update_customdata_pointers(mesh, false);

		/* Perform actual split of vertices and edges. */
		split_faces_split_new_verts(mesh, new_verts, num_new_verts);
		if (do_edges) {
			split_faces_split_new_edges(mesh, new_edges, num_new_edges);
		}
	}

	/* Note: after this point mesh is expected to be valid again. */

	/* CD_NORMAL is expected to be temporary only. */
	if (free_loop_normals) {
		CustomData_free_layers(&mesh->ldata, CD_NORMAL, mesh->totloop);
	}

	/* Also frees new_verts/edges temp data, since we used its memarena to allocate them. */
	BKE_lnor_spacearr_free(&lnors_spacearr);

#ifdef VALIDATE_MESH
	BKE_mesh_validate(mesh, true, true);
#endif
}

<<<<<<< HEAD
/* settings: 1 - preview, 2 - render */
Mesh *BKE_mesh_new_from_object(
        Depsgraph *depsgraph, Main *bmain, Scene *sce, Object *ob,
        const bool apply_modifiers, const bool calc_tessface, const bool calc_undeformed)
{
	Mesh *tmpmesh;
	Curve *tmpcu = NULL, *copycu;
	int i;
	const bool render = (DEG_get_mode(depsgraph) == DAG_EVAL_RENDER);
	const bool cage = !apply_modifiers;
	bool do_mat_id_data_us = true;

	/* perform the mesh extraction based on type */
	switch (ob->type) {
		case OB_FONT:
		case OB_CURVE:
		case OB_SURF:
		{
			ListBase dispbase = {NULL, NULL};
			DerivedMesh *derivedFinal = NULL;
			int uv_from_orco;

			/* copies object and modifiers (but not the data) */
			Object *tmpobj;
			/* TODO: make it temp copy outside bmain! */
			BKE_id_copy_ex(bmain, &ob->id, (ID **)&tmpobj, LIB_ID_COPY_CACHES, false);
			tmpcu = (Curve *)tmpobj->data;
			id_us_min(&tmpcu->id);

			/* Copy cached display list, it might be needed by the stack evaluation.
			 * Ideally stack should be able to use render-time display list, but doing
			 * so is quite tricky and not safe so close to the release.
			 *
			 * TODO(sergey): Look into more proper solution.
			 */
			if (ob->curve_cache != NULL) {
				if (tmpobj->curve_cache == NULL) {
					tmpobj->curve_cache = MEM_callocN(sizeof(CurveCache), "CurveCache for curve types");
				}
				BKE_displist_copy(&tmpobj->curve_cache->disp, &ob->curve_cache->disp);
			}

			/* if getting the original caged mesh, delete object modifiers */
			if (cage)
				BKE_object_free_modifiers(tmpobj, 0);

			/* copies the data */
			copycu = tmpobj->data = BKE_curve_copy(bmain, (Curve *) ob->data);

			/* make sure texture space is calculated for a copy of curve,
			 * it will be used for the final result.
			 */
			BKE_curve_texspace_calc(copycu);

			/* temporarily set edit so we get updates from edit mode, but
			 * also because for text datablocks copying it while in edit
			 * mode gives invalid data structures */
			copycu->editfont = tmpcu->editfont;
			copycu->editnurb = tmpcu->editnurb;

			/* get updated display list, and convert to a mesh */
			BKE_displist_make_curveTypes_forRender(depsgraph, sce, tmpobj, &dispbase, &derivedFinal, false, render);

			copycu->editfont = NULL;
			copycu->editnurb = NULL;

			tmpobj->derivedFinal = derivedFinal;

			/* convert object type to mesh */
			uv_from_orco = (tmpcu->flag & CU_UV_ORCO) != 0;
			BKE_mesh_from_nurbs_displist(tmpobj, &dispbase, uv_from_orco, tmpcu->id.name + 2);

			tmpmesh = tmpobj->data;

			BKE_displist_free(&dispbase);

			/* BKE_mesh_from_nurbs changes the type to a mesh, check it worked.
			 * if it didn't the curve did not have any segments or otherwise 
			 * would have generated an empty mesh */
			if (tmpobj->type != OB_MESH) {
				BKE_libblock_free_us(bmain, tmpobj);
				return NULL;
			}

			BKE_libblock_free_us(bmain, tmpobj);

			/* XXX The curve to mesh conversion is convoluted... But essentially, BKE_mesh_from_nurbs_displist()
			 *     already transfers the ownership of materials from the temp copy of the Curve ID to the new
			 *     Mesh ID, so we do not want to increase materials' usercount later. */
			do_mat_id_data_us = false;

			break;
		}

		case OB_MBALL:
		{
			/* metaballs don't have modifiers, so just convert to mesh */
			Object *basis_ob = BKE_mball_basis_find(sce, ob);
			/* todo, re-generatre for render-res */
			/* metaball_polygonize(scene, ob) */

			if (ob != basis_ob)
				return NULL;  /* only do basis metaball */

			tmpmesh = BKE_mesh_add(bmain, ((ID *)ob->data)->name + 2);
			/* BKE_mesh_add gives us a user count we don't need */
			id_us_min(&tmpmesh->id);

			if (render) {
				ListBase disp = {NULL, NULL};
				BKE_displist_make_mball_forRender(depsgraph, sce, ob, &disp);
				BKE_mesh_from_metaball(&disp, tmpmesh);
				BKE_displist_free(&disp);
			}
			else {
				ListBase disp = {NULL, NULL};
				if (ob->curve_cache) {
					disp = ob->curve_cache->disp;
				}
				BKE_mesh_from_metaball(&disp, tmpmesh);
			}

			BKE_mesh_texspace_copy_from_object(tmpmesh, ob);

			break;

		}
		case OB_MESH:
			/* copies object and modifiers (but not the data) */
			if (cage) {
				/* copies the data */
				tmpmesh = BKE_mesh_copy(bmain, ob->data);

				/* XXX BKE_mesh_copy() already handles materials usercount. */
				do_mat_id_data_us = false;
			}
			/* if not getting the original caged mesh, get final derived mesh */
			else {
				/* Make a dummy mesh, saves copying */
				DerivedMesh *dm;
				/* CustomDataMask mask = CD_MASK_BAREMESH|CD_MASK_MTFACE|CD_MASK_MCOL; */
				CustomDataMask mask = CD_MASK_MESH; /* this seems more suitable, exporter,
				                                     * for example, needs CD_MASK_MDEFORMVERT */

				if (calc_undeformed)
					mask |= CD_MASK_ORCO;

				/* Write the display mesh into the dummy mesh */
				if (render)
					dm = mesh_create_derived_render(depsgraph, sce, ob, mask);
				else
					dm = mesh_create_derived_view(depsgraph, sce, ob, mask);

				tmpmesh = BKE_mesh_add(bmain, ((ID *)ob->data)->name + 2);
				DM_to_mesh(dm, tmpmesh, ob, mask, true);

				/* Copy autosmooth settings from original mesh. */
				Mesh *me = (Mesh *)ob->data;
				tmpmesh->flag |= (me->flag & ME_AUTOSMOOTH);
				tmpmesh->smoothresh = me->smoothresh;
			}

			/* BKE_mesh_add/copy gives us a user count we don't need */
			id_us_min(&tmpmesh->id);

			break;
		default:
			/* "Object does not have geometry data") */
			return NULL;
	}

	/* Copy materials to new mesh */
	switch (ob->type) {
		case OB_SURF:
		case OB_FONT:
		case OB_CURVE:
			tmpmesh->totcol = tmpcu->totcol;

			/* free old material list (if it exists) and adjust user counts */
			if (tmpcu->mat) {
				for (i = tmpcu->totcol; i-- > 0; ) {
					/* are we an object material or data based? */
					tmpmesh->mat[i] = give_current_material(ob, i + 1);

					if (((ob->matbits && ob->matbits[i]) || do_mat_id_data_us)  && tmpmesh->mat[i]) {
						id_us_plus(&tmpmesh->mat[i]->id);
					}
				}
			}
			break;

		case OB_MBALL:
		{
			MetaBall *tmpmb = (MetaBall *)ob->data;
			tmpmesh->mat = MEM_dupallocN(tmpmb->mat);
			tmpmesh->totcol = tmpmb->totcol;

			/* free old material list (if it exists) and adjust user counts */
			if (tmpmb->mat) {
				for (i = tmpmb->totcol; i-- > 0; ) {
					/* are we an object material or data based? */
					tmpmesh->mat[i] = give_current_material(ob, i + 1);

					if (((ob->matbits && ob->matbits[i]) || do_mat_id_data_us) && tmpmesh->mat[i]) {
						id_us_plus(&tmpmesh->mat[i]->id);
					}
				}
			}
			break;
		}

		case OB_MESH:
			if (!cage) {
				Mesh *origmesh = ob->data;
				tmpmesh->flag = origmesh->flag;
				tmpmesh->mat = MEM_dupallocN(origmesh->mat);
				tmpmesh->totcol = origmesh->totcol;
				tmpmesh->smoothresh = origmesh->smoothresh;
				if (origmesh->mat) {
					for (i = origmesh->totcol; i-- > 0; ) {
						/* are we an object material or data based? */
						tmpmesh->mat[i] = give_current_material(ob, i + 1);

						if (((ob->matbits && ob->matbits[i]) || do_mat_id_data_us)  && tmpmesh->mat[i]) {
							id_us_plus(&tmpmesh->mat[i]->id);
						}
					}
				}
			}
			break;
	} /* end copy materials */

	if (calc_tessface) {
		/* cycles and exporters rely on this still */
		BKE_mesh_tessface_ensure(tmpmesh);
	}

	return tmpmesh;
}
=======
>>>>>>> e0a436fc

/* **** Depsgraph evaluation **** */

void BKE_mesh_eval_geometry(Depsgraph *depsgraph,
                            Mesh *mesh)
{
	DEG_debug_print_eval(depsgraph, __func__, mesh->id.name, mesh);
	if (mesh->bb == NULL || (mesh->bb->flag & BOUNDBOX_DIRTY)) {
		BKE_mesh_texspace_calc(mesh);
	}
}

/* Draw Engine */
void (*BKE_mesh_batch_cache_dirty_cb)(Mesh *me, int mode) = NULL;
void (*BKE_mesh_batch_cache_free_cb)(Mesh *me) = NULL;

void BKE_mesh_batch_cache_dirty(Mesh *me, int mode)
{
	if (me->runtime.batch_cache) {
		BKE_mesh_batch_cache_dirty_cb(me, mode);
	}
}
void BKE_mesh_batch_cache_free(Mesh *me)
{
	if (me->runtime.batch_cache) {
		BKE_mesh_batch_cache_free_cb(me);
	}
}<|MERGE_RESOLUTION|>--- conflicted
+++ resolved
@@ -39,7 +39,6 @@
 #include "BLI_memarena.h"
 #include "BLI_edgehash.h"
 #include "BLI_string.h"
-#include "BLI_utildefines_stack.h"
 
 #include "BKE_animsys.h"
 #include "BKE_idcode.h"
@@ -47,29 +46,19 @@
 #include "BKE_DerivedMesh.h"
 #include "BKE_global.h"
 #include "BKE_mesh.h"
-<<<<<<< HEAD
-#include "BKE_mesh_mapping.h"
-#include "BKE_displist.h"
-=======
->>>>>>> e0a436fc
 #include "BKE_library.h"
 #include "BKE_material.h"
 #include "BKE_modifier.h"
 #include "BKE_multires.h"
-<<<<<<< HEAD
-#include "BKE_key.h"
-#include "BKE_mball.h"
-/* these 2 are only used by conversion functions */
-#include "BKE_curve.h"
-/* -- */
-=======
-#include "BKE_depsgraph.h"
->>>>>>> e0a436fc
 #include "BKE_object.h"
 #include "BKE_editmesh.h"
 
 #include "DEG_depsgraph.h"
-#include "DEG_depsgraph_query.h"
+
+/* Define for cases when you want extra validation of mesh
+ * after certain modifications.
+ */
+// #undef VALIDATE_MESH
 
 enum {
 	MESHCMP_DVERT_WEIGHTMISMATCH = 1,
@@ -1071,782 +1060,6 @@
 	test_object_modifiers(ob);
 }
 
-<<<<<<< HEAD
-void BKE_mesh_from_metaball(ListBase *lb, Mesh *me)
-{
-	DispList *dl;
-	MVert *mvert;
-	MLoop *mloop, *allloop;
-	MPoly *mpoly;
-	const float *nors, *verts;
-	int a, *index;
-	
-	dl = lb->first;
-	if (dl == NULL) return;
-
-	if (dl->type == DL_INDEX4) {
-		mvert = CustomData_add_layer(&me->vdata, CD_MVERT, CD_CALLOC, NULL, dl->nr);
-		allloop = mloop = CustomData_add_layer(&me->ldata, CD_MLOOP, CD_CALLOC, NULL, dl->parts * 4);
-		mpoly = CustomData_add_layer(&me->pdata, CD_MPOLY, CD_CALLOC, NULL, dl->parts);
-		me->mvert = mvert;
-		me->mloop = mloop;
-		me->mpoly = mpoly;
-		me->totvert = dl->nr;
-		me->totpoly = dl->parts;
-
-		a = dl->nr;
-		nors = dl->nors;
-		verts = dl->verts;
-		while (a--) {
-			copy_v3_v3(mvert->co, verts);
-			normal_float_to_short_v3(mvert->no, nors);
-			mvert++;
-			nors += 3;
-			verts += 3;
-		}
-		
-		a = dl->parts;
-		index = dl->index;
-		while (a--) {
-			int count = index[2] != index[3] ? 4 : 3;
-
-			mloop[0].v = index[0];
-			mloop[1].v = index[1];
-			mloop[2].v = index[2];
-			if (count == 4)
-				mloop[3].v = index[3];
-
-			mpoly->totloop = count;
-			mpoly->loopstart = (int)(mloop - allloop);
-			mpoly->flag = ME_SMOOTH;
-
-
-			mpoly++;
-			mloop += count;
-			me->totloop += count;
-			index += 4;
-		}
-
-		BKE_mesh_update_customdata_pointers(me, true);
-
-		BKE_mesh_calc_normals(me);
-
-		BKE_mesh_calc_edges(me, true, false);
-	}
-}
-
-/**
- * Specialized function to use when we _know_ existing edges don't overlap with poly edges.
- */
-static void make_edges_mdata_extend(MEdge **r_alledge, int *r_totedge,
-                                    const MPoly *mpoly, MLoop *mloop,
-                                    const int totpoly)
-{
-	int totedge = *r_totedge;
-	int totedge_new;
-	EdgeHash *eh;
-	unsigned int eh_reserve;
-	const MPoly *mp;
-	int i;
-
-	eh_reserve = max_ii(totedge, BLI_EDGEHASH_SIZE_GUESS_FROM_POLYS(totpoly));
-	eh = BLI_edgehash_new_ex(__func__, eh_reserve);
-
-	for (i = 0, mp = mpoly; i < totpoly; i++, mp++) {
-		BKE_mesh_poly_edgehash_insert(eh, mp, mloop + mp->loopstart);
-	}
-
-	totedge_new = BLI_edgehash_len(eh);
-
-#ifdef DEBUG
-	/* ensure that theres no overlap! */
-	if (totedge_new) {
-		MEdge *medge = *r_alledge;
-		for (i = 0; i < totedge; i++, medge++) {
-			BLI_assert(BLI_edgehash_haskey(eh, medge->v1, medge->v2) == false);
-		}
-	}
-#endif
-
-	if (totedge_new) {
-		EdgeHashIterator *ehi;
-		MEdge *medge;
-		unsigned int e_index = totedge;
-
-		*r_alledge = medge = (*r_alledge ? MEM_reallocN(*r_alledge, sizeof(MEdge) * (totedge + totedge_new)) :
-		                                   MEM_calloc_arrayN(totedge_new, sizeof(MEdge), __func__));
-		medge += totedge;
-
-		totedge += totedge_new;
-
-		/* --- */
-		for (ehi = BLI_edgehashIterator_new(eh);
-		     BLI_edgehashIterator_isDone(ehi) == false;
-		     BLI_edgehashIterator_step(ehi), ++medge, e_index++)
-		{
-			BLI_edgehashIterator_getKey(ehi, &medge->v1, &medge->v2);
-			BLI_edgehashIterator_setValue(ehi, SET_UINT_IN_POINTER(e_index));
-
-			medge->crease = medge->bweight = 0;
-			medge->flag = ME_EDGEDRAW | ME_EDGERENDER;
-		}
-		BLI_edgehashIterator_free(ehi);
-
-		*r_totedge = totedge;
-
-
-		for (i = 0, mp = mpoly; i < totpoly; i++, mp++) {
-			MLoop *l = &mloop[mp->loopstart];
-			MLoop *l_prev = (l + (mp->totloop - 1));
-			int j;
-			for (j = 0; j < mp->totloop; j++, l++) {
-				/* lookup hashed edge index */
-				l_prev->e = GET_UINT_FROM_POINTER(BLI_edgehash_lookup(eh, l_prev->v, l->v));
-				l_prev = l;
-			}
-		}
-	}
-
-	BLI_edgehash_free(eh, NULL);
-}
-
-
-/* Initialize mverts, medges and, faces for converting nurbs to mesh and derived mesh */
-/* return non-zero on error */
-int BKE_mesh_nurbs_to_mdata(
-        Object *ob, MVert **r_allvert, int *r_totvert,
-        MEdge **r_alledge, int *r_totedge, MLoop **r_allloop, MPoly **r_allpoly,
-        int *r_totloop, int *r_totpoly)
-{
-	ListBase disp = {NULL, NULL};
-
-	if (ob->curve_cache) {
-		disp = ob->curve_cache->disp;
-	}
-
-	return BKE_mesh_nurbs_displist_to_mdata(
-	        ob, &disp,
-	        r_allvert, r_totvert,
-	        r_alledge, r_totedge,
-	        r_allloop, r_allpoly, NULL,
-	        r_totloop, r_totpoly);
-}
-
-/* BMESH: this doesn't calculate all edges from polygons,
- * only free standing edges are calculated */
-
-/* Initialize mverts, medges and, faces for converting nurbs to mesh and derived mesh */
-/* use specified dispbase */
-int BKE_mesh_nurbs_displist_to_mdata(
-        Object *ob, const ListBase *dispbase,
-        MVert **r_allvert, int *r_totvert,
-        MEdge **r_alledge, int *r_totedge,
-        MLoop **r_allloop, MPoly **r_allpoly,
-        MLoopUV **r_alluv,
-        int *r_totloop, int *r_totpoly)
-{
-	Curve *cu = ob->data;
-	DispList *dl;
-	MVert *mvert;
-	MPoly *mpoly;
-	MLoop *mloop;
-	MLoopUV *mloopuv = NULL;
-	MEdge *medge;
-	const float *data;
-	int a, b, ofs, vertcount, startvert, totvert = 0, totedge = 0, totloop = 0, totpoly = 0;
-	int p1, p2, p3, p4, *index;
-	const bool conv_polys = ((CU_DO_2DFILL(cu) == false) ||  /* 2d polys are filled with DL_INDEX3 displists */
-	                         (ob->type == OB_SURF));  /* surf polys are never filled */
-
-	/* count */
-	dl = dispbase->first;
-	while (dl) {
-		if (dl->type == DL_SEGM) {
-			totvert += dl->parts * dl->nr;
-			totedge += dl->parts * (dl->nr - 1);
-		}
-		else if (dl->type == DL_POLY) {
-			if (conv_polys) {
-				totvert += dl->parts * dl->nr;
-				totedge += dl->parts * dl->nr;
-			}
-		}
-		else if (dl->type == DL_SURF) {
-			int tot;
-			totvert += dl->parts * dl->nr;
-			tot = (dl->parts - 1 + ((dl->flag & DL_CYCL_V) == 2)) * (dl->nr - 1 + (dl->flag & DL_CYCL_U));
-			totpoly += tot;
-			totloop += tot * 4;
-		}
-		else if (dl->type == DL_INDEX3) {
-			int tot;
-			totvert += dl->nr;
-			tot = dl->parts;
-			totpoly += tot;
-			totloop += tot * 3;
-		}
-		dl = dl->next;
-	}
-
-	if (totvert == 0) {
-		/* error("can't convert"); */
-		/* Make Sure you check ob->data is a curve */
-		return -1;
-	}
-
-	*r_allvert = mvert = MEM_calloc_arrayN(totvert, sizeof(MVert), "nurbs_init mvert");
-	*r_alledge = medge = MEM_calloc_arrayN(totedge, sizeof(MEdge), "nurbs_init medge");
-	*r_allloop = mloop = MEM_calloc_arrayN(totpoly, 4 * sizeof(MLoop), "nurbs_init mloop"); // totloop
-	*r_allpoly = mpoly = MEM_calloc_arrayN(totpoly, sizeof(MPoly), "nurbs_init mloop");
-
-	if (r_alluv)
-		*r_alluv = mloopuv = MEM_calloc_arrayN(totpoly, 4 * sizeof(MLoopUV), "nurbs_init mloopuv");
-	
-	/* verts and faces */
-	vertcount = 0;
-
-	dl = dispbase->first;
-	while (dl) {
-		const bool is_smooth = (dl->rt & CU_SMOOTH) != 0;
-
-		if (dl->type == DL_SEGM) {
-			startvert = vertcount;
-			a = dl->parts * dl->nr;
-			data = dl->verts;
-			while (a--) {
-				copy_v3_v3(mvert->co, data);
-				data += 3;
-				vertcount++;
-				mvert++;
-			}
-
-			for (a = 0; a < dl->parts; a++) {
-				ofs = a * dl->nr;
-				for (b = 1; b < dl->nr; b++) {
-					medge->v1 = startvert + ofs + b - 1;
-					medge->v2 = startvert + ofs + b;
-					medge->flag = ME_LOOSEEDGE | ME_EDGERENDER | ME_EDGEDRAW;
-
-					medge++;
-				}
-			}
-
-		}
-		else if (dl->type == DL_POLY) {
-			if (conv_polys) {
-				startvert = vertcount;
-				a = dl->parts * dl->nr;
-				data = dl->verts;
-				while (a--) {
-					copy_v3_v3(mvert->co, data);
-					data += 3;
-					vertcount++;
-					mvert++;
-				}
-
-				for (a = 0; a < dl->parts; a++) {
-					ofs = a * dl->nr;
-					for (b = 0; b < dl->nr; b++) {
-						medge->v1 = startvert + ofs + b;
-						if (b == dl->nr - 1) medge->v2 = startvert + ofs;
-						else medge->v2 = startvert + ofs + b + 1;
-						medge->flag = ME_LOOSEEDGE | ME_EDGERENDER | ME_EDGEDRAW;
-						medge++;
-					}
-				}
-			}
-		}
-		else if (dl->type == DL_INDEX3) {
-			startvert = vertcount;
-			a = dl->nr;
-			data = dl->verts;
-			while (a--) {
-				copy_v3_v3(mvert->co, data);
-				data += 3;
-				vertcount++;
-				mvert++;
-			}
-
-			a = dl->parts;
-			index = dl->index;
-			while (a--) {
-				mloop[0].v = startvert + index[0];
-				mloop[1].v = startvert + index[2];
-				mloop[2].v = startvert + index[1];
-				mpoly->loopstart = (int)(mloop - (*r_allloop));
-				mpoly->totloop = 3;
-				mpoly->mat_nr = dl->col;
-
-				if (mloopuv) {
-					int i;
-
-					for (i = 0; i < 3; i++, mloopuv++) {
-						mloopuv->uv[0] = (mloop[i].v - startvert) / (float)(dl->nr - 1);
-						mloopuv->uv[1] = 0.0f;
-					}
-				}
-
-				if (is_smooth) mpoly->flag |= ME_SMOOTH;
-				mpoly++;
-				mloop += 3;
-				index += 3;
-			}
-		}
-		else if (dl->type == DL_SURF) {
-			startvert = vertcount;
-			a = dl->parts * dl->nr;
-			data = dl->verts;
-			while (a--) {
-				copy_v3_v3(mvert->co, data);
-				data += 3;
-				vertcount++;
-				mvert++;
-			}
-
-			for (a = 0; a < dl->parts; a++) {
-
-				if ( (dl->flag & DL_CYCL_V) == 0 && a == dl->parts - 1) break;
-
-				if (dl->flag & DL_CYCL_U) {         /* p2 -> p1 -> */
-					p1 = startvert + dl->nr * a;    /* p4 -> p3 -> */
-					p2 = p1 + dl->nr - 1;       /* -----> next row */
-					p3 = p1 + dl->nr;
-					p4 = p2 + dl->nr;
-					b = 0;
-				}
-				else {
-					p2 = startvert + dl->nr * a;
-					p1 = p2 + 1;
-					p4 = p2 + dl->nr;
-					p3 = p1 + dl->nr;
-					b = 1;
-				}
-				if ( (dl->flag & DL_CYCL_V) && a == dl->parts - 1) {
-					p3 -= dl->parts * dl->nr;
-					p4 -= dl->parts * dl->nr;
-				}
-
-				for (; b < dl->nr; b++) {
-					mloop[0].v = p1;
-					mloop[1].v = p3;
-					mloop[2].v = p4;
-					mloop[3].v = p2;
-					mpoly->loopstart = (int)(mloop - (*r_allloop));
-					mpoly->totloop = 4;
-					mpoly->mat_nr = dl->col;
-
-					if (mloopuv) {
-						int orco_sizeu = dl->nr - 1;
-						int orco_sizev = dl->parts - 1;
-						int i;
-
-						/* exception as handled in convertblender.c too */
-						if (dl->flag & DL_CYCL_U) {
-							orco_sizeu++;
-							if (dl->flag & DL_CYCL_V)
-								orco_sizev++;
-						}
-						else if (dl->flag & DL_CYCL_V) {
-							orco_sizev++;
-						}
-
-						for (i = 0; i < 4; i++, mloopuv++) {
-							/* find uv based on vertex index into grid array */
-							int v = mloop[i].v - startvert;
-
-							mloopuv->uv[0] = (v / dl->nr) / (float)orco_sizev;
-							mloopuv->uv[1] = (v % dl->nr) / (float)orco_sizeu;
-
-							/* cyclic correction */
-							if ((i == 1 || i == 2) && mloopuv->uv[0] == 0.0f)
-								mloopuv->uv[0] = 1.0f;
-							if ((i == 0 || i == 1) && mloopuv->uv[1] == 0.0f)
-								mloopuv->uv[1] = 1.0f;
-						}
-					}
-
-					if (is_smooth) mpoly->flag |= ME_SMOOTH;
-					mpoly++;
-					mloop += 4;
-
-					p4 = p3;
-					p3++;
-					p2 = p1;
-					p1++;
-				}
-			}
-		}
-
-		dl = dl->next;
-	}
-
-	if (totpoly) {
-		make_edges_mdata_extend(
-		        r_alledge, &totedge,
-		        *r_allpoly, *r_allloop, totpoly);
-	}
-
-	*r_totpoly = totpoly;
-	*r_totloop = totloop;
-	*r_totedge = totedge;
-	*r_totvert = totvert;
-
-	return 0;
-}
-
-Mesh *BKE_mesh_new_nomain_from_curve_displist(Object *ob, ListBase *dispbase)
-{
-	Curve *cu = ob->data;
-	Mesh *mesh;
-	MVert *allvert;
-	MEdge *alledge;
-	MLoop *allloop;
-	MPoly *allpoly;
-	MLoopUV *alluv = NULL;
-	int totvert, totedge, totloop, totpoly;
-	bool use_orco_uv = (cu->flag & CU_UV_ORCO) != 0;
-
-	if (BKE_mesh_nurbs_displist_to_mdata(
-	        ob, dispbase, &allvert, &totvert, &alledge,
-	        &totedge, &allloop, &allpoly, (use_orco_uv) ? &alluv : NULL,
-	        &totloop, &totpoly) != 0)
-	{
-		/* Error initializing mdata. This often happens when curve is empty */
-		return BKE_mesh_new_nomain(0, 0, 0, 0, 0);
-	}
-
-	mesh = BKE_mesh_new_nomain(totvert, totedge, 0, totloop, totpoly);
-	mesh->runtime.cd_dirty_vert |= CD_MASK_NORMAL;
-
-	memcpy(mesh->mvert, allvert, totvert * sizeof(MVert));
-	memcpy(mesh->medge, alledge, totedge * sizeof(MEdge));
-	memcpy(mesh->mloop, allloop, totloop * sizeof(MLoop));
-	memcpy(mesh->mpoly, allpoly, totpoly * sizeof(MPoly));
-
-	if (alluv) {
-		const char *uvname = "Orco";
-		CustomData_add_layer_named(&mesh->ldata, CD_MLOOPUV, CD_ASSIGN, alluv, totloop, uvname);
-	}
-
-	MEM_freeN(allvert);
-	MEM_freeN(alledge);
-	MEM_freeN(allloop);
-	MEM_freeN(allpoly);
-
-	return mesh;
-}
-
-Mesh *BKE_mesh_new_nomain_from_curve(Object *ob)
-{
-	ListBase disp = {NULL, NULL};
-
-	if (ob->curve_cache) {
-		disp = ob->curve_cache->disp;
-	}
-
-	return BKE_mesh_new_nomain_from_curve_displist(ob, &disp);
-}
-
-/* this may fail replacing ob->data, be sure to check ob->type */
-void BKE_mesh_from_nurbs_displist(Object *ob, ListBase *dispbase, const bool use_orco_uv, const char *obdata_name)
-{
-	Main *bmain = G.main;
-	Object *ob1;
-	DerivedMesh *dm = ob->derivedFinal;
-	Mesh *me;
-	Curve *cu;
-	MVert *allvert = NULL;
-	MEdge *alledge = NULL;
-	MLoop *allloop = NULL;
-	MLoopUV *alluv = NULL;
-	MPoly *allpoly = NULL;
-	int totvert, totedge, totloop, totpoly;
-
-	cu = ob->data;
-
-	if (dm == NULL) {
-		if (BKE_mesh_nurbs_displist_to_mdata(ob, dispbase, &allvert, &totvert,
-		                                     &alledge, &totedge, &allloop,
-		                                     &allpoly, (use_orco_uv) ? &alluv : NULL,
-		                                     &totloop, &totpoly) != 0)
-		{
-			/* Error initializing */
-			return;
-		}
-
-		/* make mesh */
-		me = BKE_mesh_add(bmain, obdata_name);
-		me->totvert = totvert;
-		me->totedge = totedge;
-		me->totloop = totloop;
-		me->totpoly = totpoly;
-
-		me->mvert = CustomData_add_layer(&me->vdata, CD_MVERT, CD_ASSIGN, allvert, me->totvert);
-		me->medge = CustomData_add_layer(&me->edata, CD_MEDGE, CD_ASSIGN, alledge, me->totedge);
-		me->mloop = CustomData_add_layer(&me->ldata, CD_MLOOP, CD_ASSIGN, allloop, me->totloop);
-		me->mpoly = CustomData_add_layer(&me->pdata, CD_MPOLY, CD_ASSIGN, allpoly, me->totpoly);
-
-		if (alluv) {
-			const char *uvname = "Orco";
-			me->mloopuv = CustomData_add_layer_named(&me->ldata, CD_MLOOPUV, CD_ASSIGN, alluv, me->totloop, uvname);
-		}
-
-		BKE_mesh_calc_normals(me);
-	}
-	else {
-		me = BKE_mesh_add(bmain, obdata_name);
-		DM_to_mesh(dm, me, ob, CD_MASK_MESH, false);
-	}
-
-	me->totcol = cu->totcol;
-	me->mat = cu->mat;
-
-	/* Copy evaluated texture space from curve to mesh.
-	 *
-	 * Note that we disable auto texture space feature since that will cause
-	 * texture space to evaluate differently for curve and mesh, since curve
-	 * uses CV to calculate bounding box, and mesh uses what is coming from
-	 * tessellated curve.
-	 */
-	me->texflag = cu->texflag & ~CU_AUTOSPACE;
-	copy_v3_v3(me->loc, cu->loc);
-	copy_v3_v3(me->size, cu->size);
-	copy_v3_v3(me->rot, cu->rot);
-	BKE_mesh_texspace_calc(me);
-
-	cu->mat = NULL;
-	cu->totcol = 0;
-
-	/* Do not decrement ob->data usercount here, it's done at end of func with BKE_libblock_free_us() call. */
-	ob->data = me;
-	ob->type = OB_MESH;
-
-	/* other users */
-	ob1 = bmain->object.first;
-	while (ob1) {
-		if (ob1->data == cu) {
-			ob1->type = OB_MESH;
-		
-			id_us_min((ID *)ob1->data);
-			ob1->data = ob->data;
-			id_us_plus((ID *)ob1->data);
-		}
-		ob1 = ob1->id.next;
-	}
-
-	BKE_libblock_free_us(bmain, cu);
-}
-
-void BKE_mesh_from_nurbs(Object *ob)
-{
-	Curve *cu = (Curve *) ob->data;
-	bool use_orco_uv = (cu->flag & CU_UV_ORCO) != 0;
-	ListBase disp = {NULL, NULL};
-
-	if (ob->curve_cache) {
-		disp = ob->curve_cache->disp;
-	}
-
-	BKE_mesh_from_nurbs_displist(ob, &disp, use_orco_uv, cu->id.name);
-}
-
-typedef struct EdgeLink {
-	struct EdgeLink *next, *prev;
-	void *edge;
-} EdgeLink;
-
-typedef struct VertLink {
-	Link *next, *prev;
-	unsigned int index;
-} VertLink;
-
-static void prependPolyLineVert(ListBase *lb, unsigned int index)
-{
-	VertLink *vl = MEM_callocN(sizeof(VertLink), "VertLink");
-	vl->index = index;
-	BLI_addhead(lb, vl);
-}
-
-static void appendPolyLineVert(ListBase *lb, unsigned int index)
-{
-	VertLink *vl = MEM_callocN(sizeof(VertLink), "VertLink");
-	vl->index = index;
-	BLI_addtail(lb, vl);
-}
-
-void BKE_mesh_to_curve_nurblist(DerivedMesh *dm, ListBase *nurblist, const int edge_users_test)
-{
-	MVert       *mvert = dm->getVertArray(dm);
-	MEdge *med, *medge = dm->getEdgeArray(dm);
-	MPoly *mp,  *mpoly = dm->getPolyArray(dm);
-	MLoop       *mloop = dm->getLoopArray(dm);
-
-	int dm_totedge = dm->getNumEdges(dm);
-	int dm_totpoly = dm->getNumPolys(dm);
-	int totedges = 0;
-	int i;
-
-	/* only to detect edge polylines */
-	int *edge_users;
-
-	ListBase edges = {NULL, NULL};
-
-	/* get boundary edges */
-	edge_users = MEM_calloc_arrayN(dm_totedge, sizeof(int), __func__);
-	for (i = 0, mp = mpoly; i < dm_totpoly; i++, mp++) {
-		MLoop *ml = &mloop[mp->loopstart];
-		int j;
-		for (j = 0; j < mp->totloop; j++, ml++) {
-			edge_users[ml->e]++;
-		}
-	}
-
-	/* create edges from all faces (so as to find edges not in any faces) */
-	med = medge;
-	for (i = 0; i < dm_totedge; i++, med++) {
-		if (edge_users[i] == edge_users_test) {
-			EdgeLink *edl = MEM_callocN(sizeof(EdgeLink), "EdgeLink");
-			edl->edge = med;
-
-			BLI_addtail(&edges, edl);   totedges++;
-		}
-	}
-	MEM_freeN(edge_users);
-
-	if (edges.first) {
-		while (edges.first) {
-			/* each iteration find a polyline and add this as a nurbs poly spline */
-
-			ListBase polyline = {NULL, NULL}; /* store a list of VertLink's */
-			bool closed = false;
-			int totpoly = 0;
-			MEdge *med_current = ((EdgeLink *)edges.last)->edge;
-			unsigned int startVert = med_current->v1;
-			unsigned int endVert = med_current->v2;
-			bool ok = true;
-
-			appendPolyLineVert(&polyline, startVert);   totpoly++;
-			appendPolyLineVert(&polyline, endVert);     totpoly++;
-			BLI_freelinkN(&edges, edges.last);          totedges--;
-
-			while (ok) { /* while connected edges are found... */
-				EdgeLink *edl = edges.last;
-				ok = false;
-				while (edl) {
-					EdgeLink *edl_prev = edl->prev;
-
-					med = edl->edge;
-
-					if (med->v1 == endVert) {
-						endVert = med->v2;
-						appendPolyLineVert(&polyline, med->v2); totpoly++;
-						BLI_freelinkN(&edges, edl);             totedges--;
-						ok = true;
-					}
-					else if (med->v2 == endVert) {
-						endVert = med->v1;
-						appendPolyLineVert(&polyline, endVert); totpoly++;
-						BLI_freelinkN(&edges, edl);             totedges--;
-						ok = true;
-					}
-					else if (med->v1 == startVert) {
-						startVert = med->v2;
-						prependPolyLineVert(&polyline, startVert);  totpoly++;
-						BLI_freelinkN(&edges, edl);                 totedges--;
-						ok = true;
-					}
-					else if (med->v2 == startVert) {
-						startVert = med->v1;
-						prependPolyLineVert(&polyline, startVert);  totpoly++;
-						BLI_freelinkN(&edges, edl);                 totedges--;
-						ok = true;
-					}
-
-					edl = edl_prev;
-				}
-			}
-
-			/* Now we have a polyline, make into a curve */
-			if (startVert == endVert) {
-				BLI_freelinkN(&polyline, polyline.last);
-				totpoly--;
-				closed = true;
-			}
-
-			/* --- nurbs --- */
-			{
-				Nurb *nu;
-				BPoint *bp;
-				VertLink *vl;
-
-				/* create new 'nurb' within the curve */
-				nu = (Nurb *)MEM_callocN(sizeof(Nurb), "MeshNurb");
-
-				nu->pntsu = totpoly;
-				nu->pntsv = 1;
-				nu->orderu = 4;
-				nu->flagu = CU_NURB_ENDPOINT | (closed ? CU_NURB_CYCLIC : 0);  /* endpoint */
-				nu->resolu = 12;
-
-				nu->bp = (BPoint *)MEM_calloc_arrayN(totpoly, sizeof(BPoint), "bpoints");
-
-				/* add points */
-				vl = polyline.first;
-				for (i = 0, bp = nu->bp; i < totpoly; i++, bp++, vl = (VertLink *)vl->next) {
-					copy_v3_v3(bp->vec, mvert[vl->index].co);
-					bp->f1 = SELECT;
-					bp->radius = bp->weight = 1.0;
-				}
-				BLI_freelistN(&polyline);
-
-				/* add nurb to curve */
-				BLI_addtail(nurblist, nu);
-			}
-			/* --- done with nurbs --- */
-		}
-	}
-}
-
-void BKE_mesh_to_curve(Depsgraph *depsgraph, Scene *scene, Object *ob)
-{
-	/* make new mesh data from the original copy */
-	DerivedMesh *dm = mesh_get_derived_final(depsgraph, scene, ob, CD_MASK_MESH);
-	ListBase nurblist = {NULL, NULL};
-	bool needsFree = false;
-
-	BKE_mesh_to_curve_nurblist(dm, &nurblist, 0);
-	BKE_mesh_to_curve_nurblist(dm, &nurblist, 1);
-
-	if (nurblist.first) {
-		Curve *cu = BKE_curve_add(G.main, ob->id.name + 2, OB_CURVE);
-		cu->flag |= CU_3D;
-
-		cu->nurb = nurblist;
-
-		id_us_min(&((Mesh *)ob->data)->id);
-		ob->data = cu;
-		ob->type = OB_CURVE;
-
-		/* curve objects can't contain DM in usual cases, we could free memory */
-		needsFree = true;
-	}
-
-	dm->needsFree = needsFree;
-	dm->release(dm);
-
-	if (needsFree) {
-		ob->derivedFinal = NULL;
-
-		/* curve object could have got bounding box only in special cases */
-		if (ob->bb) {
-			MEM_freeN(ob->bb);
-			ob->bb = NULL;
-		}
-	}
-}
-=======
->>>>>>> e0a436fc
-
 void BKE_mesh_material_index_remove(Mesh *me, short index)
 {
 	MPoly *mp;
@@ -2610,249 +1823,6 @@
 #endif
 }
 
-<<<<<<< HEAD
-/* settings: 1 - preview, 2 - render */
-Mesh *BKE_mesh_new_from_object(
-        Depsgraph *depsgraph, Main *bmain, Scene *sce, Object *ob,
-        const bool apply_modifiers, const bool calc_tessface, const bool calc_undeformed)
-{
-	Mesh *tmpmesh;
-	Curve *tmpcu = NULL, *copycu;
-	int i;
-	const bool render = (DEG_get_mode(depsgraph) == DAG_EVAL_RENDER);
-	const bool cage = !apply_modifiers;
-	bool do_mat_id_data_us = true;
-
-	/* perform the mesh extraction based on type */
-	switch (ob->type) {
-		case OB_FONT:
-		case OB_CURVE:
-		case OB_SURF:
-		{
-			ListBase dispbase = {NULL, NULL};
-			DerivedMesh *derivedFinal = NULL;
-			int uv_from_orco;
-
-			/* copies object and modifiers (but not the data) */
-			Object *tmpobj;
-			/* TODO: make it temp copy outside bmain! */
-			BKE_id_copy_ex(bmain, &ob->id, (ID **)&tmpobj, LIB_ID_COPY_CACHES, false);
-			tmpcu = (Curve *)tmpobj->data;
-			id_us_min(&tmpcu->id);
-
-			/* Copy cached display list, it might be needed by the stack evaluation.
-			 * Ideally stack should be able to use render-time display list, but doing
-			 * so is quite tricky and not safe so close to the release.
-			 *
-			 * TODO(sergey): Look into more proper solution.
-			 */
-			if (ob->curve_cache != NULL) {
-				if (tmpobj->curve_cache == NULL) {
-					tmpobj->curve_cache = MEM_callocN(sizeof(CurveCache), "CurveCache for curve types");
-				}
-				BKE_displist_copy(&tmpobj->curve_cache->disp, &ob->curve_cache->disp);
-			}
-
-			/* if getting the original caged mesh, delete object modifiers */
-			if (cage)
-				BKE_object_free_modifiers(tmpobj, 0);
-
-			/* copies the data */
-			copycu = tmpobj->data = BKE_curve_copy(bmain, (Curve *) ob->data);
-
-			/* make sure texture space is calculated for a copy of curve,
-			 * it will be used for the final result.
-			 */
-			BKE_curve_texspace_calc(copycu);
-
-			/* temporarily set edit so we get updates from edit mode, but
-			 * also because for text datablocks copying it while in edit
-			 * mode gives invalid data structures */
-			copycu->editfont = tmpcu->editfont;
-			copycu->editnurb = tmpcu->editnurb;
-
-			/* get updated display list, and convert to a mesh */
-			BKE_displist_make_curveTypes_forRender(depsgraph, sce, tmpobj, &dispbase, &derivedFinal, false, render);
-
-			copycu->editfont = NULL;
-			copycu->editnurb = NULL;
-
-			tmpobj->derivedFinal = derivedFinal;
-
-			/* convert object type to mesh */
-			uv_from_orco = (tmpcu->flag & CU_UV_ORCO) != 0;
-			BKE_mesh_from_nurbs_displist(tmpobj, &dispbase, uv_from_orco, tmpcu->id.name + 2);
-
-			tmpmesh = tmpobj->data;
-
-			BKE_displist_free(&dispbase);
-
-			/* BKE_mesh_from_nurbs changes the type to a mesh, check it worked.
-			 * if it didn't the curve did not have any segments or otherwise 
-			 * would have generated an empty mesh */
-			if (tmpobj->type != OB_MESH) {
-				BKE_libblock_free_us(bmain, tmpobj);
-				return NULL;
-			}
-
-			BKE_libblock_free_us(bmain, tmpobj);
-
-			/* XXX The curve to mesh conversion is convoluted... But essentially, BKE_mesh_from_nurbs_displist()
-			 *     already transfers the ownership of materials from the temp copy of the Curve ID to the new
-			 *     Mesh ID, so we do not want to increase materials' usercount later. */
-			do_mat_id_data_us = false;
-
-			break;
-		}
-
-		case OB_MBALL:
-		{
-			/* metaballs don't have modifiers, so just convert to mesh */
-			Object *basis_ob = BKE_mball_basis_find(sce, ob);
-			/* todo, re-generatre for render-res */
-			/* metaball_polygonize(scene, ob) */
-
-			if (ob != basis_ob)
-				return NULL;  /* only do basis metaball */
-
-			tmpmesh = BKE_mesh_add(bmain, ((ID *)ob->data)->name + 2);
-			/* BKE_mesh_add gives us a user count we don't need */
-			id_us_min(&tmpmesh->id);
-
-			if (render) {
-				ListBase disp = {NULL, NULL};
-				BKE_displist_make_mball_forRender(depsgraph, sce, ob, &disp);
-				BKE_mesh_from_metaball(&disp, tmpmesh);
-				BKE_displist_free(&disp);
-			}
-			else {
-				ListBase disp = {NULL, NULL};
-				if (ob->curve_cache) {
-					disp = ob->curve_cache->disp;
-				}
-				BKE_mesh_from_metaball(&disp, tmpmesh);
-			}
-
-			BKE_mesh_texspace_copy_from_object(tmpmesh, ob);
-
-			break;
-
-		}
-		case OB_MESH:
-			/* copies object and modifiers (but not the data) */
-			if (cage) {
-				/* copies the data */
-				tmpmesh = BKE_mesh_copy(bmain, ob->data);
-
-				/* XXX BKE_mesh_copy() already handles materials usercount. */
-				do_mat_id_data_us = false;
-			}
-			/* if not getting the original caged mesh, get final derived mesh */
-			else {
-				/* Make a dummy mesh, saves copying */
-				DerivedMesh *dm;
-				/* CustomDataMask mask = CD_MASK_BAREMESH|CD_MASK_MTFACE|CD_MASK_MCOL; */
-				CustomDataMask mask = CD_MASK_MESH; /* this seems more suitable, exporter,
-				                                     * for example, needs CD_MASK_MDEFORMVERT */
-
-				if (calc_undeformed)
-					mask |= CD_MASK_ORCO;
-
-				/* Write the display mesh into the dummy mesh */
-				if (render)
-					dm = mesh_create_derived_render(depsgraph, sce, ob, mask);
-				else
-					dm = mesh_create_derived_view(depsgraph, sce, ob, mask);
-
-				tmpmesh = BKE_mesh_add(bmain, ((ID *)ob->data)->name + 2);
-				DM_to_mesh(dm, tmpmesh, ob, mask, true);
-
-				/* Copy autosmooth settings from original mesh. */
-				Mesh *me = (Mesh *)ob->data;
-				tmpmesh->flag |= (me->flag & ME_AUTOSMOOTH);
-				tmpmesh->smoothresh = me->smoothresh;
-			}
-
-			/* BKE_mesh_add/copy gives us a user count we don't need */
-			id_us_min(&tmpmesh->id);
-
-			break;
-		default:
-			/* "Object does not have geometry data") */
-			return NULL;
-	}
-
-	/* Copy materials to new mesh */
-	switch (ob->type) {
-		case OB_SURF:
-		case OB_FONT:
-		case OB_CURVE:
-			tmpmesh->totcol = tmpcu->totcol;
-
-			/* free old material list (if it exists) and adjust user counts */
-			if (tmpcu->mat) {
-				for (i = tmpcu->totcol; i-- > 0; ) {
-					/* are we an object material or data based? */
-					tmpmesh->mat[i] = give_current_material(ob, i + 1);
-
-					if (((ob->matbits && ob->matbits[i]) || do_mat_id_data_us)  && tmpmesh->mat[i]) {
-						id_us_plus(&tmpmesh->mat[i]->id);
-					}
-				}
-			}
-			break;
-
-		case OB_MBALL:
-		{
-			MetaBall *tmpmb = (MetaBall *)ob->data;
-			tmpmesh->mat = MEM_dupallocN(tmpmb->mat);
-			tmpmesh->totcol = tmpmb->totcol;
-
-			/* free old material list (if it exists) and adjust user counts */
-			if (tmpmb->mat) {
-				for (i = tmpmb->totcol; i-- > 0; ) {
-					/* are we an object material or data based? */
-					tmpmesh->mat[i] = give_current_material(ob, i + 1);
-
-					if (((ob->matbits && ob->matbits[i]) || do_mat_id_data_us) && tmpmesh->mat[i]) {
-						id_us_plus(&tmpmesh->mat[i]->id);
-					}
-				}
-			}
-			break;
-		}
-
-		case OB_MESH:
-			if (!cage) {
-				Mesh *origmesh = ob->data;
-				tmpmesh->flag = origmesh->flag;
-				tmpmesh->mat = MEM_dupallocN(origmesh->mat);
-				tmpmesh->totcol = origmesh->totcol;
-				tmpmesh->smoothresh = origmesh->smoothresh;
-				if (origmesh->mat) {
-					for (i = origmesh->totcol; i-- > 0; ) {
-						/* are we an object material or data based? */
-						tmpmesh->mat[i] = give_current_material(ob, i + 1);
-
-						if (((ob->matbits && ob->matbits[i]) || do_mat_id_data_us)  && tmpmesh->mat[i]) {
-							id_us_plus(&tmpmesh->mat[i]->id);
-						}
-					}
-				}
-			}
-			break;
-	} /* end copy materials */
-
-	if (calc_tessface) {
-		/* cycles and exporters rely on this still */
-		BKE_mesh_tessface_ensure(tmpmesh);
-	}
-
-	return tmpmesh;
-}
-=======
->>>>>>> e0a436fc
-
 /* **** Depsgraph evaluation **** */
 
 void BKE_mesh_eval_geometry(Depsgraph *depsgraph,
