/*
 * ***** BEGIN GPL LICENSE BLOCK *****
 *
 * This program is free software; you can redistribute it and/or
 * modify it under the terms of the GNU General Public License
 * as published by the Free Software Foundation; either version 2
 * of the License, or (at your option) any later version.
 *
 * This program is distributed in the hope that it will be useful,
 * but WITHOUT ANY WARRANTY; without even the implied warranty of
 * MERCHANTABILITY or FITNESS FOR A PARTICULAR PURPOSE.  See the
 * GNU General Public License for more details.
 *
 * You should have received a copy of the GNU General Public License
 * along with this program; if not, write to the Free Software Foundation,
 * Inc., 51 Franklin Street, Fifth Floor, Boston, MA 02110-1301, USA.
 *
 * The Original Code is Copyright (C) 2001-2002 by NaN Holding BV.
 * All rights reserved.
 *
 * Contributor(s): Blender Foundation, 2006, full recode
 *
 * ***** END GPL LICENSE BLOCK *****
 */

/** \file blender/blenkernel/intern/image.c
 *  \ingroup bke
 */


#include <stdio.h>
#include <string.h>
#include <fcntl.h>
#include <math.h>
#ifndef WIN32
#  include <unistd.h>
#else
#  include <io.h>
#endif

#include <time.h>

#include "MEM_guardedalloc.h"

#include "IMB_colormanagement.h"
#include "IMB_imbuf_types.h"
#include "IMB_imbuf.h"
#include "IMB_moviecache.h"
#include "IMB_metadata.h"

#ifdef WITH_OPENEXR
#  include "intern/openexr/openexr_multi.h"
#endif

#include "DNA_packedFile_types.h"
#include "DNA_scene_types.h"
#include "DNA_object_types.h"
#include "DNA_camera_types.h"
#include "DNA_sequence_types.h"
#include "DNA_brush_types.h"
#include "DNA_mesh_types.h"
#include "DNA_meshdata_types.h"

#include "BLI_blenlib.h"
#include "BLI_math_vector.h"
#include "BLI_mempool.h"
#include "BLI_threads.h"
#include "BLI_timecode.h"  /* for stamp timecode format */
#include "BLI_utildefines.h"

#include "BKE_bmfont.h"
#include "BKE_colortools.h"
#include "BKE_global.h"
#include "BKE_icons.h"
#include "BKE_image.h"
#include "BKE_library.h"
#include "BKE_library_query.h"
#include "BKE_library_remap.h"
#include "BKE_main.h"
#include "BKE_packedFile.h"
#include "BKE_report.h"
#include "BKE_scene.h"
#include "BKE_node.h"
#include "BKE_sequencer.h" /* seq_foreground_frame_get() */
#include "BKE_workspace.h"

#include "BLF_api.h"

#include "PIL_time.h"

#include "RE_pipeline.h"

#include "GPU_draw.h"
#include "GPU_texture.h"

#include "BLI_sys_types.h" // for intptr_t support

/* for image user iteration */
#include "DNA_node_types.h"
#include "DNA_space_types.h"
#include "DNA_screen_types.h"
#include "DNA_view3d_types.h"

static SpinLock image_spin;

/* prototypes */
static int image_num_files(struct Image *ima);
static ImBuf *image_acquire_ibuf(Image *ima, ImageUser *iuser, void **r_lock);
static void image_update_views_format(Image *ima, ImageUser *iuser);
static void image_add_view(Image *ima, const char *viewname, const char *filepath);

/* max int, to indicate we don't store sequences in ibuf */
#define IMA_NO_INDEX    0x7FEFEFEF

/* quick lookup: supports 1 million entries, thousand passes */
#define IMA_MAKE_INDEX(entry, index)    (((entry) << 10) + (index))
#define IMA_INDEX_ENTRY(index)           ((index) >> 10)
#if 0
#define IMA_INDEX_PASS(index)           (index & ~1023)
#endif

/* ******** IMAGE CACHE ************* */

typedef struct ImageCacheKey {
	int index;
} ImageCacheKey;

static unsigned int imagecache_hashhash(const void *key_v)
{
	const ImageCacheKey *key = key_v;
	return key->index;
}

static bool imagecache_hashcmp(const void *a_v, const void *b_v)
{
	const ImageCacheKey *a = a_v;
	const ImageCacheKey *b = b_v;

	return (a->index != b->index);
}

static void imagecache_keydata(void *userkey, int *framenr, int *proxy, int *render_flags)
{
	ImageCacheKey *key = userkey;

	*framenr = IMA_INDEX_ENTRY(key->index);
	*proxy = IMB_PROXY_NONE;
	*render_flags = 0;
}

static void imagecache_put(Image *image, int index, ImBuf *ibuf)
{
	ImageCacheKey key;

	if (image->cache == NULL) {
		// char cache_name[64];
		// SNPRINTF(cache_name, "Image Datablock %s", image->id.name);

		image->cache = IMB_moviecache_create("Image Datablock Cache", sizeof(ImageCacheKey),
		                                     imagecache_hashhash, imagecache_hashcmp);
		IMB_moviecache_set_getdata_callback(image->cache, imagecache_keydata);
	}

	key.index = index;

	IMB_moviecache_put(image->cache, &key, ibuf);
}

static void imagecache_remove(Image *image, int index)
{
	if (!image->cache)
		return;
	
	ImageCacheKey key;
	key.index = index;
	IMB_moviecache_remove(image->cache, &key);
}

static struct ImBuf *imagecache_get(Image *image, int index)
{
	if (image->cache) {
		ImageCacheKey key;
		key.index = index;
		return IMB_moviecache_get(image->cache, &key);
	}

	return NULL;
}

void BKE_images_init(void)
{
	BLI_spin_init(&image_spin);
}

void BKE_images_exit(void)
{
	BLI_spin_end(&image_spin);
}

/* ******** IMAGE PROCESSING ************* */

static void de_interlace_ng(struct ImBuf *ibuf) /* neogeo fields */
{
	struct ImBuf *tbuf1, *tbuf2;

	if (ibuf == NULL) return;
	if (ibuf->flags & IB_fields) return;
	ibuf->flags |= IB_fields;

	if (ibuf->rect) {
		/* make copies */
		tbuf1 = IMB_allocImBuf(ibuf->x, (ibuf->y >> 1), (unsigned char)32, (int)IB_rect);
		tbuf2 = IMB_allocImBuf(ibuf->x, (ibuf->y >> 1), (unsigned char)32, (int)IB_rect);

		ibuf->x *= 2;

		IMB_rectcpy(tbuf1, ibuf, 0, 0, 0, 0, ibuf->x, ibuf->y);
		IMB_rectcpy(tbuf2, ibuf, 0, 0, tbuf2->x, 0, ibuf->x, ibuf->y);

		ibuf->x /= 2;
		IMB_rectcpy(ibuf, tbuf1, 0, 0, 0, 0, tbuf1->x, tbuf1->y);
		IMB_rectcpy(ibuf, tbuf2, 0, tbuf2->y, 0, 0, tbuf2->x, tbuf2->y);

		IMB_freeImBuf(tbuf1);
		IMB_freeImBuf(tbuf2);
	}
	ibuf->y /= 2;
}

static void de_interlace_st(struct ImBuf *ibuf) /* standard fields */
{
	struct ImBuf *tbuf1, *tbuf2;

	if (ibuf == NULL) return;
	if (ibuf->flags & IB_fields) return;
	ibuf->flags |= IB_fields;

	if (ibuf->rect) {
		/* make copies */
		tbuf1 = IMB_allocImBuf(ibuf->x, (ibuf->y >> 1), (unsigned char)32, IB_rect);
		tbuf2 = IMB_allocImBuf(ibuf->x, (ibuf->y >> 1), (unsigned char)32, IB_rect);

		ibuf->x *= 2;

		IMB_rectcpy(tbuf1, ibuf, 0, 0, 0, 0, ibuf->x, ibuf->y);
		IMB_rectcpy(tbuf2, ibuf, 0, 0, tbuf2->x, 0, ibuf->x, ibuf->y);

		ibuf->x /= 2;
		IMB_rectcpy(ibuf, tbuf2, 0, 0, 0, 0, tbuf2->x, tbuf2->y);
		IMB_rectcpy(ibuf, tbuf1, 0, tbuf2->y, 0, 0, tbuf1->x, tbuf1->y);

		IMB_freeImBuf(tbuf1);
		IMB_freeImBuf(tbuf2);
	}
	ibuf->y /= 2;
}

void BKE_image_de_interlace(Image *ima, int odd)
{
	ImBuf *ibuf = BKE_image_acquire_ibuf(ima, NULL, NULL);
	if (ibuf) {
		if (odd)
			de_interlace_st(ibuf);
		else
			de_interlace_ng(ibuf);
	}
	BKE_image_release_ibuf(ima, ibuf, NULL);
}

/* ***************** ALLOC & FREE, DATA MANAGING *************** */

static void image_free_cached_frames(Image *image)
{
	if (image->cache) {
		IMB_moviecache_free(image->cache);
		image->cache = NULL;
	}
}

static void image_free_packedfiles(Image *ima)
{
	while (ima->packedfiles.last) {
		ImagePackedFile *imapf = ima->packedfiles.last;
		if (imapf->packedfile) {
			freePackedFile(imapf->packedfile);
		}
		BLI_remlink(&ima->packedfiles, imapf);
		MEM_freeN(imapf);
	}
}

void BKE_image_free_packedfiles(Image *ima)
{
	image_free_packedfiles(ima);
}

void BKE_image_free_views(Image *image)
{
	BLI_freelistN(&image->views);
}

static void image_free_anims(Image *ima)
{
	while (ima->anims.last) {
		ImageAnim *ia = ima->anims.last;
		if (ia->anim) {
			IMB_free_anim(ia->anim);
			ia->anim = NULL;
		}
		BLI_remlink(&ima->anims, ia);
		MEM_freeN(ia);
	}
}

/**
 * Simply free the image data from memory,
 * on display the image can load again (except for render buffers).
 */
void BKE_image_free_buffers_ex(Image *ima, bool do_lock)
{
	if (do_lock) {
		BLI_spin_lock(&image_spin);
	}
	image_free_cached_frames(ima);

	image_free_anims(ima);

	if (ima->rr) {
		RE_FreeRenderResult(ima->rr);
		ima->rr = NULL;
	}

	if (!G.background) {
		/* Background mode doesn't use opnegl,
		 * so we can avoid freeing GPU images and save some
		 * time by skipping mutex lock.
		 */
		GPU_free_image(ima);
	}

	LISTBASE_FOREACH(ImageTile*, tile, &ima->tiles) {
		tile->ok = IMA_OK;
	}

	if (do_lock) {
		BLI_spin_unlock(&image_spin);
	}
}

void BKE_image_free_buffers(Image *ima)
{
	BKE_image_free_buffers_ex(ima, false);
}

/** Free (or release) any data used by this image (does not free the image itself). */
void BKE_image_free(Image *ima)
{
	/* Also frees animdata. */
	BKE_image_free_buffers(ima);

	image_free_packedfiles(ima);

	LISTBASE_FOREACH(RenderSlot *, slot, &ima->renderslots) {
		if (slot->render) {
			RE_FreeRenderResult(slot->render);
			slot->render = NULL;
		}
	}
	BLI_freelistN(&ima->renderslots);

	BKE_image_free_views(ima);
	MEM_SAFE_FREE(ima->stereo3d_format);

	BKE_icon_id_delete(&ima->id);
	BKE_previewimg_free(&ima->preview);

	BLI_freelistN(&ima->tiles);
}

/* only image block itself */
static void image_init(Image *ima, short source, short type)
{
	BLI_assert(MEMCMP_STRUCT_OFS_IS_ZERO(ima, id));

	ima->aspx = ima->aspy = 1.0;
	ima->gen_x = 1024; ima->gen_y = 1024;
	ima->gen_type = IMA_GENTYPE_GRID;

	ima->source = source;
	ima->type = type;

	if (source == IMA_SRC_VIEWER)
		ima->flag |= IMA_VIEW_AS_RENDER;

	ImageTile *tile = MEM_callocN(sizeof(ImageTile), "Image Tiles");
	tile->ok = IMA_OK;
	BLI_addtail(&ima->tiles, tile);

	if (type == IMA_TYPE_R_RESULT) {
		for (int i = 0; i < 8; i++) {
			BKE_image_add_renderslot(ima, NULL);
		}
	}

	BKE_color_managed_colorspace_settings_init(&ima->colorspace_settings);
	ima->stereo3d_format = MEM_callocN(sizeof(Stereo3dFormat), "Image Stereo Format");
}

void BKE_image_init(struct Image *image)
{
	if (image) {
		image_init(image, IMA_SRC_GENERATED, IMA_TYPE_UV_TEST);
	}
}

static Image *image_alloc(Main *bmain, const char *name, short source, short type)
{
	Image *ima;

	ima = BKE_libblock_alloc(bmain, ID_IM, name, 0);
	if (ima) {
		image_init(ima, source, type);
	}

	return ima;
}

/* Get the ibuf from an image cache by it's index and entry.
 * Local use here only.
 *
 * Returns referenced image buffer if it exists, callee is to
 * call IMB_freeImBuf to de-reference the image buffer after
 * it's done handling it.
 */
static ImBuf *image_get_cached_ibuf_for_index_entry(Image *ima, int index, int entry)
{
	if (index != IMA_NO_INDEX) {
		index = IMA_MAKE_INDEX(entry, index);
	}

	return imagecache_get(ima, index);
}

/* no ima->ibuf anymore, but listbase */
static void image_assign_ibuf(Image *ima, ImBuf *ibuf, int index, int entry)
{
	if (ibuf) {
		if (index != IMA_NO_INDEX)
			index = IMA_MAKE_INDEX(entry, index);

		imagecache_put(ima, index, ibuf);
	}
}

static void image_remove_ibuf(Image *ima, int index, int entry)
{
	if (index != IMA_NO_INDEX)
		index = IMA_MAKE_INDEX(entry, index);
	imagecache_remove(ima, index);
}

static void copy_image_packedfiles(ListBase *lb_dst, const ListBase *lb_src)
{
	const ImagePackedFile *imapf_src;

	BLI_listbase_clear(lb_dst);
	for (imapf_src = lb_src->first; imapf_src; imapf_src = imapf_src->next) {
		ImagePackedFile *imapf_dst = MEM_mallocN(sizeof(ImagePackedFile), "Image Packed Files (copy)");
		STRNCPY(imapf_dst->filepath, imapf_src->filepath);

		if (imapf_src->packedfile)
			imapf_dst->packedfile = dupPackedFile(imapf_src->packedfile);

		BLI_addtail(lb_dst, imapf_dst);
	}
}

/**
 * Only copy internal data of Image ID from source to already allocated/initialized destination.
 * You probably nerver want to use that directly, use id_copy or BKE_id_copy_ex for typical needs.
 *
 * WARNING! This function will not handle ID user count!
 *
 * \param flag  Copying options (see BKE_library.h's LIB_ID_COPY_... flags for more).
 */
void BKE_image_copy_data(Main *UNUSED(bmain), Image *ima_dst, const Image *ima_src, const int flag)
{
	BKE_color_managed_colorspace_settings_copy(&ima_dst->colorspace_settings, &ima_src->colorspace_settings);

	copy_image_packedfiles(&ima_dst->packedfiles, &ima_src->packedfiles);

	ima_dst->stereo3d_format = MEM_dupallocN(ima_src->stereo3d_format);
	BLI_duplicatelist(&ima_dst->views, &ima_src->views);

	/* Cleanup stuff that cannot be copied. */
	ima_dst->cache = NULL;
	ima_dst->rr = NULL;

	BLI_duplicatelist(&ima_dst->renderslots, &ima_src->renderslots);
	LISTBASE_FOREACH(RenderSlot *, slot, &ima_dst->renderslots) {
		slot->render = NULL;
	}

	BLI_listbase_clear(&ima_dst->anims);
	BLI_duplicatelist(&ima_dst->tiles, &ima_src->tiles);
	LISTBASE_FOREACH(ImageTile*, tile, &ima_dst->tiles) {
		for (int j = 0; j < TEXTARGET_COUNT; j++) {
			tile->gputexture[j] = NULL;
		}
	}

	if ((flag & LIB_ID_COPY_NO_PREVIEW) == 0) {
		BKE_previewimg_id_copy(&ima_dst->id, &ima_src->id);
	}
	else {
		ima_dst->preview = NULL;
	}
}

/* empty image block, of similar type and filename */
Image *BKE_image_copy(Main *bmain, const Image *ima)
{
	Image *ima_copy;
	BKE_id_copy_ex(bmain, &ima->id, (ID **)&ima_copy, 0, false);
	return ima_copy;
}

void BKE_image_make_local(Main *bmain, Image *ima, const bool lib_local)
{
	BKE_id_make_local_generic(bmain, &ima->id, true, lib_local);
}

void BKE_image_merge(Main *bmain, Image *dest, Image *source)
{
	/* sanity check */
	if (dest && source && dest != source) {
		BLI_spin_lock(&image_spin);
		if (source->cache != NULL) {
			struct MovieCacheIter *iter;
			iter = IMB_moviecacheIter_new(source->cache);
			while (!IMB_moviecacheIter_done(iter)) {
				ImBuf *ibuf = IMB_moviecacheIter_getImBuf(iter);
				ImageCacheKey *key = IMB_moviecacheIter_getUserKey(iter);
				imagecache_put(dest, key->index, ibuf);
				IMB_moviecacheIter_step(iter);
			}
			IMB_moviecacheIter_free(iter);
		}
		BLI_spin_unlock(&image_spin);

		BKE_libblock_free(bmain, source);
	}
}

/* note, we could be clever and scale all imbuf's but since some are mipmaps its not so simple */
bool BKE_image_scale(Image *image, int width, int height)
{
	ImBuf *ibuf;
	void *lock;

	ibuf = BKE_image_acquire_ibuf(image, NULL, &lock);

	if (ibuf) {
		IMB_scaleImBuf(ibuf, width, height);
		ibuf->userflags |= IB_BITMAPDIRTY;
	}

	BKE_image_release_ibuf(image, ibuf, lock);

	return (ibuf != NULL);
}

bool BKE_image_has_opengl_texture(Image *ima)
{
	LISTBASE_FOREACH(ImageTile*, tile, &ima->tiles) {
		for (int i = 0; i < TEXTARGET_COUNT; i++) {
			if (tile->gputexture[i]) {
				return true;
			}
		}
	}
	return false;
}

ImageTile *BKE_image_get_tile(Image *ima, int tile_number)
{
	if (!ima) return NULL;
	if (tile_number < 0) return NULL;

	/* First tile is guaranteed to have number zero. */
	if (tile_number == 0)
		return ima->tiles.first;

	if (ima->source != IMA_SRC_TILED) return NULL;

	LISTBASE_FOREACH(ImageTile*, tile, &ima->tiles) {
		if (tile->tile_number == tile_number) {
			return tile;
		}
	}

	return NULL;
}

ImageTile *BKE_image_get_tile_from_iuser(Image *ima, ImageUser *iuser)
{
	return BKE_image_get_tile(ima, iuser? iuser->tile : 0);
}

int BKE_image_get_tile_from_pos(struct Image *ima, const float uv[2], float new_uv[2], float ofs[2])
{
	float local_ofs[2];
	if (!ofs) {
		ofs = local_ofs;
	}

	copy_v2_v2(new_uv, uv);
	zero_v2(ofs);

	if ((ima->source != IMA_SRC_TILED) || uv[0] < 0.0f || uv[1] < 0.0f || uv[0] >= 10.0f) {
		return 0;
	}

	int ix = (int) uv[0];
	int iy = (int) uv[1];
	int tile_number = 10*iy + ix;

	if (BKE_image_get_tile(ima, tile_number) == NULL) {
		return 0;
	}
	ofs[0] = ix;
	ofs[1] = iy;
	sub_v2_v2(new_uv, ofs);

	return tile_number;
}

static void image_init_color_management(Image *ima)
{
	ImBuf *ibuf;
	char name[FILE_MAX];

	BKE_image_user_file_path(NULL, ima, name);

	/* will set input color space to image format default's */
	ibuf = IMB_loadiffname(name, IB_test | IB_alphamode_detect, ima->colorspace_settings.name);

	if (ibuf) {
		if (ibuf->flags & IB_alphamode_premul)
			ima->alpha_mode = IMA_ALPHA_PREMUL;
		else
			ima->alpha_mode = IMA_ALPHA_STRAIGHT;

		IMB_freeImBuf(ibuf);
	}
}

char BKE_image_alpha_mode_from_extension_ex(const char *filepath)
{
	if (BLI_path_extension_check_n(filepath, ".exr", ".cin", ".dpx", ".hdr", NULL)) {
		return IMA_ALPHA_PREMUL;
	}
	else {
		return IMA_ALPHA_STRAIGHT;
	}
}

void BKE_image_alpha_mode_from_extension(Image *image)
{
	image->alpha_mode = BKE_image_alpha_mode_from_extension_ex(image->name);
}

Image *BKE_image_load(Main *bmain, const char *filepath)
{
	Image *ima;
	int file;
	char str[FILE_MAX];

	STRNCPY(str, filepath);
	BLI_path_abs(str, BKE_main_blendfile_path(bmain));

	/* exists? */
	file = BLI_open(str, O_BINARY | O_RDONLY, 0);
	if (file == -1)
		return NULL;
	close(file);

	ima = image_alloc(bmain, BLI_path_basename(filepath), IMA_SRC_FILE, IMA_TYPE_IMAGE);
	STRNCPY(ima->name, filepath);

	if (BLI_path_extension_check_array(filepath, imb_ext_movie))
		ima->source = IMA_SRC_MOVIE;

	image_init_color_management(ima);

	return ima;
}

/* checks if image was already loaded, then returns same image */
/* otherwise creates new. */
/* does not load ibuf itself */
/* pass on optional frame for #name images */
Image *BKE_image_load_exists_ex(Main *bmain, const char *filepath, bool *r_exists)
{
	Image *ima;
	char str[FILE_MAX], strtest[FILE_MAX];

	STRNCPY(str, filepath);
	BLI_path_abs(str, BKE_main_blendfile_path_from_global());

	/* first search an identical filepath */
	for (ima = bmain->image.first; ima; ima = ima->id.next) {
		if (ima->source != IMA_SRC_VIEWER && ima->source != IMA_SRC_GENERATED) {
			STRNCPY(strtest, ima->name);
			BLI_path_abs(strtest, ID_BLEND_PATH(bmain, &ima->id));

			if (BLI_path_cmp(strtest, str) == 0) {
				if ((BKE_image_has_anim(ima) == false) ||
				    (ima->id.us == 0))
				{
					id_us_plus(&ima->id);  /* officially should not, it doesn't link here! */
					LISTBASE_FOREACH(ImageTile*, tile, &ima->tiles) {
						if (tile->ok == 0)
							tile->ok = IMA_OK;
					}
					if (r_exists)
						*r_exists = true;
					return ima;
				}
			}
		}
	}

	if (r_exists)
		*r_exists = false;
	return BKE_image_load(bmain, filepath);
}

Image *BKE_image_load_exists(Main *bmain, const char *filepath)
{
	return BKE_image_load_exists_ex(bmain, filepath, NULL);
}

static ImBuf *add_ibuf_size(unsigned int width, unsigned int height, const char *name, int depth, int floatbuf, short gen_type,
                            const float color[4], ColorManagedColorspaceSettings *colorspace_settings)
{
	ImBuf *ibuf;
	unsigned char *rect = NULL;
	float *rect_float = NULL;

	if (floatbuf) {
		ibuf = IMB_allocImBuf(width, height, depth, IB_rectfloat);

		if (colorspace_settings->name[0] == '\0') {
			const char *colorspace = IMB_colormanagement_role_colorspace_name_get(COLOR_ROLE_DEFAULT_FLOAT);

			STRNCPY(colorspace_settings->name, colorspace);
		}

		if (ibuf != NULL) {
			rect_float = ibuf->rect_float;
			IMB_colormanagement_check_is_data(ibuf, colorspace_settings->name);
		}
	}
	else {
		ibuf = IMB_allocImBuf(width, height, depth, IB_rect);

		if (colorspace_settings->name[0] == '\0') {
			const char *colorspace = IMB_colormanagement_role_colorspace_name_get(COLOR_ROLE_DEFAULT_BYTE);

			STRNCPY(colorspace_settings->name, colorspace);
		}

		if (ibuf != NULL) {
			rect = (unsigned char *)ibuf->rect;
			IMB_colormanagement_assign_rect_colorspace(ibuf, colorspace_settings->name);
		}
	}

	if (!ibuf) {
		return NULL;
	}

	STRNCPY(ibuf->name, name);
	ibuf->userflags |= IB_BITMAPDIRTY;

	switch (gen_type) {
		case IMA_GENTYPE_GRID:
			BKE_image_buf_fill_checker(rect, rect_float, width, height);
			break;
		case IMA_GENTYPE_GRID_COLOR:
			BKE_image_buf_fill_checker_color(rect, rect_float, width, height);
			break;
		default:
			BKE_image_buf_fill_color(rect, rect_float, width, height, color);
			break;
	}

	return ibuf;
}

/* adds new image block, creates ImBuf and initializes color */
Image *BKE_image_add_generated(
        Main *bmain, unsigned int width, unsigned int height, const char *name,
        int depth, int floatbuf, short gen_type, const float color[4], const bool stereo3d)
{
	/* on save, type is changed to FILE in editsima.c */
	Image *ima = image_alloc(bmain, name, IMA_SRC_GENERATED, IMA_TYPE_UV_TEST);

	if (ima) {
		int view_id;
		const char *names[2] = {STEREO_LEFT_NAME, STEREO_RIGHT_NAME};

		/* STRNCPY(ima->name, name); */ /* don't do this, this writes in ain invalid filepath! */
		ima->gen_x = width;
		ima->gen_y = height;
		ima->gen_type = gen_type;
		ima->gen_flag |= (floatbuf ? IMA_GEN_FLOAT : 0);
		ima->gen_depth = depth;
		copy_v4_v4(ima->gen_color, color);

		for (view_id = 0; view_id < 2; view_id++) {
			ImBuf *ibuf;
			ibuf = add_ibuf_size(width, height, ima->name, depth, floatbuf, gen_type, color, &ima->colorspace_settings);
			image_assign_ibuf(ima, ibuf, stereo3d ? view_id : IMA_NO_INDEX, 0);

			/* image_assign_ibuf puts buffer to the cache, which increments user counter. */
			IMB_freeImBuf(ibuf);
			if (!stereo3d) break;

			image_add_view(ima, names[view_id], "");
		}

		ImageTile *tile = BKE_image_get_tile(ima, 0);
		tile->ok = IMA_OK_LOADED;
	}

	return ima;
}

/* Create an image image from ibuf. The refcount of ibuf is increased,
 * caller should take care to drop its reference by calling
 * IMB_freeImBuf if needed. */
Image *BKE_image_add_from_imbuf(Main *bmain, ImBuf *ibuf, const char *name)
{
	/* on save, type is changed to FILE in editsima.c */
	Image *ima;

	if (name == NULL) {
		name = BLI_path_basename(ibuf->name);
	}

	ima = image_alloc(bmain, name, IMA_SRC_FILE, IMA_TYPE_IMAGE);

	if (ima) {
		STRNCPY(ima->name, ibuf->name);
		image_assign_ibuf(ima, ibuf, IMA_NO_INDEX, 0);
		ImageTile *tile = BKE_image_get_tile(ima, 0);
		tile->ok = IMA_OK_LOADED;
	}

	return ima;
}

/* packs rects from memory as PNG
 * convert multiview images to R_IMF_VIEWS_INDIVIDUAL
 */
static void image_memorypack_multiview(Image *ima)
{
	ImageView *iv;
	int i;

	image_free_packedfiles(ima);

	for (i = 0, iv = ima->views.first; iv; iv = iv->next, i++) {
		ImBuf *ibuf = image_get_cached_ibuf_for_index_entry(ima, i, 0);

		ibuf->ftype = IMB_FTYPE_PNG;
		ibuf->planes = R_IMF_PLANES_RGBA;

		/* if the image was a R_IMF_VIEWS_STEREO_3D we force _L, _R suffices */
		if (ima->views_format == R_IMF_VIEWS_STEREO_3D) {
			const char *suffix[2] = {STEREO_LEFT_SUFFIX, STEREO_RIGHT_SUFFIX};
			BLI_path_suffix(iv->filepath, FILE_MAX, suffix[i], "");
		}

		IMB_saveiff(ibuf, iv->filepath, IB_rect | IB_mem);

		if (ibuf->encodedbuffer == NULL) {
			printf("memory save for pack error\n");
			IMB_freeImBuf(ibuf);
			image_free_packedfiles(ima);
			return;
		}
		else {
			ImagePackedFile *imapf;
			PackedFile *pf = MEM_callocN(sizeof(*pf), "PackedFile");

			pf->data = ibuf->encodedbuffer;
			pf->size = ibuf->encodedsize;

			imapf = MEM_mallocN(sizeof(ImagePackedFile), "Image PackedFile");
			STRNCPY(imapf->filepath, iv->filepath);
			imapf->packedfile = pf;
			BLI_addtail(&ima->packedfiles, imapf);

			ibuf->encodedbuffer = NULL;
			ibuf->encodedsize = 0;
			ibuf->userflags &= ~IB_BITMAPDIRTY;
		}
		IMB_freeImBuf(ibuf);
	}

	if (ima->source == IMA_SRC_GENERATED) {
		ima->source = IMA_SRC_FILE;
		ima->type = IMA_TYPE_IMAGE;
	}
	ima->views_format = R_IMF_VIEWS_INDIVIDUAL;
}

/* packs rect from memory as PNG */
void BKE_image_memorypack(Image *ima)
{
	ImBuf *ibuf;

	if (BKE_image_is_multiview(ima)) {
		image_memorypack_multiview(ima);
		return;
	}

	ibuf = image_get_cached_ibuf_for_index_entry(ima, IMA_NO_INDEX, 0);

	if (ibuf == NULL)
		return;

	image_free_packedfiles(ima);

	ibuf->ftype = IMB_FTYPE_PNG;
	ibuf->planes = R_IMF_PLANES_RGBA;

	IMB_saveiff(ibuf, ibuf->name, IB_rect | IB_mem);
	if (ibuf->encodedbuffer == NULL) {
		printf("memory save for pack error\n");
	}
	else {
		ImagePackedFile *imapf;
		PackedFile *pf = MEM_callocN(sizeof(*pf), "PackedFile");

		pf->data = ibuf->encodedbuffer;
		pf->size = ibuf->encodedsize;

		imapf = MEM_mallocN(sizeof(ImagePackedFile), "Image PackedFile");
		STRNCPY(imapf->filepath, ima->name);
		imapf->packedfile = pf;
		BLI_addtail(&ima->packedfiles, imapf);

		ibuf->encodedbuffer = NULL;
		ibuf->encodedsize = 0;
		ibuf->userflags &= ~IB_BITMAPDIRTY;

		if (ima->source == IMA_SRC_GENERATED) {
			ima->source = IMA_SRC_FILE;
			ima->type = IMA_TYPE_IMAGE;
		}
	}

	IMB_freeImBuf(ibuf);
}

void BKE_image_packfiles(ReportList *reports, Image *ima, const char *basepath)
{
	const int totfiles = image_num_files(ima);

	if (totfiles == 1) {
		ImagePackedFile *imapf = MEM_mallocN(sizeof(ImagePackedFile), "Image packed file");
		BLI_addtail(&ima->packedfiles, imapf);
		imapf->packedfile = newPackedFile(reports, ima->name, basepath);
		if (imapf->packedfile) {
			STRNCPY(imapf->filepath, ima->name);
		}
		else {
			BLI_freelinkN(&ima->packedfiles, imapf);
		}
	}
	else {
		ImageView *iv;
		for (iv = ima->views.first; iv; iv = iv->next) {
			ImagePackedFile *imapf = MEM_mallocN(sizeof(ImagePackedFile), "Image packed file");
			BLI_addtail(&ima->packedfiles, imapf);

			imapf->packedfile = newPackedFile(reports, iv->filepath, basepath);
			if (imapf->packedfile) {
				STRNCPY(imapf->filepath, iv->filepath);
			}
			else {
				BLI_freelinkN(&ima->packedfiles, imapf);
			}
		}
	}
}

void BKE_image_packfiles_from_mem(ReportList *reports, Image *ima, char *data, const size_t data_len)
{
	const int totfiles = image_num_files(ima);

	if (totfiles != 1) {
		BKE_report(reports, RPT_ERROR, "Cannot pack multiview images from raw data currently...");
	}
	else {
		ImagePackedFile *imapf = MEM_mallocN(sizeof(ImagePackedFile), __func__);
		BLI_addtail(&ima->packedfiles, imapf);
		imapf->packedfile = newPackedFileMemory(data, data_len);
		STRNCPY(imapf->filepath, ima->name);
	}
}

void BKE_image_tag_time(Image *ima)
{
	ima->lastused = PIL_check_seconds_timer_i();
}

static uintptr_t image_mem_size(Image *image)
{
	uintptr_t size = 0;

	/* viewers have memory depending on other rules, has no valid rect pointer */
	if (image->source == IMA_SRC_VIEWER)
		return 0;

	BLI_spin_lock(&image_spin);
	if (image->cache != NULL) {
		struct MovieCacheIter *iter = IMB_moviecacheIter_new(image->cache);

		while (!IMB_moviecacheIter_done(iter)) {
			ImBuf *ibuf = IMB_moviecacheIter_getImBuf(iter);
			ImBuf *ibufm;
			int level;

			if (ibuf->rect) {
				size += MEM_allocN_len(ibuf->rect);
			}
			if (ibuf->rect_float) {
				size += MEM_allocN_len(ibuf->rect_float);
			}

			for (level = 0; level < IMB_MIPMAP_LEVELS; level++) {
				ibufm = ibuf->mipmap[level];
				if (ibufm) {
					if (ibufm->rect) {
						size += MEM_allocN_len(ibufm->rect);
					}
					if (ibufm->rect_float) {
						size += MEM_allocN_len(ibufm->rect_float);
					}
				}
			}

			IMB_moviecacheIter_step(iter);
		}
		IMB_moviecacheIter_free(iter);
	}
	BLI_spin_unlock(&image_spin);

	return size;
}

void BKE_image_print_memlist(Main *bmain)
{
	Image *ima;
	uintptr_t size, totsize = 0;

	for (ima = bmain->image.first; ima; ima = ima->id.next)
		totsize += image_mem_size(ima);

	printf("\ntotal image memory len: %.3f MB\n", (double)totsize / (double)(1024 * 1024));

	for (ima = bmain->image.first; ima; ima = ima->id.next) {
		size = image_mem_size(ima);

		if (size)
			printf("%s len: %.3f MB\n", ima->id.name + 2, (double)size / (double)(1024 * 1024));
	}
}

static bool imagecache_check_dirty(ImBuf *ibuf, void *UNUSED(userkey), void *UNUSED(userdata))
{
	return (ibuf->userflags & IB_BITMAPDIRTY) == 0;
}

void BKE_image_free_all_textures(Main *bmain)
{
#undef CHECK_FREED_SIZE

	Tex *tex;
	Image *ima;
#ifdef CHECK_FREED_SIZE
	uintptr_t tot_freed_size = 0;
#endif

	for (ima = bmain->image.first; ima; ima = ima->id.next)
		ima->id.tag &= ~LIB_TAG_DOIT;

	for (tex = bmain->tex.first; tex; tex = tex->id.next)
		if (tex->ima)
			tex->ima->id.tag |= LIB_TAG_DOIT;

	for (ima = bmain->image.first; ima; ima = ima->id.next) {
		if (ima->cache && (ima->id.tag & LIB_TAG_DOIT)) {
#ifdef CHECK_FREED_SIZE
			uintptr_t old_size = image_mem_size(ima);
#endif

			IMB_moviecache_cleanup(ima->cache, imagecache_check_dirty, NULL);

#ifdef CHECK_FREED_SIZE
			tot_freed_size += old_size - image_mem_size(ima);
#endif
		}
	}
#ifdef CHECK_FREED_SIZE
	printf("%s: freed total %lu MB\n", __func__, tot_freed_size / (1024 * 1024));
#endif
}

static bool imagecache_check_free_anim(ImBuf *ibuf, void *UNUSED(userkey), void *userdata)
{
	int except_frame = *(int *)userdata;
	return (ibuf->userflags & IB_BITMAPDIRTY) == 0 &&
	       (ibuf->index != IMA_NO_INDEX) &&
	       (except_frame != IMA_INDEX_ENTRY(ibuf->index));
}

/* except_frame is weak, only works for seqs without offset... */
void BKE_image_free_anim_ibufs(Image *ima, int except_frame)
{
	BLI_spin_lock(&image_spin);
	if (ima->cache != NULL) {
		IMB_moviecache_cleanup(ima->cache, imagecache_check_free_anim, &except_frame);
	}
	BLI_spin_unlock(&image_spin);
}

void BKE_image_all_free_anim_ibufs(Main *bmain, int cfra)
{
	/* Free all image buffers from frames other than cfra, for movies
	 * and image sequences. */
	Image *ima;

	for (ima = bmain->image.first; ima; ima = ima->id.next)
		if (BKE_image_is_animated(ima))
			BKE_image_free_anim_ibufs(ima, cfra);
}


/* *********** READ AND WRITE ************** */

int BKE_image_imtype_to_ftype(const char imtype, ImbFormatOptions *r_options)
{
	memset(r_options, 0, sizeof(*r_options));

	if (imtype == R_IMF_IMTYPE_TARGA) {
		return IMB_FTYPE_TGA;
	}
	else if (imtype == R_IMF_IMTYPE_RAWTGA) {
		r_options->flag = RAWTGA;
		return IMB_FTYPE_TGA;
	}
	else if (imtype == R_IMF_IMTYPE_IRIS) {
		return IMB_FTYPE_IMAGIC;
	}
#ifdef WITH_HDR
	else if (imtype == R_IMF_IMTYPE_RADHDR) {
		return IMB_FTYPE_RADHDR;
	}
#endif
	else if (imtype == R_IMF_IMTYPE_PNG) {
		r_options->quality = 15;
		return IMB_FTYPE_PNG;
	}
#ifdef WITH_DDS
	else if (imtype == R_IMF_IMTYPE_DDS) {
		return IMB_FTYPE_DDS;
	}
#endif
	else if (imtype == R_IMF_IMTYPE_BMP) {
		return IMB_FTYPE_BMP;
	}
#ifdef WITH_TIFF
	else if (imtype == R_IMF_IMTYPE_TIFF) {
		return IMB_FTYPE_TIF;
	}
#endif
	else if (imtype == R_IMF_IMTYPE_OPENEXR || imtype == R_IMF_IMTYPE_MULTILAYER) {
		return IMB_FTYPE_OPENEXR;
	}
#ifdef WITH_CINEON
	else if (imtype == R_IMF_IMTYPE_CINEON) {
		return IMB_FTYPE_CINEON;
	}
	else if (imtype == R_IMF_IMTYPE_DPX) {
		return IMB_FTYPE_DPX;
	}
#endif
#ifdef WITH_OPENJPEG
	else if (imtype == R_IMF_IMTYPE_JP2) {
		r_options->flag |= JP2_JP2;
		r_options->quality = 90;
		return IMB_FTYPE_JP2;
	}
#endif
	else {
		r_options->quality = 90;
		return IMB_FTYPE_JPG;
	}
}

char BKE_image_ftype_to_imtype(const int ftype, const ImbFormatOptions *options)
{
	if (ftype == 0) {
		return R_IMF_IMTYPE_TARGA;
	}
	else if (ftype == IMB_FTYPE_IMAGIC) {
		return R_IMF_IMTYPE_IRIS;
	}
#ifdef WITH_HDR
	else if (ftype == IMB_FTYPE_RADHDR) {
		return R_IMF_IMTYPE_RADHDR;
	}
#endif
	else if (ftype == IMB_FTYPE_PNG) {
		return R_IMF_IMTYPE_PNG;
	}
#ifdef WITH_DDS
	else if (ftype == IMB_FTYPE_DDS) {
		return R_IMF_IMTYPE_DDS;
	}
#endif
	else if (ftype == IMB_FTYPE_BMP) {
		return R_IMF_IMTYPE_BMP;
	}
#ifdef WITH_TIFF
	else if (ftype == IMB_FTYPE_TIF) {
		return R_IMF_IMTYPE_TIFF;
	}
#endif
	else if (ftype == IMB_FTYPE_OPENEXR) {
		return R_IMF_IMTYPE_OPENEXR;
	}
#ifdef WITH_CINEON
	else if (ftype == IMB_FTYPE_CINEON) {
		return R_IMF_IMTYPE_CINEON;
	}
	else if (ftype == IMB_FTYPE_DPX) {
		return R_IMF_IMTYPE_DPX;
	}
#endif
	else if (ftype == IMB_FTYPE_TGA) {
		if (options && (options->flag & RAWTGA)) {
			return R_IMF_IMTYPE_RAWTGA;
		}
		else {
			return R_IMF_IMTYPE_TARGA;
		}
	}
#ifdef WITH_OPENJPEG
	else if (ftype == IMB_FTYPE_JP2) {
		return R_IMF_IMTYPE_JP2;
	}
#endif
	else {
		return R_IMF_IMTYPE_JPEG90;
	}
}


bool BKE_imtype_is_movie(const char imtype)
{
	switch (imtype) {
		case R_IMF_IMTYPE_AVIRAW:
		case R_IMF_IMTYPE_AVIJPEG:
		case R_IMF_IMTYPE_FFMPEG:
		case R_IMF_IMTYPE_H264:
		case R_IMF_IMTYPE_THEORA:
		case R_IMF_IMTYPE_XVID:
			return true;
	}
	return false;
}

int BKE_imtype_supports_zbuf(const char imtype)
{
	switch (imtype) {
		case R_IMF_IMTYPE_IRIZ:
		case R_IMF_IMTYPE_OPENEXR: /* but not R_IMF_IMTYPE_MULTILAYER */
			return 1;
	}
	return 0;
}

int BKE_imtype_supports_compress(const char imtype)
{
	switch (imtype) {
		case R_IMF_IMTYPE_PNG:
			return 1;
	}
	return 0;
}

int BKE_imtype_supports_quality(const char imtype)
{
	switch (imtype) {
		case R_IMF_IMTYPE_JPEG90:
		case R_IMF_IMTYPE_JP2:
		case R_IMF_IMTYPE_AVIJPEG:
			return 1;
	}
	return 0;
}

int BKE_imtype_requires_linear_float(const char imtype)
{
	switch (imtype) {
		case R_IMF_IMTYPE_CINEON:
		case R_IMF_IMTYPE_DPX:
		case R_IMF_IMTYPE_RADHDR:
		case R_IMF_IMTYPE_OPENEXR:
		case R_IMF_IMTYPE_MULTILAYER:
			return true;
	}
	return 0;
}

char BKE_imtype_valid_channels(const char imtype, bool write_file)
{
	char chan_flag = IMA_CHAN_FLAG_RGB; /* assume all support rgb */

	/* alpha */
	switch (imtype) {
		case R_IMF_IMTYPE_BMP:
			if (write_file) break;
			ATTR_FALLTHROUGH;
		case R_IMF_IMTYPE_TARGA:
		case R_IMF_IMTYPE_RAWTGA:
		case R_IMF_IMTYPE_IRIS:
		case R_IMF_IMTYPE_PNG:
		case R_IMF_IMTYPE_TIFF:
		case R_IMF_IMTYPE_OPENEXR:
		case R_IMF_IMTYPE_MULTILAYER:
		case R_IMF_IMTYPE_DDS:
		case R_IMF_IMTYPE_JP2:
		case R_IMF_IMTYPE_DPX:
			chan_flag |= IMA_CHAN_FLAG_ALPHA;
			break;
	}

	/* bw */
	switch (imtype) {
		case R_IMF_IMTYPE_PNG:
		case R_IMF_IMTYPE_JPEG90:
		case R_IMF_IMTYPE_TARGA:
		case R_IMF_IMTYPE_RAWTGA:
		case R_IMF_IMTYPE_TIFF:
		case R_IMF_IMTYPE_IRIS:
			chan_flag |= IMA_CHAN_FLAG_BW;
			break;
	}

	return chan_flag;
}

char BKE_imtype_valid_depths(const char imtype)
{
	switch (imtype) {
		case R_IMF_IMTYPE_RADHDR:
			return R_IMF_CHAN_DEPTH_32;
		case R_IMF_IMTYPE_TIFF:
			return R_IMF_CHAN_DEPTH_8 | R_IMF_CHAN_DEPTH_16;
		case R_IMF_IMTYPE_OPENEXR:
			return R_IMF_CHAN_DEPTH_16 | R_IMF_CHAN_DEPTH_32;
		case R_IMF_IMTYPE_MULTILAYER:
			return R_IMF_CHAN_DEPTH_16 | R_IMF_CHAN_DEPTH_32;
		/* eeh, cineon does some strange 10bits per channel */
		case R_IMF_IMTYPE_DPX:
			return R_IMF_CHAN_DEPTH_8 | R_IMF_CHAN_DEPTH_10 | R_IMF_CHAN_DEPTH_12 | R_IMF_CHAN_DEPTH_16;
		case R_IMF_IMTYPE_CINEON:
			return R_IMF_CHAN_DEPTH_10;
		case R_IMF_IMTYPE_JP2:
			return R_IMF_CHAN_DEPTH_8 | R_IMF_CHAN_DEPTH_12 | R_IMF_CHAN_DEPTH_16;
		case R_IMF_IMTYPE_PNG:
			return R_IMF_CHAN_DEPTH_8 | R_IMF_CHAN_DEPTH_16;
		/* most formats are 8bit only */
		default:
			return R_IMF_CHAN_DEPTH_8;
	}
}


/* string is from command line --render-format arg, keep in sync with
 * creator_args.c help info */
char BKE_imtype_from_arg(const char *imtype_arg)
{
	if      (STREQ(imtype_arg, "TGA")) return R_IMF_IMTYPE_TARGA;
	else if (STREQ(imtype_arg, "IRIS")) return R_IMF_IMTYPE_IRIS;
#ifdef WITH_DDS
	else if (STREQ(imtype_arg, "DDS")) return R_IMF_IMTYPE_DDS;
#endif
	else if (STREQ(imtype_arg, "JPEG")) return R_IMF_IMTYPE_JPEG90;
	else if (STREQ(imtype_arg, "IRIZ")) return R_IMF_IMTYPE_IRIZ;
	else if (STREQ(imtype_arg, "RAWTGA")) return R_IMF_IMTYPE_RAWTGA;
	else if (STREQ(imtype_arg, "AVIRAW")) return R_IMF_IMTYPE_AVIRAW;
	else if (STREQ(imtype_arg, "AVIJPEG")) return R_IMF_IMTYPE_AVIJPEG;
	else if (STREQ(imtype_arg, "PNG")) return R_IMF_IMTYPE_PNG;
	else if (STREQ(imtype_arg, "BMP")) return R_IMF_IMTYPE_BMP;
#ifdef WITH_HDR
	else if (STREQ(imtype_arg, "HDR")) return R_IMF_IMTYPE_RADHDR;
#endif
#ifdef WITH_TIFF
	else if (STREQ(imtype_arg, "TIFF")) return R_IMF_IMTYPE_TIFF;
#endif
#ifdef WITH_OPENEXR
	else if (STREQ(imtype_arg, "EXR")) return R_IMF_IMTYPE_OPENEXR;
	else if (STREQ(imtype_arg, "MULTILAYER")) return R_IMF_IMTYPE_MULTILAYER;
#endif
	else if (STREQ(imtype_arg, "FFMPEG")) return R_IMF_IMTYPE_FFMPEG;
#ifdef WITH_CINEON
	else if (STREQ(imtype_arg, "CINEON")) return R_IMF_IMTYPE_CINEON;
	else if (STREQ(imtype_arg, "DPX")) return R_IMF_IMTYPE_DPX;
#endif
#ifdef WITH_OPENJPEG
	else if (STREQ(imtype_arg, "JP2")) return R_IMF_IMTYPE_JP2;
#endif
	else return R_IMF_IMTYPE_INVALID;
}

static bool do_add_image_extension(char *string, const char imtype, const ImageFormatData *im_format)
{
	const char *extension = NULL;
	const char *extension_test;
	(void)im_format;  /* may be unused, depends on build options */

	if (imtype == R_IMF_IMTYPE_IRIS) {
		if (!BLI_path_extension_check(string, extension_test = ".rgb"))
			extension = extension_test;
	}
	else if (imtype == R_IMF_IMTYPE_IRIZ) {
		if (!BLI_path_extension_check(string, extension_test = ".rgb"))
			extension = extension_test;
	}
#ifdef WITH_HDR
	else if (imtype == R_IMF_IMTYPE_RADHDR) {
		if (!BLI_path_extension_check(string, extension_test = ".hdr"))
			extension = extension_test;
	}
#endif
	else if (ELEM(imtype, R_IMF_IMTYPE_PNG, R_IMF_IMTYPE_FFMPEG, R_IMF_IMTYPE_H264, R_IMF_IMTYPE_THEORA, R_IMF_IMTYPE_XVID)) {
		if (!BLI_path_extension_check(string, extension_test = ".png"))
			extension = extension_test;
	}
#ifdef WITH_DDS
	else if (imtype == R_IMF_IMTYPE_DDS) {
		if (!BLI_path_extension_check(string, extension_test = ".dds"))
			extension = extension_test;
	}
#endif
	else if (ELEM(imtype, R_IMF_IMTYPE_TARGA, R_IMF_IMTYPE_RAWTGA)) {
		if (!BLI_path_extension_check(string, extension_test = ".tga"))
			extension = extension_test;
	}
	else if (imtype == R_IMF_IMTYPE_BMP) {
		if (!BLI_path_extension_check(string, extension_test = ".bmp"))
			extension = extension_test;
	}
#ifdef WITH_TIFF
	else if (imtype == R_IMF_IMTYPE_TIFF) {
		if (!BLI_path_extension_check_n(string, extension_test = ".tif", ".tiff", NULL)) {
			extension = extension_test;
		}
	}
#endif
#ifdef WITH_OPENIMAGEIO
	else if (imtype == R_IMF_IMTYPE_PSD) {
		if (!BLI_path_extension_check(string, extension_test = ".psd"))
			extension = extension_test;
	}
#endif
#ifdef WITH_OPENEXR
	else if (imtype == R_IMF_IMTYPE_OPENEXR || imtype == R_IMF_IMTYPE_MULTILAYER) {
		if (!BLI_path_extension_check(string, extension_test = ".exr"))
			extension = extension_test;
	}
#endif
#ifdef WITH_CINEON
	else if (imtype == R_IMF_IMTYPE_CINEON) {
		if (!BLI_path_extension_check(string, extension_test = ".cin"))
			extension = extension_test;
	}
	else if (imtype == R_IMF_IMTYPE_DPX) {
		if (!BLI_path_extension_check(string, extension_test = ".dpx"))
			extension = extension_test;
	}
#endif
#ifdef WITH_OPENJPEG
	else if (imtype == R_IMF_IMTYPE_JP2) {
		if (im_format) {
			if (im_format->jp2_codec == R_IMF_JP2_CODEC_JP2) {
				if (!BLI_path_extension_check(string, extension_test = ".jp2"))
					extension = extension_test;
			}
			else if (im_format->jp2_codec == R_IMF_JP2_CODEC_J2K) {
				if (!BLI_path_extension_check(string, extension_test = ".j2c"))
					extension = extension_test;
			}
			else
				BLI_assert(!"Unsupported jp2 codec was specified in im_format->jp2_codec");
		}
		else {
			if (!BLI_path_extension_check(string, extension_test = ".jp2"))
				extension = extension_test;
		}
	}
#endif
	else { //   R_IMF_IMTYPE_AVIRAW, R_IMF_IMTYPE_AVIJPEG, R_IMF_IMTYPE_JPEG90 etc
		if (!(BLI_path_extension_check_n(string, extension_test = ".jpg", ".jpeg", NULL)))
			extension = extension_test;
	}

	if (extension) {
		/* prefer this in many cases to avoid .png.tga, but in certain cases it breaks */
		/* remove any other known image extension */
		if (BLI_path_extension_check_array(string, imb_ext_image)) {
			return BLI_path_extension_replace(string, FILE_MAX, extension);
		}
		else {
			return BLI_path_extension_ensure(string, FILE_MAX, extension);
		}

	}
	else {
		return false;
	}
}

int BKE_image_path_ensure_ext_from_imformat(char *string, const ImageFormatData *im_format)
{
	return do_add_image_extension(string, im_format->imtype, im_format);
}

int BKE_image_path_ensure_ext_from_imtype(char *string, const char imtype)
{
	return do_add_image_extension(string, imtype, NULL);
}

void BKE_imformat_defaults(ImageFormatData *im_format)
{
	memset(im_format, 0, sizeof(*im_format));
	im_format->planes = R_IMF_PLANES_RGBA;
	im_format->imtype = R_IMF_IMTYPE_PNG;
	im_format->depth = R_IMF_CHAN_DEPTH_8;
	im_format->quality = 90;
	im_format->compress = 15;

	BKE_color_managed_display_settings_init(&im_format->display_settings);
	BKE_color_managed_view_settings_init(&im_format->view_settings);
}

void BKE_imbuf_to_image_format(struct ImageFormatData *im_format, const ImBuf *imbuf)
{
	int ftype        = imbuf->ftype;
	int custom_flags = imbuf->foptions.flag;
	char quality     = imbuf->foptions.quality;

	BKE_imformat_defaults(im_format);

	/* file type */

	if (ftype == IMB_FTYPE_IMAGIC)
		im_format->imtype = R_IMF_IMTYPE_IRIS;

#ifdef WITH_HDR
	else if (ftype == IMB_FTYPE_RADHDR)
		im_format->imtype = R_IMF_IMTYPE_RADHDR;
#endif

	else if (ftype == IMB_FTYPE_PNG) {
		im_format->imtype = R_IMF_IMTYPE_PNG;

		if (custom_flags & PNG_16BIT)
			im_format->depth = R_IMF_CHAN_DEPTH_16;

		im_format->compress = quality;
	}

#ifdef WITH_DDS
	else if (ftype == IMB_FTYPE_DDS)
		im_format->imtype = R_IMF_IMTYPE_DDS;
#endif

	else if (ftype == IMB_FTYPE_BMP)
		im_format->imtype = R_IMF_IMTYPE_BMP;

#ifdef WITH_TIFF
	else if (ftype == IMB_FTYPE_TIF) {
		im_format->imtype = R_IMF_IMTYPE_TIFF;
		if (custom_flags & TIF_16BIT)
			im_format->depth = R_IMF_CHAN_DEPTH_16;
		if (custom_flags & TIF_COMPRESS_NONE)
			im_format->tiff_codec = R_IMF_TIFF_CODEC_NONE;
		if (custom_flags & TIF_COMPRESS_DEFLATE)
			im_format->tiff_codec = R_IMF_TIFF_CODEC_DEFLATE;
		if (custom_flags & TIF_COMPRESS_LZW)
			im_format->tiff_codec = R_IMF_TIFF_CODEC_LZW;
		if (custom_flags & TIF_COMPRESS_PACKBITS)
			im_format->tiff_codec = R_IMF_TIFF_CODEC_PACKBITS;
	}
#endif

#ifdef WITH_OPENEXR
	else if (ftype == IMB_FTYPE_OPENEXR) {
		im_format->imtype = R_IMF_IMTYPE_OPENEXR;
		if (custom_flags & OPENEXR_HALF)
			im_format->depth = R_IMF_CHAN_DEPTH_16;
		if (custom_flags & OPENEXR_COMPRESS)
			im_format->exr_codec = R_IMF_EXR_CODEC_ZIP;  // Can't determine compression
		if (imbuf->zbuf_float)
			im_format->flag |= R_IMF_FLAG_ZBUF;
	}
#endif

#ifdef WITH_CINEON
	else if (ftype == IMB_FTYPE_CINEON)
		im_format->imtype = R_IMF_IMTYPE_CINEON;
	else if (ftype == IMB_FTYPE_DPX)
		im_format->imtype = R_IMF_IMTYPE_DPX;
#endif

	else if (ftype == IMB_FTYPE_TGA) {
		if (custom_flags & RAWTGA)
			im_format->imtype = R_IMF_IMTYPE_RAWTGA;
		else
			im_format->imtype = R_IMF_IMTYPE_TARGA;
	}
#ifdef WITH_OPENJPEG
	else if (ftype == IMB_FTYPE_JP2) {
		im_format->imtype = R_IMF_IMTYPE_JP2;
		im_format->quality = quality;

		if (custom_flags & JP2_16BIT)
			im_format->depth = R_IMF_CHAN_DEPTH_16;
		else if (custom_flags & JP2_12BIT)
			im_format->depth = R_IMF_CHAN_DEPTH_12;

		if (custom_flags & JP2_YCC)
			im_format->jp2_flag |= R_IMF_JP2_FLAG_YCC;

		if (custom_flags & JP2_CINE) {
			im_format->jp2_flag |= R_IMF_JP2_FLAG_CINE_PRESET;
			if (custom_flags & JP2_CINE_48FPS)
				im_format->jp2_flag |= R_IMF_JP2_FLAG_CINE_48;
		}

		if (custom_flags & JP2_JP2)
			im_format->jp2_codec = R_IMF_JP2_CODEC_JP2;
		else if (custom_flags & JP2_J2K)
			im_format->jp2_codec = R_IMF_JP2_CODEC_J2K;
		else
			BLI_assert(!"Unsupported jp2 codec was specified in file type");
	}
#endif

	else {
		im_format->imtype = R_IMF_IMTYPE_JPEG90;
		im_format->quality = quality;
	}

	/* planes */
	im_format->planes = imbuf->planes;
}


#define STAMP_NAME_SIZE ((MAX_ID_NAME - 2) + 16)
/* could allow access externally - 512 is for long names,
 * STAMP_NAME_SIZE is for id names, allowing them some room for description */
typedef struct StampDataCustomField {
	struct StampDataCustomField *next, *prev;
	/* TODO(sergey): Think of better size here, maybe dynamically allocated even. */
	char key[512];
	char value[512];
	/* TODO(sergey): Support non-string values. */
} StampDataCustomField;

typedef struct StampData {
	char file[512];
	char note[512];
	char date[512];
	char marker[512];
	char time[512];
	char frame[512];
	char frame_range[512];
	char camera[STAMP_NAME_SIZE];
	char cameralens[STAMP_NAME_SIZE];
	char scene[STAMP_NAME_SIZE];
	char strip[STAMP_NAME_SIZE];
	char rendertime[STAMP_NAME_SIZE];
	char memory[STAMP_NAME_SIZE];

	/* Custom fields are used to put extra meta information header from render
	 * engine to the result image.
	 *
	 * NOTE: This fields are not stamped onto the image. At least for now.
	 */
	ListBase custom_fields;
} StampData;
#undef STAMP_NAME_SIZE

/**
 * \param do_prefix: Include a label like "File ", "Date ", etc. in the stamp data strings.
 * \param use_dynamic: Also include data that can change on a per-frame basis.
 */
static void stampdata(Scene *scene, Object *camera, StampData *stamp_data, int do_prefix,
                      bool use_dynamic)
{
	char text[256];
	struct tm *tl;
	time_t t;

	if (scene->r.stamp & R_STAMP_FILENAME) {
		SNPRINTF(stamp_data->file, do_prefix ? "File %s" : "%s",
		         G.relbase_valid ? BKE_main_blendfile_path_from_global() : "<untitled>");
	}
	else {
		stamp_data->file[0] = '\0';
	}

	if (scene->r.stamp & R_STAMP_NOTE) {
		/* Never do prefix for Note */
		SNPRINTF(stamp_data->note, "%s", scene->r.stamp_udata);
	}
	else {
		stamp_data->note[0] = '\0';
	}

	if (scene->r.stamp & R_STAMP_DATE) {
		t = time(NULL);
		tl = localtime(&t);
		SNPRINTF(text, "%04d/%02d/%02d %02d:%02d:%02d",
		         tl->tm_year + 1900, tl->tm_mon + 1, tl->tm_mday, tl->tm_hour, tl->tm_min, tl->tm_sec);
		SNPRINTF(stamp_data->date, do_prefix ? "Date %s" : "%s", text);
	}
	else {
		stamp_data->date[0] = '\0';
	}

	if (use_dynamic && scene->r.stamp & R_STAMP_MARKER) {
		const char *name = BKE_scene_find_last_marker_name(scene, CFRA);

		if (name) STRNCPY(text, name);
		else STRNCPY(text, "<none>");

		SNPRINTF(stamp_data->marker, do_prefix ? "Marker %s" : "%s", text);
	}
	else {
		stamp_data->marker[0] = '\0';
	}

	if (use_dynamic && scene->r.stamp & R_STAMP_TIME) {
		const short timecode_style = USER_TIMECODE_SMPTE_FULL;
		BLI_timecode_string_from_time(text, sizeof(text), 0, FRA2TIME(scene->r.cfra), FPS, timecode_style);
		SNPRINTF(stamp_data->time, do_prefix ? "Timecode %s" : "%s", text);
	}
	else {
		stamp_data->time[0] = '\0';
	}

	if (use_dynamic && scene->r.stamp & R_STAMP_FRAME) {
		char fmtstr[32];
		int digits = 1;

		if (scene->r.efra > 9)
			digits = integer_digits_i(scene->r.efra);

		SNPRINTF(fmtstr, do_prefix ? "Frame %%0%di" : "%%0%di", digits);
		SNPRINTF(stamp_data->frame, fmtstr, scene->r.cfra);
	}
	else {
		stamp_data->frame[0] = '\0';
	}

	if (scene->r.stamp & R_STAMP_FRAME_RANGE) {
		SNPRINTF(stamp_data->frame_range,
		         do_prefix ? "Frame Range %d:%d" : "%d:%d",
		         scene->r.sfra, scene->r.efra);
	}
	else {
		stamp_data->frame_range[0] = '\0';
	}

	if (use_dynamic && scene->r.stamp & R_STAMP_CAMERA) {
		SNPRINTF(stamp_data->camera, do_prefix ? "Camera %s" : "%s", camera ? camera->id.name + 2 : "<none>");
	}
	else {
		stamp_data->camera[0] = '\0';
	}

	if (use_dynamic && scene->r.stamp & R_STAMP_CAMERALENS) {
		if (camera && camera->type == OB_CAMERA) {
			SNPRINTF(text, "%.2f", ((Camera *)camera->data)->lens);
		}
		else {
			STRNCPY(text, "<none>");
		}

		SNPRINTF(stamp_data->cameralens, do_prefix ? "Lens %s" : "%s", text);
	}
	else {
		stamp_data->cameralens[0] = '\0';
	}

	if (scene->r.stamp & R_STAMP_SCENE) {
		SNPRINTF(stamp_data->scene, do_prefix ? "Scene %s" : "%s", scene->id.name + 2);
	}
	else {
		stamp_data->scene[0] = '\0';
	}

	if (use_dynamic && scene->r.stamp & R_STAMP_SEQSTRIP) {
		Sequence *seq = BKE_sequencer_foreground_frame_get(scene, scene->r.cfra);

		if (seq) STRNCPY(text, seq->name + 2);
		else STRNCPY(text, "<none>");

		SNPRINTF(stamp_data->strip, do_prefix ? "Strip %s" : "%s", text);
	}
	else {
		stamp_data->strip[0] = '\0';
	}

	{
		Render *re = RE_GetSceneRender(scene);
		RenderStats *stats = re ? RE_GetStats(re) : NULL;

		if (use_dynamic && stats && (scene->r.stamp & R_STAMP_RENDERTIME)) {
			BLI_timecode_string_from_time_simple(text, sizeof(text), stats->lastframetime);

			SNPRINTF(stamp_data->rendertime, do_prefix ? "RenderTime %s" : "%s", text);
		}
		else {
			stamp_data->rendertime[0] = '\0';
		}

		if (use_dynamic && stats && (scene->r.stamp & R_STAMP_MEMORY)) {
			SNPRINTF(stamp_data->memory, do_prefix ? "Peak Memory %.2fM" : "%.2fM", stats->mem_peak);
		}
		else {
			stamp_data->memory[0] = '\0';
		}
	}
	if (scene->r.stamp & R_STAMP_FRAME_RANGE) {
		SNPRINTF(stamp_data->frame_range,
		             do_prefix ? "Frame Range %d:%d" : "%d:%d", scene->r.sfra, scene->r.efra);
	}
	else {
		stamp_data->frame_range[0] = '\0';
	}
}

/* Will always add prefix. */
static void stampdata_from_template(StampData *stamp_data,
                                    const Scene *scene,
                                    const StampData *stamp_data_template)
{
	if (scene->r.stamp & R_STAMP_FILENAME) {
		SNPRINTF(stamp_data->file, "File %s", stamp_data_template->file);
	}
	else {
		stamp_data->file[0] = '\0';
	}
	if (scene->r.stamp & R_STAMP_NOTE) {
		SNPRINTF(stamp_data->note, "%s", stamp_data_template->note);
	}
	else {
		stamp_data->note[0] = '\0';
	}
	if (scene->r.stamp & R_STAMP_DATE) {
		SNPRINTF(stamp_data->date, "Date %s", stamp_data_template->date);
	}
	else {
		stamp_data->date[0] = '\0';
	}
	if (scene->r.stamp & R_STAMP_MARKER) {
		SNPRINTF(stamp_data->marker, "Marker %s", stamp_data_template->marker);
	}
	else {
		stamp_data->marker[0] = '\0';
	}
	if (scene->r.stamp & R_STAMP_TIME) {
		SNPRINTF(stamp_data->time, "Timecode %s", stamp_data_template->time);
	}
	else {
		stamp_data->time[0] = '\0';
	}
	if (scene->r.stamp & R_STAMP_FRAME) {
		SNPRINTF(stamp_data->frame, "Frame %s", stamp_data_template->frame);
	}
	else {
		stamp_data->frame[0] = '\0';
	}
	if (scene->r.stamp & R_STAMP_CAMERA) {
		SNPRINTF(stamp_data->camera, "Camera %s", stamp_data_template->camera);
	}
	else {
		stamp_data->camera[0] = '\0';
	}
	if (scene->r.stamp & R_STAMP_CAMERALENS) {
		SNPRINTF(stamp_data->cameralens, "Lens %s", stamp_data_template->cameralens);
	}
	else {
		stamp_data->cameralens[0] = '\0';
	}
	if (scene->r.stamp & R_STAMP_SCENE) {
		SNPRINTF(stamp_data->scene, "Scene %s", stamp_data_template->scene);
	}
	else {
		stamp_data->scene[0] = '\0';
	}
	if (scene->r.stamp & R_STAMP_SEQSTRIP) {
		SNPRINTF(stamp_data->strip, "Strip %s", stamp_data_template->strip);
	}
	else {
		stamp_data->strip[0] = '\0';
	}
	if (scene->r.stamp & R_STAMP_RENDERTIME) {
		SNPRINTF(stamp_data->rendertime, "RenderTime %s", stamp_data_template->rendertime);
	}
	else {
		stamp_data->rendertime[0] = '\0';
	}
	if (scene->r.stamp & R_STAMP_MEMORY) {
		SNPRINTF(stamp_data->memory, "Peak Memory %s", stamp_data_template->memory);
	}
	else {
		stamp_data->memory[0] = '\0';
	}
}

void BKE_image_stamp_buf(
        Scene *scene, Object *camera, const StampData *stamp_data_template,
        unsigned char *rect, float *rectf, int width, int height, int channels)
{
	struct StampData stamp_data;
	float w, h, pad;
	int x, y, y_ofs;
	float h_fixed;
	const int mono = blf_mono_font_render; // XXX
	struct ColorManagedDisplay *display;
	const char *display_device;

	/* vars for calculating wordwrap */
	struct {
		struct ResultBLF info;
		rctf rect;
	} wrap;

	/* this could be an argument if we want to operate on non linear float imbuf's
	 * for now though this is only used for renders which use scene settings */

#define TEXT_SIZE_CHECK(str, w, h) \
	((str[0]) && ((void)(h = h_fixed), (w = BLF_width(mono, str, sizeof(str)))))

	/* must enable BLF_WORD_WRAP before using */
#define TEXT_SIZE_CHECK_WORD_WRAP(str, w, h) \
	((str[0]) && (BLF_boundbox_ex(mono, str, sizeof(str), &wrap.rect, &wrap.info), \
	 (void)(h = h_fixed * wrap.info.lines), (w = BLI_rctf_size_x(&wrap.rect))))

#define BUFF_MARGIN_X 2
#define BUFF_MARGIN_Y 1

	if (!rect && !rectf)
		return;

	display_device = scene->display_settings.display_device;
	display = IMB_colormanagement_display_get_named(display_device);

	if (stamp_data_template == NULL) {
		stampdata(scene, camera, &stamp_data, (scene->r.stamp & R_STAMP_HIDE_LABELS) == 0, true);
	}
	else {
		stampdata_from_template(&stamp_data, scene, stamp_data_template);
	}

	/* TODO, do_versions */
	if (scene->r.stamp_font_id < 8)
		scene->r.stamp_font_id = 12;

	/* set before return */
	BLF_size(mono, scene->r.stamp_font_id, 72);
	BLF_wordwrap(mono, width - (BUFF_MARGIN_X * 2));

	BLF_buffer(mono, rectf, rect, width, height, channels, display);
	BLF_buffer_col(mono, scene->r.fg_stamp);
	pad = BLF_width_max(mono);

	/* use 'h_fixed' rather than 'h', aligns better */
	h_fixed = BLF_height_max(mono);
	y_ofs = -BLF_descender(mono);

	x = 0;
	y = height;

	if (TEXT_SIZE_CHECK(stamp_data.file, w, h)) {
		/* Top left corner */
		y -= h;

		/* also a little of space to the background. */
		buf_rectfill_area(rect, rectf, width, height, scene->r.bg_stamp, display,
		                  x - BUFF_MARGIN_X, y - BUFF_MARGIN_Y, w + BUFF_MARGIN_X, y + h + BUFF_MARGIN_Y);

		/* and draw the text. */
		BLF_position(mono, x, y + y_ofs, 0.0);
		BLF_draw_buffer(mono, stamp_data.file, BLF_DRAW_STR_DUMMY_MAX);

		/* the extra pixel for background. */
		y -= BUFF_MARGIN_Y * 2;
	}

	/* Top left corner, below File */
	if (TEXT_SIZE_CHECK(stamp_data.date, w, h)) {
		y -= h;

		/* and space for background. */
		buf_rectfill_area(rect, rectf, width, height, scene->r.bg_stamp, display,
		                  0, y - BUFF_MARGIN_Y, w + BUFF_MARGIN_X, y + h + BUFF_MARGIN_Y);

		BLF_position(mono, x, y + y_ofs, 0.0);
		BLF_draw_buffer(mono, stamp_data.date, BLF_DRAW_STR_DUMMY_MAX);

		/* the extra pixel for background. */
		y -= BUFF_MARGIN_Y * 2;
	}

	/* Top left corner, below File, Date */
	if (TEXT_SIZE_CHECK(stamp_data.rendertime, w, h)) {
		y -= h;

		/* and space for background. */
		buf_rectfill_area(rect, rectf, width, height, scene->r.bg_stamp, display,
		                  0, y - BUFF_MARGIN_Y, w + BUFF_MARGIN_X, y + h + BUFF_MARGIN_Y);

		BLF_position(mono, x, y + y_ofs, 0.0);
		BLF_draw_buffer(mono, stamp_data.rendertime, BLF_DRAW_STR_DUMMY_MAX);

		/* the extra pixel for background. */
		y -= BUFF_MARGIN_Y * 2;
	}

	/* Top left corner, below File, Date, Rendertime */
	if (TEXT_SIZE_CHECK(stamp_data.memory, w, h)) {
		y -= h;

		/* and space for background. */
		buf_rectfill_area(rect, rectf, width, height, scene->r.bg_stamp, display,
		                  0, y - BUFF_MARGIN_Y, w + BUFF_MARGIN_X, y + h + BUFF_MARGIN_Y);

		BLF_position(mono, x, y + y_ofs, 0.0);
		BLF_draw_buffer(mono, stamp_data.memory, BLF_DRAW_STR_DUMMY_MAX);

		/* the extra pixel for background. */
		y -= BUFF_MARGIN_Y * 2;
	}

	/* Top left corner, below File, Date, Memory, Rendertime */
	BLF_enable(mono, BLF_WORD_WRAP);
	if (TEXT_SIZE_CHECK_WORD_WRAP(stamp_data.note, w, h)) {
		y -= h;

		/* and space for background. */
		buf_rectfill_area(rect, rectf, width, height, scene->r.bg_stamp, display,
		                  0, y - BUFF_MARGIN_Y, w + BUFF_MARGIN_X, y + h + BUFF_MARGIN_Y);

		BLF_position(mono, x, y + y_ofs + (h - h_fixed), 0.0);
		BLF_draw_buffer(mono, stamp_data.note, BLF_DRAW_STR_DUMMY_MAX);
	}
	BLF_disable(mono, BLF_WORD_WRAP);

	x = 0;
	y = 0;

	/* Bottom left corner, leaving space for timing */
	if (TEXT_SIZE_CHECK(stamp_data.marker, w, h)) {

		/* extra space for background. */
		buf_rectfill_area(rect, rectf, width, height, scene->r.bg_stamp,  display,
		                  x - BUFF_MARGIN_X, y - BUFF_MARGIN_Y, w + BUFF_MARGIN_X, y + h + BUFF_MARGIN_Y);

		/* and pad the text. */
		BLF_position(mono, x, y + y_ofs, 0.0);
		BLF_draw_buffer(mono, stamp_data.marker, BLF_DRAW_STR_DUMMY_MAX);

		/* space width. */
		x += w + pad;
	}

	/* Left bottom corner */
	if (TEXT_SIZE_CHECK(stamp_data.time, w, h)) {

		/* extra space for background */
		buf_rectfill_area(rect, rectf, width, height, scene->r.bg_stamp, display,
		                  x - BUFF_MARGIN_X, y, x + w + BUFF_MARGIN_X, y + h + BUFF_MARGIN_Y);

		/* and pad the text. */
		BLF_position(mono, x, y + y_ofs, 0.0);
		BLF_draw_buffer(mono, stamp_data.time, BLF_DRAW_STR_DUMMY_MAX);

		/* space width. */
		x += w + pad;
	}

	if (TEXT_SIZE_CHECK(stamp_data.frame, w, h)) {

		/* extra space for background. */
		buf_rectfill_area(rect, rectf, width, height, scene->r.bg_stamp, display,
		                  x - BUFF_MARGIN_X, y - BUFF_MARGIN_Y, x + w + BUFF_MARGIN_X, y + h + BUFF_MARGIN_Y);

		/* and pad the text. */
		BLF_position(mono, x, y + y_ofs, 0.0);
		BLF_draw_buffer(mono, stamp_data.frame, BLF_DRAW_STR_DUMMY_MAX);

		/* space width. */
		x += w + pad;
	}

	if (TEXT_SIZE_CHECK(stamp_data.camera, w, h)) {

		/* extra space for background. */
		buf_rectfill_area(rect, rectf, width, height, scene->r.bg_stamp, display,
		                  x - BUFF_MARGIN_X, y - BUFF_MARGIN_Y, x + w + BUFF_MARGIN_X, y + h + BUFF_MARGIN_Y);
		BLF_position(mono, x, y + y_ofs, 0.0);
		BLF_draw_buffer(mono, stamp_data.camera, BLF_DRAW_STR_DUMMY_MAX);

		/* space width. */
		x += w + pad;
	}

	if (TEXT_SIZE_CHECK(stamp_data.cameralens, w, h)) {

		/* extra space for background. */
		buf_rectfill_area(rect, rectf, width, height, scene->r.bg_stamp, display,
		                  x - BUFF_MARGIN_X, y - BUFF_MARGIN_Y, x + w + BUFF_MARGIN_X, y + h + BUFF_MARGIN_Y);
		BLF_position(mono, x, y + y_ofs, 0.0);
		BLF_draw_buffer(mono, stamp_data.cameralens, BLF_DRAW_STR_DUMMY_MAX);
	}

	if (TEXT_SIZE_CHECK(stamp_data.scene, w, h)) {

		/* Bottom right corner, with an extra space because blenfont is too strict! */
		x = width - w - 2;

		/* extra space for background. */
		buf_rectfill_area(rect, rectf, width, height, scene->r.bg_stamp, display,
		                  x - BUFF_MARGIN_X, y - BUFF_MARGIN_Y, x + w + BUFF_MARGIN_X, y + h + BUFF_MARGIN_Y);

		/* and pad the text. */
		BLF_position(mono, x, y + y_ofs, 0.0);
		BLF_draw_buffer(mono, stamp_data.scene, BLF_DRAW_STR_DUMMY_MAX);
	}

	if (TEXT_SIZE_CHECK(stamp_data.strip, w, h)) {

		/* Top right corner, with an extra space because blenfont is too strict! */
		x = width - w - pad;
		y = height - h;

		/* extra space for background. */
		buf_rectfill_area(rect, rectf, width, height, scene->r.bg_stamp, display,
		                  x - BUFF_MARGIN_X, y - BUFF_MARGIN_Y, x + w + BUFF_MARGIN_X, y + h + BUFF_MARGIN_Y);

		BLF_position(mono, x, y + y_ofs, 0.0);
		BLF_draw_buffer(mono, stamp_data.strip, BLF_DRAW_STR_DUMMY_MAX);
	}

	/* cleanup the buffer. */
	BLF_buffer(mono, NULL, NULL, 0, 0, 0, NULL);
	BLF_wordwrap(mono, 0);

#undef TEXT_SIZE_CHECK
#undef TEXT_SIZE_CHECK_WORD_WRAP
#undef BUFF_MARGIN_X
#undef BUFF_MARGIN_Y
}

void BKE_render_result_stamp_info(Scene *scene, Object *camera, struct RenderResult *rr, bool allocate_only)
{
	struct StampData *stamp_data;

	if (!(scene && (scene->r.stamp & R_STAMP_ALL)) && !allocate_only)
		return;

	if (!rr->stamp_data) {
		stamp_data = MEM_callocN(sizeof(StampData), "RenderResult.stamp_data");
	}
	else {
		stamp_data = rr->stamp_data;
	}

	if (!allocate_only)
		stampdata(scene, camera, stamp_data, 0, true);

	if (!rr->stamp_data) {
		rr->stamp_data = stamp_data;
	}
}

struct StampData *BKE_stamp_info_from_scene_static(Scene *scene)
{
	struct StampData *stamp_data;

	if (!(scene && (scene->r.stamp & R_STAMP_ALL)))
		return NULL;

	/* Memory is allocated here (instead of by the caller) so that the caller
	 * doesn't have to know the size of the StampData struct. */
	stamp_data = MEM_callocN(sizeof(StampData), __func__);
	stampdata(scene, NULL, stamp_data, 0, false);

	return stamp_data;
}

void BKE_stamp_info_callback(void *data, struct StampData *stamp_data, StampCallback callback, bool noskip)
{
	if ((callback == NULL) || (stamp_data == NULL)) {
		return;
	}

#define CALL(member, value_str) \
	if (noskip || stamp_data->member[0]) { \
		callback(data, value_str, stamp_data->member, sizeof(stamp_data->member)); \
	} ((void)0)

	CALL(file, "File");
	CALL(note, "Note");
	CALL(date, "Date");
	CALL(marker, "Marker");
	CALL(time, "Time");
	CALL(frame, "Frame");
	CALL(frame_range, "FrameRange");
	CALL(camera, "Camera");
	CALL(cameralens, "Lens");
	CALL(scene, "Scene");
	CALL(strip, "Strip");
	CALL(rendertime, "RenderTime");
	CALL(memory, "Memory");

	for (StampDataCustomField *custom_field = stamp_data->custom_fields.first;
	     custom_field != NULL;
	     custom_field = custom_field->next)
	{
		if (noskip || custom_field->value[0]) {
			callback(data, custom_field->key, custom_field->value, sizeof(custom_field->value));
		}
	}

#undef CALL
}

void BKE_render_result_stamp_data(RenderResult *rr, const char *key, const char *value)
{
	StampData *stamp_data;
	if (rr->stamp_data == NULL) {
		rr->stamp_data = MEM_callocN(sizeof(StampData), "RenderResult.stamp_data");
	}
	stamp_data = rr->stamp_data;
	StampDataCustomField *field = MEM_mallocN(sizeof(StampDataCustomField),
	                                          "StampData Custom Field");
	STRNCPY(field->key, key);
	STRNCPY(field->value, value);
	BLI_addtail(&stamp_data->custom_fields, field);
}

void BKE_stamp_data_free(struct StampData *stamp_data)
{
	if (stamp_data == NULL) {
		return;
	}
	BLI_freelistN(&stamp_data->custom_fields);
	MEM_freeN(stamp_data);
}

/* wrap for callback only */
static void metadata_set_field(void *data, const char *propname, char *propvalue, int UNUSED(len))
{
	/* We know it is an ImBuf* because that's what we pass to BKE_stamp_info_callback. */
	struct ImBuf *imbuf = data;
	IMB_metadata_set_field(imbuf->metadata, propname, propvalue);
}

static void metadata_get_field(void *data, const char *propname, char *propvalue, int len)
{
	/* We know it is an ImBuf* because that's what we pass to BKE_stamp_info_callback. */
	struct ImBuf *imbuf = data;
	IMB_metadata_get_field(imbuf->metadata, propname, propvalue, len);
}

void BKE_imbuf_stamp_info(RenderResult *rr, struct ImBuf *ibuf)
{
	struct StampData *stamp_data = rr->stamp_data;
	IMB_metadata_ensure(&ibuf->metadata);
	BKE_stamp_info_callback(ibuf, stamp_data, metadata_set_field, false);
}

void BKE_stamp_info_from_imbuf(RenderResult *rr, struct ImBuf *ibuf)
{
	struct StampData *stamp_data = rr->stamp_data;
	IMB_metadata_ensure(&ibuf->metadata);
	BKE_stamp_info_callback(ibuf, stamp_data, metadata_get_field, true);
}

bool BKE_imbuf_alpha_test(ImBuf *ibuf)
{
	int tot;
	if (ibuf->rect_float) {
		const float *buf = ibuf->rect_float;
		for (tot = ibuf->x * ibuf->y; tot--; buf += 4) {
			if (buf[3] < 1.0f) {
				return true;
			}
		}
	}
	else if (ibuf->rect) {
		unsigned char *buf = (unsigned char *)ibuf->rect;
		for (tot = ibuf->x * ibuf->y; tot--; buf += 4) {
			if (buf[3] != 255) {
				return true;
			}
		}
	}

	return false;
}

/* note: imf->planes is ignored here, its assumed the image channels
 * are already set */
void BKE_imbuf_write_prepare(ImBuf *ibuf, const ImageFormatData *imf)
{
	char imtype = imf->imtype;
	char compress = imf->compress;
	char quality = imf->quality;

	/* initialize all from image format */
	ibuf->foptions.flag = 0;

	if (imtype == R_IMF_IMTYPE_IRIS) {
		ibuf->ftype = IMB_FTYPE_IMAGIC;
	}
#ifdef WITH_HDR
	else if (imtype == R_IMF_IMTYPE_RADHDR) {
		ibuf->ftype = IMB_FTYPE_RADHDR;
	}
#endif
	else if (ELEM(imtype, R_IMF_IMTYPE_PNG, R_IMF_IMTYPE_FFMPEG, R_IMF_IMTYPE_H264, R_IMF_IMTYPE_THEORA, R_IMF_IMTYPE_XVID)) {
		ibuf->ftype = IMB_FTYPE_PNG;

		if (imtype == R_IMF_IMTYPE_PNG) {
			if (imf->depth == R_IMF_CHAN_DEPTH_16)
				ibuf->foptions.flag |= PNG_16BIT;

			ibuf->foptions.quality = compress;
		}

	}
#ifdef WITH_DDS
	else if (imtype == R_IMF_IMTYPE_DDS) {
		ibuf->ftype = IMB_FTYPE_DDS;
	}
#endif
	else if (imtype == R_IMF_IMTYPE_BMP) {
		ibuf->ftype = IMB_FTYPE_BMP;
	}
#ifdef WITH_TIFF
	else if (imtype == R_IMF_IMTYPE_TIFF) {
		ibuf->ftype = IMB_FTYPE_TIF;

		if (imf->depth == R_IMF_CHAN_DEPTH_16) {
			ibuf->foptions.flag |= TIF_16BIT;
		}
		if (imf->tiff_codec == R_IMF_TIFF_CODEC_NONE) {
			ibuf->foptions.flag |= TIF_COMPRESS_NONE;
		}
		else if (imf->tiff_codec == R_IMF_TIFF_CODEC_DEFLATE) {
			ibuf->foptions.flag |= TIF_COMPRESS_DEFLATE;
		}
		else if (imf->tiff_codec == R_IMF_TIFF_CODEC_LZW) {
			ibuf->foptions.flag |= TIF_COMPRESS_LZW;
		}
		else if (imf->tiff_codec == R_IMF_TIFF_CODEC_PACKBITS) {
			ibuf->foptions.flag |= TIF_COMPRESS_PACKBITS;
		}
	}
#endif
#ifdef WITH_OPENEXR
	else if (ELEM(imtype, R_IMF_IMTYPE_OPENEXR, R_IMF_IMTYPE_MULTILAYER)) {
		ibuf->ftype = IMB_FTYPE_OPENEXR;
		if (imf->depth == R_IMF_CHAN_DEPTH_16)
			ibuf->foptions.flag |= OPENEXR_HALF;
		ibuf->foptions.flag |= (imf->exr_codec & OPENEXR_COMPRESS);

		if (!(imf->flag & R_IMF_FLAG_ZBUF)) {
			/* Signal for exr saving. */
			IMB_freezbuffloatImBuf(ibuf);
		}

	}
#endif
#ifdef WITH_CINEON
	else if (imtype == R_IMF_IMTYPE_CINEON) {
		ibuf->ftype = IMB_FTYPE_CINEON;
		if (imf->cineon_flag & R_IMF_CINEON_FLAG_LOG) {
			ibuf->foptions.flag |= CINEON_LOG;
		}
		if (imf->depth == R_IMF_CHAN_DEPTH_16) {
			ibuf->foptions.flag |= CINEON_16BIT;
		}
		else if (imf->depth == R_IMF_CHAN_DEPTH_12) {
			ibuf->foptions.flag |= CINEON_12BIT;
		}
		else if (imf->depth == R_IMF_CHAN_DEPTH_10) {
			ibuf->foptions.flag |= CINEON_10BIT;
		}
	}
	else if (imtype == R_IMF_IMTYPE_DPX) {
		ibuf->ftype = IMB_FTYPE_DPX;
		if (imf->cineon_flag & R_IMF_CINEON_FLAG_LOG) {
			ibuf->foptions.flag |= CINEON_LOG;
		}
		if (imf->depth == R_IMF_CHAN_DEPTH_16) {
			ibuf->foptions.flag |= CINEON_16BIT;
		}
		else if (imf->depth == R_IMF_CHAN_DEPTH_12) {
			ibuf->foptions.flag |= CINEON_12BIT;
		}
		else if (imf->depth == R_IMF_CHAN_DEPTH_10) {
			ibuf->foptions.flag |= CINEON_10BIT;
		}
	}
#endif
	else if (imtype == R_IMF_IMTYPE_TARGA) {
		ibuf->ftype = IMB_FTYPE_TGA;
	}
	else if (imtype == R_IMF_IMTYPE_RAWTGA) {
		ibuf->ftype = IMB_FTYPE_TGA;
		ibuf->foptions.flag = RAWTGA;
	}
#ifdef WITH_OPENJPEG
	else if (imtype == R_IMF_IMTYPE_JP2) {
		if (quality < 10) quality = 90;
		ibuf->ftype = IMB_FTYPE_JP2;
		ibuf->foptions.quality = quality;

		if (imf->depth == R_IMF_CHAN_DEPTH_16) {
			ibuf->foptions.flag |= JP2_16BIT;
		}
		else if (imf->depth == R_IMF_CHAN_DEPTH_12) {
			ibuf->foptions.flag |= JP2_12BIT;
		}

		if (imf->jp2_flag & R_IMF_JP2_FLAG_YCC) {
			ibuf->foptions.flag |= JP2_YCC;
		}

		if (imf->jp2_flag & R_IMF_JP2_FLAG_CINE_PRESET) {
			ibuf->foptions.flag |= JP2_CINE;
			if (imf->jp2_flag & R_IMF_JP2_FLAG_CINE_48)
				ibuf->foptions.flag |= JP2_CINE_48FPS;
		}

		if (imf->jp2_codec == R_IMF_JP2_CODEC_JP2)
			ibuf->foptions.flag |= JP2_JP2;
		else if (imf->jp2_codec == R_IMF_JP2_CODEC_J2K)
			ibuf->foptions.flag |= JP2_J2K;
		else
			BLI_assert(!"Unsupported jp2 codec was specified in im_format->jp2_codec");
	}
#endif
	else {
		/* R_IMF_IMTYPE_JPEG90, etc. default we save jpegs */
		if (quality < 10) quality = 90;
		ibuf->ftype = IMB_FTYPE_JPG;
		ibuf->foptions.quality = quality;
	}
}

int BKE_imbuf_write(ImBuf *ibuf, const char *name, const ImageFormatData *imf)
{
	int ok;

	BKE_imbuf_write_prepare(ibuf, imf);

	BLI_make_existing_file(name);

	ok = IMB_saveiff(ibuf, name, IB_rect | IB_zbuf | IB_zbuffloat);
	if (ok == 0) {
		perror(name);
	}

	return(ok);
}

/* same as BKE_imbuf_write() but crappy workaround not to permanently modify
 * _some_, values in the imbuf */
int BKE_imbuf_write_as(ImBuf *ibuf, const char *name, ImageFormatData *imf,
                       const bool save_copy)
{
	ImBuf ibuf_back = *ibuf;
	int ok;

	/* all data is rgba anyway,
	 * this just controls how to save for some formats */
	ibuf->planes = imf->planes;

	ok = BKE_imbuf_write(ibuf, name, imf);

	if (save_copy) {
		/* note that we are not restoring _all_ settings */
		ibuf->planes = ibuf_back.planes;
		ibuf->ftype =  ibuf_back.ftype;
		ibuf->foptions =  ibuf_back.foptions;
	}

	return ok;
}

int BKE_imbuf_write_stamp(
        Scene *scene, struct RenderResult *rr, ImBuf *ibuf, const char *name,
        const struct ImageFormatData *imf)
{
	if (scene && scene->r.stamp & R_STAMP_ALL)
		BKE_imbuf_stamp_info(rr, ibuf);

	return BKE_imbuf_write(ibuf, name, imf);
}

static void do_makepicstring(
        char *string, const char *base, const char *relbase, int frame, const char imtype,
        const ImageFormatData *im_format, const short use_ext, const short use_frames,
        const char *suffix)
{
	if (string == NULL) return;
	BLI_strncpy(string, base, FILE_MAX - 10);   /* weak assumption */
	BLI_path_abs(string, relbase);

	if (use_frames)
		BLI_path_frame(string, frame, 4);

	if (suffix)
		BLI_path_suffix(string, FILE_MAX, suffix, "");

	if (use_ext)
		do_add_image_extension(string, imtype, im_format);
}

void BKE_image_path_from_imformat(
        char *string, const char *base, const char *relbase, int frame,
        const ImageFormatData *im_format, const bool use_ext, const bool use_frames, const char *suffix)
{
	do_makepicstring(string, base, relbase, frame, im_format->imtype, im_format, use_ext, use_frames, suffix);
}

void BKE_image_path_from_imtype(
        char *string, const char *base, const char *relbase, int frame,
        const char imtype, const bool use_ext, const bool use_frames, const char *view)
{
	do_makepicstring(string, base, relbase, frame, imtype, NULL, use_ext, use_frames, view);
}

struct anim *openanim_noload(const char *name, int flags, int streamindex, char colorspace[IMA_MAX_SPACE])
{
	struct anim *anim;

	anim = IMB_open_anim(name, flags, streamindex, colorspace);
	return anim;
}

/* used by sequencer too */
struct anim *openanim(const char *name, int flags, int streamindex, char colorspace[IMA_MAX_SPACE])
{
	struct anim *anim;
	struct ImBuf *ibuf;

	anim = IMB_open_anim(name, flags, streamindex, colorspace);
	if (anim == NULL) return NULL;

	ibuf = IMB_anim_absolute(anim, 0, IMB_TC_NONE, IMB_PROXY_NONE);
	if (ibuf == NULL) {
		if (BLI_exists(name))
			printf("not an anim: %s\n", name);
		else
			printf("anim file doesn't exist: %s\n", name);
		IMB_free_anim(anim);
		return NULL;
	}
	IMB_freeImBuf(ibuf);

	return(anim);
}

/* ************************* New Image API *************** */


/* Notes about Image storage
 * - packedfile
 *   -> written in .blend
 * - filename
 *   -> written in .blend
 * - movie
 *   -> comes from packedfile or filename
 * - renderresult
 *   -> comes from packedfile or filename
 * - listbase
 *   -> ibufs from exrhandle
 * - flipbook array
 *   -> ibufs come from movie, temporary renderresult or sequence
 * - ibuf
 *   -> comes from packedfile or filename or generated
 */


/* forces existence of 1 Image for renderout or nodes, returns Image */
/* name is only for default, when making new one */
Image *BKE_image_verify_viewer(Main *bmain, int type, const char *name)
{
	Image *ima;

	for (ima = bmain->image.first; ima; ima = ima->id.next)
		if (ima->source == IMA_SRC_VIEWER)
			if (ima->type == type)
				break;

	if (ima == NULL)
		ima = image_alloc(bmain, name, IMA_SRC_VIEWER, type);

	/* happens on reload, imagewindow cannot be image user when hidden*/
	if (ima->id.us == 0)
		id_us_plus(&ima->id);

	return ima;
}

static void image_viewer_create_views(const RenderData *rd, Image *ima)
{
	if ((rd->scemode & R_MULTIVIEW) == 0) {
		image_add_view(ima, "", "");
	}
	else {
		SceneRenderView *srv;
		for (srv = rd->views.first; srv; srv = srv->next) {
			if (BKE_scene_multiview_is_render_view_active(rd, srv) == false)
				continue;
			image_add_view(ima, srv->name, "");
		}
	}
}

/* Reset the image cache and views when the Viewer Nodes views don't match the scene views */
void BKE_image_verify_viewer_views(const RenderData *rd, Image *ima, ImageUser *iuser)
{
	bool do_reset;
	const bool is_multiview = (rd->scemode & R_MULTIVIEW) != 0;

	BLI_thread_lock(LOCK_DRAW_IMAGE);

	if (!BKE_scene_multiview_is_stereo3d(rd))
		iuser->flag &= ~IMA_SHOW_STEREO;

	/* see if all scene render views are in the image view list */
	do_reset = (BKE_scene_multiview_num_views_get(rd) != BLI_listbase_count(&ima->views));

	/* multiview also needs to be sure all the views are synced */
	if (is_multiview && !do_reset) {
		SceneRenderView *srv;
		ImageView *iv;

		for (iv = ima->views.first; iv; iv = iv->next) {
			srv = BLI_findstring(&rd->views, iv->name, offsetof(SceneRenderView, name));
			if ((srv == NULL) || (BKE_scene_multiview_is_render_view_active(rd, srv) == false)) {
				do_reset = true;
				break;
			}
		}
	}

	if (do_reset) {
		BLI_spin_lock(&image_spin);

		image_free_cached_frames(ima);
		BKE_image_free_views(ima);

		/* add new views */
		image_viewer_create_views(rd, ima);

		BLI_spin_unlock(&image_spin);
	}

	BLI_thread_unlock(LOCK_DRAW_IMAGE);
}

void BKE_image_walk_all_users(const Main *mainp, void *customdata,
                              void callback(Image *ima, ImageUser *iuser, void *customdata))
{
	wmWindowManager *wm;
	wmWindow *win;
	Tex *tex;

	/* texture users */
	for (tex = mainp->tex.first; tex; tex = tex->id.next) {
		if (tex->type == TEX_IMAGE && tex->ima) {
			callback(tex->ima, &tex->iuser, customdata);
		}

		if (tex->nodetree) {
			bNode *node;
			for (node = tex->nodetree->nodes.first; node; node = node->next) {
				if (node->id && node->type == TEX_NODE_IMAGE) {
					Image *ima = (Image *)node->id;
					ImageUser *iuser = node->storage;
					callback(ima, iuser, customdata);
				}
			}
		}
	}

	for (Camera *cam = mainp->camera.first; cam; cam = cam->id.next) {
		for (CameraBGImage *bgpic = cam->bg_images.first; bgpic; bgpic = bgpic->next) {
			callback(bgpic->ima, &bgpic->iuser, customdata);
		}
	}

	/* image window, compo node users */
	for (wm = mainp->wm.first; wm; wm = wm->id.next) { /* only 1 wm */
		for (win = wm->windows.first; win; win = win->next) {
			const bScreen *screen = BKE_workspace_active_screen_get(win->workspace_hook);

			for (ScrArea *sa = screen->areabase.first; sa; sa = sa->next) {
				if (sa->spacetype == SPACE_IMAGE) {
					SpaceImage *sima = sa->spacedata.first;
					callback(sima->image, &sima->iuser, customdata);
				}
				else if (sa->spacetype == SPACE_NODE) {
					SpaceNode *snode = sa->spacedata.first;
					if (snode->nodetree && snode->nodetree->type == NTREE_COMPOSIT) {
						bNode *node;
						for (node = snode->nodetree->nodes.first; node; node = node->next) {
							if (node->id && node->type == CMP_NODE_IMAGE) {
								Image *ima = (Image *)node->id;
								ImageUser *iuser = node->storage;
								callback(ima, iuser, customdata);
							}
						}
					}
				}
			}
		}
	}
}

static void image_tag_frame_recalc(Image *ima, ImageUser *iuser, void *customdata)
{
	Image *changed_image = customdata;

	if (ima == changed_image && BKE_image_is_animated(ima)) {
		iuser->flag |= IMA_NEED_FRAME_RECALC;
	}
}

static void image_init_imageuser(Image *ima, ImageUser *iuser)
{
	RenderResult *rr = ima->rr;

	iuser->multi_index = 0;
	iuser->layer = iuser->pass = iuser->view = 0;

	if (rr)
		BKE_image_multilayer_index(rr, iuser);
}

void BKE_image_init_imageuser(Image *ima, ImageUser *iuser)
{
	image_init_imageuser(ima, iuser);
}

static void image_free_tile(Image *ima, ImageTile *tile)
{
	for (int t = 0; t < TEXTARGET_COUNT; t++) {
		if (tile->gputexture[t]) {
			GPU_texture_free(tile->gputexture[t]);
			tile->gputexture[t] = NULL;
		}
	}

	if (BKE_image_is_multiview(ima)) {
		const int totviews = BLI_listbase_count(&ima->views);
		for (int i = 0; i < totviews; i++) {
			image_remove_ibuf(ima, i, tile->tile_number);
		}
	}
	else {
		image_remove_ibuf(ima, 0, tile->tile_number);
	}
}

void BKE_image_signal(Main *bmain, Image *ima, ImageUser *iuser, int signal)
{
	if (ima == NULL)
		return;

	BLI_spin_lock(&image_spin);

	switch (signal) {
		case IMA_SIGNAL_FREE:
			BKE_image_free_buffers(ima);

			if (iuser) {
				iuser->ok = 1;
				if (iuser->scene) {
					image_update_views_format(ima, iuser);
				}
			}
			break;
		case IMA_SIGNAL_SRC_CHANGE:
			if (ima->type == IMA_TYPE_UV_TEST)
				if (ima->source != IMA_SRC_GENERATED)
					ima->type = IMA_TYPE_IMAGE;

			if (ima->source == IMA_SRC_GENERATED) {
				if (ima->gen_x == 0 || ima->gen_y == 0) {
					ImBuf *ibuf = image_get_cached_ibuf_for_index_entry(ima, IMA_NO_INDEX, 0);
					if (ibuf) {
						ima->gen_x = ibuf->x;
						ima->gen_y = ibuf->y;
						IMB_freeImBuf(ibuf);
					}
				}

				/* Changing source type to generated will likely change file format
				 * used by generated image buffer. Saving different file format to
				 * the old name might confuse other applications.
				 *
				 * Here we ensure original image path wouldn't be used when saving
				 * generated image.
				 */
				ima->name[0] = '\0';
			}

			if (ima->source != IMA_SRC_TILED) {
				/* Free all but the first tile. */
				ImageTile *base_tile = BKE_image_get_tile(ima, 0);
				for (ImageTile *tile = base_tile->next; tile; tile = tile->next) {
					image_free_tile(ima, tile);
					MEM_freeN(tile);
				}
				base_tile->next = NULL;
				ima->tiles.last = base_tile;
			}

#if 0
			/* force reload on first use, but not for multilayer, that makes nodes and buttons in ui drawing fail */
			if (ima->type != IMA_TYPE_MULTILAYER)
				BKE_image_free_buffers(ima);
#else
			/* image buffers for non-sequence multilayer will share buffers with RenderResult,
			 * however sequence multilayer will own buffers. Such logic makes switching from
			 * single multilayer file to sequence completely unstable
			 * since changes in nodes seems this workaround isn't needed anymore, all sockets
			 * are nicely detecting anyway, but freeing buffers always here makes multilayer
			 * sequences behave stable
			 */
			BKE_image_free_buffers(ima);
#endif

			LISTBASE_FOREACH(ImageTile*, tile, &ima->tiles) {
				tile->ok = 1;
			}

			if (iuser)
				iuser->ok = 1;

			BKE_image_walk_all_users(bmain, ima, image_tag_frame_recalc);

			break;

		case IMA_SIGNAL_RELOAD:
			/* try to repack file */
			if (BKE_image_has_packedfile(ima)) {
				const int totfiles = image_num_files(ima);

				if (totfiles != BLI_listbase_count_at_most(&ima->packedfiles, totfiles + 1)) {
					/* in case there are new available files to be loaded */
					image_free_packedfiles(ima);
					BKE_image_packfiles(NULL, ima, ID_BLEND_PATH(bmain, &ima->id));
				}
				else {
					ImagePackedFile *imapf;
					for (imapf = ima->packedfiles.first; imapf; imapf = imapf->next) {
						PackedFile *pf;
						pf = newPackedFile(NULL, imapf->filepath, ID_BLEND_PATH(bmain, &ima->id));
						if (pf) {
							freePackedFile(imapf->packedfile);
							imapf->packedfile = pf;
						}
						else {
							printf("ERROR: Image \"%s\" not available. Keeping packed image\n", imapf->filepath);
						}
					}
				}

				if (BKE_image_has_packedfile(ima))
					BKE_image_free_buffers(ima);
			}
			else
				BKE_image_free_buffers(ima);

			if (iuser) {
				iuser->ok = 1;
				if (iuser->scene) {
					image_update_views_format(ima, iuser);
				}
			}

			break;
		case IMA_SIGNAL_USER_NEW_IMAGE:
			if (iuser) {
				iuser->ok = 1;
				if (ELEM(ima->source, IMA_SRC_FILE, IMA_SRC_SEQUENCE, IMA_SRC_TILED)) {
					if (ima->type == IMA_TYPE_MULTILAYER) {
						image_init_imageuser(ima, iuser);
					}
				}
			}
			break;
		case IMA_SIGNAL_COLORMANAGE:
			BKE_image_free_buffers(ima);

			LISTBASE_FOREACH(ImageTile*, tile, &ima->tiles) {
				tile->ok = 1;
			}

			if (iuser)
				iuser->ok = 1;

			break;
	}

	BLI_spin_unlock(&image_spin);

	/* don't use notifiers because they are not 100% sure to succeeded
	 * this also makes sure all scenes are accounted for. */
	{
		Scene *scene;
		for (scene = bmain->scene.first; scene; scene = scene->id.next) {
			if (scene->nodetree) {
				nodeUpdateID(scene->nodetree, &ima->id);
			}
		}
	}
}

/* return renderpass for a given pass index and active view */
/* fallback to available if there are missing passes for active view */
static RenderPass *image_render_pass_get(RenderLayer *rl, const int pass, const int view, int *r_passindex)
{
	RenderPass *rpass_ret = NULL;
	RenderPass *rpass;

	int rp_index = 0;
	const char *rp_name = "";

	for (rpass = rl->passes.first; rpass; rpass = rpass->next, rp_index++) {
		if (rp_index == pass) {
			rpass_ret = rpass;
			if (view == 0) {
				/* no multiview or left eye */
				break;
			}
			else {
				rp_name = rpass->name;
			}
		}
		/* multiview */
		else if (rp_name[0] &&
		         STREQ(rpass->name, rp_name) &&
		         (rpass->view_id == view))
		{
			rpass_ret = rpass;
			break;
		}
	}

	/* fallback to the first pass in the layer */
	if (rpass_ret == NULL) {
		rp_index = 0;
		rpass_ret = rl->passes.first;
	}

	if (r_passindex) {
		*r_passindex = (rpass == rpass_ret ? rp_index : pass);
	}

	return rpass_ret;
}

/* if layer or pass changes, we need an index for the imbufs list */
/* note it is called for rendered results, but it doesnt use the index! */
/* and because rendered results use fake layer/passes, don't correct for wrong indices here */
RenderPass *BKE_image_multilayer_index(RenderResult *rr, ImageUser *iuser)
{
	RenderLayer *rl;
	RenderPass *rpass = NULL;

	if (rr == NULL)
		return NULL;

	if (iuser) {
		short index = 0, rv_index, rl_index = 0;
		bool is_stereo = (iuser->flag & IMA_SHOW_STEREO) && RE_RenderResult_is_stereo(rr);

		rv_index = is_stereo ? iuser->multiview_eye : iuser->view;
		if (RE_HasCombinedLayer(rr)) rl_index += 1;

		for (rl = rr->layers.first; rl; rl = rl->next, rl_index++) {
			if (iuser->layer == rl_index) {
				int rp_index;
				rpass = image_render_pass_get(rl, iuser->pass, rv_index, &rp_index);
				iuser->multi_index = index + rp_index;
				break;
			}
			else {
				index += BLI_listbase_count(&rl->passes);
			}
		}
	}

	return rpass;
}

void BKE_image_multiview_index(Image *ima, ImageUser *iuser)
{
	if (iuser) {
		bool is_stereo = BKE_image_is_stereo(ima) && (iuser->flag & IMA_SHOW_STEREO);
		if (is_stereo) {
			iuser->multi_index = iuser->multiview_eye;
		}
		else {
			if ((iuser->view < 0) || (iuser->view >= BLI_listbase_count_at_most(&ima->views, iuser->view + 1))) {
				iuser->multi_index = iuser->view = 0;
			}
			else {
				iuser->multi_index = iuser->view;
			}
		}
	}
}

void BKE_image_get_tile_label(Image *ima, ImageTile *tile, char *label, int len_label)
{
	label[0] = '\0';
	if (!ima || !tile) {
		return;
	}

	if (tile->label[0])
		BLI_strncpy(label, tile->label, len_label);
	else
		BLI_snprintf(label, len_label, "%d", 1001 + tile->tile_number);
}

ImageTile *BKE_image_add_tile(struct Image *ima, int tile_number, const char *label)
{
	if (ima->source != IMA_SRC_TILED) {
		return NULL;
	}

	LISTBASE_FOREACH(ImageTile*, tile, &ima->tiles) {
		if (tile->tile_number == tile_number)
			return NULL; /* TODO(lukas): Maybe return existing? */
	}

	ImageTile *tile = MEM_callocN(sizeof(ImageTile), "image new tile");
	tile->ok = 1;
	tile->tile_number = tile_number;
	BLI_addtail(&ima->tiles, tile);

	if (label) {
		BLI_strncpy(tile->label, label, sizeof(tile->label));
	}

	return tile;
}

bool BKE_image_remove_tile(struct Image *ima, ImageTile *tile)
{
	if (!ima || !tile || ima->source != IMA_SRC_TILED) {
		return false;
	}

	if (tile == ima->tiles.first) {
		/* Can't remove first tile. */
		return false;
	}

	image_free_tile(ima, tile);
	BLI_remlink(&ima->renderslots, tile);
	MEM_freeN(tile);

	return true;
}

bool BKE_image_fill_tile(struct Image *ima, ImageTile *tile, int width, int height, const float color[4], int gen_type)
{
	if (!ima || !tile || ima->source != IMA_SRC_TILED) {
		return false;
	}

	image_free_tile(ima, tile);

	ImageUser iuser = {NULL};
	iuser.ok = true;
	ImBuf *main_ibuf = image_acquire_ibuf(ima, &iuser, NULL);
	if (!main_ibuf) {
		return false;
	}
	int planes = main_ibuf->planes;
	bool is_float = (main_ibuf->rect_float != NULL);
	BKE_image_release_ibuf(ima, main_ibuf, NULL);

	ImBuf *tile_ibuf = add_ibuf_size(width, height, ima->name, planes, is_float, gen_type, color, &ima->colorspace_settings);

	if (tile_ibuf) {
		image_assign_ibuf(ima, tile_ibuf, 0, tile->tile_number);
		BKE_image_release_ibuf(ima, tile_ibuf, NULL);
		tile->ok = 1;
		return true;
	}
	return false;
}

/* if layer or pass changes, we need an index for the imbufs list */
/* note it is called for rendered results, but it doesnt use the index! */
/* and because rendered results use fake layer/passes, don't correct for wrong indices here */
bool BKE_image_is_multilayer(Image *ima)
{
	if (ELEM(ima->source, IMA_SRC_FILE, IMA_SRC_SEQUENCE, IMA_SRC_TILED)) {
		if (ima->type == IMA_TYPE_MULTILAYER) {
			return true;
		}
	}
	else if (ima->source == IMA_SRC_VIEWER) {
		if (ima->type == IMA_TYPE_R_RESULT) {
			return true;
		}
	}
	return false;
}

bool BKE_image_is_multiview(Image *ima)
{
	ImageView *view = ima->views.first;
	return (view && (view->next || view->name[0]));
}

bool BKE_image_is_stereo(Image *ima)
{
	return BKE_image_is_multiview(ima) &&
	       (BLI_findstring(&ima->views, STEREO_LEFT_NAME, offsetof(ImageView, name)) &&
	        BLI_findstring(&ima->views, STEREO_RIGHT_NAME, offsetof(ImageView, name)));
}

static void image_init_multilayer_multiview(Image *ima, RenderResult *rr)
{
	/* update image views from render views, but only if they actually changed,
	 * to avoid invalid memory access during render. ideally these should always
	 * be acquired with a mutex along with the render result, but there are still
	 * some places with just an image pointer that need to access views */
	if (rr && BLI_listbase_count(&ima->views) == BLI_listbase_count(&rr->views)) {
		ImageView *iv = ima->views.first;
		RenderView *rv = rr->views.first;
		bool modified = false;
		for (; rv; rv = rv->next, iv = iv->next) {
			modified |= !STREQ(rv->name, iv->name);
		}
		if (!modified)
			return;
	}

	BKE_image_free_views(ima);

	if (rr) {
		for (RenderView *rv = rr->views.first; rv; rv = rv->next) {
			ImageView *iv = MEM_callocN(sizeof(ImageView), "Viewer Image View");
			STRNCPY(iv->name, rv->name);
			BLI_addtail(&ima->views, iv);
		}
	}
}


RenderResult *BKE_image_acquire_renderresult(Scene *scene, Image *ima)
{
	RenderResult *rr = NULL;
	if (ima->rr) {
		rr = ima->rr;
	}
	else if (ima->type == IMA_TYPE_R_RESULT) {
		if (ima->render_slot == ima->last_render_slot)
			rr = RE_AcquireResultRead(RE_GetSceneRender(scene));
		else
			rr = BKE_image_get_renderslot(ima, ima->render_slot)->render;

		/* set proper views */
		image_init_multilayer_multiview(ima, rr);
	}

	return rr;
}

void BKE_image_release_renderresult(Scene *scene, Image *ima)
{
	if (ima->rr) {
		/* pass */
	}
	else if (ima->type == IMA_TYPE_R_RESULT) {
		if (ima->render_slot == ima->last_render_slot)
			RE_ReleaseResult(RE_GetSceneRender(scene));
	}
}

bool BKE_image_is_openexr(struct Image *ima)
{
#ifdef WITH_OPENEXR
<<<<<<< HEAD
	if (ELEM(ima->source, IMA_SRC_FILE, IMA_SRC_SEQUENCE, IMA_SRC_TILED)) {
		return BLI_testextensie(ima->name, ".exr");
=======
	if (ELEM(ima->source, IMA_SRC_FILE, IMA_SRC_SEQUENCE)) {
		return BLI_path_extension_check(ima->name, ".exr");
>>>>>>> d44c40d9
	}
#else
	UNUSED_VARS(ima);
#endif
	return false;
}

void BKE_image_backup_render(Scene *scene, Image *ima, bool free_current_slot)
{
	/* called right before rendering, ima->renderslots contains render
	 * result pointers for everything but the current render */
	Render *re = RE_GetSceneRender(scene);

	/* Ensure we always have a valid render slot. */
	if (!ima->renderslots.first) {
		BKE_image_add_renderslot(ima, NULL);
		ima->render_slot = 0;
		ima->last_render_slot = 0;
	}
	else if (ima->render_slot >= BLI_listbase_count(&ima->renderslots)) {
		ima->render_slot = 0;
		ima->last_render_slot = 0;
	}

	RenderSlot *last_slot = BKE_image_get_renderslot(ima, ima->last_render_slot);
	RenderSlot *cur_slot = BKE_image_get_renderslot(ima, ima->render_slot);

	if (last_slot && ima->render_slot != ima->last_render_slot) {
		last_slot->render = NULL;
		RE_SwapResult(re, &last_slot->render);

		if (cur_slot->render) {
			if (free_current_slot) {
				BKE_image_clear_renderslot(ima, NULL, ima->render_slot);
			}
			else {
				RE_SwapResult(re, &cur_slot->render);
			}
		}
	}

	ima->last_render_slot = ima->render_slot;
}

/**************************** multiview load openexr *********************************/

static void image_add_view(Image *ima, const char *viewname, const char *filepath)
{
	ImageView *iv;

	iv = MEM_mallocN(sizeof(ImageView), "Viewer Image View");
	STRNCPY(iv->name, viewname);
	STRNCPY(iv->filepath, filepath);

	/* For stereo drawing we need to ensure:
	 * STEREO_LEFT_NAME  == STEREO_LEFT_ID and
	 * STEREO_RIGHT_NAME == STEREO_RIGHT_ID */

	if (STREQ(viewname, STEREO_LEFT_NAME)) {
		BLI_addhead(&ima->views, iv);
	}
	else if (STREQ(viewname, STEREO_RIGHT_NAME)) {
		ImageView *left_iv = BLI_findstring(&ima->views, STEREO_LEFT_NAME, offsetof(ImageView, name));

		if (left_iv == NULL) {
			BLI_addhead(&ima->views, iv);
		}
		else {
			BLI_insertlinkafter(&ima->views, left_iv, iv);
		}
	}
	else {
		BLI_addtail(&ima->views, iv);
	}
}

/* after imbuf load, openexr type can return with a exrhandle open */
/* in that case we have to build a render-result */
#ifdef WITH_OPENEXR
static void image_create_multilayer(Image *ima, ImBuf *ibuf, int framenr)
{
	const char *colorspace = ima->colorspace_settings.name;
	bool predivide = (ima->alpha_mode == IMA_ALPHA_PREMUL);

	/* only load rr once for multiview */
	if (!ima->rr)
		ima->rr = RE_MultilayerConvert(ibuf->userdata, colorspace, predivide, ibuf->x, ibuf->y);

	IMB_exr_close(ibuf->userdata);

	ibuf->userdata = NULL;
	if (ima->rr)
		ima->rr->framenr = framenr;

	/* set proper views */
	image_init_multilayer_multiview(ima, ima->rr);
}
#endif  /* WITH_OPENEXR */

/* common stuff to do with images after loading */
static void image_initialize_after_load(Image *ima, ImageUser *iuser, ImBuf *ibuf)
{
	/* Preview is NULL when it has never been used as an icon before.
	 * Never handle previews/icons outside of main thread. */
	if (G.background == 0 && ima->preview == NULL && BLI_thread_is_main()) {
		BKE_icon_changed(BKE_icon_id_ensure(&ima->id));
	}

	/* fields */
	if (ima->flag & IMA_FIELDS) {
		if (ima->flag & IMA_STD_FIELD) de_interlace_st(ibuf);
		else de_interlace_ng(ibuf);
	}
	/* timer */
	BKE_image_tag_time(ima);

	ImageTile *tile = BKE_image_get_tile_from_iuser(ima, iuser);
	tile->ok = IMA_OK_LOADED;
}

static int imbuf_alpha_flags_for_image(Image *ima)
{
	int flag = 0;

	if (ima->flag & IMA_IGNORE_ALPHA)
		flag |= IB_ignore_alpha;
	else if (ima->alpha_mode == IMA_ALPHA_PREMUL)
		flag |= IB_alphamode_premul;

	return flag;
}

/* the number of files will vary according to the stereo format */
static int image_num_files(Image *ima)
{
	const bool is_multiview = BKE_image_is_multiview(ima);

	if (!is_multiview) {
		return 1;
	}
	else if (ima->views_format == R_IMF_VIEWS_STEREO_3D) {
		return 1;
	}
	/* R_IMF_VIEWS_INDIVIDUAL */
	else {
		return BLI_listbase_count(&ima->views);
	}
}

static ImBuf *load_sequence_single(Image *ima, ImageUser *iuser, int frame, const int view_id, bool *r_assign)
{
	struct ImBuf *ibuf;
	char name[FILE_MAX];
	int flag;
	ImageUser iuser_t = {0};

	/* XXX temp stuff? */
	if (ima->lastframe != frame)
		ima->tpageflag |= IMA_TPAGE_REFRESH;

	ima->lastframe = frame;

	if (iuser) {
		iuser_t = *iuser;
	}
	else {
		/* TODO(sergey): Do we need to initialize something here? */
	}

	iuser_t.view = view_id;
	BKE_image_user_file_path(&iuser_t, ima, name);

	flag = IB_rect | IB_multilayer;
	flag |= imbuf_alpha_flags_for_image(ima);

	/* read ibuf */
	ibuf = IMB_loadiffname(name, flag, ima->colorspace_settings.name);

#if 0
	if (ibuf) {
		printf(AT " loaded %s\n", name);
	}
	else {
		printf(AT " missed %s\n", name);
	}
#endif

	if (ibuf) {
#ifdef WITH_OPENEXR
		if (ibuf->ftype == IMB_FTYPE_OPENEXR && ibuf->userdata) {
			/* Handle multilayer and multiview cases, don't assign ibuf here.
			 * will be set layer in BKE_image_acquire_ibuf from ima->rr. */
			if (IMB_exr_has_multilayer(ibuf->userdata)) {
				image_create_multilayer(ima, ibuf, frame);
				ima->type = IMA_TYPE_MULTILAYER;
				IMB_freeImBuf(ibuf);
				ibuf = NULL;
			}
		}
		else {
			image_initialize_after_load(ima, iuser, ibuf);
			*r_assign = true;
		}
#else
		image_initialize_after_load(ima, iuser, ibuf);
		*r_assign = true;
#endif
	}
	else {
		ImageTile *tile = BKE_image_get_tile_from_iuser(ima, iuser);
		tile->ok = 0;
	}

	return ibuf;
}

static ImBuf *image_load_sequence_file(Image *ima, ImageUser *iuser, int entry, int frame)
{
	struct ImBuf *ibuf = NULL;
	const bool is_multiview = BKE_image_is_multiview(ima);
	const int totfiles = image_num_files(ima);
	bool assign = false;

	if (!is_multiview) {
		ibuf = load_sequence_single(ima, iuser, frame, 0, &assign);
		if (assign) {
			image_assign_ibuf(ima, ibuf, 0, entry);
		}
	}
	else {
		const int totviews = BLI_listbase_count(&ima->views);
		int i;
		struct ImBuf **ibuf_arr;

		ibuf_arr = MEM_mallocN(sizeof(ImBuf *) * totviews, "Image Views Imbufs");

		for (i = 0; i < totfiles; i++)
			ibuf_arr[i] = load_sequence_single(ima, iuser, frame, i, &assign);

		if (BKE_image_is_stereo(ima) && ima->views_format == R_IMF_VIEWS_STEREO_3D)
			IMB_ImBufFromStereo3d(ima->stereo3d_format, ibuf_arr[0], &ibuf_arr[0], &ibuf_arr[1]);

		/* return the original requested ImBuf */
		ibuf = ibuf_arr[(iuser ? iuser->multi_index : 0)];

		if (assign) {
			for (i = 0; i < totviews; i++) {
				image_assign_ibuf(ima, ibuf_arr[i], i, entry);
			}
		}

		/* "remove" the others (decrease their refcount) */
		for (i = 0; i < totviews; i++) {
			if (ibuf_arr[i] != ibuf) {
				IMB_freeImBuf(ibuf_arr[i]);
			}
		}

		/* cleanup */
		MEM_freeN(ibuf_arr);
	}

	return ibuf;
}

static ImBuf *image_load_sequence_multilayer(Image *ima, ImageUser *iuser, int entry, int frame)
{
	struct ImBuf *ibuf = NULL;
	ImageTile *tile = BKE_image_get_tile_from_iuser(ima, iuser);

	/* either we load from RenderResult, or we have to load a new one */

	/* check for new RenderResult */
	if (ima->rr == NULL || frame != ima->rr->framenr) {
		if (ima->rr) {
			/* Cached image buffers shares pointers with render result,
			 * need to ensure there's no image buffers are hanging around
			 * with dead links after freeing the render result.
			 */
			image_free_cached_frames(ima);
			RE_FreeRenderResult(ima->rr);
			ima->rr = NULL;
		}

		ibuf = image_load_sequence_file(ima, iuser, entry, frame);

		if (ibuf) { /* actually an error */
			ima->type = IMA_TYPE_IMAGE;
			printf("error, multi is normal image\n");
		}
	}
	if (ima->rr) {
		RenderPass *rpass = BKE_image_multilayer_index(ima->rr, iuser);

		if (rpass) {
			// printf("load from pass %s\n", rpass->name);
			/* since we free  render results, we copy the rect */
			ibuf = IMB_allocImBuf(ima->rr->rectx, ima->rr->recty, 32, 0);
			ibuf->rect_float = MEM_dupallocN(rpass->rect);
			ibuf->flags |= IB_rectfloat;
			ibuf->mall = IB_rectfloat;
			ibuf->channels = rpass->channels;

			image_initialize_after_load(ima, iuser, ibuf);
			image_assign_ibuf(ima, ibuf, iuser ? iuser->multi_index : 0, entry);

		}
		// else printf("pass not found\n");
	}
	else
		tile->ok = 0;

	if (iuser)
		iuser->ok = tile->ok;

	return ibuf;
}

static ImBuf *load_movie_single(Image *ima, ImageUser *iuser, int frame, const int view_id)
{
	struct ImBuf *ibuf = NULL;
	ImageAnim *ia;

	ia = BLI_findlink(&ima->anims, view_id);

	ImageTile *tile = BKE_image_get_tile(ima, 0);

	if (ia->anim == NULL) {
		char str[FILE_MAX];
		int flags = IB_rect;
		ImageUser iuser_t;

		if (ima->flag & IMA_DEINTERLACE) {
			flags |= IB_animdeinterlace;
		}

		if (iuser)
			iuser_t = *iuser;

		iuser_t.view = view_id;

		BKE_image_user_file_path(&iuser_t, ima, str);

		/* FIXME: make several stream accessible in image editor, too*/
		ia->anim = openanim(str, flags, 0, ima->colorspace_settings.name);

		/* let's initialize this user */
		if (ia->anim && iuser && iuser->frames == 0)
			iuser->frames = IMB_anim_get_duration(ia->anim,
			                                      IMB_TC_RECORD_RUN);
	}

	if (ia->anim) {
		int dur = IMB_anim_get_duration(ia->anim,
		                                IMB_TC_RECORD_RUN);
		int fra = frame - 1;

		if (fra < 0) fra = 0;
		if (fra > (dur - 1)) fra = dur - 1;
		ibuf = IMB_makeSingleUser(
		    IMB_anim_absolute(ia->anim, fra,
		                      IMB_TC_RECORD_RUN,
		                      IMB_PROXY_NONE));

		if (ibuf) {
			image_initialize_after_load(ima, iuser, ibuf);
		}
		else
			tile->ok = 0;
	}
	else
		tile->ok = 0;

	return ibuf;
}

static ImBuf *image_load_movie_file(Image *ima, ImageUser *iuser, int frame)
{
	struct ImBuf *ibuf = NULL;
	const bool is_multiview = BKE_image_is_multiview(ima);
	const int totfiles = image_num_files(ima);
	int i;
	ImageTile *tile = BKE_image_get_tile(ima, 0);

	if (totfiles != BLI_listbase_count_at_most(&ima->anims, totfiles + 1)) {
		image_free_anims(ima);

		for (i = 0; i < totfiles; i++) {
			/* allocate the ImageAnim */
			ImageAnim *ia = MEM_callocN(sizeof(ImageAnim), "Image Anim");
			BLI_addtail(&ima->anims, ia);
		}
	}

	if (!is_multiview) {
		ibuf = load_movie_single(ima, iuser, frame, 0);
		image_assign_ibuf(ima, ibuf, 0, frame);
	}
	else {
		struct ImBuf **ibuf_arr;
		const int totviews = BLI_listbase_count(&ima->views);

		ibuf_arr = MEM_mallocN(sizeof(ImBuf *) * totviews, "Image Views (movie) Imbufs");

		for (i = 0; i < totfiles; i++) {
			ibuf_arr[i] = load_movie_single(ima, iuser, frame, i);
		}

		if (BKE_image_is_stereo(ima) && ima->views_format == R_IMF_VIEWS_STEREO_3D)
			IMB_ImBufFromStereo3d(ima->stereo3d_format, ibuf_arr[0], &ibuf_arr[0], &ibuf_arr[1]);

		for (i = 0; i < totviews; i++) {
			if (ibuf_arr[i]) {
				image_assign_ibuf(ima, ibuf_arr[i], i, frame);
			}
			else {
				tile->ok = 0;
			}
		}

		/* return the original requested ImBuf */
		ibuf = ibuf_arr[(iuser ? iuser->multi_index : 0)];

		/* "remove" the others (decrease their refcount) */
		for (i = 0; i < totviews; i++) {
			if (ibuf_arr[i] != ibuf) {
				IMB_freeImBuf(ibuf_arr[i]);
			}
		}

		/* cleanup */
		MEM_freeN(ibuf_arr);
	}

	if (iuser)
		iuser->ok = tile->ok;

	return ibuf;
}

static ImBuf *load_image_single(
        Image *ima, ImageUser *iuser, int cfra,
        const int view_id,
        const bool has_packed,
        bool *r_assign)
{
	char filepath[FILE_MAX];
	struct ImBuf *ibuf = NULL;
	int flag;

	/* is there a PackedFile with this image ? */
	if (has_packed) {
		ImagePackedFile *imapf;

		flag = IB_rect | IB_multilayer;
		flag |= imbuf_alpha_flags_for_image(ima);

		imapf = BLI_findlink(&ima->packedfiles, view_id);
		if (imapf->packedfile) {
			ibuf = IMB_ibImageFromMemory(
			       (unsigned char *)imapf->packedfile->data, imapf->packedfile->size, flag,
			       ima->colorspace_settings.name, "<packed data>");
		}
	}
	else {
		ImageUser iuser_t;

		flag = IB_rect | IB_multilayer | IB_metadata;
		flag |= imbuf_alpha_flags_for_image(ima);

		/* get the correct filepath */
		BKE_image_user_frame_calc(iuser, cfra, 0);

		if (iuser)
			iuser_t = *iuser;
		else
			iuser_t.framenr = ima->lastframe;

		iuser_t.view = view_id;

		BKE_image_user_file_path(&iuser_t, ima, filepath);

		/* read ibuf */
		ibuf = IMB_loadiffname(filepath, flag, ima->colorspace_settings.name);
	}

	if (ibuf) {
#ifdef WITH_OPENEXR
		if (ibuf->ftype == IMB_FTYPE_OPENEXR && ibuf->userdata) {
			/* Handle multilayer and multiview cases, don't assign ibuf here.
			 * will be set layer in BKE_image_acquire_ibuf from ima->rr. */
			if (IMB_exr_has_multilayer(ibuf->userdata)) {
				image_create_multilayer(ima, ibuf, cfra);
				ima->type = IMA_TYPE_MULTILAYER;
				IMB_freeImBuf(ibuf);
				ibuf = NULL;
			}
		}
		else
#endif
		{
			image_initialize_after_load(ima, iuser, ibuf);
			*r_assign = true;

			/* check if the image is a font image... */
			detectBitmapFont(ibuf);

			/* make packed file for autopack */
			if ((has_packed == false) && (G.fileflags & G_AUTOPACK)) {
				ImagePackedFile *imapf = MEM_mallocN(sizeof(ImagePackedFile), "Image Packefile");
				BLI_addtail(&ima->packedfiles, imapf);

				STRNCPY(imapf->filepath, filepath);
				imapf->packedfile = newPackedFile(NULL, filepath, ID_BLEND_PATH_FROM_GLOBAL(&ima->id));
			}
		}
	}
	else {
		ImageTile *tile = BKE_image_get_tile_from_iuser(ima, iuser);
		tile->ok = 0;
	}

	return ibuf;
}

/* warning, 'iuser' can be NULL
 * note: Image->views was already populated (in image_update_views_format)
 */
static ImBuf *image_load_image_file(Image *ima, ImageUser *iuser, int cfra)
{
	struct ImBuf *ibuf = NULL;
	bool assign = false;
	const bool is_multiview = BKE_image_is_multiview(ima);
	const int totfiles = image_num_files(ima);
	bool has_packed = BKE_image_has_packedfile(ima);

	/* always ensure clean ima */
	BKE_image_free_buffers(ima);

	/* this should never happen, but just playing safe */
	if (has_packed) {
		if (totfiles != BLI_listbase_count_at_most(&ima->packedfiles, totfiles + 1)) {
			image_free_packedfiles(ima);
			has_packed = false;
		}
	}

	if (!is_multiview) {
		ibuf = load_image_single(ima, iuser, cfra, 0, has_packed, &assign);
		if (assign) {
			image_assign_ibuf(ima, ibuf, IMA_NO_INDEX, 0);
		}
	}
	else {
		struct ImBuf **ibuf_arr;
		const int totviews = BLI_listbase_count(&ima->views);
		int i;
		BLI_assert(totviews > 0);

		ibuf_arr = MEM_callocN(sizeof(ImBuf *) * totviews, "Image Views Imbufs");

		for (i = 0; i < totfiles; i++)
			ibuf_arr[i] = load_image_single(ima, iuser, cfra, i, has_packed, &assign);

		/* multi-views/multi-layers OpenEXR files directly populate ima, and return NULL ibuf... */
		if (BKE_image_is_stereo(ima) && ima->views_format == R_IMF_VIEWS_STEREO_3D &&
		    ibuf_arr[0] && totfiles == 1 && totviews >= 2)
		{
			IMB_ImBufFromStereo3d(ima->stereo3d_format, ibuf_arr[0], &ibuf_arr[0], &ibuf_arr[1]);
		}

		/* return the original requested ImBuf */
		i = (iuser && iuser->multi_index < totviews) ? iuser->multi_index : 0;
		ibuf = ibuf_arr[i];

		if (assign) {
			for (i = 0; i < totviews; i++) {
				image_assign_ibuf(ima, ibuf_arr[i], i, 0);
			}
		}

		/* "remove" the others (decrease their refcount) */
		for (i = 0; i < totviews; i++) {
			if (ibuf_arr[i] != ibuf) {
				IMB_freeImBuf(ibuf_arr[i]);
			}
		}

		/* cleanup */
		MEM_freeN(ibuf_arr);
	}

	if (iuser) {
		ImageTile *tile = BKE_image_get_tile(ima, 0);
		iuser->ok = tile->ok;
	}

	return ibuf;
}

static ImBuf *image_get_ibuf_multilayer(Image *ima, ImageUser *iuser)
{
	ImBuf *ibuf = NULL;

	if (ima->rr == NULL) {
		ibuf = image_load_image_file(ima, iuser, 0);
		if (ibuf) { /* actually an error */
			ima->type = IMA_TYPE_IMAGE;
			return ibuf;
		}
	}
	if (ima->rr) {
		RenderPass *rpass = BKE_image_multilayer_index(ima->rr, iuser);

		if (rpass) {
			ibuf = IMB_allocImBuf(ima->rr->rectx, ima->rr->recty, 32, 0);

			image_initialize_after_load(ima, iuser, ibuf);

			ibuf->rect_float = rpass->rect;
			ibuf->flags |= IB_rectfloat;
			ibuf->channels = rpass->channels;

			image_assign_ibuf(ima, ibuf, iuser ? iuser->multi_index : IMA_NO_INDEX, 0);
		}
	}

	ImageTile *tile = BKE_image_get_tile(ima, 0);
	if (ibuf == NULL)
		tile->ok = 0;
	if (iuser)
		iuser->ok = tile->ok;

	return ibuf;
}


/* showing RGBA result itself (from compo/sequence) or
 * like exr, using layers etc */
/* always returns a single ibuf, also during render progress */
static ImBuf *image_get_render_result(Image *ima, ImageUser *iuser, void **r_lock)
{
	Render *re;
	RenderResult rres;
	RenderView *rv;
	float *rectf, *rectz;
	unsigned int *rect;
	float dither;
	int channels, layer, pass;
	ImBuf *ibuf;
	int from_render = (ima->render_slot == ima->last_render_slot);
	int actview;
	bool byte_buffer_in_display_space = false;

	if (!(iuser && iuser->scene))
		return NULL;

	/* if we the caller is not going to release the lock, don't give the image */
	if (!r_lock)
		return NULL;

	re = RE_GetSceneRender(iuser->scene);

	channels = 4;
	layer = iuser->layer;
	pass = iuser->pass;
	actview = iuser->view;

	if (BKE_image_is_stereo(ima) && (iuser->flag & IMA_SHOW_STEREO))
		actview = iuser->multiview_eye;

	RenderSlot *slot;
	if (from_render) {
		RE_AcquireResultImage(re, &rres, actview);
	}
	else if ((slot = BKE_image_get_renderslot(ima, ima->render_slot))->render) {
		rres = *(slot->render);
		rres.have_combined = ((RenderView *)rres.views.first)->rectf != NULL;
	}
	else
		memset(&rres, 0, sizeof(RenderResult));

	if (!(rres.rectx > 0 && rres.recty > 0)) {
		if (from_render)
			RE_ReleaseResultImage(re);
		return NULL;
	}

	/* release is done in BKE_image_release_ibuf using r_lock */
	if (from_render) {
		BLI_thread_lock(LOCK_VIEWER);
		*r_lock = re;
		rv = NULL;
	}
	else {
		rv = BLI_findlink(&rres.views, actview);
		if (rv == NULL)
			rv = rres.views.first;
	}

	/* this gives active layer, composite or sequence result */
	if (rv == NULL) {
		rect = (unsigned int *)rres.rect32;
		rectf = rres.rectf;
		rectz = rres.rectz;
	}
	else {
		rect = (unsigned int *)rv->rect32;
		rectf = rv->rectf;
		rectz = rv->rectz;
	}

	dither = iuser->scene->r.dither_intensity;

	/* combined layer gets added as first layer */
	if (rres.have_combined && layer == 0) {
		/* pass */
	}
	else if (rect && layer == 0) {
		/* rect32 is set when there's a Sequence pass, this pass seems
		 * to have layer=0 (this is from image_buttons.c)
		 * in this case we ignore float buffer, because it could have
		 * hung from previous pass which was float
		 */
		rectf = NULL;
	}
	else if (rres.layers.first) {
		RenderLayer *rl = BLI_findlink(&rres.layers, layer - (rres.have_combined ? 1 : 0));
		if (rl) {
			RenderPass *rpass = image_render_pass_get(rl, pass, actview, NULL);
			if (rpass) {
				rectf = rpass->rect;
				if (pass == 0) {
					if (rectf == NULL) {
						/* Happens when Save Buffers is enabled.
						 * Use display buffer stored in the render layer.
						 */
						rect = (unsigned int *) rl->display_buffer;
						byte_buffer_in_display_space = true;
					}
				}
				else {
					channels = rpass->channels;
					dither = 0.0f; /* don't dither passes */
				}
			}

			for (rpass = rl->passes.first; rpass; rpass = rpass->next)
				if (STREQ(rpass->name, RE_PASSNAME_Z) && rpass->view_id == actview)
					rectz = rpass->rect;
		}
	}

	ibuf = image_get_cached_ibuf_for_index_entry(ima, IMA_NO_INDEX, 0);

	/* make ibuf if needed, and initialize it */
	if (ibuf == NULL) {
		ibuf = IMB_allocImBuf(rres.rectx, rres.recty, 32, 0);
		image_assign_ibuf(ima, ibuf, IMA_NO_INDEX, 0);
	}

	/* Set color space settings for a byte buffer.
	 *
	 * This is mainly to make it so color management treats byte buffer
	 * from render result with Save Buffers enabled as final display buffer
	 * and doesnt' apply any color management on it.
	 *
	 * For other cases we need to be sure it stays to default byte buffer space.
	 */
	if (ibuf->rect != rect) {
		if (byte_buffer_in_display_space) {
			const char *colorspace =
				IMB_colormanagement_get_display_colorspace_name(&iuser->scene->view_settings,
			                                                    &iuser->scene->display_settings);
			IMB_colormanagement_assign_rect_colorspace(ibuf, colorspace);
		}
		else {
			const char *colorspace = IMB_colormanagement_role_colorspace_name_get(COLOR_ROLE_DEFAULT_BYTE);
			IMB_colormanagement_assign_rect_colorspace(ibuf, colorspace);
		}
	}

	/* invalidate color managed buffers if render result changed */
	BLI_thread_lock(LOCK_COLORMANAGE);
	if (ibuf->x != rres.rectx || ibuf->y != rres.recty || ibuf->rect_float != rectf) {
		ibuf->userflags |= IB_DISPLAY_BUFFER_INVALID;
	}

	ibuf->x = rres.rectx;
	ibuf->y = rres.recty;

	if (rect) {
		imb_freerectImBuf(ibuf);
		ibuf->rect = rect;
	}
	else {
		/* byte buffer of render result has been freed, make sure image buffers
		 * does not reference to this buffer anymore
		 * need check for whether byte buffer was allocated and owned by image itself
		 * or if it's reusing buffer from render result
		 */
		if ((ibuf->mall & IB_rect) == 0)
			ibuf->rect = NULL;
	}

	if (rectf) {
		ibuf->rect_float = rectf;
		ibuf->flags |= IB_rectfloat;
		ibuf->channels = channels;
	}
	else {
		ibuf->rect_float = NULL;
		ibuf->flags &= ~IB_rectfloat;
	}

	if (rectz) {
		ibuf->zbuf_float = rectz;
		ibuf->flags |= IB_zbuffloat;
	}
	else {
		ibuf->zbuf_float = NULL;
		ibuf->flags &= ~IB_zbuffloat;
	}

	BLI_thread_unlock(LOCK_COLORMANAGE);

	ibuf->dither = dither;

	ImageTile *tile = BKE_image_get_tile(ima, 0);
	tile->ok = IMA_OK_LOADED;

	return ibuf;
}

static int image_get_multiview_index(Image *ima, ImageUser *iuser)
{
	const bool is_multilayer = BKE_image_is_multilayer(ima);
	const bool is_backdrop = (ima->source == IMA_SRC_VIEWER) && (ima->type ==  IMA_TYPE_COMPOSITE) && (iuser == NULL);
	int index = BKE_image_has_multiple_ibufs(ima) ? 0 : IMA_NO_INDEX;

	if (is_multilayer) {
		return iuser ? iuser->multi_index : index;
	}
	else if (is_backdrop) {
		if (BKE_image_is_stereo(ima)) {
			/* backdrop hackaround (since there is no iuser */
			return ima->eye;
		}
	}
	else if (BKE_image_is_multiview(ima)) {
		return iuser ? iuser->multi_index : index;
	}

	return index;
}

static void image_get_entry_and_index(Image *ima, ImageUser *iuser, int *r_entry, int *r_index)
{
	int entry = 0, index = image_get_multiview_index(ima, iuser);

	/* see if we already have an appropriate ibuf, with image source and type */
	if (ima->source == IMA_SRC_MOVIE) {
		entry = iuser ? iuser->framenr : ima->lastframe;
	}
	else if (ima->source == IMA_SRC_SEQUENCE) {
		if (ima->type == IMA_TYPE_IMAGE) {
			entry = iuser ? iuser->framenr : ima->lastframe;
		}
		else if (ima->type == IMA_TYPE_MULTILAYER) {
			entry = iuser ? iuser->framenr : ima->lastframe;
		}
	}
	else if (ima->source == IMA_SRC_TILED) {
		entry = iuser? iuser->tile : 0;
	}

	*r_entry = entry;
	*r_index = index;
}

/* Get the ibuf from an image cache for a given image user.
 *
 * Returns referenced image buffer if it exists, callee is to
 * call IMB_freeImBuf to de-reference the image buffer after
 * it's done handling it.
 */
static ImBuf *image_get_cached_ibuf(Image *ima, ImageUser *iuser, int *r_entry, int *r_index)
{
	ImBuf *ibuf = NULL;
	int entry = 0, index = image_get_multiview_index(ima, iuser);

	/* see if we already have an appropriate ibuf, with image source and type */
	if (ima->source == IMA_SRC_MOVIE) {
		entry = iuser ? iuser->framenr : ima->lastframe;
		ibuf = image_get_cached_ibuf_for_index_entry(ima, index, entry);
		/* XXX temp stuff? */
		if (ima->lastframe != entry)
			ima->tpageflag |= IMA_TPAGE_REFRESH;
		ima->lastframe = entry;
	}
	else if (ima->source == IMA_SRC_SEQUENCE) {
		if (ima->type == IMA_TYPE_IMAGE) {
			entry = iuser ? iuser->framenr : ima->lastframe;
			ibuf = image_get_cached_ibuf_for_index_entry(ima, index, entry);

			/* XXX temp stuff? */
			if (ima->lastframe != entry) {
				ima->tpageflag |= IMA_TPAGE_REFRESH;
			}
			ima->lastframe = entry;

			/* counter the fact that image is set as invalid when loading a frame
			 * that is not in the cache (through image_acquire_ibuf for instance),
			 * yet we have valid frames in the cache loaded */
			if (ibuf) {
				ImageTile *tile = BKE_image_get_tile(ima, 0);
				tile->ok = IMA_OK_LOADED;

				if (iuser)
					iuser->ok = tile->ok;
			}
		}
		else if (ima->type == IMA_TYPE_MULTILAYER) {
			entry = iuser ? iuser->framenr : ima->lastframe;
			ibuf = image_get_cached_ibuf_for_index_entry(ima, index, entry);
		}
	}
	else if (ima->source == IMA_SRC_TILED) {
		if (ELEM(ima->type, IMA_TYPE_IMAGE, IMA_TYPE_MULTILAYER)) {
			entry = iuser? iuser->tile : 0;
			ibuf = image_get_cached_ibuf_for_index_entry(ima, index, entry);

			if ((ima->type == IMA_TYPE_IMAGE) && ibuf) {
				ImageTile *tile = BKE_image_get_tile(ima, entry);
				tile->ok = IMA_OK_LOADED;

				/* iuser->ok is useless for tiled images because iuser->tile changes all the time. */
				if (iuser)
					iuser->ok = 1;
			}
		}
	}
	else if (ima->source == IMA_SRC_FILE) {
		if (ima->type == IMA_TYPE_IMAGE)
			ibuf = image_get_cached_ibuf_for_index_entry(ima, index, 0);
		else if (ima->type == IMA_TYPE_MULTILAYER)
			ibuf = image_get_cached_ibuf_for_index_entry(ima, index, 0);
	}
	else if (ima->source == IMA_SRC_GENERATED) {
		ibuf = image_get_cached_ibuf_for_index_entry(ima, index, 0);
	}
	else if (ima->source == IMA_SRC_VIEWER) {
		/* always verify entirely, not that this shouldn't happen
		 * as part of texture sampling in rendering anyway, so not
		 * a big bottleneck */
	}

	if (r_entry)
		*r_entry = entry;

	if (r_index)
		*r_index = index;

	return ibuf;
}

BLI_INLINE bool image_quick_test(Image *ima, ImageUser *iuser)
{
	if (ima == NULL)
		return false;

	ImageTile *tile = BKE_image_get_tile_from_iuser(ima, iuser);

	if (iuser) {
		if (iuser->ok == 0)
			return false;
		if (ima->source == IMA_SRC_TILED) {
			if (tile->ok == 0)
				return false;
		}
	}
	else if (tile->ok == 0)
		return false;

	return true;
}

/* Checks optional ImageUser and verifies/creates ImBuf.
 *
 * not thread-safe, so callee should worry about thread locks
 */
static ImBuf *image_acquire_ibuf(Image *ima, ImageUser *iuser, void **r_lock)
{
	ImBuf *ibuf = NULL;
	int entry = 0, index = 0;

	if (r_lock)
		*r_lock = NULL;

	/* quick reject tests */
	if (!image_quick_test(ima, iuser))
		return NULL;

	ibuf = image_get_cached_ibuf(ima, iuser, &entry, &index);

	if (ibuf == NULL) {
		/* we are sure we have to load the ibuf, using source and type */
		if (ima->source == IMA_SRC_MOVIE) {
			/* source is from single file, use flipbook to store ibuf */
			ibuf = image_load_movie_file(ima, iuser, entry);
		}
		else if (ima->source == IMA_SRC_SEQUENCE) {
			if (ima->type == IMA_TYPE_IMAGE) {
				/* regular files, ibufs in flipbook, allows saving */
				ibuf = image_load_sequence_file(ima, iuser, entry, entry);
			}
			/* no else; on load the ima type can change */
			if (ima->type == IMA_TYPE_MULTILAYER) {
				/* only 1 layer/pass stored in imbufs, no exrhandle anim storage, no saving */
				ibuf = image_load_sequence_multilayer(ima, iuser, entry, entry);
			}
		}
		else if (ima->source == IMA_SRC_TILED) {
			if (ima->type == IMA_TYPE_IMAGE) {
				/* regular files, ibufs in flipbook, allows saving */
				ibuf = image_load_sequence_file(ima, iuser, entry, 0);
			}
			/* no else; on load the ima type can change */
			if (ima->type == IMA_TYPE_MULTILAYER) {
				/* only 1 layer/pass stored in imbufs, no exrhandle anim storage, no saving */
				ibuf = image_load_sequence_multilayer(ima, iuser, entry, 0);
			}
		}
		else if (ima->source == IMA_SRC_FILE) {

			if (ima->type == IMA_TYPE_IMAGE)
				ibuf = image_load_image_file(ima, iuser, entry);  /* cfra only for '#', this global is OK */
			/* no else; on load the ima type can change */
			if (ima->type == IMA_TYPE_MULTILAYER)
				/* keeps render result, stores ibufs in listbase, allows saving */
				ibuf = image_get_ibuf_multilayer(ima, iuser);
		}
		else if (ima->source == IMA_SRC_GENERATED) {
			/* generated is: ibuf is allocated dynamically */
			/* UV testgrid or black or solid etc */
			if (ima->gen_x == 0) ima->gen_x = 1024;
			if (ima->gen_y == 0) ima->gen_y = 1024;
			if (ima->gen_depth == 0) ima->gen_depth = 24;
			ibuf = add_ibuf_size(ima->gen_x, ima->gen_y, ima->name, ima->gen_depth, (ima->gen_flag & IMA_GEN_FLOAT) != 0, ima->gen_type,
			                     ima->gen_color, &ima->colorspace_settings);
			image_assign_ibuf(ima, ibuf, index, 0);
			ImageTile *tile = BKE_image_get_tile(ima, 0);
			tile->ok = IMA_OK_LOADED;
		}
		else if (ima->source == IMA_SRC_VIEWER) {
			if (ima->type == IMA_TYPE_R_RESULT) {
				/* always verify entirely, and potentially
				 * returns pointer to release later */
				ibuf = image_get_render_result(ima, iuser, r_lock);
			}
			else if (ima->type == IMA_TYPE_COMPOSITE) {
				/* requires lock/unlock, otherwise don't return image */
				if (r_lock) {
					/* unlock in BKE_image_release_ibuf */
					BLI_thread_lock(LOCK_VIEWER);
					*r_lock = ima;

					/* XXX anim play for viewer nodes not yet supported */
					entry = 0; // XXX iuser ? iuser->framenr : 0;
					ibuf = image_get_cached_ibuf_for_index_entry(ima, index, entry);

					if (!ibuf) {
						/* Composite Viewer, all handled in compositor */
						/* fake ibuf, will be filled in compositor */
						ibuf = IMB_allocImBuf(256, 256, 32, IB_rect | IB_rectfloat);
						image_assign_ibuf(ima, ibuf, index, entry);
					}
				}
			}
		}

		/* We only want movies and sequences to be memory limited. */
		if (ibuf != NULL && !ELEM(ima->source, IMA_SRC_MOVIE, IMA_SRC_SEQUENCE)) {
			ibuf->userflags |= IB_PERSISTENT;
		}
	}

	BKE_image_tag_time(ima);

	return ibuf;
}

/* return image buffer for given image and user
 *
 * - will lock render result if image type is render result and lock is not NULL
 * - will return NULL if image type if render or composite result and lock is NULL
 *
 * references the result, BKE_image_release_ibuf should be used to de-reference
 */
ImBuf *BKE_image_acquire_ibuf(Image *ima, ImageUser *iuser, void **r_lock)
{
	ImBuf *ibuf;

	BLI_spin_lock(&image_spin);

	ibuf = image_acquire_ibuf(ima, iuser, r_lock);

	BLI_spin_unlock(&image_spin);

	return ibuf;
}

void BKE_image_release_ibuf(Image *ima, ImBuf *ibuf, void *lock)
{
	if (lock) {
		/* for getting image during threaded render / compositing, need to release */
		if (lock == ima) {
			BLI_thread_unlock(LOCK_VIEWER); /* viewer image */
		}
		else if (lock) {
			RE_ReleaseResultImage(lock); /* render result */
			BLI_thread_unlock(LOCK_VIEWER); /* view image imbuf */
		}
	}

	if (ibuf) {
		BLI_spin_lock(&image_spin);
		IMB_freeImBuf(ibuf);
		BLI_spin_unlock(&image_spin);
	}
}

/* checks whether there's an image buffer for given image and user */
bool BKE_image_has_ibuf(Image *ima, ImageUser *iuser)
{
	ImBuf *ibuf;

	/* quick reject tests */
	if (!image_quick_test(ima, iuser))
		return false;

	BLI_spin_lock(&image_spin);

	ibuf = image_get_cached_ibuf(ima, iuser, NULL, NULL);

	if (!ibuf)
		ibuf = image_acquire_ibuf(ima, iuser, NULL);

	BLI_spin_unlock(&image_spin);

	IMB_freeImBuf(ibuf);

	return ibuf != NULL;
}

/* ******** Pool for image buffers ********  */

typedef struct ImagePoolEntry {
	struct ImagePoolEntry *next, *prev;
	Image *image;
	ImBuf *ibuf;
	int index;
	int entry;
} ImagePoolEntry;

typedef struct ImagePool {
	ListBase image_buffers;
	BLI_mempool *memory_pool;
} ImagePool;

ImagePool *BKE_image_pool_new(void)
{
	ImagePool *pool = MEM_callocN(sizeof(ImagePool), "Image Pool");
	pool->memory_pool = BLI_mempool_create(sizeof(ImagePoolEntry), 0, 128, BLI_MEMPOOL_NOP);

	return pool;
}

void BKE_image_pool_free(ImagePool *pool)
{
	/* Use single lock to dereference all the image buffers. */
	BLI_spin_lock(&image_spin);
	for (ImagePoolEntry *entry = pool->image_buffers.first;
	     entry != NULL;
	     entry = entry->next)
	{
		if (entry->ibuf) {
			IMB_freeImBuf(entry->ibuf);
		}
	}
	BLI_spin_unlock(&image_spin);

	BLI_mempool_destroy(pool->memory_pool);
	MEM_freeN(pool);
}

BLI_INLINE ImBuf *image_pool_find_entry(ImagePool *pool, Image *image, int entry, int index, bool *found)
{
	ImagePoolEntry *pool_entry;

	*found = false;

	for (pool_entry = pool->image_buffers.first; pool_entry; pool_entry = pool_entry->next) {
		if (pool_entry->image == image && pool_entry->entry == entry && pool_entry->index == index) {
			*found = true;
			return pool_entry->ibuf;
		}
	}

	return NULL;
}

ImBuf *BKE_image_pool_acquire_ibuf(Image *ima, ImageUser *iuser, ImagePool *pool)
{
	ImBuf *ibuf;
	int index, entry;
	bool found;

	if (!image_quick_test(ima, iuser))
		return NULL;

	if (pool == NULL) {
		/* pool could be NULL, in this case use general acquire function */
		return BKE_image_acquire_ibuf(ima, iuser, NULL);
	}

	image_get_entry_and_index(ima, iuser, &entry, &index);

	ibuf = image_pool_find_entry(pool, ima, entry, index, &found);
	if (found)
		return ibuf;

	BLI_spin_lock(&image_spin);

	ibuf = image_pool_find_entry(pool, ima, entry, index, &found);

	/* will also create entry even in cases image buffer failed to load,
	 * prevents trying to load the same buggy file multiple times
	 */
	if (!found) {
		ImagePoolEntry *pool_entry;

		ibuf = image_acquire_ibuf(ima, iuser, NULL);

		pool_entry = BLI_mempool_alloc(pool->memory_pool);
		pool_entry->image = ima;
		pool_entry->entry = entry;
		pool_entry->index = index;
		pool_entry->ibuf = ibuf;

		BLI_addtail(&pool->image_buffers, pool_entry);
	}

	BLI_spin_unlock(&image_spin);

	return ibuf;
}

void BKE_image_pool_release_ibuf(Image *ima, ImBuf *ibuf, ImagePool *pool)
{
	/* if pool wasn't actually used, use general release stuff,
	 * for pools image buffers will be dereferenced on pool free
	 */
	if (pool == NULL) {
		BKE_image_release_ibuf(ima, ibuf, NULL);
	}
}

int BKE_image_user_frame_get(const ImageUser *iuser, int cfra, int fieldnr, bool *r_is_in_range)
{
	const int len = (iuser->fie_ima * iuser->frames) / 2;

	if (r_is_in_range) {
		*r_is_in_range = false;
	}

	if (len == 0) {
		return 0;
	}
	else {
		int framenr;
		cfra = cfra - iuser->sfra + 1;

		/* cyclic */
		if (iuser->cycl) {
			cfra = ((cfra) % len);
			if (cfra < 0) cfra += len;
			if (cfra == 0) cfra = len;

			if (r_is_in_range) {
				*r_is_in_range = true;
			}
		}

		if (cfra < 0) {
			cfra = 0;
		}
		else if (cfra > len) {
			cfra = len;
		}
		else {
			if (r_is_in_range) {
				*r_is_in_range = true;
			}
		}

		/* convert current frame to current field */
		cfra = 2 * (cfra);
		if (fieldnr) cfra++;

		/* transform to images space */
		framenr = (cfra + iuser->fie_ima - 2) / iuser->fie_ima;
		if (framenr > iuser->frames) framenr = iuser->frames;

		if (iuser->cycl) {
			framenr = ((framenr) % len);
			while (framenr < 0) framenr += len;
			if (framenr == 0) framenr = len;
		}

		/* important to apply after else we cant loop on frames 100 - 110 for eg. */
		framenr += iuser->offset;

		return framenr;
	}
}

void BKE_image_user_frame_calc(ImageUser *iuser, int cfra, int fieldnr)
{
	if (iuser) {
		bool is_in_range;
		const int framenr = BKE_image_user_frame_get(iuser, cfra, fieldnr, &is_in_range);

		if (is_in_range) {
			iuser->flag |= IMA_USER_FRAME_IN_RANGE;
		}
		else {
			iuser->flag &= ~IMA_USER_FRAME_IN_RANGE;
		}

		/* allows image users to handle redraws */
		if (iuser->flag & IMA_ANIM_ALWAYS)
			if (framenr != iuser->framenr)
				iuser->flag |= IMA_ANIM_REFRESHED;

		iuser->framenr = framenr;
		if (iuser->ok == 0) iuser->ok = 1;
	}
}

void BKE_image_user_check_frame_calc(ImageUser *iuser, int cfra, int fieldnr)
{
	if ((iuser->flag & IMA_ANIM_ALWAYS) || (iuser->flag & IMA_NEED_FRAME_RECALC)) {
		BKE_image_user_frame_calc(iuser, cfra, fieldnr);

		iuser->flag &= ~IMA_NEED_FRAME_RECALC;
	}
}

/* goes over all ImageUsers, and sets frame numbers if auto-refresh is set */
static void image_update_frame(struct Image *UNUSED(ima), struct ImageUser *iuser, void *customdata)
{
	int cfra = *(int *)customdata;

	BKE_image_user_check_frame_calc(iuser, cfra, 0);
}

void BKE_image_update_frame(const Main *bmain, int cfra)
{
	BKE_image_walk_all_users(bmain, &cfra, image_update_frame);
}

void BKE_image_user_file_path(ImageUser *iuser, Image *ima, char *filepath)
{
	if (BKE_image_is_multiview(ima)) {
		ImageView *iv = BLI_findlink(&ima->views, iuser->view);
		if (iv->filepath[0])
			BLI_strncpy(filepath, iv->filepath, FILE_MAX);
		else
			BLI_strncpy(filepath, ima->name, FILE_MAX);
	}
	else {
		BLI_strncpy(filepath, ima->name, FILE_MAX);
	}

	if (ELEM(ima->source, IMA_SRC_SEQUENCE, IMA_SRC_TILED)) {
		char head[FILE_MAX], tail[FILE_MAX];
		unsigned short numlen;

		int index;
		if (ima->source == IMA_SRC_SEQUENCE) {
			index = iuser ? iuser->framenr : ima->lastframe;
		}
		else {
			index = 1001 + (iuser ? iuser->tile : 0);
		}

		BLI_stringdec(filepath, head, tail, &numlen);
		BLI_stringenc(filepath, head, tail, numlen, index);
	}

	BLI_path_abs(filepath, ID_BLEND_PATH_FROM_GLOBAL(&ima->id));
}

bool BKE_image_has_alpha(struct Image *image)
{
	ImBuf *ibuf;
	void *lock;
	int planes;

	ibuf = BKE_image_acquire_ibuf(image, NULL, &lock);
	planes = (ibuf ? ibuf->planes : 0);
	BKE_image_release_ibuf(image, ibuf, lock);

	if (planes == 32)
		return true;
	else
		return false;
}

void BKE_image_get_size(Image *image, ImageUser *iuser, int *width, int *height)
{
	ImBuf *ibuf = NULL;
	void *lock;

	if (image != NULL) {
		ibuf = BKE_image_acquire_ibuf(image, iuser, &lock);
	}

	if (ibuf && ibuf->x > 0 && ibuf->y > 0) {
		*width = ibuf->x;
		*height = ibuf->y;
	}
	else if (image != NULL && image->type == IMA_TYPE_R_RESULT &&
	         iuser != NULL && iuser->scene != NULL)
	{
		Scene *scene = iuser->scene;
		*width = (scene->r.xsch * scene->r.size) / 100;
		*height = (scene->r.ysch * scene->r.size) / 100;
		if ((scene->r.mode & R_BORDER) && (scene->r.mode & R_CROP)) {
			*width *= BLI_rctf_size_x(&scene->r.border);
			*height *= BLI_rctf_size_y(&scene->r.border);
		}
	}
	else {
		*width  = IMG_SIZE_FALLBACK;
		*height = IMG_SIZE_FALLBACK;
	}

	if (image != NULL) {
		BKE_image_release_ibuf(image, ibuf, lock);
	}
}

void BKE_image_get_size_fl(Image *image, ImageUser *iuser, float size[2])
{
	int width, height;
	BKE_image_get_size(image, iuser, &width, &height);

	size[0] = (float)width;
	size[1] = (float)height;

}

void BKE_image_get_aspect(Image *image, float *aspx, float *aspy)
{
	*aspx = 1.0;

	/* x is always 1 */
	if (image)
		*aspy = image->aspy / image->aspx;
	else
		*aspy = 1.0f;
}

unsigned char *BKE_image_get_pixels_for_frame(struct Image *image, int frame, int tile)
{
	ImageUser iuser = {NULL};
	void *lock;
	ImBuf *ibuf;
	unsigned char *pixels = NULL;

	iuser.framenr = frame;
	iuser.tile = tile;
	iuser.ok = true;

	ibuf = BKE_image_acquire_ibuf(image, &iuser, &lock);

	if (ibuf) {
		pixels = (unsigned char *) ibuf->rect;

		if (pixels)
			pixels = MEM_dupallocN(pixels);

		BKE_image_release_ibuf(image, ibuf, lock);
	}

	if (!pixels)
		return NULL;

	return pixels;
}

float *BKE_image_get_float_pixels_for_frame(struct Image *image, int frame, int tile)
{
	ImageUser iuser = {NULL};
	void *lock;
	ImBuf *ibuf;
	float *pixels = NULL;

	iuser.framenr = frame;
	iuser.tile = tile;
	iuser.ok = true;

	ibuf = BKE_image_acquire_ibuf(image, &iuser, &lock);

	if (ibuf) {
		pixels = ibuf->rect_float;

		if (pixels)
			pixels = MEM_dupallocN(pixels);

		BKE_image_release_ibuf(image, ibuf, lock);
	}

	if (!pixels)
		return NULL;

	return pixels;
}

int BKE_image_sequence_guess_offset(Image *image)
{
	return BLI_stringdec(image->name, NULL, NULL, NULL);
}

bool BKE_image_has_anim(Image *ima)
{
	return (BLI_listbase_is_empty(&ima->anims) == false);
}

bool BKE_image_has_packedfile(Image *ima)
{
	return (BLI_listbase_is_empty(&ima->packedfiles) == false);
}

/**
 * Checks the image buffer changes (not keyframed values)
 *
 * to see if we need to call #BKE_image_user_check_frame_calc
 */
bool BKE_image_is_animated(Image *image)
{
	return ELEM(image->source, IMA_SRC_MOVIE, IMA_SRC_SEQUENCE);
}

/* Checks whether the image consists of multiple buffers. */
bool BKE_image_has_multiple_ibufs(Image *image)
{
	return ELEM(image->source, IMA_SRC_MOVIE, IMA_SRC_SEQUENCE, IMA_SRC_TILED);
}

bool BKE_image_is_dirty(Image *image)
{
	bool is_dirty = false;

	BLI_spin_lock(&image_spin);
	if (image->cache != NULL) {
		struct MovieCacheIter *iter = IMB_moviecacheIter_new(image->cache);

		while (!IMB_moviecacheIter_done(iter)) {
			ImBuf *ibuf = IMB_moviecacheIter_getImBuf(iter);
			if (ibuf->userflags & IB_BITMAPDIRTY) {
				is_dirty = true;
				break;
			}
			IMB_moviecacheIter_step(iter);
		}
		IMB_moviecacheIter_free(iter);
	}
	BLI_spin_unlock(&image_spin);

	return is_dirty;
}

void BKE_image_file_format_set(Image *image, int ftype, const ImbFormatOptions *options)
{
#if 0
	ImBuf *ibuf = BKE_image_acquire_ibuf(image, NULL, NULL);
	if (ibuf) {
		ibuf->ftype = ftype;
		ibuf->foptions = options;
	}
	BKE_image_release_ibuf(image, ibuf, NULL);
#endif

	BLI_spin_lock(&image_spin);
	if (image->cache != NULL) {
		struct MovieCacheIter *iter = IMB_moviecacheIter_new(image->cache);

		while (!IMB_moviecacheIter_done(iter)) {
			ImBuf *ibuf = IMB_moviecacheIter_getImBuf(iter);
			ibuf->ftype = ftype;
			ibuf->foptions = *options;
			IMB_moviecacheIter_step(iter);
		}
		IMB_moviecacheIter_free(iter);
	}
	BLI_spin_unlock(&image_spin);
}

bool BKE_image_has_loaded_ibuf(Image *image)
{
	bool has_loaded_ibuf = false;

	BLI_spin_lock(&image_spin);
	if (image->cache != NULL) {
		struct MovieCacheIter *iter = IMB_moviecacheIter_new(image->cache);

		while (!IMB_moviecacheIter_done(iter)) {
			has_loaded_ibuf = true;
			break;
		}
		IMB_moviecacheIter_free(iter);
	}
	BLI_spin_unlock(&image_spin);

	return has_loaded_ibuf;
}

/* References the result, BKE_image_release_ibuf is to be called to de-reference.
 * Use lock=NULL when calling BKE_image_release_ibuf().
 */
ImBuf *BKE_image_get_ibuf_with_name(Image *image, const char *name)
{
	ImBuf *ibuf = NULL;

	BLI_spin_lock(&image_spin);
	if (image->cache != NULL) {
		struct MovieCacheIter *iter = IMB_moviecacheIter_new(image->cache);

		while (!IMB_moviecacheIter_done(iter)) {
			ImBuf *current_ibuf = IMB_moviecacheIter_getImBuf(iter);
			if (STREQ(current_ibuf->name, name)) {
				ibuf = current_ibuf;
				IMB_refImBuf(ibuf);
				break;
			}
			IMB_moviecacheIter_step(iter);
		}
		IMB_moviecacheIter_free(iter);
	}
	BLI_spin_unlock(&image_spin);

	return ibuf;
}

/* References the result, BKE_image_release_ibuf is to be called to de-reference.
 * Use lock=NULL when calling BKE_image_release_ibuf().
 *
 * TODO(sergey): This is actually "get first entry from the cache", which is
 *               not so much predictable. But using first loaded image buffer
 *               was also malicious logic and all the areas which uses this
 *               function are to be re-considered.
 */
ImBuf *BKE_image_get_first_ibuf(Image *image)
{
	ImBuf *ibuf = NULL;

	BLI_spin_lock(&image_spin);
	if (image->cache != NULL) {
		struct MovieCacheIter *iter = IMB_moviecacheIter_new(image->cache);

		while (!IMB_moviecacheIter_done(iter)) {
			ibuf = IMB_moviecacheIter_getImBuf(iter);
			IMB_refImBuf(ibuf);
			break;
		}
		IMB_moviecacheIter_free(iter);
	}
	BLI_spin_unlock(&image_spin);

	return ibuf;
}

static void image_update_views_format(Image *ima, ImageUser *iuser)
{
	SceneRenderView *srv;
	ImageView *iv;
	Scene *scene = iuser->scene;
	const bool is_multiview = ((scene->r.scemode & R_MULTIVIEW) != 0) &&
	                          ((ima->flag & IMA_USE_VIEWS) != 0);

	/* reset the image views */
	BKE_image_free_views(ima);

	if (!is_multiview) {
		/* nothing to do */
	}
	else if (ima->views_format == R_IMF_VIEWS_STEREO_3D) {
		int i;
		const char *names[2] = {STEREO_LEFT_NAME, STEREO_RIGHT_NAME};

		for (i = 0; i < 2; i++) {
			image_add_view(ima, names[i], ima->name);
		}
		return;
	}
	else {
		/* R_IMF_VIEWS_INDIVIDUAL */
		char prefix[FILE_MAX] = {'\0'};
		char *name = ima->name;
		const char *ext = NULL;

		BKE_scene_multiview_view_prefix_get(scene, name, prefix, &ext);

		if (prefix[0] == '\0') {
			BKE_image_free_views(ima);
			return;
		}

		/* create all the image views */
		for (srv = scene->r.views.first; srv; srv = srv->next) {
			if (BKE_scene_multiview_is_render_view_active(&scene->r, srv)) {
				char filepath[FILE_MAX];
				SNPRINTF(filepath, "%s%s%s", prefix, srv->suffix, ext);
				image_add_view(ima, srv->name, filepath);
			}
		}

		/* check if the files are all available */
		iv = ima->views.last;
		while (iv) {
			int file;
			char str[FILE_MAX];

			STRNCPY(str, iv->filepath);
			BLI_path_abs(str, BKE_main_blendfile_path_from_global());

			/* exists? */
			file = BLI_open(str, O_BINARY | O_RDONLY, 0);
			if (file == -1) {
				ImageView *iv_del = iv;
				iv = iv->prev;
				BLI_remlink(&ima->views, iv_del);
				MEM_freeN(iv_del);
			}
			else {
				iv = iv->prev;
				close(file);
			}
		}

		/* all good */
		if (!BKE_image_is_multiview(ima)) {
			BKE_image_free_views(ima);
		}
	}
}

/**************************** Render Slots ***************************/

RenderSlot *BKE_image_add_renderslot(Image *ima, const char *name)
{
	RenderSlot *slot = MEM_callocN(sizeof(RenderSlot), "Image new Render Slot");
	if (name && name[0]) {
		BLI_strncpy(slot->name, name, sizeof(slot->name));
	}
	else {
		int n = BLI_listbase_count(&ima->renderslots) + 1;
		BLI_snprintf(slot->name, sizeof(slot->name), "Slot %d", n);
	}
	BLI_addtail(&ima->renderslots, slot);
	return slot;
}

bool BKE_image_remove_renderslot(Image *ima, ImageUser *iuser, int index)
{
	int num_slots = BLI_listbase_count(&ima->renderslots);
	if (index >= num_slots || num_slots == 1) {
		return false;
	}

	RenderSlot *remove_slot = BLI_findlink(&ima->renderslots, index);
	RenderSlot *current_slot = BLI_findlink(&ima->renderslots, ima->render_slot);
	RenderSlot *current_last_slot = BLI_findlink(&ima->renderslots, ima->last_render_slot);

	RenderSlot *next_slot;
	if (current_slot == remove_slot) {
		next_slot = BLI_findlink(&ima->renderslots, (index == num_slots - 1) ? index - 1 : index + 1);
	}
	else {
		next_slot = current_slot;
	}

	/* If the slot to be removed is the slot with the last render, make another slot the last render slot. */
	if (remove_slot == current_last_slot) {
		/* Choose the currently selected slot unless that one is being removed, in that case take the next one. */
		RenderSlot *next_last_slot;
		if (current_slot == remove_slot)
			next_last_slot = next_slot;
		else
			next_last_slot = current_slot;

		if (!iuser) return false;
		Render *re = RE_GetSceneRender(iuser->scene);
		if (!re) return false;
		RE_SwapResult(re, &current_last_slot->render);
		RE_SwapResult(re, &next_last_slot->render);
		current_last_slot = next_last_slot;
	}

	current_slot = next_slot;

	BLI_remlink(&ima->renderslots, remove_slot);

	ima->render_slot = BLI_findindex(&ima->renderslots, current_slot);
	ima->last_render_slot = BLI_findindex(&ima->renderslots, current_last_slot);

	if (remove_slot->render) {
		RE_FreeRenderResult(remove_slot->render);
	}
	MEM_freeN(remove_slot);

	return true;
}

bool BKE_image_clear_renderslot(Image *ima, ImageUser *iuser, int index)
{
	if (index == ima->last_render_slot) {
		if (!iuser) return false;
		if (G.is_rendering) return false;
		Render *re = RE_GetSceneRender(iuser->scene);
		if (!re) return false;
		RE_ClearResult(re);
		return true;
	}
	else {
		RenderSlot *slot = BLI_findlink(&ima->renderslots, index);
		if (!slot) return false;
		if (slot->render) {
			RE_FreeRenderResult(slot->render);
			slot->render = NULL;
		}
		return true;
	}
}

RenderSlot *BKE_image_get_renderslot(Image *ima, int index)
{
	/* Can be NULL for images without render slots. */
	return BLI_findlink(&ima->renderslots, index);
}<|MERGE_RESOLUTION|>--- conflicted
+++ resolved
@@ -3233,13 +3233,8 @@
 bool BKE_image_is_openexr(struct Image *ima)
 {
 #ifdef WITH_OPENEXR
-<<<<<<< HEAD
 	if (ELEM(ima->source, IMA_SRC_FILE, IMA_SRC_SEQUENCE, IMA_SRC_TILED)) {
-		return BLI_testextensie(ima->name, ".exr");
-=======
-	if (ELEM(ima->source, IMA_SRC_FILE, IMA_SRC_SEQUENCE)) {
 		return BLI_path_extension_check(ima->name, ".exr");
->>>>>>> d44c40d9
 	}
 #else
 	UNUSED_VARS(ima);
