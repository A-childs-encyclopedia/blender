/*
 * ***** BEGIN GPL LICENSE BLOCK *****
 *
 * This program is free software; you can redistribute it and/or
 * modify it under the terms of the GNU General Public License
 * as published by the Free Software Foundation; either version 2
 * of the License, or (at your option) any later version.
 *
 * This program is distributed in the hope that it will be useful,
 * but WITHOUT ANY WARRANTY; without even the implied warranty of
 * MERCHANTABILITY or FITNESS FOR A PARTICULAR PURPOSE.  See the
 * GNU General Public License for more details.
 *
 * You should have received a copy of the GNU General Public License
 * along with this program; if not, write to the Free Software Foundation,
 * Inc., 51 Franklin Street, Fifth Floor, Boston, MA 02110-1301, USA.
 *
 * The Original Code is Copyright (C) 2017, Blender Foundation
 * This is a new part of Blender
 *
 * Contributor(s): Antonio Vazquez
 *
 * ***** END GPL LICENSE BLOCK *****
 */

/** \file blender/blenkernel/intern/gpencil_modifier.c
 *  \ingroup bke
 */


#include <stdio.h>

#include "MEM_guardedalloc.h"

#include "BLI_blenlib.h"
#include "BLI_utildefines.h"
#include "BLI_math_vector.h"
#include "BLI_string_utils.h"

#include "BLT_translation.h"

#include "DNA_meshdata_types.h"
#include "DNA_scene_types.h"
#include "DNA_object_types.h"
#include "DNA_gpencil_types.h"
#include "DNA_gpencil_modifier_types.h"

#include "BKE_global.h"
#include "BKE_library.h"
#include "BKE_library_query.h"
#include "BKE_gpencil.h"
#include "BKE_lattice.h"
#include "BKE_gpencil_modifier.h"
#include "BKE_object.h"

#include "DEG_depsgraph.h"
#include "DEG_depsgraph_query.h"

#include "MOD_gpencil_modifiertypes.h"

static GpencilModifierTypeInfo *modifier_gpencil_types[NUM_GREASEPENCIL_MODIFIER_TYPES] = { NULL };

/* *************************************************** */
/* Geometry Utilities */

/* calculate stroke normal using some points */
void BKE_gpencil_stroke_normal(const bGPDstroke *gps, float r_normal[3])
{
	if (gps->totpoints < 3) {
		zero_v3(r_normal);
		return;
	}

	bGPDspoint *points = gps->points;
	int totpoints = gps->totpoints;

	const bGPDspoint *pt0 = &points[0];
	const bGPDspoint *pt1 = &points[1];
	const bGPDspoint *pt3 = &points[(int)(totpoints * 0.75)];

	float vec1[3];
	float vec2[3];

	/* initial vector (p0 -> p1) */
	sub_v3_v3v3(vec1, &pt1->x, &pt0->x);

	/* point vector at 3/4 */
	sub_v3_v3v3(vec2, &pt3->x, &pt0->x);

	/* vector orthogonal to polygon plane */
	cross_v3_v3v3(r_normal, vec1, vec2);

	/* Normalize vector */
	normalize_v3(r_normal);
}

/* Get points of stroke always flat to view not affected by camera view or view position */
static void gpencil_stroke_project_2d(const bGPDspoint *points, int totpoints, vec2f *points2d)
{
	const bGPDspoint *pt0 = &points[0];
	const bGPDspoint *pt1 = &points[1];
	const bGPDspoint *pt3 = &points[(int)(totpoints * 0.75)];

	float locx[3];
	float locy[3];
	float loc3[3];
	float normal[3];

	/* local X axis (p0 -> p1) */
	sub_v3_v3v3(locx, &pt1->x, &pt0->x);

	/* point vector at 3/4 */
	sub_v3_v3v3(loc3, &pt3->x, &pt0->x);

	/* vector orthogonal to polygon plane */
	cross_v3_v3v3(normal, locx, loc3);

	/* local Y axis (cross to normal/x axis) */
	cross_v3_v3v3(locy, normal, locx);

	/* Normalize vectors */
	normalize_v3(locx);
	normalize_v3(locy);

	/* Get all points in local space */
	for (int i = 0; i < totpoints; i++) {
		const bGPDspoint *pt = &points[i];
		float loc[3];

		/* Get local space using first point as origin */
		sub_v3_v3v3(loc, &pt->x, &pt0->x);

		vec2f *point = &points2d[i];
		point->x = dot_v3v3(loc, locx);
		point->y = dot_v3v3(loc, locy);
	}

}

/* Stroke Simplify ------------------------------------- */

/* Reduce a series of points to a simplified version, but
 * maintains the general shape of the series
 *
 * Ramer - Douglas - Peucker algorithm
 * by http ://en.wikipedia.org/wiki/Ramer-Douglas-Peucker_algorithm
 */
static void gpencil_rdp_stroke(bGPDstroke *gps, vec2f *points2d, float epsilon)
{
	vec2f *old_points2d = points2d;
	int totpoints = gps->totpoints;
	char *marked = NULL;
	char work;

	int start = 1;
	int end = gps->totpoints - 2;

	marked = MEM_callocN(totpoints, "GP marked array");
	marked[start] = 1;
	marked[end] = 1;

	work = 1;
	int totmarked = 0;
	/* while still reducing */
	while (work) {
		int ls, le;
		work = 0;

		ls = start;
		le = start + 1;

		/* while not over interval */
		while (ls < end) {
			int max_i = 0;
			float v1[2];
			/* divided to get more control */
			float max_dist = epsilon / 10.0f;

			/* find the next marked point */
			while (marked[le] == 0) {
				le++;
			}

			/* perpendicular vector to ls-le */
			v1[1] = old_points2d[le].x - old_points2d[ls].x;
			v1[0] = old_points2d[ls].y - old_points2d[le].y;

			for (int i = ls + 1; i < le; i++) {
				float mul;
				float dist;
				float v2[2];

				v2[0] = old_points2d[i].x - old_points2d[ls].x;
				v2[1] = old_points2d[i].y - old_points2d[ls].y;

				if (v2[0] == 0 && v2[1] == 0) {
					continue;
				}

				mul = (float)(v1[0] * v2[0] + v1[1] * v2[1]) / (float)(v2[0] * v2[0] + v2[1] * v2[1]);

				dist = mul * mul * (v2[0] * v2[0] + v2[1] * v2[1]);

				if (dist > max_dist) {
					max_dist = dist;
					max_i = i;
				}
			}

			if (max_i != 0) {
				work = 1;
				marked[max_i] = 1;
				totmarked++;
			}

			ls = le;
			le = ls + 1;
		}
	}

	/* adding points marked */
	bGPDspoint *old_points = MEM_dupallocN(gps->points);
	MDeformVert *old_dvert = NULL;
	MDeformVert *dvert_src = NULL;

	if (gps->dvert != NULL) {
		old_dvert = MEM_dupallocN(gps->dvert);
	}
	/* resize gps */
	gps->flag |= GP_STROKE_RECALC_CACHES;
	gps->tot_triangles = 0;

	int j = 0;
	for (int i = 0; i < totpoints; i++) {
		bGPDspoint *pt_src = &old_points[i];
		bGPDspoint *pt = &gps->points[j];

		if ((marked[i]) || (i == 0) || (i == totpoints - 1)) {
			memcpy(pt, pt_src, sizeof(bGPDspoint));
<<<<<<< HEAD
			memcpy(dvert, dvert_src, sizeof(MDeformVert));
			memcpy(dvert->dw, dvert_src->dw, sizeof(MDeformWeight));
=======
			if (gps->dvert != NULL) {
				dvert_src = &old_dvert[i];
				MDeformVert *dvert = &gps->dvert[j];
				memcpy(dvert, dvert_src, sizeof(MDeformVert));
			}
>>>>>>> 19486814
			j++;
		}
		else {
			if (gps->dvert != NULL) {
				dvert_src = &old_dvert[i];
				BKE_gpencil_free_point_weights(dvert_src);
			}
		}
	}

	gps->totpoints = j;

	MEM_SAFE_FREE(old_points);
	MEM_SAFE_FREE(old_dvert);
	MEM_SAFE_FREE(marked);
}

/* Simplify stroke using Ramer-Douglas-Peucker algorithm */
void BKE_gpencil_simplify_stroke(bGPDstroke *gps, float factor)
{
	/* first create temp data and convert points to 2D */
	vec2f *points2d = MEM_mallocN(sizeof(vec2f) * gps->totpoints, "GP Stroke temp 2d points");

	gpencil_stroke_project_2d(gps->points, gps->totpoints, points2d);

	gpencil_rdp_stroke(gps, points2d, factor);

	MEM_SAFE_FREE(points2d);
}

/* Simplify alternate vertex of stroke except extrems */
void BKE_gpencil_simplify_fixed(bGPDstroke *gps)
{
	if (gps->totpoints < 5) {
		return;
	}

	/* save points */
	bGPDspoint *old_points = MEM_dupallocN(gps->points);
	MDeformVert *old_dvert = NULL;
	MDeformVert *dvert_src = NULL;

	if (gps->dvert != NULL) {
		old_dvert = MEM_dupallocN(gps->dvert);
	}

	/* resize gps */
	int newtot = (gps->totpoints - 2) / 2;
	if (((gps->totpoints - 2) % 2) > 0) {
		newtot++;
	}
	newtot += 2;

	gps->points = MEM_recallocN(gps->points, sizeof(*gps->points) * newtot);
	if (gps->dvert != NULL) {
		gps->dvert = MEM_recallocN(gps->dvert, sizeof(*gps->dvert) * newtot);
	}
	gps->flag |= GP_STROKE_RECALC_CACHES;
	gps->tot_triangles = 0;

	int j = 0;
	for (int i = 0; i < gps->totpoints; i++) {
		bGPDspoint *pt_src = &old_points[i];
		bGPDspoint *pt = &gps->points[j];


		if ((i == 0) || (i == gps->totpoints - 1) || ((i % 2) > 0.0)) {
			memcpy(pt, pt_src, sizeof(bGPDspoint));
<<<<<<< HEAD
			memcpy(dvert, dvert_src, sizeof(MDeformVert));
			memcpy(dvert->dw, dvert_src->dw, sizeof(MDeformWeight));
=======
			if (gps->dvert != NULL) {
				dvert_src = &old_dvert[i];
				MDeformVert *dvert = &gps->dvert[j];
				memcpy(dvert, dvert_src, sizeof(MDeformVert));
			}
>>>>>>> 19486814
			j++;
		}
		else {
			if (gps->dvert != NULL) {
				dvert_src = &old_dvert[i];
				BKE_gpencil_free_point_weights(dvert_src);
			}
		}
	}

	gps->totpoints = j;

	MEM_SAFE_FREE(old_points);
	MEM_SAFE_FREE(old_dvert);
}

/* *************************************************** */
/* Modifier Utilities */

/* Lattice Modifier ---------------------------------- */
/* Usually, evaluation of the lattice modifier is self-contained.
 * However, since GP's modifiers operate on a per-stroke basis,
 * we need to these two extra functions that called before/after
 * each loop over all the geometry being evaluated.
 */

/* init lattice deform data */
void BKE_gpencil_lattice_init(Object *ob)
{
	GpencilModifierData *md;
	for (md = ob->greasepencil_modifiers.first; md; md = md->next) {
		if (md->type == eGpencilModifierType_Lattice) {
			LatticeGpencilModifierData *mmd = (LatticeGpencilModifierData *)md;
			Object *latob = NULL;

			latob = mmd->object;
			if ((!latob) || (latob->type != OB_LATTICE)) {
				return;
			}
			if (mmd->cache_data) {
				end_latt_deform((struct LatticeDeformData *)mmd->cache_data);
			}

			/* init deform data */
			mmd->cache_data = (struct LatticeDeformData *)init_latt_deform(latob, ob);
		}
	}
}

/* clear lattice deform data */
void BKE_gpencil_lattice_clear(Object *ob)
{
	GpencilModifierData *md;
	for (md = ob->greasepencil_modifiers.first; md; md = md->next) {
		if (md->type == eGpencilModifierType_Lattice) {
			LatticeGpencilModifierData *mmd = (LatticeGpencilModifierData *)md;
			if ((mmd) && (mmd->cache_data)) {
				end_latt_deform((struct LatticeDeformData *)mmd->cache_data);
				mmd->cache_data = NULL;
			}
		}
	}
}

/* *************************************************** */
/* Modifier Methods - Evaluation Loops, etc. */

/* check if exist geometry modifiers */
bool BKE_gpencil_has_geometry_modifiers(Object *ob)
{
	GpencilModifierData *md;
	for (md = ob->greasepencil_modifiers.first; md; md = md->next) {
		const GpencilModifierTypeInfo *mti = BKE_gpencil_modifierType_getInfo(md->type);

		if (mti && mti->generateStrokes) {
			return true;
		}
	}
	return false;
}

/* apply stroke modifiers */
void BKE_gpencil_stroke_modifiers(Depsgraph *depsgraph, Object *ob, bGPDlayer *gpl, bGPDframe *UNUSED(gpf), bGPDstroke *gps, bool is_render)
{
	GpencilModifierData *md;
	bGPdata *gpd = ob->data;
	const bool is_edit = GPENCIL_ANY_EDIT_MODE(gpd);

	for (md = ob->greasepencil_modifiers.first; md; md = md->next) {
		if (GPENCIL_MODIFIER_ACTIVE(md, is_render)) {
			const GpencilModifierTypeInfo *mti = BKE_gpencil_modifierType_getInfo(md->type);

			if (GPENCIL_MODIFIER_EDIT(md, is_edit)) {
				continue;
			}

			if (mti && mti->deformStroke) {
				mti->deformStroke(md, depsgraph, ob, gpl, gps);

				/* some modifiers could require a recalc of fill triangulation data */
				if (gpd->flag & GP_DATA_STROKE_FORCE_RECALC) {
					if (ELEM(md->type,
							eGpencilModifierType_Armature,
							eGpencilModifierType_Hook,
							eGpencilModifierType_Lattice,
							eGpencilModifierType_Noise,
							eGpencilModifierType_Offset)) {

						gps->flag |= GP_STROKE_RECALC_CACHES;
					}
				}
			}
		}
	}
}

/* apply stroke geometry modifiers */
void BKE_gpencil_geometry_modifiers(Depsgraph *depsgraph, Object *ob, bGPDlayer *gpl, bGPDframe *gpf, bool is_render)
{
	GpencilModifierData *md;
	bGPdata *gpd = ob->data;
	const bool is_edit = GPENCIL_ANY_EDIT_MODE(gpd);

	for (md = ob->greasepencil_modifiers.first; md; md = md->next) {
		if (GPENCIL_MODIFIER_ACTIVE(md, is_render)) {
			const GpencilModifierTypeInfo *mti = BKE_gpencil_modifierType_getInfo(md->type);

			if (GPENCIL_MODIFIER_EDIT(md, is_edit)) {
				continue;
			}

			if (mti->generateStrokes) {
				mti->generateStrokes(md, depsgraph, ob, gpl, gpf);
			}
		}
	}
}

/* *************************************************** */

void BKE_gpencil_eval_geometry(Depsgraph *depsgraph,
                               bGPdata *gpd)
{
	DEG_debug_print_eval(depsgraph, __func__, gpd->id.name, gpd);
	int ctime = (int)DEG_get_ctime(depsgraph);

	/* update active frame */
	for (bGPDlayer *gpl = gpd->layers.first; gpl; gpl = gpl->next) {
		gpl->actframe = BKE_gpencil_layer_getframe(gpl, ctime, GP_GETFRAME_USE_PREV);
	}

	/* TODO: Move "derived_gpf" logic here from DRW_gpencil_populate_datablock()?
	 * This would be better than inventing our own logic for this stuff...
	 */

	/* TODO: Move the following code to "BKE_gpencil_eval_done()" (marked as an exit node)
	 * later when there's more happening here. For now, let's just keep this in here to avoid
	 * needing to have one more node slowing down evaluation...
	 */
	if (DEG_is_active(depsgraph)) {
		bGPdata *gpd_orig = (bGPdata *)DEG_get_original_id(&gpd->id);

		/* sync "actframe" changes back to main-db too,
		 * so that editing tools work with copy-on-write
		 * when the current frame changes
		 */
		for (bGPDlayer *gpl = gpd_orig->layers.first; gpl; gpl = gpl->next) {
			gpl->actframe = BKE_gpencil_layer_getframe(gpl, ctime, GP_GETFRAME_USE_PREV);
		}
	}
}

void BKE_gpencil_modifier_init(void)
{
	/* Initialize modifier types */
	gpencil_modifier_type_init(modifier_gpencil_types); /* MOD_gpencil_util.c */
}

GpencilModifierData *BKE_gpencil_modifier_new(int type)
{
	const GpencilModifierTypeInfo *mti = BKE_gpencil_modifierType_getInfo(type);
	GpencilModifierData *md = MEM_callocN(mti->struct_size, mti->struct_name);

	/* note, this name must be made unique later */
	BLI_strncpy(md->name, DATA_(mti->name), sizeof(md->name));

	md->type = type;
	md->mode = eGpencilModifierMode_Realtime | eGpencilModifierMode_Render | eGpencilModifierMode_Expanded;
	md->flag = eGpencilModifierFlag_StaticOverride_Local;

	if (mti->flags & eGpencilModifierTypeFlag_EnableInEditmode)
		md->mode |= eGpencilModifierMode_Editmode;

	if (mti->initData) mti->initData(md);

	return md;
}

static void modifier_free_data_id_us_cb(void *UNUSED(userData), Object *UNUSED(ob), ID **idpoin, int cb_flag)
{
	ID *id = *idpoin;
	if (id != NULL && (cb_flag & IDWALK_CB_USER) != 0) {
		id_us_min(id);
	}
}

void BKE_gpencil_modifier_free_ex(GpencilModifierData *md, const int flag)
{
	const GpencilModifierTypeInfo *mti = BKE_gpencil_modifierType_getInfo(md->type);

	if ((flag & LIB_ID_CREATE_NO_USER_REFCOUNT) == 0) {
		if (mti->foreachIDLink) {
			mti->foreachIDLink(md, NULL, modifier_free_data_id_us_cb, NULL);
		}
		else if (mti->foreachObjectLink) {
			mti->foreachObjectLink(md, NULL, (GreasePencilObjectWalkFunc)modifier_free_data_id_us_cb, NULL);
		}
	}

	if (mti->freeData) mti->freeData(md);
	if (md->error) MEM_freeN(md->error);

	MEM_freeN(md);
}

void BKE_gpencil_modifier_free(GpencilModifierData *md)
{
	BKE_gpencil_modifier_free_ex(md, 0);
}

/* check unique name */
bool BKE_gpencil_modifier_unique_name(ListBase *modifiers, GpencilModifierData *gmd)
{
	if (modifiers && gmd) {
		const GpencilModifierTypeInfo *gmti = BKE_gpencil_modifierType_getInfo(gmd->type);
		return BLI_uniquename(modifiers, gmd, DATA_(gmti->name), '.', offsetof(GpencilModifierData, name), sizeof(gmd->name));
	}
	return false;
}

bool BKE_gpencil_modifier_dependsOnTime(GpencilModifierData *md)
{
	const GpencilModifierTypeInfo *mti = BKE_gpencil_modifierType_getInfo(md->type);

	return mti->dependsOnTime && mti->dependsOnTime(md);
}

const GpencilModifierTypeInfo *BKE_gpencil_modifierType_getInfo(GpencilModifierType type)
{
	/* type unsigned, no need to check < 0 */
	if (type < NUM_GREASEPENCIL_MODIFIER_TYPES && modifier_gpencil_types[type]->name[0] != '\0') {
		return modifier_gpencil_types[type];
	}
	else {
		return NULL;
	}
}

void BKE_gpencil_modifier_copyData_generic(const GpencilModifierData *md_src, GpencilModifierData *md_dst)
{
	const GpencilModifierTypeInfo *mti = BKE_gpencil_modifierType_getInfo(md_src->type);

	/* md_dst may have alredy be fully initialized with some extra allocated data,
	* we need to free it now to avoid memleak. */
	if (mti->freeData) {
		mti->freeData(md_dst);
	}

	const size_t data_size = sizeof(GpencilModifierData);
	const char *md_src_data = ((const char *)md_src) + data_size;
	char       *md_dst_data = ((char *)md_dst) + data_size;
	BLI_assert(data_size <= (size_t)mti->struct_size);
	memcpy(md_dst_data, md_src_data, (size_t)mti->struct_size - data_size);
}

static void gpencil_modifier_copy_data_id_us_cb(void *UNUSED(userData), Object *UNUSED(ob), ID **idpoin, int cb_flag)
{
	ID *id = *idpoin;
	if (id != NULL && (cb_flag & IDWALK_CB_USER) != 0) {
		id_us_plus(id);
	}
}

void BKE_gpencil_modifier_copyData_ex(GpencilModifierData *md, GpencilModifierData *target, const int flag)
{
	const GpencilModifierTypeInfo *mti = BKE_gpencil_modifierType_getInfo(md->type);

	target->mode = md->mode;
	target->flag = md->flag;

	if (mti->copyData) {
		mti->copyData(md, target);
	}

	if ((flag & LIB_ID_CREATE_NO_USER_REFCOUNT) == 0) {
		if (mti->foreachIDLink) {
			mti->foreachIDLink(target, NULL, gpencil_modifier_copy_data_id_us_cb, NULL);
		}
		else if (mti->foreachObjectLink) {
			mti->foreachObjectLink(target, NULL, (GreasePencilObjectWalkFunc)gpencil_modifier_copy_data_id_us_cb, NULL);
		}
	}
}

void BKE_gpencil_modifier_copyData(GpencilModifierData *md, GpencilModifierData *target)
{
	BKE_gpencil_modifier_copyData_ex(md, target, 0);
}

GpencilModifierData *BKE_gpencil_modifiers_findByType(Object *ob, GpencilModifierType type)
{
	GpencilModifierData *md = ob->greasepencil_modifiers.first;

	for (; md; md = md->next)
		if (md->type == type)
			break;

	return md;
}

void BKE_gpencil_modifiers_foreachIDLink(Object *ob, GreasePencilIDWalkFunc walk, void *userData)
{
	GpencilModifierData *md = ob->greasepencil_modifiers.first;

	for (; md; md = md->next) {
		const GpencilModifierTypeInfo *mti = BKE_gpencil_modifierType_getInfo(md->type);

		if (mti->foreachIDLink) mti->foreachIDLink(md, ob, walk, userData);
		else if (mti->foreachObjectLink) {
			/* each Object can masquerade as an ID, so this should be OK */
			GreasePencilObjectWalkFunc fp = (GreasePencilObjectWalkFunc)walk;
			mti->foreachObjectLink(md, ob, fp, userData);
		}
	}
}

void BKE_gpencil_modifiers_foreachTexLink(Object *ob, GreasePencilTexWalkFunc walk, void *userData)
{
	GpencilModifierData *md = ob->greasepencil_modifiers.first;

	for (; md; md = md->next) {
		const GpencilModifierTypeInfo *mti = BKE_gpencil_modifierType_getInfo(md->type);

		if (mti->foreachTexLink)
			mti->foreachTexLink(md, ob, walk, userData);
	}
}

GpencilModifierData *BKE_gpencil_modifiers_findByName(Object *ob, const char *name)
{
	return BLI_findstring(&(ob->greasepencil_modifiers), name, offsetof(GpencilModifierData, name));
}

/* helper function for per-instance positioning */
void BKE_gpencil_instance_modifier_instance_tfm(InstanceGpencilModifierData *mmd, const int elem_idx[3], float r_mat[4][4])
{
	float offset[3], rot[3], scale[3];
	int ri = mmd->rnd[0];
	float factor;

	offset[0] = mmd->offset[0] * elem_idx[0];
	offset[1] = mmd->offset[1] * elem_idx[1];
	offset[2] = mmd->offset[2] * elem_idx[2];

	/* rotation */
	if (mmd->flag & GP_INSTANCE_RANDOM_ROT) {
		factor = mmd->rnd_rot * mmd->rnd[ri];
		mul_v3_v3fl(rot, mmd->rot, factor);
		add_v3_v3(rot, mmd->rot);
	}
	else {
		copy_v3_v3(rot, mmd->rot);
	}

	/* scale */
	if (mmd->flag & GP_INSTANCE_RANDOM_SIZE) {
		factor = mmd->rnd_size * mmd->rnd[ri];
		mul_v3_v3fl(scale, mmd->scale, factor);
		add_v3_v3(scale, mmd->scale);
	}
	else {
		copy_v3_v3(scale, mmd->scale);
	}

	/* advance random index */
	mmd->rnd[0]++;
	if (mmd->rnd[0] > 19) {
		mmd->rnd[0] = 1;
	}

	/* calculate matrix */
	loc_eul_size_to_mat4(r_mat, offset, rot, scale);
}<|MERGE_RESOLUTION|>--- conflicted
+++ resolved
@@ -237,16 +237,12 @@
 
 		if ((marked[i]) || (i == 0) || (i == totpoints - 1)) {
 			memcpy(pt, pt_src, sizeof(bGPDspoint));
-<<<<<<< HEAD
-			memcpy(dvert, dvert_src, sizeof(MDeformVert));
-			memcpy(dvert->dw, dvert_src->dw, sizeof(MDeformWeight));
-=======
 			if (gps->dvert != NULL) {
 				dvert_src = &old_dvert[i];
 				MDeformVert *dvert = &gps->dvert[j];
 				memcpy(dvert, dvert_src, sizeof(MDeformVert));
-			}
->>>>>>> 19486814
+				memcpy(dvert->dw, dvert_src->dw, sizeof(MDeformWeight));
+			}
 			j++;
 		}
 		else {
@@ -315,16 +311,12 @@
 
 		if ((i == 0) || (i == gps->totpoints - 1) || ((i % 2) > 0.0)) {
 			memcpy(pt, pt_src, sizeof(bGPDspoint));
-<<<<<<< HEAD
-			memcpy(dvert, dvert_src, sizeof(MDeformVert));
-			memcpy(dvert->dw, dvert_src->dw, sizeof(MDeformWeight));
-=======
 			if (gps->dvert != NULL) {
 				dvert_src = &old_dvert[i];
 				MDeformVert *dvert = &gps->dvert[j];
 				memcpy(dvert, dvert_src, sizeof(MDeformVert));
-			}
->>>>>>> 19486814
+				memcpy(dvert->dw, dvert_src->dw, sizeof(MDeformWeight));
+			}
 			j++;
 		}
 		else {
