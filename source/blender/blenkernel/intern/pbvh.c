/* SPDX-License-Identifier: GPL-2.0-or-later */

/** \file
 * \ingroup bke
 */

#include "MEM_guardedalloc.h"

#include "BLI_utildefines.h"

#include "BLI_alloca.h"
#include "BLI_array.h"
#include "BLI_bitmap.h"
#include "BLI_ghash.h"
#include "BLI_listbase.h"
#include "BLI_math.h"
#include "BLI_rand.h"
#include "BLI_string.h"
#include "BLI_task.h"

#include "DNA_mesh_types.h"
#include "DNA_meshdata_types.h"
#include "DNA_object_types.h"
#include "DNA_scene_types.h"

#include "BKE_attribute.h"
#include "BKE_ccg.h"
#include "BKE_main.h"
#include "BKE_mesh.h" /* for BKE_mesh_calc_normals */
#include "BKE_mesh_mapping.h"
#include "BKE_object.h"
#include "BKE_paint.h"
#include "BKE_pbvh.h"
#include "BKE_subdiv_ccg.h"

#include "DEG_depsgraph_query.h"

#include "DRW_pbvh.h"
#include "PIL_time.h"

#include "PIL_time.h"

#include "bmesh.h"

#include "atomic_ops.h"

#include "pbvh_intern.h"

#include <limits.h>

#define LEAF_LIMIT 4000
#define LEAF_DEPTH_LIMIT 28

/* Uncomment to test if triangles of the same face are
 * properly clustered into single nodes.
 */
//#define TEST_PBVH_FACE_SPLIT

/* Uncomment to test that faces are only assigned to one PBVHNode */
//#define VALIDATE_UNIQUE_NODE_FACES

//#define PERFCNTRS
#define STACK_FIXED_DEPTH 100

typedef struct PBVHStack {
  PBVHNode *node;
  bool revisiting;
} PBVHStack;

typedef struct PBVHIter {
  PBVH *pbvh;
  BKE_pbvh_SearchCallback scb;
  void *search_data;

  PBVHStack *stack;
  int stacksize;

  PBVHStack stackfixed[STACK_FIXED_DEPTH];
  int stackspace;
} PBVHIter;

void BB_reset(BB *bb)
{
  bb->bmin[0] = bb->bmin[1] = bb->bmin[2] = FLT_MAX;
  bb->bmax[0] = bb->bmax[1] = bb->bmax[2] = -FLT_MAX;
}

void BB_intersect(BB *r_out, BB *a, BB *b)
{
  for (int i = 0; i < 3; i++) {
    r_out->bmin[i] = max_ff(a->bmin[i], b->bmin[i]);
    r_out->bmax[i] = min_ff(a->bmax[i], b->bmax[i]);

    if (r_out->bmax[i] < r_out->bmin[i]) {
      r_out->bmax[i] = r_out->bmin[i] = 0.0f;
    }
  }
}

float BB_volume(const BB *bb)
{
  float dx = bb->bmax[0] - bb->bmin[0];
  float dy = bb->bmax[1] - bb->bmin[1];
  float dz = bb->bmax[2] - bb->bmin[2];

  return dx * dy * dz;
}

/* Expand the bounding box to include a new coordinate */
void BB_expand(BB *bb, const float co[3])
{
  for (int i = 0; i < 3; i++) {
    bb->bmin[i] = min_ff(bb->bmin[i], co[i]);
    bb->bmax[i] = max_ff(bb->bmax[i], co[i]);
  }
}

void BB_expand_with_bb(BB *bb, BB *bb2)
{
  for (int i = 0; i < 3; i++) {
    bb->bmin[i] = min_ff(bb->bmin[i], bb2->bmin[i]);
    bb->bmax[i] = max_ff(bb->bmax[i], bb2->bmax[i]);
  }
}

int BB_widest_axis(const BB *bb)
{
  float dim[3];

  for (int i = 0; i < 3; i++) {
    dim[i] = bb->bmax[i] - bb->bmin[i];
  }

  if (dim[0] > dim[1]) {
    if (dim[0] > dim[2]) {
      return 0;
    }

    return 2;
  }

  if (dim[1] > dim[2]) {
    return 1;
  }

  return 2;
}

void BBC_update_centroid(BBC *bbc)
{
  for (int i = 0; i < 3; i++) {
    bbc->bcentroid[i] = (bbc->bmin[i] + bbc->bmax[i]) * 0.5f;
  }
}

/* Not recursive */
static void update_node_vb(PBVH *pbvh, PBVHNode *node, int updateflag)
{
  if (!(updateflag & (PBVH_UpdateBB | PBVH_UpdateOriginalBB))) {
    return;
  }

  /* cannot clear flag here, causes leaky pbvh */
  // node->flag &= ~(updateflag & (PBVH_UpdateBB | PBVH_UpdateOriginalBB));

  BB vb;
  BB orig_vb;

  BB_reset(&vb);
  BB_reset(&orig_vb);

  bool do_orig = true;    // XXX updateflag & PBVH_UpdateOriginalBB;
  bool do_normal = true;  // XXX updateflag & PBVH_UpdateBB;

  if (node->flag & PBVH_Leaf) {
    PBVHVertexIter vd;

    BKE_pbvh_vertex_iter_begin (pbvh, node, vd, PBVH_ITER_ALL) {
      if (do_normal) {
        BB_expand(&vb, vd.co);
      }

      if (do_orig) {
        MSculptVert *mv = pbvh->header.type == PBVH_BMESH ?
                              BM_ELEM_CD_GET_VOID_P(vd.bm_vert, pbvh->cd_sculpt_vert) :
                              pbvh->msculptverts + vd.index;

        if (mv->stroke_id != pbvh->stroke_id) {
          BB_expand(&orig_vb, vd.co);
        }
        else {
          BB_expand(&orig_vb, mv->origco);
        }
      }
    }
    BKE_pbvh_vertex_iter_end;
  }
  else {
    if (do_normal) {
      BB_expand_with_bb(&vb, &pbvh->nodes[node->children_offset].vb);
      BB_expand_with_bb(&vb, &pbvh->nodes[node->children_offset + 1].vb);
    }

    if (do_orig) {
      BB_expand_with_bb(&orig_vb, &pbvh->nodes[node->children_offset].orig_vb);
      BB_expand_with_bb(&orig_vb, &pbvh->nodes[node->children_offset + 1].orig_vb);
    }
  }

  if (do_normal) {
    node->vb = vb;
  }

  if (do_orig) {
#if 0
    float size[3];

    sub_v3_v3v3(size, orig_vb.bmax, orig_vb.bmin);
    mul_v3_fl(size, 0.05);

    sub_v3_v3(orig_vb.bmin, size);
    add_v3_v3(orig_vb.bmax, size);
#endif
    node->orig_vb = orig_vb;
  }
}

// void BKE_pbvh_node_BB_reset(PBVHNode *node)
//{
//  BB_reset(&node->vb);
//}
//
// void BKE_pbvh_node_BB_expand(PBVHNode *node, float co[3])
//{
//  BB_expand(&node->vb, co);
//}

static bool face_materials_match(const PBVH *pbvh, const int a, const int b)
{
  if (pbvh->material_indices) {
    if (pbvh->material_indices[a] != pbvh->material_indices[b]) {
      return false;
    }
  }
  return (pbvh->mpoly[a].flag & ME_SMOOTH) == (pbvh->mpoly[b].flag & ME_SMOOTH);
}

static bool grid_materials_match(const DMFlagMat *f1, const DMFlagMat *f2)
{
  return ((f1->flag & ME_SMOOTH) == (f2->flag & ME_SMOOTH) && (f1->mat_nr == f2->mat_nr));
}

/* Adapted from BLI_kdopbvh.c */
/* Returns the index of the first element on the right of the partition */
static int partition_indices_faces(int *prim_indices,
                                   int *prim_scratch,
                                   int lo,
                                   int hi,
                                   int axis,
                                   float mid,
                                   BBC *prim_bbc,
                                   const MLoopTri *looptri)
{
  for (int i = lo; i < hi; i++) {
    prim_scratch[i - lo] = prim_indices[i];
  }

  int lo2 = lo, hi2 = hi - 1;
  int i1 = lo, i2 = 0;

  while (i1 < hi) {
    int poly = looptri[prim_scratch[i2]].poly;
    bool side = prim_bbc[prim_scratch[i2]].bcentroid[axis] >= mid;

    while (i1 < hi && looptri[prim_scratch[i2]].poly == poly) {
      prim_indices[side ? hi2-- : lo2++] = prim_scratch[i2];
      i1++;
      i2++;
    }
  }

  return lo2;
}

static int partition_indices_grids(int *prim_indices,
                                   int *prim_scratch,
                                   int lo,
                                   int hi,
                                   int axis,
                                   float mid,
                                   BBC *prim_bbc,
                                   SubdivCCG *subdiv_ccg)
{
  for (int i = lo; i < hi; i++) {
    prim_scratch[i - lo] = prim_indices[i];
  }

  int lo2 = lo, hi2 = hi - 1;
  int i1 = lo, i2 = 0;

  while (i1 < hi) {
    int poly = BKE_subdiv_ccg_grid_to_face_index(subdiv_ccg, prim_scratch[i2]);
    bool side = prim_bbc[prim_scratch[i2]].bcentroid[axis] >= mid;

    while (i1 < hi && BKE_subdiv_ccg_grid_to_face_index(subdiv_ccg, prim_scratch[i2]) == poly) {
      prim_indices[side ? hi2-- : lo2++] = prim_scratch[i2];
      i1++;
      i2++;
    }
  }

  return lo2;
}

/* Returns the index of the first element on the right of the partition */
static int partition_indices_material(PBVH *pbvh, int lo, int hi)
{
  const MLoopTri *looptri = pbvh->looptri;
  const DMFlagMat *flagmats = pbvh->grid_flag_mats;
  const int *indices = pbvh->prim_indices;
  int i = lo, j = hi;

  for (;;) {
    if (pbvh->looptri) {
      const int first = looptri[pbvh->prim_indices[lo]].poly;
      for (; face_materials_match(pbvh, first, looptri[indices[i]].poly); i++) {
        /* pass */
      }
      for (; !face_materials_match(pbvh, first, looptri[indices[j]].poly); j--) {
        /* pass */
      }
    }
    else {
      const DMFlagMat *first = &flagmats[pbvh->prim_indices[lo]];
      for (; grid_materials_match(first, &flagmats[indices[i]]); i++) {
        /* pass */
      }
      for (; !grid_materials_match(first, &flagmats[indices[j]]); j--) {
        /* pass */
      }
    }

    if (!(i < j)) {
      return i;
    }

    SWAP(int, pbvh->prim_indices[i], pbvh->prim_indices[j]);
    i++;
  }
}

void pbvh_grow_nodes(PBVH *pbvh, int totnode)
{
  if (UNLIKELY(totnode > pbvh->node_mem_count)) {
    pbvh->node_mem_count = pbvh->node_mem_count + (pbvh->node_mem_count / 3);
    if (pbvh->node_mem_count < totnode) {
      pbvh->node_mem_count = totnode;
    }
    pbvh->nodes = MEM_recallocN(pbvh->nodes, sizeof(PBVHNode) * pbvh->node_mem_count);
  }

  pbvh->totnode = totnode;

  for (int i = 0; i < pbvh->totnode; i++) {
    PBVHNode *node = pbvh->nodes + i;

    if (!node->id) {
      node->id = ++pbvh->idgen;
    }
  }
}

/* Add a vertex to the map, with a positive value for unique vertices and
 * a negative value for additional vertices */
static int map_insert_vert(PBVH *pbvh, GHash *map, uint *face_verts, uint *uniq_verts, int vertex)
{
  void *key, **value_p;

  key = POINTER_FROM_INT(vertex);
  if (!BLI_ghash_ensure_p(map, key, &value_p)) {
    int value_i;
    if (!pbvh->vert_bitmap[vertex]) {
      pbvh->vert_bitmap[vertex] = true;
      value_i = *uniq_verts;
      (*uniq_verts)++;
    }
    else {
      value_i = ~(*face_verts);
      (*face_verts)++;
    }
    *value_p = POINTER_FROM_INT(value_i);
    return value_i;
  }

  return POINTER_AS_INT(*value_p);
}

/* Find vertices used by the faces in this node and update the draw buffers */
static void build_mesh_leaf_node(PBVH *pbvh, PBVHNode *node)
{
  bool has_visible = false;

  node->uniq_verts = node->face_verts = 0;
  const int totface = node->totprim;

  /* reserve size is rough guess */
  GHash *map = BLI_ghash_int_new_ex("build_mesh_leaf_node gh", 2 * totface);

  int(*face_vert_indices)[3] = MEM_mallocN(sizeof(int[3]) * totface, "bvh node face vert indices");

  node->face_vert_indices = (const int(*)[3])face_vert_indices;

  if (pbvh->respect_hide == false) {
    has_visible = true;
  }

  for (int i = 0; i < totface; i++) {
    const MLoopTri *lt = &pbvh->looptri[node->prim_indices[i]];
    for (int j = 0; j < 3; j++) {
      face_vert_indices[i][j] = map_insert_vert(
          pbvh, map, &node->face_verts, &node->uniq_verts, pbvh->mloop[lt->tri[j]].v);
    }

    if (has_visible == false) {
      if (!paint_is_face_hidden(lt, pbvh->hide_poly)) {
        has_visible = true;
      }
    }
  }

  int *vert_indices = MEM_callocN(sizeof(int) * (node->uniq_verts + node->face_verts),
                                  "bvh node vert indices");
  node->vert_indices = vert_indices;

  /* Build the vertex list, unique verts first */
  GHashIterator gh_iter;
  GHASH_ITER (gh_iter, map) {
    void *value = BLI_ghashIterator_getValue(&gh_iter);
    int ndx = POINTER_AS_INT(value);

    if (ndx < 0) {
      ndx = -ndx + node->uniq_verts - 1;
    }

    vert_indices[ndx] = POINTER_AS_INT(BLI_ghashIterator_getKey(&gh_iter));
  }

  for (int i = 0; i < totface; i++) {
    const int sides = 3;

    for (int j = 0; j < sides; j++) {
      if (face_vert_indices[i][j] < 0) {
        face_vert_indices[i][j] = -face_vert_indices[i][j] + node->uniq_verts - 1;
      }
    }
  }

  BKE_pbvh_node_mark_rebuild_draw(node);

  BKE_pbvh_node_fully_hidden_set(node, !has_visible);
  BKE_pbvh_vert_tag_update_normal_tri_area(node);

  BLI_ghash_free(map, NULL, NULL);
}

static void update_vb(PBVH *pbvh, PBVHNode *node, BBC *prim_bbc, int offset, int count)
{
  BB_reset(&node->vb);
  for (int i = offset + count - 1; i >= offset; i--) {
    BB_expand_with_bb(&node->vb, (BB *)(&prim_bbc[pbvh->prim_indices[i]]));
  }
  node->orig_vb = node->vb;
}

int BKE_pbvh_count_grid_quads(BLI_bitmap **grid_hidden,
                              const int *grid_indices,
                              int totgrid,
                              int gridsize)
{
  const int gridarea = (gridsize - 1) * (gridsize - 1);
  int totquad = 0;

  /* grid hidden layer is present, so have to check each grid for
   * visibility */

  for (int i = 0; i < totgrid; i++) {
    const BLI_bitmap *gh = grid_hidden[grid_indices[i]];

    if (gh) {
      /* grid hidden are present, have to check each element */
      for (int y = 0; y < gridsize - 1; y++) {
        for (int x = 0; x < gridsize - 1; x++) {
          if (!paint_is_grid_face_hidden(gh, gridsize, x, y)) {
            totquad++;
          }
        }
      }
    }
    else {
      totquad += gridarea;
    }
  }

  return totquad;
}

static void build_grid_leaf_node(PBVH *pbvh, PBVHNode *node)
{
  int totquads = BKE_pbvh_count_grid_quads(
      pbvh->grid_hidden, node->prim_indices, node->totprim, pbvh->gridkey.grid_size);
  BKE_pbvh_node_fully_hidden_set(node, (totquads == 0));
  BKE_pbvh_node_mark_rebuild_draw(node);
  BKE_pbvh_vert_tag_update_normal_tri_area(node);
}

static void build_leaf(PBVH *pbvh, int node_index, BBC *prim_bbc, int offset, int count)
{
  pbvh->nodes[node_index].flag |= PBVH_Leaf;

  pbvh->nodes[node_index].prim_indices = pbvh->prim_indices + offset;
  pbvh->nodes[node_index].totprim = count;

  /* Still need vb for searches */
  update_vb(pbvh, &pbvh->nodes[node_index], prim_bbc, offset, count);

  if (pbvh->looptri) {
    build_mesh_leaf_node(pbvh, pbvh->nodes + node_index);
  }
  else {
    build_grid_leaf_node(pbvh, pbvh->nodes + node_index);
  }
}

/* Return zero if all primitives in the node can be drawn with the
 * same material (including flat/smooth shading), non-zero otherwise */
static bool leaf_needs_material_split(PBVH *pbvh, int offset, int count)
{
  if (count <= 1) {
    return false;
  }

  if (pbvh->looptri) {
    const MLoopTri *first = &pbvh->looptri[pbvh->prim_indices[offset]];
    for (int i = offset + count - 1; i > offset; i--) {
      int prim = pbvh->prim_indices[i];
      if (!face_materials_match(pbvh, first->poly, pbvh->looptri[prim].poly)) {
        return true;
      }
    }
  }
  else {
    const DMFlagMat *first = &pbvh->grid_flag_mats[pbvh->prim_indices[offset]];

    for (int i = offset + count - 1; i > offset; i--) {
      int prim = pbvh->prim_indices[i];
      if (!grid_materials_match(first, &pbvh->grid_flag_mats[prim])) {
        return true;
      }
    }
  }

  return false;
}

#ifdef TEST_PBVH_FACE_SPLIT
static void test_face_boundaries(PBVH *pbvh)
{
  int faces_num = BKE_pbvh_num_faces(pbvh);
  int *node_map = MEM_calloc_arrayN(faces_num, sizeof(int), __func__);
  for (int i = 0; i < faces_num; i++) {
    node_map[i] = -1;
  }

  for (int i = 0; i < pbvh->totnode; i++) {
    PBVHNode *node = pbvh->nodes + i;

    if (!(node->flag & PBVH_Leaf)) {
      continue;
    }

    switch (BKE_pbvh_type(pbvh)) {
      case PBVH_FACES: {
        for (int j = 0; j < node->totprim; j++) {
          int poly = pbvh->looptri[node->prim_indices[j]].poly;

          if (node_map[poly] >= 0 && node_map[poly] != i) {
            int old_i = node_map[poly];
            int prim_i = node->prim_indices - pbvh->prim_indices + j;

            printf("PBVH split error; poly: %d, prim_i: %d, node1: %d, node2: %d, totprim: %d\n",
                   poly,
                   prim_i,
                   old_i,
                   i,
                   node->totprim);
          }

          node_map[poly] = i;
        }
        break;
      }
      case PBVH_GRIDS:
        break;
      case PBVH_BMESH:
        break;
    }
  }

  MEM_SAFE_FREE(node_map);
}
#endif

/* Recursively build a node in the tree
 *
 * vb is the voxel box around all of the primitives contained in
 * this node.
 *
 * cb is the bounding box around all the centroids of the primitives
 * contained in this node
 *
 * offset and start indicate a range in the array of primitive indices
 */

<<<<<<< HEAD
static void build_sub(
    PBVH *pbvh, int node_index, BB *cb, BBC *prim_bbc, int offset, int count, int depth)
=======
static void build_sub(PBVH *pbvh,
                      int node_index,
                      BB *cb,
                      BBC *prim_bbc,
                      int offset,
                      int count,
                      int *prim_scratch,
                      int depth)
>>>>>>> ce16fa0f
{
  int end;
  BB cb_backing;

  if (!prim_scratch) {
    prim_scratch = MEM_malloc_arrayN(pbvh->totprim, sizeof(int), __func__);
  }

  /* Decide whether this is a leaf or not */
<<<<<<< HEAD
  const bool below_leaf_limit = count <= pbvh->leaf_limit || depth >= pbvh->depth_limit;

=======
  const bool below_leaf_limit = count <= pbvh->leaf_limit || depth == STACK_FIXED_DEPTH - 1;
>>>>>>> ce16fa0f
  if (below_leaf_limit) {
    if (!leaf_needs_material_split(pbvh, offset, count)) {
      build_leaf(pbvh, node_index, prim_bbc, offset, count);

      if (node_index == 0) {
        MEM_SAFE_FREE(prim_scratch);
      }

      return;
    }
  }

  /* Add two child nodes */
  pbvh->nodes[node_index].children_offset = pbvh->totnode;
  pbvh_grow_nodes(pbvh, pbvh->totnode + 2);

  /* Update parent node bounding box */
  update_vb(pbvh, &pbvh->nodes[node_index], prim_bbc, offset, count);

  if (!below_leaf_limit) {
    /* Find axis with widest range of primitive centroids */
    if (!cb) {
      cb = &cb_backing;
      BB_reset(cb);
      for (int i = offset + count - 1; i >= offset; i--) {
        BB_expand(cb, prim_bbc[pbvh->prim_indices[i]].bcentroid);
      }
    }
    const int axis = BB_widest_axis(cb);

    /* Partition primitives along that axis */
    if (pbvh->header.type == PBVH_FACES) {
      end = partition_indices_faces(pbvh->prim_indices,
                                    prim_scratch,
                                    offset,
                                    offset + count,
                                    axis,
                                    (cb->bmax[axis] + cb->bmin[axis]) * 0.5f,
                                    prim_bbc,
                                    pbvh->looptri);
    }
    else {
      end = partition_indices_grids(pbvh->prim_indices,
                                    prim_scratch,
                                    offset,
                                    offset + count,
                                    axis,
                                    (cb->bmax[axis] + cb->bmin[axis]) * 0.5f,
                                    prim_bbc,
                                    pbvh->subdiv_ccg);
    }
  }
  else {
    /* Partition primitives by material */
    end = partition_indices_material(pbvh, offset, offset + count - 1);
  }

  /* Build children */
  build_sub(pbvh,
            pbvh->nodes[node_index].children_offset,
            NULL,
            prim_bbc,
            offset,
            end - offset,
<<<<<<< HEAD
=======
            prim_scratch,
>>>>>>> ce16fa0f
            depth + 1);
  build_sub(pbvh,
            pbvh->nodes[node_index].children_offset + 1,
            NULL,
            prim_bbc,
            end,
            offset + count - end,
<<<<<<< HEAD
            depth + 1);
=======
            prim_scratch,
            depth + 1);

  if (node_index == 0) {
    MEM_SAFE_FREE(prim_scratch);
  }
>>>>>>> ce16fa0f
}

static void pbvh_build(PBVH *pbvh, BB *cb, BBC *prim_bbc, int totprim)
{
  if (totprim != pbvh->totprim) {
    pbvh->totprim = totprim;
    if (pbvh->nodes) {
      MEM_freeN(pbvh->nodes);
    }
    if (pbvh->prim_indices) {
      MEM_freeN(pbvh->prim_indices);
    }
    pbvh->prim_indices = MEM_mallocN(sizeof(int) * totprim, "bvh prim indices");
    for (int i = 0; i < totprim; i++) {
      pbvh->prim_indices[i] = i;
    }
    pbvh->totnode = 0;
    if (pbvh->node_mem_count < 100) {
      pbvh->node_mem_count = 100;
      pbvh->nodes = MEM_callocN(sizeof(PBVHNode) * pbvh->node_mem_count, "bvh initial nodes");
    }
  }

  pbvh->totnode = 1;
<<<<<<< HEAD
  build_sub(pbvh, 0, cb, prim_bbc, 0, totprim, 0);
=======
  build_sub(pbvh, 0, cb, prim_bbc, 0, totprim, NULL, 0);
>>>>>>> ce16fa0f
}

void BKE_pbvh_set_face_areas(PBVH *pbvh, float *face_areas)
{
  pbvh->face_areas = face_areas;
}

/* XXX investigate this global. */
bool pbvh_show_orig_co;

static void pbvh_draw_args_init(PBVH *pbvh, PBVH_GPU_Args *args, PBVHNode *node)
{
  memset((void *)args, 0, sizeof(*args));

  args->pbvh_type = pbvh->header.type;
  args->mesh_verts_num = pbvh->totvert;
  args->mesh_grids_num = pbvh->totgrid;
  args->node = node;

  BKE_pbvh_node_num_verts(pbvh, node, NULL, &args->node_verts_num);

  args->grid_hidden = pbvh->grid_hidden;
  args->face_sets_color_default = pbvh->face_sets_color_default;
  args->face_sets_color_seed = pbvh->face_sets_color_seed;
  args->mvert = pbvh->verts;
  args->mloop = pbvh->mloop;
  args->mpoly = pbvh->mpoly;
  args->mlooptri = pbvh->looptri;
  args->flat_vcol_shading = pbvh->flat_vcol_shading;
  args->show_orig = pbvh_show_orig_co;
  args->updategen = node->updategen;
  args->msculptverts = pbvh->msculptverts;

  if (ELEM(pbvh->header.type, PBVH_FACES, PBVH_GRIDS)) {
    args->hide_poly = pbvh->pdata ?
                          CustomData_get_layer_named(pbvh->pdata, CD_PROP_BOOL, ".hide_poly") :
                          NULL;
  }

  switch (pbvh->header.type) {
    case PBVH_FACES:
      args->mesh_faces_num = pbvh->mesh->totpoly;
      args->vdata = pbvh->vdata;
      args->ldata = pbvh->ldata;
      args->pdata = pbvh->pdata;
      args->totprim = node->totprim;
      args->me = pbvh->mesh;
      args->mpoly = pbvh->mpoly;
      args->vert_normals = pbvh->vert_normals;

      args->prim_indices = node->prim_indices;
      args->face_sets = pbvh->face_sets;
      break;
    case PBVH_GRIDS:
      args->vdata = pbvh->vdata;
      args->ldata = pbvh->ldata;
      args->pdata = pbvh->pdata;
      args->ccg_key = pbvh->gridkey;
      args->me = pbvh->mesh;
      args->totprim = node->totprim;
      args->grid_indices = node->prim_indices;
      args->subdiv_ccg = pbvh->subdiv_ccg;
      args->face_sets = pbvh->face_sets;
      args->mpoly = pbvh->mpoly;

      args->mesh_grids_num = pbvh->totgrid;
      args->grids = pbvh->grids;
      args->gridfaces = pbvh->gridfaces;
      args->grid_flag_mats = pbvh->grid_flag_mats;
      args->vert_normals = pbvh->vert_normals;

      args->face_sets = pbvh->face_sets;
      break;
    case PBVH_BMESH:
      args->bm = pbvh->header.bm;
      args->me = pbvh->mesh;
      args->vdata = &args->bm->vdata;
      args->ldata = &args->bm->ldata;
      args->pdata = &args->bm->pdata;
      args->bm_faces = node->bm_faces;
      args->bm_other_verts = node->bm_other_verts;
      args->bm_unique_vert = node->bm_unique_verts;
      args->totprim = BLI_table_gset_len(node->bm_faces);
      args->cd_mask_layer = CustomData_get_offset(&pbvh->header.bm->vdata, CD_PAINT_MASK);

      args->tribuf = node->tribuf;
      args->tri_buffers = node->tri_buffers;
      args->tot_tri_buffers = node->tot_tri_buffers;

      break;
  }
}

#ifdef VALIDATE_UNIQUE_NODE_FACES
static void pbvh_validate_node_prims(PBVH *pbvh)
{
  int totface = 0;

  if (pbvh->header.type == PBVH_BMESH) {
    return;
  }

  for (int i = 0; i < pbvh->totnode; i++) {
    PBVHNode *node = pbvh->nodes + i;

    if (!(node->flag & PBVH_Leaf)) {
      continue;
    }

    for (int j = 0; j < node->totprim; j++) {
      int poly;

      if (pbvh->header.type == PBVH_FACES) {
        poly = pbvh->looptri[node->prim_indices[j]].poly;
      }
      else {
        poly = BKE_subdiv_ccg_grid_to_face_index(pbvh->subdiv_ccg, node->prim_indices[j]);
      }

      totface = max_ii(totface, poly + 1);
    }
  }

  int *facemap = (int *)MEM_malloc_arrayN(totface, sizeof(*facemap), __func__);

  for (int i = 0; i < totface; i++) {
    facemap[i] = -1;
  }

  for (int i = 0; i < pbvh->totnode; i++) {
    PBVHNode *node = pbvh->nodes + i;

    if (!(node->flag & PBVH_Leaf)) {
      continue;
    }

    for (int j = 0; j < node->totprim; j++) {
      int poly;

      if (pbvh->header.type == PBVH_FACES) {
        poly = pbvh->looptri[node->prim_indices[j]].poly;
      }
      else {
        poly = BKE_subdiv_ccg_grid_to_face_index(pbvh->subdiv_ccg, node->prim_indices[j]);
      }

      if (facemap[poly] != -1 && facemap[poly] != i) {
        printf("%s: error: face spanned multiple nodes (old: %d new: %d)\n",
               __func__,
               facemap[poly],
               i);
      }

      facemap[poly] = i;
    }
  }
  MEM_SAFE_FREE(facemap);
}
#endif

void BKE_pbvh_build_mesh(PBVH *pbvh,
                         Mesh *mesh,
                         const MPoly *mpoly,
                         const MLoop *mloop,
                         MVert *verts,
                         MSculptVert *msculptverts,
                         int totvert,
                         struct CustomData *vdata,
                         struct CustomData *ldata,
                         struct CustomData *pdata,
                         const MLoopTri *looptri,
                         int looptri_num,
                         bool fast_draw,
                         float *face_areas,
                         SculptPMap *pmap)
{
  BBC *prim_bbc = NULL;
  BB cb;

  if (pbvh->pmap != pmap) {
    BKE_pbvh_pmap_aquire(pmap);
  }

  pbvh->pmap = pmap;
  pbvh->face_areas = face_areas;
  pbvh->mesh = mesh;
  pbvh->header.type = PBVH_FACES;
  pbvh->mpoly = mpoly;
  pbvh->hide_poly = (bool *)CustomData_get_layer_named(&mesh->pdata, CD_PROP_BOOL, ".hide_poly");
  pbvh->material_indices = (const int *)CustomData_get_layer_named(
      &mesh->pdata, CD_PROP_INT32, "material_index");
  pbvh->mloop = mloop;
  pbvh->looptri = looptri;
  pbvh->verts = verts;
  pbvh->msculptverts = msculptverts;
  BKE_mesh_vertex_normals_ensure(mesh);
  pbvh->vert_normals = BKE_mesh_vertex_normals_for_write(mesh);
  pbvh->hide_vert = (bool *)CustomData_get_layer_named(&mesh->vdata, CD_PROP_BOOL, ".hide_vert");
  pbvh->vert_bitmap = MEM_calloc_arrayN(totvert, sizeof(bool), "bvh->vert_bitmap");
  pbvh->totvert = totvert;

#ifdef TEST_PBVH_FACE_SPLIT
  /* Use lower limit to increase probability of
   * edge cases.
   */
  pbvh->leaf_limit = 100;
#else
  pbvh->leaf_limit = LEAF_LIMIT;
<<<<<<< HEAD
  pbvh->depth_limit = LEAF_DEPTH_LIMIT;
=======
#endif
>>>>>>> ce16fa0f

  pbvh->vdata = vdata;
  pbvh->ldata = ldata;
  pbvh->pdata = pdata;
  pbvh->faces_num = mesh->totpoly;

  pbvh->face_sets_color_seed = mesh->face_sets_color_seed;
  pbvh->face_sets_color_default = mesh->face_sets_color_default;

  BB_reset(&cb);

  /* For each face, store the AABB and the AABB centroid */
  prim_bbc = MEM_mallocN(sizeof(BBC) * looptri_num, "prim_bbc");

  for (int i = 0; i < looptri_num; i++) {
    const MLoopTri *lt = &looptri[i];
    const int sides = 3;
    BBC *bbc = prim_bbc + i;

    BB_reset((BB *)bbc);

    for (int j = 0; j < sides; j++) {
      BB_expand((BB *)bbc, verts[pbvh->mloop[lt->tri[j]].v].co);
    }

    BBC_update_centroid(bbc);

    BB_expand(&cb, bbc->bcentroid);
  }

  if (looptri_num) {
    pbvh_build(pbvh, &cb, prim_bbc, looptri_num);

#ifdef TEST_PBVH_FACE_SPLIT
    test_face_boundaries(pbvh);
#endif
  }

  if (fast_draw) {
    pbvh->flags |= PBVH_FAST_DRAW;
  }

  MEM_freeN(prim_bbc);

  /* Clear the bitmap so it can be used as an update tag later on. */
  memset(pbvh->vert_bitmap, 0, sizeof(bool) * totvert);

  BKE_pbvh_update_active_vcol(pbvh, mesh);

#ifdef VALIDATE_UNIQUE_NODE_FACES
  pbvh_validate_node_prims(pbvh);
#endif
}

void BKE_pbvh_build_grids(PBVH *pbvh,
                          CCGElem **grids,
                          int totgrid,
                          CCGKey *key,
                          void **gridfaces,
                          DMFlagMat *flagmats,
                          BLI_bitmap **grid_hidden,
                          bool fast_draw,
                          float *face_areas,
                          Mesh *me,
                          SubdivCCG *subdiv_ccg)
{
  const int gridsize = key->grid_size;

  pbvh->header.type = PBVH_GRIDS;
  pbvh->face_areas = face_areas;
  pbvh->grids = grids;
  pbvh->gridfaces = gridfaces;
  pbvh->grid_flag_mats = flagmats;
  pbvh->totgrid = totgrid;
  pbvh->gridkey = *key;
  pbvh->grid_hidden = grid_hidden;
  pbvh->subdiv_ccg = subdiv_ccg;
  pbvh->faces_num = me->totpoly;

  /* Find maximum number of grids per face. */
  int max_grids = 1;
  const MPoly *mpoly = BKE_mesh_polys(me);

  for (int i = 0; i < me->totpoly; i++) {
    max_grids = max_ii(max_grids, mpoly[i].totloop);
  }

  /* Ensure leaf limit is at least 4 so there's room
   * to split at original face boundaries.
   * Fixes T102209.
   */
<<<<<<< HEAD
  pbvh->leaf_limit = max_ii(LEAF_LIMIT / (gridsize * gridsize), 4);
  pbvh->depth_limit = LEAF_DEPTH_LIMIT;
=======
  pbvh->leaf_limit = max_ii(LEAF_LIMIT / (gridsize * gridsize), max_grids);
>>>>>>> ce16fa0f

  /* We need the base mesh attribute layout for PBVH draw. */
  pbvh->vdata = &me->vdata;
  pbvh->ldata = &me->ldata;
  pbvh->pdata = &me->pdata;

  pbvh->mpoly = BKE_mesh_polys(me);
  pbvh->mloop = BKE_mesh_loops(me);

  /* We also need the base mesh for PBVH draw. */
  pbvh->mesh = me;

  BB cb;
  BB_reset(&cb);

  /* For each grid, store the AABB and the AABB centroid */
  BBC *prim_bbc = MEM_mallocN(sizeof(BBC) * totgrid, "prim_bbc");

  for (int i = 0; i < totgrid; i++) {
    CCGElem *grid = grids[i];
    BBC *bbc = prim_bbc + i;

    BB_reset((BB *)bbc);

    for (int j = 0; j < gridsize * gridsize; j++) {
      BB_expand((BB *)bbc, CCG_elem_offset_co(key, grid, j));
    }

    BBC_update_centroid(bbc);

    BB_expand(&cb, bbc->bcentroid);
  }

  if (totgrid) {
    pbvh_build(pbvh, &cb, prim_bbc, totgrid);

#ifdef TEST_PBVH_FACE_SPLIT
    test_face_boundaries(pbvh);
#endif
  }

  if (fast_draw) {
    pbvh->flags |= PBVH_FAST_DRAW;
  }

  MEM_freeN(prim_bbc);
#ifdef VALIDATE_UNIQUE_NODE_FACES
  pbvh_validate_node_prims(pbvh);
#endif
}

PBVH *BKE_pbvh_new(PBVHType type)
{
  PBVH *pbvh = MEM_callocN(sizeof(PBVH), "pbvh");
  pbvh->respect_hide = true;
  pbvh->draw_cache_invalid = true;
  pbvh->header.type = type;

  /* Initialize this to true, instead of waiting for a draw engine
   * to set it.  Prevents a crash in draw manager instancing code.
   */
  pbvh->is_drawing = true;
  return pbvh;
}

void BKE_pbvh_free(PBVH *pbvh)
{
#ifdef WITH_PBVH_CACHE
  BKE_pbvh_cache_remove(pbvh);
#endif

  for (int i = 0; i < pbvh->totnode; i++) {
    PBVHNode *node = &pbvh->nodes[i];

    if (node->flag & PBVH_Leaf) {
      if (node->draw_batches) {
        DRW_pbvh_node_free(node->draw_batches);
      }
      if (node->vert_indices) {
        MEM_freeN((void *)node->vert_indices);
      }
      if (node->loop_indices) {
        MEM_freeN(node->loop_indices);
      }
      if (node->face_vert_indices) {
        MEM_freeN((void *)node->face_vert_indices);
      }
      if (node->bm_faces) {
        BLI_table_gset_free(node->bm_faces, NULL);
      }
      if (node->bm_unique_verts) {
        BLI_table_gset_free(node->bm_unique_verts, NULL);
      }
      if (node->bm_other_verts) {
        BLI_table_gset_free(node->bm_other_verts, NULL);
      }

<<<<<<< HEAD
      if (node->tribuf || node->tri_buffers) {
        BKE_pbvh_bmesh_free_tris(pbvh, node);
      }

#ifdef PROXY_ADVANCED
      BKE_pbvh_free_proxyarray(pbvh, node);
#endif
      pbvh_pixels_free(node);
=======
      pbvh_node_pixels_free(node);
>>>>>>> ce16fa0f
    }
  }

  if (pbvh->deformed) {
    if (pbvh->verts) {
      /* if pbvh was deformed, new memory was allocated for verts/faces -- free it */

      MEM_freeN((void *)pbvh->verts);
    }

    pbvh->verts = NULL;
  }

  if (pbvh->looptri) {
    MEM_freeN((void *)pbvh->looptri);
  }

  if (pbvh->nodes) {
    MEM_freeN(pbvh->nodes);
  }

  if (pbvh->prim_indices) {
    MEM_freeN(pbvh->prim_indices);
  }

  MEM_SAFE_FREE(pbvh->vert_bitmap);

<<<<<<< HEAD
  BKE_pbvh_pmap_release(pbvh->pmap);
  pbvh->pmap = NULL;

  pbvh->invalid = true;
=======
  pbvh_pixels_free(pbvh);
>>>>>>> ce16fa0f

  MEM_freeN(pbvh);
}

static void pbvh_iter_begin(PBVHIter *iter,
                            PBVH *pbvh,
                            BKE_pbvh_SearchCallback scb,
                            void *search_data)
{
  iter->pbvh = pbvh;
  iter->scb = scb;
  iter->search_data = search_data;

  iter->stack = iter->stackfixed;
  iter->stackspace = STACK_FIXED_DEPTH;

  iter->stack[0].node = pbvh->nodes;
  iter->stack[0].revisiting = false;
  iter->stacksize = 1;
}

static void pbvh_iter_end(PBVHIter *iter)
{
  if (iter->stackspace > STACK_FIXED_DEPTH) {
    MEM_freeN(iter->stack);
  }
}

static void pbvh_stack_push(PBVHIter *iter, PBVHNode *node, bool revisiting)
{
  if (UNLIKELY(iter->stacksize == iter->stackspace)) {
    iter->stackspace *= 2;
    if (iter->stackspace != (STACK_FIXED_DEPTH * 2)) {
      iter->stack = MEM_reallocN(iter->stack, sizeof(PBVHStack) * iter->stackspace);
    }
    else {
      iter->stack = MEM_mallocN(sizeof(PBVHStack) * iter->stackspace, "PBVHStack");
      memcpy(iter->stack, iter->stackfixed, sizeof(PBVHStack) * iter->stacksize);
    }
  }

  iter->stack[iter->stacksize].node = node;
  iter->stack[iter->stacksize].revisiting = revisiting;
  iter->stacksize++;
}

static PBVHNode *pbvh_iter_next(PBVHIter *iter)
{
  /* purpose here is to traverse tree, visiting child nodes before their
   * parents, this order is necessary for e.g. computing bounding boxes */

  while (iter->stacksize) {
    /* pop node */
    iter->stacksize--;
    PBVHNode *node = iter->stack[iter->stacksize].node;

    /* on a mesh with no faces this can happen
     * can remove this check if we know meshes have at least 1 face */
    if (node == NULL) {
      return NULL;
    }

    bool revisiting = iter->stack[iter->stacksize].revisiting;

    /* revisiting node already checked */
    if (revisiting) {
      return node;
    }

    if (iter->scb && !iter->scb(node, iter->search_data)) {
      continue; /* don't traverse, outside of search zone */
    }

    if (node->flag & PBVH_Leaf) {
      /* immediately hit leaf node */
      return node;
    }

    /* come back later when children are done */
    pbvh_stack_push(iter, node, true);

    /* push two child nodes on the stack */
    pbvh_stack_push(iter, iter->pbvh->nodes + node->children_offset + 1, false);
    pbvh_stack_push(iter, iter->pbvh->nodes + node->children_offset, false);
  }

  return NULL;
}

static PBVHNode *pbvh_iter_next_occluded(PBVHIter *iter)
{
  while (iter->stacksize) {
    /* pop node */
    iter->stacksize--;
    PBVHNode *node = iter->stack[iter->stacksize].node;

    /* on a mesh with no faces this can happen
     * can remove this check if we know meshes have at least 1 face */
    if (node == NULL) {
      return NULL;
    }

    float ff = dot_v3v3(node->vb.bmin, node->vb.bmax);
    if (isnan(ff) || !isfinite(ff)) {
      printf("%s: nan!\n", __func__);
    }

    if (iter->scb && !iter->scb(node, iter->search_data)) {
      continue; /* don't traverse, outside of search zone */
    }

    if (node->flag & PBVH_Leaf) {
      /* immediately hit leaf node */
      return node;
    }

    pbvh_stack_push(iter, iter->pbvh->nodes + node->children_offset + 1, false);
    pbvh_stack_push(iter, iter->pbvh->nodes + node->children_offset, false);
  }

  return NULL;
}

void BKE_pbvh_search_gather(
    PBVH *pbvh, BKE_pbvh_SearchCallback scb, void *search_data, PBVHNode ***r_array, int *r_tot)
{
  PBVHIter iter;
  PBVHNode **array = NULL, *node;
  int tot = 0, space = 0;

  pbvh_iter_begin(&iter, pbvh, scb, search_data);

  while ((node = pbvh_iter_next(&iter))) {
    if (node->flag & PBVH_Leaf) {
      if (UNLIKELY(tot == space)) {
        /* resize array if needed */
        space = (tot == 0) ? 32 : space * 2;
        array = MEM_recallocN_id(array, sizeof(PBVHNode *) * space, __func__);
      }

      array[tot] = node;
      tot++;
    }
  }

  pbvh_iter_end(&iter);

  if (tot == 0 && array) {
    MEM_freeN(array);
    array = NULL;
  }

  *r_array = array;
  *r_tot = tot;
}

void BKE_pbvh_search_callback(PBVH *pbvh,
                              BKE_pbvh_SearchCallback scb,
                              void *search_data,
                              BKE_pbvh_HitCallback hcb,
                              void *hit_data)
{
  PBVHIter iter;
  PBVHNode *node;

  pbvh_iter_begin(&iter, pbvh, scb, search_data);

  while ((node = pbvh_iter_next(&iter))) {
    if (node->flag & PBVH_Leaf) {
      hcb(node, hit_data);
    }
  }

  pbvh_iter_end(&iter);
}

typedef struct node_tree {
  PBVHNode *data;

  struct node_tree *left;
  struct node_tree *right;
} node_tree;

static void node_tree_insert(node_tree *tree, node_tree *new_node)
{
  if (new_node->data->tmin < tree->data->tmin) {
    if (tree->left) {
      node_tree_insert(tree->left, new_node);
    }
    else {
      tree->left = new_node;
    }
  }
  else {
    if (tree->right) {
      node_tree_insert(tree->right, new_node);
    }
    else {
      tree->right = new_node;
    }
  }
}

static void traverse_tree(node_tree *tree,
                          BKE_pbvh_HitOccludedCallback hcb,
                          void *hit_data,
                          float *tmin)
{
  if (tree->left) {
    traverse_tree(tree->left, hcb, hit_data, tmin);
  }

  hcb(tree->data, hit_data, tmin);

  if (tree->right) {
    traverse_tree(tree->right, hcb, hit_data, tmin);
  }
}

static void free_tree(node_tree *tree)
{
  if (tree->left) {
    free_tree(tree->left);
    tree->left = NULL;
  }

  if (tree->right) {
    free_tree(tree->right);
    tree->right = NULL;
  }

  free(tree);
}

float BKE_pbvh_node_get_tmin(PBVHNode *node)
{
  return node->tmin;
}

static void BKE_pbvh_search_callback_occluded(PBVH *pbvh,
                                              BKE_pbvh_SearchCallback scb,
                                              void *search_data,
                                              BKE_pbvh_HitOccludedCallback hcb,
                                              void *hit_data)
{
  PBVHIter iter;
  PBVHNode *node;
  node_tree *tree = NULL;

  pbvh_iter_begin(&iter, pbvh, scb, search_data);

  while ((node = pbvh_iter_next_occluded(&iter))) {
    if (node->flag & PBVH_Leaf) {
      node_tree *new_node = malloc(sizeof(node_tree));

      new_node->data = node;

      new_node->left = NULL;
      new_node->right = NULL;

      if (tree) {
        node_tree_insert(tree, new_node);
      }
      else {
        tree = new_node;
      }
    }
  }

  pbvh_iter_end(&iter);

  if (tree) {
    float tmin = FLT_MAX;
    traverse_tree(tree, hcb, hit_data, &tmin);
    free_tree(tree);
  }
}

static bool update_search_cb(PBVHNode *node, void *data_v)
{
  int flag = POINTER_AS_INT(data_v);

  if (node->flag & PBVH_Leaf) {
    return (node->flag & flag) != 0;
  }

  return true;
}

typedef struct PBVHUpdateData {
  PBVH *pbvh;
  PBVHNode **nodes;
  int totnode;

  float (*vnors)[3];
  int flag;
  bool show_sculpt_face_sets;
  bool flat_vcol_shading;
  Mesh *mesh;
  PBVHAttrReq *attrs;
  int attrs_num;
} PBVHUpdateData;

static void pbvh_update_normals_clear_task_cb(void *__restrict userdata,
                                              const int n,
                                              const TaskParallelTLS *__restrict UNUSED(tls))
{
  PBVHUpdateData *data = userdata;
  PBVH *pbvh = data->pbvh;
  PBVHNode *node = data->nodes[n];
  float(*vnors)[3] = data->vnors;

  if (node->flag & PBVH_UpdateNormals) {
    const int *verts = node->vert_indices;
    const int totvert = node->uniq_verts;
    for (int i = 0; i < totvert; i++) {
      const int v = verts[i];
      if (pbvh->vert_bitmap[v]) {
        zero_v3(vnors[v]);
      }
    }
  }
}

static void pbvh_update_normals_accum_task_cb(void *__restrict userdata,
                                              const int n,
                                              const TaskParallelTLS *__restrict UNUSED(tls))
{
  PBVHUpdateData *data = userdata;

  PBVH *pbvh = data->pbvh;
  PBVHNode *node = data->nodes[n];
  float(*vnors)[3] = data->vnors;

  if (node->flag & PBVH_UpdateNormals) {
    uint mpoly_prev = UINT_MAX;
    float fn[3];

    const int *faces = node->prim_indices;
    const int totface = node->totprim;

    for (int i = 0; i < totface; i++) {
      const MLoopTri *lt = &pbvh->looptri[faces[i]];
      const uint vtri[3] = {
          pbvh->mloop[lt->tri[0]].v,
          pbvh->mloop[lt->tri[1]].v,
          pbvh->mloop[lt->tri[2]].v,
      };
      const int sides = 3;

      /* Face normal and mask */
      if (lt->poly != mpoly_prev) {
        const MPoly *mp = &pbvh->mpoly[lt->poly];
        BKE_mesh_calc_poly_normal(mp, &pbvh->mloop[mp->loopstart], pbvh->verts, fn);
        mpoly_prev = lt->poly;
      }

      for (int j = sides; j--;) {
        const int v = vtri[j];

        if (pbvh->vert_bitmap[v]) {
          /* NOTE: This avoids `lock, add_v3_v3, unlock`
           * and is five to ten times quicker than a spin-lock.
           * Not exact equivalent though, since atomicity is only ensured for one component
           * of the vector at a time, but here it shall not make any sensible difference. */
          for (int k = 3; k--;) {
            atomic_add_and_fetch_fl(&vnors[v][k], fn[k]);
          }
        }
      }
    }
  }
}

static void pbvh_update_normals_store_task_cb(void *__restrict userdata,
                                              const int n,
                                              const TaskParallelTLS *__restrict UNUSED(tls))
{
  PBVHUpdateData *data = userdata;
  PBVH *pbvh = data->pbvh;
  PBVHNode *node = data->nodes[n];
  float(*vnors)[3] = data->vnors;

  if (node->flag & PBVH_UpdateNormals) {
    const int *verts = node->vert_indices;
    const int totvert = node->uniq_verts;

    for (int i = 0; i < totvert; i++) {
      const int v = verts[i];

      /* No atomics necessary because we are iterating over uniq_verts only,
       * so we know only this thread will handle this vertex. */
      if (pbvh->vert_bitmap[v]) {
        normalize_v3(vnors[v]);
        pbvh->vert_bitmap[v] = false;
      }
    }

    node->flag &= ~PBVH_UpdateNormals;
  }
}

static void pbvh_faces_update_normals(PBVH *pbvh, PBVHNode **nodes, int totnode)
{
  /* subtle assumptions:
   * - We know that for all edited vertices, the nodes with faces
   *   adjacent to these vertices have been marked with PBVH_UpdateNormals.
   *   This is true because if the vertex is inside the brush radius, the
   *   bounding box of its adjacent faces will be as well.
   * - However this is only true for the vertices that have actually been
   *   edited, not for all vertices in the nodes marked for update, so we
   *   can only update vertices marked in the `vert_bitmap`.
   */

  PBVHUpdateData data = {
      .pbvh = pbvh,
      .nodes = nodes,
      .vnors = pbvh->vert_normals,
  };

  TaskParallelSettings settings;
  BKE_pbvh_parallel_range_settings(&settings, true, totnode);

  /* Zero normals before accumulation. */
  BLI_task_parallel_range(0, totnode, &data, pbvh_update_normals_clear_task_cb, &settings);
  BLI_task_parallel_range(0, totnode, &data, pbvh_update_normals_accum_task_cb, &settings);
  BLI_task_parallel_range(0, totnode, &data, pbvh_update_normals_store_task_cb, &settings);
}

static void pbvh_update_mask_redraw_task_cb(void *__restrict userdata,
                                            const int n,
                                            const TaskParallelTLS *__restrict UNUSED(tls))
{

  PBVHUpdateData *data = userdata;
  PBVH *pbvh = data->pbvh;
  PBVHNode *node = data->nodes[n];
  if (node->flag & PBVH_UpdateMask) {

    bool has_unmasked = false;
    bool has_masked = true;
    if (node->flag & PBVH_Leaf) {
      PBVHVertexIter vd;

      BKE_pbvh_vertex_iter_begin (pbvh, node, vd, PBVH_ITER_ALL) {
        if (vd.mask && *vd.mask < 1.0f) {
          has_unmasked = true;
        }
        if (vd.mask && *vd.mask > 0.0f) {
          has_masked = false;
        }
      }
      BKE_pbvh_vertex_iter_end;
    }
    else {
      has_unmasked = true;
      has_masked = true;
    }
    BKE_pbvh_node_fully_masked_set(node, !has_unmasked);
    BKE_pbvh_node_fully_unmasked_set(node, has_masked);

    node->flag &= ~PBVH_UpdateMask;
  }
}

static void pbvh_update_mask_redraw(PBVH *pbvh, PBVHNode **nodes, int totnode, int flag)
{
  PBVHUpdateData data = {
      .pbvh = pbvh,
      .nodes = nodes,
      .flag = flag,
  };

  TaskParallelSettings settings;
  BKE_pbvh_parallel_range_settings(&settings, true, totnode);
  BLI_task_parallel_range(0, totnode, &data, pbvh_update_mask_redraw_task_cb, &settings);
}

static void pbvh_update_visibility_redraw_task_cb(void *__restrict userdata,
                                                  const int n,
                                                  const TaskParallelTLS *__restrict UNUSED(tls))
{

  PBVHUpdateData *data = userdata;
  PBVH *pbvh = data->pbvh;
  PBVHNode *node = data->nodes[n];
  if (node->flag & PBVH_UpdateVisibility) {
    node->flag &= ~PBVH_UpdateVisibility;
    BKE_pbvh_node_fully_hidden_set(node, true);
    if (node->flag & PBVH_Leaf) {
      PBVHVertexIter vd;
      BKE_pbvh_vertex_iter_begin (pbvh, node, vd, PBVH_ITER_ALL) {
        if (vd.visible) {
          BKE_pbvh_node_fully_hidden_set(node, false);
          return;
        }
      }
      BKE_pbvh_vertex_iter_end;
    }
  }
}

static void pbvh_update_visibility_redraw(PBVH *pbvh, PBVHNode **nodes, int totnode, int flag)
{
  PBVHUpdateData data = {
      .pbvh = pbvh,
      .nodes = nodes,
      .flag = flag,
  };

  TaskParallelSettings settings;
  BKE_pbvh_parallel_range_settings(&settings, true, totnode);
  BLI_task_parallel_range(0, totnode, &data, pbvh_update_visibility_redraw_task_cb, &settings);
}

static void pbvh_update_BB_redraw_task_cb(void *__restrict userdata,
                                          const int n,
                                          const TaskParallelTLS *__restrict UNUSED(tls))
{
  PBVHUpdateData *data = userdata;
  PBVH *pbvh = data->pbvh;
  PBVHNode *node = data->nodes[n];
  const int flag = data->flag;

  update_node_vb(pbvh, node, flag);

  if ((flag & PBVH_UpdateRedraw) && (node->flag & PBVH_UpdateRedraw)) {
    node->flag &= ~PBVH_UpdateRedraw;
  }
}

void pbvh_update_BB_redraw(PBVH *pbvh, PBVHNode **nodes, int totnode, int flag)
{
  /* update BB, redraw flag */
  PBVHUpdateData data = {
      .pbvh = pbvh,
      .nodes = nodes,
      .flag = flag,
  };

  TaskParallelSettings settings;
  BKE_pbvh_parallel_range_settings(&settings, true, totnode);
  BLI_task_parallel_range(0, totnode, &data, pbvh_update_BB_redraw_task_cb, &settings);
}

bool BKE_pbvh_get_color_layer(const Mesh *me, CustomDataLayer **r_layer, eAttrDomain *r_attr)
{
  CustomDataLayer *layer = BKE_id_attributes_active_color_get((ID *)me);

  if (!layer || !ELEM(layer->type, CD_PROP_COLOR, CD_PROP_BYTE_COLOR)) {
    *r_layer = NULL;
    *r_attr = ATTR_DOMAIN_POINT;
    return false;
  }

  eAttrDomain domain = BKE_id_attribute_domain((ID *)me, layer);

  if (!ELEM(domain, ATTR_DOMAIN_POINT, ATTR_DOMAIN_CORNER)) {
    *r_layer = NULL;
    *r_attr = ATTR_DOMAIN_POINT;
    return false;
  }

  *r_layer = layer;
  *r_attr = domain;

  return true;
}

static void pbvh_update_draw_buffer_cb(void *__restrict userdata,
                                       const int n,
                                       const TaskParallelTLS *__restrict UNUSED(tls))
{
  /* Create and update draw buffers. The functions called here must not
   * do any OpenGL calls. Flags are not cleared immediately, that happens
   * after GPU_pbvh_buffer_flush() which does the final OpenGL calls. */
  PBVHUpdateData *data = userdata;
  PBVH *pbvh = data->pbvh;
  PBVHNode *node = data->nodes[n];
  Mesh *me = data->mesh;

  CustomDataLayer *vcol_layer = NULL;
  eAttrDomain vcol_domain;

  BKE_pbvh_get_color_layer(me, &vcol_layer, &vcol_domain);

  CustomData *vdata, *ldata;

  if (!pbvh->header.bm) {
    vdata = pbvh->vdata ? pbvh->vdata : &me->vdata;
    ldata = pbvh->ldata ? pbvh->ldata : &me->ldata;
  }
  else {
    vdata = &pbvh->header.bm->vdata;
    ldata = &pbvh->header.bm->ldata;
  }

  Mesh me_query;
  BKE_id_attribute_copy_domains_temp(ID_ME, vdata, NULL, ldata, NULL, NULL, &me_query.id);

  if (!pbvh->header.bm) {
    vdata = pbvh->vdata;
    ldata = pbvh->ldata;
  }
  else {
    vdata = &pbvh->header.bm->vdata;
    ldata = &pbvh->header.bm->ldata;
  }

  if (node->flag & PBVH_RebuildDrawBuffers) {
    PBVH_GPU_Args args;
    pbvh_draw_args_init(pbvh, &args, node);

    node->draw_batches = DRW_pbvh_node_create(&args);
  }

  if (node->flag & PBVH_UpdateDrawBuffers) {
    node->updategen++;
    node->debug_draw_gen++;

    if (node->draw_batches) {
      PBVH_GPU_Args args;

      pbvh_draw_args_init(pbvh, &args, node);
      DRW_pbvh_node_update(node->draw_batches, &args);
    }
  }
}

void BKE_pbvh_set_flat_vcol_shading(PBVH *pbvh, bool value)
{
  if (value != pbvh->flat_vcol_shading) {
    for (int i = 0; i < pbvh->totnode; i++) {
      PBVHNode *node = pbvh->nodes + i;

      if (!(node->flag & PBVH_Leaf)) {
        continue;
      }

      BKE_pbvh_node_mark_rebuild_draw(node);
    }
  }

  pbvh->flat_vcol_shading = value;
}

ATTR_NO_OPT void pbvh_free_draw_buffers(PBVH *UNUSED(pbvh), PBVHNode *node)
{
  if (node->draw_batches) {
    DRW_pbvh_node_free(node->draw_batches);
    node->draw_batches = NULL;
  }
}

static void pbvh_update_draw_buffers(
    PBVH *pbvh, Mesh *me, PBVHNode **nodes, int totnode, int update_flag)
{
  const CustomData *vdata;

  switch (pbvh->header.type) {
    case PBVH_BMESH:
      if (!pbvh->header.bm) {
        /* BMesh hasn't been created yet */
        return;
      }

      vdata = &pbvh->header.bm->vdata;
      break;
    case PBVH_FACES:
      vdata = pbvh->vdata;
      break;
    case PBVH_GRIDS:
      vdata = NULL;
      break;
  }
  UNUSED_VARS(vdata);

  if ((update_flag & PBVH_RebuildDrawBuffers) || ELEM(pbvh->header.type, PBVH_GRIDS, PBVH_BMESH)) {
    /* Free buffers uses OpenGL, so not in parallel. */
    for (int n = 0; n < totnode; n++) {
      PBVHNode *node = nodes[n];
      if (node->flag & PBVH_RebuildDrawBuffers) {
        pbvh_free_draw_buffers(pbvh, node);
      }
      else if ((node->flag & PBVH_UpdateDrawBuffers) && node->draw_batches) {
        PBVH_GPU_Args args;

        pbvh_draw_args_init(pbvh, &args, node);
        DRW_pbvh_update_pre(node->draw_batches, &args);
      }
    }
  }

  /* Parallel creation and update of draw buffers. */
  PBVHUpdateData data = {
      .pbvh = pbvh, .nodes = nodes, .flat_vcol_shading = pbvh->flat_vcol_shading, .mesh = me};

  TaskParallelSettings settings;
  BKE_pbvh_parallel_range_settings(&settings, true, totnode);
  BLI_task_parallel_range(0, totnode, &data, pbvh_update_draw_buffer_cb, &settings);

  for (int i = 0; i < totnode; i++) {
    PBVHNode *node = nodes[i];

    if (node->flag & PBVH_UpdateDrawBuffers) {
      /* Flush buffers uses OpenGL, so not in parallel. */
      if (node->draw_batches) {
        DRW_pbvh_node_gpu_flush(node->draw_batches);
      }
    }

    node->flag &= ~(PBVH_RebuildDrawBuffers | PBVH_UpdateDrawBuffers);
  }
}

static int pbvh_flush_bb(PBVH *pbvh, PBVHNode *node, int flag)
{
  int update = 0;

  /* Difficult to multi-thread well, we just do single threaded recursive. */
  if (node->flag & PBVH_Leaf) {
    if (flag & PBVH_UpdateBB) {
      update |= (node->flag & PBVH_UpdateBB);
      node->flag &= ~PBVH_UpdateBB;
    }

    if (flag & PBVH_UpdateOriginalBB) {
      update |= (node->flag & PBVH_UpdateOriginalBB);
      node->flag &= ~PBVH_UpdateOriginalBB;
    }

    return update;
  }

  update |= pbvh_flush_bb(pbvh, pbvh->nodes + node->children_offset, flag);
  update |= pbvh_flush_bb(pbvh, pbvh->nodes + node->children_offset + 1, flag);

  update_node_vb(pbvh, node, update);

  return update;
}

void BKE_pbvh_update_bounds(PBVH *pbvh, int flag)
{
  if (!pbvh->nodes) {
    return;
  }

  PBVHNode **nodes;
  int totnode;

  BKE_pbvh_search_gather(pbvh, update_search_cb, POINTER_FROM_INT(flag), &nodes, &totnode);

  if (flag & (PBVH_UpdateBB | PBVH_UpdateOriginalBB | PBVH_UpdateRedraw)) {
    pbvh_update_BB_redraw(pbvh, nodes, totnode, flag);
  }

  if (flag & (PBVH_UpdateBB | PBVH_UpdateOriginalBB)) {
    pbvh_flush_bb(pbvh, pbvh->nodes, flag);
  }

  MEM_SAFE_FREE(nodes);
}

void BKE_pbvh_update_vertex_data(PBVH *pbvh, int flag)
{
  if (!pbvh->nodes) {
    return;
  }

  PBVHNode **nodes;
  int totnode;

  BKE_pbvh_search_gather(pbvh, update_search_cb, POINTER_FROM_INT(flag), &nodes, &totnode);

  if (flag & (PBVH_UpdateMask)) {
    pbvh_update_mask_redraw(pbvh, nodes, totnode, flag);
  }

  if (flag & (PBVH_UpdateColor)) {
    for (int i = 0; i < totnode; i++) {
      nodes[i]->flag |= PBVH_UpdateRedraw | PBVH_UpdateDrawBuffers | PBVH_UpdateColor;
    }
  }

  if (flag & (PBVH_UpdateVisibility)) {
    pbvh_update_visibility_redraw(pbvh, nodes, totnode, flag);
  }

  if (nodes) {
    MEM_freeN(nodes);
  }
}

static void pbvh_faces_node_visibility_update(PBVH *pbvh, PBVHNode *node)
{
  MVert *mvert;
  const int *vert_indices;
  int totvert, i;
  BKE_pbvh_node_num_verts(pbvh, node, NULL, &totvert);
  BKE_pbvh_node_get_verts(pbvh, node, &vert_indices, &mvert);

  if (pbvh->hide_vert == NULL) {
    BKE_pbvh_node_fully_hidden_set(node, false);
    return;
  }
  for (i = 0; i < totvert; i++) {
    if (!(pbvh->hide_vert[vert_indices[i]])) {
      BKE_pbvh_node_fully_hidden_set(node, false);
      return;
    }
  }

  BKE_pbvh_node_fully_hidden_set(node, true);
}

static void pbvh_grids_node_visibility_update(PBVH *pbvh, PBVHNode *node)
{
  CCGElem **grids;
  BLI_bitmap **grid_hidden;
  int *grid_indices, totgrid, i;

  BKE_pbvh_node_get_grids(pbvh, node, &grid_indices, &totgrid, NULL, NULL, &grids);
  grid_hidden = BKE_pbvh_grid_hidden(pbvh);
  CCGKey key = *BKE_pbvh_get_grid_key(pbvh);

  for (i = 0; i < totgrid; i++) {
    int g = grid_indices[i], x, y;
    BLI_bitmap *gh = grid_hidden[g];

    if (!gh) {
      BKE_pbvh_node_fully_hidden_set(node, false);
      return;
    }

    for (y = 0; y < key.grid_size; y++) {
      for (x = 0; x < key.grid_size; x++) {
        if (!BLI_BITMAP_TEST(gh, y * key.grid_size + x)) {
          BKE_pbvh_node_fully_hidden_set(node, false);
          return;
        }
      }
    }
  }
  BKE_pbvh_node_fully_hidden_set(node, true);
}

static void pbvh_bmesh_node_visibility_update(PBVHNode *node)
{
  TableGSet *unique, *other;

  unique = BKE_pbvh_bmesh_node_unique_verts(node);
  other = BKE_pbvh_bmesh_node_other_verts(node);

  BMVert *v;

  TGSET_ITER (v, unique) {
    if (!BM_elem_flag_test(v, BM_ELEM_HIDDEN)) {
      BKE_pbvh_node_fully_hidden_set(node, false);
      return;
    }
  }
  TGSET_ITER_END

  TGSET_ITER (v, other) {
    if (!BM_elem_flag_test(v, BM_ELEM_HIDDEN)) {
      BKE_pbvh_node_fully_hidden_set(node, false);
      return;
    }
  }
  TGSET_ITER_END

  BKE_pbvh_node_fully_hidden_set(node, true);
}

static void pbvh_update_visibility_task_cb(void *__restrict userdata,
                                           const int n,
                                           const TaskParallelTLS *__restrict UNUSED(tls))
{

  PBVHUpdateData *data = userdata;
  PBVH *pbvh = data->pbvh;
  PBVHNode *node = data->nodes[n];
  if (node->flag & PBVH_UpdateVisibility) {
    switch (BKE_pbvh_type(pbvh)) {
      case PBVH_FACES:
        pbvh_faces_node_visibility_update(pbvh, node);
        break;
      case PBVH_GRIDS:
        pbvh_grids_node_visibility_update(pbvh, node);
        break;
      case PBVH_BMESH:
        pbvh_bmesh_node_visibility_update(node);
        break;
    }
    node->flag &= ~PBVH_UpdateVisibility;
  }
}

static void pbvh_update_visibility(PBVH *pbvh, PBVHNode **nodes, int totnode)
{
  PBVHUpdateData data = {
      .pbvh = pbvh,
      .nodes = nodes,
  };

  TaskParallelSettings settings;
  BKE_pbvh_parallel_range_settings(&settings, true, totnode);
  BLI_task_parallel_range(0, totnode, &data, pbvh_update_visibility_task_cb, &settings);
}

void BKE_pbvh_update_visibility(PBVH *pbvh)
{
  if (!pbvh->nodes) {
    return;
  }

  PBVHNode **nodes;
  int totnode;

  BKE_pbvh_search_gather(
      pbvh, update_search_cb, POINTER_FROM_INT(PBVH_UpdateVisibility), &nodes, &totnode);
  pbvh_update_visibility(pbvh, nodes, totnode);

  if (nodes) {
    MEM_freeN(nodes);
  }
}

void BKE_pbvh_redraw_BB(PBVH *pbvh, float bb_min[3], float bb_max[3])
{
  PBVHIter iter;
  PBVHNode *node;
  BB bb;

  BB_reset(&bb);

  pbvh_iter_begin(&iter, pbvh, NULL, NULL);

  while ((node = pbvh_iter_next(&iter))) {
    if (node->flag & PBVH_UpdateRedraw) {
      BB_expand_with_bb(&bb, &node->vb);
    }
  }

  pbvh_iter_end(&iter);

  copy_v3_v3(bb_min, bb.bmin);
  copy_v3_v3(bb_max, bb.bmax);
}

void BKE_pbvh_get_grid_updates(PBVH *pbvh, bool clear, void ***r_gridfaces, int *r_totface)
{
  GSet *face_set = BLI_gset_ptr_new(__func__);
  PBVHNode *node;
  PBVHIter iter;

  pbvh_iter_begin(&iter, pbvh, NULL, NULL);

  while ((node = pbvh_iter_next(&iter))) {
    if (node->flag & PBVH_UpdateNormals) {
      for (uint i = 0; i < node->totprim; i++) {
        void *face = pbvh->gridfaces[node->prim_indices[i]];
        BLI_gset_add(face_set, face);
      }

      if (clear) {
        node->flag &= ~PBVH_UpdateNormals;
      }
    }
  }

  pbvh_iter_end(&iter);

  const int tot = BLI_gset_len(face_set);
  if (tot == 0) {
    *r_totface = 0;
    *r_gridfaces = NULL;
    BLI_gset_free(face_set, NULL);
    return;
  }

  void **faces = MEM_mallocN(sizeof(*faces) * tot, "PBVH Grid Faces");

  GSetIterator gs_iter;
  int i;
  GSET_ITER_INDEX (gs_iter, face_set, i) {
    faces[i] = BLI_gsetIterator_getKey(&gs_iter);
  }

  BLI_gset_free(face_set, NULL);

  *r_totface = tot;
  *r_gridfaces = faces;
}

/***************************** PBVH Access ***********************************/

bool BKE_pbvh_has_faces(const PBVH *pbvh)
{
  if (pbvh->header.type == PBVH_BMESH) {
    return (pbvh->header.bm->totface != 0);
  }

  return (pbvh->totprim != 0);
}

void BKE_pbvh_bounding_box(const PBVH *pbvh, float min[3], float max[3])
{
  if (pbvh->totnode) {
    const BB *bb = &pbvh->nodes[0].vb;
    copy_v3_v3(min, bb->bmin);
    copy_v3_v3(max, bb->bmax);
  }
  else {
    zero_v3(min);
    zero_v3(max);
  }
}

BLI_bitmap **BKE_pbvh_grid_hidden(const PBVH *pbvh)
{
  BLI_assert(pbvh->header.type == PBVH_GRIDS);
  return pbvh->grid_hidden;
}

const CCGKey *BKE_pbvh_get_grid_key(const PBVH *pbvh)
{
  BLI_assert(pbvh->header.type == PBVH_GRIDS);
  return &pbvh->gridkey;
}

struct CCGElem **BKE_pbvh_get_grids(const PBVH *pbvh)
{
  BLI_assert(pbvh->header.type == PBVH_GRIDS);
  return pbvh->grids;
}

BLI_bitmap **BKE_pbvh_get_grid_visibility(const PBVH *pbvh)
{
  BLI_assert(pbvh->header.type == PBVH_GRIDS);
  return pbvh->grid_hidden;
}

int BKE_pbvh_get_grid_num_verts(const PBVH *pbvh)
{
  BLI_assert(pbvh->header.type == PBVH_GRIDS);
  return pbvh->totgrid * pbvh->gridkey.grid_area;
}

int BKE_pbvh_get_grid_num_faces(const PBVH *pbvh)
{
  BLI_assert(pbvh->header.type == PBVH_GRIDS);
  return pbvh->totgrid * (pbvh->gridkey.grid_size - 1) * (pbvh->gridkey.grid_size - 1);
}

/***************************** Node Access ***********************************/

void BKE_pbvh_node_mark_original_update(PBVHNode *node)
{
  node->flag |= PBVH_UpdateOriginalBB;
}

void BKE_pbvh_node_mark_update(PBVHNode *node)
{
  node->flag |= PBVH_UpdateNormals | PBVH_UpdateBB | PBVH_UpdateOriginalBB |
                PBVH_UpdateDrawBuffers | PBVH_UpdateRedraw | PBVH_UpdateCurvatureDir |
                PBVH_RebuildPixels | PBVH_UpdateTriAreas;
}

void BKE_pbvh_node_mark_update_mask(PBVHNode *node)
{
  node->flag |= PBVH_UpdateMask | PBVH_UpdateDrawBuffers | PBVH_UpdateRedraw;
}

void BKE_pbvh_node_mark_update_color(PBVHNode *node)
{
  node->flag |= PBVH_UpdateColor | PBVH_UpdateDrawBuffers | PBVH_UpdateRedraw;
}

void BKE_pbvh_node_mark_update_face_sets(PBVHNode *node)
{
  node->flag |= PBVH_UpdateDrawBuffers | PBVH_UpdateRedraw;
}

void BKE_pbvh_mark_rebuild_pixels(PBVH *pbvh)
{
  for (int n = 0; n < pbvh->totnode; n++) {
    PBVHNode *node = &pbvh->nodes[n];
    if (node->flag & PBVH_Leaf) {
      node->flag |= PBVH_RebuildPixels;
    }
  }
}

void BKE_pbvh_node_mark_update_visibility(PBVHNode *node)
{
  node->flag |= PBVH_UpdateVisibility | PBVH_RebuildDrawBuffers | PBVH_UpdateDrawBuffers |
                PBVH_UpdateRedraw | PBVH_UpdateTris;
}

void BKE_pbvh_vert_tag_update_normal_visibility(PBVHNode *node)
{
  node->flag |= PBVH_UpdateVisibility | PBVH_RebuildDrawBuffers | PBVH_UpdateDrawBuffers |
                PBVH_UpdateRedraw | PBVH_UpdateCurvatureDir | PBVH_UpdateTris;
}

void BKE_pbvh_node_mark_rebuild_draw(PBVHNode *node)
{
  node->flag |= PBVH_RebuildDrawBuffers | PBVH_UpdateDrawBuffers | PBVH_UpdateRedraw |
                PBVH_UpdateCurvatureDir;
}

void BKE_pbvh_node_mark_redraw(PBVHNode *node)
{
  node->flag |= PBVH_UpdateDrawBuffers | PBVH_UpdateRedraw;
}

void BKE_pbvh_node_mark_normals_update(PBVHNode *node)
{
  node->flag |= PBVH_UpdateNormals | PBVH_UpdateCurvatureDir;
}

void BKE_pbvh_node_mark_curvature_update(PBVHNode *node)
{
  node->flag |= PBVH_UpdateCurvatureDir;
}

void BKE_pbvh_curvature_update_set(PBVHNode *node, bool state)
{
  if (state) {
    node->flag |= PBVH_UpdateCurvatureDir;
  }
  else {
    node->flag &= ~PBVH_UpdateCurvatureDir;
  }
}

bool BKE_pbvh_curvature_update_get(PBVHNode *node)
{
  return node->flag & PBVH_UpdateCurvatureDir;
}

void BKE_pbvh_node_fully_hidden_set(PBVHNode *node, int fully_hidden)
{
  BLI_assert(node->flag & PBVH_Leaf);

  if (fully_hidden) {
    node->flag |= PBVH_FullyHidden;
  }
  else {
    node->flag &= ~PBVH_FullyHidden;
  }
}

bool BKE_pbvh_node_fully_hidden_get(PBVHNode *node)
{
  return (node->flag & PBVH_Leaf) && (node->flag & PBVH_FullyHidden);
}

void BKE_pbvh_node_fully_masked_set(PBVHNode *node, int fully_masked)
{
  BLI_assert(node->flag & PBVH_Leaf);

  if (fully_masked) {
    node->flag |= PBVH_FullyMasked;
  }
  else {
    node->flag &= ~PBVH_FullyMasked;
  }
}

bool BKE_pbvh_node_fully_masked_get(PBVHNode *node)
{
  return (node->flag & PBVH_Leaf) && (node->flag & PBVH_FullyMasked);
}

void BKE_pbvh_node_fully_unmasked_set(PBVHNode *node, int fully_masked)
{
  BLI_assert(node->flag & PBVH_Leaf);

  if (fully_masked) {
    node->flag |= PBVH_FullyUnmasked;
  }
  else {
    node->flag &= ~PBVH_FullyUnmasked;
  }
}

bool BKE_pbvh_node_fully_unmasked_get(PBVHNode *node)
{
  return (node->flag & PBVH_Leaf) && (node->flag & PBVH_FullyUnmasked);
}

void BKE_pbvh_vert_tag_update_normal(PBVH *pbvh, PBVHVertRef vertex)
{
  BLI_assert(pbvh->header.type == PBVH_FACES);
  pbvh->vert_bitmap[vertex.i] = true;
}

void BKE_pbvh_node_get_loops(PBVH *pbvh,
                             PBVHNode *node,
                             const int **r_loop_indices,
                             const MLoop **r_loops)
{
  BLI_assert(BKE_pbvh_type(pbvh) == PBVH_FACES);

  if (r_loop_indices) {
    *r_loop_indices = node->loop_indices;
  }

  if (r_loops) {
    *r_loops = pbvh->mloop;
  }
}

int BKE_pbvh_num_faces(const PBVH *pbvh)
{
  switch (pbvh->header.type) {
    case PBVH_GRIDS:
    case PBVH_FACES:
      return pbvh->faces_num;
    case PBVH_BMESH:
      return pbvh->header.bm->totface;
  }

  BLI_assert_unreachable();
  return 0;
}

void BKE_pbvh_node_get_verts(PBVH *pbvh,
                             PBVHNode *node,
                             const int **r_vert_indices,
                             MVert **r_verts)
{
  if (r_vert_indices) {
    *r_vert_indices = node->vert_indices;
  }

  if (r_verts) {
    *r_verts = pbvh->verts;
  }
}

void BKE_pbvh_node_num_verts(PBVH *pbvh, PBVHNode *node, int *r_uniquevert, int *r_totvert)
{
  int tot;

  switch (pbvh->header.type) {
    case PBVH_GRIDS:
      tot = node->totprim * pbvh->gridkey.grid_area;
      if (r_totvert) {
        *r_totvert = tot;
      }
      if (r_uniquevert) {
        *r_uniquevert = tot;
      }
      break;
    case PBVH_FACES:
      if (r_totvert) {
        *r_totvert = node->uniq_verts + node->face_verts;
      }
      if (r_uniquevert) {
        *r_uniquevert = node->uniq_verts;
      }
      break;
    case PBVH_BMESH:
      // not a leaf? return zero
      if (!(node->flag & PBVH_Leaf)) {
        if (r_totvert) {
          *r_totvert = 0;
        }

        if (r_uniquevert) {
          *r_uniquevert = 0;
        }

        return;
      }

      pbvh_bmesh_check_other_verts(node);

      tot = BLI_table_gset_len(node->bm_unique_verts);
      if (r_totvert) {
        *r_totvert = tot + BLI_table_gset_len(node->bm_other_verts);
      }
      if (r_uniquevert) {
        *r_uniquevert = tot;
      }
      break;
  }
}

void BKE_pbvh_node_get_grids(PBVH *pbvh,
                             PBVHNode *node,
                             int **r_grid_indices,
                             int *r_totgrid,
                             int *r_maxgrid,
                             int *r_gridsize,
                             CCGElem ***r_griddata)
{
  switch (pbvh->header.type) {
    case PBVH_GRIDS:
      if (r_grid_indices) {
        *r_grid_indices = node->prim_indices;
      }
      if (r_totgrid) {
        *r_totgrid = node->totprim;
      }
      if (r_maxgrid) {
        *r_maxgrid = pbvh->totgrid;
      }
      if (r_gridsize) {
        *r_gridsize = pbvh->gridkey.grid_size;
      }
      if (r_griddata) {
        *r_griddata = pbvh->grids;
      }
      break;
    case PBVH_FACES:
    case PBVH_BMESH:
      if (r_grid_indices) {
        *r_grid_indices = NULL;
      }
      if (r_totgrid) {
        *r_totgrid = 0;
      }
      if (r_maxgrid) {
        *r_maxgrid = 0;
      }
      if (r_gridsize) {
        *r_gridsize = 0;
      }
      if (r_griddata) {
        *r_griddata = NULL;
      }
      break;
  }
}

void BKE_pbvh_node_get_BB(PBVHNode *node, float bb_min[3], float bb_max[3])
{
  copy_v3_v3(bb_min, node->vb.bmin);
  copy_v3_v3(bb_max, node->vb.bmax);
}

void BKE_pbvh_node_get_original_BB(PBVHNode *node, float bb_min[3], float bb_max[3])
{
  copy_v3_v3(bb_min, node->orig_vb.bmin);
  copy_v3_v3(bb_max, node->orig_vb.bmax);
}

void BKE_pbvh_node_get_proxies(PBVHNode *node, PBVHProxyNode **proxies, int *proxy_count)
{
  if (node->proxy_count > 0) {
    if (proxies) {
      *proxies = node->proxies;
    }
    if (proxy_count) {
      *proxy_count = node->proxy_count;
    }
  }
  else {
    if (proxies) {
      *proxies = NULL;
    }
    if (proxy_count) {
      *proxy_count = 0;
    }
  }
}

bool BKE_pbvh_node_has_vert_with_normal_update_tag(PBVH *pbvh, PBVHNode *node)
{
  BLI_assert(pbvh->header.type == PBVH_FACES);
  const int *verts = node->vert_indices;
  const int totvert = node->uniq_verts + node->face_verts;

  for (int i = 0; i < totvert; i++) {
    const int v = verts[i];

    if (pbvh->vert_bitmap[v]) {
      return true;
    }
  }

  return false;
}

/********************************* Ray-cast ***********************************/

typedef struct {
  struct IsectRayAABB_Precalc ray;
  bool original;
  int stroke_id;
} RaycastData;

static bool ray_aabb_intersect(PBVHNode *node, void *data_v)
{
  RaycastData *rcd = data_v;
  const float *bb_min, *bb_max;

  if (rcd->original) {
    /* BKE_pbvh_node_get_original_BB */
    bb_min = node->orig_vb.bmin;
    bb_max = node->orig_vb.bmax;
  }
  else {
    /* BKE_pbvh_node_get_BB */
    bb_min = node->vb.bmin;
    bb_max = node->vb.bmax;
  }

  return isect_ray_aabb_v3(&rcd->ray, bb_min, bb_max, &node->tmin);
}

void BKE_pbvh_raycast(PBVH *pbvh,
                      BKE_pbvh_HitOccludedCallback cb,
                      void *data,
                      const float ray_start[3],
                      const float ray_normal[3],
                      bool original,
                      int stroke_id)
{
  RaycastData rcd;

  isect_ray_aabb_v3_precalc(&rcd.ray, ray_start, ray_normal);

  rcd.original = original;
  rcd.stroke_id = stroke_id;
  pbvh->stroke_id = stroke_id;

  BKE_pbvh_search_callback_occluded(pbvh, ray_aabb_intersect, &rcd, cb, data);
}

bool ray_face_intersection_quad(const float ray_start[3],
                                struct IsectRayPrecalc *isect_precalc,
                                const float t0[3],
                                const float t1[3],
                                const float t2[3],
                                const float t3[3],
                                float *depth)
{
  float depth_test;

  if ((isect_ray_tri_watertight_v3(ray_start, isect_precalc, t0, t1, t2, &depth_test, NULL) &&
       (depth_test < *depth)) ||
      (isect_ray_tri_watertight_v3(ray_start, isect_precalc, t0, t2, t3, &depth_test, NULL) &&
       (depth_test < *depth))) {
    *depth = depth_test;
    return true;
  }

  return false;
}

bool ray_face_intersection_tri(const float ray_start[3],
                               struct IsectRayPrecalc *isect_precalc,
                               const float t0[3],
                               const float t1[3],
                               const float t2[3],
                               float *depth)
{
  float depth_test;
  if (isect_ray_tri_watertight_v3(ray_start, isect_precalc, t0, t1, t2, &depth_test, NULL) &&
      (depth_test < *depth)) {
    *depth = depth_test;
    return true;
  }

  return false;
}

bool ray_update_depth_and_hit_count(const float depth_test,
                                    float *r_depth,
                                    float *r_back_depth,
                                    int *hit_count)
{
  (*hit_count)++;
  if (depth_test < *r_depth) {
    *r_back_depth = *r_depth;
    *r_depth = depth_test;
    return true;
  }
  else if (depth_test > *r_depth && depth_test <= *r_back_depth) {
    *r_back_depth = depth_test;
    return false;
  }

  return false;
}

bool ray_face_intersection_depth_quad(const float ray_start[3],
                                      struct IsectRayPrecalc *isect_precalc,
                                      const float t0[3],
                                      const float t1[3],
                                      const float t2[3],
                                      const float t3[3],
                                      float *r_depth,
                                      float *r_back_depth,
                                      int *hit_count)
{
  float depth_test;
  if (!(isect_ray_tri_watertight_v3(ray_start, isect_precalc, t0, t1, t2, &depth_test, NULL) ||
        isect_ray_tri_watertight_v3(ray_start, isect_precalc, t0, t2, t3, &depth_test, NULL))) {
    return false;
  }
  return ray_update_depth_and_hit_count(depth_test, r_depth, r_back_depth, hit_count);
}

bool ray_face_intersection_depth_tri(const float ray_start[3],
                                     struct IsectRayPrecalc *isect_precalc,
                                     const float t0[3],
                                     const float t1[3],
                                     const float t2[3],
                                     float *r_depth,
                                     float *r_back_depth,
                                     int *hit_count)
{
  float depth_test;

  if (!isect_ray_tri_watertight_v3(ray_start, isect_precalc, t0, t1, t2, &depth_test, NULL)) {
    return false;
  }
  return ray_update_depth_and_hit_count(depth_test, r_depth, r_back_depth, hit_count);
}

/* Take advantage of the fact we know this won't be an intersection.
 * Just handle ray-tri edges. */
static float dist_squared_ray_to_tri_v3_fast(const float ray_origin[3],
                                             const float ray_direction[3],
                                             const float v0[3],
                                             const float v1[3],
                                             const float v2[3],
                                             float r_point[3],
                                             float *r_depth)
{
  const float *tri[3] = {v0, v1, v2};
  float dist_sq_best = FLT_MAX;
  for (int i = 0, j = 2; i < 3; j = i++) {
    float point_test[3], depth_test = FLT_MAX;
    const float dist_sq_test = dist_squared_ray_to_seg_v3(
        ray_origin, ray_direction, tri[i], tri[j], point_test, &depth_test);
    if (dist_sq_test < dist_sq_best || i == 0) {
      copy_v3_v3(r_point, point_test);
      *r_depth = depth_test;
      dist_sq_best = dist_sq_test;
    }
  }
  return dist_sq_best;
}

bool ray_face_nearest_quad(const float ray_start[3],
                           const float ray_normal[3],
                           const float t0[3],
                           const float t1[3],
                           const float t2[3],
                           const float t3[3],
                           float *depth,
                           float *dist_sq)
{
  float dist_sq_test;
  float co[3], depth_test;

  if ((dist_sq_test = dist_squared_ray_to_tri_v3_fast(
           ray_start, ray_normal, t0, t1, t2, co, &depth_test)) < *dist_sq) {
    *dist_sq = dist_sq_test;
    *depth = depth_test;
    if ((dist_sq_test = dist_squared_ray_to_tri_v3_fast(
             ray_start, ray_normal, t0, t2, t3, co, &depth_test)) < *dist_sq) {
      *dist_sq = dist_sq_test;
      *depth = depth_test;
    }
    return true;
  }

  return false;
}

bool ray_face_nearest_tri(const float ray_start[3],
                          const float ray_normal[3],
                          const float t0[3],
                          const float t1[3],
                          const float t2[3],
                          float *depth,
                          float *dist_sq)
{
  float dist_sq_test;
  float co[3], depth_test;

  if ((dist_sq_test = dist_squared_ray_to_tri_v3_fast(
           ray_start, ray_normal, t0, t1, t2, co, &depth_test)) < *dist_sq) {
    *dist_sq = dist_sq_test;
    *depth = depth_test;
    return true;
  }

  return false;
}

static bool pbvh_faces_node_raycast(PBVH *pbvh,
                                    const PBVHNode *node,
                                    float (*origco)[3],
                                    const float ray_start[3],
                                    const float ray_normal[3],
                                    struct IsectRayPrecalc *isect_precalc,
                                    int *hit_count,
                                    float *depth,
                                    float *depth_back,
                                    PBVHVertRef *r_active_vertex_index,
                                    PBVHFaceRef *r_active_face_index,
                                    float *r_face_normal,
                                    int stroke_id)
{
  const MVert *vert = pbvh->verts;
  const MLoop *mloop = pbvh->mloop;
  const int *faces = node->prim_indices;
  int totface = node->totprim;
  bool hit = false;
  float nearest_vertex_co[3] = {0.0f};

  for (int i = 0; i < totface; i++) {
    const MLoopTri *lt = &pbvh->looptri[faces[i]];
    const int *face_verts = node->face_vert_indices[i];

    if (pbvh->respect_hide && paint_is_face_hidden(lt, pbvh->hide_poly)) {
      continue;
    }

    const float *co[3];
    if (origco) {
      /* Intersect with backed up original coordinates. */
      co[0] = origco[face_verts[0]];
      co[1] = origco[face_verts[1]];
      co[2] = origco[face_verts[2]];
    }
    else {
      /* intersect with current coordinates */
      co[0] = vert[mloop[lt->tri[0]].v].co;
      co[1] = vert[mloop[lt->tri[1]].v].co;
      co[2] = vert[mloop[lt->tri[2]].v].co;
    }

    if (!ray_face_intersection_depth_tri(
            ray_start, isect_precalc, co[0], co[1], co[2], depth, depth_back, hit_count)) {
      continue;
    }

    hit = true;

    if (r_face_normal) {
      normal_tri_v3(r_face_normal, co[0], co[1], co[2]);
    }

    if (r_active_vertex_index) {
      float location[3] = {0.0f};
      madd_v3_v3v3fl(location, ray_start, ray_normal, *depth);
      for (int j = 0; j < 3; j++) {
        /* Always assign nearest_vertex_co in the first iteration to avoid comparison against
         * uninitialized values. This stores the closest vertex in the current intersecting
         * triangle. */
        if (j == 0 ||
            len_squared_v3v3(location, co[j]) < len_squared_v3v3(location, nearest_vertex_co)) {
          copy_v3_v3(nearest_vertex_co, co[j]);
          *r_active_vertex_index = (PBVHVertRef){.i = mloop[lt->tri[j]].v};
          *r_active_face_index = (PBVHFaceRef){.i = lt->poly};
        }
      }
    }
  }

  return hit;
}

static bool pbvh_grids_node_raycast(PBVH *pbvh,
                                    PBVHNode *node,
                                    float (*origco)[3],
                                    const float ray_start[3],
                                    const float ray_normal[3],
                                    struct IsectRayPrecalc *isect_precalc,
                                    int *hit_count,
                                    float *depth,
                                    float *back_depth,

                                    PBVHVertRef *r_active_vertex,
                                    PBVHFaceRef *r_active_grid,
                                    float *r_face_normal)
{
  const int totgrid = node->totprim;
  const int gridsize = pbvh->gridkey.grid_size;
  bool hit = false;
  float nearest_vertex_co[3] = {0.0};
  const CCGKey *gridkey = &pbvh->gridkey;

  for (int i = 0; i < totgrid; i++) {
    const int grid_index = node->prim_indices[i];
    CCGElem *grid = pbvh->grids[grid_index];
    BLI_bitmap *gh;

    if (!grid) {
      continue;
    }

    gh = pbvh->grid_hidden[grid_index];

    for (int y = 0; y < gridsize - 1; y++) {
      for (int x = 0; x < gridsize - 1; x++) {
        /* check if grid face is hidden */
        if (gh) {
          if (paint_is_grid_face_hidden(gh, gridsize, x, y)) {
            continue;
          }
        }

        const float *co[4];
        if (origco) {
          co[0] = origco[(y + 1) * gridsize + x];
          co[1] = origco[(y + 1) * gridsize + x + 1];
          co[2] = origco[y * gridsize + x + 1];
          co[3] = origco[y * gridsize + x];
        }
        else {
          co[0] = CCG_grid_elem_co(gridkey, grid, x, y + 1);
          co[1] = CCG_grid_elem_co(gridkey, grid, x + 1, y + 1);
          co[2] = CCG_grid_elem_co(gridkey, grid, x + 1, y);
          co[3] = CCG_grid_elem_co(gridkey, grid, x, y);
        }

        if (!ray_face_intersection_depth_quad(ray_start,
                                              isect_precalc,
                                              co[0],
                                              co[1],
                                              co[2],
                                              co[3],
                                              depth,
                                              back_depth,
                                              hit_count)) {
          continue;
        }
        hit = true;

        if (r_face_normal) {
          normal_quad_v3(r_face_normal, co[0], co[1], co[2], co[3]);
        }

        if (r_active_vertex) {
          float location[3] = {0.0};
          madd_v3_v3v3fl(location, ray_start, ray_normal, *depth);

          const int x_it[4] = {0, 1, 1, 0};
          const int y_it[4] = {1, 1, 0, 0};

          for (int j = 0; j < 4; j++) {
            /* Always assign nearest_vertex_co in the first iteration to avoid comparison against
             * uninitialized values. This stores the closest vertex in the current intersecting
             * quad. */
            if (j == 0 || len_squared_v3v3(location, co[j]) <
                              len_squared_v3v3(location, nearest_vertex_co)) {
              copy_v3_v3(nearest_vertex_co, co[j]);

              r_active_vertex->i = gridkey->grid_area * grid_index +
                                   (y + y_it[j]) * gridkey->grid_size + (x + x_it[j]);
            }
          }
        }

        if (r_active_grid) {
          r_active_grid->i = grid_index;
        }
      }
    }

    if (origco) {
      origco += gridsize * gridsize;
    }
  }

  return hit;
}

bool BKE_pbvh_node_raycast(PBVH *pbvh,
                           PBVHNode *node,
                           float (*origco)[3],
                           bool use_origco,
                           const float ray_start[3],
                           const float ray_normal[3],
                           struct IsectRayPrecalc *isect_precalc,
                           int *hit_count,
                           float *depth,
                           float *back_depth,
                           PBVHVertRef *active_vertex,
                           PBVHFaceRef *active_face_grid,
                           float *face_normal,
                           int stroke_id)
{
  bool hit = false;

  if (node->flag & PBVH_FullyHidden) {
    return false;
  }

  switch (pbvh->header.type) {
    case PBVH_FACES:
      hit |= pbvh_faces_node_raycast(pbvh,
                                     node,
                                     origco,
                                     ray_start,
                                     ray_normal,
                                     isect_precalc,
                                     hit_count,
                                     depth,
                                     back_depth,
                                     active_vertex,
                                     active_face_grid,
                                     face_normal,
                                     stroke_id);

      break;
    case PBVH_GRIDS:
      hit |= pbvh_grids_node_raycast(pbvh,
                                     node,
                                     origco,
                                     ray_start,
                                     ray_normal,
                                     isect_precalc,
                                     hit_count,
                                     depth,
                                     back_depth,
                                     active_vertex,
                                     active_face_grid,
                                     face_normal);
      break;
    case PBVH_BMESH:
      hit = pbvh_bmesh_node_raycast(pbvh,
                                    node,
                                    ray_start,
                                    ray_normal,
                                    isect_precalc,
                                    hit_count,
                                    depth,
                                    back_depth,
                                    use_origco,
                                    active_vertex,
                                    active_face_grid,
                                    face_normal,
                                    stroke_id);
      break;
  }

  return hit;
}

void BKE_pbvh_raycast_project_ray_root(
    PBVH *pbvh, bool original, float ray_start[3], float ray_end[3], float ray_normal[3])
{
  if (pbvh->nodes) {
    float rootmin_start, rootmin_end;
    float bb_min_root[3], bb_max_root[3], bb_center[3], bb_diff[3];
    struct IsectRayAABB_Precalc ray;
    float ray_normal_inv[3];
    float offset = 1.0f + 1e-3f;
    const float offset_vec[3] = {1e-3f, 1e-3f, 1e-3f};

    if (original) {
      BKE_pbvh_node_get_original_BB(pbvh->nodes, bb_min_root, bb_max_root);
    }
    else {
      BKE_pbvh_node_get_BB(pbvh->nodes, bb_min_root, bb_max_root);
    }

    /* Slightly offset min and max in case we have a zero width node
     * (due to a plane mesh for instance), or faces very close to the bounding box boundary. */
    mid_v3_v3v3(bb_center, bb_max_root, bb_min_root);
    /* diff should be same for both min/max since it's calculated from center */
    sub_v3_v3v3(bb_diff, bb_max_root, bb_center);
    /* handles case of zero width bb */
    add_v3_v3(bb_diff, offset_vec);
    madd_v3_v3v3fl(bb_max_root, bb_center, bb_diff, offset);
    madd_v3_v3v3fl(bb_min_root, bb_center, bb_diff, -offset);

    /* first project start ray */
    isect_ray_aabb_v3_precalc(&ray, ray_start, ray_normal);
    if (!isect_ray_aabb_v3(&ray, bb_min_root, bb_max_root, &rootmin_start)) {
      return;
    }

    /* then the end ray */
    mul_v3_v3fl(ray_normal_inv, ray_normal, -1.0);
    isect_ray_aabb_v3_precalc(&ray, ray_end, ray_normal_inv);
    /* unlikely to fail exiting if entering succeeded, still keep this here */
    if (!isect_ray_aabb_v3(&ray, bb_min_root, bb_max_root, &rootmin_end)) {
      return;
    }

    madd_v3_v3v3fl(ray_start, ray_start, ray_normal, rootmin_start);
    madd_v3_v3v3fl(ray_end, ray_end, ray_normal_inv, rootmin_end);
  }
}

/* -------------------------------------------------------------------- */

typedef struct {
  struct DistRayAABB_Precalc dist_ray_to_aabb_precalc;
  bool original;
} FindNearestRayData;

static bool nearest_to_ray_aabb_dist_sq(PBVHNode *node, void *data_v)
{
  FindNearestRayData *rcd = data_v;
  const float *bb_min, *bb_max;

  if (rcd->original) {
    /* BKE_pbvh_node_get_original_BB */
    bb_min = node->orig_vb.bmin;
    bb_max = node->orig_vb.bmax;
  }
  else {
    /* BKE_pbvh_node_get_BB */
    bb_min = node->vb.bmin;
    bb_max = node->vb.bmax;
  }

  float co_dummy[3], depth;
  node->tmin = dist_squared_ray_to_aabb_v3(
      &rcd->dist_ray_to_aabb_precalc, bb_min, bb_max, co_dummy, &depth);
  /* Ideally we would skip distances outside the range. */
  return depth > 0.0f;
}

void BKE_pbvh_find_nearest_to_ray(PBVH *pbvh,
                                  BKE_pbvh_SearchNearestCallback cb,
                                  void *data,
                                  const float ray_start[3],
                                  const float ray_normal[3],
                                  bool original)
{
  FindNearestRayData ncd;

  dist_squared_ray_to_aabb_v3_precalc(&ncd.dist_ray_to_aabb_precalc, ray_start, ray_normal);
  ncd.original = original;

  BKE_pbvh_search_callback_occluded(pbvh, nearest_to_ray_aabb_dist_sq, &ncd, cb, data);
}

static bool pbvh_faces_node_nearest_to_ray(PBVH *pbvh,
                                           const PBVHNode *node,
                                           float (*origco)[3],
                                           const float ray_start[3],
                                           const float ray_normal[3],
                                           float *depth,
                                           float *dist_sq)
{
  const MVert *vert = pbvh->verts;
  const MLoop *mloop = pbvh->mloop;
  const int *faces = node->prim_indices;
  int i, totface = node->totprim;
  bool hit = false;

  for (i = 0; i < totface; i++) {
    const MLoopTri *lt = &pbvh->looptri[faces[i]];
    const int *face_verts = node->face_vert_indices[i];

    if (pbvh->respect_hide && paint_is_face_hidden(lt, pbvh->hide_poly)) {
      continue;
    }

    if (origco) {
      /* Intersect with backed-up original coordinates. */
      hit |= ray_face_nearest_tri(ray_start,
                                  ray_normal,
                                  origco[face_verts[0]],
                                  origco[face_verts[1]],
                                  origco[face_verts[2]],
                                  depth,
                                  dist_sq);
    }
    else {
      /* intersect with current coordinates */
      hit |= ray_face_nearest_tri(ray_start,
                                  ray_normal,
                                  vert[mloop[lt->tri[0]].v].co,
                                  vert[mloop[lt->tri[1]].v].co,
                                  vert[mloop[lt->tri[2]].v].co,
                                  depth,
                                  dist_sq);
    }
  }

  return hit;
}

static bool pbvh_grids_node_nearest_to_ray(PBVH *pbvh,
                                           PBVHNode *node,
                                           float (*origco)[3],
                                           const float ray_start[3],
                                           const float ray_normal[3],
                                           float *depth,
                                           float *dist_sq)
{
  const int totgrid = node->totprim;
  const int gridsize = pbvh->gridkey.grid_size;
  bool hit = false;

  for (int i = 0; i < totgrid; i++) {
    CCGElem *grid = pbvh->grids[node->prim_indices[i]];
    BLI_bitmap *gh;

    if (!grid) {
      continue;
    }

    gh = pbvh->grid_hidden[node->prim_indices[i]];

    for (int y = 0; y < gridsize - 1; y++) {
      for (int x = 0; x < gridsize - 1; x++) {
        /* check if grid face is hidden */
        if (gh) {
          if (paint_is_grid_face_hidden(gh, gridsize, x, y)) {
            continue;
          }
        }

        if (origco) {
          hit |= ray_face_nearest_quad(ray_start,
                                       ray_normal,
                                       origco[y * gridsize + x],
                                       origco[y * gridsize + x + 1],
                                       origco[(y + 1) * gridsize + x + 1],
                                       origco[(y + 1) * gridsize + x],
                                       depth,
                                       dist_sq);
        }
        else {
          hit |= ray_face_nearest_quad(ray_start,
                                       ray_normal,
                                       CCG_grid_elem_co(&pbvh->gridkey, grid, x, y),
                                       CCG_grid_elem_co(&pbvh->gridkey, grid, x + 1, y),
                                       CCG_grid_elem_co(&pbvh->gridkey, grid, x + 1, y + 1),
                                       CCG_grid_elem_co(&pbvh->gridkey, grid, x, y + 1),
                                       depth,
                                       dist_sq);
        }
      }
    }

    if (origco) {
      origco += gridsize * gridsize;
    }
  }

  return hit;
}

bool BKE_pbvh_node_find_nearest_to_ray(PBVH *pbvh,
                                       PBVHNode *node,
                                       float (*origco)[3],
                                       bool use_origco,
                                       const float ray_start[3],
                                       const float ray_normal[3],
                                       float *depth,
                                       float *dist_sq,
                                       int stroke_id)
{
  bool hit = false;

  if (node->flag & PBVH_FullyHidden) {
    return false;
  }

  switch (pbvh->header.type) {
    case PBVH_FACES:
      hit |= pbvh_faces_node_nearest_to_ray(
          pbvh, node, origco, ray_start, ray_normal, depth, dist_sq);
      break;
    case PBVH_GRIDS:
      hit |= pbvh_grids_node_nearest_to_ray(
          pbvh, node, origco, ray_start, ray_normal, depth, dist_sq);
      break;
    case PBVH_BMESH:
      hit = pbvh_bmesh_node_nearest_to_ray(
          pbvh, node, ray_start, ray_normal, depth, dist_sq, use_origco, stroke_id);
      break;
  }

  return hit;
}

typedef enum {
  ISECT_INSIDE,
  ISECT_OUTSIDE,
  ISECT_INTERSECT,
} PlaneAABBIsect;

/* Adapted from:
 * http://www.gamedev.net/community/forums/topic.asp?topic_id=512123
 * Returns true if the AABB is at least partially within the frustum
 * (ok, not a real frustum), false otherwise.
 */
static PlaneAABBIsect test_frustum_aabb(const float bb_min[3],
                                        const float bb_max[3],
                                        PBVHFrustumPlanes *frustum)
{
  PlaneAABBIsect ret = ISECT_INSIDE;
  float(*planes)[4] = frustum->planes;

  for (int i = 0; i < frustum->num_planes; i++) {
    float vmin[3], vmax[3];

    for (int axis = 0; axis < 3; axis++) {
      if (planes[i][axis] < 0) {
        vmin[axis] = bb_min[axis];
        vmax[axis] = bb_max[axis];
      }
      else {
        vmin[axis] = bb_max[axis];
        vmax[axis] = bb_min[axis];
      }
    }

    if (dot_v3v3(planes[i], vmin) + planes[i][3] < 0) {
      return ISECT_OUTSIDE;
    }
    if (dot_v3v3(planes[i], vmax) + planes[i][3] <= 0) {
      ret = ISECT_INTERSECT;
    }
  }

  return ret;
}

bool BKE_pbvh_node_frustum_contain_AABB(PBVHNode *node, void *data)
{
  const float *bb_min, *bb_max;
  /* BKE_pbvh_node_get_BB */
  bb_min = node->vb.bmin;
  bb_max = node->vb.bmax;

  return test_frustum_aabb(bb_min, bb_max, data) != ISECT_OUTSIDE;
}

bool BKE_pbvh_node_frustum_exclude_AABB(PBVHNode *node, void *data)
{
  const float *bb_min, *bb_max;
  /* BKE_pbvh_node_get_BB */
  bb_min = node->vb.bmin;
  bb_max = node->vb.bmax;

  return test_frustum_aabb(bb_min, bb_max, data) != ISECT_INSIDE;
}

void BKE_pbvh_update_normals(PBVH *pbvh, struct SubdivCCG *subdiv_ccg)
{
  /* Update normals */
  PBVHNode **nodes;
  int totnode;

  if (pbvh->header.type == PBVH_BMESH) {
    for (int i = 0; i < pbvh->totnode; i++) {
      if (pbvh->nodes[i].flag & PBVH_Leaf) {
        BKE_pbvh_bmesh_check_tris(pbvh, pbvh->nodes + i);
      }
    }
  }

  BKE_pbvh_search_gather(
      pbvh, update_search_cb, POINTER_FROM_INT(PBVH_UpdateNormals), &nodes, &totnode);

  if (totnode > 0) {
    if (pbvh->header.type == PBVH_BMESH) {
      pbvh_bmesh_normals_update(pbvh, nodes, totnode);
    }
    else if (pbvh->header.type == PBVH_FACES) {
      pbvh_faces_update_normals(pbvh, nodes, totnode);
    }
    else if (pbvh->header.type == PBVH_GRIDS) {
      struct CCGFace **faces;
      int num_faces;
      BKE_pbvh_get_grid_updates(pbvh, true, (void ***)&faces, &num_faces);
      if (num_faces > 0) {
        BKE_subdiv_ccg_update_normals(subdiv_ccg, faces, num_faces);
        MEM_freeN(faces);
      }
    }
  }

  MEM_SAFE_FREE(nodes);
}

void BKE_pbvh_face_sets_color_set(PBVH *pbvh, int seed, int color_default)
{
  pbvh->face_sets_color_seed = seed;
  pbvh->face_sets_color_default = color_default;
}

/**
 * PBVH drawing, updating draw buffers as needed and culling any nodes outside
 * the specified frustum.
 */
typedef struct PBVHDrawSearchData {
  PBVHFrustumPlanes *frustum;
  int accum_update_flag;
  PBVHAttrReq *attrs;
  int attrs_num;
} PBVHDrawSearchData;

static bool pbvh_draw_search_cb(PBVHNode *node, void *data_v)
{
  PBVHDrawSearchData *data = data_v;
  if (data->frustum && !BKE_pbvh_node_frustum_contain_AABB(node, data->frustum)) {
    return false;
  }

  data->accum_update_flag |= node->flag;
  return true;
}

void BKE_pbvh_draw_cb(PBVH *pbvh,
                      Mesh *me,
                      bool update_only_visible,
                      PBVHFrustumPlanes *update_frustum,
                      PBVHFrustumPlanes *draw_frustum,
                      void (*draw_fn)(void *user_data, PBVHBatches *batches, PBVH_GPU_Args *args),
                      void *user_data,
                      bool UNUSED(full_render),
                      PBVHAttrReq *attrs,
                      int attrs_num)
{
  PBVHNode **nodes;
  int totnode;
  int update_flag = 0;

  pbvh->draw_cache_invalid = false;

  /* Search for nodes that need updates. */
  if (update_only_visible) {
    /* Get visible nodes with draw updates. */
    PBVHDrawSearchData data = {
        .frustum = update_frustum, .accum_update_flag = 0, attrs, attrs_num};
    BKE_pbvh_search_gather(pbvh, pbvh_draw_search_cb, &data, &nodes, &totnode);
    update_flag = data.accum_update_flag;
  }
  else {
    /* Get all nodes with draw updates, also those outside the view. */
    const int search_flag = PBVH_RebuildDrawBuffers | PBVH_UpdateDrawBuffers;
    BKE_pbvh_search_gather(
        pbvh, update_search_cb, POINTER_FROM_INT(search_flag), &nodes, &totnode);
    update_flag = PBVH_RebuildDrawBuffers | PBVH_UpdateDrawBuffers;
  }

  /* Update draw buffers. */
  if (totnode != 0 && (update_flag & (PBVH_RebuildDrawBuffers | PBVH_UpdateDrawBuffers))) {
    // check that need_full_render is set to GPU_pbvh_need_full_render_get(),
    // but only if nodes need updating}
    pbvh_update_draw_buffers(pbvh, me, nodes, totnode, update_flag);
  }
  MEM_SAFE_FREE(nodes);

  /* Draw visible nodes. */
  PBVHDrawSearchData draw_data = {.frustum = draw_frustum, .accum_update_flag = 0};
  BKE_pbvh_search_gather(pbvh, pbvh_draw_search_cb, &draw_data, &nodes, &totnode);

  PBVH_GPU_Args args;

  for (int i = 0; i < totnode; i++) {
    PBVHNode *node = nodes[i];
    if (!(node->flag & PBVH_FullyHidden)) {
      pbvh_draw_args_init(pbvh, &args, node);

      draw_fn(user_data, node->draw_batches, &args);
    }
  }

  MEM_SAFE_FREE(nodes);
}

void BKE_pbvh_draw_debug_cb(PBVH *pbvh,
                            void (*draw_fn)(PBVHNode *node,
                                            void *user_data,
                                            const float bmin[3],
                                            const float bmax[3],
                                            PBVHNodeFlags flag),
                            void *user_data)
{
  for (int a = 0; a < pbvh->totnode; a++) {
    PBVHNode *node = &pbvh->nodes[a];

    if (pbvh_show_orig_co) {
      draw_fn(node, user_data, node->orig_vb.bmin, node->orig_vb.bmax, node->flag);
    }
    else {
      draw_fn(node, user_data, node->vb.bmin, node->vb.bmax, node->flag);
    }
  }
}

void BKE_pbvh_grids_update(PBVH *pbvh,
                           CCGElem **grids,
                           void **gridfaces,
                           DMFlagMat *flagmats,
                           BLI_bitmap **grid_hidden,
                           CCGKey *key)
{
  pbvh->gridkey = *key;
  pbvh->grids = grids;
  pbvh->gridfaces = gridfaces;

  if (flagmats != pbvh->grid_flag_mats || pbvh->grid_hidden != grid_hidden) {
    pbvh->grid_flag_mats = flagmats;
    pbvh->grid_hidden = grid_hidden;

    for (int a = 0; a < pbvh->totnode; a++) {
      BKE_pbvh_node_mark_rebuild_draw(&pbvh->nodes[a]);
    }
  }
}

float (*BKE_pbvh_vert_coords_alloc(PBVH *pbvh))[3]
{
  float(*vertCos)[3] = NULL;

  if (pbvh->verts) {
    MVert *mvert = pbvh->verts;

    vertCos = MEM_callocN(3 * pbvh->totvert * sizeof(float), "BKE_pbvh_get_vertCoords");
    float *co = (float *)vertCos;

    for (int a = 0; a < pbvh->totvert; a++, mvert++, co += 3) {
      copy_v3_v3(co, mvert->co);
    }
  }

  return vertCos;
}

void BKE_pbvh_vert_coords_apply(PBVH *pbvh, const float (*vertCos)[3], const int totvert)
{
  if (totvert != pbvh->totvert) {
    BLI_assert_msg(0, "PBVH: Given deforming vcos number does not match PBVH vertex number!");
    return;
  }

  if (!pbvh->deformed) {
    if (pbvh->verts) {
      /* if pbvh is not already deformed, verts/faces points to the */
      /* original data and applying new coords to this arrays would lead to */
      /* unneeded deformation -- duplicate verts/faces to avoid this */

      pbvh->verts = MEM_dupallocN(pbvh->verts);
      /* No need to dupalloc pbvh->looptri, this one is 'totally owned' by pbvh,
       * it's never some mesh data. */

      pbvh->deformed = true;
    }
  }

  if (pbvh->verts) {
    MVert *mvert = pbvh->verts;
    /* copy new verts coords */
    for (int a = 0; a < pbvh->totvert; a++, mvert++) {
      /* no need for float comparison here (memory is exactly equal or not) */
      if (memcmp(mvert->co, vertCos[a], sizeof(float[3])) != 0) {
        copy_v3_v3(mvert->co, vertCos[a]);
        BKE_pbvh_vert_tag_update_normal(pbvh, BKE_pbvh_make_vref(a));
      }
    }

    for (int a = 0; a < pbvh->totnode; a++) {
      BKE_pbvh_node_mark_update(&pbvh->nodes[a]);
    }

    BKE_pbvh_update_bounds(pbvh, PBVH_UpdateBB | PBVH_UpdateOriginalBB);
  }
}

bool BKE_pbvh_is_deformed(PBVH *pbvh)
{
  return pbvh->deformed;
}
/* Proxies */

PBVHProxyNode *BKE_pbvh_node_add_proxy(PBVH *pbvh, PBVHNode *node)
{
  int index, totverts;

  index = node->proxy_count;

  node->proxy_count++;

  if (node->proxies) {
    node->proxies = MEM_reallocN(node->proxies, node->proxy_count * sizeof(PBVHProxyNode));
  }
  else {
    node->proxies = MEM_mallocN(sizeof(PBVHProxyNode), "PBVHNodeProxy");
  }

  BKE_pbvh_node_num_verts(pbvh, node, &totverts, NULL);
  node->proxies[index].co = MEM_callocN(sizeof(float[3]) * totverts, "PBVHNodeProxy.co");

  return node->proxies + index;
}

void BKE_pbvh_node_free_proxies(PBVHNode *node)
{
  for (int p = 0; p < node->proxy_count; p++) {
    MEM_freeN(node->proxies[p].co);
    node->proxies[p].co = NULL;
  }

  MEM_SAFE_FREE(node->proxies);
  node->proxies = NULL;

  node->proxy_count = 0;
}

void BKE_pbvh_gather_proxies(PBVH *pbvh, PBVHNode ***r_array, int *r_tot)
{
  PBVHNode **array = NULL;
  int tot = 0, space = 0;

  for (int n = 0; n < pbvh->totnode; n++) {
    PBVHNode *node = pbvh->nodes + n;

    if (node->proxy_count > 0) {
      if (tot == space) {
        /* resize array if needed */
        space = (tot == 0) ? 32 : space * 2;
        array = MEM_recallocN_id(array, sizeof(PBVHNode *) * space, __func__);
      }

      array[tot] = node;
      tot++;
    }
  }

  if (tot == 0 && array) {
    MEM_freeN(array);
    array = NULL;
  }

  *r_array = array;
  *r_tot = tot;
}

void pbvh_vertex_iter_init(PBVH *pbvh, PBVHNode *node, PBVHVertexIter *vi, int mode)
{
  struct CCGElem **grids;
  struct MVert *verts;
  const int *vert_indices;
  int *grid_indices;
  int totgrid, gridsize, uniq_verts, totvert;

  vi->grid = NULL;
  vi->no = NULL;
  vi->fno = NULL;
  vi->mvert = NULL;
  vi->vertex.i = 0LL;
  vi->index = 0;

  vi->respect_hide = pbvh->respect_hide;
  if (pbvh->respect_hide == false) {
    /* The same value for all vertices. */
    vi->visible = true;
  }

  BKE_pbvh_node_get_grids(pbvh, node, &grid_indices, &totgrid, NULL, &gridsize, &grids);
  BKE_pbvh_node_num_verts(pbvh, node, &uniq_verts, &totvert);
  BKE_pbvh_node_get_verts(pbvh, node, &vert_indices, &verts);
  vi->key = pbvh->gridkey;

  vi->grids = grids;
  vi->grid_indices = grid_indices;
  vi->totgrid = (grids) ? totgrid : 1;
  vi->gridsize = gridsize;

  if (mode == PBVH_ITER_ALL) {
    vi->totvert = totvert;
  }
  else {
    vi->totvert = uniq_verts;
  }
  vi->vert_indices = vert_indices;
  vi->mverts = verts;

  if (pbvh->header.type == PBVH_BMESH) {
    if (mode == PBVH_ITER_ALL) {
      pbvh_bmesh_check_other_verts(node);
    }

    vi->mverts = NULL;

    vi->bi = 0;
    vi->bm_cur_set = node->bm_unique_verts;
    vi->bm_unique_verts = node->bm_unique_verts;
    vi->bm_other_verts = node->bm_other_verts;
    vi->bm_vdata = &pbvh->header.bm->vdata;
    vi->bm_vert = NULL;

    vi->cd_sculpt_vert = CustomData_get_offset(vi->bm_vdata, CD_DYNTOPO_VERT);
    vi->cd_vert_mask_offset = CustomData_get_offset(vi->bm_vdata, CD_PAINT_MASK);
  }

  vi->gh = NULL;
  if (vi->grids && mode == PBVH_ITER_UNIQUE) {
    vi->grid_hidden = pbvh->grid_hidden;
  }

  vi->mask = NULL;
  if (pbvh->header.type == PBVH_FACES) {
    vi->vert_normals = pbvh->vert_normals;
    vi->hide_vert = pbvh->hide_vert;

    vi->vmask = CustomData_get_layer(pbvh->vdata, CD_PAINT_MASK);
  }
}

bool BKE_pbvh_draw_mask(const PBVH *pbvh)
{
  return BKE_pbvh_has_mask(pbvh) && !(pbvh->flags & PBVH_FAST_DRAW);
}

bool BKE_pbvh_has_mask(const PBVH *pbvh)
{
  switch (pbvh->header.type) {
    case PBVH_GRIDS:
      return (pbvh->gridkey.has_mask != 0);
    case PBVH_FACES:
      return (pbvh->vdata && CustomData_get_layer(pbvh->vdata, CD_PAINT_MASK));
    case PBVH_BMESH:
      return (pbvh->header.bm &&
              (CustomData_get_offset(&pbvh->header.bm->vdata, CD_PAINT_MASK) != -1));
  }

  return false;
}

bool BKE_pbvh_draw_face_sets(PBVH *pbvh)
{
  if (pbvh->flags & PBVH_FAST_DRAW) {
    return false;
  }

  switch (pbvh->header.type) {
    case PBVH_GRIDS:
    case PBVH_FACES:
      return pbvh->pdata &&
             CustomData_get_layer_named(pbvh->pdata, CD_PROP_INT32, ".sculpt_face_set") != NULL;
    case PBVH_BMESH:
      return (pbvh->header.bm && CustomData_get_named_layer_index(&pbvh->header.bm->pdata,
                                                                  CD_PROP_INT32,
                                                                  ".sculpt_face_set") != -1);
  }

  return false;
}

void pbvh_show_mask_set(PBVH *pbvh, bool show_mask)
{
  pbvh->show_mask = show_mask;
}

void pbvh_show_face_sets_set(PBVH *pbvh, bool show_face_sets)
{
  pbvh->show_face_sets = show_face_sets;
}

void BKE_pbvh_set_frustum_planes(PBVH *pbvh, PBVHFrustumPlanes *planes)
{
  pbvh->num_planes = planes->num_planes;
  for (int i = 0; i < pbvh->num_planes; i++) {
    copy_v4_v4(pbvh->planes[i], planes->planes[i]);
  }
}

void BKE_pbvh_get_frustum_planes(PBVH *pbvh, PBVHFrustumPlanes *planes)
{
  planes->num_planes = pbvh->num_planes;
  for (int i = 0; i < planes->num_planes; i++) {
    copy_v4_v4(planes->planes[i], pbvh->planes[i]);
  }
}

#include "BKE_global.h"
void BKE_pbvh_parallel_range_settings(TaskParallelSettings *settings,
                                      bool use_threading,
                                      int totnode)
{
  memset(settings, 0, sizeof(*settings));
  settings->use_threading = use_threading && totnode > 1 && G.debug_value != 890;
}

MVert *BKE_pbvh_get_verts(const PBVH *pbvh)
{
  BLI_assert(pbvh->header.type == PBVH_FACES);
  return pbvh->verts;
}

const float (*BKE_pbvh_get_vert_normals(const PBVH *pbvh))[3]
{
  BLI_assert(pbvh->header.type == PBVH_FACES);
  return pbvh->vert_normals;
}

const bool *BKE_pbvh_get_vert_hide(const PBVH *pbvh)
{
  BLI_assert(pbvh->header.type == PBVH_FACES);
  return pbvh->hide_vert;
}

const bool *BKE_pbvh_get_poly_hide(const PBVH *pbvh)
{
  BLI_assert(ELEM(pbvh->header.type, PBVH_FACES, PBVH_GRIDS));
  return pbvh->hide_poly;
}

bool *BKE_pbvh_get_vert_hide_for_write(PBVH *pbvh)
{
  BLI_assert(pbvh->header.type == PBVH_FACES);
  if (pbvh->hide_vert) {
    return pbvh->hide_vert;
  }
  pbvh->hide_vert = CustomData_get_layer_named(&pbvh->mesh->vdata, CD_PROP_BOOL, ".hide_vert");
  if (pbvh->hide_vert) {
    return pbvh->hide_vert;
  }
  pbvh->hide_vert = (bool *)CustomData_add_layer_named(
      &pbvh->mesh->vdata, CD_PROP_BOOL, CD_SET_DEFAULT, NULL, pbvh->mesh->totvert, ".hide_vert");
  return pbvh->hide_vert;
}

void BKE_pbvh_subdiv_ccg_set(PBVH *pbvh, SubdivCCG *subdiv_ccg)
{
  pbvh->subdiv_ccg = subdiv_ccg;
  pbvh->gridfaces = (void **)subdiv_ccg->grid_faces;
  pbvh->grid_hidden = subdiv_ccg->grid_hidden;
  pbvh->grid_flag_mats = subdiv_ccg->grid_flag_mats;
  pbvh->grids = subdiv_ccg->grids;
}

void BKE_pbvh_face_sets_set(PBVH *pbvh, int *face_sets)
{
  pbvh->face_sets = face_sets;
}

void BKE_pbvh_update_hide_attributes_from_mesh(PBVH *pbvh)
{
  if (pbvh->header.type == PBVH_FACES) {
    pbvh->hide_vert = CustomData_get_layer_named(&pbvh->mesh->vdata, CD_PROP_BOOL, ".hide_vert");
    pbvh->hide_poly = CustomData_get_layer_named(&pbvh->mesh->pdata, CD_PROP_BOOL, ".hide_poly");
  }
}

void BKE_pbvh_respect_hide_set(PBVH *pbvh, bool respect_hide)
{
  pbvh->respect_hide = respect_hide;
}

int BKE_pbvh_get_node_index(PBVH *pbvh, PBVHNode *node)
{
  return (int)(node - pbvh->nodes);
}

int BKE_pbvh_get_totnodes(PBVH *pbvh)
{
  return pbvh->totnode;
}

int BKE_pbvh_get_node_id(PBVH *pbvh, PBVHNode *node)
{
  return node->id;
}

void BKE_pbvh_get_nodes(PBVH *pbvh, int flag, PBVHNode ***r_array, int *r_totnode)
{
  BKE_pbvh_search_gather(pbvh, update_search_cb, POINTER_FROM_INT(flag), r_array, r_totnode);
}

PBVHNode *BKE_pbvh_node_from_index(PBVH *pbvh, int node_i)
{
  return pbvh->nodes + node_i;
}

#ifdef PROXY_ADVANCED
// TODO: if this really works, make sure to pull the neighbor iterator out of sculpt.c and put it
// here
/* clang-format off */
#  include "BKE_context.h"
#  include "DNA_object_types.h"
#  include "DNA_scene_types.h"
#  include "../../editors/sculpt_paint/sculpt_intern.h"
/* clang-format on */

int checkalloc(void **data, int esize, int oldsize, int newsize, int emask, int umask)
{
  // update channel if it already was allocated once, or is requested by umask
  if (newsize != oldsize && (*data || (emask & umask))) {
    if (*data) {
      *data = MEM_reallocN(*data, newsize * esize);
    }
    else {
      *data = MEM_mallocN(newsize * esize, "pbvh proxy vert arrays");
    }
    return emask;
  }

  return 0;
}

void BKE_pbvh_ensure_proxyarray_indexmap(PBVH *pbvh, PBVHNode *node, GHash *vert_node_map)
{
  ProxyVertArray *p = &node->proxyverts;

  int totvert = 0;
  BKE_pbvh_node_num_verts(pbvh, node, &totvert, NULL);

  bool update = !p->indexmap || p->size != totvert;
  update = update || (p->indexmap && BLI_ghash_len(p->indexmap) != totvert);

  if (!update) {
    return;
  }

  if (p->indexmap) {
    BLI_ghash_free(p->indexmap, NULL, NULL);
  }

  GHash *gs = p->indexmap = BLI_ghash_ptr_new("BKE_pbvh_ensure_proxyarray_indexmap");

  PBVHVertexIter vd;

  int i = 0;
  BKE_pbvh_vertex_iter_begin (pbvh, node, vd, PBVH_ITER_UNIQUE) {
    BLI_ghash_insert(gs, (void *)vd.vertex.i, (void *)i);
    i++;
  }
  BKE_pbvh_vertex_iter_end;
}

bool pbvh_proxyarray_needs_update(PBVH *pbvh, PBVHNode *node, int mask)
{
  ProxyVertArray *p = &node->proxyverts;
  int totvert = 0;

  if (!(node->flag & PBVH_Leaf) || !node->bm_unique_verts) {
    return false;
  }

  BKE_pbvh_node_num_verts(pbvh, node, &totvert, NULL);

  bool bad = p->size != totvert;
  bad = bad || ((mask & PV_NEIGHBORS) && p->neighbors_dirty);
  bad = bad || (p->datamask & mask) != mask;

  bad = bad && totvert > 0;

  return bad;
}

GHash *pbvh_build_vert_node_map(PBVH *pbvh, PBVHNode **nodes, int totnode, int mask)
{
  GHash *vert_node_map = BLI_ghash_ptr_new("BKE_pbvh_ensure_proxyarrays");

  for (int i = 0; i < totnode; i++) {
    PBVHVertexIter vd;
    PBVHNode *node = nodes[i];

    if (!(node->flag & PBVH_Leaf)) {
      continue;
    }

    BKE_pbvh_vertex_iter_begin (pbvh, node, vd, PBVH_ITER_UNIQUE) {
      BLI_ghash_insert(vert_node_map, (void *)vd.vertex.i, (void *)(node - pbvh->nodes));
    }
    BKE_pbvh_vertex_iter_end;
  }

  return vert_node_map;
}

void BKE_pbvh_ensure_proxyarrays(
    SculptSession *ss, PBVH *pbvh, PBVHNode **nodes, int totnode, int mask)
{

  bool update = false;

  for (int i = 0; i < totnode; i++) {
    if (pbvh_proxyarray_needs_update(pbvh, nodes[i], mask)) {
      update = true;
      break;
    }
  }

  if (!update) {
    return;
  }

  GHash *vert_node_map = pbvh_build_vert_node_map(pbvh, nodes, totnode, mask);

  for (int i = 0; i < totnode; i++) {
    if (nodes[i]->flag & PBVH_Leaf) {
      BKE_pbvh_ensure_proxyarray_indexmap(pbvh, nodes[i], vert_node_map);
    }
  }

  for (int i = 0; i < totnode; i++) {
    if (nodes[i]->flag & PBVH_Leaf) {
      BKE_pbvh_ensure_proxyarray(ss, pbvh, nodes[i], mask, vert_node_map, false, false);
    }
  }

  if (vert_node_map) {
    BLI_ghash_free(vert_node_map, NULL, NULL);
  }
}

void BKE_pbvh_ensure_proxyarray(SculptSession *ss,
                                PBVH *pbvh,
                                PBVHNode *node,
                                int mask,
                                GHash *vert_node_map,
                                bool check_indexmap,
                                bool force_update)
{
  ProxyVertArray *p = &node->proxyverts;

  if (check_indexmap) {
    BKE_pbvh_ensure_proxyarray_indexmap(pbvh, node, vert_node_map);
  }

  GHash *gs = p->indexmap;

  int totvert = 0;
  BKE_pbvh_node_num_verts(pbvh, node, &totvert, NULL);

  if (!totvert) {
    return;
  }

  int updatemask = 0;

#  define UPDATETEST(name, emask, esize) \
    if (mask & emask) { \
      updatemask |= checkalloc((void **)&p->name, esize, p->size, totvert, emask, mask); \
    }

  UPDATETEST(ownerco, PV_OWNERCO, sizeof(void *))
  UPDATETEST(ownerno, PV_OWNERNO, sizeof(void *))
  UPDATETEST(ownermask, PV_OWNERMASK, sizeof(void *))
  UPDATETEST(ownercolor, PV_OWNERCOLOR, sizeof(void *))
  UPDATETEST(co, PV_CO, sizeof(float) * 3)
  UPDATETEST(no, PV_NO, sizeof(short) * 3)
  UPDATETEST(fno, PV_NO, sizeof(float) * 3)
  UPDATETEST(mask, PV_MASK, sizeof(float))
  UPDATETEST(color, PV_COLOR, sizeof(float) * 4)
  UPDATETEST(index, PV_INDEX, sizeof(PBVHVertRef))
  UPDATETEST(neighbors, PV_NEIGHBORS, sizeof(ProxyKey) * MAX_PROXY_NEIGHBORS)

  p->size = totvert;

  if (force_update) {
    updatemask |= mask;
  }

  if ((mask & PV_NEIGHBORS) && p->neighbors_dirty) {
    updatemask |= PV_NEIGHBORS;
  }

  if (!updatemask) {
    return;
  }

  p->datamask |= mask;

  PBVHVertexIter vd;

  int i = 0;

#  if 1
  BKE_pbvh_vertex_iter_begin (pbvh, node, vd, PBVH_ITER_UNIQUE) {
    void **val;

    if (!BLI_ghash_ensure_p(gs, (void *)vd.vertex.i, &val)) {
      *val = (void *)i;
    };
    i++;
  }
  BKE_pbvh_vertex_iter_end;
#  endif

  if (updatemask & PV_NEIGHBORS) {
    p->neighbors_dirty = false;
  }

  i = 0;
  BKE_pbvh_vertex_iter_begin (pbvh, node, vd, PBVH_ITER_UNIQUE) {
    if (i >= p->size) {
      printf("error!! %s\n", __func__);
      break;
    }

    if (updatemask & PV_OWNERCO) {
      p->ownerco[i] = vd.co;
    }
    if (updatemask & PV_INDEX) {
      p->index[i] = vd.vertex;
    }
    if (updatemask & PV_OWNERNO) {
      p->ownerno[i] = vd.no;
    }
    if (updatemask & PV_NO) {
      if (vd.fno) {
        if (p->fno) {
          copy_v3_v3(p->fno[i], vd.fno);
        }
        normal_float_to_short_v3(p->no[i], vd.fno);
      }
      else if (vd.no) {
        copy_v3_v3_short(p->no[i], vd.no);
        if (p->fno) {
          normal_short_to_float_v3(p->fno[i], vd.no);
        }
      }
      else {
        p->no[i][0] = p->no[i][1] = p->no[i][2] = 0;
        if (p->fno) {
          zero_v3(p->fno[i]);
        }
      }
    }
    if (updatemask & PV_CO) {
      copy_v3_v3(p->co[i], vd.co);
    }
    if (updatemask & PV_OWNERMASK) {
      p->ownermask[i] = vd.mask;
    }
    if (updatemask & PV_MASK) {
      p->mask[i] = vd.mask ? *vd.mask : 0.0f;
    }
    if (updatemask & PV_COLOR) {
      if (vd.vcol) {
        copy_v4_v4(p->color[i], vd.vcol->color);
      }
    }

    if (updatemask & PV_NEIGHBORS) {
      int j = 0;
      SculptVertexNeighborIter ni;

      SCULPT_VERTEX_NEIGHBORS_ITER_BEGIN (ss, vd.vertex, ni) {
        if (j >= MAX_PROXY_NEIGHBORS - 1) {
          break;
        }

        ProxyKey key;

        int *pindex = (int *)BLI_ghash_lookup_p(gs, (void *)ni.vertex.i);

        if (!pindex) {
          if (vert_node_map) {
            int *nindex = (int *)BLI_ghash_lookup_p(vert_node_map, (void *)ni.vertex.i);

            if (!nindex) {
              p->neighbors_dirty = true;
              continue;
            }

            PBVHNode *node2 = pbvh->nodes + *nindex;
            if (node2->proxyverts.indexmap) {
              pindex = (int *)BLI_ghash_lookup_p(node2->proxyverts.indexmap, (void *)ni.vertex.i);
            }
            else {
              pindex = NULL;
            }

            if (!pindex) {
              p->neighbors_dirty = true;
              continue;
            }

            key.node = (int)(node2 - pbvh->nodes);
            key.pindex = *pindex;
            //*
            if (node2->proxyverts.size != 0 &&
                (key.pindex < 0 || key.pindex >= node2->proxyverts.size)) {
              printf("error! %s\n", __func__);
              fflush(stdout);
              p->neighbors_dirty = true;
              continue;
            }
            //*/
          }
          else {
            p->neighbors_dirty = true;
            continue;
          }
        }
        else {
          key.node = (int)(node - pbvh->nodes);
          key.pindex = *pindex;
        }

        p->neighbors[i][j++] = key;
      }
      SCULPT_VERTEX_NEIGHBORS_ITER_END(ni);

      p->neighbors[i][j].node = -1;
    }

    i++;
  }
  BKE_pbvh_vertex_iter_end;
}

typedef struct GatherProxyThread {
  PBVHNode **nodes;
  PBVH *pbvh;
  int mask;
} GatherProxyThread;

static void pbvh_load_proxyarray_exec(void *__restrict userdata,
                                      const int n,
                                      const TaskParallelTLS *__restrict tls)
{
  GatherProxyThread *data = (GatherProxyThread *)userdata;
  PBVHNode *node = data->nodes[n];
  PBVHVertexIter vd;
  ProxyVertArray *p = &node->proxyverts;
  int i = 0;

  int mask = p->datamask;

  BKE_pbvh_ensure_proxyarray(NULL, data->pbvh, node, data->mask, NULL, false, true);
}

void BKE_pbvh_load_proxyarrays(PBVH *pbvh, PBVHNode **nodes, int totnode, int mask)
{
  GatherProxyThread data = {.nodes = nodes, .pbvh = pbvh, .mask = mask};

  mask = mask & ~PV_NEIGHBORS;  // don't update neighbors in threaded code?

  TaskParallelSettings settings;
  BKE_pbvh_parallel_range_settings(&settings, true, totnode);
  BLI_task_parallel_range(0, totnode, &data, pbvh_load_proxyarray_exec, &settings);
}

static void pbvh_gather_proxyarray_exec(void *__restrict userdata,
                                        const int n,
                                        const TaskParallelTLS *__restrict tls)
{
  GatherProxyThread *data = (GatherProxyThread *)userdata;
  PBVHNode *node = data->nodes[n];
  PBVHVertexIter vd;
  ProxyVertArray *p = &node->proxyverts;
  int i = 0;

  int mask = p->datamask;

  BKE_pbvh_vertex_iter_begin (data->pbvh, node, vd, PBVH_ITER_UNIQUE) {
    if (mask & PV_CO) {
      copy_v3_v3(vd.co, p->co[i]);
    }

    if (mask & PV_COLOR && vd.col) {
      copy_v4_v4(vd.col, p->color[i]);
    }

    if (vd.mask && (mask & PV_MASK)) {
      *vd.mask = p->mask[i];
    }

    i++;
  }
  BKE_pbvh_vertex_iter_end;
}

void BKE_pbvh_gather_proxyarray(PBVH *pbvh, PBVHNode **nodes, int totnode)
{
  GatherProxyThread data = {.nodes = nodes, .pbvh = pbvh};

  TaskParallelSettings settings;
  BKE_pbvh_parallel_range_settings(&settings, true, totnode);
  BLI_task_parallel_range(0, totnode, &data, pbvh_gather_proxyarray_exec, &settings);
}

void BKE_pbvh_free_proxyarray(PBVH *pbvh, PBVHNode *node)
{
  ProxyVertArray *p = &node->proxyverts;

  if (p->indexmap) {
    BLI_ghash_free(p->indexmap, NULL, NULL);
  }
  if (p->co)
    MEM_freeN(p->co);
  if (p->no)
    MEM_freeN(p->no);
  if (p->index)
    MEM_freeN(p->index);
  if (p->mask)
    MEM_freeN(p->mask);
  if (p->ownerco)
    MEM_freeN(p->ownerco);
  if (p->ownerno)
    MEM_freeN(p->ownerno);
  if (p->ownermask)
    MEM_freeN(p->ownermask);
  if (p->ownercolor)
    MEM_freeN(p->ownercolor);
  if (p->color)
    MEM_freeN(p->color);
  if (p->neighbors)
    MEM_freeN(p->neighbors);

  memset(p, 0, sizeof(*p));
}

void BKE_pbvh_update_proxyvert(PBVH *pbvh, PBVHNode *node, ProxyVertUpdateRec *rec)
{
}

ProxyVertArray *BKE_pbvh_get_proxyarrays(PBVH *pbvh, PBVHNode *node)
{
  return &node->proxyverts;
}

#endif

/* checks if pbvh needs to sync its flat vcol shading flag with scene tool settings
   scene and ob are allowd to be NULL (in which case nothing is done).
*/
void SCULPT_update_flat_vcol_shading(Object *ob, Scene *scene)
{
  if (!scene || !ob || !ob->sculpt || !ob->sculpt->pbvh) {
    return;
  }

  if (ob->sculpt->pbvh) {
    bool flat_vcol_shading = ((scene->toolsettings->sculpt->flags &
                               SCULPT_DYNTOPO_FLAT_VCOL_SHADING) != 0);

    BKE_pbvh_set_flat_vcol_shading(ob->sculpt->pbvh, flat_vcol_shading);
  }
}

PBVHNode *BKE_pbvh_get_node(PBVH *pbvh, int node)
{
  return pbvh->nodes + node;
}

bool BKE_pbvh_node_mark_update_index_buffer(PBVH *pbvh, PBVHNode *node)
{
  bool split_indexed = pbvh->header.bm &&
                       (pbvh->flags & (PBVH_DYNTOPO_SMOOTH_SHADING | PBVH_FAST_DRAW));

  if (split_indexed) {
    BKE_pbvh_vert_tag_update_normal_triangulation(node);
  }

  return split_indexed;
}

void BKE_pbvh_vert_tag_update_normal_triangulation(PBVHNode *node)
{
  node->flag |= PBVH_UpdateTris;
}

void BKE_pbvh_vert_tag_update_normal_tri_area(PBVHNode *node)
{
  node->flag |= PBVH_UpdateTriAreas;
}

/* must be called outside of threads */
void BKE_pbvh_face_areas_begin(PBVH *pbvh)
{
  pbvh->face_area_i ^= 1;
}

void BKE_pbvh_update_all_tri_areas(PBVH *pbvh)
{
  /* swap read/write face area buffers */
  pbvh->face_area_i ^= 1;

  for (int i = 0; i < pbvh->totnode; i++) {
    PBVHNode *node = pbvh->nodes + i;
    if (node->flag & PBVH_Leaf) {
      node->flag |= PBVH_UpdateTriAreas;
#if 0
      // ensure node triangulations are valid
      // so we don't end up doing it inside brush threads
      BKE_pbvh_bmesh_check_tris(pbvh, node);
#endif
    }
  }
}

ATTR_NO_OPT void BKE_pbvh_check_tri_areas(PBVH *pbvh, PBVHNode *node)
{
  if (!(node->flag & PBVH_UpdateTriAreas)) {
    return;
  }

  if (pbvh->header.type == PBVH_BMESH) {
    if (node->flag & PBVH_UpdateTris) {
      BKE_pbvh_bmesh_check_tris(pbvh, node);
    }

    if (!node->tribuf || !node->tribuf->tottri) {
      return;
    }
  }

  node->flag &= ~PBVH_UpdateTriAreas;

  const int cur_i = pbvh->face_area_i ^ 1;

  switch (BKE_pbvh_type(pbvh)) {
    case PBVH_FACES: {
      for (int i = 0; i < (int)node->totprim; i++) {
        const MLoopTri *lt = &pbvh->looptri[node->prim_indices[i]];

        if (pbvh->hide_poly && pbvh->hide_poly[lt->poly]) {
          /* Skip hidden faces. */
          continue;
        }

        pbvh->face_areas[lt->poly * 2 + cur_i] = 0.0f;
      }

      for (int i = 0; i < (int)node->totprim; i++) {
        const MLoopTri *lt = &pbvh->looptri[node->prim_indices[i]];

        if (pbvh->hide_poly && pbvh->hide_poly[lt->poly]) {
          /* Skip hidden faces. */
          continue;
        }

        const MVert *mv1 = pbvh->verts + pbvh->mloop[lt->tri[0]].v;
        const MVert *mv2 = pbvh->verts + pbvh->mloop[lt->tri[1]].v;
        const MVert *mv3 = pbvh->verts + pbvh->mloop[lt->tri[2]].v;

        float area = area_tri_v3(mv1->co, mv2->co, mv3->co);

        pbvh->face_areas[lt->poly * 2 + cur_i] += area;

        /* sanity check on read side of read write buffer */
        if (pbvh->face_areas[lt->poly * 2 + (cur_i ^ 1)] == 0.0f) {
          pbvh->face_areas[lt->poly * 2 + (cur_i ^ 1)] = pbvh->face_areas[lt->poly * 2 + cur_i];
        }
      }
      break;
    }
    case PBVH_GRIDS:
      break;
    case PBVH_BMESH: {
      BMFace *f;
      const int cd_face_area = pbvh->cd_face_area;

      TGSET_ITER (f, node->bm_faces) {
        float *areabuf = BM_ELEM_CD_GET_VOID_P(f, cd_face_area);
        areabuf[cur_i] = 0.0f;
      }
      TGSET_ITER_END;

      for (int i = 0; i < node->tribuf->tottri; i++) {
        PBVHTri *tri = node->tribuf->tris + i;

        BMVert *v1 = (BMVert *)(node->tribuf->verts[tri->v[0]].i);
        BMVert *v2 = (BMVert *)(node->tribuf->verts[tri->v[1]].i);
        BMVert *v3 = (BMVert *)(node->tribuf->verts[tri->v[2]].i);
        BMFace *f = (BMFace *)tri->f.i;

        float *areabuf = BM_ELEM_CD_GET_VOID_P(f, cd_face_area);
        areabuf[cur_i] += area_tri_v3(v1->co, v2->co, v3->co);
      }

      TGSET_ITER (f, node->bm_faces) {
        float *areabuf = BM_ELEM_CD_GET_VOID_P(f, cd_face_area);

        /* sanity check on read side of read write buffer */
        if (areabuf[cur_i ^ 1] == 0.0f) {
          areabuf[cur_i ^ 1] = areabuf[cur_i];
        }
      }
      TGSET_ITER_END;

      break;
    }
    default:
      break;
  }
}

static void pbvh_pmap_to_edges_add(PBVH *pbvh,
                                   PBVHVertRef vertex,
                                   int **r_edges,
                                   int *r_edges_size,
                                   bool *heap_alloc,
                                   int e,
                                   int p,
                                   int *len,
                                   int **r_polys)
{
  for (int i = 0; i < *len; i++) {
    if ((*r_edges)[i] == e) {
      if ((*r_polys)[i * 2 + 1] == -1) {
        (*r_polys)[i * 2 + 1] = p;
      }
      return;
    }
  }

  if (*len >= *r_edges_size) {
    int newsize = *len + ((*len) >> 1) + 1;

    int *r_edges_new = MEM_malloc_arrayN(newsize, sizeof(*r_edges_new), "r_edges_new");
    int *r_polys_new = MEM_malloc_arrayN(newsize * 2, sizeof(*r_polys_new), "r_polys_new");

    memcpy((void *)r_edges_new, (void *)*r_edges, sizeof(int) * (*r_edges_size));
    memcpy((void *)r_polys_new, (void *)(*r_polys), sizeof(int) * 2 * (*r_edges_size));

    *r_edges_size = newsize;

    if (*heap_alloc) {
      MEM_freeN(*r_polys);
      MEM_freeN(*r_edges);
    }

    *r_edges = r_edges_new;
    *r_polys = r_polys_new;

    *heap_alloc = true;
  }

  (*r_polys)[*len * 2] = p;
  (*r_polys)[*len * 2 + 1] = -1;

  (*r_edges)[*len] = e;
  (*len)++;
}

void BKE_pbvh_pmap_to_edges(PBVH *pbvh,
                            PBVHVertRef vertex,
                            int **r_edges,
                            int *r_edges_size,
                            bool *r_heap_alloc,
                            int **r_polys)
{
  MeshElemMap *map = pbvh->pmap->pmap + vertex.i;
  int len = 0;

  for (int i = 0; i < map->count; i++) {
    const MPoly *mp = pbvh->mpoly + map->indices[i];
    const MLoop *ml = pbvh->mloop + mp->loopstart;

    if (pbvh->hide_poly && pbvh->hide_poly[map->indices[i]]) {
      /* Skip connectivity from hidden faces. */
      continue;
    }

    for (int j = 0; j < mp->totloop; j++, ml++) {
      if (ml->v == vertex.i) {
        pbvh_pmap_to_edges_add(pbvh,
                               vertex,
                               r_edges,
                               r_edges_size,
                               r_heap_alloc,
                               ME_POLY_LOOP_PREV(pbvh->mloop, mp, j)->e,
                               map->indices[i],
                               &len,
                               r_polys);
        pbvh_pmap_to_edges_add(pbvh,
                               vertex,
                               r_edges,
                               r_edges_size,
                               r_heap_alloc,
                               ml->e,
                               map->indices[i],
                               &len,
                               r_polys);
      }
    }
  }

  *r_edges_size = len;
}

void BKE_pbvh_set_vemap(PBVH *pbvh, MeshElemMap *vemap)
{
  pbvh->vemap = vemap;
}

ATTR_NO_OPT void BKE_pbvh_get_vert_face_areas(PBVH *pbvh,
                                              PBVHVertRef vertex,
                                              float *r_areas,
                                              int valence)
{
  const int cur_i = pbvh->face_area_i;

  switch (BKE_pbvh_type(pbvh)) {
    case PBVH_FACES: {
      int *edges = BLI_array_alloca(edges, 16);
      int *polys = BLI_array_alloca(polys, 32);
      bool heap_alloc = false;
      int len = 16;

      BKE_pbvh_pmap_to_edges(pbvh, vertex, &edges, &len, &heap_alloc, &polys);
      len = MIN2(len, valence);

      if (pbvh->vemap) {
        /* sort poly references by vemap edge ordering */
        MeshElemMap *emap = pbvh->vemap + vertex.i;

        int *polys_old = BLI_array_alloca(polys, len * 2);
        memcpy((void *)polys_old, (void *)polys, sizeof(int) * len * 2);

        /* note that wire edges will break this, but
           should only result in incorrect weights
           and isn't worth fixing */

        for (int i = 0; i < len; i++) {
          for (int j = 0; j < len; j++) {
            if (emap->indices[i] == edges[j]) {
              polys[i * 2] = polys_old[j * 2];
              polys[i * 2 + 1] = polys_old[j * 2 + 1];
            }
          }
        }
      }
      for (int i = 0; i < len; i++) {
        r_areas[i] = pbvh->face_areas[polys[i * 2] * 2 + cur_i];

        if (polys[i * 2 + 1] != -1) {
          r_areas[i] += pbvh->face_areas[polys[i * 2 + 1] * 2 + cur_i];
          r_areas[i] *= 0.5f;
        }
      }

      if (heap_alloc) {
        MEM_freeN(edges);
        MEM_freeN(polys);
      }

      break;
    }
    case PBVH_BMESH: {
      BMVert *v = (BMVert *)vertex.i;
      BMEdge *e = v->e;

      if (!e) {
        for (int i = 0; i < valence; i++) {
          r_areas[i] = 1.0f;
        }

        return;
      }

      const int cd_face_area = pbvh->cd_face_area;
      int j = 0;

      do {
        float w = 0.0f;

        if (!e->l) {
          w = 0.0f;
        }
        else {
          float *a1 = BM_ELEM_CD_GET_VOID_P(e->l->f, cd_face_area);
          float *a2 = BM_ELEM_CD_GET_VOID_P(e->l->radial_next->f, cd_face_area);

          w += a1[cur_i] * 0.5f;
          w += a2[cur_i] * 0.5f;
        }

        if (j >= valence) {
          printf("%s: error, corrupt edge cycle\n", __func__);
          break;
        }

        r_areas[j++] = w;

        e = v == e->v1 ? e->v1_disk_link.next : e->v2_disk_link.next;
      } while (e != v->e);

      for (; j < valence; j++) {
        r_areas[j] = 1.0f;
      }

      break;
    }

    case PBVH_GRIDS: { /* estimate from edge lengths */
      int index = (int)vertex.i;

      const CCGKey *key = BKE_pbvh_get_grid_key(pbvh);
      const int grid_index = index / key->grid_area;
      const int vertex_index = index - grid_index * key->grid_area;

      SubdivCCGCoord coord = {.grid_index = grid_index,
                              .x = vertex_index % key->grid_size,
                              .y = vertex_index / key->grid_size};

      SubdivCCGNeighbors neighbors;
      BKE_subdiv_ccg_neighbor_coords_get(pbvh->subdiv_ccg, &coord, false, &neighbors);

      float *co1 = CCG_elem_co(key, CCG_elem_offset(key, pbvh->grids[grid_index], vertex_index));
      float totw = 0.0f;
      int i = 0;

      for (i = 0; i < neighbors.size; i++) {
        SubdivCCGCoord *coord2 = neighbors.coords + i;

        int vertex_index2 = coord2->y * key->grid_size + coord2->x;

        float *co2 = CCG_elem_co(
            key, CCG_elem_offset(key, pbvh->grids[coord2->grid_index], vertex_index2));
        float w = len_v3v3(co1, co2);

        r_areas[i] = w;
        totw += w;
      }

      if (neighbors.size != valence) {
        printf("%s: error!\n", __func__);
      }
      if (totw < 0.000001f) {
        for (int i = 0; i < neighbors.size; i++) {
          r_areas[i] = 1.0f;
        }
      }

      for (; i < valence; i++) {
        r_areas[i] = 1.0f;
      }

      break;
    }
  }
}

void BKE_pbvh_set_stroke_id(PBVH *pbvh, int stroke_id)
{
  pbvh->stroke_id = stroke_id;
}

static void pbvh_boundaries_flag_update(PBVH *pbvh)
{

  if (pbvh->header.bm) {
    BMVert *v;
    BMIter iter;

    BM_ITER_MESH (v, &iter, pbvh->header.bm, BM_VERTS_OF_MESH) {
      pbvh_boundary_update_bmesh(pbvh, v);
    }
  }
  else {
    int totvert = pbvh->totvert;

    if (BKE_pbvh_type(pbvh) == PBVH_GRIDS) {
      totvert = BKE_pbvh_get_grid_num_verts(pbvh);
    }

    for (int i = 0; i < totvert; i++) {
      pbvh->boundary_flags[i] |= SCULPT_BOUNDARY_NEEDS_UPDATE;
    }
  }
}

void BKE_pbvh_set_symmetry(PBVH *pbvh, int symmetry, int boundary_symmetry)
{
  if (symmetry == pbvh->symmetry && boundary_symmetry == pbvh->boundary_symmetry) {
    return;
  }

  pbvh->symmetry = symmetry;
  pbvh->boundary_symmetry = boundary_symmetry;

  pbvh_boundaries_flag_update(pbvh);
}

void BKE_pbvh_set_sculpt_verts(PBVH *pbvh, struct MSculptVert *msculptverts)
{
  pbvh->msculptverts = msculptverts;
}

void BKE_pbvh_update_vert_boundary_grids(PBVH *pbvh,
                                         struct SubdivCCG *subdiv_ccg,
                                         PBVHVertRef vertex)
{
  MSculptVert *mv = pbvh->msculptverts + vertex.i;

  int *flags = pbvh->boundary_flags + vertex.i;
  *flags = 0;

  /* TODO: finish this function. */

  int index = (int)vertex.i;

  /* TODO: optimize this. We could fill #SculptVertexNeighborIter directly,
   * maybe provide coordinate and mask pointers directly rather than converting
   * back and forth between #CCGElem and global index. */
  const CCGKey *key = BKE_pbvh_get_grid_key(pbvh);
  const int grid_index = index / key->grid_area;
  const int vertex_index = index - grid_index * key->grid_area;

  SubdivCCGCoord coord = {.grid_index = grid_index,
                          .x = vertex_index % key->grid_size,
                          .y = vertex_index / key->grid_size};

  SubdivCCGNeighbors neighbors;
  BKE_subdiv_ccg_neighbor_coords_get(subdiv_ccg, &coord, false, &neighbors);

  mv->valence = neighbors.size;
  mv->flag &= ~SCULPTVERT_NEED_VALENCE;
}

void BKE_pbvh_update_vert_boundary_faces(int *boundary_flags,
                                         const int *face_sets,
                                         const bool *hide_poly,
                                         const MVert *mvert,
                                         const MEdge *medge,
                                         const MLoop *mloop,
                                         const MPoly *mpoly,
                                         MSculptVert *msculptverts,
                                         const MeshElemMap *pmap,
                                         PBVHVertRef vertex)
{
  MSculptVert *mv = msculptverts + vertex.i;
  const MeshElemMap *vert_map = &pmap[vertex.i];

  mv->flag &= ~SCULPTVERT_VERT_FSET_HIDDEN;

  int last_fset = -1;
  int last_fset2 = -1;

  int *flags = boundary_flags + vertex.i;
  *flags = 0;

  int totsharp = 0, totseam = 0;
  int visible = false;

  for (int i = 0; i < vert_map->count; i++) {
    int f_i = vert_map->indices[i];

    const MPoly *mp = mpoly + f_i;
    const MLoop *ml = mloop + mp->loopstart;
    int j = 0;

    for (j = 0; j < mp->totloop; j++, ml++) {
      if (ml->v == (int)vertex.i) {
        break;
      }
    }

    if (j < mp->totloop) {
      const MEdge *me = medge + ml->e;
      if (me->flag & ME_SHARP) {
        *flags |= SCULPT_BOUNDARY_SHARP;
        totsharp++;
      }

      if (me->flag & ME_SEAM) {
        *flags |= SCULPT_BOUNDARY_SEAM;
        totseam++;
      }
    }

    int fset = face_sets ? abs(face_sets[f_i]) : 1;

    if (!hide_poly || !hide_poly[f_i]) {
      visible = true;
    }

    if (i > 0 && fset != last_fset) {
      *flags |= SCULPT_BOUNDARY_FACE_SET;

      if (i > 1 && last_fset2 != last_fset && last_fset != -1 && last_fset2 != -1 && fset != -1 &&
          last_fset2 != fset) {
        *flags |= SCULPT_CORNER_FACE_SET;
      }
    }

    if (i > 0 && last_fset != fset) {
      last_fset2 = last_fset;
    }

    last_fset = fset;
  }

  if (!visible) {
    mv->flag |= SCULPTVERT_VERT_FSET_HIDDEN;
  }

  if (totsharp > 2) {
    *flags |= SCULPT_CORNER_SHARP;
  }

  if (totseam > 2) {
    *flags |= SCULPT_CORNER_SEAM;
  }
}

void BKE_pbvh_ignore_uvs_set(PBVH *pbvh, bool value)
{
  if (!!(pbvh->flags & PBVH_IGNORE_UVS) == value) {
    return;  // no change
  }

  if (value) {
    pbvh->flags |= PBVH_IGNORE_UVS;
  }
  else {
    pbvh->flags &= ~PBVH_IGNORE_UVS;
  }

  pbvh_boundaries_flag_update(pbvh);
}

bool BKE_pbvh_cache(const struct Mesh *me, PBVH *pbvh)
{
  memset(&pbvh->cached_data, 0, sizeof(pbvh->cached_data));

  if (pbvh->invalid) {
    printf("invalid pbvh!\n");
    return false;
  }

  switch (pbvh->header.type) {
    case PBVH_BMESH:
      if (!pbvh->header.bm) {
        return false;
      }

      pbvh->cached_data.bm = pbvh->header.bm;

      pbvh->cached_data.vdata = pbvh->header.bm->vdata;
      pbvh->cached_data.edata = pbvh->header.bm->edata;
      pbvh->cached_data.ldata = pbvh->header.bm->ldata;
      pbvh->cached_data.pdata = pbvh->header.bm->pdata;

      pbvh->cached_data.totvert = pbvh->header.bm->totvert;
      pbvh->cached_data.totedge = pbvh->header.bm->totedge;
      pbvh->cached_data.totloop = pbvh->header.bm->totloop;
      pbvh->cached_data.totpoly = pbvh->header.bm->totface;
      break;
    case PBVH_GRIDS:
      pbvh->cached_data.vdata = me->vdata;
      pbvh->cached_data.edata = me->edata;
      pbvh->cached_data.ldata = me->ldata;
      pbvh->cached_data.pdata = me->pdata;

      int grid_side = pbvh->gridkey.grid_size;

      pbvh->cached_data.totvert = pbvh->totgrid * grid_side * grid_side;
      pbvh->cached_data.totedge = me->totedge;
      pbvh->cached_data.totloop = me->totloop;
      pbvh->cached_data.totpoly = pbvh->totgrid * (grid_side - 1) * (grid_side - 1);
      break;
    case PBVH_FACES:
      pbvh->cached_data.vdata = me->vdata;
      pbvh->cached_data.edata = me->edata;
      pbvh->cached_data.ldata = me->ldata;
      pbvh->cached_data.pdata = me->pdata;

      pbvh->cached_data.totvert = me->totvert;
      pbvh->cached_data.totedge = me->totedge;
      pbvh->cached_data.totloop = me->totloop;
      pbvh->cached_data.totpoly = me->totpoly;
      break;
  }

  return true;
}

static bool customdata_is_same(const CustomData *a, const CustomData *b)
{
  return memcmp(a, b, sizeof(CustomData)) == 0;
}

bool BKE_pbvh_cache_is_valid(const struct Object *ob,
                             const struct Mesh *me,
                             const PBVH *pbvh,
                             int pbvh_type)
{
  if (pbvh->invalid) {
    printf("pbvh invalid!\n");
    return false;
  }

  if (pbvh->header.type != pbvh_type) {
    return false;
  }

  bool ok = true;
  int totvert = 0, totedge = 0, totloop = 0, totpoly = 0;
  const CustomData *vdata, *edata, *ldata, *pdata;

  MultiresModifierData *mmd = NULL;

  LISTBASE_FOREACH (ModifierData *, md, &ob->modifiers) {
    if (md->type == eModifierType_Multires) {
      mmd = (MultiresModifierData *)md;
      break;
    }
  }

  if (mmd && (mmd->flags & eModifierMode_Realtime)) {
    // return false;
  }

  switch (pbvh_type) {
    case PBVH_BMESH:
      if (!pbvh->header.bm || pbvh->header.bm != pbvh->cached_data.bm) {
        return false;
      }

      totvert = pbvh->header.bm->totvert;
      totedge = pbvh->header.bm->totedge;
      totloop = pbvh->header.bm->totloop;
      totpoly = pbvh->header.bm->totface;

      vdata = &pbvh->header.bm->vdata;
      edata = &pbvh->header.bm->edata;
      ldata = &pbvh->header.bm->ldata;
      pdata = &pbvh->header.bm->pdata;
      break;
    case PBVH_FACES:
      totvert = me->totvert;
      totedge = me->totedge;
      totloop = me->totloop;
      totpoly = me->totpoly;

      vdata = &me->vdata;
      edata = &me->edata;
      ldata = &me->ldata;
      pdata = &me->pdata;
      break;
    case PBVH_GRIDS: {
      if (!mmd) {
        return false;
      }

      int grid_side = 1 + (1 << (mmd->sculptlvl - 1));

      totvert = me->totloop * grid_side * grid_side;
      totedge = me->totedge;
      totloop = me->totloop;
      totpoly = me->totloop * (grid_side - 1) * (grid_side - 1);

      vdata = &me->vdata;
      edata = &me->edata;
      ldata = &me->ldata;
      pdata = &me->pdata;
      break;
    }
  }

  ok = ok && totvert == pbvh->cached_data.totvert;
  ok = ok && totedge == pbvh->cached_data.totedge;
  ok = ok && totloop == pbvh->cached_data.totloop;
  ok = ok && totpoly == pbvh->cached_data.totpoly;

  ok = ok && customdata_is_same(vdata, &pbvh->cached_data.vdata);
  ok = ok && customdata_is_same(edata, &pbvh->cached_data.edata);
  ok = ok && customdata_is_same(ldata, &pbvh->cached_data.ldata);
  ok = ok && customdata_is_same(pdata, &pbvh->cached_data.pdata);

  return ok;
}

GHash *cached_pbvhs = NULL;
static void pbvh_clear_cached_pbvhs(PBVH *exclude)
{
  PBVH **pbvhs = NULL;
  BLI_array_staticdeclare(pbvhs, 8);

  GHashIterator iter;
  GHASH_ITER (iter, cached_pbvhs) {
    PBVH *pbvh = BLI_ghashIterator_getValue(&iter);

    if (pbvh != exclude) {
      BLI_array_append(pbvhs, pbvh);
    }
  }

  for (int i = 0; i < BLI_array_len(pbvhs); i++) {
    PBVH *pbvh = pbvhs[i];

    if (pbvh->header.bm) {
      BM_mesh_free(pbvh->header.bm);
    }

    BKE_pbvh_free(pbvh);
  }

  BLI_array_free(pbvhs);
  BLI_ghash_clear(cached_pbvhs, MEM_freeN, NULL);
}

void BKE_pbvh_clear_cache(PBVH *preserve)
{
  pbvh_clear_cached_pbvhs(NULL);
}

#define PBVH_CACHE_KEY_SIZE 1024

static void pbvh_make_cached_key(Object *ob, char out[PBVH_CACHE_KEY_SIZE])
{
  sprintf(out, "%s:%p", ob->id.name, G.main);
}

void BKE_pbvh_invalidate_cache(Object *ob)
{
  Object *ob_orig = DEG_get_original_object(ob);

  char key[PBVH_CACHE_KEY_SIZE];
  pbvh_make_cached_key(ob_orig, key);

#ifdef WITH_PBVH_CACHE
  PBVH *pbvh = BLI_ghash_lookup(cached_pbvhs, key);

  if (pbvh) {
    BKE_pbvh_cache_remove(pbvh);
  }
#endif
}

PBVH *BKE_pbvh_get_or_free_cached(Object *ob, Mesh *me, PBVHType pbvh_type)
{
  Object *ob_orig = DEG_get_original_object(ob);

  char key[PBVH_CACHE_KEY_SIZE];
  pbvh_make_cached_key(ob_orig, key);

  PBVH *pbvh = BLI_ghash_lookup(cached_pbvhs, key);

  if (!pbvh) {
    return NULL;
  }

  if (BKE_pbvh_cache_is_valid(ob, me, pbvh, pbvh_type)) {
    switch (pbvh_type) {
      case PBVH_BMESH:
        break;
      case PBVH_FACES:
        pbvh->vert_normals = BKE_mesh_vertex_normals_for_write(me);
      case PBVH_GRIDS:
        if (!pbvh->deformed) {
          pbvh->verts = me->mvert;
        }

        pbvh->mloop = me->mloop;
        pbvh->mpoly = me->mpoly;
        pbvh->vdata = &me->vdata;
        pbvh->ldata = &me->ldata;
        pbvh->pdata = &me->pdata;

        pbvh->face_sets = CustomData_get_layer_named(
            &me->pdata, CD_PROP_INT32, ".sculpt_face_set");

        break;
    }

    BKE_pbvh_update_active_vcol(pbvh, me);

    return pbvh;
  }

  pbvh_clear_cached_pbvhs(NULL);
  return NULL;
}

void BKE_pbvh_set_cached(Object *ob, PBVH *pbvh)
{
  if (!pbvh) {
    return;
  }

  Object *ob_orig = DEG_get_original_object(ob);

  char key[PBVH_CACHE_KEY_SIZE];
  pbvh_make_cached_key(ob_orig, key);

  PBVH *exist = BLI_ghash_lookup(cached_pbvhs, key);

  if (pbvh->invalid) {
    printf("pbvh invalid!");
  }

  if (exist && exist->invalid) {
    printf("pbvh invalid!");
  }

  if (!exist || exist != pbvh) {
    pbvh_clear_cached_pbvhs(pbvh);

    char key[PBVH_CACHE_KEY_SIZE];
    pbvh_make_cached_key(ob_orig, key);

    BLI_ghash_insert(cached_pbvhs, BLI_strdup(key), pbvh);
  }

#ifdef WITH_PBVH_CACHE
  BKE_pbvh_cache(BKE_object_get_original_mesh(ob_orig), pbvh);
#endif
}

struct SculptPMap *BKE_pbvh_get_pmap(PBVH *pbvh)
{
  return pbvh->pmap;
}

void BKE_pbvh_set_pmap(PBVH *pbvh, SculptPMap *pmap)
{
  if (pbvh->pmap != pmap) {
    BKE_pbvh_pmap_aquire(pmap);
  }

  pbvh->pmap = pmap;
}

/** Does not free pbvh itself. */
void BKE_pbvh_cache_remove(PBVH *pbvh)
{
  char **keys = NULL;
  BLI_array_staticdeclare(keys, 32);

  GHashIterator iter;
  GHASH_ITER (iter, cached_pbvhs) {
    PBVH *pbvh2 = BLI_ghashIterator_getValue(&iter);

    if (pbvh2 == pbvh) {
      BLI_array_append(keys, (char *)BLI_ghashIterator_getKey(&iter));
      break;
    }
  }

  for (int i = 0; i < BLI_array_len(keys); i++) {
    BLI_ghash_remove(cached_pbvhs, keys[i], MEM_freeN, NULL);
  }

  BLI_array_free(keys);
}

void BKE_pbvh_set_bmesh(PBVH *pbvh, BMesh *bm)
{
  pbvh->header.bm = bm;
}

void BKE_pbvh_free_bmesh(PBVH *pbvh, BMesh *bm)
{
  if (pbvh) {
    pbvh->header.bm = NULL;
  }

  BM_mesh_free(bm);

  GHashIterator iter;
  char **keys = NULL;
  BLI_array_staticdeclare(keys, 32);

  PBVH **pbvhs = NULL;
  BLI_array_staticdeclare(pbvhs, 8);

  GHASH_ITER (iter, cached_pbvhs) {
    PBVH *pbvh2 = BLI_ghashIterator_getValue(&iter);

    if (pbvh2->header.bm == bm) {
      pbvh2->header.bm = NULL;

      if (pbvh2 != pbvh) {
        bool ok = true;

        for (int i = 0; i < BLI_array_len(pbvhs); i++) {
          if (pbvhs[i] == pbvh2) {
            ok = false;
          }
        }

        if (ok) {
          BLI_array_append(pbvhs, pbvh2);
        }
      }

      BLI_array_append(keys, BLI_ghashIterator_getKey(&iter));
    }
  }

  for (int i = 0; i < BLI_array_len(keys); i++) {
    BLI_ghash_remove(cached_pbvhs, keys[i], MEM_freeN, NULL);
  }

  for (int i = 0; i < BLI_array_len(pbvhs); i++) {
    BKE_pbvh_free(pbvhs[i]);
  }

  BLI_array_free(pbvhs);
  BLI_array_free(keys);
}

struct BMLog *BKE_pbvh_get_bm_log(PBVH *pbvh)
{
  return pbvh->bm_log;
}

void BKE_pbvh_system_init()
{
  cached_pbvhs = BLI_ghash_str_new("pbvh cache ghash");
}

void BKE_pbvh_system_exit()
{
  pbvh_clear_cached_pbvhs(NULL);
  BLI_ghash_free(cached_pbvhs, NULL, NULL);
}

SculptPMap *BKE_pbvh_make_pmap(const struct Mesh *me)
{
  SculptPMap *pmap = MEM_callocN(sizeof(*pmap), "SculptPMap");

  BKE_mesh_vert_poly_map_create(&pmap->pmap,
                                &pmap->pmap_mem,
                                BKE_mesh_verts(me),
                                BKE_mesh_edges(me),
                                BKE_mesh_polys(me),
                                BKE_mesh_loops(me),
                                me->totvert,
                                me->totpoly,
                                me->totloop,
                                false);

  pmap->refcount = 1;

  return pmap;
}

void BKE_pbvh_pmap_aquire(SculptPMap *pmap)
{
  pmap->refcount++;
}

bool BKE_pbvh_pmap_release(SculptPMap *pmap)
{
  if (!pmap) {
    return false;
  }

  pmap->refcount--;

  // if (pmap->refcount < 0) {
  //  printf("%s: error!\n", __func__);
  //}

  if (1 && pmap->refcount == 0) {
    MEM_SAFE_FREE(pmap->pmap);
    MEM_SAFE_FREE(pmap->pmap_mem);
    MEM_SAFE_FREE(pmap);

    return true;
  }

  return false;
}

bool BKE_pbvh_is_drawing(const PBVH *pbvh)
{
  return pbvh->is_drawing;
}

bool BKE_pbvh_draw_cache_invalid(const PBVH *pbvh)
{
  return pbvh->draw_cache_invalid;
}

void BKE_pbvh_is_drawing_set(PBVH *pbvh, bool val)
{
  pbvh->is_drawing = val;
}

void BKE_pbvh_node_num_loops(PBVH *pbvh, PBVHNode *node, int *r_totloop)
{
  UNUSED_VARS(pbvh);
  BLI_assert(BKE_pbvh_type(pbvh) == PBVH_FACES);

  if (r_totloop) {
    *r_totloop = node->loop_indices_num;
  }
}

void BKE_pbvh_update_active_vcol(PBVH *pbvh, const Mesh *mesh)
{
  CustomDataLayer *last_layer = pbvh->color_layer;

  Mesh me_query;
  const CustomData *vdata, *ldata;

  if (pbvh->header.type == PBVH_BMESH && pbvh->header.bm) {
    vdata = &pbvh->header.bm->vdata;
    ldata = &pbvh->header.bm->ldata;
  }
  else {
    vdata = &mesh->vdata;
    ldata = &mesh->ldata;
  }

  BKE_id_attribute_copy_domains_temp(ID_ME, vdata, NULL, ldata, NULL, NULL, &me_query.id);
  BKE_pbvh_get_color_layer(&me_query, &pbvh->color_layer, &pbvh->color_domain);

  if (pbvh->color_layer && pbvh->header.bm) {
    pbvh->cd_vcol_offset = pbvh->color_layer->offset;
  }
  else {
    pbvh->cd_vcol_offset = -1;
  }

  if (pbvh->color_layer != last_layer) {
    for (int i = 0; i < pbvh->totnode; i++) {
      PBVHNode *node = pbvh->nodes + i;

      if (node->flag & PBVH_Leaf) {
        BKE_pbvh_node_mark_update_color(node);
      }
    }
  }
}

void BKE_pbvh_ensure_node_loops(PBVH *pbvh)
{
  BLI_assert(BKE_pbvh_type(pbvh) == PBVH_FACES);

  int totloop = 0;

  /* Check if nodes already have loop indices. */
  for (int i = 0; i < pbvh->totnode; i++) {
    PBVHNode *node = pbvh->nodes + i;

    if (!(node->flag & PBVH_Leaf)) {
      continue;
    }

    if (node->loop_indices) {
      return;
    }

    totloop += node->totprim * 3;
  }

  BLI_bitmap *visit = BLI_BITMAP_NEW(totloop, __func__);

  /* Create loop indices from node loop triangles. */
  for (int i = 0; i < pbvh->totnode; i++) {
    PBVHNode *node = pbvh->nodes + i;

    if (!(node->flag & PBVH_Leaf)) {
      continue;
    }

    node->loop_indices = MEM_malloc_arrayN(node->totprim * 3, sizeof(int), __func__);
    node->loop_indices_num = 0;

    for (int j = 0; j < (int)node->totprim; j++) {
      const MLoopTri *mlt = pbvh->looptri + node->prim_indices[j];

      for (int k = 0; k < 3; k++) {
        if (!BLI_BITMAP_TEST(visit, mlt->tri[k])) {
          node->loop_indices[node->loop_indices_num++] = mlt->tri[k];
          BLI_BITMAP_ENABLE(visit, mlt->tri[k]);
        }
      }
    }
  }

  MEM_SAFE_FREE(visit);
}

bool BKE_pbvh_get_origvert(
    PBVH *pbvh, PBVHVertRef vertex, const float **r_co, float **r_no, float **r_color)
{
  MSculptVert *mv;

  switch (pbvh->header.type) {
    case PBVH_FACES:
    case PBVH_GRIDS:
      mv = pbvh->msculptverts + vertex.i;

      if (mv->stroke_id != pbvh->stroke_id) {
        mv->stroke_id = pbvh->stroke_id;
        float *mask = NULL;

        if (pbvh->header.type == PBVH_FACES) {
          copy_v3_v3(mv->origco, pbvh->verts[vertex.i].co);
          copy_v3_v3(mv->origno, pbvh->vert_normals[vertex.i]);
          mask = (float *)CustomData_get_layer(pbvh->vdata, CD_PAINT_MASK);

          if (mask) {
            mask += vertex.i;
          }
        }
        else {
          const CCGKey *key = BKE_pbvh_get_grid_key(pbvh);
          const int grid_index = vertex.i / key->grid_area;
          const int vertex_index = vertex.i - grid_index * key->grid_area;
          CCGElem *elem = BKE_pbvh_get_grids(pbvh)[grid_index];

          copy_v3_v3(mv->origco, CCG_elem_co(key, CCG_elem_offset(key, elem, vertex_index)));
          copy_v3_v3(mv->origno, CCG_elem_no(key, CCG_elem_offset(key, elem, vertex_index)));
          mask = key->has_mask ? CCG_elem_mask(key, CCG_elem_offset(key, elem, vertex_index)) :
                                 NULL;
        }

        if (mask) {
          mv->origmask = (ushort)(*mask * 65535.0f);
        }

        if (pbvh->color_layer) {
          BKE_pbvh_vertex_color_get(pbvh, vertex, mv->origcolor);
        }
      }
      break;
    case PBVH_BMESH: {
      BMVert *v = (BMVert *)vertex.i;
      mv = BKE_PBVH_SCULPTVERT(pbvh->cd_sculpt_vert, v);

      if (mv->stroke_id != pbvh->stroke_id) {
        mv->stroke_id = pbvh->stroke_id;

        copy_v3_v3(mv->origco, v->co);
        copy_v3_v3(mv->origno, v->no);

        if (pbvh->cd_vert_mask_offset != -1) {
          mv->origmask = (short)(BM_ELEM_CD_GET_FLOAT(v, pbvh->cd_vert_mask_offset) * 65535.0f);
        }

        if (pbvh->cd_vcol_offset != -1) {
          BKE_pbvh_vertex_color_get(pbvh, vertex, mv->origcolor);
        }
      }
      break;
    }
  }

  if (r_co) {
    *r_co = mv->origco;
  }

  if (r_no) {
    *r_no = mv->origno;
  }

  if (r_color) {
    *r_color = mv->origcolor;
  }

  return true;
}

int BKE_pbvh_debug_draw_gen_get(PBVHNode *node)
{
  return node->debug_draw_gen;
}

<<<<<<< HEAD
void BKE_pbvh_set_boundary_flags(PBVH *pbvh, int *boundary_flags)
{
  pbvh->boundary_flags = boundary_flags;
=======
static void pbvh_face_iter_verts_reserve(PBVHFaceIter *fd, int verts_num)
{
  if (verts_num >= fd->verts_size_) {
    fd->verts_size_ = (verts_num + 1) << 2;

    if (fd->verts != fd->verts_reserved_) {
      MEM_SAFE_FREE(fd->verts);
    }

    fd->verts = MEM_malloc_arrayN(fd->verts_size_, sizeof(void *), __func__);
  }

  fd->verts_num = verts_num;
}

BLI_INLINE int face_iter_prim_to_face(PBVHFaceIter *fd, int prim_index)
{
  if (fd->subdiv_ccg_) {
    return BKE_subdiv_ccg_grid_to_face_index(fd->subdiv_ccg_, prim_index);
  }

  return fd->looptri_[prim_index].poly;
}

static void pbvh_face_iter_step(PBVHFaceIter *fd, bool do_step)
{
  if (do_step) {
    fd->i++;
  }

  switch (fd->pbvh_type_) {
    case PBVH_BMESH: {
      if (do_step) {
        BLI_gsetIterator_step(&fd->bm_faces_iter_);
        if (BLI_gsetIterator_done(&fd->bm_faces_iter_)) {
          return;
        }
      }

      BMFace *f = (BMFace *)BLI_gsetIterator_getKey(&fd->bm_faces_iter_);
      fd->face.i = (intptr_t)f;
      fd->index = f->head.index;

      if (fd->cd_face_set_ != -1) {
        fd->face_set = (int *)BM_ELEM_CD_GET_VOID_P(f, fd->cd_face_set_);
      }

      if (fd->cd_hide_poly_ != -1) {
        fd->hide = (bool *)BM_ELEM_CD_GET_VOID_P(f, fd->cd_hide_poly_);
      }

      pbvh_face_iter_verts_reserve(fd, f->len);
      int vertex_i = 0;

      BMLoop *l = f->l_first;
      do {
        fd->verts[vertex_i++].i = (intptr_t)l->v;
      } while ((l = l->next) != f->l_first);

      break;
    }
    case PBVH_GRIDS:
    case PBVH_FACES: {
      int face_index = 0;

      if (do_step) {
        fd->prim_index_++;

        while (fd->prim_index_ < fd->node_->totprim) {
          face_index = face_iter_prim_to_face(fd, fd->node_->prim_indices[fd->prim_index_]);

          if (face_index != fd->last_face_index_) {
            break;
          }

          fd->prim_index_++;
        }
      }
      else if (fd->prim_index_ < fd->node_->totprim) {
        face_index = face_iter_prim_to_face(fd, fd->node_->prim_indices[fd->prim_index_]);
      }

      if (fd->prim_index_ >= fd->node_->totprim) {
        return;
      }

      fd->last_face_index_ = face_index;
      const MPoly *mp = fd->mpoly_ + face_index;

      fd->face.i = fd->index = face_index;

      if (fd->face_sets_) {
        fd->face_set = fd->face_sets_ + face_index;
      }
      if (fd->hide_poly_) {
        fd->hide = fd->hide_poly_ + face_index;
      }

      pbvh_face_iter_verts_reserve(fd, mp->totloop);

      const MLoop *ml = fd->mloop_ + mp->loopstart;
      const int grid_area = fd->subdiv_key_.grid_area;

      for (int i = 0; i < mp->totloop; i++, ml++) {
        if (fd->pbvh_type_ == PBVH_GRIDS) {
          /* Grid corners. */
          fd->verts[i].i = (mp->loopstart + i) * grid_area + grid_area - 1;
        }
        else {
          fd->verts[i].i = ml->v;
        }
      }
      break;
    }
  }
}

void BKE_pbvh_face_iter_step(PBVHFaceIter *fd)
{
  pbvh_face_iter_step(fd, true);
}

void BKE_pbvh_face_iter_init(PBVH *pbvh, PBVHNode *node, PBVHFaceIter *fd)
{
  memset(fd, 0, sizeof(*fd));

  fd->node_ = node;
  fd->pbvh_type_ = BKE_pbvh_type(pbvh);
  fd->verts = fd->verts_reserved_;
  fd->verts_size_ = PBVH_FACE_ITER_VERTS_RESERVED;

  switch (BKE_pbvh_type(pbvh)) {
    case PBVH_GRIDS:
      fd->subdiv_ccg_ = pbvh->subdiv_ccg;
      fd->subdiv_key_ = pbvh->gridkey;
      ATTR_FALLTHROUGH;
    case PBVH_FACES:
      fd->mpoly_ = pbvh->mpoly;
      fd->mloop_ = pbvh->mloop;
      fd->looptri_ = pbvh->looptri;
      fd->hide_poly_ = pbvh->hide_poly;
      fd->face_sets_ = pbvh->face_sets;
      fd->last_face_index_ = -1;

      break;
    case PBVH_BMESH:
      fd->bm = pbvh->header.bm;
      fd->cd_face_set_ = CustomData_get_offset_named(
          &pbvh->header.bm->pdata, CD_PROP_INT32, ".sculpt_face_set");
      fd->cd_hide_poly_ = CustomData_get_offset_named(
          &pbvh->header.bm->pdata, CD_PROP_INT32, ".hide_poly");

      BLI_gsetIterator_init(&fd->bm_faces_iter_, node->bm_faces);
      break;
  }

  if (!BKE_pbvh_face_iter_done(fd)) {
    pbvh_face_iter_step(fd, false);
  }
}

void BKE_pbvh_face_iter_finish(PBVHFaceIter *fd)
{
  if (fd->verts != fd->verts_reserved_) {
    MEM_SAFE_FREE(fd->verts);
  }
}

bool BKE_pbvh_face_iter_done(PBVHFaceIter *fd)
{
  switch (fd->pbvh_type_) {
    case PBVH_FACES:
    case PBVH_GRIDS:
      return fd->prim_index_ >= fd->node_->totprim;
    case PBVH_BMESH:
      return BLI_gsetIterator_done(&fd->bm_faces_iter_);
    default:
      BLI_assert_unreachable();
      return true;
  }
}

void BKE_pbvh_sync_visibility_from_verts(PBVH *pbvh, Mesh *mesh)
{
  switch (pbvh->header.type) {
    case PBVH_FACES: {
      BKE_mesh_flush_hidden_from_verts(mesh);
      BKE_pbvh_update_hide_attributes_from_mesh(pbvh);
      break;
    }
    case PBVH_BMESH: {
      BMIter iter;
      BMVert *v;
      BMEdge *e;
      BMFace *f;

      BM_ITER_MESH (f, &iter, pbvh->header.bm, BM_FACES_OF_MESH) {
        BM_elem_flag_disable(f, BM_ELEM_HIDDEN);
      }

      BM_ITER_MESH (e, &iter, pbvh->header.bm, BM_EDGES_OF_MESH) {
        BM_elem_flag_disable(e, BM_ELEM_HIDDEN);
      }

      BM_ITER_MESH (v, &iter, pbvh->header.bm, BM_VERTS_OF_MESH) {
        if (!BM_elem_flag_test(v, BM_ELEM_HIDDEN)) {
          continue;
        }
        BMIter iter_l;
        BMLoop *l;

        BM_ITER_ELEM (l, &iter_l, v, BM_LOOPS_OF_VERT) {
          BM_elem_flag_enable(l->e, BM_ELEM_HIDDEN);
          BM_elem_flag_enable(l->f, BM_ELEM_HIDDEN);
        }
      }
      break;
    }
    case PBVH_GRIDS: {
      const MPoly *mp = BKE_mesh_polys(mesh);
      CCGKey key = pbvh->gridkey;

      bool *hide_poly = (bool *)CustomData_get_layer_named(
          &mesh->pdata, CD_PROP_BOOL, ".hide_poly");

      bool delete_hide_poly = true;
      for (int face_index = 0; face_index < mesh->totpoly; face_index++, mp++) {
        bool hidden = false;

        for (int loop_index = 0; !hidden && loop_index < mp->totloop; loop_index++) {
          int grid_index = mp->loopstart + loop_index;

          if (pbvh->grid_hidden[grid_index] &&
              BLI_BITMAP_TEST(pbvh->grid_hidden[grid_index], key.grid_area - 1)) {
            hidden = true;

            break;
          }
        }

        if (hidden && !hide_poly) {
          hide_poly = (bool *)CustomData_get_layer_named(&mesh->pdata, CD_PROP_BOOL, ".hide_poly");

          if (!hide_poly) {
            CustomData_add_layer_named(
                &mesh->pdata, CD_PROP_BOOL, CD_CONSTRUCT, NULL, mesh->totpoly, ".hide_poly");

            hide_poly = (bool *)CustomData_get_layer_named(
                &mesh->pdata, CD_PROP_BOOL, ".hide_poly");
          }
        }

        if (hide_poly) {
          delete_hide_poly = delete_hide_poly && !hidden;
          hide_poly[face_index] = hidden;
        }
      }

      if (delete_hide_poly) {
        CustomData_free_layer_named(&mesh->pdata, ".hide_poly", mesh->totpoly);
      }

      BKE_mesh_flush_hidden_from_polys(mesh);
      BKE_pbvh_update_hide_attributes_from_mesh(pbvh);
      break;
    }
  }
>>>>>>> ce16fa0f
}<|MERGE_RESOLUTION|>--- conflicted
+++ resolved
@@ -49,7 +49,6 @@
 #include <limits.h>
 
 #define LEAF_LIMIT 4000
-#define LEAF_DEPTH_LIMIT 28
 
 /* Uncomment to test if triangles of the same face are
  * properly clustered into single nodes.
@@ -60,7 +59,6 @@
 //#define VALIDATE_UNIQUE_NODE_FACES
 
 //#define PERFCNTRS
-#define STACK_FIXED_DEPTH 100
 
 typedef struct PBVHStack {
   PBVHNode *node;
@@ -75,7 +73,7 @@
   PBVHStack *stack;
   int stacksize;
 
-  PBVHStack stackfixed[STACK_FIXED_DEPTH];
+  PBVHStack stackfixed[PBVH_STACK_FIXED_DEPTH];
   int stackspace;
 } PBVHIter;
 
@@ -621,10 +619,6 @@
  * offset and start indicate a range in the array of primitive indices
  */
 
-<<<<<<< HEAD
-static void build_sub(
-    PBVH *pbvh, int node_index, BB *cb, BBC *prim_bbc, int offset, int count, int depth)
-=======
 static void build_sub(PBVH *pbvh,
                       int node_index,
                       BB *cb,
@@ -633,7 +627,6 @@
                       int count,
                       int *prim_scratch,
                       int depth)
->>>>>>> ce16fa0f
 {
   int end;
   BB cb_backing;
@@ -643,12 +636,7 @@
   }
 
   /* Decide whether this is a leaf or not */
-<<<<<<< HEAD
-  const bool below_leaf_limit = count <= pbvh->leaf_limit || depth >= pbvh->depth_limit;
-
-=======
-  const bool below_leaf_limit = count <= pbvh->leaf_limit || depth == STACK_FIXED_DEPTH - 1;
->>>>>>> ce16fa0f
+  const bool below_leaf_limit = count <= pbvh->leaf_limit || depth == PBVH_STACK_FIXED_DEPTH - 1;
   if (below_leaf_limit) {
     if (!leaf_needs_material_split(pbvh, offset, count)) {
       build_leaf(pbvh, node_index, prim_bbc, offset, count);
@@ -713,10 +701,7 @@
             prim_bbc,
             offset,
             end - offset,
-<<<<<<< HEAD
-=======
             prim_scratch,
->>>>>>> ce16fa0f
             depth + 1);
   build_sub(pbvh,
             pbvh->nodes[node_index].children_offset + 1,
@@ -724,16 +709,12 @@
             prim_bbc,
             end,
             offset + count - end,
-<<<<<<< HEAD
-            depth + 1);
-=======
             prim_scratch,
             depth + 1);
 
   if (node_index == 0) {
     MEM_SAFE_FREE(prim_scratch);
   }
->>>>>>> ce16fa0f
 }
 
 static void pbvh_build(PBVH *pbvh, BB *cb, BBC *prim_bbc, int totprim)
@@ -758,11 +739,7 @@
   }
 
   pbvh->totnode = 1;
-<<<<<<< HEAD
-  build_sub(pbvh, 0, cb, prim_bbc, 0, totprim, 0);
-=======
   build_sub(pbvh, 0, cb, prim_bbc, 0, totprim, NULL, 0);
->>>>>>> ce16fa0f
 }
 
 void BKE_pbvh_set_face_areas(PBVH *pbvh, float *face_areas)
@@ -971,11 +948,7 @@
   pbvh->leaf_limit = 100;
 #else
   pbvh->leaf_limit = LEAF_LIMIT;
-<<<<<<< HEAD
-  pbvh->depth_limit = LEAF_DEPTH_LIMIT;
-=======
 #endif
->>>>>>> ce16fa0f
 
   pbvh->vdata = vdata;
   pbvh->ldata = ldata;
@@ -1067,12 +1040,7 @@
    * to split at original face boundaries.
    * Fixes T102209.
    */
-<<<<<<< HEAD
-  pbvh->leaf_limit = max_ii(LEAF_LIMIT / (gridsize * gridsize), 4);
-  pbvh->depth_limit = LEAF_DEPTH_LIMIT;
-=======
   pbvh->leaf_limit = max_ii(LEAF_LIMIT / (gridsize * gridsize), max_grids);
->>>>>>> ce16fa0f
 
   /* We need the base mesh attribute layout for PBVH draw. */
   pbvh->vdata = &me->vdata;
@@ -1170,7 +1138,6 @@
         BLI_table_gset_free(node->bm_other_verts, NULL);
       }
 
-<<<<<<< HEAD
       if (node->tribuf || node->tri_buffers) {
         BKE_pbvh_bmesh_free_tris(pbvh, node);
       }
@@ -1178,10 +1145,7 @@
 #ifdef PROXY_ADVANCED
       BKE_pbvh_free_proxyarray(pbvh, node);
 #endif
-      pbvh_pixels_free(node);
-=======
       pbvh_node_pixels_free(node);
->>>>>>> ce16fa0f
     }
   }
 
@@ -1209,14 +1173,11 @@
 
   MEM_SAFE_FREE(pbvh->vert_bitmap);
 
-<<<<<<< HEAD
   BKE_pbvh_pmap_release(pbvh->pmap);
   pbvh->pmap = NULL;
 
   pbvh->invalid = true;
-=======
   pbvh_pixels_free(pbvh);
->>>>>>> ce16fa0f
 
   MEM_freeN(pbvh);
 }
@@ -1231,7 +1192,7 @@
   iter->search_data = search_data;
 
   iter->stack = iter->stackfixed;
-  iter->stackspace = STACK_FIXED_DEPTH;
+  iter->stackspace = PBVH_STACK_FIXED_DEPTH;
 
   iter->stack[0].node = pbvh->nodes;
   iter->stack[0].revisiting = false;
@@ -1240,7 +1201,7 @@
 
 static void pbvh_iter_end(PBVHIter *iter)
 {
-  if (iter->stackspace > STACK_FIXED_DEPTH) {
+  if (iter->stackspace > PBVH_STACK_FIXED_DEPTH) {
     MEM_freeN(iter->stack);
   }
 }
@@ -1249,7 +1210,7 @@
 {
   if (UNLIKELY(iter->stacksize == iter->stackspace)) {
     iter->stackspace *= 2;
-    if (iter->stackspace != (STACK_FIXED_DEPTH * 2)) {
+    if (iter->stackspace != (PBVH_STACK_FIXED_DEPTH * 2)) {
       iter->stack = MEM_reallocN(iter->stack, sizeof(PBVHStack) * iter->stackspace);
     }
     else {
@@ -5576,11 +5537,11 @@
   return node->debug_draw_gen;
 }
 
-<<<<<<< HEAD
 void BKE_pbvh_set_boundary_flags(PBVH *pbvh, int *boundary_flags)
 {
   pbvh->boundary_flags = boundary_flags;
-=======
+}
+
 static void pbvh_face_iter_verts_reserve(PBVHFaceIter *fd, int verts_num)
 {
   if (verts_num >= fd->verts_size_) {
@@ -5614,13 +5575,19 @@
   switch (fd->pbvh_type_) {
     case PBVH_BMESH: {
       if (do_step) {
-        BLI_gsetIterator_step(&fd->bm_faces_iter_);
-        if (BLI_gsetIterator_done(&fd->bm_faces_iter_)) {
+        fd->bm_faces_iter_++;
+
+        while (fd->bm_faces_iter_ < fd->bm_faces_->cur &&
+               !fd->bm_faces_->elems[fd->bm_faces_iter_]) {
+          fd->bm_faces_iter_++;
+        }
+
+        if (fd->bm_faces_iter_ >= fd->bm_faces_->cur) {
           return;
         }
       }
 
-      BMFace *f = (BMFace *)BLI_gsetIterator_getKey(&fd->bm_faces_iter_);
+      BMFace *f = (BMFace *)fd->bm_faces_->elems[fd->bm_faces_iter_];
       fd->face.i = (intptr_t)f;
       fd->index = f->head.index;
 
@@ -5733,7 +5700,8 @@
       fd->cd_hide_poly_ = CustomData_get_offset_named(
           &pbvh->header.bm->pdata, CD_PROP_INT32, ".hide_poly");
 
-      BLI_gsetIterator_init(&fd->bm_faces_iter_, node->bm_faces);
+      fd->bm_faces_iter_ = 0;
+      fd->bm_faces_ = node->bm_faces;
       break;
   }
 
@@ -5756,7 +5724,7 @@
     case PBVH_GRIDS:
       return fd->prim_index_ >= fd->node_->totprim;
     case PBVH_BMESH:
-      return BLI_gsetIterator_done(&fd->bm_faces_iter_);
+      return fd->bm_faces_iter_ >= fd->bm_faces_->cur;
     default:
       BLI_assert_unreachable();
       return true;
@@ -5848,5 +5816,4 @@
       break;
     }
   }
->>>>>>> ce16fa0f
 }