/* SPDX-License-Identifier: GPL-2.0-or-later */

/** \file
 * \ingroup bke
 */

#include "MEM_guardedalloc.h"

#include "BLI_utildefines.h"

#include "BLI_alloca.h"
#include "BLI_array.h"
#include "BLI_bitmap.h"
#include "BLI_ghash.h"
#include "BLI_listbase.h"
#include "BLI_math.h"
#include "BLI_rand.h"
#include "BLI_string.h"
#include "BLI_task.h"

#include "DNA_mesh_types.h"
#include "DNA_meshdata_types.h"
#include "DNA_object_types.h"
#include "DNA_scene_types.h"

#include "BKE_attribute.h"
#include "BKE_ccg.h"
#include "BKE_main.h"
#include "BKE_mesh.h" /* for BKE_mesh_calc_normals */
#include "BKE_mesh_mapping.h"
#include "BKE_object.h"
#include "BKE_paint.h"
#include "BKE_pbvh.h"
#include "BKE_subdiv_ccg.h"

#include "DEG_depsgraph_query.h"

#include "DRW_pbvh.h"
#include "PIL_time.h"

#include "PIL_time.h"

#include "bmesh.h"

#include "atomic_ops.h"

#include "pbvh_intern.h"

#include <limits.h>

#define LEAF_LIMIT 4000

/* Uncomment to test if triangles of the same face are
 * properly clustered into single nodes.
 */
//#define TEST_PBVH_FACE_SPLIT

/* Uncomment to test that faces are only assigned to one PBVHNode */
//#define VALIDATE_UNIQUE_NODE_FACES

//#define PERFCNTRS

typedef struct PBVHStack {
  PBVHNode *node;
  bool revisiting;
} PBVHStack;

typedef struct PBVHIter {
  PBVH *pbvh;
  BKE_pbvh_SearchCallback scb;
  void *search_data;

  PBVHStack *stack;
  int stacksize;

  PBVHStack stackfixed[PBVH_STACK_FIXED_DEPTH];
  int stackspace;
} PBVHIter;

void BB_reset(BB *bb)
{
  bb->bmin[0] = bb->bmin[1] = bb->bmin[2] = FLT_MAX;
  bb->bmax[0] = bb->bmax[1] = bb->bmax[2] = -FLT_MAX;
}

void BB_intersect(BB *r_out, BB *a, BB *b)
{
  for (int i = 0; i < 3; i++) {
    r_out->bmin[i] = max_ff(a->bmin[i], b->bmin[i]);
    r_out->bmax[i] = min_ff(a->bmax[i], b->bmax[i]);

    if (r_out->bmax[i] < r_out->bmin[i]) {
      r_out->bmax[i] = r_out->bmin[i] = 0.0f;
    }
  }
}

float BB_volume(const BB *bb)
{
  float dx = bb->bmax[0] - bb->bmin[0];
  float dy = bb->bmax[1] - bb->bmin[1];
  float dz = bb->bmax[2] - bb->bmin[2];

  return dx * dy * dz;
}

/* Expand the bounding box to include a new coordinate */
void BB_expand(BB *bb, const float co[3])
{
  for (int i = 0; i < 3; i++) {
    bb->bmin[i] = min_ff(bb->bmin[i], co[i]);
    bb->bmax[i] = max_ff(bb->bmax[i], co[i]);
  }
}

void BB_expand_with_bb(BB *bb, BB *bb2)
{
  for (int i = 0; i < 3; i++) {
    bb->bmin[i] = min_ff(bb->bmin[i], bb2->bmin[i]);
    bb->bmax[i] = max_ff(bb->bmax[i], bb2->bmax[i]);
  }
}

int BB_widest_axis(const BB *bb)
{
  float dim[3];

  for (int i = 0; i < 3; i++) {
    dim[i] = bb->bmax[i] - bb->bmin[i];
  }

  if (dim[0] > dim[1]) {
    if (dim[0] > dim[2]) {
      return 0;
    }

    return 2;
  }

  if (dim[1] > dim[2]) {
    return 1;
  }

  return 2;
}

void BBC_update_centroid(BBC *bbc)
{
  for (int i = 0; i < 3; i++) {
    bbc->bcentroid[i] = (bbc->bmin[i] + bbc->bmax[i]) * 0.5f;
  }
}

/* Not recursive */
static void update_node_vb(PBVH *pbvh, PBVHNode *node, int updateflag)
{
  if (!(updateflag & (PBVH_UpdateBB | PBVH_UpdateOriginalBB))) {
    return;
  }

  /* cannot clear flag here, causes leaky pbvh */
  // node->flag &= ~(updateflag & (PBVH_UpdateBB | PBVH_UpdateOriginalBB));

  BB vb;
  BB orig_vb;

  BB_reset(&vb);
  BB_reset(&orig_vb);

  bool do_orig = true;    // XXX updateflag & PBVH_UpdateOriginalBB;
  bool do_normal = true;  // XXX updateflag & PBVH_UpdateBB;

  if (node->flag & PBVH_Leaf) {
    PBVHVertexIter vd;

    BKE_pbvh_vertex_iter_begin (pbvh, node, vd, PBVH_ITER_ALL) {
      if (do_normal) {
        BB_expand(&vb, vd.co);
      }

      if (do_orig) {
        MSculptVert *mv = pbvh->header.type == PBVH_BMESH ?
                              BM_ELEM_CD_GET_VOID_P(vd.bm_vert, pbvh->cd_sculpt_vert) :
                              pbvh->msculptverts + vd.index;

        if (mv->stroke_id != pbvh->stroke_id) {
          BB_expand(&orig_vb, vd.co);
        }
        else {
          BB_expand(&orig_vb, mv->origco);
        }
      }
    }
    BKE_pbvh_vertex_iter_end;
  }
  else {
    if (do_normal) {
      BB_expand_with_bb(&vb, &pbvh->nodes[node->children_offset].vb);
      BB_expand_with_bb(&vb, &pbvh->nodes[node->children_offset + 1].vb);
    }

    if (do_orig) {
      BB_expand_with_bb(&orig_vb, &pbvh->nodes[node->children_offset].orig_vb);
      BB_expand_with_bb(&orig_vb, &pbvh->nodes[node->children_offset + 1].orig_vb);
    }
  }

  if (do_normal) {
    node->vb = vb;
  }

  if (do_orig) {
#if 0
    float size[3];

    sub_v3_v3v3(size, orig_vb.bmax, orig_vb.bmin);
    mul_v3_fl(size, 0.05);

    sub_v3_v3(orig_vb.bmin, size);
    add_v3_v3(orig_vb.bmax, size);
#endif
    node->orig_vb = orig_vb;
  }
}

// void BKE_pbvh_node_BB_reset(PBVHNode *node)
//{
//  BB_reset(&node->vb);
//}
//
// void BKE_pbvh_node_BB_expand(PBVHNode *node, float co[3])
//{
//  BB_expand(&node->vb, co);
//}

static bool face_materials_match(const PBVH *pbvh, const int a, const int b)
{
  if (pbvh->material_indices) {
    if (pbvh->material_indices[a] != pbvh->material_indices[b]) {
      return false;
    }
  }
  return (pbvh->mpoly[a].flag & ME_SMOOTH) == (pbvh->mpoly[b].flag & ME_SMOOTH);
}

static bool grid_materials_match(const DMFlagMat *f1, const DMFlagMat *f2)
{
  return ((f1->flag & ME_SMOOTH) == (f2->flag & ME_SMOOTH) && (f1->mat_nr == f2->mat_nr));
}

/* Adapted from BLI_kdopbvh.c */
/* Returns the index of the first element on the right of the partition */
static int partition_indices_faces(int *prim_indices,
                                   int *prim_scratch,
                                   int lo,
                                   int hi,
                                   int axis,
                                   float mid,
                                   BBC *prim_bbc,
                                   const MLoopTri *looptri)
{
  for (int i = lo; i < hi; i++) {
    prim_scratch[i - lo] = prim_indices[i];
  }

  int lo2 = lo, hi2 = hi - 1;
  int i1 = lo, i2 = 0;

  while (i1 < hi) {
    int poly = looptri[prim_scratch[i2]].poly;
    bool side = prim_bbc[prim_scratch[i2]].bcentroid[axis] >= mid;

    while (i1 < hi && looptri[prim_scratch[i2]].poly == poly) {
      prim_indices[side ? hi2-- : lo2++] = prim_scratch[i2];
      i1++;
      i2++;
    }
  }

  return lo2;
}

static int partition_indices_grids(int *prim_indices,
                                   int *prim_scratch,
                                   int lo,
                                   int hi,
                                   int axis,
                                   float mid,
                                   BBC *prim_bbc,
                                   SubdivCCG *subdiv_ccg)
{
  for (int i = lo; i < hi; i++) {
    prim_scratch[i - lo] = prim_indices[i];
  }

  int lo2 = lo, hi2 = hi - 1;
  int i1 = lo, i2 = 0;

  while (i1 < hi) {
    int poly = BKE_subdiv_ccg_grid_to_face_index(subdiv_ccg, prim_scratch[i2]);
    bool side = prim_bbc[prim_scratch[i2]].bcentroid[axis] >= mid;

    while (i1 < hi && BKE_subdiv_ccg_grid_to_face_index(subdiv_ccg, prim_scratch[i2]) == poly) {
      prim_indices[side ? hi2-- : lo2++] = prim_scratch[i2];
      i1++;
      i2++;
    }
  }

  return lo2;
}

/* Returns the index of the first element on the right of the partition */
static int partition_indices_material(PBVH *pbvh, int lo, int hi)
{
  const MLoopTri *looptri = pbvh->looptri;
  const DMFlagMat *flagmats = pbvh->grid_flag_mats;
  const int *indices = pbvh->prim_indices;
  int i = lo, j = hi;

  for (;;) {
    if (pbvh->looptri) {
      const int first = looptri[pbvh->prim_indices[lo]].poly;
      for (; face_materials_match(pbvh, first, looptri[indices[i]].poly); i++) {
        /* pass */
      }
      for (; !face_materials_match(pbvh, first, looptri[indices[j]].poly); j--) {
        /* pass */
      }
    }
    else {
      const DMFlagMat *first = &flagmats[pbvh->prim_indices[lo]];
      for (; grid_materials_match(first, &flagmats[indices[i]]); i++) {
        /* pass */
      }
      for (; !grid_materials_match(first, &flagmats[indices[j]]); j--) {
        /* pass */
      }
    }

    if (!(i < j)) {
      return i;
    }

    SWAP(int, pbvh->prim_indices[i], pbvh->prim_indices[j]);
    i++;
  }
}

void pbvh_grow_nodes(PBVH *pbvh, int totnode)
{
  if (UNLIKELY(totnode > pbvh->node_mem_count)) {
    pbvh->node_mem_count = pbvh->node_mem_count + (pbvh->node_mem_count / 3);
    if (pbvh->node_mem_count < totnode) {
      pbvh->node_mem_count = totnode;
    }
    pbvh->nodes = MEM_recallocN(pbvh->nodes, sizeof(PBVHNode) * pbvh->node_mem_count);
  }

  pbvh->totnode = totnode;

  for (int i = 0; i < pbvh->totnode; i++) {
    PBVHNode *node = pbvh->nodes + i;

    if (!node->id) {
      node->id = ++pbvh->idgen;
    }
  }
}

/* Add a vertex to the map, with a positive value for unique vertices and
 * a negative value for additional vertices */
static int map_insert_vert(PBVH *pbvh, GHash *map, uint *face_verts, uint *uniq_verts, int vertex)
{
  void *key, **value_p;

  key = POINTER_FROM_INT(vertex);
  if (!BLI_ghash_ensure_p(map, key, &value_p)) {
    int value_i;
    if (!pbvh->vert_bitmap[vertex]) {
      pbvh->vert_bitmap[vertex] = true;
      value_i = *uniq_verts;
      (*uniq_verts)++;
    }
    else {
      value_i = ~(*face_verts);
      (*face_verts)++;
    }
    *value_p = POINTER_FROM_INT(value_i);
    return value_i;
  }

  return POINTER_AS_INT(*value_p);
}

/* Find vertices used by the faces in this node and update the draw buffers */
static void build_mesh_leaf_node(PBVH *pbvh, PBVHNode *node)
{
  bool has_visible = false;

  node->uniq_verts = node->face_verts = 0;
  const int totface = node->totprim;

  /* reserve size is rough guess */
  GHash *map = BLI_ghash_int_new_ex("build_mesh_leaf_node gh", 2 * totface);

  int(*face_vert_indices)[3] = MEM_mallocN(sizeof(int[3]) * totface, "bvh node face vert indices");

  node->face_vert_indices = (const int(*)[3])face_vert_indices;

  if (pbvh->respect_hide == false) {
    has_visible = true;
  }

  for (int i = 0; i < totface; i++) {
    const MLoopTri *lt = &pbvh->looptri[node->prim_indices[i]];
    for (int j = 0; j < 3; j++) {
      face_vert_indices[i][j] = map_insert_vert(
          pbvh, map, &node->face_verts, &node->uniq_verts, pbvh->mloop[lt->tri[j]].v);
    }

    if (has_visible == false) {
      if (!paint_is_face_hidden(lt, pbvh->hide_poly)) {
        has_visible = true;
      }
    }
  }

  int *vert_indices = MEM_callocN(sizeof(int) * (node->uniq_verts + node->face_verts),
                                  "bvh node vert indices");
  node->vert_indices = vert_indices;

  /* Build the vertex list, unique verts first */
  GHashIterator gh_iter;
  GHASH_ITER (gh_iter, map) {
    void *value = BLI_ghashIterator_getValue(&gh_iter);
    int ndx = POINTER_AS_INT(value);

    if (ndx < 0) {
      ndx = -ndx + node->uniq_verts - 1;
    }

    vert_indices[ndx] = POINTER_AS_INT(BLI_ghashIterator_getKey(&gh_iter));
  }

  for (int i = 0; i < totface; i++) {
    const int sides = 3;

    for (int j = 0; j < sides; j++) {
      if (face_vert_indices[i][j] < 0) {
        face_vert_indices[i][j] = -face_vert_indices[i][j] + node->uniq_verts - 1;
      }
    }
  }

  BKE_pbvh_node_mark_rebuild_draw(node);

  BKE_pbvh_node_fully_hidden_set(node, !has_visible);
  BKE_pbvh_vert_tag_update_normal_tri_area(node);

  BLI_ghash_free(map, NULL, NULL);
}

static void update_vb(PBVH *pbvh, PBVHNode *node, BBC *prim_bbc, int offset, int count)
{
  BB_reset(&node->vb);
  for (int i = offset + count - 1; i >= offset; i--) {
    BB_expand_with_bb(&node->vb, (BB *)(&prim_bbc[pbvh->prim_indices[i]]));
  }
  node->orig_vb = node->vb;
}

int BKE_pbvh_count_grid_quads(BLI_bitmap **grid_hidden,
                              const int *grid_indices,
                              int totgrid,
                              int gridsize,
                              int display_gridsize)
{
  const int gridarea = (gridsize - 1) * (gridsize - 1);
  int totquad = 0;

  /* grid hidden layer is present, so have to check each grid for
   * visibility */

  int depth1 = (int)(log2((double)gridsize - 1.0) + DBL_EPSILON);
  int depth2 = (int)(log2((double)display_gridsize - 1.0) + DBL_EPSILON);

  int skip = depth2 < depth1 ? 1 << (depth1 - depth2 - 1) : 1;

  for (int i = 0; i < totgrid; i++) {
    const BLI_bitmap *gh = grid_hidden[grid_indices[i]];

    if (gh) {
      /* grid hidden are present, have to check each element */
      for (int y = 0; y < gridsize - skip; y += skip) {
        for (int x = 0; x < gridsize - skip; x += skip) {
          if (!paint_is_grid_face_hidden(gh, gridsize, x, y)) {
            totquad++;
          }
        }
      }
    }
    else {
      totquad += gridarea;
    }
  }

  return totquad;
}

static void build_grid_leaf_node(PBVH *pbvh, PBVHNode *node)
{
  int totquads = BKE_pbvh_count_grid_quads(pbvh->grid_hidden,
                                           node->prim_indices,
                                           node->totprim,
                                           pbvh->gridkey.grid_size,
                                           pbvh->gridkey.grid_size);
  BKE_pbvh_node_fully_hidden_set(node, (totquads == 0));
  BKE_pbvh_node_mark_rebuild_draw(node);
  BKE_pbvh_vert_tag_update_normal_tri_area(node);
}

static void build_leaf(PBVH *pbvh, int node_index, BBC *prim_bbc, int offset, int count)
{
  pbvh->nodes[node_index].flag |= PBVH_Leaf;

  pbvh->nodes[node_index].prim_indices = pbvh->prim_indices + offset;
  pbvh->nodes[node_index].totprim = count;

  /* Still need vb for searches */
  update_vb(pbvh, &pbvh->nodes[node_index], prim_bbc, offset, count);

  if (pbvh->looptri) {
    build_mesh_leaf_node(pbvh, pbvh->nodes + node_index);
  }
  else {
    build_grid_leaf_node(pbvh, pbvh->nodes + node_index);
  }
}

/* Return zero if all primitives in the node can be drawn with the
 * same material (including flat/smooth shading), non-zero otherwise */
static bool leaf_needs_material_split(PBVH *pbvh, int offset, int count)
{
  if (count <= 1) {
    return false;
  }

  if (pbvh->looptri) {
    const MLoopTri *first = &pbvh->looptri[pbvh->prim_indices[offset]];
    for (int i = offset + count - 1; i > offset; i--) {
      int prim = pbvh->prim_indices[i];
      if (!face_materials_match(pbvh, first->poly, pbvh->looptri[prim].poly)) {
        return true;
      }
    }
  }
  else {
    const DMFlagMat *first = &pbvh->grid_flag_mats[pbvh->prim_indices[offset]];

    for (int i = offset + count - 1; i > offset; i--) {
      int prim = pbvh->prim_indices[i];
      if (!grid_materials_match(first, &pbvh->grid_flag_mats[prim])) {
        return true;
      }
    }
  }

  return false;
}

#ifdef TEST_PBVH_FACE_SPLIT
static void test_face_boundaries(PBVH *pbvh)
{
  int faces_num = BKE_pbvh_num_faces(pbvh);
  int *node_map = MEM_calloc_arrayN(faces_num, sizeof(int), __func__);
  for (int i = 0; i < faces_num; i++) {
    node_map[i] = -1;
  }

  for (int i = 0; i < pbvh->totnode; i++) {
    PBVHNode *node = pbvh->nodes + i;

    if (!(node->flag & PBVH_Leaf)) {
      continue;
    }

    switch (BKE_pbvh_type(pbvh)) {
      case PBVH_FACES: {
        for (int j = 0; j < node->totprim; j++) {
          int poly = pbvh->looptri[node->prim_indices[j]].poly;

          if (node_map[poly] >= 0 && node_map[poly] != i) {
            int old_i = node_map[poly];
            int prim_i = node->prim_indices - pbvh->prim_indices + j;

            printf("PBVH split error; poly: %d, prim_i: %d, node1: %d, node2: %d, totprim: %d\n",
                   poly,
                   prim_i,
                   old_i,
                   i,
                   node->totprim);
          }

          node_map[poly] = i;
        }
        break;
      }
      case PBVH_GRIDS:
        break;
      case PBVH_BMESH:
        break;
    }
  }

  MEM_SAFE_FREE(node_map);
}
#endif

/* Recursively build a node in the tree
 *
 * vb is the voxel box around all of the primitives contained in
 * this node.
 *
 * cb is the bounding box around all the centroids of the primitives
 * contained in this node
 *
 * offset and start indicate a range in the array of primitive indices
 */

static void build_sub(PBVH *pbvh,
                      int node_index,
                      BB *cb,
                      BBC *prim_bbc,
                      int offset,
                      int count,
                      int *prim_scratch,
                      int depth)
{
  int end;
  BB cb_backing;

  if (!prim_scratch) {
    prim_scratch = MEM_malloc_arrayN(pbvh->totprim, sizeof(int), __func__);
  }

  /* Decide whether this is a leaf or not */
  const bool below_leaf_limit = count <= pbvh->leaf_limit || depth == PBVH_STACK_FIXED_DEPTH - 1;
  if (below_leaf_limit) {
    if (!leaf_needs_material_split(pbvh, offset, count)) {
      build_leaf(pbvh, node_index, prim_bbc, offset, count);

      if (node_index == 0) {
        MEM_SAFE_FREE(prim_scratch);
      }

      return;
    }
  }

  /* Add two child nodes */
  pbvh->nodes[node_index].children_offset = pbvh->totnode;
  pbvh_grow_nodes(pbvh, pbvh->totnode + 2);

  /* Update parent node bounding box */
  update_vb(pbvh, &pbvh->nodes[node_index], prim_bbc, offset, count);

  if (!below_leaf_limit) {
    /* Find axis with widest range of primitive centroids */
    if (!cb) {
      cb = &cb_backing;
      BB_reset(cb);
      for (int i = offset + count - 1; i >= offset; i--) {
        BB_expand(cb, prim_bbc[pbvh->prim_indices[i]].bcentroid);
      }
    }
    const int axis = BB_widest_axis(cb);

    /* Partition primitives along that axis */
    if (pbvh->header.type == PBVH_FACES) {
      end = partition_indices_faces(pbvh->prim_indices,
                                    prim_scratch,
                                    offset,
                                    offset + count,
                                    axis,
                                    (cb->bmax[axis] + cb->bmin[axis]) * 0.5f,
                                    prim_bbc,
                                    pbvh->looptri);
    }
    else {
      end = partition_indices_grids(pbvh->prim_indices,
                                    prim_scratch,
                                    offset,
                                    offset + count,
                                    axis,
                                    (cb->bmax[axis] + cb->bmin[axis]) * 0.5f,
                                    prim_bbc,
                                    pbvh->subdiv_ccg);
    }
  }
  else {
    /* Partition primitives by material */
    end = partition_indices_material(pbvh, offset, offset + count - 1);
  }

  /* Build children */
  build_sub(pbvh,
            pbvh->nodes[node_index].children_offset,
            NULL,
            prim_bbc,
            offset,
            end - offset,
            prim_scratch,
            depth + 1);
  build_sub(pbvh,
            pbvh->nodes[node_index].children_offset + 1,
            NULL,
            prim_bbc,
            end,
            offset + count - end,
            prim_scratch,
            depth + 1);

  if (node_index == 0) {
    MEM_SAFE_FREE(prim_scratch);
  }
}

static void pbvh_build(PBVH *pbvh, BB *cb, BBC *prim_bbc, int totprim)
{
  if (totprim != pbvh->totprim) {
    pbvh->totprim = totprim;
    if (pbvh->nodes) {
      MEM_freeN(pbvh->nodes);
    }
    if (pbvh->prim_indices) {
      MEM_freeN(pbvh->prim_indices);
    }
    pbvh->prim_indices = MEM_mallocN(sizeof(int) * totprim, "bvh prim indices");
    for (int i = 0; i < totprim; i++) {
      pbvh->prim_indices[i] = i;
    }
    pbvh->totnode = 0;
    if (pbvh->node_mem_count < 100) {
      pbvh->node_mem_count = 100;
      pbvh->nodes = MEM_callocN(sizeof(PBVHNode) * pbvh->node_mem_count, "bvh initial nodes");
    }
  }

  pbvh->totnode = 1;
  build_sub(pbvh, 0, cb, prim_bbc, 0, totprim, NULL, 0);
}

void BKE_pbvh_set_face_areas(PBVH *pbvh, float *face_areas)
{
  pbvh->face_areas = face_areas;
}

/* XXX investigate this global. */
bool pbvh_show_orig_co;

static void pbvh_draw_args_init(PBVH *pbvh, PBVH_GPU_Args *args, PBVHNode *node)
{
  memset((void *)args, 0, sizeof(*args));

  args->pbvh_type = pbvh->header.type;
  args->mesh_verts_num = pbvh->totvert;
  args->mesh_grids_num = pbvh->totgrid;
  args->node = node;

  BKE_pbvh_node_num_verts(pbvh, node, NULL, &args->node_verts_num);

  args->grid_hidden = pbvh->grid_hidden;
  args->face_sets_color_default = pbvh->face_sets_color_default;
  args->face_sets_color_seed = pbvh->face_sets_color_seed;
  args->vert_positions = pbvh->vert_positions;
  args->mloop = pbvh->mloop;
  args->mpoly = pbvh->mpoly;
  args->mlooptri = pbvh->looptri;
  args->flat_vcol_shading = pbvh->flat_vcol_shading;
  args->show_orig = pbvh_show_orig_co;
  args->updategen = node->updategen;
  args->msculptverts = pbvh->msculptverts;

  if (ELEM(pbvh->header.type, PBVH_FACES, PBVH_GRIDS)) {
    args->hide_poly = pbvh->pdata ?
                          CustomData_get_layer_named(pbvh->pdata, CD_PROP_BOOL, ".hide_poly") :
                          NULL;
  }

  switch (pbvh->header.type) {
    case PBVH_FACES:
      args->mesh_faces_num = pbvh->mesh->totpoly;
      args->vdata = pbvh->vdata;
      args->ldata = pbvh->ldata;
      args->pdata = pbvh->pdata;
      args->totprim = node->totprim;
      args->me = pbvh->mesh;
      args->mpoly = pbvh->mpoly;
      args->vert_normals = pbvh->vert_normals;

      args->active_color = pbvh->mesh->active_color_attribute;
      args->render_color = pbvh->mesh->default_color_attribute;

      args->prim_indices = node->prim_indices;
      args->face_sets = pbvh->face_sets;
      break;
    case PBVH_GRIDS:
      args->vdata = pbvh->vdata;
      args->ldata = pbvh->ldata;
      args->pdata = pbvh->pdata;
      args->ccg_key = pbvh->gridkey;
      args->me = pbvh->mesh;
      args->totprim = node->totprim;
      args->grid_indices = node->prim_indices;
      args->subdiv_ccg = pbvh->subdiv_ccg;
      args->face_sets = pbvh->face_sets;
      args->mpoly = pbvh->mpoly;

      args->active_color = pbvh->mesh->active_color_attribute;
      args->render_color = pbvh->mesh->default_color_attribute;

      args->mesh_grids_num = pbvh->totgrid;
      args->grids = pbvh->grids;
      args->gridfaces = pbvh->gridfaces;
      args->grid_flag_mats = pbvh->grid_flag_mats;
      args->vert_normals = pbvh->vert_normals;

      args->face_sets = pbvh->face_sets;
      break;
    case PBVH_BMESH:
      args->bm = pbvh->header.bm;
      args->me = pbvh->mesh;
      args->vdata = &args->bm->vdata;
      args->ldata = &args->bm->ldata;
      args->pdata = &args->bm->pdata;
      args->bm_faces = node->bm_faces;
      args->bm_other_verts = node->bm_other_verts;
      args->bm_unique_vert = node->bm_unique_verts;
      args->totprim = BLI_table_gset_len(node->bm_faces);
      args->cd_mask_layer = CustomData_get_offset(&pbvh->header.bm->vdata, CD_PAINT_MASK);

      args->tribuf = node->tribuf;
      args->tri_buffers = node->tri_buffers;
      args->tot_tri_buffers = node->tot_tri_buffers;

      break;
  }
}

#ifdef VALIDATE_UNIQUE_NODE_FACES
static void pbvh_validate_node_prims(PBVH *pbvh)
{
  int totface = 0;

  if (pbvh->header.type == PBVH_BMESH) {
    return;
  }

  for (int i = 0; i < pbvh->totnode; i++) {
    PBVHNode *node = pbvh->nodes + i;

    if (!(node->flag & PBVH_Leaf)) {
      continue;
    }

    for (int j = 0; j < node->totprim; j++) {
      int poly;

      if (pbvh->header.type == PBVH_FACES) {
        poly = pbvh->looptri[node->prim_indices[j]].poly;
      }
      else {
        poly = BKE_subdiv_ccg_grid_to_face_index(pbvh->subdiv_ccg, node->prim_indices[j]);
      }

      totface = max_ii(totface, poly + 1);
    }
  }

  int *facemap = (int *)MEM_malloc_arrayN(totface, sizeof(*facemap), __func__);

  for (int i = 0; i < totface; i++) {
    facemap[i] = -1;
  }

  for (int i = 0; i < pbvh->totnode; i++) {
    PBVHNode *node = pbvh->nodes + i;

    if (!(node->flag & PBVH_Leaf)) {
      continue;
    }

    for (int j = 0; j < node->totprim; j++) {
      int poly;

      if (pbvh->header.type == PBVH_FACES) {
        poly = pbvh->looptri[node->prim_indices[j]].poly;
      }
      else {
        poly = BKE_subdiv_ccg_grid_to_face_index(pbvh->subdiv_ccg, node->prim_indices[j]);
      }

      if (facemap[poly] != -1 && facemap[poly] != i) {
        printf("%s: error: face spanned multiple nodes (old: %d new: %d)\n",
               __func__,
               facemap[poly],
               i);
      }

      facemap[poly] = i;
    }
  }
  MEM_SAFE_FREE(facemap);
}
#endif

void BKE_pbvh_build_mesh(PBVH *pbvh,
                         Mesh *mesh,
                         const MPoly *mpoly,
                         const MLoop *mloop,
<<<<<<< HEAD
                         MVert *verts,
                         MSculptVert *msculptverts,
=======
                         float (*vert_positions)[3],
>>>>>>> 92773761
                         int totvert,
                         struct CustomData *vdata,
                         struct CustomData *ldata,
                         struct CustomData *pdata,
                         const MLoopTri *looptri,
                         int looptri_num,
                         bool fast_draw,
                         float *face_areas,
                         SculptPMap *pmap)
{
  BBC *prim_bbc = NULL;
  BB cb;

  if (pbvh->pmap != pmap) {
    BKE_pbvh_pmap_aquire(pmap);
  }

  pbvh->pmap = pmap;
  pbvh->face_areas = face_areas;
  pbvh->mesh = mesh;
  pbvh->header.type = PBVH_FACES;
  pbvh->mpoly = mpoly;
  pbvh->hide_poly = (bool *)CustomData_get_layer_named_for_write(
      &mesh->pdata, CD_PROP_BOOL, ".hide_poly", mesh->totpoly);
  pbvh->material_indices = (const int *)CustomData_get_layer_named(
      &mesh->pdata, CD_PROP_INT32, "material_index");
  pbvh->mloop = mloop;
  pbvh->looptri = looptri;
<<<<<<< HEAD
  pbvh->verts = verts;
  pbvh->msculptverts = msculptverts;
=======
  pbvh->vert_positions = vert_positions;
>>>>>>> 92773761
  BKE_mesh_vertex_normals_ensure(mesh);
  pbvh->vert_normals = BKE_mesh_vertex_normals_for_write(mesh);
  pbvh->hide_vert = (bool *)CustomData_get_layer_named_for_write(
      &mesh->vdata, CD_PROP_BOOL, ".hide_vert", mesh->totvert);
  pbvh->vert_bitmap = MEM_calloc_arrayN(totvert, sizeof(bool), "bvh->vert_bitmap");
  pbvh->totvert = totvert;

#ifdef TEST_PBVH_FACE_SPLIT
  /* Use lower limit to increase probability of
   * edge cases.
   */
  pbvh->leaf_limit = 100;
#else
  pbvh->leaf_limit = LEAF_LIMIT;
#endif

  pbvh->vdata = vdata;
  pbvh->ldata = ldata;
  pbvh->pdata = pdata;
  pbvh->faces_num = mesh->totpoly;

  pbvh->face_sets_color_seed = mesh->face_sets_color_seed;
  pbvh->face_sets_color_default = mesh->face_sets_color_default;

  BB_reset(&cb);

  /* For each face, store the AABB and the AABB centroid */
  prim_bbc = MEM_mallocN(sizeof(BBC) * looptri_num, "prim_bbc");

  for (int i = 0; i < looptri_num; i++) {
    const MLoopTri *lt = &looptri[i];
    const int sides = 3;
    BBC *bbc = prim_bbc + i;

    BB_reset((BB *)bbc);

    for (int j = 0; j < sides; j++) {
      BB_expand((BB *)bbc, vert_positions[pbvh->mloop[lt->tri[j]].v]);
    }

    BBC_update_centroid(bbc);

    BB_expand(&cb, bbc->bcentroid);
  }

  if (looptri_num) {
    pbvh_build(pbvh, &cb, prim_bbc, looptri_num);

#ifdef TEST_PBVH_FACE_SPLIT
    test_face_boundaries(pbvh);
#endif
  }

  if (fast_draw) {
    pbvh->flags |= PBVH_FAST_DRAW;
  }

  MEM_freeN(prim_bbc);

  /* Clear the bitmap so it can be used as an update tag later on. */
  memset(pbvh->vert_bitmap, 0, sizeof(bool) * totvert);

  BKE_pbvh_update_active_vcol(pbvh, mesh);

#ifdef VALIDATE_UNIQUE_NODE_FACES
  pbvh_validate_node_prims(pbvh);
#endif
}

void BKE_pbvh_build_grids(PBVH *pbvh,
                          CCGElem **grids,
                          int totgrid,
                          CCGKey *key,
                          void **gridfaces,
                          DMFlagMat *flagmats,
                          BLI_bitmap **grid_hidden,
                          bool fast_draw,
                          float *face_areas,
                          Mesh *me,
                          SubdivCCG *subdiv_ccg)
{
  const int gridsize = key->grid_size;

  pbvh->header.type = PBVH_GRIDS;
  pbvh->face_areas = face_areas;
  pbvh->grids = grids;
  pbvh->gridfaces = gridfaces;
  pbvh->grid_flag_mats = flagmats;
  pbvh->totgrid = totgrid;
  pbvh->gridkey = *key;
  pbvh->grid_hidden = grid_hidden;
  pbvh->subdiv_ccg = subdiv_ccg;
  pbvh->faces_num = me->totpoly;

  /* Find maximum number of grids per face. */
  int max_grids = 1;
  const MPoly *mpoly = BKE_mesh_polys(me);

  for (int i = 0; i < me->totpoly; i++) {
    max_grids = max_ii(max_grids, mpoly[i].totloop);
  }

  /* Ensure leaf limit is at least 4 so there's room
   * to split at original face boundaries.
   * Fixes T102209.
   */
  pbvh->leaf_limit = max_ii(LEAF_LIMIT / (gridsize * gridsize), max_grids);

  /* We need the base mesh attribute layout for PBVH draw. */
  pbvh->vdata = &me->vdata;
  pbvh->ldata = &me->ldata;
  pbvh->pdata = &me->pdata;

  pbvh->mpoly = BKE_mesh_polys(me);
  pbvh->mloop = BKE_mesh_loops(me);

  /* We also need the base mesh for PBVH draw. */
  pbvh->mesh = me;

  BB cb;
  BB_reset(&cb);

  /* For each grid, store the AABB and the AABB centroid */
  BBC *prim_bbc = MEM_mallocN(sizeof(BBC) * totgrid, "prim_bbc");

  for (int i = 0; i < totgrid; i++) {
    CCGElem *grid = grids[i];
    BBC *bbc = prim_bbc + i;

    BB_reset((BB *)bbc);

    for (int j = 0; j < gridsize * gridsize; j++) {
      BB_expand((BB *)bbc, CCG_elem_offset_co(key, grid, j));
    }

    BBC_update_centroid(bbc);

    BB_expand(&cb, bbc->bcentroid);
  }

  if (totgrid) {
    pbvh_build(pbvh, &cb, prim_bbc, totgrid);

#ifdef TEST_PBVH_FACE_SPLIT
    test_face_boundaries(pbvh);
#endif
  }

  if (fast_draw) {
    pbvh->flags |= PBVH_FAST_DRAW;
  }

  MEM_freeN(prim_bbc);
#ifdef VALIDATE_UNIQUE_NODE_FACES
  pbvh_validate_node_prims(pbvh);
#endif
}

PBVH *BKE_pbvh_new(PBVHType type)
{
  PBVH *pbvh = MEM_callocN(sizeof(PBVH), "pbvh");
  pbvh->respect_hide = true;
  pbvh->draw_cache_invalid = true;
  pbvh->header.type = type;

  /* Initialize this to true, instead of waiting for a draw engine
   * to set it.  Prevents a crash in draw manager instancing code.
   */
  pbvh->is_drawing = true;
  return pbvh;
}

void BKE_pbvh_free(PBVH *pbvh)
{
#ifdef WITH_PBVH_CACHE
  BKE_pbvh_cache_remove(pbvh);
#endif

  for (int i = 0; i < pbvh->totnode; i++) {
    PBVHNode *node = &pbvh->nodes[i];

    if (node->flag & PBVH_Leaf) {
      if (node->draw_batches) {
        DRW_pbvh_node_free(node->draw_batches);
      }
      if (node->vert_indices) {
        MEM_freeN((void *)node->vert_indices);
      }
      if (node->loop_indices) {
        MEM_freeN(node->loop_indices);
      }
      if (node->face_vert_indices) {
        MEM_freeN((void *)node->face_vert_indices);
      }
      if (node->bm_faces) {
        BLI_table_gset_free(node->bm_faces, NULL);
      }
      if (node->bm_unique_verts) {
        BLI_table_gset_free(node->bm_unique_verts, NULL);
      }
      if (node->bm_other_verts) {
        BLI_table_gset_free(node->bm_other_verts, NULL);
      }

      if (node->tribuf || node->tri_buffers) {
        BKE_pbvh_bmesh_free_tris(pbvh, node);
      }

#ifdef PROXY_ADVANCED
      BKE_pbvh_free_proxyarray(pbvh, node);
#endif
      pbvh_node_pixels_free(node);
    }
  }

  if (pbvh->deformed) {
    if (pbvh->vert_positions) {
      /* if pbvh was deformed, new memory was allocated for verts/faces -- free it */

      MEM_freeN((void *)pbvh->vert_positions);
    }

    pbvh->verts = NULL;
  }

  if (pbvh->looptri) {
    MEM_freeN((void *)pbvh->looptri);
  }

  if (pbvh->nodes) {
    MEM_freeN(pbvh->nodes);
  }

  if (pbvh->prim_indices) {
    MEM_freeN(pbvh->prim_indices);
  }

  MEM_SAFE_FREE(pbvh->vert_bitmap);

  BKE_pbvh_pmap_release(pbvh->pmap);
  pbvh->pmap = NULL;

  pbvh->invalid = true;
  pbvh_pixels_free(pbvh);

  MEM_freeN(pbvh);
}

static void pbvh_iter_begin(PBVHIter *iter,
                            PBVH *pbvh,
                            BKE_pbvh_SearchCallback scb,
                            void *search_data)
{
  iter->pbvh = pbvh;
  iter->scb = scb;
  iter->search_data = search_data;

  iter->stack = iter->stackfixed;
  iter->stackspace = PBVH_STACK_FIXED_DEPTH;

  iter->stack[0].node = pbvh->nodes;
  iter->stack[0].revisiting = false;
  iter->stacksize = 1;
}

static void pbvh_iter_end(PBVHIter *iter)
{
  if (iter->stackspace > PBVH_STACK_FIXED_DEPTH) {
    MEM_freeN(iter->stack);
  }
}

static void pbvh_stack_push(PBVHIter *iter, PBVHNode *node, bool revisiting)
{
  if (UNLIKELY(iter->stacksize == iter->stackspace)) {
    iter->stackspace *= 2;
    if (iter->stackspace != (PBVH_STACK_FIXED_DEPTH * 2)) {
      iter->stack = MEM_reallocN(iter->stack, sizeof(PBVHStack) * iter->stackspace);
    }
    else {
      iter->stack = MEM_mallocN(sizeof(PBVHStack) * iter->stackspace, "PBVHStack");
      memcpy(iter->stack, iter->stackfixed, sizeof(PBVHStack) * iter->stacksize);
    }
  }

  iter->stack[iter->stacksize].node = node;
  iter->stack[iter->stacksize].revisiting = revisiting;
  iter->stacksize++;
}

static PBVHNode *pbvh_iter_next(PBVHIter *iter)
{
  /* purpose here is to traverse tree, visiting child nodes before their
   * parents, this order is necessary for e.g. computing bounding boxes */

  while (iter->stacksize) {
    /* pop node */
    iter->stacksize--;
    PBVHNode *node = iter->stack[iter->stacksize].node;

    /* on a mesh with no faces this can happen
     * can remove this check if we know meshes have at least 1 face */
    if (node == NULL) {
      return NULL;
    }

    bool revisiting = iter->stack[iter->stacksize].revisiting;

    /* revisiting node already checked */
    if (revisiting) {
      return node;
    }

    if (iter->scb && !iter->scb(node, iter->search_data)) {
      continue; /* don't traverse, outside of search zone */
    }

    if (node->flag & PBVH_Leaf) {
      /* immediately hit leaf node */
      return node;
    }

    /* come back later when children are done */
    pbvh_stack_push(iter, node, true);

    /* push two child nodes on the stack */
    pbvh_stack_push(iter, iter->pbvh->nodes + node->children_offset + 1, false);
    pbvh_stack_push(iter, iter->pbvh->nodes + node->children_offset, false);
  }

  return NULL;
}

static PBVHNode *pbvh_iter_next_occluded(PBVHIter *iter)
{
  while (iter->stacksize) {
    /* pop node */
    iter->stacksize--;
    PBVHNode *node = iter->stack[iter->stacksize].node;

    /* on a mesh with no faces this can happen
     * can remove this check if we know meshes have at least 1 face */
    if (node == NULL) {
      return NULL;
    }

    float ff = dot_v3v3(node->vb.bmin, node->vb.bmax);
    if (isnan(ff) || !isfinite(ff)) {
      printf("%s: nan!\n", __func__);
    }

    if (iter->scb && !iter->scb(node, iter->search_data)) {
      continue; /* don't traverse, outside of search zone */
    }

    if (node->flag & PBVH_Leaf) {
      /* immediately hit leaf node */
      return node;
    }

    pbvh_stack_push(iter, iter->pbvh->nodes + node->children_offset + 1, false);
    pbvh_stack_push(iter, iter->pbvh->nodes + node->children_offset, false);
  }

  return NULL;
}

void BKE_pbvh_search_gather(
    PBVH *pbvh, BKE_pbvh_SearchCallback scb, void *search_data, PBVHNode ***r_array, int *r_tot)
{
  PBVHIter iter;
  PBVHNode **array = NULL, *node;
  int tot = 0, space = 0;

  pbvh_iter_begin(&iter, pbvh, scb, search_data);

  while ((node = pbvh_iter_next(&iter))) {
    if (node->flag & PBVH_Leaf) {
      if (UNLIKELY(tot == space)) {
        /* resize array if needed */
        space = (tot == 0) ? 32 : space * 2;
        array = MEM_recallocN_id(array, sizeof(PBVHNode *) * space, __func__);
      }

      array[tot] = node;
      tot++;
    }
  }

  pbvh_iter_end(&iter);

  if (tot == 0 && array) {
    MEM_freeN(array);
    array = NULL;
  }

  *r_array = array;
  *r_tot = tot;
}

void BKE_pbvh_search_callback(PBVH *pbvh,
                              BKE_pbvh_SearchCallback scb,
                              void *search_data,
                              BKE_pbvh_HitCallback hcb,
                              void *hit_data)
{
  PBVHIter iter;
  PBVHNode *node;

  pbvh_iter_begin(&iter, pbvh, scb, search_data);

  while ((node = pbvh_iter_next(&iter))) {
    if (node->flag & PBVH_Leaf) {
      hcb(node, hit_data);
    }
  }

  pbvh_iter_end(&iter);
}

typedef struct node_tree {
  PBVHNode *data;

  struct node_tree *left;
  struct node_tree *right;
} node_tree;

static void node_tree_insert(node_tree *tree, node_tree *new_node)
{
  if (new_node->data->tmin < tree->data->tmin) {
    if (tree->left) {
      node_tree_insert(tree->left, new_node);
    }
    else {
      tree->left = new_node;
    }
  }
  else {
    if (tree->right) {
      node_tree_insert(tree->right, new_node);
    }
    else {
      tree->right = new_node;
    }
  }
}

static void traverse_tree(node_tree *tree,
                          BKE_pbvh_HitOccludedCallback hcb,
                          void *hit_data,
                          float *tmin)
{
  if (tree->left) {
    traverse_tree(tree->left, hcb, hit_data, tmin);
  }

  hcb(tree->data, hit_data, tmin);

  if (tree->right) {
    traverse_tree(tree->right, hcb, hit_data, tmin);
  }
}

static void free_tree(node_tree *tree)
{
  if (tree->left) {
    free_tree(tree->left);
    tree->left = NULL;
  }

  if (tree->right) {
    free_tree(tree->right);
    tree->right = NULL;
  }

  free(tree);
}

float BKE_pbvh_node_get_tmin(PBVHNode *node)
{
  return node->tmin;
}

static void BKE_pbvh_search_callback_occluded(PBVH *pbvh,
                                              BKE_pbvh_SearchCallback scb,
                                              void *search_data,
                                              BKE_pbvh_HitOccludedCallback hcb,
                                              void *hit_data)
{
  PBVHIter iter;
  PBVHNode *node;
  node_tree *tree = NULL;

  pbvh_iter_begin(&iter, pbvh, scb, search_data);

  while ((node = pbvh_iter_next_occluded(&iter))) {
    if (node->flag & PBVH_Leaf) {
      node_tree *new_node = malloc(sizeof(node_tree));

      new_node->data = node;

      new_node->left = NULL;
      new_node->right = NULL;

      if (tree) {
        node_tree_insert(tree, new_node);
      }
      else {
        tree = new_node;
      }
    }
  }

  pbvh_iter_end(&iter);

  if (tree) {
    float tmin = FLT_MAX;
    traverse_tree(tree, hcb, hit_data, &tmin);
    free_tree(tree);
  }
}

static bool update_search_cb(PBVHNode *node, void *data_v)
{
  int flag = POINTER_AS_INT(data_v);

  if (node->flag & PBVH_Leaf) {
    return (node->flag & flag) != 0;
  }

  return true;
}

typedef struct PBVHUpdateData {
  PBVH *pbvh;
  PBVHNode **nodes;
  int totnode;

  float (*vert_normals)[3];
  int flag;
  bool show_sculpt_face_sets;
  bool flat_vcol_shading;
  Mesh *mesh;
  PBVHAttrReq *attrs;
  int attrs_num;
} PBVHUpdateData;

static void pbvh_update_normals_clear_task_cb(void *__restrict userdata,
                                              const int n,
                                              const TaskParallelTLS *__restrict UNUSED(tls))
{
  PBVHUpdateData *data = userdata;
  PBVH *pbvh = data->pbvh;
  PBVHNode *node = data->nodes[n];
  float(*vert_normals)[3] = data->vert_normals;

  if (node->flag & PBVH_UpdateNormals) {
    const int *verts = node->vert_indices;
    const int totvert = node->uniq_verts;
    for (int i = 0; i < totvert; i++) {
      const int v = verts[i];
      if (pbvh->vert_bitmap[v]) {
        zero_v3(vert_normals[v]);
      }
    }
  }
}

static void pbvh_update_normals_accum_task_cb(void *__restrict userdata,
                                              const int n,
                                              const TaskParallelTLS *__restrict UNUSED(tls))
{
  PBVHUpdateData *data = userdata;

  PBVH *pbvh = data->pbvh;
  PBVHNode *node = data->nodes[n];
  float(*vert_normals)[3] = data->vert_normals;

  if (node->flag & PBVH_UpdateNormals) {
    uint mpoly_prev = UINT_MAX;
    float fn[3];

    const int *faces = node->prim_indices;
    const int totface = node->totprim;

    for (int i = 0; i < totface; i++) {
      const MLoopTri *lt = &pbvh->looptri[faces[i]];
      const uint vtri[3] = {
          pbvh->mloop[lt->tri[0]].v,
          pbvh->mloop[lt->tri[1]].v,
          pbvh->mloop[lt->tri[2]].v,
      };
      const int sides = 3;

      /* Face normal and mask */
      if (lt->poly != mpoly_prev) {
        const MPoly *mp = &pbvh->mpoly[lt->poly];
        BKE_mesh_calc_poly_normal(mp, &pbvh->mloop[mp->loopstart], pbvh->vert_positions, fn);
        mpoly_prev = lt->poly;
      }

      for (int j = sides; j--;) {
        const int v = vtri[j];

        if (pbvh->vert_bitmap[v]) {
          /* NOTE: This avoids `lock, add_v3_v3, unlock`
           * and is five to ten times quicker than a spin-lock.
           * Not exact equivalent though, since atomicity is only ensured for one component
           * of the vector at a time, but here it shall not make any sensible difference. */
          for (int k = 3; k--;) {
            atomic_add_and_fetch_fl(&vert_normals[v][k], fn[k]);
          }
        }
      }
    }
  }
}

static void pbvh_update_normals_store_task_cb(void *__restrict userdata,
                                              const int n,
                                              const TaskParallelTLS *__restrict UNUSED(tls))
{
  PBVHUpdateData *data = userdata;
  PBVH *pbvh = data->pbvh;
  PBVHNode *node = data->nodes[n];
  float(*vert_normals)[3] = data->vert_normals;

  if (node->flag & PBVH_UpdateNormals) {
    const int *verts = node->vert_indices;
    const int totvert = node->uniq_verts;

    for (int i = 0; i < totvert; i++) {
      const int v = verts[i];

      /* No atomics necessary because we are iterating over uniq_verts only,
       * so we know only this thread will handle this vertex. */
      if (pbvh->vert_bitmap[v]) {
        normalize_v3(vert_normals[v]);
        pbvh->vert_bitmap[v] = false;
      }
    }

    node->flag &= ~PBVH_UpdateNormals;
  }
}

static void pbvh_faces_update_normals(PBVH *pbvh, PBVHNode **nodes, int totnode)
{
  /* subtle assumptions:
   * - We know that for all edited vertices, the nodes with faces
   *   adjacent to these vertices have been marked with PBVH_UpdateNormals.
   *   This is true because if the vertex is inside the brush radius, the
   *   bounding box of its adjacent faces will be as well.
   * - However this is only true for the vertices that have actually been
   *   edited, not for all vertices in the nodes marked for update, so we
   *   can only update vertices marked in the `vert_bitmap`.
   */

  PBVHUpdateData data = {
      .pbvh = pbvh,
      .nodes = nodes,
      .vert_normals = pbvh->vert_normals,
  };

  TaskParallelSettings settings;
  BKE_pbvh_parallel_range_settings(&settings, true, totnode);

  /* Zero normals before accumulation. */
  BLI_task_parallel_range(0, totnode, &data, pbvh_update_normals_clear_task_cb, &settings);
  BLI_task_parallel_range(0, totnode, &data, pbvh_update_normals_accum_task_cb, &settings);
  BLI_task_parallel_range(0, totnode, &data, pbvh_update_normals_store_task_cb, &settings);
}

static void pbvh_update_mask_redraw_task_cb(void *__restrict userdata,
                                            const int n,
                                            const TaskParallelTLS *__restrict UNUSED(tls))
{

  PBVHUpdateData *data = userdata;
  PBVH *pbvh = data->pbvh;
  PBVHNode *node = data->nodes[n];
  if (node->flag & PBVH_UpdateMask) {

    bool has_unmasked = false;
    bool has_masked = true;
    if (node->flag & PBVH_Leaf) {
      PBVHVertexIter vd;

      BKE_pbvh_vertex_iter_begin (pbvh, node, vd, PBVH_ITER_ALL) {
        if (vd.mask && *vd.mask < 1.0f) {
          has_unmasked = true;
        }
        if (vd.mask && *vd.mask > 0.0f) {
          has_masked = false;
        }
      }
      BKE_pbvh_vertex_iter_end;
    }
    else {
      has_unmasked = true;
      has_masked = true;
    }
    BKE_pbvh_node_fully_masked_set(node, !has_unmasked);
    BKE_pbvh_node_fully_unmasked_set(node, has_masked);

    node->flag &= ~PBVH_UpdateMask;
  }
}

static void pbvh_update_mask_redraw(PBVH *pbvh, PBVHNode **nodes, int totnode, int flag)
{
  PBVHUpdateData data = {
      .pbvh = pbvh,
      .nodes = nodes,
      .flag = flag,
  };

  TaskParallelSettings settings;
  BKE_pbvh_parallel_range_settings(&settings, true, totnode);
  BLI_task_parallel_range(0, totnode, &data, pbvh_update_mask_redraw_task_cb, &settings);
}

static void pbvh_update_visibility_redraw_task_cb(void *__restrict userdata,
                                                  const int n,
                                                  const TaskParallelTLS *__restrict UNUSED(tls))
{

  PBVHUpdateData *data = userdata;
  PBVH *pbvh = data->pbvh;
  PBVHNode *node = data->nodes[n];
  if (node->flag & PBVH_UpdateVisibility) {
    node->flag &= ~PBVH_UpdateVisibility;
    BKE_pbvh_node_fully_hidden_set(node, true);
    if (node->flag & PBVH_Leaf) {
      PBVHVertexIter vd;
      BKE_pbvh_vertex_iter_begin (pbvh, node, vd, PBVH_ITER_ALL) {
        if (vd.visible) {
          BKE_pbvh_node_fully_hidden_set(node, false);
          return;
        }
      }
      BKE_pbvh_vertex_iter_end;
    }
  }
}

static void pbvh_update_visibility_redraw(PBVH *pbvh, PBVHNode **nodes, int totnode, int flag)
{
  PBVHUpdateData data = {
      .pbvh = pbvh,
      .nodes = nodes,
      .flag = flag,
  };

  TaskParallelSettings settings;
  BKE_pbvh_parallel_range_settings(&settings, true, totnode);
  BLI_task_parallel_range(0, totnode, &data, pbvh_update_visibility_redraw_task_cb, &settings);
}

static void pbvh_update_BB_redraw_task_cb(void *__restrict userdata,
                                          const int n,
                                          const TaskParallelTLS *__restrict UNUSED(tls))
{
  PBVHUpdateData *data = userdata;
  PBVH *pbvh = data->pbvh;
  PBVHNode *node = data->nodes[n];
  const int flag = data->flag;

  update_node_vb(pbvh, node, flag);

  if ((flag & PBVH_UpdateRedraw) && (node->flag & PBVH_UpdateRedraw)) {
    node->flag &= ~PBVH_UpdateRedraw;
  }
}

void pbvh_update_BB_redraw(PBVH *pbvh, PBVHNode **nodes, int totnode, int flag)
{
  /* update BB, redraw flag */
  PBVHUpdateData data = {
      .pbvh = pbvh,
      .nodes = nodes,
      .flag = flag,
  };

  TaskParallelSettings settings;
  BKE_pbvh_parallel_range_settings(&settings, true, totnode);
  BLI_task_parallel_range(0, totnode, &data, pbvh_update_BB_redraw_task_cb, &settings);
}

bool BKE_pbvh_get_color_layer(const Mesh *me, CustomDataLayer **r_layer, eAttrDomain *r_attr)
{
  CustomDataLayer *layer = BKE_id_attributes_color_find(&me->id, me->active_color_attribute);

  if (!layer || !ELEM(layer->type, CD_PROP_COLOR, CD_PROP_BYTE_COLOR)) {
    *r_layer = NULL;
    *r_attr = ATTR_DOMAIN_POINT;
    return false;
  }

  eAttrDomain domain = BKE_id_attribute_domain(&me->id, layer);

  if (!ELEM(domain, ATTR_DOMAIN_POINT, ATTR_DOMAIN_CORNER)) {
    *r_layer = NULL;
    *r_attr = ATTR_DOMAIN_POINT;
    return false;
  }

  *r_layer = layer;
  *r_attr = domain;

  return true;
}

static void pbvh_update_draw_buffer_cb(void *__restrict userdata,
                                       const int n,
                                       const TaskParallelTLS *__restrict UNUSED(tls))
{
  /* Create and update draw buffers. The functions called here must not
   * do any OpenGL calls. Flags are not cleared immediately, that happens
   * after GPU_pbvh_buffer_flush() which does the final OpenGL calls. */
  PBVHUpdateData *data = userdata;
  PBVH *pbvh = data->pbvh;
  PBVHNode *node = data->nodes[n];
  Mesh *me = data->mesh;

  CustomDataLayer *vcol_layer = NULL;
  eAttrDomain vcol_domain;

  BKE_pbvh_get_color_layer(me, &vcol_layer, &vcol_domain);

  CustomData *vdata, *ldata;

  if (!pbvh->header.bm) {
    vdata = pbvh->vdata ? pbvh->vdata : &me->vdata;
    ldata = pbvh->ldata ? pbvh->ldata : &me->ldata;
  }
  else {
    vdata = &pbvh->header.bm->vdata;
    ldata = &pbvh->header.bm->ldata;
  }

  Mesh me_query;
  BKE_id_attribute_copy_domains_temp(ID_ME, vdata, NULL, ldata, NULL, NULL, &me_query.id);

  if (!pbvh->header.bm) {
    vdata = pbvh->vdata;
    ldata = pbvh->ldata;
  }
  else {
    vdata = &pbvh->header.bm->vdata;
    ldata = &pbvh->header.bm->ldata;
  }

  if (node->flag & PBVH_RebuildDrawBuffers) {
    PBVH_GPU_Args args;
    pbvh_draw_args_init(pbvh, &args, node);

    node->draw_batches = DRW_pbvh_node_create(&args);
  }

  if (node->flag & PBVH_UpdateDrawBuffers) {
    node->updategen++;
    node->debug_draw_gen++;

    if (node->draw_batches) {
      PBVH_GPU_Args args;

      pbvh_draw_args_init(pbvh, &args, node);
      DRW_pbvh_node_update(node->draw_batches, &args);
    }
  }
}

void BKE_pbvh_set_flat_vcol_shading(PBVH *pbvh, bool value)
{
  if (value != pbvh->flat_vcol_shading) {
    for (int i = 0; i < pbvh->totnode; i++) {
      PBVHNode *node = pbvh->nodes + i;

      if (!(node->flag & PBVH_Leaf)) {
        continue;
      }

      BKE_pbvh_node_mark_rebuild_draw(node);
    }
  }

  pbvh->flat_vcol_shading = value;
}

ATTR_NO_OPT void pbvh_free_draw_buffers(PBVH *UNUSED(pbvh), PBVHNode *node)
{
  if (node->draw_batches) {
    DRW_pbvh_node_free(node->draw_batches);
    node->draw_batches = NULL;
  }
}

static void pbvh_update_draw_buffers(
    PBVH *pbvh, Mesh *me, PBVHNode **nodes, int totnode, int update_flag)
{
  const CustomData *vdata;

  switch (pbvh->header.type) {
    case PBVH_BMESH:
      if (!pbvh->header.bm) {
        /* BMesh hasn't been created yet */
        return;
      }

      vdata = &pbvh->header.bm->vdata;
      break;
    case PBVH_FACES:
      vdata = pbvh->vdata;
      break;
    case PBVH_GRIDS:
      vdata = NULL;
      break;
  }
  UNUSED_VARS(vdata);

  if ((update_flag & PBVH_RebuildDrawBuffers) || ELEM(pbvh->header.type, PBVH_GRIDS, PBVH_BMESH)) {
    /* Free buffers uses OpenGL, so not in parallel. */
    for (int n = 0; n < totnode; n++) {
      PBVHNode *node = nodes[n];
      if (node->flag & PBVH_RebuildDrawBuffers) {
        pbvh_free_draw_buffers(pbvh, node);
      }
      else if ((node->flag & PBVH_UpdateDrawBuffers) && node->draw_batches) {
        PBVH_GPU_Args args;

        pbvh_draw_args_init(pbvh, &args, node);
        DRW_pbvh_update_pre(node->draw_batches, &args);
      }
    }
  }

  /* Parallel creation and update of draw buffers. */
  PBVHUpdateData data = {
      .pbvh = pbvh, .nodes = nodes, .flat_vcol_shading = pbvh->flat_vcol_shading, .mesh = me};

  TaskParallelSettings settings;
  BKE_pbvh_parallel_range_settings(&settings, true, totnode);
  BLI_task_parallel_range(0, totnode, &data, pbvh_update_draw_buffer_cb, &settings);

  for (int i = 0; i < totnode; i++) {
    PBVHNode *node = nodes[i];

    if (node->flag & PBVH_UpdateDrawBuffers) {
      /* Flush buffers uses OpenGL, so not in parallel. */
      if (node->draw_batches) {
        DRW_pbvh_node_gpu_flush(node->draw_batches);
      }
    }

    node->flag &= ~(PBVH_RebuildDrawBuffers | PBVH_UpdateDrawBuffers);
  }
}

static int pbvh_flush_bb(PBVH *pbvh, PBVHNode *node, int flag)
{
  int update = 0;

  /* Difficult to multi-thread well, we just do single threaded recursive. */
  if (node->flag & PBVH_Leaf) {
    if (flag & PBVH_UpdateBB) {
      update |= (node->flag & PBVH_UpdateBB);
      node->flag &= ~PBVH_UpdateBB;
    }

    if (flag & PBVH_UpdateOriginalBB) {
      update |= (node->flag & PBVH_UpdateOriginalBB);
      node->flag &= ~PBVH_UpdateOriginalBB;
    }

    return update;
  }

  update |= pbvh_flush_bb(pbvh, pbvh->nodes + node->children_offset, flag);
  update |= pbvh_flush_bb(pbvh, pbvh->nodes + node->children_offset + 1, flag);

  update_node_vb(pbvh, node, update);

  return update;
}

void BKE_pbvh_update_bounds(PBVH *pbvh, int flag)
{
  if (!pbvh->nodes) {
    return;
  }

  PBVHNode **nodes;
  int totnode;

  BKE_pbvh_search_gather(pbvh, update_search_cb, POINTER_FROM_INT(flag), &nodes, &totnode);

  if (flag & (PBVH_UpdateBB | PBVH_UpdateOriginalBB | PBVH_UpdateRedraw)) {
    pbvh_update_BB_redraw(pbvh, nodes, totnode, flag);
  }

  if (flag & (PBVH_UpdateBB | PBVH_UpdateOriginalBB)) {
    pbvh_flush_bb(pbvh, pbvh->nodes, flag);
  }

  MEM_SAFE_FREE(nodes);
}

void BKE_pbvh_update_vertex_data(PBVH *pbvh, int flag)
{
  if (!pbvh->nodes) {
    return;
  }

  PBVHNode **nodes;
  int totnode;

  BKE_pbvh_search_gather(pbvh, update_search_cb, POINTER_FROM_INT(flag), &nodes, &totnode);

  if (flag & (PBVH_UpdateMask)) {
    pbvh_update_mask_redraw(pbvh, nodes, totnode, flag);
  }

  if (flag & (PBVH_UpdateColor)) {
    for (int i = 0; i < totnode; i++) {
      nodes[i]->flag |= PBVH_UpdateRedraw | PBVH_UpdateDrawBuffers | PBVH_UpdateColor;
    }
  }

  if (flag & (PBVH_UpdateVisibility)) {
    pbvh_update_visibility_redraw(pbvh, nodes, totnode, flag);
  }

  if (nodes) {
    MEM_freeN(nodes);
  }
}

static void pbvh_faces_node_visibility_update(PBVH *pbvh, PBVHNode *node)
{
  int totvert, i;
  BKE_pbvh_node_num_verts(pbvh, node, NULL, &totvert);
  const int *vert_indices = BKE_pbvh_node_get_vert_indices(node);

  if (pbvh->hide_vert == NULL) {
    BKE_pbvh_node_fully_hidden_set(node, false);
    return;
  }
  for (i = 0; i < totvert; i++) {
    if (!(pbvh->hide_vert[vert_indices[i]])) {
      BKE_pbvh_node_fully_hidden_set(node, false);
      return;
    }
  }

  BKE_pbvh_node_fully_hidden_set(node, true);
}

static void pbvh_grids_node_visibility_update(PBVH *pbvh, PBVHNode *node)
{
  CCGElem **grids;
  BLI_bitmap **grid_hidden;
  int *grid_indices, totgrid, i;

  BKE_pbvh_node_get_grids(pbvh, node, &grid_indices, &totgrid, NULL, NULL, &grids);
  grid_hidden = BKE_pbvh_grid_hidden(pbvh);
  CCGKey key = *BKE_pbvh_get_grid_key(pbvh);

  for (i = 0; i < totgrid; i++) {
    int g = grid_indices[i], x, y;
    BLI_bitmap *gh = grid_hidden[g];

    if (!gh) {
      BKE_pbvh_node_fully_hidden_set(node, false);
      return;
    }

    for (y = 0; y < key.grid_size; y++) {
      for (x = 0; x < key.grid_size; x++) {
        if (!BLI_BITMAP_TEST(gh, y * key.grid_size + x)) {
          BKE_pbvh_node_fully_hidden_set(node, false);
          return;
        }
      }
    }
  }
  BKE_pbvh_node_fully_hidden_set(node, true);
}

static void pbvh_bmesh_node_visibility_update(PBVHNode *node)
{
  TableGSet *unique, *other;

  unique = BKE_pbvh_bmesh_node_unique_verts(node);
  other = BKE_pbvh_bmesh_node_other_verts(node);

  BMVert *v;

  TGSET_ITER (v, unique) {
    if (!BM_elem_flag_test(v, BM_ELEM_HIDDEN)) {
      BKE_pbvh_node_fully_hidden_set(node, false);
      return;
    }
  }
  TGSET_ITER_END

  TGSET_ITER (v, other) {
    if (!BM_elem_flag_test(v, BM_ELEM_HIDDEN)) {
      BKE_pbvh_node_fully_hidden_set(node, false);
      return;
    }
  }
  TGSET_ITER_END

  BKE_pbvh_node_fully_hidden_set(node, true);
}

static void pbvh_update_visibility_task_cb(void *__restrict userdata,
                                           const int n,
                                           const TaskParallelTLS *__restrict UNUSED(tls))
{

  PBVHUpdateData *data = userdata;
  PBVH *pbvh = data->pbvh;
  PBVHNode *node = data->nodes[n];
  if (node->flag & PBVH_UpdateVisibility) {
    switch (BKE_pbvh_type(pbvh)) {
      case PBVH_FACES:
        pbvh_faces_node_visibility_update(pbvh, node);
        break;
      case PBVH_GRIDS:
        pbvh_grids_node_visibility_update(pbvh, node);
        break;
      case PBVH_BMESH:
        pbvh_bmesh_node_visibility_update(node);
        break;
    }
    node->flag &= ~PBVH_UpdateVisibility;
  }
}

static void pbvh_update_visibility(PBVH *pbvh, PBVHNode **nodes, int totnode)
{
  PBVHUpdateData data = {
      .pbvh = pbvh,
      .nodes = nodes,
  };

  TaskParallelSettings settings;
  BKE_pbvh_parallel_range_settings(&settings, true, totnode);
  BLI_task_parallel_range(0, totnode, &data, pbvh_update_visibility_task_cb, &settings);
}

void BKE_pbvh_update_visibility(PBVH *pbvh)
{
  if (!pbvh->nodes) {
    return;
  }

  PBVHNode **nodes;
  int totnode;

  BKE_pbvh_search_gather(
      pbvh, update_search_cb, POINTER_FROM_INT(PBVH_UpdateVisibility), &nodes, &totnode);
  pbvh_update_visibility(pbvh, nodes, totnode);

  if (nodes) {
    MEM_freeN(nodes);
  }
}

void BKE_pbvh_redraw_BB(PBVH *pbvh, float bb_min[3], float bb_max[3])
{
  PBVHIter iter;
  PBVHNode *node;
  BB bb;

  BB_reset(&bb);

  pbvh_iter_begin(&iter, pbvh, NULL, NULL);

  while ((node = pbvh_iter_next(&iter))) {
    if (node->flag & PBVH_UpdateRedraw) {
      BB_expand_with_bb(&bb, &node->vb);
    }
  }

  pbvh_iter_end(&iter);

  copy_v3_v3(bb_min, bb.bmin);
  copy_v3_v3(bb_max, bb.bmax);
}

void BKE_pbvh_get_grid_updates(PBVH *pbvh, bool clear, void ***r_gridfaces, int *r_totface)
{
  GSet *face_set = BLI_gset_ptr_new(__func__);
  PBVHNode *node;
  PBVHIter iter;

  pbvh_iter_begin(&iter, pbvh, NULL, NULL);

  while ((node = pbvh_iter_next(&iter))) {
    if (node->flag & PBVH_UpdateNormals) {
      for (uint i = 0; i < node->totprim; i++) {
        void *face = pbvh->gridfaces[node->prim_indices[i]];
        BLI_gset_add(face_set, face);
      }

      if (clear) {
        node->flag &= ~PBVH_UpdateNormals;
      }
    }
  }

  pbvh_iter_end(&iter);

  const int tot = BLI_gset_len(face_set);
  if (tot == 0) {
    *r_totface = 0;
    *r_gridfaces = NULL;
    BLI_gset_free(face_set, NULL);
    return;
  }

  void **faces = MEM_mallocN(sizeof(*faces) * tot, "PBVH Grid Faces");

  GSetIterator gs_iter;
  int i;
  GSET_ITER_INDEX (gs_iter, face_set, i) {
    faces[i] = BLI_gsetIterator_getKey(&gs_iter);
  }

  BLI_gset_free(face_set, NULL);

  *r_totface = tot;
  *r_gridfaces = faces;
}

/***************************** PBVH Access ***********************************/

bool BKE_pbvh_has_faces(const PBVH *pbvh)
{
  if (pbvh->header.type == PBVH_BMESH) {
    return (pbvh->header.bm->totface != 0);
  }

  return (pbvh->totprim != 0);
}

void BKE_pbvh_bounding_box(const PBVH *pbvh, float min[3], float max[3])
{
  if (pbvh->totnode) {
    const BB *bb = &pbvh->nodes[0].vb;
    copy_v3_v3(min, bb->bmin);
    copy_v3_v3(max, bb->bmax);
  }
  else {
    zero_v3(min);
    zero_v3(max);
  }
}

BLI_bitmap **BKE_pbvh_grid_hidden(const PBVH *pbvh)
{
  BLI_assert(pbvh->header.type == PBVH_GRIDS);
  return pbvh->grid_hidden;
}

const CCGKey *BKE_pbvh_get_grid_key(const PBVH *pbvh)
{
  BLI_assert(pbvh->header.type == PBVH_GRIDS);
  return &pbvh->gridkey;
}

struct CCGElem **BKE_pbvh_get_grids(const PBVH *pbvh)
{
  BLI_assert(pbvh->header.type == PBVH_GRIDS);
  return pbvh->grids;
}

BLI_bitmap **BKE_pbvh_get_grid_visibility(const PBVH *pbvh)
{
  BLI_assert(pbvh->header.type == PBVH_GRIDS);
  return pbvh->grid_hidden;
}

int BKE_pbvh_get_grid_num_verts(const PBVH *pbvh)
{
  BLI_assert(pbvh->header.type == PBVH_GRIDS);
  return pbvh->totgrid * pbvh->gridkey.grid_area;
}

int BKE_pbvh_get_grid_num_faces(const PBVH *pbvh)
{
  BLI_assert(pbvh->header.type == PBVH_GRIDS);
  return pbvh->totgrid * (pbvh->gridkey.grid_size - 1) * (pbvh->gridkey.grid_size - 1);
}

/***************************** Node Access ***********************************/

void BKE_pbvh_node_mark_original_update(PBVHNode *node)
{
  node->flag |= PBVH_UpdateOriginalBB;
}

void BKE_pbvh_node_mark_update(PBVHNode *node)
{
  node->flag |= PBVH_UpdateNormals | PBVH_UpdateBB | PBVH_UpdateOriginalBB |
                PBVH_UpdateDrawBuffers | PBVH_UpdateRedraw | PBVH_UpdateCurvatureDir |
                PBVH_RebuildPixels | PBVH_UpdateTriAreas;
}

void BKE_pbvh_node_mark_update_mask(PBVHNode *node)
{
  node->flag |= PBVH_UpdateMask | PBVH_UpdateDrawBuffers | PBVH_UpdateRedraw;
}

void BKE_pbvh_node_mark_update_color(PBVHNode *node)
{
  node->flag |= PBVH_UpdateColor | PBVH_UpdateDrawBuffers | PBVH_UpdateRedraw;
}

void BKE_pbvh_node_mark_update_face_sets(PBVHNode *node)
{
  node->flag |= PBVH_UpdateDrawBuffers | PBVH_UpdateRedraw;
}

void BKE_pbvh_mark_rebuild_pixels(PBVH *pbvh)
{
  for (int n = 0; n < pbvh->totnode; n++) {
    PBVHNode *node = &pbvh->nodes[n];
    if (node->flag & PBVH_Leaf) {
      node->flag |= PBVH_RebuildPixels;
    }
  }
}

void BKE_pbvh_node_mark_update_visibility(PBVHNode *node)
{
  node->flag |= PBVH_UpdateVisibility | PBVH_RebuildDrawBuffers | PBVH_UpdateDrawBuffers |
                PBVH_UpdateRedraw | PBVH_UpdateTris;
}

void BKE_pbvh_vert_tag_update_normal_visibility(PBVHNode *node)
{
  node->flag |= PBVH_UpdateVisibility | PBVH_RebuildDrawBuffers | PBVH_UpdateDrawBuffers |
                PBVH_UpdateRedraw | PBVH_UpdateCurvatureDir | PBVH_UpdateTris;
}

void BKE_pbvh_node_mark_rebuild_draw(PBVHNode *node)
{
  node->flag |= PBVH_RebuildDrawBuffers | PBVH_UpdateDrawBuffers | PBVH_UpdateRedraw |
                PBVH_UpdateCurvatureDir;
}

void BKE_pbvh_node_mark_redraw(PBVHNode *node)
{
  node->flag |= PBVH_UpdateDrawBuffers | PBVH_UpdateRedraw;
}

void BKE_pbvh_node_mark_normals_update(PBVHNode *node)
{
  node->flag |= PBVH_UpdateNormals | PBVH_UpdateCurvatureDir;
}

void BKE_pbvh_node_mark_curvature_update(PBVHNode *node)
{
  node->flag |= PBVH_UpdateCurvatureDir;
}

void BKE_pbvh_curvature_update_set(PBVHNode *node, bool state)
{
  if (state) {
    node->flag |= PBVH_UpdateCurvatureDir;
  }
  else {
    node->flag &= ~PBVH_UpdateCurvatureDir;
  }
}

bool BKE_pbvh_curvature_update_get(PBVHNode *node)
{
  return node->flag & PBVH_UpdateCurvatureDir;
}

void BKE_pbvh_node_fully_hidden_set(PBVHNode *node, int fully_hidden)
{
  BLI_assert(node->flag & PBVH_Leaf);

  if (fully_hidden) {
    node->flag |= PBVH_FullyHidden;
  }
  else {
    node->flag &= ~PBVH_FullyHidden;
  }
}

bool BKE_pbvh_node_fully_hidden_get(PBVHNode *node)
{
  return (node->flag & PBVH_Leaf) && (node->flag & PBVH_FullyHidden);
}

void BKE_pbvh_node_fully_masked_set(PBVHNode *node, int fully_masked)
{
  BLI_assert(node->flag & PBVH_Leaf);

  if (fully_masked) {
    node->flag |= PBVH_FullyMasked;
  }
  else {
    node->flag &= ~PBVH_FullyMasked;
  }
}

bool BKE_pbvh_node_fully_masked_get(PBVHNode *node)
{
  return (node->flag & PBVH_Leaf) && (node->flag & PBVH_FullyMasked);
}

void BKE_pbvh_node_fully_unmasked_set(PBVHNode *node, int fully_masked)
{
  BLI_assert(node->flag & PBVH_Leaf);

  if (fully_masked) {
    node->flag |= PBVH_FullyUnmasked;
  }
  else {
    node->flag &= ~PBVH_FullyUnmasked;
  }
}

bool BKE_pbvh_node_fully_unmasked_get(PBVHNode *node)
{
  return (node->flag & PBVH_Leaf) && (node->flag & PBVH_FullyUnmasked);
}

void BKE_pbvh_vert_tag_update_normal(PBVH *pbvh, PBVHVertRef vertex)
{
  BLI_assert(pbvh->header.type == PBVH_FACES);
  pbvh->vert_bitmap[vertex.i] = true;
}

void BKE_pbvh_node_get_loops(PBVH *pbvh,
                             PBVHNode *node,
                             const int **r_loop_indices,
                             const MLoop **r_loops)
{
  BLI_assert(BKE_pbvh_type(pbvh) == PBVH_FACES);

  if (r_loop_indices) {
    *r_loop_indices = node->loop_indices;
  }

  if (r_loops) {
    *r_loops = pbvh->mloop;
  }
}

int BKE_pbvh_num_faces(const PBVH *pbvh)
{
  switch (pbvh->header.type) {
    case PBVH_GRIDS:
    case PBVH_FACES:
      return pbvh->faces_num;
    case PBVH_BMESH:
      return pbvh->header.bm->totface;
  }

  BLI_assert_unreachable();
  return 0;
}

const int *BKE_pbvh_node_get_vert_indices(PBVHNode *node)

{
  return node->vert_indices;
}

void BKE_pbvh_node_num_verts(PBVH *pbvh, PBVHNode *node, int *r_uniquevert, int *r_totvert)
{
  int tot;

  switch (pbvh->header.type) {
    case PBVH_GRIDS:
      tot = node->totprim * pbvh->gridkey.grid_area;
      if (r_totvert) {
        *r_totvert = tot;
      }
      if (r_uniquevert) {
        *r_uniquevert = tot;
      }
      break;
    case PBVH_FACES:
      if (r_totvert) {
        *r_totvert = node->uniq_verts + node->face_verts;
      }
      if (r_uniquevert) {
        *r_uniquevert = node->uniq_verts;
      }
      break;
    case PBVH_BMESH:
      // not a leaf? return zero
      if (!(node->flag & PBVH_Leaf)) {
        if (r_totvert) {
          *r_totvert = 0;
        }

        if (r_uniquevert) {
          *r_uniquevert = 0;
        }

        return;
      }

      pbvh_bmesh_check_other_verts(node);

      tot = BLI_table_gset_len(node->bm_unique_verts);
      if (r_totvert) {
        *r_totvert = tot + BLI_table_gset_len(node->bm_other_verts);
      }
      if (r_uniquevert) {
        *r_uniquevert = tot;
      }
      break;
  }
}

void BKE_pbvh_node_get_grids(PBVH *pbvh,
                             PBVHNode *node,
                             int **r_grid_indices,
                             int *r_totgrid,
                             int *r_maxgrid,
                             int *r_gridsize,
                             CCGElem ***r_griddata)
{
  switch (pbvh->header.type) {
    case PBVH_GRIDS:
      if (r_grid_indices) {
        *r_grid_indices = node->prim_indices;
      }
      if (r_totgrid) {
        *r_totgrid = node->totprim;
      }
      if (r_maxgrid) {
        *r_maxgrid = pbvh->totgrid;
      }
      if (r_gridsize) {
        *r_gridsize = pbvh->gridkey.grid_size;
      }
      if (r_griddata) {
        *r_griddata = pbvh->grids;
      }
      break;
    case PBVH_FACES:
    case PBVH_BMESH:
      if (r_grid_indices) {
        *r_grid_indices = NULL;
      }
      if (r_totgrid) {
        *r_totgrid = 0;
      }
      if (r_maxgrid) {
        *r_maxgrid = 0;
      }
      if (r_gridsize) {
        *r_gridsize = 0;
      }
      if (r_griddata) {
        *r_griddata = NULL;
      }
      break;
  }
}

void BKE_pbvh_node_get_BB(PBVHNode *node, float bb_min[3], float bb_max[3])
{
  copy_v3_v3(bb_min, node->vb.bmin);
  copy_v3_v3(bb_max, node->vb.bmax);
}

void BKE_pbvh_node_get_original_BB(PBVHNode *node, float bb_min[3], float bb_max[3])
{
  copy_v3_v3(bb_min, node->orig_vb.bmin);
  copy_v3_v3(bb_max, node->orig_vb.bmax);
}

void BKE_pbvh_node_get_proxies(PBVHNode *node, PBVHProxyNode **proxies, int *proxy_count)
{
  if (node->proxy_count > 0) {
    if (proxies) {
      *proxies = node->proxies;
    }
    if (proxy_count) {
      *proxy_count = node->proxy_count;
    }
  }
  else {
    if (proxies) {
      *proxies = NULL;
    }
    if (proxy_count) {
      *proxy_count = 0;
    }
  }
}

bool BKE_pbvh_node_has_vert_with_normal_update_tag(PBVH *pbvh, PBVHNode *node)
{
  BLI_assert(pbvh->header.type == PBVH_FACES);
  const int *verts = node->vert_indices;
  const int totvert = node->uniq_verts + node->face_verts;

  for (int i = 0; i < totvert; i++) {
    const int v = verts[i];

    if (pbvh->vert_bitmap[v]) {
      return true;
    }
  }

  return false;
}

/********************************* Ray-cast ***********************************/

typedef struct {
  struct IsectRayAABB_Precalc ray;
  bool original;
  int stroke_id;
} RaycastData;

static bool ray_aabb_intersect(PBVHNode *node, void *data_v)
{
  RaycastData *rcd = data_v;
  const float *bb_min, *bb_max;

  if (rcd->original) {
    /* BKE_pbvh_node_get_original_BB */
    bb_min = node->orig_vb.bmin;
    bb_max = node->orig_vb.bmax;
  }
  else {
    /* BKE_pbvh_node_get_BB */
    bb_min = node->vb.bmin;
    bb_max = node->vb.bmax;
  }

  return isect_ray_aabb_v3(&rcd->ray, bb_min, bb_max, &node->tmin);
}

void BKE_pbvh_raycast(PBVH *pbvh,
                      BKE_pbvh_HitOccludedCallback cb,
                      void *data,
                      const float ray_start[3],
                      const float ray_normal[3],
                      bool original,
                      int stroke_id)
{
  RaycastData rcd;

  isect_ray_aabb_v3_precalc(&rcd.ray, ray_start, ray_normal);

  rcd.original = original;
  rcd.stroke_id = stroke_id;
  pbvh->stroke_id = stroke_id;

  BKE_pbvh_search_callback_occluded(pbvh, ray_aabb_intersect, &rcd, cb, data);
}

bool ray_face_intersection_quad(const float ray_start[3],
                                struct IsectRayPrecalc *isect_precalc,
                                const float t0[3],
                                const float t1[3],
                                const float t2[3],
                                const float t3[3],
                                float *depth)
{
  float depth_test;

  if ((isect_ray_tri_watertight_v3(ray_start, isect_precalc, t0, t1, t2, &depth_test, NULL) &&
       (depth_test < *depth)) ||
      (isect_ray_tri_watertight_v3(ray_start, isect_precalc, t0, t2, t3, &depth_test, NULL) &&
       (depth_test < *depth))) {
    *depth = depth_test;
    return true;
  }

  return false;
}

bool ray_face_intersection_tri(const float ray_start[3],
                               struct IsectRayPrecalc *isect_precalc,
                               const float t0[3],
                               const float t1[3],
                               const float t2[3],
                               float *depth)
{
  float depth_test;
  if (isect_ray_tri_watertight_v3(ray_start, isect_precalc, t0, t1, t2, &depth_test, NULL) &&
      (depth_test < *depth)) {
    *depth = depth_test;
    return true;
  }

  return false;
}

bool ray_update_depth_and_hit_count(const float depth_test,
                                    float *r_depth,
                                    float *r_back_depth,
                                    int *hit_count)
{
  (*hit_count)++;
  if (depth_test < *r_depth) {
    *r_back_depth = *r_depth;
    *r_depth = depth_test;
    return true;
  }
  else if (depth_test > *r_depth && depth_test <= *r_back_depth) {
    *r_back_depth = depth_test;
    return false;
  }

  return false;
}

bool ray_face_intersection_depth_quad(const float ray_start[3],
                                      struct IsectRayPrecalc *isect_precalc,
                                      const float t0[3],
                                      const float t1[3],
                                      const float t2[3],
                                      const float t3[3],
                                      float *r_depth,
                                      float *r_back_depth,
                                      int *hit_count)
{
  float depth_test;
  if (!(isect_ray_tri_watertight_v3(ray_start, isect_precalc, t0, t1, t2, &depth_test, NULL) ||
        isect_ray_tri_watertight_v3(ray_start, isect_precalc, t0, t2, t3, &depth_test, NULL))) {
    return false;
  }
  return ray_update_depth_and_hit_count(depth_test, r_depth, r_back_depth, hit_count);
}

bool ray_face_intersection_depth_tri(const float ray_start[3],
                                     struct IsectRayPrecalc *isect_precalc,
                                     const float t0[3],
                                     const float t1[3],
                                     const float t2[3],
                                     float *r_depth,
                                     float *r_back_depth,
                                     int *hit_count)
{
  float depth_test;

  if (!isect_ray_tri_watertight_v3(ray_start, isect_precalc, t0, t1, t2, &depth_test, NULL)) {
    return false;
  }
  return ray_update_depth_and_hit_count(depth_test, r_depth, r_back_depth, hit_count);
}

/* Take advantage of the fact we know this won't be an intersection.
 * Just handle ray-tri edges. */
static float dist_squared_ray_to_tri_v3_fast(const float ray_origin[3],
                                             const float ray_direction[3],
                                             const float v0[3],
                                             const float v1[3],
                                             const float v2[3],
                                             float r_point[3],
                                             float *r_depth)
{
  const float *tri[3] = {v0, v1, v2};
  float dist_sq_best = FLT_MAX;
  for (int i = 0, j = 2; i < 3; j = i++) {
    float point_test[3], depth_test = FLT_MAX;
    const float dist_sq_test = dist_squared_ray_to_seg_v3(
        ray_origin, ray_direction, tri[i], tri[j], point_test, &depth_test);
    if (dist_sq_test < dist_sq_best || i == 0) {
      copy_v3_v3(r_point, point_test);
      *r_depth = depth_test;
      dist_sq_best = dist_sq_test;
    }
  }
  return dist_sq_best;
}

bool ray_face_nearest_quad(const float ray_start[3],
                           const float ray_normal[3],
                           const float t0[3],
                           const float t1[3],
                           const float t2[3],
                           const float t3[3],
                           float *depth,
                           float *dist_sq)
{
  float dist_sq_test;
  float co[3], depth_test;

  if ((dist_sq_test = dist_squared_ray_to_tri_v3_fast(
           ray_start, ray_normal, t0, t1, t2, co, &depth_test)) < *dist_sq) {
    *dist_sq = dist_sq_test;
    *depth = depth_test;
    if ((dist_sq_test = dist_squared_ray_to_tri_v3_fast(
             ray_start, ray_normal, t0, t2, t3, co, &depth_test)) < *dist_sq) {
      *dist_sq = dist_sq_test;
      *depth = depth_test;
    }
    return true;
  }

  return false;
}

bool ray_face_nearest_tri(const float ray_start[3],
                          const float ray_normal[3],
                          const float t0[3],
                          const float t1[3],
                          const float t2[3],
                          float *depth,
                          float *dist_sq)
{
  float dist_sq_test;
  float co[3], depth_test;

  if ((dist_sq_test = dist_squared_ray_to_tri_v3_fast(
           ray_start, ray_normal, t0, t1, t2, co, &depth_test)) < *dist_sq) {
    *dist_sq = dist_sq_test;
    *depth = depth_test;
    return true;
  }

  return false;
}

static bool pbvh_faces_node_raycast(PBVH *pbvh,
                                    const PBVHNode *node,
                                    float (*origco)[3],
                                    const float ray_start[3],
                                    const float ray_normal[3],
                                    struct IsectRayPrecalc *isect_precalc,
                                    int *hit_count,
                                    float *depth,
                                    float *depth_back,
                                    PBVHVertRef *r_active_vertex_index,
                                    PBVHFaceRef *r_active_face_index,
                                    float *r_face_normal,
                                    int stroke_id)
{
  const float(*positions)[3] = pbvh->vert_positions;
  const MLoop *mloop = pbvh->mloop;
  const int *faces = node->prim_indices;
  int totface = node->totprim;
  bool hit = false;
  float nearest_vertex_co[3] = {0.0f};

  for (int i = 0; i < totface; i++) {
    const MLoopTri *lt = &pbvh->looptri[faces[i]];
    const int *face_verts = node->face_vert_indices[i];

    if (pbvh->respect_hide && paint_is_face_hidden(lt, pbvh->hide_poly)) {
      continue;
    }

    const float *co[3];
    if (origco) {
      /* Intersect with backed up original coordinates. */
      co[0] = origco[face_verts[0]];
      co[1] = origco[face_verts[1]];
      co[2] = origco[face_verts[2]];
    }
    else {
      /* intersect with current coordinates */
      co[0] = positions[mloop[lt->tri[0]].v];
      co[1] = positions[mloop[lt->tri[1]].v];
      co[2] = positions[mloop[lt->tri[2]].v];
    }

    if (!ray_face_intersection_depth_tri(
            ray_start, isect_precalc, co[0], co[1], co[2], depth, depth_back, hit_count)) {
      continue;
    }

    hit = true;

    if (r_face_normal) {
      normal_tri_v3(r_face_normal, co[0], co[1], co[2]);
    }

    if (r_active_vertex_index) {
      float location[3] = {0.0f};
      madd_v3_v3v3fl(location, ray_start, ray_normal, *depth);
      for (int j = 0; j < 3; j++) {
        /* Always assign nearest_vertex_co in the first iteration to avoid comparison against
         * uninitialized values. This stores the closest vertex in the current intersecting
         * triangle. */
        if (j == 0 ||
            len_squared_v3v3(location, co[j]) < len_squared_v3v3(location, nearest_vertex_co)) {
          copy_v3_v3(nearest_vertex_co, co[j]);
          *r_active_vertex_index = (PBVHVertRef){.i = mloop[lt->tri[j]].v};
          *r_active_face_index = (PBVHFaceRef){.i = lt->poly};
        }
      }
    }
  }

  return hit;
}

static bool pbvh_grids_node_raycast(PBVH *pbvh,
                                    PBVHNode *node,
                                    float (*origco)[3],
                                    const float ray_start[3],
                                    const float ray_normal[3],
                                    struct IsectRayPrecalc *isect_precalc,
                                    int *hit_count,
                                    float *depth,
                                    float *back_depth,

                                    PBVHVertRef *r_active_vertex,
                                    PBVHFaceRef *r_active_grid,
                                    float *r_face_normal)
{
  const int totgrid = node->totprim;
  const int gridsize = pbvh->gridkey.grid_size;
  bool hit = false;
  float nearest_vertex_co[3] = {0.0};
  const CCGKey *gridkey = &pbvh->gridkey;

  for (int i = 0; i < totgrid; i++) {
    const int grid_index = node->prim_indices[i];
    CCGElem *grid = pbvh->grids[grid_index];
    BLI_bitmap *gh;

    if (!grid) {
      continue;
    }

    gh = pbvh->grid_hidden[grid_index];

    for (int y = 0; y < gridsize - 1; y++) {
      for (int x = 0; x < gridsize - 1; x++) {
        /* check if grid face is hidden */
        if (gh) {
          if (paint_is_grid_face_hidden(gh, gridsize, x, y)) {
            continue;
          }
        }

        const float *co[4];
        if (origco) {
          co[0] = origco[(y + 1) * gridsize + x];
          co[1] = origco[(y + 1) * gridsize + x + 1];
          co[2] = origco[y * gridsize + x + 1];
          co[3] = origco[y * gridsize + x];
        }
        else {
          co[0] = CCG_grid_elem_co(gridkey, grid, x, y + 1);
          co[1] = CCG_grid_elem_co(gridkey, grid, x + 1, y + 1);
          co[2] = CCG_grid_elem_co(gridkey, grid, x + 1, y);
          co[3] = CCG_grid_elem_co(gridkey, grid, x, y);
        }

        if (!ray_face_intersection_depth_quad(ray_start,
                                              isect_precalc,
                                              co[0],
                                              co[1],
                                              co[2],
                                              co[3],
                                              depth,
                                              back_depth,
                                              hit_count)) {
          continue;
        }
        hit = true;

        if (r_face_normal) {
          normal_quad_v3(r_face_normal, co[0], co[1], co[2], co[3]);
        }

        if (r_active_vertex) {
          float location[3] = {0.0};
          madd_v3_v3v3fl(location, ray_start, ray_normal, *depth);

          const int x_it[4] = {0, 1, 1, 0};
          const int y_it[4] = {1, 1, 0, 0};

          for (int j = 0; j < 4; j++) {
            /* Always assign nearest_vertex_co in the first iteration to avoid comparison against
             * uninitialized values. This stores the closest vertex in the current intersecting
             * quad. */
            if (j == 0 || len_squared_v3v3(location, co[j]) <
                              len_squared_v3v3(location, nearest_vertex_co)) {
              copy_v3_v3(nearest_vertex_co, co[j]);

              r_active_vertex->i = gridkey->grid_area * grid_index +
                                   (y + y_it[j]) * gridkey->grid_size + (x + x_it[j]);
            }
          }
        }

        if (r_active_grid) {
          r_active_grid->i = grid_index;
        }
      }
    }

    if (origco) {
      origco += gridsize * gridsize;
    }
  }

  return hit;
}

bool BKE_pbvh_node_raycast(PBVH *pbvh,
                           PBVHNode *node,
                           float (*origco)[3],
                           bool use_origco,
                           const float ray_start[3],
                           const float ray_normal[3],
                           struct IsectRayPrecalc *isect_precalc,
                           int *hit_count,
                           float *depth,
                           float *back_depth,
                           PBVHVertRef *active_vertex,
                           PBVHFaceRef *active_face_grid,
                           float *face_normal,
                           int stroke_id)
{
  bool hit = false;

  if (node->flag & PBVH_FullyHidden) {
    return false;
  }

  switch (pbvh->header.type) {
    case PBVH_FACES:
      hit |= pbvh_faces_node_raycast(pbvh,
                                     node,
                                     origco,
                                     ray_start,
                                     ray_normal,
                                     isect_precalc,
                                     hit_count,
                                     depth,
                                     back_depth,
                                     active_vertex,
                                     active_face_grid,
                                     face_normal,
                                     stroke_id);

      break;
    case PBVH_GRIDS:
      hit |= pbvh_grids_node_raycast(pbvh,
                                     node,
                                     origco,
                                     ray_start,
                                     ray_normal,
                                     isect_precalc,
                                     hit_count,
                                     depth,
                                     back_depth,
                                     active_vertex,
                                     active_face_grid,
                                     face_normal);
      break;
    case PBVH_BMESH:
      hit = pbvh_bmesh_node_raycast(pbvh,
                                    node,
                                    ray_start,
                                    ray_normal,
                                    isect_precalc,
                                    hit_count,
                                    depth,
                                    back_depth,
                                    use_origco,
                                    active_vertex,
                                    active_face_grid,
                                    face_normal,
                                    stroke_id);
      break;
  }

  return hit;
}

void BKE_pbvh_raycast_project_ray_root(
    PBVH *pbvh, bool original, float ray_start[3], float ray_end[3], float ray_normal[3])
{
  if (pbvh->nodes) {
    float rootmin_start, rootmin_end;
    float bb_min_root[3], bb_max_root[3], bb_center[3], bb_diff[3];
    struct IsectRayAABB_Precalc ray;
    float ray_normal_inv[3];
    float offset = 1.0f + 1e-3f;
    const float offset_vec[3] = {1e-3f, 1e-3f, 1e-3f};

    if (original) {
      BKE_pbvh_node_get_original_BB(pbvh->nodes, bb_min_root, bb_max_root);
    }
    else {
      BKE_pbvh_node_get_BB(pbvh->nodes, bb_min_root, bb_max_root);
    }

    /* Slightly offset min and max in case we have a zero width node
     * (due to a plane mesh for instance), or faces very close to the bounding box boundary. */
    mid_v3_v3v3(bb_center, bb_max_root, bb_min_root);
    /* diff should be same for both min/max since it's calculated from center */
    sub_v3_v3v3(bb_diff, bb_max_root, bb_center);
    /* handles case of zero width bb */
    add_v3_v3(bb_diff, offset_vec);
    madd_v3_v3v3fl(bb_max_root, bb_center, bb_diff, offset);
    madd_v3_v3v3fl(bb_min_root, bb_center, bb_diff, -offset);

    /* first project start ray */
    isect_ray_aabb_v3_precalc(&ray, ray_start, ray_normal);
    if (!isect_ray_aabb_v3(&ray, bb_min_root, bb_max_root, &rootmin_start)) {
      return;
    }

    /* then the end ray */
    mul_v3_v3fl(ray_normal_inv, ray_normal, -1.0);
    isect_ray_aabb_v3_precalc(&ray, ray_end, ray_normal_inv);
    /* unlikely to fail exiting if entering succeeded, still keep this here */
    if (!isect_ray_aabb_v3(&ray, bb_min_root, bb_max_root, &rootmin_end)) {
      return;
    }

    madd_v3_v3v3fl(ray_start, ray_start, ray_normal, rootmin_start);
    madd_v3_v3v3fl(ray_end, ray_end, ray_normal_inv, rootmin_end);
  }
}

/* -------------------------------------------------------------------- */

typedef struct {
  struct DistRayAABB_Precalc dist_ray_to_aabb_precalc;
  bool original;
} FindNearestRayData;

static bool nearest_to_ray_aabb_dist_sq(PBVHNode *node, void *data_v)
{
  FindNearestRayData *rcd = data_v;
  const float *bb_min, *bb_max;

  if (rcd->original) {
    /* BKE_pbvh_node_get_original_BB */
    bb_min = node->orig_vb.bmin;
    bb_max = node->orig_vb.bmax;
  }
  else {
    /* BKE_pbvh_node_get_BB */
    bb_min = node->vb.bmin;
    bb_max = node->vb.bmax;
  }

  float co_dummy[3], depth;
  node->tmin = dist_squared_ray_to_aabb_v3(
      &rcd->dist_ray_to_aabb_precalc, bb_min, bb_max, co_dummy, &depth);
  /* Ideally we would skip distances outside the range. */
  return depth > 0.0f;
}

void BKE_pbvh_find_nearest_to_ray(PBVH *pbvh,
                                  BKE_pbvh_SearchNearestCallback cb,
                                  void *data,
                                  const float ray_start[3],
                                  const float ray_normal[3],
                                  bool original)
{
  FindNearestRayData ncd;

  dist_squared_ray_to_aabb_v3_precalc(&ncd.dist_ray_to_aabb_precalc, ray_start, ray_normal);
  ncd.original = original;

  BKE_pbvh_search_callback_occluded(pbvh, nearest_to_ray_aabb_dist_sq, &ncd, cb, data);
}

static bool pbvh_faces_node_nearest_to_ray(PBVH *pbvh,
                                           const PBVHNode *node,
                                           float (*origco)[3],
                                           const float ray_start[3],
                                           const float ray_normal[3],
                                           float *depth,
                                           float *dist_sq)
{
  const float(*positions)[3] = pbvh->vert_positions;
  const MLoop *mloop = pbvh->mloop;
  const int *faces = node->prim_indices;
  int i, totface = node->totprim;
  bool hit = false;

  for (i = 0; i < totface; i++) {
    const MLoopTri *lt = &pbvh->looptri[faces[i]];
    const int *face_verts = node->face_vert_indices[i];

    if (pbvh->respect_hide && paint_is_face_hidden(lt, pbvh->hide_poly)) {
      continue;
    }

    if (origco) {
      /* Intersect with backed-up original coordinates. */
      hit |= ray_face_nearest_tri(ray_start,
                                  ray_normal,
                                  origco[face_verts[0]],
                                  origco[face_verts[1]],
                                  origco[face_verts[2]],
                                  depth,
                                  dist_sq);
    }
    else {
      /* intersect with current coordinates */
      hit |= ray_face_nearest_tri(ray_start,
                                  ray_normal,
                                  positions[mloop[lt->tri[0]].v],
                                  positions[mloop[lt->tri[1]].v],
                                  positions[mloop[lt->tri[2]].v],
                                  depth,
                                  dist_sq);
    }
  }

  return hit;
}

static bool pbvh_grids_node_nearest_to_ray(PBVH *pbvh,
                                           PBVHNode *node,
                                           float (*origco)[3],
                                           const float ray_start[3],
                                           const float ray_normal[3],
                                           float *depth,
                                           float *dist_sq)
{
  const int totgrid = node->totprim;
  const int gridsize = pbvh->gridkey.grid_size;
  bool hit = false;

  for (int i = 0; i < totgrid; i++) {
    CCGElem *grid = pbvh->grids[node->prim_indices[i]];
    BLI_bitmap *gh;

    if (!grid) {
      continue;
    }

    gh = pbvh->grid_hidden[node->prim_indices[i]];

    for (int y = 0; y < gridsize - 1; y++) {
      for (int x = 0; x < gridsize - 1; x++) {
        /* check if grid face is hidden */
        if (gh) {
          if (paint_is_grid_face_hidden(gh, gridsize, x, y)) {
            continue;
          }
        }

        if (origco) {
          hit |= ray_face_nearest_quad(ray_start,
                                       ray_normal,
                                       origco[y * gridsize + x],
                                       origco[y * gridsize + x + 1],
                                       origco[(y + 1) * gridsize + x + 1],
                                       origco[(y + 1) * gridsize + x],
                                       depth,
                                       dist_sq);
        }
        else {
          hit |= ray_face_nearest_quad(ray_start,
                                       ray_normal,
                                       CCG_grid_elem_co(&pbvh->gridkey, grid, x, y),
                                       CCG_grid_elem_co(&pbvh->gridkey, grid, x + 1, y),
                                       CCG_grid_elem_co(&pbvh->gridkey, grid, x + 1, y + 1),
                                       CCG_grid_elem_co(&pbvh->gridkey, grid, x, y + 1),
                                       depth,
                                       dist_sq);
        }
      }
    }

    if (origco) {
      origco += gridsize * gridsize;
    }
  }

  return hit;
}

bool BKE_pbvh_node_find_nearest_to_ray(PBVH *pbvh,
                                       PBVHNode *node,
                                       float (*origco)[3],
                                       bool use_origco,
                                       const float ray_start[3],
                                       const float ray_normal[3],
                                       float *depth,
                                       float *dist_sq,
                                       int stroke_id)
{
  bool hit = false;

  if (node->flag & PBVH_FullyHidden) {
    return false;
  }

  switch (pbvh->header.type) {
    case PBVH_FACES:
      hit |= pbvh_faces_node_nearest_to_ray(
          pbvh, node, origco, ray_start, ray_normal, depth, dist_sq);
      break;
    case PBVH_GRIDS:
      hit |= pbvh_grids_node_nearest_to_ray(
          pbvh, node, origco, ray_start, ray_normal, depth, dist_sq);
      break;
    case PBVH_BMESH:
      hit = pbvh_bmesh_node_nearest_to_ray(
          pbvh, node, ray_start, ray_normal, depth, dist_sq, use_origco, stroke_id);
      break;
  }

  return hit;
}

typedef enum {
  ISECT_INSIDE,
  ISECT_OUTSIDE,
  ISECT_INTERSECT,
} PlaneAABBIsect;

/* Adapted from:
 * http://www.gamedev.net/community/forums/topic.asp?topic_id=512123
 * Returns true if the AABB is at least partially within the frustum
 * (ok, not a real frustum), false otherwise.
 */
static PlaneAABBIsect test_frustum_aabb(const float bb_min[3],
                                        const float bb_max[3],
                                        PBVHFrustumPlanes *frustum)
{
  PlaneAABBIsect ret = ISECT_INSIDE;
  float(*planes)[4] = frustum->planes;

  for (int i = 0; i < frustum->num_planes; i++) {
    float vmin[3], vmax[3];

    for (int axis = 0; axis < 3; axis++) {
      if (planes[i][axis] < 0) {
        vmin[axis] = bb_min[axis];
        vmax[axis] = bb_max[axis];
      }
      else {
        vmin[axis] = bb_max[axis];
        vmax[axis] = bb_min[axis];
      }
    }

    if (dot_v3v3(planes[i], vmin) + planes[i][3] < 0) {
      return ISECT_OUTSIDE;
    }
    if (dot_v3v3(planes[i], vmax) + planes[i][3] <= 0) {
      ret = ISECT_INTERSECT;
    }
  }

  return ret;
}

bool BKE_pbvh_node_frustum_contain_AABB(PBVHNode *node, void *data)
{
  const float *bb_min, *bb_max;
  /* BKE_pbvh_node_get_BB */
  bb_min = node->vb.bmin;
  bb_max = node->vb.bmax;

  return test_frustum_aabb(bb_min, bb_max, data) != ISECT_OUTSIDE;
}

bool BKE_pbvh_node_frustum_exclude_AABB(PBVHNode *node, void *data)
{
  const float *bb_min, *bb_max;
  /* BKE_pbvh_node_get_BB */
  bb_min = node->vb.bmin;
  bb_max = node->vb.bmax;

  return test_frustum_aabb(bb_min, bb_max, data) != ISECT_INSIDE;
}

void BKE_pbvh_update_normals(PBVH *pbvh, struct SubdivCCG *subdiv_ccg)
{
  /* Update normals */
  PBVHNode **nodes;
  int totnode;

  if (pbvh->header.type == PBVH_BMESH) {
    for (int i = 0; i < pbvh->totnode; i++) {
      if (pbvh->nodes[i].flag & PBVH_Leaf) {
        BKE_pbvh_bmesh_check_tris(pbvh, pbvh->nodes + i);
      }
    }
  }

  BKE_pbvh_search_gather(
      pbvh, update_search_cb, POINTER_FROM_INT(PBVH_UpdateNormals), &nodes, &totnode);

  if (totnode > 0) {
    if (pbvh->header.type == PBVH_BMESH) {
      pbvh_bmesh_normals_update(pbvh, nodes, totnode);
    }
    else if (pbvh->header.type == PBVH_FACES) {
      pbvh_faces_update_normals(pbvh, nodes, totnode);
    }
    else if (pbvh->header.type == PBVH_GRIDS) {
      struct CCGFace **faces;
      int num_faces;
      BKE_pbvh_get_grid_updates(pbvh, true, (void ***)&faces, &num_faces);
      if (num_faces > 0) {
        BKE_subdiv_ccg_update_normals(subdiv_ccg, faces, num_faces);
        MEM_freeN(faces);
      }
    }
  }

  MEM_SAFE_FREE(nodes);
}

void BKE_pbvh_face_sets_color_set(PBVH *pbvh, int seed, int color_default)
{
  pbvh->face_sets_color_seed = seed;
  pbvh->face_sets_color_default = color_default;
}

/**
 * PBVH drawing, updating draw buffers as needed and culling any nodes outside
 * the specified frustum.
 */
typedef struct PBVHDrawSearchData {
  PBVHFrustumPlanes *frustum;
  int accum_update_flag;
  PBVHAttrReq *attrs;
  int attrs_num;
} PBVHDrawSearchData;

static bool pbvh_draw_search_cb(PBVHNode *node, void *data_v)
{
  PBVHDrawSearchData *data = data_v;
  if (data->frustum && !BKE_pbvh_node_frustum_contain_AABB(node, data->frustum)) {
    return false;
  }

  data->accum_update_flag |= node->flag;
  return true;
}

void BKE_pbvh_draw_cb(PBVH *pbvh,
                      Mesh *me,
                      bool update_only_visible,
                      PBVHFrustumPlanes *update_frustum,
                      PBVHFrustumPlanes *draw_frustum,
                      void (*draw_fn)(void *user_data, PBVHBatches *batches, PBVH_GPU_Args *args),
                      void *user_data,
                      bool UNUSED(full_render),
                      PBVHAttrReq *attrs,
                      int attrs_num)
{
  PBVHNode **nodes;
  int totnode;
  int update_flag = 0;

  pbvh->draw_cache_invalid = false;

  /* Search for nodes that need updates. */
  if (update_only_visible) {
    /* Get visible nodes with draw updates. */
    PBVHDrawSearchData data = {
        .frustum = update_frustum, .accum_update_flag = 0, attrs, attrs_num};
    BKE_pbvh_search_gather(pbvh, pbvh_draw_search_cb, &data, &nodes, &totnode);
    update_flag = data.accum_update_flag;
  }
  else {
    /* Get all nodes with draw updates, also those outside the view. */
    const int search_flag = PBVH_RebuildDrawBuffers | PBVH_UpdateDrawBuffers;
    BKE_pbvh_search_gather(
        pbvh, update_search_cb, POINTER_FROM_INT(search_flag), &nodes, &totnode);
    update_flag = PBVH_RebuildDrawBuffers | PBVH_UpdateDrawBuffers;
  }

  /* Update draw buffers. */
  if (totnode != 0 && (update_flag & (PBVH_RebuildDrawBuffers | PBVH_UpdateDrawBuffers))) {
    // check that need_full_render is set to GPU_pbvh_need_full_render_get(),
    // but only if nodes need updating}
    pbvh_update_draw_buffers(pbvh, me, nodes, totnode, update_flag);
  }
  MEM_SAFE_FREE(nodes);

  /* Draw visible nodes. */
  PBVHDrawSearchData draw_data = {.frustum = draw_frustum, .accum_update_flag = 0};
  BKE_pbvh_search_gather(pbvh, pbvh_draw_search_cb, &draw_data, &nodes, &totnode);

  PBVH_GPU_Args args;

  for (int i = 0; i < totnode; i++) {
    PBVHNode *node = nodes[i];
    if (!(node->flag & PBVH_FullyHidden)) {
      pbvh_draw_args_init(pbvh, &args, node);

      draw_fn(user_data, node->draw_batches, &args);
    }
  }

  MEM_SAFE_FREE(nodes);
}

void BKE_pbvh_draw_debug_cb(PBVH *pbvh,
                            void (*draw_fn)(PBVHNode *node,
                                            void *user_data,
                                            const float bmin[3],
                                            const float bmax[3],
                                            PBVHNodeFlags flag),
                            void *user_data)
{
  for (int a = 0; a < pbvh->totnode; a++) {
    PBVHNode *node = &pbvh->nodes[a];

    if (pbvh_show_orig_co) {
      draw_fn(node, user_data, node->orig_vb.bmin, node->orig_vb.bmax, node->flag);
    }
    else {
      draw_fn(node, user_data, node->vb.bmin, node->vb.bmax, node->flag);
    }
  }
}

void BKE_pbvh_grids_update(PBVH *pbvh,
                           CCGElem **grids,
                           void **gridfaces,
                           DMFlagMat *flagmats,
                           BLI_bitmap **grid_hidden,
                           CCGKey *key)
{
  pbvh->gridkey = *key;
  pbvh->grids = grids;
  pbvh->gridfaces = gridfaces;

  if (flagmats != pbvh->grid_flag_mats || pbvh->grid_hidden != grid_hidden) {
    pbvh->grid_flag_mats = flagmats;
    pbvh->grid_hidden = grid_hidden;

    for (int a = 0; a < pbvh->totnode; a++) {
      BKE_pbvh_node_mark_rebuild_draw(&pbvh->nodes[a]);
    }
  }
}

float (*BKE_pbvh_vert_coords_alloc(PBVH *pbvh))[3]
{
  float(*vertCos)[3] = NULL;

  if (pbvh->vert_positions) {
    vertCos = MEM_malloc_arrayN(pbvh->totvert, sizeof(float[3]), __func__);
    memcpy(vertCos, pbvh->vert_positions, sizeof(float[3]) * pbvh->totvert);
  }

  return vertCos;
}

void BKE_pbvh_vert_coords_apply(PBVH *pbvh, const float (*vertCos)[3], const int totvert)
{
  if (totvert != pbvh->totvert) {
    BLI_assert_msg(0, "PBVH: Given deforming vcos number does not match PBVH vertex number!");
    return;
  }

  if (!pbvh->deformed) {
    if (pbvh->vert_positions) {
      /* if pbvh is not already deformed, verts/faces points to the */
      /* original data and applying new coords to this arrays would lead to */
      /* unneeded deformation -- duplicate verts/faces to avoid this */

      pbvh->vert_positions = MEM_dupallocN(pbvh->vert_positions);
      /* No need to dupalloc pbvh->looptri, this one is 'totally owned' by pbvh,
       * it's never some mesh data. */

      pbvh->deformed = true;
    }
  }

  if (pbvh->vert_positions) {
    float(*positions)[3] = pbvh->vert_positions;
    /* copy new verts coords */
    for (int a = 0; a < pbvh->totvert; a++) {
      /* no need for float comparison here (memory is exactly equal or not) */
      if (memcmp(positions[a], vertCos[a], sizeof(float[3])) != 0) {
        copy_v3_v3(positions[a], vertCos[a]);
        BKE_pbvh_vert_tag_update_normal(pbvh, BKE_pbvh_make_vref(a));
      }
    }

    for (int a = 0; a < pbvh->totnode; a++) {
      BKE_pbvh_node_mark_update(&pbvh->nodes[a]);
    }

    BKE_pbvh_update_bounds(pbvh, PBVH_UpdateBB | PBVH_UpdateOriginalBB);
  }
}

bool BKE_pbvh_is_deformed(PBVH *pbvh)
{
  return pbvh->deformed;
}
/* Proxies */

PBVHProxyNode *BKE_pbvh_node_add_proxy(PBVH *pbvh, PBVHNode *node)
{
  int index, totverts;

  index = node->proxy_count;

  node->proxy_count++;

  if (node->proxies) {
    node->proxies = MEM_reallocN(node->proxies, node->proxy_count * sizeof(PBVHProxyNode));
  }
  else {
    node->proxies = MEM_mallocN(sizeof(PBVHProxyNode), "PBVHNodeProxy");
  }

  BKE_pbvh_node_num_verts(pbvh, node, &totverts, NULL);
  node->proxies[index].co = MEM_callocN(sizeof(float[3]) * totverts, "PBVHNodeProxy.co");

  return node->proxies + index;
}

void BKE_pbvh_node_free_proxies(PBVHNode *node)
{
  for (int p = 0; p < node->proxy_count; p++) {
    MEM_freeN(node->proxies[p].co);
    node->proxies[p].co = NULL;
  }

  MEM_SAFE_FREE(node->proxies);
  node->proxies = NULL;

  node->proxy_count = 0;
}

void BKE_pbvh_gather_proxies(PBVH *pbvh, PBVHNode ***r_array, int *r_tot)
{
  PBVHNode **array = NULL;
  int tot = 0, space = 0;

  for (int n = 0; n < pbvh->totnode; n++) {
    PBVHNode *node = pbvh->nodes + n;

    if (node->proxy_count > 0) {
      if (tot == space) {
        /* resize array if needed */
        space = (tot == 0) ? 32 : space * 2;
        array = MEM_recallocN_id(array, sizeof(PBVHNode *) * space, __func__);
      }

      array[tot] = node;
      tot++;
    }
  }

  if (tot == 0 && array) {
    MEM_freeN(array);
    array = NULL;
  }

  *r_array = array;
  *r_tot = tot;
}

void pbvh_vertex_iter_init(PBVH *pbvh, PBVHNode *node, PBVHVertexIter *vi, int mode)
{
  struct CCGElem **grids;
  int *grid_indices;
  int totgrid, gridsize, uniq_verts, totvert;

  vi->grid = NULL;
  vi->no = NULL;
  vi->fno = NULL;
  vi->vert_positions = NULL;
  vi->vertex.i = 0LL;
  vi->index = 0;

  vi->respect_hide = pbvh->respect_hide;
  if (pbvh->respect_hide == false) {
    /* The same value for all vertices. */
    vi->visible = true;
  }

  BKE_pbvh_node_get_grids(pbvh, node, &grid_indices, &totgrid, NULL, &gridsize, &grids);
  BKE_pbvh_node_num_verts(pbvh, node, &uniq_verts, &totvert);
  const int *vert_indices = BKE_pbvh_node_get_vert_indices(node);
  vi->key = pbvh->gridkey;

  vi->grids = grids;
  vi->grid_indices = grid_indices;
  vi->totgrid = (grids) ? totgrid : 1;
  vi->gridsize = gridsize;

  if (mode == PBVH_ITER_ALL) {
    vi->totvert = totvert;
  }
  else {
    vi->totvert = uniq_verts;
  }
  vi->vert_indices = vert_indices;
  vi->vert_positions = pbvh->vert_positions;
  vi->is_mesh = pbvh->vert_positions != NULL;

  if (pbvh->header.type == PBVH_BMESH) {
    if (mode == PBVH_ITER_ALL) {
      pbvh_bmesh_check_other_verts(node);
    }

    vi->mverts = NULL;

    vi->bi = 0;
    vi->bm_cur_set = node->bm_unique_verts;
    vi->bm_unique_verts = node->bm_unique_verts;
    vi->bm_other_verts = node->bm_other_verts;
    vi->bm_vdata = &pbvh->header.bm->vdata;
    vi->bm_vert = NULL;

    vi->cd_sculpt_vert = CustomData_get_offset(vi->bm_vdata, CD_DYNTOPO_VERT);
    vi->cd_vert_mask_offset = CustomData_get_offset(vi->bm_vdata, CD_PAINT_MASK);
  }

  vi->gh = NULL;
  if (vi->grids && mode == PBVH_ITER_UNIQUE) {
    vi->grid_hidden = pbvh->grid_hidden;
  }

  vi->mask = NULL;
  if (pbvh->header.type == PBVH_FACES) {
    vi->vert_normals = pbvh->vert_normals;
    vi->hide_vert = pbvh->hide_vert;

    vi->vmask = CustomData_get_layer_for_write(pbvh->vdata, CD_PAINT_MASK, pbvh->mesh->totvert);
  }
}

bool BKE_pbvh_draw_mask(const PBVH *pbvh)
{
  return BKE_pbvh_has_mask(pbvh) && !(pbvh->flags & PBVH_FAST_DRAW);
}

bool BKE_pbvh_has_mask(const PBVH *pbvh)
{
  switch (pbvh->header.type) {
    case PBVH_GRIDS:
      return (pbvh->gridkey.has_mask != 0);
    case PBVH_FACES:
      return (pbvh->vdata && CustomData_get_layer(pbvh->vdata, CD_PAINT_MASK));
    case PBVH_BMESH:
      return (pbvh->header.bm &&
              (CustomData_get_offset(&pbvh->header.bm->vdata, CD_PAINT_MASK) != -1));
  }

  return false;
}

bool BKE_pbvh_draw_face_sets(PBVH *pbvh)
{
  if (pbvh->flags & PBVH_FAST_DRAW) {
    return false;
  }

  switch (pbvh->header.type) {
    case PBVH_GRIDS:
    case PBVH_FACES:
      return pbvh->pdata &&
             CustomData_get_layer_named(pbvh->pdata, CD_PROP_INT32, ".sculpt_face_set") != NULL;
    case PBVH_BMESH:
      return (pbvh->header.bm && CustomData_get_named_layer_index(&pbvh->header.bm->pdata,
                                                                  CD_PROP_INT32,
                                                                  ".sculpt_face_set") != -1);
  }

  return false;
}

void BKE_pbvh_set_frustum_planes(PBVH *pbvh, PBVHFrustumPlanes *planes)
{
  pbvh->num_planes = planes->num_planes;
  for (int i = 0; i < pbvh->num_planes; i++) {
    copy_v4_v4(pbvh->planes[i], planes->planes[i]);
  }
}

void BKE_pbvh_get_frustum_planes(PBVH *pbvh, PBVHFrustumPlanes *planes)
{
  planes->num_planes = pbvh->num_planes;
  for (int i = 0; i < planes->num_planes; i++) {
    copy_v4_v4(planes->planes[i], pbvh->planes[i]);
  }
}

#include "BKE_global.h"
void BKE_pbvh_parallel_range_settings(TaskParallelSettings *settings,
                                      bool use_threading,
                                      int totnode)
{
  memset(settings, 0, sizeof(*settings));
  settings->use_threading = use_threading && totnode > 1 && G.debug_value != 890;
}

float (*BKE_pbvh_get_vert_positions(const PBVH *pbvh))[3]
{
  BLI_assert(pbvh->header.type == PBVH_FACES);
  return pbvh->vert_positions;
}

const float (*BKE_pbvh_get_vert_normals(const PBVH *pbvh))[3]
{
  BLI_assert(pbvh->header.type == PBVH_FACES);
  return pbvh->vert_normals;
}

const bool *BKE_pbvh_get_vert_hide(const PBVH *pbvh)
{
  BLI_assert(pbvh->header.type == PBVH_FACES);
  return pbvh->hide_vert;
}

const bool *BKE_pbvh_get_poly_hide(const PBVH *pbvh)
{
  BLI_assert(ELEM(pbvh->header.type, PBVH_FACES, PBVH_GRIDS));
  return pbvh->hide_poly;
}

bool *BKE_pbvh_get_vert_hide_for_write(PBVH *pbvh)
{
  BLI_assert(pbvh->header.type == PBVH_FACES);
  if (pbvh->hide_vert) {
    return pbvh->hide_vert;
  }
  pbvh->hide_vert = CustomData_get_layer_named_for_write(
      &pbvh->mesh->vdata, CD_PROP_BOOL, ".hide_vert", pbvh->mesh->totvert);
  if (pbvh->hide_vert) {
    return pbvh->hide_vert;
  }
  pbvh->hide_vert = (bool *)CustomData_add_layer_named(
      &pbvh->mesh->vdata, CD_PROP_BOOL, CD_SET_DEFAULT, NULL, pbvh->mesh->totvert, ".hide_vert");
  return pbvh->hide_vert;
}

void BKE_pbvh_subdiv_ccg_set(PBVH *pbvh, SubdivCCG *subdiv_ccg)
{
  pbvh->subdiv_ccg = subdiv_ccg;
  pbvh->gridfaces = (void **)subdiv_ccg->grid_faces;
  pbvh->grid_hidden = subdiv_ccg->grid_hidden;
  pbvh->grid_flag_mats = subdiv_ccg->grid_flag_mats;
  pbvh->grids = subdiv_ccg->grids;
}

void BKE_pbvh_face_sets_set(PBVH *pbvh, int *face_sets)
{
  pbvh->face_sets = face_sets;
}

void BKE_pbvh_update_hide_attributes_from_mesh(PBVH *pbvh)
{
  if (pbvh->header.type == PBVH_FACES) {
    pbvh->hide_vert = CustomData_get_layer_named_for_write(
        &pbvh->mesh->vdata, CD_PROP_BOOL, ".hide_vert", pbvh->mesh->totvert);
    pbvh->hide_poly = CustomData_get_layer_named_for_write(
        &pbvh->mesh->pdata, CD_PROP_BOOL, ".hide_poly", pbvh->mesh->totpoly);
  }
}

void BKE_pbvh_respect_hide_set(PBVH *pbvh, bool respect_hide)
{
  pbvh->respect_hide = respect_hide;
}

int BKE_pbvh_get_node_index(PBVH *pbvh, PBVHNode *node)
{
  return (int)(node - pbvh->nodes);
}

int BKE_pbvh_get_totnodes(PBVH *pbvh)
{
  return pbvh->totnode;
}

int BKE_pbvh_get_node_id(PBVH *pbvh, PBVHNode *node)
{
  return node->id;
}

void BKE_pbvh_get_nodes(PBVH *pbvh, int flag, PBVHNode ***r_array, int *r_totnode)
{
  BKE_pbvh_search_gather(pbvh, update_search_cb, POINTER_FROM_INT(flag), r_array, r_totnode);
}

PBVHNode *BKE_pbvh_node_from_index(PBVH *pbvh, int node_i)
{
  return pbvh->nodes + node_i;
}

#ifdef PROXY_ADVANCED
// TODO: if this really works, make sure to pull the neighbor iterator out of sculpt.c and put it
// here
/* clang-format off */
#  include "BKE_context.h"
#  include "DNA_object_types.h"
#  include "DNA_scene_types.h"
#  include "../../editors/sculpt_paint/sculpt_intern.h"
/* clang-format on */

int checkalloc(void **data, int esize, int oldsize, int newsize, int emask, int umask)
{
  // update channel if it already was allocated once, or is requested by umask
  if (newsize != oldsize && (*data || (emask & umask))) {
    if (*data) {
      *data = MEM_reallocN(*data, newsize * esize);
    }
    else {
      *data = MEM_mallocN(newsize * esize, "pbvh proxy vert arrays");
    }
    return emask;
  }

  return 0;
}

void BKE_pbvh_ensure_proxyarray_indexmap(PBVH *pbvh, PBVHNode *node, GHash *vert_node_map)
{
  ProxyVertArray *p = &node->proxyverts;

  int totvert = 0;
  BKE_pbvh_node_num_verts(pbvh, node, &totvert, NULL);

  bool update = !p->indexmap || p->size != totvert;
  update = update || (p->indexmap && BLI_ghash_len(p->indexmap) != totvert);

  if (!update) {
    return;
  }

  if (p->indexmap) {
    BLI_ghash_free(p->indexmap, NULL, NULL);
  }

  GHash *gs = p->indexmap = BLI_ghash_ptr_new("BKE_pbvh_ensure_proxyarray_indexmap");

  PBVHVertexIter vd;

  int i = 0;
  BKE_pbvh_vertex_iter_begin (pbvh, node, vd, PBVH_ITER_UNIQUE) {
    BLI_ghash_insert(gs, (void *)vd.vertex.i, (void *)i);
    i++;
  }
  BKE_pbvh_vertex_iter_end;
}

bool pbvh_proxyarray_needs_update(PBVH *pbvh, PBVHNode *node, int mask)
{
  ProxyVertArray *p = &node->proxyverts;
  int totvert = 0;

  if (!(node->flag & PBVH_Leaf) || !node->bm_unique_verts) {
    return false;
  }

  BKE_pbvh_node_num_verts(pbvh, node, &totvert, NULL);

  bool bad = p->size != totvert;
  bad = bad || ((mask & PV_NEIGHBORS) && p->neighbors_dirty);
  bad = bad || (p->datamask & mask) != mask;

  bad = bad && totvert > 0;

  return bad;
}

GHash *pbvh_build_vert_node_map(PBVH *pbvh, PBVHNode **nodes, int totnode, int mask)
{
  GHash *vert_node_map = BLI_ghash_ptr_new("BKE_pbvh_ensure_proxyarrays");

  for (int i = 0; i < totnode; i++) {
    PBVHVertexIter vd;
    PBVHNode *node = nodes[i];

    if (!(node->flag & PBVH_Leaf)) {
      continue;
    }

    BKE_pbvh_vertex_iter_begin (pbvh, node, vd, PBVH_ITER_UNIQUE) {
      BLI_ghash_insert(vert_node_map, (void *)vd.vertex.i, (void *)(node - pbvh->nodes));
    }
    BKE_pbvh_vertex_iter_end;
  }

  return vert_node_map;
}

void BKE_pbvh_ensure_proxyarrays(
    SculptSession *ss, PBVH *pbvh, PBVHNode **nodes, int totnode, int mask)
{

  bool update = false;

  for (int i = 0; i < totnode; i++) {
    if (pbvh_proxyarray_needs_update(pbvh, nodes[i], mask)) {
      update = true;
      break;
    }
  }

  if (!update) {
    return;
  }

  GHash *vert_node_map = pbvh_build_vert_node_map(pbvh, nodes, totnode, mask);

  for (int i = 0; i < totnode; i++) {
    if (nodes[i]->flag & PBVH_Leaf) {
      BKE_pbvh_ensure_proxyarray_indexmap(pbvh, nodes[i], vert_node_map);
    }
  }

  for (int i = 0; i < totnode; i++) {
    if (nodes[i]->flag & PBVH_Leaf) {
      BKE_pbvh_ensure_proxyarray(ss, pbvh, nodes[i], mask, vert_node_map, false, false);
    }
  }

  if (vert_node_map) {
    BLI_ghash_free(vert_node_map, NULL, NULL);
  }
}

void BKE_pbvh_ensure_proxyarray(SculptSession *ss,
                                PBVH *pbvh,
                                PBVHNode *node,
                                int mask,
                                GHash *vert_node_map,
                                bool check_indexmap,
                                bool force_update)
{
  ProxyVertArray *p = &node->proxyverts;

  if (check_indexmap) {
    BKE_pbvh_ensure_proxyarray_indexmap(pbvh, node, vert_node_map);
  }

  GHash *gs = p->indexmap;

  int totvert = 0;
  BKE_pbvh_node_num_verts(pbvh, node, &totvert, NULL);

  if (!totvert) {
    return;
  }

  int updatemask = 0;

#  define UPDATETEST(name, emask, esize) \
    if (mask & emask) { \
      updatemask |= checkalloc((void **)&p->name, esize, p->size, totvert, emask, mask); \
    }

  UPDATETEST(ownerco, PV_OWNERCO, sizeof(void *))
  UPDATETEST(ownerno, PV_OWNERNO, sizeof(void *))
  UPDATETEST(ownermask, PV_OWNERMASK, sizeof(void *))
  UPDATETEST(ownercolor, PV_OWNERCOLOR, sizeof(void *))
  UPDATETEST(co, PV_CO, sizeof(float) * 3)
  UPDATETEST(no, PV_NO, sizeof(short) * 3)
  UPDATETEST(fno, PV_NO, sizeof(float) * 3)
  UPDATETEST(mask, PV_MASK, sizeof(float))
  UPDATETEST(color, PV_COLOR, sizeof(float) * 4)
  UPDATETEST(index, PV_INDEX, sizeof(PBVHVertRef))
  UPDATETEST(neighbors, PV_NEIGHBORS, sizeof(ProxyKey) * MAX_PROXY_NEIGHBORS)

  p->size = totvert;

  if (force_update) {
    updatemask |= mask;
  }

  if ((mask & PV_NEIGHBORS) && p->neighbors_dirty) {
    updatemask |= PV_NEIGHBORS;
  }

  if (!updatemask) {
    return;
  }

  p->datamask |= mask;

  PBVHVertexIter vd;

  int i = 0;

#  if 1
  BKE_pbvh_vertex_iter_begin (pbvh, node, vd, PBVH_ITER_UNIQUE) {
    void **val;

    if (!BLI_ghash_ensure_p(gs, (void *)vd.vertex.i, &val)) {
      *val = (void *)i;
    };
    i++;
  }
  BKE_pbvh_vertex_iter_end;
#  endif

  if (updatemask & PV_NEIGHBORS) {
    p->neighbors_dirty = false;
  }

  i = 0;
  BKE_pbvh_vertex_iter_begin (pbvh, node, vd, PBVH_ITER_UNIQUE) {
    if (i >= p->size) {
      printf("error!! %s\n", __func__);
      break;
    }

    if (updatemask & PV_OWNERCO) {
      p->ownerco[i] = vd.co;
    }
    if (updatemask & PV_INDEX) {
      p->index[i] = vd.vertex;
    }
    if (updatemask & PV_OWNERNO) {
      p->ownerno[i] = vd.no;
    }
    if (updatemask & PV_NO) {
      if (vd.fno) {
        if (p->fno) {
          copy_v3_v3(p->fno[i], vd.fno);
        }
        normal_float_to_short_v3(p->no[i], vd.fno);
      }
      else if (vd.no) {
        copy_v3_v3_short(p->no[i], vd.no);
        if (p->fno) {
          normal_short_to_float_v3(p->fno[i], vd.no);
        }
      }
      else {
        p->no[i][0] = p->no[i][1] = p->no[i][2] = 0;
        if (p->fno) {
          zero_v3(p->fno[i]);
        }
      }
    }
    if (updatemask & PV_CO) {
      copy_v3_v3(p->co[i], vd.co);
    }
    if (updatemask & PV_OWNERMASK) {
      p->ownermask[i] = vd.mask;
    }
    if (updatemask & PV_MASK) {
      p->mask[i] = vd.mask ? *vd.mask : 0.0f;
    }
    if (updatemask & PV_COLOR) {
      if (vd.vcol) {
        copy_v4_v4(p->color[i], vd.vcol->color);
      }
    }

    if (updatemask & PV_NEIGHBORS) {
      int j = 0;
      SculptVertexNeighborIter ni;

      SCULPT_VERTEX_NEIGHBORS_ITER_BEGIN (ss, vd.vertex, ni) {
        if (j >= MAX_PROXY_NEIGHBORS - 1) {
          break;
        }

        ProxyKey key;

        int *pindex = (int *)BLI_ghash_lookup_p(gs, (void *)ni.vertex.i);

        if (!pindex) {
          if (vert_node_map) {
            int *nindex = (int *)BLI_ghash_lookup_p(vert_node_map, (void *)ni.vertex.i);

            if (!nindex) {
              p->neighbors_dirty = true;
              continue;
            }

            PBVHNode *node2 = pbvh->nodes + *nindex;
            if (node2->proxyverts.indexmap) {
              pindex = (int *)BLI_ghash_lookup_p(node2->proxyverts.indexmap, (void *)ni.vertex.i);
            }
            else {
              pindex = NULL;
            }

            if (!pindex) {
              p->neighbors_dirty = true;
              continue;
            }

            key.node = (int)(node2 - pbvh->nodes);
            key.pindex = *pindex;
            //*
            if (node2->proxyverts.size != 0 &&
                (key.pindex < 0 || key.pindex >= node2->proxyverts.size)) {
              printf("error! %s\n", __func__);
              fflush(stdout);
              p->neighbors_dirty = true;
              continue;
            }
            //*/
          }
          else {
            p->neighbors_dirty = true;
            continue;
          }
        }
        else {
          key.node = (int)(node - pbvh->nodes);
          key.pindex = *pindex;
        }

        p->neighbors[i][j++] = key;
      }
      SCULPT_VERTEX_NEIGHBORS_ITER_END(ni);

      p->neighbors[i][j].node = -1;
    }

    i++;
  }
  BKE_pbvh_vertex_iter_end;
}

typedef struct GatherProxyThread {
  PBVHNode **nodes;
  PBVH *pbvh;
  int mask;
} GatherProxyThread;

static void pbvh_load_proxyarray_exec(void *__restrict userdata,
                                      const int n,
                                      const TaskParallelTLS *__restrict tls)
{
  GatherProxyThread *data = (GatherProxyThread *)userdata;
  PBVHNode *node = data->nodes[n];
  PBVHVertexIter vd;
  ProxyVertArray *p = &node->proxyverts;
  int i = 0;

  int mask = p->datamask;

  BKE_pbvh_ensure_proxyarray(NULL, data->pbvh, node, data->mask, NULL, false, true);
}

void BKE_pbvh_load_proxyarrays(PBVH *pbvh, PBVHNode **nodes, int totnode, int mask)
{
  GatherProxyThread data = {.nodes = nodes, .pbvh = pbvh, .mask = mask};

  mask = mask & ~PV_NEIGHBORS;  // don't update neighbors in threaded code?

  TaskParallelSettings settings;
  BKE_pbvh_parallel_range_settings(&settings, true, totnode);
  BLI_task_parallel_range(0, totnode, &data, pbvh_load_proxyarray_exec, &settings);
}

static void pbvh_gather_proxyarray_exec(void *__restrict userdata,
                                        const int n,
                                        const TaskParallelTLS *__restrict tls)
{
  GatherProxyThread *data = (GatherProxyThread *)userdata;
  PBVHNode *node = data->nodes[n];
  PBVHVertexIter vd;
  ProxyVertArray *p = &node->proxyverts;
  int i = 0;

  int mask = p->datamask;

  BKE_pbvh_vertex_iter_begin (data->pbvh, node, vd, PBVH_ITER_UNIQUE) {
    if (mask & PV_CO) {
      copy_v3_v3(vd.co, p->co[i]);
    }

    if (mask & PV_COLOR && vd.col) {
      copy_v4_v4(vd.col, p->color[i]);
    }

    if (vd.mask && (mask & PV_MASK)) {
      *vd.mask = p->mask[i];
    }

    i++;
  }
  BKE_pbvh_vertex_iter_end;
}

void BKE_pbvh_gather_proxyarray(PBVH *pbvh, PBVHNode **nodes, int totnode)
{
  GatherProxyThread data = {.nodes = nodes, .pbvh = pbvh};

  TaskParallelSettings settings;
  BKE_pbvh_parallel_range_settings(&settings, true, totnode);
  BLI_task_parallel_range(0, totnode, &data, pbvh_gather_proxyarray_exec, &settings);
}

void BKE_pbvh_free_proxyarray(PBVH *pbvh, PBVHNode *node)
{
  ProxyVertArray *p = &node->proxyverts;

  if (p->indexmap) {
    BLI_ghash_free(p->indexmap, NULL, NULL);
  }
  if (p->co)
    MEM_freeN(p->co);
  if (p->no)
    MEM_freeN(p->no);
  if (p->index)
    MEM_freeN(p->index);
  if (p->mask)
    MEM_freeN(p->mask);
  if (p->ownerco)
    MEM_freeN(p->ownerco);
  if (p->ownerno)
    MEM_freeN(p->ownerno);
  if (p->ownermask)
    MEM_freeN(p->ownermask);
  if (p->ownercolor)
    MEM_freeN(p->ownercolor);
  if (p->color)
    MEM_freeN(p->color);
  if (p->neighbors)
    MEM_freeN(p->neighbors);

  memset(p, 0, sizeof(*p));
}

void BKE_pbvh_update_proxyvert(PBVH *pbvh, PBVHNode *node, ProxyVertUpdateRec *rec)
{
}

ProxyVertArray *BKE_pbvh_get_proxyarrays(PBVH *pbvh, PBVHNode *node)
{
  return &node->proxyverts;
}

#endif

/* checks if pbvh needs to sync its flat vcol shading flag with scene tool settings
   scene and ob are allowd to be NULL (in which case nothing is done).
*/
void SCULPT_update_flat_vcol_shading(Object *ob, Scene *scene)
{
  if (!scene || !ob || !ob->sculpt || !ob->sculpt->pbvh) {
    return;
  }

  if (ob->sculpt->pbvh) {
    bool flat_vcol_shading = ((scene->toolsettings->sculpt->flags &
                               SCULPT_DYNTOPO_FLAT_VCOL_SHADING) != 0);

    BKE_pbvh_set_flat_vcol_shading(ob->sculpt->pbvh, flat_vcol_shading);
  }
}

PBVHNode *BKE_pbvh_get_node(PBVH *pbvh, int node)
{
  return pbvh->nodes + node;
}

bool BKE_pbvh_node_mark_update_index_buffer(PBVH *pbvh, PBVHNode *node)
{
  bool split_indexed = pbvh->header.bm &&
                       (pbvh->flags & (PBVH_DYNTOPO_SMOOTH_SHADING | PBVH_FAST_DRAW));

  if (split_indexed) {
    BKE_pbvh_vert_tag_update_normal_triangulation(node);
  }

  return split_indexed;
}

void BKE_pbvh_vert_tag_update_normal_triangulation(PBVHNode *node)
{
  node->flag |= PBVH_UpdateTris;
}

void BKE_pbvh_vert_tag_update_normal_tri_area(PBVHNode *node)
{
  node->flag |= PBVH_UpdateTriAreas;
}

/* must be called outside of threads */
void BKE_pbvh_face_areas_begin(PBVH *pbvh)
{
  pbvh->face_area_i ^= 1;
}

void BKE_pbvh_update_all_tri_areas(PBVH *pbvh)
{
  /* swap read/write face area buffers */
  pbvh->face_area_i ^= 1;

  for (int i = 0; i < pbvh->totnode; i++) {
    PBVHNode *node = pbvh->nodes + i;
    if (node->flag & PBVH_Leaf) {
      node->flag |= PBVH_UpdateTriAreas;
#if 0
      // ensure node triangulations are valid
      // so we don't end up doing it inside brush threads
      BKE_pbvh_bmesh_check_tris(pbvh, node);
#endif
    }
  }
}

ATTR_NO_OPT void BKE_pbvh_check_tri_areas(PBVH *pbvh, PBVHNode *node)
{
  if (!(node->flag & PBVH_UpdateTriAreas)) {
    return;
  }

  if (pbvh->header.type == PBVH_BMESH) {
    if (node->flag & PBVH_UpdateTris) {
      BKE_pbvh_bmesh_check_tris(pbvh, node);
    }

    if (!node->tribuf || !node->tribuf->tottri) {
      return;
    }
  }

  node->flag &= ~PBVH_UpdateTriAreas;

  const int cur_i = pbvh->face_area_i ^ 1;

  switch (BKE_pbvh_type(pbvh)) {
    case PBVH_FACES: {
      for (int i = 0; i < (int)node->totprim; i++) {
        const MLoopTri *lt = &pbvh->looptri[node->prim_indices[i]];

        if (pbvh->hide_poly && pbvh->hide_poly[lt->poly]) {
          /* Skip hidden faces. */
          continue;
        }

        pbvh->face_areas[lt->poly * 2 + cur_i] = 0.0f;
      }

      for (int i = 0; i < (int)node->totprim; i++) {
        const MLoopTri *lt = &pbvh->looptri[node->prim_indices[i]];

        if (pbvh->hide_poly && pbvh->hide_poly[lt->poly]) {
          /* Skip hidden faces. */
          continue;
        }

        const MVert *mv1 = pbvh->verts + pbvh->mloop[lt->tri[0]].v;
        const MVert *mv2 = pbvh->verts + pbvh->mloop[lt->tri[1]].v;
        const MVert *mv3 = pbvh->verts + pbvh->mloop[lt->tri[2]].v;

        float area = area_tri_v3(mv1->co, mv2->co, mv3->co);

        pbvh->face_areas[lt->poly * 2 + cur_i] += area;

        /* sanity check on read side of read write buffer */
        if (pbvh->face_areas[lt->poly * 2 + (cur_i ^ 1)] == 0.0f) {
          pbvh->face_areas[lt->poly * 2 + (cur_i ^ 1)] = pbvh->face_areas[lt->poly * 2 + cur_i];
        }
      }
      break;
    }
    case PBVH_GRIDS:
      break;
    case PBVH_BMESH: {
      BMFace *f;
      const int cd_face_area = pbvh->cd_face_area;

      TGSET_ITER (f, node->bm_faces) {
        float *areabuf = BM_ELEM_CD_GET_VOID_P(f, cd_face_area);
        areabuf[cur_i] = 0.0f;
      }
      TGSET_ITER_END;

      for (int i = 0; i < node->tribuf->tottri; i++) {
        PBVHTri *tri = node->tribuf->tris + i;

        BMVert *v1 = (BMVert *)(node->tribuf->verts[tri->v[0]].i);
        BMVert *v2 = (BMVert *)(node->tribuf->verts[tri->v[1]].i);
        BMVert *v3 = (BMVert *)(node->tribuf->verts[tri->v[2]].i);
        BMFace *f = (BMFace *)tri->f.i;

        float *areabuf = BM_ELEM_CD_GET_VOID_P(f, cd_face_area);
        areabuf[cur_i] += area_tri_v3(v1->co, v2->co, v3->co);
      }

      TGSET_ITER (f, node->bm_faces) {
        float *areabuf = BM_ELEM_CD_GET_VOID_P(f, cd_face_area);

        /* sanity check on read side of read write buffer */
        if (areabuf[cur_i ^ 1] == 0.0f) {
          areabuf[cur_i ^ 1] = areabuf[cur_i];
        }
      }
      TGSET_ITER_END;

      break;
    }
    default:
      break;
  }
}

static void pbvh_pmap_to_edges_add(PBVH *pbvh,
                                   PBVHVertRef vertex,
                                   int **r_edges,
                                   int *r_edges_size,
                                   bool *heap_alloc,
                                   int e,
                                   int p,
                                   int *len,
                                   int **r_polys)
{
  for (int i = 0; i < *len; i++) {
    if ((*r_edges)[i] == e) {
      if ((*r_polys)[i * 2 + 1] == -1) {
        (*r_polys)[i * 2 + 1] = p;
      }
      return;
    }
  }

  if (*len >= *r_edges_size) {
    int newsize = *len + ((*len) >> 1) + 1;

    int *r_edges_new = MEM_malloc_arrayN(newsize, sizeof(*r_edges_new), "r_edges_new");
    int *r_polys_new = MEM_malloc_arrayN(newsize * 2, sizeof(*r_polys_new), "r_polys_new");

    memcpy((void *)r_edges_new, (void *)*r_edges, sizeof(int) * (*r_edges_size));
    memcpy((void *)r_polys_new, (void *)(*r_polys), sizeof(int) * 2 * (*r_edges_size));

    *r_edges_size = newsize;

    if (*heap_alloc) {
      MEM_freeN(*r_polys);
      MEM_freeN(*r_edges);
    }

    *r_edges = r_edges_new;
    *r_polys = r_polys_new;

    *heap_alloc = true;
  }

  (*r_polys)[*len * 2] = p;
  (*r_polys)[*len * 2 + 1] = -1;

  (*r_edges)[*len] = e;
  (*len)++;
}

void BKE_pbvh_pmap_to_edges(PBVH *pbvh,
                            PBVHVertRef vertex,
                            int **r_edges,
                            int *r_edges_size,
                            bool *r_heap_alloc,
                            int **r_polys)
{
  MeshElemMap *map = pbvh->pmap->pmap + vertex.i;
  int len = 0;

  for (int i = 0; i < map->count; i++) {
    const MPoly *mp = pbvh->mpoly + map->indices[i];
    const MLoop *ml = pbvh->mloop + mp->loopstart;

    if (pbvh->hide_poly && pbvh->hide_poly[map->indices[i]]) {
      /* Skip connectivity from hidden faces. */
      continue;
    }

    for (int j = 0; j < mp->totloop; j++, ml++) {
      if (ml->v == vertex.i) {
        pbvh_pmap_to_edges_add(pbvh,
                               vertex,
                               r_edges,
                               r_edges_size,
                               r_heap_alloc,
                               ME_POLY_LOOP_PREV(pbvh->mloop, mp, j)->e,
                               map->indices[i],
                               &len,
                               r_polys);
        pbvh_pmap_to_edges_add(pbvh,
                               vertex,
                               r_edges,
                               r_edges_size,
                               r_heap_alloc,
                               ml->e,
                               map->indices[i],
                               &len,
                               r_polys);
      }
    }
  }

  *r_edges_size = len;
}

void BKE_pbvh_set_vemap(PBVH *pbvh, MeshElemMap *vemap)
{
  pbvh->vemap = vemap;
}

ATTR_NO_OPT void BKE_pbvh_get_vert_face_areas(PBVH *pbvh,
                                              PBVHVertRef vertex,
                                              float *r_areas,
                                              int valence)
{
  const int cur_i = pbvh->face_area_i;

  switch (BKE_pbvh_type(pbvh)) {
    case PBVH_FACES: {
      int *edges = BLI_array_alloca(edges, 16);
      int *polys = BLI_array_alloca(polys, 32);
      bool heap_alloc = false;
      int len = 16;

      BKE_pbvh_pmap_to_edges(pbvh, vertex, &edges, &len, &heap_alloc, &polys);
      len = MIN2(len, valence);

      if (pbvh->vemap) {
        /* sort poly references by vemap edge ordering */
        MeshElemMap *emap = pbvh->vemap + vertex.i;

        int *polys_old = BLI_array_alloca(polys, len * 2);
        memcpy((void *)polys_old, (void *)polys, sizeof(int) * len * 2);

        /* note that wire edges will break this, but
           should only result in incorrect weights
           and isn't worth fixing */

        for (int i = 0; i < len; i++) {
          for (int j = 0; j < len; j++) {
            if (emap->indices[i] == edges[j]) {
              polys[i * 2] = polys_old[j * 2];
              polys[i * 2 + 1] = polys_old[j * 2 + 1];
            }
          }
        }
      }
      for (int i = 0; i < len; i++) {
        r_areas[i] = pbvh->face_areas[polys[i * 2] * 2 + cur_i];

        if (polys[i * 2 + 1] != -1) {
          r_areas[i] += pbvh->face_areas[polys[i * 2 + 1] * 2 + cur_i];
          r_areas[i] *= 0.5f;
        }
      }

      if (heap_alloc) {
        MEM_freeN(edges);
        MEM_freeN(polys);
      }

      break;
    }
    case PBVH_BMESH: {
      BMVert *v = (BMVert *)vertex.i;
      BMEdge *e = v->e;

      if (!e) {
        for (int i = 0; i < valence; i++) {
          r_areas[i] = 1.0f;
        }

        return;
      }

      const int cd_face_area = pbvh->cd_face_area;
      int j = 0;

      do {
        float w = 0.0f;

        if (!e->l) {
          w = 0.0f;
        }
        else {
          float *a1 = BM_ELEM_CD_GET_VOID_P(e->l->f, cd_face_area);
          float *a2 = BM_ELEM_CD_GET_VOID_P(e->l->radial_next->f, cd_face_area);

          w += a1[cur_i] * 0.5f;
          w += a2[cur_i] * 0.5f;
        }

        if (j >= valence) {
          printf("%s: error, corrupt edge cycle\n", __func__);
          break;
        }

        r_areas[j++] = w;

        e = v == e->v1 ? e->v1_disk_link.next : e->v2_disk_link.next;
      } while (e != v->e);

      for (; j < valence; j++) {
        r_areas[j] = 1.0f;
      }

      break;
    }

    case PBVH_GRIDS: { /* estimate from edge lengths */
      int index = (int)vertex.i;

      const CCGKey *key = BKE_pbvh_get_grid_key(pbvh);
      const int grid_index = index / key->grid_area;
      const int vertex_index = index - grid_index * key->grid_area;

      SubdivCCGCoord coord = {.grid_index = grid_index,
                              .x = vertex_index % key->grid_size,
                              .y = vertex_index / key->grid_size};

      SubdivCCGNeighbors neighbors;
      BKE_subdiv_ccg_neighbor_coords_get(pbvh->subdiv_ccg, &coord, false, &neighbors);

      float *co1 = CCG_elem_co(key, CCG_elem_offset(key, pbvh->grids[grid_index], vertex_index));
      float totw = 0.0f;
      int i = 0;

      for (i = 0; i < neighbors.size; i++) {
        SubdivCCGCoord *coord2 = neighbors.coords + i;

        int vertex_index2 = coord2->y * key->grid_size + coord2->x;

        float *co2 = CCG_elem_co(
            key, CCG_elem_offset(key, pbvh->grids[coord2->grid_index], vertex_index2));
        float w = len_v3v3(co1, co2);

        r_areas[i] = w;
        totw += w;
      }

      if (neighbors.size != valence) {
        printf("%s: error!\n", __func__);
      }
      if (totw < 0.000001f) {
        for (int i = 0; i < neighbors.size; i++) {
          r_areas[i] = 1.0f;
        }
      }

      for (; i < valence; i++) {
        r_areas[i] = 1.0f;
      }

      break;
    }
  }
}

void BKE_pbvh_set_stroke_id(PBVH *pbvh, int stroke_id)
{
  pbvh->stroke_id = stroke_id;
}

static void pbvh_boundaries_flag_update(PBVH *pbvh)
{

  if (pbvh->header.bm) {
    BMVert *v;
    BMIter iter;

    BM_ITER_MESH (v, &iter, pbvh->header.bm, BM_VERTS_OF_MESH) {
      pbvh_boundary_update_bmesh(pbvh, v);
    }
  }
  else {
    int totvert = pbvh->totvert;

    if (BKE_pbvh_type(pbvh) == PBVH_GRIDS) {
      totvert = BKE_pbvh_get_grid_num_verts(pbvh);
    }

    for (int i = 0; i < totvert; i++) {
      pbvh->boundary_flags[i] |= SCULPT_BOUNDARY_NEEDS_UPDATE;
    }
  }
}

void BKE_pbvh_set_symmetry(PBVH *pbvh, int symmetry, int boundary_symmetry)
{
  if (symmetry == pbvh->symmetry && boundary_symmetry == pbvh->boundary_symmetry) {
    return;
  }

  pbvh->symmetry = symmetry;
  pbvh->boundary_symmetry = boundary_symmetry;

  pbvh_boundaries_flag_update(pbvh);
}

void BKE_pbvh_set_sculpt_verts(PBVH *pbvh, struct MSculptVert *msculptverts)
{
  pbvh->msculptverts = msculptverts;
}

void BKE_pbvh_update_vert_boundary_grids(PBVH *pbvh,
                                         struct SubdivCCG *subdiv_ccg,
                                         PBVHVertRef vertex)
{
  MSculptVert *mv = pbvh->msculptverts + vertex.i;

  int *flags = pbvh->boundary_flags + vertex.i;
  *flags = 0;

  /* TODO: finish this function. */

  int index = (int)vertex.i;

  /* TODO: optimize this. We could fill #SculptVertexNeighborIter directly,
   * maybe provide coordinate and mask pointers directly rather than converting
   * back and forth between #CCGElem and global index. */
  const CCGKey *key = BKE_pbvh_get_grid_key(pbvh);
  const int grid_index = index / key->grid_area;
  const int vertex_index = index - grid_index * key->grid_area;

  SubdivCCGCoord coord = {.grid_index = grid_index,
                          .x = vertex_index % key->grid_size,
                          .y = vertex_index / key->grid_size};

  SubdivCCGNeighbors neighbors;
  BKE_subdiv_ccg_neighbor_coords_get(subdiv_ccg, &coord, false, &neighbors);

  mv->valence = neighbors.size;
  mv->flag &= ~SCULPTVERT_NEED_VALENCE;
}

void BKE_pbvh_update_vert_boundary_faces(int *boundary_flags,
                                         const int *face_sets,
                                         const bool *hide_poly,
                                         const MVert *mvert,
                                         const MEdge *medge,
                                         const MLoop *mloop,
                                         const MPoly *mpoly,
                                         MSculptVert *msculptverts,
                                         const MeshElemMap *pmap,
                                         PBVHVertRef vertex)
{
  MSculptVert *mv = msculptverts + vertex.i;
  const MeshElemMap *vert_map = &pmap[vertex.i];

  mv->flag &= ~SCULPTVERT_VERT_FSET_HIDDEN;

  int last_fset = -1;
  int last_fset2 = -1;

  int *flags = boundary_flags + vertex.i;
  *flags = 0;

  int totsharp = 0, totseam = 0;
  int visible = false;

  for (int i = 0; i < vert_map->count; i++) {
    int f_i = vert_map->indices[i];

    const MPoly *mp = mpoly + f_i;
    const MLoop *ml = mloop + mp->loopstart;
    int j = 0;

    for (j = 0; j < mp->totloop; j++, ml++) {
      if (ml->v == (int)vertex.i) {
        break;
      }
    }

    if (j < mp->totloop) {
      const MEdge *me = medge + ml->e;
      if (me->flag & ME_SHARP) {
        *flags |= SCULPT_BOUNDARY_SHARP;
        totsharp++;
      }

      if (me->flag & ME_SEAM) {
        *flags |= SCULPT_BOUNDARY_SEAM;
        totseam++;
      }
    }

    int fset = face_sets ? abs(face_sets[f_i]) : 1;

    if (!hide_poly || !hide_poly[f_i]) {
      visible = true;
    }

    if (i > 0 && fset != last_fset) {
      *flags |= SCULPT_BOUNDARY_FACE_SET;

      if (i > 1 && last_fset2 != last_fset && last_fset != -1 && last_fset2 != -1 && fset != -1 &&
          last_fset2 != fset) {
        *flags |= SCULPT_CORNER_FACE_SET;
      }
    }

    if (i > 0 && last_fset != fset) {
      last_fset2 = last_fset;
    }

    last_fset = fset;
  }

  if (!visible) {
    mv->flag |= SCULPTVERT_VERT_FSET_HIDDEN;
  }

  if (totsharp > 2) {
    *flags |= SCULPT_CORNER_SHARP;
  }

  if (totseam > 2) {
    *flags |= SCULPT_CORNER_SEAM;
  }
}

void BKE_pbvh_ignore_uvs_set(PBVH *pbvh, bool value)
{
  if (!!(pbvh->flags & PBVH_IGNORE_UVS) == value) {
    return;  // no change
  }

  if (value) {
    pbvh->flags |= PBVH_IGNORE_UVS;
  }
  else {
    pbvh->flags &= ~PBVH_IGNORE_UVS;
  }

  pbvh_boundaries_flag_update(pbvh);
}

bool BKE_pbvh_cache(const struct Mesh *me, PBVH *pbvh)
{
  memset(&pbvh->cached_data, 0, sizeof(pbvh->cached_data));

  if (pbvh->invalid) {
    printf("invalid pbvh!\n");
    return false;
  }

  switch (pbvh->header.type) {
    case PBVH_BMESH:
      if (!pbvh->header.bm) {
        return false;
      }

      pbvh->cached_data.bm = pbvh->header.bm;

      pbvh->cached_data.vdata = pbvh->header.bm->vdata;
      pbvh->cached_data.edata = pbvh->header.bm->edata;
      pbvh->cached_data.ldata = pbvh->header.bm->ldata;
      pbvh->cached_data.pdata = pbvh->header.bm->pdata;

      pbvh->cached_data.totvert = pbvh->header.bm->totvert;
      pbvh->cached_data.totedge = pbvh->header.bm->totedge;
      pbvh->cached_data.totloop = pbvh->header.bm->totloop;
      pbvh->cached_data.totpoly = pbvh->header.bm->totface;
      break;
    case PBVH_GRIDS:
      pbvh->cached_data.vdata = me->vdata;
      pbvh->cached_data.edata = me->edata;
      pbvh->cached_data.ldata = me->ldata;
      pbvh->cached_data.pdata = me->pdata;

      int grid_side = pbvh->gridkey.grid_size;

      pbvh->cached_data.totvert = pbvh->totgrid * grid_side * grid_side;
      pbvh->cached_data.totedge = me->totedge;
      pbvh->cached_data.totloop = me->totloop;
      pbvh->cached_data.totpoly = pbvh->totgrid * (grid_side - 1) * (grid_side - 1);
      break;
    case PBVH_FACES:
      pbvh->cached_data.vdata = me->vdata;
      pbvh->cached_data.edata = me->edata;
      pbvh->cached_data.ldata = me->ldata;
      pbvh->cached_data.pdata = me->pdata;

      pbvh->cached_data.totvert = me->totvert;
      pbvh->cached_data.totedge = me->totedge;
      pbvh->cached_data.totloop = me->totloop;
      pbvh->cached_data.totpoly = me->totpoly;
      break;
  }

  return true;
}

static bool customdata_is_same(const CustomData *a, const CustomData *b)
{
  return memcmp(a, b, sizeof(CustomData)) == 0;
}

bool BKE_pbvh_cache_is_valid(const struct Object *ob,
                             const struct Mesh *me,
                             const PBVH *pbvh,
                             int pbvh_type)
{
  if (pbvh->invalid) {
    printf("pbvh invalid!\n");
    return false;
  }

  if (pbvh->header.type != pbvh_type) {
    return false;
  }

  bool ok = true;
  int totvert = 0, totedge = 0, totloop = 0, totpoly = 0;
  const CustomData *vdata, *edata, *ldata, *pdata;

  MultiresModifierData *mmd = NULL;

  LISTBASE_FOREACH (ModifierData *, md, &ob->modifiers) {
    if (md->type == eModifierType_Multires) {
      mmd = (MultiresModifierData *)md;
      break;
    }
  }

  if (mmd && (mmd->flags & eModifierMode_Realtime)) {
    // return false;
  }

  switch (pbvh_type) {
    case PBVH_BMESH:
      if (!pbvh->header.bm || pbvh->header.bm != pbvh->cached_data.bm) {
        return false;
      }

      totvert = pbvh->header.bm->totvert;
      totedge = pbvh->header.bm->totedge;
      totloop = pbvh->header.bm->totloop;
      totpoly = pbvh->header.bm->totface;

      vdata = &pbvh->header.bm->vdata;
      edata = &pbvh->header.bm->edata;
      ldata = &pbvh->header.bm->ldata;
      pdata = &pbvh->header.bm->pdata;
      break;
    case PBVH_FACES:
      totvert = me->totvert;
      totedge = me->totedge;
      totloop = me->totloop;
      totpoly = me->totpoly;

      vdata = &me->vdata;
      edata = &me->edata;
      ldata = &me->ldata;
      pdata = &me->pdata;
      break;
    case PBVH_GRIDS: {
      if (!mmd) {
        return false;
      }

      int grid_side = 1 + (1 << (mmd->sculptlvl - 1));

      totvert = me->totloop * grid_side * grid_side;
      totedge = me->totedge;
      totloop = me->totloop;
      totpoly = me->totloop * (grid_side - 1) * (grid_side - 1);

      vdata = &me->vdata;
      edata = &me->edata;
      ldata = &me->ldata;
      pdata = &me->pdata;
      break;
    }
  }

  ok = ok && totvert == pbvh->cached_data.totvert;
  ok = ok && totedge == pbvh->cached_data.totedge;
  ok = ok && totloop == pbvh->cached_data.totloop;
  ok = ok && totpoly == pbvh->cached_data.totpoly;

  ok = ok && customdata_is_same(vdata, &pbvh->cached_data.vdata);
  ok = ok && customdata_is_same(edata, &pbvh->cached_data.edata);
  ok = ok && customdata_is_same(ldata, &pbvh->cached_data.ldata);
  ok = ok && customdata_is_same(pdata, &pbvh->cached_data.pdata);

  return ok;
}

GHash *cached_pbvhs = NULL;
static void pbvh_clear_cached_pbvhs(PBVH *exclude)
{
  PBVH **pbvhs = NULL;
  BLI_array_staticdeclare(pbvhs, 8);

  GHashIterator iter;
  GHASH_ITER (iter, cached_pbvhs) {
    PBVH *pbvh = BLI_ghashIterator_getValue(&iter);

    if (pbvh != exclude) {
      BLI_array_append(pbvhs, pbvh);
    }
  }

  for (int i = 0; i < BLI_array_len(pbvhs); i++) {
    PBVH *pbvh = pbvhs[i];

    if (pbvh->header.bm) {
      BM_mesh_free(pbvh->header.bm);
    }

    BKE_pbvh_free(pbvh);
  }

  BLI_array_free(pbvhs);
  BLI_ghash_clear(cached_pbvhs, MEM_freeN, NULL);
}

void BKE_pbvh_clear_cache(PBVH *preserve)
{
  pbvh_clear_cached_pbvhs(NULL);
}

#define PBVH_CACHE_KEY_SIZE 1024

static void pbvh_make_cached_key(Object *ob, char out[PBVH_CACHE_KEY_SIZE])
{
  sprintf(out, "%s:%p", ob->id.name, G.main);
}

void BKE_pbvh_invalidate_cache(Object *ob)
{
  Object *ob_orig = DEG_get_original_object(ob);

  char key[PBVH_CACHE_KEY_SIZE];
  pbvh_make_cached_key(ob_orig, key);

#ifdef WITH_PBVH_CACHE
  PBVH *pbvh = BLI_ghash_lookup(cached_pbvhs, key);

  if (pbvh) {
    BKE_pbvh_cache_remove(pbvh);
  }
#endif
}

PBVH *BKE_pbvh_get_or_free_cached(Object *ob, Mesh *me, PBVHType pbvh_type)
{
  Object *ob_orig = DEG_get_original_object(ob);

  char key[PBVH_CACHE_KEY_SIZE];
  pbvh_make_cached_key(ob_orig, key);

  PBVH *pbvh = BLI_ghash_lookup(cached_pbvhs, key);

  if (!pbvh) {
    return NULL;
  }

  if (BKE_pbvh_cache_is_valid(ob, me, pbvh, pbvh_type)) {
    switch (pbvh_type) {
      case PBVH_BMESH:
        break;
      case PBVH_FACES:
        pbvh->vert_normals = BKE_mesh_vertex_normals_for_write(me);
      case PBVH_GRIDS:
        if (!pbvh->deformed) {
          pbvh->verts = me->mvert;
        }

        pbvh->mloop = me->mloop;
        pbvh->mpoly = me->mpoly;
        pbvh->vdata = &me->vdata;
        pbvh->ldata = &me->ldata;
        pbvh->pdata = &me->pdata;

        pbvh->face_sets = CustomData_get_layer_named(
            &me->pdata, CD_PROP_INT32, ".sculpt_face_set");

        break;
    }

    BKE_pbvh_update_active_vcol(pbvh, me);

    return pbvh;
  }

  pbvh_clear_cached_pbvhs(NULL);
  return NULL;
}

void BKE_pbvh_set_cached(Object *ob, PBVH *pbvh)
{
  if (!pbvh) {
    return;
  }

  Object *ob_orig = DEG_get_original_object(ob);

  char key[PBVH_CACHE_KEY_SIZE];
  pbvh_make_cached_key(ob_orig, key);

  PBVH *exist = BLI_ghash_lookup(cached_pbvhs, key);

  if (pbvh->invalid) {
    printf("pbvh invalid!");
  }

  if (exist && exist->invalid) {
    printf("pbvh invalid!");
  }

  if (!exist || exist != pbvh) {
    pbvh_clear_cached_pbvhs(pbvh);

    char key[PBVH_CACHE_KEY_SIZE];
    pbvh_make_cached_key(ob_orig, key);

    BLI_ghash_insert(cached_pbvhs, BLI_strdup(key), pbvh);
  }

#ifdef WITH_PBVH_CACHE
  BKE_pbvh_cache(BKE_object_get_original_mesh(ob_orig), pbvh);
#endif
}

struct SculptPMap *BKE_pbvh_get_pmap(PBVH *pbvh)
{
  return pbvh->pmap;
}

void BKE_pbvh_set_pmap(PBVH *pbvh, SculptPMap *pmap)
{
  if (pbvh->pmap != pmap) {
    BKE_pbvh_pmap_aquire(pmap);
  }

  pbvh->pmap = pmap;
}

/** Does not free pbvh itself. */
void BKE_pbvh_cache_remove(PBVH *pbvh)
{
  char **keys = NULL;
  BLI_array_staticdeclare(keys, 32);

  GHashIterator iter;
  GHASH_ITER (iter, cached_pbvhs) {
    PBVH *pbvh2 = BLI_ghashIterator_getValue(&iter);

    if (pbvh2 == pbvh) {
      BLI_array_append(keys, (char *)BLI_ghashIterator_getKey(&iter));
      break;
    }
  }

  for (int i = 0; i < BLI_array_len(keys); i++) {
    BLI_ghash_remove(cached_pbvhs, keys[i], MEM_freeN, NULL);
  }

  BLI_array_free(keys);
}

void BKE_pbvh_set_bmesh(PBVH *pbvh, BMesh *bm)
{
  pbvh->header.bm = bm;
}

void BKE_pbvh_free_bmesh(PBVH *pbvh, BMesh *bm)
{
  if (pbvh) {
    pbvh->header.bm = NULL;
  }

  BM_mesh_free(bm);

  GHashIterator iter;
  char **keys = NULL;
  BLI_array_staticdeclare(keys, 32);

  PBVH **pbvhs = NULL;
  BLI_array_staticdeclare(pbvhs, 8);

  GHASH_ITER (iter, cached_pbvhs) {
    PBVH *pbvh2 = BLI_ghashIterator_getValue(&iter);

    if (pbvh2->header.bm == bm) {
      pbvh2->header.bm = NULL;

      if (pbvh2 != pbvh) {
        bool ok = true;

        for (int i = 0; i < BLI_array_len(pbvhs); i++) {
          if (pbvhs[i] == pbvh2) {
            ok = false;
          }
        }

        if (ok) {
          BLI_array_append(pbvhs, pbvh2);
        }
      }

      BLI_array_append(keys, BLI_ghashIterator_getKey(&iter));
    }
  }

  for (int i = 0; i < BLI_array_len(keys); i++) {
    BLI_ghash_remove(cached_pbvhs, keys[i], MEM_freeN, NULL);
  }

  for (int i = 0; i < BLI_array_len(pbvhs); i++) {
    BKE_pbvh_free(pbvhs[i]);
  }

  BLI_array_free(pbvhs);
  BLI_array_free(keys);
}

struct BMLog *BKE_pbvh_get_bm_log(PBVH *pbvh)
{
  return pbvh->bm_log;
}

void BKE_pbvh_system_init()
{
  cached_pbvhs = BLI_ghash_str_new("pbvh cache ghash");
}

void BKE_pbvh_system_exit()
{
  pbvh_clear_cached_pbvhs(NULL);
  BLI_ghash_free(cached_pbvhs, NULL, NULL);
}

SculptPMap *BKE_pbvh_make_pmap(const struct Mesh *me)
{
  SculptPMap *pmap = MEM_callocN(sizeof(*pmap), "SculptPMap");

  BKE_mesh_vert_poly_map_create(&pmap->pmap,
                                &pmap->pmap_mem,
                                BKE_mesh_verts(me),
                                BKE_mesh_edges(me),
                                BKE_mesh_polys(me),
                                BKE_mesh_loops(me),
                                me->totvert,
                                me->totpoly,
                                me->totloop,
                                false);

  pmap->refcount = 1;

  return pmap;
}

void BKE_pbvh_pmap_aquire(SculptPMap *pmap)
{
  pmap->refcount++;
}

bool BKE_pbvh_pmap_release(SculptPMap *pmap)
{
  if (!pmap) {
    return false;
  }

  pmap->refcount--;

  // if (pmap->refcount < 0) {
  //  printf("%s: error!\n", __func__);
  //}

  if (1 && pmap->refcount == 0) {
    MEM_SAFE_FREE(pmap->pmap);
    MEM_SAFE_FREE(pmap->pmap_mem);
    MEM_SAFE_FREE(pmap);

    return true;
  }

  return false;
}

bool BKE_pbvh_is_drawing(const PBVH *pbvh)
{
  return pbvh->is_drawing;
}

bool BKE_pbvh_draw_cache_invalid(const PBVH *pbvh)
{
  return pbvh->draw_cache_invalid;
}

void BKE_pbvh_is_drawing_set(PBVH *pbvh, bool val)
{
  pbvh->is_drawing = val;
}

void BKE_pbvh_node_num_loops(PBVH *pbvh, PBVHNode *node, int *r_totloop)
{
  UNUSED_VARS(pbvh);
  BLI_assert(BKE_pbvh_type(pbvh) == PBVH_FACES);

  if (r_totloop) {
    *r_totloop = node->loop_indices_num;
  }
}

void BKE_pbvh_update_active_vcol(PBVH *pbvh, const Mesh *mesh)
{
  CustomDataLayer *last_layer = pbvh->color_layer;

  Mesh me_query;
  const CustomData *vdata, *ldata;

  if (pbvh->header.type == PBVH_BMESH && pbvh->header.bm) {
    vdata = &pbvh->header.bm->vdata;
    ldata = &pbvh->header.bm->ldata;
  }
  else {
    vdata = &mesh->vdata;
    ldata = &mesh->ldata;
  }

  BKE_id_attribute_copy_domains_temp(ID_ME, vdata, NULL, ldata, NULL, NULL, &me_query.id);
  BKE_pbvh_get_color_layer(&me_query, &pbvh->color_layer, &pbvh->color_domain);

  if (pbvh->color_layer && pbvh->header.bm) {
    pbvh->cd_vcol_offset = pbvh->color_layer->offset;
  }
  else {
    pbvh->cd_vcol_offset = -1;
  }

  if (pbvh->color_layer != last_layer) {
    for (int i = 0; i < pbvh->totnode; i++) {
      PBVHNode *node = pbvh->nodes + i;

      if (node->flag & PBVH_Leaf) {
        BKE_pbvh_node_mark_update_color(node);
      }
    }
  }
}

void BKE_pbvh_ensure_node_loops(PBVH *pbvh)
{
  BLI_assert(BKE_pbvh_type(pbvh) == PBVH_FACES);

  int totloop = 0;

  /* Check if nodes already have loop indices. */
  for (int i = 0; i < pbvh->totnode; i++) {
    PBVHNode *node = pbvh->nodes + i;

    if (!(node->flag & PBVH_Leaf)) {
      continue;
    }

    if (node->loop_indices) {
      return;
    }

    totloop += node->totprim * 3;
  }

  BLI_bitmap *visit = BLI_BITMAP_NEW(totloop, __func__);

  /* Create loop indices from node loop triangles. */
  for (int i = 0; i < pbvh->totnode; i++) {
    PBVHNode *node = pbvh->nodes + i;

    if (!(node->flag & PBVH_Leaf)) {
      continue;
    }

    node->loop_indices = MEM_malloc_arrayN(node->totprim * 3, sizeof(int), __func__);
    node->loop_indices_num = 0;

    for (int j = 0; j < (int)node->totprim; j++) {
      const MLoopTri *mlt = pbvh->looptri + node->prim_indices[j];

      for (int k = 0; k < 3; k++) {
        if (!BLI_BITMAP_TEST(visit, mlt->tri[k])) {
          node->loop_indices[node->loop_indices_num++] = mlt->tri[k];
          BLI_BITMAP_ENABLE(visit, mlt->tri[k]);
        }
      }
    }
  }

  MEM_SAFE_FREE(visit);
}

bool BKE_pbvh_get_origvert(
    PBVH *pbvh, PBVHVertRef vertex, const float **r_co, float **r_no, float **r_color)
{
  MSculptVert *mv;

  switch (pbvh->header.type) {
    case PBVH_FACES:
    case PBVH_GRIDS:
      mv = pbvh->msculptverts + vertex.i;

      if (mv->stroke_id != pbvh->stroke_id) {
        mv->stroke_id = pbvh->stroke_id;
        float *mask = NULL;

        if (pbvh->header.type == PBVH_FACES) {
          copy_v3_v3(mv->origco, pbvh->verts[vertex.i].co);
          copy_v3_v3(mv->origno, pbvh->vert_normals[vertex.i]);
          mask = (float *)CustomData_get_layer(pbvh->vdata, CD_PAINT_MASK);

          if (mask) {
            mask += vertex.i;
          }
        }
        else {
          const CCGKey *key = BKE_pbvh_get_grid_key(pbvh);
          const int grid_index = vertex.i / key->grid_area;
          const int vertex_index = vertex.i - grid_index * key->grid_area;
          CCGElem *elem = BKE_pbvh_get_grids(pbvh)[grid_index];

          copy_v3_v3(mv->origco, CCG_elem_co(key, CCG_elem_offset(key, elem, vertex_index)));
          copy_v3_v3(mv->origno, CCG_elem_no(key, CCG_elem_offset(key, elem, vertex_index)));
          mask = key->has_mask ? CCG_elem_mask(key, CCG_elem_offset(key, elem, vertex_index)) :
                                 NULL;
        }

        if (mask) {
          mv->origmask = (ushort)(*mask * 65535.0f);
        }

        if (pbvh->color_layer) {
          BKE_pbvh_vertex_color_get(pbvh, vertex, mv->origcolor);
        }
      }
      break;
    case PBVH_BMESH: {
      BMVert *v = (BMVert *)vertex.i;
      mv = BKE_PBVH_SCULPTVERT(pbvh->cd_sculpt_vert, v);

      if (mv->stroke_id != pbvh->stroke_id) {
        mv->stroke_id = pbvh->stroke_id;

        copy_v3_v3(mv->origco, v->co);
        copy_v3_v3(mv->origno, v->no);

        if (pbvh->cd_vert_mask_offset != -1) {
          mv->origmask = (short)(BM_ELEM_CD_GET_FLOAT(v, pbvh->cd_vert_mask_offset) * 65535.0f);
        }

        if (pbvh->cd_vcol_offset != -1) {
          BKE_pbvh_vertex_color_get(pbvh, vertex, mv->origcolor);
        }
      }
      break;
    }
  }

  if (r_co) {
    *r_co = mv->origco;
  }

  if (r_no) {
    *r_no = mv->origno;
  }

  if (r_color) {
    *r_color = mv->origcolor;
  }

  return true;
}

int BKE_pbvh_debug_draw_gen_get(PBVHNode *node)
{
  return node->debug_draw_gen;
}

void BKE_pbvh_set_boundary_flags(PBVH *pbvh, int *boundary_flags)
{
  pbvh->boundary_flags = boundary_flags;
}

static void pbvh_face_iter_verts_reserve(PBVHFaceIter *fd, int verts_num)
{
  if (verts_num >= fd->verts_size_) {
    fd->verts_size_ = (verts_num + 1) << 2;

    if (fd->verts != fd->verts_reserved_) {
      MEM_SAFE_FREE(fd->verts);
    }

    fd->verts = MEM_malloc_arrayN(fd->verts_size_, sizeof(void *), __func__);
  }

  fd->verts_num = verts_num;
}

BLI_INLINE int face_iter_prim_to_face(PBVHFaceIter *fd, int prim_index)
{
  if (fd->subdiv_ccg_) {
    return BKE_subdiv_ccg_grid_to_face_index(fd->subdiv_ccg_, prim_index);
  }

  return fd->looptri_[prim_index].poly;
}

static void pbvh_face_iter_step(PBVHFaceIter *fd, bool do_step)
{
  if (do_step) {
    fd->i++;
  }

  switch (fd->pbvh_type_) {
    case PBVH_BMESH: {
      if (do_step) {
        fd->bm_faces_iter_++;

        while (fd->bm_faces_iter_ < fd->bm_faces_->cur &&
               !fd->bm_faces_->elems[fd->bm_faces_iter_]) {
          fd->bm_faces_iter_++;
        }

        if (fd->bm_faces_iter_ >= fd->bm_faces_->cur) {
          return;
        }
      }

      BMFace *f = (BMFace *)fd->bm_faces_->elems[fd->bm_faces_iter_];
      fd->face.i = (intptr_t)f;
      fd->index = f->head.index;

      if (fd->cd_face_set_ != -1) {
        fd->face_set = (int *)BM_ELEM_CD_GET_VOID_P(f, fd->cd_face_set_);
      }

      if (fd->cd_hide_poly_ != -1) {
        fd->hide = (bool *)BM_ELEM_CD_GET_VOID_P(f, fd->cd_hide_poly_);
      }

      pbvh_face_iter_verts_reserve(fd, f->len);
      int vertex_i = 0;

      BMLoop *l = f->l_first;
      do {
        fd->verts[vertex_i++].i = (intptr_t)l->v;
      } while ((l = l->next) != f->l_first);

      break;
    }
    case PBVH_GRIDS:
    case PBVH_FACES: {
      int face_index = 0;

      if (do_step) {
        fd->prim_index_++;

        while (fd->prim_index_ < fd->node_->totprim) {
          face_index = face_iter_prim_to_face(fd, fd->node_->prim_indices[fd->prim_index_]);

          if (face_index != fd->last_face_index_) {
            break;
          }

          fd->prim_index_++;
        }
      }
      else if (fd->prim_index_ < fd->node_->totprim) {
        face_index = face_iter_prim_to_face(fd, fd->node_->prim_indices[fd->prim_index_]);
      }

      if (fd->prim_index_ >= fd->node_->totprim) {
        return;
      }

      fd->last_face_index_ = face_index;
      const MPoly *mp = fd->mpoly_ + face_index;

      fd->face.i = fd->index = face_index;

      if (fd->face_sets_) {
        fd->face_set = fd->face_sets_ + face_index;
      }
      if (fd->hide_poly_) {
        fd->hide = fd->hide_poly_ + face_index;
      }

      pbvh_face_iter_verts_reserve(fd, mp->totloop);

      const MLoop *ml = fd->mloop_ + mp->loopstart;
      const int grid_area = fd->subdiv_key_.grid_area;

      for (int i = 0; i < mp->totloop; i++, ml++) {
        if (fd->pbvh_type_ == PBVH_GRIDS) {
          /* Grid corners. */
          fd->verts[i].i = (mp->loopstart + i) * grid_area + grid_area - 1;
        }
        else {
          fd->verts[i].i = ml->v;
        }
      }
      break;
    }
  }
}

void BKE_pbvh_face_iter_step(PBVHFaceIter *fd)
{
  pbvh_face_iter_step(fd, true);
}

void BKE_pbvh_face_iter_init(PBVH *pbvh, PBVHNode *node, PBVHFaceIter *fd)
{
  memset(fd, 0, sizeof(*fd));

  fd->node_ = node;
  fd->pbvh_type_ = BKE_pbvh_type(pbvh);
  fd->verts = fd->verts_reserved_;
  fd->verts_size_ = PBVH_FACE_ITER_VERTS_RESERVED;

  switch (BKE_pbvh_type(pbvh)) {
    case PBVH_GRIDS:
      fd->subdiv_ccg_ = pbvh->subdiv_ccg;
      fd->subdiv_key_ = pbvh->gridkey;
      ATTR_FALLTHROUGH;
    case PBVH_FACES:
      fd->mpoly_ = pbvh->mpoly;
      fd->mloop_ = pbvh->mloop;
      fd->looptri_ = pbvh->looptri;
      fd->hide_poly_ = pbvh->hide_poly;
      fd->face_sets_ = pbvh->face_sets;
      fd->last_face_index_ = -1;

      break;
    case PBVH_BMESH:
      fd->bm = pbvh->header.bm;
      fd->cd_face_set_ = CustomData_get_offset_named(
          &pbvh->header.bm->pdata, CD_PROP_INT32, ".sculpt_face_set");
      fd->cd_hide_poly_ = CustomData_get_offset_named(
          &pbvh->header.bm->pdata, CD_PROP_INT32, ".hide_poly");

      fd->bm_faces_iter_ = 0;
      fd->bm_faces_ = node->bm_faces;
      break;
  }

  if (!BKE_pbvh_face_iter_done(fd)) {
    pbvh_face_iter_step(fd, false);
  }
}

void BKE_pbvh_face_iter_finish(PBVHFaceIter *fd)
{
  if (fd->verts != fd->verts_reserved_) {
    MEM_SAFE_FREE(fd->verts);
  }
}

bool BKE_pbvh_face_iter_done(PBVHFaceIter *fd)
{
  switch (fd->pbvh_type_) {
    case PBVH_FACES:
    case PBVH_GRIDS:
      return fd->prim_index_ >= fd->node_->totprim;
    case PBVH_BMESH:
      return fd->bm_faces_iter_ >= fd->bm_faces_->cur;
    default:
      BLI_assert_unreachable();
      return true;
  }
}

void BKE_pbvh_sync_visibility_from_verts(PBVH *pbvh, Mesh *mesh)
{
  switch (pbvh->header.type) {
    case PBVH_FACES: {
      BKE_mesh_flush_hidden_from_verts(mesh);
      BKE_pbvh_update_hide_attributes_from_mesh(pbvh);
      break;
    }
    case PBVH_BMESH: {
      BMIter iter;
      BMVert *v;
      BMEdge *e;
      BMFace *f;

      BM_ITER_MESH (f, &iter, pbvh->header.bm, BM_FACES_OF_MESH) {
        BM_elem_flag_disable(f, BM_ELEM_HIDDEN);
      }

      BM_ITER_MESH (e, &iter, pbvh->header.bm, BM_EDGES_OF_MESH) {
        BM_elem_flag_disable(e, BM_ELEM_HIDDEN);
      }

      BM_ITER_MESH (v, &iter, pbvh->header.bm, BM_VERTS_OF_MESH) {
        if (!BM_elem_flag_test(v, BM_ELEM_HIDDEN)) {
          continue;
        }
        BMIter iter_l;
        BMLoop *l;

        BM_ITER_ELEM (l, &iter_l, v, BM_LOOPS_OF_VERT) {
          BM_elem_flag_enable(l->e, BM_ELEM_HIDDEN);
          BM_elem_flag_enable(l->f, BM_ELEM_HIDDEN);
        }
      }
      break;
    }
    case PBVH_GRIDS: {
      const MPoly *mp = BKE_mesh_polys(mesh);
      CCGKey key = pbvh->gridkey;

      bool *hide_poly = (bool *)CustomData_get_layer_named_for_write(
          &mesh->pdata, CD_PROP_BOOL, ".hide_poly", mesh->totpoly);

      bool delete_hide_poly = true;
      for (int face_index = 0; face_index < mesh->totpoly; face_index++, mp++) {
        bool hidden = false;

        for (int loop_index = 0; !hidden && loop_index < mp->totloop; loop_index++) {
          int grid_index = mp->loopstart + loop_index;

          if (pbvh->grid_hidden[grid_index] &&
              BLI_BITMAP_TEST(pbvh->grid_hidden[grid_index], key.grid_area - 1)) {
            hidden = true;

            break;
          }
        }

        if (hidden && !hide_poly) {
          hide_poly = (bool *)CustomData_get_layer_named_for_write(
              &mesh->pdata, CD_PROP_BOOL, ".hide_poly", mesh->totpoly);

          if (!hide_poly) {
            CustomData_add_layer_named(
                &mesh->pdata, CD_PROP_BOOL, CD_CONSTRUCT, NULL, mesh->totpoly, ".hide_poly");

            hide_poly = (bool *)CustomData_get_layer_named_for_write(
                &mesh->pdata, CD_PROP_BOOL, ".hide_poly", mesh->totpoly);
          }
        }

        if (hide_poly) {
          delete_hide_poly = delete_hide_poly && !hidden;
          hide_poly[face_index] = hidden;
        }
      }

      if (delete_hide_poly) {
        CustomData_free_layer_named(&mesh->pdata, ".hide_poly", mesh->totpoly);
      }

      BKE_mesh_flush_hidden_from_polys(mesh);
      BKE_pbvh_update_hide_attributes_from_mesh(pbvh);
      break;
    }
  }
}<|MERGE_RESOLUTION|>--- conflicted
+++ resolved
@@ -919,12 +919,8 @@
                          Mesh *mesh,
                          const MPoly *mpoly,
                          const MLoop *mloop,
-<<<<<<< HEAD
-                         MVert *verts,
+                         float (*vert_positions)[3],
                          MSculptVert *msculptverts,
-=======
-                         float (*vert_positions)[3],
->>>>>>> 92773761
                          int totvert,
                          struct CustomData *vdata,
                          struct CustomData *ldata,
@@ -953,12 +949,8 @@
       &mesh->pdata, CD_PROP_INT32, "material_index");
   pbvh->mloop = mloop;
   pbvh->looptri = looptri;
-<<<<<<< HEAD
-  pbvh->verts = verts;
   pbvh->msculptverts = msculptverts;
-=======
   pbvh->vert_positions = vert_positions;
->>>>>>> 92773761
   BKE_mesh_vertex_normals_ensure(mesh);
   pbvh->vert_normals = BKE_mesh_vertex_normals_for_write(mesh);
   pbvh->hide_vert = (bool *)CustomData_get_layer_named_for_write(
@@ -1181,7 +1173,7 @@
       MEM_freeN((void *)pbvh->vert_positions);
     }
 
-    pbvh->verts = NULL;
+    pbvh->vert_positions = NULL;
   }
 
   if (pbvh->looptri) {
@@ -3674,7 +3666,7 @@
       pbvh_bmesh_check_other_verts(node);
     }
 
-    vi->mverts = NULL;
+    vi->vert_positions = NULL;
 
     vi->bi = 0;
     vi->bm_cur_set = node->bm_unique_verts;
@@ -4413,11 +4405,9 @@
           continue;
         }
 
-        const MVert *mv1 = pbvh->verts + pbvh->mloop[lt->tri[0]].v;
-        const MVert *mv2 = pbvh->verts + pbvh->mloop[lt->tri[1]].v;
-        const MVert *mv3 = pbvh->verts + pbvh->mloop[lt->tri[2]].v;
-
-        float area = area_tri_v3(mv1->co, mv2->co, mv3->co);
+        float area = area_tri_v3(pbvh->vert_positions[pbvh->mloop[lt->tri[0]].v],
+                                 pbvh->vert_positions[pbvh->mloop[lt->tri[1]].v],
+                                 pbvh->vert_positions[pbvh->mloop[lt->tri[2]].v]);
 
         pbvh->face_areas[lt->poly * 2 + cur_i] += area;
 
@@ -4796,13 +4786,14 @@
 void BKE_pbvh_update_vert_boundary_faces(int *boundary_flags,
                                          const int *face_sets,
                                          const bool *hide_poly,
-                                         const MVert *mvert,
+                                         const float (*vert_positions)[3],
                                          const MEdge *medge,
                                          const MLoop *mloop,
                                          const MPoly *mpoly,
                                          MSculptVert *msculptverts,
                                          const MeshElemMap *pmap,
-                                         PBVHVertRef vertex)
+                                         PBVHVertRef vertex,
+                                         const bool *sharp_edges)
 {
   MSculptVert *mv = msculptverts + vertex.i;
   const MeshElemMap *vert_map = &pmap[vertex.i];
@@ -4833,7 +4824,7 @@
 
     if (j < mp->totloop) {
       const MEdge *me = medge + ml->e;
-      if (me->flag & ME_SHARP) {
+      if (sharp_edges && sharp_edges[ml->e]) {
         *flags |= SCULPT_BOUNDARY_SHARP;
         totsharp++;
       }
@@ -5125,7 +5116,7 @@
         pbvh->vert_normals = BKE_mesh_vertex_normals_for_write(me);
       case PBVH_GRIDS:
         if (!pbvh->deformed) {
-          pbvh->verts = me->mvert;
+          pbvh->vert_positions = BKE_mesh_vert_positions_for_write(me);
         }
 
         pbvh->mloop = me->mloop;
@@ -5134,7 +5125,7 @@
         pbvh->ldata = &me->ldata;
         pbvh->pdata = &me->pdata;
 
-        pbvh->face_sets = CustomData_get_layer_named(
+        pbvh->face_sets = (int *)CustomData_get_layer_named(
             &me->pdata, CD_PROP_INT32, ".sculpt_face_set");
 
         break;
@@ -5299,7 +5290,7 @@
 
   BKE_mesh_vert_poly_map_create(&pmap->pmap,
                                 &pmap->pmap_mem,
-                                BKE_mesh_verts(me),
+                                BKE_mesh_vert_positions(me),
                                 BKE_mesh_edges(me),
                                 BKE_mesh_polys(me),
                                 BKE_mesh_loops(me),
@@ -5467,7 +5458,7 @@
         float *mask = NULL;
 
         if (pbvh->header.type == PBVH_FACES) {
-          copy_v3_v3(mv->origco, pbvh->verts[vertex.i].co);
+          copy_v3_v3(mv->origco, pbvh->vert_positions[vertex.i]);
           copy_v3_v3(mv->origno, pbvh->vert_normals[vertex.i]);
           mask = (float *)CustomData_get_layer(pbvh->vdata, CD_PAINT_MASK);
 
