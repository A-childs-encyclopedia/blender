--- conflicted
+++ resolved
@@ -776,15 +776,8 @@
 
   MEM_SAFE_FREE(pbvh->vert_bitmap);
 
-<<<<<<< HEAD
-  if (pbvh->vbo_id) {
-    GPU_pbvh_free_format(pbvh->vbo_id);
-  }
-
   pbvh_pixels_free(pbvh);
 
-=======
->>>>>>> 9df9397a
   MEM_freeN(pbvh);
 }
 
