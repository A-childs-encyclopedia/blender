/* SPDX-License-Identifier: GPL-2.0-or-later
 * Copyright 2022 Blender Foundation. All rights reserved. */

#include "BKE_customdata.h"
#include "BKE_mesh.h"
#include "BKE_mesh_mapping.h"
#include "BKE_pbvh.h"
#include "BKE_pbvh_pixels.hh"

#include "DNA_image_types.h"
#include "DNA_mesh_types.h"
#include "DNA_meshdata_types.h"
#include "DNA_object_types.h"

#include "BLI_math.h"
#include "BLI_task.h"

#include "BKE_image_wrappers.hh"
#include "BKE_uv_islands.hh"

#include "bmesh.h"

#include "pbvh_intern.h"

namespace blender::bke::pbvh::pixels {

/**
 * During debugging this check could be enabled.
 * It will write to each image pixel that is covered by the PBVH.
 */
constexpr bool USE_WATERTIGHT_CHECK = false;

/**
 * Calculate the delta of two neighbor UV coordinates in the given image buffer.
 */
static float2 calc_barycentric_delta(const float2 uvs[3],
                                     const float2 start_uv,
                                     const float2 end_uv)
{

  float3 start_barycentric;
  barycentric_weights_v2(uvs[0], uvs[1], uvs[2], start_uv, start_barycentric);
  float3 end_barycentric;
  barycentric_weights_v2(uvs[0], uvs[1], uvs[2], end_uv, end_barycentric);
  float3 barycentric = end_barycentric - start_barycentric;
  return float2(barycentric.x, barycentric.y);
}

static float2 calc_barycentric_delta_x(const ImBuf *image_buffer,
                                       const float2 uvs[3],
                                       const int x,
                                       const int y)
{
  const float2 start_uv(float(x) / image_buffer->x, float(y) / image_buffer->y);
  const float2 end_uv(float(x + 1) / image_buffer->x, float(y) / image_buffer->y);
  return calc_barycentric_delta(uvs, start_uv, end_uv);
}

static void extract_barycentric_pixels(UDIMTilePixels &tile_data,
                                       const ImBuf *image_buffer,
                                       const uv_islands::UVIslandsMask &uv_mask,
                                       const int64_t uv_island_index,
                                       const int64_t uv_primitive_index,
                                       const float2 uvs[3],
                                       const float2 tile_offset,
                                       const int minx,
                                       const int miny,
                                       const int maxx,
                                       const int maxy)
{
  for (int y = miny; y < maxy; y++) {
    bool start_detected = false;
    PackedPixelRow pixel_row;
    pixel_row.uv_primitive_index = uv_primitive_index;
    pixel_row.num_pixels = 0;
    int x;

    for (x = minx; x < maxx; x++) {
      float2 uv((float(x) + 0.5f) / image_buffer->x, (float(y) + 0.5f) / image_buffer->y);
      float3 barycentric_weights;
      barycentric_weights_v2(uvs[0], uvs[1], uvs[2], uv, barycentric_weights);

      const bool is_inside = barycentric_inside_triangle_v2(barycentric_weights);
      const bool is_masked = uv_mask.is_masked(uv_island_index, uv + tile_offset);
      if (!start_detected && is_inside && is_masked) {
        start_detected = true;
        pixel_row.start_image_coordinate = ushort2(x, y);
        pixel_row.start_barycentric_coord = float2(barycentric_weights.x, barycentric_weights.y);
      }
      else if (start_detected && (!is_inside || !is_masked)) {
        break;
      }
    }

    if (!start_detected) {
      continue;
    }
    pixel_row.num_pixels = x - pixel_row.start_image_coordinate.x;
    tile_data.pixel_rows.append(pixel_row);
  }
}

/** Update the geometry primitives of the pbvh. */
static void update_geom_primitives(PBVH &pbvh, const uv_islands::MeshData &mesh_data)
{
  PBVHData &pbvh_data = BKE_pbvh_pixels_data_get(pbvh);
  pbvh_data.clear_data();
  for (const uv_islands::MeshPrimitive &mesh_primitive : mesh_data.primitives) {
    pbvh_data.geom_primitives.append(int3(mesh_primitive.vertices[0].vertex->v,
                                          mesh_primitive.vertices[1].vertex->v,
                                          mesh_primitive.vertices[2].vertex->v));
  }
}

struct UVPrimitiveLookup {
  struct Entry {
    uv_islands::UVPrimitive *uv_primitive;
    uint64_t uv_island_index;

    Entry(uv_islands::UVPrimitive *uv_primitive, uint64_t uv_island_index)
        : uv_primitive(uv_primitive), uv_island_index(uv_island_index)
    {
    }
  };

  Vector<Vector<Entry>> lookup;

  UVPrimitiveLookup(const uint64_t geom_primitive_len, uv_islands::UVIslands &uv_islands)
  {
    lookup.append_n_times(Vector<Entry>(), geom_primitive_len);

    uint64_t uv_island_index = 0;
    for (uv_islands::UVIsland &uv_island : uv_islands.islands) {
      for (VectorList<uv_islands::UVPrimitive>::UsedVector &uv_primitives :
           uv_island.uv_primitives) {
        for (uv_islands::UVPrimitive &uv_primitive : uv_primitives) {
          lookup[uv_primitive.primitive->index].append_as(Entry(&uv_primitive, uv_island_index));
        }
      }
      uv_island_index++;
    }
  }
};

struct EncodePixelsUserData {
  Image *image;
  ImageUser *image_user;
  PBVH *pbvh;
  Vector<PBVHNode *> *nodes;
  const MLoopUV *ldata_uv;
  const uv_islands::UVIslandsMask *uv_masks;
  /** Lookup to retrieve the UV primitives based on the primitive index. */
  const UVPrimitiveLookup *uv_primitive_lookup;
};

static void do_encode_pixels(void *__restrict userdata,
                             const int n,
                             const TaskParallelTLS *__restrict UNUSED(tls))
{
  EncodePixelsUserData *data = static_cast<EncodePixelsUserData *>(userdata);
  Image *image = data->image;
  ImageUser image_user = *data->image_user;
  PBVHNode *node = (*data->nodes)[n];
  NodeData *node_data = static_cast<NodeData *>(node->pixels.node_data);
  const uv_islands::UVIslandsMask &uv_masks = *data->uv_masks;

  LISTBASE_FOREACH (ImageTile *, tile, &data->image->tiles) {
    image::ImageTileWrapper image_tile(tile);
    image_user.tile = image_tile.get_tile_number();
    ImBuf *image_buffer = BKE_image_acquire_ibuf(image, &image_user, nullptr);
    if (image_buffer == nullptr) {
      continue;
    }

    UDIMTilePixels tile_data;
    tile_data.tile_number = image_tile.get_tile_number();
    float2 tile_offset = float2(image_tile.get_tile_offset());

    for (int pbvh_node_prim_index = 0; pbvh_node_prim_index < node->totprim;
         pbvh_node_prim_index++) {
      int64_t geom_prim_index = node->prim_indices[pbvh_node_prim_index];
      for (const UVPrimitiveLookup::Entry &entry :
           data->uv_primitive_lookup->lookup[geom_prim_index]) {
        uv_islands::UVBorder uv_border = entry.uv_primitive->extract_border();
        float2 uvs[3] = {
            entry.uv_primitive->get_uv_vertex(0)->uv - tile_offset,
            entry.uv_primitive->get_uv_vertex(1)->uv - tile_offset,
            entry.uv_primitive->get_uv_vertex(2)->uv - tile_offset,
        };
        const float minv = clamp_f(min_fff(uvs[0].y, uvs[1].y, uvs[2].y), 0.0f, 1.0f);
        const int miny = floor(minv * image_buffer->y);
        const float maxv = clamp_f(max_fff(uvs[0].y, uvs[1].y, uvs[2].y), 0.0f, 1.0f);
        const int maxy = min_ii(ceil(maxv * image_buffer->y), image_buffer->y);
        const float minu = clamp_f(min_fff(uvs[0].x, uvs[1].x, uvs[2].x), 0.0f, 1.0f);
        const int minx = floor(minu * image_buffer->x);
        const float maxu = clamp_f(max_fff(uvs[0].x, uvs[1].x, uvs[2].x), 0.0f, 1.0f);
        const int maxx = min_ii(ceil(maxu * image_buffer->x), image_buffer->x);

        /* TODO: Perform bounds check */
        int64_t uv_prim_index = node_data->uv_primitives.size();
        node_data->uv_primitives.append(geom_prim_index);
        UVPrimitivePaintInput &paint_input = node_data->uv_primitives.last();

        /* Calculate barycentric delta */
        paint_input.delta_barycentric_coord_u = calc_barycentric_delta_x(
            image_buffer, uvs, minx, miny);

        /* Extract the pixels. */
        extract_barycentric_pixels(tile_data,
                                   image_buffer,
                                   uv_masks,
                                   entry.uv_island_index,
                                   uv_prim_index,
                                   uvs,
                                   tile_offset,
                                   minx,
                                   miny,
                                   maxx,
                                   maxy);
      }
    }
    BKE_image_release_ibuf(image, image_buffer, nullptr);

    if (tile_data.pixel_rows.is_empty()) {
      continue;
    }

    node_data->tiles.append(tile_data);
  }
}

static bool should_pixels_be_updated(PBVHNode *node)
{
  if ((node->flag & PBVH_Leaf) == 0) {
    return false;
  }
  if ((node->flag & PBVH_RebuildPixels) != 0) {
    return true;
  }
  NodeData *node_data = static_cast<NodeData *>(node->pixels.node_data);
  if (node_data != nullptr) {
    return false;
  }
  return true;
}

static int64_t count_nodes_to_update(PBVH *pbvh)
{
  int64_t result = 0;
  for (int n = 0; n < pbvh->totnode; n++) {
    PBVHNode *node = &pbvh->nodes[n];
    if (should_pixels_be_updated(node)) {
      result++;
    }
  }
  return result;
}

/**
 * Find the nodes that needs to be updated.
 *
 * The nodes that require updated are added to the r_nodes_to_update parameter.
 * Will fill in r_visited_polygons with polygons that are owned by nodes that do not require
 * updates.
 *
 * returns if there were any nodes found (true).
 */
static bool find_nodes_to_update(PBVH *pbvh, Vector<PBVHNode *> &r_nodes_to_update)
{
  int64_t nodes_to_update_len = count_nodes_to_update(pbvh);
  if (nodes_to_update_len == 0) {
    return false;
  }

  /* Init or reset PBVH pixel data when changes detected. */
  if (pbvh->pixels.data == nullptr) {
    PBVHData *pbvh_data = MEM_new<PBVHData>(__func__);
    pbvh->pixels.data = pbvh_data;
  }
  else {
    PBVHData *pbvh_data = static_cast<PBVHData *>(pbvh->pixels.data);
    pbvh_data->clear_data();
  }

  r_nodes_to_update.reserve(nodes_to_update_len);

  for (int n = 0; n < pbvh->totnode; n++) {
    PBVHNode *node = &pbvh->nodes[n];
    if (!should_pixels_be_updated(node)) {
      continue;
    }
    r_nodes_to_update.append(node);
    node->flag = static_cast<PBVHNodeFlags>(node->flag | PBVH_RebuildPixels);

    if (node->pixels.node_data == nullptr) {
      NodeData *node_data = MEM_new<NodeData>(__func__);
      node->pixels.node_data = node_data;
    }
    else {
      NodeData *node_data = static_cast<NodeData *>(node->pixels.node_data);
      node_data->clear_data();
    }
  }

  return true;
}

static void apply_watertight_check(PBVH *pbvh, Image *image, ImageUser *image_user)
{
  ImageUser watertight = *image_user;
  LISTBASE_FOREACH (ImageTile *, tile_data, &image->tiles) {
    image::ImageTileWrapper image_tile(tile_data);
    watertight.tile = image_tile.get_tile_number();
    ImBuf *image_buffer = BKE_image_acquire_ibuf(image, &watertight, nullptr);
    if (image_buffer == nullptr) {
      continue;
    }
    for (int n = 0; n < pbvh->totnode; n++) {
      PBVHNode *node = &pbvh->nodes[n];
      if ((node->flag & PBVH_Leaf) == 0) {
        continue;
      }
      NodeData *node_data = static_cast<NodeData *>(node->pixels.node_data);
      UDIMTilePixels *tile_node_data = node_data->find_tile_data(image_tile);
      if (tile_node_data == nullptr) {
        continue;
      }

      for (PackedPixelRow &pixel_row : tile_node_data->pixel_rows) {
        int pixel_offset = pixel_row.start_image_coordinate.y * image_buffer->x +
                           pixel_row.start_image_coordinate.x;
        for (int x = 0; x < pixel_row.num_pixels; x++) {
          if (image_buffer->rect_float) {
            copy_v4_fl(&image_buffer->rect_float[pixel_offset * 4], 1.0);
          }
          if (image_buffer->rect) {
            uint8_t *dest = static_cast<uint8_t *>(
                static_cast<void *>(&image_buffer->rect[pixel_offset]));
            copy_v4_uchar(dest, 255);
          }
          pixel_offset += 1;
        }
      }
    }
    BKE_image_release_ibuf(image, image_buffer, nullptr);
  }
  BKE_image_partial_update_mark_full_update(image);
}

static void update_pixels(PBVH *pbvh, Mesh *mesh, Image *image, ImageUser *image_user)
{
  Vector<PBVHNode *> nodes_to_update;

  if (!find_nodes_to_update(pbvh, nodes_to_update)) {
    return;
  }

  const MLoopUV *ldata_uv = static_cast<const MLoopUV *>(
      CustomData_get_layer(&mesh->ldata, CD_MLOOPUV));
  if (ldata_uv == nullptr) {
    return;
  }

<<<<<<< HEAD
  uv_islands::MeshData mesh_data(
      pbvh->looptri, pbvh->totprim, pbvh->totvert, pbvh->mloop, ldata_uv);
  uv_islands::UVIslands islands(mesh_data);

  uv_islands::UVIslandsMask uv_masks;
  ImageUser tile_user = *image_user;
  LISTBASE_FOREACH (ImageTile *, tile_data, &image->tiles) {
    image::ImageTileWrapper image_tile(tile_data);
    tile_user.tile = image_tile.get_tile_number();
    ImBuf *tile_buffer = BKE_image_acquire_ibuf(image, &tile_user, nullptr);
    if (tile_buffer == nullptr) {
      continue;
    }
    uv_masks.add_tile(float2(image_tile.get_tile_x_offset(), image_tile.get_tile_y_offset()),
                      ushort2(tile_buffer->x, tile_buffer->y));
    BKE_image_release_ibuf(image, tile_buffer, nullptr);
=======
  for (PBVHNode *node : nodes_to_update) {
    NodeData *node_data = static_cast<NodeData *>(node->pixels.node_data);
    const Span<MLoop> loops = mesh->loops();
    init_triangles(pbvh, node, node_data, loops.data());
>>>>>>> 3ebf6a7f
  }
  uv_masks.add(islands);
  uv_masks.dilate(image->seamfix_iter);

  islands.extract_borders();
  islands.extend_borders(uv_masks);
  update_geom_primitives(*pbvh, mesh_data);

  UVPrimitiveLookup uv_primitive_lookup(mesh_data.looptri_len, islands);

  EncodePixelsUserData user_data;
  user_data.pbvh = pbvh;
  user_data.image = image;
  user_data.image_user = image_user;
  user_data.ldata_uv = ldata_uv;
  user_data.nodes = &nodes_to_update;
  user_data.uv_primitive_lookup = &uv_primitive_lookup;
  user_data.uv_masks = &uv_masks;

  TaskParallelSettings settings;
  BKE_pbvh_parallel_range_settings(&settings, true, nodes_to_update.size());
  BLI_task_parallel_range(0, nodes_to_update.size(), &user_data, do_encode_pixels, &settings);
  if (USE_WATERTIGHT_CHECK) {
    apply_watertight_check(pbvh, image, image_user);
  }

  /* Rebuild the undo regions. */
  for (PBVHNode *node : nodes_to_update) {
    NodeData *node_data = static_cast<NodeData *>(node->pixels.node_data);
    node_data->rebuild_undo_regions();
  }

  /* Clear the UpdatePixels flag. */
  for (PBVHNode *node : nodes_to_update) {
    node->flag = static_cast<PBVHNodeFlags>(node->flag & ~PBVH_RebuildPixels);
  }

//#define DO_PRINT_STATISTICS
#ifdef DO_PRINT_STATISTICS
  /* Print some statistics about compression ratio. */
  {
    int64_t compressed_data_len = 0;
    int64_t num_pixels = 0;
    for (int n = 0; n < pbvh->totnode; n++) {
      PBVHNode *node = &pbvh->nodes[n];
      if ((node->flag & PBVH_Leaf) == 0) {
        continue;
      }
      NodeData *node_data = static_cast<NodeData *>(node->pixels.node_data);
      compressed_data_len += node_data->triangles.mem_size();
      for (const UDIMTilePixels &tile_data : node_data->tiles) {
        compressed_data_len += tile_data.encoded_pixels.size() * sizeof(PackedPixelRow);
        for (const PackedPixelRow &encoded_pixels : tile_data.encoded_pixels) {
          num_pixels += encoded_pixels.num_pixels;
        }
      }
    }
    printf("Encoded %lld pixels in %lld bytes (%f bytes per pixel)\n",
           num_pixels,
           compressed_data_len,
           float(compressed_data_len) / num_pixels);
  }
#endif
}

NodeData &BKE_pbvh_pixels_node_data_get(PBVHNode &node)
{
  BLI_assert(node.pixels.node_data != nullptr);
  NodeData *node_data = static_cast<NodeData *>(node.pixels.node_data);
  return *node_data;
}

PBVHData &BKE_pbvh_pixels_data_get(PBVH &pbvh)
{
  BLI_assert(pbvh.pixels.data != nullptr);
  PBVHData *data = static_cast<PBVHData *>(pbvh.pixels.data);
  return *data;
}

void BKE_pbvh_pixels_mark_image_dirty(PBVHNode &node, Image &image, ImageUser &image_user)
{
  BLI_assert(node.pixels.node_data != nullptr);
  NodeData *node_data = static_cast<NodeData *>(node.pixels.node_data);
  if (node_data->flags.dirty) {
    ImageUser local_image_user = image_user;
    LISTBASE_FOREACH (ImageTile *, tile, &image.tiles) {
      image::ImageTileWrapper image_tile(tile);
      local_image_user.tile = image_tile.get_tile_number();
      ImBuf *image_buffer = BKE_image_acquire_ibuf(&image, &local_image_user, nullptr);
      if (image_buffer == nullptr) {
        continue;
      }

      node_data->mark_region(image, image_tile, *image_buffer);
      BKE_image_release_ibuf(&image, image_buffer, nullptr);
    }
    node_data->flags.dirty = false;
  }
}

}  // namespace blender::bke::pbvh::pixels

extern "C" {
using namespace blender::bke::pbvh::pixels;

void BKE_pbvh_build_pixels(PBVH *pbvh, Mesh *mesh, Image *image, ImageUser *image_user)
{
  update_pixels(pbvh, mesh, image, image_user);
}

void pbvh_node_pixels_free(PBVHNode *node)
{
  NodeData *node_data = static_cast<NodeData *>(node->pixels.node_data);
  MEM_delete(node_data);
  node->pixels.node_data = nullptr;
}

void pbvh_pixels_free(PBVH *pbvh)
{
  PBVHData *pbvh_data = static_cast<PBVHData *>(pbvh->pixels.data);
  MEM_delete(pbvh_data);
  pbvh->pixels.data = nullptr;
}
}<|MERGE_RESOLUTION|>--- conflicted
+++ resolved
@@ -361,7 +361,6 @@
     return;
   }
 
-<<<<<<< HEAD
   uv_islands::MeshData mesh_data(
       pbvh->looptri, pbvh->totprim, pbvh->totvert, pbvh->mloop, ldata_uv);
   uv_islands::UVIslands islands(mesh_data);
@@ -378,12 +377,6 @@
     uv_masks.add_tile(float2(image_tile.get_tile_x_offset(), image_tile.get_tile_y_offset()),
                       ushort2(tile_buffer->x, tile_buffer->y));
     BKE_image_release_ibuf(image, tile_buffer, nullptr);
-=======
-  for (PBVHNode *node : nodes_to_update) {
-    NodeData *node_data = static_cast<NodeData *>(node->pixels.node_data);
-    const Span<MLoop> loops = mesh->loops();
-    init_triangles(pbvh, node, node_data, loops.data());
->>>>>>> 3ebf6a7f
   }
   uv_masks.add(islands);
   uv_masks.dilate(image->seamfix_iter);
