/* SPDX-License-Identifier: GPL-2.0-or-later
 * Copyright 2022 Blender Foundation. All rights reserved. */

#include "BKE_attribute.hh"
#include "BKE_customdata.h"
#include "BKE_mesh.h"
#include "BKE_mesh_mapping.h"
#include "BKE_pbvh.h"
#include "BKE_pbvh_pixels.hh"

#include "DNA_image_types.h"
#include "DNA_mesh_types.h"
#include "DNA_meshdata_types.h"
#include "DNA_object_types.h"

#include "BLI_math.h"
#include "BLI_task.h"
#include "PIL_time.h"

#include "BKE_global.h"
#include "BKE_image_wrappers.hh"

#include "bmesh.h"

#include "pbvh_intern.h"
#include "pbvh_pixels_copy.hh"
#include "pbvh_uv_islands.hh"

namespace blender::bke::pbvh::pixels {

/**
 * Calculate the delta of two neighbor UV coordinates in the given image buffer.
 */
static float2 calc_barycentric_delta(const float2 uvs[3],
                                     const float2 start_uv,
                                     const float2 end_uv)
{

  float3 start_barycentric;
  barycentric_weights_v2(uvs[0], uvs[1], uvs[2], start_uv, start_barycentric);
  float3 end_barycentric;
  barycentric_weights_v2(uvs[0], uvs[1], uvs[2], end_uv, end_barycentric);
  float3 barycentric = end_barycentric - start_barycentric;
  return float2(barycentric.x, barycentric.y);
}

static float2 calc_barycentric_delta_x(const ImBuf *image_buffer,
                                       const float2 uvs[3],
                                       const int x,
                                       const int y)
{
  const float2 start_uv(float(x) / image_buffer->x, float(y) / image_buffer->y);
  const float2 end_uv(float(x + 1) / image_buffer->x, float(y) / image_buffer->y);
  return calc_barycentric_delta(uvs, start_uv, end_uv);
}

static int count_node_pixels(PBVHNode &node)
{
  if (!node.pixels.node_data) {
    return 0;
  }

  NodeData &data = BKE_pbvh_pixels_node_data_get(node);

  int totpixel = 0;

  for (UDIMTilePixels &tile : data.tiles) {
    for (PackedPixelRow &row : tile.pixel_rows) {
      totpixel += row.num_pixels;
    }
  }

  return totpixel;
}

struct SplitQueueData {
  ThreadQueue *new_nodes;
  TaskPool *pool;

  PBVH *pbvh;
  Mesh *mesh;
  Image *image;
  ImageUser *image_user;
};

struct SplitNodePair {
  SplitNodePair *parent;
  PBVHNode node;
  int children_offset = 0;
  int depth = 0;
  int source_index = -1;
  bool is_old = false;
  SplitQueueData *tdata;

  SplitNodePair(SplitNodePair *node_parent = nullptr) : parent(node_parent)
  {
    memset(static_cast<void *>(&node), 0, sizeof(PBVHNode));
  }
};

static void split_thread_job(TaskPool *__restrict pool, void *taskdata);

static void split_pixel_node(
    PBVH *pbvh, SplitNodePair *split, Image *image, ImageUser *image_user, SplitQueueData *tdata)
{
  BB cb;
  PBVHNode *node = &split->node;

  cb = node->vb;

  if (count_node_pixels(*node) <= pbvh->pixel_leaf_limit || split->depth >= pbvh->depth_limit) {
    BKE_pbvh_pixels_node_data_get(split->node).rebuild_undo_regions();
    return;
  }

  /* Find widest axis and its midpoint */
  const int axis = BB_widest_axis(&cb);
  const float mid = (cb.bmax[axis] + cb.bmin[axis]) * 0.5f;

  node->flag = (PBVHNodeFlags)((int)node->flag & (int)~PBVH_TexLeaf);

  SplitNodePair *split1 = MEM_new<SplitNodePair>("split_pixel_node split1", split);
  SplitNodePair *split2 = MEM_new<SplitNodePair>("split_pixel_node split1", split);

  split1->depth = split->depth + 1;
  split2->depth = split->depth + 1;

  PBVHNode *child1 = &split1->node;
  PBVHNode *child2 = &split2->node;

  child1->flag = PBVH_TexLeaf;
  child2->flag = PBVH_TexLeaf;

  child1->vb = cb;
  child1->vb.bmax[axis] = mid;

  child2->vb = cb;
  child2->vb.bmin[axis] = mid;

  NodeData &data = BKE_pbvh_pixels_node_data_get(split->node);

  NodeData *data1 = MEM_new<NodeData>(__func__);
  NodeData *data2 = MEM_new<NodeData>(__func__);
  child1->pixels.node_data = static_cast<void *>(data1);
  child2->pixels.node_data = static_cast<void *>(data2);

  data1->uv_primitives = data.uv_primitives;
  data2->uv_primitives = data.uv_primitives;

  data1->tiles.resize(data.tiles.size());
  data2->tiles.resize(data.tiles.size());

  for (int i : IndexRange(data.tiles.size())) {
    UDIMTilePixels &tile = data.tiles[i];
    UDIMTilePixels &tile1 = data1->tiles[i];
    UDIMTilePixels &tile2 = data2->tiles[i];

    tile1.tile_number = tile2.tile_number = tile.tile_number;
    tile1.flags.dirty = tile2.flags.dirty = 0;
  }

  ImageUser image_user2 = *image_user;

  for (int i : IndexRange(data.tiles.size())) {
    const UDIMTilePixels &tile = data.tiles[i];

    image_user2.tile = tile.tile_number;

    ImBuf *image_buffer = BKE_image_acquire_ibuf(image, &image_user2, nullptr);
    if (image_buffer == nullptr) {
      continue;
    }

    const float(*vert_cos)[3] = BKE_pbvh_get_vert_positions(pbvh);
    PBVHData &pbvh_data = BKE_pbvh_pixels_data_get(*pbvh);

    for (const PackedPixelRow &row : tile.pixel_rows) {
      UDIMTilePixels *tile1 = &data1->tiles[i];
      UDIMTilePixels *tile2 = &data2->tiles[i];

      UVPrimitivePaintInput &uv_prim = data.uv_primitives.paint_input[row.uv_primitive_index];
      int3 tri = pbvh_data.geom_primitives.vert_indices[uv_prim.geometry_primitive_index];

      float verts[3][3];

      copy_v3_v3(verts[0], vert_cos[tri[0]]);
      copy_v3_v3(verts[1], vert_cos[tri[1]]);
      copy_v3_v3(verts[2], vert_cos[tri[2]]);

      float2 delta = uv_prim.delta_barycentric_coord_u;
      float2 uv1 = row.start_barycentric_coord;
      float2 uv2 = row.start_barycentric_coord + delta * (float)row.num_pixels;

      float co1[3];
      float co2[3];

      interp_barycentric_tri_v3(verts, uv1[0], uv1[1], co1);
      interp_barycentric_tri_v3(verts, uv2[0], uv2[1], co2);

      /* Are we spanning the midpoint? */
      if ((co1[axis] <= mid) != (co2[axis] <= mid)) {
        PackedPixelRow row1 = row;
        float t;

        if (mid < co1[axis]) {
          t = 1.0f - (mid - co2[axis]) / (co1[axis] - co2[axis]);

          SWAP(UDIMTilePixels *, tile1, tile2);
        }
        else {
          t = (mid - co1[axis]) / (co2[axis] - co1[axis]);
        }

        int num_pixels = (int)floorf((float)row.num_pixels * t);

        if (num_pixels) {
          row1.num_pixels = num_pixels;
          tile1->pixel_rows.append(row1);
        }

        if (num_pixels != row.num_pixels) {
          PackedPixelRow row2 = row;

          row2.num_pixels = row.num_pixels - num_pixels;

          row2.start_barycentric_coord = row.start_barycentric_coord +
                                         uv_prim.delta_barycentric_coord_u * (float)num_pixels;
          row2.start_image_coordinate = row.start_image_coordinate;
          row2.start_image_coordinate[0] += num_pixels;

          tile2->pixel_rows.append(row2);
        }
      }
      else if (co1[axis] <= mid && co2[axis] <= mid) {
        tile1->pixel_rows.append(row);
      }
      else {
        tile2->pixel_rows.append(row);
      }
    }

    BKE_image_release_ibuf(image, image_buffer, nullptr);
  }

  data.undo_regions.clear();

  if (node->flag & PBVH_Leaf) {
    data.clear_data();
  }
  else {
    pbvh_node_pixels_free(node);
  }

  BLI_thread_queue_push(tdata->new_nodes, static_cast<void *>(split1));
  BLI_thread_queue_push(tdata->new_nodes, static_cast<void *>(split2));

  BLI_task_pool_push(tdata->pool, split_thread_job, static_cast<void *>(split1), false, nullptr);
  BLI_task_pool_push(tdata->pool, split_thread_job, static_cast<void *>(split2), false, nullptr);
}

static void split_flush_final_nodes(SplitQueueData *tdata)
{
  PBVH *pbvh = tdata->pbvh;
  Vector<SplitNodePair *> splits;

  while (!BLI_thread_queue_is_empty(tdata->new_nodes)) {
    SplitNodePair *newsplit = static_cast<SplitNodePair *>(BLI_thread_queue_pop(tdata->new_nodes));

    splits.append(newsplit);

    if (newsplit->is_old) {
      continue;
    }

    if (!newsplit->parent->children_offset) {
      newsplit->parent->children_offset = pbvh->totnode;

      pbvh_grow_nodes(pbvh, pbvh->totnode + 2);
      newsplit->source_index = newsplit->parent->children_offset;
    }
    else {
      newsplit->source_index = newsplit->parent->children_offset + 1;
    }
  }

  for (SplitNodePair *split : splits) {
    BLI_assert(split->source_index != -1);

    split->node.children_offset = split->children_offset;
    pbvh->nodes[split->source_index] = split->node;
  }

  for (SplitNodePair *split : splits) {
    MEM_delete<SplitNodePair>(split);
  }
}

static void split_thread_job(TaskPool *__restrict pool, void *taskdata)
{

  SplitQueueData *tdata = static_cast<SplitQueueData *>(BLI_task_pool_user_data(pool));
  SplitNodePair *split = static_cast<SplitNodePair *>(taskdata);

  split_pixel_node(tdata->pbvh, split, tdata->image, tdata->image_user, tdata);
}

static void split_pixel_nodes(PBVH *pbvh, Mesh *mesh, Image *image, ImageUser *image_user)
{
  if (G.debug_value == 891) {
    return;
  }

  if (!pbvh->depth_limit) {
    pbvh->depth_limit = 40; /* TODO: move into a constant */
  }

  if (!pbvh->pixel_leaf_limit) {
    pbvh->pixel_leaf_limit = 256 * 256; /* TODO: move into a constant */
  }

  SplitQueueData tdata;
  TaskPool *pool = BLI_task_pool_create_suspended(&tdata, TASK_PRIORITY_HIGH);

  tdata.pool = pool;
  tdata.pbvh = pbvh;
  tdata.mesh = mesh;
  tdata.image = image;
  tdata.image_user = image_user;

  tdata.new_nodes = BLI_thread_queue_init();

  /* Set up initial jobs before initializing threads. */
  for (int i : IndexRange(pbvh->totnode)) {
    if (pbvh->nodes[i].flag & PBVH_TexLeaf) {
      SplitNodePair *split = MEM_new<SplitNodePair>("split_pixel_nodes split");

      split->source_index = i;
      split->is_old = true;
      split->node = pbvh->nodes[i];
      split->tdata = &tdata;

      BLI_task_pool_push(pool, split_thread_job, static_cast<void *>(split), false, nullptr);

      BLI_thread_queue_push(tdata.new_nodes, static_cast<void *>(split));
    }
  }

  BLI_task_pool_work_and_wait(pool);
  BLI_task_pool_free(pool);

  split_flush_final_nodes(&tdata);

  BLI_thread_queue_free(tdata.new_nodes);
}

/**
 * During debugging this check could be enabled.
 * It will write to each image pixel that is covered by the PBVH.
 */
constexpr bool USE_WATERTIGHT_CHECK = false;

static void extract_barycentric_pixels(UDIMTilePixels &tile_data,
                                       const ImBuf *image_buffer,
                                       const uv_islands::UVIslandsMask &uv_mask,
                                       const int64_t uv_island_index,
                                       const int64_t uv_primitive_index,
                                       const float2 uvs[3],
                                       const float2 tile_offset,
                                       const int minx,
                                       const int miny,
                                       const int maxx,
                                       const int maxy)
{
  for (int y = miny; y < maxy; y++) {
    bool start_detected = false;
    PackedPixelRow pixel_row;
    pixel_row.uv_primitive_index = uv_primitive_index;
    pixel_row.num_pixels = 0;
    int x;

    for (x = minx; x < maxx; x++) {
      float2 uv((float(x) + 0.5f) / image_buffer->x, (float(y) + 0.5f) / image_buffer->y);
      float3 barycentric_weights;
      barycentric_weights_v2(uvs[0], uvs[1], uvs[2], uv, barycentric_weights);

      const bool is_inside = barycentric_inside_triangle_v2(barycentric_weights);
      const bool is_masked = uv_mask.is_masked(uv_island_index, uv + tile_offset);
      if (!start_detected && is_inside && is_masked) {
        start_detected = true;
        pixel_row.start_image_coordinate = ushort2(x, y);
        pixel_row.start_barycentric_coord = float2(barycentric_weights.x, barycentric_weights.y);
      }
      else if (start_detected && (!is_inside || !is_masked)) {
        break;
      }
    }

    if (!start_detected) {
      continue;
    }
    pixel_row.num_pixels = x - pixel_row.start_image_coordinate.x;
    tile_data.pixel_rows.append(pixel_row);
  }
}

/** Update the geometry primitives of the pbvh. */
static void update_geom_primitives(PBVH &pbvh, const uv_islands::MeshData &mesh_data)
{
  PBVHData &pbvh_data = BKE_pbvh_pixels_data_get(pbvh);
  pbvh_data.clear_data();
  for (const MLoopTri &looptri : mesh_data.looptris) {
    pbvh_data.geom_primitives.append(int3(mesh_data.loops[looptri.tri[0]].v,
                                          mesh_data.loops[looptri.tri[1]].v,
                                          mesh_data.loops[looptri.tri[2]].v));
  }
}

struct UVPrimitiveLookup {
  struct Entry {
    uv_islands::UVPrimitive *uv_primitive;
    uint64_t uv_island_index;

    Entry(uv_islands::UVPrimitive *uv_primitive, uint64_t uv_island_index)
        : uv_primitive(uv_primitive), uv_island_index(uv_island_index)
    {
    }
  };

  Vector<Vector<Entry>> lookup;

  UVPrimitiveLookup(const uint64_t geom_primitive_len, uv_islands::UVIslands &uv_islands)
  {
    lookup.append_n_times(Vector<Entry>(), geom_primitive_len);

    uint64_t uv_island_index = 0;
    for (uv_islands::UVIsland &uv_island : uv_islands.islands) {
      for (VectorList<uv_islands::UVPrimitive>::UsedVector &uv_primitives :
           uv_island.uv_primitives) {
        for (uv_islands::UVPrimitive &uv_primitive : uv_primitives) {
          lookup[uv_primitive.primitive_i].append_as(Entry(&uv_primitive, uv_island_index));
        }
      }
      uv_island_index++;
    }
  }
};

struct EncodePixelsUserData {
  const uv_islands::MeshData *mesh_data;
  Image *image;
  ImageUser *image_user;
  PBVH *pbvh;
  Vector<PBVHNode *> *nodes;
  const uv_islands::UVIslandsMask *uv_masks;
  /** Lookup to retrieve the UV primitives based on the primitive index. */
  const UVPrimitiveLookup *uv_primitive_lookup;
};

static void do_encode_pixels(void *__restrict userdata,
                             const int n,
                             const TaskParallelTLS *__restrict /*tls*/)
{
  EncodePixelsUserData *data = static_cast<EncodePixelsUserData *>(userdata);
  const uv_islands::MeshData &mesh_data = *data->mesh_data;
  Image *image = data->image;
  ImageUser image_user = *data->image_user;
  PBVHNode *node = (*data->nodes)[n];
  NodeData *node_data = static_cast<NodeData *>(node->pixels.node_data);
  const uv_islands::UVIslandsMask &uv_masks = *data->uv_masks;

  LISTBASE_FOREACH (ImageTile *, tile, &data->image->tiles) {
    image::ImageTileWrapper image_tile(tile);
    image_user.tile = image_tile.get_tile_number();
    ImBuf *image_buffer = BKE_image_acquire_ibuf(image, &image_user, nullptr);
    if (image_buffer == nullptr) {
      continue;
    }

    UDIMTilePixels tile_data;
    tile_data.tile_number = image_tile.get_tile_number();
    float2 tile_offset = float2(image_tile.get_tile_offset());

    for (int pbvh_node_prim_index = 0; pbvh_node_prim_index < node->totprim;
         pbvh_node_prim_index++) {
      int64_t geom_prim_index = node->prim_indices[pbvh_node_prim_index];
      for (const UVPrimitiveLookup::Entry &entry :
           data->uv_primitive_lookup->lookup[geom_prim_index]) {
        uv_islands::UVBorder uv_border = entry.uv_primitive->extract_border();
        float2 uvs[3] = {
            entry.uv_primitive->get_uv_vertex(mesh_data, 0)->uv - tile_offset,
            entry.uv_primitive->get_uv_vertex(mesh_data, 1)->uv - tile_offset,
            entry.uv_primitive->get_uv_vertex(mesh_data, 2)->uv - tile_offset,
        };
        const float minv = clamp_f(min_fff(uvs[0].y, uvs[1].y, uvs[2].y), 0.0f, 1.0f);
        const int miny = floor(minv * image_buffer->y);
        const float maxv = clamp_f(max_fff(uvs[0].y, uvs[1].y, uvs[2].y), 0.0f, 1.0f);
        const int maxy = min_ii(ceil(maxv * image_buffer->y), image_buffer->y);
        const float minu = clamp_f(min_fff(uvs[0].x, uvs[1].x, uvs[2].x), 0.0f, 1.0f);
        const int minx = floor(minu * image_buffer->x);
        const float maxu = clamp_f(max_fff(uvs[0].x, uvs[1].x, uvs[2].x), 0.0f, 1.0f);
        const int maxx = min_ii(ceil(maxu * image_buffer->x), image_buffer->x);

        /* TODO: Perform bounds check */
        int64_t uv_prim_index = node_data->uv_primitives.size();
        node_data->uv_primitives.append(geom_prim_index);
        UVPrimitivePaintInput &paint_input = node_data->uv_primitives.last();

        /* Calculate barycentric delta */
        paint_input.delta_barycentric_coord_u = calc_barycentric_delta_x(
            image_buffer, uvs, minx, miny);

        /* Extract the pixels. */
        extract_barycentric_pixels(tile_data,
                                   image_buffer,
                                   uv_masks,
                                   entry.uv_island_index,
                                   uv_prim_index,
                                   uvs,
                                   tile_offset,
                                   minx,
                                   miny,
                                   maxx,
                                   maxy);
      }
    }
    BKE_image_release_ibuf(image, image_buffer, nullptr);

    if (tile_data.pixel_rows.is_empty()) {
      continue;
    }

    node_data->tiles.append(tile_data);
  }
}

static bool should_pixels_be_updated(PBVHNode *node)
{
  if ((node->flag & (PBVH_Leaf | PBVH_TexLeaf)) == 0) {
    return false;
  }
  if (node->children_offset != 0) {
    return false;
  }
  if ((node->flag & PBVH_RebuildPixels) != 0) {
    return true;
  }
  NodeData *node_data = static_cast<NodeData *>(node->pixels.node_data);
  if (node_data != nullptr) {
    return false;
  }
  return true;
}

static int64_t count_nodes_to_update(PBVH *pbvh)
{
  int64_t result = 0;
  for (int n = 0; n < pbvh->totnode; n++) {
    PBVHNode *node = &pbvh->nodes[n];
    if (should_pixels_be_updated(node)) {
      result++;
    }
  }
  return result;
}

/**
 * Find the nodes that needs to be updated.
 *
 * The nodes that require updated are added to the r_nodes_to_update parameter.
 * Will fill in r_visited_polygons with polygons that are owned by nodes that do not require
 * updates.
 *
 * returns if there were any nodes found (true).
 */
static bool find_nodes_to_update(PBVH *pbvh, Vector<PBVHNode *> &r_nodes_to_update)
{
  int64_t nodes_to_update_len = count_nodes_to_update(pbvh);
  if (nodes_to_update_len == 0) {
    return false;
  }

  /* Init or reset PBVH pixel data when changes detected. */
  if (pbvh->pixels.data == nullptr) {
    PBVHData *pbvh_data = MEM_new<PBVHData>(__func__);
    pbvh->pixels.data = pbvh_data;
  }
  else {
    PBVHData *pbvh_data = static_cast<PBVHData *>(pbvh->pixels.data);
    pbvh_data->clear_data();
  }

  r_nodes_to_update.reserve(nodes_to_update_len);

  for (int n = 0; n < pbvh->totnode; n++) {
    PBVHNode *node = &pbvh->nodes[n];
    if (!should_pixels_be_updated(node)) {
      continue;
    }
    r_nodes_to_update.append(node);
    node->flag = static_cast<PBVHNodeFlags>(node->flag | PBVH_RebuildPixels);

    if (node->pixels.node_data == nullptr) {
      NodeData *node_data = MEM_new<NodeData>(__func__);
      node->pixels.node_data = node_data;
    }
    else {
      NodeData *node_data = static_cast<NodeData *>(node->pixels.node_data);
      node_data->clear_data();
    }
  }

  return true;
}

static void apply_watertight_check(PBVH *pbvh, Image *image, ImageUser *image_user)
{
  ImageUser watertight = *image_user;
  LISTBASE_FOREACH (ImageTile *, tile_data, &image->tiles) {
    image::ImageTileWrapper image_tile(tile_data);
    watertight.tile = image_tile.get_tile_number();
    ImBuf *image_buffer = BKE_image_acquire_ibuf(image, &watertight, nullptr);
    if (image_buffer == nullptr) {
      continue;
    }
    for (int n = 0; n < pbvh->totnode; n++) {
      PBVHNode *node = &pbvh->nodes[n];
      if ((node->flag & PBVH_Leaf) == 0) {
        continue;
      }
      NodeData *node_data = static_cast<NodeData *>(node->pixels.node_data);
      UDIMTilePixels *tile_node_data = node_data->find_tile_data(image_tile);
      if (tile_node_data == nullptr) {
        continue;
      }

      for (PackedPixelRow &pixel_row : tile_node_data->pixel_rows) {
        int pixel_offset = pixel_row.start_image_coordinate.y * image_buffer->x +
                           pixel_row.start_image_coordinate.x;
        for (int x = 0; x < pixel_row.num_pixels; x++) {
          if (image_buffer->rect_float) {
            copy_v4_fl(&image_buffer->rect_float[pixel_offset * 4], 1.0);
          }
          if (image_buffer->rect) {
            uint8_t *dest = static_cast<uint8_t *>(
                static_cast<void *>(&image_buffer->rect[pixel_offset]));
            copy_v4_uchar(dest, 255);
          }
          pixel_offset += 1;
        }
      }
    }
    BKE_image_release_ibuf(image, image_buffer, nullptr);
  }
  BKE_image_partial_update_mark_full_update(image);
}

static bool update_pixels(PBVH *pbvh, Mesh *mesh, Image *image, ImageUser *image_user)
{
  Vector<PBVHNode *> nodes_to_update;

  if (!find_nodes_to_update(pbvh, nodes_to_update)) {
    return false;
  }

  const StringRef active_uv_name = CustomData_get_active_layer_name(&mesh->ldata, CD_PROP_FLOAT2);
  if (active_uv_name.is_empty()) {
    return false;
  }

  const AttributeAccessor attributes = mesh->attributes();
  const VArraySpan<float2> uv_map = attributes.lookup<float2>(active_uv_name, ATTR_DOMAIN_CORNER);

  uv_islands::MeshData mesh_data(
      {pbvh->looptri, pbvh->totprim},
      {pbvh->mloop, mesh->totloop},
      pbvh->totvert,
      uv_map,
      {static_cast<blender::float3 *>(static_cast<void *>(pbvh->vert_positions)), pbvh->totvert});
  uv_islands::UVIslands islands(mesh_data);

  uv_islands::UVIslandsMask uv_masks;
  ImageUser tile_user = *image_user;
  LISTBASE_FOREACH (ImageTile *, tile_data, &image->tiles) {
    image::ImageTileWrapper image_tile(tile_data);
    tile_user.tile = image_tile.get_tile_number();
    ImBuf *tile_buffer = BKE_image_acquire_ibuf(image, &tile_user, nullptr);
    if (tile_buffer == nullptr) {
      continue;
    }
    uv_masks.add_tile(float2(image_tile.get_tile_x_offset(), image_tile.get_tile_y_offset()),
                      ushort2(tile_buffer->x, tile_buffer->y));
    BKE_image_release_ibuf(image, tile_buffer, nullptr);
  }
  uv_masks.add(mesh_data, islands);
  uv_masks.dilate(image->seam_margin);

  islands.extract_borders();
  islands.extend_borders(mesh_data, uv_masks);
  update_geom_primitives(*pbvh, mesh_data);

  UVPrimitiveLookup uv_primitive_lookup(mesh_data.looptris.size(), islands);

  EncodePixelsUserData user_data;
  user_data.mesh_data = &mesh_data;
  user_data.pbvh = pbvh;
  user_data.image = image;
  user_data.image_user = image_user;
  user_data.nodes = &nodes_to_update;
  user_data.uv_primitive_lookup = &uv_primitive_lookup;
  user_data.uv_masks = &uv_masks;

  TaskParallelSettings settings;
  BKE_pbvh_parallel_range_settings(&settings, true, nodes_to_update.size());
  BLI_task_parallel_range(0, nodes_to_update.size(), &user_data, do_encode_pixels, &settings);
  if (USE_WATERTIGHT_CHECK) {
    apply_watertight_check(pbvh, image, image_user);
  }

  /* Add solution for non-manifold parts of the model. */
  BKE_pbvh_pixels_copy_update(*pbvh, *image, *image_user, mesh_data);

  /* Rebuild the undo regions. */
  for (PBVHNode *node : nodes_to_update) {
    NodeData *node_data = static_cast<NodeData *>(node->pixels.node_data);
    node_data->rebuild_undo_regions();
  }

  /* Clear the UpdatePixels flag. */
  for (PBVHNode *node : nodes_to_update) {
    node->flag = static_cast<PBVHNodeFlags>(node->flag & ~PBVH_RebuildPixels);
  }

  /* Add PBVH_TexLeaf flag */
  for (int i : IndexRange(pbvh->totnode)) {
    PBVHNode &node = pbvh->nodes[i];

    if (node.flag & PBVH_Leaf) {
      node.flag = (PBVHNodeFlags)((int)node.flag | (int)PBVH_TexLeaf);
    }
  }

//#define DO_PRINT_STATISTICS
#ifdef DO_PRINT_STATISTICS
  /* Print some statistics about compression ratio. */
  {
    int64_t compressed_data_len = 0;
    int64_t num_pixels = 0;
    for (int n = 0; n < pbvh->totnode; n++) {
      PBVHNode *node = &pbvh->nodes[n];
      if ((node->flag & PBVH_Leaf) == 0) {
        continue;
      }
      NodeData *node_data = static_cast<NodeData *>(node->pixels.node_data);
      for (const UDIMTilePixels &tile_data : node_data->tiles) {
        compressed_data_len += tile_data.encoded_pixels.size() * sizeof(PackedPixelRow);
        for (const PackedPixelRow &encoded_pixels : tile_data.encoded_pixels) {
          num_pixels += encoded_pixels.num_pixels;
        }
      }
    }
    printf("Encoded %lld pixels in %lld bytes (%f bytes per pixel)\n",
           num_pixels,
           compressed_data_len,
           float(compressed_data_len) / num_pixels);
  }
#endif

  return true;
}

NodeData &BKE_pbvh_pixels_node_data_get(PBVHNode &node)
{
  BLI_assert(node.pixels.node_data != nullptr);
  NodeData *node_data = static_cast<NodeData *>(node.pixels.node_data);
  return *node_data;
}

PBVHData &BKE_pbvh_pixels_data_get(PBVH &pbvh)
{
  BLI_assert(pbvh.pixels.data != nullptr);
  PBVHData *data = static_cast<PBVHData *>(pbvh.pixels.data);
  return *data;
}

void BKE_pbvh_pixels_mark_image_dirty(PBVHNode &node, Image &image, ImageUser &image_user)
{
  BLI_assert(node.pixels.node_data != nullptr);
  NodeData *node_data = static_cast<NodeData *>(node.pixels.node_data);
  if (node_data->flags.dirty) {
    ImageUser local_image_user = image_user;
    LISTBASE_FOREACH (ImageTile *, tile, &image.tiles) {
      image::ImageTileWrapper image_tile(tile);
      local_image_user.tile = image_tile.get_tile_number();
      ImBuf *image_buffer = BKE_image_acquire_ibuf(&image, &local_image_user, nullptr);
      if (image_buffer == nullptr) {
        continue;
      }

      node_data->mark_region(image, image_tile, *image_buffer);
      BKE_image_release_ibuf(&image, image_buffer, nullptr);
    }
    node_data->flags.dirty = false;
  }
}
<<<<<<< HEAD

void BKE_pbvh_pixels_collect_dirty_tiles(PBVHNode &node, Vector<image::TileNumber> &r_dirty_tiles)
{
  NodeData *node_data = static_cast<NodeData *>(node.pixels.node_data);
  node_data->collect_dirty_tiles(r_dirty_tiles);
}

=======
>>>>>>> 10a06dfd
}  // namespace blender::bke::pbvh::pixels

extern "C" {
using namespace blender::bke::pbvh::pixels;

void BKE_pbvh_build_pixels(PBVH *pbvh, Mesh *mesh, Image *image, ImageUser *image_user)
{
  if (update_pixels(pbvh, mesh, image, image_user)) {
    split_pixel_nodes(pbvh, mesh, image, image_user);
  }
}

void pbvh_node_pixels_free(PBVHNode *node)
{
  NodeData *node_data = static_cast<NodeData *>(node->pixels.node_data);

  if (!node_data) {
    return;
  }

  MEM_delete(node_data);
  node->pixels.node_data = nullptr;
}

void pbvh_pixels_free(PBVH *pbvh)
{
  PBVHData *pbvh_data = static_cast<PBVHData *>(pbvh->pixels.data);
  MEM_delete(pbvh_data);
  pbvh->pixels.data = nullptr;
}
}<|MERGE_RESOLUTION|>--- conflicted
+++ resolved
@@ -802,7 +802,6 @@
     node_data->flags.dirty = false;
   }
 }
-<<<<<<< HEAD
 
 void BKE_pbvh_pixels_collect_dirty_tiles(PBVHNode &node, Vector<image::TileNumber> &r_dirty_tiles)
 {
@@ -810,8 +809,6 @@
   node_data->collect_dirty_tiles(r_dirty_tiles);
 }
 
-=======
->>>>>>> 10a06dfd
 }  // namespace blender::bke::pbvh::pixels
 
 extern "C" {
