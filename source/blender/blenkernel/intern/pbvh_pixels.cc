/* SPDX-License-Identifier: GPL-2.0-or-later
 * Copyright 2022 Blender Foundation. All rights reserved. */

#include "BKE_attribute.hh"
#include "BKE_customdata.h"
#include "BKE_mesh.h"
#include "BKE_mesh_mapping.h"
#include "BKE_pbvh.h"
#include "BKE_pbvh_pixels.hh"

#include "DNA_image_types.h"
#include "DNA_mesh_types.h"
#include "DNA_meshdata_types.h"
#include "DNA_object_types.h"

#include "BLI_math.h"
#include "BLI_task.h"

#include "BKE_image_wrappers.hh"

#include "bmesh.h"

#include "pbvh_intern.h"
#include "pbvh_uv_islands.hh"

namespace blender::bke::pbvh::pixels {

/**
 * During debugging this check could be enabled.
 * It will write to each image pixel that is covered by the PBVH.
 */
constexpr bool USE_WATERTIGHT_CHECK = false;

/**
 * Calculate the delta of two neighbor UV coordinates in the given image buffer.
 */
static float2 calc_barycentric_delta(const float2 uvs[3],
                                     const float2 start_uv,
                                     const float2 end_uv)
{

  float3 start_barycentric;
  barycentric_weights_v2(uvs[0], uvs[1], uvs[2], start_uv, start_barycentric);
  float3 end_barycentric;
  barycentric_weights_v2(uvs[0], uvs[1], uvs[2], end_uv, end_barycentric);
  float3 barycentric = end_barycentric - start_barycentric;
  return float2(barycentric.x, barycentric.y);
}

static float2 calc_barycentric_delta_x(const ImBuf *image_buffer,
                                       const float2 uvs[3],
                                       const int x,
                                       const int y)
{
  const float2 start_uv(float(x) / image_buffer->x, float(y) / image_buffer->y);
  const float2 end_uv(float(x + 1) / image_buffer->x, float(y) / image_buffer->y);
  return calc_barycentric_delta(uvs, start_uv, end_uv);
}

static void extract_barycentric_pixels(UDIMTilePixels &tile_data,
                                       const ImBuf *image_buffer,
                                       const uv_islands::UVIslandsMask &uv_mask,
                                       const int64_t uv_island_index,
                                       const int64_t uv_primitive_index,
                                       const float2 uvs[3],
                                       const float2 tile_offset,
                                       const int minx,
                                       const int miny,
                                       const int maxx,
                                       const int maxy)
{
  for (int y = miny; y < maxy; y++) {
    bool start_detected = false;
    PackedPixelRow pixel_row;
    pixel_row.uv_primitive_index = uv_primitive_index;
    pixel_row.num_pixels = 0;
    int x;

    for (x = minx; x < maxx; x++) {
      float2 uv((float(x) + 0.5f) / image_buffer->x, (float(y) + 0.5f) / image_buffer->y);
      float3 barycentric_weights;
      barycentric_weights_v2(uvs[0], uvs[1], uvs[2], uv, barycentric_weights);

      const bool is_inside = barycentric_inside_triangle_v2(barycentric_weights);
      const bool is_masked = uv_mask.is_masked(uv_island_index, uv + tile_offset);
      if (!start_detected && is_inside && is_masked) {
        start_detected = true;
        pixel_row.start_image_coordinate = ushort2(x, y);
        pixel_row.start_barycentric_coord = float2(barycentric_weights.x, barycentric_weights.y);
      }
      else if (start_detected && (!is_inside || !is_masked)) {
        break;
      }
    }

    if (!start_detected) {
      continue;
    }
    pixel_row.num_pixels = x - pixel_row.start_image_coordinate.x;
    tile_data.pixel_rows.append(pixel_row);
  }
}

/** Update the geometry primitives of the pbvh. */
static void update_geom_primitives(PBVH &pbvh, const uv_islands::MeshData &mesh_data)
{
  PBVHData &pbvh_data = BKE_pbvh_pixels_data_get(pbvh);
  pbvh_data.clear_data();
  for (const MLoopTri &looptri : mesh_data.looptris) {
    pbvh_data.geom_primitives.append(int3(mesh_data.loops[looptri.tri[0]].v,
                                          mesh_data.loops[looptri.tri[1]].v,
                                          mesh_data.loops[looptri.tri[2]].v));
  }
}

struct UVPrimitiveLookup {
  struct Entry {
    uv_islands::UVPrimitive *uv_primitive;
    uint64_t uv_island_index;

    Entry(uv_islands::UVPrimitive *uv_primitive, uint64_t uv_island_index)
        : uv_primitive(uv_primitive), uv_island_index(uv_island_index)
    {
    }
  };

  Vector<Vector<Entry>> lookup;

  UVPrimitiveLookup(const uint64_t geom_primitive_len, uv_islands::UVIslands &uv_islands)
  {
    lookup.append_n_times(Vector<Entry>(), geom_primitive_len);

    uint64_t uv_island_index = 0;
    for (uv_islands::UVIsland &uv_island : uv_islands.islands) {
      for (VectorList<uv_islands::UVPrimitive>::UsedVector &uv_primitives :
           uv_island.uv_primitives) {
        for (uv_islands::UVPrimitive &uv_primitive : uv_primitives) {
          lookup[uv_primitive.primitive_i].append_as(Entry(&uv_primitive, uv_island_index));
        }
      }
      uv_island_index++;
    }
  }
};

struct EncodePixelsUserData {
  const uv_islands::MeshData *mesh_data;
  Image *image;
  ImageUser *image_user;
  PBVH *pbvh;
  Vector<PBVHNode *> *nodes;
<<<<<<< HEAD
=======
  const float2 *ldata_uv;
>>>>>>> 32812c2c
  const uv_islands::UVIslandsMask *uv_masks;
  /** Lookup to retrieve the UV primitives based on the primitive index. */
  const UVPrimitiveLookup *uv_primitive_lookup;
};

static void do_encode_pixels(void *__restrict userdata,
                             const int n,
                             const TaskParallelTLS *__restrict /*tls*/)
{
  EncodePixelsUserData *data = static_cast<EncodePixelsUserData *>(userdata);
  const uv_islands::MeshData &mesh_data = *data->mesh_data;
  Image *image = data->image;
  ImageUser image_user = *data->image_user;
  PBVHNode *node = (*data->nodes)[n];
  NodeData *node_data = static_cast<NodeData *>(node->pixels.node_data);
  const uv_islands::UVIslandsMask &uv_masks = *data->uv_masks;

  LISTBASE_FOREACH (ImageTile *, tile, &data->image->tiles) {
    image::ImageTileWrapper image_tile(tile);
    image_user.tile = image_tile.get_tile_number();
    ImBuf *image_buffer = BKE_image_acquire_ibuf(image, &image_user, nullptr);
    if (image_buffer == nullptr) {
      continue;
    }

    UDIMTilePixels tile_data;
    tile_data.tile_number = image_tile.get_tile_number();
    float2 tile_offset = float2(image_tile.get_tile_offset());

    for (int pbvh_node_prim_index = 0; pbvh_node_prim_index < node->totprim;
         pbvh_node_prim_index++) {
      int64_t geom_prim_index = node->prim_indices[pbvh_node_prim_index];
      for (const UVPrimitiveLookup::Entry &entry :
           data->uv_primitive_lookup->lookup[geom_prim_index]) {
        uv_islands::UVBorder uv_border = entry.uv_primitive->extract_border();
        float2 uvs[3] = {
            entry.uv_primitive->get_uv_vertex(mesh_data, 0)->uv - tile_offset,
            entry.uv_primitive->get_uv_vertex(mesh_data, 1)->uv - tile_offset,
            entry.uv_primitive->get_uv_vertex(mesh_data, 2)->uv - tile_offset,
        };
        const float minv = clamp_f(min_fff(uvs[0].y, uvs[1].y, uvs[2].y), 0.0f, 1.0f);
        const int miny = floor(minv * image_buffer->y);
        const float maxv = clamp_f(max_fff(uvs[0].y, uvs[1].y, uvs[2].y), 0.0f, 1.0f);
        const int maxy = min_ii(ceil(maxv * image_buffer->y), image_buffer->y);
        const float minu = clamp_f(min_fff(uvs[0].x, uvs[1].x, uvs[2].x), 0.0f, 1.0f);
        const int minx = floor(minu * image_buffer->x);
        const float maxu = clamp_f(max_fff(uvs[0].x, uvs[1].x, uvs[2].x), 0.0f, 1.0f);
        const int maxx = min_ii(ceil(maxu * image_buffer->x), image_buffer->x);

        /* TODO: Perform bounds check */
        int64_t uv_prim_index = node_data->uv_primitives.size();
        node_data->uv_primitives.append(geom_prim_index);
        UVPrimitivePaintInput &paint_input = node_data->uv_primitives.last();

        /* Calculate barycentric delta */
        paint_input.delta_barycentric_coord_u = calc_barycentric_delta_x(
            image_buffer, uvs, minx, miny);

        /* Extract the pixels. */
        extract_barycentric_pixels(tile_data,
                                   image_buffer,
                                   uv_masks,
                                   entry.uv_island_index,
                                   uv_prim_index,
                                   uvs,
                                   tile_offset,
                                   minx,
                                   miny,
                                   maxx,
                                   maxy);
      }
    }
    BKE_image_release_ibuf(image, image_buffer, nullptr);

    if (tile_data.pixel_rows.is_empty()) {
      continue;
    }

    node_data->tiles.append(tile_data);
  }
}

static bool should_pixels_be_updated(PBVHNode *node)
{
  if ((node->flag & PBVH_Leaf) == 0) {
    return false;
  }
  if ((node->flag & PBVH_RebuildPixels) != 0) {
    return true;
  }
  NodeData *node_data = static_cast<NodeData *>(node->pixels.node_data);
  if (node_data != nullptr) {
    return false;
  }
  return true;
}

static int64_t count_nodes_to_update(PBVH *pbvh)
{
  int64_t result = 0;
  for (int n = 0; n < pbvh->totnode; n++) {
    PBVHNode *node = &pbvh->nodes[n];
    if (should_pixels_be_updated(node)) {
      result++;
    }
  }
  return result;
}

/**
 * Find the nodes that needs to be updated.
 *
 * The nodes that require updated are added to the r_nodes_to_update parameter.
 * Will fill in r_visited_polygons with polygons that are owned by nodes that do not require
 * updates.
 *
 * returns if there were any nodes found (true).
 */
static bool find_nodes_to_update(PBVH *pbvh, Vector<PBVHNode *> &r_nodes_to_update)
{
  int64_t nodes_to_update_len = count_nodes_to_update(pbvh);
  if (nodes_to_update_len == 0) {
    return false;
  }

  /* Init or reset PBVH pixel data when changes detected. */
  if (pbvh->pixels.data == nullptr) {
    PBVHData *pbvh_data = MEM_new<PBVHData>(__func__);
    pbvh->pixels.data = pbvh_data;
  }
  else {
    PBVHData *pbvh_data = static_cast<PBVHData *>(pbvh->pixels.data);
    pbvh_data->clear_data();
  }

  r_nodes_to_update.reserve(nodes_to_update_len);

  for (int n = 0; n < pbvh->totnode; n++) {
    PBVHNode *node = &pbvh->nodes[n];
    if (!should_pixels_be_updated(node)) {
      continue;
    }
    r_nodes_to_update.append(node);
    node->flag = static_cast<PBVHNodeFlags>(node->flag | PBVH_RebuildPixels);

    if (node->pixels.node_data == nullptr) {
      NodeData *node_data = MEM_new<NodeData>(__func__);
      node->pixels.node_data = node_data;
    }
    else {
      NodeData *node_data = static_cast<NodeData *>(node->pixels.node_data);
      node_data->clear_data();
    }
  }

  return true;
}

static void apply_watertight_check(PBVH *pbvh, Image *image, ImageUser *image_user)
{
  ImageUser watertight = *image_user;
  LISTBASE_FOREACH (ImageTile *, tile_data, &image->tiles) {
    image::ImageTileWrapper image_tile(tile_data);
    watertight.tile = image_tile.get_tile_number();
    ImBuf *image_buffer = BKE_image_acquire_ibuf(image, &watertight, nullptr);
    if (image_buffer == nullptr) {
      continue;
    }
    for (int n = 0; n < pbvh->totnode; n++) {
      PBVHNode *node = &pbvh->nodes[n];
      if ((node->flag & PBVH_Leaf) == 0) {
        continue;
      }
      NodeData *node_data = static_cast<NodeData *>(node->pixels.node_data);
      UDIMTilePixels *tile_node_data = node_data->find_tile_data(image_tile);
      if (tile_node_data == nullptr) {
        continue;
      }

      for (PackedPixelRow &pixel_row : tile_node_data->pixel_rows) {
        int pixel_offset = pixel_row.start_image_coordinate.y * image_buffer->x +
                           pixel_row.start_image_coordinate.x;
        for (int x = 0; x < pixel_row.num_pixels; x++) {
          if (image_buffer->rect_float) {
            copy_v4_fl(&image_buffer->rect_float[pixel_offset * 4], 1.0);
          }
          if (image_buffer->rect) {
            uint8_t *dest = static_cast<uint8_t *>(
                static_cast<void *>(&image_buffer->rect[pixel_offset]));
            copy_v4_uchar(dest, 255);
          }
          pixel_offset += 1;
        }
      }
    }
    BKE_image_release_ibuf(image, image_buffer, nullptr);
  }
  BKE_image_partial_update_mark_full_update(image);
}

static void update_pixels(PBVH *pbvh, Mesh *mesh, Image *image, ImageUser *image_user)
{
  Vector<PBVHNode *> nodes_to_update;

  if (!find_nodes_to_update(pbvh, nodes_to_update)) {
    return;
  }

<<<<<<< HEAD
  const StringRef active_uv_name = CustomData_get_active_layer_name(&mesh->ldata, CD_MLOOPUV);
  if (active_uv_name.is_empty()) {
=======
  const float2 *ldata_uv = static_cast<const float2 *>(
      CustomData_get_layer(&mesh->ldata, CD_PROP_FLOAT2));
  if (ldata_uv == nullptr) {
>>>>>>> 32812c2c
    return;
  }

  const AttributeAccessor attributes = mesh->attributes();
  const VArraySpan<float2> uv_map = attributes.lookup<float2>(active_uv_name, ATTR_DOMAIN_CORNER);

  uv_islands::MeshData mesh_data(
      {pbvh->looptri, pbvh->totprim}, {pbvh->mloop, mesh->totloop}, pbvh->totvert, uv_map);
  uv_islands::UVIslands islands(mesh_data);

  uv_islands::UVIslandsMask uv_masks;
  ImageUser tile_user = *image_user;
  LISTBASE_FOREACH (ImageTile *, tile_data, &image->tiles) {
    image::ImageTileWrapper image_tile(tile_data);
    tile_user.tile = image_tile.get_tile_number();
    ImBuf *tile_buffer = BKE_image_acquire_ibuf(image, &tile_user, nullptr);
    if (tile_buffer == nullptr) {
      continue;
    }
    uv_masks.add_tile(float2(image_tile.get_tile_x_offset(), image_tile.get_tile_y_offset()),
                      ushort2(tile_buffer->x, tile_buffer->y));
    BKE_image_release_ibuf(image, tile_buffer, nullptr);
  }
  uv_masks.add(mesh_data, islands);
  uv_masks.dilate(image->seam_margin);

  islands.extract_borders();
  islands.extend_borders(mesh_data, uv_masks);
  update_geom_primitives(*pbvh, mesh_data);

  UVPrimitiveLookup uv_primitive_lookup(mesh_data.looptris.size(), islands);

  EncodePixelsUserData user_data;
  user_data.mesh_data = &mesh_data;
  user_data.pbvh = pbvh;
  user_data.image = image;
  user_data.image_user = image_user;
  user_data.nodes = &nodes_to_update;
  user_data.uv_primitive_lookup = &uv_primitive_lookup;
  user_data.uv_masks = &uv_masks;

  TaskParallelSettings settings;
  BKE_pbvh_parallel_range_settings(&settings, true, nodes_to_update.size());
  BLI_task_parallel_range(0, nodes_to_update.size(), &user_data, do_encode_pixels, &settings);
  if (USE_WATERTIGHT_CHECK) {
    apply_watertight_check(pbvh, image, image_user);
  }

  /* Rebuild the undo regions. */
  for (PBVHNode *node : nodes_to_update) {
    NodeData *node_data = static_cast<NodeData *>(node->pixels.node_data);
    node_data->rebuild_undo_regions();
  }

  /* Clear the UpdatePixels flag. */
  for (PBVHNode *node : nodes_to_update) {
    node->flag = static_cast<PBVHNodeFlags>(node->flag & ~PBVH_RebuildPixels);
  }

//#define DO_PRINT_STATISTICS
#ifdef DO_PRINT_STATISTICS
  /* Print some statistics about compression ratio. */
  {
    int64_t compressed_data_len = 0;
    int64_t num_pixels = 0;
    for (int n = 0; n < pbvh->totnode; n++) {
      PBVHNode *node = &pbvh->nodes[n];
      if ((node->flag & PBVH_Leaf) == 0) {
        continue;
      }
      NodeData *node_data = static_cast<NodeData *>(node->pixels.node_data);
      compressed_data_len += node_data->triangles.mem_size();
      for (const UDIMTilePixels &tile_data : node_data->tiles) {
        compressed_data_len += tile_data.encoded_pixels.size() * sizeof(PackedPixelRow);
        for (const PackedPixelRow &encoded_pixels : tile_data.encoded_pixels) {
          num_pixels += encoded_pixels.num_pixels;
        }
      }
    }
    printf("Encoded %lld pixels in %lld bytes (%f bytes per pixel)\n",
           num_pixels,
           compressed_data_len,
           float(compressed_data_len) / num_pixels);
  }
#endif
}

NodeData &BKE_pbvh_pixels_node_data_get(PBVHNode &node)
{
  BLI_assert(node.pixels.node_data != nullptr);
  NodeData *node_data = static_cast<NodeData *>(node.pixels.node_data);
  return *node_data;
}

PBVHData &BKE_pbvh_pixels_data_get(PBVH &pbvh)
{
  BLI_assert(pbvh.pixels.data != nullptr);
  PBVHData *data = static_cast<PBVHData *>(pbvh.pixels.data);
  return *data;
}

void BKE_pbvh_pixels_mark_image_dirty(PBVHNode &node, Image &image, ImageUser &image_user)
{
  BLI_assert(node.pixels.node_data != nullptr);
  NodeData *node_data = static_cast<NodeData *>(node.pixels.node_data);
  if (node_data->flags.dirty) {
    ImageUser local_image_user = image_user;
    LISTBASE_FOREACH (ImageTile *, tile, &image.tiles) {
      image::ImageTileWrapper image_tile(tile);
      local_image_user.tile = image_tile.get_tile_number();
      ImBuf *image_buffer = BKE_image_acquire_ibuf(&image, &local_image_user, nullptr);
      if (image_buffer == nullptr) {
        continue;
      }

      node_data->mark_region(image, image_tile, *image_buffer);
      BKE_image_release_ibuf(&image, image_buffer, nullptr);
    }
    node_data->flags.dirty = false;
  }
}

}  // namespace blender::bke::pbvh::pixels

extern "C" {
using namespace blender::bke::pbvh::pixels;

void BKE_pbvh_build_pixels(PBVH *pbvh, Mesh *mesh, Image *image, ImageUser *image_user)
{
  update_pixels(pbvh, mesh, image, image_user);
}

void pbvh_node_pixels_free(PBVHNode *node)
{
  NodeData *node_data = static_cast<NodeData *>(node->pixels.node_data);
  MEM_delete(node_data);
  node->pixels.node_data = nullptr;
}

void pbvh_pixels_free(PBVH *pbvh)
{
  PBVHData *pbvh_data = static_cast<PBVHData *>(pbvh->pixels.data);
  MEM_delete(pbvh_data);
  pbvh->pixels.data = nullptr;
}
}<|MERGE_RESOLUTION|>--- conflicted
+++ resolved
@@ -149,10 +149,6 @@
   ImageUser *image_user;
   PBVH *pbvh;
   Vector<PBVHNode *> *nodes;
-<<<<<<< HEAD
-=======
-  const float2 *ldata_uv;
->>>>>>> 32812c2c
   const uv_islands::UVIslandsMask *uv_masks;
   /** Lookup to retrieve the UV primitives based on the primitive index. */
   const UVPrimitiveLookup *uv_primitive_lookup;
@@ -361,14 +357,8 @@
     return;
   }
 
-<<<<<<< HEAD
-  const StringRef active_uv_name = CustomData_get_active_layer_name(&mesh->ldata, CD_MLOOPUV);
+  const StringRef active_uv_name = CustomData_get_active_layer_name(&mesh->ldata, CD_PROP_FLOAT2);
   if (active_uv_name.is_empty()) {
-=======
-  const float2 *ldata_uv = static_cast<const float2 *>(
-      CustomData_get_layer(&mesh->ldata, CD_PROP_FLOAT2));
-  if (ldata_uv == nullptr) {
->>>>>>> 32812c2c
     return;
   }
 
