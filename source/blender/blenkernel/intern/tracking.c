--- conflicted
+++ resolved
@@ -466,11 +466,7 @@
 			put_disabled_marker(track, &track->markers[track->markersnr - 1], 0, 1);
 	}
 	else if (action == TRACK_CLEAR_UPTO) {
-<<<<<<< HEAD
-		a= track->markersnr-1;
-=======
 		a = track->markersnr - 1;
->>>>>>> f618bada
 
 		while (a >= 0) {
 			if (track->markers[a].framenr <= ref_frame) {
@@ -1012,27 +1008,17 @@
 						 * than the search size */
 						int level = MIN2(track->pyramid_levels, max_pyramid_levels);
 
-<<<<<<< HEAD
-						if (track->tracker==TRACKER_KLT) {
-							track_context.region_tracker =
-								libmv_pyramidRegionTrackerNew(100, level, half_wnd, track->minimum_correlation);
-=======
 						struct libmv_RegionTracker *region_tracker;
 
 						if (track->tracker == TRACKER_KLT) {
 							region_tracker = libmv_pyramidRegionTrackerNew(100, level, half_wnd,
 							                                               track->minimum_correlation);
->>>>>>> f618bada
 						}
 						else if (track->tracker == TRACKER_HYBRID) {
 							region_tracker = libmv_hybridRegionTrackerNew(100, half_wnd, track->minimum_correlation);
 						}
 						else if (track->tracker == TRACKER_SAD) {
-<<<<<<< HEAD
-							track_context.region_tracker= libmv_bruteRegionTrackerNew(MAX2(wndx, wndy), track->minimum_correlation);
-=======
 							region_tracker = libmv_bruteRegionTrackerNew(MAX2(wndx, wndy), track->minimum_correlation);
->>>>>>> f618bada
 						}
 
 						track_context.region_tracker = region_tracker;
@@ -1325,13 +1311,8 @@
 		MovieTrackingMarker *cur_marker = &track->markers[a];
 		MovieTrackingMarker *next_marker = NULL;
 
-<<<<<<< HEAD
-		if (next>=0 && next<track->markersnr)
+		if (next >= 0 && next < track->markersnr)
 			next_marker= &track->markers[next];
-=======
-		if (next >= 0 && next < track->markersnr)
-			next_marker = &track->markers[next];
->>>>>>> f618bada
 
 		/* if next mrker is disabled, stop searching keyframe and use current frame as keyframe */
 		if (next_marker && next_marker->flag & MARKER_DISABLED)
