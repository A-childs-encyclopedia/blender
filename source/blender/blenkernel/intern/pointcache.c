/*
 * This program is free software; you can redistribute it and/or
 * modify it under the terms of the GNU General Public License
 * as published by the Free Software Foundation; either version 2
 * of the License, or (at your option) any later version.
 *
 * This program is distributed in the hope that it will be useful,
 * but WITHOUT ANY WARRANTY; without even the implied warranty of
 * MERCHANTABILITY or FITNESS FOR A PARTICULAR PURPOSE.  See the
 * GNU General Public License for more details.
 *
 * You should have received a copy of the GNU General Public License
 * along with this program; if not, write to the Free Software Foundation,
 * Inc., 51 Franklin Street, Fifth Floor, Boston, MA 02110-1301, USA.
 *
 * The Original Code is Copyright (C) 2001-2002 by NaN Holding BV.
 * All rights reserved.
 */

/** \file
 * \ingroup bke
 */

#include <stdlib.h>
#include <stdio.h>
#include <string.h>
#include <sys/stat.h>
#include <sys/types.h>

#include "CLG_log.h"

#include "MEM_guardedalloc.h"

#include "DNA_ID.h"
#include "DNA_collection_types.h"
#include "DNA_dynamicpaint_types.h"
#include "DNA_modifier_types.h"
#include "DNA_object_types.h"
#include "DNA_object_force_types.h"
#include "DNA_particle_types.h"
#include "DNA_rigidbody_types.h"
#include "DNA_scene_types.h"
#include "DNA_smoke_types.h"

#include "BLI_blenlib.h"
#include "BLI_math.h"
#include "BLI_string.h"
#include "BLI_utildefines.h"

#include "BLT_translation.h"

#include "PIL_time.h"

#include "BKE_appdir.h"
#include "BKE_anim.h"
#include "BKE_cloth.h"
#include "BKE_collection.h"
#include "BKE_dynamicpaint.h"
#include "BKE_global.h"
#include "BKE_library.h"
#include "BKE_main.h"
#include "BKE_modifier.h"
#include "BKE_object.h"
#include "BKE_particle.h"
#include "BKE_pointcache.h"
#include "BKE_scene.h"
#include "BKE_smoke.h"
#include "BKE_softbody.h"

#include "BIK_api.h"

#ifdef WITH_BULLET
#  include "RBI_api.h"
#endif

/* both in intern */
#ifdef WITH_SMOKE
#  include "smoke_API.h"
#endif

#ifdef WITH_OPENVDB
#  include "openvdb_capi.h"
#endif

#ifdef WITH_LZO
#  ifdef WITH_SYSTEM_LZO
#    include <lzo/lzo1x.h>
#  else
#    include "minilzo.h"
#  endif
#  define LZO_HEAP_ALLOC(var, size) \
    lzo_align_t __LZO_MMODEL var[((size) + (sizeof(lzo_align_t) - 1)) / sizeof(lzo_align_t)]
#endif

#define LZO_OUT_LEN(size) ((size) + (size) / 16 + 64 + 3)

#ifdef WITH_LZMA
#  include "LzmaLib.h"
#endif

/* needed for directory lookup */
#ifndef WIN32
#  include <dirent.h>
#else
#  include "BLI_winstuff.h"
#endif

#define PTCACHE_DATA_FROM(data, type, from) \
  if (data[type]) { \
    memcpy(data[type], from, ptcache_data_size[type]); \
  } \
  (void)0

#define PTCACHE_DATA_TO(data, type, index, to) \
  if (data[type]) { \
    memcpy(to, \
           (char *)(data)[type] + ((index) ? (index)*ptcache_data_size[type] : 0), \
           ptcache_data_size[type]); \
  } \
  (void)0

/* could be made into a pointcache option */
#define DURIAN_POINTCACHE_LIB_OK 1

static CLG_LogRef LOG = {"bke.pointcache"};

static int ptcache_data_size[] = {
    sizeof(unsigned int),  // BPHYS_DATA_INDEX
    3 * sizeof(float),     // BPHYS_DATA_LOCATION
    3 * sizeof(float),     // BPHYS_DATA_VELOCITY
    4 * sizeof(float),     // BPHYS_DATA_ROTATION
    3 * sizeof(float),     // BPHYS_DATA_AVELOCITY / BPHYS_DATA_XCONST
    sizeof(float),         // BPHYS_DATA_SIZE
    3 * sizeof(float),     // BPHYS_DATA_TIMES
    sizeof(BoidData),      // case BPHYS_DATA_BOIDS
};

static int ptcache_extra_datasize[] = {
    0,
    sizeof(ParticleSpring),
};

/* forward declarations */
static int ptcache_file_compressed_read(PTCacheFile *pf, unsigned char *result, unsigned int len);
static int ptcache_file_compressed_write(
    PTCacheFile *pf, unsigned char *in, unsigned int in_len, unsigned char *out, int mode);
static int ptcache_file_write(PTCacheFile *pf, const void *f, unsigned int tot, unsigned int size);
static int ptcache_file_read(PTCacheFile *pf, void *f, unsigned int tot, unsigned int size);

/* Common functions */
static int ptcache_basic_header_read(PTCacheFile *pf)
{
  int error = 0;

  /* Custom functions should read these basic elements too! */
  if (!error && !fread(&pf->totpoint, sizeof(unsigned int), 1, pf->fp)) {
    error = 1;
  }

  if (!error && !fread(&pf->data_types, sizeof(unsigned int), 1, pf->fp)) {
    error = 1;
  }

  return !error;
}
static int ptcache_basic_header_write(PTCacheFile *pf)
{
  /* Custom functions should write these basic elements too! */
  if (!fwrite(&pf->totpoint, sizeof(unsigned int), 1, pf->fp)) {
    return 0;
  }

  if (!fwrite(&pf->data_types, sizeof(unsigned int), 1, pf->fp)) {
    return 0;
  }

  return 1;
}
/* Softbody functions */
static int ptcache_softbody_write(int index, void *soft_v, void **data, int UNUSED(cfra))
{
  SoftBody *soft = soft_v;
  BodyPoint *bp = soft->bpoint + index;

  PTCACHE_DATA_FROM(data, BPHYS_DATA_LOCATION, bp->pos);
  PTCACHE_DATA_FROM(data, BPHYS_DATA_VELOCITY, bp->vec);

  return 1;
}
static void ptcache_softbody_read(
    int index, void *soft_v, void **data, float UNUSED(cfra), float *old_data)
{
  SoftBody *soft = soft_v;
  BodyPoint *bp = soft->bpoint + index;

  if (old_data) {
    memcpy(bp->pos, data, 3 * sizeof(float));
    memcpy(bp->vec, data + 3, 3 * sizeof(float));
  }
  else {
    PTCACHE_DATA_TO(data, BPHYS_DATA_LOCATION, 0, bp->pos);
    PTCACHE_DATA_TO(data, BPHYS_DATA_VELOCITY, 0, bp->vec);
  }
}
static void ptcache_softbody_interpolate(
    int index, void *soft_v, void **data, float cfra, float cfra1, float cfra2, float *old_data)
{
  SoftBody *soft = soft_v;
  BodyPoint *bp = soft->bpoint + index;
  ParticleKey keys[4];
  float dfra;

  if (cfra1 == cfra2) {
    return;
  }

  copy_v3_v3(keys[1].co, bp->pos);
  copy_v3_v3(keys[1].vel, bp->vec);

  if (old_data) {
    memcpy(keys[2].co, old_data, 3 * sizeof(float));
    memcpy(keys[2].vel, old_data + 3, 3 * sizeof(float));
  }
  else {
    BKE_ptcache_make_particle_key(keys + 2, 0, data, cfra2);
  }

  dfra = cfra2 - cfra1;

  mul_v3_fl(keys[1].vel, dfra);
  mul_v3_fl(keys[2].vel, dfra);

  psys_interpolate_particle(-1, keys, (cfra - cfra1) / dfra, keys, 1);

  mul_v3_fl(keys->vel, 1.0f / dfra);

  copy_v3_v3(bp->pos, keys->co);
  copy_v3_v3(bp->vec, keys->vel);
}
static int ptcache_softbody_totpoint(void *soft_v, int UNUSED(cfra))
{
  SoftBody *soft = soft_v;
  return soft->totpoint;
}
static void ptcache_softbody_error(void *UNUSED(soft_v), const char *UNUSED(message))
{
  /* ignored for now */
}

/* Particle functions */
void BKE_ptcache_make_particle_key(ParticleKey *key, int index, void **data, float time)
{
  PTCACHE_DATA_TO(data, BPHYS_DATA_LOCATION, index, key->co);
  PTCACHE_DATA_TO(data, BPHYS_DATA_VELOCITY, index, key->vel);

  /* no rotation info, so make something nice up */
  if (data[BPHYS_DATA_ROTATION] == NULL) {
    vec_to_quat(key->rot, key->vel, OB_NEGX, OB_POSZ);
  }
  else {
    PTCACHE_DATA_TO(data, BPHYS_DATA_ROTATION, index, key->rot);
  }

  PTCACHE_DATA_TO(data, BPHYS_DATA_AVELOCITY, index, key->ave);
  key->time = time;
}
static int ptcache_particle_write(int index, void *psys_v, void **data, int cfra)
{
  ParticleSystem *psys = psys_v;
  ParticleData *pa = psys->particles + index;
  BoidParticle *boid = (psys->part->phystype == PART_PHYS_BOIDS) ? pa->boid : NULL;
  float times[3];
  int step = psys->pointcache->step;

  /* No need to store unborn or died particles outside cache step bounds */
  if (data[BPHYS_DATA_INDEX] && (cfra < pa->time - step || cfra > pa->dietime + step)) {
    return 0;
  }

  times[0] = pa->time;
  times[1] = pa->dietime;
  times[2] = pa->lifetime;

  PTCACHE_DATA_FROM(data, BPHYS_DATA_INDEX, &index);
  PTCACHE_DATA_FROM(data, BPHYS_DATA_LOCATION, pa->state.co);
  PTCACHE_DATA_FROM(data, BPHYS_DATA_VELOCITY, pa->state.vel);
  PTCACHE_DATA_FROM(data, BPHYS_DATA_ROTATION, pa->state.rot);
  PTCACHE_DATA_FROM(data, BPHYS_DATA_AVELOCITY, pa->state.ave);
  PTCACHE_DATA_FROM(data, BPHYS_DATA_SIZE, &pa->size);
  PTCACHE_DATA_FROM(data, BPHYS_DATA_TIMES, times);

  if (boid) {
    PTCACHE_DATA_FROM(data, BPHYS_DATA_BOIDS, &boid->data);
  }

  /* Return flag 1+1=2 for newly born particles
   * to copy exact birth location to previously cached frame. */
  return 1 + (pa->state.time >= pa->time && pa->prev_state.time <= pa->time);
}
static void ptcache_particle_read(
    int index, void *psys_v, void **data, float cfra, float *old_data)
{
  ParticleSystem *psys = psys_v;
  ParticleData *pa;
  BoidParticle *boid;
  float timestep = 0.04f * psys->part->timetweak;

  if (index >= psys->totpart) {
    return;
  }

  pa = psys->particles + index;
  boid = (psys->part->phystype == PART_PHYS_BOIDS) ? pa->boid : NULL;

  if (cfra > pa->state.time) {
    memcpy(&pa->prev_state, &pa->state, sizeof(ParticleKey));
  }

  if (old_data) {
    /* old format cache */
    memcpy(&pa->state, old_data, sizeof(ParticleKey));
    return;
  }

  BKE_ptcache_make_particle_key(&pa->state, 0, data, cfra);

  /* set frames cached before birth to birth time */
  if (cfra < pa->time) {
    pa->state.time = pa->time;
  }
  else if (cfra > pa->dietime) {
    pa->state.time = pa->dietime;
  }

  if (data[BPHYS_DATA_SIZE]) {
    PTCACHE_DATA_TO(data, BPHYS_DATA_SIZE, 0, &pa->size);
  }

  if (data[BPHYS_DATA_TIMES]) {
    float times[3];
    PTCACHE_DATA_TO(data, BPHYS_DATA_TIMES, 0, &times);
    pa->time = times[0];
    pa->dietime = times[1];
    pa->lifetime = times[2];
  }

  if (boid) {
    PTCACHE_DATA_TO(data, BPHYS_DATA_BOIDS, 0, &boid->data);
  }

  /* determine velocity from previous location */
  if (data[BPHYS_DATA_LOCATION] && !data[BPHYS_DATA_VELOCITY]) {
    if (cfra > pa->prev_state.time) {
      sub_v3_v3v3(pa->state.vel, pa->state.co, pa->prev_state.co);
      mul_v3_fl(pa->state.vel, (cfra - pa->prev_state.time) * timestep);
    }
    else {
      sub_v3_v3v3(pa->state.vel, pa->prev_state.co, pa->state.co);
      mul_v3_fl(pa->state.vel, (pa->prev_state.time - cfra) * timestep);
    }
  }

  /* default to no rotation */
  if (data[BPHYS_DATA_LOCATION] && !data[BPHYS_DATA_ROTATION]) {
    unit_qt(pa->state.rot);
  }
}
static void ptcache_particle_interpolate(
    int index, void *psys_v, void **data, float cfra, float cfra1, float cfra2, float *old_data)
{
  ParticleSystem *psys = psys_v;
  ParticleData *pa;
  ParticleKey keys[4];
  float dfra, timestep = 0.04f * psys->part->timetweak;

  if (index >= psys->totpart) {
    return;
  }

  pa = psys->particles + index;

  /* particle wasn't read from first cache so can't interpolate */
  if ((int)cfra1 < pa->time - psys->pointcache->step ||
      (int)cfra1 > pa->dietime + psys->pointcache->step) {
    return;
  }

  cfra = MIN2(cfra, pa->dietime);
  cfra1 = MIN2(cfra1, pa->dietime);
  cfra2 = MIN2(cfra2, pa->dietime);

  if (cfra1 == cfra2) {
    return;
  }

  memcpy(keys + 1, &pa->state, sizeof(ParticleKey));
  if (old_data) {
    memcpy(keys + 2, old_data, sizeof(ParticleKey));
  }
  else {
    BKE_ptcache_make_particle_key(keys + 2, 0, data, cfra2);
  }

  /* determine velocity from previous location */
  if (data[BPHYS_DATA_LOCATION] && !data[BPHYS_DATA_VELOCITY]) {
    if (keys[1].time > keys[2].time) {
      sub_v3_v3v3(keys[2].vel, keys[1].co, keys[2].co);
      mul_v3_fl(keys[2].vel, (keys[1].time - keys[2].time) * timestep);
    }
    else {
      sub_v3_v3v3(keys[2].vel, keys[2].co, keys[1].co);
      mul_v3_fl(keys[2].vel, (keys[2].time - keys[1].time) * timestep);
    }
  }

  /* default to no rotation */
  if (data[BPHYS_DATA_LOCATION] && !data[BPHYS_DATA_ROTATION]) {
    unit_qt(keys[2].rot);
  }

  if (cfra > pa->time) {
    cfra1 = MAX2(cfra1, pa->time);
  }

  dfra = cfra2 - cfra1;

  mul_v3_fl(keys[1].vel, dfra * timestep);
  mul_v3_fl(keys[2].vel, dfra * timestep);

  psys_interpolate_particle(-1, keys, (cfra - cfra1) / dfra, &pa->state, 1);
  interp_qt_qtqt(pa->state.rot, keys[1].rot, keys[2].rot, (cfra - cfra1) / dfra);

  mul_v3_fl(pa->state.vel, 1.f / (dfra * timestep));

  pa->state.time = cfra;
}

static int ptcache_particle_totpoint(void *psys_v, int UNUSED(cfra))
{
  ParticleSystem *psys = psys_v;
  return psys->totpart;
}

static void ptcache_particle_error(void *UNUSED(psys_v), const char *UNUSED(message))
{
  /* ignored for now */
}

static int ptcache_particle_totwrite(void *psys_v, int cfra)
{
  ParticleSystem *psys = psys_v;
  ParticleData *pa = psys->particles;
  int p, step = psys->pointcache->step;
  int totwrite = 0;

  if (cfra == 0) {
    return psys->totpart;
  }

  for (p = 0; p < psys->totpart; p++, pa++) {
    totwrite += (cfra >= pa->time - step && cfra <= pa->dietime + step);
  }

  return totwrite;
}

static void ptcache_particle_extra_write(void *psys_v, PTCacheMem *pm, int UNUSED(cfra))
{
  ParticleSystem *psys = psys_v;
  PTCacheExtra *extra = NULL;

  if (psys->part->phystype == PART_PHYS_FLUID && psys->part->fluid &&
      psys->part->fluid->flag & SPH_VISCOELASTIC_SPRINGS && psys->tot_fluidsprings &&
      psys->fluid_springs) {
    extra = MEM_callocN(sizeof(PTCacheExtra), "Point cache: fluid extra data");

    extra->type = BPHYS_EXTRA_FLUID_SPRINGS;
    extra->totdata = psys->tot_fluidsprings;

    extra->data = MEM_callocN(extra->totdata * ptcache_extra_datasize[extra->type],
                              "Point cache: extra data");
    memcpy(extra->data, psys->fluid_springs, extra->totdata * ptcache_extra_datasize[extra->type]);

    BLI_addtail(&pm->extradata, extra);
  }
}

static void ptcache_particle_extra_read(void *psys_v, PTCacheMem *pm, float UNUSED(cfra))
{
  ParticleSystem *psys = psys_v;
  PTCacheExtra *extra = pm->extradata.first;

  for (; extra; extra = extra->next) {
    switch (extra->type) {
      case BPHYS_EXTRA_FLUID_SPRINGS: {
        if (psys->fluid_springs) {
          MEM_freeN(psys->fluid_springs);
        }

        psys->fluid_springs = MEM_dupallocN(extra->data);
        psys->tot_fluidsprings = psys->alloc_fluidsprings = extra->totdata;
        break;
      }
    }
  }
}

/* Cloth functions */
static int ptcache_cloth_write(int index, void *cloth_v, void **data, int UNUSED(cfra))
{
  ClothModifierData *clmd = cloth_v;
  Cloth *cloth = clmd->clothObject;
  ClothVertex *vert = cloth->verts + index;

  PTCACHE_DATA_FROM(data, BPHYS_DATA_LOCATION, vert->x);
  PTCACHE_DATA_FROM(data, BPHYS_DATA_VELOCITY, vert->v);
  PTCACHE_DATA_FROM(data, BPHYS_DATA_XCONST, vert->xconst);

  return 1;
}
static void ptcache_cloth_read(
    int index, void *cloth_v, void **data, float UNUSED(cfra), float *old_data)
{
  ClothModifierData *clmd = cloth_v;
  Cloth *cloth = clmd->clothObject;
  ClothVertex *vert = cloth->verts + index;

  if (old_data) {
    memcpy(vert->x, data, 3 * sizeof(float));
    memcpy(vert->xconst, data + 3, 3 * sizeof(float));
    memcpy(vert->v, data + 6, 3 * sizeof(float));
  }
  else {
    PTCACHE_DATA_TO(data, BPHYS_DATA_LOCATION, 0, vert->x);
    PTCACHE_DATA_TO(data, BPHYS_DATA_VELOCITY, 0, vert->v);
    PTCACHE_DATA_TO(data, BPHYS_DATA_XCONST, 0, vert->xconst);
  }
}
static void ptcache_cloth_interpolate(
    int index, void *cloth_v, void **data, float cfra, float cfra1, float cfra2, float *old_data)
{
  ClothModifierData *clmd = cloth_v;
  Cloth *cloth = clmd->clothObject;
  ClothVertex *vert = cloth->verts + index;
  ParticleKey keys[4];
  float dfra;

  if (cfra1 == cfra2) {
    return;
  }

  copy_v3_v3(keys[1].co, vert->x);
  copy_v3_v3(keys[1].vel, vert->v);

  if (old_data) {
    memcpy(keys[2].co, old_data, 3 * sizeof(float));
    memcpy(keys[2].vel, old_data + 6, 3 * sizeof(float));
  }
  else {
    BKE_ptcache_make_particle_key(keys + 2, 0, data, cfra2);
  }

  dfra = cfra2 - cfra1;

  mul_v3_fl(keys[1].vel, dfra);
  mul_v3_fl(keys[2].vel, dfra);

  psys_interpolate_particle(-1, keys, (cfra - cfra1) / dfra, keys, 1);

  mul_v3_fl(keys->vel, 1.0f / dfra);

  copy_v3_v3(vert->x, keys->co);
  copy_v3_v3(vert->v, keys->vel);

  /* should vert->xconst be interpolated somehow too? - jahka */
}

static int ptcache_cloth_totpoint(void *cloth_v, int UNUSED(cfra))
{
  ClothModifierData *clmd = cloth_v;
  return clmd->clothObject ? clmd->clothObject->mvert_num : 0;
}

static void ptcache_cloth_error(void *cloth_v, const char *message)
{
  ClothModifierData *clmd = cloth_v;
  modifier_setError(&clmd->modifier, "%s", message);
}

#ifdef WITH_SMOKE
/* Smoke functions */
static int ptcache_smoke_totpoint(void *smoke_v, int UNUSED(cfra))
{
  SmokeModifierData *smd = (SmokeModifierData *)smoke_v;
  SmokeDomainSettings *sds = smd->domain;

  if (sds->fluid) {
    return sds->base_res[0] * sds->base_res[1] * sds->base_res[2];
  }
  else {
    return 0;
  }
}

static void ptcache_smoke_error(void *smoke_v, const char *message)
{
  SmokeModifierData *smd = (SmokeModifierData *)smoke_v;
  modifier_setError(&smd->modifier, "%s", message);
}

#  define SMOKE_CACHE_VERSION "1.04"

static int ptcache_smoke_write(PTCacheFile *pf, void *smoke_v)
{
  SmokeModifierData *smd = (SmokeModifierData *)smoke_v;
  SmokeDomainSettings *sds = smd->domain;
  int ret = 0;
  int fluid_fields = BKE_smoke_get_data_flags(sds);

  /* version header */
  ptcache_file_write(pf, SMOKE_CACHE_VERSION, 4, sizeof(char));
  ptcache_file_write(pf, &fluid_fields, 1, sizeof(int));
  ptcache_file_write(pf, &sds->active_fields, 1, sizeof(int));
  ptcache_file_write(pf, &sds->res, 3, sizeof(int));
  ptcache_file_write(pf, &sds->dx, 1, sizeof(float));

  if (sds->fluid) {
    size_t res = sds->res[0] * sds->res[1] * sds->res[2];
    float dt, dx, *dens, *react, *fuel, *flame, *heat, *heatold, *vx, *vy, *vz, *r, *g, *b;
    unsigned char *obstacles;
    unsigned int in_len = sizeof(float) * (unsigned int)res;
    unsigned char *out = (unsigned char *)MEM_callocN(LZO_OUT_LEN(in_len) * 4,
                                                      "pointcache_lzo_buffer");
    // int mode = res >= 1000000 ? 2 : 1;
    int mode = 1;  // light
    if (sds->cache_comp == SM_CACHE_HEAVY) {
      mode = 2;  // heavy
    }

    smoke_export(sds->fluid,
                 &dt,
                 &dx,
                 &dens,
                 &react,
                 &flame,
                 &fuel,
                 &heat,
                 &heatold,
                 &vx,
                 &vy,
                 &vz,
                 &r,
                 &g,
                 &b,
                 &obstacles);

    ptcache_file_compressed_write(pf, (unsigned char *)sds->shadow, in_len, out, mode);
    ptcache_file_compressed_write(pf, (unsigned char *)dens, in_len, out, mode);
    if (fluid_fields & FLUID_DOMAIN_ACTIVE_HEAT) {
      ptcache_file_compressed_write(pf, (unsigned char *)heat, in_len, out, mode);
      ptcache_file_compressed_write(pf, (unsigned char *)heatold, in_len, out, mode);
    }
    if (fluid_fields & FLUID_DOMAIN_ACTIVE_FIRE) {
      ptcache_file_compressed_write(pf, (unsigned char *)flame, in_len, out, mode);
      ptcache_file_compressed_write(pf, (unsigned char *)fuel, in_len, out, mode);
      ptcache_file_compressed_write(pf, (unsigned char *)react, in_len, out, mode);
    }
    if (fluid_fields & FLUID_DOMAIN_ACTIVE_COLORS) {
      ptcache_file_compressed_write(pf, (unsigned char *)r, in_len, out, mode);
      ptcache_file_compressed_write(pf, (unsigned char *)g, in_len, out, mode);
      ptcache_file_compressed_write(pf, (unsigned char *)b, in_len, out, mode);
    }
    ptcache_file_compressed_write(pf, (unsigned char *)vx, in_len, out, mode);
    ptcache_file_compressed_write(pf, (unsigned char *)vy, in_len, out, mode);
    ptcache_file_compressed_write(pf, (unsigned char *)vz, in_len, out, mode);
    ptcache_file_compressed_write(pf, (unsigned char *)obstacles, (unsigned int)res, out, mode);
    ptcache_file_write(pf, &dt, 1, sizeof(float));
    ptcache_file_write(pf, &dx, 1, sizeof(float));
    ptcache_file_write(pf, &sds->p0, 3, sizeof(float));
    ptcache_file_write(pf, &sds->p1, 3, sizeof(float));
    ptcache_file_write(pf, &sds->dp0, 3, sizeof(float));
    ptcache_file_write(pf, &sds->shift, 3, sizeof(int));
    ptcache_file_write(pf, &sds->obj_shift_f, 3, sizeof(float));
    ptcache_file_write(pf, &sds->obmat, 16, sizeof(float));
    ptcache_file_write(pf, &sds->base_res, 3, sizeof(int));
    ptcache_file_write(pf, &sds->res_min, 3, sizeof(int));
    ptcache_file_write(pf, &sds->res_max, 3, sizeof(int));
    ptcache_file_write(pf, &sds->active_color, 3, sizeof(float));

    MEM_freeN(out);

    ret = 1;
  }

  if (sds->wt) {
    int res_big_array[3];
    int res_big;
    int res = sds->res[0] * sds->res[1] * sds->res[2];
    float *dens, *react, *fuel, *flame, *tcu, *tcv, *tcw, *r, *g, *b;
    unsigned int in_len = sizeof(float) * (unsigned int)res;
    unsigned int in_len_big;
    unsigned char *out;
    int mode;

    smoke_turbulence_get_res(sds->wt, res_big_array);
    res_big = res_big_array[0] * res_big_array[1] * res_big_array[2];
    // mode =  res_big >= 1000000 ? 2 : 1;
    mode = 1;  // light
    if (sds->cache_high_comp == SM_CACHE_HEAVY) {
      mode = 2;  // heavy
    }

    in_len_big = sizeof(float) * (unsigned int)res_big;

    smoke_turbulence_export(sds->wt, &dens, &react, &flame, &fuel, &r, &g, &b, &tcu, &tcv, &tcw);

    out = (unsigned char *)MEM_callocN(LZO_OUT_LEN(in_len_big), "pointcache_lzo_buffer");
    ptcache_file_compressed_write(pf, (unsigned char *)dens, in_len_big, out, mode);
    if (fluid_fields & FLUID_DOMAIN_ACTIVE_FIRE) {
      ptcache_file_compressed_write(pf, (unsigned char *)flame, in_len_big, out, mode);
      ptcache_file_compressed_write(pf, (unsigned char *)fuel, in_len_big, out, mode);
      ptcache_file_compressed_write(pf, (unsigned char *)react, in_len_big, out, mode);
    }
    if (fluid_fields & FLUID_DOMAIN_ACTIVE_COLORS) {
      ptcache_file_compressed_write(pf, (unsigned char *)r, in_len_big, out, mode);
      ptcache_file_compressed_write(pf, (unsigned char *)g, in_len_big, out, mode);
      ptcache_file_compressed_write(pf, (unsigned char *)b, in_len_big, out, mode);
    }
    MEM_freeN(out);

    out = (unsigned char *)MEM_callocN(LZO_OUT_LEN(in_len), "pointcache_lzo_buffer");
    ptcache_file_compressed_write(pf, (unsigned char *)tcu, in_len, out, mode);
    ptcache_file_compressed_write(pf, (unsigned char *)tcv, in_len, out, mode);
    ptcache_file_compressed_write(pf, (unsigned char *)tcw, in_len, out, mode);
    MEM_freeN(out);

    ret = 1;
  }

  return ret;
}

/* read old smoke cache from 2.64 */
static int ptcache_smoke_read_old(PTCacheFile *pf, void *smoke_v)
{
  SmokeModifierData *smd = (SmokeModifierData *)smoke_v;
  SmokeDomainSettings *sds = smd->domain;

  if (sds->fluid) {
    const size_t res = sds->res[0] * sds->res[1] * sds->res[2];
    const unsigned int out_len = (unsigned int)res * sizeof(float);
    float dt, dx, *dens, *heat, *heatold, *vx, *vy, *vz;
    unsigned char *obstacles;
    float *tmp_array = MEM_callocN(out_len, "Smoke old cache tmp");

    int fluid_fields = BKE_smoke_get_data_flags(sds);

    /* Part part of the new cache header */
    sds->active_color[0] = 0.7f;
    sds->active_color[1] = 0.7f;
    sds->active_color[2] = 0.7f;

    smoke_export(sds->fluid,
                 &dt,
                 &dx,
                 &dens,
                 NULL,
                 NULL,
                 NULL,
                 &heat,
                 &heatold,
                 &vx,
                 &vy,
                 &vz,
                 NULL,
                 NULL,
                 NULL,
                 &obstacles);

    ptcache_file_compressed_read(pf, (unsigned char *)sds->shadow, out_len);
    ptcache_file_compressed_read(pf, (unsigned char *)dens, out_len);
    ptcache_file_compressed_read(pf, (unsigned char *)tmp_array, out_len);

    if (fluid_fields & FLUID_DOMAIN_ACTIVE_HEAT) {
      ptcache_file_compressed_read(pf, (unsigned char *)heat, out_len);
      ptcache_file_compressed_read(pf, (unsigned char *)heatold, out_len);
    }
    else {
      ptcache_file_compressed_read(pf, (unsigned char *)tmp_array, out_len);
      ptcache_file_compressed_read(pf, (unsigned char *)tmp_array, out_len);
    }
    ptcache_file_compressed_read(pf, (unsigned char *)vx, out_len);
    ptcache_file_compressed_read(pf, (unsigned char *)vy, out_len);
    ptcache_file_compressed_read(pf, (unsigned char *)vz, out_len);
    ptcache_file_compressed_read(pf, (unsigned char *)tmp_array, out_len);
    ptcache_file_compressed_read(pf, (unsigned char *)tmp_array, out_len);
    ptcache_file_compressed_read(pf, (unsigned char *)tmp_array, out_len);
    ptcache_file_compressed_read(pf, (unsigned char *)obstacles, (unsigned int)res);
    ptcache_file_read(pf, &dt, 1, sizeof(float));
    ptcache_file_read(pf, &dx, 1, sizeof(float));

    MEM_freeN(tmp_array);

    if (pf->data_types & (1 << BPHYS_DATA_SMOKE_HIGH) && sds->wt) {
      int res_big, res_big_array[3];
      float *tcu, *tcv, *tcw;
      unsigned int out_len_big;
      unsigned char *tmp_array_big;
      smoke_turbulence_get_res(sds->wt, res_big_array);
      res_big = res_big_array[0] * res_big_array[1] * res_big_array[2];
      out_len_big = sizeof(float) * (unsigned int)res_big;

      tmp_array_big = MEM_callocN(out_len_big, "Smoke old cache tmp");

      smoke_turbulence_export(
          sds->wt, &dens, NULL, NULL, NULL, NULL, NULL, NULL, &tcu, &tcv, &tcw);

      ptcache_file_compressed_read(pf, (unsigned char *)dens, out_len_big);
      ptcache_file_compressed_read(pf, (unsigned char *)tmp_array_big, out_len_big);

      ptcache_file_compressed_read(pf, (unsigned char *)tcu, out_len);
      ptcache_file_compressed_read(pf, (unsigned char *)tcv, out_len);
      ptcache_file_compressed_read(pf, (unsigned char *)tcw, out_len);

      MEM_freeN(tmp_array_big);
    }
  }

  return 1;
}

static int ptcache_smoke_read(PTCacheFile *pf, void *smoke_v)
{
  SmokeModifierData *smd = (SmokeModifierData *)smoke_v;
  SmokeDomainSettings *sds = smd->domain;
  char version[4];
  int ch_res[3];
  float ch_dx;
  int fluid_fields = BKE_smoke_get_data_flags(sds);
  int cache_fields = 0;
  int active_fields = 0;
  int reallocate = 0;

  /* version header */
  ptcache_file_read(pf, version, 4, sizeof(char));
  if (!STREQLEN(version, SMOKE_CACHE_VERSION, 4)) {
    /* reset file pointer */
    fseek(pf->fp, -4, SEEK_CUR);
    return ptcache_smoke_read_old(pf, smoke_v);
  }

  /* fluid info */
  ptcache_file_read(pf, &cache_fields, 1, sizeof(int));
  ptcache_file_read(pf, &active_fields, 1, sizeof(int));
  ptcache_file_read(pf, &ch_res, 3, sizeof(int));
  ptcache_file_read(pf, &ch_dx, 1, sizeof(float));

  /* check if resolution has changed */
  if (sds->res[0] != ch_res[0] || sds->res[1] != ch_res[1] || sds->res[2] != ch_res[2]) {
<<<<<<< HEAD
    if (sds->flags & FLUID_DOMAIN_USE_ADAPTIVE_DOMAIN)
=======
    if (sds->flags & MOD_SMOKE_ADAPTIVE_DOMAIN) {
>>>>>>> b52a0c78
      reallocate = 1;
    }
    else {
      return 0;
    }
  }
  /* check if active fields have changed */
  if (fluid_fields != cache_fields || active_fields != sds->active_fields) {
    reallocate = 1;
  }

  /* reallocate fluid if needed*/
  if (reallocate) {
    sds->active_fields = active_fields | cache_fields;
    BKE_smoke_reallocate_fluid(sds, ch_res, 1);
    sds->dx = ch_dx;
    copy_v3_v3_int(sds->res, ch_res);
    sds->total_cells = ch_res[0] * ch_res[1] * ch_res[2];
    if (sds->flags & FLUID_DOMAIN_USE_NOISE) {
      BKE_smoke_reallocate_highres_fluid(sds, ch_res);
    }
  }

  if (sds->fluid) {
    size_t res = sds->res[0] * sds->res[1] * sds->res[2];
    float dt, dx, *dens, *react, *fuel, *flame, *heat, *heatold, *vx, *vy, *vz, *r, *g, *b;
    unsigned char *obstacles;
    unsigned int out_len = (unsigned int)res * sizeof(float);

    smoke_export(sds->fluid,
                 &dt,
                 &dx,
                 &dens,
                 &react,
                 &flame,
                 &fuel,
                 &heat,
                 &heatold,
                 &vx,
                 &vy,
                 &vz,
                 &r,
                 &g,
                 &b,
                 &obstacles);

    ptcache_file_compressed_read(pf, (unsigned char *)sds->shadow, out_len);
    ptcache_file_compressed_read(pf, (unsigned char *)dens, out_len);
    if (cache_fields & FLUID_DOMAIN_ACTIVE_HEAT) {
      ptcache_file_compressed_read(pf, (unsigned char *)heat, out_len);
      ptcache_file_compressed_read(pf, (unsigned char *)heatold, out_len);
    }
    if (cache_fields & FLUID_DOMAIN_ACTIVE_FIRE) {
      ptcache_file_compressed_read(pf, (unsigned char *)flame, out_len);
      ptcache_file_compressed_read(pf, (unsigned char *)fuel, out_len);
      ptcache_file_compressed_read(pf, (unsigned char *)react, out_len);
    }
    if (cache_fields & FLUID_DOMAIN_ACTIVE_COLORS) {
      ptcache_file_compressed_read(pf, (unsigned char *)r, out_len);
      ptcache_file_compressed_read(pf, (unsigned char *)g, out_len);
      ptcache_file_compressed_read(pf, (unsigned char *)b, out_len);
    }
    ptcache_file_compressed_read(pf, (unsigned char *)vx, out_len);
    ptcache_file_compressed_read(pf, (unsigned char *)vy, out_len);
    ptcache_file_compressed_read(pf, (unsigned char *)vz, out_len);
    ptcache_file_compressed_read(pf, (unsigned char *)obstacles, (unsigned int)res);
    ptcache_file_read(pf, &dt, 1, sizeof(float));
    ptcache_file_read(pf, &dx, 1, sizeof(float));
    ptcache_file_read(pf, &sds->p0, 3, sizeof(float));
    ptcache_file_read(pf, &sds->p1, 3, sizeof(float));
    ptcache_file_read(pf, &sds->dp0, 3, sizeof(float));
    ptcache_file_read(pf, &sds->shift, 3, sizeof(int));
    ptcache_file_read(pf, &sds->obj_shift_f, 3, sizeof(float));
    ptcache_file_read(pf, &sds->obmat, 16, sizeof(float));
    ptcache_file_read(pf, &sds->base_res, 3, sizeof(int));
    ptcache_file_read(pf, &sds->res_min, 3, sizeof(int));
    ptcache_file_read(pf, &sds->res_max, 3, sizeof(int));
    ptcache_file_read(pf, &sds->active_color, 3, sizeof(float));
  }

  if (pf->data_types & (1 << BPHYS_DATA_SMOKE_HIGH) && sds->wt) {
    int res = sds->res[0] * sds->res[1] * sds->res[2];
    int res_big, res_big_array[3];
    float *dens, *react, *fuel, *flame, *tcu, *tcv, *tcw, *r, *g, *b;
    unsigned int out_len = sizeof(float) * (unsigned int)res;
    unsigned int out_len_big;

    smoke_turbulence_get_res(sds->wt, res_big_array);
    res_big = res_big_array[0] * res_big_array[1] * res_big_array[2];
    out_len_big = sizeof(float) * (unsigned int)res_big;

    smoke_turbulence_export(sds->wt, &dens, &react, &flame, &fuel, &r, &g, &b, &tcu, &tcv, &tcw);

    ptcache_file_compressed_read(pf, (unsigned char *)dens, out_len_big);
    if (cache_fields & FLUID_DOMAIN_ACTIVE_FIRE) {
      ptcache_file_compressed_read(pf, (unsigned char *)flame, out_len_big);
      ptcache_file_compressed_read(pf, (unsigned char *)fuel, out_len_big);
      ptcache_file_compressed_read(pf, (unsigned char *)react, out_len_big);
    }
    if (cache_fields & FLUID_DOMAIN_ACTIVE_COLORS) {
      ptcache_file_compressed_read(pf, (unsigned char *)r, out_len_big);
      ptcache_file_compressed_read(pf, (unsigned char *)g, out_len_big);
      ptcache_file_compressed_read(pf, (unsigned char *)b, out_len_big);
    }

    ptcache_file_compressed_read(pf, (unsigned char *)tcu, out_len);
    ptcache_file_compressed_read(pf, (unsigned char *)tcv, out_len);
    ptcache_file_compressed_read(pf, (unsigned char *)tcw, out_len);
  }

  return 1;
}

#  ifdef WITH_OPENVDB
/**
 * Construct matrices which represent the fluid object, for low and high res:
 * <pre>
 * vs 0  0  0
 * 0  vs 0  0
 * 0  0  vs 0
 * px py pz 1
 * </pre>
 *
 * with `vs` = voxel size, and `px, py, pz`,
 * the min position of the domain's bounding box.
 */
static void compute_fluid_matrices(SmokeDomainSettings *sds)
{
  float bbox_min[3];

  copy_v3_v3(bbox_min, sds->p0);

  if (sds->flags & FLUID_DOMAIN_USE_ADAPTIVE_DOMAIN) {
    bbox_min[0] += (sds->cell_size[0] * (float)sds->res_min[0]);
    bbox_min[1] += (sds->cell_size[1] * (float)sds->res_min[1]);
    bbox_min[2] += (sds->cell_size[2] * (float)sds->res_min[2]);
    add_v3_v3(bbox_min, sds->obj_shift_f);
  }

  /* construct low res matrix */
  size_to_mat4(sds->fluidmat, sds->cell_size);
  copy_v3_v3(sds->fluidmat[3], bbox_min);

  /* The smoke simulator stores voxels cell-centered, whilst VDB is node
   * centered, so we offset the matrix by half a voxel to compensate. */
  madd_v3_v3fl(sds->fluidmat[3], sds->cell_size, 0.5f);

  mul_m4_m4m4(sds->fluidmat, sds->obmat, sds->fluidmat);

  if (sds->wt) {
    float voxel_size_high[3];
    /* construct high res matrix */
    mul_v3_v3fl(voxel_size_high, sds->cell_size, 1.0f / (float)(sds->amplify + 1));
    size_to_mat4(sds->fluidmat_wt, voxel_size_high);
    copy_v3_v3(sds->fluidmat_wt[3], bbox_min);

    /* Same here, add half a voxel to adjust the position of the fluid. */
    madd_v3_v3fl(sds->fluidmat_wt[3], voxel_size_high, 0.5f);

    mul_m4_m4m4(sds->fluidmat_wt, sds->obmat, sds->fluidmat_wt);
  }
}

static int ptcache_smoke_openvdb_write(struct OpenVDBWriter *writer, void *smoke_v)
{
  SmokeModifierData *smd = (SmokeModifierData *)smoke_v;
  SmokeDomainSettings *sds = smd->domain;

  OpenVDBWriter_set_flags(writer, sds->openvdb_comp, (sds->data_depth == 16));

  OpenVDBWriter_add_meta_int(writer, "blender/smoke/active_fields", sds->active_fields);
  OpenVDBWriter_add_meta_v3_int(writer, "blender/smoke/resolution", sds->res);
  OpenVDBWriter_add_meta_v3_int(writer, "blender/smoke/min_resolution", sds->res_min);
  OpenVDBWriter_add_meta_v3_int(writer, "blender/smoke/max_resolution", sds->res_max);
  OpenVDBWriter_add_meta_v3_int(writer, "blender/smoke/base_resolution", sds->base_res);
  OpenVDBWriter_add_meta_v3(writer, "blender/smoke/min_bbox", sds->p0);
  OpenVDBWriter_add_meta_v3(writer, "blender/smoke/max_bbox", sds->p1);
  OpenVDBWriter_add_meta_v3(writer, "blender/smoke/dp0", sds->dp0);
  OpenVDBWriter_add_meta_v3_int(writer, "blender/smoke/shift", sds->shift);
  OpenVDBWriter_add_meta_v3(writer, "blender/smoke/obj_shift_f", sds->obj_shift_f);
  OpenVDBWriter_add_meta_v3(writer, "blender/smoke/active_color", sds->active_color);
  OpenVDBWriter_add_meta_mat4(writer, "blender/smoke/obmat", sds->obmat);

  int fluid_fields = BKE_smoke_get_data_flags(sds);

  struct OpenVDBFloatGrid *clip_grid = NULL;

  compute_fluid_matrices(sds);

  OpenVDBWriter_add_meta_int(writer, "blender/smoke/fluid_fields", fluid_fields);

  if (sds->wt) {
    struct OpenVDBFloatGrid *wt_density_grid;
    float *dens, *react, *fuel, *flame, *tcu, *tcv, *tcw, *r, *g, *b;

    smoke_turbulence_export(sds->wt, &dens, &react, &flame, &fuel, &r, &g, &b, &tcu, &tcv, &tcw);

    wt_density_grid = OpenVDB_export_grid_fl(
        writer, "density", dens, sds->res_wt, sds->fluidmat_wt, sds->clipping, NULL);
    clip_grid = wt_density_grid;

    if (fluid_fields & FLUID_DOMAIN_ACTIVE_FIRE) {
      OpenVDB_export_grid_fl(
          writer, "flame", flame, sds->res_wt, sds->fluidmat_wt, sds->clipping, wt_density_grid);
      OpenVDB_export_grid_fl(
          writer, "fuel", fuel, sds->res_wt, sds->fluidmat_wt, sds->clipping, wt_density_grid);
      OpenVDB_export_grid_fl(
          writer, "react", react, sds->res_wt, sds->fluidmat_wt, sds->clipping, wt_density_grid);
    }

    if (fluid_fields & FLUID_DOMAIN_ACTIVE_COLORS) {
      OpenVDB_export_grid_vec(writer,
                              "color",
                              r,
                              g,
                              b,
                              sds->res_wt,
                              sds->fluidmat_wt,
                              VEC_INVARIANT,
                              true,
                              sds->clipping,
                              wt_density_grid);
    }

    OpenVDB_export_grid_vec(writer,
                            "texture coordinates",
                            tcu,
                            tcv,
                            tcw,
                            sds->res,
                            sds->fluidmat,
                            VEC_INVARIANT,
                            false,
                            sds->clipping,
                            wt_density_grid);
  }

  if (sds->fluid) {
    struct OpenVDBFloatGrid *density_grid;
    float dt, dx, *dens, *react, *fuel, *flame, *heat, *heatold, *vx, *vy, *vz, *r, *g, *b;
    unsigned char *obstacles;

    smoke_export(sds->fluid,
                 &dt,
                 &dx,
                 &dens,
                 &react,
                 &flame,
                 &fuel,
                 &heat,
                 &heatold,
                 &vx,
                 &vy,
                 &vz,
                 &r,
                 &g,
                 &b,
                 &obstacles);

    OpenVDBWriter_add_meta_fl(writer, "blender/smoke/dx", dx);
    OpenVDBWriter_add_meta_fl(writer, "blender/smoke/dt", dt);

    const char *name = (!sds->wt) ? "density" : "density_low";
    density_grid = OpenVDB_export_grid_fl(
        writer, name, dens, sds->res, sds->fluidmat, sds->clipping, NULL);
    clip_grid = sds->wt ? clip_grid : density_grid;

    OpenVDB_export_grid_fl(
        writer, "shadow", sds->shadow, sds->res, sds->fluidmat, sds->clipping, NULL);

    if (fluid_fields & FLUID_DOMAIN_ACTIVE_HEAT) {
      OpenVDB_export_grid_fl(
          writer, "heat", heat, sds->res, sds->fluidmat, sds->clipping, clip_grid);
      OpenVDB_export_grid_fl(
          writer, "heat_old", heatold, sds->res, sds->fluidmat, sds->clipping, clip_grid);
    }

    if (fluid_fields & FLUID_DOMAIN_ACTIVE_FIRE) {
      name = (!sds->wt) ? "flame" : "flame_low";
      OpenVDB_export_grid_fl(
          writer, name, flame, sds->res, sds->fluidmat, sds->clipping, density_grid);
      name = (!sds->wt) ? "fuel" : "fuel_low";
      OpenVDB_export_grid_fl(
          writer, name, fuel, sds->res, sds->fluidmat, sds->clipping, density_grid);
      name = (!sds->wt) ? "react" : "react_low";
      OpenVDB_export_grid_fl(
          writer, name, react, sds->res, sds->fluidmat, sds->clipping, density_grid);
    }

    if (fluid_fields & FLUID_DOMAIN_ACTIVE_COLORS) {
      name = (!sds->wt) ? "color" : "color_low";
      OpenVDB_export_grid_vec(writer,
                              name,
                              r,
                              g,
                              b,
                              sds->res,
                              sds->fluidmat,
                              VEC_INVARIANT,
                              true,
                              sds->clipping,
                              density_grid);
    }

    OpenVDB_export_grid_vec(writer,
                            "velocity",
                            vx,
                            vy,
                            vz,
                            sds->res,
                            sds->fluidmat,
                            VEC_CONTRAVARIANT_RELATIVE,
                            false,
                            sds->clipping,
                            clip_grid);
    OpenVDB_export_grid_ch(
        writer, "obstacles", obstacles, sds->res, sds->fluidmat, sds->clipping, NULL);
  }

  return 1;
}

static int ptcache_smoke_openvdb_read(struct OpenVDBReader *reader, void *smoke_v)
{
  SmokeModifierData *smd = (SmokeModifierData *)smoke_v;

  if (!smd) {
    return 0;
  }

  SmokeDomainSettings *sds = smd->domain;

  int fluid_fields = BKE_smoke_get_data_flags(sds);
  int active_fields, cache_fields = 0;
  int cache_res[3];
  float cache_dx;
  bool reallocate = false;

  OpenVDBReader_get_meta_v3_int(reader, "blender/smoke/min_resolution", sds->res_min);
  OpenVDBReader_get_meta_v3_int(reader, "blender/smoke/max_resolution", sds->res_max);
  OpenVDBReader_get_meta_v3_int(reader, "blender/smoke/base_resolution", sds->base_res);
  OpenVDBReader_get_meta_v3(reader, "blender/smoke/min_bbox", sds->p0);
  OpenVDBReader_get_meta_v3(reader, "blender/smoke/max_bbox", sds->p1);
  OpenVDBReader_get_meta_v3(reader, "blender/smoke/dp0", sds->dp0);
  OpenVDBReader_get_meta_v3_int(reader, "blender/smoke/shift", sds->shift);
  OpenVDBReader_get_meta_v3(reader, "blender/smoke/obj_shift_f", sds->obj_shift_f);
  OpenVDBReader_get_meta_v3(reader, "blender/smoke/active_color", sds->active_color);
  OpenVDBReader_get_meta_mat4(reader, "blender/smoke/obmat", sds->obmat);
  OpenVDBReader_get_meta_int(reader, "blender/smoke/fluid_fields", &cache_fields);
  OpenVDBReader_get_meta_int(reader, "blender/smoke/active_fields", &active_fields);
  OpenVDBReader_get_meta_fl(reader, "blender/smoke/dx", &cache_dx);
  OpenVDBReader_get_meta_v3_int(reader, "blender/smoke/resolution", cache_res);

  /* check if resolution has changed */
  if (sds->res[0] != cache_res[0] || sds->res[1] != cache_res[1] || sds->res[2] != cache_res[2]) {
    if (sds->flags & FLUID_DOMAIN_USE_ADAPTIVE_DOMAIN) {
      reallocate = true;
    }
    else {
      return 0;
    }
  }

  /* check if active fields have changed */
  if ((fluid_fields != cache_fields) || (active_fields != sds->active_fields)) {
    reallocate = true;
  }

  /* reallocate fluid if needed*/
  if (reallocate) {
    sds->active_fields = active_fields | cache_fields;
    BKE_smoke_reallocate_fluid(sds, cache_dx, cache_res, 1);
    sds->dx = cache_dx;
    copy_v3_v3_int(sds->res, cache_res);
    sds->total_cells = cache_res[0] * cache_res[1] * cache_res[2];
    if (sds->flags & FLUID_DOMAIN_USE_NOISE) {
      BKE_smoke_reallocate_highres_fluid(sds, cache_res);
    }
  }

  if (sds->fluid) {
    float dt, dx, *dens, *react, *fuel, *flame, *heat, *heatold, *vx, *vy, *vz, *r, *g, *b;
    unsigned char *obstacles;

    smoke_export(sds->fluid,
                 &dt,
                 &dx,
                 &dens,
                 &react,
                 &flame,
                 &fuel,
                 &heat,
                 &heatold,
                 &vx,
                 &vy,
                 &vz,
                 &r,
                 &g,
                 &b,
                 &obstacles);

    OpenVDBReader_get_meta_fl(reader, "blender/smoke/dt", &dt);

    OpenVDB_import_grid_fl(reader, "shadow", &sds->shadow, sds->res);

    const char *name = (!sds->wt) ? "density" : "density_low";
    OpenVDB_import_grid_fl(reader, name, &dens, sds->res);

    if (cache_fields & FLUID_DOMAIN_ACTIVE_HEAT) {
      OpenVDB_import_grid_fl(reader, "heat", &heat, sds->res);
      OpenVDB_import_grid_fl(reader, "heat_old", &heatold, sds->res);
    }

    if (cache_fields & FLUID_DOMAIN_ACTIVE_FIRE) {
      name = (!sds->wt) ? "flame" : "flame_low";
      OpenVDB_import_grid_fl(reader, name, &flame, sds->res);
      name = (!sds->wt) ? "fuel" : "fuel_low";
      OpenVDB_import_grid_fl(reader, name, &fuel, sds->res);
      name = (!sds->wt) ? "react" : "react_low";
      OpenVDB_import_grid_fl(reader, name, &react, sds->res);
    }

    if (cache_fields & FLUID_DOMAIN_ACTIVE_COLORS) {
      name = (!sds->wt) ? "color" : "color_low";
      OpenVDB_import_grid_vec(reader, name, &r, &g, &b, sds->res);
    }

    OpenVDB_import_grid_vec(reader, "velocity", &vx, &vy, &vz, sds->res);
    OpenVDB_import_grid_ch(reader, "obstacles", &obstacles, sds->res);
  }

  if (sds->wt) {
    float *dens, *react, *fuel, *flame, *tcu, *tcv, *tcw, *r, *g, *b;

    smoke_turbulence_export(sds->wt, &dens, &react, &flame, &fuel, &r, &g, &b, &tcu, &tcv, &tcw);

    OpenVDB_import_grid_fl(reader, "density", &dens, sds->res_wt);

    if (cache_fields & FLUID_DOMAIN_ACTIVE_FIRE) {
      OpenVDB_import_grid_fl(reader, "flame", &flame, sds->res_wt);
      OpenVDB_import_grid_fl(reader, "fuel", &fuel, sds->res_wt);
      OpenVDB_import_grid_fl(reader, "react", &react, sds->res_wt);
    }

    if (cache_fields & FLUID_DOMAIN_ACTIVE_COLORS) {
      OpenVDB_import_grid_vec(reader, "color", &r, &g, &b, sds->res_wt);
    }

    OpenVDB_import_grid_vec(reader, "texture coordinates", &tcu, &tcv, &tcw, sds->res);
  }

  OpenVDBReader_free(reader);

  return 1;
}
#  endif

#else   // WITH_SMOKE
static int ptcache_smoke_totpoint(void *UNUSED(smoke_v), int UNUSED(cfra))
{
  return 0;
}
static void ptcache_smoke_error(void *UNUSED(smoke_v), const char *UNUSED(message))
{
}
static int ptcache_smoke_read(PTCacheFile *UNUSED(pf), void *UNUSED(smoke_v))
{
  return 0;
}
static int ptcache_smoke_write(PTCacheFile *UNUSED(pf), void *UNUSED(smoke_v))
{
  return 0;
}
#endif  // WITH_SMOKE

#if !defined(WITH_SMOKE) || !defined(WITH_OPENVDB)
static int ptcache_smoke_openvdb_write(struct OpenVDBWriter *writer, void *smoke_v)
{
  UNUSED_VARS(writer, smoke_v);
  return 0;
}

static int ptcache_smoke_openvdb_read(struct OpenVDBReader *reader, void *smoke_v)
{
  UNUSED_VARS(reader, smoke_v);
  return 0;
}
#endif

static int ptcache_dynamicpaint_totpoint(void *sd, int UNUSED(cfra))
{
  DynamicPaintSurface *surface = (DynamicPaintSurface *)sd;

  if (!surface->data) {
    return 0;
  }
  else {
    return surface->data->total_points;
  }
}

static void ptcache_dynamicpaint_error(void *UNUSED(sd), const char *UNUSED(message))
{
  /* ignored for now */
}

#define DPAINT_CACHE_VERSION "1.01"

static int ptcache_dynamicpaint_write(PTCacheFile *pf, void *dp_v)
{
  DynamicPaintSurface *surface = (DynamicPaintSurface *)dp_v;
  int cache_compress = 1;

  /* version header */
  ptcache_file_write(pf, DPAINT_CACHE_VERSION, 1, sizeof(char) * 4);

  if (surface->format != MOD_DPAINT_SURFACE_F_IMAGESEQ && surface->data) {
    int total_points = surface->data->total_points;
    unsigned int in_len;
    unsigned char *out;

    /* cache type */
    ptcache_file_write(pf, &surface->type, 1, sizeof(int));

    if (surface->type == MOD_DPAINT_SURFACE_T_PAINT) {
      in_len = sizeof(PaintPoint) * total_points;
    }
    else if (surface->type == MOD_DPAINT_SURFACE_T_DISPLACE ||
             surface->type == MOD_DPAINT_SURFACE_T_WEIGHT) {
      in_len = sizeof(float) * total_points;
    }
    else if (surface->type == MOD_DPAINT_SURFACE_T_WAVE) {
      in_len = sizeof(PaintWavePoint) * total_points;
    }
    else {
      return 0;
    }

    out = (unsigned char *)MEM_callocN(LZO_OUT_LEN(in_len), "pointcache_lzo_buffer");

    ptcache_file_compressed_write(
        pf, (unsigned char *)surface->data->type_data, in_len, out, cache_compress);
    MEM_freeN(out);
  }
  return 1;
}
static int ptcache_dynamicpaint_read(PTCacheFile *pf, void *dp_v)
{
  DynamicPaintSurface *surface = (DynamicPaintSurface *)dp_v;
  char version[4];

  /* version header */
  ptcache_file_read(pf, version, 1, sizeof(char) * 4);
  if (!STREQLEN(version, DPAINT_CACHE_VERSION, 4)) {
    CLOG_ERROR(&LOG, "Dynamic Paint: Invalid cache version: '%c%c%c%c'!", UNPACK4(version));
    return 0;
  }

  if (surface->format != MOD_DPAINT_SURFACE_F_IMAGESEQ && surface->data) {
    unsigned int data_len;
    int surface_type;

    /* cache type */
    ptcache_file_read(pf, &surface_type, 1, sizeof(int));

    if (surface_type != surface->type) {
      return 0;
    }

    /* read surface data */
    if (surface->type == MOD_DPAINT_SURFACE_T_PAINT) {
      data_len = sizeof(PaintPoint);
    }
    else if (surface->type == MOD_DPAINT_SURFACE_T_DISPLACE ||
             surface->type == MOD_DPAINT_SURFACE_T_WEIGHT) {
      data_len = sizeof(float);
    }
    else if (surface->type == MOD_DPAINT_SURFACE_T_WAVE) {
      data_len = sizeof(PaintWavePoint);
    }
    else {
      return 0;
    }

    ptcache_file_compressed_read(
        pf, (unsigned char *)surface->data->type_data, data_len * surface->data->total_points);
  }
  return 1;
}

/* Rigid Body functions */
static int ptcache_rigidbody_write(int index, void *rb_v, void **data, int UNUSED(cfra))
{
  RigidBodyWorld *rbw = rb_v;
  Object *ob = NULL;

  if (rbw->objects) {
    ob = rbw->objects[index];
  }

  if (ob && ob->rigidbody_object) {
    RigidBodyOb *rbo = ob->rigidbody_object;

    if (rbo->type == RBO_TYPE_ACTIVE) {
#ifdef WITH_BULLET
      RB_body_get_position(rbo->shared->physics_object, rbo->pos);
      RB_body_get_orientation(rbo->shared->physics_object, rbo->orn);
#endif
      PTCACHE_DATA_FROM(data, BPHYS_DATA_LOCATION, rbo->pos);
      PTCACHE_DATA_FROM(data, BPHYS_DATA_ROTATION, rbo->orn);
    }
  }

  return 1;
}
static void ptcache_rigidbody_read(
    int index, void *rb_v, void **data, float UNUSED(cfra), float *old_data)
{
  RigidBodyWorld *rbw = rb_v;
  Object *ob = NULL;

  if (rbw->objects) {
    ob = rbw->objects[index];
  }

  if (ob && ob->rigidbody_object) {
    RigidBodyOb *rbo = ob->rigidbody_object;

    if (rbo->type == RBO_TYPE_ACTIVE) {

      if (old_data) {
        memcpy(rbo->pos, data, 3 * sizeof(float));
        memcpy(rbo->orn, data + 3, 4 * sizeof(float));
      }
      else {
        PTCACHE_DATA_TO(data, BPHYS_DATA_LOCATION, 0, rbo->pos);
        PTCACHE_DATA_TO(data, BPHYS_DATA_ROTATION, 0, rbo->orn);
      }
    }
  }
}
static void ptcache_rigidbody_interpolate(
    int index, void *rb_v, void **data, float cfra, float cfra1, float cfra2, float *old_data)
{
  RigidBodyWorld *rbw = rb_v;
  Object *ob = NULL;

  if (rbw->objects) {
    ob = rbw->objects[index];
  }

  if (ob && ob->rigidbody_object) {
    RigidBodyOb *rbo = ob->rigidbody_object;

    if (rbo->type == RBO_TYPE_ACTIVE) {
      ParticleKey keys[4];
      ParticleKey result;
      float dfra;

      memset(keys, 0, sizeof(keys));

      copy_v3_v3(keys[1].co, rbo->pos);
      copy_qt_qt(keys[1].rot, rbo->orn);

      if (old_data) {
        memcpy(keys[2].co, data, 3 * sizeof(float));
        memcpy(keys[2].rot, data + 3, 4 * sizeof(float));
      }
      else {
        BKE_ptcache_make_particle_key(&keys[2], 0, data, cfra2);
      }

      dfra = cfra2 - cfra1;

      /* note: keys[0] and keys[3] unused for type < 1 (crappy) */
      psys_interpolate_particle(-1, keys, (cfra - cfra1) / dfra, &result, true);
      interp_qt_qtqt(result.rot, keys[1].rot, keys[2].rot, (cfra - cfra1) / dfra);

      copy_v3_v3(rbo->pos, result.co);
      copy_qt_qt(rbo->orn, result.rot);
    }
  }
}
static int ptcache_rigidbody_totpoint(void *rb_v, int UNUSED(cfra))
{
  RigidBodyWorld *rbw = rb_v;

  return rbw->numbodies;
}

static void ptcache_rigidbody_error(void *UNUSED(rb_v), const char *UNUSED(message))
{
  /* ignored for now */
}

/* Creating ID's */
void BKE_ptcache_id_from_softbody(PTCacheID *pid, Object *ob, SoftBody *sb)
{
  memset(pid, 0, sizeof(PTCacheID));

  pid->ob = ob;
  pid->calldata = sb;
  pid->type = PTCACHE_TYPE_SOFTBODY;
  pid->cache = sb->shared->pointcache;
  pid->cache_ptr = &sb->shared->pointcache;
  pid->ptcaches = &sb->shared->ptcaches;
  pid->totpoint = pid->totwrite = ptcache_softbody_totpoint;
  pid->error = ptcache_softbody_error;

  pid->write_point = ptcache_softbody_write;
  pid->read_point = ptcache_softbody_read;
  pid->interpolate_point = ptcache_softbody_interpolate;

  pid->write_stream = NULL;
  pid->read_stream = NULL;

  pid->write_openvdb_stream = NULL;
  pid->read_openvdb_stream = NULL;

  pid->write_extra_data = NULL;
  pid->read_extra_data = NULL;
  pid->interpolate_extra_data = NULL;

  pid->write_header = ptcache_basic_header_write;
  pid->read_header = ptcache_basic_header_read;

  pid->data_types = (1 << BPHYS_DATA_LOCATION) | (1 << BPHYS_DATA_VELOCITY);
  pid->info_types = 0;

  pid->stack_index = pid->cache->index;

  pid->default_step = 10;
  pid->max_step = 20;
  pid->file_type = PTCACHE_FILE_PTCACHE;
}
void BKE_ptcache_id_from_particles(PTCacheID *pid, Object *ob, ParticleSystem *psys)
{
  memset(pid, 0, sizeof(PTCacheID));

  pid->ob = ob;
  pid->calldata = psys;
  pid->type = PTCACHE_TYPE_PARTICLES;
  pid->stack_index = psys->pointcache->index;
  pid->cache = psys->pointcache;
  pid->cache_ptr = &psys->pointcache;
  pid->ptcaches = &psys->ptcaches;

  if (psys->part->type != PART_HAIR) {
    pid->flag |= PTCACHE_VEL_PER_SEC;
  }

  pid->totpoint = ptcache_particle_totpoint;
  pid->totwrite = ptcache_particle_totwrite;
  pid->error = ptcache_particle_error;

  pid->write_point = ptcache_particle_write;
  pid->read_point = ptcache_particle_read;
  pid->interpolate_point = ptcache_particle_interpolate;

  pid->write_stream = NULL;
  pid->read_stream = NULL;

  pid->write_openvdb_stream = NULL;
  pid->read_openvdb_stream = NULL;

  pid->write_extra_data = NULL;
  pid->read_extra_data = NULL;
  pid->interpolate_extra_data = NULL;

  pid->write_header = ptcache_basic_header_write;
  pid->read_header = ptcache_basic_header_read;

  pid->data_types = (1 << BPHYS_DATA_LOCATION) | (1 << BPHYS_DATA_VELOCITY) |
                    (1 << BPHYS_DATA_INDEX);

  if (psys->part->phystype == PART_PHYS_BOIDS) {
    pid->data_types |= (1 << BPHYS_DATA_AVELOCITY) | (1 << BPHYS_DATA_ROTATION) |
                       (1 << BPHYS_DATA_BOIDS);
  }
  else if (psys->part->phystype == PART_PHYS_FLUID && psys->part->fluid &&
           psys->part->fluid->flag & SPH_VISCOELASTIC_SPRINGS) {
    pid->write_extra_data = ptcache_particle_extra_write;
    pid->read_extra_data = ptcache_particle_extra_read;
  }

  if (psys->part->flag & PART_ROTATIONS) {
    pid->data_types |= (1 << BPHYS_DATA_ROTATION);

    if (psys->part->rotmode != PART_ROT_VEL || psys->part->avemode == PART_AVE_RAND ||
        psys->part->avefac != 0.0f) {
      pid->data_types |= (1 << BPHYS_DATA_AVELOCITY);
    }
  }

  pid->info_types = (1 << BPHYS_DATA_TIMES);

  pid->default_step = 10;
  pid->max_step = 20;
  pid->file_type = PTCACHE_FILE_PTCACHE;
}
void BKE_ptcache_id_from_cloth(PTCacheID *pid, Object *ob, ClothModifierData *clmd)
{
  memset(pid, 0, sizeof(PTCacheID));

  pid->ob = ob;
  pid->calldata = clmd;
  pid->type = PTCACHE_TYPE_CLOTH;
  pid->stack_index = clmd->point_cache->index;
  pid->cache = clmd->point_cache;
  pid->cache_ptr = &clmd->point_cache;
  pid->ptcaches = &clmd->ptcaches;
  pid->totpoint = pid->totwrite = ptcache_cloth_totpoint;
  pid->error = ptcache_cloth_error;

  pid->write_point = ptcache_cloth_write;
  pid->read_point = ptcache_cloth_read;
  pid->interpolate_point = ptcache_cloth_interpolate;

  pid->write_openvdb_stream = NULL;
  pid->read_openvdb_stream = NULL;

  pid->write_stream = NULL;
  pid->read_stream = NULL;

  pid->write_extra_data = NULL;
  pid->read_extra_data = NULL;
  pid->interpolate_extra_data = NULL;

  pid->write_header = ptcache_basic_header_write;
  pid->read_header = ptcache_basic_header_read;

  pid->data_types = (1 << BPHYS_DATA_LOCATION) | (1 << BPHYS_DATA_VELOCITY) |
                    (1 << BPHYS_DATA_XCONST);
  pid->info_types = 0;

  pid->default_step = 1;
  pid->max_step = 1;
  pid->file_type = PTCACHE_FILE_PTCACHE;
}
void BKE_ptcache_id_from_smoke(PTCacheID *pid, struct Object *ob, struct SmokeModifierData *smd)
{
  SmokeDomainSettings *sds = smd->domain;

  memset(pid, 0, sizeof(PTCacheID));

  pid->ob = ob;
  pid->calldata = smd;

  pid->type = PTCACHE_TYPE_SMOKE_DOMAIN;
  pid->stack_index = sds->point_cache[0]->index;

  pid->cache = sds->point_cache[0];
  pid->cache_ptr = &(sds->point_cache[0]);
  pid->ptcaches = &(sds->ptcaches[0]);

  pid->totpoint = pid->totwrite = ptcache_smoke_totpoint;
  pid->error = ptcache_smoke_error;

  pid->write_point = NULL;
  pid->read_point = NULL;
  pid->interpolate_point = NULL;

  pid->read_stream = ptcache_smoke_read;
  pid->write_stream = ptcache_smoke_write;

  pid->write_openvdb_stream = ptcache_smoke_openvdb_write;
  pid->read_openvdb_stream = ptcache_smoke_openvdb_read;

  pid->write_extra_data = NULL;
  pid->read_extra_data = NULL;
  pid->interpolate_extra_data = NULL;

  pid->write_header = ptcache_basic_header_write;
  pid->read_header = ptcache_basic_header_read;

  pid->data_types = 0;
  pid->info_types = 0;

  if (sds->fluid) {
    pid->data_types |= (1 << BPHYS_DATA_SMOKE_LOW);
<<<<<<< HEAD
  //  (sebbas): Option deprecated in manta cache
  //  if (sds->wt)
  //      pid->data_types |= (1<<BPHYS_DATA_SMOKE_HIGH);
=======
  }
  if (sds->wt) {
    pid->data_types |= (1 << BPHYS_DATA_SMOKE_HIGH);
  }
>>>>>>> b52a0c78

  pid->default_step = 1;
  pid->max_step = 1;

  //  (sebbas): Option deprecated in manta cache
  //  pid->file_type = smd->domain->cache_file_format;
}

void BKE_ptcache_id_from_dynamicpaint(PTCacheID *pid, Object *ob, DynamicPaintSurface *surface)
{

  memset(pid, 0, sizeof(PTCacheID));

  pid->ob = ob;
  pid->calldata = surface;
  pid->type = PTCACHE_TYPE_DYNAMICPAINT;
  pid->cache = surface->pointcache;
  pid->cache_ptr = &surface->pointcache;
  pid->ptcaches = &surface->ptcaches;
  pid->totpoint = pid->totwrite = ptcache_dynamicpaint_totpoint;
  pid->error = ptcache_dynamicpaint_error;

  pid->write_point = NULL;
  pid->read_point = NULL;
  pid->interpolate_point = NULL;

  pid->write_stream = ptcache_dynamicpaint_write;
  pid->read_stream = ptcache_dynamicpaint_read;

  pid->write_openvdb_stream = NULL;
  pid->read_openvdb_stream = NULL;

  pid->write_extra_data = NULL;
  pid->read_extra_data = NULL;
  pid->interpolate_extra_data = NULL;

  pid->write_header = ptcache_basic_header_write;
  pid->read_header = ptcache_basic_header_read;

  pid->data_types = BPHYS_DATA_DYNAMICPAINT;
  pid->info_types = 0;

  pid->stack_index = pid->cache->index;

  pid->default_step = 1;
  pid->max_step = 1;
  pid->file_type = PTCACHE_FILE_PTCACHE;
}

void BKE_ptcache_id_from_rigidbody(PTCacheID *pid, Object *ob, RigidBodyWorld *rbw)
{

  memset(pid, 0, sizeof(PTCacheID));

  pid->ob = ob;
  pid->calldata = rbw;
  pid->type = PTCACHE_TYPE_RIGIDBODY;
  pid->cache = rbw->shared->pointcache;
  pid->cache_ptr = &rbw->shared->pointcache;
  pid->ptcaches = &rbw->shared->ptcaches;
  pid->totpoint = pid->totwrite = ptcache_rigidbody_totpoint;
  pid->error = ptcache_rigidbody_error;

  pid->write_point = ptcache_rigidbody_write;
  pid->read_point = ptcache_rigidbody_read;
  pid->interpolate_point = ptcache_rigidbody_interpolate;

  pid->write_stream = NULL;
  pid->read_stream = NULL;

  pid->write_openvdb_stream = NULL;
  pid->read_openvdb_stream = NULL;

  pid->write_extra_data = NULL;
  pid->read_extra_data = NULL;
  pid->interpolate_extra_data = NULL;

  pid->write_header = ptcache_basic_header_write;
  pid->read_header = ptcache_basic_header_read;

  pid->data_types = (1 << BPHYS_DATA_LOCATION) | (1 << BPHYS_DATA_ROTATION);
  pid->info_types = 0;

  pid->stack_index = pid->cache->index;

  pid->default_step = 1;
  pid->max_step = 1;
  pid->file_type = PTCACHE_FILE_PTCACHE;
}

PTCacheID BKE_ptcache_id_find(Object *ob, Scene *scene, PointCache *cache)
{
  PTCacheID result = {0};

  ListBase pidlist;
  BKE_ptcache_ids_from_object(&pidlist, ob, scene, MAX_DUPLI_RECUR);

  for (PTCacheID *pid = pidlist.first; pid; pid = pid->next) {
    if (pid->cache == cache) {
      result = *pid;
      break;
    }
  }

  BLI_freelistN(&pidlist);

  return result;
}

/* Callback which is used by point cache foreach() family of functions.
 *
 * Receives ID of the point cache.
 *
 * NOTE: This ID is owned by foreach() routines and can not be used outside of
 * the foreach loop. This means that if one wants to store them those are to be
 * malloced and copied over.
 *
 * If the function returns false, then foreach() loop aborts.
 */
typedef bool (*ForeachPtcacheCb)(PTCacheID *pid, void *userdata);

static bool foreach_object_particle_ptcache(Object *object,
                                            ForeachPtcacheCb callback,
                                            void *callback_user_data)
{
  PTCacheID pid;
  for (ParticleSystem *psys = object->particlesystem.first; psys != NULL; psys = psys->next) {
    if (psys->part == NULL) {
      continue;
    }
    /* Check to make sure point cache is actually used by the particles. */
    if (ELEM(psys->part->phystype, PART_PHYS_NO, PART_PHYS_KEYED)) {
      continue;
    }
    /* Hair needs to be included in id-list for cache edit mode to work. */
#if 0
    if ((psys->part->type == PART_HAIR) && (psys->flag & PSYS_HAIR_DYNAMICS) == 0) {
      continue;
    }
#endif
    if (psys->part->type == PART_FLUID) {
      continue;
    }
    BKE_ptcache_id_from_particles(&pid, object, psys);
    if (!callback(&pid, callback_user_data)) {
      return false;
    }
  }
  return true;
}

static bool foreach_object_modifier_ptcache(Object *object,
                                            ForeachPtcacheCb callback,
                                            void *callback_user_data)
{
  PTCacheID pid;
  for (ModifierData *md = object->modifiers.first; md != NULL; md = md->next) {
    if (md->type == eModifierType_Cloth) {
      BKE_ptcache_id_from_cloth(&pid, object, (ClothModifierData *)md);
      if (!callback(&pid, callback_user_data)) {
        return false;
      }
    }
    else if (md->type == eModifierType_Smoke) {
      SmokeModifierData *smd = (SmokeModifierData *)md;
      if (smd->type & MOD_SMOKE_TYPE_DOMAIN) {
        BKE_ptcache_id_from_smoke(&pid, object, (SmokeModifierData *)md);
        if (!callback(&pid, callback_user_data)) {
          return false;
        }
      }
    }
    else if (md->type == eModifierType_DynamicPaint) {
      DynamicPaintModifierData *pmd = (DynamicPaintModifierData *)md;
      if (pmd->canvas) {
        DynamicPaintSurface *surface = pmd->canvas->surfaces.first;
        for (; surface; surface = surface->next) {
          BKE_ptcache_id_from_dynamicpaint(&pid, object, surface);
          if (!callback(&pid, callback_user_data)) {
            return false;
          }
        }
      }
    }
  }
  return true;
}

/* Return false if any of callbacks returned false. */
static bool foreach_object_ptcache(
    Scene *scene, Object *object, int duplis, ForeachPtcacheCb callback, void *callback_user_data)
{
  PTCacheID pid;
  /* Soft body. */
  if (object->soft != NULL) {
    BKE_ptcache_id_from_softbody(&pid, object, object->soft);
    if (!callback(&pid, callback_user_data)) {
      return false;
    }
  }
  /* Particle systems. */
  if (!foreach_object_particle_ptcache(object, callback, callback_user_data)) {
    return false;
  }
  /* Modifiers. */
  if (!foreach_object_modifier_ptcache(object, callback, callback_user_data)) {
    return false;
  }
  /* Rigid body. */
  if (scene != NULL && object->rigidbody_object != NULL && scene->rigidbody_world != NULL) {
    BKE_ptcache_id_from_rigidbody(&pid, object, scene->rigidbody_world);
    if (!callback(&pid, callback_user_data)) {
      return false;
    }
  }
  /* Consider all object in dupli groups to be part of the same object,
   * for baking with linking dupligroups. Once we have better overrides
   * this can be revisited so users select the local objects directly. */
  if (scene != NULL && (duplis-- > 0) && (object->instance_collection != NULL)) {
    FOREACH_COLLECTION_OBJECT_RECURSIVE_BEGIN (object->instance_collection, current_object) {
      if (current_object == object) {
        continue;
      }
      foreach_object_ptcache(scene, current_object, duplis, callback, callback_user_data);
    }
    FOREACH_COLLECTION_OBJECT_RECURSIVE_END;
  }
  return true;
}

typedef struct PTCacheIDsFromObjectData {
  ListBase *list_base;
} PTCacheIDsFromObjectData;

static bool ptcache_ids_from_object_cb(PTCacheID *pid, void *userdata)
{
  PTCacheIDsFromObjectData *data = userdata;
  PTCacheID *own_pid = MEM_mallocN(sizeof(PTCacheID), "PTCacheID");
  *own_pid = *pid;
  BLI_addtail(data->list_base, own_pid);
  return true;
}

void BKE_ptcache_ids_from_object(ListBase *lb, Object *ob, Scene *scene, int duplis)
{
  PTCacheIDsFromObjectData data;
  lb->first = lb->last = NULL;
  data.list_base = lb;
  foreach_object_ptcache(scene, ob, duplis, ptcache_ids_from_object_cb, &data);
}

static bool ptcache_object_has_cb(PTCacheID *UNUSED(pid), void *UNUSED(userdata))
{
  return false;
}

bool BKE_ptcache_object_has(struct Scene *scene, struct Object *ob, int duplis)
{
  return !foreach_object_ptcache(scene, ob, duplis, ptcache_object_has_cb, NULL);
}

/* File handling */

static const char *ptcache_file_extension(const PTCacheID *pid)
{
  switch (pid->file_type) {
    default:
    case PTCACHE_FILE_PTCACHE:
      return PTCACHE_EXT;
    case PTCACHE_FILE_OPENVDB:
      return ".vdb";
  }
}

/**
 * Similar to #BLI_path_frame_get, but takes into account the stack-index which is after the frame.
 */
static int ptcache_frame_from_filename(const char *filename, const char *ext)
{
  const int frame_len = 6;
  const int ext_len = frame_len + strlen(ext);
  const int len = strlen(filename);

  /* could crash if trying to copy a string out of this range */
  if (len > ext_len) {
    /* using frame_len here gives compile error (vla) */
    char num[/* frame_len */ 6 + 1];
    BLI_strncpy(num, filename + len - ext_len, sizeof(num));

    return atoi(num);
  }

  return -1;
}

/* Takes an Object ID and returns a unique name
 * - id: object id
 * - cfra: frame for the cache, can be negative
 * - stack_index: index in the modifier stack. we can have cache for more than one stack_index
 */

#define MAX_PTCACHE_PATH FILE_MAX
#define MAX_PTCACHE_FILE (FILE_MAX * 2)

static int ptcache_path(PTCacheID *pid, char *filename)
{
  Library *lib = (pid->ob) ? pid->ob->id.lib : NULL;
  const char *blendfilename = (lib && (pid->cache->flag & PTCACHE_IGNORE_LIBPATH) == 0) ?
                                  lib->filepath :
                                  BKE_main_blendfile_path_from_global();
  size_t i;

  if (pid->cache->flag & PTCACHE_EXTERNAL) {
    strcpy(filename, pid->cache->path);

    if (BLI_path_is_rel(filename)) {
      BLI_path_abs(filename, blendfilename);
    }

    return BLI_add_slash(filename); /* new strlen() */
  }
  else if (G.relbase_valid || lib) {
    char file[MAX_PTCACHE_PATH]; /* we don't want the dir, only the file */

    BLI_split_file_part(blendfilename, file, sizeof(file));
    i = strlen(file);

    /* remove .blend */
    if (i > 6) {
      file[i - 6] = '\0';
    }

    BLI_snprintf(filename,
                 MAX_PTCACHE_PATH,
                 "//" PTCACHE_PATH "%s",
                 file); /* add blend file name to pointcache dir */
    BLI_path_abs(filename, blendfilename);
    return BLI_add_slash(filename); /* new strlen() */
  }

  /* use the temp path. this is weak but better then not using point cache at all */
  /* temporary directory is assumed to exist and ALWAYS has a trailing slash */
  BLI_snprintf(filename, MAX_PTCACHE_PATH, "%s" PTCACHE_PATH, BKE_tempdir_session());

  return BLI_add_slash(filename); /* new strlen() */
}

static int ptcache_filename(PTCacheID *pid, char *filename, int cfra, short do_path, short do_ext)
{
  int len = 0;
  char *idname;
  char *newname;
  filename[0] = '\0';
  newname = filename;

  if (!G.relbase_valid && (pid->cache->flag & PTCACHE_EXTERNAL) == 0) {
    return 0; /* save blend file before using disk pointcache */
  }

  /* start with temp dir */
  if (do_path) {
    len = ptcache_path(pid, filename);
    newname += len;
  }
  if (pid->cache->name[0] == '\0' && (pid->cache->flag & PTCACHE_EXTERNAL) == 0) {
    idname = (pid->ob->id.name + 2);
    /* convert chars to hex so they are always a valid filename */
    while ('\0' != *idname) {
      BLI_snprintf(newname, MAX_PTCACHE_FILE, "%02X", (unsigned int)(*idname++));
      newname += 2;
      len += 2;
    }
  }
  else {
    int temp = (int)strlen(pid->cache->name);
    strcpy(newname, pid->cache->name);
    newname += temp;
    len += temp;
  }

  if (do_ext) {
    if (pid->cache->index < 0) {
      pid->cache->index = pid->stack_index = BKE_object_insert_ptcache(pid->ob);
    }

    const char *ext = ptcache_file_extension(pid);

    if (pid->cache->flag & PTCACHE_EXTERNAL) {
      if (pid->cache->index >= 0) {
        BLI_snprintf(newname,
                     MAX_PTCACHE_FILE,
                     "_%06d_%02u%s",
                     cfra,
                     pid->stack_index,
                     ext); /* always 6 chars */
      }
      else {
        BLI_snprintf(newname, MAX_PTCACHE_FILE, "_%06d%s", cfra, ext); /* always 6 chars */
      }
    }
    else {
      BLI_snprintf(newname,
                   MAX_PTCACHE_FILE,
                   "_%06d_%02u%s",
                   cfra,
                   pid->stack_index,
                   ext); /* always 6 chars */
    }
    len += 16;
  }

  return len; /* make sure the above string is always 16 chars */
}

/* youll need to close yourself after! */
static PTCacheFile *ptcache_file_open(PTCacheID *pid, int mode, int cfra)
{
  PTCacheFile *pf;
  FILE *fp = NULL;
  char filename[FILE_MAX * 2];

#ifndef DURIAN_POINTCACHE_LIB_OK
  /* don't allow writing for linked objects */
  if (pid->ob->id.lib && mode == PTCACHE_FILE_WRITE) {
    return NULL;
  }
#endif
  if (!G.relbase_valid && (pid->cache->flag & PTCACHE_EXTERNAL) == 0) {
    return NULL; /* save blend file before using disk pointcache */
  }

  ptcache_filename(pid, filename, cfra, 1, 1);

  if (mode == PTCACHE_FILE_READ) {
    fp = BLI_fopen(filename, "rb");
  }
  else if (mode == PTCACHE_FILE_WRITE) {
    BLI_make_existing_file(
        filename); /* will create the dir if needs be, same as //textures is created */
    fp = BLI_fopen(filename, "wb");
  }
  else if (mode == PTCACHE_FILE_UPDATE) {
    BLI_make_existing_file(filename);
    fp = BLI_fopen(filename, "rb+");
  }

  if (!fp) {
    return NULL;
  }

  pf = MEM_mallocN(sizeof(PTCacheFile), "PTCacheFile");
  pf->fp = fp;
  pf->old_format = 0;
  pf->frame = cfra;

  return pf;
}
static void ptcache_file_close(PTCacheFile *pf)
{
  if (pf) {
    fclose(pf->fp);
    MEM_freeN(pf);
  }
}

static int ptcache_file_compressed_read(PTCacheFile *pf, unsigned char *result, unsigned int len)
{
  int r = 0;
  unsigned char compressed = 0;
  size_t in_len;
#ifdef WITH_LZO
  size_t out_len = len;
#endif
  unsigned char *in;
  unsigned char *props = MEM_callocN(16 * sizeof(char), "tmp");

  ptcache_file_read(pf, &compressed, 1, sizeof(unsigned char));
  if (compressed) {
    unsigned int size;
    ptcache_file_read(pf, &size, 1, sizeof(unsigned int));
    in_len = (size_t)size;
    if (in_len == 0) {
      /* do nothing */
    }
    else {
      in = (unsigned char *)MEM_callocN(sizeof(unsigned char) * in_len,
                                        "pointcache_compressed_buffer");
      ptcache_file_read(pf, in, in_len, sizeof(unsigned char));
#ifdef WITH_LZO
      if (compressed == 1) {
        r = lzo1x_decompress_safe(in, (lzo_uint)in_len, result, (lzo_uint *)&out_len, NULL);
      }
#endif
#ifdef WITH_LZMA
      if (compressed == 2) {
        size_t sizeOfIt;
        size_t leni = in_len, leno = len;
        ptcache_file_read(pf, &size, 1, sizeof(unsigned int));
        sizeOfIt = (size_t)size;
        ptcache_file_read(pf, props, sizeOfIt, sizeof(unsigned char));
        r = LzmaUncompress(result, &leno, in, &leni, props, sizeOfIt);
      }
#endif
      MEM_freeN(in);
    }
  }
  else {
    ptcache_file_read(pf, result, len, sizeof(unsigned char));
  }

  MEM_freeN(props);

  return r;
}
static int ptcache_file_compressed_write(
    PTCacheFile *pf, unsigned char *in, unsigned int in_len, unsigned char *out, int mode)
{
  int r = 0;
  unsigned char compressed = 0;
  size_t out_len = 0;
  unsigned char *props = MEM_callocN(16 * sizeof(char), "tmp");
  size_t sizeOfIt = 5;

  (void)mode; /* unused when building w/o compression */

#ifdef WITH_LZO
  out_len = LZO_OUT_LEN(in_len);
  if (mode == 1) {
    LZO_HEAP_ALLOC(wrkmem, LZO1X_MEM_COMPRESS);

    r = lzo1x_1_compress(in, (lzo_uint)in_len, out, (lzo_uint *)&out_len, wrkmem);
    if (!(r == LZO_E_OK) || (out_len >= in_len)) {
      compressed = 0;
    }
    else {
      compressed = 1;
    }
  }
#endif
#ifdef WITH_LZMA
  if (mode == 2) {

    r = LzmaCompress(out,
                     &out_len,
                     in,
                     in_len,  // assume sizeof(char)==1....
                     props,
                     &sizeOfIt,
                     5,
                     1 << 24,
                     3,
                     0,
                     2,
                     32,
                     2);

    if (!(r == SZ_OK) || (out_len >= in_len)) {
      compressed = 0;
    }
    else {
      compressed = 2;
    }
  }
#endif

  ptcache_file_write(pf, &compressed, 1, sizeof(unsigned char));
  if (compressed) {
    unsigned int size = out_len;
    ptcache_file_write(pf, &size, 1, sizeof(unsigned int));
    ptcache_file_write(pf, out, out_len, sizeof(unsigned char));
  }
  else {
    ptcache_file_write(pf, in, in_len, sizeof(unsigned char));
  }

  if (compressed == 2) {
    unsigned int size = sizeOfIt;
    ptcache_file_write(pf, &sizeOfIt, 1, sizeof(unsigned int));
    ptcache_file_write(pf, props, size, sizeof(unsigned char));
  }

  MEM_freeN(props);

  return r;
}
static int ptcache_file_read(PTCacheFile *pf, void *f, unsigned int tot, unsigned int size)
{
  return (fread(f, size, tot, pf->fp) == tot);
}
static int ptcache_file_write(PTCacheFile *pf, const void *f, unsigned int tot, unsigned int size)
{
  return (fwrite(f, size, tot, pf->fp) == tot);
}
static int ptcache_file_data_read(PTCacheFile *pf)
{
  int i;

  for (i = 0; i < BPHYS_TOT_DATA; i++) {
    if ((pf->data_types & (1 << i)) &&
        !ptcache_file_read(pf, pf->cur[i], 1, ptcache_data_size[i])) {
      return 0;
    }
  }

  return 1;
}
static int ptcache_file_data_write(PTCacheFile *pf)
{
  int i;

  for (i = 0; i < BPHYS_TOT_DATA; i++) {
    if ((pf->data_types & (1 << i)) &&
        !ptcache_file_write(pf, pf->cur[i], 1, ptcache_data_size[i])) {
      return 0;
    }
  }

  return 1;
}
static int ptcache_file_header_begin_read(PTCacheFile *pf)
{
  unsigned int typeflag = 0;
  int error = 0;
  char bphysics[8];

  pf->data_types = 0;

  if (fread(bphysics, sizeof(char), 8, pf->fp) != 8) {
    error = 1;
  }

  if (!error && !STREQLEN(bphysics, "BPHYSICS", 8)) {
    error = 1;
  }

  if (!error && !fread(&typeflag, sizeof(unsigned int), 1, pf->fp)) {
    error = 1;
  }

  pf->type = (typeflag & PTCACHE_TYPEFLAG_TYPEMASK);
  pf->flag = (typeflag & PTCACHE_TYPEFLAG_FLAGMASK);

  /* if there was an error set file as it was */
  if (error) {
    fseek(pf->fp, 0, SEEK_SET);
  }

  return !error;
}
static int ptcache_file_header_begin_write(PTCacheFile *pf)
{
  const char *bphysics = "BPHYSICS";
  unsigned int typeflag = pf->type + pf->flag;

  if (fwrite(bphysics, sizeof(char), 8, pf->fp) != 8) {
    return 0;
  }

  if (!fwrite(&typeflag, sizeof(unsigned int), 1, pf->fp)) {
    return 0;
  }

  return 1;
}

/* Data pointer handling */
int BKE_ptcache_data_size(int data_type)
{
  return ptcache_data_size[data_type];
}

static void ptcache_file_pointers_init(PTCacheFile *pf)
{
  int data_types = pf->data_types;

  pf->cur[BPHYS_DATA_INDEX] = (data_types & (1 << BPHYS_DATA_INDEX)) ? &pf->data.index : NULL;
  pf->cur[BPHYS_DATA_LOCATION] = (data_types & (1 << BPHYS_DATA_LOCATION)) ? &pf->data.loc : NULL;
  pf->cur[BPHYS_DATA_VELOCITY] = (data_types & (1 << BPHYS_DATA_VELOCITY)) ? &pf->data.vel : NULL;
  pf->cur[BPHYS_DATA_ROTATION] = (data_types & (1 << BPHYS_DATA_ROTATION)) ? &pf->data.rot : NULL;
  pf->cur[BPHYS_DATA_AVELOCITY] = (data_types & (1 << BPHYS_DATA_AVELOCITY)) ? &pf->data.ave :
                                                                               NULL;
  pf->cur[BPHYS_DATA_SIZE] = (data_types & (1 << BPHYS_DATA_SIZE)) ? &pf->data.size : NULL;
  pf->cur[BPHYS_DATA_TIMES] = (data_types & (1 << BPHYS_DATA_TIMES)) ? &pf->data.times : NULL;
  pf->cur[BPHYS_DATA_BOIDS] = (data_types & (1 << BPHYS_DATA_BOIDS)) ? &pf->data.boids : NULL;
}

/* Check to see if point number "index" is in pm, uses binary search for index data. */
int BKE_ptcache_mem_index_find(PTCacheMem *pm, unsigned int index)
{
  if (pm->totpoint > 0 && pm->data[BPHYS_DATA_INDEX]) {
    unsigned int *data = pm->data[BPHYS_DATA_INDEX];
    unsigned int mid, low = 0, high = pm->totpoint - 1;

    if (index < *data || index > *(data + high)) {
      return -1;
    }

    /* check simple case for continuous indexes first */
    if (index - *data < high && data[index - *data] == index) {
      return index - *data;
    }

    while (low <= high) {
      mid = (low + high) / 2;

      if (data[mid] > index) {
        high = mid - 1;
      }
      else if (data[mid] < index) {
        low = mid + 1;
      }
      else {
        return mid;
      }
    }

    return -1;
  }
  else {
    return (index < pm->totpoint ? index : -1);
  }
}

void BKE_ptcache_mem_pointers_init(PTCacheMem *pm)
{
  int data_types = pm->data_types;
  int i;

  for (i = 0; i < BPHYS_TOT_DATA; i++) {
    pm->cur[i] = ((data_types & (1 << i)) ? pm->data[i] : NULL);
  }
}

void BKE_ptcache_mem_pointers_incr(PTCacheMem *pm)
{
  int i;

  for (i = 0; i < BPHYS_TOT_DATA; i++) {
    if (pm->cur[i]) {
      pm->cur[i] = (char *)pm->cur[i] + ptcache_data_size[i];
    }
  }
}
int BKE_ptcache_mem_pointers_seek(int point_index, PTCacheMem *pm)
{
  int data_types = pm->data_types;
  int i, index = BKE_ptcache_mem_index_find(pm, point_index);

  if (index < 0) {
    /* Can't give proper location without reallocation, so don't give any location.
     * Some points will be cached improperly, but this only happens with simulation
     * steps bigger than cache->step, so the cache has to be recalculated anyways
     * at some point.
     */
    return 0;
  }

  for (i = 0; i < BPHYS_TOT_DATA; i++) {
    pm->cur[i] = data_types & (1 << i) ? (char *)pm->data[i] + index * ptcache_data_size[i] : NULL;
  }

  return 1;
}
static void ptcache_data_alloc(PTCacheMem *pm)
{
  int data_types = pm->data_types;
  int totpoint = pm->totpoint;
  int i;

  for (i = 0; i < BPHYS_TOT_DATA; i++) {
    if (data_types & (1 << i)) {
      pm->data[i] = MEM_callocN(totpoint * ptcache_data_size[i], "PTCache Data");
    }
  }
}
static void ptcache_data_free(PTCacheMem *pm)
{
  void **data = pm->data;
  int i;

  for (i = 0; i < BPHYS_TOT_DATA; i++) {
    if (data[i]) {
      MEM_freeN(data[i]);
    }
  }
}
static void ptcache_data_copy(void *from[], void *to[])
{
  int i;
  for (i = 0; i < BPHYS_TOT_DATA; i++) {
    /* note, durian file 03.4b_comp crashes if to[i] is not tested
     * its NULL, not sure if this should be fixed elsewhere but for now its needed */
    if (from[i] && to[i]) {
      memcpy(to[i], from[i], ptcache_data_size[i]);
    }
  }
}

static void ptcache_extra_free(PTCacheMem *pm)
{
  PTCacheExtra *extra = pm->extradata.first;

  if (extra) {
    for (; extra; extra = extra->next) {
      if (extra->data) {
        MEM_freeN(extra->data);
      }
    }

    BLI_freelistN(&pm->extradata);
  }
}
static int ptcache_old_elemsize(PTCacheID *pid)
{
  if (pid->type == PTCACHE_TYPE_SOFTBODY) {
    return 6 * sizeof(float);
  }
  else if (pid->type == PTCACHE_TYPE_PARTICLES) {
    return sizeof(ParticleKey);
  }
  else if (pid->type == PTCACHE_TYPE_CLOTH) {
    return 9 * sizeof(float);
  }

  return 0;
}

static void ptcache_find_frames_around(PTCacheID *pid, unsigned int frame, int *fra1, int *fra2)
{
  if (pid->cache->flag & PTCACHE_DISK_CACHE) {
    int cfra1 = frame, cfra2 = frame + 1;

    while (cfra1 >= pid->cache->startframe && !BKE_ptcache_id_exist(pid, cfra1)) {
      cfra1--;
    }

    if (cfra1 < pid->cache->startframe) {
      cfra1 = 0;
    }

    while (cfra2 <= pid->cache->endframe && !BKE_ptcache_id_exist(pid, cfra2)) {
      cfra2++;
    }

    if (cfra2 > pid->cache->endframe) {
      cfra2 = 0;
    }

    if (cfra1 && !cfra2) {
      *fra1 = 0;
      *fra2 = cfra1;
    }
    else {
      *fra1 = cfra1;
      *fra2 = cfra2;
    }
  }
  else if (pid->cache->mem_cache.first) {
    PTCacheMem *pm = pid->cache->mem_cache.first;
    PTCacheMem *pm2 = pid->cache->mem_cache.last;

    while (pm->next && pm->next->frame <= frame) {
      pm = pm->next;
    }

    if (pm2->frame < frame) {
      pm2 = NULL;
    }
    else {
      while (pm2->prev && pm2->prev->frame > frame) {
        pm2 = pm2->prev;
      }
    }

    if (!pm2) {
      *fra1 = 0;
      *fra2 = pm->frame;
    }
    else {
      *fra1 = pm->frame;
      *fra2 = pm2->frame;
    }
  }
}

static PTCacheMem *ptcache_disk_frame_to_mem(PTCacheID *pid, int cfra)
{
  PTCacheFile *pf = ptcache_file_open(pid, PTCACHE_FILE_READ, cfra);
  PTCacheMem *pm = NULL;
  unsigned int i, error = 0;

  if (pf == NULL) {
    return NULL;
  }

  if (!ptcache_file_header_begin_read(pf)) {
    error = 1;
  }

  if (!error && (pf->type != pid->type || !pid->read_header(pf))) {
    error = 1;
  }

  if (!error) {
    pm = MEM_callocN(sizeof(PTCacheMem), "Pointcache mem");

    pm->totpoint = pf->totpoint;
    pm->data_types = pf->data_types;
    pm->frame = pf->frame;

    ptcache_data_alloc(pm);

    if (pf->flag & PTCACHE_TYPEFLAG_COMPRESS) {
      for (i = 0; i < BPHYS_TOT_DATA; i++) {
        unsigned int out_len = pm->totpoint * ptcache_data_size[i];
        if (pf->data_types & (1 << i)) {
          ptcache_file_compressed_read(pf, (unsigned char *)(pm->data[i]), out_len);
        }
      }
    }
    else {
      BKE_ptcache_mem_pointers_init(pm);
      ptcache_file_pointers_init(pf);

      for (i = 0; i < pm->totpoint; i++) {
        if (!ptcache_file_data_read(pf)) {
          error = 1;
          break;
        }
        ptcache_data_copy(pf->cur, pm->cur);
        BKE_ptcache_mem_pointers_incr(pm);
      }
    }
  }

  if (!error && pf->flag & PTCACHE_TYPEFLAG_EXTRADATA) {
    unsigned int extratype = 0;

    while (ptcache_file_read(pf, &extratype, 1, sizeof(unsigned int))) {
      PTCacheExtra *extra = MEM_callocN(sizeof(PTCacheExtra), "Pointcache extradata");

      extra->type = extratype;

      ptcache_file_read(pf, &extra->totdata, 1, sizeof(unsigned int));

      extra->data = MEM_callocN(extra->totdata * ptcache_extra_datasize[extra->type],
                                "Pointcache extradata->data");

      if (pf->flag & PTCACHE_TYPEFLAG_COMPRESS) {
        ptcache_file_compressed_read(pf,
                                     (unsigned char *)(extra->data),
                                     extra->totdata * ptcache_extra_datasize[extra->type]);
      }
      else {
        ptcache_file_read(pf, extra->data, extra->totdata, ptcache_extra_datasize[extra->type]);
      }

      BLI_addtail(&pm->extradata, extra);
    }
  }

  if (error && pm) {
    ptcache_data_free(pm);
    ptcache_extra_free(pm);
    MEM_freeN(pm);
    pm = NULL;
  }

  ptcache_file_close(pf);

  if (error && G.debug & G_DEBUG) {
    printf("Error reading from disk cache\n");
  }

  return pm;
}
static int ptcache_mem_frame_to_disk(PTCacheID *pid, PTCacheMem *pm)
{
  PTCacheFile *pf = NULL;
  unsigned int i, error = 0;

  BKE_ptcache_id_clear(pid, PTCACHE_CLEAR_FRAME, pm->frame);

  pf = ptcache_file_open(pid, PTCACHE_FILE_WRITE, pm->frame);

  if (pf == NULL) {
    if (G.debug & G_DEBUG) {
      printf("Error opening disk cache file for writing\n");
    }
    return 0;
  }

  pf->data_types = pm->data_types;
  pf->totpoint = pm->totpoint;
  pf->type = pid->type;
  pf->flag = 0;

  if (pm->extradata.first) {
    pf->flag |= PTCACHE_TYPEFLAG_EXTRADATA;
  }

  if (pid->cache->compression) {
    pf->flag |= PTCACHE_TYPEFLAG_COMPRESS;
  }

  if (!ptcache_file_header_begin_write(pf) || !pid->write_header(pf)) {
    error = 1;
  }

  if (!error) {
    if (pid->cache->compression) {
      for (i = 0; i < BPHYS_TOT_DATA; i++) {
        if (pm->data[i]) {
          unsigned int in_len = pm->totpoint * ptcache_data_size[i];
          unsigned char *out = (unsigned char *)MEM_callocN(LZO_OUT_LEN(in_len) * 4,
                                                            "pointcache_lzo_buffer");
          ptcache_file_compressed_write(
              pf, (unsigned char *)(pm->data[i]), in_len, out, pid->cache->compression);
          MEM_freeN(out);
        }
      }
    }
    else {
      BKE_ptcache_mem_pointers_init(pm);
      ptcache_file_pointers_init(pf);

      for (i = 0; i < pm->totpoint; i++) {
        ptcache_data_copy(pm->cur, pf->cur);
        if (!ptcache_file_data_write(pf)) {
          error = 1;
          break;
        }
        BKE_ptcache_mem_pointers_incr(pm);
      }
    }
  }

  if (!error && pm->extradata.first) {
    PTCacheExtra *extra = pm->extradata.first;

    for (; extra; extra = extra->next) {
      if (extra->data == NULL || extra->totdata == 0) {
        continue;
      }

      ptcache_file_write(pf, &extra->type, 1, sizeof(unsigned int));
      ptcache_file_write(pf, &extra->totdata, 1, sizeof(unsigned int));

      if (pid->cache->compression) {
        unsigned int in_len = extra->totdata * ptcache_extra_datasize[extra->type];
        unsigned char *out = (unsigned char *)MEM_callocN(LZO_OUT_LEN(in_len) * 4,
                                                          "pointcache_lzo_buffer");
        ptcache_file_compressed_write(
            pf, (unsigned char *)(extra->data), in_len, out, pid->cache->compression);
        MEM_freeN(out);
      }
      else {
        ptcache_file_write(pf, extra->data, extra->totdata, ptcache_extra_datasize[extra->type]);
      }
    }
  }

  ptcache_file_close(pf);

  if (error && G.debug & G_DEBUG) {
    printf("Error writing to disk cache\n");
  }

  return error == 0;
}

static int ptcache_read_stream(PTCacheID *pid, int cfra)
{
  PTCacheFile *pf = ptcache_file_open(pid, PTCACHE_FILE_READ, cfra);
  int error = 0;

  if (pid->read_stream == NULL) {
    return 0;
  }

  if (pf == NULL) {
    if (G.debug & G_DEBUG) {
      printf("Error opening disk cache file for reading\n");
    }
    return 0;
  }

  if (!ptcache_file_header_begin_read(pf)) {
    pid->error(pid->calldata, "Failed to read point cache file");
    error = 1;
  }
  else if (pf->type != pid->type) {
    pid->error(pid->calldata, "Point cache file has wrong type");
    error = 1;
  }
  else if (!pid->read_header(pf)) {
    pid->error(pid->calldata, "Failed to read point cache file header");
    error = 1;
  }
  else if (pf->totpoint != pid->totpoint(pid->calldata, cfra)) {
    pid->error(pid->calldata, "Number of points in cache does not match mesh");
    error = 1;
  }

  if (!error) {
    ptcache_file_pointers_init(pf);

    // we have stream reading here
    if (!pid->read_stream(pf, pid->calldata)) {
      pid->error(pid->calldata, "Failed to read point cache file data");
      error = 1;
    }
  }

  ptcache_file_close(pf);

  return error == 0;
}

static int ptcache_read_openvdb_stream(PTCacheID *pid, int cfra)
{
#ifdef WITH_OPENVDB
  char filename[FILE_MAX * 2];

  /* save blend file before using disk pointcache */
  if (!G.relbase_valid && (pid->cache->flag & PTCACHE_EXTERNAL) == 0) {
    return 0;
  }

  ptcache_filename(pid, filename, cfra, 1, 1);

  if (!BLI_exists(filename)) {
    return 0;
  }

  struct OpenVDBReader *reader = OpenVDBReader_create();
  OpenVDBReader_open(reader, filename);

  if (!pid->read_openvdb_stream(reader, pid->calldata)) {
    return 0;
  }

  return 1;
#else
  UNUSED_VARS(pid, cfra);
  return 0;
#endif
}

static int ptcache_read(PTCacheID *pid, int cfra)
{
  PTCacheMem *pm = NULL;
  int i;
  int *index = &i;

  /* get a memory cache to read from */
  if (pid->cache->flag & PTCACHE_DISK_CACHE) {
    pm = ptcache_disk_frame_to_mem(pid, cfra);
  }
  else {
    pm = pid->cache->mem_cache.first;

    while (pm && pm->frame != cfra) {
      pm = pm->next;
    }
  }

  /* read the cache */
  if (pm) {
    int totpoint = pm->totpoint;

    if ((pid->data_types & (1 << BPHYS_DATA_INDEX)) == 0) {
      int pid_totpoint = pid->totpoint(pid->calldata, cfra);

      if (totpoint != pid_totpoint) {
        pid->error(pid->calldata, "Number of points in cache does not match mesh");
        totpoint = MIN2(totpoint, pid_totpoint);
      }
    }

    BKE_ptcache_mem_pointers_init(pm);

    for (i = 0; i < totpoint; i++) {
      if (pm->data_types & (1 << BPHYS_DATA_INDEX)) {
        index = pm->cur[BPHYS_DATA_INDEX];
      }

      pid->read_point(*index, pid->calldata, pm->cur, (float)pm->frame, NULL);

      BKE_ptcache_mem_pointers_incr(pm);
    }

    if (pid->read_extra_data && pm->extradata.first) {
      pid->read_extra_data(pid->calldata, pm, (float)pm->frame);
    }

    /* clean up temporary memory cache */
    if (pid->cache->flag & PTCACHE_DISK_CACHE) {
      ptcache_data_free(pm);
      ptcache_extra_free(pm);
      MEM_freeN(pm);
    }
  }

  return 1;
}
static int ptcache_interpolate(PTCacheID *pid, float cfra, int cfra1, int cfra2)
{
  PTCacheMem *pm = NULL;
  int i;
  int *index = &i;

  /* get a memory cache to read from */
  if (pid->cache->flag & PTCACHE_DISK_CACHE) {
    pm = ptcache_disk_frame_to_mem(pid, cfra2);
  }
  else {
    pm = pid->cache->mem_cache.first;

    while (pm && pm->frame != cfra2) {
      pm = pm->next;
    }
  }

  /* read the cache */
  if (pm) {
    int totpoint = pm->totpoint;

    if ((pid->data_types & (1 << BPHYS_DATA_INDEX)) == 0) {
      int pid_totpoint = pid->totpoint(pid->calldata, (int)cfra);

      if (totpoint != pid_totpoint) {
        pid->error(pid->calldata, "Number of points in cache does not match mesh");
        totpoint = MIN2(totpoint, pid_totpoint);
      }
    }

    BKE_ptcache_mem_pointers_init(pm);

    for (i = 0; i < totpoint; i++) {
      if (pm->data_types & (1 << BPHYS_DATA_INDEX)) {
        index = pm->cur[BPHYS_DATA_INDEX];
      }

      pid->interpolate_point(
          *index, pid->calldata, pm->cur, cfra, (float)cfra1, (float)cfra2, NULL);
      BKE_ptcache_mem_pointers_incr(pm);
    }

    if (pid->interpolate_extra_data && pm->extradata.first) {
      pid->interpolate_extra_data(pid->calldata, pm, cfra, (float)cfra1, (float)cfra2);
    }

    /* clean up temporary memory cache */
    if (pid->cache->flag & PTCACHE_DISK_CACHE) {
      ptcache_data_free(pm);
      ptcache_extra_free(pm);
      MEM_freeN(pm);
    }
  }

  return 1;
}
/* reads cache from disk or memory */
/* possible to get old or interpolated result */
int BKE_ptcache_read(PTCacheID *pid, float cfra, bool no_extrapolate_old)
{
  int cfrai = (int)floor(cfra), cfra1 = 0, cfra2 = 0;
  int ret = 0;

  /* nothing to read to */
  if (pid->totpoint(pid->calldata, cfrai) == 0) {
    return 0;
  }

  if (pid->cache->flag & PTCACHE_READ_INFO) {
    pid->cache->flag &= ~PTCACHE_READ_INFO;
    ptcache_read(pid, 0);
  }

  /* first check if we have the actual frame cached */
  if (cfra == (float)cfrai && BKE_ptcache_id_exist(pid, cfrai)) {
    cfra1 = cfrai;
  }

  /* no exact cache frame found so try to find cached frames around cfra */
  if (cfra1 == 0) {
    ptcache_find_frames_around(pid, cfrai, &cfra1, &cfra2);
  }

  if (cfra1 == 0 && cfra2 == 0) {
    return 0;
  }

  /* don't read old cache if already simulated past cached frame */
  if (no_extrapolate_old) {
    if (cfra1 == 0 && cfra2 && cfra2 <= pid->cache->simframe) {
      return 0;
    }
    if (cfra1 && cfra1 == cfra2) {
      return 0;
    }
  }
  else {
    /* avoid calling interpolate between the same frame values */
    if (cfra1 && cfra1 == cfra2) {
      cfra1 = 0;
    }
  }

  if (cfra1) {
    if (pid->file_type == PTCACHE_FILE_OPENVDB && pid->read_openvdb_stream) {
      if (!ptcache_read_openvdb_stream(pid, cfra1)) {
        return 0;
      }
    }
    else if (pid->read_stream) {
      if (!ptcache_read_stream(pid, cfra1)) {
        return 0;
      }
    }
    else if (pid->read_point) {
      ptcache_read(pid, cfra1);
    }
  }

  if (cfra2) {
    if (pid->file_type == PTCACHE_FILE_OPENVDB && pid->read_openvdb_stream) {
      if (!ptcache_read_openvdb_stream(pid, cfra2)) {
        return 0;
      }
    }
    else if (pid->read_stream) {
      if (!ptcache_read_stream(pid, cfra2)) {
        return 0;
      }
    }
    else if (pid->read_point) {
      if (cfra1 && cfra2 && pid->interpolate_point) {
        ptcache_interpolate(pid, cfra, cfra1, cfra2);
      }
      else {
        ptcache_read(pid, cfra2);
      }
    }
  }

  if (cfra1) {
    ret = (cfra2 ? PTCACHE_READ_INTERPOLATED : PTCACHE_READ_EXACT);
  }
  else if (cfra2) {
    ret = PTCACHE_READ_OLD;
    pid->cache->simframe = cfra2;
  }

  cfrai = (int)cfra;
  /* clear invalid cache frames so that better stuff can be simulated */
  if (pid->cache->flag & PTCACHE_OUTDATED) {
    BKE_ptcache_id_clear(pid, PTCACHE_CLEAR_AFTER, cfrai);
  }
  else if (pid->cache->flag & PTCACHE_FRAMES_SKIPPED) {
    if (cfra <= pid->cache->last_exact) {
      pid->cache->flag &= ~PTCACHE_FRAMES_SKIPPED;
    }

    BKE_ptcache_id_clear(pid, PTCACHE_CLEAR_AFTER, MAX2(cfrai, pid->cache->last_exact));
  }

  return ret;
}
static int ptcache_write_stream(PTCacheID *pid, int cfra, int totpoint)
{
  PTCacheFile *pf = NULL;
  int error = 0;

  BKE_ptcache_id_clear(pid, PTCACHE_CLEAR_FRAME, cfra);

  pf = ptcache_file_open(pid, PTCACHE_FILE_WRITE, cfra);

  if (pf == NULL) {
    if (G.debug & G_DEBUG) {
      printf("Error opening disk cache file for writing\n");
    }
    return 0;
  }

  pf->data_types = pid->data_types;
  pf->totpoint = totpoint;
  pf->type = pid->type;
  pf->flag = 0;

  if (!error && (!ptcache_file_header_begin_write(pf) || !pid->write_header(pf))) {
    error = 1;
  }

  if (!error && pid->write_stream) {
    pid->write_stream(pf, pid->calldata);
  }

  ptcache_file_close(pf);

  if (error && G.debug & G_DEBUG) {
    printf("Error writing to disk cache\n");
  }

  return error == 0;
}
static int ptcache_write_openvdb_stream(PTCacheID *pid, int cfra)
{
#ifdef WITH_OPENVDB
  struct OpenVDBWriter *writer = OpenVDBWriter_create();
  char filename[FILE_MAX * 2];

  BKE_ptcache_id_clear(pid, PTCACHE_CLEAR_FRAME, cfra);

  ptcache_filename(pid, filename, cfra, 1, 1);
  BLI_make_existing_file(filename);

  int error = pid->write_openvdb_stream(writer, pid->calldata);

  OpenVDBWriter_write(writer, filename);
  OpenVDBWriter_free(writer);

  return error == 0;
#else
  UNUSED_VARS(pid, cfra);
  return 0;
#endif
}
static int ptcache_write(PTCacheID *pid, int cfra, int overwrite)
{
  PointCache *cache = pid->cache;
  PTCacheMem *pm = NULL, *pm2 = NULL;
  int totpoint = pid->totpoint(pid->calldata, cfra);
  int i, error = 0;

  pm = MEM_callocN(sizeof(PTCacheMem), "Pointcache mem");

  pm->totpoint = pid->totwrite(pid->calldata, cfra);
  pm->data_types = cfra ? pid->data_types : pid->info_types;

  ptcache_data_alloc(pm);
  BKE_ptcache_mem_pointers_init(pm);

  if (overwrite) {
    if (cache->flag & PTCACHE_DISK_CACHE) {
      int fra = cfra - 1;

      while (fra >= cache->startframe && !BKE_ptcache_id_exist(pid, fra)) {
        fra--;
      }

      pm2 = ptcache_disk_frame_to_mem(pid, fra);
    }
    else {
      pm2 = cache->mem_cache.last;
    }
  }

  if (pid->write_point) {
    for (i = 0; i < totpoint; i++) {
      int write = pid->write_point(i, pid->calldata, pm->cur, cfra);
      if (write) {
        BKE_ptcache_mem_pointers_incr(pm);

        /* newly born particles have to be copied to previous cached frame */
        if (overwrite && write == 2 && pm2 && BKE_ptcache_mem_pointers_seek(i, pm2)) {
          pid->write_point(i, pid->calldata, pm2->cur, cfra);
        }
      }
    }
  }

  if (pid->write_extra_data) {
    pid->write_extra_data(pid->calldata, pm, cfra);
  }

  pm->frame = cfra;

  if (cache->flag & PTCACHE_DISK_CACHE) {
    error += !ptcache_mem_frame_to_disk(pid, pm);

    // if (pm) /* pm is always set */
    {
      ptcache_data_free(pm);
      ptcache_extra_free(pm);
      MEM_freeN(pm);
    }

    if (pm2) {
      error += !ptcache_mem_frame_to_disk(pid, pm2);
      ptcache_data_free(pm2);
      ptcache_extra_free(pm2);
      MEM_freeN(pm2);
    }
  }
  else {
    BLI_addtail(&cache->mem_cache, pm);
  }

  return error;
}
static int ptcache_write_needed(PTCacheID *pid, int cfra, int *overwrite)
{
  PointCache *cache = pid->cache;
  int ofra = 0, efra = cache->endframe;

  /* always start from scratch on the first frame */
  if (cfra && cfra == cache->startframe) {
    BKE_ptcache_id_clear(pid, PTCACHE_CLEAR_ALL, cfra);
    cache->flag &= ~PTCACHE_REDO_NEEDED;
    return 1;
  }

  if (pid->cache->flag & PTCACHE_DISK_CACHE) {
    if (cfra == 0 && cache->startframe > 0) {
      return 1;
    }

    /* find last cached frame */
    while (efra > cache->startframe && !BKE_ptcache_id_exist(pid, efra)) {
      efra--;
    }

    /* find second last cached frame */
    ofra = efra - 1;
    while (ofra > cache->startframe && !BKE_ptcache_id_exist(pid, ofra)) {
      ofra--;
    }
  }
  else {
    PTCacheMem *pm = cache->mem_cache.last;
    /* don't write info file in memory */
    if (cfra == 0) {
      return 0;
    }

    if (pm == NULL) {
      return 1;
    }

    efra = pm->frame;
    ofra = (pm->prev ? pm->prev->frame : efra - cache->step);
  }

  if (efra >= cache->startframe && cfra > efra) {
    if (ofra >= cache->startframe && efra - ofra < cache->step) {
      /* overwrite previous frame */
      BKE_ptcache_id_clear(pid, PTCACHE_CLEAR_FRAME, efra);
      *overwrite = 1;
    }
    return 1;
  }

  return 0;
}
/* writes cache to disk or memory */
int BKE_ptcache_write(PTCacheID *pid, unsigned int cfra)
{
  PointCache *cache = pid->cache;
  int totpoint = pid->totpoint(pid->calldata, cfra);
  int overwrite = 0, error = 0;

  if (totpoint == 0 || (cfra ? pid->data_types == 0 : pid->info_types == 0)) {
    return 0;
  }

  if (ptcache_write_needed(pid, cfra, &overwrite) == 0) {
    return 0;
  }

  if (pid->file_type == PTCACHE_FILE_OPENVDB && pid->write_openvdb_stream) {
    ptcache_write_openvdb_stream(pid, cfra);
  }
  else if (pid->write_stream) {
    ptcache_write_stream(pid, cfra, totpoint);
  }
  else if (pid->write_point) {
    error += ptcache_write(pid, cfra, overwrite);
  }

  /* Mark frames skipped if more than 1 frame forwards since last non-skipped frame. */
  if (cfra - cache->last_exact == 1 || cfra == cache->startframe) {
    cache->last_exact = cfra;
    cache->flag &= ~PTCACHE_FRAMES_SKIPPED;
  }
  /* Don't mark skipped when writing info file (frame 0) */
  else if (cfra) {
    cache->flag |= PTCACHE_FRAMES_SKIPPED;
  }

  /* Update timeline cache display */
  if (cfra && cache->cached_frames) {
    cache->cached_frames[cfra - cache->startframe] = 1;
  }

  BKE_ptcache_update_info(pid);

  return !error;
}
/* youll need to close yourself after!
 * mode - PTCACHE_CLEAR_ALL,
 */

/* Clears & resets */
void BKE_ptcache_id_clear(PTCacheID *pid, int mode, unsigned int cfra)
{
  unsigned int len; /* store the length of the string */
  unsigned int sta, end;

  /* mode is same as fopen's modes */
  DIR *dir;
  struct dirent *de;
  char path[MAX_PTCACHE_PATH];
  char filename[MAX_PTCACHE_FILE];
  char path_full[MAX_PTCACHE_FILE];
  char ext[MAX_PTCACHE_PATH];

  if (!pid || !pid->cache || pid->cache->flag & PTCACHE_BAKED) {
    return;
  }

  if (pid->cache->flag & PTCACHE_IGNORE_CLEAR) {
    return;
  }

  sta = pid->cache->startframe;
  end = pid->cache->endframe;

#ifndef DURIAN_POINTCACHE_LIB_OK
  /* don't allow clearing for linked objects */
  if (pid->ob->id.lib) {
    return;
  }
#endif

  /*if (!G.relbase_valid) return; */ /* save blend file before using pointcache */

  const char *fext = ptcache_file_extension(pid);

  /* clear all files in the temp dir with the prefix of the ID and the ".bphys" suffix */
  switch (mode) {
    case PTCACHE_CLEAR_ALL:
    case PTCACHE_CLEAR_BEFORE:
    case PTCACHE_CLEAR_AFTER:
      if (pid->cache->flag & PTCACHE_DISK_CACHE) {
        ptcache_path(pid, path);

        dir = opendir(path);
        if (dir == NULL) {
          return;
        }

        len = ptcache_filename(pid, filename, cfra, 0, 0); /* no path */
        /* append underscore terminator to ensure we don't match similar names
         * from objects whose names start with the same prefix
         */
        if (len < sizeof(filename) - 2) {
          BLI_strncpy(filename + len, "_", sizeof(filename) - 2 - len);
          len += 1;
        }

        BLI_snprintf(ext, sizeof(ext), "_%02u%s", pid->stack_index, fext);

        while ((de = readdir(dir)) != NULL) {
          if (strstr(de->d_name, ext)) {               /* do we have the right extension?*/
            if (STREQLEN(filename, de->d_name, len)) { /* do we have the right prefix */
              if (mode == PTCACHE_CLEAR_ALL) {
                pid->cache->last_exact = MIN2(pid->cache->startframe, 0);
                BLI_join_dirfile(path_full, sizeof(path_full), path, de->d_name);
                BLI_delete(path_full, false, false);
              }
              else {
                /* read the number of the file */
                const int frame = ptcache_frame_from_filename(de->d_name, ext);

                if (frame != -1) {
                  if ((mode == PTCACHE_CLEAR_BEFORE && frame < cfra) ||
                      (mode == PTCACHE_CLEAR_AFTER && frame > cfra)) {
                    BLI_join_dirfile(path_full, sizeof(path_full), path, de->d_name);
                    BLI_delete(path_full, false, false);
                    if (pid->cache->cached_frames && frame >= sta && frame <= end) {
                      pid->cache->cached_frames[frame - sta] = 0;
                    }
                  }
                }
              }
            }
          }
        }
        closedir(dir);

        if (mode == PTCACHE_CLEAR_ALL && pid->cache->cached_frames) {
          memset(pid->cache->cached_frames, 0, MEM_allocN_len(pid->cache->cached_frames));
        }
      }
      else {
        PTCacheMem *pm = pid->cache->mem_cache.first;
        PTCacheMem *link = NULL;

        if (mode == PTCACHE_CLEAR_ALL) {
          /*we want startframe if the cache starts before zero*/
          pid->cache->last_exact = MIN2(pid->cache->startframe, 0);
          for (; pm; pm = pm->next) {
            ptcache_data_free(pm);
            ptcache_extra_free(pm);
          }
          BLI_freelistN(&pid->cache->mem_cache);

          if (pid->cache->cached_frames) {
            memset(pid->cache->cached_frames, 0, MEM_allocN_len(pid->cache->cached_frames));
          }
        }
        else {
          while (pm) {
            if ((mode == PTCACHE_CLEAR_BEFORE && pm->frame < cfra) ||
                (mode == PTCACHE_CLEAR_AFTER && pm->frame > cfra)) {
              link = pm;
              if (pid->cache->cached_frames && pm->frame >= sta && pm->frame <= end) {
                pid->cache->cached_frames[pm->frame - sta] = 0;
              }
              ptcache_data_free(pm);
              ptcache_extra_free(pm);
              pm = pm->next;
              BLI_freelinkN(&pid->cache->mem_cache, link);
            }
            else {
              pm = pm->next;
            }
          }
        }
      }
      break;

    case PTCACHE_CLEAR_FRAME:
      if (pid->cache->flag & PTCACHE_DISK_CACHE) {
        if (BKE_ptcache_id_exist(pid, cfra)) {
          ptcache_filename(pid, filename, cfra, 1, 1); /* no path */
          BLI_delete(filename, false, false);
        }
      }
      else {
        PTCacheMem *pm = pid->cache->mem_cache.first;

        for (; pm; pm = pm->next) {
          if (pm->frame == cfra) {
            ptcache_data_free(pm);
            ptcache_extra_free(pm);
            BLI_freelinkN(&pid->cache->mem_cache, pm);
            break;
          }
        }
      }
      if (pid->cache->cached_frames && cfra >= sta && cfra <= end) {
        pid->cache->cached_frames[cfra - sta] = 0;
      }
      break;
  }

  BKE_ptcache_update_info(pid);
}
int BKE_ptcache_id_exist(PTCacheID *pid, int cfra)
{
  if (!pid->cache) {
    return 0;
  }

  if (cfra < pid->cache->startframe || cfra > pid->cache->endframe) {
    return 0;
  }

  if (pid->cache->cached_frames && pid->cache->cached_frames[cfra - pid->cache->startframe] == 0) {
    return 0;
  }

  if (pid->cache->flag & PTCACHE_DISK_CACHE) {
    char filename[MAX_PTCACHE_FILE];

    ptcache_filename(pid, filename, cfra, 1, 1);

    return BLI_exists(filename);
  }
  else {
    PTCacheMem *pm = pid->cache->mem_cache.first;

    for (; pm; pm = pm->next) {
      if (pm->frame == cfra) {
        return 1;
      }
    }
    return 0;
  }
}
void BKE_ptcache_id_time(
    PTCacheID *pid, Scene *scene, float cfra, int *startframe, int *endframe, float *timescale)
{
  /* Object *ob; */ /* UNUSED */
  PointCache *cache;
  /* float offset; unused for now */
  float time, nexttime;

  /* TODO: this has to be sorted out once bsystem_time gets redone, */
  /*       now caches can handle interpolating etc. too - jahka */

  /* time handling for point cache:
   * - simulation time is scaled by result of bsystem_time
   * - for offsetting time only time offset is taken into account, since
   *   that's always the same and can't be animated. a timeoffset which
   *   varies over time is not simple to support.
   * - field and motion blur offsets are currently ignored, proper solution
   *   is probably to interpolate results from two frames for that ..
   */

  /* ob= pid->ob; */ /* UNUSED */
  cache = pid->cache;

  if (timescale) {
    time = BKE_scene_frame_get(scene);
    nexttime = BKE_scene_frame_get_from_ctime(scene, CFRA + 1.0f);

    *timescale = MAX2(nexttime - time, 0.0f);
  }

  if (startframe && endframe) {
    *startframe = cache->startframe;
    *endframe = cache->endframe;
  }

  /* verify cached_frames array is up to date */
  if (cache->cached_frames) {
    if (cache->cached_frames_len != (cache->endframe - cache->startframe + 1)) {
      MEM_freeN(cache->cached_frames);
      cache->cached_frames = NULL;
      cache->cached_frames_len = 0;
    }
  }

  if (cache->cached_frames == NULL && cache->endframe > cache->startframe) {
    unsigned int sta = cache->startframe;
    unsigned int end = cache->endframe;

    cache->cached_frames_len = cache->endframe - cache->startframe + 1;
    cache->cached_frames = MEM_callocN(sizeof(char) * cache->cached_frames_len,
                                       "cached frames array");

    if (pid->cache->flag & PTCACHE_DISK_CACHE) {
      /* mode is same as fopen's modes */
      DIR *dir;
      struct dirent *de;
      char path[MAX_PTCACHE_PATH];
      char filename[MAX_PTCACHE_FILE];
      char ext[MAX_PTCACHE_PATH];
      unsigned int len; /* store the length of the string */

      ptcache_path(pid, path);

      len = ptcache_filename(pid, filename, (int)cfra, 0, 0); /* no path */

      dir = opendir(path);
      if (dir == NULL) {
        return;
      }

      const char *fext = ptcache_file_extension(pid);

      BLI_snprintf(ext, sizeof(ext), "_%02u%s", pid->stack_index, fext);

      while ((de = readdir(dir)) != NULL) {
        if (strstr(de->d_name, ext)) {               /* do we have the right extension?*/
          if (STREQLEN(filename, de->d_name, len)) { /* do we have the right prefix */
            /* read the number of the file */
            const int frame = ptcache_frame_from_filename(de->d_name, ext);

            if ((frame != -1) && (frame >= sta && frame <= end)) {
              cache->cached_frames[frame - sta] = 1;
            }
          }
        }
      }
      closedir(dir);
    }
    else {
      PTCacheMem *pm = pid->cache->mem_cache.first;

      while (pm) {
        if (pm->frame >= sta && pm->frame <= end) {
          cache->cached_frames[pm->frame - sta] = 1;
        }
        pm = pm->next;
      }
    }
  }
}
int BKE_ptcache_id_reset(Scene *scene, PTCacheID *pid, int mode)
{
  PointCache *cache;
  int reset, clear, after;

  if (!pid->cache) {
    return 0;
  }

  cache = pid->cache;
  reset = 0;
  clear = 0;
  after = 0;

  if (mode == PTCACHE_RESET_DEPSGRAPH) {
    if (!(cache->flag & PTCACHE_BAKED)) {

      after = 1;
    }

    cache->flag |= PTCACHE_OUTDATED;
  }
  else if (mode == PTCACHE_RESET_BAKED) {
    cache->flag |= PTCACHE_OUTDATED;
  }
  else if (mode == PTCACHE_RESET_OUTDATED) {
    reset = 1;

    if (cache->flag & PTCACHE_OUTDATED && !(cache->flag & PTCACHE_BAKED)) {
      clear = 1;
      cache->flag &= ~PTCACHE_OUTDATED;
    }
  }

  if (reset) {
    BKE_ptcache_invalidate(cache);
    cache->flag &= ~PTCACHE_REDO_NEEDED;

    if (pid->type == PTCACHE_TYPE_CLOTH) {
      cloth_free_modifier(pid->calldata);
    }
    else if (pid->type == PTCACHE_TYPE_SOFTBODY) {
      sbFreeSimulation(pid->calldata);
    }
    else if (pid->type == PTCACHE_TYPE_PARTICLES) {
      psys_reset(pid->calldata, PSYS_RESET_DEPSGRAPH);
    }
    else if (pid->type == PTCACHE_TYPE_DYNAMICPAINT) {
      dynamicPaint_clearSurface(scene, (DynamicPaintSurface *)pid->calldata);
    }
  }
  if (clear) {
    BKE_ptcache_id_clear(pid, PTCACHE_CLEAR_ALL, 0);
  }
  else if (after) {
    BKE_ptcache_id_clear(pid, PTCACHE_CLEAR_AFTER, CFRA);
  }

  return (reset || clear || after);
}
int BKE_ptcache_object_reset(Scene *scene, Object *ob, int mode)
{
  PTCacheID pid;
  ParticleSystem *psys;
  ModifierData *md;
  int reset, skip;

  reset = 0;
  skip = 0;

  if (ob->soft) {
    BKE_ptcache_id_from_softbody(&pid, ob, ob->soft);
    reset |= BKE_ptcache_id_reset(scene, &pid, mode);
  }

  for (psys = ob->particlesystem.first; psys; psys = psys->next) {
    /* children or just redo can be calculated without resetting anything */
    if (psys->recalc & ID_RECALC_PSYS_REDO || psys->recalc & ID_RECALC_PSYS_CHILD) {
      skip = 1;
      /* Baked cloth hair has to be checked too, because we don't want to reset */
      /* particles or cloth in that case -jahka */
    }
    else if (psys->clmd) {
      BKE_ptcache_id_from_cloth(&pid, ob, psys->clmd);
      if (mode == PSYS_RESET_ALL ||
          !(psys->part->type == PART_HAIR && (pid.cache->flag & PTCACHE_BAKED))) {
        reset |= BKE_ptcache_id_reset(scene, &pid, mode);
      }
      else {
        skip = 1;
      }
    }

    if (skip == 0 && psys->part) {
      BKE_ptcache_id_from_particles(&pid, ob, psys);
      reset |= BKE_ptcache_id_reset(scene, &pid, mode);
    }
  }

  for (md = ob->modifiers.first; md; md = md->next) {
    if (md->type == eModifierType_Cloth) {
      BKE_ptcache_id_from_cloth(&pid, ob, (ClothModifierData *)md);
      reset |= BKE_ptcache_id_reset(scene, &pid, mode);
    }
    if (md->type == eModifierType_Smoke) {
      SmokeModifierData *smd = (SmokeModifierData *)md;
      if (smd->type & MOD_SMOKE_TYPE_DOMAIN) {
        BKE_ptcache_id_from_smoke(&pid, ob, (SmokeModifierData *)md);
        reset |= BKE_ptcache_id_reset(scene, &pid, mode);
      }
    }
    if (md->type == eModifierType_DynamicPaint) {
      DynamicPaintModifierData *pmd = (DynamicPaintModifierData *)md;
      if (pmd->canvas) {
        DynamicPaintSurface *surface = pmd->canvas->surfaces.first;

        for (; surface; surface = surface->next) {
          BKE_ptcache_id_from_dynamicpaint(&pid, ob, surface);
          reset |= BKE_ptcache_id_reset(scene, &pid, mode);
        }
      }
    }
  }

  if (scene->rigidbody_world && (ob->rigidbody_object || ob->rigidbody_constraint)) {
    if (ob->rigidbody_object) {
      ob->rigidbody_object->flag |= RBO_FLAG_NEEDS_RESHAPE;
    }
    BKE_ptcache_id_from_rigidbody(&pid, ob, scene->rigidbody_world);
    /* only flag as outdated, resetting should happen on start frame */
    pid.cache->flag |= PTCACHE_OUTDATED;
  }

  if (ob->type == OB_ARMATURE) {
    BIK_clear_cache(ob->pose);
  }

  return reset;
}

/* Use this when quitting blender, with unsaved files */
void BKE_ptcache_remove(void)
{
  char path[MAX_PTCACHE_PATH];
  char path_full[MAX_PTCACHE_PATH];
  int rmdir = 1;

  ptcache_path(NULL, path);

  if (BLI_exists(path)) {
    /* The pointcache dir exists? - remove all pointcache */

    DIR *dir;
    struct dirent *de;

    dir = opendir(path);
    if (dir == NULL) {
      return;
    }

    while ((de = readdir(dir)) != NULL) {
      if (FILENAME_IS_CURRPAR(de->d_name)) {
        /* do nothing */
      }
      else if (strstr(de->d_name, PTCACHE_EXT)) { /* do we have the right extension?*/
        BLI_join_dirfile(path_full, sizeof(path_full), path, de->d_name);
        BLI_delete(path_full, false, false);
      }
      else {
        rmdir = 0; /* unknown file, don't remove the dir */
      }
    }

    closedir(dir);
  }
  else {
    rmdir = 0; /* path dosnt exist  */
  }

  if (rmdir) {
    BLI_delete(path, true, false);
  }
}

/* Point Cache handling */

PointCache *BKE_ptcache_add(ListBase *ptcaches)
{
  PointCache *cache;

  cache = MEM_callocN(sizeof(PointCache), "PointCache");
  cache->startframe = 1;
  cache->endframe = 250;
  cache->step = 1;
  cache->index = -1;

  BLI_addtail(ptcaches, cache);

  return cache;
}

void BKE_ptcache_free_mem(ListBase *mem_cache)
{
  PTCacheMem *pm = mem_cache->first;

  if (pm) {
    for (; pm; pm = pm->next) {
      ptcache_data_free(pm);
      ptcache_extra_free(pm);
    }

    BLI_freelistN(mem_cache);
  }
}
void BKE_ptcache_free(PointCache *cache)
{
  BKE_ptcache_free_mem(&cache->mem_cache);
  if (cache->edit && cache->free_edit) {
    cache->free_edit(cache->edit);
  }
  if (cache->cached_frames) {
    MEM_freeN(cache->cached_frames);
  }
  MEM_freeN(cache);
}
void BKE_ptcache_free_list(ListBase *ptcaches)
{
  PointCache *cache;

  while ((cache = BLI_pophead(ptcaches))) {
    BKE_ptcache_free(cache);
  }
}

static PointCache *ptcache_copy(PointCache *cache, const bool copy_data)
{
  PointCache *ncache;

  ncache = MEM_dupallocN(cache);

  BLI_listbase_clear(&ncache->mem_cache);

  if (copy_data == false) {
    ncache->cached_frames = NULL;
    ncache->cached_frames_len = 0;

    /* flag is a mix of user settings and simulator/baking state */
    ncache->flag = ncache->flag & (PTCACHE_DISK_CACHE | PTCACHE_EXTERNAL | PTCACHE_IGNORE_LIBPATH);
    ncache->simframe = 0;
  }
  else {
    PTCacheMem *pm;

    for (pm = cache->mem_cache.first; pm; pm = pm->next) {
      PTCacheMem *pmn = MEM_dupallocN(pm);
      int i;

      for (i = 0; i < BPHYS_TOT_DATA; i++) {
        if (pmn->data[i]) {
          pmn->data[i] = MEM_dupallocN(pm->data[i]);
        }
      }

      BKE_ptcache_mem_pointers_init(pm);

      BLI_addtail(&ncache->mem_cache, pmn);
    }

    if (ncache->cached_frames) {
      ncache->cached_frames = MEM_dupallocN(cache->cached_frames);
    }
  }

  /* hmm, should these be copied over instead? */
  ncache->edit = NULL;

  return ncache;
}

/* returns first point cache */
PointCache *BKE_ptcache_copy_list(ListBase *ptcaches_new,
                                  const ListBase *ptcaches_old,
                                  const int flag)
{
  PointCache *cache = ptcaches_old->first;

  BLI_listbase_clear(ptcaches_new);

  for (; cache; cache = cache->next) {
    BLI_addtail(ptcaches_new, ptcache_copy(cache, (flag & LIB_ID_COPY_CACHES) != 0));
  }

  return ptcaches_new->first;
}

/* Disabled this code; this is being called on scene_update_tagged, and that in turn gets called on
 * every user action changing stuff, and then it runs a complete bake??? (ton) */

/* Baking */
void BKE_ptcache_quick_cache_all(Main *bmain, Scene *scene, ViewLayer *view_layer)
{
  PTCacheBaker baker;

  memset(&baker, 0, sizeof(baker));
  baker.bmain = bmain;
  baker.scene = scene;
  baker.view_layer = view_layer;
  baker.bake = 0;
  baker.render = 0;
  baker.anim_init = 0;
  baker.quick_step = scene->physics_settings.quick_cache_step;

  BKE_ptcache_bake(&baker);
}

static void ptcache_dt_to_str(char *str, double dtime)
{
  if (dtime > 60.0) {
    if (dtime > 3600.0) {
      sprintf(
          str, "%ih %im %is", (int)(dtime / 3600), ((int)(dtime / 60)) % 60, ((int)dtime) % 60);
    }
    else {
      sprintf(str, "%im %is", ((int)(dtime / 60)) % 60, ((int)dtime) % 60);
    }
  }
  else {
    sprintf(str, "%is", ((int)dtime) % 60);
  }
}

/* if bake is not given run simulations to current frame */
void BKE_ptcache_bake(PTCacheBaker *baker)
{
  Main *bmain = baker->bmain;
  Scene *scene = baker->scene;
  ViewLayer *view_layer = baker->view_layer;
  struct Depsgraph *depsgraph = baker->depsgraph;
  Scene *sce_iter; /* SETLOOPER macro only */
  Base *base;
  ListBase pidlist;
  PTCacheID *pid = &baker->pid;
  PointCache *cache = NULL;
  float frameleno = scene->r.framelen;
  int cfrao = CFRA;
  int startframe = MAXFRAME, endframe = baker->anim_init ? scene->r.sfra : CFRA;
  int bake = baker->bake;
  int render = baker->render;

  G.is_break = false;

  /* set caches to baking mode and figure out start frame */
  if (pid->ob) {
    /* cache/bake a single object */
    cache = pid->cache;
    if ((cache->flag & PTCACHE_BAKED) == 0) {
      if (pid->type == PTCACHE_TYPE_PARTICLES) {
        ParticleSystem *psys = pid->calldata;

        /* a bit confusing, could make this work better in the UI */
        if (psys->part->type == PART_EMITTER) {
          psys_get_pointcache_start_end(
              scene, pid->calldata, &cache->startframe, &cache->endframe);
        }
      }
      else if (pid->type == PTCACHE_TYPE_SMOKE_HIGHRES) {
        /* get all pids from the object and search for smoke low res */
        ListBase pidlist2;
        PTCacheID *pid2;
        BKE_ptcache_ids_from_object(&pidlist2, pid->ob, scene, MAX_DUPLI_RECUR);
        for (pid2 = pidlist2.first; pid2; pid2 = pid2->next) {
          if (pid2->type == PTCACHE_TYPE_SMOKE_DOMAIN) {
            if (pid2->cache && !(pid2->cache->flag & PTCACHE_BAKED)) {
              if (bake || pid2->cache->flag & PTCACHE_REDO_NEEDED) {
                BKE_ptcache_id_clear(pid2, PTCACHE_CLEAR_ALL, 0);
              }
              if (bake) {
                pid2->cache->flag |= PTCACHE_BAKING;
                pid2->cache->flag &= ~PTCACHE_BAKED;
              }
            }
          }
        }
        BLI_freelistN(&pidlist2);
      }

      if (bake || cache->flag & PTCACHE_REDO_NEEDED) {
        BKE_ptcache_id_clear(pid, PTCACHE_CLEAR_ALL, 0);
      }

      startframe = MAX2(cache->last_exact, cache->startframe);

      if (bake) {
        endframe = cache->endframe;
        cache->flag |= PTCACHE_BAKING;
      }
      else {
        endframe = MIN2(endframe, cache->endframe);
      }

      cache->flag &= ~PTCACHE_BAKED;
    }
  }
  else {
    for (SETLOOPER_VIEW_LAYER(scene, view_layer, sce_iter, base)) {
      /* cache/bake everything in the scene */
      BKE_ptcache_ids_from_object(&pidlist, base->object, scene, MAX_DUPLI_RECUR);

      for (pid = pidlist.first; pid; pid = pid->next) {
        cache = pid->cache;
        if ((cache->flag & PTCACHE_BAKED) == 0) {
          if (pid->type == PTCACHE_TYPE_PARTICLES) {
            ParticleSystem *psys = (ParticleSystem *)pid->calldata;
            /* skip hair & keyed particles */
            if (psys->part->type == PART_HAIR || psys->part->phystype == PART_PHYS_KEYED) {
              continue;
            }

            psys_get_pointcache_start_end(
                scene, pid->calldata, &cache->startframe, &cache->endframe);
          }

          // XXX workaround for regression inroduced in ee3fadd, needs looking into
          if (pid->type == PTCACHE_TYPE_RIGIDBODY) {
            if ((cache->flag & PTCACHE_REDO_NEEDED ||
                 (cache->flag & PTCACHE_SIMULATION_VALID) == 0) &&
                (render || bake)) {
              BKE_ptcache_id_clear(pid, PTCACHE_CLEAR_ALL, 0);
            }
          }
          else if (((cache->flag & PTCACHE_BAKED) == 0) && (render || bake)) {
            BKE_ptcache_id_clear(pid, PTCACHE_CLEAR_ALL, 0);
          }

          startframe = MIN2(startframe, cache->startframe);

          if (bake || render) {
            cache->flag |= PTCACHE_BAKING;

            if (bake) {
              endframe = MAX2(endframe, cache->endframe);
            }
          }

          cache->flag &= ~PTCACHE_BAKED;
        }
      }
      BLI_freelistN(&pidlist);
    }
  }

  CFRA = startframe;
  scene->r.framelen = 1.0;

  /* bake */

  bool use_timer = false;
  double stime, ptime, ctime, fetd;
  char run[32], cur[32], etd[32];
  int cancel = 0;

  stime = ptime = PIL_check_seconds_timer();

  for (int fr = CFRA; fr <= endframe; fr += baker->quick_step, CFRA = fr) {
    BKE_scene_graph_update_for_newframe(depsgraph, bmain);

    if (baker->update_progress) {
      float progress = ((float)(CFRA - startframe) / (float)(endframe - startframe));
      baker->update_progress(baker->bake_job, progress, &cancel);
    }

    if (G.background) {
      printf("bake: frame %d :: %d\n", CFRA, endframe);
    }
    else {
      ctime = PIL_check_seconds_timer();

      fetd = (ctime - ptime) * (endframe - CFRA) / baker->quick_step;

      if (use_timer || fetd > 60.0) {
        use_timer = true;

        ptcache_dt_to_str(cur, ctime - ptime);
        ptcache_dt_to_str(run, ctime - stime);
        ptcache_dt_to_str(etd, fetd);

        printf("Baked for %s, current frame: %i/%i (%.3fs), ETC: %s\r",
               run,
               CFRA - startframe + 1,
               endframe - startframe + 1,
               ctime - ptime,
               etd);
      }

      ptime = ctime;
    }

    /* NOTE: breaking baking should leave calculated frames in cache, not clear it */
    if ((cancel || G.is_break)) {
      break;
    }

    CFRA += 1;
  }

  if (use_timer) {
    /* start with newline because of \r above */
    ptcache_dt_to_str(run, PIL_check_seconds_timer() - stime);
    printf("\nBake %s %s (%i frames simulated).\n",
           (cancel ? "canceled after" : "finished in"),
           run,
           CFRA - startframe);
  }

  /* clear baking flag */
  if (pid) {
    cache->flag &= ~(PTCACHE_BAKING | PTCACHE_REDO_NEEDED);
    cache->flag |= PTCACHE_SIMULATION_VALID;
    if (bake) {
      cache->flag |= PTCACHE_BAKED;
      /* write info file */
      if (cache->flag & PTCACHE_DISK_CACHE) {
        BKE_ptcache_write(pid, 0);
      }
    }
  }
  else {
    for (SETLOOPER_VIEW_LAYER(scene, view_layer, sce_iter, base)) {
      BKE_ptcache_ids_from_object(&pidlist, base->object, scene, MAX_DUPLI_RECUR);

      for (pid = pidlist.first; pid; pid = pid->next) {
        /* skip hair particles */
        if (pid->type == PTCACHE_TYPE_PARTICLES &&
            ((ParticleSystem *)pid->calldata)->part->type == PART_HAIR) {
          continue;
        }

        cache = pid->cache;

        if (baker->quick_step > 1) {
          cache->flag &= ~(PTCACHE_BAKING | PTCACHE_OUTDATED);
        }
        else {
          cache->flag &= ~(PTCACHE_BAKING | PTCACHE_REDO_NEEDED);
        }

        cache->flag |= PTCACHE_SIMULATION_VALID;

        if (bake) {
          cache->flag |= PTCACHE_BAKED;
          if (cache->flag & PTCACHE_DISK_CACHE) {
            BKE_ptcache_write(pid, 0);
          }
        }
      }
      BLI_freelistN(&pidlist);
    }
  }

  scene->r.framelen = frameleno;
  CFRA = cfrao;

  if (bake) { /* already on cfra unless baking */
    BKE_scene_graph_update_for_newframe(depsgraph, bmain);
  }

  /* TODO: call redraw all windows somehow */
}
/* Helpers */
void BKE_ptcache_disk_to_mem(PTCacheID *pid)
{
  PointCache *cache = pid->cache;
  PTCacheMem *pm = NULL;
  int baked = cache->flag & PTCACHE_BAKED;
  int cfra, sfra = cache->startframe, efra = cache->endframe;

  /* Remove possible bake flag to allow clear */
  cache->flag &= ~PTCACHE_BAKED;

  /* PTCACHE_DISK_CACHE flag was cleared already */
  BKE_ptcache_id_clear(pid, PTCACHE_CLEAR_ALL, 0);

  /* restore possible bake flag */
  cache->flag |= baked;

  for (cfra = sfra; cfra <= efra; cfra++) {
    pm = ptcache_disk_frame_to_mem(pid, cfra);

    if (pm) {
      BLI_addtail(&pid->cache->mem_cache, pm);
    }
  }
}
void BKE_ptcache_mem_to_disk(PTCacheID *pid)
{
  PointCache *cache = pid->cache;
  PTCacheMem *pm = cache->mem_cache.first;
  int baked = cache->flag & PTCACHE_BAKED;

  /* Remove possible bake flag to allow clear */
  cache->flag &= ~PTCACHE_BAKED;

  /* PTCACHE_DISK_CACHE flag was set already */
  BKE_ptcache_id_clear(pid, PTCACHE_CLEAR_ALL, 0);

  /* restore possible bake flag */
  cache->flag |= baked;

  for (; pm; pm = pm->next) {
    if (ptcache_mem_frame_to_disk(pid, pm) == 0) {
      cache->flag &= ~PTCACHE_DISK_CACHE;
      break;
    }
  }

  /* write info file */
  if (cache->flag & PTCACHE_BAKED) {
    BKE_ptcache_write(pid, 0);
  }
}
void BKE_ptcache_toggle_disk_cache(PTCacheID *pid)
{
  PointCache *cache = pid->cache;
  int last_exact = cache->last_exact;

  if (!G.relbase_valid) {
    cache->flag &= ~PTCACHE_DISK_CACHE;
    if (G.debug & G_DEBUG) {
      printf("File must be saved before using disk cache!\n");
    }
    return;
  }

  if (cache->cached_frames) {
    MEM_freeN(cache->cached_frames);
    cache->cached_frames = NULL;
    cache->cached_frames_len = 0;
  }

  if (cache->flag & PTCACHE_DISK_CACHE) {
    BKE_ptcache_mem_to_disk(pid);
  }
  else {
    BKE_ptcache_disk_to_mem(pid);
  }

  cache->flag ^= PTCACHE_DISK_CACHE;
  BKE_ptcache_id_clear(pid, PTCACHE_CLEAR_ALL, 0);
  cache->flag ^= PTCACHE_DISK_CACHE;

  cache->last_exact = last_exact;

  BKE_ptcache_id_time(pid, NULL, 0.0f, NULL, NULL, NULL);

  BKE_ptcache_update_info(pid);

  if ((cache->flag & PTCACHE_DISK_CACHE) == 0) {
    if (cache->index) {
      BKE_object_delete_ptcache(pid->ob, cache->index);
      cache->index = -1;
    }
  }
}

void BKE_ptcache_disk_cache_rename(PTCacheID *pid, const char *name_src, const char *name_dst)
{
  char old_name[80];
  int len; /* store the length of the string */
  /* mode is same as fopen's modes */
  DIR *dir;
  struct dirent *de;
  char path[MAX_PTCACHE_PATH];
  char old_filename[MAX_PTCACHE_FILE];
  char new_path_full[MAX_PTCACHE_FILE];
  char old_path_full[MAX_PTCACHE_FILE];
  char ext[MAX_PTCACHE_PATH];

  /* save old name */
  BLI_strncpy(old_name, pid->cache->name, sizeof(old_name));

  /* get "from" filename */
  BLI_strncpy(pid->cache->name, name_src, sizeof(pid->cache->name));

  len = ptcache_filename(pid, old_filename, 0, 0, 0); /* no path */

  ptcache_path(pid, path);
  dir = opendir(path);
  if (dir == NULL) {
    BLI_strncpy(pid->cache->name, old_name, sizeof(pid->cache->name));
    return;
  }

  const char *fext = ptcache_file_extension(pid);

  BLI_snprintf(ext, sizeof(ext), "_%02u%s", pid->stack_index, fext);

  /* put new name into cache */
  BLI_strncpy(pid->cache->name, name_dst, sizeof(pid->cache->name));

  while ((de = readdir(dir)) != NULL) {
    if (strstr(de->d_name, ext)) {                   /* do we have the right extension?*/
      if (STREQLEN(old_filename, de->d_name, len)) { /* do we have the right prefix */
        /* read the number of the file */
        const int frame = ptcache_frame_from_filename(de->d_name, ext);

        if (frame != -1) {
          BLI_join_dirfile(old_path_full, sizeof(old_path_full), path, de->d_name);
          ptcache_filename(pid, new_path_full, frame, 1, 1);
          BLI_rename(old_path_full, new_path_full);
        }
      }
    }
  }
  closedir(dir);

  BLI_strncpy(pid->cache->name, old_name, sizeof(pid->cache->name));
}

void BKE_ptcache_load_external(PTCacheID *pid)
{
  /*todo*/
  PointCache *cache = pid->cache;
  int len; /* store the length of the string */
  int info = 0;
  int start = MAXFRAME;
  int end = -1;

  /* mode is same as fopen's modes */
  DIR *dir;
  struct dirent *de;
  char path[MAX_PTCACHE_PATH];
  char filename[MAX_PTCACHE_FILE];
  char ext[MAX_PTCACHE_PATH];

  if (!cache) {
    return;
  }

  ptcache_path(pid, path);

  len = ptcache_filename(pid, filename, 1, 0, 0); /* no path */

  dir = opendir(path);
  if (dir == NULL) {
    return;
  }

  const char *fext = ptcache_file_extension(pid);

  if (cache->index >= 0) {
    BLI_snprintf(ext, sizeof(ext), "_%02d%s", cache->index, fext);
  }
  else {
    BLI_strncpy(ext, fext, sizeof(ext));
  }

  while ((de = readdir(dir)) != NULL) {
    if (strstr(de->d_name, ext)) {               /* do we have the right extension?*/
      if (STREQLEN(filename, de->d_name, len)) { /* do we have the right prefix */
        /* read the number of the file */
        const int frame = ptcache_frame_from_filename(de->d_name, ext);

        if (frame != -1) {
          if (frame) {
            start = MIN2(start, frame);
            end = MAX2(end, frame);
          }
          else {
            info = 1;
          }
        }
      }
    }
  }
  closedir(dir);

  if (start != MAXFRAME) {
    PTCacheFile *pf;

    cache->startframe = start;
    cache->endframe = end;
    cache->totpoint = 0;

    if (pid->type == PTCACHE_TYPE_SMOKE_DOMAIN) {
      /* necessary info in every file */
    }
    /* read totpoint from info file (frame 0) */
    else if (info) {
      pf = ptcache_file_open(pid, PTCACHE_FILE_READ, 0);

      if (pf) {
        if (ptcache_file_header_begin_read(pf)) {
          if (pf->type == pid->type && pid->read_header(pf)) {
            cache->totpoint = pf->totpoint;
            cache->flag |= PTCACHE_READ_INFO;
          }
          else {
            cache->totpoint = 0;
          }
        }
        ptcache_file_close(pf);
      }
    }
    /* or from any old format cache file */
    else {
      float old_data[14];
      int elemsize = ptcache_old_elemsize(pid);
      pf = ptcache_file_open(pid, PTCACHE_FILE_READ, cache->startframe);

      if (pf) {
        while (ptcache_file_read(pf, old_data, 1, elemsize)) {
          cache->totpoint++;
        }

        ptcache_file_close(pf);
      }
    }
    cache->flag |= (PTCACHE_BAKED | PTCACHE_DISK_CACHE | PTCACHE_SIMULATION_VALID);
    cache->flag &= ~(PTCACHE_OUTDATED | PTCACHE_FRAMES_SKIPPED);
  }

  /* make sure all new frames are loaded */
  if (cache->cached_frames) {
    MEM_freeN(cache->cached_frames);
    cache->cached_frames = NULL;
    cache->cached_frames_len = 0;
  }
  BKE_ptcache_update_info(pid);
}

void BKE_ptcache_update_info(PTCacheID *pid)
{
  PointCache *cache = pid->cache;
  PTCacheExtra *extra = NULL;
  int totframes = 0;
  char mem_info[64];

  if (cache->flag & PTCACHE_EXTERNAL) {
    int cfra = cache->startframe;

    for (; cfra <= cache->endframe; cfra++) {
      if (BKE_ptcache_id_exist(pid, cfra)) {
        totframes++;
      }
    }

    /* smoke doesn't use frame 0 as info frame so can't check based on totpoint */
    if (pid->type == PTCACHE_TYPE_SMOKE_DOMAIN && totframes) {
      BLI_snprintf(cache->info, sizeof(cache->info), IFACE_("%i frames found!"), totframes);
    }
    else if (totframes && cache->totpoint) {
      BLI_snprintf(cache->info, sizeof(cache->info), IFACE_("%i points found!"), cache->totpoint);
    }
    else {
      BLI_strncpy(cache->info, IFACE_("No valid data to read!"), sizeof(cache->info));
    }
    return;
  }

  if (cache->flag & PTCACHE_DISK_CACHE) {
    if (pid->type == PTCACHE_TYPE_SMOKE_DOMAIN) {
      int totpoint = pid->totpoint(pid->calldata, 0);

      if (cache->totpoint > totpoint) {
        BLI_snprintf(
            mem_info, sizeof(mem_info), IFACE_("%i cells + High Resolution cached"), totpoint);
      }
      else {
        BLI_snprintf(mem_info, sizeof(mem_info), IFACE_("%i cells cached"), totpoint);
      }
    }
    else {
      int cfra = cache->startframe;

      for (; cfra <= cache->endframe; cfra++) {
        if (BKE_ptcache_id_exist(pid, cfra)) {
          totframes++;
        }
      }

      BLI_snprintf(mem_info, sizeof(mem_info), IFACE_("%i frames on disk"), totframes);
    }
  }
  else {
    PTCacheMem *pm = cache->mem_cache.first;
    char formatted_tot[16];
    char formatted_mem[15];
    long long int bytes = 0.0f;
    int i;

    for (; pm; pm = pm->next) {
      for (i = 0; i < BPHYS_TOT_DATA; i++) {
        bytes += MEM_allocN_len(pm->data[i]);
      }

      for (extra = pm->extradata.first; extra; extra = extra->next) {
        bytes += MEM_allocN_len(extra->data);
        bytes += sizeof(PTCacheExtra);
      }

      bytes += sizeof(PTCacheMem);

      totframes++;
    }

    BLI_str_format_int_grouped(formatted_tot, totframes);
    BLI_str_format_byte_unit(formatted_mem, bytes, true);

    BLI_snprintf(mem_info,
                 sizeof(mem_info),
                 IFACE_("%s frames in memory (%s)"),
                 formatted_tot,
                 formatted_mem);
  }

  if (cache->flag & PTCACHE_OUTDATED) {
    BLI_snprintf(cache->info, sizeof(cache->info), IFACE_("%s, cache is outdated!"), mem_info);
  }
  else if (cache->flag & PTCACHE_FRAMES_SKIPPED) {
    BLI_snprintf(cache->info,
                 sizeof(cache->info),
                 IFACE_("%s, not exact since frame %i"),
                 mem_info,
                 cache->last_exact);
  }
  else {
    BLI_snprintf(cache->info, sizeof(cache->info), "%s.", mem_info);
  }
}

void BKE_ptcache_validate(PointCache *cache, int framenr)
{
  if (cache) {
    cache->flag |= PTCACHE_SIMULATION_VALID;
    cache->simframe = framenr;
  }
}
void BKE_ptcache_invalidate(PointCache *cache)
{
  if (cache) {
    cache->flag &= ~PTCACHE_SIMULATION_VALID;
    cache->simframe = 0;
    cache->last_exact = MIN2(cache->startframe, 0);
  }
}<|MERGE_RESOLUTION|>--- conflicted
+++ resolved
@@ -857,11 +857,7 @@
 
   /* check if resolution has changed */
   if (sds->res[0] != ch_res[0] || sds->res[1] != ch_res[1] || sds->res[2] != ch_res[2]) {
-<<<<<<< HEAD
-    if (sds->flags & FLUID_DOMAIN_USE_ADAPTIVE_DOMAIN)
-=======
-    if (sds->flags & MOD_SMOKE_ADAPTIVE_DOMAIN) {
->>>>>>> b52a0c78
+    if (sds->flags & FLUID_DOMAIN_USE_ADAPTIVE_DOMAIN) {
       reallocate = 1;
     }
     else {
@@ -1742,16 +1738,11 @@
 
   if (sds->fluid) {
     pid->data_types |= (1 << BPHYS_DATA_SMOKE_LOW);
-<<<<<<< HEAD
-  //  (sebbas): Option deprecated in manta cache
-  //  if (sds->wt)
-  //      pid->data_types |= (1<<BPHYS_DATA_SMOKE_HIGH);
-=======
-  }
-  if (sds->wt) {
-    pid->data_types |= (1 << BPHYS_DATA_SMOKE_HIGH);
-  }
->>>>>>> b52a0c78
+    //  (sebbas): Option deprecated in manta cache
+    //  if (sds->wt) {
+    //      pid->data_types |= (1<<BPHYS_DATA_SMOKE_HIGH);
+    //  }
+  }
 
   pid->default_step = 1;
   pid->max_step = 1;
