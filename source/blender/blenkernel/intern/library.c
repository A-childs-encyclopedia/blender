/*
 * ***** BEGIN GPL LICENSE BLOCK *****
 *
 * This program is free software; you can redistribute it and/or
 * modify it under the terms of the GNU General Public License
 * as published by the Free Software Foundation; either version 2
 * of the License, or (at your option) any later version.
 *
 * This program is distributed in the hope that it will be useful,
 * but WITHOUT ANY WARRANTY; without even the implied warranty of
 * MERCHANTABILITY or FITNESS FOR A PARTICULAR PURPOSE.  See the
 * GNU General Public License for more details.
 *
 * You should have received a copy of the GNU General Public License
 * along with this program; if not, write to the Free Software Foundation,
 * Inc., 51 Franklin Street, Fifth Floor, Boston, MA 02110-1301, USA.
 *
 * The Original Code is Copyright (C) 2001-2002 by NaN Holding BV.
 * All rights reserved.
 *
 * The Original Code is: all of this file.
 *
 * Contributor(s): none yet.
 *
 * ***** END GPL LICENSE BLOCK *****
 */

/** \file blender/blenkernel/intern/library.c
 *  \ingroup bke
 *
 * Contains management of ID's and libraries
 * allocate and free of all library data
 */

#include <stdio.h>
#include <ctype.h>
#include <string.h>
#include <stdlib.h>
#include <stddef.h>
#include <assert.h>

#include "MEM_guardedalloc.h"

/* all types are needed here, in order to do memory operations */
#include "DNA_anim_types.h"
#include "DNA_armature_types.h"
#include "DNA_brush_types.h"
#include "DNA_camera_types.h"
#include "DNA_group_types.h"
#include "DNA_gpencil_types.h"
#include "DNA_ipo_types.h"
#include "DNA_key_types.h"
#include "DNA_lamp_types.h"
#include "DNA_lattice_types.h"
#include "DNA_linestyle_types.h"
#include "DNA_material_types.h"
#include "DNA_mesh_types.h"
#include "DNA_meta_types.h"
#include "DNA_movieclip_types.h"
#include "DNA_mask_types.h"
#include "DNA_node_types.h"
#include "DNA_object_types.h"
#include "DNA_scene_types.h"
#include "DNA_screen_types.h"
#include "DNA_speaker_types.h"
#include "DNA_sound_types.h"
#include "DNA_text_types.h"
#include "DNA_vfont_types.h"
#include "DNA_windowmanager_types.h"
#include "DNA_world_types.h"

#include "BLI_blenlib.h"
#include "BLI_utildefines.h"

#include "BLI_threads.h"
#include "BLT_translation.h"

#include "BKE_action.h"
#include "BKE_animsys.h"
#include "BKE_armature.h"
#include "BKE_bpath.h"
#include "BKE_brush.h"
#include "BKE_camera.h"
#include "BKE_context.h"
#include "BKE_curve.h"
#include "BKE_depsgraph.h"
#include "BKE_fcurve.h"
#include "BKE_font.h"
#include "BKE_global.h"
#include "BKE_group.h"
#include "BKE_gpencil.h"
#include "BKE_idcode.h"
#include "BKE_idprop.h"
#include "BKE_image.h"
#include "BKE_ipo.h"
#include "BKE_key.h"
#include "BKE_lamp.h"
#include "BKE_lattice.h"
#include "BKE_library.h"
#include "BKE_library_query.h"
#include "BKE_linestyle.h"
#include "BKE_mesh.h"
#include "BKE_material.h"
#include "BKE_main.h"
#include "BKE_mball.h"
#include "BKE_movieclip.h"
#include "BKE_mask.h"
#include "BKE_node.h"
#include "BKE_object.h"
#include "BKE_paint.h"
#include "BKE_particle.h"
#include "BKE_packedFile.h"
#include "BKE_speaker.h"
#include "BKE_sound.h"
#include "BKE_screen.h"
#include "BKE_scene.h"
#include "BKE_text.h"
#include "BKE_texture.h"
#include "BKE_world.h"

#include "DEG_depsgraph.h"

#include "RNA_access.h"

#include "IMB_imbuf.h"
#include "IMB_imbuf_types.h"

#ifdef WITH_PYTHON
#include "BPY_extern.h"
#endif

/* GS reads the memory pointed at in a specific ordering. 
 * only use this definition, makes little and big endian systems
 * work fine, in conjunction with MAKE_ID */

/* ************* general ************************ */


/* this has to be called from each make_local_* func, we could call
 * from id_make_local() but then the make local functions would not be self
 * contained.
 * also note that the id _must_ have a library - campbell */
void BKE_id_lib_local_paths(Main *bmain, Library *lib, ID *id)
{
	const char *bpath_user_data[2] = {bmain->name, lib->filepath};

	BKE_bpath_traverse_id(bmain, id,
	                      BKE_bpath_relocate_visitor,
	                      BKE_BPATH_TRAVERSE_SKIP_MULTIFILE,
	                      (void *)bpath_user_data);
}

void id_lib_extern(ID *id)
{
	if (id) {
		BLI_assert(BKE_idcode_is_linkable(GS(id->name)));
		if (id->tag & LIB_TAG_INDIRECT) {
			id->tag -= LIB_TAG_INDIRECT;
			id->tag |= LIB_TAG_EXTERN;
		}
	}
}

/* ensure we have a real user */
/* Note: Now that we have flags, we could get rid of the 'fake_user' special case, flags are enough to ensure
 *       we always have a real user.
 *       However, ID_REAL_USERS is used in several places outside of core library.c, so think we can wait later
 *       to make this change... */
void id_us_ensure_real(ID *id)
{
	if (id) {
		const int limit = ID_FAKE_USERS(id);
		id->tag |= LIB_TAG_EXTRAUSER;
		if (id->us <= limit) {
			if (id->us < limit || ((id->us == limit) && (id->tag & LIB_TAG_EXTRAUSER_SET))) {
				printf("ID user count error: %s (from '%s')\n", id->name, id->lib ? id->lib->filepath : "[Main]");
				BLI_assert(0);
			}
			id->us = limit + 1;
			id->tag |= LIB_TAG_EXTRAUSER_SET;
		}
	}
}

/* Unused currently... */
static void UNUSED_FUNCTION(id_us_clear_real)(ID *id)
{
	if (id && (id->tag & LIB_TAG_EXTRAUSER)) {
		if (id->tag & LIB_TAG_EXTRAUSER_SET) {
			id->us--;
			BLI_assert(id->us >= ID_FAKE_USERS(id));
		}
		id->tag &= ~(LIB_TAG_EXTRAUSER | LIB_TAG_EXTRAUSER_SET);
	}
}

void id_us_plus(ID *id)
{
	if (id) {
		BLI_assert(id->us >= 0);
		id->us++;
		id_lib_extern(id);
	}
}

/* decrements the user count for *id. */
void id_us_min(ID *id)
{
	if (id) {
		const int limit = ID_FAKE_USERS(id);

		if ((id->us == limit) && (id->tag & LIB_TAG_EXTRAUSER) && !(id->tag & LIB_TAG_EXTRAUSER_SET)) {
			/* We need an extra user here, but never actually incremented user count for it so far, do it now. */
			id_us_ensure_real(id);
		}

		if (id->us <= limit) {
			printf("ID user decrement error: %s (from '%s'): %d <= %d\n",
			       id->name, id->lib ? id->lib->filepath : "[Main]", id->us, limit);
			/* We cannot assert here, because of how we 'delete' datablocks currently (setting their usercount to zero),
			 * this is weak but it's how it works for now. */
			/* BLI_assert(0); */
			id->us = limit;
		}
		else {
			id->us--;
		}
	}
}

void id_fake_user_set(ID *id)
{
	if (id && !(id->flag & LIB_FAKEUSER)) {
		id->flag |= LIB_FAKEUSER;
		id_us_plus(id);
	}
}

void id_fake_user_clear(ID *id)
{
	if (id && (id->flag & LIB_FAKEUSER)) {
		id->flag &= ~LIB_FAKEUSER;
		id_us_min(id);
	}
}

/* calls the appropriate make_local method for the block, unless test. Returns true
 * if the block can be made local. */
bool id_make_local(ID *id, bool test)
{
	if (id->tag & LIB_TAG_INDIRECT)
		return false;

	switch (GS(id->name)) {
		case ID_SCE:
			return false; /* not implemented */
		case ID_LI:
			return false; /* can't be linked */
		case ID_OB:
			if (!test) BKE_object_make_local((Object *)id);
			return true;
		case ID_ME:
			if (!test) {
				BKE_mesh_make_local((Mesh *)id);
				BKE_key_make_local(((Mesh *)id)->key);
			}
			return true;
		case ID_CU:
			if (!test) {
				BKE_curve_make_local((Curve *)id);
				BKE_key_make_local(((Curve *)id)->key);
			}
			return true;
		case ID_MB:
			if (!test) BKE_mball_make_local((MetaBall *)id);
			return true;
		case ID_MA:
			if (!test) BKE_material_make_local((Material *)id);
			return true;
		case ID_TE:
			if (!test) BKE_texture_make_local((Tex *)id);
			return true;
		case ID_IM:
			if (!test) BKE_image_make_local((Image *)id);
			return true;
		case ID_LT:
			if (!test) {
				BKE_lattice_make_local((Lattice *)id);
				BKE_key_make_local(((Lattice *)id)->key);
			}
			return true;
		case ID_LA:
			if (!test) BKE_lamp_make_local((Lamp *)id);
			return true;
		case ID_CA:
			if (!test) BKE_camera_make_local((Camera *)id);
			return true;
		case ID_SPK:
			if (!test) BKE_speaker_make_local((Speaker *)id);
			return true;
		case ID_IP:
			return false; /* deprecated */
		case ID_KE:
			if (!test) BKE_key_make_local((Key *)id);
			return true;
		case ID_WO:
			if (!test) BKE_world_make_local((World *)id);
			return true;
		case ID_SCR:
			return false; /* can't be linked */
		case ID_VF:
			return false; /* not implemented */
		case ID_TXT:
			return false; /* not implemented */
		case ID_SO:
			return false; /* not implemented */
		case ID_GR:
			return false; /* not implemented */
		case ID_AR:
			if (!test) BKE_armature_make_local((bArmature *)id);
			return true;
		case ID_AC:
			if (!test) BKE_action_make_local((bAction *)id);
			return true;
		case ID_NT:
			if (!test) ntreeMakeLocal((bNodeTree *)id, true);
			return true;
		case ID_BR:
			if (!test) BKE_brush_make_local((Brush *)id);
			return true;
		case ID_PA:
			if (!test) BKE_particlesettings_make_local((ParticleSettings *)id);
			return true;
		case ID_WM:
			return false; /* can't be linked */
		case ID_GD:
			return false; /* not implemented */
		case ID_LS:
			return false; /* not implemented */
	}

	return false;
}

/**
 * Invokes the appropriate copy method for the block and returns the result in
 * newid, unless test. Returns true if the block can be copied.
 */
bool id_copy(ID *id, ID **newid, bool test)
{
	if (!test) *newid = NULL;

	/* conventions:
	 * - make shallow copy, only this ID block
	 * - id.us of the new ID is set to 1 */
	switch (GS(id->name)) {
		case ID_SCE:
			return false;  /* can't be copied from here */
		case ID_LI:
			return false;  /* can't be copied from here */
		case ID_OB:
			if (!test) *newid = (ID *)BKE_object_copy((Object *)id);
			return true;
		case ID_ME:
			if (!test) *newid = (ID *)BKE_mesh_copy((Mesh *)id);
			return true;
		case ID_CU:
			if (!test) *newid = (ID *)BKE_curve_copy((Curve *)id);
			return true;
		case ID_MB:
			if (!test) *newid = (ID *)BKE_mball_copy((MetaBall *)id);
			return true;
		case ID_MA:
			if (!test) *newid = (ID *)BKE_material_copy((Material *)id);
			return true;
		case ID_TE:
			if (!test) *newid = (ID *)BKE_texture_copy((Tex *)id);
			return true;
		case ID_IM:
			if (!test) *newid = (ID *)BKE_image_copy(G.main, (Image *)id);
			return true;
		case ID_LT:
			if (!test) *newid = (ID *)BKE_lattice_copy((Lattice *)id);
			return true;
		case ID_LA:
			if (!test) *newid = (ID *)BKE_lamp_copy((Lamp *)id);
			return true;
		case ID_SPK:
			if (!test) *newid = (ID *)BKE_speaker_copy((Speaker *)id);
			return true;
		case ID_CA:
			if (!test) *newid = (ID *)BKE_camera_copy((Camera *)id);
			return true;
		case ID_IP:
			return false;  /* deprecated */
		case ID_KE:
			if (!test) *newid = (ID *)BKE_key_copy((Key *)id);
			return true;
		case ID_WO:
			if (!test) *newid = (ID *)BKE_world_copy((World *)id);
			return true;
		case ID_SCR:
			return false;  /* can't be copied from here */
		case ID_VF:
			return false;  /* not implemented */
		case ID_TXT:
			if (!test) *newid = (ID *)BKE_text_copy(G.main, (Text *)id);
			return true;
		case ID_SO:
			return false;  /* not implemented */
		case ID_GR:
			if (!test) *newid = (ID *)BKE_group_copy((Group *)id);
			return true;
		case ID_AR:
			if (!test) *newid = (ID *)BKE_armature_copy((bArmature *)id);
			return true;
		case ID_AC:
			if (!test) *newid = (ID *)BKE_action_copy((bAction *)id);
			return true;
		case ID_NT:
			if (!test) *newid = (ID *)ntreeCopyTree((bNodeTree *)id);
			return true;
		case ID_BR:
			if (!test) *newid = (ID *)BKE_brush_copy((Brush *)id);
			return true;
		case ID_PA:
			if (!test) *newid = (ID *)BKE_particlesettings_copy((ParticleSettings *)id);
			return true;
		case ID_WM:
			return false;  /* can't be copied from here */
		case ID_GD:
			if (!test) *newid = (ID *)gpencil_data_duplicate((bGPdata *)id, false);
			return true;
		case ID_MSK:
			if (!test) *newid = (ID *)BKE_mask_copy((Mask *)id);
			return true;
		case ID_LS:
			if (!test) *newid = (ID *)BKE_linestyle_copy(G.main, (FreestyleLineStyle *)id);
			return true;
	}
	
	return false;
}

bool id_unlink(ID *id, int test)
{
	Main *mainlib = G.main;
	short type = GS(id->name);

	switch (type) {
		case ID_TXT:
			if (test) return true;
			BKE_text_unlink(mainlib, (Text *)id);
			break;
		case ID_GR:
			if (test) return true;
			BKE_group_unlink(mainlib, (Group *)id);
			break;
		case ID_OB:
			if (test) return true;
			BKE_object_unlink(mainlib, (Object *)id);
			break;
	}

	if (id->us == 0) {
		if (test) return true;

		BKE_libblock_free(mainlib, id);

		return true;
	}

	return false;
}

bool id_single_user(bContext *C, ID *id, PointerRNA *ptr, PropertyRNA *prop)
{
	ID *newid = NULL;
	PointerRNA idptr;
	
	if (id) {
		/* if property isn't editable, we're going to have an extra block hanging around until we save */
		if (RNA_property_editable(ptr, prop)) {
			if (id_copy(id, &newid, false) && newid) {
				/* copy animation actions too */
				BKE_animdata_copy_id_action(id);
				/* us is 1 by convention, but RNA_property_pointer_set
				 * will also increment it, so set it to zero */
				newid->us = 0;
				
				/* assign copy */
				RNA_id_pointer_create(newid, &idptr);
				RNA_property_pointer_set(ptr, prop, idptr);
				RNA_property_update(C, ptr, prop);
				
				return true;
			}
		}
	}
	
	return false;
}

ListBase *which_libbase(Main *mainlib, short type)
{
	switch (type) {
		case ID_SCE:
			return &(mainlib->scene);
		case ID_LI:
			return &(mainlib->library);
		case ID_OB:
			return &(mainlib->object);
		case ID_ME:
			return &(mainlib->mesh);
		case ID_CU:
			return &(mainlib->curve);
		case ID_MB:
			return &(mainlib->mball);
		case ID_MA:
			return &(mainlib->mat);
		case ID_TE:
			return &(mainlib->tex);
		case ID_IM:
			return &(mainlib->image);
		case ID_LT:
			return &(mainlib->latt);
		case ID_LA:
			return &(mainlib->lamp);
		case ID_CA:
			return &(mainlib->camera);
		case ID_IP:
			return &(mainlib->ipo);
		case ID_KE:
			return &(mainlib->key);
		case ID_WO:
			return &(mainlib->world);
		case ID_SCR:
			return &(mainlib->screen);
		case ID_VF:
			return &(mainlib->vfont);
		case ID_TXT:
			return &(mainlib->text);
		case ID_SPK:
			return &(mainlib->speaker);
		case ID_SO:
			return &(mainlib->sound);
		case ID_GR:
			return &(mainlib->group);
		case ID_AR:
			return &(mainlib->armature);
		case ID_AC:
			return &(mainlib->action);
		case ID_NT:
			return &(mainlib->nodetree);
		case ID_BR:
			return &(mainlib->brush);
		case ID_PA:
			return &(mainlib->particle);
		case ID_WM:
			return &(mainlib->wm);
		case ID_GD:
			return &(mainlib->gpencil);
		case ID_MC:
			return &(mainlib->movieclip);
		case ID_MSK:
			return &(mainlib->mask);
		case ID_LS:
			return &(mainlib->linestyle);
		case ID_PAL:
			return &(mainlib->palettes);
		case ID_PC:
			return &(mainlib->paintcurves);
	}
	return NULL;
}

/**
 * Clear or set given flags for all ids in listbase (runtime flags only).
 */
void BKE_main_id_flag_listbase(ListBase *lb, const int flag, const bool value)
{
	ID *id;
	if (value) {
		for (id = lb->first; id; id = id->next)
			id->tag |= flag;
	}
	else {
		const int nflag = ~flag;
		for (id = lb->first; id; id = id->next)
			id->tag &= nflag;
	}
}

/**
 * Clear or set given flags for all ids in bmain (runtime flags only).
 */
void BKE_main_id_flag_all(Main *bmain, const int flag, const bool value)
{
	ListBase *lbarray[MAX_LIBARRAY];
	int a;
	a = set_listbasepointers(bmain, lbarray);
	while (a--) {
		BKE_main_id_flag_listbase(lbarray[a], flag, value);
	}
}

void BKE_main_lib_objects_recalc_all(Main *bmain)
{
	Object *ob;

	/* flag for full recalc */
	for (ob = bmain->object.first; ob; ob = ob->id.next) {
		if (ob->id.lib) {
			DAG_id_tag_update(&ob->id, OB_RECALC_OB | OB_RECALC_DATA | OB_RECALC_TIME);
		}
	}

	DAG_id_type_tag(bmain, ID_OB);
}

/**
 * puts into array *lb pointers to all the ListBase structs in main,
 * and returns the number of them as the function result. This is useful for
 * generic traversal of all the blocks in a Main (by traversing all the
 * lists in turn), without worrying about block types.
 *
 * \note MAX_LIBARRAY define should match this code */
int set_listbasepointers(Main *main, ListBase **lb)
{
	int a = 0;

	/* BACKWARDS! also watch order of free-ing! (mesh<->mat), first items freed last.
	 * This is important because freeing data decreases usercounts of other datablocks,
	 * if this data is its self freed it can crash. */
	lb[a++] = &(main->library);  /* Libraries may be accessed from pretty much any other ID... */
	lb[a++] = &(main->ipo);
	lb[a++] = &(main->action); /* moved here to avoid problems when freeing with animato (aligorith) */
	lb[a++] = &(main->key);
	lb[a++] = &(main->gpencil); /* referenced by nodes, objects, view, scene etc, before to free after. */
	lb[a++] = &(main->nodetree);
	lb[a++] = &(main->image);
	lb[a++] = &(main->tex);
	lb[a++] = &(main->mat);
	lb[a++] = &(main->vfont);
	
	/* Important!: When adding a new object type,
	 * the specific data should be inserted here 
	 */

	lb[a++] = &(main->armature);

	lb[a++] = &(main->mesh);
	lb[a++] = &(main->curve);
	lb[a++] = &(main->mball);

	lb[a++] = &(main->latt);
	lb[a++] = &(main->lamp);
	lb[a++] = &(main->camera);

	lb[a++] = &(main->text);
	lb[a++] = &(main->sound);
	lb[a++] = &(main->group);
	lb[a++] = &(main->palettes);
	lb[a++] = &(main->paintcurves);
	lb[a++] = &(main->brush);
	lb[a++] = &(main->particle);
	lb[a++] = &(main->speaker);

	lb[a++] = &(main->world);
	lb[a++] = &(main->movieclip);
	lb[a++] = &(main->screen);
	lb[a++] = &(main->object);
	lb[a++] = &(main->linestyle); /* referenced by scenes */
	lb[a++] = &(main->scene);
	lb[a++] = &(main->wm);
	lb[a++] = &(main->mask);
	
	lb[a] = NULL;

	BLI_assert(a + 1 == MAX_LIBARRAY);

	return a;
}

/* *********** ALLOC AND FREE *****************
 *
 * BKE_libblock_free(ListBase *lb, ID *id )
 * provide a list-basis and datablock, but only ID is read
 *
 * void *BKE_libblock_alloc(ListBase *lb, type, name)
 * inserts in list and returns a new ID
 *
 * **************************** */

/**
 * Allocates and returns memory of the right size for the specified block type,
 * initialized to zero.
 */
void *BKE_libblock_alloc_notest(short type)
{
	ID *id = NULL;
	
	switch (type) {
		case ID_SCE:
			id = MEM_callocN(sizeof(Scene), "scene");
			break;
		case ID_LI:
			id = MEM_callocN(sizeof(Library), "library");
			break;
		case ID_OB:
			id = MEM_callocN(sizeof(Object), "object");
			break;
		case ID_ME:
			id = MEM_callocN(sizeof(Mesh), "mesh");
			break;
		case ID_CU:
			id = MEM_callocN(sizeof(Curve), "curve");
			break;
		case ID_MB:
			id = MEM_callocN(sizeof(MetaBall), "mball");
			break;
		case ID_MA:
			id = MEM_callocN(sizeof(Material), "mat");
			break;
		case ID_TE:
			id = MEM_callocN(sizeof(Tex), "tex");
			break;
		case ID_IM:
			id = MEM_callocN(sizeof(Image), "image");
			break;
		case ID_LT:
			id = MEM_callocN(sizeof(Lattice), "latt");
			break;
		case ID_LA:
			id = MEM_callocN(sizeof(Lamp), "lamp");
			break;
		case ID_CA:
			id = MEM_callocN(sizeof(Camera), "camera");
			break;
		case ID_IP:
			id = MEM_callocN(sizeof(Ipo), "ipo");
			break;
		case ID_KE:
			id = MEM_callocN(sizeof(Key), "key");
			break;
		case ID_WO:
			id = MEM_callocN(sizeof(World), "world");
			break;
		case ID_SCR:
			id = MEM_callocN(sizeof(bScreen), "screen");
			break;
		case ID_VF:
			id = MEM_callocN(sizeof(VFont), "vfont");
			break;
		case ID_TXT:
			id = MEM_callocN(sizeof(Text), "text");
			break;
		case ID_SPK:
			id = MEM_callocN(sizeof(Speaker), "speaker");
			break;
		case ID_SO:
			id = MEM_callocN(sizeof(bSound), "sound");
			break;
		case ID_GR:
			id = MEM_callocN(sizeof(Group), "group");
			break;
		case ID_AR:
			id = MEM_callocN(sizeof(bArmature), "armature");
			break;
		case ID_AC:
			id = MEM_callocN(sizeof(bAction), "action");
			break;
		case ID_NT:
			id = MEM_callocN(sizeof(bNodeTree), "nodetree");
			break;
		case ID_BR:
			id = MEM_callocN(sizeof(Brush), "brush");
			break;
		case ID_PA:
			id = MEM_callocN(sizeof(ParticleSettings), "ParticleSettings");
			break;
		case ID_WM:
			id = MEM_callocN(sizeof(wmWindowManager), "Window manager");
			break;
		case ID_GD:
			id = MEM_callocN(sizeof(bGPdata), "Grease Pencil");
			break;
		case ID_MC:
			id = MEM_callocN(sizeof(MovieClip), "Movie Clip");
			break;
		case ID_MSK:
			id = MEM_callocN(sizeof(Mask), "Mask");
			break;
		case ID_LS:
			id = MEM_callocN(sizeof(FreestyleLineStyle), "Freestyle Line Style");
			break;
		case ID_PAL:
			id = MEM_callocN(sizeof(Palette), "Palette");
			break;
		case ID_PC:
			id = MEM_callocN(sizeof(PaintCurve), "Paint Curve");
			break;
	}
	return id;
}

/**
 * Allocates and returns a block of the specified type, with the specified name
 * (adjusted as necessary to ensure uniqueness), and appended to the specified list.
 * The user count is set to 1, all other content (apart from name and links) being
 * initialized to zero.
 */
void *BKE_libblock_alloc(Main *bmain, short type, const char *name)
{
	ID *id = NULL;
	ListBase *lb = which_libbase(bmain, type);
	
	id = BKE_libblock_alloc_notest(type);
	if (id) {
		BKE_main_lock(bmain);
		BLI_addtail(lb, id);
		id->us = 1;
		id->icon_id = 0;
		*( (short *)id->name) = type;
		new_id(lb, id, name);
		/* alphabetic insertion: is in new_id */
		BKE_main_unlock(bmain);
	}
	DAG_id_type_tag(bmain, type);
	return id;
}

/**
 * Initialize an ID of given type, such that it has valid 'empty' data.
 * ID is assumed to be just calloc'ed.
 */
void BKE_libblock_init_empty(ID *id)
{
	/* Note that only ID types that are not valid when filled of zero should have a callback here. */
	switch (GS(id->name)) {
		case ID_SCE:
			BKE_scene_init((Scene *)id);
			break;
		case ID_LI:
			/* Nothing to do. */
			break;
		case ID_OB:
		{
			Object *ob = (Object *)id;
			ob->type = OB_EMPTY;
			BKE_object_init(ob);
			break;
		}
		case ID_ME:
			BKE_mesh_init((Mesh *)id);
			break;
		case ID_CU:
			BKE_curve_init((Curve *)id);
			break;
		case ID_MB:
			BKE_mball_init((MetaBall *)id);
			break;
		case ID_MA:
			BKE_material_init((Material *)id);
			break;
		case ID_TE:
			BKE_texture_default((Tex *)id);
			break;
		case ID_IM:
			/* Image is a bit complicated, for now assume NULLified im is OK. */
			break;
		case ID_LT:
			BKE_lattice_init((Lattice *)id);
			break;
		case ID_LA:
			BKE_lamp_init((Lamp *)id);
			break;
		case ID_SPK:
			BKE_speaker_init((Speaker *)id);
			break;
		case ID_CA:
			BKE_camera_init((Camera *)id);
			break;
		case ID_IP:
			/* Should not be needed - animation from lib pre-2.5 is broken anyway. */
			BLI_assert(0);
			break;
		case ID_KE:
			/* Shapekeys are a complex topic too - they depend on their 'user' data type...
			 * They are not linkable, though, so it should never reach here anyway. */
			BLI_assert(0);
			break;
		case ID_WO:
			BKE_world_init((World *)id);
			break;
		case ID_SCR:
			/* Nothing to do. */
			break;
		case ID_VF:
			BKE_vfont_init((VFont *)id);
			break;
		case ID_TXT:
			BKE_text_init((Text *)id);
			break;
		case ID_SO:
			/* Another fuzzy case, think NULLified content is OK here... */
			break;
		case ID_GR:
			/* Nothing to do. */
			break;
		case ID_AR:
			/* Nothing to do. */
			break;
		case ID_AC:
			/* Nothing to do. */
			break;
		case ID_NT:
			ntreeInitDefault((bNodeTree *)id);
			break;
		case ID_BR:
			BKE_brush_init((Brush *)id);
			break;
		case ID_PA:
			/* Nothing to do. */
			break;
		case ID_PC:
			/* Nothing to do. */
			break;
		case ID_WM:
			/* We should never reach this. */
			BLI_assert(0);
			break;
		case ID_GD:
			/* Nothing to do. */
			break;
		case ID_MSK:
			/* Nothing to do. */
			break;
		case ID_LS:
			BKE_linestyle_init((FreestyleLineStyle *)id);
			break;
	}
}

/* by spec, animdata is first item after ID */
/* and, trust that BKE_animdata_from_id() will only find AnimData for valid ID-types */
static void id_copy_animdata(ID *id, const bool do_action)
{
	AnimData *adt = BKE_animdata_from_id(id);
	
	if (adt) {
		IdAdtTemplate *iat = (IdAdtTemplate *)id;
		iat->adt = BKE_animdata_copy(iat->adt, do_action); /* could be set to false, need to investigate */
	}
}

/* material nodes use this since they are not treated as libdata */
void BKE_libblock_copy_data(ID *id, const ID *id_from, const bool do_action)
{
	if (id_from->properties)
		id->properties = IDP_CopyProperty(id_from->properties);

	/* the duplicate should get a copy of the animdata */
	id_copy_animdata(id, do_action);
}

/* used everywhere in blenkernel */
void *BKE_libblock_copy_ex(Main *bmain, ID *id)
{
	ID *idn;
	size_t idn_len;

	idn = BKE_libblock_alloc(bmain, GS(id->name), id->name + 2);

	assert(idn != NULL);

	idn_len = MEM_allocN_len(idn);
	if ((int)idn_len - (int)sizeof(ID) > 0) { /* signed to allow neg result */
		const char *cp = (const char *)id;
		char *cpn = (char *)idn;

		memcpy(cpn + sizeof(ID), cp + sizeof(ID), idn_len - sizeof(ID));
	}
	
	id->newid = idn;
	idn->tag |= LIB_TAG_NEW;

	BKE_libblock_copy_data(idn, id, false);
	
	return idn;
}

void *BKE_libblock_copy_nolib(ID *id, const bool do_action)
{
	ID *idn;
	size_t idn_len;

	idn = BKE_libblock_alloc_notest(GS(id->name));
	assert(idn != NULL);

	BLI_strncpy(idn->name, id->name, sizeof(idn->name));

	idn_len = MEM_allocN_len(idn);
	if ((int)idn_len - (int)sizeof(ID) > 0) { /* signed to allow neg result */
		const char *cp = (const char *)id;
		char *cpn = (char *)idn;

		memcpy(cpn + sizeof(ID), cp + sizeof(ID), idn_len - sizeof(ID));
	}

	id->newid = idn;
	idn->tag |= LIB_TAG_NEW;
	idn->us = 1;

	BKE_libblock_copy_data(idn, id, do_action);

	return idn;
}

void *BKE_libblock_copy(ID *id)
{
	return BKE_libblock_copy_ex(G.main, id);
}

static bool id_relink_looper(void *UNUSED(user_data), ID **id_pointer, const int cd_flag)
{
	ID *id = *id_pointer;
	if (id) {
		/* See: NEW_ID macro */
		if (id->newid) {
			BKE_library_update_ID_link_user(id->newid, id, cd_flag);
			*id_pointer = id->newid;
		}
		else if (id->tag & LIB_TAG_NEW) {
			id->tag &= ~LIB_TAG_NEW;
			BKE_libblock_relink(id);
		}
	}
	return true;
}

void BKE_libblock_relink(ID *id)
{
	if (id->lib)
		return;

	BKE_library_foreach_ID_link(id, id_relink_looper, NULL, 0);
}

static void BKE_library_free(Library *lib)
{
	if (lib->packedfile)
		freePackedFile(lib->packedfile);
}

static BKE_library_free_window_manager_cb free_windowmanager_cb = NULL;

void BKE_library_callback_free_window_manager_set(BKE_library_free_window_manager_cb func)
{
	free_windowmanager_cb = func;
}

static BKE_library_free_notifier_reference_cb free_notifier_reference_cb = NULL;

void BKE_library_callback_free_notifier_reference_set(BKE_library_free_notifier_reference_cb func)
{
	free_notifier_reference_cb = func;
}

static BKE_library_free_editor_id_reference_cb free_editor_id_reference_cb = NULL;

void BKE_library_callback_free_editor_id_reference_set(BKE_library_free_editor_id_reference_cb func)
{
	free_editor_id_reference_cb = func;
}

static void animdata_dtar_clear_cb(ID *UNUSED(id), AnimData *adt, void *userdata)
{
	ChannelDriver *driver;
	FCurve *fcu;

	/* find the driver this belongs to and update it */
	for (fcu = adt->drivers.first; fcu; fcu = fcu->next) {
		driver = fcu->driver;
		
		if (driver) {
			DriverVar *dvar;
			for (dvar = driver->variables.first; dvar; dvar = dvar->next) {
				DRIVER_TARGETS_USED_LOOPER(dvar) 
				{
					if (dtar->id == userdata)
						dtar->id = NULL;
				}
				DRIVER_TARGETS_LOOPER_END
			}
		}
	}
}

void BKE_libblock_free_data(Main *bmain, ID *id)
{
	if (id->properties) {
		IDP_FreeProperty(id->properties);
		MEM_freeN(id->properties);
	}
	
	/* this ID may be a driver target! */
	BKE_animdata_main_cb(bmain, animdata_dtar_clear_cb, (void *)id);
}

/* used in headerbuttons.c image.c mesh.c screen.c sound.c and library.c */
void BKE_libblock_free_ex(Main *bmain, void *idv, bool do_id_user)
{
	ID *id = idv;
	short type = GS(id->name);
	ListBase *lb = which_libbase(bmain, type);

	DAG_id_type_tag(bmain, type);

#ifdef WITH_PYTHON
	BPY_id_release(id);
#endif

	switch (type) {    /* GetShort from util.h */
		case ID_SCE:
			BKE_scene_free((Scene *)id);
			break;
		case ID_LI:
			BKE_library_free((Library *)id);
			break;
		case ID_OB:
			BKE_object_free_ex((Object *)id, do_id_user);
			break;
		case ID_ME:
			BKE_mesh_free((Mesh *)id, 1);
			break;
		case ID_CU:
			BKE_curve_free((Curve *)id);
			break;
		case ID_MB:
			BKE_mball_free((MetaBall *)id);
			break;
		case ID_MA:
			BKE_material_free((Material *)id);
			break;
		case ID_TE:
			BKE_texture_free((Tex *)id);
			break;
		case ID_IM:
			BKE_image_free((Image *)id);
			break;
		case ID_LT:
			BKE_lattice_free((Lattice *)id);
			break;
		case ID_LA:
			BKE_lamp_free((Lamp *)id);
			break;
		case ID_CA:
			BKE_camera_free((Camera *) id);
			break;
		case ID_IP:
			BKE_ipo_free((Ipo *)id);
			break;
		case ID_KE:
			BKE_key_free((Key *)id);
			break;
		case ID_WO:
			BKE_world_free((World *)id);
			break;
		case ID_SCR:
			BKE_screen_free((bScreen *)id);
			break;
		case ID_VF:
			BKE_vfont_free((VFont *)id);
			break;
		case ID_TXT:
			BKE_text_free((Text *)id);
			break;
		case ID_SPK:
			BKE_speaker_free((Speaker *)id);
			break;
		case ID_SO:
			BKE_sound_free((bSound *)id);
			break;
		case ID_GR:
			BKE_group_free((Group *)id);
			break;
		case ID_AR:
			BKE_armature_free((bArmature *)id);
			break;
		case ID_AC:
			BKE_action_free((bAction *)id);
			break;
		case ID_NT:
			ntreeFreeTree_ex((bNodeTree *)id, do_id_user);
			break;
		case ID_BR:
			BKE_brush_free((Brush *)id);
			break;
		case ID_PA:
			BKE_particlesettings_free((ParticleSettings *)id);
			break;
		case ID_WM:
			if (free_windowmanager_cb)
				free_windowmanager_cb(NULL, (wmWindowManager *)id);
			break;
		case ID_GD:
			BKE_gpencil_free((bGPdata *)id);
			break;
		case ID_MC:
			BKE_movieclip_free((MovieClip *)id);
			break;
		case ID_MSK:
			BKE_mask_free(bmain, (Mask *)id);
			break;
		case ID_LS:
			BKE_linestyle_free((FreestyleLineStyle *)id);
			break;
		case ID_PAL:
			BKE_palette_free((Palette *)id);
			break;
		case ID_PC:
			BKE_paint_curve_free((PaintCurve *)id);
			break;
	}

	/* avoid notifying on removed data */
	BKE_main_lock(bmain);

	if (free_notifier_reference_cb) {
		free_notifier_reference_cb(id);
	}

	if (free_editor_id_reference_cb) {
		free_editor_id_reference_cb(id);
	}

	BLI_remlink(lb, id);

	BKE_libblock_free_data(bmain, id);
	BKE_main_unlock(bmain);

	MEM_freeN(id);
}

void BKE_libblock_free(Main *bmain, void *idv)
{
	BKE_libblock_free_ex(bmain, idv, true);
}

void BKE_libblock_free_us(Main *bmain, void *idv)      /* test users */
{
	ID *id = idv;
	
	id_us_min(id);

	if (id->us == 0) {
		switch (GS(id->name)) {
			case ID_OB:
				BKE_object_unlink(bmain, (Object *)id);
				break;
		}
		
		BKE_libblock_free(bmain, id);
	}
}

Main *BKE_main_new(void)
{
	Main *bmain = MEM_callocN(sizeof(Main), "new main");
	bmain->eval_ctx = DEG_evaluation_context_new(DAG_EVAL_VIEWPORT);
	bmain->lock = MEM_mallocN(sizeof(SpinLock), "main lock");
	BLI_spin_init((SpinLock *)bmain->lock);
	return bmain;
}

void BKE_main_free(Main *mainvar)
{
	/* also call when reading a file, erase all, etc */
	ListBase *lbarray[MAX_LIBARRAY];
	int a;

	MEM_SAFE_FREE(mainvar->blen_thumb);

	a = set_listbasepointers(mainvar, lbarray);
	while (a--) {
		ListBase *lb = lbarray[a];
		ID *id;
		
		while ( (id = lb->first) ) {
#if 1
			BKE_libblock_free_ex(mainvar, id, false);
#else
			/* errors freeing ID's can be hard to track down,
			 * enable this so valgrind will give the line number in its error log */
			switch (a) {
				case   0: BKE_libblock_free_ex(mainvar, id, false); break;
				case   1: BKE_libblock_free_ex(mainvar, id, false); break;
				case   2: BKE_libblock_free_ex(mainvar, id, false); break;
				case   3: BKE_libblock_free_ex(mainvar, id, false); break;
				case   4: BKE_libblock_free_ex(mainvar, id, false); break;
				case   5: BKE_libblock_free_ex(mainvar, id, false); break;
				case   6: BKE_libblock_free_ex(mainvar, id, false); break;
				case   7: BKE_libblock_free_ex(mainvar, id, false); break;
				case   8: BKE_libblock_free_ex(mainvar, id, false); break;
				case   9: BKE_libblock_free_ex(mainvar, id, false); break;
				case  10: BKE_libblock_free_ex(mainvar, id, false); break;
				case  11: BKE_libblock_free_ex(mainvar, id, false); break;
				case  12: BKE_libblock_free_ex(mainvar, id, false); break;
				case  13: BKE_libblock_free_ex(mainvar, id, false); break;
				case  14: BKE_libblock_free_ex(mainvar, id, false); break;
				case  15: BKE_libblock_free_ex(mainvar, id, false); break;
				case  16: BKE_libblock_free_ex(mainvar, id, false); break;
				case  17: BKE_libblock_free_ex(mainvar, id, false); break;
				case  18: BKE_libblock_free_ex(mainvar, id, false); break;
				case  19: BKE_libblock_free_ex(mainvar, id, false); break;
				case  20: BKE_libblock_free_ex(mainvar, id, false); break;
				case  21: BKE_libblock_free_ex(mainvar, id, false); break;
				case  22: BKE_libblock_free_ex(mainvar, id, false); break;
				case  23: BKE_libblock_free_ex(mainvar, id, false); break;
				case  24: BKE_libblock_free_ex(mainvar, id, false); break;
				case  25: BKE_libblock_free_ex(mainvar, id, false); break;
				case  26: BKE_libblock_free_ex(mainvar, id, false); break;
				case  27: BKE_libblock_free_ex(mainvar, id, false); break;
				case  28: BKE_libblock_free_ex(mainvar, id, false); break;
				case  29: BKE_libblock_free_ex(mainvar, id, false); break;
				case  30: BKE_libblock_free_ex(mainvar, id, false); break;
				case  31: BKE_libblock_free_ex(mainvar, id, false); break;
				case  32: BKE_libblock_free_ex(mainvar, id, false); break;
				case  33: BKE_libblock_free_ex(mainvar, id, false); break;
				default:
					BLI_assert(0);
					break;
			}
#endif
		}
	}

	BLI_spin_end((SpinLock *)mainvar->lock);
	MEM_freeN(mainvar->lock);
	DEG_evaluation_context_free(mainvar->eval_ctx);
	MEM_freeN(mainvar);
}

void BKE_main_lock(struct Main *bmain)
{
	BLI_spin_lock((SpinLock *) bmain->lock);
}

void BKE_main_unlock(struct Main *bmain)
{
	BLI_spin_unlock((SpinLock *) bmain->lock);
}

/**
 * Generates a raw .blend file thumbnail data from given image.
 *
 * \param bmain If not NULL, also store generated data in this Main.
 * \param img ImBuf image to generate thumbnail data from.
 * \return The generated .blend file raw thumbnail data.
 */
BlendThumbnail *BKE_main_thumbnail_from_imbuf(Main *bmain, ImBuf *img)
{
	BlendThumbnail *data = NULL;

	if (bmain) {
		MEM_SAFE_FREE(bmain->blen_thumb);
	}

	if (img) {
		const size_t sz = BLEN_THUMB_MEMSIZE(img->x, img->y);
		data = MEM_mallocN(sz, __func__);

		IMB_rect_from_float(img);  /* Just in case... */
		data->width = img->x;
		data->height = img->y;
		memcpy(data->rect, img->rect, sz - sizeof(*data));
	}

	if (bmain) {
		bmain->blen_thumb = data;
	}
	return data;
}

/**
 * Generates an image from raw .blend file thumbnail \a data.
 *
 * \param bmain Use this bmain->blen_thumb data if given \a data is NULL.
 * \param data Raw .blend file thumbnail data.
 * \return An ImBuf from given data, or NULL if invalid.
 */
ImBuf *BKE_main_thumbnail_to_imbuf(Main *bmain, BlendThumbnail *data)
{
	ImBuf *img = NULL;

	if (!data && bmain) {
		data = bmain->blen_thumb;
	}

	if (data) {
		/* Note: we cannot use IMB_allocFromBuffer(), since it tries to dupalloc passed buffer, which will fail
		 *       here (we do not want to pass the first two ints!). */
		img = IMB_allocImBuf((unsigned int)data->width, (unsigned int)data->height, 32, IB_rect | IB_metadata);
		memcpy(img->rect, data->rect, BLEN_THUMB_MEMSIZE(data->width, data->height) - sizeof(*data));
	}

	return img;
}

/**
 * Generates an empty (black) thumbnail for given Main.
 */
void BKE_main_thumbnail_create(struct Main *bmain)
{
	MEM_SAFE_FREE(bmain->blen_thumb);

	bmain->blen_thumb = MEM_callocN(BLEN_THUMB_MEMSIZE(BLEN_THUMB_SIZE, BLEN_THUMB_SIZE), __func__);
	bmain->blen_thumb->width = BLEN_THUMB_SIZE;
	bmain->blen_thumb->height = BLEN_THUMB_SIZE;
}

/* ***************** ID ************************ */
ID *BKE_libblock_find_name_ex(struct Main *bmain, const short type, const char *name)
{
	ListBase *lb = which_libbase(bmain, type);
	BLI_assert(lb != NULL);
	return BLI_findstring(lb, name, offsetof(ID, name) + 2);
}
ID *BKE_libblock_find_name(const short type, const char *name)
{
	return BKE_libblock_find_name_ex(G.main, type, name);
}


void id_sort_by_name(ListBase *lb, ID *id)
{
	ID *idtest;
	
	/* insert alphabetically */
	if (lb->first != lb->last) {
		BLI_remlink(lb, id);
		
		idtest = lb->first;
		while (idtest) {
			if (BLI_strcasecmp(idtest->name, id->name) > 0 || (idtest->lib && !id->lib)) {
				BLI_insertlinkbefore(lb, idtest, id);
				break;
			}
			idtest = idtest->next;
		}
		/* as last */
		if (idtest == NULL) {
			BLI_addtail(lb, id);
		}
	}
	
}

/**
 * Check to see if there is an ID with the same name as 'name'.
 * Returns the ID if so, if not, returns NULL
 */
static ID *is_dupid(ListBase *lb, ID *id, const char *name)
{
	ID *idtest = NULL;
	
	for (idtest = lb->first; idtest; idtest = idtest->next) {
		/* if idtest is not a lib */ 
		if (id != idtest && idtest->lib == NULL) {
			/* do not test alphabetic! */
			/* optimized */
			if (idtest->name[2] == name[0]) {
				if (STREQ(name, idtest->name + 2)) break;
			}
		}
	}
	
	return idtest;
}

/**
 * Check to see if an ID name is already used, and find a new one if so.
 * Return true if created a new name (returned in name).
 *
 * Normally the ID that's being check is already in the ListBase, so ID *id
 * points at the new entry.  The Python Library module needs to know what
 * the name of a datablock will be before it is appended; in this case ID *id
 * id is NULL
 */

static bool check_for_dupid(ListBase *lb, ID *id, char *name)
{
	ID *idtest;
	int nr = 0, a, left_len;
#define MAX_IN_USE 64
	bool in_use[MAX_IN_USE];
	/* to speed up finding unused numbers within [1 .. MAX_IN_USE - 1] */

	char left[MAX_ID_NAME + 8], leftest[MAX_ID_NAME + 8];

	while (true) {

		/* phase 1: id already exists? */
		idtest = is_dupid(lb, id, name);

		/* if there is no double, done */
		if (idtest == NULL) return false;

		/* we have a dup; need to make a new name */
		/* quick check so we can reuse one of first MAX_IN_USE - 1 ids if vacant */
		memset(in_use, false, sizeof(in_use));

		/* get name portion, number portion ("name.number") */
		left_len = BLI_split_name_num(left, &nr, name, '.');

		/* if new name will be too long, truncate it */
		if (nr > 999 && left_len > (MAX_ID_NAME - 8)) {  /* assumption: won't go beyond 9999 */
			left[MAX_ID_NAME - 8] = 0;
			left_len = MAX_ID_NAME - 8;
		}
		else if (left_len > (MAX_ID_NAME - 7)) {
			left[MAX_ID_NAME - 7] = 0;
			left_len = MAX_ID_NAME - 7;
		}

		for (idtest = lb->first; idtest; idtest = idtest->next) {
			int nrtest;
			if ( (id != idtest) &&
			     (idtest->lib == NULL) &&
			     (*name == *(idtest->name + 2)) &&
			     STREQLEN(name, idtest->name + 2, left_len) &&
			     (BLI_split_name_num(leftest, &nrtest, idtest->name + 2, '.') == left_len)
			     )
			{
				/* will get here at least once, otherwise is_dupid call above would have returned NULL */
				if (nrtest < MAX_IN_USE)
					in_use[nrtest] = true;  /* mark as used */
				if (nr <= nrtest)
					nr = nrtest + 1;    /* track largest unused */
			}
		}
		/* At this point, 'nr' will typically be at least 1. (but not always) */
		// BLI_assert(nr >= 1);

		/* decide which value of nr to use */
		for (a = 0; a < MAX_IN_USE; a++) {
			if (a >= nr) break;  /* stop when we've checked up to biggest */  /* redundant check */
			if (!in_use[a]) { /* found an unused value */
				nr = a;
				/* can only be zero if all potential duplicate names had
				 * nonzero numeric suffixes, which means name itself has
				 * nonzero numeric suffix (else no name conflict and wouldn't
				 * have got here), which means name[left_len] is not a null */
				break;
			}
		}
		/* At this point, nr is either the lowest unused number within [0 .. MAX_IN_USE - 1],
		 * or 1 greater than the largest used number if all those low ones are taken.
		 * We can't be bothered to look for the lowest unused number beyond (MAX_IN_USE - 1). */

		/* If the original name has no numeric suffix, 
		 * rather than just chopping and adding numbers, 
		 * shave off the end chars until we have a unique name.
		 * Check the null terminators match as well so we don't get Cube.000 -> Cube.00 */
		if (nr == 0 && name[left_len] == '\0') {
			int len;
			/* FIXME: this code will never be executed, because either nr will be
			 * at least 1, or name will not end at left_len! */
			BLI_assert(0);

			len = left_len - 1;
			idtest = is_dupid(lb, id, name);
			
			while (idtest && len > 1) {
				name[len--] = '\0';
				idtest = is_dupid(lb, id, name);
			}
			if (idtest == NULL) return true;
			/* otherwise just continue and use a number suffix */
		}
		
		if (nr > 999 && left_len > (MAX_ID_NAME - 8)) {
			/* this would overflow name buffer */
			left[MAX_ID_NAME - 8] = 0;
			/* left_len = MAX_ID_NAME - 8; */ /* for now this isn't used again */
			memcpy(name, left, sizeof(char) * (MAX_ID_NAME - 7));
			continue;
		}
		/* this format specifier is from hell... */
		BLI_snprintf(name, sizeof(id->name) - 2, "%s.%.3d", left, nr);

		return true;
	}

#undef MAX_IN_USE
}

/*
 * Only for local blocks: external en indirect blocks already have a
 * unique ID.
 *
 * return true: created a new name
 */

bool new_id(ListBase *lb, ID *id, const char *tname)
{
	bool result;
	char name[MAX_ID_NAME - 2];

	/* if library, don't rename */
	if (id->lib)
		return false;

	/* if no libdata given, look up based on ID */
	if (lb == NULL)
		lb = which_libbase(G.main, GS(id->name));

	/* if no name given, use name of current ID
	 * else make a copy (tname args can be const) */
	if (tname == NULL)
		tname = id->name + 2;

	BLI_strncpy(name, tname, sizeof(name));

	if (name[0] == '\0') {
		/* disallow empty names */
		BLI_strncpy(name, DATA_(ID_FALLBACK_NAME), sizeof(name));
	}
	else {
		/* disallow non utf8 chars,
		 * the interface checks for this but new ID's based on file names don't */
		BLI_utf8_invalid_strip(name, strlen(name));
	}

	result = check_for_dupid(lb, id, name);
	strcpy(id->name + 2, name);

	/* This was in 2.43 and previous releases
	 * however all data in blender should be sorted, not just duplicate names
	 * sorting should not hurt, but noting just incase it alters the way other
	 * functions work, so sort every time */
#if 0
	if (result)
		id_sort_by_name(lb, id);
#endif

	id_sort_by_name(lb, id);
	
	return result;
}

/**
 * Pull an ID out of a library (make it local). Only call this for IDs that
 * don't have other library users.
 */
void id_clear_lib_data_ex(Main *bmain, ID *id, bool id_in_mainlist)
{
	bNodeTree *ntree = NULL;

	BKE_id_lib_local_paths(bmain, id->lib, id);

	id_fake_user_clear(id);

	id->lib = NULL;
<<<<<<< HEAD
	MEM_SAFE_FREE(id->uuid);  /* Local ID have no more use for asset-related data. */
	new_id(which_libbase(bmain, GS(id->name)), id, NULL);
=======
	id->tag &= ~(LIB_TAG_INDIRECT | LIB_TAG_EXTERN);
	if (id_in_mainlist)
		new_id(which_libbase(bmain, GS(id->name)), id, NULL);
>>>>>>> 9c21015c

	/* internal bNodeTree blocks inside ID types below
	 * also stores id->lib, make sure this stays in sync.
	 */
	ntree = ntreeFromID(id);

	if (ntree) {
		ntreeMakeLocal(ntree, false);
	}

	if (GS(id->name) == ID_OB) {
		Object *object = (Object *)id;
		if (object->proxy_from != NULL) {
			object->proxy_from->proxy = NULL;
			object->proxy_from->proxy_group = NULL;
		}
		object->proxy = object->proxy_from = object->proxy_group = NULL;
	}
}

void id_clear_lib_data(Main *bmain, ID *id)
{
	id_clear_lib_data_ex(bmain, id, true);
}

/* next to indirect usage in read/writefile also in editobject.c scene.c */
void BKE_main_id_clear_newpoins(Main *bmain)
{
	ListBase *lbarray[MAX_LIBARRAY];
	ID *id;
	int a;

	a = set_listbasepointers(bmain, lbarray);
	while (a--) {
		id = lbarray[a]->first;
		while (id) {
			id->newid = NULL;
			id->tag &= ~LIB_TAG_NEW;
			id = id->next;
		}
	}
}

static void lib_indirect_test_id(ID *id, Library *lib)
{
#define LIBTAG(a) \
	if (a && a->id.lib) { a->id.tag &= ~LIB_TAG_INDIRECT; a->id.tag |= LIB_TAG_EXTERN; } (void)0
	
	if (id->lib) {
		/* datablocks that were indirectly related are now direct links
		 * without this, appending data that has a link to other data will fail to write */
		if (lib && id->lib->parent == lib) {
			id_lib_extern(id);
		}
		return;
	}
	
	if (GS(id->name) == ID_OB) {
		Object *ob = (Object *)id;
		Mesh *me;

		int a;

#if 0   /* XXX OLD ANIMSYS, NLASTRIPS ARE NO LONGER USED */
		/* XXX old animation system! -------------------------------------- */
		{
			bActionStrip *strip;
			for (strip = ob->nlastrips.first; strip; strip = strip->next) {
				LIBTAG(strip->object);
				LIBTAG(strip->act);
				LIBTAG(strip->ipo);
			}
		}
		/* XXX: new animation system needs something like this? */
#endif

		for (a = 0; a < ob->totcol; a++) {
			LIBTAG(ob->mat[a]);
		}
	
		LIBTAG(ob->dup_group);
		LIBTAG(ob->proxy);
		
		me = ob->data;
		LIBTAG(me);
	}

#undef LIBTAG
}

void BKE_main_id_tag_listbase(ListBase *lb, const bool tag)
{
	ID *id;
	if (tag) {
		for (id = lb->first; id; id = id->next) {
			id->tag |= LIB_TAG_DOIT;
		}
	}
	else {
		for (id = lb->first; id; id = id->next) {
			id->tag &= ~LIB_TAG_DOIT;
		}
	}
}

void BKE_main_id_tag_idcode(struct Main *mainvar, const short type, const bool tag)
{
	ListBase *lb = which_libbase(mainvar, type);

	BKE_main_id_tag_listbase(lb, tag);
}

void BKE_main_id_tag_all(struct Main *mainvar, const bool tag)
{
	ListBase *lbarray[MAX_LIBARRAY];
	int a;

	a = set_listbasepointers(mainvar, lbarray);
	while (a--) {
		BKE_main_id_tag_listbase(lbarray[a], tag);
	}
}

/* if lib!=NULL, only all from lib local
 * bmain is almost certainly G.main */
void BKE_library_make_local(Main *bmain, Library *lib, bool untagged_only, bool set_fake)
{
	ListBase *lbarray[MAX_LIBARRAY];
	ID *id, *idn;
	int a;

	a = set_listbasepointers(bmain, lbarray);
	while (a--) {
		id = lbarray[a]->first;
		
		while (id) {
			id->newid = NULL;
			idn = id->next;      /* id is possibly being inserted again */
			
			/* The check on the second line (LIB_TAG_PRE_EXISTING) is done so its
			 * possible to tag data you don't want to be made local, used for
			 * appending data, so any libdata already linked wont become local
			 * (very nasty to discover all your links are lost after appending)  
			 * */
			if (id->tag & (LIB_TAG_EXTERN | LIB_TAG_INDIRECT | LIB_TAG_NEW) &&
			    ((untagged_only == false) || !(id->tag & LIB_TAG_PRE_EXISTING)))
			{
				if (lib == NULL || id->lib == lib) {
					if (id->lib) {
						/* for Make Local > All we should be calling id_make_local,
						 * but doing that breaks append (see #36003 and #36006), we
						 * we should make it work with all datablocks and id.us==0 */
						id_clear_lib_data(bmain, id); /* sets 'id->tag' */

						/* why sort alphabetically here but not in
						 * id_clear_lib_data() ? - campbell */
						id_sort_by_name(lbarray[a], id);
					}
					else {
						id->tag &= ~(LIB_TAG_EXTERN | LIB_TAG_INDIRECT | LIB_TAG_NEW);
					}
				}

				if (set_fake) {
					if (!ELEM(GS(id->name), ID_OB, ID_GR)) {
						/* do not set fake user on objects, groups (instancing) */
						id_fake_user_set(id);
					}
				}
			}

			id = idn;
		}
	}

	a = set_listbasepointers(bmain, lbarray);
	while (a--) {
		for (id = lbarray[a]->first; id; id = id->next)
			lib_indirect_test_id(id, lib);
	}
}

/**
 * Use after setting the ID's name
 * When name exists: call 'new_id'
 */
void BLI_libblock_ensure_unique_name(Main *bmain, const char *name)
{
	ListBase *lb;
	ID *idtest;


	lb = which_libbase(bmain, GS(name));
	if (lb == NULL) return;
	
	/* search for id */
	idtest = BLI_findstring(lb, name + 2, offsetof(ID, name) + 2);

	if (idtest && !new_id(lb, idtest, idtest->name + 2)) {
		id_sort_by_name(lb, idtest);
	}
}

/**
 * Sets the name of a block to name, suitably adjusted for uniqueness.
 */
void BKE_libblock_rename(Main *bmain, ID *id, const char *name)
{
	ListBase *lb = which_libbase(bmain, GS(id->name));
	new_id(lb, id, name);
}

/**
 * Returns in name the name of the block, with a 3-character prefix prepended
 * indicating whether it comes from a library, has a fake user, or no users.
 */
void BKE_id_ui_prefix(char name[MAX_ID_NAME + 1], const ID *id)
{
	name[0] = id->lib ? (ID_MISSING(id) ? 'M' : 'L') : ' ';
	name[1] = (id->flag & LIB_FAKEUSER) ? 'F' : ((id->us == 0) ? '0' : ' ');
	name[2] = ' ';

	strcpy(name + 3, id->name + 2);
}

void BKE_library_filepath_set(Library *lib, const char *filepath)
{
	/* in some cases this is used to update the absolute path from the
	 * relative */
	if (lib->name != filepath) {
		BLI_strncpy(lib->name, filepath, sizeof(lib->name));
	}

	BLI_strncpy(lib->filepath, filepath, sizeof(lib->filepath));

	/* not essential but set filepath is an absolute copy of value which
	 * is more useful if its kept in sync */
	if (BLI_path_is_rel(lib->filepath)) {
		/* note that the file may be unsaved, in this case, setting the
		 * filepath on an indirectly linked path is not allowed from the
		 * outliner, and its not really supported but allow from here for now
		 * since making local could cause this to be directly linked - campbell
		 */
		const char *basepath = lib->parent ? lib->parent->filepath : G.main->name;
		BLI_path_abs(lib->filepath, basepath);
	}
}<|MERGE_RESOLUTION|>--- conflicted
+++ resolved
@@ -1663,14 +1663,10 @@
 	id_fake_user_clear(id);
 
 	id->lib = NULL;
-<<<<<<< HEAD
 	MEM_SAFE_FREE(id->uuid);  /* Local ID have no more use for asset-related data. */
-	new_id(which_libbase(bmain, GS(id->name)), id, NULL);
-=======
 	id->tag &= ~(LIB_TAG_INDIRECT | LIB_TAG_EXTERN);
 	if (id_in_mainlist)
 		new_id(which_libbase(bmain, GS(id->name)), id, NULL);
->>>>>>> 9c21015c
 
 	/* internal bNodeTree blocks inside ID types below
 	 * also stores id->lib, make sure this stays in sync.
