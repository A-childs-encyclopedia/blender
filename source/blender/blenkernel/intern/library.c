/*
 * ***** BEGIN GPL LICENSE BLOCK *****
 *
 * This program is free software; you can redistribute it and/or
 * modify it under the terms of the GNU General Public License
 * as published by the Free Software Foundation; either version 2
 * of the License, or (at your option) any later version.
 *
 * This program is distributed in the hope that it will be useful,
 * but WITHOUT ANY WARRANTY; without even the implied warranty of
 * MERCHANTABILITY or FITNESS FOR A PARTICULAR PURPOSE.  See the
 * GNU General Public License for more details.
 *
 * You should have received a copy of the GNU General Public License
 * along with this program; if not, write to the Free Software Foundation,
 * Inc., 51 Franklin Street, Fifth Floor, Boston, MA 02110-1301, USA.
 *
 * The Original Code is Copyright (C) 2001-2002 by NaN Holding BV.
 * All rights reserved.
 *
 * The Original Code is: all of this file.
 *
 * Contributor(s): none yet.
 *
 * ***** END GPL LICENSE BLOCK *****
 */

/** \file blender/blenkernel/intern/library.c
 *  \ingroup bke
 *
 * Contains management of ID's and libraries
 * allocate and free of all library data
 */

#include <stdio.h>
#include <ctype.h>
#include <string.h>
#include <stdlib.h>
#include <stddef.h>
#include <assert.h>

#include "MEM_guardedalloc.h"

/* all types are needed here, in order to do memory operations */
#include "DNA_anim_types.h"
#include "DNA_armature_types.h"
#include "DNA_brush_types.h"
#include "DNA_camera_types.h"
#include "DNA_group_types.h"
#include "DNA_gpencil_types.h"
#include "DNA_ipo_types.h"
#include "DNA_key_types.h"
#include "DNA_lamp_types.h"
#include "DNA_lattice_types.h"
#include "DNA_linestyle_types.h"
#include "DNA_material_types.h"
#include "DNA_mesh_types.h"
#include "DNA_meta_types.h"
#include "DNA_movieclip_types.h"
#include "DNA_mask_types.h"
#include "DNA_node_types.h"
#include "DNA_object_types.h"
#include "DNA_scene_types.h"
#include "DNA_screen_types.h"
#include "DNA_speaker_types.h"
#include "DNA_sound_types.h"
#include "DNA_text_types.h"
#include "DNA_vfont_types.h"
#include "DNA_windowmanager_types.h"
#include "DNA_world_types.h"

#include "BLI_blenlib.h"
#include "BLI_utildefines.h"

#include "BLI_threads.h"
#include "BLT_translation.h"

#include "BKE_action.h"
#include "BKE_animsys.h"
#include "BKE_armature.h"
#include "BKE_bpath.h"
#include "BKE_brush.h"
#include "BKE_camera.h"
#include "BKE_context.h"
#include "BKE_curve.h"
#include "BKE_depsgraph.h"
#include "BKE_fcurve.h"
#include "BKE_font.h"
#include "BKE_global.h"
#include "BKE_group.h"
#include "BKE_gpencil.h"
#include "BKE_idprop.h"
#include "BKE_image.h"
#include "BKE_ipo.h"
#include "BKE_key.h"
#include "BKE_lamp.h"
#include "BKE_lattice.h"
#include "BKE_library.h"
#include "BKE_library_query.h"
#include "BKE_linestyle.h"
#include "BKE_mesh.h"
#include "BKE_material.h"
#include "BKE_main.h"
#include "BKE_mball.h"
#include "BKE_movieclip.h"
#include "BKE_mask.h"
#include "BKE_node.h"
#include "BKE_object.h"
#include "BKE_paint.h"
#include "BKE_particle.h"
#include "BKE_packedFile.h"
#include "BKE_speaker.h"
#include "BKE_sound.h"
#include "BKE_screen.h"
#include "BKE_scene.h"
#include "BKE_text.h"
#include "BKE_texture.h"
#include "BKE_world.h"

#include "DEG_depsgraph.h"

#include "RNA_access.h"

#include "IMB_imbuf.h"
#include "IMB_imbuf_types.h"

#ifdef WITH_PYTHON
#include "BPY_extern.h"
#endif

/* GS reads the memory pointed at in a specific ordering. 
 * only use this definition, makes little and big endian systems
 * work fine, in conjunction with MAKE_ID */

/* ************* general ************************ */


/* this has to be called from each make_local_* func, we could call
 * from id_make_local() but then the make local functions would not be self
 * contained.
 * also note that the id _must_ have a library - campbell */
void BKE_id_lib_local_paths(Main *bmain, Library *lib, ID *id)
{
	const char *bpath_user_data[2] = {bmain->name, lib->filepath};

	BKE_bpath_traverse_id(bmain, id,
	                      BKE_bpath_relocate_visitor,
	                      BKE_BPATH_TRAVERSE_SKIP_MULTIFILE,
	                      (void *)bpath_user_data);
}

void id_lib_extern(ID *id)
{
	if (id) {
		if (id->flag & LIB_INDIRECT) {
			id->flag -= LIB_INDIRECT;
			id->flag |= LIB_EXTERN;
		}
	}
}

/* ensure we have a real user */
void id_us_ensure_real(ID *id)
{
	if (id) {
		if (ID_REAL_USERS(id) <= 0) {
			id->us = MAX2(id->us, 0) + 1;
		}
	}
}

void id_us_plus(ID *id)
{
	if (id) {
		id->us++;
		if (id->flag & LIB_INDIRECT) {
			id->flag -= LIB_INDIRECT;
			id->flag |= LIB_EXTERN;
		}
	}
}

/* decrements the user count for *id. */
void id_us_min(ID *id)
{
	if (id) {
		if (id->us < 2 && (id->flag & LIB_FAKEUSER)) {
			id->us = 1;
		}
		else if (id->us <= 0) {
			printf("ID user decrement error: %s\n", id->name);
		}
		else {
			id->us--;
		}
	}
}

/* calls the appropriate make_local method for the block, unless test. Returns true
 * if the block can be made local. */
bool id_make_local(ID *id, bool test)
{
	if (id->flag & LIB_INDIRECT)
		return false;

	switch (GS(id->name)) {
		case ID_SCE:
			return false; /* not implemented */
		case ID_LI:
			return false; /* can't be linked */
		case ID_OB:
			if (!test) BKE_object_make_local((Object *)id);
			return true;
		case ID_ME:
			if (!test) {
				BKE_mesh_make_local((Mesh *)id);
				BKE_key_make_local(((Mesh *)id)->key);
			}
			return true;
		case ID_CU:
			if (!test) {
				BKE_curve_make_local((Curve *)id);
				BKE_key_make_local(((Curve *)id)->key);
			}
			return true;
		case ID_MB:
			if (!test) BKE_mball_make_local((MetaBall *)id);
			return true;
		case ID_MA:
			if (!test) BKE_material_make_local((Material *)id);
			return true;
		case ID_TE:
			if (!test) BKE_texture_make_local((Tex *)id);
			return true;
		case ID_IM:
			if (!test) BKE_image_make_local((Image *)id);
			return true;
		case ID_LT:
			if (!test) {
				BKE_lattice_make_local((Lattice *)id);
				BKE_key_make_local(((Lattice *)id)->key);
			}
			return true;
		case ID_LA:
			if (!test) BKE_lamp_make_local((Lamp *)id);
			return true;
		case ID_CA:
			if (!test) BKE_camera_make_local((Camera *)id);
			return true;
		case ID_SPK:
			if (!test) BKE_speaker_make_local((Speaker *)id);
			return true;
		case ID_IP:
			return false; /* deprecated */
		case ID_KE:
			if (!test) BKE_key_make_local((Key *)id);
			return true;
		case ID_WO:
			if (!test) BKE_world_make_local((World *)id);
			return true;
		case ID_SCR:
			return false; /* can't be linked */
		case ID_VF:
			return false; /* not implemented */
		case ID_TXT:
			return false; /* not implemented */
		case ID_SCRIPT:
			return false; /* deprecated */
		case ID_SO:
			return false; /* not implemented */
		case ID_GR:
			return false; /* not implemented */
		case ID_AR:
			if (!test) BKE_armature_make_local((bArmature *)id);
			return true;
		case ID_AC:
			if (!test) BKE_action_make_local((bAction *)id);
			return true;
		case ID_NT:
			if (!test) ntreeMakeLocal((bNodeTree *)id);
			return true;
		case ID_BR:
			if (!test) BKE_brush_make_local((Brush *)id);
			return true;
		case ID_PA:
			if (!test) BKE_particlesettings_make_local((ParticleSettings *)id);
			return true;
		case ID_WM:
			return false; /* can't be linked */
		case ID_GD:
			return false; /* not implemented */
		case ID_LS:
			return false; /* not implemented */
	}

	return false;
}

/**
 * Invokes the appropriate copy method for the block and returns the result in
 * newid, unless test. Returns true if the block can be copied.
 */
bool id_copy(ID *id, ID **newid, bool test)
{
	if (!test) *newid = NULL;

	/* conventions:
	 * - make shallow copy, only this ID block
	 * - id.us of the new ID is set to 1 */
	switch (GS(id->name)) {
		case ID_SCE:
			return false;  /* can't be copied from here */
		case ID_LI:
			return false;  /* can't be copied from here */
		case ID_OB:
			if (!test) *newid = (ID *)BKE_object_copy((Object *)id);
			return true;
		case ID_ME:
			if (!test) *newid = (ID *)BKE_mesh_copy((Mesh *)id);
			return true;
		case ID_CU:
			if (!test) *newid = (ID *)BKE_curve_copy((Curve *)id);
			return true;
		case ID_MB:
			if (!test) *newid = (ID *)BKE_mball_copy((MetaBall *)id);
			return true;
		case ID_MA:
			if (!test) *newid = (ID *)BKE_material_copy((Material *)id);
			return true;
		case ID_TE:
			if (!test) *newid = (ID *)BKE_texture_copy((Tex *)id);
			return true;
		case ID_IM:
			if (!test) *newid = (ID *)BKE_image_copy(G.main, (Image *)id);
			return true;
		case ID_LT:
			if (!test) *newid = (ID *)BKE_lattice_copy((Lattice *)id);
			return true;
		case ID_LA:
			if (!test) *newid = (ID *)BKE_lamp_copy((Lamp *)id);
			return true;
		case ID_SPK:
			if (!test) *newid = (ID *)BKE_speaker_copy((Speaker *)id);
			return true;
		case ID_CA:
			if (!test) *newid = (ID *)BKE_camera_copy((Camera *)id);
			return true;
		case ID_IP:
			return false;  /* deprecated */
		case ID_KE:
			if (!test) *newid = (ID *)BKE_key_copy((Key *)id);
			return true;
		case ID_WO:
			if (!test) *newid = (ID *)BKE_world_copy((World *)id);
			return true;
		case ID_SCR:
			return false;  /* can't be copied from here */
		case ID_VF:
			return false;  /* not implemented */
		case ID_TXT:
			if (!test) *newid = (ID *)BKE_text_copy(G.main, (Text *)id);
			return true;
		case ID_SCRIPT:
			return false;  /* deprecated */
		case ID_SO:
			return false;  /* not implemented */
		case ID_GR:
			if (!test) *newid = (ID *)BKE_group_copy((Group *)id);
			return true;
		case ID_AR:
			if (!test) *newid = (ID *)BKE_armature_copy((bArmature *)id);
			return true;
		case ID_AC:
			if (!test) *newid = (ID *)BKE_action_copy((bAction *)id);
			return true;
		case ID_NT:
			if (!test) *newid = (ID *)ntreeCopyTree((bNodeTree *)id);
			return true;
		case ID_BR:
			if (!test) *newid = (ID *)BKE_brush_copy((Brush *)id);
			return true;
		case ID_PA:
			if (!test) *newid = (ID *)BKE_particlesettings_copy((ParticleSettings *)id);
			return true;
		case ID_WM:
			return false;  /* can't be copied from here */
		case ID_GD:
			if (!test) *newid = (ID *)gpencil_data_duplicate((bGPdata *)id, false);
			return true;
		case ID_MSK:
			if (!test) *newid = (ID *)BKE_mask_copy((Mask *)id);
			return true;
		case ID_LS:
			if (!test) *newid = (ID *)BKE_linestyle_copy(G.main, (FreestyleLineStyle *)id);
			return true;
	}
	
	return false;
}

bool id_single_user(bContext *C, ID *id, PointerRNA *ptr, PropertyRNA *prop)
{
	ID *newid = NULL;
	PointerRNA idptr;
	
	if (id) {
		/* if property isn't editable, we're going to have an extra block hanging around until we save */
		if (RNA_property_editable(ptr, prop)) {
			if (id_copy(id, &newid, false) && newid) {
				/* copy animation actions too */
				BKE_animdata_copy_id_action(id);
				/* us is 1 by convention, but RNA_property_pointer_set
				 * will also increment it, so set it to zero */
				newid->us = 0;
				
				/* assign copy */
				RNA_id_pointer_create(newid, &idptr);
				RNA_property_pointer_set(ptr, prop, idptr);
				RNA_property_update(C, ptr, prop);
				
				return true;
			}
		}
	}
	
	return false;
}

ListBase *which_libbase(Main *mainlib, short type)
{
	switch (type) {
		case ID_SCE:
			return &(mainlib->scene);
		case ID_LI:
			return &(mainlib->library);
		case ID_OB:
			return &(mainlib->object);
		case ID_ME:
			return &(mainlib->mesh);
		case ID_CU:
			return &(mainlib->curve);
		case ID_MB:
			return &(mainlib->mball);
		case ID_MA:
			return &(mainlib->mat);
		case ID_TE:
			return &(mainlib->tex);
		case ID_IM:
			return &(mainlib->image);
		case ID_LT:
			return &(mainlib->latt);
		case ID_LA:
			return &(mainlib->lamp);
		case ID_CA:
			return &(mainlib->camera);
		case ID_IP:
			return &(mainlib->ipo);
		case ID_KE:
			return &(mainlib->key);
		case ID_WO:
			return &(mainlib->world);
		case ID_SCR:
			return &(mainlib->screen);
		case ID_VF:
			return &(mainlib->vfont);
		case ID_TXT:
			return &(mainlib->text);
		case ID_SCRIPT:
			return &(mainlib->script);
		case ID_SPK:
			return &(mainlib->speaker);
		case ID_SO:
			return &(mainlib->sound);
		case ID_GR:
			return &(mainlib->group);
		case ID_AR:
			return &(mainlib->armature);
		case ID_AC:
			return &(mainlib->action);
		case ID_NT:
			return &(mainlib->nodetree);
		case ID_BR:
			return &(mainlib->brush);
		case ID_PA:
			return &(mainlib->particle);
		case ID_WM:
			return &(mainlib->wm);
		case ID_GD:
			return &(mainlib->gpencil);
		case ID_MC:
			return &(mainlib->movieclip);
		case ID_MSK:
			return &(mainlib->mask);
		case ID_LS:
			return &(mainlib->linestyle);
		case ID_PAL:
			return &(mainlib->palettes);
		case ID_PC:
			return &(mainlib->paintcurves);
	}
	return NULL;
}

/* Flag all ids in listbase */
void BKE_main_id_flag_listbase(ListBase *lb, const short flag, const bool value)
{
	ID *id;
	if (value) {
		for (id = lb->first; id; id = id->next) id->flag |= flag;
	}
	else {
		const short nflag = ~flag;
		for (id = lb->first; id; id = id->next) id->flag &= nflag;
	}
}

/* Flag all ids in listbase */
void BKE_main_id_flag_all(Main *bmain, const short flag, const bool value)
{
	ListBase *lbarray[MAX_LIBARRAY];
	int a;
	a = set_listbasepointers(bmain, lbarray);
	while (a--) {
		BKE_main_id_flag_listbase(lbarray[a], flag, value);
	}
}

void BKE_main_lib_objects_recalc_all(Main *bmain)
{
	Object *ob;

	/* flag for full recalc */
	for (ob = bmain->object.first; ob; ob = ob->id.next) {
		if (ob->id.lib) {
			DAG_id_tag_update(&ob->id, OB_RECALC_OB | OB_RECALC_DATA | OB_RECALC_TIME);
		}
	}

	DAG_id_type_tag(bmain, ID_OB);
}

/**
 * puts into array *lb pointers to all the ListBase structs in main,
 * and returns the number of them as the function result. This is useful for
 * generic traversal of all the blocks in a Main (by traversing all the
 * lists in turn), without worrying about block types.
 *
 * \note MAX_LIBARRAY define should match this code */
int set_listbasepointers(Main *main, ListBase **lb)
{
	int a = 0;

	/* BACKWARDS! also watch order of free-ing! (mesh<->mat), first items freed last.
	 * This is important because freeing data decreases usercounts of other datablocks,
	 * if this data is its self freed it can crash. */
	lb[a++] = &(main->ipo);
	lb[a++] = &(main->action); // xxx moved here to avoid problems when freeing with animato (aligorith)
	lb[a++] = &(main->key);
	lb[a++] = &(main->gpencil); /* referenced by nodes, objects, view, scene etc, before to free after. */
	lb[a++] = &(main->nodetree);
	lb[a++] = &(main->image);
	lb[a++] = &(main->tex);
	lb[a++] = &(main->mat);
	lb[a++] = &(main->vfont);
	
	/* Important!: When adding a new object type,
	 * the specific data should be inserted here 
	 */

	lb[a++] = &(main->armature);

	lb[a++] = &(main->mesh);
	lb[a++] = &(main->curve);
	lb[a++] = &(main->mball);

	lb[a++] = &(main->latt);
	lb[a++] = &(main->lamp);
	lb[a++] = &(main->camera);

	lb[a++] = &(main->text);
	lb[a++] = &(main->sound);
	lb[a++] = &(main->group);
	lb[a++] = &(main->palettes);
	lb[a++] = &(main->paintcurves);
	lb[a++] = &(main->brush);
	lb[a++] = &(main->script);
	lb[a++] = &(main->particle);
	lb[a++] = &(main->speaker);

	lb[a++] = &(main->world);
	lb[a++] = &(main->movieclip);
	lb[a++] = &(main->screen);
	lb[a++] = &(main->object);
	lb[a++] = &(main->linestyle); /* referenced by scenes */
	lb[a++] = &(main->scene);
	lb[a++] = &(main->library);
	lb[a++] = &(main->wm);
	lb[a++] = &(main->mask);
	
	lb[a] = NULL;

	BLI_assert(a + 1 == MAX_LIBARRAY);

	return a;
}

/* *********** ALLOC AND FREE *****************
 *
 * BKE_libblock_free(ListBase *lb, ID *id )
 * provide a list-basis and datablock, but only ID is read
 *
 * void *BKE_libblock_alloc(ListBase *lb, type, name)
 * inserts in list and returns a new ID
 *
 * **************************** */

/**
 * Allocates and returns memory of the right size for the specified block type,
 * initialized to zero.
 */
void *BKE_libblock_alloc_notest(short type)
{
	ID *id = NULL;
	
	switch (type) {
		case ID_SCE:
			id = MEM_callocN(sizeof(Scene), "scene");
			break;
		case ID_LI:
			id = MEM_callocN(sizeof(Library), "library");
			break;
		case ID_OB:
			id = MEM_callocN(sizeof(Object), "object");
			break;
		case ID_ME:
			id = MEM_callocN(sizeof(Mesh), "mesh");
			break;
		case ID_CU:
			id = MEM_callocN(sizeof(Curve), "curve");
			break;
		case ID_MB:
			id = MEM_callocN(sizeof(MetaBall), "mball");
			break;
		case ID_MA:
			id = MEM_callocN(sizeof(Material), "mat");
			break;
		case ID_TE:
			id = MEM_callocN(sizeof(Tex), "tex");
			break;
		case ID_IM:
			id = MEM_callocN(sizeof(Image), "image");
			break;
		case ID_LT:
			id = MEM_callocN(sizeof(Lattice), "latt");
			break;
		case ID_LA:
			id = MEM_callocN(sizeof(Lamp), "lamp");
			break;
		case ID_CA:
			id = MEM_callocN(sizeof(Camera), "camera");
			break;
		case ID_IP:
			id = MEM_callocN(sizeof(Ipo), "ipo");
			break;
		case ID_KE:
			id = MEM_callocN(sizeof(Key), "key");
			break;
		case ID_WO:
			id = MEM_callocN(sizeof(World), "world");
			break;
		case ID_SCR:
			id = MEM_callocN(sizeof(bScreen), "screen");
			break;
		case ID_VF:
			id = MEM_callocN(sizeof(VFont), "vfont");
			break;
		case ID_TXT:
			id = MEM_callocN(sizeof(Text), "text");
			break;
		case ID_SCRIPT:
			//XXX id = MEM_callocN(sizeof(Script), "script");
			break;
		case ID_SPK:
			id = MEM_callocN(sizeof(Speaker), "speaker");
			break;
		case ID_SO:
			id = MEM_callocN(sizeof(bSound), "sound");
			break;
		case ID_GR:
			id = MEM_callocN(sizeof(Group), "group");
			break;
		case ID_AR:
			id = MEM_callocN(sizeof(bArmature), "armature");
			break;
		case ID_AC:
			id = MEM_callocN(sizeof(bAction), "action");
			break;
		case ID_NT:
			id = MEM_callocN(sizeof(bNodeTree), "nodetree");
			break;
		case ID_BR:
			id = MEM_callocN(sizeof(Brush), "brush");
			break;
		case ID_PA:
			id = MEM_callocN(sizeof(ParticleSettings), "ParticleSettings");
			break;
		case ID_WM:
			id = MEM_callocN(sizeof(wmWindowManager), "Window manager");
			break;
		case ID_GD:
			id = MEM_callocN(sizeof(bGPdata), "Grease Pencil");
			break;
		case ID_MC:
			id = MEM_callocN(sizeof(MovieClip), "Movie Clip");
			break;
		case ID_MSK:
			id = MEM_callocN(sizeof(Mask), "Mask");
			break;
		case ID_LS:
			id = MEM_callocN(sizeof(FreestyleLineStyle), "Freestyle Line Style");
			break;
		case ID_PAL:
			id = MEM_callocN(sizeof(Palette), "Palette");
			break;
		case ID_PC:
			id = MEM_callocN(sizeof(PaintCurve), "Paint Curve");
			break;
	}
	return id;
}

/**
 * Allocates and returns a block of the specified type, with the specified name
 * (adjusted as necessary to ensure uniqueness), and appended to the specified list.
 * The user count is set to 1, all other content (apart from name and links) being
 * initialized to zero.
 */
void *BKE_libblock_alloc(Main *bmain, short type, const char *name)
{
	ID *id = NULL;
	ListBase *lb = which_libbase(bmain, type);
	
	id = BKE_libblock_alloc_notest(type);
	if (id) {
		BKE_main_lock(bmain);
		BLI_addtail(lb, id);
		id->us = 1;
		id->icon_id = 0;
		*( (short *)id->name) = type;
		new_id(lb, id, name);
		/* alphabetic insertion: is in new_id */
		BKE_main_unlock(bmain);
	}
	DAG_id_type_tag(bmain, type);
	return id;
}

/**
 * Initialize an ID of given type, such that it has valid 'empty' data.
 * ID is assumed to be just calloc'ed.
 */
void BKE_libblock_init_empty(ID *id)
{
	/* Note that only ID types that are not valid when filled of zero should have a callback here. */
	switch (GS(id->name)) {
		case ID_SCE:
			BKE_scene_init((Scene *)id);
			break;
		case ID_LI:
			/* Nothing to do. */
			break;
		case ID_OB:
		{
			Object *ob = (Object *)id;
			ob->type = OB_EMPTY;
			BKE_object_init(ob);
			break;
		}
		case ID_ME:
			BKE_mesh_init((Mesh *)id);
			break;
		case ID_CU:
			BKE_curve_init((Curve *)id);
			break;
		case ID_MB:
			BKE_mball_init((MetaBall *)id);
			break;
		case ID_MA:
			BKE_init_material((Material *)id);
			break;
		case ID_TE:
			BKE_texture_default((Tex *)id);
			break;
		case ID_IM:
			/* Image is a bit complicated, for now assume NULLified im is OK. */
			break;
		case ID_LT:
			BKE_lattice_init((Lattice *)id);
			break;
		case ID_LA:
			BKE_lamp_init((Lamp *)id);
			break;
		case ID_SPK:
			BKE_speaker_init((Speaker *)id);
			break;
		case ID_CA:
			BKE_camera_init((Camera *)id);
			break;
		case ID_IP:
			/* Should not be needed - animation from lib pre-2.5 is broken anyway. */
			/* TDOD: check this does not break completely at least. */
			break;
		case ID_KE:
			/* XXX Shapekeys are a complex topic too - they depend on their 'user' data type...
			 *     I think it should never reach here anyway (afaik you cannot link skeys).
			 *     Adding an assert to be sure. */
			BLI_assert(0);
			break;
		case ID_WO:
			BKE_world_init((World *)id);
			break;
		case ID_SCR:
			/* Nothing to do. */
			break;
		case ID_VF:
			BKE_vfont_init((VFont *)id);
			break;
		case ID_TXT:
			BKE_text_init((Text *)id);
			break;
		case ID_SCRIPT:
			BLI_assert(0);
			break;
		case ID_SO:
			/* XXX Another fuzzy case, thing NULLified content is OK here... */
			break;
		case ID_GR:
			/* Nothing to do. */
			break;
		case ID_AR:
			/* Nothing to do. */
			break;
		case ID_AC:
			/* Nothing to do. */
			break;
		case ID_NT:
			ntreeInitDefault((bNodeTree *)id);
			break;
		case ID_BR:
			BKE_brush_init((Brush *)id);
			break;
		case ID_PA:
			/* Nothing to do. */
			break;
		case ID_PC:
			/* Nothing to do. */
			break;
		case ID_WM:
			/* We should never reach this. */
			BLI_assert(0);
			break;
		case ID_GD:
			/* Nothing to do. */
			break;
		case ID_MSK:
			/* Nothing to do. */
			break;
		case ID_LS:
			BKE_linestyle_init((FreestyleLineStyle *)id);
			break;
	}
}

/* by spec, animdata is first item after ID */
/* and, trust that BKE_animdata_from_id() will only find AnimData for valid ID-types */
static void id_copy_animdata(ID *id, const bool do_action)
{
	AnimData *adt = BKE_animdata_from_id(id);
	
	if (adt) {
		IdAdtTemplate *iat = (IdAdtTemplate *)id;
		iat->adt = BKE_animdata_copy(iat->adt, do_action); /* could be set to false, need to investigate */
	}
}

/* material nodes use this since they are not treated as libdata */
void BKE_libblock_copy_data(ID *id, const ID *id_from, const bool do_action)
{
	if (id_from->properties)
		id->properties = IDP_CopyProperty(id_from->properties);

	/* the duplicate should get a copy of the animdata */
	id_copy_animdata(id, do_action);
}

/* used everywhere in blenkernel */
void *BKE_libblock_copy_ex(Main *bmain, ID *id)
{
	ID *idn;
	size_t idn_len;

	idn = BKE_libblock_alloc(bmain, GS(id->name), id->name + 2);

	assert(idn != NULL);

	idn_len = MEM_allocN_len(idn);
	if ((int)idn_len - (int)sizeof(ID) > 0) { /* signed to allow neg result */
		const char *cp = (const char *)id;
		char *cpn = (char *)idn;

		memcpy(cpn + sizeof(ID), cp + sizeof(ID), idn_len - sizeof(ID));
	}
	
	id->newid = idn;
	idn->flag |= LIB_NEW;

	BKE_libblock_copy_data(idn, id, false);
	
	return idn;
}

void *BKE_libblock_copy_nolib(ID *id, const bool do_action)
{
	ID *idn;
	size_t idn_len;

	idn = BKE_libblock_alloc_notest(GS(id->name));
	assert(idn != NULL);

	BLI_strncpy(idn->name, id->name, sizeof(idn->name));

	idn_len = MEM_allocN_len(idn);
	if ((int)idn_len - (int)sizeof(ID) > 0) { /* signed to allow neg result */
		const char *cp = (const char *)id;
		char *cpn = (char *)idn;

		memcpy(cpn + sizeof(ID), cp + sizeof(ID), idn_len - sizeof(ID));
	}

	id->newid = idn;
	idn->flag |= LIB_NEW;
	idn->us = 1;

	BKE_libblock_copy_data(idn, id, do_action);

	return idn;
}

void *BKE_libblock_copy(ID *id)
{
	return BKE_libblock_copy_ex(G.main, id);
}

<<<<<<< HEAD
static void library_free(Library *lib)
=======
static bool id_relink_looper(void *UNUSED(user_data), ID **id_pointer, const int cd_flag)
{
	ID *id = *id_pointer;
	if (id) {
		/* See: NEW_ID macro */
		if (id->newid) {
			BKE_library_update_ID_link_user(id->newid, id, cd_flag);
			*id_pointer = id->newid;
		}
		else if (id->flag & LIB_NEW) {
			id->flag &= ~LIB_NEW;
			BKE_libblock_relink(id);
		}
	}
	return true;
}

void BKE_libblock_relink(ID *id)
{
	if (id->lib)
		return;

	BKE_library_foreach_ID_link(id, id_relink_looper, NULL, 0);
}

static void BKE_library_free(Library *lib)
>>>>>>> 97b69481
{
	if (lib->packedfile)
		freePackedFile(lib->packedfile);
}

static void (*free_windowmanager_cb)(bContext *, wmWindowManager *) = NULL;

void BKE_library_callback_free_window_manager_set(void (*func)(bContext *C, wmWindowManager *) )
{
	free_windowmanager_cb = func;
}

static void (*free_notifier_reference_cb)(const void *) = NULL;

void BKE_library_callback_free_notifier_reference_set(void (*func)(const void *))
{
	free_notifier_reference_cb = func;
}

static void (*remap_editor_id_reference_cb)(ID *, ID *) = NULL;

void BKE_library_callback_remap_editor_id_reference_set(void (*func)(ID *, ID *))
{
	remap_editor_id_reference_cb = func;
}

typedef struct IDRemap {
	Main *bmain;
	ID *old_id;
	ID *new_id;
	ID *id;  /* The ID in which we are replacing old_id by new_id usages. */
	/* XXX TODO: keeping this for now (also as debug data), in theory we can get rid of it. */
	int skipped_direct;  /* Number of direct usecase that could not be remapped (e.g.: obdata when in edit mode). */
	int skipped_indirect;  /* Number of indirect usecase that could not be remapped. */
	int flag;
} IDRemap;

enum {
	/* Set by caller. */
	ID_REMAP_SKIP_INDIRECT_USAGE  = 1 << 0,

	/* Set by callback. */
	ID_REMAP_IS_LINKED_DIRECT     = 1 << 16,  /* new_id is directly linked in current .blend. */
};

static bool foreach_libblock_remap_callback(void *user_data, ID **id_p, int cb_flag)
{
	IDRemap *id_remap_data = user_data;
	Main *bmain = id_remap_data->bmain;
	ID *old_id = id_remap_data->old_id;
	ID *new_id = id_remap_data->new_id;
	ID *id = id_remap_data->id;

	if (!old_id) {  /* Used to cleanup all IDs used by a specific one. */
		BLI_assert(!new_id);
		old_id = *id_p;
	}

	if (*id_p && (*id_p == old_id)) {
		/* Note: proxy usage implies LIB_EXTERN, so on this aspect it is direct,
		 *       on the other hand since they get reset to lib data on file open/reload it is indirect too...
		 *       Edit Mode is also a 'skip direct' case. */
		const bool is_obj = (GS(id->name) == ID_OB);
		const bool is_proxy = (is_obj && (((Object *)id)->proxy || ((Object *)id)->proxy_group));
		const bool is_obj_editmode = (is_obj && BKE_object_is_in_editmode((Object *)id));
		const bool is_indirect = (id->lib != NULL);
		const bool skip_indirect = (id_remap_data->flag & ID_REMAP_SKIP_INDIRECT_USAGE) != 0;

		printf("\t\tIn %s (%p): remapping %s (%p) to %s (%p)\n",
		       id->name, id, old_id->name, old_id, new_id ? new_id->name : "", new_id);

		/* Special hack in case it's Object->data and we are in edit mode (skipped_direct too). */
		if ((is_obj_editmode && (((Object *)id)->data == *id_p)) || (skip_indirect && (is_proxy || is_indirect))) {
			if (is_proxy || is_obj_editmode) {
				id_remap_data->skipped_direct++;
			}
			else {
				id_remap_data->skipped_indirect++;
			}
		}
		else {
			*id_p = new_id;
			if (cb_flag & IDWALK_REFCOUNTED) {
				old_id->us--;
				if (new_id)
					new_id->us++;
			}
			DAG_id_tag_update_ex(bmain, id, OB_RECALC_OB | OB_RECALC_DATA | OB_RECALC_TIME);
			if (!is_indirect) {
				id_remap_data->flag |= ID_REMAP_IS_LINKED_DIRECT;
			}
		}
	}

	return true;
}

static void libblock_remap_do(
        Main *bmain, ID *id, ID *old_id, ID *new_id, const bool skip_indirect_usage,
        int *r_skipped_direct, int *r_skipped_indirect)
{
	IDRemap id_remap_data = {bmain, old_id, new_id, NULL};
	ListBase *lb_array[MAX_LIBARRAY];
	int i;

	printf("%s: %s (%p) replaced by %s (%p)\n", __func__,
	       old_id ? old_id->name : "", old_id, new_id ? new_id->name : "", new_id);

	if (skip_indirect_usage) {
		id_remap_data.flag |= ID_REMAP_SKIP_INDIRECT_USAGE;
	}

	if (id) {
		printf("\tchecking id %s (%p, %p)\n", id->name, id, id->lib);
		id_remap_data.id = id;
		BKE_library_foreach_ID_link(id, foreach_libblock_remap_callback, (void *)&id_remap_data, IDWALK_NOP);
	}
	else {
		i = set_listbasepointers(bmain, lb_array);

		/* Note that this is a very 'bruteforce' approach, maybe we could use some depsgraph to only process
		 * objects actually using given old_id... sounds rather unlikely currently, though, so this will do for now. */

		while (i--) {
			ID *id = lb_array[i]->first;

			for (; id; id = id->next) {
				/* Note that we cannot skip indirect usages of old_id here (if requested), we still need to check it for
				 * the user count handling...
				 * XXX No more true (except for debug usage of those skipping counters). */
				printf("\tchecking id %s (%p, %p)\n", id->name, id, id->lib);
				id_remap_data.id = id;
				BKE_library_foreach_ID_link(id, foreach_libblock_remap_callback, (void *)&id_remap_data, IDWALK_NOP);
			}
		}
	}

	if (old_id->flag & LIB_FAKEUSER) {
		id_remap_data.skipped_direct++;
	}

	if (new_id && (new_id->flag & LIB_INDIRECT) && (id_remap_data.flag & ID_REMAP_IS_LINKED_DIRECT)) {
		new_id->flag &= ~LIB_INDIRECT;
		new_id->flag |= LIB_EXTERN;
	}

	if (r_skipped_direct)
		*r_skipped_direct = id_remap_data.skipped_direct;

	if (r_skipped_indirect)
		*r_skipped_indirect = id_remap_data.skipped_indirect;

	printf("%s: %d occurences skipped (%d direct and %d indirect ones)\n", __func__,
	       id_remap_data.skipped_direct + id_remap_data.skipped_indirect,
	       id_remap_data.skipped_direct, id_remap_data.skipped_indirect);
}

/** Replace all references in .blend file to \a old_id by \a new_id (if \a new_id is NULL, it unlinks \a old_id). */
void BKE_libblock_remap_locked(Main *bmain, void *old_idv, void *new_idv, const bool skip_indirect_usage)
{
	ID *old_id = old_idv;
	ID *new_id = new_idv;
	int skipped_direct;

	BLI_assert(old_id != NULL);
	BLI_assert((new_id == NULL) || GS(old_id->name) == GS(new_id->name));
	BLI_assert(old_id != new_id);

	printf("%s: %s (%p) replaced by %s (%p)\n", __func__, old_id->name, old_id, new_id ? new_id->name : "", new_id);

	/* Some pre-processing.
	 * This is a bit ugly, but cannot see a way to avoid it...
	 */
	if (GS(old_id->name) == ID_OB) {
		Object *old_ob = (Object *)old_id;
		Scene *sce;
		Base *base;

		for (sce = bmain->scene.first; sce; sce = sce->id.next) {
			base = BKE_scene_base_find(sce, old_ob);

			if (base) {
				BKE_scene_base_unlink(sce, base);
				base->object->id.us--;
				MEM_freeN(base);
			}
		}
	}

	libblock_remap_do(bmain, NULL, old_id, new_id, skip_indirect_usage, &skipped_direct, NULL);

	if (free_notifier_reference_cb) {
		free_notifier_reference_cb(old_id);
	}

	/* We assume editors do not hold references to their IDs... This is false in some cases
	 * (Image is especially tricky here), editors' code is to handle refcount (id->us) itself then. */
	if (remap_editor_id_reference_cb) {
		remap_editor_id_reference_cb(old_id, new_id);
	}

	BLI_assert(old_id->us >= 0);

#if 0
	/* All ID 'users' do not actually incref it, so we just assume all uses of this ID have been cleared... */
	BLI_assert(old_id->us - skipped >= 0);
	if (new_id)
		new_id->us += old_id->us - skipped;
	old_id->us = skipped;
#endif

	if (skipped_direct == 0) {
		/* old_id is assumed to not be used directly anymore... */
		if (old_id->lib && (old_id->flag & LIB_EXTERN)) {
			old_id->flag &= ~LIB_EXTERN;
			old_id->flag |= LIB_INDIRECT;
		}
	}

	/* Some after-process updates.
	 * This is a bit ugly, but cannot see a way to avoid it. Maybe we should do a per-ID callback for this instead?
	 */
	if (GS(old_id->name) == ID_OB) {
		Object *old_ob = (Object *)old_id;
		Object *new_ob = (Object *)new_id;

		if (old_ob->flag & OB_FROMGROUP) {
			/* Note that for Scene's BaseObject->flag, either we:
			 *     - unlinked old_ob (i.e. new_ob is NULL), in which case scenes' bases have been removed already.
			 *     - remaped old_ob by new_ob, in which case scenes' bases are still valid as is.
			 * So in any case, no need to update them here. */
			if (BKE_group_object_find(NULL, old_ob) == NULL) {
				old_ob->flag &= ~OB_FROMGROUP;
			}
			if (new_ob == NULL) {  /* We need to remove NULL-ified groupobjects... */
				Group *group;
				for (group = bmain->group.first; group; group = group->id.next) {
					BKE_group_object_unlink(group, NULL, NULL, NULL);
				}
			}
			else {
				new_ob->flag |= OB_FROMGROUP;
			}
		}
	}

	/* Full rebuild of DAG! */
	DAG_relations_tag_update(bmain);
}

void BKE_libblock_remap(Main *bmain, void *old_idv, void *new_idv, const bool skip_indirect_usage)
{
	BKE_main_lock(bmain);

	BKE_libblock_remap_locked(bmain, old_idv, new_idv, skip_indirect_usage);

	BKE_main_unlock(bmain);
}

/** Unlink given \a id from given \a bmain (does not touch to indirect, i.e. library, usages of the ID). */
void BKE_libblock_unlink(Main *bmain, void *idv)
{
	BKE_main_lock(bmain);

	BKE_libblock_remap_locked(bmain, idv, NULL, true);

	BKE_main_unlock(bmain);
}

/** Similar to libblock_remap, but only affects IDs used by given \a idv ID.
 *
 * \param old_id Unlike BKE_libblock_remap, can be NULL, in which case all ID usages by given \a idv will be cleared.
 */
/* Should be able to replace all _relink() funcs (constraints, rigidbody, etc.) ? */
/* XXX Arg! Naming... :(
 *     _relink? avoids confusion with _remap, but is confusing with _unlink
 *     _remap_used_ids?
 *     _remap_datablocks?
 *     BKE_id_remap maybe?
 *     ... sigh
 */
void BKE_libblock_relink(Main *bmain, void *idv, void *old_idv, void *new_idv)
{
	ID *id = idv;
	ID *old_id = old_idv;
	ID *new_id = new_idv;

	/* No need to lock here, we are only affecting given ID. */

	BLI_assert(id);
	if (old_id) {
		BLI_assert((new_id == NULL) || GS(old_id->name) == GS(new_id->name));
		BLI_assert(old_id != new_id);
	}
	else {
		BLI_assert(new_id == NULL);
	}

	libblock_remap_do(bmain, id, old_id, new_id, false, NULL, NULL);
}

static void animdata_dtar_clear_cb(ID *UNUSED(id), AnimData *adt, void *userdata)
{
	ChannelDriver *driver;
	FCurve *fcu;

	/* find the driver this belongs to and update it */
	for (fcu = adt->drivers.first; fcu; fcu = fcu->next) {
		driver = fcu->driver;
		
		if (driver) {
			DriverVar *dvar;
			for (dvar = driver->variables.first; dvar; dvar = dvar->next) {
				DRIVER_TARGETS_USED_LOOPER(dvar) 
				{
					if (dtar->id == userdata)
						dtar->id = NULL;
				}
				DRIVER_TARGETS_LOOPER_END
			}
		}
	}
}

void BKE_libblock_free_data(Main *bmain, ID *id)
{
	if (id->properties) {
		IDP_FreeProperty(id->properties);
		MEM_freeN(id->properties);
	}
	
	/* this ID may be a driver target! */
	BKE_animdata_main_cb(bmain, animdata_dtar_clear_cb, (void *)id);
}

/**
 * used in headerbuttons.c image.c mesh.c screen.c sound.c and library.c
 *
 * \param do_id_user if \a true, try to release other ID's 'references' hold by \a idv. */
void BKE_libblock_free_ex(Main *bmain, void *idv, bool do_id_user)
{
	ID *id = idv;
	short type = GS(id->name);
	ListBase *lb = which_libbase(bmain, type);

	DAG_id_type_tag(bmain, type);

#ifdef WITH_PYTHON
	BPY_id_release(id);
#endif

	/* XXX This breaks the nodetree case, which are supposed to be 'owned' by their material/texture/scene/whatever.
	 *     Quite odd, but...
	 *     One solution would be to call this **after** calling BKE_xxx_free(), but here again nodetree are a PITA,
	 *     since ntreeFreeTree() may free datablock itself. AAARRRRRRRRGGGGGGGG! >:(
	 *     Or maybe we should not take into account in foreach_id code? Since it's private data...
	 *     This has to be fixed one way or another!
	 */
	if (do_id_user) {
		BKE_libblock_relink(bmain, id, NULL, NULL);
	}

	switch (type) {
		case ID_SCE:
			BKE_scene_free((Scene *)id);
			break;
		case ID_LI:
			library_free((Library *)id);
			break;
		case ID_OB:
			BKE_object_free((Object *)id);
			break;
		case ID_ME:
			BKE_mesh_free((Mesh *)id);
			break;
		case ID_CU:
			BKE_curve_free((Curve *)id);
			break;
		case ID_MB:
			BKE_mball_free((MetaBall *)id);
			break;
		case ID_MA:
			BKE_material_free((Material *)id);
			break;
		case ID_TE:
			BKE_texture_free((Tex *)id);
			break;
		case ID_IM:
			BKE_image_free((Image *)id);
			break;
		case ID_LT:
			BKE_lattice_free((Lattice *)id);
			break;
		case ID_LA:
			BKE_lamp_free((Lamp *)id);
			break;
		case ID_CA:
			BKE_camera_free((Camera *) id);
			break;
		case ID_IP:  /* Deprecated. */
			BKE_ipo_free((Ipo *)id);
			break;
		case ID_KE:
			BKE_key_free((Key *)id);
			break;
		case ID_WO:
			BKE_world_free((World *)id);
			break;
		case ID_SCR:
			BKE_screen_free((bScreen *)id);
			break;
		case ID_VF:
			BKE_vfont_free((VFont *)id);
			break;
		case ID_TXT:
			BKE_text_free((Text *)id);
			break;
		case ID_SCRIPT:
			/* deprecated */
			break;
		case ID_SPK:
			BKE_speaker_free((Speaker *)id);
			break;
		case ID_SO:
			BKE_sound_free((bSound *)id);
			break;
		case ID_GR:
			BKE_group_free((Group *)id);
			break;
		case ID_AR:
			BKE_armature_free((bArmature *)id);
			break;
		case ID_AC:
			BKE_action_free((bAction *)id);
			break;
		case ID_NT:
			ntreeFreeTree((bNodeTree *)id);
			break;
		case ID_BR:
			BKE_brush_free((Brush *)id);
			break;
		case ID_PA:
			BKE_particlesettings_free((ParticleSettings *)id);
			break;
		case ID_WM:
			if (free_windowmanager_cb)
				free_windowmanager_cb(NULL, (wmWindowManager *)id);
			break;
		case ID_GD:
			BKE_gpencil_free((bGPdata *)id);
			break;
		case ID_MC:
			BKE_movieclip_free((MovieClip *)id);
			break;
		case ID_MSK:
			BKE_mask_free((Mask *)id);
			break;
		case ID_LS:
			BKE_linestyle_free((FreestyleLineStyle *)id);
			break;
		case ID_PAL:
			BKE_palette_free((Palette *)id);
			break;
		case ID_PC:
			BKE_paint_curve_free((PaintCurve *)id);
			break;
	}

	/* avoid notifying on removed data */
	BKE_main_lock(bmain);

	if (free_notifier_reference_cb) {
		free_notifier_reference_cb(id);
	}

	if (remap_editor_id_reference_cb) {
		remap_editor_id_reference_cb(id, NULL);
	}

	BLI_remlink(lb, id);

	BKE_libblock_free_data(bmain, id);
	BKE_main_unlock(bmain);

	MEM_freeN(id);
}

void BKE_libblock_free(Main *bmain, void *idv)
{
	BKE_libblock_free_ex(bmain, idv, true);
}

void BKE_libblock_free_us(Main *bmain, void *idv)      /* test users */
{
	ID *id = idv;
	
	id->us--;

	if (id->us < 0) {
		printf("ERROR block %s (from %s lib): %d users\n", id->name, id->lib ?  id->lib->name : "<MAIN>", id->us);
		id->us = 0;
	}
	if (id->us == 0) {
		BKE_libblock_unlink(bmain, id);
		
		BKE_libblock_free(bmain, id);
	}
}

Main *BKE_main_new(void)
{
	Main *bmain = MEM_callocN(sizeof(Main), "new main");
	bmain->eval_ctx = DEG_evaluation_context_new(DAG_EVAL_VIEWPORT);
	bmain->lock = MEM_mallocN(sizeof(SpinLock), "main lock");
	BLI_spin_init((SpinLock *)bmain->lock);
	return bmain;
}

void BKE_main_free(Main *mainvar)
{
	/* also call when reading a file, erase all, etc */
	ListBase *lbarray[MAX_LIBARRAY];
	int a;

	MEM_SAFE_FREE(mainvar->blen_thumb);

	a = set_listbasepointers(mainvar, lbarray);
	while (a--) {
		ListBase *lb = lbarray[a];
		ID *id;
		
		while ( (id = lb->first) ) {
#if 1
			BKE_libblock_free_ex(mainvar, id, false);
#else
			/* errors freeing ID's can be hard to track down,
			 * enable this so valgrind will give the line number in its error log */
			switch (a) {
				case   0: BKE_libblock_free_ex(mainvar, id, false); break;
				case   1: BKE_libblock_free_ex(mainvar, id, false); break;
				case   2: BKE_libblock_free_ex(mainvar, id, false); break;
				case   3: BKE_libblock_free_ex(mainvar, id, false); break;
				case   4: BKE_libblock_free_ex(mainvar, id, false); break;
				case   5: BKE_libblock_free_ex(mainvar, id, false); break;
				case   6: BKE_libblock_free_ex(mainvar, id, false); break;
				case   7: BKE_libblock_free_ex(mainvar, id, false); break;
				case   8: BKE_libblock_free_ex(mainvar, id, false); break;
				case   9: BKE_libblock_free_ex(mainvar, id, false); break;
				case  10: BKE_libblock_free_ex(mainvar, id, false); break;
				case  11: BKE_libblock_free_ex(mainvar, id, false); break;
				case  12: BKE_libblock_free_ex(mainvar, id, false); break;
				case  13: BKE_libblock_free_ex(mainvar, id, false); break;
				case  14: BKE_libblock_free_ex(mainvar, id, false); break;
				case  15: BKE_libblock_free_ex(mainvar, id, false); break;
				case  16: BKE_libblock_free_ex(mainvar, id, false); break;
				case  17: BKE_libblock_free_ex(mainvar, id, false); break;
				case  18: BKE_libblock_free_ex(mainvar, id, false); break;
				case  19: BKE_libblock_free_ex(mainvar, id, false); break;
				case  20: BKE_libblock_free_ex(mainvar, id, false); break;
				case  21: BKE_libblock_free_ex(mainvar, id, false); break;
				case  22: BKE_libblock_free_ex(mainvar, id, false); break;
				case  23: BKE_libblock_free_ex(mainvar, id, false); break;
				case  24: BKE_libblock_free_ex(mainvar, id, false); break;
				case  25: BKE_libblock_free_ex(mainvar, id, false); break;
				case  26: BKE_libblock_free_ex(mainvar, id, false); break;
				case  27: BKE_libblock_free_ex(mainvar, id, false); break;
				case  28: BKE_libblock_free_ex(mainvar, id, false); break;
				case  29: BKE_libblock_free_ex(mainvar, id, false); break;
				case  30: BKE_libblock_free_ex(mainvar, id, false); break;
				case  31: BKE_libblock_free_ex(mainvar, id, false); break;
				case  32: BKE_libblock_free_ex(mainvar, id, false); break;
				case  33: BKE_libblock_free_ex(mainvar, id, false); break;
				default:
					BLI_assert(0);
					break;
			}
#endif
		}
	}

	BLI_spin_end((SpinLock *)mainvar->lock);
	MEM_freeN(mainvar->lock);
	DEG_evaluation_context_free(mainvar->eval_ctx);
	MEM_freeN(mainvar);
}

void BKE_main_lock(struct Main *bmain)
{
	BLI_spin_lock((SpinLock *) bmain->lock);
}

void BKE_main_unlock(struct Main *bmain)
{
	BLI_spin_unlock((SpinLock *) bmain->lock);
}

/**
 * Generates a raw .blend file thumbnail data from given image.
 *
 * \param bmain If not NULL, also store generated data in this Main.
 * \param img ImBuf image to generate thumbnail data from.
 * \return The generated .blend file raw thumbnail data.
 */
BlendThumbnail *BKE_main_thumbnail_from_imbuf(Main *bmain, ImBuf *img)
{
	BlendThumbnail *data = NULL;

	if (bmain) {
		MEM_SAFE_FREE(bmain->blen_thumb);
	}

	if (img) {
		const size_t sz = BLEN_THUMB_MEMSIZE(img->x, img->y);
		data = MEM_mallocN(sz, __func__);

		IMB_rect_from_float(img);  /* Just in case... */
		data->width = img->x;
		data->height = img->y;
		memcpy(data->rect, img->rect, sz - sizeof(*data));
	}

	if (bmain) {
		bmain->blen_thumb = data;
	}
	return data;
}

/**
 * Generates an image from raw .blend file thumbnail \a data.
 *
 * \param bmain Use this bmain->blen_thumb data if given \a data is NULL.
 * \param data Raw .blend file thumbnail data.
 * \return An ImBuf from given data, or NULL if invalid.
 */
ImBuf *BKE_main_thumbnail_to_imbuf(Main *bmain, BlendThumbnail *data)
{
	ImBuf *img = NULL;

	if (!data && bmain) {
		data = bmain->blen_thumb;
	}

	if (data) {
		/* Note: we cannot use IMB_allocFromBuffer(), since it tries to dupalloc passed buffer, which will fail
		 *       here (we do not want to pass the first two ints!). */
		img = IMB_allocImBuf((unsigned int)data->width, (unsigned int)data->height, 32, IB_rect | IB_metadata);
		memcpy(img->rect, data->rect, BLEN_THUMB_MEMSIZE(data->width, data->height) - sizeof(*data));
	}

	return img;
}

/**
 * Generates an empty (black) thumbnail for given Main.
 */
void BKE_main_thumbnail_create(struct Main *bmain)
{
	MEM_SAFE_FREE(bmain->blen_thumb);

	bmain->blen_thumb = MEM_callocN(BLEN_THUMB_MEMSIZE(BLEN_THUMB_SIZE, BLEN_THUMB_SIZE), __func__);
	bmain->blen_thumb->width = BLEN_THUMB_SIZE;
	bmain->blen_thumb->height = BLEN_THUMB_SIZE;
}

/* ***************** ID ************************ */
ID *BKE_libblock_find_name_ex(struct Main *bmain, const short type, const char *name)
{
	ListBase *lb = which_libbase(bmain, type);
	BLI_assert(lb != NULL);
	return BLI_findstring(lb, name, offsetof(ID, name) + 2);
}
ID *BKE_libblock_find_name(const short type, const char *name)
{
	return BKE_libblock_find_name_ex(G.main, type, name);
}


void id_sort_by_name(ListBase *lb, ID *id)
{
	ID *idtest;
	
	/* insert alphabetically */
	if (lb->first != lb->last) {
		BLI_remlink(lb, id);
		
		idtest = lb->first;
		while (idtest) {
			if (BLI_strcasecmp(idtest->name, id->name) > 0 || (idtest->lib && !id->lib)) {
				BLI_insertlinkbefore(lb, idtest, id);
				break;
			}
			idtest = idtest->next;
		}
		/* as last */
		if (idtest == NULL) {
			BLI_addtail(lb, id);
		}
	}
	
}

/**
 * Check to see if there is an ID with the same name as 'name'.
 * Returns the ID if so, if not, returns NULL
 */
static ID *is_dupid(ListBase *lb, ID *id, const char *name)
{
	ID *idtest = NULL;
	
	for (idtest = lb->first; idtest; idtest = idtest->next) {
		/* if idtest is not a lib */ 
		if (id != idtest && idtest->lib == NULL) {
			/* do not test alphabetic! */
			/* optimized */
			if (idtest->name[2] == name[0]) {
				if (STREQ(name, idtest->name + 2)) break;
			}
		}
	}
	
	return idtest;
}

/**
 * Check to see if an ID name is already used, and find a new one if so.
 * Return true if created a new name (returned in name).
 *
 * Normally the ID that's being check is already in the ListBase, so ID *id
 * points at the new entry.  The Python Library module needs to know what
 * the name of a datablock will be before it is appended; in this case ID *id
 * id is NULL
 */

static bool check_for_dupid(ListBase *lb, ID *id, char *name)
{
	ID *idtest;
	int nr = 0, a, left_len;
#define MAX_IN_USE 64
	bool in_use[MAX_IN_USE];
	/* to speed up finding unused numbers within [1 .. MAX_IN_USE - 1] */

	char left[MAX_ID_NAME + 8], leftest[MAX_ID_NAME + 8];

	while (true) {

		/* phase 1: id already exists? */
		idtest = is_dupid(lb, id, name);

		/* if there is no double, done */
		if (idtest == NULL) return false;

		/* we have a dup; need to make a new name */
		/* quick check so we can reuse one of first MAX_IN_USE - 1 ids if vacant */
		memset(in_use, false, sizeof(in_use));

		/* get name portion, number portion ("name.number") */
		left_len = BLI_split_name_num(left, &nr, name, '.');

		/* if new name will be too long, truncate it */
		if (nr > 999 && left_len > (MAX_ID_NAME - 8)) {  /* assumption: won't go beyond 9999 */
			left[MAX_ID_NAME - 8] = 0;
			left_len = MAX_ID_NAME - 8;
		}
		else if (left_len > (MAX_ID_NAME - 7)) {
			left[MAX_ID_NAME - 7] = 0;
			left_len = MAX_ID_NAME - 7;
		}

		for (idtest = lb->first; idtest; idtest = idtest->next) {
			int nrtest;
			if ( (id != idtest) &&
			     (idtest->lib == NULL) &&
			     (*name == *(idtest->name + 2)) &&
			     STREQLEN(name, idtest->name + 2, left_len) &&
			     (BLI_split_name_num(leftest, &nrtest, idtest->name + 2, '.') == left_len)
			     )
			{
				/* will get here at least once, otherwise is_dupid call above would have returned NULL */
				if (nrtest < MAX_IN_USE)
					in_use[nrtest] = true;  /* mark as used */
				if (nr <= nrtest)
					nr = nrtest + 1;    /* track largest unused */
			}
		}
		/* At this point, 'nr' will typically be at least 1. (but not always) */
		// BLI_assert(nr >= 1);

		/* decide which value of nr to use */
		for (a = 0; a < MAX_IN_USE; a++) {
			if (a >= nr) break;  /* stop when we've checked up to biggest */  /* redundant check */
			if (!in_use[a]) { /* found an unused value */
				nr = a;
				/* can only be zero if all potential duplicate names had
				 * nonzero numeric suffixes, which means name itself has
				 * nonzero numeric suffix (else no name conflict and wouldn't
				 * have got here), which means name[left_len] is not a null */
				break;
			}
		}
		/* At this point, nr is either the lowest unused number within [0 .. MAX_IN_USE - 1],
		 * or 1 greater than the largest used number if all those low ones are taken.
		 * We can't be bothered to look for the lowest unused number beyond (MAX_IN_USE - 1). */

		/* If the original name has no numeric suffix, 
		 * rather than just chopping and adding numbers, 
		 * shave off the end chars until we have a unique name.
		 * Check the null terminators match as well so we don't get Cube.000 -> Cube.00 */
		if (nr == 0 && name[left_len] == '\0') {
			int len;
			/* FIXME: this code will never be executed, because either nr will be
			 * at least 1, or name will not end at left_len! */
			BLI_assert(0);

			len = left_len - 1;
			idtest = is_dupid(lb, id, name);
			
			while (idtest && len > 1) {
				name[len--] = '\0';
				idtest = is_dupid(lb, id, name);
			}
			if (idtest == NULL) return true;
			/* otherwise just continue and use a number suffix */
		}
		
		if (nr > 999 && left_len > (MAX_ID_NAME - 8)) {
			/* this would overflow name buffer */
			left[MAX_ID_NAME - 8] = 0;
			/* left_len = MAX_ID_NAME - 8; */ /* for now this isn't used again */
			memcpy(name, left, sizeof(char) * (MAX_ID_NAME - 7));
			continue;
		}
		/* this format specifier is from hell... */
		BLI_snprintf(name, sizeof(id->name) - 2, "%s.%.3d", left, nr);

		return true;
	}

#undef MAX_IN_USE
}

/*
 * Only for local blocks: external en indirect blocks already have a
 * unique ID.
 *
 * return true: created a new name
 */

bool new_id(ListBase *lb, ID *id, const char *tname)
{
	bool result;
	char name[MAX_ID_NAME - 2];

	/* if library, don't rename */
	if (id->lib)
		return false;

	/* if no libdata given, look up based on ID */
	if (lb == NULL)
		lb = which_libbase(G.main, GS(id->name));

	/* if no name given, use name of current ID
	 * else make a copy (tname args can be const) */
	if (tname == NULL)
		tname = id->name + 2;

	BLI_strncpy(name, tname, sizeof(name));

	if (name[0] == '\0') {
		/* disallow empty names */
		BLI_strncpy(name, DATA_(ID_FALLBACK_NAME), sizeof(name));
	}
	else {
		/* disallow non utf8 chars,
		 * the interface checks for this but new ID's based on file names don't */
		BLI_utf8_invalid_strip(name, strlen(name));
	}

	result = check_for_dupid(lb, id, name);
	strcpy(id->name + 2, name);

	/* This was in 2.43 and previous releases
	 * however all data in blender should be sorted, not just duplicate names
	 * sorting should not hurt, but noting just incase it alters the way other
	 * functions work, so sort every time */
#if 0
	if (result)
		id_sort_by_name(lb, id);
#endif

	id_sort_by_name(lb, id);
	
	return result;
}

/**
 * Pull an ID out of a library (make it local). Only call this for IDs that
 * don't have other library users.
 */
void id_clear_lib_data(Main *bmain, ID *id)
{
	bNodeTree *ntree = NULL;

	BKE_id_lib_local_paths(bmain, id->lib, id);

	if (id->flag & LIB_FAKEUSER) {
		id->us--;
		id->flag &= ~LIB_FAKEUSER;
	}

	id->lib = NULL;
	id->flag = LIB_LOCAL;
	new_id(which_libbase(bmain, GS(id->name)), id, NULL);

	/* internal bNodeTree blocks inside ID types below
	 * also stores id->lib, make sure this stays in sync.
	 */
	ntree = ntreeFromID(id);

	if (ntree) {
		ntree->id.lib = NULL;
	}

	if (GS(id->name) == ID_OB) {
		Object *object = (Object *)id;
		if (object->proxy_from != NULL) {
			object->proxy_from->proxy = NULL;
			object->proxy_from->proxy_group = NULL;
		}
		object->proxy = object->proxy_from = object->proxy_group = NULL;
	}
}

/* next to indirect usage in read/writefile also in editobject.c scene.c */
void BKE_main_id_clear_newpoins(Main *bmain)
{
	ListBase *lbarray[MAX_LIBARRAY];
	ID *id;
	int a;

	a = set_listbasepointers(bmain, lbarray);
	while (a--) {
		id = lbarray[a]->first;
		while (id) {
			id->newid = NULL;
			id->flag &= ~LIB_NEW;
			id = id->next;
		}
	}
}

static void lib_indirect_test_id(ID *id, Library *lib)
{
#define LIBTAG(a)   if (a && a->id.lib) { a->id.flag &= ~LIB_INDIRECT; a->id.flag |= LIB_EXTERN; } (void)0
	
	if (id->lib) {
		/* datablocks that were indirectly related are now direct links
		 * without this, appending data that has a link to other data will fail to write */
		if (lib && id->lib->parent == lib) {
			id_lib_extern(id);
		}
		return;
	}
	
	if (GS(id->name) == ID_OB) {
		Object *ob = (Object *)id;
		Mesh *me;

		int a;

#if 0   /* XXX OLD ANIMSYS, NLASTRIPS ARE NO LONGER USED */
		/* XXX old animation system! -------------------------------------- */
		{
			bActionStrip *strip;
			for (strip = ob->nlastrips.first; strip; strip = strip->next) {
				LIBTAG(strip->object);
				LIBTAG(strip->act);
				LIBTAG(strip->ipo);
			}
		}
		/* XXX: new animation system needs something like this? */
#endif

		for (a = 0; a < ob->totcol; a++) {
			LIBTAG(ob->mat[a]);
		}
	
		LIBTAG(ob->dup_group);
		LIBTAG(ob->proxy);
		
		me = ob->data;
		LIBTAG(me);
	}

#undef LIBTAG
}

void BKE_main_id_tag_listbase(ListBase *lb, const bool tag)
{
	ID *id;
	if (tag) {
		for (id = lb->first; id; id = id->next) {
			id->flag |= LIB_DOIT;
		}
	}
	else {
		for (id = lb->first; id; id = id->next) {
			id->flag &= ~LIB_DOIT;
		}
	}
}

void BKE_main_id_tag_idcode(struct Main *mainvar, const short type, const bool tag)
{
	ListBase *lb = which_libbase(mainvar, type);

	BKE_main_id_tag_listbase(lb, tag);
}

void BKE_main_id_tag_all(struct Main *mainvar, const bool tag)
{
	ListBase *lbarray[MAX_LIBARRAY];
	int a;

	a = set_listbasepointers(mainvar, lbarray);
	while (a--) {
		BKE_main_id_tag_listbase(lbarray[a], tag);
	}
}

/* if lib!=NULL, only all from lib local
 * bmain is almost certainly G.main */
void BKE_library_make_local(Main *bmain, Library *lib, bool untagged_only)
{
	ListBase *lbarray[MAX_LIBARRAY];
	ID *id, *idn;
	int a;

	a = set_listbasepointers(bmain, lbarray);
	while (a--) {
		id = lbarray[a]->first;
		
		while (id) {
			id->newid = NULL;
			idn = id->next;      /* id is possibly being inserted again */
			
			/* The check on the second line (LIB_PRE_EXISTING) is done so its
			 * possible to tag data you don't want to be made local, used for
			 * appending data, so any libdata already linked wont become local
			 * (very nasty to discover all your links are lost after appending)  
			 * */
			if (id->flag & (LIB_EXTERN | LIB_INDIRECT | LIB_NEW) &&
			    ((untagged_only == false) || !(id->flag & LIB_PRE_EXISTING)))
			{
				if (lib == NULL || id->lib == lib) {
					if (id->lib) {
						/* for Make Local > All we should be calling id_make_local,
						 * but doing that breaks append (see #36003 and #36006), we
						 * we should make it work with all datablocks and id.us==0 */
						id_clear_lib_data(bmain, id); /* sets 'id->flag' */

						/* why sort alphabetically here but not in
						 * id_clear_lib_data() ? - campbell */
						id_sort_by_name(lbarray[a], id);
					}
					else {
						id->flag &= ~(LIB_EXTERN | LIB_INDIRECT | LIB_NEW);
					}
				}
			}
			id = idn;
		}
	}

	a = set_listbasepointers(bmain, lbarray);
	while (a--) {
		for (id = lbarray[a]->first; id; id = id->next)
			lib_indirect_test_id(id, lib);
	}
}


void test_idbutton(char *name)
{
	/* called from buttons: when name already exists: call new_id */
	ListBase *lb;
	ID *idtest;
	

	lb = which_libbase(G.main, GS(name));
	if (lb == NULL) return;
	
	/* search for id */
	idtest = BLI_findstring(lb, name + 2, offsetof(ID, name) + 2);

	if (idtest && !new_id(lb, idtest, name + 2)) {
		id_sort_by_name(lb, idtest);
	}
}

/**
 * Sets the name of a block to name, suitably adjusted for uniqueness.
 */
void rename_id(ID *id, const char *name)
{
	ListBase *lb;

	BLI_strncpy(id->name + 2, name, sizeof(id->name) - 2);
	lb = which_libbase(G.main, GS(id->name));
	
	new_id(lb, id, name);
}

/**
 * Returns in name the name of the block, with a 3-character prefix prepended
 * indicating whether it comes from a library, has a fake user, or no users.
 */
void name_uiprefix_id(char *name, const ID *id)
{
	name[0] = id->lib ? (ID_MISSING(id) ? 'M' : 'L') : ' ';
	name[1] = (id->flag & LIB_FAKEUSER) ? 'F' : ((id->us == 0) ? '0' : ' ');
	name[2] = ' ';

	strcpy(name + 3, id->name + 2);
}

void BKE_library_filepath_set(Library *lib, const char *filepath)
{
	/* in some cases this is used to update the absolute path from the
	 * relative */
	if (lib->name != filepath) {
		BLI_strncpy(lib->name, filepath, sizeof(lib->name));
	}

	BLI_strncpy(lib->filepath, filepath, sizeof(lib->filepath));

	/* not essential but set filepath is an absolute copy of value which
	 * is more useful if its kept in sync */
	if (BLI_path_is_rel(lib->filepath)) {
		/* note that the file may be unsaved, in this case, setting the
		 * filepath on an indirectly linked path is not allowed from the
		 * outliner, and its not really supported but allow from here for now
		 * since making local could cause this to be directly linked - campbell
		 */
		const char *basepath = lib->parent ? lib->parent->filepath : G.main->name;
		BLI_path_abs(lib->filepath, basepath);
	}
}<|MERGE_RESOLUTION|>--- conflicted
+++ resolved
@@ -951,9 +951,6 @@
 	return BKE_libblock_copy_ex(G.main, id);
 }
 
-<<<<<<< HEAD
-static void library_free(Library *lib)
-=======
 static bool id_relink_looper(void *UNUSED(user_data), ID **id_pointer, const int cd_flag)
 {
 	ID *id = *id_pointer;
@@ -979,8 +976,7 @@
 	BKE_library_foreach_ID_link(id, id_relink_looper, NULL, 0);
 }
 
-static void BKE_library_free(Library *lib)
->>>>>>> 97b69481
+static void library_free(Library *lib)
 {
 	if (lib->packedfile)
 		freePackedFile(lib->packedfile);
@@ -1063,7 +1059,7 @@
 		}
 		else {
 			*id_p = new_id;
-			if (cb_flag & IDWALK_REFCOUNTED) {
+			if (cb_flag & IDWALK_USER) {
 				old_id->us--;
 				if (new_id)
 					new_id->us++;
@@ -1262,7 +1258,7 @@
  *     BKE_id_remap maybe?
  *     ... sigh
  */
-void BKE_libblock_relink(Main *bmain, void *idv, void *old_idv, void *new_idv)
+void BKE_libblock_relink_ex(Main *bmain, void *idv, void *old_idv, void *new_idv)
 {
 	ID *id = idv;
 	ID *old_id = old_idv;
@@ -1340,7 +1336,7 @@
 	 *     This has to be fixed one way or another!
 	 */
 	if (do_id_user) {
-		BKE_libblock_relink(bmain, id, NULL, NULL);
+		BKE_libblock_relink_ex(bmain, id, NULL, NULL);
 	}
 
 	switch (type) {
