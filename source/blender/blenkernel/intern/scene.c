/*
 * This program is free software; you can redistribute it and/or
 * modify it under the terms of the GNU General Public License
 * as published by the Free Software Foundation; either version 2
 * of the License, or (at your option) any later version.
 *
 * This program is distributed in the hope that it will be useful,
 * but WITHOUT ANY WARRANTY; without even the implied warranty of
 * MERCHANTABILITY or FITNESS FOR A PARTICULAR PURPOSE.  See the
 * GNU General Public License for more details.
 *
 * You should have received a copy of the GNU General Public License
 * along with this program; if not, write to the Free Software Foundation,
 * Inc., 51 Franklin Street, Fifth Floor, Boston, MA 02110-1301, USA.
 *
 * The Original Code is Copyright (C) 2001-2002 by NaN Holding BV.
 * All rights reserved.
 */

/** \file
 * \ingroup bke
 */

#include <stddef.h>
#include <stdio.h>
#include <string.h>

#include "MEM_guardedalloc.h"

#include "DNA_anim_types.h"
#include "DNA_collection_types.h"
#include "DNA_curveprofile_types.h"
#include "DNA_defaults.h"
#include "DNA_gpencil_types.h"
#include "DNA_linestyle_types.h"
#include "DNA_mask_types.h"
#include "DNA_mesh_types.h"
#include "DNA_node_types.h"
#include "DNA_object_types.h"
#include "DNA_rigidbody_types.h"
#include "DNA_scene_types.h"
#include "DNA_screen_types.h"
#include "DNA_sequence_types.h"
#include "DNA_sound_types.h"
#include "DNA_space_types.h"
#include "DNA_text_types.h"
#include "DNA_view3d_types.h"
#include "DNA_windowmanager_types.h"
#include "DNA_workspace_types.h"
#include "DNA_world_types.h"

#include "BKE_callbacks.h"
#include "BLI_blenlib.h"
#include "BLI_math.h"
#include "BLI_string.h"
#include "BLI_string_utils.h"
#include "BLI_task.h"
#include "BLI_threads.h"
#include "BLI_utildefines.h"

#include "BLT_translation.h"

#include "BKE_action.h"
#include "BKE_anim_data.h"
#include "BKE_animsys.h"
#include "BKE_armature.h"
#include "BKE_cachefile.h"
#include "BKE_collection.h"
#include "BKE_colortools.h"
#include "BKE_curveprofile.h"
#include "BKE_duplilist.h"
#include "BKE_editmesh.h"
#include "BKE_fcurve.h"
#include "BKE_freestyle.h"
#include "BKE_gpencil.h"
#include "BKE_icons.h"
#include "BKE_idprop.h"
#include "BKE_idtype.h"
#include "BKE_image.h"
#include "BKE_layer.h"
#include "BKE_lib_id.h"
#include "BKE_lib_query.h"
#include "BKE_lib_remap.h"
#include "BKE_linestyle.h"
#include "BKE_main.h"
#include "BKE_mask.h"
#include "BKE_node.h"
#include "BKE_object.h"
#include "BKE_paint.h"
#include "BKE_rigidbody.h"
#include "BKE_scene.h"
#include "BKE_screen.h"
#include "BKE_sequencer.h"
#include "BKE_sound.h"
#include "BKE_unit.h"
#include "BKE_workspace.h"
#include "BKE_world.h"

#include "DEG_depsgraph.h"
#include "DEG_depsgraph_build.h"
#include "DEG_depsgraph_debug.h"
#include "DEG_depsgraph_query.h"

#include "RE_engine.h"

#include "engines/eevee/eevee_lightcache.h"

#include "PIL_time.h"

#include "IMB_colormanagement.h"
#include "IMB_imbuf.h"

#include "bmesh.h"

static void scene_init_data(ID *id)
{
  Scene *scene = (Scene *)id;
  const char *colorspace_name;
  SceneRenderView *srv;
  CurveMapping *mblur_shutter_curve;

  BLI_assert(MEMCMP_STRUCT_AFTER_IS_ZERO(scene, id));

  MEMCPY_STRUCT_AFTER(scene, DNA_struct_default_get(Scene), id);

  BLI_strncpy(scene->r.bake.filepath, U.renderdir, sizeof(scene->r.bake.filepath));

  mblur_shutter_curve = &scene->r.mblur_shutter_curve;
  BKE_curvemapping_set_defaults(mblur_shutter_curve, 1, 0.0f, 0.0f, 1.0f, 1.0f);
  BKE_curvemapping_init(mblur_shutter_curve);
  BKE_curvemap_reset(mblur_shutter_curve->cm,
                     &mblur_shutter_curve->clipr,
                     CURVE_PRESET_MAX,
                     CURVEMAP_SLOPE_POS_NEG);

  scene->toolsettings = DNA_struct_default_alloc(ToolSettings);

  scene->toolsettings->autokey_mode = (uchar)U.autokey_mode;

  /* grease pencil multiframe falloff curve */
  scene->toolsettings->gp_sculpt.cur_falloff = BKE_curvemapping_add(1, 0.0f, 0.0f, 1.0f, 1.0f);
  CurveMapping *gp_falloff_curve = scene->toolsettings->gp_sculpt.cur_falloff;
  BKE_curvemapping_init(gp_falloff_curve);
  BKE_curvemap_reset(
      gp_falloff_curve->cm, &gp_falloff_curve->clipr, CURVE_PRESET_GAUSS, CURVEMAP_SLOPE_POSITIVE);

  scene->toolsettings->gp_sculpt.cur_primitive = BKE_curvemapping_add(1, 0.0f, 0.0f, 1.0f, 1.0f);
  CurveMapping *gp_primitive_curve = scene->toolsettings->gp_sculpt.cur_primitive;
  BKE_curvemapping_init(gp_primitive_curve);
  BKE_curvemap_reset(gp_primitive_curve->cm,
                     &gp_primitive_curve->clipr,
                     CURVE_PRESET_BELL,
                     CURVEMAP_SLOPE_POSITIVE);

  scene->unit.system = USER_UNIT_METRIC;
  scene->unit.scale_length = 1.0f;
  scene->unit.length_unit = (uchar)bUnit_GetBaseUnitOfType(USER_UNIT_METRIC, B_UNIT_LENGTH);
  scene->unit.mass_unit = (uchar)bUnit_GetBaseUnitOfType(USER_UNIT_METRIC, B_UNIT_MASS);
  scene->unit.time_unit = (uchar)bUnit_GetBaseUnitOfType(USER_UNIT_METRIC, B_UNIT_TIME);

  /* Anti-Aliasing threshold. */
  scene->grease_pencil_settings.smaa_threshold = 1.0f;

  {
    ParticleEditSettings *pset;
    pset = &scene->toolsettings->particle;
    for (size_t i = 1; i < ARRAY_SIZE(pset->brush); i++) {
      pset->brush[i] = pset->brush[0];
    }
    pset->brush[PE_BRUSH_CUT].strength = 1.0f;
  }

  BLI_strncpy(scene->r.engine, RE_engine_id_BLENDER_EEVEE, sizeof(scene->r.engine));

  BLI_strncpy(scene->r.pic, U.renderdir, sizeof(scene->r.pic));

  /* Note; in header_info.c the scene copy happens...,
   * if you add more to renderdata it has to be checked there. */

  /* multiview - stereo */
  BKE_scene_add_render_view(scene, STEREO_LEFT_NAME);
  srv = scene->r.views.first;
  BLI_strncpy(srv->suffix, STEREO_LEFT_SUFFIX, sizeof(srv->suffix));

  BKE_scene_add_render_view(scene, STEREO_RIGHT_NAME);
  srv = scene->r.views.last;
  BLI_strncpy(srv->suffix, STEREO_RIGHT_SUFFIX, sizeof(srv->suffix));

  BKE_sound_reset_scene_runtime(scene);

  /* color management */
  colorspace_name = IMB_colormanagement_role_colorspace_name_get(COLOR_ROLE_DEFAULT_SEQUENCER);

  BKE_color_managed_display_settings_init(&scene->display_settings);
  BKE_color_managed_view_settings_init_render(
      &scene->view_settings, &scene->display_settings, "Filmic");
  BLI_strncpy(scene->sequencer_colorspace_settings.name,
              colorspace_name,
              sizeof(scene->sequencer_colorspace_settings.name));

  /* Those next two sets (render and baking settings) are not currently in use,
   * but are exposed to RNA API and hence must have valid data. */
  BKE_color_managed_display_settings_init(&scene->r.im_format.display_settings);
  BKE_color_managed_view_settings_init_render(
      &scene->r.im_format.view_settings, &scene->r.im_format.display_settings, "Filmic");

  BKE_color_managed_display_settings_init(&scene->r.bake.im_format.display_settings);
  BKE_color_managed_view_settings_init_render(
      &scene->r.bake.im_format.view_settings, &scene->r.bake.im_format.display_settings, "Filmic");

  /* Curve Profile */
  scene->toolsettings->custom_bevel_profile_preset = BKE_curveprofile_add(PROF_PRESET_LINE);

  for (size_t i = 0; i < ARRAY_SIZE(scene->orientation_slots); i++) {
    scene->orientation_slots[i].index_custom = -1;
  }

  /* Master Collection */
  scene->master_collection = BKE_collection_master_add();

  BKE_view_layer_add(scene, "View Layer", NULL, VIEWLAYER_ADD_NEW);
}

static void BKE_lineart_free_everything(Scene *s)
{
  SceneLineart *lineart = &s->lineart;
  /* Nothing to free. Reserved for future. */
}

static void BKE_lineart_copy_data(const Scene *from, Scene *to)
{
  const SceneLineart *lineart = &from->lineart;

  /*  Line layer removed. Currently nothing to do. Reserved for future. */
}

static void scene_copy_data(Main *bmain, ID *id_dst, const ID *id_src, const int flag)
{
  Scene *scene_dst = (Scene *)id_dst;
  const Scene *scene_src = (const Scene *)id_src;
  /* We never handle usercount here for own data. */
  const int flag_subdata = flag | LIB_ID_CREATE_NO_USER_REFCOUNT;
  /* We always need allocation of our private ID data. */
  const int flag_private_id_data = flag & ~LIB_ID_CREATE_NO_ALLOCATE;

  scene_dst->ed = NULL;
  scene_dst->depsgraph_hash = NULL;
  scene_dst->fps_info = NULL;

  /* Master Collection */
  if (scene_src->master_collection) {
    BKE_id_copy_ex(bmain,
                   (ID *)scene_src->master_collection,
                   (ID **)&scene_dst->master_collection,
                   flag_private_id_data);
  }

  /* View Layers */
  BLI_duplicatelist(&scene_dst->view_layers, &scene_src->view_layers);
  for (ViewLayer *view_layer_src = scene_src->view_layers.first,
                 *view_layer_dst = scene_dst->view_layers.first;
       view_layer_src;
       view_layer_src = view_layer_src->next, view_layer_dst = view_layer_dst->next) {
    BKE_view_layer_copy_data(scene_dst, scene_src, view_layer_dst, view_layer_src, flag_subdata);
  }

  BLI_duplicatelist(&(scene_dst->markers), &(scene_src->markers));
  BLI_duplicatelist(&(scene_dst->transform_spaces), &(scene_src->transform_spaces));
  BLI_duplicatelist(&(scene_dst->r.views), &(scene_src->r.views));
  BKE_keyingsets_copy(&(scene_dst->keyingsets), &(scene_src->keyingsets));

  if (scene_src->nodetree) {
    BKE_id_copy_ex(
        bmain, (ID *)scene_src->nodetree, (ID **)&scene_dst->nodetree, flag_private_id_data);
    BKE_libblock_relink_ex(bmain,
                           scene_dst->nodetree,
                           (void *)(&scene_src->id),
                           &scene_dst->id,
                           ID_REMAP_SKIP_NEVER_NULL_USAGE);
  }

  if (scene_src->rigidbody_world) {
    scene_dst->rigidbody_world = BKE_rigidbody_world_copy(scene_src->rigidbody_world,
                                                          flag_subdata);
  }

  /* copy color management settings */
  BKE_color_managed_display_settings_copy(&scene_dst->display_settings,
                                          &scene_src->display_settings);
  BKE_color_managed_view_settings_copy(&scene_dst->view_settings, &scene_src->view_settings);
  BKE_color_managed_colorspace_settings_copy(&scene_dst->sequencer_colorspace_settings,
                                             &scene_src->sequencer_colorspace_settings);

  BKE_color_managed_display_settings_copy(&scene_dst->r.im_format.display_settings,
                                          &scene_src->r.im_format.display_settings);
  BKE_color_managed_view_settings_copy(&scene_dst->r.im_format.view_settings,
                                       &scene_src->r.im_format.view_settings);

  BKE_color_managed_display_settings_copy(&scene_dst->r.bake.im_format.display_settings,
                                          &scene_src->r.bake.im_format.display_settings);
  BKE_color_managed_view_settings_copy(&scene_dst->r.bake.im_format.view_settings,
                                       &scene_src->r.bake.im_format.view_settings);

  BKE_curvemapping_copy_data(&scene_dst->r.mblur_shutter_curve, &scene_src->r.mblur_shutter_curve);

  /* tool settings */
  scene_dst->toolsettings = BKE_toolsettings_copy(scene_dst->toolsettings, flag_subdata);

  /* make a private copy of the avicodecdata */
  if (scene_src->r.avicodecdata) {
    scene_dst->r.avicodecdata = MEM_dupallocN(scene_src->r.avicodecdata);
    scene_dst->r.avicodecdata->lpFormat = MEM_dupallocN(scene_dst->r.avicodecdata->lpFormat);
    scene_dst->r.avicodecdata->lpParms = MEM_dupallocN(scene_dst->r.avicodecdata->lpParms);
  }

  if (scene_src->r.ffcodecdata.properties) {
    /* intentionally check sce_dst not sce_src. */ /* XXX ??? comment outdated... */
    scene_dst->r.ffcodecdata.properties = IDP_CopyProperty_ex(scene_src->r.ffcodecdata.properties,
                                                              flag_subdata);
  }

  if (scene_src->display.shading.prop) {
    scene_dst->display.shading.prop = IDP_CopyProperty(scene_src->display.shading.prop);
  }

  BKE_sound_reset_scene_runtime(scene_dst);

  /* Copy sequencer, this is local data! */
  if (scene_src->ed) {
    scene_dst->ed = MEM_callocN(sizeof(*scene_dst->ed), __func__);
    scene_dst->ed->seqbasep = &scene_dst->ed->seqbase;
    BKE_sequence_base_dupli_recursive(scene_src,
                                      scene_dst,
                                      &scene_dst->ed->seqbase,
                                      &scene_src->ed->seqbase,
                                      SEQ_DUPE_ALL,
                                      flag_subdata);
  }

  if ((flag & LIB_ID_COPY_NO_PREVIEW) == 0) {
    BKE_previewimg_id_copy(&scene_dst->id, &scene_src->id);
  }
  else {
    scene_dst->preview = NULL;
  }

  /*  Line Art  data */
  BKE_lineart_copy_data(scene_src, scene_dst);

  BKE_scene_copy_data_eevee(scene_dst, scene_src);
}

static void scene_free_data(ID *id)
{

  Scene *scene = (Scene *)id;
  const bool do_id_user = false;

  BKE_sequencer_editing_free(scene, do_id_user);

  BKE_keyingsets_free(&scene->keyingsets);

  /* is no lib link block, but scene extension */
  if (scene->nodetree) {
    ntreeFreeEmbeddedTree(scene->nodetree);
    MEM_freeN(scene->nodetree);
    scene->nodetree = NULL;
  }

  if (scene->rigidbody_world) {
    /* Prevent rigidbody freeing code to follow other IDs pointers, this should never be allowed
     * nor necessary from here, and with new undo code, those pointers may be fully invalid or
     * worse, pointing to data actually belonging to new BMain! */
    scene->rigidbody_world->constraints = NULL;
    scene->rigidbody_world->group = NULL;
    BKE_rigidbody_free_world(scene);
  }

  if (scene->r.avicodecdata) {
    free_avicodecdata(scene->r.avicodecdata);
    MEM_freeN(scene->r.avicodecdata);
    scene->r.avicodecdata = NULL;
  }
  if (scene->r.ffcodecdata.properties) {
    IDP_FreeProperty(scene->r.ffcodecdata.properties);
    scene->r.ffcodecdata.properties = NULL;
  }

  BLI_freelistN(&scene->markers);
  BLI_freelistN(&scene->transform_spaces);
  BLI_freelistN(&scene->r.views);

  BKE_toolsettings_free(scene->toolsettings);
  scene->toolsettings = NULL;

  BKE_scene_free_depsgraph_hash(scene);

  MEM_SAFE_FREE(scene->fps_info);

  BKE_sound_destroy_scene(scene);

  BKE_color_managed_view_settings_free(&scene->view_settings);

  BKE_previewimg_free(&scene->preview);
  BKE_curvemapping_free_data(&scene->r.mblur_shutter_curve);

  for (ViewLayer *view_layer = scene->view_layers.first, *view_layer_next; view_layer;
       view_layer = view_layer_next) {
    view_layer_next = view_layer->next;

    BLI_remlink(&scene->view_layers, view_layer);
    BKE_view_layer_free_ex(view_layer, do_id_user);
  }

  /* Master Collection */
  // TODO: what to do with do_id_user? it's also true when just
  // closing the file which seems wrong? should decrement users
  // for objects directly in the master collection? then other
  // collections in the scene need to do it too?
  if (scene->master_collection) {
    BKE_collection_free(scene->master_collection);
    MEM_freeN(scene->master_collection);
    scene->master_collection = NULL;
  }

  if (scene->eevee.light_cache_data) {
    EEVEE_lightcache_free(scene->eevee.light_cache_data);
    scene->eevee.light_cache_data = NULL;
  }

  if (scene->display.shading.prop) {
    IDP_FreeProperty(scene->display.shading.prop);
    scene->display.shading.prop = NULL;
  }

  /* Line Art data */
  BKE_lineart_free_everything(scene);

  /* These are freed on doversion. */
  BLI_assert(scene->layer_properties == NULL);
}

static void library_foreach_rigidbodyworldSceneLooper(struct RigidBodyWorld *UNUSED(rbw),
                                                      ID **id_pointer,
                                                      void *user_data,
                                                      int cb_flag)
{
  LibraryForeachIDData *data = (LibraryForeachIDData *)user_data;
  BKE_lib_query_foreachid_process(data, id_pointer, cb_flag);
}

static void library_foreach_paint(LibraryForeachIDData *data, Paint *paint)
{
  BKE_LIB_FOREACHID_PROCESS(data, paint->brush, IDWALK_CB_USER);
  for (int i = 0; i < paint->tool_slots_len; i++) {
    BKE_LIB_FOREACHID_PROCESS(data, paint->tool_slots[i].brush, IDWALK_CB_USER);
  }
  BKE_LIB_FOREACHID_PROCESS(data, paint->palette, IDWALK_CB_USER);
}

static void library_foreach_layer_collection(LibraryForeachIDData *data, ListBase *lb)
{
  LISTBASE_FOREACH (LayerCollection *, lc, lb) {
    /* XXX This is very weak. The whole idea of keeping pointers to private IDs is very bad
     * anyway... */
    const int cb_flag = (lc->collection != NULL &&
                         (lc->collection->id.flag & LIB_EMBEDDED_DATA) != 0) ?
                            IDWALK_CB_EMBEDDED :
                            IDWALK_CB_NOP;
    BKE_LIB_FOREACHID_PROCESS(data, lc->collection, cb_flag);
    library_foreach_layer_collection(data, &lc->layer_collections);
  }
}

static void scene_foreach_id(ID *id, LibraryForeachIDData *data)
{
  Scene *scene = (Scene *)id;

  BKE_LIB_FOREACHID_PROCESS(data, scene->camera, IDWALK_CB_NOP);
  BKE_LIB_FOREACHID_PROCESS(data, scene->world, IDWALK_CB_USER);
  BKE_LIB_FOREACHID_PROCESS(data, scene->set, IDWALK_CB_NEVER_SELF);
  BKE_LIB_FOREACHID_PROCESS(data, scene->clip, IDWALK_CB_USER);
  BKE_LIB_FOREACHID_PROCESS(data, scene->gpd, IDWALK_CB_USER);
  BKE_LIB_FOREACHID_PROCESS(data, scene->r.bake.cage_object, IDWALK_CB_NOP);
  if (scene->nodetree) {
    /* nodetree **are owned by IDs**, treat them as mere sub-data and not real ID! */
    BKE_library_foreach_ID_embedded(data, (ID **)&scene->nodetree);
  }
  if (scene->ed) {
    Sequence *seq;
    SEQP_BEGIN (scene->ed, seq) {
      BKE_LIB_FOREACHID_PROCESS(data, seq->scene, IDWALK_CB_NEVER_SELF);
      BKE_LIB_FOREACHID_PROCESS(data, seq->scene_camera, IDWALK_CB_NOP);
      BKE_LIB_FOREACHID_PROCESS(data, seq->clip, IDWALK_CB_USER);
      BKE_LIB_FOREACHID_PROCESS(data, seq->mask, IDWALK_CB_USER);
      BKE_LIB_FOREACHID_PROCESS(data, seq->sound, IDWALK_CB_USER);
      IDP_foreach_property(
          seq->prop, IDP_TYPE_FILTER_ID, BKE_lib_query_idpropertiesForeachIDLink_callback, data);
      LISTBASE_FOREACH (SequenceModifierData *, smd, &seq->modifiers) {
        BKE_LIB_FOREACHID_PROCESS(data, smd->mask_id, IDWALK_CB_USER);
      }

      if (seq->type == SEQ_TYPE_TEXT && seq->effectdata) {
        TextVars *text_data = seq->effectdata;
        BKE_LIB_FOREACHID_PROCESS(data, text_data->text_font, IDWALK_CB_USER);
      }
    }
    SEQ_END;
  }

  /* This pointer can be NULL during old files reading, better be safe than sorry. */
  if (scene->master_collection != NULL) {
    BKE_library_foreach_ID_embedded(data, (ID **)&scene->master_collection);
  }

  LISTBASE_FOREACH (ViewLayer *, view_layer, &scene->view_layers) {
    BKE_LIB_FOREACHID_PROCESS(data, view_layer->mat_override, IDWALK_CB_USER);

    LISTBASE_FOREACH (Base *, base, &view_layer->object_bases) {
      BKE_LIB_FOREACHID_PROCESS(data, base->object, IDWALK_CB_NOP);
    }

    library_foreach_layer_collection(data, &view_layer->layer_collections);

    LISTBASE_FOREACH (FreestyleModuleConfig *, fmc, &view_layer->freestyle_config.modules) {
      if (fmc->script) {
        BKE_LIB_FOREACHID_PROCESS(data, fmc->script, IDWALK_CB_NOP);
      }
    }

    LISTBASE_FOREACH (FreestyleLineSet *, fls, &view_layer->freestyle_config.linesets) {
      if (fls->group) {
        BKE_LIB_FOREACHID_PROCESS(data, fls->group, IDWALK_CB_USER);
      }

      if (fls->linestyle) {
        BKE_LIB_FOREACHID_PROCESS(data, fls->linestyle, IDWALK_CB_USER);
      }
    }
  }

  LISTBASE_FOREACH (TimeMarker *, marker, &scene->markers) {
    BKE_LIB_FOREACHID_PROCESS(data, marker->camera, IDWALK_CB_NOP);
  }

  ToolSettings *toolsett = scene->toolsettings;
  if (toolsett) {
    BKE_LIB_FOREACHID_PROCESS(data, toolsett->particle.scene, IDWALK_CB_NOP);
    BKE_LIB_FOREACHID_PROCESS(data, toolsett->particle.object, IDWALK_CB_NOP);
    BKE_LIB_FOREACHID_PROCESS(data, toolsett->particle.shape_object, IDWALK_CB_NOP);

    library_foreach_paint(data, &toolsett->imapaint.paint);
    BKE_LIB_FOREACHID_PROCESS(data, toolsett->imapaint.stencil, IDWALK_CB_USER);
    BKE_LIB_FOREACHID_PROCESS(data, toolsett->imapaint.clone, IDWALK_CB_USER);
    BKE_LIB_FOREACHID_PROCESS(data, toolsett->imapaint.canvas, IDWALK_CB_USER);

    if (toolsett->vpaint) {
      library_foreach_paint(data, &toolsett->vpaint->paint);
    }
    if (toolsett->wpaint) {
      library_foreach_paint(data, &toolsett->wpaint->paint);
    }
    if (toolsett->sculpt) {
      library_foreach_paint(data, &toolsett->sculpt->paint);
      BKE_LIB_FOREACHID_PROCESS(data, toolsett->sculpt->gravity_object, IDWALK_CB_NOP);
    }
    if (toolsett->uvsculpt) {
      library_foreach_paint(data, &toolsett->uvsculpt->paint);
    }
    if (toolsett->gp_paint) {
      library_foreach_paint(data, &toolsett->gp_paint->paint);
    }
    if (toolsett->gp_vertexpaint) {
      library_foreach_paint(data, &toolsett->gp_vertexpaint->paint);
    }
    if (toolsett->gp_sculptpaint) {
      library_foreach_paint(data, &toolsett->gp_sculptpaint->paint);
    }
    if (toolsett->gp_weightpaint) {
      library_foreach_paint(data, &toolsett->gp_weightpaint->paint);
    }

    BKE_LIB_FOREACHID_PROCESS(data, toolsett->gp_sculpt.guide.reference_object, IDWALK_CB_NOP);
  }

  if (scene->rigidbody_world) {
    BKE_rigidbody_world_id_loop(
        scene->rigidbody_world, library_foreach_rigidbodyworldSceneLooper, data);
  }
}

static void scene_foreach_cache(ID *id,
                                IDTypeForeachCacheFunctionCallback function_callback,
                                void *user_data)
{
  Scene *scene = (Scene *)id;
  IDCacheKey key = {
      .id_session_uuid = id->session_uuid,
      .offset_in_ID = offsetof(Scene, eevee.light_cache_data),
      .cache_v = scene->eevee.light_cache_data,
  };

  function_callback(id,
                    &key,
                    (void **)&scene->eevee.light_cache_data,
                    IDTYPE_CACHE_CB_FLAGS_PERSISTENT,
                    user_data);
}

IDTypeInfo IDType_ID_SCE = {
    .id_code = ID_SCE,
    .id_filter = FILTER_ID_SCE,
    .main_listbase_index = INDEX_ID_SCE,
    .struct_size = sizeof(Scene),
    .name = "Scene",
    .name_plural = "scenes",
    .translation_context = BLT_I18NCONTEXT_ID_SCENE,
    .flags = 0,

    .init_data = scene_init_data,
    .copy_data = scene_copy_data,
    .free_data = scene_free_data,
    /* For now default `BKE_lib_id_make_local_generic()` should work, may need more work though to
     * support all possible corner cases. */
    .make_local = NULL,
    .foreach_id = scene_foreach_id,
    .foreach_cache = scene_foreach_cache,
};

const char *RE_engine_id_BLENDER_EEVEE = "BLENDER_EEVEE";
const char *RE_engine_id_BLENDER_WORKBENCH = "BLENDER_WORKBENCH";
const char *RE_engine_id_CYCLES = "CYCLES";

void free_avicodecdata(AviCodecData *acd)
{
  if (acd) {
    if (acd->lpFormat) {
      MEM_freeN(acd->lpFormat);
      acd->lpFormat = NULL;
      acd->cbFormat = 0;
    }
    if (acd->lpParms) {
      MEM_freeN(acd->lpParms);
      acd->lpParms = NULL;
      acd->cbParms = 0;
    }
  }
}

static void remove_sequencer_fcurves(Scene *sce)
{
  AnimData *adt = BKE_animdata_from_id(&sce->id);

  if (adt && adt->action) {
    FCurve *fcu, *nextfcu;

    for (fcu = adt->action->curves.first; fcu; fcu = nextfcu) {
      nextfcu = fcu->next;

      if ((fcu->rna_path) && strstr(fcu->rna_path, "sequences_all")) {
        action_groups_remove_channel(adt->action, fcu);
        BKE_fcurve_free(fcu);
      }
    }
  }
}

/* flag -- copying options (see BKE_lib_id.h's LIB_ID_COPY_... flags for more). */
ToolSettings *BKE_toolsettings_copy(ToolSettings *toolsettings, const int flag)
{
  if (toolsettings == NULL) {
    return NULL;
  }
  ToolSettings *ts = MEM_dupallocN(toolsettings);
  if (ts->vpaint) {
    ts->vpaint = MEM_dupallocN(ts->vpaint);
    BKE_paint_copy(&ts->vpaint->paint, &ts->vpaint->paint, flag);
  }
  if (ts->wpaint) {
    ts->wpaint = MEM_dupallocN(ts->wpaint);
    BKE_paint_copy(&ts->wpaint->paint, &ts->wpaint->paint, flag);
  }
  if (ts->sculpt) {
    ts->sculpt = MEM_dupallocN(ts->sculpt);
    BKE_paint_copy(&ts->sculpt->paint, &ts->sculpt->paint, flag);
  }
  if (ts->uvsculpt) {
    ts->uvsculpt = MEM_dupallocN(ts->uvsculpt);
    BKE_paint_copy(&ts->uvsculpt->paint, &ts->uvsculpt->paint, flag);
  }
  if (ts->gp_paint) {
    ts->gp_paint = MEM_dupallocN(ts->gp_paint);
    BKE_paint_copy(&ts->gp_paint->paint, &ts->gp_paint->paint, flag);
  }
  if (ts->gp_vertexpaint) {
    ts->gp_vertexpaint = MEM_dupallocN(ts->gp_vertexpaint);
    BKE_paint_copy(&ts->gp_vertexpaint->paint, &ts->gp_vertexpaint->paint, flag);
  }
  if (ts->gp_sculptpaint) {
    ts->gp_sculptpaint = MEM_dupallocN(ts->gp_sculptpaint);
    BKE_paint_copy(&ts->gp_sculptpaint->paint, &ts->gp_sculptpaint->paint, flag);
  }
  if (ts->gp_weightpaint) {
    ts->gp_weightpaint = MEM_dupallocN(ts->gp_weightpaint);
    BKE_paint_copy(&ts->gp_weightpaint->paint, &ts->gp_weightpaint->paint, flag);
  }

  BKE_paint_copy(&ts->imapaint.paint, &ts->imapaint.paint, flag);
  ts->particle.paintcursor = NULL;
  ts->particle.scene = NULL;
  ts->particle.object = NULL;

  /* duplicate Grease Pencil interpolation curve */
  ts->gp_interpolate.custom_ipo = BKE_curvemapping_copy(ts->gp_interpolate.custom_ipo);
  /* duplicate Grease Pencil multiframe fallof */
  ts->gp_sculpt.cur_falloff = BKE_curvemapping_copy(ts->gp_sculpt.cur_falloff);
  ts->gp_sculpt.cur_primitive = BKE_curvemapping_copy(ts->gp_sculpt.cur_primitive);

  ts->custom_bevel_profile_preset = BKE_curveprofile_copy(ts->custom_bevel_profile_preset);
  return ts;
}

void BKE_toolsettings_free(ToolSettings *toolsettings)
{
  if (toolsettings == NULL) {
    return;
  }
  if (toolsettings->vpaint) {
    BKE_paint_free(&toolsettings->vpaint->paint);
    MEM_freeN(toolsettings->vpaint);
  }
  if (toolsettings->wpaint) {
    BKE_paint_free(&toolsettings->wpaint->paint);
    MEM_freeN(toolsettings->wpaint);
  }
  if (toolsettings->sculpt) {
    BKE_paint_free(&toolsettings->sculpt->paint);
    MEM_freeN(toolsettings->sculpt);
  }
  if (toolsettings->uvsculpt) {
    BKE_paint_free(&toolsettings->uvsculpt->paint);
    MEM_freeN(toolsettings->uvsculpt);
  }
  if (toolsettings->gp_paint) {
    BKE_paint_free(&toolsettings->gp_paint->paint);
    MEM_freeN(toolsettings->gp_paint);
  }
  if (toolsettings->gp_vertexpaint) {
    BKE_paint_free(&toolsettings->gp_vertexpaint->paint);
    MEM_freeN(toolsettings->gp_vertexpaint);
  }
  if (toolsettings->gp_sculptpaint) {
    BKE_paint_free(&toolsettings->gp_sculptpaint->paint);
    MEM_freeN(toolsettings->gp_sculptpaint);
  }
  if (toolsettings->gp_weightpaint) {
    BKE_paint_free(&toolsettings->gp_weightpaint->paint);
    MEM_freeN(toolsettings->gp_weightpaint);
  }
  BKE_paint_free(&toolsettings->imapaint.paint);

  /* free Grease Pencil interpolation curve */
  if (toolsettings->gp_interpolate.custom_ipo) {
    BKE_curvemapping_free(toolsettings->gp_interpolate.custom_ipo);
  }
  /* free Grease Pencil multiframe falloff curve */
  if (toolsettings->gp_sculpt.cur_falloff) {
    BKE_curvemapping_free(toolsettings->gp_sculpt.cur_falloff);
  }
  if (toolsettings->gp_sculpt.cur_primitive) {
    BKE_curvemapping_free(toolsettings->gp_sculpt.cur_primitive);
  }

  if (toolsettings->custom_bevel_profile_preset) {
    BKE_curveprofile_free(toolsettings->custom_bevel_profile_preset);
  }

  MEM_freeN(toolsettings);
}

void BKE_scene_copy_data_eevee(Scene *sce_dst, const Scene *sce_src)
{
  /* Copy eevee data between scenes. */
  sce_dst->eevee = sce_src->eevee;
  sce_dst->eevee.light_cache_data = NULL;
  sce_dst->eevee.light_cache_info[0] = '\0';
  /* TODO Copy the cache. */
}

Scene *BKE_scene_duplicate(Main *bmain, Scene *sce, eSceneCopyMethod type)
{
  Scene *sce_copy;

  /* TODO this should/could most likely be replaced by call to more generic code at some point...
   * But for now, let's keep it well isolated here. */
  if (type == SCE_COPY_EMPTY) {
    ListBase rv;

    sce_copy = BKE_scene_add(bmain, sce->id.name + 2);

    rv = sce_copy->r.views;
    BKE_curvemapping_free_data(&sce_copy->r.mblur_shutter_curve);
    sce_copy->r = sce->r;
    sce_copy->r.views = rv;
    sce_copy->unit = sce->unit;
    sce_copy->physics_settings = sce->physics_settings;
    sce_copy->audio = sce->audio;
    BKE_scene_copy_data_eevee(sce_copy, sce);

    if (sce->id.properties) {
      sce_copy->id.properties = IDP_CopyProperty(sce->id.properties);
    }

    MEM_freeN(sce_copy->toolsettings);
    BKE_sound_destroy_scene(sce_copy);

    /* copy color management settings */
    BKE_color_managed_display_settings_copy(&sce_copy->display_settings, &sce->display_settings);
    BKE_color_managed_view_settings_copy(&sce_copy->view_settings, &sce->view_settings);
    BKE_color_managed_colorspace_settings_copy(&sce_copy->sequencer_colorspace_settings,
                                               &sce->sequencer_colorspace_settings);

    BKE_color_managed_display_settings_copy(&sce_copy->r.im_format.display_settings,
                                            &sce->r.im_format.display_settings);
    BKE_color_managed_view_settings_copy(&sce_copy->r.im_format.view_settings,
                                         &sce->r.im_format.view_settings);

    BKE_color_managed_display_settings_copy(&sce_copy->r.bake.im_format.display_settings,
                                            &sce->r.bake.im_format.display_settings);
    BKE_color_managed_view_settings_copy(&sce_copy->r.bake.im_format.view_settings,
                                         &sce->r.bake.im_format.view_settings);

    BKE_curvemapping_copy_data(&sce_copy->r.mblur_shutter_curve, &sce->r.mblur_shutter_curve);

    /* viewport display settings */
    sce_copy->display = sce->display;

    /* tool settings */
    sce_copy->toolsettings = BKE_toolsettings_copy(sce->toolsettings, 0);

    /* make a private copy of the avicodecdata */
    if (sce->r.avicodecdata) {
      sce_copy->r.avicodecdata = MEM_dupallocN(sce->r.avicodecdata);
      sce_copy->r.avicodecdata->lpFormat = MEM_dupallocN(sce_copy->r.avicodecdata->lpFormat);
      sce_copy->r.avicodecdata->lpParms = MEM_dupallocN(sce_copy->r.avicodecdata->lpParms);
    }

    if (sce->r.ffcodecdata.properties) { /* intentionally check scen not sce. */
      sce_copy->r.ffcodecdata.properties = IDP_CopyProperty(sce->r.ffcodecdata.properties);
    }

    BKE_sound_reset_scene_runtime(sce_copy);

    /* grease pencil */
    sce_copy->gpd = NULL;

    sce_copy->preview = NULL;

    return sce_copy;
  }

  eDupli_ID_Flags duplicate_flags = U.dupflag | USER_DUP_OBJECT;

  BKE_id_copy(bmain, (ID *)sce, (ID **)&sce_copy);
  id_us_min(&sce_copy->id);
  id_us_ensure_real(&sce_copy->id);

  BKE_animdata_duplicate_id_action(bmain, &sce_copy->id, duplicate_flags);

  /* Extra actions, most notably SCE_FULL_COPY also duplicates several 'children' datablocks. */

  if (type == SCE_COPY_FULL) {
    /* Scene duplication is always root of duplication currently. */
    const bool is_subprocess = false;

    if (!is_subprocess) {
      BKE_main_id_tag_all(bmain, LIB_TAG_NEW, false);
      BKE_main_id_clear_newpoins(bmain);
      /* In case root duplicated ID is linked, assume we want to get a local copy of it and
       * duplicate all expected linked data. */
      if (ID_IS_LINKED(sce)) {
        duplicate_flags |= USER_DUP_LINKED_ID;
      }
    }

    /* Copy Freestyle LineStyle datablocks. */
    LISTBASE_FOREACH (ViewLayer *, view_layer_dst, &sce_copy->view_layers) {
      LISTBASE_FOREACH (FreestyleLineSet *, lineset, &view_layer_dst->freestyle_config.linesets) {
        BKE_id_copy_for_duplicate(bmain, (ID *)lineset->linestyle, duplicate_flags);
      }
    }

    /* Full copy of world (included animations) */
    BKE_id_copy_for_duplicate(bmain, (ID *)sce->world, duplicate_flags);

    /* Full copy of GreasePencil. */
    BKE_id_copy_for_duplicate(bmain, (ID *)sce->gpd, duplicate_flags);

    /* Deep-duplicate collections and objects (using preferences' settings for which sub-data to
     * duplicate along the object itself). */
    BKE_collection_duplicate(
        bmain, NULL, sce_copy->master_collection, duplicate_flags, LIB_ID_DUPLICATE_IS_SUBPROCESS);

    if (!is_subprocess) {
      /* This code will follow into all ID links using an ID tagged with LIB_TAG_NEW.*/
      BKE_libblock_relink_to_newid(&sce_copy->id);

#ifndef NDEBUG
      /* Call to `BKE_libblock_relink_to_newid` above is supposed to have cleared all those
       * flags. */
      ID *id_iter;
      FOREACH_MAIN_ID_BEGIN (bmain, id_iter) {
        BLI_assert((id_iter->tag & LIB_TAG_NEW) == 0);
      }
      FOREACH_MAIN_ID_END;
#endif

      /* Cleanup. */
      BKE_main_id_tag_all(bmain, LIB_TAG_NEW, false);
      BKE_main_id_clear_newpoins(bmain);

      BKE_main_collection_sync(bmain);
    }
<<<<<<< HEAD
    else {
      /* Remove sequencer if not full copy */
      /* XXX Why in Hell? :/ */
      remove_sequencer_fcurves(sce_copy);
      BKE_sequencer_editing_free(sce_copy, true);
    }

    /*  Line Art  data */
    BKE_lineart_copy_data(sce, sce_copy);

    return sce_copy;
=======
>>>>>>> b522e834
  }
  else {
    /* Remove sequencer if not full copy */
    /* XXX Why in Hell? :/ */
    remove_sequencer_fcurves(sce_copy);
    BKE_sequencer_editing_free(sce_copy, true);
  }

  return sce_copy;
}

void BKE_scene_groups_relink(Scene *sce)
{
  if (sce->rigidbody_world) {
    BKE_rigidbody_world_groups_relink(sce->rigidbody_world);
  }
}

Scene *BKE_scene_add(Main *bmain, const char *name)
{
  Scene *sce;

  sce = BKE_libblock_alloc(bmain, ID_SCE, name, 0);
  id_us_min(&sce->id);
  id_us_ensure_real(&sce->id);

  scene_init_data(&sce->id);

  return sce;
}

/**
 * Check if there is any instance of the object in the scene
 */
bool BKE_scene_object_find(Scene *scene, Object *ob)
{
  LISTBASE_FOREACH (ViewLayer *, view_layer, &scene->view_layers) {
    if (BLI_findptr(&view_layer->object_bases, ob, offsetof(Base, object))) {
      return true;
    }
  }
  return false;
}

Object *BKE_scene_object_find_by_name(const Scene *scene, const char *name)
{
  LISTBASE_FOREACH (ViewLayer *, view_layer, &scene->view_layers) {
    LISTBASE_FOREACH (Base *, base, &view_layer->object_bases) {
      if (STREQ(base->object->id.name + 2, name)) {
        return base->object;
      }
    }
  }
  return NULL;
}

/**
 * Sets the active scene, mainly used when running in background mode
 * (``--scene`` command line argument).
 * This is also called to set the scene directly, bypassing windowing code.
 * Otherwise #WM_window_set_active_scene is used when changing scenes by the user.
 */
void BKE_scene_set_background(Main *bmain, Scene *scene)
{
  Object *ob;

  /* check for cyclic sets, for reading old files but also for definite security (py?) */
  BKE_scene_validate_setscene(bmain, scene);

  /* deselect objects (for dataselect) */
  for (ob = bmain->objects.first; ob; ob = ob->id.next) {
    ob->flag &= ~SELECT;
  }

  /* copy layers and flags from bases to objects */
  LISTBASE_FOREACH (ViewLayer *, view_layer, &scene->view_layers) {
    LISTBASE_FOREACH (Base *, base, &view_layer->object_bases) {
      ob = base->object;
      /* collection patch... */
      BKE_scene_object_base_flag_sync_from_base(base);
    }
  }
  /* No full animation update, this to enable render code to work
   * (render code calls own animation updates). */
}

/* called from creator_args.c */
Scene *BKE_scene_set_name(Main *bmain, const char *name)
{
  Scene *sce = (Scene *)BKE_libblock_find_name(bmain, ID_SCE, name);
  if (sce) {
    BKE_scene_set_background(bmain, sce);
    printf("Scene switch for render: '%s' in file: '%s'\n", name, BKE_main_blendfile_path(bmain));
    return sce;
  }

  printf("Can't find scene: '%s' in file: '%s'\n", name, BKE_main_blendfile_path(bmain));
  return NULL;
}

/* Used by metaballs, return *all* objects (including duplis)
 * existing in the scene (including scene's sets). */
int BKE_scene_base_iter_next(
    Depsgraph *depsgraph, SceneBaseIter *iter, Scene **scene, int val, Base **base, Object **ob)
{
  bool run_again = true;

  /* init */
  if (val == 0) {
    iter->phase = F_START;
    iter->dupob = NULL;
    iter->duplilist = NULL;
    iter->dupli_refob = NULL;
  }
  else {
    /* run_again is set when a duplilist has been ended */
    while (run_again) {
      run_again = false;

      /* the first base */
      if (iter->phase == F_START) {
        ViewLayer *view_layer = (depsgraph) ? DEG_get_evaluated_view_layer(depsgraph) :
                                              BKE_view_layer_context_active_PLACEHOLDER(*scene);
        *base = view_layer->object_bases.first;
        if (*base) {
          *ob = (*base)->object;
          iter->phase = F_SCENE;
        }
        else {
          /* exception: empty scene layer */
          while ((*scene)->set) {
            (*scene) = (*scene)->set;
            ViewLayer *view_layer_set = BKE_view_layer_default_render((*scene));
            if (view_layer_set->object_bases.first) {
              *base = view_layer_set->object_bases.first;
              *ob = (*base)->object;
              iter->phase = F_SCENE;
              break;
            }
          }
        }
      }
      else {
        if (*base && iter->phase != F_DUPLI) {
          *base = (*base)->next;
          if (*base) {
            *ob = (*base)->object;
          }
          else {
            if (iter->phase == F_SCENE) {
              /* (*scene) is finished, now do the set */
              while ((*scene)->set) {
                (*scene) = (*scene)->set;
                ViewLayer *view_layer_set = BKE_view_layer_default_render((*scene));
                if (view_layer_set->object_bases.first) {
                  *base = view_layer_set->object_bases.first;
                  *ob = (*base)->object;
                  break;
                }
              }
            }
          }
        }
      }

      if (*base == NULL) {
        iter->phase = F_START;
      }
      else {
        if (iter->phase != F_DUPLI) {
          if (depsgraph && (*base)->object->transflag & OB_DUPLI) {
            /* collections cannot be duplicated for metaballs yet,
             * this enters eternal loop because of
             * makeDispListMBall getting called inside of collection_duplilist */
            if ((*base)->object->instance_collection == NULL) {
              iter->duplilist = object_duplilist(depsgraph, (*scene), (*base)->object);

              iter->dupob = iter->duplilist->first;

              if (!iter->dupob) {
                free_object_duplilist(iter->duplilist);
                iter->duplilist = NULL;
              }
              iter->dupli_refob = NULL;
            }
          }
        }
        /* handle dupli's */
        if (iter->dupob) {
          (*base)->flag_legacy |= OB_FROMDUPLI;
          *ob = iter->dupob->ob;
          iter->phase = F_DUPLI;

          if (iter->dupli_refob != *ob) {
            if (iter->dupli_refob) {
              /* Restore previous object's real matrix. */
              copy_m4_m4(iter->dupli_refob->obmat, iter->omat);
            }
            /* Backup new object's real matrix. */
            iter->dupli_refob = *ob;
            copy_m4_m4(iter->omat, iter->dupli_refob->obmat);
          }
          copy_m4_m4((*ob)->obmat, iter->dupob->mat);

          iter->dupob = iter->dupob->next;
        }
        else if (iter->phase == F_DUPLI) {
          iter->phase = F_SCENE;
          (*base)->flag_legacy &= ~OB_FROMDUPLI;

          if (iter->dupli_refob) {
            /* Restore last object's real matrix. */
            copy_m4_m4(iter->dupli_refob->obmat, iter->omat);
            iter->dupli_refob = NULL;
          }

          free_object_duplilist(iter->duplilist);
          iter->duplilist = NULL;
          run_again = true;
        }
      }
    }
  }

  return iter->phase;
}

Scene *BKE_scene_find_from_collection(const Main *bmain, const Collection *collection)
{
  for (Scene *scene = bmain->scenes.first; scene; scene = scene->id.next) {
    LISTBASE_FOREACH (ViewLayer *, layer, &scene->view_layers) {
      if (BKE_view_layer_has_collection(layer, collection)) {
        return scene;
      }
    }
  }

  return NULL;
}

#ifdef DURIAN_CAMERA_SWITCH
Object *BKE_scene_camera_switch_find(Scene *scene)
{
  if (scene->r.mode & R_NO_CAMERA_SWITCH) {
    return NULL;
  }

  const int cfra = ((scene->r.images == scene->r.framapto) ?
                        scene->r.cfra :
                        (int)(scene->r.cfra *
                              ((float)scene->r.framapto / (float)scene->r.images)));
  int frame = -(MAXFRAME + 1);
  int min_frame = MAXFRAME + 1;
  Object *camera = NULL;
  Object *first_camera = NULL;

  LISTBASE_FOREACH (TimeMarker *, m, &scene->markers) {
    if (m->camera && (m->camera->restrictflag & OB_RESTRICT_RENDER) == 0) {
      if ((m->frame <= cfra) && (m->frame > frame)) {
        camera = m->camera;
        frame = m->frame;

        if (frame == cfra) {
          break;
        }
      }

      if (m->frame < min_frame) {
        first_camera = m->camera;
        min_frame = m->frame;
      }
    }
  }

  if (camera == NULL) {
    /* If there's no marker to the left of current frame,
     * use camera from left-most marker to solve all sort
     * of Schrodinger uncertainties.
     */
    return first_camera;
  }

  return camera;
}
#endif

bool BKE_scene_camera_switch_update(Scene *scene)
{
#ifdef DURIAN_CAMERA_SWITCH
  Object *camera = BKE_scene_camera_switch_find(scene);
  if (camera && (camera != scene->camera)) {
    scene->camera = camera;
    DEG_id_tag_update(&scene->id, ID_RECALC_COPY_ON_WRITE);
    return true;
  }
#else
  (void)scene;
#endif
  return false;
}

const char *BKE_scene_find_marker_name(const Scene *scene, int frame)
{
  const ListBase *markers = &scene->markers;
  const TimeMarker *m1, *m2;

  /* search through markers for match */
  for (m1 = markers->first, m2 = markers->last; m1 && m2; m1 = m1->next, m2 = m2->prev) {
    if (m1->frame == frame) {
      return m1->name;
    }

    if (m1 == m2) {
      break;
    }

    if (m2->frame == frame) {
      return m2->name;
    }
  }

  return NULL;
}

/* return the current marker for this frame,
 * we can have more than 1 marker per frame, this just returns the first :/ */
const char *BKE_scene_find_last_marker_name(const Scene *scene, int frame)
{
  const TimeMarker *marker, *best_marker = NULL;
  int best_frame = -MAXFRAME * 2;
  for (marker = scene->markers.first; marker; marker = marker->next) {
    if (marker->frame == frame) {
      return marker->name;
    }

    if (marker->frame > best_frame && marker->frame < frame) {
      best_marker = marker;
      best_frame = marker->frame;
    }
  }

  return best_marker ? best_marker->name : NULL;
}

int BKE_scene_frame_snap_by_seconds(Scene *scene, double interval_in_seconds, int cfra)
{
  const int fps = round_db_to_int(FPS * interval_in_seconds);
  const int second_prev = cfra - mod_i(cfra, fps);
  const int second_next = second_prev + fps;
  const int delta_prev = cfra - second_prev;
  const int delta_next = second_next - cfra;
  return (delta_prev < delta_next) ? second_prev : second_next;
}

void BKE_scene_remove_rigidbody_object(struct Main *bmain,
                                       Scene *scene,
                                       Object *ob,
                                       const bool free_us)
{
  /* remove rigid body constraint from world before removing object */
  if (ob->rigidbody_constraint) {
    BKE_rigidbody_remove_constraint(bmain, scene, ob, free_us);
  }
  /* remove rigid body object from world before removing object */
  if (ob->rigidbody_object) {
    BKE_rigidbody_remove_object(bmain, scene, ob, free_us);
  }
}

/* checks for cycle, returns 1 if it's all OK */
bool BKE_scene_validate_setscene(Main *bmain, Scene *sce)
{
  Scene *sce_iter;
  int a, totscene;

  if (sce->set == NULL) {
    return true;
  }
  totscene = BLI_listbase_count(&bmain->scenes);

  for (a = 0, sce_iter = sce; sce_iter->set; sce_iter = sce_iter->set, a++) {
    /* more iterations than scenes means we have a cycle */
    if (a > totscene) {
      /* the tested scene gets zero'ed, that's typically current scene */
      sce->set = NULL;
      return false;
    }
  }

  return true;
}

/**
 * This function is needed to cope with fractional frames, needed for motion blur & physics.
 */
float BKE_scene_frame_get(const Scene *scene)
{
  return BKE_scene_frame_to_ctime(scene, scene->r.cfra);
}

/* This function is used to obtain arbitrary fractional frames */
float BKE_scene_frame_to_ctime(const Scene *scene, const float frame)
{
  float ctime = frame;
  ctime += scene->r.subframe;
  ctime *= scene->r.framelen;

  return ctime;
}
/**
 * Sets the frame int/float components.
 */
void BKE_scene_frame_set(struct Scene *scene, double cfra)
{
  double intpart;
  scene->r.subframe = modf(cfra, &intpart);
  scene->r.cfra = (int)intpart;
}

/* -------------------------------------------------------------------- */
/** \name Scene Orientation Slots
 * \{ */

TransformOrientationSlot *BKE_scene_orientation_slot_get(Scene *scene, int slot_index)
{
  if ((scene->orientation_slots[slot_index].flag & SELECT) == 0) {
    slot_index = SCE_ORIENT_DEFAULT;
  }
  return &scene->orientation_slots[slot_index];
}

TransformOrientationSlot *BKE_scene_orientation_slot_get_from_flag(Scene *scene, int flag)
{
  BLI_assert(flag && !(flag & ~(V3D_GIZMO_SHOW_OBJECT_TRANSLATE | V3D_GIZMO_SHOW_OBJECT_ROTATE |
                                V3D_GIZMO_SHOW_OBJECT_SCALE)));
  int slot_index = SCE_ORIENT_DEFAULT;
  if (flag & V3D_GIZMO_SHOW_OBJECT_TRANSLATE) {
    slot_index = SCE_ORIENT_TRANSLATE;
  }
  else if (flag & V3D_GIZMO_SHOW_OBJECT_ROTATE) {
    slot_index = SCE_ORIENT_ROTATE;
  }
  else if (flag & V3D_GIZMO_SHOW_OBJECT_SCALE) {
    slot_index = SCE_ORIENT_SCALE;
  }
  return BKE_scene_orientation_slot_get(scene, slot_index);
}

/**
 * Activate a transform orientation in a 3D view based on an enum value.
 *
 * \param orientation: If this is #V3D_ORIENT_CUSTOM or greater, the custom transform orientation
 * with index \a orientation - #V3D_ORIENT_CUSTOM gets activated.
 */
void BKE_scene_orientation_slot_set_index(TransformOrientationSlot *orient_slot, int orientation)
{
  const bool is_custom = orientation >= V3D_ORIENT_CUSTOM;
  orient_slot->type = is_custom ? V3D_ORIENT_CUSTOM : orientation;
  orient_slot->index_custom = is_custom ? (orientation - V3D_ORIENT_CUSTOM) : -1;
}

int BKE_scene_orientation_slot_get_index(const TransformOrientationSlot *orient_slot)
{
  return (orient_slot->type == V3D_ORIENT_CUSTOM) ?
             (orient_slot->type + orient_slot->index_custom) :
             orient_slot->type;
}

/** \} */

static bool check_rendered_viewport_visible(Main *bmain)
{
  wmWindowManager *wm = bmain->wm.first;
  wmWindow *window;
  for (window = wm->windows.first; window != NULL; window = window->next) {
    const bScreen *screen = BKE_workspace_active_screen_get(window->workspace_hook);
    Scene *scene = window->scene;
    RenderEngineType *type = RE_engines_find(scene->r.engine);

    if (type->draw_engine || !type->render) {
      continue;
    }

    for (ScrArea *area = screen->areabase.first; area != NULL; area = area->next) {
      View3D *v3d = area->spacedata.first;
      if (area->spacetype != SPACE_VIEW3D) {
        continue;
      }
      if (v3d->shading.type == OB_RENDER) {
        return true;
      }
    }
  }
  return false;
}

/* TODO(campbell): shouldn't we be able to use 'DEG_get_view_layer' here?
 * Currently this is NULL on load, so don't. */
static void prepare_mesh_for_viewport_render(Main *bmain, const ViewLayer *view_layer)
{
  /* This is needed to prepare mesh to be used by the render
   * engine from the viewport rendering. We do loading here
   * so all the objects which shares the same mesh datablock
   * are nicely tagged for update and updated.
   *
   * This makes it so viewport render engine doesn't need to
   * call loading of the edit data for the mesh objects.
   */

  Object *obedit = OBEDIT_FROM_VIEW_LAYER(view_layer);
  if (obedit) {
    Mesh *mesh = obedit->data;
    if ((obedit->type == OB_MESH) &&
        ((obedit->id.recalc & ID_RECALC_ALL) || (mesh->id.recalc & ID_RECALC_ALL))) {
      if (check_rendered_viewport_visible(bmain)) {
        BMesh *bm = mesh->edit_mesh->bm;
        BM_mesh_bm_to_me(bmain,
                         bm,
                         mesh,
                         (&(struct BMeshToMeshParams){
                             .calc_object_remap = true,
                             .update_shapekey_indices = true,
                         }));
        DEG_id_tag_update(&mesh->id, 0);
      }
    }
  }
}

void BKE_scene_update_sound(Depsgraph *depsgraph, Main *bmain)
{
  Scene *scene = DEG_get_evaluated_scene(depsgraph);
  const int recalc = scene->id.recalc;
  BKE_sound_ensure_scene(scene);
  if (recalc & ID_RECALC_AUDIO_SEEK) {
    BKE_sound_seek_scene(bmain, scene);
  }
  if (recalc & ID_RECALC_AUDIO_FPS) {
    BKE_sound_update_fps(bmain, scene);
  }
  if (recalc & ID_RECALC_AUDIO_VOLUME) {
    BKE_sound_set_scene_volume(scene, scene->audio.volume);
  }
  if (recalc & ID_RECALC_AUDIO_MUTE) {
    const bool is_mute = (scene->audio.flag & AUDIO_MUTE);
    BKE_sound_mute_scene(scene, is_mute);
  }
  if (recalc & ID_RECALC_AUDIO_LISTENER) {
    BKE_sound_update_scene_listener(scene);
  }
  BKE_sound_update_scene(depsgraph, scene);
}

void BKE_scene_update_tag_audio_volume(Depsgraph *UNUSED(depsgraph), Scene *scene)
{
  BLI_assert(DEG_is_evaluated_id(&scene->id));
  /* The volume is actually updated in BKE_scene_update_sound(), from either
   * scene_graph_update_tagged() or from BKE_scene_graph_update_for_newframe(). */
  scene->id.recalc |= ID_RECALC_AUDIO_VOLUME;
}

/* TODO(sergey): This actually should become view_layer_graph or so.
 * Same applies to update_for_newframe.
 *
 * If only_if_tagged is truth then the function will do nothing if the dependency graph is up
 * to date already.
 */
static void scene_graph_update_tagged(Depsgraph *depsgraph, Main *bmain, bool only_if_tagged)
{
  if (only_if_tagged && DEG_is_fully_evaluated(depsgraph)) {
    return;
  }

  Scene *scene = DEG_get_input_scene(depsgraph);
  ViewLayer *view_layer = DEG_get_input_view_layer(depsgraph);

  bool run_callbacks = DEG_id_type_any_updated(depsgraph);
  if (run_callbacks) {
    BKE_callback_exec_id(bmain, &scene->id, BKE_CB_EVT_DEPSGRAPH_UPDATE_PRE);
  }

  for (int pass = 0; pass < 2; pass++) {
    /* (Re-)build dependency graph if needed. */
    DEG_graph_relations_update(depsgraph, bmain, scene, view_layer);
    /* Uncomment this to check if graph was properly tagged for update. */
    // DEG_debug_graph_relations_validate(depsgraph, bmain, scene);
    /* Flush editing data if needed. */
    prepare_mesh_for_viewport_render(bmain, view_layer);
    /* Update all objects: drivers, matrices, displists, etc. flags set
     * by depgraph or manual, no layer check here, gets correct flushed.
     */
    DEG_evaluate_on_refresh(bmain, depsgraph);
    /* Update sound system. */
    BKE_scene_update_sound(depsgraph, bmain);
    /* Notify python about depsgraph update. */
    if (run_callbacks) {
      BKE_callback_exec_id_depsgraph(
          bmain, &scene->id, depsgraph, BKE_CB_EVT_DEPSGRAPH_UPDATE_POST);

      /* It is possible that the custom callback modified scene and removed some IDs from the main
       * database. In this case DEG_ids_clear_recalc() will crash because it iterates over all IDs
       * which depsgraph was built for.
       *
       * The solution is to update relations prior to this call, avoiding access to freed IDs.
       * Should be safe because relations update is supposed to preserve flags of all IDs which are
       * still a part of the dependency graph. If an ID is kicked out of the dependency graph it
       * should also be fine because when/if it's added to another dependency graph it will need to
       * be tagged for an update anyway.
       *
       * If there are no relations changed by the callback this call will do nothing. */
      DEG_graph_relations_update(depsgraph, bmain, scene, view_layer);
    }
    /* Inform editors about possible changes. */
    DEG_ids_check_recalc(bmain, depsgraph, scene, view_layer, false);
    /* Clear recalc flags. */
    DEG_ids_clear_recalc(bmain, depsgraph);

    /* If user callback did not tag anything for update we can skip second iteration.
     * Otherwise we update scene once again, but without running callbacks to bring
     * scene to a fully evaluated state with user modifications taken into account. */
    if (DEG_is_fully_evaluated(depsgraph)) {
      break;
    }

    run_callbacks = false;
  }
}

void BKE_scene_graph_update_tagged(Depsgraph *depsgraph, Main *bmain)
{
  scene_graph_update_tagged(depsgraph, bmain, false);
}

void BKE_scene_graph_evaluated_ensure(Depsgraph *depsgraph, Main *bmain)
{
  scene_graph_update_tagged(depsgraph, bmain, true);
}

/* applies changes right away, does all sets too */
void BKE_scene_graph_update_for_newframe(Depsgraph *depsgraph, Main *bmain)
{
  Scene *scene = DEG_get_input_scene(depsgraph);
  ViewLayer *view_layer = DEG_get_input_view_layer(depsgraph);

  /* Keep this first. */
  BKE_callback_exec_id(bmain, &scene->id, BKE_CB_EVT_FRAME_CHANGE_PRE);

  for (int pass = 0; pass < 2; pass++) {
    /* Update animated image textures for particles, modifiers, gpu, etc,
     * call this at the start so modifiers with textures don't lag 1 frame.
     */
    BKE_image_editors_update_frame(bmain, scene->r.cfra);
    BKE_sound_set_cfra(scene->r.cfra);
    DEG_graph_relations_update(depsgraph, bmain, scene, view_layer);
    /* Update all objects: drivers, matrices, displists, etc. flags set
     * by depgraph or manual, no layer check here, gets correct flushed.
     *
     * NOTE: Only update for new frame on first iteration. Second iteration is for ensuring user
     * edits from callback are properly taken into account. Doing a time update on those would
     * loose any possible unkeyed changes made by the handler. */
    if (pass == 0) {
      const float ctime = BKE_scene_frame_get(scene);
      DEG_evaluate_on_framechange(bmain, depsgraph, ctime);
    }
    else {
      DEG_evaluate_on_refresh(bmain, depsgraph);
    }
    /* Update sound system animation. */
    BKE_scene_update_sound(depsgraph, bmain);

    /* Notify editors and python about recalc. */
    if (pass == 0) {
      BKE_callback_exec_id_depsgraph(bmain, &scene->id, depsgraph, BKE_CB_EVT_FRAME_CHANGE_POST);

      /* NOTE: Similar to this case in scene_graph_update_tagged(). Need to ensure that
       * DEG_ids_clear_recalc() doesn't access freed memory of possibly removed ID. */
      DEG_graph_relations_update(depsgraph, bmain, scene, view_layer);
    }

    /* Inform editors about possible changes. */
    DEG_ids_check_recalc(bmain, depsgraph, scene, view_layer, true);
    /* clear recalc flags */
    DEG_ids_clear_recalc(bmain, depsgraph);

    /* If user callback did not tag anything for update we can skip second iteration.
     * Otherwise we update scene once again, but without running callbacks to bring
     * scene to a fully evaluated state with user modifications taken into account. */
    if (DEG_is_fully_evaluated(depsgraph)) {
      break;
    }
  }
}

/**
 * Ensures given scene/view_layer pair has a valid, up-to-date depsgraph.
 *
 * \warning Sets matching depsgraph as active,
 * so should only be called from the active editing context (usually, from operators).
 */
void BKE_scene_view_layer_graph_evaluated_ensure(Main *bmain, Scene *scene, ViewLayer *view_layer)
{
  Depsgraph *depsgraph = BKE_scene_get_depsgraph(bmain, scene, view_layer, true);
  DEG_make_active(depsgraph);
  BKE_scene_graph_update_tagged(depsgraph, bmain);
}

/* return default view */
SceneRenderView *BKE_scene_add_render_view(Scene *sce, const char *name)
{
  SceneRenderView *srv;

  if (!name) {
    name = DATA_("RenderView");
  }

  srv = MEM_callocN(sizeof(SceneRenderView), "new render view");
  BLI_strncpy(srv->name, name, sizeof(srv->name));
  BLI_uniquename(&sce->r.views,
                 srv,
                 DATA_("RenderView"),
                 '.',
                 offsetof(SceneRenderView, name),
                 sizeof(srv->name));
  BLI_addtail(&sce->r.views, srv);

  return srv;
}

bool BKE_scene_remove_render_view(Scene *scene, SceneRenderView *srv)
{
  const int act = BLI_findindex(&scene->r.views, srv);

  if (act == -1) {
    return false;
  }
  if (scene->r.views.first == scene->r.views.last) {
    /* ensure 1 view is kept */
    return false;
  }

  BLI_remlink(&scene->r.views, srv);
  MEM_freeN(srv);

  scene->r.actview = 0;

  return true;
}

/* render simplification */

int get_render_subsurf_level(const RenderData *r, int lvl, bool for_render)
{
  if (r->mode & R_SIMPLIFY) {
    if (for_render) {
      return min_ii(r->simplify_subsurf_render, lvl);
    }

    return min_ii(r->simplify_subsurf, lvl);
  }

  return lvl;
}

int get_render_child_particle_number(const RenderData *r, int num, bool for_render)
{
  if (r->mode & R_SIMPLIFY) {
    if (for_render) {
      return (int)(r->simplify_particles_render * num);
    }

    return (int)(r->simplify_particles * num);
  }

  return num;
}

/**
 * Helper function for the SETLOOPER and SETLOOPER_VIEW_LAYER macros
 *
 * It iterates over the bases of the active layer and then the bases
 * of the active layer of the background (set) scenes recursively.
 */
Base *_setlooper_base_step(Scene **sce_iter, ViewLayer *view_layer, Base *base)
{
  if (base && base->next) {
    /* Common case, step to the next. */
    return base->next;
  }
  if ((base == NULL) && (view_layer != NULL)) {
    /* First time looping, return the scenes first base. */
    /* For the first loop we should get the layer from workspace when available. */
    if (view_layer->object_bases.first) {
      return (Base *)view_layer->object_bases.first;
    }
    /* No base on this scene layer. */
    goto next_set;
  }
  else {
  next_set:
    /* Reached the end, get the next base in the set. */
    while ((*sce_iter = (*sce_iter)->set)) {
      ViewLayer *view_layer_set = BKE_view_layer_default_render((*sce_iter));
      base = (Base *)view_layer_set->object_bases.first;

      if (base) {
        return base;
      }
    }
  }

  return NULL;
}

bool BKE_scene_use_shading_nodes_custom(Scene *scene)
{
  RenderEngineType *type = RE_engines_find(scene->r.engine);
  return (type && type->flag & RE_USE_SHADING_NODES_CUSTOM);
}

bool BKE_scene_use_spherical_stereo(Scene *scene)
{
  RenderEngineType *type = RE_engines_find(scene->r.engine);
  return (type && type->flag & RE_USE_SPHERICAL_STEREO);
}

bool BKE_scene_uses_blender_eevee(const Scene *scene)
{
  return STREQ(scene->r.engine, RE_engine_id_BLENDER_EEVEE);
}

bool BKE_scene_uses_blender_workbench(const Scene *scene)
{
  return STREQ(scene->r.engine, RE_engine_id_BLENDER_WORKBENCH);
}

bool BKE_scene_uses_cycles(const Scene *scene)
{
  return STREQ(scene->r.engine, RE_engine_id_CYCLES);
}

void BKE_scene_base_flag_to_objects(ViewLayer *view_layer)
{
  Base *base = view_layer->object_bases.first;

  while (base) {
    BKE_scene_object_base_flag_sync_from_base(base);
    base = base->next;
  }
}

/**
 * Synchronize object base flags
 *
 * This is usually handled by the depsgraph.
 * However, in rare occasions we need to use the latest object flags
 * before depsgraph is fully updated.
 *
 * It should (ideally) only run for copy-on-written objects since this is
 * runtime data generated per-viewlayer.
 */
void BKE_scene_object_base_flag_sync_from_base(Base *base)
{
  Object *ob = base->object;
  ob->base_flag = base->flag;
}

void BKE_scene_disable_color_management(Scene *scene)
{
  ColorManagedDisplaySettings *display_settings = &scene->display_settings;
  ColorManagedViewSettings *view_settings = &scene->view_settings;
  const char *view;
  const char *none_display_name;

  none_display_name = IMB_colormanagement_display_get_none_name();

  BLI_strncpy(display_settings->display_device,
              none_display_name,
              sizeof(display_settings->display_device));

  view = IMB_colormanagement_view_get_default_name(display_settings->display_device);

  if (view) {
    BLI_strncpy(view_settings->view_transform, view, sizeof(view_settings->view_transform));
  }
}

bool BKE_scene_check_color_management_enabled(const Scene *scene)
{
  return !STREQ(scene->display_settings.display_device, "None");
}

bool BKE_scene_check_rigidbody_active(const Scene *scene)
{
  return scene && scene->rigidbody_world && scene->rigidbody_world->group &&
         !(scene->rigidbody_world->flag & RBW_FLAG_MUTED);
}

int BKE_render_num_threads(const RenderData *rd)
{
  int threads;

  /* override set from command line? */
  threads = BLI_system_num_threads_override_get();

  if (threads > 0) {
    return threads;
  }

  /* fixed number of threads specified in scene? */
  if (rd->mode & R_FIXED_THREADS) {
    threads = rd->threads;
  }
  else {
    threads = BLI_system_thread_count();
  }

  return max_ii(threads, 1);
}

int BKE_scene_num_threads(const Scene *scene)
{
  return BKE_render_num_threads(&scene->r);
}

int BKE_render_preview_pixel_size(const RenderData *r)
{
  if (r->preview_pixel_size == 0) {
    return (U.pixelsize > 1.5f) ? 2 : 1;
  }
  return r->preview_pixel_size;
}

/**
 * Apply the needed correction factor to value, based on unit_type
 * (only length-related are affected currently) and unit->scale_length.
 */
double BKE_scene_unit_scale(const UnitSettings *unit, const int unit_type, double value)
{
  if (unit->system == USER_UNIT_NONE) {
    /* Never apply scale_length when not using a unit setting! */
    return value;
  }

  switch (unit_type) {
    case B_UNIT_LENGTH:
    case B_UNIT_VELOCITY:
    case B_UNIT_ACCELERATION:
      return value * (double)unit->scale_length;
    case B_UNIT_AREA:
    case B_UNIT_POWER:
      return value * pow(unit->scale_length, 2);
    case B_UNIT_VOLUME:
      return value * pow(unit->scale_length, 3);
    case B_UNIT_MASS:
      return value * pow(unit->scale_length, 3);
    case B_UNIT_CAMERA: /* *Do not* use scene's unit scale for camera focal lens! See T42026. */
    default:
      return value;
  }
}

/******************** multiview *************************/

int BKE_scene_multiview_num_views_get(const RenderData *rd)
{
  SceneRenderView *srv;
  int totviews = 0;

  if ((rd->scemode & R_MULTIVIEW) == 0) {
    return 1;
  }

  if (rd->views_format == SCE_VIEWS_FORMAT_STEREO_3D) {
    srv = BLI_findstring(&rd->views, STEREO_LEFT_NAME, offsetof(SceneRenderView, name));
    if ((srv && srv->viewflag & SCE_VIEW_DISABLE) == 0) {
      totviews++;
    }

    srv = BLI_findstring(&rd->views, STEREO_RIGHT_NAME, offsetof(SceneRenderView, name));
    if ((srv && srv->viewflag & SCE_VIEW_DISABLE) == 0) {
      totviews++;
    }
  }
  else {
    for (srv = rd->views.first; srv; srv = srv->next) {
      if ((srv->viewflag & SCE_VIEW_DISABLE) == 0) {
        totviews++;
      }
    }
  }
  return totviews;
}

bool BKE_scene_multiview_is_stereo3d(const RenderData *rd)
{
  SceneRenderView *srv[2];

  if ((rd->scemode & R_MULTIVIEW) == 0) {
    return false;
  }

  srv[0] = (SceneRenderView *)BLI_findstring(
      &rd->views, STEREO_LEFT_NAME, offsetof(SceneRenderView, name));
  srv[1] = (SceneRenderView *)BLI_findstring(
      &rd->views, STEREO_RIGHT_NAME, offsetof(SceneRenderView, name));

  return (srv[0] && ((srv[0]->viewflag & SCE_VIEW_DISABLE) == 0) && srv[1] &&
          ((srv[1]->viewflag & SCE_VIEW_DISABLE) == 0));
}

/* return whether to render this SceneRenderView */
bool BKE_scene_multiview_is_render_view_active(const RenderData *rd, const SceneRenderView *srv)
{
  if (srv == NULL) {
    return false;
  }

  if ((rd->scemode & R_MULTIVIEW) == 0) {
    return false;
  }

  if ((srv->viewflag & SCE_VIEW_DISABLE)) {
    return false;
  }

  if (rd->views_format == SCE_VIEWS_FORMAT_MULTIVIEW) {
    return true;
  }

  /* SCE_VIEWS_SETUP_BASIC */
  if (STREQ(srv->name, STEREO_LEFT_NAME) || STREQ(srv->name, STEREO_RIGHT_NAME)) {
    return true;
  }

  return false;
}

/* return true if viewname is the first or if the name is NULL or not found */
bool BKE_scene_multiview_is_render_view_first(const RenderData *rd, const char *viewname)
{
  SceneRenderView *srv;

  if ((rd->scemode & R_MULTIVIEW) == 0) {
    return true;
  }

  if ((!viewname) || (!viewname[0])) {
    return true;
  }

  for (srv = rd->views.first; srv; srv = srv->next) {
    if (BKE_scene_multiview_is_render_view_active(rd, srv)) {
      return STREQ(viewname, srv->name);
    }
  }

  return true;
}

/* return true if viewname is the last or if the name is NULL or not found */
bool BKE_scene_multiview_is_render_view_last(const RenderData *rd, const char *viewname)
{
  SceneRenderView *srv;

  if ((rd->scemode & R_MULTIVIEW) == 0) {
    return true;
  }

  if ((!viewname) || (!viewname[0])) {
    return true;
  }

  for (srv = rd->views.last; srv; srv = srv->prev) {
    if (BKE_scene_multiview_is_render_view_active(rd, srv)) {
      return STREQ(viewname, srv->name);
    }
  }

  return true;
}

SceneRenderView *BKE_scene_multiview_render_view_findindex(const RenderData *rd, const int view_id)
{
  SceneRenderView *srv;
  size_t nr;

  if ((rd->scemode & R_MULTIVIEW) == 0) {
    return NULL;
  }

  for (srv = rd->views.first, nr = 0; srv; srv = srv->next) {
    if (BKE_scene_multiview_is_render_view_active(rd, srv)) {
      if (nr++ == view_id) {
        return srv;
      }
    }
  }
  return srv;
}

const char *BKE_scene_multiview_render_view_name_get(const RenderData *rd, const int view_id)
{
  SceneRenderView *srv = BKE_scene_multiview_render_view_findindex(rd, view_id);

  if (srv) {
    return srv->name;
  }

  return "";
}

int BKE_scene_multiview_view_id_get(const RenderData *rd, const char *viewname)
{
  SceneRenderView *srv;
  size_t nr;

  if ((!rd) || ((rd->scemode & R_MULTIVIEW) == 0)) {
    return 0;
  }

  if ((!viewname) || (!viewname[0])) {
    return 0;
  }

  for (srv = rd->views.first, nr = 0; srv; srv = srv->next) {
    if (BKE_scene_multiview_is_render_view_active(rd, srv)) {
      if (STREQ(viewname, srv->name)) {
        return nr;
      }

      nr += 1;
    }
  }

  return 0;
}

void BKE_scene_multiview_filepath_get(SceneRenderView *srv, const char *filepath, char *r_filepath)
{
  BLI_strncpy(r_filepath, filepath, FILE_MAX);
  BLI_path_suffix(r_filepath, FILE_MAX, srv->suffix, "");
}

/**
 * When multiview is not used the filepath is as usual (e.g., ``Image.jpg``).
 * When multiview is on, even if only one view is enabled the view is incorporated
 * into the file name (e.g., ``Image_L.jpg``). That allows for the user to re-render
 * individual views.
 */
void BKE_scene_multiview_view_filepath_get(const RenderData *rd,
                                           const char *filepath,
                                           const char *viewname,
                                           char *r_filepath)
{
  SceneRenderView *srv;
  char suffix[FILE_MAX];

  srv = BLI_findstring(&rd->views, viewname, offsetof(SceneRenderView, name));
  if (srv) {
    BLI_strncpy(suffix, srv->suffix, sizeof(suffix));
  }
  else {
    BLI_strncpy(suffix, viewname, sizeof(suffix));
  }

  BLI_strncpy(r_filepath, filepath, FILE_MAX);
  BLI_path_suffix(r_filepath, FILE_MAX, suffix, "");
}

const char *BKE_scene_multiview_view_suffix_get(const RenderData *rd, const char *viewname)
{
  SceneRenderView *srv;

  if ((viewname == NULL) || (viewname[0] == '\0')) {
    return viewname;
  }

  srv = BLI_findstring(&rd->views, viewname, offsetof(SceneRenderView, name));
  if (srv) {
    return srv->suffix;
  }

  return viewname;
}

const char *BKE_scene_multiview_view_id_suffix_get(const RenderData *rd, const int view_id)
{
  if ((rd->scemode & R_MULTIVIEW) == 0) {
    return "";
  }

  const char *viewname = BKE_scene_multiview_render_view_name_get(rd, view_id);
  return BKE_scene_multiview_view_suffix_get(rd, viewname);
}

void BKE_scene_multiview_view_prefix_get(Scene *scene,
                                         const char *name,
                                         char *r_prefix,
                                         const char **r_ext)
{
  SceneRenderView *srv;
  size_t index_act;
  const char *suf_act;
  const char delims[] = {'.', '\0'};

  r_prefix[0] = '\0';

  /* begin of extension */
  index_act = BLI_str_rpartition(name, delims, r_ext, &suf_act);
  if (*r_ext == NULL) {
    return;
  }
  BLI_assert(index_act > 0);
  UNUSED_VARS_NDEBUG(index_act);

  for (srv = scene->r.views.first; srv; srv = srv->next) {
    if (BKE_scene_multiview_is_render_view_active(&scene->r, srv)) {
      const size_t len = strlen(srv->suffix);
      const size_t ext_len = strlen(*r_ext);
      if (ext_len >= len && STREQLEN(*r_ext - len, srv->suffix, len)) {
        BLI_strncpy(r_prefix, name, strlen(name) - ext_len - len + 1);
        break;
      }
    }
  }
}

void BKE_scene_multiview_videos_dimensions_get(const RenderData *rd,
                                               const size_t width,
                                               const size_t height,
                                               size_t *r_width,
                                               size_t *r_height)
{
  if ((rd->scemode & R_MULTIVIEW) && rd->im_format.views_format == R_IMF_VIEWS_STEREO_3D) {
    IMB_stereo3d_write_dimensions(rd->im_format.stereo3d_format.display_mode,
                                  (rd->im_format.stereo3d_format.flag & S3D_SQUEEZED_FRAME) != 0,
                                  width,
                                  height,
                                  r_width,
                                  r_height);
  }
  else {
    *r_width = width;
    *r_height = height;
  }
}

int BKE_scene_multiview_num_videos_get(const RenderData *rd)
{
  if (BKE_imtype_is_movie(rd->im_format.imtype) == false) {
    return 0;
  }

  if ((rd->scemode & R_MULTIVIEW) == 0) {
    return 1;
  }

  if (rd->im_format.views_format == R_IMF_VIEWS_STEREO_3D) {
    return 1;
  }

  /* R_IMF_VIEWS_INDIVIDUAL */
  return BKE_scene_multiview_num_views_get(rd);
}

/* Manipulation of depsgraph storage. */

/* This is a key which identifies depsgraph. */
typedef struct DepsgraphKey {
  ViewLayer *view_layer;
  /* TODO(sergey): Need to include window somehow (same layer might be in a
   * different states in different windows).
   */
} DepsgraphKey;

static unsigned int depsgraph_key_hash(const void *key_v)
{
  const DepsgraphKey *key = key_v;
  unsigned int hash = BLI_ghashutil_ptrhash(key->view_layer);
  /* TODO(sergey): Include hash from other fields in the key. */
  return hash;
}

static bool depsgraph_key_compare(const void *key_a_v, const void *key_b_v)
{
  const DepsgraphKey *key_a = key_a_v;
  const DepsgraphKey *key_b = key_b_v;
  /* TODO(sergey): Compare rest of  */
  return !(key_a->view_layer == key_b->view_layer);
}

static void depsgraph_key_free(void *key_v)
{
  DepsgraphKey *key = key_v;
  MEM_freeN(key);
}

static void depsgraph_key_value_free(void *value)
{
  Depsgraph *depsgraph = value;
  DEG_graph_free(depsgraph);
}

void BKE_scene_allocate_depsgraph_hash(Scene *scene)
{
  scene->depsgraph_hash = BLI_ghash_new(
      depsgraph_key_hash, depsgraph_key_compare, "Scene Depsgraph Hash");
}

void BKE_scene_ensure_depsgraph_hash(Scene *scene)
{
  if (scene->depsgraph_hash == NULL) {
    BKE_scene_allocate_depsgraph_hash(scene);
  }
}

void BKE_scene_free_depsgraph_hash(Scene *scene)
{
  if (scene->depsgraph_hash == NULL) {
    return;
  }
  BLI_ghash_free(scene->depsgraph_hash, depsgraph_key_free, depsgraph_key_value_free);
  scene->depsgraph_hash = NULL;
}

void BKE_scene_free_view_layer_depsgraph(Scene *scene, ViewLayer *view_layer)
{
  if (scene->depsgraph_hash != NULL) {
    DepsgraphKey key = {view_layer};
    BLI_ghash_remove(scene->depsgraph_hash, &key, depsgraph_key_free, depsgraph_key_value_free);
  }
}

/* Query depsgraph for a specific contexts. */

static Depsgraph **scene_get_depsgraph_p(Main *bmain,
                                         Scene *scene,
                                         ViewLayer *view_layer,
                                         const bool allocate_ghash_entry,
                                         const bool allocate_depsgraph)
{
  BLI_assert(scene != NULL);
  BLI_assert(view_layer != NULL);
  /* Make sure hash itself exists. */
  if (allocate_ghash_entry) {
    BKE_scene_ensure_depsgraph_hash(scene);
  }
  if (scene->depsgraph_hash == NULL) {
    return NULL;
  }
  /* Either ensure item is in the hash or simply return NULL if it's not,
   * depending on whether caller wants us to create depsgraph or not.
   */
  DepsgraphKey key;
  key.view_layer = view_layer;
  Depsgraph **depsgraph_ptr;
  if (allocate_ghash_entry) {
    DepsgraphKey **key_ptr;
    if (!BLI_ghash_ensure_p_ex(
            scene->depsgraph_hash, &key, (void ***)&key_ptr, (void ***)&depsgraph_ptr)) {
      *key_ptr = MEM_mallocN(sizeof(DepsgraphKey), __func__);
      **key_ptr = key;
      if (allocate_depsgraph) {
        *depsgraph_ptr = DEG_graph_new(bmain, scene, view_layer, DAG_EVAL_VIEWPORT);
        /* TODO(sergey): Would be cool to avoid string format print,
         * but is a bit tricky because we can't know in advance whether
         * we will ever enable debug messages for this depsgraph.
         */
        char name[1024];
        BLI_snprintf(name, sizeof(name), "%s :: %s", scene->id.name, view_layer->name);
        DEG_debug_name_set(*depsgraph_ptr, name);
      }
      else {
        *depsgraph_ptr = NULL;
      }
    }
  }
  else {
    depsgraph_ptr = (Depsgraph **)BLI_ghash_lookup_p(scene->depsgraph_hash, &key);
  }
  return depsgraph_ptr;
}

Depsgraph *BKE_scene_get_depsgraph(Main *bmain, Scene *scene, ViewLayer *view_layer, bool allocate)
{
  Depsgraph **depsgraph_ptr = scene_get_depsgraph_p(bmain, scene, view_layer, allocate, allocate);
  return (depsgraph_ptr != NULL) ? *depsgraph_ptr : NULL;
}

static char *scene_undo_depsgraph_gen_key(Scene *scene, ViewLayer *view_layer, char *key_full)
{
  if (key_full == NULL) {
    key_full = MEM_callocN(MAX_ID_NAME + FILE_MAX + MAX_NAME, __func__);
  }

  size_t key_full_offset = BLI_strncpy_rlen(key_full, scene->id.name, MAX_ID_NAME);
  if (scene->id.lib != NULL) {
    key_full_offset += BLI_strncpy_rlen(
        key_full + key_full_offset, scene->id.lib->filepath, FILE_MAX);
  }
  key_full_offset += BLI_strncpy_rlen(key_full + key_full_offset, view_layer->name, MAX_NAME);
  BLI_assert(key_full_offset < MAX_ID_NAME + FILE_MAX + MAX_NAME);

  return key_full;
}

GHash *BKE_scene_undo_depsgraphs_extract(Main *bmain)
{
  GHash *depsgraph_extract = BLI_ghash_new(
      BLI_ghashutil_strhash_p, BLI_ghashutil_strcmp, __func__);

  for (Scene *scene = bmain->scenes.first; scene != NULL; scene = scene->id.next) {
    if (scene->depsgraph_hash == NULL) {
      /* In some cases, e.g. when undo has to perform multiple steps at once, no depsgraph will be
       * built so this pointer may be NULL. */
      continue;
    }
    for (ViewLayer *view_layer = scene->view_layers.first; view_layer != NULL;
         view_layer = view_layer->next) {
      DepsgraphKey key;
      key.view_layer = view_layer;
      Depsgraph **depsgraph = (Depsgraph **)BLI_ghash_lookup_p(scene->depsgraph_hash, &key);

      if (depsgraph != NULL && *depsgraph != NULL) {
        char *key_full = scene_undo_depsgraph_gen_key(scene, view_layer, NULL);

        /* We steal the depsgraph from the scene. */
        BLI_ghash_insert(depsgraph_extract, key_full, *depsgraph);
        *depsgraph = NULL;
      }
    }
  }

  return depsgraph_extract;
}

void BKE_scene_undo_depsgraphs_restore(Main *bmain, GHash *depsgraph_extract)
{
  for (Scene *scene = bmain->scenes.first; scene != NULL; scene = scene->id.next) {
    for (ViewLayer *view_layer = scene->view_layers.first; view_layer != NULL;
         view_layer = view_layer->next) {
      char key_full[MAX_ID_NAME + FILE_MAX + MAX_NAME] = {0};
      scene_undo_depsgraph_gen_key(scene, view_layer, key_full);

      Depsgraph **depsgraph_extract_ptr = (Depsgraph **)BLI_ghash_lookup_p(depsgraph_extract,
                                                                           key_full);
      if (depsgraph_extract_ptr == NULL) {
        continue;
      }
      BLI_assert(*depsgraph_extract_ptr != NULL);

      Depsgraph **depsgraph_scene_ptr = scene_get_depsgraph_p(
          bmain, scene, view_layer, true, false);
      BLI_assert(depsgraph_scene_ptr != NULL);
      BLI_assert(*depsgraph_scene_ptr == NULL);

      /* We steal the depsgraph back from our 'extract' storage to the scene. */
      Depsgraph *depsgraph = *depsgraph_extract_ptr;

      DEG_graph_replace_owners(depsgraph, bmain, scene, view_layer);

      DEG_graph_tag_relations_update(depsgraph);

      *depsgraph_scene_ptr = depsgraph;
      *depsgraph_extract_ptr = NULL;
    }
  }

  BLI_ghash_free(depsgraph_extract, MEM_freeN, depsgraph_key_value_free);
}

/* -------------------------------------------------------------------- */
/** \name Scene Orientation
 * \{ */

void BKE_scene_transform_orientation_remove(Scene *scene, TransformOrientation *orientation)
{
  const int orientation_index = BKE_scene_transform_orientation_get_index(scene, orientation);

  for (int i = 0; i < ARRAY_SIZE(scene->orientation_slots); i++) {
    TransformOrientationSlot *orient_slot = &scene->orientation_slots[i];
    if (orient_slot->index_custom == orientation_index) {
      /* could also use orientation_index-- */
      orient_slot->type = V3D_ORIENT_GLOBAL;
      orient_slot->index_custom = -1;
    }
  }

  BLI_freelinkN(&scene->transform_spaces, orientation);
}

TransformOrientation *BKE_scene_transform_orientation_find(const Scene *scene, const int index)
{
  return BLI_findlink(&scene->transform_spaces, index);
}

/**
 * \return the index that \a orientation has within \a scene's transform-orientation list
 * or -1 if not found.
 */
int BKE_scene_transform_orientation_get_index(const Scene *scene,
                                              const TransformOrientation *orientation)
{
  return BLI_findindex(&scene->transform_spaces, orientation);
}

/** \} */

/* -------------------------------------------------------------------- */
/** \name Scene Cursor Rotation
 *
 * Matches #BKE_object_rot_to_mat3 and #BKE_object_mat3_to_rot.
 * \{ */

void BKE_scene_cursor_rot_to_mat3(const View3DCursor *cursor, float mat[3][3])
{
  if (cursor->rotation_mode > 0) {
    eulO_to_mat3(mat, cursor->rotation_euler, cursor->rotation_mode);
  }
  else if (cursor->rotation_mode == ROT_MODE_AXISANGLE) {
    axis_angle_to_mat3(mat, cursor->rotation_axis, cursor->rotation_angle);
  }
  else {
    float tquat[4];
    normalize_qt_qt(tquat, cursor->rotation_quaternion);
    quat_to_mat3(mat, tquat);
  }
}

void BKE_scene_cursor_rot_to_quat(const View3DCursor *cursor, float quat[4])
{
  if (cursor->rotation_mode > 0) {
    eulO_to_quat(quat, cursor->rotation_euler, cursor->rotation_mode);
  }
  else if (cursor->rotation_mode == ROT_MODE_AXISANGLE) {
    axis_angle_to_quat(quat, cursor->rotation_axis, cursor->rotation_angle);
  }
  else {
    normalize_qt_qt(quat, cursor->rotation_quaternion);
  }
}

void BKE_scene_cursor_mat3_to_rot(View3DCursor *cursor, const float mat[3][3], bool use_compat)
{
  BLI_ASSERT_UNIT_M3(mat);

  switch (cursor->rotation_mode) {
    case ROT_MODE_QUAT: {
      float quat[4];
      mat3_normalized_to_quat(quat, mat);
      if (use_compat) {
        float quat_orig[4];
        copy_v4_v4(quat_orig, cursor->rotation_quaternion);
        quat_to_compatible_quat(cursor->rotation_quaternion, quat, quat_orig);
      }
      else {
        copy_v4_v4(cursor->rotation_quaternion, quat);
      }
      break;
    }
    case ROT_MODE_AXISANGLE: {
      mat3_to_axis_angle(cursor->rotation_axis, &cursor->rotation_angle, mat);
      break;
    }
    default: {
      if (use_compat) {
        mat3_to_compatible_eulO(
            cursor->rotation_euler, cursor->rotation_euler, cursor->rotation_mode, mat);
      }
      else {
        mat3_to_eulO(cursor->rotation_euler, cursor->rotation_mode, mat);
      }
      break;
    }
  }
}

void BKE_scene_cursor_quat_to_rot(View3DCursor *cursor, const float quat[4], bool use_compat)
{
  BLI_ASSERT_UNIT_QUAT(quat);

  switch (cursor->rotation_mode) {
    case ROT_MODE_QUAT: {
      if (use_compat) {
        float quat_orig[4];
        copy_v4_v4(quat_orig, cursor->rotation_quaternion);
        quat_to_compatible_quat(cursor->rotation_quaternion, quat, quat_orig);
      }
      else {
        copy_qt_qt(cursor->rotation_quaternion, quat);
      }
      break;
    }
    case ROT_MODE_AXISANGLE: {
      quat_to_axis_angle(cursor->rotation_axis, &cursor->rotation_angle, quat);
      break;
    }
    default: {
      if (use_compat) {
        quat_to_compatible_eulO(
            cursor->rotation_euler, cursor->rotation_euler, cursor->rotation_mode, quat);
      }
      else {
        quat_to_eulO(cursor->rotation_euler, cursor->rotation_mode, quat);
      }
      break;
    }
  }
}

void BKE_scene_cursor_to_mat4(const View3DCursor *cursor, float mat[4][4])
{
  float mat3[3][3];
  BKE_scene_cursor_rot_to_mat3(cursor, mat3);
  copy_m4_m3(mat, mat3);
  copy_v3_v3(mat[3], cursor->location);
}

void BKE_scene_cursor_from_mat4(View3DCursor *cursor, const float mat[4][4], bool use_compat)
{
  float mat3[3][3];
  copy_m3_m4(mat3, mat);
  BKE_scene_cursor_mat3_to_rot(cursor, mat3, use_compat);
  copy_v3_v3(cursor->location, mat[3]);
}

/** \} */

/* Dependency graph evaluation. */

static void scene_sequencer_disable_sound_strips(Scene *scene)
{
  if (scene->sound_scene == NULL) {
    return;
  }
  Sequence *seq;
  SEQ_BEGIN (scene->ed, seq) {
    if (seq->scene_sound != NULL) {
      BKE_sound_remove_scene_sound(scene, seq->scene_sound);
      seq->scene_sound = NULL;
    }
  }
  SEQ_END;
}

void BKE_scene_eval_sequencer_sequences(Depsgraph *depsgraph, Scene *scene)
{
  DEG_debug_print_eval(depsgraph, __func__, scene->id.name, scene);
  if (scene->ed == NULL) {
    return;
  }
  BKE_sound_ensure_scene(scene);
  Sequence *seq;
  SEQ_BEGIN (scene->ed, seq) {
    if (seq->scene_sound == NULL) {
      if (seq->sound != NULL) {
        if (seq->scene_sound == NULL) {
          seq->scene_sound = BKE_sound_add_scene_sound_defaults(scene, seq);
        }
      }
      else if (seq->type == SEQ_TYPE_SCENE) {
        if (seq->scene != NULL) {
          BKE_sound_ensure_scene(seq->scene);
          seq->scene_sound = BKE_sound_scene_add_scene_sound_defaults(scene, seq);
        }
      }
    }
    if (seq->scene_sound != NULL) {
      /* Make sure changing volume via sequence's properties panel works correct.
       *
       * Ideally, the entire BKE_scene_update_sound() will happen from a dependency graph, so
       * then it is no longer needed to do such manual forced updates. */
      if (seq->type == SEQ_TYPE_SCENE && seq->scene != NULL) {
        BKE_sound_set_scene_volume(seq->scene, seq->scene->audio.volume);
        if ((seq->flag & SEQ_SCENE_STRIPS) == 0) {
          scene_sequencer_disable_sound_strips(seq->scene);
        }
      }
      if (seq->sound != NULL) {
        if (scene->id.recalc & ID_RECALC_AUDIO || seq->sound->id.recalc & ID_RECALC_AUDIO) {
          BKE_sound_update_scene_sound(seq->scene_sound, seq->sound);
        }
      }
      BKE_sound_set_scene_sound_volume(
          seq->scene_sound, seq->volume, (seq->flag & SEQ_AUDIO_VOLUME_ANIMATED) != 0);
      BKE_sound_set_scene_sound_pitch(
          seq->scene_sound, seq->pitch, (seq->flag & SEQ_AUDIO_PITCH_ANIMATED) != 0);
      BKE_sound_set_scene_sound_pan(
          seq->scene_sound, seq->pan, (seq->flag & SEQ_AUDIO_PAN_ANIMATED) != 0);
    }
  }
  SEQ_END;
  BKE_sequencer_update_muting(scene->ed);
  BKE_sequencer_update_sound_bounds_all(scene);
}<|MERGE_RESOLUTION|>--- conflicted
+++ resolved
@@ -921,20 +921,6 @@
 
       BKE_main_collection_sync(bmain);
     }
-<<<<<<< HEAD
-    else {
-      /* Remove sequencer if not full copy */
-      /* XXX Why in Hell? :/ */
-      remove_sequencer_fcurves(sce_copy);
-      BKE_sequencer_editing_free(sce_copy, true);
-    }
-
-    /*  Line Art  data */
-    BKE_lineart_copy_data(sce, sce_copy);
-
-    return sce_copy;
-=======
->>>>>>> b522e834
   }
   else {
     /* Remove sequencer if not full copy */
@@ -942,6 +928,9 @@
     remove_sequencer_fcurves(sce_copy);
     BKE_sequencer_editing_free(sce_copy, true);
   }
+
+  /*  Line Art  data */
+  BKE_lineart_copy_data(sce, sce_copy);
 
   return sce_copy;
 }
