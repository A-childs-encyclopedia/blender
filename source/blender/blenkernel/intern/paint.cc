/* SPDX-License-Identifier: GPL-2.0-or-later
 * Copyright 2009 by Nicholas Bishop. All rights reserved. */

/** \file
 * \ingroup bke
 */

#include <cstdlib>
#include <cstring>

#include "MEM_guardedalloc.h"

#include "DNA_brush_types.h"
#include "DNA_gpencil_types.h"
#include "DNA_key_types.h"
#include "DNA_mesh_types.h"
#include "DNA_meshdata_types.h"
#include "DNA_modifier_types.h"
#include "DNA_object_types.h"
#include "DNA_scene_types.h"
#include "DNA_space_types.h"
#include "DNA_view3d_types.h"
#include "DNA_workspace_types.h"

#include "BLI_array.h"
#include "BLI_bitmap.h"
#include "BLI_hash.h"
#include "BLI_listbase.h"
#include "BLI_math_vector.h"
#include "BLI_string_utf8.h"
#include "BLI_string_utils.h"
#include "BLI_utildefines.h"
#include "BLI_vector.hh"

#include "BLT_translation.h"

#include "BKE_attribute.h"
#include "BKE_attribute.hh"
#include "BKE_brush.h"
#include "BKE_ccg.h"
#include "BKE_colortools.h"
#include "BKE_context.h"
#include "BKE_crazyspace.h"
#include "BKE_deform.h"
#include "BKE_global.h"
#include "BKE_gpencil.h"
#include "BKE_idtype.h"
#include "BKE_image.h"
#include "BKE_key.h"
#include "BKE_layer.h"
#include "BKE_lib_id.h"
#include "BKE_main.h"
#include "BKE_material.h"
#include "BKE_mesh.h"
#include "BKE_mesh_mapping.h"
#include "BKE_mesh_runtime.h"
#include "BKE_modifier.h"
#include "BKE_multires.h"
#include "BKE_object.h"
#include "BKE_paint.h"
#include "BKE_pbvh.h"
#include "BKE_scene.h"
#include "BKE_subdiv_ccg.h"
#include "BKE_subsurf.h"
#include "BKE_undo_system.h"

#include "DEG_depsgraph.h"
#include "DEG_depsgraph_query.h"

#include "RNA_enum_types.h"

#include "BLO_read_write.h"

#include "../../bmesh/intern/bmesh_idmap.h"
#include "bmesh.h"
#include "bmesh_log.h"

// TODO: figure out bad cross module refs
extern "C" void SCULPT_on_sculptsession_bmesh_free(SculptSession *ss);
extern "C" void SCULPT_undo_ensure_bmlog(Object *ob);

static void init_sculptvert_layer(SculptSession *ss, PBVH *pbvh, int totvert);

using blender::float3;
using blender::MutableSpan;
using blender::Span;

static void sculpt_attribute_update_refs(Object *ob);
static SculptAttribute *sculpt_attribute_ensure_ex(Object *ob,
                                                   eAttrDomain domain,
                                                   eCustomDataType proptype,
                                                   const char *name,
                                                   const SculptAttributeParams *params,
<<<<<<< HEAD
                                                   PBVHType pbvhtype);
static void sculptsession_bmesh_add_layers(Object *ob);

using blender::MutableSpan;
using blender::Span;
using blender::Vector;
=======
                                                   PBVHType pbvhtype,
                                                   bool flat_array_for_bmesh);
static void sculptsession_bmesh_add_layers(Object *ob);
>>>>>>> 92773761

static void palette_init_data(ID *id)
{
  Palette *palette = (Palette *)id;

  BLI_assert(MEMCMP_STRUCT_AFTER_IS_ZERO(palette, id));

  /* Enable fake user by default. */
  id_fake_user_set(&palette->id);
}

static void palette_copy_data(Main * /*bmain*/, ID *id_dst, const ID *id_src, const int /*flag*/)
{
  Palette *palette_dst = (Palette *)id_dst;
  const Palette *palette_src = (const Palette *)id_src;

  BLI_duplicatelist(&palette_dst->colors, &palette_src->colors);
}

static void palette_free_data(ID *id)
{
  Palette *palette = (Palette *)id;

  BLI_freelistN(&palette->colors);
}

static void palette_blend_write(BlendWriter *writer, ID *id, const void *id_address)
{
  Palette *palette = (Palette *)id;

  BLO_write_id_struct(writer, Palette, id_address, &palette->id);
  BKE_id_blend_write(writer, &palette->id);

  BLO_write_struct_list(writer, PaletteColor, &palette->colors);
}

static void palette_blend_read_data(BlendDataReader *reader, ID *id)
{
  Palette *palette = (Palette *)id;
  BLO_read_list(reader, &palette->colors);
}

static void palette_undo_preserve(BlendLibReader * /*reader*/, ID *id_new, ID *id_old)
{
  /* Whole Palette is preserved across undo-steps, and it has no extra pointer, simple. */
  /* NOTE: We do not care about potential internal references to self here, Palette has none. */
  /* NOTE: We do not swap IDProperties, as dealing with potential ID pointers in those would be
   *       fairly delicate. */
  BKE_lib_id_swap(nullptr, id_new, id_old);
  std::swap(id_new->properties, id_old->properties);
}

IDTypeInfo IDType_ID_PAL = {
    /* id_code */ ID_PAL,
    /* id_filter */ FILTER_ID_PAL,
    /* main_listbase_index */ INDEX_ID_PAL,
    /* struct_size */ sizeof(Palette),
    /* name */ "Palette",
    /* name_plural */ "palettes",
    /* translation_context */ BLT_I18NCONTEXT_ID_PALETTE,
    /* flags */ IDTYPE_FLAGS_NO_ANIMDATA,
    /* asset_type_info */ nullptr,

    /* init_data */ palette_init_data,
    /* copy_data */ palette_copy_data,
    /* free_data */ palette_free_data,
    /* make_local */ nullptr,
    /* foreach_id */ nullptr,
    /* foreach_cache */ nullptr,
    /* foreach_path */ nullptr,
    /* owner_pointer_get */ nullptr,

    /* blend_write */ palette_blend_write,
    /* blend_read_data */ palette_blend_read_data,
    /* blend_read_lib */ nullptr,
    /* blend_read_expand */ nullptr,

    /* blend_read_undo_preserve */ palette_undo_preserve,

    /* lib_override_apply_post */ nullptr,
};

static void paint_curve_copy_data(Main * /*bmain*/,
                                  ID *id_dst,
                                  const ID *id_src,
                                  const int /*flag*/)
{
  PaintCurve *paint_curve_dst = (PaintCurve *)id_dst;
  const PaintCurve *paint_curve_src = (const PaintCurve *)id_src;

  if (paint_curve_src->tot_points != 0) {
    paint_curve_dst->points = static_cast<PaintCurvePoint *>(
        MEM_dupallocN(paint_curve_src->points));
  }
}

static void paint_curve_free_data(ID *id)
{
  PaintCurve *paint_curve = (PaintCurve *)id;

  MEM_SAFE_FREE(paint_curve->points);
  paint_curve->tot_points = 0;
}

static void paint_curve_blend_write(BlendWriter *writer, ID *id, const void *id_address)
{
  PaintCurve *pc = (PaintCurve *)id;

  BLO_write_id_struct(writer, PaintCurve, id_address, &pc->id);
  BKE_id_blend_write(writer, &pc->id);

  BLO_write_struct_array(writer, PaintCurvePoint, pc->tot_points, pc->points);
}

static void paint_curve_blend_read_data(BlendDataReader *reader, ID *id)
{
  PaintCurve *pc = (PaintCurve *)id;
  BLO_read_data_address(reader, &pc->points);
}

IDTypeInfo IDType_ID_PC = {
    /* id_code */ ID_PC,
    /* id_filter */ FILTER_ID_PC,
    /* main_listbase_index */ INDEX_ID_PC,
    /* struct_size */ sizeof(PaintCurve),
    /* name */ "PaintCurve",
    /* name_plural */ "paint_curves",
    /* translation_context */ BLT_I18NCONTEXT_ID_PAINTCURVE,
    /* flags */ IDTYPE_FLAGS_NO_ANIMDATA,
    /* asset_type_info */ nullptr,

    /* init_data */ nullptr,
    /* copy_data */ paint_curve_copy_data,
    /* free_data */ paint_curve_free_data,
    /* make_local */ nullptr,
    /* foreach_id */ nullptr,
    /* foreach_cache */ nullptr,
    /* foreach_path */ nullptr,
    /* owner_pointer_get */ nullptr,

    /* blend_write */ paint_curve_blend_write,
    /* blend_read_data */ paint_curve_blend_read_data,
    /* blend_read_lib */ nullptr,
    /* blend_read_expand */ nullptr,

    /* blend_read_undo_preserve */ nullptr,

    /* lib_override_apply_post */ nullptr,
};

const uchar PAINT_CURSOR_SCULPT[3] = {255, 100, 100};
const uchar PAINT_CURSOR_VERTEX_PAINT[3] = {255, 255, 255};
const uchar PAINT_CURSOR_WEIGHT_PAINT[3] = {200, 200, 255};
const uchar PAINT_CURSOR_TEXTURE_PAINT[3] = {255, 255, 255};

static ePaintOverlayControlFlags overlay_flags = (ePaintOverlayControlFlags)0;

void BKE_paint_invalidate_overlay_tex(Scene *scene, ViewLayer *view_layer, const Tex *tex)
{
  Paint *p = BKE_paint_get_active(scene, view_layer);
  if (!p) {
    return;
  }

  Brush *br = p->brush;
  if (!br) {
    return;
  }

  if (br->mtex.tex == tex) {
    overlay_flags |= PAINT_OVERLAY_INVALID_TEXTURE_PRIMARY;
  }
  if (br->mask_mtex.tex == tex) {
    overlay_flags |= PAINT_OVERLAY_INVALID_TEXTURE_SECONDARY;
  }
}

void BKE_paint_invalidate_cursor_overlay(Scene *scene, ViewLayer *view_layer, CurveMapping *curve)
{
  Paint *p = BKE_paint_get_active(scene, view_layer);
  if (p == nullptr) {
    return;
  }

  Brush *br = p->brush;
  if (br && br->curve == curve) {
    overlay_flags |= PAINT_OVERLAY_INVALID_CURVE;
  }
}

void BKE_paint_invalidate_overlay_all(void)
{
  overlay_flags |= (PAINT_OVERLAY_INVALID_TEXTURE_SECONDARY |
                    PAINT_OVERLAY_INVALID_TEXTURE_PRIMARY | PAINT_OVERLAY_INVALID_CURVE);
}

ePaintOverlayControlFlags BKE_paint_get_overlay_flags(void)
{
  return overlay_flags;
}

void BKE_paint_set_overlay_override(eOverlayFlags flags)
{
  if (flags & BRUSH_OVERLAY_OVERRIDE_MASK) {
    if (flags & BRUSH_OVERLAY_CURSOR_OVERRIDE_ON_STROKE) {
      overlay_flags |= PAINT_OVERLAY_OVERRIDE_CURSOR;
    }
    if (flags & BRUSH_OVERLAY_PRIMARY_OVERRIDE_ON_STROKE) {
      overlay_flags |= PAINT_OVERLAY_OVERRIDE_PRIMARY;
    }
    if (flags & BRUSH_OVERLAY_SECONDARY_OVERRIDE_ON_STROKE) {
      overlay_flags |= PAINT_OVERLAY_OVERRIDE_SECONDARY;
    }
  }
  else {
    overlay_flags &= ~(PAINT_OVERRIDE_MASK);
  }
}

void BKE_paint_reset_overlay_invalid(ePaintOverlayControlFlags flag)
{
  overlay_flags &= ~(flag);
}

bool BKE_paint_ensure_from_paintmode(Scene *sce, ePaintMode mode)
{
  ToolSettings *ts = sce->toolsettings;
  Paint **paint_ptr = nullptr;
  /* Some paint modes don't store paint settings as pointer, for these this can be set and
   * referenced by paint_ptr. */
  Paint *paint_tmp = nullptr;

  switch (mode) {
    case PAINT_MODE_SCULPT:
      paint_ptr = (Paint **)&ts->sculpt;
      break;
    case PAINT_MODE_VERTEX:
      paint_ptr = (Paint **)&ts->vpaint;
      break;
    case PAINT_MODE_WEIGHT:
      paint_ptr = (Paint **)&ts->wpaint;
      break;
    case PAINT_MODE_TEXTURE_2D:
    case PAINT_MODE_TEXTURE_3D:
      paint_tmp = (Paint *)&ts->imapaint;
      paint_ptr = &paint_tmp;
      break;
    case PAINT_MODE_SCULPT_UV:
      paint_ptr = (Paint **)&ts->uvsculpt;
      break;
    case PAINT_MODE_GPENCIL:
      paint_ptr = (Paint **)&ts->gp_paint;
      break;
    case PAINT_MODE_VERTEX_GPENCIL:
      paint_ptr = (Paint **)&ts->gp_vertexpaint;
      break;
    case PAINT_MODE_SCULPT_GPENCIL:
      paint_ptr = (Paint **)&ts->gp_sculptpaint;
      break;
    case PAINT_MODE_WEIGHT_GPENCIL:
      paint_ptr = (Paint **)&ts->gp_weightpaint;
      break;
    case PAINT_MODE_SCULPT_CURVES:
      paint_ptr = (Paint **)&ts->curves_sculpt;
      break;
    case PAINT_MODE_INVALID:
      break;
  }
  if (paint_ptr) {
    BKE_paint_ensure(ts, paint_ptr);
    return true;
  }
  return false;
}

Paint *BKE_paint_get_active_from_paintmode(Scene *sce, ePaintMode mode)
{
  if (sce) {
    ToolSettings *ts = sce->toolsettings;

    switch (mode) {
      case PAINT_MODE_SCULPT:
        return &ts->sculpt->paint;
      case PAINT_MODE_VERTEX:
        return &ts->vpaint->paint;
      case PAINT_MODE_WEIGHT:
        return &ts->wpaint->paint;
      case PAINT_MODE_TEXTURE_2D:
      case PAINT_MODE_TEXTURE_3D:
        return &ts->imapaint.paint;
      case PAINT_MODE_SCULPT_UV:
        return &ts->uvsculpt->paint;
      case PAINT_MODE_GPENCIL:
        return &ts->gp_paint->paint;
      case PAINT_MODE_VERTEX_GPENCIL:
        return &ts->gp_vertexpaint->paint;
      case PAINT_MODE_SCULPT_GPENCIL:
        return &ts->gp_sculptpaint->paint;
      case PAINT_MODE_WEIGHT_GPENCIL:
        return &ts->gp_weightpaint->paint;
      case PAINT_MODE_SCULPT_CURVES:
        return &ts->curves_sculpt->paint;
      case PAINT_MODE_INVALID:
        return nullptr;
      default:
        return &ts->imapaint.paint;
    }
  }

  return nullptr;
}

const EnumPropertyItem *BKE_paint_get_tool_enum_from_paintmode(ePaintMode mode)
{
  switch (mode) {
    case PAINT_MODE_SCULPT:
      return rna_enum_brush_sculpt_tool_items;
    case PAINT_MODE_VERTEX:
      return rna_enum_brush_vertex_tool_items;
    case PAINT_MODE_WEIGHT:
      return rna_enum_brush_weight_tool_items;
    case PAINT_MODE_TEXTURE_2D:
    case PAINT_MODE_TEXTURE_3D:
      return rna_enum_brush_image_tool_items;
    case PAINT_MODE_SCULPT_UV:
      return rna_enum_brush_uv_sculpt_tool_items;
    case PAINT_MODE_GPENCIL:
      return rna_enum_brush_gpencil_types_items;
    case PAINT_MODE_VERTEX_GPENCIL:
      return rna_enum_brush_gpencil_vertex_types_items;
    case PAINT_MODE_SCULPT_GPENCIL:
      return rna_enum_brush_gpencil_sculpt_types_items;
    case PAINT_MODE_WEIGHT_GPENCIL:
      return rna_enum_brush_gpencil_weight_types_items;
    case PAINT_MODE_SCULPT_CURVES:
      return rna_enum_brush_curves_sculpt_tool_items;
    case PAINT_MODE_INVALID:
      break;
  }
  return nullptr;
}

const char *BKE_paint_get_tool_prop_id_from_paintmode(ePaintMode mode)
{
  switch (mode) {
    case PAINT_MODE_SCULPT:
      return "sculpt_tool";
    case PAINT_MODE_VERTEX:
      return "vertex_tool";
    case PAINT_MODE_WEIGHT:
      return "weight_tool";
    case PAINT_MODE_TEXTURE_2D:
    case PAINT_MODE_TEXTURE_3D:
      return "image_tool";
    case PAINT_MODE_SCULPT_UV:
      return "uv_sculpt_tool";
    case PAINT_MODE_GPENCIL:
      return "gpencil_tool";
    case PAINT_MODE_VERTEX_GPENCIL:
      return "gpencil_vertex_tool";
    case PAINT_MODE_SCULPT_GPENCIL:
      return "gpencil_sculpt_tool";
    case PAINT_MODE_WEIGHT_GPENCIL:
      return "gpencil_weight_tool";
    case PAINT_MODE_SCULPT_CURVES:
      return "curves_sculpt_tool";
    case PAINT_MODE_INVALID:
      break;
  }

  /* Invalid paint mode. */
  return nullptr;
}

Paint *BKE_paint_get_active(Scene *sce, ViewLayer *view_layer)
{
  if (sce && view_layer) {
    ToolSettings *ts = sce->toolsettings;
    BKE_view_layer_synced_ensure(sce, view_layer);
    Object *actob = BKE_view_layer_active_object_get(view_layer);

    if (actob) {
      switch (actob->mode) {
        case OB_MODE_SCULPT:
          return &ts->sculpt->paint;
        case OB_MODE_VERTEX_PAINT:
          return &ts->vpaint->paint;
        case OB_MODE_WEIGHT_PAINT:
          return &ts->wpaint->paint;
        case OB_MODE_TEXTURE_PAINT:
          return &ts->imapaint.paint;
        case OB_MODE_PAINT_GPENCIL:
          return &ts->gp_paint->paint;
        case OB_MODE_VERTEX_GPENCIL:
          return &ts->gp_vertexpaint->paint;
        case OB_MODE_SCULPT_GPENCIL:
          return &ts->gp_sculptpaint->paint;
        case OB_MODE_WEIGHT_GPENCIL:
          return &ts->gp_weightpaint->paint;
        case OB_MODE_SCULPT_CURVES:
          return &ts->curves_sculpt->paint;
        case OB_MODE_EDIT:
          return ts->uvsculpt ? &ts->uvsculpt->paint : nullptr;
        default:
          break;
      }
    }

    /* default to image paint */
    return &ts->imapaint.paint;
  }

  return nullptr;
}

Paint *BKE_paint_get_active_from_context(const bContext *C)
{
  Scene *sce = CTX_data_scene(C);
  ViewLayer *view_layer = CTX_data_view_layer(C);
  SpaceImage *sima;

  if (sce && view_layer) {
    ToolSettings *ts = sce->toolsettings;
    BKE_view_layer_synced_ensure(sce, view_layer);
    Object *obact = BKE_view_layer_active_object_get(view_layer);

    if ((sima = CTX_wm_space_image(C)) != nullptr) {
      if (obact && obact->mode == OB_MODE_EDIT) {
        if (sima->mode == SI_MODE_PAINT) {
          return &ts->imapaint.paint;
        }
        if (sima->mode == SI_MODE_UV) {
          return &ts->uvsculpt->paint;
        }
      }
      else {
        return &ts->imapaint.paint;
      }
    }
    else {
      return BKE_paint_get_active(sce, view_layer);
    }
  }

  return nullptr;
}

ePaintMode BKE_paintmode_get_active_from_context(const bContext *C)
{
  Scene *sce = CTX_data_scene(C);
  ViewLayer *view_layer = CTX_data_view_layer(C);
  SpaceImage *sima;

  if (sce && view_layer) {
    BKE_view_layer_synced_ensure(sce, view_layer);
    Object *obact = BKE_view_layer_active_object_get(view_layer);

    if ((sima = CTX_wm_space_image(C)) != nullptr) {
      if (obact && obact->mode == OB_MODE_EDIT) {
        if (sima->mode == SI_MODE_PAINT) {
          return PAINT_MODE_TEXTURE_2D;
        }
        if (sima->mode == SI_MODE_UV) {
          return PAINT_MODE_SCULPT_UV;
        }
      }
      else {
        return PAINT_MODE_TEXTURE_2D;
      }
    }
    else if (obact) {
      switch (obact->mode) {
        case OB_MODE_SCULPT:
          return PAINT_MODE_SCULPT;
        case OB_MODE_VERTEX_PAINT:
          return PAINT_MODE_VERTEX;
        case OB_MODE_WEIGHT_PAINT:
          return PAINT_MODE_WEIGHT;
        case OB_MODE_TEXTURE_PAINT:
          return PAINT_MODE_TEXTURE_3D;
        case OB_MODE_EDIT:
          return PAINT_MODE_SCULPT_UV;
        case OB_MODE_SCULPT_CURVES:
          return PAINT_MODE_SCULPT_CURVES;
        default:
          return PAINT_MODE_TEXTURE_2D;
      }
    }
    else {
      /* default to image paint */
      return PAINT_MODE_TEXTURE_2D;
    }
  }

  return PAINT_MODE_INVALID;
}

ePaintMode BKE_paintmode_get_from_tool(const bToolRef *tref)
{
  if (tref->space_type == SPACE_VIEW3D) {
    switch (tref->mode) {
      case CTX_MODE_SCULPT:
        return PAINT_MODE_SCULPT;
      case CTX_MODE_PAINT_VERTEX:
        return PAINT_MODE_VERTEX;
      case CTX_MODE_PAINT_WEIGHT:
        return PAINT_MODE_WEIGHT;
      case CTX_MODE_PAINT_GPENCIL:
        return PAINT_MODE_GPENCIL;
      case CTX_MODE_PAINT_TEXTURE:
        return PAINT_MODE_TEXTURE_3D;
      case CTX_MODE_VERTEX_GPENCIL:
        return PAINT_MODE_VERTEX_GPENCIL;
      case CTX_MODE_SCULPT_GPENCIL:
        return PAINT_MODE_SCULPT_GPENCIL;
      case CTX_MODE_WEIGHT_GPENCIL:
        return PAINT_MODE_WEIGHT_GPENCIL;
      case CTX_MODE_SCULPT_CURVES:
        return PAINT_MODE_SCULPT_CURVES;
    }
  }
  else if (tref->space_type == SPACE_IMAGE) {
    switch (tref->mode) {
      case SI_MODE_PAINT:
        return PAINT_MODE_TEXTURE_2D;
      case SI_MODE_UV:
        return PAINT_MODE_SCULPT_UV;
    }
  }

  return PAINT_MODE_INVALID;
}

Brush *BKE_paint_brush(Paint *p)
{
  return p ? (p->brush_eval ? p->brush_eval : p->brush) : nullptr;
}

const Brush *BKE_paint_brush_for_read(const Paint *p)
{
  return p ? p->brush : nullptr;
}

void BKE_paint_brush_set(Paint *p, Brush *br)
{
  if (p) {
    id_us_min((ID *)p->brush);
    id_us_plus((ID *)br);
    p->brush = br;

    BKE_paint_toolslots_brush_update(p);
  }
}

void BKE_paint_runtime_init(const ToolSettings *ts, Paint *paint)
{
  if (paint == &ts->imapaint.paint) {
    paint->runtime.tool_offset = offsetof(Brush, imagepaint_tool);
    paint->runtime.ob_mode = OB_MODE_TEXTURE_PAINT;
  }
  else if (ts->sculpt && paint == &ts->sculpt->paint) {
    paint->runtime.tool_offset = offsetof(Brush, sculpt_tool);
    paint->runtime.ob_mode = OB_MODE_SCULPT;
  }
  else if (ts->vpaint && paint == &ts->vpaint->paint) {
    paint->runtime.tool_offset = offsetof(Brush, vertexpaint_tool);
    paint->runtime.ob_mode = OB_MODE_VERTEX_PAINT;
  }
  else if (ts->wpaint && paint == &ts->wpaint->paint) {
    paint->runtime.tool_offset = offsetof(Brush, weightpaint_tool);
    paint->runtime.ob_mode = OB_MODE_WEIGHT_PAINT;
  }
  else if (ts->uvsculpt && paint == &ts->uvsculpt->paint) {
    paint->runtime.tool_offset = offsetof(Brush, uv_sculpt_tool);
    paint->runtime.ob_mode = OB_MODE_EDIT;
  }
  else if (ts->gp_paint && paint == &ts->gp_paint->paint) {
    paint->runtime.tool_offset = offsetof(Brush, gpencil_tool);
    paint->runtime.ob_mode = OB_MODE_PAINT_GPENCIL;
  }
  else if (ts->gp_vertexpaint && paint == &ts->gp_vertexpaint->paint) {
    paint->runtime.tool_offset = offsetof(Brush, gpencil_vertex_tool);
    paint->runtime.ob_mode = OB_MODE_VERTEX_GPENCIL;
  }
  else if (ts->gp_sculptpaint && paint == &ts->gp_sculptpaint->paint) {
    paint->runtime.tool_offset = offsetof(Brush, gpencil_sculpt_tool);
    paint->runtime.ob_mode = OB_MODE_SCULPT_GPENCIL;
  }
  else if (ts->gp_weightpaint && paint == &ts->gp_weightpaint->paint) {
    paint->runtime.tool_offset = offsetof(Brush, gpencil_weight_tool);
    paint->runtime.ob_mode = OB_MODE_WEIGHT_GPENCIL;
  }
  else if (ts->curves_sculpt && paint == &ts->curves_sculpt->paint) {
    paint->runtime.tool_offset = offsetof(Brush, curves_sculpt_tool);
    paint->runtime.ob_mode = OB_MODE_SCULPT_CURVES;
  }
  else {
    BLI_assert_unreachable();
  }
}

uint BKE_paint_get_brush_tool_offset_from_paintmode(const ePaintMode mode)
{
  switch (mode) {
    case PAINT_MODE_TEXTURE_2D:
    case PAINT_MODE_TEXTURE_3D:
      return offsetof(Brush, imagepaint_tool);
    case PAINT_MODE_SCULPT:
      return offsetof(Brush, sculpt_tool);
    case PAINT_MODE_VERTEX:
      return offsetof(Brush, vertexpaint_tool);
    case PAINT_MODE_WEIGHT:
      return offsetof(Brush, weightpaint_tool);
    case PAINT_MODE_SCULPT_UV:
      return offsetof(Brush, uv_sculpt_tool);
    case PAINT_MODE_GPENCIL:
      return offsetof(Brush, gpencil_tool);
    case PAINT_MODE_VERTEX_GPENCIL:
      return offsetof(Brush, gpencil_vertex_tool);
    case PAINT_MODE_SCULPT_GPENCIL:
      return offsetof(Brush, gpencil_sculpt_tool);
    case PAINT_MODE_WEIGHT_GPENCIL:
      return offsetof(Brush, gpencil_weight_tool);
    case PAINT_MODE_SCULPT_CURVES:
      return offsetof(Brush, curves_sculpt_tool);
    case PAINT_MODE_INVALID:
      break; /* We don't use these yet. */
  }
  return 0;
}

PaintCurve *BKE_paint_curve_add(Main *bmain, const char *name)
{
  PaintCurve *pc = static_cast<PaintCurve *>(BKE_id_new(bmain, ID_PC, name));
  return pc;
}

Palette *BKE_paint_palette(Paint *p)
{
  return p ? p->palette : nullptr;
}

void BKE_paint_palette_set(Paint *p, Palette *palette)
{
  if (p) {
    id_us_min((ID *)p->palette);
    p->palette = palette;
    id_us_plus((ID *)p->palette);
  }
}

void BKE_paint_curve_set(Brush *br, PaintCurve *pc)
{
  if (br) {
    id_us_min((ID *)br->paint_curve);
    br->paint_curve = pc;
    id_us_plus((ID *)br->paint_curve);
  }
}

void BKE_paint_curve_clamp_endpoint_add_index(PaintCurve *pc, const int add_index)
{
  pc->add_index = (add_index || pc->tot_points == 1) ? (add_index + 1) : 0;
}

void BKE_palette_color_remove(Palette *palette, PaletteColor *color)
{
  if (BLI_listbase_count_at_most(&palette->colors, palette->active_color) ==
      palette->active_color) {
    palette->active_color--;
  }

  BLI_remlink(&palette->colors, color);

  if (palette->active_color < 0 && !BLI_listbase_is_empty(&palette->colors)) {
    palette->active_color = 0;
  }

  MEM_freeN(color);
}

void BKE_palette_clear(Palette *palette)
{
  BLI_freelistN(&palette->colors);
  palette->active_color = 0;
}

Palette *BKE_palette_add(Main *bmain, const char *name)
{
  Palette *palette = static_cast<Palette *>(BKE_id_new(bmain, ID_PAL, name));
  return palette;
}

PaletteColor *BKE_palette_color_add(Palette *palette)
{
  PaletteColor *color = MEM_cnew<PaletteColor>(__func__);
  BLI_addtail(&palette->colors, color);
  return color;
}

bool BKE_palette_is_empty(const Palette *palette)
{
  return BLI_listbase_is_empty(&palette->colors);
}

/* helper function to sort using qsort */
static int palettecolor_compare_hsv(const void *a1, const void *a2)
{
  const tPaletteColorHSV *ps1 = static_cast<const tPaletteColorHSV *>(a1);
  const tPaletteColorHSV *ps2 = static_cast<const tPaletteColorHSV *>(a2);

  /* Hue */
  if (ps1->h > ps2->h) {
    return 1;
  }
  if (ps1->h < ps2->h) {
    return -1;
  }

  /* Saturation. */
  if (ps1->s > ps2->s) {
    return 1;
  }
  if (ps1->s < ps2->s) {
    return -1;
  }

  /* Value. */
  if (1.0f - ps1->v > 1.0f - ps2->v) {
    return 1;
  }
  if (1.0f - ps1->v < 1.0f - ps2->v) {
    return -1;
  }

  return 0;
}

/* helper function to sort using qsort */
static int palettecolor_compare_svh(const void *a1, const void *a2)
{
  const tPaletteColorHSV *ps1 = static_cast<const tPaletteColorHSV *>(a1);
  const tPaletteColorHSV *ps2 = static_cast<const tPaletteColorHSV *>(a2);

  /* Saturation. */
  if (ps1->s > ps2->s) {
    return 1;
  }
  if (ps1->s < ps2->s) {
    return -1;
  }

  /* Value. */
  if (1.0f - ps1->v > 1.0f - ps2->v) {
    return 1;
  }
  if (1.0f - ps1->v < 1.0f - ps2->v) {
    return -1;
  }

  /* Hue */
  if (ps1->h > ps2->h) {
    return 1;
  }
  if (ps1->h < ps2->h) {
    return -1;
  }

  return 0;
}

static int palettecolor_compare_vhs(const void *a1, const void *a2)
{
  const tPaletteColorHSV *ps1 = static_cast<const tPaletteColorHSV *>(a1);
  const tPaletteColorHSV *ps2 = static_cast<const tPaletteColorHSV *>(a2);

  /* Value. */
  if (1.0f - ps1->v > 1.0f - ps2->v) {
    return 1;
  }
  if (1.0f - ps1->v < 1.0f - ps2->v) {
    return -1;
  }

  /* Hue */
  if (ps1->h > ps2->h) {
    return 1;
  }
  if (ps1->h < ps2->h) {
    return -1;
  }

  /* Saturation. */
  if (ps1->s > ps2->s) {
    return 1;
  }
  if (ps1->s < ps2->s) {
    return -1;
  }

  return 0;
}

static int palettecolor_compare_luminance(const void *a1, const void *a2)
{
  const tPaletteColorHSV *ps1 = static_cast<const tPaletteColorHSV *>(a1);
  const tPaletteColorHSV *ps2 = static_cast<const tPaletteColorHSV *>(a2);

  float lumi1 = (ps1->rgb[0] + ps1->rgb[1] + ps1->rgb[2]) / 3.0f;
  float lumi2 = (ps2->rgb[0] + ps2->rgb[1] + ps2->rgb[2]) / 3.0f;

  if (lumi1 > lumi2) {
    return -1;
  }
  if (lumi1 < lumi2) {
    return 1;
  }

  return 0;
}

void BKE_palette_sort_hsv(tPaletteColorHSV *color_array, const int totcol)
{
  /* Sort by Hue, Saturation and Value. */
  qsort(color_array, totcol, sizeof(tPaletteColorHSV), palettecolor_compare_hsv);
}

void BKE_palette_sort_svh(tPaletteColorHSV *color_array, const int totcol)
{
  /* Sort by Saturation, Value and Hue. */
  qsort(color_array, totcol, sizeof(tPaletteColorHSV), palettecolor_compare_svh);
}

void BKE_palette_sort_vhs(tPaletteColorHSV *color_array, const int totcol)
{
  /* Sort by Saturation, Value and Hue. */
  qsort(color_array, totcol, sizeof(tPaletteColorHSV), palettecolor_compare_vhs);
}

void BKE_palette_sort_luminance(tPaletteColorHSV *color_array, const int totcol)
{
  /* Sort by Luminance (calculated with the average, enough for sorting). */
  qsort(color_array, totcol, sizeof(tPaletteColorHSV), palettecolor_compare_luminance);
}

bool BKE_palette_from_hash(Main *bmain, GHash *color_table, const char *name, const bool linear)
{
  tPaletteColorHSV *color_array = nullptr;
  tPaletteColorHSV *col_elm = nullptr;
  bool done = false;

  const int totpal = BLI_ghash_len(color_table);

  if (totpal > 0) {
    color_array = static_cast<tPaletteColorHSV *>(
        MEM_calloc_arrayN(totpal, sizeof(tPaletteColorHSV), __func__));
    /* Put all colors in an array. */
    GHashIterator gh_iter;
    int t = 0;
    GHASH_ITER (gh_iter, color_table) {
      const uint col = POINTER_AS_INT(BLI_ghashIterator_getValue(&gh_iter));
      float r, g, b;
      float h, s, v;
      cpack_to_rgb(col, &r, &g, &b);
      rgb_to_hsv(r, g, b, &h, &s, &v);

      col_elm = &color_array[t];
      col_elm->rgb[0] = r;
      col_elm->rgb[1] = g;
      col_elm->rgb[2] = b;
      col_elm->h = h;
      col_elm->s = s;
      col_elm->v = v;
      t++;
    }
  }

  /* Create the Palette. */
  if (totpal > 0) {
    /* Sort by Hue and saturation. */
    BKE_palette_sort_hsv(color_array, totpal);

    Palette *palette = BKE_palette_add(bmain, name);
    if (palette) {
      for (int i = 0; i < totpal; i++) {
        col_elm = &color_array[i];
        PaletteColor *palcol = BKE_palette_color_add(palette);
        if (palcol) {
          copy_v3_v3(palcol->rgb, col_elm->rgb);
          if (linear) {
            linearrgb_to_srgb_v3_v3(palcol->rgb, palcol->rgb);
          }
        }
      }
      done = true;
    }
  }
  else {
    done = false;
  }

  if (totpal > 0) {
    MEM_SAFE_FREE(color_array);
  }

  return done;
}

bool BKE_paint_select_face_test(Object *ob)
{
  return ((ob != nullptr) && (ob->type == OB_MESH) && (ob->data != nullptr) &&
          (((Mesh *)ob->data)->editflag & ME_EDIT_PAINT_FACE_SEL) &&
          (ob->mode & (OB_MODE_VERTEX_PAINT | OB_MODE_WEIGHT_PAINT | OB_MODE_TEXTURE_PAINT)));
}

bool BKE_paint_select_vert_test(Object *ob)
{
  return ((ob != nullptr) && (ob->type == OB_MESH) && (ob->data != nullptr) &&
          (((Mesh *)ob->data)->editflag & ME_EDIT_PAINT_VERT_SEL) &&
          (ob->mode & OB_MODE_WEIGHT_PAINT || ob->mode & OB_MODE_VERTEX_PAINT));
}

bool BKE_paint_select_elem_test(Object *ob)
{
  return (BKE_paint_select_vert_test(ob) || BKE_paint_select_face_test(ob));
}

bool BKE_paint_always_hide_test(Object *ob)
{
  return ((ob != nullptr) && (ob->type == OB_MESH) && (ob->data != nullptr) &&
          (ob->mode & OB_MODE_WEIGHT_PAINT || ob->mode & OB_MODE_VERTEX_PAINT));
}

void BKE_paint_cavity_curve_preset(Paint *p, int preset)
{
  CurveMapping *cumap = nullptr;
  CurveMap *cuma = nullptr;

  if (!p->cavity_curve) {
    p->cavity_curve = BKE_curvemapping_add(1, 0, 0, 1, 1);
  }
  cumap = p->cavity_curve;
  cumap->flag &= ~CUMA_EXTEND_EXTRAPOLATE;
  cumap->preset = preset;

  cuma = cumap->cm;
  BKE_curvemap_reset(cuma, &cumap->clipr, cumap->preset, CURVEMAP_SLOPE_POSITIVE);
  BKE_curvemapping_changed(cumap, false);
}

eObjectMode BKE_paint_object_mode_from_paintmode(ePaintMode mode)
{
  switch (mode) {
    case PAINT_MODE_SCULPT:
      return OB_MODE_SCULPT;
    case PAINT_MODE_VERTEX:
      return OB_MODE_VERTEX_PAINT;
    case PAINT_MODE_WEIGHT:
      return OB_MODE_WEIGHT_PAINT;
    case PAINT_MODE_TEXTURE_2D:
    case PAINT_MODE_TEXTURE_3D:
      return OB_MODE_TEXTURE_PAINT;
    case PAINT_MODE_SCULPT_UV:
      return OB_MODE_EDIT;
    case PAINT_MODE_SCULPT_CURVES:
      return OB_MODE_SCULPT_CURVES;
    case PAINT_MODE_INVALID:
    default:
      return OB_MODE_OBJECT;
  }
}

bool BKE_paint_ensure(ToolSettings *ts, Paint **r_paint)
{
  Paint *paint = nullptr;
  if (*r_paint) {
    /* Tool offset should never be 0 for initialized paint settings, so it's a reliable way to
     * check if already initialized. */
    if ((*r_paint)->runtime.tool_offset == 0) {
      /* Currently only image painting is initialized this way, others have to be allocated. */
      BLI_assert(ELEM(*r_paint, (Paint *)&ts->imapaint));

      BKE_paint_runtime_init(ts, *r_paint);
    }
    else {
      BLI_assert(ELEM(*r_paint,
                      /* Cast is annoying, but prevent nullptr-pointer access. */
                      (Paint *)ts->gp_paint,
                      (Paint *)ts->gp_vertexpaint,
                      (Paint *)ts->gp_sculptpaint,
                      (Paint *)ts->gp_weightpaint,
                      (Paint *)ts->sculpt,
                      (Paint *)ts->vpaint,
                      (Paint *)ts->wpaint,
                      (Paint *)ts->uvsculpt,
                      (Paint *)ts->curves_sculpt,
                      (Paint *)&ts->imapaint));
#ifdef DEBUG
      Paint paint_test = **r_paint;
      BKE_paint_runtime_init(ts, *r_paint);
      /* Swap so debug doesn't hide errors when release fails. */
      std::swap(**r_paint, paint_test);
      BLI_assert(paint_test.runtime.ob_mode == (*r_paint)->runtime.ob_mode);
      BLI_assert(paint_test.runtime.tool_offset == (*r_paint)->runtime.tool_offset);
#endif
    }
    return true;
  }

  if (((VPaint **)r_paint == &ts->vpaint) || ((VPaint **)r_paint == &ts->wpaint)) {
    VPaint *data = MEM_cnew<VPaint>(__func__);
    paint = &data->paint;
  }
  else if ((Sculpt **)r_paint == &ts->sculpt) {
    Sculpt *data = MEM_cnew<Sculpt>(__func__);
    paint = &data->paint;

    if (!data->channels) {
      data->channels = BKE_brush_channelset_create(__func__);
    }

    BKE_brush_check_toolsettings(data);

    /* Turn on X plane mirror symmetry by default */
    paint->symmetry_flags |= PAINT_SYMM_X;

    /* Make sure at least dyntopo subdivision is enabled */
    data->flags |= SCULPT_DYNTOPO_SUBDIVIDE | SCULPT_DYNTOPO_COLLAPSE | SCULPT_DYNTOPO_CLEANUP |
                   SCULPT_DYNTOPO_ENABLED;
  }
  else if ((GpPaint **)r_paint == &ts->gp_paint) {
    GpPaint *data = MEM_cnew<GpPaint>(__func__);
    paint = &data->paint;
  }
  else if ((GpVertexPaint **)r_paint == &ts->gp_vertexpaint) {
    GpVertexPaint *data = MEM_cnew<GpVertexPaint>(__func__);
    paint = &data->paint;
  }
  else if ((GpSculptPaint **)r_paint == &ts->gp_sculptpaint) {
    GpSculptPaint *data = MEM_cnew<GpSculptPaint>(__func__);
    paint = &data->paint;
  }
  else if ((GpWeightPaint **)r_paint == &ts->gp_weightpaint) {
    GpWeightPaint *data = MEM_cnew<GpWeightPaint>(__func__);
    paint = &data->paint;
  }
  else if ((UvSculpt **)r_paint == &ts->uvsculpt) {
    UvSculpt *data = MEM_cnew<UvSculpt>(__func__);
    paint = &data->paint;
  }
  else if ((CurvesSculpt **)r_paint == &ts->curves_sculpt) {
    CurvesSculpt *data = MEM_cnew<CurvesSculpt>(__func__);
    paint = &data->paint;
  }
  else if (*r_paint == &ts->imapaint.paint) {
    paint = &ts->imapaint.paint;
  }

  paint->flags |= PAINT_SHOW_BRUSH;

  *r_paint = paint;

  BKE_paint_runtime_init(ts, paint);

  return false;
}

void BKE_paint_init(Main *bmain, Scene *sce, ePaintMode mode, const uchar col[3])
{
  UnifiedPaintSettings *ups = &sce->toolsettings->unified_paint_settings;
  Paint *paint = BKE_paint_get_active_from_paintmode(sce, mode);

  BKE_paint_ensure_from_paintmode(sce, mode);

  /* If there's no brush, create one */
  if (PAINT_MODE_HAS_BRUSH(mode)) {
    Brush *brush = BKE_paint_brush(paint);
    if (brush == nullptr) {
      eObjectMode ob_mode = BKE_paint_object_mode_from_paintmode(mode);
      brush = BKE_brush_first_search(bmain, ob_mode);
      if (!brush) {
        brush = BKE_brush_add(bmain, "Brush", ob_mode);
        id_us_min(&brush->id); /* Fake user only. */
      }
      BKE_paint_brush_set(paint, brush);
    }
  }

  copy_v3_v3_uchar(paint->paint_cursor_col, col);
  paint->paint_cursor_col[3] = 128;
  ups->last_stroke_valid = false;
  zero_v3(ups->average_stroke_accum);
  ups->average_stroke_counter = 0;
  if (!paint->cavity_curve) {
    BKE_paint_cavity_curve_preset(paint, CURVE_PRESET_LINE);
  }
}

void BKE_paint_free(Paint *paint)
{
  BKE_curvemapping_free(paint->cavity_curve);
  MEM_SAFE_FREE(paint->tool_slots);
}

void BKE_paint_copy(Paint *src, Paint *tar, const int flag)
{
  tar->brush = src->brush;
  tar->cavity_curve = BKE_curvemapping_copy(src->cavity_curve);
  tar->tool_slots = static_cast<PaintToolSlot *>(MEM_dupallocN(src->tool_slots));

  if ((flag & LIB_ID_CREATE_NO_USER_REFCOUNT) == 0) {
    id_us_plus((ID *)tar->brush);
    id_us_plus((ID *)tar->palette);
    if (src->tool_slots != nullptr) {
      for (int i = 0; i < tar->tool_slots_len; i++) {
        id_us_plus((ID *)tar->tool_slots[i].brush);
      }
    }
  }
}

void BKE_paint_stroke_get_average(Scene *scene, Object *ob, float stroke[3])
{
  UnifiedPaintSettings *ups = &scene->toolsettings->unified_paint_settings;
  if (ups->last_stroke_valid && ups->average_stroke_counter > 0) {
    float fac = 1.0f / ups->average_stroke_counter;
    mul_v3_v3fl(stroke, ups->average_stroke_accum, fac);
  }
  else {
    copy_v3_v3(stroke, ob->object_to_world[3]);
  }
}

void BKE_paint_blend_write(BlendWriter *writer, Paint *p)
{
  if (p->cavity_curve) {
    BKE_curvemapping_blend_write(writer, p->cavity_curve);
  }
  BLO_write_struct_array(writer, PaintToolSlot, p->tool_slots_len, p->tool_slots);
}

void BKE_paint_blend_read_data(BlendDataReader *reader, const Scene *scene, Paint *p)
{
  if (p->num_input_samples < 1) {
    p->num_input_samples = 1;
  }

  BLO_read_data_address(reader, &p->cavity_curve);
  if (p->cavity_curve) {
    BKE_curvemapping_blend_read(reader, p->cavity_curve);
  }
  else {
    BKE_paint_cavity_curve_preset(p, CURVE_PRESET_LINE);
  }

  BLO_read_data_address(reader, &p->tool_slots);

  /* Workaround for invalid data written in older versions. */
  const size_t expected_size = sizeof(PaintToolSlot) * p->tool_slots_len;
  if (p->tool_slots && MEM_allocN_len(p->tool_slots) < expected_size) {
    MEM_freeN(p->tool_slots);
    p->tool_slots = static_cast<PaintToolSlot *>(MEM_callocN(expected_size, "PaintToolSlot"));
  }

  BKE_paint_runtime_init(scene->toolsettings, p);
}

void BKE_paint_blend_read_lib(BlendLibReader *reader, Scene *sce, Paint *p)
{
  if (p) {
    BLO_read_id_address(reader, sce->id.lib, &p->brush);
    for (int i = 0; i < p->tool_slots_len; i++) {
      if (p->tool_slots[i].brush != nullptr) {
        BLO_read_id_address(reader, sce->id.lib, &p->tool_slots[i].brush);
      }
    }
    BLO_read_id_address(reader, sce->id.lib, &p->palette);
    p->paint_cursor = nullptr;

    BKE_paint_runtime_init(sce->toolsettings, p);
  }
}

bool paint_is_face_hidden(const MLoopTri *lt, const bool *hide_poly)
{
  if (!hide_poly) {
    return false;
  }
  return hide_poly[lt->poly];
}

bool paint_is_grid_face_hidden(const uint *grid_hidden, int gridsize, int x, int y)
{
  /* Skip face if any of its corners are hidden. */
  return (BLI_BITMAP_TEST(grid_hidden, y * gridsize + x) ||
          BLI_BITMAP_TEST(grid_hidden, y * gridsize + x + 1) ||
          BLI_BITMAP_TEST(grid_hidden, (y + 1) * gridsize + x + 1) ||
          BLI_BITMAP_TEST(grid_hidden, (y + 1) * gridsize + x));
}

bool paint_is_bmesh_face_hidden(BMFace *f)
{
  BMLoop *l_iter;
  BMLoop *l_first;

  l_iter = l_first = BM_FACE_FIRST_LOOP(f);
  do {
    if (BM_elem_flag_test(l_iter->v, BM_ELEM_HIDDEN)) {
      return true;
    }
  } while ((l_iter = l_iter->next) != l_first);

  return false;
}

float paint_grid_paint_mask(const GridPaintMask *gpm, uint level, uint x, uint y)
{
  int factor = BKE_ccg_factor(level, gpm->level);
  int gridsize = BKE_ccg_gridsize(gpm->level);

  return gpm->data[(y * factor) * gridsize + (x * factor)];
}

/* Threshold to move before updating the brush rotation. */
#define RAKE_THRESHHOLD 20

void paint_update_brush_rake_rotation(UnifiedPaintSettings *ups, Brush *brush, float rotation)
{
  if (brush->mtex.brush_angle_mode & MTEX_ANGLE_RAKE) {
    ups->brush_rotation = rotation;
  }
  else {
    ups->brush_rotation = 0.0f;
  }

  if (brush->mask_mtex.brush_angle_mode & MTEX_ANGLE_RAKE) {
    ups->brush_rotation_sec = rotation;
  }
  else {
    ups->brush_rotation_sec = 0.0f;
  }
}

static bool paint_rake_rotation_active(const MTex &mtex)
{
  return mtex.tex && mtex.brush_angle_mode & MTEX_ANGLE_RAKE;
}

static bool paint_rake_rotation_active(const Brush &brush)
{
  return paint_rake_rotation_active(brush.mtex) || paint_rake_rotation_active(brush.mask_mtex);
}

bool paint_calculate_rake_rotation(UnifiedPaintSettings *ups,
                                   Brush *brush,
                                   const float mouse_pos[2],
                                   const float initial_mouse_pos[2])
{
  bool ok = false;
  if (paint_rake_rotation_active(*brush)) {
    const float r = RAKE_THRESHHOLD;
    float rotation;

    if (brush->flag & BRUSH_DRAG_DOT) {
      const float dx = mouse_pos[0] - initial_mouse_pos[0];
      const float dy = mouse_pos[1] - initial_mouse_pos[1];

      if (dx * dx + dy * dy > 0.5f) {
        ups->brush_rotation = ups->brush_rotation_sec = atan2f(dx, dy) + (float)M_PI;
        return true;
      }
      else {
        return false;
      }
    }

    float dpos[2];
    sub_v2_v2v2(dpos, ups->last_rake, mouse_pos);

    if (len_squared_v2(dpos) >= r * r) {
      rotation = atan2f(dpos[0], dpos[1]);

      copy_v2_v2(ups->last_rake, mouse_pos);

      ups->last_rake_angle = rotation;

      paint_update_brush_rake_rotation(ups, brush, rotation);
      ok = true;
    }
    /* Make sure we reset here to the last rotation to avoid accumulating
     * values in case a random rotation is also added. */
    else {
      paint_update_brush_rake_rotation(ups, brush, ups->last_rake_angle);
      ok = false;
    }
  }
  else {
    ups->brush_rotation = ups->brush_rotation_sec = 0.0f;
    ok = true;
  }
  return ok;
}

ATTR_NO_OPT static bool sculpt_boundary_flags_ensure(Object *ob, PBVH *pbvh, int totvert)
{
  SculptSession *ss = ob->sculpt;
  bool ret = false;

  if (!ss->attrs.boundary_flags) {
    SculptAttributeParams params = {0};

    params.nointerp = true;
    // params.nocopy = true;

    ss->attrs.boundary_flags = sculpt_attribute_ensure_ex(ob,
                                                          ATTR_DOMAIN_POINT,
                                                          CD_PROP_INT32,
                                                          SCULPT_ATTRIBUTE_NAME(boundary_flags),
                                                          &params,
                                                          BKE_pbvh_type(pbvh));

    for (int i = 0; i < totvert; i++) {
      PBVHVertRef vertex = BKE_pbvh_index_to_vertex(pbvh, i);
      BKE_sculpt_boundary_flag_update(ss, vertex);
    }

    ret = true;
  }

  BKE_pbvh_set_boundary_flags(pbvh, reinterpret_cast<int *>(ss->attrs.boundary_flags->data));

  return ret;
}

bool BKE_sculptsession_boundary_flags_ensure(Object *ob)
{
  return sculpt_boundary_flags_ensure(
      ob, ob->sculpt->pbvh, BKE_sculptsession_vertex_count(ob->sculpt));
}

void BKE_sculptsession_free_deformMats(SculptSession *ss)
{
  MEM_SAFE_FREE(ss->orig_cos);
  MEM_SAFE_FREE(ss->deform_cos);
  MEM_SAFE_FREE(ss->deform_imats);
}

void BKE_sculptsession_free_vwpaint_data(SculptSession *ss)
{
  SculptVertexPaintGeomMap *gmap = nullptr;
  if (ss->mode_type == OB_MODE_VERTEX_PAINT) {
    gmap = &ss->mode.vpaint.gmap;
  }
  else if (ss->mode_type == OB_MODE_WEIGHT_PAINT) {
    gmap = &ss->mode.wpaint.gmap;

    MEM_SAFE_FREE(ss->mode.wpaint.alpha_weight);
    if (ss->mode.wpaint.dvert_prev) {
      BKE_defvert_array_free_elems(ss->mode.wpaint.dvert_prev, ss->totvert);
      MEM_freeN(ss->mode.wpaint.dvert_prev);
      ss->mode.wpaint.dvert_prev = nullptr;
    }
  }
  else {
    return;
  }
  MEM_SAFE_FREE(gmap->vert_to_loop);
  MEM_SAFE_FREE(gmap->vert_map_mem);
  MEM_SAFE_FREE(gmap->vert_to_poly);
  MEM_SAFE_FREE(gmap->poly_map_mem);
}

/**
 * Write out the sculpt dynamic-topology #BMesh to the #Mesh.
 */
ATTR_NO_OPT static void sculptsession_bm_to_me_update_data_only(Object *ob, bool reorder)
{
  SculptSession *ss = ob->sculpt;

  if (ss->bm) {
    if (ob->data) {
      // Mesh *me = BKE_object_get_original_mesh(ob);

      BMeshToMeshParams params = {0};
      params.update_shapekey_indices = true;

      params.cd_mask_extra.vmask = CD_MASK_MESH_ID | CD_MASK_DYNTOPO_VERT;
      params.cd_mask_extra.emask = CD_MASK_MESH_ID;
      params.cd_mask_extra.pmask = CD_MASK_MESH_ID;

      BM_mesh_bm_to_me(nullptr, nullptr, ss->bm, static_cast<Mesh *>(ob->data), &params);
    }
  }
}

void BKE_sculptsession_bm_to_me(Object *ob, bool reorder)
{
  if (ob && ob->sculpt) {
    sculptsession_bm_to_me_update_data_only(ob, reorder);

    /* Ensure the objects evaluated mesh doesn't hold onto arrays
     * now realloc'd in the mesh T34473. */
    DEG_id_tag_update(&ob->id, ID_RECALC_GEOMETRY);
  }
}

static void sculptsession_free_pbvh(Object *object)
{
  SculptSession *ss = object->sculpt;

  if (!ss) {
    return;
  }

  if (ss->pbvh) {
#ifdef WITH_PBVH_CACHE
    if (ss->needs_pbvh_rebuild) {
      if (ss->pmap) {
        BKE_pbvh_pmap_release(ss->pmap);
        ss->pmap = nullptr;
      }

      BKE_pbvh_cache_remove(ss->pbvh);
      BKE_pbvh_free(ss->pbvh);
    }
    else {
      BKE_pbvh_set_cached(object, ss->pbvh);
    }
#else
    if (ss->pmap) {
      BKE_pbvh_pmap_release(ss->pmap);
      ss->pmap = nullptr;
    }

    BKE_pbvh_free(ss->pbvh);
#endif
    ss->needs_pbvh_rebuild = false;
    ss->pbvh = nullptr;
  }

  MEM_SAFE_FREE(ss->epmap);
  MEM_SAFE_FREE(ss->epmap_mem);

  MEM_SAFE_FREE(ss->vemap);
  MEM_SAFE_FREE(ss->vemap_mem);

  MEM_SAFE_FREE(ss->preview_vert_list);
  ss->preview_vert_count = 0;

  MEM_SAFE_FREE(ss->vertex_info.connected_component);
  MEM_SAFE_FREE(ss->vertex_info.boundary);
  MEM_SAFE_FREE(ss->vertex_info.symmetrize_map);

  MEM_SAFE_FREE(ss->fake_neighbors.fake_neighbor_index);
}

void BKE_sculptsession_bm_to_me_for_render(Object *object)
{
  if (object && object->sculpt) {
    if (object->sculpt->bm) {
      /* Ensure no points to old arrays are stored in DM
       *
       * Apparently, we could not use DEG_id_tag_update
       * here because this will lead to the while object
       * surface to disappear, so we'll release DM in place.
       */
      BKE_object_free_derived_caches(object);

      sculptsession_bm_to_me_update_data_only(object, false);

      /* In contrast with sculptsession_bm_to_me no need in
       * DAG tag update here - derived mesh was freed and
       * old pointers are nowhere stored.
       */
    }
  }
}

void BKE_sculptsession_free(Object *ob)
{
  if (ob && ob->sculpt) {
    SculptSession *ss = ob->sculpt;

    if (ss->msculptverts) {
      ss->msculptverts = nullptr;
    }

    if (ss->bm_idmap) {
      BM_idmap_destroy(ss->bm_idmap);
      ss->bm_idmap = nullptr;
    }

    if (ss->bm_log && BM_log_free(ss->bm_log, true)) {
      ss->bm_log = nullptr;
    }

    /*try to save current mesh*/
    BKE_sculpt_attribute_destroy_temporary_all(ob);

    if (ss->bm) {
      SCULPT_on_sculptsession_bmesh_free(ss);

      BKE_sculptsession_bm_to_me(ob, true);
      ss->bm = nullptr;
      // BM_mesh_free(ss->bm);
    }

    CustomData_free(&ss->temp_vdata, ss->temp_vdata_elems);
    CustomData_free(&ss->temp_pdata, ss->temp_pdata_elems);

    if (!ss->pbvh) {
      BKE_pbvh_pmap_release(ss->pmap);
      ss->pmap = nullptr;
    }

    sculptsession_free_pbvh(ob);

    MEM_SAFE_FREE(ss->epmap);
    MEM_SAFE_FREE(ss->epmap_mem);

    MEM_SAFE_FREE(ss->vemap);
    MEM_SAFE_FREE(ss->vemap_mem);

    if (ss->tex_pool) {
      BKE_image_pool_free(ss->tex_pool);
    }

    MEM_SAFE_FREE(ss->orig_cos);
    MEM_SAFE_FREE(ss->deform_cos);
    MEM_SAFE_FREE(ss->deform_imats);

    if (ss->pose_ik_chain_preview) {
      for (int i = 0; i < ss->pose_ik_chain_preview->tot_segments; i++) {
        MEM_SAFE_FREE(ss->pose_ik_chain_preview->segments[i].weights);
      }
      MEM_SAFE_FREE(ss->pose_ik_chain_preview->segments);
      MEM_SAFE_FREE(ss->pose_ik_chain_preview);
    }

    if (ss->boundary_preview) {
      MEM_SAFE_FREE(ss->boundary_preview->verts);
      MEM_SAFE_FREE(ss->boundary_preview->edges);
      MEM_SAFE_FREE(ss->boundary_preview->distance);
      MEM_SAFE_FREE(ss->boundary_preview->edit_info);
      MEM_SAFE_FREE(ss->boundary_preview);
    }

    BKE_sculptsession_free_vwpaint_data(ob->sculpt);

    MEM_SAFE_FREE(ss->last_paint_canvas_key);

    MEM_freeN(ss);

    ob->sculpt = nullptr;
  }
}

static MultiresModifierData *sculpt_multires_modifier_get(const Scene *scene,
                                                          Object *ob,
                                                          const bool auto_create_mdisps)
{
  Mesh *me = (Mesh *)ob->data;
  ModifierData *md;
  VirtualModifierData virtualModifierData;

  if (ob->sculpt && ob->sculpt->bm) {
    /* Can't combine multires and dynamic topology. */
    return nullptr;
  }

  bool need_mdisps = false;

  if (!CustomData_get_layer(&me->ldata, CD_MDISPS)) {
    if (!auto_create_mdisps) {
      /* Multires can't work without displacement layer. */
      return nullptr;
    }
    need_mdisps = true;
  }

  /* Weight paint operates on original vertices, and needs to treat multires as regular modifier
   * to make it so that PBVH vertices are at the multires surface. */
  if ((ob->mode & OB_MODE_SCULPT) == 0) {
    return nullptr;
  }

  for (md = BKE_modifiers_get_virtual_modifierlist(ob, &virtualModifierData); md; md = md->next) {
    if (md->type == eModifierType_Multires) {
      MultiresModifierData *mmd = (MultiresModifierData *)md;

      if (!BKE_modifier_is_enabled(scene, md, eModifierMode_Realtime)) {
        continue;
      }

      if (mmd->sculptlvl > 0 && !(mmd->flags & eMultiresModifierFlag_UseSculptBaseMesh)) {
        if (need_mdisps) {
          CustomData_add_layer(&me->ldata, CD_MDISPS, CD_SET_DEFAULT, nullptr, me->totloop);
        }

        return mmd;
      }

      return nullptr;
    }
  }

  return nullptr;
}

MultiresModifierData *BKE_sculpt_multires_active(const Scene *scene, Object *ob)
{
  return sculpt_multires_modifier_get(scene, ob, false);
}

/* Checks if there are any supported deformation modifiers active */
static bool sculpt_modifiers_active(Scene *scene, Sculpt *sd, Object *ob)
{
  ModifierData *md;
  Mesh *me = (Mesh *)ob->data;
  VirtualModifierData virtualModifierData;

  if (ob->sculpt->bm || BKE_sculpt_multires_active(scene, ob)) {
    return false;
  }

  /* Non-locked shape keys could be handled in the same way as deformed mesh. */
  if ((ob->shapeflag & OB_SHAPE_LOCK) == 0 && me->key && ob->shapenr) {
    return true;
  }

  md = BKE_modifiers_get_virtual_modifierlist(ob, &virtualModifierData);

  /* Exception for shape keys because we can edit those. */
  for (; md; md = md->next) {
    const ModifierTypeInfo *mti = BKE_modifier_get_info(static_cast<ModifierType>(md->type));
    if (!BKE_modifier_is_enabled(scene, md, eModifierMode_Realtime)) {
      continue;
    }
    if (md->type == eModifierType_Multires && (ob->mode & OB_MODE_SCULPT)) {
      MultiresModifierData *mmd = (MultiresModifierData *)md;
      if (!(mmd->flags & eMultiresModifierFlag_UseSculptBaseMesh)) {
        continue;
      }
    }
    if (md->type == eModifierType_ShapeKey) {
      continue;
    }

    if (mti->type == eModifierTypeType_OnlyDeform) {
      return true;
    }
    if ((sd->flags & SCULPT_ONLY_DEFORM) == 0) {
      return true;
    }
  }

  return false;
}

void BKE_sculpt_ensure_idmap(Object *ob)
{
  if (!ob->sculpt->bm_idmap) {
    ob->sculpt->bm_idmap = BM_idmap_new(ob->sculpt->bm, BM_VERT | BM_EDGE | BM_FACE);
    BM_idmap_check_ids(ob->sculpt->bm_idmap);

    BKE_sculptsession_update_attr_refs(ob);
  }
}

char BKE_get_fset_boundary_symflag(Object *object)
{
  const Mesh *mesh = BKE_mesh_from_object(object);
  return mesh->flag & ME_SCULPT_MIRROR_FSET_BOUNDARIES ? mesh->symmetry : 0;
}

void BKE_sculptsession_ignore_uvs_set(Object *ob, bool value)
{
  ob->sculpt->ignore_uvs = value;

  if (ob->sculpt->pbvh) {
    BKE_pbvh_ignore_uvs_set(ob->sculpt->pbvh, value);
  }
}

static void sculpt_check_face_areas(Object *ob, PBVH *pbvh)
{
  SculptSession *ss = ob->sculpt;

  if (!ss->attrs.face_areas) {
    SculptAttributeParams params = {0};
    ss->attrs.face_areas = sculpt_attribute_ensure_ex(ob,
                                                      ATTR_DOMAIN_FACE,
                                                      CD_PROP_FLOAT2,
                                                      SCULPT_ATTRIBUTE_NAME(face_areas),
                                                      &params,
                                                      BKE_pbvh_type(pbvh));
  }
}

/* Helper function to keep persistent base attribute references up to
 * date.  This is a bit more tricky since they persist across strokes.
 */
static void sculpt_update_persistent_base(Object *ob)
{
  SculptSession *ss = ob->sculpt;

  ss->attrs.persistent_co = BKE_sculpt_attribute_get(
      ob, ATTR_DOMAIN_POINT, CD_PROP_FLOAT3, SCULPT_ATTRIBUTE_NAME(persistent_co));
  ss->attrs.persistent_no = BKE_sculpt_attribute_get(
      ob, ATTR_DOMAIN_POINT, CD_PROP_FLOAT3, SCULPT_ATTRIBUTE_NAME(persistent_no));
  ss->attrs.persistent_disp = BKE_sculpt_attribute_get(
      ob, ATTR_DOMAIN_POINT, CD_PROP_FLOAT, SCULPT_ATTRIBUTE_NAME(persistent_disp));
}

static void sculpt_update_object(
    Depsgraph *depsgraph, Object *ob, Object *ob_eval, bool need_pmap, bool is_paint_tool)
{
  Scene *scene = DEG_get_input_scene(depsgraph);
  Sculpt *sd = scene->toolsettings->sculpt;
  SculptSession *ss = ob->sculpt;
  Mesh *me = BKE_object_get_original_mesh(ob);
  Mesh *me_eval = BKE_object_get_evaluated_mesh(ob_eval);
  MultiresModifierData *mmd = sculpt_multires_modifier_get(scene, ob, true);
  const bool use_face_sets = (ob->mode & OB_MODE_SCULPT) != 0;

  BLI_assert(me_eval != nullptr);

  ss->depsgraph = depsgraph;

  ss->bm_smooth_shading = scene->toolsettings->sculpt->flags & SCULPT_DYNTOPO_SMOOTH_SHADING;
  ss->ignore_uvs = me->flag & ME_SCULPT_IGNORE_UVS;

  ss->deform_modifiers_active = sculpt_modifiers_active(scene, sd, ob);

  ss->building_vp_handle = false;

  ss->scene = scene;
  if (sd->channels && scene->toolsettings) {
    ss->save_temp_layers = scene->toolsettings->save_temp_layers;
  }

  ss->boundary_symmetry = (int)BKE_get_fset_boundary_symflag(ob);
  ss->shapekey_active = (mmd == nullptr) ? BKE_keyblock_from_object(ob) : nullptr;

  ss->material_index = (int *)CustomData_get_layer_named(
      &me->pdata, CD_PROP_INT32, "material_index");

  /* NOTE: Weight pPaint require mesh info for loop lookup, but it never uses multires code path,
   * so no extra checks is needed here. */
  if (mmd) {
    ss->multires.active = true;
    ss->multires.modifier = mmd;
    ss->multires.level = mmd->sculptlvl;
    ss->totvert = me_eval->totvert;
    ss->totpoly = me_eval->totpoly;
    ss->totfaces = me->totpoly;
    ss->totloops = me->totloop;
    ss->totedges = me->totedge;

    /* These are assigned to the base mesh in Multires. This is needed because Face Sets operators
     * and tools use the Face Sets data from the base mesh when Multires is active. */
    ss->vert_positions = BKE_mesh_vert_positions_for_write(me);
    ss->mpoly = BKE_mesh_polys(me);
    ss->medge = BKE_mesh_edges(me);
    ss->mloop = BKE_mesh_loops(me);
  }
  else {
    ss->totvert = me->totvert;
    ss->totpoly = me->totpoly;
    ss->totfaces = me->totpoly;
<<<<<<< HEAD
    ss->totloops = me->totloop;
    ss->totedges = me->totedge;
    ss->mvert = BKE_mesh_verts_for_write(me);
=======
    ss->vert_positions = BKE_mesh_vert_positions_for_write(me);
>>>>>>> 92773761
    ss->mpoly = BKE_mesh_polys(me);
    ss->medge = BKE_mesh_edges(me);
    ss->mloop = BKE_mesh_loops(me);
    ss->vdata = &me->vdata;
    ss->pdata = &me->pdata;
    ss->edata = &me->edata;
    ss->ldata = &me->ldata;

    ss->multires.active = false;
    ss->multires.modifier = nullptr;
    ss->multires.level = 0;
    ss->vmask = static_cast<float *>(
        CustomData_get_layer_for_write(&me->vdata, CD_PAINT_MASK, me->totvert));

    CustomDataLayer *layer;
    eAttrDomain domain;

    if (BKE_pbvh_get_color_layer(me, &layer, &domain)) {
      if (layer->type == CD_PROP_COLOR) {
        ss->vcol = static_cast<MPropCol *>(layer->data);
      }
      else {
        ss->mcol = static_cast<MLoopCol *>(layer->data);
      }

      ss->vcol_domain = domain;
      ss->vcol_type = static_cast<eCustomDataType>(layer->type);
    }
    else {
      ss->vcol = nullptr;
      ss->mcol = nullptr;

      ss->vcol_type = (eCustomDataType)-1;
      ss->vcol_domain = ATTR_DOMAIN_POINT;
    }
  }

  /* Sculpt Face Sets. */
  if (use_face_sets) {
    ss->face_sets = static_cast<int *>(CustomData_get_layer_named_for_write(
        &me->pdata, CD_PROP_INT32, ".sculpt_face_set", me->totpoly));
  }
  else {
    ss->face_sets = nullptr;
  }

  ss->hide_poly = (bool *)CustomData_get_layer_named_for_write(
      &me->pdata, CD_PROP_BOOL, ".hide_poly", me->totpoly);

  ss->subdiv_ccg = me_eval->runtime->subdiv_ccg;
  ss->fast_draw = (scene->toolsettings->sculpt->flags & SCULPT_FAST_DRAW) != 0;

  PBVH *pbvh = BKE_sculpt_object_pbvh_ensure(depsgraph, ob);
  sculpt_check_face_areas(ob, pbvh);

  sculpt_boundary_flags_ensure(ob, pbvh, BKE_sculptsession_vertex_count(ss));

  BKE_pbvh_update_active_vcol(pbvh, me);

  if (BKE_pbvh_type(pbvh) == PBVH_FACES) {
    ss->vert_normals = BKE_pbvh_get_vert_normals(ss->pbvh);
  }
  else {
    ss->vert_normals = nullptr;
  }

  BLI_assert(pbvh == ss->pbvh);
  UNUSED_VARS_NDEBUG(pbvh);

  if (ss->subdiv_ccg) {
    BKE_pbvh_subdiv_ccg_set(ss->pbvh, ss->subdiv_ccg);
  }
  BKE_pbvh_face_sets_set(ss->pbvh, ss->face_sets);
  BKE_pbvh_update_hide_attributes_from_mesh(ss->pbvh);

  BKE_pbvh_face_sets_color_set(ss->pbvh, me->face_sets_color_seed, me->face_sets_color_default);

  sculpt_attribute_update_refs(ob);
  sculpt_update_persistent_base(ob);

  if (need_pmap && ob->type == OB_MESH && !ss->pmap) {
    if (!ss->pmap && ss->pbvh) {
      ss->pmap = BKE_pbvh_get_pmap(ss->pbvh);

      if (ss->pmap) {
        BKE_pbvh_pmap_aquire(ss->pmap);
      }
    }

    if (!ss->pmap) {
      ss->pmap = BKE_pbvh_make_pmap(me);

      if (ss->pbvh) {
        BKE_pbvh_set_pmap(ss->pbvh, ss->pmap);
      }
    }
  }

  if (ss->deform_modifiers_active) {
    /* Painting doesn't need crazyspace, use already evaluated mesh coordinates if possible. */
    bool used_me_eval = false;

    if (ob->mode & (OB_MODE_VERTEX_PAINT | OB_MODE_WEIGHT_PAINT)) {
      Mesh *me_eval_deform = ob_eval->runtime.mesh_deform_eval;

      /* If the fully evaluated mesh has the same topology as the deform-only version, use it.
       * This matters because crazyspace evaluation is very restrictive and excludes even modifiers
       * that simply recompute vertex weights (which can even include Geometry Nodes). */
      if (me_eval_deform->totpoly == me_eval->totpoly &&
          me_eval_deform->totloop == me_eval->totloop &&
          me_eval_deform->totvert == me_eval->totvert) {
        BKE_sculptsession_free_deformMats(ss);

        BLI_assert(me_eval_deform->totvert == me->totvert);

        ss->deform_cos = BKE_mesh_vert_coords_alloc(me_eval, nullptr);
        BKE_pbvh_vert_coords_apply(ss->pbvh, ss->deform_cos, me->totvert);

        used_me_eval = true;
      }
    }

    if (!ss->orig_cos && !used_me_eval) {
      int a;

      BKE_sculptsession_free_deformMats(ss);

      ss->orig_cos = (ss->shapekey_active) ?
                         BKE_keyblock_convert_to_vertcos(ob, ss->shapekey_active) :
                         BKE_mesh_vert_coords_alloc(me, nullptr);

      BKE_crazyspace_build_sculpt(depsgraph, scene, ob, &ss->deform_imats, &ss->deform_cos);
      BKE_pbvh_vert_coords_apply(ss->pbvh, ss->deform_cos, me->totvert);

      for (a = 0; a < me->totvert; a++) {
        invert_m3(ss->deform_imats[a]);

        float *co = ss->deform_cos[a];
        float ff = dot_v3v3(co, co);
        if (isnan(ff) || !isfinite(ff)) {
          printf("%s: nan1! %.4f %.4f %.4f\n", __func__, co[0], co[1], co[2]);
        }

        ff = determinant_m3_array(ss->deform_imats[a]);

        if (isnan(ff) || !isfinite(ff)) {
          printf("%s: nan2!\n", __func__);
        }
      }
    }
  }
  else {
    BKE_sculptsession_free_deformMats(ss);
  }

  if (ss->shapekey_active != nullptr && ss->deform_cos == nullptr) {
    ss->deform_cos = BKE_keyblock_convert_to_vertcos(ob, ss->shapekey_active);
  }

  /* if pbvh is deformed, key block is already applied to it */
  if (ss->shapekey_active) {
    bool pbvh_deformed = BKE_pbvh_is_deformed(ss->pbvh);
    if (!pbvh_deformed || ss->deform_cos == nullptr) {
      float(*vertCos)[3] = BKE_keyblock_convert_to_vertcos(ob, ss->shapekey_active);

      if (vertCos) {
        if (!pbvh_deformed) {
          /* apply shape keys coordinates to PBVH */
          BKE_pbvh_vert_coords_apply(ss->pbvh, vertCos, me->totvert);
        }
        if (ss->deform_cos == nullptr) {
          ss->deform_cos = vertCos;
        }
        if (vertCos != ss->deform_cos) {
          MEM_freeN(vertCos);
        }
      }
    }
  }

  int totvert = 0;

  switch (BKE_pbvh_type(pbvh)) {
    case PBVH_FACES:
      totvert = me->totvert;
      break;
    case PBVH_BMESH:
      totvert = ss->bm ? ss->bm->totvert : me->totvert;
      break;
    case PBVH_GRIDS:
      totvert = BKE_pbvh_get_grid_num_verts(ss->pbvh);
      break;
  }

  BKE_sculptsession_check_sculptverts(ob, pbvh, totvert);

  if (ss->bm && me->key && ob->shapenr != ss->bm->shapenr) {
    KeyBlock *actkey = static_cast<KeyBlock *>(BLI_findlink(&me->key->block, ss->bm->shapenr - 1));
    KeyBlock *newkey = static_cast<KeyBlock *>(BLI_findlink(&me->key->block, ob->shapenr - 1));

    bool updatePBVH = false;

    if (!actkey) {
      printf("%s: failed to find active shapekey\n", __func__);
      if (!ss->bm->shapenr || !CustomData_has_layer(&ss->bm->vdata, CD_SHAPEKEY)) {
        printf("allocating shapekeys. . .\n");

        // need to allocate customdata for keys
        for (KeyBlock *key = (KeyBlock *)me->key->block.first; key; key = key->next) {

          int idx = CustomData_get_named_layer_index(&ss->bm->vdata, CD_SHAPEKEY, key->name);

          if (idx == -1) {
            BM_data_layer_add_named(ss->bm, &ss->bm->vdata, CD_SHAPEKEY, key->name);
            BKE_sculptsession_update_attr_refs(ob);

            idx = CustomData_get_named_layer_index(&ss->bm->vdata, CD_SHAPEKEY, key->name);
            ss->bm->vdata.layers[idx].uid = key->uid;
          }

          int cd_shapeco = ss->bm->vdata.layers[idx].offset;
          BMVert *v;
          BMIter iter;

          BM_ITER_MESH (v, &iter, ss->bm, BM_VERTS_OF_MESH) {
            float *keyco = (float *)BM_ELEM_CD_GET_VOID_P(v, cd_shapeco);

            copy_v3_v3(keyco, v->co);
          }
        }
      }

      updatePBVH = true;
      ss->bm->shapenr = ob->shapenr;
    }

    if (!newkey) {
      printf("%s: failed to find new active shapekey\n", __func__);
    }

    if (actkey && newkey) {
      int cd_co1 = CustomData_get_named_layer_index(&ss->bm->vdata, CD_SHAPEKEY, actkey->name);
      int cd_co2 = CustomData_get_named_layer_index(&ss->bm->vdata, CD_SHAPEKEY, newkey->name);

      BMVert *v;
      BMIter iter;

      if (cd_co1 == -1) {  // non-recoverable error
        printf("%s: failed to find active shapekey in customdata.\n", __func__);
        return;
      }
      else if (cd_co2 == -1) {
        printf("%s: failed to find new shapekey in customdata; allocating . . .\n", __func__);

        BM_data_layer_add_named(ss->bm, &ss->bm->vdata, CD_SHAPEKEY, newkey->name);
        int idx = CustomData_get_named_layer_index(&ss->bm->vdata, CD_SHAPEKEY, newkey->name);

        int cd_co = ss->bm->vdata.layers[idx].offset;
        ss->bm->vdata.layers[idx].uid = newkey->uid;

        BKE_sculptsession_update_attr_refs(ob);

        BM_ITER_MESH (v, &iter, ss->bm, BM_VERTS_OF_MESH) {
          float *keyco = (float *)BM_ELEM_CD_GET_VOID_P(v, cd_co);
          copy_v3_v3(keyco, v->co);
        }

        cd_co2 = idx;
      }

      cd_co1 = ss->bm->vdata.layers[cd_co1].offset;
      cd_co2 = ss->bm->vdata.layers[cd_co2].offset;

      BM_ITER_MESH (v, &iter, ss->bm, BM_VERTS_OF_MESH) {
        float *co1 = (float *)BM_ELEM_CD_GET_VOID_P(v, cd_co1);
        float *co2 = (float *)BM_ELEM_CD_GET_VOID_P(v, cd_co2);

        copy_v3_v3(co1, v->co);
        copy_v3_v3(v->co, co2);
      }

      ss->bm->shapenr = ob->shapenr;

      updatePBVH = true;
    }

    if (updatePBVH && ss->pbvh) {
      PBVHNode **nodes;
      int totnode;
      BKE_pbvh_get_nodes(ss->pbvh, PBVH_Leaf, &nodes, &totnode);

      for (int i = 0; i < totnode; i++) {
        BKE_pbvh_node_mark_update(nodes[i]);
        BKE_pbvh_vert_tag_update_normal_tri_area(nodes[i]);
      }
    }
    /* We could be more precise when we have access to the active tool. */
    const bool use_paint_slots = (ob->mode & OB_MODE_SCULPT) != 0;
    if (use_paint_slots) {
      BKE_texpaint_slots_refresh_object(scene, ob);
    }
  }

  if (is_paint_tool) {
    /*
     * We should rebuild the PBVH_pixels when painting canvas changes.
     *
     * The relevant changes are stored/encoded in the paint canvas key.
     * These include the active uv map, and resolutions.
     */
    if (U.experimental.use_sculpt_texture_paint && ss->pbvh) {
      char *paint_canvas_key = BKE_paint_canvas_key_get(&scene->toolsettings->paint_mode, ob);
      if (ss->last_paint_canvas_key == nullptr ||
          !STREQ(paint_canvas_key, ss->last_paint_canvas_key)) {
        MEM_SAFE_FREE(ss->last_paint_canvas_key);
        ss->last_paint_canvas_key = paint_canvas_key;
        BKE_pbvh_mark_rebuild_pixels(ss->pbvh);
      }

      /*
       * We should rebuild the PBVH_pixels when painting canvas changes.
       *
       * The relevant changes are stored/encoded in the paint canvas key.
       * These include the active uv map, and resolutions.
       */
      if (U.experimental.use_sculpt_texture_paint && ss->pbvh) {
        char *paint_canvas_key = BKE_paint_canvas_key_get(&scene->toolsettings->paint_mode, ob);
        if (ss->last_paint_canvas_key == nullptr ||
            !STREQ(paint_canvas_key, ss->last_paint_canvas_key)) {
          MEM_SAFE_FREE(ss->last_paint_canvas_key);
          ss->last_paint_canvas_key = paint_canvas_key;
          BKE_pbvh_mark_rebuild_pixels(ss->pbvh);
        }
        else {
          MEM_freeN(paint_canvas_key);
        }
      }

      /* We could be more precise when we have access to the active tool. */
      const bool use_paint_slots = (ob->mode & OB_MODE_SCULPT) != 0;
      if (use_paint_slots) {
        BKE_texpaint_slots_refresh_object(scene, ob);
      }
    }
  }

  if (ss->pbvh) {
    BKE_pbvh_set_sculpt_verts(ss->pbvh, ss->msculptverts);
  }
}

void BKE_sculpt_update_object_before_eval(Object *ob_eval)
{
  /* Update before mesh evaluation in the dependency graph. */
  SculptSession *ss = ob_eval->sculpt;

  if (ss && (ss->building_vp_handle == false || ss->needs_pbvh_rebuild)) {
    if (ss->needs_pbvh_rebuild || (!ss->cache && !ss->filter_cache && !ss->expand_cache)) {
      /* We free pbvh on changes, except in the middle of drawing a stroke
       * since it can't deal with changing PVBH node organization, we hope
       * topology does not change in the meantime .. weak. */
      sculptsession_free_pbvh(ob_eval);

      BKE_sculptsession_free_deformMats(ob_eval->sculpt);

      /* In vertex/weight paint, force maps to be rebuilt. */
      BKE_sculptsession_free_vwpaint_data(ob_eval->sculpt);
    }
    else if (ss->pbvh) {
      PBVHNode **nodes;
      int n, totnode;

      BKE_pbvh_search_gather(ss->pbvh, nullptr, nullptr, &nodes, &totnode);

      for (n = 0; n < totnode; n++) {
        BKE_pbvh_node_mark_update(nodes[n]);
      }

      MEM_SAFE_FREE(nodes);
    }
  }
}

void BKE_sculpt_update_object_after_eval(Depsgraph *depsgraph, Object *ob_eval)
{
  /* Update after mesh evaluation in the dependency graph, to rebuild PBVH or
   * other data when modifiers change the mesh. */
  Object *ob_orig = DEG_get_original_object(ob_eval);
  Mesh *me_orig = BKE_object_get_original_mesh(ob_orig);

  sculpt_update_object(depsgraph, ob_orig, ob_eval, false, false);
  BKE_sculptsession_sync_attributes(ob_orig, me_orig);
}

void BKE_sculpt_color_layer_create_if_needed(Object *object)
{
  using namespace blender;
  using namespace blender::bke;
  Mesh *orig_me = BKE_object_get_original_mesh(object);

  if (orig_me->attributes().contains(orig_me->active_color_attribute)) {
    return;
  }

  char unique_name[MAX_CUSTOMDATA_LAYER_NAME];
  BKE_id_attribute_calc_unique_name(&orig_me->id, "Color", unique_name);
  if (!orig_me->attributes_for_write().add(
          unique_name, ATTR_DOMAIN_POINT, CD_PROP_COLOR, AttributeInitDefaultValue())) {
    return;
  }

  BKE_id_attributes_active_color_set(&orig_me->id, unique_name);
  DEG_id_tag_update(&orig_me->id, ID_RECALC_GEOMETRY_ALL_MODES);
  BKE_mesh_tessface_clear(orig_me);

  if (object->sculpt && object->sculpt->pbvh) {
    BKE_pbvh_update_active_vcol(object->sculpt->pbvh, orig_me);
  }

  BKE_sculptsession_update_attr_refs(object);
}

void BKE_sculpt_update_object_for_edit(
    Depsgraph *depsgraph, Object *ob_orig, bool need_pmap, bool /*need_mask*/, bool is_paint_tool)
{
  /* Update from sculpt operators and undo, to update sculpt session
   * and PBVH after edits. */
  Scene *scene_eval = DEG_get_evaluated_scene(depsgraph);
  Object *ob_eval = DEG_get_evaluated_object(depsgraph, ob_orig);

  sculpt_update_object(depsgraph, ob_orig, ob_eval, need_pmap, is_paint_tool);
}

int *BKE_sculpt_face_sets_ensure(Object *ob)
{
  Mesh *mesh = BKE_object_get_original_mesh(ob);
  SculptSession *ss = ob->sculpt;

  if (ss && ss->bm) {
    if (CustomData_get_named_layer_index(&ss->bm->pdata, CD_PROP_INT32, ".sculpt_face_set") !=
        -1) {
      return nullptr;
    }

    BM_data_layer_add_named(ss->bm, &ss->bm->pdata, CD_PROP_INT32, ".sculpt_face_set");

    const int cd_faceset_offset = CustomData_get_offset_named(
        &ss->bm->pdata, CD_PROP_INT32, ".sculpt_face_set");

    BMIter iter;
    BMFace *f;
    BM_ITER_MESH (f, &iter, ss->bm, BM_FACES_OF_MESH) {
      BM_ELEM_CD_SET_INT(f, cd_faceset_offset, 1);
    }

    BKE_sculptsession_update_attr_refs(ob);

    return nullptr;
  }

  using namespace blender;
  using namespace blender::bke;

  MutableAttributeAccessor attributes = mesh->attributes_for_write();
  if (!attributes.contains(".sculpt_face_set")) {
    SpanAttributeWriter<int> face_sets = attributes.lookup_or_add_for_write_only_span<int>(
        ".sculpt_face_set", ATTR_DOMAIN_FACE);
    face_sets.span.fill(1);
    mesh->face_sets_color_default = 1;
    face_sets.finish();
  }

<<<<<<< HEAD
  return ss->face_sets = static_cast<int *>(
             CustomData_get_layer_named(&mesh->pdata, CD_PROP_INT32, ".sculpt_face_set"));
=======
  return static_cast<int *>(CustomData_get_layer_named_for_write(
      &mesh->pdata, CD_PROP_INT32, ".sculpt_face_set", mesh->totpoly));
>>>>>>> 92773761
}

bool *BKE_sculpt_hide_poly_ensure(Object *ob)
{
<<<<<<< HEAD
  if (ob->sculpt->attrs.hide_poly) {
    return ob->sculpt->hide_poly = static_cast<bool *>(ob->sculpt->attrs.hide_poly->data);
=======
  bool *hide_poly = static_cast<bool *>(CustomData_get_layer_named_for_write(
      &mesh->pdata, CD_PROP_BOOL, ".hide_poly", mesh->totpoly));
  if (hide_poly != nullptr) {
    return hide_poly;
>>>>>>> 92773761
  }

  SculptAttributeParams params = {0};
  params.permanent = true;

  ob->sculpt->attrs.hide_poly = BKE_sculpt_attribute_ensure(
      ob, ATTR_DOMAIN_FACE, CD_PROP_BOOL, ".hide_poly", &params);

  return ob->sculpt->hide_poly = static_cast<bool *>(ob->sculpt->attrs.hide_poly->data);
}

int BKE_sculpt_mask_layers_ensure(Depsgraph *depsgraph,
                                  Main *bmain,
                                  Object *ob,
                                  MultiresModifierData *mmd)
{
  Mesh *me = static_cast<Mesh *>(ob->data);
  const Span<MPoly> polys = me->polys();
  const Span<MLoop> loops = me->loops();
  int ret = 0;

  const float *paint_mask = static_cast<const float *>(
      CustomData_get_layer(&me->vdata, CD_PAINT_MASK));

  /* if multires is active, create a grid paint mask layer if there
   * isn't one already */
  if (mmd && !CustomData_has_layer(&me->ldata, CD_GRID_PAINT_MASK)) {
    GridPaintMask *gmask;
    int level = max_ii(1, mmd->sculptlvl);
    int gridsize = BKE_ccg_gridsize(level);
    int gridarea = gridsize * gridsize;
    int i, j;

    gmask = static_cast<GridPaintMask *>(CustomData_add_layer(
        &me->ldata, CD_GRID_PAINT_MASK, CD_SET_DEFAULT, nullptr, me->totloop));

    for (i = 0; i < me->totloop; i++) {
      GridPaintMask *gpm = &gmask[i];

      gpm->level = level;
      gpm->data = static_cast<float *>(
          MEM_callocN(sizeof(float) * gridarea, "GridPaintMask.data"));
    }

    /* if vertices already have mask, copy into multires data */
    if (paint_mask) {
      for (i = 0; i < me->totpoly; i++) {
        const MPoly *p = &polys[i];
        float avg = 0;

        /* mask center */
        for (j = 0; j < p->totloop; j++) {
          const MLoop *l = &loops[p->loopstart + j];
          avg += paint_mask[l->v];
        }
        avg /= float(p->totloop);

        /* fill in multires mask corner */
        for (j = 0; j < p->totloop; j++) {
          GridPaintMask *gpm = &gmask[p->loopstart + j];
          const MLoop *l = &loops[p->loopstart + j];
          const MLoop *prev = ME_POLY_LOOP_PREV(loops, p, j);
          const MLoop *next = ME_POLY_LOOP_NEXT(loops, p, j);

          gpm->data[0] = avg;
          gpm->data[1] = (paint_mask[l->v] + paint_mask[next->v]) * 0.5f;
          gpm->data[2] = (paint_mask[l->v] + paint_mask[prev->v]) * 0.5f;
          gpm->data[3] = paint_mask[l->v];
        }
      }
    }
    /* The evaluated multires CCG must be updated to contain the new data. */
    DEG_id_tag_update(&ob->id, ID_RECALC_GEOMETRY);
    if (depsgraph) {
      BKE_scene_graph_evaluated_ensure(depsgraph, bmain);
    }

    ret |= SCULPT_MASK_LAYER_CALC_LOOP;
  }

  /* Create vertex paint mask layer if there isn't one already. */
  if (!paint_mask) {
    CustomData_add_layer(&me->vdata, CD_PAINT_MASK, CD_SET_DEFAULT, nullptr, me->totvert);
    /* The evaluated mesh must be updated to contain the new data. */
    DEG_id_tag_update(&ob->id, ID_RECALC_GEOMETRY);
    ret |= SCULPT_MASK_LAYER_CALC_VERT;
  }

  if (ob->sculpt) {
    BKE_sculptsession_update_attr_refs(ob);
  }

  return ret;
}

void BKE_sculpt_toolsettings_data_ensure(Scene *scene)
{
  BKE_paint_ensure(scene->toolsettings, (Paint **)&scene->toolsettings->sculpt);

  Sculpt *sd = scene->toolsettings->sculpt;
  if (!sd->detail_size) {
    sd->detail_size = 8.0f;
  }

  if (!sd->dyntopo_radius_scale) {
    sd->dyntopo_radius_scale = 1.0f;
  }

  // we check these flags here in case versioning code fails
  if (!sd->detail_range || !sd->dyntopo_spacing) {
    sd->flags |= SCULPT_DYNTOPO_CLEANUP | SCULPT_DYNTOPO_ENABLED;
  }

  if (!sd->detail_range) {
    sd->detail_range = 0.4f;
  }

  if (!sd->detail_percent) {
    sd->detail_percent = 25;
  }

  if (!sd->dyntopo_spacing) {
    sd->dyntopo_spacing = 35;
  }

  if (sd->constant_detail == 0.0f) {
    sd->constant_detail = 3.0f;
  }

  if (!sd->automasking_start_normal_limit) {
    sd->automasking_start_normal_limit = 20.0f / 180.0f * M_PI;
    sd->automasking_start_normal_falloff = 0.25f;

    sd->automasking_view_normal_limit = 90.0f / 180.0f * M_PI;
    sd->automasking_view_normal_falloff = 0.25f;
  }

  /* Set sane default tiling offsets. */
  if (!sd->paint.tile_offset[0]) {
    sd->paint.tile_offset[0] = 1.0f;
  }
  if (!sd->paint.tile_offset[1]) {
    sd->paint.tile_offset[1] = 1.0f;
  }
  if (!sd->paint.tile_offset[2]) {
    sd->paint.tile_offset[2] = 1.0f;
  }
  if (!sd->automasking_cavity_curve || !sd->automasking_cavity_curve_op) {
    BKE_sculpt_check_cavity_curves(sd);
  }
}

static bool check_sculpt_object_deformed(Object *object, const bool for_construction)
{
  bool deformed = false;

  /* Active modifiers means extra deformation, which can't be handled correct
   * on birth of PBVH and sculpt "layer" levels, so use PBVH only for internal brush
   * stuff and show final evaluated mesh so user would see actual object shape. */
  deformed |= object->sculpt->deform_modifiers_active;

  if (for_construction) {
    deformed |= object->sculpt->shapekey_active != nullptr;
  }
  else {
    /* As in case with modifiers, we can't synchronize deformation made against
     * PBVH and non-locked keyblock, so also use PBVH only for brushes and
     * final DM to give final result to user. */
    deformed |= object->sculpt->shapekey_active && (object->shapeflag & OB_SHAPE_LOCK) == 0;
  }

  return deformed;
}

void BKE_sculpt_sync_face_visibility_to_grids(Mesh *mesh, SubdivCCG *subdiv_ccg)
{
  using namespace blender;
  using namespace blender::bke;
  if (!subdiv_ccg) {
    return;
  }

  const AttributeAccessor attributes = mesh->attributes();
  const VArray<bool> hide_poly = attributes.lookup_or_default<bool>(
      ".hide_poly", ATTR_DOMAIN_FACE, false);
  if (hide_poly.is_single() && !hide_poly.get_internal_single()) {
    /* Nothing is hidden, so we can just remove all visibility bitmaps. */
    for (const int i : IndexRange(subdiv_ccg->num_grids)) {
      BKE_subdiv_ccg_grid_hidden_free(subdiv_ccg, i);
    }
    return;
  }

  const VArraySpan<bool> hide_poly_span(hide_poly);
  CCGKey key;
  BKE_subdiv_ccg_key_top_level(&key, subdiv_ccg);
  for (int i = 0; i < mesh->totloop; i++) {
    const int face_index = BKE_subdiv_ccg_grid_to_face_index(subdiv_ccg, i);
    const bool is_hidden = hide_poly_span[face_index];

    /* Avoid creating and modifying the grid_hidden bitmap if the base mesh face is visible and
     * there is not bitmap for the grid. This is because missing grid_hidden implies grid is
     * fully visible. */
    if (is_hidden) {
      BKE_subdiv_ccg_grid_hidden_ensure(subdiv_ccg, i);
    }

    BLI_bitmap *gh = subdiv_ccg->grid_hidden[i];
    if (gh) {
      BLI_bitmap_set_all(gh, is_hidden, key.grid_area);
    }
  }
}

static PBVH *build_pbvh_for_dynamic_topology(Object *ob, bool update_sculptverts)
{
  Mesh *me = BKE_object_get_original_mesh(ob);

#ifdef WITH_PBVH_CACHE
  PBVH *pbvh = BKE_pbvh_get_or_free_cached(ob, me, PBVH_BMESH);
#else
  PBVH *pbvh = nullptr;
#endif

  if (!pbvh) {
    pbvh = ob->sculpt->pbvh = BKE_pbvh_new(PBVH_BMESH);
    BKE_pbvh_set_bmesh(pbvh, ob->sculpt->bm);

    BM_mesh_elem_table_ensure(ob->sculpt->bm, BM_VERT | BM_EDGE | BM_FACE);

    BKE_sculptsession_update_attr_refs(ob);
    sculpt_boundary_flags_ensure(ob, pbvh, ob->sculpt->bm->totvert);
    sculpt_check_face_areas(ob, pbvh);

    BKE_sculpt_ensure_idmap(ob);

    sculptsession_bmesh_add_layers(ob);
    BKE_pbvh_build_bmesh(pbvh,
                         BKE_object_get_original_mesh(ob),
                         ob->sculpt->bm,
                         ob->sculpt->bm_smooth_shading,
                         ob->sculpt->bm_log,
                         ob->sculpt->bm_idmap,
                         ob->sculpt->attrs.dyntopo_node_id_vertex->bmesh_cd_offset,
                         ob->sculpt->attrs.dyntopo_node_id_face->bmesh_cd_offset,
                         ob->sculpt->cd_sculpt_vert,
                         ob->sculpt->attrs.face_areas->bmesh_cd_offset,
                         ob->sculpt->attrs.boundary_flags->bmesh_cd_offset,
                         ob->sculpt->fast_draw,
                         update_sculptverts);
  }
  else {
    BMesh *bm = BKE_pbvh_get_bmesh(pbvh);

    if (bm && bm != ob->sculpt->bm) {
      printf("%s: ss->bm != bm!\n", __func__);

      ob->sculpt->bm = bm;

      if (ob->sculpt->bm_log) {
        BM_log_set_bm(bm, ob->sculpt->bm_log);
      }
    }
    else if (!bm) {
      BKE_pbvh_set_bmesh(pbvh, ob->sculpt->bm);
    }
  }

  if (ob->sculpt->bm_log) {
    BKE_pbvh_set_bm_log(pbvh, ob->sculpt->bm_log);
  }

  BKE_pbvh_set_symmetry(pbvh, 0, (int)BKE_get_fset_boundary_symflag(ob));

<<<<<<< HEAD
  pbvh_show_mask_set(pbvh, ob->sculpt->show_mask);
  pbvh_show_face_sets_set(pbvh, false);

#ifdef WITH_PBVH_CACHE
  BKE_pbvh_set_cached(ob, pbvh);
#endif

=======
  BKE_pbvh_build_bmesh(pbvh,
                       ob->sculpt->bm,
                       ob->sculpt->bm_smooth_shading,
                       ob->sculpt->bm_log,
                       ob->sculpt->attrs.dyntopo_node_id_vertex->bmesh_cd_offset,
                       ob->sculpt->attrs.dyntopo_node_id_face->bmesh_cd_offset);
>>>>>>> 92773761
  return pbvh;
}

static PBVH *build_pbvh_from_regular_mesh(Object *ob, Mesh *me_eval_deform, bool respect_hide)
{
  SculptSession *ss = ob->sculpt;
  Mesh *me = BKE_object_get_original_mesh(ob);
  const int looptris_num = poly_to_tri_count(me->totpoly, me->totloop);

<<<<<<< HEAD
#ifdef WITH_PBVH_CACHE
  PBVH *pbvh = BKE_pbvh_get_or_free_cached(ob, me, PBVH_FACES);
#else
  PBVH *pbvh = nullptr;
#endif
=======
  MutableSpan<float3> positions = me->vert_positions_for_write();
  const Span<MPoly> polys = me->polys();
  const Span<MLoop> loops = me->loops();
>>>>>>> 92773761

  if (!ss->pmap && pbvh) {
    ss->pmap = BKE_pbvh_get_pmap(pbvh);
    BKE_pbvh_pmap_aquire(ss->pmap);
  }
  else if (!ss->pmap) {
    ss->pmap = BKE_pbvh_make_pmap(me);
  }

<<<<<<< HEAD
  if (!pbvh) {
    pbvh = ob->sculpt->pbvh = BKE_pbvh_new(PBVH_FACES);

    BKE_sculptsession_update_attr_refs(ob);
    sculpt_check_face_areas(ob, pbvh);
    BKE_pbvh_respect_hide_set(pbvh, respect_hide);

    MutableSpan<MVert> verts = me->verts_for_write();
    const Span<MPoly> polys = me->polys();
    const Span<MLoop> loops = me->loops();

    MLoopTri *looptri = static_cast<MLoopTri *>(
        MEM_malloc_arrayN(looptris_num, sizeof(*looptri), __func__));

    BKE_mesh_recalc_looptri(
        loops.data(), polys.data(), verts.data(), me->totloop, me->totpoly, looptri);
    BKE_sculptsession_check_sculptverts(ob, pbvh, me->totvert);

    BKE_pbvh_build_mesh(pbvh,
                        me,
                        me->polys().data(),
                        me->loops().data(),
                        me->verts_for_write().data(),
                        ss->msculptverts,
                        me->totvert,
                        &me->vdata,
                        &me->ldata,
                        &me->pdata,
                        looptri,
                        looptris_num,
                        ss->fast_draw,
                        (float *)ss->attrs.face_areas->data,
                        ss->pmap);

    pbvh_show_mask_set(pbvh, ob->sculpt->show_mask);
    pbvh_show_face_sets_set(pbvh, ob->sculpt->show_face_sets);
  }

  BKE_pbvh_set_pmap(pbvh, ss->pmap);
  BKE_sculptsession_check_sculptverts(ob, pbvh, me->totvert);

  BKE_pbvh_set_sculpt_verts(pbvh, ss->msculptverts);

=======
  BKE_mesh_recalc_looptri(loops.data(),
                          polys.data(),
                          reinterpret_cast<const float(*)[3]>(positions.data()),
                          me->totloop,
                          me->totpoly,
                          looptri);

  BKE_pbvh_build_mesh(pbvh,
                      me,
                      polys.data(),
                      loops.data(),
                      reinterpret_cast<float(*)[3]>(positions.data()),
                      me->totvert,
                      &me->vdata,
                      &me->ldata,
                      &me->pdata,
                      looptri,
                      looptris_num);

>>>>>>> 92773761
  const bool is_deformed = check_sculpt_object_deformed(ob, true);
  if (is_deformed && me_eval_deform != nullptr) {
    int totvert;
    float(*v_cos)[3] = BKE_mesh_vert_coords_alloc(me_eval_deform, &totvert);
    BKE_pbvh_vert_coords_apply(pbvh, v_cos, totvert);
    MEM_freeN(v_cos);
  }

#ifdef WITH_PBVH_CACHE
  BKE_pbvh_set_cached(ob, pbvh);
#endif

  return pbvh;
}

static PBVH *build_pbvh_from_ccg(Object *ob, SubdivCCG *subdiv_ccg, bool respect_hide)
{
  SculptSession *ss = ob->sculpt;

  CCGKey key;
  BKE_subdiv_ccg_key_top_level(&key, subdiv_ccg);

  Mesh *base_mesh = BKE_mesh_from_object(ob);
#ifdef WITH_PBVH_CACHE
  PBVH *pbvh = BKE_pbvh_get_or_free_cached(ob, base_mesh, PBVH_GRIDS);
#else
  PBVH *pbvh = nullptr;
#endif

  int totgridfaces = base_mesh->totloop * (key.grid_size - 1) * (key.grid_size - 1);
  BKE_sculpt_sync_face_visibility_to_grids(base_mesh, subdiv_ccg);

<<<<<<< HEAD
  if (!pbvh) {
    pbvh = ob->sculpt->pbvh = BKE_pbvh_new(PBVH_GRIDS);

    BKE_sculptsession_update_attr_refs(ob);
    BKE_pbvh_respect_hide_set(pbvh, respect_hide);
    sculpt_check_face_areas(ob, pbvh);

    BKE_pbvh_build_grids(pbvh,
                         subdiv_ccg->grids,
                         subdiv_ccg->num_grids,
                         &key,
                         (void **)subdiv_ccg->grid_faces,
                         subdiv_ccg->grid_flag_mats,
                         subdiv_ccg->grid_hidden,
                         ob->sculpt->fast_draw,
                         (float *)ss->attrs.face_areas->data,
                         base_mesh,
                         subdiv_ccg);
  }
  else {
    BKE_pbvh_subdiv_ccg_set(pbvh, subdiv_ccg);
  }

  BKE_pbvh_respect_hide_set(pbvh, respect_hide);
  BKE_pbvh_set_sculpt_verts(pbvh, ss->msculptverts);

  CustomData_reset(&ob->sculpt->temp_vdata);
  CustomData_reset(&ob->sculpt->temp_pdata);

  ss->temp_vdata_elems = BKE_pbvh_get_grid_num_verts(pbvh);
  ss->temp_pdata_elems = ss->totfaces;

  if (!ss->pmap) {
    ss->pmap = BKE_pbvh_make_pmap(BKE_object_get_original_mesh(ob));
  }

  BKE_pbvh_set_pmap(pbvh, ss->pmap);

  BKE_sculptsession_check_sculptverts(ob, pbvh, BKE_pbvh_get_grid_num_verts(pbvh));

  pbvh_show_mask_set(pbvh, ob->sculpt->show_mask);
  pbvh_show_face_sets_set(pbvh, ob->sculpt->show_face_sets);

#ifdef WITH_PBVH_CACHE
  BKE_pbvh_set_cached(ob, pbvh);
#endif

=======
  BKE_pbvh_build_grids(pbvh,
                       subdiv_ccg->grids,
                       subdiv_ccg->num_grids,
                       &key,
                       (void **)subdiv_ccg->grid_faces,
                       subdiv_ccg->grid_flag_mats,
                       subdiv_ccg->grid_hidden,
                       base_mesh,
                       subdiv_ccg);
>>>>>>> 92773761
  return pbvh;
}

extern "C" bool BKE_sculptsession_check_sculptverts(Object *ob, struct PBVH *pbvh, int totvert)
{
  SculptSession *ss = ob->sculpt;

  sculpt_boundary_flags_ensure(ob, pbvh, totvert);

  if (!ss->attrs.sculpt_vert) {
    SculptAttributeParams params = {0};

    ss->attrs.sculpt_vert = sculpt_attribute_ensure_ex(
        ob, ATTR_DOMAIN_POINT, CD_DYNTOPO_VERT, "", &params, BKE_pbvh_type(pbvh));
  }

  if (!ss->bm && (!ss->msculptverts || totvert != ss->last_msculptverts_count)) {
    ss->last_msculptverts_count = totvert;
    ss->msculptverts = static_cast<MSculptVert *>(ss->attrs.sculpt_vert->data);

    init_sculptvert_layer(ss, pbvh, totvert);
    return true;
  }

  BKE_pbvh_set_sculpt_verts(pbvh, ss->msculptverts);

  return false;
}

static void init_sculptvert_layer_faces(SculptSession *ss, PBVH *pbvh, int totvert)
{
  BKE_pbvh_set_sculpt_verts(pbvh, ss->msculptverts);

  MSculptVert *mv = ss->msculptverts;
  const bool is_grid = BKE_pbvh_type(pbvh) == PBVH_GRIDS;

  for (int i = 0; i < totvert; i++, mv++) {
    MV_ADD_FLAG(mv, SCULPTVERT_NEED_VALENCE | SCULPTVERT_NEED_DISK_SORT);
    mv->stroke_id = -1;

    PBVHVertRef vertex = {i};

    BKE_sculpt_boundary_flag_update(ss, vertex);

    copy_v3_v3(mv->origco, ss->mvert[i].co);

    BKE_pbvh_update_vert_boundary_faces(static_cast<int *>(ss->attrs.boundary_flags->data),
                                        ss->face_sets,
                                        ss->hide_poly,
                                        ss->mvert,
                                        ss->medge,
                                        ss->mloop,
                                        ss->mpoly,
                                        ss->msculptverts,
                                        ss->pmap->pmap,
                                        vertex);

    // can't fully update boundary here, so still flag for update
    BKE_sculpt_boundary_flag_update(ss, vertex);
  }
}

static void init_sculptvert_layer_grids(SculptSession *ss, PBVH *pbvh, int totvert)
{
  BKE_pbvh_set_sculpt_verts(pbvh, ss->msculptverts);

  MSculptVert *mv = ss->msculptverts;

  for (int i = 0; i < totvert; i++, mv++) {
    MV_ADD_FLAG(mv, SCULPTVERT_NEED_VALENCE | SCULPTVERT_NEED_DISK_SORT);
    mv->stroke_id = -1;

    PBVHVertRef vertex = {i};

    BKE_sculpt_boundary_flag_update(ss, vertex);
    BKE_pbvh_update_vert_boundary_grids(pbvh, ss->subdiv_ccg, vertex);

    // can't fully update boundary here, so still flag for update
    BKE_sculpt_boundary_flag_update(ss, vertex);
  }
}

static void init_sculptvert_layer(SculptSession *ss, PBVH *pbvh, int totvert)
{
  if (BKE_pbvh_type(pbvh) == PBVH_FACES) {
    init_sculptvert_layer_faces(ss, pbvh, totvert);
  }
  else if (BKE_pbvh_type(pbvh) == PBVH_GRIDS) {
    init_sculptvert_layer_grids(ss, pbvh, totvert);
  }
}

PBVH *BKE_sculpt_object_pbvh_ensure(Depsgraph *depsgraph, Object *ob)
{
  if (ob == nullptr || ob->sculpt == nullptr) {
    return nullptr;
  }

  Scene *scene = DEG_get_input_scene(depsgraph);
  const bool respect_hide = true;

  PBVH *pbvh = ob->sculpt->pbvh;
  if (pbvh != nullptr) {
    SCULPT_update_flat_vcol_shading(ob, scene);

    /* NOTE: It is possible that grids were re-allocated due to modifier
     * stack. Need to update those pointers. */
    if (BKE_pbvh_type(pbvh) == PBVH_GRIDS) {
      Object *object_eval = DEG_get_evaluated_object(depsgraph, ob);
      Mesh *mesh_eval = static_cast<Mesh *>(object_eval->data);
      SubdivCCG *subdiv_ccg = mesh_eval->runtime->subdiv_ccg;
      if (subdiv_ccg != nullptr) {
        BKE_sculpt_bvh_update_from_ccg(pbvh, subdiv_ccg);
      }
    }

    BKE_sculptsession_sync_attributes(ob, BKE_object_get_original_mesh(ob));
    BKE_pbvh_update_active_vcol(pbvh, BKE_object_get_original_mesh(ob));

    return pbvh;
  }

  if (ob->sculpt->bm != nullptr) {
    /* Sculpting on a BMesh (dynamic-topology) gets a special PBVH. */
    pbvh = build_pbvh_for_dynamic_topology(ob, false);

    ob->sculpt->pbvh = pbvh;
  }
  else {
#if 1  // def WHEN_GLOBAL_UNDO_WORKS
    /*detect if we are loading from an undo memfile step*/
    Mesh *mesh_orig = BKE_object_get_original_mesh(ob);
    bool is_dyntopo = (mesh_orig->flag & ME_SCULPT_DYNAMIC_TOPOLOGY);

    if (is_dyntopo) {
      /* check if the pbvh cache has a valid bmesh */
#  ifdef WITH_PBVH_CACHE
      pbvh = BKE_pbvh_get_or_free_cached(ob, mesh_orig, PBVH_BMESH);
#  else
      pbvh = nullptr;
#  endif

      BMesh *bm = nullptr;

      if (pbvh) {
        bm = BKE_pbvh_get_bmesh(pbvh);
      }

      if (!bm) {
        bm = BKE_sculptsession_empty_bmesh_create();

        BMeshFromMeshParams params = {0};
        params.calc_face_normal = true;
        params.use_shapekey = true;
        params.active_shapekey = ob->shapenr;
        params.create_shapekey_layers = true;
        params.ignore_id_layers = false;
        params.copy_temp_cdlayers = true;

        params.cd_mask_extra.vmask = CD_MASK_DYNTOPO_VERT;

        BM_mesh_bm_from_me(nullptr, bm, mesh_orig, &params);
      }

      ob->sculpt->bm = bm;

      SCULPT_undo_ensure_bmlog(ob);

      /* Note build_pbvh_for_dynamic_topology respects the pbvh cache. */
      pbvh = build_pbvh_for_dynamic_topology(ob, true);

      BKE_sculptsession_update_attr_refs(ob);
    }
    else {
      Object *object_eval = DEG_get_evaluated_object(depsgraph, ob);
      Mesh *mesh_eval = static_cast<Mesh *>(object_eval->data);
      if (mesh_eval->runtime->subdiv_ccg != nullptr) {
        pbvh = build_pbvh_from_ccg(ob, mesh_eval->runtime->subdiv_ccg, respect_hide);
      }
      else if (ob->type == OB_MESH) {
        Mesh *me_eval_deform = object_eval->runtime.mesh_deform_eval;
        pbvh = build_pbvh_from_regular_mesh(ob, me_eval_deform, respect_hide);
      }
    }
#else
    Object *object_eval = DEG_get_evaluated_object(depsgraph, ob);
    Mesh *mesh_eval = static_cast<Mesh *>(object_eval->data);
    if (mesh_eval->runtime->subdiv_ccg != nullptr) {
      pbvh = build_pbvh_from_ccg(ob, mesh_eval->runtime->subdiv_ccg, respect_hide);
    }
    else if (ob->type == OB_MESH) {
      Mesh *me_eval_deform = object_eval->runtime.mesh_deform_eval;

      BKE_sculptsession_check_sculptverts(ob, me_eval_deform->totvert);

      pbvh = build_pbvh_from_regular_mesh(ob, me_eval_deform, respect_hide);
    }
#endif
  }

  if (!ob->sculpt->pmap) {
    ob->sculpt->pmap = BKE_pbvh_make_pmap(BKE_object_get_original_mesh(ob));
  }

  BKE_pbvh_set_pmap(pbvh, ob->sculpt->pmap);
  ob->sculpt->pbvh = pbvh;

  sculpt_attribute_update_refs(ob);

  if (pbvh) {
    SCULPT_update_flat_vcol_shading(ob, scene);
  }

  return pbvh;
}

void BKE_sculpt_bvh_update_from_ccg(PBVH *pbvh, SubdivCCG *subdiv_ccg)
{
  CCGKey key;
  BKE_subdiv_ccg_key_top_level(&key, subdiv_ccg);

  BKE_pbvh_grids_update(pbvh,
                        subdiv_ccg->grids,
                        (void **)subdiv_ccg->grid_faces,
                        subdiv_ccg->grid_flag_mats,
                        subdiv_ccg->grid_hidden,
                        &key);
}

bool BKE_sculptsession_use_pbvh_draw(const Object *ob, const RegionView3D *rv3d)
{
  SculptSession *ss = ob->sculpt;
  if (ss == nullptr || ss->pbvh == nullptr || ss->mode_type != OB_MODE_SCULPT) {
    return false;
  }

#if 0
  if (BKE_pbvh_type(ss->pbvh) == PBVH_GRIDS) {
    return !(v3d && (v3d->shading.type > OB_SOLID));
  }
#endif

  if (BKE_pbvh_type(ss->pbvh) == PBVH_FACES) {
    /* Regular mesh only draws from PBVH without modifiers and shape keys, or for
     * external engines that do not have access to the PBVH like Eevee does. */
    const bool external_engine = rv3d && rv3d->render_engine != nullptr;
    return !(ss->shapekey_active || ss->deform_modifiers_active || external_engine);
  }

  /* Multires and dyntopo always draw directly from the PBVH. */
  return true;
}

/* Returns the Face Set random color for rendering in the overlay given its ID and a color seed. */
#define GOLDEN_RATIO_CONJUGATE 0.618033988749895f
void BKE_paint_face_set_overlay_color_get(const int face_set, const int seed, uchar r_color[4])
{
  float rgba[4];
  float random_mod_hue = GOLDEN_RATIO_CONJUGATE * (face_set + (seed % 10));
  random_mod_hue = random_mod_hue - floorf(random_mod_hue);
  const float random_mod_sat = BLI_hash_int_01(face_set + seed + 1);
  const float random_mod_val = BLI_hash_int_01(face_set + seed + 2);
  hsv_to_rgb(random_mod_hue,
             0.6f + (random_mod_sat * 0.25f),
             1.0f - (random_mod_val * 0.35f),
             &rgba[0],
             &rgba[1],
             &rgba[2]);
  rgba_float_to_uchar(r_color, rgba);
}

int BKE_sculptsession_vertex_count(const SculptSession *ss)
{
  switch (BKE_pbvh_type(ss->pbvh)) {
    case PBVH_FACES:
      return ss->totvert;
    case PBVH_BMESH:
      return BM_mesh_elem_count(ss->bm, BM_VERT);
    case PBVH_GRIDS:
      return BKE_pbvh_get_grid_num_verts(ss->pbvh);
  }

  return 0;
}

/**
  Syncs customdata layers with internal bmesh, but ignores deleted layers.
*/
void BKE_sculptsession_sync_attributes(struct Object *ob, struct Mesh *me)
{
  SculptSession *ss = ob->sculpt;

  if (!ss) {
    return;
  }
  else if (!ss->bm) {
    BKE_sculptsession_update_attr_refs(ob);
    return;
  }

  bool modified = false;
  BMesh *bm = ss->bm;

  CustomData *cd1[4] = {&me->vdata, &me->edata, &me->ldata, &me->pdata};
  CustomData *cd2[4] = {&bm->vdata, &bm->edata, &bm->ldata, &bm->pdata};
  int badmask = CD_MASK_MLOOP | CD_MASK_MVERT | CD_MASK_MEDGE | CD_MASK_MPOLY | CD_MASK_ORIGINDEX |
                CD_MASK_ORIGSPACE | CD_MASK_MFACE;

  for (int i = 0; i < 4; i++) {
    Vector<CustomDataLayer *> newlayers;

    CustomData *data1 = cd1[i];
    CustomData *data2 = cd2[i];

    if (!data1->layers) {
      modified |= data2->layers != nullptr;
      continue;
    }

    for (int j = 0; j < data1->totlayer; j++) {
      CustomDataLayer *cl1 = data1->layers + j;

      if ((1 << cl1->type) & badmask) {
        continue;
      }

      int idx = CustomData_get_named_layer_index(data2, cl1->type, cl1->name);
      if (idx < 0) {
        newlayers.append(cl1);
      }
    }

    for (CustomDataLayer *layer : newlayers) {
      BM_data_layer_add_named(bm, data2, layer->type, layer->name);
      modified = true;
    }

    /* sync various ids */
    for (int j = 0; j < data1->totlayer; j++) {
      CustomDataLayer *cl1 = data1->layers + j;

      if ((1 << cl1->type) & badmask) {
        continue;
      }

      int idx = CustomData_get_named_layer_index(data2, cl1->type, cl1->name);

      if (idx == -1) {
        continue;
      }

      CustomDataLayer *cl2 = data2->layers + idx;

      cl2->anonymous_id = cl1->anonymous_id;
      cl2->uid = cl1->uid;
    }

    bool typemap[CD_NUMTYPES] = {0};

    for (int j = 0; j < data1->totlayer; j++) {
      CustomDataLayer *cl1 = data1->layers + j;

      if ((1 << cl1->type) & badmask) {
        continue;
      }

      if (typemap[cl1->type]) {
        continue;
      }

      typemap[cl1->type] = true;

      // find first layer
      int baseidx = CustomData_get_layer_index(data2, cl1->type);

      if (baseidx < 0) {
        modified |= true;
        continue;
      }

      CustomDataLayer *cl2 = data2->layers + baseidx;

      int idx = CustomData_get_named_layer_index(data2, cl1->type, cl1[cl1->active].name);
      if (idx >= 0) {
        modified |= idx - baseidx != cl2->active;
        cl2->active = idx - baseidx;
      }

      idx = CustomData_get_named_layer_index(data2, cl1->type, cl1[cl1->active_rnd].name);
      if (idx >= 0) {
        modified |= idx - baseidx != cl2->active_rnd;
        cl2->active_rnd = idx - baseidx;
      }

      idx = CustomData_get_named_layer_index(data2, cl1->type, cl1[cl1->active_mask].name);
      if (idx >= 0) {
        modified |= idx - baseidx != cl2->active_mask;
        cl2->active_mask = idx - baseidx;
      }

      idx = CustomData_get_named_layer_index(data2, cl1->type, cl1[cl1->active_clone].name);
      if (idx >= 0) {
        modified |= idx - baseidx != cl2->active_clone;
        cl2->active_clone = idx - baseidx;
      }
    }
  }

  if (modified && ss->bm) {
    CustomData_regen_active_refs(&ss->bm->vdata);
    CustomData_regen_active_refs(&ss->bm->edata);
    CustomData_regen_active_refs(&ss->bm->ldata);
    CustomData_regen_active_refs(&ss->bm->pdata);
  }

  BKE_sculptsession_update_attr_refs(ob);
}

BMesh *BKE_sculptsession_empty_bmesh_create()
{
  BMAllocTemplate allocsize;

  allocsize.totvert = 2048 * 1;
  allocsize.totface = 2048 * 16;
  allocsize.totloop = 4196 * 16;
  allocsize.totedge = 2048 * 16;

  BMeshCreateParams params = {0};

  params.use_toolflags = false;
  params.create_unique_ids = true;
  params.id_elem_mask = BM_VERT | BM_EDGE | BM_FACE;
  params.id_map = true;
  params.temporary_ids = false;

  params.no_reuse_ids = true; //XXX

  BMesh *bm = BM_mesh_create(&allocsize, &params);

  return bm;
}

bool BKE_paint_uses_channels(ePaintMode mode)
{
  return mode == PAINT_MODE_SCULPT;
}

/** Returns pointer to a CustomData associated with a given domain, if
 * one exists.  If not nullptr is returned (this may happen with e.g.
 * multires and ATTR_DOMAIN_POINT).
 */
static CustomData *sculpt_get_cdata(Object *ob, eAttrDomain domain)
{
  SculptSession *ss = ob->sculpt;

  if (ss->bm) {
    switch (domain) {
      case ATTR_DOMAIN_POINT:
        return &ss->bm->vdata;
      case ATTR_DOMAIN_FACE:
        return &ss->bm->pdata;
      default:
        BLI_assert_unreachable();
        return nullptr;
    }
  }
  else {
    Mesh *me = BKE_object_get_original_mesh(ob);

    switch (domain) {
      case ATTR_DOMAIN_POINT:
        /* Cannot get vertex domain for multires grids. */
        if (ss->pbvh && BKE_pbvh_type(ss->pbvh) == PBVH_GRIDS) {
          return nullptr;
        }

        return &me->vdata;
      case ATTR_DOMAIN_FACE:
        return &me->pdata;
      default:
        BLI_assert_unreachable();
        return nullptr;
    }
  }
}

static int sculpt_attr_elem_count_get(Object *ob, eAttrDomain domain)
{
  SculptSession *ss = ob->sculpt;

  switch (domain) {
    case ATTR_DOMAIN_POINT:
      /* Cannot rely on prescence of ss->pbvh. */

      if (ss->bm) {
        return ss->bm->totvert;
      }
      else if (ss->subdiv_ccg) {
        CCGKey key;
        BKE_subdiv_ccg_key_top_level(&key, ss->subdiv_ccg);
        return ss->subdiv_ccg->num_grids * key.grid_area;
      }
      else {
        Mesh *me = BKE_object_get_original_mesh(ob);

        return me->totvert;
      }
      break;
    case ATTR_DOMAIN_FACE:
      return ss->totfaces;
      break;
    default:
      BLI_assert_unreachable();
      return 0;
  }
}

ATTR_NO_OPT static bool sculpt_attribute_create(SculptSession *ss,
                                                Object *ob,
                                                eAttrDomain domain,
                                                eCustomDataType proptype,
                                                const char *name,
                                                SculptAttribute *out,
                                                const SculptAttributeParams *params,
                                                PBVHType pbvhtype)
{
  Mesh *me = BKE_object_get_original_mesh(ob);

  bool simple_array = params->simple_array;
  bool permanent = params->permanent;

  out->params = *params;
  out->proptype = proptype;
  out->domain = domain;
  BLI_strncpy_utf8(out->name, name, sizeof(out->name));

  /* Force non-CustomData simple_array mode if not PBVH_FACES. */
  if (pbvhtype == PBVH_GRIDS) {
    if (permanent) {
      printf(
          "%s: error: tried to make permanent customdata in multires; will make "
          "local "
          "array "
          "instead.\n",
          __func__);
      permanent = (out->params.permanent = false);
    }

    simple_array = true;
  }

  BLI_assert(!(simple_array && permanent));

  int totelem = sculpt_attr_elem_count_get(ob, domain);

  if (simple_array) {
    int elemsize = CustomData_sizeof(proptype);

    out->data = MEM_calloc_arrayN(totelem, elemsize, __func__);

    out->data_for_bmesh = ss->bm != nullptr;
    out->simple_array = true;
    out->bmesh_cd_offset = -1;
    out->layer = nullptr;
    out->elem_size = elemsize;
    out->used = true;
    out->elem_num = totelem;

    return true;
  }

<<<<<<< HEAD
  switch (pbvhtype) {
=======
  out->simple_array = false;

  switch (BKE_pbvh_type(ss->pbvh)) {
>>>>>>> 92773761
    case PBVH_BMESH: {
      CustomData *cdata = nullptr;
      out->data_for_bmesh = true;

      switch (domain) {
        case ATTR_DOMAIN_POINT:
          cdata = &ss->bm->vdata;
          break;
        case ATTR_DOMAIN_FACE:
          cdata = &ss->bm->pdata;
          break;
        default:
          out->used = false;
          return false;
      }

      BLI_assert(CustomData_get_named_layer_index(cdata, proptype, name) == -1);

      BM_data_layer_add_named(ss->bm, cdata, proptype, name);
      int index = CustomData_get_named_layer_index(cdata, proptype, name);

      if (!permanent && !ss->save_temp_layers) {
        cdata->layers[index].flag |= CD_FLAG_TEMPORARY | CD_FLAG_NOCOPY;
        out->params.permanent = true;
      }

      out->data = nullptr;
      out->layer = cdata->layers + index;
      out->bmesh_cd_offset = out->layer->offset;
      out->elem_size = CustomData_sizeof(proptype);
      break;
    }
    case PBVH_FACES: {
      CustomData *cdata = nullptr;

      switch (domain) {
        case ATTR_DOMAIN_POINT:
          cdata = &me->vdata;
          break;
        case ATTR_DOMAIN_FACE:
          cdata = &me->pdata;
          break;
        default:
          out->used = false;
          return false;
      }

      BLI_assert(CustomData_get_named_layer_index(cdata, proptype, name) == -1);

      CustomData_add_layer_named(cdata, proptype, CD_SET_DEFAULT, nullptr, totelem, name);
      int index = CustomData_get_named_layer_index(cdata, proptype, name);

      if (!permanent && !ss->save_temp_layers) {
        out->params.permanent = true;
        cdata->layers[index].flag |= CD_FLAG_TEMPORARY | CD_FLAG_NOCOPY;
      }

      out->layer = cdata->layers + index;
      out->data = out->layer->data;
      out->data_for_bmesh = false;
      out->bmesh_cd_offset = -1;
      out->elem_size = CustomData_get_elem_size(out->layer);

      break;
    }
    case PBVH_GRIDS: {
      /* GRIDS should have been handled as simple arrays. */
      BLI_assert_unreachable();
      break;
    }
    default:
      BLI_assert_unreachable();
      break;
  }

  out->used = true;
  out->elem_num = totelem;

  return true;
}

ATTR_NO_OPT static bool sculpt_attr_update(Object *ob, SculptAttribute *attr)
{
  SculptSession *ss = ob->sculpt;
  int elem_num = sculpt_attr_elem_count_get(ob, attr->domain);

  bool bad = false;

  if (attr->data) {
    bad = attr->elem_num != elem_num;
  }

  /* Check if we are a coerced simple array and shouldn't be. */
  bad |= attr->simple_array && !attr->params.simple_array &&
         !ELEM(BKE_pbvh_type(ss->pbvh), PBVH_GRIDS, PBVH_BMESH);

  CustomData *cdata = sculpt_get_cdata(ob, attr->domain);
  if (cdata && !attr->simple_array) {
    int layer_index = CustomData_get_named_layer_index(cdata, attr->proptype, attr->name);

    bad |= layer_index == -1;
    bad |= (ss->bm != nullptr) != attr->data_for_bmesh;

    if (!bad) {
      if (attr->data_for_bmesh) {
        attr->bmesh_cd_offset = cdata->layers[layer_index].offset;
        attr->data = nullptr;
      }
      else {
        attr->data = cdata->layers[layer_index].data;
      }
    }
  }

  PBVHType pbvhtype;
  if (ss->pbvh) {
    pbvhtype = BKE_pbvh_type(ss->pbvh);
  }
  else if (ss->bm) {
    pbvhtype = PBVH_BMESH;
  }
  else if (ss->subdiv_ccg) {
    pbvhtype = PBVH_GRIDS;
  }
  else {
    pbvhtype = PBVH_FACES;
  }

  if (bad) {
<<<<<<< HEAD
    sculpt_attribute_create(
        ss, ob, attr->domain, attr->proptype, attr->name, attr, &attr->params, pbvhtype);
=======
    if (attr->simple_array) {
      MEM_SAFE_FREE(attr->data);
    }

    sculpt_attribute_create(ss,
                            ob,
                            attr->domain,
                            attr->proptype,
                            attr->name,
                            attr,
                            &attr->params,
                            BKE_pbvh_type(ss->pbvh),
                            attr->data_for_bmesh);
>>>>>>> 92773761
  }

  return bad;
}

static SculptAttribute *sculpt_get_cached_layer(SculptSession *ss,
                                                eAttrDomain domain,
                                                eCustomDataType proptype,
                                                const char *name)
{
  for (int i = 0; i < SCULPT_MAX_ATTRIBUTES; i++) {
    SculptAttribute *attr = ss->temp_attributes + i;

    if (attr->used && STREQ(attr->name, name) && attr->proptype == proptype &&
        attr->domain == domain) {

      return attr;
    }
  }

  return nullptr;
}

bool BKE_sculpt_attribute_exists(Object *ob,
                                 eAttrDomain domain,
                                 eCustomDataType proptype,
                                 const char *name)
{
  SculptSession *ss = ob->sculpt;
  SculptAttribute *attr = sculpt_get_cached_layer(ss, domain, proptype, name);

  if (attr) {
    return true;
  }

  CustomData *cdata = sculpt_get_cdata(ob, domain);
  return CustomData_get_named_layer_index(cdata, proptype, name) != -1;

  return false;
}

static SculptAttribute *sculpt_alloc_attr(SculptSession *ss)
{
  for (int i = 0; i < SCULPT_MAX_ATTRIBUTES; i++) {
    if (!ss->temp_attributes[i].used) {
      memset((void *)(ss->temp_attributes + i), 0, sizeof(SculptAttribute));
      ss->temp_attributes[i].used = true;

      return ss->temp_attributes + i;
    }
  }

  BLI_assert_unreachable();
  return nullptr;
}

SculptAttribute *BKE_sculpt_attribute_get(struct Object *ob,
                                          eAttrDomain domain,
                                          eCustomDataType proptype,
                                          const char *name)
{
  SculptSession *ss = ob->sculpt;

  /* See if attribute is cached in ss->temp_attributes. */
  SculptAttribute *attr = sculpt_get_cached_layer(ss, domain, proptype, name);

  if (attr) {
    if (sculpt_attr_update(ob, attr)) {
      sculpt_attribute_update_refs(ob);
    }

    return attr;
  }

  /* Does attribute exist in CustomData layout? */
  CustomData *cdata = sculpt_get_cdata(ob, domain);
  if (cdata) {
    int index = CustomData_get_named_layer_index(cdata, proptype, name);

    if (index != -1) {
      int totelem = sculpt_attr_elem_count_get(ob, ATTR_DOMAIN_POINT);

      attr = sculpt_alloc_attr(ss);

      attr->used = true;
      attr->domain = domain;
      attr->proptype = proptype;
      attr->data = cdata->layers[index].data;
      attr->bmesh_cd_offset = cdata->layers[index].offset;
      attr->elem_num = totelem;
      attr->layer = cdata->layers + index;
      attr->elem_size = CustomData_get_elem_size(attr->layer);

      BLI_strncpy_utf8(attr->name, name, sizeof(attr->name));
      return attr;
    }
  }

  return nullptr;
}

ATTR_NO_OPT static SculptAttribute *sculpt_attribute_ensure_ex(Object *ob,
                                                               eAttrDomain domain,
                                                               eCustomDataType proptype,
                                                               const char *name,
                                                               const SculptAttributeParams *params,
                                                               PBVHType pbvhtype)
{
  SculptSession *ss = ob->sculpt;
  SculptAttribute *attr = BKE_sculpt_attribute_get(ob, domain, proptype, name);

  if (attr) {
    sculpt_attr_update(ob, attr);

    return attr;
  }

  attr = sculpt_alloc_attr(ss);

  /* Create attribute. */
  sculpt_attribute_create(ss, ob, domain, proptype, name, attr, params, pbvhtype);
  sculpt_attribute_update_refs(ob);

  return attr;
}

SculptAttribute *BKE_sculpt_attribute_ensure(Object *ob,
                                             eAttrDomain domain,
                                             eCustomDataType proptype,
                                             const char *name,
                                             const SculptAttributeParams *params)
{
  SculptAttributeParams temp_params = *params;

  return sculpt_attribute_ensure_ex(
      ob, domain, proptype, name, &temp_params, BKE_pbvh_type(ob->sculpt->pbvh));
}

static void sculptsession_bmesh_attr_update_internal(Object *ob)
{
  SculptSession *ss = ob->sculpt;

  sculptsession_bmesh_add_layers(ob);

  if (ss->pbvh) {
<<<<<<< HEAD
    int cd_sculpt_vert = CustomData_get_offset(&ss->bm->vdata, CD_DYNTOPO_VERT);
    int cd_face_area = ss->attrs.face_areas ? ss->attrs.face_areas->bmesh_cd_offset : -1;
    int cd_hide_poly = ss->attrs.hide_poly ? ss->attrs.hide_poly->bmesh_cd_offset : -1;
    int cd_boundary_flags = ss->attrs.boundary_flags ? ss->attrs.boundary_flags->bmesh_cd_offset :
                                                       -1;
    int cd_dyntopo_vert = ss->attrs.dyntopo_node_id_vertex ?
                              ss->attrs.dyntopo_node_id_vertex->bmesh_cd_offset :
                              -1;
    int cd_dyntopo_face = ss->attrs.dyntopo_node_id_face ?
                              ss->attrs.dyntopo_node_id_face->bmesh_cd_offset :
                              -1;

    BKE_pbvh_set_idmap(ss->pbvh, ss->bm_idmap);
    BKE_pbvh_update_offsets(ss->pbvh,
                            cd_dyntopo_vert,
                            cd_dyntopo_face,
                            cd_sculpt_vert,
                            cd_face_area,
                            cd_hide_poly,
                            cd_boundary_flags);
=======
    BKE_pbvh_update_bmesh_offsets(ss->pbvh,
                                  ob->sculpt->attrs.dyntopo_node_id_vertex->bmesh_cd_offset,
                                  ob->sculpt->attrs.dyntopo_node_id_face->bmesh_cd_offset);
>>>>>>> 92773761
  }
}

static void sculptsession_bmesh_add_layers(Object *ob)
{
  SculptSession *ss = ob->sculpt;
  SculptAttributeParams params = {0};

  if (!ss->attrs.sculpt_vert) {
    ss->attrs.sculpt_vert = sculpt_attribute_ensure_ex(
        ob, ATTR_DOMAIN_POINT, CD_DYNTOPO_VERT, "", &params, PBVH_BMESH);
  }

  if (!ss->attrs.face_areas) {
    SculptAttributeParams params = {0};
    ss->attrs.face_areas = sculpt_attribute_ensure_ex(ob,
                                                      ATTR_DOMAIN_FACE,
                                                      CD_PROP_FLOAT2,
                                                      SCULPT_ATTRIBUTE_NAME(face_areas),
                                                      &params,
                                                      PBVH_BMESH);
  }

  if (!ss->attrs.dyntopo_node_id_vertex) {
    ss->attrs.dyntopo_node_id_vertex = sculpt_attribute_ensure_ex(
        ob,
        ATTR_DOMAIN_POINT,
        CD_PROP_INT32,
        SCULPT_ATTRIBUTE_NAME(dyntopo_node_id_vertex),
        &params,
        PBVH_BMESH);
  }

  if (!ss->attrs.dyntopo_node_id_face) {
    ss->attrs.dyntopo_node_id_face = sculpt_attribute_ensure_ex(
        ob,
        ATTR_DOMAIN_FACE,
        CD_PROP_INT32,
        SCULPT_ATTRIBUTE_NAME(dyntopo_node_id_face),
        &params,
        PBVH_BMESH);
  }

  ss->cd_vert_node_offset = ss->attrs.dyntopo_node_id_vertex->bmesh_cd_offset;
  ss->cd_face_node_offset = ss->attrs.dyntopo_node_id_face->bmesh_cd_offset;
  ss->cd_face_areas = ss->attrs.face_areas ? ss->attrs.face_areas->bmesh_cd_offset : -1;
  ss->cd_sculpt_vert = ss->attrs.sculpt_vert->bmesh_cd_offset;
  ss->cd_hide_poly = ss->attrs.hide_poly ? ss->attrs.hide_poly->bmesh_cd_offset : -1;
}

void BKE_sculpt_attributes_destroy_temporary_stroke(Object *ob)
{
  SculptSession *ss = ob->sculpt;

  for (int i = 0; i < SCULPT_MAX_ATTRIBUTES; i++) {
    SculptAttribute *attr = ss->temp_attributes + i;

    if (attr->params.stroke_only) {
      /* Don't free BMesh attribute as it is quite expensive;
       * note that temporary attributes are still freed on
       * exiting sculpt mode.
       *
       * Attributes allocated as simple arrays are fine however.
       */

      if (!attr->params.simple_array && ss->bm) {
        continue;
      }

      BKE_sculpt_attribute_destroy(ob, attr);
    }
  }
}

static void update_bmesh_offsets(Mesh *me, SculptSession *ss)
{
  ss->cd_sculpt_vert = ss->attrs.sculpt_vert ? ss->attrs.sculpt_vert->bmesh_cd_offset : -1;
  ss->cd_vert_node_offset = ss->attrs.dyntopo_node_id_vertex ?
                                ss->attrs.dyntopo_node_id_vertex->bmesh_cd_offset :
                                -1;
  ss->cd_face_node_offset = ss->attrs.dyntopo_node_id_face ?
                                ss->attrs.dyntopo_node_id_face->bmesh_cd_offset :
                                -1;

  CustomDataLayer *layer = BKE_id_attributes_active_color_get(&me->id);
  if (layer) {
    eAttrDomain domain = BKE_id_attribute_domain(&me->id, layer);

    CustomData *cdata = domain == ATTR_DOMAIN_POINT ? &ss->bm->vdata : &ss->bm->ldata;
    int layer_i = CustomData_get_named_layer_index(cdata, layer->type, layer->name);

    ss->cd_vcol_offset = layer_i != -1 ? cdata->layers[layer_i].offset : -1;
  }
  else {
    ss->cd_vcol_offset = -1;
  }

  ss->cd_vert_mask_offset = CustomData_get_offset(&ss->bm->vdata, CD_PAINT_MASK);
  ss->cd_faceset_offset = CustomData_get_offset_named(
      &ss->bm->pdata, CD_PROP_INT32, ".sculpt_face_set");
  ss->cd_face_areas = ss->attrs.face_areas ? ss->attrs.face_areas->bmesh_cd_offset : -1;
  ss->cd_hide_poly = ss->attrs.hide_poly ? ss->attrs.hide_poly->bmesh_cd_offset : -1;

  int cd_boundary_flags = ss->attrs.boundary_flags ? ss->attrs.boundary_flags->bmesh_cd_offset :
                                                     -1;

  if (ss->pbvh) {
    BKE_pbvh_update_offsets(ss->pbvh,
                            ss->cd_vert_node_offset,
                            ss->cd_face_node_offset,
                            ss->cd_sculpt_vert,
                            ss->cd_face_areas,
                            ss->cd_hide_poly,
                            cd_boundary_flags);
  }
}

static void sculpt_attribute_update_refs(Object *ob)
{
  SculptSession *ss = ob->sculpt;

  /* run twice, in case sculpt_attr_update had to recreate a layer and
     messed up the bmesh offsets. */
  for (int i = 0; i < 2; i++) {
    for (int j = 0; j < SCULPT_MAX_ATTRIBUTES; j++) {
      SculptAttribute *attr = ss->temp_attributes + j;

      if (attr->used) {
        sculpt_attr_update(ob, attr);
      }
    }

    if (ss->bm) {
      sculptsession_bmesh_attr_update_internal(ob);
    }
  }

  Mesh *me = BKE_object_get_original_mesh(ob);

  if (ss->pbvh) {
    BKE_pbvh_update_active_vcol(ss->pbvh, me);
  }

  if (ss->attrs.face_areas && ss->pbvh) {
    BKE_pbvh_set_face_areas(ss->pbvh, (float *)ss->attrs.face_areas->data);
  }

  if (ss->bm) {
    update_bmesh_offsets(me, ss);
  }
}

void BKE_sculptsession_update_attr_refs(Object *ob)
{
  sculpt_attribute_update_refs(ob);
}

void BKE_sculpt_attribute_destroy_temporary_all(Object *ob)
{
  SculptSession *ss = ob->sculpt;

  for (int i = 0; i < SCULPT_MAX_ATTRIBUTES; i++) {
    SculptAttribute *attr = ss->temp_attributes + i;

    if (attr->used && !attr->params.permanent) {
      BKE_sculpt_attribute_destroy(ob, attr);
    }
  }
}

bool BKE_sculpt_attribute_destroy(Object *ob, SculptAttribute *attr)
{
  if (!attr || !attr->used) {
    return false;
  }

  SculptSession *ss = ob->sculpt;
  eAttrDomain domain = attr->domain;

  BLI_assert(attr->used);

  /* Remove from convenience pointer struct. */
  SculptAttribute **ptrs = (SculptAttribute **)&ss->attrs;
  int ptrs_num = sizeof(ss->attrs) / sizeof(void *);

  for (int i = 0; i < ptrs_num; i++) {
    if (ptrs[i] == attr) {
      ptrs[i] = nullptr;
    }
  }

  /* Remove from internal temp_attributes array. */
  for (int i = 0; i < SCULPT_MAX_ATTRIBUTES; i++) {
    SculptAttribute *attr2 = ss->temp_attributes + i;

    if (STREQ(attr2->name, attr->name) && attr2->domain == attr->domain &&
        attr2->proptype == attr->proptype) {

      attr2->used = false;
    }
  }

  Mesh *me = BKE_object_get_original_mesh(ob);

  if (attr->simple_array) {
    MEM_SAFE_FREE(attr->data);
  }
  else if (ss->bm) {
    if (attr->data_for_bmesh) {
      CustomData *cdata = attr->domain == ATTR_DOMAIN_POINT ? &ss->bm->vdata : &ss->bm->pdata;

      BM_data_layer_free_named(ss->bm, cdata, attr->name);
    }
  }
  else {
    CustomData *cdata = nullptr;
    int totelem = 0;

    switch (domain) {
      case ATTR_DOMAIN_POINT:
        cdata = ss->bm ? &ss->bm->vdata : &me->vdata;
        totelem = ss->totvert;
        break;
      case ATTR_DOMAIN_FACE:
        cdata = ss->bm ? &ss->bm->pdata : &me->pdata;
        totelem = ss->totfaces;
        break;
      default:
        BLI_assert_unreachable();
        return false;
    }

    /* We may have been called after destroying ss->bm in which case attr->layer
     * might be invalid.
     */
    int layer_i = CustomData_get_named_layer_index(cdata, attr->proptype, attr->name);
    if (layer_i != 0) {
      CustomData_free_layer(cdata, attr->proptype, totelem, layer_i);
    }

    sculpt_attribute_update_refs(ob);
  }

  attr->data = nullptr;
  attr->used = false;

  return true;
}<|MERGE_RESOLUTION|>--- conflicted
+++ resolved
@@ -91,18 +91,12 @@
                                                    eCustomDataType proptype,
                                                    const char *name,
                                                    const SculptAttributeParams *params,
-<<<<<<< HEAD
                                                    PBVHType pbvhtype);
 static void sculptsession_bmesh_add_layers(Object *ob);
 
 using blender::MutableSpan;
 using blender::Span;
 using blender::Vector;
-=======
-                                                   PBVHType pbvhtype,
-                                                   bool flat_array_for_bmesh);
-static void sculptsession_bmesh_add_layers(Object *ob);
->>>>>>> 92773761
 
 static void palette_init_data(ID *id)
 {
@@ -1873,13 +1867,9 @@
     ss->totvert = me->totvert;
     ss->totpoly = me->totpoly;
     ss->totfaces = me->totpoly;
-<<<<<<< HEAD
     ss->totloops = me->totloop;
     ss->totedges = me->totedge;
-    ss->mvert = BKE_mesh_verts_for_write(me);
-=======
     ss->vert_positions = BKE_mesh_vert_positions_for_write(me);
->>>>>>> 92773761
     ss->mpoly = BKE_mesh_polys(me);
     ss->medge = BKE_mesh_edges(me);
     ss->mloop = BKE_mesh_loops(me);
@@ -1888,6 +1878,8 @@
     ss->edata = &me->edata;
     ss->ldata = &me->ldata;
 
+    ss->sharp_edge = (bool *)CustomData_get_layer_named_for_write(
+        &me->edata, CD_PROP_BOOL, "sharp_edge", me->totedge);
     ss->multires.active = false;
     ss->multires.modifier = nullptr;
     ss->multires.level = 0;
@@ -2352,26 +2344,18 @@
     face_sets.finish();
   }
 
-<<<<<<< HEAD
-  return ss->face_sets = static_cast<int *>(
-             CustomData_get_layer_named(&mesh->pdata, CD_PROP_INT32, ".sculpt_face_set"));
-=======
   return static_cast<int *>(CustomData_get_layer_named_for_write(
       &mesh->pdata, CD_PROP_INT32, ".sculpt_face_set", mesh->totpoly));
->>>>>>> 92773761
 }
 
 bool *BKE_sculpt_hide_poly_ensure(Object *ob)
 {
-<<<<<<< HEAD
-  if (ob->sculpt->attrs.hide_poly) {
-    return ob->sculpt->hide_poly = static_cast<bool *>(ob->sculpt->attrs.hide_poly->data);
-=======
+  Mesh *mesh = BKE_object_get_original_mesh(ob);
+
   bool *hide_poly = static_cast<bool *>(CustomData_get_layer_named_for_write(
       &mesh->pdata, CD_PROP_BOOL, ".hide_poly", mesh->totpoly));
   if (hide_poly != nullptr) {
     return hide_poly;
->>>>>>> 92773761
   }
 
   SculptAttributeParams params = {0};
@@ -2646,22 +2630,10 @@
 
   BKE_pbvh_set_symmetry(pbvh, 0, (int)BKE_get_fset_boundary_symflag(ob));
 
-<<<<<<< HEAD
-  pbvh_show_mask_set(pbvh, ob->sculpt->show_mask);
-  pbvh_show_face_sets_set(pbvh, false);
-
 #ifdef WITH_PBVH_CACHE
   BKE_pbvh_set_cached(ob, pbvh);
 #endif
 
-=======
-  BKE_pbvh_build_bmesh(pbvh,
-                       ob->sculpt->bm,
-                       ob->sculpt->bm_smooth_shading,
-                       ob->sculpt->bm_log,
-                       ob->sculpt->attrs.dyntopo_node_id_vertex->bmesh_cd_offset,
-                       ob->sculpt->attrs.dyntopo_node_id_face->bmesh_cd_offset);
->>>>>>> 92773761
   return pbvh;
 }
 
@@ -2671,17 +2643,15 @@
   Mesh *me = BKE_object_get_original_mesh(ob);
   const int looptris_num = poly_to_tri_count(me->totpoly, me->totloop);
 
-<<<<<<< HEAD
 #ifdef WITH_PBVH_CACHE
   PBVH *pbvh = BKE_pbvh_get_or_free_cached(ob, me, PBVH_FACES);
 #else
   PBVH *pbvh = nullptr;
 #endif
-=======
+
   MutableSpan<float3> positions = me->vert_positions_for_write();
   const Span<MPoly> polys = me->polys();
   const Span<MLoop> loops = me->loops();
->>>>>>> 92773761
 
   if (!ss->pmap && pbvh) {
     ss->pmap = BKE_pbvh_get_pmap(pbvh);
@@ -2691,7 +2661,6 @@
     ss->pmap = BKE_pbvh_make_pmap(me);
   }
 
-<<<<<<< HEAD
   if (!pbvh) {
     pbvh = ob->sculpt->pbvh = BKE_pbvh_new(PBVH_FACES);
 
@@ -2699,7 +2668,7 @@
     sculpt_check_face_areas(ob, pbvh);
     BKE_pbvh_respect_hide_set(pbvh, respect_hide);
 
-    MutableSpan<MVert> verts = me->verts_for_write();
+    float(*vert_cos)[3] = BKE_mesh_vert_positions_for_write(me);
     const Span<MPoly> polys = me->polys();
     const Span<MLoop> loops = me->loops();
 
@@ -2707,14 +2676,14 @@
         MEM_malloc_arrayN(looptris_num, sizeof(*looptri), __func__));
 
     BKE_mesh_recalc_looptri(
-        loops.data(), polys.data(), verts.data(), me->totloop, me->totpoly, looptri);
+        loops.data(), polys.data(), vert_cos, me->totloop, me->totpoly, looptri);
     BKE_sculptsession_check_sculptverts(ob, pbvh, me->totvert);
 
     BKE_pbvh_build_mesh(pbvh,
                         me,
                         me->polys().data(),
                         me->loops().data(),
-                        me->verts_for_write().data(),
+                        vert_cos,
                         ss->msculptverts,
                         me->totvert,
                         &me->vdata,
@@ -2725,9 +2694,6 @@
                         ss->fast_draw,
                         (float *)ss->attrs.face_areas->data,
                         ss->pmap);
-
-    pbvh_show_mask_set(pbvh, ob->sculpt->show_mask);
-    pbvh_show_face_sets_set(pbvh, ob->sculpt->show_face_sets);
   }
 
   BKE_pbvh_set_pmap(pbvh, ss->pmap);
@@ -2735,27 +2701,6 @@
 
   BKE_pbvh_set_sculpt_verts(pbvh, ss->msculptverts);
 
-=======
-  BKE_mesh_recalc_looptri(loops.data(),
-                          polys.data(),
-                          reinterpret_cast<const float(*)[3]>(positions.data()),
-                          me->totloop,
-                          me->totpoly,
-                          looptri);
-
-  BKE_pbvh_build_mesh(pbvh,
-                      me,
-                      polys.data(),
-                      loops.data(),
-                      reinterpret_cast<float(*)[3]>(positions.data()),
-                      me->totvert,
-                      &me->vdata,
-                      &me->ldata,
-                      &me->pdata,
-                      looptri,
-                      looptris_num);
-
->>>>>>> 92773761
   const bool is_deformed = check_sculpt_object_deformed(ob, true);
   if (is_deformed && me_eval_deform != nullptr) {
     int totvert;
@@ -2788,7 +2733,6 @@
   int totgridfaces = base_mesh->totloop * (key.grid_size - 1) * (key.grid_size - 1);
   BKE_sculpt_sync_face_visibility_to_grids(base_mesh, subdiv_ccg);
 
-<<<<<<< HEAD
   if (!pbvh) {
     pbvh = ob->sculpt->pbvh = BKE_pbvh_new(PBVH_GRIDS);
 
@@ -2829,24 +2773,10 @@
 
   BKE_sculptsession_check_sculptverts(ob, pbvh, BKE_pbvh_get_grid_num_verts(pbvh));
 
-  pbvh_show_mask_set(pbvh, ob->sculpt->show_mask);
-  pbvh_show_face_sets_set(pbvh, ob->sculpt->show_face_sets);
-
 #ifdef WITH_PBVH_CACHE
   BKE_pbvh_set_cached(ob, pbvh);
 #endif
 
-=======
-  BKE_pbvh_build_grids(pbvh,
-                       subdiv_ccg->grids,
-                       subdiv_ccg->num_grids,
-                       &key,
-                       (void **)subdiv_ccg->grid_faces,
-                       subdiv_ccg->grid_flag_mats,
-                       subdiv_ccg->grid_hidden,
-                       base_mesh,
-                       subdiv_ccg);
->>>>>>> 92773761
   return pbvh;
 }
 
@@ -2891,18 +2821,19 @@
 
     BKE_sculpt_boundary_flag_update(ss, vertex);
 
-    copy_v3_v3(mv->origco, ss->mvert[i].co);
+    copy_v3_v3(mv->origco, ss->vert_positions[i]);
 
     BKE_pbvh_update_vert_boundary_faces(static_cast<int *>(ss->attrs.boundary_flags->data),
                                         ss->face_sets,
                                         ss->hide_poly,
-                                        ss->mvert,
+                                        ss->vert_positions,
                                         ss->medge,
                                         ss->mloop,
                                         ss->mpoly,
                                         ss->msculptverts,
                                         ss->pmap->pmap,
-                                        vertex);
+                                        vertex,
+                                        ss->sharp_edge);
 
     // can't fully update boundary here, so still flag for update
     BKE_sculpt_boundary_flag_update(ss, vertex);
@@ -3152,7 +3083,7 @@
 
   CustomData *cd1[4] = {&me->vdata, &me->edata, &me->ldata, &me->pdata};
   CustomData *cd2[4] = {&bm->vdata, &bm->edata, &bm->ldata, &bm->pdata};
-  int badmask = CD_MASK_MLOOP | CD_MASK_MVERT | CD_MASK_MEDGE | CD_MASK_MPOLY | CD_MASK_ORIGINDEX |
+  int badmask = CD_MASK_MLOOP | CD_MASK_MEDGE | CD_MASK_MPOLY | CD_MASK_ORIGINDEX |
                 CD_MASK_ORIGSPACE | CD_MASK_MFACE;
 
   for (int i = 0; i < 4; i++) {
@@ -3282,7 +3213,7 @@
   params.id_map = true;
   params.temporary_ids = false;
 
-  params.no_reuse_ids = true; //XXX
+  params.no_reuse_ids = true;  // XXX
 
   BMesh *bm = BM_mesh_create(&allocsize, &params);
 
@@ -3418,13 +3349,9 @@
     return true;
   }
 
-<<<<<<< HEAD
   switch (pbvhtype) {
-=======
-  out->simple_array = false;
-
-  switch (BKE_pbvh_type(ss->pbvh)) {
->>>>>>> 92773761
+    out->simple_array = false;
+
     case PBVH_BMESH: {
       CustomData *cdata = nullptr;
       out->data_for_bmesh = true;
@@ -3554,24 +3481,12 @@
   }
 
   if (bad) {
-<<<<<<< HEAD
+    if (attr->simple_array) {
+      MEM_SAFE_FREE(attr->data);
+    }
+
     sculpt_attribute_create(
         ss, ob, attr->domain, attr->proptype, attr->name, attr, &attr->params, pbvhtype);
-=======
-    if (attr->simple_array) {
-      MEM_SAFE_FREE(attr->data);
-    }
-
-    sculpt_attribute_create(ss,
-                            ob,
-                            attr->domain,
-                            attr->proptype,
-                            attr->name,
-                            attr,
-                            &attr->params,
-                            BKE_pbvh_type(ss->pbvh),
-                            attr->data_for_bmesh);
->>>>>>> 92773761
   }
 
   return bad;
@@ -3717,7 +3632,6 @@
   sculptsession_bmesh_add_layers(ob);
 
   if (ss->pbvh) {
-<<<<<<< HEAD
     int cd_sculpt_vert = CustomData_get_offset(&ss->bm->vdata, CD_DYNTOPO_VERT);
     int cd_face_area = ss->attrs.face_areas ? ss->attrs.face_areas->bmesh_cd_offset : -1;
     int cd_hide_poly = ss->attrs.hide_poly ? ss->attrs.hide_poly->bmesh_cd_offset : -1;
@@ -3738,11 +3652,6 @@
                             cd_face_area,
                             cd_hide_poly,
                             cd_boundary_flags);
-=======
-    BKE_pbvh_update_bmesh_offsets(ss->pbvh,
-                                  ob->sculpt->attrs.dyntopo_node_id_vertex->bmesh_cd_offset,
-                                  ob->sculpt->attrs.dyntopo_node_id_face->bmesh_cd_offset);
->>>>>>> 92773761
   }
 }
 
