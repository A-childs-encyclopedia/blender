/* SPDX-License-Identifier: GPL-2.0-or-later */

/** \file
 * \ingroup bke
 */

#include "MEM_guardedalloc.h"

#include "DNA_defaults.h"
#include "DNA_material_types.h"
#include "DNA_object_types.h"
#include "DNA_pointcloud_types.h"

#include "BLI_bounds.hh"
#include "BLI_index_range.hh"
#include "BLI_listbase.h"
#include "BLI_math_vec_types.hh"
#include "BLI_rand.h"
#include "BLI_span.hh"
#include "BLI_string.h"
#include "BLI_task.hh"
#include "BLI_utildefines.h"

#include "BKE_anim_data.h"
#include "BKE_customdata.h"
#include "BKE_geometry_set.hh"
#include "BKE_global.h"
#include "BKE_idtype.h"
#include "BKE_lib_id.h"
#include "BKE_lib_query.h"
#include "BKE_lib_remap.h"
#include "BKE_main.h"
#include "BKE_mesh_wrapper.h"
#include "BKE_modifier.h"
#include "BKE_object.h"
#include "BKE_pointcloud.h"

#include "BLT_translation.h"

#include "DEG_depsgraph_query.h"

#include "BLO_read_write.h"

using blender::float3;
using blender::IndexRange;
using blender::Span;

/* PointCloud datablock */

static void pointcloud_random(PointCloud *pointcloud);

const char *POINTCLOUD_ATTR_POSITION = "position";
const char *POINTCLOUD_ATTR_RADIUS = "radius";

static void pointcloud_init_data(ID *id)
{
  PointCloud *pointcloud = (PointCloud *)id;
  BLI_assert(MEMCMP_STRUCT_AFTER_IS_ZERO(pointcloud, id));

  MEMCPY_STRUCT_AFTER(pointcloud, DNA_struct_default_get(PointCloud), id);

  CustomData_reset(&pointcloud->pdata);
  CustomData_add_layer_named(&pointcloud->pdata,
                             CD_PROP_FLOAT3,
                             CD_CALLOC,
                             nullptr,
                             pointcloud->totpoint,
                             POINTCLOUD_ATTR_POSITION);
  BKE_pointcloud_update_customdata_pointers(pointcloud);
}

static void pointcloud_copy_data(Main *UNUSED(bmain), ID *id_dst, const ID *id_src, const int flag)
{
  PointCloud *pointcloud_dst = (PointCloud *)id_dst;
  const PointCloud *pointcloud_src = (const PointCloud *)id_src;
  pointcloud_dst->mat = static_cast<Material **>(MEM_dupallocN(pointcloud_src->mat));

  const eCDAllocType alloc_type = (flag & LIB_ID_COPY_CD_REFERENCE) ? CD_REFERENCE : CD_DUPLICATE;
  CustomData_copy(&pointcloud_src->pdata,
                  &pointcloud_dst->pdata,
                  CD_MASK_ALL,
                  alloc_type,
                  pointcloud_dst->totpoint);
  BKE_pointcloud_update_customdata_pointers(pointcloud_dst);

  pointcloud_dst->batch_cache = nullptr;
}

static void pointcloud_free_data(ID *id)
{
  PointCloud *pointcloud = (PointCloud *)id;
  BKE_animdata_free(&pointcloud->id, false);
  BKE_pointcloud_batch_cache_free(pointcloud);
  CustomData_free(&pointcloud->pdata, pointcloud->totpoint);
  MEM_SAFE_FREE(pointcloud->mat);
}

static void pointcloud_foreach_id(ID *id, LibraryForeachIDData *data)
{
  PointCloud *pointcloud = (PointCloud *)id;
  for (int i = 0; i < pointcloud->totcol; i++) {
    BKE_LIB_FOREACHID_PROCESS_IDSUPER(data, pointcloud->mat[i], IDWALK_CB_USER);
  }
}

static void pointcloud_blend_write(BlendWriter *writer, ID *id, const void *id_address)
{
  PointCloud *pointcloud = (PointCloud *)id;

  CustomDataLayer *players = nullptr, players_buff[CD_TEMP_CHUNK_SIZE];
  CustomData_blend_write_prepare(
      &pointcloud->pdata, &players, players_buff, ARRAY_SIZE(players_buff));

  /* Write LibData */
  BLO_write_id_struct(writer, PointCloud, id_address, &pointcloud->id);
  BKE_id_blend_write(writer, &pointcloud->id);

  /* Direct data */
  CustomData_blend_write(
      writer, &pointcloud->pdata, players, pointcloud->totpoint, CD_MASK_ALL, &pointcloud->id);

  BLO_write_pointer_array(writer, pointcloud->totcol, pointcloud->mat);
  if (pointcloud->adt) {
    BKE_animdata_blend_write(writer, pointcloud->adt);
  }

  /* Remove temporary data. */
  if (players && players != players_buff) {
    MEM_freeN(players);
  }
}

static void pointcloud_blend_read_data(BlendDataReader *reader, ID *id)
{
  PointCloud *pointcloud = (PointCloud *)id;
  BLO_read_data_address(reader, &pointcloud->adt);
  BKE_animdata_blend_read_data(reader, pointcloud->adt);

  /* Geometry */
  CustomData_blend_read(reader, &pointcloud->pdata, pointcloud->totpoint);
  BKE_pointcloud_update_customdata_pointers(pointcloud);

  /* Materials */
  BLO_read_pointer_array(reader, (void **)&pointcloud->mat);
}

static void pointcloud_blend_read_lib(BlendLibReader *reader, ID *id)
{
  PointCloud *pointcloud = (PointCloud *)id;
  for (int a = 0; a < pointcloud->totcol; a++) {
    BLO_read_id_address(reader, pointcloud->id.lib, &pointcloud->mat[a]);
  }
}

static void pointcloud_blend_read_expand(BlendExpander *expander, ID *id)
{
  PointCloud *pointcloud = (PointCloud *)id;
  for (int a = 0; a < pointcloud->totcol; a++) {
    BLO_expand(expander, pointcloud->mat[a]);
  }
}

IDTypeInfo IDType_ID_PT = {
    /* id_code */ ID_PT,
    /* id_filter */ FILTER_ID_PT,
    /* main_listbase_index */ INDEX_ID_PT,
    /* struct_size */ sizeof(PointCloud),
    /* name */ "PointCloud",
    /* name_plural */ "pointclouds",
    /* translation_context */ BLT_I18NCONTEXT_ID_POINTCLOUD,
    /* flags */ IDTYPE_FLAGS_APPEND_IS_REUSABLE,
    /* asset_type_info */ nullptr,

    /* init_data */ pointcloud_init_data,
    /* copy_data */ pointcloud_copy_data,
    /* free_data */ pointcloud_free_data,
    /* make_local */ nullptr,
    /* foreach_id */ pointcloud_foreach_id,
    /* foreach_cache */ nullptr,
    /* foreach_path */ nullptr,
    /* owner_get */ nullptr,

    /* blend_write */ pointcloud_blend_write,
    /* blend_read_data */ pointcloud_blend_read_data,
    /* blend_read_lib */ pointcloud_blend_read_lib,
    /* blend_read_expand */ pointcloud_blend_read_expand,

    /* blend_read_undo_preserve */ nullptr,

    /* lib_override_apply_post */ nullptr,
};

static void pointcloud_random(PointCloud *pointcloud)
{
  pointcloud->totpoint = 400;
  CustomData_realloc(&pointcloud->pdata, pointcloud->totpoint);
  BKE_pointcloud_update_customdata_pointers(pointcloud);

  RNG *rng = BLI_rng_new(0);

  for (int i = 0; i < pointcloud->totpoint; i++) {
    pointcloud->co[i][0] = 2.0f * BLI_rng_get_float(rng) - 1.0f;
    pointcloud->co[i][1] = 2.0f * BLI_rng_get_float(rng) - 1.0f;
    pointcloud->co[i][2] = 2.0f * BLI_rng_get_float(rng) - 1.0f;
    pointcloud->radius[i] = 0.05f * BLI_rng_get_float(rng);
  }

  BLI_rng_free(rng);
}

void *BKE_pointcloud_add(Main *bmain, const char *name)
{
  PointCloud *pointcloud = static_cast<PointCloud *>(BKE_id_new(bmain, ID_PT, name));

  return pointcloud;
}

void *BKE_pointcloud_add_default(Main *bmain, const char *name)
{
  PointCloud *pointcloud = static_cast<PointCloud *>(BKE_libblock_alloc(bmain, ID_PT, name, 0));

  pointcloud_init_data(&pointcloud->id);

  CustomData_add_layer_named(&pointcloud->pdata,
                             CD_PROP_FLOAT,
                             CD_CALLOC,
                             nullptr,
                             pointcloud->totpoint,
                             POINTCLOUD_ATTR_RADIUS);
  pointcloud_random(pointcloud);

  return pointcloud;
}

PointCloud *BKE_pointcloud_new_nomain(const int totpoint)
{
  PointCloud *pointcloud = static_cast<PointCloud *>(BKE_libblock_alloc(
      nullptr, ID_PT, BKE_idtype_idcode_to_name(ID_PT), LIB_ID_CREATE_LOCALIZE));

  pointcloud_init_data(&pointcloud->id);

  pointcloud->totpoint = totpoint;

  CustomData_add_layer_named(&pointcloud->pdata,
                             CD_PROP_FLOAT,
                             CD_CALLOC,
                             nullptr,
                             pointcloud->totpoint,
                             POINTCLOUD_ATTR_RADIUS);

  pointcloud->totpoint = totpoint;
  CustomData_realloc(&pointcloud->pdata, pointcloud->totpoint);
  BKE_pointcloud_update_customdata_pointers(pointcloud);

  return pointcloud;
}

<<<<<<< HEAD
void BKE_pointcloud_nomain_to_pointcloud(PointCloud *pointcloud_src,
                                         PointCloud *pointcloud_dst,
                                         bool take_ownership)
{
  BLI_assert(pointcloud_src->id.tag & LIB_TAG_NO_MAIN);

  /* pointcloud_src might depend on pointcloud_dst, so we need to do everything with a local copy
   */
  PointCloud tmp = *pointcloud_dst;
  eCDAllocType alloctype = CD_DUPLICATE;

  if (take_ownership) {
    bool has_any_referenced_layers = CustomData_has_referenced(&pointcloud_src->pdata);

    if (!has_any_referenced_layers) {
      alloctype = CD_ASSIGN;
    }
  }

  CustomData_reset(&tmp.pdata);

  const CustomDataMask pmask = CD_MASK_ALL;

  const int totpoint = tmp.totpoint = pointcloud_src->totpoint;
  CustomData_copy(&pointcloud_src->pdata, &tmp.pdata, pmask, alloctype, totpoint);

  BKE_pointcloud_update_customdata_pointers(&tmp);

  CustomData_free(&pointcloud_dst->pdata, pointcloud_dst->totpoint);

  /* skip the listbase */
  MEMCPY_STRUCT_AFTER(pointcloud_dst, &tmp, id.prev);

  if (take_ownership) {
    if (alloctype == CD_ASSIGN) {
      CustomData_free_typemask(&pointcloud_src->pdata, pointcloud_src->totpoint, ~pmask);
    }
    BKE_id_free(nullptr, pointcloud_src);
  }
}

struct MinMaxResult {
  float3 min;
  float3 max;
};

static MinMaxResult min_max_no_radii(Span<float3> positions)
=======
static std::optional<blender::bounds::MinMaxResult<float3>> point_cloud_bounds(
    const PointCloud &pointcloud)
>>>>>>> 6a283b7a
{
  Span<float3> positions{reinterpret_cast<float3 *>(pointcloud.co), pointcloud.totpoint};
  if (pointcloud.radius) {
    Span<float> radii{pointcloud.radius, pointcloud.totpoint};
    return blender::bounds::min_max_with_radii(positions, radii);
  }
  return blender::bounds::min_max(positions);
}

bool BKE_pointcloud_minmax(const PointCloud *pointcloud, float r_min[3], float r_max[3])
{
  using namespace blender;

  const std::optional<bounds::MinMaxResult<float3>> min_max = point_cloud_bounds(*pointcloud);
  if (!min_max) {
    return false;
  }

  copy_v3_v3(r_min, math::min(min_max->min, float3(r_min)));
  copy_v3_v3(r_max, math::max(min_max->max, float3(r_max)));

  return true;
}

BoundBox *BKE_pointcloud_boundbox_get(Object *ob)
{
  BLI_assert(ob->type == OB_POINTCLOUD);

  if (ob->runtime.bb != nullptr && (ob->runtime.bb->flag & BOUNDBOX_DIRTY) == 0) {
    return ob->runtime.bb;
  }

  if (ob->runtime.bb == nullptr) {
    ob->runtime.bb = static_cast<BoundBox *>(MEM_callocN(sizeof(BoundBox), "pointcloud boundbox"));
  }

  float3 min, max;
  INIT_MINMAX(min, max);
  if (ob->runtime.geometry_set_eval != nullptr) {
    ob->runtime.geometry_set_eval->compute_boundbox_without_instances(&min, &max);
  }
  else {
    const PointCloud *pointcloud = static_cast<PointCloud *>(ob->data);
    BKE_pointcloud_minmax(pointcloud, min, max);
  }
  BKE_boundbox_init_from_minmax(ob->runtime.bb, min, max);

  return ob->runtime.bb;
}

void BKE_pointcloud_update_customdata_pointers(PointCloud *pointcloud)
{
  pointcloud->co = static_cast<float(*)[3]>(
      CustomData_get_layer_named(&pointcloud->pdata, CD_PROP_FLOAT3, POINTCLOUD_ATTR_POSITION));
  pointcloud->radius = static_cast<float *>(
      CustomData_get_layer_named(&pointcloud->pdata, CD_PROP_FLOAT, POINTCLOUD_ATTR_RADIUS));
}

bool BKE_pointcloud_customdata_required(PointCloud *UNUSED(pointcloud), CustomDataLayer *layer)
{
  return layer->type == CD_PROP_FLOAT3 && STREQ(layer->name, POINTCLOUD_ATTR_POSITION);
}

/* Dependency Graph */

PointCloud *BKE_pointcloud_new_for_eval(const PointCloud *pointcloud_src, int totpoint)
{
  PointCloud *pointcloud_dst = static_cast<PointCloud *>(BKE_id_new_nomain(ID_PT, nullptr));
  CustomData_free(&pointcloud_dst->pdata, pointcloud_dst->totpoint);

  STRNCPY(pointcloud_dst->id.name, pointcloud_src->id.name);
  pointcloud_dst->mat = static_cast<Material **>(MEM_dupallocN(pointcloud_src->mat));
  pointcloud_dst->totcol = pointcloud_src->totcol;

  pointcloud_dst->totpoint = totpoint;
  CustomData_copy(
      &pointcloud_src->pdata, &pointcloud_dst->pdata, CD_MASK_ALL, CD_CALLOC, totpoint);
  BKE_pointcloud_update_customdata_pointers(pointcloud_dst);

  return pointcloud_dst;
}

PointCloud *BKE_pointcloud_copy_for_eval(struct PointCloud *pointcloud_src, bool reference)
{
  int flags = LIB_ID_COPY_LOCALIZE;

  if (reference) {
    flags |= LIB_ID_COPY_CD_REFERENCE;
  }

  PointCloud *result = (PointCloud *)BKE_id_copy_ex(nullptr, &pointcloud_src->id, nullptr, flags);
  return result;
}

static void pointcloud_evaluate_modifiers(struct Depsgraph *depsgraph,
                                          struct Scene *scene,
                                          Object *object,
                                          GeometrySet &geometry_set)
{
  /* Modifier evaluation modes. */
  const bool use_render = (DEG_get_mode(depsgraph) == DAG_EVAL_RENDER);
  const int required_mode = use_render ? eModifierMode_Render : eModifierMode_Realtime;
  ModifierApplyFlag apply_flag = use_render ? MOD_APPLY_RENDER : MOD_APPLY_USECACHE;
  const ModifierEvalContext mectx = {depsgraph, object, apply_flag};

  /* Get effective list of modifiers to execute. Some effects like shape keys
   * are added as virtual modifiers before the user created modifiers. */
  VirtualModifierData virtualModifierData;
  ModifierData *md = BKE_modifiers_get_virtual_modifierlist(object, &virtualModifierData);

  /* Evaluate modifiers. */
  for (; md; md = md->next) {
    const ModifierTypeInfo *mti = BKE_modifier_get_info((ModifierType)md->type);

    if (!BKE_modifier_is_enabled(scene, md, required_mode)) {
      continue;
    }

    if (mti->modifyGeometrySet) {
      mti->modifyGeometrySet(md, &mectx, &geometry_set);
    }
  }
}

static PointCloud *take_pointcloud_ownership_from_geometry_set(GeometrySet &geometry_set)
{
  if (!geometry_set.has<PointCloudComponent>()) {
    return nullptr;
  }
  PointCloudComponent &pointcloud_component =
      geometry_set.get_component_for_write<PointCloudComponent>();
  PointCloud *pointcloud = pointcloud_component.release();
  if (pointcloud != nullptr) {
    /* Add back, but as read-only non-owning component. */
    pointcloud_component.replace(pointcloud, GeometryOwnershipType::ReadOnly);
  }
  else {
    /* The component was empty, we can also remove it. */
    geometry_set.remove<PointCloudComponent>();
  }
  return pointcloud;
}

void BKE_pointcloud_data_update(struct Depsgraph *depsgraph, struct Scene *scene, Object *object)
{
  /* Free any evaluated data and restore original data. */
  BKE_object_free_derived_caches(object);

  /* Evaluate modifiers. */
  PointCloud *pointcloud = static_cast<PointCloud *>(object->data);
  GeometrySet geometry_set = GeometrySet::create_with_pointcloud(pointcloud,
                                                                 GeometryOwnershipType::ReadOnly);
  pointcloud_evaluate_modifiers(depsgraph, scene, object, geometry_set);

  PointCloud *pointcloud_eval = take_pointcloud_ownership_from_geometry_set(geometry_set);

  /* If the geometry set did not contain a point cloud, we still create an empty one. */
  if (pointcloud_eval == nullptr) {
    pointcloud_eval = BKE_pointcloud_new_nomain(0);
  }

  /* Assign evaluated object. */
  const bool eval_is_owned = pointcloud_eval != pointcloud;
  BKE_object_eval_assign_data(object, &pointcloud_eval->id, eval_is_owned);
  object->runtime.geometry_set_eval = new GeometrySet(std::move(geometry_set));
}

/* Draw Cache */

void (*BKE_pointcloud_batch_cache_dirty_tag_cb)(PointCloud *pointcloud, int mode) = nullptr;
void (*BKE_pointcloud_batch_cache_free_cb)(PointCloud *pointcloud) = nullptr;

void BKE_pointcloud_batch_cache_dirty_tag(PointCloud *pointcloud, int mode)
{
  if (pointcloud->batch_cache) {
    BKE_pointcloud_batch_cache_dirty_tag_cb(pointcloud, mode);
  }
}

void BKE_pointcloud_batch_cache_free(PointCloud *pointcloud)
{
  if (pointcloud->batch_cache) {
    BKE_pointcloud_batch_cache_free_cb(pointcloud);
  }
}<|MERGE_RESOLUTION|>--- conflicted
+++ resolved
@@ -255,7 +255,6 @@
   return pointcloud;
 }
 
-<<<<<<< HEAD
 void BKE_pointcloud_nomain_to_pointcloud(PointCloud *pointcloud_src,
                                          PointCloud *pointcloud_dst,
                                          bool take_ownership)
@@ -302,11 +301,8 @@
   float3 max;
 };
 
-static MinMaxResult min_max_no_radii(Span<float3> positions)
-=======
 static std::optional<blender::bounds::MinMaxResult<float3>> point_cloud_bounds(
     const PointCloud &pointcloud)
->>>>>>> 6a283b7a
 {
   Span<float3> positions{reinterpret_cast<float3 *>(pointcloud.co), pointcloud.totpoint};
   if (pointcloud.radius) {
