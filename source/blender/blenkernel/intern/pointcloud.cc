/*
 * This program is free software; you can redistribute it and/or
 * modify it under the terms of the GNU General Public License
 * as published by the Free Software Foundation; either version 2
 * of the License, or (at your option) any later version.
 *
 * This program is distributed in the hope that it will be useful,
 * but WITHOUT ANY WARRANTY; without even the implied warranty of
 * MERCHANTABILITY or FITNESS FOR A PARTICULAR PURPOSE.  See the
 * GNU General Public License for more details.
 *
 * You should have received a copy of the GNU General Public License
 * along with this program; if not, write to the Free Software Foundation,
 * Inc., 51 Franklin Street, Fifth Floor, Boston, MA 02110-1301, USA.
 */

/** \file
 * \ingroup bke
 */

#include "MEM_guardedalloc.h"

#include "DNA_defaults.h"
#include "DNA_material_types.h"
#include "DNA_object_types.h"
#include "DNA_pointcloud_types.h"

#include "BLI_index_range.hh"
#include "BLI_listbase.h"
#include "BLI_math_vec_types.hh"
#include "BLI_rand.h"
#include "BLI_span.hh"
#include "BLI_string.h"
#include "BLI_task.hh"
#include "BLI_utildefines.h"

#include "BKE_anim_data.h"
#include "BKE_customdata.h"
#include "BKE_geometry_set.hh"
#include "BKE_global.h"
#include "BKE_idtype.h"
#include "BKE_lib_id.h"
#include "BKE_lib_query.h"
#include "BKE_lib_remap.h"
#include "BKE_main.h"
#include "BKE_mesh_wrapper.h"
#include "BKE_modifier.h"
#include "BKE_object.h"
#include "BKE_pointcloud.h"

#include "BLT_translation.h"

#include "DEG_depsgraph_query.h"

#include "BLO_read_write.h"

using blender::float3;
using blender::IndexRange;
using blender::Span;

/* PointCloud datablock */

static void pointcloud_random(PointCloud *pointcloud);

const char *POINTCLOUD_ATTR_POSITION = "position";
const char *POINTCLOUD_ATTR_RADIUS = "radius";

static void pointcloud_init_data(ID *id)
{
  PointCloud *pointcloud = (PointCloud *)id;
  BLI_assert(MEMCMP_STRUCT_AFTER_IS_ZERO(pointcloud, id));

  MEMCPY_STRUCT_AFTER(pointcloud, DNA_struct_default_get(PointCloud), id);

  CustomData_reset(&pointcloud->pdata);
  CustomData_add_layer_named(&pointcloud->pdata,
                             CD_PROP_FLOAT3,
                             CD_CALLOC,
                             nullptr,
                             pointcloud->totpoint,
                             POINTCLOUD_ATTR_POSITION);
  BKE_pointcloud_update_customdata_pointers(pointcloud);
}

static void pointcloud_copy_data(Main *UNUSED(bmain), ID *id_dst, const ID *id_src, const int flag)
{
  PointCloud *pointcloud_dst = (PointCloud *)id_dst;
  const PointCloud *pointcloud_src = (const PointCloud *)id_src;
  pointcloud_dst->mat = static_cast<Material **>(MEM_dupallocN(pointcloud_src->mat));

  const eCDAllocType alloc_type = (flag & LIB_ID_COPY_CD_REFERENCE) ? CD_REFERENCE : CD_DUPLICATE;
  CustomData_copy(&pointcloud_src->pdata,
                  &pointcloud_dst->pdata,
                  CD_MASK_ALL,
                  alloc_type,
                  pointcloud_dst->totpoint);
  BKE_pointcloud_update_customdata_pointers(pointcloud_dst);

  pointcloud_dst->batch_cache = nullptr;
}

static void pointcloud_free_data(ID *id)
{
  PointCloud *pointcloud = (PointCloud *)id;
  BKE_animdata_free(&pointcloud->id, false);
  BKE_pointcloud_batch_cache_free(pointcloud);
  CustomData_free(&pointcloud->pdata, pointcloud->totpoint);
  MEM_SAFE_FREE(pointcloud->mat);
}

static void pointcloud_foreach_id(ID *id, LibraryForeachIDData *data)
{
  PointCloud *pointcloud = (PointCloud *)id;
  for (int i = 0; i < pointcloud->totcol; i++) {
    BKE_LIB_FOREACHID_PROCESS_IDSUPER(data, pointcloud->mat[i], IDWALK_CB_USER);
  }
}

static void pointcloud_blend_write(BlendWriter *writer, ID *id, const void *id_address)
{
  PointCloud *pointcloud = (PointCloud *)id;

  CustomDataLayer *players = nullptr, players_buff[CD_TEMP_CHUNK_SIZE];
  CustomData_blend_write_prepare(
      &pointcloud->pdata, &players, players_buff, ARRAY_SIZE(players_buff));

  /* Write LibData */
  BLO_write_id_struct(writer, PointCloud, id_address, &pointcloud->id);
  BKE_id_blend_write(writer, &pointcloud->id);

  /* Direct data */
  CustomData_blend_write(
      writer, &pointcloud->pdata, players, pointcloud->totpoint, CD_MASK_ALL, &pointcloud->id);

  BLO_write_pointer_array(writer, pointcloud->totcol, pointcloud->mat);
  if (pointcloud->adt) {
    BKE_animdata_blend_write(writer, pointcloud->adt);
  }

  /* Remove temporary data. */
  if (players && players != players_buff) {
    MEM_freeN(players);
  }
}

static void pointcloud_blend_read_data(BlendDataReader *reader, ID *id)
{
  PointCloud *pointcloud = (PointCloud *)id;
  BLO_read_data_address(reader, &pointcloud->adt);
  BKE_animdata_blend_read_data(reader, pointcloud->adt);

  /* Geometry */
  CustomData_blend_read(reader, &pointcloud->pdata, pointcloud->totpoint);
  BKE_pointcloud_update_customdata_pointers(pointcloud);

  /* Materials */
  BLO_read_pointer_array(reader, (void **)&pointcloud->mat);
}

static void pointcloud_blend_read_lib(BlendLibReader *reader, ID *id)
{
  PointCloud *pointcloud = (PointCloud *)id;
  for (int a = 0; a < pointcloud->totcol; a++) {
    BLO_read_id_address(reader, pointcloud->id.lib, &pointcloud->mat[a]);
  }
}

static void pointcloud_blend_read_expand(BlendExpander *expander, ID *id)
{
  PointCloud *pointcloud = (PointCloud *)id;
  for (int a = 0; a < pointcloud->totcol; a++) {
    BLO_expand(expander, pointcloud->mat[a]);
  }
}

IDTypeInfo IDType_ID_PT = {
    /* id_code */ ID_PT,
    /* id_filter */ FILTER_ID_PT,
    /* main_listbase_index */ INDEX_ID_PT,
    /* struct_size */ sizeof(PointCloud),
    /* name */ "PointCloud",
    /* name_plural */ "pointclouds",
    /* translation_context */ BLT_I18NCONTEXT_ID_POINTCLOUD,
    /* flags */ IDTYPE_FLAGS_APPEND_IS_REUSABLE,
    /* asset_type_info */ nullptr,

    /* init_data */ pointcloud_init_data,
    /* copy_data */ pointcloud_copy_data,
    /* free_data */ pointcloud_free_data,
    /* make_local */ nullptr,
    /* foreach_id */ pointcloud_foreach_id,
    /* foreach_cache */ nullptr,
    /* foreach_path */ nullptr,
    /* owner_get */ nullptr,

    /* blend_write */ pointcloud_blend_write,
    /* blend_read_data */ pointcloud_blend_read_data,
    /* blend_read_lib */ pointcloud_blend_read_lib,
    /* blend_read_expand */ pointcloud_blend_read_expand,

    /* blend_read_undo_preserve */ nullptr,

    /* lib_override_apply_post */ nullptr,
};

static void pointcloud_random(PointCloud *pointcloud)
{
  pointcloud->totpoint = 400;
  CustomData_realloc(&pointcloud->pdata, pointcloud->totpoint);
  BKE_pointcloud_update_customdata_pointers(pointcloud);

  RNG *rng = BLI_rng_new(0);

  for (int i = 0; i < pointcloud->totpoint; i++) {
    pointcloud->co[i][0] = 2.0f * BLI_rng_get_float(rng) - 1.0f;
    pointcloud->co[i][1] = 2.0f * BLI_rng_get_float(rng) - 1.0f;
    pointcloud->co[i][2] = 2.0f * BLI_rng_get_float(rng) - 1.0f;
    pointcloud->radius[i] = 0.05f * BLI_rng_get_float(rng);
  }

  BLI_rng_free(rng);
}

void *BKE_pointcloud_add(Main *bmain, const char *name)
{
  PointCloud *pointcloud = static_cast<PointCloud *>(BKE_id_new(bmain, ID_PT, name));

  return pointcloud;
}

void *BKE_pointcloud_add_default(Main *bmain, const char *name)
{
  PointCloud *pointcloud = static_cast<PointCloud *>(BKE_libblock_alloc(bmain, ID_PT, name, 0));

  pointcloud_init_data(&pointcloud->id);

  CustomData_add_layer_named(&pointcloud->pdata,
                             CD_PROP_FLOAT,
                             CD_CALLOC,
                             nullptr,
                             pointcloud->totpoint,
                             POINTCLOUD_ATTR_RADIUS);
  pointcloud_random(pointcloud);

  return pointcloud;
}

PointCloud *BKE_pointcloud_new_nomain(const int totpoint)
{
  PointCloud *pointcloud = static_cast<PointCloud *>(BKE_libblock_alloc(
      nullptr, ID_PT, BKE_idtype_idcode_to_name(ID_PT), LIB_ID_CREATE_LOCALIZE));

  pointcloud_init_data(&pointcloud->id);

  pointcloud->totpoint = totpoint;

  CustomData_add_layer_named(&pointcloud->pdata,
                             CD_PROP_FLOAT,
                             CD_CALLOC,
                             nullptr,
                             pointcloud->totpoint,
                             POINTCLOUD_ATTR_RADIUS);

  pointcloud->totpoint = totpoint;
  CustomData_realloc(&pointcloud->pdata, pointcloud->totpoint);
  BKE_pointcloud_update_customdata_pointers(pointcloud);

  return pointcloud;
}

<<<<<<< HEAD
void BKE_pointcloud_nomain_to_pointcloud(PointCloud *pointcloud_src, PointCloud *pointcloud_dst, bool take_ownership)
{
  BLI_assert(pointcloud_src->id.tag & LIB_TAG_NO_MAIN);

  /* pointcloud_src might depend on pointcloud_dst, so we need to do everything with a local copy */
  PointCloud tmp = *pointcloud_dst;
  eCDAllocType alloctype = CD_DUPLICATE;

  if (take_ownership) {
    bool has_any_referenced_layers = CustomData_has_referenced(&pointcloud_src->pdata);

    if (!has_any_referenced_layers) {
      alloctype = CD_ASSIGN;
    }
  }

  CustomData_reset(&tmp.pdata);

  const CustomDataMask pmask = CD_MASK_ALL;

  const int totpoint = tmp.totpoint = pointcloud_src->totpoint;
  CustomData_copy(&pointcloud_src->pdata, &tmp.pdata, pmask, alloctype, totpoint);

  BKE_pointcloud_update_customdata_pointers(&tmp);

  CustomData_free(&pointcloud_dst->pdata, pointcloud_dst->totpoint);

  /* skip the listbase */
  MEMCPY_STRUCT_AFTER(pointcloud_dst, &tmp, id.prev);

  if (take_ownership) {
    if (alloctype == CD_ASSIGN) {
      CustomData_free_typemask(&pointcloud_src->pdata, pointcloud_src->totpoint, ~pmask);
    }
    BKE_id_free(nullptr, pointcloud_src);
  }
}

void BKE_pointcloud_minmax(const struct PointCloud *pointcloud, float r_min[3], float r_max[3])
=======
struct MinMaxResult {
  float3 min;
  float3 max;
};

static MinMaxResult min_max_no_radii(Span<float3> positions)
>>>>>>> bc66cd98
{
  using namespace blender::math;

  return blender::threading::parallel_reduce(
      positions.index_range(),
      1024,
      MinMaxResult{float3(FLT_MAX), float3(-FLT_MAX)},
      [&](IndexRange range, const MinMaxResult &init) {
        MinMaxResult result = init;
        for (const int i : range) {
          min_max(positions[i], result.min, result.max);
        }
        return result;
      },
      [](const MinMaxResult &a, const MinMaxResult &b) {
        return MinMaxResult{min(a.min, b.min), max(a.max, b.max)};
      });
}

static MinMaxResult min_max_with_radii(Span<float3> positions, Span<float> radii)
{
  using namespace blender::math;

  return blender::threading::parallel_reduce(
      positions.index_range(),
      1024,
      MinMaxResult{float3(FLT_MAX), float3(-FLT_MAX)},
      [&](IndexRange range, const MinMaxResult &init) {
        MinMaxResult result = init;
        for (const int i : range) {
          result.min = min(positions[i] - radii[i], result.min);
          result.max = max(positions[i] + radii[i], result.max);
        }
        return result;
      },
      [](const MinMaxResult &a, const MinMaxResult &b) {
        return MinMaxResult{min(a.min, b.min), max(a.max, b.max)};
      });
}

bool BKE_pointcloud_minmax(const PointCloud *pointcloud, float r_min[3], float r_max[3])
{
  using namespace blender::math;

  if (!pointcloud->totpoint) {
    return false;
  }

  Span<float3> positions{reinterpret_cast<float3 *>(pointcloud->co), pointcloud->totpoint};
  const MinMaxResult min_max = (pointcloud->radius) ?
                                   min_max_with_radii(positions,
                                                      {pointcloud->radius, pointcloud->totpoint}) :
                                   min_max_no_radii(positions);

  copy_v3_v3(r_min, min(min_max.min, float3(r_min)));
  copy_v3_v3(r_max, max(min_max.max, float3(r_max)));

  return true;
}

BoundBox *BKE_pointcloud_boundbox_get(Object *ob)
{
  BLI_assert(ob->type == OB_POINTCLOUD);

  if (ob->runtime.bb != nullptr && (ob->runtime.bb->flag & BOUNDBOX_DIRTY) == 0) {
    return ob->runtime.bb;
  }

  if (ob->runtime.bb == nullptr) {
    ob->runtime.bb = static_cast<BoundBox *>(MEM_callocN(sizeof(BoundBox), "pointcloud boundbox"));
  }

  float3 min, max;
  INIT_MINMAX(min, max);
  if (ob->runtime.geometry_set_eval != nullptr) {
    ob->runtime.geometry_set_eval->compute_boundbox_without_instances(&min, &max);
  }
  else {
    const PointCloud *pointcloud = static_cast<PointCloud *>(ob->data);
    BKE_pointcloud_minmax(pointcloud, min, max);
  }
  BKE_boundbox_init_from_minmax(ob->runtime.bb, min, max);

  return ob->runtime.bb;
}

void BKE_pointcloud_update_customdata_pointers(PointCloud *pointcloud)
{
  pointcloud->co = static_cast<float(*)[3]>(
      CustomData_get_layer_named(&pointcloud->pdata, CD_PROP_FLOAT3, POINTCLOUD_ATTR_POSITION));
  pointcloud->radius = static_cast<float *>(
      CustomData_get_layer_named(&pointcloud->pdata, CD_PROP_FLOAT, POINTCLOUD_ATTR_RADIUS));
}

bool BKE_pointcloud_customdata_required(PointCloud *UNUSED(pointcloud), CustomDataLayer *layer)
{
  return layer->type == CD_PROP_FLOAT3 && STREQ(layer->name, POINTCLOUD_ATTR_POSITION);
}

/* Dependency Graph */

PointCloud *BKE_pointcloud_new_for_eval(const PointCloud *pointcloud_src, int totpoint)
{
  PointCloud *pointcloud_dst = static_cast<PointCloud *>(BKE_id_new_nomain(ID_PT, nullptr));
  CustomData_free(&pointcloud_dst->pdata, pointcloud_dst->totpoint);

  STRNCPY(pointcloud_dst->id.name, pointcloud_src->id.name);
  pointcloud_dst->mat = static_cast<Material **>(MEM_dupallocN(pointcloud_src->mat));
  pointcloud_dst->totcol = pointcloud_src->totcol;

  pointcloud_dst->totpoint = totpoint;
  CustomData_copy(
      &pointcloud_src->pdata, &pointcloud_dst->pdata, CD_MASK_ALL, CD_CALLOC, totpoint);
  BKE_pointcloud_update_customdata_pointers(pointcloud_dst);

  return pointcloud_dst;
}

PointCloud *BKE_pointcloud_copy_for_eval(struct PointCloud *pointcloud_src, bool reference)
{
  int flags = LIB_ID_COPY_LOCALIZE;

  if (reference) {
    flags |= LIB_ID_COPY_CD_REFERENCE;
  }

  PointCloud *result = (PointCloud *)BKE_id_copy_ex(nullptr, &pointcloud_src->id, nullptr, flags);
  return result;
}

static void pointcloud_evaluate_modifiers(struct Depsgraph *depsgraph,
                                          struct Scene *scene,
                                          Object *object,
                                          GeometrySet &geometry_set)
{
  /* Modifier evaluation modes. */
  const bool use_render = (DEG_get_mode(depsgraph) == DAG_EVAL_RENDER);
  const int required_mode = use_render ? eModifierMode_Render : eModifierMode_Realtime;
  ModifierApplyFlag apply_flag = use_render ? MOD_APPLY_RENDER : MOD_APPLY_USECACHE;
  const ModifierEvalContext mectx = {depsgraph, object, apply_flag};

  /* Get effective list of modifiers to execute. Some effects like shape keys
   * are added as virtual modifiers before the user created modifiers. */
  VirtualModifierData virtualModifierData;
  ModifierData *md = BKE_modifiers_get_virtual_modifierlist(object, &virtualModifierData);

  /* Evaluate modifiers. */
  for (; md; md = md->next) {
    const ModifierTypeInfo *mti = BKE_modifier_get_info((ModifierType)md->type);

    if (!BKE_modifier_is_enabled(scene, md, required_mode)) {
      continue;
    }

    if (mti->modifyGeometrySet) {
      mti->modifyGeometrySet(md, &mectx, &geometry_set);
    }
  }
}

static PointCloud *take_pointcloud_ownership_from_geometry_set(GeometrySet &geometry_set)
{
  if (!geometry_set.has<PointCloudComponent>()) {
    return nullptr;
  }
  PointCloudComponent &pointcloud_component =
      geometry_set.get_component_for_write<PointCloudComponent>();
  PointCloud *pointcloud = pointcloud_component.release();
  if (pointcloud != nullptr) {
    /* Add back, but as read-only non-owning component. */
    pointcloud_component.replace(pointcloud, GeometryOwnershipType::ReadOnly);
  }
  else {
    /* The component was empty, we can also remove it. */
    geometry_set.remove<PointCloudComponent>();
  }
  return pointcloud;
}

void BKE_pointcloud_data_update(struct Depsgraph *depsgraph, struct Scene *scene, Object *object)
{
  /* Free any evaluated data and restore original data. */
  BKE_object_free_derived_caches(object);

  /* Evaluate modifiers. */
  PointCloud *pointcloud = static_cast<PointCloud *>(object->data);
  GeometrySet geometry_set = GeometrySet::create_with_pointcloud(pointcloud,
                                                                 GeometryOwnershipType::ReadOnly);
  pointcloud_evaluate_modifiers(depsgraph, scene, object, geometry_set);

  PointCloud *pointcloud_eval = take_pointcloud_ownership_from_geometry_set(geometry_set);

  /* If the geometry set did not contain a point cloud, we still create an empty one. */
  if (pointcloud_eval == nullptr) {
    pointcloud_eval = BKE_pointcloud_new_nomain(0);
  }

  /* Assign evaluated object. */
  const bool eval_is_owned = pointcloud_eval != pointcloud;
  BKE_object_eval_assign_data(object, &pointcloud_eval->id, eval_is_owned);
  object->runtime.geometry_set_eval = new GeometrySet(std::move(geometry_set));
}

/* Draw Cache */

void (*BKE_pointcloud_batch_cache_dirty_tag_cb)(PointCloud *pointcloud, int mode) = nullptr;
void (*BKE_pointcloud_batch_cache_free_cb)(PointCloud *pointcloud) = nullptr;

void BKE_pointcloud_batch_cache_dirty_tag(PointCloud *pointcloud, int mode)
{
  if (pointcloud->batch_cache) {
    BKE_pointcloud_batch_cache_dirty_tag_cb(pointcloud, mode);
  }
}

void BKE_pointcloud_batch_cache_free(PointCloud *pointcloud)
{
  if (pointcloud->batch_cache) {
    BKE_pointcloud_batch_cache_free_cb(pointcloud);
  }
}<|MERGE_RESOLUTION|>--- conflicted
+++ resolved
@@ -268,12 +268,14 @@
   return pointcloud;
 }
 
-<<<<<<< HEAD
-void BKE_pointcloud_nomain_to_pointcloud(PointCloud *pointcloud_src, PointCloud *pointcloud_dst, bool take_ownership)
+void BKE_pointcloud_nomain_to_pointcloud(PointCloud *pointcloud_src,
+                                         PointCloud *pointcloud_dst,
+                                         bool take_ownership)
 {
   BLI_assert(pointcloud_src->id.tag & LIB_TAG_NO_MAIN);
 
-  /* pointcloud_src might depend on pointcloud_dst, so we need to do everything with a local copy */
+  /* pointcloud_src might depend on pointcloud_dst, so we need to do everything with a local copy
+   */
   PointCloud tmp = *pointcloud_dst;
   eCDAllocType alloctype = CD_DUPLICATE;
 
@@ -307,15 +309,12 @@
   }
 }
 
-void BKE_pointcloud_minmax(const struct PointCloud *pointcloud, float r_min[3], float r_max[3])
-=======
 struct MinMaxResult {
   float3 min;
   float3 max;
 };
 
 static MinMaxResult min_max_no_radii(Span<float3> positions)
->>>>>>> bc66cd98
 {
   using namespace blender::math;
 
