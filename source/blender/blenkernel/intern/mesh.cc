/*
 * This program is free software; you can redistribute it and/or
 * modify it under the terms of the GNU General Public License
 * as published by the Free Software Foundation; either version 2
 * of the License, or (at your option) any later version.
 *
 * This program is distributed in the hope that it will be useful,
 * but WITHOUT ANY WARRANTY; without even the implied warranty of
 * MERCHANTABILITY or FITNESS FOR A PARTICULAR PURPOSE.  See the
 * GNU General Public License for more details.
 *
 * You should have received a copy of the GNU General Public License
 * along with this program; if not, write to the Free Software Foundation,
 * Inc., 51 Franklin Street, Fifth Floor, Boston, MA 02110-1301, USA.
 *
 * The Original Code is Copyright (C) 2001-2002 by NaN Holding BV.
 * All rights reserved.
 */

/** \file
 * \ingroup bke
 */

#include "MEM_guardedalloc.h"

/* Allow using deprecated functionality for .blend file I/O. */
#define DNA_DEPRECATED_ALLOW

#include "DNA_defaults.h"
#include "DNA_key_types.h"
#include "DNA_material_types.h"
#include "DNA_mesh_types.h"
#include "DNA_meshdata_types.h"
#include "DNA_object_types.h"

#include "BLI_bitmap.h"
#include "BLI_edgehash.h"
#include "BLI_endian_switch.h"
#include "BLI_ghash.h"
#include "BLI_hash.h"
#include "BLI_index_range.hh"
#include "BLI_linklist.h"
#include "BLI_listbase.h"
#include "BLI_math.h"
#include "BLI_math_vec_types.hh"
#include "BLI_memarena.h"
#include "BLI_string.h"
#include "BLI_task.hh"
#include "BLI_utildefines.h"

#include "BLT_translation.h"

#include "BKE_anim_data.h"
#include "BKE_bpath.h"
#include "BKE_deform.h"
#include "BKE_editmesh.h"
#include "BKE_global.h"
#include "BKE_idtype.h"
#include "BKE_key.h"
#include "BKE_lib_id.h"
#include "BKE_lib_query.h"
#include "BKE_main.h"
#include "BKE_material.h"
#include "BKE_mesh.h"
#include "BKE_mesh_runtime.h"
#include "BKE_mesh_wrapper.h"
#include "BKE_modifier.h"
#include "BKE_multires.h"
#include "BKE_object.h"

#include "PIL_time.h"

#include "DEG_depsgraph.h"
#include "DEG_depsgraph_query.h"

#include "BLO_read_write.h"

static void mesh_clear_geometry(Mesh *mesh);
static void mesh_tessface_clear_intern(Mesh *mesh, int free_customdata);

static void mesh_init_data(ID *id)
{
  Mesh *mesh = (Mesh *)id;

  BLI_assert(MEMCMP_STRUCT_AFTER_IS_ZERO(mesh, id));

  MEMCPY_STRUCT_AFTER(mesh, DNA_struct_default_get(Mesh), id);

  CustomData_reset(&mesh->vdata);
  CustomData_reset(&mesh->edata);
  CustomData_reset(&mesh->fdata);
  CustomData_reset(&mesh->pdata);
  CustomData_reset(&mesh->ldata);

  BKE_mesh_runtime_init_data(mesh);

  /* A newly created mesh does not have normals, so tag them dirty. This will be cleared
   * by #BKE_mesh_vertex_normals_clear_dirty or #BKE_mesh_poly_normals_ensure. */
  BKE_mesh_normals_tag_dirty(mesh);

  mesh->face_sets_color_seed = BLI_hash_int(PIL_check_seconds_timer_i() & UINT_MAX);
}

static void mesh_copy_data(Main *bmain, ID *id_dst, const ID *id_src, const int flag)
{
  Mesh *mesh_dst = (Mesh *)id_dst;
  const Mesh *mesh_src = (const Mesh *)id_src;

  BKE_mesh_runtime_reset_on_copy(mesh_dst, flag);
  if ((mesh_src->id.tag & LIB_TAG_NO_MAIN) == 0) {
    /* This is a direct copy of a main mesh, so for now it has the same topology. */
    mesh_dst->runtime.deformed_only = true;
  }
  /* This option is set for run-time meshes that have been copied from the current objects mode.
   * Currently this is used for edit-mesh although it could be used for sculpt or other
   * kinds of data specific to an objects mode.
   *
   * The flag signals that the mesh hasn't been modified from the data that generated it,
   * allowing us to use the object-mode data for drawing.
   *
   * While this could be the callers responsibility, keep here since it's
   * highly unlikely we want to create a duplicate and not use it for drawing. */
  mesh_dst->runtime.is_original = false;

  /* Only do tessface if we have no polys. */
  const bool do_tessface = ((mesh_src->totface != 0) && (mesh_src->totpoly == 0));

  CustomData_MeshMasks mask = CD_MASK_MESH;

  if (mesh_src->id.tag & LIB_TAG_NO_MAIN) {
    /* For copies in depsgraph, keep data like origindex and orco. */
    CustomData_MeshMasks_update(&mask, &CD_MASK_DERIVEDMESH);
  }

  mesh_dst->mat = (Material **)MEM_dupallocN(mesh_src->mat);

  BKE_defgroup_copy_list(&mesh_dst->vertex_group_names, &mesh_src->vertex_group_names);

  const eCDAllocType alloc_type = (flag & LIB_ID_COPY_CD_REFERENCE) ? CD_REFERENCE : CD_DUPLICATE;
  CustomData_copy(&mesh_src->vdata, &mesh_dst->vdata, mask.vmask, alloc_type, mesh_dst->totvert);
  CustomData_copy(&mesh_src->edata, &mesh_dst->edata, mask.emask, alloc_type, mesh_dst->totedge);
  CustomData_copy(&mesh_src->ldata, &mesh_dst->ldata, mask.lmask, alloc_type, mesh_dst->totloop);
  CustomData_copy(&mesh_src->pdata, &mesh_dst->pdata, mask.pmask, alloc_type, mesh_dst->totpoly);
  if (do_tessface) {
    CustomData_copy(&mesh_src->fdata, &mesh_dst->fdata, mask.fmask, alloc_type, mesh_dst->totface);
  }
  else {
    mesh_tessface_clear_intern(mesh_dst, false);
  }

  BKE_mesh_update_customdata_pointers(mesh_dst, do_tessface);

  mesh_dst->edit_mesh = nullptr;

  mesh_dst->mselect = (MSelect *)MEM_dupallocN(mesh_dst->mselect);

  /* Set normal layers dirty, since they aren't included in CD_MASK_MESH and are therefore not
   * copied to the destination mesh. Alternatively normal layers could be copied if they aren't
   * dirty, avoiding recomputation in some cases. However, a copied mesh is often changed anyway,
   * so that idea is not clearly better. With proper reference counting, all custom data layers
   * could be copied as the cost would be much lower. */
  BKE_mesh_normals_tag_dirty(mesh_dst);

  /* TODO: Do we want to add flag to prevent this? */
  if (mesh_src->key && (flag & LIB_ID_COPY_SHAPEKEY)) {
    BKE_id_copy_ex(bmain, &mesh_src->key->id, (ID **)&mesh_dst->key, flag);
    /* XXX This is not nice, we need to make BKE_id_copy_ex fully re-entrant... */
    mesh_dst->key->from = &mesh_dst->id;
  }

<<<<<<< HEAD
  mesh_dst->attr_color_active = mesh_src->attr_color_active;
  mesh_dst->attr_color_render = mesh_src->attr_color_render;
=======
  BKE_mesh_assert_normals_dirty_or_calculated(mesh_dst);
>>>>>>> e69020ad
}

static void mesh_free_data(ID *id)
{
  Mesh *mesh = (Mesh *)id;

  BLI_freelistN(&mesh->vertex_group_names);

  if (mesh->edit_mesh) {
    if (mesh->edit_mesh->is_shallow_copy == false) {
      BKE_editmesh_free_data(mesh->edit_mesh);
    }
    MEM_freeN(mesh->edit_mesh);
    mesh->edit_mesh = nullptr;
  }

  BKE_mesh_runtime_free_data(mesh);
  mesh_clear_geometry(mesh);
  MEM_SAFE_FREE(mesh->mat);
}

static void mesh_foreach_id(ID *id, LibraryForeachIDData *data)
{
  Mesh *mesh = (Mesh *)id;
  BKE_LIB_FOREACHID_PROCESS_IDSUPER(data, mesh->texcomesh, IDWALK_CB_NEVER_SELF);
  BKE_LIB_FOREACHID_PROCESS_IDSUPER(data, mesh->key, IDWALK_CB_USER);
  for (int i = 0; i < mesh->totcol; i++) {
    BKE_LIB_FOREACHID_PROCESS_IDSUPER(data, mesh->mat[i], IDWALK_CB_USER);
  }
}

static void mesh_foreach_path(ID *id, BPathForeachPathData *bpath_data)
{
  Mesh *me = (Mesh *)id;
  if (me->ldata.external) {
    BKE_bpath_foreach_path_fixed_process(bpath_data, me->ldata.external->filename);
  }
}

static void mesh_blend_write(BlendWriter *writer, ID *id, const void *id_address)
{
  Mesh *mesh = (Mesh *)id;
  const bool is_undo = BLO_write_is_undo(writer);

  CustomDataLayer *vlayers = nullptr, vlayers_buff[CD_TEMP_CHUNK_SIZE];
  CustomDataLayer *elayers = nullptr, elayers_buff[CD_TEMP_CHUNK_SIZE];
  CustomDataLayer *flayers = nullptr, flayers_buff[CD_TEMP_CHUNK_SIZE];
  CustomDataLayer *llayers = nullptr, llayers_buff[CD_TEMP_CHUNK_SIZE];
  CustomDataLayer *players = nullptr, players_buff[CD_TEMP_CHUNK_SIZE];

  /* cache only - don't write */
  mesh->mface = nullptr;
  mesh->totface = 0;
  memset(&mesh->fdata, 0, sizeof(mesh->fdata));
  memset(&mesh->runtime, 0, sizeof(mesh->runtime));
  flayers = flayers_buff;

  /* Do not store actual geometry data in case this is a library override ID. */
  if (ID_IS_OVERRIDE_LIBRARY(mesh) && !is_undo) {
    mesh->mvert = nullptr;
    mesh->totvert = 0;
    memset(&mesh->vdata, 0, sizeof(mesh->vdata));
    vlayers = vlayers_buff;

    mesh->medge = nullptr;
    mesh->totedge = 0;
    memset(&mesh->edata, 0, sizeof(mesh->edata));
    elayers = elayers_buff;

    mesh->mloop = nullptr;
    mesh->totloop = 0;
    memset(&mesh->ldata, 0, sizeof(mesh->ldata));
    llayers = llayers_buff;

    mesh->mpoly = nullptr;
    mesh->totpoly = 0;
    memset(&mesh->pdata, 0, sizeof(mesh->pdata));
    players = players_buff;
  }
  else {
    CustomData_blend_write_prepare(&mesh->vdata, &vlayers, vlayers_buff, ARRAY_SIZE(vlayers_buff));
    CustomData_blend_write_prepare(&mesh->edata, &elayers, elayers_buff, ARRAY_SIZE(elayers_buff));
    CustomData_blend_write_prepare(&mesh->ldata, &llayers, llayers_buff, ARRAY_SIZE(llayers_buff));
    CustomData_blend_write_prepare(&mesh->pdata, &players, players_buff, ARRAY_SIZE(players_buff));
  }

  BLO_write_id_struct(writer, Mesh, id_address, &mesh->id);
  BKE_id_blend_write(writer, &mesh->id);

  /* direct data */
  if (mesh->adt) {
    BKE_animdata_blend_write(writer, mesh->adt);
  }

  BKE_defbase_blend_write(writer, &mesh->vertex_group_names);

  BLO_write_pointer_array(writer, mesh->totcol, mesh->mat);
  BLO_write_raw(writer, sizeof(MSelect) * mesh->totselect, mesh->mselect);

  CustomData_blend_write(
      writer, &mesh->vdata, vlayers, mesh->totvert, CD_MASK_MESH.vmask, &mesh->id);
  CustomData_blend_write(
      writer, &mesh->edata, elayers, mesh->totedge, CD_MASK_MESH.emask, &mesh->id);
  /* fdata is really a dummy - written so slots align */
  CustomData_blend_write(
      writer, &mesh->fdata, flayers, mesh->totface, CD_MASK_MESH.fmask, &mesh->id);
  CustomData_blend_write(
      writer, &mesh->ldata, llayers, mesh->totloop, CD_MASK_MESH.lmask, &mesh->id);
  CustomData_blend_write(
      writer, &mesh->pdata, players, mesh->totpoly, CD_MASK_MESH.pmask, &mesh->id);

  /* Free temporary data */

  /* Free custom-data layers, when not assigned a buffer value. */
#define CD_LAYERS_FREE(id) \
  if (id && id != id##_buff) { \
    MEM_freeN(id); \
  } \
  ((void)0)

  CD_LAYERS_FREE(vlayers);
  CD_LAYERS_FREE(elayers);
  // CD_LAYER_FREE(flayers); /* Never allocated. */
  CD_LAYERS_FREE(llayers);
  CD_LAYERS_FREE(players);

#undef CD_LAYERS_FREE
}

static void mesh_blend_read_data(BlendDataReader *reader, ID *id)
{
  Mesh *mesh = (Mesh *)id;
  BLO_read_pointer_array(reader, (void **)&mesh->mat);

  BLO_read_data_address(reader, &mesh->mvert);
  BLO_read_data_address(reader, &mesh->medge);
  BLO_read_data_address(reader, &mesh->mface);
  BLO_read_data_address(reader, &mesh->mloop);
  BLO_read_data_address(reader, &mesh->mpoly);
  BLO_read_data_address(reader, &mesh->tface);
  BLO_read_data_address(reader, &mesh->mtface);
  BLO_read_data_address(reader, &mesh->mcol);
  BLO_read_data_address(reader, &mesh->dvert);
  BLO_read_data_address(reader, &mesh->mloopcol);
  BLO_read_data_address(reader, &mesh->mloopuv);
  BLO_read_data_address(reader, &mesh->mselect);

  /* animdata */
  BLO_read_data_address(reader, &mesh->adt);
  BKE_animdata_blend_read_data(reader, mesh->adt);

  /* Normally BKE_defvert_blend_read should be called in CustomData_blend_read,
   * but for backwards compatibility in do_versions to work we do it here. */
  BKE_defvert_blend_read(reader, mesh->totvert, mesh->dvert);
  BLO_read_list(reader, &mesh->vertex_group_names);

  CustomData_blend_read(reader, &mesh->vdata, mesh->totvert);
  CustomData_blend_read(reader, &mesh->edata, mesh->totedge);
  CustomData_blend_read(reader, &mesh->fdata, mesh->totface);
  CustomData_blend_read(reader, &mesh->ldata, mesh->totloop);
  CustomData_blend_read(reader, &mesh->pdata, mesh->totpoly);

  mesh->texflag &= ~ME_AUTOSPACE_EVALUATED;
  mesh->edit_mesh = nullptr;

  memset(&mesh->runtime, 0, sizeof(mesh->runtime));
  BKE_mesh_runtime_init_data(mesh);

  /* happens with old files */
  if (mesh->mselect == nullptr) {
    mesh->totselect = 0;
  }

  if (BLO_read_requires_endian_switch(reader) && mesh->tface) {
    TFace *tf = mesh->tface;
    for (int i = 0; i < mesh->totface; i++, tf++) {
      BLI_endian_switch_uint32_array(tf->col, 4);
    }
  }

  /* We don't expect to load normals from files, since they are derived data. */
  BKE_mesh_normals_tag_dirty(mesh);
  BKE_mesh_assert_normals_dirty_or_calculated(mesh);
}

static void mesh_blend_read_lib(BlendLibReader *reader, ID *id)
{
  Mesh *me = (Mesh *)id;
  /* this check added for python created meshes */
  if (me->mat) {
    for (int i = 0; i < me->totcol; i++) {
      BLO_read_id_address(reader, me->id.lib, &me->mat[i]);
    }
  }
  else {
    me->totcol = 0;
  }

  BLO_read_id_address(reader, me->id.lib, &me->ipo);  // XXX: deprecated: old anim sys
  BLO_read_id_address(reader, me->id.lib, &me->key);
  BLO_read_id_address(reader, me->id.lib, &me->texcomesh);
}

static void mesh_read_expand(BlendExpander *expander, ID *id)
{
  Mesh *me = (Mesh *)id;
  for (int a = 0; a < me->totcol; a++) {
    BLO_expand(expander, me->mat[a]);
  }

  BLO_expand(expander, me->key);
  BLO_expand(expander, me->texcomesh);
}

IDTypeInfo IDType_ID_ME = {
    /* id_code */ ID_ME,
    /* id_filter */ FILTER_ID_ME,
    /* main_listbase_index */ INDEX_ID_ME,
    /* struct_size */ sizeof(Mesh),
    /* name */ "Mesh",
    /* name_plural */ "meshes",
    /* translation_context */ BLT_I18NCONTEXT_ID_MESH,
    /* flags */ IDTYPE_FLAGS_APPEND_IS_REUSABLE,
    /* asset_type_info */ nullptr,

    /* init_data */ mesh_init_data,
    /* copy_data */ mesh_copy_data,
    /* free_data */ mesh_free_data,
    /* make_local */ nullptr,
    /* foreach_id */ mesh_foreach_id,
    /* foreach_cache */ nullptr,
    /* foreach_path */ mesh_foreach_path,
    /* owner_get */ nullptr,

    /* blend_write */ mesh_blend_write,
    /* blend_read_data */ mesh_blend_read_data,
    /* blend_read_lib */ mesh_blend_read_lib,
    /* blend_read_expand */ mesh_read_expand,

    /* blend_read_undo_preserve */ nullptr,

    /* lib_override_apply_post */ nullptr,
};

enum {
  MESHCMP_DVERT_WEIGHTMISMATCH = 1,
  MESHCMP_DVERT_GROUPMISMATCH,
  MESHCMP_DVERT_TOTGROUPMISMATCH,
  MESHCMP_LOOPCOLMISMATCH,
  MESHCMP_LOOPUVMISMATCH,
  MESHCMP_LOOPMISMATCH,
  MESHCMP_POLYVERTMISMATCH,
  MESHCMP_POLYMISMATCH,
  MESHCMP_EDGEUNKNOWN,
  MESHCMP_VERTCOMISMATCH,
  MESHCMP_CDLAYERS_MISMATCH,
  MESHCMP_ATTRIBUTE_VALUE_MISMATCH,
};

static const char *cmpcode_to_str(int code)
{
  switch (code) {
    case MESHCMP_DVERT_WEIGHTMISMATCH:
      return "Vertex Weight Mismatch";
    case MESHCMP_DVERT_GROUPMISMATCH:
      return "Vertex Group Mismatch";
    case MESHCMP_DVERT_TOTGROUPMISMATCH:
      return "Vertex Doesn't Belong To Same Number Of Groups";
    case MESHCMP_LOOPCOLMISMATCH:
      return "Vertex Color Mismatch";
    case MESHCMP_LOOPUVMISMATCH:
      return "UV Mismatch";
    case MESHCMP_LOOPMISMATCH:
      return "Loop Mismatch";
    case MESHCMP_POLYVERTMISMATCH:
      return "Loop Vert Mismatch In Poly Test";
    case MESHCMP_POLYMISMATCH:
      return "Loop Vert Mismatch";
    case MESHCMP_EDGEUNKNOWN:
      return "Edge Mismatch";
    case MESHCMP_VERTCOMISMATCH:
      return "Vertex Coordinate Mismatch";
    case MESHCMP_CDLAYERS_MISMATCH:
      return "CustomData Layer Count Mismatch";
    case MESHCMP_ATTRIBUTE_VALUE_MISMATCH:
      return "Attribute Value Mismatch";
    default:
      return "Mesh Comparison Code Unknown";
  }
}

/** Thresh is threshold for comparing vertices, UV's, vertex colors, weights, etc. */
static int customdata_compare(
    CustomData *c1, CustomData *c2, const int total_length, Mesh *m1, Mesh *m2, const float thresh)
{
  const float thresh_sq = thresh * thresh;
  CustomDataLayer *l1, *l2;
  int layer_count1 = 0, layer_count2 = 0, j;
  const uint64_t cd_mask_non_generic = CD_MASK_MVERT | CD_MASK_MEDGE | CD_MASK_MPOLY |
                                       CD_MASK_MLOOPUV | CD_MASK_MLOOPCOL | CD_MASK_MDEFORMVERT;
  const uint64_t cd_mask_all_attr = CD_MASK_PROP_ALL | cd_mask_non_generic;

  for (int i = 0; i < c1->totlayer; i++) {
    l1 = &c1->layers[i];
    if ((CD_TYPE_AS_MASK(l1->type) & cd_mask_all_attr) && l1->anonymous_id == nullptr) {
      layer_count1++;
    }
  }

  for (int i = 0; i < c2->totlayer; i++) {
    l2 = &c2->layers[i];
    if ((CD_TYPE_AS_MASK(l2->type) & cd_mask_all_attr) && l2->anonymous_id == nullptr) {
      layer_count2++;
    }
  }

  if (layer_count1 != layer_count2) {
    return MESHCMP_CDLAYERS_MISMATCH;
  }

  l1 = c1->layers;
  l2 = c2->layers;

  for (int i1 = 0; i1 < c1->totlayer; i1++) {
    l1 = c1->layers + i1;
    for (int i2 = 0; i2 < c2->totlayer; i2++) {
      l2 = c2->layers + i2;
      if (l1->type != l2->type || !STREQ(l1->name, l2->name) || l1->anonymous_id != nullptr ||
          l2->anonymous_id != nullptr) {
        continue;
      }
      /* At this point `l1` and `l2` have the same name and type, so they should be compared. */

      switch (l1->type) {

        case CD_MVERT: {
          MVert *v1 = (MVert *)l1->data;
          MVert *v2 = (MVert *)l2->data;
          int vtot = m1->totvert;

          for (j = 0; j < vtot; j++, v1++, v2++) {
            for (int k = 0; k < 3; k++) {
              if (compare_threshold_relative(v1->co[k], v2->co[k], thresh)) {
                return MESHCMP_VERTCOMISMATCH;
              }
            }
            /* I don't care about normals, let's just do coordinates. */
          }
          break;
        }

        /* We're order-agnostic for edges here. */
        case CD_MEDGE: {
          MEdge *e1 = (MEdge *)l1->data;
          MEdge *e2 = (MEdge *)l2->data;
          int etot = m1->totedge;
          EdgeHash *eh = BLI_edgehash_new_ex(__func__, etot);

          for (j = 0; j < etot; j++, e1++) {
            BLI_edgehash_insert(eh, e1->v1, e1->v2, e1);
          }

          for (j = 0; j < etot; j++, e2++) {
            if (!BLI_edgehash_lookup(eh, e2->v1, e2->v2)) {
              return MESHCMP_EDGEUNKNOWN;
            }
          }
          BLI_edgehash_free(eh, nullptr);
          break;
        }
        case CD_MPOLY: {
          MPoly *p1 = (MPoly *)l1->data;
          MPoly *p2 = (MPoly *)l2->data;
          int ptot = m1->totpoly;

          for (j = 0; j < ptot; j++, p1++, p2++) {
            MLoop *lp1, *lp2;
            int k;

            if (p1->totloop != p2->totloop) {
              return MESHCMP_POLYMISMATCH;
            }

            lp1 = m1->mloop + p1->loopstart;
            lp2 = m2->mloop + p2->loopstart;

            for (k = 0; k < p1->totloop; k++, lp1++, lp2++) {
              if (lp1->v != lp2->v) {
                return MESHCMP_POLYVERTMISMATCH;
              }
            }
          }
          break;
        }
        case CD_MLOOP: {
          MLoop *lp1 = (MLoop *)l1->data;
          MLoop *lp2 = (MLoop *)l2->data;
          int ltot = m1->totloop;

          for (j = 0; j < ltot; j++, lp1++, lp2++) {
            if (lp1->v != lp2->v) {
              return MESHCMP_LOOPMISMATCH;
            }
          }
          break;
        }
        case CD_MLOOPUV: {
          MLoopUV *lp1 = (MLoopUV *)l1->data;
          MLoopUV *lp2 = (MLoopUV *)l2->data;
          int ltot = m1->totloop;

          for (j = 0; j < ltot; j++, lp1++, lp2++) {
            if (len_squared_v2v2(lp1->uv, lp2->uv) > thresh_sq) {
              return MESHCMP_LOOPUVMISMATCH;
            }
          }
          break;
        }
        case CD_MLOOPCOL: {
          MLoopCol *lp1 = (MLoopCol *)l1->data;
          MLoopCol *lp2 = (MLoopCol *)l2->data;
          int ltot = m1->totloop;

          for (j = 0; j < ltot; j++, lp1++, lp2++) {
            if (lp1->r != lp2->r || lp1->g != lp2->g || lp1->b != lp2->b || lp1->a != lp2->a) {
              return MESHCMP_LOOPCOLMISMATCH;
            }
          }
          break;
        }
        case CD_MDEFORMVERT: {
          MDeformVert *dv1 = (MDeformVert *)l1->data;
          MDeformVert *dv2 = (MDeformVert *)l2->data;
          int dvtot = m1->totvert;

          for (j = 0; j < dvtot; j++, dv1++, dv2++) {
            int k;
            MDeformWeight *dw1 = dv1->dw, *dw2 = dv2->dw;

            if (dv1->totweight != dv2->totweight) {
              return MESHCMP_DVERT_TOTGROUPMISMATCH;
            }

            for (k = 0; k < dv1->totweight; k++, dw1++, dw2++) {
              if (dw1->def_nr != dw2->def_nr) {
                return MESHCMP_DVERT_GROUPMISMATCH;
              }
              if (fabsf(dw1->weight - dw2->weight) > thresh) {
                return MESHCMP_DVERT_WEIGHTMISMATCH;
              }
            }
          }
          break;
        }
        case CD_PROP_FLOAT: {
          const float *l1_data = (float *)l1->data;
          const float *l2_data = (float *)l2->data;

          for (int i = 0; i < total_length; i++) {
            if (compare_threshold_relative(l1_data[i], l2_data[i], thresh)) {
              return MESHCMP_ATTRIBUTE_VALUE_MISMATCH;
            }
          }
          break;
        }
        case CD_PROP_FLOAT2: {
          const float(*l1_data)[2] = (float(*)[2])l1->data;
          const float(*l2_data)[2] = (float(*)[2])l2->data;

          for (int i = 0; i < total_length; i++) {
            if (compare_threshold_relative(l1_data[i][0], l2_data[i][0], thresh)) {
              return MESHCMP_ATTRIBUTE_VALUE_MISMATCH;
            }
            if (compare_threshold_relative(l1_data[i][1], l2_data[i][1], thresh)) {
              return MESHCMP_ATTRIBUTE_VALUE_MISMATCH;
            }
          }
          break;
        }
        case CD_PROP_FLOAT3: {
          const float(*l1_data)[3] = (float(*)[3])l1->data;
          const float(*l2_data)[3] = (float(*)[3])l2->data;

          for (int i = 0; i < total_length; i++) {
            if (compare_threshold_relative(l1_data[i][0], l2_data[i][0], thresh)) {
              return MESHCMP_ATTRIBUTE_VALUE_MISMATCH;
            }
            if (compare_threshold_relative(l1_data[i][1], l2_data[i][1], thresh)) {
              return MESHCMP_ATTRIBUTE_VALUE_MISMATCH;
            }
            if (compare_threshold_relative(l1_data[i][2], l2_data[i][2], thresh)) {
              return MESHCMP_ATTRIBUTE_VALUE_MISMATCH;
            }
          }
          break;
        }
        case CD_PROP_INT32: {
          const int *l1_data = (int *)l1->data;
          const int *l2_data = (int *)l2->data;

          for (int i = 0; i < total_length; i++) {
            if (l1_data[i] != l2_data[i]) {
              return MESHCMP_ATTRIBUTE_VALUE_MISMATCH;
            }
          }
          break;
        }
        case CD_PROP_BOOL: {
          const bool *l1_data = (bool *)l1->data;
          const bool *l2_data = (bool *)l2->data;

          for (int i = 0; i < total_length; i++) {
            if (l1_data[i] != l2_data[i]) {
              return MESHCMP_ATTRIBUTE_VALUE_MISMATCH;
            }
          }
          break;
        }
        case CD_PROP_COLOR: {
          const MPropCol *l1_data = (MPropCol *)l1->data;
          const MPropCol *l2_data = (MPropCol *)l2->data;

          for (int i = 0; i < total_length; i++) {
            for (j = 0; j < 4; j++) {
              if (compare_threshold_relative(l1_data[i].color[j], l2_data[i].color[j], thresh)) {
                return MESHCMP_ATTRIBUTE_VALUE_MISMATCH;
              }
            }
          }
          break;
        }
        default: {
          break;
        }
      }
    }
  }

  return 0;
}

const char *BKE_mesh_cmp(Mesh *me1, Mesh *me2, float thresh)
{
  int c;

  if (!me1 || !me2) {
    return "Requires two input meshes";
  }

  if (me1->totvert != me2->totvert) {
    return "Number of verts don't match";
  }

  if (me1->totedge != me2->totedge) {
    return "Number of edges don't match";
  }

  if (me1->totpoly != me2->totpoly) {
    return "Number of faces don't match";
  }

  if (me1->totloop != me2->totloop) {
    return "Number of loops don't match";
  }

  if ((c = customdata_compare(&me1->vdata, &me2->vdata, me1->totvert, me1, me2, thresh))) {
    return cmpcode_to_str(c);
  }

  if ((c = customdata_compare(&me1->edata, &me2->edata, me1->totedge, me1, me2, thresh))) {
    return cmpcode_to_str(c);
  }

  if ((c = customdata_compare(&me1->ldata, &me2->ldata, me1->totloop, me1, me2, thresh))) {
    return cmpcode_to_str(c);
  }

  if ((c = customdata_compare(&me1->pdata, &me2->pdata, me1->totpoly, me1, me2, thresh))) {
    return cmpcode_to_str(c);
  }

  return nullptr;
}

static void mesh_ensure_tessellation_customdata(Mesh *me)
{
  if (UNLIKELY((me->totface != 0) && (me->totpoly == 0))) {
    /* Pass, otherwise this function  clears 'mface' before
     * versioning 'mface -> mpoly' code kicks in T30583.
     *
     * Callers could also check but safer to do here - campbell */
  }
  else {
    const int tottex_original = CustomData_number_of_layers(&me->ldata, CD_MLOOPUV);
    const int totcol_original = CustomData_number_of_layers(&me->ldata, CD_MLOOPCOL);

    const int tottex_tessface = CustomData_number_of_layers(&me->fdata, CD_MTFACE);
    const int totcol_tessface = CustomData_number_of_layers(&me->fdata, CD_MCOL);

    if (tottex_tessface != tottex_original || totcol_tessface != totcol_original) {
      BKE_mesh_tessface_clear(me);

      CustomData_from_bmeshpoly(&me->fdata, &me->ldata, me->totface);

      /* TODO: add some `--debug-mesh` option. */
      if (G.debug & G_DEBUG) {
        /* NOTE(campbell): this warning may be un-called for if we are initializing the mesh for
         * the first time from #BMesh, rather than giving a warning about this we could be smarter
         * and check if there was any data to begin with, for now just print the warning with
         * some info to help troubleshoot what's going on. */
        printf(
            "%s: warning! Tessellation uvs or vcol data got out of sync, "
            "had to reset!\n    CD_MTFACE: %d != CD_MLOOPUV: %d || CD_MCOL: %d != CD_MLOOPCOL: "
            "%d\n",
            __func__,
            tottex_tessface,
            tottex_original,
            totcol_tessface,
            totcol_original);
      }
    }
  }
}

void BKE_mesh_ensure_skin_customdata(Mesh *me)
{
  BMesh *bm = me->edit_mesh ? me->edit_mesh->bm : nullptr;
  MVertSkin *vs;

  if (bm) {
    if (!CustomData_has_layer(&bm->vdata, CD_MVERT_SKIN)) {
      BMVert *v;
      BMIter iter;

      BM_data_layer_add(bm, &bm->vdata, CD_MVERT_SKIN);

      /* Mark an arbitrary vertex as root */
      BM_ITER_MESH (v, &iter, bm, BM_VERTS_OF_MESH) {
        vs = (MVertSkin *)CustomData_bmesh_get(&bm->vdata, v->head.data, CD_MVERT_SKIN);
        vs->flag |= MVERT_SKIN_ROOT;
        break;
      }
    }
  }
  else {
    if (!CustomData_has_layer(&me->vdata, CD_MVERT_SKIN)) {
      vs = (MVertSkin *)CustomData_add_layer(
          &me->vdata, CD_MVERT_SKIN, CD_DEFAULT, nullptr, me->totvert);

      /* Mark an arbitrary vertex as root */
      if (vs) {
        vs->flag |= MVERT_SKIN_ROOT;
      }
    }
  }
}

bool BKE_mesh_ensure_facemap_customdata(struct Mesh *me)
{
  BMesh *bm = me->edit_mesh ? me->edit_mesh->bm : nullptr;
  bool changed = false;
  if (bm) {
    if (!CustomData_has_layer(&bm->pdata, CD_FACEMAP)) {
      BM_data_layer_add(bm, &bm->pdata, CD_FACEMAP);
      changed = true;
    }
  }
  else {
    if (!CustomData_has_layer(&me->pdata, CD_FACEMAP)) {
      CustomData_add_layer(&me->pdata, CD_FACEMAP, CD_DEFAULT, nullptr, me->totpoly);
      changed = true;
    }
  }
  return changed;
}

bool BKE_mesh_clear_facemap_customdata(struct Mesh *me)
{
  BMesh *bm = me->edit_mesh ? me->edit_mesh->bm : nullptr;
  bool changed = false;
  if (bm) {
    if (CustomData_has_layer(&bm->pdata, CD_FACEMAP)) {
      BM_data_layer_free(bm, &bm->pdata, CD_FACEMAP);
      changed = true;
    }
  }
  else {
    if (CustomData_has_layer(&me->pdata, CD_FACEMAP)) {
      CustomData_free_layers(&me->pdata, CD_FACEMAP, me->totpoly);
      changed = true;
    }
  }
  return changed;
}

/**
 * This ensures grouped custom-data (e.g. #CD_MLOOPUV and #CD_MTFACE, or
 * #CD_MLOOPCOL and #CD_MCOL) have the same relative active/render/clone/mask indices.
 *
 * NOTE(@campbellbarton): that for undo mesh data we want to skip 'ensure_tess_cd' call since
 * we don't want to store memory for #MFace data when its only used for older
 * versions of the mesh.
 */
static void mesh_update_linked_customdata(Mesh *me, const bool do_ensure_tess_cd)
{
  if (do_ensure_tess_cd) {
    mesh_ensure_tessellation_customdata(me);
  }

  CustomData_bmesh_update_active_layers(&me->fdata, &me->ldata);
}

void BKE_mesh_update_customdata_pointers(Mesh *me, const bool do_ensure_tess_cd)
{
  mesh_update_linked_customdata(me, do_ensure_tess_cd);

  me->mvert = (MVert *)CustomData_get_layer(&me->vdata, CD_MVERT);
  me->dvert = (MDeformVert *)CustomData_get_layer(&me->vdata, CD_MDEFORMVERT);

  me->medge = (MEdge *)CustomData_get_layer(&me->edata, CD_MEDGE);

  me->mface = (MFace *)CustomData_get_layer(&me->fdata, CD_MFACE);
  me->mcol = (MCol *)CustomData_get_layer(&me->fdata, CD_MCOL);
  me->mtface = (MTFace *)CustomData_get_layer(&me->fdata, CD_MTFACE);

  me->mpoly = (MPoly *)CustomData_get_layer(&me->pdata, CD_MPOLY);
  me->mloop = (MLoop *)CustomData_get_layer(&me->ldata, CD_MLOOP);

  me->mloopcol = (MLoopCol *)CustomData_get_layer(&me->ldata, CD_MLOOPCOL);
  me->mloopuv = (MLoopUV *)CustomData_get_layer(&me->ldata, CD_MLOOPUV);
}

bool BKE_mesh_has_custom_loop_normals(Mesh *me)
{
  if (me->edit_mesh) {
    return CustomData_has_layer(&me->edit_mesh->bm->ldata, CD_CUSTOMLOOPNORMAL);
  }

  return CustomData_has_layer(&me->ldata, CD_CUSTOMLOOPNORMAL);
}

void BKE_mesh_free_data_for_undo(Mesh *me)
{
  mesh_free_data(&me->id);
}

/**
 * \note on data that this function intentionally doesn't free:
 *
 * - Materials and shape keys are not freed here (#Mesh.mat & #Mesh.key).
 *   As freeing shape keys requires tagging the depsgraph for updated relations,
 *   which is expensive.
 *   Material slots should be kept in sync with the object.
 *
 * - Edit-Mesh (#Mesh.edit_mesh)
 *   Since edit-mesh is tied to the objects mode,
 *   which crashes when called in edit-mode, see: T90972.
 */
static void mesh_clear_geometry(Mesh *mesh)
{
  CustomData_free(&mesh->vdata, mesh->totvert);
  CustomData_free(&mesh->edata, mesh->totedge);
  CustomData_free(&mesh->fdata, mesh->totface);
  CustomData_free(&mesh->ldata, mesh->totloop);
  CustomData_free(&mesh->pdata, mesh->totpoly);

  MEM_SAFE_FREE(mesh->mselect);

  mesh->totvert = 0;
  mesh->totedge = 0;
  mesh->totface = 0;
  mesh->totloop = 0;
  mesh->totpoly = 0;
  mesh->act_face = -1;
  mesh->totselect = 0;

  BKE_mesh_update_customdata_pointers(mesh, false);
}

void BKE_mesh_clear_geometry(Mesh *mesh)
{
  BKE_animdata_free(&mesh->id, false);
  BKE_mesh_runtime_clear_cache(mesh);
  mesh_clear_geometry(mesh);
}

static void mesh_tessface_clear_intern(Mesh *mesh, int free_customdata)
{
  if (free_customdata) {
    CustomData_free(&mesh->fdata, mesh->totface);
  }
  else {
    CustomData_reset(&mesh->fdata);
  }

  mesh->mface = nullptr;
  mesh->mtface = nullptr;
  mesh->mcol = nullptr;
  mesh->totface = 0;
}

Mesh *BKE_mesh_add(Main *bmain, const char *name)
{
  Mesh *me = (Mesh *)BKE_id_new(bmain, ID_ME, name);

  return me;
}

/* Custom data layer functions; those assume that totXXX are set correctly. */
static void mesh_ensure_cdlayers_primary(Mesh *mesh, bool do_tessface)
{
  if (!CustomData_get_layer(&mesh->vdata, CD_MVERT)) {
    CustomData_add_layer(&mesh->vdata, CD_MVERT, CD_CALLOC, nullptr, mesh->totvert);
  }
  if (!CustomData_get_layer(&mesh->edata, CD_MEDGE)) {
    CustomData_add_layer(&mesh->edata, CD_MEDGE, CD_CALLOC, nullptr, mesh->totedge);
  }
  if (!CustomData_get_layer(&mesh->ldata, CD_MLOOP)) {
    CustomData_add_layer(&mesh->ldata, CD_MLOOP, CD_CALLOC, nullptr, mesh->totloop);
  }
  if (!CustomData_get_layer(&mesh->pdata, CD_MPOLY)) {
    CustomData_add_layer(&mesh->pdata, CD_MPOLY, CD_CALLOC, nullptr, mesh->totpoly);
  }

  if (do_tessface && !CustomData_get_layer(&mesh->fdata, CD_MFACE)) {
    CustomData_add_layer(&mesh->fdata, CD_MFACE, CD_CALLOC, nullptr, mesh->totface);
  }
}

Mesh *BKE_mesh_new_nomain(
    int verts_len, int edges_len, int tessface_len, int loops_len, int polys_len)
{
  Mesh *mesh = (Mesh *)BKE_libblock_alloc(
      nullptr, ID_ME, BKE_idtype_idcode_to_name(ID_ME), LIB_ID_CREATE_LOCALIZE);
  BKE_libblock_init_empty(&mesh->id);

  /* Don't use #CustomData_reset because we don't want to touch custom-data. */
  copy_vn_i(mesh->vdata.typemap, CD_NUMTYPES, -1);
  copy_vn_i(mesh->edata.typemap, CD_NUMTYPES, -1);
  copy_vn_i(mesh->fdata.typemap, CD_NUMTYPES, -1);
  copy_vn_i(mesh->ldata.typemap, CD_NUMTYPES, -1);
  copy_vn_i(mesh->pdata.typemap, CD_NUMTYPES, -1);

  mesh->totvert = verts_len;
  mesh->totedge = edges_len;
  mesh->totface = tessface_len;
  mesh->totloop = loops_len;
  mesh->totpoly = polys_len;

  mesh_ensure_cdlayers_primary(mesh, true);
  BKE_mesh_update_customdata_pointers(mesh, false);

  return mesh;
}

void BKE_mesh_copy_parameters(Mesh *me_dst, const Mesh *me_src)
{
  /* Copy general settings. */
  me_dst->editflag = me_src->editflag;
  me_dst->flag = me_src->flag;
  me_dst->smoothresh = me_src->smoothresh;
  me_dst->remesh_voxel_size = me_src->remesh_voxel_size;
  me_dst->remesh_voxel_adaptivity = me_src->remesh_voxel_adaptivity;
  me_dst->remesh_mode = me_src->remesh_mode;
  me_dst->symmetry = me_src->symmetry;

  me_dst->face_sets_color_seed = me_src->face_sets_color_seed;
  me_dst->face_sets_color_default = me_src->face_sets_color_default;

  /* Copy texture space. */
  me_dst->texflag = me_src->texflag;
  copy_v3_v3(me_dst->loc, me_src->loc);
  copy_v3_v3(me_dst->size, me_src->size);

  me_dst->vertex_group_active_index = me_src->vertex_group_active_index;

  me_dst->attr_color_active = me_src->attr_color_active;
  me_dst->attr_color_render = me_src->attr_color_render;
}

void BKE_mesh_copy_parameters_for_eval(Mesh *me_dst, const Mesh *me_src)
{
  /* User counts aren't handled, don't copy into a mesh from #G_MAIN. */
  BLI_assert(me_dst->id.tag & (LIB_TAG_NO_MAIN | LIB_TAG_COPIED_ON_WRITE));

  BKE_mesh_copy_parameters(me_dst, me_src);

  BKE_mesh_assert_normals_dirty_or_calculated(me_dst);

  /* Copy vertex group names. */
  BLI_assert(BLI_listbase_is_empty(&me_dst->vertex_group_names));
  BKE_defgroup_copy_list(&me_dst->vertex_group_names, &me_src->vertex_group_names);

  /* Copy materials. */
  if (me_dst->mat != nullptr) {
    MEM_freeN(me_dst->mat);
  }
  me_dst->mat = (Material **)MEM_dupallocN(me_src->mat);
  me_dst->totcol = me_src->totcol;
}

Mesh *BKE_mesh_new_nomain_from_template_ex(const Mesh *me_src,
                                           int verts_len,
                                           int edges_len,
                                           int tessface_len,
                                           int loops_len,
                                           int polys_len,
                                           CustomData_MeshMasks mask)
{
  /* Only do tessface if we are creating tessfaces or copying from mesh with only tessfaces. */
  const bool do_tessface = (tessface_len || ((me_src->totface != 0) && (me_src->totpoly == 0)));

  Mesh *me_dst = (Mesh *)BKE_id_new_nomain(ID_ME, nullptr);

  me_dst->mselect = (MSelect *)MEM_dupallocN(me_src->mselect);

  me_dst->totvert = verts_len;
  me_dst->totedge = edges_len;
  me_dst->totface = tessface_len;
  me_dst->totloop = loops_len;
  me_dst->totpoly = polys_len;

  me_dst->cd_flag = me_src->cd_flag;
  BKE_mesh_copy_parameters_for_eval(me_dst, me_src);

  CustomData_copy(&me_src->vdata, &me_dst->vdata, mask.vmask, CD_CALLOC, verts_len);
  CustomData_copy(&me_src->edata, &me_dst->edata, mask.emask, CD_CALLOC, edges_len);
  CustomData_copy(&me_src->ldata, &me_dst->ldata, mask.lmask, CD_CALLOC, loops_len);
  CustomData_copy(&me_src->pdata, &me_dst->pdata, mask.pmask, CD_CALLOC, polys_len);
  if (do_tessface) {
    CustomData_copy(&me_src->fdata, &me_dst->fdata, mask.fmask, CD_CALLOC, tessface_len);
  }
  else {
    mesh_tessface_clear_intern(me_dst, false);
  }

  me_dst->runtime.cd_dirty_poly = me_src->runtime.cd_dirty_poly;
  me_dst->runtime.cd_dirty_vert = me_src->runtime.cd_dirty_vert;

  /* Ensure that when no normal layers exist, they are marked dirty, because
   * normals might not have been included in the mask of copied layers. */
  if (!CustomData_has_layer(&me_dst->vdata, CD_NORMAL)) {
    me_dst->runtime.cd_dirty_vert |= CD_MASK_NORMAL;
  }
  if (!CustomData_has_layer(&me_dst->pdata, CD_NORMAL)) {
    me_dst->runtime.cd_dirty_poly |= CD_MASK_NORMAL;
  }

  /* The destination mesh should at least have valid primary CD layers,
   * even in cases where the source mesh does not. */
  mesh_ensure_cdlayers_primary(me_dst, do_tessface);
  BKE_mesh_update_customdata_pointers(me_dst, false);

  return me_dst;
}

Mesh *BKE_mesh_new_nomain_from_template(const Mesh *me_src,
                                        int verts_len,
                                        int edges_len,
                                        int tessface_len,
                                        int loops_len,
                                        int polys_len)
{
  return BKE_mesh_new_nomain_from_template_ex(
      me_src, verts_len, edges_len, tessface_len, loops_len, polys_len, CD_MASK_EVERYTHING);
}

void BKE_mesh_eval_delete(struct Mesh *mesh_eval)
{
  /* Evaluated mesh may point to edit mesh, but never owns it. */
  mesh_eval->edit_mesh = nullptr;
  mesh_free_data(&mesh_eval->id);
  BKE_libblock_free_data(&mesh_eval->id, false);
  MEM_freeN(mesh_eval);
}

Mesh *BKE_mesh_copy_for_eval(const Mesh *source, bool reference)
{
  int flags = LIB_ID_COPY_LOCALIZE;

  if (reference) {
    flags |= LIB_ID_COPY_CD_REFERENCE;
  }

  Mesh *result = (Mesh *)BKE_id_copy_ex(nullptr, &source->id, nullptr, flags);
  return result;
}

BMesh *BKE_mesh_to_bmesh_ex(const Mesh *me,
                            const struct BMeshCreateParams *create_params,
                            const struct BMeshFromMeshParams *convert_params)
{
  const BMAllocTemplate allocsize = BMALLOC_TEMPLATE_FROM_ME(me);

  BMesh *bm = BM_mesh_create(&allocsize, create_params);
  BM_mesh_bm_from_me(bm, me, convert_params);

  return bm;
}

BMesh *BKE_mesh_to_bmesh(Mesh *me,
                         Object *ob,
                         const bool add_key_index,
                         const struct BMeshCreateParams *params)
{
  BMeshFromMeshParams bmesh_from_mesh_params{};
  bmesh_from_mesh_params.calc_face_normal = false;
  bmesh_from_mesh_params.add_key_index = add_key_index;
  bmesh_from_mesh_params.use_shapekey = true;
  bmesh_from_mesh_params.active_shapekey = ob->shapenr;
  return BKE_mesh_to_bmesh_ex(me, params, &bmesh_from_mesh_params);
}

Mesh *BKE_mesh_from_bmesh_nomain(BMesh *bm,
                                 const struct BMeshToMeshParams *params,
                                 const Mesh *me_settings)
{
  BLI_assert(params->calc_object_remap == false);
  Mesh *mesh = (Mesh *)BKE_id_new_nomain(ID_ME, nullptr);
  BM_mesh_bm_to_me(nullptr, bm, mesh, params);
  BKE_mesh_copy_parameters_for_eval(mesh, me_settings);
  return mesh;
}

Mesh *BKE_mesh_from_bmesh_for_eval_nomain(BMesh *bm,
                                          const CustomData_MeshMasks *cd_mask_extra,
                                          const Mesh *me_settings)
{
  Mesh *mesh = (Mesh *)BKE_id_new_nomain(ID_ME, nullptr);
  BM_mesh_bm_to_me_for_eval(bm, mesh, cd_mask_extra);
  BKE_mesh_copy_parameters_for_eval(mesh, me_settings);
  return mesh;
}

BoundBox *BKE_mesh_boundbox_get(Object *ob)
{
  /* This is Object-level data access,
   * DO NOT touch to Mesh's bb, would be totally thread-unsafe. */
  if (ob->runtime.bb == nullptr || ob->runtime.bb->flag & BOUNDBOX_DIRTY) {
    Mesh *me = (Mesh *)ob->data;
    float min[3], max[3];

    INIT_MINMAX(min, max);
    if (!BKE_mesh_wrapper_minmax(me, min, max)) {
      min[0] = min[1] = min[2] = -1.0f;
      max[0] = max[1] = max[2] = 1.0f;
    }

    if (ob->runtime.bb == nullptr) {
      ob->runtime.bb = (BoundBox *)MEM_mallocN(sizeof(*ob->runtime.bb), __func__);
    }
    BKE_boundbox_init_from_minmax(ob->runtime.bb, min, max);
    ob->runtime.bb->flag &= ~BOUNDBOX_DIRTY;
  }

  return ob->runtime.bb;
}

void BKE_mesh_texspace_calc(Mesh *me)
{
  if (me->texflag & ME_AUTOSPACE) {
    float min[3], max[3];

    INIT_MINMAX(min, max);
    if (!BKE_mesh_wrapper_minmax(me, min, max)) {
      min[0] = min[1] = min[2] = -1.0f;
      max[0] = max[1] = max[2] = 1.0f;
    }

    float loc[3], size[3];
    mid_v3_v3v3(loc, min, max);

    size[0] = (max[0] - min[0]) / 2.0f;
    size[1] = (max[1] - min[1]) / 2.0f;
    size[2] = (max[2] - min[2]) / 2.0f;

    for (int a = 0; a < 3; a++) {
      if (size[a] == 0.0f) {
        size[a] = 1.0f;
      }
      else if (size[a] > 0.0f && size[a] < 0.00001f) {
        size[a] = 0.00001f;
      }
      else if (size[a] < 0.0f && size[a] > -0.00001f) {
        size[a] = -0.00001f;
      }
    }

    copy_v3_v3(me->loc, loc);
    copy_v3_v3(me->size, size);

    me->texflag |= ME_AUTOSPACE_EVALUATED;
  }
}

void BKE_mesh_texspace_ensure(Mesh *me)
{
  if ((me->texflag & ME_AUTOSPACE) && !(me->texflag & ME_AUTOSPACE_EVALUATED)) {
    BKE_mesh_texspace_calc(me);
  }
}

void BKE_mesh_texspace_get(Mesh *me, float r_loc[3], float r_size[3])
{
  BKE_mesh_texspace_ensure(me);

  if (r_loc) {
    copy_v3_v3(r_loc, me->loc);
  }
  if (r_size) {
    copy_v3_v3(r_size, me->size);
  }
}

void BKE_mesh_texspace_get_reference(Mesh *me, char **r_texflag, float **r_loc, float **r_size)
{
  BKE_mesh_texspace_ensure(me);

  if (r_texflag != nullptr) {
    *r_texflag = &me->texflag;
  }
  if (r_loc != nullptr) {
    *r_loc = me->loc;
  }
  if (r_size != nullptr) {
    *r_size = me->size;
  }
}

void BKE_mesh_texspace_copy_from_object(Mesh *me, Object *ob)
{
  float *texloc, *texsize;
  char *texflag;

  if (BKE_object_obdata_texspace_get(ob, &texflag, &texloc, &texsize)) {
    me->texflag = *texflag;
    copy_v3_v3(me->loc, texloc);
    copy_v3_v3(me->size, texsize);
  }
}

float (*BKE_mesh_orco_verts_get(Object *ob))[3]
{
  Mesh *me = (Mesh *)ob->data;
  Mesh *tme = me->texcomesh ? me->texcomesh : me;

  /* Get appropriate vertex coordinates */
  float(*vcos)[3] = (float(*)[3])MEM_calloc_arrayN(me->totvert, sizeof(*vcos), "orco mesh");
  MVert *mvert = tme->mvert;
  int totvert = min_ii(tme->totvert, me->totvert);

  for (int a = 0; a < totvert; a++, mvert++) {
    copy_v3_v3(vcos[a], mvert->co);
  }

  return vcos;
}

void BKE_mesh_orco_verts_transform(Mesh *me, float (*orco)[3], int totvert, int invert)
{
  float loc[3], size[3];

  BKE_mesh_texspace_get(me->texcomesh ? me->texcomesh : me, loc, size);

  if (invert) {
    for (int a = 0; a < totvert; a++) {
      float *co = orco[a];
      madd_v3_v3v3v3(co, loc, co, size);
    }
  }
  else {
    for (int a = 0; a < totvert; a++) {
      float *co = orco[a];
      co[0] = (co[0] - loc[0]) / size[0];
      co[1] = (co[1] - loc[1]) / size[1];
      co[2] = (co[2] - loc[2]) / size[2];
    }
  }
}

void BKE_mesh_orco_ensure(Object *ob, Mesh *mesh)
{
  if (CustomData_has_layer(&mesh->vdata, CD_ORCO)) {
    return;
  }

  /* Orcos are stored in normalized 0..1 range by convention. */
  float(*orcodata)[3] = BKE_mesh_orco_verts_get(ob);
  BKE_mesh_orco_verts_transform(mesh, orcodata, mesh->totvert, false);
  CustomData_add_layer(&mesh->vdata, CD_ORCO, CD_ASSIGN, orcodata, mesh->totvert);
}

int BKE_mesh_mface_index_validate(MFace *mface, CustomData *fdata, int mfindex, int nr)
{
  /* first test if the face is legal */
  if ((mface->v3 || nr == 4) && mface->v3 == mface->v4) {
    mface->v4 = 0;
    nr--;
  }
  if ((mface->v2 || mface->v4) && mface->v2 == mface->v3) {
    mface->v3 = mface->v4;
    mface->v4 = 0;
    nr--;
  }
  if (mface->v1 == mface->v2) {
    mface->v2 = mface->v3;
    mface->v3 = mface->v4;
    mface->v4 = 0;
    nr--;
  }

  /* Check corrupt cases, bow-tie geometry,
   * can't handle these because edge data won't exist so just return 0. */
  if (nr == 3) {
    if (
        /* real edges */
        mface->v1 == mface->v2 || mface->v2 == mface->v3 || mface->v3 == mface->v1) {
      return 0;
    }
  }
  else if (nr == 4) {
    if (
        /* real edges */
        mface->v1 == mface->v2 || mface->v2 == mface->v3 || mface->v3 == mface->v4 ||
        mface->v4 == mface->v1 ||
        /* across the face */
        mface->v1 == mface->v3 || mface->v2 == mface->v4) {
      return 0;
    }
  }

  /* prevent a zero at wrong index location */
  if (nr == 3) {
    if (mface->v3 == 0) {
      static int corner_indices[4] = {1, 2, 0, 3};

      SWAP(uint, mface->v1, mface->v2);
      SWAP(uint, mface->v2, mface->v3);

      if (fdata) {
        CustomData_swap_corners(fdata, mfindex, corner_indices);
      }
    }
  }
  else if (nr == 4) {
    if (mface->v3 == 0 || mface->v4 == 0) {
      static int corner_indices[4] = {2, 3, 0, 1};

      SWAP(uint, mface->v1, mface->v3);
      SWAP(uint, mface->v2, mface->v4);

      if (fdata) {
        CustomData_swap_corners(fdata, mfindex, corner_indices);
      }
    }
  }

  return nr;
}

Mesh *BKE_mesh_from_object(Object *ob)
{
  if (ob == nullptr) {
    return nullptr;
  }
  if (ob->type == OB_MESH) {
    return (Mesh *)ob->data;
  }

  return nullptr;
}

void BKE_mesh_assign_object(Main *bmain, Object *ob, Mesh *me)
{
  Mesh *old = nullptr;

  if (ob == nullptr) {
    return;
  }

  multires_force_sculpt_rebuild(ob);

  if (ob->type == OB_MESH) {
    old = (Mesh *)ob->data;
    if (old) {
      id_us_min(&old->id);
    }
    ob->data = me;
    id_us_plus((ID *)me);
  }

  BKE_object_materials_test(bmain, ob, (ID *)me);

  BKE_modifiers_test_object(ob);
}

void BKE_mesh_material_index_remove(Mesh *me, short index)
{
  MPoly *mp;
  MFace *mf;
  int i;

  for (mp = me->mpoly, i = 0; i < me->totpoly; i++, mp++) {
    if (mp->mat_nr && mp->mat_nr >= index) {
      mp->mat_nr--;
    }
  }

  for (mf = me->mface, i = 0; i < me->totface; i++, mf++) {
    if (mf->mat_nr && mf->mat_nr >= index) {
      mf->mat_nr--;
    }
  }
}

bool BKE_mesh_material_index_used(Mesh *me, short index)
{
  MPoly *mp;
  MFace *mf;
  int i;

  for (mp = me->mpoly, i = 0; i < me->totpoly; i++, mp++) {
    if (mp->mat_nr == index) {
      return true;
    }
  }

  for (mf = me->mface, i = 0; i < me->totface; i++, mf++) {
    if (mf->mat_nr == index) {
      return true;
    }
  }

  return false;
}

void BKE_mesh_material_index_clear(Mesh *me)
{
  MPoly *mp;
  MFace *mf;
  int i;

  for (mp = me->mpoly, i = 0; i < me->totpoly; i++, mp++) {
    mp->mat_nr = 0;
  }

  for (mf = me->mface, i = 0; i < me->totface; i++, mf++) {
    mf->mat_nr = 0;
  }
}

void BKE_mesh_material_remap(Mesh *me, const uint *remap, uint remap_len)
{
  const short remap_len_short = (short)remap_len;

#define MAT_NR_REMAP(n) \
  if (n < remap_len_short) { \
    BLI_assert(n >= 0 && remap[n] < remap_len_short); \
    n = remap[n]; \
  } \
  ((void)0)

  if (me->edit_mesh) {
    BMEditMesh *em = me->edit_mesh;
    BMIter iter;
    BMFace *efa;

    BM_ITER_MESH (efa, &iter, em->bm, BM_FACES_OF_MESH) {
      MAT_NR_REMAP(efa->mat_nr);
    }
  }
  else {
    int i;
    for (i = 0; i < me->totpoly; i++) {
      MAT_NR_REMAP(me->mpoly[i].mat_nr);
    }
  }

#undef MAT_NR_REMAP
}

void BKE_mesh_smooth_flag_set(Mesh *me, const bool use_smooth)
{
  if (use_smooth) {
    for (int i = 0; i < me->totpoly; i++) {
      me->mpoly[i].flag |= ME_SMOOTH;
    }
  }
  else {
    for (int i = 0; i < me->totpoly; i++) {
      me->mpoly[i].flag &= ~ME_SMOOTH;
    }
  }
}

int poly_find_loop_from_vert(const MPoly *poly, const MLoop *loopstart, uint vert)
{
  for (int j = 0; j < poly->totloop; j++, loopstart++) {
    if (loopstart->v == vert) {
      return j;
    }
  }

  return -1;
}

int poly_get_adj_loops_from_vert(const MPoly *poly, const MLoop *mloop, uint vert, uint r_adj[2])
{
  int corner = poly_find_loop_from_vert(poly, &mloop[poly->loopstart], vert);

  if (corner != -1) {
    /* vertex was found */
    r_adj[0] = ME_POLY_LOOP_PREV(mloop, poly, corner)->v;
    r_adj[1] = ME_POLY_LOOP_NEXT(mloop, poly, corner)->v;
  }

  return corner;
}

int BKE_mesh_edge_other_vert(const MEdge *e, int v)
{
  if (e->v1 == v) {
    return e->v2;
  }
  if (e->v2 == v) {
    return e->v1;
  }

  return -1;
}

void BKE_mesh_looptri_get_real_edges(const Mesh *mesh, const MLoopTri *looptri, int r_edges[3])
{
  for (int i = 2, i_next = 0; i_next < 3; i = i_next++) {
    const MLoop *l1 = &mesh->mloop[looptri->tri[i]], *l2 = &mesh->mloop[looptri->tri[i_next]];
    const MEdge *e = &mesh->medge[l1->e];

    bool is_real = (l1->v == e->v1 && l2->v == e->v2) || (l1->v == e->v2 && l2->v == e->v1);

    r_edges[i] = is_real ? l1->e : -1;
  }
}

bool BKE_mesh_minmax(const Mesh *me, float r_min[3], float r_max[3])
{
  using namespace blender;
  if (me->totvert == 0) {
    return false;
  }

  struct Result {
    float3 min;
    float3 max;
  };

  const Result minmax = threading::parallel_reduce(
      IndexRange(me->totvert),
      1024,
      Result{float3(FLT_MAX), float3(-FLT_MAX)},
      [&](IndexRange range, const Result &init) {
        Result result = init;
        for (const int i : range) {
          math::min_max(float3(me->mvert[i].co), result.min, result.max);
        }
        return result;
      },
      [](const Result &a, const Result &b) {
        return Result{math::min(a.min, b.min), math::max(a.max, b.max)};
      });

  copy_v3_v3(r_min, math::min(minmax.min, float3(r_min)));
  copy_v3_v3(r_max, math::max(minmax.max, float3(r_max)));

  return true;
}

void BKE_mesh_transform(Mesh *me, const float mat[4][4], bool do_keys)
{
  int i;
  MVert *mvert = (MVert *)CustomData_duplicate_referenced_layer(&me->vdata, CD_MVERT, me->totvert);
  float(*lnors)[3] = (float(*)[3])CustomData_duplicate_referenced_layer(
      &me->ldata, CD_NORMAL, me->totloop);

  /* If the referenced layer has been re-allocated need to update pointers stored in the mesh. */
  BKE_mesh_update_customdata_pointers(me, false);

  for (i = 0; i < me->totvert; i++, mvert++) {
    mul_m4_v3(mat, mvert->co);
  }

  if (do_keys && me->key) {
    LISTBASE_FOREACH (KeyBlock *, kb, &me->key->block) {
      float *fp = (float *)kb->data;
      for (i = kb->totelem; i--; fp += 3) {
        mul_m4_v3(mat, fp);
      }
    }
  }

  /* don't update normals, caller can do this explicitly.
   * We do update loop normals though, those may not be auto-generated
   * (see e.g. STL import script)! */
  if (lnors) {
    float m3[3][3];

    copy_m3_m4(m3, mat);
    normalize_m3(m3);
    for (i = 0; i < me->totloop; i++, lnors++) {
      mul_m3_v3(m3, *lnors);
    }
  }
}

void BKE_mesh_translate(Mesh *me, const float offset[3], const bool do_keys)
{
  CustomData_duplicate_referenced_layer(&me->vdata, CD_MVERT, me->totvert);
  /* If the referenced layer has been re-allocated need to update pointers stored in the mesh. */
  BKE_mesh_update_customdata_pointers(me, false);

  int i = me->totvert;
  for (MVert *mvert = me->mvert; i--; mvert++) {
    add_v3_v3(mvert->co, offset);
  }

  if (do_keys && me->key) {
    LISTBASE_FOREACH (KeyBlock *, kb, &me->key->block) {
      float *fp = (float *)kb->data;
      for (i = kb->totelem; i--; fp += 3) {
        add_v3_v3(fp, offset);
      }
    }
  }
}

void BKE_mesh_tessface_ensure(Mesh *mesh)
{
  if (mesh->totpoly && mesh->totface == 0) {
    BKE_mesh_tessface_calc(mesh);
  }
}

void BKE_mesh_tessface_clear(Mesh *mesh)
{
  mesh_tessface_clear_intern(mesh, true);
}

void BKE_mesh_do_versions_cd_flag_init(Mesh *mesh)
{
  if (UNLIKELY(mesh->cd_flag)) {
    return;
  }

  MVert *mv;
  MEdge *med;
  int i;

  for (mv = mesh->mvert, i = 0; i < mesh->totvert; mv++, i++) {
    if (mv->bweight != 0) {
      mesh->cd_flag |= ME_CDFLAG_VERT_BWEIGHT;
      break;
    }
  }

  for (med = mesh->medge, i = 0; i < mesh->totedge; med++, i++) {
    if (med->bweight != 0) {
      mesh->cd_flag |= ME_CDFLAG_EDGE_BWEIGHT;
      if (mesh->cd_flag & ME_CDFLAG_EDGE_CREASE) {
        break;
      }
    }
    if (med->crease != 0) {
      mesh->cd_flag |= ME_CDFLAG_EDGE_CREASE;
      if (mesh->cd_flag & ME_CDFLAG_EDGE_BWEIGHT) {
        break;
      }
    }
  }
}

/* -------------------------------------------------------------------- */
/* MSelect functions (currently used in weight paint mode) */

void BKE_mesh_mselect_clear(Mesh *me)
{
  MEM_SAFE_FREE(me->mselect);
  me->totselect = 0;
}

void BKE_mesh_mselect_validate(Mesh *me)
{
  MSelect *mselect_src, *mselect_dst;
  int i_src, i_dst;

  if (me->totselect == 0) {
    return;
  }

  mselect_src = me->mselect;
  mselect_dst = (MSelect *)MEM_malloc_arrayN(
      (me->totselect), sizeof(MSelect), "Mesh selection history");

  for (i_src = 0, i_dst = 0; i_src < me->totselect; i_src++) {
    int index = mselect_src[i_src].index;
    switch (mselect_src[i_src].type) {
      case ME_VSEL: {
        if (me->mvert[index].flag & SELECT) {
          mselect_dst[i_dst] = mselect_src[i_src];
          i_dst++;
        }
        break;
      }
      case ME_ESEL: {
        if (me->medge[index].flag & SELECT) {
          mselect_dst[i_dst] = mselect_src[i_src];
          i_dst++;
        }
        break;
      }
      case ME_FSEL: {
        if (me->mpoly[index].flag & SELECT) {
          mselect_dst[i_dst] = mselect_src[i_src];
          i_dst++;
        }
        break;
      }
      default: {
        BLI_assert(0);
        break;
      }
    }
  }

  MEM_freeN(mselect_src);

  if (i_dst == 0) {
    MEM_freeN(mselect_dst);
    mselect_dst = nullptr;
  }
  else if (i_dst != me->totselect) {
    mselect_dst = (MSelect *)MEM_reallocN(mselect_dst, sizeof(MSelect) * i_dst);
  }

  me->totselect = i_dst;
  me->mselect = mselect_dst;
}

int BKE_mesh_mselect_find(Mesh *me, int index, int type)
{
  BLI_assert(ELEM(type, ME_VSEL, ME_ESEL, ME_FSEL));

  for (int i = 0; i < me->totselect; i++) {
    if ((me->mselect[i].index == index) && (me->mselect[i].type == type)) {
      return i;
    }
  }

  return -1;
}

int BKE_mesh_mselect_active_get(Mesh *me, int type)
{
  BLI_assert(ELEM(type, ME_VSEL, ME_ESEL, ME_FSEL));

  if (me->totselect) {
    if (me->mselect[me->totselect - 1].type == type) {
      return me->mselect[me->totselect - 1].index;
    }
  }
  return -1;
}

void BKE_mesh_mselect_active_set(Mesh *me, int index, int type)
{
  const int msel_index = BKE_mesh_mselect_find(me, index, type);

  if (msel_index == -1) {
    /* add to the end */
    me->mselect = (MSelect *)MEM_reallocN(me->mselect, sizeof(MSelect) * (me->totselect + 1));
    me->mselect[me->totselect].index = index;
    me->mselect[me->totselect].type = type;
    me->totselect++;
  }
  else if (msel_index != me->totselect - 1) {
    /* move to the end */
    SWAP(MSelect, me->mselect[msel_index], me->mselect[me->totselect - 1]);
  }

  BLI_assert((me->mselect[me->totselect - 1].index == index) &&
             (me->mselect[me->totselect - 1].type == type));
}

void BKE_mesh_count_selected_items(const Mesh *mesh, int r_count[3])
{
  r_count[0] = r_count[1] = r_count[2] = 0;
  if (mesh->edit_mesh) {
    BMesh *bm = mesh->edit_mesh->bm;
    r_count[0] = bm->totvertsel;
    r_count[1] = bm->totedgesel;
    r_count[2] = bm->totfacesel;
  }
  /* We could support faces in paint modes. */
}

void BKE_mesh_vert_coords_get(const Mesh *mesh, float (*vert_coords)[3])
{
  const MVert *mv = mesh->mvert;
  for (int i = 0; i < mesh->totvert; i++, mv++) {
    copy_v3_v3(vert_coords[i], mv->co);
  }
}

float (*BKE_mesh_vert_coords_alloc(const Mesh *mesh, int *r_vert_len))[3]
{
  float(*vert_coords)[3] = (float(*)[3])MEM_mallocN(sizeof(float[3]) * mesh->totvert, __func__);
  BKE_mesh_vert_coords_get(mesh, vert_coords);
  if (r_vert_len) {
    *r_vert_len = mesh->totvert;
  }
  return vert_coords;
}

void BKE_mesh_vert_coords_apply(Mesh *mesh, const float (*vert_coords)[3])
{
  /* This will just return the pointer if it wasn't a referenced layer. */
  MVert *mv = (MVert *)CustomData_duplicate_referenced_layer(
      &mesh->vdata, CD_MVERT, mesh->totvert);
  mesh->mvert = mv;
  for (int i = 0; i < mesh->totvert; i++, mv++) {
    copy_v3_v3(mv->co, vert_coords[i]);
  }
  BKE_mesh_normals_tag_dirty(mesh);
}

void BKE_mesh_vert_coords_apply_with_mat4(Mesh *mesh,
                                          const float (*vert_coords)[3],
                                          const float mat[4][4])
{
  /* This will just return the pointer if it wasn't a referenced layer. */
  MVert *mv = (MVert *)CustomData_duplicate_referenced_layer(
      &mesh->vdata, CD_MVERT, mesh->totvert);
  mesh->mvert = mv;
  for (int i = 0; i < mesh->totvert; i++, mv++) {
    mul_v3_m4v3(mv->co, mat, vert_coords[i]);
  }
  BKE_mesh_normals_tag_dirty(mesh);
}

void BKE_mesh_calc_normals_split_ex(Mesh *mesh, MLoopNorSpaceArray *r_lnors_spacearr)
{
  float(*r_loopnors)[3];
  short(*clnors)[2] = nullptr;

  /* Note that we enforce computing clnors when the clnor space array is requested by caller here.
   * However, we obviously only use the auto-smooth angle threshold
   * only in case auto-smooth is enabled. */
  const bool use_split_normals = (r_lnors_spacearr != nullptr) ||
                                 ((mesh->flag & ME_AUTOSMOOTH) != 0);
  const float split_angle = (mesh->flag & ME_AUTOSMOOTH) != 0 ? mesh->smoothresh : (float)M_PI;

  if (CustomData_has_layer(&mesh->ldata, CD_NORMAL)) {
    r_loopnors = (float(*)[3])CustomData_get_layer(&mesh->ldata, CD_NORMAL);
    memset(r_loopnors, 0, sizeof(float[3]) * mesh->totloop);
  }
  else {
    r_loopnors = (float(*)[3])CustomData_add_layer(
        &mesh->ldata, CD_NORMAL, CD_CALLOC, nullptr, mesh->totloop);
    CustomData_set_layer_flag(&mesh->ldata, CD_NORMAL, CD_FLAG_TEMPORARY);
  }

  /* may be nullptr */
  clnors = (short(*)[2])CustomData_get_layer(&mesh->ldata, CD_CUSTOMLOOPNORMAL);

  BKE_mesh_normals_loop_split(mesh->mvert,
                              BKE_mesh_vertex_normals_ensure(mesh),
                              mesh->totvert,
                              mesh->medge,
                              mesh->totedge,
                              mesh->mloop,
                              r_loopnors,
                              mesh->totloop,
                              mesh->mpoly,
                              BKE_mesh_poly_normals_ensure(mesh),
                              mesh->totpoly,
                              use_split_normals,
                              split_angle,
                              r_lnors_spacearr,
                              clnors,
                              nullptr);

  BKE_mesh_assert_normals_dirty_or_calculated(mesh);

  mesh->runtime.cd_dirty_loop &= ~CD_MASK_NORMAL;
}

void BKE_mesh_calc_normals_split(Mesh *mesh)
{
  BKE_mesh_calc_normals_split_ex(mesh, nullptr);
}

/* Split faces helper functions. */

struct SplitFaceNewVert {
  struct SplitFaceNewVert *next;
  int new_index;
  int orig_index;
  float *vnor;
};

struct SplitFaceNewEdge {
  struct SplitFaceNewEdge *next;
  int new_index;
  int orig_index;
  int v1;
  int v2;
};

/* Detect needed new vertices, and update accordingly loops' vertex indices.
 * WARNING! Leaves mesh in invalid state. */
static int split_faces_prepare_new_verts(Mesh *mesh,
                                         MLoopNorSpaceArray *lnors_spacearr,
                                         SplitFaceNewVert **new_verts,
                                         MemArena *memarena)
{
  /* This is now mandatory, trying to do the job in simple way without that data is doomed to fail,
   * even when only dealing with smooth/flat faces one can find cases that no simple algorithm
   * can handle properly. */
  BLI_assert(lnors_spacearr != nullptr);

  const int loops_len = mesh->totloop;
  int verts_len = mesh->totvert;
  MLoop *mloop = mesh->mloop;
  BKE_mesh_vertex_normals_ensure(mesh);
  float(*vert_normals)[3] = BKE_mesh_vertex_normals_for_write(mesh);

  BLI_bitmap *verts_used = BLI_BITMAP_NEW(verts_len, __func__);
  BLI_bitmap *done_loops = BLI_BITMAP_NEW(loops_len, __func__);

  MLoop *ml = mloop;
  MLoopNorSpace **lnor_space = lnors_spacearr->lspacearr;

  BLI_assert(lnors_spacearr->data_type == MLNOR_SPACEARR_LOOP_INDEX);

  for (int loop_idx = 0; loop_idx < loops_len; loop_idx++, ml++, lnor_space++) {
    if (!BLI_BITMAP_TEST(done_loops, loop_idx)) {
      const int vert_idx = ml->v;
      const bool vert_used = BLI_BITMAP_TEST_BOOL(verts_used, vert_idx);
      /* If vert is already used by another smooth fan, we need a new vert for this one. */
      const int new_vert_idx = vert_used ? verts_len++ : vert_idx;

      BLI_assert(*lnor_space);

      if ((*lnor_space)->flags & MLNOR_SPACE_IS_SINGLE) {
        /* Single loop in this fan... */
        BLI_assert(POINTER_AS_INT((*lnor_space)->loops) == loop_idx);
        BLI_BITMAP_ENABLE(done_loops, loop_idx);
        if (vert_used) {
          ml->v = new_vert_idx;
        }
      }
      else {
        for (LinkNode *lnode = (*lnor_space)->loops; lnode; lnode = lnode->next) {
          const int ml_fan_idx = POINTER_AS_INT(lnode->link);
          BLI_BITMAP_ENABLE(done_loops, ml_fan_idx);
          if (vert_used) {
            mloop[ml_fan_idx].v = new_vert_idx;
          }
        }
      }

      if (!vert_used) {
        BLI_BITMAP_ENABLE(verts_used, vert_idx);
        /* We need to update that vertex's normal here, we won't go over it again. */
        /* This is important! *DO NOT* set vnor to final computed lnor,
         * vnor should always be defined to 'automatic normal' value computed from its polys,
         * not some custom normal.
         * Fortunately, that's the loop normal space's 'lnor' reference vector. ;) */
        copy_v3_v3(vert_normals[vert_idx], (*lnor_space)->vec_lnor);
      }
      else {
        /* Add new vert to list. */
        SplitFaceNewVert *new_vert = (SplitFaceNewVert *)BLI_memarena_alloc(memarena,
                                                                            sizeof(*new_vert));
        new_vert->orig_index = vert_idx;
        new_vert->new_index = new_vert_idx;
        new_vert->vnor = (*lnor_space)->vec_lnor; /* See note above. */
        new_vert->next = *new_verts;
        *new_verts = new_vert;
      }
    }
  }

  MEM_freeN(done_loops);
  MEM_freeN(verts_used);

  return verts_len - mesh->totvert;
}

/* Detect needed new edges, and update accordingly loops' edge indices.
 * WARNING! Leaves mesh in invalid state. */
static int split_faces_prepare_new_edges(const Mesh *mesh,
                                         SplitFaceNewEdge **new_edges,
                                         MemArena *memarena)
{
  const int num_polys = mesh->totpoly;
  int num_edges = mesh->totedge;
  MEdge *medge = mesh->medge;
  MLoop *mloop = mesh->mloop;
  const MPoly *mpoly = mesh->mpoly;

  BLI_bitmap *edges_used = BLI_BITMAP_NEW(num_edges, __func__);
  EdgeHash *edges_hash = BLI_edgehash_new_ex(__func__, num_edges);

  const MPoly *mp = mpoly;
  for (int poly_idx = 0; poly_idx < num_polys; poly_idx++, mp++) {
    MLoop *ml_prev = &mloop[mp->loopstart + mp->totloop - 1];
    MLoop *ml = &mloop[mp->loopstart];
    for (int loop_idx = 0; loop_idx < mp->totloop; loop_idx++, ml++) {
      void **eval;
      if (!BLI_edgehash_ensure_p(edges_hash, ml_prev->v, ml->v, &eval)) {
        const int edge_idx = ml_prev->e;

        /* That edge has not been encountered yet, define it. */
        if (BLI_BITMAP_TEST(edges_used, edge_idx)) {
          /* Original edge has already been used, we need to define a new one. */
          const int new_edge_idx = num_edges++;
          *eval = POINTER_FROM_INT(new_edge_idx);
          ml_prev->e = new_edge_idx;

          SplitFaceNewEdge *new_edge = (SplitFaceNewEdge *)BLI_memarena_alloc(memarena,
                                                                              sizeof(*new_edge));
          new_edge->orig_index = edge_idx;
          new_edge->new_index = new_edge_idx;
          new_edge->v1 = ml_prev->v;
          new_edge->v2 = ml->v;
          new_edge->next = *new_edges;
          *new_edges = new_edge;
        }
        else {
          /* We can re-use original edge. */
          medge[edge_idx].v1 = ml_prev->v;
          medge[edge_idx].v2 = ml->v;
          *eval = POINTER_FROM_INT(edge_idx);
          BLI_BITMAP_ENABLE(edges_used, edge_idx);
        }
      }
      else {
        /* Edge already known, just update loop's edge index. */
        ml_prev->e = POINTER_AS_INT(*eval);
      }

      ml_prev = ml;
    }
  }

  MEM_freeN(edges_used);
  BLI_edgehash_free(edges_hash, nullptr);

  return num_edges - mesh->totedge;
}

/* Perform actual split of vertices. */
static void split_faces_split_new_verts(Mesh *mesh,
                                        SplitFaceNewVert *new_verts,
                                        const int num_new_verts)
{
  const int verts_len = mesh->totvert - num_new_verts;
  MVert *mvert = mesh->mvert;
  float(*vert_normals)[3] = BKE_mesh_vertex_normals_for_write(mesh);

  /* Remember new_verts is a single linklist, so its items are in reversed order... */
  MVert *new_mv = &mvert[mesh->totvert - 1];
  for (int i = mesh->totvert - 1; i >= verts_len; i--, new_mv--, new_verts = new_verts->next) {
    BLI_assert(new_verts->new_index == i);
    BLI_assert(new_verts->new_index != new_verts->orig_index);
    CustomData_copy_data(&mesh->vdata, &mesh->vdata, new_verts->orig_index, i, 1);
    if (new_verts->vnor) {
      copy_v3_v3(vert_normals[i], new_verts->vnor);
    }
  }
  BKE_mesh_vertex_normals_clear_dirty(mesh);
}

/* Perform actual split of edges. */
static void split_faces_split_new_edges(Mesh *mesh,
                                        SplitFaceNewEdge *new_edges,
                                        const int num_new_edges)
{
  const int num_edges = mesh->totedge - num_new_edges;
  MEdge *medge = mesh->medge;

  /* Remember new_edges is a single linklist, so its items are in reversed order... */
  MEdge *new_med = &medge[mesh->totedge - 1];
  for (int i = mesh->totedge - 1; i >= num_edges; i--, new_med--, new_edges = new_edges->next) {
    BLI_assert(new_edges->new_index == i);
    BLI_assert(new_edges->new_index != new_edges->orig_index);
    CustomData_copy_data(&mesh->edata, &mesh->edata, new_edges->orig_index, i, 1);
    new_med->v1 = new_edges->v1;
    new_med->v2 = new_edges->v2;
  }
}

void BKE_mesh_split_faces(Mesh *mesh, bool free_loop_normals)
{
  const int num_polys = mesh->totpoly;

  if (num_polys == 0) {
    return;
  }
  BKE_mesh_tessface_clear(mesh);

  MLoopNorSpaceArray lnors_spacearr = {nullptr};
  /* Compute loop normals and loop normal spaces (a.k.a. smooth fans of faces around vertices). */
  BKE_mesh_calc_normals_split_ex(mesh, &lnors_spacearr);
  /* Stealing memarena from loop normals space array. */
  MemArena *memarena = lnors_spacearr.mem;

  SplitFaceNewVert *new_verts = nullptr;
  SplitFaceNewEdge *new_edges = nullptr;

  /* Ensure we own the layers, we need to do this before split_faces_prepare_new_verts as it will
   * directly assign new indices to existing edges and loops. */
  CustomData_duplicate_referenced_layers(&mesh->vdata, mesh->totvert);
  CustomData_duplicate_referenced_layers(&mesh->edata, mesh->totedge);
  CustomData_duplicate_referenced_layers(&mesh->ldata, mesh->totloop);
  /* Update pointers in case we duplicated referenced layers. */
  BKE_mesh_update_customdata_pointers(mesh, false);

  /* Detect loop normal spaces (a.k.a. smooth fans) that will need a new vert. */
  const int num_new_verts = split_faces_prepare_new_verts(
      mesh, &lnors_spacearr, &new_verts, memarena);

  if (num_new_verts > 0) {
    /* Reminder: beyond this point, there is no way out, mesh is in invalid state
     * (due to early-reassignment of loops' vertex and edge indices to new,
     * to-be-created split ones). */

    const int num_new_edges = split_faces_prepare_new_edges(mesh, &new_edges, memarena);
    /* We can have to split a vertex without having to add a single new edge... */
    const bool do_edges = (num_new_edges > 0);

    /* Reallocate all vert and edge related data. */
    mesh->totvert += num_new_verts;
    CustomData_realloc(&mesh->vdata, mesh->totvert);
    if (do_edges) {
      mesh->totedge += num_new_edges;
      CustomData_realloc(&mesh->edata, mesh->totedge);
    }
    /* Update pointers to a newly allocated memory. */
    BKE_mesh_update_customdata_pointers(mesh, false);

    /* Perform actual split of vertices and edges. */
    split_faces_split_new_verts(mesh, new_verts, num_new_verts);
    if (do_edges) {
      split_faces_split_new_edges(mesh, new_edges, num_new_edges);
    }
  }

  /* NOTE: after this point mesh is expected to be valid again. */

  /* CD_NORMAL is expected to be temporary only. */
  if (free_loop_normals) {
    CustomData_free_layers(&mesh->ldata, CD_NORMAL, mesh->totloop);
  }

  /* Also frees new_verts/edges temp data, since we used its memarena to allocate them. */
  BKE_lnor_spacearr_free(&lnors_spacearr);

  BKE_mesh_assert_normals_dirty_or_calculated(mesh);
#ifdef VALIDATE_MESH
  BKE_mesh_validate(mesh, true, true);
#endif
}

/* **** Depsgraph evaluation **** */

void BKE_mesh_eval_geometry(Depsgraph *depsgraph, Mesh *mesh)
{
  DEG_debug_print_eval(depsgraph, __func__, mesh->id.name, mesh);
  BKE_mesh_texspace_calc(mesh);
  /* We are here because something did change in the mesh. This means we can not trust the existing
   * evaluated mesh, and we don't know what parts of the mesh did change. So we simply delete the
   * evaluated mesh and let objects to re-create it with updated settings. */
  if (mesh->runtime.mesh_eval != nullptr) {
    mesh->runtime.mesh_eval->edit_mesh = nullptr;
    BKE_id_free(nullptr, mesh->runtime.mesh_eval);
    mesh->runtime.mesh_eval = nullptr;
  }
  if (DEG_is_active(depsgraph)) {
    Mesh *mesh_orig = (Mesh *)DEG_get_original_id(&mesh->id);
    if (mesh->texflag & ME_AUTOSPACE_EVALUATED) {
      mesh_orig->texflag |= ME_AUTOSPACE_EVALUATED;
      copy_v3_v3(mesh_orig->loc, mesh->loc);
      copy_v3_v3(mesh_orig->size, mesh->size);
    }
  }
}<|MERGE_RESOLUTION|>--- conflicted
+++ resolved
@@ -168,12 +168,9 @@
     mesh_dst->key->from = &mesh_dst->id;
   }
 
-<<<<<<< HEAD
   mesh_dst->attr_color_active = mesh_src->attr_color_active;
   mesh_dst->attr_color_render = mesh_src->attr_color_render;
-=======
   BKE_mesh_assert_normals_dirty_or_calculated(mesh_dst);
->>>>>>> e69020ad
 }
 
 static void mesh_free_data(ID *id)
