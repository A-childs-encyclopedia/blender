/* SPDX-License-Identifier: GPL-2.0-or-later
 * Copyright 2009 by Nicholas Bishop. All rights reserved. */

/** \file
 * \ingroup bke
 */

#include <stdlib.h>
#include <string.h>

#include "MEM_guardedalloc.h"

#include "DNA_brush_types.h"
#include "DNA_gpencil_types.h"
#include "DNA_key_types.h"
#include "DNA_mesh_types.h"
#include "DNA_meshdata_types.h"
#include "DNA_modifier_types.h"
#include "DNA_object_types.h"
#include "DNA_scene_types.h"
#include "DNA_space_types.h"
#include "DNA_view3d_types.h"
#include "DNA_workspace_types.h"

#include "BLI_array.h"
#include "BLI_bitmap.h"
#include "BLI_hash.h"
#include "BLI_listbase.h"
#include "BLI_math_vector.h"
#include "BLI_string_utf8.h"
#include "BLI_string_utils.h"
#include "BLI_utildefines.h"

#include "BLT_translation.h"

#include "BKE_attribute.h"
#include "BKE_brush.h"
#include "BKE_ccg.h"
#include "BKE_colortools.h"
#include "BKE_context.h"
#include "BKE_crazyspace.h"
#include "BKE_deform.h"
#include "BKE_global.h"
#include "BKE_gpencil.h"
#include "BKE_idtype.h"
#include "BKE_image.h"
#include "BKE_key.h"
#include "BKE_lib_id.h"
#include "BKE_main.h"
#include "BKE_material.h"
#include "BKE_mesh.h"
#include "BKE_mesh_mapping.h"
#include "BKE_mesh_runtime.h"
#include "BKE_modifier.h"
#include "BKE_multires.h"
#include "BKE_object.h"
#include "BKE_paint.h"
#include "BKE_pbvh.h"
#include "BKE_subdiv_ccg.h"
#include "BKE_subsurf.h"
#include "BKE_undo_system.h"

#include "DEG_depsgraph.h"
#include "DEG_depsgraph_query.h"

#include "RNA_enum_types.h"

#include "BLO_read_write.h"

#include "bmesh.h"
#include "bmesh_log.h"

// TODO: figure out bad cross module refs
void SCULPT_on_sculptsession_bmesh_free(SculptSession *ss);
void SCULPT_undo_ensure_bmlog(Object *ob);

static void init_mdyntopo_layer(SculptSession *ss, PBVH *pbvh, int totvert);

const char *face_areas_layer_name = "_sculpt_face_areas";

static void palette_init_data(ID *id)
{
  Palette *palette = (Palette *)id;

  BLI_assert(MEMCMP_STRUCT_AFTER_IS_ZERO(palette, id));

  /* Enable fake user by default. */
  id_fake_user_set(&palette->id);
}

static void palette_copy_data(Main *UNUSED(bmain),
                              ID *id_dst,
                              const ID *id_src,
                              const int UNUSED(flag))
{
  Palette *palette_dst = (Palette *)id_dst;
  const Palette *palette_src = (const Palette *)id_src;

  BLI_duplicatelist(&palette_dst->colors, &palette_src->colors);
}

static void palette_free_data(ID *id)
{
  Palette *palette = (Palette *)id;

  BLI_freelistN(&palette->colors);
}

static void palette_blend_write(BlendWriter *writer, ID *id, const void *id_address)
{
  Palette *palette = (Palette *)id;

  PaletteColor *color;
  BLO_write_id_struct(writer, Palette, id_address, &palette->id);
  BKE_id_blend_write(writer, &palette->id);

  for (color = palette->colors.first; color; color = color->next) {
    BLO_write_struct(writer, PaletteColor, color);
  }
}

static void palette_blend_read_data(BlendDataReader *reader, ID *id)
{
  Palette *palette = (Palette *)id;
  BLO_read_list(reader, &palette->colors);
}

static void palette_undo_preserve(BlendLibReader *UNUSED(reader), ID *id_new, ID *id_old)
{
  /* Whole Palette is preserved across undo-steps, and it has no extra pointer, simple. */
  /* NOTE: We do not care about potential internal references to self here, Palette has none. */
  /* NOTE: We do not swap IDProperties, as dealing with potential ID pointers in those would be
   *       fairly delicate. */
  BKE_lib_id_swap(NULL, id_new, id_old);
  SWAP(IDProperty *, id_new->properties, id_old->properties);
}

IDTypeInfo IDType_ID_PAL = {
    .id_code = ID_PAL,
    .id_filter = FILTER_ID_PAL,
    .main_listbase_index = INDEX_ID_PAL,
    .struct_size = sizeof(Palette),
    .name = "Palette",
    .name_plural = "palettes",
    .translation_context = BLT_I18NCONTEXT_ID_PALETTE,
    .flags = IDTYPE_FLAGS_NO_ANIMDATA,
    .asset_type_info = NULL,

    .init_data = palette_init_data,
    .copy_data = palette_copy_data,
    .free_data = palette_free_data,
    .make_local = NULL,
    .foreach_id = NULL,
    .foreach_cache = NULL,
    .foreach_path = NULL,
    .owner_get = NULL,

    .blend_write = palette_blend_write,
    .blend_read_data = palette_blend_read_data,
    .blend_read_lib = NULL,
    .blend_read_expand = NULL,

    .blend_read_undo_preserve = palette_undo_preserve,

    .lib_override_apply_post = NULL,
};

static void paint_curve_copy_data(Main *UNUSED(bmain),
                                  ID *id_dst,
                                  const ID *id_src,
                                  const int UNUSED(flag))
{
  PaintCurve *paint_curve_dst = (PaintCurve *)id_dst;
  const PaintCurve *paint_curve_src = (const PaintCurve *)id_src;

  if (paint_curve_src->tot_points != 0) {
    paint_curve_dst->points = MEM_dupallocN(paint_curve_src->points);
  }
}

static void paint_curve_free_data(ID *id)
{
  PaintCurve *paint_curve = (PaintCurve *)id;

  MEM_SAFE_FREE(paint_curve->points);
  paint_curve->tot_points = 0;
}

static void paint_curve_blend_write(BlendWriter *writer, ID *id, const void *id_address)
{
  PaintCurve *pc = (PaintCurve *)id;

  BLO_write_id_struct(writer, PaintCurve, id_address, &pc->id);
  BKE_id_blend_write(writer, &pc->id);

  BLO_write_struct_array(writer, PaintCurvePoint, pc->tot_points, pc->points);
}

static void paint_curve_blend_read_data(BlendDataReader *reader, ID *id)
{
  PaintCurve *pc = (PaintCurve *)id;
  BLO_read_data_address(reader, &pc->points);
}

IDTypeInfo IDType_ID_PC = {
    .id_code = ID_PC,
    .id_filter = FILTER_ID_PC,
    .main_listbase_index = INDEX_ID_PC,
    .struct_size = sizeof(PaintCurve),
    .name = "PaintCurve",
    .name_plural = "paint_curves",
    .translation_context = BLT_I18NCONTEXT_ID_PAINTCURVE,
    .flags = IDTYPE_FLAGS_NO_ANIMDATA,
    .asset_type_info = NULL,

    .init_data = NULL,
    .copy_data = paint_curve_copy_data,
    .free_data = paint_curve_free_data,
    .make_local = NULL,
    .foreach_id = NULL,
    .foreach_cache = NULL,
    .foreach_path = NULL,
    .owner_get = NULL,

    .blend_write = paint_curve_blend_write,
    .blend_read_data = paint_curve_blend_read_data,
    .blend_read_lib = NULL,
    .blend_read_expand = NULL,

    .blend_read_undo_preserve = NULL,

    .lib_override_apply_post = NULL,
};

const char PAINT_CURSOR_SCULPT[3] = {255, 100, 100};
const char PAINT_CURSOR_VERTEX_PAINT[3] = {255, 255, 255};
const char PAINT_CURSOR_WEIGHT_PAINT[3] = {200, 200, 255};
const char PAINT_CURSOR_TEXTURE_PAINT[3] = {255, 255, 255};

static ePaintOverlayControlFlags overlay_flags = 0;

void BKE_paint_invalidate_overlay_tex(Scene *scene, ViewLayer *view_layer, const Tex *tex)
{
  Paint *p = BKE_paint_get_active(scene, view_layer);
  if (!p) {
    return;
  }

  Brush *br = p->brush;
  if (!br) {
    return;
  }

  if (br->mtex.tex == tex) {
    overlay_flags |= PAINT_OVERLAY_INVALID_TEXTURE_PRIMARY;
  }
  if (br->mask_mtex.tex == tex) {
    overlay_flags |= PAINT_OVERLAY_INVALID_TEXTURE_SECONDARY;
  }
}

void BKE_paint_invalidate_cursor_overlay(Scene *scene, ViewLayer *view_layer, CurveMapping *curve)
{
  Paint *p = BKE_paint_get_active(scene, view_layer);
  if (p == NULL) {
    return;
  }

  Brush *br = p->brush;
  if (br && br->curve == curve) {
    overlay_flags |= PAINT_OVERLAY_INVALID_CURVE;
  }
}

void BKE_paint_invalidate_overlay_all(void)
{
  overlay_flags |= (PAINT_OVERLAY_INVALID_TEXTURE_SECONDARY |
                    PAINT_OVERLAY_INVALID_TEXTURE_PRIMARY | PAINT_OVERLAY_INVALID_CURVE);
}

ePaintOverlayControlFlags BKE_paint_get_overlay_flags(void)
{
  return overlay_flags;
}

void BKE_paint_set_overlay_override(eOverlayFlags flags)
{
  if (flags & BRUSH_OVERLAY_OVERRIDE_MASK) {
    if (flags & BRUSH_OVERLAY_CURSOR_OVERRIDE_ON_STROKE) {
      overlay_flags |= PAINT_OVERLAY_OVERRIDE_CURSOR;
    }
    if (flags & BRUSH_OVERLAY_PRIMARY_OVERRIDE_ON_STROKE) {
      overlay_flags |= PAINT_OVERLAY_OVERRIDE_PRIMARY;
    }
    if (flags & BRUSH_OVERLAY_SECONDARY_OVERRIDE_ON_STROKE) {
      overlay_flags |= PAINT_OVERLAY_OVERRIDE_SECONDARY;
    }
  }
  else {
    overlay_flags &= ~(PAINT_OVERRIDE_MASK);
  }
}

void BKE_paint_reset_overlay_invalid(ePaintOverlayControlFlags flag)
{
  overlay_flags &= ~(flag);
}

bool BKE_paint_ensure_from_paintmode(Scene *sce, ePaintMode mode)
{
  ToolSettings *ts = sce->toolsettings;
  Paint **paint_ptr = NULL;
  /* Some paint modes don't store paint settings as pointer, for these this can be set and
   * referenced by paint_ptr. */
  Paint *paint_tmp = NULL;

  switch (mode) {
    case PAINT_MODE_SCULPT:
      paint_ptr = (Paint **)&ts->sculpt;
      break;
    case PAINT_MODE_VERTEX:
      paint_ptr = (Paint **)&ts->vpaint;
      break;
    case PAINT_MODE_WEIGHT:
      paint_ptr = (Paint **)&ts->wpaint;
      break;
    case PAINT_MODE_TEXTURE_2D:
    case PAINT_MODE_TEXTURE_3D:
      paint_tmp = (Paint *)&ts->imapaint;
      paint_ptr = &paint_tmp;
      break;
    case PAINT_MODE_SCULPT_UV:
      paint_ptr = (Paint **)&ts->uvsculpt;
      break;
    case PAINT_MODE_GPENCIL:
      paint_ptr = (Paint **)&ts->gp_paint;
      break;
    case PAINT_MODE_VERTEX_GPENCIL:
      paint_ptr = (Paint **)&ts->gp_vertexpaint;
      break;
    case PAINT_MODE_SCULPT_GPENCIL:
      paint_ptr = (Paint **)&ts->gp_sculptpaint;
      break;
    case PAINT_MODE_WEIGHT_GPENCIL:
      paint_ptr = (Paint **)&ts->gp_weightpaint;
      break;
    case PAINT_MODE_SCULPT_CURVES:
      paint_ptr = (Paint **)&ts->curves_sculpt;
      break;
    case PAINT_MODE_INVALID:
      break;
  }
  if (paint_ptr) {
    BKE_paint_ensure(ts, paint_ptr);
    return true;
  }
  return false;
}

Paint *BKE_paint_get_active_from_paintmode(Scene *sce, ePaintMode mode)
{
  if (sce) {
    ToolSettings *ts = sce->toolsettings;

    switch (mode) {
      case PAINT_MODE_SCULPT:
        return &ts->sculpt->paint;
      case PAINT_MODE_VERTEX:
        return &ts->vpaint->paint;
      case PAINT_MODE_WEIGHT:
        return &ts->wpaint->paint;
      case PAINT_MODE_TEXTURE_2D:
      case PAINT_MODE_TEXTURE_3D:
        return &ts->imapaint.paint;
      case PAINT_MODE_SCULPT_UV:
        return &ts->uvsculpt->paint;
      case PAINT_MODE_GPENCIL:
        return &ts->gp_paint->paint;
      case PAINT_MODE_VERTEX_GPENCIL:
        return &ts->gp_vertexpaint->paint;
      case PAINT_MODE_SCULPT_GPENCIL:
        return &ts->gp_sculptpaint->paint;
      case PAINT_MODE_WEIGHT_GPENCIL:
        return &ts->gp_weightpaint->paint;
      case PAINT_MODE_SCULPT_CURVES:
        return &ts->curves_sculpt->paint;
      case PAINT_MODE_INVALID:
        return NULL;
      default:
        return &ts->imapaint.paint;
    }
  }

  return NULL;
}

const EnumPropertyItem *BKE_paint_get_tool_enum_from_paintmode(ePaintMode mode)
{
  switch (mode) {
    case PAINT_MODE_SCULPT:
      return rna_enum_brush_sculpt_tool_items;
    case PAINT_MODE_VERTEX:
      return rna_enum_brush_vertex_tool_items;
    case PAINT_MODE_WEIGHT:
      return rna_enum_brush_weight_tool_items;
    case PAINT_MODE_TEXTURE_2D:
    case PAINT_MODE_TEXTURE_3D:
      return rna_enum_brush_image_tool_items;
    case PAINT_MODE_SCULPT_UV:
      return rna_enum_brush_uv_sculpt_tool_items;
    case PAINT_MODE_GPENCIL:
      return rna_enum_brush_gpencil_types_items;
    case PAINT_MODE_VERTEX_GPENCIL:
      return rna_enum_brush_gpencil_vertex_types_items;
    case PAINT_MODE_SCULPT_GPENCIL:
      return rna_enum_brush_gpencil_sculpt_types_items;
    case PAINT_MODE_WEIGHT_GPENCIL:
      return rna_enum_brush_gpencil_weight_types_items;
    case PAINT_MODE_SCULPT_CURVES:
      return rna_enum_brush_curves_sculpt_tool_items;
    case PAINT_MODE_INVALID:
      break;
  }
  return NULL;
}

const char *BKE_paint_get_tool_prop_id_from_paintmode(ePaintMode mode)
{
  switch (mode) {
    case PAINT_MODE_SCULPT:
      return "sculpt_tool";
    case PAINT_MODE_VERTEX:
      return "vertex_tool";
    case PAINT_MODE_WEIGHT:
      return "weight_tool";
    case PAINT_MODE_TEXTURE_2D:
    case PAINT_MODE_TEXTURE_3D:
      return "image_tool";
    case PAINT_MODE_SCULPT_UV:
      return "uv_sculpt_tool";
    case PAINT_MODE_GPENCIL:
      return "gpencil_tool";
    case PAINT_MODE_VERTEX_GPENCIL:
      return "gpencil_vertex_tool";
    case PAINT_MODE_SCULPT_GPENCIL:
      return "gpencil_sculpt_tool";
    case PAINT_MODE_WEIGHT_GPENCIL:
      return "gpencil_weight_tool";
    case PAINT_MODE_SCULPT_CURVES:
      return "curves_sculpt_tool";
    case PAINT_MODE_INVALID:
      break;
  }

  /* Invalid paint mode. */
  return NULL;
}

Paint *BKE_paint_get_active(Scene *sce, ViewLayer *view_layer)
{
  if (sce && view_layer) {
    ToolSettings *ts = sce->toolsettings;

    if (view_layer->basact && view_layer->basact->object) {
      switch (view_layer->basact->object->mode) {
        case OB_MODE_SCULPT:
          return &ts->sculpt->paint;
        case OB_MODE_VERTEX_PAINT:
          return &ts->vpaint->paint;
        case OB_MODE_WEIGHT_PAINT:
          return &ts->wpaint->paint;
        case OB_MODE_TEXTURE_PAINT:
          return &ts->imapaint.paint;
        case OB_MODE_PAINT_GPENCIL:
          return &ts->gp_paint->paint;
        case OB_MODE_VERTEX_GPENCIL:
          return &ts->gp_vertexpaint->paint;
        case OB_MODE_SCULPT_GPENCIL:
          return &ts->gp_sculptpaint->paint;
        case OB_MODE_WEIGHT_GPENCIL:
          return &ts->gp_weightpaint->paint;
        case OB_MODE_SCULPT_CURVES:
          return &ts->curves_sculpt->paint;
        case OB_MODE_EDIT:
          return ts->uvsculpt ? &ts->uvsculpt->paint : NULL;
        default:
          break;
      }
    }

    /* default to image paint */
    return &ts->imapaint.paint;
  }

  return NULL;
}

Paint *BKE_paint_get_active_from_context(const bContext *C)
{
  Scene *sce = CTX_data_scene(C);
  ViewLayer *view_layer = CTX_data_view_layer(C);
  SpaceImage *sima;

  if (sce && view_layer) {
    ToolSettings *ts = sce->toolsettings;
    Object *obact = NULL;

    if (view_layer->basact && view_layer->basact->object) {
      obact = view_layer->basact->object;
    }

    if ((sima = CTX_wm_space_image(C)) != NULL) {
      if (obact && obact->mode == OB_MODE_EDIT) {
        if (sima->mode == SI_MODE_PAINT) {
          return &ts->imapaint.paint;
        }
        if (sima->mode == SI_MODE_UV) {
          return &ts->uvsculpt->paint;
        }
      }
      else {
        return &ts->imapaint.paint;
      }
    }
    else {
      return BKE_paint_get_active(sce, view_layer);
    }
  }

  return NULL;
}

ePaintMode BKE_paintmode_get_active_from_context(const bContext *C)
{
  Scene *sce = CTX_data_scene(C);
  ViewLayer *view_layer = CTX_data_view_layer(C);
  SpaceImage *sima;

  if (sce && view_layer) {
    Object *obact = NULL;

    if (view_layer->basact && view_layer->basact->object) {
      obact = view_layer->basact->object;
    }

    if ((sima = CTX_wm_space_image(C)) != NULL) {
      if (obact && obact->mode == OB_MODE_EDIT) {
        if (sima->mode == SI_MODE_PAINT) {
          return PAINT_MODE_TEXTURE_2D;
        }
        if (sima->mode == SI_MODE_UV) {
          return PAINT_MODE_SCULPT_UV;
        }
      }
      else {
        return PAINT_MODE_TEXTURE_2D;
      }
    }
    else if (obact) {
      switch (obact->mode) {
        case OB_MODE_SCULPT:
          return PAINT_MODE_SCULPT;
        case OB_MODE_VERTEX_PAINT:
          return PAINT_MODE_VERTEX;
        case OB_MODE_WEIGHT_PAINT:
          return PAINT_MODE_WEIGHT;
        case OB_MODE_TEXTURE_PAINT:
          return PAINT_MODE_TEXTURE_3D;
        case OB_MODE_EDIT:
          return PAINT_MODE_SCULPT_UV;
        case OB_MODE_SCULPT_CURVES:
          return PAINT_MODE_SCULPT_CURVES;
        default:
          return PAINT_MODE_TEXTURE_2D;
      }
    }
    else {
      /* default to image paint */
      return PAINT_MODE_TEXTURE_2D;
    }
  }

  return PAINT_MODE_INVALID;
}

ePaintMode BKE_paintmode_get_from_tool(const struct bToolRef *tref)
{
  if (tref->space_type == SPACE_VIEW3D) {
    switch (tref->mode) {
      case CTX_MODE_SCULPT:
        return PAINT_MODE_SCULPT;
      case CTX_MODE_PAINT_VERTEX:
        return PAINT_MODE_VERTEX;
      case CTX_MODE_PAINT_WEIGHT:
        return PAINT_MODE_WEIGHT;
      case CTX_MODE_PAINT_GPENCIL:
        return PAINT_MODE_GPENCIL;
      case CTX_MODE_PAINT_TEXTURE:
        return PAINT_MODE_TEXTURE_3D;
      case CTX_MODE_VERTEX_GPENCIL:
        return PAINT_MODE_VERTEX_GPENCIL;
      case CTX_MODE_SCULPT_GPENCIL:
        return PAINT_MODE_SCULPT_GPENCIL;
      case CTX_MODE_WEIGHT_GPENCIL:
        return PAINT_MODE_WEIGHT_GPENCIL;
      case CTX_MODE_SCULPT_CURVES:
        return PAINT_MODE_SCULPT_CURVES;
    }
  }
  else if (tref->space_type == SPACE_IMAGE) {
    switch (tref->mode) {
      case SI_MODE_PAINT:
        return PAINT_MODE_TEXTURE_2D;
      case SI_MODE_UV:
        return PAINT_MODE_SCULPT_UV;
    }
  }

  return PAINT_MODE_INVALID;
}

Brush *BKE_paint_brush(Paint *p)
{
  return p ? (p->brush_eval ? p->brush_eval : p->brush) : NULL;
}

void BKE_paint_brush_set(Paint *p, Brush *br)
{
  if (p) {
    id_us_min((ID *)p->brush);
    id_us_plus((ID *)br);
    p->brush = br;

    BKE_paint_toolslots_brush_update(p);
  }
}

void BKE_paint_runtime_init(const ToolSettings *ts, Paint *paint)
{
  if (paint == &ts->imapaint.paint) {
    paint->runtime.tool_offset = offsetof(Brush, imagepaint_tool);
    paint->runtime.ob_mode = OB_MODE_TEXTURE_PAINT;
  }
  else if (ts->sculpt && paint == &ts->sculpt->paint) {
    paint->runtime.tool_offset = offsetof(Brush, sculpt_tool);
    paint->runtime.ob_mode = OB_MODE_SCULPT;
  }
  else if (ts->vpaint && paint == &ts->vpaint->paint) {
    paint->runtime.tool_offset = offsetof(Brush, vertexpaint_tool);
    paint->runtime.ob_mode = OB_MODE_VERTEX_PAINT;
  }
  else if (ts->wpaint && paint == &ts->wpaint->paint) {
    paint->runtime.tool_offset = offsetof(Brush, weightpaint_tool);
    paint->runtime.ob_mode = OB_MODE_WEIGHT_PAINT;
  }
  else if (ts->uvsculpt && paint == &ts->uvsculpt->paint) {
    paint->runtime.tool_offset = offsetof(Brush, uv_sculpt_tool);
    paint->runtime.ob_mode = OB_MODE_EDIT;
  }
  else if (ts->gp_paint && paint == &ts->gp_paint->paint) {
    paint->runtime.tool_offset = offsetof(Brush, gpencil_tool);
    paint->runtime.ob_mode = OB_MODE_PAINT_GPENCIL;
  }
  else if (ts->gp_vertexpaint && paint == &ts->gp_vertexpaint->paint) {
    paint->runtime.tool_offset = offsetof(Brush, gpencil_vertex_tool);
    paint->runtime.ob_mode = OB_MODE_VERTEX_GPENCIL;
  }
  else if (ts->gp_sculptpaint && paint == &ts->gp_sculptpaint->paint) {
    paint->runtime.tool_offset = offsetof(Brush, gpencil_sculpt_tool);
    paint->runtime.ob_mode = OB_MODE_SCULPT_GPENCIL;
  }
  else if (ts->gp_weightpaint && paint == &ts->gp_weightpaint->paint) {
    paint->runtime.tool_offset = offsetof(Brush, gpencil_weight_tool);
    paint->runtime.ob_mode = OB_MODE_WEIGHT_GPENCIL;
  }
  else if (ts->curves_sculpt && paint == &ts->curves_sculpt->paint) {
    paint->runtime.tool_offset = offsetof(Brush, curves_sculpt_tool);
    paint->runtime.ob_mode = OB_MODE_SCULPT_CURVES;
  }
  else {
    BLI_assert_unreachable();
  }
}

uint BKE_paint_get_brush_tool_offset_from_paintmode(const ePaintMode mode)
{
  switch (mode) {
    case PAINT_MODE_TEXTURE_2D:
    case PAINT_MODE_TEXTURE_3D:
      return offsetof(Brush, imagepaint_tool);
    case PAINT_MODE_SCULPT:
      return offsetof(Brush, sculpt_tool);
    case PAINT_MODE_VERTEX:
      return offsetof(Brush, vertexpaint_tool);
    case PAINT_MODE_WEIGHT:
      return offsetof(Brush, weightpaint_tool);
    case PAINT_MODE_SCULPT_UV:
      return offsetof(Brush, uv_sculpt_tool);
    case PAINT_MODE_GPENCIL:
      return offsetof(Brush, gpencil_tool);
    case PAINT_MODE_VERTEX_GPENCIL:
      return offsetof(Brush, gpencil_vertex_tool);
    case PAINT_MODE_SCULPT_GPENCIL:
      return offsetof(Brush, gpencil_sculpt_tool);
    case PAINT_MODE_WEIGHT_GPENCIL:
      return offsetof(Brush, gpencil_weight_tool);
    case PAINT_MODE_SCULPT_CURVES:
      return offsetof(Brush, curves_sculpt_tool);
    case PAINT_MODE_INVALID:
      break; /* We don't use these yet. */
  }
  return 0;
}

PaintCurve *BKE_paint_curve_add(Main *bmain, const char *name)
{
  PaintCurve *pc;

  pc = BKE_id_new(bmain, ID_PC, name);

  return pc;
}

Palette *BKE_paint_palette(Paint *p)
{
  return p ? p->palette : NULL;
}

void BKE_paint_palette_set(Paint *p, Palette *palette)
{
  if (p) {
    id_us_min((ID *)p->palette);
    p->palette = palette;
    id_us_plus((ID *)p->palette);
  }
}

void BKE_paint_curve_set(Brush *br, PaintCurve *pc)
{
  if (br) {
    id_us_min((ID *)br->paint_curve);
    br->paint_curve = pc;
    id_us_plus((ID *)br->paint_curve);
  }
}

void BKE_paint_curve_clamp_endpoint_add_index(PaintCurve *pc, const int add_index)
{
  pc->add_index = (add_index || pc->tot_points == 1) ? (add_index + 1) : 0;
}

void BKE_palette_color_remove(Palette *palette, PaletteColor *color)
{
  if (BLI_listbase_count_at_most(&palette->colors, palette->active_color) ==
      palette->active_color) {
    palette->active_color--;
  }

  BLI_remlink(&palette->colors, color);

  if (palette->active_color < 0 && !BLI_listbase_is_empty(&palette->colors)) {
    palette->active_color = 0;
  }

  MEM_freeN(color);
}

void BKE_palette_clear(Palette *palette)
{
  BLI_freelistN(&palette->colors);
  palette->active_color = 0;
}

Palette *BKE_palette_add(Main *bmain, const char *name)
{
  Palette *palette = BKE_id_new(bmain, ID_PAL, name);
  return palette;
}

PaletteColor *BKE_palette_color_add(Palette *palette)
{
  PaletteColor *color = MEM_callocN(sizeof(*color), "Palette Color");
  BLI_addtail(&palette->colors, color);
  return color;
}

bool BKE_palette_is_empty(const struct Palette *palette)
{
  return BLI_listbase_is_empty(&palette->colors);
}

/* helper function to sort using qsort */
static int palettecolor_compare_hsv(const void *a1, const void *a2)
{
  const tPaletteColorHSV *ps1 = a1, *ps2 = a2;

  /* Hue */
  if (ps1->h > ps2->h) {
    return 1;
  }
  if (ps1->h < ps2->h) {
    return -1;
  }

  /* Saturation. */
  if (ps1->s > ps2->s) {
    return 1;
  }
  if (ps1->s < ps2->s) {
    return -1;
  }

  /* Value. */
  if (1.0f - ps1->v > 1.0f - ps2->v) {
    return 1;
  }
  if (1.0f - ps1->v < 1.0f - ps2->v) {
    return -1;
  }

  return 0;
}

/* helper function to sort using qsort */
static int palettecolor_compare_svh(const void *a1, const void *a2)
{
  const tPaletteColorHSV *ps1 = a1, *ps2 = a2;

  /* Saturation. */
  if (ps1->s > ps2->s) {
    return 1;
  }
  if (ps1->s < ps2->s) {
    return -1;
  }

  /* Value. */
  if (1.0f - ps1->v > 1.0f - ps2->v) {
    return 1;
  }
  if (1.0f - ps1->v < 1.0f - ps2->v) {
    return -1;
  }

  /* Hue */
  if (ps1->h > ps2->h) {
    return 1;
  }
  if (ps1->h < ps2->h) {
    return -1;
  }

  return 0;
}

static int palettecolor_compare_vhs(const void *a1, const void *a2)
{
  const tPaletteColorHSV *ps1 = a1, *ps2 = a2;

  /* Value. */
  if (1.0f - ps1->v > 1.0f - ps2->v) {
    return 1;
  }
  if (1.0f - ps1->v < 1.0f - ps2->v) {
    return -1;
  }

  /* Hue */
  if (ps1->h > ps2->h) {
    return 1;
  }
  if (ps1->h < ps2->h) {
    return -1;
  }

  /* Saturation. */
  if (ps1->s > ps2->s) {
    return 1;
  }
  if (ps1->s < ps2->s) {
    return -1;
  }

  return 0;
}

static int palettecolor_compare_luminance(const void *a1, const void *a2)
{
  const tPaletteColorHSV *ps1 = a1, *ps2 = a2;

  float lumi1 = (ps1->rgb[0] + ps1->rgb[1] + ps1->rgb[2]) / 3.0f;
  float lumi2 = (ps2->rgb[0] + ps2->rgb[1] + ps2->rgb[2]) / 3.0f;

  if (lumi1 > lumi2) {
    return -1;
  }
  if (lumi1 < lumi2) {
    return 1;
  }

  return 0;
}

void BKE_palette_sort_hsv(tPaletteColorHSV *color_array, const int totcol)
{
  /* Sort by Hue, Saturation and Value. */
  qsort(color_array, totcol, sizeof(tPaletteColorHSV), palettecolor_compare_hsv);
}

void BKE_palette_sort_svh(tPaletteColorHSV *color_array, const int totcol)
{
  /* Sort by Saturation, Value and Hue. */
  qsort(color_array, totcol, sizeof(tPaletteColorHSV), palettecolor_compare_svh);
}

void BKE_palette_sort_vhs(tPaletteColorHSV *color_array, const int totcol)
{
  /* Sort by Saturation, Value and Hue. */
  qsort(color_array, totcol, sizeof(tPaletteColorHSV), palettecolor_compare_vhs);
}

void BKE_palette_sort_luminance(tPaletteColorHSV *color_array, const int totcol)
{
  /* Sort by Luminance (calculated with the average, enough for sorting). */
  qsort(color_array, totcol, sizeof(tPaletteColorHSV), palettecolor_compare_luminance);
}

bool BKE_palette_from_hash(Main *bmain, GHash *color_table, const char *name, const bool linear)
{
  tPaletteColorHSV *color_array = NULL;
  tPaletteColorHSV *col_elm = NULL;
  bool done = false;

  const int totpal = BLI_ghash_len(color_table);

  if (totpal > 0) {
    color_array = MEM_calloc_arrayN(totpal, sizeof(tPaletteColorHSV), __func__);
    /* Put all colors in an array. */
    GHashIterator gh_iter;
    int t = 0;
    GHASH_ITER (gh_iter, color_table) {
      const uint col = POINTER_AS_INT(BLI_ghashIterator_getValue(&gh_iter));
      float r, g, b;
      float h, s, v;
      cpack_to_rgb(col, &r, &g, &b);
      rgb_to_hsv(r, g, b, &h, &s, &v);

      col_elm = &color_array[t];
      col_elm->rgb[0] = r;
      col_elm->rgb[1] = g;
      col_elm->rgb[2] = b;
      col_elm->h = h;
      col_elm->s = s;
      col_elm->v = v;
      t++;
    }
  }

  /* Create the Palette. */
  if (totpal > 0) {
    /* Sort by Hue and saturation. */
    BKE_palette_sort_hsv(color_array, totpal);

    Palette *palette = BKE_palette_add(bmain, name);
    if (palette) {
      for (int i = 0; i < totpal; i++) {
        col_elm = &color_array[i];
        PaletteColor *palcol = BKE_palette_color_add(palette);
        if (palcol) {
          copy_v3_v3(palcol->rgb, col_elm->rgb);
          if (linear) {
            linearrgb_to_srgb_v3_v3(palcol->rgb, palcol->rgb);
          }
        }
      }
      done = true;
    }
  }
  else {
    done = false;
  }

  if (totpal > 0) {
    MEM_SAFE_FREE(color_array);
  }

  return done;
}

bool BKE_paint_select_face_test(Object *ob)
{
  return ((ob != NULL) && (ob->type == OB_MESH) && (ob->data != NULL) &&
          (((Mesh *)ob->data)->editflag & ME_EDIT_PAINT_FACE_SEL) &&
          (ob->mode & (OB_MODE_VERTEX_PAINT | OB_MODE_WEIGHT_PAINT | OB_MODE_TEXTURE_PAINT)));
}

bool BKE_paint_select_vert_test(Object *ob)
{
  return ((ob != NULL) && (ob->type == OB_MESH) && (ob->data != NULL) &&
          (((Mesh *)ob->data)->editflag & ME_EDIT_PAINT_VERT_SEL) &&
          (ob->mode & OB_MODE_WEIGHT_PAINT || ob->mode & OB_MODE_VERTEX_PAINT));
}

bool BKE_paint_select_elem_test(Object *ob)
{
  return (BKE_paint_select_vert_test(ob) || BKE_paint_select_face_test(ob));
}

void BKE_paint_cavity_curve_preset(Paint *p, int preset)
{
  CurveMapping *cumap = NULL;
  CurveMap *cuma = NULL;

  if (!p->cavity_curve) {
    p->cavity_curve = BKE_curvemapping_add(1, 0, 0, 1, 1);
  }
  cumap = p->cavity_curve;
  cumap->flag &= ~CUMA_EXTEND_EXTRAPOLATE;
  cumap->preset = preset;

  cuma = cumap->cm;
  BKE_curvemap_reset(cuma, &cumap->clipr, cumap->preset, CURVEMAP_SLOPE_POSITIVE);
  BKE_curvemapping_changed(cumap, false);
}

eObjectMode BKE_paint_object_mode_from_paintmode(ePaintMode mode)
{
  switch (mode) {
    case PAINT_MODE_SCULPT:
      return OB_MODE_SCULPT;
    case PAINT_MODE_VERTEX:
      return OB_MODE_VERTEX_PAINT;
    case PAINT_MODE_WEIGHT:
      return OB_MODE_WEIGHT_PAINT;
    case PAINT_MODE_TEXTURE_2D:
    case PAINT_MODE_TEXTURE_3D:
      return OB_MODE_TEXTURE_PAINT;
    case PAINT_MODE_SCULPT_UV:
      return OB_MODE_EDIT;
    case PAINT_MODE_INVALID:
    default:
      return 0;
  }
}

bool BKE_paint_ensure(ToolSettings *ts, struct Paint **r_paint)
{
  Paint *paint = NULL;
  if (*r_paint) {
    /* Tool offset should never be 0 for initialized paint settings, so it's a reliable way to
     * check if already initialized. */
    if ((*r_paint)->runtime.tool_offset == 0) {
      /* Currently only image painting is initialized this way, others have to be allocated. */
      BLI_assert(ELEM(*r_paint, (Paint *)&ts->imapaint));

      BKE_paint_runtime_init(ts, *r_paint);
    }
    else {
      BLI_assert(ELEM(*r_paint,
                      /* Cast is annoying, but prevent NULL-pointer access. */
                      (Paint *)ts->gp_paint,
                      (Paint *)ts->gp_vertexpaint,
                      (Paint *)ts->gp_sculptpaint,
                      (Paint *)ts->gp_weightpaint,
                      (Paint *)ts->sculpt,
                      (Paint *)ts->vpaint,
                      (Paint *)ts->wpaint,
                      (Paint *)ts->uvsculpt,
                      (Paint *)ts->curves_sculpt,
                      (Paint *)&ts->imapaint));
#ifdef DEBUG
      struct Paint paint_test = **r_paint;
      BKE_paint_runtime_init(ts, *r_paint);
      /* Swap so debug doesn't hide errors when release fails. */
      SWAP(Paint, **r_paint, paint_test);
      BLI_assert(paint_test.runtime.ob_mode == (*r_paint)->runtime.ob_mode);
      BLI_assert(paint_test.runtime.tool_offset == (*r_paint)->runtime.tool_offset);
#endif
    }
    return true;
  }

  if (((VPaint **)r_paint == &ts->vpaint) || ((VPaint **)r_paint == &ts->wpaint)) {
    VPaint *data = MEM_callocN(sizeof(*data), __func__);
    paint = &data->paint;
  }
  else if ((Sculpt **)r_paint == &ts->sculpt) {
    Sculpt *data = MEM_callocN(sizeof(*data), __func__);
    paint = &data->paint;

    if (!data->channels) {
      data->channels = BKE_brush_channelset_create(__func__);
    }

    BKE_brush_check_toolsettings(data);

    /* Turn on X plane mirror symmetry by default */
    paint->symmetry_flags |= PAINT_SYMM_X;

    /* Make sure at least dyntopo subdivision is enabled */
    data->flags |= SCULPT_DYNTOPO_SUBDIVIDE | SCULPT_DYNTOPO_COLLAPSE | SCULPT_DYNTOPO_CLEANUP |
                   SCULPT_DYNTOPO_ENABLED;
  }
  else if ((GpPaint **)r_paint == &ts->gp_paint) {
    GpPaint *data = MEM_callocN(sizeof(*data), __func__);
    paint = &data->paint;
  }
  else if ((GpVertexPaint **)r_paint == &ts->gp_vertexpaint) {
    GpVertexPaint *data = MEM_callocN(sizeof(*data), __func__);
    paint = &data->paint;
  }
  else if ((GpSculptPaint **)r_paint == &ts->gp_sculptpaint) {
    GpSculptPaint *data = MEM_callocN(sizeof(*data), __func__);
    paint = &data->paint;
  }
  else if ((GpWeightPaint **)r_paint == &ts->gp_weightpaint) {
    GpWeightPaint *data = MEM_callocN(sizeof(*data), __func__);
    paint = &data->paint;
  }
  else if ((UvSculpt **)r_paint == &ts->uvsculpt) {
    UvSculpt *data = MEM_callocN(sizeof(*data), __func__);
    paint = &data->paint;
  }
  else if ((CurvesSculpt **)r_paint == &ts->curves_sculpt) {
    CurvesSculpt *data = MEM_callocN(sizeof(*data), __func__);
    paint = &data->paint;
  }
  else if (*r_paint == &ts->imapaint.paint) {
    paint = &ts->imapaint.paint;
  }

  paint->flags |= PAINT_SHOW_BRUSH;

  *r_paint = paint;

  BKE_paint_runtime_init(ts, paint);

  return false;
}

void BKE_paint_init(Main *bmain, Scene *sce, ePaintMode mode, const char col[3])
{
  UnifiedPaintSettings *ups = &sce->toolsettings->unified_paint_settings;
  Paint *paint = BKE_paint_get_active_from_paintmode(sce, mode);

  BKE_paint_ensure_from_paintmode(sce, mode);

  /* If there's no brush, create one */
  if (PAINT_MODE_HAS_BRUSH(mode)) {
    Brush *brush = BKE_paint_brush(paint);
    if (brush == NULL) {
      eObjectMode ob_mode = BKE_paint_object_mode_from_paintmode(mode);
      brush = BKE_brush_first_search(bmain, ob_mode);
      if (!brush) {
        brush = BKE_brush_add(bmain, "Brush", ob_mode);
        id_us_min(&brush->id); /* fake user only */
      }
      BKE_paint_brush_set(paint, brush);
    }
  }

  memcpy(paint->paint_cursor_col, col, 3);
  paint->paint_cursor_col[3] = 128;
  ups->last_stroke_valid = false;
  zero_v3(ups->average_stroke_accum);
  ups->average_stroke_counter = 0;
  if (!paint->cavity_curve) {
    BKE_paint_cavity_curve_preset(paint, CURVE_PRESET_LINE);
  }
}

void BKE_paint_free(Paint *paint)
{
  BKE_curvemapping_free(paint->cavity_curve);
  MEM_SAFE_FREE(paint->tool_slots);
}

void BKE_paint_copy(Paint *src, Paint *tar, const int flag)
{
  tar->brush = src->brush;
  tar->cavity_curve = BKE_curvemapping_copy(src->cavity_curve);
  tar->tool_slots = MEM_dupallocN(src->tool_slots);

  if ((flag & LIB_ID_CREATE_NO_USER_REFCOUNT) == 0) {
    id_us_plus((ID *)tar->brush);
    id_us_plus((ID *)tar->palette);
    if (src->tool_slots != NULL) {
      for (int i = 0; i < tar->tool_slots_len; i++) {
        id_us_plus((ID *)tar->tool_slots[i].brush);
      }
    }
  }
}

void BKE_paint_stroke_get_average(Scene *scene, Object *ob, float stroke[3])
{
  UnifiedPaintSettings *ups = &scene->toolsettings->unified_paint_settings;
  if (ups->last_stroke_valid && ups->average_stroke_counter > 0) {
    float fac = 1.0f / ups->average_stroke_counter;
    mul_v3_v3fl(stroke, ups->average_stroke_accum, fac);
  }
  else {
    copy_v3_v3(stroke, ob->obmat[3]);
  }
}

void BKE_paint_blend_write(BlendWriter *writer, Paint *p)
{
  if (p->cavity_curve) {
    BKE_curvemapping_blend_write(writer, p->cavity_curve);
  }
  BLO_write_struct_array(writer, PaintToolSlot, p->tool_slots_len, p->tool_slots);
}

void BKE_paint_blend_read_data(BlendDataReader *reader, const Scene *scene, Paint *p)
{
  if (p->num_input_samples < 1) {
    p->num_input_samples = 1;
  }

  BLO_read_data_address(reader, &p->cavity_curve);
  if (p->cavity_curve) {
    BKE_curvemapping_blend_read(reader, p->cavity_curve);
  }
  else {
    BKE_paint_cavity_curve_preset(p, CURVE_PRESET_LINE);
  }

  BLO_read_data_address(reader, &p->tool_slots);

  /* Workaround for invalid data written in older versions. */
  const size_t expected_size = sizeof(PaintToolSlot) * p->tool_slots_len;
  if (p->tool_slots && MEM_allocN_len(p->tool_slots) < expected_size) {
    MEM_freeN(p->tool_slots);
    p->tool_slots = MEM_callocN(expected_size, "PaintToolSlot");
  }

  BKE_paint_runtime_init(scene->toolsettings, p);
}

void BKE_paint_blend_read_lib(BlendLibReader *reader, Scene *sce, Paint *p)
{
  if (p) {
    BLO_read_id_address(reader, sce->id.lib, &p->brush);
    for (int i = 0; i < p->tool_slots_len; i++) {
      if (p->tool_slots[i].brush != NULL) {
        BLO_read_id_address(reader, sce->id.lib, &p->tool_slots[i].brush);
      }
    }
    BLO_read_id_address(reader, sce->id.lib, &p->palette);
    p->paint_cursor = NULL;

    BKE_paint_runtime_init(sce->toolsettings, p);
  }
}

bool paint_is_face_hidden(const MLoopTri *lt, const MVert *mvert, const MLoop *mloop)
{
  return ((mvert[mloop[lt->tri[0]].v].flag & ME_HIDE) ||
          (mvert[mloop[lt->tri[1]].v].flag & ME_HIDE) ||
          (mvert[mloop[lt->tri[2]].v].flag & ME_HIDE));
}

bool paint_is_grid_face_hidden(const uint *grid_hidden, int gridsize, int x, int y)
{
  /* skip face if any of its corners are hidden */
  return (BLI_BITMAP_TEST(grid_hidden, y * gridsize + x) ||
          BLI_BITMAP_TEST(grid_hidden, y * gridsize + x + 1) ||
          BLI_BITMAP_TEST(grid_hidden, (y + 1) * gridsize + x + 1) ||
          BLI_BITMAP_TEST(grid_hidden, (y + 1) * gridsize + x));
}

bool paint_is_bmesh_face_hidden(BMFace *f)
{
  BMLoop *l_iter;
  BMLoop *l_first;

  l_iter = l_first = BM_FACE_FIRST_LOOP(f);
  do {
    if (BM_elem_flag_test(l_iter->v, BM_ELEM_HIDDEN)) {
      return true;
    }
  } while ((l_iter = l_iter->next) != l_first);

  return false;
}

float paint_grid_paint_mask(const GridPaintMask *gpm, uint level, uint x, uint y)
{
  int factor = BKE_ccg_factor(level, gpm->level);
  int gridsize = BKE_ccg_gridsize(gpm->level);

  return gpm->data[(y * factor) * gridsize + (x * factor)];
}

/* threshold to move before updating the brush rotation */
#define RAKE_THRESHHOLD 20

void paint_update_brush_rake_rotation(UnifiedPaintSettings *ups, Brush *brush, float rotation)
{
  if (brush->mtex.brush_angle_mode & MTEX_ANGLE_RAKE) {
    ups->brush_rotation = rotation;
  }
  else {
    ups->brush_rotation = 0.0f;
  }

  if (brush->mask_mtex.brush_angle_mode & MTEX_ANGLE_RAKE) {
    ups->brush_rotation_sec = rotation;
  }
  else {
    ups->brush_rotation_sec = 0.0f;
  }
}

bool paint_calculate_rake_rotation(UnifiedPaintSettings *ups,
                                   Brush *brush,
                                   const float mouse_pos[2],
                                   const float initial_mouse_pos[2])
{
  bool ok = false;
  if ((brush->mtex.brush_angle_mode & MTEX_ANGLE_RAKE) ||
      (brush->mask_mtex.brush_angle_mode & MTEX_ANGLE_RAKE)) {
    const float r = RAKE_THRESHHOLD;
    float rotation;

    if (brush->flag & BRUSH_DRAG_DOT) {
      const float dx = mouse_pos[0] - initial_mouse_pos[0];
      const float dy = mouse_pos[1] - initial_mouse_pos[1];

      if (dx * dx + dy * dy > 0.5f) {
        ups->brush_rotation = ups->brush_rotation_sec = atan2f(dx, dy) + (float)M_PI;
        return true;
      }
      else {
        return false;
      }
    }

    float dpos[2];
    sub_v2_v2v2(dpos, ups->last_rake, mouse_pos);

    if (len_squared_v2(dpos) >= r * r) {
      rotation = atan2f(dpos[0], dpos[1]);

      copy_v2_v2(ups->last_rake, mouse_pos);

      ups->last_rake_angle = rotation;

      paint_update_brush_rake_rotation(ups, brush, rotation);
      ok = true;
    }
    /* make sure we reset here to the last rotation to avoid accumulating
     * values in case a random rotation is also added */
    else {
      paint_update_brush_rake_rotation(ups, brush, ups->last_rake_angle);
      ok = false;
    }
  }
  else {
    ups->brush_rotation = ups->brush_rotation_sec = 0.0f;
    ok = true;
  }
  return ok;
}

void BKE_sculptsession_free_deformMats(SculptSession *ss)
{
  MEM_SAFE_FREE(ss->orig_cos);
  MEM_SAFE_FREE(ss->deform_cos);
  MEM_SAFE_FREE(ss->deform_imats);
}

void BKE_sculptsession_free_vwpaint_data(struct SculptSession *ss)
{
  struct SculptVertexPaintGeomMap *gmap = NULL;
  if (ss->mode_type == OB_MODE_VERTEX_PAINT) {
    gmap = &ss->mode.vpaint.gmap;
  }
  else if (ss->mode_type == OB_MODE_WEIGHT_PAINT) {
    gmap = &ss->mode.wpaint.gmap;

    MEM_SAFE_FREE(ss->mode.wpaint.alpha_weight);
    if (ss->mode.wpaint.dvert_prev) {
      BKE_defvert_array_free_elems(ss->mode.wpaint.dvert_prev, ss->totvert);
      MEM_freeN(ss->mode.wpaint.dvert_prev);
      ss->mode.wpaint.dvert_prev = NULL;
    }
  }
  else {
    return;
  }
  MEM_SAFE_FREE(gmap->vert_to_loop);
  MEM_SAFE_FREE(gmap->vert_map_mem);
  MEM_SAFE_FREE(gmap->vert_to_poly);
  MEM_SAFE_FREE(gmap->poly_map_mem);
}

/**
 * Write out the sculpt dynamic-topology #BMesh to the #Mesh.
 */
static void sculptsession_bm_to_me_update_data_only(Object *ob, bool reorder)
{
  SculptSession *ss = ob->sculpt;

  if (ss->bm) {
    if (ob->data) {
      // Mesh *me = BKE_object_get_original_mesh(ob);

      BM_mesh_bm_to_me(
          NULL,
          NULL,
          ss->bm,
          ob->data,
          (&(struct BMeshToMeshParams){.calc_object_remap = false,
                                       /*
                                        for memfile undo steps we need to
                                        save id and temporary layers
                                       */
                                       .copy_temp_cdlayers = false,
                                       .ignore_mesh_id_layers = false,
                                       .update_shapekey_indices = true,
                                       .cd_mask_extra = CD_MASK_MESH_ID | CD_MASK_DYNTOPO_VERT

          }));
    }
  }
}

void BKE_sculptsession_bm_to_me(Object *ob, bool reorder)
{
  if (ob && ob->sculpt) {
    sculptsession_bm_to_me_update_data_only(ob, reorder);

    /* Ensure the objects evaluated mesh doesn't hold onto arrays
     * now realloc'd in the mesh T34473. */
    DEG_id_tag_update(&ob->id, ID_RECALC_GEOMETRY);
  }
}

static void sculptsession_free_pbvh(Object *object)
{
  SculptSession *ss = object->sculpt;

  if (!ss) {
    return;
  }

  if (ss->pbvh) {
    if (ss->needs_pbvh_rebuild) {
      if (ss->pmap) {
        BKE_pbvh_pmap_release(ss->pmap);
        ss->pmap = NULL;
      }

      BKE_pbvh_cache_remove(ss->pbvh);
      BKE_pbvh_free(ss->pbvh);
    }
    else {
      BKE_pbvh_set_cached(object, ss->pbvh);
    }

    ss->needs_pbvh_rebuild = false;
    ss->pbvh = NULL;
  }

  MEM_SAFE_FREE(ss->face_areas);

  MEM_SAFE_FREE(ss->epmap);
  MEM_SAFE_FREE(ss->epmap_mem);

  MEM_SAFE_FREE(ss->vemap);
  MEM_SAFE_FREE(ss->vemap_mem);

  MEM_SAFE_FREE(ss->preview_vert_index_list);
  ss->preview_vert_index_count = 0;

  MEM_SAFE_FREE(ss->preview_vert_index_list);

  MEM_SAFE_FREE(ss->vertex_info.connected_component);
  MEM_SAFE_FREE(ss->vertex_info.boundary);
  MEM_SAFE_FREE(ss->vertex_info.symmetrize_map);

  MEM_SAFE_FREE(ss->fake_neighbors.fake_neighbor_index);
}

void BKE_sculptsession_bm_to_me_for_render(Object *object)
{
  if (object && object->sculpt) {
    if (object->sculpt->bm) {
      /* Ensure no points to old arrays are stored in DM
       *
       * Apparently, we could not use DEG_id_tag_update
       * here because this will lead to the while object
       * surface to disappear, so we'll release DM in place.
       */
      BKE_object_free_derived_caches(object);

      sculptsession_bm_to_me_update_data_only(object, false);

      /* In contrast with sculptsession_bm_to_me no need in
       * DAG tag update here - derived mesh was freed and
       * old pointers are nowhere stored.
       */
    }
  }
}

void BKE_sculptsession_free(Object *ob)
{
  if (ob && ob->sculpt) {
    SculptSession *ss = ob->sculpt;

    if (ss->mdyntopo_verts) {
      MEM_freeN(ss->mdyntopo_verts);
      ss->mdyntopo_verts = NULL;
    }

    if (ss->bm_log && BM_log_free(ss->bm_log, true)) {
      ss->bm_log = NULL;
    }

    /*try to save current mesh*/
    if (ss->bm) {
      SCULPT_on_sculptsession_bmesh_free(ss);

      BKE_sculptsession_bm_to_me(ob, true);
      ss->bm = NULL;
      // BM_mesh_free(ss->bm);
    }

    CustomData_free(&ss->temp_vdata, ss->temp_vdata_elems);
    CustomData_free(&ss->temp_pdata, ss->temp_pdata_elems);

    if (!ss->pbvh) {
      BKE_pbvh_pmap_release(ss->pmap);
    }

    sculptsession_free_pbvh(ob);

    for (int i = 0; i < SCULPT_SCL_LAYER_MAX; i++) {
      MEM_SAFE_FREE(ss->custom_layers[i]);
    }

    MEM_SAFE_FREE(ss->epmap);
    MEM_SAFE_FREE(ss->epmap_mem);

    MEM_SAFE_FREE(ss->vemap);
    MEM_SAFE_FREE(ss->vemap_mem);

    MEM_SAFE_FREE(ss->texcache);

    bool SCULPT_attr_release_layer(
        SculptSession * ss, Object * ob, struct SculptCustomLayer * scl);

    if (ss->layers_to_free) {
      for (int i = 0; i < ss->tot_layers_to_free; i++) {
        if (ss->layers_to_free[i]) {
          SCULPT_attr_release_layer(ss, ob, ss->layers_to_free[i]);
          // SCULPT_attr_release_layer frees layers_to_free[i] itself
        }
      }

      MEM_freeN(ss->layers_to_free);
    }

    if (ss->tex_pool) {
      BKE_image_pool_free(ss->tex_pool);
    }

    MEM_SAFE_FREE(ss->orig_cos);
    MEM_SAFE_FREE(ss->deform_cos);
    MEM_SAFE_FREE(ss->deform_imats);

    if (ss->pose_ik_chain_preview) {
      for (int i = 0; i < ss->pose_ik_chain_preview->tot_segments; i++) {
        MEM_SAFE_FREE(ss->pose_ik_chain_preview->segments[i].weights);
      }
      MEM_SAFE_FREE(ss->pose_ik_chain_preview->segments);
      MEM_SAFE_FREE(ss->pose_ik_chain_preview);
    }

    if (ss->boundary_preview) {
      MEM_SAFE_FREE(ss->boundary_preview->vertices);
      MEM_SAFE_FREE(ss->boundary_preview->edges);
      MEM_SAFE_FREE(ss->boundary_preview->distance);
      MEM_SAFE_FREE(ss->boundary_preview->edit_info);
      MEM_SAFE_FREE(ss->boundary_preview);
    }

    BKE_sculptsession_free_vwpaint_data(ob->sculpt);

    MEM_SAFE_FREE(ss->last_paint_canvas_key);

    MEM_freeN(ss);

    ob->sculpt = NULL;
  }
}

MultiresModifierData *BKE_sculpt_multires_active(const Scene *scene, Object *ob)
{
  Mesh *me = (Mesh *)ob->data;
  ModifierData *md;
  VirtualModifierData virtualModifierData;

  if (ob->sculpt && ob->sculpt->bm) {
    /* can't combine multires and dynamic topology */
    return NULL;
  }

  if (!CustomData_get_layer(&me->ldata, CD_MDISPS)) {
    /* multires can't work without displacement layer */
    return NULL;
  }

  /* Weight paint operates on original vertices, and needs to treat multires as regular modifier
   * to make it so that PBVH vertices are at the multires surface. */
  if ((ob->mode & OB_MODE_SCULPT) == 0) {
    return NULL;
  }

  for (md = BKE_modifiers_get_virtual_modifierlist(ob, &virtualModifierData); md; md = md->next) {
    if (md->type == eModifierType_Multires) {
      MultiresModifierData *mmd = (MultiresModifierData *)md;

      if (!BKE_modifier_is_enabled(scene, md, eModifierMode_Realtime)) {
        continue;
      }

      if (mmd->sculptlvl > 0 && !(mmd->flags & eMultiresModifierFlag_UseSculptBaseMesh)) {
        return mmd;
      }

      return NULL;
    }
  }

  return NULL;
}

/* Checks if there are any supported deformation modifiers active */
static bool sculpt_modifiers_active(Scene *scene, Sculpt *sd, Object *ob)
{
  ModifierData *md;
  Mesh *me = (Mesh *)ob->data;
  VirtualModifierData virtualModifierData;

  if (ob->sculpt->bm || BKE_sculpt_multires_active(scene, ob)) {
    return false;
  }

  /* non-locked shape keys could be handled in the same way as deformed mesh */
  if ((ob->shapeflag & OB_SHAPE_LOCK) == 0 && me->key && ob->shapenr) {
    return true;
  }

  md = BKE_modifiers_get_virtual_modifierlist(ob, &virtualModifierData);

  /* exception for shape keys because we can edit those */
  for (; md; md = md->next) {
    const ModifierTypeInfo *mti = BKE_modifier_get_info(md->type);
    if (!BKE_modifier_is_enabled(scene, md, eModifierMode_Realtime)) {
      continue;
    }
    if (md->type == eModifierType_Multires && (ob->mode & OB_MODE_SCULPT)) {
      MultiresModifierData *mmd = (MultiresModifierData *)md;
      if (!(mmd->flags & eMultiresModifierFlag_UseSculptBaseMesh)) {
        continue;
      }
    }
    if (md->type == eModifierType_ShapeKey) {
      continue;
    }

    if (mti->type == eModifierTypeType_OnlyDeform) {
      return true;
    }
    if ((sd->flags & SCULPT_ONLY_DEFORM) == 0) {
      return true;
    }
  }

  return false;
}

char BKE_get_fset_boundary_symflag(Object *object)
{
  const Mesh *mesh = BKE_mesh_from_object(object);
  return mesh->flag & ME_SCULPT_MIRROR_FSET_BOUNDARIES ? mesh->symmetry : 0;
}

void BKE_sculptsession_ignore_uvs_set(Object *ob, bool value)
{
  ob->sculpt->ignore_uvs = value;

  if (ob->sculpt->pbvh) {
    BKE_pbvh_ignore_uvs_set(ob->sculpt->pbvh, value);
  }
}
/**
 * \param need_mask: So that the evaluated mesh that is returned has mask data.
 */
static void sculpt_update_object(Depsgraph *depsgraph,
                                 Object *ob,
                                 Mesh *me_eval,
                                 bool need_pmap,
                                 bool need_mask,
                                 bool UNUSED(need_colors))
{
  Scene *scene = DEG_get_input_scene(depsgraph);
  Sculpt *sd = scene->toolsettings->sculpt;
  SculptSession *ss = ob->sculpt;
  Mesh *me = BKE_object_get_original_mesh(ob);
  MultiresModifierData *mmd = BKE_sculpt_multires_active(scene, ob);
  const bool use_face_sets = (ob->mode & OB_MODE_SCULPT) != 0;

  ss->depsgraph = depsgraph;

  ss->bm_smooth_shading = scene->toolsettings->sculpt->flags & SCULPT_DYNTOPO_SMOOTH_SHADING;
  ss->ignore_uvs = me->flag & ME_SCULPT_IGNORE_UVS;

  ss->deform_modifiers_active = sculpt_modifiers_active(scene, sd, ob);
  ss->show_mask = (sd->flags & SCULPT_HIDE_MASK) == 0;
  ss->show_face_sets = (sd->flags & SCULPT_HIDE_FACE_SETS) == 0;

  ss->building_vp_handle = false;

  ss->scene = scene;
  if (sd->channels) {
    ss->save_temp_layers = BRUSHSET_GET_INT(sd->channels, save_temp_layers, NULL);
  }

  if (need_mask) {
    if (mmd == NULL) {
      BLI_assert(CustomData_has_layer(&me->vdata, CD_PAINT_MASK));
    }
    else {
      BLI_assert(CustomData_has_layer(&me->ldata, CD_GRID_PAINT_MASK));
    }
  }

  ss->shapekey_active = (mmd == NULL) ? BKE_keyblock_from_object(ob) : NULL;
  ss->boundary_symmetry = (int)BKE_get_fset_boundary_symflag(ob);

  /* NOTE: Weight pPaint require mesh info for loop lookup, but it never uses multires code path,
   * so no extra checks is needed here. */
  if (mmd) {
    ss->multires.active = true;
    ss->multires.modifier = mmd;
    ss->multires.level = mmd->sculptlvl;
    ss->totvert = me_eval->totvert;
    ss->totpoly = me_eval->totpoly;
    ss->totfaces = me->totpoly;
    ss->totloops = me->totloop;
    ss->totedges = me->totedge;

    /* These are assigned to the base mesh in Multires. This is needed because Face Sets operators
     * and tools use the Face Sets data from the base mesh when Multires is active. */
    ss->mvert = me->mvert;
    ss->medge = me->medge;
    ss->mloop = me->mloop;
    ss->mpoly = me->mpoly;
  }
  else {
    ss->totvert = me->totvert;
    ss->totpoly = me->totpoly;
    ss->totfaces = me->totpoly;
    ss->totloops = me->totloop;
    ss->totedges = me->totedge;
    ss->mvert = me->mvert;
    ss->medge = me->medge;
    ss->mpoly = me->mpoly;
    ss->mloop = me->mloop;
    ss->vdata = &me->vdata;
    ss->pdata = &me->pdata;
    ss->edata = &me->edata;
    ss->ldata = &me->ldata;

    ss->multires.active = false;
    ss->multires.modifier = NULL;
    ss->multires.level = 0;
    ss->vmask = CustomData_get_layer(&me->vdata, CD_PAINT_MASK);

    CustomDataLayer *layer;
    AttributeDomain domain;

    if (BKE_pbvh_get_color_layer(me, &layer, &domain)) {
      if (layer->type == CD_PROP_COLOR) {
        ss->vcol = layer->data;
      }
      else {
        ss->mcol = layer->data;
      }

      ss->vcol_domain = domain;
      ss->vcol_type = layer->type;
    }
    else {
      ss->vcol = NULL;
      ss->mcol = NULL;

      ss->vcol_type = -1;
      ss->vcol_domain = ATTR_DOMAIN_NUM;
    }
  }

  /* Sculpt Face Sets. */
  if (use_face_sets) {
    BLI_assert(CustomData_has_layer(&me->pdata, CD_SCULPT_FACE_SETS));
    ss->face_sets = CustomData_get_layer(&me->pdata, CD_SCULPT_FACE_SETS);
  }
  else {
    ss->face_sets = NULL;
  }

  ss->subdiv_ccg = me_eval->runtime.subdiv_ccg;
  ss->fast_draw = (scene->toolsettings->sculpt->flags & SCULPT_FAST_DRAW) != 0;

  PBVH *pbvh = BKE_sculpt_object_pbvh_ensure(depsgraph, ob);

  BKE_pbvh_update_active_vcol(pbvh, me);

  if (BKE_pbvh_type(pbvh) == PBVH_FACES) {
    ss->vert_normals = BKE_pbvh_get_vert_normals(ss->pbvh);
  }
  else {
    ss->vert_normals = NULL;
  }

  BLI_assert(pbvh == ss->pbvh);
  UNUSED_VARS_NDEBUG(pbvh);

  if (ss->subdiv_ccg) {
    BKE_pbvh_subdiv_ccg_set(ss->pbvh, ss->subdiv_ccg);
  }
  BKE_pbvh_face_sets_set(ss->pbvh, ss->face_sets);

  BKE_pbvh_face_sets_color_set(ss->pbvh, me->face_sets_color_seed, me->face_sets_color_default);

  if (need_pmap && ob->type == OB_MESH && !ss->pmap) {
    if (!ss->pmap && ss->pbvh) {
      ss->pmap = BKE_pbvh_get_pmap(ss->pbvh);

      if (ss->pmap) {
        BKE_pbvh_pmap_aquire(ss->pmap);
      }
    }

    if (!ss->pmap) {
      ss->pmap = BKE_pbvh_make_pmap(me);

      if (ss->pbvh) {
        BKE_pbvh_set_pmap(ss->pbvh, ss->pmap);
      }
    }
  }

  pbvh_show_mask_set(ss->pbvh, ss->show_mask);
  pbvh_show_face_sets_set(ss->pbvh, ss->show_face_sets);

  if (ss->deform_modifiers_active) {
    if (!ss->orig_cos) {
      int a;

      BKE_sculptsession_free_deformMats(ss);

      ss->orig_cos = (ss->shapekey_active) ?
                         BKE_keyblock_convert_to_vertcos(ob, ss->shapekey_active) :
                         BKE_mesh_vert_coords_alloc(me, NULL);

      BKE_crazyspace_build_sculpt(depsgraph, scene, ob, &ss->deform_imats, &ss->deform_cos);
      BKE_pbvh_vert_coords_apply(ss->pbvh, ss->deform_cos, me->totvert);

      for (a = 0; a < me->totvert; a++) {
        invert_m3(ss->deform_imats[a]);

        float *co = ss->deform_cos[a];
        float ff = dot_v3v3(co, co);
        if (isnan(ff) || !isfinite(ff)) {
          printf("%s: nan1! %.4f %.4f %.4f\n", __func__, co[0], co[1], co[2]);
        }

        ff = determinant_m3_array(ss->deform_imats[a]);

        if (isnan(ff) || !isfinite(ff)) {
          printf("%s: nan2!\n", __func__);
        }
      }
    }
  }
  else {
    BKE_sculptsession_free_deformMats(ss);
  }

  if (ss->shapekey_active != NULL && ss->deform_cos == NULL) {
    ss->deform_cos = BKE_keyblock_convert_to_vertcos(ob, ss->shapekey_active);
  }

  /* if pbvh is deformed, key block is already applied to it */
  if (ss->shapekey_active) {
    bool pbvh_deformed = BKE_pbvh_is_deformed(ss->pbvh);
    if (!pbvh_deformed || ss->deform_cos == NULL) {
      float(*vertCos)[3] = BKE_keyblock_convert_to_vertcos(ob, ss->shapekey_active);

      if (vertCos) {
        if (!pbvh_deformed) {
          /* apply shape keys coordinates to PBVH */
          BKE_pbvh_vert_coords_apply(ss->pbvh, vertCos, me->totvert);
        }
        if (ss->deform_cos == NULL) {
          ss->deform_cos = vertCos;
        }
        if (vertCos != ss->deform_cos) {
          MEM_freeN(vertCos);
        }
      }
    }
  }

<<<<<<< HEAD
  int totvert = 0;

  switch (BKE_pbvh_type(pbvh)) {
    case PBVH_FACES:
      totvert = me->totvert;
      break;
    case PBVH_BMESH:
      totvert = ss->bm ? ss->bm->totvert : me->totvert;
      break;
    case PBVH_GRIDS:
      totvert = BKE_pbvh_get_grid_num_vertices(ss->pbvh);
      break;
  }

  BKE_sculptsession_check_sculptverts(ob->sculpt, pbvh, totvert);

  if (ss->bm && me->key && ob->shapenr != ss->bm->shapenr) {
    KeyBlock *actkey = BLI_findlink(&me->key->block, ss->bm->shapenr - 1);
    KeyBlock *newkey = BLI_findlink(&me->key->block, ob->shapenr - 1);

    bool updatePBVH = false;

    if (!actkey) {
      printf("%s: failed to find active shapekey\n", __func__);
      if (!ss->bm->shapenr || !CustomData_has_layer(&ss->bm->vdata, CD_SHAPEKEY)) {
        printf("allocating shapekeys. . .\n");

        // need to allocate customdata for keys
        for (KeyBlock *key = (KeyBlock *)me->key->block.first; key; key = key->next) {

          int idx = CustomData_get_named_layer_index(&ss->bm->vdata, CD_SHAPEKEY, key->name);

          if (idx == -1) {
            BM_data_layer_add_named(ss->bm, &ss->bm->vdata, CD_SHAPEKEY, key->name);
            BKE_sculptsession_update_attr_refs(ob);

            idx = CustomData_get_named_layer_index(&ss->bm->vdata, CD_SHAPEKEY, key->name);
            ss->bm->vdata.layers[idx].uid = key->uid;
          }

          int cd_shapeco = ss->bm->vdata.layers[idx].offset;
          BMVert *v;
          BMIter iter;

          BM_ITER_MESH (v, &iter, ss->bm, BM_VERTS_OF_MESH) {
            float *keyco = BM_ELEM_CD_GET_VOID_P(v, cd_shapeco);

            copy_v3_v3(keyco, v->co);
          }
        }
      }

      updatePBVH = true;
      ss->bm->shapenr = ob->shapenr;
    }

    if (!newkey) {
      printf("%s: failed to find new active shapekey\n", __func__);
    }

    if (actkey && newkey) {
      int cd_co1 = CustomData_get_named_layer_index(&ss->bm->vdata, CD_SHAPEKEY, actkey->name);
      int cd_co2 = CustomData_get_named_layer_index(&ss->bm->vdata, CD_SHAPEKEY, newkey->name);

      BMVert *v;
      BMIter iter;

      if (cd_co1 == -1) {  // non-recoverable error
        printf("%s: failed to find active shapekey in customdata.\n", __func__);
        return;
      }
      else if (cd_co2 == -1) {
        printf("%s: failed to find new shapekey in customdata; allocating . . .\n", __func__);

        BM_data_layer_add_named(ss->bm, &ss->bm->vdata, CD_SHAPEKEY, newkey->name);
        int idx = CustomData_get_named_layer_index(&ss->bm->vdata, CD_SHAPEKEY, newkey->name);

        int cd_co = ss->bm->vdata.layers[idx].offset;
        ss->bm->vdata.layers[idx].uid = newkey->uid;

        BKE_sculptsession_update_attr_refs(ob);

        BM_ITER_MESH (v, &iter, ss->bm, BM_VERTS_OF_MESH) {
          float *keyco = BM_ELEM_CD_GET_VOID_P(v, cd_co);
          copy_v3_v3(keyco, v->co);
        }

        cd_co2 = idx;
      }

      cd_co1 = ss->bm->vdata.layers[cd_co1].offset;
      cd_co2 = ss->bm->vdata.layers[cd_co2].offset;

      BM_ITER_MESH (v, &iter, ss->bm, BM_VERTS_OF_MESH) {
        float *co1 = BM_ELEM_CD_GET_VOID_P(v, cd_co1);
        float *co2 = BM_ELEM_CD_GET_VOID_P(v, cd_co2);

        copy_v3_v3(co1, v->co);
        copy_v3_v3(v->co, co2);
      }

      ss->bm->shapenr = ob->shapenr;

      updatePBVH = true;
    }

    if (updatePBVH && ss->pbvh) {
      PBVHNode **nodes;
      int totnode;
      BKE_pbvh_get_nodes(ss->pbvh, PBVH_Leaf, &nodes, &totnode);

      for (int i = 0; i < totnode; i++) {
        BKE_pbvh_node_mark_update(nodes[i]);
        BKE_pbvh_node_mark_update_tri_area(nodes[i]);
      }
    }
    /* We could be more precise when we have access to the active tool. */
    const bool use_paint_slots = (ob->mode & OB_MODE_SCULPT) != 0;
    if (use_paint_slots) {
      BKE_texpaint_slots_refresh_object(scene, ob);
    }
=======
  /*
   * We should rebuild the PBVH_pixels when painting canvas changes.
   *
   * The relevant changes are stored/encoded in the paint canvas key.
   * These include the active uv map, and resolutions.
   */
  if (U.experimental.use_sculpt_texture_paint && ss->pbvh) {
    char *paint_canvas_key = BKE_paint_canvas_key_get(&scene->toolsettings->paint_mode, ob);
    if (ss->last_paint_canvas_key == NULL || !STREQ(paint_canvas_key, ss->last_paint_canvas_key)) {
      MEM_SAFE_FREE(ss->last_paint_canvas_key);
      ss->last_paint_canvas_key = paint_canvas_key;
      BKE_pbvh_mark_rebuild_pixels(ss->pbvh);
    }
    else {
      MEM_freeN(paint_canvas_key);
    }
  }

  /* We could be more precise when we have access to the active tool. */
  const bool use_paint_slots = (ob->mode & OB_MODE_SCULPT) != 0;
  if (use_paint_slots) {
    BKE_texpaint_slots_refresh_object(scene, ob);
>>>>>>> 2fc6563a
  }
}

void BKE_sculpt_update_object_before_eval(Object *ob)
{
  /* Update before mesh evaluation in the dependency graph. */
  SculptSession *ss = ob->sculpt;

  if (ss && (ss->building_vp_handle == false || ss->needs_pbvh_rebuild)) {
    if (ss->needs_pbvh_rebuild || (!ss->cache && !ss->filter_cache && !ss->expand_cache)) {
      /* We free pbvh on changes, except in the middle of drawing a stroke
       * since it can't deal with changing PVBH node organization, we hope
       * topology does not change in the meantime .. weak. */
      sculptsession_free_pbvh(ob);

      BKE_sculptsession_free_deformMats(ob->sculpt);

      /* In vertex/weight paint, force maps to be rebuilt. */
      BKE_sculptsession_free_vwpaint_data(ob->sculpt);
    }
    else if (ss->pbvh) {
      PBVHNode **nodes;
      int n, totnode;

      BKE_pbvh_search_gather(ss->pbvh, NULL, NULL, &nodes, &totnode);

      for (n = 0; n < totnode; n++) {
        BKE_pbvh_node_mark_update(nodes[n]);
      }

      MEM_SAFE_FREE(nodes);
    }
  }
}

void BKE_sculpt_update_object_after_eval(Depsgraph *depsgraph, Object *ob_eval)
{
  /* Update after mesh evaluation in the dependency graph, to rebuild PBVH or
   * other data when modifiers change the mesh. */
  Object *ob_orig = DEG_get_original_object(ob_eval);
  Mesh *me_eval = BKE_object_get_evaluated_mesh(ob_eval);
  Mesh *me_orig = BKE_object_get_original_mesh(ob_orig);

  BLI_assert(me_eval != NULL);
  sculpt_update_object(depsgraph, ob_orig, me_eval, false, false, false);
  BKE_sculptsession_sync_attributes(ob_orig, me_orig);
}

void BKE_sculpt_color_layer_create_if_needed(struct Object *object)
{
  Mesh *orig_me = BKE_object_get_original_mesh(object);

  int types[] = {CD_PROP_COLOR, CD_PROP_BYTE_COLOR};
  bool has_color = false;

  for (int i = 0; i < ARRAY_SIZE(types); i++) {
    has_color = CustomData_has_layer(&orig_me->vdata, types[i]) ||
                CustomData_has_layer(&orig_me->ldata, types[i]);

    if (has_color) {
      break;
    }
  }

  if (has_color) {
    return;
  }

  CustomData_add_layer(&orig_me->vdata, CD_PROP_COLOR, CD_DEFAULT, NULL, orig_me->totvert);
  CustomDataLayer *layer = orig_me->vdata.layers +
                           CustomData_get_layer_index(&orig_me->vdata, CD_PROP_COLOR);

  BKE_mesh_update_customdata_pointers(orig_me, true);

  BKE_id_attributes_active_color_set(&orig_me->id, layer);
  DEG_id_tag_update(&orig_me->id, ID_RECALC_GEOMETRY_ALL_MODES);

  if (object->sculpt && object->sculpt->pbvh) {
    BKE_pbvh_update_active_vcol(object->sculpt->pbvh, orig_me);
  }
}

void BKE_sculpt_update_object_for_edit(
    Depsgraph *depsgraph, Object *ob_orig, bool need_pmap, bool need_mask, bool need_colors)
{
  /* Update from sculpt operators and undo, to update sculpt session
   * and PBVH after edits. */
  Scene *scene_eval = DEG_get_evaluated_scene(depsgraph);
  Object *ob_eval = DEG_get_evaluated_object(depsgraph, ob_orig);
  Mesh *me_eval = mesh_get_eval_final(depsgraph, scene_eval, ob_eval, &CD_MASK_BAREMESH);

  BLI_assert(ob_orig == DEG_get_original_object(ob_orig));

  sculpt_update_object(depsgraph, ob_orig, me_eval, true, need_mask, need_colors);
}

int BKE_sculpt_mask_layers_ensure(Object *ob, MultiresModifierData *mmd)
{
  const float *paint_mask;
  Mesh *me = ob->data;
  int ret = 0;

  paint_mask = CustomData_get_layer(&me->vdata, CD_PAINT_MASK);

  /* if multires is active, create a grid paint mask layer if there
   * isn't one already */
  if (mmd && !CustomData_has_layer(&me->ldata, CD_GRID_PAINT_MASK)) {
    GridPaintMask *gmask;
    int level = max_ii(1, mmd->sculptlvl);
    int gridsize = BKE_ccg_gridsize(level);
    int gridarea = gridsize * gridsize;
    int i, j;

    gmask = CustomData_add_layer(&me->ldata, CD_GRID_PAINT_MASK, CD_CALLOC, NULL, me->totloop);

    for (i = 0; i < me->totloop; i++) {
      GridPaintMask *gpm = &gmask[i];

      gpm->level = level;
      gpm->data = MEM_callocN(sizeof(float) * gridarea, "GridPaintMask.data");
    }

    /* if vertices already have mask, copy into multires data */
    if (paint_mask) {
      for (i = 0; i < me->totpoly; i++) {
        const MPoly *p = &me->mpoly[i];
        float avg = 0;

        /* mask center */
        for (j = 0; j < p->totloop; j++) {
          const MLoop *l = &me->mloop[p->loopstart + j];
          avg += paint_mask[l->v];
        }
        avg /= (float)p->totloop;

        /* fill in multires mask corner */
        for (j = 0; j < p->totloop; j++) {
          GridPaintMask *gpm = &gmask[p->loopstart + j];
          const MLoop *l = &me->mloop[p->loopstart + j];
          const MLoop *prev = ME_POLY_LOOP_PREV(me->mloop, p, j);
          const MLoop *next = ME_POLY_LOOP_NEXT(me->mloop, p, j);

          gpm->data[0] = avg;
          gpm->data[1] = (paint_mask[l->v] + paint_mask[next->v]) * 0.5f;
          gpm->data[2] = (paint_mask[l->v] + paint_mask[prev->v]) * 0.5f;
          gpm->data[3] = paint_mask[l->v];
        }
      }
    }

    ret |= SCULPT_MASK_LAYER_CALC_LOOP;
  }

  /* create vertex paint mask layer if there isn't one already */
  if (!paint_mask) {
    CustomData_add_layer(&me->vdata, CD_PAINT_MASK, CD_CALLOC, NULL, me->totvert);
    ret |= SCULPT_MASK_LAYER_CALC_VERT;
  }

  return ret;
}

void BKE_sculpt_toolsettings_data_ensure(struct Scene *scene)
{
  BKE_paint_ensure(scene->toolsettings, (Paint **)&scene->toolsettings->sculpt);

  Sculpt *sd = scene->toolsettings->sculpt;
  if (!sd->detail_size) {
    sd->detail_size = 8.0f;
  }

  if (!sd->dyntopo_radius_scale) {
    sd->dyntopo_radius_scale = 1.0f;
  }

  // we check these flags here in case versioning code fails
  if (!sd->detail_range || !sd->dyntopo_spacing) {
    sd->flags |= SCULPT_DYNTOPO_CLEANUP | SCULPT_DYNTOPO_ENABLED;
  }

  if (!sd->detail_range) {
    sd->detail_range = 0.4f;
  }

  if (!sd->detail_percent) {
    sd->detail_percent = 25;
  }

  if (!sd->dyntopo_spacing) {
    sd->dyntopo_spacing = 35;
  }

  if (sd->constant_detail == 0.0f) {
    sd->constant_detail = 3.0f;
  }

  /* Set sane default tiling offsets */
  if (!sd->paint.tile_offset[0]) {
    sd->paint.tile_offset[0] = 1.0f;
  }
  if (!sd->paint.tile_offset[1]) {
    sd->paint.tile_offset[1] = 1.0f;
  }
  if (!sd->paint.tile_offset[2]) {
    sd->paint.tile_offset[2] = 1.0f;
  }
}

static bool check_sculpt_object_deformed(Object *object, const bool for_construction)
{
  bool deformed = false;

  /* Active modifiers means extra deformation, which can't be handled correct
   * on birth of PBVH and sculpt "layer" levels, so use PBVH only for internal brush
   * stuff and show final evaluated mesh so user would see actual object shape.
   */
  deformed |= object->sculpt->deform_modifiers_active;

  if (for_construction) {
    deformed |= object->sculpt->shapekey_active != NULL;
  }
  else {
    /* As in case with modifiers, we can't synchronize deformation made against
     * PBVH and non-locked keyblock, so also use PBVH only for brushes and
     * final DM to give final result to user.
     */
    deformed |= object->sculpt->shapekey_active && (object->shapeflag & OB_SHAPE_LOCK) == 0;
  }

  return deformed;
}

void BKE_sculpt_face_sets_ensure_from_base_mesh_visibility(Mesh *mesh)
{
  const int face_sets_default_visible_id = 1;
  const int face_sets_default_hidden_id = -(face_sets_default_visible_id + 1);

  bool initialize_new_face_sets = false;

  if (CustomData_has_layer(&mesh->pdata, CD_SCULPT_FACE_SETS)) {
    /* Make everything visible. */
    int *current_face_sets = CustomData_get_layer(&mesh->pdata, CD_SCULPT_FACE_SETS);
    for (int i = 0; i < mesh->totpoly; i++) {
      current_face_sets[i] = abs(current_face_sets[i]);
    }
  }
  else {
    initialize_new_face_sets = true;
    int *new_face_sets = CustomData_add_layer(
        &mesh->pdata, CD_SCULPT_FACE_SETS, CD_CALLOC, NULL, mesh->totpoly);

    /* Initialize the new Face Set data-layer with a default valid visible ID and set the default
     * color to render it white. */
    for (int i = 0; i < mesh->totpoly; i++) {
      new_face_sets[i] = face_sets_default_visible_id;
    }
    mesh->face_sets_color_default = face_sets_default_visible_id;
  }

  int *face_sets = CustomData_get_layer(&mesh->pdata, CD_SCULPT_FACE_SETS);

  for (int i = 0; i < mesh->totpoly; i++) {
    if (!(mesh->mpoly[i].flag & ME_HIDE)) {
      continue;
    }

    if (initialize_new_face_sets) {
      /* When initializing a new Face Set data-layer, assign a new hidden Face Set ID to hidden
       * vertices. This way, we get at initial split in two Face Sets between hidden and
       * visible vertices based on the previous mesh visibly from other mode that can be
       * useful in some cases. */
      face_sets[i] = face_sets_default_hidden_id;
    }
    else {
      /* Otherwise, set the already existing Face Set ID to hidden. */
      face_sets[i] = -abs(face_sets[i]);
    }
  }
}

void BKE_sculpt_sync_face_sets_visibility_to_base_mesh(Mesh *mesh)
{
  int *face_sets = CustomData_get_layer(&mesh->pdata, CD_SCULPT_FACE_SETS);
  if (!face_sets) {
    return;
  }

  for (int i = 0; i < mesh->totpoly; i++) {
    const bool is_face_set_visible = face_sets[i] >= 0;
    SET_FLAG_FROM_TEST(mesh->mpoly[i].flag, !is_face_set_visible, ME_HIDE);
  }

  BKE_mesh_flush_hidden_from_polys(mesh);
}

void BKE_sculpt_sync_face_sets_visibility_to_grids(Mesh *mesh, SubdivCCG *subdiv_ccg)
{
  int *face_sets = CustomData_get_layer(&mesh->pdata, CD_SCULPT_FACE_SETS);
  if (!face_sets) {
    return;
  }

  if (!subdiv_ccg) {
    return;
  }

  CCGKey key;
  BKE_subdiv_ccg_key_top_level(&key, subdiv_ccg);
  for (int i = 0; i < mesh->totloop; i++) {
    const int face_index = BKE_subdiv_ccg_grid_to_face_index(subdiv_ccg, i);
    const bool is_hidden = (face_sets[face_index] < 0);

    /* Avoid creating and modifying the grid_hidden bitmap if the base mesh face is visible and
     * there is not bitmap for the grid. This is because missing grid_hidden implies grid is
     * fully visible. */
    if (is_hidden) {
      BKE_subdiv_ccg_grid_hidden_ensure(subdiv_ccg, i);
    }

    BLI_bitmap *gh = subdiv_ccg->grid_hidden[i];
    if (gh) {
      BLI_bitmap_set_all(gh, is_hidden, key.grid_area);
    }
  }
}

void BKE_sculpt_sync_face_set_visibility(struct Mesh *mesh, struct SubdivCCG *subdiv_ccg)
{
  BKE_sculpt_face_sets_ensure_from_base_mesh_visibility(mesh);
  BKE_sculpt_sync_face_sets_visibility_to_base_mesh(mesh);
  BKE_sculpt_sync_face_sets_visibility_to_grids(mesh, subdiv_ccg);
}

void BKE_sculpt_ensure_orig_mesh_data(Scene *scene, Object *object)
{
  Mesh *mesh = BKE_mesh_from_object(object);
  MultiresModifierData *mmd = BKE_sculpt_multires_active(scene, object);

  BLI_assert(object->mode == OB_MODE_SCULPT);

  /* Copy the current mesh visibility to the Face Sets. */
  BKE_sculpt_face_sets_ensure_from_base_mesh_visibility(mesh);
  if (object->sculpt != NULL) {
    /* If a sculpt session is active, ensure we have its faceset data porperly up-to-date. */
    object->sculpt->face_sets = CustomData_get_layer(&mesh->pdata, CD_SCULPT_FACE_SETS);

    /* NOTE: In theory we could add that on the fly when required by sculpt code.
     * But this then requires proper update of depsgraph etc. For now we play safe, optimization
     * is always possible later if it's worth it. */
    BKE_sculpt_mask_layers_ensure(object, mmd);
  }

  /* Tessfaces aren't used and will become invalid. */
  BKE_mesh_tessface_clear(mesh);

  /* We always need to flush updates from depsgraph here, since at the very least
   * `BKE_sculpt_face_sets_ensure_from_base_mesh_visibility()` will have updated some data layer
   * of the mesh.
   *
   * All known potential sources of updates:
   *   - Addition of, or changes to, the `CD_SCULPT_FACE_SETS` data layer
   *     (`BKE_sculpt_face_sets_ensure_from_base_mesh_visibility`).
   *   - Addition of a `CD_PAINT_MASK` data layer (`BKE_sculpt_mask_layers_ensure`).
   *   - Object has any active modifier (modifier stack can be different in Sculpt mode).
   *   - Multires:
   *     + Differences of subdiv levels between sculpt and object modes
   *       (`mmd->sculptlvl != mmd->lvl`).
   *     + Addition of a `CD_GRID_PAINT_MASK` data layer (`BKE_sculpt_mask_layers_ensure`).
   */
  DEG_id_tag_update(&object->id, ID_RECALC_GEOMETRY);
}

static PBVH *build_pbvh_for_dynamic_topology(Object *ob, bool update_sculptverts)
{
  Mesh *me = BKE_object_get_original_mesh(ob);

  PBVH *pbvh = BKE_pbvh_get_or_free_cached(ob, me, PBVH_BMESH);
  if (!pbvh) {
    pbvh = BKE_pbvh_new();

    BKE_pbvh_build_bmesh(pbvh,
                         BKE_object_get_original_mesh(ob),
                         ob->sculpt->bm,
                         ob->sculpt->bm_smooth_shading,
                         ob->sculpt->bm_log,
                         ob->sculpt->cd_vert_node_offset,
                         ob->sculpt->cd_face_node_offset,
                         ob->sculpt->cd_sculpt_vert,
                         ob->sculpt->cd_face_areas,
                         ob->sculpt->fast_draw,
                         update_sculptverts);
  }
  else {
    BMesh *bm = BKE_pbvh_get_bmesh(pbvh);

    if (bm && bm != ob->sculpt->bm) {
      printf("%s: ss->bm != bm!\n", __func__);

      ob->sculpt->bm = bm;

      if (ob->sculpt->bm_log) {
        BM_log_set_bm(bm, ob->sculpt->bm_log);
      }
    }
    else if (!bm) {
      BKE_pbvh_set_bmesh(pbvh, ob->sculpt->bm);
    }
  }

  if (ob->sculpt->bm_log) {
    BKE_pbvh_set_bm_log(pbvh, ob->sculpt->bm_log);
  }

  BKE_pbvh_set_symmetry(pbvh, 0, (int)BKE_get_fset_boundary_symflag(ob));

  pbvh_show_mask_set(pbvh, ob->sculpt->show_mask);
  pbvh_show_face_sets_set(pbvh, false);

  BKE_pbvh_set_cached(ob, pbvh);

  return pbvh;
}

static PBVH *build_pbvh_from_regular_mesh(Object *ob, Mesh *me_eval_deform, bool respect_hide)
{
  SculptSession *ss = ob->sculpt;
  Mesh *me = BKE_object_get_original_mesh(ob);
  const int looptris_num = poly_to_tri_count(me->totpoly, me->totloop);

  PBVH *pbvh = BKE_pbvh_get_or_free_cached(ob, me, PBVH_FACES);

  if (!ss->pmap && pbvh) {
    ss->pmap = BKE_pbvh_get_pmap(pbvh);
    BKE_pbvh_pmap_aquire(ss->pmap);
  }

  if (!ss->pmap) {
    ss->pmap = BKE_pbvh_make_pmap(me);
  }

  if (!pbvh) {
    pbvh = BKE_pbvh_new();

    MLoopTri *looptri = MEM_malloc_arrayN(looptris_num, sizeof(*looptri), __func__);

    BKE_pbvh_respect_hide_set(pbvh, respect_hide);
    BKE_mesh_recalc_looptri(me->mloop, me->mpoly, me->mvert, me->totloop, me->totpoly, looptri);
    BKE_sculpt_sync_face_set_visibility(me, NULL);

    BKE_pbvh_build_mesh(pbvh,
                        me,
                        me->mpoly,
                        me->mloop,
                        me->mvert,
                        ss->mdyntopo_verts,
                        me->totvert,
                        &me->vdata,
                        &me->ldata,
                        &me->pdata,
                        looptri,
                        looptris_num,
                        ss->fast_draw,
                        ss->face_areas,
                        ss->pmap);

    pbvh_show_mask_set(pbvh, ob->sculpt->show_mask);
    pbvh_show_face_sets_set(pbvh, ob->sculpt->show_face_sets);
  }

  BKE_pbvh_set_pmap(pbvh, ss->pmap);
  BKE_sculptsession_check_sculptverts(ob->sculpt, pbvh, me->totvert);

  MEM_SAFE_FREE(ss->face_areas);
  ss->face_areas = MEM_calloc_arrayN(me->totpoly, sizeof(float) * 2, "ss->face_areas");

  BKE_pbvh_set_face_areas(pbvh, ss->face_areas);
  BKE_pbvh_set_sculpt_verts(pbvh, ss->mdyntopo_verts);

  const bool is_deformed = check_sculpt_object_deformed(ob, true);
  if (is_deformed && me_eval_deform != NULL) {
    int totvert;
    float(*v_cos)[3] = BKE_mesh_vert_coords_alloc(me_eval_deform, &totvert);
    BKE_pbvh_vert_coords_apply(pbvh, v_cos, totvert);
    MEM_freeN(v_cos);
  }

  BKE_pbvh_set_cached(ob, pbvh);

  return pbvh;
}

static PBVH *build_pbvh_from_ccg(Object *ob, SubdivCCG *subdiv_ccg, bool respect_hide)
{
  SculptSession *ss = ob->sculpt;

  CCGKey key;
  BKE_subdiv_ccg_key_top_level(&key, subdiv_ccg);
  Mesh *me = BKE_object_get_original_mesh(ob);

  PBVH *pbvh = BKE_pbvh_get_or_free_cached(ob, me, PBVH_GRIDS);
  Mesh *base_mesh = BKE_mesh_from_object(ob);

  int totgridfaces = base_mesh->totpoly * (key.grid_size - 1) * (key.grid_size - 1);

  MEM_SAFE_FREE(ss->face_areas);
  ss->face_areas = MEM_calloc_arrayN(totgridfaces, sizeof(float) * 2, "ss->face_areas");

  BKE_sculpt_sync_face_set_visibility(base_mesh, subdiv_ccg);

  if (!pbvh) {
    pbvh = BKE_pbvh_new();

    BKE_pbvh_respect_hide_set(pbvh, respect_hide);

    BKE_pbvh_build_grids(pbvh,
                         subdiv_ccg->grids,
                         subdiv_ccg->num_grids,
                         &key,
                         (void **)subdiv_ccg->grid_faces,
                         subdiv_ccg->grid_flag_mats,
                         subdiv_ccg->grid_hidden,
                         ob->sculpt->fast_draw,
                         ss->face_areas);
  }
  else {
    BKE_pbvh_subdiv_ccg_set(pbvh, subdiv_ccg);
  }

  BKE_pbvh_set_face_areas(pbvh, ss->face_areas);
  BKE_pbvh_set_sculpt_verts(pbvh, ss->mdyntopo_verts);

  CustomData_reset(&ob->sculpt->temp_vdata);
  CustomData_reset(&ob->sculpt->temp_pdata);

  ss->temp_vdata_elems = BKE_pbvh_get_grid_num_vertices(pbvh);
  ss->temp_pdata_elems = ss->totfaces;

  BKE_sculptsession_check_sculptverts(ob->sculpt, pbvh, BKE_pbvh_get_grid_num_vertices(pbvh));

  pbvh_show_mask_set(pbvh, ob->sculpt->show_mask);
  pbvh_show_face_sets_set(pbvh, ob->sculpt->show_face_sets);

  BKE_pbvh_set_cached(ob, pbvh);

  return pbvh;
}

bool BKE_sculptsession_check_sculptverts(SculptSession *ss, PBVH *pbvh, int totvert)
{
  if (!ss->bm && (!ss->mdyntopo_verts || totvert != ss->mdyntopo_verts_size)) {
    init_mdyntopo_layer(ss, pbvh, totvert);
    return true;
  }

  BKE_pbvh_set_mdyntopo_verts(pbvh, ss->mdyntopo_verts);

  return false;
}

static void init_mdyntopo_layer_faces(SculptSession *ss, PBVH *pbvh, int totvert)
{
  if (ss->mdyntopo_verts) {
    MEM_freeN(ss->mdyntopo_verts);
  }

  ss->mdyntopo_verts = MEM_calloc_arrayN(totvert, sizeof(*ss->mdyntopo_verts), "mdyntopo_verts");
  ss->mdyntopo_verts_size = totvert;

  BKE_pbvh_set_mdyntopo_verts(pbvh, ss->mdyntopo_verts);

  MSculptVert *mv = ss->mdyntopo_verts;

  for (int i = 0; i < totvert; i++, mv++) {
    MV_ADD_FLAG(mv,
                SCULPTVERT_NEED_BOUNDARY | SCULPTVERT_NEED_VALENCE | SCULPTVERT_NEED_DISK_SORT);
    mv->stroke_id = -1;

    SculptVertRef vertex = {.i = i};

    BKE_pbvh_update_vert_boundary_faces(ss->face_sets,
                                        ss->mvert,
                                        ss->medge,
                                        ss->mloop,
                                        ss->mpoly,
                                        ss->mdyntopo_verts,
                                        ss->pmap->pmap,
                                        vertex);

    // can't fully update boundary here, so still flag for update
    MV_ADD_FLAG(mv, SCULPTVERT_NEED_BOUNDARY);
  }
}

static void init_mdyntopo_layer_grids(SculptSession *ss, PBVH *pbvh, int totvert)
{
  if (ss->mdyntopo_verts) {
    MEM_freeN(ss->mdyntopo_verts);
  }

  ss->mdyntopo_verts = MEM_calloc_arrayN(totvert, sizeof(*ss->mdyntopo_verts), "mdyntopo_verts");
  ss->mdyntopo_verts_size = totvert;

  BKE_pbvh_set_mdyntopo_verts(pbvh, ss->mdyntopo_verts);

  MSculptVert *mv = ss->mdyntopo_verts;

  for (int i = 0; i < totvert; i++, mv++) {
    MV_ADD_FLAG(mv,
                SCULPTVERT_NEED_BOUNDARY | SCULPTVERT_NEED_VALENCE | SCULPTVERT_NEED_DISK_SORT);
    mv->stroke_id = -1;

    SculptVertRef vertex = {.i = i};

    BKE_pbvh_update_vert_boundary_grids(pbvh, ss->subdiv_ccg, vertex);

    // can't fully update boundary here, so still flag for update
    MV_ADD_FLAG(mv, SCULPTVERT_NEED_BOUNDARY);
  }
}

static void init_mdyntopo_layer(SculptSession *ss, PBVH *pbvh, int totvert)
{
  if (BKE_pbvh_type(pbvh) == PBVH_FACES) {
    init_mdyntopo_layer_faces(ss, pbvh, totvert);
  }
  else if (BKE_pbvh_type(pbvh) == PBVH_GRIDS) {
    init_mdyntopo_layer_grids(ss, pbvh, totvert);
  }
}

PBVH *BKE_sculpt_object_pbvh_ensure(Depsgraph *depsgraph, Object *ob)
{
  if (ob == NULL || ob->sculpt == NULL) {
    return NULL;
  }

  Scene *scene = DEG_get_input_scene(depsgraph);

  bool respect_hide = true;
  if (ob->mode & (OB_MODE_VERTEX_PAINT | OB_MODE_WEIGHT_PAINT)) {
    if (!(BKE_paint_select_vert_test(ob) || BKE_paint_select_face_test(ob))) {
      respect_hide = false;
    }
  }

  PBVH *pbvh = ob->sculpt->pbvh;
  if (pbvh != NULL) {
    SCULPT_update_flat_vcol_shading(ob, scene);

    /* NOTE: It is possible that grids were re-allocated due to modifier
     * stack. Need to update those pointers. */
    if (BKE_pbvh_type(pbvh) == PBVH_GRIDS) {
      Object *object_eval = DEG_get_evaluated_object(depsgraph, ob);
      Mesh *mesh_eval = object_eval->data;
      SubdivCCG *subdiv_ccg = mesh_eval->runtime.subdiv_ccg;
      if (subdiv_ccg != NULL) {
        BKE_sculpt_bvh_update_from_ccg(pbvh, subdiv_ccg);
      }
    }

    BKE_sculptsession_sync_attributes(ob, BKE_object_get_original_mesh(ob));
    BKE_pbvh_update_active_vcol(pbvh, BKE_object_get_original_mesh(ob));

    return pbvh;
  }

  if (ob->sculpt->bm != NULL) {
    /* Sculpting on a BMesh (dynamic-topology) gets a special PBVH. */
    pbvh = build_pbvh_for_dynamic_topology(ob, false);

    ob->sculpt->pbvh = pbvh;
  }
  else {
#if 1  // def WHEN_GLOBAL_UNDO_WORKS
    /*detect if we are loading from an undo memfile step*/
    Mesh *mesh_orig = BKE_object_get_original_mesh(ob);
    bool is_dyntopo = (mesh_orig->flag & ME_SCULPT_DYNAMIC_TOPOLOGY);

    if (is_dyntopo) {
      /* check if the pbvh cache has a valid bmesh */
      pbvh = BKE_pbvh_get_or_free_cached(ob, mesh_orig, PBVH_BMESH);
      BMesh *bm = NULL;

      if (pbvh) {
        bm = BKE_pbvh_get_bmesh(pbvh);
      }

      if (!bm) {
        bm = BKE_sculptsession_empty_bmesh_create();

        BM_mesh_bm_from_me(NULL,
                           bm,
                           mesh_orig,
                           (&(struct BMeshFromMeshParams){.calc_face_normal = true,
                                                          .use_shapekey = true,
                                                          .active_shapekey = ob->shapenr,
                                                          .create_shapekey_layers = true,
                                                          .ignore_id_layers = false,
                                                          .copy_temp_cdlayers = true,

                                                          .cd_mask_extra = CD_MASK_DYNTOPO_VERT}));
      }

      ob->sculpt->bm = bm;

      BKE_sculptsession_bmesh_add_layers(ob);
      SCULPT_undo_ensure_bmlog(ob);

      /* Note build_pbvh_for_dynamic_topology respects the pbvh cache. */
      pbvh = build_pbvh_for_dynamic_topology(ob, true);

      BKE_sculptsession_update_attr_refs(ob);
    }
    else {
      Object *object_eval = DEG_get_evaluated_object(depsgraph, ob);
      Mesh *mesh_eval = object_eval->data;
      if (mesh_eval->runtime.subdiv_ccg != NULL) {
        pbvh = build_pbvh_from_ccg(ob, mesh_eval->runtime.subdiv_ccg, respect_hide);
      }
      else if (ob->type == OB_MESH) {
        Mesh *me_eval_deform = object_eval->runtime.mesh_deform_eval;
        pbvh = build_pbvh_from_regular_mesh(ob, me_eval_deform, respect_hide);
      }
    }
#else
    Object *object_eval = DEG_get_evaluated_object(depsgraph, ob);
    Mesh *mesh_eval = object_eval->data;
    if (mesh_eval->runtime.subdiv_ccg != NULL) {
      pbvh = build_pbvh_from_ccg(ob, mesh_eval->runtime.subdiv_ccg, respect_hide);
    }
    else if (ob->type == OB_MESH) {
      Mesh *me_eval_deform = object_eval->runtime.mesh_deform_eval;

      BKE_sculptsession_check_sculptverts(ob->sculpt, me_eval_deform->totvert);

      pbvh = build_pbvh_from_regular_mesh(ob, me_eval_deform, respect_hide);
    }
#endif
  }

  BKE_pbvh_pmap_set(pbvh, ob->sculpt->pmap);

  ob->sculpt->pbvh = pbvh;

  BKE_sculptsession_update_attr_refs(ob);

  if (pbvh) {
    SCULPT_update_flat_vcol_shading(ob, scene);
  }

  return pbvh;
}

void BKE_sculpt_bvh_update_from_ccg(PBVH *pbvh, SubdivCCG *subdiv_ccg)
{
  BKE_pbvh_grids_update(pbvh,
                        subdiv_ccg->grids,
                        (void **)subdiv_ccg->grid_faces,
                        subdiv_ccg->grid_flag_mats,
                        subdiv_ccg->grid_hidden);
}

bool BKE_sculptsession_use_pbvh_draw(const Object *ob, const View3D *v3d)
{
  SculptSession *ss = ob->sculpt;
  if (ss == NULL || ss->pbvh == NULL || ss->mode_type != OB_MODE_SCULPT) {
    return false;
  }

#if 0
  if (BKE_pbvh_type(ss->pbvh) == PBVH_GRIDS) {
    return !(v3d && (v3d->shading.type > OB_SOLID));
  }
#endif

  if (BKE_pbvh_type(ss->pbvh) == PBVH_FACES) {
    /* Regular mesh only draws from PBVH without modifiers and shape keys. */
    return !(ss->shapekey_active || ss->deform_modifiers_active);
  }

  /* Multires and dyntopo always draw directly from the PBVH. */
  return true;
}

/* Returns the Face Set random color for rendering in the overlay given its ID and a color seed. */
#define GOLDEN_RATIO_CONJUGATE 0.618033988749895f
void BKE_paint_face_set_overlay_color_get(const int face_set, const int seed, uchar r_color[4])
{
  float rgba[4];
  float random_mod_hue = GOLDEN_RATIO_CONJUGATE * (abs(face_set) + (seed % 10));
  random_mod_hue = random_mod_hue - floorf(random_mod_hue);
  const float random_mod_sat = BLI_hash_int_01(abs(face_set) + seed + 1);
  const float random_mod_val = BLI_hash_int_01(abs(face_set) + seed + 2);
  hsv_to_rgb(random_mod_hue,
             0.6f + (random_mod_sat * 0.25f),
             1.0f - (random_mod_val * 0.35f),
             &rgba[0],
             &rgba[1],
             &rgba[2]);
  rgba_float_to_uchar(r_color, rgba);
}

int BKE_sculptsession_get_totvert(const SculptSession *ss)
{
  switch (BKE_pbvh_type(ss->pbvh)) {
    case PBVH_FACES:
      return ss->totvert;
    case PBVH_BMESH:
      return BM_mesh_elem_count(BKE_pbvh_get_bmesh(ss->pbvh), BM_VERT);
    case PBVH_GRIDS:
      return BKE_pbvh_get_grid_num_vertices(ss->pbvh);
  }

  return 0;
}

/**
  Syncs customdata layers with internal bmesh, but ignores deleted layers.
*/
void BKE_sculptsession_sync_attributes(struct Object *ob, struct Mesh *me)
{
  SculptSession *ss = ob->sculpt;

  if (!ss) {
    return;
  }
  else if (!ss->bm) {
    BKE_sculptsession_update_attr_refs(ob);
    return;
  }

  bool modified = false;
  BMesh *bm = ss->bm;

  CustomData *cd1[4] = {&me->vdata, &me->edata, &me->ldata, &me->pdata};
  CustomData *cd2[4] = {&bm->vdata, &bm->edata, &bm->ldata, &bm->pdata};
  int badmask = CD_MASK_MLOOP | CD_MASK_MVERT | CD_MASK_MEDGE | CD_MASK_MPOLY | CD_MASK_ORIGINDEX |
                CD_MASK_ORIGSPACE | CD_MASK_MFACE;

  for (int i = 0; i < 4; i++) {
    CustomDataLayer **newlayers = NULL;
    BLI_array_declare(newlayers);

    CustomData *data1 = cd1[i];
    CustomData *data2 = cd2[i];

    if (!data1->layers) {
      modified |= data2->layers != NULL;
      continue;
    }

    for (int j = 0; j < data1->totlayer; j++) {
      CustomDataLayer *cl1 = data1->layers + j;

      if ((1 << cl1->type) & badmask) {
        continue;
      }

      int idx = CustomData_get_named_layer_index(data2, cl1->type, cl1->name);
      if (idx < 0) {
        BLI_array_append(newlayers, cl1);
      }
    }

    for (int j = 0; j < BLI_array_len(newlayers); j++) {
      BM_data_layer_add_named(bm, data2, newlayers[j]->type, newlayers[j]->name);
      modified = true;
    }

    /* sync various ids */
    for (int j = 0; j < data1->totlayer; j++) {
      CustomDataLayer *cl1 = data1->layers + j;

      if ((1 << cl1->type) & badmask) {
        continue;
      }

      int idx = CustomData_get_named_layer_index(data2, cl1->type, cl1->name);

      if (idx == -1) {
        continue;
      }

      CustomDataLayer *cl2 = data2->layers + idx;

      cl2->anonymous_id = cl1->anonymous_id;
      cl2->uid = cl1->uid;
    }

    bool typemap[CD_NUMTYPES] = {0};

    for (int j = 0; j < data1->totlayer; j++) {
      CustomDataLayer *cl1 = data1->layers + j;

      if ((1 << cl1->type) & badmask) {
        continue;
      }

      if (typemap[cl1->type]) {
        continue;
      }

      typemap[cl1->type] = true;

      // find first layer
      int baseidx = CustomData_get_layer_index(data2, cl1->type);

      if (baseidx < 0) {
        modified |= true;
        continue;
      }

      CustomDataLayer *cl2 = data2->layers + baseidx;

      int idx = CustomData_get_named_layer_index(data2, cl1->type, cl1[cl1->active].name);
      if (idx >= 0) {
        modified |= idx - baseidx != cl2->active;
        cl2->active = idx - baseidx;
      }

      idx = CustomData_get_named_layer_index(data2, cl1->type, cl1[cl1->active_rnd].name);
      if (idx >= 0) {
        modified |= idx - baseidx != cl2->active_rnd;
        cl2->active_rnd = idx - baseidx;
      }

      idx = CustomData_get_named_layer_index(data2, cl1->type, cl1[cl1->active_mask].name);
      if (idx >= 0) {
        modified |= idx - baseidx != cl2->active_mask;
        cl2->active_mask = idx - baseidx;
      }

      idx = CustomData_get_named_layer_index(data2, cl1->type, cl1[cl1->active_clone].name);
      if (idx >= 0) {
        modified |= idx - baseidx != cl2->active_clone;
        cl2->active_clone = idx - baseidx;
      }
    }

    BLI_array_free(newlayers);
  }

  if (modified && ss->bm) {
    CustomData_regen_active_refs(&ss->bm->vdata);
    CustomData_regen_active_refs(&ss->bm->edata);
    CustomData_regen_active_refs(&ss->bm->ldata);
    CustomData_regen_active_refs(&ss->bm->pdata);
  }

  BKE_sculptsession_update_attr_refs(ob);
}

BMesh *BKE_sculptsession_empty_bmesh_create()
{
  const BMAllocTemplate allocsize = {
      .totvert = 2048 * 16, .totface = 2048 * 16, .totloop = 4196 * 16, .totedge = 2048 * 16};

  BMesh *bm = BM_mesh_create(
      &allocsize,
      &((struct BMeshCreateParams){.use_toolflags = false,
                                   .create_unique_ids = true,
                                   .id_elem_mask = BM_VERT | BM_EDGE | BM_FACE,
                                   .id_map = true,
                                   .temporary_ids = false,
                                   .no_reuse_ids = false}));

  return bm;
}

char dyntopop_node_idx_layer_id[] = "_dyntopo_node_id";
char dyntopop_faces_areas_layer_id[] = "__dyntopo_face_areas";

void BKE_sculptsession_bmesh_add_layers(Object *ob)
{
  SculptSession *ss = ob->sculpt;

  int cd_node_layer_index, cd_face_node_layer_index;

  BMCustomLayerReq vlayers[] = {
      {CD_PAINT_MASK, NULL, 0},
      {CD_DYNTOPO_VERT, NULL, CD_FLAG_TEMPORARY | CD_FLAG_NOCOPY},
      {CD_PROP_INT32, dyntopop_node_idx_layer_id, CD_FLAG_TEMPORARY | CD_FLAG_NOCOPY}};

  BM_data_layers_ensure(ss->bm, &ss->bm->vdata, vlayers, ARRAY_SIZE(vlayers));

  ss->cd_vert_mask_offset = CustomData_get_offset(&ss->bm->vdata, CD_PAINT_MASK);

  BMCustomLayerReq flayers[] = {
      {CD_PROP_INT32, dyntopop_node_idx_layer_id, CD_FLAG_TEMPORARY | CD_FLAG_NOCOPY},
      {CD_PROP_FLOAT2, dyntopop_faces_areas_layer_id, CD_FLAG_TEMPORARY | CD_FLAG_NOCOPY},
  };
  BM_data_layers_ensure(ss->bm, &ss->bm->pdata, flayers, ARRAY_SIZE(flayers));

  // get indices again, as they might have changed after adding new layers
  cd_node_layer_index = CustomData_get_named_layer_index(
      &ss->bm->vdata, CD_PROP_INT32, dyntopop_node_idx_layer_id);
  cd_face_node_layer_index = CustomData_get_named_layer_index(
      &ss->bm->pdata, CD_PROP_INT32, dyntopop_node_idx_layer_id);

  ss->cd_sculpt_vert = CustomData_get_offset(&ss->bm->vdata, CD_DYNTOPO_VERT);

  ss->cd_vert_node_offset = CustomData_get_n_offset(
      &ss->bm->vdata,
      CD_PROP_INT32,
      cd_node_layer_index - CustomData_get_layer_index(&ss->bm->vdata, CD_PROP_INT32));

  ss->bm->vdata.layers[cd_node_layer_index].flag |= CD_FLAG_TEMPORARY | CD_FLAG_NOCOPY;

  ss->cd_face_node_offset = CustomData_get_n_offset(
      &ss->bm->pdata,
      CD_PROP_INT32,
      cd_face_node_layer_index - CustomData_get_layer_index(&ss->bm->pdata, CD_PROP_INT32));

  ss->bm->pdata.layers[cd_face_node_layer_index].flag |= CD_FLAG_TEMPORARY | CD_FLAG_NOCOPY;
  ss->cd_faceset_offset = CustomData_get_offset(&ss->bm->pdata, CD_SCULPT_FACE_SETS);

  ss->cd_face_areas = CustomData_get_named_layer_index(
      &ss->bm->pdata, CD_PROP_FLOAT2, dyntopop_faces_areas_layer_id);

  ss->cd_face_areas = ss->bm->pdata.layers[ss->cd_face_areas].offset;

  AttributeDomain domain;
  CustomDataLayer *cl;
  Mesh *me = BKE_object_get_original_mesh(ob);

  if (BKE_pbvh_get_color_layer(me, &cl, &domain)) {
    ss->vcol_domain = (int)domain;
    ss->vcol_type = cl->type;
    ss->cd_vcol_offset = cl->offset;
  }
  else {
    ss->cd_vcol_offset = -1;
    ss->vcol_type = -1;
    ss->vcol_domain = (int)ATTR_DOMAIN_NUM;
  }
}

static bool sculpt_attr_get_layer(SculptSession *ss,
                                  Object *ob,
                                  AttributeDomain domain,
                                  int proptype,
                                  const char *name,
                                  SculptCustomLayer *out,
                                  bool autocreate,
                                  SculptLayerParams *params)
{
  if (ss->save_temp_layers && !params->simple_array) {
    params->permanent = true;
  }

  bool simple_array = params->simple_array;
  bool permanent = params->permanent;
  bool nocopy = params->nocopy;
  bool nointerp = params->nointerp;

  out->params = *params;
  out->proptype = proptype;
  out->domain = domain;
  BLI_strncpy_utf8(out->name, name, sizeof(out->name));

  if (ss->pbvh && BKE_pbvh_type(ss->pbvh) == PBVH_GRIDS) {
    if (permanent) {
      printf(
          "%s: error: tried to make permanent customdata in multires mode; will make local "
          "array "
          "instead.\n",
          __func__);
      permanent = false;
    }
  }

  BLI_assert(!(simple_array && permanent));

  if (simple_array) {
    CustomData *cdata = NULL;
    int totelem = 0;

    PBVHType pbvhtype = ss->pbvh ? BKE_pbvh_type(ss->pbvh) : (ss->bm ? PBVH_BMESH : PBVH_FACES);

    switch (pbvhtype) {
      case PBVH_BMESH: {
        switch (domain) {
          case ATTR_DOMAIN_POINT:
            cdata = &ss->bm->vdata;
            totelem = ss->bm->totvert;
            break;
          case ATTR_DOMAIN_FACE:
            cdata = &ss->bm->pdata;
            totelem = ss->bm->totface;
            break;
          default:
            return false;
        }
        break;
      }
      case PBVH_GRIDS: {
        switch (domain) {
          case ATTR_DOMAIN_POINT:
            cdata = ss->vdata;
            totelem = BKE_sculptsession_get_totvert(ss);
            break;
          case ATTR_DOMAIN_FACE:
            cdata = ss->pdata;
            totelem = ss->totfaces;
            break;
          default:
            return false;
        }
        break;
      }
      case PBVH_FACES: {
        switch (domain) {
          case ATTR_DOMAIN_POINT:
            cdata = ss->vdata;
            totelem = ss->totvert;
            break;
          case ATTR_DOMAIN_FACE:
            cdata = ss->pdata;
            totelem = ss->totfaces;
            break;
          default:
            return false;
        }
        break;
      }
    }

    CustomData dummy = {0};
    CustomData_reset(&dummy);
    CustomData_add_layer(&dummy, proptype, CD_ASSIGN, NULL, 0);
    int elemsize = (int)CustomData_get_elem_size(dummy.layers);

    CustomData_free(&dummy, 0);

    out->data = MEM_calloc_arrayN(totelem, elemsize, __func__);

    out->is_cdlayer = false;
    out->from_bmesh = ss->bm != NULL;
    out->cd_offset = -1;
    out->layer = NULL;
    out->domain = domain;
    out->proptype = proptype;
    out->elemsize = elemsize;
    out->ready = true;

    /*grids cannot store normal customdata layers, and thus
      we cannot rely on the customdata api to keep track of
      and free their memory for us.

      so instead we queue them in a dynamic array inside of
      SculptSession.
      */
    if (ss->pbvh && BKE_pbvh_type(ss->pbvh) == PBVH_GRIDS) {
      ss->tot_layers_to_free++;

      if (!ss->layers_to_free) {
        ss->layers_to_free = MEM_calloc_arrayN(
            ss->tot_layers_to_free, sizeof(void *), "ss->layers_to_free");
      }
      else {
        ss->layers_to_free = MEM_recallocN(ss->layers_to_free,
                                           sizeof(void *) * ss->tot_layers_to_free);
      }

      SculptCustomLayer *cpy = MEM_callocN(sizeof(SculptCustomLayer), "SculptCustomLayer cpy");
      *cpy = *out;

      ss->layers_to_free[ss->tot_layers_to_free - 1] = cpy;
    }

    return true;
  }

  switch (BKE_pbvh_type(ss->pbvh)) {
    case PBVH_BMESH: {
      CustomData *cdata = NULL;
      out->from_bmesh = true;

      if (!ss->bm) {
        out->ready = false;
        return false;
      }

      switch (domain) {
        case ATTR_DOMAIN_POINT:
          cdata = &ss->bm->vdata;
          break;
        case ATTR_DOMAIN_FACE:
          cdata = &ss->bm->pdata;
          break;
        default:
          out->ready = false;
          return false;
      }

      int idx = CustomData_get_named_layer_index(cdata, proptype, name);

      if (idx < 0) {
        if (!autocreate) {
          out->ready = false;
          return false;
        }

        BM_data_layer_add_named(ss->bm, cdata, proptype, name);
        idx = CustomData_get_named_layer_index(cdata, proptype, name);

        BKE_sculptsession_bmesh_attr_update_internal(ob);

        if (!permanent) {
          cdata->layers[idx].flag |= CD_FLAG_TEMPORARY | CD_FLAG_NOCOPY;
        }
      }

      if (nocopy) {
        cdata->layers[idx].flag |= CD_FLAG_ELEM_NOCOPY;
      }
      if (nointerp) {
        cdata->layers[idx].flag |= CD_FLAG_ELEM_NOINTERP;
      }

      out->data = NULL;
      out->is_cdlayer = true;
      out->layer = cdata->layers + idx;
      out->cd_offset = out->layer->offset;
      out->elemsize = CustomData_get_elem_size(out->layer);

      break;
    }
    case PBVH_FACES: {
      CustomData *cdata = NULL;
      int totelem = 0;

      out->from_bmesh = false;

      switch (domain) {
        case ATTR_DOMAIN_POINT:
          totelem = ss->totvert;
          cdata = ss->vdata;
          break;
        case ATTR_DOMAIN_FACE:
          totelem = ss->totfaces;
          cdata = ss->pdata;
          break;
        default:
          out->ready = false;
          return false;
      }

      int idx = CustomData_get_named_layer_index(cdata, proptype, name);

      if (idx < 0) {
        if (!autocreate) {
          out->ready = false;
          return false;
        }

        CustomData_add_layer_named(cdata, proptype, CD_CALLOC, NULL, totelem, name);
        idx = CustomData_get_named_layer_index(cdata, proptype, name);
      }

      if (!permanent) {
        cdata->layers[idx].flag |= CD_FLAG_TEMPORARY | CD_FLAG_NOCOPY;
      }

      out->data = NULL;
      out->is_cdlayer = true;
      out->layer = cdata->layers + idx;
      out->cd_offset = -1;
      out->data = out->layer->data;
      out->elemsize = CustomData_get_elem_size(out->layer);

      break;
    }
    case PBVH_GRIDS: {
      CustomData *cdata = NULL;
      int totelem = 0;

      out->from_bmesh = false;

      switch (domain) {
        case ATTR_DOMAIN_POINT:
          totelem = BKE_pbvh_get_grid_num_vertices(ss->pbvh);
          cdata = &ss->temp_vdata;
          break;
        case ATTR_DOMAIN_FACE:
          totelem = ss->totfaces;
          cdata = &ss->temp_pdata;
        default:
          out->ready = false;
          return false;
      }

      int idx = CustomData_get_named_layer_index(cdata, proptype, name);

      if (idx < 0) {
        if (!autocreate) {
          out->ready = false;
          return false;
        }

        CustomData_add_layer_named(cdata, proptype, CD_CALLOC, NULL, totelem, name);
        idx = CustomData_get_named_layer_index(cdata, proptype, name);

        // if (!permanent) {
        cdata->layers[idx].flag |= CD_FLAG_TEMPORARY | CD_FLAG_NOCOPY;
        //}
      }

      if (nocopy) {
        cdata->layers[idx].flag |= CD_FLAG_ELEM_NOCOPY;
      }
      if (nointerp) {
        cdata->layers[idx].flag |= CD_FLAG_ELEM_NOINTERP;
      }

      out->data = NULL;
      out->is_cdlayer = true;
      out->layer = cdata->layers + idx;
      out->cd_offset = -1;
      out->data = out->layer->data;
      out->elemsize = CustomData_get_elem_size(out->layer);

      break;
    }
  }

  out->ready = true;

  return true;
}

bool BKE_sculptsession_attr_get_layer(Object *ob,
                                      AttributeDomain domain,
                                      int proptype,
                                      const char *name,
                                      SculptCustomLayer *scl,
                                      SculptLayerParams *params)
{
  SculptSession *ss = ob->sculpt;

  bool ret = sculpt_attr_get_layer(ss, ob, domain, proptype, name, scl, true, params);
  BKE_sculptsession_update_attr_refs(ob);

  return ret;
}

void BKE_sculptsession_bmesh_attr_update_internal(Object *ob)
{
  SculptSession *ss = ob->sculpt;

  BKE_sculptsession_bmesh_add_layers(ob);

  if (ss->pbvh) {
    BKE_pbvh_update_offsets(ss->pbvh,
                            ss->cd_vert_node_offset,
                            ss->cd_face_node_offset,
                            ss->cd_sculpt_vert,
                            ss->cd_face_areas);
  }
  if (ss->bm_log) {
    BM_log_set_cd_offsets(ss->bm_log, ss->cd_sculpt_vert);
  }
}

void BKE_sculptsession_update_attr_refs(Object *ob)
{
  SculptSession *ss = ob->sculpt;

  /* run twice, in case SCULPT_attr_get_layer had to recreate a layer and
     messed up the ordering. */
  for (int i = 0; i < 2; i++) {
    for (int j = 0; j < SCULPT_SCL_LAYER_MAX; j++) {
      SculptCustomLayer *scl = ss->custom_layers[j];

      if (!scl || !scl->ready) {
        continue;
      }

      if (!scl->released && !scl->params.simple_array) {
        sculpt_attr_get_layer(
            ss, ob, scl->domain, scl->proptype, scl->name, scl, true, &scl->params);
      }
    }

    if (ss->bm) {
      BKE_sculptsession_bmesh_attr_update_internal(ob);
    }
  }

  if (ss->pbvh) {
    Mesh *me = BKE_object_get_original_mesh(ob);
    AttributeDomain domain;
    CustomDataLayer *layer = NULL;

    BKE_pbvh_get_color_layer(me, &layer, &domain);

    if (!layer) {
      ss->vcol_domain = ATTR_DOMAIN_NUM;
      ss->vcol_type = -1;
      ss->cd_vcol_offset = -1;
      ss->vcol = NULL;
    }
    else {
      ss->vcol_domain = domain;
      ss->vcol_type = layer->type;

      if (ss->bm) {
        ss->cd_vcol_offset = layer->offset;
      }
      else {
        ss->vcol = layer->data;
      }
    }

    BKE_pbvh_update_active_vcol(ss->pbvh, me);
  }

  if (ss->bm) {
    ss->totuv = CustomData_number_of_layers(&ss->bm->ldata, CD_MLOOPUV);
  }
  else {
    ss->totuv = ss->ldata ? CustomData_number_of_layers(ss->ldata, CD_MLOOPUV) : 0;
  }
}

bool BKE_paint_uses_channels(ePaintMode mode)
{
  return mode == PAINT_MODE_SCULPT;
}

bool BKE_sculptsession_attr_release_layer(Object *ob, SculptCustomLayer *scl)
{
  SculptSession *ss = ob->sculpt;
  AttributeDomain domain = scl->domain;

  if (scl->released) {
    return false;
  }

  // remove from layers_to_free list if necassary
  for (int i = 0; scl->data && i < ss->tot_layers_to_free; i++) {
    if (ss->layers_to_free[i] && ss->layers_to_free[i]->data == scl->data) {
      MEM_freeN(ss->layers_to_free[i]);
      ss->layers_to_free[i] = NULL;
    }
  }

  scl->released = true;

  if (!scl->from_bmesh) {
    // for now, don't clean up bmesh temp layers
    if (scl->is_cdlayer && BKE_pbvh_type(ss->pbvh) != PBVH_GRIDS) {
      CustomData *cdata = NULL;
      int totelem = 0;

      switch (domain) {
        case ATTR_DOMAIN_POINT:
          cdata = ss->vdata;
          totelem = ss->totvert;
          break;
        case ATTR_DOMAIN_FACE:
          cdata = ss->pdata;
          totelem = ss->totfaces;
          break;
        default:
          printf("error, unknown domain in %s\n", __func__);
          return false;
      }

      CustomData_free_layer(cdata, scl->layer->type, totelem, scl->layer - cdata->layers);
      BKE_sculptsession_update_attr_refs(ob);
    }
    else {
      MEM_SAFE_FREE(scl->data);
    }

    scl->data = NULL;
  }
  return true;
}<|MERGE_RESOLUTION|>--- conflicted
+++ resolved
@@ -1918,7 +1918,6 @@
     }
   }
 
-<<<<<<< HEAD
   int totvert = 0;
 
   switch (BKE_pbvh_type(pbvh)) {
@@ -2040,7 +2039,8 @@
     if (use_paint_slots) {
       BKE_texpaint_slots_refresh_object(scene, ob);
     }
-=======
+  }
+
   /*
    * We should rebuild the PBVH_pixels when painting canvas changes.
    *
@@ -2063,7 +2063,6 @@
   const bool use_paint_slots = (ob->mode & OB_MODE_SCULPT) != 0;
   if (use_paint_slots) {
     BKE_texpaint_slots_refresh_object(scene, ob);
->>>>>>> 2fc6563a
   }
 }
 
