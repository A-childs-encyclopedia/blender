/* SPDX-License-Identifier: GPL-2.0-or-later
 * Copyright 2006 Blender Foundation. All rights reserved. */

/** \file
 * \ingroup bke
 * Implementation of CustomData.
 *
 * BKE_customdata.h contains the function prototypes for this file.
 */

#include "MEM_guardedalloc.h"

/* Since we have versioning code here (CustomData_verify_versions()). */
#define DNA_DEPRECATED_ALLOW

#include "DNA_ID.h"
#include "DNA_customdata_types.h"
#include "DNA_meshdata_types.h"

#include "BLI_asan.h"
#include "BLI_bitmap.h"
#include "BLI_color.hh"
#include "BLI_compiler_attrs.h"
#include "BLI_endian_switch.h"
#include "BLI_index_range.hh"
#include "BLI_math.h"
#include "BLI_math_color_blend.h"
#include "BLI_math_vector.hh"
#include "BLI_mempool.h"
#include "BLI_path_util.h"
#include "BLI_set.hh"
#include "BLI_span.hh"
#include "BLI_string.h"
#include "BLI_string_ref.hh"
#include "BLI_string_utils.h"
#include "BLI_utildefines.h"

#ifndef NDEBUG
#  include "BLI_dynstr.h"
#endif

#include "BLT_translation.h"

#include "BKE_anonymous_attribute_id.hh"
#include "BKE_customdata.h"
#include "BKE_customdata_file.h"
#include "BKE_deform.h"
#include "BKE_main.h"
#include "BKE_mesh_mapping.h"
#include "BKE_mesh_remap.h"
#include "BKE_multires.h"
#include "BKE_subsurf.h"

#include "BLO_read_write.h"

#include "bmesh.h"

#include "CLG_log.h"

/* only for customdata_data_transfer_interp_normal_normals */
#include "data_transfer_intern.h"

using blender::float2;
using blender::IndexRange;
using blender::Set;
using blender::Span;
using blender::StringRef;
using blender::Vector;

/* number of layers to add when growing a CustomData object */
#define CUSTOMDATA_GROW 5

#define BM_ASAN_PAD 32
#if defined(__SANITIZE_ADDRESS__) || __has_feature(address_sanitizer)
#  define CD_HAVE_ASAN
#endif

/* ensure typemap size is ok */
BLI_STATIC_ASSERT(ARRAY_SIZE(((CustomData *)nullptr)->typemap) == CD_NUMTYPES, "size mismatch");

static CLG_LogRef LOG = {"bke.customdata"};

bool CustomData_layout_is_same(const CustomData *_a, const CustomData *_b)
{
  CustomData a = *_a;
  CustomData b = *_b;

  a.layers = b.layers = NULL;
  a.pool = b.pool = NULL;

  if (memcmp((void *)&a, (void *)&b, sizeof(CustomData)) != 0) {
    return false;
  }

  for (int i = 0; i < a.totlayer; i++) {
    CustomDataLayer cla = _a->layers[i];
    CustomDataLayer clb = _b->layers[i];

    cla.data = clb.data = NULL;

    if (memcmp((void *)&cla, (void *)&clb, sizeof(CustomDataLayer)) != 0) {
      return false;
    }
  }

  return true;
}

/* -------------------------------------------------------------------- */
/** \name Mesh Mask Utilities
 * \{ */

void CustomData_MeshMasks_update(CustomData_MeshMasks *mask_dst,
                                 const CustomData_MeshMasks *mask_src)
{
  mask_dst->vmask |= mask_src->vmask;
  mask_dst->emask |= mask_src->emask;
  mask_dst->fmask |= mask_src->fmask;
  mask_dst->pmask |= mask_src->pmask;
  mask_dst->lmask |= mask_src->lmask;
}

bool CustomData_MeshMasks_are_matching(const CustomData_MeshMasks *mask_ref,
                                       const CustomData_MeshMasks *mask_required)
{
  return (((mask_required->vmask & mask_ref->vmask) == mask_required->vmask) &&
          ((mask_required->emask & mask_ref->emask) == mask_required->emask) &&
          ((mask_required->fmask & mask_ref->fmask) == mask_required->fmask) &&
          ((mask_required->pmask & mask_ref->pmask) == mask_required->pmask) &&
          ((mask_required->lmask & mask_ref->lmask) == mask_required->lmask));
}

/** \} */

/* -------------------------------------------------------------------- */
/** \name Layer Type Information
 * \{ */

struct LayerTypeInfo {
  int size; /* the memory size of one element of this layer's data */

  /** name of the struct used, for file writing */
  const char *structname;
  /** number of structs per element, for file writing */
  int structnum;

  /**
   * default layer name.
   *
   * \note when null this is a way to ensure there is only ever one item
   * see: CustomData_layertype_is_singleton().
   */
  const char *defaultname;

  /**
   * a function to copy count elements of this layer's data
   * (deep copy if appropriate)
   * if null, memcpy is used
   */
  cd_copy copy;

  /**
   * a function to free any dynamically allocated components of this
   * layer's data (note the data pointer itself should not be freed)
   * size should be the size of one element of this layer's data (e.g.
   * LayerTypeInfo.size)
   */
  void (*free)(void *data, int count, int size);

  /**
   * a function to interpolate between count source elements of this
   * layer's data and store the result in dest
   * if weights == null or sub_weights == null, they should default to 1
   *
   * weights gives the weight for each element in sources
   * sub_weights gives the sub-element weights for each element in sources
   *    (there should be (sub element count)^2 weights per element)
   * count gives the number of elements in sources
   *
   * \note in some cases \a dest pointer is in \a sources
   *       so all functions have to take this into account and delay
   *       applying changes while reading from sources.
   *       See bug #32395 - Campbell.
   */
  cd_interp interp;

  /** a function to swap the data in corners of the element */
  void (*swap)(void *data, const int *corner_indices);

  /**
   * Set values to the type's default. If undefined, the default is assumed to be zeroes.
   * Memory pointed to by #data is expected to be uninitialized.
   */
  void (*set_default_value)(void *data, int count);
  /**
   * Construct and fill a valid value for the type. Necessary for non-trivial types.
   * Memory pointed to by #data is expected to be uninitialized.
   */
  void (*construct)(void *data, int count);

  /** A function used by mesh validating code, must ensures passed item has valid data. */
  cd_validate validate;

  /** functions necessary for geometry collapse */
  bool (*equal)(const void *data1, const void *data2);
  void (*multiply)(void *data, float fac);
  void (*initminmax)(void *min, void *max);
  void (*add)(void *data1, const void *data2);
  void (*dominmax)(const void *data1, void *min, void *max);
  void (*copyvalue)(const void *source, void *dest, int mixmode, const float mixfactor);

  /** a function to read data from a cdf file */
  bool (*read)(CDataFile *cdf, void *data, int count);

  /** a function to write data to a cdf file */
  bool (*write)(CDataFile *cdf, const void *data, int count);

  /** a function to determine file size */
  size_t (*filesize)(CDataFile *cdf, const void *data, int count);

  /** a function to determine max allowed number of layers,
   * should be null or return -1 if no limit */
  int (*layers_max)();
  bool use_default_data;
};

/** \} */

/* -------------------------------------------------------------------- */
/** \name Callbacks for (#MDeformVert, #CD_MDEFORMVERT)
 * \{ */

static void layerCopy_mdeformvert(const void *source, void *dest, const int count)
{
  int i, size = sizeof(MDeformVert);

  memcpy(dest, source, count * size);

  for (i = 0; i < count; i++) {
    MDeformVert *dvert = static_cast<MDeformVert *>(POINTER_OFFSET(dest, i * size));

    if (dvert->totweight) {
      MDeformWeight *dw = static_cast<MDeformWeight *>(
          MEM_malloc_arrayN(dvert->totweight, sizeof(*dw), __func__));

      memcpy(dw, dvert->dw, dvert->totweight * sizeof(*dw));
      dvert->dw = dw;
    }
    else {
      dvert->dw = nullptr;
    }
  }
}

static void layerFree_mdeformvert(void *data, const int count, const int size)
{
  for (int i = 0; i < count; i++) {
    MDeformVert *dvert = static_cast<MDeformVert *>(POINTER_OFFSET(data, i * size));

    if (dvert->dw) {
      MEM_freeN(dvert->dw);
      dvert->dw = nullptr;
      dvert->totweight = 0;
    }
  }
}

static void layerInterp_mdeformvert(const void **sources,
                                    const float *weights,
                                    const float * /*sub_weights*/,
                                    const int count,
                                    void *dest)
{
  /* A single linked list of #MDeformWeight's.
   * use this to avoid double allocations (which #LinkNode would do). */
  struct MDeformWeight_Link {
    struct MDeformWeight_Link *next;
    MDeformWeight dw;
  };

  MDeformVert *dvert = static_cast<MDeformVert *>(dest);
  MDeformWeight_Link *dest_dwlink = nullptr;
  MDeformWeight_Link *node;

  /* build a list of unique def_nrs for dest */
  int totweight = 0;
  for (int i = 0; i < count; i++) {
    const MDeformVert *source = static_cast<const MDeformVert *>(sources[i]);
    float interp_weight = weights[i];

    for (int j = 0; j < source->totweight; j++) {
      MDeformWeight *dw = &source->dw[j];
      float weight = dw->weight * interp_weight;

      if (weight == 0.0f) {
        continue;
      }

      for (node = dest_dwlink; node; node = node->next) {
        MDeformWeight *tmp_dw = &node->dw;

        if (tmp_dw->def_nr == dw->def_nr) {
          tmp_dw->weight += weight;
          break;
        }
      }

      /* if this def_nr is not in the list, add it */
      if (!node) {
        MDeformWeight_Link *tmp_dwlink = static_cast<MDeformWeight_Link *>(
            alloca(sizeof(*tmp_dwlink)));
        tmp_dwlink->dw.def_nr = dw->def_nr;
        tmp_dwlink->dw.weight = weight;

        /* Inline linked-list. */
        tmp_dwlink->next = dest_dwlink;
        dest_dwlink = tmp_dwlink;

        totweight++;
      }
    }
  }

  /* Delay writing to the destination in case dest is in sources. */

  /* now we know how many unique deform weights there are, so realloc */
  if (dvert->dw && (dvert->totweight == totweight)) {
    /* pass (fast-path if we don't need to realloc). */
  }
  else {
    if (dvert->dw) {
      MEM_freeN(dvert->dw);
    }

    if (totweight) {
      dvert->dw = static_cast<MDeformWeight *>(
          MEM_malloc_arrayN(totweight, sizeof(*dvert->dw), __func__));
    }
  }

  if (totweight) {
    dvert->totweight = totweight;
    int i = 0;
    for (node = dest_dwlink; node; node = node->next, i++) {
      if (node->dw.weight > 1.0f) {
        node->dw.weight = 1.0f;
      }
      dvert->dw[i] = node->dw;
    }
  }
  else {
    memset(dvert, 0, sizeof(*dvert));
  }
}

static void layerConstruct_mdeformvert(void *data, const int count)
{
  memset(data, 0, sizeof(MDeformVert) * count);
}

/** \} */

/* -------------------------------------------------------------------- */
/** \name Callbacks for (#vec3f, #CD_NORMAL)
 * \{ */

static void layerInterp_normal(const void **sources,
                               const float *weights,
                               const float * /*sub_weights*/,
                               const int count,
                               void *dest)
{
  /* NOTE: This is linear interpolation, which is not optimal for vectors.
   * Unfortunately, spherical interpolation of more than two values is hairy,
   * so for now it will do... */
  float no[3] = {0.0f};

  for (const int i : IndexRange(count)) {
    madd_v3_v3fl(no, (const float *)sources[i], weights[i]);
  }

  /* Weighted sum of normalized vectors will **not** be normalized, even if weights are. */
  normalize_v3_v3((float *)dest, no);
}

static void layerCopyValue_normal(const void *source,
                                  void *dest,
                                  const int mixmode,
                                  const float mixfactor)
{
  const float *no_src = (const float *)source;
  float *no_dst = (float *)dest;
  float no_tmp[3];

  if (ELEM(mixmode,
           CDT_MIX_NOMIX,
           CDT_MIX_REPLACE_ABOVE_THRESHOLD,
           CDT_MIX_REPLACE_BELOW_THRESHOLD)) {
    /* Above/below threshold modes are not supported here, fallback to nomix (just in case). */
    copy_v3_v3(no_dst, no_src);
  }
  else { /* Modes that support 'real' mix factor. */
    /* Since we normalize in the end, MIX and ADD are the same op here. */
    if (ELEM(mixmode, CDT_MIX_MIX, CDT_MIX_ADD)) {
      add_v3_v3v3(no_tmp, no_dst, no_src);
      normalize_v3(no_tmp);
    }
    else if (mixmode == CDT_MIX_SUB) {
      sub_v3_v3v3(no_tmp, no_dst, no_src);
      normalize_v3(no_tmp);
    }
    else if (mixmode == CDT_MIX_MUL) {
      mul_v3_v3v3(no_tmp, no_dst, no_src);
      normalize_v3(no_tmp);
    }
    else {
      copy_v3_v3(no_tmp, no_src);
    }
    interp_v3_v3v3_slerp_safe(no_dst, no_dst, no_tmp, mixfactor);
  }
}

/** \} */

/* -------------------------------------------------------------------- */
/** \name Callbacks for (#MTFace, #CD_MTFACE)
 * \{ */

static void layerCopy_tface(const void *source, void *dest, const int count)
{
  const MTFace *source_tf = (const MTFace *)source;
  MTFace *dest_tf = (MTFace *)dest;
  for (int i = 0; i < count; i++) {
    dest_tf[i] = source_tf[i];
  }
}

static void layerInterp_tface(const void **sources,
                              const float *weights,
                              const float *sub_weights,
                              const int count,
                              void *dest)
{
  MTFace *tf = static_cast<MTFace *>(dest);
  float uv[4][2] = {{0.0f}};

  const float *sub_weight = sub_weights;
  for (int i = 0; i < count; i++) {
    const float interp_weight = weights[i];
    const MTFace *src = static_cast<const MTFace *>(sources[i]);

    for (int j = 0; j < 4; j++) {
      if (sub_weights) {
        for (int k = 0; k < 4; k++, sub_weight++) {
          madd_v2_v2fl(uv[j], src->uv[k], (*sub_weight) * interp_weight);
        }
      }
      else {
        madd_v2_v2fl(uv[j], src->uv[j], interp_weight);
      }
    }
  }

  /* Delay writing to the destination in case dest is in sources. */
  *tf = *(MTFace *)(*sources);
  memcpy(tf->uv, uv, sizeof(tf->uv));
}

static void layerSwap_tface(void *data, const int *corner_indices)
{
  MTFace *tf = static_cast<MTFace *>(data);
  float uv[4][2];

  for (int j = 0; j < 4; j++) {
    const int source_index = corner_indices[j];
    copy_v2_v2(uv[j], tf->uv[source_index]);
  }

  memcpy(tf->uv, uv, sizeof(tf->uv));
}

static void layerDefault_tface(void *data, const int count)
{
  static MTFace default_tf = {{{0, 0}, {1, 0}, {1, 1}, {0, 1}}};
  MTFace *tf = (MTFace *)data;

  for (int i = 0; i < count; i++) {
    tf[i] = default_tf;
  }
}

static int layerMaxNum_tface()
{
  return MAX_MTFACE;
}

/** \} */

/* -------------------------------------------------------------------- */
/** \name Callbacks for (#MFloatProperty, #CD_PROP_FLOAT)
 * \{ */

static void layerCopy_propFloat(const void *source, void *dest, const int count)
{
  memcpy(dest, source, sizeof(MFloatProperty) * count);
}

static void layerInterp_propFloat(const void **sources,
                                  const float *weights,
                                  const float * /*sub_weights*/,
                                  const int count,
                                  void *dest)
{
  float result = 0.0f;
  for (int i = 0; i < count; i++) {
    const float interp_weight = weights[i];
    const float src = *(const float *)sources[i];
    result += src * interp_weight;
  }
  *(float *)dest = result;
}

static bool layerValidate_propFloat(void *data, const uint totitems, const bool do_fixes)
{
  MFloatProperty *fp = static_cast<MFloatProperty *>(data);
  bool has_errors = false;

  for (int i = 0; i < totitems; i++, fp++) {
    if (!isfinite(fp->f)) {
      if (do_fixes) {
        fp->f = 0.0f;
      }
      has_errors = true;
    }
  }

  return has_errors;
}

/** \} */

/* -------------------------------------------------------------------- */
/** \name Callbacks for (#MIntProperty, #CD_PROP_INT32)
 * \{ */

static void layerInterp_propInt(const void **sources,
                                const float *weights,
                                const float * /*sub_weights*/,
                                const int count,
                                void *dest)
{
  float result = 0.0f;
  for (const int i : IndexRange(count)) {
    const float weight = weights[i];
    const float src = *static_cast<const int *>(sources[i]);
    result += src * weight;
  }
  const int rounded_result = int(round(result));
  *static_cast<int *>(dest) = rounded_result;
}

/** \} */

/* -------------------------------------------------------------------- */
/** \name Callbacks for (#MStringProperty, #CD_PROP_STRING)
 * \{ */

static void layerCopy_propString(const void *source, void *dest, const int count)
{
  memcpy(dest, source, sizeof(MStringProperty) * count);
}

/** \} */

/* -------------------------------------------------------------------- */
/** \name Callbacks for (#OrigSpaceFace, #CD_ORIGSPACE)
 * \{ */

static void layerCopy_origspace_face(const void *source, void *dest, const int count)
{
  const OrigSpaceFace *source_tf = (const OrigSpaceFace *)source;
  OrigSpaceFace *dest_tf = (OrigSpaceFace *)dest;

  for (int i = 0; i < count; i++) {
    dest_tf[i] = source_tf[i];
  }
}

static void layerInterp_origspace_face(const void **sources,
                                       const float *weights,
                                       const float *sub_weights,
                                       const int count,
                                       void *dest)
{
  OrigSpaceFace *osf = static_cast<OrigSpaceFace *>(dest);
  float uv[4][2] = {{0.0f}};

  const float *sub_weight = sub_weights;
  for (int i = 0; i < count; i++) {
    const float interp_weight = weights[i];
    const OrigSpaceFace *src = static_cast<const OrigSpaceFace *>(sources[i]);

    for (int j = 0; j < 4; j++) {
      if (sub_weights) {
        for (int k = 0; k < 4; k++, sub_weight++) {
          madd_v2_v2fl(uv[j], src->uv[k], (*sub_weight) * interp_weight);
        }
      }
      else {
        madd_v2_v2fl(uv[j], src->uv[j], interp_weight);
      }
    }
  }

  /* Delay writing to the destination in case dest is in sources. */
  memcpy(osf->uv, uv, sizeof(osf->uv));
}

static void layerSwap_origspace_face(void *data, const int *corner_indices)
{
  OrigSpaceFace *osf = static_cast<OrigSpaceFace *>(data);
  float uv[4][2];

  for (int j = 0; j < 4; j++) {
    copy_v2_v2(uv[j], osf->uv[corner_indices[j]]);
  }
  memcpy(osf->uv, uv, sizeof(osf->uv));
}

static void layerDefault_origspace_face(void *data, const int count)
{
  static OrigSpaceFace default_osf = {{{0, 0}, {1, 0}, {1, 1}, {0, 1}}};
  OrigSpaceFace *osf = (OrigSpaceFace *)data;

  for (int i = 0; i < count; i++) {
    osf[i] = default_osf;
  }
}

/** \} */

/* -------------------------------------------------------------------- */
/** \name Callbacks for (#MDisps, #CD_MDISPS)
 * \{ */

static void layerSwap_mdisps(void *data, const int *ci)
{
  MDisps *s = static_cast<MDisps *>(data);

  if (s->disps) {
    int nverts = (ci[1] == 3) ? 4 : 3; /* silly way to know vertex count of face */
    int corners = multires_mdisp_corners(s);
    int cornersize = s->totdisp / corners;

    if (corners != nverts) {
      /* happens when face changed vertex count in edit mode
       * if it happened, just forgot displacement */

      MEM_freeN(s->disps);
      s->totdisp = (s->totdisp / corners) * nverts;
      s->disps = (float(*)[3])MEM_calloc_arrayN(s->totdisp, sizeof(float[3]), "mdisp swap");
      return;
    }

    float(*d)[3] = (float(*)[3])MEM_calloc_arrayN(s->totdisp, sizeof(float[3]), "mdisps swap");

    for (int S = 0; S < corners; S++) {
      memcpy(d + cornersize * S, s->disps + cornersize * ci[S], sizeof(float[3]) * cornersize);
    }

    MEM_freeN(s->disps);
    s->disps = d;
  }
}

static void layerCopy_mdisps(const void *source, void *dest, const int count)
{
  const MDisps *s = static_cast<const MDisps *>(source);
  MDisps *d = static_cast<MDisps *>(dest);

  for (int i = 0; i < count; i++) {
    if (s[i].disps) {
      d[i].disps = static_cast<float(*)[3]>(MEM_dupallocN(s[i].disps));
      d[i].hidden = static_cast<uint *>(MEM_dupallocN(s[i].hidden));
    }
    else {
      d[i].disps = nullptr;
      d[i].hidden = nullptr;
    }

    /* still copy even if not in memory, displacement can be external */
    d[i].totdisp = s[i].totdisp;
    d[i].level = s[i].level;
  }
}

static void layerFree_mdisps(void *data, const int count, const int /*size*/)
{
  MDisps *d = static_cast<MDisps *>(data);

  for (int i = 0; i < count; i++) {
    if (d[i].disps) {
      MEM_freeN(d[i].disps);
    }
    if (d[i].hidden) {
      MEM_freeN(d[i].hidden);
    }
    d[i].disps = nullptr;
    d[i].hidden = nullptr;
    d[i].totdisp = 0;
    d[i].level = 0;
  }
}

static void layerConstruct_mdisps(void *data, const int count)
{
  memset(data, 0, sizeof(MDisps) * count);
}

static bool layerRead_mdisps(CDataFile *cdf, void *data, const int count)
{
  MDisps *d = static_cast<MDisps *>(data);

  for (int i = 0; i < count; i++) {
    if (!d[i].disps) {
      d[i].disps = (float(*)[3])MEM_calloc_arrayN(d[i].totdisp, sizeof(float[3]), "mdisps read");
    }

    if (!cdf_read_data(cdf, sizeof(float[3]) * d[i].totdisp, d[i].disps)) {
      CLOG_ERROR(&LOG, "failed to read multires displacement %d/%d %d", i, count, d[i].totdisp);
      return false;
    }
  }

  return true;
}

static bool layerWrite_mdisps(CDataFile *cdf, const void *data, const int count)
{
  const MDisps *d = static_cast<const MDisps *>(data);

  for (int i = 0; i < count; i++) {
    if (!cdf_write_data(cdf, sizeof(float[3]) * d[i].totdisp, d[i].disps)) {
      CLOG_ERROR(&LOG, "failed to write multires displacement %d/%d %d", i, count, d[i].totdisp);
      return false;
    }
  }

  return true;
}

static size_t layerFilesize_mdisps(CDataFile * /*cdf*/, const void *data, const int count)
{
  const MDisps *d = static_cast<const MDisps *>(data);
  size_t size = 0;

  for (int i = 0; i < count; i++) {
    size += sizeof(float[3]) * d[i].totdisp;
  }

  return size;
}

/** \} */

/* -------------------------------------------------------------------- */
/** \name Callbacks for (#CD_BM_ELEM_PYPTR)
 * \{ */

/* copy just zeros in this case */
static void layerCopy_bmesh_elem_py_ptr(const void * /*source*/, void *dest, const int count)
{
  const int size = sizeof(void *);

  for (int i = 0; i < count; i++) {
    void **ptr = (void **)POINTER_OFFSET(dest, i * size);
    *ptr = nullptr;
  }
}

#ifndef WITH_PYTHON
void bpy_bm_generic_invalidate(struct BPy_BMGeneric * /*self*/)
{
  /* dummy */
}
#endif

static void layerFree_bmesh_elem_py_ptr(void *data, const int count, const int size)
{
  for (int i = 0; i < count; i++) {
    void **ptr = (void **)POINTER_OFFSET(data, i * size);
    if (*ptr) {
      bpy_bm_generic_invalidate(static_cast<BPy_BMGeneric *>(*ptr));
    }
  }
}

/** \} */

/* -------------------------------------------------------------------- */
/** \name Callbacks for (`float`, #CD_PAINT_MASK)
 * \{ */

static void layerInterp_paint_mask(const void **sources,
                                   const float *weights,
                                   const float * /*sub_weights*/,
                                   int count,
                                   void *dest)
{
  float mask = 0.0f;
  for (int i = 0; i < count; i++) {
    const float interp_weight = weights[i];
    const float *src = static_cast<const float *>(sources[i]);
    mask += (*src) * interp_weight;
  }
  *(float *)dest = mask;
}

/** \} */

/* -------------------------------------------------------------------- */
/** \name Callbacks for (#GridPaintMask, #CD_GRID_PAINT_MASK)
 * \{ */

static void layerCopy_grid_paint_mask(const void *source, void *dest, const int count)
{
  const GridPaintMask *s = static_cast<const GridPaintMask *>(source);
  GridPaintMask *d = static_cast<GridPaintMask *>(dest);

  for (int i = 0; i < count; i++) {
    if (s[i].data) {
      d[i].data = static_cast<float *>(MEM_dupallocN(s[i].data));
      d[i].level = s[i].level;
    }
    else {
      d[i].data = nullptr;
      d[i].level = 0;
    }
  }
}

static void layerFree_grid_paint_mask(void *data, const int count, const int /*size*/)
{
  GridPaintMask *gpm = static_cast<GridPaintMask *>(data);

  for (int i = 0; i < count; i++) {
    MEM_SAFE_FREE(gpm[i].data);
    gpm[i].level = 0;
  }
}

static void layerConstruct_grid_paint_mask(void *data, const int count)
{
  memset(data, 0, sizeof(GridPaintMask) * count);
}

/** \} */

/* -------------------------------------------------------------------- */
/** \name Callbacks for (#MLoopCol, #CD_PROP_BYTE_COLOR)
 * \{ */

static void layerCopyValue_mloopcol(const void *source,
                                    void *dest,
                                    const int mixmode,
                                    const float mixfactor)
{
  const MLoopCol *m1 = static_cast<const MLoopCol *>(source);
  MLoopCol *m2 = static_cast<MLoopCol *>(dest);
  uchar tmp_col[4];

  if (ELEM(mixmode,
           CDT_MIX_NOMIX,
           CDT_MIX_REPLACE_ABOVE_THRESHOLD,
           CDT_MIX_REPLACE_BELOW_THRESHOLD)) {
    /* Modes that do a full copy or nothing. */
    if (ELEM(mixmode, CDT_MIX_REPLACE_ABOVE_THRESHOLD, CDT_MIX_REPLACE_BELOW_THRESHOLD)) {
      /* TODO: Check for a real valid way to get 'factor' value of our dest color? */
      const float f = (float(m2->r) + float(m2->g) + float(m2->b)) / 3.0f;
      if (mixmode == CDT_MIX_REPLACE_ABOVE_THRESHOLD && f < mixfactor) {
        return; /* Do Nothing! */
      }
      if (mixmode == CDT_MIX_REPLACE_BELOW_THRESHOLD && f > mixfactor) {
        return; /* Do Nothing! */
      }
    }
    m2->r = m1->r;
    m2->g = m1->g;
    m2->b = m1->b;
    m2->a = m1->a;
  }
  else { /* Modes that support 'real' mix factor. */
    uchar src[4] = {m1->r, m1->g, m1->b, m1->a};
    uchar dst[4] = {m2->r, m2->g, m2->b, m2->a};

    if (mixmode == CDT_MIX_MIX) {
      blend_color_mix_byte(tmp_col, dst, src);
    }
    else if (mixmode == CDT_MIX_ADD) {
      blend_color_add_byte(tmp_col, dst, src);
    }
    else if (mixmode == CDT_MIX_SUB) {
      blend_color_sub_byte(tmp_col, dst, src);
    }
    else if (mixmode == CDT_MIX_MUL) {
      blend_color_mul_byte(tmp_col, dst, src);
    }
    else {
      memcpy(tmp_col, src, sizeof(tmp_col));
    }

    blend_color_interpolate_byte(dst, dst, tmp_col, mixfactor);

    m2->r = char(dst[0]);
    m2->g = char(dst[1]);
    m2->b = char(dst[2]);
    m2->a = char(dst[3]);
  }
}

static bool layerEqual_mloopcol(const void *data1, const void *data2)
{
  const MLoopCol *m1 = static_cast<const MLoopCol *>(data1);
  const MLoopCol *m2 = static_cast<const MLoopCol *>(data2);
  float r, g, b, a;

  r = m1->r - m2->r;
  g = m1->g - m2->g;
  b = m1->b - m2->b;
  a = m1->a - m2->a;

  return r * r + g * g + b * b + a * a < 0.001f;
}

static void layerMultiply_mloopcol(void *data, const float fac)
{
  MLoopCol *m = static_cast<MLoopCol *>(data);

  m->r = float(m->r) * fac;
  m->g = float(m->g) * fac;
  m->b = float(m->b) * fac;
  m->a = float(m->a) * fac;
}

static void layerAdd_mloopcol(void *data1, const void *data2)
{
  MLoopCol *m = static_cast<MLoopCol *>(data1);
  const MLoopCol *m2 = static_cast<const MLoopCol *>(data2);

  m->r += m2->r;
  m->g += m2->g;
  m->b += m2->b;
  m->a += m2->a;
}

static void layerDoMinMax_mloopcol(const void *data, void *vmin, void *vmax)
{
  const MLoopCol *m = static_cast<const MLoopCol *>(data);
  MLoopCol *min = static_cast<MLoopCol *>(vmin);
  MLoopCol *max = static_cast<MLoopCol *>(vmax);

  if (m->r < min->r) {
    min->r = m->r;
  }
  if (m->g < min->g) {
    min->g = m->g;
  }
  if (m->b < min->b) {
    min->b = m->b;
  }
  if (m->a < min->a) {
    min->a = m->a;
  }
  if (m->r > max->r) {
    max->r = m->r;
  }
  if (m->g > max->g) {
    max->g = m->g;
  }
  if (m->b > max->b) {
    max->b = m->b;
  }
  if (m->a > max->a) {
    max->a = m->a;
  }
}

static void layerInitMinMax_mloopcol(void *vmin, void *vmax)
{
  MLoopCol *min = static_cast<MLoopCol *>(vmin);
  MLoopCol *max = static_cast<MLoopCol *>(vmax);

  min->r = 255;
  min->g = 255;
  min->b = 255;
  min->a = 255;

  max->r = 0;
  max->g = 0;
  max->b = 0;
  max->a = 0;
}

static void layerDefault_mloopcol(void *data, const int count)
{
  MLoopCol default_mloopcol = {255, 255, 255, 255};
  MLoopCol *mlcol = (MLoopCol *)data;
  for (int i = 0; i < count; i++) {
    mlcol[i] = default_mloopcol;
  }
}

static void layerInterp_mloopcol(const void **sources,
                                 const float *weights,
                                 const float * /*sub_weights*/,
                                 int count,
                                 void *dest)
{
  MLoopCol *mc = static_cast<MLoopCol *>(dest);
  struct {
    float a;
    float r;
    float g;
    float b;
  } col = {0};

  for (int i = 0; i < count; i++) {
    const float interp_weight = weights[i];
    const MLoopCol *src = static_cast<const MLoopCol *>(sources[i]);
    col.r += src->r * interp_weight;
    col.g += src->g * interp_weight;
    col.b += src->b * interp_weight;
    col.a += src->a * interp_weight;
  }

  /* Subdivide smooth or fractal can cause problems without clamping
   * although weights should also not cause this situation */

  /* Also delay writing to the destination in case dest is in sources. */
  mc->r = round_fl_to_uchar_clamp(col.r);
  mc->g = round_fl_to_uchar_clamp(col.g);
  mc->b = round_fl_to_uchar_clamp(col.b);
  mc->a = round_fl_to_uchar_clamp(col.a);
}

/** \} */

/* -------------------------------------------------------------------- */
/** \name Callbacks for #OrigSpaceLoop
 * \{ */

/* origspace is almost exact copy of mloopuv's, keep in sync */
static void layerCopyValue_mloop_origspace(const void *source,
                                           void *dest,
                                           const int /*mixmode*/,
                                           const float /*mixfactor*/)
{
  const OrigSpaceLoop *luv1 = static_cast<const OrigSpaceLoop *>(source);
  OrigSpaceLoop *luv2 = static_cast<OrigSpaceLoop *>(dest);

  copy_v2_v2(luv2->uv, luv1->uv);
}

static bool layerEqual_mloop_origspace(const void *data1, const void *data2)
{
  const OrigSpaceLoop *luv1 = static_cast<const OrigSpaceLoop *>(data1);
  const OrigSpaceLoop *luv2 = static_cast<const OrigSpaceLoop *>(data2);

  return len_squared_v2v2(luv1->uv, luv2->uv) < 0.00001f;
}

static void layerMultiply_mloop_origspace(void *data, const float fac)
{
  OrigSpaceLoop *luv = static_cast<OrigSpaceLoop *>(data);

  mul_v2_fl(luv->uv, fac);
}

static void layerInitMinMax_mloop_origspace(void *vmin, void *vmax)
{
  OrigSpaceLoop *min = static_cast<OrigSpaceLoop *>(vmin);
  OrigSpaceLoop *max = static_cast<OrigSpaceLoop *>(vmax);

  INIT_MINMAX2(min->uv, max->uv);
}

static void layerDoMinMax_mloop_origspace(const void *data, void *vmin, void *vmax)
{
  const OrigSpaceLoop *luv = static_cast<const OrigSpaceLoop *>(data);
  OrigSpaceLoop *min = static_cast<OrigSpaceLoop *>(vmin);
  OrigSpaceLoop *max = static_cast<OrigSpaceLoop *>(vmax);

  minmax_v2v2_v2(min->uv, max->uv, luv->uv);
}

static void layerAdd_mloop_origspace(void *data1, const void *data2)
{
  OrigSpaceLoop *l1 = static_cast<OrigSpaceLoop *>(data1);
  const OrigSpaceLoop *l2 = static_cast<const OrigSpaceLoop *>(data2);

  add_v2_v2(l1->uv, l2->uv);
}

static void layerInterp_mloop_origspace(const void **sources,
                                        const float *weights,
                                        const float * /*sub_weights*/,
                                        int count,
                                        void *dest)
{
  float uv[2];
  zero_v2(uv);

  for (int i = 0; i < count; i++) {
    const float interp_weight = weights[i];
    const OrigSpaceLoop *src = static_cast<const OrigSpaceLoop *>(sources[i]);
    madd_v2_v2fl(uv, src->uv, interp_weight);
  }

  /* Delay writing to the destination in case dest is in sources. */
  copy_v2_v2(((OrigSpaceLoop *)dest)->uv, uv);
}
/* --- end copy */

static void layerInterp_mcol(const void **sources,
                             const float *weights,
                             const float *sub_weights,
                             const int count,
                             void *dest)
{
  MCol *mc = static_cast<MCol *>(dest);
  struct {
    float a;
    float r;
    float g;
    float b;
  } col[4] = {{0.0f}};

  const float *sub_weight = sub_weights;
  for (int i = 0; i < count; i++) {
    const float interp_weight = weights[i];

    for (int j = 0; j < 4; j++) {
      if (sub_weights) {
        const MCol *src = static_cast<const MCol *>(sources[i]);
        for (int k = 0; k < 4; k++, sub_weight++, src++) {
          const float w = (*sub_weight) * interp_weight;
          col[j].a += src->a * w;
          col[j].r += src->r * w;
          col[j].g += src->g * w;
          col[j].b += src->b * w;
        }
      }
      else {
        const MCol *src = static_cast<const MCol *>(sources[i]);
        col[j].a += src[j].a * interp_weight;
        col[j].r += src[j].r * interp_weight;
        col[j].g += src[j].g * interp_weight;
        col[j].b += src[j].b * interp_weight;
      }
    }
  }

  /* Delay writing to the destination in case dest is in sources. */
  for (int j = 0; j < 4; j++) {

    /* Subdivide smooth or fractal can cause problems without clamping
     * although weights should also not cause this situation */
    mc[j].a = round_fl_to_uchar_clamp(col[j].a);
    mc[j].r = round_fl_to_uchar_clamp(col[j].r);
    mc[j].g = round_fl_to_uchar_clamp(col[j].g);
    mc[j].b = round_fl_to_uchar_clamp(col[j].b);
  }
}

static void layerSwap_mcol(void *data, const int *corner_indices)
{
  MCol *mcol = static_cast<MCol *>(data);
  MCol col[4];

  for (int j = 0; j < 4; j++) {
    col[j] = mcol[corner_indices[j]];
  }

  memcpy(mcol, col, sizeof(col));
}

static void layerDefault_mcol(void *data, const int count)
{
  static MCol default_mcol = {255, 255, 255, 255};
  MCol *mcol = (MCol *)data;

  for (int i = 0; i < 4 * count; i++) {
    mcol[i] = default_mcol;
  }
}

static void layerDefault_origindex(void *data, const int count)
{
  copy_vn_i((int *)data, count, ORIGINDEX_NONE);
}

static void layerInterp_bweight(const void **sources,
                                const float *weights,
                                const float * /*sub_weights*/,
                                int count,
                                void *dest)
{
  float **in = (float **)sources;

  if (count <= 0) {
    return;
  }

  float f = 0.0f;

  for (int i = 0; i < count; i++) {
    const float interp_weight = weights[i];
    f += *in[i] * interp_weight;
  }

  /* Delay writing to the destination in case dest is in sources. */
  *((float *)dest) = f;
}

static void layerInterp_shapekey(const void **sources,
                                 const float *weights,
                                 const float * /*sub_weights*/,
                                 int count,
                                 void *dest)
{
  float **in = (float **)sources;

  if (count <= 0) {
    return;
  }

  float co[3];
  zero_v3(co);

  for (int i = 0; i < count; i++) {
    const float interp_weight = weights[i];
    madd_v3_v3fl(co, in[i], interp_weight);
  }

  /* Delay writing to the destination in case dest is in sources. */
  copy_v3_v3((float *)dest, co);
}

/** \} */

/* -------------------------------------------------------------------- */
/** \name Callbacks for (#MVertSkin, #CD_MVERT_SKIN)
 * \{ */

static void layerDefault_mvert_skin(void *data, const int count)
{
  MVertSkin *vs = static_cast<MVertSkin *>(data);

  for (int i = 0; i < count; i++) {
    copy_v3_fl(vs[i].radius, 0.25f);
    vs[i].flag = 0;
  }
}

static void layerCopy_mvert_skin(const void *source, void *dest, const int count)
{
  memcpy(dest, source, sizeof(MVertSkin) * count);
}

static void layerInterp_mvert_skin(const void **sources,
                                   const float *weights,
                                   const float * /*sub_weights*/,
                                   int count,
                                   void *dest)
{
  float radius[3];
  zero_v3(radius);

  for (int i = 0; i < count; i++) {
    const float interp_weight = weights[i];
    const MVertSkin *vs_src = static_cast<const MVertSkin *>(sources[i]);

    madd_v3_v3fl(radius, vs_src->radius, interp_weight);
  }

  /* Delay writing to the destination in case dest is in sources. */
  MVertSkin *vs_dst = static_cast<MVertSkin *>(dest);
  copy_v3_v3(vs_dst->radius, radius);
  vs_dst->flag &= ~MVERT_SKIN_ROOT;
}

/** \} */

/* -------------------------------------------------------------------- */
/** \name Callbacks for (`short[4][3]`, #CD_TESSLOOPNORMAL)
 * \{ */

static void layerSwap_flnor(void *data, const int *corner_indices)
{
  short(*flnors)[4][3] = static_cast<short(*)[4][3]>(data);
  short nors[4][3];
  int i = 4;

  while (i--) {
    copy_v3_v3_short(nors[i], (*flnors)[corner_indices[i]]);
  }

  memcpy(flnors, nors, sizeof(nors));
}

/** \} */

/* -------------------------------------------------------------------- */
/** \name Callbacks for (`int`, #CD_FACEMAP)
 * \{ */

static void layerDefault_fmap(void *data, const int count)
{
  int *fmap_num = (int *)data;
  for (int i = 0; i < count; i++) {
    fmap_num[i] = -1;
  }
}

/** \} */

/* -------------------------------------------------------------------- */
/** \name Callbacks for (#MPropCol, #CD_PROP_COLOR)
 * \{ */

static void layerCopyValue_propcol(const void *source,
                                   void *dest,
                                   const int mixmode,
                                   const float mixfactor)
{
  const MPropCol *m1 = static_cast<const MPropCol *>(source);
  MPropCol *m2 = static_cast<MPropCol *>(dest);
  float tmp_col[4];

  if (ELEM(mixmode,
           CDT_MIX_NOMIX,
           CDT_MIX_REPLACE_ABOVE_THRESHOLD,
           CDT_MIX_REPLACE_BELOW_THRESHOLD)) {
    /* Modes that do a full copy or nothing. */
    if (ELEM(mixmode, CDT_MIX_REPLACE_ABOVE_THRESHOLD, CDT_MIX_REPLACE_BELOW_THRESHOLD)) {
      /* TODO: Check for a real valid way to get 'factor' value of our dest color? */
      const float f = (m2->color[0] + m2->color[1] + m2->color[2]) / 3.0f;
      if (mixmode == CDT_MIX_REPLACE_ABOVE_THRESHOLD && f < mixfactor) {
        return; /* Do Nothing! */
      }
      if (mixmode == CDT_MIX_REPLACE_BELOW_THRESHOLD && f > mixfactor) {
        return; /* Do Nothing! */
      }
    }
    copy_v4_v4(m2->color, m1->color);
  }
  else { /* Modes that support 'real' mix factor. */
    if (mixmode == CDT_MIX_MIX) {
      blend_color_mix_float(tmp_col, m2->color, m1->color);
    }
    else if (mixmode == CDT_MIX_ADD) {
      blend_color_add_float(tmp_col, m2->color, m1->color);
    }
    else if (mixmode == CDT_MIX_SUB) {
      blend_color_sub_float(tmp_col, m2->color, m1->color);
    }
    else if (mixmode == CDT_MIX_MUL) {
      blend_color_mul_float(tmp_col, m2->color, m1->color);
    }
    else {
      memcpy(tmp_col, m1->color, sizeof(tmp_col));
    }
    blend_color_interpolate_float(m2->color, m2->color, tmp_col, mixfactor);

    copy_v4_v4(m2->color, m1->color);
  }
}

static bool layerEqual_propcol(const void *data1, const void *data2)
{
  const MPropCol *m1 = static_cast<const MPropCol *>(data1);
  const MPropCol *m2 = static_cast<const MPropCol *>(data2);
  float tot = 0;

  for (int i = 0; i < 4; i++) {
    float c = (m1->color[i] - m2->color[i]);
    tot += c * c;
  }

  return tot < 0.001f;
}

static void layerMultiply_propcol(void *data, const float fac)
{
  MPropCol *m = static_cast<MPropCol *>(data);
  mul_v4_fl(m->color, fac);
}

static void layerAdd_propcol(void *data1, const void *data2)
{
  MPropCol *m = static_cast<MPropCol *>(data1);
  const MPropCol *m2 = static_cast<const MPropCol *>(data2);
  add_v4_v4(m->color, m2->color);
}

static void layerDoMinMax_propcol(const void *data, void *vmin, void *vmax)
{
  const MPropCol *m = static_cast<const MPropCol *>(data);
  MPropCol *min = static_cast<MPropCol *>(vmin);
  MPropCol *max = static_cast<MPropCol *>(vmax);
  minmax_v4v4_v4(min->color, max->color, m->color);
}

static void layerInitMinMax_propcol(void *vmin, void *vmax)
{
  MPropCol *min = static_cast<MPropCol *>(vmin);
  MPropCol *max = static_cast<MPropCol *>(vmax);

  copy_v4_fl(min->color, FLT_MAX);
  copy_v4_fl(max->color, FLT_MIN);
}

static void layerDefault_propcol(void *data, const int count)
{
  /* Default to white, full alpha. */
  MPropCol default_propcol = {{1.0f, 1.0f, 1.0f, 1.0f}};
  MPropCol *pcol = (MPropCol *)data;
  for (int i = 0; i < count; i++) {
    copy_v4_v4(pcol[i].color, default_propcol.color);
  }
}

static void layerInterp_propcol(const void **sources,
                                const float *weights,
                                const float * /*sub_weights*/,
                                int count,
                                void *dest)
{
  MPropCol *mc = static_cast<MPropCol *>(dest);
  float col[4] = {0.0f, 0.0f, 0.0f, 0.0f};
  for (int i = 0; i < count; i++) {
    const float interp_weight = weights[i];
    const MPropCol *src = static_cast<const MPropCol *>(sources[i]);
    madd_v4_v4fl(col, src->color, interp_weight);
  }
  copy_v4_v4(mc->color, col);
}

/** \} */

/* -------------------------------------------------------------------- */
/** \name Callbacks for (#vec3f, #CD_PROP_FLOAT3)
 * \{ */

static void layerInterp_propfloat3(const void **sources,
                                   const float *weights,
                                   const float * /*sub_weights*/,
                                   int count,
                                   void *dest)
{
  vec3f result = {0.0f, 0.0f, 0.0f};
  for (int i = 0; i < count; i++) {
    const float interp_weight = weights[i];
    const vec3f *src = static_cast<const vec3f *>(sources[i]);
    madd_v3_v3fl(&result.x, &src->x, interp_weight);
  }
  copy_v3_v3((float *)dest, &result.x);
}

static void layerMultiply_propfloat3(void *data, const float fac)
{
  vec3f *vec = static_cast<vec3f *>(data);
  vec->x *= fac;
  vec->y *= fac;
  vec->z *= fac;
}

static void layerAdd_propfloat3(void *data1, const void *data2)
{
  vec3f *vec1 = static_cast<vec3f *>(data1);
  const vec3f *vec2 = static_cast<const vec3f *>(data2);
  vec1->x += vec2->x;
  vec1->y += vec2->y;
  vec1->z += vec2->z;
}

static bool layerValidate_propfloat3(void *data, const uint totitems, const bool do_fixes)
{
  float *values = static_cast<float *>(data);
  bool has_errors = false;
  for (int i = 0; i < totitems * 3; i++) {
    if (!isfinite(values[i])) {
      if (do_fixes) {
        values[i] = 0.0f;
      }
      has_errors = true;
    }
  }
  return has_errors;
}

/** \} */

/* -------------------------------------------------------------------- */
/** \name Callbacks for (#vec2f, #CD_PROP_FLOAT2)
 * \{ */

static void layerInterp_propfloat2(const void **sources,
                                   const float *weights,
                                   const float * /*sub_weights*/,
                                   int count,
                                   void *dest)
{
  vec2f result = {0.0f, 0.0f};
  for (int i = 0; i < count; i++) {
    const float interp_weight = weights[i];
    const vec2f *src = static_cast<const vec2f *>(sources[i]);
    madd_v2_v2fl(&result.x, &src->x, interp_weight);
  }
  copy_v2_v2((float *)dest, &result.x);
}

static void layerMultiply_propfloat2(void *data, const float fac)
{
  vec2f *vec = static_cast<vec2f *>(data);
  vec->x *= fac;
  vec->y *= fac;
}

static void layerAdd_propfloat2(void *data1, const void *data2)
{
  vec2f *vec1 = static_cast<vec2f *>(data1);
  const vec2f *vec2 = static_cast<const vec2f *>(data2);
  vec1->x += vec2->x;
  vec1->y += vec2->y;
}

static bool layerValidate_propfloat2(void *data, const uint totitems, const bool do_fixes)
{
  float *values = static_cast<float *>(data);
  bool has_errors = false;
  for (int i = 0; i < totitems * 2; i++) {
    if (!isfinite(values[i])) {
      if (do_fixes) {
        values[i] = 0.0f;
      }
      has_errors = true;
    }
  }
  return has_errors;
}

static void layerDynTopoVert_copy(const void *source, void *dest, int count)
{
  memcpy(dest, source, count * sizeof(MSculptVert));
}

static void layerDynTopoVert_interp(
    const void **sources, const float *weights, const float *sub_weights, int count, void *dest)
{
  float co[3], no[3], origmask, color[4], curv;
  MSculptVert *mv = (MSculptVert *)dest;

  // float totweight = 0.0f;

  if (count == 0) {
    memset(mv, 0, sizeof(*mv));
    return;
  }

  zero_v3(co);
  zero_v3(no);
  origmask = 0.0f;
  curv = 0.0f;
  zero_v4(color);

  for (int i = 0; i < count; i++) {
    MSculptVert *mv2 = (MSculptVert *)sources[i];
    float w;

    if (i == 0) {  // copy flag from first source
      mv->flag = mv2->flag;
      mv->stroke_id = mv2->stroke_id;
    }

    w = weights[i];

    madd_v3_v3fl(co, mv2->origco, w);
    madd_v3_v3fl(no, mv2->origno, w);
    madd_v4_v4fl(color, mv2->origcolor, w);
    origmask += (float)mv2->origmask * w;
    curv += (float)mv2->curv * w;

    // totweight += w;
  }

  normalize_v3(no);

#if 0
  if (fabsf(totweight - 1.0) > 0.001) {
    printf("eek\n");
  }
  float mul = 1.0f / totweight;

  mul_v3_fl(co, mul);

  mul_v4_fl(color, mul);
  origmask *= mul;
#endif

  copy_v3_v3(mv->origco, co);
  copy_v3_v3(mv->origno, no);
  copy_v4_v4(mv->origcolor, color);

  mv->curv = (short)curv;
  mv->origmask = (short)origmask;
}

static void layerInterp_noop(const void **, const float *, const float *, int, void *)
{
  // do nothing
}

static void layerDefault_mesh_id(void *data, int count)
{
  int *val = (int *)data;

  for (int i = 0; i < count; i++) {
    // val[i] = -1;
    val[i] = 0;
  }
}

static bool layerEqual_propfloat2(const void *data1, const void *data2)
{
  const float2 &a = *static_cast<const float2 *>(data1);
  const float2 &b = *static_cast<const float2 *>(data2);
  return blender::math::distance_squared(a, b) < 0.00001f;
}

static void layerInitMinMax_propfloat2(void *vmin, void *vmax)
{
  float2 &min = *static_cast<float2 *>(vmin);
  float2 &max = *static_cast<float2 *>(vmax);
  INIT_MINMAX2(min, max);
}

static void layerDoMinMax_propfloat2(const void *data, void *vmin, void *vmax)
{
  const float2 &value = *static_cast<const float2 *>(data);
  float2 &a = *static_cast<float2 *>(vmin);
  float2 &b = *static_cast<float2 *>(vmax);
  blender::math::min_max(value, a, b);
}

static void layerCopyValue_propfloat2(const void *source,
                                      void *dest,
                                      const int mixmode,
                                      const float mixfactor)
{
  const float2 &a = *static_cast<const float2 *>(source);
  float2 &b = *static_cast<float2 *>(dest);

  /* We only support a limited subset of advanced mixing here-
   * namely the mixfactor interpolation. */
  if (mixmode == CDT_MIX_NOMIX) {
    b = a;
  }
  else {
    b = blender::math::interpolate(b, a, mixfactor);
  }
}

/** \} */

/* -------------------------------------------------------------------- */
/** \name Callbacks for (`bool`, #CD_PROP_BOOL)
 * \{ */

static void layerInterp_propbool(const void **sources,
                                 const float *weights,
                                 const float * /*sub_weights*/,
                                 int count,
                                 void *dest)
{
  bool result = false;
  for (int i = 0; i < count; i++) {
    const float interp_weight = weights[i];
    const bool src = *(const bool *)sources[i];
    result |= src && (interp_weight > 0.0f);
  }
  *(bool *)dest = result;
}

static const LayerTypeInfo LAYERTYPEINFO[CD_NUMTYPES] = {
    /* 0: CD_MVERT */ /* DEPRECATED */
    {sizeof(MVert), "MVert", 1, nullptr, nullptr, nullptr, nullptr, nullptr, nullptr},
    /* 1: CD_MSTICKY */ /* DEPRECATED */
    {sizeof(float[2]), "", 1, nullptr, nullptr, nullptr, nullptr, nullptr, nullptr},
    /* 2: CD_MDEFORMVERT */
    {sizeof(MDeformVert),
     "MDeformVert",
     1,
     nullptr,
     layerCopy_mdeformvert,
     layerFree_mdeformvert,
     layerInterp_mdeformvert,
     nullptr,
     nullptr,
     layerConstruct_mdeformvert},
    /* 3: CD_MEDGE */
    {sizeof(MEdge), "MEdge", 1, nullptr, nullptr, nullptr, nullptr, nullptr, nullptr},
    /* 4: CD_MFACE */
    {sizeof(MFace), "MFace", 1, nullptr, nullptr, nullptr, nullptr, nullptr, nullptr},
    /* 5: CD_MTFACE */
    {sizeof(MTFace),
     "MTFace",
     1,
     N_("UVMap"),
     layerCopy_tface,
     nullptr,
     layerInterp_tface,
     layerSwap_tface,
     nullptr,
     layerDefault_tface,
     nullptr,
     nullptr,
     nullptr,
     nullptr,
     nullptr,
     nullptr,
     nullptr,
     nullptr,
     nullptr,
     nullptr,
     layerMaxNum_tface},
    /* 6: CD_MCOL */
    /* 4 MCol structs per face */
    {sizeof(MCol[4]),  "MCol",         4,
     N_("Col"),        nullptr,        nullptr,
     layerInterp_mcol, layerSwap_mcol, layerDefault_mcol,
     nullptr,          nullptr,        nullptr,
     nullptr,          nullptr,        nullptr,
     nullptr,          nullptr,        nullptr,
     nullptr,          nullptr,        nullptr},
    /* 7: CD_ORIGINDEX */
    {sizeof(int), "", 0, nullptr, nullptr, nullptr, nullptr, nullptr, layerDefault_origindex},
    /* 8: CD_NORMAL */
    /* 3 floats per normal vector */
    {sizeof(float[3]),
     "vec3f",
     1,
     nullptr,
     nullptr,
     nullptr,
     layerInterp_normal,
     nullptr,
     nullptr,
     nullptr,
     nullptr,
     nullptr,
     nullptr,
     nullptr,
     nullptr,
     nullptr,
     layerCopyValue_normal},
    /* 9: CD_FACEMAP */
    {sizeof(int), "", 0, nullptr, nullptr, nullptr, nullptr, nullptr, layerDefault_fmap, nullptr},
    /* 10: CD_PROP_FLOAT */
    {sizeof(MFloatProperty),
     "MFloatProperty",
     1,
     N_("Float"),
     layerCopy_propFloat,
     nullptr,
     layerInterp_propFloat,
     nullptr,
     nullptr,
     nullptr,
     layerValidate_propFloat},
    /* 11: CD_PROP_INT32 */
    {sizeof(MIntProperty),
     "MIntProperty",
     1,
     N_("Int"),
     nullptr,
     nullptr,
     layerInterp_propInt,
     nullptr,
     nullptr,
     nullptr,
     nullptr,
     nullptr,
     nullptr,
     nullptr,
     nullptr,
     nullptr,
     nullptr,
     nullptr,
     nullptr,
     nullptr,
     nullptr,
     true},
    /* 12: CD_PROP_STRING */
    {sizeof(MStringProperty),
     "MStringProperty",
     1,
     N_("String"),
     layerCopy_propString,
     nullptr,
     nullptr,
     nullptr},
    /* 13: CD_ORIGSPACE */
    {sizeof(OrigSpaceFace),
     "OrigSpaceFace",
     1,
     N_("UVMap"),
     layerCopy_origspace_face,
     nullptr,
     layerInterp_origspace_face,
     layerSwap_origspace_face,
     layerDefault_origspace_face},
    /* 14: CD_ORCO */
    {sizeof(float[3]), "", 0, nullptr, nullptr, nullptr, nullptr, nullptr, nullptr},
    /* 15: CD_MTEXPOLY */ /* DEPRECATED */
    /* NOTE: when we expose the UV Map / TexFace split to the user,
     * change this back to face Texture. */
    {sizeof(int), "", 0, nullptr, nullptr, nullptr, nullptr, nullptr, nullptr},
    /* 16: CD_MLOOPUV */ /* DEPRECATED */
    {sizeof(MLoopUV), "MLoopUV", 1, N_("UVMap")},
    /* 17: CD_PROP_BYTE_COLOR */
    {sizeof(MLoopCol),
     "MLoopCol",
     1,
     N_("Col"),
     nullptr,
     nullptr,
     layerInterp_mloopcol,
     nullptr,
     layerDefault_mloopcol,
     nullptr,
     nullptr,
     layerEqual_mloopcol,
     layerMultiply_mloopcol,
     layerInitMinMax_mloopcol,
     layerAdd_mloopcol,
     layerDoMinMax_mloopcol,
     layerCopyValue_mloopcol,
     nullptr,
     nullptr,
     nullptr,
     nullptr},
    /* 18: CD_TANGENT */
    {sizeof(float[4][4]), "", 0, N_("Tangent"), nullptr, nullptr, nullptr, nullptr, nullptr},
    /* 19: CD_MDISPS */
    {sizeof(MDisps),
     "MDisps",
     1,
     nullptr,
     layerCopy_mdisps,
     layerFree_mdisps,
     nullptr,
     layerSwap_mdisps,
     nullptr,
     layerConstruct_mdisps,
     nullptr,
     nullptr,
     nullptr,
     nullptr,
     nullptr,
     nullptr,
     nullptr,
     layerRead_mdisps,
     layerWrite_mdisps,
     layerFilesize_mdisps},
    /* 20: CD_PREVIEW_MCOL */
    {sizeof(MCol[4]),
     "MCol",
     4,
     N_("PreviewCol"),
     nullptr,
     nullptr,
     layerInterp_mcol,
     layerSwap_mcol,
     layerDefault_mcol},
    /* 21: CD_ID_MCOL */ /* DEPRECATED */
    {sizeof(MCol[4]), "", 0, nullptr, nullptr, nullptr, nullptr, nullptr, nullptr},
    /* 22: CD_TEXTURE_MCOL */
    {sizeof(MCol[4]),
     "MCol",
     4,
     N_("TexturedCol"),
     nullptr,
     nullptr,
     layerInterp_mcol,
     layerSwap_mcol,
     layerDefault_mcol},
    /* 23: CD_CLOTH_ORCO */
    {sizeof(float[3]), "", 0, nullptr, nullptr, nullptr, nullptr, nullptr, nullptr},
    /* 24: CD_RECAST */
    {sizeof(MRecast), "MRecast", 1, N_("Recast"), nullptr, nullptr, nullptr, nullptr},
    /* 25: CD_MPOLY */
    {sizeof(MPoly), "MPoly", 1, N_("NGon Face"), nullptr, nullptr, nullptr, nullptr, nullptr},
    /* 26: CD_MLOOP */
    {sizeof(MLoop),
     "MLoop",
     1,
     N_("NGon Face-Vertex"),
     nullptr,
     nullptr,
     nullptr,
     nullptr,
     nullptr},
    /* 27: CD_SHAPE_KEYINDEX */
    {sizeof(int), "", 0, nullptr, nullptr, nullptr, nullptr, nullptr, nullptr},
    /* 28: CD_SHAPEKEY */
    {sizeof(float[3]), "", 0, N_("ShapeKey"), nullptr, nullptr, layerInterp_shapekey},
    /* 29: CD_BWEIGHT */
    {sizeof(MFloatProperty), "MFloatProperty", 1, nullptr, nullptr, nullptr, layerInterp_bweight},
    /* 30: CD_CREASE */
    {sizeof(float), "", 0, nullptr, nullptr, nullptr, layerInterp_propFloat},
    /* 31: CD_ORIGSPACE_MLOOP */
    {sizeof(OrigSpaceLoop),
     "OrigSpaceLoop",
     1,
     N_("OS Loop"),
     nullptr,
     nullptr,
     layerInterp_mloop_origspace,
     nullptr,
     nullptr,
     nullptr,
     nullptr,
     layerEqual_mloop_origspace,
     layerMultiply_mloop_origspace,
     layerInitMinMax_mloop_origspace,
     layerAdd_mloop_origspace,
     layerDoMinMax_mloop_origspace,
     layerCopyValue_mloop_origspace},
    /* 32: CD_PREVIEW_MLOOPCOL */
    {sizeof(MLoopCol),
     "MLoopCol",
     1,
     N_("PreviewLoopCol"),
     nullptr,
     nullptr,
     layerInterp_mloopcol,
     nullptr,
     layerDefault_mloopcol,
     nullptr,
     nullptr,
     layerEqual_mloopcol,
     layerMultiply_mloopcol,
     layerInitMinMax_mloopcol,
     layerAdd_mloopcol,
     layerDoMinMax_mloopcol,
     layerCopyValue_mloopcol},
    /* 33: CD_BM_ELEM_PYPTR */
    {sizeof(void *),
     "",
     1,
     nullptr,
     layerCopy_bmesh_elem_py_ptr,
     layerFree_bmesh_elem_py_ptr,
     nullptr,
     nullptr,
     nullptr},
    /* 34: CD_PAINT_MASK */
    {sizeof(float), "", 0, nullptr, nullptr, nullptr, layerInterp_paint_mask, nullptr, nullptr},
    /* 35: CD_GRID_PAINT_MASK */
    {sizeof(GridPaintMask),
     "GridPaintMask",
     1,
     nullptr,
     layerCopy_grid_paint_mask,
     layerFree_grid_paint_mask,
     nullptr,
     nullptr,
     nullptr,
     layerConstruct_grid_paint_mask},
    /* 36: CD_MVERT_SKIN */
    {sizeof(MVertSkin),
     "MVertSkin",
     1,
     nullptr,
     layerCopy_mvert_skin,
     nullptr,
     layerInterp_mvert_skin,
     nullptr,
     layerDefault_mvert_skin},
    /* 37: CD_FREESTYLE_EDGE */
    {sizeof(FreestyleEdge),
     "FreestyleEdge",
     1,
     nullptr,
     nullptr,
     nullptr,
     nullptr,
     nullptr,
     nullptr},
    /* 38: CD_FREESTYLE_FACE */
    {sizeof(FreestyleFace),
     "FreestyleFace",
     1,
     nullptr,
     nullptr,
     nullptr,
     nullptr,
     nullptr,
     nullptr},
    /* 39: CD_MLOOPTANGENT */
    {sizeof(float[4]), "", 0, nullptr, nullptr, nullptr, nullptr, nullptr, nullptr},
    /* 40: CD_TESSLOOPNORMAL */
    {sizeof(short[4][3]), "", 0, nullptr, nullptr, nullptr, nullptr, layerSwap_flnor, nullptr},
    /* 41: CD_CUSTOMLOOPNORMAL */
    {sizeof(short[2]), "vec2s", 1, nullptr, nullptr, nullptr, nullptr, nullptr, nullptr},
    /* 42: CD_SCULPT_FACE_SETS */ /* DEPRECATED */
    {sizeof(int), "", 0, nullptr, nullptr, nullptr, nullptr, nullptr, nullptr},
    /* 43: CD_LOCATION */
    {sizeof(float[3]), "vec3f", 1, nullptr, nullptr, nullptr, nullptr, nullptr, nullptr},
    /* 44: CD_RADIUS */
    {sizeof(float), "MFloatProperty", 1, nullptr, nullptr, nullptr, nullptr, nullptr, nullptr},
    /* 45: CD_PROP_INT8 */
    {sizeof(int8_t), "MInt8Property", 1, N_("Int8"), nullptr, nullptr, nullptr, nullptr, nullptr},
    /* 46: CD_HAIRMAPPING */ /* UNUSED */
    {-1, "", 1, nullptr, nullptr, nullptr, nullptr, nullptr, nullptr},
    /* 47: CD_PROP_COLOR */
    {sizeof(MPropCol),
     "MPropCol",
     1,
     N_("Color"),
     nullptr,
     nullptr,
     layerInterp_propcol,
     nullptr,
     layerDefault_propcol,
     nullptr,
     nullptr,
     layerEqual_propcol,
     layerMultiply_propcol,
     layerInitMinMax_propcol,
     layerAdd_propcol,
     layerDoMinMax_propcol,
     layerCopyValue_propcol,
     nullptr,
     nullptr,
     nullptr,
     nullptr},
    /* 48: CD_PROP_FLOAT3 */
    {sizeof(float[3]),
     "vec3f",
     1,
     N_("Float3"),
     nullptr,
     nullptr,
     layerInterp_propfloat3,
     nullptr,
     nullptr,
     nullptr,
     layerValidate_propfloat3,
     nullptr,
     layerMultiply_propfloat3,
     nullptr,
     layerAdd_propfloat3},
    /* 49: CD_PROP_FLOAT2 */
    {sizeof(float[2]),
     "vec2f",
     1,
     N_("Float2"),
     nullptr,
     nullptr,
     layerInterp_propfloat2,
     nullptr,
     nullptr,
     nullptr,
     layerValidate_propfloat2,
     layerEqual_propfloat2,
     layerMultiply_propfloat2,
     layerInitMinMax_propfloat2,
     layerAdd_propfloat2,
     layerDoMinMax_propfloat2,
     layerCopyValue_propfloat2},
    /* 50: CD_PROP_BOOL */
    {sizeof(bool),
     "bool",
     1,
     N_("Boolean"),
     nullptr,
     nullptr,
     layerInterp_propbool,
     nullptr,
     nullptr,
     nullptr,
     nullptr,
     nullptr,
     nullptr,
     nullptr},
    /* 51: CD_HAIRLENGTH */
    {sizeof(float), "float", 1, nullptr, nullptr, nullptr, nullptr, nullptr, nullptr},
    /*52 CD_MESH_ID */
    {sizeof(unsigned int),
     "MIntProperty",
     1,
     nullptr,  // flag singleton layer
     nullptr,
     nullptr,
     layerInterp_noop,
     nullptr,
     layerDefault_mesh_id},
    /* 53 CD_DYNTOPO_VERT */
    {sizeof(MSculptVert),
     "MSculptVert",
     1,
     nullptr,  // flag singleton layer
     layerDynTopoVert_copy,
     nullptr,
     layerDynTopoVert_interp},
    /*54 CD_BMESH_TOOLFLAGS */
    {sizeof(MToolFlags),
     "MToolFlags",
     1,
     nullptr,  // flag singleton layer
     nullptr,
     nullptr,
     layerInterp_noop},
};

static const char *LAYERTYPENAMES[CD_NUMTYPES] = {/*   0-4 */
                                                  "CDMVert",
                                                  "CDMSticky",
                                                  "CDMDeformVert",
                                                  "CDMEdge",
                                                  "CDMFace",
                                                  /*   5-9 */
                                                  "CDMTFace",
                                                  "CDMCol",
                                                  "CDOrigIndex",
                                                  "CDNormal",
                                                  "CDFaceMap",
                                                  /* 10-14 */
                                                  "CDMFloatProperty",
                                                  "CDMIntProperty",
                                                  "CDMStringProperty",
                                                  "CDOrigSpace",
                                                  "CDOrco",
                                                  /* 15-19 */
                                                  "CDMTexPoly",
                                                  "CDMLoopUV",
                                                  "CDMloopCol",
                                                  "CDTangent",
                                                  "CDMDisps",
                                                  /* 20-24 */
                                                  "CDPreviewMCol",
                                                  "CDIDMCol",
                                                  "CDTextureMCol",
                                                  "CDClothOrco",
                                                  "CDMRecast",

                                                  /* BMESH ONLY */
                                                  /* 25-29 */
                                                  "CDMPoly",
                                                  "CDMLoop",
                                                  "CDShapeKeyIndex",
                                                  "CDShapeKey",
                                                  "CDBevelWeight",
                                                  /* 30-34 */
                                                  "CDSubSurfCrease",
                                                  "CDOrigSpaceLoop",
                                                  "CDPreviewLoopCol",
                                                  "CDBMElemPyPtr",
                                                  "CDPaintMask",
                                                  /* 35-36 */
                                                  "CDGridPaintMask",
                                                  "CDMVertSkin",
                                                  /* 37-38 */
                                                  "CDFreestyleEdge",
                                                  "CDFreestyleFace",
                                                  /* 39-42 */
                                                  "CDMLoopTangent",
                                                  "CDTessLoopNormal",
                                                  "CDCustomLoopNormal",
                                                  "CDSculptFaceGroups",
                                                  /* 43-46 */
                                                  "CDHairPoint",
                                                  "CDHairMapping",
                                                  "CDPropInt8",
                                                  "CDPoint",
                                                  /* 47-50 */
                                                  "CDPropCol",
                                                  "CDPropFloat3",
                                                  "CDPropFloat2",
                                                  "CDPropBoolean",
                                                  /*51-53*/
                                                  "CDHairLength",
                                                  "CDMeshID",
                                                  "CDDyntopoVert",
                                                  "CDPropInt16"};

const CustomData_MeshMasks CD_MASK_BAREMESH = {
    /*vmask*/ CD_MASK_PROP_FLOAT3 | CD_MASK_MESH_ID,
    /*emask*/ CD_MASK_MEDGE | CD_MASK_MESH_ID,
    /*fmask*/ 0,
    /*pmask*/ CD_MASK_MPOLY | CD_MASK_FACEMAP | CD_MASK_MESH_ID,
    /*lmask*/ CD_MASK_MLOOP | CD_MASK_MESH_ID,
};
const CustomData_MeshMasks CD_MASK_BAREMESH_ORIGINDEX = {
    /*vmask*/ CD_MASK_PROP_FLOAT3 | CD_MASK_ORIGINDEX | CD_MASK_MESH_ID,
    /*emask*/ CD_MASK_MEDGE | CD_MASK_ORIGINDEX | CD_MASK_MESH_ID,
    /*fmask*/ 0,
    /*pmask*/ CD_MASK_MPOLY | CD_MASK_FACEMAP | CD_MASK_ORIGINDEX | CD_MASK_MESH_ID,
    /*lmask*/ CD_MASK_MLOOP | CD_MASK_MESH_ID,
};
const CustomData_MeshMasks CD_MASK_MESH = {
    /*vmask*/ (CD_MASK_PROP_FLOAT3 | CD_MASK_MDEFORMVERT | CD_MASK_MVERT_SKIN |
               CD_MASK_PAINT_MASK | CD_MASK_PROP_ALL | CD_MASK_CREASE | CD_MASK_BWEIGHT |
               CD_MASK_MESH_ID),
    /*emask*/
    (CD_MASK_MEDGE | CD_MASK_FREESTYLE_EDGE | CD_MASK_PROP_ALL | CD_MASK_BWEIGHT | CD_MASK_CREASE |
     CD_MASK_MESH_ID),
    /*fmask*/ 0,
    /*pmask*/
    (CD_MASK_MPOLY | CD_MASK_FACEMAP | CD_MASK_FREESTYLE_FACE | CD_MASK_PROP_ALL |
     CD_MASK_MESH_ID),
    /*lmask*/
    (CD_MASK_MLOOP | CD_MASK_MDISPS | CD_MASK_CUSTOMLOOPNORMAL | CD_MASK_GRID_PAINT_MASK |
     CD_MASK_PROP_ALL | CD_MASK_MESH_ID),
};

const CustomData_MeshMasks CD_MASK_DERIVEDMESH = {
    /*vmask*/ (CD_MASK_ORIGINDEX | CD_MASK_MDEFORMVERT | CD_MASK_SHAPEKEY | CD_MASK_MVERT_SKIN |
               CD_MASK_PAINT_MASK | CD_MASK_ORCO | CD_MASK_CLOTH_ORCO | CD_MASK_PROP_ALL |
               CD_MASK_CREASE | CD_MASK_BWEIGHT | CD_MASK_MESH_ID),
    /*emask*/
    (CD_MASK_ORIGINDEX | CD_MASK_FREESTYLE_EDGE | CD_MASK_BWEIGHT | CD_MASK_PROP_ALL |
     CD_MASK_CREASE | CD_MASK_MESH_ID),
    /*fmask*/ (CD_MASK_ORIGINDEX | CD_MASK_ORIGSPACE | CD_MASK_PREVIEW_MCOL | CD_MASK_TANGENT),
    /*pmask*/
    (CD_MASK_ORIGINDEX | CD_MASK_FREESTYLE_FACE | CD_MASK_FACEMAP | CD_MASK_PROP_ALL |
     CD_MASK_MESH_ID),
    /*lmask*/
    (CD_MASK_CUSTOMLOOPNORMAL | CD_MASK_PREVIEW_MLOOPCOL | CD_MASK_ORIGSPACE_MLOOP |
     CD_MASK_PROP_ALL | CD_MASK_MESH_ID), /* XXX: MISSING #CD_MASK_MLOOPTANGENT ? */
};
const CustomData_MeshMasks CD_MASK_BMESH = {
    /*vmask*/ (CD_MASK_MDEFORMVERT | CD_MASK_BWEIGHT | CD_MASK_MVERT_SKIN | CD_MASK_SHAPEKEY |
               CD_MASK_SHAPE_KEYINDEX | CD_MASK_PAINT_MASK | CD_MASK_PROP_ALL | CD_MASK_CREASE |
               CD_MASK_MESH_ID),
    /*emask*/
    (CD_MASK_BWEIGHT | CD_MASK_CREASE | CD_MASK_FREESTYLE_EDGE | CD_MASK_PROP_ALL |
     CD_MASK_MESH_ID),
    /*fmask*/ 0,
    /*pmask*/
    (CD_MASK_FREESTYLE_FACE | CD_MASK_FACEMAP | CD_MASK_PROP_ALL | CD_MASK_MESH_ID),
    /*lmask*/
    (CD_MASK_MDISPS | CD_MASK_CUSTOMLOOPNORMAL | CD_MASK_GRID_PAINT_MASK | CD_MASK_PROP_ALL |
     CD_MASK_MESH_ID),
};
const CustomData_MeshMasks CD_MASK_EVERYTHING = {
    /*vmask*/ (CD_MASK_BM_ELEM_PYPTR | CD_MASK_ORIGINDEX | CD_MASK_MDEFORMVERT | CD_MASK_BWEIGHT |
               CD_MASK_MVERT_SKIN | CD_MASK_ORCO | CD_MASK_CLOTH_ORCO | CD_MASK_SHAPEKEY |
               CD_MASK_SHAPE_KEYINDEX | CD_MASK_PAINT_MASK | CD_MASK_PROP_ALL | CD_MASK_CREASE |
               CD_MASK_MESH_ID),
    /*emask*/
    (CD_MASK_MEDGE | CD_MASK_BM_ELEM_PYPTR | CD_MASK_ORIGINDEX | CD_MASK_BWEIGHT | CD_MASK_CREASE |
     CD_MASK_FREESTYLE_EDGE | CD_MASK_PROP_ALL | CD_MASK_MESH_ID),
    /*fmask*/
    (CD_MASK_MFACE | CD_MASK_ORIGINDEX | CD_MASK_NORMAL | CD_MASK_MTFACE | CD_MASK_MCOL |
     CD_MASK_ORIGSPACE | CD_MASK_TANGENT | CD_MASK_TESSLOOPNORMAL | CD_MASK_PREVIEW_MCOL |
     CD_MASK_PROP_ALL | CD_MASK_MESH_ID),
    /*pmask*/
    (CD_MASK_MPOLY | CD_MASK_BM_ELEM_PYPTR | CD_MASK_ORIGINDEX | CD_MASK_FACEMAP |

     CD_MASK_FREESTYLE_FACE | CD_MASK_PROP_ALL | CD_MASK_MESH_ID),
    /*lmask*/
    (CD_MASK_MLOOP | CD_MASK_BM_ELEM_PYPTR | CD_MASK_MDISPS | CD_MASK_NORMAL |
     CD_MASK_CUSTOMLOOPNORMAL | CD_MASK_MLOOPTANGENT | CD_MASK_PREVIEW_MLOOPCOL |
     CD_MASK_ORIGSPACE_MLOOP | CD_MASK_GRID_PAINT_MASK | CD_MASK_PROP_ALL | CD_MASK_MESH_ID),
};

static const LayerTypeInfo *layerType_getInfo(int type)
{
  if (type < 0 || type >= CD_NUMTYPES) {
    return nullptr;
  }

  return &LAYERTYPEINFO[type];
}

static const char *layerType_getName(int type)
{
  if (type < 0 || type >= CD_NUMTYPES) {
    return nullptr;
  }

  return LAYERTYPENAMES[type];
}

void customData_mask_layers__print(const CustomData_MeshMasks *mask)
{
  printf("verts mask=0x%" PRIx64 ":\n", mask->vmask);
  for (int i = 0; i < CD_NUMTYPES; i++) {
    if (mask->vmask & CD_TYPE_AS_MASK(i)) {
      printf("  %s\n", layerType_getName(i));
    }
  }

  printf("edges mask=0x%" PRIx64 ":\n", mask->emask);
  for (int i = 0; i < CD_NUMTYPES; i++) {
    if (mask->emask & CD_TYPE_AS_MASK(i)) {
      printf("  %s\n", layerType_getName(i));
    }
  }

  printf("faces mask=0x%" PRIx64 ":\n", mask->fmask);
  for (int i = 0; i < CD_NUMTYPES; i++) {
    if (mask->fmask & CD_TYPE_AS_MASK(i)) {
      printf("  %s\n", layerType_getName(i));
    }
  }

  printf("loops mask=0x%" PRIx64 ":\n", mask->lmask);
  for (int i = 0; i < CD_NUMTYPES; i++) {
    if (mask->lmask & CD_TYPE_AS_MASK(i)) {
      printf("  %s\n", layerType_getName(i));
    }
  }

  printf("polys mask=0x%" PRIx64 ":\n", mask->pmask);
  for (int i = 0; i < CD_NUMTYPES; i++) {
    if (mask->pmask & CD_TYPE_AS_MASK(i)) {
      printf("  %s\n", layerType_getName(i));
    }
  }
}

/** \} */

/* -------------------------------------------------------------------- */
/** \name CustomData Functions
 * \{ */

static void customData_update_offsets(CustomData *data);

static CustomDataLayer *customData_add_layer__internal(CustomData *data,
                                                       int type,
                                                       eCDAllocType alloctype,
                                                       void *layerdata,
                                                       int totelem,
                                                       const char *name);

void CustomData_update_typemap(CustomData *data)
{
  int lasttype = -1;

  for (int i = 0; i < CD_NUMTYPES; i++) {
    data->typemap[i] = -1;
  }

  for (int i = 0; i < data->totlayer; i++) {
    const int type = data->layers[i].type;
    if (type != lasttype) {
      data->typemap[type] = i;
      lasttype = type;
    }
  }
}

void CustomData_regen_active_refs(CustomData *data)
{
  int i, j;

  for (int i = 0; i < CD_NUMTYPES; i++) {
    data->typemap[i] = -1;
  }

  for (i = 0, j = 0; i < data->totlayer; i++) {
    CustomDataLayer *layer = &data->layers[i];

    if (data->typemap[layer->type] == -1) {
      data->typemap[layer->type] = i;
    }
  }

  /* explicitly flag active layers */
  for (i = 0, j = 0; i < data->totlayer; i++) {
    CustomDataLayer *layer = &data->layers[i];
    CustomDataLayer *base = data->layers + data->typemap[layer->type];
    int n = layer - base;

    if (layer == base) {
      continue;
    }

    layer->active = n == base->active;
    layer->active_clone = n == base->active_clone;
    layer->active_mask = n == base->active_mask;
    layer->active_rnd = n == base->active_rnd;
  }

  /* handle case of base layers being active */
  for (int i = 0; i < CD_NUMTYPES; i++) {
    if (data->typemap[i] == -1) {
      continue;
    }

    CustomDataLayer *base = data->layers + data->typemap[i];

    base->active = !base->active;
    base->active_mask = !base->active_mask;
    base->active_clone = !base->active_clone;
    base->active_rnd = !base->active_rnd;
  }

  /* regenerate active refs */
  /* set active n in base layer for all types */
  for (i = 0; i < data->totlayer; i++) {
    CustomDataLayer *layer = data->layers + i;
    CustomDataLayer *base = data->layers + data->typemap[layer->type];

    int n = layer - base;

    if (n < 0) {
      printf("error!\n");
      for (int j = 0; j < data->totlayer; j++) {
        printf("%s", i == j ? "->" : "  ");
        printf("%d : \"%s\"\n",
               data->layers[i].type,
               data->layers[i].name ? data->layers[i].name : "");
      }
    }
    if (layer->active) {
      base->active = n;
    }
    if (layer->active_mask) {
      base->active_mask = n;
    }
    if (layer->active_clone) {
      base->active_clone = n;
    }
    if (layer->active_rnd) {
      base->active_rnd = n;
    }
  }

  /* set active n in all layers */
  for (i = 0; i < data->totlayer; i++) {
    CustomDataLayer *layer = &data->layers[i];
    CustomDataLayer *base = data->layers + data->typemap[layer->type];

    layer->active = base->active;
    layer->active_mask = base->active_mask;
    layer->active_clone = base->active_clone;
    layer->active_rnd = base->active_rnd;
  }
}

/* currently only used in BLI_assert */
#ifndef NDEBUG
static bool customdata_typemap_is_valid(const CustomData *data)
{
  CustomData data_copy = *data;
  CustomData_update_typemap(&data_copy);
  return (memcmp(data->typemap, data_copy.typemap, sizeof(data->typemap)) == 0);
}
#endif

/* copies all customdata layers without allocating data,
 * and without respect to type masks or NO_COPY/etc flags*/
void CustomData_copy_all_layout(const struct CustomData *source, struct CustomData *dest)
{
  *dest = *source;

  if (dest->pool) {
    dest->pool = NULL;
  }

  if (source->layers) {
    dest->layers = static_cast<CustomDataLayer *>(
        MEM_mallocN(sizeof(*dest->layers) * source->totlayer, __func__));

    for (int i = 0; i < source->totlayer; i++) {
      dest->layers[i] = source->layers[i];
      dest->layers[i].data = NULL;
    }
  }

  CustomData_regen_active_refs(dest);
}

bool CustomData_merge(const CustomData *source,
                      CustomData *dest,
                      eCustomDataMask mask,
                      eCDAllocType alloctype,
                      int totelem)
{
  // const LayerTypeInfo *typeInfo;
  CustomDataLayer *layer, *newlayer;
  int lasttype = -1, lastactive = 0, lastrender = 0, lastclone = 0, lastmask = 0;
  int number = 0, maxnumber = -1;
  bool changed = false;

  for (int i = 0; i < source->totlayer; i++) {
    layer = &source->layers[i];
    // typeInfo = layerType_getInfo(layer->type); /* UNUSED */

    int type = layer->type;
    int flag = layer->flag;

    if (flag & CD_FLAG_NOCOPY) {
      continue;
    }

    if (type != lasttype) {
      number = 0;
      maxnumber = CustomData_layertype_layers_max(type);
      lastactive = layer->active;
      lastrender = layer->active_rnd;
      lastclone = layer->active_clone;
      lastmask = layer->active_mask;
      lasttype = type;
    }
    else {
      number++;
    }

    if (flag & CD_FLAG_NOCOPY) {
      continue;
    }
    if (!(mask & CD_TYPE_AS_MASK(type))) {
      continue;
    }
    if ((maxnumber != -1) && (number >= maxnumber)) {
      continue;
    }
    if (CustomData_get_named_layer_index(dest, type, layer->name) != -1) {
      continue;
    }

    void *data;
    switch (alloctype) {
      case CD_ASSIGN:
      case CD_REFERENCE:
      case CD_DUPLICATE:
        data = layer->data;
        break;
      default:
        data = nullptr;
        break;
    }

    if ((alloctype == CD_ASSIGN) && (flag & CD_FLAG_NOFREE)) {
      newlayer = customData_add_layer__internal(
          dest, type, CD_REFERENCE, data, totelem, layer->name);
    }
    else {
      newlayer = customData_add_layer__internal(dest, type, alloctype, data, totelem, layer->name);
    }

    if (newlayer) {
      if (layer->default_data) {
        newlayer->default_data = MEM_dupallocN(layer->default_data);
      }

      newlayer->uid = layer->uid;

      newlayer->active = lastactive;
      newlayer->active_rnd = lastrender;
      newlayer->active_clone = lastclone;
      newlayer->active_mask = lastmask;
      newlayer->flag |= flag & (CD_FLAG_EXTERNAL | CD_FLAG_IN_MEMORY);
      changed = true;

      if (layer->anonymous_id != nullptr) {
        newlayer->anonymous_id = layer->anonymous_id;
        if (alloctype == CD_ASSIGN) {
          layer->anonymous_id = nullptr;
        }
        else {
          layer->anonymous_id->user_add();
        }
      }
      if (alloctype == CD_ASSIGN) {
        layer->data = nullptr;
      }
    }
  }

  CustomData_update_typemap(dest);
  CustomData_regen_active_refs(dest);

  return changed;
}

CustomData CustomData_shallow_copy_remove_non_bmesh_attributes(const CustomData *src,
                                                               const eCustomDataMask mask)
{
  Vector<CustomDataLayer> dst_layers;
  for (const CustomDataLayer &layer : Span<CustomDataLayer>{src->layers, src->totlayer}) {
    if (BM_attribute_stored_in_bmesh_builtin(layer.name)) {
      continue;
    }
    if (!(mask & CD_TYPE_AS_MASK(layer.type))) {
      continue;
    }
    dst_layers.append(layer);
  }

  CustomData dst = *src;
  dst.layers = static_cast<CustomDataLayer *>(
      MEM_calloc_arrayN(dst_layers.size(), sizeof(CustomDataLayer), __func__));
  dst.maxlayer = dst.totlayer = dst_layers.size();
  memcpy(dst.layers, dst_layers.data(), dst_layers.as_span().size_in_bytes());

  CustomData_update_typemap(&dst);

  return dst;
}

void CustomData_realloc(CustomData *data, const int old_size, const int new_size)
{
  BLI_assert(new_size >= 0);
  for (int i = 0; i < data->totlayer; i++) {
    CustomDataLayer *layer = &data->layers[i];
    const LayerTypeInfo *typeInfo = layerType_getInfo(layer->type);

    const int64_t old_size_in_bytes = int64_t(old_size) * typeInfo->size;
    const int64_t new_size_in_bytes = int64_t(new_size) * typeInfo->size;
    if (layer->flag & CD_FLAG_NOFREE) {
      const void *old_data = layer->data;
      layer->data = MEM_malloc_arrayN(new_size, typeInfo->size, __func__);
      if (typeInfo->copy) {
        typeInfo->copy(old_data, layer->data, std::min(old_size, new_size));
      }
      else {
        std::memcpy(layer->data, old_data, std::min(old_size_in_bytes, new_size_in_bytes));
      }
      layer->flag &= ~CD_FLAG_NOFREE;
    }
    else {
      layer->data = MEM_reallocN(layer->data, new_size_in_bytes);
    }

    if (new_size > old_size) {
      /* Initialize new values for non-trivial types. */
      if (typeInfo->construct) {
        const int new_elements_num = new_size - old_size;
        typeInfo->construct(POINTER_OFFSET(layer->data, old_size_in_bytes), new_elements_num);
      }
    }
  }
}

void CustomData_copy(const CustomData *source,
                     CustomData *dest,
                     eCustomDataMask mask,
                     eCDAllocType alloctype,
                     int totelem)
{
  CustomData_reset(dest);

  if (source->external) {
    dest->external = static_cast<CustomDataExternal *>(MEM_dupallocN(source->external));
  }

  CustomData_merge(source, dest, mask, alloctype, totelem);
}

static void customData_free_layer__internal(CustomDataLayer *layer, const int totelem)
{
  const LayerTypeInfo *typeInfo;

  if (layer->anonymous_id != nullptr) {
    layer->anonymous_id->user_remove();
    layer->anonymous_id = nullptr;
  }
  if (!(layer->flag & CD_FLAG_NOFREE) && layer->data) {
    typeInfo = layerType_getInfo(layer->type);

    if (typeInfo->free) {
      typeInfo->free(layer->data, totelem, typeInfo->size);
    }

    if (layer->data) {
      MEM_freeN(layer->data);
    }

    if (layer->default_data) {
      MEM_freeN(layer->default_data);
    }
  }
}

static void CustomData_external_free(CustomData *data)
{
  if (data->external) {
    MEM_freeN(data->external);
    data->external = nullptr;
  }
}

void CustomData_reset(CustomData *data)
{
  memset(data, 0, sizeof(*data));
  copy_vn_i(data->typemap, CD_NUMTYPES, -1);
}

void CustomData_free(CustomData *data, const int totelem)
{
  for (int i = 0; i < data->totlayer; i++) {
    customData_free_layer__internal(&data->layers[i], totelem);
  }

  if (data->layers) {
    MEM_freeN(data->layers);
  }

  CustomData_external_free(data);
  CustomData_reset(data);
}

void CustomData_free_typemask(CustomData *data, const int totelem, eCustomDataMask mask)
{
  for (int i = 0; i < data->totlayer; i++) {
    CustomDataLayer *layer = &data->layers[i];
    if (!(mask & CD_TYPE_AS_MASK(layer->type))) {
      continue;
    }
    customData_free_layer__internal(layer, totelem);
  }

  if (data->layers) {
    MEM_freeN(data->layers);
  }

  CustomData_external_free(data);
  CustomData_reset(data);
}

static void customData_update_offsets(CustomData *data)
{
  const LayerTypeInfo *typeInfo;
  int offset = 0;

  // sort by alignment
  int aligns[] = {16, 8, 4, 2, 1};
  BLI_bitmap *donemap = BLI_BITMAP_NEW_ALLOCA(data->totlayer);
  int alignment = 1;

  // do large structs first
  for (int j = 0; j < data->totlayer; j++) {
    CustomDataLayer *layer = data->layers + j;

    typeInfo = layerType_getInfo(layer->type);
    int size = (int)typeInfo->size;

    /* Float vectors get 4-byte alignment. */
    if (ELEM(layer->type, CD_PROP_COLOR, CD_PROP_FLOAT2, CD_PROP_FLOAT3)) {
      alignment = max_ii(alignment, 4);
    }
    else if (size > 4) {
      alignment = max_ii(alignment, 8);
    }
    else if (size > 2) {
      alignment = max_ii(alignment, 4);
    }
    else if (size > 1) {
      alignment = max_ii(alignment, 2);
    }
    else {
      alignment = max_ii(alignment, 1);
    }

    /* Detect large structures */
    if (size > 8) {
      BLI_BITMAP_SET(donemap, j, true);

      // align to 8-byte boundary
      if (size & 7) {
        size += 8 - (size & 7);
      }

#ifdef CD_HAVE_ASAN
      offset += BM_ASAN_PAD;
#endif

      layer->offset = offset;
      offset += size;

#ifdef CD_HAVE_ASAN
      offset += BM_ASAN_PAD;
#endif
    }
  }

  for (int i = 0; i < ARRAY_SIZE(aligns) + 1; i++) {
    for (int j = 0; j < data->totlayer; j++) {
      CustomDataLayer *layer = data->layers + j;

      if (BLI_BITMAP_TEST(donemap, j)) {
        continue;
      }

      typeInfo = layerType_getInfo(layer->type);
      int size = (int)typeInfo->size;

      if (i < ARRAY_SIZE(aligns) && (size % aligns[i]) != 0) {
        continue;
      }

#ifdef CD_HAVE_ASAN
      offset += BM_ASAN_PAD;
#endif

      BLI_BITMAP_SET(donemap, j, true);

      int align2 = aligns[i] - (offset % aligns[i]);
      if (align2 != aligns[i]) {
        offset += align2;
      }

      layer->offset = offset;
      offset += size;

#ifdef CD_HAVE_ASAN
      offset += BM_ASAN_PAD;
#endif
    }
  }

  if (offset % alignment != 0) {
    offset += alignment - (offset % alignment);
  }

  data->totsize = offset;

  CustomData_update_typemap(data);
}

void CustomData_bmesh_asan_poison(const CustomData *data, void *block)
{
#ifdef CD_HAVE_ASAN
  if (!block) {
    return;
  }

  char *ptr = (char *)block;

  BLI_asan_unpoison(block, data->totsize);

  for (int i = 0; i < data->totlayer; i++) {
    CustomDataLayer *layer = data->layers + i;
    const LayerTypeInfo *typeInfo = layerType_getInfo(layer->type);

    BLI_asan_poison((ptr + layer->offset - BM_ASAN_PAD), BM_ASAN_PAD);
    BLI_asan_poison((ptr + layer->offset + typeInfo->size), BM_ASAN_PAD);
  }
#endif
}

void CustomData_bmesh_asan_unpoison(const CustomData *data, void *block)
{
  if (!block) {
    return;
  }
  BLI_asan_unpoison(block, data->totsize);
}

/* to use when we're in the middle of modifying layers */
static int CustomData_get_layer_index__notypemap(const CustomData *data, const int type)
{
  for (int i = 0; i < data->totlayer; i++) {
    if (data->layers[i].type == type) {
      return i;
    }
  }

  return -1;
}

/* -------------------------------------------------------------------- */
/* index values to access the layers (offset from the layer start) */

int CustomData_get_layer_index(const CustomData *data, const int type)
{
  BLI_assert(customdata_typemap_is_valid(data));
  return data->typemap[type];
}

int CustomData_get_layer_index_n(const CustomData *data, const int type, const int n)
{
  BLI_assert(n >= 0);
  int i = CustomData_get_layer_index(data, type);

  if (i != -1) {
    BLI_assert(i + n < data->totlayer);
    i = (data->layers[i + n].type == type) ? (i + n) : (-1);
  }

  return i;
}

int CustomData_get_named_layer_index(const CustomData *data, const int type, const char *name)
{
  for (int i = 0; i < data->totlayer; i++) {
    if (data->layers[i].type == type) {
      if (STREQ(data->layers[i].name, name)) {
        return i;
      }
    }
  }

  return -1;
}

int CustomData_get_named_layer_index_notype(const CustomData *data, const char *name)
{
  for (int i = 0; i < data->totlayer; i++) {
    if (STREQ(data->layers[i].name, name)) {
      return i;
    }
  }

  return -1;
}

int CustomData_get_active_layer_index(const CustomData *data, const int type)
{
  const int layer_index = data->typemap[type];
  BLI_assert(customdata_typemap_is_valid(data));
  return (layer_index != -1) ? layer_index + data->layers[layer_index].active : -1;
}

int CustomData_get_render_layer_index(const CustomData *data, const int type)
{
  const int layer_index = data->typemap[type];
  BLI_assert(customdata_typemap_is_valid(data));
  return (layer_index != -1) ? layer_index + data->layers[layer_index].active_rnd : -1;
}

int CustomData_get_clone_layer_index(const CustomData *data, const int type)
{
  const int layer_index = data->typemap[type];
  BLI_assert(customdata_typemap_is_valid(data));
  return (layer_index != -1) ? layer_index + data->layers[layer_index].active_clone : -1;
}

int CustomData_get_stencil_layer_index(const CustomData *data, const int type)
{
  const int layer_index = data->typemap[type];
  BLI_assert(customdata_typemap_is_valid(data));
  return (layer_index != -1) ? layer_index + data->layers[layer_index].active_mask : -1;
}

/* -------------------------------------------------------------------- */
/* index values per layer type */

int CustomData_get_named_layer(const CustomData *data, const int type, const char *name)
{
  const int named_index = CustomData_get_named_layer_index(data, type, name);
  const int layer_index = data->typemap[type];
  BLI_assert(customdata_typemap_is_valid(data));
  return (named_index != -1) ? named_index - layer_index : -1;
}

int CustomData_get_active_layer(const CustomData *data, const int type)
{
  const int layer_index = data->typemap[type];
  BLI_assert(customdata_typemap_is_valid(data));
  return (layer_index != -1) ? data->layers[layer_index].active : -1;
}

int CustomData_get_render_layer(const CustomData *data, const int type)
{
  const int layer_index = data->typemap[type];
  BLI_assert(customdata_typemap_is_valid(data));
  return (layer_index != -1) ? data->layers[layer_index].active_rnd : -1;
}

int CustomData_get_clone_layer(const CustomData *data, const int type)
{
  const int layer_index = data->typemap[type];
  BLI_assert(customdata_typemap_is_valid(data));
  return (layer_index != -1) ? data->layers[layer_index].active_clone : -1;
}

int CustomData_get_stencil_layer(const CustomData *data, const int type)
{
  const int layer_index = data->typemap[type];
  BLI_assert(customdata_typemap_is_valid(data));
  return (layer_index != -1) ? data->layers[layer_index].active_mask : -1;
}

const char *CustomData_get_active_layer_name(const CustomData *data, const int type)
{
  /* Get the layer index of the active layer of this type. */
  const int layer_index = CustomData_get_active_layer_index(data, type);
  return layer_index < 0 ? nullptr : data->layers[layer_index].name;
}

const char *CustomData_get_render_layer_name(const CustomData *data, const int type)
{
  const int layer_index = CustomData_get_render_layer_index(data, type);
  return layer_index < 0 ? nullptr : data->layers[layer_index].name;
}

void CustomData_set_layer_active(CustomData *data, const int type, const int n)
{
  for (int i = 0; i < data->totlayer; i++) {
    if (data->layers[i].type == type) {
      data->layers[i].active = n;
    }
  }
}

void CustomData_set_layer_render(CustomData *data, const int type, const int n)
{
  for (int i = 0; i < data->totlayer; i++) {
    if (data->layers[i].type == type) {
      data->layers[i].active_rnd = n;
    }
  }
}

void CustomData_set_layer_clone(CustomData *data, const int type, const int n)
{
  for (int i = 0; i < data->totlayer; i++) {
    if (data->layers[i].type == type) {
      data->layers[i].active_clone = n;
    }
  }
}

void CustomData_set_layer_stencil(CustomData *data, const int type, const int n)
{
  for (int i = 0; i < data->totlayer; i++) {
    if (data->layers[i].type == type) {
      data->layers[i].active_mask = n;
    }
  }
}

void CustomData_set_layer_active_index(CustomData *data, const int type, const int n)
{
  const int layer_index = data->typemap[type];
  BLI_assert(customdata_typemap_is_valid(data));

  for (int i = 0; i < data->totlayer; i++) {
    if (data->layers[i].type == type) {
      data->layers[i].active = n - layer_index;
    }
  }
}

void CustomData_set_layer_render_index(CustomData *data, const int type, const int n)
{
  const int layer_index = data->typemap[type];
  BLI_assert(customdata_typemap_is_valid(data));

  for (int i = 0; i < data->totlayer; i++) {
    if (data->layers[i].type == type) {
      data->layers[i].active_rnd = n - layer_index;
    }
  }
}

void CustomData_set_layer_clone_index(CustomData *data, const int type, const int n)
{
  const int layer_index = data->typemap[type];
  BLI_assert(customdata_typemap_is_valid(data));

  for (int i = 0; i < data->totlayer; i++) {
    if (data->layers[i].type == type) {
      data->layers[i].active_clone = n - layer_index;
    }
  }
}

void CustomData_set_layer_stencil_index(CustomData *data, const int type, const int n)
{
  const int layer_index = data->typemap[type];
  BLI_assert(customdata_typemap_is_valid(data));

  for (int i = 0; i < data->totlayer; i++) {
    if (data->layers[i].type == type) {
      data->layers[i].active_mask = n - layer_index;
    }
  }
}

void CustomData_set_layer_flag(CustomData *data, const int type, const int flag)
{
  for (int i = 0; i < data->totlayer; i++) {
    if (data->layers[i].type == type) {
      data->layers[i].flag |= flag;
    }
  }
}

void CustomData_clear_layer_flag(CustomData *data, const int type, const int flag)
{
  const int nflag = ~flag;

  for (int i = 0; i < data->totlayer; i++) {
    if (data->layers[i].type == type) {
      data->layers[i].flag &= nflag;
    }
  }
}

static bool customData_resize(CustomData *data, const int amount)
{
  CustomDataLayer *tmp = static_cast<CustomDataLayer *>(
      MEM_calloc_arrayN((data->maxlayer + amount), sizeof(*tmp), __func__));
  if (!tmp) {
    return false;
  }

  data->maxlayer += amount;
  if (data->layers) {
    memcpy(tmp, data->layers, sizeof(*tmp) * data->totlayer);
    MEM_freeN(data->layers);
  }
  data->layers = tmp;

  return true;
}

static CustomDataLayer *customData_add_layer__internal(CustomData *data,
                                                       const int type,
                                                       const eCDAllocType alloctype,
                                                       void *layerdata,
                                                       const int totelem,
                                                       const char *name)
{
  const LayerTypeInfo *typeInfo = layerType_getInfo(type);
  int flag = 0;

  /* Some layer types only support a single layer. */
  if (!typeInfo->defaultname && CustomData_has_layer(data, type)) {
    /* This function doesn't support dealing with existing layer data for these layer types when
     * the layer already exists. */
    BLI_assert(layerdata == nullptr);
    return &data->layers[CustomData_get_layer_index(data, type)];
  }

  void *newlayerdata = nullptr;
  switch (alloctype) {
    case CD_SET_DEFAULT:
      if (totelem > 0) {
        if (typeInfo->set_default_value) {
          newlayerdata = MEM_malloc_arrayN(totelem, typeInfo->size, layerType_getName(type));
          typeInfo->set_default_value(newlayerdata, totelem);
        }
        else {
          newlayerdata = MEM_calloc_arrayN(totelem, typeInfo->size, layerType_getName(type));
        }
      }
      break;
    case CD_CONSTRUCT:
      if (totelem > 0) {
        newlayerdata = MEM_malloc_arrayN(totelem, typeInfo->size, layerType_getName(type));
        if (typeInfo->construct) {
          typeInfo->construct(newlayerdata, totelem);
        }
      }
      break;
    case CD_ASSIGN:
      if (totelem > 0) {
        BLI_assert(layerdata != nullptr);
        newlayerdata = layerdata;
      }
      else {
        MEM_SAFE_FREE(layerdata);
      }
      break;
    case CD_REFERENCE:
      if (totelem > 0) {
        BLI_assert(layerdata != nullptr);
        newlayerdata = layerdata;
        flag |= CD_FLAG_NOFREE;
      }
      break;
    case CD_DUPLICATE:
      if (totelem > 0) {
        newlayerdata = MEM_malloc_arrayN(totelem, typeInfo->size, layerType_getName(type));
        if (typeInfo->copy) {
          typeInfo->copy(layerdata, newlayerdata, totelem);
        }
        else {
          BLI_assert(layerdata != nullptr);
          BLI_assert(newlayerdata != nullptr);
          memcpy(newlayerdata, layerdata, totelem * typeInfo->size);
        }
      }
      break;
  }

  int index = data->totlayer;
  if (index >= data->maxlayer) {
    if (!customData_resize(data, CUSTOMDATA_GROW)) {
      if (newlayerdata != layerdata) {
        MEM_freeN(newlayerdata);
      }
      return nullptr;
    }
  }

  data->totlayer++;

  /* keep layers ordered by type */
  for (; index > 0 && data->layers[index - 1].type > type; index--) {
    data->layers[index] = data->layers[index - 1];
  }

  CustomDataLayer &new_layer = data->layers[index];

  /* Clear remaining data on the layer. The original data on the layer has been moved to another
   * index. Without this, it can happen that information from the previous layer at that index
   * leaks into the new layer. */
  memset(&new_layer, 0, sizeof(CustomDataLayer));

  new_layer.type = type;
  new_layer.flag = flag;
  new_layer.data = newlayerdata;

  /* Set default name if none exists. Note we only call DATA_()  once
   * we know there is a default name, to avoid overhead of locale lookups
   * in the depsgraph. */
  if (!name && typeInfo->defaultname) {
    name = DATA_(typeInfo->defaultname);
  }

  if (name) {
    BLI_strncpy(new_layer.name, name, sizeof(new_layer.name));
    CustomData_set_layer_unique_name(data, index);
  }
  else {
    new_layer.name[0] = '\0';
  }

  if (index > 0 && data->layers[index - 1].type == type) {
    new_layer.active = data->layers[index - 1].active;
    new_layer.active_rnd = data->layers[index - 1].active_rnd;
    new_layer.active_clone = data->layers[index - 1].active_clone;
    new_layer.active_mask = data->layers[index - 1].active_mask;
  }
  else {
    new_layer.active = 0;
    new_layer.active_rnd = 0;
    new_layer.active_clone = 0;
    new_layer.active_mask = 0;
  }

  customData_update_offsets(data);

  return &data->layers[index];
}

void *CustomData_add_layer(
    CustomData *data, const int type, eCDAllocType alloctype, void *layerdata, const int totelem)
{
  const LayerTypeInfo *typeInfo = layerType_getInfo(type);

  CustomDataLayer *layer = customData_add_layer__internal(
      data, type, alloctype, layerdata, totelem, typeInfo->defaultname);
  CustomData_update_typemap(data);

  if (layer) {
    return layer->data;
  }

  return nullptr;
}

void *CustomData_add_layer_named(CustomData *data,
                                 const int type,
                                 const eCDAllocType alloctype,
                                 void *layerdata,
                                 const int totelem,
                                 const char *name)
{
  CustomDataLayer *layer = customData_add_layer__internal(
      data, type, alloctype, layerdata, totelem, name);
  CustomData_update_typemap(data);

  if (layer) {
    return layer->data;
  }

  return nullptr;
}

void *CustomData_add_layer_anonymous(CustomData *data,
                                     const int type,
                                     const eCDAllocType alloctype,
                                     void *layerdata,
                                     const int totelem,
                                     const AnonymousAttributeIDHandle *anonymous_id)
{
  const char *name = anonymous_id->name().c_str();
  CustomDataLayer *layer = customData_add_layer__internal(
      data, type, alloctype, layerdata, totelem, name);
  CustomData_update_typemap(data);

  if (layer == nullptr) {
    return nullptr;
  }

  anonymous_id->user_add();
  layer->anonymous_id = anonymous_id;
  return layer->data;
}

bool CustomData_free_layer(CustomData *data, const int type, const int totelem, const int index)
{
  const int index_first = CustomData_get_layer_index(data, type);
  const int n = index - index_first;

  BLI_assert(index >= index_first);
  if ((index_first == -1) || (n < 0)) {
    return false;
  }
  BLI_assert(data->layers[index].type == type);

  customData_free_layer__internal(&data->layers[index], totelem);

  for (int i = index + 1; i < data->totlayer; i++) {
    data->layers[i - 1] = data->layers[i];
  }

  data->totlayer--;

  /* if layer was last of type in array, set new active layer */
  int i = CustomData_get_layer_index__notypemap(data, type);

  if (i != -1) {
    /* don't decrement zero index */
    const int index_nonzero = n ? n : 1;
    CustomDataLayer *layer;

    for (layer = &data->layers[i]; i < data->totlayer && layer->type == type; i++, layer++) {
      if (layer->active >= index_nonzero) {
        layer->active--;
      }
      if (layer->active_rnd >= index_nonzero) {
        layer->active_rnd--;
      }
      if (layer->active_clone >= index_nonzero) {
        layer->active_clone--;
      }
      if (layer->active_mask >= index_nonzero) {
        layer->active_mask--;
      }
    }
  }

  if (data->totlayer <= data->maxlayer - CUSTOMDATA_GROW) {
    customData_resize(data, -CUSTOMDATA_GROW);
  }

  customData_update_offsets(data);

  return true;
}

bool CustomData_free_layer_named(CustomData *data, const char *name, const int totelem)
{
  for (const int i : IndexRange(data->totlayer)) {
    const CustomDataLayer &layer = data->layers[i];
    if (StringRef(layer.name) == name) {
      CustomData_free_layer(data, layer.type, totelem, i);
      return true;
    }
  }
  return false;
}

bool CustomData_free_layer_active(CustomData *data, const int type, const int totelem)
{
  const int index = CustomData_get_active_layer_index(data, type);
  if (index == -1) {
    return false;
  }
  return CustomData_free_layer(data, type, totelem, index);
}

void CustomData_free_layers(CustomData *data, const int type, const int totelem)
{
  const int index = CustomData_get_layer_index(data, type);
  while (CustomData_free_layer(data, type, totelem, index)) {
    /* pass */
  }
}

bool CustomData_has_layer(const CustomData *data, const int type)
{
  return (CustomData_get_layer_index(data, type) != -1);
}

int CustomData_number_of_layers(const CustomData *data, const int type)
{
  int number = 0;

  for (int i = 0; i < data->totlayer; i++) {
    if (data->layers[i].type == type) {
      number++;
    }
  }

  return number;
}

<<<<<<< HEAD
int CustomData_number_of_layers_typemask(const CustomData *data,
                                         eCustomDataMask mask,
                                         bool skip_temporary)
=======
int CustomData_number_of_anonymous_layers(const CustomData *data, const int type)
{
  int number = 0;

  for (int i = 0; i < data->totlayer; i++) {
    if (data->layers[i].type == type && data->layers[i].anonymous_id != nullptr) {
      number++;
    }
  }

  return number;
}

int CustomData_number_of_layers_typemask(const CustomData *data, const eCustomDataMask mask)
>>>>>>> 9808d6ab
{
  int number = 0;

  for (int i = 0; i < data->totlayer; i++) {
    bool ok = mask & CD_TYPE_AS_MASK(data->layers[i].type);
    ok = ok && (!skip_temporary || !(data->layers[i].flag & (int)CD_FLAG_TEMPORARY));

    if (ok) {
      number++;
    }
  }

  return number;
}

static void *customData_duplicate_referenced_layer_index(CustomData *data,
                                                         const int layer_index,
                                                         const int totelem)
{
  if (layer_index == -1) {
    return nullptr;
  }

  CustomDataLayer *layer = &data->layers[layer_index];

  if (layer->flag & CD_FLAG_NOFREE) {
    /* MEM_dupallocN won't work in case of complex layers, like e.g.
     * CD_MDEFORMVERT, which has pointers to allocated data...
     * So in case a custom copy function is defined, use it!
     */
    const LayerTypeInfo *typeInfo = layerType_getInfo(layer->type);

    if (typeInfo->copy) {
      void *dst_data = MEM_malloc_arrayN(
          size_t(totelem), typeInfo->size, "CD duplicate ref layer");
      typeInfo->copy(layer->data, dst_data, totelem);
      layer->data = dst_data;
    }
    else {
      layer->data = MEM_dupallocN(layer->data);
    }

    layer->flag &= ~CD_FLAG_NOFREE;
  }

  return layer->data;
}

void CustomData_duplicate_referenced_layers(CustomData *data, const int totelem)
{
  for (int i = 0; i < data->totlayer; i++) {
    CustomDataLayer *layer = &data->layers[i];
    layer->data = customData_duplicate_referenced_layer_index(data, i, totelem);
  }
}

bool CustomData_is_referenced_layer(CustomData *data, const int type)
{
  int layer_index = CustomData_get_active_layer_index(data, type);
  if (layer_index == -1) {
    return false;
  }

  CustomDataLayer *layer = &data->layers[layer_index];

  return (layer->flag & CD_FLAG_NOFREE) != 0;
}

void CustomData_unmark_temporary_nocopy(CustomData *data)
{
  for (int i = 0; i < data->totlayer; i++) {
    if (data->layers[i].flag & CD_FLAG_TEMPORARY) {
      data->layers[i].flag &= ~CD_FLAG_NOCOPY;
    }
  }
}

void CustomData_mark_temporary_nocopy(CustomData *data)
{
  for (int i = 0; i < data->totlayer; i++) {
    if (data->layers[i].flag & CD_FLAG_TEMPORARY) {
      data->layers[i].flag |= CD_FLAG_NOCOPY;
    }
  }
}

void CustomData_free_temporary(CustomData *data, const int totelem)
{
  int i, j;
  bool changed = false;

  /* free temp layers */
  for (i = 0, j = 0; i < data->totlayer; i++) {
    CustomDataLayer *layer = &data->layers[i];

    if (i != j) {
      data->layers[j] = data->layers[i];
    }

    if ((layer->flag & CD_FLAG_TEMPORARY) == CD_FLAG_TEMPORARY) {
      customData_free_layer__internal(layer, totelem);
      changed = true;

      // compact data->layers by not incrementing j here
    }
    else {
      j++;
    }
  }

  data->totlayer = j;

  if (data->totlayer <= data->maxlayer - CUSTOMDATA_GROW) {
    customData_resize(data, -CUSTOMDATA_GROW);
    changed = true;
  }

  CustomData_update_typemap(data);
  CustomData_regen_active_refs(data);

  if (changed) {
    customData_update_offsets(data);
  }
}

void CustomData_set_only_copy(const CustomData *data, const eCustomDataMask mask)
{
  for (int i = 0; i < data->totlayer; i++) {
    if (!(mask & CD_TYPE_AS_MASK(data->layers[i].type))) {
      data->layers[i].flag |= CD_FLAG_NOCOPY;
    }
  }
}

void CustomData_copy_elements(const int type,
                              void *src_data_ofs,
                              void *dst_data_ofs,
                              const int count)
{
  const LayerTypeInfo *typeInfo = layerType_getInfo(type);

  if (typeInfo->copy) {
    typeInfo->copy(src_data_ofs, dst_data_ofs, count);
  }
  else {
    memcpy(dst_data_ofs, src_data_ofs, size_t(count) * typeInfo->size);
  }
}

void CustomData_copy_data_layer(const CustomData *source,
                                CustomData *dest,
                                const int src_layer_index,
                                const int dst_layer_index,
                                const int src_index,
                                const int dst_index,
                                const int count)
{
  const LayerTypeInfo *typeInfo;

  const void *src_data = source->layers[src_layer_index].data;
  void *dst_data = dest->layers[dst_layer_index].data;

  typeInfo = layerType_getInfo(source->layers[src_layer_index].type);

  const size_t src_offset = size_t(src_index) * typeInfo->size;
  const size_t dst_offset = size_t(dst_index) * typeInfo->size;

  if (!count || !src_data || !dst_data) {
    if (count && !(src_data == nullptr && dst_data == nullptr)) {
      CLOG_WARN(&LOG,
                "null data for %s type (%p --> %p), skipping",
                layerType_getName(source->layers[src_layer_index].type),
                (void *)src_data,
                (void *)dst_data);
    }
    return;
  }

  if (typeInfo->copy) {
    typeInfo->copy(
        POINTER_OFFSET(src_data, src_offset), POINTER_OFFSET(dst_data, dst_offset), count);
  }
  else {
    memcpy(POINTER_OFFSET(dst_data, dst_offset),
           POINTER_OFFSET(src_data, src_offset),
           size_t(count) * typeInfo->size);
  }
}

void CustomData_copy_data_named(const CustomData *source,
                                CustomData *dest,
                                const int source_index,
                                const int dest_index,
                                const int count)
{
  /* copies a layer at a time */
  for (int src_i = 0; src_i < source->totlayer; src_i++) {

    int dest_i = CustomData_get_named_layer_index(
        dest, source->layers[src_i].type, source->layers[src_i].name);

    /* if we found a matching layer, copy the data */
    if (dest_i != -1) {
      CustomData_copy_data_layer(source, dest, src_i, dest_i, source_index, dest_index, count);
    }
  }
}

void CustomData_copy_data(const CustomData *source,
                          CustomData *dest,
                          const int source_index,
                          const int dest_index,
                          const int count)
{
  /* copies a layer at a time */
  int dest_i = 0;
  for (int src_i = 0; src_i < source->totlayer; src_i++) {

    /* find the first dest layer with type >= the source type
     * (this should work because layers are ordered by type)
     */
    while (dest_i < dest->totlayer && dest->layers[dest_i].type < source->layers[src_i].type) {
      dest_i++;
    }

    /* if there are no more dest layers, we're done */
    if (dest_i >= dest->totlayer) {
      return;
    }

    /* if we found a matching layer, copy the data */
    if (dest->layers[dest_i].type == source->layers[src_i].type) {
      CustomData_copy_data_layer(source, dest, src_i, dest_i, source_index, dest_index, count);

      /* if there are multiple source & dest layers of the same type,
       * we don't want to copy all source layers to the same dest, so
       * increment dest_i
       */
      dest_i++;
    }
  }
}

void CustomData_copy_layer_type_data(const CustomData *source,
                                     CustomData *destination,
                                     int type,
                                     int source_index,
                                     int destination_index,
                                     int count)
{
  const int source_layer_index = CustomData_get_layer_index(source, type);
  if (source_layer_index == -1) {
    return;
  }
  const int destinaiton_layer_index = CustomData_get_layer_index(destination, type);
  if (destinaiton_layer_index == -1) {
    return;
  }
  CustomData_copy_data_layer(source,
                             destination,
                             source_layer_index,
                             destinaiton_layer_index,
                             source_index,
                             destination_index,
                             count);
}

void CustomData_free_elem(CustomData *data, const int index, const int count)
{
  for (int i = 0; i < data->totlayer; i++) {
    if (!(data->layers[i].flag & CD_FLAG_NOFREE)) {
      const LayerTypeInfo *typeInfo = layerType_getInfo(data->layers[i].type);

      if (typeInfo->free) {
        size_t offset = size_t(index) * typeInfo->size;

        typeInfo->free(POINTER_OFFSET(data->layers[i].data, offset), count, typeInfo->size);
      }
    }
  }
}

#define SOURCE_BUF_SIZE 100

void CustomData_interp(const CustomData *source,
                       CustomData *dest,
                       const int *src_indices,
                       const float *weights,
                       const float *sub_weights,
                       int count,
                       int dest_index)
{
  if (count <= 0) {
    return;
  }

  const void *source_buf[SOURCE_BUF_SIZE];
  const void **sources = source_buf;

  /* Slow fallback in case we're interpolating a ridiculous number of elements. */
  if (count > SOURCE_BUF_SIZE) {
    sources = static_cast<const void **>(MEM_malloc_arrayN(count, sizeof(*sources), __func__));
  }

  /* If no weights are given, generate default ones to produce an average result. */
  float default_weights_buf[SOURCE_BUF_SIZE];
  float *default_weights = nullptr;
  if (weights == nullptr) {
    default_weights = (count > SOURCE_BUF_SIZE) ?
                          static_cast<float *>(
                              MEM_mallocN(sizeof(*weights) * size_t(count), __func__)) :
                          default_weights_buf;
    copy_vn_fl(default_weights, count, 1.0f / count);
    weights = default_weights;
  }

  /* interpolates a layer at a time */
  int dest_i = 0;
  for (int src_i = 0; src_i < source->totlayer; src_i++) {
    const LayerTypeInfo *typeInfo = layerType_getInfo(source->layers[src_i].type);
    if (!typeInfo->interp) {
      continue;
    }

    /* find the first dest layer with type >= the source type
     * (this should work because layers are ordered by type)
     */
    while (dest_i < dest->totlayer && dest->layers[dest_i].type < source->layers[src_i].type) {
      dest_i++;
    }

    /* if there are no more dest layers, we're done */
    if (dest_i >= dest->totlayer) {
      break;
    }

    /* if we found a matching layer, copy the data */
    if (dest->layers[dest_i].type == source->layers[src_i].type) {
      void *src_data = source->layers[src_i].data;

      if (dest->layers[dest_i].type == CD_MESH_ID) {
        continue;  // paranoia check that we don't process id layers
      }

      for (int j = 0; j < count; j++) {
        sources[j] = POINTER_OFFSET(src_data, size_t(src_indices[j]) * typeInfo->size);
      }

      if (dest->layers[dest_i].flag & CD_FLAG_ELEM_NOINTERP) {
        if (!(dest->layers[dest_i].flag & CD_FLAG_ELEM_NOCOPY)) {
          if (typeInfo->copy) {
            typeInfo->copy(
                sources[0],
                POINTER_OFFSET(dest->layers[dest_i].data, (size_t)dest_index * typeInfo->size),
                1);
          }
          else {
            memcpy(POINTER_OFFSET(dest->layers[dest_i].data, (size_t)dest_index * typeInfo->size),
                   sources[0],
                   typeInfo->size);
          }
        }

        continue;
      }

      typeInfo->interp(
          sources,
          weights,
          sub_weights,
          count,
          POINTER_OFFSET(dest->layers[dest_i].data, size_t(dest_index) * typeInfo->size));

      /* if there are multiple source & dest layers of the same type,
       * we don't want to copy all source layers to the same dest, so
       * increment dest_i
       */
      dest_i++;
    }
  }

  if (count > SOURCE_BUF_SIZE) {
    MEM_freeN((void *)sources);
  }
  if (!ELEM(default_weights, nullptr, default_weights_buf)) {
    MEM_freeN(default_weights);
  }
}

void CustomData_swap_corners(CustomData *data, const int index, const int *corner_indices)
{
  for (int i = 0; i < data->totlayer; i++) {
    const LayerTypeInfo *typeInfo = layerType_getInfo(data->layers[i].type);

    if (typeInfo->swap) {
      const size_t offset = size_t(index) * typeInfo->size;

      typeInfo->swap(POINTER_OFFSET(data->layers[i].data, offset), corner_indices);
    }
  }
}

void CustomData_swap(CustomData *data, const int index_a, const int index_b)
{
  char buff_static[256];

  if (index_a == index_b) {
    return;
  }

  for (int i = 0; i < data->totlayer; i++) {
    const LayerTypeInfo *typeInfo = layerType_getInfo(data->layers[i].type);
    const size_t size = typeInfo->size;
    const size_t offset_a = size * index_a;
    const size_t offset_b = size * index_b;

    void *buff = size <= sizeof(buff_static) ? buff_static : MEM_mallocN(size, __func__);
    memcpy(buff, POINTER_OFFSET(data->layers[i].data, offset_a), size);
    memcpy(POINTER_OFFSET(data->layers[i].data, offset_a),
           POINTER_OFFSET(data->layers[i].data, offset_b),
           size);
    memcpy(POINTER_OFFSET(data->layers[i].data, offset_b), buff, size);

    if (buff != buff_static) {
      MEM_freeN(buff);
    }
  }
}

void *CustomData_get_for_write(CustomData *data, const int index, const int type, int totelem)
{
  BLI_assert(index >= 0);
  void *layer_data = CustomData_get_layer_for_write(data, type, totelem);
  if (!layer_data) {
    return nullptr;
  }
  return POINTER_OFFSET(layer_data, size_t(index) * layerType_getInfo(type)->size);
}

void *CustomData_get_n_for_write(
    CustomData *data, const int type, const int index, const int n, int totelem)
{
  BLI_assert(index >= 0);
  void *layer_data = CustomData_get_layer_n_for_write(data, type, n, totelem);
  if (!layer_data) {
    return nullptr;
  }

  return POINTER_OFFSET(layer_data, size_t(index) * layerType_getInfo(type)->size);
}

const void *CustomData_get_layer(const CustomData *data, const int type)
{
  int layer_index = CustomData_get_active_layer_index(data, type);
  if (layer_index == -1) {
    return nullptr;
  }

  return data->layers[layer_index].data;
}

void *CustomData_get_layer_for_write(CustomData *data, const int type, const int totelem)
{
  const int layer_index = CustomData_get_active_layer_index(data, type);
  return customData_duplicate_referenced_layer_index(data, layer_index, totelem);
}

const void *CustomData_get_layer_n(const CustomData *data, const int type, const int n)
{
  int layer_index = CustomData_get_layer_index_n(data, type, n);
  if (layer_index == -1) {
    return nullptr;
  }

  return data->layers[layer_index].data;
}

void *CustomData_get_layer_n_for_write(CustomData *data,
                                       const int type,
                                       const int n,
                                       const int totelem)
{
  const int layer_index = CustomData_get_layer_index_n(data, type, n);
  return customData_duplicate_referenced_layer_index(data, layer_index, totelem);
}

const void *CustomData_get_layer_named(const CustomData *data, const int type, const char *name)
{
  int layer_index = CustomData_get_named_layer_index(data, type, name);
  if (layer_index == -1) {
    return nullptr;
  }

  return data->layers[layer_index].data;
}

void *CustomData_get_layer_named_for_write(CustomData *data,
                                           const int type,
                                           const char *name,
                                           const int totelem)
{
  const int layer_index = CustomData_get_named_layer_index(data, type, name);
  return customData_duplicate_referenced_layer_index(data, layer_index, totelem);
}

int CustomData_get_offset(const CustomData *data, const int type)
{
  int layer_index = CustomData_get_active_layer_index(data, type);
  if (layer_index == -1) {
    return -1;
  }

  return data->layers[layer_index].offset;
}

int CustomData_get_named_offset(const CustomData *data, int type, const char *name)
{
  int idx = CustomData_get_named_layer_index(data, type, name);

  return idx == -1 ? -1 : data->layers[idx].offset;
}

int CustomData_get_n_offset(const CustomData *data, const int type, const int n)
{
  int layer_index = CustomData_get_layer_index_n(data, type, n);
  if (layer_index == -1) {
    return -1;
  }

  return data->layers[layer_index].offset;
}

int CustomData_get_offset_named(const CustomData *data, int type, const char *name)
{
  int layer_index = CustomData_get_named_layer_index(data, type, name);
  if (layer_index == -1) {
    return -1;
  }

  return data->layers[layer_index].offset;
}

bool CustomData_set_layer_name(CustomData *data, const int type, const int n, const char *name)
{
  const int layer_index = CustomData_get_layer_index_n(data, type, n);

  if ((layer_index == -1) || !name) {
    return false;
  }

  BLI_strncpy(data->layers[layer_index].name, name, sizeof(data->layers[layer_index].name));

  return true;
}

const char *CustomData_get_layer_name(const CustomData *data, const int type, const int n)
{
  const int layer_index = CustomData_get_layer_index_n(data, type, n);

  return (layer_index == -1) ? nullptr : data->layers[layer_index].name;
}

/* BMesh functions */

void CustomData_bmesh_update_active_layers(CustomData *fdata, CustomData *ldata)
{
  int act;

  if (CustomData_has_layer(ldata, CD_MLOOPUV)) {
    act = CustomData_get_active_layer(ldata, CD_MLOOPUV);
    CustomData_set_layer_active(fdata, CD_MTFACE, act);

    act = CustomData_get_render_layer(ldata, CD_MLOOPUV);
    CustomData_set_layer_render(fdata, CD_MTFACE, act);

    act = CustomData_get_clone_layer(ldata, CD_MLOOPUV);
    CustomData_set_layer_clone(fdata, CD_MTFACE, act);

    act = CustomData_get_stencil_layer(ldata, CD_MLOOPUV);
    CustomData_set_layer_stencil(fdata, CD_MTFACE, act);
  }

  if (CustomData_has_layer(ldata, CD_PROP_BYTE_COLOR)) {
    act = CustomData_get_active_layer(ldata, CD_PROP_BYTE_COLOR);
    CustomData_set_layer_active(fdata, CD_MCOL, act);

    act = CustomData_get_render_layer(ldata, CD_PROP_BYTE_COLOR);
    CustomData_set_layer_render(fdata, CD_MCOL, act);

    act = CustomData_get_clone_layer(ldata, CD_PROP_BYTE_COLOR);
    CustomData_set_layer_clone(fdata, CD_MCOL, act);

    act = CustomData_get_stencil_layer(ldata, CD_PROP_BYTE_COLOR);
    CustomData_set_layer_stencil(fdata, CD_MCOL, act);
  }
}

#ifndef USE_BMESH_PAGE_CUSTOMDATA
void CustomData_bmesh_init_pool(CustomData *data, const int totelem, const char htype)
{
  CustomData_bmesh_init_pool_ex(data, totelem, htype, __func__);
}

void CustomData_bmesh_init_pool_ex(CustomData *data,
                                   int totelem,
                                   const char htype,
                                   const char *memtag)
{
  int chunksize;

  /* Dispose old pools before calling here to avoid leaks */
  BLI_assert(data->pool == nullptr);

  switch (htype) {
    case BM_VERT:
      chunksize = bm_mesh_chunksize_default.totvert;
      break;
    case BM_EDGE:
      chunksize = bm_mesh_chunksize_default.totedge;
      break;
    case BM_LOOP:
      chunksize = bm_mesh_chunksize_default.totloop;
      break;
    case BM_FACE:
      chunksize = bm_mesh_chunksize_default.totface;
      break;
    default:
      BLI_assert_unreachable();
      chunksize = 512;
      break;
  }

  /* If there are no layers, no pool is needed just yet */
  if (data->totlayer) {
    data->pool = BLI_mempool_create_ex(data->totsize, totelem, chunksize, BLI_MEMPOOL_NOP, memtag);
  }
}
#endif

bool CustomData_bmesh_merge(const CustomData *source,
                            CustomData *dest,
                            eCustomDataMask mask,
                            eCDAllocType alloctype,
                            BMesh *bm,
                            const char htype)
{

  if (CustomData_number_of_layers_typemask(source, mask, false) == 0) {
    return false;
  }

  /* copy old layer description so that old data can be copied into
   * the new allocation */
  CustomData destold = *dest;
  if (destold.layers) {
    destold.layers = static_cast<CustomDataLayer *>(MEM_dupallocN(destold.layers));
  }

  if (CustomData_merge(source, dest, mask, alloctype, 0) == false) {
    if (destold.layers) {
      MEM_freeN(destold.layers);
    }
    return false;
  }

  int iter_type;
  int totelem;
  switch (htype) {
    case BM_VERT:
      iter_type = BM_VERTS_OF_MESH;
      totelem = bm->totvert;
      break;
    case BM_EDGE:
      iter_type = BM_EDGES_OF_MESH;
      totelem = bm->totedge;
      break;
    case BM_LOOP:
      iter_type = BM_LOOPS_OF_FACE;
      totelem = bm->totloop;
      break;
    case BM_FACE:
      iter_type = BM_FACES_OF_MESH;
      totelem = bm->totface;
      break;
    default: /* should never happen */
      BLI_assert_msg(0, "invalid type given");
      iter_type = BM_VERTS_OF_MESH;
      totelem = bm->totvert;
      break;
  }

  dest->pool = nullptr;
  CustomData_bmesh_init_pool(dest, totelem, htype);

  if (iter_type != BM_LOOPS_OF_FACE) {
    BMHeader *h;
    BMIter iter;
    /* Ensure all current elements follow new customdata layout. */
    BM_ITER_MESH (h, &iter, bm, iter_type) {
      void *tmp = nullptr;
      CustomData_bmesh_copy_data(&destold, dest, h->data, &tmp);
      CustomData_bmesh_free_block(&destold, &h->data);
      h->data = tmp;
    }
  }
  else {
    BMFace *f;
    BMLoop *l;
    BMIter iter;
    BMIter liter;

    /* Ensure all current elements follow new customdata layout. */
    BM_ITER_MESH (f, &iter, bm, BM_FACES_OF_MESH) {
      BM_ITER_ELEM (l, &liter, f, BM_LOOPS_OF_FACE) {
        void *tmp = nullptr;
        CustomData_bmesh_copy_data(&destold, dest, l->head.data, &tmp);
        CustomData_bmesh_free_block(&destold, &l->head.data);
        l->head.data = tmp;
      }
    }
  }

  if (destold.pool) {
    BLI_mempool_destroy(destold.pool);
  }
  if (destold.layers) {
    MEM_freeN(destold.layers);
  }
  return true;
}

void CustomData_bmesh_free_block(CustomData *data, void **block)
{
  if (*block == nullptr) {
    return;
  }

  CustomData_bmesh_asan_unpoison(data, *block);

  for (int i = 0; i < data->totlayer; i++) {
    if (!(data->layers[i].flag & CD_FLAG_NOFREE)) {
      const LayerTypeInfo *typeInfo = layerType_getInfo(data->layers[i].type);

      if (typeInfo->free) {
        int offset = data->layers[i].offset;
        typeInfo->free(POINTER_OFFSET(*block, offset), 1, typeInfo->size);
      }
    }
  }

  if (data->totsize) {
    BLI_mempool_free(data->pool, *block);
  }

  *block = nullptr;
}

void CustomData_bmesh_free_block_data(CustomData *data, void *block)
{
  if (block == nullptr) {
    return;
  }

  CustomData_bmesh_asan_unpoison(data, block);

  for (int i = 0; i < data->totlayer; i++) {
    if (!(data->layers[i].flag & CD_FLAG_NOFREE)) {
      const LayerTypeInfo *typeInfo = layerType_getInfo(data->layers[i].type);
      if (typeInfo->free) {
        const size_t offset = data->layers[i].offset;
        typeInfo->free(POINTER_OFFSET(block, offset), 1, typeInfo->size);
      }
    }
  }

  if (data->totsize) {
    memset(block, 0, data->totsize);
  }

  CustomData_bmesh_asan_poison(data, block);
}

<<<<<<< HEAD
#ifndef USE_BMESH_PAGE_CUSTOMDATA
static void CustomData_bmesh_alloc_block(CustomData *data, void **block)
=======
void CustomData_bmesh_alloc_block(CustomData *data, void **block)
>>>>>>> 9808d6ab
{
  if (*block) {
    CustomData_bmesh_free_block(data, block);
  }

  if (data->totsize > 0) {
    *block = BLI_mempool_alloc(data->pool);

    CustomData_bmesh_asan_poison(data, *block);

    /*clear toolflags pointer when created for the first time*/
    int cd_tflags = data->typemap[CD_TOOLFLAGS];
    if (cd_tflags != -1) {
      cd_tflags = data->layers[cd_tflags].offset;

      char *ptr = (char *)*block;
      ptr += cd_tflags;

      MToolFlags *flags = (MToolFlags *)ptr;
      flags->flag = nullptr;
    }
  }
  else {
    *block = nullptr;
  }
}
#endif

void CustomData_bmesh_free_block_data_exclude_by_type(CustomData *data,
                                                      void *block,
                                                      const eCustomDataMask mask_exclude)
{
  if (block == nullptr) {
    return;
  }

  CustomData_bmesh_asan_unpoison(data, block);

  for (int i = 0; i < data->totlayer; i++) {
    if ((CD_TYPE_AS_MASK(data->layers[i].type) & mask_exclude) == 0) {
      const LayerTypeInfo *typeInfo = layerType_getInfo(data->layers[i].type);
      const size_t offset = data->layers[i].offset;
      if (!(data->layers[i].flag & CD_FLAG_NOFREE)) {
        if (typeInfo->free) {
          typeInfo->free(POINTER_OFFSET(block, offset), 1, typeInfo->size);
        }
      }
      memset(POINTER_OFFSET(block, offset), 0, typeInfo->size);
    }
  }

  CustomData_bmesh_asan_poison(data, block);
}

<<<<<<< HEAD
#ifndef USE_BMESH_PAGE_CUSTOMDATA
static void CustomData_bmesh_set_default_n(CustomData *data, void **block, const int n)
{
  if (ELEM(data->layers[n].type, CD_TOOLFLAGS, CD_MESH_ID)) {
    /* do not do toolflags or mesh ids */
    return;
  }

  int offset = data->layers[n].offset;
  const LayerTypeInfo *typeInfo = layerType_getInfo(data->layers[n].type);

=======
void CustomData_data_set_default_value(const int type, void *elem)
{
  const LayerTypeInfo *typeInfo = layerType_getInfo(type);
>>>>>>> 9808d6ab
  if (typeInfo->set_default_value) {
    typeInfo->set_default_value(elem, 1);
  }
  else {
<<<<<<< HEAD
    if (typeInfo->use_default_data && data->layers[n].default_data) {
      memcpy(POINTER_OFFSET(*block, offset), data->layers[n].default_data, typeInfo->size);
    }
    else {
      memset(POINTER_OFFSET(*block, offset), 0, typeInfo->size);
    }
=======
    memset(elem, 0, typeInfo->size);
>>>>>>> 9808d6ab
  }
}

static void CustomData_bmesh_set_default_n(CustomData *data, void **block, const int n)
{
  const int offset = data->layers[n].offset;
  CustomData_data_set_default_value(data->layers[n].type, POINTER_OFFSET(*block, offset));
}

void CustomData_bmesh_set_default(CustomData *data, void **block)
{
  if (*block == nullptr) {
    CustomData_bmesh_alloc_block(data, block);
  }

  for (int i = 0; i < data->totlayer; i++) {
    CustomData_bmesh_set_default_n(data, block, i);
  }
}
#endif

void CustomData_bmesh_swap_data_simple(CustomData *data, void **block1, void **block2)
{
  CustomData_bmesh_asan_unpoison(data, *block1);
  CustomData_bmesh_asan_unpoison(data, *block2);

  int cd_id = data->typemap[CD_MESH_ID];
  cd_id = cd_id >= 0 ? data->layers[cd_id].offset : -1;

  void *tmp = *block1;
  *block1 = *block2;
  *block2 = tmp;

  int cd_tflags = data->typemap[CD_TOOLFLAGS];
  cd_tflags = cd_tflags != -1 ? data->layers[cd_tflags].offset : -1;

  // unswap ids if they exist
  if (*block1 && *block2) {
    if (cd_id != -1) {
      int itmp;
      int *id1 = (int *)(((char *)*block1) + cd_id);
      int *id2 = (int *)(((char *)*block2) + cd_id);

      itmp = *id1;
      *id1 = *id2;
      *id2 = itmp;
    }

    if (cd_tflags != -1) {
      MToolFlags tmp;
      MToolFlags *flags1 = (MToolFlags *)(((char *)*block1) + cd_tflags);
      MToolFlags *flags2 = (MToolFlags *)(((char *)*block2) + cd_tflags);

      tmp = *flags1;
      *flags1 = *flags2;
      *flags2 = tmp;
    }
  }

  CustomData_bmesh_asan_poison(data, *block1);
  CustomData_bmesh_asan_poison(data, *block2);
}

void CustomData_bmesh_swap_data(CustomData *source,
                                CustomData *dest,
                                void *src_block,
                                void **dest_block)
{
  int src_i = 0;
  int dest_i = 0;
  int dest_i_start = 0;

  if (*dest_block == NULL) {
    CustomData_bmesh_alloc_block(dest, dest_block);

    if (*dest_block) {
      CustomData_bmesh_asan_unpoison(dest, *dest_block);
      memset(*dest_block, 0, dest->totsize);
      CustomData_bmesh_asan_poison(dest, *dest_block);

      CustomData_bmesh_set_default(dest, dest_block);
    }
  }

  for (src_i = 0; src_i < source->totlayer; src_i++) {
    /* find the first dest layer with type >= the source type
     * (this should work because layers are ordered by type)
     */
    while (dest_i_start < dest->totlayer &&
           dest->layers[dest_i_start].type < source->layers[src_i].type) {
      dest_i_start++;
    }

    if (ELEM(source->layers[src_i].type, CD_MESH_ID, CD_TOOLFLAGS)) {
      // do not swap ids or toolflags
      continue;
    }

    /* if there are no more dest layers, we're done */
    if (dest_i_start >= dest->totlayer) {
      return;
    }

    dest_i = dest_i_start;

    while (dest_i < dest->totlayer && dest->layers[dest_i].type == source->layers[src_i].type) {
      /* if we found a matching layer, copy the data */
      if (dest->layers[dest_i].type == source->layers[src_i].type &&
          STREQ(dest->layers[dest_i].name, source->layers[src_i].name)) {
        void *src_data = POINTER_OFFSET(src_block, source->layers[src_i].offset);
        void *dest_data = POINTER_OFFSET(*dest_block, dest->layers[dest_i].offset);
        const LayerTypeInfo *typeInfo = layerType_getInfo(source->layers[src_i].type);
        const uint size = typeInfo->size;

        // swap data
        char *bsrc = (char *)src_data;
        char *bdst = (char *)dest_data;

        for (int j = 0; j < size; j++) {
          char t = *bsrc;
          *bsrc = *bdst;
          *bdst = t;

          bsrc++;
          bdst++;
        }

        break;
      }

      dest_i++;
    }
  }
}

void CustomData_bmesh_copy_data_exclude_by_type(const CustomData *source,
                                                CustomData *dest,
                                                void *src_block,
                                                void **dest_block,
                                                const eCustomDataMask mask_exclude)
{
  /* Note that having a version of this function without a 'mask_exclude'
   * would cause too much duplicate code, so add a check instead. */
  const bool no_mask = (mask_exclude == 0);

  /*
  Note that we don't handle id/toolflag layers as a special case,
  instead relying on CD_ELEM_NO_COPY semantics.

  This is so BM_data_layer_add can reallocate customdata blocks without
  zeroing those two layers.
  */

  if (*dest_block == nullptr) {
    CustomData_bmesh_alloc_block(dest, dest_block);

    if (*dest_block) {
      CustomData_bmesh_asan_unpoison(dest, *dest_block);
      memset(*dest_block, 0, dest->totsize);
      CustomData_bmesh_asan_poison(dest, *dest_block);
    }
  }

  for (int dest_i = 0; dest_i < dest->totlayer; dest_i++) {
    CustomData_bmesh_set_default_n(dest, dest_block, dest_i);
  }

  /* copies a layer at a time */
  int dest_i_start = 0;

  for (int src_i = 0; src_i < source->totlayer; src_i++) {

    /* find the first dest layer with type >= the source type
     * (this should work because layers are ordered by type)
     */
    while (dest_i_start < dest->totlayer &&
           dest->layers[dest_i_start].type < source->layers[src_i].type) {
      dest_i_start++;
    }

    /* if there are no more dest layers, we're done */
    if (dest_i_start >= dest->totlayer) {
      return;
    }

    int dest_i = dest_i_start;

    /*Previously this code was only checking one source layer against one destination.
      Now it scans all the layers of that type.  - joeedh
    */
    while (dest_i < dest->totlayer && dest->layers[dest_i].type == source->layers[src_i].type) {
      /* if we found a matching layer, copy the data */
      if (STREQ(dest->layers[dest_i].name, source->layers[src_i].name)) {
        if (no_mask || ((CD_TYPE_AS_MASK(dest->layers[dest_i].type) & mask_exclude) == 0)) {
          /* CD_FLAG_ELEM_NOCOPY is used to forcibly exclude copying CD_MESH_ID and CD_TOOLFLAGS
             layers */

          if (dest->layers[dest_i].flag & CD_FLAG_ELEM_NOCOPY) {
            break;
          }

          const void *src_data = POINTER_OFFSET(src_block, source->layers[src_i].offset);
          void *dest_data = POINTER_OFFSET(*dest_block, dest->layers[dest_i].offset);
          const LayerTypeInfo *typeInfo = layerType_getInfo(source->layers[src_i].type);
          if (typeInfo->copy) {
            typeInfo->copy(src_data, dest_data, 1);
          }
          else {
            memcpy(dest_data, src_data, typeInfo->size);
          }
        }

        break;
      }

      dest_i++;
    }
  }
}

void CustomData_bmesh_copy_data(const CustomData *source,
                                CustomData *dest,
                                void *src_block,
                                void **dest_block)
{
  CustomData_bmesh_copy_data_exclude_by_type(source, dest, src_block, dest_block, 0);
}

void *CustomData_bmesh_get(const CustomData *data, void *block, const int type)
{
  int layer_index = CustomData_get_active_layer_index(data, type);
  if (layer_index == -1) {
    return nullptr;
  }

  return POINTER_OFFSET(block, data->layers[layer_index].offset);
}

void *CustomData_bmesh_get_n(const CustomData *data, void *block, const int type, const int n)
{
  int layer_index = CustomData_get_layer_index(data, type);
  if (layer_index == -1) {
    return nullptr;
  }

  return POINTER_OFFSET(block, data->layers[layer_index + n].offset);
}

void *CustomData_bmesh_get_layer_n(const CustomData *data, void *block, const int n)
{
  if (n < 0 || n >= data->totlayer) {
    return nullptr;
  }

  return POINTER_OFFSET(block, data->layers[n].offset);
}

bool CustomData_layer_has_math(const CustomData *data, const int layer_n)
{
  const LayerTypeInfo *typeInfo = layerType_getInfo(data->layers[layer_n].type);

  if (typeInfo->equal && typeInfo->add && typeInfo->multiply && typeInfo->initminmax &&
      typeInfo->dominmax) {
    return true;
  }

  return false;
}

bool CustomData_layer_has_interp(const CustomData *data, const int layer_n)
{
  const LayerTypeInfo *typeInfo = layerType_getInfo(data->layers[layer_n].type);

  if (typeInfo->interp) {
    return true;
  }

  return false;
}

bool CustomData_has_math(const CustomData *data)
{
  /* interpolates a layer at a time */
  for (int i = 0; i < data->totlayer; i++) {
    if (CustomData_layer_has_math(data, i)) {
      return true;
    }
  }

  return false;
}

bool CustomData_bmesh_has_free(const CustomData *data)
{
  for (int i = 0; i < data->totlayer; i++) {
    if (!(data->layers[i].flag & CD_FLAG_NOFREE)) {
      const LayerTypeInfo *typeInfo = layerType_getInfo(data->layers[i].type);
      if (typeInfo->free) {
        return true;
      }
    }
  }
  return false;
}

bool CustomData_has_interp(const CustomData *data)
{
  /* interpolates a layer at a time */
  for (int i = 0; i < data->totlayer; i++) {
    if (CustomData_layer_has_interp(data, i)) {
      return true;
    }
  }

  return false;
}

bool CustomData_has_referenced(const CustomData *data)
{
  for (int i = 0; i < data->totlayer; i++) {
    if (data->layers[i].flag & CD_FLAG_NOFREE) {
      return true;
    }
  }
  return false;
}

void CustomData_data_copy_value(int type, const void *source, void *dest)
{
  const LayerTypeInfo *typeInfo = layerType_getInfo(type);

  if (!dest) {
    return;
  }

  if (typeInfo->copy) {
    typeInfo->copy(source, dest, 1);
  }
  else {
    memcpy(dest, source, typeInfo->size);
  }
}

void CustomData_data_mix_value(
    int type, const void *source, void *dest, const int mixmode, const float mixfactor)
{
  const LayerTypeInfo *typeInfo = layerType_getInfo(type);

  if (!dest) {
    return;
  }

  if (typeInfo->copyvalue) {
    typeInfo->copyvalue(source, dest, mixmode, mixfactor);
  }
  else {
    /* Mere copy if no advanced interpolation is supported. */
    memcpy(dest, source, typeInfo->size);
  }
}

bool CustomData_data_equals(int type, const void *data1, const void *data2)
{
  const LayerTypeInfo *typeInfo = layerType_getInfo(type);

  if (typeInfo->equal) {
    return typeInfo->equal(data1, data2);
  }

  return !memcmp(data1, data2, typeInfo->size);
}

void CustomData_data_initminmax(int type, void *min, void *max)
{
  const LayerTypeInfo *typeInfo = layerType_getInfo(type);

  if (typeInfo->initminmax) {
    typeInfo->initminmax(min, max);
  }
}

void CustomData_data_dominmax(int type, const void *data, void *min, void *max)
{
  const LayerTypeInfo *typeInfo = layerType_getInfo(type);

  if (typeInfo->dominmax) {
    typeInfo->dominmax(data, min, max);
  }
}

void CustomData_data_multiply(int type, void *data, const float fac)
{
  const LayerTypeInfo *typeInfo = layerType_getInfo(type);

  if (typeInfo->multiply) {
    typeInfo->multiply(data, fac);
  }
}

void CustomData_data_add(int type, void *data1, const void *data2)
{
  const LayerTypeInfo *typeInfo = layerType_getInfo(type);

  if (typeInfo->add) {
    typeInfo->add(data1, data2);
  }
}

void CustomData_bmesh_set(const CustomData *data, void *block, const int type, const void *source)
{
  void *dest = CustomData_bmesh_get(data, block, type);
  const LayerTypeInfo *typeInfo = layerType_getInfo(type);

  if (!dest) {
    return;
  }

  if (typeInfo->copy) {
    typeInfo->copy(source, dest, 1);
  }
  else {
    memcpy(dest, source, typeInfo->size);
  }
}

void CustomData_bmesh_set_n(
    CustomData *data, void *block, const int type, const int n, const void *source)
{
  void *dest = CustomData_bmesh_get_n(data, block, type, n);
  const LayerTypeInfo *typeInfo = layerType_getInfo(type);

  if (!dest) {
    return;
  }

  if (typeInfo->copy) {
    typeInfo->copy(source, dest, 1);
  }
  else {
    memcpy(dest, source, typeInfo->size);
  }
}

void CustomData_bmesh_interp_n(CustomData *data,
                               const void **src_blocks_ofs,
                               const float *weights,
                               const float *sub_weights,
                               int count,
                               void *dst_block_ofs,
                               int n)
{
  BLI_assert(weights != nullptr);
  BLI_assert(count > 0);

  CustomDataLayer *layer = &data->layers[n];
  const LayerTypeInfo *typeInfo = layerType_getInfo(layer->type);

  typeInfo->interp(src_blocks_ofs, weights, sub_weights, count, dst_block_ofs);
}

#ifndef USE_BMESH_PAGE_CUSTOMDATA
void CustomData_bmesh_interp(CustomData *data,
                             const void **src_blocks,
                             const float *weights,
                             const float *sub_weights,
                             int count,
                             void *dst_block)
{
  if (count <= 0) {
    return;
  }

  void *source_buf[SOURCE_BUF_SIZE];
  const void **sources = (const void **)source_buf;

  /* Slow fallback in case we're interpolating a ridiculous number of elements. */
  if (count > SOURCE_BUF_SIZE) {
    sources = (const void **)MEM_malloc_arrayN(count, sizeof(*sources), __func__);
  }

  /* If no weights are given, generate default ones to produce an average result. */
  float default_weights_buf[SOURCE_BUF_SIZE];
  float *default_weights = nullptr;
  if (weights == nullptr) {
    default_weights = (count > SOURCE_BUF_SIZE) ?
                          (float *)MEM_mallocN(sizeof(*weights) * size_t(count), __func__) :
                          default_weights_buf;
    copy_vn_fl(default_weights, count, 1.0f / count);
    weights = default_weights;
  }

  /* interpolates a layer at a time */
  for (int i = 0; i < data->totlayer; i++) {
    CustomDataLayer *layer = &data->layers[i];
    const LayerTypeInfo *typeInfo = layerType_getInfo(layer->type);

    // ignore id and toolflag layers
    if (ELEM(layer->type, CD_MESH_ID, CD_TOOLFLAGS)) {
      continue;
    }

    if (layer->flag & CD_FLAG_ELEM_NOINTERP) {
      if (!(layer->flag & CD_FLAG_ELEM_NOCOPY)) {
        if (typeInfo->copy) {
          typeInfo->copy(POINTER_OFFSET(src_blocks[0], layer->offset),
                         POINTER_OFFSET(dst_block, layer->offset),
                         1);
        }
        else {
          if (layer->default_data && typeInfo->use_default_data) {
            memcpy(POINTER_OFFSET(dst_block, layer->offset), layer->default_data, typeInfo->size);
          }
          else {
            memcpy(POINTER_OFFSET(dst_block, layer->offset),
                   POINTER_OFFSET(src_blocks[0], layer->offset),
                   typeInfo->size);
          }
        }
      }

      continue;
    }

    if (typeInfo->interp) {
      for (int j = 0; j < count; j++) {
        sources[j] = POINTER_OFFSET(src_blocks[j], layer->offset);
      }
      CustomData_bmesh_interp_n(
          data, sources, weights, sub_weights, count, POINTER_OFFSET(dst_block, layer->offset), i);
    }
  }

  if (count > SOURCE_BUF_SIZE) {
    MEM_freeN((void *)sources);
  }
  if (!ELEM(default_weights, nullptr, default_weights_buf)) {
    MEM_freeN(default_weights);
  }
}

<<<<<<< HEAD
void CustomData_to_bmesh_block(const CustomData *source,
                               CustomData *dest,
                               int src_index,
                               void **dest_block,
                               bool use_default_init)
{
  if (*dest_block == nullptr) {
    CustomData_bmesh_alloc_block(dest, dest_block);
  }

  /* copies a layer at a time */
  int dest_i = 0;
  for (int src_i = 0; src_i < source->totlayer; src_i++) {

    /* find the first dest layer with type >= the source type
     * (this should work because layers are ordered by type)
     */
    while (dest_i < dest->totlayer && dest->layers[dest_i].type < source->layers[src_i].type) {
      if (use_default_init) {
        CustomData_bmesh_set_default_n(dest, dest_block, dest_i);
      }
      dest_i++;
    }

    /* if there are no more dest layers, we're done */
    if (dest_i >= dest->totlayer) {
      break;
    }

    /* if we found a matching layer, copy the data */
    if (dest->layers[dest_i].type == source->layers[src_i].type) {
      int offset = dest->layers[dest_i].offset;
      const void *src_data = source->layers[src_i].data;
      void *dest_data = POINTER_OFFSET(*dest_block, offset);

      const LayerTypeInfo *typeInfo = layerType_getInfo(dest->layers[dest_i].type);
      const size_t src_offset = size_t(src_index) * typeInfo->size;

      if (typeInfo->copy) {
        typeInfo->copy(POINTER_OFFSET(src_data, src_offset), dest_data, 1);
      }
      else {
        memcpy(dest_data, POINTER_OFFSET(src_data, src_offset), typeInfo->size);
      }

      /* if there are multiple source & dest layers of the same type,
       * we don't want to copy all source layers to the same dest, so
       * increment dest_i
       */
      dest_i++;
    }
  }

  if (use_default_init) {
    while (dest_i < dest->totlayer) {
      CustomData_bmesh_set_default_n(dest, dest_block, dest_i);
      dest_i++;
    }
  }
}

void CustomData_from_bmesh_block(const CustomData *source,
                                 CustomData *dest,
                                 void *src_block,
                                 int dest_index)
{
  /* copies a layer at a time */
  int dest_i = 0;
  for (int src_i = 0; src_i < source->totlayer; src_i++) {
    if (source->layers[src_i].flag & CD_FLAG_NOCOPY) {
      continue;
    }

    /* find the first dest layer with type >= the source type
     * (this should work because layers are ordered by type)
     */
    while (dest_i < dest->totlayer && dest->layers[dest_i].type < source->layers[src_i].type) {
      dest_i++;
    }

    /* if there are no more dest layers, we're done */
    if (dest_i >= dest->totlayer) {
      return;
    }

    /* if we found a matching layer, copy the data */
    if (dest->layers[dest_i].type == source->layers[src_i].type) {
      const LayerTypeInfo *typeInfo = layerType_getInfo(dest->layers[dest_i].type);
      int offset = source->layers[src_i].offset;
      const void *src_data = POINTER_OFFSET(src_block, offset);
      void *dst_data = POINTER_OFFSET(dest->layers[dest_i].data,
                                      size_t(dest_index) * typeInfo->size);

      if (typeInfo->copy) {
        typeInfo->copy(src_data, dst_data, 1);
      }
      else {
        memcpy(dst_data, src_data, typeInfo->size);
      }

      /* if there are multiple source & dest layers of the same type,
       * we don't want to copy all source layers to the same dest, so
       * increment dest_i
       */
      dest_i++;
    }
  }
}
#endif

=======
>>>>>>> 9808d6ab
void CustomData_file_write_info(int type, const char **r_struct_name, int *r_struct_num)
{
  const LayerTypeInfo *typeInfo = layerType_getInfo(type);

  *r_struct_name = typeInfo->structname;
  *r_struct_num = typeInfo->structnum;
}

void CustomData_blend_write_prepare(CustomData &data,
                                    Vector<CustomDataLayer, 16> &layers_to_write,
                                    const Set<std::string> &skip_names)
{
  for (const CustomDataLayer &layer : Span(data.layers, data.totlayer)) {
    if (layer.flag & (CD_FLAG_NOCOPY | CD_FLAG_TEMPORARY)) {
      continue;
    }
    if (layer.anonymous_id != nullptr) {
      continue;
    }
    if (skip_names.contains(layer.name)) {
      continue;
    }
    layers_to_write.append(layer);
  }
  data.totlayer = layers_to_write.size();
  data.maxlayer = data.totlayer;
}

int CustomData_sizeof(int type)
{
  const LayerTypeInfo *typeInfo = layerType_getInfo(type);

  return typeInfo->size;
}

const char *CustomData_layertype_name(int type)
{
  return layerType_getName(type);
}

bool CustomData_layertype_is_singleton(int type)
{
  const LayerTypeInfo *typeInfo = layerType_getInfo(type);
  return typeInfo->defaultname == nullptr;
}

bool CustomData_layertype_is_dynamic(int type)
{
  const LayerTypeInfo *typeInfo = layerType_getInfo(type);

  return (typeInfo->free != nullptr);
}

int CustomData_layertype_layers_max(const int type)
{
  const LayerTypeInfo *typeInfo = layerType_getInfo(type);

  /* Same test as for singleton above. */
  if (typeInfo->defaultname == nullptr) {
    return 1;
  }
  if (typeInfo->layers_max == nullptr) {
    return -1;
  }

  return typeInfo->layers_max();
}

static bool cd_layer_find_dupe(CustomData *data, const char *name, const int type, const int index)
{
  /* see if there is a duplicate */
  for (int i = 0; i < data->totlayer; i++) {
    if (i != index) {
      CustomDataLayer *layer = &data->layers[i];

      if (CD_TYPE_AS_MASK(type) & CD_MASK_PROP_ALL) {
        if ((CD_TYPE_AS_MASK(layer->type) & CD_MASK_PROP_ALL) && STREQ(layer->name, name)) {
          return true;
        }
      }
      else {
        if (i != index && layer->type == type && STREQ(layer->name, name)) {
          return true;
        }
      }
    }
  }

  return false;
}

struct CustomDataUniqueCheckData {
  CustomData *data;
  int type;
  int index;
};

static bool customdata_unique_check(void *arg, const char *name)
{
  CustomDataUniqueCheckData *data_arg = static_cast<CustomDataUniqueCheckData *>(arg);
  return cd_layer_find_dupe(data_arg->data, name, data_arg->type, data_arg->index);
}

int CustomData_name_max_length_calc(const blender::StringRef name)
{
  if (name.startswith(".")) {
    return MAX_CUSTOMDATA_LAYER_NAME_NO_PREFIX;
  }
  for (const blender::StringRef prefix :
       {"." UV_VERTSEL_NAME, UV_EDGESEL_NAME ".", UV_PINNED_NAME "."}) {
    if (name.startswith(prefix)) {
      return MAX_CUSTOMDATA_LAYER_NAME;
    }
  }
  return MAX_CUSTOMDATA_LAYER_NAME_NO_PREFIX;
}

void CustomData_set_layer_unique_name(CustomData *data, const int index)
{
  CustomDataLayer *nlayer = &data->layers[index];
  const LayerTypeInfo *typeInfo = layerType_getInfo(nlayer->type);

  CustomDataUniqueCheckData data_arg{data, nlayer->type, index};

  if (!typeInfo->defaultname) {
    return;
  }

  const int max_length = CustomData_name_max_length_calc(nlayer->name);

  /* Set default name if none specified. Note we only call DATA_() when
   * needed to avoid overhead of locale lookups in the depsgraph. */
  if (nlayer->name[0] == '\0') {
    STRNCPY(nlayer->name, DATA_(typeInfo->defaultname));
  }

  BLI_uniquename_cb(customdata_unique_check, &data_arg, nullptr, '.', nlayer->name, max_length);
}

void CustomData_validate_layer_name(const CustomData *data,
                                    int type,
                                    const char *name,
                                    char *outname)
{
  int index = -1;

  /* if a layer name was given, try to find that layer */
  if (name[0]) {
    index = CustomData_get_named_layer_index(data, type, name);
  }

  if (index == -1) {
    /* either no layer was specified, or the layer we want has been
     * deleted, so assign the active layer to name
     */
    index = CustomData_get_active_layer_index(data, type);
    BLI_strncpy(outname, data->layers[index].name, MAX_CUSTOMDATA_LAYER_NAME);
  }
  else {
    BLI_strncpy(outname, name, MAX_CUSTOMDATA_LAYER_NAME);
  }
}

bool CustomData_verify_versions(CustomData *data, const int index)
{
  const LayerTypeInfo *typeInfo;
  CustomDataLayer *layer = &data->layers[index];
  bool keeplayer = true;

  if (layer->type >= CD_NUMTYPES) {
    keeplayer = false; /* unknown layer type from future version */
  }
  else {
    typeInfo = layerType_getInfo(layer->type);

    if (!typeInfo->defaultname && (index > 0) && data->layers[index - 1].type == layer->type) {
      keeplayer = false; /* multiple layers of which we only support one */
    }
    /* This is a preemptive fix for cases that should not happen
     * (layers that should not be written in .blend files),
     * but can happen due to bugs (see e.g. #62318).
     * Also for forward compatibility, in future,
     * we may put into `.blend` file some currently un-written data types,
     * this should cover that case as well.
     * Better to be safe here, and fix issue on the fly rather than crash... */
    /* 0 structnum is used in writing code to tag layer types that should not be written. */
    else if (typeInfo->structnum == 0 &&
             /* XXX Not sure why those three are exception, maybe that should be fixed? */
             !ELEM(layer->type,
                   CD_PAINT_MASK,
                   CD_FACEMAP,
                   CD_MTEXPOLY,
                   CD_SCULPT_FACE_SETS,
                   CD_CREASE)) {
      keeplayer = false;
      CLOG_WARN(&LOG, ".blend file read: removing a data layer that should not have been written");
    }
  }

  if (!keeplayer) {
    for (int i = index + 1; i < data->totlayer; i++) {
      data->layers[i - 1] = data->layers[i];
    }
    data->totlayer--;
  }

  return keeplayer;
}

static bool CustomData_layer_ensure_data_exists(CustomDataLayer *layer, size_t count)
{
  BLI_assert(layer);
  const LayerTypeInfo *typeInfo = layerType_getInfo(layer->type);
  BLI_assert(typeInfo);

  if (layer->data || count == 0) {
    return false;
  }

  switch (layer->type) {
    /* When more instances of corrupt files are found, add them here. */
    case CD_PROP_BOOL:   /* See #84935. */
    case CD_MLOOPUV:     /* See #90620. */
    case CD_PROP_FLOAT2: /* See #90620. */
      layer->data = MEM_calloc_arrayN(count, typeInfo->size, layerType_getName(layer->type));
      BLI_assert(layer->data);
      if (typeInfo->set_default_value) {
        typeInfo->set_default_value(layer->data, count);
      }
      return true;
      break;

    case CD_MTEXPOLY:
      /* TODO: Investigate multiple test failures on cycles, e.g. cycles_shadow_catcher_cpu. */
      break;

    default:
      /* Log an error so we can collect instances of bad files. */
      CLOG_WARN(&LOG, "CustomDataLayer->data is NULL for type %d.", layer->type);
      break;
  }
  return false;
}

bool CustomData_layer_validate(CustomDataLayer *layer, const uint totitems, const bool do_fixes)
{
  BLI_assert(layer);
  const LayerTypeInfo *typeInfo = layerType_getInfo(layer->type);
  BLI_assert(typeInfo);

  if (do_fixes) {
    CustomData_layer_ensure_data_exists(layer, totitems);
  }

  BLI_assert((totitems == 0) || layer->data);
  BLI_assert(MEM_allocN_len(layer->data) >= totitems * typeInfo->size);

  if (typeInfo->validate != nullptr) {
    return typeInfo->validate(layer->data, totitems, do_fixes);
  }

  return false;
}

/** \} */

/* -------------------------------------------------------------------- */
/** \name External Files
 * \{ */

static void customdata_external_filename(char filepath[FILE_MAX],
                                         ID *id,
                                         CustomDataExternal *external)
{
  BLI_strncpy(filepath, external->filepath, FILE_MAX);
  BLI_path_abs(filepath, ID_BLEND_PATH_FROM_GLOBAL(id));
}

void CustomData_external_reload(CustomData *data, ID * /*id*/, eCustomDataMask mask, int totelem)
{
  for (int i = 0; i < data->totlayer; i++) {
    CustomDataLayer *layer = &data->layers[i];
    const LayerTypeInfo *typeInfo = layerType_getInfo(layer->type);

    if (!(mask & CD_TYPE_AS_MASK(layer->type))) {
      /* pass */
    }
    else if ((layer->flag & CD_FLAG_EXTERNAL) && (layer->flag & CD_FLAG_IN_MEMORY)) {
      if (typeInfo->free) {
        typeInfo->free(layer->data, totelem, typeInfo->size);
      }
      layer->flag &= ~CD_FLAG_IN_MEMORY;
    }
  }
}

void CustomData_external_read(CustomData *data, ID *id, eCustomDataMask mask, const int totelem)
{
  CustomDataExternal *external = data->external;
  CustomDataLayer *layer;
  char filepath[FILE_MAX];
  int update = 0;

  if (!external) {
    return;
  }

  for (int i = 0; i < data->totlayer; i++) {
    layer = &data->layers[i];
    const LayerTypeInfo *typeInfo = layerType_getInfo(layer->type);

    if (!(mask & CD_TYPE_AS_MASK(layer->type))) {
      /* pass */
    }
    else if (layer->flag & CD_FLAG_IN_MEMORY) {
      /* pass */
    }
    else if ((layer->flag & CD_FLAG_EXTERNAL) && typeInfo->read) {
      update = 1;
    }
  }

  if (!update) {
    return;
  }

  customdata_external_filename(filepath, id, external);

  CDataFile *cdf = cdf_create(CDF_TYPE_MESH);
  if (!cdf_read_open(cdf, filepath)) {
    cdf_free(cdf);
    CLOG_ERROR(&LOG, "Failed to read %s layer from %s.", layerType_getName(layer->type), filepath);
    return;
  }

  for (int i = 0; i < data->totlayer; i++) {
    layer = &data->layers[i];
    const LayerTypeInfo *typeInfo = layerType_getInfo(layer->type);

    if (!(mask & CD_TYPE_AS_MASK(layer->type))) {
      /* pass */
    }
    else if (layer->flag & CD_FLAG_IN_MEMORY) {
      /* pass */
    }
    else if ((layer->flag & CD_FLAG_EXTERNAL) && typeInfo->read) {
      CDataFileLayer *blay = cdf_layer_find(cdf, layer->type, layer->name);

      if (blay) {
        if (cdf_read_layer(cdf, blay)) {
          if (typeInfo->read(cdf, layer->data, totelem)) {
            /* pass */
          }
          else {
            break;
          }
          layer->flag |= CD_FLAG_IN_MEMORY;
        }
        else {
          break;
        }
      }
    }
  }

  cdf_read_close(cdf);
  cdf_free(cdf);
}

void CustomData_external_write(
    CustomData *data, ID *id, eCustomDataMask mask, const int totelem, const int free)
{
  CustomDataExternal *external = data->external;
  int update = 0;
  char filepath[FILE_MAX];

  if (!external) {
    return;
  }

  /* test if there is anything to write */
  for (int i = 0; i < data->totlayer; i++) {
    CustomDataLayer *layer = &data->layers[i];
    const LayerTypeInfo *typeInfo = layerType_getInfo(layer->type);

    if (!(mask & CD_TYPE_AS_MASK(layer->type))) {
      /* pass */
    }
    else if ((layer->flag & CD_FLAG_EXTERNAL) && typeInfo->write) {
      update = 1;
    }
  }

  if (!update) {
    return;
  }

  /* make sure data is read before we try to write */
  CustomData_external_read(data, id, mask, totelem);
  customdata_external_filename(filepath, id, external);

  CDataFile *cdf = cdf_create(CDF_TYPE_MESH);

  for (int i = 0; i < data->totlayer; i++) {
    CustomDataLayer *layer = &data->layers[i];
    const LayerTypeInfo *typeInfo = layerType_getInfo(layer->type);

    if ((layer->flag & CD_FLAG_EXTERNAL) && typeInfo->filesize) {
      if (layer->flag & CD_FLAG_IN_MEMORY) {
        cdf_layer_add(
            cdf, layer->type, layer->name, typeInfo->filesize(cdf, layer->data, totelem));
      }
      else {
        cdf_free(cdf);
        return; /* read failed for a layer! */
      }
    }
  }

  if (!cdf_write_open(cdf, filepath)) {
    CLOG_ERROR(&LOG, "Failed to open %s for writing.", filepath);
    cdf_free(cdf);
    return;
  }

  int i;
  for (i = 0; i < data->totlayer; i++) {
    CustomDataLayer *layer = &data->layers[i];
    const LayerTypeInfo *typeInfo = layerType_getInfo(layer->type);

    if ((layer->flag & CD_FLAG_EXTERNAL) && typeInfo->write) {
      CDataFileLayer *blay = cdf_layer_find(cdf, layer->type, layer->name);

      if (cdf_write_layer(cdf, blay)) {
        if (typeInfo->write(cdf, layer->data, totelem)) {
          /* pass */
        }
        else {
          break;
        }
      }
      else {
        break;
      }
    }
  }

  if (i != data->totlayer) {
    CLOG_ERROR(&LOG, "Failed to write data to %s.", filepath);
    cdf_write_close(cdf);
    cdf_free(cdf);
    return;
  }

  for (i = 0; i < data->totlayer; i++) {
    CustomDataLayer *layer = &data->layers[i];
    const LayerTypeInfo *typeInfo = layerType_getInfo(layer->type);

    if ((layer->flag & CD_FLAG_EXTERNAL) && typeInfo->write) {
      if (free) {
        if (typeInfo->free) {
          typeInfo->free(layer->data, totelem, typeInfo->size);
        }
        layer->flag &= ~CD_FLAG_IN_MEMORY;
      }
    }
  }

  cdf_write_close(cdf);
  cdf_free(cdf);
}

void CustomData_external_add(
    CustomData *data, ID * /*id*/, const int type, const int /*totelem*/, const char *filepath)
{
  CustomDataExternal *external = data->external;

  int layer_index = CustomData_get_active_layer_index(data, type);
  if (layer_index == -1) {
    return;
  }

  CustomDataLayer *layer = &data->layers[layer_index];

  if (layer->flag & CD_FLAG_EXTERNAL) {
    return;
  }

  if (!external) {
    external = MEM_cnew<CustomDataExternal>(__func__);
    data->external = external;
  }
  BLI_strncpy(external->filepath, filepath, sizeof(external->filepath));

  layer->flag |= CD_FLAG_EXTERNAL | CD_FLAG_IN_MEMORY;
}

void CustomData_external_remove(CustomData *data, ID *id, const int type, const int totelem)
{
  CustomDataExternal *external = data->external;

  int layer_index = CustomData_get_active_layer_index(data, type);
  if (layer_index == -1) {
    return;
  }

  CustomDataLayer *layer = &data->layers[layer_index];

  if (!external) {
    return;
  }

  if (layer->flag & CD_FLAG_EXTERNAL) {
    if (!(layer->flag & CD_FLAG_IN_MEMORY)) {
      CustomData_external_read(data, id, CD_TYPE_AS_MASK(layer->type), totelem);
    }

    layer->flag &= ~CD_FLAG_EXTERNAL;
  }
}

bool CustomData_external_test(CustomData *data, const int type)
{
  int layer_index = CustomData_get_active_layer_index(data, type);
  if (layer_index == -1) {
    return false;
  }

  CustomDataLayer *layer = &data->layers[layer_index];
  return (layer->flag & CD_FLAG_EXTERNAL) != 0;
}

/** \} */

/* -------------------------------------------------------------------- */
/** \name Mesh-to-Mesh Data Transfer
 * \{ */

static void copy_bit_flag(void *dst, const void *src, const size_t data_size, const uint64_t flag)
{
#define COPY_BIT_FLAG(_type, _dst, _src, _f) \
  { \
    const _type _val = *((_type *)(_src)) & ((_type)(_f)); \
    *((_type *)(_dst)) &= ~((_type)(_f)); \
    *((_type *)(_dst)) |= _val; \
  } \
  (void)0

  switch (data_size) {
    case 1:
      COPY_BIT_FLAG(uint8_t, dst, src, flag);
      break;
    case 2:
      COPY_BIT_FLAG(uint16_t, dst, src, flag);
      break;
    case 4:
      COPY_BIT_FLAG(uint32_t, dst, src, flag);
      break;
    case 8:
      COPY_BIT_FLAG(uint64_t, dst, src, flag);
      break;
    default:
      // CLOG_ERROR(&LOG, "Unknown flags-container size (%zu)", datasize);
      break;
  }

#undef COPY_BIT_FLAG
}

static bool check_bit_flag(const void *data, const size_t data_size, const uint64_t flag)
{
  switch (data_size) {
    case 1:
      return ((*((uint8_t *)data) & uint8_t(flag)) != 0);
    case 2:
      return ((*((uint16_t *)data) & uint16_t(flag)) != 0);
    case 4:
      return ((*((uint32_t *)data) & uint32_t(flag)) != 0);
    case 8:
      return ((*((uint64_t *)data) & uint64_t(flag)) != 0);
    default:
      // CLOG_ERROR(&LOG, "Unknown flags-container size (%zu)", datasize);
      return false;
  }
}

static void customdata_data_transfer_interp_generic(const CustomDataTransferLayerMap *laymap,
                                                    void *data_dst,
                                                    const void **sources,
                                                    const float *weights,
                                                    const int count,
                                                    const float mix_factor)
{
  BLI_assert(weights != nullptr);
  BLI_assert(count > 0);

  /* Fake interpolation, we actually copy highest weighted source to dest.
   * Note we also handle bitflags here,
   * in which case we rather choose to transfer value of elements totaling
   * more than 0.5 of weight. */
  int best_src_idx = 0;

  const int data_type = laymap->data_type;
  const int mix_mode = laymap->mix_mode;

  size_t data_size;
  const uint64_t data_flag = laymap->data_flag;

  cd_interp interp_cd = nullptr;
  cd_copy copy_cd = nullptr;

  if (!sources) {
    /* Not supported here, abort. */
    return;
  }

  if (data_type & CD_FAKE) {
    data_size = laymap->data_size;
  }
  else {
    const LayerTypeInfo *type_info = layerType_getInfo(data_type);

    data_size = size_t(type_info->size);
    interp_cd = type_info->interp;
    copy_cd = type_info->copy;
  }

  void *tmp_dst = MEM_mallocN(data_size, __func__);

  if (count > 1 && !interp_cd) {
    if (data_flag) {
      /* Boolean case, we can 'interpolate' in two groups,
       * and choose value from highest weighted group. */
      float tot_weight_true = 0.0f;
      int item_true_idx = -1, item_false_idx = -1;

      for (int i = 0; i < count; i++) {
        if (check_bit_flag(sources[i], data_size, data_flag)) {
          tot_weight_true += weights[i];
          item_true_idx = i;
        }
        else {
          item_false_idx = i;
        }
      }
      best_src_idx = (tot_weight_true >= 0.5f) ? item_true_idx : item_false_idx;
    }
    else {
      /* We just choose highest weighted source. */
      float max_weight = 0.0f;

      for (int i = 0; i < count; i++) {
        if (weights[i] > max_weight) {
          max_weight = weights[i];
          best_src_idx = i;
        }
      }
    }
  }

  BLI_assert(best_src_idx >= 0);

  if (interp_cd) {
    interp_cd(sources, weights, nullptr, count, tmp_dst);
  }
  else if (data_flag) {
    copy_bit_flag(tmp_dst, sources[best_src_idx], data_size, data_flag);
  }
  /* No interpolation, just copy highest weight source element's data. */
  else if (copy_cd) {
    copy_cd(sources[best_src_idx], tmp_dst, 1);
  }
  else {
    memcpy(tmp_dst, sources[best_src_idx], data_size);
  }

  if (data_flag) {
    /* Bool flags, only copy if dest data is set (resp. unset) -
     * only 'advanced' modes we can support here! */
    if (mix_factor >= 0.5f && ((mix_mode == CDT_MIX_TRANSFER) ||
                               (mix_mode == CDT_MIX_REPLACE_ABOVE_THRESHOLD &&
                                check_bit_flag(data_dst, data_size, data_flag)) ||
                               (mix_mode == CDT_MIX_REPLACE_BELOW_THRESHOLD &&
                                !check_bit_flag(data_dst, data_size, data_flag)))) {
      copy_bit_flag(data_dst, tmp_dst, data_size, data_flag);
    }
  }
  else if (!(data_type & CD_FAKE)) {
    CustomData_data_mix_value(data_type, tmp_dst, data_dst, mix_mode, mix_factor);
  }
  /* Else we can do nothing by default, needs custom interp func!
   * Note this is here only for sake of consistency, not expected to be used much actually? */
  else {
    if (mix_factor >= 0.5f) {
      memcpy(data_dst, tmp_dst, data_size);
    }
  }

  MEM_freeN(tmp_dst);
}

void customdata_data_transfer_interp_normal_normals(const CustomDataTransferLayerMap *laymap,
                                                    void *data_dst,
                                                    const void **sources,
                                                    const float *weights,
                                                    const int count,
                                                    const float mix_factor)
{
  BLI_assert(weights != nullptr);
  BLI_assert(count > 0);

  const int data_type = laymap->data_type;
  const int mix_mode = laymap->mix_mode;

  SpaceTransform *space_transform = static_cast<SpaceTransform *>(laymap->interp_data);

  const LayerTypeInfo *type_info = layerType_getInfo(data_type);
  cd_interp interp_cd = type_info->interp;

  float tmp_dst[3];

  BLI_assert(data_type == CD_NORMAL);

  if (!sources) {
    /* Not supported here, abort. */
    return;
  }

  interp_cd(sources, weights, nullptr, count, tmp_dst);
  if (space_transform) {
    /* tmp_dst is in source space so far, bring it back in destination space. */
    BLI_space_transform_invert_normal(space_transform, tmp_dst);
  }

  CustomData_data_mix_value(data_type, tmp_dst, data_dst, mix_mode, mix_factor);
}

void CustomData_data_transfer(const MeshPairRemap *me_remap,
                              const CustomDataTransferLayerMap *laymap)
{
  MeshPairRemapItem *mapit = me_remap->items;
  const int totelem = me_remap->items_num;

  const int data_type = laymap->data_type;
  const void *data_src = laymap->data_src;
  void *data_dst = laymap->data_dst;

  size_t data_step;
  size_t data_size;
  size_t data_offset;

  cd_datatransfer_interp interp = nullptr;

  size_t tmp_buff_size = 32;
  const void **tmp_data_src = nullptr;

  /* NOTE: null data_src may happen and be valid (see vgroups...). */
  if (!data_dst) {
    return;
  }

  if (data_src) {
    tmp_data_src = (const void **)MEM_malloc_arrayN(
        tmp_buff_size, sizeof(*tmp_data_src), __func__);
  }

  if (data_type & CD_FAKE) {
    data_step = laymap->elem_size;
    data_size = laymap->data_size;
    data_offset = laymap->data_offset;
  }
  else {
    const LayerTypeInfo *type_info = layerType_getInfo(data_type);

    /* NOTE: we can use 'fake' CDLayers for crease :/. */
    data_size = size_t(type_info->size);
    data_step = laymap->elem_size ? laymap->elem_size : data_size;
    data_offset = laymap->data_offset;
  }

  interp = laymap->interp ? laymap->interp : customdata_data_transfer_interp_generic;

  for (int i = 0; i < totelem; i++, data_dst = POINTER_OFFSET(data_dst, data_step), mapit++) {
    const int sources_num = mapit->sources_num;
    const float mix_factor = laymap->mix_factor *
                             (laymap->mix_weights ? laymap->mix_weights[i] : 1.0f);

    if (!sources_num) {
      /* No sources for this element, skip it. */
      continue;
    }

    if (tmp_data_src) {
      if (UNLIKELY(sources_num > tmp_buff_size)) {
        tmp_buff_size = size_t(sources_num);
        tmp_data_src = (const void **)MEM_reallocN((void *)tmp_data_src,
                                                   sizeof(*tmp_data_src) * tmp_buff_size);
      }

      for (int j = 0; j < sources_num; j++) {
        const size_t src_idx = size_t(mapit->indices_src[j]);
        tmp_data_src[j] = POINTER_OFFSET(data_src, (data_step * src_idx) + data_offset);
      }
    }

    interp(laymap,
           POINTER_OFFSET(data_dst, data_offset),
           tmp_data_src,
           mapit->weights_src,
           sources_num,
           mix_factor);
  }

  MEM_SAFE_FREE(tmp_data_src);
}

/** \} */

/* -------------------------------------------------------------------- */
/** \name Custom Data IO
 * \{ */

static void write_mdisps(BlendWriter *writer,
                         const int count,
                         const MDisps *mdlist,
                         const int external)
{
  if (mdlist) {
    BLO_write_struct_array(writer, MDisps, count, mdlist);
    for (int i = 0; i < count; i++) {
      const MDisps *md = &mdlist[i];
      if (md->disps) {
        if (!external) {
          BLO_write_float3_array(writer, md->totdisp, &md->disps[0][0]);
        }
      }

      if (md->hidden) {
        BLO_write_raw(writer, BLI_BITMAP_SIZE(md->totdisp), md->hidden);
      }
    }
  }
}

static void write_grid_paint_mask(BlendWriter *writer,
                                  int count,
                                  const GridPaintMask *grid_paint_mask)
{
  if (grid_paint_mask) {
    BLO_write_struct_array(writer, GridPaintMask, count, grid_paint_mask);
    for (int i = 0; i < count; i++) {
      const GridPaintMask *gpm = &grid_paint_mask[i];
      if (gpm->data) {
        const int gridsize = BKE_ccg_gridsize(gpm->level);
        BLO_write_raw(writer, sizeof(*gpm->data) * gridsize * gridsize, gpm->data);
      }
    }
  }
}

void CustomData_blend_write(BlendWriter *writer,
                            CustomData *data,
                            Span<CustomDataLayer> layers_to_write,
                            int count,
                            eCustomDataMask cddata_mask,
                            ID *id)
{
  /* write external customdata (not for undo) */
  if (data->external && !BLO_write_is_undo(writer)) {
    CustomData_external_write(data, id, cddata_mask, count, 0);
  }

  BLO_write_struct_array_at_address(
      writer, CustomDataLayer, data->totlayer, data->layers, layers_to_write.data());

  for (const CustomDataLayer &layer : layers_to_write) {
    const LayerTypeInfo *typeInfo = layerType_getInfo(layer.type);

    if (typeInfo->use_default_data && layer.default_data) {
      BLO_write_struct_by_name(writer, typeInfo->structname, layer.default_data);
    }

    switch (layer.type) {
      case CD_MDEFORMVERT:
        BKE_defvert_blend_write(writer, count, static_cast<const MDeformVert *>(layer.data));
        break;
      case CD_MDISPS:
        write_mdisps(
            writer, count, static_cast<const MDisps *>(layer.data), layer.flag & CD_FLAG_EXTERNAL);
        break;
      case CD_PAINT_MASK:
        BLO_write_raw(writer, sizeof(float) * count, static_cast<const float *>(layer.data));
        break;
      case CD_SCULPT_FACE_SETS:
        BLO_write_raw(writer, sizeof(float) * count, static_cast<const float *>(layer.data));
        break;
      case CD_GRID_PAINT_MASK:
        write_grid_paint_mask(writer, count, static_cast<const GridPaintMask *>(layer.data));
        break;
      case CD_FACEMAP:
        BLO_write_raw(writer, sizeof(int) * count, static_cast<const int *>(layer.data));
        break;
      case CD_PROP_BOOL:
        BLO_write_raw(writer, sizeof(bool) * count, static_cast<const bool *>(layer.data));
        break;
      case CD_CREASE:
        BLO_write_raw(writer, sizeof(float) * count, static_cast<const float *>(layer.data));
        break;
      default: {
        const char *structname;
        int structnum;
        CustomData_file_write_info(layer.type, &structname, &structnum);
        if (structnum) {
          int datasize = structnum * count;
          BLO_write_struct_array_by_name(writer, structname, datasize, layer.data);
        }
        else if (!BLO_write_is_undo(writer)) { /* Do not warn on undo. */
          printf("%s error: layer '%s':%d - can't be written to file\n",
                 __func__,
                 structname,
                 layer.type);
        }
      }
    }
  }

  if (data->external) {
    BLO_write_struct(writer, CustomDataExternal, data->external);
  }
}

static void blend_read_mdisps(BlendDataReader *reader,
                              const int count,
                              MDisps *mdisps,
                              const int external)
{
  if (mdisps) {
    for (int i = 0; i < count; i++) {
      BLO_read_data_address(reader, &mdisps[i].disps);
      BLO_read_data_address(reader, &mdisps[i].hidden);

      if (mdisps[i].totdisp && !mdisps[i].level) {
        /* this calculation is only correct for loop mdisps;
         * if loading pre-BMesh face mdisps this will be
         * overwritten with the correct value in
         * bm_corners_to_loops() */
        float gridsize = sqrtf(mdisps[i].totdisp);
        mdisps[i].level = int(logf(gridsize - 1.0f) / float(M_LN2)) + 1;
      }

      if (BLO_read_requires_endian_switch(reader) && (mdisps[i].disps)) {
        /* DNA_struct_switch_endian doesn't do endian swap for (*disps)[] */
        /* this does swap for data written at write_mdisps() - readfile.c */
        BLI_endian_switch_float_array(*mdisps[i].disps, mdisps[i].totdisp * 3);
      }
      if (!external && !mdisps[i].disps) {
        mdisps[i].totdisp = 0;
      }
    }
  }
}

static void blend_read_paint_mask(BlendDataReader *reader,
                                  int count,
                                  GridPaintMask *grid_paint_mask)
{
  if (grid_paint_mask) {
    for (int i = 0; i < count; i++) {
      GridPaintMask *gpm = &grid_paint_mask[i];
      if (gpm->data) {
        BLO_read_data_address(reader, &gpm->data);
      }
    }
  }
}

void CustomData_blend_read(BlendDataReader *reader, CustomData *data, const int count)
{
  BLO_read_data_address(reader, &data->layers);

  /* Annoying workaround for bug #31079 loading legacy files with
   * no polygons _but_ have stale custom-data. */
  if (UNLIKELY(count == 0 && data->layers == nullptr && data->totlayer != 0)) {
    CustomData_reset(data);
    return;
  }

  BLO_read_data_address(reader, &data->external);

  int i = 0;
  while (i < data->totlayer) {
    CustomDataLayer *layer = &data->layers[i];
    const LayerTypeInfo *typeInfo = layerType_getInfo(layer->type);

    if (layer->default_data && typeInfo->use_default_data) {
      BLO_read_data_address(reader, &layer->default_data);
    }
    else {
      layer->default_data = nullptr;
    }

    if (layer->flag & CD_FLAG_EXTERNAL) {
      layer->flag &= ~CD_FLAG_IN_MEMORY;
    }

    layer->flag &= ~CD_FLAG_NOFREE;

    if (CustomData_verify_versions(data, i)) {
      BLO_read_data_address(reader, &layer->data);
      if (CustomData_layer_ensure_data_exists(layer, count)) {
        /* Under normal operations, this shouldn't happen, but...
         * For a CD_PROP_BOOL example, see #84935.
         * For a CD_MLOOPUV example, see #90620. */
        CLOG_WARN(&LOG,
                  "Allocated custom data layer that was not saved correctly for layer->type = %d.",
                  layer->type);
      }

      if (layer->type == CD_MDISPS) {
        blend_read_mdisps(
            reader, count, static_cast<MDisps *>(layer->data), layer->flag & CD_FLAG_EXTERNAL);
      }
      else if (layer->type == CD_GRID_PAINT_MASK) {
        blend_read_paint_mask(reader, count, static_cast<GridPaintMask *>(layer->data));
      }
      else if (layer->type == CD_MDEFORMVERT) {
        BKE_defvert_blend_read(reader, count, static_cast<MDeformVert *>(layer->data));
      }
      i++;
    }
  }

  /* Ensure allocated size is set to the size of the read array. While this should always be the
   * case (see #CustomData_blend_write_prepare), there can be some corruption in rare cases (e.g.
   * files saved between ff3d535bc2a63092 and 945f32e66d6ada2a). */
  data->maxlayer = data->totlayer;

  CustomData_update_typemap(data);
  CustomData_regen_active_refs(data);  // check for corrupted active layer refs
}

size_t CustomData_getTypeSize(eCustomDataType type)
{
  const LayerTypeInfo *info = layerType_getInfo(type);

  return info ? info->size : 0ULL;
}

void CustomData_setDefaultData(eCustomDataType type, void *block, int totelem)
{
  const LayerTypeInfo *info = layerType_getInfo(type);

  if (info->set_default_value) {
    info->set_default_value(block, totelem);
  }
  else {
    memset(block, 0, info->size * totelem);
  }
}

void CustomData_freeData(eCustomDataType type, void *block, int totelem)
{
  const LayerTypeInfo *info = layerType_getInfo(type);

  if (info->free) {
    info->free(block, totelem, info->size);
  }
}

#include "BLI_alloca.h"

void CustomData_interpData(eCustomDataType type,
                           void *block,
                           int tot,
                           const void **srcs,
                           const float *ws,
                           const float *sub_ws)
{
  const LayerTypeInfo *info = layerType_getInfo(type);

  if (!info->interp) {
    return;
  }

  if (!ws) {
    float *ws2 = static_cast<float *>(BLI_array_alloca(ws2, tot));
    float w = 1.0f / (float)tot;

    for (int i = 0; i < tot; i++) {
      ws2[i] = w;
    }

    info->interp(srcs, ws2, sub_ws, 1, block);
  }
  else {
    info->interp(srcs, ws, sub_ws, 1, block);
  }
}

/** \} */

/* -------------------------------------------------------------------- */
/** \name Custom Data Debugging
 * \{ */

#ifndef NDEBUG

void CustomData_debug_info_from_layers(const CustomData *data, const char *indent, DynStr *dynstr)
{
  for (int type = 0; type < CD_NUMTYPES; type++) {
    if (CustomData_has_layer(data, type)) {
      /* NOTE: doesn't account for multiple layers. */
      const char *name = CustomData_layertype_name(type);
      const int size = CustomData_sizeof(type);
      const void *pt = CustomData_get_layer(data, type);
      const int pt_size = pt ? int(MEM_allocN_len(pt) / size) : 0;
      const char *structname;
      int structnum;
      CustomData_file_write_info(type, &structname, &structnum);
      BLI_dynstr_appendf(
          dynstr,
          "%sdict(name='%s', struct='%s', type=%d, ptr='%p', elem=%d, length=%d),\n",
          indent,
          name,
          structname,
          type,
          (const void *)pt,
          size,
          pt_size);
    }
  }
}

#endif /* NDEBUG */

/** \} */

namespace blender::bke {

/* -------------------------------------------------------------------- */
/** \name Custom Data C++ API
 * \{ */

const blender::CPPType *custom_data_type_to_cpp_type(const eCustomDataType type)
{
  switch (type) {
    case CD_PROP_FLOAT:
      return &CPPType::get<float>();
    case CD_PROP_FLOAT2:
      return &CPPType::get<float2>();
    case CD_PROP_FLOAT3:
      return &CPPType::get<float3>();
    case CD_PROP_INT32:
      return &CPPType::get<int>();
    case CD_PROP_COLOR:
      return &CPPType::get<ColorGeometry4f>();
    case CD_PROP_BOOL:
      return &CPPType::get<bool>();
    case CD_PROP_INT8:
      return &CPPType::get<int8_t>();
    case CD_PROP_BYTE_COLOR:
      return &CPPType::get<ColorGeometry4b>();
    case CD_PROP_STRING:
      return &CPPType::get<MStringProperty>();
    default:
      return nullptr;
  }
}

eCustomDataType cpp_type_to_custom_data_type(const blender::CPPType &type)
{
  if (type.is<float>()) {
    return CD_PROP_FLOAT;
  }
  if (type.is<float2>()) {
    return CD_PROP_FLOAT2;
  }
  if (type.is<float3>()) {
    return CD_PROP_FLOAT3;
  }
  if (type.is<int>()) {
    return CD_PROP_INT32;
  }
  if (type.is<ColorGeometry4f>()) {
    return CD_PROP_COLOR;
  }
  if (type.is<bool>()) {
    return CD_PROP_BOOL;
  }
  if (type.is<int8_t>()) {
    return CD_PROP_INT8;
  }
  if (type.is<ColorGeometry4b>()) {
    return CD_PROP_BYTE_COLOR;
  }
  if (type.is<MStringProperty>()) {
    return CD_PROP_STRING;
  }
  return static_cast<eCustomDataType>(-1);
}

/** \} */

}  // namespace blender::bke

<<<<<<< HEAD
int CustomData_get_elem_size(CustomDataLayer *layer)
=======
size_t CustomData_get_elem_size(const CustomDataLayer *layer)
>>>>>>> 9808d6ab
{
  return LAYERTYPEINFO[layer->type].size;
}<|MERGE_RESOLUTION|>--- conflicted
+++ resolved
@@ -85,8 +85,8 @@
   CustomData a = *_a;
   CustomData b = *_b;
 
-  a.layers = b.layers = NULL;
-  a.pool = b.pool = NULL;
+  a.layers = b.layers = nullptr;
+  a.pool = b.pool = nullptr;
 
   if (memcmp((void *)&a, (void *)&b, sizeof(CustomData)) != 0) {
     return false;
@@ -96,7 +96,7 @@
     CustomDataLayer cla = _a->layers[i];
     CustomDataLayer clb = _b->layers[i];
 
-    cla.data = clb.data = NULL;
+    cla.data = clb.data = nullptr;
 
     if (memcmp((void *)&cla, (void *)&clb, sizeof(CustomDataLayer)) != 0) {
       return false;
@@ -1595,18 +1595,6 @@
   }
 
   normalize_v3(no);
-
-#if 0
-  if (fabsf(totweight - 1.0) > 0.001) {
-    printf("eek\n");
-  }
-  float mul = 1.0f / totweight;
-
-  mul_v3_fl(co, mul);
-
-  mul_v4_fl(color, mul);
-  origmask *= mul;
-#endif
 
   copy_v3_v3(mv->origco, co);
   copy_v3_v3(mv->origno, no);
@@ -2197,84 +2185,76 @@
                                                   "CDPropInt16"};
 
 const CustomData_MeshMasks CD_MASK_BAREMESH = {
-    /*vmask*/ CD_MASK_PROP_FLOAT3 | CD_MASK_MESH_ID,
-    /*emask*/ CD_MASK_MEDGE | CD_MASK_MESH_ID,
+    /*vmask*/ CD_MASK_PROP_FLOAT3,
+    /*emask*/ CD_MASK_MEDGE,
     /*fmask*/ 0,
-    /*pmask*/ CD_MASK_MPOLY | CD_MASK_FACEMAP | CD_MASK_MESH_ID,
-    /*lmask*/ CD_MASK_MLOOP | CD_MASK_MESH_ID,
+    /*pmask*/ CD_MASK_MPOLY | CD_MASK_FACEMAP,
+    /*lmask*/ CD_MASK_MLOOP,
 };
 const CustomData_MeshMasks CD_MASK_BAREMESH_ORIGINDEX = {
-    /*vmask*/ CD_MASK_PROP_FLOAT3 | CD_MASK_ORIGINDEX | CD_MASK_MESH_ID,
-    /*emask*/ CD_MASK_MEDGE | CD_MASK_ORIGINDEX | CD_MASK_MESH_ID,
+    /*vmask*/ CD_MASK_PROP_FLOAT3 | CD_MASK_ORIGINDEX,
+    /*emask*/ CD_MASK_MEDGE | CD_MASK_ORIGINDEX,
     /*fmask*/ 0,
-    /*pmask*/ CD_MASK_MPOLY | CD_MASK_FACEMAP | CD_MASK_ORIGINDEX | CD_MASK_MESH_ID,
-    /*lmask*/ CD_MASK_MLOOP | CD_MASK_MESH_ID,
+    /*pmask*/ CD_MASK_MPOLY | CD_MASK_FACEMAP | CD_MASK_ORIGINDEX,
+    /*lmask*/ CD_MASK_MLOOP,
 };
 const CustomData_MeshMasks CD_MASK_MESH = {
     /*vmask*/ (CD_MASK_PROP_FLOAT3 | CD_MASK_MDEFORMVERT | CD_MASK_MVERT_SKIN |
-               CD_MASK_PAINT_MASK | CD_MASK_PROP_ALL | CD_MASK_CREASE | CD_MASK_BWEIGHT |
-               CD_MASK_MESH_ID),
+               CD_MASK_PAINT_MASK | CD_MASK_PROP_ALL | CD_MASK_CREASE | CD_MASK_BWEIGHT),
     /*emask*/
-    (CD_MASK_MEDGE | CD_MASK_FREESTYLE_EDGE | CD_MASK_PROP_ALL | CD_MASK_BWEIGHT | CD_MASK_CREASE |
-     CD_MASK_MESH_ID),
+    (CD_MASK_MEDGE | CD_MASK_FREESTYLE_EDGE | CD_MASK_PROP_ALL | CD_MASK_BWEIGHT | CD_MASK_CREASE),
     /*fmask*/ 0,
     /*pmask*/
-    (CD_MASK_MPOLY | CD_MASK_FACEMAP | CD_MASK_FREESTYLE_FACE | CD_MASK_PROP_ALL |
-     CD_MASK_MESH_ID),
+    (CD_MASK_MPOLY | CD_MASK_FACEMAP | CD_MASK_FREESTYLE_FACE | CD_MASK_PROP_ALL),
     /*lmask*/
     (CD_MASK_MLOOP | CD_MASK_MDISPS | CD_MASK_CUSTOMLOOPNORMAL | CD_MASK_GRID_PAINT_MASK |
-     CD_MASK_PROP_ALL | CD_MASK_MESH_ID),
+     CD_MASK_PROP_ALL),
 };
 
 const CustomData_MeshMasks CD_MASK_DERIVEDMESH = {
     /*vmask*/ (CD_MASK_ORIGINDEX | CD_MASK_MDEFORMVERT | CD_MASK_SHAPEKEY | CD_MASK_MVERT_SKIN |
                CD_MASK_PAINT_MASK | CD_MASK_ORCO | CD_MASK_CLOTH_ORCO | CD_MASK_PROP_ALL |
-               CD_MASK_CREASE | CD_MASK_BWEIGHT | CD_MASK_MESH_ID),
+               CD_MASK_CREASE | CD_MASK_BWEIGHT),
     /*emask*/
     (CD_MASK_ORIGINDEX | CD_MASK_FREESTYLE_EDGE | CD_MASK_BWEIGHT | CD_MASK_PROP_ALL |
-     CD_MASK_CREASE | CD_MASK_MESH_ID),
+     CD_MASK_CREASE),
     /*fmask*/ (CD_MASK_ORIGINDEX | CD_MASK_ORIGSPACE | CD_MASK_PREVIEW_MCOL | CD_MASK_TANGENT),
     /*pmask*/
-    (CD_MASK_ORIGINDEX | CD_MASK_FREESTYLE_FACE | CD_MASK_FACEMAP | CD_MASK_PROP_ALL |
-     CD_MASK_MESH_ID),
+    (CD_MASK_ORIGINDEX | CD_MASK_FREESTYLE_FACE | CD_MASK_FACEMAP | CD_MASK_PROP_ALL),
     /*lmask*/
     (CD_MASK_CUSTOMLOOPNORMAL | CD_MASK_PREVIEW_MLOOPCOL | CD_MASK_ORIGSPACE_MLOOP |
-     CD_MASK_PROP_ALL | CD_MASK_MESH_ID), /* XXX: MISSING #CD_MASK_MLOOPTANGENT ? */
+     CD_MASK_PROP_ALL), /* XXX: MISSING #CD_MASK_MLOOPTANGENT ? */
 };
 const CustomData_MeshMasks CD_MASK_BMESH = {
     /*vmask*/ (CD_MASK_MDEFORMVERT | CD_MASK_BWEIGHT | CD_MASK_MVERT_SKIN | CD_MASK_SHAPEKEY |
-               CD_MASK_SHAPE_KEYINDEX | CD_MASK_PAINT_MASK | CD_MASK_PROP_ALL | CD_MASK_CREASE |
-               CD_MASK_MESH_ID),
+               CD_MASK_SHAPE_KEYINDEX | CD_MASK_PAINT_MASK | CD_MASK_PROP_ALL | CD_MASK_CREASE),
     /*emask*/
-    (CD_MASK_BWEIGHT | CD_MASK_CREASE | CD_MASK_FREESTYLE_EDGE | CD_MASK_PROP_ALL |
-     CD_MASK_MESH_ID),
+    (CD_MASK_BWEIGHT | CD_MASK_CREASE | CD_MASK_FREESTYLE_EDGE | CD_MASK_PROP_ALL),
     /*fmask*/ 0,
     /*pmask*/
-    (CD_MASK_FREESTYLE_FACE | CD_MASK_FACEMAP | CD_MASK_PROP_ALL | CD_MASK_MESH_ID),
+    (CD_MASK_FREESTYLE_FACE | CD_MASK_FACEMAP | CD_MASK_PROP_ALL),
     /*lmask*/
-    (CD_MASK_MDISPS | CD_MASK_CUSTOMLOOPNORMAL | CD_MASK_GRID_PAINT_MASK | CD_MASK_PROP_ALL |
-     CD_MASK_MESH_ID),
+    (CD_MASK_MDISPS | CD_MASK_CUSTOMLOOPNORMAL | CD_MASK_GRID_PAINT_MASK | CD_MASK_PROP_ALL),
 };
 const CustomData_MeshMasks CD_MASK_EVERYTHING = {
     /*vmask*/ (CD_MASK_BM_ELEM_PYPTR | CD_MASK_ORIGINDEX | CD_MASK_MDEFORMVERT | CD_MASK_BWEIGHT |
                CD_MASK_MVERT_SKIN | CD_MASK_ORCO | CD_MASK_CLOTH_ORCO | CD_MASK_SHAPEKEY |
-               CD_MASK_SHAPE_KEYINDEX | CD_MASK_PAINT_MASK | CD_MASK_PROP_ALL | CD_MASK_CREASE |
-               CD_MASK_MESH_ID),
+               CD_MASK_SHAPE_KEYINDEX | CD_MASK_PAINT_MASK | CD_MASK_PROP_ALL | CD_MASK_CREASE),
     /*emask*/
     (CD_MASK_MEDGE | CD_MASK_BM_ELEM_PYPTR | CD_MASK_ORIGINDEX | CD_MASK_BWEIGHT | CD_MASK_CREASE |
-     CD_MASK_FREESTYLE_EDGE | CD_MASK_PROP_ALL | CD_MASK_MESH_ID),
+     CD_MASK_FREESTYLE_EDGE | CD_MASK_PROP_ALL),
     /*fmask*/
     (CD_MASK_MFACE | CD_MASK_ORIGINDEX | CD_MASK_NORMAL | CD_MASK_MTFACE | CD_MASK_MCOL |
      CD_MASK_ORIGSPACE | CD_MASK_TANGENT | CD_MASK_TESSLOOPNORMAL | CD_MASK_PREVIEW_MCOL |
-     CD_MASK_PROP_ALL | CD_MASK_MESH_ID),
+     CD_MASK_PROP_ALL),
     /*pmask*/
     (CD_MASK_MPOLY | CD_MASK_BM_ELEM_PYPTR | CD_MASK_ORIGINDEX | CD_MASK_FACEMAP |
 
-     CD_MASK_FREESTYLE_FACE | CD_MASK_PROP_ALL | CD_MASK_MESH_ID),
+     CD_MASK_FREESTYLE_FACE | CD_MASK_PROP_ALL),
     /*lmask*/
     (CD_MASK_MLOOP | CD_MASK_BM_ELEM_PYPTR | CD_MASK_MDISPS | CD_MASK_NORMAL |
      CD_MASK_CUSTOMLOOPNORMAL | CD_MASK_MLOOPTANGENT | CD_MASK_PREVIEW_MLOOPCOL |
-     CD_MASK_ORIGSPACE_MLOOP | CD_MASK_GRID_PAINT_MASK | CD_MASK_PROP_ALL | CD_MASK_MESH_ID),
+     CD_MASK_ORIGSPACE_MLOOP | CD_MASK_GRID_PAINT_MASK | CD_MASK_PROP_ALL),
 };
 
 static const LayerTypeInfo *layerType_getInfo(int type)
@@ -2471,7 +2451,7 @@
   *dest = *source;
 
   if (dest->pool) {
-    dest->pool = NULL;
+    dest->pool = nullptr;
   }
 
   if (source->layers) {
@@ -2480,11 +2460,13 @@
 
     for (int i = 0; i < source->totlayer; i++) {
       dest->layers[i] = source->layers[i];
-      dest->layers[i].data = NULL;
-    }
-  }
-
+      dest->layers[i].data = nullptr;
+    }
+  }
+
+  CustomData_update_typemap(dest);
   CustomData_regen_active_refs(dest);
+  customData_update_offsets(dest);
 }
 
 bool CustomData_merge(const CustomData *source,
@@ -2587,6 +2569,7 @@
 
   CustomData_update_typemap(dest);
   CustomData_regen_active_refs(dest);
+  customData_update_offsets(dest);
 
   return changed;
 }
@@ -3410,26 +3393,22 @@
   return number;
 }
 
-<<<<<<< HEAD
+int CustomData_number_of_anonymous_layers(const CustomData *data, const int type)
+{
+  int number = 0;
+
+  for (int i = 0; i < data->totlayer; i++) {
+    if (data->layers[i].type == type && data->layers[i].anonymous_id != nullptr) {
+      number++;
+    }
+  }
+
+  return number;
+}
+
 int CustomData_number_of_layers_typemask(const CustomData *data,
                                          eCustomDataMask mask,
                                          bool skip_temporary)
-=======
-int CustomData_number_of_anonymous_layers(const CustomData *data, const int type)
-{
-  int number = 0;
-
-  for (int i = 0; i < data->totlayer; i++) {
-    if (data->layers[i].type == type && data->layers[i].anonymous_id != nullptr) {
-      number++;
-    }
-  }
-
-  return number;
-}
-
-int CustomData_number_of_layers_typemask(const CustomData *data, const eCustomDataMask mask)
->>>>>>> 9808d6ab
 {
   int number = 0;
 
@@ -3769,10 +3748,6 @@
     /* if we found a matching layer, copy the data */
     if (dest->layers[dest_i].type == source->layers[src_i].type) {
       void *src_data = source->layers[src_i].data;
-
-      if (dest->layers[dest_i].type == CD_MESH_ID) {
-        continue;  // paranoia check that we don't process id layers
-      }
 
       for (int j = 0; j < count; j++) {
         sources[j] = POINTER_OFFSET(src_data, size_t(src_indices[j]) * typeInfo->size);
@@ -4027,7 +4002,6 @@
   }
 }
 
-#ifndef USE_BMESH_PAGE_CUSTOMDATA
 void CustomData_bmesh_init_pool(CustomData *data, const int totelem, const char htype)
 {
   CustomData_bmesh_init_pool_ex(data, totelem, htype, __func__);
@@ -4067,7 +4041,6 @@
     data->pool = BLI_mempool_create_ex(data->totsize, totelem, chunksize, BLI_MEMPOOL_NOP, memtag);
   }
 }
-#endif
 
 bool CustomData_bmesh_merge(const CustomData *source,
                             CustomData *dest,
@@ -4187,7 +4160,7 @@
   *block = nullptr;
 }
 
-void CustomData_bmesh_free_block_data(CustomData *data, void *block)
+ATTR_NO_OPT void CustomData_bmesh_free_block_data(CustomData *data, void *block)
 {
   if (block == nullptr) {
     return;
@@ -4196,28 +4169,25 @@
   CustomData_bmesh_asan_unpoison(data, block);
 
   for (int i = 0; i < data->totlayer; i++) {
+    const LayerTypeInfo *typeInfo = layerType_getInfo(data->layers[i].type);
+
     if (!(data->layers[i].flag & CD_FLAG_NOFREE)) {
-      const LayerTypeInfo *typeInfo = layerType_getInfo(data->layers[i].type);
       if (typeInfo->free) {
         const size_t offset = data->layers[i].offset;
         typeInfo->free(POINTER_OFFSET(block, offset), 1, typeInfo->size);
       }
     }
-  }
-
-  if (data->totsize) {
-    memset(block, 0, data->totsize);
+
+    /* Do not clear data for elem nocopy layers, e.g. element IDs. */
+    if (!(data->layers[i].flag & CD_FLAG_ELEM_NOCOPY)) {
+      memset(POINTER_OFFSET(block, data->layers[i].offset), 0, typeInfo->size);
+    }
   }
 
   CustomData_bmesh_asan_poison(data, block);
 }
 
-<<<<<<< HEAD
-#ifndef USE_BMESH_PAGE_CUSTOMDATA
-static void CustomData_bmesh_alloc_block(CustomData *data, void **block)
-=======
 void CustomData_bmesh_alloc_block(CustomData *data, void **block)
->>>>>>> 9808d6ab
 {
   if (*block) {
     CustomData_bmesh_free_block(data, block);
@@ -4244,7 +4214,6 @@
     *block = nullptr;
   }
 }
-#endif
 
 void CustomData_bmesh_free_block_data_exclude_by_type(CustomData *data,
                                                       void *block,
@@ -4272,44 +4241,33 @@
   CustomData_bmesh_asan_poison(data, block);
 }
 
-<<<<<<< HEAD
-#ifndef USE_BMESH_PAGE_CUSTOMDATA
-static void CustomData_bmesh_set_default_n(CustomData *data, void **block, const int n)
-{
-  if (ELEM(data->layers[n].type, CD_TOOLFLAGS, CD_MESH_ID)) {
-    /* do not do toolflags or mesh ids */
-    return;
-  }
-
-  int offset = data->layers[n].offset;
-  const LayerTypeInfo *typeInfo = layerType_getInfo(data->layers[n].type);
-
-=======
-void CustomData_data_set_default_value(const int type, void *elem)
+ATTR_NO_OPT void CustomData_data_set_default_value(const CustomData *data,
+                                                   const int type,
+                                                   int n,
+                                                   void *elem)
 {
   const LayerTypeInfo *typeInfo = layerType_getInfo(type);
->>>>>>> 9808d6ab
+  int base_idx = data->typemap[type];
+
   if (typeInfo->set_default_value) {
     typeInfo->set_default_value(elem, 1);
   }
+  else if (typeInfo->use_default_data && data->layers[base_idx + n].default_data) {
+    memcpy(elem, data->layers[base_idx + n].default_data, typeInfo->size);
+  }
   else {
-<<<<<<< HEAD
-    if (typeInfo->use_default_data && data->layers[n].default_data) {
-      memcpy(POINTER_OFFSET(*block, offset), data->layers[n].default_data, typeInfo->size);
-    }
-    else {
-      memset(POINTER_OFFSET(*block, offset), 0, typeInfo->size);
-    }
-=======
     memset(elem, 0, typeInfo->size);
->>>>>>> 9808d6ab
-  }
-}
-
-static void CustomData_bmesh_set_default_n(CustomData *data, void **block, const int n)
-{
-  const int offset = data->layers[n].offset;
-  CustomData_data_set_default_value(data->layers[n].type, POINTER_OFFSET(*block, offset));
+  }
+}
+
+ATTR_NO_OPT static void CustomData_bmesh_set_default_n(CustomData *data,
+                                                       void **block,
+                                                       const int idx)
+{
+  const int offset = data->layers[idx].offset;
+  int n = idx - data->typemap[data->layers[idx].type];
+
+  CustomData_data_set_default_value(data, data->layers[idx].type, n, POINTER_OFFSET(*block, offset));
 }
 
 void CustomData_bmesh_set_default(CustomData *data, void **block)
@@ -4322,15 +4280,11 @@
     CustomData_bmesh_set_default_n(data, block, i);
   }
 }
-#endif
 
 void CustomData_bmesh_swap_data_simple(CustomData *data, void **block1, void **block2)
 {
   CustomData_bmesh_asan_unpoison(data, *block1);
   CustomData_bmesh_asan_unpoison(data, *block2);
-
-  int cd_id = data->typemap[CD_MESH_ID];
-  cd_id = cd_id >= 0 ? data->layers[cd_id].offset : -1;
 
   void *tmp = *block1;
   *block1 = *block2;
@@ -4341,16 +4295,6 @@
 
   // unswap ids if they exist
   if (*block1 && *block2) {
-    if (cd_id != -1) {
-      int itmp;
-      int *id1 = (int *)(((char *)*block1) + cd_id);
-      int *id2 = (int *)(((char *)*block2) + cd_id);
-
-      itmp = *id1;
-      *id1 = *id2;
-      *id2 = itmp;
-    }
-
     if (cd_tflags != -1) {
       MToolFlags tmp;
       MToolFlags *flags1 = (MToolFlags *)(((char *)*block1) + cd_tflags);
@@ -4375,7 +4319,7 @@
   int dest_i = 0;
   int dest_i_start = 0;
 
-  if (*dest_block == NULL) {
+  if (*dest_block == nullptr) {
     CustomData_bmesh_alloc_block(dest, dest_block);
 
     if (*dest_block) {
@@ -4396,8 +4340,8 @@
       dest_i_start++;
     }
 
-    if (ELEM(source->layers[src_i].type, CD_MESH_ID, CD_TOOLFLAGS)) {
-      // do not swap ids or toolflags
+    if (source->layers[src_i].type == CD_TOOLFLAGS) {
+      // do not swap toolflags
       continue;
     }
 
@@ -4438,23 +4382,25 @@
   }
 }
 
-void CustomData_bmesh_copy_data_exclude_by_type(const CustomData *source,
-                                                CustomData *dest,
-                                                void *src_block,
-                                                void **dest_block,
-                                                const eCustomDataMask mask_exclude)
-{
-  /* Note that having a version of this function without a 'mask_exclude'
+ATTR_NO_OPT void CustomData_bmesh_copy_data_exclude_by_type(const CustomData *source,
+                                                            CustomData *dest,
+                                                            void *src_block,
+                                                            void **dest_block,
+                                                            const eCustomDataMask mask_exclude)
+{
+  /* Note: having a version of this function without a 'mask_exclude'
    * would cause too much duplicate code, so add a check instead. */
   const bool no_mask = (mask_exclude == 0);
 
   /*
-  Note that we don't handle id/toolflag layers as a special case,
+  Note: we don't handle id/toolflag layers as a special case,
   instead relying on CD_ELEM_NO_COPY semantics.
 
   This is so BM_data_layer_add can reallocate customdata blocks without
   zeroing those two layers.
   */
+
+  bool was_new = false;
 
   if (*dest_block == nullptr) {
     CustomData_bmesh_alloc_block(dest, dest_block);
@@ -4463,11 +4409,15 @@
       CustomData_bmesh_asan_unpoison(dest, *dest_block);
       memset(*dest_block, 0, dest->totsize);
       CustomData_bmesh_asan_poison(dest, *dest_block);
+
+      was_new = true;
     }
   }
 
   for (int dest_i = 0; dest_i < dest->totlayer; dest_i++) {
-    CustomData_bmesh_set_default_n(dest, dest_block, dest_i);
+    if (was_new || !(dest->layers[dest_i].flag & CD_FLAG_ELEM_NOCOPY)) {
+      CustomData_bmesh_set_default_n(dest, dest_block, dest_i);
+    }
   }
 
   /* copies a layer at a time */
@@ -4497,9 +4447,6 @@
       /* if we found a matching layer, copy the data */
       if (STREQ(dest->layers[dest_i].name, source->layers[src_i].name)) {
         if (no_mask || ((CD_TYPE_AS_MASK(dest->layers[dest_i].type) & mask_exclude) == 0)) {
-          /* CD_FLAG_ELEM_NOCOPY is used to forcibly exclude copying CD_MESH_ID and CD_TOOLFLAGS
-             layers */
-
           if (dest->layers[dest_i].flag & CD_FLAG_ELEM_NOCOPY) {
             break;
           }
@@ -4763,7 +4710,6 @@
   typeInfo->interp(src_blocks_ofs, weights, sub_weights, count, dst_block_ofs);
 }
 
-#ifndef USE_BMESH_PAGE_CUSTOMDATA
 void CustomData_bmesh_interp(CustomData *data,
                              const void **src_blocks,
                              const float *weights,
@@ -4800,7 +4746,7 @@
     const LayerTypeInfo *typeInfo = layerType_getInfo(layer->type);
 
     // ignore id and toolflag layers
-    if (ELEM(layer->type, CD_MESH_ID, CD_TOOLFLAGS)) {
+    if (ELEM(layer->type, CD_TOOLFLAGS)) {
       continue;
     }
 
@@ -4843,119 +4789,6 @@
   }
 }
 
-<<<<<<< HEAD
-void CustomData_to_bmesh_block(const CustomData *source,
-                               CustomData *dest,
-                               int src_index,
-                               void **dest_block,
-                               bool use_default_init)
-{
-  if (*dest_block == nullptr) {
-    CustomData_bmesh_alloc_block(dest, dest_block);
-  }
-
-  /* copies a layer at a time */
-  int dest_i = 0;
-  for (int src_i = 0; src_i < source->totlayer; src_i++) {
-
-    /* find the first dest layer with type >= the source type
-     * (this should work because layers are ordered by type)
-     */
-    while (dest_i < dest->totlayer && dest->layers[dest_i].type < source->layers[src_i].type) {
-      if (use_default_init) {
-        CustomData_bmesh_set_default_n(dest, dest_block, dest_i);
-      }
-      dest_i++;
-    }
-
-    /* if there are no more dest layers, we're done */
-    if (dest_i >= dest->totlayer) {
-      break;
-    }
-
-    /* if we found a matching layer, copy the data */
-    if (dest->layers[dest_i].type == source->layers[src_i].type) {
-      int offset = dest->layers[dest_i].offset;
-      const void *src_data = source->layers[src_i].data;
-      void *dest_data = POINTER_OFFSET(*dest_block, offset);
-
-      const LayerTypeInfo *typeInfo = layerType_getInfo(dest->layers[dest_i].type);
-      const size_t src_offset = size_t(src_index) * typeInfo->size;
-
-      if (typeInfo->copy) {
-        typeInfo->copy(POINTER_OFFSET(src_data, src_offset), dest_data, 1);
-      }
-      else {
-        memcpy(dest_data, POINTER_OFFSET(src_data, src_offset), typeInfo->size);
-      }
-
-      /* if there are multiple source & dest layers of the same type,
-       * we don't want to copy all source layers to the same dest, so
-       * increment dest_i
-       */
-      dest_i++;
-    }
-  }
-
-  if (use_default_init) {
-    while (dest_i < dest->totlayer) {
-      CustomData_bmesh_set_default_n(dest, dest_block, dest_i);
-      dest_i++;
-    }
-  }
-}
-
-void CustomData_from_bmesh_block(const CustomData *source,
-                                 CustomData *dest,
-                                 void *src_block,
-                                 int dest_index)
-{
-  /* copies a layer at a time */
-  int dest_i = 0;
-  for (int src_i = 0; src_i < source->totlayer; src_i++) {
-    if (source->layers[src_i].flag & CD_FLAG_NOCOPY) {
-      continue;
-    }
-
-    /* find the first dest layer with type >= the source type
-     * (this should work because layers are ordered by type)
-     */
-    while (dest_i < dest->totlayer && dest->layers[dest_i].type < source->layers[src_i].type) {
-      dest_i++;
-    }
-
-    /* if there are no more dest layers, we're done */
-    if (dest_i >= dest->totlayer) {
-      return;
-    }
-
-    /* if we found a matching layer, copy the data */
-    if (dest->layers[dest_i].type == source->layers[src_i].type) {
-      const LayerTypeInfo *typeInfo = layerType_getInfo(dest->layers[dest_i].type);
-      int offset = source->layers[src_i].offset;
-      const void *src_data = POINTER_OFFSET(src_block, offset);
-      void *dst_data = POINTER_OFFSET(dest->layers[dest_i].data,
-                                      size_t(dest_index) * typeInfo->size);
-
-      if (typeInfo->copy) {
-        typeInfo->copy(src_data, dst_data, 1);
-      }
-      else {
-        memcpy(dst_data, src_data, typeInfo->size);
-      }
-
-      /* if there are multiple source & dest layers of the same type,
-       * we don't want to copy all source layers to the same dest, so
-       * increment dest_i
-       */
-      dest_i++;
-    }
-  }
-}
-#endif
-
-=======
->>>>>>> 9808d6ab
 void CustomData_file_write_info(int type, const char **r_struct_name, int *r_struct_num)
 {
   const LayerTypeInfo *typeInfo = layerType_getInfo(type);
@@ -5194,7 +5027,7 @@
 
     default:
       /* Log an error so we can collect instances of bad files. */
-      CLOG_WARN(&LOG, "CustomDataLayer->data is NULL for type %d.", layer->type);
+      CLOG_WARN(&LOG, "CustomDataLayer->data is nullptr for type %d.", layer->type);
       break;
   }
   return false;
@@ -6161,11 +5994,7 @@
 
 }  // namespace blender::bke
 
-<<<<<<< HEAD
-int CustomData_get_elem_size(CustomDataLayer *layer)
-=======
 size_t CustomData_get_elem_size(const CustomDataLayer *layer)
->>>>>>> 9808d6ab
 {
   return LAYERTYPEINFO[layer->type].size;
 }