--- conflicted
+++ resolved
@@ -3299,13 +3299,9 @@
   return number;
 }
 
-<<<<<<< HEAD
 int CustomData_number_of_layers_typemask(const CustomData *data,
                                          eCustomDataMask mask,
                                          bool skip_temporary)
-=======
-int CustomData_number_of_layers_typemask(const CustomData *data, eCustomDataMask mask)
->>>>>>> 1fb36e9a
 {
   int number = 0;
 
@@ -5011,25 +5007,9 @@
 
 void CustomData_blend_write_prepare(CustomData &data, Vector<CustomDataLayer, 16> &layers_to_write)
 {
-<<<<<<< HEAD
-  CustomDataLayer *write_layers = write_layers_buff;
-  const size_t chunk_size = (write_layers_size > 0) ? write_layers_size : CD_TEMP_CHUNK_SIZE;
-
-  const int totlayer = data->totlayer;
-  int i, j;
-
-  for (i = 0, j = 0; i < totlayer; i++) {
-    CustomDataLayer *layer = &data->layers[i];
-
-    /* Layers with this flag set are not written to file. */
-    if ((layer->flag & (CD_FLAG_NOCOPY | CD_FLAG_TEMPORARY)) || layer->anonymous_id != nullptr) {
-      data->totlayer--;
-      // CLOG_WARN(&LOG, "skipping layer %p (%s)", layer, layer->name);
-=======
   for (const CustomDataLayer &layer : Span(data.layers, data.totlayer)) {
-    if (layer.flag & CD_FLAG_NOCOPY) {
+    if (layer.flag & (CD_FLAG_NOCOPY | CD_FLAG_TEMPORARY)) {
       continue;
->>>>>>> 1fb36e9a
     }
     if (layer.anonymous_id != nullptr) {
       continue;
