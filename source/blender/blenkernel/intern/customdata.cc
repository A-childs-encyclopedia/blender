--- conflicted
+++ resolved
@@ -2064,23 +2064,22 @@
     "CDTessLoopNormal",
     "CDCustomLoopNormal",
     "CDSculptFaceGroups",
-<<<<<<< HEAD
-    /* 43-46 */
+    /* 43-46 */ 
     "CDHairPoint",
-    "CDHairCurve",
-=======
-    /* 43-46 */ "CDHairPoint",
+    "CDHairMapping",
     "CDPropInt8",
->>>>>>> f021d467
-    "CDHairMapping",
     "CDPoint",
+    /* 47-50 */
     "CDPropCol",
     "CDPropFloat3",
     "CDPropFloat2",
     "CDPropBoolean",
+    /*51-53*/
     "CDHairLength",
     "CDMeshID",
-    "CDDyntopoVert"};
+    "CDDyntopoVert",
+    "CDPropInt16"
+};
 
 const CustomData_MeshMasks CD_MASK_BAREMESH = {
     /* vmask */ CD_MASK_MVERT | CD_MASK_BWEIGHT | CD_MASK_MESH_ID,
