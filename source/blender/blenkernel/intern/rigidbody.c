--- conflicted
+++ resolved
@@ -2443,11 +2443,7 @@
 		rbw->cache_offset_map = NULL;
 	}
 
-<<<<<<< HEAD
 	l = rigidbody_group_count_items(&rbw->group->gobject, &m, &n);
-=======
-	n = BLI_listbase_count(&rbw->group->gobject);
->>>>>>> a3e832e6
 
 	rbw->numbodies = m + n;
 	rbw->objects = MEM_mallocN(sizeof(Object *) * l, "objects");
@@ -3277,12 +3273,8 @@
 	cache = rbw->pointcache;
 
 	/* flag cache as outdated if we don't have a world or number of objects in the simulation has changed */
-<<<<<<< HEAD
 	rigidbody_group_count_items(&rbw->group->gobject, &shards, &objects);
 	if (rbw->physics_world == NULL || rbw->numbodies != (shards + objects)) {
-=======
-	if (rbw->physics_world == NULL || rbw->numbodies != BLI_listbase_count(&rbw->group->gobject)) {
->>>>>>> a3e832e6
 		cache->flag |= PTCACHE_OUTDATED;
 	}
 
