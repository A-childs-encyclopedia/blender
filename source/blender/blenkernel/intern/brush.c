/* SPDX-License-Identifier: GPL-2.0-or-later */

/** \file
 * \ingroup bke
 */

#include "MEM_guardedalloc.h"

#include "DNA_brush_types.h"
#include "DNA_defaults.h"
#include "DNA_gpencil_types.h"
#include "DNA_material_types.h"
#include "DNA_object_types.h"
#include "DNA_scene_types.h"

#include "BLI_listbase.h"
#include "BLI_math.h"
#include "BLI_rand.h"

#include "BLT_translation.h"

#include "BKE_bpath.h"
#include "BKE_brush.h"
#include "BKE_brush_engine.h"
#include "BKE_colortools.h"
#include "BKE_context.h"
#include "BKE_curvemapping_cache.h"
#include "BKE_gpencil.h"
#include "BKE_icons.h"
#include "BKE_idtype.h"
#include "BKE_lib_id.h"
#include "BKE_lib_query.h"
#include "BKE_lib_remap.h"
#include "BKE_main.h"
#include "BKE_material.h"
#include "BKE_paint.h"
#include "BKE_texture.h"

#include "IMB_colormanagement.h"
#include "IMB_imbuf.h"
#include "IMB_imbuf_types.h"

#include "RE_texture.h" /* RE_texture_evaluate */

#include "BLO_read_write.h"

static void brush_init_data(ID *id)
{
  Brush *brush = (Brush *)id;
  BLI_assert(MEMCMP_STRUCT_AFTER_IS_ZERO(brush, id));

  MEMCPY_STRUCT_AFTER(brush, DNA_struct_default_get(Brush), id);

  brush->channels = BKE_brush_channelset_create(NULL);

  /* enable fake user by default */
  id_fake_user_set(&brush->id);

  /* the default alpha falloff curve */
  BKE_brush_curve_preset(brush, CURVE_PRESET_SMOOTH);
}

static void brush_copy_data(Main *UNUSED(bmain), ID *id_dst, const ID *id_src, const int flag)
{
  Brush *brush_dst = (Brush *)id_dst;
  const Brush *brush_src = (const Brush *)id_src;
  if (brush_src->icon_imbuf) {
    brush_dst->icon_imbuf = IMB_dupImBuf(brush_src->icon_imbuf);
  }

  if (brush_src->channels) {
    brush_dst->channels = BKE_brush_channelset_copy(brush_src->channels);
  }

  if ((flag & LIB_ID_COPY_NO_PREVIEW) == 0) {
    BKE_previewimg_id_copy(&brush_dst->id, &brush_src->id);
  }
  else {
    brush_dst->preview = NULL;
  }

  brush_dst->curve = BKE_curvemapping_copy(brush_src->curve);
  brush_dst->pressure_size_curve = BKE_curvemapping_copy(brush_src->pressure_size_curve);
  brush_dst->pressure_strength_curve = BKE_curvemapping_copy(brush_src->pressure_strength_curve);
  if (brush_src->gpencil_settings != NULL) {
    brush_dst->gpencil_settings = MEM_dupallocN(brush_src->gpencil_settings);
    brush_dst->gpencil_settings->curve_sensitivity = BKE_curvemapping_copy(
        brush_src->gpencil_settings->curve_sensitivity);
    brush_dst->gpencil_settings->curve_strength = BKE_curvemapping_copy(
        brush_src->gpencil_settings->curve_strength);
    brush_dst->gpencil_settings->curve_jitter = BKE_curvemapping_copy(
        brush_src->gpencil_settings->curve_jitter);

    brush_dst->gpencil_settings->curve_rand_pressure = BKE_curvemapping_copy(
        brush_src->gpencil_settings->curve_rand_pressure);
    brush_dst->gpencil_settings->curve_rand_strength = BKE_curvemapping_copy(
        brush_src->gpencil_settings->curve_rand_strength);
    brush_dst->gpencil_settings->curve_rand_uv = BKE_curvemapping_copy(
        brush_src->gpencil_settings->curve_rand_uv);
    brush_dst->gpencil_settings->curve_rand_hue = BKE_curvemapping_copy(
        brush_src->gpencil_settings->curve_rand_hue);
    brush_dst->gpencil_settings->curve_rand_saturation = BKE_curvemapping_copy(
        brush_src->gpencil_settings->curve_rand_saturation);
    brush_dst->gpencil_settings->curve_rand_value = BKE_curvemapping_copy(
        brush_src->gpencil_settings->curve_rand_value);
  }
  if (brush_src->curves_sculpt_settings != NULL) {
    brush_dst->curves_sculpt_settings = MEM_dupallocN(brush_src->curves_sculpt_settings);
  }

  /* enable fake user by default */
  id_fake_user_set(&brush_dst->id);
}

static void brush_free_data(ID *id)
{
  Brush *brush = (Brush *)id;
  if (brush->icon_imbuf) {
    IMB_freeImBuf(brush->icon_imbuf);
  }
  BKE_curvemapping_free(brush->curve);
  BKE_curvemapping_free(brush->pressure_size_curve);
  BKE_curvemapping_free(brush->pressure_strength_curve);

  if (brush->gpencil_settings != NULL) {
    BKE_curvemapping_free(brush->gpencil_settings->curve_sensitivity);
    BKE_curvemapping_free(brush->gpencil_settings->curve_strength);
    BKE_curvemapping_free(brush->gpencil_settings->curve_jitter);

    BKE_curvemapping_free(brush->gpencil_settings->curve_rand_pressure);
    BKE_curvemapping_free(brush->gpencil_settings->curve_rand_strength);
    BKE_curvemapping_free(brush->gpencil_settings->curve_rand_uv);
    BKE_curvemapping_free(brush->gpencil_settings->curve_rand_hue);
    BKE_curvemapping_free(brush->gpencil_settings->curve_rand_saturation);
    BKE_curvemapping_free(brush->gpencil_settings->curve_rand_value);

    MEM_SAFE_FREE(brush->gpencil_settings);
  }
  if (brush->curves_sculpt_settings != NULL) {
    MEM_freeN(brush->curves_sculpt_settings);
  }

  MEM_SAFE_FREE(brush->gradient);

  BKE_previewimg_free(&(brush->preview));

  if (brush->channels) {
    BKE_brush_channelset_free(brush->channels);
  }
}

static void brush_make_local(Main *bmain, ID *id, const int flags)
{
  if (!ID_IS_LINKED(id)) {
    return;
  }

  Brush *brush = (Brush *)id;
  const bool lib_local = (flags & LIB_ID_MAKELOCAL_FULL_LIBRARY) != 0;

  bool is_local = false, is_lib = false;

  if (brush->channels) {
    brush->channels = BKE_brush_channelset_copy(brush->channels);
  }

  /* - only lib users: do nothing (unless force_local is set)
   * - only local users: set flag
   * - mixed: make copy
   */
  bool force_local, force_copy;
  BKE_lib_id_make_local_generic_action_define(bmain, id, flags, &force_local, &force_copy);

  if (brush->clone.image) {
    /* Special case: ima always local immediately. Clone image should only have one user anyway. */
    /* FIXME: Recursive calls affecting other non-embedded IDs are really bad and should be avoided
     * in IDType callbacks. Higher-level ID management code usually does not expect such things and
     * does not deal properly with it. */
    /* NOTE: assert below ensures that the comment above is valid, and that exception is
     * acceptable for the time being. */
    BKE_lib_id_make_local(bmain, &brush->clone.image->id, 0);
    BLI_assert(!ID_IS_LINKED(brush->clone.image) && brush->clone.image->id.newid == NULL);
  }

  if (force_local) {
    BKE_lib_id_clear_library_data(bmain, &brush->id, flags);
    BKE_lib_id_expand_local(bmain, &brush->id, flags);

    /* enable fake user by default */
    id_fake_user_set(&brush->id);
  }
  else if (force_copy) {
    Brush *brush_new = (Brush *)BKE_id_copy(bmain, &brush->id); /* Ensures FAKE_USER is set */

    brush_new->id.us = 0;

    /* setting newid is mandatory for complex make_lib_local logic... */
    ID_NEW_SET(brush, brush_new);

    if (!lib_local) {
      BKE_libblock_remap(bmain, brush, brush_new, ID_REMAP_SKIP_INDIRECT_USAGE);
    }
  }
}

static void brush_foreach_id(ID *id, LibraryForeachIDData *data)
{
  Brush *brush = (Brush *)id;

  BKE_LIB_FOREACHID_PROCESS_IDSUPER(data, brush->toggle_brush, IDWALK_CB_NOP);
  BKE_LIB_FOREACHID_PROCESS_IDSUPER(data, brush->clone.image, IDWALK_CB_NOP);
  BKE_LIB_FOREACHID_PROCESS_IDSUPER(data, brush->paint_curve, IDWALK_CB_USER);
  if (brush->gpencil_settings) {
    BKE_LIB_FOREACHID_PROCESS_IDSUPER(data, brush->gpencil_settings->material, IDWALK_CB_USER);
  }

  BKE_LIB_FOREACHID_PROCESS_FUNCTION_CALL(data, BKE_texture_mtex_foreach_id(data, &brush->mtex));
  BKE_LIB_FOREACHID_PROCESS_FUNCTION_CALL(data,
                                          BKE_texture_mtex_foreach_id(data, &brush->mask_mtex));

  if (brush->channels) {
    /* TODO: deal with textures once they've been moved into the brush channel system */
  }
}

static void brush_foreach_path(ID *id, BPathForeachPathData *bpath_data)
{
  Brush *brush = (Brush *)id;
  if (brush->icon_filepath[0] != '\0') {
    BKE_bpath_foreach_path_fixed_process(bpath_data, brush->icon_filepath);
  }
}

static void brush_blend_write(BlendWriter *writer, ID *id, const void *id_address)
{
  Brush *brush = (Brush *)id;

  BLO_write_id_struct(writer, Brush, id_address, &brush->id);
  BKE_id_blend_write(writer, &brush->id);

  if (brush->curve) {
    BKE_curvemapping_blend_write(writer, brush->curve);
  }
  if (brush->pressure_size_curve) {
    BKE_curvemapping_blend_write(writer, brush->pressure_size_curve);
  }
  if (brush->pressure_strength_curve) {
    BKE_curvemapping_blend_write(writer, brush->pressure_strength_curve);
  }

  if (brush->gpencil_settings) {
    BLO_write_struct(writer, BrushGpencilSettings, brush->gpencil_settings);

    if (brush->gpencil_settings->curve_sensitivity) {
      BKE_curvemapping_blend_write(writer, brush->gpencil_settings->curve_sensitivity);
    }
    if (brush->gpencil_settings->curve_strength) {
      BKE_curvemapping_blend_write(writer, brush->gpencil_settings->curve_strength);
    }
    if (brush->gpencil_settings->curve_jitter) {
      BKE_curvemapping_blend_write(writer, brush->gpencil_settings->curve_jitter);
    }
    if (brush->gpencil_settings->curve_rand_pressure) {
      BKE_curvemapping_blend_write(writer, brush->gpencil_settings->curve_rand_pressure);
    }
    if (brush->gpencil_settings->curve_rand_strength) {
      BKE_curvemapping_blend_write(writer, brush->gpencil_settings->curve_rand_strength);
    }
    if (brush->gpencil_settings->curve_rand_uv) {
      BKE_curvemapping_blend_write(writer, brush->gpencil_settings->curve_rand_uv);
    }
    if (brush->gpencil_settings->curve_rand_hue) {
      BKE_curvemapping_blend_write(writer, brush->gpencil_settings->curve_rand_hue);
    }
    if (brush->gpencil_settings->curve_rand_saturation) {
      BKE_curvemapping_blend_write(writer, brush->gpencil_settings->curve_rand_saturation);
    }
    if (brush->gpencil_settings->curve_rand_value) {
      BKE_curvemapping_blend_write(writer, brush->gpencil_settings->curve_rand_value);
    }
  }
  if (brush->curves_sculpt_settings) {
    BLO_write_struct(writer, BrushCurvesSculptSettings, brush->curves_sculpt_settings);
  }
  if (brush->gradient) {
    BLO_write_struct(writer, ColorBand, brush->gradient);
  }

  if (brush->channels) {
    BKE_brush_channelset_write(writer, brush->channels);
  }
}

static void brush_reset_input_curve(CurveMapping *cumap)
{
  cumap->flag &= ~CUMA_EXTEND_EXTRAPOLATE;
  cumap->preset = CURVE_PRESET_LINE;

  CurveMap *cuma = cumap->cm;
  BKE_curvemap_reset(cuma, &cumap->clipr, cumap->preset, CURVEMAP_SLOPE_POSITIVE);
  BKE_curvemapping_changed(cumap, false);
  BKE_curvemapping_init(cumap);
}

void BKE_brush_default_input_curves_set(Brush *brush)
{
  if (brush->pressure_size_curve) {
    BKE_curvemapping_free(brush->pressure_size_curve);
  }
  brush->pressure_size_curve = BKE_curvemapping_add(1, 0, 0, 1, 1);
  brush_reset_input_curve(brush->pressure_size_curve);

  if (brush->pressure_strength_curve) {
    BKE_curvemapping_free(brush->pressure_strength_curve);
  }
  brush->pressure_strength_curve = BKE_curvemapping_add(1, 0, 0, 1, 1);
  brush_reset_input_curve(brush->pressure_strength_curve);
}

static void brush_blend_read_data(BlendDataReader *reader, ID *id)
{
  Brush *brush = (Brush *)id;

  /* Falloff curve. */
  BLO_read_data_address(reader, &brush->curve);

  if (brush->curve) {
    BKE_curvemapping_blend_read(reader, brush->curve);
  }
  else {
    BKE_brush_curve_preset(brush, CURVE_PRESET_SHARP);
  }

  if (brush->channels) {
    BLO_read_data_address(reader, &brush->channels);

    BKE_brush_channelset_read(reader, brush->channels);
    BKE_brush_builtin_patch(brush, brush->sculpt_tool);
  }
  else {
    BKE_brush_builtin_create(brush, brush->sculpt_tool);
    BKE_brush_channelset_ui_init(brush, brush->sculpt_tool);
  }

  if (brush->dyntopo.radius_scale == 0.0f) {
    brush->dyntopo.radius_scale = 1.0f;
    brush->dyntopo.inherit |= DYNTOPO_INHERIT_RADIUS_SCALE;
  }

  // detect old file data
  if (brush->autosmooth_radius_factor == 0.0f) {
    brush->autosmooth_radius_factor = 1.0f;
  }

  if (brush->topology_rake_radius_factor == 0.0f) {
    brush->topology_rake_radius_factor = 1.0f;
  }

  if (brush->autosmooth_spacing == 0.0f) {
    brush->autosmooth_spacing = 12;
  }

  if (brush->topology_rake_spacing == 0.0f) {
    brush->topology_rake_spacing = 12;
    brush->topology_rake_projection = 1.0f;
  }

  /* Input Curves. */
  BLO_read_data_address(reader, &brush->pressure_size_curve);
  BLO_read_data_address(reader, &brush->pressure_strength_curve);

  BLO_read_data_address(reader, &brush->gradient);

  if (brush->pressure_size_curve) {
    BKE_curvemapping_blend_read(reader, brush->pressure_size_curve);
  }
  else {
    BKE_brush_default_input_curves_set(brush);
  }

  if (brush->pressure_strength_curve) {
    BKE_curvemapping_blend_read(reader, brush->pressure_strength_curve);
  }
  else {
    BKE_brush_default_input_curves_set(brush);
  }

  /* grease pencil */
  BLO_read_data_address(reader, &brush->gpencil_settings);
  if (brush->gpencil_settings != NULL) {
    BLO_read_data_address(reader, &brush->gpencil_settings->curve_sensitivity);
    BLO_read_data_address(reader, &brush->gpencil_settings->curve_strength);
    BLO_read_data_address(reader, &brush->gpencil_settings->curve_jitter);

    BLO_read_data_address(reader, &brush->gpencil_settings->curve_rand_pressure);
    BLO_read_data_address(reader, &brush->gpencil_settings->curve_rand_strength);
    BLO_read_data_address(reader, &brush->gpencil_settings->curve_rand_uv);
    BLO_read_data_address(reader, &brush->gpencil_settings->curve_rand_hue);
    BLO_read_data_address(reader, &brush->gpencil_settings->curve_rand_saturation);
    BLO_read_data_address(reader, &brush->gpencil_settings->curve_rand_value);

    if (brush->gpencil_settings->curve_sensitivity) {
      BKE_curvemapping_blend_read(reader, brush->gpencil_settings->curve_sensitivity);
    }

    if (brush->gpencil_settings->curve_strength) {
      BKE_curvemapping_blend_read(reader, brush->gpencil_settings->curve_strength);
    }

    if (brush->gpencil_settings->curve_jitter) {
      BKE_curvemapping_blend_read(reader, brush->gpencil_settings->curve_jitter);
    }

    if (brush->gpencil_settings->curve_rand_pressure) {
      BKE_curvemapping_blend_read(reader, brush->gpencil_settings->curve_rand_pressure);
    }

    if (brush->gpencil_settings->curve_rand_strength) {
      BKE_curvemapping_blend_read(reader, brush->gpencil_settings->curve_rand_strength);
    }

    if (brush->gpencil_settings->curve_rand_uv) {
      BKE_curvemapping_blend_read(reader, brush->gpencil_settings->curve_rand_uv);
    }

    if (brush->gpencil_settings->curve_rand_hue) {
      BKE_curvemapping_blend_read(reader, brush->gpencil_settings->curve_rand_hue);
    }

    if (brush->gpencil_settings->curve_rand_saturation) {
      BKE_curvemapping_blend_read(reader, brush->gpencil_settings->curve_rand_saturation);
    }

    if (brush->gpencil_settings->curve_rand_value) {
      BKE_curvemapping_blend_read(reader, brush->gpencil_settings->curve_rand_value);
    }
  }

  BLO_read_data_address(reader, &brush->curves_sculpt_settings);

  brush->preview = NULL;
  brush->icon_imbuf = NULL;
}

static void brush_blend_read_lib(BlendLibReader *reader, ID *id)
{
  Brush *brush = (Brush *)id;

  /* brush->(mask_)mtex.obj is ignored on purpose? */
  BLO_read_id_address(reader, brush->id.lib, &brush->mtex.tex);
  BLO_read_id_address(reader, brush->id.lib, &brush->mask_mtex.tex);
  BLO_read_id_address(reader, brush->id.lib, &brush->clone.image);
  BLO_read_id_address(reader, brush->id.lib, &brush->toggle_brush);
  BLO_read_id_address(reader, brush->id.lib, &brush->paint_curve);

  /* link default grease pencil palette */
  if (brush->gpencil_settings != NULL) {
    if (brush->gpencil_settings->flag & GP_BRUSH_MATERIAL_PINNED) {
      BLO_read_id_address(reader, brush->id.lib, &brush->gpencil_settings->material);

      if (!brush->gpencil_settings->material) {
        brush->gpencil_settings->flag &= ~GP_BRUSH_MATERIAL_PINNED;
      }
    }
    else {
      brush->gpencil_settings->material = NULL;
    }
  }

  if (brush->channels) {
    BKE_brush_channelset_read_lib(reader, id, brush->channels);
  }
}

static void brush_blend_read_expand(BlendExpander *expander, ID *id)
{
  Brush *brush = (Brush *)id;
  BLO_expand(expander, brush->mtex.tex);
  BLO_expand(expander, brush->mask_mtex.tex);
  BLO_expand(expander, brush->clone.image);
  BLO_expand(expander, brush->paint_curve);
  if (brush->gpencil_settings != NULL) {
    BLO_expand(expander, brush->gpencil_settings->material);
  }

  if (brush->channels) {
    BKE_brush_channelset_expand(expander, id, brush->channels);
  }
}

static int brush_undo_preserve_cb(LibraryIDLinkCallbackData *cb_data)
{
  BlendLibReader *reader = cb_data->user_data;
  ID *id_old = *cb_data->id_pointer;
  /* Old data has not been remapped to new values of the pointers, if we want to keep the old
   * pointer here we need its new address. */
  ID *id_old_new = id_old != NULL ? BLO_read_get_new_id_address(reader, id_old->lib, id_old) :
                                    NULL;
  BLI_assert(id_old_new == NULL || ELEM(id_old, id_old_new, id_old_new->orig_id));
  if (cb_data->cb_flag & IDWALK_CB_USER) {
    id_us_plus_no_lib(id_old_new);
    id_us_min(id_old);
  }
  *cb_data->id_pointer = id_old_new;
  return IDWALK_RET_NOP;
}

static void brush_undo_preserve(BlendLibReader *reader, ID *id_new, ID *id_old)
{
  /* Whole Brush is preserved across undo-steps. */
  BKE_lib_id_swap(NULL, id_new, id_old);

  /* `id_new` now has content from `id_old`, we need to ensure those old ID pointers are valid.
   * NOTE: Since we want to re-use all old pointers here, code is much simpler than for Scene. */
  BKE_library_foreach_ID_link(NULL, id_new, brush_undo_preserve_cb, reader, IDWALK_NOP);

  /* NOTE: We do not swap IDProperties, as dealing with potential ID pointers in those would be
   *       fairly delicate. */
  SWAP(IDProperty *, id_new->properties, id_old->properties);
}

IDTypeInfo IDType_ID_BR = {
    .id_code = ID_BR,
    .id_filter = FILTER_ID_BR,
    .main_listbase_index = INDEX_ID_BR,
    .struct_size = sizeof(Brush),
    .name = "Brush",
    .name_plural = "brushes",
    .translation_context = BLT_I18NCONTEXT_ID_BRUSH,
    .flags = IDTYPE_FLAGS_NO_ANIMDATA,
    .asset_type_info = NULL,

    .init_data = brush_init_data,
    .copy_data = brush_copy_data,
    .free_data = brush_free_data,
    .make_local = brush_make_local,
    .foreach_id = brush_foreach_id,
    .foreach_cache = NULL,
    .foreach_path = brush_foreach_path,
    .owner_get = NULL,

    .blend_write = brush_blend_write,
    .blend_read_data = brush_blend_read_data,
    .blend_read_lib = brush_blend_read_lib,
    .blend_read_expand = brush_blend_read_expand,

    .blend_read_undo_preserve = brush_undo_preserve,

    .lib_override_apply_post = NULL,
};

static RNG *brush_rng;

void BKE_brush_system_init(void)
{
  BKE_brush_channel_system_init();

  brush_rng = BLI_rng_new(0);
  BLI_rng_srandom(brush_rng, 31415682);
}

void BKE_brush_system_exit(void)
{
  BKE_brush_channel_system_exit();

  if (brush_rng == NULL) {
    return;
  }
  BLI_rng_free(brush_rng);
  brush_rng = NULL;
}

static void brush_defaults(Brush *brush)
{

  const Brush *brush_def = DNA_struct_default_get(Brush);

#define FROM_DEFAULT(member) memcpy(&brush->member, &brush_def->member, sizeof(brush->member))
#define FROM_DEFAULT_PTR(member) memcpy(brush->member, brush_def->member, sizeof(brush->member))

  FROM_DEFAULT(blend);
  FROM_DEFAULT(flag);
  FROM_DEFAULT(weight);
  FROM_DEFAULT(size);
  FROM_DEFAULT(alpha);
  FROM_DEFAULT(hardness);
  FROM_DEFAULT(autosmooth_factor);
  FROM_DEFAULT(autosmooth_projection);
  FROM_DEFAULT(autosmooth_radius_factor);
  FROM_DEFAULT(autosmooth_spacing);
  FROM_DEFAULT(topology_rake_factor);
  FROM_DEFAULT(topology_rake_radius_factor);
  FROM_DEFAULT(topology_rake_projection);
  FROM_DEFAULT(topology_rake_spacing);
  FROM_DEFAULT(crease_pinch_factor);
  FROM_DEFAULT(normal_radius_factor);
  FROM_DEFAULT(wet_paint_radius_factor);
  FROM_DEFAULT(area_radius_factor);
  FROM_DEFAULT(disconnected_distance_max);
  FROM_DEFAULT(sculpt_plane);
  FROM_DEFAULT(plane_offset);
  FROM_DEFAULT(clone.alpha);
  FROM_DEFAULT(normal_weight);
  FROM_DEFAULT(fill_threshold);
  FROM_DEFAULT(flag);
  FROM_DEFAULT(sampling_flag);
  FROM_DEFAULT_PTR(rgb);
  FROM_DEFAULT_PTR(secondary_rgb);
  FROM_DEFAULT(spacing);
  FROM_DEFAULT(smooth_stroke_radius);
  FROM_DEFAULT(smooth_stroke_factor);
  FROM_DEFAULT(rate);
  FROM_DEFAULT(jitter);
  FROM_DEFAULT(texture_sample_bias);
  FROM_DEFAULT(texture_overlay_alpha);
  FROM_DEFAULT(mask_overlay_alpha);
  FROM_DEFAULT(cursor_overlay_alpha);
  FROM_DEFAULT(overlay_flags);
  FROM_DEFAULT_PTR(add_col);
  FROM_DEFAULT_PTR(sub_col);
  FROM_DEFAULT(stencil_pos);
  FROM_DEFAULT(stencil_dimension);
  FROM_DEFAULT(mtex);
  FROM_DEFAULT(mask_mtex);
  FROM_DEFAULT(dyntopo);

#undef FROM_DEFAULT
#undef FROM_DEFAULT_PTR
}

/* Datablock add/copy/free/make_local */

Brush *BKE_brush_add(Main *bmain, const char *name, const eObjectMode ob_mode)
{
  Brush *brush;

  brush = BKE_id_new(bmain, ID_BR, name);

  brush->ob_mode = ob_mode;

<<<<<<< HEAD
  if (ob_mode & OB_MODE_SCULPT) {
    BKE_brush_sculpt_reset(brush);
=======
  if (ob_mode == OB_MODE_SCULPT_CURVES) {
    BKE_brush_init_curves_sculpt_settings(brush);
>>>>>>> 42853bac
  }

  return brush;
}

void BKE_brush_init_gpencil_settings(Brush *brush)
{
  if (brush->gpencil_settings == NULL) {
    brush->gpencil_settings = MEM_callocN(sizeof(BrushGpencilSettings), "BrushGpencilSettings");
  }

  brush->gpencil_settings->draw_smoothlvl = 1;
  brush->gpencil_settings->flag = 0;
  brush->gpencil_settings->flag |= GP_BRUSH_USE_PRESSURE;
  brush->gpencil_settings->draw_strength = 1.0f;
  brush->gpencil_settings->draw_jitter = 0.0f;
  brush->gpencil_settings->flag |= GP_BRUSH_USE_JITTER_PRESSURE;
  brush->gpencil_settings->icon_id = GP_BRUSH_ICON_PEN;

  /* curves */
  brush->gpencil_settings->curve_sensitivity = BKE_curvemapping_add(1, 0.0f, 0.0f, 1.0f, 1.0f);
  brush->gpencil_settings->curve_strength = BKE_curvemapping_add(1, 0.0f, 0.0f, 1.0f, 1.0f);
  brush->gpencil_settings->curve_jitter = BKE_curvemapping_add(1, 0.0f, 0.0f, 1.0f, 1.0f);

  brush->gpencil_settings->curve_rand_pressure = BKE_curvemapping_add(1, 0.0f, 0.0f, 1.0f, 1.0f);
  brush->gpencil_settings->curve_rand_strength = BKE_curvemapping_add(1, 0.0f, 0.0f, 1.0f, 1.0f);
  brush->gpencil_settings->curve_rand_uv = BKE_curvemapping_add(1, 0.0f, 0.0f, 1.0f, 1.0f);
  brush->gpencil_settings->curve_rand_hue = BKE_curvemapping_add(1, 0.0f, 0.0f, 1.0f, 1.0f);
  brush->gpencil_settings->curve_rand_saturation = BKE_curvemapping_add(1, 0.0f, 0.0f, 1.0f, 1.0f);
  brush->gpencil_settings->curve_rand_value = BKE_curvemapping_add(1, 0.0f, 0.0f, 1.0f, 1.0f);
}

Brush *BKE_brush_add_gpencil(Main *bmain, ToolSettings *ts, const char *name, eObjectMode mode)
{
  Paint *paint = NULL;
  Brush *brush;
  switch (mode) {
    case OB_MODE_PAINT_GPENCIL: {
      paint = &ts->gp_paint->paint;
      break;
    }
    case OB_MODE_SCULPT_GPENCIL: {
      paint = &ts->gp_sculptpaint->paint;
      break;
    }
    case OB_MODE_WEIGHT_GPENCIL: {
      paint = &ts->gp_weightpaint->paint;
      break;
    }
    case OB_MODE_VERTEX_GPENCIL: {
      paint = &ts->gp_vertexpaint->paint;
      break;
    }
    default:
      paint = &ts->gp_paint->paint;
  }

  brush = BKE_brush_add(bmain, name, mode);

  BKE_paint_brush_set(paint, brush);
  id_us_min(&brush->id);

  brush->size = 3;

  /* grease pencil basic settings */
  BKE_brush_init_gpencil_settings(brush);

  /* return brush */
  return brush;
}

bool BKE_brush_delete(Main *bmain, Brush *brush)
{
  if (brush->id.tag & LIB_TAG_INDIRECT) {
    return false;
  }
  if (ID_REAL_USERS(brush) <= 1 && ID_EXTRA_USERS(brush) == 0 &&
      BKE_library_ID_is_indirectly_used(bmain, brush)) {
    return false;
  }

  BKE_id_delete(bmain, brush);

  return true;
}

/* grease pencil cumapping->preset */
typedef enum eGPCurveMappingPreset {
  GPCURVE_PRESET_PENCIL = 0,
  GPCURVE_PRESET_INK = 1,
  GPCURVE_PRESET_INKNOISE = 2,
  GPCURVE_PRESET_MARKER = 3,
  GPCURVE_PRESET_CHISEL_SENSIVITY = 4,
  GPCURVE_PRESET_CHISEL_STRENGTH = 5,
} eGPCurveMappingPreset;

static void brush_gpencil_curvemap_reset(CurveMap *cuma, int tot, int preset)
{
  if (cuma->curve) {
    MEM_freeN(cuma->curve);
  }

  cuma->totpoint = tot;
  cuma->curve = MEM_callocN(cuma->totpoint * sizeof(CurveMapPoint), __func__);

  switch (preset) {
    case GPCURVE_PRESET_PENCIL:
      cuma->curve[0].x = 0.0f;
      cuma->curve[0].y = 0.0f;
      cuma->curve[1].x = 0.75115f;
      cuma->curve[1].y = 0.25f;
      cuma->curve[2].x = 1.0f;
      cuma->curve[2].y = 1.0f;
      break;
    case GPCURVE_PRESET_INK:
      cuma->curve[0].x = 0.0f;
      cuma->curve[0].y = 0.0f;
      cuma->curve[1].x = 0.63448f;
      cuma->curve[1].y = 0.375f;
      cuma->curve[2].x = 1.0f;
      cuma->curve[2].y = 1.0f;
      break;
    case GPCURVE_PRESET_INKNOISE:
      cuma->curve[0].x = 0.0f;
      cuma->curve[0].y = 0.0f;
      cuma->curve[1].x = 0.55f;
      cuma->curve[1].y = 0.45f;
      cuma->curve[2].x = 0.85f;
      cuma->curve[2].y = 1.0f;
      break;
    case GPCURVE_PRESET_MARKER:
      cuma->curve[0].x = 0.0f;
      cuma->curve[0].y = 0.0f;
      cuma->curve[1].x = 0.38f;
      cuma->curve[1].y = 0.22f;
      cuma->curve[2].x = 0.65f;
      cuma->curve[2].y = 0.68f;
      cuma->curve[3].x = 1.0f;
      cuma->curve[3].y = 1.0f;
      break;
    case GPCURVE_PRESET_CHISEL_SENSIVITY:
      cuma->curve[0].x = 0.0f;
      cuma->curve[0].y = 0.0f;
      cuma->curve[1].x = 0.25f;
      cuma->curve[1].y = 0.40f;
      cuma->curve[2].x = 1.0f;
      cuma->curve[2].y = 1.0f;
      break;
    case GPCURVE_PRESET_CHISEL_STRENGTH:
      cuma->curve[0].x = 0.0f;
      cuma->curve[0].y = 0.0f;
      cuma->curve[1].x = 0.31f;
      cuma->curve[1].y = 0.22f;
      cuma->curve[2].x = 0.61f;
      cuma->curve[2].y = 0.88f;
      cuma->curve[3].x = 1.0f;
      cuma->curve[3].y = 1.0f;
      break;
    default:
      break;
  }

  MEM_SAFE_FREE(cuma->table);
}

void BKE_gpencil_brush_preset_set(Main *bmain, Brush *brush, const short type)
{
#define SMOOTH_STROKE_RADIUS 40
#define SMOOTH_STROKE_FACTOR 0.9f
#define ACTIVE_SMOOTH 0.35f

  CurveMapping *custom_curve = NULL;

  /* Optionally assign a material preset. */
  enum {
    PRESET_MATERIAL_NONE = 0,
    PRESET_MATERIAL_DOT_STROKE,
  } material_preset = PRESET_MATERIAL_NONE;

  /* Set general defaults at brush level. */
  brush->smooth_stroke_radius = SMOOTH_STROKE_RADIUS;
  brush->smooth_stroke_factor = SMOOTH_STROKE_FACTOR;

  brush->rgb[0] = 0.498f;
  brush->rgb[1] = 1.0f;
  brush->rgb[2] = 0.498f;

  brush->secondary_rgb[0] = 1.0f;
  brush->secondary_rgb[1] = 1.0f;
  brush->secondary_rgb[2] = 1.0f;

  brush->curve_preset = BRUSH_CURVE_SMOOTH;

  if (brush->gpencil_settings == NULL) {
    return;
  }

  /* Set preset type. */
  brush->gpencil_settings->preset_type = type;

  /* Set vertex mix factor. */
  brush->gpencil_settings->vertex_mode = GPPAINT_MODE_BOTH;
  brush->gpencil_settings->vertex_factor = 1.0f;

  switch (type) {
    case GP_BRUSH_PRESET_AIRBRUSH: {
      brush->size = 300.0f;
      brush->gpencil_settings->flag |= GP_BRUSH_USE_PRESSURE;

      brush->gpencil_settings->draw_strength = 0.4f;
      brush->gpencil_settings->flag |= GP_BRUSH_USE_STRENGTH_PRESSURE;

      brush->gpencil_settings->input_samples = 10;
      brush->gpencil_settings->active_smooth = ACTIVE_SMOOTH;
      brush->gpencil_settings->draw_angle = 0.0f;
      brush->gpencil_settings->draw_angle_factor = 0.0f;
      brush->gpencil_settings->hardeness = 0.9f;
      copy_v2_fl(brush->gpencil_settings->aspect_ratio, 1.0f);

      brush->gpencil_tool = GPAINT_TOOL_DRAW;
      brush->gpencil_settings->icon_id = GP_BRUSH_ICON_AIRBRUSH;

      zero_v3(brush->secondary_rgb);

      material_preset = PRESET_MATERIAL_DOT_STROKE;

      break;
    }
    case GP_BRUSH_PRESET_INK_PEN: {

      brush->size = 60.0f;
      brush->gpencil_settings->flag |= GP_BRUSH_USE_PRESSURE;

      brush->gpencil_settings->draw_strength = 1.0f;

      brush->gpencil_settings->input_samples = 10;
      brush->gpencil_settings->active_smooth = ACTIVE_SMOOTH;
      brush->gpencil_settings->draw_angle = 0.0f;
      brush->gpencil_settings->draw_angle_factor = 0.0f;
      brush->gpencil_settings->hardeness = 1.0f;
      copy_v2_fl(brush->gpencil_settings->aspect_ratio, 1.0f);

      brush->gpencil_settings->flag |= GP_BRUSH_GROUP_SETTINGS;
      brush->gpencil_settings->draw_smoothfac = 0.1f;
      brush->gpencil_settings->draw_smoothlvl = 1;
      brush->gpencil_settings->draw_subdivide = 0;
      brush->gpencil_settings->simplify_f = 0.002f;

      brush->gpencil_settings->draw_random_press = 0.0f;
      brush->gpencil_settings->draw_jitter = 0.0f;
      brush->gpencil_settings->flag |= GP_BRUSH_USE_JITTER_PRESSURE;

      /* Curve. */
      custom_curve = brush->gpencil_settings->curve_sensitivity;
      BKE_curvemapping_set_defaults(custom_curve, 0, 0.0f, 0.0f, 1.0f, 1.0f);
      BKE_curvemapping_init(custom_curve);
      brush_gpencil_curvemap_reset(custom_curve->cm, 3, GPCURVE_PRESET_INK);

      brush->gpencil_settings->icon_id = GP_BRUSH_ICON_INK;
      brush->gpencil_tool = GPAINT_TOOL_DRAW;

      zero_v3(brush->secondary_rgb);
      break;
    }
    case GP_BRUSH_PRESET_INK_PEN_ROUGH: {
      brush->size = 60.0f;
      brush->gpencil_settings->flag |= GP_BRUSH_USE_PRESSURE;

      brush->gpencil_settings->draw_strength = 1.0f;

      brush->gpencil_settings->input_samples = 10;
      brush->gpencil_settings->active_smooth = ACTIVE_SMOOTH;
      brush->gpencil_settings->draw_angle = 0.0f;
      brush->gpencil_settings->draw_angle_factor = 0.0f;
      brush->gpencil_settings->hardeness = 1.0f;
      copy_v2_fl(brush->gpencil_settings->aspect_ratio, 1.0f);

      brush->gpencil_settings->flag &= ~GP_BRUSH_GROUP_SETTINGS;
      brush->gpencil_settings->draw_smoothfac = 0.0f;
      brush->gpencil_settings->draw_smoothlvl = 2;
      brush->gpencil_settings->draw_subdivide = 0;
      brush->gpencil_settings->simplify_f = 0.000f;

      brush->gpencil_settings->flag |= GP_BRUSH_GROUP_RANDOM;
      brush->gpencil_settings->draw_random_press = 0.6f;
      brush->gpencil_settings->draw_random_strength = 0.0f;
      brush->gpencil_settings->draw_jitter = 0.0f;
      brush->gpencil_settings->flag |= GP_BRUSH_USE_JITTER_PRESSURE;

      /* Curve. */
      custom_curve = brush->gpencil_settings->curve_sensitivity;
      BKE_curvemapping_set_defaults(custom_curve, 0, 0.0f, 0.0f, 1.0f, 1.0f);
      BKE_curvemapping_init(custom_curve);
      brush_gpencil_curvemap_reset(custom_curve->cm, 3, GPCURVE_PRESET_INKNOISE);

      brush->gpencil_settings->icon_id = GP_BRUSH_ICON_INKNOISE;
      brush->gpencil_tool = GPAINT_TOOL_DRAW;

      zero_v3(brush->secondary_rgb);
      break;
    }
    case GP_BRUSH_PRESET_MARKER_BOLD: {
      brush->size = 150.0f;
      brush->gpencil_settings->flag &= ~GP_BRUSH_USE_PRESSURE;

      brush->gpencil_settings->draw_strength = 0.3f;

      brush->gpencil_settings->input_samples = 10;
      brush->gpencil_settings->active_smooth = ACTIVE_SMOOTH;
      brush->gpencil_settings->draw_angle = 0.0f;
      brush->gpencil_settings->draw_angle_factor = 0.0f;
      brush->gpencil_settings->hardeness = 1.0f;
      copy_v2_fl(brush->gpencil_settings->aspect_ratio, 1.0f);

      brush->gpencil_settings->flag |= GP_BRUSH_GROUP_SETTINGS;
      brush->gpencil_settings->draw_smoothfac = 0.1f;
      brush->gpencil_settings->draw_smoothlvl = 1;
      brush->gpencil_settings->draw_subdivide = 0;
      brush->gpencil_settings->simplify_f = 0.002f;

      brush->gpencil_settings->flag &= ~GP_BRUSH_GROUP_RANDOM;
      brush->gpencil_settings->draw_random_press = 0.0f;
      brush->gpencil_settings->draw_random_strength = 0.0f;
      brush->gpencil_settings->draw_jitter = 0.0f;
      brush->gpencil_settings->flag |= GP_BRUSH_USE_JITTER_PRESSURE;

      /* Curve. */
      custom_curve = brush->gpencil_settings->curve_sensitivity;
      BKE_curvemapping_set_defaults(custom_curve, 0, 0.0f, 0.0f, 1.0f, 1.0f);
      BKE_curvemapping_init(custom_curve);
      brush_gpencil_curvemap_reset(custom_curve->cm, 4, GPCURVE_PRESET_MARKER);

      brush->gpencil_settings->icon_id = GP_BRUSH_ICON_MARKER;
      brush->gpencil_tool = GPAINT_TOOL_DRAW;

      zero_v3(brush->secondary_rgb);
      break;
    }
    case GP_BRUSH_PRESET_MARKER_CHISEL: {
      brush->size = 150.0f;
      brush->gpencil_settings->flag |= GP_BRUSH_USE_PRESSURE;

      brush->gpencil_settings->draw_strength = 1.0f;

      brush->gpencil_settings->input_samples = 10;
      brush->gpencil_settings->active_smooth = 0.3f;
      brush->gpencil_settings->draw_angle = DEG2RAD(35.0f);
      brush->gpencil_settings->draw_angle_factor = 0.5f;
      brush->gpencil_settings->hardeness = 1.0f;
      copy_v2_fl(brush->gpencil_settings->aspect_ratio, 1.0f);

      brush->gpencil_settings->flag |= GP_BRUSH_GROUP_SETTINGS;
      brush->gpencil_settings->draw_smoothfac = 0.0f;
      brush->gpencil_settings->draw_smoothlvl = 1;
      brush->gpencil_settings->draw_subdivide = 0;
      brush->gpencil_settings->simplify_f = 0.002f;

      brush->gpencil_settings->flag &= ~GP_BRUSH_GROUP_RANDOM;
      brush->gpencil_settings->draw_random_press = 0.0f;
      brush->gpencil_settings->draw_jitter = 0.0f;
      brush->gpencil_settings->flag |= GP_BRUSH_USE_JITTER_PRESSURE;

      /* Curve. */
      custom_curve = brush->gpencil_settings->curve_sensitivity;
      BKE_curvemapping_set_defaults(custom_curve, 0, 0.0f, 0.0f, 1.0f, 1.0f);
      BKE_curvemapping_init(custom_curve);
      brush_gpencil_curvemap_reset(custom_curve->cm, 3, GPCURVE_PRESET_CHISEL_SENSIVITY);

      custom_curve = brush->gpencil_settings->curve_strength;
      BKE_curvemapping_set_defaults(custom_curve, 0, 0.0f, 0.0f, 1.0f, 1.0f);
      BKE_curvemapping_init(custom_curve);
      brush_gpencil_curvemap_reset(custom_curve->cm, 4, GPCURVE_PRESET_CHISEL_STRENGTH);

      brush->gpencil_settings->icon_id = GP_BRUSH_ICON_CHISEL;
      brush->gpencil_tool = GPAINT_TOOL_DRAW;

      zero_v3(brush->secondary_rgb);
      break;
    }
    case GP_BRUSH_PRESET_PEN: {
      brush->size = 25.0f;
      brush->gpencil_settings->flag &= ~GP_BRUSH_USE_PRESSURE;

      brush->gpencil_settings->draw_strength = 1.0f;
      brush->gpencil_settings->flag &= ~GP_BRUSH_USE_STRENGTH_PRESSURE;

      brush->gpencil_settings->input_samples = 10;
      brush->gpencil_settings->active_smooth = ACTIVE_SMOOTH;
      brush->gpencil_settings->draw_angle = 0.0f;
      brush->gpencil_settings->draw_angle_factor = 0.0f;
      brush->gpencil_settings->hardeness = 1.0f;
      copy_v2_fl(brush->gpencil_settings->aspect_ratio, 1.0f);

      brush->gpencil_settings->flag |= GP_BRUSH_GROUP_SETTINGS;
      brush->gpencil_settings->draw_smoothfac = 0.0f;
      brush->gpencil_settings->draw_smoothlvl = 1;
      brush->gpencil_settings->draw_subdivide = 1;
      brush->gpencil_settings->simplify_f = 0.002f;

      brush->gpencil_settings->draw_random_press = 0.0f;
      brush->gpencil_settings->draw_random_strength = 0.0f;
      brush->gpencil_settings->draw_jitter = 0.0f;
      brush->gpencil_settings->flag |= GP_BRUSH_USE_JITTER_PRESSURE;

      brush->gpencil_settings->icon_id = GP_BRUSH_ICON_PEN;
      brush->gpencil_tool = GPAINT_TOOL_DRAW;

      zero_v3(brush->secondary_rgb);
      break;
    }
    case GP_BRUSH_PRESET_PENCIL_SOFT: {
      brush->size = 80.0f;
      brush->gpencil_settings->flag |= GP_BRUSH_USE_PRESSURE;

      brush->gpencil_settings->draw_strength = 0.4f;
      brush->gpencil_settings->flag |= GP_BRUSH_USE_STRENGTH_PRESSURE;

      brush->gpencil_settings->input_samples = 10;
      brush->gpencil_settings->active_smooth = ACTIVE_SMOOTH;
      brush->gpencil_settings->draw_angle = 0.0f;
      brush->gpencil_settings->draw_angle_factor = 0.0f;
      brush->gpencil_settings->hardeness = 0.8f;
      copy_v2_fl(brush->gpencil_settings->aspect_ratio, 1.0f);

      brush->gpencil_settings->flag |= GP_BRUSH_GROUP_SETTINGS;
      brush->gpencil_settings->draw_smoothfac = 0.0f;
      brush->gpencil_settings->draw_smoothlvl = 1;
      brush->gpencil_settings->draw_subdivide = 0;
      brush->gpencil_settings->simplify_f = 0.000f;

      brush->gpencil_settings->draw_random_press = 0.0f;
      brush->gpencil_settings->draw_random_strength = 0.0f;
      brush->gpencil_settings->draw_jitter = 0.0f;
      brush->gpencil_settings->flag |= GP_BRUSH_USE_JITTER_PRESSURE;

      brush->gpencil_settings->icon_id = GP_BRUSH_ICON_PENCIL;
      brush->gpencil_tool = GPAINT_TOOL_DRAW;

      zero_v3(brush->secondary_rgb);

      material_preset = PRESET_MATERIAL_DOT_STROKE;

      break;
    }
    case GP_BRUSH_PRESET_PENCIL: {
      brush->size = 20.0f;
      brush->gpencil_settings->flag |= GP_BRUSH_USE_PRESSURE;

      brush->gpencil_settings->draw_strength = 0.6f;
      brush->gpencil_settings->flag |= GP_BRUSH_USE_STRENGTH_PRESSURE;

      brush->gpencil_settings->input_samples = 10;
      brush->gpencil_settings->active_smooth = ACTIVE_SMOOTH;
      brush->gpencil_settings->draw_angle = 0.0f;
      brush->gpencil_settings->draw_angle_factor = 0.0f;
      brush->gpencil_settings->hardeness = 1.0f;
      copy_v2_fl(brush->gpencil_settings->aspect_ratio, 1.0f);

      brush->gpencil_settings->flag |= GP_BRUSH_GROUP_SETTINGS;
      brush->gpencil_settings->draw_smoothfac = 0.0f;
      brush->gpencil_settings->draw_smoothlvl = 1;
      brush->gpencil_settings->draw_subdivide = 0;
      brush->gpencil_settings->simplify_f = 0.002f;

      brush->gpencil_settings->draw_random_press = 0.0f;
      brush->gpencil_settings->draw_jitter = 0.0f;
      brush->gpencil_settings->flag |= GP_BRUSH_USE_JITTER_PRESSURE;

      brush->gpencil_settings->icon_id = GP_BRUSH_ICON_PENCIL;
      brush->gpencil_tool = GPAINT_TOOL_DRAW;

      zero_v3(brush->secondary_rgb);
      break;
    }
    case GP_BRUSH_PRESET_FILL_AREA: {
      brush->size = 5.0f;

      brush->gpencil_settings->fill_leak = 3;
      brush->gpencil_settings->fill_threshold = 0.1f;
      brush->gpencil_settings->fill_simplylvl = 1;
      brush->gpencil_settings->fill_factor = 1.0f;

      brush->gpencil_settings->draw_strength = 1.0f;
      brush->gpencil_settings->hardeness = 1.0f;
      copy_v2_fl(brush->gpencil_settings->aspect_ratio, 1.0f);
      brush->gpencil_settings->draw_smoothfac = 0.1f;
      brush->gpencil_settings->draw_smoothlvl = 1;
      brush->gpencil_settings->draw_subdivide = 1;
      brush->gpencil_settings->dilate_pixels = 1;

      brush->gpencil_settings->flag |= GP_BRUSH_FILL_SHOW_EXTENDLINES;

      brush->gpencil_settings->icon_id = GP_BRUSH_ICON_FILL;
      brush->gpencil_tool = GPAINT_TOOL_FILL;
      brush->gpencil_settings->vertex_mode = GPPAINT_MODE_FILL;

      zero_v3(brush->secondary_rgb);
      break;
    }
    case GP_BRUSH_PRESET_ERASER_SOFT: {
      brush->size = 30.0f;
      brush->gpencil_settings->draw_strength = 0.5f;
      brush->gpencil_settings->flag |= GP_BRUSH_DEFAULT_ERASER;
      brush->gpencil_settings->flag |= GP_BRUSH_USE_PRESSURE;
      brush->gpencil_settings->flag |= GP_BRUSH_USE_STRENGTH_PRESSURE;
      brush->gpencil_settings->icon_id = GP_BRUSH_ICON_ERASE_SOFT;
      brush->gpencil_tool = GPAINT_TOOL_ERASE;
      brush->gpencil_settings->eraser_mode = GP_BRUSH_ERASER_SOFT;
      brush->gpencil_settings->era_strength_f = 100.0f;
      brush->gpencil_settings->era_thickness_f = 10.0f;

      break;
    }
    case GP_BRUSH_PRESET_ERASER_HARD: {
      brush->size = 30.0f;
      brush->gpencil_settings->draw_strength = 1.0f;
      brush->gpencil_settings->eraser_mode = GP_BRUSH_ERASER_SOFT;
      brush->gpencil_settings->era_strength_f = 100.0f;
      brush->gpencil_settings->era_thickness_f = 50.0f;

      brush->gpencil_settings->icon_id = GP_BRUSH_ICON_ERASE_HARD;
      brush->gpencil_tool = GPAINT_TOOL_ERASE;

      break;
    }
    case GP_BRUSH_PRESET_ERASER_POINT: {
      brush->size = 30.0f;
      brush->gpencil_settings->eraser_mode = GP_BRUSH_ERASER_HARD;

      brush->gpencil_settings->icon_id = GP_BRUSH_ICON_ERASE_HARD;
      brush->gpencil_tool = GPAINT_TOOL_ERASE;

      break;
    }
    case GP_BRUSH_PRESET_ERASER_STROKE: {
      brush->size = 30.0f;
      brush->gpencil_settings->eraser_mode = GP_BRUSH_ERASER_STROKE;

      brush->gpencil_settings->icon_id = GP_BRUSH_ICON_ERASE_STROKE;
      brush->gpencil_tool = GPAINT_TOOL_ERASE;

      break;
    }
    case GP_BRUSH_PRESET_TINT: {
      brush->gpencil_settings->icon_id = GP_BRUSH_ICON_TINT;
      brush->gpencil_tool = GPAINT_TOOL_TINT;

      brush->size = 25.0f;
      brush->gpencil_settings->flag |= GP_BRUSH_USE_PRESSURE;

      brush->gpencil_settings->draw_strength = 0.8f;
      brush->gpencil_settings->flag |= GP_BRUSH_USE_STRENGTH_PRESSURE;

      zero_v3(brush->secondary_rgb);
      break;
    }
    case GP_BRUSH_PRESET_VERTEX_DRAW: {
      brush->gpencil_settings->icon_id = GP_BRUSH_ICON_VERTEX_DRAW;
      brush->gpencil_vertex_tool = GPVERTEX_TOOL_DRAW;

      brush->size = 25.0f;
      brush->gpencil_settings->flag |= GP_BRUSH_USE_PRESSURE;

      brush->gpencil_settings->draw_strength = 0.8f;
      brush->gpencil_settings->flag |= GP_BRUSH_USE_STRENGTH_PRESSURE;

      zero_v3(brush->secondary_rgb);
      break;
    }
    case GP_BRUSH_PRESET_VERTEX_BLUR: {
      brush->gpencil_settings->icon_id = GP_BRUSH_ICON_VERTEX_BLUR;
      brush->gpencil_vertex_tool = GPVERTEX_TOOL_BLUR;

      brush->size = 25.0f;
      brush->gpencil_settings->flag |= GP_BRUSH_USE_PRESSURE;

      brush->gpencil_settings->draw_strength = 0.8f;
      brush->gpencil_settings->flag |= GP_BRUSH_USE_STRENGTH_PRESSURE;

      zero_v3(brush->secondary_rgb);
      break;
    }
    case GP_BRUSH_PRESET_VERTEX_AVERAGE: {
      brush->gpencil_settings->icon_id = GP_BRUSH_ICON_VERTEX_AVERAGE;
      brush->gpencil_vertex_tool = GPVERTEX_TOOL_AVERAGE;

      brush->size = 25.0f;
      brush->gpencil_settings->flag |= GP_BRUSH_USE_PRESSURE;

      brush->gpencil_settings->draw_strength = 0.8f;
      brush->gpencil_settings->flag |= GP_BRUSH_USE_STRENGTH_PRESSURE;

      zero_v3(brush->secondary_rgb);
      break;
    }
    case GP_BRUSH_PRESET_VERTEX_SMEAR: {
      brush->gpencil_settings->icon_id = GP_BRUSH_ICON_VERTEX_SMEAR;
      brush->gpencil_vertex_tool = GPVERTEX_TOOL_SMEAR;

      brush->size = 25.0f;
      brush->gpencil_settings->flag |= GP_BRUSH_USE_PRESSURE;

      brush->gpencil_settings->draw_strength = 0.8f;
      brush->gpencil_settings->flag |= GP_BRUSH_USE_STRENGTH_PRESSURE;

      zero_v3(brush->secondary_rgb);
      break;
    }
    case GP_BRUSH_PRESET_VERTEX_REPLACE: {
      brush->gpencil_settings->icon_id = GP_BRUSH_ICON_VERTEX_REPLACE;
      brush->gpencil_vertex_tool = GPVERTEX_TOOL_REPLACE;

      brush->size = 25.0f;
      brush->gpencil_settings->flag |= GP_BRUSH_USE_PRESSURE;

      brush->gpencil_settings->draw_strength = 0.8f;
      brush->gpencil_settings->flag |= GP_BRUSH_USE_STRENGTH_PRESSURE;

      zero_v3(brush->secondary_rgb);
      break;
    }
    case GP_BRUSH_PRESET_SMOOTH_STROKE: {
      brush->gpencil_settings->icon_id = GP_BRUSH_ICON_GPBRUSH_SMOOTH;
      brush->gpencil_sculpt_tool = GPSCULPT_TOOL_SMOOTH;

      brush->size = 25.0f;
      brush->gpencil_settings->flag |= GP_BRUSH_USE_PRESSURE;

      brush->gpencil_settings->draw_strength = 0.3f;
      brush->gpencil_settings->flag |= GP_BRUSH_USE_STRENGTH_PRESSURE;
      brush->gpencil_settings->sculpt_flag = GP_SCULPT_FLAGMODE_APPLY_THICKNESS;
      brush->gpencil_settings->sculpt_mode_flag |= GP_SCULPT_FLAGMODE_APPLY_POSITION;

      break;
    }
    case GP_BRUSH_PRESET_STRENGTH_STROKE: {
      brush->gpencil_settings->icon_id = GP_BRUSH_ICON_GPBRUSH_STRENGTH;
      brush->gpencil_sculpt_tool = GPSCULPT_TOOL_STRENGTH;

      brush->size = 25.0f;
      brush->gpencil_settings->flag |= GP_BRUSH_USE_PRESSURE;

      brush->gpencil_settings->draw_strength = 0.3f;
      brush->gpencil_settings->flag |= GP_BRUSH_USE_STRENGTH_PRESSURE;
      brush->gpencil_settings->sculpt_mode_flag |= GP_SCULPT_FLAGMODE_APPLY_POSITION;

      break;
    }
    case GP_BRUSH_PRESET_THICKNESS_STROKE: {
      brush->gpencil_settings->icon_id = GP_BRUSH_ICON_GPBRUSH_THICKNESS;
      brush->gpencil_sculpt_tool = GPSCULPT_TOOL_THICKNESS;

      brush->size = 25.0f;
      brush->gpencil_settings->flag |= GP_BRUSH_USE_PRESSURE;

      brush->gpencil_settings->draw_strength = 0.5f;
      brush->gpencil_settings->flag |= GP_BRUSH_USE_STRENGTH_PRESSURE;
      brush->gpencil_settings->sculpt_mode_flag |= GP_SCULPT_FLAGMODE_APPLY_POSITION;

      break;
    }
    case GP_BRUSH_PRESET_GRAB_STROKE: {
      brush->gpencil_settings->icon_id = GP_BRUSH_ICON_GPBRUSH_GRAB;
      brush->gpencil_sculpt_tool = GPSCULPT_TOOL_GRAB;
      brush->gpencil_settings->flag &= ~GP_BRUSH_USE_PRESSURE;

      brush->size = 25.0f;

      brush->gpencil_settings->draw_strength = 0.3f;
      brush->gpencil_settings->flag |= GP_BRUSH_USE_STRENGTH_PRESSURE;
      brush->gpencil_settings->sculpt_mode_flag |= GP_SCULPT_FLAGMODE_APPLY_POSITION;

      break;
    }
    case GP_BRUSH_PRESET_PUSH_STROKE: {
      brush->gpencil_settings->icon_id = GP_BRUSH_ICON_GPBRUSH_PUSH;
      brush->gpencil_sculpt_tool = GPSCULPT_TOOL_PUSH;

      brush->size = 25.0f;
      brush->gpencil_settings->flag |= GP_BRUSH_USE_PRESSURE;

      brush->gpencil_settings->draw_strength = 0.3f;
      brush->gpencil_settings->flag |= GP_BRUSH_USE_STRENGTH_PRESSURE;
      brush->gpencil_settings->sculpt_mode_flag |= GP_SCULPT_FLAGMODE_APPLY_POSITION;

      break;
    }
    case GP_BRUSH_PRESET_TWIST_STROKE: {
      brush->gpencil_settings->icon_id = GP_BRUSH_ICON_GPBRUSH_TWIST;
      brush->gpencil_sculpt_tool = GPSCULPT_TOOL_TWIST;

      brush->size = 50.0f;
      brush->gpencil_settings->flag |= GP_BRUSH_USE_PRESSURE;

      brush->gpencil_settings->draw_strength = 0.3f;
      brush->gpencil_settings->flag |= GP_BRUSH_USE_STRENGTH_PRESSURE;
      brush->gpencil_settings->sculpt_mode_flag |= GP_SCULPT_FLAGMODE_APPLY_POSITION;

      break;
    }
    case GP_BRUSH_PRESET_PINCH_STROKE: {
      brush->gpencil_settings->icon_id = GP_BRUSH_ICON_GPBRUSH_PINCH;
      brush->gpencil_sculpt_tool = GPSCULPT_TOOL_PINCH;

      brush->size = 50.0f;
      brush->gpencil_settings->flag |= GP_BRUSH_USE_PRESSURE;

      brush->gpencil_settings->draw_strength = 0.5f;
      brush->gpencil_settings->flag |= GP_BRUSH_USE_STRENGTH_PRESSURE;
      brush->gpencil_settings->sculpt_mode_flag |= GP_SCULPT_FLAGMODE_APPLY_POSITION;

      break;
    }
    case GP_BRUSH_PRESET_RANDOMIZE_STROKE: {
      brush->gpencil_settings->icon_id = GP_BRUSH_ICON_GPBRUSH_RANDOMIZE;
      brush->gpencil_sculpt_tool = GPSCULPT_TOOL_RANDOMIZE;

      brush->size = 25.0f;
      brush->gpencil_settings->flag |= GP_BRUSH_USE_PRESSURE;

      brush->gpencil_settings->draw_strength = 0.5f;
      brush->gpencil_settings->flag |= GP_BRUSH_USE_STRENGTH_PRESSURE;
      brush->gpencil_settings->sculpt_mode_flag |= GP_SCULPT_FLAGMODE_APPLY_POSITION;

      break;
    }
    case GP_BRUSH_PRESET_CLONE_STROKE: {
      brush->gpencil_settings->icon_id = GP_BRUSH_ICON_GPBRUSH_CLONE;
      brush->gpencil_sculpt_tool = GPSCULPT_TOOL_CLONE;
      brush->gpencil_settings->flag &= ~GP_BRUSH_USE_PRESSURE;

      brush->size = 25.0f;

      brush->gpencil_settings->draw_strength = 1.0f;
      brush->gpencil_settings->flag |= GP_BRUSH_USE_STRENGTH_PRESSURE;
      brush->gpencil_settings->sculpt_mode_flag |= GP_SCULPT_FLAGMODE_APPLY_POSITION;

      break;
    }
    case GP_BRUSH_PRESET_DRAW_WEIGHT: {
      brush->gpencil_settings->icon_id = GP_BRUSH_ICON_GPBRUSH_WEIGHT;
      brush->gpencil_weight_tool = GPWEIGHT_TOOL_DRAW;

      brush->size = 25.0f;
      brush->gpencil_settings->flag |= GP_BRUSH_USE_PRESSURE;

      brush->gpencil_settings->draw_strength = 0.8f;
      brush->gpencil_settings->flag |= GP_BRUSH_USE_STRENGTH_PRESSURE;
      brush->gpencil_settings->sculpt_mode_flag |= GP_SCULPT_FLAGMODE_APPLY_POSITION;

      break;
    }
    default:
      break;
  }

  switch (material_preset) {
    case PRESET_MATERIAL_NONE:
      break;
    case PRESET_MATERIAL_DOT_STROKE: {
      /* Create and link Black Dots material to brush.
       * This material is required because the brush uses the material
       * to define how the stroke is drawn. */
      const char *ma_id = "Dots Stroke";
      Material *ma = BLI_findstring(&bmain->materials, ma_id, offsetof(ID, name) + 2);
      if (ma == NULL) {
        ma = BKE_gpencil_material_add(bmain, ma_id);
        ma->gp_style->mode = GP_MATERIAL_MODE_DOT;
        BLI_assert(ma->id.us == 1);
        id_us_min(&ma->id);
      }

      BKE_gpencil_brush_material_set(brush, ma);

      /* Pin the material to the brush. */
      brush->gpencil_settings->flag |= GP_BRUSH_MATERIAL_PINNED;
      break;
    }
  }
}

static Brush *gpencil_brush_ensure(
    Main *bmain, ToolSettings *ts, const char *brush_name, eObjectMode mode, bool *r_new)
{
  *r_new = false;
  Brush *brush = BLI_findstring(&bmain->brushes, brush_name, offsetof(ID, name) + 2);

  /* If the brush exist, but the type is not GPencil or the mode is wrong, create a new one. */
  if ((brush != NULL) && ((brush->gpencil_settings == NULL) || (brush->ob_mode != mode))) {
    brush = NULL;
  }

  if (brush == NULL) {
    brush = BKE_brush_add_gpencil(bmain, ts, brush_name, mode);
    *r_new = true;
  }

  if (brush->gpencil_settings == NULL) {
    BKE_brush_init_gpencil_settings(brush);
  }

  return brush;
}

void BKE_brush_gpencil_paint_presets(Main *bmain, ToolSettings *ts, const bool reset)
{
  bool r_new = false;

  Paint *paint = &ts->gp_paint->paint;
  Brush *brush_prev = paint->brush;
  Brush *brush, *deft_draw;
  /* Airbrush brush. */
  brush = gpencil_brush_ensure(bmain, ts, "Airbrush", OB_MODE_PAINT_GPENCIL, &r_new);
  if ((reset) || (r_new)) {
    BKE_gpencil_brush_preset_set(bmain, brush, GP_BRUSH_PRESET_AIRBRUSH);
  }

  /* Ink Pen brush. */
  brush = gpencil_brush_ensure(bmain, ts, "Ink Pen", OB_MODE_PAINT_GPENCIL, &r_new);
  if ((reset) || (r_new)) {
    BKE_gpencil_brush_preset_set(bmain, brush, GP_BRUSH_PRESET_INK_PEN);
  }

  /* Ink Pen Rough brush. */
  brush = gpencil_brush_ensure(bmain, ts, "Ink Pen Rough", OB_MODE_PAINT_GPENCIL, &r_new);
  if ((reset) || (r_new)) {
    BKE_gpencil_brush_preset_set(bmain, brush, GP_BRUSH_PRESET_INK_PEN_ROUGH);
  }

  /* Marker Bold brush. */
  brush = gpencil_brush_ensure(bmain, ts, "Marker Bold", OB_MODE_PAINT_GPENCIL, &r_new);
  if ((reset) || (r_new)) {
    BKE_gpencil_brush_preset_set(bmain, brush, GP_BRUSH_PRESET_MARKER_BOLD);
  }

  /* Marker Chisel brush. */
  brush = gpencil_brush_ensure(bmain, ts, "Marker Chisel", OB_MODE_PAINT_GPENCIL, &r_new);
  if ((reset) || (r_new)) {
    BKE_gpencil_brush_preset_set(bmain, brush, GP_BRUSH_PRESET_MARKER_CHISEL);
  }

  /* Pen brush. */
  brush = gpencil_brush_ensure(bmain, ts, "Pen", OB_MODE_PAINT_GPENCIL, &r_new);
  if ((reset) || (r_new)) {
    BKE_gpencil_brush_preset_set(bmain, brush, GP_BRUSH_PRESET_PEN);
  }

  /* Pencil Soft brush. */
  brush = gpencil_brush_ensure(bmain, ts, "Pencil Soft", OB_MODE_PAINT_GPENCIL, &r_new);
  if ((reset) || (r_new)) {
    BKE_gpencil_brush_preset_set(bmain, brush, GP_BRUSH_PRESET_PENCIL_SOFT);
  }

  /* Pencil brush. */
  brush = gpencil_brush_ensure(bmain, ts, "Pencil", OB_MODE_PAINT_GPENCIL, &r_new);
  if ((reset) || (r_new)) {
    BKE_gpencil_brush_preset_set(bmain, brush, GP_BRUSH_PRESET_PENCIL);
  }
  deft_draw = brush; /* save default brush. */

  /* Fill brush. */
  brush = gpencil_brush_ensure(bmain, ts, "Fill Area", OB_MODE_PAINT_GPENCIL, &r_new);
  if ((reset) || (r_new)) {
    BKE_gpencil_brush_preset_set(bmain, brush, GP_BRUSH_PRESET_FILL_AREA);
  }

  /* Soft Eraser brush. */
  brush = gpencil_brush_ensure(bmain, ts, "Eraser Soft", OB_MODE_PAINT_GPENCIL, &r_new);
  if ((reset) || (r_new)) {
    BKE_gpencil_brush_preset_set(bmain, brush, GP_BRUSH_PRESET_ERASER_SOFT);
  }

  /* Hard Eraser brush. */
  brush = gpencil_brush_ensure(bmain, ts, "Eraser Hard", OB_MODE_PAINT_GPENCIL, &r_new);
  if ((reset) || (r_new)) {
    BKE_gpencil_brush_preset_set(bmain, brush, GP_BRUSH_PRESET_ERASER_HARD);
  }

  /* Point Eraser brush. */
  brush = gpencil_brush_ensure(bmain, ts, "Eraser Point", OB_MODE_PAINT_GPENCIL, &r_new);
  if ((reset) || (r_new)) {
    BKE_gpencil_brush_preset_set(bmain, brush, GP_BRUSH_PRESET_ERASER_POINT);
  }

  /* Stroke Eraser brush. */
  brush = gpencil_brush_ensure(bmain, ts, "Eraser Stroke", OB_MODE_PAINT_GPENCIL, &r_new);
  if ((reset) || (r_new)) {
    BKE_gpencil_brush_preset_set(bmain, brush, GP_BRUSH_PRESET_ERASER_STROKE);
  }

  /* Tint brush. */
  brush = gpencil_brush_ensure(bmain, ts, "Tint", OB_MODE_PAINT_GPENCIL, &r_new);
  if ((reset) || (r_new)) {
    BKE_gpencil_brush_preset_set(bmain, brush, GP_BRUSH_PRESET_TINT);
  }

  /* Set default Draw brush. */
  if ((reset == false) && (brush_prev != NULL)) {
    BKE_paint_brush_set(paint, brush_prev);
  }
  else {
    BKE_paint_brush_set(paint, deft_draw);
  }
}

void BKE_brush_gpencil_vertex_presets(Main *bmain, ToolSettings *ts, const bool reset)
{
  bool r_new = false;

  Paint *vertexpaint = &ts->gp_vertexpaint->paint;
  Brush *brush_prev = vertexpaint->brush;
  Brush *brush, *deft_vertex;
  /* Vertex Draw brush. */
  brush = gpencil_brush_ensure(bmain, ts, "Vertex Draw", OB_MODE_VERTEX_GPENCIL, &r_new);
  if ((reset) || (r_new)) {
    BKE_gpencil_brush_preset_set(bmain, brush, GP_BRUSH_PRESET_VERTEX_DRAW);
  }
  deft_vertex = brush; /* save default brush. */

  /* Vertex Blur brush. */
  brush = gpencil_brush_ensure(bmain, ts, "Vertex Blur", OB_MODE_VERTEX_GPENCIL, &r_new);
  if ((reset) || (r_new)) {
    BKE_gpencil_brush_preset_set(bmain, brush, GP_BRUSH_PRESET_VERTEX_BLUR);
  }
  /* Vertex Average brush. */
  brush = gpencil_brush_ensure(bmain, ts, "Vertex Average", OB_MODE_VERTEX_GPENCIL, &r_new);
  if ((reset) || (r_new)) {
    BKE_gpencil_brush_preset_set(bmain, brush, GP_BRUSH_PRESET_VERTEX_AVERAGE);
  }
  /* Vertex Smear brush. */
  brush = gpencil_brush_ensure(bmain, ts, "Vertex Smear", OB_MODE_VERTEX_GPENCIL, &r_new);
  if ((reset) || (r_new)) {
    BKE_gpencil_brush_preset_set(bmain, brush, GP_BRUSH_PRESET_VERTEX_SMEAR);
  }
  /* Vertex Replace brush. */
  brush = gpencil_brush_ensure(bmain, ts, "Vertex Replace", OB_MODE_VERTEX_GPENCIL, &r_new);
  if ((reset) || (r_new)) {
    BKE_gpencil_brush_preset_set(bmain, brush, GP_BRUSH_PRESET_VERTEX_REPLACE);
  }

  /* Set default Vertex brush. */
  if (reset || brush_prev == NULL) {
    BKE_paint_brush_set(vertexpaint, deft_vertex);
  }
  else {
    if (brush_prev != NULL) {
      BKE_paint_brush_set(vertexpaint, brush_prev);
    }
  }
}

void BKE_brush_gpencil_sculpt_presets(Main *bmain, ToolSettings *ts, const bool reset)
{
  bool r_new = false;

  Paint *sculptpaint = &ts->gp_sculptpaint->paint;
  Brush *brush_prev = sculptpaint->brush;
  Brush *brush, *deft_sculpt;

  /* Smooth brush. */
  brush = gpencil_brush_ensure(bmain, ts, "Smooth Stroke", OB_MODE_SCULPT_GPENCIL, &r_new);
  if ((reset) || (r_new)) {
    BKE_gpencil_brush_preset_set(bmain, brush, GP_BRUSH_PRESET_SMOOTH_STROKE);
  }
  deft_sculpt = brush;

  /* Strength brush. */
  brush = gpencil_brush_ensure(bmain, ts, "Strength Stroke", OB_MODE_SCULPT_GPENCIL, &r_new);
  if ((reset) || (r_new)) {
    BKE_gpencil_brush_preset_set(bmain, brush, GP_BRUSH_PRESET_STRENGTH_STROKE);
  }

  /* Thickness brush. */
  brush = gpencil_brush_ensure(bmain, ts, "Thickness Stroke", OB_MODE_SCULPT_GPENCIL, &r_new);
  if ((reset) || (r_new)) {
    BKE_gpencil_brush_preset_set(bmain, brush, GP_BRUSH_PRESET_THICKNESS_STROKE);
  }

  /* Grab brush. */
  brush = gpencil_brush_ensure(bmain, ts, "Grab Stroke", OB_MODE_SCULPT_GPENCIL, &r_new);
  if ((reset) || (r_new)) {
    BKE_gpencil_brush_preset_set(bmain, brush, GP_BRUSH_PRESET_GRAB_STROKE);
  }

  /* Push brush. */
  brush = gpencil_brush_ensure(bmain, ts, "Push Stroke", OB_MODE_SCULPT_GPENCIL, &r_new);
  if ((reset) || (r_new)) {
    BKE_gpencil_brush_preset_set(bmain, brush, GP_BRUSH_PRESET_PUSH_STROKE);
  }

  /* Twist brush. */
  brush = gpencil_brush_ensure(bmain, ts, "Twist Stroke", OB_MODE_SCULPT_GPENCIL, &r_new);
  if ((reset) || (r_new)) {
    BKE_gpencil_brush_preset_set(bmain, brush, GP_BRUSH_PRESET_TWIST_STROKE);
  }

  /* Pinch brush. */
  brush = gpencil_brush_ensure(bmain, ts, "Pinch Stroke", OB_MODE_SCULPT_GPENCIL, &r_new);
  if ((reset) || (r_new)) {
    BKE_gpencil_brush_preset_set(bmain, brush, GP_BRUSH_PRESET_PINCH_STROKE);
  }

  /* Randomize brush. */
  brush = gpencil_brush_ensure(bmain, ts, "Randomize Stroke", OB_MODE_SCULPT_GPENCIL, &r_new);
  if ((reset) || (r_new)) {
    BKE_gpencil_brush_preset_set(bmain, brush, GP_BRUSH_PRESET_RANDOMIZE_STROKE);
  }

  /* Clone brush. */
  brush = gpencil_brush_ensure(bmain, ts, "Clone Stroke", OB_MODE_SCULPT_GPENCIL, &r_new);
  if ((reset) || (r_new)) {
    BKE_gpencil_brush_preset_set(bmain, brush, GP_BRUSH_PRESET_CLONE_STROKE);
  }

  /* Set default brush. */
  if (reset || brush_prev == NULL) {
    BKE_paint_brush_set(sculptpaint, deft_sculpt);
  }
  else {
    if (brush_prev != NULL) {
      BKE_paint_brush_set(sculptpaint, brush_prev);
    }
  }
}

void BKE_brush_gpencil_weight_presets(Main *bmain, ToolSettings *ts, const bool reset)
{
  bool r_new = false;

  Paint *weightpaint = &ts->gp_weightpaint->paint;
  Brush *brush_prev = weightpaint->brush;
  Brush *brush, *deft_weight;
  /* Vertex Draw brush. */
  brush = gpencil_brush_ensure(bmain, ts, "Draw Weight", OB_MODE_WEIGHT_GPENCIL, &r_new);
  if ((reset) || (r_new)) {
    BKE_gpencil_brush_preset_set(bmain, brush, GP_BRUSH_PRESET_DRAW_WEIGHT);
  }
  deft_weight = brush; /* save default brush. */

  /* Set default brush. */
  if (reset || brush_prev == NULL) {
    BKE_paint_brush_set(weightpaint, deft_weight);
  }
  else {
    if (brush_prev != NULL) {
      BKE_paint_brush_set(weightpaint, brush_prev);
    }
  }
}

void BKE_brush_init_curves_sculpt_settings(Brush *brush)
{
  if (brush->curves_sculpt_settings == NULL) {
    brush->curves_sculpt_settings = MEM_callocN(sizeof(BrushCurvesSculptSettings), __func__);
  }
  brush->curves_sculpt_settings->add_amount = 1;
}

struct Brush *BKE_brush_first_search(struct Main *bmain, const eObjectMode ob_mode)
{
  Brush *brush;

  for (brush = bmain->brushes.first; brush; brush = brush->id.next) {
    if (brush->ob_mode & ob_mode) {
      return brush;
    }
  }
  return NULL;
}

void BKE_brush_debug_print_state(Brush *br)
{
  /* create a fake brush and set it to the defaults */
  Brush def = {{NULL}};
  brush_defaults(&def);

#define BR_TEST(field, t) \
  if (br->field != def.field) { \
    printf("br->" #field " = %" #t ";\n", br->field); \
  } \
  ((void)0)

#define BR_TEST_FLAG(_f) \
  if ((br->flag & _f) && !(def.flag & _f)) { \
    printf("br->flag |= " #_f ";\n"); \
  } \
  else if (!(br->flag & _f) && (def.flag & _f)) { \
    printf("br->flag &= ~" #_f ";\n"); \
  } \
  ((void)0)

#define BR_TEST_FLAG_OVERLAY(_f) \
  if ((br->overlay_flags & _f) && !(def.overlay_flags & _f)) { \
    printf("br->overlay_flags |= " #_f ";\n"); \
  } \
  else if (!(br->overlay_flags & _f) && (def.overlay_flags & _f)) { \
    printf("br->overlay_flags &= ~" #_f ";\n"); \
  } \
  ((void)0)

  /* print out any non-default brush state */
  BR_TEST(normal_weight, f);

  BR_TEST(blend, d);
  BR_TEST(size, d);

  /* br->flag */
  BR_TEST_FLAG(BRUSH_AIRBRUSH);
  BR_TEST_FLAG(BRUSH_ALPHA_PRESSURE);
  BR_TEST_FLAG(BRUSH_SIZE_PRESSURE);
  BR_TEST_FLAG(BRUSH_JITTER_PRESSURE);
  BR_TEST_FLAG(BRUSH_SPACING_PRESSURE);
  BR_TEST_FLAG(BRUSH_ANCHORED);
  BR_TEST_FLAG(BRUSH_DIR_IN);
  BR_TEST_FLAG(BRUSH_SPACE);
  BR_TEST_FLAG(BRUSH_SMOOTH_STROKE);
  BR_TEST_FLAG(BRUSH_PERSISTENT);
  BR_TEST_FLAG(BRUSH_ACCUMULATE);
  BR_TEST_FLAG(BRUSH_LOCK_ALPHA);
  BR_TEST_FLAG(BRUSH_ORIGINAL_NORMAL);
  BR_TEST_FLAG(BRUSH_OFFSET_PRESSURE);
  BR_TEST_FLAG(BRUSH_SPACE_ATTEN);
  BR_TEST_FLAG(BRUSH_ADAPTIVE_SPACE);
  BR_TEST_FLAG(BRUSH_LOCK_SIZE);
  BR_TEST_FLAG(BRUSH_EDGE_TO_EDGE);
  BR_TEST_FLAG(BRUSH_DRAG_DOT);
  BR_TEST_FLAG(BRUSH_INVERSE_SMOOTH_PRESSURE);
  BR_TEST_FLAG(BRUSH_PLANE_TRIM);
  BR_TEST_FLAG(BRUSH_FRONTFACE);
  BR_TEST_FLAG(BRUSH_CUSTOM_ICON);

  BR_TEST_FLAG_OVERLAY(BRUSH_OVERLAY_CURSOR);
  BR_TEST_FLAG_OVERLAY(BRUSH_OVERLAY_PRIMARY);
  BR_TEST_FLAG_OVERLAY(BRUSH_OVERLAY_SECONDARY);
  BR_TEST_FLAG_OVERLAY(BRUSH_OVERLAY_CURSOR_OVERRIDE_ON_STROKE);
  BR_TEST_FLAG_OVERLAY(BRUSH_OVERLAY_PRIMARY_OVERRIDE_ON_STROKE);
  BR_TEST_FLAG_OVERLAY(BRUSH_OVERLAY_SECONDARY_OVERRIDE_ON_STROKE);

  BR_TEST(jitter, f);
  BR_TEST(spacing, d);
  BR_TEST(smooth_stroke_radius, d);
  BR_TEST(smooth_stroke_factor, f);
  BR_TEST(rate, f);

  BR_TEST(alpha, f);

  BR_TEST(sculpt_plane, d);

  BR_TEST(plane_offset, f);

  BR_TEST(autosmooth_factor, f);
  BR_TEST(autosmooth_projection, f);
  BR_TEST(autosmooth_radius_factor, f);

  BR_TEST(topology_rake_factor, f);

  BR_TEST(crease_pinch_factor, f);

  BR_TEST(plane_trim, f);

  BR_TEST(texture_sample_bias, f);
  BR_TEST(texture_overlay_alpha, d);

  BR_TEST(add_col[0], f);
  BR_TEST(add_col[1], f);
  BR_TEST(add_col[2], f);
  BR_TEST(add_col[3], f);
  BR_TEST(sub_col[0], f);
  BR_TEST(sub_col[1], f);
  BR_TEST(sub_col[2], f);
  BR_TEST(sub_col[3], f);

  printf("\n");

#undef BR_TEST
#undef BR_TEST_FLAG
}

void BKE_brush_sculpt_reset(Brush *br)
{
  /* enable this to see any non-default
   * settings used by a brush: */
  // BKE_brush_debug_print_state(br);

  if (br->channels) {
    BrushChannel *ch;

    for (ch = (BrushChannel *)br->channels->channels.first; ch; ch = ch->next) {
      BrushChannelType *def = ch->def;

      BKE_brush_channel_free_data(ch);
      BKE_brush_channel_init(ch, def);
    }
  }

  BKE_brush_builtin_create(br, br->sculpt_tool);
  BKE_brush_channelset_ui_init(br, br->sculpt_tool);

  brush_defaults(br);
  BKE_brush_curve_preset(br, CURVE_PRESET_SMOOTH);
  BKE_brush_default_input_curves_set(br);

  /* Use the curve presets by default */
  br->curve_preset = BRUSH_CURVE_SMOOTH;

  /* Note that sculpt defaults where set when 0.5 was the default (now it's 1.0)
   * assign this so logic below can remain the same. */
  br->alpha = 0.5f;

  bool disable_dyntopo = false;

  // XXX basic face set setup for all organic brushes
  br->autosmooth_fset_slide = 1.0f;
  br->flag2 |= BRUSH_SMOOTH_PRESERVE_FACE_SETS | BRUSH_SMOOTH_USE_AREA_WEIGHT;

  /* Brush settings */
  switch (br->sculpt_tool) {
    case SCULPT_TOOL_DRAW_SHARP:
      br->flag |= BRUSH_DIR_IN;
      br->flag |= BRUSH_SIZE_PRESSURE;
      br->curve_preset = BRUSH_CURVE_POW4;
      br->spacing = 5;
      break;
    case SCULPT_TOOL_DISPLACEMENT_ERASER:
      br->curve_preset = BRUSH_CURVE_SMOOTHER;
      br->spacing = 10;
      br->alpha = 1.0f;

      disable_dyntopo = true;

      break;
    case SCULPT_TOOL_FAIRING:
      br->curve_preset = BRUSH_CURVE_SMOOTHER;
      br->flag &= ~BRUSH_SPACE_ATTEN;
      br->spacing = 10;
      br->alpha = 1.0f;
      break;
    case SCULPT_TOOL_SCENE_PROJECT:
      br->curve_preset = BRUSH_CURVE_SMOOTHER;
      br->flag &= ~BRUSH_SPACE_ATTEN;
      br->spacing = 10;
      br->alpha = 1.0f;
      break;
    case SCULPT_TOOL_SLIDE_RELAX:
      br->spacing = 10;
      br->alpha = 1.0f;
      br->slide_deform_type = BRUSH_SLIDE_DEFORM_DRAG;

      disable_dyntopo = true;
      break;
    case SCULPT_TOOL_CLAY:
      br->flag |= BRUSH_SIZE_PRESSURE;
      br->spacing = 3;
      br->autosmooth_factor = 0.25f;
      br->normal_radius_factor = 0.75f;
      br->hardness = 0.65f;
      break;
    case SCULPT_TOOL_CLAY_THUMB:
      br->alpha = 0.5f;
      br->normal_radius_factor = 1.0f;
      br->spacing = 6;
      br->hardness = 0.5f;
      br->flag |= BRUSH_SIZE_PRESSURE;
      br->flag &= ~BRUSH_SPACE_ATTEN;
      break;
    case SCULPT_TOOL_TWIST:
      br->alpha = 0.5f;
      br->normal_radius_factor = 1.0f;
      br->spacing = 6;
      br->hardness = 0.5f;
      br->flag &= ~BRUSH_SPACE_ATTEN;
      br->flag &= ~BRUSH_SIZE_PRESSURE;
      break;
    case SCULPT_TOOL_CLAY_STRIPS: {
      br->flag |= BRUSH_ACCUMULATE | BRUSH_SIZE_PRESSURE;
      br->flag &= ~BRUSH_SPACE_ATTEN;
      br->alpha = 0.8f;
      br->spacing = 7;
      br->normal_radius_factor = 1.35f;
      br->tip_roundness = 0.18f;
      br->curve_preset = BRUSH_CURVE_SMOOTHER;

      CurveMap *cuma = br->pressure_size_curve->cm;
      cuma->curve[0].x = 0.0f;
      cuma->curve[0].y = 0.55f;
      BKE_curvemap_insert(cuma, 0.5f, 0.7f);
      cuma->curve[2].x = 1.0f;
      cuma->curve[2].y = 1.0f;
      BKE_curvemapping_changed(br->pressure_size_curve, true);

      cuma = br->pressure_strength_curve->cm;
      BKE_curvemap_insert(cuma, 0.6f, 0.25f);
      BKE_curvemapping_changed(br->pressure_strength_curve, true);

    } break;
    case SCULPT_TOOL_MULTIPLANE_SCRAPE:
      br->flag2 |= BRUSH_MULTIPLANE_SCRAPE_DYNAMIC | BRUSH_MULTIPLANE_SCRAPE_PLANES_PREVIEW;
      br->alpha = 0.7f;
      br->normal_radius_factor = 0.70f;
      br->multiplane_scrape_angle = 60;
      br->curve_preset = BRUSH_CURVE_SMOOTH;
      br->spacing = 5;
      break;
    case SCULPT_TOOL_CREASE:
      br->flag |= BRUSH_DIR_IN;
      br->alpha = 0.25;
      break;
    case SCULPT_TOOL_SCRAPE:
    case SCULPT_TOOL_FILL:
      br->alpha = 0.7f;
      br->area_radius_factor = 0.5f;
      br->spacing = 7;
      br->flag |= BRUSH_ACCUMULATE;
      br->flag |= BRUSH_INVERT_TO_SCRAPE_FILL;
      break;
    case SCULPT_TOOL_ROTATE:
      br->alpha = 1.0;
      disable_dyntopo = true;

      break;
    case SCULPT_TOOL_SMOOTH:
      br->flag &= ~BRUSH_SPACE_ATTEN;
      br->flag2 |= BRUSH_SMOOTH_PRESERVE_FACE_SETS | BRUSH_SMOOTH_USE_AREA_WEIGHT;

      br->spacing = 5;
      br->alpha = 0.7f;
      br->surface_smooth_shape_preservation = 0.5f;
      br->surface_smooth_current_vertex = 0.5f;
      br->surface_smooth_iterations = 4;

      disable_dyntopo = true;
      break;
    case SCULPT_TOOL_SNAKE_HOOK:
      br->alpha = 1.0f;
      br->rake_factor = 1.0f;
      br->dyntopo.inherit = DYNTOPO_INHERIT_BITMASK &
                            ~(DYNTOPO_INHERIT_ALL | DYNTOPO_LOCAL_COLLAPSE |
                              DYNTOPO_INHERIT_DETAIL_RANGE);
      br->dyntopo.flag |= DYNTOPO_LOCAL_COLLAPSE;
      br->dyntopo.detail_range = 0.4f;
      break;
    case SCULPT_TOOL_THUMB:
      br->size = 75;
      br->flag &= ~BRUSH_ALPHA_PRESSURE;
      br->flag &= ~BRUSH_SPACE;
      br->flag &= ~BRUSH_SPACE_ATTEN;
      break;
    case SCULPT_TOOL_ELASTIC_DEFORM:
      br->elastic_deform_volume_preservation = 0.4f;
      br->elastic_deform_type = BRUSH_ELASTIC_DEFORM_GRAB_TRISCALE;
      br->flag &= ~BRUSH_ALPHA_PRESSURE;
      br->flag &= ~BRUSH_SPACE;
      br->flag &= ~BRUSH_SPACE_ATTEN;

      disable_dyntopo = true;
      break;
    case SCULPT_TOOL_POSE:
      br->pose_smooth_iterations = 4;
      br->pose_ik_segments = 1;
      br->flag2 |= BRUSH_POSE_IK_ANCHORED | BRUSH_USE_CONNECTED_ONLY;
      br->flag &= ~BRUSH_ALPHA_PRESSURE;
      br->flag &= ~BRUSH_SPACE;
      br->flag &= ~BRUSH_SPACE_ATTEN;

      disable_dyntopo = true;
      break;
    case SCULPT_TOOL_BOUNDARY:
      br->flag &= ~BRUSH_ALPHA_PRESSURE;
      br->flag &= ~BRUSH_SPACE;
      br->flag &= ~BRUSH_SPACE_ATTEN;
      br->curve_preset = BRUSH_CURVE_CONSTANT;

      disable_dyntopo = true;
      break;
    case SCULPT_TOOL_DRAW_FACE_SETS:
      br->alpha = 0.5f;
      br->flag &= ~BRUSH_ALPHA_PRESSURE;
      br->flag &= ~BRUSH_SPACE;
      br->flag &= ~BRUSH_SPACE_ATTEN;

      disable_dyntopo = true;
      break;
    case SCULPT_TOOL_GRAB:
      br->alpha = 0.4f;
      br->size = 75;
      br->flag &= ~BRUSH_ALPHA_PRESSURE;
      br->flag &= ~BRUSH_SPACE;
      br->flag &= ~BRUSH_SPACE_ATTEN;

      disable_dyntopo = true;
      break;
    case SCULPT_TOOL_CLOTH:
      br->cloth_mass = 1.0f;
      br->cloth_damping = 0.01f;
      br->cloth_sim_limit = 2.5f;
      br->cloth_sim_falloff = 0.75f;
      br->cloth_deform_type = BRUSH_CLOTH_DEFORM_DRAG;
      br->flag &= ~(BRUSH_ALPHA_PRESSURE | BRUSH_SIZE_PRESSURE);

      disable_dyntopo = true;
      break;
    case SCULPT_TOOL_LAYER:
      br->flag &= ~BRUSH_SPACE_ATTEN;
      br->hardness = 0.35f;
      br->alpha = 1.0f;
      br->height = 0.05f;
      break;
    case SCULPT_TOOL_PAINT:
      br->hardness = 0.4f;
      br->spacing = 10;
      br->alpha = 0.6f;
      br->flow = 1.0f;
      br->tip_scale_x = 1.0f;
      br->tip_roundness = 1.0f;
      br->density = 1.0f;
      br->flag &= ~BRUSH_SPACE_ATTEN;
      zero_v3(br->rgb);

      disable_dyntopo = true;
      add_v3_fl(br->rgb, 1.0f);
      zero_v3(br->secondary_rgb);
      break;
    case SCULPT_TOOL_SMEAR:
      br->alpha = 1.0f;
      br->spacing = 5;
      br->flag &= ~BRUSH_ALPHA_PRESSURE;
      br->flag &= ~BRUSH_SPACE_ATTEN;
      br->curve_preset = BRUSH_CURVE_SPHERE;

      disable_dyntopo = true;
      break;
    case SCULPT_TOOL_VCOL_BOUNDARY:
      br->flag &= ~BRUSH_SPACE_ATTEN;
      br->spacing = 5;
      br->alpha = 0.7f;
      br->surface_smooth_shape_preservation = 0.5f;
      br->surface_smooth_current_vertex = 0.5f;
      br->surface_smooth_iterations = 4;

      disable_dyntopo = true;
      break;
    case SCULPT_TOOL_DISPLACEMENT_SMEAR:
      br->alpha = 1.0f;
      br->spacing = 5;
      br->hardness = 0.7f;
      br->flag &= ~BRUSH_ALPHA_PRESSURE;
      br->flag &= ~BRUSH_SPACE_ATTEN;
      br->curve_preset = BRUSH_CURVE_SMOOTHER;
      disable_dyntopo = true;
      break;
    default:
      break;
  }

  if (disable_dyntopo) {
    // disabled flag is never inherited
    br->dyntopo.flag |= DYNTOPO_DISABLED;
  }

  /* Cursor colors */

  /* Default Alpha */
  br->add_col[3] = 0.90f;
  br->sub_col[3] = 0.90f;

  switch (br->sculpt_tool) {
    case SCULPT_TOOL_DRAW:
    case SCULPT_TOOL_DRAW_SHARP:
    case SCULPT_TOOL_CLAY:
    case SCULPT_TOOL_CLAY_STRIPS:
    case SCULPT_TOOL_CLAY_THUMB:
    case SCULPT_TOOL_LAYER:
    case SCULPT_TOOL_INFLATE:
    case SCULPT_TOOL_BLOB:
    case SCULPT_TOOL_CREASE:
      br->add_col[0] = 0.0f;
      br->add_col[1] = 0.5f;
      br->add_col[2] = 1.0f;
      br->sub_col[0] = 0.0f;
      br->sub_col[1] = 0.5f;
      br->sub_col[2] = 1.0f;
      break;

    case SCULPT_TOOL_SMOOTH:
    case SCULPT_TOOL_FLATTEN:
    case SCULPT_TOOL_FILL:
    case SCULPT_TOOL_SCRAPE:
    case SCULPT_TOOL_MULTIPLANE_SCRAPE:
      br->add_col[0] = 0.877f;
      br->add_col[1] = 0.142f;
      br->add_col[2] = 0.117f;
      br->sub_col[0] = 0.877f;
      br->sub_col[1] = 0.142f;
      br->sub_col[2] = 0.117f;
      break;

    case SCULPT_TOOL_PINCH:
    case SCULPT_TOOL_GRAB:
    case SCULPT_TOOL_SNAKE_HOOK:
    case SCULPT_TOOL_THUMB:
    case SCULPT_TOOL_NUDGE:
    case SCULPT_TOOL_ROTATE:
    case SCULPT_TOOL_ELASTIC_DEFORM:
    case SCULPT_TOOL_POSE:
    case SCULPT_TOOL_BOUNDARY:
    case SCULPT_TOOL_SLIDE_RELAX:
    case SCULPT_TOOL_TWIST:
      br->add_col[0] = 1.0f;
      br->add_col[1] = 0.95f;
      br->add_col[2] = 0.005f;
      br->sub_col[0] = 1.0f;
      br->sub_col[1] = 0.95f;
      br->sub_col[2] = 0.005f;
      break;

    case SCULPT_TOOL_SIMPLIFY:
      // don't use DYNTOPO_INHERIT_BITMASK, we want to include
      // future bits

      br->flag2 |= BRUSH_SMOOTH_PRESERVE_FACE_SETS | BRUSH_SMOOTH_USE_AREA_WEIGHT |
                   BRUSH_CURVATURE_RAKE;
      br->dyntopo.inherit = 0x7FFFFFFF &
                            ~(DYNTOPO_INHERIT_ALL | DYNTOPO_SUBDIVIDE | DYNTOPO_COLLAPSE);
      br->dyntopo.flag |= DYNTOPO_COLLAPSE | DYNTOPO_SUBDIVIDE;
      br->autosmooth_factor = 0.05;
      br->topology_rake_factor = 0.35;
      br->topology_rake_projection = 0.975;

      break;
    case SCULPT_TOOL_VCOL_BOUNDARY:
    case SCULPT_TOOL_PAINT:
    case SCULPT_TOOL_MASK:
    case SCULPT_TOOL_DRAW_FACE_SETS:
    case SCULPT_TOOL_DISPLACEMENT_ERASER:
    case SCULPT_TOOL_DISPLACEMENT_SMEAR:
    case SCULPT_TOOL_ARRAY:
      br->add_col[0] = 0.75f;
      br->add_col[1] = 0.75f;
      br->add_col[2] = 0.75f;
      br->sub_col[0] = 0.75f;
      br->sub_col[1] = 0.75f;
      br->sub_col[2] = 0.75f;
      break;

    case SCULPT_TOOL_CLOTH:
      br->add_col[0] = 1.0f;
      br->add_col[1] = 0.5f;
      br->add_col[2] = 0.1f;
      br->sub_col[0] = 1.0f;
      br->sub_col[1] = 0.5f;
      br->sub_col[2] = 0.1f;
      break;
    default:
      break;
  }
}

void BKE_brush_curve_preset(Brush *b, eCurveMappingPreset preset)
{
  CurveMapping *cumap = NULL;
  CurveMap *cuma = NULL;

  if (!b->curve) {
    b->curve = BKE_curvemapping_add(1, 0, 0, 1, 1);
  }
  cumap = b->curve;
  cumap->flag &= ~CUMA_EXTEND_EXTRAPOLATE;
  cumap->preset = preset;

  cuma = b->curve->cm;
  BKE_curvemap_reset(cuma, &cumap->clipr, cumap->preset, CURVEMAP_SLOPE_NEGATIVE);
  BKE_curvemapping_changed(cumap, false);
}

float BKE_brush_sample_tex_3d(const Scene *scene,
                              const Brush *br,
                              const float point[3],
                              float rgba[4],
                              const int thread,
                              struct ImagePool *pool)
{
  UnifiedPaintSettings *ups = &scene->toolsettings->unified_paint_settings;
  const MTex *mtex = &br->mtex;
  float intensity = 1.0;
  bool hasrgb = false;

  if (!mtex->tex) {
    intensity = 1;
  }
  else if (mtex->brush_map_mode == MTEX_MAP_MODE_3D) {
    /* Get strength by feeding the vertex
     * location directly into a texture */
    hasrgb = RE_texture_evaluate(mtex, point, thread, pool, false, false, &intensity, rgba);
  }
  else if (mtex->brush_map_mode == MTEX_MAP_MODE_STENCIL) {
    float rotation = -mtex->rot;
    const float point_2d[2] = {point[0], point[1]};
    float x, y;
    float co[3];

    x = point_2d[0] - br->stencil_pos[0];
    y = point_2d[1] - br->stencil_pos[1];

    if (rotation > 0.001f || rotation < -0.001f) {
      const float angle = atan2f(y, x) + rotation;
      const float flen = sqrtf(x * x + y * y);

      x = flen * cosf(angle);
      y = flen * sinf(angle);
    }

    if (fabsf(x) > br->stencil_dimension[0] || fabsf(y) > br->stencil_dimension[1]) {
      zero_v4(rgba);
      return 0.0f;
    }
    x /= (br->stencil_dimension[0]);
    y /= (br->stencil_dimension[1]);

    co[0] = x;
    co[1] = y;
    co[2] = 0.0f;

    hasrgb = RE_texture_evaluate(mtex, co, thread, pool, false, false, &intensity, rgba);
  }
  else {
    float rotation = -mtex->rot;
    const float point_2d[2] = {point[0], point[1]};
    float x = 0.0f, y = 0.0f; /* Quite warnings */
    float invradius = 1.0f;   /* Quite warnings */
    float co[3];

    if (mtex->brush_map_mode == MTEX_MAP_MODE_VIEW) {
      /* keep coordinates relative to mouse */

      rotation += ups->brush_rotation;

      x = point_2d[0] - ups->tex_mouse[0];
      y = point_2d[1] - ups->tex_mouse[1];

      /* use pressure adjusted size for fixed mode */
      invradius = 1.0f / ups->pixel_radius;
    }
    else if (mtex->brush_map_mode == MTEX_MAP_MODE_TILED) {
      /* leave the coordinates relative to the screen */

      /* use unadjusted size for tiled mode */
      invradius = 1.0f / BKE_brush_size_get(scene, br, false);

      x = point_2d[0];
      y = point_2d[1];
    }
    else if (mtex->brush_map_mode == MTEX_MAP_MODE_RANDOM) {
      rotation += ups->brush_rotation;
      /* these contain a random coordinate */
      x = point_2d[0] - ups->tex_mouse[0];
      y = point_2d[1] - ups->tex_mouse[1];

      invradius = 1.0f / ups->pixel_radius;
    }

    x *= invradius;
    y *= invradius;

    /* it is probably worth optimizing for those cases where
     * the texture is not rotated by skipping the calls to
     * atan2, sqrtf, sin, and cos. */
    if (rotation > 0.001f || rotation < -0.001f) {
      const float angle = atan2f(y, x) + rotation;
      const float flen = sqrtf(x * x + y * y);

      x = flen * cosf(angle);
      y = flen * sinf(angle);
    }

    co[0] = x;
    co[1] = y;
    co[2] = 0.0f;

    hasrgb = RE_texture_evaluate(mtex, co, thread, pool, false, false, &intensity, rgba);
  }

  intensity += br->texture_sample_bias;

  if (!hasrgb) {
    rgba[0] = intensity;
    rgba[1] = intensity;
    rgba[2] = intensity;
    rgba[3] = 1.0f;
  }
  /* For consistency, sampling always returns color in linear space */
  else if (ups->do_linear_conversion) {
    IMB_colormanagement_colorspace_to_scene_linear_v3(rgba, ups->colorspace);
  }

  return intensity;
}

float BKE_brush_sample_masktex(
    const Scene *scene, Brush *br, const float point[2], const int thread, struct ImagePool *pool)
{
  UnifiedPaintSettings *ups = &scene->toolsettings->unified_paint_settings;
  MTex *mtex = &br->mask_mtex;
  float rgba[4], intensity;

  if (!mtex->tex) {
    return 1.0f;
  }
  if (mtex->brush_map_mode == MTEX_MAP_MODE_STENCIL) {
    float rotation = -mtex->rot;
    const float point_2d[2] = {point[0], point[1]};
    float x, y;
    float co[3];

    x = point_2d[0] - br->mask_stencil_pos[0];
    y = point_2d[1] - br->mask_stencil_pos[1];

    if (rotation > 0.001f || rotation < -0.001f) {
      const float angle = atan2f(y, x) + rotation;
      const float flen = sqrtf(x * x + y * y);

      x = flen * cosf(angle);
      y = flen * sinf(angle);
    }

    if (fabsf(x) > br->mask_stencil_dimension[0] || fabsf(y) > br->mask_stencil_dimension[1]) {
      zero_v4(rgba);
      return 0.0f;
    }
    x /= (br->mask_stencil_dimension[0]);
    y /= (br->mask_stencil_dimension[1]);

    co[0] = x;
    co[1] = y;
    co[2] = 0.0f;

    RE_texture_evaluate(mtex, co, thread, pool, false, false, &intensity, rgba);
  }
  else {
    float rotation = -mtex->rot;
    const float point_2d[2] = {point[0], point[1]};
    float x = 0.0f, y = 0.0f; /* Quite warnings */
    float invradius = 1.0f;   /* Quite warnings */
    float co[3];

    if (mtex->brush_map_mode == MTEX_MAP_MODE_VIEW) {
      /* keep coordinates relative to mouse */

      rotation += ups->brush_rotation_sec;

      x = point_2d[0] - ups->mask_tex_mouse[0];
      y = point_2d[1] - ups->mask_tex_mouse[1];

      /* use pressure adjusted size for fixed mode */
      invradius = 1.0f / ups->pixel_radius;
    }
    else if (mtex->brush_map_mode == MTEX_MAP_MODE_TILED) {
      /* leave the coordinates relative to the screen */

      /* use unadjusted size for tiled mode */
      invradius = 1.0f / BKE_brush_size_get(scene, br, false);

      x = point_2d[0];
      y = point_2d[1];
    }
    else if (mtex->brush_map_mode == MTEX_MAP_MODE_RANDOM) {
      rotation += ups->brush_rotation_sec;
      /* these contain a random coordinate */
      x = point_2d[0] - ups->mask_tex_mouse[0];
      y = point_2d[1] - ups->mask_tex_mouse[1];

      invradius = 1.0f / ups->pixel_radius;
    }

    x *= invradius;
    y *= invradius;

    /* it is probably worth optimizing for those cases where
     * the texture is not rotated by skipping the calls to
     * atan2, sqrtf, sin, and cos. */
    if (rotation > 0.001f || rotation < -0.001f) {
      const float angle = atan2f(y, x) + rotation;
      const float flen = sqrtf(x * x + y * y);

      x = flen * cosf(angle);
      y = flen * sinf(angle);
    }

    co[0] = x;
    co[1] = y;
    co[2] = 0.0f;

    RE_texture_evaluate(mtex, co, thread, pool, false, false, &intensity, rgba);
  }

  CLAMP(intensity, 0.0f, 1.0f);

  switch (br->mask_pressure) {
    case BRUSH_MASK_PRESSURE_CUTOFF:
      intensity = ((1.0f - intensity) < ups->size_pressure_value) ? 1.0f : 0.0f;
      break;
    case BRUSH_MASK_PRESSURE_RAMP:
      intensity = ups->size_pressure_value + intensity * (1.0f - ups->size_pressure_value);
      break;
    default:
      break;
  }

  return intensity;
}

/* Unified Size / Strength / Color */

/* XXX: be careful about setting size and unprojected radius
 * because they depend on one another
 * these functions do not set the other corresponding value
 * this can lead to odd behavior if size and unprojected
 * radius become inconsistent.
 * the biggest problem is that it isn't possible to change
 * unprojected radius because a view context is not
 * available.  my usual solution to this is to use the
 * ratio of change of the size to change the unprojected
 * radius.  Not completely convinced that is correct.
 * In any case, a better solution is needed to prevent
 * inconsistency. */

const float *BKE_brush_color_get(const struct Scene *scene, const struct Brush *brush)
{
  UnifiedPaintSettings *ups = &scene->toolsettings->unified_paint_settings;
  return (ups->flag & UNIFIED_PAINT_COLOR) ? ups->rgb : brush->rgb;
}

const float *BKE_brush_secondary_color_get(const struct Scene *scene, const struct Brush *brush)
{
  UnifiedPaintSettings *ups = &scene->toolsettings->unified_paint_settings;
  return (ups->flag & UNIFIED_PAINT_COLOR) ? ups->secondary_rgb : brush->secondary_rgb;
}

void BKE_brush_color_set(struct Scene *scene,
                         struct Brush *brush,
                         const float color[3],
                         const bool use_brush_channels)
{
  UnifiedPaintSettings *ups = &scene->toolsettings->unified_paint_settings;

  if (use_brush_channels) {
    BrushChannel *ch;

    ch = BRUSHSET_LOOKUP(brush->channels, color);

    if (!ch) {
      BKE_brush_channelset_add_builtin(brush->channels, "color");
      ch = BRUSHSET_LOOKUP(brush->channels, color);
    }

    if ((ch->flag & BRUSH_CHANNEL_INHERIT) && scene->toolsettings->sculpt &&
        scene->toolsettings->sculpt->channels) {
      BrushChannel *pch = BRUSHSET_LOOKUP(scene->toolsettings->sculpt->channels, color);

      if (pch) {
        ch = pch;
      }
    }

    if (ch) {
      copy_v3_v3(ch->vector, color);
    }
  }

  if (ups->flag & UNIFIED_PAINT_COLOR) {
    copy_v3_v3(ups->rgb, color);
  }
  else {
    copy_v3_v3(brush->rgb, color);
  }
}

void BKE_brush_size_set(Scene *scene, Brush *brush, int size, bool use_brush_channels)
{
  if (use_brush_channels) {
    if (scene->toolsettings->sculpt && scene->toolsettings->sculpt->channels) {
      BKE_brush_channelset_set_final_float(
          brush->channels, scene->toolsettings->sculpt->channels, "radius", (float)size);
      return;
    }
    else {
      BKE_brush_channelset_set_float(brush->channels, "radius", (float)size);
    }
  }

  UnifiedPaintSettings *ups = &scene->toolsettings->unified_paint_settings;

  /* make sure range is sane */
  CLAMP(size, 1, MAX_BRUSH_PIXEL_RADIUS);

  if (ups->flag & UNIFIED_PAINT_SIZE) {
    ups->size = size;
  }
  else {
    brush->size = size;
  }
}

int BKE_brush_size_get(const Scene *scene, const Brush *brush, bool use_brush_channel)
{
  if (!scene->toolsettings->sculpt || !scene->toolsettings->sculpt->channels || !brush->channels) {
    use_brush_channel = false;
  }

  if (use_brush_channel) {
    if (scene->toolsettings->sculpt) {
      return (int)BKE_brush_channelset_get_final_float(
          brush->channels, scene->toolsettings->sculpt->channels, "radius", NULL);
    }
    else {
      return (int)BKE_brush_channelset_get_float(brush->channels, "radius", NULL);
    }
  }

  UnifiedPaintSettings *ups = &scene->toolsettings->unified_paint_settings;
  int size = (ups->flag & UNIFIED_PAINT_SIZE) ? ups->size : brush->size;

  return size;
}

bool BKE_brush_use_locked_size(const Scene *scene, const Brush *brush, bool use_brush_channels)
{
  if (use_brush_channels) {
    Sculpt *sd = scene->toolsettings->sculpt;
    if (sd) {
      return BKE_brush_channelset_get_final_int(
          brush->channels, sd->channels, "radius_unit", NULL);
    }
    else {
      return BKE_brush_channelset_get_int(brush->channels, "radius_unit", NULL);
    }
  }
  else {
    const short us_flag = scene->toolsettings->unified_paint_settings.flag;

    return (us_flag & UNIFIED_PAINT_SIZE) ? (us_flag & UNIFIED_PAINT_BRUSH_LOCK_SIZE) :
                                            (brush->flag & BRUSH_LOCK_SIZE);
  }
}

bool BKE_brush_use_size_pressure(const ToolSettings *ts, const Brush *brush, bool use_channels)
{
  if (use_channels && brush->channels) {
    BrushChannel *child_ch = BRUSHSET_LOOKUP(brush->channels, radius);
    BrushChannel *parent_ch = ts && ts->sculpt && ts->sculpt->channels ?
                                  BRUSHSET_LOOKUP(ts->sculpt->channels, radius) :
                                  NULL;

    if (child_ch || parent_ch) {
      return BKE_brush_mapping_is_enabled(child_ch, parent_ch, BRUSH_MAPPING_PRESSURE);
    }
  }

  return brush->flag & BRUSH_SIZE_PRESSURE;
}

bool BKE_brush_use_alpha_pressure(const ToolSettings *ts, const Brush *brush, bool use_channels)
{
  if (use_channels && brush->channels) {
    BrushChannel *child_ch = BRUSHSET_LOOKUP(brush->channels, strength);
    BrushChannel *parent_ch = ts && ts->sculpt && ts->sculpt->channels ?
                                  BRUSHSET_LOOKUP(ts->sculpt->channels, strength) :
                                  NULL;

    if (child_ch || parent_ch) {
      return BKE_brush_mapping_is_enabled(child_ch, parent_ch, BRUSH_MAPPING_PRESSURE);
    }
  }

  return brush->flag & BRUSH_ALPHA_PRESSURE;
}

bool BKE_brush_sculpt_has_secondary_color(const Brush *brush)
{
  return ELEM(brush->sculpt_tool,
              SCULPT_TOOL_BLOB,
              SCULPT_TOOL_DRAW,
              SCULPT_TOOL_DRAW_SHARP,
              SCULPT_TOOL_INFLATE,
              SCULPT_TOOL_CLAY,
              SCULPT_TOOL_CLAY_STRIPS,
              SCULPT_TOOL_CLAY_THUMB,
              SCULPT_TOOL_PINCH,
              SCULPT_TOOL_CREASE,
              SCULPT_TOOL_LAYER,
              SCULPT_TOOL_FLATTEN,
              SCULPT_TOOL_FILL,
              SCULPT_TOOL_SCRAPE,
              SCULPT_TOOL_MASK);
}

void BKE_brush_unprojected_radius_set(Scene *scene,
                                      Brush *brush,
                                      float unprojected_radius,
                                      bool use_channels)
{
  UnifiedPaintSettings *ups = &scene->toolsettings->unified_paint_settings;

  if (use_channels) {
    BrushChannel *ch1 = BRUSHSET_LOOKUP(brush->channels, unprojected_radius);
    BrushChannel *ch2 = NULL;

    if (scene->toolsettings && scene->toolsettings->sculpt &&
        scene->toolsettings->sculpt->channels) {
      ch2 = BRUSHSET_LOOKUP(scene->toolsettings->sculpt->channels, unprojected_radius);
    }

    if (ch1 && ch2) {
      if (ch1->flag & BRUSH_CHANNEL_INHERIT) {
        ch2->fvalue = unprojected_radius;
      }
      else {
        ch1->fvalue = unprojected_radius;
      }
    }
    else if (ch1) {
      ch1->fvalue = unprojected_radius;
    }
    else if (ch2) {
      ch2->fvalue = unprojected_radius;
    }

    return;
  }

  if (ups->flag & UNIFIED_PAINT_SIZE) {
    ups->unprojected_radius = unprojected_radius;
  }
  else {
    brush->unprojected_radius = unprojected_radius;
  }
}

float BKE_brush_unprojected_radius_get(const Scene *scene, const Brush *brush, bool use_channels)
{
  if (use_channels) {
    BrushChannelSet *chset = NULL;

    if (scene->toolsettings && scene->toolsettings->sculpt) {
      chset = scene->toolsettings->sculpt->channels;
    }

    if (chset) {
      return BRUSHSET_GET_FINAL_FLOAT(brush->channels, chset, unprojected_radius, NULL);
    }
    else {
      return BRUSHSET_GET_FLOAT(brush->channels, unprojected_radius, NULL);
    }
  }

  UnifiedPaintSettings *ups = &scene->toolsettings->unified_paint_settings;

  return (ups->flag & UNIFIED_PAINT_SIZE) ? ups->unprojected_radius : brush->unprojected_radius;
}

void BKE_brush_alpha_set(Scene *scene, Brush *brush, float alpha)
{
  UnifiedPaintSettings *ups = &scene->toolsettings->unified_paint_settings;

  if (ups->flag & UNIFIED_PAINT_ALPHA) {
    ups->alpha = alpha;
  }
  else {
    brush->alpha = alpha;
  }
}

float BKE_brush_alpha_get(const Scene *scene, const Brush *brush)
{
  UnifiedPaintSettings *ups = &scene->toolsettings->unified_paint_settings;

  return (ups->flag & UNIFIED_PAINT_ALPHA) ? ups->alpha : brush->alpha;
}

float BKE_brush_weight_get(const Scene *scene, const Brush *brush)
{
  UnifiedPaintSettings *ups = &scene->toolsettings->unified_paint_settings;

  return (ups->flag & UNIFIED_PAINT_WEIGHT) ? ups->weight : brush->weight;
}

void BKE_brush_weight_set(const Scene *scene, Brush *brush, float value)
{
  UnifiedPaintSettings *ups = &scene->toolsettings->unified_paint_settings;

  if (ups->flag & UNIFIED_PAINT_WEIGHT) {
    ups->weight = value;
  }
  else {
    brush->weight = value;
  }
}

void BKE_brush_scale_unprojected_radius(float *unprojected_radius,
                                        int new_brush_size,
                                        int old_brush_size)
{
  float scale = new_brush_size;
  /* avoid division by zero */
  if (old_brush_size != 0) {
    scale /= (float)old_brush_size;
  }
  (*unprojected_radius) *= scale;
}

void BKE_brush_scale_size(int *r_brush_size,
                          float new_unprojected_radius,
                          float old_unprojected_radius)
{
  float scale = new_unprojected_radius;
  /* avoid division by zero */
  if (old_unprojected_radius != 0) {
    scale /= new_unprojected_radius;
  }
  (*r_brush_size) = (int)((float)(*r_brush_size) * scale);
}

void BKE_brush_jitter_pos(const Scene *scene, Brush *brush, const float pos[2], float jitterpos[2])
{
  float rand_pos[2];
  float spread;
  int diameter;

  do {
    rand_pos[0] = BLI_rng_get_float(brush_rng) - 0.5f;
    rand_pos[1] = BLI_rng_get_float(brush_rng) - 0.5f;
  } while (len_squared_v2(rand_pos) > square_f(0.5f));

  if (brush->flag & BRUSH_ABSOLUTE_JITTER) {
    diameter = 2 * brush->jitter_absolute;
    spread = 1.0;
  }
  else {
    diameter = 2 * BKE_brush_size_get(scene, brush, false);
    spread = brush->jitter;
  }
  /* find random position within a circle of diameter 1 */
  jitterpos[0] = pos[0] + 2 * rand_pos[0] * diameter * spread;
  jitterpos[1] = pos[1] + 2 * rand_pos[1] * diameter * spread;
}

void BKE_brush_randomize_texture_coords(UnifiedPaintSettings *ups, bool mask)
{
  /* we multiply with brush radius as an optimization for the brush
   * texture sampling functions */
  if (mask) {
    ups->mask_tex_mouse[0] = BLI_rng_get_float(brush_rng) * ups->pixel_radius;
    ups->mask_tex_mouse[1] = BLI_rng_get_float(brush_rng) * ups->pixel_radius;
  }
  else {
    ups->tex_mouse[0] = BLI_rng_get_float(brush_rng) * ups->pixel_radius;
    ups->tex_mouse[1] = BLI_rng_get_float(brush_rng) * ups->pixel_radius;
  }
}

float BKE_brush_curve_strength_ex(int curve_preset,
                                  const CurveMapping *curve,
                                  float p,
                                  const float len)
{
  float strength = 1.0f;

  if (p >= len) {
    return 0;
  }

  p = p / len;
  p = 1.0f - p;

  switch (curve_preset) {
    case BRUSH_CURVE_CUSTOM:
      strength = BKE_curvemapping_evaluateF(curve, 0, 1.0f - p);
      break;
    case BRUSH_CURVE_SHARP:
      strength = p * p;
      break;
    case BRUSH_CURVE_SMOOTH:
      strength = 3.0f * p * p - 2.0f * p * p * p;
      break;
    case BRUSH_CURVE_SMOOTHER:
      strength = pow3f(p) * (p * (p * 6.0f - 15.0f) + 10.0f);
      break;
    case BRUSH_CURVE_ROOT:
      strength = sqrtf(p);
      break;
    case BRUSH_CURVE_LIN:
      strength = p;
      break;
    case BRUSH_CURVE_CONSTANT:
      strength = 1.0f;
      break;
    case BRUSH_CURVE_SPHERE:
      strength = sqrtf(2 * p - p * p);
      break;
    case BRUSH_CURVE_POW4:
      strength = p * p * p * p;
      break;
    case BRUSH_CURVE_INVSQUARE:
      strength = p * (2.0f - p);
      break;
  }

  return strength;
}

/* Uses the brush curve control to find a strength value between 0 and 1 */
float BKE_brush_curve_strength(const Brush *br, float p, const float len)
{
  return BKE_brush_curve_strength_ex(br->curve_preset, br->curve, p, len);
}

float BKE_brush_curve_strength_clamped(const Brush *br, float p, const float len)
{
  float strength = BKE_brush_curve_strength(br, p, len);

  CLAMP(strength, 0.0f, 1.0f);

  return strength;
}

/* TODO: should probably be unified with BrushPainter stuff? */
unsigned int *BKE_brush_gen_texture_cache(Brush *br, int half_side, bool use_secondary)
{
  unsigned int *texcache = NULL;
  MTex *mtex = (use_secondary) ? &br->mask_mtex : &br->mtex;
  float intensity;
  float rgba_dummy[4];
  int ix, iy;
  int side = half_side * 2;

  if (mtex->tex) {
    float x, y, step = 2.0 / side, co[3];

    texcache = MEM_callocN(sizeof(int) * side * side, "Brush texture cache");

    /* do normalized canonical view coords for texture */
    for (y = -1.0, iy = 0; iy < side; iy++, y += step) {
      for (x = -1.0, ix = 0; ix < side; ix++, x += step) {
        co[0] = x;
        co[1] = y;
        co[2] = 0.0f;

        /* This is copied from displace modifier code */
        /* TODO(sergey): brush are always caching with CM enabled for now. */
        RE_texture_evaluate(mtex, co, 0, NULL, false, false, &intensity, rgba_dummy);
        copy_v4_uchar((uchar *)&texcache[iy * side + ix], (char)(intensity * 255.0f));
      }
    }
  }

  return texcache;
}

struct ImBuf *BKE_brush_gen_radial_control_imbuf(Brush *br, bool secondary, bool display_gradient)
{
  ImBuf *im = MEM_callocN(sizeof(ImBuf), "radial control texture");
  unsigned int *texcache;
  int side = 512;
  int half = side / 2;
  int i, j;

  BKE_curvemapping_init(br->curve);
  texcache = BKE_brush_gen_texture_cache(br, half, secondary);
  im->rect_float = MEM_callocN(sizeof(float) * side * side, "radial control rect");
  im->x = im->y = side;

  if (display_gradient || texcache) {
    for (i = 0; i < side; i++) {
      for (j = 0; j < side; j++) {
        float magn = sqrtf(pow2f(i - half) + pow2f(j - half));
        im->rect_float[i * side + j] = BKE_brush_curve_strength_clamped(br, magn, half);
      }
    }
  }

  if (texcache) {
    /* Modulate curve with texture */
    for (i = 0; i < side; i++) {
      for (j = 0; j < side; j++) {
        const int col = texcache[i * side + j];
        im->rect_float[i * side + j] *= (((char *)&col)[0] + ((char *)&col)[1] +
                                         ((char *)&col)[2]) /
                                        3.0f / 255.0f;
      }
    }
    MEM_freeN(texcache);
  }

  return im;
}

bool BKE_brush_hard_edge_mode_get(const Scene *scene, const Brush *brush)
{
  UnifiedPaintSettings *ups = &scene->toolsettings->unified_paint_settings;
  bool ret = (ups->flag & UNIFIED_PAINT_FLAG_HARD_EDGE_MODE) ? ups->hard_edge_mode :
                                                               brush->flag2 & BRUSH_HARD_EDGE_MODE;

  return ret;
}

void BKE_brush_hard_edge_mode_set(Scene *scene, Brush *brush, bool val)
{
  UnifiedPaintSettings *ups = &scene->toolsettings->unified_paint_settings;

  if (ups->flag & UNIFIED_PAINT_FLAG_HARD_EDGE_MODE) {
    ups->hard_edge_mode = val;
  }
  else {
    if (val) {
      brush->flag2 |= BRUSH_HARD_EDGE_MODE;
    }
    else {
      brush->flag2 &= ~BRUSH_HARD_EDGE_MODE;
    }
  }
}

float BKE_brush_fset_slide_get(const Scene *scene, const Brush *brush)
{
  return BKE_brush_hard_edge_mode_get(scene, brush) ? 0.0f : brush->autosmooth_fset_slide;
}<|MERGE_RESOLUTION|>--- conflicted
+++ resolved
@@ -638,13 +638,12 @@
 
   brush->ob_mode = ob_mode;
 
-<<<<<<< HEAD
   if (ob_mode & OB_MODE_SCULPT) {
     BKE_brush_sculpt_reset(brush);
-=======
+  }
+
   if (ob_mode == OB_MODE_SCULPT_CURVES) {
     BKE_brush_init_curves_sculpt_settings(brush);
->>>>>>> 42853bac
   }
 
   return brush;
