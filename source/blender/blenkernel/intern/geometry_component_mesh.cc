/* SPDX-License-Identifier: GPL-2.0-or-later */

#include "BLI_listbase.h"
#include "BLI_task.hh"

#include "DNA_mesh_types.h"
#include "DNA_meshdata_types.h"
#include "DNA_object_types.h"

#include "BKE_attribute_math.hh"
#include "BKE_deform.h"
#include "BKE_geometry_fields.hh"
#include "BKE_geometry_set.hh"
#include "BKE_lib_id.h"
#include "BKE_mesh.h"
#include "BKE_mesh_mapping.h"

#include "FN_multi_function_builder.hh"

#include "attribute_access_intern.hh"

extern "C" MDeformVert *BKE_object_defgroup_data_create(ID *id);

/* -------------------------------------------------------------------- */
/** \name Geometry Component Implementation
 * \{ */

MeshComponent::MeshComponent() : GeometryComponent(GEO_COMPONENT_TYPE_MESH)
{
}

MeshComponent::~MeshComponent()
{
  this->clear();
}

GeometryComponent *MeshComponent::copy() const
{
  MeshComponent *new_component = new MeshComponent();
  if (mesh_ != nullptr) {
    new_component->mesh_ = BKE_mesh_copy_for_eval(mesh_, false);
    new_component->ownership_ = GeometryOwnershipType::Owned;
  }
  return new_component;
}

void MeshComponent::clear()
{
  BLI_assert(this->is_mutable());
  if (mesh_ != nullptr) {
    if (ownership_ == GeometryOwnershipType::Owned) {
      BKE_id_free(nullptr, mesh_);
    }
    mesh_ = nullptr;
  }
}

bool MeshComponent::has_mesh() const
{
  return mesh_ != nullptr;
}

void MeshComponent::replace(Mesh *mesh, GeometryOwnershipType ownership)
{
  BLI_assert(this->is_mutable());
  this->clear();
  mesh_ = mesh;
  ownership_ = ownership;
}

Mesh *MeshComponent::release()
{
  BLI_assert(this->is_mutable());
  Mesh *mesh = mesh_;
  mesh_ = nullptr;
  return mesh;
}

const Mesh *MeshComponent::get_for_read() const
{
  return mesh_;
}

Mesh *MeshComponent::get_for_write()
{
  BLI_assert(this->is_mutable());
  if (ownership_ == GeometryOwnershipType::ReadOnly) {
    mesh_ = BKE_mesh_copy_for_eval(mesh_, false);
    ownership_ = GeometryOwnershipType::Owned;
  }
  return mesh_;
}

bool MeshComponent::is_empty() const
{
  return mesh_ == nullptr;
}

bool MeshComponent::owns_direct_data() const
{
  return ownership_ == GeometryOwnershipType::Owned;
}

void MeshComponent::ensure_owns_direct_data()
{
  BLI_assert(this->is_mutable());
  if (ownership_ != GeometryOwnershipType::Owned) {
    mesh_ = BKE_mesh_copy_for_eval(mesh_, false);
    ownership_ = GeometryOwnershipType::Owned;
  }
}

/** \} */

/* -------------------------------------------------------------------- */
/** \name Mesh Normals Field Input
 * \{ */

namespace blender::bke {

VArray<float3> mesh_normals_varray(const Mesh &mesh,
                                   const IndexMask mask,
                                   const eAttrDomain domain)
{
  switch (domain) {
    case ATTR_DOMAIN_FACE: {
      return VArray<float3>::ForSpan(mesh.poly_normals());
    }
    case ATTR_DOMAIN_POINT: {
      return VArray<float3>::ForSpan(mesh.vertex_normals());
    }
    case ATTR_DOMAIN_EDGE: {
      /* In this case, start with vertex normals and convert to the edge domain, since the
       * conversion from edges to vertices is very simple. Use "manual" domain interpolation
       * instead of the GeometryComponent API to avoid calculating unnecessary values and to
       * allow normalizing the result more simply. */
      Span<float3> vert_normals = mesh.vertex_normals();
      const Span<MEdge> edges = mesh.edges();
      Array<float3> edge_normals(mask.min_array_size());
      for (const int i : mask) {
        const MEdge &edge = edges[i];
        edge_normals[i] = math::normalize(
            math::interpolate(vert_normals[edge.v1], vert_normals[edge.v2], 0.5f));
      }

      return VArray<float3>::ForContainer(std::move(edge_normals));
    }
    case ATTR_DOMAIN_CORNER: {
      /* The normals on corners are just the mesh's face normals, so start with the face normal
       * array and copy the face normal for each of its corners. In this case using the mesh
       * component's generic domain interpolation is fine, the data will still be normalized,
       * since the face normal is just copied to every corner. */
      return mesh.attributes().adapt_domain(
          VArray<float3>::ForSpan(mesh.poly_normals()), ATTR_DOMAIN_FACE, ATTR_DOMAIN_CORNER);
    }
    default:
      return {};
  }
}

}  // namespace blender::bke

/** \} */

/* -------------------------------------------------------------------- */
/** \name Attribute Access
 * \{ */

namespace blender::bke {

template<typename T>
static void adapt_mesh_domain_corner_to_point_impl(const Mesh &mesh,
                                                   const VArray<T> &old_values,
                                                   MutableSpan<T> r_values)
{
  BLI_assert(r_values.size() == mesh.totvert);
  const Span<MLoop> loops = mesh.loops();

  attribute_math::DefaultMixer<T> mixer(r_values);

  for (const int loop_index : IndexRange(mesh.totloop)) {
    const T value = old_values[loop_index];
    const MLoop &loop = loops[loop_index];
    const int point_index = loop.v;
    mixer.mix_in(point_index, value);
  }
  mixer.finalize();
}

/* A vertex is selected if all connected face corners were selected and it is not loose. */
template<>
void adapt_mesh_domain_corner_to_point_impl(const Mesh &mesh,
                                            const VArray<bool> &old_values,
                                            MutableSpan<bool> r_values)
{
  BLI_assert(r_values.size() == mesh.totvert);
  const Span<MLoop> loops = mesh.loops();

  Array<bool> loose_verts(mesh.totvert, true);

  r_values.fill(true);
  for (const int loop_index : IndexRange(mesh.totloop)) {
    const MLoop &loop = loops[loop_index];
    const int point_index = loop.v;

    loose_verts[point_index] = false;
    if (!old_values[loop_index]) {
      r_values[point_index] = false;
    }
  }

  /* Deselect loose vertices without corners that are still selected from the 'true' default. */
  /* The record fact says that the value is true.
   *Writing to the array from different threads is okay because each thread sets the same value. */
  threading::parallel_for(loose_verts.index_range(), 2048, [&](const IndexRange range) {
    for (const int vert_index : range) {
      if (loose_verts[vert_index]) {
        r_values[vert_index] = false;
      }
    }
  });
}

static GVArray adapt_mesh_domain_corner_to_point(const Mesh &mesh, const GVArray &varray)
{
  GArray<> values(varray.type(), mesh.totvert);
  attribute_math::convert_to_static_type(varray.type(), [&](auto dummy) {
    using T = decltype(dummy);
    if constexpr (!std::is_void_v<attribute_math::DefaultMixer<T>>) {
      /* We compute all interpolated values at once, because for this interpolation, one has to
       * iterate over all loops anyway. */
      adapt_mesh_domain_corner_to_point_impl<T>(
          mesh, varray.typed<T>(), values.as_mutable_span().typed<T>());
    }
  });
  return GVArray::ForGArray(std::move(values));
}

/**
 * Each corner's value is simply a copy of the value at its vertex.
 */
static GVArray adapt_mesh_domain_point_to_corner(const Mesh &mesh, const GVArray &varray)
{
  const Span<MLoop> loops = mesh.loops();

  GVArray new_varray;
  attribute_math::convert_to_static_type(varray.type(), [&](auto dummy) {
    using T = decltype(dummy);
    new_varray = VArray<T>::ForFunc(mesh.totloop,
                                    [loops, varray = varray.typed<T>()](const int64_t loop_index) {
                                      const int vertex_index = loops[loop_index].v;
                                      return varray[vertex_index];
                                    });
  });
  return new_varray;
}

static GVArray adapt_mesh_domain_corner_to_face(const Mesh &mesh, const GVArray &varray)
{
  const Span<MPoly> polys = mesh.polys();

  GVArray new_varray;
  attribute_math::convert_to_static_type(varray.type(), [&](auto dummy) {
    using T = decltype(dummy);
    if constexpr (!std::is_void_v<attribute_math::DefaultMixer<T>>) {
      if constexpr (std::is_same_v<T, bool>) {
        new_varray = VArray<T>::ForFunc(
            polys.size(), [polys, varray = varray.typed<bool>()](const int face_index) {
              /* A face is selected if all of its corners were selected. */
              const MPoly &poly = polys[face_index];
              for (const int loop_index : IndexRange(poly.loopstart, poly.totloop)) {
                if (!varray[loop_index]) {
                  return false;
                }
              }
              return true;
            });
      }
      else {
        new_varray = VArray<T>::ForFunc(
            polys.size(), [polys, varray = varray.typed<T>()](const int face_index) {
              T return_value;
              attribute_math::DefaultMixer<T> mixer({&return_value, 1});
              const MPoly &poly = polys[face_index];
              for (const int loop_index : IndexRange(poly.loopstart, poly.totloop)) {
                const T value = varray[loop_index];
                mixer.mix_in(0, value);
              }
              mixer.finalize();
              return return_value;
            });
      }
    }
  });
  return new_varray;
}

template<typename T>
static void adapt_mesh_domain_corner_to_edge_impl(const Mesh &mesh,
                                                  const VArray<T> &old_values,
                                                  MutableSpan<T> r_values)
{
  BLI_assert(r_values.size() == mesh.totedge);
  const Span<MPoly> polys = mesh.polys();
  const Span<MLoop> loops = mesh.loops();

  attribute_math::DefaultMixer<T> mixer(r_values);

  for (const int poly_index : polys.index_range()) {
    const MPoly &poly = polys[poly_index];

    /* For every edge, mix values from the two adjacent corners (the current and next corner). */
    for (const int i : IndexRange(poly.totloop)) {
      const int next_i = (i + 1) % poly.totloop;
      const int loop_i = poly.loopstart + i;
      const int next_loop_i = poly.loopstart + next_i;
      const MLoop &loop = loops[loop_i];
      const int edge_index = loop.e;
      mixer.mix_in(edge_index, old_values[loop_i]);
      mixer.mix_in(edge_index, old_values[next_loop_i]);
    }
  }

  mixer.finalize();
}

/* An edge is selected if all corners on adjacent faces were selected. */
template<>
void adapt_mesh_domain_corner_to_edge_impl(const Mesh &mesh,
                                           const VArray<bool> &old_values,
                                           MutableSpan<bool> r_values)
{
  BLI_assert(r_values.size() == mesh.totedge);
  const Span<MPoly> polys = mesh.polys();
  const Span<MLoop> loops = mesh.loops();

  r_values.fill(true);
  for (const int poly_index : polys.index_range()) {
    const MPoly &poly = polys[poly_index];

    for (const int i : IndexRange(poly.totloop)) {
      const int next_i = (i + 1) % poly.totloop;
      const int loop_i = poly.loopstart + i;
      const int next_loop_i = poly.loopstart + next_i;
      const MLoop &loop = loops[loop_i];
      const int edge_index = loop.e;

      if (!old_values[loop_i] || !old_values[next_loop_i]) {
        r_values[edge_index] = false;
      }
    }
  }

  const bke::LooseEdgeCache &loose_edges = mesh.loose_edges();
  if (loose_edges.count > 0) {
    /* Deselect loose edges without corners that are still selected from the 'true' default. */
    threading::parallel_for(IndexRange(mesh.totedge), 2048, [&](const IndexRange range) {
      for (const int edge_index : range) {
        if (loose_edges.is_loose_bits[edge_index]) {
          r_values[edge_index] = false;
        }
      }
    });
  }
}

static GVArray adapt_mesh_domain_corner_to_edge(const Mesh &mesh, const GVArray &varray)
{
  GArray<> values(varray.type(), mesh.totedge);
  attribute_math::convert_to_static_type(varray.type(), [&](auto dummy) {
    using T = decltype(dummy);
    if constexpr (!std::is_void_v<attribute_math::DefaultMixer<T>>) {
      adapt_mesh_domain_corner_to_edge_impl<T>(
          mesh, varray.typed<T>(), values.as_mutable_span().typed<T>());
    }
  });
  return GVArray::ForGArray(std::move(values));
}

template<typename T>
void adapt_mesh_domain_face_to_point_impl(const Mesh &mesh,
                                          const VArray<T> &old_values,
                                          MutableSpan<T> r_values)
{
  BLI_assert(r_values.size() == mesh.totvert);
  const Span<MPoly> polys = mesh.polys();
  const Span<MLoop> loops = mesh.loops();

  attribute_math::DefaultMixer<T> mixer(r_values);

  for (const int poly_index : polys.index_range()) {
    const MPoly &poly = polys[poly_index];
    const T value = old_values[poly_index];
    for (const int loop_index : IndexRange(poly.loopstart, poly.totloop)) {
      const MLoop &loop = loops[loop_index];
      const int point_index = loop.v;
      mixer.mix_in(point_index, value);
    }
  }

  mixer.finalize();
}

/* A vertex is selected if any of the connected faces were selected. */
template<>
void adapt_mesh_domain_face_to_point_impl(const Mesh &mesh,
                                          const VArray<bool> &old_values,
                                          MutableSpan<bool> r_values)
{
  BLI_assert(r_values.size() == mesh.totvert);
  const Span<MPoly> polys = mesh.polys();
  const Span<MLoop> loops = mesh.loops();

  r_values.fill(false);
  threading::parallel_for(polys.index_range(), 2048, [&](const IndexRange range) {
    for (const int poly_index : range) {
      if (old_values[poly_index]) {
        const MPoly &poly = polys[poly_index];
        for (const MLoop &loop : loops.slice(poly.loopstart, poly.totloop)) {
          r_values[loop.v] = true;
        }
      }
    }
  });
}

static GVArray adapt_mesh_domain_face_to_point(const Mesh &mesh, const GVArray &varray)
{
  GArray<> values(varray.type(), mesh.totvert);
  attribute_math::convert_to_static_type(varray.type(), [&](auto dummy) {
    using T = decltype(dummy);
    if constexpr (!std::is_void_v<attribute_math::DefaultMixer<T>>) {
      adapt_mesh_domain_face_to_point_impl<T>(
          mesh, varray.typed<T>(), values.as_mutable_span().typed<T>());
    }
  });
  return GVArray::ForGArray(std::move(values));
}

/* Each corner's value is simply a copy of the value at its face. */
template<typename T>
void adapt_mesh_domain_face_to_corner_impl(const Mesh &mesh,
                                           const VArray<T> &old_values,
                                           MutableSpan<T> r_values)
{
  BLI_assert(r_values.size() == mesh.totloop);
  const Span<MPoly> polys = mesh.polys();

  threading::parallel_for(polys.index_range(), 1024, [&](const IndexRange range) {
    for (const int poly_index : range) {
      const MPoly &poly = polys[poly_index];
      MutableSpan<T> poly_corner_values = r_values.slice(poly.loopstart, poly.totloop);
      poly_corner_values.fill(old_values[poly_index]);
    }
  });
}

static GVArray adapt_mesh_domain_face_to_corner(const Mesh &mesh, const GVArray &varray)
{
  GArray<> values(varray.type(), mesh.totloop);
  attribute_math::convert_to_static_type(varray.type(), [&](auto dummy) {
    using T = decltype(dummy);
    if constexpr (!std::is_void_v<attribute_math::DefaultMixer<T>>) {
      adapt_mesh_domain_face_to_corner_impl<T>(
          mesh, varray.typed<T>(), values.as_mutable_span().typed<T>());
    }
  });
  return GVArray::ForGArray(std::move(values));
}

template<typename T>
void adapt_mesh_domain_face_to_edge_impl(const Mesh &mesh,
                                         const VArray<T> &old_values,
                                         MutableSpan<T> r_values)
{
  BLI_assert(r_values.size() == mesh.totedge);
  const Span<MPoly> polys = mesh.polys();
  const Span<MLoop> loops = mesh.loops();

  attribute_math::DefaultMixer<T> mixer(r_values);

  for (const int poly_index : polys.index_range()) {
    const MPoly &poly = polys[poly_index];
    const T value = old_values[poly_index];
    for (const int loop_index : IndexRange(poly.loopstart, poly.totloop)) {
      const MLoop &loop = loops[loop_index];
      mixer.mix_in(loop.e, value);
    }
  }
  mixer.finalize();
}

/* An edge is selected if any connected face was selected. */
template<>
void adapt_mesh_domain_face_to_edge_impl(const Mesh &mesh,
                                         const VArray<bool> &old_values,
                                         MutableSpan<bool> r_values)
{
  BLI_assert(r_values.size() == mesh.totedge);
  const Span<MPoly> polys = mesh.polys();
  const Span<MLoop> loops = mesh.loops();

  r_values.fill(false);
  threading::parallel_for(polys.index_range(), 2048, [&](const IndexRange range) {
    for (const int poly_index : range) {
      if (old_values[poly_index]) {
        const MPoly &poly = polys[poly_index];
        for (const MLoop &loop : loops.slice(poly.loopstart, poly.totloop)) {
          r_values[loop.e] = true;
        }
      }
    }
  });
}

static GVArray adapt_mesh_domain_face_to_edge(const Mesh &mesh, const GVArray &varray)
{
  GArray<> values(varray.type(), mesh.totedge);
  attribute_math::convert_to_static_type(varray.type(), [&](auto dummy) {
    using T = decltype(dummy);
    if constexpr (!std::is_void_v<attribute_math::DefaultMixer<T>>) {
      adapt_mesh_domain_face_to_edge_impl<T>(
          mesh, varray.typed<T>(), values.as_mutable_span().typed<T>());
    }
  });
  return GVArray::ForGArray(std::move(values));
}

static GVArray adapt_mesh_domain_point_to_face(const Mesh &mesh, const GVArray &varray)
{
  const Span<MPoly> polys = mesh.polys();
  const Span<MLoop> loops = mesh.loops();

  GVArray new_varray;
  attribute_math::convert_to_static_type(varray.type(), [&](auto dummy) {
    using T = decltype(dummy);
    if constexpr (!std::is_void_v<attribute_math::DefaultMixer<T>>) {
      if constexpr (std::is_same_v<T, bool>) {
        new_varray = VArray<T>::ForFunc(
            mesh.totpoly, [loops, polys, varray = varray.typed<bool>()](const int face_index) {
              /* A face is selected if all of its vertices were selected. */
              const MPoly &poly = polys[face_index];
              for (const int loop_index : IndexRange(poly.loopstart, poly.totloop)) {
                const MLoop &loop = loops[loop_index];
                if (!varray[loop.v]) {
                  return false;
                }
              }
              return true;
            });
      }
      else {
        new_varray = VArray<T>::ForFunc(
            mesh.totpoly, [loops, polys, varray = varray.typed<T>()](const int face_index) {
              T return_value;
              attribute_math::DefaultMixer<T> mixer({&return_value, 1});
              const MPoly &poly = polys[face_index];
              for (const int loop_index : IndexRange(poly.loopstart, poly.totloop)) {
                const MLoop &loop = loops[loop_index];
                const T value = varray[loop.v];
                mixer.mix_in(0, value);
              }
              mixer.finalize();
              return return_value;
            });
      }
    }
  });
  return new_varray;
}

static GVArray adapt_mesh_domain_point_to_edge(const Mesh &mesh, const GVArray &varray)
{
  const Span<MEdge> edges = mesh.edges();

  GVArray new_varray;
  attribute_math::convert_to_static_type(varray.type(), [&](auto dummy) {
    using T = decltype(dummy);
    if constexpr (!std::is_void_v<attribute_math::DefaultMixer<T>>) {
      if constexpr (std::is_same_v<T, bool>) {
        /* An edge is selected if both of its vertices were selected. */
        new_varray = VArray<bool>::ForFunc(
            edges.size(), [edges, varray = varray.typed<bool>()](const int edge_index) {
              const MEdge &edge = edges[edge_index];
              return varray[edge.v1] && varray[edge.v2];
            });
      }
      else {
        new_varray = VArray<T>::ForFunc(
            edges.size(), [edges, varray = varray.typed<T>()](const int edge_index) {
              T return_value;
              attribute_math::DefaultMixer<T> mixer({&return_value, 1});
              const MEdge &edge = edges[edge_index];
              mixer.mix_in(0, varray[edge.v1]);
              mixer.mix_in(0, varray[edge.v2]);
              mixer.finalize();
              return return_value;
            });
      }
    }
  });
  return new_varray;
}

template<typename T>
void adapt_mesh_domain_edge_to_corner_impl(const Mesh &mesh,
                                           const VArray<T> &old_values,
                                           MutableSpan<T> r_values)
{
  BLI_assert(r_values.size() == mesh.totloop);
  const Span<MPoly> polys = mesh.polys();
  const Span<MLoop> loops = mesh.loops();

  attribute_math::DefaultMixer<T> mixer(r_values);

  for (const int poly_index : polys.index_range()) {
    const MPoly &poly = polys[poly_index];

    /* For every corner, mix the values from the adjacent edges on the face. */
    for (const int loop_index : IndexRange(poly.loopstart, poly.totloop)) {
      const int loop_index_prev = mesh_topology::poly_loop_prev(poly, loop_index);
      const MLoop &loop = loops[loop_index];
      const MLoop &loop_prev = loops[loop_index_prev];
      mixer.mix_in(loop_index, old_values[loop.e]);
      mixer.mix_in(loop_index, old_values[loop_prev.e]);
    }
  }

  mixer.finalize();
}

/* A corner is selected if its two adjacent edges were selected. */
template<>
void adapt_mesh_domain_edge_to_corner_impl(const Mesh &mesh,
                                           const VArray<bool> &old_values,
                                           MutableSpan<bool> r_values)
{
  BLI_assert(r_values.size() == mesh.totloop);
  const Span<MPoly> polys = mesh.polys();
  const Span<MLoop> loops = mesh.loops();

  r_values.fill(false);

  threading::parallel_for(polys.index_range(), 2048, [&](const IndexRange range) {
    for (const int poly_index : range) {
      const MPoly &poly = polys[poly_index];
      for (const int loop_index : IndexRange(poly.loopstart, poly.totloop)) {
        const int loop_index_prev = mesh_topology::poly_loop_prev(poly, loop_index);
        const MLoop &loop = loops[loop_index];
        const MLoop &loop_prev = loops[loop_index_prev];
        if (old_values[loop.e] && old_values[loop_prev.e]) {
          r_values[loop_index] = true;
        }
      }
    }
  });
}

static GVArray adapt_mesh_domain_edge_to_corner(const Mesh &mesh, const GVArray &varray)
{
  GArray<> values(varray.type(), mesh.totloop);
  attribute_math::convert_to_static_type(varray.type(), [&](auto dummy) {
    using T = decltype(dummy);
    if constexpr (!std::is_void_v<attribute_math::DefaultMixer<T>>) {
      adapt_mesh_domain_edge_to_corner_impl<T>(
          mesh, varray.typed<T>(), values.as_mutable_span().typed<T>());
    }
  });
  return GVArray::ForGArray(std::move(values));
}

template<typename T>
static void adapt_mesh_domain_edge_to_point_impl(const Mesh &mesh,
                                                 const VArray<T> &old_values,
                                                 MutableSpan<T> r_values)
{
  BLI_assert(r_values.size() == mesh.totvert);
  const Span<MEdge> edges = mesh.edges();

  attribute_math::DefaultMixer<T> mixer(r_values);

  for (const int edge_index : IndexRange(mesh.totedge)) {
    const MEdge &edge = edges[edge_index];
    const T value = old_values[edge_index];
    mixer.mix_in(edge.v1, value);
    mixer.mix_in(edge.v2, value);
  }

  mixer.finalize();
}

/* A vertex is selected if any connected edge was selected. */
template<>
void adapt_mesh_domain_edge_to_point_impl(const Mesh &mesh,
                                          const VArray<bool> &old_values,
                                          MutableSpan<bool> r_values)
{
  BLI_assert(r_values.size() == mesh.totvert);
  const Span<MEdge> edges = mesh.edges();

  /* Multiple threads can write to the same index here, but they are only
   * writing true, and writing to single bytes is expected to be threadsafe. */
  r_values.fill(false);
  threading::parallel_for(edges.index_range(), 4096, [&](const IndexRange range) {
    for (const int edge_index : range) {
      if (old_values[edge_index]) {
        const MEdge &edge = edges[edge_index];
        r_values[edge.v1] = true;
        r_values[edge.v2] = true;
      }
    }
  });
}

static GVArray adapt_mesh_domain_edge_to_point(const Mesh &mesh, const GVArray &varray)
{
  GArray<> values(varray.type(), mesh.totvert);
  attribute_math::convert_to_static_type(varray.type(), [&](auto dummy) {
    using T = decltype(dummy);
    if constexpr (!std::is_void_v<attribute_math::DefaultMixer<T>>) {
      adapt_mesh_domain_edge_to_point_impl<T>(
          mesh, varray.typed<T>(), values.as_mutable_span().typed<T>());
    }
  });
  return GVArray::ForGArray(std::move(values));
}

static GVArray adapt_mesh_domain_edge_to_face(const Mesh &mesh, const GVArray &varray)
{
  const Span<MPoly> polys = mesh.polys();
  const Span<MLoop> loops = mesh.loops();

  GVArray new_varray;
  attribute_math::convert_to_static_type(varray.type(), [&](auto dummy) {
    using T = decltype(dummy);
    if constexpr (!std::is_void_v<attribute_math::DefaultMixer<T>>) {
      if constexpr (std::is_same_v<T, bool>) {
        /* A face is selected if all of its edges are selected. */
        new_varray = VArray<bool>::ForFunc(
            polys.size(), [loops, polys, varray = varray.typed<T>()](const int face_index) {
              const MPoly &poly = polys[face_index];
              for (const int loop_index : IndexRange(poly.loopstart, poly.totloop)) {
                const MLoop &loop = loops[loop_index];
                if (!varray[loop.e]) {
                  return false;
                }
              }
              return true;
            });
      }
      else {
        new_varray = VArray<T>::ForFunc(
            polys.size(), [loops, polys, varray = varray.typed<T>()](const int face_index) {
              T return_value;
              attribute_math::DefaultMixer<T> mixer({&return_value, 1});
              const MPoly &poly = polys[face_index];
              for (const int loop_index : IndexRange(poly.loopstart, poly.totloop)) {
                const MLoop &loop = loops[loop_index];
                const T value = varray[loop.e];
                mixer.mix_in(0, value);
              }
              mixer.finalize();
              return return_value;
            });
      }
    }
  });
  return new_varray;
}

}  // namespace blender::bke

static bool can_simple_adapt_for_single(const Mesh &mesh,
                                        const eAttrDomain from_domain,
                                        const eAttrDomain to_domain)
{
  /* For some domain combinations, a single value will always map directly. For others, there may
   * be loose elements on the result domain that should have the default value rather than the
   * single value from the source. */
  switch (from_domain) {
    case ATTR_DOMAIN_POINT:
      /* All other domains are always connected to points. */
      return true;
    case ATTR_DOMAIN_EDGE:
      /* There may be loose vertices not connected to edges. */
      return ELEM(to_domain, ATTR_DOMAIN_FACE, ATTR_DOMAIN_CORNER);
    case ATTR_DOMAIN_FACE:
      /* There may be loose vertices or edges not connected to faces. */
      if (to_domain == ATTR_DOMAIN_EDGE) {
        return mesh.loose_edges().count == 0;
      }
      return to_domain == ATTR_DOMAIN_CORNER;
    case ATTR_DOMAIN_CORNER:
      /* Only faces are always connected to corners. */
      if (to_domain == ATTR_DOMAIN_EDGE) {
        return mesh.loose_edges().count == 0;
      }
      return to_domain == ATTR_DOMAIN_FACE;
    default:
      BLI_assert_unreachable();
      return false;
  }
}

static blender::GVArray adapt_mesh_attribute_domain(const Mesh &mesh,
                                                    const blender::GVArray &varray,
                                                    const eAttrDomain from_domain,
                                                    const eAttrDomain to_domain)
{
  if (!varray) {
    return {};
  }
  if (varray.size() == 0) {
    return {};
  }
  if (from_domain == to_domain) {
    return varray;
  }
  if (varray.is_single()) {
    if (can_simple_adapt_for_single(mesh, from_domain, to_domain)) {
      BUFFER_FOR_CPP_TYPE_VALUE(varray.type(), value);
      varray.get_internal_single(value);
      return blender::GVArray::ForSingle(
          varray.type(), mesh.attributes().domain_size(to_domain), value);
    }
  }

  switch (from_domain) {
    case ATTR_DOMAIN_CORNER: {
      switch (to_domain) {
        case ATTR_DOMAIN_POINT:
          return blender::bke::adapt_mesh_domain_corner_to_point(mesh, varray);
        case ATTR_DOMAIN_FACE:
          return blender::bke::adapt_mesh_domain_corner_to_face(mesh, varray);
        case ATTR_DOMAIN_EDGE:
          return blender::bke::adapt_mesh_domain_corner_to_edge(mesh, varray);
        default:
          break;
      }
      break;
    }
    case ATTR_DOMAIN_POINT: {
      switch (to_domain) {
        case ATTR_DOMAIN_CORNER:
          return blender::bke::adapt_mesh_domain_point_to_corner(mesh, varray);
        case ATTR_DOMAIN_FACE:
          return blender::bke::adapt_mesh_domain_point_to_face(mesh, varray);
        case ATTR_DOMAIN_EDGE:
          return blender::bke::adapt_mesh_domain_point_to_edge(mesh, varray);
        default:
          break;
      }
      break;
    }
    case ATTR_DOMAIN_FACE: {
      switch (to_domain) {
        case ATTR_DOMAIN_POINT:
          return blender::bke::adapt_mesh_domain_face_to_point(mesh, varray);
        case ATTR_DOMAIN_CORNER:
          return blender::bke::adapt_mesh_domain_face_to_corner(mesh, varray);
        case ATTR_DOMAIN_EDGE:
          return blender::bke::adapt_mesh_domain_face_to_edge(mesh, varray);
        default:
          break;
      }
      break;
    }
    case ATTR_DOMAIN_EDGE: {
      switch (to_domain) {
        case ATTR_DOMAIN_CORNER:
          return blender::bke::adapt_mesh_domain_edge_to_corner(mesh, varray);
        case ATTR_DOMAIN_POINT:
          return blender::bke::adapt_mesh_domain_edge_to_point(mesh, varray);
        case ATTR_DOMAIN_FACE:
          return blender::bke::adapt_mesh_domain_edge_to_face(mesh, varray);
        default:
          break;
      }
      break;
    }
    default:
      break;
  }

  return {};
}

namespace blender::bke {

template<typename StructT, typename ElemT, ElemT (*GetFunc)(const StructT &)>
static GVArray make_derived_read_attribute(const void *data, const int domain_num)
{
  return VArray<ElemT>::template ForDerivedSpan<StructT, GetFunc>(
      Span<StructT>((const StructT *)data, domain_num));
}

template<typename StructT,
         typename ElemT,
         ElemT (*GetFunc)(const StructT &),
         void (*SetFunc)(StructT &, ElemT)>
static GVMutableArray make_derived_write_attribute(void *data, const int domain_num)
{
  return VMutableArray<ElemT>::template ForDerivedSpan<StructT, GetFunc, SetFunc>(
      MutableSpan<StructT>((StructT *)data, domain_num));
}

static void tag_component_positions_changed(void *owner)
{
  Mesh *mesh = static_cast<Mesh *>(owner);
  if (mesh != nullptr) {
    BKE_mesh_tag_coords_changed(mesh);
  }
}

static bool get_shade_smooth(const MPoly &mpoly)
{
  return mpoly.flag & ME_SMOOTH;
}

static void set_shade_smooth(MPoly &mpoly, bool value)
{
  SET_FLAG_FROM_TEST(mpoly.flag, value, ME_SMOOTH);
}

static float get_crease(const float &crease)
{
  return crease;
}

static void set_crease(float &crease, const float value)
{
  crease = std::clamp(value, 0.0f, 1.0f);
}

class VArrayImpl_For_VertexWeights final : public VMutableArrayImpl<float> {
 private:
  MDeformVert *dverts_;
  const int dvert_index_;

 public:
  VArrayImpl_For_VertexWeights(MutableSpan<MDeformVert> dverts, const int dvert_index)
      : VMutableArrayImpl<float>(dverts.size()), dverts_(dverts.data()), dvert_index_(dvert_index)
  {
  }

  VArrayImpl_For_VertexWeights(Span<MDeformVert> dverts, const int dvert_index)
      : VMutableArrayImpl<float>(dverts.size()),
        dverts_(const_cast<MDeformVert *>(dverts.data())),
        dvert_index_(dvert_index)
  {
  }

  float get(const int64_t index) const override
  {
    if (dverts_ == nullptr) {
      return 0.0f;
    }
    if (const MDeformWeight *weight = this->find_weight_at_index(index)) {
      return weight->weight;
    }
    return 0.0f;
  }

  void set(const int64_t index, const float value) override
  {
    MDeformVert &dvert = dverts_[index];
    if (value == 0.0f) {
      if (MDeformWeight *weight = this->find_weight_at_index(index)) {
        weight->weight = 0.0f;
      }
    }
    else {
      MDeformWeight *weight = BKE_defvert_ensure_index(&dvert, dvert_index_);
      weight->weight = value;
    }
  }

  void set_all(Span<float> src) override
  {
    threading::parallel_for(src.index_range(), 4096, [&](const IndexRange range) {
      for (const int64_t i : range) {
        this->set(i, src[i]);
      }
    });
  }

  void materialize(IndexMask mask, MutableSpan<float> r_span) const override
  {
    if (dverts_ == nullptr) {
      return r_span.fill_indices(mask, 0.0f);
    }
    threading::parallel_for(mask.index_range(), 4096, [&](const IndexRange range) {
      for (const int64_t i : mask.slice(range)) {
        if (const MDeformWeight *weight = this->find_weight_at_index(i)) {
          r_span[i] = weight->weight;
        }
        else {
          r_span[i] = 0.0f;
        }
      }
    });
  }

  void materialize_to_uninitialized(IndexMask mask, MutableSpan<float> r_span) const override
  {
    this->materialize(mask, r_span);
  }

 private:
  MDeformWeight *find_weight_at_index(const int64_t index)
  {
    for (MDeformWeight &weight : MutableSpan(dverts_[index].dw, dverts_[index].totweight)) {
      if (weight.def_nr == dvert_index_) {
        return &weight;
      }
    }
    return nullptr;
  }
  const MDeformWeight *find_weight_at_index(const int64_t index) const
  {
    for (const MDeformWeight &weight : Span(dverts_[index].dw, dverts_[index].totweight)) {
      if (weight.def_nr == dvert_index_) {
        return &weight;
      }
    }
    return nullptr;
  }
};

/**
 * This provider makes vertex groups available as float attributes.
 */
class VertexGroupsAttributeProvider final : public DynamicAttributesProvider {
 public:
  GAttributeReader try_get_for_read(const void *owner,
                                    const AttributeIDRef &attribute_id) const final
  {
    if (attribute_id.is_anonymous()) {
      return {};
    }
    const Mesh *mesh = static_cast<const Mesh *>(owner);
    if (mesh == nullptr) {
      return {};
    }
    const std::string name = attribute_id.name();
    const int vertex_group_index = BLI_findstringindex(
        &mesh->vertex_group_names, name.c_str(), offsetof(bDeformGroup, name));
    if (vertex_group_index < 0) {
      return {};
    }
    const Span<MDeformVert> dverts = mesh->deform_verts();
    if (dverts.is_empty()) {
      static const float default_value = 0.0f;
      return {VArray<float>::ForSingle(default_value, mesh->totvert), ATTR_DOMAIN_POINT};
    }
    return {VArray<float>::For<VArrayImpl_For_VertexWeights>(dverts, vertex_group_index),
            ATTR_DOMAIN_POINT};
  }

  GAttributeWriter try_get_for_write(void *owner, const AttributeIDRef &attribute_id) const final
  {
    if (attribute_id.is_anonymous()) {
      return {};
    }
    Mesh *mesh = static_cast<Mesh *>(owner);
    if (mesh == nullptr) {
      return {};
    }

    const std::string name = attribute_id.name();
    const int vertex_group_index = BLI_findstringindex(
        &mesh->vertex_group_names, name.c_str(), offsetof(bDeformGroup, name));
    if (vertex_group_index < 0) {
      return {};
    }
    MutableSpan<MDeformVert> dverts = mesh->deform_verts_for_write();
    return {VMutableArray<float>::For<VArrayImpl_For_VertexWeights>(dverts, vertex_group_index),
            ATTR_DOMAIN_POINT};
  }

  bool try_delete(void *owner, const AttributeIDRef &attribute_id) const final
  {
    if (attribute_id.is_anonymous()) {
      return false;
    }
    Mesh *mesh = static_cast<Mesh *>(owner);
    if (mesh == nullptr) {
      return true;
    }

    const std::string name = attribute_id.name();

    int index;
    bDeformGroup *group;
    if (!BKE_id_defgroup_name_find(&mesh->id, name.c_str(), &index, &group)) {
      return false;
    }
    BLI_remlink(&mesh->vertex_group_names, group);
    MEM_freeN(group);
    if (mesh->deform_verts().is_empty()) {
      return true;
    }

    MutableSpan<MDeformVert> dverts = mesh->deform_verts_for_write();
    threading::parallel_for(dverts.index_range(), 1024, [&](IndexRange range) {
      for (MDeformVert &dvert : dverts.slice(range)) {
        MDeformWeight *weight = BKE_defvert_find_index(&dvert, index);
        BKE_defvert_remove_group(&dvert, weight);
        for (MDeformWeight &weight : MutableSpan(dvert.dw, dvert.totweight)) {
          if (weight.def_nr > index) {
            weight.def_nr--;
          }
        }
      }
    });
    return true;
  }

  bool foreach_attribute(const void *owner, const AttributeForeachCallback callback) const final
  {
    const Mesh *mesh = static_cast<const Mesh *>(owner);
    if (mesh == nullptr) {
      return true;
    }

    LISTBASE_FOREACH (const bDeformGroup *, group, &mesh->vertex_group_names) {
      if (!callback(group->name, {ATTR_DOMAIN_POINT, CD_PROP_FLOAT})) {
        return false;
      }
    }
    return true;
  }

  void foreach_domain(const FunctionRef<void(eAttrDomain)> callback) const final
  {
    callback(ATTR_DOMAIN_POINT);
  }
};

/**
 * This provider makes face normals available as a read-only float3 attribute.
 */
class NormalAttributeProvider final : public BuiltinAttributeProvider {
 public:
  NormalAttributeProvider()
      : BuiltinAttributeProvider(
            "normal", ATTR_DOMAIN_FACE, CD_PROP_FLOAT3, NonCreatable, Readonly, NonDeletable)
  {
  }

  GVArray try_get_for_read(const void *owner) const final
  {
    const Mesh *mesh = static_cast<const Mesh *>(owner);
    if (mesh == nullptr || mesh->totpoly == 0) {
      return {};
    }
    return VArray<float3>::ForSpan({(float3 *)BKE_mesh_poly_normals_ensure(mesh), mesh->totpoly});
  }

  GAttributeWriter try_get_for_write(void * /*owner*/) const final
  {
    return {};
  }

  bool try_delete(void * /*owner*/) const final
  {
    return false;
  }

  bool try_create(void * /*owner*/, const AttributeInit & /*initializer*/) const final
  {
    return false;
  }

  bool exists(const void *owner) const final
  {
    const Mesh *mesh = static_cast<const Mesh *>(owner);
    return mesh->totpoly != 0;
  }
};

/**
 * In this function all the attribute providers for a mesh component are created. Most data in this
 * function is statically allocated, because it does not change over time.
 */
static ComponentAttributeProviders create_attribute_providers_for_mesh()
{
#define MAKE_MUTABLE_CUSTOM_DATA_GETTER(NAME) \
  [](void *owner) -> CustomData * { \
    Mesh *mesh = static_cast<Mesh *>(owner); \
    return &mesh->NAME; \
  }
#define MAKE_CONST_CUSTOM_DATA_GETTER(NAME) \
  [](const void *owner) -> const CustomData * { \
    const Mesh *mesh = static_cast<const Mesh *>(owner); \
    return &mesh->NAME; \
  }
#define MAKE_GET_ELEMENT_NUM_GETTER(NAME) \
  [](const void *owner) -> int { \
    const Mesh *mesh = static_cast<const Mesh *>(owner); \
    return mesh->NAME; \
  }

  static CustomDataAccessInfo corner_access = {MAKE_MUTABLE_CUSTOM_DATA_GETTER(ldata),
                                               MAKE_CONST_CUSTOM_DATA_GETTER(ldata),
                                               MAKE_GET_ELEMENT_NUM_GETTER(totloop)};
  static CustomDataAccessInfo point_access = {MAKE_MUTABLE_CUSTOM_DATA_GETTER(vdata),
                                              MAKE_CONST_CUSTOM_DATA_GETTER(vdata),
                                              MAKE_GET_ELEMENT_NUM_GETTER(totvert)};
  static CustomDataAccessInfo edge_access = {MAKE_MUTABLE_CUSTOM_DATA_GETTER(edata),
                                             MAKE_CONST_CUSTOM_DATA_GETTER(edata),
                                             MAKE_GET_ELEMENT_NUM_GETTER(totedge)};
  static CustomDataAccessInfo face_access = {MAKE_MUTABLE_CUSTOM_DATA_GETTER(pdata),
                                             MAKE_CONST_CUSTOM_DATA_GETTER(pdata),
                                             MAKE_GET_ELEMENT_NUM_GETTER(totpoly)};

#undef MAKE_CONST_CUSTOM_DATA_GETTER
#undef MAKE_MUTABLE_CUSTOM_DATA_GETTER

  static BuiltinCustomDataLayerProvider position("position",
                                                 ATTR_DOMAIN_POINT,
                                                 CD_PROP_FLOAT3,
                                                 CD_PROP_FLOAT3,
                                                 BuiltinAttributeProvider::NonCreatable,
                                                 BuiltinAttributeProvider::Writable,
                                                 BuiltinAttributeProvider::NonDeletable,
                                                 point_access,
                                                 make_array_read_attribute<float3>,
                                                 make_array_write_attribute<float3>,
                                                 tag_component_positions_changed);

  static NormalAttributeProvider normal;

  static BuiltinCustomDataLayerProvider id("id",
                                           ATTR_DOMAIN_POINT,
                                           CD_PROP_INT32,
                                           CD_PROP_INT32,
                                           BuiltinAttributeProvider::Creatable,
                                           BuiltinAttributeProvider::Writable,
                                           BuiltinAttributeProvider::Deletable,
                                           point_access,
                                           make_array_read_attribute<int>,
                                           make_array_write_attribute<int>,
                                           nullptr);

  static const auto material_index_clamp = mf::build::SI1_SO<int, int>(
      "Material Index Validate",
      [](int value) {
        /* Use #short for the maximum since many areas still use that type for indices. */
        return std::clamp<int>(value, 0, std::numeric_limits<short>::max());
      },
      mf::build::exec_presets::AllSpanOrSingle());
  static BuiltinCustomDataLayerProvider material_index("material_index",
                                                       ATTR_DOMAIN_FACE,
                                                       CD_PROP_INT32,
                                                       CD_PROP_INT32,
                                                       BuiltinAttributeProvider::Creatable,
                                                       BuiltinAttributeProvider::Writable,
                                                       BuiltinAttributeProvider::Deletable,
                                                       face_access,
                                                       make_array_read_attribute<int>,
                                                       make_array_write_attribute<int>,
                                                       nullptr,
                                                       AttributeValidator{&material_index_clamp});

  static BuiltinCustomDataLayerProvider shade_smooth(
      "shade_smooth",
      ATTR_DOMAIN_FACE,
      CD_PROP_BOOL,
      CD_MPOLY,
      BuiltinAttributeProvider::NonCreatable,
      BuiltinAttributeProvider::Writable,
      BuiltinAttributeProvider::NonDeletable,
      face_access,
      make_derived_read_attribute<MPoly, bool, get_shade_smooth>,
      make_derived_write_attribute<MPoly, bool, get_shade_smooth, set_shade_smooth>,
      nullptr);

  static BuiltinCustomDataLayerProvider sharp_edge("sharp_edge",
                                                   ATTR_DOMAIN_EDGE,
                                                   CD_PROP_BOOL,
                                                   CD_PROP_BOOL,
                                                   BuiltinAttributeProvider::Creatable,
                                                   BuiltinAttributeProvider::Writable,
                                                   BuiltinAttributeProvider::Deletable,
                                                   edge_access,
                                                   make_array_read_attribute<bool>,
                                                   make_array_write_attribute<bool>,
                                                   nullptr);

  static BuiltinCustomDataLayerProvider crease(
      "crease",
      ATTR_DOMAIN_EDGE,
      CD_PROP_FLOAT,
      CD_CREASE,
      BuiltinAttributeProvider::Creatable,
      BuiltinAttributeProvider::Writable,
      BuiltinAttributeProvider::Deletable,
      edge_access,
      make_array_read_attribute<float>,
      make_derived_write_attribute<float, float, get_crease, set_crease>,
      nullptr);

  static VertexGroupsAttributeProvider vertex_groups;
  static CustomDataAttributeProvider corner_custom_data(ATTR_DOMAIN_CORNER, corner_access);
  static CustomDataAttributeProvider point_custom_data(ATTR_DOMAIN_POINT, point_access);
  static CustomDataAttributeProvider edge_custom_data(ATTR_DOMAIN_EDGE, edge_access);
  static CustomDataAttributeProvider face_custom_data(ATTR_DOMAIN_FACE, face_access);

  return ComponentAttributeProviders(
<<<<<<< HEAD
      {&position, &id, &material_index, &shade_smooth, &sharp_edge, &normal, &crease},
      {&uvs,
       &corner_custom_data,
=======
      {&position, &id, &material_index, &shade_smooth, &normal, &crease},
      {&corner_custom_data,
>>>>>>> aaaa75f9
       &vertex_groups,
       &point_custom_data,
       &edge_custom_data,
       &face_custom_data});
}

static AttributeAccessorFunctions get_mesh_accessor_functions()
{
  static const ComponentAttributeProviders providers = create_attribute_providers_for_mesh();
  AttributeAccessorFunctions fn =
      attribute_accessor_functions::accessor_functions_for_providers<providers>();
  fn.domain_size = [](const void *owner, const eAttrDomain domain) {
    if (owner == nullptr) {
      return 0;
    }
    const Mesh &mesh = *static_cast<const Mesh *>(owner);
    switch (domain) {
      case ATTR_DOMAIN_POINT:
        return mesh.totvert;
      case ATTR_DOMAIN_EDGE:
        return mesh.totedge;
      case ATTR_DOMAIN_FACE:
        return mesh.totpoly;
      case ATTR_DOMAIN_CORNER:
        return mesh.totloop;
      default:
        return 0;
    }
  };
  fn.domain_supported = [](const void * /*owner*/, const eAttrDomain domain) {
    return ELEM(domain, ATTR_DOMAIN_POINT, ATTR_DOMAIN_EDGE, ATTR_DOMAIN_FACE, ATTR_DOMAIN_CORNER);
  };
  fn.adapt_domain = [](const void *owner,
                       const blender::GVArray &varray,
                       const eAttrDomain from_domain,
                       const eAttrDomain to_domain) -> blender::GVArray {
    if (owner == nullptr) {
      return {};
    }
    const Mesh &mesh = *static_cast<const Mesh *>(owner);
    return adapt_mesh_attribute_domain(mesh, varray, from_domain, to_domain);
  };
  return fn;
}

static const AttributeAccessorFunctions &get_mesh_accessor_functions_ref()
{
  static const AttributeAccessorFunctions fn = get_mesh_accessor_functions();
  return fn;
}

}  // namespace blender::bke

blender::bke::AttributeAccessor Mesh::attributes() const
{
  return blender::bke::AttributeAccessor(this, blender::bke::get_mesh_accessor_functions_ref());
}

blender::bke::MutableAttributeAccessor Mesh::attributes_for_write()
{
  return blender::bke::MutableAttributeAccessor(this,
                                                blender::bke::get_mesh_accessor_functions_ref());
}

std::optional<blender::bke::AttributeAccessor> MeshComponent::attributes() const
{
  return blender::bke::AttributeAccessor(mesh_, blender::bke::get_mesh_accessor_functions_ref());
}

std::optional<blender::bke::MutableAttributeAccessor> MeshComponent::attributes_for_write()
{
  Mesh *mesh = this->get_for_write();
  return blender::bke::MutableAttributeAccessor(mesh,
                                                blender::bke::get_mesh_accessor_functions_ref());
}

/** \} */<|MERGE_RESOLUTION|>--- conflicted
+++ resolved
@@ -1308,14 +1308,8 @@
   static CustomDataAttributeProvider face_custom_data(ATTR_DOMAIN_FACE, face_access);
 
   return ComponentAttributeProviders(
-<<<<<<< HEAD
       {&position, &id, &material_index, &shade_smooth, &sharp_edge, &normal, &crease},
-      {&uvs,
-       &corner_custom_data,
-=======
-      {&position, &id, &material_index, &shade_smooth, &normal, &crease},
       {&corner_custom_data,
->>>>>>> aaaa75f9
        &vertex_groups,
        &point_custom_data,
        &edge_custom_data,
