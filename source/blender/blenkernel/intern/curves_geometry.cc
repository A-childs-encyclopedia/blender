--- conflicted
+++ resolved
@@ -689,13 +689,9 @@
 
 Span<float3> CurvesGeometry::evaluated_tangents() const
 {
-<<<<<<< HEAD
-  this->runtime->tangent_cache_mutex.ensure([&]() {
-    const OffsetIndices points_by_curve = this->points_by_curve();
-=======
   const bke::CurvesGeometryRuntime &runtime = *this->runtime;
   runtime.evaluated_tangent_cache.ensure([&](Vector<float3> &r_data) {
->>>>>>> c26566ad
+    const OffsetIndices<int> points_by_curve = this->points_by_curve();
     const OffsetIndices<int> evaluated_points_by_curve = this->evaluated_points_by_curve();
     const Span<float3> evaluated_positions = this->evaluated_positions();
     const Span<float3> positions = this->positions();
@@ -761,12 +757,7 @@
       });
     }
   });
-<<<<<<< HEAD
-
-  return this->runtime->evaluated_tangent_cache;
-=======
   return runtime.evaluated_tangent_cache.data();
->>>>>>> c26566ad
 }
 
 static void rotate_directions_around_axes(MutableSpan<float3> directions,
