--- conflicted
+++ resolved
@@ -308,11 +308,7 @@
 /** \name Attribute Access Helper Functions
  * \{ */
 
-<<<<<<< HEAD
-int CurveComponent::attribute_domain_num(const AttributeDomain domain) const
-=======
 int CurveComponent::attribute_domain_num(const eAttrDomain domain) const
->>>>>>> f4456a4d
 {
   if (curves_ == nullptr) {
     return 0;
