--- conflicted
+++ resolved
@@ -1182,24 +1182,17 @@
         for (wmWindow *win = wm->windows.first; win; win = win->next) {
           CALLBACK_INVOKE(win->scene, IDWALK_CB_USER_ONE);
 
-<<<<<<< HEAD
-          ID *workspace = (ID *)BKE_workspace_active_get(win->workspace_hook);
-          CALLBACK_INVOKE_ID(workspace, IDWALK_CB_NOP);
-          /* allow callback to set a different workspace */
-          BKE_workspace_active_set(win->workspace_hook, (WorkSpace *)workspace);
-
-          if (data.flag & IDWALK_INCLUDE_UI) {
-            for (ScrArea *area = win->global_areas.areabase.first; area; area = area->next) {
-              library_foreach_screen_area(&data, area);
-            }
-=======
           /* This pointer can be NULL during old files reading, better be safe than sorry. */
           if (win->workspace_hook != NULL) {
             ID *workspace = (ID *)BKE_workspace_active_get(win->workspace_hook);
             CALLBACK_INVOKE_ID(workspace, IDWALK_CB_NOP);
             /* allow callback to set a different workspace */
             BKE_workspace_active_set(win->workspace_hook, (WorkSpace *)workspace);
->>>>>>> 1c1b78ea
+          }
+          if (data.flag & IDWALK_INCLUDE_UI) {
+            for (ScrArea *area = win->global_areas.areabase.first; area; area = area->next) {
+              library_foreach_screen_area(&data, area);
+            }
           }
         }
         break;
