--- conflicted
+++ resolved
@@ -496,15 +496,6 @@
   }
 }
 
-<<<<<<< HEAD
-void calculate_field_interface(const bNodeTree &tree, FieldInferencingInterface &r_interface)
-{
-  tree.ensure_topology_cache();
-
-  r_interface.inputs.resize(BLI_listbase_count(&tree.inputs), InputSocketFieldType::IsSupported);
-  r_interface.outputs.resize(BLI_listbase_count(&tree.outputs),
-                             OutputFieldDependency::ForDataSource());
-=======
 static void prepare_inferencing_interfaces(
     const Span<const bNode *> nodes,
     MutableSpan<const FieldInferencingInterface *> interface_by_node,
@@ -515,7 +506,7 @@
   }
 }
 
-bool update_field_inferencing(const bNodeTree &tree)
+void calculate_field_interface(const bNodeTree &tree, FieldInferencingInterface &r_interface)
 {
   tree.ensure_topology_cache();
 
@@ -525,30 +516,18 @@
   prepare_inferencing_interfaces(nodes, interface_by_node, scope);
 
   /* Create new inferencing interface for this node group. */
-  std::unique_ptr<FieldInferencingInterface> new_inferencing_interface =
-      std::make_unique<FieldInferencingInterface>();
-  new_inferencing_interface->inputs.resize(BLI_listbase_count(&tree.inputs),
-                                           InputSocketFieldType::IsSupported);
-  new_inferencing_interface->outputs.resize(BLI_listbase_count(&tree.outputs),
-                                            OutputFieldDependency::ForDataSource());
->>>>>>> 6383ed99
+  r_interface.inputs.resize(BLI_listbase_count(&tree.inputs), InputSocketFieldType::IsSupported);
+  r_interface.outputs.resize(BLI_listbase_count(&tree.outputs),
+                             OutputFieldDependency::ForDataSource());
 
   /* Keep track of the state of all sockets. The index into this array is #SocketRef::id(). */
   Array<SocketFieldState> field_state_by_socket_id(tree.all_sockets().size());
 
-<<<<<<< HEAD
-  propagate_data_requirements_from_right_to_left(tree, field_state_by_socket_id);
-  determine_group_input_states(tree, r_interface, field_state_by_socket_id);
-  propagate_field_status_from_left_to_right(tree, field_state_by_socket_id);
-  determine_group_output_states(tree, r_interface, field_state_by_socket_id);
-=======
   propagate_data_requirements_from_right_to_left(
       tree, interface_by_node, field_state_by_socket_id);
-  determine_group_input_states(tree, *new_inferencing_interface, field_state_by_socket_id);
+  determine_group_input_states(tree, r_interface, field_state_by_socket_id);
   propagate_field_status_from_left_to_right(tree, interface_by_node, field_state_by_socket_id);
-  determine_group_output_states(
-      tree, *new_inferencing_interface, interface_by_node, field_state_by_socket_id);
->>>>>>> 6383ed99
+  determine_group_output_states(tree, r_interface, interface_by_node, field_state_by_socket_id);
   update_socket_shapes(tree, field_state_by_socket_id);
 }
 
