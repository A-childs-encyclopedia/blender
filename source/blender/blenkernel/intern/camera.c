/*
 * This program is free software; you can redistribute it and/or
 * modify it under the terms of the GNU General Public License
 * as published by the Free Software Foundation; either version 2
 * of the License, or (at your option) any later version.
 *
 * This program is distributed in the hope that it will be useful,
 * but WITHOUT ANY WARRANTY; without even the implied warranty of
 * MERCHANTABILITY or FITNESS FOR A PARTICULAR PURPOSE.  See the
 * GNU General Public License for more details.
 *
 * You should have received a copy of the GNU General Public License
 * along with this program; if not, write to the Free Software Foundation,
 * Inc., 51 Franklin Street, Fifth Floor, Boston, MA 02110-1301, USA.
 *
 * The Original Code is Copyright (C) 2001-2002 by NaN Holding BV.
 * All rights reserved.
 */

/** \file
 * \ingroup bke
 */

#include <stddef.h>
#include <stdlib.h>

/* Allow using deprecated functionality for .blend file I/O. */
#define DNA_DEPRECATED_ALLOW

#include "DNA_ID.h"
#include "DNA_camera_types.h"
#include "DNA_defaults.h"
#include "DNA_light_types.h"
#include "DNA_object_types.h"
#include "DNA_scene_types.h"
#include "DNA_view3d_types.h"

#include "BLI_listbase.h"
#include "BLI_math.h"
#include "BLI_rect.h"
#include "BLI_string.h"
#include "BLI_utildefines.h"

#include "BKE_anim_data.h"
#include "BKE_camera.h"
#include "BKE_idtype.h"
#include "BKE_layer.h"
#include "BKE_lib_id.h"
#include "BKE_lib_query.h"
#include "BKE_main.h"
#include "BKE_object.h"
#include "BKE_scene.h"
#include "BKE_screen.h"

#include "BLT_translation.h"

#include "DEG_depsgraph_query.h"

#include "MEM_guardedalloc.h"

#include "BLO_read_write.h"

/* -------------------------------------------------------------------- */
/** \name Camera Data-Block
 * \{ */

static void camera_init_data(ID *id)
{
  Camera *cam = (Camera *)id;
  BLI_assert(MEMCMP_STRUCT_AFTER_IS_ZERO(cam, id));

  MEMCPY_STRUCT_AFTER(cam, DNA_struct_default_get(Camera), id);
}

/**
 * Only copy internal data of Camera ID from source
 * to already allocated/initialized destination.
 * You probably never want to use that directly,
 * use #BKE_id_copy or #BKE_id_copy_ex for typical needs.
 *
 * WARNING! This function will not handle ID user count!
 *
 * \param flag: Copying options (see BKE_lib_id.h's LIB_ID_COPY_... flags for more).
 */
static void camera_copy_data(Main *UNUSED(bmain),
                             ID *id_dst,
                             const ID *id_src,
                             const int UNUSED(flag))
{
  Camera *cam_dst = (Camera *)id_dst;
  const Camera *cam_src = (const Camera *)id_src;
  BLI_duplicatelist(&cam_dst->bg_images, &cam_src->bg_images);
}

/** Free (or release) any data used by this camera (does not free the camera itself). */
static void camera_free_data(ID *id)
{
  Camera *cam = (Camera *)id;
  BLI_freelistN(&cam->bg_images);
}

static void camera_foreach_id(ID *id, LibraryForeachIDData *data)
{
  Camera *camera = (Camera *)id;

  BKE_LIB_FOREACHID_PROCESS_IDSUPER(data, camera->dof.focus_object, IDWALK_CB_NOP);
  LISTBASE_FOREACH (CameraBGImage *, bgpic, &camera->bg_images) {
    if (bgpic->source == CAM_BGIMG_SOURCE_IMAGE) {
      BKE_LIB_FOREACHID_PROCESS_IDSUPER(data, bgpic->ima, IDWALK_CB_USER);
    }
    else if (bgpic->source == CAM_BGIMG_SOURCE_MOVIE) {
      BKE_LIB_FOREACHID_PROCESS_IDSUPER(data, bgpic->clip, IDWALK_CB_USER);
    }
  }
}

static void camera_blend_write(BlendWriter *writer, ID *id, const void *id_address)
{
  Camera *cam = (Camera *)id;

  /* write LibData */
  BLO_write_id_struct(writer, Camera, id_address, &cam->id);
  BKE_id_blend_write(writer, &cam->id);

  if (cam->adt) {
    BKE_animdata_blend_write(writer, cam->adt);
  }

  LISTBASE_FOREACH (CameraBGImage *, bgpic, &cam->bg_images) {
    BLO_write_struct(writer, CameraBGImage, bgpic);
  }
}

static void camera_blend_read_data(BlendDataReader *reader, ID *id)
{
  Camera *ca = (Camera *)id;
  BLO_read_data_address(reader, &ca->adt);
  BKE_animdata_blend_read_data(reader, ca->adt);

  BLO_read_list(reader, &ca->bg_images);

  LISTBASE_FOREACH (CameraBGImage *, bgpic, &ca->bg_images) {
    bgpic->iuser.scene = NULL;
  }
}

static void camera_blend_read_lib(BlendLibReader *reader, ID *id)
{
  Camera *ca = (Camera *)id;
  BLO_read_id_address(reader, ca->id.lib, &ca->ipo); /* deprecated, for versioning */

  BLO_read_id_address(reader, ca->id.lib, &ca->dof_ob); /* deprecated, for versioning */
  BLO_read_id_address(reader, ca->id.lib, &ca->dof.focus_object);

  LISTBASE_FOREACH (CameraBGImage *, bgpic, &ca->bg_images) {
    BLO_read_id_address(reader, ca->id.lib, &bgpic->ima);
    BLO_read_id_address(reader, ca->id.lib, &bgpic->clip);
  }
}

static void camera_blend_read_expand(BlendExpander *expander, ID *id)
{
  Camera *ca = (Camera *)id;
  BLO_expand(expander, ca->ipo);  // XXX deprecated - old animation system

  LISTBASE_FOREACH (CameraBGImage *, bgpic, &ca->bg_images) {
    if (bgpic->source == CAM_BGIMG_SOURCE_IMAGE) {
      BLO_expand(expander, bgpic->ima);
    }
    else if (bgpic->source == CAM_BGIMG_SOURCE_MOVIE) {
      BLO_expand(expander, bgpic->ima);
    }
  }
}

IDTypeInfo IDType_ID_CA = {
    .id_code = ID_CA,
    .id_filter = FILTER_ID_CA,
    .main_listbase_index = INDEX_ID_CA,
    .struct_size = sizeof(Camera),
    .name = "Camera",
    .name_plural = "cameras",
    .translation_context = BLT_I18NCONTEXT_ID_CAMERA,
    .flags = IDTYPE_FLAGS_APPEND_IS_REUSABLE,
    .asset_type_info = NULL,

    .init_data = camera_init_data,
    .copy_data = camera_copy_data,
    .free_data = camera_free_data,
    .make_local = NULL,
    .foreach_id = camera_foreach_id,
    .foreach_cache = NULL,
    .foreach_path = NULL,
    .owner_get = NULL,

    .blend_write = camera_blend_write,
    .blend_read_data = camera_blend_read_data,
    .blend_read_lib = camera_blend_read_lib,
    .blend_read_expand = camera_blend_read_expand,

    .blend_read_undo_preserve = NULL,

    .lib_override_apply_post = NULL,
};

/** \} */

/* -------------------------------------------------------------------- */
/** \name Camera Usage
 * \{ */

void *BKE_camera_add(Main *bmain, const char *name)
{
  Camera *cam;

  cam = BKE_id_new(bmain, ID_CA, name);

  return cam;
}

<<<<<<< HEAD
/* get the camera's dof value, takes the dof object into account */
float BKE_camera_object_dof_distance(const Object *ob)
=======
float BKE_camera_object_dof_distance(Object *ob)
>>>>>>> af87b6d8
{
  const Camera *cam = (const Camera *)ob->data;
  if (ob->type != OB_CAMERA) {
    return 0.0f;
  }
  if (cam->dof.focus_object) {
    float view_dir[3], dof_dir[3];
    normalize_v3_v3(view_dir, ob->obmat[2]);
    sub_v3_v3v3(dof_dir, ob->obmat[3], cam->dof.focus_object->obmat[3]);
    return fabsf(dot_v3v3(view_dir, dof_dir));
  }
  return cam->dof.focus_distance;
}

float BKE_camera_sensor_size(int sensor_fit, float sensor_x, float sensor_y)
{
  /* sensor size used to fit to. for auto, sensor_x is both x and y. */
  if (sensor_fit == CAMERA_SENSOR_FIT_VERT) {
    return sensor_y;
  }

  return sensor_x;
}

int BKE_camera_sensor_fit(int sensor_fit, float sizex, float sizey)
{
  if (sensor_fit == CAMERA_SENSOR_FIT_AUTO) {
    if (sizex >= sizey) {
      return CAMERA_SENSOR_FIT_HOR;
    }

    return CAMERA_SENSOR_FIT_VERT;
  }

  return sensor_fit;
}

/** \} */

/* -------------------------------------------------------------------- */
/** \name Camera Parameter Access
 * \{ */

void BKE_camera_params_init(CameraParams *params)
{
  memset(params, 0, sizeof(CameraParams));

  /* defaults */
  params->sensor_x = DEFAULT_SENSOR_WIDTH;
  params->sensor_y = DEFAULT_SENSOR_HEIGHT;
  params->sensor_fit = CAMERA_SENSOR_FIT_AUTO;

  params->zoom = 1.0f;

  /* fallback for non camera objects */
  params->clip_start = 0.1f;
  params->clip_end = 100.0f;
}

void BKE_camera_params_from_object(CameraParams *params, const Object *cam_ob)
{
  if (!cam_ob) {
    return;
  }

  if (cam_ob->type == OB_CAMERA) {
    /* camera object */
    Camera *cam = cam_ob->data;

    if (cam->type == CAM_ORTHO) {
      params->is_ortho = true;
    }
    params->lens = cam->lens;
    params->ortho_scale = cam->ortho_scale;

    params->shiftx = cam->shiftx;
    params->shifty = cam->shifty;

    params->sensor_x = cam->sensor_x;
    params->sensor_y = cam->sensor_y;
    params->sensor_fit = cam->sensor_fit;

    params->clip_start = cam->clip_start;
    params->clip_end = cam->clip_end;
  }
  else if (cam_ob->type == OB_LAMP) {
    /* light object */
    Light *la = cam_ob->data;
    params->lens = 16.0f / tanf(la->spotsize * 0.5f);
    if (params->lens == 0.0f) {
      params->lens = 35.0f;
    }
  }
  else {
    params->lens = 35.0f;
  }
}

void BKE_camera_params_from_view3d(CameraParams *params,
                                   Depsgraph *depsgraph,
                                   const View3D *v3d,
                                   const RegionView3D *rv3d)
{
  /* common */
  params->lens = v3d->lens;
  params->clip_start = v3d->clip_start;
  params->clip_end = v3d->clip_end;

  if (rv3d->persp == RV3D_CAMOB) {
    /* camera view */
    const Object *ob_camera_eval = DEG_get_evaluated_object(depsgraph, v3d->camera);
    BKE_camera_params_from_object(params, ob_camera_eval);

    params->zoom = BKE_screen_view3d_zoom_to_fac(rv3d->camzoom);

    params->offsetx = 2.0f * rv3d->camdx * params->zoom;
    params->offsety = 2.0f * rv3d->camdy * params->zoom;

    params->shiftx *= params->zoom;
    params->shifty *= params->zoom;

    params->zoom = CAMERA_PARAM_ZOOM_INIT_CAMOB / params->zoom;
  }
  else if (rv3d->persp == RV3D_ORTHO) {
    /* orthographic view */
    float sensor_size = BKE_camera_sensor_size(
        params->sensor_fit, params->sensor_x, params->sensor_y);
    /* Halve, otherwise too extreme low zbuffer quality. */
    params->clip_end *= 0.5f;
    params->clip_start = -params->clip_end;

    params->is_ortho = true;
    /* make sure any changes to this match ED_view3d_radius_to_dist_ortho() */
    params->ortho_scale = rv3d->dist * sensor_size / v3d->lens;
    params->zoom = CAMERA_PARAM_ZOOM_INIT_PERSP;
  }
  else {
    /* perspective view */
    params->zoom = CAMERA_PARAM_ZOOM_INIT_PERSP;
  }
}

void BKE_camera_params_compute_viewplane(
    CameraParams *params, int winx, int winy, float aspx, float aspy)
{
  rctf viewplane;
  float pixsize, viewfac, sensor_size, dx, dy;
  int sensor_fit;

  params->ycor = aspy / aspx;

  if (params->is_ortho) {
    /* orthographic camera */
    /* scale == 1.0 means exact 1 to 1 mapping */
    pixsize = params->ortho_scale;
  }
  else {
    /* perspective camera */
    sensor_size = BKE_camera_sensor_size(params->sensor_fit, params->sensor_x, params->sensor_y);
    pixsize = (sensor_size * params->clip_start) / params->lens;
  }

  /* determine sensor fit */
  sensor_fit = BKE_camera_sensor_fit(params->sensor_fit, aspx * winx, aspy * winy);

  if (sensor_fit == CAMERA_SENSOR_FIT_HOR) {
    viewfac = winx;
  }
  else {
    viewfac = params->ycor * winy;
  }

  pixsize /= viewfac;

  /* extra zoom factor */
  pixsize *= params->zoom;

  /* compute view plane:
   * fully centered, zbuffer fills in jittered between -.5 and +.5 */
  viewplane.xmin = -0.5f * (float)winx;
  viewplane.ymin = -0.5f * params->ycor * (float)winy;
  viewplane.xmax = 0.5f * (float)winx;
  viewplane.ymax = 0.5f * params->ycor * (float)winy;

  /* lens shift and offset */
  dx = params->shiftx * viewfac + winx * params->offsetx;
  dy = params->shifty * viewfac + winy * params->offsety;

  viewplane.xmin += dx;
  viewplane.ymin += dy;
  viewplane.xmax += dx;
  viewplane.ymax += dy;

  /* the window matrix is used for clipping, and not changed during OSA steps */
  /* using an offset of +0.5 here would give clip errors on edges */
  viewplane.xmin *= pixsize;
  viewplane.xmax *= pixsize;
  viewplane.ymin *= pixsize;
  viewplane.ymax *= pixsize;

  /* Used for rendering (offset by near-clip with perspective views), passed to RE_SetPixelSize.
   * For viewport drawing 'RegionView3D.pixsize'. */
  params->viewdx = pixsize;
  params->viewdy = params->ycor * pixsize;
  params->viewplane = viewplane;
}

void BKE_camera_params_compute_matrix(CameraParams *params)
{
  rctf viewplane = params->viewplane;

  /* compute projection matrix */
  if (params->is_ortho) {
    orthographic_m4(params->winmat,
                    viewplane.xmin,
                    viewplane.xmax,
                    viewplane.ymin,
                    viewplane.ymax,
                    params->clip_start,
                    params->clip_end);
  }
  else {
    perspective_m4(params->winmat,
                   viewplane.xmin,
                   viewplane.xmax,
                   viewplane.ymin,
                   viewplane.ymax,
                   params->clip_start,
                   params->clip_end);
  }
}

/** \} */

/* -------------------------------------------------------------------- */
/** \name Camera View Frame
 * \{ */

void BKE_camera_view_frame_ex(const Scene *scene,
                              const Camera *camera,
                              const float drawsize,
                              const bool do_clip,
                              const float scale[3],
                              float r_asp[2],
                              float r_shift[2],
                              float *r_drawsize,
                              float r_vec[4][3])
{
  float facx, facy;
  float depth;

  /* aspect correction */
  if (scene) {
    float aspx = (float)scene->r.xsch * scene->r.xasp;
    float aspy = (float)scene->r.ysch * scene->r.yasp;
    int sensor_fit = BKE_camera_sensor_fit(camera->sensor_fit, aspx, aspy);

    if (sensor_fit == CAMERA_SENSOR_FIT_HOR) {
      r_asp[0] = 1.0;
      r_asp[1] = aspy / aspx;
    }
    else {
      r_asp[0] = aspx / aspy;
      r_asp[1] = 1.0;
    }
  }
  else {
    r_asp[0] = 1.0f;
    r_asp[1] = 1.0f;
  }

  if (camera->type == CAM_ORTHO) {
    facx = 0.5f * camera->ortho_scale * r_asp[0] * scale[0];
    facy = 0.5f * camera->ortho_scale * r_asp[1] * scale[1];
    r_shift[0] = camera->shiftx * camera->ortho_scale * scale[0];
    r_shift[1] = camera->shifty * camera->ortho_scale * scale[1];
    depth = -drawsize * scale[2];

    *r_drawsize = 0.5f * camera->ortho_scale;
  }
  else {
    /* that way it's always visible - clip_start+0.1 */
    float fac, scale_x, scale_y;
    float half_sensor = 0.5f * ((camera->sensor_fit == CAMERA_SENSOR_FIT_VERT) ?
                                    (camera->sensor_y) :
                                    (camera->sensor_x));

    /* fixed size, variable depth (stays a reasonable size in the 3D view) */
    *r_drawsize = (drawsize / 2.0f) / ((scale[0] + scale[1] + scale[2]) / 3.0f);
    depth = *r_drawsize * camera->lens / (-half_sensor) * scale[2];
    fac = *r_drawsize;
    scale_x = scale[0];
    scale_y = scale[1];

    facx = fac * r_asp[0] * scale_x;
    facy = fac * r_asp[1] * scale_y;
    r_shift[0] = camera->shiftx * fac * 2.0f * scale_x;
    r_shift[1] = camera->shifty * fac * 2.0f * scale_y;
  }

  r_vec[0][0] = r_shift[0] + facx;
  r_vec[0][1] = r_shift[1] + facy;
  r_vec[0][2] = depth;
  r_vec[1][0] = r_shift[0] + facx;
  r_vec[1][1] = r_shift[1] - facy;
  r_vec[1][2] = depth;
  r_vec[2][0] = r_shift[0] - facx;
  r_vec[2][1] = r_shift[1] - facy;
  r_vec[2][2] = depth;
  r_vec[3][0] = r_shift[0] - facx;
  r_vec[3][1] = r_shift[1] + facy;
  r_vec[3][2] = depth;

  if (do_clip) {
    /* Ensure the frame isn't behind the near clipping plane, T62814. */
    float fac = (camera->clip_start + 0.1f) / -r_vec[0][2];
    for (uint i = 0; i < 4; i++) {
      if (camera->type == CAM_ORTHO) {
        r_vec[i][2] *= fac;
      }
      else {
        mul_v3_fl(r_vec[i], fac);
      }
    }
  }
}

void BKE_camera_view_frame(const Scene *scene, const Camera *camera, float r_vec[4][3])
{
  float dummy_asp[2];
  float dummy_shift[2];
  float dummy_drawsize;
  const float dummy_scale[3] = {1.0f, 1.0f, 1.0f};

  BKE_camera_view_frame_ex(
      scene, camera, 1.0, false, dummy_scale, dummy_asp, dummy_shift, &dummy_drawsize, r_vec);
}

/** \} */

/* -------------------------------------------------------------------- */
/** \name Camera View Frame Fit to Points
 * \{ */

#define CAMERA_VIEWFRAME_NUM_PLANES 4

typedef struct CameraViewFrameData {
  float plane_tx[CAMERA_VIEWFRAME_NUM_PLANES][4]; /* 4 planes */
  float normal_tx[CAMERA_VIEWFRAME_NUM_PLANES][3];
  float dist_vals_sq[CAMERA_VIEWFRAME_NUM_PLANES]; /* distance squared (signed) */
  unsigned int tot;

  /* Ortho camera only. */
  bool is_ortho;
  float camera_no[3];
  float dist_to_cam;

  /* Not used by callbacks... */
  float camera_rotmat[3][3];
} CameraViewFrameData;

static void camera_to_frame_view_cb(const float co[3], void *user_data)
{
  CameraViewFrameData *data = (CameraViewFrameData *)user_data;

  for (uint i = 0; i < CAMERA_VIEWFRAME_NUM_PLANES; i++) {
    const float nd = dist_signed_squared_to_plane_v3(co, data->plane_tx[i]);
    CLAMP_MAX(data->dist_vals_sq[i], nd);
  }

  if (data->is_ortho) {
    const float d = dot_v3v3(data->camera_no, co);
    CLAMP_MAX(data->dist_to_cam, d);
  }

  data->tot++;
}

static void camera_frame_fit_data_init(const Scene *scene,
                                       const Object *ob,
                                       CameraParams *params,
                                       CameraViewFrameData *data)
{
  float camera_rotmat_transposed_inversed[4][4];

  /* setup parameters */
  BKE_camera_params_init(params);
  BKE_camera_params_from_object(params, ob);

  /* Compute matrix, view-plane, etc. */
  if (scene) {
    BKE_camera_params_compute_viewplane(
        params, scene->r.xsch, scene->r.ysch, scene->r.xasp, scene->r.yasp);
  }
  else {
    BKE_camera_params_compute_viewplane(params, 1, 1, 1.0f, 1.0f);
  }
  BKE_camera_params_compute_matrix(params);

  /* initialize callback data */
  copy_m3_m4(data->camera_rotmat, (float(*)[4])ob->obmat);
  normalize_m3(data->camera_rotmat);
  /* To transform a plane which is in its homogeneous representation (4d vector),
   * we need the inverse of the transpose of the transform matrix... */
  copy_m4_m3(camera_rotmat_transposed_inversed, data->camera_rotmat);
  transpose_m4(camera_rotmat_transposed_inversed);
  invert_m4(camera_rotmat_transposed_inversed);

  /* Extract frustum planes from projection matrix. */
  planes_from_projmat(
      params->winmat,
      /*   left              right                 top              bottom        near  far */
      data->plane_tx[2],
      data->plane_tx[0],
      data->plane_tx[3],
      data->plane_tx[1],
      NULL,
      NULL);

  /* Rotate planes and get normals from them */
  for (uint i = 0; i < CAMERA_VIEWFRAME_NUM_PLANES; i++) {
    mul_m4_v4(camera_rotmat_transposed_inversed, data->plane_tx[i]);
    normalize_v3_v3(data->normal_tx[i], data->plane_tx[i]);
  }

  copy_v4_fl(data->dist_vals_sq, FLT_MAX);
  data->tot = 0;
  data->is_ortho = params->is_ortho;
  if (params->is_ortho) {
    /* we want (0, 0, -1) transformed by camera_rotmat, this is a quicker shortcut. */
    negate_v3_v3(data->camera_no, data->camera_rotmat[2]);
    data->dist_to_cam = FLT_MAX;
  }
}

static bool camera_frame_fit_calc_from_data(CameraParams *params,
                                            CameraViewFrameData *data,
                                            float r_co[3],
                                            float *r_scale)
{
  float plane_tx[CAMERA_VIEWFRAME_NUM_PLANES][4];

  if (data->tot <= 1) {
    return false;
  }

  if (params->is_ortho) {
    const float *cam_axis_x = data->camera_rotmat[0];
    const float *cam_axis_y = data->camera_rotmat[1];
    const float *cam_axis_z = data->camera_rotmat[2];
    float dists[CAMERA_VIEWFRAME_NUM_PLANES];
    float scale_diff;

    /* apply the dist-from-plane's to the transformed plane points */
    for (int i = 0; i < CAMERA_VIEWFRAME_NUM_PLANES; i++) {
      dists[i] = sqrtf_signed(data->dist_vals_sq[i]);
    }

    if ((dists[0] + dists[2]) > (dists[1] + dists[3])) {
      scale_diff = (dists[1] + dists[3]) *
                   (BLI_rctf_size_x(&params->viewplane) / BLI_rctf_size_y(&params->viewplane));
    }
    else {
      scale_diff = (dists[0] + dists[2]) *
                   (BLI_rctf_size_y(&params->viewplane) / BLI_rctf_size_x(&params->viewplane));
    }
    *r_scale = params->ortho_scale - scale_diff;

    zero_v3(r_co);
    madd_v3_v3fl(r_co, cam_axis_x, (dists[2] - dists[0]) * 0.5f + params->shiftx * scale_diff);
    madd_v3_v3fl(r_co, cam_axis_y, (dists[1] - dists[3]) * 0.5f + params->shifty * scale_diff);
    madd_v3_v3fl(r_co, cam_axis_z, -(data->dist_to_cam - 1.0f - params->clip_start));

    return true;
  }

  float plane_isect_1[3], plane_isect_1_no[3], plane_isect_1_other[3];
  float plane_isect_2[3], plane_isect_2_no[3], plane_isect_2_other[3];

  float plane_isect_pt_1[3], plane_isect_pt_2[3];

  /* apply the dist-from-plane's to the transformed plane points */
  for (int i = 0; i < CAMERA_VIEWFRAME_NUM_PLANES; i++) {
    float co[3];
    mul_v3_v3fl(co, data->normal_tx[i], sqrtf_signed(data->dist_vals_sq[i]));
    plane_from_point_normal_v3(plane_tx[i], co, data->normal_tx[i]);
  }

  if ((!isect_plane_plane_v3(plane_tx[0], plane_tx[2], plane_isect_1, plane_isect_1_no)) ||
      (!isect_plane_plane_v3(plane_tx[1], plane_tx[3], plane_isect_2, plane_isect_2_no))) {
    return false;
  }

  add_v3_v3v3(plane_isect_1_other, plane_isect_1, plane_isect_1_no);
  add_v3_v3v3(plane_isect_2_other, plane_isect_2, plane_isect_2_no);

  if (isect_line_line_v3(plane_isect_1,
                         plane_isect_1_other,
                         plane_isect_2,
                         plane_isect_2_other,
                         plane_isect_pt_1,
                         plane_isect_pt_2) != 0) {
    float cam_plane_no[3];
    float plane_isect_delta[3];
    float plane_isect_delta_len;

    float shift_fac = BKE_camera_sensor_size(
                          params->sensor_fit, params->sensor_x, params->sensor_y) /
                      params->lens;

    /* we want (0, 0, -1) transformed by camera_rotmat, this is a quicker shortcut. */
    negate_v3_v3(cam_plane_no, data->camera_rotmat[2]);

    sub_v3_v3v3(plane_isect_delta, plane_isect_pt_2, plane_isect_pt_1);
    plane_isect_delta_len = len_v3(plane_isect_delta);

    if (dot_v3v3(plane_isect_delta, cam_plane_no) > 0.0f) {
      copy_v3_v3(r_co, plane_isect_pt_1);

      /* offset shift */
      normalize_v3(plane_isect_1_no);
      madd_v3_v3fl(r_co, plane_isect_1_no, params->shifty * plane_isect_delta_len * shift_fac);
    }
    else {
      copy_v3_v3(r_co, plane_isect_pt_2);

      /* offset shift */
      normalize_v3(plane_isect_2_no);
      madd_v3_v3fl(r_co, plane_isect_2_no, params->shiftx * plane_isect_delta_len * shift_fac);
    }

    return true;
  }

  return false;
}

bool BKE_camera_view_frame_fit_to_scene(
    Depsgraph *depsgraph, const Scene *scene, Object *camera_ob, float r_co[3], float *r_scale)
{
  CameraParams params;
  CameraViewFrameData data_cb;

  /* just in case */
  *r_scale = 1.0f;

  camera_frame_fit_data_init(scene, camera_ob, &params, &data_cb);

  /* run callback on all visible points */
  BKE_scene_foreach_display_point(depsgraph, camera_to_frame_view_cb, &data_cb);

  return camera_frame_fit_calc_from_data(&params, &data_cb, r_co, r_scale);
}

bool BKE_camera_view_frame_fit_to_coords(const Depsgraph *depsgraph,
                                         const float (*cos)[3],
                                         int num_cos,
                                         Object *camera_ob,
                                         float r_co[3],
                                         float *r_scale)
{
  Scene *scene_eval = DEG_get_evaluated_scene(depsgraph);
  Object *camera_ob_eval = DEG_get_evaluated_object(depsgraph, camera_ob);
  CameraParams params;
  CameraViewFrameData data_cb;

  /* just in case */
  *r_scale = 1.0f;

  camera_frame_fit_data_init(scene_eval, camera_ob_eval, &params, &data_cb);

  /* run callback on all given coordinates */
  while (num_cos--) {
    camera_to_frame_view_cb(cos[num_cos], &data_cb);
  }

  return camera_frame_fit_calc_from_data(&params, &data_cb, r_co, r_scale);
}

/** \} */

/* -------------------------------------------------------------------- */
/** \name Camera Multi-View Matrix
 * \{ */

static void camera_model_matrix(const Object *camera, float r_modelmat[4][4])
{
  copy_m4_m4(r_modelmat, camera->obmat);
}

static void camera_stereo3d_model_matrix(const Object *camera,
                                         const bool is_left,
                                         float r_modelmat[4][4])
{
  Camera *data = (Camera *)camera->data;
  float interocular_distance, convergence_distance;
  short convergence_mode, pivot;
  float sizemat[4][4];

  float fac = 1.0f;
  float fac_signed;

  interocular_distance = data->stereo.interocular_distance;
  convergence_distance = data->stereo.convergence_distance;
  convergence_mode = data->stereo.convergence_mode;
  pivot = data->stereo.pivot;

  if (((pivot == CAM_S3D_PIVOT_LEFT) && is_left) || ((pivot == CAM_S3D_PIVOT_RIGHT) && !is_left)) {
    camera_model_matrix(camera, r_modelmat);
    return;
  }

  float size[3];
  mat4_to_size(size, camera->obmat);
  size_to_mat4(sizemat, size);

  if (pivot == CAM_S3D_PIVOT_CENTER) {
    fac = 0.5f;
  }

  fac_signed = is_left ? fac : -fac;

  /* rotation */
  if (convergence_mode == CAM_S3D_TOE) {
    float angle;
    float angle_sin, angle_cos;
    float toeinmat[4][4];
    float rotmat[4][4];

    unit_m4(rotmat);

    if (pivot == CAM_S3D_PIVOT_CENTER) {
      fac = -fac;
      fac_signed = -fac_signed;
    }

    angle = atanf((interocular_distance * 0.5f) / convergence_distance) / fac;

    angle_cos = cosf(angle * fac_signed);
    angle_sin = sinf(angle * fac_signed);

    rotmat[0][0] = angle_cos;
    rotmat[2][0] = -angle_sin;
    rotmat[0][2] = angle_sin;
    rotmat[2][2] = angle_cos;

    if (pivot == CAM_S3D_PIVOT_CENTER) {
      /* set the rotation */
      copy_m4_m4(toeinmat, rotmat);
      /* set the translation */
      toeinmat[3][0] = interocular_distance * fac_signed;

      /* transform */
      normalize_m4_m4(r_modelmat, camera->obmat);
      mul_m4_m4m4(r_modelmat, r_modelmat, toeinmat);

      /* scale back to the original size */
      mul_m4_m4m4(r_modelmat, r_modelmat, sizemat);
    }
    else { /* CAM_S3D_PIVOT_LEFT, CAM_S3D_PIVOT_RIGHT */
      /* rotate perpendicular to the interocular line */
      normalize_m4_m4(r_modelmat, camera->obmat);
      mul_m4_m4m4(r_modelmat, r_modelmat, rotmat);

      /* translate along the interocular line */
      unit_m4(toeinmat);
      toeinmat[3][0] = -interocular_distance * fac_signed;
      mul_m4_m4m4(r_modelmat, r_modelmat, toeinmat);

      /* rotate to toe-in angle */
      mul_m4_m4m4(r_modelmat, r_modelmat, rotmat);

      /* scale back to the original size */
      mul_m4_m4m4(r_modelmat, r_modelmat, sizemat);
    }
  }
  else {
    normalize_m4_m4(r_modelmat, camera->obmat);

    /* translate - no rotation in CAM_S3D_OFFAXIS, CAM_S3D_PARALLEL */
    translate_m4(r_modelmat, -interocular_distance * fac_signed, 0.0f, 0.0f);

    /* scale back to the original size */
    mul_m4_m4m4(r_modelmat, r_modelmat, sizemat);
  }
}

void BKE_camera_multiview_view_matrix(const RenderData *rd,
                                      const Object *camera,
                                      const bool is_left,
                                      float r_viewmat[4][4])
{
  BKE_camera_multiview_model_matrix(
      rd, camera, is_left ? STEREO_LEFT_NAME : STEREO_RIGHT_NAME, r_viewmat);
  invert_m4(r_viewmat);
}

/* left is the default */
static bool camera_is_left(const char *viewname)
{
  if (viewname && viewname[0] != '\0') {
    return !STREQ(viewname, STEREO_RIGHT_NAME);
  }
  return true;
}

void BKE_camera_multiview_model_matrix(const RenderData *rd,
                                       const Object *camera,
                                       const char *viewname,
                                       float r_modelmat[4][4])
{
  BKE_camera_multiview_model_matrix_scaled(rd, camera, viewname, r_modelmat);
  normalize_m4(r_modelmat);
}

void BKE_camera_multiview_model_matrix_scaled(const RenderData *rd,
                                              const Object *camera,
                                              const char *viewname,
                                              float r_modelmat[4][4])
{
  const bool is_multiview = (rd && rd->scemode & R_MULTIVIEW) != 0;

  if (!is_multiview) {
    camera_model_matrix(camera, r_modelmat);
  }
  else if (rd->views_format == SCE_VIEWS_FORMAT_MULTIVIEW) {
    camera_model_matrix(camera, r_modelmat);
  }
  else { /* SCE_VIEWS_SETUP_BASIC */
    const bool is_left = camera_is_left(viewname);
    camera_stereo3d_model_matrix(camera, is_left, r_modelmat);
  }
}

void BKE_camera_multiview_window_matrix(const RenderData *rd,
                                        const Object *camera,
                                        const char *viewname,
                                        float r_winmat[4][4])
{
  CameraParams params;

  /* Setup parameters */
  BKE_camera_params_init(&params);
  BKE_camera_params_from_object(&params, camera);
  BKE_camera_multiview_params(rd, &params, camera, viewname);

  /* Compute matrix, view-plane, etc. */
  BKE_camera_params_compute_viewplane(&params, rd->xsch, rd->ysch, rd->xasp, rd->yasp);
  BKE_camera_params_compute_matrix(&params);

  copy_m4_m4(r_winmat, params.winmat);
}

bool BKE_camera_multiview_spherical_stereo(const RenderData *rd, const Object *camera)
{
  Camera *cam;
  const bool is_multiview = (rd && rd->scemode & R_MULTIVIEW) != 0;

  if (!is_multiview) {
    return false;
  }

  if (camera->type != OB_CAMERA) {
    return false;
  }

  cam = camera->data;

  if ((rd->views_format == SCE_VIEWS_FORMAT_STEREO_3D) && ELEM(cam->type, CAM_PANO, CAM_PERSP) &&
      ((cam->stereo.flag & CAM_S3D_SPHERICAL) != 0)) {
    return true;
  }

  return false;
}

static Object *camera_multiview_advanced(const Scene *scene, Object *camera, const char *suffix)
{
  char name[MAX_NAME];
  const char *camera_name = camera->id.name + 2;
  const int len_name = strlen(camera_name);
  int len_suffix_max = -1;

  name[0] = '\0';

  /* we need to take the better match, thus the len_suffix_max test */
  LISTBASE_FOREACH (const SceneRenderView *, srv, &scene->r.views) {
    const int len_suffix = strlen(srv->suffix);

    if ((len_suffix < len_suffix_max) || (len_name < len_suffix)) {
      continue;
    }

    if (STREQ(camera_name + (len_name - len_suffix), srv->suffix)) {
      BLI_snprintf(name, sizeof(name), "%.*s%s", (len_name - len_suffix), camera_name, suffix);
      len_suffix_max = len_suffix;
    }
  }

  if (name[0] != '\0') {
    Object *ob = BKE_scene_object_find_by_name(scene, name);
    if (ob != NULL) {
      return ob;
    }
  }

  return camera;
}

Object *BKE_camera_multiview_render(const Scene *scene, Object *camera, const char *viewname)
{
  const bool is_multiview = (camera != NULL) && (scene->r.scemode & R_MULTIVIEW) != 0;

  if (!is_multiview) {
    return camera;
  }
  if (scene->r.views_format == SCE_VIEWS_FORMAT_STEREO_3D) {
    return camera;
  }
  /* SCE_VIEWS_FORMAT_MULTIVIEW */
  const char *suffix = BKE_scene_multiview_view_suffix_get(&scene->r, viewname);
  return camera_multiview_advanced(scene, camera, suffix);
}

static float camera_stereo3d_shift_x(const Object *camera, const char *viewname)
{
  Camera *data = camera->data;
  float shift = data->shiftx;
  float interocular_distance, convergence_distance;
  short convergence_mode, pivot;
  bool is_left = true;

  float fac = 1.0f;
  float fac_signed;

  if (viewname && viewname[0]) {
    is_left = STREQ(viewname, STEREO_LEFT_NAME);
  }

  interocular_distance = data->stereo.interocular_distance;
  convergence_distance = data->stereo.convergence_distance;
  convergence_mode = data->stereo.convergence_mode;
  pivot = data->stereo.pivot;

  if (convergence_mode != CAM_S3D_OFFAXIS) {
    return shift;
  }

  if (((pivot == CAM_S3D_PIVOT_LEFT) && is_left) || ((pivot == CAM_S3D_PIVOT_RIGHT) && !is_left)) {
    return shift;
  }

  if (pivot == CAM_S3D_PIVOT_CENTER) {
    fac = 0.5f;
  }

  fac_signed = is_left ? fac : -fac;
  shift += ((interocular_distance / data->sensor_x) * (data->lens / convergence_distance)) *
           fac_signed;

  return shift;
}

float BKE_camera_multiview_shift_x(const RenderData *rd,
                                   const Object *camera,
                                   const char *viewname)
{
  const bool is_multiview = (rd && rd->scemode & R_MULTIVIEW) != 0;
  Camera *data = camera->data;

  BLI_assert(camera->type == OB_CAMERA);

  if (!is_multiview) {
    return data->shiftx;
  }
  if (rd->views_format == SCE_VIEWS_FORMAT_MULTIVIEW) {
    return data->shiftx;
  }
  /* SCE_VIEWS_SETUP_BASIC */
  return camera_stereo3d_shift_x(camera, viewname);
}

void BKE_camera_multiview_params(const RenderData *rd,
                                 CameraParams *params,
                                 const Object *camera,
                                 const char *viewname)
{
  if (camera->type == OB_CAMERA) {
    params->shiftx = BKE_camera_multiview_shift_x(rd, camera, viewname);
  }
}

/** \} */

/* -------------------------------------------------------------------- */
/** \name Camera Background Image
 * \{ */

CameraBGImage *BKE_camera_background_image_new(Camera *cam)
{
  CameraBGImage *bgpic = MEM_callocN(sizeof(CameraBGImage), "Background Image");

  bgpic->scale = 1.0f;
  bgpic->alpha = 0.5f;
  bgpic->iuser.flag |= IMA_ANIM_ALWAYS;
  bgpic->flag |= CAM_BGIMG_FLAG_EXPANDED;

  BLI_addtail(&cam->bg_images, bgpic);

  return bgpic;
}

void BKE_camera_background_image_remove(Camera *cam, CameraBGImage *bgpic)
{
  BLI_remlink(&cam->bg_images, bgpic);

  MEM_freeN(bgpic);
}

void BKE_camera_background_image_clear(Camera *cam)
{
  CameraBGImage *bgpic = cam->bg_images.first;

  while (bgpic) {
    CameraBGImage *next_bgpic = bgpic->next;

    BKE_camera_background_image_remove(cam, bgpic);

    bgpic = next_bgpic;
  }
}

/** \} */<|MERGE_RESOLUTION|>--- conflicted
+++ resolved
@@ -218,14 +218,9 @@
   return cam;
 }
 
-<<<<<<< HEAD
-/* get the camera's dof value, takes the dof object into account */
-float BKE_camera_object_dof_distance(const Object *ob)
-=======
 float BKE_camera_object_dof_distance(Object *ob)
->>>>>>> af87b6d8
-{
-  const Camera *cam = (const Camera *)ob->data;
+{
+  Camera *cam = (Camera *)ob->data;
   if (ob->type != OB_CAMERA) {
     return 0.0f;
   }
