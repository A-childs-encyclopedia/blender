--- conflicted
+++ resolved
@@ -76,16 +76,10 @@
 	char name[BKE_ST_MAXNAME];                  /* for menus */
 	int spaceid;                                /* unique space identifier */
 	int iconid;                                 /* icon lookup for menus */
-<<<<<<< HEAD
-	
+
 	/* Initial allocation, after this WM will call init() too. Some editors need
 	 * area and scene data (e.g. frame range) to set their initial scrolling. */
 	struct SpaceLink *(*new)(const struct ScrArea *sa, const struct Scene *scene);
-=======
-
-	/* initial allocation, after this WM will call init() too */
-	struct SpaceLink    *(*new)(const struct bContext *C);
->>>>>>> 38eb91c8
 	/* not free spacelink itself */
 	void (*free)(struct SpaceLink *sl);
 
@@ -94,15 +88,10 @@
 	/* exit is called when the area is hidden or removed */
 	void (*exit)(struct wmWindowManager *wm, struct ScrArea *sa);
 	/* Listeners can react to bContext changes */
-<<<<<<< HEAD
 	void (*listener)(struct bScreen *sc, struct ScrArea *sa,
 	                 struct wmNotifier *wmn, struct Scene *scene,
 	                 struct WorkSpace *workspace);
-	
-=======
-	void (*listener)(struct bScreen *sc, struct ScrArea *sa, struct wmNotifier *wmn);
-
->>>>>>> 38eb91c8
+
 	/* refresh context, called after filereads, ED_area_tag_refresh() */
 	void (*refresh)(const struct bContext *C, struct ScrArea *sa);
 
@@ -147,16 +136,14 @@
 typedef struct ARegionType {
 	struct ARegionType *next, *prev;
 
-	/* unique identifier within this space, defines RGN_TYPE_xxxx */
-	int regionid;
+	int regionid;           /* unique identifier within this space, defines RGN_TYPE_xxxx */
 
 	/* add handlers, stuff you only do once or on area/region type/size changes */
 	void (*init)(struct wmWindowManager *wm, struct ARegion *ar);
 	/* exit is called when the region is hidden or removed */
 	void (*exit)(struct wmWindowManager *wm, struct ARegion *ar);
 	/* draw entirely, view changes should be handled here */
-<<<<<<< HEAD
-	void (*draw)(const struct bContext *wm, struct ARegion *ar);
+	void (*draw)(const struct bContext *C, struct ARegion *ar);
 	/* optional, compute button layout before drawing for dynamic size */
 	void (*layout)(const struct bContext *C, struct ARegion *ar);
 	/* snap the size of the region (can be NULL for no snapping). */
@@ -172,13 +159,6 @@
 	        struct wmMsgBus *mbus);
 
 	void (*free)(struct ARegion *);
-=======
-	void (*draw)(const struct bContext *C, struct ARegion *ar);
-	/* contextual changes should be handled here */
-	void (*listener)(struct bScreen *sc, struct ScrArea *sa, struct ARegion *ar, struct wmNotifier *wmn);
-
-	void (*free)(struct ARegion *ar);
->>>>>>> 38eb91c8
 
 	/* split region, copy data optionally */
 	void *(*duplicate)(void *poin);
@@ -369,8 +349,7 @@
 float BKE_screen_view3d_zoom_from_fac(float zoomfac);
 
 /* screen */
-<<<<<<< HEAD
-void BKE_screen_free(struct bScreen *sc); 
+void BKE_screen_free(struct bScreen *sc);
 void BKE_screen_area_map_free(struct ScrAreaMap *area_map) ATTR_NONNULL();
 unsigned int BKE_screen_visible_layers(struct bScreen *screen, struct Scene *scene);
 
@@ -381,10 +360,4 @@
 void BKE_screen_remove_unused_scredges(struct bScreen *sc);
 void BKE_screen_remove_unused_scrverts(struct bScreen *sc);
 
-#endif
-=======
-void BKE_screen_free(struct bScreen *sc);
-unsigned int BKE_screen_visible_layers(struct bScreen *screen, struct Scene *scene);
-
-#endif  /* __BKE_SCREEN_H__ */
->>>>>>> 38eb91c8
+#endif