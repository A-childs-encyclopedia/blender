--- conflicted
+++ resolved
@@ -84,12 +84,6 @@
 
 void BKE_gpencil_transform(struct bGPdata *gpd, float mat[4][4]);
 
-<<<<<<< HEAD
-bool BKE_gpencil_stroke_sample(struct bGPdata *gpd,
-                               struct bGPDstroke *gps,
-                               const float dist,
-                               const bool select);
-=======
 typedef struct GPencilPointCoordinates {
   /* This is used when doing "move only origin" in object_data_transform.c.
    * pressure is needs to be stored here as it is tied to object scale. */
@@ -104,8 +98,10 @@
                                               const GPencilPointCoordinates *elem_data,
                                               const float mat[4][4]);
 
-bool BKE_gpencil_stroke_sample(struct bGPDstroke *gps, const float dist, const bool select);
->>>>>>> d4253082
+bool BKE_gpencil_stroke_sample(struct bGPdata *gpd,
+                               struct bGPDstroke *gps,
+                               const float dist,
+                               const bool select);
 bool BKE_gpencil_stroke_smooth(struct bGPDstroke *gps, int i, float inf);
 bool BKE_gpencil_stroke_smooth_strength(struct bGPDstroke *gps, int point_index, float influence);
 bool BKE_gpencil_stroke_smooth_thickness(struct bGPDstroke *gps, int point_index, float influence);
