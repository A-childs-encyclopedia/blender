--- conflicted
+++ resolved
@@ -35,11 +35,7 @@
 struct ID;
 struct Depsgraph;
 struct DerivedMesh;
-<<<<<<< HEAD
-struct EvaluationContext;
-struct bContext;
-=======
->>>>>>> c991bb0b
+struct bContext; /* NOTE: bakeModifierGP() - called from UI - needs to create new datablocks, hence the need for this */
 struct Object;
 struct Scene;
 struct ViewLayer;
@@ -250,7 +246,7 @@
 	 * The gps parameter contains the GP stroke to operate on. This is usually a copy
 	 * of the original (unmodified and saved to files) stroke data.
 	 */
-	void (*deformStroke)(struct ModifierData *md, const struct EvaluationContext *eval_ctx,
+	void (*deformStroke)(struct ModifierData *md, struct Depsgraph *depsgraph,
 	                     struct Object *ob, struct bGPDlayer *gpl, struct bGPDstroke *gps);
 
 	/* Callback for GP "geometry" modifiers that create extra geometry
@@ -264,7 +260,7 @@
 	 * The modifier_index parameter indicates where the modifier is
 	 * in the modifier stack in relation to other modifiers.
 	 */
-	void (*generateStrokes)(struct ModifierData *md, const struct EvaluationContext *eval_ctx,
+	void (*generateStrokes)(struct ModifierData *md, struct Depsgraph *depsgraph,
 	                        struct Object *ob, struct bGPDlayer *gpl, struct bGPDframe *gpf,
 	                        int modifier_index);
 
@@ -274,7 +270,7 @@
 	 * As such, this callback needs to go through all layers/frames in the
 	 * datablock, mutating the geometry and/or creating new datablocks/objects
 	 */
-	void (*bakeModifierGP)(const struct bContext *C, const struct EvaluationContext *eval_ctx,
+	void (*bakeModifierGP)(const struct bContext *C, struct Depsgraph *depsgraph,
                            struct ModifierData *md, struct Object *ob);
 
 	/********************* Optional functions *********************/
