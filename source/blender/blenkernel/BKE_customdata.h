--- conflicted
+++ resolved
@@ -579,7 +579,7 @@
 /* BMesh specific custom-data stuff. */
 
 void CustomData_bmesh_update_active_layers(struct CustomData *fdata, struct CustomData *ldata);
-<<<<<<< HEAD
+
 /**
  * Update active indices for active/render/clone/stencil custom data layers
  * based on indices from fdata layers
@@ -595,9 +595,6 @@
                                    const char *memtag);
 
 void CustomData_bmesh_init_pool(struct CustomData *data, int totelem, const char htype);
-=======
-void CustomData_bmesh_init_pool(struct CustomData *data, int totelem, char htype);
->>>>>>> e6b1e97d
 
 /**
  * Validate and fix data of \a layer,
