--- conflicted
+++ resolved
@@ -474,11 +474,6 @@
   } twist;
 } SculptBoundary;
 
-typedef struct CavityMaskData {
-  float factor;
-  int stroke_id;
-} CavityMaskData;
-
 typedef struct SculptFakeNeighbors {
   bool use_fake_neighbors;
 
@@ -555,16 +550,12 @@
    * initialized in #SCULPT_automasking_cache_init when needed. */
   SculptAttribute *automasking_factor;
   SculptAttribute *automasking_occlusion; /* CD_PROP_INT8. */
+  SculptAttribute *automasking_stroke_id;
+  SculptAttribute *automasking_cavity;
 
   /* BMesh */
   SculptAttribute *dyntopo_node_id_vertex;
   SculptAttribute *dyntopo_node_id_face;
-
-  SculptAttribute *stroke_id;
-<<<<<<< HEAD
-=======
-  SculptAttribute *cavity;
->>>>>>> c087d09c
 } SculptAttributePointers;
 
 typedef struct SculptSession {
@@ -751,19 +742,16 @@
    */
   bool sticky_shading_color;
 
+  uchar stroke_id;
+
   /**
    * Last used painting canvas key.
    */
   char *last_paint_canvas_key;
-
-<<<<<<< HEAD
   float last_normal[3];
-  uchar stroke_id;
-=======
-  uchar stroke_id;
+
   int last_automasking_settings_hash;
-  uchar last_cavity_stroke_id;
->>>>>>> c087d09c
+  uchar last_automask_stroke_id;
 } SculptSession;
 
 void BKE_sculptsession_free(struct Object *ob);
