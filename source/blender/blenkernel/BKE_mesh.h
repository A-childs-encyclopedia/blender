--- conflicted
+++ resolved
@@ -472,15 +472,6 @@
  * Called after calculating all modifiers.
  */
 void BKE_mesh_ensure_normals_for_display(struct Mesh *mesh);
-<<<<<<< HEAD
-void BKE_mesh_calc_normals_looptri(const struct MVert *mverts,
-                                   int numVerts,
-                                   const struct MLoop *mloop,
-                                   const struct MLoopTri *looptri,
-                                   int looptri_num,
-                                   float (*r_tri_nors)[3]);
-=======
->>>>>>> 9a09adb7
 
 /**
  * Define sharp edges as needed to mimic 'autosmooth' from angle threshold.
