# SPDX-License-Identifier: GPL-2.0-or-later
# Copyright 2006 Blender Foundation

set(INC
  .
  ../asset_system
  ../blenfont
  ../blenlib
  ../blenloader
  ../blentranslation
  ../bmesh
  ../depsgraph
  ../draw
  ../functions
  ../gpencil_modifiers
  ../gpu
  ../ikplugin
  ../imbuf
  ../makesdna
  ../makesrna
  ../modifiers
  ../nodes
  ../render
  ../sequencer
  ../shader_fx
  ../simulation
  ../../../intern/eigen
  ../../../intern/ghost
  ../../../intern/guardedalloc
  ../../../intern/iksolver/extern
  ../../../intern/atomic
  ../../../intern/clog
  ../../../intern/libmv
  ../../../intern/mantaflow/extern
  ../../../intern/memutil
  ../../../intern/mikktspace
  ../../../intern/opensubdiv
  ../../../extern/curve_fit_nd

  # dna_type_offsets.h
  ${CMAKE_CURRENT_BINARY_DIR}/../makesdna/intern
  # RNA_prototypes.h
  ${CMAKE_BINARY_DIR}/source/blender/makesrna
)

set(INC_SYS
  ${ZLIB_INCLUDE_DIRS}

  # For `vfontdata_freetype.c`.
  ${FREETYPE_INCLUDE_DIRS}
)

set(SRC
  ${CMAKE_SOURCE_DIR}/release/datafiles/userdef/userdef_default.c
  intern/CCGSubSurf.c
  intern/CCGSubSurf_legacy.c
  intern/CCGSubSurf_util.c
  intern/DerivedMesh.cc
  intern/action.c
  intern/action_bones.cc
  intern/action_mirror.c
  intern/addon.c
  intern/anim_data.c
  intern/anim_path.c
  intern/anim_sys.c
  intern/anim_visualization.c
  intern/anonymous_attribute_id.cc
  intern/appdir.c
  intern/armature.c
  intern/armature_deform.c
  intern/armature_pose.cc
  intern/armature_selection.cc
  intern/armature_update.c
  intern/asset.cc
  intern/asset_weak_reference.cc
  intern/attribute.cc
  intern/attribute_access.cc
  intern/attribute_math.cc
  intern/autoexec.c
  intern/blender.c
  intern/blender_copybuffer.c
  intern/blender_undo.cc
  intern/blender_user_menu.c
  intern/blendfile.cc
  intern/blendfile_link_append.c
  intern/boids.c
  intern/bpath.c
  intern/brush.cc
  intern/bvhutils.cc
  intern/cachefile.c
  intern/callbacks.c
  intern/camera.c
  intern/cdderivedmesh.cc
  intern/cloth.cc
  intern/collection.c
  intern/collision.cc
  intern/colorband.c
  intern/colortools.c
  intern/compute_contexts.cc
  intern/constraint.c
  intern/context.cc
  intern/cpp_types.cc
  intern/crazyspace.cc
  intern/cryptomatte.cc
  intern/curve.cc
  intern/curve_bevel.c
  intern/curve_bezier.cc
  intern/curve_catmull_rom.cc
  intern/curve_convert.c
  intern/curve_decimate.c
  intern/curve_deform.c
  intern/curve_legacy_convert.cc
  intern/curve_nurbs.cc
  intern/curve_poly.cc
  intern/curve_to_mesh_convert.cc
  intern/curveprofile.cc
  intern/curves.cc
  intern/curves_geometry.cc
  intern/curves_utils.cc
  intern/customdata.cc
  intern/customdata_file.c
  intern/data_transfer.cc
  intern/deform.cc
  intern/displist.cc
  intern/dynamicpaint.cc
  intern/editlattice.c
  intern/editmesh.cc
  intern/editmesh_bvh.c
  intern/editmesh_cache.cc
  intern/editmesh_tangent.cc
  intern/effect.c
  intern/fcurve.c
  intern/fcurve_cache.c
  intern/fcurve_driver.c
  intern/fluid.cc
  intern/fmodifier.c
  intern/freestyle.c
  intern/geometry_component_curves.cc
  intern/geometry_component_edit_data.cc
  intern/geometry_component_instances.cc
  intern/geometry_component_mesh.cc
  intern/geometry_component_pointcloud.cc
  intern/geometry_component_volume.cc
  intern/geometry_fields.cc
  intern/geometry_set.cc
  intern/geometry_set_instances.cc
  intern/gpencil_legacy.c
  intern/gpencil_curve_legacy.c
  intern/gpencil_geom_legacy.cc
  intern/gpencil_modifier_legacy.c
  intern/gpencil_update_cache_legacy.c
  intern/icons.cc
  intern/icons_rasterize.c
  intern/idprop.c
  intern/idprop_create.cc
  intern/idprop_serialize.cc
  intern/idprop_utils.c
  intern/idtype.c
  intern/image.cc
  intern/image_format.cc
  intern/image_gen.c
  intern/image_gpu.cc
  intern/image_partial_update.cc
  intern/image_save.cc
  intern/instances.cc
  intern/ipo.c
  intern/kelvinlet.c
  intern/key.cc
  intern/keyconfig.c
  intern/lattice.c
  intern/lattice_deform.c
  intern/layer.cc
  intern/layer_utils.c
  intern/lib_id.c
  intern/lib_id_delete.c
  intern/lib_id_eval.c
  intern/lib_id_remapper.cc
  intern/lib_override.cc
  intern/lib_override_proxy_conversion.c
  intern/lib_query.c
  intern/lib_remap.c
  intern/library.c
  intern/light.c
<<<<<<< HEAD
  intern/light_linking.cc
  intern/lightprobe.c
=======
  intern/lightprobe.cc
>>>>>>> 44d5a894
  intern/linestyle.cc
  intern/main.c
  intern/main_idmap.c
  intern/main_namemap.cc
  intern/mask.c
  intern/mask_evaluate.c
  intern/mask_rasterize.c
  intern/material.cc
  intern/mball.cc
  intern/mball_tessellate.cc
  intern/mesh.cc
  intern/mesh_boolean_convert.cc
  intern/mesh_calc_edges.cc
  intern/mesh_convert.cc
  intern/mesh_debug.cc
  intern/mesh_evaluate.cc
  intern/mesh_fair.cc
  intern/mesh_iterators.cc
  intern/mesh_legacy_convert.cc
  intern/mesh_mapping.cc
  intern/mesh_merge_customdata.cc
  intern/mesh_mirror.cc
  intern/mesh_normals.cc
  intern/mesh_remap.cc
  intern/mesh_remesh_voxel.cc
  intern/mesh_runtime.cc
  intern/mesh_sample.cc
  intern/mesh_tangent.cc
  intern/mesh_tessellate.cc
  intern/mesh_validate.cc
  intern/mesh_wrapper.cc
  intern/modifier.cc
  intern/movieclip.c
  intern/multires.cc
  intern/multires_reshape.cc
  intern/multires_reshape_apply_base.cc
  intern/multires_reshape_ccg.cc
  intern/multires_reshape_smooth.cc
  intern/multires_reshape_subdivide.cc
  intern/multires_reshape_util.cc
  intern/multires_reshape_vertcos.cc
  intern/multires_subdiv.cc
  intern/multires_unsubdivide.cc
  intern/multires_versioning.cc
  intern/nla.c
  intern/node.cc
  intern/node_runtime.cc
  intern/node_tree_anonymous_attributes.cc
  intern/node_tree_field_inferencing.cc
  intern/node_tree_update.cc
  intern/object.cc
  intern/object_deform.c
  intern/object_dupli.cc
  intern/object_facemap.c
  intern/object_update.cc
  intern/ocean.c
  intern/ocean_spectrum.c
  intern/outliner_treehash.cc
  intern/packedFile.c
  intern/paint.cc
  intern/paint_canvas.cc
  intern/paint_toolslots.c
  intern/particle.cc
  intern/particle_child.c
  intern/particle_distribute.c
  intern/particle_system.c
  intern/pbvh.cc
  intern/pbvh_bmesh.cc
  intern/pbvh_colors.cc
  intern/pbvh_pixels.cc
  intern/pbvh_pixels_copy.cc
  intern/pbvh_uv_islands.cc
  intern/pointcache.c
  intern/pointcloud.cc
  intern/pose_backup.cc
  intern/preferences.c
  intern/report.c
  intern/rigidbody.c
  intern/scene.cc
  intern/screen.c
  intern/shader_fx.c
  intern/shrinkwrap.cc
  intern/simulation.cc
  intern/softbody.c
  intern/sound.c
  intern/speaker.c
  intern/studiolight.c
  intern/subdiv.cc
  intern/subdiv_ccg.cc
  intern/subdiv_ccg_mask.cc
  intern/subdiv_ccg_material.cc
  intern/subdiv_converter.cc
  intern/subdiv_converter_mesh.cc
  intern/subdiv_deform.cc
  intern/subdiv_displacement.cc
  intern/subdiv_displacement_multires.cc
  intern/subdiv_eval.cc
  intern/subdiv_foreach.cc
  intern/subdiv_mesh.cc
  intern/subdiv_modifier.cc
  intern/subdiv_stats.cc
  intern/subdiv_topology.cc
  intern/subsurf_ccg.cc
  intern/text.c
  intern/text_suggestions.c
  intern/texture.cc
  intern/tracking.cc
  intern/tracking_auto.cc
  intern/tracking_detect.cc
  intern/tracking_plane_tracker.cc
  intern/tracking_region_tracker.cc
  intern/tracking_solver.cc
  intern/tracking_stabilize.cc
  intern/tracking_util.cc
  intern/type_conversions.cc
  intern/undo_system.cc
  intern/unit.c
  intern/vfont.c
  intern/vfontdata_freetype.c
  intern/viewer_path.cc
  intern/volume.cc
  intern/volume_render.cc
  intern/volume_to_mesh.cc
  intern/workspace.cc
  intern/world.c
  intern/writeavi.c

  BKE_DerivedMesh.h
  BKE_action.h
  BKE_action.hh
  BKE_addon.h
  BKE_anim_data.h
  BKE_anim_path.h
  BKE_anim_visualization.h
  BKE_animsys.h
  BKE_anonymous_attribute_id.hh
  BKE_appdir.h
  BKE_armature.h
  BKE_armature.hh
  BKE_asset.h
  BKE_attribute.h
  BKE_attribute.hh
  BKE_attribute_math.hh
  BKE_autoexec.h
  BKE_blender.h
  BKE_blender_copybuffer.h
  BKE_blender_undo.h
  BKE_blender_user_menu.h
  BKE_blender_version.h
  BKE_blendfile.h
  BKE_blendfile_link_append.h
  BKE_boids.h
  BKE_bpath.h
  BKE_brush.h
  BKE_bvhutils.h
  BKE_cachefile.h
  BKE_callbacks.h
  BKE_camera.h
  BKE_ccg.h
  BKE_cdderivedmesh.h
  BKE_cloth.h
  BKE_collection.h
  BKE_collision.h
  BKE_colorband.h
  BKE_colortools.h
  BKE_compute_contexts.hh
  BKE_constraint.h
  BKE_context.h
  BKE_cpp_types.h
  BKE_crazyspace.h
  BKE_crazyspace.hh
  BKE_cryptomatte.h
  BKE_cryptomatte.hh
  BKE_curve.h
  BKE_curve_legacy_convert.hh
  BKE_curve_to_mesh.hh
  BKE_curveprofile.h
  BKE_curves.h
  BKE_curves.hh
  BKE_curves_utils.hh
  BKE_customdata.h
  BKE_customdata_file.h
  BKE_data_transfer.h
  BKE_deform.h
  BKE_displist.h
  BKE_duplilist.h
  BKE_dynamicpaint.h
  BKE_editlattice.h
  BKE_editmesh.h
  BKE_editmesh_bvh.h
  BKE_editmesh_cache.h
  BKE_editmesh_tangent.h
  BKE_effect.h
  BKE_fcurve.h
  BKE_fcurve_driver.h
  BKE_fluid.h
  BKE_freestyle.h
  BKE_geometry_fields.hh
  BKE_geometry_set.h
  BKE_geometry_set.hh
  BKE_geometry_set_instances.hh
  BKE_global.h
  BKE_gpencil_legacy.h
  BKE_gpencil_curve_legacy.h
  BKE_gpencil_geom_legacy.h
  BKE_gpencil_modifier_legacy.h
  BKE_gpencil_update_cache_legacy.h
  BKE_icons.h
  BKE_idprop.h
  BKE_idprop.hh
  BKE_idtype.h
  BKE_image.h
  BKE_image_format.h
  BKE_image_partial_update.hh
  BKE_image_save.h
  BKE_image_wrappers.hh
  BKE_instances.hh
  BKE_ipo.h
  BKE_kelvinlet.h
  BKE_key.h
  BKE_keyconfig.h
  BKE_lattice.h
  BKE_layer.h
  BKE_lib_id.h
  BKE_lib_override.h
  BKE_lib_query.h
  BKE_lib_remap.h
  BKE_library.h
  BKE_light.h
  BKE_light_linking.h
  BKE_lightprobe.h
  BKE_linestyle.h
  BKE_main.h
  BKE_main_idmap.h
  BKE_main_namemap.h
  BKE_mask.h
  BKE_material.h
  BKE_mball.h
  BKE_mball_tessellate.h
  BKE_mesh.h
  BKE_mesh.hh
  BKE_mesh_boolean_convert.hh
  BKE_mesh_fair.h
  BKE_mesh_iterators.h
  BKE_mesh_legacy_convert.h
  BKE_mesh_mapping.h
  BKE_mesh_mirror.h
  BKE_mesh_remap.h
  BKE_mesh_remesh_voxel.h
  BKE_mesh_runtime.h
  BKE_mesh_sample.hh
  BKE_mesh_tangent.h
  BKE_mesh_types.h
  BKE_mesh_wrapper.h
  BKE_modifier.h
  BKE_movieclip.h
  BKE_multires.h
  BKE_nla.h
  BKE_node.h
  BKE_node_runtime.hh
  BKE_node_tree_update.h
  BKE_object.h
  BKE_object_deform.h
  BKE_object_facemap.h
  BKE_ocean.h
  BKE_outliner_treehash.hh
  BKE_packedFile.h
  BKE_paint.h
  BKE_particle.h
  BKE_pbvh.h
  BKE_pbvh_pixels.hh
  BKE_pointcache.h
  BKE_pointcloud.h
  BKE_pose_backup.h
  BKE_preferences.h
  BKE_report.h
  BKE_rigidbody.h
  BKE_scene.h
  BKE_screen.h
  BKE_sequencer_offscreen.h
  BKE_shader_fx.h
  BKE_shrinkwrap.h
  BKE_simulation.h
  BKE_softbody.h
  BKE_sound.h
  BKE_speaker.h
  BKE_studiolight.h
  BKE_subdiv.h
  BKE_subdiv_ccg.h
  BKE_subdiv_deform.h
  BKE_subdiv_eval.h
  BKE_subdiv_foreach.hh
  BKE_subdiv_mesh.hh
  BKE_subdiv_modifier.h
  BKE_subdiv_topology.h
  BKE_subsurf.h
  BKE_text.h
  BKE_text_suggestions.h
  BKE_texture.h
  BKE_tracking.h
  BKE_type_conversions.hh
  BKE_undo_system.h
  BKE_unit.h
  BKE_vfont.h
  BKE_vfontdata.h
  BKE_viewer_path.h
  BKE_volume.h
  BKE_volume_render.h
  BKE_volume_to_mesh.hh
  BKE_workspace.h
  BKE_world.h
  BKE_writeavi.h

  nla_private.h
  particle_private.h
  tracking_private.h

  intern/CCGSubSurf.h
  intern/CCGSubSurf_inline.h
  intern/CCGSubSurf_intern.h
  intern/attribute_access_intern.hh
  intern/data_transfer_intern.h
  intern/lib_intern.h
  intern/multires_inline.h
  intern/multires_reshape.hh
  intern/multires_unsubdivide.hh
  intern/ocean_intern.h
  intern/pbvh_intern.hh
  intern/pbvh_pixels_copy.hh
  intern/pbvh_uv_islands.hh
  intern/subdiv_converter.h
  intern/subdiv_inline.h
)

set(LIB
  bf_asset_system
  bf_blenfont
  bf_blenlib
  bf_blenloader
  bf_blentranslation
  bf_bmesh
  bf_depsgraph
  bf_draw
  bf_functions
  bf_gpencil_modifiers
  bf_gpu
  bf_ikplugin
  bf_imbuf
  bf_intern_clog
  bf_intern_ghost
  bf_intern_guardedalloc
  bf_intern_libmv  # Uses stub when disabled.
  bf_intern_mikktspace
  bf_intern_opensubdiv  # Uses stub when disabled.
  bf_modifiers
  bf_nodes
  bf_rna
  bf_shader_fx
  bf_simulation

  # For `vfontdata_freetype.c`.
  ${FREETYPE_LIBRARIES} ${BROTLI_LIBRARIES}
)

if(WITH_BINRELOC)
  list(APPEND INC_SYS
    ${BINRELOC_INCLUDE_DIRS}
  )
  list(APPEND LIB
    extern_binreloc
  )
  add_definitions(-DWITH_BINRELOC)
endif()


if(WIN32)
  list(APPEND INC
    ../../../intern/utfconv
  )
endif()

if(WITH_AUDASPACE)
  list(APPEND INC_SYS
    ${AUDASPACE_C_INCLUDE_DIRS}
  )
  if(WITH_SYSTEM_AUDASPACE)
    list(APPEND LIB
      ${AUDASPACE_C_LIBRARIES}
      ${AUDASPACE_PY_LIBRARIES}
    )
  endif()
  add_definitions(-DWITH_AUDASPACE)
endif()

if(WITH_BULLET)
  list(APPEND INC_SYS
    ${BULLET_INCLUDE_DIRS}
  )
  list(APPEND INC
    ../../../intern/rigidbody
  )
  list(APPEND LIB
    bf_intern_rigidbody

    ${BULLET_LIBRARIES}
  )
  add_definitions(-DWITH_BULLET)
endif()

if(WITH_IMAGE_OPENEXR)
  add_definitions(-DWITH_OPENEXR)
endif()

if(WITH_IMAGE_TIFF)
  add_definitions(-DWITH_TIFF)
endif()

if(WITH_IMAGE_OPENJPEG)
  add_definitions(-DWITH_OPENJPEG)
endif()

if(WITH_IMAGE_DDS)
  add_definitions(-DWITH_DDS)
endif()

if(WITH_IMAGE_CINEON)
  add_definitions(-DWITH_CINEON)
endif()

if(WITH_IMAGE_HDR)
  add_definitions(-DWITH_HDR)
endif()

if(WITH_IMAGE_WEBP)
  add_definitions(-DWITH_WEBP)
endif()

if(WITH_CODEC_AVI)
  list(APPEND INC
    ../io/avi
  )
  add_definitions(-DWITH_AVI)
endif()

if(WITH_CODEC_FFMPEG)
  list(APPEND SRC
    intern/writeffmpeg.c
    BKE_writeffmpeg.h
  )
  list(APPEND INC
    ../../../intern/ffmpeg
  )
  list(APPEND INC_SYS
    ${FFMPEG_INCLUDE_DIRS}
  )
  list(APPEND LIB
    ${FFMPEG_LIBRARIES}
  )
  add_definitions(-DWITH_FFMPEG)
endif()

if(WITH_PYTHON)
  list(APPEND INC
    ../python
  )
  list(APPEND LIB
    bf_python
    bf_python_bmesh
  )
  add_definitions(-DWITH_PYTHON)

  if(WITH_PYTHON_MODULE)
    add_definitions(-DWITH_PYTHON_MODULE)
  endif()

  if(WITH_PYTHON_SAFETY)
    add_definitions(-DWITH_PYTHON_SAFETY)
  endif()

  if(WITH_PYTHON_SECURITY)
    add_definitions(-DWITH_PYTHON_SECURITY)
  endif()


  if(PYTHON_EXECUTABLE)
    get_filename_component(_python_exe_name ${PYTHON_EXECUTABLE} NAME)
    add_definitions(-DPYTHON_EXECUTABLE_NAME=${_python_exe_name})
    unset(_python_exe_name)
  endif()
endif()

if(WITH_MOD_FLUID)
  list(APPEND LIB
    bf_intern_mantaflow
  )
  add_definitions(-DWITH_FLUID)
endif()

if(WITH_MOD_OCEANSIM)
  add_definitions(-DWITH_OCEANSIM)
endif()

if(WITH_JACK)
  add_definitions(-DWITH_JACK)
endif()

if(WITH_LZO)
  if(WITH_SYSTEM_LZO)
    list(APPEND INC_SYS
      ${LZO_INCLUDE_DIR}
    )
    list(APPEND LIB
      ${LZO_LIBRARIES}
    )
    add_definitions(-DWITH_SYSTEM_LZO)
  else()
    list(APPEND INC_SYS
      ../../../extern/lzo/minilzo
    )
    list(APPEND LIB
      extern_minilzo
    )
  endif()
  add_definitions(-DWITH_LZO)
endif()

if(WITH_LZMA)
  list(APPEND INC_SYS
    ../../../extern/lzma
  )
  list(APPEND LIB
    extern_lzma
  )
  add_definitions(-DWITH_LZMA)
endif()

if(WITH_LIBMV)
  add_definitions(-DWITH_LIBMV)
endif()

if(WITH_FFTW3)
  list(APPEND INC_SYS
    ${FFTW3_INCLUDE_DIRS}
  )
  list(APPEND LIB
    ${FFTW3_LIBRARIES}
  )
  add_definitions(-DFFTW3=1)
endif()

if(WITH_FREESTYLE)
  add_definitions(-DWITH_FREESTYLE)
endif()

if(WITH_ALEMBIC)
  list(APPEND INC
    ../io/alembic
  )
  add_definitions(-DWITH_ALEMBIC)
endif()

if(WITH_USD)
  list(APPEND INC
    ../io/usd
  )
  add_definitions(-DWITH_USD)
endif()

if(WITH_OPENSUBDIV)
  list(APPEND INC_SYS
    ${OPENSUBDIV_INCLUDE_DIRS}
  )
  list(APPEND LIB
    ${OPENSUBDIV_LIBRARIES}
  )
  add_definitions(-DWITH_OPENSUBDIV)
endif()

if(WITH_OPENVDB)
  list(APPEND INC
    ../../../intern/openvdb
  )
  list(APPEND INC_SYS
    ${OPENVDB_INCLUDE_DIRS}
  )
  list(APPEND LIB
    bf_intern_openvdb
    ${OPENVDB_LIBRARIES}
  )
  add_definitions(-DWITH_OPENVDB ${OPENVDB_DEFINITIONS})
endif()

if(WITH_QUADRIFLOW)
  list(APPEND INC
    ../../../intern/quadriflow
  )
  list(APPEND LIB
    bf_intern_quadriflow
  )
  add_definitions(-DWITH_QUADRIFLOW)
endif()

if(WITH_XR_OPENXR)
  add_definitions(-DWITH_XR_OPENXR)
endif()

if(WITH_TBB)
  add_definitions(-DWITH_TBB)

  list(APPEND INC_SYS
    ${TBB_INCLUDE_DIRS}
  )

  list(APPEND LIB
    ${TBB_LIBRARIES}
  )
endif()

if(WITH_GMP)
  add_definitions(-DWITH_GMP)

  list(APPEND INC_SYS
    ${GMP_INCLUDE_DIRS}
  )
endif()

# # Warnings as errors, this is too strict!
# if(MSVC)
#    string(APPEND CMAKE_C_FLAGS " /WX")
# endif()

blender_add_lib(bf_blenkernel "${SRC}" "${INC}" "${INC_SYS}" "${LIB}")

# Needed so we can use dna_type_offsets.h for defaults initialization.
add_dependencies(bf_blenkernel bf_dna)
# RNA_prototypes.h
add_dependencies(bf_blenkernel bf_rna)


if(WITH_GTESTS)
  set(TEST_SRC
    intern/action_test.cc
    intern/armature_test.cc
    intern/asset_metadata_test.cc
    intern/bpath_test.cc
    intern/cryptomatte_test.cc
    intern/curves_geometry_test.cc
    intern/fcurve_test.cc
    intern/idprop_serialize_test.cc
    intern/image_partial_update_test.cc
    intern/image_test.cc
    intern/lattice_deform_test.cc
    intern/layer_test.cc
    intern/lib_id_remapper_test.cc
    intern/lib_id_test.cc
    intern/lib_remap_test.cc
    intern/nla_test.cc
    intern/tracking_test.cc
  )
  set(TEST_INC
    ../editors/include
  )
  include(GTestTesting)
  blender_add_test_lib(bf_blenkernel_tests "${TEST_SRC}" "${INC};${TEST_INC}" "${INC_SYS}" "${LIB}")

  # RNA_prototypes.h
  add_dependencies(bf_blenkernel_tests bf_rna)
endif()<|MERGE_RESOLUTION|>--- conflicted
+++ resolved
@@ -181,12 +181,8 @@
   intern/lib_remap.c
   intern/library.c
   intern/light.c
-<<<<<<< HEAD
   intern/light_linking.cc
-  intern/lightprobe.c
-=======
   intern/lightprobe.cc
->>>>>>> 44d5a894
   intern/linestyle.cc
   intern/main.c
   intern/main_idmap.c
