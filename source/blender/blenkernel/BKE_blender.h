/**
 * blenlib/BKE_blender.h (mar-2001 nzc)
 *	
 * Blender util stuff?
 *
 * $Id$ 
 *
 * ***** BEGIN GPL LICENSE BLOCK *****
 *
 * This program is free software; you can redistribute it and/or
 * modify it under the terms of the GNU General Public License
 * as published by the Free Software Foundation; either version 2
 * of the License, or (at your option) any later version.
 *
 * This program is distributed in the hope that it will be useful,
 * but WITHOUT ANY WARRANTY; without even the implied warranty of
 * MERCHANTABILITY or FITNESS FOR A PARTICULAR PURPOSE.  See the
 * GNU General Public License for more details.
 *
 * You should have received a copy of the GNU General Public License
 * along with this program; if not, write to the Free Software Foundation,
 * Inc., 51 Franklin Street, Fifth Floor, Boston, MA 02110-1301, USA.
 *
 * The Original Code is Copyright (C) 2001-2002 by NaN Holding BV.
 * All rights reserved.
 *
 * The Original Code is: all of this file.
 *
 * Contributor(s): none yet.
 *
 * ***** END GPL LICENSE BLOCK *****
 */
#ifndef BKE_BLENDER_H
#define BKE_BLENDER_H

#ifdef __cplusplus
extern "C" {
#endif

struct ListBase;
struct MemFile;
struct bContext;
struct ReportList;
struct Scene;
struct Main;

<<<<<<< HEAD
#define BLENDER_VERSION			254
#define BLENDER_SUBVERSION		0
=======
#define BLENDER_VERSION			255
#define BLENDER_SUBVERSION		1
>>>>>>> 6d201907

#define BLENDER_MINVERSION		250
#define BLENDER_MINSUBVERSION	0

int BKE_read_file(struct bContext *C, const char *filepath, struct ReportList *reports);
int BKE_read_file_from_memory(struct bContext *C, char* filebuf, int filelength, struct ReportList *reports);
int BKE_read_file_from_memfile(struct bContext *C, struct MemFile *memfile, struct ReportList *reports);

void free_blender(void);
void initglobals(void);

/* load new userdef from file, exit blender */
void BKE_userdef_free(void);

/* set this callback when a UI is running */
void set_blender_test_break_cb(void (*func)(void) );
int blender_test_break(void);

/* global undo */
extern void BKE_write_undo(struct bContext *C, const char *name);
extern void BKE_undo_step(struct bContext *C, int step);
extern void BKE_undo_name(struct bContext *C, const char *name);
extern void BKE_reset_undo(void);
extern char *BKE_undo_menu_string(void);
extern void BKE_undo_number(struct bContext *C, int nr);
extern void BKE_undo_save_quit(void);
extern struct Main *BKE_undo_get_main(struct Scene **scene);

#ifdef __cplusplus
}
#endif

#endif
<|MERGE_RESOLUTION|>--- conflicted
+++ resolved
@@ -44,13 +44,8 @@
 struct Scene;
 struct Main;
 
-<<<<<<< HEAD
 #define BLENDER_VERSION			254
-#define BLENDER_SUBVERSION		0
-=======
-#define BLENDER_VERSION			255
 #define BLENDER_SUBVERSION		1
->>>>>>> 6d201907
 
 #define BLENDER_MINVERSION		250
 #define BLENDER_MINSUBVERSION	0
