--- conflicted
+++ resolved
@@ -38,18 +38,7 @@
 extern "C" {
 #endif
 
-<<<<<<< HEAD
-/* these lines are grep'd, watch out for our not-so-awesome regex
- * and keep comment above the defines.
- * Use STRINGIFY() rather than defining with quotes */
-#define BLENDER_VERSION         277
-#define BLENDER_SUBVERSION      1
-/* Several breakages with 270, e.g. constraint deg vs rad */
-#define BLENDER_MINVERSION      270
-#define BLENDER_MINSUBVERSION   6
-=======
 void BKE_blender_free(void);
->>>>>>> 75a31c36
 
 void BKE_blender_globals_init(void);
 void BKE_blender_globals_clear(void);
