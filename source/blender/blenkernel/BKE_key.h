--- conflicted
+++ resolved
@@ -47,10 +47,6 @@
 extern "C" {
 #endif
 
-<<<<<<< HEAD
-void        BKE_key_release_datablocks(struct Key *key);
-=======
->>>>>>> 794a977b
 void        BKE_key_free(struct Key *sc, const bool do_id_user);
 void        BKE_key_free_nolib(struct Key *key);
 struct Key *BKE_key_add(struct ID *id);
