/*
 * ***** BEGIN GPL LICENSE BLOCK *****
 *
 * This program is free software; you can redistribute it and/or
 * modify it under the terms of the GNU General Public License
 * as published by the Free Software Foundation; either version 2
 * of the License, or (at your option) any later version. 
 *
 * This program is distributed in the hope that it will be useful,
 * but WITHOUT ANY WARRANTY; without even the implied warranty of
 * MERCHANTABILITY or FITNESS FOR A PARTICULAR PURPOSE.  See the
 * GNU General Public License for more details.
 *
 * You should have received a copy of the GNU General Public License
 * along with this program; if not, write to the Free Software Foundation,
 * Inc., 51 Franklin Street, Fifth Floor, Boston, MA 02110-1301, USA.
 *
 * The Original Code is Copyright (C) 2007 Blender Foundation.
 * All rights reserved.
 *
 * 
 * Contributor(s): Blender Foundation
 *
 * ***** END GPL LICENSE BLOCK *****
 */

/** \file blender/windowmanager/intern/wm_files_link.c
 *  \ingroup wm
 *
 * Functions for dealing with append/link operators and helpers.
 */


#include <float.h>
#include <string.h>
#include <ctype.h>
#include <stdio.h>
#include <stddef.h>
#include <assert.h>
#include <errno.h>

#include "MEM_guardedalloc.h"

#include "DNA_ID.h"
#include "DNA_screen_types.h"
#include "DNA_scene_types.h"
#include "DNA_space_types.h"
#include "DNA_windowmanager_types.h"

#include "RNA_access.h"
#include "RNA_define.h"

#include "BLI_blenlib.h"
#include "BLI_bitmap.h"
#include "BLI_linklist.h"
#include "BLI_math.h"
#include "BLI_memarena.h"
#include "BLI_utildefines.h"
#include "BLI_ghash.h"

#include "PIL_time.h"

#include "BLO_readfile.h"

#include "BKE_asset.h"
#include "BKE_context.h"
#include "BKE_depsgraph.h"
#include "BKE_library.h"
#include "BKE_global.h"
#include "BKE_main.h"
#include "BKE_report.h"
#include "BKE_scene.h"
#include "BKE_screen.h" /* BKE_ST_MAXNAME */

#include "BKE_idcode.h"

#include "IMB_colormanagement.h"

#include "ED_screen.h"

#include "GPU_material.h"

#include "WM_api.h"
#include "WM_types.h"

#include "wm_files.h"

/* **************** link/append *************** */

static int wm_link_append_poll(bContext *C)
{
	if (WM_operator_winactive(C)) {
		/* linking changes active object which is pretty useful in general,
		 * but which totally confuses edit mode (i.e. it becoming not so obvious
		 * to leave from edit mode and invalid tools in toolbar might be displayed)
		 * so disable link/append when in edit mode (sergey) */
		if (CTX_data_edit_object(C))
			return 0;

		return 1;
	}

	return 0;
}

static int wm_link_append_invoke(bContext *C, wmOperator *op, const wmEvent *UNUSED(event))
{
	if (RNA_struct_property_is_set(op->ptr, "filepath")) {
		return WM_operator_call_notest(C, op);
	}
	else {
		/* XXX TODO solve where to get last linked library from */
		if (G.lib[0] != '\0') {
			RNA_string_set(op->ptr, "filepath", G.lib);
		}
		else if (G.relbase_valid) {
			char path[FILE_MAX];
			BLI_strncpy(path, G.main->name, sizeof(G.main->name));
			BLI_parent_dir(path);
			RNA_string_set(op->ptr, "filepath", path);
		}
		WM_event_add_fileselect(C, op);
		return OPERATOR_RUNNING_MODAL;
	}
}

static short wm_link_append_flag(wmOperator *op)
{
	PropertyRNA *prop;
	short flag = 0;

	if (RNA_boolean_get(op->ptr, "autoselect"))
		flag |= FILE_AUTOSELECT;
	if (RNA_boolean_get(op->ptr, "active_layer"))
		flag |= FILE_ACTIVELAY;
	if ((prop = RNA_struct_find_property(op->ptr, "relative_path")) && RNA_property_boolean_get(op->ptr, prop))
		flag |= FILE_RELPATH;
	if (RNA_boolean_get(op->ptr, "link"))
		flag |= FILE_LINK;
	if (RNA_boolean_get(op->ptr, "instance_groups"))
		flag |= FILE_GROUP_INSTANCE;

	return flag;
}

typedef struct WMLinkAppendDataItem {
	AssetUUID *uuid;
	char *name;
	BLI_bitmap *libraries;  /* All libs (from WMLinkAppendData.libraries) to try to load this ID from. */
	short idcode;

	ID *new_id;
	void *customdata;
} WMLinkAppendDataItem;

typedef struct WMLinkAppendData {
	const char *root;
	LinkNodePair libraries;
	LinkNodePair items;
	int num_libraries;
	int num_items;
	short flag;

	/* Internal 'private' data */
	MemArena *memarena;
} WMLinkAppendData;

static WMLinkAppendData *wm_link_append_data_new(const int flag)
{
	MemArena *ma = BLI_memarena_new(BLI_MEMARENA_STD_BUFSIZE, __func__);
	WMLinkAppendData *lapp_data = BLI_memarena_calloc(ma, sizeof(*lapp_data));

	lapp_data->flag = flag;
	lapp_data->memarena = ma;

	return lapp_data;
}

static void wm_link_append_data_free(WMLinkAppendData *lapp_data)
{
	BLI_memarena_free(lapp_data->memarena);
}

/* WARNING! *Never* call wm_link_append_data_library_add() after having added some items! */

static void wm_link_append_data_library_add(WMLinkAppendData *lapp_data, const char *libname)
{
	size_t len = strlen(libname) + 1;
	char *libpath = BLI_memarena_alloc(lapp_data->memarena, len);

	BLI_strncpy(libpath, libname, len);
	BLI_linklist_append_arena(&lapp_data->libraries, libpath, lapp_data->memarena);
	lapp_data->num_libraries++;
}

static WMLinkAppendDataItem *wm_link_append_data_item_add(
        WMLinkAppendData *lapp_data, const char *idname, const short idcode, const AssetUUID *uuid, void *customdata)
{
	WMLinkAppendDataItem *item = BLI_memarena_alloc(lapp_data->memarena, sizeof(*item));
	size_t len = strlen(idname) + 1;

	if (uuid) {
		item->uuid = BLI_memarena_alloc(lapp_data->memarena, sizeof(*item->uuid));
		*item->uuid = *uuid;
	}
	else {
		item->uuid = NULL;
	}
	item->name = BLI_memarena_alloc(lapp_data->memarena, len);
	BLI_strncpy(item->name, idname, len);
	item->idcode = idcode;
	item->libraries = BLI_BITMAP_NEW_MEMARENA(lapp_data->memarena, lapp_data->num_libraries);

	item->new_id = NULL;
	item->customdata = customdata;

	BLI_linklist_append_arena(&lapp_data->items, item, lapp_data->memarena);
	lapp_data->num_items++;

	return item;
}

static void wm_link_do(
<<<<<<< HEAD
        WMLinkAppendData *lapp_data, ReportList *reports, Main *bmain, AssetEngineType *aet, Scene *scene, View3D *v3d,
=======
        WMLinkAppendData *lapp_data, ReportList *reports, Main *bmain, Scene *scene, View3D *v3d,
>>>>>>> a6a8ff10
        const bool use_placeholders, const bool force_indirect)
{
	Main *mainl;
	BlendHandle *bh;
	Library *lib;

	const int flag = lapp_data->flag;

	LinkNode *liblink, *itemlink;
	int lib_idx, item_idx;

	BLI_assert(lapp_data->num_items && lapp_data->num_libraries);

	for (lib_idx = 0, liblink = lapp_data->libraries.list; liblink; lib_idx++, liblink = liblink->next) {
		char *libname = liblink->link;

		bh = BLO_blendhandle_from_file(libname, reports);

		if (bh == NULL) {
			/* Unlikely since we just browsed it, but possible
			 * Error reports will have been made by BLO_blendhandle_from_file() */
			continue;
		}

		/* here appending/linking starts */
		mainl = BLO_library_link_begin(bmain, &bh, libname);
		lib = mainl->curlib;
		BLI_assert(lib);
		UNUSED_VARS_NDEBUG(lib);

		if (mainl->versionfile < 250) {
			BKE_reportf(reports, RPT_WARNING,
			            "Linking or appending from a very old .blend file format (%d.%d), no animation conversion will "
			            "be done! You may want to re-save your lib file with current Blender",
			            mainl->versionfile, mainl->subversionfile);
		}

		/* For each lib file, we try to link all items belonging to that lib,
		 * and tag those successful to not try to load them again with the other libs. */
		for (item_idx = 0, itemlink = lapp_data->items.list; itemlink; item_idx++, itemlink = itemlink->next) {
			WMLinkAppendDataItem *item = itemlink->link;
			ID *new_id;

			if (!BLI_BITMAP_TEST(item->libraries, lib_idx)) {
				continue;
			}

<<<<<<< HEAD
			new_id = BLO_library_link_named_part_asset(
			             mainl, &bh, aet, lapp_data->root, item->idcode, item->name, item->uuid, flag, scene, v3d,
			             use_placeholders, force_indirect);
=======
			new_id = BLO_library_link_named_part_ex(
			             mainl, &bh, item->idcode, item->name, flag, scene, v3d, use_placeholders, force_indirect);
>>>>>>> a6a8ff10

			if (new_id) {
				/* If the link is sucessful, clear item's libs 'todo' flags.
				 * This avoids trying to link same item with other libraries to come. */
				BLI_BITMAP_SET_ALL(item->libraries, false, lapp_data->num_libraries);
				item->new_id = new_id;
			}
		}

		BLO_library_link_end(mainl, &bh, flag, scene, v3d);
		BLO_blendhandle_close(bh);
	}
}

static int wm_link_append_exec(bContext *C, wmOperator *op)
{
	Main *bmain = CTX_data_main(C);
	Scene *scene = CTX_data_scene(C);
	PropertyRNA *prop;
	WMLinkAppendData *lapp_data;
	char path[FILE_MAX_LIBEXTRA], root[FILE_MAXDIR], libname[FILE_MAX], relname[FILE_MAX];
	char *group, *name;
	int totfiles = 0;
	short flag;

	char asset_engine[BKE_ST_MAXNAME];
	AssetEngineType *aet = NULL;
	AssetUUID uuid = {0};

	RNA_string_get(op->ptr, "filename", relname);
	RNA_string_get(op->ptr, "directory", root);

	BLI_join_dirfile(path, sizeof(path), root, relname);

	RNA_string_get(op->ptr, "asset_engine", asset_engine);
	if (asset_engine[0] != '\0') {
		aet = BKE_asset_engines_find(asset_engine);
	}

	/* test if we have a valid data */
	if (!BLO_library_path_explode(path, libname, &group, &name)) {
		BKE_reportf(op->reports, RPT_ERROR, "'%s': not a library", path);
		return OPERATOR_CANCELLED;
	}
	else if (!group) {
		BKE_reportf(op->reports, RPT_ERROR, "'%s': nothing indicated", path);
		return OPERATOR_CANCELLED;
	}
	else if (BLI_path_cmp(bmain->name, libname) == 0) {
		BKE_reportf(op->reports, RPT_ERROR, "'%s': cannot use current file as library", path);
		return OPERATOR_CANCELLED;
	}

	/* check if something is indicated for append/link */
	prop = RNA_struct_find_property(op->ptr, "files");
	if (prop) {
		totfiles = RNA_property_collection_length(op->ptr, prop);
		if (totfiles == 0) {
			if (!name) {
				BKE_reportf(op->reports, RPT_ERROR, "'%s': nothing indicated", path);
				return OPERATOR_CANCELLED;
			}
		}
	}
	else if (!name) {
		BKE_reportf(op->reports, RPT_ERROR, "'%s': nothing indicated", path);
		return OPERATOR_CANCELLED;
	}

	flag = wm_link_append_flag(op);

	/* sanity checks for flag */
	if (scene && scene->id.lib) {
		BKE_reportf(op->reports, RPT_WARNING,
		            "Scene '%s' is linked, instantiation of objects & groups is disabled", scene->id.name + 2);
		flag &= ~FILE_GROUP_INSTANCE;
		scene = NULL;
	}

	/* from here down, no error returns */

	if (scene && RNA_boolean_get(op->ptr, "autoselect")) {
		BKE_scene_base_deselect_all(scene);
	}

	/* tag everything, all untagged data can be made local
	 * its also generally useful to know what is new
	 *
	 * take extra care BKE_main_id_flag_all(bmain, LIB_TAG_PRE_EXISTING, false) is called after! */
	BKE_main_id_tag_all(bmain, LIB_TAG_PRE_EXISTING, true);

	/* We define our working data...
	 * Note that here, each item 'uses' one library, and only one. */
	lapp_data = wm_link_append_data_new(flag);
	lapp_data->root = root;
	if (totfiles != 0) {
		GHash *libraries = BLI_ghash_new(BLI_ghashutil_strhash_p, BLI_ghashutil_strcmp, __func__);
		int lib_idx = 0;

		RNA_BEGIN (op->ptr, itemptr, "files")
		{
			RNA_string_get(&itemptr, "name", relname);

			BLI_join_dirfile(path, sizeof(path), root, relname);

			if (BLO_library_path_explode(path, libname, &group, &name)) {
				if (!group || !name) {
					continue;
				}

				if (!BLI_ghash_haskey(libraries, libname)) {
					BLI_ghash_insert(libraries, BLI_strdup(libname), SET_INT_IN_POINTER(lib_idx));
					lib_idx++;
					wm_link_append_data_library_add(lapp_data, libname);
				}
			}
		}
		RNA_END;

		RNA_BEGIN (op->ptr, itemptr, "files")
		{
			RNA_string_get(&itemptr, "name", relname);

			BLI_join_dirfile(path, sizeof(path), root, relname);

			if (BLO_library_path_explode(path, libname, &group, &name)) {
				WMLinkAppendDataItem *item;
				if (!group || !name) {
					printf("skipping %s\n", path);
					continue;
				}

				lib_idx = GET_INT_FROM_POINTER(BLI_ghash_lookup(libraries, libname));

				if (aet) {
					RNA_int_get_array(&itemptr, "asset_uuid", uuid.uuid_asset);
					RNA_int_get_array(&itemptr, "variant_uuid", uuid.uuid_variant);
					RNA_int_get_array(&itemptr, "revision_uuid", uuid.uuid_revision);
				}

				item = wm_link_append_data_item_add(lapp_data, name, BKE_idcode_from_name(group), &uuid, NULL);
				BLI_BITMAP_ENABLE(item->libraries, lib_idx);
			}
		}
		RNA_END;

		BLI_ghash_free(libraries, MEM_freeN, NULL);
	}
	else {
		WMLinkAppendDataItem *item;

		wm_link_append_data_library_add(lapp_data, libname);
		item = wm_link_append_data_item_add(lapp_data, name, BKE_idcode_from_name(group), &uuid, NULL);
		BLI_BITMAP_ENABLE(item->libraries, 0);
	}

	/* XXX We'd need re-entrant locking on Main for this to work... */
	/* BKE_main_lock(bmain); */

<<<<<<< HEAD
	wm_link_do(lapp_data, op->reports, bmain, aet, scene, CTX_wm_view3d(C), false, false);
=======
	wm_link_do(lapp_data, op->reports, bmain, scene, CTX_wm_view3d(C), false, false);
>>>>>>> a6a8ff10

	/* BKE_main_unlock(bmain); */

	wm_link_append_data_free(lapp_data);

	/* mark all library linked objects to be updated */
	BKE_main_lib_objects_recalc_all(bmain);
	IMB_colormanagement_check_file_config(bmain);

	/* append, rather than linking */
	if ((flag & FILE_LINK) == 0) {
		bool set_fake = RNA_boolean_get(op->ptr, "set_fake");
		BKE_library_make_local(bmain, NULL, true, set_fake);
	}

	/* important we unset, otherwise these object wont
	 * link into other scenes from this blend file */
	BKE_main_id_tag_all(bmain, LIB_TAG_PRE_EXISTING, false);

	/* recreate dependency graph to include new objects */
	DAG_scene_relations_rebuild(bmain, scene);

	/* free gpu materials, some materials depend on existing objects, such as lamps so freeing correctly refreshes */
	GPU_materials_free();

	/* XXX TODO: align G.lib with other directory storage (like last opened image etc...) */
	BLI_strncpy(G.lib, root, FILE_MAX);

	WM_event_add_notifier(C, NC_WINDOW, NULL);

	return OPERATOR_FINISHED;
}

static void wm_link_append_properties_common(wmOperatorType *ot, bool is_link)
{
	PropertyRNA *prop;

	/* better not save _any_ settings for this operator */
	/* properties */
	prop = RNA_def_string(ot->srna, "asset_engine", NULL, sizeof(((AssetEngineType *)NULL)->idname),
	                      "Asset Engine", "Asset engine identifier used to append/link the data");
	RNA_def_property_flag(prop, PROP_SKIP_SAVE | PROP_HIDDEN);

	prop = RNA_def_boolean(ot->srna, "link", is_link,
	                       "Link", "Link the objects or datablocks rather than appending");
	RNA_def_property_flag(prop, PROP_SKIP_SAVE | PROP_HIDDEN);
	prop = RNA_def_boolean(ot->srna, "autoselect", true,
	                       "Select", "Select new objects");
	RNA_def_property_flag(prop, PROP_SKIP_SAVE);
	prop = RNA_def_boolean(ot->srna, "active_layer", true,
	                       "Active Layer", "Put new objects on the active layer");
	RNA_def_property_flag(prop, PROP_SKIP_SAVE);
	prop = RNA_def_boolean(ot->srna, "instance_groups", is_link,
	                       "Instance Groups", "Create Dupli-Group instances for each group");
	RNA_def_property_flag(prop, PROP_SKIP_SAVE);
}

void WM_OT_link(wmOperatorType *ot)
{
	ot->name = "Link from Library";
	ot->idname = "WM_OT_link";
	ot->description = "Link from a Library .blend file";
	
	ot->invoke = wm_link_append_invoke;
	ot->exec = wm_link_append_exec;
	ot->poll = wm_link_append_poll;
	
	ot->flag |= OPTYPE_UNDO;

	WM_operator_properties_filesel(
	        ot, FILE_TYPE_FOLDER | FILE_TYPE_BLENDER | FILE_TYPE_BLENDERLIB, FILE_LOADLIB, FILE_OPENFILE,
	        WM_FILESEL_FILEPATH | WM_FILESEL_DIRECTORY | WM_FILESEL_FILENAME | WM_FILESEL_RELPATH | WM_FILESEL_FILES,
	        FILE_DEFAULTDISPLAY, FILE_SORT_ALPHA);
	
	wm_link_append_properties_common(ot, true);
}

void WM_OT_append(wmOperatorType *ot)
{
	ot->name = "Append from Library";
	ot->idname = "WM_OT_append";
	ot->description = "Append from a Library .blend file";

	ot->invoke = wm_link_append_invoke;
	ot->exec = wm_link_append_exec;
	ot->poll = wm_link_append_poll;

	ot->flag |= OPTYPE_UNDO;

	WM_operator_properties_filesel(
	        ot, FILE_TYPE_FOLDER | FILE_TYPE_BLENDER | FILE_TYPE_BLENDERLIB, FILE_LOADLIB, FILE_OPENFILE,
	        WM_FILESEL_FILEPATH | WM_FILESEL_DIRECTORY | WM_FILESEL_FILENAME | WM_FILESEL_FILES,
	        FILE_DEFAULTDISPLAY, FILE_SORT_ALPHA);

	wm_link_append_properties_common(ot, false);
	RNA_def_boolean(ot->srna, "set_fake", false, "Fake User", "Set Fake User for appended items (except Objects and Groups)");
}

/** \name Reload/relocate libraries.
 *
 * \{ */

static int wm_lib_relocate_invoke(bContext *C, wmOperator *op, const wmEvent *UNUSED(event))
{
	Library *lib;
	char lib_name[MAX_NAME];

	RNA_string_get(op->ptr, "library", lib_name);
	lib = (Library *)BKE_libblock_find_name_ex(CTX_data_main(C), ID_LI, lib_name);

	if (lib) {
		if (lib->parent) {
			BKE_reportf(op->reports, RPT_ERROR_INVALID_INPUT,
			            "Cannot relocate indirectly linked library '%s'", lib->filepath);
			return OPERATOR_CANCELLED;
		}
		RNA_string_set(op->ptr, "filepath", lib->filepath);

		WM_event_add_fileselect(C, op);

		return OPERATOR_RUNNING_MODAL;
	}

	return OPERATOR_CANCELLED;
}

<<<<<<< HEAD
static int wm_lib_relocate_exec_do(bContext *C, wmOperator *op, const bool reload)
=======
/* Note that IDs listed in lapp_data items *must* have been removed from bmain by caller. */
static void lib_relocate_do(Main *bmain, WMLinkAppendData *lapp_data, ReportList *reports, const bool do_reload)
{
	ListBase *lbarray[MAX_LIBARRAY];
	int lba_idx;

	LinkNode *itemlink;
	int item_idx;

	BKE_main_id_tag_all(bmain, LIB_TAG_PRE_EXISTING, true);

	/* We do not want any instanciation here! */
	wm_link_do(lapp_data, reports, bmain, NULL, NULL, do_reload, do_reload);

	BKE_main_lock(bmain);

	/* We add back old id to bmain.
	 * We need to do this in a first, separated loop, otherwise some of those may not be handled by
	 * ID remapping, which means they would still reference old data to be deleted... */
	for (item_idx = 0, itemlink = lapp_data->items.list; itemlink; item_idx++, itemlink = itemlink->next) {
		WMLinkAppendDataItem *item = itemlink->link;
		ID *old_id = item->customdata;

		BLI_assert(old_id);
		BLI_addtail(which_libbase(bmain, GS(old_id->name)), old_id);
	}

	/* Note that in reload case, we also want to replace indirect usages. */
	const short remap_flags = ID_REMAP_SKIP_NEVER_NULL_USAGE | (do_reload ? 0 : ID_REMAP_SKIP_INDIRECT_USAGE);
	for (item_idx = 0, itemlink = lapp_data->items.list; itemlink; item_idx++, itemlink = itemlink->next) {
		WMLinkAppendDataItem *item = itemlink->link;
		ID *old_id = item->customdata;
		ID *new_id = item->new_id;

		BLI_assert(old_id);
		if (do_reload) {
			/* Since we asked for placeholders in case of missing IDs, we expect to always get a valid one. */
			BLI_assert(new_id);
		}
		if (new_id) {
//					printf("before remap, old_id users: %d, new_id users: %d\n", old_id->us, new_id->us);
			BKE_libblock_remap_locked(bmain, old_id, new_id, remap_flags);

			if (old_id->flag & LIB_FAKEUSER) {
				id_fake_user_clear(old_id);
				id_fake_user_set(new_id);
			}

//					printf("after remap, old_id users: %d, new_id users: %d\n", old_id->us, new_id->us);

			/* In some cases, new_id might become direct link, remove parent of library in this case. */
			if (new_id->lib->parent && (new_id->tag & LIB_TAG_INDIRECT) == 0) {
				if (do_reload) {
					BLI_assert(0);  /* Should not happen in 'pure' reload case... */
				}
				new_id->lib->parent = NULL;
			}
		}

		if (old_id->us > 0 && new_id && old_id->lib == new_id->lib) {
			size_t len = strlen(old_id->name);

			/* XXX TODO This is utterly weak!!! */
			if (len > MAX_ID_NAME - 3 && old_id->name[len - 4] == '.') {
				old_id->name[len - 6] = '.';
				old_id->name[len - 5] = 'P';
			}
			else {
				len = MIN2(len, MAX_ID_NAME - 3);
				old_id->name[len] = '.';
				old_id->name[len + 1] = 'P';
				old_id->name[len + 2] = '\0';
			}

			id_sort_by_name(which_libbase(bmain, GS(old_id->name)), old_id);

			BKE_reportf(reports, RPT_WARNING,
			            "Lib Reload: Replacing all references to old datablock '%s' by reloaded one failed, "
			            "old one (%d remaining users) had to be kept and was renamed to '%s'",
			            new_id->name, old_id->us, old_id->name);
		}
	}

	BKE_main_unlock(bmain);

	for (item_idx = 0, itemlink = lapp_data->items.list; itemlink; item_idx++, itemlink = itemlink->next) {
		WMLinkAppendDataItem *item = itemlink->link;
		ID *old_id = item->customdata;

		if (old_id->us == 0) {
			BKE_libblock_free(bmain, old_id);
		}
	}

	/* Some datablocks can get reloaded/replaced 'silently' because they are not linkable (shape keys e.g.),
	 * so we need another loop here to clear old ones if possible. */
	lba_idx = set_listbasepointers(bmain, lbarray);
	while (lba_idx--) {
		ID *id, *id_next;
		for (id  = lbarray[lba_idx]->first; id; id = id_next) {
			id_next = id->next;
			/* XXX That check may be a bit to generic/permissive? */
			if (id->lib && (id->flag & LIB_TAG_PRE_EXISTING) && id->us == 0) {
				BKE_libblock_free(bmain, id);
			}
		}
	}

	/* Get rid of no more used libraries... */
	BKE_main_id_tag_idcode(bmain, ID_LI, LIB_TAG_DOIT, true);
	lba_idx = set_listbasepointers(bmain, lbarray);
	while (lba_idx--) {
		ID *id;
		for (id = lbarray[lba_idx]->first; id; id = id->next) {
			if (id->lib) {
				id->lib->id.tag &= ~LIB_TAG_DOIT;
			}
		}
	}
	Library *lib, *lib_next;
	for (lib = which_libbase(bmain, ID_LI)->first; lib; lib = lib_next) {
		lib_next = lib->id.next;
		if (lib->id.tag & LIB_TAG_DOIT) {
			id_us_clear_real(&lib->id);
			if (lib->id.us == 0) {
				BKE_libblock_free(bmain, (ID *)lib);
			}
		}
	}
}

static int wm_lib_relocate_exec_do(bContext *C, wmOperator *op, bool do_reload)
>>>>>>> a6a8ff10
{
	Library *lib;
	char lib_name[MAX_NAME];

	RNA_string_get(op->ptr, "library", lib_name);
	lib = (Library *)BKE_libblock_find_name_ex(CTX_data_main(C), ID_LI, lib_name);

	if (lib) {
		Main *bmain = CTX_data_main(C);
		Scene *scene = CTX_data_scene(C);
		PropertyRNA *prop;
		WMLinkAppendData *lapp_data;

		ListBase *lbarray[MAX_LIBARRAY];
		int lba_idx;

<<<<<<< HEAD
		LinkNode *itemlink;
		int item_idx;

		int num_ids;
=======
>>>>>>> a6a8ff10
		char path[FILE_MAX], root[FILE_MAXDIR], libname[FILE_MAX], relname[FILE_MAX];
		short flag = 0;

		if (RNA_boolean_get(op->ptr, "relative_path")) {
			flag |= FILE_RELPATH;
		}

<<<<<<< HEAD
		if (lib->parent && !reload) {
=======
		if (lib->parent && !do_reload) {
>>>>>>> a6a8ff10
			BKE_reportf(op->reports, RPT_ERROR_INVALID_INPUT,
			            "Cannot relocate indirectly linked library '%s'", lib->filepath);
			return OPERATOR_CANCELLED;
		}

		RNA_string_get(op->ptr, "directory", root);
		RNA_string_get(op->ptr, "filename", libname);

		if (!BLO_has_bfile_extension(libname)) {
			BKE_report(op->reports, RPT_ERROR, "Not a library");
			return OPERATOR_CANCELLED;
		}

		BLI_join_dirfile(path, sizeof(path), root, libname);

		if (BLI_path_cmp(lib->filepath, path) == 0) {
			printf("We are supposed to reload '%s' lib (%d)...\n", lib->filepath, lib->id.us);

<<<<<<< HEAD
			lapp_data = wm_link_append_data_new(flag);
			wm_link_append_data_library_add(lapp_data, path);

			BKE_main_lock(bmain);

			lba_idx = set_listbasepointers(bmain, lbarray);
			while (lba_idx--) {
				ID *id = lbarray[lba_idx]->first;
				const short idcode = id ? GS(id->name) : 0;

				if (!id || !BKE_idcode_is_linkable(idcode)) {
					/* No need to reload non-linkable datatypes, those will get relinked with their 'users ID'. */
					continue;
				}

				for (; id; id = id->next) {
					if (id->lib == lib) {
						WMLinkAppendDataItem *item;

						/* We remove it from current Main, and add it to items to link... */
						/* Note that non-linkable IDs (like e.g. shapekeys) are also explicitely linked here... */
						BLI_remlink(lbarray[lba_idx], id);
						item = wm_link_append_data_item_add(lapp_data, id->name + 2, idcode, NULL, id);
						BLI_BITMAP_SET_ALL(item->libraries, true, lapp_data->num_libraries);

						printf("\tdatablock to seek for: %s\n", id->name);
					}
				}
			}

			BKE_main_id_tag_all(bmain, LIB_TAG_PRE_EXISTING, true);

			/* XXX For now, locking is not reentrant so it's not safe to call core linking code with locked Main. */
			BKE_main_unlock(bmain);

			/* We do not want any instanciation here! */
			wm_link_do(lapp_data, op->reports, bmain, NULL, NULL, NULL, true, true);

			BKE_main_lock(bmain);

			/* We add back old id to bmain.
			 * We need to do this in a first, separated loop, otherwise some of those may not be handled by
			 * ID remapping, which means they would still reference old data to be deleted... */
			for (item_idx = 0, itemlink = lapp_data->items.list; itemlink; item_idx++, itemlink = itemlink->next) {
				WMLinkAppendDataItem *item = itemlink->link;
				ID *old_id = item->customdata;

				BLI_assert(old_id);
				BLI_addtail(which_libbase(bmain, GS(old_id->name)), old_id);
			}

			for (item_idx = 0, itemlink = lapp_data->items.list; itemlink; item_idx++, itemlink = itemlink->next) {
				WMLinkAppendDataItem *item = itemlink->link;
				ID *old_id = item->customdata;
				ID *new_id = item->new_id;

				/* Since we asked for placeholders in case of missing IDs, we expect to always get a valid one. */
				BLI_assert(new_id);
				if (new_id) {
//					printf("before remap, old_id users: %d (%p), new_id users: %d (%p)\n", old_id->us, old_id, new_id->us, new_id);
					/* Note that here, we also want to replace indirect usages. */
					BKE_libblock_remap_locked(bmain, old_id, new_id, ID_REMAP_SKIP_NEVER_NULL_USAGE);

//					printf("after remap, old_id users: %d, new_id users: %d\n", old_id->us, new_id->us);

					/* In some cases, new_id might become direct link, remove parent of library in this case. */
					if (new_id->lib->parent && (new_id->tag & LIB_TAG_INDIRECT) == 0) {
						BLI_assert(0);  /* Should not happen in reload case... */
						new_id->lib->parent = NULL;
					}
				}

				if (old_id->us > 0 && new_id) {
					size_t len = strlen(old_id->name);

					/* XXX TODO This is utterly weak!!! */
					if (len > MAX_ID_NAME - 3 && old_id->name[len - 4] == '.') {
						old_id->name[len - 6] = '.';
						old_id->name[len - 5] = 'P';
					}
					else {
						len = MIN2(len, MAX_ID_NAME - 3);
						old_id->name[len] = '.';
						old_id->name[len + 1] = 'P';
						old_id->name[len + 2] = '\0';
					}

					id_sort_by_name(which_libbase(bmain, GS(old_id->name)), old_id);

					BKE_reportf(op->reports, RPT_WARNING,
					            "Lib Reload: Replacing all references to old datablock '%s' by reloaded one failed, "
					            "old one (%d remaining users) had to be kept and was renamed to '%s'",
					            new_id->name, old_id->us, old_id->name);
				}
			}

			BKE_main_unlock(bmain);

			for (item_idx = 0, itemlink = lapp_data->items.list; itemlink; item_idx++, itemlink = itemlink->next) {
				WMLinkAppendDataItem *item = itemlink->link;
				ID *old_id = item->customdata;

//				printf("%p\n", old_id);

				if (old_id->us == 0) {
					BKE_libblock_free(bmain, old_id);
					num_ids--;
				}
			}

			wm_link_append_data_free(lapp_data);
=======
			do_reload = true;

			lapp_data = wm_link_append_data_new(flag);
			wm_link_append_data_library_add(lapp_data, path);
>>>>>>> a6a8ff10
		}
		else {
			int totfiles = 0;

			printf("We are supposed to relocate '%s' lib to new '%s' one...\n", lib->filepath, libname);

			/* Check if something is indicated for relocate. */
			prop = RNA_struct_find_property(op->ptr, "files");
			if (prop) {
				totfiles = RNA_property_collection_length(op->ptr, prop);
				if (totfiles == 0) {
					if (!libname[0]) {
						BKE_report(op->reports, RPT_ERROR, "Nothing indicated");
						return OPERATOR_CANCELLED;
					}
				}
			}

			lapp_data = wm_link_append_data_new(flag);

			if (totfiles) {
				RNA_BEGIN (op->ptr, itemptr, "files")
				{
					RNA_string_get(&itemptr, "name", relname);

					BLI_join_dirfile(path, sizeof(path), root, relname);

					if (BLI_path_cmp(path, lib->filepath) == 0 || !BLO_has_bfile_extension(relname)) {
						continue;
					}

					printf("\t candidate new lib to reload datablocks from: %s\n", path);
					wm_link_append_data_library_add(lapp_data, path);
				}
				RNA_END;
			}
			else {
				printf("\t candidate new lib to reload datablocks from: %s\n", path);
				wm_link_append_data_library_add(lapp_data, path);
			}
<<<<<<< HEAD

			BKE_main_lock(bmain);

			lba_idx = set_listbasepointers(bmain, lbarray);
			while (lba_idx--) {
				ID *id = lbarray[lba_idx]->first;
				const int idcode = id ? GS(id->name) : 0;

				if (!id || !BKE_idcode_is_linkable(idcode)) {
					continue;
				}
				for (; id; id = id->next) {
					if (id->lib == lib) {
						WMLinkAppendDataItem *item = wm_link_append_data_item_add(
						                                 lapp_data, id->name + 2, idcode, NULL, id);
						BLI_BITMAP_SET_ALL(item->libraries, true, lapp_data->num_libraries);

						printf("\tdatablock to seek for: %s\n", id->name);
					}
				}
			}

			BKE_main_id_tag_all(bmain, LIB_TAG_PRE_EXISTING, true);

			/* XXX For now, locking is not reentrant so it's not safe to call core linking code with locked Main. */
			BKE_main_unlock(bmain);

			/* We do not want any instanciation here! */
			wm_link_do(lapp_data, op->reports, bmain, NULL, NULL, NULL, false, false);

			BKE_main_lock(bmain);

			for (item_idx = 0, itemlink = lapp_data->items.list; itemlink; item_idx++, itemlink = itemlink->next) {
				WMLinkAppendDataItem *item = itemlink->link;
				ID *old_id = item->customdata;
				ID *new_id = item->new_id;

				BLI_assert(old_id);
				if (new_id) {
//					printf("before remap, old_id users: %d, new_id users: %d\n", old_id->us, new_id->us);
					BKE_libblock_remap_locked(bmain, old_id, new_id,
					                          ID_REMAP_SKIP_INDIRECT_USAGE | ID_REMAP_SKIP_NEVER_NULL_USAGE);

					if (old_id->flag & LIB_FAKEUSER) {
						id_fake_user_clear(old_id);
						id_fake_user_set(new_id);
					}

//					printf("after remap, old_id users: %d, new_id users: %d\n", old_id->us, new_id->us);

					/* In some cases, new_id might become direct link, remove parent of library in this case. */
					if (new_id->lib->parent && (new_id->tag & LIB_TAG_INDIRECT) == 0) {
						new_id->lib->parent = NULL;
					}
				}
			}

			BKE_main_unlock(bmain);

			num_ids = lapp_data->num_items;
			for (item_idx = 0, itemlink = lapp_data->items.list; itemlink; item_idx++, itemlink = itemlink->next) {
				WMLinkAppendDataItem *item = itemlink->link;
				ID *old_id = item->customdata;

				if (old_id->us == 0) {
					BKE_libblock_free(bmain, old_id);
					num_ids--;
				}
			}

			if (num_ids == 0) {
				/* Nothing uses old lib anymore, we can get rid of it. */
				id_us_min(&lib->id);
				if (lib->id.us == 0) {
					BKE_libblock_free(bmain, (ID *)lib);
				}
			}

			wm_link_append_data_free(lapp_data);
		}

		/* Some datablocks can get reloaded/replaced 'silently' because they are not linkable (shape keys e.g.),
		 * so we need another loop here to clear old ones if possible. */
		lba_idx = set_listbasepointers(bmain, lbarray);
		while (lba_idx--) {
			ID *id = lbarray[lba_idx]->first;

			for (; id; id = id->next) {
				if (id->lib == lib && (id->flag & LIB_TAG_PRE_EXISTING) && id->us == 0) {
					BKE_libblock_free(bmain, id);
				}
			}
		}
=======
		}

		lba_idx = set_listbasepointers(bmain, lbarray);
		while (lba_idx--) {
			ID *id = lbarray[lba_idx]->first;
			const short idcode = id ? GS(id->name) : 0;

			if (!id || !BKE_idcode_is_linkable(idcode)) {
				/* No need to reload non-linkable datatypes, those will get relinked with their 'users ID'. */
				continue;
			}

			for (; id; id = id->next) {
				if (id->lib == lib) {
					WMLinkAppendDataItem *item;

					/* We remove it from current Main, and add it to items to link... */
					/* Note that non-linkable IDs (like e.g. shapekeys) are also explicitely linked here... */
					BLI_remlink(lbarray[lba_idx], id);
					item = wm_link_append_data_item_add(lapp_data, id->name + 2, idcode, id);
					BLI_BITMAP_SET_ALL(item->libraries, true, lapp_data->num_libraries);

					printf("\tdatablock to seek for: %s\n", id->name);
				}
			}
		}

		lib_relocate_do(bmain, lapp_data, op->reports, do_reload);

		wm_link_append_data_free(lapp_data);
>>>>>>> a6a8ff10

		BKE_main_lib_objects_recalc_all(bmain);
		IMB_colormanagement_check_file_config(bmain);

		/* important we unset, otherwise these object wont
		 * link into other scenes from this blend file */
		BKE_main_id_tag_all(bmain, LIB_TAG_PRE_EXISTING, false);

		/* recreate dependency graph to include new objects */
		DAG_scene_relations_rebuild(bmain, scene);

		/* free gpu materials, some materials depend on existing objects, such as lamps so freeing correctly refreshes */
		GPU_materials_free();

		/* XXX TODO: align G.lib with other directory storage (like last opened image etc...) */
		BLI_strncpy(G.lib, root, FILE_MAX);

		WM_event_add_notifier(C, NC_WINDOW, NULL);

		return OPERATOR_FINISHED;
	}

	return OPERATOR_CANCELLED;
}

static int wm_lib_relocate_exec(bContext *C, wmOperator *op)
{
	return wm_lib_relocate_exec_do(C, op, false);
}

void WM_OT_lib_relocate(wmOperatorType *ot)
{
	PropertyRNA *prop;

	ot->name = "Relocate Library";
	ot->idname = "WM_OT_lib_relocate";
	ot->description = "Relocate the given library to one or several others";

	ot->invoke = wm_lib_relocate_invoke;
	ot->exec = wm_lib_relocate_exec;

	ot->flag |= OPTYPE_UNDO;

	prop = RNA_def_string(ot->srna, "library", NULL, MAX_NAME, "Library", "Library to relocate");
	RNA_def_property_flag(prop, PROP_HIDDEN);

	WM_operator_properties_filesel(
	            ot, FILE_TYPE_FOLDER | FILE_TYPE_BLENDER, FILE_BLENDER, FILE_OPENFILE,
	            WM_FILESEL_FILEPATH | WM_FILESEL_DIRECTORY | WM_FILESEL_FILENAME | WM_FILESEL_FILES | WM_FILESEL_RELPATH,
	            FILE_DEFAULTDISPLAY, FILE_SORT_ALPHA);
}

static int wm_lib_reload_exec(bContext *C, wmOperator *op)
{
	return wm_lib_relocate_exec_do(C, op, true);
}

void WM_OT_lib_reload(wmOperatorType *ot)
{
	PropertyRNA *prop;

	ot->name = "Reload Library";
	ot->idname = "WM_OT_lib_reload";
	ot->description = "Reload the given library";

	ot->exec = wm_lib_reload_exec;

	ot->flag |= OPTYPE_UNDO;

<<<<<<< HEAD
	prop = RNA_def_string(ot->srna, "library", NULL, MAX_NAME, "Library", "Library to relocate");
=======
	prop = RNA_def_string(ot->srna, "library", NULL, MAX_NAME, "Library", "Library to reload");
>>>>>>> a6a8ff10
	RNA_def_property_flag(prop, PROP_HIDDEN);

	WM_operator_properties_filesel(
	            ot, FILE_TYPE_FOLDER | FILE_TYPE_BLENDER, FILE_BLENDER, FILE_OPENFILE,
	            WM_FILESEL_FILEPATH | WM_FILESEL_DIRECTORY | WM_FILESEL_FILENAME | WM_FILESEL_RELPATH,
	            FILE_DEFAULTDISPLAY, FILE_SORT_ALPHA);
}

<<<<<<< HEAD
/** \name Asset-related operators.
 *
 * \{ */

typedef struct AssetUpdateCheckEngine {
	struct AssetUpdateCheckEngine *next, *prev;
	AssetEngine *ae;

	/* Note: We cannot store IDs themselves in non-locking async task... so we'll have to check again for
	 *       UUID/IDs mapping on each update call... Not ideal, but don't think it will be that big of an override
	 *       in practice. */
	AssetUUIDList uuids;
	int ae_job_id;
	short status;
} AssetUpdateCheckEngine;

typedef struct AssetUpdateCheckJob {
	ListBase engines;
	short flag;

	float *progress;
	short *stop;
} AssetUpdateCheckJob;

/* AssetUpdateCheckEngine.status */
enum {
	AUCE_UPDATE_CHECK_DONE  = 1 << 0,  /* Update check is finished for this engine. */
	AUCE_ENSURE_ASSETS_DONE = 1 << 1,  /* Asset ensure is finished for this engine (if applicable). */
};

/* AssetUpdateCheckJob.flag */
enum {
	AUCJ_ENSURE_ASSETS = 1 << 0,  /* Try to perform the 'ensure' task too. */
};

/* Helper to fetch a set of assets to handle, regrouped by asset engine. */
static void asset_update_engines_uuids_fetch(
        ListBase *engines,
        Main *bmain, AssetUUIDList *uuids, const short uuid_tags,
        const bool do_reset_tags)
{
	for (Library *lib = bmain->library.first; lib; lib = lib->id.next) {
		if (lib->asset_repository) {
			printf("Checking lib file %s (engine %s, ver. %d)\n", lib->filepath,
			       lib->asset_repository->asset_engine, lib->asset_repository->asset_engine_version);

			AssetUpdateCheckEngine *auce = NULL;
			AssetEngineType *ae_type = BKE_asset_engines_find(lib->asset_repository->asset_engine);
			bool copy_engine = false;

			if (ae_type == NULL) {
				printf("ERROR! Unknown asset engine!\n");
			}

			for (AssetRef *aref = lib->asset_repository->assets.first; aref; aref = aref->next) {
				ID *id = ((LinkData *)aref->id_list.first)->data;
				BLI_assert(id->uuid);

				if (uuid_tags && !(id->uuid->tag & uuid_tags)) {
					continue;
				}

				if (uuids) {
					int i = uuids->nbr_uuids;
					bool skip = true;
					for (AssetUUID *uuid = uuids->uuids; i--; uuid++) {
						if (ASSETUUID_COMPARE(id->uuid, uuid)) {
							skip = false;
							break;
						}
					}
					if (skip) {
						continue;
					}
				}

				if (ae_type == NULL) {
					if (do_reset_tags) {
						id->uuid->tag = UUID_TAG_ENGINE_MISSING;
					}
					else {
						id->uuid->tag |= UUID_TAG_ENGINE_MISSING;
					}
					G.f |= G_ASSETS_FAIL;
					continue;
				}

				if (auce == NULL) {
					for (auce = engines->first; auce; auce = auce->next) {
						if (auce->ae->type == ae_type) {
							/* In case we have several engine versions for the same engine, we create several
							 * AssetUpdateCheckEngine structs (since an uuid list can only handle one ae version), using
							 * the same (shallow) copy of the actual asset engine. */
							copy_engine = (auce->uuids.asset_engine_version != lib->asset_repository->asset_engine_version);
							break;
						}
					}
					if (copy_engine || auce == NULL) {
						AssetUpdateCheckEngine *auce_prev = auce;
						auce = MEM_callocN(sizeof(*auce), __func__);
						auce->ae = copy_engine ? BKE_asset_engine_copy(auce_prev->ae) :
						                         BKE_asset_engine_create(ae_type, NULL);
						auce->ae_job_id = AE_JOB_ID_UNSET;
						auce->uuids.asset_engine_version = lib->asset_repository->asset_engine_version;
						BLI_addtail(engines, auce);
					}
				}

				printf("\tWe need to check for updated asset %s...\n", id->name);
				if (do_reset_tags) {
					id->uuid->tag = (id->tag & LIB_TAG_MISSING) ? UUID_TAG_ASSET_MISSING : 0;
				}

				/* XXX horrible, need to use some mempool, stack or something :) */
				auce->uuids.nbr_uuids++;
				if (auce->uuids.uuids) {
					auce->uuids.uuids = MEM_reallocN_id(auce->uuids.uuids, sizeof(*auce->uuids.uuids) * (size_t)auce->uuids.nbr_uuids, __func__);
				}
				else {
					auce->uuids.uuids = MEM_mallocN(sizeof(*auce->uuids.uuids) * (size_t)auce->uuids.nbr_uuids, __func__);
				}
				auce->uuids.uuids[auce->uuids.nbr_uuids - 1] = *id->uuid;
			}
		}
	}
}

static void asset_updatecheck_startjob(void *aucjv, short *stop, short *do_update, float *progress)
{
	AssetUpdateCheckJob *aucj = aucjv;

	aucj->progress = progress;
	aucj->stop = stop;
	/* Using AE engine, worker thread here is just sleeping! */
	while (!*stop) {
		*do_update = true;
		PIL_sleep_ms(100);
	}
}

static void asset_updatecheck_update(void *aucjv)
{
	AssetUpdateCheckJob *aucj = aucjv;
	Main *bmain = G.main;

	const bool do_ensure = ((aucj->flag & AUCJ_ENSURE_ASSETS) != 0);
	bool is_finished = true;
	int nbr_engines = 0;

	*aucj->progress = 0.0f;

	/* TODO need to take care of 'broken' engines that error - in this case we probably want to cancel the whole
	 * update process over effected libraries' data... */
	for (AssetUpdateCheckEngine *auce = aucj->engines.first; auce; auce = auce->next, nbr_engines++) {
		AssetEngine *ae = auce->ae;
		AssetEngineType *ae_type = ae->type;

		/* Step 1: we ask asset engine about status of all asset IDs from it. */
		if (!(auce->status & AUCE_UPDATE_CHECK_DONE)) {
			auce->ae_job_id = ae_type->update_check(ae, auce->ae_job_id, &auce->uuids);
			if (auce->ae_job_id == AE_JOB_ID_INVALID) {  /* Immediate execution. */
				*aucj->progress += 1.0f;
				auce->status |= AUCE_UPDATE_CHECK_DONE;
			}
			else {
				*aucj->progress += ae_type->progress(ae, auce->ae_job_id);
				if ((ae_type->status(ae, auce->ae_job_id) & (AE_STATUS_RUNNING | AE_STATUS_VALID)) !=
					(AE_STATUS_RUNNING | AE_STATUS_VALID))
				{
					auce->status |= AUCE_UPDATE_CHECK_DONE;
				}
			}

			if (auce->status & AUCE_UPDATE_CHECK_DONE) {
				auce->ae_job_id = AE_JOB_ID_UNSET;

				for (Library *lib = bmain->library.first; lib; lib = lib->id.next) {
					if (!lib->asset_repository ||
					    (BKE_asset_engines_find(lib->asset_repository->asset_engine) != ae_type))
					{
						continue;
					}

					/* UUIDs returned by update_check are assumed to be valid (one way or the other) in current
					 * asset engine version. */
					lib->asset_repository->asset_engine_version = ae_type->version;

					int i = auce->uuids.nbr_uuids;
					for (AssetUUID *uuid = auce->uuids.uuids; i--; uuid++) {
						for (AssetRef *aref = lib->asset_repository->assets.first; aref; aref = aref->next) {
							ID *id = ((LinkData *)aref->id_list.first)->data;
							BLI_assert(id->uuid);
							if (ASSETUUID_COMPARE(id->uuid, uuid)) {
								*id->uuid = *uuid;

								if (id->uuid->tag & UUID_TAG_ENGINE_MISSING) {
									G.f |= G_ASSETS_FAIL;
									printf("\t%s uses a currently unknown asset engine!\n", id->name);
								}
								else if (id->uuid->tag & UUID_TAG_ASSET_MISSING) {
									G.f |= G_ASSETS_FAIL;
									printf("\t%s is currently unknown by asset engine!\n", id->name);
								}
								else if (id->uuid->tag & UUID_TAG_ASSET_RELOAD) {
									G.f |= G_ASSETS_NEED_RELOAD;
									printf("\t%s needs to be reloaded/updated!\n", id->name);
								}
								break;
							}
						}
					}
				}

			}
		}

		/* Step 2: If required and supported, we 'ensure' assets tagged as to be reloaded. */
		if (do_ensure && !(auce->status & AUCE_ENSURE_ASSETS_DONE) && ae_type->ensure_uuids != NULL) {
			/* TODO ensure entries! */
			*aucj->progress += 1.0f;
			auce->status |= AUCE_ENSURE_ASSETS_DONE;
			if (auce->status & AUCE_ENSURE_ASSETS_DONE) {
				auce->ae_job_id = AE_JOB_ID_UNSET;
			}
		}

		if ((auce->status & (AUCE_UPDATE_CHECK_DONE | AUCE_ENSURE_ASSETS_DONE)) !=
		    (AUCE_UPDATE_CHECK_DONE | AUCE_ENSURE_ASSETS_DONE))
		{
			is_finished = false;
		}
	}

	*aucj->progress /= (float)(do_ensure ? nbr_engines * 2 : nbr_engines);
	*aucj->stop = is_finished;
}

static void asset_updatecheck_endjob(void *aucjv)
{
	AssetUpdateCheckJob *aucj = aucjv;

	/* In case there would be some dangling update. */
	asset_updatecheck_update(aucjv);

	for (AssetUpdateCheckEngine *auce = aucj->engines.first; auce; auce = auce->next) {
		AssetEngine *ae = auce->ae;
		if (!ELEM(auce->ae_job_id, AE_JOB_ID_INVALID, AE_JOB_ID_UNSET)) {
			ae->type->kill(ae, auce->ae_job_id);
		}
	}
}

static void asset_updatecheck_free(void *aucjv)
{
	AssetUpdateCheckJob *aucj = aucjv;

	for (AssetUpdateCheckEngine *auce = aucj->engines.first; auce; auce = auce->next) {
		BKE_asset_engine_free(auce->ae);
		MEM_freeN(auce->uuids.uuids);
	}
	BLI_freelistN(&aucj->engines);

	MEM_freeN(aucj);
}

static void asset_updatecheck_start(const bContext *C)
{
	wmJob *wm_job;
	AssetUpdateCheckJob *aucj;

	Main *bmain = CTX_data_main(C);

	/* prepare job data */
	aucj = MEM_callocN(sizeof(*aucj), __func__);

	G.f &= ~(G_ASSETS_FAIL | G_ASSETS_NEED_RELOAD | G_ASSETS_QUIET);

	/* Get all assets' uuids, grouped by asset engine/versions - and with cleared status tags. */
	asset_update_engines_uuids_fetch(&aucj->engines, bmain, NULL, 0, true);

	/* Early out if there is nothing to do! */
	if (BLI_listbase_is_empty(&aucj->engines)) {
		asset_updatecheck_free(aucj);
		return;
	}

	/* setup job */
	wm_job = WM_jobs_get(CTX_wm_manager(C), CTX_wm_window(C), CTX_wm_area(C), "Checking for asset updates...",
	                     WM_JOB_PROGRESS, WM_JOB_TYPE_ASSET_UPDATECHECK);
	WM_jobs_customdata_set(wm_job, aucj, asset_updatecheck_free);
	WM_jobs_timer(wm_job, 0.1, 0, 0/*NC_SPACE | ND_SPACE_FILE_LIST, NC_SPACE | ND_SPACE_FILE_LIST*/);  /* TODO probably outliner stuff once UI is defined for this! */
	WM_jobs_callbacks(wm_job, asset_updatecheck_startjob, NULL, asset_updatecheck_update, asset_updatecheck_endjob);

	/* start the job */
	WM_jobs_start(CTX_wm_manager(C), wm_job);
}


static int wm_assets_update_check_exec(bContext *C, wmOperator *UNUSED(op))
{
	asset_updatecheck_start(C);

	return OPERATOR_FINISHED;
}

void WM_OT_assets_update_check(wmOperatorType *ot)
{
	ot->name = "Check Assets Update";
	ot->idname = "WM_OT_assets_update_check";
	ot->description = "Check/refresh status of assets (in a background job)";

//	RNA_def_boolean(ot->srna, "use_scripts", true, "Trusted Source",
//	                "Allow .blend file to execute scripts automatically, default available from system preferences");

	ot->exec = wm_assets_update_check_exec;
}

static int wm_assets_reload_exec(bContext *C, wmOperator *op)
{
	/* We need to:
	 *   - get list of all asset IDs to reload (either via given uuids, or their tag), and regroup them by asset engine.
	 *   - tag somehow all their indirect 'dependencies' IDs.
	 *   - call load_pre to get actual filepaths.
	 *   - do reload/relocate and remap as in lib_reload.
	 *   - cleanup indirect dependencies IDs with zero users.
	 */
	Main *bmain = CTX_data_main(C);

	ListBase engines = {NULL};

	/* For now, ignore the uuids list of op. */
	asset_update_engines_uuids_fetch(&engines, bmain, NULL, UUID_TAG_ASSET_RELOAD, false);

	for (AssetUpdateCheckEngine *auce = engines.first; auce; auce = auce->next) {
		FileDirEntryArr *paths = BKE_asset_engine_uuids_load_pre(auce->ae, &auce->uuids);

		printf("Engine %s (ver. %d) returned root path '%s'\n", auce->ae->type->name, auce->ae->type->version, paths->root);
		for (FileDirEntry *en = paths->entries.first; en; en = en->next) {
			printf("\t-> %s\n", en->relpath);
		}

		BKE_filedir_entryarr_clear(paths);
		MEM_freeN(paths);
	}

	/* Cleanup. */
	for (AssetUpdateCheckEngine *auce = engines.first; auce; auce = auce->next) {
		BKE_asset_engine_free(auce->ae);
		MEM_SAFE_FREE(auce->uuids.uuids);
	}
	BLI_freelistN(&engines);

	G.f &= ~G_ASSETS_NEED_RELOAD;
	return OPERATOR_CANCELLED;

#if 0
	Library *lib;
	char lib_name[MAX_NAME];

	RNA_string_get(op->ptr, "library", lib_name);
	lib = (Library *)BKE_libblock_find_name_ex(CTX_data_main(C), ID_LI, lib_name);

	if (lib) {
		Main *bmain = CTX_data_main(C);
		Scene *scene = CTX_data_scene(C);
		PropertyRNA *prop;
		WMLinkAppendData *lapp_data;

		ListBase *lbarray[MAX_LIBARRAY];
		int lba_idx;

		LinkNode *itemlink;
		int item_idx;

		int num_ids;
		char path[FILE_MAX], root[FILE_MAXDIR], libname[FILE_MAX], relname[FILE_MAX];
		short flag = 0;

		if (RNA_boolean_get(op->ptr, "relative_path")) {
			flag |= FILE_RELPATH;
		}

		if (lib->parent && !reload) {
			BKE_reportf(op->reports, RPT_ERROR_INVALID_INPUT,
			            "Cannot relocate indirectly linked library '%s'", lib->filepath);
			return OPERATOR_CANCELLED;
		}

		RNA_string_get(op->ptr, "directory", root);
		RNA_string_get(op->ptr, "filename", libname);

		if (!BLO_has_bfile_extension(libname)) {
			BKE_report(op->reports, RPT_ERROR, "Not a library");
			return OPERATOR_CANCELLED;
		}

		BLI_join_dirfile(path, sizeof(path), root, libname);

		if (BLI_path_cmp(lib->filepath, path) == 0) {
			printf("We are supposed to reload '%s' lib (%d)...\n", lib->filepath, lib->id.us);

			lapp_data = wm_link_append_data_new(flag);
			wm_link_append_data_library_add(lapp_data, path);

			BKE_main_lock(bmain);

			lba_idx = set_listbasepointers(bmain, lbarray);
			while (lba_idx--) {
				ID *id = lbarray[lba_idx]->first;
				const short idcode = id ? GS(id->name) : 0;

				if (!id || !BKE_idcode_is_linkable(idcode)) {
					/* No need to reload non-linkable datatypes, those will get relinked with their 'users ID'. */
					continue;
				}

				for (; id; id = id->next) {
					if (id->lib == lib) {
						WMLinkAppendDataItem *item;

						/* We remove it from current Main, and add it to items to link... */
						/* Note that non-linkable IDs (like e.g. shapekeys) are also explicitely linked here... */
						BLI_remlink(lbarray[lba_idx], id);
						item = wm_link_append_data_item_add(lapp_data, id->name + 2, idcode, NULL, id);
						BLI_BITMAP_SET_ALL(item->libraries, true, lapp_data->num_libraries);

						printf("\tdatablock to seek for: %s\n", id->name);
					}
				}
			}

			BKE_main_id_tag_all(bmain, LIB_TAG_PRE_EXISTING, true);

			/* XXX For now, locking is not reentrant so it's not safe to call core linking code with locked Main. */
			BKE_main_unlock(bmain);

			/* We do not want any instanciation here! */
			wm_link_do(lapp_data, op->reports, bmain, NULL, NULL, NULL, true, true);

			BKE_main_lock(bmain);

			/* We add back old id to bmain.
			 * We need to do this in a first, separated loop, otherwise some of those may not be handled by
			 * ID remapping, which means they would still reference old data to be deleted... */
			for (item_idx = 0, itemlink = lapp_data->items.list; itemlink; item_idx++, itemlink = itemlink->next) {
				WMLinkAppendDataItem *item = itemlink->link;
				ID *old_id = item->customdata;

				BLI_assert(old_id);
				BLI_addtail(which_libbase(bmain, GS(old_id->name)), old_id);
			}

			for (item_idx = 0, itemlink = lapp_data->items.list; itemlink; item_idx++, itemlink = itemlink->next) {
				WMLinkAppendDataItem *item = itemlink->link;
				ID *old_id = item->customdata;
				ID *new_id = item->new_id;

				/* Since we asked for placeholders in case of missing IDs, we expect to always get a valid one. */
				BLI_assert(new_id);
				if (new_id) {
//					printf("before remap, old_id users: %d (%p), new_id users: %d (%p)\n", old_id->us, old_id, new_id->us, new_id);
					/* Note that here, we also want to replace indirect usages. */
					BKE_libblock_remap_locked(bmain, old_id, new_id, ID_REMAP_SKIP_NEVER_NULL_USAGE);

//					printf("after remap, old_id users: %d, new_id users: %d\n", old_id->us, new_id->us);

					/* In some cases, new_id might become direct link, remove parent of library in this case. */
					if (new_id->lib->parent && (new_id->tag & LIB_TAG_INDIRECT) == 0) {
						BLI_assert(0);  /* Should not happen in reload case... */
						new_id->lib->parent = NULL;
					}
				}

				if (old_id->us > 0 && new_id) {
					size_t len = strlen(old_id->name);

					/* XXX TODO This is utterly weak!!! */
					if (len > MAX_ID_NAME - 3 && old_id->name[len - 4] == '.') {
						old_id->name[len - 6] = '.';
						old_id->name[len - 5] = 'P';
					}
					else {
						len = MIN2(len, MAX_ID_NAME - 3);
						old_id->name[len] = '.';
						old_id->name[len + 1] = 'P';
						old_id->name[len + 2] = '\0';
					}

					id_sort_by_name(which_libbase(bmain, GS(old_id->name)), old_id);

					BKE_reportf(op->reports, RPT_WARNING,
					            "Lib Reload: Replacing all references to old datablock '%s' by reloaded one failed, "
					            "old one (%d remaining users) had to be kept and was renamed to '%s'",
					            new_id->name, old_id->us, old_id->name);
				}
			}

			BKE_main_unlock(bmain);

			for (item_idx = 0, itemlink = lapp_data->items.list; itemlink; item_idx++, itemlink = itemlink->next) {
				WMLinkAppendDataItem *item = itemlink->link;
				ID *old_id = item->customdata;

//				printf("%p\n", old_id);

				if (old_id->us == 0) {
					BKE_libblock_free(bmain, old_id);
					num_ids--;
				}
			}

			wm_link_append_data_free(lapp_data);
		}
		else {
			int totfiles = 0;

			printf("We are supposed to relocate '%s' lib to new '%s' one...\n", lib->filepath, libname);

			/* Check if something is indicated for relocate. */
			prop = RNA_struct_find_property(op->ptr, "files");
			if (prop) {
				totfiles = RNA_property_collection_length(op->ptr, prop);
				if (totfiles == 0) {
					if (!libname[0]) {
						BKE_report(op->reports, RPT_ERROR, "Nothing indicated");
						return OPERATOR_CANCELLED;
					}
				}
			}

			lapp_data = wm_link_append_data_new(flag);

			if (totfiles) {
				RNA_BEGIN (op->ptr, itemptr, "files")
				{
					RNA_string_get(&itemptr, "name", relname);

					BLI_join_dirfile(path, sizeof(path), root, relname);

					if (BLI_path_cmp(path, lib->filepath) == 0 || !BLO_has_bfile_extension(relname)) {
						continue;
					}

					printf("\t candidate new lib to reload datablocks from: %s\n", path);
					wm_link_append_data_library_add(lapp_data, path);
				}
				RNA_END;
			}
			else {
				printf("\t candidate new lib to reload datablocks from: %s\n", path);
				wm_link_append_data_library_add(lapp_data, path);
			}

			BKE_main_lock(bmain);

			lba_idx = set_listbasepointers(bmain, lbarray);
			while (lba_idx--) {
				ID *id = lbarray[lba_idx]->first;
				const int idcode = id ? GS(id->name) : 0;

				if (!id || !BKE_idcode_is_linkable(idcode)) {
					continue;
				}
				for (; id; id = id->next) {
					if (id->lib == lib) {
						WMLinkAppendDataItem *item = wm_link_append_data_item_add(
						                                 lapp_data, id->name + 2, idcode, NULL, id);
						BLI_BITMAP_SET_ALL(item->libraries, true, lapp_data->num_libraries);

						printf("\tdatablock to seek for: %s\n", id->name);
					}
				}
			}

			BKE_main_id_tag_all(bmain, LIB_TAG_PRE_EXISTING, true);

			/* XXX For now, locking is not reentrant so it's not safe to call core linking code with locked Main. */
			BKE_main_unlock(bmain);

			/* We do not want any instanciation here! */
			wm_link_do(lapp_data, op->reports, bmain, NULL, NULL, NULL, false, false);

			BKE_main_lock(bmain);

			for (item_idx = 0, itemlink = lapp_data->items.list; itemlink; item_idx++, itemlink = itemlink->next) {
				WMLinkAppendDataItem *item = itemlink->link;
				ID *old_id = item->customdata;
				ID *new_id = item->new_id;

				BLI_assert(old_id);
				if (new_id) {
//					printf("before remap, old_id users: %d, new_id users: %d\n", old_id->us, new_id->us);
					BKE_libblock_remap_locked(bmain, old_id, new_id,
					                          ID_REMAP_SKIP_INDIRECT_USAGE | ID_REMAP_SKIP_NEVER_NULL_USAGE);

					if (old_id->flag & LIB_FAKEUSER) {
						id_fake_user_clear(old_id);
						id_fake_user_set(new_id);
					}

//					printf("after remap, old_id users: %d, new_id users: %d\n", old_id->us, new_id->us);

					/* In some cases, new_id might become direct link, remove parent of library in this case. */
					if (new_id->lib->parent && (new_id->tag & LIB_TAG_INDIRECT) == 0) {
						new_id->lib->parent = NULL;
					}
				}
			}

			BKE_main_unlock(bmain);

			num_ids = lapp_data->num_items;
			for (item_idx = 0, itemlink = lapp_data->items.list; itemlink; item_idx++, itemlink = itemlink->next) {
				WMLinkAppendDataItem *item = itemlink->link;
				ID *old_id = item->customdata;

				if (old_id->us == 0) {
					BKE_libblock_free(bmain, old_id);
					num_ids--;
				}
			}

			if (num_ids == 0) {
				/* Nothing uses old lib anymore, we can get rid of it. */
				id_us_min(&lib->id);
				if (lib->id.us == 0) {
					BKE_libblock_free(bmain, (ID *)lib);
				}
			}

			wm_link_append_data_free(lapp_data);
		}

		/* Some datablocks can get reloaded/replaced 'silently' because they are not linkable (shape keys e.g.),
		 * so we need another loop here to clear old ones if possible. */
		lba_idx = set_listbasepointers(bmain, lbarray);
		while (lba_idx--) {
			ID *id = lbarray[lba_idx]->first;

			for (; id; id = id->next) {
				if (id->lib == lib && (id->flag & LIB_TAG_PRE_EXISTING) && id->us == 0) {
					BKE_libblock_free(bmain, id);
				}
			}
		}

		BKE_main_lib_objects_recalc_all(bmain);
		IMB_colormanagement_check_file_config(bmain);

		/* important we unset, otherwise these object wont
		 * link into other scenes from this blend file */
		BKE_main_id_tag_all(bmain, LIB_TAG_PRE_EXISTING, false);

		/* recreate dependency graph to include new objects */
		DAG_scene_relations_rebuild(bmain, scene);

		/* free gpu materials, some materials depend on existing objects, such as lamps so freeing correctly refreshes */
		GPU_materials_free();

		/* XXX TODO: align G.lib with other directory storage (like last opened image etc...) */
		BLI_strncpy(G.lib, root, FILE_MAX);

		WM_event_add_notifier(C, NC_WINDOW, NULL);

		return OPERATOR_FINISHED;
	}

	return OPERATOR_CANCELLED;
#endif
}

void WM_OT_assets_reload(wmOperatorType *ot)
{
	PropertyRNA *prop;

	ot->name = "Reload Assets";
	ot->idname = "WM_OT_assets_reload";
	ot->description = "Reload the given assets (either explicitely by their UUIDs, or all curently tagged for reloading)";

//	ot->invoke = wm_assets_reload_invoke;
	ot->exec = wm_assets_reload_exec;

	ot->flag |= OPTYPE_UNDO;  /* XXX Do we want to keep this? Is it even working? */

	prop = RNA_def_collection_runtime(ot->srna, "uuids", &RNA_AssetUUID, "UUIDs", "UUIDs of assets to reload");
	RNA_def_property_flag(prop, PROP_HIDDEN);
}

=======
>>>>>>> a6a8ff10
/** \} */<|MERGE_RESOLUTION|>--- conflicted
+++ resolved
@@ -221,11 +221,7 @@
 }
 
 static void wm_link_do(
-<<<<<<< HEAD
         WMLinkAppendData *lapp_data, ReportList *reports, Main *bmain, AssetEngineType *aet, Scene *scene, View3D *v3d,
-=======
-        WMLinkAppendData *lapp_data, ReportList *reports, Main *bmain, Scene *scene, View3D *v3d,
->>>>>>> a6a8ff10
         const bool use_placeholders, const bool force_indirect)
 {
 	Main *mainl;
@@ -273,14 +269,9 @@
 				continue;
 			}
 
-<<<<<<< HEAD
 			new_id = BLO_library_link_named_part_asset(
 			             mainl, &bh, aet, lapp_data->root, item->idcode, item->name, item->uuid, flag, scene, v3d,
 			             use_placeholders, force_indirect);
-=======
-			new_id = BLO_library_link_named_part_ex(
-			             mainl, &bh, item->idcode, item->name, flag, scene, v3d, use_placeholders, force_indirect);
->>>>>>> a6a8ff10
 
 			if (new_id) {
 				/* If the link is sucessful, clear item's libs 'todo' flags.
@@ -440,11 +431,7 @@
 	/* XXX We'd need re-entrant locking on Main for this to work... */
 	/* BKE_main_lock(bmain); */
 
-<<<<<<< HEAD
 	wm_link_do(lapp_data, op->reports, bmain, aet, scene, CTX_wm_view3d(C), false, false);
-=======
-	wm_link_do(lapp_data, op->reports, bmain, scene, CTX_wm_view3d(C), false, false);
->>>>>>> a6a8ff10
 
 	/* BKE_main_unlock(bmain); */
 
@@ -571,9 +558,6 @@
 	return OPERATOR_CANCELLED;
 }
 
-<<<<<<< HEAD
-static int wm_lib_relocate_exec_do(bContext *C, wmOperator *op, const bool reload)
-=======
 /* Note that IDs listed in lapp_data items *must* have been removed from bmain by caller. */
 static void lib_relocate_do(Main *bmain, WMLinkAppendData *lapp_data, ReportList *reports, const bool do_reload)
 {
@@ -586,7 +570,7 @@
 	BKE_main_id_tag_all(bmain, LIB_TAG_PRE_EXISTING, true);
 
 	/* We do not want any instanciation here! */
-	wm_link_do(lapp_data, reports, bmain, NULL, NULL, do_reload, do_reload);
+	wm_link_do(lapp_data, reports, bmain, NULL, NULL, NULL, do_reload, do_reload);
 
 	BKE_main_lock(bmain);
 
@@ -706,7 +690,6 @@
 }
 
 static int wm_lib_relocate_exec_do(bContext *C, wmOperator *op, bool do_reload)
->>>>>>> a6a8ff10
 {
 	Library *lib;
 	char lib_name[MAX_NAME];
@@ -723,13 +706,6 @@
 		ListBase *lbarray[MAX_LIBARRAY];
 		int lba_idx;
 
-<<<<<<< HEAD
-		LinkNode *itemlink;
-		int item_idx;
-
-		int num_ids;
-=======
->>>>>>> a6a8ff10
 		char path[FILE_MAX], root[FILE_MAXDIR], libname[FILE_MAX], relname[FILE_MAX];
 		short flag = 0;
 
@@ -737,11 +713,7 @@
 			flag |= FILE_RELPATH;
 		}
 
-<<<<<<< HEAD
-		if (lib->parent && !reload) {
-=======
 		if (lib->parent && !do_reload) {
->>>>>>> a6a8ff10
 			BKE_reportf(op->reports, RPT_ERROR_INVALID_INPUT,
 			            "Cannot relocate indirectly linked library '%s'", lib->filepath);
 			return OPERATOR_CANCELLED;
@@ -760,124 +732,10 @@
 		if (BLI_path_cmp(lib->filepath, path) == 0) {
 			printf("We are supposed to reload '%s' lib (%d)...\n", lib->filepath, lib->id.us);
 
-<<<<<<< HEAD
+			do_reload = true;
+
 			lapp_data = wm_link_append_data_new(flag);
 			wm_link_append_data_library_add(lapp_data, path);
-
-			BKE_main_lock(bmain);
-
-			lba_idx = set_listbasepointers(bmain, lbarray);
-			while (lba_idx--) {
-				ID *id = lbarray[lba_idx]->first;
-				const short idcode = id ? GS(id->name) : 0;
-
-				if (!id || !BKE_idcode_is_linkable(idcode)) {
-					/* No need to reload non-linkable datatypes, those will get relinked with their 'users ID'. */
-					continue;
-				}
-
-				for (; id; id = id->next) {
-					if (id->lib == lib) {
-						WMLinkAppendDataItem *item;
-
-						/* We remove it from current Main, and add it to items to link... */
-						/* Note that non-linkable IDs (like e.g. shapekeys) are also explicitely linked here... */
-						BLI_remlink(lbarray[lba_idx], id);
-						item = wm_link_append_data_item_add(lapp_data, id->name + 2, idcode, NULL, id);
-						BLI_BITMAP_SET_ALL(item->libraries, true, lapp_data->num_libraries);
-
-						printf("\tdatablock to seek for: %s\n", id->name);
-					}
-				}
-			}
-
-			BKE_main_id_tag_all(bmain, LIB_TAG_PRE_EXISTING, true);
-
-			/* XXX For now, locking is not reentrant so it's not safe to call core linking code with locked Main. */
-			BKE_main_unlock(bmain);
-
-			/* We do not want any instanciation here! */
-			wm_link_do(lapp_data, op->reports, bmain, NULL, NULL, NULL, true, true);
-
-			BKE_main_lock(bmain);
-
-			/* We add back old id to bmain.
-			 * We need to do this in a first, separated loop, otherwise some of those may not be handled by
-			 * ID remapping, which means they would still reference old data to be deleted... */
-			for (item_idx = 0, itemlink = lapp_data->items.list; itemlink; item_idx++, itemlink = itemlink->next) {
-				WMLinkAppendDataItem *item = itemlink->link;
-				ID *old_id = item->customdata;
-
-				BLI_assert(old_id);
-				BLI_addtail(which_libbase(bmain, GS(old_id->name)), old_id);
-			}
-
-			for (item_idx = 0, itemlink = lapp_data->items.list; itemlink; item_idx++, itemlink = itemlink->next) {
-				WMLinkAppendDataItem *item = itemlink->link;
-				ID *old_id = item->customdata;
-				ID *new_id = item->new_id;
-
-				/* Since we asked for placeholders in case of missing IDs, we expect to always get a valid one. */
-				BLI_assert(new_id);
-				if (new_id) {
-//					printf("before remap, old_id users: %d (%p), new_id users: %d (%p)\n", old_id->us, old_id, new_id->us, new_id);
-					/* Note that here, we also want to replace indirect usages. */
-					BKE_libblock_remap_locked(bmain, old_id, new_id, ID_REMAP_SKIP_NEVER_NULL_USAGE);
-
-//					printf("after remap, old_id users: %d, new_id users: %d\n", old_id->us, new_id->us);
-
-					/* In some cases, new_id might become direct link, remove parent of library in this case. */
-					if (new_id->lib->parent && (new_id->tag & LIB_TAG_INDIRECT) == 0) {
-						BLI_assert(0);  /* Should not happen in reload case... */
-						new_id->lib->parent = NULL;
-					}
-				}
-
-				if (old_id->us > 0 && new_id) {
-					size_t len = strlen(old_id->name);
-
-					/* XXX TODO This is utterly weak!!! */
-					if (len > MAX_ID_NAME - 3 && old_id->name[len - 4] == '.') {
-						old_id->name[len - 6] = '.';
-						old_id->name[len - 5] = 'P';
-					}
-					else {
-						len = MIN2(len, MAX_ID_NAME - 3);
-						old_id->name[len] = '.';
-						old_id->name[len + 1] = 'P';
-						old_id->name[len + 2] = '\0';
-					}
-
-					id_sort_by_name(which_libbase(bmain, GS(old_id->name)), old_id);
-
-					BKE_reportf(op->reports, RPT_WARNING,
-					            "Lib Reload: Replacing all references to old datablock '%s' by reloaded one failed, "
-					            "old one (%d remaining users) had to be kept and was renamed to '%s'",
-					            new_id->name, old_id->us, old_id->name);
-				}
-			}
-
-			BKE_main_unlock(bmain);
-
-			for (item_idx = 0, itemlink = lapp_data->items.list; itemlink; item_idx++, itemlink = itemlink->next) {
-				WMLinkAppendDataItem *item = itemlink->link;
-				ID *old_id = item->customdata;
-
-//				printf("%p\n", old_id);
-
-				if (old_id->us == 0) {
-					BKE_libblock_free(bmain, old_id);
-					num_ids--;
-				}
-			}
-
-			wm_link_append_data_free(lapp_data);
-=======
-			do_reload = true;
-
-			lapp_data = wm_link_append_data_new(flag);
-			wm_link_append_data_library_add(lapp_data, path);
->>>>>>> a6a8ff10
 		}
 		else {
 			int totfiles = 0;
@@ -918,101 +776,6 @@
 				printf("\t candidate new lib to reload datablocks from: %s\n", path);
 				wm_link_append_data_library_add(lapp_data, path);
 			}
-<<<<<<< HEAD
-
-			BKE_main_lock(bmain);
-
-			lba_idx = set_listbasepointers(bmain, lbarray);
-			while (lba_idx--) {
-				ID *id = lbarray[lba_idx]->first;
-				const int idcode = id ? GS(id->name) : 0;
-
-				if (!id || !BKE_idcode_is_linkable(idcode)) {
-					continue;
-				}
-				for (; id; id = id->next) {
-					if (id->lib == lib) {
-						WMLinkAppendDataItem *item = wm_link_append_data_item_add(
-						                                 lapp_data, id->name + 2, idcode, NULL, id);
-						BLI_BITMAP_SET_ALL(item->libraries, true, lapp_data->num_libraries);
-
-						printf("\tdatablock to seek for: %s\n", id->name);
-					}
-				}
-			}
-
-			BKE_main_id_tag_all(bmain, LIB_TAG_PRE_EXISTING, true);
-
-			/* XXX For now, locking is not reentrant so it's not safe to call core linking code with locked Main. */
-			BKE_main_unlock(bmain);
-
-			/* We do not want any instanciation here! */
-			wm_link_do(lapp_data, op->reports, bmain, NULL, NULL, NULL, false, false);
-
-			BKE_main_lock(bmain);
-
-			for (item_idx = 0, itemlink = lapp_data->items.list; itemlink; item_idx++, itemlink = itemlink->next) {
-				WMLinkAppendDataItem *item = itemlink->link;
-				ID *old_id = item->customdata;
-				ID *new_id = item->new_id;
-
-				BLI_assert(old_id);
-				if (new_id) {
-//					printf("before remap, old_id users: %d, new_id users: %d\n", old_id->us, new_id->us);
-					BKE_libblock_remap_locked(bmain, old_id, new_id,
-					                          ID_REMAP_SKIP_INDIRECT_USAGE | ID_REMAP_SKIP_NEVER_NULL_USAGE);
-
-					if (old_id->flag & LIB_FAKEUSER) {
-						id_fake_user_clear(old_id);
-						id_fake_user_set(new_id);
-					}
-
-//					printf("after remap, old_id users: %d, new_id users: %d\n", old_id->us, new_id->us);
-
-					/* In some cases, new_id might become direct link, remove parent of library in this case. */
-					if (new_id->lib->parent && (new_id->tag & LIB_TAG_INDIRECT) == 0) {
-						new_id->lib->parent = NULL;
-					}
-				}
-			}
-
-			BKE_main_unlock(bmain);
-
-			num_ids = lapp_data->num_items;
-			for (item_idx = 0, itemlink = lapp_data->items.list; itemlink; item_idx++, itemlink = itemlink->next) {
-				WMLinkAppendDataItem *item = itemlink->link;
-				ID *old_id = item->customdata;
-
-				if (old_id->us == 0) {
-					BKE_libblock_free(bmain, old_id);
-					num_ids--;
-				}
-			}
-
-			if (num_ids == 0) {
-				/* Nothing uses old lib anymore, we can get rid of it. */
-				id_us_min(&lib->id);
-				if (lib->id.us == 0) {
-					BKE_libblock_free(bmain, (ID *)lib);
-				}
-			}
-
-			wm_link_append_data_free(lapp_data);
-		}
-
-		/* Some datablocks can get reloaded/replaced 'silently' because they are not linkable (shape keys e.g.),
-		 * so we need another loop here to clear old ones if possible. */
-		lba_idx = set_listbasepointers(bmain, lbarray);
-		while (lba_idx--) {
-			ID *id = lbarray[lba_idx]->first;
-
-			for (; id; id = id->next) {
-				if (id->lib == lib && (id->flag & LIB_TAG_PRE_EXISTING) && id->us == 0) {
-					BKE_libblock_free(bmain, id);
-				}
-			}
-		}
-=======
 		}
 
 		lba_idx = set_listbasepointers(bmain, lbarray);
@@ -1032,7 +795,7 @@
 					/* We remove it from current Main, and add it to items to link... */
 					/* Note that non-linkable IDs (like e.g. shapekeys) are also explicitely linked here... */
 					BLI_remlink(lbarray[lba_idx], id);
-					item = wm_link_append_data_item_add(lapp_data, id->name + 2, idcode, id);
+					item = wm_link_append_data_item_add(lapp_data, id->name + 2, idcode, NULL, id);
 					BLI_BITMAP_SET_ALL(item->libraries, true, lapp_data->num_libraries);
 
 					printf("\tdatablock to seek for: %s\n", id->name);
@@ -1043,7 +806,6 @@
 		lib_relocate_do(bmain, lapp_data, op->reports, do_reload);
 
 		wm_link_append_data_free(lapp_data);
->>>>>>> a6a8ff10
 
 		BKE_main_lib_objects_recalc_all(bmain);
 		IMB_colormanagement_check_file_config(bmain);
@@ -1113,11 +875,7 @@
 
 	ot->flag |= OPTYPE_UNDO;
 
-<<<<<<< HEAD
-	prop = RNA_def_string(ot->srna, "library", NULL, MAX_NAME, "Library", "Library to relocate");
-=======
 	prop = RNA_def_string(ot->srna, "library", NULL, MAX_NAME, "Library", "Library to reload");
->>>>>>> a6a8ff10
 	RNA_def_property_flag(prop, PROP_HIDDEN);
 
 	WM_operator_properties_filesel(
@@ -1126,7 +884,6 @@
 	            FILE_DEFAULTDISPLAY, FILE_SORT_ALPHA);
 }
 
-<<<<<<< HEAD
 /** \name Asset-related operators.
  *
  * \{ */
@@ -1815,6 +1572,4 @@
 	RNA_def_property_flag(prop, PROP_HIDDEN);
 }
 
-=======
->>>>>>> a6a8ff10
 /** \} */