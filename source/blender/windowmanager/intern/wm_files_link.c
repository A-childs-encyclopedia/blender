/*
 * ***** BEGIN GPL LICENSE BLOCK *****
 *
 * This program is free software; you can redistribute it and/or
 * modify it under the terms of the GNU General Public License
 * as published by the Free Software Foundation; either version 2
 * of the License, or (at your option) any later version. 
 *
 * This program is distributed in the hope that it will be useful,
 * but WITHOUT ANY WARRANTY; without even the implied warranty of
 * MERCHANTABILITY or FITNESS FOR A PARTICULAR PURPOSE.  See the
 * GNU General Public License for more details.
 *
 * You should have received a copy of the GNU General Public License
 * along with this program; if not, write to the Free Software Foundation,
 * Inc., 51 Franklin Street, Fifth Floor, Boston, MA 02110-1301, USA.
 *
 * The Original Code is Copyright (C) 2007 Blender Foundation.
 * All rights reserved.
 *
 * 
 * Contributor(s): Blender Foundation
 *
 * ***** END GPL LICENSE BLOCK *****
 */

/** \file blender/windowmanager/intern/wm_files_link.c
 *  \ingroup wm
 *
 * Functions for dealing with append/link operators and helpers.
 */


#include <float.h>
#include <string.h>
#include <ctype.h>
#include <stdio.h>
#include <stddef.h>
#include <assert.h>
#include <errno.h>

#include "MEM_guardedalloc.h"

#include "DNA_ID.h"
#include "DNA_screen_types.h"
#include "DNA_scene_types.h"
#include "DNA_space_types.h"
#include "DNA_windowmanager_types.h"

#include "RNA_access.h"
#include "RNA_define.h"

#include "BLI_blenlib.h"
#include "BLI_bitmap.h"
#include "BLI_linklist.h"
#include "BLI_math.h"
#include "BLI_memarena.h"
#include "BLI_utildefines.h"
#include "BLI_ghash.h"

#include "PIL_time.h"

#include "BLO_readfile.h"

#include "BKE_asset.h"
#include "BKE_context.h"
#include "BKE_depsgraph.h"
#include "BKE_library.h"
#include "BKE_global.h"
#include "BKE_main.h"
#include "BKE_report.h"
#include "BKE_scene.h"
#include "BKE_screen.h" /* BKE_ST_MAXNAME */

#include "BKE_idcode.h"

#include "IMB_colormanagement.h"

#include "ED_screen.h"

#include "GPU_material.h"

#include "WM_api.h"
#include "WM_types.h"

#include "wm_files.h"

/* **************** link/append *************** */

static int wm_link_append_poll(bContext *C)
{
	if (WM_operator_winactive(C)) {
		/* linking changes active object which is pretty useful in general,
		 * but which totally confuses edit mode (i.e. it becoming not so obvious
		 * to leave from edit mode and invalid tools in toolbar might be displayed)
		 * so disable link/append when in edit mode (sergey) */
		if (CTX_data_edit_object(C))
			return 0;

		return 1;
	}

	return 0;
}

static int wm_link_append_invoke(bContext *C, wmOperator *op, const wmEvent *UNUSED(event))
{
	if (RNA_struct_property_is_set(op->ptr, "filepath")) {
		return WM_operator_call_notest(C, op);
	}
	else {
		/* XXX TODO solve where to get last linked library from */
		if (G.lib[0] != '\0') {
			RNA_string_set(op->ptr, "filepath", G.lib);
		}
		else if (G.relbase_valid) {
			char path[FILE_MAX];
			BLI_strncpy(path, G.main->name, sizeof(G.main->name));
			BLI_parent_dir(path);
			RNA_string_set(op->ptr, "filepath", path);
		}
		WM_event_add_fileselect(C, op);
		return OPERATOR_RUNNING_MODAL;
	}
}

static short wm_link_append_flag(wmOperator *op)
{
	PropertyRNA *prop;
	short flag = 0;

	if (RNA_boolean_get(op->ptr, "autoselect"))
		flag |= FILE_AUTOSELECT;
	if (RNA_boolean_get(op->ptr, "active_layer"))
		flag |= FILE_ACTIVELAY;
	if ((prop = RNA_struct_find_property(op->ptr, "relative_path")) && RNA_property_boolean_get(op->ptr, prop))
		flag |= FILE_RELPATH;
	if (RNA_boolean_get(op->ptr, "link"))
		flag |= FILE_LINK;
	if (RNA_boolean_get(op->ptr, "instance_groups"))
		flag |= FILE_GROUP_INSTANCE;

	return flag;
}

typedef struct WMLinkAppendDataItem {
	AssetUUID *uuid;
	char *name;
	BLI_bitmap *libraries;  /* All libs (from WMLinkAppendData.libraries) to try to load this ID from. */
	short idcode;

	ID *new_id;
	void *customdata;
} WMLinkAppendDataItem;

typedef struct WMLinkAppendData {
	const char *root;
	LinkNodePair libraries;
	LinkNodePair items;
	int num_libraries;
	int num_items;
	short flag;

	/* Internal 'private' data */
	MemArena *memarena;
} WMLinkAppendData;

static WMLinkAppendData *wm_link_append_data_new(const int flag)
{
	MemArena *ma = BLI_memarena_new(BLI_MEMARENA_STD_BUFSIZE, __func__);
	WMLinkAppendData *lapp_data = BLI_memarena_calloc(ma, sizeof(*lapp_data));

	lapp_data->flag = flag;
	lapp_data->memarena = ma;

	return lapp_data;
}

static void wm_link_append_data_free(WMLinkAppendData *lapp_data)
{
	BLI_memarena_free(lapp_data->memarena);
}

/* WARNING! *Never* call wm_link_append_data_library_add() after having added some items! */

static void wm_link_append_data_library_add(WMLinkAppendData *lapp_data, const char *libname)
{
	size_t len = strlen(libname) + 1;
	char *libpath = BLI_memarena_alloc(lapp_data->memarena, len);

	BLI_strncpy(libpath, libname, len);
	BLI_linklist_append_arena(&lapp_data->libraries, libpath, lapp_data->memarena);
	lapp_data->num_libraries++;
}

static WMLinkAppendDataItem *wm_link_append_data_item_add(
        WMLinkAppendData *lapp_data, const char *idname, const short idcode, const AssetUUID *uuid, void *customdata)
{
	WMLinkAppendDataItem *item = BLI_memarena_alloc(lapp_data->memarena, sizeof(*item));
	size_t len = strlen(idname) + 1;

	if (uuid) {
		item->uuid = BLI_memarena_alloc(lapp_data->memarena, sizeof(*item->uuid));
		*item->uuid = *uuid;
	}
	else {
		item->uuid = NULL;
	}
	item->name = BLI_memarena_alloc(lapp_data->memarena, len);
	BLI_strncpy(item->name, idname, len);
	item->idcode = idcode;
	item->libraries = BLI_BITMAP_NEW_MEMARENA(lapp_data->memarena, lapp_data->num_libraries);

	item->new_id = NULL;
	item->customdata = customdata;

	BLI_linklist_append_arena(&lapp_data->items, item, lapp_data->memarena);
	lapp_data->num_items++;

	return item;
}

static void wm_link_do(
<<<<<<< HEAD
        WMLinkAppendData *lapp_data, ReportList *reports, Main *bmain, AssetEngineType *aet, Scene *scene, View3D *v3d,
=======
        WMLinkAppendData *lapp_data, ReportList *reports, Main *bmain, Scene *scene, View3D *v3d,
>>>>>>> c2a5f951
        const bool use_placeholders, const bool force_indirect)
{
	Main *mainl;
	BlendHandle *bh;
	Library *lib;

	const int flag = lapp_data->flag;

	LinkNode *liblink, *itemlink;
	int lib_idx, item_idx;

	BLI_assert(lapp_data->num_items && lapp_data->num_libraries);

	for (lib_idx = 0, liblink = lapp_data->libraries.list; liblink; lib_idx++, liblink = liblink->next) {
		char *libname = liblink->link;

		bh = BLO_blendhandle_from_file(libname, reports);

		if (bh == NULL) {
			/* Unlikely since we just browsed it, but possible
			 * Error reports will have been made by BLO_blendhandle_from_file() */
			continue;
		}

		/* here appending/linking starts */
		mainl = BLO_library_link_begin(bmain, &bh, libname);
		lib = mainl->curlib;
		BLI_assert(lib);
		UNUSED_VARS_NDEBUG(lib);

		if (mainl->versionfile < 250) {
			BKE_reportf(reports, RPT_WARNING,
			            "Linking or appending from a very old .blend file format (%d.%d), no animation conversion will "
			            "be done! You may want to re-save your lib file with current Blender",
			            mainl->versionfile, mainl->subversionfile);
		}

		/* For each lib file, we try to link all items belonging to that lib,
		 * and tag those successful to not try to load them again with the other libs. */
		for (item_idx = 0, itemlink = lapp_data->items.list; itemlink; item_idx++, itemlink = itemlink->next) {
			WMLinkAppendDataItem *item = itemlink->link;
			ID *new_id;

			if (!BLI_BITMAP_TEST(item->libraries, lib_idx)) {
				continue;
			}

<<<<<<< HEAD
			new_id = BLO_library_link_named_part_asset(
			             mainl, &bh, aet, lapp_data->root, item->idcode, item->name, item->uuid, flag, scene, v3d,
			             use_placeholders, force_indirect);
=======
			new_id = BLO_library_link_named_part_ex(
			             mainl, &bh, item->idcode, item->name, flag, scene, v3d, use_placeholders, force_indirect);
>>>>>>> c2a5f951

			if (new_id) {
				/* If the link is sucessful, clear item's libs 'todo' flags.
				 * This avoids trying to link same item with other libraries to come. */
				BLI_BITMAP_SET_ALL(item->libraries, false, lapp_data->num_libraries);
				item->new_id = new_id;
			}
		}

		BLO_library_link_end(mainl, &bh, flag, scene, v3d);
		BLO_blendhandle_close(bh);
	}
}

static int wm_link_append_exec(bContext *C, wmOperator *op)
{
	Main *bmain = CTX_data_main(C);
	Scene *scene = CTX_data_scene(C);
	PropertyRNA *prop;
	WMLinkAppendData *lapp_data;
	char path[FILE_MAX_LIBEXTRA], root[FILE_MAXDIR], libname[FILE_MAX], relname[FILE_MAX];
	char *group, *name;
	int totfiles = 0;
	short flag;

	char asset_engine[BKE_ST_MAXNAME];
	AssetEngineType *aet = NULL;
	AssetUUID uuid = {0};

	RNA_string_get(op->ptr, "filename", relname);
	RNA_string_get(op->ptr, "directory", root);

	BLI_join_dirfile(path, sizeof(path), root, relname);

	RNA_string_get(op->ptr, "asset_engine", asset_engine);
	if (asset_engine[0] != '\0') {
		aet = BKE_asset_engines_find(asset_engine);
	}

	/* test if we have a valid data */
	if (!BLO_library_path_explode(path, libname, &group, &name)) {
		BKE_reportf(op->reports, RPT_ERROR, "'%s': not a library", path);
		return OPERATOR_CANCELLED;
	}
	else if (!group) {
		BKE_reportf(op->reports, RPT_ERROR, "'%s': nothing indicated", path);
		return OPERATOR_CANCELLED;
	}
	else if (BLI_path_cmp(bmain->name, libname) == 0) {
		BKE_reportf(op->reports, RPT_ERROR, "'%s': cannot use current file as library", path);
		return OPERATOR_CANCELLED;
	}

	/* check if something is indicated for append/link */
	prop = RNA_struct_find_property(op->ptr, "files");
	if (prop) {
		totfiles = RNA_property_collection_length(op->ptr, prop);
		if (totfiles == 0) {
			if (!name) {
				BKE_reportf(op->reports, RPT_ERROR, "'%s': nothing indicated", path);
				return OPERATOR_CANCELLED;
			}
		}
	}
	else if (!name) {
		BKE_reportf(op->reports, RPT_ERROR, "'%s': nothing indicated", path);
		return OPERATOR_CANCELLED;
	}

	flag = wm_link_append_flag(op);

	/* sanity checks for flag */
	if (scene && scene->id.lib) {
		BKE_reportf(op->reports, RPT_WARNING,
		            "Scene '%s' is linked, instantiation of objects & groups is disabled", scene->id.name + 2);
		flag &= ~FILE_GROUP_INSTANCE;
		scene = NULL;
	}

	/* from here down, no error returns */

	if (scene && RNA_boolean_get(op->ptr, "autoselect")) {
		BKE_scene_base_deselect_all(scene);
	}

	/* tag everything, all untagged data can be made local
	 * its also generally useful to know what is new
	 *
	 * take extra care BKE_main_id_flag_all(bmain, LIB_TAG_PRE_EXISTING, false) is called after! */
	BKE_main_id_tag_all(bmain, LIB_TAG_PRE_EXISTING, true);

	/* We define our working data...
	 * Note that here, each item 'uses' one library, and only one. */
	lapp_data = wm_link_append_data_new(flag);
	lapp_data->root = root;
	if (totfiles != 0) {
		GHash *libraries = BLI_ghash_new(BLI_ghashutil_strhash_p, BLI_ghashutil_strcmp, __func__);
		int lib_idx = 0;

		RNA_BEGIN (op->ptr, itemptr, "files")
		{
			RNA_string_get(&itemptr, "name", relname);

			BLI_join_dirfile(path, sizeof(path), root, relname);

			if (BLO_library_path_explode(path, libname, &group, &name)) {
				if (!group || !name) {
					continue;
				}

				if (!BLI_ghash_haskey(libraries, libname)) {
					BLI_ghash_insert(libraries, BLI_strdup(libname), SET_INT_IN_POINTER(lib_idx));
					lib_idx++;
					wm_link_append_data_library_add(lapp_data, libname);
				}
			}
		}
		RNA_END;

		RNA_BEGIN (op->ptr, itemptr, "files")
		{
			RNA_string_get(&itemptr, "name", relname);

			BLI_join_dirfile(path, sizeof(path), root, relname);

			if (BLO_library_path_explode(path, libname, &group, &name)) {
				WMLinkAppendDataItem *item;
				if (!group || !name) {
					printf("skipping %s\n", path);
					continue;
				}

				lib_idx = GET_INT_FROM_POINTER(BLI_ghash_lookup(libraries, libname));

				if (aet) {
					RNA_int_get_array(&itemptr, "asset_uuid", uuid.uuid_asset);
					RNA_int_get_array(&itemptr, "variant_uuid", uuid.uuid_variant);
					RNA_int_get_array(&itemptr, "revision_uuid", uuid.uuid_revision);
				}

				item = wm_link_append_data_item_add(lapp_data, name, BKE_idcode_from_name(group), &uuid, NULL);
				BLI_BITMAP_ENABLE(item->libraries, lib_idx);
			}
		}
		RNA_END;

		BLI_ghash_free(libraries, MEM_freeN, NULL);
	}
	else {
		WMLinkAppendDataItem *item;

		wm_link_append_data_library_add(lapp_data, libname);
		item = wm_link_append_data_item_add(lapp_data, name, BKE_idcode_from_name(group), &uuid, NULL);
		BLI_BITMAP_ENABLE(item->libraries, 0);
	}

	/* XXX We'd need re-entrant locking on Main for this to work... */
	/* BKE_main_lock(bmain); */

<<<<<<< HEAD
	wm_link_do(lapp_data, op->reports, bmain, aet, scene, CTX_wm_view3d(C), false, false);
=======
	wm_link_do(lapp_data, op->reports, bmain, scene, CTX_wm_view3d(C), false, false);
>>>>>>> c2a5f951

	/* BKE_main_unlock(bmain); */

	wm_link_append_data_free(lapp_data);

	/* mark all library linked objects to be updated */
	BKE_main_lib_objects_recalc_all(bmain);
	IMB_colormanagement_check_file_config(bmain);

	/* append, rather than linking */
	if ((flag & FILE_LINK) == 0) {
		bool set_fake = RNA_boolean_get(op->ptr, "set_fake");
		BKE_library_make_local(bmain, NULL, true, set_fake);
	}

	/* important we unset, otherwise these object wont
	 * link into other scenes from this blend file */
	BKE_main_id_tag_all(bmain, LIB_TAG_PRE_EXISTING, false);

	/* recreate dependency graph to include new objects */
	DAG_scene_relations_rebuild(bmain, scene);

	/* free gpu materials, some materials depend on existing objects, such as lamps so freeing correctly refreshes */
	GPU_materials_free();

	/* XXX TODO: align G.lib with other directory storage (like last opened image etc...) */
	BLI_strncpy(G.lib, root, FILE_MAX);

	WM_event_add_notifier(C, NC_WINDOW, NULL);

	return OPERATOR_FINISHED;
}

static void wm_link_append_properties_common(wmOperatorType *ot, bool is_link)
{
	PropertyRNA *prop;

	/* better not save _any_ settings for this operator */
	/* properties */
	prop = RNA_def_string(ot->srna, "asset_engine", NULL, sizeof(((AssetEngineType *)NULL)->idname),
	                      "Asset Engine", "Asset engine identifier used to append/link the data");
	RNA_def_property_flag(prop, PROP_SKIP_SAVE | PROP_HIDDEN);

	prop = RNA_def_boolean(ot->srna, "link", is_link,
	                       "Link", "Link the objects or datablocks rather than appending");
	RNA_def_property_flag(prop, PROP_SKIP_SAVE | PROP_HIDDEN);
	prop = RNA_def_boolean(ot->srna, "autoselect", true,
	                       "Select", "Select new objects");
	RNA_def_property_flag(prop, PROP_SKIP_SAVE);
	prop = RNA_def_boolean(ot->srna, "active_layer", true,
	                       "Active Layer", "Put new objects on the active layer");
	RNA_def_property_flag(prop, PROP_SKIP_SAVE);
	prop = RNA_def_boolean(ot->srna, "instance_groups", is_link,
	                       "Instance Groups", "Create Dupli-Group instances for each group");
	RNA_def_property_flag(prop, PROP_SKIP_SAVE);
}

void WM_OT_link(wmOperatorType *ot)
{
	ot->name = "Link from Library";
	ot->idname = "WM_OT_link";
	ot->description = "Link from a Library .blend file";
	
	ot->invoke = wm_link_append_invoke;
	ot->exec = wm_link_append_exec;
	ot->poll = wm_link_append_poll;
	
	ot->flag |= OPTYPE_UNDO;

	WM_operator_properties_filesel(
	        ot, FILE_TYPE_FOLDER | FILE_TYPE_BLENDER | FILE_TYPE_BLENDERLIB, FILE_LOADLIB, FILE_OPENFILE,
	        WM_FILESEL_FILEPATH | WM_FILESEL_DIRECTORY | WM_FILESEL_FILENAME | WM_FILESEL_RELPATH | WM_FILESEL_FILES,
	        FILE_DEFAULTDISPLAY, FILE_SORT_ALPHA);
	
	wm_link_append_properties_common(ot, true);
}

void WM_OT_append(wmOperatorType *ot)
{
	ot->name = "Append from Library";
	ot->idname = "WM_OT_append";
	ot->description = "Append from a Library .blend file";

	ot->invoke = wm_link_append_invoke;
	ot->exec = wm_link_append_exec;
	ot->poll = wm_link_append_poll;

	ot->flag |= OPTYPE_UNDO;

	WM_operator_properties_filesel(
	        ot, FILE_TYPE_FOLDER | FILE_TYPE_BLENDER | FILE_TYPE_BLENDERLIB, FILE_LOADLIB, FILE_OPENFILE,
	        WM_FILESEL_FILEPATH | WM_FILESEL_DIRECTORY | WM_FILESEL_FILENAME | WM_FILESEL_FILES,
	        FILE_DEFAULTDISPLAY, FILE_SORT_ALPHA);

	wm_link_append_properties_common(ot, false);
	RNA_def_boolean(ot->srna, "set_fake", false, "Fake User", "Set Fake User for appended items (except Objects and Groups)");
}

<<<<<<< HEAD
=======
/** \name Reload/relocate libraries.
 *
 * \{ */
>>>>>>> c2a5f951

static int wm_lib_relocate_invoke(bContext *C, wmOperator *op, const wmEvent *UNUSED(event))
{
	Library *lib;
	char lib_name[MAX_NAME];

	RNA_string_get(op->ptr, "library", lib_name);
	lib = (Library *)BKE_libblock_find_name_ex(CTX_data_main(C), ID_LI, lib_name);

	if (lib) {
		if (lib->parent) {
			BKE_reportf(op->reports, RPT_ERROR_INVALID_INPUT,
			            "Cannot relocate indirectly linked library '%s'", lib->filepath);
			return OPERATOR_CANCELLED;
		}
		RNA_string_set(op->ptr, "filepath", lib->filepath);

		WM_event_add_fileselect(C, op);

		return OPERATOR_RUNNING_MODAL;
	}

	return OPERATOR_CANCELLED;
}

static int wm_lib_relocate_exec_do(bContext *C, wmOperator *op, const bool reload)
{
	Library *lib;
	char lib_name[MAX_NAME];

	RNA_string_get(op->ptr, "library", lib_name);
	lib = (Library *)BKE_libblock_find_name_ex(CTX_data_main(C), ID_LI, lib_name);

	if (lib) {
		Main *bmain = CTX_data_main(C);
		Scene *scene = CTX_data_scene(C);
		PropertyRNA *prop;
		WMLinkAppendData *lapp_data;

		ListBase *lbarray[MAX_LIBARRAY];
		int lba_idx;

		LinkNode *itemlink;
		int item_idx;

		int num_ids;
		char path[FILE_MAX], root[FILE_MAXDIR], libname[FILE_MAX], relname[FILE_MAX];
		short flag = 0;

		if (RNA_boolean_get(op->ptr, "relative_path")) {
			flag |= FILE_RELPATH;
		}

		if (lib->parent && !reload) {
			BKE_reportf(op->reports, RPT_ERROR_INVALID_INPUT,
			            "Cannot relocate indirectly linked library '%s'", lib->filepath);
			return OPERATOR_CANCELLED;
		}

		RNA_string_get(op->ptr, "directory", root);
		RNA_string_get(op->ptr, "filename", libname);

		if (!BLO_has_bfile_extension(libname)) {
			BKE_report(op->reports, RPT_ERROR, "Not a library");
			return OPERATOR_CANCELLED;
		}

		BLI_join_dirfile(path, sizeof(path), root, libname);

		if (BLI_path_cmp(lib->filepath, path) == 0) {
			printf("We are supposed to reload '%s' lib (%d)...\n", lib->filepath, lib->id.us);

			lapp_data = wm_link_append_data_new(flag);
			wm_link_append_data_library_add(lapp_data, path);

			BKE_main_lock(bmain);

			lba_idx = set_listbasepointers(bmain, lbarray);
			while (lba_idx--) {
				ID *id = lbarray[lba_idx]->first;
				const short idcode = id ? GS(id->name) : 0;

				if (!id || !BKE_idcode_is_linkable(idcode)) {
					/* No need to reload non-linkable datatypes, those will get relinked with their 'users ID'. */
					continue;
				}

				for (; id; id = id->next) {
					if (id->lib == lib) {
						WMLinkAppendDataItem *item;

						/* We remove it from current Main, and add it to items to link... */
						/* Note that non-linkable IDs (like e.g. shapekeys) are also explicitely linked here... */
						BLI_remlink(lbarray[lba_idx], id);
<<<<<<< HEAD
						item = wm_link_append_data_item_add(lapp_data, id->name + 2, idcode, NULL, id);
=======
						item = wm_link_append_data_item_add(lapp_data, id->name + 2, idcode, id);
>>>>>>> c2a5f951
						BLI_BITMAP_SET_ALL(item->libraries, true, lapp_data->num_libraries);

						printf("\tdatablock to seek for: %s\n", id->name);
					}
				}
			}

			BKE_main_id_tag_all(bmain, LIB_TAG_PRE_EXISTING, true);

			/* XXX For now, locking is not reentrant so it's not safe to call core linking code with locked Main. */
			BKE_main_unlock(bmain);

			/* We do not want any instanciation here! */
<<<<<<< HEAD
			wm_link_do(lapp_data, op->reports, bmain, NULL, NULL, NULL, true, true);
=======
			wm_link_do(lapp_data, op->reports, bmain, NULL, NULL, true, true);
>>>>>>> c2a5f951

			BKE_main_lock(bmain);

			/* We add back old id to bmain.
			 * We need to do this in a first, separated loop, otherwise some of those may not be handled by
			 * ID remapping, which means they would still reference old data to be deleted... */
			for (item_idx = 0, itemlink = lapp_data->items.list; itemlink; item_idx++, itemlink = itemlink->next) {
				WMLinkAppendDataItem *item = itemlink->link;
				ID *old_id = item->customdata;

				BLI_assert(old_id);
				BLI_addtail(which_libbase(bmain, GS(old_id->name)), old_id);
			}

			for (item_idx = 0, itemlink = lapp_data->items.list; itemlink; item_idx++, itemlink = itemlink->next) {
				WMLinkAppendDataItem *item = itemlink->link;
				ID *old_id = item->customdata;
				ID *new_id = item->new_id;

				/* Since we asked for placeholders in case of missing IDs, we expect to always get a valid one. */
				BLI_assert(new_id);
				if (new_id) {
//					printf("before remap, old_id users: %d (%p), new_id users: %d (%p)\n", old_id->us, old_id, new_id->us, new_id);
					/* Note that here, we also want to replace indirect usages. */
					BKE_libblock_remap_locked(bmain, old_id, new_id, ID_REMAP_SKIP_NEVER_NULL_USAGE);

//					printf("after remap, old_id users: %d, new_id users: %d\n", old_id->us, new_id->us);

					/* In some cases, new_id might become direct link, remove parent of library in this case. */
					if (new_id->lib->parent && (new_id->tag & LIB_TAG_INDIRECT) == 0) {
						BLI_assert(0);  /* Should not happen in reload case... */
						new_id->lib->parent = NULL;
					}
				}

				if (old_id->us > 0 && new_id) {
					size_t len = strlen(old_id->name);

					/* XXX TODO This is utterly weak!!! */
					if (len > MAX_ID_NAME - 3 && old_id->name[len - 4] == '.') {
						old_id->name[len - 6] = '.';
						old_id->name[len - 5] = 'P';
					}
					else {
						len = MIN2(len, MAX_ID_NAME - 3);
						old_id->name[len] = '.';
						old_id->name[len + 1] = 'P';
						old_id->name[len + 2] = '\0';
					}

					id_sort_by_name(which_libbase(bmain, GS(old_id->name)), old_id);

					BKE_reportf(op->reports, RPT_WARNING,
					            "Lib Reload: Replacing all references to old datablock '%s' by reloaded one failed, "
					            "old one (%d remaining users) had to be kept and was renamed to '%s'",
					            new_id->name, old_id->us, old_id->name);
				}
			}

			BKE_main_unlock(bmain);

			for (item_idx = 0, itemlink = lapp_data->items.list; itemlink; item_idx++, itemlink = itemlink->next) {
				WMLinkAppendDataItem *item = itemlink->link;
				ID *old_id = item->customdata;

//				printf("%p\n", old_id);

				if (old_id->us == 0) {
					BKE_libblock_free(bmain, old_id);
					num_ids--;
				}
			}

			wm_link_append_data_free(lapp_data);
		}
		else {
			int totfiles = 0;

			printf("We are supposed to relocate '%s' lib to new '%s' one...\n", lib->filepath, libname);

			/* Check if something is indicated for relocate. */
			prop = RNA_struct_find_property(op->ptr, "files");
			if (prop) {
				totfiles = RNA_property_collection_length(op->ptr, prop);
				if (totfiles == 0) {
					if (!libname[0]) {
						BKE_report(op->reports, RPT_ERROR, "Nothing indicated");
						return OPERATOR_CANCELLED;
					}
				}
			}

			lapp_data = wm_link_append_data_new(flag);

			if (totfiles) {
				RNA_BEGIN (op->ptr, itemptr, "files")
				{
					RNA_string_get(&itemptr, "name", relname);

					BLI_join_dirfile(path, sizeof(path), root, relname);

					if (BLI_path_cmp(path, lib->filepath) == 0 || !BLO_has_bfile_extension(relname)) {
						continue;
					}

					printf("\t candidate new lib to reload datablocks from: %s\n", path);
					wm_link_append_data_library_add(lapp_data, path);
				}
				RNA_END;
			}
			else {
				printf("\t candidate new lib to reload datablocks from: %s\n", path);
				wm_link_append_data_library_add(lapp_data, path);
			}

			BKE_main_lock(bmain);

			lba_idx = set_listbasepointers(bmain, lbarray);
			while (lba_idx--) {
				ID *id = lbarray[lba_idx]->first;
				const int idcode = id ? GS(id->name) : 0;

				if (!id || !BKE_idcode_is_linkable(idcode)) {
					continue;
				}
				for (; id; id = id->next) {
					if (id->lib == lib) {
<<<<<<< HEAD
						WMLinkAppendDataItem *item = wm_link_append_data_item_add(
						                                 lapp_data, id->name + 2, idcode, NULL, id);
=======
						WMLinkAppendDataItem *item = wm_link_append_data_item_add(lapp_data, id->name + 2, idcode, id);
>>>>>>> c2a5f951
						BLI_BITMAP_SET_ALL(item->libraries, true, lapp_data->num_libraries);

						printf("\tdatablock to seek for: %s\n", id->name);
					}
				}
			}

			BKE_main_id_tag_all(bmain, LIB_TAG_PRE_EXISTING, true);

			/* XXX For now, locking is not reentrant so it's not safe to call core linking code with locked Main. */
			BKE_main_unlock(bmain);

			/* We do not want any instanciation here! */
<<<<<<< HEAD
			wm_link_do(lapp_data, op->reports, bmain, NULL, NULL, NULL, false, false);
=======
			wm_link_do(lapp_data, op->reports, bmain, NULL, NULL, false, false);
>>>>>>> c2a5f951

			BKE_main_lock(bmain);

			for (item_idx = 0, itemlink = lapp_data->items.list; itemlink; item_idx++, itemlink = itemlink->next) {
				WMLinkAppendDataItem *item = itemlink->link;
				ID *old_id = item->customdata;
				ID *new_id = item->new_id;

				BLI_assert(old_id);
				if (new_id) {
//					printf("before remap, old_id users: %d, new_id users: %d\n", old_id->us, new_id->us);
					BKE_libblock_remap_locked(bmain, old_id, new_id,
					                          ID_REMAP_SKIP_INDIRECT_USAGE | ID_REMAP_SKIP_NEVER_NULL_USAGE);

					if (old_id->flag & LIB_FAKEUSER) {
						id_fake_user_clear(old_id);
						id_fake_user_set(new_id);
					}

//					printf("after remap, old_id users: %d, new_id users: %d\n", old_id->us, new_id->us);

					/* In some cases, new_id might become direct link, remove parent of library in this case. */
					if (new_id->lib->parent && (new_id->tag & LIB_TAG_INDIRECT) == 0) {
						new_id->lib->parent = NULL;
					}
				}
			}

			BKE_main_unlock(bmain);

			num_ids = lapp_data->num_items;
			for (item_idx = 0, itemlink = lapp_data->items.list; itemlink; item_idx++, itemlink = itemlink->next) {
				WMLinkAppendDataItem *item = itemlink->link;
				ID *old_id = item->customdata;

				if (old_id->us == 0) {
					BKE_libblock_free(bmain, old_id);
					num_ids--;
				}
			}

			if (num_ids == 0) {
				/* Nothing uses old lib anymore, we can get rid of it. */
				id_us_min(&lib->id);
				if (lib->id.us == 0) {
					BKE_libblock_free(bmain, (ID *)lib);
				}
			}

			wm_link_append_data_free(lapp_data);
		}

		/* Some datablocks can get reloaded/replaced 'silently' because they are not linkable (shape keys e.g.),
		 * so we need another loop here to clear old ones if possible. */
		lba_idx = set_listbasepointers(bmain, lbarray);
		while (lba_idx--) {
			ID *id = lbarray[lba_idx]->first;

			for (; id; id = id->next) {
				if (id->lib == lib && (id->flag & LIB_TAG_PRE_EXISTING) && id->us == 0) {
					BKE_libblock_free(bmain, id);
				}
			}
		}

		BKE_main_lib_objects_recalc_all(bmain);
		IMB_colormanagement_check_file_config(bmain);

		/* important we unset, otherwise these object wont
		 * link into other scenes from this blend file */
		BKE_main_id_tag_all(bmain, LIB_TAG_PRE_EXISTING, false);

		/* recreate dependency graph to include new objects */
		DAG_scene_relations_rebuild(bmain, scene);

		/* free gpu materials, some materials depend on existing objects, such as lamps so freeing correctly refreshes */
		GPU_materials_free();

		/* XXX TODO: align G.lib with other directory storage (like last opened image etc...) */
		BLI_strncpy(G.lib, root, FILE_MAX);

		WM_event_add_notifier(C, NC_WINDOW, NULL);

		return OPERATOR_FINISHED;
	}

	return OPERATOR_CANCELLED;
}

static int wm_lib_relocate_exec(bContext *C, wmOperator *op)
{
	return wm_lib_relocate_exec_do(C, op, false);
}

<<<<<<< HEAD
static void WM_OT_lib_relocate(wmOperatorType *ot)
=======
void WM_OT_lib_relocate(wmOperatorType *ot)
>>>>>>> c2a5f951
{
	PropertyRNA *prop;

	ot->name = "Relocate Library";
	ot->idname = "WM_OT_lib_relocate";
	ot->description = "Relocate the given library to one or several others";

	ot->invoke = wm_lib_relocate_invoke;
	ot->exec = wm_lib_relocate_exec;

	ot->flag |= OPTYPE_UNDO;

	prop = RNA_def_string(ot->srna, "library", NULL, MAX_NAME, "Library", "Library to relocate");
	RNA_def_property_flag(prop, PROP_HIDDEN);

	WM_operator_properties_filesel(
	            ot, FILE_TYPE_FOLDER | FILE_TYPE_BLENDER, FILE_BLENDER, FILE_OPENFILE,
	            WM_FILESEL_FILEPATH | WM_FILESEL_DIRECTORY | WM_FILESEL_FILENAME | WM_FILESEL_FILES | WM_FILESEL_RELPATH,
	            FILE_DEFAULTDISPLAY, FILE_SORT_ALPHA);
}

static int wm_lib_reload_exec(bContext *C, wmOperator *op)
{
	return wm_lib_relocate_exec_do(C, op, true);
}

<<<<<<< HEAD
static void WM_OT_lib_reload(wmOperatorType *ot)
=======
void WM_OT_lib_reload(wmOperatorType *ot)
>>>>>>> c2a5f951
{
	PropertyRNA *prop;

	ot->name = "Reload Library";
	ot->idname = "WM_OT_lib_reload";
	ot->description = "Reload the given library";

	ot->exec = wm_lib_reload_exec;

	ot->flag |= OPTYPE_UNDO;

	prop = RNA_def_string(ot->srna, "library", NULL, MAX_NAME, "Library", "Library to relocate");
	RNA_def_property_flag(prop, PROP_HIDDEN);

	WM_operator_properties_filesel(
	            ot, FILE_TYPE_FOLDER | FILE_TYPE_BLENDER, FILE_BLENDER, FILE_OPENFILE,
	            WM_FILESEL_FILEPATH | WM_FILESEL_DIRECTORY | WM_FILESEL_FILENAME | WM_FILESEL_RELPATH,
	            FILE_DEFAULTDISPLAY, FILE_SORT_ALPHA);
}

<<<<<<< HEAD
/** \name Asset-related operators.
 *
 * \{ */

typedef struct AssetUpdateCheckEngine {
	struct AssetUpdateCheckEngine *next, *prev;
	AssetEngine *ae;

	/* Note: We cannot store IDs themselves in non-locking async task... so we'll have to check again for
	 *       UUID/IDs mapping on each update call... Not ideal, but don't think it will be that big of an override
	 *       in practice. */
	AssetUUIDList uuids;
	int ae_job_id;
	short status;
} AssetUpdateCheckEngine;

typedef struct AssetUpdateCheckJob {
	ListBase engines;
	short flag;

	float *progress;
	short *stop;
} AssetUpdateCheckJob;

/* AssetUpdateCheckEngine.status */
enum {
	AUCE_UPDATE_CHECK_DONE  = 1 << 0,  /* Update check is finished for this engine. */
	AUCE_ENSURE_ASSETS_DONE = 1 << 1,  /* Asset ensure is finished for this engine (if applicable). */
};

/* AssetUpdateCheckJob.flag */
enum {
	AUCJ_ENSURE_ASSETS = 1 << 0,  /* Try to perform the 'ensure' task too. */
};

static void asset_updatecheck_startjob(void *aucjv, short *stop, short *do_update, float *progress)
{
	AssetUpdateCheckJob *aucj = aucjv;

	aucj->progress = progress;
	aucj->stop = stop;
	/* Using AE engine, worker thread here is just sleeping! */
	while (!*stop) {
		*do_update = true;
		PIL_sleep_ms(100);
	}
}

static void asset_updatecheck_update(void *aucjv)
{
	AssetUpdateCheckJob *aucj = aucjv;
	Main *bmain = G.main;

	const bool do_ensure = ((aucj->flag & AUCJ_ENSURE_ASSETS) != 0);
	bool is_finished = true;
	int nbr_engines = 0;

	*aucj->progress = 0.0f;

	for (AssetUpdateCheckEngine *auce = aucj->engines.first; auce; auce = auce->next, nbr_engines++) {
		AssetEngine *ae = auce->ae;
		AssetEngineType *ae_type = ae->type;

		/* Step 1: we ask asset engine about status of all asset IDs from it. */
		if (!(auce->status & AUCE_UPDATE_CHECK_DONE)) {
			auce->ae_job_id = ae_type->update_check(ae, auce->ae_job_id, &auce->uuids);
			if (auce->ae_job_id == AE_JOB_ID_INVALID) {  /* Immediate execution. */
				*aucj->progress += 1.0f;
				auce->status |= AUCE_UPDATE_CHECK_DONE;
			}
			else {
				*aucj->progress += ae_type->progress(ae, auce->ae_job_id);
				if ((ae_type->status(ae, auce->ae_job_id) & (AE_STATUS_RUNNING | AE_STATUS_VALID)) !=
					(AE_STATUS_RUNNING | AE_STATUS_VALID))
				{
					auce->status |= AUCE_UPDATE_CHECK_DONE;
				}
			}

			if (auce->status & AUCE_UPDATE_CHECK_DONE) {
				auce->ae_job_id = AE_JOB_ID_UNSET;

				for (Library *lib = bmain->library.first; lib; lib = lib->id.next) {
					if (!lib->asset_repository ||
					    (BKE_asset_engines_find(lib->asset_repository->asset_engine) != ae_type))
					{
						continue;
					}

					int i = auce->uuids.nbr_uuids;
					for (AssetUUID *uuid = auce->uuids.uuids; i--; uuid++) {
						bool done = false;
						for (AssetRef *aref = lib->asset_repository->assets.first; aref && !done; aref = aref->next) {
							for (LinkData *ld = aref->id_list.first; ld; ld = ld->next) {
								ID *id = ld->data;
								if (id->uuid && ASSETUUID_COMPARE(id->uuid, uuid)) {
									*id->uuid = *uuid;

									if (id->uuid->tag & UUID_TAG_ENGINE_MISSING) {
										G.f |= G_ASSETS_FAIL;
										printf("\t%s uses a currently unknown asset engine!\n", id->name);
									}
									else if (id->uuid->tag & UUID_TAG_ASSET_MISSING) {
										G.f |= G_ASSETS_FAIL;
										printf("\t%s is currently unknown by asset engine!\n", id->name);
									}
									else if (id->uuid->tag & UUID_TAG_ASSET_RELOAD) {
										G.f |= G_ASSETS_NEED_RELOAD;
										printf("\t%s needs to be reloaded/updated!\n", id->name);
									}
									done = true;
									break;
								}
							}
						}
					}
				}

			}
		}

		/* Step 2: If required and supported, we 'ensure' assets tagged as to be reloaded. */
		if (do_ensure && !(auce->status & AUCE_ENSURE_ASSETS_DONE) && ae_type->ensure_uuids != NULL) {
			/* TODO ensure entries! */
			*aucj->progress += 1.0f;
			auce->status |= AUCE_ENSURE_ASSETS_DONE;
			if (auce->status & AUCE_ENSURE_ASSETS_DONE) {
				auce->ae_job_id = AE_JOB_ID_UNSET;
			}
		}

		if ((auce->status & (AUCE_UPDATE_CHECK_DONE | AUCE_ENSURE_ASSETS_DONE)) !=
		    (AUCE_UPDATE_CHECK_DONE | AUCE_ENSURE_ASSETS_DONE))
		{
			is_finished = false;
		}
	}

	*aucj->progress /= (float)(do_ensure ? nbr_engines * 2 : nbr_engines);
	*aucj->stop = is_finished;
}

static void asset_updatecheck_endjob(void *aucjv)
{
	AssetUpdateCheckJob *aucj = aucjv;

	/* In case there would be some dangling update. */
	asset_updatecheck_update(aucjv);

	for (AssetUpdateCheckEngine *auce = aucj->engines.first; auce; auce = auce->next) {
		AssetEngine *ae = auce->ae;
		if (!ELEM(auce->ae_job_id, AE_JOB_ID_INVALID, AE_JOB_ID_UNSET)) {
			ae->type->kill(ae, auce->ae_job_id);
		}
	}
}

static void asset_updatecheck_free(void *aucjv)
{
	AssetUpdateCheckJob *aucj = aucjv;

	for (AssetUpdateCheckEngine *auce = aucj->engines.first; auce; auce = auce->next) {
		BKE_asset_engine_free(auce->ae);
		MEM_freeN(auce->uuids.uuids);
	}
	BLI_freelistN(&aucj->engines);

	MEM_freeN(aucj);
}

static void asset_updatecheck_start(const bContext *C)
{
	wmJob *wm_job;
	AssetUpdateCheckJob *aucj;

	Main *bmain = CTX_data_main(C);

	/* prepare job data */
	aucj = MEM_callocN(sizeof(*aucj), __func__);

	for (Library *lib = bmain->library.first; lib; lib = lib->id.next) {
		if (lib->asset_repository) {
			printf("Handling lib file %s (engine %s, ver. %d)\n", lib->filepath, lib->asset_repository->asset_engine, lib->asset_repository->asset_engine_version);

			AssetUpdateCheckEngine *auce = NULL;
			AssetEngineType *ae_type = BKE_asset_engines_find(lib->asset_repository->asset_engine);
			bool copy_engine = false;

			if (ae_type == NULL) {
				printf("ERROR! Unknown asset engine!\n");
			}
			else {
				for (auce = aucj->engines.first; auce; auce = auce->next) {
					if (auce->ae->type == ae_type) {
						/* In case we have several engine versions for the same engine, we create several
						 * AssetUpdateCheckEngine structs (since an uuid list can only handle one ae version), using
						 * the same (shallow) copy of the actual asset engine. */
						copy_engine = (auce->uuids.asset_engine_version != lib->asset_repository->asset_engine_version);
						break;
					}
				}
				if (copy_engine || auce == NULL) {
					AssetUpdateCheckEngine *auce_prev = auce;
					auce = MEM_callocN(sizeof(*auce), __func__);
					auce->ae = copy_engine ? BKE_asset_engine_copy(auce_prev->ae) : BKE_asset_engine_create(ae_type, NULL);
					auce->ae_job_id = AE_JOB_ID_UNSET;
					auce->uuids.asset_engine_version = lib->asset_repository->asset_engine_version;
					BLI_addtail(&aucj->engines, auce);
				}
			}

			for (AssetRef *aref = lib->asset_repository->assets.first; aref; aref = aref->next) {
				for (LinkData *ld = aref->id_list.first; ld; ld = ld->next) {
					ID *id = ld->data;

					if (ae_type == NULL) {
						if (id->uuid) {
							id->uuid->tag = UUID_TAG_ENGINE_MISSING;
							G.f |= G_ASSETS_FAIL;
						}
						continue;
					}

					if (id->uuid) {
						printf("\tWe need to check for updated asset %s...\n", id->name);
						id->uuid->tag = 0;

						/* XXX horrible, need to use some mempool, stack or something :) */
						auce->uuids.nbr_uuids++;
						if (auce->uuids.uuids) {
							auce->uuids.uuids = MEM_reallocN_id(auce->uuids.uuids, sizeof(*auce->uuids.uuids) * (size_t)auce->uuids.nbr_uuids, __func__);
						}
						else {
							auce->uuids.uuids = MEM_mallocN(sizeof(*auce->uuids.uuids) * (size_t)auce->uuids.nbr_uuids, __func__);
						}
						auce->uuids.uuids[auce->uuids.nbr_uuids - 1] = *id->uuid;
					}
					else {
						printf("\t\tWe need to check for updated asset sub-data %s...\n", id->name);
					}
				}
			}
		}
	}
	G.f &= ~(G_ASSETS_FAIL | G_ASSETS_NEED_RELOAD | G_ASSETS_QUIET);

	/* setup job */
	wm_job = WM_jobs_get(CTX_wm_manager(C), CTX_wm_window(C), CTX_wm_area(C), "Checking for asset updates...",
	                     WM_JOB_PROGRESS, WM_JOB_TYPE_ASSET_UPDATECHECK);
	WM_jobs_customdata_set(wm_job, aucj, asset_updatecheck_free);
	WM_jobs_timer(wm_job, 0.1, 0, 0/*NC_SPACE | ND_SPACE_FILE_LIST, NC_SPACE | ND_SPACE_FILE_LIST*/);  /* TODO probably outliner stuff once UI is defined for this! */
	WM_jobs_callbacks(wm_job, asset_updatecheck_startjob, NULL, asset_updatecheck_update, asset_updatecheck_endjob);

	/* start the job */
	WM_jobs_start(CTX_wm_manager(C), wm_job);
}


static int wm_assets_update_check_exec(bContext *C, wmOperator *UNUSED(op))
{
//	BKE_assets_update_check(CTX_data_main(C));
	asset_updatecheck_start(C);

	return OPERATOR_FINISHED;
}

void WM_OT_assets_update_check(wmOperatorType *ot)
{
	ot->name = "Check Assets Update";
	ot->idname = "WM_OT_assets_update_check";
	ot->description = "Check/refresh status of assets (in a background job)";

//	RNA_def_boolean(ot->srna, "use_scripts", true, "Trusted Source",
//	                "Allow .blend file to execute scripts automatically, default available from system preferences");

	ot->exec = wm_assets_update_check_exec;
}

=======
>>>>>>> c2a5f951
/** \} */<|MERGE_RESOLUTION|>--- conflicted
+++ resolved
@@ -221,11 +221,7 @@
 }
 
 static void wm_link_do(
-<<<<<<< HEAD
         WMLinkAppendData *lapp_data, ReportList *reports, Main *bmain, AssetEngineType *aet, Scene *scene, View3D *v3d,
-=======
-        WMLinkAppendData *lapp_data, ReportList *reports, Main *bmain, Scene *scene, View3D *v3d,
->>>>>>> c2a5f951
         const bool use_placeholders, const bool force_indirect)
 {
 	Main *mainl;
@@ -273,14 +269,9 @@
 				continue;
 			}
 
-<<<<<<< HEAD
 			new_id = BLO_library_link_named_part_asset(
 			             mainl, &bh, aet, lapp_data->root, item->idcode, item->name, item->uuid, flag, scene, v3d,
 			             use_placeholders, force_indirect);
-=======
-			new_id = BLO_library_link_named_part_ex(
-			             mainl, &bh, item->idcode, item->name, flag, scene, v3d, use_placeholders, force_indirect);
->>>>>>> c2a5f951
 
 			if (new_id) {
 				/* If the link is sucessful, clear item's libs 'todo' flags.
@@ -440,11 +431,7 @@
 	/* XXX We'd need re-entrant locking on Main for this to work... */
 	/* BKE_main_lock(bmain); */
 
-<<<<<<< HEAD
 	wm_link_do(lapp_data, op->reports, bmain, aet, scene, CTX_wm_view3d(C), false, false);
-=======
-	wm_link_do(lapp_data, op->reports, bmain, scene, CTX_wm_view3d(C), false, false);
->>>>>>> c2a5f951
 
 	/* BKE_main_unlock(bmain); */
 
@@ -543,12 +530,9 @@
 	RNA_def_boolean(ot->srna, "set_fake", false, "Fake User", "Set Fake User for appended items (except Objects and Groups)");
 }
 
-<<<<<<< HEAD
-=======
 /** \name Reload/relocate libraries.
  *
  * \{ */
->>>>>>> c2a5f951
 
 static int wm_lib_relocate_invoke(bContext *C, wmOperator *op, const wmEvent *UNUSED(event))
 {
@@ -643,11 +627,7 @@
 						/* We remove it from current Main, and add it to items to link... */
 						/* Note that non-linkable IDs (like e.g. shapekeys) are also explicitely linked here... */
 						BLI_remlink(lbarray[lba_idx], id);
-<<<<<<< HEAD
 						item = wm_link_append_data_item_add(lapp_data, id->name + 2, idcode, NULL, id);
-=======
-						item = wm_link_append_data_item_add(lapp_data, id->name + 2, idcode, id);
->>>>>>> c2a5f951
 						BLI_BITMAP_SET_ALL(item->libraries, true, lapp_data->num_libraries);
 
 						printf("\tdatablock to seek for: %s\n", id->name);
@@ -661,11 +641,7 @@
 			BKE_main_unlock(bmain);
 
 			/* We do not want any instanciation here! */
-<<<<<<< HEAD
 			wm_link_do(lapp_data, op->reports, bmain, NULL, NULL, NULL, true, true);
-=======
-			wm_link_do(lapp_data, op->reports, bmain, NULL, NULL, true, true);
->>>>>>> c2a5f951
 
 			BKE_main_lock(bmain);
 
@@ -793,12 +769,8 @@
 				}
 				for (; id; id = id->next) {
 					if (id->lib == lib) {
-<<<<<<< HEAD
 						WMLinkAppendDataItem *item = wm_link_append_data_item_add(
 						                                 lapp_data, id->name + 2, idcode, NULL, id);
-=======
-						WMLinkAppendDataItem *item = wm_link_append_data_item_add(lapp_data, id->name + 2, idcode, id);
->>>>>>> c2a5f951
 						BLI_BITMAP_SET_ALL(item->libraries, true, lapp_data->num_libraries);
 
 						printf("\tdatablock to seek for: %s\n", id->name);
@@ -812,11 +784,7 @@
 			BKE_main_unlock(bmain);
 
 			/* We do not want any instanciation here! */
-<<<<<<< HEAD
 			wm_link_do(lapp_data, op->reports, bmain, NULL, NULL, NULL, false, false);
-=======
-			wm_link_do(lapp_data, op->reports, bmain, NULL, NULL, false, false);
->>>>>>> c2a5f951
 
 			BKE_main_lock(bmain);
 
@@ -911,11 +879,7 @@
 	return wm_lib_relocate_exec_do(C, op, false);
 }
 
-<<<<<<< HEAD
-static void WM_OT_lib_relocate(wmOperatorType *ot)
-=======
 void WM_OT_lib_relocate(wmOperatorType *ot)
->>>>>>> c2a5f951
 {
 	PropertyRNA *prop;
 
@@ -942,11 +906,7 @@
 	return wm_lib_relocate_exec_do(C, op, true);
 }
 
-<<<<<<< HEAD
-static void WM_OT_lib_reload(wmOperatorType *ot)
-=======
 void WM_OT_lib_reload(wmOperatorType *ot)
->>>>>>> c2a5f951
 {
 	PropertyRNA *prop;
 
@@ -967,7 +927,6 @@
 	            FILE_DEFAULTDISPLAY, FILE_SORT_ALPHA);
 }
 
-<<<<<<< HEAD
 /** \name Asset-related operators.
  *
  * \{ */
@@ -1246,6 +1205,4 @@
 	ot->exec = wm_assets_update_check_exec;
 }
 
-=======
->>>>>>> c2a5f951
 /** \} */