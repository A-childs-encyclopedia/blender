/*
 * ***** BEGIN GPL LICENSE BLOCK *****
 *
 * This program is free software; you can redistribute it and/or
 * modify it under the terms of the GNU General Public License
 * as published by the Free Software Foundation; either version 2
 * of the License, or (at your option) any later version. 
 *
 * This program is distributed in the hope that it will be useful,
 * but WITHOUT ANY WARRANTY; without even the implied warranty of
 * MERCHANTABILITY or FITNESS FOR A PARTICULAR PURPOSE.  See the
 * GNU General Public License for more details.
 *
 * You should have received a copy of the GNU General Public License
 * along with this program; if not, write to the Free Software Foundation,
 * Inc., 51 Franklin Street, Fifth Floor, Boston, MA 02110-1301, USA.
 *
 * The Original Code is Copyright (C) 2007 Blender Foundation.
 * All rights reserved.
 *
 * 
 * Contributor(s): Blender Foundation
 *
 * ***** END GPL LICENSE BLOCK *****
 */

/** \file blender/windowmanager/intern/wm_operators.c
 *  \ingroup wm
 *
 * Functions for dealing with wmOperator, adding, removing, calling
 * as well as some generic operators and shared operator properties.
 */


#include <float.h>
#include <string.h>
#include <ctype.h>
#include <stdio.h>
#include <stddef.h>
#include <assert.h>
#include <errno.h>

#ifdef WIN32
#  include "GHOST_C-api.h"
#endif

#include "MEM_guardedalloc.h"

#include "DNA_ID.h"
#include "DNA_object_types.h"
#include "DNA_screen_types.h"
#include "DNA_scene_types.h"
#include "DNA_space_types.h"
#include "DNA_userdef_types.h"
#include "DNA_windowmanager_types.h"
#include "DNA_mesh_types.h" /* only for USE_BMESH_SAVE_AS_COMPAT */

#include "BLT_translation.h"

#include "PIL_time.h"

#include "BLI_blenlib.h"
#include "BLI_bitmap.h"
#include "BLI_dial.h"
#include "BLI_dynstr.h" /*for WM_operator_pystring */
#include "BLI_linklist.h"
#include "BLI_linklist_stack.h"
#include "BLI_math.h"
#include "BLI_memarena.h"
#include "BLI_utildefines.h"
#include "BLI_ghash.h"

#include "BLO_readfile.h"

#include "RNA_access.h"
#include "RNA_define.h"
#include "RNA_types.h"
#include "RNA_enum_types.h"

#include "BKE_appdir.h"
#include "BKE_asset.h"
#include "BKE_autoexec.h"
#include "BKE_blender.h"
#include "BKE_brush.h"
#include "BKE_context.h"
#include "BKE_depsgraph.h"
#include "BKE_icons.h"
#include "BKE_idprop.h"
#include "BKE_image.h"
#include "BKE_library.h"
#include "BKE_library_query.h"
#include "BKE_global.h"
#include "BKE_main.h"
#include "BKE_material.h"
#include "BKE_report.h"
#include "BKE_scene.h"
#include "BKE_screen.h" /* BKE_ST_MAXNAME */
#include "BKE_unit.h"
#include "BKE_utildefines.h"

#include "BKE_idcode.h"

#include "BIF_glutil.h" /* for paint cursor */
#include "BLF_api.h"

#include "IMB_colormanagement.h"
#include "IMB_imbuf_types.h"
#include "IMB_imbuf.h"

#include "ED_numinput.h"
#include "ED_screen.h"
#include "ED_util.h"
#include "ED_view3d.h"

#include "GPU_basic_shader.h"
#include "GPU_material.h"

#include "UI_interface.h"
#include "UI_interface_icons.h"
#include "UI_resources.h"

#include "WM_api.h"
#include "WM_types.h"

#include "wm.h"
#include "wm_draw.h"
#include "wm_event_system.h"
#include "wm_event_types.h"
#include "wm_files.h"
#include "wm_subwindow.h"
#include "wm_window.h"

static GHash *global_ops_hash = NULL;

#define UNDOCUMENTED_OPERATOR_TIP N_("(undocumented operator)")

/* ************ operator API, exported ********** */


wmOperatorType *WM_operatortype_find(const char *idname, bool quiet)
{
	if (idname[0]) {
		wmOperatorType *ot;

		/* needed to support python style names without the _OT_ syntax */
		char idname_bl[OP_MAX_TYPENAME];
		WM_operator_bl_idname(idname_bl, idname);

		ot = BLI_ghash_lookup(global_ops_hash, idname_bl);
		if (ot) {
			return ot;
		}

		if (!quiet) {
			printf("search for unknown operator '%s', '%s'\n", idname_bl, idname);
		}
	}
	else {
		if (!quiet) {
			printf("search for empty operator\n");
		}
	}

	return NULL;
}

/* caller must free */
void WM_operatortype_iter(GHashIterator *ghi)
{
	BLI_ghashIterator_init(ghi, global_ops_hash);
}

/* all ops in 1 list (for time being... needs evaluation later) */
void WM_operatortype_append(void (*opfunc)(wmOperatorType *))
{
	wmOperatorType *ot;
	
	ot = MEM_callocN(sizeof(wmOperatorType), "operatortype");
	ot->srna = RNA_def_struct_ptr(&BLENDER_RNA, "", &RNA_OperatorProperties);
	/* Set the default i18n context now, so that opfunc can redefine it if needed! */
	RNA_def_struct_translation_context(ot->srna, BLT_I18NCONTEXT_OPERATOR_DEFAULT);
	ot->translation_context = BLT_I18NCONTEXT_OPERATOR_DEFAULT;
	opfunc(ot);

	if (ot->name == NULL) {
		fprintf(stderr, "ERROR: Operator %s has no name property!\n", ot->idname);
		ot->name = N_("Dummy Name");
	}

	/* XXX All ops should have a description but for now allow them not to. */
	RNA_def_struct_ui_text(ot->srna, ot->name, ot->description ? ot->description : UNDOCUMENTED_OPERATOR_TIP);
	RNA_def_struct_identifier(ot->srna, ot->idname);

	BLI_ghash_insert(global_ops_hash, (void *)ot->idname, ot);
}

void WM_operatortype_append_ptr(void (*opfunc)(wmOperatorType *, void *), void *userdata)
{
	wmOperatorType *ot;

	ot = MEM_callocN(sizeof(wmOperatorType), "operatortype");
	ot->srna = RNA_def_struct_ptr(&BLENDER_RNA, "", &RNA_OperatorProperties);
	/* Set the default i18n context now, so that opfunc can redefine it if needed! */
	RNA_def_struct_translation_context(ot->srna, BLT_I18NCONTEXT_OPERATOR_DEFAULT);
	ot->translation_context = BLT_I18NCONTEXT_OPERATOR_DEFAULT;
	opfunc(ot, userdata);
	RNA_def_struct_ui_text(ot->srna, ot->name, ot->description ? ot->description : UNDOCUMENTED_OPERATOR_TIP);
	RNA_def_struct_identifier(ot->srna, ot->idname);

	BLI_ghash_insert(global_ops_hash, (void *)ot->idname, ot);
}

/* ********************* macro operator ******************** */

typedef struct {
	int retval;
} MacroData;

static void wm_macro_start(wmOperator *op)
{
	if (op->customdata == NULL) {
		op->customdata = MEM_callocN(sizeof(MacroData), "MacroData");
	}
}

static int wm_macro_end(wmOperator *op, int retval)
{
	if (retval & OPERATOR_CANCELLED) {
		MacroData *md = op->customdata;

		if (md->retval & OPERATOR_FINISHED) {
			retval |= OPERATOR_FINISHED;
			retval &= ~OPERATOR_CANCELLED;
		}
	}

	/* if modal is ending, free custom data */
	if (retval & (OPERATOR_FINISHED | OPERATOR_CANCELLED)) {
		if (op->customdata) {
			MEM_freeN(op->customdata);
			op->customdata = NULL;
		}
	}

	return retval;
}

/* macro exec only runs exec calls */
static int wm_macro_exec(bContext *C, wmOperator *op)
{
	wmOperator *opm;
	int retval = OPERATOR_FINISHED;
	
	wm_macro_start(op);

	for (opm = op->macro.first; opm; opm = opm->next) {
		
		if (opm->type->exec) {
			retval = opm->type->exec(C, opm);
			OPERATOR_RETVAL_CHECK(retval);
		
			if (retval & OPERATOR_FINISHED) {
				MacroData *md = op->customdata;
				md->retval = OPERATOR_FINISHED; /* keep in mind that at least one operator finished */
			}
			else {
				break; /* operator didn't finish, end macro */
			}
		}
		else {
			printf("%s: '%s' cant exec macro\n", __func__, opm->type->idname);
		}
	}
	
	return wm_macro_end(op, retval);
}

static int wm_macro_invoke_internal(bContext *C, wmOperator *op, const wmEvent *event, wmOperator *opm)
{
	int retval = OPERATOR_FINISHED;

	/* start from operator received as argument */
	for (; opm; opm = opm->next) {
		if (opm->type->invoke)
			retval = opm->type->invoke(C, opm, event);
		else if (opm->type->exec)
			retval = opm->type->exec(C, opm);

		OPERATOR_RETVAL_CHECK(retval);

		BLI_movelisttolist(&op->reports->list, &opm->reports->list);
		
		if (retval & OPERATOR_FINISHED) {
			MacroData *md = op->customdata;
			md->retval = OPERATOR_FINISHED; /* keep in mind that at least one operator finished */
		}
		else {
			break; /* operator didn't finish, end macro */
		}
	}

	return wm_macro_end(op, retval);
}

static int wm_macro_invoke(bContext *C, wmOperator *op, const wmEvent *event)
{
	wm_macro_start(op);
	return wm_macro_invoke_internal(C, op, event, op->macro.first);
}

static int wm_macro_modal(bContext *C, wmOperator *op, const wmEvent *event)
{
	wmOperator *opm = op->opm;
	int retval = OPERATOR_FINISHED;
	
	if (opm == NULL)
		printf("%s: macro error, calling NULL modal()\n", __func__);
	else {
		retval = opm->type->modal(C, opm, event);
		OPERATOR_RETVAL_CHECK(retval);

		/* if we're halfway through using a tool and cancel it, clear the options [#37149] */
		if (retval & OPERATOR_CANCELLED) {
			WM_operator_properties_clear(opm->ptr);
		}

		/* if this one is done but it's not the last operator in the macro */
		if ((retval & OPERATOR_FINISHED) && opm->next) {
			MacroData *md = op->customdata;

			md->retval = OPERATOR_FINISHED; /* keep in mind that at least one operator finished */

			retval = wm_macro_invoke_internal(C, op, event, opm->next);

			/* if new operator is modal and also added its own handler */
			if (retval & OPERATOR_RUNNING_MODAL && op->opm != opm) {
				wmWindow *win = CTX_wm_window(C);
				wmEventHandler *handler;

				handler = BLI_findptr(&win->modalhandlers, op, offsetof(wmEventHandler, op));
				if (handler) {
					BLI_remlink(&win->modalhandlers, handler);
					wm_event_free_handler(handler);
				}

				/* if operator is blocking, grab cursor
				 * This may end up grabbing twice, but we don't care.
				 * */
				if (op->opm->type->flag & OPTYPE_BLOCKING) {
					int bounds[4] = {-1, -1, -1, -1};
					const bool wrap = (
					        (U.uiflag & USER_CONTINUOUS_MOUSE) &&
					        ((op->opm->flag & OP_IS_MODAL_GRAB_CURSOR) || (op->opm->type->flag & OPTYPE_GRAB_CURSOR)));

					if (wrap) {
						ARegion *ar = CTX_wm_region(C);
						if (ar) {
							bounds[0] = ar->winrct.xmin;
							bounds[1] = ar->winrct.ymax;
							bounds[2] = ar->winrct.xmax;
							bounds[3] = ar->winrct.ymin;
						}
					}

					WM_cursor_grab_enable(win, wrap, false, bounds);
				}
			}
		}
	}

	return wm_macro_end(op, retval);
}

static void wm_macro_cancel(bContext *C, wmOperator *op)
{
	/* call cancel on the current modal operator, if any */
	if (op->opm && op->opm->type->cancel) {
		op->opm->type->cancel(C, op->opm);
	}

	wm_macro_end(op, OPERATOR_CANCELLED);
}

/* Names have to be static for now */
wmOperatorType *WM_operatortype_append_macro(const char *idname, const char *name, const char *description, int flag)
{
	wmOperatorType *ot;
	const char *i18n_context;
	
	if (WM_operatortype_find(idname, true)) {
		printf("%s: macro error: operator %s exists\n", __func__, idname);
		return NULL;
	}
	
	ot = MEM_callocN(sizeof(wmOperatorType), "operatortype");
	ot->srna = RNA_def_struct_ptr(&BLENDER_RNA, "", &RNA_OperatorProperties);
	
	ot->idname = idname;
	ot->name = name;
	ot->description = description;
	ot->flag = OPTYPE_MACRO | flag;
	
	ot->exec = wm_macro_exec;
	ot->invoke = wm_macro_invoke;
	ot->modal = wm_macro_modal;
	ot->cancel = wm_macro_cancel;
	ot->poll = NULL;

	if (!ot->description) /* XXX All ops should have a description but for now allow them not to. */
		ot->description = UNDOCUMENTED_OPERATOR_TIP;
	
	RNA_def_struct_ui_text(ot->srna, ot->name, ot->description);
	RNA_def_struct_identifier(ot->srna, ot->idname);
	/* Use i18n context from ext.srna if possible (py operators). */
	i18n_context = ot->ext.srna ? RNA_struct_translation_context(ot->ext.srna) : BLT_I18NCONTEXT_OPERATOR_DEFAULT;
	RNA_def_struct_translation_context(ot->srna, i18n_context);
	ot->translation_context = i18n_context;

	BLI_ghash_insert(global_ops_hash, (void *)ot->idname, ot);

	return ot;
}

void WM_operatortype_append_macro_ptr(void (*opfunc)(wmOperatorType *, void *), void *userdata)
{
	wmOperatorType *ot;

	ot = MEM_callocN(sizeof(wmOperatorType), "operatortype");
	ot->srna = RNA_def_struct_ptr(&BLENDER_RNA, "", &RNA_OperatorProperties);

	ot->flag = OPTYPE_MACRO;
	ot->exec = wm_macro_exec;
	ot->invoke = wm_macro_invoke;
	ot->modal = wm_macro_modal;
	ot->cancel = wm_macro_cancel;
	ot->poll = NULL;

	if (!ot->description)
		ot->description = UNDOCUMENTED_OPERATOR_TIP;

	/* Set the default i18n context now, so that opfunc can redefine it if needed! */
	RNA_def_struct_translation_context(ot->srna, BLT_I18NCONTEXT_OPERATOR_DEFAULT);
	ot->translation_context = BLT_I18NCONTEXT_OPERATOR_DEFAULT;
	opfunc(ot, userdata);

	RNA_def_struct_ui_text(ot->srna, ot->name, ot->description);
	RNA_def_struct_identifier(ot->srna, ot->idname);

	BLI_ghash_insert(global_ops_hash, (void *)ot->idname, ot);
}

wmOperatorTypeMacro *WM_operatortype_macro_define(wmOperatorType *ot, const char *idname)
{
	wmOperatorTypeMacro *otmacro = MEM_callocN(sizeof(wmOperatorTypeMacro), "wmOperatorTypeMacro");

	BLI_strncpy(otmacro->idname, idname, OP_MAX_TYPENAME);

	/* do this on first use, since operatordefinitions might have been not done yet */
	WM_operator_properties_alloc(&(otmacro->ptr), &(otmacro->properties), idname);
	WM_operator_properties_sanitize(otmacro->ptr, 1);

	BLI_addtail(&ot->macro, otmacro);

	{
		/* operator should always be found but in the event its not. don't segfault */
		wmOperatorType *otsub = WM_operatortype_find(idname, 0);
		if (otsub) {
			RNA_def_pointer_runtime(ot->srna, otsub->idname, otsub->srna,
			                        otsub->name, otsub->description);
		}
	}

	return otmacro;
}

static void wm_operatortype_free_macro(wmOperatorType *ot)
{
	wmOperatorTypeMacro *otmacro;
	
	for (otmacro = ot->macro.first; otmacro; otmacro = otmacro->next) {
		if (otmacro->ptr) {
			WM_operator_properties_free(otmacro->ptr);
			MEM_freeN(otmacro->ptr);
		}
	}
	BLI_freelistN(&ot->macro);
}

void WM_operatortype_remove_ptr(wmOperatorType *ot)
{
	BLI_assert(ot == WM_operatortype_find(ot->idname, false));

	RNA_struct_free(&BLENDER_RNA, ot->srna);

	if (ot->last_properties) {
		IDP_FreeProperty(ot->last_properties);
		MEM_freeN(ot->last_properties);
	}

	if (ot->macro.first)
		wm_operatortype_free_macro(ot);

	BLI_ghash_remove(global_ops_hash, ot->idname, NULL, NULL);

	WM_keyconfig_update_operatortype();

	MEM_freeN(ot);
}

bool WM_operatortype_remove(const char *idname)
{
	wmOperatorType *ot = WM_operatortype_find(idname, 0);

	if (ot == NULL)
		return false;

	WM_operatortype_remove_ptr(ot);

	return true;
}

/**
 * Remove memory of all previously executed tools.
 */
void WM_operatortype_last_properties_clear_all(void)
{
	GHashIterator iter;

	for (WM_operatortype_iter(&iter);
	     (!BLI_ghashIterator_done(&iter));
	     (BLI_ghashIterator_step(&iter)))
	{
		wmOperatorType *ot = BLI_ghashIterator_getValue(&iter);

		if (ot->last_properties) {
			IDP_FreeProperty(ot->last_properties);
			MEM_freeN(ot->last_properties);
			ot->last_properties = NULL;
		}
	}
}

/* SOME_OT_op -> some.op */
void WM_operator_py_idname(char *to, const char *from)
{
	const char *sep = strstr(from, "_OT_");
	if (sep) {
		int ofs = (sep - from);
		
		/* note, we use ascii tolower instead of system tolower, because the
		 * latter depends on the locale, and can lead to idname mismatch */
		memcpy(to, from, sizeof(char) * ofs);
		BLI_str_tolower_ascii(to, ofs);

		to[ofs] = '.';
		BLI_strncpy(to + (ofs + 1), sep + 4, OP_MAX_TYPENAME - (ofs + 1));
	}
	else {
		/* should not happen but support just in case */
		BLI_strncpy(to, from, OP_MAX_TYPENAME);
	}
}

/* some.op -> SOME_OT_op */
void WM_operator_bl_idname(char *to, const char *from)
{
	if (from) {
		const char *sep = strchr(from, '.');

		if (sep) {
			int ofs = (sep - from);

			memcpy(to, from, sizeof(char) * ofs);
			BLI_str_toupper_ascii(to, ofs);
			strcpy(to + ofs, "_OT_");
			strcpy(to + (ofs + 4), sep + 1);
		}
		else {
			/* should not happen but support just in case */
			BLI_strncpy(to, from, OP_MAX_TYPENAME);
		}
	}
	else
		to[0] = 0;
}

/**
 * Print a string representation of the operator, with the args that it runs so python can run it again.
 *
 * When calling from an existing wmOperator, better to use simple version:
 * `WM_operator_pystring(C, op);`
 *
 * \note Both \a op and \a opptr may be `NULL` (\a op is only used for macro operators).
 */
char *WM_operator_pystring_ex(bContext *C, wmOperator *op, const bool all_args, const bool macro_args,
                              wmOperatorType *ot, PointerRNA *opptr)
{
	char idname_py[OP_MAX_TYPENAME];

	/* for building the string */
	DynStr *dynstr = BLI_dynstr_new();
	char *cstring;
	char *cstring_args;

	/* arbitrary, but can get huge string with stroke painting otherwise */
	int max_prop_length = 10;

	WM_operator_py_idname(idname_py, ot->idname);
	BLI_dynstr_appendf(dynstr, "bpy.ops.%s(", idname_py);

	if (op && op->macro.first) {
		/* Special handling for macros, else we only get default values in this case... */
		wmOperator *opm;
		bool first_op = true;

		opm = macro_args ? op->macro.first : NULL;

		for (; opm; opm = opm->next) {
			PointerRNA *opmptr = opm->ptr;
			PointerRNA opmptr_default;
			if (opmptr == NULL) {
				WM_operator_properties_create_ptr(&opmptr_default, opm->type);
				opmptr = &opmptr_default;
			}

			cstring_args = RNA_pointer_as_string_id(C, opmptr);
			if (first_op) {
				BLI_dynstr_appendf(dynstr, "%s=%s", opm->type->idname, cstring_args);
				first_op = false;
			}
			else {
				BLI_dynstr_appendf(dynstr, ", %s=%s", opm->type->idname, cstring_args);
			}
			MEM_freeN(cstring_args);

			if (opmptr == &opmptr_default) {
				WM_operator_properties_free(&opmptr_default);
			}
		}
	}
	else {
		/* only to get the orginal props for comparisons */
		PointerRNA opptr_default;
		const bool macro_args_test = ot->macro.first ? macro_args : true;

		if (opptr == NULL) {
			WM_operator_properties_create_ptr(&opptr_default, ot);
			opptr = &opptr_default;
		}

		cstring_args = RNA_pointer_as_string_keywords(C, opptr, false, all_args, macro_args_test, max_prop_length);
		BLI_dynstr_append(dynstr, cstring_args);
		MEM_freeN(cstring_args);

		if (opptr == &opptr_default) {
			WM_operator_properties_free(&opptr_default);
		}
	}

	BLI_dynstr_append(dynstr, ")");

	cstring = BLI_dynstr_get_cstring(dynstr);
	BLI_dynstr_free(dynstr);
	return cstring;
}

char *WM_operator_pystring(bContext *C, wmOperator *op,
                           const bool all_args, const bool macro_args)
{
	return WM_operator_pystring_ex(C, op, all_args, macro_args, op->type, op->ptr);
}


/**
 * \return true if the string was shortened
 */
bool WM_operator_pystring_abbreviate(char *str, int str_len_max)
{
	const int str_len = strlen(str);
	const char *parens_start = strchr(str, '(');

	if (parens_start) {
		const int parens_start_pos = parens_start - str;
		const char *parens_end = strrchr(parens_start + 1, ')');

		if (parens_end) {
			const int parens_len = parens_end - parens_start;

			if (parens_len > str_len_max) {
				const char *comma_first = strchr(parens_start, ',');

				/* truncate after the first comma */
				if (comma_first) {
					const char end_str[] = " ... )";
					const int end_str_len = sizeof(end_str) - 1;

					/* leave a place for the first argument*/
					const int new_str_len = (comma_first - parens_start) + 1;

					if (str_len >= new_str_len + parens_start_pos + end_str_len + 1) {
						/* append " ... )" to the string after the comma */
						memcpy(str + new_str_len + parens_start_pos, end_str, end_str_len + 1);

						return true;
					}
				}
			}
		}
	}

	return false;
}

/* return NULL if no match is found */
#if 0
static char *wm_prop_pystring_from_context(bContext *C, PointerRNA *ptr, PropertyRNA *prop, int index)
{

	/* loop over all context items and do 2 checks
	 *
	 * - see if the pointer is in the context.
	 * - see if the pointers ID is in the context.
	 */

	/* don't get from the context store since this is normally set only for the UI and not usable elsewhere */
	ListBase lb = CTX_data_dir_get_ex(C, false, true, true);
	LinkData *link;

	const char *member_found = NULL;
	const char *member_id = NULL;

	char *prop_str = NULL;
	char *ret = NULL;


	for (link = lb.first; link; link = link->next) {
		const char *identifier = link->data;
		PointerRNA ctx_item_ptr = {{0}} // CTX_data_pointer_get(C, identifier); // XXX, this isnt working

		if (ctx_item_ptr.type == NULL) {
			continue;
		}

		if (ptr->id.data == ctx_item_ptr.id.data) {
			if ((ptr->data == ctx_item_ptr.data) &&
			    (ptr->type == ctx_item_ptr.type))
			{
				/* found! */
				member_found = identifier;
				break;
			}
			else if (RNA_struct_is_ID(ctx_item_ptr.type)) {
				/* we found a reference to this ID,
				 * so fallback to it if there is no direct reference */
				member_id = identifier;
			}
		}
	}

	if (member_found) {
		prop_str = RNA_path_property_py(ptr, prop, index);
		if (prop_str) {
			ret = BLI_sprintfN("bpy.context.%s.%s", member_found, prop_str);
			MEM_freeN(prop_str);
		}
	}
	else if (member_id) {
		prop_str = RNA_path_struct_property_py(ptr, prop, index);
		if (prop_str) {
			ret = BLI_sprintfN("bpy.context.%s.%s", member_id, prop_str);
			MEM_freeN(prop_str);
		}
	}

	BLI_freelistN(&lb);

	return ret;
}
#else

/* use hard coded checks for now */
static char *wm_prop_pystring_from_context(bContext *C, PointerRNA *ptr, PropertyRNA *prop, int index)
{
	const char *member_id = NULL;

	char *prop_str = NULL;
	char *ret = NULL;

	if (ptr->id.data) {

#define CTX_TEST_PTR_ID(C, member, idptr) \
		{ \
			const char *ctx_member = member; \
			PointerRNA ctx_item_ptr = CTX_data_pointer_get(C, ctx_member); \
			if (ctx_item_ptr.id.data == idptr) { \
				member_id = ctx_member; \
				break; \
			} \
		} (void)0

#define CTX_TEST_PTR_ID_CAST(C, member, member_full, cast, idptr) \
		{ \
			const char *ctx_member = member; \
			const char *ctx_member_full = member_full; \
			PointerRNA ctx_item_ptr = CTX_data_pointer_get(C, ctx_member); \
			if (ctx_item_ptr.id.data && cast(ctx_item_ptr.id.data) == idptr) { \
				member_id = ctx_member_full; \
				break; \
			} \
		} (void)0

#define CTX_TEST_PTR_DATA_TYPE(C, member, rna_type, rna_ptr, dataptr_cmp) \
		{ \
			const char *ctx_member = member; \
			if (RNA_struct_is_a((ptr)->type, &(rna_type)) && (ptr)->data == (dataptr_cmp)) { \
				member_id = ctx_member; \
				break; \
			} \
		} (void)0

		switch (GS(((ID *)ptr->id.data)->name)) {
			case ID_SCE:
			{
				CTX_TEST_PTR_ID(C, "scene", ptr->id.data);
				break;
			}
			case ID_OB:
			{
				CTX_TEST_PTR_ID(C, "object", ptr->id.data);
				break;
			}
			/* from rna_Main_objects_new */
			case OB_DATA_SUPPORT_ID_CASE:
			{
#define ID_CAST_OBDATA(id_pt) (((Object *)(id_pt))->data)
				CTX_TEST_PTR_ID_CAST(C, "object", "object.data", ID_CAST_OBDATA, ptr->id.data);
				break;
#undef ID_CAST_OBDATA
			}
			case ID_MA:
			{
#define ID_CAST_OBMATACT(id_pt) (give_current_material(((Object *)id_pt), ((Object *)id_pt)->actcol))
				CTX_TEST_PTR_ID_CAST(C, "object", "object.active_material", ID_CAST_OBMATACT, ptr->id.data);
				break;
#undef ID_CAST_OBMATACT
			}
			case ID_WO:
			{
#define ID_CAST_SCENEWORLD(id_pt) (((Scene *)(id_pt))->world)
				CTX_TEST_PTR_ID_CAST(C, "scene", "scene.world", ID_CAST_SCENEWORLD, ptr->id.data);
				break;
#undef ID_CAST_SCENEWORLD
			}
			case ID_SCR:
			{
				CTX_TEST_PTR_ID(C, "screen", ptr->id.data);

				CTX_TEST_PTR_DATA_TYPE(C, "space_data", RNA_Space, ptr, CTX_wm_space_data(C));
				CTX_TEST_PTR_DATA_TYPE(C, "area", RNA_Area, ptr, CTX_wm_area(C));
				CTX_TEST_PTR_DATA_TYPE(C, "region", RNA_Region, ptr, CTX_wm_region(C));

				break;
			}
		}

		if (member_id) {
			prop_str = RNA_path_struct_property_py(ptr, prop, index);
			if (prop_str) {
				ret = BLI_sprintfN("bpy.context.%s.%s", member_id, prop_str);
				MEM_freeN(prop_str);
			}
		}
#undef CTX_TEST_PTR_ID
#undef CTX_TEST_PTR_ID_CAST
	}

	return ret;
}
#endif

char *WM_prop_pystring_assign(bContext *C, PointerRNA *ptr, PropertyRNA *prop, int index)
{
	char *lhs, *rhs, *ret;

	lhs = C ? wm_prop_pystring_from_context(C, ptr, prop, index) : NULL;

	if (lhs == NULL) {
		/* fallback to bpy.data.foo[id] if we dont find in the context */
		lhs = RNA_path_full_property_py(ptr, prop, index);
	}

	if (!lhs) {
		return NULL;
	}

	rhs = RNA_property_as_string(C, ptr, prop, index, INT_MAX);
	if (!rhs) {
		MEM_freeN(lhs);
		return NULL;
	}

	ret = BLI_sprintfN("%s = %s", lhs, rhs);
	MEM_freeN(lhs);
	MEM_freeN(rhs);
	return ret;
}

void WM_operator_properties_create_ptr(PointerRNA *ptr, wmOperatorType *ot)
{
	RNA_pointer_create(NULL, ot->srna, NULL, ptr);
}

void WM_operator_properties_create(PointerRNA *ptr, const char *opstring)
{
	wmOperatorType *ot = WM_operatortype_find(opstring, 0);

	if (ot)
		WM_operator_properties_create_ptr(ptr, ot);
	else
		RNA_pointer_create(NULL, &RNA_OperatorProperties, NULL, ptr);
}

/* similar to the function above except its uses ID properties
 * used for keymaps and macros */
void WM_operator_properties_alloc(PointerRNA **ptr, IDProperty **properties, const char *opstring)
{
	if (*properties == NULL) {
		IDPropertyTemplate val = {0};
		*properties = IDP_New(IDP_GROUP, &val, "wmOpItemProp");
	}

	if (*ptr == NULL) {
		*ptr = MEM_callocN(sizeof(PointerRNA), "wmOpItemPtr");
		WM_operator_properties_create(*ptr, opstring);
	}

	(*ptr)->data = *properties;

}

void WM_operator_properties_sanitize(PointerRNA *ptr, const bool no_context)
{
	RNA_STRUCT_BEGIN (ptr, prop)
	{
		switch (RNA_property_type(prop)) {
			case PROP_ENUM:
				if (no_context)
					RNA_def_property_flag(prop, PROP_ENUM_NO_CONTEXT);
				else
					RNA_def_property_clear_flag(prop, PROP_ENUM_NO_CONTEXT);
				break;
			case PROP_POINTER:
			{
				StructRNA *ptype = RNA_property_pointer_type(ptr, prop);

				/* recurse into operator properties */
				if (RNA_struct_is_a(ptype, &RNA_OperatorProperties)) {
					PointerRNA opptr = RNA_property_pointer_get(ptr, prop);
					WM_operator_properties_sanitize(&opptr, no_context);
				}
				break;
			}
			default:
				break;
		}
	}
	RNA_STRUCT_END;
}


/** set all props to their default,
 * \param do_update Only update un-initialized props.
 *
 * \note, theres nothing specific to operators here.
 * this could be made a general function.
 */
bool WM_operator_properties_default(PointerRNA *ptr, const bool do_update)
{
	bool changed = false;
	RNA_STRUCT_BEGIN (ptr, prop)
	{
		switch (RNA_property_type(prop)) {
			case PROP_POINTER:
			{
				StructRNA *ptype = RNA_property_pointer_type(ptr, prop);
				if (ptype != &RNA_Struct) {
					PointerRNA opptr = RNA_property_pointer_get(ptr, prop);
					changed |= WM_operator_properties_default(&opptr, do_update);
				}
				break;
			}
			default:
				if ((do_update == false) || (RNA_property_is_set(ptr, prop) == false)) {
					if (RNA_property_reset(ptr, prop, -1)) {
						changed = true;
					}
				}
				break;
		}
	}
	RNA_STRUCT_END;

	return changed;
}

/* remove all props without PROP_SKIP_SAVE */
void WM_operator_properties_reset(wmOperator *op)
{
	if (op->ptr->data) {
		PropertyRNA *iterprop;
		iterprop = RNA_struct_iterator_property(op->type->srna);

		RNA_PROP_BEGIN (op->ptr, itemptr, iterprop)
		{
			PropertyRNA *prop = itemptr.data;

			if ((RNA_property_flag(prop) & PROP_SKIP_SAVE) == 0) {
				const char *identifier = RNA_property_identifier(prop);
				RNA_struct_idprops_unset(op->ptr, identifier);
			}
		}
		RNA_PROP_END;
	}
}

void WM_operator_properties_clear(PointerRNA *ptr)
{
	IDProperty *properties = ptr->data;

	if (properties) {
		IDP_ClearProperty(properties);
	}
}

void WM_operator_properties_free(PointerRNA *ptr)
{
	IDProperty *properties = ptr->data;

	if (properties) {
		IDP_FreeProperty(properties);
		MEM_freeN(properties);
		ptr->data = NULL; /* just in case */
	}
}

/* ************ default op callbacks, exported *********** */

void WM_operator_view3d_unit_defaults(struct bContext *C, struct wmOperator *op)
{
	if (op->flag & OP_IS_INVOKE) {
		Scene *scene = CTX_data_scene(C);
		View3D *v3d = CTX_wm_view3d(C);

		const float dia = v3d ? ED_view3d_grid_scale(scene, v3d, NULL) : ED_scene_grid_scale(scene, NULL);

		/* always run, so the values are initialized,
		 * otherwise we may get differ behavior when (dia != 1.0) */
		RNA_STRUCT_BEGIN (op->ptr, prop)
		{
			if (RNA_property_type(prop) == PROP_FLOAT) {
				PropertySubType pstype = RNA_property_subtype(prop);
				if (pstype == PROP_DISTANCE) {
					/* we don't support arrays yet */
					BLI_assert(RNA_property_array_check(prop) == false);
					/* initialize */
					if (!RNA_property_is_set_ex(op->ptr, prop, false)) {
						const float value = RNA_property_float_get_default(op->ptr, prop) * dia;
						RNA_property_float_set(op->ptr, prop, value);
					}
				}
			}
		}
		RNA_STRUCT_END;
	}
}

int WM_operator_smooth_viewtx_get(const wmOperator *op)
{
	return (op->flag & OP_IS_INVOKE) ? U.smooth_viewtx : 0;
}

/* invoke callback, uses enum property named "type" */
int WM_menu_invoke(bContext *C, wmOperator *op, const wmEvent *UNUSED(event))
{
	PropertyRNA *prop = op->type->prop;
	uiPopupMenu *pup;
	uiLayout *layout;

	if (prop == NULL) {
		printf("%s: %s has no enum property set\n", __func__, op->type->idname);
	}
	else if (RNA_property_type(prop) != PROP_ENUM) {
		printf("%s: %s \"%s\" is not an enum property\n",
		       __func__, op->type->idname, RNA_property_identifier(prop));
	}
	else if (RNA_property_is_set(op->ptr, prop)) {
		const int retval = op->type->exec(C, op);
		OPERATOR_RETVAL_CHECK(retval);
		return retval;
	}
	else {
		pup = UI_popup_menu_begin(C, RNA_struct_ui_name(op->type->srna), ICON_NONE);
		layout = UI_popup_menu_layout(pup);
		/* set this so the default execution context is the same as submenus */
		uiLayoutSetOperatorContext(layout, WM_OP_INVOKE_REGION_WIN);
		uiItemsFullEnumO(layout, op->type->idname, RNA_property_identifier(prop), op->ptr->data, WM_OP_EXEC_REGION_WIN, 0);
		UI_popup_menu_end(C, pup);
		return OPERATOR_INTERFACE;
	}

	return OPERATOR_CANCELLED;
}


/* generic enum search invoke popup */
static uiBlock *wm_enum_search_menu(bContext *C, ARegion *ar, void *arg_op)
{
	static char search[256] = "";
	wmEvent event;
	wmWindow *win = CTX_wm_window(C);
	uiBlock *block;
	uiBut *but;
	wmOperator *op = (wmOperator *)arg_op;

	block = UI_block_begin(C, ar, "_popup", UI_EMBOSS);
	UI_block_flag_enable(block, UI_BLOCK_LOOP | UI_BLOCK_MOVEMOUSE_QUIT | UI_BLOCK_SEARCH_MENU);

#if 0 /* ok, this isn't so easy... */
	uiDefBut(block, UI_BTYPE_LABEL, 0, RNA_struct_ui_name(op->type->srna), 10, 10, UI_searchbox_size_x(), UI_UNIT_Y, NULL, 0.0, 0.0, 0, 0, "");
#endif
	but = uiDefSearchButO_ptr(block, op->type, op->ptr->data, search, 0, ICON_VIEWZOOM, sizeof(search),
	                          10, 10, UI_searchbox_size_x(), UI_UNIT_Y, 0, 0, "");

	/* fake button, it holds space for search items */
	uiDefBut(block, UI_BTYPE_LABEL, 0, "", 10, 10 - UI_searchbox_size_y(), UI_searchbox_size_x(), UI_searchbox_size_y(), NULL, 0, 0, 0, 0, NULL);

	UI_block_bounds_set_popup(block, 6, 0, -UI_UNIT_Y); /* move it downwards, mouse over button */

	wm_event_init_from_window(win, &event);
	event.type = EVT_BUT_OPEN;
	event.val = KM_PRESS;
	event.customdata = but;
	event.customdatafree = false;
	wm_event_add(win, &event);

	return block;
}


int WM_enum_search_invoke(bContext *C, wmOperator *op, const wmEvent *UNUSED(event))
{
	UI_popup_block_invoke(C, wm_enum_search_menu, op);
	return OPERATOR_INTERFACE;
}

/* Can't be used as an invoke directly, needs message arg (can be NULL) */
int WM_operator_confirm_message_ex(bContext *C, wmOperator *op,
                                   const char *title, const int icon,
                                   const char *message)
{
	uiPopupMenu *pup;
	uiLayout *layout;
	IDProperty *properties = op->ptr->data;

	if (properties && properties->len)
		properties = IDP_CopyProperty(op->ptr->data);
	else
		properties = NULL;

	pup = UI_popup_menu_begin(C, title, icon);
	layout = UI_popup_menu_layout(pup);
	uiItemFullO_ptr(layout, op->type, message, ICON_NONE, properties, WM_OP_EXEC_REGION_WIN, 0);
	UI_popup_menu_end(C, pup);
	
	return OPERATOR_INTERFACE;
}

int WM_operator_confirm_message(bContext *C, wmOperator *op, const char *message)
{
	return WM_operator_confirm_message_ex(C, op, IFACE_("OK?"), ICON_QUESTION, message);
}

int WM_operator_confirm(bContext *C, wmOperator *op, const wmEvent *UNUSED(event))
{
	return WM_operator_confirm_message(C, op, NULL);
}

/* op->invoke, opens fileselect if path property not set, otherwise executes */
int WM_operator_filesel(bContext *C, wmOperator *op, const wmEvent *UNUSED(event))
{
	if (RNA_struct_property_is_set(op->ptr, "filepath")) {
		return WM_operator_call_notest(C, op); /* call exec direct */
	}
	else {
		WM_event_add_fileselect(C, op);
		return OPERATOR_RUNNING_MODAL;
	}
}

bool WM_operator_filesel_ensure_ext_imtype(wmOperator *op, const struct ImageFormatData *im_format)
{
	PropertyRNA *prop;
	char filepath[FILE_MAX];
	/* dont NULL check prop, this can only run on ops with a 'filepath' */
	prop = RNA_struct_find_property(op->ptr, "filepath");
	RNA_property_string_get(op->ptr, prop, filepath);
	if (BKE_image_path_ensure_ext_from_imformat(filepath, im_format)) {
		RNA_property_string_set(op->ptr, prop, filepath);
		/* note, we could check for and update 'filename' here,
		 * but so far nothing needs this. */
		return true;
	}
	return false;
}

<<<<<<< HEAD
/* default properties for fileselect */
void WM_operator_properties_filesel(wmOperatorType *ot, int filter, short type, short action, short flag, short display, short sort)
{
	PropertyRNA *prop;

	static EnumPropertyItem file_display_items[] = {
		{FILE_DEFAULTDISPLAY, "DEFAULT", 0, "Default", "Automatically determine display type for files"},
		{FILE_SHORTDISPLAY, "LIST_SHORT", ICON_SHORTDISPLAY, "Short List", "Display files as short list"},
		{FILE_LONGDISPLAY, "LIST_LONG", ICON_LONGDISPLAY, "Long List", "Display files as a detailed list"},
		{FILE_IMGDISPLAY, "THUMBNAIL", ICON_IMGDISPLAY, "Thumbnails", "Display files as thumbnails"},
		{0, NULL, 0, NULL, NULL}
	};

	if (flag & WM_FILESEL_FILEPATH)
		RNA_def_string_file_path(ot->srna, "filepath", NULL, FILE_MAX, "File Path", "Path to file");

	/* Enforce directory in file cases, needed with asset engines. */
	if (flag & (WM_FILESEL_DIRECTORY | WM_FILESEL_FILEPATH | WM_FILESEL_FILENAME | WM_FILESEL_FILES))
		RNA_def_string_dir_path(ot->srna, "directory", NULL, FILE_MAX, "Directory", "Directory of the file");

	if (flag & WM_FILESEL_FILENAME)
		RNA_def_string_file_name(ot->srna, "filename", NULL, FILE_MAX, "File Name", "Name of the file");

	if (flag & WM_FILESEL_FILES)
		RNA_def_collection_runtime(ot->srna, "files", &RNA_OperatorFileListElement, "Files", "");

	if (flag & (WM_FILESEL_FILEPATH | WM_FILESEL_DIRECTORY | WM_FILESEL_FILENAME | WM_FILESEL_FILES)) {
		prop = RNA_def_string(ot->srna, "asset_engine", NULL, BKE_ST_MAXNAME, "Asset Engine",
		                      "Identifier of relevant asset engine (if any)");
		RNA_def_property_flag(prop, PROP_HIDDEN | PROP_SKIP_SAVE);
		if (flag & (WM_FILESEL_FILEPATH | WM_FILESEL_FILENAME)) {
			prop = RNA_def_int_vector(ot->srna, "asset_uuid", 4, NULL, INT_MIN, INT_MAX,
			                          "Asset UUID", "Identifier of this item in current asset engine", INT_MIN, INT_MAX);
			RNA_def_property_flag(prop, PROP_HIDDEN | PROP_SKIP_SAVE);
			prop = RNA_def_int_vector(ot->srna, "variant_uuid", 4, NULL, INT_MIN, INT_MAX,
			                          "Variant UUID", "Identifier of this item's variant in current asset engine", INT_MIN, INT_MAX);
			RNA_def_property_flag(prop, PROP_HIDDEN | PROP_SKIP_SAVE);
			prop = RNA_def_int_vector(ot->srna, "revision_uuid", 4, NULL, INT_MIN, INT_MAX,
			                          "Revision UUID", "Identifier of this item's revision in current asset engine", INT_MIN, INT_MAX);
			RNA_def_property_flag(prop, PROP_HIDDEN | PROP_SKIP_SAVE);
		}
	}

	if (action == FILE_SAVE) {
		/* note, this is only used to check if we should highlight the filename area red when the
		 * filepath is an existing file. */
		prop = RNA_def_boolean(ot->srna, "check_existing", true, "Check Existing",
		                       "Check and warn on overwriting existing files");
		RNA_def_property_flag(prop, PROP_HIDDEN | PROP_SKIP_SAVE);
	}
	
	prop = RNA_def_boolean(ot->srna, "filter_blender", (filter & FILE_TYPE_BLENDER) != 0, "Filter .blend files", "");
	RNA_def_property_flag(prop, PROP_HIDDEN | PROP_SKIP_SAVE);
	prop = RNA_def_boolean(ot->srna, "filter_backup", (filter & FILE_TYPE_BLENDER_BACKUP) != 0, "Filter .blend files", "");
	RNA_def_property_flag(prop, PROP_HIDDEN | PROP_SKIP_SAVE);
	prop = RNA_def_boolean(ot->srna, "filter_image", (filter & FILE_TYPE_IMAGE) != 0, "Filter image files", "");
	RNA_def_property_flag(prop, PROP_HIDDEN | PROP_SKIP_SAVE);
	prop = RNA_def_boolean(ot->srna, "filter_movie", (filter & FILE_TYPE_MOVIE) != 0, "Filter movie files", "");
	RNA_def_property_flag(prop, PROP_HIDDEN | PROP_SKIP_SAVE);
	prop = RNA_def_boolean(ot->srna, "filter_python", (filter & FILE_TYPE_PYSCRIPT) != 0, "Filter python files", "");
	RNA_def_property_flag(prop, PROP_HIDDEN | PROP_SKIP_SAVE);
	prop = RNA_def_boolean(ot->srna, "filter_font", (filter & FILE_TYPE_FTFONT) != 0, "Filter font files", "");
	RNA_def_property_flag(prop, PROP_HIDDEN | PROP_SKIP_SAVE);
	prop = RNA_def_boolean(ot->srna, "filter_sound", (filter & FILE_TYPE_SOUND) != 0, "Filter sound files", "");
	RNA_def_property_flag(prop, PROP_HIDDEN | PROP_SKIP_SAVE);
	prop = RNA_def_boolean(ot->srna, "filter_text", (filter & FILE_TYPE_TEXT) != 0, "Filter text files", "");
	RNA_def_property_flag(prop, PROP_HIDDEN | PROP_SKIP_SAVE);
	prop = RNA_def_boolean(ot->srna, "filter_btx", (filter & FILE_TYPE_BTX) != 0, "Filter btx files", "");
	RNA_def_property_flag(prop, PROP_HIDDEN | PROP_SKIP_SAVE);
	prop = RNA_def_boolean(ot->srna, "filter_collada", (filter & FILE_TYPE_COLLADA) != 0, "Filter COLLADA files", "");
	RNA_def_property_flag(prop, PROP_HIDDEN | PROP_SKIP_SAVE);
	prop = RNA_def_boolean(ot->srna, "filter_folder", (filter & FILE_TYPE_FOLDER) != 0, "Filter folders", "");
	RNA_def_property_flag(prop, PROP_HIDDEN | PROP_SKIP_SAVE);
	prop = RNA_def_boolean(ot->srna, "filter_blenlib", (filter & FILE_TYPE_BLENDERLIB) != 0, "Filter Blender IDs", "");
	RNA_def_property_flag(prop, PROP_HIDDEN | PROP_SKIP_SAVE);

	prop = RNA_def_int(ot->srna, "filemode", type, FILE_LOADLIB, FILE_SPECIAL,
	                   "File Browser Mode", "The setting for the file browser mode to load a .blend file, a library or a special file",
	                   FILE_LOADLIB, FILE_SPECIAL);
	RNA_def_property_flag(prop, PROP_HIDDEN | PROP_SKIP_SAVE);

	if (flag & WM_FILESEL_RELPATH)
		RNA_def_boolean(ot->srna, "relative_path", true, "Relative Path", "Select the file relative to the blend file");

	if ((filter & FILE_TYPE_IMAGE) || (filter & FILE_TYPE_MOVIE)) {
		prop = RNA_def_boolean(ot->srna, "show_multiview", 0, "Enable Multi-View", "");
		RNA_def_property_flag(prop, PROP_HIDDEN | PROP_SKIP_SAVE);
		prop = RNA_def_boolean(ot->srna, "use_multiview", 0, "Use Multi-View", "");
		RNA_def_property_flag(prop, PROP_HIDDEN | PROP_SKIP_SAVE);
	}

	prop = RNA_def_enum(ot->srna, "display_type", file_display_items, display, "Display Type", "");
	RNA_def_property_flag(prop, PROP_HIDDEN | PROP_SKIP_SAVE);

	prop = RNA_def_enum(ot->srna, "sort_method", rna_enum_file_sort_items, sort, "File sorting mode", "");
	RNA_def_property_flag(prop, PROP_HIDDEN | PROP_SKIP_SAVE);

}

static void wm_operator_properties_select_action_ex(wmOperatorType *ot, int default_action,
                                                    const EnumPropertyItem *select_actions)
{
	RNA_def_enum(ot->srna, "action", select_actions, default_action, "Action", "Selection action to execute");
}

void WM_operator_properties_select_action(wmOperatorType *ot, int default_action)
{
	static EnumPropertyItem select_actions[] = {
		{SEL_TOGGLE, "TOGGLE", 0, "Toggle", "Toggle selection for all elements"},
		{SEL_SELECT, "SELECT", 0, "Select", "Select all elements"},
		{SEL_DESELECT, "DESELECT", 0, "Deselect", "Deselect all elements"},
		{SEL_INVERT, "INVERT", 0, "Invert", "Invert selection of all elements"},
		{0, NULL, 0, NULL, NULL}
	};

	wm_operator_properties_select_action_ex(ot, default_action, select_actions);
}

/**
 * only SELECT/DESELECT
 */
void WM_operator_properties_select_action_simple(wmOperatorType *ot, int default_action)
{
	static EnumPropertyItem select_actions[] = {
		{SEL_SELECT, "SELECT", 0, "Select", "Select all elements"},
		{SEL_DESELECT, "DESELECT", 0, "Deselect", "Deselect all elements"},
		{0, NULL, 0, NULL, NULL}
	};

	wm_operator_properties_select_action_ex(ot, default_action, select_actions);
}

/**
 * Use for all select random operators.
 * Adds properties: percent, seed, action.
 */
void WM_operator_properties_select_random(wmOperatorType *ot)
{
	RNA_def_float_percentage(
	        ot->srna, "percent", 50.f, 0.0f, 100.0f,
	        "Percent", "Percentage of objects to select randomly", 0.f, 100.0f);
	RNA_def_int(
	        ot->srna, "seed", 0, 0, INT_MAX,
	        "Random Seed", "Seed for the random number generator", 0, 255);

	WM_operator_properties_select_action_simple(ot, SEL_SELECT);
}

void WM_operator_properties_select_all(wmOperatorType *ot)
{
	WM_operator_properties_select_action(ot, SEL_TOGGLE);
}

void WM_operator_properties_border(wmOperatorType *ot)
{
	PropertyRNA *prop;

	prop = RNA_def_int(ot->srna, "xmin", 0, INT_MIN, INT_MAX, "X Min", "", INT_MIN, INT_MAX);
	RNA_def_property_flag(prop, PROP_HIDDEN | PROP_SKIP_SAVE);
	prop = RNA_def_int(ot->srna, "xmax", 0, INT_MIN, INT_MAX, "X Max", "", INT_MIN, INT_MAX);
	RNA_def_property_flag(prop, PROP_HIDDEN | PROP_SKIP_SAVE);
	prop = RNA_def_int(ot->srna, "ymin", 0, INT_MIN, INT_MAX, "Y Min", "", INT_MIN, INT_MAX);
	RNA_def_property_flag(prop, PROP_HIDDEN | PROP_SKIP_SAVE);
	prop = RNA_def_int(ot->srna, "ymax", 0, INT_MIN, INT_MAX, "Y Max", "", INT_MIN, INT_MAX);
	RNA_def_property_flag(prop, PROP_HIDDEN | PROP_SKIP_SAVE);
}

void WM_operator_properties_border_to_rcti(struct wmOperator *op, rcti *rect)
{
	rect->xmin = RNA_int_get(op->ptr, "xmin");
	rect->ymin = RNA_int_get(op->ptr, "ymin");
	rect->xmax = RNA_int_get(op->ptr, "xmax");
	rect->ymax = RNA_int_get(op->ptr, "ymax");
}

void WM_operator_properties_border_to_rctf(struct wmOperator *op, rctf *rect)
{
	rcti rect_i;
	WM_operator_properties_border_to_rcti(op, &rect_i);
	BLI_rctf_rcti_copy(rect, &rect_i);
}

void WM_operator_properties_gesture_border(wmOperatorType *ot, bool extend)
{
	RNA_def_int(ot->srna, "gesture_mode", 0, INT_MIN, INT_MAX, "Gesture Mode", "", INT_MIN, INT_MAX);

	WM_operator_properties_border(ot);

	if (extend) {
		RNA_def_boolean(ot->srna, "extend", true, "Extend", "Extend selection instead of deselecting everything first");
	}
}

void WM_operator_properties_mouse_select(wmOperatorType *ot)
{
	PropertyRNA *prop;
	
	prop = RNA_def_boolean(ot->srna, "extend", false, "Extend",
	                       "Extend selection instead of deselecting everything first");
	RNA_def_property_flag(prop, PROP_SKIP_SAVE);
	prop = RNA_def_boolean(ot->srna, "deselect", false, "Deselect", "Remove from selection");
	RNA_def_property_flag(prop, PROP_SKIP_SAVE);
	prop = RNA_def_boolean(ot->srna, "toggle", false, "Toggle Selection", "Toggle the selection");
	RNA_def_property_flag(prop, PROP_SKIP_SAVE);
}

void WM_operator_properties_gesture_straightline(wmOperatorType *ot, int cursor)
{
	PropertyRNA *prop;

	prop = RNA_def_int(ot->srna, "xstart", 0, INT_MIN, INT_MAX, "X Start", "", INT_MIN, INT_MAX);
	RNA_def_property_flag(prop, PROP_HIDDEN | PROP_SKIP_SAVE);
	prop = RNA_def_int(ot->srna, "xend", 0, INT_MIN, INT_MAX, "X End", "", INT_MIN, INT_MAX);
	RNA_def_property_flag(prop, PROP_HIDDEN | PROP_SKIP_SAVE);
	prop = RNA_def_int(ot->srna, "ystart", 0, INT_MIN, INT_MAX, "Y Start", "", INT_MIN, INT_MAX);
	RNA_def_property_flag(prop, PROP_HIDDEN | PROP_SKIP_SAVE);
	prop = RNA_def_int(ot->srna, "yend", 0, INT_MIN, INT_MAX, "Y End", "", INT_MIN, INT_MAX);
	RNA_def_property_flag(prop, PROP_HIDDEN | PROP_SKIP_SAVE);
	
	if (cursor) {
		prop = RNA_def_int(ot->srna, "cursor", cursor, 0, INT_MAX,
		                   "Cursor", "Mouse cursor style to use during the modal operator", 0, INT_MAX);
		RNA_def_property_flag(prop, PROP_HIDDEN);
	}
}


=======
>>>>>>> f4e7fec7
/* op->poll */
int WM_operator_winactive(bContext *C)
{
	if (CTX_wm_window(C) == NULL) return 0;
	return 1;
}

/* return false, if the UI should be disabled */
bool WM_operator_check_ui_enabled(const bContext *C, const char *idname)
{
	wmWindowManager *wm = CTX_wm_manager(C);
	Scene *scene = CTX_data_scene(C);

	return !((ED_undo_is_valid(C, idname) == false) || WM_jobs_test(wm, scene, WM_JOB_TYPE_ANY));
}

wmOperator *WM_operator_last_redo(const bContext *C)
{
	wmWindowManager *wm = CTX_wm_manager(C);
	wmOperator *op;

	/* only for operators that are registered and did an undo push */
	for (op = wm->operators.last; op; op = op->prev)
		if ((op->type->flag & OPTYPE_REGISTER) && (op->type->flag & OPTYPE_UNDO))
			break;

	return op;
}

/**
 * Use for drag & drop a path or name with operators invoke() function.
 */
ID *WM_operator_drop_load_path(struct bContext *C, wmOperator *op, const short idcode)
{
	ID *id = NULL;
	/* check input variables */
	if (RNA_struct_property_is_set(op->ptr, "filepath")) {
		const bool is_relative_path = RNA_boolean_get(op->ptr, "relative_path");
		char path[FILE_MAX];
		bool exists = false;

		RNA_string_get(op->ptr, "filepath", path);

		errno = 0;

		if (idcode == ID_IM) {
			id = (ID *)BKE_image_load_exists_ex(path, &exists);
		}
		else {
			BLI_assert(0);
		}

		if (!id) {
			BKE_reportf(op->reports, RPT_ERROR, "Cannot read %s '%s': %s",
			            BKE_idcode_to_name(idcode), path,
			            errno ? strerror(errno) : TIP_("unsupported format"));
			return NULL;
		}

		if (is_relative_path ) {
			if (exists == false) {
				Main *bmain = CTX_data_main(C);

				if (idcode == ID_IM) {
					BLI_path_rel(((Image *)id)->name, bmain->name);
				}
				else {
					BLI_assert(0);
				}
			}
		}
	}
	else if (RNA_struct_property_is_set(op->ptr, "name")) {
		char name[MAX_ID_NAME - 2];
		RNA_string_get(op->ptr, "name", name);
		id = BKE_libblock_find_name(idcode, name);
		if (!id) {
			BKE_reportf(op->reports, RPT_ERROR, "%s '%s' not found",
			            BKE_idcode_to_name(idcode), name);
			return NULL;
		}
		id_us_plus(id);
	}

	return id;
}

static void wm_block_redo_cb(bContext *C, void *arg_op, int UNUSED(arg_event))
{
	wmOperator *op = arg_op;

	if (op == WM_operator_last_redo(C)) {
		/* operator was already executed once? undo & repeat */
		ED_undo_operator_repeat(C, op);
	}
	else {
		/* operator not executed yet, call it */
		ED_undo_push_op(C, op);
		wm_operator_register(C, op);

		WM_operator_repeat(C, op);
	}
}

static void wm_block_redo_cancel_cb(bContext *C, void *arg_op)
{
	wmOperator *op = arg_op;

	/* if operator never got executed, free it */
	if (op != WM_operator_last_redo(C))
		WM_operator_free(op);
}

static uiBlock *wm_block_create_redo(bContext *C, ARegion *ar, void *arg_op)
{
	wmOperator *op = arg_op;
	uiBlock *block;
	uiLayout *layout;
	uiStyle *style = UI_style_get();
	int width = 15 * UI_UNIT_X;

	block = UI_block_begin(C, ar, __func__, UI_EMBOSS);
	UI_block_flag_disable(block, UI_BLOCK_LOOP);
	/* UI_BLOCK_NUMSELECT for layer buttons */
	UI_block_flag_enable(block, UI_BLOCK_NUMSELECT | UI_BLOCK_KEEP_OPEN | UI_BLOCK_MOVEMOUSE_QUIT);

	/* if register is not enabled, the operator gets freed on OPERATOR_FINISHED
	 * ui_apply_but_funcs_after calls ED_undo_operator_repeate_cb and crashes */
	assert(op->type->flag & OPTYPE_REGISTER);

	UI_block_func_handle_set(block, wm_block_redo_cb, arg_op);
	layout = UI_block_layout(block, UI_LAYOUT_VERTICAL, UI_LAYOUT_PANEL, 0, 0, width, UI_UNIT_Y, 0, style);

	if (op == WM_operator_last_redo(C))
		if (!WM_operator_check_ui_enabled(C, op->type->name))
			uiLayoutSetEnabled(layout, false);

	if (op->type->flag & OPTYPE_MACRO) {
		for (op = op->macro.first; op; op = op->next) {
			uiLayoutOperatorButs(C, layout, op, NULL, 'H', UI_LAYOUT_OP_SHOW_TITLE);
			if (op->next)
				uiItemS(layout);
		}
	}
	else {
		uiLayoutOperatorButs(C, layout, op, NULL, 'H', UI_LAYOUT_OP_SHOW_TITLE);
	}
	
	UI_block_bounds_set_popup(block, 4, 0, 0);

	return block;
}

typedef struct wmOpPopUp {
	wmOperator *op;
	int width;
	int height;
	int free_op;
} wmOpPopUp;

/* Only invoked by OK button in popups created with wm_block_dialog_create() */
static void dialog_exec_cb(bContext *C, void *arg1, void *arg2)
{
	wmWindowManager *wm = CTX_wm_manager(C);
	wmWindow *win = CTX_wm_window(C);

	wmOpPopUp *data = arg1;
	uiBlock *block = arg2;

	WM_operator_call_ex(C, data->op, true);

	/* let execute handle freeing it */
	//data->free_op = false;
	//data->op = NULL;

	/* in this case, wm_operator_ui_popup_cancel wont run */
	MEM_freeN(data);

	/* check window before 'block->handle' incase the
	 * popup execution closed the window and freed the block. see T44688. */
	if (BLI_findindex(&wm->windows, win) != -1) {
		UI_popup_block_close(C, win, block);
	}
}

static void dialog_check_cb(bContext *C, void *op_ptr, void *UNUSED(arg))
{
	wmOperator *op = op_ptr;
	if (op->type->check) {
		if (op->type->check(C, op)) {
			/* check for popup and re-layout buttons */
			ARegion *ar_menu = CTX_wm_menu(C);
			if (ar_menu) {
				ED_region_tag_refresh_ui(ar_menu);
			}
		}
	}
}

/* Dialogs are popups that require user verification (click OK) before exec */
static uiBlock *wm_block_dialog_create(bContext *C, ARegion *ar, void *userData)
{
	wmOpPopUp *data = userData;
	wmOperator *op = data->op;
	uiBlock *block;
	uiLayout *layout;
	uiStyle *style = UI_style_get();

	block = UI_block_begin(C, ar, __func__, UI_EMBOSS);
	UI_block_flag_disable(block, UI_BLOCK_LOOP);

	/* intentionally don't use 'UI_BLOCK_MOVEMOUSE_QUIT', some dialogues have many items
	 * where quitting by accident is very annoying */
	UI_block_flag_enable(block, UI_BLOCK_KEEP_OPEN | UI_BLOCK_NUMSELECT);

	layout = UI_block_layout(block, UI_LAYOUT_VERTICAL, UI_LAYOUT_PANEL, 0, 0, data->width, data->height, 0, style);
	
	UI_block_func_set(block, dialog_check_cb, op, NULL);

	uiLayoutOperatorButs(C, layout, op, NULL, 'H', UI_LAYOUT_OP_SHOW_TITLE);
	
	/* clear so the OK button is left alone */
	UI_block_func_set(block, NULL, NULL, NULL);

	/* new column so as not to interfere with custom layouts [#26436] */
	{
		uiBlock *col_block;
		uiLayout *col;
		uiBut *btn;

		col = uiLayoutColumn(layout, false);
		col_block = uiLayoutGetBlock(col);
		/* Create OK button, the callback of which will execute op */
		btn = uiDefBut(col_block, UI_BTYPE_BUT, 0, IFACE_("OK"), 0, -30, 0, UI_UNIT_Y, NULL, 0, 0, 0, 0, "");
		UI_but_func_set(btn, dialog_exec_cb, data, col_block);
	}

	/* center around the mouse */
	UI_block_bounds_set_popup(block, 4, data->width / -2, data->height / 2);

	return block;
}

static uiBlock *wm_operator_ui_create(bContext *C, ARegion *ar, void *userData)
{
	wmOpPopUp *data = userData;
	wmOperator *op = data->op;
	uiBlock *block;
	uiLayout *layout;
	uiStyle *style = UI_style_get();

	block = UI_block_begin(C, ar, __func__, UI_EMBOSS);
	UI_block_flag_disable(block, UI_BLOCK_LOOP);
	UI_block_flag_enable(block, UI_BLOCK_KEEP_OPEN | UI_BLOCK_MOVEMOUSE_QUIT);

	layout = UI_block_layout(block, UI_LAYOUT_VERTICAL, UI_LAYOUT_PANEL, 0, 0, data->width, data->height, 0, style);

	/* since ui is defined the auto-layout args are not used */
	uiLayoutOperatorButs(C, layout, op, NULL, 'V', 0);

	UI_block_bounds_set_popup(block, 4, 0, 0);

	return block;
}

static void wm_operator_ui_popup_cancel(struct bContext *C, void *userData)
{
	wmOpPopUp *data = userData;
	wmOperator *op = data->op;

	if (op) {
		if (op->type->cancel) {
			op->type->cancel(C, op);
		}

		if (data->free_op) {
			WM_operator_free(op);
		}
	}

	MEM_freeN(data);
}

static void wm_operator_ui_popup_ok(struct bContext *C, void *arg, int retval)
{
	wmOpPopUp *data = arg;
	wmOperator *op = data->op;

	if (op && retval > 0)
		WM_operator_call_ex(C, op, true);
	
	MEM_freeN(data);
}

int WM_operator_ui_popup(bContext *C, wmOperator *op, int width, int height)
{
	wmOpPopUp *data = MEM_callocN(sizeof(wmOpPopUp), "WM_operator_ui_popup");
	data->op = op;
	data->width = width;
	data->height = height;
	data->free_op = true; /* if this runs and gets registered we may want not to free it */
	UI_popup_block_ex(C, wm_operator_ui_create, NULL, wm_operator_ui_popup_cancel, data);
	return OPERATOR_RUNNING_MODAL;
}

/**
 * For use by #WM_operator_props_popup_call, #WM_operator_props_popup only.
 *
 * \note operator menu needs undo flag enabled, for redo callback */
static int wm_operator_props_popup_ex(bContext *C, wmOperator *op,
                                      const bool do_call, const bool do_redo)
{
	if ((op->type->flag & OPTYPE_REGISTER) == 0) {
		BKE_reportf(op->reports, RPT_ERROR,
		            "Operator '%s' does not have register enabled, incorrect invoke function", op->type->idname);
		return OPERATOR_CANCELLED;
	}

	if (do_redo) {
		if ((op->type->flag & OPTYPE_UNDO) == 0) {
			BKE_reportf(op->reports, RPT_ERROR,
			            "Operator '%s' does not have undo enabled, incorrect invoke function", op->type->idname);
			return OPERATOR_CANCELLED;
		}
	}

	/* if we don't have global undo, we can't do undo push for automatic redo,
	 * so we require manual OK clicking in this popup */
	if (!do_redo || !(U.uiflag & USER_GLOBALUNDO))
		return WM_operator_props_dialog_popup(C, op, 15 * UI_UNIT_X, UI_UNIT_Y);

	UI_popup_block_ex(C, wm_block_create_redo, NULL, wm_block_redo_cancel_cb, op);

	if (do_call)
		wm_block_redo_cb(C, op, 0);

	return OPERATOR_RUNNING_MODAL;
}

/**
 * Same as #WM_operator_props_popup but don't use operator redo.
 * just wraps #WM_operator_props_dialog_popup.
 */
int WM_operator_props_popup_confirm(bContext *C, wmOperator *op, const wmEvent *UNUSED(event))
{
	return wm_operator_props_popup_ex(C, op, false, false);
}

/**
 * Same as #WM_operator_props_popup but call the operator first,
 * This way - the button values correspond to the result of the operator.
 * Without this, first access to a button will make the result jump, see T32452.
 */
int WM_operator_props_popup_call(bContext *C, wmOperator *op, const wmEvent *UNUSED(event))
{
	return wm_operator_props_popup_ex(C, op, true, true);
}

int WM_operator_props_popup(bContext *C, wmOperator *op, const wmEvent *UNUSED(event))
{
	return wm_operator_props_popup_ex(C, op, false, true);
}

int WM_operator_props_dialog_popup(bContext *C, wmOperator *op, int width, int height)
{
	wmOpPopUp *data = MEM_callocN(sizeof(wmOpPopUp), "WM_operator_props_dialog_popup");
	
	data->op = op;
	data->width = width;
	data->height = height;
	data->free_op = true; /* if this runs and gets registered we may want not to free it */

	/* op is not executed until popup OK but is clicked */
	UI_popup_block_ex(C, wm_block_dialog_create, wm_operator_ui_popup_ok, wm_operator_ui_popup_cancel, data);

	return OPERATOR_RUNNING_MODAL;
}

int WM_operator_redo_popup(bContext *C, wmOperator *op)
{
	/* CTX_wm_reports(C) because operator is on stack, not active in event system */
	if ((op->type->flag & OPTYPE_REGISTER) == 0) {
		BKE_reportf(CTX_wm_reports(C), RPT_ERROR,
		            "Operator redo '%s' does not have register enabled, incorrect invoke function", op->type->idname);
		return OPERATOR_CANCELLED;
	}
	if (op->type->poll && op->type->poll(C) == 0) {
		BKE_reportf(CTX_wm_reports(C), RPT_ERROR, "Operator redo '%s': wrong context", op->type->idname);
		return OPERATOR_CANCELLED;
	}
	
	UI_popup_block_invoke(C, wm_block_create_redo, op);

	return OPERATOR_CANCELLED;
}

/* ***************** Debug menu ************************* */

static int wm_debug_menu_exec(bContext *C, wmOperator *op)
{
	G.debug_value = RNA_int_get(op->ptr, "debug_value");
	ED_screen_refresh(CTX_wm_manager(C), CTX_wm_window(C));
	WM_event_add_notifier(C, NC_WINDOW, NULL);

	return OPERATOR_FINISHED;
}

static int wm_debug_menu_invoke(bContext *C, wmOperator *op, const wmEvent *UNUSED(event))
{
	RNA_int_set(op->ptr, "debug_value", G.debug_value);
	return WM_operator_props_dialog_popup(C, op, 9 * UI_UNIT_X, UI_UNIT_Y);
}

static void WM_OT_debug_menu(wmOperatorType *ot)
{
	ot->name = "Debug Menu";
	ot->idname = "WM_OT_debug_menu";
	ot->description = "Open a popup to set the debug level";
	
	ot->invoke = wm_debug_menu_invoke;
	ot->exec = wm_debug_menu_exec;
	ot->poll = WM_operator_winactive;
	
	RNA_def_int(ot->srna, "debug_value", 0, SHRT_MIN, SHRT_MAX, "Debug Value", "", -10000, 10000);
}

/* ***************** Operator defaults ************************* */
static int wm_operator_defaults_exec(bContext *C, wmOperator *op)
{
	PointerRNA ptr = CTX_data_pointer_get_type(C, "active_operator", &RNA_Operator);

	if (!ptr.data) {
		BKE_report(op->reports, RPT_ERROR, "No operator in context");
		return OPERATOR_CANCELLED;
	}

	WM_operator_properties_reset((wmOperator *)ptr.data);
	return OPERATOR_FINISHED;
}

/* used by operator preset menu. pre-2.65 this was a 'Reset' button */
static void WM_OT_operator_defaults(wmOperatorType *ot)
{
	ot->name = "Restore Defaults";
	ot->idname = "WM_OT_operator_defaults";
	ot->description = "Set the active operator to its default values";

	ot->exec = wm_operator_defaults_exec;

	ot->flag = OPTYPE_INTERNAL;
}

/* ***************** Splash Screen ************************* */

static void wm_block_splash_close(bContext *C, void *arg_block, void *UNUSED(arg))
{
	wmWindow *win = CTX_wm_window(C);
	UI_popup_block_close(C, win, arg_block);
}

static uiBlock *wm_block_create_splash(bContext *C, ARegion *ar, void *arg_unused);

static void wm_block_splash_refreshmenu(bContext *C, void *UNUSED(arg_block), void *UNUSED(arg))
{
	ARegion *ar_menu = CTX_wm_menu(C);
	ED_region_tag_refresh_ui(ar_menu);
}

static int wm_resource_check_prev(void)
{

	const char *res = BKE_appdir_folder_id_version(BLENDER_RESOURCE_PATH_USER, BLENDER_VERSION, true);

	// if (res) printf("USER: %s\n", res);

#if 0 /* ignore the local folder */
	if (res == NULL) {
		/* with a local dir, copying old files isn't useful since local dir get priority for config */
		res = BKE_appdir_folder_id_version(BLENDER_RESOURCE_PATH_LOCAL, BLENDER_VERSION, true);
	}
#endif

	// if (res) printf("LOCAL: %s\n", res);
	if (res) {
		return false;
	}
	else {
		return (BKE_appdir_folder_id_version(BLENDER_RESOURCE_PATH_USER, BLENDER_VERSION - 1, true) != NULL);
	}
}

static uiBlock *wm_block_create_splash(bContext *C, ARegion *ar, void *UNUSED(arg))
{
	uiBlock *block;
	uiBut *but;
	uiLayout *layout, *split, *col;
	uiStyle *style = UI_style_get();
	const struct RecentFile *recent;
	int i;
	MenuType *mt = WM_menutype_find("USERPREF_MT_splash", true);
	char url[96];
	const char *version_suffix = NULL;

#ifndef WITH_HEADLESS
	extern char datatoc_splash_png[];
	extern int datatoc_splash_png_size;

	extern char datatoc_splash_2x_png[];
	extern int datatoc_splash_2x_png_size;
	ImBuf *ibuf;
#else
	ImBuf *ibuf = NULL;
#endif

#ifdef WITH_BUILDINFO
	int label_delta = 0;
	int hash_width, date_width;
	char date_buf[128] = "\0";
	char hash_buf[128] = "\0";
	extern unsigned long build_commit_timestamp;
	extern char build_hash[], build_commit_date[], build_commit_time[], build_branch[];

	/* Builds made from tag only shows tag sha */
	BLI_snprintf(hash_buf, sizeof(hash_buf), "Hash: %s", build_hash);
	BLI_snprintf(date_buf, sizeof(date_buf), "Date: %s %s", build_commit_date, build_commit_time);
	
	BLF_size(style->widgetlabel.uifont_id, style->widgetlabel.points, U.pixelsize * U.dpi);
	hash_width = (int)BLF_width(style->widgetlabel.uifont_id, hash_buf, sizeof(hash_buf)) + U.widget_unit;
	date_width = (int)BLF_width(style->widgetlabel.uifont_id, date_buf, sizeof(date_buf)) + U.widget_unit;
#endif  /* WITH_BUILDINFO */

#ifndef WITH_HEADLESS
	if (U.pixelsize == 2) {
		ibuf = IMB_ibImageFromMemory((unsigned char *)datatoc_splash_2x_png,
		                             datatoc_splash_2x_png_size, IB_rect, NULL, "<splash screen>");
	}
	else {
		ibuf = IMB_ibImageFromMemory((unsigned char *)datatoc_splash_png,
		                             datatoc_splash_png_size, IB_rect, NULL, "<splash screen>");
	}
#endif

	block = UI_block_begin(C, ar, "_popup", UI_EMBOSS);

	/* note on UI_BLOCK_NO_WIN_CLIP, the window size is not always synchronized
	 * with the OS when the splash shows, window clipping in this case gives
	 * ugly results and clipping the splash isn't useful anyway, just disable it [#32938] */
	UI_block_flag_enable(block, UI_BLOCK_LOOP | UI_BLOCK_KEEP_OPEN | UI_BLOCK_NO_WIN_CLIP);

	/* XXX splash scales with pixelsize, should become widget-units */
	but = uiDefBut(block, UI_BTYPE_IMAGE, 0, "", 0, 0.5f * U.widget_unit, U.pixelsize * 501, U.pixelsize * 282, ibuf, 0.0, 0.0, 0, 0, ""); /* button owns the imbuf now */
	UI_but_func_set(but, wm_block_splash_close, block, NULL);
	UI_block_func_set(block, wm_block_splash_refreshmenu, block, NULL);

	/* label for 'a' bugfix releases, or 'Release Candidate 1'...
	 *  avoids recreating splash for version updates */
	if (STREQ(STRINGIFY(BLENDER_VERSION_CYCLE), "rc")) {
		version_suffix = "Release Candidate";
	}
	else if (STREQ(STRINGIFY(BLENDER_VERSION_CYCLE), "release")) {
		version_suffix = STRINGIFY(BLENDER_VERSION_CHAR);
	}
	if (version_suffix != NULL && version_suffix[0]) {
		/* placed after the version number in the image,
		 * placing y is tricky to match baseline */
		int x = 260 - (2 * UI_DPI_WINDOW_FAC);
		int y = 242 + (4 * UI_DPI_WINDOW_FAC);
		int w = 240;

		/* hack to have text draw 'text_sel' */
		UI_block_emboss_set(block, UI_EMBOSS_NONE);
		but = uiDefBut(block, UI_BTYPE_LABEL, 0, version_suffix, x * U.pixelsize, y * U.pixelsize, w * U.pixelsize, UI_UNIT_Y, NULL, 0, 0, 0, 0, NULL);
		/* XXX, set internal flag - UI_SELECT */
		UI_but_flag_enable(but, 1);
		UI_block_emboss_set(block, UI_EMBOSS);
	}

#ifdef WITH_BUILDINFO
	if (build_commit_timestamp != 0) {
		uiDefBut(block, UI_BTYPE_LABEL, 0, date_buf, U.pixelsize * 494 - date_width, U.pixelsize * 270, date_width, UI_UNIT_Y, NULL, 0, 0, 0, 0, NULL);
		label_delta = 12;
	}
	uiDefBut(block, UI_BTYPE_LABEL, 0, hash_buf, U.pixelsize * 494 - hash_width, U.pixelsize * (270 - label_delta), hash_width, UI_UNIT_Y, NULL, 0, 0, 0, 0, NULL);

	if (!STREQ(build_branch, "master")) {
		char branch_buf[128] = "\0";
		int branch_width;
		BLI_snprintf(branch_buf, sizeof(branch_buf), "Branch: %s", build_branch);
		branch_width = (int)BLF_width(style->widgetlabel.uifont_id, branch_buf, sizeof(branch_buf)) + U.widget_unit;
		uiDefBut(block, UI_BTYPE_LABEL, 0, branch_buf, U.pixelsize * 494 - branch_width, U.pixelsize * (258 - label_delta), branch_width, UI_UNIT_Y, NULL, 0, 0, 0, 0, NULL);
	}
#endif  /* WITH_BUILDINFO */
	
	layout = UI_block_layout(block, UI_LAYOUT_VERTICAL, UI_LAYOUT_PANEL, 10, 2, U.pixelsize * 480, U.pixelsize * 110, 0, style);
	
	UI_block_emboss_set(block, UI_EMBOSS);
	/* show the splash menu (containing interaction presets), using python */
	if (mt) {
		Menu menu = {NULL};
		menu.layout = layout;
		menu.type = mt;
		mt->draw(C, &menu);

//		wmWindowManager *wm = CTX_wm_manager(C);
//		uiItemM(layout, C, "USERPREF_MT_keyconfigs", U.keyconfigstr, ICON_NONE);
	}
	
	UI_block_emboss_set(block, UI_EMBOSS_PULLDOWN);
	uiLayoutSetOperatorContext(layout, WM_OP_EXEC_REGION_WIN);
	
	split = uiLayoutSplit(layout, 0.0f, false);
	col = uiLayoutColumn(split, false);
	uiItemL(col, IFACE_("Links"), ICON_NONE);
#if 0
	uiItemStringO(col, IFACE_("Support an Open Animation Movie"), ICON_URL, "WM_OT_url_open", "url",
	              "https://cloud.blender.org/join");
#endif
	uiItemStringO(col, IFACE_("Donations"), ICON_URL, "WM_OT_url_open", "url",
	              "http://www.blender.org/foundation/donation-payment/");
	uiItemStringO(col, IFACE_("Credits"), ICON_URL, "WM_OT_url_open", "url",
	              "http://www.blender.org/about/credits/");
	BLI_snprintf(url, sizeof(url), "http://wiki.blender.org/index.php/Dev:Ref/Release_Notes/%d.%d",
	             BLENDER_VERSION / 100, BLENDER_VERSION % 100);
	uiItemStringO(col, IFACE_("Release Log"), ICON_URL, "WM_OT_url_open", "url", url);
	uiItemStringO(col, IFACE_("Manual"), ICON_URL, "WM_OT_url_open", "url",
	              "http://www.blender.org/manual");
	uiItemStringO(col, IFACE_("Blender Website"), ICON_URL, "WM_OT_url_open", "url", "http://www.blender.org");
	if (STREQ(STRINGIFY(BLENDER_VERSION_CYCLE), "release")) {
		BLI_snprintf(url, sizeof(url), "http://www.blender.org/documentation/blender_python_api_%d_%d"
		                               STRINGIFY(BLENDER_VERSION_CHAR) "_release",
		             BLENDER_VERSION / 100, BLENDER_VERSION % 100);
	}
	else {
		BLI_snprintf(url, sizeof(url), "http://www.blender.org/documentation/blender_python_api_%d_%d_%d",
		             BLENDER_VERSION / 100, BLENDER_VERSION % 100, BLENDER_SUBVERSION);
	}
	uiItemStringO(col, IFACE_("Python API Reference"), ICON_URL, "WM_OT_url_open", "url", url);
	uiItemL(col, "", ICON_NONE);

	col = uiLayoutColumn(split, false);

	if (wm_resource_check_prev()) {
		uiItemO(col, NULL, ICON_NEW, "WM_OT_copy_prev_settings");
		uiItemS(col);
	}

	uiItemL(col, IFACE_("Recent"), ICON_NONE);
	for (recent = G.recent_files.first, i = 0; (i < 5) && (recent); recent = recent->next, i++) {
		const char *filename = BLI_path_basename(recent->filepath);
		uiItemStringO(col, filename,
		              BLO_has_bfile_extension(filename) ? ICON_FILE_BLEND : ICON_FILE_BACKUP,
		              "WM_OT_open_mainfile", "filepath", recent->filepath);
	}

	uiItemS(col);
	uiItemO(col, NULL, ICON_RECOVER_LAST, "WM_OT_recover_last_session");
	uiItemL(col, "", ICON_NONE);
	
	mt = WM_menutype_find("USERPREF_MT_splash_footer", false);
	if (mt) {
		Menu menu = {NULL};
		menu.layout = uiLayoutColumn(layout, false);
		menu.type = mt;
		mt->draw(C, &menu);
	}

	UI_block_bounds_set_centered(block, 0);
	
	return block;
}

static int wm_splash_invoke(bContext *C, wmOperator *UNUSED(op), const wmEvent *UNUSED(event))
{
	UI_popup_block_invoke(C, wm_block_create_splash, NULL);
	
	return OPERATOR_FINISHED;
}

static void WM_OT_splash(wmOperatorType *ot)
{
	ot->name = "Splash Screen";
	ot->idname = "WM_OT_splash";
	ot->description = "Open the splash screen with release info";
	
	ot->invoke = wm_splash_invoke;
	ot->poll = WM_operator_winactive;
}


/* ***************** Search menu ************************* */
static uiBlock *wm_block_search_menu(bContext *C, ARegion *ar, void *UNUSED(arg_op))
{
	static char search[256] = "";
	wmEvent event;
	wmWindow *win = CTX_wm_window(C);
	uiBlock *block;
	uiBut *but;
	
	block = UI_block_begin(C, ar, "_popup", UI_EMBOSS);
	UI_block_flag_enable(block, UI_BLOCK_LOOP | UI_BLOCK_MOVEMOUSE_QUIT | UI_BLOCK_SEARCH_MENU);
	
	but = uiDefSearchBut(block, search, 0, ICON_VIEWZOOM, sizeof(search), 10, 10, UI_searchbox_size_x(), UI_UNIT_Y, 0, 0, "");
	UI_but_func_operator_search(but);
	
	/* fake button, it holds space for search items */
	uiDefBut(block, UI_BTYPE_LABEL, 0, "", 10, 10 - UI_searchbox_size_y(), UI_searchbox_size_x(), UI_searchbox_size_y(), NULL, 0, 0, 0, 0, NULL);
	
	UI_block_bounds_set_popup(block, 6, 0, -UI_UNIT_Y); /* move it downwards, mouse over button */
	
	wm_event_init_from_window(win, &event);
	event.type = EVT_BUT_OPEN;
	event.val = KM_PRESS;
	event.customdata = but;
	event.customdatafree = false;
	wm_event_add(win, &event);
	
	return block;
}

static int wm_search_menu_exec(bContext *UNUSED(C), wmOperator *UNUSED(op))
{
	return OPERATOR_FINISHED;
}

static int wm_search_menu_invoke(bContext *C, wmOperator *op, const wmEvent *UNUSED(event))
{
	UI_popup_block_invoke(C, wm_block_search_menu, op);
	
	return OPERATOR_INTERFACE;
}

/* op->poll */
static int wm_search_menu_poll(bContext *C)
{
	if (CTX_wm_window(C) == NULL) {
		return 0;
	}
	else {
		ScrArea *sa = CTX_wm_area(C);
		if (sa) {
			if (sa->spacetype == SPACE_CONSOLE) return 0;  /* XXX - so we can use the shortcut in the console */
			if (sa->spacetype == SPACE_TEXT) return 0;     /* XXX - so we can use the spacebar in the text editor */
		}
		else {
			Object *editob = CTX_data_edit_object(C);
			if (editob && editob->type == OB_FONT) return 0;  /* XXX - so we can use the spacebar for entering text */
		}
	}
	return 1;
}

static void WM_OT_search_menu(wmOperatorType *ot)
{
	ot->name = "Search Menu";
	ot->idname = "WM_OT_search_menu";
	ot->description = "Pop-up a search menu over all available operators in current context";
	
	ot->invoke = wm_search_menu_invoke;
	ot->exec = wm_search_menu_exec;
	ot->poll = wm_search_menu_poll;
}

static int wm_call_menu_exec(bContext *C, wmOperator *op)
{
	char idname[BKE_ST_MAXNAME];
	RNA_string_get(op->ptr, "name", idname);

	return UI_popup_menu_invoke(C, idname, op->reports);
}

static void WM_OT_call_menu(wmOperatorType *ot)
{
	ot->name = "Call Menu";
	ot->idname = "WM_OT_call_menu";
	ot->description = "Call (draw) a pre-defined menu";

	ot->exec = wm_call_menu_exec;
	ot->poll = WM_operator_winactive;

	ot->flag = OPTYPE_INTERNAL;

	RNA_def_string(ot->srna, "name", NULL, BKE_ST_MAXNAME, "Name", "Name of the menu");
}

static int wm_call_pie_menu_invoke(bContext *C, wmOperator *op, const wmEvent *event)
{
	char idname[BKE_ST_MAXNAME];
	RNA_string_get(op->ptr, "name", idname);

	return UI_pie_menu_invoke(C, idname, event);
}

static int wm_call_pie_menu_exec(bContext *C, wmOperator *op)
{
	char idname[BKE_ST_MAXNAME];
	RNA_string_get(op->ptr, "name", idname);

	return UI_pie_menu_invoke(C, idname, CTX_wm_window(C)->eventstate);
}

static void WM_OT_call_menu_pie(wmOperatorType *ot)
{
	ot->name = "Call Pie Menu";
	ot->idname = "WM_OT_call_menu_pie";
	ot->description = "Call (draw) a pre-defined pie menu";

	ot->invoke = wm_call_pie_menu_invoke;
	ot->exec = wm_call_pie_menu_exec;
	ot->poll = WM_operator_winactive;

	ot->flag = OPTYPE_INTERNAL;

	RNA_def_string(ot->srna, "name", NULL, BKE_ST_MAXNAME, "Name", "Name of the pie menu");
}

/* ************ window / screen operator definitions ************** */

/* this poll functions is needed in place of WM_operator_winactive
 * while it crashes on full screen */
static int wm_operator_winactive_normal(bContext *C)
{
	wmWindow *win = CTX_wm_window(C);

	if (win == NULL || win->screen == NULL || win->screen->state != SCREENNORMAL)
		return 0;

	return 1;
}

/* included for script-access */
static void WM_OT_window_close(wmOperatorType *ot)
{
	ot->name = "Close Window";
	ot->idname = "WM_OT_window_close";
	ot->description = "Close the current Blender window";

	ot->exec = wm_window_close_exec;
	ot->poll = WM_operator_winactive;
}

static void WM_OT_window_duplicate(wmOperatorType *ot)
{
	ot->name = "Duplicate Window";
	ot->idname = "WM_OT_window_duplicate";
	ot->description = "Duplicate the current Blender window";
		
	ot->exec = wm_window_duplicate_exec;
	ot->poll = wm_operator_winactive_normal;
}

static void WM_OT_save_homefile(wmOperatorType *ot)
{
	ot->name = "Save Startup File";
	ot->idname = "WM_OT_save_homefile";
	ot->description = "Make the current file the default .blend file, includes preferences";
		
	ot->invoke = WM_operator_confirm;
	ot->exec = wm_homefile_write_exec;
}

static int wm_userpref_autoexec_add_exec(bContext *UNUSED(C), wmOperator *UNUSED(op))
{
	bPathCompare *path_cmp = MEM_callocN(sizeof(bPathCompare), "bPathCompare");
	BLI_addtail(&U.autoexec_paths, path_cmp);
	return OPERATOR_FINISHED;
}

static void WM_OT_userpref_autoexec_path_add(wmOperatorType *ot)
{
	ot->name = "Add Autoexec Path";
	ot->idname = "WM_OT_userpref_autoexec_path_add";
	ot->description = "Add path to exclude from autoexecution";

	ot->exec = wm_userpref_autoexec_add_exec;

	ot->flag = OPTYPE_INTERNAL;
}

static int wm_userpref_autoexec_remove_exec(bContext *UNUSED(C), wmOperator *op)
{
	const int index = RNA_int_get(op->ptr, "index");
	bPathCompare *path_cmp = BLI_findlink(&U.autoexec_paths, index);
	if (path_cmp) {
		BLI_freelinkN(&U.autoexec_paths, path_cmp);
	}
	return OPERATOR_FINISHED;
}

static void WM_OT_userpref_autoexec_path_remove(wmOperatorType *ot)
{
	ot->name = "Remove Autoexec Path";
	ot->idname = "WM_OT_userpref_autoexec_path_remove";
	ot->description = "Remove path to exclude from autoexecution";

	ot->exec = wm_userpref_autoexec_remove_exec;

	ot->flag = OPTYPE_INTERNAL;

	RNA_def_int(ot->srna, "index", 0, 0, INT_MAX, "Index", "", 0, 1000);
}

static void WM_OT_save_userpref(wmOperatorType *ot)
{
	ot->name = "Save User Settings";
	ot->idname = "WM_OT_save_userpref";
	ot->description = "Save user preferences separately, overrides startup file preferences";
	
	ot->invoke = WM_operator_confirm;
	ot->exec = wm_userpref_write_exec;
}

static void WM_OT_read_history(wmOperatorType *ot)
{
	ot->name = "Reload History File";
	ot->idname = "WM_OT_read_history";
	ot->description = "Reloads history and bookmarks";

	ot->invoke = WM_operator_confirm;
	ot->exec = wm_history_file_read_exec;

	/* this operator is only used for loading settings from a previous blender install */
	ot->flag = OPTYPE_INTERNAL;
}

static void WM_OT_read_homefile(wmOperatorType *ot)
{
	PropertyRNA *prop;
	ot->name = "Reload Start-Up File";
	ot->idname = "WM_OT_read_homefile";
	ot->description = "Open the default file (doesn't save the current file)";
	
	ot->invoke = WM_operator_confirm;
	ot->exec = wm_homefile_read_exec;

	prop = RNA_def_string_file_path(ot->srna, "filepath", NULL,
	                                FILE_MAX, "File Path", 
	                                "Path to an alternative start-up file");
	RNA_def_property_flag(prop, PROP_HIDDEN);

	/* So scripts can use an alternative start-up file without the UI */
	prop = RNA_def_boolean(ot->srna, "load_ui", true, "Load UI",
	                       "Load user interface setup from the .blend file");
	RNA_def_property_flag(prop, PROP_HIDDEN | PROP_SKIP_SAVE);

	/* omit poll to run in background mode */
}

static void WM_OT_read_factory_settings(wmOperatorType *ot)
{
	ot->name = "Load Factory Settings";
	ot->idname = "WM_OT_read_factory_settings";
	ot->description = "Load default file and user preferences";
	
	ot->invoke = WM_operator_confirm;
	ot->exec = wm_homefile_read_exec;
	/* omit poll to run in background mode */
}

/* *************** open file **************** */

/**
 * Wrap #WM_file_read, shared by file reading operators.
 */
static bool wm_file_read_opwrap(bContext *C, const char *filepath, ReportList *reports,
                                const bool autoexec_init)
{
	bool success;

	/* XXX wm in context is not set correctly after WM_file_read -> crash */
	/* do it before for now, but is this correct with multiple windows? */
	WM_event_add_notifier(C, NC_WINDOW, NULL);

	if (autoexec_init) {
		WM_file_autoexec_init(filepath);
	}

	success = WM_file_read(C, filepath, reports);

	return success;
}

/* currently fits in a pointer */
struct FileRuntime {
	bool is_untrusted;
};

static int wm_open_mainfile_invoke(bContext *C, wmOperator *op, const wmEvent *UNUSED(event))
{
	const char *openname = G.main->name;

	if (CTX_wm_window(C) == NULL) {
		/* in rare cases this could happen, when trying to invoke in background
		 * mode on load for example. Don't use poll for this because exec()
		 * can still run without a window */
		BKE_report(op->reports, RPT_ERROR, "Context window not set");
		return OPERATOR_CANCELLED;
	}

	/* if possible, get the name of the most recently used .blend file */
	if (G.recent_files.first) {
		struct RecentFile *recent = G.recent_files.first;
		openname = recent->filepath;
	}

	RNA_string_set(op->ptr, "filepath", openname);
	wm_open_init_load_ui(op, true);
	wm_open_init_use_scripts(op, true);
	op->customdata = NULL;

	WM_event_add_fileselect(C, op);

	return OPERATOR_RUNNING_MODAL;
}

static int wm_open_mainfile_exec(bContext *C, wmOperator *op)
{
	char filepath[FILE_MAX];
	bool success;

	RNA_string_get(op->ptr, "filepath", filepath);

	/* re-use last loaded setting so we can reload a file without changing */
	wm_open_init_load_ui(op, false);
	wm_open_init_use_scripts(op, false);

	if (RNA_boolean_get(op->ptr, "load_ui"))
		G.fileflags &= ~G_FILE_NO_UI;
	else
		G.fileflags |= G_FILE_NO_UI;
		
	if (RNA_boolean_get(op->ptr, "use_scripts"))
		G.f |= G_SCRIPT_AUTOEXEC;
	else
		G.f &= ~G_SCRIPT_AUTOEXEC;
	
	success = wm_file_read_opwrap(C, filepath, op->reports, !(G.f & G_SCRIPT_AUTOEXEC));

	/* for file open also popup for warnings, not only errors */
	BKE_report_print_level_set(op->reports, RPT_WARNING);

	if (success) {
		return OPERATOR_FINISHED;
	}
	else {
		return OPERATOR_CANCELLED;
	}
}

static bool wm_open_mainfile_check(bContext *UNUSED(C), wmOperator *op)
{
	struct FileRuntime *file_info = (struct FileRuntime *)&op->customdata;
	PropertyRNA *prop = RNA_struct_find_property(op->ptr, "use_scripts");
	bool is_untrusted = false;
	char path[FILE_MAX];
	char *lslash;

	RNA_string_get(op->ptr, "filepath", path);

	/* get the dir */
	lslash = (char *)BLI_last_slash(path);
	if (lslash) *(lslash + 1) = '\0';

	if ((U.flag & USER_SCRIPT_AUTOEXEC_DISABLE) == 0) {
		if (BKE_autoexec_match(path) == true) {
			RNA_property_boolean_set(op->ptr, prop, false);
			is_untrusted = true;
		}
	}

	if (file_info) {
		file_info->is_untrusted = is_untrusted;
	}

	return is_untrusted;
}

static void wm_open_mainfile_ui(bContext *UNUSED(C), wmOperator *op)
{
	struct FileRuntime *file_info = (struct FileRuntime *)&op->customdata;
	uiLayout *layout = op->layout;
	uiLayout *col = op->layout;
	const char *autoexec_text;

	uiItemR(layout, op->ptr, "load_ui", 0, NULL, ICON_NONE);

	col = uiLayoutColumn(layout, false);
	if (file_info->is_untrusted) {
		autoexec_text = IFACE_("Trusted Source [Untrusted Path]");
		uiLayoutSetActive(col, false);
		uiLayoutSetEnabled(col, false);
	}
	else {
		autoexec_text = IFACE_("Trusted Source");
	}

	uiItemR(col, op->ptr, "use_scripts", 0, autoexec_text, ICON_NONE);
}

static void WM_OT_open_mainfile(wmOperatorType *ot)
{
	ot->name = "Open Blender File";
	ot->idname = "WM_OT_open_mainfile";
	ot->description = "Open a Blender file";

	ot->invoke = wm_open_mainfile_invoke;
	ot->exec = wm_open_mainfile_exec;
	ot->check = wm_open_mainfile_check;
	ot->ui = wm_open_mainfile_ui;
	/* omit window poll so this can work in background mode */

	WM_operator_properties_filesel(ot, FILE_TYPE_FOLDER | FILE_TYPE_BLENDER, FILE_BLENDER, FILE_OPENFILE,
	                               WM_FILESEL_FILEPATH, FILE_DEFAULTDISPLAY, FILE_SORT_ALPHA);

	RNA_def_boolean(ot->srna, "load_ui", true, "Load UI", "Load user interface setup in the .blend file");
	RNA_def_boolean(ot->srna, "use_scripts", true, "Trusted Source",
	                "Allow .blend file to execute scripts automatically, default available from system preferences");
}


/* *************** revert file **************** */

static int wm_revert_mainfile_exec(bContext *C, wmOperator *op)
{
	bool success;

	wm_open_init_use_scripts(op, false);

	if (RNA_boolean_get(op->ptr, "use_scripts"))
		G.f |= G_SCRIPT_AUTOEXEC;
	else
		G.f &= ~G_SCRIPT_AUTOEXEC;

	success = wm_file_read_opwrap(C, G.main->name, op->reports, !(G.f & G_SCRIPT_AUTOEXEC));

	if (success) {
		return OPERATOR_FINISHED;
	}
	else {
		return OPERATOR_CANCELLED;
	}
}

static int wm_revert_mainfile_poll(bContext *UNUSED(C))
{
	return G.relbase_valid;
}

static void WM_OT_revert_mainfile(wmOperatorType *ot)
{
	ot->name = "Revert";
	ot->idname = "WM_OT_revert_mainfile";
	ot->description = "Reload the saved file";
	ot->invoke = WM_operator_confirm;

	RNA_def_boolean(ot->srna, "use_scripts", true, "Trusted Source",
	                "Allow .blend file to execute scripts automatically, default available from system preferences");

	ot->exec = wm_revert_mainfile_exec;
	ot->poll = wm_revert_mainfile_poll;
}

/* **************** link/append *************** */

static int wm_link_append_poll(bContext *C)
{
	if (WM_operator_winactive(C)) {
		/* linking changes active object which is pretty useful in general,
		 * but which totally confuses edit mode (i.e. it becoming not so obvious
		 * to leave from edit mode and invalid tools in toolbar might be displayed)
		 * so disable link/append when in edit mode (sergey) */
		if (CTX_data_edit_object(C))
			return 0;

		return 1;
	}

	return 0;
}

static int wm_link_append_invoke(bContext *C, wmOperator *op, const wmEvent *UNUSED(event))
{
	if (RNA_struct_property_is_set(op->ptr, "filepath")) {
		return WM_operator_call_notest(C, op);
	}
	else {
		/* XXX TODO solve where to get last linked library from */
		if (G.lib[0] != '\0') {
			RNA_string_set(op->ptr, "filepath", G.lib);
		}
		else if (G.relbase_valid) {
			char path[FILE_MAX];
			BLI_strncpy(path, G.main->name, sizeof(G.main->name));
			BLI_parent_dir(path);
			RNA_string_set(op->ptr, "filepath", path);
		}
		WM_event_add_fileselect(C, op);
		return OPERATOR_RUNNING_MODAL;
	}
}

static short wm_link_append_flag(wmOperator *op)
{
	PropertyRNA *prop;
	short flag = 0;

	if (RNA_boolean_get(op->ptr, "autoselect"))
		flag |= FILE_AUTOSELECT;
	if (RNA_boolean_get(op->ptr, "active_layer"))
		flag |= FILE_ACTIVELAY;
	if ((prop = RNA_struct_find_property(op->ptr, "relative_path")) && RNA_property_boolean_get(op->ptr, prop))
		flag |= FILE_RELPATH;
	if (RNA_boolean_get(op->ptr, "link"))
		flag |= FILE_LINK;
	if (RNA_boolean_get(op->ptr, "instance_groups"))
		flag |= FILE_GROUP_INSTANCE;

	return flag;
}

typedef struct WMLinkAppendDataItem {
	AssetUUID uuid;
	char *name;
	BLI_bitmap *libraries;  /* All libs (from WMLinkAppendData.libraries) to try to load this ID from. */
	short idcode;

	ID *new_id;
	void *customdata;
} WMLinkAppendDataItem;

typedef struct WMLinkAppendData {
	LinkNodePair libraries;
	LinkNodePair items;
	int num_libraries;
	int num_items;
	short flag;

	/* Internal 'private' data */
	MemArena *memarena;
} WMLinkAppendData;

static WMLinkAppendData *wm_link_append_data_new(const int flag)
{
	MemArena *ma = BLI_memarena_new(BLI_MEMARENA_STD_BUFSIZE, __func__);
	WMLinkAppendData *lapp_data = BLI_memarena_calloc(ma, sizeof(*lapp_data));

	lapp_data->flag = flag;
	lapp_data->memarena = ma;

	return lapp_data;
}

static void wm_link_append_data_free(WMLinkAppendData *lapp_data)
{
	BLI_memarena_free(lapp_data->memarena);
}

/* WARNING! *Never* call wm_link_append_data_library_add() after having added some items! */

static void wm_link_append_data_library_add(WMLinkAppendData *lapp_data, const char *libname)
{
	size_t len = strlen(libname) + 1;
	char *libpath = BLI_memarena_alloc(lapp_data->memarena, len);

	BLI_strncpy(libpath, libname, len);
	BLI_linklist_append_arena(&lapp_data->libraries, libpath, lapp_data->memarena);
	lapp_data->num_libraries++;
}

static WMLinkAppendDataItem *wm_link_append_data_item_add(
        WMLinkAppendData *lapp_data, const char *idname, const short idcode, const AssetUUID *uuid, void *customdata)
{
	WMLinkAppendDataItem *item = BLI_memarena_alloc(lapp_data->memarena, sizeof(*item));
	size_t len = strlen(idname) + 1;

	item->uuid = *uuid;
	item->name = BLI_memarena_alloc(lapp_data->memarena, len);
	BLI_strncpy(item->name, idname, len);
	item->idcode = idcode;
	item->libraries = BLI_BITMAP_NEW_MEMARENA(lapp_data->memarena, lapp_data->num_libraries);

	item->new_id = NULL;
	item->customdata = customdata;

	BLI_linklist_append_arena(&lapp_data->items, item, lapp_data->memarena);
	lapp_data->num_items++;

	return item;
}

static void wm_link_do(
        WMLinkAppendData *lapp_data, ReportList *reports, Main *bmain, AssetEngineType *aet, Scene *scene, View3D *v3d,
        const bool use_placeholders, const bool force_indirect)
{
	Main *mainl;
	BlendHandle *bh;
	Library *lib;

	const int flag = lapp_data->flag;

	LinkNode *liblink, *itemlink;
	int lib_idx, item_idx;

	BLI_assert(lapp_data->num_items && lapp_data->num_libraries);

	for (lib_idx = 0, liblink = lapp_data->libraries.list; liblink; lib_idx++, liblink = liblink->next) {
		char *libname = liblink->link;

		bh = BLO_blendhandle_from_file(libname, reports);

		if (bh == NULL) {
			/* Unlikely since we just browsed it, but possible
			 * Error reports will have been made by BLO_blendhandle_from_file() */
			continue;
		}

		/* here appending/linking starts */
		mainl = BLO_library_link_begin(bmain, &bh, libname);
		lib = mainl->curlib;
		BLI_assert(lib);
		UNUSED_VARS_NDEBUG(lib);

		if (mainl->versionfile < 250) {
			BKE_reportf(reports, RPT_WARNING,
			            "Linking or appending from a very old .blend file format (%d.%d), no animation conversion will "
			            "be done! You may want to re-save your lib file with current Blender",
			            mainl->versionfile, mainl->subversionfile);
		}

		/* For each lib file, we try to link all items belonging to that lib,
		 * and tag those successful to not try to load them again with the other libs. */
		for (item_idx = 0, itemlink = lapp_data->items.list; itemlink; item_idx++, itemlink = itemlink->next) {
			WMLinkAppendDataItem *item = itemlink->link;
			ID *new_id;

			if (!BLI_BITMAP_TEST(item->libraries, lib_idx)) {
				continue;
			}

			new_id = BLO_library_link_named_part_asset(
			             mainl, &bh, aet, item->idcode, item->name, &item->uuid, flag, scene, v3d,
			             use_placeholders, force_indirect);

			if (new_id) {
				/* If the link is sucessful, clear item's libs 'todo' flags.
				 * This avoids trying to link same item with other libraries to come. */
				BLI_BITMAP_SET_ALL(item->libraries, false, lapp_data->num_libraries);
				item->new_id = new_id;
			}
		}

		BLO_library_link_end(mainl, &bh, flag, scene, v3d);
		BLO_blendhandle_close(bh);
	}
}

static int wm_link_append_exec(bContext *C, wmOperator *op)
{
	Main *bmain = CTX_data_main(C);
	Scene *scene = CTX_data_scene(C);
	PropertyRNA *prop;
	WMLinkAppendData *lapp_data;
	char path[FILE_MAX_LIBEXTRA], root[FILE_MAXDIR], libname[FILE_MAX], relname[FILE_MAX];
	char *group, *name;
	int totfiles = 0;
	short flag;

	char asset_engine[BKE_ST_MAXNAME];
	AssetEngineType *aet = NULL;
	AssetUUID uuid = {0};

	RNA_string_get(op->ptr, "filename", relname);
	RNA_string_get(op->ptr, "directory", root);

	BLI_join_dirfile(path, sizeof(path), root, relname);

	RNA_string_get(op->ptr, "asset_engine", asset_engine);
	if (asset_engine[0] != '\0') {
		aet = BKE_asset_engines_find(asset_engine);
	}

	/* test if we have a valid data */
	if (!BLO_library_path_explode(path, libname, &group, &name)) {
		BKE_reportf(op->reports, RPT_ERROR, "'%s': not a library", path);
		return OPERATOR_CANCELLED;
	}
	else if (!group) {
		BKE_reportf(op->reports, RPT_ERROR, "'%s': nothing indicated", path);
		return OPERATOR_CANCELLED;
	}
	else if (BLI_path_cmp(bmain->name, libname) == 0) {
		BKE_reportf(op->reports, RPT_ERROR, "'%s': cannot use current file as library", path);
		return OPERATOR_CANCELLED;
	}

	/* check if something is indicated for append/link */
	prop = RNA_struct_find_property(op->ptr, "files");
	if (prop) {
		totfiles = RNA_property_collection_length(op->ptr, prop);
		if (totfiles == 0) {
			if (!name) {
				BKE_reportf(op->reports, RPT_ERROR, "'%s': nothing indicated", path);
				return OPERATOR_CANCELLED;
			}
		}
	}
	else if (!name) {
		BKE_reportf(op->reports, RPT_ERROR, "'%s': nothing indicated", path);
		return OPERATOR_CANCELLED;
	}

	flag = wm_link_append_flag(op);

	/* sanity checks for flag */
	if (scene && scene->id.lib) {
		BKE_reportf(op->reports, RPT_WARNING,
		            "Scene '%s' is linked, instantiation of objects & groups is disabled", scene->id.name + 2);
		flag &= ~FILE_GROUP_INSTANCE;
		scene = NULL;
	}

	/* from here down, no error returns */

	if (scene && RNA_boolean_get(op->ptr, "autoselect")) {
		BKE_scene_base_deselect_all(scene);
	}
	
	/* tag everything, all untagged data can be made local
	 * its also generally useful to know what is new
	 *
	 * take extra care BKE_main_id_flag_all(bmain, LIB_TAG_PRE_EXISTING, false) is called after! */
	BKE_main_id_flag_all(bmain, LIB_TAG_PRE_EXISTING, true);

	/* We define our working data...
	 * Note that here, each item 'uses' one library, and only one. */
	lapp_data = wm_link_append_data_new(flag);
	if (totfiles != 0) {
		GHash *libraries = BLI_ghash_new(BLI_ghashutil_strhash_p, BLI_ghashutil_strcmp, __func__);
		int lib_idx = 0;

		RNA_BEGIN (op->ptr, itemptr, "files")
		{
			RNA_string_get(&itemptr, "name", relname);

			BLI_join_dirfile(path, sizeof(path), root, relname);

			if (BLO_library_path_explode(path, libname, &group, &name)) {
				if (!group || !name) {
					continue;
				}

				if (!BLI_ghash_haskey(libraries, libname)) {
					BLI_ghash_insert(libraries, BLI_strdup(libname), SET_INT_IN_POINTER(lib_idx));
					lib_idx++;
					wm_link_append_data_library_add(lapp_data, libname);
				}
			}
		}
		RNA_END;

		RNA_BEGIN (op->ptr, itemptr, "files")
		{
			RNA_string_get(&itemptr, "name", relname);

			BLI_join_dirfile(path, sizeof(path), root, relname);

			if (BLO_library_path_explode(path, libname, &group, &name)) {
				WMLinkAppendDataItem *item;
				if (!group || !name) {
					printf("skipping %s\n", path);
					continue;
				}

				lib_idx = GET_INT_FROM_POINTER(BLI_ghash_lookup(libraries, libname));

				if (aet) {
					RNA_int_get_array(&itemptr, "asset_uuid", uuid.uuid_asset);
					RNA_int_get_array(&itemptr, "variant_uuid", uuid.uuid_variant);
					RNA_int_get_array(&itemptr, "revision_uuid", uuid.uuid_revision);
				}

				item = wm_link_append_data_item_add(lapp_data, name, BKE_idcode_from_name(group), &uuid, NULL);
				BLI_BITMAP_ENABLE(item->libraries, lib_idx);
			}
		}
		RNA_END;

		BLI_ghash_free(libraries, MEM_freeN, NULL);
	}
	else {
		WMLinkAppendDataItem *item;

		wm_link_append_data_library_add(lapp_data, libname);
		item = wm_link_append_data_item_add(lapp_data, name, BKE_idcode_from_name(group), &uuid, NULL);
		BLI_BITMAP_ENABLE(item->libraries, 0);
	}

	/* XXX We'd need re-entrant locking on Main for this to work... */
	/* BKE_main_lock(bmain); */

	wm_link_do(lapp_data, op->reports, bmain, aet, scene, CTX_wm_view3d(C), false, false);

	/* BKE_main_unlock(bmain); */

	wm_link_append_data_free(lapp_data);

	/* mark all library linked objects to be updated */
	BKE_main_lib_objects_recalc_all(bmain);
	IMB_colormanagement_check_file_config(bmain);

	/* append, rather than linking */
	if ((flag & FILE_LINK) == 0) {
		BKE_library_make_local(bmain, NULL, true);
	}

	/* important we unset, otherwise these object wont
	 * link into other scenes from this blend file */
	BKE_main_id_flag_all(bmain, LIB_TAG_PRE_EXISTING, false);

	/* recreate dependency graph to include new objects */
	DAG_scene_relations_rebuild(bmain, scene);
	
	/* free gpu materials, some materials depend on existing objects, such as lamps so freeing correctly refreshes */
	GPU_materials_free();

	/* XXX TODO: align G.lib with other directory storage (like last opened image etc...) */
	BLI_strncpy(G.lib, root, FILE_MAX);

	WM_event_add_notifier(C, NC_WINDOW, NULL);

	return OPERATOR_FINISHED;
}

static void wm_link_append_properties_common(wmOperatorType *ot, bool is_link)
{
	PropertyRNA *prop;

	/* better not save _any_ settings for this operator */
	/* properties */
	prop = RNA_def_string(ot->srna, "asset_engine", NULL, sizeof(((AssetEngineType *)NULL)->idname),
	                      "Asset Engine", "Asset engine identifier used to append/link the data");
	RNA_def_property_flag(prop, PROP_SKIP_SAVE | PROP_HIDDEN);

	prop = RNA_def_boolean(ot->srna, "link", is_link,
	                       "Link", "Link the objects or datablocks rather than appending");
	RNA_def_property_flag(prop, PROP_SKIP_SAVE | PROP_HIDDEN);
	prop = RNA_def_boolean(ot->srna, "autoselect", true,
	                       "Select", "Select new objects");
	RNA_def_property_flag(prop, PROP_SKIP_SAVE);
	prop = RNA_def_boolean(ot->srna, "active_layer", true,
	                       "Active Layer", "Put new objects on the active layer");
	RNA_def_property_flag(prop, PROP_SKIP_SAVE);
	prop = RNA_def_boolean(ot->srna, "instance_groups", is_link,
	                       "Instance Groups", "Create Dupli-Group instances for each group");
	RNA_def_property_flag(prop, PROP_SKIP_SAVE);
}

static void WM_OT_link(wmOperatorType *ot)
{
	ot->name = "Link from Library";
	ot->idname = "WM_OT_link";
	ot->description = "Link from a Library .blend file";
	
	ot->invoke = wm_link_append_invoke;
	ot->exec = wm_link_append_exec;
	ot->poll = wm_link_append_poll;
	
	ot->flag |= OPTYPE_UNDO;

	WM_operator_properties_filesel(
	        ot, FILE_TYPE_FOLDER | FILE_TYPE_BLENDER | FILE_TYPE_BLENDERLIB, FILE_LOADLIB, FILE_OPENFILE,
	        WM_FILESEL_FILEPATH | WM_FILESEL_DIRECTORY | WM_FILESEL_FILENAME | WM_FILESEL_RELPATH | WM_FILESEL_FILES,
	        FILE_DEFAULTDISPLAY, FILE_SORT_ALPHA);
	
	wm_link_append_properties_common(ot, true);
}

static void WM_OT_append(wmOperatorType *ot)
{
	ot->name = "Append from Library";
	ot->idname = "WM_OT_append";
	ot->description = "Append from a Library .blend file";

	ot->invoke = wm_link_append_invoke;
	ot->exec = wm_link_append_exec;
	ot->poll = wm_link_append_poll;

	ot->flag |= OPTYPE_UNDO;

	WM_operator_properties_filesel(
		ot, FILE_TYPE_FOLDER | FILE_TYPE_BLENDER | FILE_TYPE_BLENDERLIB, FILE_LOADLIB, FILE_OPENFILE,
		WM_FILESEL_FILEPATH | WM_FILESEL_DIRECTORY | WM_FILESEL_FILENAME | WM_FILESEL_FILES,
		FILE_DEFAULTDISPLAY, FILE_SORT_ALPHA);

	wm_link_append_properties_common(ot, false);
}


static int wm_lib_relocate_invoke(bContext *C, wmOperator *op, const wmEvent *UNUSED(event))
{
	Library *lib;
	char lib_name[MAX_NAME];

	RNA_string_get(op->ptr, "library", lib_name);
	lib = (Library *)BKE_libblock_find_name_ex(CTX_data_main(C), ID_LI, lib_name);

	if (lib) {
		if (lib->parent) {
			BKE_reportf(op->reports, RPT_ERROR_INVALID_INPUT,
			            "Cannot relocate indirectly linked library '%s'", lib->filepath);
			return OPERATOR_CANCELLED;
		}
		RNA_string_set(op->ptr, "filepath", lib->filepath);

		WM_event_add_fileselect(C, op);

		return OPERATOR_RUNNING_MODAL;
	}

	return OPERATOR_CANCELLED;
}

static int wm_lib_relocate_exec_do(bContext *C, wmOperator *op, const bool reload)
{
	Library *lib;
	char lib_name[MAX_NAME];

	RNA_string_get(op->ptr, "library", lib_name);
	lib = (Library *)BKE_libblock_find_name_ex(CTX_data_main(C), ID_LI, lib_name);

	if (lib) {
		Main *bmain = CTX_data_main(C);
		Scene *scene = CTX_data_scene(C);
		PropertyRNA *prop;
		WMLinkAppendData *lapp_data;

		ListBase *lbarray[MAX_LIBARRAY];
		int lba_idx;

		LinkNode *itemlink;
		int item_idx;

		int num_ids;
		char path[FILE_MAX], root[FILE_MAXDIR], libname[FILE_MAX], relname[FILE_MAX];
		short flag = 0;

		if (RNA_boolean_get(op->ptr, "relative_path")) {
			flag |= FILE_RELPATH;
		}

		if (lib->parent && !reload) {
			BKE_reportf(op->reports, RPT_ERROR_INVALID_INPUT,
			            "Cannot relocate indirectly linked library '%s'", lib->filepath);
			return OPERATOR_CANCELLED;
		}

		RNA_string_get(op->ptr, "directory", root);
		RNA_string_get(op->ptr, "filename", libname);

		if (!BLO_has_bfile_extension(libname)) {
			BKE_report(op->reports, RPT_ERROR, "Not a library");
			return OPERATOR_CANCELLED;
		}

		BLI_join_dirfile(path, sizeof(path), root, libname);

		if (BLI_path_cmp(lib->filepath, path) == 0) {
			printf("We are supposed to reload '%s' lib (%d)...\n", lib->filepath, lib->id.us);

			lapp_data = wm_link_append_data_new(flag);
			wm_link_append_data_library_add(lapp_data, path);

			BKE_main_lock(bmain);

			lba_idx = set_listbasepointers(bmain, lbarray);
			while (lba_idx--) {
				ID *id = lbarray[lba_idx]->first;
				const short idcode = id ? GS(id->name) : 0;

				if (!id || !BKE_idcode_is_linkable(idcode)) {
					/* No need to reload non-linkable datatypes, those will get relinked with their 'users ID'. */
					continue;
				}

				for (; id; id = id->next) {
					if (id->lib == lib) {
						WMLinkAppendDataItem *item;

						/* We remove it from current Main, and add it to items to link... */
						/* Note that non-linkable IDs (like e.g. shapekeys) are also explicitely linked here... */
						BLI_remlink(lbarray[lba_idx], id);
						item = wm_link_append_data_item_add(lapp_data, id->name + 2, idcode, NULL, id);
						BLI_BITMAP_SET_ALL(item->libraries, true, lapp_data->num_libraries);

						printf("\tdatablock to seek for: %s\n", id->name);
					}
				}
			}

			BKE_main_id_flag_all(bmain, LIB_TAG_PRE_EXISTING, true);

			/* XXX For now, locking is not reentrant so it's not safe to call core linking code with locked Main. */
			BKE_main_unlock(bmain);

			/* We do not want any instanciation here! */
			wm_link_do(lapp_data, op->reports, bmain, NULL, NULL, NULL, true, true);

			BKE_main_lock(bmain);

			/* We add back old id to bmain.
			 * We need to do this in a first, separated loop, otherwise some of those may not be handled by
			 * ID remapping, which means they would still reference old data to be deleted... */
			for (item_idx = 0, itemlink = lapp_data->items.list; itemlink; item_idx++, itemlink = itemlink->next) {
				WMLinkAppendDataItem *item = itemlink->link;
				ID *old_id = item->customdata;

				BLI_assert(old_id);
				BLI_addtail(which_libbase(bmain, GS(old_id->name)), old_id);
			}

			for (item_idx = 0, itemlink = lapp_data->items.list; itemlink; item_idx++, itemlink = itemlink->next) {
				WMLinkAppendDataItem *item = itemlink->link;
				ID *old_id = item->customdata;
				ID *new_id = item->new_id;

				/* Since we asked for placeholders in case of missing IDs, we expect to always get a valid one. */
				BLI_assert(new_id);
				if (new_id) {
//					printf("before remap, old_id users: %d (%p), new_id users: %d (%p)\n", old_id->us, old_id, new_id->us, new_id);
					/* Note that here, we also want to replace indirect usages. */
					BKE_libblock_remap_locked(bmain, old_id, new_id, ID_REMAP_SKIP_NEVER_NULL_USAGE);

//					printf("after remap, old_id users: %d, new_id users: %d\n", old_id->us, new_id->us);

					/* In some cases, new_id might become direct link, remove parent of library in this case. */
					if (new_id->lib->parent && (new_id->flag & LIB_TAG_INDIRECT) == 0) {
						BLI_assert(0);  /* Should not happen in reload case... */
						new_id->lib->parent = NULL;
					}
				}

				if (old_id->us > 0 && new_id) {
					size_t len = strlen(old_id->name);

					/* XXX TODO This is utterly weak!!! */
					if (len > MAX_ID_NAME - 3 && old_id->name[len - 4] == '.') {
						old_id->name[len - 6] = '.';
						old_id->name[len - 5] = 'P';
					}
					else {
						len = MIN2(len, MAX_ID_NAME - 3);
						old_id->name[len] = '.';
						old_id->name[len + 1] = 'P';
						old_id->name[len + 2] = '\0';
					}

					id_sort_by_name(which_libbase(bmain, GS(old_id->name)), old_id);

					BKE_reportf(op->reports, RPT_WARNING,
					            "Lib Reload: Replacing all references to old datablock '%s' by reloaded one failed, "
					            "old one (%d remaining users) had to be kept and was renamed to '%s'",
					            new_id->name, old_id->us, old_id->name);
				}
			}

			BKE_main_unlock(bmain);

			for (item_idx = 0, itemlink = lapp_data->items.list; itemlink; item_idx++, itemlink = itemlink->next) {
				WMLinkAppendDataItem *item = itemlink->link;
				ID *old_id = item->customdata;

//				printf("%p\n", old_id);

				if (old_id->us == 0) {
					BKE_libblock_free(bmain, old_id);
					num_ids--;
				}
			}

			wm_link_append_data_free(lapp_data);
		}
		else {
			int totfiles = 0;

			printf("We are supposed to relocate '%s' lib to new '%s' one...\n", lib->filepath, libname);

			/* Check if something is indicated for relocate. */
			prop = RNA_struct_find_property(op->ptr, "files");
			if (prop) {
				totfiles = RNA_property_collection_length(op->ptr, prop);
				if (totfiles == 0) {
					if (!libname[0]) {
						BKE_report(op->reports, RPT_ERROR, "Nothing indicated");
						return OPERATOR_CANCELLED;
					}
				}
			}

			lapp_data = wm_link_append_data_new(flag);

			if (totfiles) {
				RNA_BEGIN (op->ptr, itemptr, "files")
				{
					RNA_string_get(&itemptr, "name", relname);

					BLI_join_dirfile(path, sizeof(path), root, relname);

					if (BLI_path_cmp(path, lib->filepath) == 0 || !BLO_has_bfile_extension(relname)) {
						continue;
					}

					printf("\t candidate new lib to reload datablocks from: %s\n", path);
					wm_link_append_data_library_add(lapp_data, path);
				}
				RNA_END;
			}
			else {
				printf("\t candidate new lib to reload datablocks from: %s\n", path);
				wm_link_append_data_library_add(lapp_data, path);
			}

			BKE_main_lock(bmain);

			lba_idx = set_listbasepointers(bmain, lbarray);
			while (lba_idx--) {
				ID *id = lbarray[lba_idx]->first;
				const int idcode = id ? GS(id->name) : 0;

				if (!id || !BKE_idcode_is_linkable(idcode)) {
					continue;
				}
				for (; id; id = id->next) {
					if (id->lib == lib) {
						WMLinkAppendDataItem *item = wm_link_append_data_item_add(
						                                 lapp_data, id->name + 2, idcode, NULL, id);
						BLI_BITMAP_SET_ALL(item->libraries, true, lapp_data->num_libraries);

						printf("\tdatablock to seek for: %s\n", id->name);
					}
				}
			}

			BKE_main_id_flag_all(bmain, LIB_TAG_PRE_EXISTING, true);

			/* XXX For now, locking is not reentrant so it's not safe to call core linking code with locked Main. */
			BKE_main_unlock(bmain);

			/* We do not want any instanciation here! */
			wm_link_do(lapp_data, op->reports, bmain, NULL, NULL, NULL, false, false);

			BKE_main_lock(bmain);

			for (item_idx = 0, itemlink = lapp_data->items.list; itemlink; item_idx++, itemlink = itemlink->next) {
				WMLinkAppendDataItem *item = itemlink->link;
				ID *old_id = item->customdata;
				ID *new_id = item->new_id;

				BLI_assert(old_id);
				if (new_id) {
//					printf("before remap, old_id users: %d, new_id users: %d\n", old_id->us, new_id->us);
					BKE_libblock_remap_locked(bmain, old_id, new_id,
					                          ID_REMAP_SKIP_INDIRECT_USAGE | ID_REMAP_SKIP_NEVER_NULL_USAGE);

					if (old_id->flag & LIB_FAKEUSER) {
						id_fake_user_clear(old_id);
						id_fake_user_set(new_id);
					}

//					printf("after remap, old_id users: %d, new_id users: %d\n", old_id->us, new_id->us);

					/* In some cases, new_id might become direct link, remove parent of library in this case. */
					if (new_id->lib->parent && (new_id->flag & LIB_TAG_INDIRECT) == 0) {
						new_id->lib->parent = NULL;
					}
				}
			}

			BKE_main_unlock(bmain);

			num_ids = lapp_data->num_items;
			for (item_idx = 0, itemlink = lapp_data->items.list; itemlink; item_idx++, itemlink = itemlink->next) {
				WMLinkAppendDataItem *item = itemlink->link;
				ID *old_id = item->customdata;

				if (old_id->us == 0) {
					BKE_libblock_free(bmain, old_id);
					num_ids--;
				}
			}

			if (num_ids == 0) {
				/* Nothing uses old lib anymore, we can get rid of it. */
				id_us_min(&lib->id);
				if (lib->id.us == 0) {
					BKE_libblock_free(bmain, (ID *)lib);
				}
			}

			wm_link_append_data_free(lapp_data);
		}

		/* Some datablocks can get reloaded/replaced 'silently' because they are not linkable (shape keys e.g.),
		 * so we need another loop here to clear old ones if possible. */
		lba_idx = set_listbasepointers(bmain, lbarray);
		while (lba_idx--) {
			ID *id = lbarray[lba_idx]->first;

			for (; id; id = id->next) {
				if (id->lib == lib && (id->flag & LIB_TAG_PRE_EXISTING) && id->us == 0) {
					BKE_libblock_free(bmain, id);
				}
			}
		}

		BKE_main_lib_objects_recalc_all(bmain);
		IMB_colormanagement_check_file_config(bmain);

		/* important we unset, otherwise these object wont
		 * link into other scenes from this blend file */
		BKE_main_id_flag_all(bmain, LIB_TAG_PRE_EXISTING, false);

		/* recreate dependency graph to include new objects */
		DAG_scene_relations_rebuild(bmain, scene);

		/* free gpu materials, some materials depend on existing objects, such as lamps so freeing correctly refreshes */
		GPU_materials_free();

		/* XXX TODO: align G.lib with other directory storage (like last opened image etc...) */
		BLI_strncpy(G.lib, root, FILE_MAX);

		WM_event_add_notifier(C, NC_WINDOW, NULL);

		return OPERATOR_FINISHED;
	}

	return OPERATOR_CANCELLED;
}

static int wm_lib_relocate_exec(bContext *C, wmOperator *op)
{
	return wm_lib_relocate_exec_do(C, op, false);
}

static void WM_OT_lib_relocate(wmOperatorType *ot)
{
	PropertyRNA *prop;

	ot->name = "Relocate Library";
	ot->idname = "WM_OT_lib_relocate";
	ot->description = "Relocate the given library to one or several others";

	ot->invoke = wm_lib_relocate_invoke;
	ot->exec = wm_lib_relocate_exec;

	ot->flag |= OPTYPE_UNDO;

	prop = RNA_def_string(ot->srna, "library", NULL, MAX_NAME, "Library", "Library to relocate");
	RNA_def_property_flag(prop, PROP_HIDDEN);

	WM_operator_properties_filesel(
	            ot, FILE_TYPE_FOLDER | FILE_TYPE_BLENDER, FILE_BLENDER, FILE_OPENFILE,
	            WM_FILESEL_FILEPATH | WM_FILESEL_DIRECTORY | WM_FILESEL_FILENAME | WM_FILESEL_FILES | WM_FILESEL_RELPATH,
	            FILE_DEFAULTDISPLAY, FILE_SORT_ALPHA);
}

static int wm_lib_reload_exec(bContext *C, wmOperator *op)
{
	return wm_lib_relocate_exec_do(C, op, true);
}

static void WM_OT_lib_reload(wmOperatorType *ot)
{
	PropertyRNA *prop;

	ot->name = "Reload Library";
	ot->idname = "WM_OT_lib_reload";
	ot->description = "Reload the given library";

	ot->exec = wm_lib_reload_exec;

	ot->flag |= OPTYPE_UNDO;

	prop = RNA_def_string(ot->srna, "library", NULL, MAX_NAME, "Library", "Library to relocate");
	RNA_def_property_flag(prop, PROP_HIDDEN);

	WM_operator_properties_filesel(
	            ot, FILE_TYPE_FOLDER | FILE_TYPE_BLENDER, FILE_BLENDER, FILE_OPENFILE,
	            WM_FILESEL_FILEPATH | WM_FILESEL_DIRECTORY | WM_FILESEL_FILENAME | WM_FILESEL_RELPATH,
	            FILE_DEFAULTDISPLAY, FILE_SORT_ALPHA);
}

/* *************** recover last session **************** */

void WM_recover_last_session(bContext *C, ReportList *reports)
{
	char filepath[FILE_MAX];
	
	BLI_make_file_string("/", filepath, BKE_tempdir_base(), BLENDER_QUIT_FILE);
	/* if reports==NULL, it's called directly without operator, we add a quick check here */
	if (reports || BLI_exists(filepath)) {
		G.fileflags |= G_FILE_RECOVER;
		
		wm_file_read_opwrap(C, filepath, reports, true);
	
		G.fileflags &= ~G_FILE_RECOVER;
		
		/* XXX bad global... fixme */
		if (G.main->name[0])
			G.file_loaded = 1;	/* prevents splash to show */
		else {
			G.relbase_valid = 0;
			G.save_over = 0;    /* start with save preference untitled.blend */
		}

	}
}

static int wm_recover_last_session_exec(bContext *C, wmOperator *op)
{
	WM_recover_last_session(C, op->reports);
	return OPERATOR_FINISHED;
}

static void WM_OT_recover_last_session(wmOperatorType *ot)
{
	ot->name = "Recover Last Session";
	ot->idname = "WM_OT_recover_last_session";
	ot->description = "Open the last closed file (\"" BLENDER_QUIT_FILE "\")";
	ot->invoke = WM_operator_confirm;
	
	ot->exec = wm_recover_last_session_exec;
}

/* *************** recover auto save **************** */

static int wm_recover_auto_save_exec(bContext *C, wmOperator *op)
{
	char filepath[FILE_MAX];
	bool success;

	RNA_string_get(op->ptr, "filepath", filepath);

	G.fileflags |= G_FILE_RECOVER;

	success = wm_file_read_opwrap(C, filepath, op->reports, true);

	G.fileflags &= ~G_FILE_RECOVER;
	
	if (success) {
		return OPERATOR_FINISHED;
	}
	else {
		return OPERATOR_CANCELLED;
	}
}

static int wm_recover_auto_save_invoke(bContext *C, wmOperator *op, const wmEvent *UNUSED(event))
{
	char filename[FILE_MAX];

	wm_autosave_location(filename);
	RNA_string_set(op->ptr, "filepath", filename);
	WM_event_add_fileselect(C, op);

	return OPERATOR_RUNNING_MODAL;
}

static void WM_OT_recover_auto_save(wmOperatorType *ot)
{
	ot->name = "Recover Auto Save";
	ot->idname = "WM_OT_recover_auto_save";
	ot->description = "Open an automatically saved file to recover it";
	
	ot->exec = wm_recover_auto_save_exec;
	ot->invoke = wm_recover_auto_save_invoke;

	WM_operator_properties_filesel(ot, FILE_TYPE_BLENDER, FILE_BLENDER, FILE_OPENFILE,
	                               WM_FILESEL_FILEPATH, FILE_LONGDISPLAY, FILE_SORT_TIME);
}

/* *************** save file as **************** */

static void wm_filepath_default(char *filepath)
{
	if (G.save_over == false) {
		BLI_ensure_filename(filepath, FILE_MAX, "untitled.blend");
	}
}

static void save_set_compress(wmOperator *op)
{
	PropertyRNA *prop;

	prop = RNA_struct_find_property(op->ptr, "compress");
	if (!RNA_property_is_set(op->ptr, prop)) {
		if (G.save_over) {  /* keep flag for existing file */
			RNA_property_boolean_set(op->ptr, prop, (G.fileflags & G_FILE_COMPRESS) != 0);
		}
		else {  /* use userdef for new file */
			RNA_property_boolean_set(op->ptr, prop, (U.flag & USER_FILECOMPRESS) != 0);
		}
	}
}

static void save_set_filepath(wmOperator *op)
{
	PropertyRNA *prop;
	char name[FILE_MAX];

	prop = RNA_struct_find_property(op->ptr, "filepath");
	if (!RNA_property_is_set(op->ptr, prop)) {
		/* if not saved before, get the name of the most recently used .blend file */
		if (G.main->name[0] == 0 && G.recent_files.first) {
			struct RecentFile *recent = G.recent_files.first;
			BLI_strncpy(name, recent->filepath, FILE_MAX);
		}
		else {
			BLI_strncpy(name, G.main->name, FILE_MAX);
		}

		wm_filepath_default(name);
		RNA_property_string_set(op->ptr, prop, name);
	}
}

static int wm_save_as_mainfile_invoke(bContext *C, wmOperator *op, const wmEvent *UNUSED(event))
{

	save_set_compress(op);
	save_set_filepath(op);
	
	WM_event_add_fileselect(C, op);

	return OPERATOR_RUNNING_MODAL;
}

/* function used for WM_OT_save_mainfile too */
static int wm_save_as_mainfile_exec(bContext *C, wmOperator *op)
{
	char path[FILE_MAX];
	int fileflags;

	save_set_compress(op);
	
	if (RNA_struct_property_is_set(op->ptr, "filepath")) {
		RNA_string_get(op->ptr, "filepath", path);
	}
	else {
		BLI_strncpy(path, G.main->name, FILE_MAX);
		wm_filepath_default(path);
	}
	
	fileflags = G.fileflags & ~G_FILE_USERPREFS;

	/* set compression flag */
	BKE_BIT_TEST_SET(fileflags, RNA_boolean_get(op->ptr, "compress"),
	                 G_FILE_COMPRESS);
	BKE_BIT_TEST_SET(fileflags, RNA_boolean_get(op->ptr, "relative_remap"),
	                 G_FILE_RELATIVE_REMAP);
	BKE_BIT_TEST_SET(fileflags,
	                 (RNA_struct_property_is_set(op->ptr, "copy") &&
	                  RNA_boolean_get(op->ptr, "copy")),
	                 G_FILE_SAVE_COPY);

#ifdef USE_BMESH_SAVE_AS_COMPAT
	BKE_BIT_TEST_SET(fileflags,
	                 (RNA_struct_find_property(op->ptr, "use_mesh_compat") &&
	                  RNA_boolean_get(op->ptr, "use_mesh_compat")),
	                 G_FILE_MESH_COMPAT);
#else
#  error "don't remove by accident"
#endif

	if (wm_file_write(C, path, fileflags, op->reports) != 0)
		return OPERATOR_CANCELLED;

	WM_event_add_notifier(C, NC_WM | ND_FILESAVE, NULL);

	return OPERATOR_FINISHED;
}

/* function used for WM_OT_save_mainfile too */
static bool blend_save_check(bContext *UNUSED(C), wmOperator *op)
{
	char filepath[FILE_MAX];
	RNA_string_get(op->ptr, "filepath", filepath);
	if (!BLO_has_bfile_extension(filepath)) {
		/* some users would prefer BLI_replace_extension(),
		 * we keep getting nitpicking bug reports about this - campbell */
		BLI_ensure_extension(filepath, FILE_MAX, ".blend");
		RNA_string_set(op->ptr, "filepath", filepath);
		return true;
	}
	return false;
}

static void WM_OT_save_as_mainfile(wmOperatorType *ot)
{
	PropertyRNA *prop;

	ot->name = "Save As Blender File";
	ot->idname = "WM_OT_save_as_mainfile";
	ot->description = "Save the current file in the desired location";
	
	ot->invoke = wm_save_as_mainfile_invoke;
	ot->exec = wm_save_as_mainfile_exec;
	ot->check = blend_save_check;
	/* omit window poll so this can work in background mode */

	WM_operator_properties_filesel(ot, FILE_TYPE_FOLDER | FILE_TYPE_BLENDER, FILE_BLENDER, FILE_SAVE,
	                               WM_FILESEL_FILEPATH, FILE_DEFAULTDISPLAY, FILE_SORT_ALPHA);
	RNA_def_boolean(ot->srna, "compress", false, "Compress", "Write compressed .blend file");
	RNA_def_boolean(ot->srna, "relative_remap", true, "Remap Relative",
	                "Remap relative paths when saving in a different directory");
	prop = RNA_def_boolean(ot->srna, "copy", false, "Save Copy",
	                "Save a copy of the actual working state but does not make saved file active");
	RNA_def_property_flag(prop, PROP_SKIP_SAVE);
#ifdef USE_BMESH_SAVE_AS_COMPAT
	RNA_def_boolean(ot->srna, "use_mesh_compat", false, "Legacy Mesh Format",
	                "Save using legacy mesh format (no ngons) - WARNING: only saves tris and quads, other ngons will "
	                "be lost (no implicit triangulation)");
#endif
}

/* *************** save file directly ******** */

static int wm_save_mainfile_invoke(bContext *C, wmOperator *op, const wmEvent *UNUSED(event))
{
	int ret;
	
	/* cancel if no active window */
	if (CTX_wm_window(C) == NULL)
		return OPERATOR_CANCELLED;

	save_set_compress(op);
	save_set_filepath(op);

	/* if we're saving for the first time and prefer relative paths - any existing paths will be absolute,
	 * enable the option to remap paths to avoid confusion [#37240] */
	if ((G.relbase_valid == false) && (U.flag & USER_RELPATHS)) {
		PropertyRNA *prop = RNA_struct_find_property(op->ptr, "relative_remap");
		if (!RNA_property_is_set(op->ptr, prop)) {
			RNA_property_boolean_set(op->ptr, prop, true);
		}
	}

	if (G.save_over) {
		char path[FILE_MAX];

		RNA_string_get(op->ptr, "filepath", path);
		if (BLI_exists(path)) {
			ret = WM_operator_confirm_message_ex(C, op, IFACE_("Save Over?"), ICON_QUESTION, path);
		}
		else {
			ret = wm_save_as_mainfile_exec(C, op);
		}
	}
	else {
		WM_event_add_fileselect(C, op);
		ret = OPERATOR_RUNNING_MODAL;
	}
	
	return ret;
}

static void WM_OT_save_mainfile(wmOperatorType *ot)
{
	ot->name = "Save Blender File";
	ot->idname = "WM_OT_save_mainfile";
	ot->description = "Save the current Blender file";
	
	ot->invoke = wm_save_mainfile_invoke;
	ot->exec = wm_save_as_mainfile_exec;
	ot->check = blend_save_check;
	/* omit window poll so this can work in background mode */
	
	WM_operator_properties_filesel(ot, FILE_TYPE_FOLDER | FILE_TYPE_BLENDER, FILE_BLENDER, FILE_SAVE,
	                               WM_FILESEL_FILEPATH, FILE_DEFAULTDISPLAY, FILE_SORT_ALPHA);
	RNA_def_boolean(ot->srna, "compress", false, "Compress", "Write compressed .blend file");
	RNA_def_boolean(ot->srna, "relative_remap", false, "Remap Relative",
	                "Remap relative paths when saving in a different directory");
}

static void WM_OT_window_fullscreen_toggle(wmOperatorType *ot)
{
	ot->name = "Toggle Window Fullscreen";
	ot->idname = "WM_OT_window_fullscreen_toggle";
	ot->description = "Toggle the current window fullscreen";

	ot->exec = wm_window_fullscreen_toggle_exec;
	ot->poll = WM_operator_winactive;
}

static int wm_exit_blender_exec(bContext *C, wmOperator *op)
{
	WM_operator_free(op);
	
	WM_exit(C);
	
	return OPERATOR_FINISHED;
}

static void WM_OT_quit_blender(wmOperatorType *ot)
{
	ot->name = "Quit Blender";
	ot->idname = "WM_OT_quit_blender";
	ot->description = "Quit Blender";

	ot->invoke = WM_operator_confirm;
	ot->exec = wm_exit_blender_exec;
}

/* *********************** */

#if defined(WIN32)

static int wm_console_toggle_exec(bContext *UNUSED(C), wmOperator *UNUSED(op))
{
	GHOST_toggleConsole(2);
	return OPERATOR_FINISHED;
}

static void WM_OT_console_toggle(wmOperatorType *ot)
{
	/* XXX Have to mark these for xgettext, as under linux they do not exists... */
	ot->name = CTX_N_(BLT_I18NCONTEXT_OPERATOR_DEFAULT, "Toggle System Console");
	ot->idname = "WM_OT_console_toggle";
	ot->description = N_("Toggle System Console");
	
	ot->exec = wm_console_toggle_exec;
	ot->poll = WM_operator_winactive;
}

#endif

/* ************ default paint cursors, draw always around cursor *********** */
/*
 * - returns handler to free
 * - poll(bContext): returns 1 if draw should happen
 * - draw(bContext): drawing callback for paint cursor
 */

void *WM_paint_cursor_activate(wmWindowManager *wm, int (*poll)(bContext *C),
                               wmPaintCursorDraw draw, void *customdata)
{
	wmPaintCursor *pc = MEM_callocN(sizeof(wmPaintCursor), "paint cursor");
	
	BLI_addtail(&wm->paintcursors, pc);
	
	pc->customdata = customdata;
	pc->poll = poll;
	pc->draw = draw;
	
	return pc;
}

void WM_paint_cursor_end(wmWindowManager *wm, void *handle)
{
	wmPaintCursor *pc;
	
	for (pc = wm->paintcursors.first; pc; pc = pc->next) {
		if (pc == (wmPaintCursor *)handle) {
			BLI_remlink(&wm->paintcursors, pc);
			MEM_freeN(pc);
			return;
		}
	}
}

/* ************ window gesture operator-callback definitions ************** */
/*
 * These are default callbacks for use in operators requiring gesture input
 */

/* **************** Border gesture *************** */

/**
 * Border gesture has two types:
 * -# #WM_GESTURE_CROSS_RECT: starts a cross, on mouse click it changes to border.
 * -# #WM_GESTURE_RECT: starts immediate as a border, on mouse click or release it ends.
 *
 * It stores 4 values (xmin, xmax, ymin, ymax) and event it ended with (event_type)
 */

static int border_apply_rect(wmOperator *op)
{
	wmGesture *gesture = op->customdata;
	rcti *rect = gesture->customdata;
	
	if (rect->xmin == rect->xmax || rect->ymin == rect->ymax)
		return 0;

	
	/* operator arguments and storage. */
	RNA_int_set(op->ptr, "xmin", min_ii(rect->xmin, rect->xmax));
	RNA_int_set(op->ptr, "ymin", min_ii(rect->ymin, rect->ymax));
	RNA_int_set(op->ptr, "xmax", max_ii(rect->xmin, rect->xmax));
	RNA_int_set(op->ptr, "ymax", max_ii(rect->ymin, rect->ymax));

	return 1;
}

static int border_apply(bContext *C, wmOperator *op, int gesture_mode)
{
	PropertyRNA *prop;

	int retval;

	if (!border_apply_rect(op))
		return 0;
	
	/* XXX weak; border should be configured for this without reading event types */
	if ((prop = RNA_struct_find_property(op->ptr, "gesture_mode"))) {
		RNA_property_int_set(op->ptr, prop, gesture_mode);
	}

	retval = op->type->exec(C, op);
	OPERATOR_RETVAL_CHECK(retval);

	return 1;
}

static void wm_gesture_end(bContext *C, wmOperator *op)
{
	wmGesture *gesture = op->customdata;
	
	WM_gesture_end(C, gesture); /* frees gesture itself, and unregisters from window */
	op->customdata = NULL;

	ED_area_tag_redraw(CTX_wm_area(C));
	
	if (RNA_struct_find_property(op->ptr, "cursor")) {
		WM_cursor_modal_restore(CTX_wm_window(C));
	}
}

int WM_border_select_invoke(bContext *C, wmOperator *op, const wmEvent *event)
{
	if (ISTWEAK(event->type))
		op->customdata = WM_gesture_new(C, event, WM_GESTURE_RECT);
	else
		op->customdata = WM_gesture_new(C, event, WM_GESTURE_CROSS_RECT);

	/* add modal handler */
	WM_event_add_modal_handler(C, op);
	
	wm_gesture_tag_redraw(C);

	return OPERATOR_RUNNING_MODAL;
}

int WM_border_select_modal(bContext *C, wmOperator *op, const wmEvent *event)
{
	wmGesture *gesture = op->customdata;
	rcti *rect = gesture->customdata;
	int sx, sy;
	
	if (event->type == MOUSEMOVE) {
		wm_subwindow_origin_get(CTX_wm_window(C), gesture->swinid, &sx, &sy);

		if (gesture->type == WM_GESTURE_CROSS_RECT && gesture->mode == 0) {
			rect->xmin = rect->xmax = event->x - sx;
			rect->ymin = rect->ymax = event->y - sy;
		}
		else {
			rect->xmax = event->x - sx;
			rect->ymax = event->y - sy;
		}
		border_apply_rect(op);

		wm_gesture_tag_redraw(C);
	}
	else if (event->type == EVT_MODAL_MAP) {
		switch (event->val) {
			case GESTURE_MODAL_BEGIN:
				if (gesture->type == WM_GESTURE_CROSS_RECT && gesture->mode == 0) {
					gesture->mode = 1;
					wm_gesture_tag_redraw(C);
				}
				break;
			case GESTURE_MODAL_SELECT:
			case GESTURE_MODAL_DESELECT:
			case GESTURE_MODAL_IN:
			case GESTURE_MODAL_OUT:
				if (border_apply(C, op, event->val)) {
					wm_gesture_end(C, op);
					return OPERATOR_FINISHED;
				}
				wm_gesture_end(C, op);
				return OPERATOR_CANCELLED;

			case GESTURE_MODAL_CANCEL:
				wm_gesture_end(C, op);
				return OPERATOR_CANCELLED;
		}

	}
//	/* Allow view navigation??? */
//	else {
//		return OPERATOR_PASS_THROUGH;
//	}

	return OPERATOR_RUNNING_MODAL;
}

void WM_border_select_cancel(bContext *C, wmOperator *op)
{
	wm_gesture_end(C, op);
}

/* **************** circle gesture *************** */
/* works now only for selection or modal paint stuff, calls exec while hold mouse, exit on release */

#ifdef GESTURE_MEMORY
int circle_select_size = 25; /* XXX - need some operator memory thing! */
#endif

int WM_gesture_circle_invoke(bContext *C, wmOperator *op, const wmEvent *event)
{
	op->customdata = WM_gesture_new(C, event, WM_GESTURE_CIRCLE);
	
	/* add modal handler */
	WM_event_add_modal_handler(C, op);
	
	wm_gesture_tag_redraw(C);
	
	return OPERATOR_RUNNING_MODAL;
}

static void gesture_circle_apply(bContext *C, wmOperator *op)
{
	wmGesture *gesture = op->customdata;
	rcti *rect = gesture->customdata;
	
	if (RNA_int_get(op->ptr, "gesture_mode") == GESTURE_MODAL_NOP)
		return;

	/* operator arguments and storage. */
	RNA_int_set(op->ptr, "x", rect->xmin);
	RNA_int_set(op->ptr, "y", rect->ymin);
	RNA_int_set(op->ptr, "radius", rect->xmax);
	
	if (op->type->exec) {
		int retval;
		retval = op->type->exec(C, op);
		OPERATOR_RETVAL_CHECK(retval);
	}
#ifdef GESTURE_MEMORY
	circle_select_size = rect->xmax;
#endif
}

int WM_gesture_circle_modal(bContext *C, wmOperator *op, const wmEvent *event)
{
	wmGesture *gesture = op->customdata;
	rcti *rect = gesture->customdata;
	int sx, sy;

	if (event->type == MOUSEMOVE) {
		wm_subwindow_origin_get(CTX_wm_window(C), gesture->swinid, &sx, &sy);

		rect->xmin = event->x - sx;
		rect->ymin = event->y - sy;

		wm_gesture_tag_redraw(C);

		if (gesture->mode)
			gesture_circle_apply(C, op);
	}
	else if (event->type == EVT_MODAL_MAP) {
		float fac;
		
		switch (event->val) {
			case GESTURE_MODAL_CIRCLE_SIZE:
				fac = 0.3f * (event->y - event->prevy);
				if (fac > 0)
					rect->xmax += ceil(fac);
				else
					rect->xmax += floor(fac);
				if (rect->xmax < 1) rect->xmax = 1;
				wm_gesture_tag_redraw(C);
				break;
			case GESTURE_MODAL_CIRCLE_ADD:
				rect->xmax += 2 + rect->xmax / 10;
				wm_gesture_tag_redraw(C);
				break;
			case GESTURE_MODAL_CIRCLE_SUB:
				rect->xmax -= 2 + rect->xmax / 10;
				if (rect->xmax < 1) rect->xmax = 1;
				wm_gesture_tag_redraw(C);
				break;
			case GESTURE_MODAL_SELECT:
			case GESTURE_MODAL_DESELECT:
			case GESTURE_MODAL_NOP:
				if (RNA_struct_find_property(op->ptr, "gesture_mode"))
					RNA_int_set(op->ptr, "gesture_mode", event->val);

				if (event->val != GESTURE_MODAL_NOP) {
					/* apply first click */
					gesture_circle_apply(C, op);
					gesture->mode = 1;
					wm_gesture_tag_redraw(C);
				}
				break;

			case GESTURE_MODAL_CANCEL:
			case GESTURE_MODAL_CONFIRM:
				wm_gesture_end(C, op);
				return OPERATOR_FINISHED; /* use finish or we don't get an undo */
		}
	}
	/* Allow view navigation??? */
	/* note, this gives issues: 1) other modal ops run on top (border select), 2) middlemouse is used now 3) tablet/trackpad? */
//	else {
//		return OPERATOR_PASS_THROUGH;
//	}

	return OPERATOR_RUNNING_MODAL;
}

void WM_gesture_circle_cancel(bContext *C, wmOperator *op)
{
	wm_gesture_end(C, op);
}

#if 0
/* template to copy from */
void WM_OT_circle_gesture(wmOperatorType *ot)
{
	ot->name = "Circle Gesture";
	ot->idname = "WM_OT_circle_gesture";
	ot->description = "Enter rotate mode with a circular gesture";
	
	ot->invoke = WM_gesture_circle_invoke;
	ot->modal = WM_gesture_circle_modal;
	
	ot->poll = WM_operator_winactive;
	
	RNA_def_property(ot->srna, "x", PROP_INT, PROP_NONE);
	RNA_def_property(ot->srna, "y", PROP_INT, PROP_NONE);
	RNA_def_property(ot->srna, "radius", PROP_INT, PROP_NONE);

}
#endif

/* **************** Tweak gesture *************** */

static void tweak_gesture_modal(bContext *C, const wmEvent *event)
{
	wmWindow *window = CTX_wm_window(C);
	wmGesture *gesture = window->tweak;
	rcti *rect = gesture->customdata;
	int sx, sy, val;
	
	switch (event->type) {
		case MOUSEMOVE:
		case INBETWEEN_MOUSEMOVE:
			
			wm_subwindow_origin_get(window, gesture->swinid, &sx, &sy);
			
			rect->xmax = event->x - sx;
			rect->ymax = event->y - sy;
			
			if ((val = wm_gesture_evaluate(gesture))) {
				wmEvent tevent;

				wm_event_init_from_window(window, &tevent);
				/* We want to get coord from start of drag, not from point where it becomes a tweak event, see T40549 */
				tevent.x = rect->xmin + sx;
				tevent.y = rect->ymin + sy;
				if (gesture->event_type == LEFTMOUSE)
					tevent.type = EVT_TWEAK_L;
				else if (gesture->event_type == RIGHTMOUSE)
					tevent.type = EVT_TWEAK_R;
				else
					tevent.type = EVT_TWEAK_M;
				tevent.val = val;
				/* mouse coords! */

				/* important we add immediately after this event, so future mouse releases
				 * (which may be in the queue already), are handled in order, see T44740 */
				wm_event_add_ex(window, &tevent, event);
				
				WM_gesture_end(C, gesture); /* frees gesture itself, and unregisters from window */
			}
			
			break;
			
		case LEFTMOUSE:
		case RIGHTMOUSE:
		case MIDDLEMOUSE:
			if (gesture->event_type == event->type) {
				WM_gesture_end(C, gesture);

				/* when tweak fails we should give the other keymap entries a chance */

				/* XXX, assigning to readonly, BAD JUJU! */
				((wmEvent *)event)->val = KM_RELEASE;
			}
			break;
		default:
			if (!ISTIMER(event->type) && event->type != EVENT_NONE) {
				WM_gesture_end(C, gesture);
			}
			break;
	}
}

/* standard tweak, called after window handlers passed on event */
void wm_tweakevent_test(bContext *C, wmEvent *event, int action)
{
	wmWindow *win = CTX_wm_window(C);
	
	if (win->tweak == NULL) {
		if (CTX_wm_region(C)) {
			if (event->val == KM_PRESS) {
				if (ELEM(event->type, LEFTMOUSE, MIDDLEMOUSE, RIGHTMOUSE)) {
					win->tweak = WM_gesture_new(C, event, WM_GESTURE_TWEAK);
				}
			}
		}
	}
	else {
		/* no tweaks if event was handled */
		if ((action & WM_HANDLER_BREAK)) {
			WM_gesture_end(C, win->tweak);
		}
		else
			tweak_gesture_modal(C, event);
	}
}

/* *********************** lasso gesture ****************** */

int WM_gesture_lasso_invoke(bContext *C, wmOperator *op, const wmEvent *event)
{
	PropertyRNA *prop;

	op->customdata = WM_gesture_new(C, event, WM_GESTURE_LASSO);
	
	/* add modal handler */
	WM_event_add_modal_handler(C, op);
	
	wm_gesture_tag_redraw(C);
	
	if ((prop = RNA_struct_find_property(op->ptr, "cursor"))) {
		WM_cursor_modal_set(CTX_wm_window(C), RNA_property_int_get(op->ptr, prop));
	}
	
	return OPERATOR_RUNNING_MODAL;
}

int WM_gesture_lines_invoke(bContext *C, wmOperator *op, const wmEvent *event)
{
	PropertyRNA *prop;

	op->customdata = WM_gesture_new(C, event, WM_GESTURE_LINES);
	
	/* add modal handler */
	WM_event_add_modal_handler(C, op);
	
	wm_gesture_tag_redraw(C);
	
	if ((prop = RNA_struct_find_property(op->ptr, "cursor"))) {
		WM_cursor_modal_set(CTX_wm_window(C), RNA_property_int_get(op->ptr, prop));
	}
	
	return OPERATOR_RUNNING_MODAL;
}


static void gesture_lasso_apply(bContext *C, wmOperator *op)
{
	wmGesture *gesture = op->customdata;
	PointerRNA itemptr;
	float loc[2];
	int i;
	const short *lasso = gesture->customdata;
	
	/* operator storage as path. */

	RNA_collection_clear(op->ptr, "path");
	for (i = 0; i < gesture->points; i++, lasso += 2) {
		loc[0] = lasso[0];
		loc[1] = lasso[1];
		RNA_collection_add(op->ptr, "path", &itemptr);
		RNA_float_set_array(&itemptr, "loc", loc);
	}
	
	wm_gesture_end(C, op);
		
	if (op->type->exec) {
		int retval = op->type->exec(C, op);
		OPERATOR_RETVAL_CHECK(retval);
	}
}

int WM_gesture_lasso_modal(bContext *C, wmOperator *op, const wmEvent *event)
{
	wmGesture *gesture = op->customdata;
	int sx, sy;
	
	switch (event->type) {
		case MOUSEMOVE:
		case INBETWEEN_MOUSEMOVE:
			
			wm_gesture_tag_redraw(C);
			
			wm_subwindow_origin_get(CTX_wm_window(C), gesture->swinid, &sx, &sy);

			if (gesture->points == gesture->size) {
				short *old_lasso = gesture->customdata;
				gesture->customdata = MEM_callocN(2 * sizeof(short) * (gesture->size + WM_LASSO_MIN_POINTS), "lasso points");
				memcpy(gesture->customdata, old_lasso, 2 * sizeof(short) * gesture->size);
				gesture->size = gesture->size + WM_LASSO_MIN_POINTS;
				MEM_freeN(old_lasso);
				// printf("realloc\n");
			}

			{
				int x, y;
				short *lasso = gesture->customdata;
				
				lasso += (2 * gesture->points - 2);
				x = (event->x - sx - lasso[0]);
				y = (event->y - sy - lasso[1]);
				
				/* make a simple distance check to get a smoother lasso
				 * add only when at least 2 pixels between this and previous location */
				if ((x * x + y * y) > 4) {
					lasso += 2;
					lasso[0] = event->x - sx;
					lasso[1] = event->y - sy;
					gesture->points++;
				}
			}
			break;
			
		case LEFTMOUSE:
		case MIDDLEMOUSE:
		case RIGHTMOUSE:
			if (event->val == KM_RELEASE) {   /* key release */
				gesture_lasso_apply(C, op);
				return OPERATOR_FINISHED;
			}
			break;
		case ESCKEY:
			wm_gesture_end(C, op);
			return OPERATOR_CANCELLED;
	}
	return OPERATOR_RUNNING_MODAL;
}

int WM_gesture_lines_modal(bContext *C, wmOperator *op, const wmEvent *event)
{
	return WM_gesture_lasso_modal(C, op, event);
}

void WM_gesture_lasso_cancel(bContext *C, wmOperator *op)
{
	wm_gesture_end(C, op);
}

void WM_gesture_lines_cancel(bContext *C, wmOperator *op)
{
	wm_gesture_end(C, op);
}

/**
 * helper function, we may want to add options for conversion to view space
 *
 * caller must free.
 */
const int (*WM_gesture_lasso_path_to_array(bContext *UNUSED(C), wmOperator *op, int *mcords_tot))[2]
{
	PropertyRNA *prop = RNA_struct_find_property(op->ptr, "path");
	int (*mcords)[2] = NULL;
	BLI_assert(prop != NULL);

	if (prop) {
		const int len = RNA_property_collection_length(op->ptr, prop);

		if (len) {
			int i = 0;
			mcords = MEM_mallocN(sizeof(int) * 2 * len, __func__);

			RNA_PROP_BEGIN (op->ptr, itemptr, prop)
			{
				float loc[2];

				RNA_float_get_array(&itemptr, "loc", loc);
				mcords[i][0] = (int)loc[0];
				mcords[i][1] = (int)loc[1];
				i++;
			}
			RNA_PROP_END;
		}
		*mcords_tot = len;
	}
	else {
		*mcords_tot = 0;
	}

	/* cast for 'const' */
	return (const int (*)[2])mcords;
}

#if 0
/* template to copy from */

static int gesture_lasso_exec(bContext *C, wmOperator *op)
{
	RNA_BEGIN (op->ptr, itemptr, "path")
	{
		float loc[2];
		
		RNA_float_get_array(&itemptr, "loc", loc);
		printf("Location: %f %f\n", loc[0], loc[1]);
	}
	RNA_END;
	
	return OPERATOR_FINISHED;
}

void WM_OT_lasso_gesture(wmOperatorType *ot)
{
	PropertyRNA *prop;
	
	ot->name = "Lasso Gesture";
	ot->idname = "WM_OT_lasso_gesture";
	ot->description = "Select objects within the lasso as you move the pointer";
	
	ot->invoke = WM_gesture_lasso_invoke;
	ot->modal = WM_gesture_lasso_modal;
	ot->exec = gesture_lasso_exec;
	
	ot->poll = WM_operator_winactive;
	
	prop = RNA_def_property(ot->srna, "path", PROP_COLLECTION, PROP_NONE);
	RNA_def_property_struct_runtime(prop, &RNA_OperatorMousePath);
}
#endif

/* *********************** straight line gesture ****************** */

static int straightline_apply(bContext *C, wmOperator *op)
{
	wmGesture *gesture = op->customdata;
	rcti *rect = gesture->customdata;
	
	if (rect->xmin == rect->xmax && rect->ymin == rect->ymax)
		return 0;
	
	/* operator arguments and storage. */
	RNA_int_set(op->ptr, "xstart", rect->xmin);
	RNA_int_set(op->ptr, "ystart", rect->ymin);
	RNA_int_set(op->ptr, "xend", rect->xmax);
	RNA_int_set(op->ptr, "yend", rect->ymax);

	if (op->type->exec) {
		int retval = op->type->exec(C, op);
		OPERATOR_RETVAL_CHECK(retval);
	}
	
	return 1;
}


int WM_gesture_straightline_invoke(bContext *C, wmOperator *op, const wmEvent *event)
{
	PropertyRNA *prop;

	op->customdata = WM_gesture_new(C, event, WM_GESTURE_STRAIGHTLINE);
	
	/* add modal handler */
	WM_event_add_modal_handler(C, op);
	
	wm_gesture_tag_redraw(C);
	
	if ((prop = RNA_struct_find_property(op->ptr, "cursor"))) {
		WM_cursor_modal_set(CTX_wm_window(C), RNA_property_int_get(op->ptr, prop));
	}
		
	return OPERATOR_RUNNING_MODAL;
}

int WM_gesture_straightline_modal(bContext *C, wmOperator *op, const wmEvent *event)
{
	wmGesture *gesture = op->customdata;
	rcti *rect = gesture->customdata;
	int sx, sy;
	
	if (event->type == MOUSEMOVE) {
		wm_subwindow_origin_get(CTX_wm_window(C), gesture->swinid, &sx, &sy);
		
		if (gesture->mode == 0) {
			rect->xmin = rect->xmax = event->x - sx;
			rect->ymin = rect->ymax = event->y - sy;
		}
		else {
			rect->xmax = event->x - sx;
			rect->ymax = event->y - sy;
			straightline_apply(C, op);
		}
		
		wm_gesture_tag_redraw(C);
	}
	else if (event->type == EVT_MODAL_MAP) {
		switch (event->val) {
			case GESTURE_MODAL_BEGIN:
				if (gesture->mode == 0) {
					gesture->mode = 1;
					wm_gesture_tag_redraw(C);
				}
				break;
			case GESTURE_MODAL_SELECT:
				if (straightline_apply(C, op)) {
					wm_gesture_end(C, op);
					return OPERATOR_FINISHED;
				}
				wm_gesture_end(C, op);
				return OPERATOR_CANCELLED;
				
			case GESTURE_MODAL_CANCEL:
				wm_gesture_end(C, op);
				return OPERATOR_CANCELLED;
		}
		
	}

	return OPERATOR_RUNNING_MODAL;
}

void WM_gesture_straightline_cancel(bContext *C, wmOperator *op)
{
	wm_gesture_end(C, op);
}

#if 0
/* template to copy from */
void WM_OT_straightline_gesture(wmOperatorType *ot)
{
	PropertyRNA *prop;
	
	ot->name = "Straight Line Gesture";
	ot->idname = "WM_OT_straightline_gesture";
	ot->description = "Draw a straight line as you move the pointer";
	
	ot->invoke = WM_gesture_straightline_invoke;
	ot->modal = WM_gesture_straightline_modal;
	ot->exec = gesture_straightline_exec;
	
	ot->poll = WM_operator_winactive;
	
	WM_operator_properties_gesture_straightline(ot, 0);
}
#endif

/* *********************** radial control ****************** */

#define WM_RADIAL_CONTROL_DISPLAY_SIZE (200 * U.pixelsize)
#define WM_RADIAL_CONTROL_DISPLAY_MIN_SIZE (35 * U.pixelsize)
#define WM_RADIAL_CONTROL_DISPLAY_WIDTH (WM_RADIAL_CONTROL_DISPLAY_SIZE - WM_RADIAL_CONTROL_DISPLAY_MIN_SIZE)
#define WM_RADIAL_CONTROL_HEADER_LENGTH 180
#define WM_RADIAL_MAX_STR 10

typedef struct {
	PropertyType type;
	PropertySubType subtype;
	PointerRNA ptr, col_ptr, fill_col_ptr, rot_ptr, zoom_ptr, image_id_ptr;
	PropertyRNA *prop, *col_prop, *fill_col_prop, *rot_prop, *zoom_prop;
	StructRNA *image_id_srna;
	float initial_value, current_value, min_value, max_value;
	int initial_mouse[2];
	int slow_mouse[2];
	bool slow_mode;
	Dial *dial;
	unsigned int gltex;
	ListBase orig_paintcursors;
	bool use_secondary_tex;
	void *cursor;
	NumInput num_input;
} RadialControl;

static void radial_control_update_header(wmOperator *op, bContext *C)
{
	RadialControl *rc = op->customdata;
	char msg[WM_RADIAL_CONTROL_HEADER_LENGTH];
	ScrArea *sa = CTX_wm_area(C);
	Scene *scene = CTX_data_scene(C);

	if (sa && hasNumInput(&rc->num_input)) {
		char num_str[NUM_STR_REP_LEN];
		outputNumInput(&rc->num_input, num_str, &scene->unit);
		BLI_snprintf(msg, WM_RADIAL_CONTROL_HEADER_LENGTH, "%s: %s", RNA_property_ui_name(rc->prop), num_str);
		ED_area_headerprint(sa, msg);
	}
}

static void radial_control_set_initial_mouse(RadialControl *rc, const wmEvent *event)
{
	float d[2] = {0, 0};
	float zoom[2] = {1, 1};

	rc->initial_mouse[0] = event->x;
	rc->initial_mouse[1] = event->y;

	switch (rc->subtype) {
		case PROP_NONE:
		case PROP_DISTANCE:
		case PROP_PIXEL:
			d[0] = rc->initial_value * U.pixelsize;
			break;
		case PROP_PERCENTAGE:
			d[0] = (rc->initial_value) / 100.0f * WM_RADIAL_CONTROL_DISPLAY_WIDTH + WM_RADIAL_CONTROL_DISPLAY_MIN_SIZE;
			break;
		case PROP_FACTOR:
			d[0] = (1 - rc->initial_value) * WM_RADIAL_CONTROL_DISPLAY_WIDTH + WM_RADIAL_CONTROL_DISPLAY_MIN_SIZE;
			break;
		case PROP_ANGLE:
			d[0] = WM_RADIAL_CONTROL_DISPLAY_SIZE * cosf(rc->initial_value);
			d[1] = WM_RADIAL_CONTROL_DISPLAY_SIZE * sinf(rc->initial_value);
			break;
		default:
			return;
	}

	if (rc->zoom_prop) {
		RNA_property_float_get_array(&rc->zoom_ptr, rc->zoom_prop, zoom);
		d[0] *= zoom[0];
		d[1] *= zoom[1];
	}

	rc->initial_mouse[0] -= d[0];
	rc->initial_mouse[1] -= d[1];
}

static void radial_control_set_tex(RadialControl *rc)
{
	ImBuf *ibuf;

	switch (RNA_type_to_ID_code(rc->image_id_ptr.type)) {
		case ID_BR:
			if ((ibuf = BKE_brush_gen_radial_control_imbuf(rc->image_id_ptr.data, rc->use_secondary_tex))) {
				glGenTextures(1, &rc->gltex);
				glBindTexture(GL_TEXTURE_2D, rc->gltex);
				glTexImage2D(GL_TEXTURE_2D, 0, GL_ALPHA8, ibuf->x, ibuf->y, 0,
				             GL_ALPHA, GL_FLOAT, ibuf->rect_float);
				MEM_freeN(ibuf->rect_float);
				MEM_freeN(ibuf);
			}
			break;
		default:
			break;
	}
}

static void radial_control_paint_tex(RadialControl *rc, float radius, float alpha)
{
	float col[3] = {0, 0, 0};
	float rot;

	/* set fill color */
	if (rc->fill_col_prop)
		RNA_property_float_get_array(&rc->fill_col_ptr, rc->fill_col_prop, col);
	glColor4f(col[0], col[1], col[2], alpha);

	if (rc->gltex) {
		glBindTexture(GL_TEXTURE_2D, rc->gltex);

		glTexParameterf(GL_TEXTURE_2D, GL_TEXTURE_MIN_FILTER, GL_LINEAR);
		glTexParameterf(GL_TEXTURE_2D, GL_TEXTURE_MAG_FILTER, GL_LINEAR);

		/* set up rotation if available */
		if (rc->rot_prop) {
			rot = RNA_property_float_get(&rc->rot_ptr, rc->rot_prop);
			glPushMatrix();
			glRotatef(RAD2DEGF(rot), 0, 0, 1);
		}

		/* draw textured quad */
		GPU_basic_shader_bind(GPU_SHADER_TEXTURE_2D | GPU_SHADER_USE_COLOR);
		glBegin(GL_QUADS);
		glTexCoord2f(0, 0);
		glVertex2f(-radius, -radius);
		glTexCoord2f(1, 0);
		glVertex2f(radius, -radius);
		glTexCoord2f(1, 1);
		glVertex2f(radius, radius);
		glTexCoord2f(0, 1);
		glVertex2f(-radius, radius);
		glEnd();
		GPU_basic_shader_bind(GPU_SHADER_USE_COLOR);

		/* undo rotation */
		if (rc->rot_prop)
			glPopMatrix();
	}
	else {
		/* flat color if no texture available */
		glutil_draw_filled_arc(0, M_PI * 2, radius, 40);
	}
}

static void radial_control_paint_cursor(bContext *C, int x, int y, void *customdata)
{
	RadialControl *rc = customdata;
	ARegion *ar = CTX_wm_region(C);
	uiStyle *style = UI_style_get();
	const uiFontStyle *fstyle = &style->widget;
	const int fontid = fstyle->uifont_id;
	short fstyle_points = fstyle->points;
	char str[WM_RADIAL_MAX_STR];
	short strdrawlen = 0;
	float strwidth, strheight;
	float r1 = 0.0f, r2 = 0.0f, rmin = 0.0, tex_radius, alpha;
	float zoom[2], col[3] = {1, 1, 1};	

	switch (rc->subtype) {
		case PROP_NONE:
		case PROP_DISTANCE:
		case PROP_PIXEL:
			r1 = rc->current_value * U.pixelsize;
			r2 = rc->initial_value * U.pixelsize;
			tex_radius = r1;
			alpha = 0.75;
			break;
		case PROP_PERCENTAGE:
			r1 = rc->current_value / 100.0f * WM_RADIAL_CONTROL_DISPLAY_WIDTH + WM_RADIAL_CONTROL_DISPLAY_MIN_SIZE;
			r2 = tex_radius = WM_RADIAL_CONTROL_DISPLAY_SIZE;
			rmin = WM_RADIAL_CONTROL_DISPLAY_MIN_SIZE;
			BLI_snprintf(str, WM_RADIAL_MAX_STR, "%3.1f%%", rc->current_value);
			strdrawlen = BLI_strlen_utf8(str);
			tex_radius = r1;
			alpha = 0.75;
			break;
		case PROP_FACTOR:
			r1 = (1 - rc->current_value) * WM_RADIAL_CONTROL_DISPLAY_WIDTH + WM_RADIAL_CONTROL_DISPLAY_MIN_SIZE;
			r2 = tex_radius = WM_RADIAL_CONTROL_DISPLAY_SIZE;
			rmin = WM_RADIAL_CONTROL_DISPLAY_MIN_SIZE;
			alpha = rc->current_value / 2.0f + 0.5f;
			BLI_snprintf(str, WM_RADIAL_MAX_STR, "%1.2f", rc->current_value);
			strdrawlen = BLI_strlen_utf8(str);
			break;
		case PROP_ANGLE:
			r1 = r2 = tex_radius = WM_RADIAL_CONTROL_DISPLAY_SIZE;
			alpha = 0.75;
			rmin = WM_RADIAL_CONTROL_DISPLAY_MIN_SIZE;
			BLI_snprintf(str, WM_RADIAL_MAX_STR, "%3f", RAD2DEGF(rc->current_value));
			strdrawlen = BLI_strlen_utf8(str);
			break;
		default:
			tex_radius = WM_RADIAL_CONTROL_DISPLAY_SIZE; /* note, this is a dummy value */
			alpha = 0.75;
			break;
	}

	/* Keep cursor in the original place */
	x = rc->initial_mouse[0] - ar->winrct.xmin;
	y = rc->initial_mouse[1] - ar->winrct.ymin;
	glTranslatef((float)x, (float)y, 0.0f);

	glEnable(GL_BLEND);
	glEnable(GL_LINE_SMOOTH);

	/* apply zoom if available */
	if (rc->zoom_prop) {
		RNA_property_float_get_array(&rc->zoom_ptr, rc->zoom_prop, zoom);
		glScalef(zoom[0], zoom[1], 1);
	}

	/* draw rotated texture */
	radial_control_paint_tex(rc, tex_radius, alpha);

	/* set line color */
	if (rc->col_prop)
		RNA_property_float_get_array(&rc->col_ptr, rc->col_prop, col);
	glColor4f(col[0], col[1], col[2], 0.5);

	if (rc->subtype == PROP_ANGLE) {
		glPushMatrix();
		/* draw original angle line */
		glRotatef(RAD2DEGF(rc->initial_value), 0, 0, 1);
		fdrawline((float)WM_RADIAL_CONTROL_DISPLAY_MIN_SIZE, 0.0f, (float)WM_RADIAL_CONTROL_DISPLAY_SIZE, 0.0f);
		/* draw new angle line */
		glRotatef(RAD2DEGF(rc->current_value - rc->initial_value), 0, 0, 1);
		fdrawline((float)WM_RADIAL_CONTROL_DISPLAY_MIN_SIZE, 0.0f, (float)WM_RADIAL_CONTROL_DISPLAY_SIZE, 0.0f);
		glPopMatrix();
	}

	/* draw circles on top */
	glutil_draw_lined_arc(0.0, (float)(M_PI * 2.0), r1, 40);
	glutil_draw_lined_arc(0.0, (float)(M_PI * 2.0), r2, 40);
	if (rmin > 0.0f)
		glutil_draw_lined_arc(0.0, (float)(M_PI * 2.0), rmin, 40);

	BLF_size(fontid, 1.5 * fstyle_points, 1.0f / U.dpi);
	BLF_width_and_height(fontid, str, strdrawlen, &strwidth, &strheight);
	BLF_enable(fontid, BLF_SHADOW);
	BLF_shadow(fontid, 3, 0.0f, 0.0f, 0.0f, 0.5f);
	BLF_shadow_offset(fontid, 1, -1);

	/* draw value */
	BLF_position(fontid, -0.5f * strwidth, -0.5f * strheight, 0.0f);
	BLF_draw(fontid, str, strdrawlen);

	BLF_disable(fontid, BLF_SHADOW);

	glDisable(GL_BLEND);
	glDisable(GL_LINE_SMOOTH);
}

typedef enum {
	RC_PROP_ALLOW_MISSING = 1,
	RC_PROP_REQUIRE_FLOAT = 2,
	RC_PROP_REQUIRE_BOOL = 4,
} RCPropFlags;

/**
 * Attempt to retrieve the rna pointer/property from an rna path.
 *
 * \return 0 for failure, 1 for success, and also 1 if property is not set.
 */
static int radial_control_get_path(
        PointerRNA *ctx_ptr, wmOperator *op,
        const char *name, PointerRNA *r_ptr,
        PropertyRNA **r_prop, int req_length, RCPropFlags flags)
{
	PropertyRNA *unused_prop;
	int len;
	char *str;

	/* check flags */
	if ((flags & RC_PROP_REQUIRE_BOOL) && (flags & RC_PROP_REQUIRE_FLOAT)) {
		BKE_report(op->reports, RPT_ERROR, "Property cannot be both boolean and float");
		return 0;
	}

	/* get an rna string path from the operator's properties */
	if (!(str = RNA_string_get_alloc(op->ptr, name, NULL, 0)))
		return 1;

	if (str[0] == '\0') {
		if (r_prop) *r_prop = NULL;
		MEM_freeN(str);
		return 1;
	}

	if (!r_prop)
		r_prop = &unused_prop;

	/* get rna from path */
	if (!RNA_path_resolve(ctx_ptr, str, r_ptr, r_prop)) {
		MEM_freeN(str);
		if (flags & RC_PROP_ALLOW_MISSING)
			return 1;
		else {
			BKE_reportf(op->reports, RPT_ERROR, "Could not resolve path '%s'", name);
			return 0;
		}
	}

	/* check property type */
	if (flags & (RC_PROP_REQUIRE_BOOL | RC_PROP_REQUIRE_FLOAT)) {
		PropertyType prop_type = RNA_property_type(*r_prop);

		if (((flags & RC_PROP_REQUIRE_BOOL) && (prop_type != PROP_BOOLEAN)) ||
		    ((flags & RC_PROP_REQUIRE_FLOAT) && (prop_type != PROP_FLOAT)))
		{
			MEM_freeN(str);
			BKE_reportf(op->reports, RPT_ERROR, "Property from path '%s' is not a float", name);
			return 0;
		}
	}
	
	/* check property's array length */
	if (*r_prop && (len = RNA_property_array_length(r_ptr, *r_prop)) != req_length) {
		MEM_freeN(str);
		BKE_reportf(op->reports, RPT_ERROR, "Property from path '%s' has length %d instead of %d",
		            name, len, req_length);
		return 0;
	}

	/* success */
	MEM_freeN(str);
	return 1;
}

/* initialize the rna pointers and properties using rna paths */
static int radial_control_get_properties(bContext *C, wmOperator *op)
{
	RadialControl *rc = op->customdata;
	PointerRNA ctx_ptr, use_secondary_ptr;
	PropertyRNA *use_secondary_prop = NULL;
	const char *data_path;

	RNA_pointer_create(NULL, &RNA_Context, C, &ctx_ptr);

	/* check if we use primary or secondary path */
	if (!radial_control_get_path(&ctx_ptr, op, "use_secondary",
	                             &use_secondary_ptr, &use_secondary_prop,
	                             0, (RC_PROP_ALLOW_MISSING |
	                                 RC_PROP_REQUIRE_BOOL)))
	{
		return 0;
	}
	else {
		if (use_secondary_prop &&
		    RNA_property_boolean_get(&use_secondary_ptr, use_secondary_prop))
		{
			data_path = "data_path_secondary";
		}
		else {
			data_path = "data_path_primary";
		}
	}

	if (!radial_control_get_path(&ctx_ptr, op, data_path, &rc->ptr, &rc->prop, 0, 0))
		return 0;

	/* data path is required */
	if (!rc->prop)
		return 0;
	
	if (!radial_control_get_path(&ctx_ptr, op, "rotation_path", &rc->rot_ptr, &rc->rot_prop, 0, RC_PROP_REQUIRE_FLOAT))
		return 0;
	if (!radial_control_get_path(&ctx_ptr, op, "color_path", &rc->col_ptr, &rc->col_prop, 3, RC_PROP_REQUIRE_FLOAT))
		return 0;
	if (!radial_control_get_path(&ctx_ptr, op, "fill_color_path", &rc->fill_col_ptr, &rc->fill_col_prop, 3, RC_PROP_REQUIRE_FLOAT))
		return 0;
	
	/* slightly ugly; allow this property to not resolve
	 * correctly. needed because 3d texture paint shares the same
	 * keymap as 2d image paint */
	if (!radial_control_get_path(&ctx_ptr, op, "zoom_path",
	                             &rc->zoom_ptr, &rc->zoom_prop, 2,
	                             RC_PROP_REQUIRE_FLOAT | RC_PROP_ALLOW_MISSING))
	{
		return 0;
	}
	
	if (!radial_control_get_path(&ctx_ptr, op, "image_id", &rc->image_id_ptr, NULL, 0, 0))
		return 0;
	else if (rc->image_id_ptr.data) {
		/* extra check, pointer must be to an ID */
		if (!RNA_struct_is_ID(rc->image_id_ptr.type)) {
			BKE_report(op->reports, RPT_ERROR, "Pointer from path image_id is not an ID");
			return 0;
		}
	}

	rc->use_secondary_tex = RNA_boolean_get(op->ptr, "secondary_tex");

	return 1;
}

static int radial_control_invoke(bContext *C, wmOperator *op, const wmEvent *event)
{
	wmWindowManager *wm;
	RadialControl *rc;


	if (!(op->customdata = rc = MEM_callocN(sizeof(RadialControl), "RadialControl")))
		return OPERATOR_CANCELLED;

	if (!radial_control_get_properties(C, op)) {
		MEM_freeN(rc);
		return OPERATOR_CANCELLED;
	}

	/* get type, initial, min, and max values of the property */
	switch ((rc->type = RNA_property_type(rc->prop))) {
		case PROP_INT:
		{
			int value, min, max, step;

			value = RNA_property_int_get(&rc->ptr, rc->prop);
			RNA_property_int_ui_range(&rc->ptr, rc->prop, &min, &max, &step);

			rc->initial_value = value;
			rc->min_value = min_ii(value, min);
			rc->max_value = max_ii(value, max);
			break;
		}
		case PROP_FLOAT:
		{
			float value, min, max, step, precision;

			value = RNA_property_float_get(&rc->ptr, rc->prop);
			RNA_property_float_ui_range(&rc->ptr, rc->prop, &min, &max, &step, &precision);

			rc->initial_value = value;
			rc->min_value = min_ff(value, min);
			rc->max_value = max_ff(value, max);
			break;
		}
		default:
			BKE_report(op->reports, RPT_ERROR, "Property must be an integer or a float");
			MEM_freeN(rc);
			return OPERATOR_CANCELLED;
	}

	/* initialize numerical input */
	initNumInput(&rc->num_input);
	rc->num_input.idx_max = 0;
	rc->num_input.val_flag[0] |= NUM_NO_NEGATIVE;
	rc->num_input.unit_sys = USER_UNIT_NONE;
	rc->num_input.unit_type[0] = B_UNIT_LENGTH;

	/* get subtype of property */
	rc->subtype = RNA_property_subtype(rc->prop);
	if (!ELEM(rc->subtype, PROP_NONE, PROP_DISTANCE, PROP_FACTOR, PROP_PERCENTAGE, PROP_ANGLE, PROP_PIXEL)) {
		BKE_report(op->reports, RPT_ERROR, "Property must be a none, distance, factor, percentage, angle, or pixel");
		MEM_freeN(rc);
		return OPERATOR_CANCELLED;
	}

	rc->current_value = rc->initial_value;
	radial_control_set_initial_mouse(rc, event);
	radial_control_set_tex(rc);

	/* temporarily disable other paint cursors */
	wm = CTX_wm_manager(C);
	rc->orig_paintcursors = wm->paintcursors;
	BLI_listbase_clear(&wm->paintcursors);

	/* add radial control paint cursor */
	rc->cursor = WM_paint_cursor_activate(wm, op->type->poll,
	                                      radial_control_paint_cursor, rc);

	WM_event_add_modal_handler(C, op);

	return OPERATOR_RUNNING_MODAL;
}

static void radial_control_set_value(RadialControl *rc, float val)
{
	switch (rc->type) {
		case PROP_INT:
			RNA_property_int_set(&rc->ptr, rc->prop, val);
			break;
		case PROP_FLOAT:
			RNA_property_float_set(&rc->ptr, rc->prop, val);
			break;
		default:
			break;
	}
}

static void radial_control_cancel(bContext *C, wmOperator *op)
{
	RadialControl *rc = op->customdata;
	wmWindowManager *wm = CTX_wm_manager(C);
	ScrArea *sa = CTX_wm_area(C);

	if (rc->dial) {
		MEM_freeN(rc->dial);
		rc->dial = NULL;
	}

	if (sa) {
		ED_area_headerprint(sa, NULL);
	}
	
	WM_paint_cursor_end(wm, rc->cursor);

	/* restore original paint cursors */
	wm->paintcursors = rc->orig_paintcursors;

	/* not sure if this is a good notifier to use;
	 * intended purpose is to update the UI so that the
	 * new value is displayed in sliders/numfields */
	WM_event_add_notifier(C, NC_WINDOW, NULL);

	glDeleteTextures(1, &rc->gltex);

	MEM_freeN(rc);
}

static int radial_control_modal(bContext *C, wmOperator *op, const wmEvent *event)
{
	RadialControl *rc = op->customdata;
	float new_value, dist = 0.0f, zoom[2];
	float delta[2], ret = OPERATOR_RUNNING_MODAL;
	bool snap;
	float angle_precision = 0.0f;
	const bool has_numInput = hasNumInput(&rc->num_input);
	bool handled = false;
	float numValue;
	/* TODO: fix hardcoded events */

	snap = event->ctrl != 0;

	/* Modal numinput active, try to handle numeric inputs first... */
	if (event->val == KM_PRESS && has_numInput && handleNumInput(C, &rc->num_input, event)) {
		handled = true;
		applyNumInput(&rc->num_input, &numValue);

		if (rc->subtype == PROP_ANGLE) {
			numValue = DEG2RADF(numValue);
			numValue = fmod(numValue, 2.0f * (float)M_PI);
			if (numValue < 0.0f)
				numValue += 2.0f * (float)M_PI;
		}
		
		CLAMP(numValue, rc->min_value, rc->max_value);
		new_value = numValue;
		
		radial_control_set_value(rc, new_value);
		rc->current_value = new_value;
		radial_control_update_header(op, C);
		return OPERATOR_RUNNING_MODAL;
	}
	else {
		handled = false;
		switch (event->type) {
			case ESCKEY:
			case RIGHTMOUSE:
				/* canceled; restore original value */
				radial_control_set_value(rc, rc->initial_value);
				ret = OPERATOR_CANCELLED;
				break;

			case LEFTMOUSE:
			case PADENTER:
			case RETKEY:
				/* done; value already set */
				RNA_property_update(C, &rc->ptr, rc->prop);
				ret = OPERATOR_FINISHED;
				break;

			case MOUSEMOVE:
				if (!has_numInput) {
					if (rc->slow_mode) {
						if (rc->subtype == PROP_ANGLE) {
							float position[2] = {event->x, event->y};

							/* calculate the initial angle here first */
							delta[0] = rc->initial_mouse[0] - rc->slow_mouse[0];
							delta[1] = rc->initial_mouse[1] - rc->slow_mouse[1];

							/* precision angle gets calculated from dial and gets added later */
							angle_precision = -0.1f * BLI_dial_angle(rc->dial, position);
						}
						else {
							delta[0] = rc->initial_mouse[0] - rc->slow_mouse[0];
							delta[1] = rc->initial_mouse[1] - rc->slow_mouse[1];

							if (rc->zoom_prop) {
								RNA_property_float_get_array(&rc->zoom_ptr, rc->zoom_prop, zoom);
								delta[0] /= zoom[0];
								delta[1] /= zoom[1];
							}

							dist = len_v2(delta);

							delta[0] = event->x - rc->slow_mouse[0];
							delta[1] = event->y - rc->slow_mouse[1];

							if (rc->zoom_prop) {
								delta[0] /= zoom[0];
								delta[1] /= zoom[1];
							}

							dist = dist + 0.1f * (delta[0] + delta[1]);
						}
					}
					else {
						delta[0] = rc->initial_mouse[0] - event->x;
						delta[1] = rc->initial_mouse[1] - event->y;

						if (rc->zoom_prop) {
							RNA_property_float_get_array(&rc->zoom_ptr, rc->zoom_prop, zoom);
							delta[0] /= zoom[0];
							delta[1] /= zoom[1];
						}

						dist = len_v2(delta);
					}

					/* calculate new value and apply snapping  */
					switch (rc->subtype) {
						case PROP_NONE:
						case PROP_DISTANCE:
						case PROP_PIXEL:
							new_value = dist;
							if (snap) new_value = ((int)new_value + 5) / 10 * 10;
							new_value /= U.pixelsize;
							break;
						case PROP_PERCENTAGE:
							new_value = ((dist - WM_RADIAL_CONTROL_DISPLAY_MIN_SIZE) / WM_RADIAL_CONTROL_DISPLAY_WIDTH) * 100.0f;
							if (snap) new_value = ((int)(new_value + 2.5f)) / 5 * 5;
							break;
						case PROP_FACTOR:
							new_value = (WM_RADIAL_CONTROL_DISPLAY_SIZE - dist) / WM_RADIAL_CONTROL_DISPLAY_WIDTH;
							if (snap) new_value = ((int)ceil(new_value * 10.f) * 10.0f) / 100.f;
							break;
						case PROP_ANGLE:
							new_value = atan2f(delta[1], delta[0]) + (float)M_PI + angle_precision;
							new_value = fmod(new_value, 2.0f * (float)M_PI);
							if (new_value < 0.0f)
								new_value += 2.0f * (float)M_PI;
							if (snap) new_value = DEG2RADF(((int)RAD2DEGF(new_value) + 5) / 10 * 10);
							break;
						default:
							new_value = dist; /* dummy value, should this ever happen? - campbell */
							break;
					}

					/* clamp and update */
					CLAMP(new_value, rc->min_value, rc->max_value);
					radial_control_set_value(rc, new_value);
					rc->current_value = new_value;
					handled = true;
					break;
				}
				break;

			case LEFTSHIFTKEY:
			case RIGHTSHIFTKEY:
			{
				if (event->val == KM_PRESS) {
					rc->slow_mouse[0] = event->x;
					rc->slow_mouse[1] = event->y;
					rc->slow_mode = true;
					if (rc->subtype == PROP_ANGLE) {
						float initial_position[2] = {UNPACK2(rc->initial_mouse)};
						float current_position[2] = {UNPACK2(rc->slow_mouse)};
						rc->dial = BLI_dial_initialize(initial_position, 0.0f);
						/* immediately set the position to get a an initial direction */
						BLI_dial_angle(rc->dial, current_position);
					}
					handled = true;
				}
				if (event->val == KM_RELEASE) {
					rc->slow_mode = false;
					handled = true;
					if (rc->dial) {
						MEM_freeN(rc->dial);
						rc->dial = NULL;
					}
				}
				break;
			}
		}

		/* Modal numinput inactive, try to handle numeric inputs last... */
		if (!handled && event->val == KM_PRESS && handleNumInput(C, &rc->num_input, event)) {
			applyNumInput(&rc->num_input, &numValue);

			if (rc->subtype == PROP_ANGLE) {
				numValue = DEG2RADF(numValue);
				numValue = fmod(numValue, 2.0f * (float)M_PI);
				if (numValue < 0.0f)
					numValue += 2.0f * (float)M_PI;
			}

			CLAMP(numValue, rc->min_value, rc->max_value);
			new_value = numValue;
			
			radial_control_set_value(rc, new_value);
			
			rc->current_value = new_value;
			radial_control_update_header(op, C);
			return OPERATOR_RUNNING_MODAL;
		}
	}

	ED_region_tag_redraw(CTX_wm_region(C));

	if (ret != OPERATOR_RUNNING_MODAL)
		radial_control_cancel(C, op);

	return ret;
}

static void WM_OT_radial_control(wmOperatorType *ot)
{
	ot->name = "Radial Control";
	ot->idname = "WM_OT_radial_control";
	ot->description = "Set some size property (like e.g. brush size) with mouse wheel";

	ot->invoke = radial_control_invoke;
	ot->modal = radial_control_modal;
	ot->cancel = radial_control_cancel;

	ot->flag = OPTYPE_REGISTER | OPTYPE_UNDO | OPTYPE_BLOCKING;

	/* all paths relative to the context */
	RNA_def_string(ot->srna, "data_path_primary", NULL, 0, "Primary Data Path", "Primary path of property to be set by the radial control");

	RNA_def_string(ot->srna, "data_path_secondary", NULL, 0, "Secondary Data Path", "Secondary path of property to be set by the radial control");

	RNA_def_string(ot->srna, "use_secondary", NULL, 0, "Use Secondary", "Path of property to select between the primary and secondary data paths");

	RNA_def_string(ot->srna, "rotation_path", NULL, 0, "Rotation Path", "Path of property used to rotate the texture display");

	RNA_def_string(ot->srna, "color_path", NULL, 0, "Color Path", "Path of property used to set the color of the control");

	RNA_def_string(ot->srna, "fill_color_path", NULL, 0, "Fill Color Path", "Path of property used to set the fill color of the control");

	RNA_def_string(ot->srna, "zoom_path", NULL, 0, "Zoom Path", "Path of property used to set the zoom level for the control");

	RNA_def_string(ot->srna, "image_id", NULL, 0, "Image ID", "Path of ID that is used to generate an image for the control");

	RNA_def_boolean(ot->srna, "secondary_tex", false, "Secondary Texture", "Tweak brush secondary/mask texture");
}

/* ************************** timer for testing ***************** */

/* uses no type defines, fully local testing function anyway... ;) */

static void redraw_timer_window_swap(bContext *C)
{
	wmWindow *win = CTX_wm_window(C);
	ScrArea *sa;
	CTX_wm_menu_set(C, NULL);

	for (sa = CTX_wm_screen(C)->areabase.first; sa; sa = sa->next)
		ED_area_tag_redraw(sa);
	wm_draw_update(C);

	CTX_wm_window_set(C, win);  /* XXX context manipulation warning! */
}

enum {
	eRTDrawRegion = 0,
	eRTDrawRegionSwap = 1,
	eRTDrawWindow = 2,
	eRTDrawWindowSwap = 3,
	eRTAnimationStep = 4,
	eRTAnimationPlay = 5,
	eRTUndo = 6,
};

static EnumPropertyItem redraw_timer_type_items[] = {
	{eRTDrawRegion, "DRAW", 0, "Draw Region", "Draw Region"},
	{eRTDrawRegionSwap, "DRAW_SWAP", 0, "Draw Region + Swap", "Draw Region and Swap"},
	{eRTDrawWindow, "DRAW_WIN", 0, "Draw Window", "Draw Window"},
	{eRTDrawWindowSwap, "DRAW_WIN_SWAP", 0, "Draw Window + Swap", "Draw Window and Swap"},
	{eRTAnimationStep, "ANIM_STEP", 0, "Anim Step", "Animation Steps"},
	{eRTAnimationPlay, "ANIM_PLAY", 0, "Anim Play", "Animation Playback"},
	{eRTUndo, "UNDO", 0, "Undo/Redo", "Undo/Redo"},
	{0, NULL, 0, NULL, NULL}
};


static void redraw_timer_step(
        bContext *C, Main *bmain, Scene *scene,
        wmWindow *win, ScrArea *sa, ARegion *ar,
        const int type, const int cfra)
{
	if (type == eRTDrawRegion) {
		if (ar) {
			ED_region_do_draw(C, ar);
			ar->do_draw = false;
		}
	}
	else if (type == eRTDrawRegionSwap) {
		CTX_wm_menu_set(C, NULL);

		ED_region_tag_redraw(ar);
		wm_draw_update(C);

		CTX_wm_window_set(C, win);  /* XXX context manipulation warning! */
	}
	else if (type == eRTDrawWindow) {
		ScrArea *sa_iter;

		CTX_wm_menu_set(C, NULL);

		for (sa_iter = win->screen->areabase.first; sa_iter; sa_iter = sa_iter->next) {
			ARegion *ar_iter;
			CTX_wm_area_set(C, sa_iter);

			for (ar_iter = sa_iter->regionbase.first; ar_iter; ar_iter = ar_iter->next) {
				if (ar_iter->swinid) {
					CTX_wm_region_set(C, ar_iter);
					ED_region_do_draw(C, ar_iter);
					ar_iter->do_draw = false;
				}
			}
		}

		CTX_wm_window_set(C, win);  /* XXX context manipulation warning! */

		CTX_wm_area_set(C, sa);
		CTX_wm_region_set(C, ar);
	}
	else if (type == eRTDrawWindowSwap) {
		redraw_timer_window_swap(C);
	}
	else if (type == eRTAnimationStep) {
		scene->r.cfra += (cfra == scene->r.cfra) ? 1 : -1;
		BKE_scene_update_for_newframe(bmain->eval_ctx, bmain, scene, scene->lay);
	}
	else if (type == eRTAnimationPlay) {
		/* play anim, return on same frame as started with */
		int tot = (scene->r.efra - scene->r.sfra) + 1;

		while (tot--) {
			/* todo, ability to escape! */
			scene->r.cfra++;
			if (scene->r.cfra > scene->r.efra)
				scene->r.cfra = scene->r.sfra;

			BKE_scene_update_for_newframe(bmain->eval_ctx, bmain, scene, scene->lay);
			redraw_timer_window_swap(C);
		}
	}
	else { /* eRTUndo */
		ED_undo_pop(C);
		ED_undo_redo(C);
	}
}

static int redraw_timer_exec(bContext *C, wmOperator *op)
{
	Main *bmain = CTX_data_main(C);
	Scene *scene = CTX_data_scene(C);
	wmWindow *win = CTX_wm_window(C);
	ScrArea *sa = CTX_wm_area(C);
	ARegion *ar = CTX_wm_region(C);
	double time_start, time_delta;
	const int type = RNA_enum_get(op->ptr, "type");
	const int iter = RNA_int_get(op->ptr, "iterations");
	const double time_limit = (double)RNA_float_get(op->ptr, "time_limit");
	const int cfra = scene->r.cfra;
	int a, iter_steps = 0;
	const char *infostr = "";

	WM_cursor_wait(1);

	time_start = PIL_check_seconds_timer();

	for (a = 0; a < iter; a++) {
		redraw_timer_step(C, bmain, scene, win, sa, ar, type, cfra);
		iter_steps += 1;

		if (time_limit != 0.0) {
			if ((PIL_check_seconds_timer() - time_start) > time_limit) {
				break;
			}
			a = 0;
		}
	}
	
	time_delta = (PIL_check_seconds_timer() - time_start) * 1000;

	RNA_enum_description(redraw_timer_type_items, type, &infostr);

	WM_cursor_wait(0);

	BKE_reportf(op->reports, RPT_WARNING,
	            "%d x %s: %.4f ms, average: %.8f ms",
	            iter_steps, infostr, time_delta, time_delta / iter_steps);
	
	return OPERATOR_FINISHED;
}

static void WM_OT_redraw_timer(wmOperatorType *ot)
{
	ot->name = "Redraw Timer";
	ot->idname = "WM_OT_redraw_timer";
	ot->description = "Simple redraw timer to test the speed of updating the interface";

	ot->invoke = WM_menu_invoke;
	ot->exec = redraw_timer_exec;
	ot->poll = WM_operator_winactive;

	ot->prop = RNA_def_enum(ot->srna, "type", redraw_timer_type_items, eRTDrawRegion, "Type", "");
	RNA_def_int(ot->srna, "iterations", 10, 1, INT_MAX, "Iterations", "Number of times to redraw", 1, 1000);
	RNA_def_float(ot->srna, "time_limit", 0.0, 0.0, FLT_MAX,
	              "Time Limit", "Seconds to run the test for (override iterations)", 0.0, 60.0);

}

/* ************************** memory statistics for testing ***************** */

static int memory_statistics_exec(bContext *UNUSED(C), wmOperator *UNUSED(op))
{
	MEM_printmemlist_stats();
	return OPERATOR_FINISHED;
}

static void WM_OT_memory_statistics(wmOperatorType *ot)
{
	ot->name = "Memory Statistics";
	ot->idname = "WM_OT_memory_statistics";
	ot->description = "Print memory statistics to the console";
	
	ot->exec = memory_statistics_exec;
}

/* ************************** memory statistics for testing ***************** */

static int dependency_relations_exec(bContext *C, wmOperator *UNUSED(op))
{
	Main *bmain = CTX_data_main(C);
	Scene *scene = CTX_data_scene(C);
	Object *ob = CTX_data_active_object(C);

	DAG_print_dependencies(bmain, scene, ob);

	return OPERATOR_FINISHED;
}

static void WM_OT_dependency_relations(wmOperatorType *ot)
{
	ot->name = "Dependency Relations";
	ot->idname = "WM_OT_dependency_relations";
	ot->description = "Print dependency graph relations to the console";
	
	ot->exec = dependency_relations_exec;
}

/* *************************** Mat/tex/etc. previews generation ************* */

typedef struct PreviewsIDEnsureStack {
	bContext *C;
	Scene *scene;

	BLI_LINKSTACK_DECLARE(id_stack, ID *);
} PreviewsIDEnsureStack;

static void previews_id_ensure(bContext *C, Scene *scene, ID *id)
{
	BLI_assert(ELEM(GS(id->name), ID_MA, ID_TE, ID_IM, ID_WO, ID_LA));

	/* Only preview non-library datablocks, lib ones do not pertain to this .blend file!
	 * Same goes for ID with no user. */
	if (!id->lib && (id->us != 0)) {
		UI_id_icon_render(C, scene, id, false, false);
		UI_id_icon_render(C, scene, id, true, false);
	}
}

static bool previews_id_ensure_callback(void *todo_v, ID **idptr, int UNUSED(cd_flag))
{
	PreviewsIDEnsureStack *todo = todo_v;
	ID *id = *idptr;

	if (id && (id->tag & LIB_TAG_DOIT)) {
		if (ELEM(GS(id->name), ID_MA, ID_TE, ID_IM, ID_WO, ID_LA)) {
			previews_id_ensure(todo->C, todo->scene, id);
		}
		id->tag &= ~LIB_TAG_DOIT;  /* Tag the ID as done in any case. */
		BLI_LINKSTACK_PUSH(todo->id_stack, id);
	}

	return true;
}

static int previews_ensure_exec(bContext *C, wmOperator *UNUSED(op))
{
	Main *bmain = CTX_data_main(C);
	ListBase *lb[] = {&bmain->mat, &bmain->tex, &bmain->image, &bmain->world, &bmain->lamp, NULL};
	PreviewsIDEnsureStack preview_id_stack;
	Scene *scene;
	ID *id;
	int i;

	/* We use LIB_TAG_DOIT to check whether we have already handled a given ID or not. */
	BKE_main_id_flag_all(bmain, LIB_TAG_DOIT, true);

	BLI_LINKSTACK_INIT(preview_id_stack.id_stack);

	for (scene = bmain->scene.first; scene; scene = scene->id.next) {
		preview_id_stack.scene = scene;
		preview_id_stack.C = C;
		id = (ID *)scene;

		do {
			/* This will loop over all IDs linked by current one, render icons for them if needed,
			 * and add them to 'todo' preview_id_stack. */
			BKE_library_foreach_ID_link(id, previews_id_ensure_callback, &preview_id_stack, IDWALK_READONLY);
		} while ((id = BLI_LINKSTACK_POP(preview_id_stack.id_stack)));
	}

	BLI_LINKSTACK_FREE(preview_id_stack.id_stack);

	/* Check a last time for ID not used (fake users only, in theory), and
	 * do our best for those, using current scene... */
	for (i = 0; lb[i]; i++) {
		for (id = lb[i]->first; id; id = id->next) {
			previews_id_ensure(C, NULL, id);
		}
	}

	return OPERATOR_FINISHED;
}

static void WM_OT_previews_ensure(wmOperatorType *ot)
{
	ot->name = "Refresh DataBlock Previews";
	ot->idname = "WM_OT_previews_ensure";
	ot->description = "Ensure datablock previews are available and up-to-date "
	                  "(to be saved in .blend file, only for some types like materials, textures, etc.)";

	ot->exec = previews_ensure_exec;
}

/* *************************** Datablocks previews clear ************* */

/* Only types supporting previews currently. */
static EnumPropertyItem preview_id_type_items[] = {
    {FILTER_ID_SCE, "SCENE", 0, "Scenes", ""},
    {FILTER_ID_GR, "GROUP", 0, "Groups", ""},
    {FILTER_ID_OB, "OBJECT", 0, "Objects", ""},
    {FILTER_ID_MA, "MATERIAL", 0, "Materials", ""},
    {FILTER_ID_LA, "LAMP", 0, "Lamps", ""},
    {FILTER_ID_WO, "WORLD", 0, "Worlds", ""},
    {FILTER_ID_TE, "TEXTURE", 0, "Textures", ""},
    {FILTER_ID_IM, "IMAGE", 0, "Images", ""},
#if 0  /* XXX TODO */
    {FILTER_ID_BR, "BRUSH", 0, "Brushes", ""},
#endif
    {0, NULL, 0, NULL, NULL}
};

static int previews_clear_exec(bContext *C, wmOperator *op)
{
	Main *bmain = CTX_data_main(C);
	ListBase *lb[] = {&bmain->object, &bmain->group,
	                  &bmain->mat, &bmain->world, &bmain->lamp, &bmain->tex, &bmain->image, NULL};
	int i;

	const int id_filters = RNA_enum_get(op->ptr, "id_type");

	for (i = 0; lb[i]; i++) {
		ID *id = lb[i]->first;

		if (!id) continue;

//		printf("%s: %d, %d, %d -> %d\n", id->name, GS(id->name), BKE_idcode_to_idfilter(GS(id->name)),
//		                                 id_filters, BKE_idcode_to_idfilter(GS(id->name)) & id_filters);

		if (!id || !(BKE_idcode_to_idfilter(GS(id->name)) & id_filters)) {
			continue;
		}

		for (; id; id = id->next) {
			PreviewImage *prv_img = BKE_previewimg_id_ensure(id);

			BKE_previewimg_clear(prv_img);
		}
	}

	return OPERATOR_FINISHED;
}

static void WM_OT_previews_clear(wmOperatorType *ot)
{
	ot->name = "Clear DataBlock Previews";
	ot->idname = "WM_OT_previews_clear";
	ot->description = "Clear datablock previews (only for some types like objects, materials, textures, etc.)";

	ot->exec = previews_clear_exec;
	ot->invoke = WM_menu_invoke;

	ot->prop = RNA_def_enum_flag(ot->srna, "id_type", preview_id_type_items,
	                             FILTER_ID_SCE | FILTER_ID_OB | FILTER_ID_GR |
		                         FILTER_ID_MA | FILTER_ID_LA | FILTER_ID_WO | FILTER_ID_TE | FILTER_ID_IM,
	                             "DataBlock Type", "Which datablock previews to clear");
}

/* *************************** Doc from UI ************* */

static int doc_view_manual_ui_context_exec(bContext *C, wmOperator *UNUSED(op))
{
	PointerRNA ptr_props;
	char buf[512];
	short retval = OPERATOR_CANCELLED;

	if (UI_but_online_manual_id_from_active(C, buf, sizeof(buf))) {
		WM_operator_properties_create(&ptr_props, "WM_OT_doc_view_manual");
		RNA_string_set(&ptr_props, "doc_id", buf);

		retval = WM_operator_name_call_ptr(
		        C, WM_operatortype_find("WM_OT_doc_view_manual", false),
		        WM_OP_EXEC_DEFAULT, &ptr_props);

		WM_operator_properties_free(&ptr_props);
	}

	return retval;
}

static void WM_OT_doc_view_manual_ui_context(wmOperatorType *ot)
{
	/* identifiers */
	ot->name = "View Online Manual";
	ot->idname = "WM_OT_doc_view_manual_ui_context";
	ot->description = "View a context based online manual in a web browser";

	/* callbacks */
	ot->poll = ED_operator_regionactive;
	ot->exec = doc_view_manual_ui_context_exec;
}

/* ******************************************************* */

static void operatortype_ghash_free_cb(wmOperatorType *ot)
{
	if (ot->last_properties) {
		IDP_FreeProperty(ot->last_properties);
		MEM_freeN(ot->last_properties);
	}

	if (ot->macro.first)
		wm_operatortype_free_macro(ot);

	if (ot->ext.srna) /* python operator, allocs own string */
		MEM_freeN((void *)ot->idname);

	MEM_freeN(ot);
}

/* ******************************************************* */
/* toggle 3D for current window, turning it fullscreen if needed */
static void WM_OT_stereo3d_set(wmOperatorType *ot)
{
	PropertyRNA *prop;

	ot->name = "Set Stereo 3D";
	ot->idname = "WM_OT_set_stereo_3d";
	ot->description = "Toggle 3D stereo support for current window (or change the display mode)";

	ot->exec = wm_stereo3d_set_exec;
	ot->invoke = wm_stereo3d_set_invoke;
	ot->poll = WM_operator_winactive;
	ot->ui = wm_stereo3d_set_draw;
	ot->check = wm_stereo3d_set_check;
	ot->cancel = wm_stereo3d_set_cancel;

	prop = RNA_def_enum(ot->srna, "display_mode", rna_enum_stereo3d_display_items, S3D_DISPLAY_ANAGLYPH, "Display Mode", "");
	RNA_def_property_flag(prop, PROP_SKIP_SAVE);
	prop = RNA_def_enum(ot->srna, "anaglyph_type", rna_enum_stereo3d_anaglyph_type_items, S3D_ANAGLYPH_REDCYAN, "Anaglyph Type", "");
	RNA_def_property_flag(prop, PROP_SKIP_SAVE);
	prop = RNA_def_enum(ot->srna, "interlace_type", rna_enum_stereo3d_interlace_type_items, S3D_INTERLACE_ROW, "Interlace Type", "");
	RNA_def_property_flag(prop, PROP_SKIP_SAVE);
	prop = RNA_def_boolean(ot->srna, "use_interlace_swap", false, "Swap Left/Right",
	                       "Swap left and right stereo channels");
	RNA_def_property_flag(prop, PROP_SKIP_SAVE);
	prop = RNA_def_boolean(ot->srna, "use_sidebyside_crosseyed", false, "Cross-Eyed",
	                       "Right eye should see left image and vice-versa");
	RNA_def_property_flag(prop, PROP_SKIP_SAVE);
}

/* ******************************************************* */
/* called on initialize WM_exit() */
void wm_operatortype_free(void)
{
	BLI_ghash_free(global_ops_hash, NULL, (GHashValFreeFP)operatortype_ghash_free_cb);
	global_ops_hash = NULL;
}

/* called on initialize WM_init() */
void wm_operatortype_init(void)
{
	/* reserve size is set based on blender default setup */
	global_ops_hash = BLI_ghash_str_new_ex("wm_operatortype_init gh", 2048);

	WM_operatortype_append(WM_OT_window_close);
	WM_operatortype_append(WM_OT_window_duplicate);
	WM_operatortype_append(WM_OT_read_history);
	WM_operatortype_append(WM_OT_read_homefile);
	WM_operatortype_append(WM_OT_read_factory_settings);
	WM_operatortype_append(WM_OT_save_homefile);
	WM_operatortype_append(WM_OT_save_userpref);
	WM_operatortype_append(WM_OT_userpref_autoexec_path_add);
	WM_operatortype_append(WM_OT_userpref_autoexec_path_remove);
	WM_operatortype_append(WM_OT_window_fullscreen_toggle);
	WM_operatortype_append(WM_OT_quit_blender);
	WM_operatortype_append(WM_OT_open_mainfile);
	WM_operatortype_append(WM_OT_revert_mainfile);
	WM_operatortype_append(WM_OT_link);
	WM_operatortype_append(WM_OT_append);
	WM_operatortype_append(WM_OT_lib_relocate);
	WM_operatortype_append(WM_OT_lib_reload);
	WM_operatortype_append(WM_OT_recover_last_session);
	WM_operatortype_append(WM_OT_recover_auto_save);
	WM_operatortype_append(WM_OT_save_as_mainfile);
	WM_operatortype_append(WM_OT_save_mainfile);
	WM_operatortype_append(WM_OT_redraw_timer);
	WM_operatortype_append(WM_OT_memory_statistics);
	WM_operatortype_append(WM_OT_dependency_relations);
	WM_operatortype_append(WM_OT_debug_menu);
	WM_operatortype_append(WM_OT_operator_defaults);
	WM_operatortype_append(WM_OT_splash);
	WM_operatortype_append(WM_OT_search_menu);
	WM_operatortype_append(WM_OT_call_menu);
	WM_operatortype_append(WM_OT_call_menu_pie);
	WM_operatortype_append(WM_OT_radial_control);
	WM_operatortype_append(WM_OT_stereo3d_set);
#if defined(WIN32)
	WM_operatortype_append(WM_OT_console_toggle);
#endif
	WM_operatortype_append(WM_OT_previews_ensure);
	WM_operatortype_append(WM_OT_previews_clear);
	WM_operatortype_append(WM_OT_doc_view_manual_ui_context);
}

/* circleselect-like modal operators */
static void gesture_circle_modal_keymap(wmKeyConfig *keyconf)
{
	static EnumPropertyItem modal_items[] = {
		{GESTURE_MODAL_CANCEL,  "CANCEL", 0, "Cancel", ""},
		{GESTURE_MODAL_CONFIRM, "CONFIRM", 0, "Confirm", ""},
		{GESTURE_MODAL_CIRCLE_ADD, "ADD", 0, "Add", ""},
		{GESTURE_MODAL_CIRCLE_SUB, "SUBTRACT", 0, "Subtract", ""},
		{GESTURE_MODAL_CIRCLE_SIZE, "SIZE", 0, "Size", ""},

		{GESTURE_MODAL_SELECT,  "SELECT", 0, "Select", ""},
		{GESTURE_MODAL_DESELECT, "DESELECT", 0, "DeSelect", ""},
		{GESTURE_MODAL_NOP, "NOP", 0, "No Operation", ""},

		{0, NULL, 0, NULL, NULL}
	};

	/* WARNING - name is incorrect, use for non-3d views */
	wmKeyMap *keymap = WM_modalkeymap_get(keyconf, "View3D Gesture Circle");

	/* this function is called for each spacetype, only needs to add map once */
	if (keymap && keymap->modal_items) return;

	keymap = WM_modalkeymap_add(keyconf, "View3D Gesture Circle", modal_items);

	/* items for modal map */
	WM_modalkeymap_add_item(keymap, ESCKEY,    KM_PRESS, KM_ANY, 0, GESTURE_MODAL_CANCEL);
	WM_modalkeymap_add_item(keymap, RIGHTMOUSE, KM_ANY, KM_ANY, 0, GESTURE_MODAL_CANCEL);

	WM_modalkeymap_add_item(keymap, RETKEY, KM_PRESS, KM_ANY, 0, GESTURE_MODAL_CONFIRM);
	WM_modalkeymap_add_item(keymap, PADENTER, KM_PRESS, 0, 0, GESTURE_MODAL_CONFIRM);

	WM_modalkeymap_add_item(keymap, LEFTMOUSE, KM_PRESS, 0, 0, GESTURE_MODAL_SELECT);

	/* left mouse shift for deselect too */
	WM_modalkeymap_add_item(keymap, LEFTMOUSE, KM_PRESS, KM_SHIFT, 0, GESTURE_MODAL_DESELECT);
	WM_modalkeymap_add_item(keymap, LEFTMOUSE, KM_RELEASE, KM_SHIFT, 0, GESTURE_MODAL_NOP);

	WM_modalkeymap_add_item(keymap, MIDDLEMOUSE, KM_PRESS, 0, 0, GESTURE_MODAL_DESELECT); //  default 2.4x
	WM_modalkeymap_add_item(keymap, MIDDLEMOUSE, KM_RELEASE, 0, 0, GESTURE_MODAL_NOP); //  default 2.4x

	WM_modalkeymap_add_item(keymap, LEFTMOUSE, KM_RELEASE, 0, 0, GESTURE_MODAL_NOP);

	WM_modalkeymap_add_item(keymap, WHEELUPMOUSE, KM_PRESS, 0, 0, GESTURE_MODAL_CIRCLE_SUB);
	WM_modalkeymap_add_item(keymap, PADMINUS, KM_PRESS, 0, 0, GESTURE_MODAL_CIRCLE_SUB);
	WM_modalkeymap_add_item(keymap, WHEELDOWNMOUSE, KM_PRESS, 0, 0, GESTURE_MODAL_CIRCLE_ADD);
	WM_modalkeymap_add_item(keymap, PADPLUSKEY, KM_PRESS, 0, 0, GESTURE_MODAL_CIRCLE_ADD);
	WM_modalkeymap_add_item(keymap, MOUSEPAN, 0, 0, 0, GESTURE_MODAL_CIRCLE_SIZE);

	/* assign map to operators */
	WM_modalkeymap_assign(keymap, "VIEW3D_OT_select_circle");
	WM_modalkeymap_assign(keymap, "UV_OT_circle_select");
	WM_modalkeymap_assign(keymap, "CLIP_OT_select_circle");
	WM_modalkeymap_assign(keymap, "MASK_OT_select_circle");
	WM_modalkeymap_assign(keymap, "NODE_OT_select_circle");
	WM_modalkeymap_assign(keymap, "GPENCIL_OT_select_circle");
	WM_modalkeymap_assign(keymap, "GRAPH_OT_select_circle");	

}

/* straight line modal operators */
static void gesture_straightline_modal_keymap(wmKeyConfig *keyconf)
{
	static EnumPropertyItem modal_items[] = {
		{GESTURE_MODAL_CANCEL,  "CANCEL", 0, "Cancel", ""},
		{GESTURE_MODAL_SELECT,  "SELECT", 0, "Select", ""},
		{GESTURE_MODAL_BEGIN,   "BEGIN", 0, "Begin", ""},
		{0, NULL, 0, NULL, NULL}
	};
	
	wmKeyMap *keymap = WM_modalkeymap_get(keyconf, "Gesture Straight Line");
	
	/* this function is called for each spacetype, only needs to add map once */
	if (keymap && keymap->modal_items) return;
	
	keymap = WM_modalkeymap_add(keyconf, "Gesture Straight Line", modal_items);
	
	/* items for modal map */
	WM_modalkeymap_add_item(keymap, ESCKEY,    KM_PRESS, KM_ANY, 0, GESTURE_MODAL_CANCEL);
	WM_modalkeymap_add_item(keymap, RIGHTMOUSE, KM_ANY, KM_ANY, 0, GESTURE_MODAL_CANCEL);
	
	WM_modalkeymap_add_item(keymap, LEFTMOUSE, KM_PRESS, 0, 0, GESTURE_MODAL_BEGIN);
	WM_modalkeymap_add_item(keymap, LEFTMOUSE, KM_RELEASE, 0, 0, GESTURE_MODAL_SELECT);
	
	/* assign map to operators */
	WM_modalkeymap_assign(keymap, "IMAGE_OT_sample_line");
	WM_modalkeymap_assign(keymap, "PAINT_OT_weight_gradient");
	WM_modalkeymap_assign(keymap, "MESH_OT_bisect");
}


/* borderselect-like modal operators */
static void gesture_border_modal_keymap(wmKeyConfig *keyconf)
{
	static EnumPropertyItem modal_items[] = {
		{GESTURE_MODAL_CANCEL,  "CANCEL", 0, "Cancel", ""},
		{GESTURE_MODAL_SELECT,  "SELECT", 0, "Select", ""},
		{GESTURE_MODAL_DESELECT, "DESELECT", 0, "DeSelect", ""},
		{GESTURE_MODAL_BEGIN,   "BEGIN", 0, "Begin", ""},
		{0, NULL, 0, NULL, NULL}
	};

	wmKeyMap *keymap = WM_modalkeymap_get(keyconf, "Gesture Border");

	/* this function is called for each spacetype, only needs to add map once */
	if (keymap && keymap->modal_items) return;

	keymap = WM_modalkeymap_add(keyconf, "Gesture Border", modal_items);

	/* items for modal map */
	WM_modalkeymap_add_item(keymap, ESCKEY,    KM_PRESS, KM_ANY, 0, GESTURE_MODAL_CANCEL);
	
	/* Note: cancel only on press otherwise you cannot map this to RMB-gesture */
	WM_modalkeymap_add_item(keymap, RIGHTMOUSE, KM_PRESS, KM_ANY, 0, GESTURE_MODAL_CANCEL);
	WM_modalkeymap_add_item(keymap, RIGHTMOUSE, KM_RELEASE, KM_ANY, 0, GESTURE_MODAL_SELECT);

	/* allow shift leftclick for deselect too */
	WM_modalkeymap_add_item(keymap, LEFTMOUSE, KM_PRESS, KM_SHIFT, 0, GESTURE_MODAL_BEGIN);
	WM_modalkeymap_add_item(keymap, LEFTMOUSE, KM_RELEASE, KM_SHIFT, 0, GESTURE_MODAL_DESELECT);

	/* any unhandled leftclick release handles select */
	WM_modalkeymap_add_item(keymap, LEFTMOUSE, KM_PRESS, 0, 0, GESTURE_MODAL_BEGIN);
	WM_modalkeymap_add_item(keymap, LEFTMOUSE, KM_RELEASE, KM_ANY, 0, GESTURE_MODAL_SELECT);
	
	WM_modalkeymap_add_item(keymap, MIDDLEMOUSE, KM_PRESS, 0, 0, GESTURE_MODAL_BEGIN);
	WM_modalkeymap_add_item(keymap, MIDDLEMOUSE, KM_RELEASE, 0, 0, GESTURE_MODAL_DESELECT);
	
	/* assign map to operators */
	WM_modalkeymap_assign(keymap, "ACTION_OT_select_border");
	WM_modalkeymap_assign(keymap, "ANIM_OT_channels_select_border");
	WM_modalkeymap_assign(keymap, "ANIM_OT_previewrange_set");
	WM_modalkeymap_assign(keymap, "INFO_OT_select_border");
	WM_modalkeymap_assign(keymap, "FILE_OT_select_border");
	WM_modalkeymap_assign(keymap, "GRAPH_OT_select_border");
	WM_modalkeymap_assign(keymap, "MARKER_OT_select_border");
	WM_modalkeymap_assign(keymap, "NLA_OT_select_border");
	WM_modalkeymap_assign(keymap, "NODE_OT_select_border");
	WM_modalkeymap_assign(keymap, "NODE_OT_viewer_border");
	WM_modalkeymap_assign(keymap, "PAINT_OT_hide_show");
	WM_modalkeymap_assign(keymap, "OUTLINER_OT_select_border");
//	WM_modalkeymap_assign(keymap, "SCREEN_OT_border_select"); // template
	WM_modalkeymap_assign(keymap, "SEQUENCER_OT_select_border");
	WM_modalkeymap_assign(keymap, "SEQUENCER_OT_view_ghost_border");
	WM_modalkeymap_assign(keymap, "UV_OT_select_border");
	WM_modalkeymap_assign(keymap, "CLIP_OT_select_border");
	WM_modalkeymap_assign(keymap, "CLIP_OT_graph_select_border");
	WM_modalkeymap_assign(keymap, "MASK_OT_select_border");
	WM_modalkeymap_assign(keymap, "VIEW2D_OT_zoom_border");
	WM_modalkeymap_assign(keymap, "VIEW3D_OT_clip_border");
	WM_modalkeymap_assign(keymap, "VIEW3D_OT_render_border");
	WM_modalkeymap_assign(keymap, "VIEW3D_OT_select_border");
	WM_modalkeymap_assign(keymap, "VIEW3D_OT_zoom_border"); /* XXX TODO: zoom border should perhaps map rightmouse to zoom out instead of in+cancel */
	WM_modalkeymap_assign(keymap, "IMAGE_OT_render_border");
	WM_modalkeymap_assign(keymap, "GPENCIL_OT_select_border");
}

/* zoom to border modal operators */
static void gesture_zoom_border_modal_keymap(wmKeyConfig *keyconf)
{
	static EnumPropertyItem modal_items[] = {
		{GESTURE_MODAL_CANCEL, "CANCEL", 0, "Cancel", ""},
		{GESTURE_MODAL_IN,  "IN", 0, "In", ""},
		{GESTURE_MODAL_OUT, "OUT", 0, "Out", ""},
		{GESTURE_MODAL_BEGIN, "BEGIN", 0, "Begin", ""},
		{0, NULL, 0, NULL, NULL}
	};

	wmKeyMap *keymap = WM_modalkeymap_get(keyconf, "Gesture Zoom Border");

	/* this function is called for each spacetype, only needs to add map once */
	if (keymap && keymap->modal_items) return;

	keymap = WM_modalkeymap_add(keyconf, "Gesture Zoom Border", modal_items);

	/* items for modal map */
	WM_modalkeymap_add_item(keymap, ESCKEY,    KM_PRESS, KM_ANY, 0, GESTURE_MODAL_CANCEL);
	WM_modalkeymap_add_item(keymap, RIGHTMOUSE, KM_ANY, KM_ANY, 0, GESTURE_MODAL_CANCEL);

	WM_modalkeymap_add_item(keymap, LEFTMOUSE, KM_PRESS, 0, 0, GESTURE_MODAL_BEGIN);
	WM_modalkeymap_add_item(keymap, LEFTMOUSE, KM_RELEASE, 0, 0, GESTURE_MODAL_IN); 

	WM_modalkeymap_add_item(keymap, MIDDLEMOUSE, KM_PRESS, 0, 0, GESTURE_MODAL_BEGIN);
	WM_modalkeymap_add_item(keymap, MIDDLEMOUSE, KM_RELEASE, 0, 0, GESTURE_MODAL_OUT);

	/* assign map to operators */
	WM_modalkeymap_assign(keymap, "VIEW2D_OT_zoom_border");
	WM_modalkeymap_assign(keymap, "VIEW3D_OT_zoom_border");
}

/* default keymap for windows and screens, only call once per WM */
void wm_window_keymap(wmKeyConfig *keyconf)
{
	wmKeyMap *keymap = WM_keymap_find(keyconf, "Window", 0, 0);
	wmKeyMapItem *kmi;
	const char *data_path;
	
	/* note, this doesn't replace existing keymap items */
	WM_keymap_verify_item(keymap, "WM_OT_window_duplicate", WKEY, KM_PRESS, KM_CTRL | KM_ALT, 0);
#ifdef __APPLE__
	WM_keymap_add_item(keymap, "WM_OT_read_homefile", NKEY, KM_PRESS, KM_OSKEY, 0);
	WM_keymap_add_menu(keymap, "INFO_MT_file_open_recent", OKEY, KM_PRESS, KM_SHIFT | KM_OSKEY, 0);
	WM_keymap_add_item(keymap, "WM_OT_open_mainfile", OKEY, KM_PRESS, KM_OSKEY, 0);
	WM_keymap_add_item(keymap, "WM_OT_save_mainfile", SKEY, KM_PRESS, KM_OSKEY, 0);
	WM_keymap_add_item(keymap, "WM_OT_save_as_mainfile", SKEY, KM_PRESS, KM_SHIFT | KM_OSKEY, 0);
	WM_keymap_add_item(keymap, "WM_OT_quit_blender", QKEY, KM_PRESS, KM_OSKEY, 0);
#endif
	WM_keymap_add_item(keymap, "WM_OT_read_homefile", NKEY, KM_PRESS, KM_CTRL, 0);
	WM_keymap_add_item(keymap, "WM_OT_save_homefile", UKEY, KM_PRESS, KM_CTRL, 0); 
	WM_keymap_add_menu(keymap, "INFO_MT_file_open_recent", OKEY, KM_PRESS, KM_SHIFT | KM_CTRL, 0);
	WM_keymap_add_item(keymap, "WM_OT_open_mainfile", OKEY, KM_PRESS, KM_CTRL, 0);
	WM_keymap_add_item(keymap, "WM_OT_open_mainfile", F1KEY, KM_PRESS, 0, 0);
	WM_keymap_add_item(keymap, "WM_OT_link", OKEY, KM_PRESS, KM_CTRL | KM_ALT, 0);
	WM_keymap_add_item(keymap, "WM_OT_append", F1KEY, KM_PRESS, KM_SHIFT, 0);

	WM_keymap_add_item(keymap, "WM_OT_save_mainfile", SKEY, KM_PRESS, KM_CTRL, 0);
	WM_keymap_add_item(keymap, "WM_OT_save_mainfile", WKEY, KM_PRESS, KM_CTRL, 0);
	WM_keymap_add_item(keymap, "WM_OT_save_as_mainfile", SKEY, KM_PRESS, KM_SHIFT | KM_CTRL, 0);
	WM_keymap_add_item(keymap, "WM_OT_save_as_mainfile", F2KEY, KM_PRESS, 0, 0);
	kmi = WM_keymap_add_item(keymap, "WM_OT_save_as_mainfile", SKEY, KM_PRESS, KM_ALT | KM_CTRL, 0);
	RNA_boolean_set(kmi->ptr, "copy", true);

	WM_keymap_verify_item(keymap, "WM_OT_window_fullscreen_toggle", F11KEY, KM_PRESS, KM_ALT, 0);
	WM_keymap_add_item(keymap, "WM_OT_quit_blender", QKEY, KM_PRESS, KM_CTRL, 0);

	WM_keymap_add_item(keymap, "WM_OT_doc_view_manual_ui_context", F1KEY, KM_PRESS, KM_ALT, 0);

	/* debug/testing */
	WM_keymap_verify_item(keymap, "WM_OT_redraw_timer", TKEY, KM_PRESS, KM_ALT | KM_CTRL, 0);
	WM_keymap_verify_item(keymap, "WM_OT_debug_menu", DKEY, KM_PRESS, KM_ALT | KM_CTRL, 0);

	/* menus that can be accessed anywhere in blender */
	WM_keymap_verify_item(keymap, "WM_OT_search_menu", SPACEKEY, KM_PRESS, 0, 0);
	WM_keymap_add_menu(keymap, "USERPREF_MT_ndof_settings", NDOF_BUTTON_MENU, KM_PRESS, 0, 0);

	/* Space switching */
	kmi = WM_keymap_add_item(keymap, "WM_OT_context_set_enum", F2KEY, KM_PRESS, KM_SHIFT, 0); /* new in 2.5x, was DXF export */
	RNA_string_set(kmi->ptr, "data_path", "area.type");
	RNA_string_set(kmi->ptr, "value", "LOGIC_EDITOR");

	kmi = WM_keymap_add_item(keymap, "WM_OT_context_set_enum", F3KEY, KM_PRESS, KM_SHIFT, 0);
	RNA_string_set(kmi->ptr, "data_path", "area.type");
	RNA_string_set(kmi->ptr, "value", "NODE_EDITOR");

	kmi = WM_keymap_add_item(keymap, "WM_OT_context_set_enum", F4KEY, KM_PRESS, KM_SHIFT, 0); /* new in 2.5x, was data browser */
	RNA_string_set(kmi->ptr, "data_path", "area.type");
	RNA_string_set(kmi->ptr, "value", "CONSOLE");

	kmi = WM_keymap_add_item(keymap, "WM_OT_context_set_enum", F5KEY, KM_PRESS, KM_SHIFT, 0);
	RNA_string_set(kmi->ptr, "data_path", "area.type");
	RNA_string_set(kmi->ptr, "value", "VIEW_3D");

	kmi = WM_keymap_add_item(keymap, "WM_OT_context_set_enum", F6KEY, KM_PRESS, KM_SHIFT, 0);
	RNA_string_set(kmi->ptr, "data_path", "area.type");
	RNA_string_set(kmi->ptr, "value", "GRAPH_EDITOR");

	kmi = WM_keymap_add_item(keymap, "WM_OT_context_set_enum", F7KEY, KM_PRESS, KM_SHIFT, 0);
	RNA_string_set(kmi->ptr, "data_path", "area.type");
	RNA_string_set(kmi->ptr, "value", "PROPERTIES");

	kmi = WM_keymap_add_item(keymap, "WM_OT_context_set_enum", F8KEY, KM_PRESS, KM_SHIFT, 0);
	RNA_string_set(kmi->ptr, "data_path", "area.type");
	RNA_string_set(kmi->ptr, "value", "SEQUENCE_EDITOR");

	kmi = WM_keymap_add_item(keymap, "WM_OT_context_set_enum", F9KEY, KM_PRESS, KM_SHIFT, 0);
	RNA_string_set(kmi->ptr, "data_path", "area.type");
	RNA_string_set(kmi->ptr, "value", "OUTLINER");

	kmi = WM_keymap_add_item(keymap, "WM_OT_context_set_enum", F10KEY, KM_PRESS, KM_SHIFT, 0);
	RNA_string_set(kmi->ptr, "data_path", "area.type");
	RNA_string_set(kmi->ptr, "value", "IMAGE_EDITOR");

	kmi = WM_keymap_add_item(keymap, "WM_OT_context_set_enum", F11KEY, KM_PRESS, KM_SHIFT, 0);
	RNA_string_set(kmi->ptr, "data_path", "area.type");
	RNA_string_set(kmi->ptr, "value", "TEXT_EDITOR");

	kmi = WM_keymap_add_item(keymap, "WM_OT_context_set_enum", F12KEY, KM_PRESS, KM_SHIFT, 0);
	RNA_string_set(kmi->ptr, "data_path", "area.type");
	RNA_string_set(kmi->ptr, "value", "DOPESHEET_EDITOR");
	
	/* ndof speed */
	data_path = "user_preferences.inputs.ndof_sensitivity";
	kmi = WM_keymap_add_item(keymap, "WM_OT_context_scale_float", NDOF_BUTTON_PLUS, KM_PRESS, 0, 0);
	RNA_string_set(kmi->ptr, "data_path", data_path);
	RNA_float_set(kmi->ptr, "value", 1.1f);

	kmi = WM_keymap_add_item(keymap, "WM_OT_context_scale_float", NDOF_BUTTON_MINUS, KM_PRESS, 0, 0);
	RNA_string_set(kmi->ptr, "data_path", data_path);
	RNA_float_set(kmi->ptr, "value", 1.0f / 1.1f);

	kmi = WM_keymap_add_item(keymap, "WM_OT_context_scale_float", NDOF_BUTTON_PLUS, KM_PRESS, KM_SHIFT, 0);
	RNA_string_set(kmi->ptr, "data_path", data_path);
	RNA_float_set(kmi->ptr, "value", 1.5f);

	kmi = WM_keymap_add_item(keymap, "WM_OT_context_scale_float", NDOF_BUTTON_MINUS, KM_PRESS, KM_SHIFT, 0);
	RNA_string_set(kmi->ptr, "data_path", data_path);
	RNA_float_set(kmi->ptr, "value", 1.0f / 1.5f);
	data_path = NULL;
	(void)data_path;


	gesture_circle_modal_keymap(keyconf);
	gesture_border_modal_keymap(keyconf);
	gesture_zoom_border_modal_keymap(keyconf);
	gesture_straightline_modal_keymap(keyconf);
}

/* Generic itemf's for operators that take library args */
static EnumPropertyItem *rna_id_itemf(bContext *UNUSED(C), PointerRNA *UNUSED(ptr), bool *r_free, ID *id, bool local)
{
	EnumPropertyItem item_tmp = {0}, *item = NULL;
	int totitem = 0;
	int i = 0;

	for (; id; id = id->next) {
		if (local == false || id->lib == NULL) {
			item_tmp.identifier = item_tmp.name = id->name + 2;
			item_tmp.value = i++;
			RNA_enum_item_add(&item, &totitem, &item_tmp);
		}
	}

	RNA_enum_item_end(&item, &totitem);
	*r_free = true;

	return item;
}

/* can add more as needed */
EnumPropertyItem *RNA_action_itemf(bContext *C, PointerRNA *ptr, PropertyRNA *UNUSED(prop), bool *r_free)
{
	return rna_id_itemf(C, ptr, r_free, C ? (ID *)CTX_data_main(C)->action.first : NULL, false);
}
#if 0 /* UNUSED */
EnumPropertyItem *RNA_action_local_itemf(bContext *C, PointerRNA *ptr, PropertyRNA *UNUSED(prop), bool *r_free)
{
	return rna_id_itemf(C, ptr, r_free, C ? (ID *)CTX_data_main(C)->action.first : NULL, true);
}
#endif

EnumPropertyItem *RNA_group_itemf(bContext *C, PointerRNA *ptr, PropertyRNA *UNUSED(prop), bool *r_free)
{
	return rna_id_itemf(C, ptr, r_free, C ? (ID *)CTX_data_main(C)->group.first : NULL, false);
}
EnumPropertyItem *RNA_group_local_itemf(bContext *C, PointerRNA *ptr, PropertyRNA *UNUSED(prop), bool *r_free)
{
	return rna_id_itemf(C, ptr, r_free, C ? (ID *)CTX_data_main(C)->group.first : NULL, true);
}

EnumPropertyItem *RNA_image_itemf(bContext *C, PointerRNA *ptr, PropertyRNA *UNUSED(prop), bool *r_free)
{
	return rna_id_itemf(C, ptr, r_free, C ? (ID *)CTX_data_main(C)->image.first : NULL, false);
}
EnumPropertyItem *RNA_image_local_itemf(bContext *C, PointerRNA *ptr, PropertyRNA *UNUSED(prop), bool *r_free)
{
	return rna_id_itemf(C, ptr, r_free, C ? (ID *)CTX_data_main(C)->image.first : NULL, true);
}

EnumPropertyItem *RNA_scene_itemf(bContext *C, PointerRNA *ptr, PropertyRNA *UNUSED(prop), bool *r_free)
{
	return rna_id_itemf(C, ptr, r_free, C ? (ID *)CTX_data_main(C)->scene.first : NULL, false);
}
EnumPropertyItem *RNA_scene_local_itemf(bContext *C, PointerRNA *ptr, PropertyRNA *UNUSED(prop), bool *r_free)
{
	return rna_id_itemf(C, ptr, r_free, C ? (ID *)CTX_data_main(C)->scene.first : NULL, true);
}

EnumPropertyItem *RNA_movieclip_itemf(bContext *C, PointerRNA *ptr, PropertyRNA *UNUSED(prop), bool *r_free)
{
	return rna_id_itemf(C, ptr, r_free, C ? (ID *)CTX_data_main(C)->movieclip.first : NULL, false);
}
EnumPropertyItem *RNA_movieclip_local_itemf(bContext *C, PointerRNA *ptr, PropertyRNA *UNUSED(prop), bool *r_free)
{
	return rna_id_itemf(C, ptr, r_free, C ? (ID *)CTX_data_main(C)->movieclip.first : NULL, true);
}

EnumPropertyItem *RNA_mask_itemf(bContext *C, PointerRNA *ptr, PropertyRNA *UNUSED(prop), bool *r_free)
{
	return rna_id_itemf(C, ptr, r_free, C ? (ID *)CTX_data_main(C)->mask.first : NULL, false);
}
EnumPropertyItem *RNA_mask_local_itemf(bContext *C, PointerRNA *ptr, PropertyRNA *UNUSED(prop), bool *r_free)
{
	return rna_id_itemf(C, ptr, r_free, C ? (ID *)CTX_data_main(C)->mask.first : NULL, true);
}
<|MERGE_RESOLUTION|>--- conflicted
+++ resolved
@@ -1213,236 +1213,6 @@
 	return false;
 }
 
-<<<<<<< HEAD
-/* default properties for fileselect */
-void WM_operator_properties_filesel(wmOperatorType *ot, int filter, short type, short action, short flag, short display, short sort)
-{
-	PropertyRNA *prop;
-
-	static EnumPropertyItem file_display_items[] = {
-		{FILE_DEFAULTDISPLAY, "DEFAULT", 0, "Default", "Automatically determine display type for files"},
-		{FILE_SHORTDISPLAY, "LIST_SHORT", ICON_SHORTDISPLAY, "Short List", "Display files as short list"},
-		{FILE_LONGDISPLAY, "LIST_LONG", ICON_LONGDISPLAY, "Long List", "Display files as a detailed list"},
-		{FILE_IMGDISPLAY, "THUMBNAIL", ICON_IMGDISPLAY, "Thumbnails", "Display files as thumbnails"},
-		{0, NULL, 0, NULL, NULL}
-	};
-
-	if (flag & WM_FILESEL_FILEPATH)
-		RNA_def_string_file_path(ot->srna, "filepath", NULL, FILE_MAX, "File Path", "Path to file");
-
-	/* Enforce directory in file cases, needed with asset engines. */
-	if (flag & (WM_FILESEL_DIRECTORY | WM_FILESEL_FILEPATH | WM_FILESEL_FILENAME | WM_FILESEL_FILES))
-		RNA_def_string_dir_path(ot->srna, "directory", NULL, FILE_MAX, "Directory", "Directory of the file");
-
-	if (flag & WM_FILESEL_FILENAME)
-		RNA_def_string_file_name(ot->srna, "filename", NULL, FILE_MAX, "File Name", "Name of the file");
-
-	if (flag & WM_FILESEL_FILES)
-		RNA_def_collection_runtime(ot->srna, "files", &RNA_OperatorFileListElement, "Files", "");
-
-	if (flag & (WM_FILESEL_FILEPATH | WM_FILESEL_DIRECTORY | WM_FILESEL_FILENAME | WM_FILESEL_FILES)) {
-		prop = RNA_def_string(ot->srna, "asset_engine", NULL, BKE_ST_MAXNAME, "Asset Engine",
-		                      "Identifier of relevant asset engine (if any)");
-		RNA_def_property_flag(prop, PROP_HIDDEN | PROP_SKIP_SAVE);
-		if (flag & (WM_FILESEL_FILEPATH | WM_FILESEL_FILENAME)) {
-			prop = RNA_def_int_vector(ot->srna, "asset_uuid", 4, NULL, INT_MIN, INT_MAX,
-			                          "Asset UUID", "Identifier of this item in current asset engine", INT_MIN, INT_MAX);
-			RNA_def_property_flag(prop, PROP_HIDDEN | PROP_SKIP_SAVE);
-			prop = RNA_def_int_vector(ot->srna, "variant_uuid", 4, NULL, INT_MIN, INT_MAX,
-			                          "Variant UUID", "Identifier of this item's variant in current asset engine", INT_MIN, INT_MAX);
-			RNA_def_property_flag(prop, PROP_HIDDEN | PROP_SKIP_SAVE);
-			prop = RNA_def_int_vector(ot->srna, "revision_uuid", 4, NULL, INT_MIN, INT_MAX,
-			                          "Revision UUID", "Identifier of this item's revision in current asset engine", INT_MIN, INT_MAX);
-			RNA_def_property_flag(prop, PROP_HIDDEN | PROP_SKIP_SAVE);
-		}
-	}
-
-	if (action == FILE_SAVE) {
-		/* note, this is only used to check if we should highlight the filename area red when the
-		 * filepath is an existing file. */
-		prop = RNA_def_boolean(ot->srna, "check_existing", true, "Check Existing",
-		                       "Check and warn on overwriting existing files");
-		RNA_def_property_flag(prop, PROP_HIDDEN | PROP_SKIP_SAVE);
-	}
-	
-	prop = RNA_def_boolean(ot->srna, "filter_blender", (filter & FILE_TYPE_BLENDER) != 0, "Filter .blend files", "");
-	RNA_def_property_flag(prop, PROP_HIDDEN | PROP_SKIP_SAVE);
-	prop = RNA_def_boolean(ot->srna, "filter_backup", (filter & FILE_TYPE_BLENDER_BACKUP) != 0, "Filter .blend files", "");
-	RNA_def_property_flag(prop, PROP_HIDDEN | PROP_SKIP_SAVE);
-	prop = RNA_def_boolean(ot->srna, "filter_image", (filter & FILE_TYPE_IMAGE) != 0, "Filter image files", "");
-	RNA_def_property_flag(prop, PROP_HIDDEN | PROP_SKIP_SAVE);
-	prop = RNA_def_boolean(ot->srna, "filter_movie", (filter & FILE_TYPE_MOVIE) != 0, "Filter movie files", "");
-	RNA_def_property_flag(prop, PROP_HIDDEN | PROP_SKIP_SAVE);
-	prop = RNA_def_boolean(ot->srna, "filter_python", (filter & FILE_TYPE_PYSCRIPT) != 0, "Filter python files", "");
-	RNA_def_property_flag(prop, PROP_HIDDEN | PROP_SKIP_SAVE);
-	prop = RNA_def_boolean(ot->srna, "filter_font", (filter & FILE_TYPE_FTFONT) != 0, "Filter font files", "");
-	RNA_def_property_flag(prop, PROP_HIDDEN | PROP_SKIP_SAVE);
-	prop = RNA_def_boolean(ot->srna, "filter_sound", (filter & FILE_TYPE_SOUND) != 0, "Filter sound files", "");
-	RNA_def_property_flag(prop, PROP_HIDDEN | PROP_SKIP_SAVE);
-	prop = RNA_def_boolean(ot->srna, "filter_text", (filter & FILE_TYPE_TEXT) != 0, "Filter text files", "");
-	RNA_def_property_flag(prop, PROP_HIDDEN | PROP_SKIP_SAVE);
-	prop = RNA_def_boolean(ot->srna, "filter_btx", (filter & FILE_TYPE_BTX) != 0, "Filter btx files", "");
-	RNA_def_property_flag(prop, PROP_HIDDEN | PROP_SKIP_SAVE);
-	prop = RNA_def_boolean(ot->srna, "filter_collada", (filter & FILE_TYPE_COLLADA) != 0, "Filter COLLADA files", "");
-	RNA_def_property_flag(prop, PROP_HIDDEN | PROP_SKIP_SAVE);
-	prop = RNA_def_boolean(ot->srna, "filter_folder", (filter & FILE_TYPE_FOLDER) != 0, "Filter folders", "");
-	RNA_def_property_flag(prop, PROP_HIDDEN | PROP_SKIP_SAVE);
-	prop = RNA_def_boolean(ot->srna, "filter_blenlib", (filter & FILE_TYPE_BLENDERLIB) != 0, "Filter Blender IDs", "");
-	RNA_def_property_flag(prop, PROP_HIDDEN | PROP_SKIP_SAVE);
-
-	prop = RNA_def_int(ot->srna, "filemode", type, FILE_LOADLIB, FILE_SPECIAL,
-	                   "File Browser Mode", "The setting for the file browser mode to load a .blend file, a library or a special file",
-	                   FILE_LOADLIB, FILE_SPECIAL);
-	RNA_def_property_flag(prop, PROP_HIDDEN | PROP_SKIP_SAVE);
-
-	if (flag & WM_FILESEL_RELPATH)
-		RNA_def_boolean(ot->srna, "relative_path", true, "Relative Path", "Select the file relative to the blend file");
-
-	if ((filter & FILE_TYPE_IMAGE) || (filter & FILE_TYPE_MOVIE)) {
-		prop = RNA_def_boolean(ot->srna, "show_multiview", 0, "Enable Multi-View", "");
-		RNA_def_property_flag(prop, PROP_HIDDEN | PROP_SKIP_SAVE);
-		prop = RNA_def_boolean(ot->srna, "use_multiview", 0, "Use Multi-View", "");
-		RNA_def_property_flag(prop, PROP_HIDDEN | PROP_SKIP_SAVE);
-	}
-
-	prop = RNA_def_enum(ot->srna, "display_type", file_display_items, display, "Display Type", "");
-	RNA_def_property_flag(prop, PROP_HIDDEN | PROP_SKIP_SAVE);
-
-	prop = RNA_def_enum(ot->srna, "sort_method", rna_enum_file_sort_items, sort, "File sorting mode", "");
-	RNA_def_property_flag(prop, PROP_HIDDEN | PROP_SKIP_SAVE);
-
-}
-
-static void wm_operator_properties_select_action_ex(wmOperatorType *ot, int default_action,
-                                                    const EnumPropertyItem *select_actions)
-{
-	RNA_def_enum(ot->srna, "action", select_actions, default_action, "Action", "Selection action to execute");
-}
-
-void WM_operator_properties_select_action(wmOperatorType *ot, int default_action)
-{
-	static EnumPropertyItem select_actions[] = {
-		{SEL_TOGGLE, "TOGGLE", 0, "Toggle", "Toggle selection for all elements"},
-		{SEL_SELECT, "SELECT", 0, "Select", "Select all elements"},
-		{SEL_DESELECT, "DESELECT", 0, "Deselect", "Deselect all elements"},
-		{SEL_INVERT, "INVERT", 0, "Invert", "Invert selection of all elements"},
-		{0, NULL, 0, NULL, NULL}
-	};
-
-	wm_operator_properties_select_action_ex(ot, default_action, select_actions);
-}
-
-/**
- * only SELECT/DESELECT
- */
-void WM_operator_properties_select_action_simple(wmOperatorType *ot, int default_action)
-{
-	static EnumPropertyItem select_actions[] = {
-		{SEL_SELECT, "SELECT", 0, "Select", "Select all elements"},
-		{SEL_DESELECT, "DESELECT", 0, "Deselect", "Deselect all elements"},
-		{0, NULL, 0, NULL, NULL}
-	};
-
-	wm_operator_properties_select_action_ex(ot, default_action, select_actions);
-}
-
-/**
- * Use for all select random operators.
- * Adds properties: percent, seed, action.
- */
-void WM_operator_properties_select_random(wmOperatorType *ot)
-{
-	RNA_def_float_percentage(
-	        ot->srna, "percent", 50.f, 0.0f, 100.0f,
-	        "Percent", "Percentage of objects to select randomly", 0.f, 100.0f);
-	RNA_def_int(
-	        ot->srna, "seed", 0, 0, INT_MAX,
-	        "Random Seed", "Seed for the random number generator", 0, 255);
-
-	WM_operator_properties_select_action_simple(ot, SEL_SELECT);
-}
-
-void WM_operator_properties_select_all(wmOperatorType *ot)
-{
-	WM_operator_properties_select_action(ot, SEL_TOGGLE);
-}
-
-void WM_operator_properties_border(wmOperatorType *ot)
-{
-	PropertyRNA *prop;
-
-	prop = RNA_def_int(ot->srna, "xmin", 0, INT_MIN, INT_MAX, "X Min", "", INT_MIN, INT_MAX);
-	RNA_def_property_flag(prop, PROP_HIDDEN | PROP_SKIP_SAVE);
-	prop = RNA_def_int(ot->srna, "xmax", 0, INT_MIN, INT_MAX, "X Max", "", INT_MIN, INT_MAX);
-	RNA_def_property_flag(prop, PROP_HIDDEN | PROP_SKIP_SAVE);
-	prop = RNA_def_int(ot->srna, "ymin", 0, INT_MIN, INT_MAX, "Y Min", "", INT_MIN, INT_MAX);
-	RNA_def_property_flag(prop, PROP_HIDDEN | PROP_SKIP_SAVE);
-	prop = RNA_def_int(ot->srna, "ymax", 0, INT_MIN, INT_MAX, "Y Max", "", INT_MIN, INT_MAX);
-	RNA_def_property_flag(prop, PROP_HIDDEN | PROP_SKIP_SAVE);
-}
-
-void WM_operator_properties_border_to_rcti(struct wmOperator *op, rcti *rect)
-{
-	rect->xmin = RNA_int_get(op->ptr, "xmin");
-	rect->ymin = RNA_int_get(op->ptr, "ymin");
-	rect->xmax = RNA_int_get(op->ptr, "xmax");
-	rect->ymax = RNA_int_get(op->ptr, "ymax");
-}
-
-void WM_operator_properties_border_to_rctf(struct wmOperator *op, rctf *rect)
-{
-	rcti rect_i;
-	WM_operator_properties_border_to_rcti(op, &rect_i);
-	BLI_rctf_rcti_copy(rect, &rect_i);
-}
-
-void WM_operator_properties_gesture_border(wmOperatorType *ot, bool extend)
-{
-	RNA_def_int(ot->srna, "gesture_mode", 0, INT_MIN, INT_MAX, "Gesture Mode", "", INT_MIN, INT_MAX);
-
-	WM_operator_properties_border(ot);
-
-	if (extend) {
-		RNA_def_boolean(ot->srna, "extend", true, "Extend", "Extend selection instead of deselecting everything first");
-	}
-}
-
-void WM_operator_properties_mouse_select(wmOperatorType *ot)
-{
-	PropertyRNA *prop;
-	
-	prop = RNA_def_boolean(ot->srna, "extend", false, "Extend",
-	                       "Extend selection instead of deselecting everything first");
-	RNA_def_property_flag(prop, PROP_SKIP_SAVE);
-	prop = RNA_def_boolean(ot->srna, "deselect", false, "Deselect", "Remove from selection");
-	RNA_def_property_flag(prop, PROP_SKIP_SAVE);
-	prop = RNA_def_boolean(ot->srna, "toggle", false, "Toggle Selection", "Toggle the selection");
-	RNA_def_property_flag(prop, PROP_SKIP_SAVE);
-}
-
-void WM_operator_properties_gesture_straightline(wmOperatorType *ot, int cursor)
-{
-	PropertyRNA *prop;
-
-	prop = RNA_def_int(ot->srna, "xstart", 0, INT_MIN, INT_MAX, "X Start", "", INT_MIN, INT_MAX);
-	RNA_def_property_flag(prop, PROP_HIDDEN | PROP_SKIP_SAVE);
-	prop = RNA_def_int(ot->srna, "xend", 0, INT_MIN, INT_MAX, "X End", "", INT_MIN, INT_MAX);
-	RNA_def_property_flag(prop, PROP_HIDDEN | PROP_SKIP_SAVE);
-	prop = RNA_def_int(ot->srna, "ystart", 0, INT_MIN, INT_MAX, "Y Start", "", INT_MIN, INT_MAX);
-	RNA_def_property_flag(prop, PROP_HIDDEN | PROP_SKIP_SAVE);
-	prop = RNA_def_int(ot->srna, "yend", 0, INT_MIN, INT_MAX, "Y End", "", INT_MIN, INT_MAX);
-	RNA_def_property_flag(prop, PROP_HIDDEN | PROP_SKIP_SAVE);
-	
-	if (cursor) {
-		prop = RNA_def_int(ot->srna, "cursor", cursor, 0, INT_MAX,
-		                   "Cursor", "Mouse cursor style to use during the modal operator", 0, INT_MAX);
-		RNA_def_property_flag(prop, PROP_HIDDEN);
-	}
-}
-
-
-=======
->>>>>>> f4e7fec7
 /* op->poll */
 int WM_operator_winactive(bContext *C)
 {
